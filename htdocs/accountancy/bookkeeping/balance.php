--- conflicted
+++ resolved
@@ -227,8 +227,8 @@
 	$moreforfilter .= $form->selectDate($search_date_end ? $search_date_end : -1, 'date_end', 0, 0, 1, '', 1, 0);
 
 	$moreforfilter .= ' - ';
-	$moreforfilter .= $langs->trans('ShowSubtotalByGroup').': ';
-	$moreforfilter .= '<input type="checkbox" name="show_subgroup" value="show_subgroup"'.($show_subgroup == 'show_subgroup' ? ' checked' : '').'>';
+	$moreforfilter .= '<label for="show_subgroup">'.$langs->trans('ShowSubtotalByGroup').'</label>: ';
+	$moreforfilter .= '<input type="checkbox" name="show_subgroup" id="show_subgroup" value="show_subgroup"'.($show_subgroup == 'show_subgroup' ? ' checked' : '').'>';
 
 
 	$moreforfilter .= '</div>';
@@ -304,30 +304,29 @@
 		$link = '';
 		$total_debit += $line->debit;
 		$total_credit += $line->credit;
-		$root_account_description = $object->get_compte_racine($line->numero_compte);
-<<<<<<< HEAD
-		if (empty($accountingaccountstatic->account_number)) {
-=======
 		$opening_balance = isset($opening_balances["'".$line->numero_compte."'"]) ? $opening_balances["'".$line->numero_compte."'"] : 0;
 		$total_opening_balance += $opening_balance;
-		if (empty($description)) {
->>>>>>> 3ccc9d3e
+
+		$tmparrayforrootaccount = $object->getRootAccount($line->numero_compte);
+		$root_account_description = $tmparrayforrootaccount['label'];
+		$root_account_number = $tmparrayforrootaccount['account_number'];
+
+		if (empty($accountingaccountstatic->account_number)) {
 			$link = '<a href="'.DOL_URL_ROOT.'/accountancy/admin/card.php?action=create&accountingaccount='.length_accountg($line->numero_compte).'">'.img_edit_add().'</a>';
 		}
 		print '<tr class="oddeven">';
 
 		if (!empty($show_subgroup))
 		{
-<<<<<<< HEAD
 			// Show accounting account
-			if (empty($displayed_account) || $root_account_description != $displayed_account) {
+			if (empty($displayed_account) || $root_account_number != $displayed_account) {
 				// Show subtotal per accounting account
 				if ($displayed_account != "") {
 					print '<tr class="liste_total">';
 					print '<td class="right" colspan="2">'.$langs->trans("SubTotal").':</td>';
 					print '<td class="nowrap right">'.price($sous_total_debit).'</td>';
 					print '<td class="nowrap right">'.price($sous_total_credit).'</td>';
-					print '<td class="nowrap right">'.price(price2num($sous_total_credit - $sous_total_debit)).'</td>';
+					print '<td class="nowrap right">'.price(price2num($sous_total_opening_balance + $sous_total_credit - $sous_total_debit)).'</td>';
 					print "<td></td>\n";
 					print '</tr>';
 				}
@@ -335,48 +334,20 @@
 				// Show first line of a break
 				print '<tr class="trforbreak">';
 				print '<td colspan="6" style="font-weight:bold; border-bottom: 1pt solid black;">'.$line->numero_compte.($root_account_description ? ' - '.$root_account_description : '').'</td>';
-=======
-			// Display a sub-total per account
-			if ($displayed_account != "") {
-				print '<tr class="liste_total"><td class="right" colspan="3">'.$langs->trans("SubTotal").':</td><td class="nowrap right">'.price($sous_total_opening_balance).'</td><td class="nowrap right">'.price($sous_total_debit).'</td><td class="nowrap right">'.price($sous_total_credit).'</td><td class="nowrap right">'.price(price2num($sous_total_credit - $sous_total_debit)).'</td>';
-				print "<td>&nbsp;</td>\n";
->>>>>>> 3ccc9d3e
 				print '</tr>';
 
-<<<<<<< HEAD
-				$displayed_account = $root_account_description;
+				$displayed_account = $root_account_number;
 				$sous_total_debit = 0;
 				$sous_total_credit = 0;
+				$sous_total_opening_balance = 0;
 			}
 		}
 
-		// $object->get_compte_racine($line->numero_compte);
 		print '<td>'.$accounting_account.'</td>';
-		print '<td class="nowraponall right">'.price($opening_balances["'".$line->numero_compte."'"]).'</td>';
-		print '<td class="nowraponall right">'.price($line->debit).'</td>';
-		print '<td class="nowraponall right">'.price($line->credit).'</td>';
-		print '<td class="nowraponall right">'.price(price2num($line->debit - $line->credit, 'MT')).'</td>';
-=======
-			// Show first line of a break
-			print '<tr class="trforbreak">';
-			print '<td colspan="7" style="font-weight:bold; border-bottom: 1pt solid black;">'.$line->numero_compte.($root_account_description ? ' - '.$root_account_description : '').'</td>';
-			print '</tr>';
-
-			$displayed_account = $root_account_description;
-			$sous_total_debit = 0;
-			$sous_total_credit = 0;
-			$sous_total_opening_balance = 0;
-		}
-
-		// $object->get_compte_racine($line->numero_compte);
-
-		print '<td>'.length_accountg($line->numero_compte).'</td>';
-		print '<td>'.$description.'</td>';
 		print '<td class="nowraponall right">'.price($opening_balance).'</td>';
 		print '<td class="nowraponall right">'.price($line->debit).'</td>';
 		print '<td class="nowraponall right">'.price($line->credit).'</td>';
-		print '<td class="nowraponall right">'.price($opening_balance + $line->debit - $line->credit).'</td>';
->>>>>>> 3ccc9d3e
+		print '<td class="nowraponall right">'.price(price2num($opening_balance + $line->debit - $line->credit, 'MT')).'</td>';
 		print '<td class="center">'.$link;
 		print '</td>';
 		print "</tr>\n";
@@ -387,7 +358,6 @@
 		$sous_total_opening_balance += $opening_balance;
 	}
 
-<<<<<<< HEAD
 	if (!empty($show_subgroup))
 	{
 		print '<tr class="liste_total"><td class="right" colspan="2">'.$langs->trans("SubTotal").':</td><td class="nowrap right">'.price($sous_total_debit).'</td><td class="nowrap right">'.price($sous_total_credit).'</td><td class="nowrap right">'.price(price2num($sous_total_debit - $sous_total_credit)).'</td>';
@@ -397,14 +367,6 @@
 
 	print '<tr class="liste_total"><td class="right" colspan="2">'.$langs->trans("AccountBalance").':</td><td class="nowrap right">'.price($total_debit).'</td><td class="nowrap right">'.price($total_credit).'</td><td class="nowrap right">'.price(price2num($total_debit - $total_credit)).'</td>';
 	print "<td></td>\n";
-=======
-	print '<tr class="liste_total"><td class="right" colspan="2">'.$langs->trans("SubTotal").':</td><td class="nowrap right">'.price($sous_total_opening_balance).'</td><td class="nowrap right">'.price($sous_total_debit).'</td><td class="nowrap right">'.price($sous_total_credit).'</td><td class="nowrap right">'.price(price2num($sous_total_opening_balance + $sous_total_debit - $sous_total_credit)).'</td>';
-	print "<td>&nbsp;</td>\n";
-	print '</tr>';
-
-	print '<tr class="liste_total"><td class="right" colspan="2">'.$langs->trans("AccountBalance").':</td><td class="nowrap right">'.price($total_opening_balance).'</td><td class="nowrap right">'.price($total_debit).'</td><td class="nowrap right">'.price($total_credit).'</td><td class="nowrap right">'.price(price2num($total_opening_balance + $total_debit - $total_credit)).'</td>';
-	print "<td>&nbsp;</td>\n";
->>>>>>> 3ccc9d3e
 	print '</tr>';
 
 	print "</table>";
