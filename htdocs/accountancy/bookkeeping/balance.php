<?php
/* Copyright (C) 2016       Olivier Geffroy         <jeff@jeffinfo.com>
 * Copyright (C) 2016       Florian Henry           <florian.henry@open-concept.pro>
 * Copyright (C) 2016-2019  Alexandre Spangaro      <aspangaro@open-dsi.fr>
 * Copyright (C) 2018       Frédéric France         <frederic.france@netlogic.fr>
 *
 * This program is free software; you can redistribute it and/or modify
 * it under the terms of the GNU General Public License as published by
 * the Free Software Foundation; either version 3 of the License, or
 * (at your option) any later version.
 *
 * This program is distributed in the hope that it will be useful,
 * but WITHOUT ANY WARRANTY; without even the implied warranty of
 * MERCHANTABILITY or FITNESS FOR A PARTICULAR PURPOSE.  See the
 * GNU General Public License for more details.
 *
 * You should have received a copy of the GNU General Public License
 * along with this program. If not, see <https://www.gnu.org/licenses/>.
 *
 */

/**
 *  \file 		htdocs/accountancy/bookkeeping/balance.php
 *  \ingroup 	Accountancy (Double entries)
 *  \brief 		Balance of book keeping
 */

require '../../main.inc.php';

// Class
require_once DOL_DOCUMENT_ROOT.'/core/lib/accounting.lib.php';
require_once DOL_DOCUMENT_ROOT.'/core/lib/date.lib.php';
require_once DOL_DOCUMENT_ROOT.'/accountancy/class/bookkeeping.class.php';
require_once DOL_DOCUMENT_ROOT.'/accountancy/class/accountancyexport.class.php';
require_once DOL_DOCUMENT_ROOT.'/core/class/html.formaccounting.class.php';
require_once DOL_DOCUMENT_ROOT.'/core/class/html.formother.class.php';

// Load translation files required by the page
$langs->loadLangs(array("accountancy"));

$page = GETPOSTISSET('pageplusone') ? (GETPOST('pageplusone') - 1) : GETPOST("page", 'int');
$sortorder = GETPOST("sortorder", 'alpha');
$sortfield = GETPOST("sortfield", 'alpha');
$action = GETPOST('action', 'aZ09');

// Load variable for pagination
$limit = GETPOST('limit', 'int') ?GETPOST('limit', 'int') : $conf->liste_limit;
$sortfield = GETPOST('sortfield', 'alpha');
$sortorder = GETPOST('sortorder', 'alpha');
$page = GETPOSTISSET('pageplusone') ? (GETPOST('pageplusone') - 1) : GETPOST("page", 'int');
if (empty($page) || $page == -1 || GETPOST('button_search', 'alpha') || GETPOST('button_removefilter', 'alpha') || (empty($toselect) && $massaction === '0')) { $page = 0; }     // If $page is not defined, or '' or -1 or if we click on clear filters or if we select empty mass action
$offset = $limit * $page;
$pageprev = $page - 1;
$pagenext = $page + 1;
//if (! $sortfield) $sortfield="p.date_fin";
//if (! $sortorder) $sortorder="DESC";

$show_subgroup = GETPOST('show_subgroup', 'alpha');
$search_date_start = dol_mktime(0, 0, 0, GETPOST('date_startmonth', 'int'), GETPOST('date_startday', 'int'), GETPOST('date_startyear', 'int'));
$search_date_end = dol_mktime(23, 59, 59, GETPOST('date_endmonth', 'int'), GETPOST('date_endday', 'int'), GETPOST('date_endyear', 'int'));

$search_accountancy_code_start = GETPOST('search_accountancy_code_start', 'alpha');
if ($search_accountancy_code_start == - 1) {
	$search_accountancy_code_start = '';
}
$search_accountancy_code_end = GETPOST('search_accountancy_code_end', 'alpha');
if ($search_accountancy_code_end == - 1) {
	$search_accountancy_code_end = '';
}

$object = new BookKeeping($db);

$formaccounting = new FormAccounting($db);
$formother = new FormOther($db);
$form = new Form($db);

if (empty($search_date_start) && !GETPOSTISSET('formfilteraction'))
{
	$sql = "SELECT date_start, date_end from ".MAIN_DB_PREFIX."accounting_fiscalyear ";
	$sql .= " where date_start < '".$db->idate(dol_now())."' and date_end > '".$db->idate(dol_now())."'";
	$sql .= $db->plimit(1);
	$res = $db->query($sql);
	if ($res->num_rows > 0) {
		$fiscalYear = $db->fetch_object($res);
		$search_date_start = strtotime($fiscalYear->date_start);
		$search_date_end = strtotime($fiscalYear->date_end);
	} else {
		$month_start = ($conf->global->SOCIETE_FISCAL_MONTH_START ? ($conf->global->SOCIETE_FISCAL_MONTH_START) : 1);
		$year_start = dol_print_date(dol_now(), '%Y');
		$year_end = $year_start + 1;
		$month_end = $month_start - 1;
		if ($month_end < 1)
		{
			$month_end = 12;
			$year_end--;
		}
		$search_date_start = dol_mktime(0, 0, 0, $month_start, 1, $year_start);
		$search_date_end = dol_get_last_day($year_end, $month_end);
	}
}
if ($sortorder == "") $sortorder = "ASC";
if ($sortfield == "") $sortfield = "t.numero_compte";


$param = '';
if (!empty($contextpage) && $contextpage != $_SERVER["PHP_SELF"]) $param .= '&contextpage='.urlencode($contextpage);
if ($limit > 0 && $limit != $conf->liste_limit) $param .= '&limit='.urlencode($limit);

$filter = array();
if (!empty($search_date_start)) {
	$filter['t.doc_date>='] = $search_date_start;
	$param .= '&amp;date_startmonth='.GETPOST('date_startmonth', 'int').'&amp;date_startday='.GETPOST('date_startday', 'int').'&amp;date_startyear='.GETPOST('date_startyear', 'int');
}
if (!empty($search_date_end)) {
	$filter['t.doc_date<='] = $search_date_end;
	$param .= '&amp;date_endmonth='.GETPOST('date_endmonth', 'int').'&amp;date_endday='.GETPOST('date_endday', 'int').'&amp;date_endyear='.GETPOST('date_endyear', 'int');
}
if (!empty($search_accountancy_code_start)) {
	$filter['t.numero_compte>='] = $search_accountancy_code_start;
	$param .= '&amp;search_accountancy_code_start='.$search_accountancy_code_start;
}
if (!empty($search_accountancy_code_end)) {
	$filter['t.numero_compte<='] = $search_accountancy_code_end;
	$param .= '&amp;search_accountancy_code_end='.$search_accountancy_code_end;
}

/*
 * Action
 */

if (GETPOST('button_removefilter_x', 'alpha') || GETPOST('button_removefilter.x', 'alpha') || GETPOST('button_removefilter', 'alpha')) // All tests are required to be compatible with all browsers
{
	$show_subgroup = '';
	$search_date_start = '';
	$search_date_end = '';
	$search_accountancy_code_start = '';
	$search_accountancy_code_end = '';
	$filter = array();
}


/*
 * View
 */

if ($action == 'export_csv')
{
	$sep = $conf->global->ACCOUNTING_EXPORT_SEPARATORCSV;

	$filename = 'balance';
	$type_export = 'balance';
	include DOL_DOCUMENT_ROOT.'/accountancy/tpl/export_journal.tpl.php';

	$result = $object->fetchAllBalance($sortorder, $sortfield, $limit, 0, $filter);
	if ($result < 0) {
		setEventMessages($object->error, $object->errors, 'errors');
	}

	foreach ($object->lines as $line)
	{
		print length_accountg($line->numero_compte).$sep;
		print $object->get_compte_desc($line->numero_compte).$sep;
		print price($line->debit).$sep;
		print price($line->credit).$sep;
		print price($line->debit - $line->credit).$sep;
		print "\n";
	}

	exit;
}


$title_page = $langs->trans("AccountBalance");

llxHeader('', $title_page);


if ($action != 'export_csv')
{
	// List
	$nbtotalofrecords = '';
	if (empty($conf->global->MAIN_DISABLE_FULL_SCANLIST))
	{
		$nbtotalofrecords = $object->fetchAllBalance($sortorder, $sortfield, 0, 0, $filter);
		if ($nbtotalofrecords < 0) {
			setEventMessages($object->error, $object->errors, 'errors');
		}
	}

	$result = $object->fetchAllBalance($sortorder, $sortfield, $limit, $offset, $filter);
	if ($result < 0) {
		setEventMessages($object->error, $object->errors, 'errors');
	}

	print '<form method="POST" id="searchFormList" action="'.$_SERVER["PHP_SELF"].'">';
	if ($optioncss != '') print '<input type="hidden" name="optioncss" value="'.$optioncss.'">';
	print '<input type="hidden" name="token" value="'.newToken().'">';
	print '<input type="hidden" name="formfilteraction" id="formfilteraction" value="list">';
	print '<input type="hidden" name="action" id="action" value="list">';
	print '<input type="hidden" name="sortfield" value="'.$sortfield.'">';
	print '<input type="hidden" name="sortorder" value="'.$sortorder.'">';
	print '<input type="hidden" name="page" value="'.$page.'">';

	$button = '<input type="button" id="exportcsvbutton" name="exportcsvbutton" class="butAction" value="'.$langs->trans("Export").' ('.$conf->global->ACCOUNTING_EXPORT_FORMAT.')" />';

	print '<script type="text/javascript" language="javascript">
	jQuery(document).ready(function() {
		jQuery("#exportcsvbutton").click(function() {
			event.preventDefault();
			console.log("Set action to export_csv");
			jQuery("#action").val("export_csv");
			jQuery("#searchFormList").submit();
			jQuery("#action").val("list");
		});
	});
	</script>';

	print_barre_liste($title_page, $page, $_SERVER["PHP_SELF"], $param, $sortfield, $sortorder, $button, $result, $nbtotalofrecords, 'title_accountancy', 0, '', '', $limit);

	$moreforfilter = '';

	$moreforfilter .= '<div class="divsearchfield">';
	$moreforfilter .= $langs->trans('DateStart').': ';
	$moreforfilter .= $form->selectDate($search_date_start ? $search_date_start : -1, 'date_start', 0, 0, 1, '', 1, 0);
	$moreforfilter .= $langs->trans('DateEnd').': ';
	$moreforfilter .= $form->selectDate($search_date_end ? $search_date_end : -1, 'date_end', 0, 0, 1, '', 1, 0);

	$moreforfilter .= ' - ';
	$moreforfilter .= $langs->trans('ShowSubtotalByGroup').': ';
	$moreforfilter .= '<input type="checkbox" name="show_subgroup" value="show_subgroup"'.($show_subgroup == 'show_subgroup' ? ' checked' : '').'>';


	$moreforfilter .= '</div>';

	if (!empty($moreforfilter)) {
		print '<div class="liste_titre liste_titre_bydiv centpercent">';
		print $moreforfilter;
		$parameters = array();
		$reshook = $hookmanager->executeHooks('printFieldPreListTitle', $parameters); // Note that $action and $object may have been modified by hook
		print $hookmanager->resPrint;
		print '</div>';
	}

	print '<table class="liste '.($moreforfilter ? "listwithfilterbefore" : "").'">';

	print '<tr class="liste_titre_filter">';
	print '<td class="liste_titre" colspan="6">';
	print $langs->trans('From');
	print $formaccounting->select_account($search_accountancy_code_start, 'search_accountancy_code_start', 1, array(), 1, 1, '');
	print ' ';
	print $langs->trans('to');
	print $formaccounting->select_account($search_accountancy_code_end, 'search_accountancy_code_end', 1, array(), 1, 1, '');
	print '</td>';
	print '<td class="liste_titre right">';
	$searchpicto = $form->showFilterAndCheckAddButtons(0);
	print $searchpicto;
	print '</td>';

	print '</tr>';

	print '<tr class="liste_titre">';
	print_liste_field_titre("AccountAccounting", $_SERVER['PHP_SELF'], "t.numero_compte", "", $param, "", $sortfield, $sortorder);
	print_liste_field_titre("Label", $_SERVER['PHP_SELF'], "t.label_operation", "", $param, "", $sortfield, $sortorder);
	print_liste_field_titre("OpeningBalance", $_SERVER['PHP_SELF'], "", $param, "", 'class="right"', $sortfield, $sortorder);
	print_liste_field_titre("Debit", $_SERVER['PHP_SELF'], "t.debit", "", $param, 'class="right"', $sortfield, $sortorder);
	print_liste_field_titre("Credit", $_SERVER['PHP_SELF'], "t.credit", "", $param, 'class="right"', $sortfield, $sortorder);
	print_liste_field_titre("Balance", $_SERVER["PHP_SELF"], "", $param, "", 'class="right"', $sortfield, $sortorder);
	print_liste_field_titre('', $_SERVER["PHP_SELF"], "", $param, "", 'width="60" class="center"', $sortfield, $sortorder);
	print "</tr>\n";

	$total_debit = 0;
	$total_credit = 0;
	$sous_total_debit = 0;
	$sous_total_credit = 0;
	$displayed_account = "";

	$sql = "select t.numero_compte, (SUM(t.debit) - SUM(t.credit)) as opening_balance from ".MAIN_DB_PREFIX."accounting_bookkeeping as t where entity in ".$conf->entity;
	$sql .= " AND t.doc_date < '".$db->idate($search_date_start)."' GROUP BY t.numero_compte";
	$resql = $db->query($sql);
	$nrows = $resql->num_rows;
	$opening_balances = array();
	for ($i = 0; $i < $nrows; $i++) {
		$arr = $resql->fetch_array();
		$opening_balances["'".$arr['numero_compte']."'"] = $arr['opening_balance'];
	}

	foreach ($object->lines as $line)
	{
		$link = '';
		$total_debit += $line->debit;
		$total_credit += $line->credit;
		$description = $object->get_compte_desc($line->numero_compte); // Search description of the account
		$root_account_description = $object->get_compte_racine($line->numero_compte);
		if (empty($description)) {
			$link = '<a href="'.DOL_URL_ROOT.'/accountancy/admin/card.php?action=create&accountingaccount='.length_accountg($line->numero_compte).'">'.img_edit_add().'</a>';
		}
		print '<tr class="oddeven">';

		if (!empty($show_subgroup))
		{
<<<<<<< HEAD
			// Permet d'afficher le compte comptable
			if (empty($displayed_account) || $root_account_description != $displayed_account) {
				// Affiche un Sous-Total par compte comptable
				if ($displayed_account != "") {
					print '<tr class="liste_total"><td class="right" colspan="3">'.$langs->trans("SubTotal").':</td>';
					print '<td class="nowrap right">'.price($sous_total_debit).'</td>';
					print '<td class="nowrap right">'.price($sous_total_credit).'</td>';
					print '<td class="nowrap right">'.price(price2num($sous_total_credit - $sous_total_debit)).'</td>';
					print "<td></td>\n";
					print '</tr>';
				}

				// Show first line of a break
				print '<tr class="trforbreak">';
				print '<td colspan="7" style="font-weight:bold; border-bottom: 1pt solid black;">'.$line->numero_compte.($root_account_description ? ' - '.$root_account_description : '').'</td>';
=======
			// Affiche un Sous-Total par compte comptable
			if ($displayed_account != "") {
				print '<tr class="liste_total"><td class="right" colspan="3">'.$langs->trans("SubTotal").':</td><td class="nowrap right">'.price($sous_total_debit).'</td><td class="nowrap right">'.price($sous_total_credit).'</td><td class="nowrap right">'.price(price2num($sous_total_credit - $sous_total_debit)).'</td>';
				print "<td>&nbsp;</td>\n";
>>>>>>> 9fb17662
				print '</tr>';

				$displayed_account = $root_account_description;
				$sous_total_debit = 0;
				$sous_total_credit = 0;
			}
		}
		// $object->get_compte_racine($line->numero_compte);

		print '<td>'.length_accountg($line->numero_compte).'</td>';
		print '<td>'.$description.'</td>';
		print '<td class="nowraponall right">'.price($opening_balances["'".$line->numero_compte."'"]).'</td>';
		print '<td class="nowraponall right">'.price($line->debit).'</td>';
		print '<td class="nowraponall right">'.price($line->credit).'</td>';
		print '<td class="nowraponall right">'.price($line->debit - $line->credit).'</td>';
		print '<td class="center">'.$link;
		print '</td>';
		print "</tr>\n";

		// Comptabilise le sous-total
		$sous_total_debit += $line->debit;
		$sous_total_credit += $line->credit;
	}

	if (!empty($show_subgroup))
	{
		print '<tr class="liste_total"><td class="right" colspan="3">'.$langs->trans("SubTotal").':</td><td class="nowrap right">'.price($sous_total_debit).'</td><td class="nowrap right">'.price($sous_total_credit).'</td><td class="nowrap right">'.price(price2num($sous_total_debit - $sous_total_credit)).'</td>';
		print "<td></td>\n";
		print '</tr>';
	}

	print '<tr class="liste_total"><td class="right" colspan="3">'.$langs->trans("AccountBalance").':</td><td class="nowrap right">'.price($total_debit).'</td><td class="nowrap right">'.price($total_credit).'</td><td class="nowrap right">'.price(price2num($total_debit - $total_credit)).'</td>';
	print "<td></td>\n";
	print '</tr>';

	print "</table>";
	print '</form>';
}

// End of page
llxFooter();
$db->close();<|MERGE_RESOLUTION|>--- conflicted
+++ resolved
@@ -298,12 +298,12 @@
 
 		if (!empty($show_subgroup))
 		{
-<<<<<<< HEAD
-			// Permet d'afficher le compte comptable
+			// Show accounting account
 			if (empty($displayed_account) || $root_account_description != $displayed_account) {
-				// Affiche un Sous-Total par compte comptable
+				// Show subtotal per accounting account
 				if ($displayed_account != "") {
-					print '<tr class="liste_total"><td class="right" colspan="3">'.$langs->trans("SubTotal").':</td>';
+					print '<tr class="liste_total">';
+					print '<td class="right" colspan="3">'.$langs->trans("SubTotal").':</td>';
 					print '<td class="nowrap right">'.price($sous_total_debit).'</td>';
 					print '<td class="nowrap right">'.price($sous_total_credit).'</td>';
 					print '<td class="nowrap right">'.price(price2num($sous_total_credit - $sous_total_debit)).'</td>';
@@ -314,12 +314,6 @@
 				// Show first line of a break
 				print '<tr class="trforbreak">';
 				print '<td colspan="7" style="font-weight:bold; border-bottom: 1pt solid black;">'.$line->numero_compte.($root_account_description ? ' - '.$root_account_description : '').'</td>';
-=======
-			// Affiche un Sous-Total par compte comptable
-			if ($displayed_account != "") {
-				print '<tr class="liste_total"><td class="right" colspan="3">'.$langs->trans("SubTotal").':</td><td class="nowrap right">'.price($sous_total_debit).'</td><td class="nowrap right">'.price($sous_total_credit).'</td><td class="nowrap right">'.price(price2num($sous_total_credit - $sous_total_debit)).'</td>';
-				print "<td>&nbsp;</td>\n";
->>>>>>> 9fb17662
 				print '</tr>';
 
 				$displayed_account = $root_account_description;
