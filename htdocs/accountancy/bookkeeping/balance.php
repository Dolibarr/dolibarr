<?php
/* Copyright (C) 2016       Olivier Geffroy         <jeff@jeffinfo.com>
 * Copyright (C) 2016       Florian Henry           <florian.henry@open-concept.pro>
 * Copyright (C) 2016-2020  Alexandre Spangaro      <aspangaro@open-dsi.fr>
 * Copyright (C) 2018       Frédéric France         <frederic.france@netlogic.fr>
 *
 * This program is free software; you can redistribute it and/or modify
 * it under the terms of the GNU General Public License as published by
 * the Free Software Foundation; either version 3 of the License, or
 * (at your option) any later version.
 *
 * This program is distributed in the hope that it will be useful,
 * but WITHOUT ANY WARRANTY; without even the implied warranty of
 * MERCHANTABILITY or FITNESS FOR A PARTICULAR PURPOSE.  See the
 * GNU General Public License for more details.
 *
 * You should have received a copy of the GNU General Public License
 * along with this program. If not, see <https://www.gnu.org/licenses/>.
 *
 */

/**
 *  \file 		htdocs/accountancy/bookkeeping/balance.php
 *  \ingroup 	Accountancy (Double entries)
 *  \brief 		Balance of book keeping
 */

require '../../main.inc.php';

// Class
require_once DOL_DOCUMENT_ROOT.'/core/lib/accounting.lib.php';
require_once DOL_DOCUMENT_ROOT.'/core/lib/date.lib.php';
require_once DOL_DOCUMENT_ROOT.'/accountancy/class/bookkeeping.class.php';
require_once DOL_DOCUMENT_ROOT.'/accountancy/class/accountingaccount.class.php';
require_once DOL_DOCUMENT_ROOT.'/accountancy/class/accountancyexport.class.php';
require_once DOL_DOCUMENT_ROOT.'/core/class/html.formaccounting.class.php';
require_once DOL_DOCUMENT_ROOT.'/core/class/html.formother.class.php';

// Load translation files required by the page
$langs->loadLangs(array("accountancy"));

$page = GETPOSTISSET('pageplusone') ? (GETPOST('pageplusone') - 1) : GETPOST("page", 'int');
$sortorder = GETPOST("sortorder", 'alpha');
$sortfield = GETPOST("sortfield", 'alpha');
$action = GETPOST('action', 'aZ09');

// Load variable for pagination
$limit = GETPOST('limit', 'int') ?GETPOST('limit', 'int') : $conf->liste_limit;
$sortfield = GETPOST('sortfield', 'aZ09comma');
$sortorder = GETPOST('sortorder', 'aZ09comma');
$page = GETPOSTISSET('pageplusone') ? (GETPOST('pageplusone') - 1) : GETPOST("page", 'int');
if (empty($page) || $page == -1 || GETPOST('button_search', 'alpha') || GETPOST('button_removefilter', 'alpha') || (empty($toselect) && $massaction === '0')) { $page = 0; }     // If $page is not defined, or '' or -1 or if we click on clear filters or if we select empty mass action
$offset = $limit * $page;
$pageprev = $page - 1;
$pagenext = $page + 1;
//if (! $sortfield) $sortfield="p.date_fin";
//if (! $sortorder) $sortorder="DESC";

$show_subgroup = GETPOST('show_subgroup', 'alpha');
$search_date_start = dol_mktime(0, 0, 0, GETPOST('date_startmonth', 'int'), GETPOST('date_startday', 'int'), GETPOST('date_startyear', 'int'));
$search_date_end = dol_mktime(23, 59, 59, GETPOST('date_endmonth', 'int'), GETPOST('date_endday', 'int'), GETPOST('date_endyear', 'int'));

$search_accountancy_code_start = GETPOST('search_accountancy_code_start', 'alpha');
if ($search_accountancy_code_start == - 1) {
	$search_accountancy_code_start = '';
}
$search_accountancy_code_end = GETPOST('search_accountancy_code_end', 'alpha');
if ($search_accountancy_code_end == - 1) {
	$search_accountancy_code_end = '';
}

$object = new BookKeeping($db);

$formaccounting = new FormAccounting($db);
$formother = new FormOther($db);
$form = new Form($db);

if (empty($search_date_start) && !GETPOSTISSET('formfilteraction'))
{
	$sql = "SELECT date_start, date_end from ".MAIN_DB_PREFIX."accounting_fiscalyear ";
	$sql .= " where date_start < '".$db->idate(dol_now())."' and date_end > '".$db->idate(dol_now())."'";
	$sql .= $db->plimit(1);
	$res = $db->query($sql);
	if ($res->num_rows > 0) {
		$fiscalYear = $db->fetch_object($res);
		$search_date_start = strtotime($fiscalYear->date_start);
		$search_date_end = strtotime($fiscalYear->date_end);
	} else {
		$month_start = ($conf->global->SOCIETE_FISCAL_MONTH_START ? ($conf->global->SOCIETE_FISCAL_MONTH_START) : 1);
		$year_start = dol_print_date(dol_now(), '%Y');
		$year_end = $year_start + 1;
		$month_end = $month_start - 1;
		if ($month_end < 1)
		{
			$month_end = 12;
			$year_end--;
		}
		$search_date_start = dol_mktime(0, 0, 0, $month_start, 1, $year_start);
		$search_date_end = dol_get_last_day($year_end, $month_end);
	}
}
if ($sortorder == "") $sortorder = "ASC";
if ($sortfield == "") $sortfield = "t.numero_compte";


$param = '';
if (!empty($contextpage) && $contextpage != $_SERVER["PHP_SELF"]) $param .= '&contextpage='.urlencode($contextpage);
if ($limit > 0 && $limit != $conf->liste_limit) $param .= '&limit='.urlencode($limit);

$filter = array();
if (!empty($search_date_start)) {
	$filter['t.doc_date>='] = $search_date_start;
	$param .= '&amp;date_startmonth='.GETPOST('date_startmonth', 'int').'&amp;date_startday='.GETPOST('date_startday', 'int').'&amp;date_startyear='.GETPOST('date_startyear', 'int');
}
if (!empty($search_date_end)) {
	$filter['t.doc_date<='] = $search_date_end;
	$param .= '&amp;date_endmonth='.GETPOST('date_endmonth', 'int').'&amp;date_endday='.GETPOST('date_endday', 'int').'&amp;date_endyear='.GETPOST('date_endyear', 'int');
}
if (!empty($search_accountancy_code_start)) {
	$filter['t.numero_compte>='] = $search_accountancy_code_start;
	$param .= '&amp;search_accountancy_code_start='.$search_accountancy_code_start;
}
if (!empty($search_accountancy_code_end)) {
	$filter['t.numero_compte<='] = $search_accountancy_code_end;
	$param .= '&amp;search_accountancy_code_end='.$search_accountancy_code_end;
}

/*
 * Action
 */

if (GETPOST('button_removefilter_x', 'alpha') || GETPOST('button_removefilter.x', 'alpha') || GETPOST('button_removefilter', 'alpha')) // All tests are required to be compatible with all browsers
{
	$show_subgroup = '';
	$search_date_start = '';
	$search_date_end = '';
	$search_accountancy_code_start = '';
	$search_accountancy_code_end = '';
	$filter = array();
}


/*
 * View
 */

if ($action == 'export_csv')
{
	$sep = $conf->global->ACCOUNTING_EXPORT_SEPARATORCSV;

	$filename = 'balance';
	$type_export = 'balance';
	include DOL_DOCUMENT_ROOT.'/accountancy/tpl/export_journal.tpl.php';

	$result = $object->fetchAllBalance($sortorder, $sortfield, $limit, 0, $filter);
	if ($result < 0) {
		setEventMessages($object->error, $object->errors, 'errors');
	}

	foreach ($object->lines as $line)
	{
		print length_accountg($line->numero_compte).$sep;
		print $object->get_compte_desc($line->numero_compte).$sep;
		print price($line->debit).$sep;
		print price($line->credit).$sep;
		print price($line->debit - $line->credit).$sep;
		print "\n";
	}

	exit;
}


$title_page = $langs->trans("AccountBalance");

llxHeader('', $title_page);


if ($action != 'export_csv')
{
	// List
	$nbtotalofrecords = '';
	if (empty($conf->global->MAIN_DISABLE_FULL_SCANLIST))
	{
		$nbtotalofrecords = $object->fetchAllBalance($sortorder, $sortfield, 0, 0, $filter);
		if ($nbtotalofrecords < 0) {
			setEventMessages($object->error, $object->errors, 'errors');
		}
	}

	$result = $object->fetchAllBalance($sortorder, $sortfield, $limit, $offset, $filter);
	if ($result < 0) {
		setEventMessages($object->error, $object->errors, 'errors');
	}

	print '<form method="POST" id="searchFormList" action="'.$_SERVER["PHP_SELF"].'">';
	if ($optioncss != '') print '<input type="hidden" name="optioncss" value="'.$optioncss.'">';
	print '<input type="hidden" name="token" value="'.newToken().'">';
	print '<input type="hidden" name="formfilteraction" id="formfilteraction" value="list">';
	print '<input type="hidden" name="action" id="action" value="list">';
	print '<input type="hidden" name="sortfield" value="'.$sortfield.'">';
	print '<input type="hidden" name="sortorder" value="'.$sortorder.'">';
	print '<input type="hidden" name="page" value="'.$page.'">';

	$button = '<input type="button" id="exportcsvbutton" name="exportcsvbutton" class="butAction" value="'.$langs->trans("Export").' ('.$conf->global->ACCOUNTING_EXPORT_FORMAT.')" />';

	print '<script type="text/javascript" language="javascript">
	jQuery(document).ready(function() {
		jQuery("#exportcsvbutton").click(function() {
			event.preventDefault();
			console.log("Set action to export_csv");
			jQuery("#action").val("export_csv");
			jQuery("#searchFormList").submit();
			jQuery("#action").val("list");
		});
	});
	</script>';

	print_barre_liste($title_page, $page, $_SERVER["PHP_SELF"], $param, $sortfield, $sortorder, $button, $result, $nbtotalofrecords, 'title_accountancy', 0, '', '', $limit);

	$moreforfilter = '';

	$moreforfilter .= '<div class="divsearchfield">';
	$moreforfilter .= $langs->trans('DateStart').': ';
	$moreforfilter .= $form->selectDate($search_date_start ? $search_date_start : -1, 'date_start', 0, 0, 1, '', 1, 0);
	$moreforfilter .= $langs->trans('DateEnd').': ';
	$moreforfilter .= $form->selectDate($search_date_end ? $search_date_end : -1, 'date_end', 0, 0, 1, '', 1, 0);

	$moreforfilter .= ' - ';
	$moreforfilter .= '<label for="show_subgroup">'.$langs->trans('ShowSubtotalByGroup').'</label>: ';
	$moreforfilter .= '<input type="checkbox" name="show_subgroup" id="show_subgroup" value="show_subgroup"'.($show_subgroup == 'show_subgroup' ? ' checked' : '').'>';


	$moreforfilter .= '</div>';

	if (!empty($moreforfilter)) {
		print '<div class="liste_titre liste_titre_bydiv centpercent">';
		print $moreforfilter;
		$parameters = array();
		$reshook = $hookmanager->executeHooks('printFieldPreListTitle', $parameters); // Note that $action and $object may have been modified by hook
		print $hookmanager->resPrint;
		print '</div>';
	}

	print '<table class="liste '.($moreforfilter ? "listwithfilterbefore" : "").'">';

	print '<tr class="liste_titre_filter">';
	print '<td class="liste_titre" colspan="5">';
	print $langs->trans('From');
	print $formaccounting->select_account($search_accountancy_code_start, 'search_accountancy_code_start', 1, array(), 1, 1, '');
	print ' ';
	print $langs->trans('to');
	print $formaccounting->select_account($search_accountancy_code_end, 'search_accountancy_code_end', 1, array(), 1, 1, '');
	print '</td>';
	print '<td class="liste_titre center">';
	$searchpicto = $form->showFilterButtons();
	print $searchpicto;
	print '</td>';

	print '</tr>';

	print '<tr class="liste_titre">';
	print_liste_field_titre("AccountAccounting", $_SERVER['PHP_SELF'], "t.numero_compte", "", $param, "", $sortfield, $sortorder);
	print_liste_field_titre("OpeningBalance", $_SERVER['PHP_SELF'], "", $param, "", 'class="right"', $sortfield, $sortorder);
	print_liste_field_titre("Debit", $_SERVER['PHP_SELF'], "t.debit", "", $param, 'class="right"', $sortfield, $sortorder);
	print_liste_field_titre("Credit", $_SERVER['PHP_SELF'], "t.credit", "", $param, 'class="right"', $sortfield, $sortorder);
	print_liste_field_titre("Balance", $_SERVER["PHP_SELF"], "", $param, "", 'class="right"', $sortfield, $sortorder);
	print_liste_field_titre('', $_SERVER["PHP_SELF"], "", $param, "", 'width="60" class="center"', $sortfield, $sortorder);
	print "</tr>\n";

	$total_debit = 0;
	$total_credit = 0;
	$sous_total_debit = 0;
	$sous_total_credit = 0;
	$total_opening_balance = 0;
	$sous_total_opening_balance = 0;
	$displayed_account = "";

	$accountingaccountstatic = new AccountingAccount($db);

	$sql = "SELECT t.numero_compte, (SUM(t.debit) - SUM(t.credit)) as opening_balance";
	$sql .= " FROM ".MAIN_DB_PREFIX."accounting_bookkeeping as t";
	$sql .= " WHERE t.entity = ".$conf->entity; // Never do sharing into accounting features
	$sql .= " AND t.doc_date < '".$db->idate($search_date_start)."'";
	$sql .= " GROUP BY t.numero_compte";

	$resql = $db->query($sql);
	$nrows = $resql->num_rows;
	$opening_balances = array();
	for ($i = 0; $i < $nrows; $i++) {
		$arr = $resql->fetch_array();
		$opening_balances["'".$arr['numero_compte']."'"] = $arr['opening_balance'];
	}

	foreach ($object->lines as $line)
	{
		$accountingaccountstatic->fetch(null, $line->numero_compte, true);
		if (!empty($accountingaccountstatic->account_number)) {
			$accounting_account = $accountingaccountstatic->getNomUrl(0, 1);
		} else {
			$accounting_account = length_accountg($line->numero_compte);
		}

		$link = '';
		$total_debit += $line->debit;
		$total_credit += $line->credit;
		$opening_balance = isset($opening_balances["'".$line->numero_compte."'"]) ? $opening_balances["'".$line->numero_compte."'"] : 0;
		$total_opening_balance += $opening_balance;

		$tmparrayforrootaccount = $object->getRootAccount($line->numero_compte);
		$root_account_description = $tmparrayforrootaccount['label'];
		$root_account_number = $tmparrayforrootaccount['account_number'];

		if (empty($accountingaccountstatic->account_number)) {
			$link = '<a href="'.DOL_URL_ROOT.'/accountancy/admin/card.php?action=create&accountingaccount='.length_accountg($line->numero_compte).'">'.img_edit_add().'</a>';
		}
		print '<tr class="oddeven">';

		if (!empty($show_subgroup))
		{
<<<<<<< HEAD
			// Show accounting account
			if (empty($displayed_account) || $root_account_number != $displayed_account) {
				// Show subtotal per accounting account
				if ($displayed_account != "") {
					print '<tr class="liste_total">';
					print '<td class="right" colspan="2">'.$langs->trans("SubTotal").':</td>';
					print '<td class="nowrap right">'.price($sous_total_debit).'</td>';
					print '<td class="nowrap right">'.price($sous_total_credit).'</td>';
					print '<td class="nowrap right">'.price(price2num($sous_total_opening_balance + $sous_total_credit - $sous_total_debit)).'</td>';
					print "<td></td>\n";
					print '</tr>';
				}

				// Show first line of a break
				print '<tr class="trforbreak">';
				print '<td colspan="6" style="font-weight:bold; border-bottom: 1pt solid black;">'.$line->numero_compte.($root_account_description ? ' - '.$root_account_description : '').'</td>';
=======
			// Display a sub-total per account
			if ($displayed_account != "") {
				print '<tr class="liste_total"><td class="right" colspan="2">'.$langs->trans("SubTotal").':</td><td class="nowrap right">'.price($sous_total_opening_balance).'</td><td class="nowrap right">'.price($sous_total_debit).'</td><td class="nowrap right">'.price($sous_total_credit).'</td><td class="nowrap right">'.price(price2num($sous_total_credit - $sous_total_debit)).'</td>';
				print "<td>&nbsp;</td>\n";
>>>>>>> d2af0385
				print '</tr>';

				$displayed_account = $root_account_number;
				$sous_total_debit = 0;
				$sous_total_credit = 0;
				$sous_total_opening_balance = 0;
			}
		}

		print '<td>'.$accounting_account.'</td>';
		print '<td class="nowraponall right">'.price($opening_balance).'</td>';
		print '<td class="nowraponall right">'.price($line->debit).'</td>';
		print '<td class="nowraponall right">'.price($line->credit).'</td>';
		print '<td class="nowraponall right">'.price(price2num($opening_balance + $line->debit - $line->credit, 'MT')).'</td>';
		print '<td class="center">'.$link;
		print '</td>';
		print "</tr>\n";

		// Records the sub-total
		$sous_total_debit += $line->debit;
		$sous_total_credit += $line->credit;
		$sous_total_opening_balance += $opening_balance;
	}

	if (!empty($show_subgroup))
	{
		print '<tr class="liste_total"><td class="right" colspan="2">'.$langs->trans("SubTotal").':</td><td class="nowrap right">'.price($sous_total_debit).'</td><td class="nowrap right">'.price($sous_total_credit).'</td><td class="nowrap right">'.price(price2num($sous_total_opening_balance + $sous_total_debit - $sous_total_credit, 'MT')).'</td>';
		print "<td></td>\n";
		print '</tr>';
	}

	print '<tr class="liste_total"><td class="right" colspan="2">'.$langs->trans("AccountBalance").':</td><td class="nowrap right">'.price($total_debit).'</td><td class="nowrap right">'.price($total_credit).'</td><td class="nowrap right">'.price(price2num($total_opening_balance + $total_debit - $total_credit, 'MT')).'</td>';
	print "<td></td>\n";
	print '</tr>';

	print "</table>";
	print '</form>';
}

// End of page
llxFooter();
$db->close();<|MERGE_RESOLUTION|>--- conflicted
+++ resolved
@@ -314,11 +314,9 @@
 		if (empty($accountingaccountstatic->account_number)) {
 			$link = '<a href="'.DOL_URL_ROOT.'/accountancy/admin/card.php?action=create&accountingaccount='.length_accountg($line->numero_compte).'">'.img_edit_add().'</a>';
 		}
-		print '<tr class="oddeven">';
 
 		if (!empty($show_subgroup))
 		{
-<<<<<<< HEAD
 			// Show accounting account
 			if (empty($displayed_account) || $root_account_number != $displayed_account) {
 				// Show subtotal per accounting account
@@ -335,12 +333,6 @@
 				// Show first line of a break
 				print '<tr class="trforbreak">';
 				print '<td colspan="6" style="font-weight:bold; border-bottom: 1pt solid black;">'.$line->numero_compte.($root_account_description ? ' - '.$root_account_description : '').'</td>';
-=======
-			// Display a sub-total per account
-			if ($displayed_account != "") {
-				print '<tr class="liste_total"><td class="right" colspan="2">'.$langs->trans("SubTotal").':</td><td class="nowrap right">'.price($sous_total_opening_balance).'</td><td class="nowrap right">'.price($sous_total_debit).'</td><td class="nowrap right">'.price($sous_total_credit).'</td><td class="nowrap right">'.price(price2num($sous_total_credit - $sous_total_debit)).'</td>';
-				print "<td>&nbsp;</td>\n";
->>>>>>> d2af0385
 				print '</tr>';
 
 				$displayed_account = $root_account_number;
@@ -350,6 +342,7 @@
 			}
 		}
 
+		print '<tr class="oddeven">';
 		print '<td>'.$accounting_account.'</td>';
 		print '<td class="nowraponall right">'.price($opening_balance).'</td>';
 		print '<td class="nowraponall right">'.price($line->debit).'</td>';
