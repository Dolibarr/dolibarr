<?php
/* Copyright (C) 2016       Olivier Geffroy         <jeff@jeffinfo.com>
 * Copyright (C) 2016       Florian Henry           <florian.henry@open-concept.pro>
 * Copyright (C) 2016-2020  Alexandre Spangaro      <aspangaro@open-dsi.fr>
 * Copyright (C) 2018       Frédéric France         <frederic.france@netlogic.fr>
 *
 * This program is free software; you can redistribute it and/or modify
 * it under the terms of the GNU General Public License as published by
 * the Free Software Foundation; either version 3 of the License, or
 * (at your option) any later version.
 *
 * This program is distributed in the hope that it will be useful,
 * but WITHOUT ANY WARRANTY; without even the implied warranty of
 * MERCHANTABILITY or FITNESS FOR A PARTICULAR PURPOSE.  See the
 * GNU General Public License for more details.
 *
 * You should have received a copy of the GNU General Public License
 * along with this program. If not, see <https://www.gnu.org/licenses/>.
 *
 */

/**
 *  \file 		htdocs/accountancy/bookkeeping/balance.php
 *  \ingroup 	Accountancy (Double entries)
 *  \brief 		Balance of book keeping
 */

require '../../main.inc.php';

// Class
require_once DOL_DOCUMENT_ROOT.'/core/lib/accounting.lib.php';
require_once DOL_DOCUMENT_ROOT.'/core/lib/date.lib.php';
require_once DOL_DOCUMENT_ROOT.'/accountancy/class/bookkeeping.class.php';
require_once DOL_DOCUMENT_ROOT.'/accountancy/class/accountingaccount.class.php';
require_once DOL_DOCUMENT_ROOT.'/accountancy/class/accountancyexport.class.php';
require_once DOL_DOCUMENT_ROOT.'/core/class/html.formaccounting.class.php';
require_once DOL_DOCUMENT_ROOT.'/core/class/html.formother.class.php';

// Load translation files required by the page
$langs->loadLangs(array("accountancy"));

$page = GETPOSTISSET('pageplusone') ? (GETPOST('pageplusone') - 1) : GETPOST("page", 'int');
$sortorder = GETPOST("sortorder", 'alpha');
$sortfield = GETPOST("sortfield", 'alpha');
$action = GETPOST('action', 'aZ09');

// Load variable for pagination
$limit = GETPOST('limit', 'int') ?GETPOST('limit', 'int') : $conf->liste_limit;
$sortfield = GETPOST('sortfield', 'alpha');
$sortorder = GETPOST('sortorder', 'alpha');
$page = GETPOSTISSET('pageplusone') ? (GETPOST('pageplusone') - 1) : GETPOST("page", 'int');
if (empty($page) || $page == -1 || GETPOST('button_search', 'alpha') || GETPOST('button_removefilter', 'alpha') || (empty($toselect) && $massaction === '0')) { $page = 0; }     // If $page is not defined, or '' or -1 or if we click on clear filters or if we select empty mass action
$offset = $limit * $page;
$pageprev = $page - 1;
$pagenext = $page + 1;
//if (! $sortfield) $sortfield="p.date_fin";
//if (! $sortorder) $sortorder="DESC";

$show_subgroup = GETPOST('show_subgroup', 'alpha');
$search_date_start = dol_mktime(0, 0, 0, GETPOST('date_startmonth', 'int'), GETPOST('date_startday', 'int'), GETPOST('date_startyear', 'int'));
$search_date_end = dol_mktime(23, 59, 59, GETPOST('date_endmonth', 'int'), GETPOST('date_endday', 'int'), GETPOST('date_endyear', 'int'));

$search_accountancy_code_start = GETPOST('search_accountancy_code_start', 'alpha');
if ($search_accountancy_code_start == - 1) {
	$search_accountancy_code_start = '';
}
$search_accountancy_code_end = GETPOST('search_accountancy_code_end', 'alpha');
if ($search_accountancy_code_end == - 1) {
	$search_accountancy_code_end = '';
}

$object = new BookKeeping($db);

$formaccounting = new FormAccounting($db);
$formother = new FormOther($db);
$form = new Form($db);

if (empty($search_date_start) && !GETPOSTISSET('formfilteraction'))
{
	$sql = "SELECT date_start, date_end from ".MAIN_DB_PREFIX."accounting_fiscalyear ";
	$sql .= " where date_start < '".$db->idate(dol_now())."' and date_end > '".$db->idate(dol_now())."'";
	$sql .= $db->plimit(1);
	$res = $db->query($sql);
	if ($res->num_rows > 0) {
		$fiscalYear = $db->fetch_object($res);
		$search_date_start = strtotime($fiscalYear->date_start);
		$search_date_end = strtotime($fiscalYear->date_end);
	} else {
		$month_start = ($conf->global->SOCIETE_FISCAL_MONTH_START ? ($conf->global->SOCIETE_FISCAL_MONTH_START) : 1);
		$year_start = dol_print_date(dol_now(), '%Y');
		$year_end = $year_start + 1;
		$month_end = $month_start - 1;
		if ($month_end < 1)
		{
			$month_end = 12;
			$year_end--;
		}
		$search_date_start = dol_mktime(0, 0, 0, $month_start, 1, $year_start);
		$search_date_end = dol_get_last_day($year_end, $month_end);
	}
}
if ($sortorder == "") $sortorder = "ASC";
if ($sortfield == "") $sortfield = "t.numero_compte";


$param = '';
if (!empty($contextpage) && $contextpage != $_SERVER["PHP_SELF"]) $param .= '&contextpage='.urlencode($contextpage);
if ($limit > 0 && $limit != $conf->liste_limit) $param .= '&limit='.urlencode($limit);

$filter = array();
if (!empty($search_date_start)) {
	$filter['t.doc_date>='] = $search_date_start;
	$param .= '&amp;date_startmonth='.GETPOST('date_startmonth', 'int').'&amp;date_startday='.GETPOST('date_startday', 'int').'&amp;date_startyear='.GETPOST('date_startyear', 'int');
}
if (!empty($search_date_end)) {
	$filter['t.doc_date<='] = $search_date_end;
	$param .= '&amp;date_endmonth='.GETPOST('date_endmonth', 'int').'&amp;date_endday='.GETPOST('date_endday', 'int').'&amp;date_endyear='.GETPOST('date_endyear', 'int');
}
if (!empty($search_accountancy_code_start)) {
	$filter['t.numero_compte>='] = $search_accountancy_code_start;
	$param .= '&amp;search_accountancy_code_start='.$search_accountancy_code_start;
}
if (!empty($search_accountancy_code_end)) {
	$filter['t.numero_compte<='] = $search_accountancy_code_end;
	$param .= '&amp;search_accountancy_code_end='.$search_accountancy_code_end;
}

/*
 * Action
 */

if (GETPOST('button_removefilter_x', 'alpha') || GETPOST('button_removefilter.x', 'alpha') || GETPOST('button_removefilter', 'alpha')) // All tests are required to be compatible with all browsers
{
	$show_subgroup = '';
	$search_date_start = '';
	$search_date_end = '';
	$search_accountancy_code_start = '';
	$search_accountancy_code_end = '';
	$filter = array();
}


/*
 * View
 */

if ($action == 'export_csv')
{
	$sep = $conf->global->ACCOUNTING_EXPORT_SEPARATORCSV;

	$filename = 'balance';
	$type_export = 'balance';
	include DOL_DOCUMENT_ROOT.'/accountancy/tpl/export_journal.tpl.php';

	$result = $object->fetchAllBalance($sortorder, $sortfield, $limit, 0, $filter);
	if ($result < 0) {
		setEventMessages($object->error, $object->errors, 'errors');
	}

	foreach ($object->lines as $line)
	{
		print length_accountg($line->numero_compte).$sep;
		print $object->get_compte_desc($line->numero_compte).$sep;
		print price($line->debit).$sep;
		print price($line->credit).$sep;
		print price($line->debit - $line->credit).$sep;
		print "\n";
	}

	exit;
}


$title_page = $langs->trans("AccountBalance");

llxHeader('', $title_page);


if ($action != 'export_csv')
{
	// List
	$nbtotalofrecords = '';
	if (empty($conf->global->MAIN_DISABLE_FULL_SCANLIST))
	{
		$nbtotalofrecords = $object->fetchAllBalance($sortorder, $sortfield, 0, 0, $filter);
		if ($nbtotalofrecords < 0) {
			setEventMessages($object->error, $object->errors, 'errors');
		}
	}

	$result = $object->fetchAllBalance($sortorder, $sortfield, $limit, $offset, $filter);
	if ($result < 0) {
		setEventMessages($object->error, $object->errors, 'errors');
	}

	print '<form method="POST" id="searchFormList" action="'.$_SERVER["PHP_SELF"].'">';
	if ($optioncss != '') print '<input type="hidden" name="optioncss" value="'.$optioncss.'">';
	print '<input type="hidden" name="token" value="'.newToken().'">';
	print '<input type="hidden" name="formfilteraction" id="formfilteraction" value="list">';
	print '<input type="hidden" name="action" id="action" value="list">';
	print '<input type="hidden" name="sortfield" value="'.$sortfield.'">';
	print '<input type="hidden" name="sortorder" value="'.$sortorder.'">';
	print '<input type="hidden" name="page" value="'.$page.'">';

	$button = '<input type="button" id="exportcsvbutton" name="exportcsvbutton" class="butAction" value="'.$langs->trans("Export").' ('.$conf->global->ACCOUNTING_EXPORT_FORMAT.')" />';

	print '<script type="text/javascript" language="javascript">
	jQuery(document).ready(function() {
		jQuery("#exportcsvbutton").click(function() {
			event.preventDefault();
			console.log("Set action to export_csv");
			jQuery("#action").val("export_csv");
			jQuery("#searchFormList").submit();
			jQuery("#action").val("list");
		});
	});
	</script>';

	print_barre_liste($title_page, $page, $_SERVER["PHP_SELF"], $param, $sortfield, $sortorder, $button, $result, $nbtotalofrecords, 'title_accountancy', 0, '', '', $limit);

	$moreforfilter = '';

	$moreforfilter .= '<div class="divsearchfield">';
	$moreforfilter .= $langs->trans('DateStart').': ';
	$moreforfilter .= $form->selectDate($search_date_start ? $search_date_start : -1, 'date_start', 0, 0, 1, '', 1, 0);
	$moreforfilter .= $langs->trans('DateEnd').': ';
	$moreforfilter .= $form->selectDate($search_date_end ? $search_date_end : -1, 'date_end', 0, 0, 1, '', 1, 0);

	$moreforfilter .= ' - ';
	$moreforfilter .= $langs->trans('ShowSubtotalByGroup').': ';
	$moreforfilter .= '<input type="checkbox" name="show_subgroup" value="show_subgroup"'.($show_subgroup == 'show_subgroup' ? ' checked' : '').'>';


	$moreforfilter .= '</div>';

	if (!empty($moreforfilter)) {
		print '<div class="liste_titre liste_titre_bydiv centpercent">';
		print $moreforfilter;
		$parameters = array();
		$reshook = $hookmanager->executeHooks('printFieldPreListTitle', $parameters); // Note that $action and $object may have been modified by hook
		print $hookmanager->resPrint;
		print '</div>';
	}

	print '<table class="liste '.($moreforfilter ? "listwithfilterbefore" : "").'">';

	print '<tr class="liste_titre_filter">';
	print '<td class="liste_titre" colspan="5">';
	print $langs->trans('From');
	print $formaccounting->select_account($search_accountancy_code_start, 'search_accountancy_code_start', 1, array(), 1, 1, '');
	print ' ';
	print $langs->trans('to');
	print $formaccounting->select_account($search_accountancy_code_end, 'search_accountancy_code_end', 1, array(), 1, 1, '');
	print '</td>';
	print '<td class="liste_titre center">';
	$searchpicto = $form->showFilterButtons();
	print $searchpicto;
	print '</td>';

	print '</tr>';

	print '<tr class="liste_titre">';
	print_liste_field_titre("AccountAccounting", $_SERVER['PHP_SELF'], "t.numero_compte", "", $param, "", $sortfield, $sortorder);
	print_liste_field_titre("OpeningBalance", $_SERVER['PHP_SELF'], "", $param, "", 'class="right"', $sortfield, $sortorder);
	print_liste_field_titre("Debit", $_SERVER['PHP_SELF'], "t.debit", "", $param, 'class="right"', $sortfield, $sortorder);
	print_liste_field_titre("Credit", $_SERVER['PHP_SELF'], "t.credit", "", $param, 'class="right"', $sortfield, $sortorder);
	print_liste_field_titre("Balance", $_SERVER["PHP_SELF"], "", $param, "", 'class="right"', $sortfield, $sortorder);
	print_liste_field_titre('', $_SERVER["PHP_SELF"], "", $param, "", 'width="60" class="center"', $sortfield, $sortorder);
	print "</tr>\n";

	$total_debit = 0;
	$total_credit = 0;
	$sous_total_debit = 0;
	$sous_total_credit = 0;
	$displayed_account = "";

<<<<<<< HEAD
    $accountingaccountstatic = new AccountingAccount($db);

	$sql = "select t.numero_compte, (SUM(t.debit) - SUM(t.credit)) as opening_balance from ".MAIN_DB_PREFIX."accounting_bookkeeping as t where entity in ".$conf->entity;
	$sql .= " AND t.doc_date < '".$db->idate($search_date_start)."' GROUP BY t.numero_compte";
=======
	$sql = "SELECT t.numero_compte, (SUM(t.debit) - SUM(t.credit)) as opening_balance";
	$sql .= " FROM ".MAIN_DB_PREFIX."accounting_bookkeeping as t";
	$sql .= " WHERE t.entity = ".$conf->entity;		// Never do sharing into accounting features
	$sql .= " AND t.doc_date < '".$db->idate($search_date_start)."'";
	$sql .= " GROUP BY t.numero_compte";

>>>>>>> 5ea3f09e
	$resql = $db->query($sql);
	$nrows = $resql->num_rows;
	$opening_balances = array();
	for ($i = 0; $i < $nrows; $i++) {
		$arr = $resql->fetch_array();
		$opening_balances["'".$arr['numero_compte']."'"] = $arr['opening_balance'];
	}

	foreach ($object->lines as $line)
	{
        $accountingaccountstatic->fetch(null, $line->numero_compte, true);
        if (!empty($accountingaccountstatic->account_number)) {
            $accounting_account = $accountingaccountstatic->getNomUrl(0, 1);
        } else {
            $accounting_account = length_accountg($line->numero_compte);
        }

		$link = '';
		$total_debit += $line->debit;
		$total_credit += $line->credit;
		$root_account_description = $object->get_compte_racine($line->numero_compte);
		if (empty($accountingaccountstatic->account_number)) {
			$link = '<a href="'.DOL_URL_ROOT.'/accountancy/admin/card.php?action=create&accountingaccount='.length_accountg($line->numero_compte).'">'.img_edit_add().'</a>';
		}
		print '<tr class="oddeven">';

<<<<<<< HEAD
		if (!empty($show_subgroup))
		{
			// Show accounting account
			if (empty($displayed_account) || $root_account_description != $displayed_account) {
				// Show subtotal per accounting account
				if ($displayed_account != "") {
					print '<tr class="liste_total">';
					print '<td class="right" colspan="2">'.$langs->trans("SubTotal").':</td>';
					print '<td class="nowrap right">'.price($sous_total_debit).'</td>';
					print '<td class="nowrap right">'.price($sous_total_credit).'</td>';
					print '<td class="nowrap right">'.price(price2num($sous_total_credit - $sous_total_debit)).'</td>';
					print "<td></td>\n";
					print '</tr>';
				}

				// Show first line of a break
				print '<tr class="trforbreak">';
				print '<td colspan="6" style="font-weight:bold; border-bottom: 1pt solid black;">'.$line->numero_compte.($root_account_description ? ' - '.$root_account_description : '').'</td>';
=======
		// Display the accounting account
		if (empty($displayed_account) || $root_account_description != $displayed_account)
		{
			// Display a sub-total per account
			if ($displayed_account != "") {
				print '<tr class="liste_total"><td class="right" colspan="3">'.$langs->trans("SubTotal").':</td><td class="nowrap right">'.price($sous_total_debit).'</td><td class="nowrap right">'.price($sous_total_credit).'</td><td class="nowrap right">'.price(price2num($sous_total_credit - $sous_total_debit)).'</td>';
				print "<td>&nbsp;</td>\n";
>>>>>>> 5ea3f09e
				print '</tr>';

				$displayed_account = $root_account_description;
				$sous_total_debit = 0;
				$sous_total_credit = 0;
			}
		}

		// $object->get_compte_racine($line->numero_compte);
		print '<td>'.$accounting_account.'</td>';
		print '<td class="nowraponall right">'.price($opening_balances["'".$line->numero_compte."'"]).'</td>';
		print '<td class="nowraponall right">'.price($line->debit).'</td>';
		print '<td class="nowraponall right">'.price($line->credit).'</td>';
		print '<td class="nowraponall right">'.price($line->debit - $line->credit).'</td>';
		print '<td class="center">'.$link;
		print '</td>';
		print "</tr>\n";

		// Records the sub-total
		$sous_total_debit += $line->debit;
		$sous_total_credit += $line->credit;
	}

	if (!empty($show_subgroup))
	{
		print '<tr class="liste_total"><td class="right" colspan="2">'.$langs->trans("SubTotal").':</td><td class="nowrap right">'.price($sous_total_debit).'</td><td class="nowrap right">'.price($sous_total_credit).'</td><td class="nowrap right">'.price(price2num($sous_total_debit - $sous_total_credit)).'</td>';
		print "<td></td>\n";
		print '</tr>';
	}

	print '<tr class="liste_total"><td class="right" colspan="2">'.$langs->trans("AccountBalance").':</td><td class="nowrap right">'.price($total_debit).'</td><td class="nowrap right">'.price($total_credit).'</td><td class="nowrap right">'.price(price2num($total_debit - $total_credit)).'</td>';
	print "<td></td>\n";
	print '</tr>';

	print "</table>";
	print '</form>';
}

// End of page
llxFooter();
$db->close();<|MERGE_RESOLUTION|>--- conflicted
+++ resolved
@@ -274,19 +274,14 @@
 	$sous_total_credit = 0;
 	$displayed_account = "";
 
-<<<<<<< HEAD
     $accountingaccountstatic = new AccountingAccount($db);
 
-	$sql = "select t.numero_compte, (SUM(t.debit) - SUM(t.credit)) as opening_balance from ".MAIN_DB_PREFIX."accounting_bookkeeping as t where entity in ".$conf->entity;
-	$sql .= " AND t.doc_date < '".$db->idate($search_date_start)."' GROUP BY t.numero_compte";
-=======
 	$sql = "SELECT t.numero_compte, (SUM(t.debit) - SUM(t.credit)) as opening_balance";
 	$sql .= " FROM ".MAIN_DB_PREFIX."accounting_bookkeeping as t";
 	$sql .= " WHERE t.entity = ".$conf->entity;		// Never do sharing into accounting features
 	$sql .= " AND t.doc_date < '".$db->idate($search_date_start)."'";
 	$sql .= " GROUP BY t.numero_compte";
 
->>>>>>> 5ea3f09e
 	$resql = $db->query($sql);
 	$nrows = $resql->num_rows;
 	$opening_balances = array();
@@ -313,7 +308,6 @@
 		}
 		print '<tr class="oddeven">';
 
-<<<<<<< HEAD
 		if (!empty($show_subgroup))
 		{
 			// Show accounting account
@@ -332,15 +326,6 @@
 				// Show first line of a break
 				print '<tr class="trforbreak">';
 				print '<td colspan="6" style="font-weight:bold; border-bottom: 1pt solid black;">'.$line->numero_compte.($root_account_description ? ' - '.$root_account_description : '').'</td>';
-=======
-		// Display the accounting account
-		if (empty($displayed_account) || $root_account_description != $displayed_account)
-		{
-			// Display a sub-total per account
-			if ($displayed_account != "") {
-				print '<tr class="liste_total"><td class="right" colspan="3">'.$langs->trans("SubTotal").':</td><td class="nowrap right">'.price($sous_total_debit).'</td><td class="nowrap right">'.price($sous_total_credit).'</td><td class="nowrap right">'.price(price2num($sous_total_credit - $sous_total_debit)).'</td>';
-				print "<td>&nbsp;</td>\n";
->>>>>>> 5ea3f09e
 				print '</tr>';
 
 				$displayed_account = $root_account_description;
