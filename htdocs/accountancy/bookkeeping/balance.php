<?php
/* Copyright (C) 2016       Olivier Geffroy         <jeff@jeffinfo.com>
 * Copyright (C) 2016       Florian Henry           <florian.henry@open-concept.pro>
 * Copyright (C) 2016-2023  Alexandre Spangaro      <aspangaro@open-dsi.fr>
 * Copyright (C) 2018       Frédéric France         <frederic.france@netlogic.fr>
 *
 * This program is free software; you can redistribute it and/or modify
 * it under the terms of the GNU General Public License as published by
 * the Free Software Foundation; either version 3 of the License, or
 * (at your option) any later version.
 *
 * This program is distributed in the hope that it will be useful,
 * but WITHOUT ANY WARRANTY; without even the implied warranty of
 * MERCHANTABILITY or FITNESS FOR A PARTICULAR PURPOSE.  See the
 * GNU General Public License for more details.
 *
 * You should have received a copy of the GNU General Public License
 * along with this program. If not, see <https://www.gnu.org/licenses/>.
 */

/**
 *  \file 		htdocs/accountancy/bookkeeping/balance.php
 *  \ingroup 	Accountancy (Double entries)
 *  \brief 		Balance of book keeping
 */

// Load Dolibarr environment
require '../../main.inc.php';

// Class
require_once DOL_DOCUMENT_ROOT.'/core/lib/accounting.lib.php';
require_once DOL_DOCUMENT_ROOT.'/core/lib/date.lib.php';
require_once DOL_DOCUMENT_ROOT.'/accountancy/class/bookkeeping.class.php';
require_once DOL_DOCUMENT_ROOT.'/accountancy/class/accountingjournal.class.php';
require_once DOL_DOCUMENT_ROOT.'/accountancy/class/accountingaccount.class.php';
require_once DOL_DOCUMENT_ROOT.'/accountancy/class/accountancyexport.class.php';
require_once DOL_DOCUMENT_ROOT.'/core/class/html.formaccounting.class.php';
require_once DOL_DOCUMENT_ROOT.'/core/class/html.formother.class.php';

// Load translation files required by the page
$langs->loadLangs(array("accountancy", "compta"));

$action = GETPOST('action', 'aZ09');
$optioncss = GETPOST('optioncss', 'alpha');
$type = GETPOST('type', 'alpha');
if ($type == 'sub') {
	$context_default = 'balancesubaccountlist';
} else {
	$context_default = 'balancelist';
}
$contextpage = GETPOST('contextpage', 'aZ') ? GETPOST('contextpage', 'aZ') : $context_default;
$show_subgroup = GETPOST('show_subgroup', 'alpha');
$search_date_start = dol_mktime(0, 0, 0, GETPOST('date_startmonth', 'int'), GETPOST('date_startday', 'int'), GETPOST('date_startyear', 'int'));
$search_date_end = dol_mktime(23, 59, 59, GETPOST('date_endmonth', 'int'), GETPOST('date_endday', 'int'), GETPOST('date_endyear', 'int'));
$search_ledger_code = GETPOST('search_ledger_code', 'array');
$search_accountancy_code_start = GETPOST('search_accountancy_code_start', 'alpha');
if ($search_accountancy_code_start == - 1) {
	$search_accountancy_code_start = '';
}
$search_accountancy_code_end = GETPOST('search_accountancy_code_end', 'alpha');
if ($search_accountancy_code_end == - 1) {
	$search_accountancy_code_end = '';
}
$search_not_reconciled = GETPOST('search_not_reconciled', 'alpha');

// Load variable for pagination
$limit = GETPOST('limit', 'int') ?GETPOST('limit', 'int') : $conf->liste_limit;
$sortfield = GETPOST('sortfield', 'aZ09comma');
$sortorder = GETPOST('sortorder', 'aZ09comma');
$page = GETPOSTISSET('pageplusone') ? (GETPOST('pageplusone') - 1) : GETPOST("page", 'int');
if (empty($page) || $page == -1 || GETPOST('button_search', 'alpha') || GETPOST('button_removefilter', 'alpha') || (empty($toselect) && $massaction === '0')) {
	$page = 0;
}     // If $page is not defined, or '' or -1 or if we click on clear filters or if we select empty mass action
$offset = $limit * $page;
$pageprev = $page - 1;
$pagenext = $page + 1;
if ($sortorder == "") {
	$sortorder = "ASC";
}
if ($sortfield == "") {
	$sortfield = "t.numero_compte";
}

// Initialize technical object to manage hooks of page. Note that conf->hooks_modules contains array of hook context
$object = new BookKeeping($db);
$hookmanager->initHooks(array($contextpage));  // Note that conf->hooks_modules contains array

$formaccounting = new FormAccounting($db);
$formother = new FormOther($db);
$form = new Form($db);

if (empty($search_date_start) && !GETPOSTISSET('formfilteraction')) {
	$sql = "SELECT date_start, date_end from ".MAIN_DB_PREFIX."accounting_fiscalyear ";
	$sql .= " WHERE date_start < '".$db->idate(dol_now())."' AND date_end > '".$db->idate(dol_now())."'";
	$sql .= $db->plimit(1);
	$res = $db->query($sql);

	if ($res->num_rows > 0) {
		$fiscalYear = $db->fetch_object($res);
		$search_date_start = strtotime($fiscalYear->date_start);
		$search_date_end = strtotime($fiscalYear->date_end);
	} else {
		$month_start = ($conf->global->SOCIETE_FISCAL_MONTH_START ? ($conf->global->SOCIETE_FISCAL_MONTH_START) : 1);
		$year_start = dol_print_date(dol_now(), '%Y');
		if (dol_print_date(dol_now(), '%m') < $month_start) {
			$year_start--; // If current month is lower that starting fiscal month, we start last year
		}
		$year_end = $year_start + 1;
		$month_end = $month_start - 1;
		if ($month_end < 1) {
			$month_end = 12;
			$year_end--;
		}
		$search_date_start = dol_mktime(0, 0, 0, $month_start, 1, $year_start);
		$search_date_end = dol_get_last_day($year_end, $month_end);
	}
}

if (!isModEnabled('accounting')) {
	accessforbidden();
}
if ($user->socid > 0) {
	accessforbidden();
}
if (!$user->hasRight('accounting', 'mouvements', 'lire')) {
	accessforbidden();
}

/*
 * Action
 */

$param = '';

$parameters = array('socid'=>$socid);
$reshook = $hookmanager->executeHooks('doActions', $parameters, $object, $action); // Note that $action and $object may have been modified by some hooks
if ($reshook < 0) {
	setEventMessages($hookmanager->error, $hookmanager->errors, 'errors');
}

if (empty($reshook)) {
	if (GETPOST('button_removefilter_x', 'alpha') || GETPOST('button_removefilter.x', 'alpha') || GETPOST('button_removefilter', 'alpha')) { // All tests are required to be compatible with all browsers
		$show_subgroup = '';
		$search_date_start = '';
		$search_date_end = '';
		$search_date_startyear = '';
		$search_date_startmonth = '';
		$search_date_startday = '';
		$search_date_endyear = '';
		$search_date_endmonth = '';
		$search_date_endday = '';
		$search_accountancy_code_start = '';
		$search_accountancy_code_end = '';
		$search_not_reconciled = '';
		$search_ledger_code = array();
		$filter = array();
	}

	// Must be after the remove filter action, before the export.
	$filter = array();

	if (!empty($search_date_start)) {
		$filter['t.doc_date>='] = $search_date_start;
		$param .= '&date_startmonth=' . GETPOST('date_startmonth', 'int') . '&date_startday=' . GETPOST('date_startday', 'int') . '&date_startyear=' . GETPOST('date_startyear', 'int');
	}
	if (!empty($search_date_end)) {
		$filter['t.doc_date<='] = $search_date_end;
		$param .= '&date_endmonth=' . GETPOST('date_endmonth', 'int') . '&date_endday=' . GETPOST('date_endday', 'int') . '&date_endyear=' . GETPOST('date_endyear', 'int');
	}
	if (!empty($search_doc_date)) {
		$filter['t.doc_date'] = $search_doc_date;
		$param .= '&doc_datemonth=' . GETPOST('doc_datemonth', 'int') . '&doc_dateday=' . GETPOST('doc_dateday', 'int') . '&doc_dateyear=' . GETPOST('doc_dateyear', 'int');
	}
	if (!empty($search_accountancy_code_start)) {
		if ($type == 'sub') {
			$filter['t.subledger_account>='] = $search_accountancy_code_start;
		} else {
			$filter['t.numero_compte>='] = $search_accountancy_code_start;
		}
		$param .= '&search_accountancy_code_start=' . urlencode($search_accountancy_code_start);
	}
	if (!empty($search_accountancy_code_end)) {
		if ($type == 'sub') {
			$filter['t.subledger_account<='] = $search_accountancy_code_end;
		} else {
			$filter['t.numero_compte<='] = $search_accountancy_code_end;
		}
		$param .= '&search_accountancy_code_end=' . urlencode($search_accountancy_code_end);
	}
	if (!empty($search_ledger_code)) {
		$filter['t.code_journal'] = $search_ledger_code;
		foreach ($search_ledger_code as $code) {
			$param .= '&search_ledger_code[]=' . urlencode($code);
		}
	}
	if (!empty($search_not_reconciled)) {
		$filter['t.reconciled_option'] = $search_not_reconciled;
		$param .= '&search_not_reconciled='.urlencode($search_not_reconciled);
	}

	// param with type of list
	$url_param = substr($param, 1); // remove first "&"
	if (!empty($type)) {
		$param = '&type=' . $type . $param;
	}
}

if ($action == 'export_csv') {
	$sep = $conf->global->ACCOUNTING_EXPORT_SEPARATORCSV;

	$filename = 'balance';
	$type_export = 'balance';
	include DOL_DOCUMENT_ROOT.'/accountancy/tpl/export_journal.tpl.php';

	if ($type == 'sub') {
		$result = $object->fetchAllBalance($sortorder, $sortfield, $limit, 0, $filter, 'AND', 1);
	} else {
		$result = $object->fetchAllBalance($sortorder, $sortfield, $limit, 0, $filter);
	}
	if ($result < 0) {
		setEventMessages($object->error, $object->errors, 'errors');
	}

	foreach ($object->lines as $line) {
		if ($type == 'sub') {
			print '"' . length_accounta($line->subledger_account) . '"' . $sep;
			print '"' . $line->subledger_label . '"' . $sep;
		} else {
			print '"' . length_accountg($line->numero_compte) . '"' . $sep;
			print '"' . $object->get_compte_desc($line->numero_compte) . '"' . $sep;
		}
		print '"'.price($line->debit).'"'.$sep;
		print '"'.price($line->credit).'"'.$sep;
		print '"'.price($line->debit - $line->credit).'"'.$sep;
		print "\n";
	}

	exit;
}

/*
 * View
 */

if ($type == 'sub') {
	$title_page = $langs->trans("AccountBalanceSubAccount");
} else {
	$title_page = $langs->trans("AccountBalance");
}

llxHeader('', $title_page);


if ($action != 'export_csv') {
	// List
	$nbtotalofrecords = '';
	if (!getDolGlobalInt('MAIN_DISABLE_FULL_SCANLIST')) {
		if ($type == 'sub') {
			$nbtotalofrecords = $object->fetchAllBalance($sortorder, $sortfield, 0, 0, $filter, 'AND', 1);
		} else {
			$nbtotalofrecords = $object->fetchAllBalance($sortorder, $sortfield, 0, 0, $filter);
		}

		if ($nbtotalofrecords < 0) {
			setEventMessages($object->error, $object->errors, 'errors');
		}
	}

	if ($type == 'sub') {
		$result = $object->fetchAllBalance($sortorder, $sortfield, $limit, $offset, $filter, 'AND', 1);
	} else {
		$result = $object->fetchAllBalance($sortorder, $sortfield, $limit, $offset, $filter);
	}

	if ($result < 0) {
		setEventMessages($object->error, $object->errors, 'errors');
	}

	print '<form method="POST" id="searchFormList" action="'.$_SERVER["PHP_SELF"].'">';
	print '<input type="hidden" name="token" value="'.newToken().'">';
	print '<input type="hidden" name="action" id="action" value="list">';
	if ($optioncss != '') {
		print '<input type="hidden" name="optioncss" value="'.$optioncss.'">';
	}
	print '<input type="hidden" name="formfilteraction" id="formfilteraction" value="list">';
	print '<input type="hidden" name="type" value="'.$type.'">';
	print '<input type="hidden" name="sortfield" value="'.$sortfield.'">';
	print '<input type="hidden" name="sortorder" value="'.$sortorder.'">';
	print '<input type="hidden" name="contextpage" value="'.$contextpage.'">';
	print '<input type="hidden" name="page" value="'.$page.'">';


	$parameters = array();
	$reshook = $hookmanager->executeHooks('addMoreActionsButtons', $parameters, $object, $action); // Note that $action and $object may have been modified by hook

	if ($reshook < 0) {
		setEventMessages($hookmanager->error, $hookmanager->errors, 'errors');
	}

	$newcardbutton = empty($hookmanager->resPrint) ? '' : $hookmanager->resPrint;

	if (empty($reshook)) {
		$newcardbutton = '<input type="button" id="exportcsvbutton" name="exportcsvbutton" class="butAction" value="'.$langs->trans("Export").' ('.$conf->global->ACCOUNTING_EXPORT_FORMAT.')" />';

		print '<script type="text/javascript">
		jQuery(document).ready(function() {
			jQuery("#exportcsvbutton").click(function(event) {
				event.preventDefault();
				console.log("Set action to export_csv");
				jQuery("#action").val("export_csv");
				jQuery("#searchFormList").submit();
				jQuery("#action").val("list");
			});
		});
		</script>';

		if ($type == 'sub') {
			$newcardbutton .= dolGetButtonTitle($langs->trans('AccountBalance')." - ".$langs->trans('GroupByAccountAccounting'), '', 'fa fa-stream paddingleft imgforviewmode', DOL_URL_ROOT . '/accountancy/bookkeeping/balance.php?' . $url_param, '', 1, array('morecss' => 'marginleftonly'));
			$newcardbutton .= dolGetButtonTitle($langs->trans('AccountBalance')." - ".$langs->trans('GroupBySubAccountAccounting'), '', 'fa fa-align-left vmirror paddingleft imgforviewmode', DOL_URL_ROOT . '/accountancy/bookkeeping/balance.php?type=sub&' . $url_param, '', 1, array('morecss' => 'marginleftonly btnTitleSelected'));
		} else {
			$newcardbutton .= dolGetButtonTitle($langs->trans('AccountBalance')." - ".$langs->trans('GroupByAccountAccounting'), '', 'fa fa-stream paddingleft imgforviewmode', DOL_URL_ROOT . '/accountancy/bookkeeping/balance.php?' . $url_param, '', 1, array('morecss' => 'marginleftonly btnTitleSelected'));
			$newcardbutton .= dolGetButtonTitle($langs->trans('AccountBalance')." - ".$langs->trans('GroupBySubAccountAccounting'), '', 'fa fa-align-left vmirror paddingleft imgforviewmode', DOL_URL_ROOT . '/accountancy/bookkeeping/balance.php?type=sub&' . $url_param, '', 1, array('morecss' => 'marginleftonly'));
		}
		$newcardbutton .= dolGetButtonTitle($langs->trans('NewAccountingMvt'), '', 'fa fa-plus-circle paddingleft', DOL_URL_ROOT.'/accountancy/bookkeeping/card.php?action=create');
	}
	if (!empty($contextpage) && $contextpage != $_SERVER["PHP_SELF"]) {
		$param .= '&contextpage='.urlencode($contextpage);
	}
	if ($limit > 0 && $limit != $conf->liste_limit) {
		$param .= '&limit='.((int) $limit);
	}

	print_barre_liste($title_page, $page, $_SERVER["PHP_SELF"], $param, $sortfield, $sortorder, '', $result, $nbtotalofrecords, 'title_accountancy', 0, $newcardbutton, '', $limit, 0, 0, 1);

	$selectedfields = '';

	// Warning to explain why list of record is not consistent with the other list view (missing a lot of lines)
	if ($type == 'sub') {
		print info_admin($langs->trans("WarningRecordWithoutSubledgerAreExcluded"));
	}

	$moreforfilter = '';

	$moreforfilter .= '<div class="divsearchfield">';
	$moreforfilter .= $langs->trans('DateStart').': ';
	$moreforfilter .= $form->selectDate($search_date_start ? $search_date_start : -1, 'date_start', 0, 0, 1, '', 1, 0);
	$moreforfilter .= $langs->trans('DateEnd').': ';
	$moreforfilter .= $form->selectDate($search_date_end ? $search_date_end : -1, 'date_end', 0, 0, 1, '', 1, 0);
	$moreforfilter .= '</div>';

	$moreforfilter .= '<div class="divsearchfield">';
	$moreforfilter .= '<label for="show_subgroup">'.$langs->trans('ShowSubtotalByGroup').'</label>: ';
	$moreforfilter .= '<input type="checkbox" name="show_subgroup" id="show_subgroup" value="show_subgroup"'.($show_subgroup == 'show_subgroup' ? ' checked' : '').'>';
	$moreforfilter .= '</div>';

	$moreforfilter .= '<div class="divsearchfield">';
	$moreforfilter .= $langs->trans("Journals").': ';
	$moreforfilter .= $formaccounting->multi_select_journal($search_ledger_code, 'search_ledger_code', 0, 1, 1, 1);
	$moreforfilter .= '</div>';

	$moreforfilter .= '</br>';
	$moreforfilter .= '<div class="divsearchfield">';
	// Accountancy account
	$moreforfilter .= $langs->trans('AccountAccounting').': ';
	if ($type == 'sub') {
		$moreforfilter .= $formaccounting->select_auxaccount($search_accountancy_code_start, 'search_accountancy_code_start', $langs->trans('From'), 'maxwidth200');
	} else {
		$moreforfilter .= $formaccounting->select_account($search_accountancy_code_start, 'search_accountancy_code_start', $langs->trans('From'), array(), 1, 1, 'maxwidth200', 'accounts');
	}
	$moreforfilter .= ' ';
	if ($type == 'sub') {
		$moreforfilter .= $formaccounting->select_auxaccount($search_accountancy_code_end, 'search_accountancy_code_end', $langs->trans('to'), 'maxwidth200');
	} else {
		$moreforfilter .= $formaccounting->select_account($search_accountancy_code_end, 'search_accountancy_code_end', $langs->trans('to'), array(), 1, 1, 'maxwidth200', 'accounts');
	}
	$moreforfilter .= '</div>';

	if (!empty($conf->global->ACCOUNTING_ENABLE_LETTERING)) {
		$moreforfilter .= '<div class="divsearchfield">';
		$moreforfilter .= '<label for="notreconciled">'.$langs->trans('NotReconciled').'</label>: ';
		$moreforfilter .= '<input type="checkbox" name="search_not_reconciled" id="notreconciled" value="notreconciled"'.($search_not_reconciled == 'notreconciled' ? ' checked' : '').'>';
		$moreforfilter .= '</div>';
	}

	if (!empty($moreforfilter)) {
		print '<div class="liste_titre liste_titre_bydiv centpercent">';
		print $moreforfilter;
		$parameters = array();
		$reshook = $hookmanager->executeHooks('printFieldPreListTitle', $parameters); // Note that $action and $object may have been modified by hook
		print $hookmanager->resPrint;
		print '</div>';
	}


	$colspan = (!empty($conf->global->ACCOUNTANCY_SHOW_OPENING_BALANCE) ? 5 : 4);

	print '<table class="liste '.($moreforfilter ? "listwithfilterbefore" : "").'">';

	print '<tr class="liste_titre_filter">';

	if (getDolGlobalString('MAIN_CHECKBOX_LEFT_COLUMN')) {
		print '<td class="liste_titre maxwidthsearch">';
		$searchpicto = $form->showFilterButtons();
		print $searchpicto;
		print '</td>';
	}

	print '<td class="liste_titre" colspan="'.$colspan.'">';
	print '</td>';

	// Fields from hook
	$parameters = array('arrayfields'=>$arrayfields);
	$reshook = $hookmanager->executeHooks('printFieldListOption', $parameters, $object); // Note that $action and $object may have been modified by hook
	print $hookmanager->resPrint;

	// Action column
	if (!getDolGlobalString('MAIN_CHECKBOX_LEFT_COLUMN')) {
		print '<td class="liste_titre maxwidthsearch">';
		$searchpicto = $form->showFilterButtons();
		print $searchpicto;
		print '</td>';
	}
	print '</tr>'."\n";

	print '<tr class="liste_titre">';
	if (getDolGlobalString('MAIN_CHECKBOX_LEFT_COLUMN')) {
		print getTitleFieldOfList($selectedfields, 0, $_SERVER["PHP_SELF"], '', '', '', '', $sortfield, $sortorder, 'center maxwidthsearch ')."\n";
	}
	print_liste_field_titre("AccountAccounting", $_SERVER['PHP_SELF'], "t.numero_compte", "", $param, "", $sortfield, $sortorder);
	// TODO : Retrieve the type of third party: Customer / Supplier / Employee
	//if ($type == 'sub') {
	//	print_liste_field_titre("Type", $_SERVER['PHP_SELF'], "t.type", "", $param, "", $sortfield, $sortorder);
	//}
	if (!empty($conf->global->ACCOUNTANCY_SHOW_OPENING_BALANCE)) {
		print_liste_field_titre("OpeningBalance", $_SERVER['PHP_SELF'], "", $param, "", 'class="right"', $sortfield, $sortorder);
	}
	print_liste_field_titre("AccountingDebit", $_SERVER['PHP_SELF'], "t.debit", "", $param, 'class="right"', $sortfield, $sortorder);
	print_liste_field_titre("AccountingCredit", $_SERVER['PHP_SELF'], "t.credit", "", $param, 'class="right"', $sortfield, $sortorder);
	print_liste_field_titre("Balance", $_SERVER["PHP_SELF"], "", $param, "", 'class="right"', $sortfield, $sortorder);

	// Hook fields
	$parameters = array('arrayfields'=>$arrayfields, 'param'=>$param, 'sortfield'=>$sortfield, 'sortorder'=>$sortorder);
	$reshook = $hookmanager->executeHooks('printFieldListTitle', $parameters, $object); // Note that $action and $object may have been modified by hook
	print $hookmanager->resPrint;
	// Action column
	if (!getDolGlobalString('MAIN_CHECKBOX_LEFT_COLUMN')) {
		print getTitleFieldOfList($selectedfields, 0, $_SERVER["PHP_SELF"], '', '', '', '', $sortfield, $sortorder, 'center maxwidthsearch ')."\n";
	}
	print '</tr>'."\n";

	$total_debit = 0;
	$total_credit = 0;
	$sous_total_debit = 0;
	$sous_total_credit = 0;
	$total_opening_balance = 0;
	$sous_total_opening_balance = 0;
	$displayed_account = "";

	$accountingaccountstatic = new AccountingAccount($db);

	// TODO Debug - This feature is dangerous, it takes all the entries and adds all the accounts
	// without time and class limits (Class 6 and 7 accounts ???) and does not take into account the "a-nouveau" journal.
	if (!empty($conf->global->ACCOUNTANCY_SHOW_OPENING_BALANCE)) {
		$sql = "SELECT t.numero_compte, (SUM(t.debit) - SUM(t.credit)) as opening_balance";
		$sql .= " FROM " . MAIN_DB_PREFIX . "accounting_bookkeeping as t";
		$sql .= " WHERE t.entity = " . $conf->entity;        // Never do sharing into accounting features
		$sql .= " AND t.doc_date < '" . $db->idate($search_date_start) . "'";
		$sql .= " GROUP BY t.numero_compte";

		$resql = $db->query($sql);
		$nrows = $resql->num_rows;
		$opening_balances = array();
		for ($i = 0; $i < $nrows; $i++) {
			$arr = $resql->fetch_array();
			$opening_balances["'" . $arr['numero_compte'] . "'"] = $arr['opening_balance'];
		}
	}

	foreach ($object->lines as $line) {
		// reset before the fetch (in case of the fetch fails)
		$accountingaccountstatic->id = 0;
		$accountingaccountstatic->account_number = '';

		if ($type != 'sub') {
			$accountingaccountstatic->fetch(null, $line->numero_compte, true);
			if (!empty($accountingaccountstatic->account_number)) {
				$accounting_account = $accountingaccountstatic->getNomUrl(0, 1, 1);
			} else {
				$accounting_account = length_accountg($line->numero_compte);
			}
		}

		$link = '';
		$total_debit += $line->debit;
		$total_credit += $line->credit;
		$opening_balance = isset($opening_balances["'".$line->numero_compte."'"]) ? $opening_balances["'".$line->numero_compte."'"] : 0;
		$total_opening_balance += $opening_balance;

		$tmparrayforrootaccount = $object->getRootAccount($line->numero_compte);
		$root_account_description = $tmparrayforrootaccount['label'];
		$root_account_number = $tmparrayforrootaccount['account_number'];

		//var_dump($tmparrayforrootaccount);
		//var_dump($accounting_account);
		//var_dump($accountingaccountstatic);
		if (empty($accountingaccountstatic->label) && $accountingaccountstatic->id > 0) {
			$link = '<a class="editfielda reposition" href="' . DOL_URL_ROOT . '/accountancy/admin/card.php?action=update&token=' . newToken() . '&id=' . $accountingaccountstatic->id . '">' . img_edit() . '</a>';
		} elseif ($accounting_account == 'NotDefined') {
			$link = '<a href="' . DOL_URL_ROOT . '/accountancy/admin/card.php?action=create&token=' . newToken() . '&accountingaccount=' . length_accountg($line->numero_compte) . '">' . img_edit_add() . '</a>';
		} elseif (empty($tmparrayforrootaccount['label'])) {
			// $tmparrayforrootaccount['label'] not defined = the account has not parent with a parent.
			// This is useless, we should not create a new account when an account has no parent, we must edit it to fix its parent.
			// BUG 1: Accounts on level root or level 1 must not have a parent 2 level higher, so should not show a link to create another account.
			// BUG 2: Adding a link to create a new accounting account here is useless because it is not add as parent of the orphelin.
			//$link = '<a href="' . DOL_URL_ROOT . '/accountancy/admin/card.php?action=create&token=' . newToken() . '&accountingaccount=' . length_accountg($line->numero_compte) . '">' . img_edit_add() . '</a>';
		}

		if (!empty($show_subgroup)) {
			// Show accounting account
			if (empty($displayed_account) || $root_account_number != $displayed_account) {
				// Show subtotal per accounting account
				if ($displayed_account != "") {
					print '<tr class="liste_total">';
					print '<td class="right">'.$langs->trans("SubTotal").':</td>';
					if (!empty($conf->global->ACCOUNTANCY_SHOW_OPENING_BALANCE)) {
						print '<td class="right nowraponall amount">'.price($sous_total_opening_balance).'</td>';
					}
					print '<td class="right nowraponall amount">'.price($sous_total_debit).'</td>';
					print '<td class="right nowraponall amount">'.price($sous_total_credit).'</td>';
					if (!empty($conf->global->ACCOUNTANCY_SHOW_OPENING_BALANCE)) {
						print '<td class="right nowraponall amount">'.price(price2num($sous_total_opening_balance + $sous_total_debit - $sous_total_credit)).'</td>';
					} else {
						print '<td class="right nowraponall amount">'.price(price2num($sous_total_debit - $sous_total_credit)).'</td>';
					}
					print "<td></td>\n";
					print '</tr>';
				}

				// Show first line of a break
				print '<tr class="trforbreak">';
<<<<<<< HEAD
				print '<td colspan="'.($colspan+1).'" style="font-weight:bold; border-bottom: 1pt solid black;">'.$line->numero_compte.($root_account_description ? ' - '.$root_account_description : '').'</td>';
=======
				print '<td colspan="'.($colspan+1).'" class="tdforbreak">'.$root_account_number.($root_account_description ? ' - '.$root_account_description : '').'</td>';
>>>>>>> c3ad0bc9
				print '</tr>';

				$displayed_account = $root_account_number;
				$sous_total_debit = 0;
				$sous_total_credit = 0;
				$sous_total_opening_balance = 0;
			}
		}

		print '<tr class="oddeven">';

		// Action column
		if (getDolGlobalString('MAIN_CHECKBOX_LEFT_COLUMN')) {
			print '<td class="center">';
			print $link;
			print '</td>';
		}

		// Accounting account
		if ($type == 'sub') {
			print '<td>'.$line->subledger_account.' <span class="opacitymedium">('.$line->subledger_label.')</span></td>';
		} else {
			print '<td>'.$accounting_account.'</td>';
		}

		// Type
		// TODO Retrieve the type of third party: Customer / Supplier / Employee
		//if ($type == 'sub') {
		//	print '<td></td>';
		//}

		if (!empty($conf->global->ACCOUNTANCY_SHOW_OPENING_BALANCE)) {
			print '<td class="right nowraponall amount">'.price(price2num($opening_balance, 'MT')).'</td>';
		}

		$urlzoom = '';
		if ($type == 'sub') {
			if ($line->subledger_account) {
				$urlzoom = DOL_URL_ROOT . '/accountancy/bookkeeping/listbyaccount.php?type=sub&search_accountancy_code_start=' . urlencode($line->subledger_account) . '&search_accountancy_code_end=' . urlencode($line->subledger_account);
				if (GETPOSTISSET('date_startmonth')) {
					$urlzoom .= '&search_date_startmonth=' . GETPOST('date_startmonth', 'int') . '&search_date_startday=' . GETPOST('date_startday', 'int') . '&search_date_startyear=' . GETPOST('date_startyear', 'int');
				}
				if (GETPOSTISSET('date_endmonth')) {
					$urlzoom .= '&search_date_endmonth=' . GETPOST('date_endmonth', 'int') . '&search_date_endday=' . GETPOST('date_endday', 'int') . '&search_date_endyear=' . GETPOST('date_endyear', 'int');
				}
			}
		} else {
			if ($line->numero_compte) {
				$urlzoom = DOL_URL_ROOT . '/accountancy/bookkeeping/listbyaccount.php?search_accountancy_code_start=' . urlencode($line->numero_compte) . '&search_accountancy_code_end=' . urlencode($line->numero_compte);
				if (GETPOSTISSET('date_startmonth')) {
					$urlzoom .= '&search_date_startmonth=' . GETPOST('date_startmonth', 'int') . '&search_date_startday=' . GETPOST('date_startday', 'int') . '&search_date_startyear=' . GETPOST('date_startyear', 'int');
				}
				if (GETPOSTISSET('date_endmonth')) {
					$urlzoom .= '&search_date_endmonth=' . GETPOST('date_endmonth', 'int') . '&search_date_endday=' . GETPOST('date_endday', 'int') . '&search_date_endyear=' . GETPOST('date_endyear', 'int');
				}
			}
		}
		// Debit
		print '<td class="right nowraponall amount"><a href="'.$urlzoom.'">'.price(price2num($line->debit, 'MT')).'</a></td>';
		// Credit
		print '<td class="right nowraponall amount"><a href="'.$urlzoom.'">'.price(price2num($line->credit, 'MT')).'</a></td>';

		if (!empty($conf->global->ACCOUNTANCY_SHOW_OPENING_BALANCE)) {
			print '<td class="right nowraponall amount">'.price(price2num($opening_balance + $line->debit - $line->credit, 'MT')).'</td>';
		} else {
			print '<td class="right nowraponall amount">'.price(price2num($line->debit - $line->credit, 'MT')).'</td>';
		}

		// Action column
		if (!getDolGlobalString('MAIN_CHECKBOX_LEFT_COLUMN')) {
			print '<td class="center">';
			print $link;
			print '</td>';
		}

		print "</tr>\n";

		// Records the sub-total
		$sous_total_debit += $line->debit;
		$sous_total_credit += $line->credit;
		$sous_total_opening_balance += $opening_balance;
	}

	if (!empty($show_subgroup)) {
		print '<tr class="liste_total">';
		// Action column
		if (getDolGlobalString('MAIN_CHECKBOX_LEFT_COLUMN')) {
			print "<td></td>\n";
		}
		print '<td class="right">'.$langs->trans("SubTotal").':</td>';
		if (!empty($conf->global->ACCOUNTANCY_SHOW_OPENING_BALANCE)) {
			print '<td class="right nowraponall amount">'.price(price2num($sous_total_opening_balance, 'MT')).'</td>';
		}
		print '<td class="right nowraponall amount">'.price(price2num($sous_total_debit, 'MT')).'</td>';
		print '<td class="right nowraponall amount">'.price(price2num($sous_total_credit, 'MT')).'</td>';
		if (!empty($conf->global->ACCOUNTANCY_SHOW_OPENING_BALANCE)) {
			print '<td class="right nowraponall amount">' . price(price2num($sous_total_opening_balance + $sous_total_debit - $sous_total_credit, 'MT')) . '</td>';
		} else {
			print '<td class="right nowraponall amount">' . price(price2num($sous_total_debit - $sous_total_credit, 'MT')) . '</td>';
		}
		// Action column
		if (!getDolGlobalString('MAIN_CHECKBOX_LEFT_COLUMN')) {
			print "<td></td>\n";
		}
		print '</tr>';
	}

	print '<tr class="liste_total">';
	// Action column
	if (getDolGlobalString('MAIN_CHECKBOX_LEFT_COLUMN')) {
		print "<td></td>\n";
	}
	print '<td class="right">'.$langs->trans("AccountBalance").':</td>';
	if (!empty($conf->global->ACCOUNTANCY_SHOW_OPENING_BALANCE)) {
		print '<td class="nowrap right">'.price(price2num($total_opening_balance, 'MT')).'</td>';
	}
	print '<td class="right nowraponall amount">'.price(price2num($total_debit, 'MT')).'</td>';
	print '<td class="right nowraponall amount">'.price(price2num($total_credit, 'MT')).'</td>';
	if (!empty($conf->global->ACCOUNTANCY_SHOW_OPENING_BALANCE)) {
		print '<td class="right nowraponall amount">' . price(price2num($total_opening_balance + $total_debit - $total_credit, 'MT')) . '</td>';
	} else {
		print '<td class="right nowraponall amount">' . price(price2num($total_debit - $total_credit, 'MT')) . '</td>';
	}
	// Action column
	if (!getDolGlobalString('MAIN_CHECKBOX_LEFT_COLUMN')) {
		print "<td></td>\n";
	}
	print '</tr>';

	$parameters = array('arrayfields'=>$arrayfields, 'sql'=>$sql);
	$reshook = $hookmanager->executeHooks('printFieldListFooter', $parameters, $object, $action); // Note that $action and $object may have been modified by hook
	print $hookmanager->resPrint;

	print "</table>";
	print '</form>';
}

// End of page
llxFooter();
$db->close();<|MERGE_RESOLUTION|>--- conflicted
+++ resolved
@@ -538,11 +538,7 @@
 
 				// Show first line of a break
 				print '<tr class="trforbreak">';
-<<<<<<< HEAD
-				print '<td colspan="'.($colspan+1).'" style="font-weight:bold; border-bottom: 1pt solid black;">'.$line->numero_compte.($root_account_description ? ' - '.$root_account_description : '').'</td>';
-=======
 				print '<td colspan="'.($colspan+1).'" class="tdforbreak">'.$root_account_number.($root_account_description ? ' - '.$root_account_description : '').'</td>';
->>>>>>> c3ad0bc9
 				print '</tr>';
 
 				$displayed_account = $root_account_number;
