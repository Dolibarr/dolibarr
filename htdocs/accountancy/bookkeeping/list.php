<?php
/* Copyright (C) 2013-2016  Olivier Geffroy         <jeff@jeffinfo.com>
 * Copyright (C) 2013-2016  Florian Henry           <florian.henry@open-concept.pro>
 * Copyright (C) 2013-2019  Alexandre Spangaro      <aspangaro@open-dsi.fr>
 * Copyright (C) 2016-2017  Laurent Destailleur     <eldy@users.sourceforge.net>
 * Copyright (C) 2018       Frédéric France         <frederic.france@netlogic.fr>
 *
 * This program is free software; you can redistribute it and/or modify
 * it under the terms of the GNU General Public License as published by
 * the Free Software Foundation; either version 3 of the License, or
 * (at your option) any later version.
 *
 * This program is distributed in the hope that it will be useful,
 * but WITHOUT ANY WARRANTY; without even the implied warranty of
 * MERCHANTABILITY or FITNESS FOR A PARTICULAR PURPOSE.  See the
 * GNU General Public License for more details.
 *
 * You should have received a copy of the GNU General Public License
 * along with this program. If not, see <https://www.gnu.org/licenses/>.
 */

/**
 * \file		htdocs/accountancy/bookkeeping/list.php
 * \ingroup		Accountancy (Double entries)
 * \brief 		List operation of book keeping
 */
require '../../main.inc.php';
require_once DOL_DOCUMENT_ROOT.'/accountancy/class/accountancyexport.class.php';
require_once DOL_DOCUMENT_ROOT.'/core/lib/accounting.lib.php';
require_once DOL_DOCUMENT_ROOT.'/accountancy/class/bookkeeping.class.php';
require_once DOL_DOCUMENT_ROOT.'/accountancy/class/accountingjournal.class.php';
require_once DOL_DOCUMENT_ROOT.'/core/class/html.formother.class.php';
require_once DOL_DOCUMENT_ROOT.'/core/class/html.formaccounting.class.php';
require_once DOL_DOCUMENT_ROOT.'/core/lib/date.lib.php';
require_once DOL_DOCUMENT_ROOT.'/core/lib/admin.lib.php';

// Load translation files required by the page
$langs->loadLangs(array("accountancy"));

$socid = GETPOST('socid', 'int');

$action = GETPOST('action', 'aZ09');
$search_mvt_num = GETPOST('search_mvt_num', 'int');
$search_doc_type = GETPOST("search_doc_type", 'alpha');
$search_doc_ref = GETPOST("search_doc_ref", 'alpha');
$search_date_start = dol_mktime(0, 0, 0, GETPOST('search_date_startmonth', 'int'), GETPOST('search_date_startday', 'int'), GETPOST('search_date_startyear', 'int'));
$search_date_end = dol_mktime(0, 0, 0, GETPOST('search_date_endmonth', 'int'), GETPOST('search_date_endday', 'int'), GETPOST('search_date_endyear', 'int'));
$search_doc_date = dol_mktime(0, 0, 0, GETPOST('doc_datemonth', 'int'), GETPOST('doc_dateday', 'int'), GETPOST('doc_dateyear', 'int'));
$search_date_creation_start = dol_mktime(0, 0, 0, GETPOST('date_creation_startmonth', 'int'), GETPOST('date_creation_startday', 'int'), GETPOST('date_creation_startyear', 'int'));
$search_date_creation_end = dol_mktime(0, 0, 0, GETPOST('date_creation_endmonth', 'int'), GETPOST('date_creation_endday', 'int'), GETPOST('date_creation_endyear', 'int'));
$search_date_modification_start = dol_mktime(0, 0, 0, GETPOST('date_modification_startmonth', 'int'), GETPOST('date_modification_startday', 'int'), GETPOST('date_modification_startyear', 'int'));
$search_date_modification_end = dol_mktime(0, 0, 0, GETPOST('date_modification_endmonth', 'int'), GETPOST('date_modification_endday', 'int'), GETPOST('date_modification_endyear', 'int'));
$search_date_export_start = dol_mktime(0, 0, 0, GETPOST('date_export_startmonth', 'int'), GETPOST('date_export_startday', 'int'), GETPOST('date_export_startyear', 'int'));
$search_date_export_end = dol_mktime(0, 0, 0, GETPOST('date_export_endmonth', 'int'), GETPOST('date_export_endday', 'int'), GETPOST('date_export_endyear', 'int'));

//var_dump($search_date_start);exit;
if (GETPOST("button_delmvt_x") || GETPOST("button_delmvt.x") || GETPOST("button_delmvt")) {
	$action = 'delbookkeepingyear';
}
if (GETPOST("button_export_file_x") || GETPOST("button_export_file.x") || GETPOST("button_export_file")) {
	$action = 'export_file';
}

$search_accountancy_code = GETPOST("search_accountancy_code");
$search_accountancy_code_start = GETPOST('search_accountancy_code_start', 'alpha');
if ($search_accountancy_code_start == - 1) {
	$search_accountancy_code_start = '';
}
$search_accountancy_code_end = GETPOST('search_accountancy_code_end', 'alpha');
if ($search_accountancy_code_end == - 1) {
	$search_accountancy_code_end = '';
}

$search_accountancy_aux_code = GETPOST("search_accountancy_aux_code");
$search_accountancy_aux_code_start = GETPOST('search_accountancy_aux_code_start', 'alpha');
if ($search_accountancy_aux_code_start == - 1) {
	$search_accountancy_aux_code_start = '';
}
$search_accountancy_aux_code_end = GETPOST('search_accountancy_aux_code_end', 'alpha');
if ($search_accountancy_aux_code_end == - 1) {
	$search_accountancy_aux_code_end = '';
}
$search_mvt_label = GETPOST('search_mvt_label', 'alpha');
$search_direction = GETPOST('search_direction', 'alpha');
$search_debit = GETPOST('search_debit', 'alpha');
$search_credit = GETPOST('search_credit', 'alpha');
$search_ledger_code = GETPOST('search_ledger_code', 'alpha');
$search_lettering_code = GETPOST('search_lettering_code', 'alpha');

// Load variable for pagination
$limit = GETPOST('limit', 'int') ?GETPOST('limit', 'int') : (empty($conf->global->ACCOUNTING_LIMIT_LIST_VENTILATION) ? $conf->liste_limit : $conf->global->ACCOUNTING_LIMIT_LIST_VENTILATION);
$sortfield = GETPOST('sortfield', 'alpha');
$sortorder = GETPOST('sortorder', 'alpha');
$page = GETPOST('page', 'int');
if (empty($page) || $page < 0) { $page = 0; }
$offset = $limit * $page;
$pageprev = $page - 1;
$pagenext = $page + 1;
if ($sortorder == "") $sortorder = "ASC";
if ($sortfield == "") $sortfield = "t.piece_num,t.rowid";

// Initialize technical object to manage hooks of page. Note that conf->hooks_modules contains array of hook context
$object = new BookKeeping($db);
$hookmanager->initHooks(array('bookkeepinglist'));

$formaccounting = new FormAccounting($db);
$form = new Form($db);

if (!in_array($action, array('export_file', 'delmouv', 'delmouvconfirm')) && !isset($_POST['begin']) && !isset($_GET['begin']) && !isset($_POST['formfilteraction']) && GETPOST('page', 'int') == '' && !GETPOST('noreset', 'int') && $user->rights->accounting->mouvements->export)
{
	if (empty($search_date_start) && empty($search_date_end) && !GETPOSTISSET('restore_lastsearch_values'))
	{
		$query = "SELECT date_start, date_end from ".MAIN_DB_PREFIX."accounting_fiscalyear ";
		$query .= " where date_start < '".$db->idate(dol_now())."' and date_end > '".$db->idate(dol_now())."' limit 1";
		$res = $db->query($query);

		if ($res->num_rows > 0) {
			$fiscalYear = $db->fetch_object($res);
			$search_date_start = strtotime($fiscalYear->date_start);
			$search_date_end = strtotime($fiscalYear->date_end);
		} else {
			$month_start = ($conf->global->SOCIETE_FISCAL_MONTH_START ? ($conf->global->SOCIETE_FISCAL_MONTH_START) : 1);
			$year_start = dol_print_date(dol_now(), '%Y');
			if (dol_print_date(dol_now(), '%m') < $month_start) $year_start--; // If current month is lower that starting fiscal month, we start last year
			$year_end = $year_start + 1;
			$month_end = $month_start - 1;
			if ($month_end < 1)
			{
				$month_end = 12;
				$year_end--;
			}
			$search_date_start = dol_mktime(0, 0, 0, $month_start, 1, $year_start);
			$search_date_end = dol_get_last_day($year_end, $month_end);
		}
	}
}


$arrayfields = array(
	't.piece_num'=>array('label'=>$langs->trans("TransactionNumShort"), 'checked'=>1),
	't.doc_date'=>array('label'=>$langs->trans("Docdate"), 'checked'=>1),
	't.doc_ref'=>array('label'=>$langs->trans("Piece"), 'checked'=>1),
	't.numero_compte'=>array('label'=>$langs->trans("AccountAccountingShort"), 'checked'=>1),
	't.subledger_account'=>array('label'=>$langs->trans("SubledgerAccount"), 'checked'=>1),
	't.label_operation'=>array('label'=>$langs->trans("Label"), 'checked'=>1),
	't.debit'=>array('label'=>$langs->trans("Debit"), 'checked'=>1),
	't.credit'=>array('label'=>$langs->trans("Credit"), 'checked'=>1),
	't.lettering_code'=>array('label'=>$langs->trans("LetteringCode"), 'checked'=>1),
	't.code_journal'=>array('label'=>$langs->trans("Codejournal"), 'checked'=>1),
	't.date_creation'=>array('label'=>$langs->trans("DateCreation"), 'checked'=>0),
	't.tms'=>array('label'=>$langs->trans("DateModification"), 'checked'=>0),
    't.date_export'=>array('label'=>$langs->trans("DateExport"), 'checked'=>1),
);

if (empty($conf->global->ACCOUNTING_ENABLE_LETTERING)) unset($arrayfields['t.lettering_code']);

$listofformat = AccountancyExport::getType();
$formatexportset = $conf->global->ACCOUNTING_EXPORT_MODELCSV;
if (empty($listofformat[$formatexportset])) $formatexportset = 1;

$error = 0;


/*
 * Actions
 */

if (GETPOST('cancel', 'alpha')) { $action = 'list'; $massaction = ''; }
if (!GETPOST('confirmmassaction', 'alpha') && $massaction != 'presend' && $massaction != 'confirm_presend') { $massaction = ''; }

$parameters = array('socid'=>$socid);
$reshook = $hookmanager->executeHooks('doActions', $parameters, $object, $action); // Note that $action and $object may have been modified by some hooks
if ($reshook < 0) setEventMessages($hookmanager->error, $hookmanager->errors, 'errors');

if (empty($reshook))
{
    include DOL_DOCUMENT_ROOT.'/core/actions_changeselectedfields.inc.php';

    if (GETPOST('button_removefilter_x', 'alpha') || GETPOST('button_removefilter.x', 'alpha') || GETPOST('button_removefilter', 'alpha')) // All tests are required to be compatible with all browsers
    {
        $search_mvt_num = '';
        $search_doc_type = '';
        $search_doc_ref = '';
        $search_doc_date = '';
        $search_accountancy_code = '';
        $search_accountancy_code_start = '';
        $search_accountancy_code_end = '';
        $search_accountancy_aux_code = '';
        $search_accountancy_aux_code_start = '';
        $search_accountancy_aux_code_end = '';
        $search_mvt_label = '';
        $search_direction = '';
        $search_ledger_code = '';
        $search_date_start = '';
        $search_date_end = '';
        $search_date_creation_start = '';
        $search_date_creation_end = '';
        $search_date_modification_start = '';
        $search_date_modification_end = '';
        $search_date_export_start = '';
        $search_date_export_end = '';
        $search_debit = '';
        $search_credit = '';
        $search_lettering_code = '';
    }

    // Must be after the remove filter action, before the export.
    $param = '';
    $filter = array();
    if (!empty($search_date_start)) {
        $filter['t.doc_date>='] = $search_date_start;
<<<<<<< HEAD
        $tmp=dol_getdate($search_date_start);
        $param .= '&search_date_startmonth='.urlencode($tmp['mon']).'&search_date_startday='.urlencode($tmp['mday']).'&search_date_startyear='.urlencode($tmp['year']);
=======
        $tmp = dol_getdate($search_date_start);
        $param .= '&search_date_startmonth='.$tmp['mon'].'&search_date_startday='.$tmp['mday'].'&search_date_startyear='.$tmp['year'];
>>>>>>> f4b7e038
    }
    if (!empty($search_date_end)) {
        $filter['t.doc_date<='] = $search_date_end;
<<<<<<< HEAD
        $tmp=dol_getdate($search_date_end);
        $param .= '&search_date_endmonth='.urlencode($tmp['mon']).'&search_date_endday='.urlencode($tmp['mday']).'&search_date_endyear='.urlencode($tmp['year']);
=======
        $tmp = dol_getdate($search_date_end);
        $param .= '&search_date_endmonth='.$tmp['mon'].'&search_date_endday='.$tmp['mday'].'&search_date_endyear='.$tmp['year'];
>>>>>>> f4b7e038
    }
    if (!empty($search_doc_date)) {
        $filter['t.doc_date'] = $search_doc_date;
<<<<<<< HEAD
        $tmp=dol_getdate($search_doc_date);
        $param .= '&doc_datemonth='.urlencode($tmp['mon']).'&doc_dateday='.urlencode($tmp['mday']).'&doc_dateyear='.urlencode($tmp['year']);
=======
        $tmp = dol_getdate($search_doc_date);
        $param .= '&doc_datemonth='.$tmp['mon'].'&doc_dateday='.$tmp['mday'].'&doc_dateyear='.$tmp['year'];
>>>>>>> f4b7e038
    }
    if (!empty($search_doc_type)) {
        $filter['t.doc_type'] = $search_doc_type;
        $param .= '&search_doc_type='.urlencode($search_doc_type);
    }
    if (!empty($search_doc_ref)) {
        $filter['t.doc_ref'] = $search_doc_ref;
        $param .= '&search_doc_ref='.urlencode($search_doc_ref);
    }
    if (!empty($search_accountancy_code)) {
        $filter['t.numero_compte'] = $search_accountancy_code;
        $param .= '&search_accountancy_code='.urlencode($search_accountancy_code);
    }
    if (!empty($search_accountancy_code_start)) {
        $filter['t.numero_compte>='] = $search_accountancy_code_start;
        $param .= '&search_accountancy_code_start='.urlencode($search_accountancy_code_start);
    }
    if (!empty($search_accountancy_code_end)) {
        $filter['t.numero_compte<='] = $search_accountancy_code_end;
        $param .= '&search_accountancy_code_end='.urlencode($search_accountancy_code_end);
    }
    if (!empty($search_accountancy_aux_code)) {
        $filter['t.subledger_account'] = $search_accountancy_aux_code;
        $param .= '&search_accountancy_aux_code='.urlencode($search_accountancy_aux_code);
    }
    if (!empty($search_accountancy_aux_code_start)) {
        $filter['t.subledger_account>='] = $search_accountancy_aux_code_start;
        $param .= '&search_accountancy_aux_code_start='.urlencode($search_accountancy_aux_code_start);
    }
    if (!empty($search_accountancy_aux_code_end)) {
        $filter['t.subledger_account<='] = $search_accountancy_aux_code_end;
        $param .= '&search_accountancy_aux_code_end='.urlencode($search_accountancy_aux_code_end);
    }
    if (!empty($search_mvt_label)) {
        $filter['t.label_operation'] = $search_mvt_label;
        $param .= '&search_mvt_label='.urlencode($search_mvt_label);
    }
    if (!empty($search_direction)) {
        $filter['t.sens'] = $search_direction;
        $param .= '&search_direction='.urlencode($search_direction);
    }
    if (!empty($search_ledger_code)) {
        $filter['t.code_journal'] = $search_ledger_code;
        $param .= '&search_ledger_code='.urlencode($search_ledger_code);
    }
    if (!empty($search_mvt_num)) {
        $filter['t.piece_num'] = $search_mvt_num;
        $param .= '&search_mvt_num='.urlencode($search_mvt_num);
    }
    if (!empty($search_date_creation_start)) {
        $filter['t.date_creation>='] = $search_date_creation_start;
<<<<<<< HEAD
        $tmp=dol_getdate($search_date_creation_start);
        $param .= '&date_creation_startmonth=' . urlencode($tmp['mon']) . '&date_creation_startday=' . urlencode($tmp['mday']) . '&date_creation_startyear=' . urlencode($tmp['year']);
=======
        $tmp = dol_getdate($search_date_creation_start);
        $param .= '&date_creation_startmonth='.$tmp['mon'].'&date_creation_startday='.$tmp['mday'].'&date_creation_startyear='.$tmp['year'];
>>>>>>> f4b7e038
    }
    if (!empty($search_date_creation_end)) {
        $filter['t.date_creation<='] = $search_date_creation_end;
<<<<<<< HEAD
        $tmp=dol_getdate($search_date_creation_end);
        $param .= '&date_creation_endmonth=' .urlencode($tmp['mon']) . '&date_creation_endday=' . urlencode($tmp['mday']) . '&date_creation_endyear=' . urlencode($tmp['year']);
=======
        $tmp = dol_getdate($search_date_creation_end);
        $param .= '&date_creation_endmonth='.$tmp['mon'].'&date_creation_endday='.$tmp['mday'].'&date_creation_endyear='.$tmp['year'];
>>>>>>> f4b7e038
    }
    if (!empty($search_date_modification_start)) {
        $filter['t.tms>='] = $search_date_modification_start;
<<<<<<< HEAD
        $tmp=dol_getdate($search_date_modification_start);
        $param .= '&date_modification_startmonth=' . urlencode($tmp['mon']) . '&date_modification_startday=' . urlencode($tmp['mday']) . '&date_modification_startyear=' . urlencode($tmp['year']);
=======
        $tmp = dol_getdate($search_date_modification_start);
        $param .= '&date_modification_startmonth='.$tmp['mon'].'&date_modification_startday='.$tmp['mday'].'&date_modification_startyear='.$tmp['year'];
>>>>>>> f4b7e038
    }
    if (!empty($search_date_modification_end)) {
        $filter['t.tms<='] = $search_date_modification_end;
<<<<<<< HEAD
        $tmp=dol_getdate($search_date_modification_end);
        $param .= '&date_modification_endmonth=' . urlencode($tmp['mon']) . '&date_modification_endday=' . urlencode($tmp['mday']) . '&date_modification_endyear=' . urlencode($tmp['year']);
=======
        $tmp = dol_getdate($search_date_modification_end);
        $param .= '&date_modification_endmonth='.$tmp['mon'].'&date_modification_endday='.$tmp['mday'].'&date_modification_endyear='.$tmp['year'];
>>>>>>> f4b7e038
    }
    if (!empty($search_date_export_start)) {
        $filter['t.date_export>='] = $search_date_export_start;
<<<<<<< HEAD
        $tmp=dol_getdate($search_date_export_start);
        $param .= '&date_export_startmonth=' . urlencode($tmp['mon']) . '&date_export_startday=' . urlencode($tmp['mday']) . '&date_export_startyear=' . urlencode($tmp['year']);
=======
        $tmp = dol_getdate($search_date_export_start);
        $param .= '&date_export_startmonth='.$tmp['mon'].'&date_export_startday='.$tmp['mday'].'&date_export_startyear='.$tmp['year'];
>>>>>>> f4b7e038
    }
    if (!empty($search_date_export_end)) {
        $filter['t.date_export<='] = $search_date_export_end;
<<<<<<< HEAD
        $tmp=dol_getdate($search_date_export_end);
        $param .= '&date_export_endmonth=' . urlencode($tmp['mon']) . '&date_export_endday=' . urlencode($tmp['mday']) . '&date_export_endyear=' . urlencode($tmp['year']);
=======
        $tmp = dol_getdate($search_date_export_end);
        $param .= '&date_export_endmonth='.$tmp['mon'].'&date_export_endday='.$tmp['mday'].'&date_export_endyear='.$tmp['year'];
>>>>>>> f4b7e038
    }
    if (!empty($search_debit)) {
        $filter['t.debit'] = $search_debit;
        $param .= '&search_debit='.urlencode($search_debit);
    }
    if (!empty($search_credit)) {
        $filter['t.credit'] = $search_credit;
        $param .= '&search_credit='.urlencode($search_credit);
    }
    if (!empty($search_lettering_code)) {
        $filter['t.lettering_code'] = $search_lettering_code;
        $param .= '&search_lettering_code='.urlencode($search_lettering_code);
    }
}

if ($action == 'delbookkeeping' && $user->rights->accounting->mouvements->supprimer) {
	$import_key = GETPOST('importkey', 'alpha');

	if (!empty($import_key)) {
		$result = $object->deleteByImportkey($import_key);
		if ($result < 0) {
			setEventMessages($object->error, $object->errors, 'errors');
		}

		// Make a redirect to avoid to launch the delete later after a back button
		header("Location: list.php".($param ? '?'.$param : ''));
		exit;
	}
}
if ($action == 'delbookkeepingyearconfirm' && $user->rights->accounting->mouvements->supprimer_tous) {
	$delmonth = GETPOST('delmonth', 'int');
	$delyear = GETPOST('delyear', 'int');
	if ($delyear == -1) {
		$delyear = 0;
	}
	$deljournal = GETPOST('deljournal', 'alpha');
	if ($deljournal == -1) {
		$deljournal = 0;
	}

	if (!empty($delmonth) || !empty($delyear) || !empty($deljournal))
	{
		$result = $object->deleteByYearAndJournal($delyear, $deljournal, '', ($delmonth > 0 ? $delmonth : 0));
		if ($result < 0) {
			setEventMessages($object->error, $object->errors, 'errors');
		}
		else
		{
			setEventMessages("RecordDeleted", null, 'mesgs');
		}

		// Make a redirect to avoid to launch the delete later after a back button
		header("Location: list.php".($param ? '?'.$param : ''));
		exit;
	}
	else
	{
		setEventMessages("NoRecordDeleted", null, 'warnings');
	}
}
if ($action == 'delmouvconfirm' && $user->rights->accounting->mouvements->supprimer) {
	$mvt_num = GETPOST('mvt_num', 'int');

	if (!empty($mvt_num)) {
		$result = $object->deleteMvtNum($mvt_num);
		if ($result < 0) {
			setEventMessages($object->error, $object->errors, 'errors');
		}
		else
		{
			setEventMessages($langs->trans("RecordDeleted"), null, 'mesgs');
		}

		header("Location: list.php?noreset=1".($param ? '&'.$param : ''));
		exit;
	}
}
if ($action == 'setreexport') {
	$setreexport = GETPOST('value', 'int');
	if (!dolibarr_set_const($db, "ACCOUNTING_REEXPORT", $setreexport, 'yesno', 0, '', $conf->entity)) $error++;

	if (!$error) {
		if ($conf->global->ACCOUNTING_REEXPORT == 1) {
			setEventMessages($langs->trans("ExportOfPiecesAlreadyExportedIsEnable"), null, 'mesgs');
		} else {
			setEventMessages($langs->trans("ExportOfPiecesAlreadyExportedIsDisable"), null, 'mesgs');
		}
	} else {
		setEventMessages($langs->trans("Error"), null, 'errors');
	}
}

// Build and execute select (used by page and export action)
// must de set after the action that set $filter
// --------------------------------------------------------------------

$sql = 'SELECT';
$sql .= ' t.rowid,';
$sql .= " t.doc_date,";
$sql .= " t.doc_type,";
$sql .= " t.doc_ref,";
$sql .= " t.fk_doc,";
$sql .= " t.fk_docdet,";
$sql .= " t.thirdparty_code,";
$sql .= " t.subledger_account,";
$sql .= " t.subledger_label,";
$sql .= " t.numero_compte,";
$sql .= " t.label_compte,";
$sql .= " t.label_operation,";
$sql .= " t.debit,";
$sql .= " t.credit,";
$sql .= " t.lettering_code,";
$sql .= " t.montant,";
$sql .= " t.sens,";
$sql .= " t.fk_user_author,";
$sql .= " t.import_key,";
$sql .= " t.code_journal,";
$sql .= " t.journal_label,";
$sql .= " t.piece_num,";
$sql .= " t.date_creation,";
$sql .= " t.tms as date_modification,";
$sql .= " t.date_export";
$sql .= ' FROM '.MAIN_DB_PREFIX.$object->table_element.' as t';
// Manage filter
$sqlwhere = array();
if (count($filter) > 0) {
	foreach ($filter as $key => $value) {
		if ($key == 't.doc_date') {
			$sqlwhere[] = $key.'=\''.$db->idate($value).'\'';
		} elseif ($key == 't.doc_date>=' || $key == 't.doc_date<=') {
			$sqlwhere[] = $key.'\''.$db->idate($value).'\'';
		} elseif ($key == 't.numero_compte>=' || $key == 't.numero_compte<=' || $key == 't.subledger_account>=' || $key == 't.subledger_account<=') {
			$sqlwhere[] = $key.'\''.$db->escape($value).'\'';
		} elseif ($key == 't.fk_doc' || $key == 't.fk_docdet' || $key == 't.piece_num') {
			$sqlwhere[] = $key.'='.$value;
		} elseif ($key == 't.subledger_account' || $key == 't.numero_compte') {
			$sqlwhere[] = $key.' LIKE \''.$db->escape($value).'%\'';
		} elseif ($key == 't.date_creation>=' || $key == 't.date_creation<=') {
			$sqlwhere[] = $key.'\''.$db->idate($value).'\'';
		} elseif ($key == 't.tms>=' || $key == 't.tms<=') {
			$sqlwhere[] = $key.'\''.$db->idate($value).'\'';
		} elseif ($key == 't.date_export>=' || $key == 't.date_export<=') {
			$sqlwhere[] = $key.'\''.$db->idate($value).'\'';
		} elseif ($key == 't.credit' || $key == 't.debit') {
			$sqlwhere[] = natural_search($key, $value, 1, 1);
		} else {
			$sqlwhere[] = natural_search($key, $value, 0, 1);
		}
	}
}
$sql .= ' WHERE t.entity IN ('.getEntity('accountancy').')';
if ($conf->global->ACCOUNTING_REEXPORT == 0) {
	$sql .= " AND t.date_export IS NULL";
}
if (count($sqlwhere) > 0) {
	$sql .= ' AND '.implode(' AND ', $sqlwhere);
}
if (!empty($sortfield)) {
	$sql .= $db->order($sortfield, $sortorder);
}
//print $sql;


// Export into a file with format defined into setup (FEC, CSV, ...)
// Must be after definition of $sql
if ($action == 'export_file' && $user->rights->accounting->mouvements->export) {
	// TODO Replace the fetchAll + ->export later that consume too much memory on large export with the query($sql) and loop on each line to export them.
	$result = $object->fetchAll($sortorder, $sortfield, 0, 0, $filter, 'AND', $conf->global->ACCOUNTING_REEXPORT);

	if ($result < 0)
	{
		setEventMessages($object->error, $object->errors, 'errors');
	}
	else
	{
	    // Export files
		$accountancyexport = new AccountancyExport($db);
		$accountancyexport->export($object->lines, $formatexportset);

        if (!empty($accountancyexport->errors))
        {
            setEventMessages('', $accountancyexport->errors, 'errors');
        }
        else
        {
            // Specify as export : update field date_export
            $error = 0;
            $db->begin();

            if (is_array($object->lines))
            {
                foreach ($object->lines as $movement)
                {
                    $now = dol_now();

                    $sql = " UPDATE ".MAIN_DB_PREFIX."accounting_bookkeeping";
                    $sql .= " SET date_export = '".$db->idate($now)."'";
                    $sql .= " WHERE rowid = ".$movement->id;

                    dol_syslog("/accountancy/bookeeping/list.php Function export_file Specify movements as exported sql=".$sql, LOG_DEBUG);
                    $result = $db->query($sql);
                    if (!$result)
                    {
                    	$error++;
                        break;
                    }
                }
            }

            if (!$error)
            {
            	$db->commit();
            	// setEventMessages($langs->trans("AllExportedMovementsWereRecordedAsExported"), null, 'mesgs');
            }
            else
            {
            	$error++;
            	$db->rollback();
            	setEventMessages($langs->trans("NotAllExportedMovementsCouldBeRecordedAsExported"), null, 'errors');
            }
        }
		exit;
	}
}


/*
 * View
 */

$formother = new FormOther($db);

$title_page = $langs->trans("Bookkeeping");

// Count total nb of records
$nbtotalofrecords = '';
if (empty($conf->global->MAIN_DISABLE_FULL_SCANLIST))
{
	$resql = $db->query($sql);
	$nbtotalofrecords = $db->num_rows($resql);
	if (($page * $limit) > $nbtotalofrecords)	// if total of record found is smaller than page * limit, goto and load page 0
	{
		$page = 0;
		$offset = 0;
	}
}
// if total of record found is smaller than limit, no need to do paging and to restart another select with limits set.
if (is_numeric($nbtotalofrecords) && $limit > $nbtotalofrecords)
{
	$num = $nbtotalofrecords;
}
else
{
	$sql .= $db->plimit($limit + 1, $offset);

	$resql = $db->query($sql);
	if (!$resql)
	{
		dol_print_error($db);
		exit;
	}

	$num = $db->num_rows($resql);
}


// Output page
// --------------------------------------------------------------------

llxHeader('', $title_page);


if ($action == 'delmouv') {
	$formconfirm = $form->formconfirm($_SERVER["PHP_SELF"].'?mvt_num='.GETPOST('mvt_num').$param, $langs->trans('DeleteMvt'), $langs->trans('ConfirmDeleteMvtPartial'), 'delmouvconfirm', '', 0, 1);
	print $formconfirm;
}
if ($action == 'delbookkeepingyear') {
	$form_question = array();
	$delyear = GETPOST('delyear', 'int');
	$deljournal = GETPOST('deljournal', 'alpha');

	if (empty($delyear)) {
		$delyear = dol_print_date(dol_now(), '%Y');
	}
	$month_array = array();
	for ($i = 1; $i <= 12; $i++) {
		$month_array[$i] = $langs->trans("Month".sprintf("%02d", $i));
	}
	$year_array = $formaccounting->selectyear_accountancy_bookkepping($delyear, 'delyear', 0, 'array');
	$journal_array = $formaccounting->select_journal($deljournal, 'deljournal', '', 1, 1, 1, '', 0, 1);

	$form_question['delmonth'] = array(
		'name' => 'delmonth',
		'type' => 'select',
		'label' => $langs->trans('DelMonth'),
		'values' => $month_array,
		'default' => ''
	);
	$form_question['delyear'] = array(
			'name' => 'delyear',
			'type' => 'select',
			'label' => $langs->trans('DelYear'),
			'values' => $year_array,
			'default' => $delyear
	);
	$form_question['deljournal'] = array(
			'name' => 'deljournal',
			'type' => 'other', // We don't use select here, the journal_array is already a select html component
			'label' => $langs->trans('DelJournal'),
			'value' => $journal_array,
			'default' => $deljournal
	);

	$formconfirm = $form->formconfirm($_SERVER["PHP_SELF"].'?'.$param, $langs->trans('DeleteMvt'), $langs->trans('ConfirmDeleteMvt'), 'delbookkeepingyearconfirm', $form_question, 0, 1, 260);
	print $formconfirm;
}

//$param='';	param started before
if (!empty($contextpage) && $contextpage != $_SERVER["PHP_SELF"]) $param .= '&contextpage='.$contextpage;
if ($limit > 0 && $limit != $conf->liste_limit) $param .= '&limit='.$limit;

print '<form method="POST" id="searchFormList" action="'.$_SERVER["PHP_SELF"].'">';
print '<input type="hidden" name="token" value="'.$_SESSION['newtoken'].'">';
print '<input type="hidden" name="action" value="list">';
if ($optioncss != '') print '<input type="hidden" name="optioncss" value="'.$optioncss.'">';
print '<input type="hidden" name="formfilteraction" id="formfilteraction" value="list">';
print '<input type="hidden" name="sortfield" value="'.$sortfield.'">';
print '<input type="hidden" name="sortorder" value="'.$sortorder.'">';
print '<input type="hidden" name="page" value="'.$page.'">';

if (count($filter)) $buttonLabel = $langs->trans("ExportFilteredList");
else $buttonLabel = $langs->trans("ExportList");

// Button re-export
if (!empty($conf->global->ACCOUNTING_REEXPORT)) {
    $newcardbutton = '<a class="valignmiddle" href="'.$_SERVER['PHP_SELF'].'?action=setreexport&value=0'.($param ? '&'.$param : '').'">'.img_picto($langs->trans("Activated"), 'switch_on').'</a> ';
} else {
    $newcardbutton = '<a class="valignmiddle" href="'.$_SERVER['PHP_SELF'].'?action=setreexport&value=1'.($param ? '&'.$param : '').'">'.img_picto($langs->trans("Disabled"), 'switch_off').'</a> ';
}
$newcardbutton .= '<span class="valignmiddle marginrightonly">'.$langs->trans("IncludeDocsAlreadyExported").'</span>';

$newcardbutton .= dolGetButtonTitle($buttonLabel, $langs->trans("ExportFilteredList").' ('.$listofformat[$formatexportset].')', 'fa fa-file-export paddingleft', $_SERVER["PHP_SELF"].'?action=export_file'.($param ? '&'.$param : ''), $user->rights->accounting->mouvements->export);

$newcardbutton .= dolGetButtonTitle($langs->trans('GroupByAccountAccounting'), '', 'fa fa-stream paddingleft', DOL_URL_ROOT.'/accountancy/bookkeeping/listbyaccount.php?'.$param);

$newcardbutton .= dolGetButtonTitle($langs->trans('NewAccountingMvt'), '', 'fa fa-plus-circle paddingleft', './card.php?action=create', '', $user->rights->accounting->mouvements->creer);

print_barre_liste($title_page, $page, $_SERVER["PHP_SELF"], $param, $sortfield, $sortorder, '', $num, $nbtotalofrecords, 'title_accountancy', 0, $newcardbutton, '', $limit);

$varpage = empty($contextpage) ? $_SERVER["PHP_SELF"] : $contextpage;
$selectedfields = $form->multiSelectArrayWithCheckbox('selectedfields', $arrayfields, $varpage); // This also change content of $arrayfields
if ($massactionbutton) $selectedfields .= $form->showCheckAddButtons('checkforselect', 1);

$parameters = array();
$reshook = $hookmanager->executeHooks('printFieldPreListTitle', $parameters); // Note that $action and $object may have been modified by hook
if (empty($reshook)) $moreforfilter .= $hookmanager->resPrint;
else $moreforfilter = $hookmanager->resPrint;

print '<div class="div-table-responsive">';
print '<table class="tagtable liste centpercent">';

// Filters lines
print '<tr class="liste_titre_filter">';
// Movement number
if (!empty($arrayfields['t.piece_num']['checked']))
{
	print '<td class="liste_titre"><input type="text" name="search_mvt_num" size="6" value="'.dol_escape_htmltag($search_mvt_num).'"></td>';
}
// Date document
if (!empty($arrayfields['t.doc_date']['checked']))
{
	print '<td class="liste_titre center">';
	print '<div class="nowrap">';
	print $langs->trans('From').' ';
	print $form->selectDate($search_date_start ? $search_date_start : -1, 'search_date_start', 0, 0, 1);
	print '</div>';
	print '<div class="nowrap">';
	print $langs->trans('to').' ';
	print $form->selectDate($search_date_end ? $search_date_end : -1, 'search_date_end', 0, 0, 1);
	print '</div>';
	print '</td>';
}
// Ref document
if (!empty($arrayfields['t.doc_ref']['checked']))
{
	print '<td class="liste_titre"><input type="text" name="search_doc_ref" size="8" value="'.dol_escape_htmltag($search_doc_ref).'"></td>';
}
// Accountancy account
if (!empty($arrayfields['t.numero_compte']['checked']))
{
	print '<td class="liste_titre">';
	print '<div class="nowrap">';
	print $langs->trans('From').' ';
	print $formaccounting->select_account($search_accountancy_code_start, 'search_accountancy_code_start', 1, array(), 1, 1, 'maxwidth200');
	print '</div>';
	print '<div class="nowrap">';
	print $langs->trans('to').' ';
	print $formaccounting->select_account($search_accountancy_code_end, 'search_accountancy_code_end', 1, array(), 1, 1, 'maxwidth200');
	print '</div>';
	print '</td>';
}
// Subledger account
if (!empty($arrayfields['t.subledger_account']['checked']))
{
	print '<td class="liste_titre">';
	print '<div class="nowrap">';
	print $langs->trans('From').' ';
	// TODO For the moment we keep a free input text instead of a combo. The select_auxaccount has problem because it does not
	// use setup of keypress to select thirdparty and this hang browser on large database.
	if (!empty($conf->global->ACCOUNTANCY_COMBO_FOR_AUX))
	{
		print $formaccounting->select_auxaccount($search_accountancy_aux_code_start, 'search_accountancy_aux_code_start', 1);
	}
	else
	{
		print '<input type="text" class="maxwidth100" name="search_accountancy_aux_code_start" value="'.$search_accountancy_aux_code_start.'">';
	}
	print '</div>';
	print '<div class="nowrap">';
	print $langs->trans('to').' ';
	// TODO For the moment we keep a free input text instead of a combo. The select_auxaccount has problem because it does not
	// use setup of keypress to select thirdparty and this hang browser on large database.
	if (!empty($conf->global->ACCOUNTANCY_COMBO_FOR_AUX))
	{
		print $formaccounting->select_auxaccount($search_accountancy_aux_code_end, 'search_accountancy_aux_code_end', 1);
	}
	else
	{
		print '<input type="text" class="maxwidth100" name="search_accountancy_aux_code_end" value="'.$search_accountancy_aux_code_end.'">';
	}
	print '</div>';
	print '</td>';
}
// Label operation
if (!empty($arrayfields['t.label_operation']['checked']))
{
	print '<td class="liste_titre">';
	print '<input type="text" size="7" class="flat" name="search_mvt_label" value="'.$search_mvt_label.'"/>';
	print '</td>';
}
// Debit
if (!empty($arrayfields['t.debit']['checked']))
{
	print '<td class="liste_titre right">';
	print '<input type="text" class="flat" name="search_debit" size="4" value="'.dol_escape_htmltag($search_debit).'">';
	print '</td>';
}
// Credit
if (!empty($arrayfields['t.credit']['checked']))
{
	print '<td class="liste_titre right">';
	print '<input type="text" class="flat" name="search_credit" size="4" value="'.dol_escape_htmltag($search_credit).'">';
	print '</td>';
}
// Lettering code
if (!empty($arrayfields['t.lettering_code']['checked']))
{
	print '<td class="liste_titre center">';
	print '<input type="text" size="3" class="flat" name="search_lettering_code" value="'.$search_lettering_code.'"/>';
	print '</td>';
}
// Code journal
if (!empty($arrayfields['t.code_journal']['checked']))
{
	print '<td class="liste_titre center"><input type="text" name="search_ledger_code" size="3" value="'.$search_ledger_code.'"></td>';
}

// Fields from hook
$parameters = array('arrayfields'=>$arrayfields);
$reshook = $hookmanager->executeHooks('printFieldListOption', $parameters); // Note that $action and $object may have been modified by hook
print $hookmanager->resPrint;

// Date creation
if (!empty($arrayfields['t.date_creation']['checked']))
{
	print '<td class="liste_titre center">';
	print '<div class="nowrap">';
	print $langs->trans('From').' ';
	print $form->selectDate($search_date_creation_start, 'date_creation_start', 0, 0, 1);
	print '</div>';
	print '<div class="nowrap">';
	print $langs->trans('to').' ';
	print $form->selectDate($search_date_creation_end, 'date_creation_end', 0, 0, 1);
	print '</div>';
	print '</td>';
}
// Date modification
if (!empty($arrayfields['t.tms']['checked']))
{
	print '<td class="liste_titre center">';
	print '<div class="nowrap">';
	print $langs->trans('From').' ';
	print $form->selectDate($search_date_modification_start, 'date_modification_start', 0, 0, 1);
	print '</div>';
	print '<div class="nowrap">';
	print $langs->trans('to').' ';
	print $form->selectDate($search_date_modification_end, 'date_modification_end', 0, 0, 1);
	print '</div>';
	print '</td>';
}
// Date export
if (!empty($arrayfields['t.date_export']['checked']))
{
    print '<td class="liste_titre center">';
    print '<div class="nowrap">';
    print $langs->trans('From').' ';
    print $form->selectDate($search_date_export_start, 'date_export_start', 0, 0, 1);
    print '</div>';
    print '<div class="nowrap">';
    print $langs->trans('to').' ';
    print $form->selectDate($search_date_export_end, 'date_export_end', 0, 0, 1);
    print '</div>';
    print '</td>';
}
// Action column
print '<td class="liste_titre center">';
$searchpicto = $form->showFilterButtons();
print $searchpicto;
print '</td>';
print "</tr>\n";

print '<tr class="liste_titre">';
if (!empty($arrayfields['t.piece_num']['checked']))			print_liste_field_titre($arrayfields['t.piece_num']['label'], $_SERVER['PHP_SELF'], "t.piece_num", "", $param, "", $sortfield, $sortorder);
if (!empty($arrayfields['t.doc_date']['checked']))				print_liste_field_titre($arrayfields['t.doc_date']['label'], $_SERVER['PHP_SELF'], "t.doc_date", "", $param, '', $sortfield, $sortorder, 'center ');
if (!empty($arrayfields['t.doc_ref']['checked']))				print_liste_field_titre($arrayfields['t.doc_ref']['label'], $_SERVER['PHP_SELF'], "t.doc_ref", "", $param, "", $sortfield, $sortorder);
if (!empty($arrayfields['t.numero_compte']['checked']))		print_liste_field_titre($arrayfields['t.numero_compte']['label'], $_SERVER['PHP_SELF'], "t.numero_compte", "", $param, "", $sortfield, $sortorder);
if (!empty($arrayfields['t.subledger_account']['checked']))	print_liste_field_titre($arrayfields['t.subledger_account']['label'], $_SERVER['PHP_SELF'], "t.subledger_account", "", $param, "", $sortfield, $sortorder);
if (!empty($arrayfields['t.label_operation']['checked']))		print_liste_field_titre($arrayfields['t.label_operation']['label'], $_SERVER['PHP_SELF'], "t.label_operation", "", $param, "", $sortfield, $sortorder);
if (!empty($arrayfields['t.debit']['checked']))				print_liste_field_titre($arrayfields['t.debit']['label'], $_SERVER['PHP_SELF'], "t.debit", "", $param, '', $sortfield, $sortorder, 'right ');
if (!empty($arrayfields['t.credit']['checked']))				print_liste_field_titre($arrayfields['t.credit']['label'], $_SERVER['PHP_SELF'], "t.credit", "", $param, '', $sortfield, $sortorder, 'right ');
if (!empty($arrayfields['t.lettering_code']['checked']))		print_liste_field_titre($arrayfields['t.lettering_code']['label'], $_SERVER['PHP_SELF'], "t.lettering_code", "", $param, '', $sortfield, $sortorder, 'center ');
if (!empty($arrayfields['t.code_journal']['checked']))			print_liste_field_titre($arrayfields['t.code_journal']['label'], $_SERVER['PHP_SELF'], "t.code_journal", "", $param, '', $sortfield, $sortorder, 'center ');
// Hook fields
$parameters = array('arrayfields'=>$arrayfields, 'param'=>$param, 'sortfield'=>$sortfield, 'sortorder'=>$sortorder);
$reshook = $hookmanager->executeHooks('printFieldListTitle', $parameters); // Note that $action and $object may have been modified by hook
print $hookmanager->resPrint;
if (!empty($arrayfields['t.date_creation']['checked']))		print_liste_field_titre($arrayfields['t.date_creation']['label'], $_SERVER['PHP_SELF'], "t.date_creation", "", $param, '', $sortfield, $sortorder, 'center ');
if (!empty($arrayfields['t.tms']['checked']))					print_liste_field_titre($arrayfields['t.tms']['label'], $_SERVER['PHP_SELF'], "t.tms", "", $param, '', $sortfield, $sortorder, 'center ');
if (!empty($arrayfields['t.date_export']['checked']))          print_liste_field_titre($arrayfields['t.date_export']['label'], $_SERVER['PHP_SELF'], "t.date_export", "", $param, '', $sortfield, $sortorder, 'center ');
print_liste_field_titre($selectedfields, $_SERVER["PHP_SELF"], "", '', '', '', $sortfield, $sortorder, 'center maxwidthsearch ');
print "</tr>\n";


$line = new BookKeepingLine();

// Loop on record
// --------------------------------------------------------------------
$i = 0;
$totalarray = array();
while ($i < min($num, $limit))
{
	$obj = $db->fetch_object($resql);
	if (empty($obj)) break; // Should not happen

	$line->id = $obj->rowid;
	$line->doc_date = $db->jdate($obj->doc_date);
	$line->doc_type = $obj->doc_type;
	$line->doc_ref = $obj->doc_ref;
	$line->fk_doc = $obj->fk_doc;
	$line->fk_docdet = $obj->fk_docdet;
	$line->thirdparty_code = $obj->thirdparty_code;
	$line->subledger_account = $obj->subledger_account;
	$line->subledger_label = $obj->subledger_label;
	$line->numero_compte = $obj->numero_compte;
	$line->label_compte = $obj->label_compte;
	$line->label_operation = $obj->label_operation;
	$line->debit = $obj->debit;
	$line->credit = $obj->credit;
	$line->montant = $obj->montant;
	$line->sens = $obj->sens;
	$line->lettering_code = $obj->lettering_code;
	$line->fk_user_author = $obj->fk_user_author;
	$line->import_key = $obj->import_key;
	$line->code_journal = $obj->code_journal;
	$line->journal_label = $obj->journal_label;
	$line->piece_num = $obj->piece_num;
	$line->date_creation = $db->jdate($obj->date_creation);
	$line->date_modification = $db->jdate($obj->date_modification);
	$line->date_export = $db->jdate($obj->date_export);

	$total_debit += $line->debit;
	$total_credit += $line->credit;

	print '<tr class="oddeven">';

	// Piece number
	if (!empty($arrayfields['t.piece_num']['checked']))
	{
		print '<td>';
		$object->id = $line->id;
		$object->piece_num = $line->piece_num;
		print $object->getNomUrl(1, '', 0, '', 1);
		print '</td>';
		if (!$i) $totalarray['nbfield']++;
	}

	// Document date
	if (!empty($arrayfields['t.doc_date']['checked']))
	{
		print '<td class="center">'.dol_print_date($line->doc_date, 'day').'</td>';
		if (!$i) $totalarray['nbfield']++;
	}

	// Document ref
	if (!empty($arrayfields['t.doc_ref']['checked']))
	{
		print '<td class="nowrap">'.$line->doc_ref.'</td>';
		if (!$i) $totalarray['nbfield']++;
	}

	// Account number
	if (!empty($arrayfields['t.numero_compte']['checked']))
	{
		print '<td>'.length_accountg($line->numero_compte).'</td>';
		if (!$i) $totalarray['nbfield']++;
	}

	// Subledger account
	if (!empty($arrayfields['t.subledger_account']['checked']))
	{
		print '<td>'.length_accounta($line->subledger_account).'</td>';
		if (!$i) $totalarray['nbfield']++;
	}

	// Label operation
	if (!empty($arrayfields['t.label_operation']['checked']))
	{
		print '<td>'.$line->label_operation.'</td>';
		if (!$i) $totalarray['nbfield']++;
	}

	// Amount debit
	if (!empty($arrayfields['t.debit']['checked']))
	{
		print '<td class="nowrap right">'.($line->debit ? price($line->debit) : '').'</td>';
		if (!$i) $totalarray['nbfield']++;
		if (!$i) $totalarray['pos'][$totalarray['nbfield']] = 'totaldebit';
		$totalarray['val']['totaldebit'] += $line->debit;
	}

	// Amount credit
	if (!empty($arrayfields['t.credit']['checked']))
	{
		print '<td class="nowrap right">'.($line->credit ? price($line->credit) : '').'</td>';
		if (!$i) $totalarray['nbfield']++;
		if (!$i) $totalarray['pos'][$totalarray['nbfield']] = 'totalcredit';
		$totalarray['val']['totalcredit'] += $line->credit;
	}

	// Lettering code
	if (!empty($arrayfields['t.lettering_code']['checked']))
	{
		print '<td class="center">'.$line->lettering_code.'</td>';
		if (!$i) $totalarray['nbfield']++;
	}

	// Journal code
	if (!empty($arrayfields['t.code_journal']['checked']))
	{
		$accountingjournal = new AccountingJournal($db);
		$result = $accountingjournal->fetch('', $line->code_journal);
		$journaltoshow = (($result > 0) ? $accountingjournal->getNomUrl(0, 0, 0, '', 0) : $line->code_journal);
		print '<td class="center">'.$journaltoshow.'</td>';
		if (!$i) $totalarray['nbfield']++;
	}

	// Fields from hook
	$parameters = array('arrayfields'=>$arrayfields, 'obj'=>$obj);
	$reshook = $hookmanager->executeHooks('printFieldListValue', $parameters); // Note that $action and $object may have been modified by hook
	print $hookmanager->resPrint;

	// Creation operation date
	if (!empty($arrayfields['t.date_creation']['checked']))
	{
		print '<td class="center">'.dol_print_date($line->date_creation, 'dayhour').'</td>';
		if (!$i) $totalarray['nbfield']++;
	}

	// Modification operation date
	if (!empty($arrayfields['t.tms']['checked']))
	{
		print '<td class="center">'.dol_print_date($line->date_modification, 'dayhour').'</td>';
		if (!$i) $totalarray['nbfield']++;
	}

	// Exported operation date
	if (!empty($arrayfields['t.date_export']['checked']))
	{
		print '<td class="center">'.dol_print_date($line->date_export, 'dayhour').'</td>';
		if (!$i) $totalarray['nbfield']++;
	}

	// Action column
	print '<td class="nowraponall center">';
	if (empty($line->date_export)) {
		if ($user->rights->accounting->mouvements->creer) {
			print '<a href="'.DOL_URL_ROOT.'/accountancy/bookkeeping/card.php?piece_num='.$line->piece_num.$param.'&page='.$page.($sortfield ? '&sortfield='.$sortfield : '').($sortorder ? '&sortorder='.$sortorder : '').'">'.img_edit().'</a>';
		}
		if ($user->rights->accounting->mouvements->supprimer) {
			print '&nbsp;<a href="'.$_SERVER['PHP_SELF'].'?action=delmouv&mvt_num='.$line->piece_num.$param.'&page='.$page.($sortfield ? '&sortfield='.$sortfield : '').($sortorder ? '&sortorder='.$sortorder : '').'">'.img_delete().'</a>';
		}
	}
	print '</td>';

	if (!$i) $totalarray['nbfield']++;

	print "</tr>\n";

	$i++;
}

// Show total line
include DOL_DOCUMENT_ROOT.'/core/tpl/list_print_total.tpl.php';


print "</table>";
print '</div>';

// TODO Replace this with mass delete action
if ($user->rights->accounting->mouvements->supprimer_tous) {
    print '<div class="tabsAction tabsActionNoBottom">'."\n";
    print '<a class="butActionDelete" name="button_delmvt" href="'.$_SERVER["PHP_SELF"].'?action=delbookkeepingyear'.($param ? '&'.$param : '').'">'.$langs->trans("DeleteMvt").'</a>';
    print '</div>';
}

print '</form>';

// End of page
llxFooter();
$db->close();<|MERGE_RESOLUTION|>--- conflicted
+++ resolved
@@ -209,33 +209,18 @@
     $filter = array();
     if (!empty($search_date_start)) {
         $filter['t.doc_date>='] = $search_date_start;
-<<<<<<< HEAD
-        $tmp=dol_getdate($search_date_start);
+        $tmp = dol_getdate($search_date_start);
         $param .= '&search_date_startmonth='.urlencode($tmp['mon']).'&search_date_startday='.urlencode($tmp['mday']).'&search_date_startyear='.urlencode($tmp['year']);
-=======
-        $tmp = dol_getdate($search_date_start);
-        $param .= '&search_date_startmonth='.$tmp['mon'].'&search_date_startday='.$tmp['mday'].'&search_date_startyear='.$tmp['year'];
->>>>>>> f4b7e038
     }
     if (!empty($search_date_end)) {
         $filter['t.doc_date<='] = $search_date_end;
-<<<<<<< HEAD
-        $tmp=dol_getdate($search_date_end);
+        $tmp = dol_getdate($search_date_end);
         $param .= '&search_date_endmonth='.urlencode($tmp['mon']).'&search_date_endday='.urlencode($tmp['mday']).'&search_date_endyear='.urlencode($tmp['year']);
-=======
-        $tmp = dol_getdate($search_date_end);
-        $param .= '&search_date_endmonth='.$tmp['mon'].'&search_date_endday='.$tmp['mday'].'&search_date_endyear='.$tmp['year'];
->>>>>>> f4b7e038
     }
     if (!empty($search_doc_date)) {
         $filter['t.doc_date'] = $search_doc_date;
-<<<<<<< HEAD
-        $tmp=dol_getdate($search_doc_date);
+        $tmp = dol_getdate($search_doc_date);
         $param .= '&doc_datemonth='.urlencode($tmp['mon']).'&doc_dateday='.urlencode($tmp['mday']).'&doc_dateyear='.urlencode($tmp['year']);
-=======
-        $tmp = dol_getdate($search_doc_date);
-        $param .= '&doc_datemonth='.$tmp['mon'].'&doc_dateday='.$tmp['mday'].'&doc_dateyear='.$tmp['year'];
->>>>>>> f4b7e038
     }
     if (!empty($search_doc_type)) {
         $filter['t.doc_type'] = $search_doc_type;
@@ -287,63 +272,33 @@
     }
     if (!empty($search_date_creation_start)) {
         $filter['t.date_creation>='] = $search_date_creation_start;
-<<<<<<< HEAD
-        $tmp=dol_getdate($search_date_creation_start);
+        $tmp = dol_getdate($search_date_creation_start);
         $param .= '&date_creation_startmonth=' . urlencode($tmp['mon']) . '&date_creation_startday=' . urlencode($tmp['mday']) . '&date_creation_startyear=' . urlencode($tmp['year']);
-=======
-        $tmp = dol_getdate($search_date_creation_start);
-        $param .= '&date_creation_startmonth='.$tmp['mon'].'&date_creation_startday='.$tmp['mday'].'&date_creation_startyear='.$tmp['year'];
->>>>>>> f4b7e038
     }
     if (!empty($search_date_creation_end)) {
         $filter['t.date_creation<='] = $search_date_creation_end;
-<<<<<<< HEAD
-        $tmp=dol_getdate($search_date_creation_end);
+        $tmp = dol_getdate($search_date_creation_end);
         $param .= '&date_creation_endmonth=' .urlencode($tmp['mon']) . '&date_creation_endday=' . urlencode($tmp['mday']) . '&date_creation_endyear=' . urlencode($tmp['year']);
-=======
-        $tmp = dol_getdate($search_date_creation_end);
-        $param .= '&date_creation_endmonth='.$tmp['mon'].'&date_creation_endday='.$tmp['mday'].'&date_creation_endyear='.$tmp['year'];
->>>>>>> f4b7e038
     }
     if (!empty($search_date_modification_start)) {
         $filter['t.tms>='] = $search_date_modification_start;
-<<<<<<< HEAD
-        $tmp=dol_getdate($search_date_modification_start);
+        $tmp = dol_getdate($search_date_modification_start);
         $param .= '&date_modification_startmonth=' . urlencode($tmp['mon']) . '&date_modification_startday=' . urlencode($tmp['mday']) . '&date_modification_startyear=' . urlencode($tmp['year']);
-=======
-        $tmp = dol_getdate($search_date_modification_start);
-        $param .= '&date_modification_startmonth='.$tmp['mon'].'&date_modification_startday='.$tmp['mday'].'&date_modification_startyear='.$tmp['year'];
->>>>>>> f4b7e038
     }
     if (!empty($search_date_modification_end)) {
         $filter['t.tms<='] = $search_date_modification_end;
-<<<<<<< HEAD
-        $tmp=dol_getdate($search_date_modification_end);
+        $tmp = dol_getdate($search_date_modification_end);
         $param .= '&date_modification_endmonth=' . urlencode($tmp['mon']) . '&date_modification_endday=' . urlencode($tmp['mday']) . '&date_modification_endyear=' . urlencode($tmp['year']);
-=======
-        $tmp = dol_getdate($search_date_modification_end);
-        $param .= '&date_modification_endmonth='.$tmp['mon'].'&date_modification_endday='.$tmp['mday'].'&date_modification_endyear='.$tmp['year'];
->>>>>>> f4b7e038
     }
     if (!empty($search_date_export_start)) {
         $filter['t.date_export>='] = $search_date_export_start;
-<<<<<<< HEAD
-        $tmp=dol_getdate($search_date_export_start);
+        $tmp = dol_getdate($search_date_export_start);
         $param .= '&date_export_startmonth=' . urlencode($tmp['mon']) . '&date_export_startday=' . urlencode($tmp['mday']) . '&date_export_startyear=' . urlencode($tmp['year']);
-=======
-        $tmp = dol_getdate($search_date_export_start);
-        $param .= '&date_export_startmonth='.$tmp['mon'].'&date_export_startday='.$tmp['mday'].'&date_export_startyear='.$tmp['year'];
->>>>>>> f4b7e038
     }
     if (!empty($search_date_export_end)) {
         $filter['t.date_export<='] = $search_date_export_end;
-<<<<<<< HEAD
-        $tmp=dol_getdate($search_date_export_end);
+        $tmp = dol_getdate($search_date_export_end);
         $param .= '&date_export_endmonth=' . urlencode($tmp['mon']) . '&date_export_endday=' . urlencode($tmp['mday']) . '&date_export_endyear=' . urlencode($tmp['year']);
-=======
-        $tmp = dol_getdate($search_date_export_end);
-        $param .= '&date_export_endmonth='.$tmp['mon'].'&date_export_endday='.$tmp['mday'].'&date_export_endyear='.$tmp['year'];
->>>>>>> f4b7e038
     }
     if (!empty($search_debit)) {
         $filter['t.debit'] = $search_debit;
