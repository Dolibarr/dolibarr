--- conflicted
+++ resolved
@@ -45,17 +45,6 @@
 $search_mvt_num = GETPOST('search_mvt_num', 'int');
 $search_doc_type = GETPOST("search_doc_type", 'alpha');
 $search_doc_ref = GETPOST("search_doc_ref", 'alpha');
-<<<<<<< HEAD
-$search_date_start = dol_mktime(0, 0, 0, GETPOST('search_date_startmonth', 'int'), GETPOST('search_date_startday', 'int'), GETPOST('search_date_startyear', 'int'));
-$search_date_end = dol_mktime(23, 59, 59, GETPOST('search_date_endmonth', 'int'), GETPOST('search_date_endday', 'int'), GETPOST('search_date_endyear', 'int'));
-$search_doc_date = dol_mktime(0, 0, 0, GETPOST('doc_datemonth', 'int'), GETPOST('doc_dateday', 'int'), GETPOST('doc_dateyear', 'int'));
-$search_date_creation_start = dol_mktime(0, 0, 0, GETPOST('date_creation_startmonth', 'int'), GETPOST('date_creation_startday', 'int'), GETPOST('date_creation_startyear', 'int'));
-$search_date_creation_end = dol_mktime(23, 59, 59, GETPOST('date_creation_endmonth', 'int'), GETPOST('date_creation_endday', 'int'), GETPOST('date_creation_endyear', 'int'));
-$search_date_modification_start = dol_mktime(0, 0, 0, GETPOST('date_modification_startmonth', 'int'), GETPOST('date_modification_startday', 'int'), GETPOST('date_modification_startyear', 'int'));
-$search_date_modification_end = dol_mktime(23, 59, 59, GETPOST('date_modification_endmonth', 'int'), GETPOST('date_modification_endday', 'int'), GETPOST('date_modification_endyear', 'int'));
-$search_date_export_start = dol_mktime(0, 0, 0, GETPOST('date_export_startmonth', 'int'), GETPOST('date_export_startday', 'int'), GETPOST('date_export_startyear', 'int'));
-$search_date_export_end = dol_mktime(23, 59, 59, GETPOST('date_export_endmonth', 'int'), GETPOST('date_export_endday', 'int'), GETPOST('date_export_endyear', 'int'));
-=======
 $search_date_startyear =  GETPOST('search_date_startyear', 'int');
 $search_date_startmonth =  GETPOST('search_date_startmonth', 'int');
 $search_date_startday =  GETPOST('search_date_startday', 'int');
@@ -97,7 +86,6 @@
 $search_date_validation_endday =  GETPOST('search_date_validation_endday', 'int');
 $search_date_validation_start = dol_mktime(0, 0, 0, $search_date_validation_startmonth, $search_date_validation_startday, $search_date_validation_startyear);
 $search_date_validation_end = dol_mktime(23, 59, 59, $search_date_validation_endmonth, $search_date_validation_endday, $search_date_validation_endyear);
->>>>>>> 95dc2558
 
 //var_dump($search_date_start);exit;
 if (GETPOST("button_delmvt_x") || GETPOST("button_delmvt.x") || GETPOST("button_delmvt")) {
@@ -585,11 +573,7 @@
 // Export into a file with format defined into setup (FEC, CSV, ...)
 // Must be after definition of $sql
 if ($action == 'export_fileconfirm' && $user->rights->accounting->mouvements->export) {
-<<<<<<< HEAD
-	// TODO Replace the fetchAll + ->export later that consume too much memory on large export with the query($sql) and loop on each line to export them.
-=======
 	// TODO Replace the fetchAll to get all ->line followed by call to ->export(). It consumew too much memory on large export. Replace this with the query($sql) and loop on each line to export them.
->>>>>>> 95dc2558
 	$result = $object->fetchAll($sortorder, $sortfield, 0, 0, $filter, 'AND', (empty($conf->global->ACCOUNTING_REEXPORT) ? 0 : 1));
 
 	if ($result < 0) {
@@ -614,11 +598,6 @@
 					$now = dol_now();
 
 					$sql = " UPDATE ".MAIN_DB_PREFIX."accounting_bookkeeping";
-<<<<<<< HEAD
-					$sql .= " SET date_export = '".$db->idate($now)."'";
-					$sql .= " , date_validated = '".$db->idate($now)."'";
-					$sql .= " WHERE rowid = ".((int) $movement->id);
-=======
 					$sql .= " SET";
 					if (!empty($notifiedexportdate) && !empty($notifiedvalidationdate)) {
 						$sql .= " date_export = '".$db->idate($now)."'";
@@ -631,7 +610,6 @@
 					$sql .= " WHERE rowid = ".((int) $movement->id);
 
 					dol_syslog("/accountancy/bookkeeping/list.php Function export_file Specify movements as exported", LOG_DEBUG);
->>>>>>> 95dc2558
 
 					$result = $db->query($sql);
 					if (!$result) {
@@ -854,11 +832,7 @@
 // Code journal
 if (!empty($arrayfields['t.code_journal']['checked'])) {
 	print '<td class="liste_titre center">';
-<<<<<<< HEAD
-	print $formaccounting->multi_select_journal($search_ledger_code, 'search_ledger_code', 0, 1, 1, 1);
-=======
 	print $formaccounting->multi_select_journal($search_ledger_code, 'search_ledger_code', 0, 1, 1, 1, 'small maxwidth150');
->>>>>>> 95dc2558
 	print '</td>';
 }
 // Date document
@@ -880,17 +854,10 @@
 if (!empty($arrayfields['t.numero_compte']['checked'])) {
 	print '<td class="liste_titre">';
 	print '<div class="nowrap">';
-<<<<<<< HEAD
-	print $formaccounting->select_account($search_accountancy_code_start, 'search_accountancy_code_start', $langs->trans('From'), array(), 1, 1, 'maxwidth200', 1);
-	print '</div>';
-	print '<div class="nowrap">';
-	print $formaccounting->select_account($search_accountancy_code_end, 'search_accountancy_code_end', $langs->trans('to'), array(), 1, 1, 'maxwidth200', 1);
-=======
 	print $formaccounting->select_account($search_accountancy_code_start, 'search_accountancy_code_start', $langs->trans('From'), array(), 1, 1, 'maxwidth150', 'account');
 	print '</div>';
 	print '<div class="nowrap">';
 	print $formaccounting->select_account($search_accountancy_code_end, 'search_accountancy_code_end', $langs->trans('to'), array(), 1, 1, 'maxwidth150', 'account');
->>>>>>> 95dc2558
 	print '</div>';
 	print '</td>';
 }
