<?php
/* Copyright (C) 2013-2016  Olivier Geffroy         <jeff@jeffinfo.com>
 * Copyright (C) 2013-2016  Florian Henry           <florian.henry@open-concept.pro>
 * Copyright (C) 2013-2021  Alexandre Spangaro      <aspangaro@open-dsi.fr>
 * Copyright (C) 2016-2017  Laurent Destailleur     <eldy@users.sourceforge.net>
 * Copyright (C) 2018-2021  Frédéric France         <frederic.france@netlogic.fr>
 *
 * This program is free software; you can redistribute it and/or modify
 * it under the terms of the GNU General Public License as published by
 * the Free Software Foundation; either version 3 of the License, or
 * (at your option) any later version.
 *
 * This program is distributed in the hope that it will be useful,
 * but WITHOUT ANY WARRANTY; without even the implied warranty of
 * MERCHANTABILITY or FITNESS FOR A PARTICULAR PURPOSE.  See the
 * GNU General Public License for more details.
 *
 * You should have received a copy of the GNU General Public License
 * along with this program. If not, see <https://www.gnu.org/licenses/>.
 */

/**
 * \file		htdocs/accountancy/bookkeeping/list.php
 * \ingroup		Accountancy (Double entries)
 * \brief 		List operation of book keeping
 */
require '../../main.inc.php';
require_once DOL_DOCUMENT_ROOT.'/accountancy/class/accountancyexport.class.php';
require_once DOL_DOCUMENT_ROOT.'/core/lib/accounting.lib.php';
require_once DOL_DOCUMENT_ROOT.'/accountancy/class/bookkeeping.class.php';
require_once DOL_DOCUMENT_ROOT.'/accountancy/class/accountingjournal.class.php';
require_once DOL_DOCUMENT_ROOT.'/core/class/html.formfile.class.php';
require_once DOL_DOCUMENT_ROOT.'/core/class/html.formother.class.php';
require_once DOL_DOCUMENT_ROOT.'/core/class/html.formaccounting.class.php';
require_once DOL_DOCUMENT_ROOT.'/core/lib/date.lib.php';
require_once DOL_DOCUMENT_ROOT.'/core/lib/admin.lib.php';

// Load translation files required by the page
$langs->loadLangs(array("accountancy", "compta"));

$socid = GETPOST('socid', 'int');

$action = GETPOST('action', 'aZ09');
$search_mvt_num = GETPOST('search_mvt_num', 'int');
$search_doc_type = GETPOST("search_doc_type", 'alpha');
$search_doc_ref = GETPOST("search_doc_ref", 'alpha');
$search_date_startyear =  GETPOST('search_date_startyear', 'int');
$search_date_startmonth =  GETPOST('search_date_startmonth', 'int');
$search_date_startday =  GETPOST('search_date_startday', 'int');
$search_date_endyear =  GETPOST('search_date_endyear', 'int');
$search_date_endmonth =  GETPOST('search_date_endmonth', 'int');
$search_date_endday =  GETPOST('search_date_endday', 'int');
$search_date_start = dol_mktime(0, 0, 0, $search_date_startmonth, $search_date_startday, $search_date_startyear);
$search_date_end = dol_mktime(23, 59, 59, $search_date_endmonth, $search_date_endday, $search_date_endyear);
$search_doc_date = dol_mktime(0, 0, 0, GETPOST('doc_datemonth', 'int'), GETPOST('doc_dateday', 'int'), GETPOST('doc_dateyear', 'int'));
$search_date_creation_startyear =  GETPOST('search_date_creation_startyear', 'int');
$search_date_creation_startmonth =  GETPOST('search_date_creation_startmonth', 'int');
$search_date_creation_startday =  GETPOST('search_date_creation_startday', 'int');
$search_date_creation_endyear =  GETPOST('search_date_creation_endyear', 'int');
$search_date_creation_endmonth =  GETPOST('search_date_creation_endmonth', 'int');
$search_date_creation_endday =  GETPOST('search_date_creation_endday', 'int');
$search_date_creation_start = dol_mktime(0, 0, 0, $search_date_creation_startmonth, $search_date_creation_startday, $search_date_creation_startyear);
$search_date_creation_end = dol_mktime(23, 59, 59, $search_date_creation_endmonth, $search_date_creation_endday, $search_date_creation_endyear);
$search_date_modification_startyear =  GETPOST('search_date_modification_startyear', 'int');
$search_date_modification_startmonth =  GETPOST('search_date_modification_startmonth', 'int');
$search_date_modification_startday =  GETPOST('search_date_modification_startday', 'int');
$search_date_modification_endyear =  GETPOST('search_date_modification_endyear', 'int');
$search_date_modification_endmonth =  GETPOST('search_date_modification_endmonth', 'int');
$search_date_modification_endday =  GETPOST('search_date_modification_endday', 'int');
$search_date_modification_start = dol_mktime(0, 0, 0, $search_date_modification_startmonth, $search_date_modification_startday, $search_date_modification_startyear);
$search_date_modification_end = dol_mktime(23, 59, 59, $search_date_modification_endmonth, $search_date_modification_endday, $search_date_modification_endyear);
$search_date_export_startyear =  GETPOST('search_date_export_startyear', 'int');
$search_date_export_startmonth =  GETPOST('search_date_export_startmonth', 'int');
$search_date_export_startday =  GETPOST('search_date_export_startday', 'int');
$search_date_export_endyear =  GETPOST('search_date_export_endyear', 'int');
$search_date_export_endmonth =  GETPOST('search_date_export_endmonth', 'int');
$search_date_export_endday =  GETPOST('search_date_export_endday', 'int');
$search_date_export_start = dol_mktime(0, 0, 0, $search_date_export_startmonth, $search_date_export_startday, $search_date_export_startyear);
$search_date_export_end = dol_mktime(23, 59, 59, $search_date_export_endmonth, $search_date_export_endday, $search_date_export_endyear);
$search_date_validation_startyear =  GETPOST('search_date_validation_startyear', 'int');
$search_date_validation_startmonth =  GETPOST('search_date_validation_startmonth', 'int');
$search_date_validation_startday =  GETPOST('search_date_validation_startday', 'int');
$search_date_validation_endyear =  GETPOST('search_date_validation_endyear', 'int');
$search_date_validation_endmonth =  GETPOST('search_date_validation_endmonth', 'int');
$search_date_validation_endday =  GETPOST('search_date_validation_endday', 'int');
$search_date_validation_start = dol_mktime(0, 0, 0, $search_date_validation_startmonth, $search_date_validation_startday, $search_date_validation_startyear);
$search_date_validation_end = dol_mktime(23, 59, 59, $search_date_validation_endmonth, $search_date_validation_endday, $search_date_validation_endyear);

//var_dump($search_date_start);exit;
if (GETPOST("button_delmvt_x") || GETPOST("button_delmvt.x") || GETPOST("button_delmvt")) {
	$action = 'delbookkeepingyear';
}
if (GETPOST("button_export_file_x") || GETPOST("button_export_file.x") || GETPOST("button_export_file")) {
	$action = 'export_file';
}

$search_accountancy_code = GETPOST("search_accountancy_code");
$search_accountancy_code_start = GETPOST('search_accountancy_code_start', 'alpha');
if ($search_accountancy_code_start == - 1) {
	$search_accountancy_code_start = '';
}
$search_accountancy_code_end = GETPOST('search_accountancy_code_end', 'alpha');
if ($search_accountancy_code_end == - 1) {
	$search_accountancy_code_end = '';
}

$search_accountancy_aux_code = GETPOST("search_accountancy_aux_code", 'alpha');
$search_accountancy_aux_code_start = GETPOST('search_accountancy_aux_code_start', 'alpha');
if ($search_accountancy_aux_code_start == - 1) {
	$search_accountancy_aux_code_start = '';
}
$search_accountancy_aux_code_end = GETPOST('search_accountancy_aux_code_end', 'alpha');
if ($search_accountancy_aux_code_end == - 1) {
	$search_accountancy_aux_code_end = '';
}
$search_mvt_label = GETPOST('search_mvt_label', 'alpha');
$search_direction = GETPOST('search_direction', 'alpha');
$search_debit = GETPOST('search_debit', 'alpha');
$search_credit = GETPOST('search_credit', 'alpha');
$search_ledger_code = GETPOST('search_ledger_code', 'array');
$search_lettering_code = GETPOST('search_lettering_code', 'alpha');
$search_not_reconciled = GETPOST('search_not_reconciled', 'alpha');

// Load variable for pagination
$limit = GETPOST('limit', 'int') ?GETPOST('limit', 'int') : (empty($conf->global->ACCOUNTING_LIMIT_LIST_VENTILATION) ? $conf->liste_limit : $conf->global->ACCOUNTING_LIMIT_LIST_VENTILATION);
$sortfield = GETPOST('sortfield', 'aZ09comma');
$sortorder = GETPOST('sortorder', 'aZ09comma');
$page = GETPOSTISSET('pageplusone') ? (GETPOST('pageplusone') - 1) : GETPOST("page", 'int');
if (empty($page) || $page < 0) {
	$page = 0;
}
$offset = $limit * $page;
$pageprev = $page - 1;
$pagenext = $page + 1;
if ($sortorder == "") {
	$sortorder = "ASC";
}
if ($sortfield == "") {
	$sortfield = "t.piece_num,t.rowid";
}

// Initialize technical object to manage hooks of page. Note that conf->hooks_modules contains array of hook context
$object = new BookKeeping($db);
$hookmanager->initHooks(array('bookkeepinglist'));

$formaccounting = new FormAccounting($db);
$form = new Form($db);

if (!in_array($action, array('export_file', 'delmouv', 'delmouvconfirm')) && !GETPOSTISSET('begin') && !GETPOSTISSET('formfilteraction') && GETPOST('page', 'int') == '' && !GETPOST('noreset', 'int') && $user->rights->accounting->mouvements->export) {
	if (empty($search_date_start) && empty($search_date_end) && !GETPOSTISSET('restore_lastsearch_values') && !GETPOST('search_accountancy_code_start')) {
		$query = "SELECT date_start, date_end from ".MAIN_DB_PREFIX."accounting_fiscalyear ";
		$query .= " where date_start < '".$db->idate(dol_now())."' and date_end > '".$db->idate(dol_now())."' limit 1";
		$res = $db->query($query);

		if ($res->num_rows > 0) {
			$fiscalYear = $db->fetch_object($res);
			$search_date_start = strtotime($fiscalYear->date_start);
			$search_date_end = strtotime($fiscalYear->date_end);
		} else {
			$month_start = ($conf->global->SOCIETE_FISCAL_MONTH_START ? ($conf->global->SOCIETE_FISCAL_MONTH_START) : 1);
			$year_start = dol_print_date(dol_now(), '%Y');
			if (dol_print_date(dol_now(), '%m') < $month_start) {
				$year_start--; // If current month is lower that starting fiscal month, we start last year
			}
			$year_end = $year_start + 1;
			$month_end = $month_start - 1;
			if ($month_end < 1) {
				$month_end = 12;
				$year_end--;
			}
			$search_date_start = dol_mktime(0, 0, 0, $month_start, 1, $year_start);
			$search_date_end = dol_get_last_day($year_end, $month_end);
		}
	}
}


$arrayfields = array(
	't.piece_num'=>array('label'=>$langs->trans("TransactionNumShort"), 'checked'=>1),
	't.code_journal'=>array('label'=>$langs->trans("Codejournal"), 'checked'=>1),
	't.doc_date'=>array('label'=>$langs->trans("Docdate"), 'checked'=>1),
	't.doc_ref'=>array('label'=>$langs->trans("Piece"), 'checked'=>1),
	't.numero_compte'=>array('label'=>$langs->trans("AccountAccountingShort"), 'checked'=>1),
	't.subledger_account'=>array('label'=>$langs->trans("SubledgerAccount"), 'checked'=>1),
	't.label_operation'=>array('label'=>$langs->trans("Label"), 'checked'=>1),
	't.debit'=>array('label'=>$langs->trans("Debit"), 'checked'=>1),
	't.credit'=>array('label'=>$langs->trans("Credit"), 'checked'=>1),
	't.lettering_code'=>array('label'=>$langs->trans("LetteringCode"), 'checked'=>1),
	't.date_creation'=>array('label'=>$langs->trans("DateCreation"), 'checked'=>0),
	't.tms'=>array('label'=>$langs->trans("DateModification"), 'checked'=>0),
	't.date_export'=>array('label'=>$langs->trans("DateExport"), 'checked'=>1),
	't.date_validated'=>array('label'=>$langs->trans("DateValidation"), 'checked'=>1),
);

if (empty($conf->global->ACCOUNTING_ENABLE_LETTERING)) {
	unset($arrayfields['t.lettering_code']);
}

$listofformat = AccountancyExport::getType();
$formatexportset = $conf->global->ACCOUNTING_EXPORT_MODELCSV;
if (empty($listofformat[$formatexportset])) {
	$formatexportset = 1;
}

$error = 0;

if (empty($conf->accounting->enabled)) {
	accessforbidden();
}
if ($user->socid > 0) {
	accessforbidden();
}
if (empty($user->rights->accounting->mouvements->lire)) {
	accessforbidden();
}


/*
 * Actions
 */

if (GETPOST('cancel', 'alpha')) {
	$action = 'list'; $massaction = '';
}
if (!GETPOST('confirmmassaction', 'alpha') && $massaction != 'presend' && $massaction != 'confirm_presend') {
	$massaction = '';
}

$parameters = array('socid'=>$socid);
$reshook = $hookmanager->executeHooks('doActions', $parameters, $object, $action); // Note that $action and $object may have been modified by some hooks
if ($reshook < 0) {
	setEventMessages($hookmanager->error, $hookmanager->errors, 'errors');
}

if (empty($reshook)) {
	include DOL_DOCUMENT_ROOT.'/core/actions_changeselectedfields.inc.php';

	if (GETPOST('button_removefilter_x', 'alpha') || GETPOST('button_removefilter.x', 'alpha') || GETPOST('button_removefilter', 'alpha')) { // All tests are required to be compatible with all browsers
		$search_mvt_num = '';
		$search_doc_type = '';
		$search_doc_ref = '';
		$search_doc_date = '';
		$search_accountancy_code = '';
		$search_accountancy_code_start = '';
		$search_accountancy_code_end = '';
		$search_accountancy_aux_code = '';
		$search_accountancy_aux_code_start = '';
		$search_accountancy_aux_code_end = '';
		$search_mvt_label = '';
		$search_direction = '';
		$search_ledger_code = array();
		$search_date_startyear = '';
		$search_date_startmonth = '';
		$search_date_startday = '';
		$search_date_endyear = '';
		$search_date_endmonth = '';
		$search_date_endday = '';
		$search_date_start = '';
		$search_date_end = '';
		$search_date_creation_startyear = '';
		$search_date_creation_startmonth = '';
		$search_date_creation_startday = '';
		$search_date_creation_endyear = '';
		$search_date_creation_endmonth = '';
		$search_date_creation_endday = '';
		$search_date_creation_start = '';
		$search_date_creation_end = '';
		$search_date_modification_startyear = '';
		$search_date_modification_startmonth = '';
		$search_date_modification_startday = '';
		$search_date_modification_endyear = '';
		$search_date_modification_endmonth = '';
		$search_date_modification_endday = '';
		$search_date_modification_start = '';
		$search_date_modification_end = '';
		$search_date_export_startyear = '';
		$search_date_export_startmonth = '';
		$search_date_export_startday = '';
		$search_date_export_endyear = '';
		$search_date_export_endmonth = '';
		$search_date_export_endday = '';
		$search_date_export_start = '';
		$search_date_export_end = '';
		$search_date_validation_startyear = '';
		$search_date_validation_startmonth = '';
		$search_date_validation_startday = '';
		$search_date_validation_endyear = '';
		$search_date_validation_endmonth = '';
		$search_date_validation_endday = '';
		$search_date_validation_start = '';
		$search_date_validation_end = '';
		$search_debit = '';
		$search_credit = '';
		$search_lettering_code = '';
		$search_not_reconciled = '';
	}

	// Must be after the remove filter action, before the export.
	$param = '';
	$filter = array();
	if (!empty($search_date_start)) {
		$filter['t.doc_date>='] = $search_date_start;
		$tmp = dol_getdate($search_date_start);
		$param .= '&search_date_startmonth='.urlencode($tmp['mon']).'&search_date_startday='.urlencode($tmp['mday']).'&search_date_startyear='.urlencode($tmp['year']);
	}
	if (!empty($search_date_end)) {
		$filter['t.doc_date<='] = $search_date_end;
		$tmp = dol_getdate($search_date_end);
		$param .= '&search_date_endmonth='.urlencode($tmp['mon']).'&search_date_endday='.urlencode($tmp['mday']).'&search_date_endyear='.urlencode($tmp['year']);
	}
	if (!empty($search_doc_date)) {
		$filter['t.doc_date'] = $search_doc_date;
		$tmp = dol_getdate($search_doc_date);
		$param .= '&doc_datemonth='.urlencode($tmp['mon']).'&doc_dateday='.urlencode($tmp['mday']).'&doc_dateyear='.urlencode($tmp['year']);
	}
	if (!empty($search_doc_type)) {
		$filter['t.doc_type'] = $search_doc_type;
		$param .= '&search_doc_type='.urlencode($search_doc_type);
	}
	if (!empty($search_doc_ref)) {
		$filter['t.doc_ref'] = $search_doc_ref;
		$param .= '&search_doc_ref='.urlencode($search_doc_ref);
	}
	if (!empty($search_accountancy_code)) {
		$filter['t.numero_compte'] = $search_accountancy_code;
		$param .= '&search_accountancy_code='.urlencode($search_accountancy_code);
	}
	if (!empty($search_accountancy_code_start)) {
		$filter['t.numero_compte>='] = $search_accountancy_code_start;
		$param .= '&search_accountancy_code_start='.urlencode($search_accountancy_code_start);
	}
	if (!empty($search_accountancy_code_end)) {
		$filter['t.numero_compte<='] = $search_accountancy_code_end;
		$param .= '&search_accountancy_code_end='.urlencode($search_accountancy_code_end);
	}
	if (!empty($search_accountancy_aux_code_start)) {
		$filter['t.subledger_account>='] = $search_accountancy_aux_code_start;
		$param .= '&search_accountancy_aux_code_start='.urlencode($search_accountancy_aux_code_start);
	}
	if (!empty($search_accountancy_aux_code_end)) {
		$filter['t.subledger_account<='] = $search_accountancy_aux_code_end;
		$param .= '&search_accountancy_aux_code_end='.urlencode($search_accountancy_aux_code_end);
	}
	if (!empty($search_mvt_label)) {
		$filter['t.label_operation'] = $search_mvt_label;
		$param .= '&search_mvt_label='.urlencode($search_mvt_label);
	}
	if (!empty($search_direction)) {
		$filter['t.sens'] = $search_direction;
		$param .= '&search_direction='.urlencode($search_direction);
	}
	if (!empty($search_ledger_code)) {
		$filter['t.code_journal'] = $search_ledger_code;
		foreach ($search_ledger_code as $code) {
			$param .= '&search_ledger_code[]='.urlencode($code);
		}
	}
	if (!empty($search_mvt_num)) {
		$filter['t.piece_num'] = $search_mvt_num;
		$param .= '&search_mvt_num='.urlencode($search_mvt_num);
	}
	if (!empty($search_date_creation_start)) {
		$filter['t.date_creation>='] = $search_date_creation_start;
		$tmp = dol_getdate($search_date_creation_start);
		$param .= '&search_date_creation_startmonth='.urlencode($tmp['mon']).'&search_date_creation_startday='.urlencode($tmp['mday']).'&search_date_creation_startyear='.urlencode($tmp['year']);
	}
	if (!empty($search_date_creation_end)) {
		$filter['t.date_creation<='] = $search_date_creation_end;
		$tmp = dol_getdate($search_date_creation_end);
		$param .= '&search_date_creation_endmonth='.urlencode($tmp['mon']).'&search_date_creation_endday='.urlencode($tmp['mday']).'&search_date_creation_endyear='.urlencode($tmp['year']);
	}
	if (!empty($search_date_modification_start)) {
		$filter['t.tms>='] = $search_date_modification_start;
		$tmp = dol_getdate($search_date_modification_start);
		$param .= '&search_date_modification_startmonth='.urlencode($tmp['mon']).'&search_date_modification_startday='.urlencode($tmp['mday']).'&search_date_modification_startyear='.urlencode($tmp['year']);
	}
	if (!empty($search_date_modification_end)) {
		$filter['t.tms<='] = $search_date_modification_end;
		$tmp = dol_getdate($search_date_modification_end);
		$param .= '&search_date_modification_endmonth='.urlencode($tmp['mon']).'&search_date_modification_endday='.urlencode($tmp['mday']).'&search_date_modification_endyear='.urlencode($tmp['year']);
	}
	if (!empty($search_date_export_start)) {
		$filter['t.date_export>='] = $search_date_export_start;
		$tmp = dol_getdate($search_date_export_start);
		$param .= '&search_date_export_startmonth='.urlencode($tmp['mon']).'&search_date_export_startday='.urlencode($tmp['mday']).'&search_date_export_startyear='.urlencode($tmp['year']);
	}
	if (!empty($search_date_export_end)) {
		$filter['t.date_export<='] = $search_date_export_end;
		$tmp = dol_getdate($search_date_export_end);
		$param .= '&search_date_export_endmonth='.urlencode($tmp['mon']).'&search_date_export_endday='.urlencode($tmp['mday']).'&search_date_export_endyear='.urlencode($tmp['year']);
	}
	if (!empty($search_date_validation_start)) {
		$filter['t.date_validated>='] = $search_date_validation_start;
		$tmp = dol_getdate($search_date_validation_start);
		$param .= '&search_date_validation_startmonth='.urlencode($tmp['mon']).'&search_date_validation_startday='.urlencode($tmp['mday']).'&search_date_validation_startyear='.urlencode($tmp['year']);
	}
	if (!empty($search_date_validation_end)) {
		$filter['t.date_validated<='] = $search_date_validation_end;
		$tmp = dol_getdate($search_date_validation_end);
		$param .= '&search_date_validation_endmonth='.urlencode($tmp['mon']).'&search_date_validation_endday='.urlencode($tmp['mday']).'&search_date_validation_endyear='.urlencode($tmp['year']);
	}
	if (!empty($search_debit)) {
		$filter['t.debit'] = $search_debit;
		$param .= '&search_debit='.urlencode($search_debit);
	}
	if (!empty($search_credit)) {
		$filter['t.credit'] = $search_credit;
		$param .= '&search_credit='.urlencode($search_credit);
	}
	if (!empty($search_lettering_code)) {
		$filter['t.lettering_code'] = $search_lettering_code;
		$param .= '&search_lettering_code='.urlencode($search_lettering_code);
	}
	if (!empty($search_not_reconciled)) {
		$filter['t.reconciled_option'] = $search_not_reconciled;
		$param .= '&search_not_reconciled='.urlencode($search_not_reconciled);
	}
}

if ($action == 'delbookkeeping' && $user->rights->accounting->mouvements->supprimer) {
	$import_key = GETPOST('importkey', 'alpha');

	if (!empty($import_key)) {
		$result = $object->deleteByImportkey($import_key);
		if ($result < 0) {
			setEventMessages($object->error, $object->errors, 'errors');
		}

		// Make a redirect to avoid to launch the delete later after a back button
		header("Location: list.php".($param ? '?'.$param : ''));
		exit;
	}
}
if ($action == 'delbookkeepingyearconfirm' && $user->rights->accounting->mouvements->supprimer_tous) {
	$delmonth = GETPOST('delmonth', 'int');
	$delyear = GETPOST('delyear', 'int');
	if ($delyear == -1) {
		$delyear = 0;
	}
	$deljournal = GETPOST('deljournal', 'alpha');
	if ($deljournal == -1) {
		$deljournal = 0;
	}

	if (!empty($delmonth) || !empty($delyear) || !empty($deljournal)) {
		$result = $object->deleteByYearAndJournal($delyear, $deljournal, '', ($delmonth > 0 ? $delmonth : 0));
		if ($result < 0) {
			setEventMessages($object->error, $object->errors, 'errors');
		} else {
			setEventMessages("RecordDeleted", null, 'mesgs');
		}

		// Make a redirect to avoid to launch the delete later after a back button
		header("Location: list.php".($param ? '?'.$param : ''));
		exit;
	} else {
		setEventMessages("NoRecordDeleted", null, 'warnings');
	}
}
if ($action == 'delmouvconfirm' && $user->rights->accounting->mouvements->supprimer) {
	$mvt_num = GETPOST('mvt_num', 'int');

	if (!empty($mvt_num)) {
		$result = $object->deleteMvtNum($mvt_num);
		if ($result < 0) {
			setEventMessages($object->error, $object->errors, 'errors');
		} else {
			setEventMessages($langs->trans("RecordDeleted"), null, 'mesgs');
		}

		header("Location: list.php?noreset=1".($param ? '&'.$param : ''));
		exit;
	}
}
if ($action == 'setreexport') {
	$setreexport = GETPOST('value', 'int');
	if (!dolibarr_set_const($db, "ACCOUNTING_REEXPORT", $setreexport, 'yesno', 0, '', $conf->entity)) {
		$error++;
	}

	if (!$error) {
		if ($conf->global->ACCOUNTING_REEXPORT == 1) {
			setEventMessages($langs->trans("ExportOfPiecesAlreadyExportedIsEnable"), null, 'mesgs');
		} else {
			setEventMessages($langs->trans("ExportOfPiecesAlreadyExportedIsDisable"), null, 'mesgs');
		}
	} else {
		setEventMessages($langs->trans("Error"), null, 'errors');
	}
}

// Build and execute select (used by page and export action)
// must de set after the action that set $filter
// --------------------------------------------------------------------

$sql = 'SELECT';
$sql .= ' t.rowid,';
$sql .= " t.doc_date,";
$sql .= " t.doc_type,";
$sql .= " t.doc_ref,";
$sql .= " t.fk_doc,";
$sql .= " t.fk_docdet,";
$sql .= " t.thirdparty_code,";
$sql .= " t.subledger_account,";
$sql .= " t.subledger_label,";
$sql .= " t.numero_compte,";
$sql .= " t.label_compte,";
$sql .= " t.label_operation,";
$sql .= " t.debit,";
$sql .= " t.credit,";
$sql .= " t.lettering_code,";
$sql .= " t.montant as amount,";
$sql .= " t.sens,";
$sql .= " t.fk_user_author,";
$sql .= " t.import_key,";
$sql .= " t.code_journal,";
$sql .= " t.journal_label,";
$sql .= " t.piece_num,";
$sql .= " t.date_creation,";
$sql .= " t.tms as date_modification,";
$sql .= " t.date_export,";
$sql .= " t.date_validated as date_validation";
$sql .= ' FROM '.MAIN_DB_PREFIX.$object->table_element.' as t';
// Manage filter
$sqlwhere = array();
if (count($filter) > 0) {
	foreach ($filter as $key => $value) {
		if ($key == 't.doc_date') {
			$sqlwhere[] = $key."='".$db->idate($value)."'";
		} elseif ($key == 't.doc_date>=' || $key == 't.doc_date<=') {
<<<<<<< HEAD
			$sqlwhere[] = $key."'".$db->idate($value)."'";
		} elseif ($key == 't.numero_compte>=' || $key == 't.numero_compte<=') {
			$sqlwhere[] = $key."'".$db->escape($value)."'";
		} elseif ($key == 't.fk_doc' || $key == 't.fk_docdet' || $key == 't.piece_num') {
			$sqlwhere[] = $key.'='.((int) $value);
		} elseif ($key == 't.numero_compte') {
			$sqlwhere[] = $key." LIKE '".$db->escape($value)."%'";
		} elseif ($key == 't.subledger_account') {
			$sqlwhere[] = natural_search($key, $value, 0, 1);
=======
			$sqlwhere[] = $key.'\''.$db->idate($value).'\'';
		} elseif ($key == 't.numero_compte>=' || $key == 't.numero_compte<=' || $key == 't.subledger_account>=' || $key == 't.subledger_account<=') {
			$sqlwhere[] = $key.'\''.$db->escape($value).'\'';
		} elseif ($key == 't.fk_doc' || $key == 't.fk_docdet' || $key == 't.piece_num') {
			$sqlwhere[] = $key.'='.$value;
		} elseif ($key == 't.subledger_account' || $key == 't.numero_compte') {
			$sqlwhere[] = $key.' LIKE \''.$db->escape($value).'%\'';
>>>>>>> 3de3adad
		} elseif ($key == 't.date_creation>=' || $key == 't.date_creation<=') {
			$sqlwhere[] = $key."'".$db->idate($value)."'";
		} elseif ($key == 't.tms>=' || $key == 't.tms<=') {
			$sqlwhere[] = $key."'".$db->idate($value)."'";
		} elseif ($key == 't.date_export>=' || $key == 't.date_export<=') {
			$sqlwhere[] = $key."'".$db->idate($value)."'";
		} elseif ($key == 't.date_validated>=' || $key == 't.date_validated<=') {
			$sqlwhere[] = $key."'".$db->idate($value)."'";
		} elseif ($key == 't.credit' || $key == 't.debit') {
			$sqlwhere[] = natural_search($key, $value, 1, 1);
		} elseif ($key == 't.reconciled_option') {
			$sqlwhere[] = 't.lettering_code IS NULL';
		} elseif ($key == 't.code_journal' && !empty($value)) {
			$sqlwhere[] = natural_search("t.code_journal", join(',', $value), 3, 1);
		} else {
			$sqlwhere[] = natural_search($key, $value, 0, 1);
		}
	}
}
$sql .= ' WHERE t.entity IN ('.getEntity('accountancy').')';
if (empty($conf->global->ACCOUNTING_REEXPORT)) {
	$sql .= " AND t.date_export IS NULL";
}
if (count($sqlwhere) > 0) {
	$sql .= ' AND '.implode(' AND ', $sqlwhere);
}
if (!empty($sortfield)) {
	$sql .= $db->order($sortfield, $sortorder);
}
//print $sql;


// Export into a file with format defined into setup (FEC, CSV, ...)
// Must be after definition of $sql
if ($action == 'export_fileconfirm' && $user->rights->accounting->mouvements->export) {
	// TODO Replace the fetchAll to get all ->line followed by call to ->export(). It consumew too much memory on large export. Replace this with the query($sql) and loop on each line to export them.
	$result = $object->fetchAll($sortorder, $sortfield, 0, 0, $filter, 'AND', (empty($conf->global->ACCOUNTING_REEXPORT) ? 0 : 1));

	if ($result < 0) {
		setEventMessages($object->error, $object->errors, 'errors');
	} else {
		// Export files
		$accountancyexport = new AccountancyExport($db);
		$accountancyexport->export($object->lines, $formatexportset);

		$notifiedexportdate = GETPOST('notifiedexportdate', 'alpha');
		$notifiedvalidationdate = GETPOST('notifiedvalidationdate', 'alpha');

		if (!empty($accountancyexport->errors)) {
			setEventMessages('', $accountancyexport->errors, 'errors');
		} elseif (!empty($notifiedexportdate) || !empty($notifiedvalidationdate)) {
			// Specify as export : update field date_export or date_validated
			$error = 0;
			$db->begin();

			if (is_array($object->lines)) {
				foreach ($object->lines as $movement) {
					$now = dol_now();

					$sql = " UPDATE ".MAIN_DB_PREFIX."accounting_bookkeeping";
					$sql .= " SET";
					if (!empty($notifiedexportdate) && !empty($notifiedvalidationdate)) {
						$sql .= " date_export = '".$db->idate($now)."'";
						$sql .= ", date_validated = '".$db->idate($now)."'";
					} elseif (!empty($notifiedexportdate)) {
						$sql .= " date_export = '".$db->idate($now)."'";
					} elseif (!empty($notifiedvalidationdate)) {
						$sql .= " date_validated = '".$db->idate($now)."'";
					}
					$sql .= " WHERE rowid = ".((int) $movement->id);

					dol_syslog("/accountancy/bookkeeping/list.php Function export_file Specify movements as exported", LOG_DEBUG);

					$result = $db->query($sql);
					if (!$result) {
						$error++;
						break;
					}
				}
			}

			if (!$error) {
				$db->commit();
				// setEventMessages($langs->trans("AllExportedMovementsWereRecordedAsExportedOrValidated"), null, 'mesgs');
			} else {
				$error++;
				$db->rollback();
				setEventMessages($langs->trans("NotAllExportedMovementsCouldBeRecordedAsExportedOrValidated"), null, 'errors');
			}
		}
		exit;
	}
}


/*
 * View
 */

$formother = new FormOther($db);
$formfile = new FormFile($db);

$title_page = $langs->trans("Operations").' - '.$langs->trans("Journals");

// Count total nb of records
$nbtotalofrecords = '';
if (empty($conf->global->MAIN_DISABLE_FULL_SCANLIST)) {
	$resql = $db->query($sql);
	$nbtotalofrecords = $db->num_rows($resql);
	if (($page * $limit) > $nbtotalofrecords) {	// if total of record found is smaller than page * limit, goto and load page 0
		$page = 0;
		$offset = 0;
	}
}
// if total of record found is smaller than limit, no need to do paging and to restart another select with limits set.
if (is_numeric($nbtotalofrecords) && $limit > $nbtotalofrecords) {
	$num = $nbtotalofrecords;
} else {
	$sql .= $db->plimit($limit + 1, $offset);

	$resql = $db->query($sql);
	if (!$resql) {
		dol_print_error($db);
		exit;
	}

	$num = $db->num_rows($resql);
}


// Output page
// --------------------------------------------------------------------

llxHeader('', $title_page);

$formconfirm = '';

if ($action == 'export_file') {
	$form_question = array();

	$form_question['notifiedexportdate'] = array(
		'name' => 'notifiedexportdate',
		'type' => 'checkbox',
		'label' => $langs->trans('NotifiedExportDate'),
		'value' => (!empty($conf->global->ACCOUNTING_DEFAULT_NOT_NOTIFIED_EXPORT_DATE) ? 'false' : 'true'),
	);
	$form_question['notifiedvalidationdate'] = array(
		'name' => 'notifiedvalidationdate',
		'type' => 'checkbox',
		'label' => $langs->trans('NotifiedValidationDate'),
		'value' => (!empty($conf->global->ACCOUNTING_DEFAULT_NOT_NOTIFIED_VALIDATION_DATE) ? 'false' : 'true'),
	);

	$formconfirm = $form->formconfirm($_SERVER["PHP_SELF"].'?'.$param, $langs->trans("ExportFilteredList").' ('.$listofformat[$formatexportset].')', $langs->trans('ConfirmExportFile'), 'export_fileconfirm', $form_question, '', 1, 300, 600);
}
if ($action == 'delmouv') {
	$formconfirm = $form->formconfirm($_SERVER["PHP_SELF"].'?mvt_num='.GETPOST('mvt_num').$param, $langs->trans('DeleteMvt'), $langs->trans('ConfirmDeleteMvtPartial'), 'delmouvconfirm', '', 0, 1);
}
if ($action == 'delbookkeepingyear') {
	$form_question = array();
	$delyear = GETPOST('delyear', 'int');
	$deljournal = GETPOST('deljournal', 'alpha');

	if (empty($delyear)) {
		$delyear = dol_print_date(dol_now(), '%Y');
	}
	$month_array = array();
	for ($i = 1; $i <= 12; $i++) {
		$month_array[$i] = $langs->trans("Month".sprintf("%02d", $i));
	}
	$year_array = $formaccounting->selectyear_accountancy_bookkepping($delyear, 'delyear', 0, 'array');
	$journal_array = $formaccounting->select_journal($deljournal, 'deljournal', '', 1, 1, 1, '', 0, 1);

	$form_question['delmonth'] = array(
		'name' => 'delmonth',
		'type' => 'select',
		'label' => $langs->trans('DelMonth'),
		'values' => $month_array,
		'default' => ''
	);
	$form_question['delyear'] = array(
			'name' => 'delyear',
			'type' => 'select',
			'label' => $langs->trans('DelYear'),
			'values' => $year_array,
			'default' => $delyear
	);
	$form_question['deljournal'] = array(
			'name' => 'deljournal',
			'type' => 'other', // We don't use select here, the journal_array is already a select html component
			'label' => $langs->trans('DelJournal'),
			'value' => $journal_array,
			'default' => $deljournal
	);

	$formconfirm = $form->formconfirm($_SERVER["PHP_SELF"].'?'.$param, $langs->trans('DeleteMvt'), $langs->trans('ConfirmDeleteMvt', $langs->transnoentitiesnoconv("RegistrationInAccounting")), 'delbookkeepingyearconfirm', $form_question, '', 1, 300);
}

// Print form confirm
print $formconfirm;

//$param='';	param started before
if (!empty($contextpage) && $contextpage != $_SERVER["PHP_SELF"]) {
	$param .= '&contextpage='.urlencode($contextpage);
}
if ($limit > 0 && $limit != $conf->liste_limit) {
	$param .= '&limit='.urlencode($limit);
}

print '<form method="POST" id="searchFormList" action="'.$_SERVER["PHP_SELF"].'">';
print '<input type="hidden" name="token" value="'.newToken().'">';
print '<input type="hidden" name="action" value="list">';
if ($optioncss != '') {
	print '<input type="hidden" name="optioncss" value="'.urlencode($optioncss).'">';
}
print '<input type="hidden" name="formfilteraction" id="formfilteraction" value="list">';
print '<input type="hidden" name="sortfield" value="'.urlencode($sortfield).'">';
print '<input type="hidden" name="sortorder" value="'.urlencode($sortorder).'">';

$massactionbutton = '';

if (count($filter)) {
	$buttonLabel = $langs->trans("ExportFilteredList");
} else {
	$buttonLabel = $langs->trans("ExportList");
}

$parameters = array();
$reshook = $hookmanager->executeHooks('addMoreActionsButtons', $parameters, $object, $action); // Note that $action and $object may have been modified by hook
if (empty($reshook)) {
	// Button re-export
	if (!empty($conf->global->ACCOUNTING_REEXPORT)) {
		$newcardbutton = '<a class="valignmiddle" href="'.$_SERVER['PHP_SELF'].'?action=setreexport&token='.newToken().'&value=0'.($param ? '&'.$param : '').'">'.img_picto($langs->trans("Activated"), 'switch_on').'</a> ';
	} else {
		$newcardbutton = '<a class="valignmiddle" href="'.$_SERVER['PHP_SELF'].'?action=setreexport&token='.newToken().'&value=1'.($param ? '&'.$param : '').'">'.img_picto($langs->trans("Disabled"), 'switch_off').'</a> ';
	}
	$newcardbutton .= '<span class="valignmiddle marginrightonly">'.$langs->trans("IncludeDocsAlreadyExported").'</span>';

	if (!empty($user->rights->accounting->mouvements->export)) {
		$newcardbutton .= dolGetButtonTitle($buttonLabel, $langs->trans("ExportFilteredList").' ('.$listofformat[$formatexportset].')', 'fa fa-file-export paddingleft', $_SERVER["PHP_SELF"].'?action=export_file'.($param ? '&'.$param : ''), $user->rights->accounting->mouvements->export);
	}

	$newcardbutton .= dolGetButtonTitle($langs->trans('ViewFlatList'), '', 'fa fa-list paddingleft imgforviewmode', DOL_URL_ROOT.'/accountancy/bookkeeping/list.php?'.$param, '', 1, array('morecss' => 'marginleftonly btnTitleSelected'));
	$newcardbutton .= dolGetButtonTitle($langs->trans('GroupByAccountAccounting'), '', 'fa fa-stream paddingleft imgforviewmode', DOL_URL_ROOT.'/accountancy/bookkeeping/listbyaccount.php?'.$param, '', 1, array('morecss' => 'marginleftonly'));
	$newcardbutton .= dolGetButtonTitle($langs->trans('GroupBySubAccountAccounting'), '', 'fa fa-align-left vmirror paddingleft imgforviewmode', DOL_URL_ROOT.'/accountancy/bookkeeping/listbysubaccount.php?'.$param, '', 1, array('morecss' => 'marginleftonly'));

	$url = './card.php?action=create';
	if (!empty($socid)) {
		$url .= '&socid='.$socid;
	}
	$newcardbutton .= dolGetButtonTitle($langs->trans('NewAccountingMvt'), '', 'fa fa-plus-circle paddingleft', $url, '', $user->rights->accounting->mouvements->creer);
}

print_barre_liste($title_page, $page, $_SERVER["PHP_SELF"], $param, $sortfield, $sortorder, $massactionbutton, $num, $nbtotalofrecords, 'title_accountancy', 0, $newcardbutton, '', $limit, 0, 0, 1);

$varpage = empty($contextpage) ? $_SERVER["PHP_SELF"] : $contextpage;
$selectedfields = $form->multiSelectArrayWithCheckbox('selectedfields', $arrayfields, $varpage); // This also change content of $arrayfields
if ($massactionbutton) {
	$selectedfields .= $form->showCheckAddButtons('checkforselect', 1);
}

$parameters = array();
$reshook = $hookmanager->executeHooks('printFieldPreListTitle', $parameters); // Note that $action and $object may have been modified by hook
if (empty($reshook)) {
	$moreforfilter .= $hookmanager->resPrint;
} else {
	$moreforfilter = $hookmanager->resPrint;
}

print '<div class="div-table-responsive">';
print '<table class="tagtable liste centpercent">';

// Filters lines
print '<tr class="liste_titre_filter">';

// Movement number
if (!empty($arrayfields['t.piece_num']['checked'])) {
	print '<td class="liste_titre"><input type="text" name="search_mvt_num" size="6" value="'.dol_escape_htmltag($search_mvt_num).'"></td>';
}
// Code journal
if (!empty($arrayfields['t.code_journal']['checked'])) {
	print '<td class="liste_titre center">';
	print $formaccounting->multi_select_journal($search_ledger_code, 'search_ledger_code', 0, 1, 1, 1, 'maxwidth150');
	print '</td>';
}
// Date document
if (!empty($arrayfields['t.doc_date']['checked'])) {
	print '<td class="liste_titre center">';
	print '<div class="nowrap">';
	print $form->selectDate($search_date_start ? $search_date_start : -1, 'search_date_start', 0, 0, 1, '', 1, 0, 0, '', '', '', '', 1, '', $langs->trans("From"));
	print '</div>';
	print '<div class="nowrap">';
	print $form->selectDate($search_date_end ? $search_date_end : -1, 'search_date_end', 0, 0, 1, '', 1, 0, 0, '', '', '', '', 1, '', $langs->trans("to"));
	print '</div>';
	print '</td>';
}
// Ref document
if (!empty($arrayfields['t.doc_ref']['checked'])) {
	print '<td class="liste_titre"><input type="text" name="search_doc_ref" size="8" value="'.dol_escape_htmltag($search_doc_ref).'"></td>';
}
// Accountancy account
if (!empty($arrayfields['t.numero_compte']['checked'])) {
	print '<td class="liste_titre">';
	print '<div class="nowrap">';
	print $formaccounting->select_account($search_accountancy_code_start, 'search_accountancy_code_start', $langs->trans('From'), array(), 1, 1, 'maxwidth200', 'account');
	print '</div>';
	print '<div class="nowrap">';
	print $formaccounting->select_account($search_accountancy_code_end, 'search_accountancy_code_end', $langs->trans('to'), array(), 1, 1, 'maxwidth200', 'account');
	print '</div>';
	print '</td>';
}
// Subledger account
if (!empty($arrayfields['t.subledger_account']['checked'])) {
	print '<td class="liste_titre">';
	// TODO For the moment we keep a free input text instead of a combo. The select_auxaccount has problem because it does not
	// use setup of keypress to select thirdparty and this hang browser on large database.
	if (!empty($conf->global->ACCOUNTANCY_COMBO_FOR_AUX)) {
		print '<div class="nowrap">';
		//print $langs->trans('From').' ';
		print $formaccounting->select_auxaccount($search_accountancy_aux_code_start, 'search_accountancy_aux_code_start', $langs->trans('From'), 'maxwidth250', 'subledgeraccount');
		print '</div>';
		print '<div class="nowrap">';
		print $formaccounting->select_auxaccount($search_accountancy_aux_code_end, 'search_accountancy_aux_code_end', $langs->trans('to'), 'maxwidth250', 'subledgeraccount');
		print '</div>';
	} else {
		print '<input type="text" class="maxwidth75" name="search_accountancy_aux_code" value="'.$search_accountancy_aux_code.'">';
	}
	print '</td>';
}
// Label operation
if (!empty($arrayfields['t.label_operation']['checked'])) {
	print '<td class="liste_titre">';
	print '<input type="text" size="7" class="flat" name="search_mvt_label" value="'.$search_mvt_label.'"/>';
	print '</td>';
}
// Debit
if (!empty($arrayfields['t.debit']['checked'])) {
	print '<td class="liste_titre right">';
	print '<input type="text" class="flat" name="search_debit" size="4" value="'.dol_escape_htmltag($search_debit).'">';
	print '</td>';
}
// Credit
if (!empty($arrayfields['t.credit']['checked'])) {
	print '<td class="liste_titre right">';
	print '<input type="text" class="flat" name="search_credit" size="4" value="'.dol_escape_htmltag($search_credit).'">';
	print '</td>';
}
// Lettering code
if (!empty($arrayfields['t.lettering_code']['checked'])) {
	print '<td class="liste_titre center">';
	print '<input type="text" size="3" class="flat" name="search_lettering_code" value="'.$search_lettering_code.'"/>';
	print '<br><span class="nowrap"><input type="checkbox" name="search_not_reconciled" value="notreconciled"'.($search_not_reconciled == 'notreconciled' ? ' checked' : '').'>'.$langs->trans("NotReconciled").'</span>';
	print '</td>';
}

// Fields from hook
$parameters = array('arrayfields'=>$arrayfields);
$reshook = $hookmanager->executeHooks('printFieldListOption', $parameters); // Note that $action and $object may have been modified by hook
print $hookmanager->resPrint;

// Date creation
if (!empty($arrayfields['t.date_creation']['checked'])) {
	print '<td class="liste_titre center">';
	print '<div class="nowrap">';
	print $form->selectDate($search_date_creation_start, 'search_date_creation_start', 0, 0, 1, '', 1, 0, 0, '', '', '', '', 1, '', $langs->trans("From"));
	print '</div>';
	print '<div class="nowrap">';
	print $form->selectDate($search_date_creation_end, 'search_date_creation_end', 0, 0, 1, '', 1, 0, 0, '', '', '', '', 1, '', $langs->trans("to"));
	print '</div>';
	print '</td>';
}
// Date modification
if (!empty($arrayfields['t.tms']['checked'])) {
	print '<td class="liste_titre center">';
	print '<div class="nowrap">';
	print $form->selectDate($search_date_modification_start, 'search_date_modification_start', 0, 0, 1, '', 1, 0, 0, '', '', '', '', 1, '', $langs->trans("From"));
	print '</div>';
	print '<div class="nowrap">';
	print $form->selectDate($search_date_modification_end, 'search_date_modification_end', 0, 0, 1, '', 1, 0, 0, '', '', '', '', 1, '', $langs->trans("From"));
	print '</div>';
	print '</td>';
}
// Date export
if (!empty($arrayfields['t.date_export']['checked'])) {
	print '<td class="liste_titre center">';
	print '<div class="nowrap">';
	print $form->selectDate($search_date_export_start, 'search_date_export_start', 0, 0, 1, '', 1, 0, 0, '', '', '', '', 1, '', $langs->trans("From"));
	print '</div>';
	print '<div class="nowrap">';
	print $form->selectDate($search_date_export_end, 'search_date_export_end', 0, 0, 1, '', 1, 0, 0, '', '', '', '', 1, '', $langs->trans("to"));
	print '</div>';
	print '</td>';
}
// Date validation
if (!empty($arrayfields['t.date_validated']['checked'])) {
	print '<td class="liste_titre center">';
	print '<div class="nowrap">';
	print $form->selectDate($search_date_validation_start, 'search_date_validation_start', 0, 0, 1, '', 1, 0, 0, '', '', '', '', 1, '', $langs->trans("From"));
	print '</div>';
	print '<div class="nowrap">';
	print $form->selectDate($search_date_validation_end, 'search_date_validation_end', 0, 0, 1, '', 1, 0, 0, '', '', '', '', 1, '', $langs->trans("to"));
	print '</div>';
	print '</td>';
}
// Action column
print '<td class="liste_titre center">';
$searchpicto = $form->showFilterButtons();
print $searchpicto;
print '</td>';
print "</tr>\n";

print '<tr class="liste_titre">';
if (!empty($arrayfields['t.piece_num']['checked'])) {
	print_liste_field_titre($arrayfields['t.piece_num']['label'], $_SERVER['PHP_SELF'], "t.piece_num", "", $param, "", $sortfield, $sortorder);
}
if (!empty($arrayfields['t.code_journal']['checked'])) {
	print_liste_field_titre($arrayfields['t.code_journal']['label'], $_SERVER['PHP_SELF'], "t.code_journal", "", $param, '', $sortfield, $sortorder, 'center ');
}
if (!empty($arrayfields['t.doc_date']['checked'])) {
	print_liste_field_titre($arrayfields['t.doc_date']['label'], $_SERVER['PHP_SELF'], "t.doc_date", "", $param, '', $sortfield, $sortorder, 'center ');
}
if (!empty($arrayfields['t.doc_ref']['checked'])) {
	print_liste_field_titre($arrayfields['t.doc_ref']['label'], $_SERVER['PHP_SELF'], "t.doc_ref", "", $param, "", $sortfield, $sortorder);
}
if (!empty($arrayfields['t.numero_compte']['checked'])) {
	print_liste_field_titre($arrayfields['t.numero_compte']['label'], $_SERVER['PHP_SELF'], "t.numero_compte", "", $param, "", $sortfield, $sortorder);
}
if (!empty($arrayfields['t.subledger_account']['checked'])) {
	print_liste_field_titre($arrayfields['t.subledger_account']['label'], $_SERVER['PHP_SELF'], "t.subledger_account", "", $param, "", $sortfield, $sortorder);
}
if (!empty($arrayfields['t.label_operation']['checked'])) {
	print_liste_field_titre($arrayfields['t.label_operation']['label'], $_SERVER['PHP_SELF'], "t.label_operation", "", $param, "", $sortfield, $sortorder);
}
if (!empty($arrayfields['t.debit']['checked'])) {
	print_liste_field_titre($arrayfields['t.debit']['label'], $_SERVER['PHP_SELF'], "t.debit", "", $param, '', $sortfield, $sortorder, 'right ');
}
if (!empty($arrayfields['t.credit']['checked'])) {
	print_liste_field_titre($arrayfields['t.credit']['label'], $_SERVER['PHP_SELF'], "t.credit", "", $param, '', $sortfield, $sortorder, 'right ');
}
if (!empty($arrayfields['t.lettering_code']['checked'])) {
	print_liste_field_titre($arrayfields['t.lettering_code']['label'], $_SERVER['PHP_SELF'], "t.lettering_code", "", $param, '', $sortfield, $sortorder, 'center ');
}
// Hook fields
$parameters = array('arrayfields'=>$arrayfields, 'param'=>$param, 'sortfield'=>$sortfield, 'sortorder'=>$sortorder);
$reshook = $hookmanager->executeHooks('printFieldListTitle', $parameters); // Note that $action and $object may have been modified by hook
print $hookmanager->resPrint;
if (!empty($arrayfields['t.date_creation']['checked'])) {
	print_liste_field_titre($arrayfields['t.date_creation']['label'], $_SERVER['PHP_SELF'], "t.date_creation", "", $param, '', $sortfield, $sortorder, 'center ');
}
if (!empty($arrayfields['t.tms']['checked'])) {
	print_liste_field_titre($arrayfields['t.tms']['label'], $_SERVER['PHP_SELF'], "t.tms", "", $param, '', $sortfield, $sortorder, 'center ');
}
if (!empty($arrayfields['t.date_export']['checked'])) {
	print_liste_field_titre($arrayfields['t.date_export']['label'], $_SERVER['PHP_SELF'], "t.date_export", "", $param, '', $sortfield, $sortorder, 'center ');
}
if (!empty($arrayfields['t.date_validated']['checked'])) {
	print_liste_field_titre($arrayfields['t.date_validated']['label'], $_SERVER['PHP_SELF'], "t.date_validated", "", $param, '', $sortfield, $sortorder, 'center ');
}
print_liste_field_titre($selectedfields, $_SERVER["PHP_SELF"], "", '', '', '', $sortfield, $sortorder, 'center maxwidthsearch ');
print "</tr>\n";


$line = new BookKeepingLine();

// Loop on record
// --------------------------------------------------------------------
$i = 0;
$totalarray = array();
while ($i < min($num, $limit)) {
	$obj = $db->fetch_object($resql);
	if (empty($obj)) {
		break; // Should not happen
	}

	$line->id = $obj->rowid;
	$line->doc_date = $db->jdate($obj->doc_date);
	$line->doc_type = $obj->doc_type;
	$line->doc_ref = $obj->doc_ref;
	$line->fk_doc = $obj->fk_doc;
	$line->fk_docdet = $obj->fk_docdet;
	$line->thirdparty_code = $obj->thirdparty_code;
	$line->subledger_account = $obj->subledger_account;
	$line->subledger_label = $obj->subledger_label;
	$line->numero_compte = $obj->numero_compte;
	$line->label_compte = $obj->label_compte;
	$line->label_operation = $obj->label_operation;
	$line->debit = $obj->debit;
	$line->credit = $obj->credit;
	$line->montant = $obj->amount; // deprecated
	$line->amount = $obj->amount;
	$line->sens = $obj->sens;
	$line->lettering_code = $obj->lettering_code;
	$line->fk_user_author = $obj->fk_user_author;
	$line->import_key = $obj->import_key;
	$line->code_journal = $obj->code_journal;
	$line->journal_label = $obj->journal_label;
	$line->piece_num = $obj->piece_num;
	$line->date_creation = $db->jdate($obj->date_creation);
	$line->date_modification = $db->jdate($obj->date_modification);
	$line->date_export = $db->jdate($obj->date_export);
	$line->date_validation = $db->jdate($obj->date_validation);

	$total_debit += $line->debit;
	$total_credit += $line->credit;

	print '<tr class="oddeven">';

	// Piece number
	if (!empty($arrayfields['t.piece_num']['checked'])) {
		print '<td>';
		$object->id = $line->id;
		$object->piece_num = $line->piece_num;
		print $object->getNomUrl(1, '', 0, '', 1);
		print '</td>';
		if (!$i) {
			$totalarray['nbfield']++;
		}
	}

	// Journal code
	if (!empty($arrayfields['t.code_journal']['checked'])) {
		$accountingjournal = new AccountingJournal($db);
		$result = $accountingjournal->fetch('', $line->code_journal);
		$journaltoshow = (($result > 0) ? $accountingjournal->getNomUrl(0, 0, 0, '', 0) : $line->code_journal);
		print '<td class="center">'.$journaltoshow.'</td>';
		if (!$i) {
			$totalarray['nbfield']++;
		}
	}

	// Document date
	if (!empty($arrayfields['t.doc_date']['checked'])) {
		print '<td class="center">'.dol_print_date($line->doc_date, 'day').'</td>';
		if (!$i) {
			$totalarray['nbfield']++;
		}
	}

	// Document ref
	if (!empty($arrayfields['t.doc_ref']['checked'])) {
		if ($line->doc_type == 'customer_invoice') {
			$langs->loadLangs(array('bills'));

			require_once DOL_DOCUMENT_ROOT.'/compta/facture/class/facture.class.php';
			$objectstatic = new Facture($db);
			$objectstatic->fetch($line->fk_doc);
			//$modulepart = 'facture';

			$filename = dol_sanitizeFileName($line->doc_ref);
			$filedir = $conf->facture->dir_output.'/'.dol_sanitizeFileName($line->doc_ref);
			$urlsource = $_SERVER['PHP_SELF'].'?id='.$objectstatic->id;
			$documentlink = $formfile->getDocumentsLink($objectstatic->element, $filename, $filedir);
		} elseif ($line->doc_type == 'supplier_invoice') {
			$langs->loadLangs(array('bills'));

			require_once DOL_DOCUMENT_ROOT.'/fourn/class/fournisseur.facture.class.php';
			$objectstatic = new FactureFournisseur($db);
			$objectstatic->fetch($line->fk_doc);
			//$modulepart = 'invoice_supplier';

			$filename = dol_sanitizeFileName($line->doc_ref);
			$filedir = $conf->fournisseur->facture->dir_output.'/'.get_exdir($line->fk_doc, 2, 0, 0, $objectstatic, $modulepart).dol_sanitizeFileName($line->doc_ref);
			$subdir = get_exdir($objectstatic->id, 2, 0, 0, $objectstatic, $modulepart).dol_sanitizeFileName($line->doc_ref);
			$documentlink = $formfile->getDocumentsLink($objectstatic->element, $subdir, $filedir);
		} elseif ($line->doc_type == 'expense_report') {
			$langs->loadLangs(array('trips'));

			require_once DOL_DOCUMENT_ROOT.'/expensereport/class/expensereport.class.php';
			$objectstatic = new ExpenseReport($db);
			$objectstatic->fetch($line->fk_doc);
			//$modulepart = 'expensereport';

			$filename = dol_sanitizeFileName($line->doc_ref);
			$filedir = $conf->expensereport->dir_output.'/'.dol_sanitizeFileName($line->doc_ref);
			$urlsource = $_SERVER['PHP_SELF'].'?id='.$objectstatic->id;
			$documentlink = $formfile->getDocumentsLink($objectstatic->element, $filename, $filedir);
		} elseif ($line->doc_type == 'bank') {
			require_once DOL_DOCUMENT_ROOT.'/compta/bank/class/account.class.php';
			$objectstatic = new AccountLine($db);
			$objectstatic->fetch($line->fk_doc);
		} else {
			// Other type
		}

		print '<td class="nowrap">';

		print '<table class="nobordernopadding"><tr class="nocellnopadd">';
		// Picto + Ref
		print '<td class="nobordernopadding nowrap">';

		if ($line->doc_type == 'customer_invoice' || $line->doc_type == 'supplier_invoice' || $line->doc_type == 'expense_report') {
			print $objectstatic->getNomUrl(1, '', 0, 0, '', 0, -1, 1);
			print $documentlink;
		} elseif ($line->doc_type == 'bank') {
			print $objectstatic->getNomUrl(1);
			$bank_ref = strstr($line->doc_ref, '-');
			print " " . $bank_ref;
		} else {
			print $line->doc_ref;
		}
		print '</td></tr></table>';

		print "</td>\n";
		if (!$i) {
			$totalarray['nbfield']++;
		}
	}

	// Account number
	if (!empty($arrayfields['t.numero_compte']['checked'])) {
		print '<td>'.length_accountg($line->numero_compte).'</td>';
		if (!$i) {
			$totalarray['nbfield']++;
		}
	}

	// Subledger account
	if (!empty($arrayfields['t.subledger_account']['checked'])) {
		print '<td>'.length_accounta($line->subledger_account).'</td>';
		if (!$i) {
			$totalarray['nbfield']++;
		}
	}

	// Label operation
	if (!empty($arrayfields['t.label_operation']['checked'])) {
		print '<td>'.$line->label_operation.'</td>';
		if (!$i) {
			$totalarray['nbfield']++;
		}
	}

	// Amount debit
	if (!empty($arrayfields['t.debit']['checked'])) {
		print '<td class="right nowraponall amount">'.($line->debit != 0 ? price($line->debit) : '').'</td>';
		if (!$i) {
			$totalarray['nbfield']++;
		}
		if (!$i) {
			$totalarray['pos'][$totalarray['nbfield']] = 'totaldebit';
		}
		$totalarray['val']['totaldebit'] += $line->debit;
	}

	// Amount credit
	if (!empty($arrayfields['t.credit']['checked'])) {
		print '<td class="right nowraponall amount">'.($line->credit != 0 ? price($line->credit) : '').'</td>';
		if (!$i) {
			$totalarray['nbfield']++;
		}
		if (!$i) {
			$totalarray['pos'][$totalarray['nbfield']] = 'totalcredit';
		}
		$totalarray['val']['totalcredit'] += $line->credit;
	}

	// Lettering code
	if (!empty($arrayfields['t.lettering_code']['checked'])) {
		print '<td class="center">'.$line->lettering_code.'</td>';
		if (!$i) {
			$totalarray['nbfield']++;
		}
	}

	// Fields from hook
	$parameters = array('arrayfields'=>$arrayfields, 'obj'=>$obj, 'i'=>$i, 'totalarray'=>&$totalarray);
	$reshook = $hookmanager->executeHooks('printFieldListValue', $parameters); // Note that $action and $object may have been modified by hook
	print $hookmanager->resPrint;

	// Creation operation date
	if (!empty($arrayfields['t.date_creation']['checked'])) {
		print '<td class="center">'.dol_print_date($line->date_creation, 'dayhour').'</td>';
		if (!$i) {
			$totalarray['nbfield']++;
		}
	}

	// Modification operation date
	if (!empty($arrayfields['t.tms']['checked'])) {
		print '<td class="center">'.dol_print_date($line->date_modification, 'dayhour').'</td>';
		if (!$i) {
			$totalarray['nbfield']++;
		}
	}

	// Exported operation date
	if (!empty($arrayfields['t.date_export']['checked'])) {
		print '<td class="center">'.dol_print_date($line->date_export, 'dayhour').'</td>';
		if (!$i) {
			$totalarray['nbfield']++;
		}
	}

	// Validated operation date
	if (!empty($arrayfields['t.date_validated']['checked'])) {
		print '<td class="center">'.dol_print_date($line->date_validation, 'dayhour').'</td>';
		if (!$i) {
			$totalarray['nbfield']++;
		}
	}

	// Action column
	print '<td class="nowraponall center">';
	if (empty($line->date_export) && empty($line->date_validation)) {
		if ($user->rights->accounting->mouvements->creer) {
			print '<a class="editfielda paddingleft marginrightonly" href="' . DOL_URL_ROOT . '/accountancy/bookkeeping/card.php?piece_num=' . $line->piece_num . $param . '&page=' . $page . ($sortfield ? '&sortfield=' . $sortfield : '') . ($sortorder ? '&sortorder=' . $sortorder : '') . '">' . img_edit() . '</a>';
		}
	}
	if (empty($line->date_validation)) {
		if ($user->rights->accounting->mouvements->supprimer) {
			print '<a class="reposition paddingleft marginrightonly" href="'.$_SERVER['PHP_SELF'].'?action=delmouv&token='.newToken().'&mvt_num='.$line->piece_num.$param.'&page='.$page.($sortfield ? '&sortfield='.$sortfield : '').($sortorder ? '&sortorder='.$sortorder : '').'">'.img_delete().'</a>';
		}
	}
	print '</td>';

	if (!$i) {
		$totalarray['nbfield']++;
	}

	print "</tr>\n";

	$i++;
}

// Show total line
include DOL_DOCUMENT_ROOT.'/core/tpl/list_print_total.tpl.php';


print "</table>";
print '</div>';

// TODO Replace this with mass delete action
if ($user->rights->accounting->mouvements->supprimer_tous) {
	print '<div class="tabsAction tabsActionNoBottom">'."\n";
	print '<a class="butActionDelete" name="button_delmvt" href="'.$_SERVER["PHP_SELF"].'?action=delbookkeepingyear&token='.newToken().($param ? '&'.$param : '').'">'.$langs->trans("DeleteMvt").'</a>';
	print '</div>';
}

print '</form>';

// End of page
llxFooter();
$db->close();<|MERGE_RESOLUTION|>--- conflicted
+++ resolved
@@ -24,6 +24,7 @@
  * \ingroup		Accountancy (Double entries)
  * \brief 		List operation of book keeping
  */
+
 require '../../main.inc.php';
 require_once DOL_DOCUMENT_ROOT.'/accountancy/class/accountancyexport.class.php';
 require_once DOL_DOCUMENT_ROOT.'/core/lib/accounting.lib.php';
@@ -528,25 +529,15 @@
 		if ($key == 't.doc_date') {
 			$sqlwhere[] = $key."='".$db->idate($value)."'";
 		} elseif ($key == 't.doc_date>=' || $key == 't.doc_date<=') {
-<<<<<<< HEAD
 			$sqlwhere[] = $key."'".$db->idate($value)."'";
-		} elseif ($key == 't.numero_compte>=' || $key == 't.numero_compte<=') {
+		} elseif ($key == 't.numero_compte>=' || $key == 't.numero_compte<=' || $key == 't.subledger_account>=' || $key == 't.subledger_account<=') {
 			$sqlwhere[] = $key."'".$db->escape($value)."'";
 		} elseif ($key == 't.fk_doc' || $key == 't.fk_docdet' || $key == 't.piece_num') {
 			$sqlwhere[] = $key.'='.((int) $value);
-		} elseif ($key == 't.numero_compte') {
+		} elseif ($key == 't.subledger_account' || $key == 't.numero_compte') {
 			$sqlwhere[] = $key." LIKE '".$db->escape($value)."%'";
 		} elseif ($key == 't.subledger_account') {
 			$sqlwhere[] = natural_search($key, $value, 0, 1);
-=======
-			$sqlwhere[] = $key.'\''.$db->idate($value).'\'';
-		} elseif ($key == 't.numero_compte>=' || $key == 't.numero_compte<=' || $key == 't.subledger_account>=' || $key == 't.subledger_account<=') {
-			$sqlwhere[] = $key.'\''.$db->escape($value).'\'';
-		} elseif ($key == 't.fk_doc' || $key == 't.fk_docdet' || $key == 't.piece_num') {
-			$sqlwhere[] = $key.'='.$value;
-		} elseif ($key == 't.subledger_account' || $key == 't.numero_compte') {
-			$sqlwhere[] = $key.' LIKE \''.$db->escape($value).'%\'';
->>>>>>> 3de3adad
 		} elseif ($key == 't.date_creation>=' || $key == 't.date_creation<=') {
 			$sqlwhere[] = $key."'".$db->idate($value)."'";
 		} elseif ($key == 't.tms>=' || $key == 't.tms<=') {
