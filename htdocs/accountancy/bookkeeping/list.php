<?php
/* Copyright (C) 2013-2016  Olivier Geffroy         <jeff@jeffinfo.com>
 * Copyright (C) 2013-2016  Florian Henry           <florian.henry@open-concept.pro>
 * Copyright (C) 2013-2020  Alexandre Spangaro      <aspangaro@open-dsi.fr>
 * Copyright (C) 2016-2017  Laurent Destailleur     <eldy@users.sourceforge.net>
 * Copyright (C) 2018       Frédéric France         <frederic.france@netlogic.fr>
 *
 * This program is free software; you can redistribute it and/or modify
 * it under the terms of the GNU General Public License as published by
 * the Free Software Foundation; either version 3 of the License, or
 * (at your option) any later version.
 *
 * This program is distributed in the hope that it will be useful,
 * but WITHOUT ANY WARRANTY; without even the implied warranty of
 * MERCHANTABILITY or FITNESS FOR A PARTICULAR PURPOSE.  See the
 * GNU General Public License for more details.
 *
 * You should have received a copy of the GNU General Public License
 * along with this program. If not, see <https://www.gnu.org/licenses/>.
 */

/**
 * \file		htdocs/accountancy/bookkeeping/list.php
 * \ingroup		Accountancy (Double entries)
 * \brief 		List operation of book keeping
 */
require '../../main.inc.php';
require_once DOL_DOCUMENT_ROOT.'/accountancy/class/accountancyexport.class.php';
require_once DOL_DOCUMENT_ROOT.'/core/lib/accounting.lib.php';
require_once DOL_DOCUMENT_ROOT.'/accountancy/class/bookkeeping.class.php';
require_once DOL_DOCUMENT_ROOT.'/accountancy/class/accountingjournal.class.php';
require_once DOL_DOCUMENT_ROOT.'/core/class/html.formfile.class.php';
require_once DOL_DOCUMENT_ROOT.'/core/class/html.formother.class.php';
require_once DOL_DOCUMENT_ROOT.'/core/class/html.formaccounting.class.php';
require_once DOL_DOCUMENT_ROOT.'/core/lib/date.lib.php';
require_once DOL_DOCUMENT_ROOT.'/core/lib/admin.lib.php';

// Load translation files required by the page
$langs->loadLangs(array("accountancy", "compta"));

$socid = GETPOST('socid', 'int');

$action = GETPOST('action', 'aZ09');
$search_mvt_num = GETPOST('search_mvt_num', 'int');
$search_doc_type = GETPOST("search_doc_type", 'alpha');
$search_doc_ref = GETPOST("search_doc_ref", 'alpha');
$search_date_start = dol_mktime(0, 0, 0, GETPOST('search_date_startmonth', 'int'), GETPOST('search_date_startday', 'int'), GETPOST('search_date_startyear', 'int'));
$search_date_end = dol_mktime(0, 0, 0, GETPOST('search_date_endmonth', 'int'), GETPOST('search_date_endday', 'int'), GETPOST('search_date_endyear', 'int'));
$search_doc_date = dol_mktime(0, 0, 0, GETPOST('doc_datemonth', 'int'), GETPOST('doc_dateday', 'int'), GETPOST('doc_dateyear', 'int'));
$search_date_creation_start = dol_mktime(0, 0, 0, GETPOST('date_creation_startmonth', 'int'), GETPOST('date_creation_startday', 'int'), GETPOST('date_creation_startyear', 'int'));
$search_date_creation_end = dol_mktime(0, 0, 0, GETPOST('date_creation_endmonth', 'int'), GETPOST('date_creation_endday', 'int'), GETPOST('date_creation_endyear', 'int'));
$search_date_modification_start = dol_mktime(0, 0, 0, GETPOST('date_modification_startmonth', 'int'), GETPOST('date_modification_startday', 'int'), GETPOST('date_modification_startyear', 'int'));
$search_date_modification_end = dol_mktime(0, 0, 0, GETPOST('date_modification_endmonth', 'int'), GETPOST('date_modification_endday', 'int'), GETPOST('date_modification_endyear', 'int'));
$search_date_export_start = dol_mktime(0, 0, 0, GETPOST('date_export_startmonth', 'int'), GETPOST('date_export_startday', 'int'), GETPOST('date_export_startyear', 'int'));
$search_date_export_end = dol_mktime(0, 0, 0, GETPOST('date_export_endmonth', 'int'), GETPOST('date_export_endday', 'int'), GETPOST('date_export_endyear', 'int'));

//var_dump($search_date_start);exit;
if (GETPOST("button_delmvt_x") || GETPOST("button_delmvt.x") || GETPOST("button_delmvt")) {
	$action = 'delbookkeepingyear';
}
if (GETPOST("button_export_file_x") || GETPOST("button_export_file.x") || GETPOST("button_export_file")) {
	$action = 'export_file';
}

$search_accountancy_code = GETPOST("search_accountancy_code");
$search_accountancy_code_start = GETPOST('search_accountancy_code_start', 'alpha');
if ($search_accountancy_code_start == - 1) {
	$search_accountancy_code_start = '';
}
$search_accountancy_code_end = GETPOST('search_accountancy_code_end', 'alpha');
if ($search_accountancy_code_end == - 1) {
	$search_accountancy_code_end = '';
}

$search_accountancy_aux_code = GETPOST("search_accountancy_aux_code");
$search_accountancy_aux_code_start = GETPOST('search_accountancy_aux_code_start', 'alpha');
if ($search_accountancy_aux_code_start == - 1) {
	$search_accountancy_aux_code_start = '';
}
$search_accountancy_aux_code_end = GETPOST('search_accountancy_aux_code_end', 'alpha');
if ($search_accountancy_aux_code_end == - 1) {
	$search_accountancy_aux_code_end = '';
}
$search_mvt_label = GETPOST('search_mvt_label', 'alpha');
$search_direction = GETPOST('search_direction', 'alpha');
$search_debit = GETPOST('search_debit', 'alpha');
$search_credit = GETPOST('search_credit', 'alpha');
$search_ledger_code = GETPOST('search_ledger_code', 'array');
$search_lettering_code = GETPOST('search_lettering_code', 'alpha');
$search_not_reconciled = GETPOST('search_reconciled_option', 'alpha');

// Load variable for pagination
$limit = GETPOST('limit', 'int') ?GETPOST('limit', 'int') : (empty($conf->global->ACCOUNTING_LIMIT_LIST_VENTILATION) ? $conf->liste_limit : $conf->global->ACCOUNTING_LIMIT_LIST_VENTILATION);
$sortfield = GETPOST('sortfield', 'aZ09comma');
$sortorder = GETPOST('sortorder', 'aZ09comma');
$page = GETPOSTISSET('pageplusone') ? (GETPOST('pageplusone') - 1) : GETPOST("page", 'int');
if (empty($page) || $page < 0) { $page = 0; }
$offset = $limit * $page;
$pageprev = $page - 1;
$pagenext = $page + 1;
if ($sortorder == "") $sortorder = "ASC";
if ($sortfield == "") $sortfield = "t.piece_num,t.rowid";

// Initialize technical object to manage hooks of page. Note that conf->hooks_modules contains array of hook context
$object = new BookKeeping($db);
$hookmanager->initHooks(array('bookkeepinglist'));

$formaccounting = new FormAccounting($db);
$form = new Form($db);

if (!in_array($action, array('export_file', 'delmouv', 'delmouvconfirm')) && !GETPOSTISSET('begin') && !GETPOSTISSET('formfilteraction') && GETPOST('page', 'int') == '' && !GETPOST('noreset', 'int') && $user->rights->accounting->mouvements->export)
{
	if (empty($search_date_start) && empty($search_date_end) && !GETPOSTISSET('restore_lastsearch_values'))
	{
		$query = "SELECT date_start, date_end from ".MAIN_DB_PREFIX."accounting_fiscalyear ";
		$query .= " where date_start < '".$db->idate(dol_now())."' and date_end > '".$db->idate(dol_now())."' limit 1";
		$res = $db->query($query);

		if ($res->num_rows > 0) {
			$fiscalYear = $db->fetch_object($res);
			$search_date_start = strtotime($fiscalYear->date_start);
			$search_date_end = strtotime($fiscalYear->date_end);
		} else {
			$month_start = ($conf->global->SOCIETE_FISCAL_MONTH_START ? ($conf->global->SOCIETE_FISCAL_MONTH_START) : 1);
			$year_start = dol_print_date(dol_now(), '%Y');
			if (dol_print_date(dol_now(), '%m') < $month_start) $year_start--; // If current month is lower that starting fiscal month, we start last year
			$year_end = $year_start + 1;
			$month_end = $month_start - 1;
			if ($month_end < 1)
			{
				$month_end = 12;
				$year_end--;
			}
			$search_date_start = dol_mktime(0, 0, 0, $month_start, 1, $year_start);
			$search_date_end = dol_get_last_day($year_end, $month_end);
		}
	}
}


$arrayfields = array(
	't.piece_num'=>array('label'=>$langs->trans("TransactionNumShort"), 'checked'=>1),
	't.code_journal'=>array('label'=>$langs->trans("Codejournal"), 'checked'=>1),
	't.doc_date'=>array('label'=>$langs->trans("Docdate"), 'checked'=>1),
	't.doc_ref'=>array('label'=>$langs->trans("Piece"), 'checked'=>1),
	't.numero_compte'=>array('label'=>$langs->trans("AccountAccountingShort"), 'checked'=>1),
	't.subledger_account'=>array('label'=>$langs->trans("SubledgerAccount"), 'checked'=>1),
	't.label_operation'=>array('label'=>$langs->trans("Label"), 'checked'=>1),
	't.debit'=>array('label'=>$langs->trans("Debit"), 'checked'=>1),
	't.credit'=>array('label'=>$langs->trans("Credit"), 'checked'=>1),
	't.lettering_code'=>array('label'=>$langs->trans("LetteringCode"), 'checked'=>1),
	't.date_creation'=>array('label'=>$langs->trans("DateCreation"), 'checked'=>0),
	't.tms'=>array('label'=>$langs->trans("DateModification"), 'checked'=>0),
	't.date_export'=>array('label'=>$langs->trans("DateExport"), 'checked'=>1),
);

if (empty($conf->global->ACCOUNTING_ENABLE_LETTERING)) unset($arrayfields['t.lettering_code']);

$listofformat = AccountancyExport::getType();
$formatexportset = $conf->global->ACCOUNTING_EXPORT_MODELCSV;
if (empty($listofformat[$formatexportset])) $formatexportset = 1;

$error = 0;


/*
 * Actions
 */

if (GETPOST('cancel', 'alpha')) { $action = 'list'; $massaction = ''; }
if (!GETPOST('confirmmassaction', 'alpha') && $massaction != 'presend' && $massaction != 'confirm_presend') { $massaction = ''; }

$parameters = array('socid'=>$socid);
$reshook = $hookmanager->executeHooks('doActions', $parameters, $object, $action); // Note that $action and $object may have been modified by some hooks
if ($reshook < 0) setEventMessages($hookmanager->error, $hookmanager->errors, 'errors');

if (empty($reshook))
{
	include DOL_DOCUMENT_ROOT.'/core/actions_changeselectedfields.inc.php';

	if (GETPOST('button_removefilter_x', 'alpha') || GETPOST('button_removefilter.x', 'alpha') || GETPOST('button_removefilter', 'alpha')) // All tests are required to be compatible with all browsers
	{
		$search_mvt_num = '';
		$search_doc_type = '';
		$search_doc_ref = '';
		$search_doc_date = '';
		$search_accountancy_code = '';
		$search_accountancy_code_start = '';
		$search_accountancy_code_end = '';
		$search_accountancy_aux_code = '';
		$search_accountancy_aux_code_start = '';
		$search_accountancy_aux_code_end = '';
		$search_mvt_label = '';
		$search_direction = '';
<<<<<<< HEAD
		$search_ledger_code = array();
=======
		$search_ledger_code = '';
>>>>>>> 768d2db8
		$search_date_start = '';
		$search_date_end = '';
		$search_date_creation_start = '';
		$search_date_creation_end = '';
		$search_date_modification_start = '';
		$search_date_modification_end = '';
		$search_date_export_start = '';
		$search_date_export_end = '';
		$search_debit = '';
		$search_credit = '';
		$search_lettering_code = '';
		$search_not_reconciled = '';
	}

	// Must be after the remove filter action, before the export.
	$param = '';
	$filter = array();
	if (!empty($search_date_start)) {
		$filter['t.doc_date>='] = $search_date_start;
		$tmp = dol_getdate($search_date_start);
		$param .= '&search_date_startmonth='.urlencode($tmp['mon']).'&search_date_startday='.urlencode($tmp['mday']).'&search_date_startyear='.urlencode($tmp['year']);
	}
	if (!empty($search_date_end)) {
		$filter['t.doc_date<='] = $search_date_end;
		$tmp = dol_getdate($search_date_end);
		$param .= '&search_date_endmonth='.urlencode($tmp['mon']).'&search_date_endday='.urlencode($tmp['mday']).'&search_date_endyear='.urlencode($tmp['year']);
	}
	if (!empty($search_doc_date)) {
		$filter['t.doc_date'] = $search_doc_date;
		$tmp = dol_getdate($search_doc_date);
		$param .= '&doc_datemonth='.urlencode($tmp['mon']).'&doc_dateday='.urlencode($tmp['mday']).'&doc_dateyear='.urlencode($tmp['year']);
	}
	if (!empty($search_doc_type)) {
		$filter['t.doc_type'] = $search_doc_type;
		$param .= '&search_doc_type='.urlencode($search_doc_type);
	}
	if (!empty($search_doc_ref)) {
		$filter['t.doc_ref'] = $search_doc_ref;
		$param .= '&search_doc_ref='.urlencode($search_doc_ref);
	}
	if (!empty($search_accountancy_code)) {
		$filter['t.numero_compte'] = $search_accountancy_code;
		$param .= '&search_accountancy_code='.urlencode($search_accountancy_code);
	}
	if (!empty($search_accountancy_code_start)) {
		$filter['t.numero_compte>='] = $search_accountancy_code_start;
		$param .= '&search_accountancy_code_start='.urlencode($search_accountancy_code_start);
	}
	if (!empty($search_accountancy_code_end)) {
		$filter['t.numero_compte<='] = $search_accountancy_code_end;
		$param .= '&search_accountancy_code_end='.urlencode($search_accountancy_code_end);
	}
	if (!empty($search_accountancy_aux_code)) {
		$filter['t.subledger_account'] = $search_accountancy_aux_code;
		$param .= '&search_accountancy_aux_code='.urlencode($search_accountancy_aux_code);
	}
	if (!empty($search_accountancy_aux_code_start)) {
		$filter['t.subledger_account>='] = $search_accountancy_aux_code_start;
		$param .= '&search_accountancy_aux_code_start='.urlencode($search_accountancy_aux_code_start);
	}
	if (!empty($search_accountancy_aux_code_end)) {
		$filter['t.subledger_account<='] = $search_accountancy_aux_code_end;
		$param .= '&search_accountancy_aux_code_end='.urlencode($search_accountancy_aux_code_end);
	}
	if (!empty($search_mvt_label)) {
		$filter['t.label_operation'] = $search_mvt_label;
		$param .= '&search_mvt_label='.urlencode($search_mvt_label);
	}
	if (!empty($search_direction)) {
		$filter['t.sens'] = $search_direction;
		$param .= '&search_direction='.urlencode($search_direction);
	}
	if (!empty($search_ledger_code)) {
		$filter['t.code_journal'] = $search_ledger_code;
<<<<<<< HEAD
		foreach ($search_ledger_code as $code) {
			$param .= '&search_ledger_code[]='.urlencode($code);
		}
=======
		$param .= '&search_ledger_code='.urlencode($search_ledger_code);
>>>>>>> 768d2db8
	}
	if (!empty($search_mvt_num)) {
		$filter['t.piece_num'] = $search_mvt_num;
		$param .= '&search_mvt_num='.urlencode($search_mvt_num);
	}
	if (!empty($search_date_creation_start)) {
		$filter['t.date_creation>='] = $search_date_creation_start;
		$tmp = dol_getdate($search_date_creation_start);
		$param .= '&date_creation_startmonth='.urlencode($tmp['mon']).'&date_creation_startday='.urlencode($tmp['mday']).'&date_creation_startyear='.urlencode($tmp['year']);
	}
	if (!empty($search_date_creation_end)) {
		$filter['t.date_creation<='] = $search_date_creation_end;
		$tmp = dol_getdate($search_date_creation_end);
		$param .= '&date_creation_endmonth='.urlencode($tmp['mon']).'&date_creation_endday='.urlencode($tmp['mday']).'&date_creation_endyear='.urlencode($tmp['year']);
	}
	if (!empty($search_date_modification_start)) {
		$filter['t.tms>='] = $search_date_modification_start;
		$tmp = dol_getdate($search_date_modification_start);
		$param .= '&date_modification_startmonth='.urlencode($tmp['mon']).'&date_modification_startday='.urlencode($tmp['mday']).'&date_modification_startyear='.urlencode($tmp['year']);
	}
	if (!empty($search_date_modification_end)) {
		$filter['t.tms<='] = $search_date_modification_end;
		$tmp = dol_getdate($search_date_modification_end);
		$param .= '&date_modification_endmonth='.urlencode($tmp['mon']).'&date_modification_endday='.urlencode($tmp['mday']).'&date_modification_endyear='.urlencode($tmp['year']);
	}
	if (!empty($search_date_export_start)) {
		$filter['t.date_export>='] = $search_date_export_start;
		$tmp = dol_getdate($search_date_export_start);
		$param .= '&date_export_startmonth='.urlencode($tmp['mon']).'&date_export_startday='.urlencode($tmp['mday']).'&date_export_startyear='.urlencode($tmp['year']);
	}
	if (!empty($search_date_export_end)) {
		$filter['t.date_export<='] = $search_date_export_end;
		$tmp = dol_getdate($search_date_export_end);
		$param .= '&date_export_endmonth='.urlencode($tmp['mon']).'&date_export_endday='.urlencode($tmp['mday']).'&date_export_endyear='.urlencode($tmp['year']);
	}
	if (!empty($search_debit)) {
		$filter['t.debit'] = $search_debit;
		$param .= '&search_debit='.urlencode($search_debit);
	}
	if (!empty($search_credit)) {
		$filter['t.credit'] = $search_credit;
		$param .= '&search_credit='.urlencode($search_credit);
	}
	if (!empty($search_lettering_code)) {
		$filter['t.lettering_code'] = $search_lettering_code;
		$param .= '&search_lettering_code='.urlencode($search_lettering_code);
	}
	if (!empty($search_not_reconciled)) {
		$filter['t.reconciled_option'] = $search_not_reconciled;
		$param .= '&search_not_reconciled='.urlencode($search_not_reconciled);
	}
}

if ($action == 'delbookkeeping' && $user->rights->accounting->mouvements->supprimer) {
	$import_key = GETPOST('importkey', 'alpha');

	if (!empty($import_key)) {
		$result = $object->deleteByImportkey($import_key);
		if ($result < 0) {
			setEventMessages($object->error, $object->errors, 'errors');
		}

		// Make a redirect to avoid to launch the delete later after a back button
		header("Location: list.php".($param ? '?'.$param : ''));
		exit;
	}
}
if ($action == 'delbookkeepingyearconfirm' && $user->rights->accounting->mouvements->supprimer_tous) {
	$delmonth = GETPOST('delmonth', 'int');
	$delyear = GETPOST('delyear', 'int');
	if ($delyear == -1) {
		$delyear = 0;
	}
	$deljournal = GETPOST('deljournal', 'alpha');
	if ($deljournal == -1) {
		$deljournal = 0;
	}

	if (!empty($delmonth) || !empty($delyear) || !empty($deljournal))
	{
		$result = $object->deleteByYearAndJournal($delyear, $deljournal, '', ($delmonth > 0 ? $delmonth : 0));
		if ($result < 0) {
			setEventMessages($object->error, $object->errors, 'errors');
		} else {
			setEventMessages("RecordDeleted", null, 'mesgs');
		}

		// Make a redirect to avoid to launch the delete later after a back button
		header("Location: list.php".($param ? '?'.$param : ''));
		exit;
	} else {
		setEventMessages("NoRecordDeleted", null, 'warnings');
	}
}
if ($action == 'delmouvconfirm' && $user->rights->accounting->mouvements->supprimer) {
	$mvt_num = GETPOST('mvt_num', 'int');

	if (!empty($mvt_num)) {
		$result = $object->deleteMvtNum($mvt_num);
		if ($result < 0) {
			setEventMessages($object->error, $object->errors, 'errors');
		} else {
			setEventMessages($langs->trans("RecordDeleted"), null, 'mesgs');
		}

		header("Location: list.php?noreset=1".($param ? '&'.$param : ''));
		exit;
	}
}
if ($action == 'setreexport') {
	$setreexport = GETPOST('value', 'int');
	if (!dolibarr_set_const($db, "ACCOUNTING_REEXPORT", $setreexport, 'yesno', 0, '', $conf->entity)) $error++;

	if (!$error) {
		if ($conf->global->ACCOUNTING_REEXPORT == 1) {
			setEventMessages($langs->trans("ExportOfPiecesAlreadyExportedIsEnable"), null, 'mesgs');
		} else {
			setEventMessages($langs->trans("ExportOfPiecesAlreadyExportedIsDisable"), null, 'mesgs');
		}
	} else {
		setEventMessages($langs->trans("Error"), null, 'errors');
	}
}

// Build and execute select (used by page and export action)
// must de set after the action that set $filter
// --------------------------------------------------------------------

$sql = 'SELECT';
$sql .= ' t.rowid,';
$sql .= " t.doc_date,";
$sql .= " t.doc_type,";
$sql .= " t.doc_ref,";
$sql .= " t.fk_doc,";
$sql .= " t.fk_docdet,";
$sql .= " t.thirdparty_code,";
$sql .= " t.subledger_account,";
$sql .= " t.subledger_label,";
$sql .= " t.numero_compte,";
$sql .= " t.label_compte,";
$sql .= " t.label_operation,";
$sql .= " t.debit,";
$sql .= " t.credit,";
$sql .= " t.lettering_code,";
$sql .= " t.montant as amount,";
$sql .= " t.sens,";
$sql .= " t.fk_user_author,";
$sql .= " t.import_key,";
$sql .= " t.code_journal,";
$sql .= " t.journal_label,";
$sql .= " t.piece_num,";
$sql .= " t.date_creation,";
$sql .= " t.tms as date_modification,";
$sql .= " t.date_export";
$sql .= ' FROM '.MAIN_DB_PREFIX.$object->table_element.' as t';
// Manage filter
$sqlwhere = array();
if (count($filter) > 0) {
	foreach ($filter as $key => $value) {
		if ($key == 't.doc_date') {
			$sqlwhere[] = $key.'=\''.$db->idate($value).'\'';
		} elseif ($key == 't.doc_date>=' || $key == 't.doc_date<=') {
			$sqlwhere[] = $key.'\''.$db->idate($value).'\'';
		} elseif ($key == 't.numero_compte>=' || $key == 't.numero_compte<=' || $key == 't.subledger_account>=' || $key == 't.subledger_account<=') {
			$sqlwhere[] = $key.'\''.$db->escape($value).'\'';
		} elseif ($key == 't.fk_doc' || $key == 't.fk_docdet' || $key == 't.piece_num') {
			$sqlwhere[] = $key.'='.$value;
		} elseif ($key == 't.subledger_account' || $key == 't.numero_compte') {
			$sqlwhere[] = $key.' LIKE \''.$db->escape($value).'%\'';
		} elseif ($key == 't.date_creation>=' || $key == 't.date_creation<=') {
			$sqlwhere[] = $key.'\''.$db->idate($value).'\'';
		} elseif ($key == 't.tms>=' || $key == 't.tms<=') {
			$sqlwhere[] = $key.'\''.$db->idate($value).'\'';
		} elseif ($key == 't.date_export>=' || $key == 't.date_export<=') {
			$sqlwhere[] = $key.'\''.$db->idate($value).'\'';
		} elseif ($key == 't.credit' || $key == 't.debit') {
			$sqlwhere[] = natural_search($key, $value, 1, 1);
		} elseif ($key == 't.reconciled_option') {
			$sqlwhere[] = 't.lettering_code IS NULL';
		} elseif ($key == 't.code_journal' && !empty($value)) {
			$sqlwhere[] = natural_search("t.code_journal", join(',', $value), 3, 1);
		} else {
			$sqlwhere[] = natural_search($key, $value, 0, 1);
		}
	}
}
$sql .= ' WHERE t.entity IN ('.getEntity('accountancy').')';
if ($conf->global->ACCOUNTING_REEXPORT == 0) {
	$sql .= " AND t.date_export IS NULL";
}
if (count($sqlwhere) > 0) {
	$sql .= ' AND '.implode(' AND ', $sqlwhere);
}
if (!empty($sortfield)) {
	$sql .= $db->order($sortfield, $sortorder);
}
//print $sql;


// Export into a file with format defined into setup (FEC, CSV, ...)
// Must be after definition of $sql
if ($action == 'export_fileconfirm' && $user->rights->accounting->mouvements->export) {
	// TODO Replace the fetchAll + ->export later that consume too much memory on large export with the query($sql) and loop on each line to export them.
	$result = $object->fetchAll($sortorder, $sortfield, 0, 0, $filter, 'AND', $conf->global->ACCOUNTING_REEXPORT);

	if ($result < 0)
	{
		setEventMessages($object->error, $object->errors, 'errors');
	} else {
		// Export files
		$accountancyexport = new AccountancyExport($db);
		$accountancyexport->export($object->lines, $formatexportset);

		if (!empty($accountancyexport->errors))
		{
			setEventMessages('', $accountancyexport->errors, 'errors');
		} else {
			// Specify as export : update field date_export
			$error = 0;
			$db->begin();

			if (is_array($object->lines))
			{
				foreach ($object->lines as $movement)
				{
					$now = dol_now();

					$sql = " UPDATE ".MAIN_DB_PREFIX."accounting_bookkeeping";
					$sql .= " SET date_export = '".$db->idate($now)."'";
<<<<<<< HEAD
					$sql .= " , date_validated = '".$db->idate($now)."'";
=======
>>>>>>> 768d2db8
					$sql .= " WHERE rowid = ".$movement->id;

					dol_syslog("/accountancy/bookeeping/list.php Function export_file Specify movements as exported sql=".$sql, LOG_DEBUG);
					$result = $db->query($sql);
					if (!$result)
					{
						$error++;
						break;
					}
				}
			}

			if (!$error)
			{
				$db->commit();
				// setEventMessages($langs->trans("AllExportedMovementsWereRecordedAsExported"), null, 'mesgs');
			} else {
				$error++;
				$db->rollback();
				setEventMessages($langs->trans("NotAllExportedMovementsCouldBeRecordedAsExported"), null, 'errors');
			}
		}
		exit;
	}
}


/*
 * View
 */

$formother = new FormOther($db);
$formfile = new FormFile($db);

$title_page = $langs->trans("Operations").' - '.$langs->trans("Journals");

// Count total nb of records
$nbtotalofrecords = '';
if (empty($conf->global->MAIN_DISABLE_FULL_SCANLIST))
{
	$resql = $db->query($sql);
	$nbtotalofrecords = $db->num_rows($resql);
	if (($page * $limit) > $nbtotalofrecords)	// if total of record found is smaller than page * limit, goto and load page 0
	{
		$page = 0;
		$offset = 0;
	}
}
// if total of record found is smaller than limit, no need to do paging and to restart another select with limits set.
if (is_numeric($nbtotalofrecords) && $limit > $nbtotalofrecords)
{
	$num = $nbtotalofrecords;
} else {
	$sql .= $db->plimit($limit + 1, $offset);

	$resql = $db->query($sql);
	if (!$resql)
	{
		dol_print_error($db);
		exit;
	}

	$num = $db->num_rows($resql);
}


// Output page
// --------------------------------------------------------------------

llxHeader('', $title_page);

if ($action == 'export_file') {
	$form_question = array();

	$form_question['notifiedexportdate'] = array(
		'name' => 'notifiedexportdate',
		'type' => 'checkbox',
		'label' => $langs->trans('NotifiedExportDate'),
		'value' => (!empty($conf->global->ACCOUNTING_DEFAULT_NOT_NOTIFIED_EXPORT_DATE) ? 'false' : 'true'),
	);
	$form_question['notifiedvalidationdate'] = array(
		'name' => 'notifiedvalidationdate',
		'type' => 'checkbox', // We don't use select here, the journal_array is already a select html component
		'label' => $langs->trans('NotifiedValidationDate'),
		'value' => (!empty($conf->global->ACCOUNTING_DEFAULT_NOT_NOTIFIED_VALIDATION_DATE) ? 'false' : 'true'),
	);

	$formconfirm = $form->formconfirm($_SERVER["PHP_SELF"].'?'.$param, $langs->trans("ExportFilteredList").' ('.$listofformat[$formatexportset].')', $langs->trans('ConfirmExportFile'), 'export_fileconfirm', $form_question, '', 1, 300);
	print $formconfirm;
}
if ($action == 'delmouv') {
	$formconfirm = $form->formconfirm($_SERVER["PHP_SELF"].'?mvt_num='.GETPOST('mvt_num').$param, $langs->trans('DeleteMvt'), $langs->trans('ConfirmDeleteMvtPartial'), 'delmouvconfirm', '', 0, 1);
	print $formconfirm;
}
if ($action == 'delbookkeepingyear') {
	$form_question = array();
	$delyear = GETPOST('delyear', 'int');
	$deljournal = GETPOST('deljournal', 'alpha');

	if (empty($delyear)) {
		$delyear = dol_print_date(dol_now(), '%Y');
	}
	$month_array = array();
	for ($i = 1; $i <= 12; $i++) {
		$month_array[$i] = $langs->trans("Month".sprintf("%02d", $i));
	}
	$year_array = $formaccounting->selectyear_accountancy_bookkepping($delyear, 'delyear', 0, 'array');
	$journal_array = $formaccounting->select_journal($deljournal, 'deljournal', '', 1, 1, 1, '', 0, 1);

	$form_question['delmonth'] = array(
		'name' => 'delmonth',
		'type' => 'select',
		'label' => $langs->trans('DelMonth'),
		'values' => $month_array,
		'default' => ''
	);
	$form_question['delyear'] = array(
			'name' => 'delyear',
			'type' => 'select',
			'label' => $langs->trans('DelYear'),
			'values' => $year_array,
			'default' => $delyear
	);
	$form_question['deljournal'] = array(
			'name' => 'deljournal',
			'type' => 'other', // We don't use select here, the journal_array is already a select html component
			'label' => $langs->trans('DelJournal'),
			'value' => $journal_array,
			'default' => $deljournal
	);

	$formconfirm = $form->formconfirm($_SERVER["PHP_SELF"].'?'.$param, $langs->trans('DeleteMvt'), $langs->trans('ConfirmDeleteMvt', $langs->transnoentitiesnoconv("RegistrationInAccounting")), 'delbookkeepingyearconfirm', $form_question, '', 1, 300);
	print $formconfirm;
}

//$param='';	param started before
if (!empty($contextpage) && $contextpage != $_SERVER["PHP_SELF"]) $param .= '&contextpage='.urlencode($contextpage);
if ($limit > 0 && $limit != $conf->liste_limit) $param .= '&limit='.urlencode($limit);

print '<form method="POST" id="searchFormList" action="'.$_SERVER["PHP_SELF"].'">';
print '<input type="hidden" name="token" value="'.newToken().'">';
print '<input type="hidden" name="action" value="list">';
if ($optioncss != '') print '<input type="hidden" name="optioncss" value="'.urlencode($optioncss).'">';
print '<input type="hidden" name="formfilteraction" id="formfilteraction" value="list">';
print '<input type="hidden" name="sortfield" value="'.urlencode($sortfield).'">';
print '<input type="hidden" name="sortorder" value="'.urlencode($sortorder).'">';

if (count($filter)) $buttonLabel = $langs->trans("ExportFilteredList");
else $buttonLabel = $langs->trans("ExportList");

$parameters = array();
$reshook = $hookmanager->executeHooks('addMoreActionsButtons', $parameters, $object, $action); // Note that $action and $object may have been modified by hook
if (empty($reshook)) {
	// Button re-export
	if (!empty($conf->global->ACCOUNTING_REEXPORT)) {
		$newcardbutton = '<a class="valignmiddle" href="'.$_SERVER['PHP_SELF'].'?action=setreexport&token='.newToken().'&value=0'.($param ? '&'.$param : '').'">'.img_picto($langs->trans("Activated"), 'switch_on').'</a> ';
	} else {
		$newcardbutton = '<a class="valignmiddle" href="'.$_SERVER['PHP_SELF'].'?action=setreexport&token='.newToken().'&value=1'.($param ? '&'.$param : '').'">'.img_picto($langs->trans("Disabled"), 'switch_off').'</a> ';
	}
	$newcardbutton .= '<span class="valignmiddle marginrightonly">'.$langs->trans("IncludeDocsAlreadyExported").'</span>';

	if (!empty($user->rights->accounting->mouvements->export)) $newcardbutton .= dolGetButtonTitle($buttonLabel, $langs->trans("ExportFilteredList").' ('.$listofformat[$formatexportset].')', 'fa fa-file-export paddingleft', $_SERVER["PHP_SELF"].'?action=export_file'.($param ? '&'.$param : ''), $user->rights->accounting->mouvements->export);

	$newcardbutton .= dolGetButtonTitle($langs->trans('ViewFlatList'), '', 'fa fa-list paddingleft imgforviewmode', DOL_URL_ROOT.'/accountancy/bookkeeping/list.php?'.$param, '', 1, array('morecss' => 'marginleftonly btnTitleSelected'));
	$newcardbutton .= dolGetButtonTitle($langs->trans('GroupByAccountAccounting'), '', 'fa fa-stream paddingleft imgforviewmode', DOL_URL_ROOT.'/accountancy/bookkeeping/listbyaccount.php?'.$param, '', 1, array('morecss' => 'marginleftonly'));
<<<<<<< HEAD
	$newcardbutton .= dolGetButtonTitle($langs->trans('GroupBySubAccountAccounting'), '', 'fa fa-align-left vmirror paddingleft imgforviewmode', DOL_URL_ROOT.'/accountancy/bookkeeping/listbysubaccount.php', '', 1, array('morecss' => 'marginleftonly'));
=======
	$newcardbutton .= dolGetButtonTitle($langs->trans('GroupBySubAccountAccounting'), '', 'fa fa-align-left vmirror paddingleft imgforviewmode', DOL_URL_ROOT.'/accountancy/bookkeeping/listbysubaccount.php?'.$param, '', 1, array('morecss' => 'marginleftonly'));
>>>>>>> 768d2db8

	$url = './card.php?action=create';
	if (!empty($socid)) $url .= '&socid='.$socid;
	$newcardbutton .= dolGetButtonTitle($langs->trans('NewAccountingMvt'), '', 'fa fa-plus-circle paddingleft', $url, '', $user->rights->accounting->mouvements->creer);
}

print_barre_liste($title_page, $page, $_SERVER["PHP_SELF"], $param, $sortfield, $sortorder, '', $num, $nbtotalofrecords, 'title_accountancy', 0, $newcardbutton, '', $limit, 0, 0, 1);

$varpage = empty($contextpage) ? $_SERVER["PHP_SELF"] : $contextpage;
$selectedfields = $form->multiSelectArrayWithCheckbox('selectedfields', $arrayfields, $varpage); // This also change content of $arrayfields
if ($massactionbutton) $selectedfields .= $form->showCheckAddButtons('checkforselect', 1);

$parameters = array();
$reshook = $hookmanager->executeHooks('printFieldPreListTitle', $parameters); // Note that $action and $object may have been modified by hook
if (empty($reshook)) $moreforfilter .= $hookmanager->resPrint;
else $moreforfilter = $hookmanager->resPrint;

print '<div class="div-table-responsive">';
print '<table class="tagtable liste centpercent">';

// Filters lines
print '<tr class="liste_titre_filter">';

// Movement number
if (!empty($arrayfields['t.piece_num']['checked']))
{
	print '<td class="liste_titre"><input type="text" name="search_mvt_num" size="6" value="'.dol_escape_htmltag($search_mvt_num).'"></td>';
}
// Code journal
if (!empty($arrayfields['t.code_journal']['checked']))
{
	print '<td class="liste_titre center"><input type="text" name="search_ledger_code" size="3" value="'.$search_ledger_code.'"></td>';
}
// Date document
if (!empty($arrayfields['t.doc_date']['checked']))
{
	print '<td class="liste_titre center">';
	print '<div class="nowrap">';
	print $form->selectDate($search_date_start ? $search_date_start : -1, 'search_date_start', 0, 0, 1, '', 1, 0, 0, '', '', '', '', 1, '', $langs->trans("From"));
	print '</div>';
	print '<div class="nowrap">';
	print $form->selectDate($search_date_end ? $search_date_end : -1, 'search_date_end', 0, 0, 1, '', 1, 0, 0, '', '', '', '', 1, '', $langs->trans("to"));
	print '</div>';
	print '</td>';
}
// Ref document
if (!empty($arrayfields['t.doc_ref']['checked']))
{
	print '<td class="liste_titre"><input type="text" name="search_doc_ref" size="8" value="'.dol_escape_htmltag($search_doc_ref).'"></td>';
}
// Accountancy account
if (!empty($arrayfields['t.numero_compte']['checked']))
{
	print '<td class="liste_titre">';
	print '<div class="nowrap">';
	print $langs->trans('From').' ';
	print $formaccounting->select_account($search_accountancy_code_start, 'search_accountancy_code_start', 1, array(), 1, 1, 'maxwidth200');
	print '</div>';
	print '<div class="nowrap">';
	print $langs->trans('to').' ';
	print $formaccounting->select_account($search_accountancy_code_end, 'search_accountancy_code_end', 1, array(), 1, 1, 'maxwidth200');
	print '</div>';
	print '</td>';
}
// Subledger account
if (!empty($arrayfields['t.subledger_account']['checked']))
{
	print '<td class="liste_titre">';
	print '<div class="nowrap">';
	// TODO For the moment we keep a free input text instead of a combo. The select_auxaccount has problem because it does not
	// use setup of keypress to select thirdparty and this hang browser on large database.
	if (!empty($conf->global->ACCOUNTANCY_COMBO_FOR_AUX))
	{
		print $langs->trans('From').' ';
		print $formaccounting->select_auxaccount($search_accountancy_aux_code_start, 'search_accountancy_aux_code_start', 1);
	} else {
		print '<input type="text" class="maxwidth100" name="search_accountancy_aux_code_start" value="'.$search_accountancy_aux_code_start.'" placeholder="'.$langs->trans("From").'">';
	}
	print '</div>';
	print '<div class="nowrap">';
	// TODO For the moment we keep a free input text instead of a combo. The select_auxaccount has problem because it does not
	// use setup of keypress to select thirdparty and this hang browser on large database.
	if (!empty($conf->global->ACCOUNTANCY_COMBO_FOR_AUX))
	{
		print $langs->trans('to').' ';
		print $formaccounting->select_auxaccount($search_accountancy_aux_code_end, 'search_accountancy_aux_code_end', 1);
	} else {
		print '<input type="text" class="maxwidth100" name="search_accountancy_aux_code_end" value="'.$search_accountancy_aux_code_end.'" placeholder="'.$langs->trans("to").'">';
	}
	print '</div>';
	print '</td>';
}
// Label operation
if (!empty($arrayfields['t.label_operation']['checked']))
{
	print '<td class="liste_titre">';
	print '<input type="text" size="7" class="flat" name="search_mvt_label" value="'.$search_mvt_label.'"/>';
	print '</td>';
}
// Debit
if (!empty($arrayfields['t.debit']['checked']))
{
	print '<td class="liste_titre right">';
	print '<input type="text" class="flat" name="search_debit" size="4" value="'.dol_escape_htmltag($search_debit).'">';
	print '</td>';
}
// Credit
if (!empty($arrayfields['t.credit']['checked']))
{
	print '<td class="liste_titre right">';
	print '<input type="text" class="flat" name="search_credit" size="4" value="'.dol_escape_htmltag($search_credit).'">';
	print '</td>';
}
// Lettering code
if (!empty($arrayfields['t.lettering_code']['checked']))
{
	print '<td class="liste_titre center">';
	print '<input type="text" size="3" class="flat" name="search_lettering_code" value="'.$search_lettering_code.'"/>';
	print '<br><span class="nowrap"><input type="checkbox" name="search_reconciled_option" value="notreconciled"'.($search_not_reconciled == 'notreconciled' ? ' checked' : '').'>'.$langs->trans("NotReconciled").'</span>';
	print '</td>';
}
<<<<<<< HEAD
// Code journal
if (!empty($arrayfields['t.code_journal']['checked']))
{
	print '<td class="liste_titre center">';
	print $formaccounting->multi_select_journal($search_ledger_code, 'search_ledger_code', 0, 1, 1, 1);
	print '</td>';
}
=======

>>>>>>> 768d2db8

// Fields from hook
$parameters = array('arrayfields'=>$arrayfields);
$reshook = $hookmanager->executeHooks('printFieldListOption', $parameters); // Note that $action and $object may have been modified by hook
print $hookmanager->resPrint;

// Date creation
if (!empty($arrayfields['t.date_creation']['checked']))
{
	print '<td class="liste_titre center">';
	print '<div class="nowrap">';
	print $form->selectDate($search_date_creation_start, 'date_creation_start', 0, 0, 1, '', 1, 0, 0, '', '', '', '', 1, '', $langs->trans("From"));
	print '</div>';
	print '<div class="nowrap">';
	print $form->selectDate($search_date_creation_end, 'date_creation_end', 0, 0, 1, '', 1, 0, 0, '', '', '', '', 1, '', $langs->trans("to"));
	print '</div>';
	print '</td>';
}
// Date modification
if (!empty($arrayfields['t.tms']['checked']))
{
	print '<td class="liste_titre center">';
	print '<div class="nowrap">';
	print $form->selectDate($search_date_modification_start, 'date_modification_start', 0, 0, 1, '', 1, 0, 0, '', '', '', '', 1, '', $langs->trans("From"));
	print '</div>';
	print '<div class="nowrap">';
	print $form->selectDate($search_date_modification_end, 'date_modification_end', 0, 0, 1, '', 1, 0, 0, '', '', '', '', 1, '', $langs->trans("From"));
	print '</div>';
	print '</td>';
}
// Date export
if (!empty($arrayfields['t.date_export']['checked']))
{
	print '<td class="liste_titre center">';
	print '<div class="nowrap">';
	print $form->selectDate($search_date_export_start, 'date_export_start', 0, 0, 1, '', 1, 0, 0, '', '', '', '', 1, '', $langs->trans("From"));
	print '</div>';
	print '<div class="nowrap">';
	print $form->selectDate($search_date_export_end, 'date_export_end', 0, 0, 1, '', 1, 0, 0, '', '', '', '', 1, '', $langs->trans("to"));
	print '</div>';
	print '</td>';
}
// Action column
print '<td class="liste_titre center">';
$searchpicto = $form->showFilterButtons();
print $searchpicto;
print '</td>';
print "</tr>\n";

print '<tr class="liste_titre">';
if (!empty($arrayfields['t.piece_num']['checked']))			print_liste_field_titre($arrayfields['t.piece_num']['label'], $_SERVER['PHP_SELF'], "t.piece_num", "", $param, "", $sortfield, $sortorder);
if (!empty($arrayfields['t.code_journal']['checked']))			print_liste_field_titre($arrayfields['t.code_journal']['label'], $_SERVER['PHP_SELF'], "t.code_journal", "", $param, '', $sortfield, $sortorder, 'center ');
if (!empty($arrayfields['t.doc_date']['checked']))				print_liste_field_titre($arrayfields['t.doc_date']['label'], $_SERVER['PHP_SELF'], "t.doc_date", "", $param, '', $sortfield, $sortorder, 'center ');
if (!empty($arrayfields['t.doc_ref']['checked']))				print_liste_field_titre($arrayfields['t.doc_ref']['label'], $_SERVER['PHP_SELF'], "t.doc_ref", "", $param, "", $sortfield, $sortorder);
if (!empty($arrayfields['t.numero_compte']['checked']))		print_liste_field_titre($arrayfields['t.numero_compte']['label'], $_SERVER['PHP_SELF'], "t.numero_compte", "", $param, "", $sortfield, $sortorder);
if (!empty($arrayfields['t.subledger_account']['checked']))	print_liste_field_titre($arrayfields['t.subledger_account']['label'], $_SERVER['PHP_SELF'], "t.subledger_account", "", $param, "", $sortfield, $sortorder);
if (!empty($arrayfields['t.label_operation']['checked']))		print_liste_field_titre($arrayfields['t.label_operation']['label'], $_SERVER['PHP_SELF'], "t.label_operation", "", $param, "", $sortfield, $sortorder);
if (!empty($arrayfields['t.debit']['checked']))				print_liste_field_titre($arrayfields['t.debit']['label'], $_SERVER['PHP_SELF'], "t.debit", "", $param, '', $sortfield, $sortorder, 'right ');
if (!empty($arrayfields['t.credit']['checked']))				print_liste_field_titre($arrayfields['t.credit']['label'], $_SERVER['PHP_SELF'], "t.credit", "", $param, '', $sortfield, $sortorder, 'right ');
if (!empty($arrayfields['t.lettering_code']['checked']))		print_liste_field_titre($arrayfields['t.lettering_code']['label'], $_SERVER['PHP_SELF'], "t.lettering_code", "", $param, '', $sortfield, $sortorder, 'center ');
// Hook fields
$parameters = array('arrayfields'=>$arrayfields, 'param'=>$param, 'sortfield'=>$sortfield, 'sortorder'=>$sortorder);
$reshook = $hookmanager->executeHooks('printFieldListTitle', $parameters); // Note that $action and $object may have been modified by hook
print $hookmanager->resPrint;
if (!empty($arrayfields['t.date_creation']['checked']))		print_liste_field_titre($arrayfields['t.date_creation']['label'], $_SERVER['PHP_SELF'], "t.date_creation", "", $param, '', $sortfield, $sortorder, 'center ');
if (!empty($arrayfields['t.tms']['checked']))					print_liste_field_titre($arrayfields['t.tms']['label'], $_SERVER['PHP_SELF'], "t.tms", "", $param, '', $sortfield, $sortorder, 'center ');
if (!empty($arrayfields['t.date_export']['checked']))          print_liste_field_titre($arrayfields['t.date_export']['label'], $_SERVER['PHP_SELF'], "t.date_export", "", $param, '', $sortfield, $sortorder, 'center ');
print_liste_field_titre($selectedfields, $_SERVER["PHP_SELF"], "", '', '', '', $sortfield, $sortorder, 'center maxwidthsearch ');
print "</tr>\n";


$line = new BookKeepingLine();

// Loop on record
// --------------------------------------------------------------------
$i = 0;
$totalarray = array();
while ($i < min($num, $limit))
{
	$obj = $db->fetch_object($resql);
	if (empty($obj)) break; // Should not happen

	$line->id = $obj->rowid;
	$line->doc_date = $db->jdate($obj->doc_date);
	$line->doc_type = $obj->doc_type;
	$line->doc_ref = $obj->doc_ref;
	$line->fk_doc = $obj->fk_doc;
	$line->fk_docdet = $obj->fk_docdet;
	$line->thirdparty_code = $obj->thirdparty_code;
	$line->subledger_account = $obj->subledger_account;
	$line->subledger_label = $obj->subledger_label;
	$line->numero_compte = $obj->numero_compte;
	$line->label_compte = $obj->label_compte;
	$line->label_operation = $obj->label_operation;
	$line->debit = $obj->debit;
	$line->credit = $obj->credit;
	$line->montant = $obj->amount; // deprecated
	$line->amount = $obj->amount;
	$line->sens = $obj->sens;
	$line->lettering_code = $obj->lettering_code;
	$line->fk_user_author = $obj->fk_user_author;
	$line->import_key = $obj->import_key;
	$line->code_journal = $obj->code_journal;
	$line->journal_label = $obj->journal_label;
	$line->piece_num = $obj->piece_num;
	$line->date_creation = $db->jdate($obj->date_creation);
	$line->date_modification = $db->jdate($obj->date_modification);
	$line->date_export = $db->jdate($obj->date_export);

	$total_debit += $line->debit;
	$total_credit += $line->credit;

	print '<tr class="oddeven">';

	// Piece number
	if (!empty($arrayfields['t.piece_num']['checked']))
	{
		print '<td>';
		$object->id = $line->id;
		$object->piece_num = $line->piece_num;
		print $object->getNomUrl(1, '', 0, '', 1);
		print '</td>';
		if (!$i) $totalarray['nbfield']++;
	}

	// Journal code
	if (!empty($arrayfields['t.code_journal']['checked']))
	{
		$accountingjournal = new AccountingJournal($db);
		$result = $accountingjournal->fetch('', $line->code_journal);
		$journaltoshow = (($result > 0) ? $accountingjournal->getNomUrl(0, 0, 0, '', 0) : $line->code_journal);
		print '<td class="center">'.$journaltoshow.'</td>';
		if (!$i) $totalarray['nbfield']++;
	}

	// Document date
	if (!empty($arrayfields['t.doc_date']['checked']))
	{
		print '<td class="center">'.dol_print_date($line->doc_date, 'day').'</td>';
		if (!$i) $totalarray['nbfield']++;
	}

	// Document ref
	if (!empty($arrayfields['t.doc_ref']['checked']))
	{
		if ($line->doc_type == 'customer_invoice')
		{
			$langs->loadLangs(array('bills'));

			require_once DOL_DOCUMENT_ROOT.'/compta/facture/class/facture.class.php';
			$objectstatic = new Facture($db);
			$objectstatic->fetch($line->fk_doc);
			//$modulepart = 'facture';

			$filename = dol_sanitizeFileName($line->doc_ref);
			$filedir = $conf->facture->dir_output.'/'.dol_sanitizeFileName($line->doc_ref);
			$urlsource = $_SERVER['PHP_SELF'].'?id='.$objectstatic->id;
			$documentlink = $formfile->getDocumentsLink($objectstatic->element, $filename, $filedir);
		} elseif ($line->doc_type == 'supplier_invoice')
		{
			$langs->loadLangs(array('bills'));

			require_once DOL_DOCUMENT_ROOT.'/fourn/class/fournisseur.facture.class.php';
			$objectstatic = new FactureFournisseur($db);
			$objectstatic->fetch($line->fk_doc);
			//$modulepart = 'invoice_supplier';

			$filename = dol_sanitizeFileName($line->doc_ref);
			$filedir = $conf->fournisseur->facture->dir_output.'/'.get_exdir($line->fk_doc, 2, 0, 0, $objectstatic, $modulepart).dol_sanitizeFileName($line->doc_ref);
			$subdir = get_exdir($objectstatic->id, 2, 0, 0, $objectstatic, $modulepart).dol_sanitizeFileName($line->doc_ref);
			$documentlink = $formfile->getDocumentsLink($objectstatic->element, $subdir, $filedir);
		} elseif ($line->doc_type == 'expense_report')
		{
			$langs->loadLangs(array('trips'));

			require_once DOL_DOCUMENT_ROOT.'/expensereport/class/expensereport.class.php';
			$objectstatic = new ExpenseReport($db);
			$objectstatic->fetch($line->fk_doc);
			//$modulepart = 'expensereport';

			$filename = dol_sanitizeFileName($line->doc_ref);
			$filedir = $conf->expensereport->dir_output.'/'.dol_sanitizeFileName($line->doc_ref);
			$urlsource = $_SERVER['PHP_SELF'].'?id='.$objectstatic->id;
			$documentlink = $formfile->getDocumentsLink($objectstatic->element, $filename, $filedir);
<<<<<<< HEAD
		} elseif ($line->doc_type == 'bank')
		{
			require_once DOL_DOCUMENT_ROOT.'/compta/bank/class/account.class.php';
			$objectstatic = new AccountLine($db);
			$objectstatic->fetch($line->fk_doc);
=======
>>>>>>> 768d2db8
		} else {
			// Other type
		}

		print '<td class="nowrap">';

		print '<table class="nobordernopadding"><tr class="nocellnopadd">';
		// Picto + Ref
		print '<td class="nobordernopadding nowrap">';

		if ($line->doc_type == 'customer_invoice' || $line->doc_type == 'supplier_invoice' || $line->doc_type == 'expense_report')
		{
			print $objectstatic->getNomUrl(1, '', 0, 0, '', 0, -1, 1);
			print $documentlink;
<<<<<<< HEAD
		} elseif ($line->doc_type == 'bank') {
			print $objectstatic->getNomUrl(1);
			$bank_ref = strstr($line->doc_ref, '-');
			print " " . $bank_ref;
=======
>>>>>>> 768d2db8
		} else {
			print $line->doc_ref;
		}
		print '</td></tr></table>';

		print "</td>\n";
		if (!$i) $totalarray['nbfield']++;
	}

	// Account number
	if (!empty($arrayfields['t.numero_compte']['checked']))
	{
		print '<td>'.length_accountg($line->numero_compte).'</td>';
		if (!$i) $totalarray['nbfield']++;
	}

	// Subledger account
	if (!empty($arrayfields['t.subledger_account']['checked']))
	{
		print '<td>'.length_accounta($line->subledger_account).'</td>';
		if (!$i) $totalarray['nbfield']++;
	}

	// Label operation
	if (!empty($arrayfields['t.label_operation']['checked']))
	{
		print '<td>'.$line->label_operation.'</td>';
		if (!$i) $totalarray['nbfield']++;
	}

	// Amount debit
	if (!empty($arrayfields['t.debit']['checked']))
	{
		print '<td class="nowrap right">'.($line->debit != 0 ? price($line->debit) : '').'</td>';
		if (!$i) $totalarray['nbfield']++;
		if (!$i) $totalarray['pos'][$totalarray['nbfield']] = 'totaldebit';
		$totalarray['val']['totaldebit'] += $line->debit;
	}

	// Amount credit
	if (!empty($arrayfields['t.credit']['checked']))
	{
		print '<td class="nowrap right">'.($line->credit != 0 ? price($line->credit) : '').'</td>';
		if (!$i) $totalarray['nbfield']++;
		if (!$i) $totalarray['pos'][$totalarray['nbfield']] = 'totalcredit';
		$totalarray['val']['totalcredit'] += $line->credit;
	}

	// Lettering code
	if (!empty($arrayfields['t.lettering_code']['checked']))
	{
		print '<td class="center">'.$line->lettering_code.'</td>';
		if (!$i) $totalarray['nbfield']++;
	}

	// Fields from hook
	$parameters = array('arrayfields'=>$arrayfields, 'obj'=>$obj, 'i'=>$i, 'totalarray'=>&$totalarray);
	$reshook = $hookmanager->executeHooks('printFieldListValue', $parameters); // Note that $action and $object may have been modified by hook
	print $hookmanager->resPrint;

	// Creation operation date
	if (!empty($arrayfields['t.date_creation']['checked']))
	{
		print '<td class="center">'.dol_print_date($line->date_creation, 'dayhour').'</td>';
		if (!$i) $totalarray['nbfield']++;
	}

	// Modification operation date
	if (!empty($arrayfields['t.tms']['checked']))
	{
		print '<td class="center">'.dol_print_date($line->date_modification, 'dayhour').'</td>';
		if (!$i) $totalarray['nbfield']++;
	}

	// Exported operation date
	if (!empty($arrayfields['t.date_export']['checked']))
	{
		print '<td class="center">'.dol_print_date($line->date_export, 'dayhour').'</td>';
		if (!$i) $totalarray['nbfield']++;
	}

	// Action column
	print '<td class="nowraponall center">';
	if (empty($line->date_export)) {
		if ($user->rights->accounting->mouvements->creer) {
			print '<a class="editfielda paddingleft marginrightonly" href="'.DOL_URL_ROOT.'/accountancy/bookkeeping/card.php?piece_num='.$line->piece_num.$param.'&page='.$page.($sortfield ? '&sortfield='.$sortfield : '').($sortorder ? '&sortorder='.$sortorder : '').'">'.img_edit().'</a>';
		}
		if ($user->rights->accounting->mouvements->supprimer) {
			print '<a class="reposition paddingleft marginrightonly" href="'.$_SERVER['PHP_SELF'].'?action=delmouv&mvt_num='.$line->piece_num.$param.'&page='.$page.($sortfield ? '&sortfield='.$sortfield : '').($sortorder ? '&sortorder='.$sortorder : '').'">'.img_delete().'</a>';
		}
	}
	print '</td>';

	if (!$i) $totalarray['nbfield']++;

	print "</tr>\n";

	$i++;
}

// Show total line
include DOL_DOCUMENT_ROOT.'/core/tpl/list_print_total.tpl.php';


print "</table>";
print '</div>';

// TODO Replace this with mass delete action
if ($user->rights->accounting->mouvements->supprimer_tous) {
	print '<div class="tabsAction tabsActionNoBottom">'."\n";
	print '<a class="butActionDelete" name="button_delmvt" href="'.$_SERVER["PHP_SELF"].'?action=delbookkeepingyear'.($param ? '&'.$param : '').'">'.$langs->trans("DeleteMvt").'</a>';
	print '</div>';
}

print '</form>';

// End of page
llxFooter();
$db->close();<|MERGE_RESOLUTION|>--- conflicted
+++ resolved
@@ -192,11 +192,7 @@
 		$search_accountancy_aux_code_end = '';
 		$search_mvt_label = '';
 		$search_direction = '';
-<<<<<<< HEAD
 		$search_ledger_code = array();
-=======
-		$search_ledger_code = '';
->>>>>>> 768d2db8
 		$search_date_start = '';
 		$search_date_end = '';
 		$search_date_creation_start = '';
@@ -271,13 +267,9 @@
 	}
 	if (!empty($search_ledger_code)) {
 		$filter['t.code_journal'] = $search_ledger_code;
-<<<<<<< HEAD
 		foreach ($search_ledger_code as $code) {
 			$param .= '&search_ledger_code[]='.urlencode($code);
 		}
-=======
-		$param .= '&search_ledger_code='.urlencode($search_ledger_code);
->>>>>>> 768d2db8
 	}
 	if (!empty($search_mvt_num)) {
 		$filter['t.piece_num'] = $search_mvt_num;
@@ -507,10 +499,7 @@
 
 					$sql = " UPDATE ".MAIN_DB_PREFIX."accounting_bookkeeping";
 					$sql .= " SET date_export = '".$db->idate($now)."'";
-<<<<<<< HEAD
 					$sql .= " , date_validated = '".$db->idate($now)."'";
-=======
->>>>>>> 768d2db8
 					$sql .= " WHERE rowid = ".$movement->id;
 
 					dol_syslog("/accountancy/bookeeping/list.php Function export_file Specify movements as exported sql=".$sql, LOG_DEBUG);
@@ -676,11 +665,7 @@
 
 	$newcardbutton .= dolGetButtonTitle($langs->trans('ViewFlatList'), '', 'fa fa-list paddingleft imgforviewmode', DOL_URL_ROOT.'/accountancy/bookkeeping/list.php?'.$param, '', 1, array('morecss' => 'marginleftonly btnTitleSelected'));
 	$newcardbutton .= dolGetButtonTitle($langs->trans('GroupByAccountAccounting'), '', 'fa fa-stream paddingleft imgforviewmode', DOL_URL_ROOT.'/accountancy/bookkeeping/listbyaccount.php?'.$param, '', 1, array('morecss' => 'marginleftonly'));
-<<<<<<< HEAD
-	$newcardbutton .= dolGetButtonTitle($langs->trans('GroupBySubAccountAccounting'), '', 'fa fa-align-left vmirror paddingleft imgforviewmode', DOL_URL_ROOT.'/accountancy/bookkeeping/listbysubaccount.php', '', 1, array('morecss' => 'marginleftonly'));
-=======
 	$newcardbutton .= dolGetButtonTitle($langs->trans('GroupBySubAccountAccounting'), '', 'fa fa-align-left vmirror paddingleft imgforviewmode', DOL_URL_ROOT.'/accountancy/bookkeeping/listbysubaccount.php?'.$param, '', 1, array('morecss' => 'marginleftonly'));
->>>>>>> 768d2db8
 
 	$url = './card.php?action=create';
 	if (!empty($socid)) $url .= '&socid='.$socid;
@@ -802,17 +787,6 @@
 	print '<br><span class="nowrap"><input type="checkbox" name="search_reconciled_option" value="notreconciled"'.($search_not_reconciled == 'notreconciled' ? ' checked' : '').'>'.$langs->trans("NotReconciled").'</span>';
 	print '</td>';
 }
-<<<<<<< HEAD
-// Code journal
-if (!empty($arrayfields['t.code_journal']['checked']))
-{
-	print '<td class="liste_titre center">';
-	print $formaccounting->multi_select_journal($search_ledger_code, 'search_ledger_code', 0, 1, 1, 1);
-	print '</td>';
-}
-=======
-
->>>>>>> 768d2db8
 
 // Fields from hook
 $parameters = array('arrayfields'=>$arrayfields);
@@ -997,14 +971,11 @@
 			$filedir = $conf->expensereport->dir_output.'/'.dol_sanitizeFileName($line->doc_ref);
 			$urlsource = $_SERVER['PHP_SELF'].'?id='.$objectstatic->id;
 			$documentlink = $formfile->getDocumentsLink($objectstatic->element, $filename, $filedir);
-<<<<<<< HEAD
 		} elseif ($line->doc_type == 'bank')
 		{
 			require_once DOL_DOCUMENT_ROOT.'/compta/bank/class/account.class.php';
 			$objectstatic = new AccountLine($db);
 			$objectstatic->fetch($line->fk_doc);
-=======
->>>>>>> 768d2db8
 		} else {
 			// Other type
 		}
@@ -1019,13 +990,10 @@
 		{
 			print $objectstatic->getNomUrl(1, '', 0, 0, '', 0, -1, 1);
 			print $documentlink;
-<<<<<<< HEAD
 		} elseif ($line->doc_type == 'bank') {
 			print $objectstatic->getNomUrl(1);
 			$bank_ref = strstr($line->doc_ref, '-');
 			print " " . $bank_ref;
-=======
->>>>>>> 768d2db8
 		} else {
 			print $line->doc_ref;
 		}
