--- conflicted
+++ resolved
@@ -704,8 +704,6 @@
 		// Export files then exit
 		$accountancyexport = new AccountancyExport($db);
 
-<<<<<<< HEAD
-=======
 		$notexportlettering = GETPOST('notexportlettering', 'alpha');
 
 		if (!empty($notexportlettering)) {
@@ -717,14 +715,6 @@
 			}
 		}
 
-		$mimetype = $accountancyexport->getMimeType($formatexportset);
-
-		top_httphead($mimetype, 1);
-
-		// Output data on screen
-		$accountancyexport->export($object->lines, $formatexportset);
-
->>>>>>> a6daeac4
 		$notifiedexportdate = GETPOST('notifiedexportdate', 'alpha');
 		$notifiedvalidationdate = GETPOST('notifiedvalidationdate', 'alpha');
 		$withAttachment = !empty(trim(GETPOST('notifiedexportfull', 'alphanohtml'))) ? 1 : 0;
@@ -868,7 +858,6 @@
 		$form_question['separator3'] = array('name' => 'separator3', 'type' => 'separator');
 	}
 
-<<<<<<< HEAD
 	// add documents in an archive for accountancy export (Quadratus)
 	if (getDolGlobalString('ACCOUNTING_EXPORT_MODELCSV') == AccountancyExport::$EXPORT_TYPE_QUADRATUS) {
 		$form_question['notifiedexportfull'] = array(
@@ -880,9 +869,6 @@
 	}
 
 	$formconfirm = $form->formconfirm($_SERVER["PHP_SELF"].'?'.$param, $langs->trans("ExportFilteredList").' ('.$listofformat[$formatexportset].')', $langs->trans('ConfirmExportFile'), 'export_fileconfirm', $form_question, '', 1, 400, 600);
-=======
-	$formconfirm = $form->formconfirm($_SERVER["PHP_SELF"].'?'.$param, $langs->trans("ExportFilteredList").' ('.$listofformat[$formatexportset].')', $langs->trans('ConfirmExportFile'), 'export_fileconfirm', $form_question, '', 1, 350, 600);
->>>>>>> a6daeac4
 }
 
 //if ($action == 'delbookkeepingyear') {
