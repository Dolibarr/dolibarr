<?php
/* Copyright (C) 2013-2016  Olivier Geffroy         <jeff@jeffinfo.com>
 * Copyright (C) 2013-2016  Florian Henry           <florian.henry@open-concept.pro>
 * Copyright (C) 2013-2021  Alexandre Spangaro      <aspangaro@open-dsi.fr>
 * Copyright (C) 2016-2017  Laurent Destailleur     <eldy@users.sourceforge.net>
 * Copyright (C) 2018-2021  Frédéric France         <frederic.france@netlogic.fr>
 *
 * This program is free software; you can redistribute it and/or modify
 * it under the terms of the GNU General Public License as published by
 * the Free Software Foundation; either version 3 of the License, or
 * (at your option) any later version.
 *
 * This program is distributed in the hope that it will be useful,
 * but WITHOUT ANY WARRANTY; without even the implied warranty of
 * MERCHANTABILITY or FITNESS FOR A PARTICULAR PURPOSE.  See the
 * GNU General Public License for more details.
 *
 * You should have received a copy of the GNU General Public License
 * along with this program. If not, see <https://www.gnu.org/licenses/>.
 */

/**
 * \file		htdocs/accountancy/bookkeeping/list.php
 * \ingroup		Accountancy (Double entries)
 * \brief 		List operation of book keeping
 */
require '../../main.inc.php';
require_once DOL_DOCUMENT_ROOT.'/accountancy/class/accountancyexport.class.php';
require_once DOL_DOCUMENT_ROOT.'/core/lib/accounting.lib.php';
require_once DOL_DOCUMENT_ROOT.'/accountancy/class/bookkeeping.class.php';
require_once DOL_DOCUMENT_ROOT.'/accountancy/class/accountingjournal.class.php';
require_once DOL_DOCUMENT_ROOT.'/core/class/html.formfile.class.php';
require_once DOL_DOCUMENT_ROOT.'/core/class/html.formother.class.php';
require_once DOL_DOCUMENT_ROOT.'/core/class/html.formaccounting.class.php';
require_once DOL_DOCUMENT_ROOT.'/core/lib/date.lib.php';
require_once DOL_DOCUMENT_ROOT.'/core/lib/admin.lib.php';

// Load translation files required by the page
$langs->loadLangs(array("accountancy", "compta"));

$socid = GETPOST('socid', 'int');

$action = GETPOST('action', 'aZ09');
$search_mvt_num = GETPOST('search_mvt_num', 'int');
$search_doc_type = GETPOST("search_doc_type", 'alpha');
$search_doc_ref = GETPOST("search_doc_ref", 'alpha');
$search_date_startyear =  GETPOST('search_date_startyear', 'int');
$search_date_startmonth =  GETPOST('search_date_startmonth', 'int');
$search_date_startday =  GETPOST('search_date_startday', 'int');
$search_date_endyear =  GETPOST('search_date_endyear', 'int');
$search_date_endmonth =  GETPOST('search_date_endmonth', 'int');
$search_date_endday =  GETPOST('search_date_endday', 'int');
$search_date_start = dol_mktime(0, 0, 0, $search_date_startmonth, $search_date_startday, $search_date_startyear);
$search_date_end = dol_mktime(23, 59, 59, $search_date_endmonth, $search_date_endday, $search_date_endyear);
$search_doc_date = dol_mktime(0, 0, 0, GETPOST('doc_datemonth', 'int'), GETPOST('doc_dateday', 'int'), GETPOST('doc_dateyear', 'int'));
$search_date_creation_startyear =  GETPOST('search_date_creation_startyear', 'int');
$search_date_creation_startmonth =  GETPOST('search_date_creation_startmonth', 'int');
$search_date_creation_startday =  GETPOST('search_date_creation_startday', 'int');
$search_date_creation_endyear =  GETPOST('search_date_creation_endyear', 'int');
$search_date_creation_endmonth =  GETPOST('search_date_creation_endmonth', 'int');
$search_date_creation_endday =  GETPOST('search_date_creation_endday', 'int');
$search_date_creation_start = dol_mktime(0, 0, 0, $search_date_creation_startmonth, $search_date_creation_startday, $search_date_creation_startyear);
$search_date_creation_end = dol_mktime(23, 59, 59, $search_date_creation_endmonth, $search_date_creation_endday, $search_date_creation_endyear);
$search_date_modification_startyear =  GETPOST('search_date_modification_startyear', 'int');
$search_date_modification_startmonth =  GETPOST('search_date_modification_startmonth', 'int');
$search_date_modification_startday =  GETPOST('search_date_modification_startday', 'int');
$search_date_modification_endyear =  GETPOST('search_date_modification_endyear', 'int');
$search_date_modification_endmonth =  GETPOST('search_date_modification_endmonth', 'int');
$search_date_modification_endday =  GETPOST('search_date_modification_endday', 'int');
$search_date_modification_start = dol_mktime(0, 0, 0, $search_date_modification_startmonth, $search_date_modification_startday, $search_date_modification_startyear);
$search_date_modification_end = dol_mktime(23, 59, 59, $search_date_modification_endmonth, $search_date_modification_endday, $search_date_modification_endyear);
$search_date_export_startyear =  GETPOST('search_date_export_startyear', 'int');
$search_date_export_startmonth =  GETPOST('search_date_export_startmonth', 'int');
$search_date_export_startday =  GETPOST('search_date_export_startday', 'int');
$search_date_export_endyear =  GETPOST('search_date_export_endyear', 'int');
$search_date_export_endmonth =  GETPOST('search_date_export_endmonth', 'int');
$search_date_export_endday =  GETPOST('search_date_export_endday', 'int');
$search_date_export_start = dol_mktime(0, 0, 0, $search_date_export_startmonth, $search_date_export_startday, $search_date_export_startyear);
$search_date_export_end = dol_mktime(23, 59, 59, $search_date_export_endmonth, $search_date_export_endday, $search_date_export_endyear);
$search_date_validation_startyear =  GETPOST('search_date_validation_startyear', 'int');
$search_date_validation_startmonth =  GETPOST('search_date_validation_startmonth', 'int');
$search_date_validation_startday =  GETPOST('search_date_validation_startday', 'int');
$search_date_validation_endyear =  GETPOST('search_date_validation_endyear', 'int');
$search_date_validation_endmonth =  GETPOST('search_date_validation_endmonth', 'int');
$search_date_validation_endday =  GETPOST('search_date_validation_endday', 'int');
$search_date_validation_start = dol_mktime(0, 0, 0, $search_date_validation_startmonth, $search_date_validation_startday, $search_date_validation_startyear);
$search_date_validation_end = dol_mktime(23, 59, 59, $search_date_validation_endmonth, $search_date_validation_endday, $search_date_validation_endyear);

//var_dump($search_date_start);exit;
if (GETPOST("button_delmvt_x") || GETPOST("button_delmvt.x") || GETPOST("button_delmvt")) {
	$action = 'delbookkeepingyear';
}
if (GETPOST("button_export_file_x") || GETPOST("button_export_file.x") || GETPOST("button_export_file")) {
	$action = 'export_file';
}

$search_accountancy_code = GETPOST("search_accountancy_code");
$search_accountancy_code_start = GETPOST('search_accountancy_code_start', 'alpha');
if ($search_accountancy_code_start == - 1) {
	$search_accountancy_code_start = '';
}
$search_accountancy_code_end = GETPOST('search_accountancy_code_end', 'alpha');
if ($search_accountancy_code_end == - 1) {
	$search_accountancy_code_end = '';
}

$search_accountancy_aux_code = GETPOST("search_accountancy_aux_code", 'alpha');
$search_accountancy_aux_code_start = GETPOST('search_accountancy_aux_code_start', 'alpha');
if ($search_accountancy_aux_code_start == - 1) {
	$search_accountancy_aux_code_start = '';
}
$search_accountancy_aux_code_end = GETPOST('search_accountancy_aux_code_end', 'alpha');
if ($search_accountancy_aux_code_end == - 1) {
	$search_accountancy_aux_code_end = '';
}
$search_mvt_label = GETPOST('search_mvt_label', 'alpha');
$search_direction = GETPOST('search_direction', 'alpha');
$search_debit = GETPOST('search_debit', 'alpha');
$search_credit = GETPOST('search_credit', 'alpha');
$search_ledger_code = GETPOST('search_ledger_code', 'array');
$search_lettering_code = GETPOST('search_lettering_code', 'alpha');
$search_not_reconciled = GETPOST('search_not_reconciled', 'alpha');

// Load variable for pagination
$limit = GETPOST('limit', 'int') ?GETPOST('limit', 'int') : (empty($conf->global->ACCOUNTING_LIMIT_LIST_VENTILATION) ? $conf->liste_limit : $conf->global->ACCOUNTING_LIMIT_LIST_VENTILATION);
$sortfield = GETPOST('sortfield', 'aZ09comma');
$sortorder = GETPOST('sortorder', 'aZ09comma');
$page = GETPOSTISSET('pageplusone') ? (GETPOST('pageplusone') - 1) : GETPOST("page", 'int');
if (empty($page) || $page < 0) {
	$page = 0;
}
$offset = $limit * $page;
$pageprev = $page - 1;
$pagenext = $page + 1;
if ($sortorder == "") {
	$sortorder = "ASC";
}
if ($sortfield == "") {
	$sortfield = "t.piece_num,t.rowid";
}

// Initialize technical object to manage hooks of page. Note that conf->hooks_modules contains array of hook context
$object = new BookKeeping($db);
$hookmanager->initHooks(array('bookkeepinglist'));

$formaccounting = new FormAccounting($db);
$form = new Form($db);

if (!in_array($action, array('export_file', 'delmouv', 'delmouvconfirm')) && !GETPOSTISSET('begin') && !GETPOSTISSET('formfilteraction') && GETPOST('page', 'int') == '' && !GETPOST('noreset', 'int') && $user->rights->accounting->mouvements->export) {
	if (empty($search_date_start) && empty($search_date_end) && !GETPOSTISSET('restore_lastsearch_values') && !GETPOST('search_accountancy_code_start')) {
		$query = "SELECT date_start, date_end from ".MAIN_DB_PREFIX."accounting_fiscalyear ";
		$query .= " where date_start < '".$db->idate(dol_now())."' and date_end > '".$db->idate(dol_now())."' limit 1";
		$res = $db->query($query);

		if ($res->num_rows > 0) {
			$fiscalYear = $db->fetch_object($res);
			$search_date_start = strtotime($fiscalYear->date_start);
			$search_date_end = strtotime($fiscalYear->date_end);
		} else {
			$month_start = ($conf->global->SOCIETE_FISCAL_MONTH_START ? ($conf->global->SOCIETE_FISCAL_MONTH_START) : 1);
			$year_start = dol_print_date(dol_now(), '%Y');
			if (dol_print_date(dol_now(), '%m') < $month_start) {
				$year_start--; // If current month is lower that starting fiscal month, we start last year
			}
			$year_end = $year_start + 1;
			$month_end = $month_start - 1;
			if ($month_end < 1) {
				$month_end = 12;
				$year_end--;
			}
			$search_date_start = dol_mktime(0, 0, 0, $month_start, 1, $year_start);
			$search_date_end = dol_get_last_day($year_end, $month_end);
		}
	}
}


$arrayfields = array(
	't.piece_num'=>array('label'=>$langs->trans("TransactionNumShort"), 'checked'=>1),
	't.code_journal'=>array('label'=>$langs->trans("Codejournal"), 'checked'=>1),
	't.doc_date'=>array('label'=>$langs->trans("Docdate"), 'checked'=>1),
	't.doc_ref'=>array('label'=>$langs->trans("Piece"), 'checked'=>1),
	't.numero_compte'=>array('label'=>$langs->trans("AccountAccountingShort"), 'checked'=>1),
	't.subledger_account'=>array('label'=>$langs->trans("SubledgerAccount"), 'checked'=>1),
	't.label_operation'=>array('label'=>$langs->trans("Label"), 'checked'=>1),
	't.debit'=>array('label'=>$langs->trans("Debit"), 'checked'=>1),
	't.credit'=>array('label'=>$langs->trans("Credit"), 'checked'=>1),
	't.lettering_code'=>array('label'=>$langs->trans("LetteringCode"), 'checked'=>1),
	't.date_creation'=>array('label'=>$langs->trans("DateCreation"), 'checked'=>0),
	't.tms'=>array('label'=>$langs->trans("DateModification"), 'checked'=>0),
	't.date_export'=>array('label'=>$langs->trans("DateExport"), 'checked'=>1),
	't.date_validated'=>array('label'=>$langs->trans("DateValidation"), 'checked'=>1),
);

if (empty($conf->global->ACCOUNTING_ENABLE_LETTERING)) {
	unset($arrayfields['t.lettering_code']);
}

$listofformat = AccountancyExport::getType();
$formatexportset = $conf->global->ACCOUNTING_EXPORT_MODELCSV;
if (empty($listofformat[$formatexportset])) {
	$formatexportset = 1;
}

$error = 0;

if (empty($conf->accounting->enabled)) {
	accessforbidden();
}
if ($user->socid > 0) {
	accessforbidden();
}
if (empty($user->rights->accounting->mouvements->lire)) {
	accessforbidden();
}


/*
 * Actions
 */

if (GETPOST('cancel', 'alpha')) {
	$action = 'list'; $massaction = '';
}
if (!GETPOST('confirmmassaction', 'alpha') && $massaction != 'presend' && $massaction != 'confirm_presend') {
	$massaction = '';
}

$parameters = array('socid'=>$socid);
$reshook = $hookmanager->executeHooks('doActions', $parameters, $object, $action); // Note that $action and $object may have been modified by some hooks
if ($reshook < 0) {
	setEventMessages($hookmanager->error, $hookmanager->errors, 'errors');
}

if (empty($reshook)) {
	include DOL_DOCUMENT_ROOT.'/core/actions_changeselectedfields.inc.php';

	if (GETPOST('button_removefilter_x', 'alpha') || GETPOST('button_removefilter.x', 'alpha') || GETPOST('button_removefilter', 'alpha')) { // All tests are required to be compatible with all browsers
		$search_mvt_num = '';
		$search_doc_type = '';
		$search_doc_ref = '';
		$search_doc_date = '';
		$search_accountancy_code = '';
		$search_accountancy_code_start = '';
		$search_accountancy_code_end = '';
		$search_accountancy_aux_code = '';
		$search_accountancy_aux_code_start = '';
		$search_accountancy_aux_code_end = '';
		$search_mvt_label = '';
		$search_direction = '';
		$search_ledger_code = array();
		$search_date_startyear = '';
		$search_date_startmonth = '';
		$search_date_startday = '';
		$search_date_endyear = '';
		$search_date_endmonth = '';
		$search_date_endday = '';
		$search_date_start = '';
		$search_date_end = '';
		$search_date_creation_startyear = '';
		$search_date_creation_startmonth = '';
		$search_date_creation_startday = '';
		$search_date_creation_endyear = '';
		$search_date_creation_endmonth = '';
		$search_date_creation_endday = '';
		$search_date_creation_start = '';
		$search_date_creation_end = '';
		$search_date_modification_startyear = '';
		$search_date_modification_startmonth = '';
		$search_date_modification_startday = '';
		$search_date_modification_endyear = '';
		$search_date_modification_endmonth = '';
		$search_date_modification_endday = '';
		$search_date_modification_start = '';
		$search_date_modification_end = '';
		$search_date_export_startyear = '';
		$search_date_export_startmonth = '';
		$search_date_export_startday = '';
		$search_date_export_endyear = '';
		$search_date_export_endmonth = '';
		$search_date_export_endday = '';
		$search_date_export_start = '';
		$search_date_export_end = '';
		$search_date_validation_startyear = '';
		$search_date_validation_startmonth = '';
		$search_date_validation_startday = '';
		$search_date_validation_endyear = '';
		$search_date_validation_endmonth = '';
		$search_date_validation_endday = '';
		$search_date_validation_start = '';
		$search_date_validation_end = '';
		$search_debit = '';
		$search_credit = '';
		$search_lettering_code = '';
		$search_not_reconciled = '';
	}

	// Must be after the remove filter action, before the export.
	$param = '';
	$filter = array();
	if (!empty($search_date_start)) {
		$filter['t.doc_date>='] = $search_date_start;
		$tmp = dol_getdate($search_date_start);
		$param .= '&search_date_startmonth='.urlencode($tmp['mon']).'&search_date_startday='.urlencode($tmp['mday']).'&search_date_startyear='.urlencode($tmp['year']);
	}
	if (!empty($search_date_end)) {
		$filter['t.doc_date<='] = $search_date_end;
		$tmp = dol_getdate($search_date_end);
		$param .= '&search_date_endmonth='.urlencode($tmp['mon']).'&search_date_endday='.urlencode($tmp['mday']).'&search_date_endyear='.urlencode($tmp['year']);
	}
	if (!empty($search_doc_date)) {
		$filter['t.doc_date'] = $search_doc_date;
		$tmp = dol_getdate($search_doc_date);
		$param .= '&doc_datemonth='.urlencode($tmp['mon']).'&doc_dateday='.urlencode($tmp['mday']).'&doc_dateyear='.urlencode($tmp['year']);
	}
	if (!empty($search_doc_type)) {
		$filter['t.doc_type'] = $search_doc_type;
		$param .= '&search_doc_type='.urlencode($search_doc_type);
	}
	if (!empty($search_doc_ref)) {
		$filter['t.doc_ref'] = $search_doc_ref;
		$param .= '&search_doc_ref='.urlencode($search_doc_ref);
	}
	if (!empty($search_accountancy_code)) {
		$filter['t.numero_compte'] = $search_accountancy_code;
		$param .= '&search_accountancy_code='.urlencode($search_accountancy_code);
	}
	if (!empty($search_accountancy_code_start)) {
		$filter['t.numero_compte>='] = $search_accountancy_code_start;
		$param .= '&search_accountancy_code_start='.urlencode($search_accountancy_code_start);
	}
	if (!empty($search_accountancy_code_end)) {
		$filter['t.numero_compte<='] = $search_accountancy_code_end;
		$param .= '&search_accountancy_code_end='.urlencode($search_accountancy_code_end);
	}
	if (!empty($search_accountancy_aux_code)) {
		$filter['t.subledger_account'] = $search_accountancy_aux_code;
		$param .= '&search_accountancy_aux_code='.urlencode($search_accountancy_aux_code);
	}
	if (!empty($search_accountancy_aux_code_start)) {
		$filter['t.subledger_account>='] = $search_accountancy_aux_code_start;
		$param .= '&search_accountancy_aux_code_start='.urlencode($search_accountancy_aux_code_start);
	}
	if (!empty($search_accountancy_aux_code_end)) {
		$filter['t.subledger_account<='] = $search_accountancy_aux_code_end;
		$param .= '&search_accountancy_aux_code_end='.urlencode($search_accountancy_aux_code_end);
	}
	if (!empty($search_mvt_label)) {
		$filter['t.label_operation'] = $search_mvt_label;
		$param .= '&search_mvt_label='.urlencode($search_mvt_label);
	}
	if (!empty($search_direction)) {
		$filter['t.sens'] = $search_direction;
		$param .= '&search_direction='.urlencode($search_direction);
	}
	if (!empty($search_ledger_code)) {
		$filter['t.code_journal'] = $search_ledger_code;
		foreach ($search_ledger_code as $code) {
			$param .= '&search_ledger_code[]='.urlencode($code);
		}
	}
	if (!empty($search_mvt_num)) {
		$filter['t.piece_num'] = $search_mvt_num;
		$param .= '&search_mvt_num='.urlencode($search_mvt_num);
	}
	if (!empty($search_date_creation_start)) {
		$filter['t.date_creation>='] = $search_date_creation_start;
		$tmp = dol_getdate($search_date_creation_start);
		$param .= '&search_date_creation_startmonth='.urlencode($tmp['mon']).'&search_date_creation_startday='.urlencode($tmp['mday']).'&search_date_creation_startyear='.urlencode($tmp['year']);
	}
	if (!empty($search_date_creation_end)) {
		$filter['t.date_creation<='] = $search_date_creation_end;
		$tmp = dol_getdate($search_date_creation_end);
		$param .= '&search_date_creation_endmonth='.urlencode($tmp['mon']).'&search_date_creation_endday='.urlencode($tmp['mday']).'&search_date_creation_endyear='.urlencode($tmp['year']);
	}
	if (!empty($search_date_modification_start)) {
		$filter['t.tms>='] = $search_date_modification_start;
		$tmp = dol_getdate($search_date_modification_start);
		$param .= '&search_date_modification_startmonth='.urlencode($tmp['mon']).'&search_date_modification_startday='.urlencode($tmp['mday']).'&search_date_modification_startyear='.urlencode($tmp['year']);
	}
	if (!empty($search_date_modification_end)) {
		$filter['t.tms<='] = $search_date_modification_end;
		$tmp = dol_getdate($search_date_modification_end);
		$param .= '&search_date_modification_endmonth='.urlencode($tmp['mon']).'&search_date_modification_endday='.urlencode($tmp['mday']).'&search_date_modification_endyear='.urlencode($tmp['year']);
	}
	if (!empty($search_date_export_start)) {
		$filter['t.date_export>='] = $search_date_export_start;
		$tmp = dol_getdate($search_date_export_start);
		$param .= '&search_date_export_startmonth='.urlencode($tmp['mon']).'&search_date_export_startday='.urlencode($tmp['mday']).'&search_date_export_startyear='.urlencode($tmp['year']);
	}
	if (!empty($search_date_export_end)) {
		$filter['t.date_export<='] = $search_date_export_end;
		$tmp = dol_getdate($search_date_export_end);
		$param .= '&search_date_export_endmonth='.urlencode($tmp['mon']).'&search_date_export_endday='.urlencode($tmp['mday']).'&search_date_export_endyear='.urlencode($tmp['year']);
	}
	if (!empty($search_date_validation_start)) {
		$filter['t.date_validated>='] = $search_date_validation_start;
		$tmp = dol_getdate($search_date_validation_start);
		$param .= '&search_date_validation_startmonth='.urlencode($tmp['mon']).'&search_date_validation_startday='.urlencode($tmp['mday']).'&search_date_validation_startyear='.urlencode($tmp['year']);
	}
	if (!empty($search_date_validation_end)) {
		$filter['t.date_validated<='] = $search_date_validation_end;
		$tmp = dol_getdate($search_date_validation_end);
		$param .= '&search_date_validation_endmonth='.urlencode($tmp['mon']).'&search_date_validation_endday='.urlencode($tmp['mday']).'&search_date_validation_endyear='.urlencode($tmp['year']);
	}
	if (!empty($search_debit)) {
		$filter['t.debit'] = $search_debit;
		$param .= '&search_debit='.urlencode($search_debit);
	}
	if (!empty($search_credit)) {
		$filter['t.credit'] = $search_credit;
		$param .= '&search_credit='.urlencode($search_credit);
	}
	if (!empty($search_lettering_code)) {
		$filter['t.lettering_code'] = $search_lettering_code;
		$param .= '&search_lettering_code='.urlencode($search_lettering_code);
	}
	if (!empty($search_not_reconciled)) {
		$filter['t.reconciled_option'] = $search_not_reconciled;
		$param .= '&search_not_reconciled='.urlencode($search_not_reconciled);
	}
}

if ($action == 'delbookkeeping' && $user->rights->accounting->mouvements->supprimer) {
	$import_key = GETPOST('importkey', 'alpha');

	if (!empty($import_key)) {
		$result = $object->deleteByImportkey($import_key);
		if ($result < 0) {
			setEventMessages($object->error, $object->errors, 'errors');
		}

		// Make a redirect to avoid to launch the delete later after a back button
		header("Location: list.php".($param ? '?'.$param : ''));
		exit;
	}
}
if ($action == 'delbookkeepingyearconfirm' && $user->rights->accounting->mouvements->supprimer_tous) {
	$delmonth = GETPOST('delmonth', 'int');
	$delyear = GETPOST('delyear', 'int');
	if ($delyear == -1) {
		$delyear = 0;
	}
	$deljournal = GETPOST('deljournal', 'alpha');
	if ($deljournal == -1) {
		$deljournal = 0;
	}

	if (!empty($delmonth) || !empty($delyear) || !empty($deljournal)) {
		$result = $object->deleteByYearAndJournal($delyear, $deljournal, '', ($delmonth > 0 ? $delmonth : 0));
		if ($result < 0) {
			setEventMessages($object->error, $object->errors, 'errors');
		} else {
			setEventMessages("RecordDeleted", null, 'mesgs');
		}

		// Make a redirect to avoid to launch the delete later after a back button
		header("Location: list.php".($param ? '?'.$param : ''));
		exit;
	} else {
		setEventMessages("NoRecordDeleted", null, 'warnings');
	}
}
if ($action == 'delmouvconfirm' && $user->rights->accounting->mouvements->supprimer) {
	$mvt_num = GETPOST('mvt_num', 'int');

	if (!empty($mvt_num)) {
		$result = $object->deleteMvtNum($mvt_num);
		if ($result < 0) {
			setEventMessages($object->error, $object->errors, 'errors');
		} else {
			setEventMessages($langs->trans("RecordDeleted"), null, 'mesgs');
		}

		header("Location: list.php?noreset=1".($param ? '&'.$param : ''));
		exit;
	}
}
if ($action == 'setreexport') {
	$setreexport = GETPOST('value', 'int');
	if (!dolibarr_set_const($db, "ACCOUNTING_REEXPORT", $setreexport, 'yesno', 0, '', $conf->entity)) {
		$error++;
	}

	if (!$error) {
		if ($conf->global->ACCOUNTING_REEXPORT == 1) {
			setEventMessages($langs->trans("ExportOfPiecesAlreadyExportedIsEnable"), null, 'mesgs');
		} else {
			setEventMessages($langs->trans("ExportOfPiecesAlreadyExportedIsDisable"), null, 'mesgs');
		}
	} else {
		setEventMessages($langs->trans("Error"), null, 'errors');
	}
}

// Build and execute select (used by page and export action)
// must de set after the action that set $filter
// --------------------------------------------------------------------

$sql = 'SELECT';
$sql .= ' t.rowid,';
$sql .= " t.doc_date,";
$sql .= " t.doc_type,";
$sql .= " t.doc_ref,";
$sql .= " t.fk_doc,";
$sql .= " t.fk_docdet,";
$sql .= " t.thirdparty_code,";
$sql .= " t.subledger_account,";
$sql .= " t.subledger_label,";
$sql .= " t.numero_compte,";
$sql .= " t.label_compte,";
$sql .= " t.label_operation,";
$sql .= " t.debit,";
$sql .= " t.credit,";
$sql .= " t.lettering_code,";
$sql .= " t.montant as amount,";
$sql .= " t.sens,";
$sql .= " t.fk_user_author,";
$sql .= " t.import_key,";
$sql .= " t.code_journal,";
$sql .= " t.journal_label,";
$sql .= " t.piece_num,";
$sql .= " t.date_creation,";
$sql .= " t.tms as date_modification,";
$sql .= " t.date_export,";
$sql .= " t.date_validated as date_validation";
$sql .= ' FROM '.MAIN_DB_PREFIX.$object->table_element.' as t';
// Manage filter
$sqlwhere = array();
if (count($filter) > 0) {
	foreach ($filter as $key => $value) {
		if ($key == 't.doc_date') {
			$sqlwhere[] = $key."='".$db->idate($value)."'";
		} elseif ($key == 't.doc_date>=' || $key == 't.doc_date<=') {
			$sqlwhere[] = $key."'".$db->idate($value)."'";
		} elseif ($key == 't.numero_compte>=' || $key == 't.numero_compte<=') {
			$sqlwhere[] = $key."'".$db->escape($value)."'";
		} elseif ($key == 't.fk_doc' || $key == 't.fk_docdet' || $key == 't.piece_num') {
			$sqlwhere[] = $key.'='.((int) $value);
		} elseif ($key == 't.numero_compte') {
			$sqlwhere[] = $key." LIKE '".$db->escape($value)."%'";
		} elseif ($key == 't.subledger_account') {
			$sqlwhere[] = natural_search($key, $value, 0, 1);
		} elseif ($key == 't.date_creation>=' || $key == 't.date_creation<=') {
			$sqlwhere[] = $key."'".$db->idate($value)."'";
		} elseif ($key == 't.tms>=' || $key == 't.tms<=') {
			$sqlwhere[] = $key."'".$db->idate($value)."'";
		} elseif ($key == 't.date_export>=' || $key == 't.date_export<=') {
			$sqlwhere[] = $key."'".$db->idate($value)."'";
		} elseif ($key == 't.date_validated>=' || $key == 't.date_validated<=') {
			$sqlwhere[] = $key."'".$db->idate($value)."'";
		} elseif ($key == 't.credit' || $key == 't.debit') {
			$sqlwhere[] = natural_search($key, $value, 1, 1);
		} elseif ($key == 't.reconciled_option') {
			$sqlwhere[] = 't.lettering_code IS NULL';
		} elseif ($key == 't.code_journal' && !empty($value)) {
			$sqlwhere[] = natural_search("t.code_journal", join(',', $value), 3, 1);
		} else {
			$sqlwhere[] = natural_search($key, $value, 0, 1);
		}
	}
}
$sql .= ' WHERE t.entity IN ('.getEntity('accountancy').')';
if (empty($conf->global->ACCOUNTING_REEXPORT)) {
	$sql .= " AND t.date_export IS NULL";
}
if (count($sqlwhere) > 0) {
	$sql .= ' AND '.implode(' AND ', $sqlwhere);
}
if (!empty($sortfield)) {
	$sql .= $db->order($sortfield, $sortorder);
}
//print $sql;


// Export into a file with format defined into setup (FEC, CSV, ...)
// Must be after definition of $sql
if ($action == 'export_fileconfirm' && $user->rights->accounting->mouvements->export) {
	// TODO Replace the fetchAll to get all ->line followed by call to ->export(). It consumew too much memory on large export. Replace this with the query($sql) and loop on each line to export them.
	$result = $object->fetchAll($sortorder, $sortfield, 0, 0, $filter, 'AND', (empty($conf->global->ACCOUNTING_REEXPORT) ? 0 : 1));

	if ($result < 0) {
		setEventMessages($object->error, $object->errors, 'errors');
	} else {
		// Export files
		$accountancyexport = new AccountancyExport($db);
		$accountancyexport->export($object->lines, $formatexportset);

		$notifiedexportdate = GETPOST('notifiedexportdate', 'alpha');
		$notifiedvalidationdate = GETPOST('notifiedvalidationdate', 'alpha');

		if (!empty($accountancyexport->errors)) {
			setEventMessages('', $accountancyexport->errors, 'errors');
		} elseif (!empty($notifiedexportdate) || !empty($notifiedvalidationdate)) {
			// Specify as export : update field date_export or date_validated
			$error = 0;
			$db->begin();

			if (is_array($object->lines)) {
				foreach ($object->lines as $movement) {
					$now = dol_now();

					$sql = " UPDATE ".MAIN_DB_PREFIX."accounting_bookkeeping";
					$sql .= " SET";
					if (!empty($notifiedexportdate) && !empty($notifiedvalidationdate)) {
						$sql .= " date_export = '".$db->idate($now)."'";
						$sql .= ", date_validated = '".$db->idate($now)."'";
					} elseif (!empty($notifiedexportdate)) {
						$sql .= " date_export = '".$db->idate($now)."'";
					} elseif (!empty($notifiedvalidationdate)) {
						$sql .= " date_validated = '".$db->idate($now)."'";
					}
					$sql .= " WHERE rowid = ".((int) $movement->id);

<<<<<<< HEAD
					dol_syslog("/accountancy/bookeeping/list.php Function export_file Specify movements as exported", LOG_DEBUG);
=======
					dol_syslog("/accountancy/bookkeeping/list.php Function export_file Specify movements as exported sql=".$sql, LOG_DEBUG);
>>>>>>> b77cadf3
					$result = $db->query($sql);
					if (!$result) {
						$error++;
						break;
					}
				}
			}

			if (!$error) {
				$db->commit();
				// setEventMessages($langs->trans("AllExportedMovementsWereRecordedAsExportedOrValidated"), null, 'mesgs');
			} else {
				$error++;
				$db->rollback();
				setEventMessages($langs->trans("NotAllExportedMovementsCouldBeRecordedAsExportedOrValidated"), null, 'errors');
			}
		}
		exit;
	}
}


/*
 * View
 */

$formother = new FormOther($db);
$formfile = new FormFile($db);

$title_page = $langs->trans("Operations").' - '.$langs->trans("Journals");

// Count total nb of records
$nbtotalofrecords = '';
if (empty($conf->global->MAIN_DISABLE_FULL_SCANLIST)) {
	$resql = $db->query($sql);
	$nbtotalofrecords = $db->num_rows($resql);
	if (($page * $limit) > $nbtotalofrecords) {	// if total of record found is smaller than page * limit, goto and load page 0
		$page = 0;
		$offset = 0;
	}
}
// if total of record found is smaller than limit, no need to do paging and to restart another select with limits set.
if (is_numeric($nbtotalofrecords) && $limit > $nbtotalofrecords) {
	$num = $nbtotalofrecords;
} else {
	$sql .= $db->plimit($limit + 1, $offset);

	$resql = $db->query($sql);
	if (!$resql) {
		dol_print_error($db);
		exit;
	}

	$num = $db->num_rows($resql);
}


// Output page
// --------------------------------------------------------------------

llxHeader('', $title_page);

$formconfirm = '';

if ($action == 'export_file') {
	$form_question = array();

	$form_question['notifiedexportdate'] = array(
		'name' => 'notifiedexportdate',
		'type' => 'checkbox',
		'label' => $langs->trans('NotifiedExportDate'),
		'value' => (!empty($conf->global->ACCOUNTING_DEFAULT_NOT_NOTIFIED_EXPORT_DATE) ? 'false' : 'true'),
	);
	$form_question['notifiedvalidationdate'] = array(
		'name' => 'notifiedvalidationdate',
		'type' => 'checkbox',
		'label' => $langs->trans('NotifiedValidationDate'),
		'value' => (!empty($conf->global->ACCOUNTING_DEFAULT_NOT_NOTIFIED_VALIDATION_DATE) ? 'false' : 'true'),
	);

	$formconfirm = $form->formconfirm($_SERVER["PHP_SELF"].'?'.$param, $langs->trans("ExportFilteredList").' ('.$listofformat[$formatexportset].')', $langs->trans('ConfirmExportFile'), 'export_fileconfirm', $form_question, '', 1, 300, 600);
}
if ($action == 'delmouv') {
	$formconfirm = $form->formconfirm($_SERVER["PHP_SELF"].'?mvt_num='.GETPOST('mvt_num').$param, $langs->trans('DeleteMvt'), $langs->trans('ConfirmDeleteMvtPartial'), 'delmouvconfirm', '', 0, 1);
}
if ($action == 'delbookkeepingyear') {
	$form_question = array();
	$delyear = GETPOST('delyear', 'int');
	$deljournal = GETPOST('deljournal', 'alpha');

	if (empty($delyear)) {
		$delyear = dol_print_date(dol_now(), '%Y');
	}
	$month_array = array();
	for ($i = 1; $i <= 12; $i++) {
		$month_array[$i] = $langs->trans("Month".sprintf("%02d", $i));
	}
	$year_array = $formaccounting->selectyear_accountancy_bookkepping($delyear, 'delyear', 0, 'array');
	$journal_array = $formaccounting->select_journal($deljournal, 'deljournal', '', 1, 1, 1, '', 0, 1);

	$form_question['delmonth'] = array(
		'name' => 'delmonth',
		'type' => 'select',
		'label' => $langs->trans('DelMonth'),
		'values' => $month_array,
		'default' => ''
	);
	$form_question['delyear'] = array(
			'name' => 'delyear',
			'type' => 'select',
			'label' => $langs->trans('DelYear'),
			'values' => $year_array,
			'default' => $delyear
	);
	$form_question['deljournal'] = array(
			'name' => 'deljournal',
			'type' => 'other', // We don't use select here, the journal_array is already a select html component
			'label' => $langs->trans('DelJournal'),
			'value' => $journal_array,
			'default' => $deljournal
	);

	$formconfirm = $form->formconfirm($_SERVER["PHP_SELF"].'?'.$param, $langs->trans('DeleteMvt'), $langs->trans('ConfirmDeleteMvt', $langs->transnoentitiesnoconv("RegistrationInAccounting")), 'delbookkeepingyearconfirm', $form_question, '', 1, 300);
}

// Print form confirm
print $formconfirm;

//$param='';	param started before
if (!empty($contextpage) && $contextpage != $_SERVER["PHP_SELF"]) {
	$param .= '&contextpage='.urlencode($contextpage);
}
if ($limit > 0 && $limit != $conf->liste_limit) {
	$param .= '&limit='.urlencode($limit);
}

print '<form method="POST" id="searchFormList" action="'.$_SERVER["PHP_SELF"].'">';
print '<input type="hidden" name="token" value="'.newToken().'">';
print '<input type="hidden" name="action" value="list">';
if ($optioncss != '') {
	print '<input type="hidden" name="optioncss" value="'.urlencode($optioncss).'">';
}
print '<input type="hidden" name="formfilteraction" id="formfilteraction" value="list">';
print '<input type="hidden" name="sortfield" value="'.urlencode($sortfield).'">';
print '<input type="hidden" name="sortorder" value="'.urlencode($sortorder).'">';

$massactionbutton = '';

if (count($filter)) {
	$buttonLabel = $langs->trans("ExportFilteredList");
} else {
	$buttonLabel = $langs->trans("ExportList");
}

$parameters = array();
$reshook = $hookmanager->executeHooks('addMoreActionsButtons', $parameters, $object, $action); // Note that $action and $object may have been modified by hook
if (empty($reshook)) {
	// Button re-export
	if (!empty($conf->global->ACCOUNTING_REEXPORT)) {
		$newcardbutton = '<a class="valignmiddle" href="'.$_SERVER['PHP_SELF'].'?action=setreexport&token='.newToken().'&value=0'.($param ? '&'.$param : '').'">'.img_picto($langs->trans("Activated"), 'switch_on').'</a> ';
	} else {
		$newcardbutton = '<a class="valignmiddle" href="'.$_SERVER['PHP_SELF'].'?action=setreexport&token='.newToken().'&value=1'.($param ? '&'.$param : '').'">'.img_picto($langs->trans("Disabled"), 'switch_off').'</a> ';
	}
	$newcardbutton .= '<span class="valignmiddle marginrightonly">'.$langs->trans("IncludeDocsAlreadyExported").'</span>';

	if (!empty($user->rights->accounting->mouvements->export)) {
		$newcardbutton .= dolGetButtonTitle($buttonLabel, $langs->trans("ExportFilteredList").' ('.$listofformat[$formatexportset].')', 'fa fa-file-export paddingleft', $_SERVER["PHP_SELF"].'?action=export_file'.($param ? '&'.$param : ''), $user->rights->accounting->mouvements->export);
	}

	$newcardbutton .= dolGetButtonTitle($langs->trans('ViewFlatList'), '', 'fa fa-list paddingleft imgforviewmode', DOL_URL_ROOT.'/accountancy/bookkeeping/list.php?'.$param, '', 1, array('morecss' => 'marginleftonly btnTitleSelected'));
	$newcardbutton .= dolGetButtonTitle($langs->trans('GroupByAccountAccounting'), '', 'fa fa-stream paddingleft imgforviewmode', DOL_URL_ROOT.'/accountancy/bookkeeping/listbyaccount.php?'.$param, '', 1, array('morecss' => 'marginleftonly'));
	$newcardbutton .= dolGetButtonTitle($langs->trans('GroupBySubAccountAccounting'), '', 'fa fa-align-left vmirror paddingleft imgforviewmode', DOL_URL_ROOT.'/accountancy/bookkeeping/listbysubaccount.php?'.$param, '', 1, array('morecss' => 'marginleftonly'));

	$url = './card.php?action=create';
	if (!empty($socid)) {
		$url .= '&socid='.$socid;
	}
	$newcardbutton .= dolGetButtonTitle($langs->trans('NewAccountingMvt'), '', 'fa fa-plus-circle paddingleft', $url, '', $user->rights->accounting->mouvements->creer);
}

print_barre_liste($title_page, $page, $_SERVER["PHP_SELF"], $param, $sortfield, $sortorder, $massactionbutton, $num, $nbtotalofrecords, 'title_accountancy', 0, $newcardbutton, '', $limit, 0, 0, 1);

$varpage = empty($contextpage) ? $_SERVER["PHP_SELF"] : $contextpage;
$selectedfields = $form->multiSelectArrayWithCheckbox('selectedfields', $arrayfields, $varpage); // This also change content of $arrayfields
if ($massactionbutton) {
	$selectedfields .= $form->showCheckAddButtons('checkforselect', 1);
}

$parameters = array();
$reshook = $hookmanager->executeHooks('printFieldPreListTitle', $parameters); // Note that $action and $object may have been modified by hook
if (empty($reshook)) {
	$moreforfilter .= $hookmanager->resPrint;
} else {
	$moreforfilter = $hookmanager->resPrint;
}

print '<div class="div-table-responsive">';
print '<table class="tagtable liste centpercent">';

// Filters lines
print '<tr class="liste_titre_filter">';

// Movement number
if (!empty($arrayfields['t.piece_num']['checked'])) {
	print '<td class="liste_titre"><input type="text" name="search_mvt_num" size="6" value="'.dol_escape_htmltag($search_mvt_num).'"></td>';
}
// Code journal
if (!empty($arrayfields['t.code_journal']['checked'])) {
	print '<td class="liste_titre center">';
	print $formaccounting->multi_select_journal($search_ledger_code, 'search_ledger_code', 0, 1, 1, 1, 'maxwidth150');
	print '</td>';
}
// Date document
if (!empty($arrayfields['t.doc_date']['checked'])) {
	print '<td class="liste_titre center">';
	print '<div class="nowrap">';
	print $form->selectDate($search_date_start ? $search_date_start : -1, 'search_date_start', 0, 0, 1, '', 1, 0, 0, '', '', '', '', 1, '', $langs->trans("From"));
	print '</div>';
	print '<div class="nowrap">';
	print $form->selectDate($search_date_end ? $search_date_end : -1, 'search_date_end', 0, 0, 1, '', 1, 0, 0, '', '', '', '', 1, '', $langs->trans("to"));
	print '</div>';
	print '</td>';
}
// Ref document
if (!empty($arrayfields['t.doc_ref']['checked'])) {
	print '<td class="liste_titre"><input type="text" name="search_doc_ref" size="8" value="'.dol_escape_htmltag($search_doc_ref).'"></td>';
}
// Accountancy account
if (!empty($arrayfields['t.numero_compte']['checked'])) {
	print '<td class="liste_titre">';
	print '<div class="nowrap">';
	print $formaccounting->select_account($search_accountancy_code_start, 'search_accountancy_code_start', $langs->trans('From'), array(), 1, 1, 'maxwidth200', 'account');
	print '</div>';
	print '<div class="nowrap">';
	print $formaccounting->select_account($search_accountancy_code_end, 'search_accountancy_code_end', $langs->trans('to'), array(), 1, 1, 'maxwidth200', 'account');
	print '</div>';
	print '</td>';
}
// Subledger account
if (!empty($arrayfields['t.subledger_account']['checked'])) {
	print '<td class="liste_titre">';
	// TODO For the moment we keep a free input text instead of a combo. The select_auxaccount has problem because it does not
	// use setup of keypress to select thirdparty and this hang browser on large database.
	if (!empty($conf->global->ACCOUNTANCY_COMBO_FOR_AUX)) {
		print '<div class="nowrap">';
		//print $langs->trans('From').' ';
		print $formaccounting->select_auxaccount($search_accountancy_aux_code_start, 'search_accountancy_aux_code_start', $langs->trans('From'), 'maxwidth250', 'subledgeraccount');
		print '</div>';
		print '<div class="nowrap">';
		print $formaccounting->select_auxaccount($search_accountancy_aux_code_end, 'search_accountancy_aux_code_end', $langs->trans('to'), 'maxwidth250', 'subledgeraccount');
		print '</div>';
	} else {
		print '<input type="text" class="maxwidth75" name="search_accountancy_aux_code" value="'.$search_accountancy_aux_code.'">';
	}
	print '</td>';
}
// Label operation
if (!empty($arrayfields['t.label_operation']['checked'])) {
	print '<td class="liste_titre">';
	print '<input type="text" size="7" class="flat" name="search_mvt_label" value="'.$search_mvt_label.'"/>';
	print '</td>';
}
// Debit
if (!empty($arrayfields['t.debit']['checked'])) {
	print '<td class="liste_titre right">';
	print '<input type="text" class="flat" name="search_debit" size="4" value="'.dol_escape_htmltag($search_debit).'">';
	print '</td>';
}
// Credit
if (!empty($arrayfields['t.credit']['checked'])) {
	print '<td class="liste_titre right">';
	print '<input type="text" class="flat" name="search_credit" size="4" value="'.dol_escape_htmltag($search_credit).'">';
	print '</td>';
}
// Lettering code
if (!empty($arrayfields['t.lettering_code']['checked'])) {
	print '<td class="liste_titre center">';
	print '<input type="text" size="3" class="flat" name="search_lettering_code" value="'.$search_lettering_code.'"/>';
	print '<br><span class="nowrap"><input type="checkbox" name="search_not_reconciled" value="notreconciled"'.($search_not_reconciled == 'notreconciled' ? ' checked' : '').'>'.$langs->trans("NotReconciled").'</span>';
	print '</td>';
}

// Fields from hook
$parameters = array('arrayfields'=>$arrayfields);
$reshook = $hookmanager->executeHooks('printFieldListOption', $parameters); // Note that $action and $object may have been modified by hook
print $hookmanager->resPrint;

// Date creation
if (!empty($arrayfields['t.date_creation']['checked'])) {
	print '<td class="liste_titre center">';
	print '<div class="nowrap">';
	print $form->selectDate($search_date_creation_start, 'search_date_creation_start', 0, 0, 1, '', 1, 0, 0, '', '', '', '', 1, '', $langs->trans("From"));
	print '</div>';
	print '<div class="nowrap">';
	print $form->selectDate($search_date_creation_end, 'search_date_creation_end', 0, 0, 1, '', 1, 0, 0, '', '', '', '', 1, '', $langs->trans("to"));
	print '</div>';
	print '</td>';
}
// Date modification
if (!empty($arrayfields['t.tms']['checked'])) {
	print '<td class="liste_titre center">';
	print '<div class="nowrap">';
	print $form->selectDate($search_date_modification_start, 'search_date_modification_start', 0, 0, 1, '', 1, 0, 0, '', '', '', '', 1, '', $langs->trans("From"));
	print '</div>';
	print '<div class="nowrap">';
	print $form->selectDate($search_date_modification_end, 'search_date_modification_end', 0, 0, 1, '', 1, 0, 0, '', '', '', '', 1, '', $langs->trans("From"));
	print '</div>';
	print '</td>';
}
// Date export
if (!empty($arrayfields['t.date_export']['checked'])) {
	print '<td class="liste_titre center">';
	print '<div class="nowrap">';
	print $form->selectDate($search_date_export_start, 'search_date_export_start', 0, 0, 1, '', 1, 0, 0, '', '', '', '', 1, '', $langs->trans("From"));
	print '</div>';
	print '<div class="nowrap">';
	print $form->selectDate($search_date_export_end, 'search_date_export_end', 0, 0, 1, '', 1, 0, 0, '', '', '', '', 1, '', $langs->trans("to"));
	print '</div>';
	print '</td>';
}
// Date validation
if (!empty($arrayfields['t.date_validated']['checked'])) {
	print '<td class="liste_titre center">';
	print '<div class="nowrap">';
	print $form->selectDate($search_date_validation_start, 'search_date_validation_start', 0, 0, 1, '', 1, 0, 0, '', '', '', '', 1, '', $langs->trans("From"));
	print '</div>';
	print '<div class="nowrap">';
	print $form->selectDate($search_date_validation_end, 'search_date_validation_end', 0, 0, 1, '', 1, 0, 0, '', '', '', '', 1, '', $langs->trans("to"));
	print '</div>';
	print '</td>';
}
// Action column
print '<td class="liste_titre center">';
$searchpicto = $form->showFilterButtons();
print $searchpicto;
print '</td>';
print "</tr>\n";

print '<tr class="liste_titre">';
if (!empty($arrayfields['t.piece_num']['checked'])) {
	print_liste_field_titre($arrayfields['t.piece_num']['label'], $_SERVER['PHP_SELF'], "t.piece_num", "", $param, "", $sortfield, $sortorder);
}
if (!empty($arrayfields['t.code_journal']['checked'])) {
	print_liste_field_titre($arrayfields['t.code_journal']['label'], $_SERVER['PHP_SELF'], "t.code_journal", "", $param, '', $sortfield, $sortorder, 'center ');
}
if (!empty($arrayfields['t.doc_date']['checked'])) {
	print_liste_field_titre($arrayfields['t.doc_date']['label'], $_SERVER['PHP_SELF'], "t.doc_date", "", $param, '', $sortfield, $sortorder, 'center ');
}
if (!empty($arrayfields['t.doc_ref']['checked'])) {
	print_liste_field_titre($arrayfields['t.doc_ref']['label'], $_SERVER['PHP_SELF'], "t.doc_ref", "", $param, "", $sortfield, $sortorder);
}
if (!empty($arrayfields['t.numero_compte']['checked'])) {
	print_liste_field_titre($arrayfields['t.numero_compte']['label'], $_SERVER['PHP_SELF'], "t.numero_compte", "", $param, "", $sortfield, $sortorder);
}
if (!empty($arrayfields['t.subledger_account']['checked'])) {
	print_liste_field_titre($arrayfields['t.subledger_account']['label'], $_SERVER['PHP_SELF'], "t.subledger_account", "", $param, "", $sortfield, $sortorder);
}
if (!empty($arrayfields['t.label_operation']['checked'])) {
	print_liste_field_titre($arrayfields['t.label_operation']['label'], $_SERVER['PHP_SELF'], "t.label_operation", "", $param, "", $sortfield, $sortorder);
}
if (!empty($arrayfields['t.debit']['checked'])) {
	print_liste_field_titre($arrayfields['t.debit']['label'], $_SERVER['PHP_SELF'], "t.debit", "", $param, '', $sortfield, $sortorder, 'right ');
}
if (!empty($arrayfields['t.credit']['checked'])) {
	print_liste_field_titre($arrayfields['t.credit']['label'], $_SERVER['PHP_SELF'], "t.credit", "", $param, '', $sortfield, $sortorder, 'right ');
}
if (!empty($arrayfields['t.lettering_code']['checked'])) {
	print_liste_field_titre($arrayfields['t.lettering_code']['label'], $_SERVER['PHP_SELF'], "t.lettering_code", "", $param, '', $sortfield, $sortorder, 'center ');
}
// Hook fields
$parameters = array('arrayfields'=>$arrayfields, 'param'=>$param, 'sortfield'=>$sortfield, 'sortorder'=>$sortorder);
$reshook = $hookmanager->executeHooks('printFieldListTitle', $parameters); // Note that $action and $object may have been modified by hook
print $hookmanager->resPrint;
if (!empty($arrayfields['t.date_creation']['checked'])) {
	print_liste_field_titre($arrayfields['t.date_creation']['label'], $_SERVER['PHP_SELF'], "t.date_creation", "", $param, '', $sortfield, $sortorder, 'center ');
}
if (!empty($arrayfields['t.tms']['checked'])) {
	print_liste_field_titre($arrayfields['t.tms']['label'], $_SERVER['PHP_SELF'], "t.tms", "", $param, '', $sortfield, $sortorder, 'center ');
}
if (!empty($arrayfields['t.date_export']['checked'])) {
	print_liste_field_titre($arrayfields['t.date_export']['label'], $_SERVER['PHP_SELF'], "t.date_export", "", $param, '', $sortfield, $sortorder, 'center ');
}
if (!empty($arrayfields['t.date_validated']['checked'])) {
	print_liste_field_titre($arrayfields['t.date_validated']['label'], $_SERVER['PHP_SELF'], "t.date_validated", "", $param, '', $sortfield, $sortorder, 'center ');
}
print_liste_field_titre($selectedfields, $_SERVER["PHP_SELF"], "", '', '', '', $sortfield, $sortorder, 'center maxwidthsearch ');
print "</tr>\n";


$line = new BookKeepingLine();

// Loop on record
// --------------------------------------------------------------------
$i = 0;
$totalarray = array();
while ($i < min($num, $limit)) {
	$obj = $db->fetch_object($resql);
	if (empty($obj)) {
		break; // Should not happen
	}

	$line->id = $obj->rowid;
	$line->doc_date = $db->jdate($obj->doc_date);
	$line->doc_type = $obj->doc_type;
	$line->doc_ref = $obj->doc_ref;
	$line->fk_doc = $obj->fk_doc;
	$line->fk_docdet = $obj->fk_docdet;
	$line->thirdparty_code = $obj->thirdparty_code;
	$line->subledger_account = $obj->subledger_account;
	$line->subledger_label = $obj->subledger_label;
	$line->numero_compte = $obj->numero_compte;
	$line->label_compte = $obj->label_compte;
	$line->label_operation = $obj->label_operation;
	$line->debit = $obj->debit;
	$line->credit = $obj->credit;
	$line->montant = $obj->amount; // deprecated
	$line->amount = $obj->amount;
	$line->sens = $obj->sens;
	$line->lettering_code = $obj->lettering_code;
	$line->fk_user_author = $obj->fk_user_author;
	$line->import_key = $obj->import_key;
	$line->code_journal = $obj->code_journal;
	$line->journal_label = $obj->journal_label;
	$line->piece_num = $obj->piece_num;
	$line->date_creation = $db->jdate($obj->date_creation);
	$line->date_modification = $db->jdate($obj->date_modification);
	$line->date_export = $db->jdate($obj->date_export);
	$line->date_validation = $db->jdate($obj->date_validation);

	$total_debit += $line->debit;
	$total_credit += $line->credit;

	print '<tr class="oddeven">';

	// Piece number
	if (!empty($arrayfields['t.piece_num']['checked'])) {
		print '<td>';
		$object->id = $line->id;
		$object->piece_num = $line->piece_num;
		print $object->getNomUrl(1, '', 0, '', 1);
		print '</td>';
		if (!$i) {
			$totalarray['nbfield']++;
		}
	}

	// Journal code
	if (!empty($arrayfields['t.code_journal']['checked'])) {
		$accountingjournal = new AccountingJournal($db);
		$result = $accountingjournal->fetch('', $line->code_journal);
		$journaltoshow = (($result > 0) ? $accountingjournal->getNomUrl(0, 0, 0, '', 0) : $line->code_journal);
		print '<td class="center">'.$journaltoshow.'</td>';
		if (!$i) {
			$totalarray['nbfield']++;
		}
	}

	// Document date
	if (!empty($arrayfields['t.doc_date']['checked'])) {
		print '<td class="center">'.dol_print_date($line->doc_date, 'day').'</td>';
		if (!$i) {
			$totalarray['nbfield']++;
		}
	}

	// Document ref
	if (!empty($arrayfields['t.doc_ref']['checked'])) {
		if ($line->doc_type == 'customer_invoice') {
			$langs->loadLangs(array('bills'));

			require_once DOL_DOCUMENT_ROOT.'/compta/facture/class/facture.class.php';
			$objectstatic = new Facture($db);
			$objectstatic->fetch($line->fk_doc);
			//$modulepart = 'facture';

			$filename = dol_sanitizeFileName($line->doc_ref);
			$filedir = $conf->facture->dir_output.'/'.dol_sanitizeFileName($line->doc_ref);
			$urlsource = $_SERVER['PHP_SELF'].'?id='.$objectstatic->id;
			$documentlink = $formfile->getDocumentsLink($objectstatic->element, $filename, $filedir);
		} elseif ($line->doc_type == 'supplier_invoice') {
			$langs->loadLangs(array('bills'));

			require_once DOL_DOCUMENT_ROOT.'/fourn/class/fournisseur.facture.class.php';
			$objectstatic = new FactureFournisseur($db);
			$objectstatic->fetch($line->fk_doc);
			//$modulepart = 'invoice_supplier';

			$filename = dol_sanitizeFileName($line->doc_ref);
			$filedir = $conf->fournisseur->facture->dir_output.'/'.get_exdir($line->fk_doc, 2, 0, 0, $objectstatic, $modulepart).dol_sanitizeFileName($line->doc_ref);
			$subdir = get_exdir($objectstatic->id, 2, 0, 0, $objectstatic, $modulepart).dol_sanitizeFileName($line->doc_ref);
			$documentlink = $formfile->getDocumentsLink($objectstatic->element, $subdir, $filedir);
		} elseif ($line->doc_type == 'expense_report') {
			$langs->loadLangs(array('trips'));

			require_once DOL_DOCUMENT_ROOT.'/expensereport/class/expensereport.class.php';
			$objectstatic = new ExpenseReport($db);
			$objectstatic->fetch($line->fk_doc);
			//$modulepart = 'expensereport';

			$filename = dol_sanitizeFileName($line->doc_ref);
			$filedir = $conf->expensereport->dir_output.'/'.dol_sanitizeFileName($line->doc_ref);
			$urlsource = $_SERVER['PHP_SELF'].'?id='.$objectstatic->id;
			$documentlink = $formfile->getDocumentsLink($objectstatic->element, $filename, $filedir);
		} elseif ($line->doc_type == 'bank') {
			require_once DOL_DOCUMENT_ROOT.'/compta/bank/class/account.class.php';
			$objectstatic = new AccountLine($db);
			$objectstatic->fetch($line->fk_doc);
		} else {
			// Other type
		}

		print '<td class="nowrap">';

		print '<table class="nobordernopadding"><tr class="nocellnopadd">';
		// Picto + Ref
		print '<td class="nobordernopadding nowrap">';

		if ($line->doc_type == 'customer_invoice' || $line->doc_type == 'supplier_invoice' || $line->doc_type == 'expense_report') {
			print $objectstatic->getNomUrl(1, '', 0, 0, '', 0, -1, 1);
			print $documentlink;
		} elseif ($line->doc_type == 'bank') {
			print $objectstatic->getNomUrl(1);
			$bank_ref = strstr($line->doc_ref, '-');
			print " " . $bank_ref;
		} else {
			print $line->doc_ref;
		}
		print '</td></tr></table>';

		print "</td>\n";
		if (!$i) {
			$totalarray['nbfield']++;
		}
	}

	// Account number
	if (!empty($arrayfields['t.numero_compte']['checked'])) {
		print '<td>'.length_accountg($line->numero_compte).'</td>';
		if (!$i) {
			$totalarray['nbfield']++;
		}
	}

	// Subledger account
	if (!empty($arrayfields['t.subledger_account']['checked'])) {
		print '<td>'.length_accounta($line->subledger_account).'</td>';
		if (!$i) {
			$totalarray['nbfield']++;
		}
	}

	// Label operation
	if (!empty($arrayfields['t.label_operation']['checked'])) {
		print '<td>'.$line->label_operation.'</td>';
		if (!$i) {
			$totalarray['nbfield']++;
		}
	}

	// Amount debit
	if (!empty($arrayfields['t.debit']['checked'])) {
		print '<td class="right nowraponall amount">'.($line->debit != 0 ? price($line->debit) : '').'</td>';
		if (!$i) {
			$totalarray['nbfield']++;
		}
		if (!$i) {
			$totalarray['pos'][$totalarray['nbfield']] = 'totaldebit';
		}
		$totalarray['val']['totaldebit'] += $line->debit;
	}

	// Amount credit
	if (!empty($arrayfields['t.credit']['checked'])) {
		print '<td class="right nowraponall amount">'.($line->credit != 0 ? price($line->credit) : '').'</td>';
		if (!$i) {
			$totalarray['nbfield']++;
		}
		if (!$i) {
			$totalarray['pos'][$totalarray['nbfield']] = 'totalcredit';
		}
		$totalarray['val']['totalcredit'] += $line->credit;
	}

	// Lettering code
	if (!empty($arrayfields['t.lettering_code']['checked'])) {
		print '<td class="center">'.$line->lettering_code.'</td>';
		if (!$i) {
			$totalarray['nbfield']++;
		}
	}

	// Fields from hook
	$parameters = array('arrayfields'=>$arrayfields, 'obj'=>$obj, 'i'=>$i, 'totalarray'=>&$totalarray);
	$reshook = $hookmanager->executeHooks('printFieldListValue', $parameters); // Note that $action and $object may have been modified by hook
	print $hookmanager->resPrint;

	// Creation operation date
	if (!empty($arrayfields['t.date_creation']['checked'])) {
		print '<td class="center">'.dol_print_date($line->date_creation, 'dayhour').'</td>';
		if (!$i) {
			$totalarray['nbfield']++;
		}
	}

	// Modification operation date
	if (!empty($arrayfields['t.tms']['checked'])) {
		print '<td class="center">'.dol_print_date($line->date_modification, 'dayhour').'</td>';
		if (!$i) {
			$totalarray['nbfield']++;
		}
	}

	// Exported operation date
	if (!empty($arrayfields['t.date_export']['checked'])) {
		print '<td class="center">'.dol_print_date($line->date_export, 'dayhour').'</td>';
		if (!$i) {
			$totalarray['nbfield']++;
		}
	}

	// Validated operation date
	if (!empty($arrayfields['t.date_validated']['checked'])) {
		print '<td class="center">'.dol_print_date($line->date_validation, 'dayhour').'</td>';
		if (!$i) {
			$totalarray['nbfield']++;
		}
	}

	// Action column
	print '<td class="nowraponall center">';
	if (empty($line->date_export) && empty($line->date_validation)) {
		if ($user->rights->accounting->mouvements->creer) {
			print '<a class="editfielda paddingleft marginrightonly" href="' . DOL_URL_ROOT . '/accountancy/bookkeeping/card.php?piece_num=' . $line->piece_num . $param . '&page=' . $page . ($sortfield ? '&sortfield=' . $sortfield : '') . ($sortorder ? '&sortorder=' . $sortorder : '') . '">' . img_edit() . '</a>';
		}
	}
	if (empty($line->date_validation)) {
		if ($user->rights->accounting->mouvements->supprimer) {
			print '<a class="reposition paddingleft marginrightonly" href="'.$_SERVER['PHP_SELF'].'?action=delmouv&token='.newToken().'&mvt_num='.$line->piece_num.$param.'&page='.$page.($sortfield ? '&sortfield='.$sortfield : '').($sortorder ? '&sortorder='.$sortorder : '').'">'.img_delete().'</a>';
		}
	}
	print '</td>';

	if (!$i) {
		$totalarray['nbfield']++;
	}

	print "</tr>\n";

	$i++;
}

// Show total line
include DOL_DOCUMENT_ROOT.'/core/tpl/list_print_total.tpl.php';


print "</table>";
print '</div>';

// TODO Replace this with mass delete action
if ($user->rights->accounting->mouvements->supprimer_tous) {
	print '<div class="tabsAction tabsActionNoBottom">'."\n";
	print '<a class="butActionDelete" name="button_delmvt" href="'.$_SERVER["PHP_SELF"].'?action=delbookkeepingyear&token='.newToken().($param ? '&'.$param : '').'">'.$langs->trans("DeleteMvt").'</a>';
	print '</div>';
}

print '</form>';

// End of page
llxFooter();
$db->close();<|MERGE_RESOLUTION|>--- conflicted
+++ resolved
@@ -612,11 +612,8 @@
 					}
 					$sql .= " WHERE rowid = ".((int) $movement->id);
 
-<<<<<<< HEAD
-					dol_syslog("/accountancy/bookeeping/list.php Function export_file Specify movements as exported", LOG_DEBUG);
-=======
-					dol_syslog("/accountancy/bookkeeping/list.php Function export_file Specify movements as exported sql=".$sql, LOG_DEBUG);
->>>>>>> b77cadf3
+					dol_syslog("/accountancy/bookkeeping/list.php Function export_file Specify movements as exported", LOG_DEBUG);
+
 					$result = $db->query($sql);
 					if (!$result) {
 						$error++;
