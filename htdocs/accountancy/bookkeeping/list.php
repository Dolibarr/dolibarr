--- conflicted
+++ resolved
@@ -763,11 +763,7 @@
 		// Amount debit
 		if (! empty($arrayfields['t.debit']['checked']))
 		{
-<<<<<<< HEAD
-			print '<td class="right">' . ($line->debit ? price($line->debit) : ''). '</td>';
-=======
 			print '<td class="nowrap right">' . ($line->debit ? price($line->debit) : ''). '</td>';
->>>>>>> cb07d806
 			if (! $i) $totalarray['nbfield']++;
 			if (! $i) $totalarray['totaldebitfield']=$totalarray['nbfield'];
 			$totalarray['totaldebit'] += $line->debit;
@@ -776,11 +772,7 @@
 		// Amount credit
 		if (! empty($arrayfields['t.credit']['checked']))
 		{
-<<<<<<< HEAD
-			print '<td class="right">' . ($line->credit ? price($line->credit) : '') . '</td>';
-=======
 			print '<td class="nowrap right">' . ($line->credit ? price($line->credit) : '') . '</td>';
->>>>>>> cb07d806
 			if (! $i) $totalarray['nbfield']++;
 			if (! $i) $totalarray['totalcreditfield']=$totalarray['nbfield'];
 			$totalarray['totalcredit'] += $line->credit;
@@ -851,13 +843,8 @@
 					if ($num < $limit && empty($offset)) print '<td class="left">'.$langs->trans("Total").'</td>';
 					else print '<td class="left">'.$langs->trans("Totalforthispage").'</td>';
 				}
-<<<<<<< HEAD
-				elseif ($totalarray['totaldebitfield'] == $i)  print '<td class="right">'.price($totalarray['totaldebit']).'</td>';
-				elseif ($totalarray['totalcreditfield'] == $i) print '<td class="right">'.price($totalarray['totalcredit']).'</td>';
-=======
 				elseif ($totalarray['totaldebitfield'] == $i)  print '<td class="nowrap right">'.price($totalarray['totaldebit']).'</td>';
 				elseif ($totalarray['totalcreditfield'] == $i) print '<td class="nowrap right">'.price($totalarray['totalcredit']).'</td>';
->>>>>>> cb07d806
 				else print '<td></td>';
 		}
 		print '</tr>';
