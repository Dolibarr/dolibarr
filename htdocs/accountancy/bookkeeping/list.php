--- conflicted
+++ resolved
@@ -197,10 +197,7 @@
 	't.tms'=>array('label'=>$langs->trans("DateModification"), 'checked'=>0),
 	't.date_export'=>array('label'=>$langs->trans("DateExport"), 'checked'=>1),
 	't.date_validated'=>array('label'=>$langs->trans("DateValidationAndLock"), 'checked'=>1),
-<<<<<<< HEAD
-=======
 	't.import_key'=>array('label'=>$langs->trans("ImportId"), 'checked'=>0, 'position'=>1100),
->>>>>>> 503d1a04
 );
 
 if (empty($conf->global->ACCOUNTING_ENABLE_LETTERING)) {
@@ -766,7 +763,7 @@
 		'name' => 'notifiedexportdate',
 		'type' => 'checkbox',
 		'label' => $langs->trans('NotifiedExportDate'),
-		'value' => $checked,
+		'value' => (!empty($conf->global->ACCOUNTING_DEFAULT_NOT_NOTIFIED_EXPORT_DATE) ? 'false' : 'true'),
 	);
 
 	$form_question['separator'] = array('name'=>'separator', 'type'=>'separator');
@@ -784,53 +781,6 @@
 
 	$formconfirm = $form->formconfirm($_SERVER["PHP_SELF"].'?'.$param, $langs->trans("ExportFilteredList").' ('.$listofformat[$formatexportset].')', $langs->trans('ConfirmExportFile'), 'export_fileconfirm', $form_question, '', 1, 300, 600);
 }
-<<<<<<< HEAD
-
-if ($action == 'delmouv') {
-	$formconfirm = $form->formconfirm($_SERVER["PHP_SELF"].'?mvt_num='.urlencode(GETPOST('mvt_num')).$param, $langs->trans('DeleteMvt'), $langs->trans('ConfirmDeleteMvtPartial'), 'delmouvconfirm', '', 0, 1);
-}
-
-if ($action == 'delbookkeepingyear') {
-	$form_question = array();
-	$delyear = GETPOST('delyear', 'int');
-	$deljournal = GETPOST('deljournal', 'alpha');
-
-	if (empty($delyear)) {
-		$delyear = dol_print_date(dol_now(), '%Y');
-	}
-	$month_array = array();
-	for ($i = 1; $i <= 12; $i++) {
-		$month_array[$i] = $langs->trans("Month".sprintf("%02d", $i));
-	}
-	$year_array = $formaccounting->selectyear_accountancy_bookkepping($delyear, 'delyear', 0, 'array');
-	$journal_array = $formaccounting->select_journal($deljournal, 'deljournal', '', 1, 1, 1, '', 0, 1);
-
-	$form_question['delmonth'] = array(
-		'name' => 'delmonth',
-		'type' => 'select',
-		'label' => $langs->trans('DelMonth'),
-		'values' => $month_array,
-		'morecss' => 'minwidth150',
-		'default' => ''
-	);
-	$form_question['delyear'] = array(
-			'name' => 'delyear',
-			'type' => 'select',
-			'label' => $langs->trans('DelYear'),
-			'values' => $year_array,
-			'default' => $delyear
-	);
-	$form_question['deljournal'] = array(
-			'name' => 'deljournal',
-			'type' => 'other', // We don't use select here, the journal_array is already a select html component
-			'label' => $langs->trans('DelJournal'),
-			'value' => $journal_array,
-			'default' => $deljournal
-	);
-
-	$formconfirm = $form->formconfirm($_SERVER["PHP_SELF"].'?'.$param, $langs->trans('DeleteMvt'), $langs->trans('ConfirmDeleteMvt', $langs->transnoentitiesnoconv("RegistrationInAccounting")), 'delbookkeepingyearconfirm', $form_question, '', 1, 320);
-}
-=======
 
 //if ($action == 'delbookkeepingyear') {
 //	$form_question = array();
@@ -872,7 +822,6 @@
 //
 //	$formconfirm = $form->formconfirm($_SERVER["PHP_SELF"].'?'.$param, $langs->trans('DeleteMvt'), $langs->trans('ConfirmDeleteMvt', $langs->transnoentitiesnoconv("RegistrationInAccounting")), 'delbookkeepingyearconfirm', $form_question, '', 1, 320);
 //}
->>>>>>> 503d1a04
 
 // Print form confirm
 print $formconfirm;
@@ -1419,11 +1368,6 @@
 			$totalarray['nbfield']++;
 		}
 	}
-<<<<<<< HEAD
-	if (empty($line->date_validation)) {
-		if ($user->rights->accounting->mouvements->supprimer) {
-			print '<a class="reposition paddingleft marginrightonly" href="'.$_SERVER['PHP_SELF'].'?action=delmouv&token='.newToken().'&mvt_num='.$line->piece_num.$param.'&page='.$page.($sortfield ? '&sortfield='.$sortfield : '').($sortorder ? '&sortorder='.$sortorder : '').'">'.img_delete().'</a>';
-=======
 
 	// Action column
 	print '<td class="nowraponall center">';
@@ -1431,7 +1375,6 @@
 		$selected = 0;
 		if (in_array($line->id, $arrayofselected)) {
 			$selected = 1;
->>>>>>> 503d1a04
 		}
 		print '<input id="cb'.$line->id.'" class="flat checkforselect" type="checkbox" name="toselect[]" value="'.$line->id.'"'.($selected ? ' checked="checked"' : '').' />';
 	}
@@ -1454,19 +1397,11 @@
 print '</div>';
 
 // TODO Replace this with mass delete action
-<<<<<<< HEAD
-if ($user->rights->accounting->mouvements->supprimer_tous) {
-	print '<div class="tabsAction tabsActionNoBottom">'."\n";
-	print '<a class="butActionDelete" name="button_delmvt" href="'.$_SERVER["PHP_SELF"].'?action=delbookkeepingyear&token='.newToken().($param ? '&'.$param : '').'">'.$langs->trans("DeleteMvt").'</a>';
-	print '</div>';
-}
-=======
 //if ($user->rights->accounting->mouvements->supprimer_tous) {
 //	print '<div class="tabsAction tabsActionNoBottom">'."\n";
 //	print '<a class="butActionDelete" name="button_delmvt" href="'.$_SERVER["PHP_SELF"].'?action=delbookkeepingyear&token='.newToken().($param ? '&'.$param : '').'">'.$langs->trans("DeleteMvt").'</a>';
 //	print '</div>';
 //}
->>>>>>> 503d1a04
 
 print '</form>';
 
