<?php
/* Copyright (C) 2013-2016  Olivier Geffroy         <jeff@jeffinfo.com>
 * Copyright (C) 2013-2016  Florian Henry           <florian.henry@open-concept.pro>
 * Copyright (C) 2013-2024  Alexandre Spangaro      <aspangaro@easya.solutions>
 * Copyright (C) 2022  		Lionel Vessiller        <lvessiller@open-dsi.fr>
 * Copyright (C) 2016-2017  Laurent Destailleur     <eldy@users.sourceforge.net>
 * Copyright (C) 2018-2021  Frédéric France         <frederic.france@netlogic.fr>
 * Copyright (C) 2022  		Progiseize         		<a.bisotti@progiseize.fr>
 *
 * This program is free software; you can redistribute it and/or modify
 * it under the terms of the GNU General Public License as published by
 * the Free Software Foundation; either version 3 of the License, or
 * (at your option) any later version.
 *
 * This program is distributed in the hope that it will be useful,
 * but WITHOUT ANY WARRANTY; without even the implied warranty of
 * MERCHANTABILITY or FITNESS FOR A PARTICULAR PURPOSE.  See the
 * GNU General Public License for more details.
 *
 * You should have received a copy of the GNU General Public License
 * along with this program. If not, see <https://www.gnu.org/licenses/>.
 */

/**
 * \file		htdocs/accountancy/bookkeeping/list.php
 * \ingroup		Accountancy (Double entries)
 * \brief 		List operation of book keeping
 */

// Load Dolibarr environment
require '../../main.inc.php';
require_once DOL_DOCUMENT_ROOT.'/core/class/html.formaccounting.class.php';
require_once DOL_DOCUMENT_ROOT.'/core/class/html.formfile.class.php';
require_once DOL_DOCUMENT_ROOT.'/core/class/html.formother.class.php';
require_once DOL_DOCUMENT_ROOT.'/core/lib/accounting.lib.php';
require_once DOL_DOCUMENT_ROOT.'/core/lib/admin.lib.php';
require_once DOL_DOCUMENT_ROOT.'/core/lib/date.lib.php';
require_once DOL_DOCUMENT_ROOT.'/accountancy/class/accountingjournal.class.php';
require_once DOL_DOCUMENT_ROOT.'/accountancy/class/bookkeeping.class.php';
require_once DOL_DOCUMENT_ROOT.'/accountancy/class/lettering.class.php';

// Load translation files required by the page
$langs->loadLangs(array("accountancy", "compta"));

// Get Parameters
$socid = GETPOST('socid', 'int');

// action+display Parameters
$action = GETPOST('action', 'aZ09');
$massaction = GETPOST('massaction', 'alpha');
$confirm = GETPOST('confirm', 'alpha');
$toselect = GETPOST('toselect', 'array');
$contextpage = GETPOST('contextpage', 'aZ') ? GETPOST('contextpage', 'aZ') : 'bookkeepinglist';

// Search Parameters
$search_mvt_num = GETPOST('search_mvt_num', 'int');
$search_doc_type = GETPOST("search_doc_type", 'alpha');
$search_doc_ref = GETPOST("search_doc_ref", 'alpha');
$search_date_startyear =  GETPOST('search_date_startyear', 'int');
$search_date_startmonth =  GETPOST('search_date_startmonth', 'int');
$search_date_startday =  GETPOST('search_date_startday', 'int');
$search_date_endyear =  GETPOST('search_date_endyear', 'int');
$search_date_endmonth =  GETPOST('search_date_endmonth', 'int');
$search_date_endday =  GETPOST('search_date_endday', 'int');
$search_date_start = dol_mktime(0, 0, 0, $search_date_startmonth, $search_date_startday, $search_date_startyear);
$search_date_end = dol_mktime(23, 59, 59, $search_date_endmonth, $search_date_endday, $search_date_endyear);
$search_doc_date = dol_mktime(0, 0, 0, GETPOST('doc_datemonth', 'int'), GETPOST('doc_dateday', 'int'), GETPOST('doc_dateyear', 'int'));
$search_date_creation_startyear =  GETPOST('search_date_creation_startyear', 'int');
$search_date_creation_startmonth =  GETPOST('search_date_creation_startmonth', 'int');
$search_date_creation_startday =  GETPOST('search_date_creation_startday', 'int');
$search_date_creation_endyear =  GETPOST('search_date_creation_endyear', 'int');
$search_date_creation_endmonth =  GETPOST('search_date_creation_endmonth', 'int');
$search_date_creation_endday =  GETPOST('search_date_creation_endday', 'int');
$search_date_creation_start = dol_mktime(0, 0, 0, $search_date_creation_startmonth, $search_date_creation_startday, $search_date_creation_startyear);
$search_date_creation_end = dol_mktime(23, 59, 59, $search_date_creation_endmonth, $search_date_creation_endday, $search_date_creation_endyear);
$search_date_modification_startyear =  GETPOST('search_date_modification_startyear', 'int');
$search_date_modification_startmonth =  GETPOST('search_date_modification_startmonth', 'int');
$search_date_modification_startday =  GETPOST('search_date_modification_startday', 'int');
$search_date_modification_endyear =  GETPOST('search_date_modification_endyear', 'int');
$search_date_modification_endmonth =  GETPOST('search_date_modification_endmonth', 'int');
$search_date_modification_endday =  GETPOST('search_date_modification_endday', 'int');
$search_date_modification_start = dol_mktime(0, 0, 0, $search_date_modification_startmonth, $search_date_modification_startday, $search_date_modification_startyear);
$search_date_modification_end = dol_mktime(23, 59, 59, $search_date_modification_endmonth, $search_date_modification_endday, $search_date_modification_endyear);
$search_date_export_startyear =  GETPOST('search_date_export_startyear', 'int');
$search_date_export_startmonth =  GETPOST('search_date_export_startmonth', 'int');
$search_date_export_startday =  GETPOST('search_date_export_startday', 'int');
$search_date_export_endyear =  GETPOST('search_date_export_endyear', 'int');
$search_date_export_endmonth =  GETPOST('search_date_export_endmonth', 'int');
$search_date_export_endday =  GETPOST('search_date_export_endday', 'int');
$search_date_export_start = dol_mktime(0, 0, 0, $search_date_export_startmonth, $search_date_export_startday, $search_date_export_startyear);
$search_date_export_end = dol_mktime(23, 59, 59, $search_date_export_endmonth, $search_date_export_endday, $search_date_export_endyear);
$search_date_validation_startyear =  GETPOST('search_date_validation_startyear', 'int');
$search_date_validation_startmonth =  GETPOST('search_date_validation_startmonth', 'int');
$search_date_validation_startday =  GETPOST('search_date_validation_startday', 'int');
$search_date_validation_endyear =  GETPOST('search_date_validation_endyear', 'int');
$search_date_validation_endmonth =  GETPOST('search_date_validation_endmonth', 'int');
$search_date_validation_endday =  GETPOST('search_date_validation_endday', 'int');
$search_date_validation_start = dol_mktime(0, 0, 0, $search_date_validation_startmonth, $search_date_validation_startday, $search_date_validation_startyear);
$search_date_validation_end = dol_mktime(23, 59, 59, $search_date_validation_endmonth, $search_date_validation_endday, $search_date_validation_endyear);
$search_import_key = GETPOST("search_import_key", 'alpha');

$search_account_category = GETPOST('search_account_category', 'int');

$search_accountancy_code = GETPOST("search_accountancy_code", 'alpha');
$search_accountancy_code_start = GETPOST('search_accountancy_code_start', 'alpha');
if ($search_accountancy_code_start == - 1) {
	$search_accountancy_code_start = '';
}
$search_accountancy_code_end = GETPOST('search_accountancy_code_end', 'alpha');
if ($search_accountancy_code_end == - 1) {
	$search_accountancy_code_end = '';
}

$search_accountancy_aux_code = GETPOST("search_accountancy_aux_code", 'alpha');
$search_accountancy_aux_code_start = GETPOST('search_accountancy_aux_code_start', 'alpha');
if ($search_accountancy_aux_code_start == - 1) {
	$search_accountancy_aux_code_start = '';
}
$search_accountancy_aux_code_end = GETPOST('search_accountancy_aux_code_end', 'alpha');
if ($search_accountancy_aux_code_end == - 1) {
	$search_accountancy_aux_code_end = '';
}
$search_mvt_label = GETPOST('search_mvt_label', 'alpha');
$search_direction = GETPOST('search_direction', 'alpha');
$search_debit = GETPOST('search_debit', 'alpha');
$search_credit = GETPOST('search_credit', 'alpha');
$search_ledger_code = GETPOST('search_ledger_code', 'array');
$search_lettering_code = GETPOST('search_lettering_code', 'alpha');
$search_not_reconciled = GETPOST('search_not_reconciled', 'alpha');

// Load variable for pagination
$limit = GETPOST('limit', 'int') ? GETPOST('limit', 'int') : getDolGlobalString('ACCOUNTING_LIMIT_LIST_VENTILATION', $conf->liste_limit);
$sortfield = GETPOST('sortfield', 'aZ09comma');
$sortorder = GETPOST('sortorder', 'aZ09comma');
$optioncss = GETPOST('optioncss', 'alpha');
$page = GETPOSTISSET('pageplusone') ? (GETPOST('pageplusone') - 1) : GETPOST("page", 'int');
if (empty($page) || $page < 0) {
	$page = 0;
}
$offset = $limit * $page;
$pageprev = $page - 1;
$pagenext = $page + 1;
if ($sortorder == "") {
	$sortorder = "ASC";
}
if ($sortfield == "") {
	$sortfield = "t.piece_num,t.rowid";
}

// Initialize technical object to manage hooks of page. Note that conf->hooks_modules contains array of hook context
$object = new BookKeeping($db);
$hookmanager->initHooks(array('bookkeepinglist'));

$formaccounting = new FormAccounting($db);
$form = new Form($db);

if (!in_array($action, array('delmouv', 'delmouvconfirm')) && !GETPOSTISSET('begin') && !GETPOSTISSET('formfilteraction') && GETPOST('page', 'int') == '' && !GETPOST('noreset', 'int') && $user->hasRight('accounting', 'mouvements', 'export')) {
	if (empty($search_date_start) && empty($search_date_end) && !GETPOSTISSET('restore_lastsearch_values') && !GETPOST('search_accountancy_code_start')) {
		$query = "SELECT date_start, date_end from ".MAIN_DB_PREFIX."accounting_fiscalyear ";
		$query .= " where date_start < '".$db->idate(dol_now())."' and date_end > '".$db->idate(dol_now())."' limit 1";
		$res = $db->query($query);

		if ($res->num_rows > 0) {
			$fiscalYear = $db->fetch_object($res);
			$search_date_start = strtotime($fiscalYear->date_start);
			$search_date_end = strtotime($fiscalYear->date_end);
		} else {
			$month_start = getDolGlobalInt('SOCIETE_FISCAL_MONTH_START', 1);
			$year_start = dol_print_date(dol_now(), '%Y');
			if (dol_print_date(dol_now(), '%m') < $month_start) {
				$year_start--; // If current month is lower that starting fiscal month, we start last year
			}
			$year_end = $year_start + 1;
			$month_end = $month_start - 1;
			if ($month_end < 1) {
				$month_end = 12;
				$year_end--;
			}
			$search_date_start = dol_mktime(0, 0, 0, $month_start, 1, $year_start);
			$search_date_end = dol_get_last_day($year_end, $month_end);
		}
	}
}


$arrayfields = array(
	't.piece_num'=>array('label'=>$langs->trans("TransactionNumShort"), 'checked'=>1),
	't.code_journal'=>array('label'=>$langs->trans("Codejournal"), 'checked'=>1),
	't.doc_date'=>array('label'=>$langs->trans("Docdate"), 'checked'=>1),
	't.doc_ref'=>array('label'=>$langs->trans("Piece"), 'checked'=>1),
	't.numero_compte'=>array('label'=>$langs->trans("AccountAccountingShort"), 'checked'=>1),
	't.subledger_account'=>array('label'=>$langs->trans("SubledgerAccount"), 'checked'=>1),
	't.label_operation'=>array('label'=>$langs->trans("Label"), 'checked'=>1),
	't.debit'=>array('label'=>$langs->trans("AccountingDebit"), 'checked'=>1),
	't.credit'=>array('label'=>$langs->trans("AccountingCredit"), 'checked'=>1),
	't.lettering_code'=>array('label'=>$langs->trans("LetteringCode"), 'checked'=>1),
	't.date_creation'=>array('label'=>$langs->trans("DateCreation"), 'checked'=>0),
	't.tms'=>array('label'=>$langs->trans("DateModification"), 'checked'=>0),
	't.date_export'=>array('label'=>$langs->trans("DateExport"), 'checked'=>0),
	't.date_validated'=>array('label'=>$langs->trans("DateValidationAndLock"), 'checked'=>0, 'enabled'=>!getDolGlobalString("ACCOUNTANCY_DISABLE_CLOSURE_LINE_BY_LINE")),
	't.import_key'=>array('label'=>$langs->trans("ImportId"), 'checked'=>0, 'position'=>1100),
);

if (!getDolGlobalString('ACCOUNTING_ENABLE_LETTERING')) {
	unset($arrayfields['t.lettering_code']);
}

$error = 0;

if (!isModEnabled('accounting')) {
	accessforbidden();
}
if ($user->socid > 0) {
	accessforbidden();
}
if (!$user->hasRight('accounting', 'mouvements', 'lire')) {
	accessforbidden();
}


/*
 * Actions
 */

$param = '';

if (GETPOST('cancel', 'alpha')) {
	$action = 'list';
	$massaction = '';
}
if (!GETPOST('confirmmassaction', 'alpha') && $massaction != 'preunletteringauto' && $massaction != 'preunletteringmanual' && $massaction != 'predeletebookkeepingwriting') {
	$massaction = '';
}

$parameters = array('socid'=>$socid);
$reshook = $hookmanager->executeHooks('doActions', $parameters, $object, $action); // Note that $action and $object may have been modified by some hooks
if ($reshook < 0) {
	setEventMessages($hookmanager->error, $hookmanager->errors, 'errors');
}

if (empty($reshook)) {
	include DOL_DOCUMENT_ROOT.'/core/actions_changeselectedfields.inc.php';

	if (GETPOST('button_removefilter_x', 'alpha') || GETPOST('button_removefilter.x', 'alpha') || GETPOST('button_removefilter', 'alpha')) { // All tests are required to be compatible with all browsers
		$search_mvt_num = '';
		$search_doc_type = '';
		$search_doc_ref = '';
		$search_doc_date = '';
		$search_account_category = '';
		$search_accountancy_code = '';
		$search_accountancy_code_start = '';
		$search_accountancy_code_end = '';
		$search_accountancy_aux_code = '';
		$search_accountancy_aux_code_start = '';
		$search_accountancy_aux_code_end = '';
		$search_mvt_label = '';
		$search_direction = '';
		$search_ledger_code = array();
		$search_date_startyear = '';
		$search_date_startmonth = '';
		$search_date_startday = '';
		$search_date_endyear = '';
		$search_date_endmonth = '';
		$search_date_endday = '';
		$search_date_start = '';
		$search_date_end = '';
		$search_date_creation_startyear = '';
		$search_date_creation_startmonth = '';
		$search_date_creation_startday = '';
		$search_date_creation_endyear = '';
		$search_date_creation_endmonth = '';
		$search_date_creation_endday = '';
		$search_date_creation_start = '';
		$search_date_creation_end = '';
		$search_date_modification_startyear = '';
		$search_date_modification_startmonth = '';
		$search_date_modification_startday = '';
		$search_date_modification_endyear = '';
		$search_date_modification_endmonth = '';
		$search_date_modification_endday = '';
		$search_date_modification_start = '';
		$search_date_modification_end = '';
		$search_date_export_startyear = '';
		$search_date_export_startmonth = '';
		$search_date_export_startday = '';
		$search_date_export_endyear = '';
		$search_date_export_endmonth = '';
		$search_date_export_endday = '';
		$search_date_export_start = '';
		$search_date_export_end = '';
		$search_date_validation_startyear = '';
		$search_date_validation_startmonth = '';
		$search_date_validation_startday = '';
		$search_date_validation_endyear = '';
		$search_date_validation_endmonth = '';
		$search_date_validation_endday = '';
		$search_date_validation_start = '';
		$search_date_validation_end = '';
		$search_debit = '';
		$search_credit = '';
		$search_lettering_code = '';
		$search_not_reconciled = '';
		$search_import_key = '';
		$toselect = array();
	}

	// Must be after the remove filter action, before the export.
	$filter = array();
	if (!empty($search_date_start)) {
		$filter['t.doc_date>='] = $search_date_start;
		$tmp = dol_getdate($search_date_start);
		$param .= '&search_date_startmonth='.urlencode($tmp['mon']).'&search_date_startday='.urlencode($tmp['mday']).'&search_date_startyear='.urlencode($tmp['year']);
	}
	if (!empty($search_date_end)) {
		$filter['t.doc_date<='] = $search_date_end;
		$tmp = dol_getdate($search_date_end);
		$param .= '&search_date_endmonth='.urlencode($tmp['mon']).'&search_date_endday='.urlencode($tmp['mday']).'&search_date_endyear='.urlencode($tmp['year']);
	}
	if (!empty($search_doc_date)) {
		$filter['t.doc_date'] = $search_doc_date;
		$tmp = dol_getdate($search_doc_date);
		$param .= '&doc_datemonth='.urlencode($tmp['mon']).'&doc_dateday='.urlencode($tmp['mday']).'&doc_dateyear='.urlencode($tmp['year']);
	}
	if (!empty($search_doc_type)) {
		$filter['t.doc_type'] = $search_doc_type;
		$param .= '&search_doc_type='.urlencode($search_doc_type);
	}
	if (!empty($search_doc_ref)) {
		$filter['t.doc_ref'] = $search_doc_ref;
		$param .= '&search_doc_ref='.urlencode($search_doc_ref);
	}
	if ($search_account_category != '-1' && !empty($search_account_category)) {
		require_once DOL_DOCUMENT_ROOT.'/accountancy/class/accountancycategory.class.php';
		$accountingcategory = new AccountancyCategory($db);

		$listofaccountsforgroup = $accountingcategory->getCptsCat(0, 'fk_accounting_category = '.((int) $search_account_category));
		$listofaccountsforgroup2 = array();
		if (is_array($listofaccountsforgroup)) {
			foreach ($listofaccountsforgroup as $tmpval) {
				$listofaccountsforgroup2[] = "'".$db->escape($tmpval['id'])."'";
			}
		}
		$filter['t.search_accounting_code_in'] = join(',', $listofaccountsforgroup2);
		$param .= '&search_account_category='.urlencode($search_account_category);
	}
	if (!empty($search_accountancy_code)) {
		$filter['t.numero_compte'] = $search_accountancy_code;
		$param .= '&search_accountancy_code='.urlencode($search_accountancy_code);
	}
	if (!empty($search_accountancy_code_start)) {
		$filter['t.numero_compte>='] = $search_accountancy_code_start;
		$param .= '&search_accountancy_code_start='.urlencode($search_accountancy_code_start);
	}
	if (!empty($search_accountancy_code_end)) {
		$filter['t.numero_compte<='] = $search_accountancy_code_end;
		$param .= '&search_accountancy_code_end='.urlencode($search_accountancy_code_end);
	}
	if (!empty($search_accountancy_aux_code)) {
		$filter['t.subledger_account'] = $search_accountancy_aux_code;
		$param .= '&search_accountancy_aux_code='.urlencode($search_accountancy_aux_code);
	}
	if (!empty($search_accountancy_aux_code_start)) {
		$filter['t.subledger_account>='] = $search_accountancy_aux_code_start;
		$param .= '&search_accountancy_aux_code_start='.urlencode($search_accountancy_aux_code_start);
	}
	if (!empty($search_accountancy_aux_code_end)) {
		$filter['t.subledger_account<='] = $search_accountancy_aux_code_end;
		$param .= '&search_accountancy_aux_code_end='.urlencode($search_accountancy_aux_code_end);
	}
	if (!empty($search_mvt_label)) {
		$filter['t.label_operation'] = $search_mvt_label;
		$param .= '&search_mvt_label='.urlencode($search_mvt_label);
	}
	if (!empty($search_direction)) {
		$filter['t.sens'] = $search_direction;
		$param .= '&search_direction='.urlencode($search_direction);
	}
	if (!empty($search_ledger_code)) {
		$filter['t.code_journal'] = $search_ledger_code;
		foreach ($search_ledger_code as $code) {
			$param .= '&search_ledger_code[]='.urlencode($code);
		}
	}
	if (!empty($search_mvt_num)) {
		$filter['t.piece_num'] = $search_mvt_num;
		$param .= '&search_mvt_num='.urlencode($search_mvt_num);
	}
	if (!empty($search_date_creation_start)) {
		$filter['t.date_creation>='] = $search_date_creation_start;
		$tmp = dol_getdate($search_date_creation_start);
		$param .= '&search_date_creation_startmonth='.urlencode($tmp['mon']).'&search_date_creation_startday='.urlencode($tmp['mday']).'&search_date_creation_startyear='.urlencode($tmp['year']);
	}
	if (!empty($search_date_creation_end)) {
		$filter['t.date_creation<='] = $search_date_creation_end;
		$tmp = dol_getdate($search_date_creation_end);
		$param .= '&search_date_creation_endmonth='.urlencode($tmp['mon']).'&search_date_creation_endday='.urlencode($tmp['mday']).'&search_date_creation_endyear='.urlencode($tmp['year']);
	}
	if (!empty($search_date_modification_start)) {
		$filter['t.tms>='] = $search_date_modification_start;
		$tmp = dol_getdate($search_date_modification_start);
		$param .= '&search_date_modification_startmonth='.urlencode($tmp['mon']).'&search_date_modification_startday='.urlencode($tmp['mday']).'&search_date_modification_startyear='.urlencode($tmp['year']);
	}
	if (!empty($search_date_modification_end)) {
		$filter['t.tms<='] = $search_date_modification_end;
		$tmp = dol_getdate($search_date_modification_end);
		$param .= '&search_date_modification_endmonth='.urlencode($tmp['mon']).'&search_date_modification_endday='.urlencode($tmp['mday']).'&search_date_modification_endyear='.urlencode($tmp['year']);
	}
	if (!empty($search_date_export_start)) {
		$filter['t.date_export>='] = $search_date_export_start;
		$tmp = dol_getdate($search_date_export_start);
		$param .= '&search_date_export_startmonth='.urlencode($tmp['mon']).'&search_date_export_startday='.urlencode($tmp['mday']).'&search_date_export_startyear='.urlencode($tmp['year']);
	}
	if (!empty($search_date_export_end)) {
		$filter['t.date_export<='] = $search_date_export_end;
		$tmp = dol_getdate($search_date_export_end);
		$param .= '&search_date_export_endmonth='.urlencode($tmp['mon']).'&search_date_export_endday='.urlencode($tmp['mday']).'&search_date_export_endyear='.urlencode($tmp['year']);
	}
	if (!empty($search_date_validation_start)) {
		$filter['t.date_validated>='] = $search_date_validation_start;
		$tmp = dol_getdate($search_date_validation_start);
		$param .= '&search_date_validation_startmonth='.urlencode($tmp['mon']).'&search_date_validation_startday='.urlencode($tmp['mday']).'&search_date_validation_startyear='.urlencode($tmp['year']);
	}
	if (!empty($search_date_validation_end)) {
		$filter['t.date_validated<='] = $search_date_validation_end;
		$tmp = dol_getdate($search_date_validation_end);
		$param .= '&search_date_validation_endmonth='.urlencode($tmp['mon']).'&search_date_validation_endday='.urlencode($tmp['mday']).'&search_date_validation_endyear='.urlencode($tmp['year']);
	}
	if (!empty($search_debit)) {
		$filter['t.debit'] = $search_debit;
		$param .= '&search_debit='.urlencode($search_debit);
	}
	if (!empty($search_credit)) {
		$filter['t.credit'] = $search_credit;
		$param .= '&search_credit='.urlencode($search_credit);
	}
	if (!empty($search_lettering_code)) {
		$filter['t.lettering_code'] = $search_lettering_code;
		$param .= '&search_lettering_code='.urlencode($search_lettering_code);
	}
	if (!empty($search_not_reconciled)) {
		$filter['t.reconciled_option'] = $search_not_reconciled;
		$param .= '&search_not_reconciled='.urlencode($search_not_reconciled);
	}
	if (!empty($search_import_key)) {
		$filter['t.import_key'] = $search_import_key;
		$param .= '&search_import_key='.urlencode($search_import_key);
	}

	// Mass actions
	$objectclass = 'Bookkeeping';
	$objectlabel = 'Bookkeeping';
	$permissiontoread = $user->hasRight('societe', 'lire');
	$permissiontodelete = $user->hasRight('societe', 'supprimer');
	$permissiontoadd = $user->hasRight('societe', 'creer');
	$uploaddir = $conf->societe->dir_output;
	include DOL_DOCUMENT_ROOT.'/core/actions_massactions.inc.php';

	if (!$error && $action == 'deletebookkeepingwriting' && $confirm == "yes" && $user->hasRight('accounting', 'mouvements', 'supprimer')) {
		$db->begin();

		if (getDolGlobalInt('ACCOUNTING_ENABLE_LETTERING')) {
			$lettering = new Lettering($db);
			$nb_lettering = $lettering->bookkeepingLetteringAll($toselect, true);
			if ($nb_lettering < 0) {
				setEventMessages('', $lettering->errors, 'errors');
				$error++;
			}
		}

		$nbok = 0;
		if (!$error) {
			foreach ($toselect as $toselectid) {
				$result = $object->fetch($toselectid);
				if ($result > 0 && (!isset($object->date_validation) || $object->date_validation === '')) {
					$result = $object->deleteMvtNum($object->piece_num);
					if ($result > 0) {
						$nbok++;
					} else {
						setEventMessages($object->error, $object->errors, 'errors');
						$error++;
						break;
					}
				} elseif ($result < 0) {
					setEventMessages($object->error, $object->errors, 'errors');
					$error++;
					break;
				} elseif (isset($object->date_validation) && $object->date_validation != '') {
					setEventMessages($langs->trans("ValidatedRecordWhereFound"), null, 'errors');
					$error++;
					break;
				}
			}
		}

		if (!$error) {
			$db->commit();

			// Message for elements well deleted
			if ($nbok > 1) {
				setEventMessages($langs->trans("RecordsDeleted", $nbok), null, 'mesgs');
			} elseif ($nbok > 0) {
				setEventMessages($langs->trans("RecordDeleted", $nbok), null, 'mesgs');
			} else {
				setEventMessages($langs->trans("NoRecordDeleted"), null, 'mesgs');
			}

			header("Location: ".$_SERVER["PHP_SELF"]."?noreset=1".($param ? '&'.$param : ''));
			exit;
		} else {
			$db->rollback();
		}
	}

	// others mass actions
	if (!$error && getDolGlobalInt('ACCOUNTING_ENABLE_LETTERING') && $user->hasRight('accounting', 'mouvements', 'creer')) {
		if ($massaction == 'letteringauto') {
			$lettering = new Lettering($db);
			$nb_lettering = $lettering->bookkeepingLetteringAll($toselect);
			if ($nb_lettering < 0) {
				setEventMessages('', $lettering->errors, 'errors');
				$error++;
				$nb_lettering = max(0, abs($nb_lettering) - 2);
			} elseif ($nb_lettering == 0) {
				$nb_lettering = 0;
				setEventMessages($langs->trans('AccountancyNoLetteringModified'), array(), 'mesgs');
			}
			if ($nb_lettering == 1) {
				setEventMessages($langs->trans('AccountancyOneLetteringModifiedSuccessfully'), array(), 'mesgs');
			} elseif ($nb_lettering > 1) {
				setEventMessages($langs->trans('AccountancyLetteringModifiedSuccessfully', $nb_lettering), array(), 'mesgs');
			}

			if (!$error) {
				header('Location: ' . $_SERVER['PHP_SELF'] . '?noreset=1' . $param);
				exit();
			}
		} elseif ($massaction == 'letteringmanual') {
			$lettering = new Lettering($db);
			$result = $lettering->updateLettering($toselect);
			if ($result < 0) {
				setEventMessages('', $lettering->errors, 'errors');
			} else {
				setEventMessages($langs->trans('AccountancyOneLetteringModifiedSuccessfully'), array(), 'mesgs');
				header('Location: ' . $_SERVER['PHP_SELF'] . '?noreset=1' . $param);
				exit();
			}
		} elseif ($action == 'unletteringauto' && $confirm == "yes") {
			$lettering = new Lettering($db);
			$nb_lettering = $lettering->bookkeepingLetteringAll($toselect, true);
			if ($nb_lettering < 0) {
				setEventMessages('', $lettering->errors, 'errors');
				$error++;
				$nb_lettering = max(0, abs($nb_lettering) - 2);
			} elseif ($nb_lettering == 0) {
				$nb_lettering = 0;
				setEventMessages($langs->trans('AccountancyNoUnletteringModified'), array(), 'mesgs');
			}
			if ($nb_lettering == 1) {
				setEventMessages($langs->trans('AccountancyOneUnletteringModifiedSuccessfully'), array(), 'mesgs');
			} elseif ($nb_lettering > 1) {
				setEventMessages($langs->trans('AccountancyUnletteringModifiedSuccessfully', $nb_lettering), array(), 'mesgs');
			}

			if (!$error) {
				header('Location: ' . $_SERVER['PHP_SELF'] . '?noreset=1' . $param);
				exit();
			}
		} elseif ($action == 'unletteringmanual' && $confirm == "yes") {
			$lettering = new Lettering($db);
			$nb_lettering = $lettering->deleteLettering($toselect);
			if ($result < 0) {
				setEventMessages('', $lettering->errors, 'errors');
			} else {
				setEventMessages($langs->trans('AccountancyOneUnletteringModifiedSuccessfully'), array(), 'mesgs');
				header('Location: ' . $_SERVER['PHP_SELF'] . '?noreset=1' . $param);
				exit();
			}
		}
	}
}

// Build and execute select (used by page and export action)
// must de set after the action that set $filter
// --------------------------------------------------------------------

$sql = 'SELECT';
$sql .= ' t.rowid,';
$sql .= " t.doc_date,";
$sql .= " t.doc_type,";
$sql .= " t.doc_ref,";
$sql .= " t.fk_doc,";
$sql .= " t.fk_docdet,";
$sql .= " t.thirdparty_code,";
$sql .= " t.subledger_account,";
$sql .= " t.subledger_label,";
$sql .= " t.numero_compte,";
$sql .= " t.label_compte,";
$sql .= " t.label_operation,";
$sql .= " t.debit,";
$sql .= " t.credit,";
$sql .= " t.lettering_code,";
$sql .= " t.montant as amount,";
$sql .= " t.sens,";
$sql .= " t.fk_user_author,";
$sql .= " t.import_key,";
$sql .= " t.code_journal,";
$sql .= " t.journal_label,";
$sql .= " t.piece_num,";
$sql .= " t.date_creation,";
$sql .= " t.tms as date_modification,";
$sql .= " t.date_export,";
$sql .= " t.date_validated as date_validation,";
$sql .= " t.import_key";

$sqlfields = $sql; // $sql fields to remove for count total

$sql .= ' FROM '.MAIN_DB_PREFIX.$object->table_element.' as t';
// Manage filter
$sqlwhere = array();
if (count($filter) > 0) {
	foreach ($filter as $key => $value) {
		if ($key == 't.doc_date') {
			$sqlwhere[] = $key."='".$db->idate($value)."'";
		} elseif ($key == 't.doc_date>=' || $key == 't.doc_date<=') {
			$sqlwhere[] = $key."'".$db->idate($value)."'";
		} elseif ($key == 't.numero_compte>=' || $key == 't.numero_compte<=' || $key == 't.subledger_account>=' || $key == 't.subledger_account<=') {
			$sqlwhere[] = $key."'".$db->escape($value)."'";
		} elseif ($key == 't.fk_doc' || $key == 't.fk_docdet' || $key == 't.piece_num') {
			$sqlwhere[] = $key.'='.((int) $value);
		} elseif ($key == 't.subledger_account' || $key == 't.numero_compte') {
			$sqlwhere[] = $key." LIKE '".$db->escape($value)."%'";
		} elseif ($key == 't.subledger_account') {
			$sqlwhere[] = natural_search($key, $value, 0, 1);
		} elseif ($key == 't.date_creation>=' || $key == 't.date_creation<=') {
			$sqlwhere[] = $key."'".$db->idate($value)."'";
		} elseif ($key == 't.tms>=' || $key == 't.tms<=') {
			$sqlwhere[] = $key."'".$db->idate($value)."'";
		} elseif ($key == 't.date_export>=' || $key == 't.date_export<=') {
			$sqlwhere[] = $key."'".$db->idate($value)."'";
		} elseif ($key == 't.date_validated>=' || $key == 't.date_validated<=') {
			$sqlwhere[] = $key."'".$db->idate($value)."'";
		} elseif ($key == 't.credit' || $key == 't.debit') {
			$sqlwhere[] = natural_search($key, $value, 1, 1);
		} elseif ($key == 't.reconciled_option') {
			$sqlwhere[] = 't.lettering_code IS NULL';
		} elseif ($key == 't.code_journal' && !empty($value)) {
			if (is_array($value)) {
				$sqlwhere[] = natural_search("t.code_journal", join(',', $value), 3, 1);
			} else {
				$sqlwhere[] = natural_search("t.code_journal", $value, 3, 1);
			}
		} elseif ($key == 't.search_accounting_code_in' && !empty($value)) {
			$sqlwhere[] = 't.numero_compte IN ('.$db->sanitize($value, 1).')';
		} else {
			$sqlwhere[] = natural_search($key, $value, 0, 1);
		}
	}
}
$sql .= ' WHERE t.entity IN ('.getEntity('accountancy').')';

if (count($sqlwhere) > 0) {
	$sql .= ' AND '.implode(' AND ', $sqlwhere);
}
//print $sql;

/*
 * View
 */

$formother = new FormOther($db);
$formfile = new FormFile($db);

$title_page = $langs->trans("Operations").' - '.$langs->trans("Journals");

// Count total nb of records
$nbtotalofrecords = '';
if (!getDolGlobalInt('MAIN_DISABLE_FULL_SCANLIST')) {
	/* The fast and low memory method to get and count full list converts the sql into a sql count */
	$sqlforcount = preg_replace('/^'.preg_quote($sqlfields, '/').'/', 'SELECT COUNT(*) as nbtotalofrecords', $sql);
	$sqlforcount = preg_replace('/GROUP BY .*$/', '', $sqlforcount);
	$resql = $db->query($sqlforcount);
	if ($resql) {
		$objforcount = $db->fetch_object($resql);
		$nbtotalofrecords = $objforcount->nbtotalofrecords;
	} else {
		dol_print_error($db);
	}

	if (($page * $limit) > $nbtotalofrecords) {	// if total resultset is smaller then paging size (filtering), goto and load page 0
		$page = 0;
		$offset = 0;
	}
	$db->free($resql);
}

// Complete request and execute it with limit
$sql .= $db->order($sortfield, $sortorder);
if ($limit) {
	$sql .= $db->plimit($limit + 1, $offset);
}

$resql = $db->query($sql);
if (!$resql) {
	dol_print_error($db);
	exit;
}

$num = $db->num_rows($resql);

$arrayofselected = is_array($toselect) ? $toselect : array();

// Output page
// --------------------------------------------------------------------
$help_url = 'EN:Module_Double_Entry_Accounting|FR:Module_Comptabilit&eacute;_en_Partie_Double';
llxHeader('', $title_page, $help_url);

$formconfirm = '';

// Print form confirm
print $formconfirm;

//$param='';	param started before
if (!empty($contextpage) && $contextpage != $_SERVER["PHP_SELF"]) {
	$param .= '&contextpage='.urlencode($contextpage);
}
if ($limit > 0 && $limit != $conf->liste_limit) {
	$param .= '&limit='.((int) $limit);
}

// List of mass actions available
$arrayofmassactions = array();
if (getDolGlobalInt('ACCOUNTING_ENABLE_LETTERING') && $user->hasRight('accounting', 'mouvements', 'creer')) {
	$arrayofmassactions['letteringauto'] = img_picto('', 'check', 'class="pictofixedwidth"') . $langs->trans('LetteringAuto');
	$arrayofmassactions['preunletteringauto'] = img_picto('', 'uncheck', 'class="pictofixedwidth"') . $langs->trans('UnletteringAuto');
	$arrayofmassactions['letteringmanual'] = img_picto('', 'check', 'class="pictofixedwidth"') . $langs->trans('LetteringManual');
	$arrayofmassactions['preunletteringmanual'] = img_picto('', 'uncheck', 'class="pictofixedwidth"') . $langs->trans('UnletteringManual');
}
if ($user->hasRight('accounting', 'mouvements', 'supprimer')) {
	$arrayofmassactions['predeletebookkeepingwriting'] = img_picto('', 'delete', 'class="pictofixedwidth"').$langs->trans("Delete");
}
if (GETPOST('nomassaction', 'int') || in_array($massaction, array('preunletteringauto', 'preunletteringmanual', 'predeletebookkeepingwriting'))) {
	$arrayofmassactions = array();
}
$massactionbutton = $form->selectMassAction($massaction, $arrayofmassactions);

print '<form method="POST" id="searchFormList" action="'.$_SERVER["PHP_SELF"].'">';
print '<input type="hidden" name="token" value="'.newToken().'">';
print '<input type="hidden" name="action" value="list">';
if ($optioncss != '') {
	print '<input type="hidden" name="optioncss" value="'.urlencode($optioncss).'">';
}
print '<input type="hidden" name="formfilteraction" id="formfilteraction" value="list">';
print '<input type="hidden" name="sortfield" value="'.$sortfield.'">';
print '<input type="hidden" name="sortorder" value="'.$sortorder.'">';
print '<input type="hidden" name="contextpage" value="'.$contextpage.'">';

if (count($filter)) {
	$buttonLabel = $langs->trans("ExportFilteredList");
} else {
	$buttonLabel = $langs->trans("ExportList");
}

$parameters = array('param' => $param);
$reshook = $hookmanager->executeHooks('addMoreActionsButtonsList', $parameters, $object, $action); // Note that $action and $object may have been modified by hook
if ($reshook < 0) {
	setEventMessages($hookmanager->error, $hookmanager->errors, 'errors');
}

$newcardbutton = empty($hookmanager->resPrint) ? '' : $hookmanager->resPrint;

if (empty($reshook)) {
	$newcardbutton .= dolGetButtonTitle($langs->trans('ViewFlatList'), '', 'fa fa-list paddingleft imgforviewmode', DOL_URL_ROOT.'/accountancy/bookkeeping/list.php?'.$param, '', 1, array('morecss' => 'marginleftonly btnTitleSelected'));
	$newcardbutton .= dolGetButtonTitle($langs->trans('GroupByAccountAccounting'), '', 'fa fa-stream paddingleft imgforviewmode', DOL_URL_ROOT.'/accountancy/bookkeeping/listbyaccount.php?'.$param, '', 1, array('morecss' => 'marginleftonly'));
	$newcardbutton .= dolGetButtonTitle($langs->trans('GroupBySubAccountAccounting'), '', 'fa fa-align-left vmirror paddingleft imgforviewmode', DOL_URL_ROOT.'/accountancy/bookkeeping/listbyaccount.php?type=sub'.$param, '', 1, array('morecss' => 'marginleftonly'));

	$url = './card.php?action=create';
	if (!empty($socid)) {
		$url .= '&socid='.$socid;
	}
	$newcardbutton .= dolGetButtonTitleSeparator();
	$newcardbutton .= dolGetButtonTitle($langs->trans('NewAccountingMvt'), '', 'fa fa-plus-circle paddingleft', $url, '', $user->hasRight('accounting', 'mouvements', 'creer'));
}

print_barre_liste($title_page, $page, $_SERVER["PHP_SELF"], $param, $sortfield, $sortorder, $massactionbutton, $num, $nbtotalofrecords, 'title_accountancy', 0, $newcardbutton, '', $limit, 0, 0, 1);

if ($massaction == 'preunletteringauto') {
	print $form->formconfirm($_SERVER["PHP_SELF"], $langs->trans("ConfirmMassUnletteringAuto"), $langs->trans("ConfirmMassUnletteringQuestion", count($toselect)), "unletteringauto", null, '', 0, 200, 500, 1);
} elseif ($massaction == 'preunletteringmanual') {
	print $form->formconfirm($_SERVER["PHP_SELF"], $langs->trans("ConfirmMassUnletteringManual"), $langs->trans("ConfirmMassUnletteringQuestion", count($toselect)), "unletteringmanual", null, '', 0, 200, 500, 1);
} elseif ($massaction == 'predeletebookkeepingwriting') {
	print $form->formconfirm($_SERVER["PHP_SELF"], $langs->trans("ConfirmMassDeleteBookkeepingWriting"), $langs->trans("ConfirmMassDeleteBookkeepingWritingQuestion", count($toselect)), "deletebookkeepingwriting", null, '', 0, 200, 500, 1);
}

//$topicmail = "Information";
//$modelmail = "accountingbookkeeping";
//$objecttmp = new BookKeeping($db);
//$trackid = 'bk'.$object->id;
include DOL_DOCUMENT_ROOT.'/core/tpl/massactions_pre.tpl.php';

$varpage = empty($contextpage) ? $_SERVER["PHP_SELF"] : $contextpage;
$selectedfields = $form->multiSelectArrayWithCheckbox('selectedfields', $arrayfields, $varpage, getDolGlobalString('MAIN_CHECKBOX_LEFT_COLUMN', '')); // This also change content of $arrayfields
if ($massactionbutton && $contextpage != 'poslist') {
	$selectedfields .= $form->showCheckAddButtons('checkforselect', 1);
}

$moreforfilter = '';
$moreforfilter .= '<div class="divsearchfield">';
$moreforfilter .= $langs->trans('AccountingCategory').': ';
$moreforfilter .= '<div class="nowrap inline-block">';
$moreforfilter .= $formaccounting->select_accounting_category($search_account_category, 'search_account_category', 1, 0, 0, 0);
$moreforfilter .= '</div>';
$moreforfilter .= '</div>';

$parameters = array();
$reshook = $hookmanager->executeHooks('printFieldPreListTitle', $parameters, $object, $action); // Note that $action and $object may have been modified by hook
if (empty($reshook)) {
	$moreforfilter .= $hookmanager->resPrint;
} else {
	$moreforfilter = $hookmanager->resPrint;
}

print '<div class="liste_titre liste_titre_bydiv centpercent">';
print $moreforfilter;
print '</div>';

print '<div class="div-table-responsive">';
print '<table class="tagtable liste'.($moreforfilter ? " listwithfilterbefore" : "").'">';

// Filters lines
print '<tr class="liste_titre_filter">';
// Action column
if (getDolGlobalString('MAIN_CHECKBOX_LEFT_COLUMN')) {
	print '<td class="liste_titre center">';
	$searchpicto = $form->showFilterButtons('left');
	print $searchpicto;
	print '</td>';
}
// Movement number
if (!empty($arrayfields['t.piece_num']['checked'])) {
	print '<td class="liste_titre"><input type="text" name="search_mvt_num" size="6" value="'.dol_escape_htmltag($search_mvt_num).'"></td>';
}
// Code journal
if (!empty($arrayfields['t.code_journal']['checked'])) {
	print '<td class="liste_titre center">';
	print $formaccounting->multi_select_journal($search_ledger_code, 'search_ledger_code', 0, 1, 1, 1, 'small maxwidth75');
	print '</td>';
}
// Date document
if (!empty($arrayfields['t.doc_date']['checked'])) {
	print '<td class="liste_titre center">';
	print '<div class="nowrapfordate">';
	print $form->selectDate($search_date_start ? $search_date_start : -1, 'search_date_start', 0, 0, 1, '', 1, 0, 0, '', '', '', '', 1, '', $langs->trans("From"));
	print '</div>';
	print '<div class="nowrapfordate">';
	print $form->selectDate($search_date_end ? $search_date_end : -1, 'search_date_end', 0, 0, 1, '', 1, 0, 0, '', '', '', '', 1, '', $langs->trans("to"));
	print '</div>';
	print '</td>';
}
// Ref document
if (!empty($arrayfields['t.doc_ref']['checked'])) {
	print '<td class="liste_titre"><input type="text" name="search_doc_ref" size="8" value="'.dol_escape_htmltag($search_doc_ref).'"></td>';
}
// Accountancy account
if (!empty($arrayfields['t.numero_compte']['checked'])) {
	print '<td class="liste_titre">';
	print '<div class="nowrap">';
	print $formaccounting->select_account($search_accountancy_code_start, 'search_accountancy_code_start', $langs->trans('From'), array(), 1, 1, 'maxwidth150', 'account');
	print '</div>';
	print '<div class="nowrap">';
	print $formaccounting->select_account($search_accountancy_code_end, 'search_accountancy_code_end', $langs->trans('to'), array(), 1, 1, 'maxwidth150', 'account');
	print '</div>';
	print '</td>';
}
// Subledger account
if (!empty($arrayfields['t.subledger_account']['checked'])) {
	print '<td class="liste_titre">';
	// TODO For the moment we keep a free input text instead of a combo. The select_auxaccount has problem because it does not
	// use setup of keypress to select thirdparty and this hang browser on large database.
	if (getDolGlobalString('ACCOUNTANCY_COMBO_FOR_AUX')) {
		print '<div class="nowrap">';
		//print $langs->trans('From').' ';
		print $formaccounting->select_auxaccount($search_accountancy_aux_code_start, 'search_accountancy_aux_code_start', $langs->trans('From'), 'maxwidth250', 'subledgeraccount');
		print '</div>';
		print '<div class="nowrap">';
		print $formaccounting->select_auxaccount($search_accountancy_aux_code_end, 'search_accountancy_aux_code_end', $langs->trans('to'), 'maxwidth250', 'subledgeraccount');
		print '</div>';
	} else {
		print '<input type="text" class="maxwidth75" name="search_accountancy_aux_code" value="'.dol_escape_htmltag($search_accountancy_aux_code).'">';
	}
	print '</td>';
}
// Label operation
if (!empty($arrayfields['t.label_operation']['checked'])) {
	print '<td class="liste_titre">';
	print '<input type="text" size="7" class="flat" name="search_mvt_label" value="'.dol_escape_htmltag($search_mvt_label).'"/>';
	print '</td>';
}
// Debit
if (!empty($arrayfields['t.debit']['checked'])) {
	print '<td class="liste_titre right">';
	print '<input type="text" class="flat" name="search_debit" size="4" value="'.dol_escape_htmltag($search_debit).'">';
	print '</td>';
}
// Credit
if (!empty($arrayfields['t.credit']['checked'])) {
	print '<td class="liste_titre right">';
	print '<input type="text" class="flat" name="search_credit" size="4" value="'.dol_escape_htmltag($search_credit).'">';
	print '</td>';
}
// Lettering code
if (!empty($arrayfields['t.lettering_code']['checked'])) {
	print '<td class="liste_titre center">';
	print '<input type="text" size="3" class="flat" name="search_lettering_code" value="'.dol_escape_htmltag($search_lettering_code).'"/>';
	print '<br><span class="nowrap"><input type="checkbox" name="search_not_reconciled" value="notreconciled"'.($search_not_reconciled == 'notreconciled' ? ' checked' : '').'>'.$langs->trans("NotReconciled").'</span>';
	print '</td>';
}

// Fields from hook
$parameters = array('arrayfields'=>$arrayfields);
$reshook = $hookmanager->executeHooks('printFieldListOption', $parameters); // Note that $action and $object may have been modified by hook
print $hookmanager->resPrint;

// Date creation
if (!empty($arrayfields['t.date_creation']['checked'])) {
	print '<td class="liste_titre center">';
	print '<div class="nowrapfordate">';
	print $form->selectDate($search_date_creation_start, 'search_date_creation_start', 0, 0, 1, '', 1, 0, 0, '', '', '', '', 1, '', $langs->trans("From"));
	print '</div>';
	print '<div class="nowrapfordate">';
	print $form->selectDate($search_date_creation_end, 'search_date_creation_end', 0, 0, 1, '', 1, 0, 0, '', '', '', '', 1, '', $langs->trans("to"));
	print '</div>';
	print '</td>';
}
// Date modification
if (!empty($arrayfields['t.tms']['checked'])) {
	print '<td class="liste_titre center">';
	print '<div class="nowrapfordate">';
	print $form->selectDate($search_date_modification_start, 'search_date_modification_start', 0, 0, 1, '', 1, 0, 0, '', '', '', '', 1, '', $langs->trans("From"));
	print '</div>';
<<<<<<< HEAD
	print '<div class="nowrapfordate">';
	print $form->selectDate($search_date_modification_end, 'search_date_modification_end', 0, 0, 1, '', 1, 0, 0, '', '', '', '', 1, '', $langs->trans("From"));
=======
	print '<div class="nowrap">';
	print $form->selectDate($search_date_modification_end, 'search_date_modification_end', 0, 0, 1, '', 1, 0, 0, '', '', '', '', 1, '', $langs->trans("to"));
>>>>>>> d6da8faf
	print '</div>';
	print '</td>';
}
// Date export
if (!empty($arrayfields['t.date_export']['checked'])) {
	print '<td class="liste_titre center">';
	print '<div class="nowrapfordate">';
	print $form->selectDate($search_date_export_start, 'search_date_export_start', 0, 0, 1, '', 1, 0, 0, '', '', '', '', 1, '', $langs->trans("From"));
	print '</div>';
	print '<div class="nowrapfordate">';
	print $form->selectDate($search_date_export_end, 'search_date_export_end', 0, 0, 1, '', 1, 0, 0, '', '', '', '', 1, '', $langs->trans("to"));
	print '</div>';
	print '</td>';
}
// Date validation
if (!empty($arrayfields['t.date_validated']['checked'])) {
	print '<td class="liste_titre center">';
	print '<div class="nowrapfordate">';
	print $form->selectDate($search_date_validation_start, 'search_date_validation_start', 0, 0, 1, '', 1, 0, 0, '', '', '', '', 1, '', $langs->trans("From"));
	print '</div>';
	print '<div class="nowrapfordate">';
	print $form->selectDate($search_date_validation_end, 'search_date_validation_end', 0, 0, 1, '', 1, 0, 0, '', '', '', '', 1, '', $langs->trans("to"));
	print '</div>';
	print '</td>';
}
if (!empty($arrayfields['t.import_key']['checked'])) {
	print '<td class="liste_titre center">';
	print '<input class="flat searchstring maxwidth50" type="text" name="search_import_key" value="'.dol_escape_htmltag($search_import_key).'">';
	print '</td>';
}
// Action column
if (!getDolGlobalString('MAIN_CHECKBOX_LEFT_COLUMN')) {
	print '<td class="liste_titre center">';
	$searchpicto = $form->showFilterButtons();
	print $searchpicto;
	print '</td>';
}
print "</tr>\n";

print '<tr class="liste_titre">';
if (getDolGlobalString('MAIN_CHECKBOX_LEFT_COLUMN')) {
	print_liste_field_titre($selectedfields, $_SERVER["PHP_SELF"], "", '', '', '', $sortfield, $sortorder, 'center maxwidthsearch actioncolumn ');
}
if (!empty($arrayfields['t.piece_num']['checked'])) {
	print_liste_field_titre($arrayfields['t.piece_num']['label'], $_SERVER['PHP_SELF'], "t.piece_num", "", $param, "", $sortfield, $sortorder);
}
if (!empty($arrayfields['t.code_journal']['checked'])) {
	print_liste_field_titre($arrayfields['t.code_journal']['label'], $_SERVER['PHP_SELF'], "t.code_journal", "", $param, '', $sortfield, $sortorder, 'center ');
}
if (!empty($arrayfields['t.doc_date']['checked'])) {
	print_liste_field_titre($arrayfields['t.doc_date']['label'], $_SERVER['PHP_SELF'], "t.doc_date", "", $param, '', $sortfield, $sortorder, 'center ');
}
if (!empty($arrayfields['t.doc_ref']['checked'])) {
	print_liste_field_titre($arrayfields['t.doc_ref']['label'], $_SERVER['PHP_SELF'], "t.doc_ref", "", $param, "", $sortfield, $sortorder);
}
if (!empty($arrayfields['t.numero_compte']['checked'])) {
	print_liste_field_titre($arrayfields['t.numero_compte']['label'], $_SERVER['PHP_SELF'], "t.numero_compte", "", $param, "", $sortfield, $sortorder);
}
if (!empty($arrayfields['t.subledger_account']['checked'])) {
	print_liste_field_titre($arrayfields['t.subledger_account']['label'], $_SERVER['PHP_SELF'], "t.subledger_account", "", $param, "", $sortfield, $sortorder);
}
if (!empty($arrayfields['t.label_operation']['checked'])) {
	print_liste_field_titre($arrayfields['t.label_operation']['label'], $_SERVER['PHP_SELF'], "t.label_operation", "", $param, "", $sortfield, $sortorder);
}
if (!empty($arrayfields['t.debit']['checked'])) {
	print_liste_field_titre($arrayfields['t.debit']['label'], $_SERVER['PHP_SELF'], "t.debit", "", $param, '', $sortfield, $sortorder, 'right ');
}
if (!empty($arrayfields['t.credit']['checked'])) {
	print_liste_field_titre($arrayfields['t.credit']['label'], $_SERVER['PHP_SELF'], "t.credit", "", $param, '', $sortfield, $sortorder, 'right ');
}
if (!empty($arrayfields['t.lettering_code']['checked'])) {
	print_liste_field_titre($arrayfields['t.lettering_code']['label'], $_SERVER['PHP_SELF'], "t.lettering_code", "", $param, '', $sortfield, $sortorder, 'center ');
}
// Hook fields
$parameters = array('arrayfields'=>$arrayfields, 'param'=>$param, 'sortfield'=>$sortfield, 'sortorder'=>$sortorder);
$reshook = $hookmanager->executeHooks('printFieldListTitle', $parameters); // Note that $action and $object may have been modified by hook
print $hookmanager->resPrint;
if (!empty($arrayfields['t.date_creation']['checked'])) {
	print_liste_field_titre($arrayfields['t.date_creation']['label'], $_SERVER['PHP_SELF'], "t.date_creation", "", $param, '', $sortfield, $sortorder, 'center ');
}
if (!empty($arrayfields['t.tms']['checked'])) {
	print_liste_field_titre($arrayfields['t.tms']['label'], $_SERVER['PHP_SELF'], "t.tms", "", $param, '', $sortfield, $sortorder, 'center ');
}
if (!empty($arrayfields['t.date_export']['checked'])) {
	print_liste_field_titre($arrayfields['t.date_export']['label'], $_SERVER['PHP_SELF'], "t.date_export,t.doc_date", "", $param, '', $sortfield, $sortorder, 'center ');
}
if (!empty($arrayfields['t.date_validated']['checked'])) {
	print_liste_field_titre($arrayfields['t.date_validated']['label'], $_SERVER['PHP_SELF'], "t.date_validated,t.doc_date", "", $param, '', $sortfield, $sortorder, 'center ');
}
if (!empty($arrayfields['t.import_key']['checked'])) {
	print_liste_field_titre($arrayfields['t.import_key']['label'], $_SERVER["PHP_SELF"], "t.import_key", "", $param, '', $sortfield, $sortorder, 'center ');
}
if (!getDolGlobalString('MAIN_CHECKBOX_LEFT_COLUMN')) {
	print_liste_field_titre($selectedfields, $_SERVER["PHP_SELF"], "", '', '', '', $sortfield, $sortorder, 'center maxwidthsearch ');
}
print "</tr>\n";


$line = new BookKeepingLine();

// Loop on record
// --------------------------------------------------------------------
$i = 0;
$totalarray = array();
$totalarray['nbfield'] = 0;
$total_debit = 0;
$total_credit = 0;
$totalarray['val'] = array();
$totalarray['val']['totaldebit'] = 0;
$totalarray['val']['totalcredit'] = 0;

while ($i < min($num, $limit)) {
	$obj = $db->fetch_object($resql);
	if (empty($obj)) {
		break; // Should not happen
	}

	$line->id = $obj->rowid;
	$line->doc_date = $db->jdate($obj->doc_date);
	$line->doc_type = $obj->doc_type;
	$line->doc_ref = $obj->doc_ref;
	$line->fk_doc = $obj->fk_doc;
	$line->fk_docdet = $obj->fk_docdet;
	$line->thirdparty_code = $obj->thirdparty_code;
	$line->subledger_account = $obj->subledger_account;
	$line->subledger_label = $obj->subledger_label;
	$line->numero_compte = $obj->numero_compte;
	$line->label_compte = $obj->label_compte;
	$line->label_operation = $obj->label_operation;
	$line->debit = $obj->debit;
	$line->credit = $obj->credit;
	$line->montant = $obj->amount; // deprecated
	$line->amount = $obj->amount;
	$line->sens = $obj->sens;
	$line->lettering_code = $obj->lettering_code;
	$line->fk_user_author = $obj->fk_user_author;
	$line->import_key = $obj->import_key;
	$line->code_journal = $obj->code_journal;
	$line->journal_label = $obj->journal_label;
	$line->piece_num = $obj->piece_num;
	$line->date_creation = $db->jdate($obj->date_creation);
	$line->date_modification = $db->jdate($obj->date_modification);
	$line->date_export = $db->jdate($obj->date_export);
	$line->date_validation = $db->jdate($obj->date_validation);

	$total_debit += $line->debit;
	$total_credit += $line->credit;

	print '<tr class="oddeven">';
	// Action column
	if (getDolGlobalString('MAIN_CHECKBOX_LEFT_COLUMN')) {
		print '<td class="nowraponall center">';
		if (($massactionbutton || $massaction) && $contextpage != 'poslist') {   // If we are in select mode (massactionbutton defined) or if we have already selected and sent an action ($massaction) defined
			$selected = 0;
			if (in_array($line->id, $arrayofselected)) {
				$selected = 1;
			}
			print '<input id="cb'.$line->id.'" class="flat checkforselect" type="checkbox" name="toselect[]" value="'.$line->id.'"'.($selected ? ' checked="checked"' : '').' />';
		}
		print '</td>';
		if (!$i) {
			$totalarray['nbfield']++;
		}
	}

	// Piece number
	if (!empty($arrayfields['t.piece_num']['checked'])) {
		print '<td>';
		$object->id = $line->id;
		$object->piece_num = $line->piece_num;
		print $object->getNomUrl(1, '', 0, '', 1);
		print '</td>';
		if (!$i) {
			$totalarray['nbfield']++;
		}
	}

	// Journal code
	if (!empty($arrayfields['t.code_journal']['checked'])) {
		$accountingjournal = new AccountingJournal($db);
		$result = $accountingjournal->fetch('', $line->code_journal);
		$journaltoshow = (($result > 0) ? $accountingjournal->getNomUrl(0, 0, 0, '', 0) : $line->code_journal);
		print '<td class="center tdoverflowmax150">'.$journaltoshow.'</td>';
		if (!$i) {
			$totalarray['nbfield']++;
		}
	}

	// Document date
	if (!empty($arrayfields['t.doc_date']['checked'])) {
		print '<td class="center">'.dol_print_date($line->doc_date, 'day').'</td>';
		if (!$i) {
			$totalarray['nbfield']++;
		}
	}

	// Document ref
	if (!empty($arrayfields['t.doc_ref']['checked'])) {
		if ($line->doc_type == 'customer_invoice') {
			$langs->loadLangs(array('bills'));

			require_once DOL_DOCUMENT_ROOT.'/compta/facture/class/facture.class.php';
			$objectstatic = new Facture($db);
			$objectstatic->fetch($line->fk_doc);
			//$modulepart = 'facture';

			$filename = dol_sanitizeFileName($line->doc_ref);
			$filedir = $conf->facture->dir_output.'/'.dol_sanitizeFileName($line->doc_ref);
			$urlsource = $_SERVER['PHP_SELF'].'?id='.$objectstatic->id;
			$documentlink = $formfile->getDocumentsLink($objectstatic->element, $filename, $filedir);
		} elseif ($line->doc_type == 'supplier_invoice') {
			$langs->loadLangs(array('bills'));

			require_once DOL_DOCUMENT_ROOT.'/fourn/class/fournisseur.facture.class.php';
			$objectstatic = new FactureFournisseur($db);
			$objectstatic->fetch($line->fk_doc);
			//$modulepart = 'invoice_supplier';

			$filename = dol_sanitizeFileName($line->doc_ref);
			$filedir = $conf->fournisseur->facture->dir_output.'/'.get_exdir($line->fk_doc, 2, 0, 0, $objectstatic, $modulepart).dol_sanitizeFileName($line->doc_ref);
			$subdir = get_exdir($objectstatic->id, 2, 0, 0, $objectstatic, $modulepart).dol_sanitizeFileName($line->doc_ref);
			$documentlink = $formfile->getDocumentsLink($objectstatic->element, $subdir, $filedir);
		} elseif ($line->doc_type == 'expense_report') {
			$langs->loadLangs(array('trips'));

			require_once DOL_DOCUMENT_ROOT.'/expensereport/class/expensereport.class.php';
			$objectstatic = new ExpenseReport($db);
			$objectstatic->fetch($line->fk_doc);
			//$modulepart = 'expensereport';

			$filename = dol_sanitizeFileName($line->doc_ref);
			$filedir = $conf->expensereport->dir_output.'/'.dol_sanitizeFileName($line->doc_ref);
			$urlsource = $_SERVER['PHP_SELF'].'?id='.$objectstatic->id;
			$documentlink = $formfile->getDocumentsLink($objectstatic->element, $filename, $filedir);
		} elseif ($line->doc_type == 'bank') {
			require_once DOL_DOCUMENT_ROOT.'/compta/bank/class/account.class.php';
			$objectstatic = new AccountLine($db);
			$objectstatic->fetch($line->fk_doc);
		} else {
			// Other type
		}

		$labeltoshow = '';
		$labeltoshowalt = '';
		if ($line->doc_type == 'customer_invoice' || $line->doc_type == 'supplier_invoice' || $line->doc_type == 'expense_report') {
			$labeltoshow .= $objectstatic->getNomUrl(1, '', 0, 0, '', 0, -1, 1);
			$labeltoshow .= $documentlink;
			$labeltoshowalt .= $objectstatic->ref;
		} elseif ($line->doc_type == 'bank') {
			$labeltoshow .= $objectstatic->getNomUrl(1);
			$labeltoshowalt .= $objectstatic->ref;
			$bank_ref = strstr($line->doc_ref, '-');
			$labeltoshow .= " " . $bank_ref;
			$labeltoshowalt .= " " . $bank_ref;
		} else {
			$labeltoshow .= $line->doc_ref;
			$labeltoshowalt .= $line->doc_ref;
		}

		print '<td class="nowraponall tdoverflowmax250" title="'.dol_escape_htmltag($labeltoshowalt).'">';
		print $labeltoshow;
		print "</td>\n";
		if (!$i) {
			$totalarray['nbfield']++;
		}
	}

	// Account number
	if (!empty($arrayfields['t.numero_compte']['checked'])) {
		print '<td>'.length_accountg($line->numero_compte).'</td>';
		if (!$i) {
			$totalarray['nbfield']++;
		}
	}

	// Subledger account
	if (!empty($arrayfields['t.subledger_account']['checked'])) {
		print '<td>'.length_accounta($line->subledger_account).'</td>';
		if (!$i) {
			$totalarray['nbfield']++;
		}
	}

	// Label operation
	if (!empty($arrayfields['t.label_operation']['checked'])) {
		print '<td class="small tdoverflowmax200" title="'.dol_escape_htmltag($line->label_operation).'">'.dol_escape_htmltag($line->label_operation).'</td>';
		if (!$i) {
			$totalarray['nbfield']++;
		}
	}

	// Amount debit
	if (!empty($arrayfields['t.debit']['checked'])) {
		print '<td class="right nowraponall amount">'.($line->debit != 0 ? price($line->debit) : '').'</td>';
		if (!$i) {
			$totalarray['nbfield']++;
		}
		if (!$i) {
			$totalarray['pos'][$totalarray['nbfield']] = 'totaldebit';
		}
		$totalarray['val']['totaldebit'] += $line->debit;
	}

	// Amount credit
	if (!empty($arrayfields['t.credit']['checked'])) {
		print '<td class="right nowraponall amount">'.($line->credit != 0 ? price($line->credit) : '').'</td>';
		if (!$i) {
			$totalarray['nbfield']++;
		}
		if (!$i) {
			$totalarray['pos'][$totalarray['nbfield']] = 'totalcredit';
		}
		$totalarray['val']['totalcredit'] += $line->credit;
	}

	// Lettering code
	if (!empty($arrayfields['t.lettering_code']['checked'])) {
		print '<td class="center">'.$line->lettering_code.'</td>';
		if (!$i) {
			$totalarray['nbfield']++;
		}
	}

	// Fields from hook
	$parameters = array('arrayfields'=>$arrayfields, 'obj'=>$obj, 'i'=>$i, 'totalarray'=>&$totalarray);
	$reshook = $hookmanager->executeHooks('printFieldListValue', $parameters); // Note that $action and $object may have been modified by hook
	print $hookmanager->resPrint;

	// Creation operation date
	if (!empty($arrayfields['t.date_creation']['checked'])) {
		print '<td class="center">'.dol_print_date($line->date_creation, 'dayhour', 'tzuserrel').'</td>';
		if (!$i) {
			$totalarray['nbfield']++;
		}
	}

	// Modification operation date
	if (!empty($arrayfields['t.tms']['checked'])) {
		print '<td class="center">'.dol_print_date($line->date_modification, 'dayhour', 'tzuserrel').'</td>';
		if (!$i) {
			$totalarray['nbfield']++;
		}
	}

	// Exported operation date
	if (!empty($arrayfields['t.date_export']['checked'])) {
		print '<td class="center nowraponall">'.dol_print_date($line->date_export, 'dayhour', 'tzuserrel').'</td>';
		if (!$i) {
			$totalarray['nbfield']++;
		}
	}

	// Validated operation date
	if (!empty($arrayfields['t.date_validated']['checked'])) {
		print '<td class="center nowraponall">'.dol_print_date($line->date_validation, 'dayhour', 'tzuserrel').'</td>';
		if (!$i) {
			$totalarray['nbfield']++;
		}
	}

	if (!empty($arrayfields['t.import_key']['checked'])) {
		print '<td class="tdoverflowmax125" title="'.dol_escape_htmltag($obj->import_key).'">'.dol_escape_htmltag($obj->import_key)."</td>\n";
		if (!$i) {
			$totalarray['nbfield']++;
		}
	}

	// Action column
	if (!getDolGlobalString('MAIN_CHECKBOX_LEFT_COLUMN')) {
		print '<td class="nowraponall center">';
		if (($massactionbutton || $massaction) && $contextpage != 'poslist') {   // If we are in select mode (massactionbutton defined) or if we have already selected and sent an action ($massaction) defined
			$selected = 0;
			if (in_array($line->id, $arrayofselected)) {
				$selected = 1;
			}
			print '<input id="cb'.$line->id.'" class="flat checkforselect" type="checkbox" name="toselect[]" value="'.$line->id.'"'.($selected ? ' checked="checked"' : '').' />';
		}
		print '</td>';
		if (!$i) {
			$totalarray['nbfield']++;
		}
	}


	print "</tr>\n";

	$i++;
}

// Show total line
include DOL_DOCUMENT_ROOT.'/core/tpl/list_print_total.tpl.php';

// If no record found
if ($num == 0) {
	$colspan = 1;
	foreach ($arrayfields as $key => $val) {
		if (!empty($val['checked'])) {
			$colspan++;
		}
	}
	print '<tr><td colspan="'.$colspan.'"><span class="opacitymedium">'.$langs->trans("NoRecordFound").'</span></td></tr>';
}

$parameters = array('arrayfields'=>$arrayfields, 'sql'=>$sql);
$reshook = $hookmanager->executeHooks('printFieldListFooter', $parameters, $object, $action); // Note that $action and $object may have been modified by hook
print $hookmanager->resPrint;

print "</table>";
print '</div>';

print '</form>';

// End of page
llxFooter();

$db->close();<|MERGE_RESOLUTION|>--- conflicted
+++ resolved
@@ -937,13 +937,8 @@
 	print '<div class="nowrapfordate">';
 	print $form->selectDate($search_date_modification_start, 'search_date_modification_start', 0, 0, 1, '', 1, 0, 0, '', '', '', '', 1, '', $langs->trans("From"));
 	print '</div>';
-<<<<<<< HEAD
 	print '<div class="nowrapfordate">';
-	print $form->selectDate($search_date_modification_end, 'search_date_modification_end', 0, 0, 1, '', 1, 0, 0, '', '', '', '', 1, '', $langs->trans("From"));
-=======
-	print '<div class="nowrap">';
 	print $form->selectDate($search_date_modification_end, 'search_date_modification_end', 0, 0, 1, '', 1, 0, 0, '', '', '', '', 1, '', $langs->trans("to"));
->>>>>>> d6da8faf
 	print '</div>';
 	print '</td>';
 }
