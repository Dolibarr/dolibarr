<?php
/* Copyright (C) 2013-2016  Olivier Geffroy         <jeff@jeffinfo.com>
 * Copyright (C) 2013-2016  Florian Henry           <florian.henry@open-concept.pro>
 * Copyright (C) 2013-2022  Alexandre Spangaro      <aspangaro@open-dsi.fr>
 * Copyright (C) 2016-2017  Laurent Destailleur     <eldy@users.sourceforge.net>
 * Copyright (C) 2018-2021  Frédéric France         <frederic.france@netlogic.fr>
 *
 * This program is free software; you can redistribute it and/or modify
 * it under the terms of the GNU General Public License as published by
 * the Free Software Foundation; either version 3 of the License, or
 * (at your option) any later version.
 *
 * This program is distributed in the hope that it will be useful,
 * but WITHOUT ANY WARRANTY; without even the implied warranty of
 * MERCHANTABILITY or FITNESS FOR A PARTICULAR PURPOSE.  See the
 * GNU General Public License for more details.
 *
 * You should have received a copy of the GNU General Public License
 * along with this program. If not, see <https://www.gnu.org/licenses/>.
 */

/**
 * \file		htdocs/accountancy/bookkeeping/list.php
 * \ingroup		Accountancy (Double entries)
 * \brief 		List operation of book keeping
 */

// Load Dolibarr environment
require '../../main.inc.php';
require_once DOL_DOCUMENT_ROOT.'/accountancy/class/accountancyexport.class.php';
require_once DOL_DOCUMENT_ROOT.'/core/lib/accounting.lib.php';
require_once DOL_DOCUMENT_ROOT.'/accountancy/class/lettering.class.php';
require_once DOL_DOCUMENT_ROOT.'/accountancy/class/bookkeeping.class.php';
require_once DOL_DOCUMENT_ROOT.'/accountancy/class/accountingjournal.class.php';
require_once DOL_DOCUMENT_ROOT.'/core/class/html.formfile.class.php';
require_once DOL_DOCUMENT_ROOT.'/core/class/html.formother.class.php';
require_once DOL_DOCUMENT_ROOT.'/core/class/html.formaccounting.class.php';
require_once DOL_DOCUMENT_ROOT.'/core/lib/date.lib.php';
require_once DOL_DOCUMENT_ROOT.'/core/lib/admin.lib.php';

// Load translation files required by the page
$langs->loadLangs(array("accountancy", "compta"));

$socid = GETPOST('socid', 'int');

$action = GETPOST('action', 'aZ09');
$massaction = GETPOST('massaction', 'alpha');
$confirm = GETPOST('confirm', 'alpha');
$toselect = GETPOST('toselect', 'array');
$contextpage = GETPOST('contextpage', 'aZ') ? GETPOST('contextpage', 'aZ') : 'bookkeepinglist';
$search_mvt_num = GETPOST('search_mvt_num', 'int');
$search_doc_type = GETPOST("search_doc_type", 'alpha');
$search_doc_ref = GETPOST("search_doc_ref", 'alpha');
$search_date_startyear =  GETPOST('search_date_startyear', 'int');
$search_date_startmonth =  GETPOST('search_date_startmonth', 'int');
$search_date_startday =  GETPOST('search_date_startday', 'int');
$search_date_endyear =  GETPOST('search_date_endyear', 'int');
$search_date_endmonth =  GETPOST('search_date_endmonth', 'int');
$search_date_endday =  GETPOST('search_date_endday', 'int');
$search_date_start = dol_mktime(0, 0, 0, $search_date_startmonth, $search_date_startday, $search_date_startyear);
$search_date_end = dol_mktime(23, 59, 59, $search_date_endmonth, $search_date_endday, $search_date_endyear);
$search_doc_date = dol_mktime(0, 0, 0, GETPOST('doc_datemonth', 'int'), GETPOST('doc_dateday', 'int'), GETPOST('doc_dateyear', 'int'));
$search_date_creation_startyear =  GETPOST('search_date_creation_startyear', 'int');
$search_date_creation_startmonth =  GETPOST('search_date_creation_startmonth', 'int');
$search_date_creation_startday =  GETPOST('search_date_creation_startday', 'int');
$search_date_creation_endyear =  GETPOST('search_date_creation_endyear', 'int');
$search_date_creation_endmonth =  GETPOST('search_date_creation_endmonth', 'int');
$search_date_creation_endday =  GETPOST('search_date_creation_endday', 'int');
$search_date_creation_start = dol_mktime(0, 0, 0, $search_date_creation_startmonth, $search_date_creation_startday, $search_date_creation_startyear);
$search_date_creation_end = dol_mktime(23, 59, 59, $search_date_creation_endmonth, $search_date_creation_endday, $search_date_creation_endyear);
$search_date_modification_startyear =  GETPOST('search_date_modification_startyear', 'int');
$search_date_modification_startmonth =  GETPOST('search_date_modification_startmonth', 'int');
$search_date_modification_startday =  GETPOST('search_date_modification_startday', 'int');
$search_date_modification_endyear =  GETPOST('search_date_modification_endyear', 'int');
$search_date_modification_endmonth =  GETPOST('search_date_modification_endmonth', 'int');
$search_date_modification_endday =  GETPOST('search_date_modification_endday', 'int');
$search_date_modification_start = dol_mktime(0, 0, 0, $search_date_modification_startmonth, $search_date_modification_startday, $search_date_modification_startyear);
$search_date_modification_end = dol_mktime(23, 59, 59, $search_date_modification_endmonth, $search_date_modification_endday, $search_date_modification_endyear);
$search_date_export_startyear =  GETPOST('search_date_export_startyear', 'int');
$search_date_export_startmonth =  GETPOST('search_date_export_startmonth', 'int');
$search_date_export_startday =  GETPOST('search_date_export_startday', 'int');
$search_date_export_endyear =  GETPOST('search_date_export_endyear', 'int');
$search_date_export_endmonth =  GETPOST('search_date_export_endmonth', 'int');
$search_date_export_endday =  GETPOST('search_date_export_endday', 'int');
$search_date_export_start = dol_mktime(0, 0, 0, $search_date_export_startmonth, $search_date_export_startday, $search_date_export_startyear);
$search_date_export_end = dol_mktime(23, 59, 59, $search_date_export_endmonth, $search_date_export_endday, $search_date_export_endyear);
$search_date_validation_startyear =  GETPOST('search_date_validation_startyear', 'int');
$search_date_validation_startmonth =  GETPOST('search_date_validation_startmonth', 'int');
$search_date_validation_startday =  GETPOST('search_date_validation_startday', 'int');
$search_date_validation_endyear =  GETPOST('search_date_validation_endyear', 'int');
$search_date_validation_endmonth =  GETPOST('search_date_validation_endmonth', 'int');
$search_date_validation_endday =  GETPOST('search_date_validation_endday', 'int');
$search_date_validation_start = dol_mktime(0, 0, 0, $search_date_validation_startmonth, $search_date_validation_startday, $search_date_validation_startyear);
$search_date_validation_end = dol_mktime(23, 59, 59, $search_date_validation_endmonth, $search_date_validation_endday, $search_date_validation_endyear);
$search_import_key = GETPOST("search_import_key", 'alpha');

//var_dump($search_date_start);exit;
if (GETPOST("button_delmvt_x") || GETPOST("button_delmvt.x") || GETPOST("button_delmvt")) {
	$action = 'delbookkeepingyear';
}
if (GETPOST("button_export_file_x") || GETPOST("button_export_file.x") || GETPOST("button_export_file")) {
	$action = 'export_file';
}

$search_accountancy_code = GETPOST("search_accountancy_code");
$search_accountancy_code_start = GETPOST('search_accountancy_code_start', 'alpha');
if ($search_accountancy_code_start == - 1) {
	$search_accountancy_code_start = '';
}
$search_accountancy_code_end = GETPOST('search_accountancy_code_end', 'alpha');
if ($search_accountancy_code_end == - 1) {
	$search_accountancy_code_end = '';
}

$search_accountancy_aux_code = GETPOST("search_accountancy_aux_code", 'alpha');
$search_accountancy_aux_code_start = GETPOST('search_accountancy_aux_code_start', 'alpha');
if ($search_accountancy_aux_code_start == - 1) {
	$search_accountancy_aux_code_start = '';
}
$search_accountancy_aux_code_end = GETPOST('search_accountancy_aux_code_end', 'alpha');
if ($search_accountancy_aux_code_end == - 1) {
	$search_accountancy_aux_code_end = '';
}
$search_mvt_label = GETPOST('search_mvt_label', 'alpha');
$search_direction = GETPOST('search_direction', 'alpha');
$search_debit = GETPOST('search_debit', 'alpha');
$search_credit = GETPOST('search_credit', 'alpha');
$search_ledger_code = GETPOST('search_ledger_code', 'array');
$search_lettering_code = GETPOST('search_lettering_code', 'alpha');
$search_not_reconciled = GETPOST('search_not_reconciled', 'alpha');

// Load variable for pagination
$limit = GETPOST('limit', 'int') ?GETPOST('limit', 'int') : (empty($conf->global->ACCOUNTING_LIMIT_LIST_VENTILATION) ? $conf->liste_limit : $conf->global->ACCOUNTING_LIMIT_LIST_VENTILATION);
$sortfield = GETPOST('sortfield', 'aZ09comma');
$sortorder = GETPOST('sortorder', 'aZ09comma');
$optioncss = GETPOST('optioncss', 'alpha');
$page = GETPOSTISSET('pageplusone') ? (GETPOST('pageplusone') - 1) : GETPOST("page", 'int');
if (empty($page) || $page < 0) {
	$page = 0;
}
$offset = $limit * $page;
$pageprev = $page - 1;
$pagenext = $page + 1;
if ($sortorder == "") {
	$sortorder = "ASC";
}
if ($sortfield == "") {
	$sortfield = "t.piece_num,t.rowid";
}

// Initialize technical object to manage hooks of page. Note that conf->hooks_modules contains array of hook context
$object = new BookKeeping($db);
$hookmanager->initHooks(array('bookkeepinglist'));

$formaccounting = new FormAccounting($db);
$form = new Form($db);

if (!in_array($action, array('export_file', 'delmouv', 'delmouvconfirm')) && !GETPOSTISSET('begin') && !GETPOSTISSET('formfilteraction') && GETPOST('page', 'int') == '' && !GETPOST('noreset', 'int') && $user->hasRight('accounting', 'mouvements', 'export')) {
	if (empty($search_date_start) && empty($search_date_end) && !GETPOSTISSET('restore_lastsearch_values') && !GETPOST('search_accountancy_code_start')) {
		$query = "SELECT date_start, date_end from ".MAIN_DB_PREFIX."accounting_fiscalyear ";
		$query .= " where date_start < '".$db->idate(dol_now())."' and date_end > '".$db->idate(dol_now())."' limit 1";
		$res = $db->query($query);

		if ($res->num_rows > 0) {
			$fiscalYear = $db->fetch_object($res);
			$search_date_start = strtotime($fiscalYear->date_start);
			$search_date_end = strtotime($fiscalYear->date_end);
		} else {
			$month_start = ($conf->global->SOCIETE_FISCAL_MONTH_START ? ($conf->global->SOCIETE_FISCAL_MONTH_START) : 1);
			$year_start = dol_print_date(dol_now(), '%Y');
			if (dol_print_date(dol_now(), '%m') < $month_start) {
				$year_start--; // If current month is lower that starting fiscal month, we start last year
			}
			$year_end = $year_start + 1;
			$month_end = $month_start - 1;
			if ($month_end < 1) {
				$month_end = 12;
				$year_end--;
			}
			$search_date_start = dol_mktime(0, 0, 0, $month_start, 1, $year_start);
			$search_date_end = dol_get_last_day($year_end, $month_end);
		}
	}
}


$arrayfields = array(
	't.piece_num'=>array('label'=>$langs->trans("TransactionNumShort"), 'checked'=>1),
	't.code_journal'=>array('label'=>$langs->trans("Codejournal"), 'checked'=>1),
	't.doc_date'=>array('label'=>$langs->trans("Docdate"), 'checked'=>1),
	't.doc_ref'=>array('label'=>$langs->trans("Piece"), 'checked'=>1),
	't.numero_compte'=>array('label'=>$langs->trans("AccountAccountingShort"), 'checked'=>1),
	't.subledger_account'=>array('label'=>$langs->trans("SubledgerAccount"), 'checked'=>1),
	't.label_operation'=>array('label'=>$langs->trans("Label"), 'checked'=>1),
	't.debit'=>array('label'=>$langs->trans("Debit"), 'checked'=>1),
	't.credit'=>array('label'=>$langs->trans("Credit"), 'checked'=>1),
	't.lettering_code'=>array('label'=>$langs->trans("LetteringCode"), 'checked'=>1),
	't.date_creation'=>array('label'=>$langs->trans("DateCreation"), 'checked'=>0),
	't.tms'=>array('label'=>$langs->trans("DateModification"), 'checked'=>0),
	't.date_export'=>array('label'=>$langs->trans("DateExport"), 'checked'=>1),
	't.date_validated'=>array('label'=>$langs->trans("DateValidationAndLock"), 'checked'=>1, 'enabled'=>!getDolGlobalString("ACCOUNTANCY_DISABLE_CLOSURE_LINE_BY_LINE")),
	't.import_key'=>array('label'=>$langs->trans("ImportId"), 'checked'=>0, 'position'=>1100),
);

if (empty($conf->global->ACCOUNTING_ENABLE_LETTERING)) {
	unset($arrayfields['t.lettering_code']);
}

$accountancyexport = new AccountancyExport($db);
$listofformat = $accountancyexport->getType();
$formatexportset = getDolGlobalString('ACCOUNTING_EXPORT_MODELCSV');
if (empty($listofformat[$formatexportset])) {
	$formatexportset = 1;
}

$error = 0;

if (!isModEnabled('accounting')) {
	accessforbidden();
}
if ($user->socid > 0) {
	accessforbidden();
}
if (!$user->hasRight('accounting', 'mouvements', 'lire')) {
	accessforbidden();
}


/*
 * Actions
 */

$param = '';

if (GETPOST('cancel', 'alpha')) {
	$action = 'list'; $massaction = '';
}
if (!GETPOST('confirmmassaction', 'alpha') && $massaction != 'preunletteringauto' && $massaction != 'preunletteringmanual' && $massaction != 'predeletebookkeepingwriting') {
	$massaction = '';
}

$parameters = array('socid'=>$socid);
$reshook = $hookmanager->executeHooks('doActions', $parameters, $object, $action); // Note that $action and $object may have been modified by some hooks
if ($reshook < 0) {
	setEventMessages($hookmanager->error, $hookmanager->errors, 'errors');
}

if (empty($reshook)) {
	include DOL_DOCUMENT_ROOT.'/core/actions_changeselectedfields.inc.php';

	if (GETPOST('button_removefilter_x', 'alpha') || GETPOST('button_removefilter.x', 'alpha') || GETPOST('button_removefilter', 'alpha')) { // All tests are required to be compatible with all browsers
		$search_mvt_num = '';
		$search_doc_type = '';
		$search_doc_ref = '';
		$search_doc_date = '';
		$search_accountancy_code = '';
		$search_accountancy_code_start = '';
		$search_accountancy_code_end = '';
		$search_accountancy_aux_code = '';
		$search_accountancy_aux_code_start = '';
		$search_accountancy_aux_code_end = '';
		$search_mvt_label = '';
		$search_direction = '';
		$search_ledger_code = array();
		$search_date_startyear = '';
		$search_date_startmonth = '';
		$search_date_startday = '';
		$search_date_endyear = '';
		$search_date_endmonth = '';
		$search_date_endday = '';
		$search_date_start = '';
		$search_date_end = '';
		$search_date_creation_startyear = '';
		$search_date_creation_startmonth = '';
		$search_date_creation_startday = '';
		$search_date_creation_endyear = '';
		$search_date_creation_endmonth = '';
		$search_date_creation_endday = '';
		$search_date_creation_start = '';
		$search_date_creation_end = '';
		$search_date_modification_startyear = '';
		$search_date_modification_startmonth = '';
		$search_date_modification_startday = '';
		$search_date_modification_endyear = '';
		$search_date_modification_endmonth = '';
		$search_date_modification_endday = '';
		$search_date_modification_start = '';
		$search_date_modification_end = '';
		$search_date_export_startyear = '';
		$search_date_export_startmonth = '';
		$search_date_export_startday = '';
		$search_date_export_endyear = '';
		$search_date_export_endmonth = '';
		$search_date_export_endday = '';
		$search_date_export_start = '';
		$search_date_export_end = '';
		$search_date_validation_startyear = '';
		$search_date_validation_startmonth = '';
		$search_date_validation_startday = '';
		$search_date_validation_endyear = '';
		$search_date_validation_endmonth = '';
		$search_date_validation_endday = '';
		$search_date_validation_start = '';
		$search_date_validation_end = '';
		$search_debit = '';
		$search_credit = '';
		$search_lettering_code = '';
		$search_not_reconciled = '';
		$search_import_key = '';
		$toselect = array();
	}

	// Must be after the remove filter action, before the export.
	$filter = array();
	if (!empty($search_date_start)) {
		$filter['t.doc_date>='] = $search_date_start;
		$tmp = dol_getdate($search_date_start);
		$param .= '&search_date_startmonth='.urlencode($tmp['mon']).'&search_date_startday='.urlencode($tmp['mday']).'&search_date_startyear='.urlencode($tmp['year']);
	}
	if (!empty($search_date_end)) {
		$filter['t.doc_date<='] = $search_date_end;
		$tmp = dol_getdate($search_date_end);
		$param .= '&search_date_endmonth='.urlencode($tmp['mon']).'&search_date_endday='.urlencode($tmp['mday']).'&search_date_endyear='.urlencode($tmp['year']);
	}
	if (!empty($search_doc_date)) {
		$filter['t.doc_date'] = $search_doc_date;
		$tmp = dol_getdate($search_doc_date);
		$param .= '&doc_datemonth='.urlencode($tmp['mon']).'&doc_dateday='.urlencode($tmp['mday']).'&doc_dateyear='.urlencode($tmp['year']);
	}
	if (!empty($search_doc_type)) {
		$filter['t.doc_type'] = $search_doc_type;
		$param .= '&search_doc_type='.urlencode($search_doc_type);
	}
	if (!empty($search_doc_ref)) {
		$filter['t.doc_ref'] = $search_doc_ref;
		$param .= '&search_doc_ref='.urlencode($search_doc_ref);
	}
	if (!empty($search_accountancy_code)) {
		$filter['t.numero_compte'] = $search_accountancy_code;
		$param .= '&search_accountancy_code='.urlencode($search_accountancy_code);
	}
	if (!empty($search_accountancy_code_start)) {
		$filter['t.numero_compte>='] = $search_accountancy_code_start;
		$param .= '&search_accountancy_code_start='.urlencode($search_accountancy_code_start);
	}
	if (!empty($search_accountancy_code_end)) {
		$filter['t.numero_compte<='] = $search_accountancy_code_end;
		$param .= '&search_accountancy_code_end='.urlencode($search_accountancy_code_end);
	}
	if (!empty($search_accountancy_aux_code_start)) {
		$filter['t.subledger_account>='] = $search_accountancy_aux_code_start;
		$param .= '&search_accountancy_aux_code_start='.urlencode($search_accountancy_aux_code_start);
	}
	if (!empty($search_accountancy_aux_code_end)) {
		$filter['t.subledger_account<='] = $search_accountancy_aux_code_end;
		$param .= '&search_accountancy_aux_code_end='.urlencode($search_accountancy_aux_code_end);
	}
	if (!empty($search_mvt_label)) {
		$filter['t.label_operation'] = $search_mvt_label;
		$param .= '&search_mvt_label='.urlencode($search_mvt_label);
	}
	if (!empty($search_direction)) {
		$filter['t.sens'] = $search_direction;
		$param .= '&search_direction='.urlencode($search_direction);
	}
	if (!empty($search_ledger_code)) {
		$filter['t.code_journal'] = $search_ledger_code;
		foreach ($search_ledger_code as $code) {
			$param .= '&search_ledger_code[]='.urlencode($code);
		}
	}
	if (!empty($search_mvt_num)) {
		$filter['t.piece_num'] = $search_mvt_num;
		$param .= '&search_mvt_num='.urlencode($search_mvt_num);
	}
	if (!empty($search_date_creation_start)) {
		$filter['t.date_creation>='] = $search_date_creation_start;
		$tmp = dol_getdate($search_date_creation_start);
		$param .= '&search_date_creation_startmonth='.urlencode($tmp['mon']).'&search_date_creation_startday='.urlencode($tmp['mday']).'&search_date_creation_startyear='.urlencode($tmp['year']);
	}
	if (!empty($search_date_creation_end)) {
		$filter['t.date_creation<='] = $search_date_creation_end;
		$tmp = dol_getdate($search_date_creation_end);
		$param .= '&search_date_creation_endmonth='.urlencode($tmp['mon']).'&search_date_creation_endday='.urlencode($tmp['mday']).'&search_date_creation_endyear='.urlencode($tmp['year']);
	}
	if (!empty($search_date_modification_start)) {
		$filter['t.tms>='] = $search_date_modification_start;
		$tmp = dol_getdate($search_date_modification_start);
		$param .= '&search_date_modification_startmonth='.urlencode($tmp['mon']).'&search_date_modification_startday='.urlencode($tmp['mday']).'&search_date_modification_startyear='.urlencode($tmp['year']);
	}
	if (!empty($search_date_modification_end)) {
		$filter['t.tms<='] = $search_date_modification_end;
		$tmp = dol_getdate($search_date_modification_end);
		$param .= '&search_date_modification_endmonth='.urlencode($tmp['mon']).'&search_date_modification_endday='.urlencode($tmp['mday']).'&search_date_modification_endyear='.urlencode($tmp['year']);
	}
	if (!empty($search_date_export_start)) {
		$filter['t.date_export>='] = $search_date_export_start;
		$tmp = dol_getdate($search_date_export_start);
		$param .= '&search_date_export_startmonth='.urlencode($tmp['mon']).'&search_date_export_startday='.urlencode($tmp['mday']).'&search_date_export_startyear='.urlencode($tmp['year']);
	}
	if (!empty($search_date_export_end)) {
		$filter['t.date_export<='] = $search_date_export_end;
		$tmp = dol_getdate($search_date_export_end);
		$param .= '&search_date_export_endmonth='.urlencode($tmp['mon']).'&search_date_export_endday='.urlencode($tmp['mday']).'&search_date_export_endyear='.urlencode($tmp['year']);
	}
	if (!empty($search_date_validation_start)) {
		$filter['t.date_validated>='] = $search_date_validation_start;
		$tmp = dol_getdate($search_date_validation_start);
		$param .= '&search_date_validation_startmonth='.urlencode($tmp['mon']).'&search_date_validation_startday='.urlencode($tmp['mday']).'&search_date_validation_startyear='.urlencode($tmp['year']);
	}
	if (!empty($search_date_validation_end)) {
		$filter['t.date_validated<='] = $search_date_validation_end;
		$tmp = dol_getdate($search_date_validation_end);
		$param .= '&search_date_validation_endmonth='.urlencode($tmp['mon']).'&search_date_validation_endday='.urlencode($tmp['mday']).'&search_date_validation_endyear='.urlencode($tmp['year']);
	}
	if (!empty($search_debit)) {
		$filter['t.debit'] = $search_debit;
		$param .= '&search_debit='.urlencode($search_debit);
	}
	if (!empty($search_credit)) {
		$filter['t.credit'] = $search_credit;
		$param .= '&search_credit='.urlencode($search_credit);
	}
	if (!empty($search_lettering_code)) {
		$filter['t.lettering_code'] = $search_lettering_code;
		$param .= '&search_lettering_code='.urlencode($search_lettering_code);
	}
	if (!empty($search_not_reconciled)) {
		$filter['t.reconciled_option'] = $search_not_reconciled;
		$param .= '&search_not_reconciled='.urlencode($search_not_reconciled);
	}
	if (!empty($search_import_key)) {
		$filter['t.import_key'] = $search_import_key;
		$param .= '&search_import_key='.urlencode($search_import_key);
	}

	//if ($action == 'delbookkeepingyearconfirm' && !$user->hasRight('accounting', 'mouvements', 'supprimer_tous')) {
	//	$delmonth = GETPOST('delmonth', 'int');
	//	$delyear = GETPOST('delyear', 'int');
	//	if ($delyear == -1) {
	//		$delyear = 0;
	//	}
	//	$deljournal = GETPOST('deljournal', 'alpha');
	//	if ($deljournal == -1) {
	//		$deljournal = 0;
	//	}
	//
	//	if (!empty($delmonth) || !empty($delyear) || !empty($deljournal)) {
	//		$result = $object->deleteByYearAndJournal($delyear, $deljournal, '', ($delmonth > 0 ? $delmonth : 0));
	//		if ($result < 0) {
	//			setEventMessages($object->error, $object->errors, 'errors');
	//		} else {
	//			setEventMessages("RecordDeleted", null, 'mesgs');
	//		}
	//
	//		// Make a redirect to avoid to launch the delete later after a back button
	//		header("Location: list.php".($param ? '?'.$param : ''));
	//		exit;
	//	} else {
	//		setEventMessages("NoRecordDeleted", null, 'warnings');
	//	}
	//}
	if ($action == 'setreexport') {
		$setreexport = GETPOST('value', 'int');
		if (!dolibarr_set_const($db, "ACCOUNTING_REEXPORT", $setreexport, 'yesno', 0, '', $conf->entity)) {
			$error++;
		}

		if (!$error) {
			if ($conf->global->ACCOUNTING_REEXPORT == 1) {
				setEventMessages($langs->trans("ExportOfPiecesAlreadyExportedIsEnable"), null, 'mesgs');
			} else {
				setEventMessages($langs->trans("ExportOfPiecesAlreadyExportedIsDisable"), null, 'mesgs');
			}
		} else {
			setEventMessages($langs->trans("Error"), null, 'errors');
		}
	}

	// Mass actions
	$objectclass = 'Bookkeeping';
	$objectlabel = 'Bookkeeping';
	$permissiontoread = $user->hasRight('societe', 'lire');
	$permissiontodelete = $user->hasRight('societe', 'supprimer');
	$permissiontoadd = $user->rights->societe->creer;
	$uploaddir = $conf->societe->dir_output;
	include DOL_DOCUMENT_ROOT.'/core/actions_massactions.inc.php';

<<<<<<< HEAD
	if (!$error && $action == 'deletebookkeepingwritingauto' && $confirm == "yes" && $user->rights->accounting->mouvements->supprimer) {
		$db->begin();

		if (getDolGlobalInt('ACCOUNTING_ENABLE_LETTERING')) {
			$lettering = new Lettering($db);
			$nb_lettering = $lettering->bookkeepingLetteringAll($toselect, true);
			if ($nb_lettering < 0) {
				setEventMessages('', $lettering->errors, 'errors');
				$error++;
			}
		}

=======
	if (!$error && $action == 'deletebookkeepingwriting' && $confirm == "yes" && $user->hasRight('accounting', 'mouvements', 'supprimer')) {
>>>>>>> 94767f5f
		$nbok = 0;
		if (!$error) {
			foreach ($toselect as $toselectid) {
				$result = $object->fetch($toselectid);
				if ($result > 0 && (!isset($object->date_validation) || $object->date_validation === '')) {
					$result = $object->deleteMvtNum($object->piece_num);
					if ($result > 0) {
						$nbok++;
					} else {
						setEventMessages($object->error, $object->errors, 'errors');
						$error++;
						break;
					}
				} elseif ($result < 0) {
					setEventMessages($object->error, $object->errors, 'errors');
					$error++;
					break;
				}
			}
		}

		if (!$error) {
			$db->commit();

			// Message for elements well deleted
			if ($nbok > 1) {
				setEventMessages($langs->trans("RecordsDeleted", $nbok), null, 'mesgs');
			} elseif ($nbok > 0) {
				setEventMessages($langs->trans("RecordDeleted", $nbok), null, 'mesgs');
			} else {
				setEventMessages($langs->trans("NoRecordDeleted"), null, 'mesgs');
			}

			header("Location: ".$_SERVER["PHP_SELF"]."?noreset=1".($param ? '&'.$param : ''));
			exit;
		} else {
			$db->rollback();
		}
	}

	// others mass actions
<<<<<<< HEAD
	if (!$error && getDolGlobalInt('ACCOUNTING_ENABLE_LETTERING') && $user->rights->accounting->mouvements->creer) {
		if ($massaction == 'letteringauto') {
=======
	if (!$error && getDolGlobalInt('ACCOUNTING_ENABLE_LETTERING') && $user->hasRight('accounting', 'mouvements', 'creer')) {
		if ($massaction == 'lettering') {
>>>>>>> 94767f5f
			$lettering = new Lettering($db);
			$nb_lettering = $lettering->bookkeepingLetteringAll($toselect);
			if ($nb_lettering < 0) {
				setEventMessages('', $lettering->errors, 'errors');
				$error++;
				$nb_lettering = max(0, abs($nb_lettering) - 2);
			} elseif ($nb_lettering == 0) {
				$nb_lettering = 0;
				setEventMessages($langs->trans('AccountancyNoLetteringModified'), array(), 'mesgs');
			}
			if ($nb_lettering == 1) {
				setEventMessages($langs->trans('AccountancyOneLetteringModifiedSuccessfully'), array(), 'mesgs');
			} elseif ($nb_lettering > 1) {
				setEventMessages($langs->trans('AccountancyLetteringModifiedSuccessfully', $nb_lettering), array(), 'mesgs');
			}

			if (!$error) {
				header('Location: ' . $_SERVER['PHP_SELF'] . '?noreset=1' . $param);
				exit();
			}
		} elseif ($massaction == 'letteringmanual') {
			$lettering = new Lettering($db);
			$result = $lettering->updateLettering($toselect);
			if ($result < 0) {
				setEventMessages('', $lettering->errors, 'errors');
			} else {
				setEventMessages($langs->trans('AccountancyOneLetteringModifiedSuccessfully'), array(), 'mesgs');
				header('Location: ' . $_SERVER['PHP_SELF'] . '?noreset=1' . $param);
				exit();
			}
		} elseif ($action == 'unletteringauto' && $confirm == "yes") {
			$lettering = new Lettering($db);
			$nb_lettering = $lettering->bookkeepingLetteringAll($toselect, true);
			if ($nb_lettering < 0) {
				setEventMessages('', $lettering->errors, 'errors');
				$error++;
				$nb_lettering = max(0, abs($nb_lettering) - 2);
			} elseif ($nb_lettering == 0) {
				$nb_lettering = 0;
				setEventMessages($langs->trans('AccountancyNoUnletteringModified'), array(), 'mesgs');
			}
			if ($nb_lettering == 1) {
				setEventMessages($langs->trans('AccountancyOneUnletteringModifiedSuccessfully'), array(), 'mesgs');
			} elseif ($nb_lettering > 1) {
				setEventMessages($langs->trans('AccountancyUnletteringModifiedSuccessfully', $nb_lettering), array(), 'mesgs');
			}

			if (!$error) {
				header('Location: ' . $_SERVER['PHP_SELF'] . '?noreset=1' . $param);
				exit();
			}
		} elseif ($action == 'unletteringmanual' && $confirm == "yes") {
			$lettering = new Lettering($db);
			$nb_lettering = $lettering->deleteLettering($toselect);
			if ($result < 0) {
				setEventMessages('', $lettering->errors, 'errors');
			} else {
				setEventMessages($langs->trans('AccountancyOneUnletteringModifiedSuccessfully'), array(), 'mesgs');
				header('Location: ' . $_SERVER['PHP_SELF'] . '?noreset=1' . $param);
				exit();
			}
		}
	}
}

// Build and execute select (used by page and export action)
// must de set after the action that set $filter
// --------------------------------------------------------------------

$sql = 'SELECT';
$sql .= ' t.rowid,';
$sql .= " t.doc_date,";
$sql .= " t.doc_type,";
$sql .= " t.doc_ref,";
$sql .= " t.fk_doc,";
$sql .= " t.fk_docdet,";
$sql .= " t.thirdparty_code,";
$sql .= " t.subledger_account,";
$sql .= " t.subledger_label,";
$sql .= " t.numero_compte,";
$sql .= " t.label_compte,";
$sql .= " t.label_operation,";
$sql .= " t.debit,";
$sql .= " t.credit,";
$sql .= " t.lettering_code,";
$sql .= " t.montant as amount,";
$sql .= " t.sens,";
$sql .= " t.fk_user_author,";
$sql .= " t.import_key,";
$sql .= " t.code_journal,";
$sql .= " t.journal_label,";
$sql .= " t.piece_num,";
$sql .= " t.date_creation,";
$sql .= " t.tms as date_modification,";
$sql .= " t.date_export,";
$sql .= " t.date_validated as date_validation,";
$sql .= " t.import_key";
$sql .= ' FROM '.MAIN_DB_PREFIX.$object->table_element.' as t';
// Manage filter
$sqlwhere = array();
if (count($filter) > 0) {
	foreach ($filter as $key => $value) {
		if ($key == 't.doc_date') {
			$sqlwhere[] = $key."='".$db->idate($value)."'";
		} elseif ($key == 't.doc_date>=' || $key == 't.doc_date<=') {
			$sqlwhere[] = $key."'".$db->idate($value)."'";
		} elseif ($key == 't.numero_compte>=' || $key == 't.numero_compte<=' || $key == 't.subledger_account>=' || $key == 't.subledger_account<=') {
			$sqlwhere[] = $key."'".$db->escape($value)."'";
		} elseif ($key == 't.fk_doc' || $key == 't.fk_docdet' || $key == 't.piece_num') {
			$sqlwhere[] = $key.'='.((int) $value);
		} elseif ($key == 't.subledger_account' || $key == 't.numero_compte') {
			$sqlwhere[] = $key." LIKE '".$db->escape($value)."%'";
		} elseif ($key == 't.subledger_account') {
			$sqlwhere[] = natural_search($key, $value, 0, 1);
		} elseif ($key == 't.date_creation>=' || $key == 't.date_creation<=') {
			$sqlwhere[] = $key."'".$db->idate($value)."'";
		} elseif ($key == 't.tms>=' || $key == 't.tms<=') {
			$sqlwhere[] = $key."'".$db->idate($value)."'";
		} elseif ($key == 't.date_export>=' || $key == 't.date_export<=') {
			$sqlwhere[] = $key."'".$db->idate($value)."'";
		} elseif ($key == 't.date_validated>=' || $key == 't.date_validated<=') {
			$sqlwhere[] = $key."'".$db->idate($value)."'";
		} elseif ($key == 't.credit' || $key == 't.debit') {
			$sqlwhere[] = natural_search($key, $value, 1, 1);
		} elseif ($key == 't.reconciled_option') {
			$sqlwhere[] = 't.lettering_code IS NULL';
		} elseif ($key == 't.code_journal' && !empty($value)) {
			$sqlwhere[] = natural_search("t.code_journal", join(',', $value), 3, 1);
		} else {
			$sqlwhere[] = natural_search($key, $value, 0, 1);
		}
	}
}
$sql .= ' WHERE t.entity IN ('.getEntity('accountancy').')';
if (empty($conf->global->ACCOUNTING_REEXPORT)) {
	$sql .= " AND t.date_export IS NULL";
}
if (count($sqlwhere) > 0) {
	$sql .= ' AND '.implode(' AND ', $sqlwhere);
}
if (!empty($sortfield)) {
	$sql .= $db->order($sortfield, $sortorder);
}
//print $sql;


// Export into a file with format defined into setup (FEC, CSV, ...)
// Must be after definition of $sql
if ($action == 'export_fileconfirm' && $user->hasRight('accounting', 'mouvements', 'export')) {
	// TODO Replace the fetchAll to get all ->line followed by call to ->export(). It consumes too much memory on large export.
	// Replace this with the query($sql) and loop on each line to export them.
	$result = $object->fetchAll($sortorder, $sortfield, 0, 0, $filter, 'AND', (empty($conf->global->ACCOUNTING_REEXPORT) ? 0 : 1));

	if ($result < 0) {
		setEventMessages($object->error, $object->errors, 'errors');
	} else {
		// Export files then exit
		$accountancyexport = new AccountancyExport($db);

		$mimetype = $accountancyexport->getMimeType($formatexportset);

		top_httphead($mimetype, 1);

		// Output data on screen
		$accountancyexport->export($object->lines, $formatexportset);

		$notifiedexportdate = GETPOST('notifiedexportdate', 'alpha');
		$notifiedvalidationdate = GETPOST('notifiedvalidationdate', 'alpha');

		if (!empty($accountancyexport->errors)) {
			dol_print_error('', '', $accountancyexport->errors);
		} elseif (!empty($notifiedexportdate) || !empty($notifiedvalidationdate)) {
			// Specify as export : update field date_export or date_validated
			$error = 0;
			$db->begin();

			if (is_array($object->lines)) {
				foreach ($object->lines as $movement) {
					$now = dol_now();

					$sql = " UPDATE ".MAIN_DB_PREFIX."accounting_bookkeeping";
					$sql .= " SET";
					if (!empty($notifiedexportdate) && !empty($notifiedvalidationdate)) {
						$sql .= " date_export = '".$db->idate($now)."'";
						$sql .= ", date_validated = '".$db->idate($now)."'";
					} elseif (!empty($notifiedexportdate)) {
						$sql .= " date_export = '".$db->idate($now)."'";
					} elseif (!empty($notifiedvalidationdate)) {
						$sql .= " date_validated = '".$db->idate($now)."'";
					}
					$sql .= " WHERE rowid = ".((int) $movement->id);

					dol_syslog("/accountancy/bookkeeping/list.php Function export_file Specify movements as exported", LOG_DEBUG);

					$result = $db->query($sql);
					if (!$result) {
						$error++;
						break;
					}
				}
			}

			if (!$error) {
				$db->commit();
			} else {
				$error++;
				$db->rollback();
				dol_print_error('', $langs->trans("NotAllExportedMovementsCouldBeRecordedAsExportedOrValidated"));
			}
		}
		exit;
	}
}


/*
 * View
 */

$formother = new FormOther($db);
$formfile = new FormFile($db);

$title_page = $langs->trans("Operations").' - '.$langs->trans("Journals");

// Count total nb of records
$nbtotalofrecords = '';
if (empty($conf->global->MAIN_DISABLE_FULL_SCANLIST)) {
	$resql = $db->query($sql);
	$nbtotalofrecords = $db->num_rows($resql);
	if (($page * $limit) > $nbtotalofrecords) {	// if total of record found is smaller than page * limit, goto and load page 0
		$page = 0;
		$offset = 0;
	}
}
// if total of record found is smaller than limit, no need to do paging and to restart another select with limits set.
if (is_numeric($nbtotalofrecords) && $limit > $nbtotalofrecords) {
	$num = $nbtotalofrecords;
} else {
	$sql .= $db->plimit($limit + 1, $offset);

	$resql = $db->query($sql);
	if (!$resql) {
		dol_print_error($db);
		exit;
	}

	$num = $db->num_rows($resql);
}

$arrayofselected = is_array($toselect) ? $toselect : array();

// Output page
// --------------------------------------------------------------------

llxHeader('', $title_page);

$formconfirm = '';

if ($action == 'export_file') {
	$form_question = array();

	// If 1 or not set, we check by default.
	$checked = (!isset($conf->global->ACCOUNTING_DEFAULT_NOT_NOTIFIED_EXPORT_DATE) || !empty($conf->global->ACCOUNTING_DEFAULT_NOT_NOTIFIED_EXPORT_DATE));
	$form_question['notifiedexportdate'] = array(
		'name' => 'notifiedexportdate',
		'type' => 'checkbox',
		'label' => $langs->trans('NotifiedExportDate'),
		'value' => (!empty($conf->global->ACCOUNTING_DEFAULT_NOT_NOTIFIED_EXPORT_DATE) ? 'false' : 'true'),
	);

	$form_question['separator'] = array('name'=>'separator', 'type'=>'separator');

	if (!getDolGlobalString("ACCOUNTANCY_DISABLE_CLOSURE_LINE_BY_LINE")) {
		// If 0 or not set, we NOT check by default.
		$checked = (isset($conf->global->ACCOUNTING_DEFAULT_NOT_NOTIFIED_VALIDATION_DATE) || !empty($conf->global->ACCOUNTING_DEFAULT_NOT_NOTIFIED_VALIDATION_DATE));
		$form_question['notifiedvalidationdate'] = array(
			'name' => 'notifiedvalidationdate',
			'type' => 'checkbox',
			'label' => $langs->trans('NotifiedValidationDate', $langs->transnoentitiesnoconv("MenuAccountancyClosure")),
			'value' => $checked,
		);

		$form_question['separator2'] = array('name'=>'separator2', 'type'=>'separator');
	}

	$formconfirm = $form->formconfirm($_SERVER["PHP_SELF"].'?'.$param, $langs->trans("ExportFilteredList").' ('.$listofformat[$formatexportset].')', $langs->trans('ConfirmExportFile'), 'export_fileconfirm', $form_question, '', 1, 300, 600);
}

//if ($action == 'delbookkeepingyear') {
//	$form_question = array();
//	$delyear = GETPOST('delyear', 'int');
//	$deljournal = GETPOST('deljournal', 'alpha');
//
//	if (empty($delyear)) {
//		$delyear = dol_print_date(dol_now(), '%Y');
//	}
//	$month_array = array();
//	for ($i = 1; $i <= 12; $i++) {
//		$month_array[$i] = $langs->trans("Month".sprintf("%02d", $i));
//	}
//	$year_array = $formaccounting->selectyear_accountancy_bookkepping($delyear, 'delyear', 0, 'array');
//	$journal_array = $formaccounting->select_journal($deljournal, 'deljournal', '', 1, 1, 1, '', 0, 1);
//
//	$form_question['delmonth'] = array(
//		'name' => 'delmonth',
//		'type' => 'select',
//		'label' => $langs->trans('DelMonth'),
//		'values' => $month_array,
//		'morecss' => 'minwidth150',
//		'default' => ''
//	);
//	$form_question['delyear'] = array(
//			'name' => 'delyear',
//			'type' => 'select',
//			'label' => $langs->trans('DelYear'),
//			'values' => $year_array,
//			'default' => $delyear
//	);
//	$form_question['deljournal'] = array(
//			'name' => 'deljournal',
//			'type' => 'other', // We don't use select here, the journal_array is already a select html component
//			'label' => $langs->trans('DelJournal'),
//			'value' => $journal_array,
//			'default' => $deljournal
//	);
//
//	$formconfirm = $form->formconfirm($_SERVER["PHP_SELF"].'?'.$param, $langs->trans('DeleteMvt'), $langs->trans('ConfirmDeleteMvt', $langs->transnoentitiesnoconv("RegistrationInAccounting")), 'delbookkeepingyearconfirm', $form_question, '', 1, 320);
//}

// Print form confirm
print $formconfirm;

//$param='';	param started before
if (!empty($contextpage) && $contextpage != $_SERVER["PHP_SELF"]) {
	$param .= '&contextpage='.urlencode($contextpage);
}
if ($limit > 0 && $limit != $conf->liste_limit) {
	$param .= '&limit='.urlencode($limit);
}

// List of mass actions available
$arrayofmassactions = array();
if (getDolGlobalInt('ACCOUNTING_ENABLE_LETTERING') && $user->rights->accounting->mouvements->creer) {
	$arrayofmassactions['letteringauto'] = img_picto('', 'check', 'class="pictofixedwidth"') . $langs->trans('LetteringAuto');
	$arrayofmassactions['preunletteringauto'] = img_picto('', 'uncheck', 'class="pictofixedwidth"') . $langs->trans('UnletteringAuto');
	$arrayofmassactions['letteringmanual'] = img_picto('', 'check', 'class="pictofixedwidth"') . $langs->trans('LetteringManual');
	$arrayofmassactions['preunletteringmanual'] = img_picto('', 'uncheck', 'class="pictofixedwidth"') . $langs->trans('UnletteringManual');
}
<<<<<<< HEAD
if ($user->rights->accounting->mouvements->supprimer) {
=======
*/
if ($user->hasRight('accounting', 'mouvements', 'supprimer')) {
>>>>>>> 94767f5f
	$arrayofmassactions['predeletebookkeepingwriting'] = img_picto('', 'delete', 'class="pictofixedwidth"').$langs->trans("Delete");
}
if (GETPOST('nomassaction', 'int') || in_array($massaction, array('preunletteringauto', 'preunletteringmanual', 'predeletebookkeepingwriting'))) {
	$arrayofmassactions = array();
}
$massactionbutton = $form->selectMassAction($massaction, $arrayofmassactions);

print '<form method="POST" id="searchFormList" action="'.$_SERVER["PHP_SELF"].'">';
print '<input type="hidden" name="token" value="'.newToken().'">';
print '<input type="hidden" name="action" value="list">';
if ($optioncss != '') {
	print '<input type="hidden" name="optioncss" value="'.urlencode($optioncss).'">';
}
print '<input type="hidden" name="formfilteraction" id="formfilteraction" value="list">';
print '<input type="hidden" name="sortfield" value="'.$sortfield.'">';
print '<input type="hidden" name="sortorder" value="'.$sortorder.'">';
print '<input type="hidden" name="contextpage" value="'.$contextpage.'">';

if (count($filter)) {
	$buttonLabel = $langs->trans("ExportFilteredList");
} else {
	$buttonLabel = $langs->trans("ExportList");
}

$parameters = array();
$reshook = $hookmanager->executeHooks('addMoreActionsButtonsList', $parameters, $object, $action); // Note that $action and $object may have been modified by hook
if (empty($reshook)) {
	// Button re-export
	if (!empty($conf->global->ACCOUNTING_REEXPORT)) {
		$newcardbutton = '<a class="valignmiddle" href="'.$_SERVER['PHP_SELF'].'?action=setreexport&token='.newToken().'&value=0'.($param ? '&'.$param : '').'">'.img_picto($langs->trans("Activated"), 'switch_on').'</a> ';
	} else {
		$newcardbutton = '<a class="valignmiddle" href="'.$_SERVER['PHP_SELF'].'?action=setreexport&token='.newToken().'&value=1'.($param ? '&'.$param : '').'">'.img_picto($langs->trans("Disabled"), 'switch_off').'</a> ';
	}
	$newcardbutton .= '<span class="valignmiddle marginrightonly">'.$langs->trans("IncludeDocsAlreadyExported").'</span>';

	if ($user->hasRight('accounting', 'mouvements', 'export')) {
		$newcardbutton .= dolGetButtonTitle($buttonLabel, $langs->trans("ExportFilteredList").' ('.$listofformat[$formatexportset].')', 'fa fa-file-export paddingleft', $_SERVER["PHP_SELF"].'?action=export_file&token='.newToken().($param ? '&'.$param : ''), $user->hasRight('accounting', 'mouvements', 'export'));
	}

	$newcardbutton .= dolGetButtonTitle($langs->trans('ViewFlatList'), '', 'fa fa-list paddingleft imgforviewmode', DOL_URL_ROOT.'/accountancy/bookkeeping/list.php?'.$param, '', 1, array('morecss' => 'marginleftonly btnTitleSelected'));
	$newcardbutton .= dolGetButtonTitle($langs->trans('GroupByAccountAccounting'), '', 'fa fa-stream paddingleft imgforviewmode', DOL_URL_ROOT.'/accountancy/bookkeeping/listbyaccount.php?'.$param, '', 1, array('morecss' => 'marginleftonly'));
	$newcardbutton .= dolGetButtonTitle($langs->trans('GroupBySubAccountAccounting'), '', 'fa fa-align-left vmirror paddingleft imgforviewmode', DOL_URL_ROOT.'/accountancy/bookkeeping/listbyaccount.php?type=sub'.$param, '', 1, array('morecss' => 'marginleftonly'));

	$url = './card.php?action=create';
	if (!empty($socid)) {
		$url .= '&socid='.$socid;
	}
	$newcardbutton .= dolGetButtonTitle($langs->trans('NewAccountingMvt'), '', 'fa fa-plus-circle paddingleft', $url, '', $user->hasRight('accounting', 'mouvements', 'creer'));
}

print_barre_liste($title_page, $page, $_SERVER["PHP_SELF"], $param, $sortfield, $sortorder, $massactionbutton, $num, $nbtotalofrecords, 'title_accountancy', 0, $newcardbutton, '', $limit, 0, 0, 1);

if ($massaction == 'preunletteringauto') {
	print $form->formconfirm($_SERVER["PHP_SELF"], $langs->trans("ConfirmMassUnletteringAuto"), $langs->trans("ConfirmMassUnletteringQuestion", count($toselect)), "unletteringauto", null, '', 0, 200, 500, 1);
} elseif ($massaction == 'preunletteringmanual') {
	print $form->formconfirm($_SERVER["PHP_SELF"], $langs->trans("ConfirmMassUnletteringManual"), $langs->trans("ConfirmMassUnletteringQuestion", count($toselect)), "unletteringmanual", null, '', 0, 200, 500, 1);
} elseif ($massaction == 'predeletebookkeepingwriting') {
	print $form->formconfirm($_SERVER["PHP_SELF"], $langs->trans("ConfirmMassDeleteBookkeepingWriting"), $langs->trans("ConfirmMassDeleteBookkeepingWritingQuestion", count($toselect)), "deletebookkeepingwriting", null, '', 0, 200, 500, 1);
}

//$topicmail = "Information";
//$modelmail = "accountingbookkeeping";
//$objecttmp = new BookKeeping($db);
//$trackid = 'bk'.$object->id;
include DOL_DOCUMENT_ROOT.'/core/tpl/massactions_pre.tpl.php';

$varpage = empty($contextpage) ? $_SERVER["PHP_SELF"] : $contextpage;
$selectedfields = $form->multiSelectArrayWithCheckbox('selectedfields', $arrayfields, $varpage); // This also change content of $arrayfields
if ($massactionbutton && $contextpage != 'poslist') {
	$selectedfields .= $form->showCheckAddButtons('checkforselect', 1);
}

$moreforfilter = '';

$parameters = array();
$reshook = $hookmanager->executeHooks('printFieldPreListTitle', $parameters); // Note that $action and $object may have been modified by hook
if (empty($reshook)) {
	$moreforfilter .= $hookmanager->resPrint;
} else {
	$moreforfilter = $hookmanager->resPrint;
}

print '<div class="div-table-responsive">';
print '<table class="tagtable liste centpercent">';

// Filters lines
print '<tr class="liste_titre_filter">';

// Movement number
if (!empty($arrayfields['t.piece_num']['checked'])) {
	print '<td class="liste_titre"><input type="text" name="search_mvt_num" size="6" value="'.dol_escape_htmltag($search_mvt_num).'"></td>';
}
// Code journal
if (!empty($arrayfields['t.code_journal']['checked'])) {
	print '<td class="liste_titre center">';
	print $formaccounting->multi_select_journal($search_ledger_code, 'search_ledger_code', 0, 1, 1, 1, 'small maxwidth150');
	print '</td>';
}
// Date document
if (!empty($arrayfields['t.doc_date']['checked'])) {
	print '<td class="liste_titre center">';
	print '<div class="nowrap">';
	print $form->selectDate($search_date_start ? $search_date_start : -1, 'search_date_start', 0, 0, 1, '', 1, 0, 0, '', '', '', '', 1, '', $langs->trans("From"));
	print '</div>';
	print '<div class="nowrap">';
	print $form->selectDate($search_date_end ? $search_date_end : -1, 'search_date_end', 0, 0, 1, '', 1, 0, 0, '', '', '', '', 1, '', $langs->trans("to"));
	print '</div>';
	print '</td>';
}
// Ref document
if (!empty($arrayfields['t.doc_ref']['checked'])) {
	print '<td class="liste_titre"><input type="text" name="search_doc_ref" size="8" value="'.dol_escape_htmltag($search_doc_ref).'"></td>';
}
// Accountancy account
if (!empty($arrayfields['t.numero_compte']['checked'])) {
	print '<td class="liste_titre">';
	print '<div class="nowrap">';
	print $formaccounting->select_account($search_accountancy_code_start, 'search_accountancy_code_start', $langs->trans('From'), array(), 1, 1, 'maxwidth150', 'account');
	print '</div>';
	print '<div class="nowrap">';
	print $formaccounting->select_account($search_accountancy_code_end, 'search_accountancy_code_end', $langs->trans('to'), array(), 1, 1, 'maxwidth150', 'account');
	print '</div>';
	print '</td>';
}
// Subledger account
if (!empty($arrayfields['t.subledger_account']['checked'])) {
	print '<td class="liste_titre">';
	// TODO For the moment we keep a free input text instead of a combo. The select_auxaccount has problem because it does not
	// use setup of keypress to select thirdparty and this hang browser on large database.
	if (!empty($conf->global->ACCOUNTANCY_COMBO_FOR_AUX)) {
		print '<div class="nowrap">';
		//print $langs->trans('From').' ';
		print $formaccounting->select_auxaccount($search_accountancy_aux_code_start, 'search_accountancy_aux_code_start', $langs->trans('From'), 'maxwidth250', 'subledgeraccount');
		print '</div>';
		print '<div class="nowrap">';
		print $formaccounting->select_auxaccount($search_accountancy_aux_code_end, 'search_accountancy_aux_code_end', $langs->trans('to'), 'maxwidth250', 'subledgeraccount');
		print '</div>';
	} else {
		print '<input type="text" class="maxwidth75" name="search_accountancy_aux_code" value="'.dol_escape_htmltag($search_accountancy_aux_code).'">';
	}
	print '</td>';
}
// Label operation
if (!empty($arrayfields['t.label_operation']['checked'])) {
	print '<td class="liste_titre">';
	print '<input type="text" size="7" class="flat" name="search_mvt_label" value="'.dol_escape_htmltag($search_mvt_label).'"/>';
	print '</td>';
}
// Debit
if (!empty($arrayfields['t.debit']['checked'])) {
	print '<td class="liste_titre right">';
	print '<input type="text" class="flat" name="search_debit" size="4" value="'.dol_escape_htmltag($search_debit).'">';
	print '</td>';
}
// Credit
if (!empty($arrayfields['t.credit']['checked'])) {
	print '<td class="liste_titre right">';
	print '<input type="text" class="flat" name="search_credit" size="4" value="'.dol_escape_htmltag($search_credit).'">';
	print '</td>';
}
// Lettering code
if (!empty($arrayfields['t.lettering_code']['checked'])) {
	print '<td class="liste_titre center">';
	print '<input type="text" size="3" class="flat" name="search_lettering_code" value="'.dol_escape_htmltag($search_lettering_code).'"/>';
	print '<br><span class="nowrap"><input type="checkbox" name="search_not_reconciled" value="notreconciled"'.($search_not_reconciled == 'notreconciled' ? ' checked' : '').'>'.$langs->trans("NotReconciled").'</span>';
	print '</td>';
}

// Fields from hook
$parameters = array('arrayfields'=>$arrayfields);
$reshook = $hookmanager->executeHooks('printFieldListOption', $parameters); // Note that $action and $object may have been modified by hook
print $hookmanager->resPrint;

// Date creation
if (!empty($arrayfields['t.date_creation']['checked'])) {
	print '<td class="liste_titre center">';
	print '<div class="nowrap">';
	print $form->selectDate($search_date_creation_start, 'search_date_creation_start', 0, 0, 1, '', 1, 0, 0, '', '', '', '', 1, '', $langs->trans("From"));
	print '</div>';
	print '<div class="nowrap">';
	print $form->selectDate($search_date_creation_end, 'search_date_creation_end', 0, 0, 1, '', 1, 0, 0, '', '', '', '', 1, '', $langs->trans("to"));
	print '</div>';
	print '</td>';
}
// Date modification
if (!empty($arrayfields['t.tms']['checked'])) {
	print '<td class="liste_titre center">';
	print '<div class="nowrap">';
	print $form->selectDate($search_date_modification_start, 'search_date_modification_start', 0, 0, 1, '', 1, 0, 0, '', '', '', '', 1, '', $langs->trans("From"));
	print '</div>';
	print '<div class="nowrap">';
	print $form->selectDate($search_date_modification_end, 'search_date_modification_end', 0, 0, 1, '', 1, 0, 0, '', '', '', '', 1, '', $langs->trans("From"));
	print '</div>';
	print '</td>';
}
// Date export
if (!empty($arrayfields['t.date_export']['checked'])) {
	print '<td class="liste_titre center">';
	print '<div class="nowrap">';
	print $form->selectDate($search_date_export_start, 'search_date_export_start', 0, 0, 1, '', 1, 0, 0, '', '', '', '', 1, '', $langs->trans("From"));
	print '</div>';
	print '<div class="nowrap">';
	print $form->selectDate($search_date_export_end, 'search_date_export_end', 0, 0, 1, '', 1, 0, 0, '', '', '', '', 1, '', $langs->trans("to"));
	print '</div>';
	print '</td>';
}
// Date validation
if (!empty($arrayfields['t.date_validated']['checked'])) {
	print '<td class="liste_titre center">';
	print '<div class="nowrap">';
	print $form->selectDate($search_date_validation_start, 'search_date_validation_start', 0, 0, 1, '', 1, 0, 0, '', '', '', '', 1, '', $langs->trans("From"));
	print '</div>';
	print '<div class="nowrap">';
	print $form->selectDate($search_date_validation_end, 'search_date_validation_end', 0, 0, 1, '', 1, 0, 0, '', '', '', '', 1, '', $langs->trans("to"));
	print '</div>';
	print '</td>';
}
if (!empty($arrayfields['t.import_key']['checked'])) {
	print '<td class="liste_titre center">';
	print '<input class="flat searchstring maxwidth50" type="text" name="search_import_key" value="'.dol_escape_htmltag($search_import_key).'">';
	print '</td>';
}
// Action column
print '<td class="liste_titre center">';
$searchpicto = $form->showFilterButtons();
print $searchpicto;
print '</td>';
print "</tr>\n";

print '<tr class="liste_titre">';
if (!empty($arrayfields['t.piece_num']['checked'])) {
	print_liste_field_titre($arrayfields['t.piece_num']['label'], $_SERVER['PHP_SELF'], "t.piece_num", "", $param, "", $sortfield, $sortorder);
}
if (!empty($arrayfields['t.code_journal']['checked'])) {
	print_liste_field_titre($arrayfields['t.code_journal']['label'], $_SERVER['PHP_SELF'], "t.code_journal", "", $param, '', $sortfield, $sortorder, 'center ');
}
if (!empty($arrayfields['t.doc_date']['checked'])) {
	print_liste_field_titre($arrayfields['t.doc_date']['label'], $_SERVER['PHP_SELF'], "t.doc_date", "", $param, '', $sortfield, $sortorder, 'center ');
}
if (!empty($arrayfields['t.doc_ref']['checked'])) {
	print_liste_field_titre($arrayfields['t.doc_ref']['label'], $_SERVER['PHP_SELF'], "t.doc_ref", "", $param, "", $sortfield, $sortorder);
}
if (!empty($arrayfields['t.numero_compte']['checked'])) {
	print_liste_field_titre($arrayfields['t.numero_compte']['label'], $_SERVER['PHP_SELF'], "t.numero_compte", "", $param, "", $sortfield, $sortorder);
}
if (!empty($arrayfields['t.subledger_account']['checked'])) {
	print_liste_field_titre($arrayfields['t.subledger_account']['label'], $_SERVER['PHP_SELF'], "t.subledger_account", "", $param, "", $sortfield, $sortorder);
}
if (!empty($arrayfields['t.label_operation']['checked'])) {
	print_liste_field_titre($arrayfields['t.label_operation']['label'], $_SERVER['PHP_SELF'], "t.label_operation", "", $param, "", $sortfield, $sortorder);
}
if (!empty($arrayfields['t.debit']['checked'])) {
	print_liste_field_titre($arrayfields['t.debit']['label'], $_SERVER['PHP_SELF'], "t.debit", "", $param, '', $sortfield, $sortorder, 'right ');
}
if (!empty($arrayfields['t.credit']['checked'])) {
	print_liste_field_titre($arrayfields['t.credit']['label'], $_SERVER['PHP_SELF'], "t.credit", "", $param, '', $sortfield, $sortorder, 'right ');
}
if (!empty($arrayfields['t.lettering_code']['checked'])) {
	print_liste_field_titre($arrayfields['t.lettering_code']['label'], $_SERVER['PHP_SELF'], "t.lettering_code", "", $param, '', $sortfield, $sortorder, 'center ');
}
// Hook fields
$parameters = array('arrayfields'=>$arrayfields, 'param'=>$param, 'sortfield'=>$sortfield, 'sortorder'=>$sortorder);
$reshook = $hookmanager->executeHooks('printFieldListTitle', $parameters); // Note that $action and $object may have been modified by hook
print $hookmanager->resPrint;
if (!empty($arrayfields['t.date_creation']['checked'])) {
	print_liste_field_titre($arrayfields['t.date_creation']['label'], $_SERVER['PHP_SELF'], "t.date_creation", "", $param, '', $sortfield, $sortorder, 'center ');
}
if (!empty($arrayfields['t.tms']['checked'])) {
	print_liste_field_titre($arrayfields['t.tms']['label'], $_SERVER['PHP_SELF'], "t.tms", "", $param, '', $sortfield, $sortorder, 'center ');
}
if (!empty($arrayfields['t.date_export']['checked'])) {
	print_liste_field_titre($arrayfields['t.date_export']['label'], $_SERVER['PHP_SELF'], "t.date_export,t.doc_date", "", $param, '', $sortfield, $sortorder, 'center ');
}
if (!empty($arrayfields['t.date_validated']['checked'])) {
	print_liste_field_titre($arrayfields['t.date_validated']['label'], $_SERVER['PHP_SELF'], "t.date_validated,t.doc_date", "", $param, '', $sortfield, $sortorder, 'center ');
}
if (!empty($arrayfields['t.import_key']['checked'])) {
	print_liste_field_titre($arrayfields['t.import_key']['label'], $_SERVER["PHP_SELF"], "t.import_key", "", $param, '', $sortfield, $sortorder, 'center ');
}
print_liste_field_titre($selectedfields, $_SERVER["PHP_SELF"], "", '', '', '', $sortfield, $sortorder, 'center maxwidthsearch ');
print "</tr>\n";


$line = new BookKeepingLine();

// Loop on record
// --------------------------------------------------------------------
$i = 0;
$totalarray = array();
$totalarray['nbfield'] = 0;
$total_debit = 0;
$total_credit = 0;
$totalarray['val'] = array ();
$totalarray['val']['totaldebit'] = 0;
$totalarray['val']['totalcredit'] = 0;

while ($i < min($num, $limit)) {
	$obj = $db->fetch_object($resql);
	if (empty($obj)) {
		break; // Should not happen
	}

	$line->id = $obj->rowid;
	$line->doc_date = $db->jdate($obj->doc_date);
	$line->doc_type = $obj->doc_type;
	$line->doc_ref = $obj->doc_ref;
	$line->fk_doc = $obj->fk_doc;
	$line->fk_docdet = $obj->fk_docdet;
	$line->thirdparty_code = $obj->thirdparty_code;
	$line->subledger_account = $obj->subledger_account;
	$line->subledger_label = $obj->subledger_label;
	$line->numero_compte = $obj->numero_compte;
	$line->label_compte = $obj->label_compte;
	$line->label_operation = $obj->label_operation;
	$line->debit = $obj->debit;
	$line->credit = $obj->credit;
	$line->montant = $obj->amount; // deprecated
	$line->amount = $obj->amount;
	$line->sens = $obj->sens;
	$line->lettering_code = $obj->lettering_code;
	$line->fk_user_author = $obj->fk_user_author;
	$line->import_key = $obj->import_key;
	$line->code_journal = $obj->code_journal;
	$line->journal_label = $obj->journal_label;
	$line->piece_num = $obj->piece_num;
	$line->date_creation = $db->jdate($obj->date_creation);
	$line->date_modification = $db->jdate($obj->date_modification);
	$line->date_export = $db->jdate($obj->date_export);
	$line->date_validation = $db->jdate($obj->date_validation);

	$total_debit += $line->debit;
	$total_credit += $line->credit;

	print '<tr class="oddeven">';

	// Piece number
	if (!empty($arrayfields['t.piece_num']['checked'])) {
		print '<td>';
		$object->id = $line->id;
		$object->piece_num = $line->piece_num;
		print $object->getNomUrl(1, '', 0, '', 1);
		print '</td>';
		if (!$i) {
			$totalarray['nbfield']++;
		}
	}

	// Journal code
	if (!empty($arrayfields['t.code_journal']['checked'])) {
		$accountingjournal = new AccountingJournal($db);
		$result = $accountingjournal->fetch('', $line->code_journal);
		$journaltoshow = (($result > 0) ? $accountingjournal->getNomUrl(0, 0, 0, '', 0) : $line->code_journal);
		print '<td class="center">'.$journaltoshow.'</td>';
		if (!$i) {
			$totalarray['nbfield']++;
		}
	}

	// Document date
	if (!empty($arrayfields['t.doc_date']['checked'])) {
		print '<td class="center">'.dol_print_date($line->doc_date, 'day').'</td>';
		if (!$i) {
			$totalarray['nbfield']++;
		}
	}

	// Document ref
	if (!empty($arrayfields['t.doc_ref']['checked'])) {
		if ($line->doc_type == 'customer_invoice') {
			$langs->loadLangs(array('bills'));

			require_once DOL_DOCUMENT_ROOT.'/compta/facture/class/facture.class.php';
			$objectstatic = new Facture($db);
			$objectstatic->fetch($line->fk_doc);
			//$modulepart = 'facture';

			$filename = dol_sanitizeFileName($line->doc_ref);
			$filedir = $conf->facture->dir_output.'/'.dol_sanitizeFileName($line->doc_ref);
			$urlsource = $_SERVER['PHP_SELF'].'?id='.$objectstatic->id;
			$documentlink = $formfile->getDocumentsLink($objectstatic->element, $filename, $filedir);
		} elseif ($line->doc_type == 'supplier_invoice') {
			$langs->loadLangs(array('bills'));

			require_once DOL_DOCUMENT_ROOT.'/fourn/class/fournisseur.facture.class.php';
			$objectstatic = new FactureFournisseur($db);
			$objectstatic->fetch($line->fk_doc);
			//$modulepart = 'invoice_supplier';

			$filename = dol_sanitizeFileName($line->doc_ref);
			$filedir = $conf->fournisseur->facture->dir_output.'/'.get_exdir($line->fk_doc, 2, 0, 0, $objectstatic, $modulepart).dol_sanitizeFileName($line->doc_ref);
			$subdir = get_exdir($objectstatic->id, 2, 0, 0, $objectstatic, $modulepart).dol_sanitizeFileName($line->doc_ref);
			$documentlink = $formfile->getDocumentsLink($objectstatic->element, $subdir, $filedir);
		} elseif ($line->doc_type == 'expense_report') {
			$langs->loadLangs(array('trips'));

			require_once DOL_DOCUMENT_ROOT.'/expensereport/class/expensereport.class.php';
			$objectstatic = new ExpenseReport($db);
			$objectstatic->fetch($line->fk_doc);
			//$modulepart = 'expensereport';

			$filename = dol_sanitizeFileName($line->doc_ref);
			$filedir = $conf->expensereport->dir_output.'/'.dol_sanitizeFileName($line->doc_ref);
			$urlsource = $_SERVER['PHP_SELF'].'?id='.$objectstatic->id;
			$documentlink = $formfile->getDocumentsLink($objectstatic->element, $filename, $filedir);
		} elseif ($line->doc_type == 'bank') {
			require_once DOL_DOCUMENT_ROOT.'/compta/bank/class/account.class.php';
			$objectstatic = new AccountLine($db);
			$objectstatic->fetch($line->fk_doc);
		} else {
			// Other type
		}

		$labeltoshow = '';
		$labeltoshowalt = '';
		if ($line->doc_type == 'customer_invoice' || $line->doc_type == 'supplier_invoice' || $line->doc_type == 'expense_report') {
			$labeltoshow .= $objectstatic->getNomUrl(1, '', 0, 0, '', 0, -1, 1);
			$labeltoshow .= $documentlink;
			$labeltoshowalt .= $objectstatic->ref;
		} elseif ($line->doc_type == 'bank') {
			$labeltoshow .= $objectstatic->getNomUrl(1);
			$labeltoshowalt .= $objectstatic->ref;
			$bank_ref = strstr($line->doc_ref, '-');
			$labeltoshow .= " " . $bank_ref;
			$labeltoshowalt .= " " . $bank_ref;
		} else {
			$labeltoshow .= $line->doc_ref;
			$labeltoshowalt .= $line->doc_ref;
		}

		print '<td class="nowraponall tdoverflowmax200" title="'.dol_escape_htmltag($labeltoshowalt).'">';
		print $labeltoshow;
		print "</td>\n";
		if (!$i) {
			$totalarray['nbfield']++;
		}
	}

	// Account number
	if (!empty($arrayfields['t.numero_compte']['checked'])) {
		print '<td>'.length_accountg($line->numero_compte).'</td>';
		if (!$i) {
			$totalarray['nbfield']++;
		}
	}

	// Subledger account
	if (!empty($arrayfields['t.subledger_account']['checked'])) {
		print '<td>'.length_accounta($line->subledger_account).'</td>';
		if (!$i) {
			$totalarray['nbfield']++;
		}
	}

	// Label operation
	if (!empty($arrayfields['t.label_operation']['checked'])) {
		print '<td class="small tdoverflowmax200" title="'.dol_escape_htmltag($line->label_operation).'">'.dol_escape_htmltag($line->label_operation).'</td>';
		if (!$i) {
			$totalarray['nbfield']++;
		}
	}

	// Amount debit
	if (!empty($arrayfields['t.debit']['checked'])) {
		print '<td class="right nowraponall amount">'.($line->debit != 0 ? price($line->debit) : '').'</td>';
		if (!$i) {
			$totalarray['nbfield']++;
		}
		if (!$i) {
			$totalarray['pos'][$totalarray['nbfield']] = 'totaldebit';
		}
		$totalarray['val']['totaldebit'] += $line->debit;
	}

	// Amount credit
	if (!empty($arrayfields['t.credit']['checked'])) {
		print '<td class="right nowraponall amount">'.($line->credit != 0 ? price($line->credit) : '').'</td>';
		if (!$i) {
			$totalarray['nbfield']++;
		}
		if (!$i) {
			$totalarray['pos'][$totalarray['nbfield']] = 'totalcredit';
		}
		$totalarray['val']['totalcredit'] += $line->credit;
	}

	// Lettering code
	if (!empty($arrayfields['t.lettering_code']['checked'])) {
		print '<td class="center">'.$line->lettering_code.'</td>';
		if (!$i) {
			$totalarray['nbfield']++;
		}
	}

	// Fields from hook
	$parameters = array('arrayfields'=>$arrayfields, 'obj'=>$obj, 'i'=>$i, 'totalarray'=>&$totalarray);
	$reshook = $hookmanager->executeHooks('printFieldListValue', $parameters); // Note that $action and $object may have been modified by hook
	print $hookmanager->resPrint;

	// Creation operation date
	if (!empty($arrayfields['t.date_creation']['checked'])) {
		print '<td class="center">'.dol_print_date($line->date_creation, 'dayhour').'</td>';
		if (!$i) {
			$totalarray['nbfield']++;
		}
	}

	// Modification operation date
	if (!empty($arrayfields['t.tms']['checked'])) {
		print '<td class="center">'.dol_print_date($line->date_modification, 'dayhour').'</td>';
		if (!$i) {
			$totalarray['nbfield']++;
		}
	}

	// Exported operation date
	if (!empty($arrayfields['t.date_export']['checked'])) {
		print '<td class="center nowraponall">'.dol_print_date($line->date_export, 'dayhour').'</td>';
		if (!$i) {
			$totalarray['nbfield']++;
		}
	}

	// Validated operation date
	if (!empty($arrayfields['t.date_validated']['checked'])) {
		print '<td class="center nowraponall">'.dol_print_date($line->date_validation, 'dayhour').'</td>';
		if (!$i) {
			$totalarray['nbfield']++;
		}
	}

	if (!empty($arrayfields['t.import_key']['checked'])) {
		print '<td class="tdoverflowmax100">'.$obj->import_key."</td>\n";
		if (!$i) {
			$totalarray['nbfield']++;
		}
	}

	// Action column
	print '<td class="nowraponall center">';
	if (($massactionbutton || $massaction) && $contextpage != 'poslist') {   // If we are in select mode (massactionbutton defined) or if we have already selected and sent an action ($massaction) defined
		$selected = 0;
		if (in_array($line->id, $arrayofselected)) {
			$selected = 1;
		}
		print '<input id="cb'.$line->id.'" class="flat checkforselect" type="checkbox" name="toselect[]" value="'.$line->id.'"'.($selected ? ' checked="checked"' : '').' />';
	}
	print '</td>';

	if (!$i) {
		$totalarray['nbfield']++;
	}

	print "</tr>\n";

	$i++;
}

// Show total line
include DOL_DOCUMENT_ROOT.'/core/tpl/list_print_total.tpl.php';


print "</table>";
print '</div>';

// TODO Replace this with mass delete action
//if ($user->rights->accounting->mouvements->supprimer_tous) {
//	print '<div class="tabsAction tabsActionNoBottom">'."\n";
//	print '<a class="butActionDelete" name="button_delmvt" href="'.$_SERVER["PHP_SELF"].'?action=delbookkeepingyear&token='.newToken().($param ? '&'.$param : '').'">'.$langs->trans("DeleteMvt").'</a>';
//	print '</div>';
//}

print '</form>';

// End of page
llxFooter();
$db->close();<|MERGE_RESOLUTION|>--- conflicted
+++ resolved
@@ -486,8 +486,7 @@
 	$uploaddir = $conf->societe->dir_output;
 	include DOL_DOCUMENT_ROOT.'/core/actions_massactions.inc.php';
 
-<<<<<<< HEAD
-	if (!$error && $action == 'deletebookkeepingwritingauto' && $confirm == "yes" && $user->rights->accounting->mouvements->supprimer) {
+	if (!$error && $action == 'deletebookkeepingwriting' && $confirm == "yes" && $user->hasRight('accounting', 'mouvements', 'supprimer')) {
 		$db->begin();
 
 		if (getDolGlobalInt('ACCOUNTING_ENABLE_LETTERING')) {
@@ -499,9 +498,6 @@
 			}
 		}
 
-=======
-	if (!$error && $action == 'deletebookkeepingwriting' && $confirm == "yes" && $user->hasRight('accounting', 'mouvements', 'supprimer')) {
->>>>>>> 94767f5f
 		$nbok = 0;
 		if (!$error) {
 			foreach ($toselect as $toselectid) {
@@ -543,13 +539,8 @@
 	}
 
 	// others mass actions
-<<<<<<< HEAD
-	if (!$error && getDolGlobalInt('ACCOUNTING_ENABLE_LETTERING') && $user->rights->accounting->mouvements->creer) {
+	if (!$error && getDolGlobalInt('ACCOUNTING_ENABLE_LETTERING') && $user->hasRight('accounting', 'mouvements', 'creer')) {
 		if ($massaction == 'letteringauto') {
-=======
-	if (!$error && getDolGlobalInt('ACCOUNTING_ENABLE_LETTERING') && $user->hasRight('accounting', 'mouvements', 'creer')) {
-		if ($massaction == 'lettering') {
->>>>>>> 94767f5f
 			$lettering = new Lettering($db);
 			$nb_lettering = $lettering->bookkeepingLetteringAll($toselect);
 			if ($nb_lettering < 0) {
@@ -898,12 +889,7 @@
 	$arrayofmassactions['letteringmanual'] = img_picto('', 'check', 'class="pictofixedwidth"') . $langs->trans('LetteringManual');
 	$arrayofmassactions['preunletteringmanual'] = img_picto('', 'uncheck', 'class="pictofixedwidth"') . $langs->trans('UnletteringManual');
 }
-<<<<<<< HEAD
-if ($user->rights->accounting->mouvements->supprimer) {
-=======
-*/
 if ($user->hasRight('accounting', 'mouvements', 'supprimer')) {
->>>>>>> 94767f5f
 	$arrayofmassactions['predeletebookkeepingwriting'] = img_picto('', 'delete', 'class="pictofixedwidth"').$langs->trans("Delete");
 }
 if (GETPOST('nomassaction', 'int') || in_array($massaction, array('preunletteringauto', 'preunletteringmanual', 'predeletebookkeepingwriting'))) {
