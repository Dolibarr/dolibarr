<?php
/* Copyright (C) 2016       Neil Orley          <neil.orley@oeris.fr>
 * Copyright (C) 2013-2016  Olivier Geffroy     <jeff@jeffinfo.com>
 * Copyright (C) 2013-2020  Florian Henry       <florian.henry@open-concept.pro>
 * Copyright (C) 2013-2021  Alexandre Spangaro  <aspangaro@open-dsi.fr>
 * Copyright (C) 2018       Frédéric France     <frederic.france@netlogic.fr>
 *
 * This program is free software; you can redistribute it and/or modify
 * it under the terms of the GNU General Public License as published by
 * the Free Software Foundation; either version 3 of the License, or
 * (at your option) any later version.
 *
 * This program is distributed in the hope that it will be useful,
 * but WITHOUT ANY WARRANTY; without even the implied warranty of
 * MERCHANTABILITY or FITNESS FOR A PARTICULAR PURPOSE.  See the
 * GNU General Public License for more details.
 *
 * You should have received a copy of the GNU General Public License
 * along with this program. If not, see <https://www.gnu.org/licenses/>.
 */

/**
 * \file 		htdocs/accountancy/bookkeeping/listbyaccount.php
 * \ingroup 	Accountancy (Double entries)
 * \brief 		List operation of ledger ordered by account number
 */

require '../../main.inc.php';

require_once DOL_DOCUMENT_ROOT.'/core/lib/accounting.lib.php';
require_once DOL_DOCUMENT_ROOT.'/accountancy/class/lettering.class.php';
require_once DOL_DOCUMENT_ROOT.'/accountancy/class/bookkeeping.class.php';
require_once DOL_DOCUMENT_ROOT.'/accountancy/class/accountingjournal.class.php';
require_once DOL_DOCUMENT_ROOT.'/core/class/html.formaccounting.class.php';
require_once DOL_DOCUMENT_ROOT.'/core/class/html.formfile.class.php';
require_once DOL_DOCUMENT_ROOT.'/core/class/html.formother.class.php';
require_once DOL_DOCUMENT_ROOT.'/core/lib/date.lib.php';

// Load translation files required by the page
$langs->loadLangs(array("accountancy", "compta"));

$action = GETPOST('action', 'aZ09');
$massaction = GETPOST('massaction', 'alpha');
$confirm = GETPOST('confirm', 'alpha');
$toselect = GETPOST('toselect', 'array');
$type = GETPOST('type', 'alpha');
if ($type == 'sub') {
	$context_default = 'bookkeepingbysubaccountlist';
} else {
	$context_default = 'bookkeepingbyaccountlist';
}
$contextpage = GETPOST('contextpage', 'aZ') ? GETPOST('contextpage', 'aZ') : $context_default;
$search_date_startyear =  GETPOST('search_date_startyear', 'int');
$search_date_startmonth =  GETPOST('search_date_startmonth', 'int');
$search_date_startday =  GETPOST('search_date_startday', 'int');
$search_date_endyear =  GETPOST('search_date_endyear', 'int');
$search_date_endmonth =  GETPOST('search_date_endmonth', 'int');
$search_date_endday =  GETPOST('search_date_endday', 'int');
$search_date_start = dol_mktime(0, 0, 0, $search_date_startmonth, $search_date_startday, $search_date_startyear);
$search_date_end = dol_mktime(23, 59, 59, $search_date_endmonth, $search_date_endday, $search_date_endyear);
$search_doc_date = dol_mktime(0, 0, 0, GETPOST('doc_datemonth', 'int'), GETPOST('doc_dateday', 'int'), GETPOST('doc_dateyear', 'int'));
$search_date_export_startyear =  GETPOST('search_date_export_startyear', 'int');
$search_date_export_startmonth =  GETPOST('search_date_export_startmonth', 'int');
$search_date_export_startday =  GETPOST('search_date_export_startday', 'int');
$search_date_export_endyear =  GETPOST('search_date_export_endyear', 'int');
$search_date_export_endmonth =  GETPOST('search_date_export_endmonth', 'int');
$search_date_export_endday =  GETPOST('search_date_export_endday', 'int');
$search_date_export_start = dol_mktime(0, 0, 0, $search_date_export_startmonth, $search_date_export_startday, $search_date_export_startyear);
$search_date_export_end = dol_mktime(23, 59, 59, $search_date_export_endmonth, $search_date_export_endday, $search_date_export_endyear);
$search_date_validation_startyear =  GETPOST('search_date_validation_startyear', 'int');
$search_date_validation_startmonth =  GETPOST('search_date_validation_startmonth', 'int');
$search_date_validation_startday =  GETPOST('search_date_validation_startday', 'int');
$search_date_validation_endyear =  GETPOST('search_date_validation_endyear', 'int');
$search_date_validation_endmonth =  GETPOST('search_date_validation_endmonth', 'int');
$search_date_validation_endday =  GETPOST('search_date_validation_endday', 'int');
$search_date_validation_start = dol_mktime(0, 0, 0, $search_date_validation_startmonth, $search_date_validation_startday, $search_date_validation_startyear);
$search_date_validation_end = dol_mktime(23, 59, 59, $search_date_validation_endmonth, $search_date_validation_endday, $search_date_validation_endyear);
$search_import_key = GETPOST("search_import_key", 'alpha');

$search_accountancy_code = GETPOST("search_accountancy_code");
$search_accountancy_code_start = GETPOST('search_accountancy_code_start', 'alpha');
if ($search_accountancy_code_start == - 1) {
	$search_accountancy_code_start = '';
}
$search_accountancy_code_end = GETPOST('search_accountancy_code_end', 'alpha');
if ($search_accountancy_code_end == - 1) {
	$search_accountancy_code_end = '';
}
$search_doc_ref = GETPOST('search_doc_ref', 'alpha');
$search_label_operation = GETPOST('search_label_operation', 'alpha');
$search_mvt_num = GETPOST('search_mvt_num', 'int');
$search_direction = GETPOST('search_direction', 'alpha');
$search_ledger_code = GETPOST('search_ledger_code', 'array');
$search_debit = GETPOST('search_debit', 'alpha');
$search_credit = GETPOST('search_credit', 'alpha');
$search_lettering_code = GETPOST('search_lettering_code', 'alpha');
$search_not_reconciled = GETPOST('search_not_reconciled', 'alpha');

if (GETPOST("button_delmvt_x") || GETPOST("button_delmvt.x") || GETPOST("button_delmvt")) {
	$action = 'delbookkeepingyear';
}

// Load variable for pagination
$limit = GETPOST('limit', 'int') ? GETPOST('limit', 'int') : (empty($conf->global->ACCOUNTING_LIMIT_LIST_VENTILATION) ? $conf->liste_limit : $conf->global->ACCOUNTING_LIMIT_LIST_VENTILATION);
$sortfield = GETPOST('sortfield', 'aZ09comma');
$sortorder = GETPOST('sortorder', 'aZ09comma');
$page = GETPOSTISSET('pageplusone') ? (GETPOST('pageplusone') - 1) : GETPOST("page", 'int');
if (empty($page) || $page < 0) {
	$page = 0;
}
$offset = $limit * $page;
$pageprev = $page - 1;
$pagenext = $page + 1;
if ($sortorder == "") {
	$sortorder = "ASC";
}
if ($sortfield == "") {
	$sortfield = "t.doc_date,t.rowid";
}

// Initialize technical object to manage hooks of page. Note that conf->hooks_modules contains array of hook context
$object = new BookKeeping($db);
$formfile = new FormFile($db);
$hookmanager->initHooks(array($context_default));

$formaccounting = new FormAccounting($db);
$form = new Form($db);

if (empty($search_date_start) && empty($search_date_end) && !GETPOSTISSET('search_date_startday') && !GETPOSTISSET('search_date_startmonth') && !GETPOSTISSET('search_date_starthour')) {
	$sql = "SELECT date_start, date_end from ".MAIN_DB_PREFIX."accounting_fiscalyear ";
	$sql .= " where date_start < '".$db->idate(dol_now())."' and date_end > '".$db->idate(dol_now())."'";
	$sql .= $db->plimit(1);
	$res = $db->query($sql);

	if ($res->num_rows > 0) {
		$fiscalYear = $db->fetch_object($res);
		$search_date_start = strtotime($fiscalYear->date_start);
		$search_date_end = strtotime($fiscalYear->date_end);
	} else {
		$month_start = ($conf->global->SOCIETE_FISCAL_MONTH_START ? ($conf->global->SOCIETE_FISCAL_MONTH_START) : 1);
		$year_start = dol_print_date(dol_now(), '%Y');
		if (dol_print_date(dol_now(), '%m') < $month_start) {
			$year_start--; // If current month is lower that starting fiscal month, we start last year
		}
		$year_end = $year_start + 1;
		$month_end = $month_start - 1;
		if ($month_end < 1) {
			$month_end = 12;
			$year_end--;
		}
		$search_date_start = dol_mktime(0, 0, 0, $month_start, 1, $year_start);
		$search_date_end = dol_get_last_day($year_end, $month_end);
	}
}

$arrayfields = array(
	// 't.subledger_account'=>array('label'=>$langs->trans("SubledgerAccount"), 'checked'=>1),
	't.piece_num'=>array('label'=>$langs->trans("TransactionNumShort"), 'checked'=>1),
	't.code_journal'=>array('label'=>$langs->trans("Codejournal"), 'checked'=>1),
	't.doc_date'=>array('label'=>$langs->trans("Docdate"), 'checked'=>1),
	't.doc_ref'=>array('label'=>$langs->trans("Piece"), 'checked'=>1),
	't.label_operation'=>array('label'=>$langs->trans("Label"), 'checked'=>1),
	't.debit'=>array('label'=>$langs->trans("Debit"), 'checked'=>1),
	't.credit'=>array('label'=>$langs->trans("Credit"), 'checked'=>1),
	't.lettering_code'=>array('label'=>$langs->trans("LetteringCode"), 'checked'=>1),
	't.date_export'=>array('label'=>$langs->trans("DateExport"), 'checked'=>1),
	't.date_validated'=>array('label'=>$langs->trans("DateValidation"), 'checked'=>1),
	't.import_key'=>array('label'=>$langs->trans("ImportId"), 'checked'=>0, 'position'=>1100),
);

if (empty($conf->global->ACCOUNTING_ENABLE_LETTERING)) {
	unset($arrayfields['t.lettering_code']);
}

if ($search_date_start && empty($search_date_startyear)) {
	$tmparray = dol_getdate($search_date_start);
	$search_date_startyear = $tmparray['year'];
	$search_date_startmonth = $tmparray['mon'];
	$search_date_startday = $tmparray['mday'];
}
if ($search_date_end && empty($search_date_endyear)) {
	$tmparray = dol_getdate($search_date_end);
	$search_date_endyear = $tmparray['year'];
	$search_date_endmonth = $tmparray['mon'];
	$search_date_endday = $tmparray['mday'];
}

if (empty($conf->accounting->enabled)) {
	accessforbidden();
}
if ($user->socid > 0) {
	accessforbidden();
}
if (empty($user->rights->accounting->mouvements->lire)) {
	accessforbidden();
}


/*
 * Action
 */

$param = '';

if (GETPOST('cancel', 'alpha')) {
	$action = 'list';
	$massaction = '';
}
if (!GETPOST('confirmmassaction', 'alpha') && $massaction != 'preunlettering' && $massaction != 'predeletebookkeepingwriting') {
	$massaction = '';
}

$parameters = array('socid'=>$socid);
$reshook = $hookmanager->executeHooks('doActions', $parameters, $object, $action); // Note that $action and $object may have been modified by some hooks
if ($reshook < 0) {
	setEventMessages($hookmanager->error, $hookmanager->errors, 'errors');
}

if (empty($reshook)) {
	include DOL_DOCUMENT_ROOT.'/core/actions_changeselectedfields.inc.php';

	if (GETPOST('button_removefilter_x', 'alpha') || GETPOST('button_removefilter.x', 'alpha') || GETPOST('button_removefilter', 'alpha')) { // All tests are required to be compatible with all browsers
		$search_doc_date = '';
		$search_accountancy_code = '';
		$search_accountancy_code_start = '';
		$search_accountancy_code_end = '';
		$search_label_account = '';
		$search_doc_ref = '';
		$search_label_operation = '';
		$search_mvt_num = '';
		$search_direction = '';
		$search_ledger_code = array();
		$search_date_start = '';
		$search_date_end = '';
		$search_date_startyear = '';
		$search_date_startmonth = '';
		$search_date_startday = '';
		$search_date_endyear = '';
		$search_date_endmonth = '';
		$search_date_endday = '';
		$search_date_export_start = '';
		$search_date_export_end = '';
		$search_date_export_startyear = '';
		$search_date_export_startmonth = '';
		$search_date_export_startday = '';
		$search_date_export_endyear = '';
		$search_date_export_endmonth = '';
		$search_date_export_endday = '';
		$search_date_validation_start = '';
		$search_date_validation_end = '';
		$search_date_validation_startyear = '';
		$search_date_validation_startmonth = '';
		$search_date_validation_startday = '';
		$search_date_validation_endyear = '';
		$search_date_validation_endmonth = '';
		$search_date_validation_endday = '';
		$search_debit = '';
		$search_credit = '';
		$search_lettering_code = '';
		$search_not_reconciled = '';
		$search_import_key = '';
		$toselect = array();
	}

	// Must be after the remove filter action, before the export.
	$filter = array();

	if (!empty($search_date_start)) {
		$filter['t.doc_date>='] = $search_date_start;
		$param .= '&search_date_startmonth='.$search_date_startmonth.'&search_date_startday='.$search_date_startday.'&search_date_startyear='.$search_date_startyear;
	}
	if (!empty($search_date_end)) {
		$filter['t.doc_date<='] = $search_date_end;
		$param .= '&search_date_endmonth='.$search_date_endmonth.'&search_date_endday='.$search_date_endday.'&search_date_endyear='.$search_date_endyear;
	}
	if (!empty($search_doc_date)) {
		$filter['t.doc_date'] = $search_doc_date;
		$param .= '&doc_datemonth='.GETPOST('doc_datemonth', 'int').'&doc_dateday='.GETPOST('doc_dateday', 'int').'&doc_dateyear='.GETPOST('doc_dateyear', 'int');
	}
	if (!empty($search_accountancy_code_start)) {
		if ($type == 'sub') {
			$filter['t.subledger_account>='] = $search_accountancy_code_start;
		} else {
			$filter['t.numero_compte>='] = $search_accountancy_code_start;
		}
		$param .= '&search_accountancy_code_start=' . urlencode($search_accountancy_code_start);
	}
	if (!empty($search_accountancy_code_end)) {
		if ($type == 'sub') {
			$filter['t.subledger_account<='] = $search_accountancy_code_end;
		} else {
			$filter['t.numero_compte<='] = $search_accountancy_code_end;
		}
		$param .= '&search_accountancy_code_end=' . urlencode($search_accountancy_code_end);
	}
	if (!empty($search_label_account)) {
		$filter['t.label_compte'] = $search_label_account;
		$param .= '&search_label_compte='.urlencode($search_label_account);
	}
	if (!empty($search_mvt_num)) {
		$filter['t.piece_num'] = $search_mvt_num;
		$param .= '&search_mvt_num='.urlencode($search_mvt_num);
	}
	if (!empty($search_doc_ref)) {
		$filter['t.doc_ref'] = $search_doc_ref;
		$param .= '&search_doc_ref='.urlencode($search_doc_ref);
	}
	if (!empty($search_label_operation)) {
		$filter['t.label_operation'] = $search_label_operation;
		$param .= '&search_label_operation='.urlencode($search_label_operation);
	}
	if (!empty($search_direction)) {
		$filter['t.sens'] = $search_direction;
		$param .= '&search_direction='.urlencode($search_direction);
	}
	if (!empty($search_ledger_code)) {
		$filter['t.code_journal'] = $search_ledger_code;
		foreach ($search_ledger_code as $code) {
			$param .= '&search_ledger_code[]='.urlencode($code);
		}
	}
	if (!empty($search_debit)) {
		$filter['t.debit'] = $search_debit;
		$param .= '&search_debit='.urlencode($search_debit);
	}
	if (!empty($search_credit)) {
		$filter['t.credit'] = $search_credit;
		$param .= '&search_credit='.urlencode($search_credit);
	}
	if (!empty($search_lettering_code)) {
		$filter['t.lettering_code'] = $search_lettering_code;
		$param .= '&search_lettering_code='.urlencode($search_lettering_code);
	}
	if (!empty($search_not_reconciled)) {
		$filter['t.reconciled_option'] = $search_not_reconciled;
		$param .= '&search_not_reconciled='.urlencode($search_not_reconciled);
	}
	if (!empty($search_date_export_start)) {
		$filter['t.date_export>='] = $search_date_export_start;
		$param .= '&search_date_export_startmonth='.$search_date_export_startmonth.'&search_date_export_startday='.$search_date_export_startday.'&search_date_export_startyear='.$search_date_export_startyear;
	}
	if (!empty($search_date_export_end)) {
		$filter['t.date_export<='] = $search_date_export_end;
		$param .= '&search_date_export_endmonth='.$search_date_export_endmonth.'&search_date_export_endday='.$search_date_export_endday.'&search_date_export_endyear='.$search_date_export_endyear;
	}
	if (!empty($search_date_validation_start)) {
		$filter['t.date_validated>='] = $search_date_validation_start;
		$param .= '&search_date_validation_startmonth='.$search_date_validation_startmonth.'&search_date_validation_startday='.$search_date_validation_startday.'&search_date_validation_startyear='.$search_date_validation_startyear;
	}
	if (!empty($search_date_validation_end)) {
		$filter['t.date_validated<='] = $search_date_validation_end;
		$param .= '&search_date_validation_endmonth='.$search_date_validation_endmonth.'&search_date_validation_endday='.$search_date_validation_endday.'&search_date_validation_endyear='.$search_date_validation_endyear;
	}
	if (!empty($search_import_key)) {
		$filter['t.import_key'] = $search_import_key;
		$param .= '&search_import_key='.urlencode($search_import_key);
	}

	// param with type of list
	$url_param = substr($param, 1); // remove first "&"
	if (!empty($type)) {
		$param = '&type='.$type.$param;
	}

	//if ($action == 'delbookkeepingyearconfirm' && $user->rights->accounting->mouvements->supprimer_tous) {
	//	$delmonth = GETPOST('delmonth', 'int');
	//	$delyear = GETPOST('delyear', 'int');
	//	if ($delyear == -1) {
	//		$delyear = 0;
	//	}
	//	$deljournal = GETPOST('deljournal', 'alpha');
	//	if ($deljournal == -1) {
	//		$deljournal = 0;
	//	}
	//
	//	if (!empty($delmonth) || !empty($delyear) || !empty($deljournal)) {
	//		$result = $object->deleteByYearAndJournal($delyear, $deljournal, '', ($delmonth > 0 ? $delmonth : 0));
	//		if ($result < 0) {
	//			setEventMessages($object->error, $object->errors, 'errors');
	//		} else {
	//			setEventMessages("RecordDeleted", null, 'mesgs');
	//		}
	//
	//		// Make a redirect to avoid to launch the delete later after a back button
	//		header("Location: ".$_SERVER["PHP_SELF"].($param ? '?'.$param : ''));
	//		exit;
	//	} else {
	//		setEventMessages("NoRecordDeleted", null, 'warnings');
	//	}
	//}

	// Mass actions
	$objectclass = 'Bookkeeping';
	$objectlabel = 'Bookkeeping';
	$permissiontoread = $user->rights->societe->lire;
	$permissiontodelete = $user->rights->societe->supprimer;
	$permissiontoadd = $user->rights->societe->creer;
	$uploaddir = $conf->societe->dir_output;
	include DOL_DOCUMENT_ROOT.'/core/actions_massactions.inc.php';

	if (!$error && $action == 'deletebookkeepingwriting' && $confirm == "yes" && $user->rights->accounting->mouvements->supprimer) {
		$nbok = 0;
		foreach ($toselect as $toselectid) {
			$result = $object->fetch($toselectid);
			if ($result > 0 && (!isset($object->date_validation) || $object->date_validation === '')) {
				$result = $object->deleteMvtNum($object->piece_num);
				if ($result > 0) {
					$nbok++;
				} else {
					setEventMessages($object->error, $object->errors, 'errors');
					$error++;
					break;
				}
			} elseif ($result < 0) {
				setEventMessages($object->error, $object->errors, 'errors');
				$error++;
				break;
			}
		}

		// Message for elements well deleted
		if ($nbok > 1) {
			setEventMessages($langs->trans("RecordsDeleted", $nbok), null, 'mesgs');
		} elseif ($nbok > 0) {
			setEventMessages($langs->trans("RecordDeleted", $nbok), null, 'mesgs');
		} elseif (!$error) {
			setEventMessages($langs->trans("NoRecordDeleted"), null, 'mesgs');
		}

		if (!$error) {
			header("Location: ".$_SERVER["PHP_SELF"]."?noreset=1".($param ? '&'.$param : ''));
			exit;
		}
	}

	// others mass actions
	if (!$error && getDolGlobalInt('ACCOUNTING_ENABLE_LETTERING') && $user->rights->accounting->mouvements->creer) {
		if ($massaction == 'lettering') {
			$lettering = new Lettering($db);
			$nb_lettering = $lettering->bookkeepingLetteringAll($toselect);
			if ($nb_lettering < 0) {
				setEventMessages('', $lettering->errors, 'errors');
				$error++;
				$nb_lettering = max(0, abs($nb_lettering) - 2);
			} elseif ($nb_lettering == 0) {
				$nb_lettering = 0;
				setEventMessages($langs->trans('AccountancyNoLetteringModified'), array(), 'mesgs');
			}
			if ($nb_lettering == 1) {
				setEventMessages($langs->trans('AccountancyOneLetteringModifiedSuccessfully'), array(), 'mesgs');
			} elseif ($nb_lettering > 1) {
				setEventMessages($langs->trans('AccountancyLetteringModifiedSuccessfully', $nb_lettering), array(), 'mesgs');
			}

			if (!$error) {
				header('Location: ' . $_SERVER['PHP_SELF'] . '?noreset=1' . $param);
				exit();
			}
		} elseif ($action == 'unlettering' && $confirm == "yes") {
			$lettering = new Lettering($db);
			$nb_lettering = $lettering->bookkeepingLetteringAll($toselect, true);
			if ($nb_lettering < 0) {
				setEventMessages('', $lettering->errors, 'errors');
				$error++;
				$nb_lettering = max(0, abs($nb_lettering) - 2);
			} elseif ($nb_lettering == 0) {
				$nb_lettering = 0;
				setEventMessages($langs->trans('AccountancyNoUnletteringModified'), array(), 'mesgs');
			}
			if ($nb_lettering == 1) {
				setEventMessages($langs->trans('AccountancyOneUnletteringModifiedSuccessfully'), array(), 'mesgs');
			} elseif ($nb_lettering > 1) {
				setEventMessages($langs->trans('AccountancyUnletteringModifiedSuccessfully', $nb_lettering), array(), 'mesgs');
			}

			if (!$error) {
				header('Location: ' . $_SERVER['PHP_SELF'] . '?noreset=1' . $param);
				exit();
			}
		}
	}
}


/*
 * View
 */

$formaccounting = new FormAccounting($db);
$formfile = new FormFile($db);
$formother = new FormOther($db);
$form = new Form($db);

$title_page = $langs->trans("Operations").' - '.$langs->trans("VueByAccountAccounting").' (';
if ($type == 'sub') {
	$title_page .= $langs->trans("BookkeepingSubAccount");
} else {
	$title_page .= $langs->trans("Bookkeeping");
}
$title_page .= ')';

llxHeader('', $title_page);

// List
$nbtotalofrecords = '';
if (empty($conf->global->MAIN_DISABLE_FULL_SCANLIST)) {
	if ($type == 'sub') {
		$nbtotalofrecords = $object->fetchAllByAccount($sortorder, $sortfield, 0, 0, $filter, 'AND', 1);
	} else {
		$nbtotalofrecords = $object->fetchAllByAccount($sortorder, $sortfield, 0, 0, $filter);
	}

	if ($nbtotalofrecords < 0) {
		setEventMessages($object->error, $object->errors, 'errors');
	}
}

if ($type == 'sub') {
	$result = $object->fetchAllByAccount($sortorder, $sortfield, $limit, $offset, $filter, 'AND', 1);
} else {
	$result = $object->fetchAllByAccount($sortorder, $sortfield, $limit, $offset, $filter);
}

if ($result < 0) {
	setEventMessages($object->error, $object->errors, 'errors');
}

$arrayofselected = is_array($toselect) ? $toselect : array();

$num = count($object->lines);


///if ($action == 'delbookkeepingyear') {
//	$form_question = array();
//	$delyear = GETPOST('delyear', 'int');
//	$deljournal = GETPOST('deljournal', 'alpha');
//
//	if (empty($delyear)) {
//		$delyear = dol_print_date(dol_now(), '%Y');
//	}
//	$month_array = array();
//	for ($i = 1; $i <= 12; $i++) {
//		$month_array[$i] = $langs->trans("Month".sprintf("%02d", $i));
//	}
//	$year_array = $formaccounting->selectyear_accountancy_bookkepping($delyear, 'delyear', 0, 'array');
//	$journal_array = $formaccounting->select_journal($deljournal, 'deljournal', '', 1, 1, 1, '', 0, 1);
//
//	$form_question['delmonth'] = array(
//		'name' => 'delmonth',
//		'type' => 'select',
//		'label' => $langs->trans('DelMonth'),
//		'values' => $month_array,
//		'default' => ''
//	);
//	$form_question['delyear'] = array(
//		'name' => 'delyear',
//		'type' => 'select',
//		'label' => $langs->trans('DelYear'),
//		'values' => $year_array,
//		'default' => $delyear
//	);
//	$form_question['deljournal'] = array(
//		'name' => 'deljournal',
//		'type' => 'other', // We don't use select here, the journal_array is already a select html component
//		'label' => $langs->trans('DelJournal'),
//		'value' => $journal_array,
//		'default' => $deljournal
//	);
//
//	$formconfirm = $form->formconfirm($_SERVER["PHP_SELF"].'?'.$param, $langs->trans('DeleteMvt'), $langs->trans('ConfirmDeleteMvt', $langs->transnoentitiesnoconv("RegistrationInAccounting")), 'delbookkeepingyearconfirm', $form_question, '', 1, 300);
//}

// Print form confirm
print $formconfirm;

// List of mass actions available
$arrayofmassactions = array();
if (getDolGlobalInt('ACCOUNTING_ENABLE_LETTERING') && $user->rights->accounting->mouvements->creer) {
	$arrayofmassactions['lettering'] = img_picto('', 'check', 'class="pictofixedwidth"') . $langs->trans('Lettering');
	$arrayofmassactions['preunlettering'] = img_picto('', 'uncheck', 'class="pictofixedwidth"') . $langs->trans('Unlettering');
}
if ($user->rights->accounting->mouvements->supprimer) {
	$arrayofmassactions['predeletebookkeepingwriting'] = img_picto('', 'delete', 'class="pictofixedwidth"').$langs->trans("Delete");
}
if (GETPOST('nomassaction', 'int') || in_array($massaction, array('preunlettering', 'predeletebookkeepingwriting'))) {
	$arrayofmassactions = array();
}
$massactionbutton = $form->selectMassAction($massaction, $arrayofmassactions);

print '<form method="POST" id="searchFormList" action="'.$_SERVER["PHP_SELF"].'">';
print '<input type="hidden" name="token" value="'.newToken().'">';
print '<input type="hidden" name="action" value="list">';
if ($optioncss != '') {
	print '<input type="hidden" name="optioncss" value="'.$optioncss.'">';
}
print '<input type="hidden" name="formfilteraction" id="formfilteraction" value="list">';
print '<input type="hidden" name="type" value="'.$type.'">';
print '<input type="hidden" name="sortfield" value="'.$sortfield.'">';
print '<input type="hidden" name="sortorder" value="'.$sortorder.'">';
print '<input type="hidden" name="contextpage" value="'.$contextpage.'">';

$parameters = array();
$reshook = $hookmanager->executeHooks('addMoreActionsButtonsList', $parameters, $object, $action); // Note that $action and $object may have been modified by hook
if (empty($reshook)) {
	$newcardbutton = dolGetButtonTitle($langs->trans('ViewFlatList'), '', 'fa fa-list paddingleft imgforviewmode', DOL_URL_ROOT.'/accountancy/bookkeeping/list.php?'.$param);
	if ($type == 'sub') {
		$newcardbutton .= dolGetButtonTitle($langs->trans('GroupByAccountAccounting'), '', 'fa fa-stream paddingleft imgforviewmode', DOL_URL_ROOT . '/accountancy/bookkeeping/listbyaccount.php?' . $url_param, '', 1, array('morecss' => 'marginleftonly'));
		$newcardbutton .= dolGetButtonTitle($langs->trans('GroupBySubAccountAccounting'), '', 'fa fa-align-left vmirror paddingleft imgforviewmode', DOL_URL_ROOT . '/accountancy/bookkeeping/listbyaccount.php?type=sub&' . $url_param, '', 1, array('morecss' => 'marginleftonly btnTitleSelected'));
	} else {
		$newcardbutton .= dolGetButtonTitle($langs->trans('GroupByAccountAccounting'), '', 'fa fa-stream paddingleft imgforviewmode', DOL_URL_ROOT . '/accountancy/bookkeeping/listbyaccount.php?' . $url_param, '', 1, array('morecss' => 'marginleftonly btnTitleSelected'));
		$newcardbutton .= dolGetButtonTitle($langs->trans('GroupBySubAccountAccounting'), '', 'fa fa-align-left vmirror paddingleft imgforviewmode', DOL_URL_ROOT . '/accountancy/bookkeeping/listbyaccount.php?type=sub&' . $url_param, '', 1, array('morecss' => 'marginleftonly'));
	}
	$newcardbutton .= dolGetButtonTitle($langs->trans('NewAccountingMvt'), '', 'fa fa-plus-circle paddingleft', DOL_URL_ROOT.'/accountancy/bookkeeping/card.php?action=create');
}

if (!empty($contextpage) && $contextpage != $_SERVER["PHP_SELF"]) {
	$param .= '&contextpage='.urlencode($contextpage);
}
if ($limit > 0 && $limit != $conf->liste_limit) {
	$param .= '&limit='.urlencode($limit);
}

print_barre_liste($title_page, $page, $_SERVER["PHP_SELF"], $param, $sortfield, $sortorder, $massactionbutton, $result, $nbtotalofrecords, 'title_accountancy', 0, $newcardbutton, '', $limit, 0, 0, 1);

if ($massaction == 'preunlettering') {
	print $form->formconfirm($_SERVER["PHP_SELF"], $langs->trans("ConfirmMassUnlettering"), $langs->trans("ConfirmMassUnletteringQuestion", count($toselect)), "unlettering", null, '', 0, 200, 500, 1);
} elseif ($massaction == 'predeletebookkeepingwriting') {
	print $form->formconfirm($_SERVER["PHP_SELF"], $langs->trans("ConfirmMassDeleteBookkeepingWriting"), $langs->trans("ConfirmMassDeleteBookkeepingWritingQuestion", count($toselect)), "deletebookkeepingwriting", null, '', 0, 200, 500, 1);
}
//DeleteMvt=Supprimer des lignes d'opérations de la comptabilité
//DelMonth=Mois à effacer
//DelYear=Année à supprimer
//DelJournal=Journal à supprimer
//ConfirmDeleteMvt=Cette action supprime les lignes des opérations pour l'année/mois et/ou pour le journal sélectionné (au moins un critère est requis). Vous devrez utiliser de nouveau la fonctionnalité '%s' pour retrouver vos écritures dans la comptabilité.
//ConfirmDeleteMvtPartial=Cette action supprime l'écriture de la comptabilité (toutes les lignes opérations liées à une même écriture seront effacées).

//$topicmail = "Information";
//$modelmail = "accountingbookkeeping";
//$objecttmp = new BookKeeping($db);
//$trackid = 'bk'.$object->id;
include DOL_DOCUMENT_ROOT.'/core/tpl/massactions_pre.tpl.php';

$varpage = empty($contextpage) ? $_SERVER["PHP_SELF"] : $contextpage;
$selectedfields = $form->multiSelectArrayWithCheckbox('selectedfields', $arrayfields, $varpage); // This also change content of $arrayfields
if ($massactionbutton && $contextpage != 'poslist') {
	$selectedfields .= $form->showCheckAddButtons('checkforselect', 1);
}

// Reverse sort order
if (preg_match('/^asc/i', $sortorder)) {
	$sortorder = "asc";
} else {
	$sortorder = "desc";
}

// Warning to explain why list of record is not consistent with the other list view (missing a lot of lines)
if ($type == 'sub') {
	print info_admin($langs->trans("WarningRecordWithoutSubledgerAreExcluded"));
}

$moreforfilter = '';

// Accountancy account
$moreforfilter .= '<div class="divsearchfield">';
$moreforfilter .= $langs->trans('AccountAccounting').': ';
$moreforfilter .= '<div class="nowrap inline-block">';
if ($type == 'sub') {
	$moreforfilter .= $formaccounting->select_auxaccount($search_accountancy_code_start, 'search_accountancy_code_start', $langs->trans('From'), 'maxwidth200');
} else {
	$moreforfilter .= $formaccounting->select_account($search_accountancy_code_start, 'search_accountancy_code_start', $langs->trans('From'), array(), 1, 1, 'maxwidth200');
}
$moreforfilter .= ' ';
if ($type == 'sub') {
	$moreforfilter .= $formaccounting->select_auxaccount($search_accountancy_code_end, 'search_accountancy_code_end', $langs->trans('to'), 'maxwidth200');
} else {
	$moreforfilter .= $formaccounting->select_account($search_accountancy_code_end, 'search_accountancy_code_end', $langs->trans('to'), array(), 1, 1, 'maxwidth200');
}
$moreforfilter .= '</div>';
$moreforfilter .= '</div>';

$parameters = array();
$reshook = $hookmanager->executeHooks('printFieldPreListTitle', $parameters); // Note that $action and $object may have been modified by hook
if (empty($reshook)) {
	$moreforfilter .= $hookmanager->resPrint;
} else {
	$moreforfilter = $hookmanager->resPrint;
}

print '<div class="liste_titre liste_titre_bydiv centpercent">';
print $moreforfilter;
print '</div>';

print '<div class="div-table-responsive">';
print '<table class="tagtable liste centpercent">';

// Filters lines
print '<tr class="liste_titre_filter">';

// Movement number
if (!empty($arrayfields['t.piece_num']['checked'])) {
	print '<td class="liste_titre"><input type="text" name="search_mvt_num" size="6" value="'.dol_escape_htmltag($search_mvt_num).'"></td>';
}
// Code journal
if (!empty($arrayfields['t.code_journal']['checked'])) {
	print '<td class="liste_titre center">';
	print $formaccounting->multi_select_journal($search_ledger_code, 'search_ledger_code', 0, 1, 1, 1);
	print '</td>';
}
// Date document
if (!empty($arrayfields['t.doc_date']['checked'])) {
	print '<td class="liste_titre center">';
	print '<div class="nowrap">';
	print $form->selectDate($search_date_start, 'search_date_start', 0, 0, 1, '', 1, 0, 0, '', '', '', '', 1, '', $langs->trans("From"));
	print '</div>';
	print '<div class="nowrap">';
	print $form->selectDate($search_date_end, 'search_date_end', 0, 0, 1, '', 1, 0, 0, '', '', '', '', 1, '', $langs->trans("to"));
	print '</div>';
	print '</td>';
}
// Ref document
if (!empty($arrayfields['t.doc_ref']['checked'])) {
	print '<td class="liste_titre"><input type="text" size="7" class="flat" name="search_doc_ref" value="'.dol_escape_htmltag($search_doc_ref).'"/></td>';
}
// Label operation
if (!empty($arrayfields['t.label_operation']['checked'])) {
	print '<td class="liste_titre"><input type="text" size="7" class="flat" name="search_label_operation" value="'.dol_escape_htmltag($search_label_operation).'"/></td>';
}
// Debit
if (!empty($arrayfields['t.debit']['checked'])) {
	print '<td class="liste_titre right"><input type="text" class="flat" name="search_debit" size="4" value="'.dol_escape_htmltag($search_debit).'"></td>';
}
// Credit
if (!empty($arrayfields['t.credit']['checked'])) {
	print '<td class="liste_titre right"><input type="text" class="flat" name="search_credit" size="4" value="'.dol_escape_htmltag($search_credit).'"></td>';
}
// Lettering code
if (!empty($arrayfields['t.lettering_code']['checked'])) {
	print '<td class="liste_titre center">';
	print '<input type="text" size="3" class="flat" name="search_lettering_code" value="'.$search_lettering_code.'"/>';
	print '<br><span class="nowrap"><input type="checkbox" name="search_not_reconciled" value="notreconciled"'.($search_not_reconciled == 'notreconciled' ? ' checked' : '').'>'.$langs->trans("NotReconciled").'</span>';
	print '</td>';
}
// Date export
if (!empty($arrayfields['t.date_export']['checked'])) {
	print '<td class="liste_titre center">';
	print '<div class="nowrap">';
	print $form->selectDate($search_date_export_start, 'search_date_export_start', 0, 0, 1, '', 1, 0, 0, '', '', '', '', 1, '', $langs->trans("From"));
	print '</div>';
	print '<div class="nowrap">';
	print $form->selectDate($search_date_export_end, 'search_date_export_end', 0, 0, 1, '', 1, 0, 0, '', '', '', '', 1, '', $langs->trans("to"));
	print '</div>';
	print '</td>';
}
// Date validation
if (!empty($arrayfields['t.date_validated']['checked'])) {
	print '<td class="liste_titre center">';
	print '<div class="nowrap">';
	print $form->selectDate($search_date_validation_start, 'search_date_validation_start', 0, 0, 1, '', 1, 0, 0, '', '', '', '', 1, '', $langs->trans("From"));
	print '</div>';
	print '<div class="nowrap">';
	print $form->selectDate($search_date_validation_end, 'search_date_validation_end', 0, 0, 1, '', 1, 0, 0, '', '', '', '', 1, '', $langs->trans("to"));
	print '</div>';
	print '</td>';
}
if (!empty($arrayfields['t.import_key']['checked'])) {
	print '<td class="liste_titre center">';
	print '<input class="flat searchstring maxwidth50" type="text" name="search_import_key" value="'.dol_escape_htmltag($search_import_key).'">';
	print '</td>';
}

// Fields from hook
$parameters = array('arrayfields'=>$arrayfields);
$reshook = $hookmanager->executeHooks('printFieldListOption', $parameters); // Note that $action and $object may have been modified by hook
print $hookmanager->resPrint;

// Action column
print '<td class="liste_titre center">';
$searchpicto = $form->showFilterButtons();
print $searchpicto;
print '</td>';
print "</tr>\n";

print '<tr class="liste_titre">';
if (!empty($arrayfields['t.piece_num']['checked'])) {
	print_liste_field_titre($arrayfields['t.piece_num']['label'], $_SERVER['PHP_SELF'], "t.piece_num", "", $param, '', $sortfield, $sortorder);
}
if (!empty($arrayfields['t.code_journal']['checked'])) {
	print_liste_field_titre($arrayfields['t.code_journal']['label'], $_SERVER['PHP_SELF'], "t.code_journal", "", $param, '', $sortfield, $sortorder, 'center ');
}
if (!empty($arrayfields['t.doc_date']['checked'])) {
	print_liste_field_titre($arrayfields['t.doc_date']['label'], $_SERVER['PHP_SELF'], "t.doc_date", "", $param, '', $sortfield, $sortorder, 'center ');
}
if (!empty($arrayfields['t.doc_ref']['checked'])) {
	print_liste_field_titre($arrayfields['t.doc_ref']['label'], $_SERVER['PHP_SELF'], "t.doc_ref", "", $param, "", $sortfield, $sortorder);
}
if (!empty($arrayfields['t.label_operation']['checked'])) {
	print_liste_field_titre($arrayfields['t.label_operation']['label'], $_SERVER['PHP_SELF'], "t.label_operation", "", $param, "", $sortfield, $sortorder);
}
if (!empty($arrayfields['t.debit']['checked'])) {
	print_liste_field_titre($arrayfields['t.debit']['label'], $_SERVER['PHP_SELF'], "t.debit", "", $param, '', $sortfield, $sortorder, 'right ');
}
if (!empty($arrayfields['t.credit']['checked'])) {
	print_liste_field_titre($arrayfields['t.credit']['label'], $_SERVER['PHP_SELF'], "t.credit", "", $param, '', $sortfield, $sortorder, 'right ');
}
if (!empty($arrayfields['t.lettering_code']['checked'])) {
	print_liste_field_titre($arrayfields['t.lettering_code']['label'], $_SERVER['PHP_SELF'], "t.lettering_code", "", $param, '', $sortfield, $sortorder, 'center ');
}
if (!empty($arrayfields['t.date_export']['checked'])) {
	print_liste_field_titre($arrayfields['t.date_export']['label'], $_SERVER['PHP_SELF'], "t.date_export", "", $param, '', $sortfield, $sortorder, 'center ');
}
if (!empty($arrayfields['t.date_validated']['checked'])) {
	print_liste_field_titre($arrayfields['t.date_validated']['label'], $_SERVER['PHP_SELF'], "t.date_validated", "", $param, '', $sortfield, $sortorder, 'center ');
}
if (!empty($arrayfields['t.import_key']['checked'])) {
	print_liste_field_titre($arrayfields['t.import_key']['label'], $_SERVER["PHP_SELF"], "t.import_key", "", $param, '', $sortfield, $sortorder, 'center ');
}
// Hook fields
$parameters = array('arrayfields'=>$arrayfields, 'param'=>$param, 'sortfield'=>$sortfield, 'sortorder'=>$sortorder);
$reshook = $hookmanager->executeHooks('printFieldListTitle', $parameters); // Note that $action and $object may have been modified by hook
print $hookmanager->resPrint;
print_liste_field_titre($selectedfields, $_SERVER["PHP_SELF"], "", '', '', '', $sortfield, $sortorder, 'center maxwidthsearch ');
print "</tr>\n";


$total_debit = 0;
$total_credit = 0;
$sous_total_debit = 0;
$sous_total_credit = 0;
$displayed_account_number = null; // Start with undefined to be able to distinguish with empty

// Loop on record
// --------------------------------------------------------------------
$i = 0;
$totalarray = array();
while ($i < min($num, $limit)) {
	$line = $object->lines[$i];

	$total_debit += $line->debit;
	$total_credit += $line->credit;

	if ($type == 'sub') {
		$accountg = length_accounta($line->subledger_account);
	} else {
		$accountg = length_accountg($line->numero_compte);
	}
	//if (empty($accountg)) $accountg = '-';

	$colspan = 0;			// colspan before field 'label of operation'
	$colspanend = 3;		// colspan after debit/credit
	if (!empty($arrayfields['t.piece_num']['checked'])) { $colspan++; }
	if (!empty($arrayfields['t.code_journal']['checked'])) { $colspan++; }
	if (!empty($arrayfields['t.doc_date']['checked'])) { $colspan++; }
	if (!empty($arrayfields['t.doc_ref']['checked'])) { $colspan++; }
	if (!empty($arrayfields['t.label_operation']['checked'])) { $colspan++; }
	if (!empty($arrayfields['t.date_export']['checked'])) { $colspanend++; }
	if (!empty($arrayfields['t.date_validating']['checked'])) { $colspanend++; }
	if (!empty($arrayfields['t.lettering_code']['checked'])) { $colspanend++; }

	// Is it a break ?
	if ($accountg != $displayed_account_number || !isset($displayed_account_number)) {
		// Show a subtotal by accounting account
		if (isset($displayed_account_number)) {
			print '<tr class="liste_total">';
			if ($type == 'sub') {
				print '<td class="right" colspan="' . $colspan . '">' . $langs->trans("TotalForAccount") . ' ' . length_accounta($displayed_account_number) . ':</td>';
			} else {
				print '<td class="right" colspan="' . $colspan . '">' . $langs->trans("TotalForAccount") . ' ' . length_accountg($displayed_account_number) . ':</td>';
			}
			print '<td class="nowrap right">'.price($sous_total_debit).'</td>';
			print '<td class="nowrap right">'.price($sous_total_credit).'</td>';
			print '<td colspan="'.$colspanend.'"></td>';
			print '</tr>';
			// Show balance of last shown account
			$balance = $sous_total_debit - $sous_total_credit;
			print '<tr class="liste_total">';
			print '<td class="right" colspan="'.$colspan.'">'.$langs->trans("Balance").':</td>';
			if ($balance > 0) {
				print '<td class="nowraponall right">';
				print price($sous_total_debit - $sous_total_credit);
				print '</td>';
				print '<td></td>';
			} else {
				print '<td></td>';
				print '<td class="nowraponall right">';
				print price($sous_total_credit - $sous_total_debit);
				print '</td>';
			}
			print '<td colspan="'.$colspanend.'"></td>';
			print '</tr>';
		}

		// Show the break account
		print '<tr class="trforbreak">';
<<<<<<< HEAD
		print '<td colspan="'.($totalarray['nbfield'] ? $totalarray['nbfield'] : 10).'" class="tdforbreak">';
		if ($line->numero_compte != "" && $line->numero_compte != '-1') {
			print length_accountg($line->numero_compte).' : '.$object->get_compte_desc($line->numero_compte);
=======
		print '<td colspan="'.($totalarray['nbfield'] ? $totalarray['nbfield'] : count($arrayfields)+1).'" class="tdforbreak">';
		if ($type == 'sub') {
			if ($line->subledger_account != "" && $line->subledger_account != '-1') {
				print $line->subledger_label . ' : ' . length_accounta($line->subledger_account);
			} else {
				// Should not happen: subledger account must be null or a non empty value
				print '<span class="error">' . $langs->trans("Unknown");
				if ($line->subledger_label) {
					print ' (' . $line->subledger_label . ')';
					$htmltext = 'EmptyStringForSubledgerAccountButSubledgerLabelDefined';
				} else {
					$htmltext = 'EmptyStringForSubledgerAccountAndSubledgerLabel';
				}
				print $form->textwithpicto('', $htmltext);
				print '</span>';
			}
>>>>>>> 503d1a04
		} else {
			if ($line->numero_compte != "" && $line->numero_compte != '-1') {
				print length_accountg($line->numero_compte) . ' : ' . $object->get_compte_desc($line->numero_compte);
			} else {
				print '<span class="error">' . $langs->trans("Unknown") . '</span>';
			}
		}
		print '</td>';
		print '</tr>';

		$displayed_account_number = $accountg;
		//if (empty($displayed_account_number)) $displayed_account_number='-';
		$sous_total_debit = 0;
		$sous_total_credit = 0;

		$colspan = 0;
	}

	print '<tr class="oddeven">';

	// Piece number
	if (!empty($arrayfields['t.piece_num']['checked'])) {
		print '<td>';
		$object->id = $line->id;
		$object->piece_num = $line->piece_num;
		print $object->getNomUrl(1, '', 0, '', 1);
		print '</td>';
		if (!$i) {
			$totalarray['nbfield']++;
		}
	}

	// Journal code
	if (!empty($arrayfields['t.code_journal']['checked'])) {
		$accountingjournal = new AccountingJournal($db);
		$result = $accountingjournal->fetch('', $line->code_journal);
		$journaltoshow = (($result > 0) ? $accountingjournal->getNomUrl(0, 0, 0, '', 0) : $line->code_journal);
		print '<td class="center">'.$journaltoshow.'</td>';
		if (!$i) {
			$totalarray['nbfield']++;
		}
	}

	// Document date
	if (!empty($arrayfields['t.doc_date']['checked'])) {
		print '<td class="center">'.dol_print_date($line->doc_date, 'day').'</td>';
		if (!$i) {
			$totalarray['nbfield']++;
		}
	}

	// Document ref
	if (!empty($arrayfields['t.doc_ref']['checked'])) {
		if ($line->doc_type == 'customer_invoice') {
			$langs->loadLangs(array('bills'));

			require_once DOL_DOCUMENT_ROOT.'/compta/facture/class/facture.class.php';
			$objectstatic = new Facture($db);
			$objectstatic->fetch($line->fk_doc);
			//$modulepart = 'facture';

			$filename = dol_sanitizeFileName($line->doc_ref);
			$filedir = $conf->facture->dir_output.'/'.dol_sanitizeFileName($line->doc_ref);
			$urlsource = $_SERVER['PHP_SELF'].'?id='.$objectstatic->id;
			$documentlink = $formfile->getDocumentsLink($objectstatic->element, $filename, $filedir);
		} elseif ($line->doc_type == 'supplier_invoice') {
			$langs->loadLangs(array('bills'));

			require_once DOL_DOCUMENT_ROOT.'/fourn/class/fournisseur.facture.class.php';
			$objectstatic = new FactureFournisseur($db);
			$objectstatic->fetch($line->fk_doc);
			//$modulepart = 'invoice_supplier';

			$filename = dol_sanitizeFileName($line->doc_ref);
			$filedir = $conf->fournisseur->facture->dir_output.'/'.get_exdir($line->fk_doc, 2, 0, 0, $objectstatic, $modulepart).dol_sanitizeFileName($line->doc_ref);
			$subdir = get_exdir($objectstatic->id, 2, 0, 0, $objectstatic, $modulepart).dol_sanitizeFileName($line->doc_ref);
			$documentlink = $formfile->getDocumentsLink($objectstatic->element, $subdir, $filedir);
		} elseif ($line->doc_type == 'expense_report') {
			$langs->loadLangs(array('trips'));

			require_once DOL_DOCUMENT_ROOT.'/expensereport/class/expensereport.class.php';
			$objectstatic = new ExpenseReport($db);
			$objectstatic->fetch($line->fk_doc);
			//$modulepart = 'expensereport';

			$filename = dol_sanitizeFileName($line->doc_ref);
			$filedir = $conf->expensereport->dir_output.'/'.dol_sanitizeFileName($line->doc_ref);
			$urlsource = $_SERVER['PHP_SELF'].'?id='.$objectstatic->id;
			$documentlink = $formfile->getDocumentsLink($objectstatic->element, $filename, $filedir);
		} elseif ($line->doc_type == 'bank') {
			require_once DOL_DOCUMENT_ROOT.'/compta/bank/class/account.class.php';
			$objectstatic = new AccountLine($db);
			$objectstatic->fetch($line->fk_doc);
		} else {
			// Other type
		}

		print '<td class="maxwidth400">';

		print '<table class="nobordernopadding"><tr class="nocellnopadd">';
		// Picto + Ref
		print '<td class="nobordernopadding">';

		if ($line->doc_type == 'customer_invoice' || $line->doc_type == 'supplier_invoice' || $line->doc_type == 'expense_report') {
			print $objectstatic->getNomUrl(1, '', 0, 0, '', 0, -1, 1);
			print $documentlink;
		} elseif ($line->doc_type == 'bank') {
			print $objectstatic->getNomUrl(1);
			$bank_ref = strstr($line->doc_ref, '-');
			print " " . $bank_ref;
		} else {
			print $line->doc_ref;
		}
		print '</td></tr></table>';

		print "</td>\n";
		if (!$i) {
			$totalarray['nbfield']++;
		}
	}

	// Label operation
	if (!empty($arrayfields['t.label_operation']['checked'])) {
		// Affiche un lien vers la facture client/fournisseur
		$doc_ref = preg_replace('/\(.*\)/', '', $line->doc_ref);
		print strlen(length_accounta($line->subledger_account)) == 0 ? '<td>'.$line->label_operation.'</td>' : '<td>'.$line->label_operation.'<br><span style="font-size:0.8em">('.length_accounta($line->subledger_account).')</span></td>';
		if (!$i) {
			$totalarray['nbfield']++;
		}
	}

	// Amount debit
	if (!empty($arrayfields['t.debit']['checked'])) {
		print '<td class="right nowraponall amount">'.($line->debit ? price($line->debit) : '').'</td>';
		if (!$i) {
			$totalarray['nbfield']++;
		}
		if (!$i) {
			$totalarray['pos'][$totalarray['nbfield']] = 'totaldebit';
		}
		$totalarray['val']['totaldebit'] += $line->debit;
	}

	// Amount credit
	if (!empty($arrayfields['t.credit']['checked'])) {
		print '<td class="right nowraponall amount">'.($line->credit ? price($line->credit) : '').'</td>';
		if (!$i) {
			$totalarray['nbfield']++;
		}
		if (!$i) {
			$totalarray['pos'][$totalarray['nbfield']] = 'totalcredit';
		}
		$totalarray['val']['totalcredit'] += $line->credit;
	}

	// Lettering code
	if (!empty($arrayfields['t.lettering_code']['checked'])) {
		print '<td class="center">'.$line->lettering_code.'</td>';
		if (!$i) {
			$totalarray['nbfield']++;
		}
	}

	// Exported operation date
	if (!empty($arrayfields['t.date_export']['checked'])) {
		print '<td class="center">'.dol_print_date($line->date_export, 'dayhour').'</td>';
		if (!$i) {
			$totalarray['nbfield']++;
		}
	}

	// Validated operation date
	if (!empty($arrayfields['t.date_validated']['checked'])) {
		print '<td class="center">'.dol_print_date($line->date_validation, 'dayhour').'</td>';
		if (!$i) {
			$totalarray['nbfield']++;
		}
	}

	if (!empty($arrayfields['t.import_key']['checked'])) {
		print '<td class="tdoverflowmax100">'.$line->import_key."</td>\n";
		if (!$i) {
			$totalarray['nbfield']++;
		}
	}

	// Fields from hook
	$parameters = array('arrayfields'=>$arrayfields, 'obj'=>$line);
	$reshook = $hookmanager->executeHooks('printFieldListValue', $parameters); // Note that $action and $object may have been modified by hook
	print $hookmanager->resPrint;

	// Action column
	print '<td class="nowraponall center">';
<<<<<<< HEAD
	if (empty($line->date_export) && empty($line->date_validation)) {
		if ($user->rights->accounting->mouvements->creer) {
			print '<a class="editfielda paddingleft marginrightonly" href="' . DOL_URL_ROOT . '/accountancy/bookkeeping/card.php?piece_num=' . $line->piece_num . $param . '&page=' . $page . ($sortfield ? '&sortfield=' . $sortfield : '') . ($sortorder ? '&sortorder=' . $sortorder : '') . '">' . img_edit() . '</a>';
		}
	}
	if (empty($line->date_validation)) {
		if ($user->rights->accounting->mouvements->supprimer) {
			print '<a class="reposition paddingleft marginrightonly" href="'.$_SERVER['PHP_SELF'].'?action=delmouv&token='.newToken().'&mvt_num='.$line->piece_num.$param.'&page='.$page.($sortfield ? '&sortfield='.$sortfield : '').($sortorder ? '&sortorder='.$sortorder : '').'">'.img_delete().'</a>';
=======
	if (($massactionbutton || $massaction) && $contextpage != 'poslist') {   // If we are in select mode (massactionbutton defined) or if we have already selected and sent an action ($massaction) defined
		$selected = 0;
		if (in_array($line->id, $arrayofselected)) {
			$selected = 1;
>>>>>>> 503d1a04
		}
		print '<input id="cb' . $line->id . '" class="flat checkforselect" type="checkbox" name="toselect[]" value="' . $line->id . '"' . ($selected ? ' checked="checked"' : '') . ' />';
	}
	print '</td>';
	if (!$i) {
		$totalarray['nbfield']++;
	}

	// Comptabilise le sous-total
	$sous_total_debit += $line->debit;
	$sous_total_credit += $line->credit;

	print "</tr>\n";

	$i++;
}

if ($num > 0 && $colspan > 0) {
	print '<tr class="liste_total">';
	print '<td class="right" colspan="'.$colspan.'">'.$langs->trans("TotalForAccount").' '.$accountg.':</td>';
	print '<td class="nowrap right">'.price($sous_total_debit).'</td>';
	print '<td class="nowrap right">'.price($sous_total_credit).'</td>';
	print '<td colspan="'.$colspanend.'"></td>';
	print '</tr>';
	// Show balance of last shown account
	$balance = $sous_total_debit - $sous_total_credit;
	print '<tr class="liste_total">';
	print '<td class="right" colspan="'.$colspan.'">'.$langs->trans("Balance").':</td>';
	if ($balance > 0) {
		print '<td class="nowraponall right">';
		print price($sous_total_debit - $sous_total_credit);
		print '</td>';
		print '<td></td>';
	} else {
		print '<td></td>';
		print '<td class="nowraponall right">';
		print price($sous_total_credit - $sous_total_debit);
		print '</td>';
	}
	print '<td colspan="'.$colspanend.'"></td>';
	print '</tr>';
}

// Show total line
include DOL_DOCUMENT_ROOT.'/core/tpl/list_print_total.tpl.php';


print "</table>";
print '</div>';

// TODO Replace this with mass delete action
<<<<<<< HEAD
if ($user->rights->accounting->mouvements->supprimer_tous) {
	print '<div class="tabsAction tabsActionNoBottom">'."\n";
	print '<a class="butActionDelete" name="button_delmvt" href="'.$_SERVER["PHP_SELF"].'?action=delbookkeepingyear&token='.newToken().($param ? '&'.$param : '').'">'.$langs->trans("DeleteMvt").'</a>';
	print '</div>';
}
=======
//if ($user->rights->accounting->mouvements->supprimer_tous) {
//	print '<div class="tabsAction tabsActionNoBottom">'."\n";
//	print '<a class="butActionDelete" name="button_delmvt" href="'.$_SERVER["PHP_SELF"].'?action=delbookkeepingyear&token='.newToken().($param ? '&'.$param : '').'">'.$langs->trans("DeleteMvt").'</a>';
//	print '</div>';
//}
>>>>>>> 503d1a04

print '</form>';

// End of page
llxFooter();
$db->close();<|MERGE_RESOLUTION|>--- conflicted
+++ resolved
@@ -891,11 +891,6 @@
 
 		// Show the break account
 		print '<tr class="trforbreak">';
-<<<<<<< HEAD
-		print '<td colspan="'.($totalarray['nbfield'] ? $totalarray['nbfield'] : 10).'" class="tdforbreak">';
-		if ($line->numero_compte != "" && $line->numero_compte != '-1') {
-			print length_accountg($line->numero_compte).' : '.$object->get_compte_desc($line->numero_compte);
-=======
 		print '<td colspan="'.($totalarray['nbfield'] ? $totalarray['nbfield'] : count($arrayfields)+1).'" class="tdforbreak">';
 		if ($type == 'sub') {
 			if ($line->subledger_account != "" && $line->subledger_account != '-1') {
@@ -912,7 +907,6 @@
 				print $form->textwithpicto('', $htmltext);
 				print '</span>';
 			}
->>>>>>> 503d1a04
 		} else {
 			if ($line->numero_compte != "" && $line->numero_compte != '-1') {
 				print length_accountg($line->numero_compte) . ' : ' . $object->get_compte_desc($line->numero_compte);
@@ -1106,21 +1100,10 @@
 
 	// Action column
 	print '<td class="nowraponall center">';
-<<<<<<< HEAD
-	if (empty($line->date_export) && empty($line->date_validation)) {
-		if ($user->rights->accounting->mouvements->creer) {
-			print '<a class="editfielda paddingleft marginrightonly" href="' . DOL_URL_ROOT . '/accountancy/bookkeeping/card.php?piece_num=' . $line->piece_num . $param . '&page=' . $page . ($sortfield ? '&sortfield=' . $sortfield : '') . ($sortorder ? '&sortorder=' . $sortorder : '') . '">' . img_edit() . '</a>';
-		}
-	}
-	if (empty($line->date_validation)) {
-		if ($user->rights->accounting->mouvements->supprimer) {
-			print '<a class="reposition paddingleft marginrightonly" href="'.$_SERVER['PHP_SELF'].'?action=delmouv&token='.newToken().'&mvt_num='.$line->piece_num.$param.'&page='.$page.($sortfield ? '&sortfield='.$sortfield : '').($sortorder ? '&sortorder='.$sortorder : '').'">'.img_delete().'</a>';
-=======
 	if (($massactionbutton || $massaction) && $contextpage != 'poslist') {   // If we are in select mode (massactionbutton defined) or if we have already selected and sent an action ($massaction) defined
 		$selected = 0;
 		if (in_array($line->id, $arrayofselected)) {
 			$selected = 1;
->>>>>>> 503d1a04
 		}
 		print '<input id="cb' . $line->id . '" class="flat checkforselect" type="checkbox" name="toselect[]" value="' . $line->id . '"' . ($selected ? ' checked="checked"' : '') . ' />';
 	}
@@ -1172,19 +1155,11 @@
 print '</div>';
 
 // TODO Replace this with mass delete action
-<<<<<<< HEAD
-if ($user->rights->accounting->mouvements->supprimer_tous) {
-	print '<div class="tabsAction tabsActionNoBottom">'."\n";
-	print '<a class="butActionDelete" name="button_delmvt" href="'.$_SERVER["PHP_SELF"].'?action=delbookkeepingyear&token='.newToken().($param ? '&'.$param : '').'">'.$langs->trans("DeleteMvt").'</a>';
-	print '</div>';
-}
-=======
 //if ($user->rights->accounting->mouvements->supprimer_tous) {
 //	print '<div class="tabsAction tabsActionNoBottom">'."\n";
 //	print '<a class="butActionDelete" name="button_delmvt" href="'.$_SERVER["PHP_SELF"].'?action=delbookkeepingyear&token='.newToken().($param ? '&'.$param : '').'">'.$langs->trans("DeleteMvt").'</a>';
 //	print '</div>';
 //}
->>>>>>> 503d1a04
 
 print '</form>';
 
