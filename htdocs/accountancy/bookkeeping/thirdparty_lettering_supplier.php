<?php
/* Copyright (C) 2004-2005 Rodolphe Quiedeville <rodolphe@quiedeville.org>
 * Copyright (C) 2005      Laurent Destailleur  <eldy@users.sourceforge.net>
 * Copyright (C) 2013      Olivier Geffroy      <jeff@jeffinfo.com>
 * Copyright (C) 2013      Florian Henry	    <florian.henry@open-concept.pro>
 * Copyright (C) 2013-2018 Alexandre Spangaro      <aspangaro@open-dsi.fr>
 * Copyright (C) 2018      Frédéric France         <frederic.france@netlogic.fr>
 *
 * This program is free software; you can redistribute it and/or modify
 * it under the terms of the GNU General Public License as published by
 * the Free Software Foundation; either version 3 of the License, or
 * (at your option) any later version.
 *
 * This program is distributed in the hope that it will be useful,
 * but WITHOUT ANY WARRANTY; without even the implied warranty of
 * MERCHANTABILITY or FITNESS FOR A PARTICULAR PURPOSE.  See the
 * GNU General Public License for more details.
 *
 * You should have received a copy of the GNU General Public License
 * along with this program. If not, see <http://www.gnu.org/licenses/>.
 *
 */

/**
 * \file    	htdocs/accountancy/bookkeeping/thirdparty_lettrage_supplier.php
 * \ingroup 	Advanced accountancy
 * \brief 		Tab to setup lettering
 */
require '../../main.inc.php';
require_once DOL_DOCUMENT_ROOT . '/core/class/html.formaccounting.class.php';
require_once DOL_DOCUMENT_ROOT . '/accountancy/class/bookkeeping.class.php';
require_once DOL_DOCUMENT_ROOT . '/accountancy/class/lettering.class.php';
require_once DOL_DOCUMENT_ROOT . '/societe/class/societe.class.php';
require_once DOL_DOCUMENT_ROOT . '/core/lib/company.lib.php';

// Load translation files required by the page
$langs->loadLangs(array("compta","accountancy"));

$action = GETPOST('action', 'aZ09');
$massaction = GETPOST('massaction', 'alpha');
$show_files = GETPOST('show_files', 'int');
$confirm = GETPOST('confirm', 'alpha');
$toselect = GETPOST('toselect', 'array');

$limit = GETPOST('limit', 'int') ? GETPOST('limit', 'int') : $conf->liste_limit;
$sortfield = GETPOST("sortfield", 'alpha');
$sortorder = GETPOST("sortorder", 'alpha');
$page = GETPOST("page", 'int');
if (empty($page) || $page == - 1) {
	$page = 0;
} // If $page is not defined, or '' or -1
$offset = $limit * $page;
$pageprev = $page - 1;
$pagenext = $page + 1;
if ($sortorder == "")
	$sortorder = "DESC";
if ($sortfield == "")
	$sortfield = "bk.doc_date";

$search_year = GETPOST("search_year", 'int');
$search_doc_type = GETPOST("search_doc_type", 'alpha');
$search_doc_ref = GETPOST("search_doc_ref", 'alpha');

$lettering = GETPOST('lettering', 'alpha');
if (!empty($lettering)) {
	$action=$lettering;
}

// Did we click on purge search criteria ?
// All tests are required to be compatible with all browsers
if (GETPOST('button_removefilter_x', 'alpha') || GETPOST('button_removefilter.x', 'alpha') || GETPOST('button_removefilter', 'alpha'))
{
	$search_year='';
	$search_doc_type='';
	$search_doc_ref='';
}


// Security check
$socid = GETPOST("socid", 'int');
// if ($user->societe_id) $socid=$user->societe_id;

$lettering = new Lettering($db);
$object = new Societe($db);
$object->id = $socid;
$result = $object->fetch($socid);
if ($result<0)
{
	setEventMessages($object->error, $object->errors, 'errors');
}


/*
 * Action
 */
if ($action == 'lettering') {

	$result = $lettering->updateLettering($toselect);

	if ($result < 0) {
		setEventMessages('', $lettering->errors, 'errors');
		$error++;
	}
}

if ($action == 'autolettrage') {

	$result = $lettering->letteringThirdparty($socid);

	if ($result < 0) {
		setEventMessages('', $lettering->errors, 'errors');
		$error++;
	}
}


/*
 * View
 */

$form = new Form($db);
$formaccounting = new FormAccounting($db);

$title=$object->name." - ".$langs->trans('TabLetteringSupplier');
$help_url='EN:Module_Third_Parties|FR:Module_Tiers|ES:Empresas';
llxHeader('', $title, $help_url);

$head = societe_prepare_head($object);

dol_htmloutput_mesg(is_numeric($error) ? '' : $error, $errors, 'error');

dol_fiche_head($head, 'lettering_supplier', $langs->trans("ThirdParty"), 0, 'company');

$linkback = '<a href="'.DOL_URL_ROOT.'/societe/list.php?restore_lastsearch_values=1">'.$langs->trans("BackToList").'</a>';

dol_banner_tab($object, 'socid', $linkback, ($user->societe_id?0:1), 'rowid', 'nom', '', '', 0, '', '', 'arearefnobottom');

dol_fiche_end();

$sql = "SELECT bk.rowid, bk.doc_date, bk.doc_type, bk.doc_ref, ";
$sql .= " bk.subledger_account, bk.numero_compte , bk.label_compte, bk.debit, ";
$sql .= " bk.credit, bk.montant , bk.sens , bk.code_journal , bk.piece_num, bk.lettering_code ";
$sql .= " FROM " . MAIN_DB_PREFIX . "accounting_bookkeeping as bk";
$sql .= " WHERE (bk.subledger_account =  '" . $object->code_compta_fournisseur . "' AND bk.numero_compte = '" . $conf->global->ACCOUNTING_ACCOUNT_SUPPLIER . "' )";

if (dol_strlen($search_year)) {
	$date_start = dol_mktime(0, 0, 0, 1, 1, $search_year);
	$date_end = dol_mktime(23, 59, 59, 12, 31, $search_year);
	$sql .= " AND ( bk.doc_date BETWEEN  '".$db->idate($date_start)."' AND  '".$db->idate($date_end)."' )";
}

<<<<<<< HEAD
$sql.= $db->order($sortfield, $sortorder);
=======
$sql.= ' AND bk.entity IN ('.getEntity('accountingbookkeeping').')';
$sql.= $db->order($sortfield,$sortorder);
>>>>>>> dccad0b1

$debit = 0;
$credit = 0;
$solde = 0;
// Count total nb of records and calc total sum
$nbtotalofrecords = '';
$resql = $db->query($sql);
if (! $resql)
{
	dol_print_error($db);
	exit;
}
$nbtotalofrecords = $db->num_rows($resql);

while ($obj = $db->fetch_object($resql)) {
	$debit += $obj->debit;
	$credit += $obj->credit;

	$solde += ($obj->credit - $obj->debit);
}

$sql.= $db->plimit($limit+1, $offset);

dol_syslog("/accountancy/bookkeeping/thirdparty_lettrage_supplier.php", LOG_DEBUG);
$resql = $db->query($sql);
if (! $resql) {
		dol_print_error($db);
		exit;
}

$num = $db->num_rows($resql);

dol_syslog("/accountancy/bookkeeping/thirdparty_lettrage_supplier.php", LOG_DEBUG);
$resql = $db->query($sql);
if ($resql) {
	$num = $db->num_rows($resql);
	$i = 0;

	print '<form name="add" action="'.$_SERVER["PHP_SELF"].'?socid=' . $object->id . '" method="POST">';
	print '<input type="hidden" name="socid" value="' . $object->id . '">';

	print_barre_liste($title, $page, $_SERVER["PHP_SELF"], $param, $sortfield, $sortorder, '', $num, $nbtotalofrecords, 'title_companies', 0, '', '', $limit);

	print "<table class=\"noborder\" width=\"100%\">";
	print '<tr class="liste_titre">';
	print_liste_field_titre("Doctype", $_SERVER["PHP_SELF"], "bk.doc_type", "", $param, "", $sortfield, $sortorder);
	print_liste_field_titre("Docdate", $_SERVER["PHP_SELF"], "bk.doc_date", "", $param, "", $sortfield, $sortorder);
	print_liste_field_titre("Docref", $_SERVER["PHP_SELF"], "bk.doc_ref", "", $param, "", $sortfield, $sortorder);
	print_liste_field_titre("LabelAccount", $_SERVER["PHP_SELF"], "bk.label_compte", "", $param, "", $sortfield, $sortorder);
	print_liste_field_titre("Debit", $_SERVER["PHP_SELF"], "bk.debit", "", $param, "", $sortfield, $sortorder);
	print_liste_field_titre("Credit", $_SERVER["PHP_SELF"], "bk.credit", "", $param, "", $sortfield, $sortorder);
	print_liste_field_titre("Balancing", $_SERVER["PHP_SELF"], "", "", $param, "", $sortfield, $sortorder);
	print_liste_field_titre("Codejournal", $_SERVER["PHP_SELF"], "bk.code_journal", "", $param, "", $sortfield, $sortorder);
	print_liste_field_titre("LetteringCode", $_SERVER["PHP_SELF"], "bk.lettering_code", "", $param, "", $sortfield, $sortorder);
	print "</tr>\n";

	print '<tr class="liste_titre">';
	print '<td><input type="text" name="search_doc_type" value="' . $search_doc_type . '"></td>';
	print '<td><input type="text" name="search_year" value="' . $search_year . '"></td>';
	print '<td><input type="text" name="search_doc_refe" value="' . $search_doc_ref . '"></td>';
	print '<td colspan="6">&nbsp;</td>';
	print '<td class="right">';
	$searchpicto=$form->showFilterButtons();
	print $searchpicto;
	print '</td>';
	print '</tr>';

	$solde = 0;
	$tmp = '';
	while ($obj = $db->fetch_object($resql)) {

		if ($tmp != $obj->lettering_code || empty($tmp))						$tmp = $obj->lettering_code;
		/*if ($tmp != $obj->lettering_code || empty($obj->lettering_code))*/	$solde += ($obj->credit - $obj->debit);

		print '<tr class="oddeven">';

		if (empty($obj->lettering_code)) {
			print '<td><a href="' . dol_buildpath('/accountancy/bookkeeping/card.php', 1) . '?piece_num=' . $obj->piece_num . '">';
			print img_edit();
			print '</a>&nbsp;' . $obj->doc_type . '</td>' . "\n";
		} else {
			print '<td>' . $obj->doc_type . '</td>' . "\n";
		}

		print '<td>' . dol_print_date($db->jdate($obj->doc_date), 'day') . '</td>';
		print '<td>' . $obj->doc_ref . '</td>';
		print '<td>' . $obj->label_compte . '</td>';
		print '<td class="right">' . price($obj->debit) . '</td>';
		print '<td class="right">' . price($obj->credit) . '</td>';
		print '<td class="right">' . price(round($solde, 2)) . '</td>';
		print '<td class="center">' . $obj->code_journal . '</td>';

		if (empty($obj->lettering_code)) {
			print '<td class="nowrap center"><input type="checkbox" class="flat checkforselect" name="toselect[]" id="toselect[]" value="' . $obj->rowid . '" /></td>';
		} else
			print '<td class="center">' . $obj->lettering_code . '</td>';

		print "</tr>\n";
	}

	print '<tr class="oddeven">';
	print '<td class="right" colspan="4">'.$langs->trans("Total").':</td>' . "\n";
	print '<td class="right"><strong>' . price($debit) . '</strong></td>';
	print '<td class="right"><strong>' . price($credit) . '</strong></td>';
	print '<td colspan="5"></td>';
	print "</tr>\n";

	print '<tr class="oddeven">';
	print '<td class="right" colspan="4">'.$langs->trans("Balancing").':</td>' . "\n";
	print '<td colspan="2">&nbsp;</td>';
	print '<td class="right"><strong>' . price($credit - $debit) . '</strong></td>';
	print '<td colspan="3"></td>';
	print "</tr>\n";

	print "</table>";

	print '<input class="butAction" type="submit" value="' . $langs->trans('AccountancyLettering') . '" name="lettering" id="lettering">';
	//print '<a class="butAction" href="'.$_SERVER["PHP_SELF"].'?socid=' . $object->id . '&action=autolettrage">'.$langs->trans('AccountancyAutoLettering').'</a>';
	print "</form>";
	$db->free($resql);
} else {
	dol_print_error($db);
}

// End of page
llxFooter();
$db->close();<|MERGE_RESOLUTION|>--- conflicted
+++ resolved
@@ -142,19 +142,13 @@
 $sql .= " bk.credit, bk.montant , bk.sens , bk.code_journal , bk.piece_num, bk.lettering_code ";
 $sql .= " FROM " . MAIN_DB_PREFIX . "accounting_bookkeeping as bk";
 $sql .= " WHERE (bk.subledger_account =  '" . $object->code_compta_fournisseur . "' AND bk.numero_compte = '" . $conf->global->ACCOUNTING_ACCOUNT_SUPPLIER . "' )";
-
 if (dol_strlen($search_year)) {
 	$date_start = dol_mktime(0, 0, 0, 1, 1, $search_year);
 	$date_end = dol_mktime(23, 59, 59, 12, 31, $search_year);
 	$sql .= " AND ( bk.doc_date BETWEEN  '".$db->idate($date_start)."' AND  '".$db->idate($date_end)."' )";
 }
-
-<<<<<<< HEAD
+$sql.= ' AND bk.entity IN ('.getEntity('accountingbookkeeping').')';
 $sql.= $db->order($sortfield, $sortorder);
-=======
-$sql.= ' AND bk.entity IN ('.getEntity('accountingbookkeeping').')';
-$sql.= $db->order($sortfield,$sortorder);
->>>>>>> dccad0b1
 
 $debit = 0;
 $credit = 0;
