--- conflicted
+++ resolved
@@ -167,18 +167,12 @@
 /*
  * Action
  */
-<<<<<<< HEAD
 if (GETPOST('cancel', 'alpha')) {
 	$action = 'list'; $massaction = '';
 }
 if (!GETPOST('confirmmassaction', 'alpha') && $massaction != 'presend' && $massaction != 'confirm_presend') {
 	$massaction = '';
 }
-=======
-
-if (GETPOST('cancel', 'alpha')) { $action = 'list'; $massaction = ''; }
-if (!GETPOST('confirmmassaction', 'alpha') && $massaction != 'presend' && $massaction != 'confirm_presend') { $massaction = ''; }
->>>>>>> b3461161
 
 $parameters = array('socid'=>$socid);
 $reshook = $hookmanager->executeHooks('doActions', $parameters, $object, $action); // Note that $action and $object may have been modified by some hooks
@@ -577,7 +571,6 @@
 print "</tr>\n";
 
 print '<tr class="liste_titre">';
-<<<<<<< HEAD
 if (!empty($arrayfields['t.code_journal']['checked'])) {
 	print_liste_field_titre($arrayfields['t.code_journal']['label'], $_SERVER['PHP_SELF'], "t.code_journal", "", $param, '', $sortfield, $sortorder, 'center ');
 }
@@ -602,17 +595,9 @@
 if (!empty($arrayfields['t.lettering_code']['checked'])) {
 	print_liste_field_titre($arrayfields['t.lettering_code']['label'], $_SERVER['PHP_SELF'], "t.lettering_code", "", $param, '', $sortfield, $sortorder, 'center ');
 }
-=======
-if (!empty($arrayfields['t.code_journal']['checked']))			print_liste_field_titre($arrayfields['t.code_journal']['label'], $_SERVER['PHP_SELF'], "t.code_journal", "", $param, '', $sortfield, $sortorder, 'center ');
-if (!empty($arrayfields['t.doc_date']['checked']))				print_liste_field_titre($arrayfields['t.doc_date']['label'], $_SERVER['PHP_SELF'], "t.doc_date", "", $param, '', $sortfield, $sortorder, 'center ');
-if (!empty($arrayfields['t.piece_num']['checked']))				print_liste_field_titre($arrayfields['t.piece_num']['label'], $_SERVER['PHP_SELF'], "t.piece_num", "", $param, '', $sortfield, $sortorder);
-if (!empty($arrayfields['t.doc_ref']['checked']))				print_liste_field_titre($arrayfields['t.doc_ref']['label'], $_SERVER['PHP_SELF'], "t.doc_ref", "", $param, "", $sortfield, $sortorder);
-if (!empty($arrayfields['t.label_operation']['checked']))		print_liste_field_titre($arrayfields['t.label_operation']['label'], $_SERVER['PHP_SELF'], "t.label_operation", "", $param, "", $sortfield, $sortorder);
-if (!empty($arrayfields['t.debit']['checked']))					print_liste_field_titre($arrayfields['t.debit']['label'], $_SERVER['PHP_SELF'], "t.debit", "", $param, '', $sortfield, $sortorder, 'right ');
-if (!empty($arrayfields['t.credit']['checked']))				print_liste_field_titre($arrayfields['t.credit']['label'], $_SERVER['PHP_SELF'], "t.credit", "", $param, '', $sortfield, $sortorder, 'right ');
-if (!empty($arrayfields['t.lettering_code']['checked']))		print_liste_field_titre($arrayfields['t.lettering_code']['label'], $_SERVER['PHP_SELF'], "t.lettering_code", "", $param, '', $sortfield, $sortorder, 'center ');
-if (!empty($arrayfields['t.date_export']['checked']))			print_liste_field_titre($arrayfields['t.date_export']['label'], $_SERVER['PHP_SELF'], "t.date_export", "", $param, '', $sortfield, $sortorder, 'center ');
->>>>>>> b3461161
+if (!empty($arrayfields['t.date_export']['checked'])) {
+	print_liste_field_titre($arrayfields['t.date_export']['label'], $_SERVER['PHP_SELF'], "t.date_export", "", $param, '', $sortfield, $sortorder, 'center ');
+}
 // Hook fields
 $parameters = array('arrayfields'=>$arrayfields, 'param'=>$param, 'sortfield'=>$sortfield, 'sortorder'=>$sortorder);
 $reshook = $hookmanager->executeHooks('printFieldListTitle', $parameters); // Note that $action and $object may have been modified by hook
@@ -642,17 +627,6 @@
 
 	// Is it a break ?
 	if ($accountg != $displayed_account_number || !isset($displayed_account_number)) {
-<<<<<<< HEAD
-		if (empty($conf->global->ACCOUNTING_ENABLE_LETTERING) || empty($arrayfields['t.lettering_code']['checked'])) {
-			$colnumber = 3;
-			$colnumberend = 7;
-		} else {
-			$colnumber = 4;
-			$colnumberend = 7;
-		}
-		$colspan = $totalarray['nbfield'] - $colnumber;
-		$colspanend = $totalarray['nbfield'] - $colnumberend;
-=======
 		$colnumber = 5;
 		$colnumberend = 7;
 
@@ -661,7 +635,7 @@
 
         $colspan = $totalarray['nbfield'] - $colnumber;
         $colspanend = $totalarray['nbfield'] - $colnumberend;
->>>>>>> b3461161
+
 		// Show a subtotal by accounting account
 		if (isset($displayed_account_number)) {
 			print '<tr class="liste_total">';
@@ -897,17 +871,6 @@
 }
 
 if ($num > 0) {
-<<<<<<< HEAD
-	// Show sub-total of last shown account
-	if (empty($conf->global->ACCOUNTING_ENABLE_LETTERING) || empty($arrayfields['t.lettering_code']['checked'])) {
-		$colnumber = 3;
-		$colnumberend = 7;
-	} else {
-		$colnumber = 4;
-		$colnumberend = 7;
-	}
-=======
->>>>>>> b3461161
 	$colspan = $totalarray['nbfield'] - $colnumber;
 	$colspanend = $totalarray['nbfield'] - $colnumberend;
 	print '<tr class="liste_total">';
