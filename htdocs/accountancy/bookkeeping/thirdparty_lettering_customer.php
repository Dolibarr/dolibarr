--- conflicted
+++ resolved
@@ -3,13 +3,8 @@
  * Copyright (C) 2005      Laurent Destailleur  <eldy@users.sourceforge.net>
  * Copyright (C) 2013      Olivier Geffroy      <jeff@jeffinfo.com>
  * Copyright (C) 2013      Florian Henry	    <florian.henry@open-concept.pro>
-<<<<<<< HEAD
- * Copyright (C) 2013-2018 Alexandre Spangaro      <aspangaro@open-dsi.fr>
- * Copyright (C) 2018      Frédéric France         <frederic.france@netlogic.fr>
-=======
  * Copyright (C) 2013-2019 Alexandre Spangaro   <aspangaro@open-dsi.fr>
  * Copyright (C) 2018      Frédéric France      <frederic.france@netlogic.fr>
->>>>>>> 6797c951
  *
  * This program is free software; you can redistribute it and/or modify
  * it under the terms of the GNU General Public License as published by
@@ -247,20 +242,6 @@
     print_liste_field_titre("", "","",'','',"",$sortfield,$sortorder,'maxwidthsearch center ');
 	print "</tr>\n";
 
-<<<<<<< HEAD
-	print '<tr class="liste_titre">';
-	print '<td><input type="text" name="search_doc_type" value="' . $search_doc_type . '"></td>';
-	print '<td><input type="text" name="search_year" value="' . $search_year . '"></td>';
-	print '<td><input type="text" name="search_doc_refe" value="' . $search_doc_ref . '"></td>';
-	print '<td colspan="5">&nbsp;</td>';
-	print '<td class="right">';
-	$searchpicto = $form->showFilterButtons();
-	print $searchpicto;
-	print '</td>';
-	print '</tr>';
-
-=======
->>>>>>> 6797c951
 	$solde = 0;
 	$tmp = '';
 
@@ -278,14 +259,6 @@
 		print '<td class="right">' . price($obj->debit) . '</td>';
 		print '<td class="right">' . price($obj->credit) . '</td>';
 		print '<td class="right">' . price(round($solde, 2)) . '</td>';
-<<<<<<< HEAD
-		print '<td class="center">' . $obj->code_journal . '</td>';
-
-		if (empty($obj->lettering_code)) {
-			print '<td class="nowrap center"><input type="checkbox" class="flat checkforselect" name="toselect[]" id="toselect[]" value="' . $obj->rowid . '" /></td>';
-		} else
-			print '<td class="center">' . $obj->lettering_code . '</td>';
-=======
 
 		// Journal
         $accountingjournal = new AccountingJournal($db);
@@ -302,25 +275,11 @@
             print '<td class="center">' . $obj->lettering_code . '</td>';
             print '<td></td>';
         }
->>>>>>> 6797c951
 
 		print "</tr>\n";
 	}
 
 	print '<tr class="oddeven">';
-<<<<<<< HEAD
-	print '<td class="right" colspan="4">'.$langs->trans("Total").':</td>' . "\n";
-	print '<td class="right"><strong>' . price($debit) . '</strong></td>';
-	print '<td class="right"><strong>' . price($credit) . '</strong></td>';
-	print '<td colspan="5"></td>';
-	print "</tr>\n";
-
-	print '<tr class="oddeven">';
-	print '<td class="right" colspan="4">'.$langs->trans("Balancing").':</td>' . "\n";
-	print '<td colspan="2">&nbsp;</td>';
-	print '<td class="right"><strong>' . price($credit - $debit) . '</strong></td>';
-	print '<td colspan="3"></td>';
-=======
 	print '<td class="right" colspan="3">'.$langs->trans("Total").':</td>' . "\n";
 	print '<td class="right"><strong>' . price($debit) . '</strong></td>';
 	print '<td class="right"><strong>' . price($credit) . '</strong></td>';
@@ -332,7 +291,6 @@
 	print '<td colspan="2">&nbsp;</td>';
 	print '<td class="right"><strong>' . price($credit - $debit) . '</strong></td>';
 	print '<td colspan="6"></td>';
->>>>>>> 6797c951
 	print "</tr>\n";
 
 	print "</table>";
