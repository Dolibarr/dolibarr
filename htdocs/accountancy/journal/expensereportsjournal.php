--- conflicted
+++ resolved
@@ -1,5 +1,4 @@
 <?php
-<<<<<<< HEAD
 /* Copyright (C) 2007-2010  Laurent Destailleur     <eldy@users.sourceforge.net>
  * Copyright (C) 2007-2010  Jean Heimburger         <jean@tiaris.info>
  * Copyright (C) 2011       Juanjo Menent           <jmenent@2byte.es>
@@ -7,19 +6,8 @@
  * Copyright (C) 2013-2024  Alexandre Spangaro      <alexandre@inovea-conseil.com>
  * Copyright (C) 2013-2016  Olivier Geffroy         <jeff@jeffinfo.com>
  * Copyright (C) 2013-2016  Florian Henry           <florian.henry@open-concept.pro>
- * Copyright (C) 2018       Frédéric France         <frederic.france@netlogic.fr>
+ * Copyright (C) 2018		Frédéric France         <frederic.france@free.fr>
  * Copyright (C) 2018		Eric Seigne             <eric.seigne@cap-rel.fr>
-=======
-/* Copyright (C) 2007-2010	Laurent Destailleur			<eldy@users.sourceforge.net>
- * Copyright (C) 2007-2010	Jean Heimburger				<jean@tiaris.info>
- * Copyright (C) 2011		Juanjo Menent				<jmenent@2byte.es>
- * Copyright (C) 2012		Regis Houssin				<regis.houssin@inodbox.com>
- * Copyright (C) 2013-2024	Alexandre Spangaro			<alexandre@inovea-conseil.com>
- * Copyright (C) 2013-2016	Olivier Geffroy				<jeff@jeffinfo.com>
- * Copyright (C) 2013-2016	Florian Henry				<florian.henry@open-concept.pro>
- * Copyright (C) 2018		Frédéric France				<frederic.france@free.fr>
- * Copyright (C) 2018		Eric Seigne					<eric.seigne@cap-rel.fr>
->>>>>>> 47aa13b9
  *
  * This program is free software; you can redistribute it and/or modify
  * it under the terms of the GNU General Public License as published by
