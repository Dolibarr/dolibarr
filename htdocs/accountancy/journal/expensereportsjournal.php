--- conflicted
+++ resolved
@@ -448,11 +448,7 @@
 
 	$period = $form->select_date($date_start, 'date_start', 0, 0, 0, '', 1, 0, 1) . ' - ' . $form->select_date($date_end, 'date_end', 0, 0, 0, '', 1, 0, 1);
 
-<<<<<<< HEAD
 	journalHead($nom, $nomlink, $period, $periodlink, $description, $builddate, $exportlink, array('action' => ''));
-=======
-	report_header($nom, $nomlink, $period, $periodlink, $description, $builddate, $exportlink, array('action' => ''));
->>>>>>> eb2124bf
 
 	/*if ($conf->global->ACCOUNTING_EXPORT_MODELCSV != 1 && $conf->global->ACCOUNTING_EXPORT_MODELCSV != 2) {
 		print '<input type="button" class="butActionRefused" style="float: right;" value="' . $langs->trans("Export") . '" disabled="disabled" title="' . $langs->trans('ExportNotSupported') . '"/>';
@@ -560,11 +556,7 @@
 
 		// Third party
 		foreach ( $tabttc[$key] as $k => $mt ) {
-<<<<<<< HEAD
 		    print '<tr class="oddeven">';
-=======
-		    print "<tr " . $bc[$var] . ">";
->>>>>>> eb2124bf
 		    print "<td><!-- Thirdparty --></td>";
 		    print "<td>" . $date . "</td>";
 			print "<td>" . $expensereportstatic->getNomUrl(1) . "</td>";
@@ -583,11 +575,6 @@
 			print '<td align="right">' . ($mt >= 0 ? price($mt) : '') . "</td>";
 		    print "</tr>";
 		}
-<<<<<<< HEAD
-=======
-		
-		$var = ! $var;
->>>>>>> eb2124bf
 	}
 
 	print "</table>";
