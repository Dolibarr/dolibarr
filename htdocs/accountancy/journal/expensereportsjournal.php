--- conflicted
+++ resolved
@@ -216,11 +216,7 @@
 	dol_print_error($db);
 }
 
-<<<<<<< HEAD
 // New way, single query, load all unbound lines
-=======
-// Load all unbound lines
->>>>>>> 8e40134a
 $sql = "SELECT fk_expensereport, COUNT(erd.rowid) as nb";
 $sql .= " FROM ".MAIN_DB_PREFIX."expensereport_det as erd";
 $sql .= " WHERE erd.fk_code_ventilation <= 0";
@@ -485,11 +481,7 @@
 
 // Export
 if ($action == 'exportcsv' && !$error) {		// ISO and not UTF8 !
-<<<<<<< HEAD
-	$sep = getDolGlobalString('ACCOUNTING_EXPORT_SEPARATORCSV');
-=======
 	$sep = $conf->global->ACCOUNTING_EXPORT_SEPARATORCSV;
->>>>>>> 8e40134a
 
 	$filename = 'journal';
 	$type_export = 'journal';
