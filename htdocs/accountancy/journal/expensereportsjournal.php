--- conflicted
+++ resolved
@@ -427,12 +427,9 @@
 		if (!$errorforline && (price2num($totaldebit, 'MT') != price2num($totalcredit, 'MT'))) {
 			$error++;
 			$errorforline++;
-<<<<<<< HEAD
+
 			$errorforinvoice[$key] = 'amountsnotbalanced';
-			setEventMessages('Try to insert a non balanced transaction in book for '.$val["ref"].'. Canceled. Surely a bug.', null, 'errors');
-=======
 			setEventMessages('We tried to insert a non balanced transaction in book for '.$val["ref"].'. Canceled. Surely a bug.', null, 'errors');
->>>>>>> 3a87df33
 		}
 
 		if (!$errorforline) {
@@ -622,13 +619,8 @@
 	print "<td>".$langs->trans("AccountAccounting")."</td>";
 	print "<td>".$langs->trans("SubledgerAccount")."</td>";
 	print "<td>".$langs->trans("LabelOperation")."</td>";
-<<<<<<< HEAD
-	print '<td class="center">'.$langs->trans("Debit")."</td>";
-	print '<td class="center">'.$langs->trans("Credit")."</td>";
-=======
 	print '<td class="right">'.$langs->trans("AccountingDebit")."</td>";
 	print '<td class="right">'.$langs->trans("AccountingCredit")."</td>";
->>>>>>> 3a87df33
 	print "</tr>\n";
 
 	$i = 0;
@@ -694,8 +686,6 @@
 				print '<td class="right nowraponall amount">'.($mt >= 0 ? price($mt) : '')."</td>";
 				print '<td class="right nowraponall amount">'.($mt < 0 ? price(-$mt) : '')."</td>";
 				print "</tr>";
-<<<<<<< HEAD
-=======
 
 				$i++;
 			}
@@ -705,12 +695,9 @@
 		foreach ($tabttc[$key] as $k => $mt) {
 			$userstatic->id = $tabuser[$key]['id'];
 			$userstatic->name = $tabuser[$key]['name'];
->>>>>>> 3a87df33
 
 				$i++;
 			}
-<<<<<<< HEAD
-=======
 			print "</td>";
 			// Subledger account
 			print "<td>";
@@ -727,7 +714,6 @@
 			print "</tr>";
 
 			$i++;
->>>>>>> 3a87df33
 		}
 
 		// VAT
