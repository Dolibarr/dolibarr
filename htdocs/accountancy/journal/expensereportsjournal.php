<?php
/* Copyright (C) 2007-2010  Laurent Destailleur     <eldy@users.sourceforge.net>
 * Copyright (C) 2007-2010  Jean Heimburger         <jean@tiaris.info>
 * Copyright (C) 2011       Juanjo Menent           <jmenent@2byte.es>
 * Copyright (C) 2012       Regis Houssin           <regis.houssin@inodbox.com>
 * Copyright (C) 2013-2021  Alexandre Spangaro      <aspangaro@open-dsi.fr>
 * Copyright (C) 2013-2016  Olivier Geffroy         <jeff@jeffinfo.com>
 * Copyright (C) 2013-2016  Florian Henry           <florian.henry@open-concept.pro>
 * Copyright (C) 2018       Frédéric France         <frederic.france@netlogic.fr>
 * Copyright (C) 2018		Eric Seigne	    <eric.seigne@cap-rel.fr>
 *
 * This program is free software; you can redistribute it and/or modify
 * it under the terms of the GNU General Public License as published by
 * the Free Software Foundation; either version 3 of the License, or
 * (at your option) any later version.
 *
 * This program is distributed in the hope that it will be useful,
 * but WITHOUT ANY WARRANTY; without even the implied warranty of
 * MERCHANTABILITY or FITNESS FOR A PARTICULAR PURPOSE.  See the
 * GNU General Public License for more details.
 *
 * You should have received a copy of the GNU General Public License
 * along with this program. If not, see <https://www.gnu.org/licenses/>.
 */

/**
 * \file		htdocs/accountancy/journal/expensereportsjournal.php
 * \ingroup		Accountancy (Double entries)
 * \brief		Page with expense reports journal
 */
require '../../main.inc.php';
require_once DOL_DOCUMENT_ROOT.'/core/lib/report.lib.php';
require_once DOL_DOCUMENT_ROOT.'/core/lib/date.lib.php';
require_once DOL_DOCUMENT_ROOT.'/core/lib/accounting.lib.php';
require_once DOL_DOCUMENT_ROOT.'/accountancy/class/accountingjournal.class.php';
require_once DOL_DOCUMENT_ROOT.'/accountancy/class/accountingaccount.class.php';
require_once DOL_DOCUMENT_ROOT.'/expensereport/class/expensereport.class.php';
require_once DOL_DOCUMENT_ROOT.'/user/class/user.class.php';
require_once DOL_DOCUMENT_ROOT.'/accountancy/class/bookkeeping.class.php';

// Load translation files required by the page
$langs->loadLangs(array("commercial", "compta", "bills", "other", "accountancy", "trips", "errors"));

$id_journal = GETPOST('id_journal', 'int');
$action = GETPOST('action', 'aZ09');

$date_startmonth = GETPOST('date_startmonth');
$date_startday = GETPOST('date_startday');
$date_startyear = GETPOST('date_startyear');
$date_endmonth = GETPOST('date_endmonth');
$date_endday = GETPOST('date_endday');
$date_endyear = GETPOST('date_endyear');
$in_bookkeeping = GETPOST('in_bookkeeping');
if ($in_bookkeeping == '') {
	$in_bookkeeping = 'notyet';
}

$now = dol_now();

// Security check
if (empty($conf->accounting->enabled)) {
	accessforbidden();
}
if ($user->socid > 0) {
	accessforbidden();
}
if (empty($user->rights->accounting->mouvements->lire)) {
	accessforbidden();
}


/*
 * Actions
 */

$accountingaccount = new AccountingAccount($db);

// Get informations of journal
$accountingjournalstatic = new AccountingJournal($db);
$accountingjournalstatic->fetch($id_journal);
$journal = $accountingjournalstatic->code;
$journal_label = $accountingjournalstatic->label;

$date_start = dol_mktime(0, 0, 0, $date_startmonth, $date_startday, $date_startyear);
$date_end = dol_mktime(23, 59, 59, $date_endmonth, $date_endday, $date_endyear);

if (empty($date_startmonth) || empty($date_endmonth)) {
	// Period by default on transfer
	$dates = getDefaultDatesForTransfer();
	$date_start = $dates['date_start'];
	$date_end = $dates['date_end'];
	$pastmonthyear = $dates['pastmonthyear'];
	$pastmonth = $dates['pastmonth'];
}

if (!GETPOSTISSET('date_startmonth') && (empty($date_start) || empty($date_end))) { // We define date_start and date_end, only if we did not submit the form
	$date_start = dol_get_first_day($pastmonthyear, $pastmonth, false);
	$date_end = dol_get_last_day($pastmonthyear, $pastmonth, false);
}

$sql = "SELECT er.rowid, er.ref, er.date_debut as de,";
$sql .= " erd.rowid as erdid, erd.comments, erd.total_ht, erd.total_tva, erd.total_localtax1, erd.total_localtax2, erd.tva_tx, erd.total_ttc, erd.fk_code_ventilation, erd.vat_src_code, ";
$sql .= " u.rowid as uid, u.firstname, u.lastname, u.accountancy_code as user_accountancy_account,";
$sql .= " f.accountancy_code, aa.rowid as fk_compte, aa.account_number as compte, aa.label as label_compte";
$sql .= " FROM ".MAIN_DB_PREFIX."expensereport_det as erd";
$sql .= " LEFT JOIN ".MAIN_DB_PREFIX."c_type_fees as f ON f.id = erd.fk_c_type_fees";
$sql .= " LEFT JOIN ".MAIN_DB_PREFIX."accounting_account as aa ON aa.rowid = erd.fk_code_ventilation";
$sql .= " JOIN ".MAIN_DB_PREFIX."expensereport as er ON er.rowid = erd.fk_expensereport";
$sql .= " JOIN ".MAIN_DB_PREFIX."user as u ON u.rowid = er.fk_user_author";
$sql .= " WHERE er.fk_statut > 0";
$sql .= " AND erd.fk_code_ventilation > 0";
$sql .= " AND er.entity IN (".getEntity('expensereport', 0).")"; // We don't share object for accountancy
if ($date_start && $date_end) {
	$sql .= " AND er.date_debut >= '".$db->idate($date_start)."' AND er.date_debut <= '".$db->idate($date_end)."'";
}
// Define begin binding date
if (!empty($conf->global->ACCOUNTING_DATE_START_BINDING)) {
	$sql .= " AND er.date_debut >= '".$db->idate($conf->global->ACCOUNTING_DATE_START_BINDING)."'";
}
// Already in bookkeeping or not
if ($in_bookkeeping == 'already') {
	$sql .= " AND er.rowid IN (SELECT fk_doc FROM ".MAIN_DB_PREFIX."accounting_bookkeeping as ab  WHERE ab.doc_type='expense_report')";
}
if ($in_bookkeeping == 'notyet') {
	$sql .= " AND er.rowid NOT IN (SELECT fk_doc FROM ".MAIN_DB_PREFIX."accounting_bookkeeping as ab  WHERE ab.doc_type='expense_report')";
}
$sql .= " ORDER BY er.date_debut";

dol_syslog('accountancy/journal/expensereportsjournal.php', LOG_DEBUG);
$result = $db->query($sql);
if ($result) {
	$taber = array();
	$tabht = array();
	$tabtva = array();
	$def_tva = array();
	$tabttc = array();
	$tablocaltax1 = array();
	$tablocaltax2 = array();
	$tabuser = array();

	$num = $db->num_rows($result);

	// Variables
	$account_salary = (!empty($conf->global->SALARIES_ACCOUNTING_ACCOUNT_PAYMENT)) ? $conf->global->SALARIES_ACCOUNTING_ACCOUNT_PAYMENT : 'NotDefined';
	$account_vat = (!empty($conf->global->ACCOUNTING_VAT_BUY_ACCOUNT)) ? $conf->global->ACCOUNTING_VAT_BUY_ACCOUNT : 'NotDefined';

	$i = 0;
	while ($i < $num) {
		$obj = $db->fetch_object($result);

		// Controls
		$compta_user = (!empty($obj->user_accountancy_account)) ? $obj->user_accountancy_account : $account_salary;
		$compta_fees = $obj->compte;

		$vatdata = getTaxesFromId($obj->tva_tx.($obj->vat_src_code ? ' ('.$obj->vat_src_code.')' : ''), $mysoc, $mysoc, 0);
		$compta_tva = (!empty($vatdata['accountancy_code_buy']) ? $vatdata['accountancy_code_buy'] : $account_vat);
		$compta_localtax1 = (!empty($vatdata['accountancy_code_buy']) ? $vatdata['accountancy_code_buy'] : $cpttva);
		$compta_localtax2 = (!empty($vatdata['accountancy_code_buy']) ? $vatdata['accountancy_code_buy'] : $cpttva);

		// Define array to display all VAT rates that use this accounting account $compta_tva
		if (price2num($obj->tva_tx) || !empty($obj->vat_src_code)) {
			$def_tva[$obj->rowid][$compta_tva][vatrate($obj->tva_tx).($obj->vat_src_code ? ' ('.$obj->vat_src_code.')' : '')] = (vatrate($obj->tva_tx).($obj->vat_src_code ? ' ('.$obj->vat_src_code.')' : ''));
		}

		$taber[$obj->rowid]["date"] = $db->jdate($obj->de);
		$taber[$obj->rowid]["ref"] = $obj->ref;
		$taber[$obj->rowid]["comments"] = $obj->comments;
		$taber[$obj->rowid]["fk_expensereportdet"] = $obj->erdid;

		// Avoid warnings
		if (!isset($tabttc[$obj->rowid][$compta_user])) {
			$tabttc[$obj->rowid][$compta_user] = 0;
		}
		if (!isset($tabht[$obj->rowid][$compta_fees])) {
			$tabht[$obj->rowid][$compta_fees] = 0;
		}
		if (!isset($tabtva[$obj->rowid][$compta_tva])) {
			$tabtva[$obj->rowid][$compta_tva] = 0;
		}
		if (!isset($tablocaltax1[$obj->rowid][$compta_localtax1])) {
			$tablocaltax1[$obj->rowid][$compta_localtax1] = 0;
		}
		if (!isset($tablocaltax2[$obj->rowid][$compta_localtax2])) {
			$tablocaltax2[$obj->rowid][$compta_localtax2] = 0;
		}

		$tabttc[$obj->rowid][$compta_user] += $obj->total_ttc;
		$tabht[$obj->rowid][$compta_fees] += $obj->total_ht;
		$tabtva[$obj->rowid][$compta_tva] += $obj->total_tva;
		$tablocaltax1[$obj->rowid][$compta_localtax1] += $obj->total_localtax1;
		$tablocaltax2[$obj->rowid][$compta_localtax2] += $obj->total_localtax2;
		$tabuser[$obj->rowid] = array(
				'id' => $obj->uid,
				'name' => dolGetFirstLastname($obj->firstname, $obj->lastname),
				'user_accountancy_code' => $obj->user_accountancy_account
		);

		$i++;
	}
} else {
	dol_print_error($db);
}

// Bookkeeping Write
if ($action == 'writebookkeeping') {
	$now = dol_now();
	$error = 0;

	$accountingaccountexpense = new AccountingAccount($db);
	$accountingaccountexpense->fetch(null, $conf->global->SALARIES_ACCOUNTING_ACCOUNT_PAYMENT, true);

	foreach ($taber as $key => $val) {		// Loop on each expense report
		$errorforline = 0;

		$totalcredit = 0;
		$totaldebit = 0;

		$db->begin();

		// Thirdparty
		if (!$errorforline) {
			foreach ($tabttc[$key] as $k => $mt) {
				if ($mt) {
					$bookkeeping = new BookKeeping($db);
					$bookkeeping->doc_date = $val["date"];
					$bookkeeping->doc_ref = $val["ref"];
					$bookkeeping->date_creation = $now;
					$bookkeeping->doc_type = 'expense_report';
					$bookkeeping->fk_doc = $key;
					$bookkeeping->fk_docdet = $val["fk_expensereportdet"];

					$bookkeeping->subledger_account = $tabuser[$key]['user_accountancy_code'];
					$bookkeeping->subledger_label = $tabuser[$key]['name'];

					$bookkeeping->numero_compte = $conf->global->SALARIES_ACCOUNTING_ACCOUNT_PAYMENT;
					$bookkeeping->label_compte = $accountingaccountexpense->label;

					$bookkeeping->label_operation = $tabuser[$key]['name'];
					$bookkeeping->montant = $mt;
					$bookkeeping->sens = ($mt >= 0) ? 'C' : 'D';
					$bookkeeping->debit = ($mt <= 0) ? -$mt : 0;
					$bookkeeping->credit = ($mt > 0) ? $mt : 0;
					$bookkeeping->code_journal = $journal;
					$bookkeeping->journal_label = $langs->transnoentities($journal_label);
					$bookkeeping->fk_user_author = $user->id;
					$bookkeeping->entity = $conf->entity;

					$totaldebit += $bookkeeping->debit;
					$totalcredit += $bookkeeping->credit;

					$result = $bookkeeping->create($user);
					if ($result < 0) {
						if ($bookkeeping->error == 'BookkeepingRecordAlreadyExists') {	// Already exists
							$error++;
							$errorforline++;
							//setEventMessages('Transaction for ('.$bookkeeping->doc_type.', '.$bookkeeping->fk_doc.', '.$bookkeeping->fk_docdet.') were already recorded', null, 'warnings');
						} else {
							$error++;
							$errorforline++;
							setEventMessages($bookkeeping->error, $bookkeeping->errors, 'errors');
						}
					}
				}
			}
		}

		// Fees
		if (!$errorforline) {
			foreach ($tabht[$key] as $k => $mt) {
				if ($mt) {
					// get compte id and label
					if ($accountingaccount->fetch(null, $k, true)) {
						$bookkeeping = new BookKeeping($db);
						$bookkeeping->doc_date = $val["date"];
						$bookkeeping->doc_ref = $val["ref"];
						$bookkeeping->date_creation = $now;
						$bookkeeping->doc_type = 'expense_report';
						$bookkeeping->fk_doc = $key;
						$bookkeeping->fk_docdet = $val["fk_expensereportdet"];

						$bookkeeping->subledger_account = '';
						$bookkeeping->subledger_label = '';

						$bookkeeping->numero_compte = $k;
						$bookkeeping->label_compte = $accountingaccount->label;

						$bookkeeping->label_operation = $accountingaccount->label;
						$bookkeeping->montant = $mt;
						$bookkeeping->sens = ($mt < 0) ? 'C' : 'D';
						$bookkeeping->debit = ($mt > 0) ? $mt : 0;
						$bookkeeping->credit = ($mt <= 0) ? -$mt : 0;
						$bookkeeping->code_journal = $journal;
						$bookkeeping->journal_label = $langs->transnoentities($journal_label);
						$bookkeeping->fk_user_author = $user->id;
						$bookkeeping->entity = $conf->entity;

						$totaldebit += $bookkeeping->debit;
						$totalcredit += $bookkeeping->credit;

						$result = $bookkeeping->create($user);
						if ($result < 0) {
							if ($bookkeeping->error == 'BookkeepingRecordAlreadyExists') {	// Already exists
								$error++;
								$errorforline++;
								//setEventMessages('Transaction for ('.$bookkeeping->doc_type.', '.$bookkeeping->fk_doc.', '.$bookkeeping->fk_docdet.') were already recorded', null, 'warnings');
							} else {
								$error++;
								$errorforline++;
								setEventMessages($bookkeeping->error, $bookkeeping->errors, 'errors');
							}
						}
					}
				}
			}
		}

		// VAT
		if (!$errorforline) {
			$listoftax = array(0, 1, 2);
			foreach ($listoftax as $numtax) {
				$arrayofvat = $tabtva;
				if ($numtax == 1) {
					$arrayofvat = $tablocaltax1;
				}
				if ($numtax == 2) {
					$arrayofvat = $tablocaltax2;
				}

				foreach ($arrayofvat[$key] as $k => $mt) {
					if ($mt) {
						$accountingaccount->fetch($k, null, true);	// TODO Use a cache for label
						$account_label = $accountingaccount->label;

						// get compte id and label
						$bookkeeping = new BookKeeping($db);
						$bookkeeping->doc_date = $val["date"];
						$bookkeeping->doc_ref = $val["ref"];
						$bookkeeping->date_creation = $now;
						$bookkeeping->doc_type = 'expense_report';
						$bookkeeping->fk_doc = $key;
						$bookkeeping->fk_docdet = $val["fk_expensereportdet"];

						$bookkeeping->subledger_account = '';
						$bookkeeping->subledger_label = '';

						$bookkeeping->numero_compte = $k;
						$bookkeeping->label_compte = $account_label;

						$bookkeeping->label_operation = $langs->trans("VAT").' '.join(', ', $def_tva[$key][$k]).' %';
						$bookkeeping->montant = $mt;
						$bookkeeping->sens = ($mt < 0) ? 'C' : 'D';
						$bookkeeping->debit = ($mt > 0) ? $mt : 0;
						$bookkeeping->credit = ($mt <= 0) ? -$mt : 0;
						$bookkeeping->code_journal = $journal;
						$bookkeeping->journal_label = $langs->transnoentities($journal_label);
						$bookkeeping->fk_user_author = $user->id;
						$bookkeeping->entity = $conf->entity;

						$totaldebit += $bookkeeping->debit;
						$totalcredit += $bookkeeping->credit;

						$result = $bookkeeping->create($user);
						if ($result < 0) {
							if ($bookkeeping->error == 'BookkeepingRecordAlreadyExists') {	// Already exists
								$error++;
								$errorforline++;
								//setEventMessages('Transaction for ('.$bookkeeping->doc_type.', '.$bookkeeping->fk_doc.', '.$bookkeeping->fk_docdet.') were already recorded', null, 'warnings');
							} else {
								$error++;
								$errorforline++;
								setEventMessages($bookkeeping->error, $bookkeeping->errors, 'errors');
							}
						}
					}
				}
			}
		}

		// Protection against a bug on line before
		if (price2num($totaldebit, 'MT') != price2num($totalcredit, 'MT')) {
			$error++;
			$errorforline++;
			setEventMessages('Try to insert a non balanced transaction in book for '.$val["ref"].'. Canceled. Surely a bug.', null, 'errors');
		}

		if (!$errorforline) {
			$db->commit();
		} else {
			$db->rollback();

			if ($error >= 10) {
				setEventMessages($langs->trans("ErrorTooManyErrorsProcessStopped"), null, 'errors');
				break; // Break in the foreach
			}
		}
	}

	$tabpay = $taber;

	if (empty($error) && count($tabpay) > 0) {
		setEventMessages($langs->trans("GeneralLedgerIsWritten"), null, 'mesgs');
	} elseif (count($tabpay) == $error) {
		setEventMessages($langs->trans("NoNewRecordSaved"), null, 'warnings');
	} else {
		setEventMessages($langs->trans("GeneralLedgerSomeRecordWasNotRecorded"), null, 'warnings');
	}

	$action = '';

	// Must reload data, so we make a redirect
	if (count($tabpay) != $error) {
		$param = 'id_journal='.$id_journal;
		$param .= '&date_startday='.$date_startday;
		$param .= '&date_startmonth='.$date_startmonth;
		$param .= '&date_startyear='.$date_startyear;
		$param .= '&date_endday='.$date_endday;
		$param .= '&date_endmonth='.$date_endmonth;
		$param .= '&date_endyear='.$date_endyear;
		$param .= '&in_bookkeeping='.$in_bookkeeping;

		header("Location: ".$_SERVER['PHP_SELF'].($param ? '?'.$param : ''));
		exit;
	}
}


/*
 * View
 */

$form = new Form($db);

$userstatic = new User($db);

// Export
if ($action == 'exportcsv') {		// ISO and not UTF8 !
	$sep = $conf->global->ACCOUNTING_EXPORT_SEPARATORCSV;

	$filename = 'journal';
	$type_export = 'journal';
	include DOL_DOCUMENT_ROOT.'/accountancy/tpl/export_journal.tpl.php';

	// CSV header line
	print '"'.$langs->transnoentitiesnoconv("Date").'"'.$sep;
	print '"'.$langs->transnoentitiesnoconv("Piece").'"'.$sep;
	print '"'.$langs->transnoentitiesnoconv("AccountAccounting").'"'.$sep;
	print '"'.$langs->transnoentitiesnoconv("LabelOperation").'"'.$sep;
	print '"'.$langs->transnoentitiesnoconv("Debit").'"'.$sep;
	print '"'.$langs->transnoentitiesnoconv("Credit").'"'.$sep;
	print "\n";

	foreach ($taber as $key => $val) {
		$date = dol_print_date($val["date"], 'day');

		$userstatic->id = $tabuser[$key]['id'];
		$userstatic->name = $tabuser[$key]['name'];

		// Fees
		foreach ($tabht[$key] as $k => $mt) {
			$accountingaccount = new AccountingAccount($db);
			$accountingaccount->fetch(null, $k, true);
			if ($mt) {
				print '"'.$date.'"'.$sep;
				print '"'.$val["ref"].'"'.$sep;
				print '"'.length_accountg(html_entity_decode($k)).'"'.$sep;
				print '"'.dol_trunc($accountingaccount->label, 32).'"'.$sep;
				print '"'.($mt >= 0 ? price($mt) : '').'"'.$sep;
				print '"'.($mt < 0 ? price(-$mt) : '').'"';
				print "\n";
			}
		}
		// VAT
		foreach ($tabtva[$key] as $k => $mt) {
			if ($mt) {
				print '"'.$date.'"'.$sep;
				print '"'.$val["ref"].'"'.$sep;
				print '"'.length_accountg(html_entity_decode($k)).'"'.$sep;
				print '"'.dol_trunc($langs->trans("VAT")).'"'.$sep;
				print '"'.($mt >= 0 ? price($mt) : '').'"'.$sep;
				print '"'.($mt < 0 ? price(-$mt) : '').'"';
				print "\n";
			}
		}

		// Third party
		foreach ($tabttc[$key] as $k => $mt) {
			print '"'.$date.'"'.$sep;
			print '"'.$val["ref"].'"'.$sep;
			print '"'.length_accounta(html_entity_decode($k)).'"'.$sep;
			print '"'.dol_trunc($userstatic->name).'"'.$sep;
			print '"'.($mt < 0 ? price(-$mt) : '').'"'.$sep;
			print '"'.($mt >= 0 ? price($mt) : '').'"';
		}
		print "\n";
	}
}

if (empty($action) || $action == 'view') {
	llxHeader('', $langs->trans("ExpenseReportsJournal"));

	$nom = $langs->trans("ExpenseReportsJournal").' | '.$accountingjournalstatic->getNomUrl(0, 1, 1, '', 1);
	$nomlink = '';
	$periodlink = '';
	$exportlink = '';
	$builddate = dol_now();
	$description .= $langs->trans("DescJournalOnlyBindedVisible").'<br>';

	$listofchoices = array('notyet'=>$langs->trans("NotYetInGeneralLedger"), 'already'=>$langs->trans("AlreadyInGeneralLedger"));
	$period = $form->selectDate($date_start ? $date_start : -1, 'date_start', 0, 0, 0, '', 1, 0).' - '.$form->selectDate($date_end ? $date_end : -1, 'date_end', 0, 0, 0, '', 1, 0);
	$period .= ' -  '.$langs->trans("JournalizationInLedgerStatus").' '.$form->selectarray('in_bookkeeping', $listofchoices, $in_bookkeeping, 1);

	$varlink = 'id_journal='.$id_journal;

	journalHead($nom, $nomlink, $period, $periodlink, $description, $builddate, $exportlink, array('action' => ''), '', $varlink);

	// Button to write into Ledger
	if (empty($conf->global->SALARIES_ACCOUNTING_ACCOUNT_PAYMENT) || $conf->global->SALARIES_ACCOUNTING_ACCOUNT_PAYMENT == '-1') {
		print '<br><div class="warning">'.img_warning().' '.$langs->trans("SomeMandatoryStepsOfSetupWereNotDone");
		$desc = ' : '.$langs->trans("AccountancyAreaDescMisc", 4, '{link}');
		$desc = str_replace('{link}', '<strong>'.$langs->transnoentitiesnoconv("MenuAccountancy").'-'.$langs->transnoentitiesnoconv("Setup")."-".$langs->transnoentitiesnoconv("MenuDefaultAccounts").'</strong>', $desc);
		print $desc;
		print '</div>';
	}
	print '<div class="tabsAction tabsActionNoBottom">';

	if (!empty($conf->global->ACCOUNTING_ENABLE_EXPORT_DRAFT_JOURNAL) && $in_bookkeeping == 'notyet') {
		print '<input type="button" class="butAction" name="exportcsv" value="'.$langs->trans("ExportDraftJournal").'" onclick="launch_export();" />';
	}
	if (empty($conf->global->SALARIES_ACCOUNTING_ACCOUNT_PAYMENT) || $conf->global->SALARIES_ACCOUNTING_ACCOUNT_PAYMENT == '-1') {
		print '<input type="button" class="butActionRefused classfortooltip" title="'.dol_escape_htmltag($langs->trans("SomeMandatoryStepsOfSetupWereNotDone")).'" value="'.$langs->trans("WriteBookKeeping").'" />';
	} else {
		if ($in_bookkeeping == 'notyet') {
			print '<input type="button" class="butAction" name="writebookkeeping" value="'.$langs->trans("WriteBookKeeping").'" onclick="writebookkeeping();" />';
		} else {
			print '<a href="#" class="butActionRefused classfortooltip" name="writebookkeeping">'.$langs->trans("WriteBookKeeping").'</a>';
		}
	}
	print '</div>';

	// TODO Avoid using js. We can use a direct link with $param
	print '
	<script type="text/javascript">
		function launch_export() {
			$("div.fiche form input[name=\"action\"]").val("exportcsv");
			$("div.fiche form input[type=\"submit\"]").click();
			$("div.fiche form input[name=\"action\"]").val("");
		}
		function writebookkeeping() {
			console.log("click on writebookkeeping");
			$("div.fiche form input[name=\"action\"]").val("writebookkeeping");
			$("div.fiche form input[type=\"submit\"]").click();
			$("div.fiche form input[name=\"action\"]").val("");
		}
	</script>';

	/*
	 * Show result array
	 */
	print '<br>';

	$i = 0;
	print '<div class="div-table-responsive">';
	print "<table class=\"noborder\" width=\"100%\">";
	print "<tr class=\"liste_titre\">";
	print "<td>".$langs->trans("Date")."</td>";
	print "<td>".$langs->trans("Piece").' ('.$langs->trans("ExpenseReportRef").")</td>";
	print "<td>".$langs->trans("AccountAccounting")."</td>";
	print "<td>".$langs->trans("SubledgerAccount")."</td>";
	print "<td>".$langs->trans("LabelOperation")."</td>";
	print '<td class="right">'.$langs->trans("Debit")."</td>";
	print '<td class="right">'.$langs->trans("Credit")."</td>";
	print "</tr>\n";

	$r = '';

	$expensereportstatic = new ExpenseReport($db);
	$expensereportlinestatic = new ExpenseReportLine($db);

	foreach ($taber as $key => $val) {
		$expensereportstatic->id = $key;
		$expensereportstatic->ref = $val["ref"];
		$expensereportlinestatic->comments = html_entity_decode(dol_trunc($val["comments"], 32));

		$date = dol_print_date($val["date"], 'day');

		// Fees
		foreach ($tabht[$key] as $k => $mt) {
			$accountingaccount = new AccountingAccount($db);
			$accountingaccount->fetch(null, $k, true);

			if ($mt) {
				print '<tr class="oddeven">';
				print "<!-- Fees -->";
				print "<td>".$date."</td>";
				print "<td>".$expensereportstatic->getNomUrl(1)."</td>";
				$userstatic->id = $tabuser[$key]['id'];
				$userstatic->name = $tabuser[$key]['name'];
				// Account
				print "<td>";
				$accountoshow = length_accountg($k);
				if (($accountoshow == "") || $accountoshow == 'NotDefined') {
					print '<span class="error">'.$langs->trans("FeeAccountNotDefined").'</span>';
				} else {
					print $accountoshow;
				}
				print '</td>';
				// Subledger account
				print "<td>";
				print '</td>';
				$userstatic->id = $tabuser[$key]['id'];
				$userstatic->name = $tabuser[$key]['name'];
				print "<td>".$userstatic->getNomUrl(0, 'user', 16).' - '.$accountingaccount->label."</td>";
				print '<td class="right nowraponall amount amount">'.($mt >= 0 ? price($mt) : '')."</td>";
				print '<td class="right nowraponall amount">'.($mt < 0 ? price(-$mt) : '')."</td>";
				print "</tr>";
			}
		}

		// Third party
		foreach ($tabttc[$key] as $k => $mt) {
			$userstatic->id = $tabuser[$key]['id'];
			$userstatic->name = $tabuser[$key]['name'];

			print '<tr class="oddeven">';
			print "<!-- Thirdparty -->";
			print "<td>".$date."</td>";
			print "<td>".$expensereportstatic->getNomUrl(1)."</td>";
			// Account
			print "<td>";
<<<<<<< HEAD
			$accountoshow = length_accounta($conf->global->SALARIES_ACCOUNTING_ACCOUNT_PAYMENT);
			if (($accountoshow == "") || $accountoshow == 'NotDefined') {
=======
			$accountoshow = length_accountg($conf->global->SALARIES_ACCOUNTING_ACCOUNT_PAYMENT);
			if (($accountoshow == "") || $accountoshow == 'NotDefined')
			{
>>>>>>> 59105984
				print '<span class="error">'.$langs->trans("MainAccountForUsersNotDefined").'</span>';
			} else {
				print $accountoshow;
			}
			print "</td>";
			// Subledger account
			print "<td>";
			$accountoshow = length_accounta($k);
			if (($accountoshow == "") || $accountoshow == 'NotDefined') {
				print '<span class="error">'.$langs->trans("UserAccountNotDefined").'</span>';
			} else {
				print $accountoshow;
			}
			print '</td>';
			print "<td>".$userstatic->getNomUrl(0, 'user', 16).' - '.$langs->trans("SubledgerAccount")."</td>";
			print '<td class="right nowraponall amount">'.($mt < 0 ? price(-$mt) : '')."</td>";
			print '<td class="right nowraponall amount">'.($mt >= 0 ? price($mt) : '')."</td>";
			print "</tr>";
		}

		// VAT
		$listoftax = array(0, 1, 2);
		foreach ($listoftax as $numtax) {
			$arrayofvat = $tabtva;
			if ($numtax == 1) {
				$arrayofvat = $tablocaltax1;
			}
			if ($numtax == 2) {
				$arrayofvat = $tablocaltax2;
			}

			foreach ($arrayofvat[$key] as $k => $mt) {
				if ($mt) {
					print '<tr class="oddeven">';
					print "<!-- VAT -->";
					print "<td>".$date."</td>";
					print "<td>".$expensereportstatic->getNomUrl(1)."</td>";
					// Account
					print "<td>";
					$accountoshow = length_accountg($k);
					if (($accountoshow == "") || $accountoshow == 'NotDefined') {
						print '<span class="error">'.$langs->trans("VATAccountNotDefined").'</span>';
					} else {
						print $accountoshow;
					}
					print "</td>";
					// Subledger account
					print "<td>";
					print '</td>';
					print "<td>".$userstatic->getNomUrl(0, 'user', 16).' - '.$langs->trans("VAT").' '.join(', ', $def_tva[$key][$k]).' %'.($numtax ? ' - Localtax '.$numtax : '');
					print "</td>";
					print '<td class="right nowraponall amount">'.($mt >= 0 ? price($mt) : '')."</td>";
					print '<td class="right nowraponall amount">'.($mt < 0 ? price(-$mt) : '')."</td>";
					print "</tr>";
				}
			}
		}
	}

	print "</table>";
	print '</div>';

	// End of page
	llxFooter();
}
$db->close();<|MERGE_RESOLUTION|>--- conflicted
+++ resolved
@@ -627,14 +627,8 @@
 			print "<td>".$expensereportstatic->getNomUrl(1)."</td>";
 			// Account
 			print "<td>";
-<<<<<<< HEAD
-			$accountoshow = length_accounta($conf->global->SALARIES_ACCOUNTING_ACCOUNT_PAYMENT);
+			$accountoshow = length_accountg($conf->global->SALARIES_ACCOUNTING_ACCOUNT_PAYMENT);
 			if (($accountoshow == "") || $accountoshow == 'NotDefined') {
-=======
-			$accountoshow = length_accountg($conf->global->SALARIES_ACCOUNTING_ACCOUNT_PAYMENT);
-			if (($accountoshow == "") || $accountoshow == 'NotDefined')
-			{
->>>>>>> 59105984
 				print '<span class="error">'.$langs->trans("MainAccountForUsersNotDefined").'</span>';
 			} else {
 				print $accountoshow;
