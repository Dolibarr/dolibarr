--- conflicted
+++ resolved
@@ -72,11 +72,7 @@
 }
 
 $error = 0;
-<<<<<<< HEAD
 $errorforinvoice = array();
-
-=======
->>>>>>> f66bce5f
 
 /*
  * Actions
@@ -255,66 +251,10 @@
 		$db->begin();
 
 		// Error if some lines are not binded/ready to be journalized
-<<<<<<< HEAD
 		if (!empty($errorforinvoice[$key]) && $errorforinvoice[$key] == 'somelinesarenotbound') {
 			$error++;
 			$errorforline++;
 			setEventMessages($langs->trans('ErrorInvoiceContainsLinesNotYetBounded', $val['ref']), null, 'errors');
-=======
-		if ($errorforinvoice[$key] == 'somelinesarenotbound') {
-			$error++;
-			$errorforline++;
-			setEventMessages($langs->trans('ErrorInvoiceContainsLinesNotYetBounded', $val['ref']), null, 'errors');
-		}
-
-		// Thirdparty
-		if (!$errorforline) {
-			foreach ($tabttc[$key] as $k => $mt) {
-				if ($mt) {
-					$bookkeeping = new BookKeeping($db);
-					$bookkeeping->doc_date = $val["date"];
-					$bookkeeping->doc_ref = $val["ref"];
-					$bookkeeping->date_creation = $now;
-					$bookkeeping->doc_type = 'expense_report';
-					$bookkeeping->fk_doc = $key;
-					$bookkeeping->fk_docdet = $val["fk_expensereportdet"];
-
-					$bookkeeping->subledger_account = $tabuser[$key]['user_accountancy_code'];
-					$bookkeeping->subledger_label = $tabuser[$key]['name'];
-
-					$bookkeeping->numero_compte = $conf->global->SALARIES_ACCOUNTING_ACCOUNT_PAYMENT;
-					$bookkeeping->label_compte = $accountingaccountexpense->label;
-
-					$bookkeeping->label_operation = $tabuser[$key]['name'];
-					$bookkeeping->montant = $mt;
-					$bookkeeping->sens = ($mt >= 0) ? 'C' : 'D';
-					$bookkeeping->debit = ($mt <= 0) ? -$mt : 0;
-					$bookkeeping->credit = ($mt > 0) ? $mt : 0;
-					$bookkeeping->code_journal = $journal;
-					$bookkeeping->journal_label = $langs->transnoentities($journal_label);
-					$bookkeeping->fk_user_author = $user->id;
-					$bookkeeping->entity = $conf->entity;
-
-					$totaldebit += $bookkeeping->debit;
-					$totalcredit += $bookkeeping->credit;
-
-					$result = $bookkeeping->create($user);
-					if ($result < 0) {
-						if ($bookkeeping->error == 'BookkeepingRecordAlreadyExists') {	// Already exists
-							$error++;
-							$errorforline++;
-							$errorforinvoice[$key] = 'alreadyjournalized';
-							//setEventMessages('Transaction for ('.$bookkeeping->doc_type.', '.$bookkeeping->fk_doc.', '.$bookkeeping->fk_docdet.') were already recorded', null, 'warnings');
-						} else {
-							$error++;
-							$errorforline++;
-							$errorforinvoice[$key] = 'other';
-							setEventMessages($bookkeeping->error, $bookkeeping->errors, 'errors');
-						}
-					}
-				}
-			}
->>>>>>> f66bce5f
 		}
 
 		// Fees
@@ -433,7 +373,6 @@
 			}
 		}
 
-<<<<<<< HEAD
 		// Thirdparty
 		if (!$errorforline) {
 			foreach ($tabttc[$key] as $k => $mt) {
@@ -483,8 +422,6 @@
 			}
 		}
 
-=======
->>>>>>> f66bce5f
 		// Protection against a bug on lines before
 		if (!$errorforline && (price2num($totaldebit, 'MT') != price2num($totalcredit, 'MT'))) {
 			$error++;
