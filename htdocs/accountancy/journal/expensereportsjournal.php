<?php
/* Copyright (C) 2007-2010  Laurent Destailleur     <eldy@users.sourceforge.net>
 * Copyright (C) 2007-2010  Jean Heimburger         <jean@tiaris.info>
 * Copyright (C) 2011       Juanjo Menent           <jmenent@2byte.es>
 * Copyright (C) 2012       Regis Houssin           <regis.houssin@inodbox.com>
 * Copyright (C) 2013-2023  Alexandre Spangaro      <aspangaro@easya.solutions>
 * Copyright (C) 2013-2016  Olivier Geffroy         <jeff@jeffinfo.com>
 * Copyright (C) 2013-2016  Florian Henry           <florian.henry@open-concept.pro>
 * Copyright (C) 2018       Frédéric France         <frederic.france@netlogic.fr>
 * Copyright (C) 2018		Eric Seigne             <eric.seigne@cap-rel.fr>
 *
 * This program is free software; you can redistribute it and/or modify
 * it under the terms of the GNU General Public License as published by
 * the Free Software Foundation; either version 3 of the License, or
 * (at your option) any later version.
 *
 * This program is distributed in the hope that it will be useful,
 * but WITHOUT ANY WARRANTY; without even the implied warranty of
 * MERCHANTABILITY or FITNESS FOR A PARTICULAR PURPOSE.  See the
 * GNU General Public License for more details.
 *
 * You should have received a copy of the GNU General Public License
 * along with this program. If not, see <https://www.gnu.org/licenses/>.
 */

/**
 * \file		htdocs/accountancy/journal/expensereportsjournal.php
 * \ingroup		Accountancy (Double entries)
 * \brief		Page with expense reports journal
 */
require '../../main.inc.php';
require_once DOL_DOCUMENT_ROOT.'/core/lib/report.lib.php';
require_once DOL_DOCUMENT_ROOT.'/core/lib/date.lib.php';
require_once DOL_DOCUMENT_ROOT.'/core/lib/accounting.lib.php';
require_once DOL_DOCUMENT_ROOT.'/accountancy/class/accountingjournal.class.php';
require_once DOL_DOCUMENT_ROOT.'/accountancy/class/accountingaccount.class.php';
require_once DOL_DOCUMENT_ROOT.'/expensereport/class/expensereport.class.php';
require_once DOL_DOCUMENT_ROOT.'/user/class/user.class.php';
require_once DOL_DOCUMENT_ROOT.'/accountancy/class/bookkeeping.class.php';

// Load translation files required by the page
$langs->loadLangs(array("commercial", "compta", "bills", "other", "accountancy", "trips", "errors"));

$id_journal = GETPOST('id_journal', 'int');
$action = GETPOST('action', 'aZ09');

$date_startmonth = GETPOST('date_startmonth');
$date_startday = GETPOST('date_startday');
$date_startyear = GETPOST('date_startyear');
$date_endmonth = GETPOST('date_endmonth');
$date_endday = GETPOST('date_endday');
$date_endyear = GETPOST('date_endyear');
$in_bookkeeping = GETPOST('in_bookkeeping');
if ($in_bookkeeping == '') {
	$in_bookkeeping = 'notyet';
}

$now = dol_now();

$hookmanager->initHooks(array('expensereportsjournal'));
$parameters = array();

// Security check
if (!isModEnabled('accounting')) {
	accessforbidden();
}
if ($user->socid > 0) {
	accessforbidden();
}
if (!$user->hasRight('accounting', 'mouvements', 'lire')) {
	accessforbidden();
}

$error = 0;
$errorforinvoice = array();


/*
 * Actions
 */

$accountingaccount = new AccountingAccount($db);

// Get informations of journal
$accountingjournalstatic = new AccountingJournal($db);
$accountingjournalstatic->fetch($id_journal);
$journal = $accountingjournalstatic->code;
$journal_label = $accountingjournalstatic->label;

$date_start = dol_mktime(0, 0, 0, $date_startmonth, $date_startday, $date_startyear);
$date_end = dol_mktime(23, 59, 59, $date_endmonth, $date_endday, $date_endyear);

if (empty($date_startmonth) || empty($date_endmonth)) {
	// Period by default on transfer
	$dates = getDefaultDatesForTransfer();
	$date_start = $dates['date_start'];
	$date_end = $dates['date_end'];
	$pastmonthyear = $dates['pastmonthyear'];
	$pastmonth = $dates['pastmonth'];
}

if (!GETPOSTISSET('date_startmonth') && (empty($date_start) || empty($date_end))) { // We define date_start and date_end, only if we did not submit the form
	$date_start = dol_get_first_day($pastmonthyear, $pastmonth, false);
	$date_end = dol_get_last_day($pastmonthyear, $pastmonth, false);
}

$sql = "SELECT er.rowid, er.ref, er.date_debut as de,";
$sql .= " erd.rowid as erdid, erd.comments, erd.total_ht, erd.total_tva, erd.total_localtax1, erd.total_localtax2, erd.tva_tx, erd.total_ttc, erd.fk_code_ventilation, erd.vat_src_code, ";
$sql .= " u.rowid as uid, u.firstname, u.lastname, u.accountancy_code as user_accountancy_account,";
$sql .= " f.accountancy_code, aa.rowid as fk_compte, aa.account_number as compte, aa.label as label_compte";
$parameters = array();
$reshook = $hookmanager->executeHooks('printFieldListSelect', $parameters); // Note that $action and $object may have been modified by hook
$sql .= $hookmanager->resPrint;
$sql .= " FROM ".MAIN_DB_PREFIX."expensereport_det as erd";
$sql .= " LEFT JOIN ".MAIN_DB_PREFIX."c_type_fees as f ON f.id = erd.fk_c_type_fees";
$sql .= " LEFT JOIN ".MAIN_DB_PREFIX."accounting_account as aa ON aa.rowid = erd.fk_code_ventilation";
$sql .= " JOIN ".MAIN_DB_PREFIX."expensereport as er ON er.rowid = erd.fk_expensereport";
$sql .= " JOIN ".MAIN_DB_PREFIX."user as u ON u.rowid = er.fk_user_author";
$parameters = array();
$reshook = $hookmanager->executeHooks('printFieldListFrom', $parameters); // Note that $action and $object may have been modified by hook
$sql .= $hookmanager->resPrint;
$sql .= " WHERE er.fk_statut > 0";
$sql .= " AND erd.fk_code_ventilation > 0";
$sql .= " AND er.entity IN (".getEntity('expensereport', 0).")"; // We don't share object for accountancy
if ($date_start && $date_end) {
	$sql .= " AND er.date_debut >= '".$db->idate($date_start)."' AND er.date_debut <= '".$db->idate($date_end)."'";
}
// Define begin binding date
if (getDolGlobalString('ACCOUNTING_DATE_START_BINDING')) {
	$sql .= " AND er.date_debut >= '".$db->idate($conf->global->ACCOUNTING_DATE_START_BINDING)."'";
}
// Already in bookkeeping or not
if ($in_bookkeeping == 'already') {
	$sql .= " AND er.rowid IN (SELECT fk_doc FROM ".MAIN_DB_PREFIX."accounting_bookkeeping as ab  WHERE ab.doc_type='expense_report')";
}
if ($in_bookkeeping == 'notyet') {
	$sql .= " AND er.rowid NOT IN (SELECT fk_doc FROM ".MAIN_DB_PREFIX."accounting_bookkeeping as ab  WHERE ab.doc_type='expense_report')";
}
$parameters = array();
$reshook = $hookmanager->executeHooks('printFieldListWhere', $parameters); // Note that $action and $object may have been modified by hook
$sql .= $hookmanager->resPrint;
$sql .= " ORDER BY er.date_debut";

dol_syslog('accountancy/journal/expensereportsjournal.php', LOG_DEBUG);
$result = $db->query($sql);
if ($result) {
	$taber = array();
	$tabht = array();
	$tabtva = array();
	$def_tva = array();
	$tabttc = array();
	$tablocaltax1 = array();
	$tablocaltax2 = array();
	$tabuser = array();

	$num = $db->num_rows($result);

	// Variables
	$account_salary = (getDolGlobalString('SALARIES_ACCOUNTING_ACCOUNT_PAYMENT')) ? $conf->global->SALARIES_ACCOUNTING_ACCOUNT_PAYMENT : 'NotDefined';
	$account_vat = (getDolGlobalString('ACCOUNTING_VAT_BUY_ACCOUNT')) ? $conf->global->ACCOUNTING_VAT_BUY_ACCOUNT : 'NotDefined';
<<<<<<< HEAD
	$group_tax_with_lines = getDolGlobalInt('ER_JOURNAL_GROUP_TAX_WITH_LINES'); //If enabled, Tax will NOT get split off from the base entry and credited to a separate tax account (good for non-VAT countries like USA)
=======
>>>>>>> 3f45b65e

	$i = 0;
	while ($i < $num) {
		$obj = $db->fetch_object($result);

		// Controls
		$compta_user = (!empty($obj->user_accountancy_account)) ? $obj->user_accountancy_account : $account_salary;
		$compta_fees = $obj->compte;

		$vatdata = getTaxesFromId($obj->tva_tx.($obj->vat_src_code ? ' ('.$obj->vat_src_code.')' : ''), $mysoc, $mysoc, 0);
		$compta_tva = (!empty($vatdata['accountancy_code_buy']) ? $vatdata['accountancy_code_buy'] : $account_vat);
		$compta_localtax1 = (!empty($vatdata['accountancy_code_buy']) ? $vatdata['accountancy_code_buy'] : $cpttva);
		$compta_localtax2 = (!empty($vatdata['accountancy_code_buy']) ? $vatdata['accountancy_code_buy'] : $cpttva);

		// Define array to display all VAT rates that use this accounting account $compta_tva
		if (price2num($obj->tva_tx) || !empty($obj->vat_src_code)) {
			$def_tva[$obj->rowid][$compta_tva][vatrate($obj->tva_tx).($obj->vat_src_code ? ' ('.$obj->vat_src_code.')' : '')] = (vatrate($obj->tva_tx).($obj->vat_src_code ? ' ('.$obj->vat_src_code.')' : ''));
		}

		$taber[$obj->rowid]["date"] = $db->jdate($obj->de);
		$taber[$obj->rowid]["ref"] = $obj->ref;
		$taber[$obj->rowid]["comments"] = $obj->comments;
		$taber[$obj->rowid]["fk_expensereportdet"] = $obj->erdid;

		// Avoid warnings
		if (!isset($tabttc[$obj->rowid][$compta_user])) {
			$tabttc[$obj->rowid][$compta_user] = 0;
		}
		if (!isset($tabht[$obj->rowid][$compta_fees])) {
			$tabht[$obj->rowid][$compta_fees] = 0;
		}
		if (!isset($tabtva[$obj->rowid][$compta_tva])) {
			$tabtva[$obj->rowid][$compta_tva] = 0;
		}
		if (!isset($tablocaltax1[$obj->rowid][$compta_localtax1])) {
			$tablocaltax1[$obj->rowid][$compta_localtax1] = 0;
		}
		if (!isset($tablocaltax2[$obj->rowid][$compta_localtax2])) {
			$tablocaltax2[$obj->rowid][$compta_localtax2] = 0;
		}

		$tabttc[$obj->rowid][$compta_user] += $obj->total_ttc;
		if($group_tax_with_lines){ //case where all taxes paid should be grouped with the same account as the main expense (best for USA)
			$tabht[$obj->rowid][$compta_fees] += $obj->total_ttc;
		} else { //case where every tax paid should be broken out into its own account for future recovery (best for VAT countries)
			$tabht[$obj->rowid][$compta_fees] += $obj->total_ht;
			$tabtva[$obj->rowid][$compta_tva] += $obj->total_tva;
			$tablocaltax1[$obj->rowid][$compta_localtax1] += $obj->total_localtax1;
			$tablocaltax2[$obj->rowid][$compta_localtax2] += $obj->total_localtax2;
		}
		$tabuser[$obj->rowid] = array(
				'id' => $obj->uid,
				'name' => dolGetFirstLastname($obj->firstname, $obj->lastname),
				'user_accountancy_code' => $obj->user_accountancy_account
		);

		$i++;
	}
} else {
	dol_print_error($db);
}

// Load all unbound lines
$sql = "SELECT fk_expensereport, COUNT(erd.rowid) as nb";
$sql .= " FROM ".MAIN_DB_PREFIX."expensereport_det as erd";
$sql .= " WHERE erd.fk_code_ventilation <= 0";
$sql .= " AND erd.total_ttc <> 0";
$sql .= " AND fk_expensereport IN (".$db->sanitize(join(",", array_keys($taber))).")";
$sql .= " GROUP BY fk_expensereport";
$resql = $db->query($sql);

$num = $db->num_rows($resql);
$i = 0;
while ($i < $num) {
	$obj = $db->fetch_object($resql);
	if ($obj->nb > 0) {
		$errorforinvoice[$obj->fk_expensereport] = 'somelinesarenotbound';
	}
	$i++;
}

// Bookkeeping Write
if ($action == 'writebookkeeping' && !$error) {
	$now = dol_now();
	$error = 0;

	$accountingaccountexpense = new AccountingAccount($db);
	$accountingaccountexpense->fetch(null, $conf->global->SALARIES_ACCOUNTING_ACCOUNT_PAYMENT, true);

	foreach ($taber as $key => $val) {		// Loop on each expense report
		$errorforline = 0;

		$totalcredit = 0;
		$totaldebit = 0;

		$db->begin();

		// Error if some lines are not binded/ready to be journalized
		if (!empty($errorforinvoice[$key]) && $errorforinvoice[$key] == 'somelinesarenotbound') {
			$error++;
			$errorforline++;
			setEventMessages($langs->trans('ErrorInvoiceContainsLinesNotYetBounded', $val['ref']), null, 'errors');
		}

		// Thirdparty
		if (!$errorforline) {
			foreach ($tabttc[$key] as $k => $mt) {
				if ($mt) {
					$bookkeeping = new BookKeeping($db);
					$bookkeeping->doc_date = $val["date"];
					$bookkeeping->doc_ref = $val["ref"];
					$bookkeeping->date_creation = $now;
					$bookkeeping->doc_type = 'expense_report';
					$bookkeeping->fk_doc = $key;
					$bookkeeping->fk_docdet = $val["fk_expensereportdet"];

					$bookkeeping->subledger_account = $tabuser[$key]['user_accountancy_code'];
					$bookkeeping->subledger_label = $tabuser[$key]['name'];

					$bookkeeping->numero_compte = $conf->global->SALARIES_ACCOUNTING_ACCOUNT_PAYMENT;
					$bookkeeping->label_compte = $accountingaccountexpense->label;

					$bookkeeping->label_operation = $tabuser[$key]['name'];
					$bookkeeping->montant = $mt;
					$bookkeeping->sens = ($mt >= 0) ? 'C' : 'D';
					$bookkeeping->debit = ($mt <= 0) ? -$mt : 0;
					$bookkeeping->credit = ($mt > 0) ? $mt : 0;
					$bookkeeping->code_journal = $journal;
					$bookkeeping->journal_label = $langs->transnoentities($journal_label);
					$bookkeeping->fk_user_author = $user->id;
					$bookkeeping->entity = $conf->entity;

					$totaldebit += $bookkeeping->debit;
					$totalcredit += $bookkeeping->credit;

					$result = $bookkeeping->create($user);
					if ($result < 0) {
						if ($bookkeeping->error == 'BookkeepingRecordAlreadyExists') {	// Already exists
							$error++;
							$errorforline++;
							$errorforinvoice[$key] = 'alreadyjournalized';
							//setEventMessages('Transaction for ('.$bookkeeping->doc_type.', '.$bookkeeping->fk_doc.', '.$bookkeeping->fk_docdet.') were already recorded', null, 'warnings');
						} else {
							$error++;
							$errorforline++;
							$errorforinvoice[$key] = 'other';
							setEventMessages($bookkeeping->error, $bookkeeping->errors, 'errors');
						}
					}
				}
			}
		}

		// Fees
		if (!$errorforline) {
			foreach ($tabht[$key] as $k => $mt) {
				if ($mt) {
					// get compte id and label
					if ($accountingaccount->fetch(null, $k, true)) {
						$bookkeeping = new BookKeeping($db);
						$bookkeeping->doc_date = $val["date"];
						$bookkeeping->doc_ref = $val["ref"];
						$bookkeeping->date_creation = $now;
						$bookkeeping->doc_type = 'expense_report';
						$bookkeeping->fk_doc = $key;
						$bookkeeping->fk_docdet = $val["fk_expensereportdet"];

						$bookkeeping->subledger_account = '';
						$bookkeeping->subledger_label = '';

						$bookkeeping->numero_compte = $k;
						$bookkeeping->label_compte = $accountingaccount->label;

						$bookkeeping->label_operation = $accountingaccount->label;
						$bookkeeping->montant = $mt;
						$bookkeeping->sens = ($mt < 0) ? 'C' : 'D';
						$bookkeeping->debit = ($mt > 0) ? $mt : 0;
						$bookkeeping->credit = ($mt <= 0) ? -$mt : 0;
						$bookkeeping->code_journal = $journal;
						$bookkeeping->journal_label = $langs->transnoentities($journal_label);
						$bookkeeping->fk_user_author = $user->id;
						$bookkeeping->entity = $conf->entity;

						$totaldebit += $bookkeeping->debit;
						$totalcredit += $bookkeeping->credit;

						$result = $bookkeeping->create($user);
						if ($result < 0) {
							if ($bookkeeping->error == 'BookkeepingRecordAlreadyExists') {	// Already exists
								$error++;
								$errorforline++;
								$errorforinvoice[$key] = 'alreadyjournalized';
								//setEventMessages('Transaction for ('.$bookkeeping->doc_type.', '.$bookkeeping->fk_doc.', '.$bookkeeping->fk_docdet.') were already recorded', null, 'warnings');
							} else {
								$error++;
								$errorforline++;
								$errorforinvoice[$key] = 'other';
								setEventMessages($bookkeeping->error, $bookkeeping->errors, 'errors');
							}
						}
					}
				}
			}
		}

		// VAT
		if (!$errorforline) {
			$listoftax = array(0, 1, 2);
			foreach ($listoftax as $numtax) {
				$arrayofvat = $tabtva;
				if ($numtax == 1) {
					$arrayofvat = $tablocaltax1;
				}
				if ($numtax == 2) {
					$arrayofvat = $tablocaltax2;
				}

				foreach ($arrayofvat[$key] as $k => $mt) {
					if ($mt) {
						$accountingaccount->fetch(null, $k, true);	// TODO Use a cache for label
						$account_label = $accountingaccount->label;

						// get compte id and label
						$bookkeeping = new BookKeeping($db);
						$bookkeeping->doc_date = $val["date"];
						$bookkeeping->doc_ref = $val["ref"];
						$bookkeeping->date_creation = $now;
						$bookkeeping->doc_type = 'expense_report';
						$bookkeeping->fk_doc = $key;
						$bookkeeping->fk_docdet = $val["fk_expensereportdet"];

						$bookkeeping->subledger_account = '';
						$bookkeeping->subledger_label = '';

						$bookkeeping->numero_compte = $k;
						$bookkeeping->label_compte = $account_label;

						$bookkeeping->label_operation = $langs->trans("VAT").' '.join(', ', $def_tva[$key][$k]).' %';
						$bookkeeping->montant = $mt;
						$bookkeeping->sens = ($mt < 0) ? 'C' : 'D';
						$bookkeeping->debit = ($mt > 0) ? $mt : 0;
						$bookkeeping->credit = ($mt <= 0) ? -$mt : 0;
						$bookkeeping->code_journal = $journal;
						$bookkeeping->journal_label = $langs->transnoentities($journal_label);
						$bookkeeping->fk_user_author = $user->id;
						$bookkeeping->entity = $conf->entity;

						$totaldebit += $bookkeeping->debit;
						$totalcredit += $bookkeeping->credit;

						$result = $bookkeeping->create($user);
						if ($result < 0) {
							if ($bookkeeping->error == 'BookkeepingRecordAlreadyExists') {	// Already exists
								$error++;
								$errorforline++;
								$errorforinvoice[$key] = 'alreadyjournalized';
								//setEventMessages('Transaction for ('.$bookkeeping->doc_type.', '.$bookkeeping->fk_doc.', '.$bookkeeping->fk_docdet.') were already recorded', null, 'warnings');
							} else {
								$error++;
								$errorforline++;
								$errorforinvoice[$key] = 'other';
								setEventMessages($bookkeeping->error, $bookkeeping->errors, 'errors');
							}
						}
					}
				}
			}
		}

		// Protection against a bug on lines before
		if (!$errorforline && (price2num($totaldebit, 'MT') != price2num($totalcredit, 'MT'))) {
			$error++;
			$errorforline++;
			$errorforinvoice[$key] = 'amountsnotbalanced';
			setEventMessages('We tried to insert a non balanced transaction in book for '.$val["ref"].'. Canceled. Surely a bug.', null, 'errors');
		}

		if (!$errorforline) {
			$db->commit();
		} else {
			$db->rollback();

			if ($error >= 10) {
				setEventMessages($langs->trans("ErrorTooManyErrorsProcessStopped"), null, 'errors');
				break; // Break in the foreach
			}
		}
	}

	$tabpay = $taber;

	if (empty($error) && count($tabpay) > 0) {
		setEventMessages($langs->trans("GeneralLedgerIsWritten"), null, 'mesgs');
	} elseif (count($tabpay) == $error) {
		setEventMessages($langs->trans("NoNewRecordSaved"), null, 'warnings');
	} else {
		setEventMessages($langs->trans("GeneralLedgerSomeRecordWasNotRecorded"), null, 'warnings');
	}

	$action = '';

	// Must reload data, so we make a redirect
	if (count($tabpay) != $error) {
		$param = 'id_journal='.$id_journal;
		$param .= '&date_startday='.$date_startday;
		$param .= '&date_startmonth='.$date_startmonth;
		$param .= '&date_startyear='.$date_startyear;
		$param .= '&date_endday='.$date_endday;
		$param .= '&date_endmonth='.$date_endmonth;
		$param .= '&date_endyear='.$date_endyear;
		$param .= '&in_bookkeeping='.$in_bookkeeping;

		header("Location: ".$_SERVER['PHP_SELF'].($param ? '?'.$param : ''));
		exit;
	}
}


/*
 * View
 */

$form = new Form($db);

$userstatic = new User($db);

// Export
if ($action == 'exportcsv' && !$error) {		// ISO and not UTF8 !
	$sep = $conf->global->ACCOUNTING_EXPORT_SEPARATORCSV;

	$filename = 'journal';
	$type_export = 'journal';
	include DOL_DOCUMENT_ROOT.'/accountancy/tpl/export_journal.tpl.php';

	// CSV header line
	print '"'.$langs->transnoentitiesnoconv("Date").'"'.$sep;
	print '"'.$langs->transnoentitiesnoconv("Piece").'"'.$sep;
	print '"'.$langs->transnoentitiesnoconv("AccountAccounting").'"'.$sep;
	print '"'.$langs->transnoentitiesnoconv("LabelOperation").'"'.$sep;
	print '"'.$langs->transnoentitiesnoconv("AccountingDebit").'"'.$sep;
	print '"'.$langs->transnoentitiesnoconv("AccountingCredit").'"'.$sep;
	print "\n";

	foreach ($taber as $key => $val) {
		$date = dol_print_date($val["date"], 'day');

		$userstatic->id = $tabuser[$key]['id'];
		$userstatic->name = $tabuser[$key]['name'];

		// Fees
		foreach ($tabht[$key] as $k => $mt) {
			$accountingaccount = new AccountingAccount($db);
			$accountingaccount->fetch(null, $k, true);
			if ($mt) {
				print '"'.$date.'"'.$sep;
				print '"'.$val["ref"].'"'.$sep;
				print '"'.length_accountg(html_entity_decode($k)).'"'.$sep;
				print '"'.dol_trunc($accountingaccount->label, 32).'"'.$sep;
				print '"'.($mt >= 0 ? price($mt) : '').'"'.$sep;
				print '"'.($mt < 0 ? price(-$mt) : '').'"';
				print "\n";
			}
		}

		// VAT
		foreach ($tabtva[$key] as $k => $mt) {
			if ($mt) {
				print '"'.$date.'"'.$sep;
				print '"'.$val["ref"].'"'.$sep;
				print '"'.length_accountg(html_entity_decode($k)).'"'.$sep;
				print '"'.dol_trunc($langs->trans("VAT")).'"'.$sep;
				print '"'.($mt >= 0 ? price($mt) : '').'"'.$sep;
				print '"'.($mt < 0 ? price(-$mt) : '').'"';
				print "\n";
			}
		}

		// Third party
		foreach ($tabttc[$key] as $k => $mt) {
			print '"'.$date.'"'.$sep;
			print '"'.$val["ref"].'"'.$sep;
			print '"'.length_accounta(html_entity_decode($k)).'"'.$sep;
			print '"'.dol_trunc($userstatic->name).'"'.$sep;
			print '"'.($mt < 0 ? price(-$mt) : '').'"'.$sep;
			print '"'.($mt >= 0 ? price($mt) : '').'"';
		}
		print "\n";
	}
}

if (empty($action) || $action == 'view') {
	$title = $langs->trans("GenerationOfAccountingEntries").' - '.$accountingjournalstatic->getNomUrl(0, 2, 1, '', 1);

	llxHeader('', dol_string_nohtmltag($title));

	$nom = $title;
	$nomlink = '';
	$periodlink = '';
	$exportlink = '';
	$builddate = dol_now();
	$description = $langs->trans("DescJournalOnlyBindedVisible").'<br>';

	$listofchoices = array('notyet'=>$langs->trans("NotYetInGeneralLedger"), 'already'=>$langs->trans("AlreadyInGeneralLedger"));
	$period = $form->selectDate($date_start ? $date_start : -1, 'date_start', 0, 0, 0, '', 1, 0).' - '.$form->selectDate($date_end ? $date_end : -1, 'date_end', 0, 0, 0, '', 1, 0);
	$period .= ' -  '.$langs->trans("JournalizationInLedgerStatus").' '.$form->selectarray('in_bookkeeping', $listofchoices, $in_bookkeeping, 1);

	$varlink = 'id_journal='.$id_journal;

	journalHead($nom, $nomlink, $period, $periodlink, $description, $builddate, $exportlink, array('action' => ''), '', $varlink);

	// Button to write into Ledger
	if (!getDolGlobalString('SALARIES_ACCOUNTING_ACCOUNT_PAYMENT') || getDolGlobalString('SALARIES_ACCOUNTING_ACCOUNT_PAYMENT') == '-1') {
		print '<br><div class="warning">'.img_warning().' '.$langs->trans("SomeMandatoryStepsOfSetupWereNotDone");
		$desc = ' : '.$langs->trans("AccountancyAreaDescMisc", 4, '{link}');
		$desc = str_replace('{link}', '<strong>'.$langs->transnoentitiesnoconv("MenuAccountancy").'-'.$langs->transnoentitiesnoconv("Setup")."-".$langs->transnoentitiesnoconv("MenuDefaultAccounts").'</strong>', $desc);
		print $desc;
		print '</div>';
	}
	print '<div class="tabsAction tabsActionNoBottom centerimp">';

	if (getDolGlobalString('ACCOUNTING_ENABLE_EXPORT_DRAFT_JOURNAL') && $in_bookkeeping == 'notyet') {
		print '<input type="button" class="butAction" name="exportcsv" value="'.$langs->trans("ExportDraftJournal").'" onclick="launch_export();" />';
	}
	if (!getDolGlobalString('SALARIES_ACCOUNTING_ACCOUNT_PAYMENT') || getDolGlobalString('SALARIES_ACCOUNTING_ACCOUNT_PAYMENT') == '-1') {
		print '<input type="button" class="butActionRefused classfortooltip" title="'.dol_escape_htmltag($langs->trans("SomeMandatoryStepsOfSetupWereNotDone")).'" value="'.$langs->trans("WriteBookKeeping").'" />';
	} else {
		if ($in_bookkeeping == 'notyet') {
			print '<input type="button" class="butAction" name="writebookkeeping" value="'.$langs->trans("WriteBookKeeping").'" onclick="writebookkeeping();" />';
		} else {
			print '<a href="#" class="butActionRefused classfortooltip" name="writebookkeeping">'.$langs->trans("WriteBookKeeping").'</a>';
		}
	}
	print '</div>';

	// TODO Avoid using js. We can use a direct link with $param
	print '
	<script type="text/javascript">
		function launch_export() {
			$("div.fiche form input[name=\"action\"]").val("exportcsv");
			$("div.fiche form input[type=\"submit\"]").click();
			$("div.fiche form input[name=\"action\"]").val("");
		}
		function writebookkeeping() {
			console.log("click on writebookkeeping");
			$("div.fiche form input[name=\"action\"]").val("writebookkeeping");
			$("div.fiche form input[type=\"submit\"]").click();
			$("div.fiche form input[name=\"action\"]").val("");
		}
	</script>';

	/*
	 * Show result array
	 */
	print '<br>';

	$i = 0;
	print '<div class="div-table-responsive">';
	print "<table class=\"noborder\" width=\"100%\">";
	print "<tr class=\"liste_titre\">";
	print "<td>".$langs->trans("Date")."</td>";
	print "<td>".$langs->trans("Piece").' ('.$langs->trans("ExpenseReportRef").")</td>";
	print "<td>".$langs->trans("AccountAccounting")."</td>";
	print "<td>".$langs->trans("SubledgerAccount")."</td>";
	print "<td>".$langs->trans("LabelOperation")."</td>";
	print '<td class="right">'.$langs->trans("AccountingDebit")."</td>";
	print '<td class="right">'.$langs->trans("AccountingCredit")."</td>";
	print "</tr>\n";

	$i = 0;

	$expensereportstatic = new ExpenseReport($db);
	$expensereportlinestatic = new ExpenseReportLine($db);

	foreach ($taber as $key => $val) {
		$expensereportstatic->id = $key;
		$expensereportstatic->ref = $val["ref"];
		$expensereportlinestatic->comments = html_entity_decode(dol_trunc($val["comments"], 32));

		$date = dol_print_date($val["date"], 'day');

		if ($errorforinvoice[$key] == 'somelinesarenotbound') {
			print '<tr class="oddeven">';
			print "<!-- Some lines are not bound -->";
			print "<td>".$date."</td>";
			print "<td>".$expensereportstatic->getNomUrl(1)."</td>";
			// Account
			print "<td>";
			print '<span class="error">'.$langs->trans('ErrorInvoiceContainsLinesNotYetBoundedShort', $val['ref']).'</span>';
			print '</td>';
			// Subledger account
			print "<td>";
			print '</td>';
			print "<td>";
			print "</td>";
			print '<td class="right"></td>';
			print '<td class="right"></td>';
			print "</tr>";

			$i++;
		}

		// Fees
		foreach ($tabht[$key] as $k => $mt) {
			$accountingaccount = new AccountingAccount($db);
			$accountingaccount->fetch(null, $k, true);

			if ($mt) {
				print '<tr class="oddeven">';
				print "<!-- Fees -->";
				print "<td>".$date."</td>";
				print "<td>".$expensereportstatic->getNomUrl(1)."</td>";
				$userstatic->id = $tabuser[$key]['id'];
				$userstatic->name = $tabuser[$key]['name'];
				// Account
				print "<td>";
				$accountoshow = length_accountg($k);
				if (($accountoshow == "") || $accountoshow == 'NotDefined') {
					print '<span class="error">'.$langs->trans("FeeAccountNotDefined").'</span>';
				} else {
					print $accountoshow;
				}
				print '</td>';
				// Subledger account
				print "<td>";
				print '</td>';
				$userstatic->id = $tabuser[$key]['id'];
				$userstatic->name = $tabuser[$key]['name'];
				print "<td>".$userstatic->getNomUrl(0, 'user', 16).' - '.$accountingaccount->label."</td>";
				print '<td class="right nowraponall amount">'.($mt >= 0 ? price($mt) : '')."</td>";
				print '<td class="right nowraponall amount">'.($mt < 0 ? price(-$mt) : '')."</td>";
				print "</tr>";

				$i++;
			}
		}

		// Third party
		foreach ($tabttc[$key] as $k => $mt) {
			$userstatic->id = $tabuser[$key]['id'];
			$userstatic->name = $tabuser[$key]['name'];

			print '<tr class="oddeven">';
			print "<!-- Thirdparty -->";
			print "<td>".$date."</td>";
			print "<td>".$expensereportstatic->getNomUrl(1)."</td>";
			// Account
			print "<td>";
			$accountoshow = length_accountg($conf->global->SALARIES_ACCOUNTING_ACCOUNT_PAYMENT);
			if (($accountoshow == "") || $accountoshow == 'NotDefined') {
				print '<span class="error">'.$langs->trans("MainAccountForUsersNotDefined").'</span>';
			} else {
				print $accountoshow;
			}
			print "</td>";
			// Subledger account
			print "<td>";
			$accountoshow = length_accounta($k);
			if (($accountoshow == "") || $accountoshow == 'NotDefined') {
				print '<span class="error">'.$langs->trans("UserAccountNotDefined").'</span>';
			} else {
				print $accountoshow;
			}
			print '</td>';
			print "<td>".$userstatic->getNomUrl(0, 'user', 16).' - '.$langs->trans("SubledgerAccount")."</td>";
			print '<td class="right nowraponall amount">'.($mt < 0 ? price(-$mt) : '')."</td>";
			print '<td class="right nowraponall amount">'.($mt >= 0 ? price($mt) : '')."</td>";
			print "</tr>";

			$i++;
		}

		// VAT
		$listoftax = array(0, 1, 2);
		foreach ($listoftax as $numtax) {
			$arrayofvat = $tabtva;
			if ($numtax == 1) {
				$arrayofvat = $tablocaltax1;
			}
			if ($numtax == 2) {
				$arrayofvat = $tablocaltax2;
			}

			foreach ($arrayofvat[$key] as $k => $mt) {
				if ($mt) {
					print '<tr class="oddeven">';
					print "<!-- VAT -->";
					print "<td>".$date."</td>";
					print "<td>".$expensereportstatic->getNomUrl(1)."</td>";
					// Account
					print "<td>";
					$accountoshow = length_accountg($k);
					if (($accountoshow == "") || $accountoshow == 'NotDefined') {
						print '<span class="error">'.$langs->trans("VATAccountNotDefined").'</span>';
					} else {
						print $accountoshow;
					}
					print "</td>";
					// Subledger account
					print "<td>";
					print '</td>';
					print "<td>".$userstatic->getNomUrl(0, 'user', 16).' - '.$langs->trans("VAT").' '.join(', ', $def_tva[$key][$k]).' %'.($numtax ? ' - Localtax '.$numtax : '');
					print "</td>";
					print '<td class="right nowraponall amount">'.($mt >= 0 ? price($mt) : '')."</td>";
					print '<td class="right nowraponall amount">'.($mt < 0 ? price(-$mt) : '')."</td>";
					print "</tr>";

					$i++;
				}
			}
		}
	}

	if (!$i) {
		$colspan = 7;
		print '<tr class="oddeven"><td colspan="'.$colspan.'"><span class="opacitymedium">'.$langs->trans("NoRecordFound").'</span></td></tr>';
	}

	print "</table>";
	print '</div>';

	// End of page
	llxFooter();
}
$db->close();<|MERGE_RESOLUTION|>--- conflicted
+++ resolved
@@ -158,10 +158,7 @@
 	// Variables
 	$account_salary = (getDolGlobalString('SALARIES_ACCOUNTING_ACCOUNT_PAYMENT')) ? $conf->global->SALARIES_ACCOUNTING_ACCOUNT_PAYMENT : 'NotDefined';
 	$account_vat = (getDolGlobalString('ACCOUNTING_VAT_BUY_ACCOUNT')) ? $conf->global->ACCOUNTING_VAT_BUY_ACCOUNT : 'NotDefined';
-<<<<<<< HEAD
 	$group_tax_with_lines = getDolGlobalInt('ER_JOURNAL_GROUP_TAX_WITH_LINES'); //If enabled, Tax will NOT get split off from the base entry and credited to a separate tax account (good for non-VAT countries like USA)
-=======
->>>>>>> 3f45b65e
 
 	$i = 0;
 	while ($i < $num) {
