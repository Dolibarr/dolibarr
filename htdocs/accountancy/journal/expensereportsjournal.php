--- conflicted
+++ resolved
@@ -3,11 +3,11 @@
  * Copyright (C) 2007-2010  Jean Heimburger         <jean@tiaris.info>
  * Copyright (C) 2011       Juanjo Menent           <jmenent@2byte.es>
  * Copyright (C) 2012       Regis Houssin           <regis.houssin@inodbox.com>
- * Copyright (C) 2013-2023  Alexandre Spangaro      <aspangaro@easya.solutions>
+ * Copyright (C) 2013-2021  Alexandre Spangaro      <aspangaro@open-dsi.fr>
  * Copyright (C) 2013-2016  Olivier Geffroy         <jeff@jeffinfo.com>
  * Copyright (C) 2013-2016  Florian Henry           <florian.henry@open-concept.pro>
  * Copyright (C) 2018       Frédéric France         <frederic.france@netlogic.fr>
- * Copyright (C) 2018		Eric Seigne             <eric.seigne@cap-rel.fr>
+ * Copyright (C) 2018		Eric Seigne	    <eric.seigne@cap-rel.fr>
  *
  * This program is free software; you can redistribute it and/or modify
  * it under the terms of the GNU General Public License as published by
@@ -71,7 +71,6 @@
 	accessforbidden();
 }
 
-$error = 0;
 
 /*
  * Actions
@@ -214,27 +213,8 @@
 	dol_print_error($db);
 }
 
-// Load all unbound lines
-$sql = "SELECT fk_expensereport, COUNT(erd.rowid) as nb";
-$sql .= " FROM ".MAIN_DB_PREFIX."expensereport_det as erd";
-$sql .= " WHERE erd.fk_code_ventilation <= 0";
-$sql .= " AND erd.total_ttc <> 0";
-$sql .= " AND fk_expensereport IN (".$db->sanitize(join(",", array_keys($taber))).")";
-$sql .= " GROUP BY fk_expensereport";
-$resql = $db->query($sql);
-
-$num = $db->num_rows($resql);
-$i = 0;
-while ($i < $num) {
-	$obj = $db->fetch_object($resql);
-	if ($obj->nb > 0) {
-		$errorforinvoice[$obj->fk_expensereport] = 'somelinesarenotbound';
-	}
-	$i++;
-}
-
 // Bookkeeping Write
-if ($action == 'writebookkeeping' && !$error) {
+if ($action == 'writebookkeeping') {
 	$now = dol_now();
 	$error = 0;
 
@@ -248,13 +228,6 @@
 		$totaldebit = 0;
 
 		$db->begin();
-
-		// Error if some lines are not binded/ready to be journalized
-		if ($errorforinvoice[$key] == 'somelinesarenotbound') {
-			$error++;
-			$errorforline++;
-			setEventMessages($langs->trans('ErrorInvoiceContainsLinesNotYetBounded', $val['ref']), null, 'errors');
-		}
 
 		// Thirdparty
 		if (!$errorforline) {
@@ -292,12 +265,10 @@
 						if ($bookkeeping->error == 'BookkeepingRecordAlreadyExists') {	// Already exists
 							$error++;
 							$errorforline++;
-							$errorforinvoice[$key] = 'alreadyjournalized';
 							//setEventMessages('Transaction for ('.$bookkeeping->doc_type.', '.$bookkeeping->fk_doc.', '.$bookkeeping->fk_docdet.') were already recorded', null, 'warnings');
 						} else {
 							$error++;
 							$errorforline++;
-							$errorforinvoice[$key] = 'other';
 							setEventMessages($bookkeeping->error, $bookkeeping->errors, 'errors');
 						}
 					}
@@ -343,12 +314,10 @@
 							if ($bookkeeping->error == 'BookkeepingRecordAlreadyExists') {	// Already exists
 								$error++;
 								$errorforline++;
-								$errorforinvoice[$key] = 'alreadyjournalized';
 								//setEventMessages('Transaction for ('.$bookkeeping->doc_type.', '.$bookkeeping->fk_doc.', '.$bookkeeping->fk_docdet.') were already recorded', null, 'warnings');
 							} else {
 								$error++;
 								$errorforline++;
-								$errorforinvoice[$key] = 'other';
 								setEventMessages($bookkeeping->error, $bookkeeping->errors, 'errors');
 							}
 						}
@@ -407,12 +376,10 @@
 							if ($bookkeeping->error == 'BookkeepingRecordAlreadyExists') {	// Already exists
 								$error++;
 								$errorforline++;
-								$errorforinvoice[$key] = 'alreadyjournalized';
 								//setEventMessages('Transaction for ('.$bookkeeping->doc_type.', '.$bookkeeping->fk_doc.', '.$bookkeeping->fk_docdet.') were already recorded', null, 'warnings');
 							} else {
 								$error++;
 								$errorforline++;
-								$errorforinvoice[$key] = 'other';
 								setEventMessages($bookkeeping->error, $bookkeeping->errors, 'errors');
 							}
 						}
@@ -421,16 +388,11 @@
 			}
 		}
 
-		// Protection against a bug on lines before
-		if (!$errorforline && (price2num($totaldebit, 'MT') != price2num($totalcredit, 'MT'))) {
+		// Protection against a bug on line before
+		if (price2num($totaldebit, 'MT') != price2num($totalcredit, 'MT')) {
 			$error++;
 			$errorforline++;
-<<<<<<< HEAD
-			$errorforinvoice[$key] = 'amountsnotbalanced';
-			setEventMessages('Try to insert a non balanced transaction in book for '.$val["ref"].'. Canceled. Surely a bug.', null, 'errors');
-=======
 			setEventMessages('We tried to insert a non balanced transaction in book for '.$val["ref"].'. Canceled. Surely a bug.', null, 'errors');
->>>>>>> 3700b047
 		}
 
 		if (!$errorforline) {
@@ -483,7 +445,7 @@
 $userstatic = new User($db);
 
 // Export
-if ($action == 'exportcsv' && !$error) {		// ISO and not UTF8 !
+if ($action == 'exportcsv') {		// ISO and not UTF8 !
 	$sep = $conf->global->ACCOUNTING_EXPORT_SEPARATORCSV;
 
 	$filename = 'journal';
@@ -624,7 +586,7 @@
 	print '<td class="right">'.$langs->trans("AccountingCredit")."</td>";
 	print "</tr>\n";
 
-	$i = 0;
+	$r = '';
 
 	$expensereportstatic = new ExpenseReport($db);
 	$expensereportlinestatic = new ExpenseReportLine($db);
@@ -635,27 +597,6 @@
 		$expensereportlinestatic->comments = html_entity_decode(dol_trunc($val["comments"], 32));
 
 		$date = dol_print_date($val["date"], 'day');
-
-		if ($errorforinvoice[$key] == 'somelinesarenotbound') {
-			print '<tr class="oddeven">';
-			print "<!-- Some lines are not bound -->";
-			print "<td>".$date."</td>";
-			print "<td>".$expensereportstatic->getNomUrl(1)."</td>";
-			// Account
-			print "<td>";
-			print '<span class="error">'.$langs->trans('ErrorInvoiceContainsLinesNotYetBoundedShort', $val['ref']).'</span>';
-			print '</td>';
-			// Subledger account
-			print "<td>";
-			print '</td>';
-			print "<td>";
-			print "</td>";
-			print '<td class="right"></td>';
-			print '<td class="right"></td>';
-			print "</tr>";
-
-			$i++;
-		}
 
 		// Fees
 		foreach ($tabht[$key] as $k => $mt) {
@@ -769,12 +710,8 @@
 	}
 
 	if (!$i) {
-<<<<<<< HEAD
-		print '<tr class="oddeven"><td colspan="7"><span class="opacitymedium">'.$langs->trans("NoRecordFound").'</span></td></tr>';
-=======
 		$colspan = 7;
 		print '<tr class="oddeven"><td colspan="'.$colspan.'"><span class="opacitymedium">'.$langs->trans("NoRecordFound").'</span></td></tr>';
->>>>>>> 3700b047
 	}
 
 	print "</table>";
