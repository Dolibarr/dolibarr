<?php
/* Copyright (C) 2007-2010	Laurent Destailleur	<eldy@users.sourceforge.net>
 * Copyright (C) 2007-2010	Jean Heimburger		<jean@tiaris.info>
 * Copyright (C) 2011		Juanjo Menent		<jmenent@2byte.es>
 * Copyright (C) 2012		Regis Houssin		<regis@dolibarr.fr>
 * Copyright (C) 2013-2017	Alexandre Spangaro	<aspangaro@zendsi.com>
 * Copyright (C) 2013-2016	Olivier Geffroy		<jeff@jeffinfo.com>
 * Copyright (C) 2013-2016	Florian Henry		<florian.henry@open-concept.pro>
 *
 * This program is free software; you can redistribute it and/or modify
 * it under the terms of the GNU General Public License as published by
 * the Free Software Foundation; either version 3 of the License, or
 * (at your option) any later version.
 *
 * This program is distributed in the hope that it will be useful,
 * but WITHOUT ANY WARRANTY; without even the implied warranty of
 * MERCHANTABILITY or FITNESS FOR A PARTICULAR PURPOSE.  See the
 * GNU General Public License for more details.
 *
 * You should have received a copy of the GNU General Public License
 * along with this program. If not, see <http://www.gnu.org/licenses/>.
 */

/**
 * \file		htdocs/accountancy/journal/expensereportsjournal.php
 * \ingroup		Advanced accountancy
 * \brief		Page with expense reports journal
 */
require '../../main.inc.php';
require_once DOL_DOCUMENT_ROOT . '/core/lib/report.lib.php';
require_once DOL_DOCUMENT_ROOT . '/core/lib/date.lib.php';
require_once DOL_DOCUMENT_ROOT . '/core/lib/accounting.lib.php';
require_once DOL_DOCUMENT_ROOT . '/accountancy/class/accountingjournal.class.php';
require_once DOL_DOCUMENT_ROOT . '/accountancy/class/accountingaccount.class.php';
require_once DOL_DOCUMENT_ROOT . '/expensereport/class/expensereport.class.php';
require_once DOL_DOCUMENT_ROOT . '/user/class/user.class.php';
require_once DOL_DOCUMENT_ROOT . '/accountancy/class/bookkeeping.class.php';

$langs->load("compta");
$langs->load("bills");
$langs->load("other");
$langs->load("main");
$langs->load("accountancy");
$langs->load("trips");

$id_journal = GETPOST('id_journal', 'int');
$action = GETPOST('action','aZ09');

$date_startmonth = GETPOST('date_startmonth');
$date_startday = GETPOST('date_startday');
$date_startyear = GETPOST('date_startyear');
$date_endmonth = GETPOST('date_endmonth');
$date_endday = GETPOST('date_endday');
$date_endyear = GETPOST('date_endyear');

$now = dol_now();

// Security check
if ($user->societe_id > 0)
	accessforbidden();

/*
 * Actions
 */

// Get informations of journal
$accountingjournalstatic = new AccountingJournal($db);
$accountingjournalstatic->fetch($id_journal);
$journal = $accountingjournalstatic->code;
$journal_label = $accountingjournalstatic->label;

$year_current = strftime("%Y", dol_now());
$pastmonth = strftime("%m", dol_now()) - 1;
$pastmonthyear = $year_current;
if ($pastmonth == 0) {
	$pastmonth = 12;
	$pastmonthyear --;
}

$date_start = dol_mktime(0, 0, 0, $date_startmonth, $date_startday, $date_startyear);
$date_end = dol_mktime(23, 59, 59, $date_endmonth, $date_endday, $date_endyear);

if (empty($date_start) || empty($date_end)) // We define date_start and date_end
{
	$date_start = dol_get_first_day($pastmonthyear, $pastmonth, false);
	$date_end = dol_get_last_day($pastmonthyear, $pastmonth, false);
}

$p = explode(":", $conf->global->MAIN_INFO_SOCIETE_COUNTRY);
$idpays = $p[0];

$sql = "SELECT er.rowid, er.ref, er.date_debut as de,";
$sql .= " erd.rowid as erdid, erd.comments, erd.total_ttc, erd.tva_tx, erd.total_ht, erd.total_tva, erd.fk_code_ventilation,";
$sql .= " u.rowid as uid, u.firstname, u.lastname, u.accountancy_code as user_accountancy_account,";
$sql .= " f.accountancy_code, ct.accountancy_code_buy as account_tva, aa.rowid as fk_compte, aa.account_number as compte, aa.label as label_compte";
$sql .= " FROM " . MAIN_DB_PREFIX . "expensereport_det as erd";
$sql .= " LEFT JOIN " . MAIN_DB_PREFIX . "c_tva as ct ON erd.tva_tx = ct.taux AND ct.fk_pays = '" . $idpays . "'";
$sql .= " LEFT JOIN " . MAIN_DB_PREFIX . "c_type_fees as f ON f.id = erd.fk_c_type_fees";
$sql .= " LEFT JOIN " . MAIN_DB_PREFIX . "accounting_account as aa ON aa.rowid = erd.fk_code_ventilation";
$sql .= " JOIN " . MAIN_DB_PREFIX . "expensereport as er ON er.rowid = erd.fk_expensereport";
$sql .= " JOIN " . MAIN_DB_PREFIX . "user as u ON u.rowid = er.fk_user_author";
$sql .= " WHERE er.fk_statut > 0 ";
$sql .= " AND erd.fk_code_ventilation > 0 ";
$sql .= " AND er.entity IN (" . getEntity('expensereport', 0) . ")";  // We don't share object for accountancy
if ($date_start && $date_end)
	$sql .= " AND er.date_debut >= '" . $db->idate($date_start) . "' AND er.date_debut <= '" . $db->idate($date_end) . "'";
$sql .= " ORDER BY er.date_debut";

dol_syslog('accountancy/journal/expensereportsjournal.php:: $sql=' . $sql);
$result = $db->query($sql);
if ($result) {
	$num = $db->num_rows($result);
	// les variables
	$account_salary = (! empty($conf->global->SALARIES_ACCOUNTING_ACCOUNT_PAYMENT)) ? $conf->global->SALARIES_ACCOUNTING_ACCOUNT_PAYMENT : $langs->trans("CodeNotDef");
	$account_vat = (! empty($conf->global->ACCOUNTING_VAT_BUY_ACCOUNT)) ? $conf->global->ACCOUNTING_VAT_BUY_ACCOUNT : $langs->trans("CodeNotDef");

	$taber = array ();
	$tabht = array ();
	$tabtva = array ();
	$def_tva = array ();
	$tabttc = array ();
	$tabuser = array ();

	$i = 0;
	while ( $i < $num ) {
		$obj = $db->fetch_object($result);

		// Controls
		$compta_user = (! empty($obj->user_accountancy_account)) ? $obj->user_accountancy_account : $account_salary;
		$compta_fees = $obj->compte;
		$compta_tva = (! empty($obj->account_tva) ? $obj->account_tva : $account_vat);

		// Define array for display vat tx
		$def_tva[$obj->rowid]=price($obj->tva_tx);

		$taber[$obj->rowid]["date"] = $db->jdate($obj->de);
		$taber[$obj->rowid]["ref"] = $obj->ref;
		$taber[$obj->rowid]["comments"] = $obj->comments;
		$taber[$obj->rowid]["fk_expensereportdet"] = $obj->erdid;
		$tabttc[$obj->rowid][$compta_user] += $obj->total_ttc;
		$tabht[$obj->rowid][$compta_fees] += $obj->total_ht;
		$tabtva[$obj->rowid][$compta_tva] += $obj->total_tva;
		$tabuser[$obj->rowid] = array (
				'id' => $obj->uid,
				'name' => dolGetFirstLastname($obj->firstname, $obj->lastname),
				'user_accountancy_code' => $obj->user_accountancy_account
		);

		$i ++;
	}
} else {
	dol_print_error($db);
}

// Bookkeeping Write
if ($action == 'writebookkeeping') {
	$now = dol_now();
	$error = 0;

	foreach ($taber as $key => $val)
	{
		$errorforline = 0;

		$db->begin();

		// Thirdparty
		if (! $errorforline)
		{
			foreach ( $tabttc[$key] as $k => $mt ) {
				if ($mt) {
					// get compte id and label
					$bookkeeping = new BookKeeping($db);
					$bookkeeping->doc_date = $val["date"];
					$bookkeeping->doc_ref = $val["ref"];
					$bookkeeping->date_create = $now;
					$bookkeeping->doc_type = 'expense_report';
					$bookkeeping->fk_doc = $key;
					$bookkeeping->fk_docdet = $val["fk_expensereportdet"];
<<<<<<< HEAD
					$bookkeeping->code_tiers = $tabuser[$key]['user_accountancy_code'];
					$bookkeeping->thirdparty_label = $tabuser[$key]['name'];
					$bookkeeping->label_operation = $tabuser[$key]['name'];
=======
					$bookkeeping->subledger_account = $tabuser[$key]['user_accountancy_code'];
					$bookkeeping->subledger_label = $tabuser[$key]['user_accountancy_code'];
					$bookkeeping->label_compte = $tabuser[$key]['name'];
>>>>>>> f39fb518
					$bookkeeping->numero_compte = $conf->global->SALARIES_ACCOUNTING_ACCOUNT_PAYMENT;
					$bookkeeping->montant = $mt;
					$bookkeeping->sens = ($mt >= 0) ? 'C' : 'D';
					$bookkeeping->debit = ($mt <= 0) ? $mt : 0;
					$bookkeeping->credit = ($mt > 0) ? $mt : 0;
					$bookkeeping->code_journal = $journal;
					$bookkeeping->journal_label = $journal_label;
					$bookkeeping->fk_user_author = $user->id;

					$result = $bookkeeping->create($user);
					if ($result < 0) {
						if ($bookkeeping->error == 'BookkeepingRecordAlreadyExists')	// Already exists
						{
							$error++;
							$errorforline++;
							//setEventMessages('Transaction for ('.$bookkeeping->doc_type.', '.$bookkeeping->doc_ref.', '.$bookkeeping->fk_docdet.') were already recorded', null, 'warnings');
						}
						else
						{
							$error++;
							$errorforline++;
							setEventMessages($bookkeeping->error, $bookkeeping->errors, 'errors');
						}
					}
				}
			}
		}

		// Fees
		if (! $errorforline)
		{
			foreach ( $tabht[$key] as $k => $mt ) {
				$accountingaccount = new AccountingAccount($db);
				$accountingaccount->fetch(null, $k, true);
				if ($mt) {
					// get compte id and label
					$accountingaccount = new AccountingAccount($db);
					if ($accountingaccount->fetch(null, $k, true)) {
						$bookkeeping = new BookKeeping($db);
						$bookkeeping->doc_date = $val["date"];
						$bookkeeping->doc_ref = $val["ref"];
						$bookkeeping->date_create = $now;
						$bookkeeping->doc_type = 'expense_report';
						$bookkeeping->fk_doc = $key;
						$bookkeeping->fk_docdet = $val["fk_expensereportdet"];
<<<<<<< HEAD
						$bookkeeping->code_tiers = '';
						$bookkeeping->label_operation = $accountingaccount->label;
=======
						$bookkeeping->subledger_account = '';
						$bookkeeping->subledger_label = '';
						$bookkeeping->label_compte = $accountingaccount->label;
>>>>>>> f39fb518
						$bookkeeping->numero_compte = $k;
						$bookkeeping->montant = $mt;
						$bookkeeping->sens = ($mt < 0) ? 'C' : 'D';
						$bookkeeping->debit = ($mt > 0) ? $mt : 0;
						$bookkeeping->credit = ($mt <= 0) ? $mt : 0;
						$bookkeeping->code_journal = $journal;
						$bookkeeping->journal_label = $journal_label;
						$bookkeeping->fk_user_author = $user->id;

						$result = $bookkeeping->create($user);
						if ($result < 0) {
							if ($bookkeeping->error == 'BookkeepingRecordAlreadyExists')	// Already exists
							{
								$error++;
								$errorforline++;
								//setEventMessages('Transaction for ('.$bookkeeping->doc_type.', '.$bookkeeping->doc_ref.', '.$bookkeeping->fk_docdet.') were already recorded', null, 'warnings');
							}
							else
							{
								$error++;
								$errorforline++;
								setEventMessages($bookkeeping->error, $bookkeeping->errors, 'errors');
							}
						}
					}
				}
			}
		}

		// VAT
		if (! $errorforline)
		{
			// var_dump($tabtva);
			foreach ( $tabtva[$key] as $k => $mt ) {
				if ($mt) {
					// get compte id and label
					$bookkeeping = new BookKeeping($db);
					$bookkeeping->doc_date = $val["date"];
					$bookkeeping->doc_ref = $val["ref"];
					$bookkeeping->date_create = $now;
					$bookkeeping->doc_type = 'expense_report';
					$bookkeeping->fk_doc = $key;
					$bookkeeping->fk_docdet = $val["fk_expensereportdet"];
<<<<<<< HEAD
					$bookkeeping->code_tiers = '';
					$bookkeeping->label_operation = $langs->trans("VAT"). ' '.$def_tva[$key];
=======
					$bookkeeping->subledger_account = '';
					$bookkeeping->subledger_label = '';
					$bookkeeping->label_compte = $langs->trans("VAT"). ' '.$def_tva[$key];
>>>>>>> f39fb518
					$bookkeeping->numero_compte = $k;
					$bookkeeping->montant = $mt;
					$bookkeeping->sens = ($mt < 0) ? 'C' : 'D';
					$bookkeeping->debit = ($mt > 0) ? $mt : 0;
					$bookkeeping->credit = ($mt <= 0) ? $mt : 0;
					$bookkeeping->code_journal = $journal;
					$bookkeeping->journal_label = $journal_label;
					$bookkeeping->fk_user_author = $user->id;

					$result = $bookkeeping->create($user);
					if ($result < 0) {
						if ($bookkeeping->error == 'BookkeepingRecordAlreadyExists')	// Already exists
						{
							$error++;
							$errorforline++;
							//setEventMessages('Transaction for ('.$bookkeeping->doc_type.', '.$bookkeeping->doc_ref.', '.$bookkeeping->fk_docdet.') were already recorded', null, 'warnings');
						}
						else
						{
							$error++;
							$errorforline++;
							setEventMessages($bookkeeping->error, $bookkeeping->errors, 'errors');
						}
					}
				}
			}
		}

		if (! $errorforline)
		{
			$db->commit();
		}
		else
		{
			$db->rollback();
		}
	}

	if (empty($error) && count($tabpay)) {
		setEventMessages($langs->trans("GeneralLedgerIsWritten"), null, 'mesgs');
	}
	elseif (count($tabpay) == $error)
	{
		setEventMessages($langs->trans("NoNewRecordSaved"), null, 'warnings');
	}
	else
	{
		setEventMessages($langs->trans("GeneralLedgerSomeRecordWasNotRecorded"), null, 'warnings');
	}

	$action='';
}

/*
 * View
 */

$form = new Form($db);

$userstatic = new User($db);

// Export
/*if ($action == 'export_csv') {
	$sep = $conf->global->ACCOUNTING_EXPORT_SEPARATORCSV;

	include DOL_DOCUMENT_ROOT . '/accountancy/tpl/export_journal.tpl.php';

	// Model Cegid Expert Export
	if ($conf->global->ACCOUNTING_EXPORT_MODELCSV == 2) {
		$sep = ";";

		foreach ( $taber as $key => $val ) {
			$date = dol_print_date($val["date"], '%d%m%Y');

			// Fees
			foreach ( $tabht[$key] as $k => $mt ) {
				$userstatic->id = $tabuser[$key]['id'];
				$userstatic->name = $tabuser[$key]['name'];
				$userstatic->client = $tabuser[$key]['code_client'];

				if ($mt) {
					print $date . $sep;
					print $journal . $sep;
					print length_accountg(html_entity_decode($k)) . $sep;
					print $sep;
					print ($mt < 0 ? 'C' : 'D') . $sep;
					print ($mt <= 0 ? price(- $mt) : $mt) . $sep;
					print dol_trunc($val["comments"], 32) . $sep;
					print $val["ref"];
					print "\n";
				}
			}

			// VAT
			foreach ( $tabtva[$key] as $k => $mt ) {
				if ($mt) {
					print $date . $sep;
					print $journal . $sep;
					print length_accountg(html_entity_decode($k)) . $sep;
					print $sep;
					print ($mt < 0 ? 'C' : 'D') . $sep;
					print ($mt <= 0 ? price(- $mt) : $mt) . $sep;
					print $langs->trans("VAT") . $sep;
					print $val["ref"];
					print "\n";
				}
			}

			foreach ( $tabttc[$key] as $k => $mt ) {
				print $date . $sep;
				print $journal . $sep;
				print length_accountg($conf->global->SALARIES_ACCOUNTING_ACCOUNT_PAYMENT) . $sep;
				print length_accounta(html_entity_decode($k)) . $sep;
				print ($mt < 0 ? 'D' : 'C') . $sep;
				print ($mt <= 0 ? price(- $mt) : $mt) . $sep;
				print $userstatic->name . $sep;
				print $val["ref"];
				print "\n";
			}
		}
	} elseif ($conf->global->ACCOUNTING_EXPORT_MODELCSV == 1) {
		// Model Classic Export
		foreach ( $taber as $key => $val ) {
			$date = dol_print_date($val["date"], 'day');

			$userstatic->id = $tabuser[$key]['id'];
			$userstatic->name = $tabuser[$key]['name'];

			// Fees
			foreach ( $tabht[$key] as $k => $mt ) {
				$accountingaccount = new AccountingAccount($db);
				$accountingaccount->fetch(null, $k, true);
				if ($mt) {
					print '"' . $date . '"' . $sep;
					print '"' . $val["ref"] . '"' . $sep;
					print '"' . length_accountg(html_entity_decode($k)) . '"' . $sep;
					print '"' . dol_trunc($accountingaccount->label, 32) . '"' . $sep;
					print '"' . ($mt >= 0 ? price($mt) : '') . '"' . $sep;
					print '"' . ($mt < 0 ? price(- $mt) : '') . '"';
					print "\n";
				}
			}
			// VAT
			foreach ( $tabtva[$key] as $k => $mt ) {
				if ($mt) {
					print '"' . $date . '"' . $sep;
					print '"' . $val["ref"] . '"' . $sep;
					print '"' . length_accountg(html_entity_decode($k)) . '"' . $sep;
					print '"' . dol_trunc($langs->trans("VAT")) . '"' . $sep;
					print '"' . ($mt >= 0 ? price($mt) : '') . '"' . $sep;
					print '"' . ($mt < 0 ? price(- $mt) : '') . '"';
					print "\n";
				}
			}

			// Third party
			foreach ( $tabttc[$key] as $k => $mt ) {
				print '"' . $date . '"' . $sep;
				print '"' . $val["ref"] . '"' . $sep;
				print '"' . length_accounta(html_entity_decode($k)) . '"' . $sep;
				print '"' . dol_trunc($userstatic->name) . '"' . $sep;
				print '"' . ($mt < 0 ? price(- $mt) : '') . '"' . $sep;
				print '"' . ($mt >= 0 ? price($mt) : '') . '"';
			}
			print "\n";
		}
	}
}
*/

if (empty($action) || $action == 'view') {

	llxHeader('', $langs->trans("ExpenseReportsJournal"));

	$nom = $langs->trans("ExpenseReportsJournal") . ' - ' . $accountingjournalstatic->getNomUrl(1);
	$nomlink = '';
	$periodlink = '';
	$exportlink = '';
	$builddate = time();
	$description.= $langs->trans("DescJournalOnlyBindedVisible").'<br>';

	$period = $form->select_date($date_start, 'date_start', 0, 0, 0, '', 1, 0, 1) . ' - ' . $form->select_date($date_end, 'date_end', 0, 0, 0, '', 1, 0, 1);

	$varlink = 'id_journal=' . $id_journal;

	journalHead($nom, $nomlink, $period, $periodlink, $description, $builddate, $exportlink, array('action' => ''), '', $varlink);

	/*if ($conf->global->ACCOUNTING_EXPORT_MODELCSV != 1 && $conf->global->ACCOUNTING_EXPORT_MODELCSV != 2) {
		print '<input type="button" class="butActionRefused" style="float: right;" value="' . $langs->trans("Export") . '" disabled="disabled" title="' . $langs->trans('ExportNotSupported') . '"/>';
	} else {
		print '<input type="button" class="butAction" style="float: right;" value="' . $langs->trans("Export") . '" onclick="launch_export();" />';
	}*/

	print '<div class="tabsAction tabsActionNoBottom">';
	print '<input type="button" class="butAction" value="' . $langs->trans("WriteBookKeeping") . '" onclick="writebookkeeping();" />';
	print '</div>';

	print '
	<script type="text/javascript">
		function launch_export() {
			$("div.fiche div.tabBar form input[name=\"action\"]").val("export_csv");
			$("div.fiche div.tabBar form input[type=\"submit\"]").click();
			$("div.fiche div.tabBar form input[name=\"action\"]").val("");
		}
		function writebookkeeping() {
			$("div.fiche div.tabBar form input[name=\"action\"]").val("writebookkeeping");
			$("div.fiche div.tabBar form input[type=\"submit\"]").click();
			$("div.fiche div.tabBar form input[name=\"action\"]").val("");
		}
	</script>';

	/*
	 * Show result array
	 */
	print '<br>';

	$i = 0;
	print "<table class=\"noborder\" width=\"100%\">";
	print "<tr class=\"liste_titre\">";
	print "<td></td>";
	print "<td>" . $langs->trans("Date") . "</td>";
	print "<td>" . $langs->trans("Piece") . ' (' . $langs->trans("ExpenseReportRef") . ")</td>";
	print "<td>" . $langs->trans("Account") . "</td>";
	print "<td>" . $langs->trans("Label") . "</td>";
	print "<td align='right'>" . $langs->trans("Debit") . "</td>";
	print "<td align='right'>" . $langs->trans("Credit") . "</td>";
	print "</tr>\n";

	$r = '';

	$expensereportstatic = new ExpenseReport($db);
	$expensereportlinestatic = new ExpenseReportLine($db);

	foreach ( $taber as $key => $val ) {
		$expensereportstatic->id = $key;
		$expensereportstatic->ref = $val["ref"];
		$expensereportlinestatic->comments = html_entity_decode(dol_trunc($val["comments"], 32));

		$date = dol_print_date($val["date"], 'day');

		// Fees
		foreach ( $tabht[$key] as $k => $mt ) {
			$accountingaccount = new AccountingAccount($db);
			$accountingaccount->fetch(null, $k, true);

			if ($mt) {
				print '<tr class="oddeven">';
				print "<td><!-- Fees --></td>";
				print "<td>" . $date . "</td>";
				print "<td>" . $expensereportstatic->getNomUrl(1) . "</td>";
				$userstatic->id = $tabuser[$key]['id'];
				$userstatic->name = $tabuser[$key]['name'];
				print "<td>";
				$accountoshow = length_accountg($k);
				if (empty($accountoshow) || $accountoshow == 'NotDefined')
				{
					print '<span class="error">'.$langs->trans("FeeAccountNotDefined").'</span>';
				}
				else print $accountoshow;
				print "</td>";
				$userstatic->id = $tabuser[$key]['id'];
				$userstatic->name = $tabuser[$key]['name'];
				print "<td>" . $userstatic->getNomUrl(0, 'user', 16) . ' - ' . $accountingaccount->label . "</td>";
				print '<td align="right">' . ($mt >= 0 ? price($mt) : '') . "</td>";
				print '<td align="right">' . ($mt < 0 ? price(- $mt) : '') . "</td>";
				print "</tr>";
			}
		}

		// VAT
		foreach ( $tabtva[$key] as $k => $mt ) {
			if ($mt) {
				print '<tr class="oddeven">';
				print "<td><!-- VAT --></td>";
				print "<td>" . $date . "</td>";
				print "<td>" . $expensereportstatic->getNomUrl(1) . "</td>";
				print "<td>";
				$accountoshow = length_accountg($k);
				if (empty($accountoshow) || $accountoshow == 'NotDefined')
				{
					print '<span class="error">'.$langs->trans("VatAccountNotDefined").'</span>';
				}
				else print $accountoshow;
				print "</td>";
				print "<td>" . $userstatic->getNomUrl(0, 'user', 16) . ' - ' . $langs->trans("VAT"). ' '.$def_tva[$key]. "</td>";
				print '<td align="right">' . ($mt >= 0 ? price($mt) : '') . "</td>";
				print '<td align="right">' . ($mt < 0 ? price(- $mt) : '') . "</td>";
				print "</tr>";
			}
		}

		// Third party
		foreach ( $tabttc[$key] as $k => $mt ) {
			print '<tr class="oddeven">';
			print "<td><!-- Thirdparty --></td>";
			print "<td>" . $date . "</td>";
			print "<td>" . $expensereportstatic->getNomUrl(1) . "</td>";
			$userstatic->id = $tabuser[$key]['id'];
			$userstatic->name = $tabuser[$key]['name'];
			print "<td>";
			$accountoshow = length_accounta($k);
			if (empty($accountoshow) || $accountoshow == 'NotDefined')
			{
				print '<span class="error">'.$langs->trans("ThirdpartyAccountNotDefined").'</span>';
			}
			else print $accountoshow;
			print "</td>";
			print "<td>" . $userstatic->getNomUrl(0, 'user', 16) . ' - ' . $langs->trans("subledger_account") . "</td>";
			print '<td align="right">' . ($mt < 0 ? - price(- $mt) : '') . "</td>";
			print '<td align="right">' . ($mt >= 0 ? price($mt) : '') . "</td>";
			print "</tr>";
		}
	}

	print "</table>";

	// End of page
	llxFooter();
}
$db->close();<|MERGE_RESOLUTION|>--- conflicted
+++ resolved
@@ -176,15 +176,9 @@
 					$bookkeeping->doc_type = 'expense_report';
 					$bookkeeping->fk_doc = $key;
 					$bookkeeping->fk_docdet = $val["fk_expensereportdet"];
-<<<<<<< HEAD
-					$bookkeeping->code_tiers = $tabuser[$key]['user_accountancy_code'];
-					$bookkeeping->thirdparty_label = $tabuser[$key]['name'];
-					$bookkeeping->label_operation = $tabuser[$key]['name'];
-=======
 					$bookkeeping->subledger_account = $tabuser[$key]['user_accountancy_code'];
 					$bookkeeping->subledger_label = $tabuser[$key]['user_accountancy_code'];
-					$bookkeeping->label_compte = $tabuser[$key]['name'];
->>>>>>> f39fb518
+					$bookkeeping->label_operation = $tabuser[$key]['name'];
 					$bookkeeping->numero_compte = $conf->global->SALARIES_ACCOUNTING_ACCOUNT_PAYMENT;
 					$bookkeeping->montant = $mt;
 					$bookkeeping->sens = ($mt >= 0) ? 'C' : 'D';
@@ -230,14 +224,9 @@
 						$bookkeeping->doc_type = 'expense_report';
 						$bookkeeping->fk_doc = $key;
 						$bookkeeping->fk_docdet = $val["fk_expensereportdet"];
-<<<<<<< HEAD
-						$bookkeeping->code_tiers = '';
-						$bookkeeping->label_operation = $accountingaccount->label;
-=======
 						$bookkeeping->subledger_account = '';
 						$bookkeeping->subledger_label = '';
-						$bookkeeping->label_compte = $accountingaccount->label;
->>>>>>> f39fb518
+						$bookkeeping->label_operation = $accountingaccount->label_operationl;
 						$bookkeeping->numero_compte = $k;
 						$bookkeeping->montant = $mt;
 						$bookkeeping->sens = ($mt < 0) ? 'C' : 'D';
@@ -281,14 +270,9 @@
 					$bookkeeping->doc_type = 'expense_report';
 					$bookkeeping->fk_doc = $key;
 					$bookkeeping->fk_docdet = $val["fk_expensereportdet"];
-<<<<<<< HEAD
-					$bookkeeping->code_tiers = '';
-					$bookkeeping->label_operation = $langs->trans("VAT"). ' '.$def_tva[$key];
-=======
 					$bookkeeping->subledger_account = '';
 					$bookkeeping->subledger_label = '';
-					$bookkeeping->label_compte = $langs->trans("VAT"). ' '.$def_tva[$key];
->>>>>>> f39fb518
+					$bookkeeping->label_operation = $langs->trans("VAT"). ' '.$def_tva[$key];
 					$bookkeeping->numero_compte = $k;
 					$bookkeeping->montant = $mt;
 					$bookkeeping->sens = ($mt < 0) ? 'C' : 'D';
