<?php
/* Copyright (C) 2007-2010  Laurent Destailleur     <eldy@users.sourceforge.net>
 * Copyright (C) 2007-2010  Jean Heimburger         <jean@tiaris.info>
 * Copyright (C) 2011       Juanjo Menent           <jmenent@2byte.es>
 * Copyright (C) 2012       Regis Houssin           <regis.houssin@inodbox.com>
 * Copyright (C) 2013-2018  Alexandre Spangaro      <aspangaro@open-dsi.fr>
 * Copyright (C) 2013-2016  Olivier Geffroy         <jeff@jeffinfo.com>
 * Copyright (C) 2013-2016  Florian Henry           <florian.henry@open-concept.pro>
 * Copyright (C) 2018       Frédéric France         <frederic.france@netlogic.fr>
 * Copyright (C) 2018		Eric Seigne	    <eric.seigne@cap-rel.fr>
 *
 * This program is free software; you can redistribute it and/or modify
 * it under the terms of the GNU General Public License as published by
 * the Free Software Foundation; either version 3 of the License, or
 * (at your option) any later version.
 *
 * This program is distributed in the hope that it will be useful,
 * but WITHOUT ANY WARRANTY; without even the implied warranty of
 * MERCHANTABILITY or FITNESS FOR A PARTICULAR PURPOSE.  See the
 * GNU General Public License for more details.
 *
 * You should have received a copy of the GNU General Public License
 * along with this program. If not, see <https://www.gnu.org/licenses/>.
 */

/**
 * \file		htdocs/accountancy/journal/expensereportsjournal.php
 * \ingroup		Accountancy (Double entries)
 * \brief		Page with expense reports journal
 */
require '../../main.inc.php';
require_once DOL_DOCUMENT_ROOT.'/core/lib/report.lib.php';
require_once DOL_DOCUMENT_ROOT.'/core/lib/date.lib.php';
require_once DOL_DOCUMENT_ROOT.'/core/lib/accounting.lib.php';
require_once DOL_DOCUMENT_ROOT.'/accountancy/class/accountingjournal.class.php';
require_once DOL_DOCUMENT_ROOT.'/accountancy/class/accountingaccount.class.php';
require_once DOL_DOCUMENT_ROOT.'/expensereport/class/expensereport.class.php';
require_once DOL_DOCUMENT_ROOT.'/user/class/user.class.php';
require_once DOL_DOCUMENT_ROOT.'/accountancy/class/bookkeeping.class.php';

// Load translation files required by the page
$langs->loadLangs(array("commercial", "compta", "bills", "other", "accountancy", "trips", "errors"));

$id_journal = GETPOST('id_journal', 'int');
$action = GETPOST('action', 'aZ09');

$date_startmonth = GETPOST('date_startmonth');
$date_startday = GETPOST('date_startday');
$date_startyear = GETPOST('date_startyear');
$date_endmonth = GETPOST('date_endmonth');
$date_endday = GETPOST('date_endday');
$date_endyear = GETPOST('date_endyear');
$in_bookkeeping = GETPOST('in_bookkeeping');
if ($in_bookkeeping == '') $in_bookkeeping = 'notyet';

$now = dol_now();

// Security check
if ($user->socid > 0)
	accessforbidden();

/*
 * Actions
 */
$accountingaccount = new AccountingAccount($db);

// Get informations of journal
$accountingjournalstatic = new AccountingJournal($db);
$accountingjournalstatic->fetch($id_journal);
$journal = $accountingjournalstatic->code;
$journal_label = $accountingjournalstatic->label;

$year_current = strftime("%Y", dol_now());
$pastmonth = strftime("%m", dol_now()) - 1;
$pastmonthyear = $year_current;
if ($pastmonth == 0) {
	$pastmonth = 12;
	$pastmonthyear--;
}

$date_start = dol_mktime(0, 0, 0, $date_startmonth, $date_startday, $date_startyear);
$date_end = dol_mktime(23, 59, 59, $date_endmonth, $date_endday, $date_endyear);

if (!GETPOSTISSET('date_startmonth') && (empty($date_start) || empty($date_end))) // We define date_start and date_end, only if we did not submit the form
{
	$date_start = dol_get_first_day($pastmonthyear, $pastmonth, false);
	$date_end = dol_get_last_day($pastmonthyear, $pastmonth, false);
}

$sql = "SELECT er.rowid, er.ref, er.date_debut as de,";
$sql .= " erd.rowid as erdid, erd.comments, erd.total_ht, erd.total_tva, erd.total_localtax1, erd.total_localtax2, erd.tva_tx, erd.total_ttc, erd.fk_code_ventilation, erd.vat_src_code, ";
$sql .= " u.rowid as uid, u.firstname, u.lastname, u.accountancy_code as user_accountancy_account,";
$sql .= " f.accountancy_code, aa.rowid as fk_compte, aa.account_number as compte, aa.label as label_compte";
$sql .= " FROM ".MAIN_DB_PREFIX."expensereport_det as erd";
$sql .= " LEFT JOIN ".MAIN_DB_PREFIX."c_type_fees as f ON f.id = erd.fk_c_type_fees";
$sql .= " LEFT JOIN ".MAIN_DB_PREFIX."accounting_account as aa ON aa.rowid = erd.fk_code_ventilation";
$sql .= " JOIN ".MAIN_DB_PREFIX."expensereport as er ON er.rowid = erd.fk_expensereport";
$sql .= " JOIN ".MAIN_DB_PREFIX."user as u ON u.rowid = er.fk_user_author";
$sql .= " WHERE er.fk_statut > 0";
$sql .= " AND erd.fk_code_ventilation > 0";
$sql .= " AND er.entity IN (".getEntity('expensereport', 0).")"; // We don't share object for accountancy
if ($date_start && $date_end)
	$sql .= " AND er.date_debut >= '".$db->idate($date_start)."' AND er.date_debut <= '".$db->idate($date_end)."'";
// Already in bookkeeping or not
if ($in_bookkeeping == 'already')
{
    $sql .= " AND er.rowid IN (SELECT fk_doc FROM ".MAIN_DB_PREFIX."accounting_bookkeeping as ab  WHERE ab.doc_type='expense_report')";
}
if ($in_bookkeeping == 'notyet')
{
    $sql .= " AND er.rowid NOT IN (SELECT fk_doc FROM ".MAIN_DB_PREFIX."accounting_bookkeeping as ab  WHERE ab.doc_type='expense_report')";
}
$sql .= " ORDER BY er.date_debut";

dol_syslog('accountancy/journal/expensereportsjournal.php', LOG_DEBUG);
$result = $db->query($sql);
if ($result) {
	$taber = array();
	$tabht = array();
	$tabtva = array();
	$def_tva = array();
	$tabttc = array();
	$tablocaltax1 = array();
	$tablocaltax2 = array();
	$tabuser = array();

	$num = $db->num_rows($result);

	// Variables
	$account_salary = (!empty($conf->global->SALARIES_ACCOUNTING_ACCOUNT_PAYMENT)) ? $conf->global->SALARIES_ACCOUNTING_ACCOUNT_PAYMENT : 'NotDefined';
	$account_vat = (!empty($conf->global->ACCOUNTING_VAT_BUY_ACCOUNT)) ? $conf->global->ACCOUNTING_VAT_BUY_ACCOUNT : 'NotDefined';

	$i = 0;
	while ($i < $num) {
		$obj = $db->fetch_object($result);

		// Controls
		$compta_user = (!empty($obj->user_accountancy_account)) ? $obj->user_accountancy_account : $account_salary;
		$compta_fees = $obj->compte;

		$vatdata = getTaxesFromId($obj->tva_tx.($obj->vat_src_code ? ' ('.$obj->vat_src_code.')' : ''), $mysoc, $mysoc, 0);
		$compta_tva = (!empty($vatdata['accountancy_code_buy']) ? $vatdata['accountancy_code_buy'] : $account_vat);
		$compta_localtax1 = (!empty($vatdata['accountancy_code_buy']) ? $vatdata['accountancy_code_buy'] : $cpttva);
		$compta_localtax2 = (!empty($vatdata['accountancy_code_buy']) ? $vatdata['accountancy_code_buy'] : $cpttva);

		// Define array to display all VAT rates that use this accounting account $compta_tva
		if (price2num($obj->tva_tx) || !empty($obj->vat_src_code))
		{
			$def_tva[$obj->rowid][$compta_tva][vatrate($obj->tva_tx).($obj->vat_src_code ? ' ('.$obj->vat_src_code.')' : '')] = (vatrate($obj->tva_tx).($obj->vat_src_code ? ' ('.$obj->vat_src_code.')' : ''));
		}

		$taber[$obj->rowid]["date"] = $db->jdate($obj->de);
		$taber[$obj->rowid]["ref"] = $obj->ref;
		$taber[$obj->rowid]["comments"] = $obj->comments;
		$taber[$obj->rowid]["fk_expensereportdet"] = $obj->erdid;

		// Avoid warnings
		if (!isset($tabttc[$obj->rowid][$compta_user])) $tabttc[$obj->rowid][$compta_user] = 0;
		if (!isset($tabht[$obj->rowid][$compta_fees])) $tabht[$obj->rowid][$compta_fees] = 0;
		if (!isset($tabtva[$obj->rowid][$compta_tva])) $tabtva[$obj->rowid][$compta_tva] = 0;
		if (!isset($tablocaltax1[$obj->rowid][$compta_localtax1])) $tablocaltax1[$obj->rowid][$compta_localtax1] = 0;
		if (!isset($tablocaltax2[$obj->rowid][$compta_localtax2])) $tablocaltax2[$obj->rowid][$compta_localtax2] = 0;

		$tabttc[$obj->rowid][$compta_user] += $obj->total_ttc;
		$tabht[$obj->rowid][$compta_fees] += $obj->total_ht;
		$tabtva[$obj->rowid][$compta_tva] += $obj->total_tva;
		$tablocaltax1[$obj->rowid][$compta_localtax1] += $obj->total_localtax1;
		$tablocaltax2[$obj->rowid][$compta_localtax2] += $obj->total_localtax2;
		$tabuser[$obj->rowid] = array(
				'id' => $obj->uid,
				'name' => dolGetFirstLastname($obj->firstname, $obj->lastname),
				'user_accountancy_code' => $obj->user_accountancy_account
		);

		$i++;
	}
} else {
	dol_print_error($db);
}

// Bookkeeping Write
if ($action == 'writebookkeeping') {
	$now = dol_now();
	$error = 0;

	foreach ($taber as $key => $val)		// Loop on each expense report
	{
		$errorforline = 0;

		$totalcredit = 0;
		$totaldebit = 0;

		$db->begin();

		// Thirdparty
		if (!$errorforline)
		{
			foreach ($tabttc[$key] as $k => $mt) {
				if ($mt) {
					$bookkeeping = new BookKeeping($db);
					$bookkeeping->doc_date = $val["date"];
					$bookkeeping->doc_ref = $val["ref"];
					$bookkeeping->date_creation = $now;
					$bookkeeping->doc_type = 'expense_report';
					$bookkeeping->fk_doc = $key;
					$bookkeeping->fk_docdet = $val["fk_expensereportdet"];
					$bookkeeping->subledger_account = $tabuser[$key]['user_accountancy_code'];
					$bookkeeping->subledger_label = $tabuser[$key]['name'];
					$bookkeeping->numero_compte = $conf->global->SALARIES_ACCOUNTING_ACCOUNT_PAYMENT;

					$accountingaccount->fetch(null, $conf->global->SALARIES_ACCOUNTING_ACCOUNT_PAYMENT, true);
					$bookkeeping->label_compte = $accountingaccount->label;

					$bookkeeping->label_operation = $tabuser[$key]['name'];
					$bookkeeping->montant = $mt;
					$bookkeeping->sens = ($mt >= 0) ? 'C' : 'D';
					$bookkeeping->debit = ($mt <= 0) ? abs($mt) : 0;
					$bookkeeping->credit = ($mt > 0) ? $mt : 0;
					$bookkeeping->code_journal = $journal;
					$bookkeeping->journal_label = $journal_label;
					$bookkeeping->fk_user_author = $user->id;
					$bookkeeping->entity = $conf->entity;

					$totaldebit += $bookkeeping->debit;
					$totalcredit += $bookkeeping->credit;

					$result = $bookkeeping->create($user);
					if ($result < 0) {
						if ($bookkeeping->error == 'BookkeepingRecordAlreadyExists')	// Already exists
						{
							$error++;
							$errorforline++;
							//setEventMessages('Transaction for ('.$bookkeeping->doc_type.', '.$bookkeeping->fk_doc.', '.$bookkeeping->fk_docdet.') were already recorded', null, 'warnings');
						} else {
							$error++;
							$errorforline++;
							setEventMessages($bookkeeping->error, $bookkeeping->errors, 'errors');
						}
					}
				}
			}
		}

		// Fees
		if (!$errorforline)
		{
			foreach ($tabht[$key] as $k => $mt) {
				if ($mt) {
					// get compte id and label
					if ($accountingaccount->fetch(null, $k, true)) {
						$bookkeeping = new BookKeeping($db);
						$bookkeeping->doc_date = $val["date"];
						$bookkeeping->doc_ref = $val["ref"];
						$bookkeeping->date_creation = $now;
						$bookkeeping->doc_type = 'expense_report';
						$bookkeeping->fk_doc = $key;
						$bookkeeping->fk_docdet = $val["fk_expensereportdet"];
						$bookkeeping->subledger_account = '';
						$bookkeeping->subledger_label = '';
						$bookkeeping->numero_compte = $k;
						$bookkeeping->label_compte = $accountingaccount->label;
						$bookkeeping->label_operation = $accountingaccount->label;
						$bookkeeping->montant = $mt;
						$bookkeeping->sens = ($mt < 0) ? 'C' : 'D';
						$bookkeeping->debit = ($mt > 0) ? $mt : 0;
<<<<<<< HEAD
						$bookkeeping->credit = ($mt <= 0) ? abs($mt) : 0;
=======
						$bookkeeping->credit = ($mt <= 0) ? -$mt : 0;
>>>>>>> 93fea859
						$bookkeeping->code_journal = $journal;
						$bookkeeping->journal_label = $journal_label;
						$bookkeeping->fk_user_author = $user->id;
						$bookkeeping->entity = $conf->entity;

						$totaldebit += $bookkeeping->debit;
						$totalcredit += $bookkeeping->credit;

						$result = $bookkeeping->create($user);
						if ($result < 0) {
							if ($bookkeeping->error == 'BookkeepingRecordAlreadyExists')	// Already exists
							{
								$error++;
								$errorforline++;
								//setEventMessages('Transaction for ('.$bookkeeping->doc_type.', '.$bookkeeping->fk_doc.', '.$bookkeeping->fk_docdet.') were already recorded', null, 'warnings');
							} else {
								$error++;
								$errorforline++;
								setEventMessages($bookkeeping->error, $bookkeeping->errors, 'errors');
							}
						}
					}
				}
			}
		}

		// VAT
		if (!$errorforline)
		{
			$listoftax = array(0, 1, 2);
			foreach ($listoftax as $numtax)
			{
				$arrayofvat = $tabtva;
				if ($numtax == 1) $arrayofvat = $tablocaltax1;
				if ($numtax == 2) $arrayofvat = $tablocaltax2;

				foreach ($arrayofvat[$key] as $k => $mt) {
					if ($mt) {
						// get compte id and label
						$bookkeeping = new BookKeeping($db);
						$bookkeeping->doc_date = $val["date"];
						$bookkeeping->doc_ref = $val["ref"];
						$bookkeeping->date_creation = $now;
						$bookkeeping->doc_type = 'expense_report';
						$bookkeeping->fk_doc = $key;
						$bookkeeping->fk_docdet = $val["fk_expensereportdet"];
						$bookkeeping->subledger_account = '';
						$bookkeeping->subledger_label = '';
						$bookkeeping->numero_compte = $k;

						$accountingaccount->fetch($k, null, true);
						$bookkeeping->label_compte = $accountingaccount->label;

						$bookkeeping->label_operation = $langs->trans("VAT").' '.join(', ', $def_tva[$key][$k]).' %';
						$bookkeeping->montant = $mt;
						$bookkeeping->sens = ($mt < 0) ? 'C' : 'D';
						$bookkeeping->debit = ($mt > 0) ? $mt : 0;
<<<<<<< HEAD
						$bookkeeping->credit = ($mt <= 0) ? abs($mt) : 0;
=======
						$bookkeeping->credit = ($mt <= 0) ? -$mt : 0;
>>>>>>> 93fea859
						$bookkeeping->code_journal = $journal;
						$bookkeeping->journal_label = $journal_label;
						$bookkeeping->fk_user_author = $user->id;
						$bookkeeping->entity = $conf->entity;

						$totaldebit += $bookkeeping->debit;
						$totalcredit += $bookkeeping->credit;

						$result = $bookkeeping->create($user);
						if ($result < 0) {
							if ($bookkeeping->error == 'BookkeepingRecordAlreadyExists')	// Already exists
							{
								$error++;
								$errorforline++;
								//setEventMessages('Transaction for ('.$bookkeeping->doc_type.', '.$bookkeeping->fk_doc.', '.$bookkeeping->fk_docdet.') were already recorded', null, 'warnings');
							} else {
								$error++;
								$errorforline++;
								setEventMessages($bookkeeping->error, $bookkeeping->errors, 'errors');
							}
						}
					}
				}
			}
		}

		// Protection against a bug on line before
		if (price2num($totaldebit, 'MT') != price2num($totalcredit, 'MT'))
		{
			$error++;
			$errorforline++;
			setEventMessages('Try to insert a non balanced transaction in book for '.$val["ref"].'. Canceled. Surely a bug.', null, 'errors');
		}

		if (!$errorforline)
		{
			$db->commit();
		} else {
			$db->rollback();

			if ($error >= 10)
			{
			    setEventMessages($langs->trans("ErrorTooManyErrorsProcessStopped"), null, 'errors');
			    break; // Break in the foreach
			}
		}
	}

	$tabpay = $taber;

	if (empty($error) && count($tabpay) > 0) {
		setEventMessages($langs->trans("GeneralLedgerIsWritten"), null, 'mesgs');
	} elseif (count($tabpay) == $error)
	{
		setEventMessages($langs->trans("NoNewRecordSaved"), null, 'warnings');
	} else {
		setEventMessages($langs->trans("GeneralLedgerSomeRecordWasNotRecorded"), null, 'warnings');
	}

	$action = '';

	// Must reload data, so we make a redirect
	if (count($tabpay) != $error)
	{
		$param = 'id_journal='.$id_journal;
		$param .= '&date_startday='.$date_startday;
		$param .= '&date_startmonth='.$date_startmonth;
		$param .= '&date_startyear='.$date_startyear;
		$param .= '&date_endday='.$date_endday;
		$param .= '&date_endmonth='.$date_endmonth;
		$param .= '&date_endyear='.$date_endyear;
		$param .= '&in_bookkeeping='.$in_bookkeeping;

		header("Location: ".$_SERVER['PHP_SELF'].($param ? '?'.$param : ''));
		exit;
	}
}


/*
 * View
 */

$form = new Form($db);

$userstatic = new User($db);

// Export
if ($action == 'exportcsv') {		// ISO and not UTF8 !
	$sep = $conf->global->ACCOUNTING_EXPORT_SEPARATORCSV;

	$filename = 'journal';
	$type_export = 'journal';
	include DOL_DOCUMENT_ROOT.'/accountancy/tpl/export_journal.tpl.php';

	// CSV header line
	print '"'.$langs->transnoentitiesnoconv("Date").'"'.$sep;
	print '"'.$langs->transnoentitiesnoconv("Piece").'"'.$sep;
	print '"'.$langs->transnoentitiesnoconv("AccountAccounting").'"'.$sep;
	print '"'.$langs->transnoentitiesnoconv("LabelOperation").'"'.$sep;
	print '"'.$langs->transnoentitiesnoconv("Debit").'"'.$sep;
	print '"'.$langs->transnoentitiesnoconv("Credit").'"'.$sep;
	print "\n";

	foreach ($taber as $key => $val) {
	    $date = dol_print_date($val["date"], 'day');

	    $userstatic->id = $tabuser[$key]['id'];
	    $userstatic->name = $tabuser[$key]['name'];

	    // Fees
	    foreach ($tabht[$key] as $k => $mt) {
	        $accountingaccount = new AccountingAccount($db);
	        $accountingaccount->fetch(null, $k, true);
	        if ($mt) {
	            print '"'.$date.'"'.$sep;
	            print '"'.$val["ref"].'"'.$sep;
	            print '"'.length_accountg(html_entity_decode($k)).'"'.$sep;
	            print '"'.dol_trunc($accountingaccount->label, 32).'"'.$sep;
	            print '"'.($mt >= 0 ? price($mt) : '').'"'.$sep;
	            print '"'.($mt < 0 ? price(abs($mt)) : '').'"';
	            print "\n";
	        }
	    }
	    // VAT
	    foreach ($tabtva[$key] as $k => $mt) {
	        if ($mt) {
	            print '"'.$date.'"'.$sep;
	            print '"'.$val["ref"].'"'.$sep;
	            print '"'.length_accountg(html_entity_decode($k)).'"'.$sep;
	            print '"'.dol_trunc($langs->trans("VAT")).'"'.$sep;
	            print '"'.($mt >= 0 ? price($mt) : '').'"'.$sep;
	            print '"'.($mt < 0 ? price(abs($mt)) : '').'"';
	            print "\n";
	        }
	    }

	    // Third party
	    foreach ($tabttc[$key] as $k => $mt) {
	        print '"'.$date.'"'.$sep;
	        print '"'.$val["ref"].'"'.$sep;
	        print '"'.length_accounta(html_entity_decode($k)).'"'.$sep;
	        print '"'.dol_trunc($userstatic->name).'"'.$sep;
	        print '"'.($mt < 0 ? price(abs($mt)) : '').'"'.$sep;
	        print '"'.($mt >= 0 ? price($mt) : '').'"';
	    }
	    print "\n";
	}
}

if (empty($action) || $action == 'view') {
	llxHeader('', $langs->trans("ExpenseReportsJournal"));

	$nom = $langs->trans("ExpenseReportsJournal").' | '.$accountingjournalstatic->getNomUrl(0, 1, 1, '', 1);
	$nomlink = '';
	$periodlink = '';
	$exportlink = '';
	$builddate = dol_now();
	$description .= $langs->trans("DescJournalOnlyBindedVisible").'<br>';

	$listofchoices = array('notyet'=>$langs->trans("NotYetInGeneralLedger"), 'already'=>$langs->trans("AlreadyInGeneralLedger"));
    $period = $form->selectDate($date_start ? $date_start : -1, 'date_start', 0, 0, 0, '', 1, 0).' - '.$form->selectDate($date_end ? $date_end : -1, 'date_end', 0, 0, 0, '', 1, 0);
    $period .= ' -  '.$langs->trans("JournalizationInLedgerStatus").' '.$form->selectarray('in_bookkeeping', $listofchoices, $in_bookkeeping, 1);

	$varlink = 'id_journal='.$id_journal;

	journalHead($nom, $nomlink, $period, $periodlink, $description, $builddate, $exportlink, array('action' => ''), '', $varlink);

	// Button to write into Ledger
	if (empty($conf->global->SALARIES_ACCOUNTING_ACCOUNT_PAYMENT) || $conf->global->SALARIES_ACCOUNTING_ACCOUNT_PAYMENT == '-1') {
		print '<br>'.img_warning().' '.$langs->trans("SomeMandatoryStepsOfSetupWereNotDone");
		print ' : '.$langs->trans("AccountancyAreaDescMisc", 4, '<strong>'.$langs->transnoentitiesnoconv("MenuAccountancy").'-'.$langs->transnoentitiesnoconv("Setup")."-".$langs->transnoentitiesnoconv("MenuDefaultAccounts").'</strong>');
	}
	print '<div class="tabsAction tabsActionNoBottom">';

	if (!empty($conf->global->ACCOUNTING_ENABLE_EXPORT_DRAFT_JOURNAL) && $in_bookkeeping == 'notyet') print '<input type="button" class="butAction" name="exportcsv" value="'.$langs->trans("ExportDraftJournal").'" onclick="launch_export();" />';
	if (empty($conf->global->SALARIES_ACCOUNTING_ACCOUNT_PAYMENT) || $conf->global->SALARIES_ACCOUNTING_ACCOUNT_PAYMENT == '-1') {
		print '<input type="button" class="butActionRefused classfortooltip" title="'.dol_escape_htmltag($langs->trans("SomeMandatoryStepsOfSetupWereNotDone")).'" value="'.$langs->trans("WriteBookKeeping").'" />';
	} else {
		if ($in_bookkeeping == 'notyet') print '<input type="button" class="butAction" name="writebookkeeping" value="'.$langs->trans("WriteBookKeeping").'" onclick="writebookkeeping();" />';
		else print '<a href="#" class="butActionRefused classfortooltip" name="writebookkeeping">'.$langs->trans("WriteBookKeeping").'</a>';
	}
	print '</div>';

	// TODO Avoid using js. We can use a direct link with $param
	print '
	<script type="text/javascript">
		function launch_export() {
			$("div.fiche form input[name=\"action\"]").val("exportcsv");
			$("div.fiche form input[type=\"submit\"]").click();
			$("div.fiche form input[name=\"action\"]").val("");
		}
		function writebookkeeping() {
			console.log("click on writebookkeeping");
			$("div.fiche form input[name=\"action\"]").val("writebookkeeping");
			$("div.fiche form input[type=\"submit\"]").click();
			$("div.fiche form input[name=\"action\"]").val("");
		}
	</script>';

	/*
	 * Show result array
	 */
	print '<br>';

	$i = 0;
	print '<div class="div-table-responsive">';
	print "<table class=\"noborder\" width=\"100%\">";
	print "<tr class=\"liste_titre\">";
	print "<td>".$langs->trans("Date")."</td>";
	print "<td>".$langs->trans("Piece").' ('.$langs->trans("ExpenseReportRef").")</td>";
	print "<td>".$langs->trans("AccountAccounting")."</td>";
	print "<td>".$langs->trans("SubledgerAccount")."</td>";
	print "<td>".$langs->trans("LabelOperation")."</td>";
	print '<td class="right">'.$langs->trans("Debit")."</td>";
	print '<td class="right">'.$langs->trans("Credit")."</td>";
	print "</tr>\n";

	$r = '';

	$expensereportstatic = new ExpenseReport($db);
	$expensereportlinestatic = new ExpenseReportLine($db);

	foreach ($taber as $key => $val) {
		$expensereportstatic->id = $key;
		$expensereportstatic->ref = $val["ref"];
		$expensereportlinestatic->comments = html_entity_decode(dol_trunc($val["comments"], 32));

		$date = dol_print_date($val["date"], 'day');

		// Fees
		foreach ($tabht[$key] as $k => $mt) {
			$accountingaccount = new AccountingAccount($db);
			$accountingaccount->fetch(null, $k, true);

			if ($mt) {
				print '<tr class="oddeven">';
				print "<!-- Fees -->";
				print "<td>".$date."</td>";
				print "<td>".$expensereportstatic->getNomUrl(1)."</td>";
				$userstatic->id = $tabuser[$key]['id'];
				$userstatic->name = $tabuser[$key]['name'];
				// Account
				print "<td>";
				$accountoshow = length_accountg($k);
				if (($accountoshow == "") || $accountoshow == 'NotDefined')
				{
					print '<span class="error">'.$langs->trans("FeeAccountNotDefined").'</span>';
				} else print $accountoshow;
				print '</td>';
				// Subledger account
				print "<td>";
				print '</td>';
				$userstatic->id = $tabuser[$key]['id'];
				$userstatic->name = $tabuser[$key]['name'];
				print "<td>".$userstatic->getNomUrl(0, 'user', 16).' - '.$accountingaccount->label."</td>";
				print '<td class="right nowraponall">'.($mt >= 0 ? price($mt) : '')."</td>";
				print '<td class="right nowraponall">'.($mt < 0 ? price(abs($mt)) : '')."</td>";
				print "</tr>";
			}
		}

		// Third party
		foreach ($tabttc[$key] as $k => $mt) {
			$userstatic->id = $tabuser[$key]['id'];
			$userstatic->name = $tabuser[$key]['name'];

			print '<tr class="oddeven">';
			print "<!-- Thirdparty -->";
			print "<td>".$date."</td>";
			print "<td>".$expensereportstatic->getNomUrl(1)."</td>";
			// Account
			print "<td>";
			$accountoshow = length_accounta($conf->global->SALARIES_ACCOUNTING_ACCOUNT_PAYMENT);
			if (($accountoshow == "") || $accountoshow == 'NotDefined')
			{
				print '<span class="error">'.$langs->trans("MainAccountForUsersNotDefined").'</span>';
			} else print $accountoshow;
			print "</td>";
			// Subledger account
			print "<td>";
			$accountoshow = length_accounta($k);
			if (($accountoshow == "") || $accountoshow == 'NotDefined')
			{
				print '<span class="error">'.$langs->trans("UserAccountNotDefined").'</span>';
			} else print $accountoshow;
			print '</td>';
			print "<td>".$userstatic->getNomUrl(0, 'user', 16).' - '.$langs->trans("SubledgerAccount")."</td>";
<<<<<<< HEAD
			print '<td class="right nowraponall">'.($mt < 0 ? price(abs($mt)) : '')."</td>";
=======
			print '<td class="right nowraponall">'.($mt < 0 ? price(-$mt) : '')."</td>";
>>>>>>> 93fea859
			print '<td class="right nowraponall">'.($mt >= 0 ? price($mt) : '')."</td>";
			print "</tr>";
		}

		// VAT
		$listoftax = array(0, 1, 2);
		foreach ($listoftax as $numtax) {
			$arrayofvat = $tabtva;
			if ($numtax == 1) $arrayofvat = $tablocaltax1;
			if ($numtax == 2) $arrayofvat = $tablocaltax2;

			foreach ($arrayofvat[$key] as $k => $mt) {
				if ($mt) {
					print '<tr class="oddeven">';
					print "<!-- VAT -->";
					print "<td>".$date."</td>";
					print "<td>".$expensereportstatic->getNomUrl(1)."</td>";
					// Account
					print "<td>";
					$accountoshow = length_accountg($k);
					if (($accountoshow == "") || $accountoshow == 'NotDefined')
					{
						print '<span class="error">'.$langs->trans("VATAccountNotDefined").'</span>';
					} else print $accountoshow;
					print "</td>";
					// Subledger account
					print "<td>";
					print '</td>';
					print "<td>".$userstatic->getNomUrl(0, 'user', 16).' - '.$langs->trans("VAT").' '.join(', ', $def_tva[$key][$k]).' %'.($numtax ? ' - Localtax '.$numtax : '');
					print "</td>";
					print '<td class="right nowraponall">'.($mt >= 0 ? price($mt) : '')."</td>";
					print '<td class="right nowraponall">'.($mt < 0 ? price(abs($mt)) : '')."</td>";
					print "</tr>";
				}
			}
		}
	}

	print "</table>";
	print '</div>';

	// End of page
	llxFooter();
}
$db->close();<|MERGE_RESOLUTION|>--- conflicted
+++ resolved
@@ -263,11 +263,7 @@
 						$bookkeeping->montant = $mt;
 						$bookkeeping->sens = ($mt < 0) ? 'C' : 'D';
 						$bookkeeping->debit = ($mt > 0) ? $mt : 0;
-<<<<<<< HEAD
-						$bookkeeping->credit = ($mt <= 0) ? abs($mt) : 0;
-=======
 						$bookkeeping->credit = ($mt <= 0) ? -$mt : 0;
->>>>>>> 93fea859
 						$bookkeeping->code_journal = $journal;
 						$bookkeeping->journal_label = $journal_label;
 						$bookkeeping->fk_user_author = $user->id;
@@ -325,11 +321,7 @@
 						$bookkeeping->montant = $mt;
 						$bookkeeping->sens = ($mt < 0) ? 'C' : 'D';
 						$bookkeeping->debit = ($mt > 0) ? $mt : 0;
-<<<<<<< HEAD
 						$bookkeeping->credit = ($mt <= 0) ? abs($mt) : 0;
-=======
-						$bookkeeping->credit = ($mt <= 0) ? -$mt : 0;
->>>>>>> 93fea859
 						$bookkeeping->code_journal = $journal;
 						$bookkeeping->journal_label = $journal_label;
 						$bookkeeping->fk_user_author = $user->id;
@@ -618,11 +610,7 @@
 			} else print $accountoshow;
 			print '</td>';
 			print "<td>".$userstatic->getNomUrl(0, 'user', 16).' - '.$langs->trans("SubledgerAccount")."</td>";
-<<<<<<< HEAD
 			print '<td class="right nowraponall">'.($mt < 0 ? price(abs($mt)) : '')."</td>";
-=======
-			print '<td class="right nowraponall">'.($mt < 0 ? price(-$mt) : '')."</td>";
->>>>>>> 93fea859
 			print '<td class="right nowraponall">'.($mt >= 0 ? price($mt) : '')."</td>";
 			print "</tr>";
 		}
