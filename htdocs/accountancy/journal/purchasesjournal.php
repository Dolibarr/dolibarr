--- conflicted
+++ resolved
@@ -241,7 +241,7 @@
  * View
  */
 
-$companystatic = new Societe($db);
+$companystatic = new Fournisseur($db);
 
 // export csv
 if ($action == 'export_csv')
@@ -251,11 +251,6 @@
 	header('Content-Type: text/csv');
 	header('Content-Disposition: attachment;filename=journal_achats.csv');
 
-<<<<<<< HEAD
-	$companystatic = new Fournisseur($db);
-
-=======
->>>>>>> 30abacd0
 	if ($conf->global->ACCOUNTING_MODELCSV == 1) 	// Modèle Export Cegid Expert
 	{
 		foreach ( $tabfac as $key => $val ) {
@@ -411,7 +406,6 @@
 	$r = '';
 
 	$invoicestatic = new FactureFournisseur($db);
-	$companystatic = new Fournisseur($db);
 
 	foreach ( $tabfac as $key => $val ) {
 		$invoicestatic->id = $key;
