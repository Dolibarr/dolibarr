--- conflicted
+++ resolved
@@ -158,11 +158,8 @@
 
 // Bookkeeping Write
 if ($action == 'writebookkeeping') {
-<<<<<<< HEAD
-=======
 	$now = dol_now();
 	$error = 0;
->>>>>>> 97096536
 
 	foreach ( $tabfac as $key => $val ) {
 		foreach ( $tabttc[$key] as $k => $mt ) {
