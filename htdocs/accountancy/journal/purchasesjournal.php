<?php
/* Copyright (C) 2007-2010  Laurent Destailleur	<eldy@users.sourceforge.net>
 * Copyright (C) 2007-2010  Jean Heimburger		<jean@tiaris.info>
 * Copyright (C) 2011       Juanjo Menent		<jmenent@2byte.es>
 * Copyright (C) 2012       Regis Houssin		<regis@dolibarr.fr>
 * Copyright (C) 2013-2015  Alexandre Spangaro	<aspangaro@zendsi.com>
 * Copyright (C) 2013-2016  Olivier Geffroy		<jeff@jeffinfo.com>
 * Copyright (C) 2013-2016  Florian Henry		<florian.henry@open-concept.pro>
 *
 * This program is free software; you can redistribute it and/or modify
 * it under the terms of the GNU General Public License as published by
 * the Free Software Foundation; either version 3 of the License, or
 * (at your option) any later version.
 *
 * This program is distributed in the hope that it will be useful,
 * but WITHOUT ANY WARRANTY; without even the implied warranty of
 * MERCHANTABILITY or FITNESS FOR A PARTICULAR PURPOSE.  See the
 * GNU General Public License for more details.
 *
 * You should have received a copy of the GNU General Public License
 * along with this program. If not, see <http://www.gnu.org/licenses/>.
 */

/**
 * \file		htdocs/accountancy/journal/purchasesjournal.php
 * \ingroup		Advanced accountancy
 * \brief		Page with purchases journal
 */
require '../../main.inc.php';
require_once DOL_DOCUMENT_ROOT . '/core/lib/report.lib.php';
require_once DOL_DOCUMENT_ROOT . '/core/lib/date.lib.php';
require_once DOL_DOCUMENT_ROOT . '/core/lib/accounting.lib.php';
require_once DOL_DOCUMENT_ROOT . '/accountancy/class/accountingjournal.class.php';
require_once DOL_DOCUMENT_ROOT . '/accountancy/class/accountingaccount.class.php';
require_once DOL_DOCUMENT_ROOT . '/fourn/class/fournisseur.facture.class.php';
require_once DOL_DOCUMENT_ROOT . '/fourn/class/fournisseur.class.php';
require_once DOL_DOCUMENT_ROOT . '/accountancy/class/bookkeeping.class.php';

$langs->load("compta");
$langs->load("bills");
$langs->load("other");
$langs->load("main");
$langs->load("accountancy");

$id_journal = GETPOST('id_journal', 'int');
$action = GETPOST('action','aZ09');

$date_startmonth = GETPOST('date_startmonth');
$date_startday = GETPOST('date_startday');
$date_startyear = GETPOST('date_startyear');
$date_endmonth = GETPOST('date_endmonth');
$date_endday = GETPOST('date_endday');
$date_endyear = GETPOST('date_endyear');

$now = dol_now();

// Security check
if ($user->societe_id > 0)
	accessforbidden();

/*
 * Actions
 */

// Get informations of journal
$accountingjournalstatic = new AccountingJournal($db);
$accountingjournalstatic->fetch($id_journal);
$journal = $accountingjournalstatic->code;
$journal_label = $accountingjournalstatic->label;

$year_current = strftime("%Y", dol_now());
$pastmonth = strftime("%m", dol_now()) - 1;
$pastmonthyear = $year_current;
if ($pastmonth == 0) {
	$pastmonth = 12;
	$pastmonthyear --;
}

$date_start = dol_mktime(0, 0, 0, $date_startmonth, $date_startday, $date_startyear);
$date_end = dol_mktime(23, 59, 59, $date_endmonth, $date_endday, $date_endyear);

if (empty($date_start) || empty($date_end)) // We define date_start and date_end
{
	$date_start = dol_get_first_day($pastmonthyear, $pastmonth, false);
	$date_end = dol_get_last_day($pastmonthyear, $pastmonth, false);
}

$p = explode(":", $conf->global->MAIN_INFO_SOCIETE_COUNTRY);
$idpays = $p[0];

$sql = "SELECT f.rowid, f.ref, f.type, f.datef as df, f.libelle,f.ref_supplier,";
$sql .= " fd.rowid as fdid, fd.description, fd.total_ttc, fd.tva_tx, fd.total_ht, fd.tva as total_tva, fd.product_type,";
$sql .= " s.rowid as socid, s.nom as name, s.fournisseur, s.code_client, s.code_fournisseur, s.code_compta, s.code_compta_fournisseur,";
$sql .= " p.accountancy_code_buy , ct.accountancy_code_buy as account_tva, aa.rowid as fk_compte, aa.account_number as compte, aa.label as label_compte";
$sql .= " FROM " . MAIN_DB_PREFIX . "facture_fourn_det as fd";
$sql .= " LEFT JOIN " . MAIN_DB_PREFIX . "c_tva as ct ON fd.tva_tx = ct.taux AND ct.fk_pays = '" . $idpays . "'";
$sql .= " LEFT JOIN " . MAIN_DB_PREFIX . "product as p ON p.rowid = fd.fk_product";
$sql .= " LEFT JOIN " . MAIN_DB_PREFIX . "accounting_account as aa ON aa.rowid = fd.fk_code_ventilation";
$sql .= " JOIN " . MAIN_DB_PREFIX . "facture_fourn as f ON f.rowid = fd.fk_facture_fourn";
$sql .= " JOIN " . MAIN_DB_PREFIX . "societe as s ON s.rowid = f.fk_soc";
$sql .= " WHERE f.fk_statut > 0 ";
$sql .= " AND fd.fk_code_ventilation > 0 ";
$sql .= " AND f.entity IN (" . getEntity('facture_fourn', 0) . ")";  // We don't share object for accountancy
if (! empty($conf->global->FACTURE_DEPOSITS_ARE_JUST_PAYMENTS))
	$sql .= " AND f.type IN (0,1,2)";
else
	$sql .= " AND f.type IN (0,1,2,3)";
if ($date_start && $date_end)
	$sql .= " AND f.datef >= '" . $db->idate($date_start) . "' AND f.datef <= '" . $db->idate($date_end) . "'";
$sql .= " ORDER BY f.datef";

dol_syslog('accountancy/journal/purchasesjournal.php:: $sql=' . $sql);
$result = $db->query($sql);
if ($result) {
	$num = $db->num_rows($result);

	// les variables
	$cptfour = (! empty($conf->global->ACCOUNTING_ACCOUNT_SUPPLIER)) ? $conf->global->ACCOUNTING_ACCOUNT_SUPPLIER : $langs->trans("CodeNotDef");
	$cpttva = (! empty($conf->global->ACCOUNTING_VAT_BUY_ACCOUNT)) ? $conf->global->ACCOUNTING_VAT_BUY_ACCOUNT : $langs->trans("CodeNotDef");

	$tabfac = array ();
	$tabht = array ();
	$tabtva = array ();
	$def_tva = array ();
	$tabttc = array ();
	$tabcompany = array ();

	$i = 0;
	while ( $i < $num ) {
		$obj = $db->fetch_object($result);

		// Controls
		$compta_soc = (! empty($obj->code_compta_fournisseur)) ? $obj->code_compta_fournisseur : $cptfour;

		$compta_prod = $obj->compte;
		if (empty($compta_prod)) {
			if ($obj->product_type == 0)
				$compta_prod = (! empty($conf->global->ACCOUNTING_PRODUCT_BUY_ACCOUNT)) ? $conf->global->ACCOUNTING_PRODUCT_BUY_ACCOUNT : $langs->trans("CodeNotDef");
			else
				$compta_prod = (! empty($conf->global->ACCOUNTING_SERVICE_BUY_ACCOUNT)) ? $conf->global->ACCOUNTING_SERVICE_BUY_ACCOUNT : $langs->trans("CodeNotDef");
		}
		$compta_tva = (! empty($obj->account_tva) ? $obj->account_tva : $cpttva);

		//Define array for display vat tx
		$def_tva[$obj->rowid]=price($obj->tva_tx);

		$tabfac[$obj->rowid]["date"] = $db->jdate($obj->df);
		$tabfac[$obj->rowid]["ref"] = $obj->ref_supplier . ' (' . $obj->ref . ')';
		$tabfac[$obj->rowid]["refsologest"] = $obj->ref;
		$tabfac[$obj->rowid]["refsuppliersologest"] = $obj->ref_supplier;

		$tabfac[$obj->rowid]["type"] = $obj->type;
		$tabfac[$obj->rowid]["description"] = $obj->description;
		//$tabfac[$obj->rowid]["fk_facturefourndet"] = $obj->fdid;

		// Avoid warnings
		if (! isset($tabttc[$obj->rowid][$compta_soc])) $tabttc[$obj->rowid][$compta_soc] = 0;
		if (! isset($tabht[$obj->rowid][$compta_prod])) $tabht[$obj->rowid][$compta_prod] = 0;
		if (! isset($tabtva[$obj->rowid][$compta_tva])) $tabtva[$obj->rowid][$compta_tva] = 0;

		$tabttc[$obj->rowid][$compta_soc] += $obj->total_ttc;
		$tabht[$obj->rowid][$compta_prod] += $obj->total_ht;
		$tabtva[$obj->rowid][$compta_tva] += $obj->total_tva;
		$tabcompany[$obj->rowid] = array (
				'id' => $obj->socid,
				'name' => $obj->name,
				'code_fournisseur' => $obj->code_fournisseur,
				'code_compta_fournisseur' => $compta_soc
		);

		$i ++;
	}
} else {
	dol_print_error($db);
}

// Bookkeeping Write
if ($action == 'writebookkeeping') {
	$now = dol_now();
	$error = 0;

	foreach ($tabfac as $key => $val)  // Loop on each invoice
	{
		$errorforline = 0;

		$db->begin();

		$companystatic = new Societe($db);
		$invoicestatic = new FactureFournisseur($db);

		$invoicestatic->id = $key;
		$invoicestatic->ref = (string) $val["refsologest"];
		$invoicestatic->refsupplier = $val["refsuppliersologest"];
		$invoicestatic->type = $val["type"];
		$invoicestatic->description = html_entity_decode(dol_trunc($val["description"], 32));

		$companystatic->id = $tabcompany[$key]['id'];
		$companystatic->name = $tabcompany[$key]['name'];
		$companystatic->code_compta = $tabcompany[$key]['code_compta'];
		$companystatic->code_compta_fournisseur = $tabcompany[$key]['code_compta_fournisseur'];
		$companystatic->code_client = $tabcompany[$key]['code_client'];
		$companystatic->code_fournisseur = $tabcompany[$key]['code_fournisseur'];
		$companystatic->client = $tabcompany[$key]['code_client'];

		// Thirdparty
		if (! $errorforline)
		{
			foreach ( $tabttc[$key] as $k => $mt ) {
				// get compte id and label
				if ($mt) {
					$bookkeeping = new BookKeeping($db);
					$bookkeeping->doc_date = $val["date"];
					$bookkeeping->doc_ref = $val["ref"];
					$bookkeeping->date_create = $now;
					$bookkeeping->doc_type = 'supplier_invoice';
					$bookkeeping->fk_doc = $key;
					$bookkeeping->fk_docdet = 0;    // Useless, can be several lines that are source of this record to add
<<<<<<< HEAD
					$bookkeeping->code_tiers = $tabcompany[$key]['code_compta_fournisseur'];
					$bookkeeping->thirdparty_label = $tabcompany[$key]['name'];
					$bookkeeping->label_operation = dol_trunc($companystatic->name, 16) . ' - ' . $invoicestatic->refsupplier . ' - ' . $langs->trans("Code_tiers");
=======
					$bookkeeping->thirdparty_code = $tabcompany[$key]['code_fournisseur'];
					$bookkeeping->subledger_account = $tabcompany[$key]['code_compta_fournisseur'];
					$bookkeeping->label_compte = dol_trunc($companystatic->name, 16) . ' - ' . $invoicestatic->refsupplier . ' - ' . $langs->trans("subledger_account");
>>>>>>> f39fb518
					$bookkeeping->numero_compte = $conf->global->ACCOUNTING_ACCOUNT_SUPPLIER;
					$bookkeeping->montant = $mt;
					$bookkeeping->sens = ($mt >= 0) ? 'C' : 'D';
					$bookkeeping->debit = ($mt <= 0) ? $mt : 0;
					$bookkeeping->credit = ($mt > 0) ? $mt : 0;
					$bookkeeping->code_journal = $journal;
					$bookkeeping->journal_label = $journal_label;
					$bookkeeping->fk_user_author = $user->id;

					$result = $bookkeeping->create($user);
					if ($result < 0) {
						if ($bookkeeping->error == 'BookkeepingRecordAlreadyExists')	// Already exists
						{
							$error++;
							$errorforline++;
							//setEventMessages('Transaction for ('.$bookkeeping->doc_type.', '.$bookkeeping->doc_ref.', '.$bookkeeping->fk_docdet.') were already recorded', null, 'warnings');
						}
						else
						{
							$error++;
							$errorforline++;
							setEventMessages($bookkeeping->error, $bookkeeping->errors, 'errors');
						}
					}
				}
			}
		}

		// Product / Service
		if (! $errorforline)
		{
			foreach ( $tabht[$key] as $k => $mt ) {
				$accountingaccount = new AccountingAccount($db);
				$accountingaccount->fetch(null, $k, true);
				if ($mt) {
					// get compte id and label
					$accountingaccount = new AccountingAccount($db);
					if ($accountingaccount->fetch(null, $k, true)) {
						$bookkeeping = new BookKeeping($db);
						$bookkeeping->doc_date = $val["date"];
						$bookkeeping->doc_ref = $val["ref"];
						$bookkeeping->date_create = $now;
						$bookkeeping->doc_type = 'supplier_invoice';
						$bookkeeping->fk_doc = $key;
						$bookkeeping->fk_docdet = 0;    // Useless, can be several lines that are source of this record to add
<<<<<<< HEAD
						$bookkeeping->code_tiers = '';
						$bookkeeping->label_operation = dol_trunc($companystatic->name, 16) . ' - ' . $invoicestatic->refsupplier . ' - ' . $accountingaccount->label;
=======
						$bookkeeping->subledger_account = '';
						$bookkeeping->subledger_label = '';
						$bookkeeping->label_compte = dol_trunc($companystatic->name, 16) . ' - ' . $invoicestatic->refsupplier . ' - ' . $accountingaccount->label;
>>>>>>> f39fb518
						$bookkeeping->numero_compte = $k;
						$bookkeeping->montant = $mt;
						$bookkeeping->sens = ($mt < 0) ? 'C' : 'D';
						$bookkeeping->debit = ($mt > 0) ? $mt : 0;
						$bookkeeping->credit = ($mt <= 0) ? $mt : 0;
						$bookkeeping->code_journal = $journal;
						$bookkeeping->journal_label = $journal_label;
						$bookkeeping->fk_user_author = $user->id;

						$result = $bookkeeping->create($user);
						if ($result < 0) {
							if ($bookkeeping->error == 'BookkeepingRecordAlreadyExists')	// Already exists
							{
								$error++;
								$errorforline++;
								//setEventMessages('Transaction for ('.$bookkeeping->doc_type.', '.$bookkeeping->doc_ref.', '.$bookkeeping->fk_docdet.') were already recorded', null, 'warnings');
							}
							else
							{
								$error++;
								$errorforline++;
								setEventMessages($bookkeeping->error, $bookkeeping->errors, 'errors');
							}
						}
					}
				}
			}
		}

		// VAT
		// var_dump($tabtva);
		if (! $errorforline)
		{
			foreach ( $tabtva[$key] as $k => $mt ) {
				if ($mt) {
					// get compte id and label
					$bookkeeping = new BookKeeping($db);
					$bookkeeping->doc_date = $val["date"];
					$bookkeeping->doc_ref = $val["ref"];
					$bookkeeping->date_create = $now;
					$bookkeeping->doc_type = 'supplier_invoice';
					$bookkeeping->fk_doc = $key;
					$bookkeeping->fk_docdet = 0;    // Useless, can be several lines that are source of this record to add
<<<<<<< HEAD
					$bookkeeping->code_tiers = '';
					$bookkeeping->label_operation = dol_trunc($companystatic->name, 16) . ' - ' . $invoicestatic->refsupplier . ' - ' . $langs->trans("VAT"). ' '.$def_tva[$key];
=======
					$bookkeeping->subledger_account = '';
					$bookkeeping->subledger_label = '';
					$bookkeeping->label_compte = dol_trunc($companystatic->name, 16) . ' - ' . $invoicestatic->refsupplier . ' - ' . $langs->trans("VAT"). ' '.$def_tva[$key];
>>>>>>> f39fb518
					$bookkeeping->numero_compte = $k;
					$bookkeeping->montant = $mt;
					$bookkeeping->sens = ($mt < 0) ? 'C' : 'D';
					$bookkeeping->debit = ($mt > 0) ? $mt : 0;
					$bookkeeping->credit = ($mt <= 0) ? $mt : 0;
					$bookkeeping->code_journal = $journal;
					$bookkeeping->journal_label = $journal_label;
					$bookkeeping->fk_user_author = $user->id;

					$result = $bookkeeping->create($user);
					if ($result < 0) {
						if ($bookkeeping->error == 'BookkeepingRecordAlreadyExists')	// Already exists
						{
							$error++;
							$errorforline++;
							//setEventMessages('Transaction for ('.$bookkeeping->doc_type.', '.$bookkeeping->doc_ref.', '.$bookkeeping->fk_docdet.') were already recorded', null, 'warnings');
						}
						else
						{
							$error++;
							$errorforline++;
							setEventMessages($bookkeeping->error, $bookkeeping->errors, 'errors');
						}
					}
				}
			}
		}

		if (! $errorforline)
		{
			$db->commit();
		}
		else
		{
			$db->rollback();
		}
	}

	if (empty($error) && count($tabpay)) {
		setEventMessages($langs->trans("GeneralLedgerIsWritten"), null, 'mesgs');
	}
	elseif (count($tabpay) == $error)
	{
		setEventMessages($langs->trans("NoNewRecordSaved"), null, 'warnings');
	}
	else
	{
		setEventMessages($langs->trans("GeneralLedgerSomeRecordWasNotRecorded"), null, 'warnings');
	}
	$action='';
}

/*
 * View
 */

$form = new Form($db);

$companystatic = new Fournisseur($db);

// Export
/*if ($action == 'export_csv') {
	$sep = $conf->global->ACCOUNTING_EXPORT_SEPARATORCSV;
	$journal = $conf->global->ACCOUNTING_PURCHASE_JOURNAL;

	include DOL_DOCUMENT_ROOT . '/accountancy/tpl/export_journal.tpl.php';

	// Model Cegid Expert Export
	if ($conf->global->ACCOUNTING_EXPORT_MODELCSV == 2) {
		$sep = ";";

		foreach ( $tabfac as $key => $val ) {
			$date = dol_print_date($val["date"], '%d%m%Y');

			// Product / Service
			foreach ( $tabht[$key] as $k => $mt ) {
				$companystatic->id = $tabcompany[$key]['id'];
				$companystatic->name = $tabcompany[$key]['name'];
				$companystatic->client = $tabcompany[$key]['code_client'];

				if ($mt) {
					print $date . $sep;
					print $purchase_journal . $sep;
					print length_accountg(html_entity_decode($k)) . $sep;
					print $sep;
					print ($mt < 0 ? 'C' : 'D') . $sep;
					print ($mt <= 0 ? price(- $mt) : $mt) . $sep;
					print dol_trunc($val["description"], 32) . $sep;
					print $val["ref"];
					print "\n";
				}
			}

			// VAT
			foreach ( $tabtva[$key] as $k => $mt ) {
				if ($mt) {
					print $date . $sep;
					print $purchase_journal . $sep;
					print length_accountg(html_entity_decode($k)) . $sep;
					print $sep;
					print ($mt < 0 ? 'C' : 'D') . $sep;
					print ($mt <= 0 ? price(- $mt) : $mt) . $sep;
					print $langs->trans("VAT") . $sep;
					print $val["ref"];
					print "\n";
				}
			}

			foreach ( $tabttc[$key] as $k => $mt ) {
				print $date . $sep;
				print $purchase_journal . $sep;
				print length_accountg($conf->global->ACCOUNTING_ACCOUNT_SUPPLIER) . $sep;
				print length_accounta(html_entity_decode($k)) . $sep;
				print ($mt < 0 ? 'D' : 'C') . $sep;
				print ($mt <= 0 ? price(- $mt) : $mt) . $sep;
				print $companystatic->name . $sep;
				print $val["ref"];
				print "\n";
			}
		}
	} elseif ($conf->global->ACCOUNTING_EXPORT_MODELCSV == 1) {
		// Model Classic Export
		foreach ( $tabfac as $key => $val ) {

			$invoicestatic->id = $key;
			$invoicestatic->ref = $val["ref"];
			$invoicestatic->ref = $val["refsologest"];
			$invoicestatic->refsupplier = $val["refsuppliersologest"];
			$invoicestatic->type = $val["type"];
			$invoicestatic->description = html_entity_decode(dol_trunc($val["description"], 32));

			$date = dol_print_date($val["date"], 'day');

			$companystatic->id = $tabcompany[$key]['id'];
			$companystatic->name = $tabcompany[$key]['name'];
			$companystatic->client = $tabcompany[$key]['code_client'];

			// Product / Service
			foreach ( $tabht[$key] as $k => $mt ) {
				$accountingaccount = new AccountingAccount($db);
				$accountingaccount->fetch(null, $k, true);
				if ($mt) {
					print '"' . $date . '"' . $sep;
					print '"' . $val["ref"] . '"' . $sep;
					print '"' . length_accountg(html_entity_decode($k)) . '"' . $sep;
					print '"' . dol_trunc($companystatic->name, 16) . ' - ' . $val["refsuppliersologest"] . ' - ' . dol_trunc($accountingaccount->label, 32) . '"' . $sep;
					// print '"' . dol_trunc($accountingaccount->label, 32) . '"' . $sep;
					print '"' . ($mt >= 0 ? price($mt) : '') . '"' . $sep;
					print '"' . ($mt < 0 ? price(- $mt) : '') . '"';
					print "\n";
				}
			}
			// VAT
			foreach ( $tabtva[$key] as $k => $mt ) {
				if ($mt) {
					print '"' . $date . '"' . $sep;
					print '"' . $val["ref"] . '"' . $sep;
					print '"' . length_accountg(html_entity_decode($k)) . '"' . $sep;
					// print '"' . $langs->trans("VAT") . '"' . $sep;
					print '"' . dol_trunc($companystatic->name, 16) . ' - ' . $val["refsuppliersologest"] . ' - ' . $langs->trans("VAT") . '"' . $sep;
					print '"' . ($mt >= 0 ? price($mt) : '') . '"' . $sep;
					print '"' . ($mt < 0 ? price(- $mt) : '') . '"';
					print "\n";
				}
			}

			// Third party
			foreach ( $tabttc[$key] as $k => $mt ) {
				print '"' . $date . '"' . $sep;
				print '"' . $val["ref"] . '"' . $sep;
				print '"' . length_accounta(html_entity_decode($k)) . '"' . $sep;
				print '"' . dol_trunc($companystatic->name, 16) . ' - ' . $val["refsuppliersologest"] . ' - ' . $langs->trans("subledger_account") . '"' . $sep;
				print '"' . ($mt < 0 ? price(- $mt) : '') . '"' . $sep;
				print '"' . ($mt >= 0 ? price($mt) : '') . '"';
			}
			print "\n";
		}
	}
}
*/

if (empty($action) || $action == 'view') {

	llxHeader('', $langs->trans("PurchasesJournal"));

	$nom = $langs->trans("PurchasesJournal") . ' - ' . $accountingjournalstatic->getNomUrl(1);
	$nomlink = '';
	$periodlink = '';
	$exportlink = '';
	$builddate = time();
	//$description = $langs->trans("DescPurchasesJournal") . '<br>';
	$description.= $langs->trans("DescJournalOnlyBindedVisible").'<br>';
	if (! empty($conf->global->FACTURE_DEPOSITS_ARE_JUST_PAYMENTS)) {
		$description .= $langs->trans("DepositsAreNotIncluded");
	} else {
		$description .= $langs->trans("DepositsAreIncluded");
	}

	$period = $form->select_date($date_start, 'date_start', 0, 0, 0, '', 1, 0, 1) . ' - ' . $form->select_date($date_end, 'date_end', 0, 0, 0, '', 1, 0, 1);

	$varlink = 'id_journal=' . $id_journal;

	journalHead($nom, $nomlink, $period, $periodlink, $description, $builddate, $exportlink, array('action' => ''), '', $varlink);

	/*if ($conf->global->ACCOUNTING_EXPORT_MODELCSV != 1 && $conf->global->ACCOUNTING_EXPORT_MODELCSV != 2) {
		print '<input type="button" class="butActionRefused" style="float: right;" value="' . $langs->trans("Export") . '" disabled="disabled" title="' . $langs->trans('ExportNotSupported') . '"/>';
	} else {
		print '<input type="button" class="butAction" style="float: right;" value="' . $langs->trans("Export") . '" onclick="launch_export();" />';
	}*/

	print '<div class="tabsAction tabsActionNoBottom">';
	print '<input type="button" class="butAction" value="' . $langs->trans("WriteBookKeeping") . '" onclick="writebookkeeping();" />';
	print '</div>';

	print '
	<script type="text/javascript">
		function launch_export() {
			$("div.fiche div.tabBar form input[name=\"action\"]").val("export_csv");
			$("div.fiche div.tabBar form input[type=\"submit\"]").click();
			$("div.fiche div.tabBar form input[name=\"action\"]").val("");
		}
		function writebookkeeping() {
			$("div.fiche div.tabBar form input[name=\"action\"]").val("writebookkeeping");
			$("div.fiche div.tabBar form input[type=\"submit\"]").click();
			$("div.fiche div.tabBar form input[name=\"action\"]").val("");
		}
	</script>';

	/*
	 * Show result array
	 */
	print '<br>';

	$i = 0;
	print "<table class=\"noborder\" width=\"100%\">";
	print "<tr class=\"liste_titre\">";
	print "<td></td>";
	print "<td>" . $langs->trans("Date") . "</td>";
	print "<td>" . $langs->trans("Piece") . ' (' . $langs->trans("InvoiceRef") . ")</td>";
	print "<td>" . $langs->trans("AccountAccounting") . "</td>";
	print "<td>" . $langs->trans("Type") . "</td>";
	print "<td align='right'>" . $langs->trans("Debit") . "</td>";
	print "<td align='right'>" . $langs->trans("Credit") . "</td>";
	print "</tr>\n";

	$r = '';

	$invoicestatic = new FactureFournisseur($db);

	foreach ( $tabfac as $key => $val ) {
		$invoicestatic->id = $key;
		$invoicestatic->ref = $val["ref"];

		$invoicestatic->ref = $val["refsologest"];
		$invoicestatic->refsupplier = $val["refsuppliersologest"];

		$invoicestatic->type = $val["type"];
		$invoicestatic->description = html_entity_decode(dol_trunc($val["description"], 32));

		$date = dol_print_date($val["date"], 'day');

		// Product / Service
		foreach ( $tabht[$key] as $k => $mt ) {
			$accountingaccount = new AccountingAccount($db);
			$accountingaccount->fetch(null, $k, true);

			if ($mt) {
				print '<tr class="oddeven">';
				print "<td><!-- Product --></td>";
				print "<td>" . $date . "</td>";
				print "<td>" . $invoicestatic->getNomUrl(1) . "</td>";
				print "<td>";
				$accountoshow = length_accountg($k);
				if (empty($accountoshow) || $accountoshow == 'NotDefined')
				{
					print '<span class="error">'.$langs->trans("ProductAccountNotDefined").'</span>';
				}
				else print $accountoshow;
				print "</td>";
				$companystatic->id = $tabcompany[$key]['id'];
				$companystatic->name = $tabcompany[$key]['name'];
				print "<td>" . $companystatic->getNomUrl(0, 'supplier', 16) . ' - ' . $invoicestatic->refsupplier . ' - ' . $accountingaccount->label . "</td>";
				// print "<td>" . $accountingaccount->label . "</td>";
				print '<td align="right">' . ($mt >= 0 ? price($mt) : '') . "</td>";
				print '<td align="right">' . ($mt < 0 ? price(- $mt) : '') . "</td>";
				print "</tr>";
			}
		}

		// VAT
		foreach ( $tabtva[$key] as $k => $mt ) {
			if ($mt) {
				print '<tr class="oddeven">';
				print "<td><!-- VAT --></td>";
				print "<td>" . $date . "</td>";
				print "<td>" . $invoicestatic->getNomUrl(1) . "</td>";
				print "<td>";
				$accountoshow = length_accountg($k);
				if (empty($accountoshow) || $accountoshow == 'NotDefined')
				{
					print '<span class="error">'.$langs->trans("VatAccountNotDefined").'</span>';
				}
				else print $accountoshow;
				print "</td>";
				print "<td>" . $companystatic->getNomUrl(0, 'supplier', 16) . ' - ' . $invoicestatic->refsupplier . ' - ' . $langs->trans("VAT"). ' '.$def_tva[$key]. "</td>";
				print '<td align="right">' . ($mt >= 0 ? price($mt) : '') . "</td>";
				print '<td align="right">' . ($mt < 0 ? price(- $mt) : '') . "</td>";
				print "</tr>";
			}
		}

		// Third party
		foreach ( $tabttc[$key] as $k => $mt ) {
			print '<tr class="oddeven">';
			print "<td><!-- Thirdparty --></td>";
			print "<td>" . $date . "</td>";
			print "<td>" . $invoicestatic->getNomUrl(1) . "</td>";
			$companystatic->id = $tabcompany[$key]['id'];
			$companystatic->name = $tabcompany[$key]['name'];
			print "<td>";
			$accountoshow = length_accounta($k);
			if (empty($accountoshow) || $accountoshow == 'NotDefined')
			{
				print '<span class="error">'.$langs->trans("ThirdpartyAccountNotDefined").'</span>';
			}
			else print $accountoshow;
			print "</td>";
			print "<td>" . $companystatic->getNomUrl(0, 'supplier', 16) . ' - ' . $invoicestatic->refsupplier . ' - ' . $langs->trans("subledger_account") . "</td>";
			// print "</td><td>" . $langs->trans("ThirdParty");
			// print ' (' . $companystatic->getNomUrl(0, 'supplier', 16) . ')';
			// print "</td>";
			print '<td align="right">' . ($mt < 0 ? - price(- $mt) : '') . "</td>";
			print '<td align="right">' . ($mt >= 0 ? price($mt) : '') . "</td>";
		    print "</tr>";
		}
	}

	print "</table>";

	// End of page
	llxFooter();
}
$db->close();<|MERGE_RESOLUTION|>--- conflicted
+++ resolved
@@ -215,15 +215,9 @@
 					$bookkeeping->doc_type = 'supplier_invoice';
 					$bookkeeping->fk_doc = $key;
 					$bookkeeping->fk_docdet = 0;    // Useless, can be several lines that are source of this record to add
-<<<<<<< HEAD
-					$bookkeeping->code_tiers = $tabcompany[$key]['code_compta_fournisseur'];
-					$bookkeeping->thirdparty_label = $tabcompany[$key]['name'];
-					$bookkeeping->label_operation = dol_trunc($companystatic->name, 16) . ' - ' . $invoicestatic->refsupplier . ' - ' . $langs->trans("Code_tiers");
-=======
 					$bookkeeping->thirdparty_code = $tabcompany[$key]['code_fournisseur'];
 					$bookkeeping->subledger_account = $tabcompany[$key]['code_compta_fournisseur'];
-					$bookkeeping->label_compte = dol_trunc($companystatic->name, 16) . ' - ' . $invoicestatic->refsupplier . ' - ' . $langs->trans("subledger_account");
->>>>>>> f39fb518
+					$bookkeeping->label_operation = dol_trunc($companystatic->name, 16) . ' - ' . $invoicestatic->refsupplier . ' - ' . $langs->trans("subledger_account");
 					$bookkeeping->numero_compte = $conf->global->ACCOUNTING_ACCOUNT_SUPPLIER;
 					$bookkeeping->montant = $mt;
 					$bookkeeping->sens = ($mt >= 0) ? 'C' : 'D';
@@ -269,14 +263,9 @@
 						$bookkeeping->doc_type = 'supplier_invoice';
 						$bookkeeping->fk_doc = $key;
 						$bookkeeping->fk_docdet = 0;    // Useless, can be several lines that are source of this record to add
-<<<<<<< HEAD
-						$bookkeeping->code_tiers = '';
-						$bookkeeping->label_operation = dol_trunc($companystatic->name, 16) . ' - ' . $invoicestatic->refsupplier . ' - ' . $accountingaccount->label;
-=======
 						$bookkeeping->subledger_account = '';
 						$bookkeeping->subledger_label = '';
-						$bookkeeping->label_compte = dol_trunc($companystatic->name, 16) . ' - ' . $invoicestatic->refsupplier . ' - ' . $accountingaccount->label;
->>>>>>> f39fb518
+						$bookkeeping->label_operation = dol_trunc($companystatic->name, 16) . ' - ' . $invoicestatic->refsupplier . ' - ' . $accountingaccount->label;
 						$bookkeeping->numero_compte = $k;
 						$bookkeeping->montant = $mt;
 						$bookkeeping->sens = ($mt < 0) ? 'C' : 'D';
@@ -320,14 +309,9 @@
 					$bookkeeping->doc_type = 'supplier_invoice';
 					$bookkeeping->fk_doc = $key;
 					$bookkeeping->fk_docdet = 0;    // Useless, can be several lines that are source of this record to add
-<<<<<<< HEAD
-					$bookkeeping->code_tiers = '';
-					$bookkeeping->label_operation = dol_trunc($companystatic->name, 16) . ' - ' . $invoicestatic->refsupplier . ' - ' . $langs->trans("VAT"). ' '.$def_tva[$key];
-=======
 					$bookkeeping->subledger_account = '';
 					$bookkeeping->subledger_label = '';
-					$bookkeeping->label_compte = dol_trunc($companystatic->name, 16) . ' - ' . $invoicestatic->refsupplier . ' - ' . $langs->trans("VAT"). ' '.$def_tva[$key];
->>>>>>> f39fb518
+					$bookkeeping->label_operation = dol_trunc($companystatic->name, 16) . ' - ' . $invoicestatic->refsupplier . ' - ' . $langs->trans("VAT"). ' '.$def_tva[$key];
 					$bookkeeping->numero_compte = $k;
 					$bookkeeping->montant = $mt;
 					$bookkeeping->sens = ($mt < 0) ? 'C' : 'D';
