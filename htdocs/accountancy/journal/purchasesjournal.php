--- conflicted
+++ resolved
@@ -104,11 +104,7 @@
 	$date_end = dol_get_last_day($pastmonthyear, $pastmonth, false);
 }
 
-<<<<<<< HEAD
-$sql = "SELECT f.rowid, f.ref as ref, f.type, f.datef as df, f.libelle,f.ref_supplier, f.date_lim_reglement as dlr, f.close_code, f.vat_reverse_charge,";
-=======
-$sql = "SELECT f.rowid, f.ref as ref, f.type, f.datef as df, f.libelle as label, f.ref_supplier, f.date_lim_reglement as dlr, f.close_code,";
->>>>>>> d9d158c3
+$sql = "SELECT f.rowid, f.ref as ref, f.type, f.datef as df, f.libelle as label, f.ref_supplier, f.date_lim_reglement as dlr, f.close_code, f.vat_reverse_charge,";
 $sql .= " fd.rowid as fdid, fd.description, fd.product_type, fd.total_ht, fd.tva as total_tva, fd.total_localtax1, fd.total_localtax2, fd.tva_tx, fd.total_ttc, fd.vat_src_code, fd.info_bits,";
 $sql .= " p.default_vat_code AS product_buy_default_vat_code, p.tva_tx as product_buy_vat, p.localtax1_tx as product_buy_localvat1, p.localtax2_tx as product_buy_localvat2,";
 $sql .= " co.code as country_code, co.label as country_label,";
