--- conflicted
+++ resolved
@@ -169,13 +169,10 @@
 
 		$line = new FactureLigne($db);
 		$line->fetch($obj->fdid);
-<<<<<<< HEAD
 
 		// Situation invoices handling
-		$prev_progress = $line->get_prev_progress($obj->fdid);
-=======
 		$prev_progress = $line->get_prev_progress($obj->rowid);
->>>>>>> 0f3d2cc8
+
 		if ($obj->type == Facture::TYPE_SITUATION) {
 			// Avoid divide by 0
 			if ($obj->situation_percent == 0) {
