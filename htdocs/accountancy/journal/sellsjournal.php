<?php
/* Copyright (C) 2007-2010  Laurent Destailleur     <eldy@users.sourceforge.net>
 * Copyright (C) 2007-2010  Jean Heimburger         <jean@tiaris.info>
 * Copyright (C) 2011       Juanjo Menent           <jmenent@2byte.es>
 * Copyright (C) 2012       Regis Houssin           <regis.houssin@inodbox.com>
 * Copyright (C) 2013       Christophe Battarel     <christophe.battarel@altairis.fr>
 * Copyright (C) 2013-2021  Alexandre Spangaro      <aspangaro@open-dsi.fr>
 * Copyright (C) 2013-2016  Florian Henry           <florian.henry@open-concept.pro>
 * Copyright (C) 2013-2016  Olivier Geffroy         <jeff@jeffinfo.com>
 * Copyright (C) 2014       Raphaël Doursenaud      <rdoursenaud@gpcsolutions.fr>
 * Copyright (C) 2018-2021  Frédéric France         <frederic.france@netlogic.fr>
 *
 * This program is free software; you can redistribute it and/or modify
 * it under the terms of the GNU General Public License as published by
 * the Free Software Foundation; either version 3 of the License, or
 * (at your option) any later version.
 *
 * This program is distributed in the hope that it will be useful,
 * but WITHOUT ANY WARRANTY; without even the implied warranty of
 * MERCHANTABILITY or FITNESS FOR A PARTICULAR PURPOSE.  See the
 * GNU General Public License for more details.
 *
 * You should have received a copy of the GNU General Public License
 * along with this program. If not, see <https://www.gnu.org/licenses/>.
 */

/**
 * \file		htdocs/accountancy/journal/sellsjournal.php
 * \ingroup		Accountancy (Double entries)
 * \brief		Page with sells journal
 */

// Load Dolibarr environment
require '../../main.inc.php';
require_once DOL_DOCUMENT_ROOT.'/core/lib/report.lib.php';
require_once DOL_DOCUMENT_ROOT.'/core/lib/date.lib.php';
require_once DOL_DOCUMENT_ROOT.'/core/lib/accounting.lib.php';
require_once DOL_DOCUMENT_ROOT.'/accountancy/class/accountingjournal.class.php';
require_once DOL_DOCUMENT_ROOT.'/accountancy/class/accountingaccount.class.php';
require_once DOL_DOCUMENT_ROOT.'/compta/facture/class/facture.class.php';
require_once DOL_DOCUMENT_ROOT.'/societe/class/client.class.php';
require_once DOL_DOCUMENT_ROOT.'/accountancy/class/bookkeeping.class.php';

// Load translation files required by the page
$langs->loadLangs(array("commercial", "compta", "bills", "other", "accountancy", "errors"));

$id_journal = GETPOST('id_journal', 'int');
$action = GETPOST('action', 'aZ09');

$date_startmonth = GETPOST('date_startmonth');
$date_startday = GETPOST('date_startday');
$date_startyear = GETPOST('date_startyear');
$date_endmonth = GETPOST('date_endmonth');
$date_endday = GETPOST('date_endday');
$date_endyear = GETPOST('date_endyear');
$in_bookkeeping = GETPOST('in_bookkeeping');
if ($in_bookkeeping == '') {
	$in_bookkeeping = 'notyet';
}

$now = dol_now();

$hookmanager->initHooks(array('sellsjournal'));
$parameters = array();

// Security check
if (!isModEnabled('accounting')) {
	accessforbidden();
}
if ($user->socid > 0) {
	accessforbidden();
}
if (empty($user->rights->accounting->mouvements->lire)) {
	accessforbidden();
}


/*
 * Actions
 */

$reshook = $hookmanager->executeHooks('doActions', $parameters, $user, $action); // Note that $action and $object may have been modified by some hooks

$accountingaccount = new AccountingAccount($db);

// Get informations of journal
$accountingjournalstatic = new AccountingJournal($db);
$accountingjournalstatic->fetch($id_journal);
$journal = $accountingjournalstatic->code;
$journal_label = $accountingjournalstatic->label;

$date_start = dol_mktime(0, 0, 0, $date_startmonth, $date_startday, $date_startyear);
$date_end = dol_mktime(23, 59, 59, $date_endmonth, $date_endday, $date_endyear);

if (empty($date_startmonth) || empty($date_endmonth)) {
	// Period by default on transfer
	$dates = getDefaultDatesForTransfer();
	$date_start = $dates['date_start'];
	$date_end = $dates['date_end'];
	$pastmonthyear = $dates['pastmonthyear'];
	$pastmonth = $dates['pastmonth'];
}

if (!GETPOSTISSET('date_startmonth') && (empty($date_start) || empty($date_end))) { // We define date_start and date_end, only if we did not submit the form
	$date_start = dol_get_first_day($pastmonthyear, $pastmonth, false);
	$date_end = dol_get_last_day($pastmonthyear, $pastmonth, false);
}

$sql = "SELECT f.rowid, f.ref, f.type, f.situation_cycle_ref, f.datef as df, f.ref_client, f.date_lim_reglement as dlr, f.close_code,";
$sql .= " fd.rowid as fdid, fd.description, fd.product_type, fd.total_ht, fd.total_tva, fd.total_localtax1, fd.total_localtax2, fd.tva_tx, fd.total_ttc, fd.situation_percent, fd.vat_src_code, fd.info_bits,";
$sql .= " s.rowid as socid, s.nom as name, s.code_client, s.code_fournisseur,";
if (!empty($conf->global->MAIN_COMPANY_PERENTITY_SHARED)) {
	$sql .= " spe.accountancy_code_customer as code_compta,";
	$sql .= " spe.accountancy_code_supplier as code_compta_fournisseur,";
} else {
	$sql .= " s.code_compta as code_compta,";
	$sql .= " s.code_compta_fournisseur,";
}
$sql .= " p.rowid as pid, p.ref as pref, aa.rowid as fk_compte, aa.account_number as compte, aa.label as label_compte,";
if (!empty($conf->global->MAIN_PRODUCT_PERENTITY_SHARED)) {
	$sql .= " ppe.accountancy_code_sell";
} else {
	$sql .= " p.accountancy_code_sell";
}
$sql .= " FROM ".MAIN_DB_PREFIX."facturedet as fd";
$sql .= " LEFT JOIN ".MAIN_DB_PREFIX."product as p ON p.rowid = fd.fk_product";
if (!empty($conf->global->MAIN_PRODUCT_PERENTITY_SHARED)) {
	$sql .= " LEFT JOIN " . MAIN_DB_PREFIX . "product_perentity as ppe ON ppe.fk_product = p.rowid AND ppe.entity = " . ((int) $conf->entity);
}
$sql .= " LEFT JOIN ".MAIN_DB_PREFIX."accounting_account as aa ON aa.rowid = fd.fk_code_ventilation";
$sql .= " JOIN ".MAIN_DB_PREFIX."facture as f ON f.rowid = fd.fk_facture";
$sql .= " JOIN ".MAIN_DB_PREFIX."societe as s ON s.rowid = f.fk_soc";
if (!empty($conf->global->MAIN_COMPANY_PERENTITY_SHARED)) {
	$sql .= " LEFT JOIN " . MAIN_DB_PREFIX . "societe_perentity as spe ON spe.fk_soc = s.rowid AND spe.entity = " . ((int) $conf->entity);
}
$sql .= " WHERE fd.fk_code_ventilation > 0";
$sql .= " AND f.entity IN (".getEntity('invoice', 0).')'; // We don't share object for accountancy, we use source object sharing
$sql .= " AND f.fk_statut > 0";
if (!empty($conf->global->FACTURE_DEPOSITS_ARE_JUST_PAYMENTS)) {	// Non common setup
	$sql .= " AND f.type IN (".Facture::TYPE_STANDARD.",".Facture::TYPE_REPLACEMENT.",".Facture::TYPE_CREDIT_NOTE.",".Facture::TYPE_SITUATION.")";
} else {
	$sql .= " AND f.type IN (".Facture::TYPE_STANDARD.",".Facture::TYPE_REPLACEMENT.",".Facture::TYPE_CREDIT_NOTE.",".Facture::TYPE_DEPOSIT.",".Facture::TYPE_SITUATION.")";
}
$sql .= " AND fd.product_type IN (0,1)";
if ($date_start && $date_end) {
	$sql .= " AND f.datef >= '".$db->idate($date_start)."' AND f.datef <= '".$db->idate($date_end)."'";
}
// Define begin binding date
if (!empty($conf->global->ACCOUNTING_DATE_START_BINDING)) {
	$sql .= " AND f.datef >= '".$db->idate($conf->global->ACCOUNTING_DATE_START_BINDING)."'";
}
// Already in bookkeeping or not
if ($in_bookkeeping == 'already') {
	$sql .= " AND f.rowid IN (SELECT fk_doc FROM ".MAIN_DB_PREFIX."accounting_bookkeeping as ab WHERE ab.doc_type='customer_invoice')";
	//	$sql .= " AND fd.rowid IN (SELECT fk_docdet FROM " . MAIN_DB_PREFIX . "accounting_bookkeeping as ab WHERE ab.doc_type='customer_invoice')";		// Useless, we save one line for all products with same account
}
if ($in_bookkeeping == 'notyet') {
	$sql .= " AND f.rowid NOT IN (SELECT fk_doc FROM ".MAIN_DB_PREFIX."accounting_bookkeeping as ab WHERE ab.doc_type='customer_invoice')";
	// $sql .= " AND fd.rowid NOT IN (SELECT fk_docdet FROM " . MAIN_DB_PREFIX . "accounting_bookkeeping as ab WHERE ab.doc_type='customer_invoice')";		// Useless, we save one line for all products with same account
}
$sql .= " ORDER BY f.datef";
//print $sql; exit;

dol_syslog('accountancy/journal/sellsjournal.php', LOG_DEBUG);
$result = $db->query($sql);
if ($result) {
	$tabfac = array();
	$tabht = array();
	$tabtva = array();
	$def_tva = array();
	$tabttc = array();
	$tablocaltax1 = array();
	$tablocaltax2 = array();
	$tabcompany = array();

	$num = $db->num_rows($result);

	// Variables
	$cptcli = (($conf->global->ACCOUNTING_ACCOUNT_CUSTOMER != "")) ? $conf->global->ACCOUNTING_ACCOUNT_CUSTOMER : 'NotDefined';
	$cpttva = (!empty($conf->global->ACCOUNTING_VAT_SOLD_ACCOUNT)) ? $conf->global->ACCOUNTING_VAT_SOLD_ACCOUNT : 'NotDefined';

	$i = 0;
	while ($i < $num) {
		$obj = $db->fetch_object($result);

		// Controls
		$compta_soc = (!empty($obj->code_compta)) ? $obj->code_compta : $cptcli;

		$compta_prod = $obj->compte;
		if (empty($compta_prod)) {
			if ($obj->product_type == 0) {
				$compta_prod = (!empty($conf->global->ACCOUNTING_PRODUCT_SOLD_ACCOUNT)) ? $conf->global->ACCOUNTING_PRODUCT_SOLD_ACCOUNT : 'NotDefined';
			} else {
				$compta_prod = (!empty($conf->global->ACCOUNTING_SERVICE_SOLD_ACCOUNT)) ? $conf->global->ACCOUNTING_SERVICE_SOLD_ACCOUNT : 'NotDefined';
			}
		}

		$vatdata = getTaxesFromId($obj->tva_tx.($obj->vat_src_code ? ' ('.$obj->vat_src_code.')' : ''), $mysoc, $mysoc, 0);
		$compta_tva = (!empty($vatdata['accountancy_code_sell']) ? $vatdata['accountancy_code_sell'] : $cpttva);
		$compta_localtax1 = (!empty($vatdata['accountancy_code_sell']) ? $vatdata['accountancy_code_sell'] : $cpttva);
		$compta_localtax2 = (!empty($vatdata['accountancy_code_sell']) ? $vatdata['accountancy_code_sell'] : $cpttva);

		// Define array to display all VAT rates that use this accounting account $compta_tva
		if (price2num($obj->tva_tx) || !empty($obj->vat_src_code)) {
			$def_tva[$obj->rowid][$compta_tva][vatrate($obj->tva_tx).($obj->vat_src_code ? ' ('.$obj->vat_src_code.')' : '')] = (vatrate($obj->tva_tx).($obj->vat_src_code ? ' ('.$obj->vat_src_code.')' : ''));
		}

		// Create a compensation rate.
		$situation_ratio = 1;
		if (getDolGlobalInt('INVOICE_USE_SITUATION') == 1) {
			if ($obj->situation_cycle_ref) {
				// Avoid divide by 0
				if ($obj->situation_percent == 0) {
					$situation_ratio = 0;
				} else {
					$line = new FactureLigne($db);
					$line->fetch($obj->fdid);

					// Situation invoices handling
					$prev_progress = $line->get_prev_progress($obj->rowid);

					$situation_ratio = ($obj->situation_percent - $prev_progress) / $obj->situation_percent;
				}
			}
		}

		// Invoice lines
		$tabfac[$obj->rowid]["date"] = $db->jdate($obj->df);
		$tabfac[$obj->rowid]["datereg"] = $db->jdate($obj->dlr);
		$tabfac[$obj->rowid]["ref"] = $obj->ref;
		$tabfac[$obj->rowid]["type"] = $obj->type;
		$tabfac[$obj->rowid]["description"] = $obj->label_compte;
		$tabfac[$obj->rowid]["close_code"] = $obj->close_code; // close_code = 'replaced' for replacement invoices (not used in most european countries)
		//$tabfac[$obj->rowid]["fk_facturedet"] = $obj->fdid;

		// Avoid warnings
		if (!isset($tabttc[$obj->rowid][$compta_soc])) {
			$tabttc[$obj->rowid][$compta_soc] = 0;
		}
		if (!isset($tabht[$obj->rowid][$compta_prod])) {
			$tabht[$obj->rowid][$compta_prod] = 0;
		}
		if (!isset($tabtva[$obj->rowid][$compta_tva])) {
			$tabtva[$obj->rowid][$compta_tva] = 0;
		}
		if (!isset($tablocaltax1[$obj->rowid][$compta_localtax1])) {
			$tablocaltax1[$obj->rowid][$compta_localtax1] = 0;
		}
		if (!isset($tablocaltax2[$obj->rowid][$compta_localtax2])) {
			$tablocaltax2[$obj->rowid][$compta_localtax2] = 0;
		}

		// Compensation of data for invoice situation by using $situation_ratio. This works (nearly) for invoice that was not correctly recorded
		// but it may introduces an error for situation invoices that were correctly saved. There is still rounding problem that differs between
		// real data we should have stored and result obtained with a compensation.
		// It also seems that credit notes on situation invoices are correctly saved (but it depends on the version used in fact).
		// For credit notes, we hope to have situation_ratio = 1 so the compensation has no effect to avoid introducing troubles with credit notes.
		$tabttc[$obj->rowid][$compta_soc] += $obj->total_ttc * $situation_ratio;
		$tabht[$obj->rowid][$compta_prod] += $obj->total_ht * $situation_ratio;
		$tva_npr = (($obj->info_bits & 1 == 1) ? 1 : 0);
		if (!$tva_npr) { // We ignore line if VAT is a NPR
			$tabtva[$obj->rowid][$compta_tva] += $obj->total_tva * $situation_ratio;
		}
		$tablocaltax1[$obj->rowid][$compta_localtax1] += $obj->total_localtax1 * $situation_ratio;
		$tablocaltax2[$obj->rowid][$compta_localtax2] += $obj->total_localtax2 * $situation_ratio;


		$tabcompany[$obj->rowid] = array(
			'id' => $obj->socid,
			'name' => $obj->name,
			'code_client' => $obj->code_client,
			'code_compta' => $compta_soc
		);

		$i++;
	}
} else {
	dol_print_error($db);
}

$errorforinvoice = array();

// Loop in invoices to detect lines with not binding lines
foreach ($tabfac as $key => $val) {		// Loop on each invoice
	$sql = "SELECT COUNT(fd.rowid) as nb";
	$sql .= " FROM ".MAIN_DB_PREFIX."facturedet as fd";
	$sql .= " WHERE fd.product_type <= 2 AND fd.fk_code_ventilation <= 0";
	$sql .= " AND fd.total_ttc <> 0 AND fk_facture = ".((int) $key);
	$resql = $db->query($sql);
	if ($resql) {
		$obj = $db->fetch_object($resql);
		if ($obj->nb > 0) {
			$errorforinvoice[$key] = 'somelinesarenotbound';
		}
	} else {
		dol_print_error($db);
	}
}
//var_dump($errorforinvoice);exit;


// Bookkeeping Write
if ($action == 'writebookkeeping') {
	$now = dol_now();
	$error = 0;

	$companystatic = new Societe($db);
	$invoicestatic = new Facture($db);
	$accountingaccountcustomer = new AccountingAccount($db);

	$accountingaccountcustomer->fetch(null, $conf->global->ACCOUNTING_ACCOUNT_CUSTOMER, true);

	foreach ($tabfac as $key => $val) {		// Loop on each invoice
		$errorforline = 0;

		$totalcredit = 0;
		$totaldebit = 0;

		$db->begin();

		$companystatic->id = $tabcompany[$key]['id'];
		$companystatic->name = $tabcompany[$key]['name'];
		$companystatic->code_compta = $tabcompany[$key]['code_compta'];
		$companystatic->code_client = $tabcompany[$key]['code_client'];
		$companystatic->client = 3;

		$invoicestatic->id = $key;
		$invoicestatic->ref = (string) $val["ref"];
		$invoicestatic->type = $val["type"];
		$invoicestatic->close_code = $val["close_code"];

		$date = dol_print_date($val["date"], 'day');

		// Is it a replaced invoice ? 0=not a replaced invoice, 1=replaced invoice not yet dispatched, 2=replaced invoice dispatched
		$replacedinvoice = 0;
		if ($invoicestatic->close_code == Facture::CLOSECODE_REPLACED) {
			$replacedinvoice = 1;
			$alreadydispatched = $invoicestatic->getVentilExportCompta(); // Test if replaced invoice already into bookkeeping.
			if ($alreadydispatched) {
				$replacedinvoice = 2;
			}
		}

		// If not already into bookkeeping, we won't add it. If yes, do nothing (should not happen because creating replacement not possible if invoice is accounted)
		if ($replacedinvoice == 1) {
			$db->rollback();
			continue;
		}

		// Error if some lines are not binded/ready to be journalized
		if ($errorforinvoice[$key] == 'somelinesarenotbound') {
			$error++;
			$errorforline++;
			setEventMessages($langs->trans('ErrorInvoiceContainsLinesNotYetBounded', $val['ref']), null, 'errors');
		}

		// Thirdparty
		if (!$errorforline) {
			foreach ($tabttc[$key] as $k => $mt) {
				$bookkeeping = new BookKeeping($db);
				$bookkeeping->doc_date = $val["date"];
				$bookkeeping->date_lim_reglement = $val["datereg"];
				$bookkeeping->doc_ref = $val["ref"];
				$bookkeeping->date_creation = $now;
				$bookkeeping->doc_type = 'customer_invoice';
				$bookkeeping->fk_doc = $key;
				$bookkeeping->fk_docdet = 0; // Useless, can be several lines that are source of this record to add
				$bookkeeping->thirdparty_code = $companystatic->code_client;

				$bookkeeping->subledger_account = $tabcompany[$key]['code_compta'];
				$bookkeeping->subledger_label = $tabcompany[$key]['name'];

				$bookkeeping->numero_compte = $conf->global->ACCOUNTING_ACCOUNT_CUSTOMER;
				$bookkeeping->label_compte = $accountingaccountcustomer->label;

				$bookkeeping->label_operation = dol_trunc($companystatic->name, 16).' - '.$invoicestatic->ref.' - '.$langs->trans("SubledgerAccount");
				$bookkeeping->montant = $mt;
				$bookkeeping->sens = ($mt >= 0) ? 'D' : 'C';
				$bookkeeping->debit = ($mt >= 0) ? $mt : 0;
				$bookkeeping->credit = ($mt < 0) ? -$mt : 0;
				$bookkeeping->code_journal = $journal;
				$bookkeeping->journal_label = $langs->transnoentities($journal_label);
				$bookkeeping->fk_user_author = $user->id;
				$bookkeeping->entity = $conf->entity;

				$totaldebit += $bookkeeping->debit;
				$totalcredit += $bookkeeping->credit;

				$result = $bookkeeping->create($user);
				if ($result < 0) {
					if ($bookkeeping->error == 'BookkeepingRecordAlreadyExists') {	// Already exists
						$error++;
						$errorforline++;
						$errorforinvoice[$key] = 'alreadyjournalized';
						//setEventMessages('Transaction for ('.$bookkeeping->doc_type.', '.$bookkeeping->fk_doc.', '.$bookkeeping->fk_docdet.') were already recorded', null, 'warnings');
					} else {
						$error++;
						$errorforline++;
						$errorforinvoice[$key] = 'other';
						setEventMessages($bookkeeping->error, $bookkeeping->errors, 'errors');
					}
				} else {
					if (getDolGlobalInt('ACCOUNTING_ENABLE_LETTERING') && getDolGlobalInt('ACCOUNTING_ENABLE_AUTOLETTERING')) {
						require_once DOL_DOCUMENT_ROOT . '/accountancy/class/lettering.class.php';
						$lettering_static = new Lettering($db);
<<<<<<< HEAD
						$nb_lettering = $lettering_static->bookkeepingLettering(array($bookkeeping->id));
=======
						$nb_lettering = $lettering_static->bookkeepingLettering(array($bookkeeping->id), 'customer_invoice');

						if ($nb_lettering < 0) {
							$error++;
							$errorforline++;
							$errorforinvoice[$key] = 'other';
							setEventMessages($lettering_static->error, $lettering_static->errors, 'errors');
						}
>>>>>>> da338edb
					}
				}
			}
		}

		// Product / Service
		if (!$errorforline) {
			foreach ($tabht[$key] as $k => $mt) {
				$resultfetch = $accountingaccount->fetch(null, $k, true);	// TODO Use a cache
				$label_account = $accountingaccount->label;

				// get compte id and label
				if ($resultfetch > 0) {
					$bookkeeping = new BookKeeping($db);
					$bookkeeping->doc_date = $val["date"];
					$bookkeeping->date_lim_reglement = $val["datereg"];
					$bookkeeping->doc_ref = $val["ref"];
					$bookkeeping->date_creation = $now;
					$bookkeeping->doc_type = 'customer_invoice';
					$bookkeeping->fk_doc = $key;
					$bookkeeping->fk_docdet = 0; // Useless, can be several lines that are source of this record to add
					$bookkeeping->thirdparty_code = $companystatic->code_client;

					if (!empty($conf->global->ACCOUNTING_ACCOUNT_CUSTOMER_USE_AUXILIARY_ON_DEPOSIT)) {
						if ($k == getDolGlobalString('ACCOUNTING_ACCOUNT_CUSTOMER_DEPOSIT')) {
							$bookkeeping->subledger_account = $tabcompany[$key]['code_compta'];
							$bookkeeping->subledger_label = $tabcompany[$key]['name'];
						} else {
							$bookkeeping->subledger_account = '';
							$bookkeeping->subledger_label = '';
						}
					} else {
						$bookkeeping->subledger_account = '';
						$bookkeeping->subledger_label = '';
					}

					$bookkeeping->numero_compte = $k;
					$bookkeeping->label_compte = $label_account;

					$bookkeeping->label_operation = dol_trunc($companystatic->name, 16).' - '.$invoicestatic->ref.' - '.$label_account;
					$bookkeeping->montant = $mt;
					$bookkeeping->sens = ($mt < 0) ? 'D' : 'C';
					$bookkeeping->debit = ($mt < 0) ? -$mt : 0;
					$bookkeeping->credit = ($mt >= 0) ? $mt : 0;
					$bookkeeping->code_journal = $journal;
					$bookkeeping->journal_label = $langs->transnoentities($journal_label);
					$bookkeeping->fk_user_author = $user->id;
					$bookkeeping->entity = $conf->entity;

					$totaldebit += $bookkeeping->debit;
					$totalcredit += $bookkeeping->credit;

					$result = $bookkeeping->create($user);
					if ($result < 0) {
						if ($bookkeeping->error == 'BookkeepingRecordAlreadyExists') {	// Already exists
							$error++;
							$errorforline++;
							$errorforinvoice[$key] = 'alreadyjournalized';
							//setEventMessages('Transaction for ('.$bookkeeping->doc_type.', '.$bookkeeping->fk_doc.', '.$bookkeeping->fk_docdet.') were already recorded', null, 'warnings');
						} else {
							$error++;
							$errorforline++;
							$errorforinvoice[$key] = 'other';
							setEventMessages($bookkeeping->error, $bookkeeping->errors, 'errors');
						}
					}
				}
			}
		}

		// VAT
		if (!$errorforline) {
			$listoftax = array(0, 1, 2);
			foreach ($listoftax as $numtax) {
				$arrayofvat = $tabtva;
				if ($numtax == 1) {
					$arrayofvat = $tablocaltax1;
				}
				if ($numtax == 2) {
					$arrayofvat = $tablocaltax2;
				}

				foreach ($arrayofvat[$key] as $k => $mt) {
					if ($mt) {
						$accountingaccount->fetch(null, $k, true);	// TODO Use a cache for label
						$label_account = $accountingaccount->label;

						$bookkeeping = new BookKeeping($db);
						$bookkeeping->doc_date = $val["date"];
						$bookkeeping->date_lim_reglement = $val["datereg"];
						$bookkeeping->doc_ref = $val["ref"];
						$bookkeeping->date_creation = $now;
						$bookkeeping->doc_type = 'customer_invoice';
						$bookkeeping->fk_doc = $key;
						$bookkeeping->fk_docdet = 0; // Useless, can be several lines that are source of this record to add
						$bookkeeping->thirdparty_code = $companystatic->code_client;

						$bookkeeping->subledger_account = '';
						$bookkeeping->subledger_label = '';

						$bookkeeping->numero_compte = $k;
						$bookkeeping->label_compte = $label_account;

						$bookkeeping->label_operation = dol_trunc($companystatic->name, 16).' - '.$invoicestatic->ref.' - '.$langs->trans("VAT").' '.join(', ', $def_tva[$key][$k]).' %'.($numtax ? ' - Localtax '.$numtax : '');
						$bookkeeping->montant = $mt;
						$bookkeeping->sens = ($mt < 0) ? 'D' : 'C';
						$bookkeeping->debit = ($mt < 0) ? -$mt : 0;
						$bookkeeping->credit = ($mt >= 0) ? $mt : 0;
						$bookkeeping->code_journal = $journal;
						$bookkeeping->journal_label = $langs->transnoentities($journal_label);
						$bookkeeping->fk_user_author = $user->id;
						$bookkeeping->entity = $conf->entity;

						$totaldebit += $bookkeeping->debit;
						$totalcredit += $bookkeeping->credit;

						$result = $bookkeeping->create($user);
						if ($result < 0) {
							if ($bookkeeping->error == 'BookkeepingRecordAlreadyExists') {	// Already exists
								$error++;
								$errorforline++;
								$errorforinvoice[$key] = 'alreadyjournalized';
								//setEventMessages('Transaction for ('.$bookkeeping->doc_type.', '.$bookkeeping->fk_doc.', '.$bookkeeping->fk_docdet.') were already recorded', null, 'warnings');
							} else {
								$error++;
								$errorforline++;
								$errorforinvoice[$key] = 'other';
								setEventMessages($bookkeeping->error, $bookkeeping->errors, 'errors');
							}
						}
					}
				}
			}
		}

		// Protection against a bug on lines before
		if (!$errorforline && (price2num($totaldebit, 'MT') != price2num($totalcredit, 'MT'))) {
			$error++;
			$errorforline++;
			$errorforinvoice[$key] = 'amountsnotbalanced';
			setEventMessages('Try to insert a non balanced transaction in book for '.$invoicestatic->ref.'. Canceled. Surely a bug.', null, 'errors');
		}

		if (!$errorforline) {
			$db->commit();
		} else {
			$db->rollback();

			if ($error >= 10) {
				setEventMessages($langs->trans("ErrorTooManyErrorsProcessStopped"), null, 'errors');
				break; // Break in the foreach
			}
		}
	}

	$tabpay = $tabfac;

	if (empty($error) && count($tabpay) > 0) {
		setEventMessages($langs->trans("GeneralLedgerIsWritten"), null, 'mesgs');
	} elseif (count($tabpay) == $error) {
		setEventMessages($langs->trans("NoNewRecordSaved"), null, 'warnings');
	} else {
		setEventMessages($langs->trans("GeneralLedgerSomeRecordWasNotRecorded"), null, 'warnings');
	}

	$action = '';

	// Must reload data, so we make a redirect
	if (count($tabpay) != $error) {
		$param = 'id_journal='.$id_journal;
		$param .= '&date_startday='.$date_startday;
		$param .= '&date_startmonth='.$date_startmonth;
		$param .= '&date_startyear='.$date_startyear;
		$param .= '&date_endday='.$date_endday;
		$param .= '&date_endmonth='.$date_endmonth;
		$param .= '&date_endyear='.$date_endyear;
		$param .= '&in_bookkeeping='.$in_bookkeeping;
		header("Location: ".$_SERVER['PHP_SELF'].($param ? '?'.$param : ''));
		exit;
	}
}



/*
 * View
 */

$form = new Form($db);

// Export
if ($action == 'exportcsv') {		// ISO and not UTF8 !
	$sep = $conf->global->ACCOUNTING_EXPORT_SEPARATORCSV;

	$filename = 'journal';
	$type_export = 'journal';
	include DOL_DOCUMENT_ROOT.'/accountancy/tpl/export_journal.tpl.php';

	$companystatic = new Client($db);
	$invoicestatic = new Facture($db);

	foreach ($tabfac as $key => $val) {
		$companystatic->id = $tabcompany[$key]['id'];
		$companystatic->name = $tabcompany[$key]['name'];
		$companystatic->code_compta = $tabcompany[$key]['code_compta'];				// deprecated
		$companystatic->code_compta_client = $tabcompany[$key]['code_compta'];
		$companystatic->code_client = $tabcompany[$key]['code_client'];
		$companystatic->client = 3;

		$invoicestatic->id = $key;
		$invoicestatic->ref = (string) $val["ref"];
		$invoicestatic->type = $val["type"];
		$invoicestatic->close_code = $val["close_code"];

		$date = dol_print_date($val["date"], 'day');

		// Is it a replaced invoice ? 0=not a replaced invoice, 1=replaced invoice not yet dispatched, 2=replaced invoice dispatched
		$replacedinvoice = 0;
		if ($invoicestatic->close_code == Facture::CLOSECODE_REPLACED) {
			$replacedinvoice = 1;
			$alreadydispatched = $invoicestatic->getVentilExportCompta(); // Test if replaced invoice already into bookkeeping.
			if ($alreadydispatched) {
				$replacedinvoice = 2;
			}
		}

		// If not already into bookkeeping, we won't add it. If yes, do nothing (should not happen because creating replacement not possible if invoice is accounted)
		if ($replacedinvoice == 1) {
			continue;
		}

		// Third party
		foreach ($tabttc[$key] as $k => $mt) {
			//if ($mt) {
				print '"'.$key.'"'.$sep;
				print '"'.$date.'"'.$sep;
				print '"'.$val["ref"].'"'.$sep;
				print '"'.utf8_decode(dol_trunc($companystatic->name, 32)).'"'.$sep;
				print '"'.length_accounta(html_entity_decode($k)).'"'.$sep;
				print '"'.length_accountg($conf->global->ACCOUNTING_ACCOUNT_CUSTOMER).'"'.$sep;
				print '"'.length_accounta(html_entity_decode($k)).'"'.$sep;
				print '"'.$langs->trans("Thirdparty").'"'.$sep;
				print '"'.utf8_decode(dol_trunc($companystatic->name, 16)).' - '.$invoicestatic->ref.' - '.$langs->trans("Thirdparty").'"'.$sep;
				print '"'.($mt >= 0 ? price($mt) : '').'"'.$sep;
				print '"'.($mt < 0 ? price(-$mt) : '').'"'.$sep;
				print '"'.$journal.'"';
				print "\n";
			//}
		}

		// Product / Service
		foreach ($tabht[$key] as $k => $mt) {
			$accountingaccount = new AccountingAccount($db);
			$accountingaccount->fetch(null, $k, true);
			//if ($mt) {
				print '"'.$key.'"'.$sep;
				print '"'.$date.'"'.$sep;
				print '"'.$val["ref"].'"'.$sep;
				print '"'.utf8_decode(dol_trunc($companystatic->name, 32)).'"'.$sep;
				print '"'.length_accountg(html_entity_decode($k)).'"'.$sep;
				print '"'.length_accountg(html_entity_decode($k)).'"'.$sep;
				print '""'.$sep;
				print '"'.utf8_decode(dol_trunc($accountingaccount->label, 32)).'"'.$sep;
				print '"'.utf8_decode(dol_trunc($companystatic->name, 16)).' - '.dol_trunc($accountingaccount->label, 32).'"'.$sep;
				print '"'.($mt < 0 ? price(-$mt) : '').'"'.$sep;
				print '"'.($mt >= 0 ? price($mt) : '').'"'.$sep;
				print '"'.$journal.'"';
				print "\n";
			//}
		}

		// VAT
		$listoftax = array(0, 1, 2);
		foreach ($listoftax as $numtax) {
			$arrayofvat = $tabtva;
			if ($numtax == 1) {
				$arrayofvat = $tablocaltax1;
			}
			if ($numtax == 2) {
				$arrayofvat = $tablocaltax2;
			}

			foreach ($arrayofvat[$key] as $k => $mt) {
				if ($mt) {
					print '"'.$key.'"'.$sep;
					print '"'.$date.'"'.$sep;
					print '"'.$val["ref"].'"'.$sep;
					print '"'.utf8_decode(dol_trunc($companystatic->name, 32)).'"'.$sep;
					print '"'.length_accountg(html_entity_decode($k)).'"'.$sep;
					print '"'.length_accountg(html_entity_decode($k)).'"'.$sep;
					print '""'.$sep;
					print '"'.$langs->trans("VAT").' - '.join(', ', $def_tva[$key][$k]).' %"'.$sep;
					print '"'.utf8_decode(dol_trunc($companystatic->name, 16)).' - '.$invoicestatic->ref.' - '.$langs->trans("VAT").join(', ', $def_tva[$key][$k]).' %'.($numtax ? ' - Localtax '.$numtax : '').'"'.$sep;
					print '"'.($mt < 0 ? price(-$mt) : '').'"'.$sep;
					print '"'.($mt >= 0 ? price($mt) : '').'"'.$sep;
					print '"'.$journal.'"';
					print "\n";
				}
			}
		}
	}
}



if (empty($action) || $action == 'view') {
	$title = $langs->trans("GenerationOfAccountingEntries").' - '.$accountingjournalstatic->getNomUrl(0, 2, 1, '', 1);

	llxHeader('', dol_string_nohtmltag($title));

	$nom = $title;
	$nomlink = '';
	$periodlink = '';
	$exportlink = '';
	$builddate = dol_now();
	$description = $langs->trans("DescJournalOnlyBindedVisible").'<br>';
	if (!empty($conf->global->FACTURE_DEPOSITS_ARE_JUST_PAYMENTS)) {
		$description .= $langs->trans("DepositsAreNotIncluded");
	} else {
		$description .= $langs->trans("DepositsAreIncluded");
	}

	$listofchoices = array('notyet'=>$langs->trans("NotYetInGeneralLedger"), 'already'=>$langs->trans("AlreadyInGeneralLedger"));
	$period = $form->selectDate($date_start ? $date_start : -1, 'date_start', 0, 0, 0, '', 1, 0).' - '.$form->selectDate($date_end ? $date_end : -1, 'date_end', 0, 0, 0, '', 1, 0);
	$period .= ' -  '.$langs->trans("JournalizationInLedgerStatus").' '.$form->selectarray('in_bookkeeping', $listofchoices, $in_bookkeeping, 1);

	$varlink = 'id_journal='.$id_journal;

	journalHead($nom, $nomlink, $period, $periodlink, $description, $builddate, $exportlink, array('action' => ''), '', $varlink);

	// Button to write into Ledger
	if (($conf->global->ACCOUNTING_ACCOUNT_CUSTOMER == "") || $conf->global->ACCOUNTING_ACCOUNT_CUSTOMER == '-1') {
		print '<br><div class="warning">'.img_warning().' '.$langs->trans("SomeMandatoryStepsOfSetupWereNotDone");
		$desc = ' : '.$langs->trans("AccountancyAreaDescMisc", 4, '{link}');
		$desc = str_replace('{link}', '<strong>'.$langs->transnoentitiesnoconv("MenuAccountancy").'-'.$langs->transnoentitiesnoconv("Setup")."-".$langs->transnoentitiesnoconv("MenuDefaultAccounts").'</strong>', $desc);
		print $desc;
		print '</div>';
	}
	print '<div class="tabsAction tabsActionNoBottom centerimp">';
	if (!empty($conf->global->ACCOUNTING_ENABLE_EXPORT_DRAFT_JOURNAL) && $in_bookkeeping == 'notyet') {
		print '<input type="button" class="butAction" name="exportcsv" value="'.$langs->trans("ExportDraftJournal").'" onclick="launch_export();" />';
	}
	if (($conf->global->ACCOUNTING_ACCOUNT_CUSTOMER == "") || $conf->global->ACCOUNTING_ACCOUNT_CUSTOMER == '-1') {
		print '<input type="button" class="butActionRefused classfortooltip" title="'.dol_escape_htmltag($langs->trans("SomeMandatoryStepsOfSetupWereNotDone")).'" value="'.$langs->trans("WriteBookKeeping").'" />';
	} else {
		if ($in_bookkeeping == 'notyet') {
			print '<input type="button" class="butAction" name="writebookkeeping" value="'.$langs->trans("WriteBookKeeping").'" onclick="writebookkeeping();" />';
		} else {
			print '<a href="#" class="butActionRefused classfortooltip" name="writebookkeeping">'.$langs->trans("WriteBookKeeping").'</a>';
		}
	}
	print '</div>';

	// TODO Avoid using js. We can use a direct link with $param
	print '
	<script type="text/javascript">
		function launch_export() {
			$("div.fiche form input[name=\"action\"]").val("exportcsv");
			$("div.fiche form input[type=\"submit\"]").click();
			$("div.fiche form input[name=\"action\"]").val("");
		}
		function writebookkeeping() {
			console.log("click on writebookkeeping");
			$("div.fiche form input[name=\"action\"]").val("writebookkeeping");
			$("div.fiche form input[type=\"submit\"]").click();
			$("div.fiche form input[name=\"action\"]").val("");
		}
	</script>';

	/*
	 * Show result array
	 */
	print '<br>';

	print '<div class="div-table-responsive">';
	print "<table class=\"noborder\" width=\"100%\">";
	print "<tr class=\"liste_titre\">";
	print "<td>".$langs->trans("Date")."</td>";
	print "<td>".$langs->trans("Piece").' ('.$langs->trans("InvoiceRef").")</td>";
	print "<td>".$langs->trans("AccountAccounting")."</td>";
	print "<td>".$langs->trans("SubledgerAccount")."</td>";
	print "<td>".$langs->trans("LabelOperation")."</td>";
	print '<td class="center">'.$langs->trans("AccountingDebit")."</td>";
	print '<td class="center">'.$langs->trans("AccountingCredit")."</td>";
	print "</tr>\n";

	$i = 0;

	$companystatic = new Client($db);
	$invoicestatic = new Facture($db);

	foreach ($tabfac as $key => $val) {
		$companystatic->id = $tabcompany[$key]['id'];
		$companystatic->name = $tabcompany[$key]['name'];
		$companystatic->code_compta = $tabcompany[$key]['code_compta'];
		$companystatic->code_client = $tabcompany[$key]['code_client'];
		$companystatic->client = 3;

		$invoicestatic->id = $key;
		$invoicestatic->ref = (string) $val["ref"];
		$invoicestatic->type = $val["type"];
		$invoicestatic->close_code = $val["close_code"];

		$date = dol_print_date($val["date"], 'day');

		// Is it a replaced invoice ? 0=not a replaced invoice, 1=replaced invoice not yet dispatched, 2=replaced invoice dispatched
		$replacedinvoice = 0;
		if ($invoicestatic->close_code == Facture::CLOSECODE_REPLACED) {
			$replacedinvoice = 1;
			$alreadydispatched = $invoicestatic->getVentilExportCompta(); // Test if replaced invoice already into bookkeeping.
			if ($alreadydispatched) {
				$replacedinvoice = 2;
			}
		}

		// If not already into bookkeeping, we won't add it, if yes, add the counterpart ???.
		if ($replacedinvoice == 1) {
			print '<tr class="oddeven">';
			print "<!-- Replaced invoice -->";
			print "<td>".$date."</td>";
			print "<td><strike>".$invoicestatic->getNomUrl(1)."</strike></td>";
			// Account
			print "<td>";
			print $langs->trans("Replaced");
			print '</td>';
			// Subledger account
			print "<td>";
			print '</td>';
			print "<td>";
			print "</td>";
			print '<td class="right"></td>';
			print '<td class="right"></td>';
			print "</tr>";

			$i++;
			continue;
		}
		if ($errorforinvoice[$key] == 'somelinesarenotbound') {
			print '<tr class="oddeven">';
			print "<!-- Some lines are not bound -->";
			print "<td>".$date."</td>";
			print "<td>".$invoicestatic->getNomUrl(1)."</td>";
			// Account
			print "<td>";
			print '<span class="error">'.$langs->trans('ErrorInvoiceContainsLinesNotYetBoundedShort', $val['ref']).'</span>';
			print '</td>';
			// Subledger account
			print "<td>";
			print '</td>';
			print "<td>";
			print "</td>";
			print '<td class="right"></td>';
			print '<td class="right"></td>';
			print "</tr>";

			$i++;
		}

		// Third party
		foreach ($tabttc[$key] as $k => $mt) {
			print '<tr class="oddeven">';
			print "<!-- Thirdparty -->";
			print "<td>".$date."</td>";
			print "<td>".$invoicestatic->getNomUrl(1)."</td>";
			// Account
			print "<td>";
			$accountoshow = length_accountg($conf->global->ACCOUNTING_ACCOUNT_CUSTOMER);
			if (($accountoshow == "") || $accountoshow == 'NotDefined') {
				print '<span class="error">'.$langs->trans("MainAccountForCustomersNotDefined").'</span>';
			} else {
				print $accountoshow;
			}
			print '</td>';
			// Subledger account
			print "<td>";
			$accountoshow = length_accounta($k);
			if (($accountoshow == "") || $accountoshow == 'NotDefined') {
				print '<span class="error">'.$langs->trans("ThirdpartyAccountNotDefined").'</span>';
			} else {
				print $accountoshow;
			}
			print '</td>';
			print "<td>".$companystatic->getNomUrl(0, 'customer', 16).' - '.$invoicestatic->ref.' - '.$langs->trans("SubledgerAccount")."</td>";
			print '<td class="right nowraponall amount">'.($mt >= 0 ? price($mt) : '')."</td>";
			print '<td class="right nowraponall amount">'.($mt < 0 ? price(-$mt) : '')."</td>";
			print "</tr>";

			$i++;
		}

		// Product / Service
		foreach ($tabht[$key] as $k => $mt) {
			$accountingaccount = new AccountingAccount($db);
			$accountingaccount->fetch(null, $k, true);

			print '<tr class="oddeven">';
			print "<!-- Product -->";
			print "<td>".$date."</td>";
			print "<td>".$invoicestatic->getNomUrl(1)."</td>";
			// Account
			print "<td>";
			$accountoshow = length_accountg($k);
			if (($accountoshow == "") || $accountoshow == 'NotDefined') {
				print '<span class="error">'.$langs->trans("ProductNotDefined").'</span>';
			} else {
				print $accountoshow;
			}
			print "</td>";
			// Subledger account
			print "<td>";
			if (!empty($conf->global->ACCOUNTING_ACCOUNT_CUSTOMER_USE_AUXILIARY_ON_DEPOSIT)) {
				if ($k == getDolGlobalString('ACCOUNTING_ACCOUNT_CUSTOMER_DEPOSIT')) {
					print length_accounta($tabcompany[$key]['code_compta']);
				}
			} elseif (($accountoshow == "") || $accountoshow == 'NotDefined') {
				print '<span class="error">' . $langs->trans("ThirdpartyAccountNotDefined") . '</span>';
			}
			print '</td>';
			$companystatic->id = $tabcompany[$key]['id'];
			$companystatic->name = $tabcompany[$key]['name'];
			print "<td>".$companystatic->getNomUrl(0, 'customer', 16).' - '.$invoicestatic->ref.' - '.$accountingaccount->label."</td>";
			print '<td class="right nowraponall amount">'.($mt < 0 ? price(-$mt) : '')."</td>";
			print '<td class="right nowraponall amount">'.($mt >= 0 ? price($mt) : '')."</td>";
			print "</tr>";

			$i++;
		}

		// VAT
		$listoftax = array(0, 1, 2);
		foreach ($listoftax as $numtax) {
			$arrayofvat = $tabtva;
			if ($numtax == 1) {
				$arrayofvat = $tablocaltax1;
			}
			if ($numtax == 2) {
				$arrayofvat = $tablocaltax2;
			}

			foreach ($arrayofvat[$key] as $k => $mt) {
				if ($mt) {
					print '<tr class="oddeven">';
					print "<!-- VAT -->";
					print "<td>".$date."</td>";
					print "<td>".$invoicestatic->getNomUrl(1)."</td>";
					// Account
					print "<td>";
					$accountoshow = length_accountg($k);
					if (($accountoshow == "") || $accountoshow == 'NotDefined') {
						print '<span class="error">'.$langs->trans("VATAccountNotDefined").' ('.$langs->trans("Sale").')</span>';
					} else {
						print $accountoshow;
					}
					print "</td>";
					// Subledger account
					print "<td>";
					print '</td>';
					print "<td>".$companystatic->getNomUrl(0, 'customer', 16).' - '.$invoicestatic->ref.' - '.$langs->trans("VAT").' '.join(', ', $def_tva[$key][$k]).' %'.($numtax ? ' - Localtax '.$numtax : '');
					print "</td>";
					print '<td class="right nowraponall amount">'.($mt < 0 ? price(-$mt) : '')."</td>";
					print '<td class="right nowraponall amount">'.($mt >= 0 ? price($mt) : '')."</td>";
					print "</tr>";

					$i++;
				}
			}
		}
	}

	if (!$i) {
		print '<tr class="oddeven"><td colspan="6"><span class="opacitymedium">'.$langs->trans("NoRecordFound").'</span></td></tr>';
	}

	print "</table>";
	print '</div>';

	// End of page
	llxFooter();
}

$db->close();<|MERGE_RESOLUTION|>--- conflicted
+++ resolved
@@ -403,10 +403,8 @@
 					if (getDolGlobalInt('ACCOUNTING_ENABLE_LETTERING') && getDolGlobalInt('ACCOUNTING_ENABLE_AUTOLETTERING')) {
 						require_once DOL_DOCUMENT_ROOT . '/accountancy/class/lettering.class.php';
 						$lettering_static = new Lettering($db);
-<<<<<<< HEAD
+
 						$nb_lettering = $lettering_static->bookkeepingLettering(array($bookkeeping->id));
-=======
-						$nb_lettering = $lettering_static->bookkeepingLettering(array($bookkeeping->id), 'customer_invoice');
 
 						if ($nb_lettering < 0) {
 							$error++;
@@ -414,7 +412,6 @@
 							$errorforinvoice[$key] = 'other';
 							setEventMessages($lettering_static->error, $lettering_static->errors, 'errors');
 						}
->>>>>>> da338edb
 					}
 				}
 			}
