<?php
/* Copyright (C) 2007-2010  Laurent Destailleur     <eldy@users.sourceforge.net>
 * Copyright (C) 2007-2010  Jean Heimburger         <jean@tiaris.info>
 * Copyright (C) 2011       Juanjo Menent           <jmenent@2byte.es>
 * Copyright (C) 2012       Regis Houssin           <regis.houssin@inodbox.com>
 * Copyright (C) 2013       Christophe Battarel     <christophe.battarel@altairis.fr>
 * Copyright (C) 2013-2021  Alexandre Spangaro      <aspangaro@open-dsi.fr>
 * Copyright (C) 2013-2016  Florian Henry           <florian.henry@open-concept.pro>
 * Copyright (C) 2013-2016  Olivier Geffroy         <jeff@jeffinfo.com>
 * Copyright (C) 2014       Raphaël Doursenaud      <rdoursenaud@gpcsolutions.fr>
 * Copyright (C) 2018-2021  Frédéric France         <frederic.france@netlogic.fr>
 *
 * This program is free software; you can redistribute it and/or modify
 * it under the terms of the GNU General Public License as published by
 * the Free Software Foundation; either version 3 of the License, or
 * (at your option) any later version.
 *
 * This program is distributed in the hope that it will be useful,
 * but WITHOUT ANY WARRANTY; without even the implied warranty of
 * MERCHANTABILITY or FITNESS FOR A PARTICULAR PURPOSE.  See the
 * GNU General Public License for more details.
 *
 * You should have received a copy of the GNU General Public License
 * along with this program. If not, see <https://www.gnu.org/licenses/>.
 */

/**
 * \file		htdocs/accountancy/journal/sellsjournal.php
 * \ingroup		Accountancy (Double entries)
 * \brief		Page with sells journal
 */

require '../../main.inc.php';
require_once DOL_DOCUMENT_ROOT.'/core/lib/report.lib.php';
require_once DOL_DOCUMENT_ROOT.'/core/lib/date.lib.php';
require_once DOL_DOCUMENT_ROOT.'/core/lib/accounting.lib.php';
require_once DOL_DOCUMENT_ROOT.'/accountancy/class/accountingjournal.class.php';
require_once DOL_DOCUMENT_ROOT.'/accountancy/class/accountingaccount.class.php';
require_once DOL_DOCUMENT_ROOT.'/compta/facture/class/facture.class.php';
require_once DOL_DOCUMENT_ROOT.'/societe/class/client.class.php';
require_once DOL_DOCUMENT_ROOT.'/accountancy/class/bookkeeping.class.php';

// Load translation files required by the page
$langs->loadLangs(array("commercial", "compta", "bills", "other", "accountancy", "errors"));

$id_journal = GETPOST('id_journal', 'int');
$action = GETPOST('action', 'aZ09');

$date_startmonth = GETPOST('date_startmonth');
$date_startday = GETPOST('date_startday');
$date_startyear = GETPOST('date_startyear');
$date_endmonth = GETPOST('date_endmonth');
$date_endday = GETPOST('date_endday');
$date_endyear = GETPOST('date_endyear');
$in_bookkeeping = GETPOST('in_bookkeeping');
if ($in_bookkeeping == '') {
	$in_bookkeeping = 'notyet';
}

$now = dol_now();

$hookmanager->initHooks(array('sellsjournal'));
$parameters = array();

// Security check
if (empty($conf->accounting->enabled)) {
	accessforbidden();
}
if ($user->socid > 0) {
	accessforbidden();
}
if (empty($user->rights->accounting->mouvements->lire)) {
	accessforbidden();
}


/*
 * Actions
 */

$reshook = $hookmanager->executeHooks('doActions', $parameters, $user, $action); // Note that $action and $object may have been modified by some hooks

$accountingaccount = new AccountingAccount($db);

// Get informations of journal
$accountingjournalstatic = new AccountingJournal($db);
$accountingjournalstatic->fetch($id_journal);
$journal = $accountingjournalstatic->code;
$journal_label = $accountingjournalstatic->label;

$date_start = dol_mktime(0, 0, 0, $date_startmonth, $date_startday, $date_startyear);
$date_end = dol_mktime(23, 59, 59, $date_endmonth, $date_endday, $date_endyear);

if (empty($date_startmonth) || empty($date_endmonth)) {
	// Period by default on transfer
	$dates = getDefaultDatesForTransfer();
	$date_start = $dates['date_start'];
	$date_end = $dates['date_end'];
	$pastmonthyear = $dates['pastmonthyear'];
	$pastmonth = $dates['pastmonth'];
}

if (!GETPOSTISSET('date_startmonth') && (empty($date_start) || empty($date_end))) { // We define date_start and date_end, only if we did not submit the form
	$date_start = dol_get_first_day($pastmonthyear, $pastmonth, false);
	$date_end = dol_get_last_day($pastmonthyear, $pastmonth, false);
}

$sql = "SELECT f.rowid, f.ref, f.type, f.datef as df, f.ref_client, f.date_lim_reglement as dlr, f.close_code,";
$sql .= " fd.rowid as fdid, fd.description, fd.product_type, fd.total_ht, fd.total_tva, fd.total_localtax1, fd.total_localtax2, fd.tva_tx, fd.total_ttc, fd.situation_percent, fd.vat_src_code,";
<<<<<<< HEAD
$sql .= " s.rowid as socid, s.nom as name, s.code_client, s.code_fournisseur, s.code_compta, s.code_compta_fournisseur,";
$sql .= " p.rowid as pid, p.ref as pref, aa.rowid as fk_compte, aa.account_number as compte, aa.label as label_compte,";
if (!empty($conf->global->MAIN_PRODUCT_PERENTITY_SHARED)) {
	$sql .= " pa.accountancy_code_sell";
=======
$sql .= " s.rowid as socid, s.nom as name, s.code_client, s.code_fournisseur,";
if (!empty($conf->global->MAIN_COMPANY_PERENTITY_SHARED)) {
	$sql .= " spe.accountancy_code_customer as code_compta,";
	$sql .= " spe.accountancy_code_supplier as code_compta_fournisseur,";
} else {
	$sql .= " s.code_compta as code_compta,";
	$sql .= " s.code_compta_fournisseur,";
}
$sql .= " p.rowid as pid, p.ref as pref, aa.rowid as fk_compte, aa.account_number as compte, aa.label as label_compte,";
if (!empty($conf->global->MAIN_PRODUCT_PERENTITY_SHARED)) {
	$sql .= " ppe.accountancy_code_sell";
>>>>>>> 95dc2558
} else {
	$sql .= " p.accountancy_code_sell";
}
$sql .= " FROM ".MAIN_DB_PREFIX."facturedet as fd";
$sql .= " LEFT JOIN ".MAIN_DB_PREFIX."product as p ON p.rowid = fd.fk_product";
if (!empty($conf->global->MAIN_PRODUCT_PERENTITY_SHARED)) {
<<<<<<< HEAD
	$sql .= " LEFT JOIN " . MAIN_DB_PREFIX . "product_perentity as pa ON pa.fk_product = p.rowid AND pa.entity = " . ((int) $conf->entity);
=======
	$sql .= " LEFT JOIN " . MAIN_DB_PREFIX . "product_perentity as ppe ON ppe.fk_product = p.rowid AND ppe.entity = " . ((int) $conf->entity);
>>>>>>> 95dc2558
}
$sql .= " LEFT JOIN ".MAIN_DB_PREFIX."accounting_account as aa ON aa.rowid = fd.fk_code_ventilation";
$sql .= " JOIN ".MAIN_DB_PREFIX."facture as f ON f.rowid = fd.fk_facture";
$sql .= " JOIN ".MAIN_DB_PREFIX."societe as s ON s.rowid = f.fk_soc";
if (!empty($conf->global->MAIN_COMPANY_PERENTITY_SHARED)) {
	$sql .= " LEFT JOIN " . MAIN_DB_PREFIX . "societe_perentity as spe ON spe.fk_soc = s.rowid AND spe.entity = " . ((int) $conf->entity);
}
$sql .= " WHERE fd.fk_code_ventilation > 0";
$sql .= " AND f.entity IN (".getEntity('invoice', 0).')'; // We don't share object for accountancy, we use source object sharing
$sql .= " AND f.fk_statut > 0";
if (!empty($conf->global->FACTURE_DEPOSITS_ARE_JUST_PAYMENTS)) {	// Non common setup
	$sql .= " AND f.type IN (".Facture::TYPE_STANDARD.",".Facture::TYPE_REPLACEMENT.",".Facture::TYPE_CREDIT_NOTE.",".Facture::TYPE_SITUATION.")";
} else {
	$sql .= " AND f.type IN (".Facture::TYPE_STANDARD.",".Facture::TYPE_REPLACEMENT.",".Facture::TYPE_CREDIT_NOTE.",".Facture::TYPE_DEPOSIT.",".Facture::TYPE_SITUATION.")";
}
$sql .= " AND fd.product_type IN (0,1)";
if ($date_start && $date_end) {
	$sql .= " AND f.datef >= '".$db->idate($date_start)."' AND f.datef <= '".$db->idate($date_end)."'";
}
// Define begin binding date
if (!empty($conf->global->ACCOUNTING_DATE_START_BINDING)) {
	$sql .= " AND f.datef >= '".$db->idate($conf->global->ACCOUNTING_DATE_START_BINDING)."'";
}
// Already in bookkeeping or not
if ($in_bookkeeping == 'already') {
	$sql .= " AND f.rowid IN (SELECT fk_doc FROM ".MAIN_DB_PREFIX."accounting_bookkeeping as ab WHERE ab.doc_type='customer_invoice')";
	//	$sql .= " AND fd.rowid IN (SELECT fk_docdet FROM " . MAIN_DB_PREFIX . "accounting_bookkeeping as ab WHERE ab.doc_type='customer_invoice')";		// Useless, we save one line for all products with same account
}
if ($in_bookkeeping == 'notyet') {
	$sql .= " AND f.rowid NOT IN (SELECT fk_doc FROM ".MAIN_DB_PREFIX."accounting_bookkeeping as ab WHERE ab.doc_type='customer_invoice')";
	// $sql .= " AND fd.rowid NOT IN (SELECT fk_docdet FROM " . MAIN_DB_PREFIX . "accounting_bookkeeping as ab WHERE ab.doc_type='customer_invoice')";		// Useless, we save one line for all products with same account
}
$sql .= " ORDER BY f.datef";
//print $sql; exit;

dol_syslog('accountancy/journal/sellsjournal.php', LOG_DEBUG);
$result = $db->query($sql);
if ($result) {
	$tabfac = array();
	$tabht = array();
	$tabtva = array();
	$def_tva = array();
	$tabttc = array();
	$tablocaltax1 = array();
	$tablocaltax2 = array();
	$tabcompany = array();

	$num = $db->num_rows($result);

	// Variables
	$cptcli = (($conf->global->ACCOUNTING_ACCOUNT_CUSTOMER != "")) ? $conf->global->ACCOUNTING_ACCOUNT_CUSTOMER : 'NotDefined';
	$cpttva = (!empty($conf->global->ACCOUNTING_VAT_SOLD_ACCOUNT)) ? $conf->global->ACCOUNTING_VAT_SOLD_ACCOUNT : 'NotDefined';

	$i = 0;
	while ($i < $num) {
		$obj = $db->fetch_object($result);

		// Controls
		$compta_soc = (!empty($obj->code_compta)) ? $obj->code_compta : $cptcli;

		$compta_prod = $obj->compte;
		if (empty($compta_prod)) {
			if ($obj->product_type == 0) {
				$compta_prod = (!empty($conf->global->ACCOUNTING_PRODUCT_SOLD_ACCOUNT)) ? $conf->global->ACCOUNTING_PRODUCT_SOLD_ACCOUNT : 'NotDefined';
			} else {
				$compta_prod = (!empty($conf->global->ACCOUNTING_SERVICE_SOLD_ACCOUNT)) ? $conf->global->ACCOUNTING_SERVICE_SOLD_ACCOUNT : 'NotDefined';
			}
		}

		$vatdata = getTaxesFromId($obj->tva_tx.($obj->vat_src_code ? ' ('.$obj->vat_src_code.')' : ''), $mysoc, $mysoc, 0);
		$compta_tva = (!empty($vatdata['accountancy_code_sell']) ? $vatdata['accountancy_code_sell'] : $cpttva);
		$compta_localtax1 = (!empty($vatdata['accountancy_code_sell']) ? $vatdata['accountancy_code_sell'] : $cpttva);
		$compta_localtax2 = (!empty($vatdata['accountancy_code_sell']) ? $vatdata['accountancy_code_sell'] : $cpttva);

		// Define array to display all VAT rates that use this accounting account $compta_tva
		if (price2num($obj->tva_tx) || !empty($obj->vat_src_code)) {
			$def_tva[$obj->rowid][$compta_tva][vatrate($obj->tva_tx).($obj->vat_src_code ? ' ('.$obj->vat_src_code.')' : '')] = (vatrate($obj->tva_tx).($obj->vat_src_code ? ' ('.$obj->vat_src_code.')' : ''));
		}

		$line = new FactureLigne($db);
		$line->fetch($obj->fdid);

		// Situation invoices handling
		$prev_progress = $line->get_prev_progress($obj->rowid);

		if ($obj->type == Facture::TYPE_SITUATION) {
			// Avoid divide by 0
			if ($obj->situation_percent == 0) {
				$situation_ratio = 0;
			} else {
				$situation_ratio = ($obj->situation_percent - $prev_progress) / $obj->situation_percent;
			}
		} else {
			$situation_ratio = 1;
		}

		// Invoice lines
		$tabfac[$obj->rowid]["date"] = $db->jdate($obj->df);
		$tabfac[$obj->rowid]["datereg"] = $db->jdate($obj->dlr);
		$tabfac[$obj->rowid]["ref"] = $obj->ref;
		$tabfac[$obj->rowid]["type"] = $obj->type;
		$tabfac[$obj->rowid]["description"] = $obj->label_compte;
		$tabfac[$obj->rowid]["close_code"] = $obj->close_code; // close_code = 'replaced' for replacement invoices (not used in most european countries)
		//$tabfac[$obj->rowid]["fk_facturedet"] = $obj->fdid;

		// Avoid warnings
		if (!isset($tabttc[$obj->rowid][$compta_soc])) {
			$tabttc[$obj->rowid][$compta_soc] = 0;
		}
		if (!isset($tabht[$obj->rowid][$compta_prod])) {
			$tabht[$obj->rowid][$compta_prod] = 0;
		}
		if (!isset($tabtva[$obj->rowid][$compta_tva])) {
			$tabtva[$obj->rowid][$compta_tva] = 0;
		}
		if (!isset($tablocaltax1[$obj->rowid][$compta_localtax1])) {
			$tablocaltax1[$obj->rowid][$compta_localtax1] = 0;
		}
		if (!isset($tablocaltax2[$obj->rowid][$compta_localtax2])) {
			$tablocaltax2[$obj->rowid][$compta_localtax2] = 0;
		}

		$tabttc[$obj->rowid][$compta_soc] += $obj->total_ttc * $situation_ratio;
		$tabht[$obj->rowid][$compta_prod] += $obj->total_ht * $situation_ratio;
		if (empty($line->tva_npr)) {
			$tabtva[$obj->rowid][$compta_tva] += $obj->total_tva * $situation_ratio; // We ignore line if VAT is a NPR
		}
		$tablocaltax1[$obj->rowid][$compta_localtax1] += $obj->total_localtax1 * $situation_ratio;
		$tablocaltax2[$obj->rowid][$compta_localtax2] += $obj->total_localtax2 * $situation_ratio;
		$tabcompany[$obj->rowid] = array(
			'id' => $obj->socid,
			'name' => $obj->name,
			'code_client' => $obj->code_client,
			'code_compta' => $compta_soc
		);

		$i++;
	}
} else {
	dol_print_error($db);
}

$errorforinvoice = array();

// Loop in invoices to detect lines with not binding lines
foreach ($tabfac as $key => $val) {		// Loop on each invoice
	$sql = "SELECT COUNT(fd.rowid) as nb";
	$sql .= " FROM ".MAIN_DB_PREFIX."facturedet as fd";
	$sql .= " WHERE fd.product_type <= 2 AND fd.fk_code_ventilation <= 0";
	$sql .= " AND fd.total_ttc <> 0 AND fk_facture = ".((int) $key);
	$resql = $db->query($sql);
	if ($resql) {
		$obj = $db->fetch_object($resql);
		if ($obj->nb > 0) {
			$errorforinvoice[$key] = 'somelinesarenotbound';
		}
	} else {
		dol_print_error($db);
	}
}
//var_dump($errorforinvoice);exit;


// Bookkeeping Write
if ($action == 'writebookkeeping') {
	$now = dol_now();
	$error = 0;

	$companystatic = new Societe($db);
	$invoicestatic = new Facture($db);
	$accountingaccountcustomer = new AccountingAccount($db);

	$accountingaccountcustomer->fetch(null, $conf->global->ACCOUNTING_ACCOUNT_CUSTOMER, true);

	foreach ($tabfac as $key => $val) {		// Loop on each invoice
		$errorforline = 0;

		$totalcredit = 0;
		$totaldebit = 0;

		$db->begin();

		$companystatic->id = $tabcompany[$key]['id'];
		$companystatic->name = $tabcompany[$key]['name'];
		$companystatic->code_compta = $tabcompany[$key]['code_compta'];
		$companystatic->code_compta_fournisseur = $tabcompany[$key]['code_compta_fournisseur'];
		$companystatic->code_client = $tabcompany[$key]['code_client'];
		$companystatic->code_fournisseur = $tabcompany[$key]['code_fournisseur'];
		$companystatic->client = 3;

		$invoicestatic->id = $key;
		$invoicestatic->ref = (string) $val["ref"];
		$invoicestatic->type = $val["type"];
		$invoicestatic->close_code = $val["close_code"];

		$date = dol_print_date($val["date"], 'day');

		// Is it a replaced invoice ? 0=not a replaced invoice, 1=replaced invoice not yet dispatched, 2=replaced invoice dispatched
		$replacedinvoice = 0;
		if ($invoicestatic->close_code == Facture::CLOSECODE_REPLACED) {
			$replacedinvoice = 1;
			$alreadydispatched = $invoicestatic->getVentilExportCompta(); // Test if replaced invoice already into bookkeeping.
			if ($alreadydispatched) {
				$replacedinvoice = 2;
			}
		}

		// If not already into bookkeeping, we won't add it. If yes, do nothing (should not happen because creating replacement not possible if invoice is accounted)
		if ($replacedinvoice == 1) {
			$db->rollback();
			continue;
		}

		// Error if some lines are not binded/ready to be journalized
		if ($errorforinvoice[$key] == 'somelinesarenotbound') {
			$error++;
			$errorforline++;
			setEventMessages($langs->trans('ErrorInvoiceContainsLinesNotYetBounded', $val['ref']), null, 'errors');
		}

		// Thirdparty
		if (!$errorforline) {
			foreach ($tabttc[$key] as $k => $mt) {
				$bookkeeping = new BookKeeping($db);
				$bookkeeping->doc_date = $val["date"];
				$bookkeeping->date_lim_reglement = $val["datereg"];
				$bookkeeping->doc_ref = $val["ref"];
				$bookkeeping->date_creation = $now;
				$bookkeeping->doc_type = 'customer_invoice';
				$bookkeeping->fk_doc = $key;
				$bookkeeping->fk_docdet = 0; // Useless, can be several lines that are source of this record to add
				$bookkeeping->thirdparty_code = $companystatic->code_client;

				$bookkeeping->subledger_account = $tabcompany[$key]['code_compta'];
				$bookkeeping->subledger_label = $tabcompany[$key]['name'];

				$bookkeeping->numero_compte = $conf->global->ACCOUNTING_ACCOUNT_CUSTOMER;
				$bookkeeping->label_compte = $accountingaccountcustomer->label;

				$bookkeeping->label_operation = dol_trunc($companystatic->name, 16).' - '.$invoicestatic->ref.' - '.$langs->trans("SubledgerAccount");
				$bookkeeping->montant = $mt;
				$bookkeeping->sens = ($mt >= 0) ? 'D' : 'C';
				$bookkeeping->debit = ($mt >= 0) ? $mt : 0;
				$bookkeeping->credit = ($mt < 0) ? -$mt : 0;
				$bookkeeping->code_journal = $journal;
				$bookkeeping->journal_label = $langs->transnoentities($journal_label);
				$bookkeeping->fk_user_author = $user->id;
				$bookkeeping->entity = $conf->entity;

				$totaldebit += $bookkeeping->debit;
				$totalcredit += $bookkeeping->credit;

				$result = $bookkeeping->create($user);
				if ($result < 0) {
					if ($bookkeeping->error == 'BookkeepingRecordAlreadyExists') {	// Already exists
						$error++;
						$errorforline++;
						$errorforinvoice[$key] = 'alreadyjournalized';
						//setEventMessages('Transaction for ('.$bookkeeping->doc_type.', '.$bookkeeping->fk_doc.', '.$bookkeeping->fk_docdet.') were already recorded', null, 'warnings');
					} else {
						$error++;
						$errorforline++;
						$errorforinvoice[$key] = 'other';
						setEventMessages($bookkeeping->error, $bookkeeping->errors, 'errors');
					}
				}
			}
		}

		// Product / Service
		if (!$errorforline) {
			foreach ($tabht[$key] as $k => $mt) {
				$resultfetch = $accountingaccount->fetch(null, $k, true);	// TODO Use a cache
				$label_account = $accountingaccount->label;

				// get compte id and label
				if ($resultfetch > 0) {
					$bookkeeping = new BookKeeping($db);
					$bookkeeping->doc_date = $val["date"];
					$bookkeeping->date_lim_reglement = $val["datereg"];
					$bookkeeping->doc_ref = $val["ref"];
					$bookkeeping->date_creation = $now;
					$bookkeeping->doc_type = 'customer_invoice';
					$bookkeeping->fk_doc = $key;
					$bookkeeping->fk_docdet = 0; // Useless, can be several lines that are source of this record to add
					$bookkeeping->thirdparty_code = $companystatic->code_client;

					if ($k == getDolGlobalString('ACCOUNTING_ACCOUNT_CUSTOMER_DEPOSIT')) {
						$bookkeeping->subledger_account = $tabcompany[$key]['code_compta'];
						$bookkeeping->subledger_label = $tabcompany[$key]['name'];
					} else {
						$bookkeeping->subledger_account = '';
						$bookkeeping->subledger_label = '';
					}

					$bookkeeping->numero_compte = $k;
					$bookkeeping->label_compte = $label_account;

					$bookkeeping->label_operation = dol_trunc($companystatic->name, 16).' - '.$invoicestatic->ref.' - '.$label_account;
					$bookkeeping->montant = $mt;
					$bookkeeping->sens = ($mt < 0) ? 'D' : 'C';
					$bookkeeping->debit = ($mt < 0) ? -$mt : 0;
					$bookkeeping->credit = ($mt >= 0) ? $mt : 0;
					$bookkeeping->code_journal = $journal;
					$bookkeeping->journal_label = $langs->transnoentities($journal_label);
					$bookkeeping->fk_user_author = $user->id;
					$bookkeeping->entity = $conf->entity;

					$totaldebit += $bookkeeping->debit;
					$totalcredit += $bookkeeping->credit;

					$result = $bookkeeping->create($user);
					if ($result < 0) {
						if ($bookkeeping->error == 'BookkeepingRecordAlreadyExists') {	// Already exists
							$error++;
							$errorforline++;
							$errorforinvoice[$key] = 'alreadyjournalized';
							//setEventMessages('Transaction for ('.$bookkeeping->doc_type.', '.$bookkeeping->fk_doc.', '.$bookkeeping->fk_docdet.') were already recorded', null, 'warnings');
						} else {
							$error++;
							$errorforline++;
							$errorforinvoice[$key] = 'other';
							setEventMessages($bookkeeping->error, $bookkeeping->errors, 'errors');
						}
					}
				}
			}
		}

		// VAT
		if (!$errorforline) {
			$listoftax = array(0, 1, 2);
			foreach ($listoftax as $numtax) {
				$arrayofvat = $tabtva;
				if ($numtax == 1) {
					$arrayofvat = $tablocaltax1;
				}
				if ($numtax == 2) {
					$arrayofvat = $tablocaltax2;
				}

				foreach ($arrayofvat[$key] as $k => $mt) {
					if ($mt) {
						$accountingaccount->fetch($k, null, true);	// TODO Use a cache for label
						$label_account = $accountingaccount->label;

						$bookkeeping = new BookKeeping($db);
						$bookkeeping->doc_date = $val["date"];
						$bookkeeping->date_lim_reglement = $val["datereg"];
						$bookkeeping->doc_ref = $val["ref"];
						$bookkeeping->date_creation = $now;
						$bookkeeping->doc_type = 'customer_invoice';
						$bookkeeping->fk_doc = $key;
						$bookkeeping->fk_docdet = 0; // Useless, can be several lines that are source of this record to add
						$bookkeeping->thirdparty_code = $companystatic->code_client;

						$bookkeeping->subledger_account = '';
						$bookkeeping->subledger_label = '';

						$bookkeeping->numero_compte = $k;
						$bookkeeping->label_compte = $label_account;

						$bookkeeping->label_operation = dol_trunc($companystatic->name, 16).' - '.$invoicestatic->ref.' - '.$langs->trans("VAT").' '.join(', ', $def_tva[$key][$k]).' %'.($numtax ? ' - Localtax '.$numtax : '');
						$bookkeeping->montant = $mt;
						$bookkeeping->sens = ($mt < 0) ? 'D' : 'C';
						$bookkeeping->debit = ($mt < 0) ? -$mt : 0;
						$bookkeeping->credit = ($mt >= 0) ? $mt : 0;
						$bookkeeping->code_journal = $journal;
						$bookkeeping->journal_label = $langs->transnoentities($journal_label);
						$bookkeeping->fk_user_author = $user->id;
						$bookkeeping->entity = $conf->entity;

						$totaldebit += $bookkeeping->debit;
						$totalcredit += $bookkeeping->credit;

						$result = $bookkeeping->create($user);
						if ($result < 0) {
							if ($bookkeeping->error == 'BookkeepingRecordAlreadyExists') {	// Already exists
								$error++;
								$errorforline++;
								$errorforinvoice[$key] = 'alreadyjournalized';
								//setEventMessages('Transaction for ('.$bookkeeping->doc_type.', '.$bookkeeping->fk_doc.', '.$bookkeeping->fk_docdet.') were already recorded', null, 'warnings');
							} else {
								$error++;
								$errorforline++;
								$errorforinvoice[$key] = 'other';
								setEventMessages($bookkeeping->error, $bookkeeping->errors, 'errors');
							}
						}
					}
				}
			}
		}

		// Protection against a bug on lines before
		if (!$errorforline && (price2num($totaldebit, 'MT') != price2num($totalcredit, 'MT'))) {
			$error++;
			$errorforline++;
			$errorforinvoice[$key] = 'amountsnotbalanced';
			setEventMessages('Try to insert a non balanced transaction in book for '.$invoicestatic->ref.'. Canceled. Surely a bug.', null, 'errors');
		}

		if (!$errorforline) {
			$db->commit();
		} else {
			$db->rollback();

			if ($error >= 10) {
				setEventMessages($langs->trans("ErrorTooManyErrorsProcessStopped"), null, 'errors');
				break; // Break in the foreach
			}
		}
	}

	$tabpay = $tabfac;

	if (empty($error) && count($tabpay) > 0) {
		setEventMessages($langs->trans("GeneralLedgerIsWritten"), null, 'mesgs');
	} elseif (count($tabpay) == $error) {
		setEventMessages($langs->trans("NoNewRecordSaved"), null, 'warnings');
	} else {
		setEventMessages($langs->trans("GeneralLedgerSomeRecordWasNotRecorded"), null, 'warnings');
	}

	$action = '';

	// Must reload data, so we make a redirect
	if (count($tabpay) != $error) {
		$param = 'id_journal='.$id_journal;
		$param .= '&date_startday='.$date_startday;
		$param .= '&date_startmonth='.$date_startmonth;
		$param .= '&date_startyear='.$date_startyear;
		$param .= '&date_endday='.$date_endday;
		$param .= '&date_endmonth='.$date_endmonth;
		$param .= '&date_endyear='.$date_endyear;
		$param .= '&in_bookkeeping='.$in_bookkeeping;
		header("Location: ".$_SERVER['PHP_SELF'].($param ? '?'.$param : ''));
		exit;
	}
}



/*
 * View
 */

$form = new Form($db);

// Export
if ($action == 'exportcsv') {		// ISO and not UTF8 !
	$sep = $conf->global->ACCOUNTING_EXPORT_SEPARATORCSV;

	$filename = 'journal';
	$type_export = 'journal';
	include DOL_DOCUMENT_ROOT.'/accountancy/tpl/export_journal.tpl.php';

	$companystatic = new Client($db);
	$invoicestatic = new Facture($db);

	foreach ($tabfac as $key => $val) {
		$companystatic->id = $tabcompany[$key]['id'];
		$companystatic->name = $tabcompany[$key]['name'];
		$companystatic->code_compta = $tabcompany[$key]['code_compta'];
		$companystatic->code_compta_fournisseur = $tabcompany[$key]['code_compta_fournisseur'];
		$companystatic->code_client = $tabcompany[$key]['code_client'];
		$companystatic->code_fournisseur = $tabcompany[$key]['code_fournisseur'];
		$companystatic->client = 3;

		$invoicestatic->id = $key;
		$invoicestatic->ref = (string) $val["ref"];
		$invoicestatic->type = $val["type"];
		$invoicestatic->close_code = $val["close_code"];

		$date = dol_print_date($val["date"], 'day');

		// Is it a replaced invoice ? 0=not a replaced invoice, 1=replaced invoice not yet dispatched, 2=replaced invoice dispatched
		$replacedinvoice = 0;
		if ($invoicestatic->close_code == Facture::CLOSECODE_REPLACED) {
			$replacedinvoice = 1;
			$alreadydispatched = $invoicestatic->getVentilExportCompta(); // Test if replaced invoice already into bookkeeping.
			if ($alreadydispatched) {
				$replacedinvoice = 2;
			}
		}

		// If not already into bookkeeping, we won't add it. If yes, do nothing (should not happen because creating replacement not possible if invoice is accounted)
		if ($replacedinvoice == 1) {
			continue;
		}

		// Third party
		foreach ($tabttc[$key] as $k => $mt) {
			//if ($mt) {
				print '"'.$key.'"'.$sep;
				print '"'.$date.'"'.$sep;
				print '"'.$val["ref"].'"'.$sep;
				print '"'.utf8_decode(dol_trunc($companystatic->name, 32)).'"'.$sep;
				print '"'.length_accounta(html_entity_decode($k)).'"'.$sep;
				print '"'.length_accountg($conf->global->ACCOUNTING_ACCOUNT_CUSTOMER).'"'.$sep;
				print '"'.length_accounta(html_entity_decode($k)).'"'.$sep;
				print '"'.$langs->trans("Thirdparty").'"'.$sep;
				print '"'.utf8_decode(dol_trunc($companystatic->name, 16)).' - '.$invoicestatic->ref.' - '.$langs->trans("Thirdparty").'"'.$sep;
				print '"'.($mt >= 0 ? price($mt) : '').'"'.$sep;
				print '"'.($mt < 0 ? price(-$mt) : '').'"'.$sep;
				print '"'.$journal.'"';
				print "\n";
			//}
		}

		// Product / Service
		foreach ($tabht[$key] as $k => $mt) {
			$accountingaccount = new AccountingAccount($db);
			$accountingaccount->fetch(null, $k, true);
			//if ($mt) {
				print '"'.$key.'"'.$sep;
				print '"'.$date.'"'.$sep;
				print '"'.$val["ref"].'"'.$sep;
				print '"'.utf8_decode(dol_trunc($companystatic->name, 32)).'"'.$sep;
				print '"'.length_accountg(html_entity_decode($k)).'"'.$sep;
				print '"'.length_accountg(html_entity_decode($k)).'"'.$sep;
				print '""'.$sep;
				print '"'.utf8_decode(dol_trunc($accountingaccount->label, 32)).'"'.$sep;
				print '"'.utf8_decode(dol_trunc($companystatic->name, 16)).' - '.dol_trunc($accountingaccount->label, 32).'"'.$sep;
				print '"'.($mt < 0 ? price(-$mt) : '').'"'.$sep;
				print '"'.($mt >= 0 ? price($mt) : '').'"'.$sep;
				print '"'.$journal.'"';
				print "\n";
			//}
		}

		// VAT
		$listoftax = array(0, 1, 2);
		foreach ($listoftax as $numtax) {
			$arrayofvat = $tabtva;
			if ($numtax == 1) {
				$arrayofvat = $tablocaltax1;
			}
			if ($numtax == 2) {
				$arrayofvat = $tablocaltax2;
			}

			foreach ($arrayofvat[$key] as $k => $mt) {
				if ($mt) {
					print '"'.$key.'"'.$sep;
					print '"'.$date.'"'.$sep;
					print '"'.$val["ref"].'"'.$sep;
					print '"'.utf8_decode(dol_trunc($companystatic->name, 32)).'"'.$sep;
					print '"'.length_accountg(html_entity_decode($k)).'"'.$sep;
					print '"'.length_accountg(html_entity_decode($k)).'"'.$sep;
					print '""'.$sep;
					print '"'.$langs->trans("VAT").' - '.join(', ', $def_tva[$key][$k]).' %"'.$sep;
					print '"'.utf8_decode(dol_trunc($companystatic->name, 16)).' - '.$invoicestatic->ref.' - '.$langs->trans("VAT").join(', ', $def_tva[$key][$k]).' %'.($numtax ? ' - Localtax '.$numtax : '').'"'.$sep;
					print '"'.($mt < 0 ? price(-$mt) : '').'"'.$sep;
					print '"'.($mt >= 0 ? price($mt) : '').'"'.$sep;
					print '"'.$journal.'"';
					print "\n";
				}
			}
		}
	}
}



if (empty($action) || $action == 'view') {
	llxHeader('', $langs->trans("SellsJournal"));

	$nom = $langs->trans("SellsJournal").' | '.$accountingjournalstatic->getNomUrl(0, 1, 1, '', 1);
	$nomlink = '';
	$periodlink = '';
	$exportlink = '';
	$builddate = dol_now();
	$description = $langs->trans("DescJournalOnlyBindedVisible").'<br>';
	if (!empty($conf->global->FACTURE_DEPOSITS_ARE_JUST_PAYMENTS)) {
		$description .= $langs->trans("DepositsAreNotIncluded");
	} else {
		$description .= $langs->trans("DepositsAreIncluded");
	}

	$listofchoices = array('notyet'=>$langs->trans("NotYetInGeneralLedger"), 'already'=>$langs->trans("AlreadyInGeneralLedger"));
	$period = $form->selectDate($date_start ? $date_start : -1, 'date_start', 0, 0, 0, '', 1, 0).' - '.$form->selectDate($date_end ? $date_end : -1, 'date_end', 0, 0, 0, '', 1, 0);
	$period .= ' -  '.$langs->trans("JournalizationInLedgerStatus").' '.$form->selectarray('in_bookkeeping', $listofchoices, $in_bookkeeping, 1);

	$varlink = 'id_journal='.$id_journal;

	journalHead($nom, $nomlink, $period, $periodlink, $description, $builddate, $exportlink, array('action' => ''), '', $varlink);

	// Button to write into Ledger
	if (($conf->global->ACCOUNTING_ACCOUNT_CUSTOMER == "") || $conf->global->ACCOUNTING_ACCOUNT_CUSTOMER == '-1') {
		print '<br><div class="warning">'.img_warning().' '.$langs->trans("SomeMandatoryStepsOfSetupWereNotDone");
		$desc = ' : '.$langs->trans("AccountancyAreaDescMisc", 4, '{link}');
		$desc = str_replace('{link}', '<strong>'.$langs->transnoentitiesnoconv("MenuAccountancy").'-'.$langs->transnoentitiesnoconv("Setup")."-".$langs->transnoentitiesnoconv("MenuDefaultAccounts").'</strong>', $desc);
		print $desc;
		print '</div>';
	}
	print '<div class="tabsAction tabsActionNoBottom centerimp">';
	if (!empty($conf->global->ACCOUNTING_ENABLE_EXPORT_DRAFT_JOURNAL) && $in_bookkeeping == 'notyet') {
		print '<input type="button" class="butAction" name="exportcsv" value="'.$langs->trans("ExportDraftJournal").'" onclick="launch_export();" />';
	}
	if (($conf->global->ACCOUNTING_ACCOUNT_CUSTOMER == "") || $conf->global->ACCOUNTING_ACCOUNT_CUSTOMER == '-1') {
		print '<input type="button" class="butActionRefused classfortooltip" title="'.dol_escape_htmltag($langs->trans("SomeMandatoryStepsOfSetupWereNotDone")).'" value="'.$langs->trans("WriteBookKeeping").'" />';
	} else {
		if ($in_bookkeeping == 'notyet') {
			print '<input type="button" class="butAction" name="writebookkeeping" value="'.$langs->trans("WriteBookKeeping").'" onclick="writebookkeeping();" />';
		} else {
			print '<a href="#" class="butActionRefused classfortooltip" name="writebookkeeping">'.$langs->trans("WriteBookKeeping").'</a>';
		}
	}
	print '</div>';

	// TODO Avoid using js. We can use a direct link with $param
	print '
	<script type="text/javascript">
		function launch_export() {
			$("div.fiche form input[name=\"action\"]").val("exportcsv");
			$("div.fiche form input[type=\"submit\"]").click();
			$("div.fiche form input[name=\"action\"]").val("");
		}
		function writebookkeeping() {
			console.log("click on writebookkeeping");
			$("div.fiche form input[name=\"action\"]").val("writebookkeeping");
			$("div.fiche form input[type=\"submit\"]").click();
			$("div.fiche form input[name=\"action\"]").val("");
		}
	</script>';

	/*
	 * Show result array
	 */
	print '<br>';

	$i = 0;
	print '<div class="div-table-responsive">';
	print "<table class=\"noborder\" width=\"100%\">";
	print "<tr class=\"liste_titre\">";
	print "<td>".$langs->trans("Date")."</td>";
	print "<td>".$langs->trans("Piece").' ('.$langs->trans("InvoiceRef").")</td>";
	print "<td>".$langs->trans("AccountAccounting")."</td>";
	print "<td>".$langs->trans("SubledgerAccount")."</td>";
	print "<td>".$langs->trans("LabelOperation")."</td>";
	print '<td class="center">'.$langs->trans("Debit")."</td>";
	print '<td class="center">'.$langs->trans("Credit")."</td>";
	print "</tr>\n";

	$r = '';

	$companystatic = new Client($db);
	$invoicestatic = new Facture($db);

	foreach ($tabfac as $key => $val) {
		$companystatic->id = $tabcompany[$key]['id'];
		$companystatic->name = $tabcompany[$key]['name'];
		$companystatic->code_compta = $tabcompany[$key]['code_compta'];
		$companystatic->code_compta_fournisseur = $tabcompany[$key]['code_compta_fournisseur'];
		$companystatic->code_client = $tabcompany[$key]['code_client'];
		$companystatic->code_fournisseur = $tabcompany[$key]['code_fournisseur'];
		$companystatic->client = 3;

		$invoicestatic->id = $key;
		$invoicestatic->ref = (string) $val["ref"];
		$invoicestatic->type = $val["type"];
		$invoicestatic->close_code = $val["close_code"];

		$date = dol_print_date($val["date"], 'day');

		// Is it a replaced invoice ? 0=not a replaced invoice, 1=replaced invoice not yet dispatched, 2=replaced invoice dispatched
		$replacedinvoice = 0;
		if ($invoicestatic->close_code == Facture::CLOSECODE_REPLACED) {
			$replacedinvoice = 1;
			$alreadydispatched = $invoicestatic->getVentilExportCompta(); // Test if replaced invoice already into bookkeeping.
			if ($alreadydispatched) {
				$replacedinvoice = 2;
			}
		}

		// If not already into bookkeeping, we won't add it, if yes, add the counterpart ???.
		if ($replacedinvoice == 1) {
			print '<tr class="oddeven">';
			print "<!-- Replaced invoice -->";
			print "<td>".$date."</td>";
			print "<td><strike>".$invoicestatic->getNomUrl(1)."</strike></td>";
			// Account
			print "<td>";
			print $langs->trans("Replaced");
			print '</td>';
			// Subledger account
			print "<td>";
			print '</td>';
			print "<td>";
			print "</td>";
			print '<td class="right"></td>';
			print '<td class="right"></td>';
			print "</tr>";

			continue;
		}
		if ($errorforinvoice[$key] == 'somelinesarenotbound') {
			print '<tr class="oddeven">';
			print "<!-- Some lines are not bound -->";
			print "<td>".$date."</td>";
			print "<td>".$invoicestatic->getNomUrl(1)."</td>";
			// Account
			print "<td>";
			print '<span class="error">'.$langs->trans('ErrorInvoiceContainsLinesNotYetBoundedShort', $val['ref']).'</span>';
			print '</td>';
			// Subledger account
			print "<td>";
			print '</td>';
			print "<td>";
			print "</td>";
			print '<td class="right"></td>';
			print '<td class="right"></td>';
			print "</tr>";
		}

		// Third party
		foreach ($tabttc[$key] as $k => $mt) {
			print '<tr class="oddeven">';
			print "<!-- Thirdparty -->";
			print "<td>".$date."</td>";
			print "<td>".$invoicestatic->getNomUrl(1)."</td>";
			// Account
			print "<td>";
			$accountoshow = length_accountg($conf->global->ACCOUNTING_ACCOUNT_CUSTOMER);
			if (($accountoshow == "") || $accountoshow == 'NotDefined') {
				print '<span class="error">'.$langs->trans("MainAccountForCustomersNotDefined").'</span>';
			} else {
				print $accountoshow;
			}
			print '</td>';
			// Subledger account
			print "<td>";
			$accountoshow = length_accounta($k);
			if (($accountoshow == "") || $accountoshow == 'NotDefined') {
				print '<span class="error">'.$langs->trans("ThirdpartyAccountNotDefined").'</span>';
			} else {
				print $accountoshow;
			}
			print '</td>';
			print "<td>".$companystatic->getNomUrl(0, 'customer', 16).' - '.$invoicestatic->ref.' - '.$langs->trans("SubledgerAccount")."</td>";
			print '<td class="right nowraponall amount">'.($mt >= 0 ? price($mt) : '')."</td>";
			print '<td class="right nowraponall amount">'.($mt < 0 ? price(-$mt) : '')."</td>";
			print "</tr>";
		}

		// Product / Service
		foreach ($tabht[$key] as $k => $mt) {
			$accountingaccount = new AccountingAccount($db);
			$accountingaccount->fetch(null, $k, true);

			print '<tr class="oddeven">';
			print "<!-- Product -->";
			print "<td>".$date."</td>";
			print "<td>".$invoicestatic->getNomUrl(1)."</td>";
			// Account
			print "<td>";
			$accountoshow = length_accountg($k);
			if (($accountoshow == "") || $accountoshow == 'NotDefined') {
				print '<span class="error">'.$langs->trans("ProductNotDefined").'</span>';
			} else {
				print $accountoshow;
			}
			print "</td>";
			// Subledger account
			print "<td>";
			if ($k == getDolGlobalString('ACCOUNTING_ACCOUNT_CUSTOMER_DEPOSIT')) {
				if (($accountoshow == "") || $accountoshow == 'NotDefined') {
					print '<span class="error">'.$langs->trans("ThirdpartyAccountNotDefined").'</span>';
				} else {
					print length_accounta($tabcompany[$key]['code_compta']);
				}
			}
			print '</td>';
			$companystatic->id = $tabcompany[$key]['id'];
			$companystatic->name = $tabcompany[$key]['name'];
			print "<td>".$companystatic->getNomUrl(0, 'customer', 16).' - '.$invoicestatic->ref.' - '.$accountingaccount->label."</td>";
			print '<td class="right nowraponall amount">'.($mt < 0 ? price(-$mt) : '')."</td>";
			print '<td class="right nowraponall amount">'.($mt >= 0 ? price($mt) : '')."</td>";
			print "</tr>";
		}

		// VAT
		$listoftax = array(0, 1, 2);
		foreach ($listoftax as $numtax) {
			$arrayofvat = $tabtva;
			if ($numtax == 1) {
				$arrayofvat = $tablocaltax1;
			}
			if ($numtax == 2) {
				$arrayofvat = $tablocaltax2;
			}

			foreach ($arrayofvat[$key] as $k => $mt) {
				if ($mt) {
					print '<tr class="oddeven">';
					print "<!-- VAT -->";
					print "<td>".$date."</td>";
					print "<td>".$invoicestatic->getNomUrl(1)."</td>";
					// Account
					print "<td>";
					$accountoshow = length_accountg($k);
					if (($accountoshow == "") || $accountoshow == 'NotDefined') {
						print '<span class="error">'.$langs->trans("VATAccountNotDefined").' ('.$langs->trans("Sale").')</span>';
					} else {
						print $accountoshow;
					}
					print "</td>";
					// Subledger account
					print "<td>";
					print '</td>';
					print "<td>".$companystatic->getNomUrl(0, 'customer', 16).' - '.$invoicestatic->ref.' - '.$langs->trans("VAT").' '.join(', ', $def_tva[$key][$k]).' %'.($numtax ? ' - Localtax '.$numtax : '');
					print "</td>";
					print '<td class="right nowraponall amount">'.($mt < 0 ? price(-$mt) : '')."</td>";
					print '<td class="right nowraponall amount">'.($mt >= 0 ? price($mt) : '')."</td>";
					print "</tr>";
				}
			}
		}
	}

	print "</table>";
	print '</div>';

	// End of page
	llxFooter();
}

$db->close();<|MERGE_RESOLUTION|>--- conflicted
+++ resolved
@@ -107,12 +107,6 @@
 
 $sql = "SELECT f.rowid, f.ref, f.type, f.datef as df, f.ref_client, f.date_lim_reglement as dlr, f.close_code,";
 $sql .= " fd.rowid as fdid, fd.description, fd.product_type, fd.total_ht, fd.total_tva, fd.total_localtax1, fd.total_localtax2, fd.tva_tx, fd.total_ttc, fd.situation_percent, fd.vat_src_code,";
-<<<<<<< HEAD
-$sql .= " s.rowid as socid, s.nom as name, s.code_client, s.code_fournisseur, s.code_compta, s.code_compta_fournisseur,";
-$sql .= " p.rowid as pid, p.ref as pref, aa.rowid as fk_compte, aa.account_number as compte, aa.label as label_compte,";
-if (!empty($conf->global->MAIN_PRODUCT_PERENTITY_SHARED)) {
-	$sql .= " pa.accountancy_code_sell";
-=======
 $sql .= " s.rowid as socid, s.nom as name, s.code_client, s.code_fournisseur,";
 if (!empty($conf->global->MAIN_COMPANY_PERENTITY_SHARED)) {
 	$sql .= " spe.accountancy_code_customer as code_compta,";
@@ -124,18 +118,13 @@
 $sql .= " p.rowid as pid, p.ref as pref, aa.rowid as fk_compte, aa.account_number as compte, aa.label as label_compte,";
 if (!empty($conf->global->MAIN_PRODUCT_PERENTITY_SHARED)) {
 	$sql .= " ppe.accountancy_code_sell";
->>>>>>> 95dc2558
 } else {
 	$sql .= " p.accountancy_code_sell";
 }
 $sql .= " FROM ".MAIN_DB_PREFIX."facturedet as fd";
 $sql .= " LEFT JOIN ".MAIN_DB_PREFIX."product as p ON p.rowid = fd.fk_product";
 if (!empty($conf->global->MAIN_PRODUCT_PERENTITY_SHARED)) {
-<<<<<<< HEAD
-	$sql .= " LEFT JOIN " . MAIN_DB_PREFIX . "product_perentity as pa ON pa.fk_product = p.rowid AND pa.entity = " . ((int) $conf->entity);
-=======
 	$sql .= " LEFT JOIN " . MAIN_DB_PREFIX . "product_perentity as ppe ON ppe.fk_product = p.rowid AND ppe.entity = " . ((int) $conf->entity);
->>>>>>> 95dc2558
 }
 $sql .= " LEFT JOIN ".MAIN_DB_PREFIX."accounting_account as aa ON aa.rowid = fd.fk_code_ventilation";
 $sql .= " JOIN ".MAIN_DB_PREFIX."facture as f ON f.rowid = fd.fk_facture";
