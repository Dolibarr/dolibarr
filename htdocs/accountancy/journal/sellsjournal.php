--- conflicted
+++ resolved
@@ -470,13 +470,8 @@
 		}
 
 		// Warranty
-<<<<<<< HEAD
-		if (!$errorforline) {
+		if (!$errorforline && getDolGlobalString('INVOICE_USE_RETAINED_WARRANTY')) {
 			if (isset($tabwaranty[$key]) && is_array($tabwarranty[$key])) {
-=======
-		if (!$errorforline && getDolGlobalString('INVOICE_USE_RETAINED_WARRANTY') && isset($tabwarranty[$key])) {
-			if (is_array($tabwarranty[$key])) {
->>>>>>> 152886d3
 				foreach ($tabwarranty[$key] as $k => $mt) {
 					$bookkeeping = new BookKeeping($db);
 					$bookkeeping->doc_date = $val["date"];
@@ -1160,11 +1155,7 @@
 		}
 
 		// Warranty
-<<<<<<< HEAD
-		if (isset($tabwaranty[$key]) && is_array($tabwarranty[$key])) {
-=======
 		if (getDolGlobalString('INVOICE_USE_RETAINED_WARRANTY') && isset($tabwarranty[$key]) && is_array($tabwarranty[$key])) {
->>>>>>> 152886d3
 			foreach ($tabwarranty[$key] as $k => $mt) {
 				print '<tr class="oddeven">';
 				print "<!-- Thirdparty warranty -->";
