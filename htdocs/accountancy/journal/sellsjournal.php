<?php
/* Copyright (C) 2007-2010  Laurent Destailleur     <eldy@users.sourceforge.net>
 * Copyright (C) 2007-2010  Jean Heimburger         <jean@tiaris.info>
 * Copyright (C) 2011       Juanjo Menent           <jmenent@2byte.es>
 * Copyright (C) 2012       Regis Houssin           <regis.houssin@inodbox.com>
 * Copyright (C) 2013       Christophe Battarel     <christophe.battarel@altairis.fr>
 * Copyright (C) 2013-2023  Alexandre Spangaro      <aspangaro@easya.solutions>
 * Copyright (C) 2013-2016  Florian Henry           <florian.henry@open-concept.pro>
 * Copyright (C) 2013-2016  Olivier Geffroy         <jeff@jeffinfo.com>
 * Copyright (C) 2014       Raphaël Doursenaud      <rdoursenaud@gpcsolutions.fr>
 * Copyright (C) 2018-2021  Frédéric France         <frederic.france@netlogic.fr>
 *
 * This program is free software; you can redistribute it and/or modify
 * it under the terms of the GNU General Public License as published by
 * the Free Software Foundation; either version 3 of the License, or
 * (at your option) any later version.
 *
 * This program is distributed in the hope that it will be useful,
 * but WITHOUT ANY WARRANTY; without even the implied warranty of
 * MERCHANTABILITY or FITNESS FOR A PARTICULAR PURPOSE.  See the
 * GNU General Public License for more details.
 *
 * You should have received a copy of the GNU General Public License
 * along with this program. If not, see <https://www.gnu.org/licenses/>.
 */

/**
 * \file		htdocs/accountancy/journal/sellsjournal.php
 * \ingroup		Accountancy (Double entries)
 * \brief		Page with sells journal
 */

// Load Dolibarr environment
require '../../main.inc.php';
require_once DOL_DOCUMENT_ROOT.'/core/lib/report.lib.php';
require_once DOL_DOCUMENT_ROOT.'/core/lib/date.lib.php';
require_once DOL_DOCUMENT_ROOT.'/core/lib/accounting.lib.php';
require_once DOL_DOCUMENT_ROOT.'/accountancy/class/accountingjournal.class.php';
require_once DOL_DOCUMENT_ROOT.'/accountancy/class/accountingaccount.class.php';
require_once DOL_DOCUMENT_ROOT.'/compta/facture/class/facture.class.php';
require_once DOL_DOCUMENT_ROOT.'/societe/class/client.class.php';
require_once DOL_DOCUMENT_ROOT.'/accountancy/class/bookkeeping.class.php';

// Load translation files required by the page
$langs->loadLangs(array("commercial", "compta", "bills", "other", "accountancy", "errors"));

$id_journal = GETPOST('id_journal', 'int');
$action = GETPOST('action', 'aZ09');

$date_startmonth = GETPOST('date_startmonth');
$date_startday = GETPOST('date_startday');
$date_startyear = GETPOST('date_startyear');
$date_endmonth = GETPOST('date_endmonth');
$date_endday = GETPOST('date_endday');
$date_endyear = GETPOST('date_endyear');
$in_bookkeeping = GETPOST('in_bookkeeping');
if ($in_bookkeeping == '') {
	$in_bookkeeping = 'notyet';
}

$now = dol_now();

$hookmanager->initHooks(array('sellsjournal'));
$parameters = array();

// Security check
if (!isModEnabled('accounting')) {
	accessforbidden();
}
if ($user->socid > 0) {
	accessforbidden();
}
if (!$user->hasRight('accounting', 'mouvements', 'lire')) {
	accessforbidden();
}

$error = 0;


/*
 * Actions
 */

$reshook = $hookmanager->executeHooks('doActions', $parameters, $user, $action); // Note that $action and $object may have been modified by some hooks

$accountingaccount = new AccountingAccount($db);

// Get informations of journal
$accountingjournalstatic = new AccountingJournal($db);
$accountingjournalstatic->fetch($id_journal);
$journal = $accountingjournalstatic->code;
$journal_label = $accountingjournalstatic->label;

$date_start = dol_mktime(0, 0, 0, $date_startmonth, $date_startday, $date_startyear);
$date_end = dol_mktime(23, 59, 59, $date_endmonth, $date_endday, $date_endyear);

if (empty($date_startmonth)) {
	// Period by default on transfer
	$dates = getDefaultDatesForTransfer();
	$date_start = $dates['date_start'];
	$pastmonthyear = $dates['pastmonthyear'];
	$pastmonth = $dates['pastmonth'];
}
if (empty($date_endmonth)) {
	// Period by default on transfer
	$dates = getDefaultDatesForTransfer();
	$date_end = $dates['date_end'];
	$pastmonthyear = $dates['pastmonthyear'];
	$pastmonth = $dates['pastmonth'];
}
if (getDolGlobalString('ACCOUNTANCY_JOURNAL_USE_CURRENT_MONTH')) {
	$pastmonth+=1;
}

if (!GETPOSTISSET('date_startmonth') && (empty($date_start) || empty($date_end))) { // We define date_start and date_end, only if we did not submit the form
	$date_start = dol_get_first_day($pastmonthyear, $pastmonth, false);
	$date_end = dol_get_last_day($pastmonthyear, $pastmonth, false);
}

$sql = "SELECT f.rowid, f.ref, f.type, f.situation_cycle_ref, f.datef as df, f.ref_client, f.date_lim_reglement as dlr, f.close_code, f.retained_warranty, f.revenuestamp,";
$sql .= " fd.rowid as fdid, fd.description, fd.product_type, fd.total_ht, fd.total_tva, fd.total_localtax1, fd.total_localtax2, fd.tva_tx, fd.total_ttc, fd.situation_percent, fd.vat_src_code, fd.info_bits,";
$sql .= " s.rowid as socid, s.nom as name, s.code_client, s.code_fournisseur,";
if (getDolGlobalString('MAIN_COMPANY_PERENTITY_SHARED')) {
	$sql .= " spe.accountancy_code_customer as code_compta,";
	$sql .= " spe.accountancy_code_supplier as code_compta_fournisseur,";
} else {
	$sql .= " s.code_compta as code_compta,";
	$sql .= " s.code_compta_fournisseur,";
}
$sql .= " p.rowid as pid, p.ref as pref, aa.rowid as fk_compte, aa.account_number as compte, aa.label as label_compte,";
if (getDolGlobalString('MAIN_PRODUCT_PERENTITY_SHARED')) {
	$sql .= " ppe.accountancy_code_sell";
} else {
	$sql .= " p.accountancy_code_sell";
}
$parameters = array();
$reshook = $hookmanager->executeHooks('printFieldListSelect', $parameters); // Note that $action and $object may have been modified by hook
$sql .= $hookmanager->resPrint;
$sql .= " FROM ".MAIN_DB_PREFIX."facturedet as fd";
$sql .= " LEFT JOIN ".MAIN_DB_PREFIX."product as p ON p.rowid = fd.fk_product";
if (getDolGlobalString('MAIN_PRODUCT_PERENTITY_SHARED')) {
	$sql .= " LEFT JOIN " . MAIN_DB_PREFIX . "product_perentity as ppe ON ppe.fk_product = p.rowid AND ppe.entity = " . ((int) $conf->entity);
}
$sql .= " LEFT JOIN ".MAIN_DB_PREFIX."accounting_account as aa ON aa.rowid = fd.fk_code_ventilation";
$sql .= " JOIN ".MAIN_DB_PREFIX."facture as f ON f.rowid = fd.fk_facture";
$sql .= " JOIN ".MAIN_DB_PREFIX."societe as s ON s.rowid = f.fk_soc";
if (getDolGlobalString('MAIN_COMPANY_PERENTITY_SHARED')) {
	$sql .= " LEFT JOIN " . MAIN_DB_PREFIX . "societe_perentity as spe ON spe.fk_soc = s.rowid AND spe.entity = " . ((int) $conf->entity);
}
$parameters = array();
$reshook = $hookmanager->executeHooks('printFieldListFrom', $parameters); // Note that $action and $object may have been modified by hook
$sql .= $hookmanager->resPrint;
$sql .= " WHERE fd.fk_code_ventilation > 0";
$sql .= " AND f.entity IN (".getEntity('invoice', 0).')'; // We don't share object for accountancy, we use source object sharing
$sql .= " AND f.fk_statut > 0";
if (getDolGlobalString('FACTURE_DEPOSITS_ARE_JUST_PAYMENTS')) {	// Non common setup
	$sql .= " AND f.type IN (".Facture::TYPE_STANDARD.",".Facture::TYPE_REPLACEMENT.",".Facture::TYPE_CREDIT_NOTE.",".Facture::TYPE_SITUATION.")";
} else {
	$sql .= " AND f.type IN (".Facture::TYPE_STANDARD.",".Facture::TYPE_REPLACEMENT.",".Facture::TYPE_CREDIT_NOTE.",".Facture::TYPE_DEPOSIT.",".Facture::TYPE_SITUATION.")";
}
$sql .= " AND fd.product_type IN (0,1)";
if ($date_start && $date_end) {
	$sql .= " AND f.datef >= '".$db->idate($date_start)."' AND f.datef <= '".$db->idate($date_end)."'";
}
// Define begin binding date
if (getDolGlobalString('ACCOUNTING_DATE_START_BINDING')) {
	$sql .= " AND f.datef >= '".$db->idate(getDolGlobalString('ACCOUNTING_DATE_START_BINDING'))."'";
}
// Already in bookkeeping or not
if ($in_bookkeeping == 'already') {
	$sql .= " AND f.rowid IN (SELECT fk_doc FROM ".MAIN_DB_PREFIX."accounting_bookkeeping as ab WHERE ab.doc_type='customer_invoice')";
	//	$sql .= " AND fd.rowid IN (SELECT fk_docdet FROM " . MAIN_DB_PREFIX . "accounting_bookkeeping as ab WHERE ab.doc_type='customer_invoice')";		// Useless, we save one line for all products with same account
}
if ($in_bookkeeping == 'notyet') {
	$sql .= " AND f.rowid NOT IN (SELECT fk_doc FROM ".MAIN_DB_PREFIX."accounting_bookkeeping as ab WHERE ab.doc_type='customer_invoice')";
	// $sql .= " AND fd.rowid NOT IN (SELECT fk_docdet FROM " . MAIN_DB_PREFIX . "accounting_bookkeeping as ab WHERE ab.doc_type='customer_invoice')";		// Useless, we save one line for all products with same account
}
$parameters = array();
$reshook = $hookmanager->executeHooks('printFieldListWhere', $parameters); // Note that $action and $object may have been modified by hook
$sql .= $hookmanager->resPrint;
$sql .= " ORDER BY f.datef, f.ref";
//print $sql;

dol_syslog('accountancy/journal/sellsjournal.php', LOG_DEBUG);
$result = $db->query($sql);
if ($result) {
	$tabfac = array();
	$tabht = array();
	$tabtva = array();
	$def_tva = array();
	$tabwarranty = array();
	$tabrevenuestamp = array();
	$tabttc = array();
	$tablocaltax1 = array();
	$tablocaltax2 = array();
	$tabcompany = array();
	$vatdata_cache = array();

	$num = $db->num_rows($result);

	// Variables
	$cptcli = getDolGlobalString('ACCOUNTING_ACCOUNT_CUSTOMER', 'NotDefined');
	$cpttva = getDolGlobalString('ACCOUNTING_VAT_SOLD_ACCOUNT', 'NotDefined');

	$i = 0;
	while ($i < $num) {
		$obj = $db->fetch_object($result);

		// Controls
		$compta_soc = (!empty($obj->code_compta)) ? $obj->code_compta : $cptcli;

		$compta_prod = $obj->compte;
		if (empty($compta_prod)) {
			if ($obj->product_type == 0) {
				$compta_prod = getDolGlobalString('ACCOUNTING_PRODUCT_SOLD_ACCOUNT', 'NotDefined');
			} else {
				$compta_prod = getDolGlobalString('ACCOUNTING_SERVICE_SOLD_ACCOUNT', 'NotDefined');
			}
		}

		//$compta_revenuestamp = getDolGlobalString('ACCOUNTING_REVENUESTAMP_SOLD_ACCOUNT', 'NotDefined');

		$tax_id = $obj->tva_tx . ($obj->vat_src_code ? ' (' . $obj->vat_src_code . ')' : '');
		if (array_key_exists($tax_id, $vatdata_cache)) {
			$vatdata = $vatdata_cache[$tax_id];
		} else {
			$vatdata = getTaxesFromId($tax_id, $mysoc, $mysoc, 0);
			$vatdata_cache[$tax_id] = $vatdata;
		}
		$compta_tva = (!empty($vatdata['accountancy_code_sell']) ? $vatdata['accountancy_code_sell'] : $cpttva);
		$compta_localtax1 = (!empty($vatdata['accountancy_code_sell']) ? $vatdata['accountancy_code_sell'] : $cpttva);
		$compta_localtax2 = (!empty($vatdata['accountancy_code_sell']) ? $vatdata['accountancy_code_sell'] : $cpttva);

		// Define the array to store the detail of each vat rate and code for lines
		if (price2num($obj->tva_tx) || !empty($obj->vat_src_code)) {
			$def_tva[$obj->rowid][$compta_tva][vatrate($obj->tva_tx).($obj->vat_src_code ? ' ('.$obj->vat_src_code.')' : '')] = (vatrate($obj->tva_tx).($obj->vat_src_code ? ' ('.$obj->vat_src_code.')' : ''));
		}

		// Create a compensation rate for situation invoice.
		$situation_ratio = 1;
		if (getDolGlobalInt('INVOICE_USE_SITUATION') == 1) {
			if ($obj->situation_cycle_ref) {
				// Avoid divide by 0
				if ($obj->situation_percent == 0) {
					$situation_ratio = 0;
				} else {
					$line = new FactureLigne($db);
					$line->fetch($obj->fdid);

					// Situation invoices handling
					$prev_progress = $line->get_prev_progress($obj->rowid);

					$situation_ratio = ($obj->situation_percent - $prev_progress) / $obj->situation_percent;
				}
			}
		}

		$revenuestamp = (float) price2num($obj->revenuestamp, 'MT');

		// Invoice lines
		$tabfac[$obj->rowid]["date"] = $db->jdate($obj->df);
		$tabfac[$obj->rowid]["datereg"] = $db->jdate($obj->dlr);
		$tabfac[$obj->rowid]["ref"] = $obj->ref;
		$tabfac[$obj->rowid]["type"] = $obj->type;
		$tabfac[$obj->rowid]["description"] = $obj->label_compte;
		$tabfac[$obj->rowid]["close_code"] = $obj->close_code; // close_code = 'replaced' for replacement invoices (not used in most european countries)
		$tabfac[$obj->rowid]["revenuestamp"] = $revenuestamp;
		//$tabfac[$obj->rowid]["fk_facturedet"] = $obj->fdid;

		// Avoid warnings
		if (!isset($tabttc[$obj->rowid][$compta_soc])) {
			$tabttc[$obj->rowid][$compta_soc] = 0;
		}
		if (!isset($tabht[$obj->rowid][$compta_prod])) {
			$tabht[$obj->rowid][$compta_prod] = 0;
		}
		if (!isset($tabtva[$obj->rowid][$compta_tva])) {
			$tabtva[$obj->rowid][$compta_tva] = 0;
		}
		if (!isset($tablocaltax1[$obj->rowid][$compta_localtax1])) {
			$tablocaltax1[$obj->rowid][$compta_localtax1] = 0;
		}
		if (!isset($tablocaltax2[$obj->rowid][$compta_localtax2])) {
			$tablocaltax2[$obj->rowid][$compta_localtax2] = 0;
		}

		// Compensation of data for invoice situation by using $situation_ratio. This works (nearly) for invoice that was not correctly recorded
		// but it may introduces an error for situation invoices that were correctly saved. There is still rounding problem that differs between
		// real data we should have stored and result obtained with a compensation.
		// It also seems that credit notes on situation invoices are correctly saved (but it depends on the version used in fact).
		// For credit notes, we hope to have situation_ratio = 1 so the compensation has no effect to avoid introducing troubles with credit notes.
		if (getDolGlobalInt('INVOICE_USE_SITUATION') == 1) {
			$total_ttc = $obj->total_ttc * $situation_ratio;
		} else {
			$total_ttc = $obj->total_ttc;
		}

		// Move a part of the retained warrenty into the account of warranty
		if (getDolGlobalString('INVOICE_USE_RETAINED_WARRANTY') && $obj->retained_warranty > 0) {
			$retained_warranty = (float) price2num($total_ttc * $obj->retained_warranty / 100, 'MT');	// Calculate the amount of warrenty for this line (using the percent value)
			$tabwarranty[$obj->rowid][$compta_soc] += $retained_warranty;
			$total_ttc -= $retained_warranty;
		}

		$tabttc[$obj->rowid][$compta_soc] += $total_ttc;
		$tabht[$obj->rowid][$compta_prod] += $obj->total_ht * $situation_ratio;
		$tva_npr = (($obj->info_bits & 1 == 1) ? 1 : 0);
		if (!$tva_npr) { // We ignore line if VAT is a NPR
			$tabtva[$obj->rowid][$compta_tva] += $obj->total_tva * $situation_ratio;
		}
		$tablocaltax1[$obj->rowid][$compta_localtax1] += $obj->total_localtax1 * $situation_ratio;
		$tablocaltax2[$obj->rowid][$compta_localtax2] += $obj->total_localtax2 * $situation_ratio;

		$compta_revenuestamp = 'NotDefined';
		if (!empty($revenuestamp)) {
			$sqlrevenuestamp = "SELECT accountancy_code_sell FROM ".MAIN_DB_PREFIX."c_revenuestamp";
			$sqlrevenuestamp .= " WHERE fk_pays = ".((int) $mysoc->country_id);
			$sqlrevenuestamp .= " AND taux = ".((float) $revenuestamp);
			$sqlrevenuestamp .= " AND active = 1";
			$resqlrevenuestamp = $db->query($sqlrevenuestamp);

			if ($resqlrevenuestamp) {
				$num_rows_revenuestamp = $db->num_rows($resqlrevenuestamp);
				if ($num_rows_revenuestamp > 1) {
					dol_print_error($db, 'Failed 2 or more lines for the revenue stamp of your country. Check the dictionary of revenue stamp.');
				} else {
					$objrevenuestamp = $db->fetch_object($resqlrevenuestamp);
					if ($objrevenuestamp) {
						$compta_revenuestamp = $objrevenuestamp->accountancy_code_sell;
					}
				}
			}
		}

		if (empty($tabrevenuestamp[$obj->rowid][$compta_revenuestamp]) && !empty($revenuestamp)) {
			// The revenue stamp was never seen for this invoice id=$obj->rowid
			$tabttc[$obj->rowid][$compta_soc] += $obj->revenuestamp;
			$tabrevenuestamp[$obj->rowid][$compta_revenuestamp] = $obj->revenuestamp;
		}

		$tabcompany[$obj->rowid] = array(
			'id' => $obj->socid,
			'name' => $obj->name,
			'code_client' => $obj->code_client,
			'code_compta' => $compta_soc
		);

		$i++;
	}

	// After the loop on each line
} else {
	dol_print_error($db);
}

// Check for too many invoices first.
if (count($tabfac) > 10000) {
	$error++;
	setEventMessages("TooManyInvoicesToProcessPleaseUseAMoreSelectiveFilter", null, 'errors');
}

$errorforinvoice = array();

/*
// Old way, 1 query for each invoice
// Loop on all invoices to detect lines without binded code (fk_code_ventilation <= 0)
foreach ($tabfac as $key => $val) {		// Loop on each invoice
	$sql = "SELECT COUNT(fd.rowid) as nb";
	$sql .= " FROM ".MAIN_DB_PREFIX."facturedet as fd";
	$sql .= " WHERE fd.product_type <= 2 AND fd.fk_code_ventilation <= 0";
	$sql .= " AND fd.total_ttc <> 0 AND fk_facture = ".((int) $key);
	$resql = $db->query($sql);
	if ($resql) {
		$obj = $db->fetch_object($resql);
		if ($obj->nb > 0) {
			$errorforinvoice[$key] = 'somelinesarenotbound';
		}
	} else {
		dol_print_error($db);
	}
}
*/
// New way, single query, load all unbound lines

$sql = "
SELECT
    fk_facture,
    COUNT(fd.rowid) as nb
FROM
	".MAIN_DB_PREFIX."facturedet as fd
WHERE
    fd.product_type <= 2
    AND fd.fk_code_ventilation <= 0
    AND fd.total_ttc <> 0
	AND fk_facture IN (".$db->sanitize(join(",", array_keys($tabfac))).")
GROUP BY fk_facture
";
$resql = $db->query($sql);

$num = $db->num_rows($resql);
$i = 0;
while ($i < $num) {
	$obj = $db->fetch_object($resql);
	if ($obj->nb > 0) {
		$errorforinvoice[$obj->fk_facture_fourn] = 'somelinesarenotbound';
	}
	$i++;
}
//var_dump($errorforinvoice);exit;

// Bookkeeping Write
if ($action == 'writebookkeeping' && !$error) {
	$now = dol_now();
	$error = 0;

	$companystatic = new Societe($db);
	$invoicestatic = new Facture($db);
	$accountingaccountcustomer = new AccountingAccount($db);

	$accountingaccountcustomer->fetch(null, getDolGlobalString('ACCOUNTING_ACCOUNT_CUSTOMER'), true);

	$accountingaccountcustomerwarranty = new AccountingAccount($db);

	$accountingaccountcustomerwarranty->fetch(null, getDolGlobalString('ACCOUNTING_ACCOUNT_CUSTOMER_RETAINED_WARRANTY'), true);

	foreach ($tabfac as $key => $val) {		// Loop on each invoice
		$errorforline = 0;

		$totalcredit = 0;
		$totaldebit = 0;

		$db->begin();

		$companystatic->id = $tabcompany[$key]['id'];
		$companystatic->name = $tabcompany[$key]['name'];
		$companystatic->code_compta = $tabcompany[$key]['code_compta'];
		$companystatic->code_compta_client = $tabcompany[$key]['code_compta'];
		$companystatic->code_client = $tabcompany[$key]['code_client'];
		$companystatic->client = 3;

		$invoicestatic->id = $key;
		$invoicestatic->ref = (string) $val["ref"];
		$invoicestatic->type = $val["type"];
		$invoicestatic->close_code = $val["close_code"];

		$date = dol_print_date($val["date"], 'day');

		// Is it a replaced invoice ? 0=not a replaced invoice, 1=replaced invoice not yet dispatched, 2=replaced invoice dispatched
		$replacedinvoice = 0;
		if ($invoicestatic->close_code == Facture::CLOSECODE_REPLACED) {
			$replacedinvoice = 1;
			$alreadydispatched = $invoicestatic->getVentilExportCompta(); // Test if replaced invoice already into bookkeeping.
			if ($alreadydispatched) {
				$replacedinvoice = 2;
			}
		}

		// If not already into bookkeeping, we won't add it. If yes, do nothing (should not happen because creating replacement not possible if invoice is accounted)
		if ($replacedinvoice == 1) {
			$db->rollback();
			continue;
		}

		// Error if some lines are not binded/ready to be journalized
		if ($errorforinvoice[$key] == 'somelinesarenotbound') {
			$error++;
			$errorforline++;
			setEventMessages($langs->trans('ErrorInvoiceContainsLinesNotYetBounded', $val['ref']), null, 'errors');
		}

		// Warranty
<<<<<<< HEAD
		if (!$errorforline) {
			if (is_array($tabwarranty[$key])) {
				foreach ($tabwarranty[$key] as $k => $mt) {
					$bookkeeping = new BookKeeping($db);
					$bookkeeping->doc_date = $val["date"];
					$bookkeeping->date_lim_reglement = $val["datereg"];
					$bookkeeping->doc_ref = $val["ref"];
					$bookkeeping->date_creation = $now;
					$bookkeeping->doc_type = 'customer_invoice';
					$bookkeeping->fk_doc = $key;
					$bookkeeping->fk_docdet = 0; // Useless, can be several lines that are source of this record to add
					$bookkeeping->thirdparty_code = $companystatic->code_client;
=======
		if (!$errorforline && getDolGlobalString('INVOICE_USE_RETAINED_WARRANTY') && isset($tabwarranty[$key])) {
			foreach ($tabwarranty[$key] as $k => $mt) {
				$bookkeeping = new BookKeeping($db);
				$bookkeeping->doc_date = $val["date"];
				$bookkeeping->date_lim_reglement = $val["datereg"];
				$bookkeeping->doc_ref = $val["ref"];
				$bookkeeping->date_creation = $now;
				$bookkeeping->doc_type = 'customer_invoice';
				$bookkeeping->fk_doc = $key;
				$bookkeeping->fk_docdet = 0; // Useless, can be several lines that are source of this record to add
				$bookkeeping->thirdparty_code = $companystatic->code_client;
>>>>>>> 5b35b2be

					$bookkeeping->subledger_account = $tabcompany[$key]['code_compta'];
					$bookkeeping->subledger_label = $tabcompany[$key]['name'];

					$bookkeeping->numero_compte = getDolGlobalString('ACCOUNTING_ACCOUNT_CUSTOMER_RETAINED_WARRANTY');
					$bookkeeping->label_compte = $accountingaccountcustomerwarranty->label;

					$bookkeeping->label_operation = dol_trunc($companystatic->name, 16) . ' - ' . $invoicestatic->ref . ' - ' . $langs->trans("Retainedwarranty");
					$bookkeeping->montant = $mt;
					$bookkeeping->sens = ($mt >= 0) ? 'D' : 'C';
					$bookkeeping->debit = ($mt >= 0) ? $mt : 0;
					$bookkeeping->credit = ($mt < 0) ? -$mt : 0;
					$bookkeeping->code_journal = $journal;
					$bookkeeping->journal_label = $langs->transnoentities($journal_label);
					$bookkeeping->fk_user_author = $user->id;
					$bookkeeping->entity = $conf->entity;

					$totaldebit += $bookkeeping->debit;
					$totalcredit += $bookkeeping->credit;

					$result = $bookkeeping->create($user);
					if ($result < 0) {
						if ($bookkeeping->error == 'BookkeepingRecordAlreadyExists') {    // Already exists
							$error++;
							$errorforline++;
							$errorforinvoice[$key] = 'alreadyjournalized';
							//setEventMessages('Transaction for ('.$bookkeeping->doc_type.', '.$bookkeeping->fk_doc.', '.$bookkeeping->fk_docdet.') were already recorded', null, 'warnings');
						} else {
							$error++;
							$errorforline++;
							$errorforinvoice[$key] = 'other';
							setEventMessages($bookkeeping->error, $bookkeeping->errors, 'errors');
						}
					}
				}
			}
		}

		// Thirdparty
		if (!$errorforline) {
			foreach ($tabttc[$key] as $k => $mt) {
				$bookkeeping = new BookKeeping($db);
				$bookkeeping->doc_date = $val["date"];
				$bookkeeping->date_lim_reglement = $val["datereg"];
				$bookkeeping->doc_ref = $val["ref"];
				$bookkeeping->date_creation = $now;
				$bookkeeping->doc_type = 'customer_invoice';
				$bookkeeping->fk_doc = $key;
				$bookkeeping->fk_docdet = 0; // Useless, can be several lines that are source of this record to add
				$bookkeeping->thirdparty_code = $companystatic->code_client;

				$bookkeeping->subledger_account = $tabcompany[$key]['code_compta'];
				$bookkeeping->subledger_label = $tabcompany[$key]['name'];

				$bookkeeping->numero_compte = getDolGlobalString('ACCOUNTING_ACCOUNT_CUSTOMER');
				$bookkeeping->label_compte = $accountingaccountcustomer->label;

				$bookkeeping->label_operation = dol_trunc($companystatic->name, 16).' - '.$invoicestatic->ref.' - '.$langs->trans("SubledgerAccount");
				$bookkeeping->montant = $mt;
				$bookkeeping->sens = ($mt >= 0) ? 'D' : 'C';
				$bookkeeping->debit = ($mt >= 0) ? $mt : 0;
				$bookkeeping->credit = ($mt < 0) ? -$mt : 0;
				$bookkeeping->code_journal = $journal;
				$bookkeeping->journal_label = $langs->transnoentities($journal_label);
				$bookkeeping->fk_user_author = $user->id;
				$bookkeeping->entity = $conf->entity;

				$totaldebit += $bookkeeping->debit;
				$totalcredit += $bookkeeping->credit;

				$result = $bookkeeping->create($user);
				if ($result < 0) {
					if ($bookkeeping->error == 'BookkeepingRecordAlreadyExists') {	// Already exists
						$error++;
						$errorforline++;
						$errorforinvoice[$key] = 'alreadyjournalized';
						//setEventMessages('Transaction for ('.$bookkeeping->doc_type.', '.$bookkeeping->fk_doc.', '.$bookkeeping->fk_docdet.') were already recorded', null, 'warnings');
					} else {
						$error++;
						$errorforline++;
						$errorforinvoice[$key] = 'other';
						setEventMessages($bookkeeping->error, $bookkeeping->errors, 'errors');
					}
				} else {
					if (getDolGlobalInt('ACCOUNTING_ENABLE_LETTERING') && getDolGlobalInt('ACCOUNTING_ENABLE_AUTOLETTERING')) {
						require_once DOL_DOCUMENT_ROOT . '/accountancy/class/lettering.class.php';
						$lettering_static = new Lettering($db);

						$nb_lettering = $lettering_static->bookkeepingLettering(array($bookkeeping->id));
					}
				}
			}
		}

		// Product / Service
		if (!$errorforline) {
			foreach ($tabht[$key] as $k => $mt) {
				$resultfetch = $accountingaccount->fetch(null, $k, true);	// TODO Use a cache
				$label_account = $accountingaccount->label;

				// get compte id and label
				if ($resultfetch > 0) {
					$bookkeeping = new BookKeeping($db);
					$bookkeeping->doc_date = $val["date"];
					$bookkeeping->date_lim_reglement = $val["datereg"];
					$bookkeeping->doc_ref = $val["ref"];
					$bookkeeping->date_creation = $now;
					$bookkeeping->doc_type = 'customer_invoice';
					$bookkeeping->fk_doc = $key;
					$bookkeeping->fk_docdet = 0; // Useless, can be several lines that are source of this record to add
					$bookkeeping->thirdparty_code = $companystatic->code_client;

					if (getDolGlobalString('ACCOUNTING_ACCOUNT_CUSTOMER_USE_AUXILIARY_ON_DEPOSIT')) {
						if ($k == getDolGlobalString('ACCOUNTING_ACCOUNT_CUSTOMER_DEPOSIT')) {
							$bookkeeping->subledger_account = $tabcompany[$key]['code_compta'];
							$bookkeeping->subledger_label = $tabcompany[$key]['name'];
						} else {
							$bookkeeping->subledger_account = '';
							$bookkeeping->subledger_label = '';
						}
					} else {
						$bookkeeping->subledger_account = '';
						$bookkeeping->subledger_label = '';
					}

					$bookkeeping->numero_compte = $k;
					$bookkeeping->label_compte = $label_account;

					$bookkeeping->label_operation = dol_trunc($companystatic->name, 16).' - '.$invoicestatic->ref.' - '.$label_account;
					$bookkeeping->montant = $mt;
					$bookkeeping->sens = ($mt < 0) ? 'D' : 'C';
					$bookkeeping->debit = ($mt < 0) ? -$mt : 0;
					$bookkeeping->credit = ($mt >= 0) ? $mt : 0;
					$bookkeeping->code_journal = $journal;
					$bookkeeping->journal_label = $langs->transnoentities($journal_label);
					$bookkeeping->fk_user_author = $user->id;
					$bookkeeping->entity = $conf->entity;

					$totaldebit += $bookkeeping->debit;
					$totalcredit += $bookkeeping->credit;

					$result = $bookkeeping->create($user);
					if ($result < 0) {
						if ($bookkeeping->error == 'BookkeepingRecordAlreadyExists') {	// Already exists
							$error++;
							$errorforline++;
							$errorforinvoice[$key] = 'alreadyjournalized';
							//setEventMessages('Transaction for ('.$bookkeeping->doc_type.', '.$bookkeeping->fk_doc.', '.$bookkeeping->fk_docdet.') were already recorded', null, 'warnings');
						} else {
							$error++;
							$errorforline++;
							$errorforinvoice[$key] = 'other';
							setEventMessages($bookkeeping->error, $bookkeeping->errors, 'errors');
						}
					}
				}
			}
		}

		// VAT
		if (!$errorforline) {
			$listoftax = array(0, 1, 2);
			foreach ($listoftax as $numtax) {
				$arrayofvat = $tabtva;
				if ($numtax == 1) {
					$arrayofvat = $tablocaltax1;
				}
				if ($numtax == 2) {
					$arrayofvat = $tablocaltax2;
				}

				foreach ($arrayofvat[$key] as $k => $mt) {
					if ($mt) {
						$accountingaccount->fetch(null, $k, true);	// TODO Use a cache for label
						$label_account = $accountingaccount->label;

						$bookkeeping = new BookKeeping($db);
						$bookkeeping->doc_date = $val["date"];
						$bookkeeping->date_lim_reglement = $val["datereg"];
						$bookkeeping->doc_ref = $val["ref"];
						$bookkeeping->date_creation = $now;
						$bookkeeping->doc_type = 'customer_invoice';
						$bookkeeping->fk_doc = $key;
						$bookkeeping->fk_docdet = 0; // Useless, can be several lines that are source of this record to add
						$bookkeeping->thirdparty_code = $companystatic->code_client;

						$bookkeeping->subledger_account = '';
						$bookkeeping->subledger_label = '';

						$bookkeeping->numero_compte = $k;
						$bookkeeping->label_compte = $label_account;


						$bookkeeping->label_operation = dol_trunc($companystatic->name, 16).' - '.$invoicestatic->ref;
						$tmpvatrate = (empty($def_tva[$key][$k]) ? (empty($arrayofvat[$key][$k]) ? '' : $arrayofvat[$key][$k]) : join(', ', $def_tva[$key][$k]));
						$bookkeeping->label_operation .= ' - '.$langs->trans("Taxes").' '.$tmpvatrate.' %';
						$bookkeeping->label_operation .= ($numtax ? ' - Localtax '.$numtax : '');

						$bookkeeping->montant = $mt;
						$bookkeeping->sens = ($mt < 0) ? 'D' : 'C';
						$bookkeeping->debit = ($mt < 0) ? -$mt : 0;
						$bookkeeping->credit = ($mt >= 0) ? $mt : 0;
						$bookkeeping->code_journal = $journal;
						$bookkeeping->journal_label = $langs->transnoentities($journal_label);
						$bookkeeping->fk_user_author = $user->id;
						$bookkeeping->entity = $conf->entity;

						$totaldebit += $bookkeeping->debit;
						$totalcredit += $bookkeeping->credit;

						$result = $bookkeeping->create($user);
						if ($result < 0) {
							if ($bookkeeping->error == 'BookkeepingRecordAlreadyExists') {	// Already exists
								$error++;
								$errorforline++;
								$errorforinvoice[$key] = 'alreadyjournalized';
								//setEventMessages('Transaction for ('.$bookkeeping->doc_type.', '.$bookkeeping->fk_doc.', '.$bookkeeping->fk_docdet.') were already recorded', null, 'warnings');
							} else {
								$error++;
								$errorforline++;
								$errorforinvoice[$key] = 'other';
								setEventMessages($bookkeeping->error, $bookkeeping->errors, 'errors');
							}
						}
					}
				}
			}
		}

		// Revenue stamp
		if (!$errorforline) {
<<<<<<< HEAD
			if (is_array($tabrevenuestamp[$key])) {
=======
			if (isset($tabrevenuestamp[$key])) {
>>>>>>> 5b35b2be
				foreach ($tabrevenuestamp[$key] as $k => $mt) {
					if ($mt) {
						$accountingaccount->fetch(null, $k, true);    // TODO Use a cache for label
						$label_account = $accountingaccount->label;

						$bookkeeping = new BookKeeping($db);
						$bookkeeping->doc_date = $val["date"];
						$bookkeeping->date_lim_reglement = $val["datereg"];
						$bookkeeping->doc_ref = $val["ref"];
						$bookkeeping->date_creation = $now;
						$bookkeeping->doc_type = 'customer_invoice';
						$bookkeeping->fk_doc = $key;
						$bookkeeping->fk_docdet = 0; // Useless, can be several lines that are source of this record to add
						$bookkeeping->thirdparty_code = $companystatic->code_client;

						$bookkeeping->subledger_account = '';
						$bookkeeping->subledger_label = '';

						$bookkeeping->numero_compte = $k;
						$bookkeeping->label_compte = $label_account;

						$bookkeeping->label_operation = dol_trunc($companystatic->name, 16) . ' - ' . $invoicestatic->ref . ' - ' . $langs->trans("RevenueStamp");
						$bookkeeping->montant = $mt;
						$bookkeeping->sens = ($mt < 0) ? 'D' : 'C';
						$bookkeeping->debit = ($mt < 0) ? -$mt : 0;
						$bookkeeping->credit = ($mt >= 0) ? $mt : 0;
						$bookkeeping->code_journal = $journal;
						$bookkeeping->journal_label = $langs->transnoentities($journal_label);
						$bookkeeping->fk_user_author = $user->id;
						$bookkeeping->entity = $conf->entity;

						$totaldebit += $bookkeeping->debit;
						$totalcredit += $bookkeeping->credit;

						$result = $bookkeeping->create($user);
						if ($result < 0) {
							if ($bookkeeping->error == 'BookkeepingRecordAlreadyExists') {    // Already exists
								$error++;
								$errorforline++;
								$errorforinvoice[$key] = 'alreadyjournalized';
								//setEventMessages('Transaction for ('.$bookkeeping->doc_type.', '.$bookkeeping->fk_doc.', '.$bookkeeping->fk_docdet.') were already recorded', null, 'warnings');
							} else {
								$error++;
								$errorforline++;
								$errorforinvoice[$key] = 'other';
								setEventMessages($bookkeeping->error, $bookkeeping->errors, 'errors');
							}
						}
					}
				}
			}
		}

		// Protection against a bug on lines before
		if (!$errorforline && (price2num($totaldebit, 'MT') != price2num($totalcredit, 'MT'))) {
			$error++;
			$errorforline++;
			$errorforinvoice[$key] = 'amountsnotbalanced';
			setEventMessages('We Tried to insert a non balanced transaction in book for '.$invoicestatic->ref.'. Canceled. Surely a bug.', null, 'errors');
		}

		if (!$errorforline) {
			$db->commit();
		} else {
			$db->rollback();

			if ($error >= 10) {
				setEventMessages($langs->trans("ErrorTooManyErrorsProcessStopped"), null, 'errors');
				break; // Break in the foreach
			}
		}
	}

	$tabpay = $tabfac;

	if (empty($error) && count($tabpay) > 0) {
		setEventMessages($langs->trans("GeneralLedgerIsWritten"), null, 'mesgs');
	} elseif (count($tabpay) == $error) {
		setEventMessages($langs->trans("NoNewRecordSaved"), null, 'warnings');
	} else {
		setEventMessages($langs->trans("GeneralLedgerSomeRecordWasNotRecorded"), null, 'warnings');
	}

	$action = '';

	// Must reload data, so we make a redirect
	if (count($tabpay) != $error) {
		$param = 'id_journal='.$id_journal;
		$param .= '&date_startday='.$date_startday;
		$param .= '&date_startmonth='.$date_startmonth;
		$param .= '&date_startyear='.$date_startyear;
		$param .= '&date_endday='.$date_endday;
		$param .= '&date_endmonth='.$date_endmonth;
		$param .= '&date_endyear='.$date_endyear;
		$param .= '&in_bookkeeping='.$in_bookkeeping;
		header("Location: ".$_SERVER['PHP_SELF'].($param ? '?'.$param : ''));
		exit;
	}
}



/*
 * View
 */

$form = new Form($db);

// Export
if ($action == 'exportcsv' && !$error) {		// ISO and not UTF8 !
	// Note that to have the button to get this feature enabled, you must enable ACCOUNTING_ENABLE_EXPORT_DRAFT_JOURNAL
	$sep = getDolGlobalString('ACCOUNTING_EXPORT_SEPARATORCSV');

	$filename = 'journal';
	$type_export = 'journal';
	include DOL_DOCUMENT_ROOT.'/accountancy/tpl/export_journal.tpl.php';

	$companystatic = new Client($db);
	$invoicestatic = new Facture($db);

	foreach ($tabfac as $key => $val) {
		$companystatic->id = $tabcompany[$key]['id'];
		$companystatic->name = $tabcompany[$key]['name'];
		$companystatic->code_compta = $tabcompany[$key]['code_compta'];				// deprecated
		$companystatic->code_compta_client = $tabcompany[$key]['code_compta'];
		$companystatic->code_client = $tabcompany[$key]['code_client'];
		$companystatic->client = 3;

		$invoicestatic->id = $key;
		$invoicestatic->ref = (string) $val["ref"];
		$invoicestatic->type = $val["type"];
		$invoicestatic->close_code = $val["close_code"];

		$date = dol_print_date($val["date"], 'day');

		// Is it a replaced invoice ? 0=not a replaced invoice, 1=replaced invoice not yet dispatched, 2=replaced invoice dispatched
		$replacedinvoice = 0;
		if ($invoicestatic->close_code == Facture::CLOSECODE_REPLACED) {
			$replacedinvoice = 1;
			$alreadydispatched = $invoicestatic->getVentilExportCompta(); // Test if replaced invoice already into bookkeeping.
			if ($alreadydispatched) {
				$replacedinvoice = 2;
			}
		}

		// If not already into bookkeeping, we won't add it. If yes, do nothing (should not happen because creating replacement not possible if invoice is accounted)
		if ($replacedinvoice == 1) {
			continue;
		}

		// Warranty
<<<<<<< HEAD
		foreach ($tabwarranty[$key] as $k => $mt) {
			//if ($mt) {
			print '"'.$key.'"'.$sep;
			print '"'.$date.'"'.$sep;
			print '"'.$val["ref"].'"'.$sep;
			print '"'.mb_convert_encoding(dol_trunc($companystatic->name, 32), 'ISO-8859-1').'"'.$sep;
			print '"'.length_accounta(html_entity_decode($k)).'"'.$sep;
			print '"'.length_accountg(getDolGlobalString('ACCOUNTING_ACCOUNT_CUSTOMER_RETAINED_WARRANTY')).'"'.$sep;
			print '"'.length_accounta(html_entity_decode($k)).'"'.$sep;
			print '"'.$langs->trans("Thirdparty").'"'.$sep;
			print '"'.mb_convert_encoding(dol_trunc($companystatic->name, 16), 'ISO-8859-1').' - '.$invoicestatic->ref.' - '.$langs->trans("Retainedwarranty").'"'.$sep;
			print '"'.($mt >= 0 ? price($mt) : '').'"'.$sep;
			print '"'.($mt < 0 ? price(-$mt) : '').'"'.$sep;
			print '"'.$journal.'"';
			print "\n";
			//}
=======
		if (getDolGlobalString('INVOICE_USE_RETAINED_WARRANTY') && isset($tabwarranty[$key])) {
			foreach ($tabwarranty[$key] as $k => $mt) {
				//if ($mt) {
				print '"' . $key . '"' . $sep;
				print '"' . $date . '"' . $sep;
				print '"' . $val["ref"] . '"' . $sep;
				print '"' . utf8_decode(dol_trunc($companystatic->name, 32)) . '"' . $sep;
				print '"' . length_accounta(html_entity_decode($k)) . '"' . $sep;
				print '"' . length_accountg(getDolGlobalString('ACCOUNTING_ACCOUNT_CUSTOMER_RETAINED_WARRANTY')) . '"' . $sep;
				print '"' . length_accounta(html_entity_decode($k)) . '"' . $sep;
				print '"' . $langs->trans("Thirdparty") . '"' . $sep;
				print '"' . utf8_decode(dol_trunc($companystatic->name, 16)) . ' - ' . $invoicestatic->ref . ' - ' . $langs->trans("Retainedwarranty") . '"' . $sep;
				print '"' . ($mt >= 0 ? price($mt) : '') . '"' . $sep;
				print '"' . ($mt < 0 ? price(-$mt) : '') . '"' . $sep;
				print '"' . $journal . '"';
				print "\n";
				//}
			}
>>>>>>> 5b35b2be
		}

		// Third party
		foreach ($tabttc[$key] as $k => $mt) {
			//if ($mt) {
			print '"'.$key.'"'.$sep;
			print '"'.$date.'"'.$sep;
			print '"'.$val["ref"].'"'.$sep;
			print '"'.mb_convert_encoding(dol_trunc($companystatic->name, 32), 'ISO-8859-1').'"'.$sep;
			print '"'.length_accounta(html_entity_decode($k)).'"'.$sep;
			print '"'.length_accountg(getDolGlobalString('ACCOUNTING_ACCOUNT_CUSTOMER')).'"'.$sep;
			print '"'.length_accounta(html_entity_decode($k)).'"'.$sep;
			print '"'.$langs->trans("Thirdparty").'"'.$sep;
			print '"'.mb_convert_encoding(dol_trunc($companystatic->name, 16), 'ISO-8859-1').' - '.$invoicestatic->ref.' - '.$langs->trans("Thirdparty").'"'.$sep;
			print '"'.($mt >= 0 ? price($mt) : '').'"'.$sep;
			print '"'.($mt < 0 ? price(-$mt) : '').'"'.$sep;
			print '"'.$journal.'"';
			print "\n";
			//}
		}

		// Product / Service
		foreach ($tabht[$key] as $k => $mt) {
			$accountingaccount = new AccountingAccount($db);
			$accountingaccount->fetch(null, $k, true);
			//if ($mt) {
			print '"'.$key.'"'.$sep;
			print '"'.$date.'"'.$sep;
			print '"'.$val["ref"].'"'.$sep;
			print '"'.mb_convert_encoding(dol_trunc($companystatic->name, 32), 'ISO-8859-1').'"'.$sep;
			print '"'.length_accountg(html_entity_decode($k)).'"'.$sep;
			print '"'.length_accountg(html_entity_decode($k)).'"'.$sep;
			print '""'.$sep;
			print '"'.mb_convert_encoding(dol_trunc($accountingaccount->label, 32), 'ISO-8859-1').'"'.$sep;
			print '"'.mb_convert_encoding(dol_trunc($companystatic->name, 16), 'ISO-8859-1').' - '.dol_trunc($accountingaccount->label, 32).'"'.$sep;
			print '"'.($mt < 0 ? price(-$mt) : '').'"'.$sep;
			print '"'.($mt >= 0 ? price($mt) : '').'"'.$sep;
			print '"'.$journal.'"';
			print "\n";
			//}
		}

		// VAT
		$listoftax = array(0, 1, 2);
		foreach ($listoftax as $numtax) {
			$arrayofvat = $tabtva;
			if ($numtax == 1) {
				$arrayofvat = $tablocaltax1;
			}
			if ($numtax == 2) {
				$arrayofvat = $tablocaltax2;
			}

			foreach ($arrayofvat[$key] as $k => $mt) {
				if ($mt) {
					print '"'.$key.'"'.$sep;
					print '"'.$date.'"'.$sep;
					print '"'.$val["ref"].'"'.$sep;
					print '"'.mb_convert_encoding(dol_trunc($companystatic->name, 32), 'ISO-8859-1').'"'.$sep;
					print '"'.length_accountg(html_entity_decode($k)).'"'.$sep;
					print '"'.length_accountg(html_entity_decode($k)).'"'.$sep;
					print '""'.$sep;
					print '"'.$langs->trans("VAT").' - '.join(', ', $def_tva[$key][$k]).' %"'.$sep;
					print '"'.mb_convert_encoding(dol_trunc($companystatic->name, 16), 'ISO-8859-1').' - '.$invoicestatic->ref.' - '.$langs->trans("VAT").join(', ', $def_tva[$key][$k]).' %'.($numtax ? ' - Localtax '.$numtax : '').'"'.$sep;
					print '"'.($mt < 0 ? price(-$mt) : '').'"'.$sep;
					print '"'.($mt >= 0 ? price($mt) : '').'"'.$sep;
					print '"'.$journal.'"';
					print "\n";
				}
			}
		}

		// Revenue stamp
<<<<<<< HEAD
		foreach ($tabrevenuestamp[$key] as $k => $mt) {
			//if ($mt) {
			print '"'.$key.'"'.$sep;
			print '"'.$date.'"'.$sep;
			print '"'.$val["ref"].'"'.$sep;
			print '"'.mb_convert_encoding(dol_trunc($companystatic->name, 32), 'ISO-8859-1').'"'.$sep;
			print '"'.length_accountg(html_entity_decode($k)).'"'.$sep;
			print '"'.length_accountg(html_entity_decode($k)).'"'.$sep;
			print '""'.$sep;
			print '"'.$langs->trans("RevenueStamp").'"'.$sep;
			print '"'.mb_convert_encoding(dol_trunc($companystatic->name, 16), 'ISO-8859-1').' - '.$invoicestatic->ref.' - '.$langs->trans("RevenueStamp").'"'.$sep;
			print '"'.($mt < 0 ? price(-$mt) : '').'"'.$sep;
			print '"'.($mt >= 0 ? price($mt) : '').'"'.$sep;
			print '"'.$journal.'"';
			print "\n";
			//}
=======
		if (isset($tabrevenuestamp[$key])) {
			foreach ($tabrevenuestamp[$key] as $k => $mt) {
				//if ($mt) {
				print '"' . $key . '"' . $sep;
				print '"' . $date . '"' . $sep;
				print '"' . $val["ref"] . '"' . $sep;
				print '"' . utf8_decode(dol_trunc($companystatic->name, 32)) . '"' . $sep;
				print '"' . length_accountg(html_entity_decode($k)) . '"' . $sep;
				print '"' . length_accountg(html_entity_decode($k)) . '"' . $sep;
				print '""' . $sep;
				print '"' . $langs->trans("RevenueStamp") . '"' . $sep;
				print '"' . utf8_decode(dol_trunc($companystatic->name, 16)) . ' - ' . $invoicestatic->ref . ' - ' . $langs->trans("RevenueStamp") . '"' . $sep;
				print '"' . ($mt < 0 ? price(-$mt) : '') . '"' . $sep;
				print '"' . ($mt >= 0 ? price($mt) : '') . '"' . $sep;
				print '"' . $journal . '"';
				print "\n";
				//}
			}
>>>>>>> 5b35b2be
		}
	}
}



if (empty($action) || $action == 'view') {
	$title = $langs->trans("GenerationOfAccountingEntries").' - '.$accountingjournalstatic->getNomUrl(0, 2, 1, '', 1);

	llxHeader('', dol_string_nohtmltag($title));

	$nom = $title;
	$nomlink = '';
	$periodlink = '';
	$exportlink = '';
	$builddate = dol_now();
	$description = $langs->trans("DescJournalOnlyBindedVisible").'<br>';
	if (getDolGlobalString('FACTURE_DEPOSITS_ARE_JUST_PAYMENTS')) {
		$description .= $langs->trans("DepositsAreNotIncluded");
	} else {
		$description .= $langs->trans("DepositsAreIncluded");
	}

	$listofchoices = array('notyet'=>$langs->trans("NotYetInGeneralLedger"), 'already'=>$langs->trans("AlreadyInGeneralLedger"));
	$period = $form->selectDate($date_start ? $date_start : -1, 'date_start', 0, 0, 0, '', 1, 0).' - '.$form->selectDate($date_end ? $date_end : -1, 'date_end', 0, 0, 0, '', 1, 0);
	$period .= ' -  '.$langs->trans("JournalizationInLedgerStatus").' '.$form->selectarray('in_bookkeeping', $listofchoices, $in_bookkeeping, 1);

	$varlink = 'id_journal='.$id_journal;

	journalHead($nom, $nomlink, $period, $periodlink, $description, $builddate, $exportlink, array('action' => ''), '', $varlink);

	if (getDolGlobalString('ACCOUNTANCY_FISCAL_PERIOD_MODE') != 'blockedonclosed') {
		// Test that setup is complete (we are in accounting, so test on entity is always on $conf->entity only, no sharing allowed)
		// Fiscal period test
		$sql = "SELECT COUNT(rowid) as nb FROM ".MAIN_DB_PREFIX."accounting_fiscalyear WHERE entity = ".((int) $conf->entity);
		$resql = $db->query($sql);
		if ($resql) {
			$obj = $db->fetch_object($resql);
			if ($obj->nb == 0) {
				print '<br><div class="warning">'.img_warning().' '.$langs->trans("TheFiscalPeriodIsNotDefined");
				$desc = ' : '.$langs->trans("AccountancyAreaDescFiscalPeriod", 4, '{link}');
				$desc = str_replace('{link}', '<strong>'.$langs->transnoentitiesnoconv("MenuAccountancy").'-'.$langs->transnoentitiesnoconv("Setup")."-".$langs->transnoentitiesnoconv("FiscalPeriod").'</strong>', $desc);
				print $desc;
				print '</div>';
			}
		} else {
			dol_print_error($db);
		}
	}

	// Button to write into Ledger
	$acctCustomerNotConfigured = in_array(getDolGlobalString('ACCOUNTING_ACCOUNT_CUSTOMER'), ['','-1']);
	if ($acctCustomerNotConfigured) {
		print '<br><div class="warning">'.img_warning().' '.$langs->trans("SomeMandatoryStepsOfSetupWereNotDone");
		$desc = ' : '.$langs->trans("AccountancyAreaDescMisc", 4, '{link}');
		$desc = str_replace('{link}', '<strong>'.$langs->transnoentitiesnoconv("MenuAccountancy").'-'.$langs->transnoentitiesnoconv("Setup")."-".$langs->transnoentitiesnoconv("MenuDefaultAccounts").'</strong>', $desc);
		print $desc;
		print '</div>';
	}
	print '<br><div class="tabsAction tabsActionNoBottom centerimp">';
	if (getDolGlobalString('ACCOUNTING_ENABLE_EXPORT_DRAFT_JOURNAL') && $in_bookkeeping == 'notyet') {
		print '<input type="button" class="butAction" name="exportcsv" value="'.$langs->trans("ExportDraftJournal").'" onclick="launch_export();" />';
	}
	if ($acctCustomerNotConfigured) {
		print '<input type="button" class="butActionRefused classfortooltip" title="'.dol_escape_htmltag($langs->trans("SomeMandatoryStepsOfSetupWereNotDone")).'" value="'.$langs->trans("WriteBookKeeping").'" />';
	} else {
		if ($in_bookkeeping == 'notyet') {
			print '<input type="button" class="butAction" name="writebookkeeping" value="'.$langs->trans("WriteBookKeeping").'" onclick="writebookkeeping();" />';
		} else {
			print '<a href="#" class="butActionRefused classfortooltip" name="writebookkeeping">'.$langs->trans("WriteBookKeeping").'</a>';
		}
	}
	print '</div>';

	// TODO Avoid using js. We can use a direct link with $param
	print '
	<script type="text/javascript">
		function launch_export() {
			$("div.fiche form input[name=\"action\"]").val("exportcsv");
			$("div.fiche form input[type=\"submit\"]").click();
			$("div.fiche form input[name=\"action\"]").val("");
		}
		function writebookkeeping() {
			console.log("click on writebookkeeping");
			$("div.fiche form input[name=\"action\"]").val("writebookkeeping");
			$("div.fiche form input[type=\"submit\"]").click();
			$("div.fiche form input[name=\"action\"]").val("");
		}
	</script>';

	/*
	 * Show result array
	 */
	print '<br>';

	print '<div class="div-table-responsive">';
	print "<table class=\"noborder\" width=\"100%\">";
	print "<tr class=\"liste_titre\">";
	print "<td>".$langs->trans("Date")."</td>";
	print "<td>".$langs->trans("Piece").' ('.$langs->trans("InvoiceRef").")</td>";
	print "<td>".$langs->trans("AccountAccounting")."</td>";
	print "<td>".$langs->trans("SubledgerAccount")."</td>";
	print "<td>".$langs->trans("LabelOperation")."</td>";
	print '<td class="center">'.$langs->trans("AccountingDebit")."</td>";
	print '<td class="center">'.$langs->trans("AccountingCredit")."</td>";
	print "</tr>\n";

	$i = 0;

	$companystatic = new Client($db);
	$invoicestatic = new Facture($db);

	foreach ($tabfac as $key => $val) {
		$companystatic->id = $tabcompany[$key]['id'];
		$companystatic->name = $tabcompany[$key]['name'];
		$companystatic->code_compta = $tabcompany[$key]['code_compta'];
		$companystatic->code_compta_client = $tabcompany[$key]['code_compta'];
		$companystatic->code_client = $tabcompany[$key]['code_client'];
		$companystatic->client = 3;

		$invoicestatic->id = $key;
		$invoicestatic->ref = (string) $val["ref"];
		$invoicestatic->type = $val["type"];
		$invoicestatic->close_code = $val["close_code"];

		$date = dol_print_date($val["date"], 'day');

		// Is it a replaced invoice ? 0=not a replaced invoice, 1=replaced invoice not yet dispatched, 2=replaced invoice dispatched
		$replacedinvoice = 0;
		if ($invoicestatic->close_code == Facture::CLOSECODE_REPLACED) {
			$replacedinvoice = 1;
			$alreadydispatched = $invoicestatic->getVentilExportCompta(); // Test if replaced invoice already into bookkeeping.
			if ($alreadydispatched) {
				$replacedinvoice = 2;
			}
		}

		// If not already into bookkeeping, we won't add it, if yes, add the counterpart ???.
		if ($replacedinvoice == 1) {
			print '<tr class="oddeven">';
			print "<!-- Replaced invoice -->";
			print "<td>".$date."</td>";
			print "<td><strike>".$invoicestatic->getNomUrl(1)."</strike></td>";
			// Account
			print "<td>";
			print $langs->trans("Replaced");
			print '</td>';
			// Subledger account
			print "<td>";
			print '</td>';
			print "<td>";
			print "</td>";
			print '<td class="right"></td>';
			print '<td class="right"></td>';
			print "</tr>";

			$i++;
			continue;
		}
		if ($errorforinvoice[$key] == 'somelinesarenotbound') {
			print '<tr class="oddeven">';
			print "<!-- Some lines are not bound -->";
			print "<td>".$date."</td>";
			print "<td>".$invoicestatic->getNomUrl(1)."</td>";
			// Account
			print "<td>";
			print '<span class="error">'.$langs->trans('ErrorInvoiceContainsLinesNotYetBoundedShort', $val['ref']).'</span>';
			print '</td>';
			// Subledger account
			print "<td>";
			print '</td>';
			print "<td>";
			print "</td>";
			print '<td class="right"></td>';
			print '<td class="right"></td>';
			print "</tr>";

			$i++;
		}

		// Warranty
<<<<<<< HEAD
		if (is_array($tabwarranty[$key])) {
=======
		if (getDolGlobalString('INVOICE_USE_RETAINED_WARRANTY') && isset($tabwarranty[$key])) {
>>>>>>> 5b35b2be
			foreach ($tabwarranty[$key] as $k => $mt) {
				print '<tr class="oddeven">';
				print "<!-- Thirdparty warranty -->";
				print "<td>" . $date . "</td>";
				print "<td>" . $invoicestatic->getNomUrl(1) . "</td>";
				// Account
				print "<td>";
				$accountoshow = length_accountg(getDolGlobalString('ACCOUNTING_ACCOUNT_CUSTOMER_RETAINED_WARRANTY'));
				if (($accountoshow == "") || $accountoshow == 'NotDefined') {
					print '<span class="error">' . $langs->trans("MainAccountForRetainedWarrantyNotDefined") . '</span>';
				} else {
					print $accountoshow;
				}
				print '</td>';
				// Subledger account
				print "<td>";
				$accountoshow = length_accounta($k);
				if (($accountoshow == "") || $accountoshow == 'NotDefined') {
					print '<span class="error">' . $langs->trans("ThirdpartyAccountNotDefined") . '</span>';
				} else {
					print $accountoshow;
				}
				print '</td>';
				print "<td>" . $companystatic->getNomUrl(0, 'customer', 16) . ' - ' . $invoicestatic->ref . ' - ' . $langs->trans("Retainedwarranty") . "</td>";
				print '<td class="right nowraponall amount">' . ($mt >= 0 ? price($mt) : '') . "</td>";
				print '<td class="right nowraponall amount">' . ($mt < 0 ? price(-$mt) : '') . "</td>";
				print "</tr>";
			}
		}

		// Third party
		foreach ($tabttc[$key] as $k => $mt) {
			print '<tr class="oddeven">';
			print "<!-- Thirdparty -->";
			print "<td>".$date."</td>";
			print "<td>".$invoicestatic->getNomUrl(1)."</td>";
			// Account
			print "<td>";
			$accountoshow = length_accountg(getDolGlobalString('ACCOUNTING_ACCOUNT_CUSTOMER'));
			if (($accountoshow == "") || $accountoshow == 'NotDefined') {
				print '<span class="error">'.$langs->trans("MainAccountForCustomersNotDefined").'</span>';
			} else {
				print $accountoshow;
			}
			print '</td>';
			// Subledger account
			print "<td>";
			$accountoshow = length_accounta($k);
			if (($accountoshow == "") || $accountoshow == 'NotDefined') {
				print '<span class="error">'.$langs->trans("ThirdpartyAccountNotDefined").'</span>';
			} else {
				print $accountoshow;
			}
			print '</td>';
			print "<td>".$companystatic->getNomUrl(0, 'customer', 16).' - '.$invoicestatic->ref.' - '.$langs->trans("SubledgerAccount")."</td>";
			print '<td class="right nowraponall amount">'.($mt >= 0 ? price($mt) : '')."</td>";
			print '<td class="right nowraponall amount">'.($mt < 0 ? price(-$mt) : '')."</td>";
			print "</tr>";

			$i++;
		}

		// Product / Service
		foreach ($tabht[$key] as $k => $mt) {
			$accountingaccount = new AccountingAccount($db);
			$accountingaccount->fetch(null, $k, true);

			print '<tr class="oddeven">';
			print "<!-- Product -->";
			print "<td>".$date."</td>";
			print "<td>".$invoicestatic->getNomUrl(1)."</td>";
			// Account
			print "<td>";
			$accountoshow = length_accountg($k);
			if (($accountoshow == "") || $accountoshow == 'NotDefined') {
				print '<span class="error">'.$langs->trans("ProductNotDefined").'</span>';
			} else {
				print $accountoshow;
			}
			print "</td>";
			// Subledger account
			print "<td>";
			if (getDolGlobalString('ACCOUNTING_ACCOUNT_CUSTOMER_USE_AUXILIARY_ON_DEPOSIT')) {
				if ($k == getDolGlobalString('ACCOUNTING_ACCOUNT_CUSTOMER_DEPOSIT')) {
					print length_accounta($tabcompany[$key]['code_compta']);
				}
			} elseif (($accountoshow == "") || $accountoshow == 'NotDefined') {
				print '<span class="error">' . $langs->trans("ThirdpartyAccountNotDefined") . '</span>';
			}
			print '</td>';
			$companystatic->id = $tabcompany[$key]['id'];
			$companystatic->name = $tabcompany[$key]['name'];
			print "<td>".$companystatic->getNomUrl(0, 'customer', 16).' - '.$invoicestatic->ref.' - '.$accountingaccount->label."</td>";
			print '<td class="right nowraponall amount">'.($mt < 0 ? price(-$mt) : '')."</td>";
			print '<td class="right nowraponall amount">'.($mt >= 0 ? price($mt) : '')."</td>";
			print "</tr>";

			$i++;
		}

		// VAT
		$listoftax = array(0, 1, 2);
		foreach ($listoftax as $numtax) {
			$arrayofvat = $tabtva;
			if ($numtax == 1) {
				$arrayofvat = $tablocaltax1;
			}
			if ($numtax == 2) {
				$arrayofvat = $tablocaltax2;
			}

			// $key is id of invoice
			foreach ($arrayofvat[$key] as $k => $mt) {
				if ($mt) {
					print '<tr class="oddeven">';
					print "<!-- VAT -->";
					print "<td>".$date."</td>";
					print "<td>".$invoicestatic->getNomUrl(1)."</td>";
					// Account
					print "<td>";
					$accountoshow = length_accountg($k);
					if (($accountoshow == "") || $accountoshow == 'NotDefined') {
						print '<span class="error">'.$langs->trans("VATAccountNotDefined").' ('.$langs->trans("AccountingJournalType2").')</span>';
					} else {
						print $accountoshow;
					}
					print "</td>";
					// Subledger account
					print "<td>";
					print '</td>';
					print "<td>".$companystatic->getNomUrl(0, 'customer', 16).' - '.$invoicestatic->ref;
					// $def_tva is array[invoiceid][accountancy_code_sell_of_vat_rate_found][vatrate]=vatrate
					//var_dump($arrayofvat[$key]); var_dump($key); var_dump($k);
					$tmpvatrate = (empty($def_tva[$key][$k]) ? (empty($arrayofvat[$key][$k]) ? '' : $arrayofvat[$key][$k]) : join(', ', $def_tva[$key][$k]));
					print ' - '.$langs->trans("Taxes").' '.$tmpvatrate.' %';
					print($numtax ? ' - Localtax '.$numtax : '');
					print "</td>";
					print '<td class="right nowraponall amount">'.($mt < 0 ? price(-$mt) : '')."</td>";
					print '<td class="right nowraponall amount">'.($mt >= 0 ? price($mt) : '')."</td>";
					print "</tr>";

					$i++;
				}
			}
		}

<<<<<<< HEAD
		// Revenue stamp
		if (is_array($tabrevenuestamp[$key])) {
=======
		// Warranty
		if (isset($tabrevenuestamp[$key])) {
>>>>>>> 5b35b2be
			foreach ($tabrevenuestamp[$key] as $k => $mt) {
				print '<tr class="oddeven">';
				print "<!-- Thirdparty revenuestamp -->";
				print "<td>" . $date . "</td>";
				print "<td>" . $invoicestatic->getNomUrl(1) . "</td>";
				// Account
				print "<td>";
				$accountoshow = length_accountg($k);
				if (($accountoshow == "") || $accountoshow == 'NotDefined') {
					print '<span class="error">' . $langs->trans("MainAccountForRevenueStampSaleNotDefined") . '</span>';
				} else {
					print $accountoshow;
				}
				print '</td>';
				// Subledger account
				print "<td>";
				print '</td>';
				print "<td>" . $companystatic->getNomUrl(0, 'customer', 16) . ' - ' . $invoicestatic->ref . ' - ' . $langs->trans("RevenueStamp") . "</td>";
				print '<td class="right nowraponall amount">' . ($mt < 0 ? price(-$mt) : '') . "</td>";
				print '<td class="right nowraponall amount">' . ($mt >= 0 ? price($mt) : '') . "</td>";
				print "</tr>";
			}
		}
	}

	if (!$i) {
		print '<tr class="oddeven"><td colspan="7"><span class="opacitymedium">'.$langs->trans("NoRecordFound").'</span></td></tr>';
	}

	print "</table>";
	print '</div>';

	// End of page
	llxFooter();
}

$db->close();<|MERGE_RESOLUTION|>--- conflicted
+++ resolved
@@ -469,8 +469,7 @@
 		}
 
 		// Warranty
-<<<<<<< HEAD
-		if (!$errorforline) {
+		if (!$errorforline && getDolGlobalString('INVOICE_USE_RETAINED_WARRANTY') && isset($tabwarranty[$key])) {
 			if (is_array($tabwarranty[$key])) {
 				foreach ($tabwarranty[$key] as $k => $mt) {
 					$bookkeeping = new BookKeeping($db);
@@ -482,19 +481,6 @@
 					$bookkeeping->fk_doc = $key;
 					$bookkeeping->fk_docdet = 0; // Useless, can be several lines that are source of this record to add
 					$bookkeeping->thirdparty_code = $companystatic->code_client;
-=======
-		if (!$errorforline && getDolGlobalString('INVOICE_USE_RETAINED_WARRANTY') && isset($tabwarranty[$key])) {
-			foreach ($tabwarranty[$key] as $k => $mt) {
-				$bookkeeping = new BookKeeping($db);
-				$bookkeeping->doc_date = $val["date"];
-				$bookkeeping->date_lim_reglement = $val["datereg"];
-				$bookkeeping->doc_ref = $val["ref"];
-				$bookkeeping->date_creation = $now;
-				$bookkeeping->doc_type = 'customer_invoice';
-				$bookkeeping->fk_doc = $key;
-				$bookkeeping->fk_docdet = 0; // Useless, can be several lines that are source of this record to add
-				$bookkeeping->thirdparty_code = $companystatic->code_client;
->>>>>>> 5b35b2be
 
 					$bookkeeping->subledger_account = $tabcompany[$key]['code_compta'];
 					$bookkeeping->subledger_label = $tabcompany[$key]['name'];
@@ -726,11 +712,7 @@
 
 		// Revenue stamp
 		if (!$errorforline) {
-<<<<<<< HEAD
-			if (is_array($tabrevenuestamp[$key])) {
-=======
-			if (isset($tabrevenuestamp[$key])) {
->>>>>>> 5b35b2be
+			if (isset($tabrevenuestamp[$key]) && is_array($tabrevenuestamp[$key])) {
 				foreach ($tabrevenuestamp[$key] as $k => $mt) {
 					if ($mt) {
 						$accountingaccount->fetch(null, $k, true);    // TODO Use a cache for label
@@ -882,43 +864,24 @@
 		}
 
 		// Warranty
-<<<<<<< HEAD
-		foreach ($tabwarranty[$key] as $k => $mt) {
-			//if ($mt) {
-			print '"'.$key.'"'.$sep;
-			print '"'.$date.'"'.$sep;
-			print '"'.$val["ref"].'"'.$sep;
-			print '"'.mb_convert_encoding(dol_trunc($companystatic->name, 32), 'ISO-8859-1').'"'.$sep;
-			print '"'.length_accounta(html_entity_decode($k)).'"'.$sep;
-			print '"'.length_accountg(getDolGlobalString('ACCOUNTING_ACCOUNT_CUSTOMER_RETAINED_WARRANTY')).'"'.$sep;
-			print '"'.length_accounta(html_entity_decode($k)).'"'.$sep;
-			print '"'.$langs->trans("Thirdparty").'"'.$sep;
-			print '"'.mb_convert_encoding(dol_trunc($companystatic->name, 16), 'ISO-8859-1').' - '.$invoicestatic->ref.' - '.$langs->trans("Retainedwarranty").'"'.$sep;
-			print '"'.($mt >= 0 ? price($mt) : '').'"'.$sep;
-			print '"'.($mt < 0 ? price(-$mt) : '').'"'.$sep;
-			print '"'.$journal.'"';
-			print "\n";
-			//}
-=======
 		if (getDolGlobalString('INVOICE_USE_RETAINED_WARRANTY') && isset($tabwarranty[$key])) {
 			foreach ($tabwarranty[$key] as $k => $mt) {
 				//if ($mt) {
-				print '"' . $key . '"' . $sep;
-				print '"' . $date . '"' . $sep;
-				print '"' . $val["ref"] . '"' . $sep;
-				print '"' . utf8_decode(dol_trunc($companystatic->name, 32)) . '"' . $sep;
-				print '"' . length_accounta(html_entity_decode($k)) . '"' . $sep;
-				print '"' . length_accountg(getDolGlobalString('ACCOUNTING_ACCOUNT_CUSTOMER_RETAINED_WARRANTY')) . '"' . $sep;
-				print '"' . length_accounta(html_entity_decode($k)) . '"' . $sep;
-				print '"' . $langs->trans("Thirdparty") . '"' . $sep;
-				print '"' . utf8_decode(dol_trunc($companystatic->name, 16)) . ' - ' . $invoicestatic->ref . ' - ' . $langs->trans("Retainedwarranty") . '"' . $sep;
-				print '"' . ($mt >= 0 ? price($mt) : '') . '"' . $sep;
-				print '"' . ($mt < 0 ? price(-$mt) : '') . '"' . $sep;
-				print '"' . $journal . '"';
+				print '"'.$key.'"'.$sep;
+				print '"'.$date.'"'.$sep;
+				print '"'.$val["ref"].'"'.$sep;
+				print '"'.mb_convert_encoding(dol_trunc($companystatic->name, 32), 'ISO-8859-1').'"'.$sep;
+				print '"'.length_accounta(html_entity_decode($k)).'"'.$sep;
+				print '"'.length_accountg(getDolGlobalString('ACCOUNTING_ACCOUNT_CUSTOMER_RETAINED_WARRANTY')).'"'.$sep;
+				print '"'.length_accounta(html_entity_decode($k)).'"'.$sep;
+				print '"'.$langs->trans("Thirdparty").'"'.$sep;
+				print '"'.mb_convert_encoding(dol_trunc($companystatic->name, 16), 'ISO-8859-1').' - '.$invoicestatic->ref.' - '.$langs->trans("Retainedwarranty").'"'.$sep;
+				print '"'.($mt >= 0 ? price($mt) : '').'"'.$sep;
+				print '"'.($mt < 0 ? price(-$mt) : '').'"'.$sep;
+				print '"'.$journal.'"';
 				print "\n";
 				//}
 			}
->>>>>>> 5b35b2be
 		}
 
 		// Third party
@@ -992,43 +955,24 @@
 		}
 
 		// Revenue stamp
-<<<<<<< HEAD
-		foreach ($tabrevenuestamp[$key] as $k => $mt) {
-			//if ($mt) {
-			print '"'.$key.'"'.$sep;
-			print '"'.$date.'"'.$sep;
-			print '"'.$val["ref"].'"'.$sep;
-			print '"'.mb_convert_encoding(dol_trunc($companystatic->name, 32), 'ISO-8859-1').'"'.$sep;
-			print '"'.length_accountg(html_entity_decode($k)).'"'.$sep;
-			print '"'.length_accountg(html_entity_decode($k)).'"'.$sep;
-			print '""'.$sep;
-			print '"'.$langs->trans("RevenueStamp").'"'.$sep;
-			print '"'.mb_convert_encoding(dol_trunc($companystatic->name, 16), 'ISO-8859-1').' - '.$invoicestatic->ref.' - '.$langs->trans("RevenueStamp").'"'.$sep;
-			print '"'.($mt < 0 ? price(-$mt) : '').'"'.$sep;
-			print '"'.($mt >= 0 ? price($mt) : '').'"'.$sep;
-			print '"'.$journal.'"';
-			print "\n";
-			//}
-=======
 		if (isset($tabrevenuestamp[$key])) {
 			foreach ($tabrevenuestamp[$key] as $k => $mt) {
 				//if ($mt) {
-				print '"' . $key . '"' . $sep;
-				print '"' . $date . '"' . $sep;
-				print '"' . $val["ref"] . '"' . $sep;
-				print '"' . utf8_decode(dol_trunc($companystatic->name, 32)) . '"' . $sep;
-				print '"' . length_accountg(html_entity_decode($k)) . '"' . $sep;
-				print '"' . length_accountg(html_entity_decode($k)) . '"' . $sep;
-				print '""' . $sep;
-				print '"' . $langs->trans("RevenueStamp") . '"' . $sep;
-				print '"' . utf8_decode(dol_trunc($companystatic->name, 16)) . ' - ' . $invoicestatic->ref . ' - ' . $langs->trans("RevenueStamp") . '"' . $sep;
-				print '"' . ($mt < 0 ? price(-$mt) : '') . '"' . $sep;
-				print '"' . ($mt >= 0 ? price($mt) : '') . '"' . $sep;
-				print '"' . $journal . '"';
+				print '"'.$key.'"'.$sep;
+				print '"'.$date.'"'.$sep;
+				print '"'.$val["ref"].'"'.$sep;
+				print '"'.mb_convert_encoding(dol_trunc($companystatic->name, 32), 'ISO-8859-1').'"'.$sep;
+				print '"'.length_accountg(html_entity_decode($k)).'"'.$sep;
+				print '"'.length_accountg(html_entity_decode($k)).'"'.$sep;
+				print '""'.$sep;
+				print '"'.$langs->trans("RevenueStamp").'"'.$sep;
+				print '"'.mb_convert_encoding(dol_trunc($companystatic->name, 16), 'ISO-8859-1').' - '.$invoicestatic->ref.' - '.$langs->trans("RevenueStamp").'"'.$sep;
+				print '"'.($mt < 0 ? price(-$mt) : '').'"'.$sep;
+				print '"'.($mt >= 0 ? price($mt) : '').'"'.$sep;
+				print '"'.$journal.'"';
 				print "\n";
 				//}
 			}
->>>>>>> 5b35b2be
 		}
 	}
 }
@@ -1210,11 +1154,7 @@
 		}
 
 		// Warranty
-<<<<<<< HEAD
-		if (is_array($tabwarranty[$key])) {
-=======
-		if (getDolGlobalString('INVOICE_USE_RETAINED_WARRANTY') && isset($tabwarranty[$key])) {
->>>>>>> 5b35b2be
+		if (getDolGlobalString('INVOICE_USE_RETAINED_WARRANTY') && isset($tabwarranty[$key]) && is_array($tabwarranty[$key])) {
 			foreach ($tabwarranty[$key] as $k => $mt) {
 				print '<tr class="oddeven">';
 				print "<!-- Thirdparty warranty -->";
@@ -1361,13 +1301,8 @@
 			}
 		}
 
-<<<<<<< HEAD
 		// Revenue stamp
-		if (is_array($tabrevenuestamp[$key])) {
-=======
-		// Warranty
-		if (isset($tabrevenuestamp[$key])) {
->>>>>>> 5b35b2be
+		if (isset($tabrevenuestamp[$key]) && is_array($tabrevenuestamp[$key])) {
 			foreach ($tabrevenuestamp[$key] as $k => $mt) {
 				print '<tr class="oddeven">';
 				print "<!-- Thirdparty revenuestamp -->";
