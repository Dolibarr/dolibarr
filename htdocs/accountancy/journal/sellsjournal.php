--- conflicted
+++ resolved
@@ -193,11 +193,8 @@
 // Bookkeeping Write
 if ($action == 'writebookkeeping')
 {
-<<<<<<< HEAD
-=======
 	$now = dol_now();
 	$error = 0;
->>>>>>> 97096536
 
 	foreach ($tabfac as $key => $val)
 	{
