--- conflicted
+++ resolved
@@ -106,11 +106,7 @@
 	$date_end = dol_get_last_day($pastmonthyear, $pastmonth, false);
 }
 
-<<<<<<< HEAD
-$sql = "SELECT f.rowid, f.ref, f.type, f.datef as df, f.ref_client, f.date_lim_reglement as dlr, f.close_code, f.retained_warranty,";
-=======
-$sql = "SELECT f.rowid, f.ref, f.type, f.situation_cycle_ref, f.datef as df, f.ref_client, f.date_lim_reglement as dlr, f.close_code,";
->>>>>>> 33744f74
+$sql = "SELECT f.rowid, f.ref, f.type, f.situation_cycle_ref, f.datef as df, f.ref_client, f.date_lim_reglement as dlr, f.close_code, f.retained_warranty,";
 $sql .= " fd.rowid as fdid, fd.description, fd.product_type, fd.total_ht, fd.total_tva, fd.total_localtax1, fd.total_localtax2, fd.tva_tx, fd.total_ttc, fd.situation_percent, fd.vat_src_code, fd.info_bits,";
 $sql .= " s.rowid as socid, s.nom as name, s.code_client, s.code_fournisseur,";
 if (!empty($conf->global->MAIN_COMPANY_PERENTITY_SHARED)) {
