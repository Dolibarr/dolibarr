<?php
/* Copyright (C) 2007-2010  Laurent Destailleur     <eldy@users.sourceforge.net>
 * Copyright (C) 2007-2010  Jean Heimburger         <jean@tiaris.info>
 * Copyright (C) 2011       Juanjo Menent           <jmenent@2byte.es>
 * Copyright (C) 2012       Regis Houssin           <regis.houssin@inodbox.com>
 * Copyright (C) 2013       Christophe Battarel     <christophe.battarel@altairis.fr>
 * Copyright (C) 2013-2023  Alexandre Spangaro      <aspangaro@easya.solutions>
 * Copyright (C) 2013-2016  Florian Henry           <florian.henry@open-concept.pro>
 * Copyright (C) 2013-2016  Olivier Geffroy         <jeff@jeffinfo.com>
 * Copyright (C) 2014       Raphaël Doursenaud      <rdoursenaud@gpcsolutions.fr>
 * Copyright (C) 2018-2021  Frédéric France         <frederic.france@netlogic.fr>
 *
 * This program is free software; you can redistribute it and/or modify
 * it under the terms of the GNU General Public License as published by
 * the Free Software Foundation; either version 3 of the License, or
 * (at your option) any later version.
 *
 * This program is distributed in the hope that it will be useful,
 * but WITHOUT ANY WARRANTY; without even the implied warranty of
 * MERCHANTABILITY or FITNESS FOR A PARTICULAR PURPOSE.  See the
 * GNU General Public License for more details.
 *
 * You should have received a copy of the GNU General Public License
 * along with this program. If not, see <https://www.gnu.org/licenses/>.
 */

/**
 * \file		htdocs/accountancy/journal/sellsjournal.php
 * \ingroup		Accountancy (Double entries)
 * \brief		Page with sells journal
 */

// Load Dolibarr environment
require '../../main.inc.php';
require_once DOL_DOCUMENT_ROOT.'/core/lib/report.lib.php';
require_once DOL_DOCUMENT_ROOT.'/core/lib/date.lib.php';
require_once DOL_DOCUMENT_ROOT.'/core/lib/accounting.lib.php';
require_once DOL_DOCUMENT_ROOT.'/accountancy/class/accountingjournal.class.php';
require_once DOL_DOCUMENT_ROOT.'/accountancy/class/accountingaccount.class.php';
require_once DOL_DOCUMENT_ROOT.'/compta/facture/class/facture.class.php';
require_once DOL_DOCUMENT_ROOT.'/societe/class/client.class.php';
require_once DOL_DOCUMENT_ROOT.'/accountancy/class/bookkeeping.class.php';

// Load translation files required by the page
$langs->loadLangs(array("commercial", "compta", "bills", "other", "accountancy", "errors"));

$id_journal = GETPOST('id_journal', 'int');
$action = GETPOST('action', 'aZ09');

$date_startmonth = GETPOST('date_startmonth');
$date_startday = GETPOST('date_startday');
$date_startyear = GETPOST('date_startyear');
$date_endmonth = GETPOST('date_endmonth');
$date_endday = GETPOST('date_endday');
$date_endyear = GETPOST('date_endyear');
$in_bookkeeping = GETPOST('in_bookkeeping');
if ($in_bookkeeping == '') {
	$in_bookkeeping = 'notyet';
}

$now = dol_now();

$hookmanager->initHooks(array('sellsjournal'));
$parameters = array();

// Security check
if (!isModEnabled('accounting')) {
	accessforbidden();
}
if ($user->socid > 0) {
	accessforbidden();
}
if (!$user->hasRight('accounting', 'mouvements', 'lire')) {
	accessforbidden();
}

$error = 0;


/*
 * Actions
 */

$reshook = $hookmanager->executeHooks('doActions', $parameters, $user, $action); // Note that $action and $object may have been modified by some hooks

$accountingaccount = new AccountingAccount($db);

// Get informations of journal
$accountingjournalstatic = new AccountingJournal($db);
$accountingjournalstatic->fetch($id_journal);
$journal = $accountingjournalstatic->code;
$journal_label = $accountingjournalstatic->label;

$date_start = dol_mktime(0, 0, 0, $date_startmonth, $date_startday, $date_startyear);
$date_end = dol_mktime(23, 59, 59, $date_endmonth, $date_endday, $date_endyear);

if (empty($date_startmonth) || empty($date_endmonth)) {
	// Period by default on transfer
	$dates = getDefaultDatesForTransfer();
	$date_start = $dates['date_start'];
	$date_end = $dates['date_end'];
	$pastmonthyear = $dates['pastmonthyear'];
	$pastmonth = $dates['pastmonth'];
}
if (getDolGlobalString('ACCOUNTANCY_JOURNAL_USE_CURRENT_MONTH')) {
	$pastmonth+=1;
}

if (!GETPOSTISSET('date_startmonth') && (empty($date_start) || empty($date_end))) { // We define date_start and date_end, only if we did not submit the form
	$date_start = dol_get_first_day($pastmonthyear, $pastmonth, false);
	$date_end = dol_get_last_day($pastmonthyear, $pastmonth, false);
}

$sql = "SELECT f.rowid, f.ref, f.type, f.situation_cycle_ref, f.datef as df, f.ref_client, f.date_lim_reglement as dlr, f.close_code, f.retained_warranty, f.revenuestamp,";
$sql .= " fd.rowid as fdid, fd.description, fd.product_type, fd.total_ht, fd.total_tva, fd.total_localtax1, fd.total_localtax2, fd.tva_tx, fd.total_ttc, fd.situation_percent, fd.vat_src_code, fd.info_bits,";
$sql .= " s.rowid as socid, s.nom as name, s.code_client, s.code_fournisseur,";
if (getDolGlobalString('MAIN_COMPANY_PERENTITY_SHARED')) {
	$sql .= " spe.accountancy_code_customer as code_compta,";
	$sql .= " spe.accountancy_code_supplier as code_compta_fournisseur,";
} else {
	$sql .= " s.code_compta as code_compta,";
	$sql .= " s.code_compta_fournisseur,";
}
$sql .= " p.rowid as pid, p.ref as pref, aa.rowid as fk_compte, aa.account_number as compte, aa.label as label_compte,";
if (getDolGlobalString('MAIN_PRODUCT_PERENTITY_SHARED')) {
	$sql .= " ppe.accountancy_code_sell";
} else {
	$sql .= " p.accountancy_code_sell";
}
$parameters = array();
$reshook = $hookmanager->executeHooks('printFieldListSelect', $parameters); // Note that $action and $object may have been modified by hook
$sql .= $hookmanager->resPrint;
$sql .= " FROM ".MAIN_DB_PREFIX."facturedet as fd";
$sql .= " LEFT JOIN ".MAIN_DB_PREFIX."product as p ON p.rowid = fd.fk_product";
if (getDolGlobalString('MAIN_PRODUCT_PERENTITY_SHARED')) {
	$sql .= " LEFT JOIN " . MAIN_DB_PREFIX . "product_perentity as ppe ON ppe.fk_product = p.rowid AND ppe.entity = " . ((int) $conf->entity);
}
$sql .= " LEFT JOIN ".MAIN_DB_PREFIX."accounting_account as aa ON aa.rowid = fd.fk_code_ventilation";
$sql .= " JOIN ".MAIN_DB_PREFIX."facture as f ON f.rowid = fd.fk_facture";
$sql .= " JOIN ".MAIN_DB_PREFIX."societe as s ON s.rowid = f.fk_soc";
if (getDolGlobalString('MAIN_COMPANY_PERENTITY_SHARED')) {
	$sql .= " LEFT JOIN " . MAIN_DB_PREFIX . "societe_perentity as spe ON spe.fk_soc = s.rowid AND spe.entity = " . ((int) $conf->entity);
}
$parameters = array();
$reshook = $hookmanager->executeHooks('printFieldListFrom', $parameters); // Note that $action and $object may have been modified by hook
$sql .= $hookmanager->resPrint;
$sql .= " WHERE fd.fk_code_ventilation > 0";
$sql .= " AND f.entity IN (".getEntity('invoice', 0).')'; // We don't share object for accountancy, we use source object sharing
$sql .= " AND f.fk_statut > 0";
if (getDolGlobalString('FACTURE_DEPOSITS_ARE_JUST_PAYMENTS')) {	// Non common setup
	$sql .= " AND f.type IN (".Facture::TYPE_STANDARD.",".Facture::TYPE_REPLACEMENT.",".Facture::TYPE_CREDIT_NOTE.",".Facture::TYPE_SITUATION.")";
} else {
	$sql .= " AND f.type IN (".Facture::TYPE_STANDARD.",".Facture::TYPE_REPLACEMENT.",".Facture::TYPE_CREDIT_NOTE.",".Facture::TYPE_DEPOSIT.",".Facture::TYPE_SITUATION.")";
}
$sql .= " AND fd.product_type IN (0,1)";
if ($date_start && $date_end) {
	$sql .= " AND f.datef >= '".$db->idate($date_start)."' AND f.datef <= '".$db->idate($date_end)."'";
}
// Define begin binding date
if (getDolGlobalString('ACCOUNTING_DATE_START_BINDING')) {
	$sql .= " AND f.datef >= '".$db->idate(getDolGlobalString('ACCOUNTING_DATE_START_BINDING'))."'";
}
// Already in bookkeeping or not
if ($in_bookkeeping == 'already') {
	$sql .= " AND f.rowid IN (SELECT fk_doc FROM ".MAIN_DB_PREFIX."accounting_bookkeeping as ab WHERE ab.doc_type='customer_invoice')";
	//	$sql .= " AND fd.rowid IN (SELECT fk_docdet FROM " . MAIN_DB_PREFIX . "accounting_bookkeeping as ab WHERE ab.doc_type='customer_invoice')";		// Useless, we save one line for all products with same account
}
if ($in_bookkeeping == 'notyet') {
	$sql .= " AND f.rowid NOT IN (SELECT fk_doc FROM ".MAIN_DB_PREFIX."accounting_bookkeeping as ab WHERE ab.doc_type='customer_invoice')";
	// $sql .= " AND fd.rowid NOT IN (SELECT fk_docdet FROM " . MAIN_DB_PREFIX . "accounting_bookkeeping as ab WHERE ab.doc_type='customer_invoice')";		// Useless, we save one line for all products with same account
}
$parameters = array();
$reshook = $hookmanager->executeHooks('printFieldListWhere', $parameters); // Note that $action and $object may have been modified by hook
$sql .= $hookmanager->resPrint;
$sql .= " ORDER BY f.datef, f.ref";
//print $sql;

dol_syslog('accountancy/journal/sellsjournal.php', LOG_DEBUG);
$result = $db->query($sql);
if ($result) {
	$tabfac = array();
	$tabht = array();
	$tabtva = array();
	$def_tva = array();
	$tabwarranty = array();
	$tabrevenuestamp = array();
	$tabttc = array();
	$tablocaltax1 = array();
	$tablocaltax2 = array();
	$tabcompany = array();
	$vatdata_cache = array();

	$num = $db->num_rows($result);

	// Variables
	$cptcli = getDolGlobalString('ACCOUNTING_ACCOUNT_CUSTOMER', 'NotDefined');
	$cpttva = getDolGlobalString('ACCOUNTING_VAT_SOLD_ACCOUNT', 'NotDefined');

	$i = 0;
	while ($i < $num) {
		$obj = $db->fetch_object($result);

		// Controls
		$compta_soc = (!empty($obj->code_compta)) ? $obj->code_compta : $cptcli;

		$compta_prod = $obj->compte;
		if (empty($compta_prod)) {
			if ($obj->product_type == 0) {
				$compta_prod = getDolGlobalString('ACCOUNTING_PRODUCT_SOLD_ACCOUNT', 'NotDefined');
			} else {
				$compta_prod = getDolGlobalString('ACCOUNTING_SERVICE_SOLD_ACCOUNT', 'NotDefined');
			}
		}

		//$compta_revenuestamp = getDolGlobalString('ACCOUNTING_REVENUESTAMP_SOLD_ACCOUNT', 'NotDefined');

		$tax_id = $obj->tva_tx . ($obj->vat_src_code ? ' (' . $obj->vat_src_code . ')' : '');
		if (array_key_exists($tax_id, $vatdata_cache)) {
			$vatdata = $vatdata_cache[$tax_id];
		} else {
			$vatdata = getTaxesFromId($tax_id, $mysoc, $mysoc, 0);
<<<<<<< HEAD
				$vatdata_cache[$tax_id] = $vatdata;
=======
			$vatdata_cache[$tax_id] = $vatdata;
>>>>>>> 729451fa
		}
		$compta_tva = (!empty($vatdata['accountancy_code_sell']) ? $vatdata['accountancy_code_sell'] : $cpttva);
		$compta_localtax1 = (!empty($vatdata['accountancy_code_sell']) ? $vatdata['accountancy_code_sell'] : $cpttva);
		$compta_localtax2 = (!empty($vatdata['accountancy_code_sell']) ? $vatdata['accountancy_code_sell'] : $cpttva);

		// Define the array to store the detail of each vat rate and code for lines
		if (price2num($obj->tva_tx) || !empty($obj->vat_src_code)) {
			$def_tva[$obj->rowid][$compta_tva][vatrate($obj->tva_tx).($obj->vat_src_code ? ' ('.$obj->vat_src_code.')' : '')] = (vatrate($obj->tva_tx).($obj->vat_src_code ? ' ('.$obj->vat_src_code.')' : ''));
		}

		// Create a compensation rate for situation invoice.
		$situation_ratio = 1;
		if (getDolGlobalInt('INVOICE_USE_SITUATION') == 1) {
			if ($obj->situation_cycle_ref) {
				// Avoid divide by 0
				if ($obj->situation_percent == 0) {
					$situation_ratio = 0;
				} else {
					$line = new FactureLigne($db);
					$line->fetch($obj->fdid);

					// Situation invoices handling
					$prev_progress = $line->get_prev_progress($obj->rowid);

					$situation_ratio = ($obj->situation_percent - $prev_progress) / $obj->situation_percent;
				}
			}
		}

		$revenuestamp = (float) price2num($obj->revenuestamp, 'MT');

		// Invoice lines
		$tabfac[$obj->rowid]["date"] = $db->jdate($obj->df);
		$tabfac[$obj->rowid]["datereg"] = $db->jdate($obj->dlr);
		$tabfac[$obj->rowid]["ref"] = $obj->ref;
		$tabfac[$obj->rowid]["type"] = $obj->type;
		$tabfac[$obj->rowid]["description"] = $obj->label_compte;
		$tabfac[$obj->rowid]["close_code"] = $obj->close_code; // close_code = 'replaced' for replacement invoices (not used in most european countries)
		$tabfac[$obj->rowid]["revenuestamp"] = $revenuestamp;
		//$tabfac[$obj->rowid]["fk_facturedet"] = $obj->fdid;

		// Avoid warnings
		if (!isset($tabttc[$obj->rowid][$compta_soc])) {
			$tabttc[$obj->rowid][$compta_soc] = 0;
		}
		if (!isset($tabht[$obj->rowid][$compta_prod])) {
			$tabht[$obj->rowid][$compta_prod] = 0;
		}
		if (!isset($tabtva[$obj->rowid][$compta_tva])) {
			$tabtva[$obj->rowid][$compta_tva] = 0;
		}
		if (!isset($tablocaltax1[$obj->rowid][$compta_localtax1])) {
			$tablocaltax1[$obj->rowid][$compta_localtax1] = 0;
		}
		if (!isset($tablocaltax2[$obj->rowid][$compta_localtax2])) {
			$tablocaltax2[$obj->rowid][$compta_localtax2] = 0;
		}

		// Compensation of data for invoice situation by using $situation_ratio. This works (nearly) for invoice that was not correctly recorded
		// but it may introduces an error for situation invoices that were correctly saved. There is still rounding problem that differs between
		// real data we should have stored and result obtained with a compensation.
		// It also seems that credit notes on situation invoices are correctly saved (but it depends on the version used in fact).
		// For credit notes, we hope to have situation_ratio = 1 so the compensation has no effect to avoid introducing troubles with credit notes.
		if (getDolGlobalInt('INVOICE_USE_SITUATION') == 1) {
			$total_ttc = $obj->total_ttc * $situation_ratio;
		} else {
			$total_ttc = $obj->total_ttc;
		}

		// Move a part of the retained warrenty into the account of warranty
		if (getDolGlobalString('INVOICE_USE_RETAINED_WARRANTY') && $obj->retained_warranty > 0) {
			$retained_warranty = (float) price2num($total_ttc * $obj->retained_warranty / 100, 'MT');	// Calculate the amount of warrenty for this line (using the percent value)
			$tabwarranty[$obj->rowid][$compta_soc] += $retained_warranty;
			$total_ttc -= $retained_warranty;
		}

		$tabttc[$obj->rowid][$compta_soc] += $total_ttc;
		$tabht[$obj->rowid][$compta_prod] += $obj->total_ht * $situation_ratio;
		$tva_npr = (($obj->info_bits & 1 == 1) ? 1 : 0);
		if (!$tva_npr) { // We ignore line if VAT is a NPR
			$tabtva[$obj->rowid][$compta_tva] += $obj->total_tva * $situation_ratio;
		}
		$tablocaltax1[$obj->rowid][$compta_localtax1] += $obj->total_localtax1 * $situation_ratio;
		$tablocaltax2[$obj->rowid][$compta_localtax2] += $obj->total_localtax2 * $situation_ratio;

		$compta_revenuestamp = 'NotDefined';
		if (!empty($revenuestamp)) {
			$sqlrevenuestamp = "SELECT accountancy_code_sell FROM ".MAIN_DB_PREFIX."c_revenuestamp";
			$sqlrevenuestamp .= " WHERE fk_pays = ".((int) $mysoc->country_id);
			$sqlrevenuestamp .= " AND taux = ".((float) $revenuestamp);
			$sqlrevenuestamp .= " AND active = 1";
			$resqlrevenuestamp = $db->query($sqlrevenuestamp);

			if ($resqlrevenuestamp) {
				$num_rows_revenuestamp = $db->num_rows($resqlrevenuestamp);
				if ($num_rows_revenuestamp > 1) {
					dol_print_error($db, 'Failed 2 or more lines for the revenue stamp of your country. Check the dictionary of revenue stamp.');
				} else {
					$objrevenuestamp = $db->fetch_object($resqlrevenuestamp);
					if ($objrevenuestamp) {
						$compta_revenuestamp = $objrevenuestamp->accountancy_code_sell;
					}
				}
			}
		}

		if (empty($tabrevenuestamp[$obj->rowid][$compta_revenuestamp]) && !empty($revenuestamp)) {
			// The revenue stamp was never seen for this invoice id=$obj->rowid
			$tabttc[$obj->rowid][$compta_soc] += $obj->revenuestamp;
			$tabrevenuestamp[$obj->rowid][$compta_revenuestamp] = $obj->revenuestamp;
		}

		$tabcompany[$obj->rowid] = array(
			'id' => $obj->socid,
			'name' => $obj->name,
			'code_client' => $obj->code_client,
			'code_compta' => $compta_soc
		);

		$i++;
	}

	// After the loop on each line
} else {
	dol_print_error($db);
}

// Check for too many invoices first.
if (count($tabfac) > 10000) {
	$error++;
	setEventMessages("TooManyInvoicesToProcessPleaseUseAMoreSelectiveFilter", null, 'errors');
}

$errorforinvoice = array();

/*
// Old way, 1 query for each invoice
// Loop on all invoices to detect lines without binded code (fk_code_ventilation <= 0)
foreach ($tabfac as $key => $val) {		// Loop on each invoice
	$sql = "SELECT COUNT(fd.rowid) as nb";
	$sql .= " FROM ".MAIN_DB_PREFIX."facturedet as fd";
	$sql .= " WHERE fd.product_type <= 2 AND fd.fk_code_ventilation <= 0";
	$sql .= " AND fd.total_ttc <> 0 AND fk_facture = ".((int) $key);
	$resql = $db->query($sql);
	if ($resql) {
		$obj = $db->fetch_object($resql);
		if ($obj->nb > 0) {
			$errorforinvoice[$key] = 'somelinesarenotbound';
		}
	} else {
		dol_print_error($db);
	}
}
*/
// New way, single query, load all unbound lines

$sql = "
SELECT
    fk_facture,
    COUNT(fd.rowid) as nb
FROM
	".MAIN_DB_PREFIX."facturedet as fd
WHERE
    fd.product_type <= 2
    AND fd.fk_code_ventilation <= 0
    AND fd.total_ttc <> 0
	AND fk_facture IN (".$db->sanitize(join(",", array_keys($tabfac))).")
GROUP BY fk_facture
";
$resql = $db->query($sql);

$num = $db->num_rows($resql);
$i = 0;
while ($i < $num) {
	$obj = $db->fetch_object($resql);
	if ($obj->nb > 0) {
		$errorforinvoice[$obj->fk_facture_fourn] = 'somelinesarenotbound';
	}
	$i++;
}
//var_dump($errorforinvoice);exit;

// Bookkeeping Write
if ($action == 'writebookkeeping' && !$error) {
	$now = dol_now();
	$error = 0;

	$companystatic = new Societe($db);
	$invoicestatic = new Facture($db);
	$accountingaccountcustomer = new AccountingAccount($db);

	$accountingaccountcustomer->fetch(null, getDolGlobalString('ACCOUNTING_ACCOUNT_CUSTOMER'), true);

	$accountingaccountcustomerwarranty = new AccountingAccount($db);

	$accountingaccountcustomerwarranty->fetch(null, getDolGlobalString('ACCOUNTING_ACCOUNT_CUSTOMER_RETAINED_WARRANTY'), true);

	foreach ($tabfac as $key => $val) {		// Loop on each invoice
		$errorforline = 0;

		$totalcredit = 0;
		$totaldebit = 0;

		$db->begin();

		$companystatic->id = $tabcompany[$key]['id'];
		$companystatic->name = $tabcompany[$key]['name'];
		$companystatic->code_compta = $tabcompany[$key]['code_compta'];
		$companystatic->code_compta_client = $tabcompany[$key]['code_compta'];
		$companystatic->code_client = $tabcompany[$key]['code_client'];
		$companystatic->client = 3;

		$invoicestatic->id = $key;
		$invoicestatic->ref = (string) $val["ref"];
		$invoicestatic->type = $val["type"];
		$invoicestatic->close_code = $val["close_code"];

		$date = dol_print_date($val["date"], 'day');

		// Is it a replaced invoice ? 0=not a replaced invoice, 1=replaced invoice not yet dispatched, 2=replaced invoice dispatched
		$replacedinvoice = 0;
		if ($invoicestatic->close_code == Facture::CLOSECODE_REPLACED) {
			$replacedinvoice = 1;
			$alreadydispatched = $invoicestatic->getVentilExportCompta(); // Test if replaced invoice already into bookkeeping.
			if ($alreadydispatched) {
				$replacedinvoice = 2;
			}
		}

		// If not already into bookkeeping, we won't add it. If yes, do nothing (should not happen because creating replacement not possible if invoice is accounted)
		if ($replacedinvoice == 1) {
			$db->rollback();
			continue;
		}

		// Error if some lines are not binded/ready to be journalized
		if ($errorforinvoice[$key] == 'somelinesarenotbound') {
			$error++;
			$errorforline++;
			setEventMessages($langs->trans('ErrorInvoiceContainsLinesNotYetBounded', $val['ref']), null, 'errors');
		}

		// Warranty
		if (!$errorforline) {
			if (is_iterable($tabwarranty[$key])) {
				foreach ($tabwarranty[$key] as $k => $mt) {
					$bookkeeping = new BookKeeping($db);
					$bookkeeping->doc_date = $val["date"];
					$bookkeeping->date_lim_reglement = $val["datereg"];
					$bookkeeping->doc_ref = $val["ref"];
					$bookkeeping->date_creation = $now;
					$bookkeeping->doc_type = 'customer_invoice';
					$bookkeeping->fk_doc = $key;
					$bookkeeping->fk_docdet = 0; // Useless, can be several lines that are source of this record to add
					$bookkeeping->thirdparty_code = $companystatic->code_client;

					$bookkeeping->subledger_account = $tabcompany[$key]['code_compta'];
					$bookkeeping->subledger_label = $tabcompany[$key]['name'];

					$bookkeeping->numero_compte = getDolGlobalString('ACCOUNTING_ACCOUNT_CUSTOMER_RETAINED_WARRANTY');
					$bookkeeping->label_compte = $accountingaccountcustomerwarranty->label;

					$bookkeeping->label_operation = dol_trunc($companystatic->name, 16) . ' - ' . $invoicestatic->ref . ' - ' . $langs->trans("Retainedwarranty");
					$bookkeeping->montant = $mt;
					$bookkeeping->sens = ($mt >= 0) ? 'D' : 'C';
					$bookkeeping->debit = ($mt >= 0) ? $mt : 0;
					$bookkeeping->credit = ($mt < 0) ? -$mt : 0;
					$bookkeeping->code_journal = $journal;
					$bookkeeping->journal_label = $langs->transnoentities($journal_label);
					$bookkeeping->fk_user_author = $user->id;
					$bookkeeping->entity = $conf->entity;

					$totaldebit += $bookkeeping->debit;
					$totalcredit += $bookkeeping->credit;

					$result = $bookkeeping->create($user);
					if ($result < 0) {
						if ($bookkeeping->error == 'BookkeepingRecordAlreadyExists') {    // Already exists
							$error++;
							$errorforline++;
							$errorforinvoice[$key] = 'alreadyjournalized';
							//setEventMessages('Transaction for ('.$bookkeeping->doc_type.', '.$bookkeeping->fk_doc.', '.$bookkeeping->fk_docdet.') were already recorded', null, 'warnings');
						} else {
							$error++;
							$errorforline++;
							$errorforinvoice[$key] = 'other';
							setEventMessages($bookkeeping->error, $bookkeeping->errors, 'errors');
						}
					}
				}
			}
		}

		// Thirdparty
		if (!$errorforline) {
			foreach ($tabttc[$key] as $k => $mt) {
				$bookkeeping = new BookKeeping($db);
				$bookkeeping->doc_date = $val["date"];
				$bookkeeping->date_lim_reglement = $val["datereg"];
				$bookkeeping->doc_ref = $val["ref"];
				$bookkeeping->date_creation = $now;
				$bookkeeping->doc_type = 'customer_invoice';
				$bookkeeping->fk_doc = $key;
				$bookkeeping->fk_docdet = 0; // Useless, can be several lines that are source of this record to add
				$bookkeeping->thirdparty_code = $companystatic->code_client;

				$bookkeeping->subledger_account = $tabcompany[$key]['code_compta'];
				$bookkeeping->subledger_label = $tabcompany[$key]['name'];

				$bookkeeping->numero_compte = getDolGlobalString('ACCOUNTING_ACCOUNT_CUSTOMER');
				$bookkeeping->label_compte = $accountingaccountcustomer->label;

				$bookkeeping->label_operation = dol_trunc($companystatic->name, 16).' - '.$invoicestatic->ref.' - '.$langs->trans("SubledgerAccount");
				$bookkeeping->montant = $mt;
				$bookkeeping->sens = ($mt >= 0) ? 'D' : 'C';
				$bookkeeping->debit = ($mt >= 0) ? $mt : 0;
				$bookkeeping->credit = ($mt < 0) ? -$mt : 0;
				$bookkeeping->code_journal = $journal;
				$bookkeeping->journal_label = $langs->transnoentities($journal_label);
				$bookkeeping->fk_user_author = $user->id;
				$bookkeeping->entity = $conf->entity;

				$totaldebit += $bookkeeping->debit;
				$totalcredit += $bookkeeping->credit;

				$result = $bookkeeping->create($user);
				if ($result < 0) {
					if ($bookkeeping->error == 'BookkeepingRecordAlreadyExists') {	// Already exists
						$error++;
						$errorforline++;
						$errorforinvoice[$key] = 'alreadyjournalized';
						//setEventMessages('Transaction for ('.$bookkeeping->doc_type.', '.$bookkeeping->fk_doc.', '.$bookkeeping->fk_docdet.') were already recorded', null, 'warnings');
					} else {
						$error++;
						$errorforline++;
						$errorforinvoice[$key] = 'other';
						setEventMessages($bookkeeping->error, $bookkeeping->errors, 'errors');
					}
				} else {
					if (getDolGlobalInt('ACCOUNTING_ENABLE_LETTERING') && getDolGlobalInt('ACCOUNTING_ENABLE_AUTOLETTERING')) {
						require_once DOL_DOCUMENT_ROOT . '/accountancy/class/lettering.class.php';
						$lettering_static = new Lettering($db);

						$nb_lettering = $lettering_static->bookkeepingLettering(array($bookkeeping->id));
					}
				}
			}
		}

		// Product / Service
		if (!$errorforline) {
			foreach ($tabht[$key] as $k => $mt) {
				$resultfetch = $accountingaccount->fetch(null, $k, true);	// TODO Use a cache
				$label_account = $accountingaccount->label;

				// get compte id and label
				if ($resultfetch > 0) {
					$bookkeeping = new BookKeeping($db);
					$bookkeeping->doc_date = $val["date"];
					$bookkeeping->date_lim_reglement = $val["datereg"];
					$bookkeeping->doc_ref = $val["ref"];
					$bookkeeping->date_creation = $now;
					$bookkeeping->doc_type = 'customer_invoice';
					$bookkeeping->fk_doc = $key;
					$bookkeeping->fk_docdet = 0; // Useless, can be several lines that are source of this record to add
					$bookkeeping->thirdparty_code = $companystatic->code_client;

					if (getDolGlobalString('ACCOUNTING_ACCOUNT_CUSTOMER_USE_AUXILIARY_ON_DEPOSIT')) {
						if ($k == getDolGlobalString('ACCOUNTING_ACCOUNT_CUSTOMER_DEPOSIT')) {
							$bookkeeping->subledger_account = $tabcompany[$key]['code_compta'];
							$bookkeeping->subledger_label = $tabcompany[$key]['name'];
						} else {
							$bookkeeping->subledger_account = '';
							$bookkeeping->subledger_label = '';
						}
					} else {
						$bookkeeping->subledger_account = '';
						$bookkeeping->subledger_label = '';
					}

					$bookkeeping->numero_compte = $k;
					$bookkeeping->label_compte = $label_account;

					$bookkeeping->label_operation = dol_trunc($companystatic->name, 16).' - '.$invoicestatic->ref.' - '.$label_account;
					$bookkeeping->montant = $mt;
					$bookkeeping->sens = ($mt < 0) ? 'D' : 'C';
					$bookkeeping->debit = ($mt < 0) ? -$mt : 0;
					$bookkeeping->credit = ($mt >= 0) ? $mt : 0;
					$bookkeeping->code_journal = $journal;
					$bookkeeping->journal_label = $langs->transnoentities($journal_label);
					$bookkeeping->fk_user_author = $user->id;
					$bookkeeping->entity = $conf->entity;

					$totaldebit += $bookkeeping->debit;
					$totalcredit += $bookkeeping->credit;

					$result = $bookkeeping->create($user);
					if ($result < 0) {
						if ($bookkeeping->error == 'BookkeepingRecordAlreadyExists') {	// Already exists
							$error++;
							$errorforline++;
							$errorforinvoice[$key] = 'alreadyjournalized';
							//setEventMessages('Transaction for ('.$bookkeeping->doc_type.', '.$bookkeeping->fk_doc.', '.$bookkeeping->fk_docdet.') were already recorded', null, 'warnings');
						} else {
							$error++;
							$errorforline++;
							$errorforinvoice[$key] = 'other';
							setEventMessages($bookkeeping->error, $bookkeeping->errors, 'errors');
						}
					}
				}
			}
		}

		// VAT
		if (!$errorforline) {
			$listoftax = array(0, 1, 2);
			foreach ($listoftax as $numtax) {
				$arrayofvat = $tabtva;
				if ($numtax == 1) {
					$arrayofvat = $tablocaltax1;
				}
				if ($numtax == 2) {
					$arrayofvat = $tablocaltax2;
				}

				foreach ($arrayofvat[$key] as $k => $mt) {
					if ($mt) {
						$accountingaccount->fetch(null, $k, true);	// TODO Use a cache for label
						$label_account = $accountingaccount->label;

						$bookkeeping = new BookKeeping($db);
						$bookkeeping->doc_date = $val["date"];
						$bookkeeping->date_lim_reglement = $val["datereg"];
						$bookkeeping->doc_ref = $val["ref"];
						$bookkeeping->date_creation = $now;
						$bookkeeping->doc_type = 'customer_invoice';
						$bookkeeping->fk_doc = $key;
						$bookkeeping->fk_docdet = 0; // Useless, can be several lines that are source of this record to add
						$bookkeeping->thirdparty_code = $companystatic->code_client;

						$bookkeeping->subledger_account = '';
						$bookkeeping->subledger_label = '';

						$bookkeeping->numero_compte = $k;
						$bookkeeping->label_compte = $label_account;


						$bookkeeping->label_operation = dol_trunc($companystatic->name, 16).' - '.$invoicestatic->ref;
						$tmpvatrate = (empty($def_tva[$key][$k]) ? (empty($arrayofvat[$key][$k]) ? '' : $arrayofvat[$key][$k]) : join(', ', $def_tva[$key][$k]));
						$bookkeeping->label_operation .= ' - '.$langs->trans("Taxes").' '.$tmpvatrate.' %';
						$bookkeeping->label_operation .= ($numtax ? ' - Localtax '.$numtax : '');

						$bookkeeping->montant = $mt;
						$bookkeeping->sens = ($mt < 0) ? 'D' : 'C';
						$bookkeeping->debit = ($mt < 0) ? -$mt : 0;
						$bookkeeping->credit = ($mt >= 0) ? $mt : 0;
						$bookkeeping->code_journal = $journal;
						$bookkeeping->journal_label = $langs->transnoentities($journal_label);
						$bookkeeping->fk_user_author = $user->id;
						$bookkeeping->entity = $conf->entity;

						$totaldebit += $bookkeeping->debit;
						$totalcredit += $bookkeeping->credit;

						$result = $bookkeeping->create($user);
						if ($result < 0) {
							if ($bookkeeping->error == 'BookkeepingRecordAlreadyExists') {	// Already exists
								$error++;
								$errorforline++;
								$errorforinvoice[$key] = 'alreadyjournalized';
								//setEventMessages('Transaction for ('.$bookkeeping->doc_type.', '.$bookkeeping->fk_doc.', '.$bookkeeping->fk_docdet.') were already recorded', null, 'warnings');
							} else {
								$error++;
								$errorforline++;
								$errorforinvoice[$key] = 'other';
								setEventMessages($bookkeeping->error, $bookkeeping->errors, 'errors');
							}
						}
					}
				}
			}
		}

		// Revenue stamp
		if (!$errorforline) {
			if (is_iterable($tabrevenuestamp[$key])) {
				foreach ($tabrevenuestamp[$key] as $k => $mt) {
					if ($mt) {
						$accountingaccount->fetch(null, $k, true);    // TODO Use a cache for label
						$label_account = $accountingaccount->label;

						$bookkeeping = new BookKeeping($db);
						$bookkeeping->doc_date = $val["date"];
						$bookkeeping->date_lim_reglement = $val["datereg"];
						$bookkeeping->doc_ref = $val["ref"];
						$bookkeeping->date_creation = $now;
						$bookkeeping->doc_type = 'customer_invoice';
						$bookkeeping->fk_doc = $key;
						$bookkeeping->fk_docdet = 0; // Useless, can be several lines that are source of this record to add
						$bookkeeping->thirdparty_code = $companystatic->code_client;

						$bookkeeping->subledger_account = '';
						$bookkeeping->subledger_label = '';

						$bookkeeping->numero_compte = $k;
						$bookkeeping->label_compte = $label_account;

						$bookkeeping->label_operation = dol_trunc($companystatic->name, 16) . ' - ' . $invoicestatic->ref . ' - ' . $langs->trans("RevenueStamp");
						$bookkeeping->montant = $mt;
						$bookkeeping->sens = ($mt < 0) ? 'D' : 'C';
						$bookkeeping->debit = ($mt < 0) ? -$mt : 0;
						$bookkeeping->credit = ($mt >= 0) ? $mt : 0;
						$bookkeeping->code_journal = $journal;
						$bookkeeping->journal_label = $langs->transnoentities($journal_label);
						$bookkeeping->fk_user_author = $user->id;
						$bookkeeping->entity = $conf->entity;

						$totaldebit += $bookkeeping->debit;
						$totalcredit += $bookkeeping->credit;

						$result = $bookkeeping->create($user);
						if ($result < 0) {
							if ($bookkeeping->error == 'BookkeepingRecordAlreadyExists') {    // Already exists
								$error++;
								$errorforline++;
								$errorforinvoice[$key] = 'alreadyjournalized';
								//setEventMessages('Transaction for ('.$bookkeeping->doc_type.', '.$bookkeeping->fk_doc.', '.$bookkeeping->fk_docdet.') were already recorded', null, 'warnings');
							} else {
								$error++;
								$errorforline++;
								$errorforinvoice[$key] = 'other';
								setEventMessages($bookkeeping->error, $bookkeeping->errors, 'errors');
							}
						}
					}
				}
			}
		}

		// Protection against a bug on lines before
		if (!$errorforline && (price2num($totaldebit, 'MT') != price2num($totalcredit, 'MT'))) {
			$error++;
			$errorforline++;
			$errorforinvoice[$key] = 'amountsnotbalanced';
			setEventMessages('We Tried to insert a non balanced transaction in book for '.$invoicestatic->ref.'. Canceled. Surely a bug.', null, 'errors');
		}

		if (!$errorforline) {
			$db->commit();
		} else {
			$db->rollback();

			if ($error >= 10) {
				setEventMessages($langs->trans("ErrorTooManyErrorsProcessStopped"), null, 'errors');
				break; // Break in the foreach
			}
		}
	}

	$tabpay = $tabfac;

	if (empty($error) && count($tabpay) > 0) {
		setEventMessages($langs->trans("GeneralLedgerIsWritten"), null, 'mesgs');
	} elseif (count($tabpay) == $error) {
		setEventMessages($langs->trans("NoNewRecordSaved"), null, 'warnings');
	} else {
		setEventMessages($langs->trans("GeneralLedgerSomeRecordWasNotRecorded"), null, 'warnings');
	}

	$action = '';

	// Must reload data, so we make a redirect
	if (count($tabpay) != $error) {
		$param = 'id_journal='.$id_journal;
		$param .= '&date_startday='.$date_startday;
		$param .= '&date_startmonth='.$date_startmonth;
		$param .= '&date_startyear='.$date_startyear;
		$param .= '&date_endday='.$date_endday;
		$param .= '&date_endmonth='.$date_endmonth;
		$param .= '&date_endyear='.$date_endyear;
		$param .= '&in_bookkeeping='.$in_bookkeeping;
		header("Location: ".$_SERVER['PHP_SELF'].($param ? '?'.$param : ''));
		exit;
	}
}



/*
 * View
 */

$form = new Form($db);

// Export
if ($action == 'exportcsv' && !$error) {		// ISO and not UTF8 !
	// Note that to have the button to get this feature enabled, you must enable ACCOUNTING_ENABLE_EXPORT_DRAFT_JOURNAL
	$sep = getDolGlobalString('ACCOUNTING_EXPORT_SEPARATORCSV');

	$filename = 'journal';
	$type_export = 'journal';
	include DOL_DOCUMENT_ROOT.'/accountancy/tpl/export_journal.tpl.php';

	$companystatic = new Client($db);
	$invoicestatic = new Facture($db);

	foreach ($tabfac as $key => $val) {
		$companystatic->id = $tabcompany[$key]['id'];
		$companystatic->name = $tabcompany[$key]['name'];
		$companystatic->code_compta = $tabcompany[$key]['code_compta'];				// deprecated
		$companystatic->code_compta_client = $tabcompany[$key]['code_compta'];
		$companystatic->code_client = $tabcompany[$key]['code_client'];
		$companystatic->client = 3;

		$invoicestatic->id = $key;
		$invoicestatic->ref = (string) $val["ref"];
		$invoicestatic->type = $val["type"];
		$invoicestatic->close_code = $val["close_code"];

		$date = dol_print_date($val["date"], 'day');

		// Is it a replaced invoice ? 0=not a replaced invoice, 1=replaced invoice not yet dispatched, 2=replaced invoice dispatched
		$replacedinvoice = 0;
		if ($invoicestatic->close_code == Facture::CLOSECODE_REPLACED) {
			$replacedinvoice = 1;
			$alreadydispatched = $invoicestatic->getVentilExportCompta(); // Test if replaced invoice already into bookkeeping.
			if ($alreadydispatched) {
				$replacedinvoice = 2;
			}
		}

		// If not already into bookkeeping, we won't add it. If yes, do nothing (should not happen because creating replacement not possible if invoice is accounted)
		if ($replacedinvoice == 1) {
			continue;
		}

		// Warranty
		foreach ($tabwarranty[$key] as $k => $mt) {
			//if ($mt) {
			print '"'.$key.'"'.$sep;
			print '"'.$date.'"'.$sep;
			print '"'.$val["ref"].'"'.$sep;
			print '"'.utf8_decode(dol_trunc($companystatic->name, 32)).'"'.$sep;
			print '"'.length_accounta(html_entity_decode($k)).'"'.$sep;
			print '"'.length_accountg(getDolGlobalString('ACCOUNTING_ACCOUNT_CUSTOMER_RETAINED_WARRANTY')).'"'.$sep;
			print '"'.length_accounta(html_entity_decode($k)).'"'.$sep;
			print '"'.$langs->trans("Thirdparty").'"'.$sep;
			print '"'.utf8_decode(dol_trunc($companystatic->name, 16)).' - '.$invoicestatic->ref.' - '.$langs->trans("Retainedwarranty").'"'.$sep;
			print '"'.($mt >= 0 ? price($mt) : '').'"'.$sep;
			print '"'.($mt < 0 ? price(-$mt) : '').'"'.$sep;
			print '"'.$journal.'"';
			print "\n";
			//}
		}

		// Third party
		foreach ($tabttc[$key] as $k => $mt) {
			//if ($mt) {
			print '"'.$key.'"'.$sep;
			print '"'.$date.'"'.$sep;
			print '"'.$val["ref"].'"'.$sep;
			print '"'.utf8_decode(dol_trunc($companystatic->name, 32)).'"'.$sep;
			print '"'.length_accounta(html_entity_decode($k)).'"'.$sep;
			print '"'.length_accountg(getDolGlobalString('ACCOUNTING_ACCOUNT_CUSTOMER')).'"'.$sep;
			print '"'.length_accounta(html_entity_decode($k)).'"'.$sep;
			print '"'.$langs->trans("Thirdparty").'"'.$sep;
			print '"'.utf8_decode(dol_trunc($companystatic->name, 16)).' - '.$invoicestatic->ref.' - '.$langs->trans("Thirdparty").'"'.$sep;
			print '"'.($mt >= 0 ? price($mt) : '').'"'.$sep;
			print '"'.($mt < 0 ? price(-$mt) : '').'"'.$sep;
			print '"'.$journal.'"';
			print "\n";
			//}
		}

		// Product / Service
		foreach ($tabht[$key] as $k => $mt) {
			$accountingaccount = new AccountingAccount($db);
			$accountingaccount->fetch(null, $k, true);
			//if ($mt) {
			print '"'.$key.'"'.$sep;
			print '"'.$date.'"'.$sep;
			print '"'.$val["ref"].'"'.$sep;
			print '"'.utf8_decode(dol_trunc($companystatic->name, 32)).'"'.$sep;
			print '"'.length_accountg(html_entity_decode($k)).'"'.$sep;
			print '"'.length_accountg(html_entity_decode($k)).'"'.$sep;
			print '""'.$sep;
			print '"'.utf8_decode(dol_trunc($accountingaccount->label, 32)).'"'.$sep;
			print '"'.utf8_decode(dol_trunc($companystatic->name, 16)).' - '.dol_trunc($accountingaccount->label, 32).'"'.$sep;
			print '"'.($mt < 0 ? price(-$mt) : '').'"'.$sep;
			print '"'.($mt >= 0 ? price($mt) : '').'"'.$sep;
			print '"'.$journal.'"';
			print "\n";
			//}
		}

		// VAT
		$listoftax = array(0, 1, 2);
		foreach ($listoftax as $numtax) {
			$arrayofvat = $tabtva;
			if ($numtax == 1) {
				$arrayofvat = $tablocaltax1;
			}
			if ($numtax == 2) {
				$arrayofvat = $tablocaltax2;
			}

			foreach ($arrayofvat[$key] as $k => $mt) {
				if ($mt) {
					print '"'.$key.'"'.$sep;
					print '"'.$date.'"'.$sep;
					print '"'.$val["ref"].'"'.$sep;
					print '"'.utf8_decode(dol_trunc($companystatic->name, 32)).'"'.$sep;
					print '"'.length_accountg(html_entity_decode($k)).'"'.$sep;
					print '"'.length_accountg(html_entity_decode($k)).'"'.$sep;
					print '""'.$sep;
					print '"'.$langs->trans("VAT").' - '.join(', ', $def_tva[$key][$k]).' %"'.$sep;
					print '"'.utf8_decode(dol_trunc($companystatic->name, 16)).' - '.$invoicestatic->ref.' - '.$langs->trans("VAT").join(', ', $def_tva[$key][$k]).' %'.($numtax ? ' - Localtax '.$numtax : '').'"'.$sep;
					print '"'.($mt < 0 ? price(-$mt) : '').'"'.$sep;
					print '"'.($mt >= 0 ? price($mt) : '').'"'.$sep;
					print '"'.$journal.'"';
					print "\n";
				}
			}
		}

		// Revenue stamp
		foreach ($tabrevenuestamp[$key] as $k => $mt) {
			//if ($mt) {
			print '"'.$key.'"'.$sep;
			print '"'.$date.'"'.$sep;
			print '"'.$val["ref"].'"'.$sep;
			print '"'.utf8_decode(dol_trunc($companystatic->name, 32)).'"'.$sep;
			print '"'.length_accountg(html_entity_decode($k)).'"'.$sep;
			print '"'.length_accountg(html_entity_decode($k)).'"'.$sep;
			print '""'.$sep;
			print '"'.$langs->trans("RevenueStamp").'"'.$sep;
			print '"'.utf8_decode(dol_trunc($companystatic->name, 16)).' - '.$invoicestatic->ref.' - '.$langs->trans("RevenueStamp").'"'.$sep;
			print '"'.($mt < 0 ? price(-$mt) : '').'"'.$sep;
			print '"'.($mt >= 0 ? price($mt) : '').'"'.$sep;
			print '"'.$journal.'"';
			print "\n";
			//}
		}
	}
}



if (empty($action) || $action == 'view') {
	$title = $langs->trans("GenerationOfAccountingEntries").' - '.$accountingjournalstatic->getNomUrl(0, 2, 1, '', 1);

	llxHeader('', dol_string_nohtmltag($title));

	$nom = $title;
	$nomlink = '';
	$periodlink = '';
	$exportlink = '';
	$builddate = dol_now();
	$description = $langs->trans("DescJournalOnlyBindedVisible").'<br>';
	if (getDolGlobalString('FACTURE_DEPOSITS_ARE_JUST_PAYMENTS')) {
		$description .= $langs->trans("DepositsAreNotIncluded");
	} else {
		$description .= $langs->trans("DepositsAreIncluded");
	}

	$listofchoices = array('notyet'=>$langs->trans("NotYetInGeneralLedger"), 'already'=>$langs->trans("AlreadyInGeneralLedger"));
	$period = $form->selectDate($date_start ? $date_start : -1, 'date_start', 0, 0, 0, '', 1, 0).' - '.$form->selectDate($date_end ? $date_end : -1, 'date_end', 0, 0, 0, '', 1, 0);
	$period .= ' -  '.$langs->trans("JournalizationInLedgerStatus").' '.$form->selectarray('in_bookkeeping', $listofchoices, $in_bookkeeping, 1);

	$varlink = 'id_journal='.$id_journal;

	journalHead($nom, $nomlink, $period, $periodlink, $description, $builddate, $exportlink, array('action' => ''), '', $varlink);

	if (getDolGlobalString('ACCOUNTANCY_FISCAL_PERIOD_MODE') != 'blockedonclosed') {
		// Test that setup is complete (we are in accounting, so test on entity is always on $conf->entity only, no sharing allowed)
		// Fiscal period test
		$sql = "SELECT COUNT(rowid) as nb FROM ".MAIN_DB_PREFIX."accounting_fiscalyear WHERE entity = ".((int) $conf->entity);
		$resql = $db->query($sql);
		if ($resql) {
			$obj = $db->fetch_object($resql);
			if ($obj->nb == 0) {
				print '<br><div class="warning">'.img_warning().' '.$langs->trans("TheFiscalPeriodIsNotDefined");
				$desc = ' : '.$langs->trans("AccountancyAreaDescFiscalPeriod", 4, '{link}');
				$desc = str_replace('{link}', '<strong>'.$langs->transnoentitiesnoconv("MenuAccountancy").'-'.$langs->transnoentitiesnoconv("Setup")."-".$langs->transnoentitiesnoconv("FiscalPeriod").'</strong>', $desc);
				print $desc;
				print '</div>';
			}
		} else {
			dol_print_error($db);
		}
	}

	// Button to write into Ledger
	$acctCustomerNotConfigured = in_array(getDolGlobalString('ACCOUNTING_ACCOUNT_CUSTOMER'), ['','-1']);
	if ($acctCustomerNotConfigured) {
		print '<br><div class="warning">'.img_warning().' '.$langs->trans("SomeMandatoryStepsOfSetupWereNotDone");
		$desc = ' : '.$langs->trans("AccountancyAreaDescMisc", 4, '{link}');
		$desc = str_replace('{link}', '<strong>'.$langs->transnoentitiesnoconv("MenuAccountancy").'-'.$langs->transnoentitiesnoconv("Setup")."-".$langs->transnoentitiesnoconv("MenuDefaultAccounts").'</strong>', $desc);
		print $desc;
		print '</div>';
	}
	print '<br><div class="tabsAction tabsActionNoBottom centerimp">';
	if (getDolGlobalString('ACCOUNTING_ENABLE_EXPORT_DRAFT_JOURNAL') && $in_bookkeeping == 'notyet') {
		print '<input type="button" class="butAction" name="exportcsv" value="'.$langs->trans("ExportDraftJournal").'" onclick="launch_export();" />';
	}
	if ($acctCustomerNotConfigured) {
		print '<input type="button" class="butActionRefused classfortooltip" title="'.dol_escape_htmltag($langs->trans("SomeMandatoryStepsOfSetupWereNotDone")).'" value="'.$langs->trans("WriteBookKeeping").'" />';
	} else {
		if ($in_bookkeeping == 'notyet') {
			print '<input type="button" class="butAction" name="writebookkeeping" value="'.$langs->trans("WriteBookKeeping").'" onclick="writebookkeeping();" />';
		} else {
			print '<a href="#" class="butActionRefused classfortooltip" name="writebookkeeping">'.$langs->trans("WriteBookKeeping").'</a>';
		}
	}
	print '</div>';

	// TODO Avoid using js. We can use a direct link with $param
	print '
	<script type="text/javascript">
		function launch_export() {
			$("div.fiche form input[name=\"action\"]").val("exportcsv");
			$("div.fiche form input[type=\"submit\"]").click();
			$("div.fiche form input[name=\"action\"]").val("");
		}
		function writebookkeeping() {
			console.log("click on writebookkeeping");
			$("div.fiche form input[name=\"action\"]").val("writebookkeeping");
			$("div.fiche form input[type=\"submit\"]").click();
			$("div.fiche form input[name=\"action\"]").val("");
		}
	</script>';

	/*
	 * Show result array
	 */
	print '<br>';

	print '<div class="div-table-responsive">';
	print "<table class=\"noborder\" width=\"100%\">";
	print "<tr class=\"liste_titre\">";
	print "<td>".$langs->trans("Date")."</td>";
	print "<td>".$langs->trans("Piece").' ('.$langs->trans("InvoiceRef").")</td>";
	print "<td>".$langs->trans("AccountAccounting")."</td>";
	print "<td>".$langs->trans("SubledgerAccount")."</td>";
	print "<td>".$langs->trans("LabelOperation")."</td>";
	print '<td class="center">'.$langs->trans("AccountingDebit")."</td>";
	print '<td class="center">'.$langs->trans("AccountingCredit")."</td>";
	print "</tr>\n";

	$i = 0;

	$companystatic = new Client($db);
	$invoicestatic = new Facture($db);

	foreach ($tabfac as $key => $val) {
		$companystatic->id = $tabcompany[$key]['id'];
		$companystatic->name = $tabcompany[$key]['name'];
		$companystatic->code_compta = $tabcompany[$key]['code_compta'];
		$companystatic->code_compta_client = $tabcompany[$key]['code_compta'];
		$companystatic->code_client = $tabcompany[$key]['code_client'];
		$companystatic->client = 3;

		$invoicestatic->id = $key;
		$invoicestatic->ref = (string) $val["ref"];
		$invoicestatic->type = $val["type"];
		$invoicestatic->close_code = $val["close_code"];

		$date = dol_print_date($val["date"], 'day');

		// Is it a replaced invoice ? 0=not a replaced invoice, 1=replaced invoice not yet dispatched, 2=replaced invoice dispatched
		$replacedinvoice = 0;
		if ($invoicestatic->close_code == Facture::CLOSECODE_REPLACED) {
			$replacedinvoice = 1;
			$alreadydispatched = $invoicestatic->getVentilExportCompta(); // Test if replaced invoice already into bookkeeping.
			if ($alreadydispatched) {
				$replacedinvoice = 2;
			}
		}

		// If not already into bookkeeping, we won't add it, if yes, add the counterpart ???.
		if ($replacedinvoice == 1) {
			print '<tr class="oddeven">';
			print "<!-- Replaced invoice -->";
			print "<td>".$date."</td>";
			print "<td><strike>".$invoicestatic->getNomUrl(1)."</strike></td>";
			// Account
			print "<td>";
			print $langs->trans("Replaced");
			print '</td>';
			// Subledger account
			print "<td>";
			print '</td>';
			print "<td>";
			print "</td>";
			print '<td class="right"></td>';
			print '<td class="right"></td>';
			print "</tr>";

			$i++;
			continue;
		}
		if ($errorforinvoice[$key] == 'somelinesarenotbound') {
			print '<tr class="oddeven">';
			print "<!-- Some lines are not bound -->";
			print "<td>".$date."</td>";
			print "<td>".$invoicestatic->getNomUrl(1)."</td>";
			// Account
			print "<td>";
			print '<span class="error">'.$langs->trans('ErrorInvoiceContainsLinesNotYetBoundedShort', $val['ref']).'</span>';
			print '</td>';
			// Subledger account
			print "<td>";
			print '</td>';
			print "<td>";
			print "</td>";
			print '<td class="right"></td>';
			print '<td class="right"></td>';
			print "</tr>";

			$i++;
		}

		// Warranty
		if (is_iterable($tabwarranty[$key])) {
			foreach ($tabwarranty[$key] as $k => $mt) {
				print '<tr class="oddeven">';
				print "<!-- Thirdparty warranty -->";
				print "<td>" . $date . "</td>";
				print "<td>" . $invoicestatic->getNomUrl(1) . "</td>";
				// Account
				print "<td>";
				$accountoshow = length_accountg(getDolGlobalString('ACCOUNTING_ACCOUNT_CUSTOMER_RETAINED_WARRANTY'));
				if (($accountoshow == "") || $accountoshow == 'NotDefined') {
					print '<span class="error">' . $langs->trans("MainAccountForRetainedWarrantyNotDefined") . '</span>';
				} else {
					print $accountoshow;
				}
				print '</td>';
				// Subledger account
				print "<td>";
				$accountoshow = length_accounta($k);
				if (($accountoshow == "") || $accountoshow == 'NotDefined') {
					print '<span class="error">' . $langs->trans("ThirdpartyAccountNotDefined") . '</span>';
				} else {
					print $accountoshow;
				}
				print '</td>';
				print "<td>" . $companystatic->getNomUrl(0, 'customer', 16) . ' - ' . $invoicestatic->ref . ' - ' . $langs->trans("Retainedwarranty") . "</td>";
				print '<td class="right nowraponall amount">' . ($mt >= 0 ? price($mt) : '') . "</td>";
				print '<td class="right nowraponall amount">' . ($mt < 0 ? price(-$mt) : '') . "</td>";
				print "</tr>";
			}
		}

		// Third party
		foreach ($tabttc[$key] as $k => $mt) {
			print '<tr class="oddeven">';
			print "<!-- Thirdparty -->";
			print "<td>".$date."</td>";
			print "<td>".$invoicestatic->getNomUrl(1)."</td>";
			// Account
			print "<td>";
			$accountoshow = length_accountg(getDolGlobalString('ACCOUNTING_ACCOUNT_CUSTOMER'));
			if (($accountoshow == "") || $accountoshow == 'NotDefined') {
				print '<span class="error">'.$langs->trans("MainAccountForCustomersNotDefined").'</span>';
			} else {
				print $accountoshow;
			}
			print '</td>';
			// Subledger account
			print "<td>";
			$accountoshow = length_accounta($k);
			if (($accountoshow == "") || $accountoshow == 'NotDefined') {
				print '<span class="error">'.$langs->trans("ThirdpartyAccountNotDefined").'</span>';
			} else {
				print $accountoshow;
			}
			print '</td>';
			print "<td>".$companystatic->getNomUrl(0, 'customer', 16).' - '.$invoicestatic->ref.' - '.$langs->trans("SubledgerAccount")."</td>";
			print '<td class="right nowraponall amount">'.($mt >= 0 ? price($mt) : '')."</td>";
			print '<td class="right nowraponall amount">'.($mt < 0 ? price(-$mt) : '')."</td>";
			print "</tr>";

			$i++;
		}

		// Product / Service
		foreach ($tabht[$key] as $k => $mt) {
			$accountingaccount = new AccountingAccount($db);
			$accountingaccount->fetch(null, $k, true);

			print '<tr class="oddeven">';
			print "<!-- Product -->";
			print "<td>".$date."</td>";
			print "<td>".$invoicestatic->getNomUrl(1)."</td>";
			// Account
			print "<td>";
			$accountoshow = length_accountg($k);
			if (($accountoshow == "") || $accountoshow == 'NotDefined') {
				print '<span class="error">'.$langs->trans("ProductNotDefined").'</span>';
			} else {
				print $accountoshow;
			}
			print "</td>";
			// Subledger account
			print "<td>";
			if (getDolGlobalString('ACCOUNTING_ACCOUNT_CUSTOMER_USE_AUXILIARY_ON_DEPOSIT')) {
				if ($k == getDolGlobalString('ACCOUNTING_ACCOUNT_CUSTOMER_DEPOSIT')) {
					print length_accounta($tabcompany[$key]['code_compta']);
				}
			} elseif (($accountoshow == "") || $accountoshow == 'NotDefined') {
				print '<span class="error">' . $langs->trans("ThirdpartyAccountNotDefined") . '</span>';
			}
			print '</td>';
			$companystatic->id = $tabcompany[$key]['id'];
			$companystatic->name = $tabcompany[$key]['name'];
			print "<td>".$companystatic->getNomUrl(0, 'customer', 16).' - '.$invoicestatic->ref.' - '.$accountingaccount->label."</td>";
			print '<td class="right nowraponall amount">'.($mt < 0 ? price(-$mt) : '')."</td>";
			print '<td class="right nowraponall amount">'.($mt >= 0 ? price($mt) : '')."</td>";
			print "</tr>";

			$i++;
		}

		// VAT
		$listoftax = array(0, 1, 2);
		foreach ($listoftax as $numtax) {
			$arrayofvat = $tabtva;
			if ($numtax == 1) {
				$arrayofvat = $tablocaltax1;
			}
			if ($numtax == 2) {
				$arrayofvat = $tablocaltax2;
			}

			// $key is id of invoice
			foreach ($arrayofvat[$key] as $k => $mt) {
				if ($mt) {
					print '<tr class="oddeven">';
					print "<!-- VAT -->";
					print "<td>".$date."</td>";
					print "<td>".$invoicestatic->getNomUrl(1)."</td>";
					// Account
					print "<td>";
					$accountoshow = length_accountg($k);
					if (($accountoshow == "") || $accountoshow == 'NotDefined') {
						print '<span class="error">'.$langs->trans("VATAccountNotDefined").' ('.$langs->trans("AccountingJournalType2").')</span>';
					} else {
						print $accountoshow;
					}
					print "</td>";
					// Subledger account
					print "<td>";
					print '</td>';
					print "<td>".$companystatic->getNomUrl(0, 'customer', 16).' - '.$invoicestatic->ref;
					// $def_tva is array[invoiceid][accountancy_code_sell_of_vat_rate_found][vatrate]=vatrate
					//var_dump($arrayofvat[$key]); var_dump($key); var_dump($k);
					$tmpvatrate = (empty($def_tva[$key][$k]) ? (empty($arrayofvat[$key][$k]) ? '' : $arrayofvat[$key][$k]) : join(', ', $def_tva[$key][$k]));
					print ' - '.$langs->trans("Taxes").' '.$tmpvatrate.' %';
					print($numtax ? ' - Localtax '.$numtax : '');
					print "</td>";
					print '<td class="right nowraponall amount">'.($mt < 0 ? price(-$mt) : '')."</td>";
					print '<td class="right nowraponall amount">'.($mt >= 0 ? price($mt) : '')."</td>";
					print "</tr>";

					$i++;
				}
			}
		}

		// Revenue stamp
		if (is_iterable($tabrevenuestamp[$key])) {
			foreach ($tabrevenuestamp[$key] as $k => $mt) {
				print '<tr class="oddeven">';
				print "<!-- Thirdparty revenuestamp -->";
				print "<td>" . $date . "</td>";
				print "<td>" . $invoicestatic->getNomUrl(1) . "</td>";
				// Account
				print "<td>";
				$accountoshow = length_accountg($k);
				if (($accountoshow == "") || $accountoshow == 'NotDefined') {
					print '<span class="error">' . $langs->trans("MainAccountForRevenueStampSaleNotDefined") . '</span>';
				} else {
					print $accountoshow;
				}
				print '</td>';
				// Subledger account
				print "<td>";
				print '</td>';
				print "<td>" . $companystatic->getNomUrl(0, 'customer', 16) . ' - ' . $invoicestatic->ref . ' - ' . $langs->trans("RevenueStamp") . "</td>";
				print '<td class="right nowraponall amount">' . ($mt < 0 ? price(-$mt) : '') . "</td>";
				print '<td class="right nowraponall amount">' . ($mt >= 0 ? price($mt) : '') . "</td>";
				print "</tr>";
			}
		}
	}

	if (!$i) {
		print '<tr class="oddeven"><td colspan="7"><span class="opacitymedium">'.$langs->trans("NoRecordFound").'</span></td></tr>';
	}

	print "</table>";
	print '</div>';

	// End of page
	llxFooter();
}

$db->close();<|MERGE_RESOLUTION|>--- conflicted
+++ resolved
@@ -219,11 +219,7 @@
 			$vatdata = $vatdata_cache[$tax_id];
 		} else {
 			$vatdata = getTaxesFromId($tax_id, $mysoc, $mysoc, 0);
-<<<<<<< HEAD
-				$vatdata_cache[$tax_id] = $vatdata;
-=======
 			$vatdata_cache[$tax_id] = $vatdata;
->>>>>>> 729451fa
 		}
 		$compta_tva = (!empty($vatdata['accountancy_code_sell']) ? $vatdata['accountancy_code_sell'] : $cpttva);
 		$compta_localtax1 = (!empty($vatdata['accountancy_code_sell']) ? $vatdata['accountancy_code_sell'] : $cpttva);
