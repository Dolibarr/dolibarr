<?php
/* Copyright (C) 2007-2010	Laurent Destailleur		<eldy@users.sourceforge.net>
 * Copyright (C) 2007-2010	Jean Heimburger			<jean@tiaris.info>
 * Copyright (C) 2011		Juanjo Menent			<jmenent@2byte.es>
 * Copyright (C) 2012		Regis Houssin			<regis@dolibarr.fr>
 * Copyright (C) 2013		Christophe Battarel		<christophe.battarel@altairis.fr>
 * Copyright (C) 2013-2016	Alexandre Spangaro		<aspangaro.dolibarr@gmail.com>
 * Copyright (C) 2013-2016	Florian Henry			<florian.henry@open-concept.pro>
 * Copyright (C) 2013-2016	Olivier Geffroy			<jeff@jeffinfo.com>
<<<<<<< HEAD
 * Copyright (C) 2014       Raphaël Doursenaud      <rdoursenaud@gpcsolutions.fr>
=======
 * Copyright (C) 2014		Raphaël Doursenaud		<rdoursenaud@gpcsolutions.fr>
>>>>>>> 3f5d67d4
 *
 * This program is free software; you can redistribute it and/or modify
 * it under the terms of the GNU General Public License as published by
 * the Free Software Foundation; either version 3 of the License, or
 * (at your option) any later version.
 *
 * This program is distributed in the hope that it will be useful,
 * but WITHOUT ANY WARRANTY; without even the implied warranty of
 * MERCHANTABILITY or FITNESS FOR A PARTICULAR PURPOSE.  See the
 * GNU General Public License for more details.
 *
 * You should have received a copy of the GNU General Public License
 * along with this program. If not, see <http://www.gnu.org/licenses/>.
 */

/**
<<<<<<< HEAD
 * \file 		htdocs/accountancy/journal/sellsjournal.php
 * \ingroup 	Advanced accountancy
 * \brief 		Page with sells journal
=======
 * \file		htdocs/accountancy/journal/sellsjournal.php
 * \ingroup		Advanced accountancy
 * \brief		Page with sells journal
>>>>>>> 3f5d67d4
 */
require '../../main.inc.php';

// Class
require_once DOL_DOCUMENT_ROOT . '/core/lib/report.lib.php';
require_once DOL_DOCUMENT_ROOT . '/core/lib/date.lib.php';
require_once DOL_DOCUMENT_ROOT . '/core/lib/accounting.lib.php';
require_once DOL_DOCUMENT_ROOT . '/compta/facture/class/facture.class.php';
require_once DOL_DOCUMENT_ROOT . '/societe/class/client.class.php';
require_once DOL_DOCUMENT_ROOT . '/accountancy/class/bookkeeping.class.php';
require_once DOL_DOCUMENT_ROOT . '/accountancy/class/accountingaccount.class.php';

// Langs
$langs->load("commercial");
$langs->load("compta");
$langs->load("bills");
$langs->load("other");
$langs->load("accountancy");

$date_startmonth = GETPOST('date_startmonth');
$date_startday = GETPOST('date_startday');
$date_startyear = GETPOST('date_startyear');
$date_endmonth = GETPOST('date_endmonth');
$date_endday = GETPOST('date_endday');
$date_endyear = GETPOST('date_endyear');

$now = dol_now();

// Security check
if ($user->societe_id > 0)
	accessforbidden();

$action = GETPOST('action');

/*
 * View
 */

$year_current = strftime("%Y", dol_now());
$pastmonth = strftime("%m", dol_now()) - 1;
$pastmonthyear = $year_current;
if ($pastmonth == 0) {
	$pastmonth = 12;
	$pastmonthyear --;
}

$date_start = dol_mktime(0, 0, 0, $date_startmonth, $date_startday, $date_startyear);
$date_end = dol_mktime(23, 59, 59, $date_endmonth, $date_endday, $date_endyear);

if (empty($date_start) || empty($date_end)) // We define date_start and date_end
{
	$date_start = dol_get_first_day($pastmonthyear, $pastmonth, false);
	$date_end = dol_get_last_day($pastmonthyear, $pastmonth, false);
}

$p = explode(":", $conf->global->MAIN_INFO_SOCIETE_COUNTRY);
$idpays = $p[0];

$sql = "SELECT f.rowid, f.facnumber, f.type, f.datef as df, f.ref_client,";
$sql .= " fd.rowid as fdid, fd.description, fd.product_type, fd.total_ht, fd.total_tva, fd.tva_tx, fd.total_ttc,";
$sql .= " s.rowid as socid, s.nom as name, s.code_compta, s.code_client,";
$sql .= " p.rowid as pid, p.ref as pref, p.accountancy_code_sell, aa.rowid as fk_compte, aa.account_number as compte, aa.label as label_compte,";
$sql .= " fd.situation_percent,ct.accountancy_code_sell as account_tva";
$sql .= " FROM " . MAIN_DB_PREFIX . "facturedet as fd";
$sql .= " LEFT JOIN " . MAIN_DB_PREFIX . "product as p ON p.rowid = fd.fk_product";
$sql .= " LEFT JOIN " . MAIN_DB_PREFIX . "accounting_account as aa ON aa.rowid = fd.fk_code_ventilation";
$sql .= " JOIN " . MAIN_DB_PREFIX . "facture as f ON f.rowid = fd.fk_facture";
$sql .= " JOIN " . MAIN_DB_PREFIX . "societe as s ON s.rowid = f.fk_soc";
$sql .= " LEFT JOIN " . MAIN_DB_PREFIX . "c_tva as ct ON fd.tva_tx = ct.taux AND ct.fk_pays = '" . $idpays . "'";
$sql .= " WHERE fd.fk_code_ventilation > 0 ";
if (! empty($conf->multicompany->enabled)) {
	$sql .= " AND f.entity IN (" . getEntity("facture", 1) . ")";
}
$sql .= " AND f.fk_statut > 0";
if (! empty($conf->global->FACTURE_DEPOSITS_ARE_JUST_PAYMENTS)) {
	$sql .= " AND f.type IN (" . Facture::TYPE_STANDARD . "," . Facture::TYPE_REPLACEMENT . "," . Facture::TYPE_CREDIT_NOTE . "," . Facture::TYPE_SITUATION . ")";
} else {
	$sql .= " AND f.type IN (" . Facture::TYPE_STANDARD . "," . Facture::TYPE_STANDARD . "," . Facture::TYPE_CREDIT_NOTE . "," . Facture::TYPE_DEPOSIT . "," . Facture::TYPE_SITUATION . ")";
}
$sql .= " AND fd.product_type IN (0,1)";
if ($date_start && $date_end)
	$sql .= " AND f.datef >= '" . $db->idate($date_start) . "' AND f.datef <= '" . $db->idate($date_end) . "'";
$sql .= " ORDER BY f.datef";

dol_syslog('accountancy/journal/sellsjournal.php', LOG_DEBUG);
$result = $db->query($sql);
if ($result) {
	$tabfac = array ();
	$tabht = array ();
	$tabtva = array ();
	$def_tva = array ();
	$tabttc = array ();
	$tabcompany = array ();

	$num = $db->num_rows($result);
	$i = 0;

	while ( $i < $num ) {
		$obj = $db->fetch_object($result);
		// les variables
		$cptcli = (! empty($conf->global->ACCOUNTING_ACCOUNT_CUSTOMER)) ? $conf->global->ACCOUNTING_ACCOUNT_CUSTOMER : $langs->trans("CodeNotDef");
		$compta_soc = (! empty($obj->code_compta)) ? $obj->code_compta : $cptcli;

		$compta_prod = $obj->compte;
		if (empty($compta_prod)) {
			if ($obj->product_type == 0)
				$compta_prod = (! empty($conf->global->ACCOUNTING_PRODUCT_SOLD_ACCOUNT)) ? $conf->global->ACCOUNTING_PRODUCT_SOLD_ACCOUNT : $langs->trans("CodeNotDef");
			else
				$compta_prod = (! empty($conf->global->ACCOUNTING_SERVICE_SOLD_ACCOUNT)) ? $conf->global->ACCOUNTING_SERVICE_SOLD_ACCOUNT : $langs->trans("CodeNotDef");
		}
		$cpttva = (! empty($conf->global->ACCOUNTING_VAT_SOLD_ACCOUNT)) ? $conf->global->ACCOUNTING_VAT_SOLD_ACCOUNT : $langs->trans("CodeNotDef");
		$compta_tva = (! empty($obj->account_tva) ? $obj->account_tva : $cpttva);


		//Define array for display vat tx
		$def_tva[$obj->rowid]=price($obj->tva_tx);

		// Situation invoices handling
		$line = new FactureLigne($db);
<<<<<<< HEAD
		$line->fetch($obj->fdid); // id of line
		$prev_progress = 0;
		if ($obj->type == Facture::TYPE_SITUATION) {
		    // Avoid divide by 0
=======
		$line->fetch($obj->fdid);
		$prev_progress = $line->get_prev_progress($obj->fdid);
		if ($obj->type == Facture::TYPE_SITUATION) {
			// Avoid divide by 0
>>>>>>> 3f5d67d4
			if ($obj->situation_percent == 0) {
				$situation_ratio = 0;
			} else {
		        $prev_progress = $line->get_prev_progress($obj->rowid);   // id of invoice
			    $situation_ratio = ($obj->situation_percent - $prev_progress) / $obj->situation_percent;
			}
		} else {
			$situation_ratio = 1;
		}

		// Invoice lines
		$tabfac[$obj->rowid]["date"] = $db->jdate($obj->df);
		$tabfac[$obj->rowid]["ref"] = $obj->facnumber;
		$tabfac[$obj->rowid]["type"] = $obj->type;
		$tabfac[$obj->rowid]["description"] = $obj->label_compte;
		$tabfac[$obj->rowid]["fk_facturedet"] = $obj->fdid;
		if (! isset($tabttc[$obj->rowid][$compta_soc]))
			$tabttc[$obj->rowid][$compta_soc] = 0;
		if (! isset($tabht[$obj->rowid][$compta_prod]))
			$tabht[$obj->rowid][$compta_prod] = 0;
		if (! isset($tabtva[$obj->rowid][$compta_tva]))
			$tabtva[$obj->rowid][$compta_tva] = 0;
		$tabttc[$obj->rowid][$compta_soc] += $obj->total_ttc * $situation_ratio;
		$tabht[$obj->rowid][$compta_prod] += $obj->total_ht * $situation_ratio;
		$tabtva[$obj->rowid][$compta_tva] += $obj->total_tva * $situation_ratio;
		$tabcompany[$obj->rowid] = array (
				'id' => $obj->socid,
				'name' => $obj->name,
				'code_client' => $obj->code_compta
		);

		$i ++;
	}
} else {
	dol_print_error($db);
}

/*
 * Action
 * FIXME Action must be set before any view part to respect MVC
 */

// Bookkeeping Write
if ($action == 'writebookkeeping') {
	$now = dol_now();
	$error = 0;

	foreach ( $tabfac as $key => $val ) {
<<<<<<< HEAD
=======

		$companystatic = new Societe($db);
		$invoicestatic = new Facture($db);

		$companystatic->id = $tabcompany[$key]['id'];
		$companystatic->name = $tabcompany[$key]['name'];
		$companystatic->client = $tabcompany[$key]['code_client'];

		$invoicestatic->id = $key;
		$invoicestatic->ref = (string) $val["ref"];

>>>>>>> 3f5d67d4
		foreach ( $tabttc[$key] as $k => $mt ) {
			$bookkeeping = new BookKeeping($db);
			$bookkeeping->doc_date = $val["date"];
			$bookkeeping->doc_ref = $val["ref"];
			$bookkeeping->date_create = $now;
			$bookkeeping->doc_type = 'customer_invoice';
			$bookkeeping->fk_doc = $key;
			$bookkeeping->fk_docdet = $val["fk_facturedet"];
			$bookkeeping->code_tiers = $tabcompany[$key]['code_client'];
			$bookkeeping->numero_compte = $conf->global->ACCOUNTING_ACCOUNT_CUSTOMER;
			// $bookkeeping->label_compte = $tabcompany[$key]['name'];
			$bookkeeping->label_compte = dol_trunc($companystatic->name, 16) . ' - ' . $invoicestatic->ref . ' - ' . $langs->trans("Code_tiers");
			$bookkeeping->montant = $mt;
			$bookkeeping->sens = ($mt >= 0) ? 'D' : 'C';
			$bookkeeping->debit = ($mt >= 0) ? $mt : 0;
			$bookkeeping->credit = ($mt < 0) ? $mt : 0;
			$bookkeeping->code_journal = $conf->global->ACCOUNTING_SELL_JOURNAL;
			$bookkeeping->fk_user_author = $user->id;

			$result = $bookkeeping->create($user);
			if ($result < 0) {
				$error ++;
				setEventMessages($bookkeeping->error, $bookkeeping->errors, 'errors');
			}
		}

		// Product / Service
		foreach ( $tabht[$key] as $k => $mt ) {
			if ($mt) {
				// get compte id and label
				$accountingaccount = new AccountingAccount($db);
				if ($accountingaccount->fetch(null, $k)) {
					$bookkeeping = new BookKeeping($db);
					$bookkeeping->doc_date = $val["date"];
					$bookkeeping->doc_ref = $val["ref"];
					$bookkeeping->date_create = $now;
					$bookkeeping->doc_type = 'customer_invoice';
					$bookkeeping->fk_doc = $key;
					$bookkeeping->fk_docdet = $val["fk_facturedet"];
					$bookkeeping->code_tiers = '';
					$bookkeeping->numero_compte = $k;
					$bookkeeping->label_compte = dol_trunc($companystatic->name, 16) . ' - ' . $invoicestatic->ref . ' - ' . $accountingaccount->label;
					$bookkeeping->montant = $mt;
					$bookkeeping->sens = ($mt < 0) ? 'D' : 'C';
					$bookkeeping->debit = ($mt < 0) ? $mt : 0;
					$bookkeeping->credit = ($mt >= 0) ? $mt : 0;
					$bookkeeping->code_journal = $conf->global->ACCOUNTING_SELL_JOURNAL;
					$bookkeeping->fk_user_author = $user->id;

					$result = $bookkeeping->create($user);
					if ($result < 0) {
						$error ++;
						setEventMessages($bookkeeping->error, $bookkeeping->errors, 'errors');
					}
				}
			}
		}

		// VAT
		// var_dump($tabtva);
		foreach ( $tabtva[$key] as $k => $mt ) {
			if ($mt) {
				$bookkeeping = new BookKeeping($db);
				$bookkeeping->doc_date = $val["date"];
				$bookkeeping->doc_ref = $val["ref"];
				$bookkeeping->date_create = $now;
				$bookkeeping->doc_type = 'customer_invoice';
				$bookkeeping->fk_doc = $key;
				$bookkeeping->fk_docdet = $val["fk_facturedet"];
				$bookkeeping->code_tiers = '';
				$bookkeeping->numero_compte = $k;
				$bookkeeping->label_compte = dol_trunc($companystatic->name, 16) . ' - ' . $invoicestatic->ref . ' - ' . $langs->trans("VAT").' '.$def_tva[$key];
				$bookkeeping->montant = $mt;
				$bookkeeping->sens = ($mt < 0) ? 'D' : 'C';
				$bookkeeping->debit = ($mt < 0) ? $mt : 0;
				$bookkeeping->credit = ($mt >= 0) ? $mt : 0;
				$bookkeeping->code_journal = $conf->global->ACCOUNTING_SELL_JOURNAL;
				$bookkeeping->fk_user_author = $user->id;

				$result = $bookkeeping->create($user);
				if ($result < 0) {
					$error ++;
					setEventMessages($bookkeeping->error, $bookkeeping->errors, 'errors');
				}
			}
		}
	}

	if (empty($error)) {
		setEventMessages($langs->trans("GeneralLedgerIsWritten"), null, 'mesgs');
	}
}

// Export
if ($action == 'export_csv') {
<<<<<<< HEAD
=======

>>>>>>> 3f5d67d4
	$sep = $conf->global->ACCOUNTING_EXPORT_SEPARATORCSV;
	$sell_journal = $conf->global->ACCOUNTING_SELL_JOURNAL;

	include DOL_DOCUMENT_ROOT . '/accountancy/tpl/export_journal.tpl.php';

	$companystatic = new Client($db);

	// Model Cegid Expert Export
<<<<<<< HEAD
	if ($conf->global->ACCOUNTING_EXPORT_MODELCSV == 2)
	{
=======
	if ($conf->global->ACCOUNTING_EXPORT_MODELCSV == 2) {
>>>>>>> 3f5d67d4
		$sep = ";";

		foreach ( $tabfac as $key => $val ) {
			$companystatic->id = $tabcompany[$key]['id'];
			$companystatic->name = $tabcompany[$key]['name'];
			$companystatic->client = $tabcompany[$key]['code_client'];

			$invoicestatic->id = $key;
			$invoicestatic->ref = $val["ref"];

			$date = dol_print_date($val["date"], '%d%m%Y');

			foreach ( $tabttc[$key] as $k => $mt ) {
				print $date . $sep;
				print $sell_journal . $sep;
				print length_accountg($conf->global->ACCOUNTING_ACCOUNT_CUSTOMER) . $sep;
				print length_accounta(html_entity_decode($k)) . $sep;
				print ($mt < 0 ? 'C' : 'D') . $sep;
				print ($mt <= 0 ? price(- $mt) : $mt) . $sep;
				print dol_trunc($companystatic->name, 16) . ' - ' . $invoicestatic->ref . ' - ' . $langs->trans("Code_tiers") . $sep;
				print $val["ref"];
				print "\n";
			}

			// Product / Service
			foreach ( $tabht[$key] as $k => $mt ) {
				$accountingaccount_static = new AccountingAccount($db);
				if ($accountingaccount_static->fetch(null, $k)) {
					print $date . $sep;
					print $sell_journal . $sep;
					print length_accountg(html_entity_decode($k)) . $sep;
					print $sep;
					print ($mt < 0 ? 'D' : 'C') . $sep;
					print ($mt <= 0 ? price(- $mt) : $mt) . $sep;
<<<<<<< HEAD
					print dol_trunc($accountingaccount_static->label, 32) . $sep;
=======
					print dol_trunc($companystatic->name, 16) . ' - ' . $invoicestatic->ref . ' - ' . $accountingaccount_static->label . $sep;
>>>>>>> 3f5d67d4
					print $val["ref"];
					print "\n";
				}
			}

			// TVA
			foreach ( $tabtva[$key] as $k => $mt ) {
				if ($mt) {
					print $date . $sep;
					print $sell_journal . $sep;
					print length_accountg(html_entity_decode($k)) . $sep;
					print $sep;
					print ($mt < 0 ? 'D' : 'C') . $sep;
					print ($mt <= 0 ? price(- $mt) : $mt) . $sep;
					print dol_trunc($companystatic->name, 16) . ' - ' . $invoicestatic->ref . ' - ' . $langs->trans("VAT") . $sep;
					// print $langs->trans("VAT") . $sep;
					print $val["ref"];
					print "\n";
				}
			}
		}
<<<<<<< HEAD
	} else {
=======
	} elseif ($conf->global->ACCOUNTING_EXPORT_MODELCSV == 1) {
>>>>>>> 3f5d67d4
		// Model Classic Export
		foreach ( $tabfac as $key => $val ) {
			$companystatic->id = $tabcompany[$key]['id'];
			$companystatic->name = $tabcompany[$key]['name'];
			$companystatic->client = $tabcompany[$key]['code_client'];

			$invoicestatic->id = $key;
			$invoicestatic->ref = $val["ref"];

			$date = dol_print_date($val["date"], 'day');

			foreach ( $tabttc[$key] as $k => $mt ) {
				print '"' . $date . '"' . $sep;
				print '"' . $val["ref"] . '"' . $sep;
				print '"' . length_accounta(html_entity_decode($k)) . '"' . $sep;
				print '"' . dol_trunc($companystatic->name, 16) . ' - ' . $invoicestatic->ref . ' - ' . $langs->trans("Code_tiers") . '"' . $sep;
				print '"' . ($mt >= 0 ? price($mt) : '') . '"' . $sep;
				print '"' . ($mt < 0 ? price(- $mt) : '') . '"';
				print "\n";
			}

			// Product / Service
			foreach ( $tabht[$key] as $k => $mt ) {
				$accountingaccount = new AccountingAccount($db);
				$accountingaccount->fetch(null, $k);

				if ($mt) {
					print '"' . $date . '"' . $sep;
					print '"' . $val["ref"] . '"' . $sep;
					print '"' . length_accountg(html_entity_decode($k)) . '"' . $sep;
					print '"' . dol_trunc($companystatic->name, 16) . ' - ' . dol_trunc($accountingaccount->label, 32) . '"' . $sep;
					print '"' . ($mt < 0 ? price(- $mt) : '') . '"' . $sep;
					print '"' . ($mt >= 0 ? price($mt) : '') . '"';
					print "\n";
				}
			}

			// VAT
			foreach ( $tabtva[$key] as $k => $mt ) {
				if ($mt) {
					print '"' . $date . '"' . $sep;
					print '"' . $val["ref"] . '"' . $sep;
					print '"' . length_accountg(html_entity_decode($k)) . '"' . $sep;
					print '"' . dol_trunc($companystatic->name, 16) . ' - ' . $invoicestatic->ref . ' - ' . $langs->trans("VAT") . '"' . $sep;
					print '"' . ($mt < 0 ? price(- $mt) : '') . '"' . $sep;
					print '"' . ($mt >= 0 ? price($mt) : '') . '"';
					print "\n";
				}
			}
		}
	}
} else {

	$form = new Form($db);

	llxHeader('', $langs->trans("SellsJournal"));

	$nom = $langs->trans("SellsJournal");
	$nomlink = '';
	$periodlink = '';
	$exportlink = '';
	$builddate = time();
	$description = $langs->trans("DescSellsJournal") . '<br>';
	if (! empty($conf->global->FACTURE_DEPOSITS_ARE_JUST_PAYMENTS))
		$description .= $langs->trans("DepositsAreNotIncluded");
	else
		$description .= $langs->trans("DepositsAreIncluded");
	$period = $form->select_date($date_start, 'date_start', 0, 0, 0, '', 1, 0, 1) . ' - ' . $form->select_date($date_end, 'date_end', 0, 0, 0, '', 1, 0, 1);
	report_header($nom, $nomlink, $period, $periodlink, $description, $builddate, $exportlink, array (
			'action' => ''
	));

<<<<<<< HEAD
	print '<input type="button" class="button" style="float: right;" value="' . $langs->trans("Export") . '" onclick="launch_export();" />';
=======
	if ($conf->global->ACCOUNTING_EXPORT_MODELCSV != 1 && $conf->global->ACCOUNTING_EXPORT_MODELCSV != 2) {
		print '<input type="button" class="butActionRefused" style="float: right;" value="' . $langs->trans("Export") . '" disabled="disabled" title="' . $langs->trans('ExportNotSupported') . '"/>';
	} else {
		print '<input type="button" class="butAction" style="float: right;" value="' . $langs->trans("Export") . '" onclick="launch_export();" />';
	}
>>>>>>> 3f5d67d4

	print '<input type="button" class="butAction" value="' . $langs->trans("WriteBookKeeping") . '" onclick="writebookkeeping();" />';

	print '
	<script type="text/javascript">
		function launch_export() {
		    $("div.fiche div.tabBar form input[name=\"action\"]").val("export_csv");
			$("div.fiche div.tabBar form input[type=\"submit\"]").click();
		    $("div.fiche div.tabBar form input[name=\"action\"]").val("");
		}
		function writebookkeeping() {
		    $("div.fiche div.tabBar form input[name=\"action\"]").val("writebookkeeping");
			$("div.fiche div.tabBar form input[type=\"submit\"]").click();
		    $("div.fiche div.tabBar form input[name=\"action\"]").val("");
		}
	</script>';

	/*
	 * Show result array
	 */
	print '<br><br>';

	$i = 0;
	print "<table class=\"noborder\" width=\"100%\">";
	print "<tr class=\"liste_titre\">";
	print "<td>" . $langs->trans("Date") . "</td>";
	print "<td>" . $langs->trans("Piece") . ' (' . $langs->trans("InvoiceRef") . ")</td>";
	print "<td>" . $langs->trans("Account") . "</td>";
	print "<td>" . $langs->trans("Type") . "</td>";
	print "<td align='right'>" . $langs->trans("Debit") . "</td>";
	print "<td align='right'>" . $langs->trans("Credit") . "</td>";
	print "</tr>\n";

	$var = true;
	$r = '';

	$invoicestatic = new Facture($db);
	$companystatic = new Client($db);

	foreach ( $tabfac as $key => $val ) {
		$invoicestatic->id = $key;
		$invoicestatic->ref = $val["ref"];
		$invoicestatic->type = $val["type"];

		$date = dol_print_date($val["date"], 'day');

		// Third party
		foreach ( $tabttc[$key] as $k => $mt ) {
			print "<tr " . $bc[$var] . ">";
			print "<td>" . $date . "</td>";
			print "<td>" . $invoicestatic->getNomUrl(1) . "</td>";
			$companystatic->id = $tabcompany[$key]['id'];
			$companystatic->name = $tabcompany[$key]['name'];
			$companystatic->client = $tabcompany[$key]['code_client'];
			print "<td>" . length_accounta($k);
			// print "</td><td>" . $langs->trans("ThirdParty");
			// print ' (' . $companystatic->getNomUrl(0, 'customer', 16) . ')';
			print "<td>" . $companystatic->getNomUrl(0, 'customer', 16) . ' - ' . $invoicestatic->ref . ' - ' . $langs->trans("Code_tiers") . "</td>";
			print "</td><td align='right'>" . ($mt >= 0 ? price($mt) : '') . "</td>";
			print "<td align='right'>" . ($mt < 0 ? price(- $mt) : '') . "</td>";
		}
		print "</tr>";

		// Product / Service
		foreach ( $tabht[$key] as $k => $mt ) {
			$accountingaccount = new AccountingAccount($db);
			$accountingaccount->fetch(null, $k);

			if ($mt) {
				print "<tr " . $bc[$var] . ">";
				print "<td>" . $date . "</td>";
				print "<td>" . $invoicestatic->getNomUrl(1) . "</td>";
				print "<td>" . length_accountg($k) . "</td>";
				// print "<td>" . $accountingaccount->label . "</td>";
				print "<td>" . $companystatic->getNomUrl(0, 'customer', 16) . ' - ' . $invoicestatic->ref . ' - ' . $accountingaccount->label . "</td>";
				print "<td align='right'>" . ($mt < 0 ? price(- $mt) : '') . "</td>";
				print "<td align='right'>" . ($mt >= 0 ? price($mt) : '') . "</td>";
				print "</tr>";
			}
		}

		// VAT
		foreach ( $tabtva[$key] as $k => $mt ) {
			if ($mt) {
				print "<tr " . $bc[$var] . ">";
				print "<td>" . $date . "</td>";
				print "<td>" . $invoicestatic->getNomUrl(1) . "</td>";
				print "<td>" . length_accountg($k) . "</td>";
				print "<td>" . $companystatic->getNomUrl(0, 'customer', 16) . ' - ' . $invoicestatic->ref . ' - ' . $langs->trans("VAT") . ' '.$def_tva[$key]. "</td>";
				// print "<td>" . $langs->trans("VAT") . "</td>";
				print "<td align='right'>" . ($mt < 0 ? price(- $mt) : '') . "</td>";
				print "<td align='right'>" . ($mt >= 0 ? price($mt) : '') . "</td>";
				print "</tr>";
			}
		}

		$var = ! $var;
	}

	print "</table>";

	// End of page
	llxFooter();
}

$db->close();<|MERGE_RESOLUTION|>--- conflicted
+++ resolved
@@ -7,11 +7,7 @@
  * Copyright (C) 2013-2016	Alexandre Spangaro		<aspangaro.dolibarr@gmail.com>
  * Copyright (C) 2013-2016	Florian Henry			<florian.henry@open-concept.pro>
  * Copyright (C) 2013-2016	Olivier Geffroy			<jeff@jeffinfo.com>
-<<<<<<< HEAD
- * Copyright (C) 2014       Raphaël Doursenaud      <rdoursenaud@gpcsolutions.fr>
-=======
  * Copyright (C) 2014		Raphaël Doursenaud		<rdoursenaud@gpcsolutions.fr>
->>>>>>> 3f5d67d4
  *
  * This program is free software; you can redistribute it and/or modify
  * it under the terms of the GNU General Public License as published by
@@ -28,15 +24,9 @@
  */
 
 /**
-<<<<<<< HEAD
- * \file 		htdocs/accountancy/journal/sellsjournal.php
- * \ingroup 	Advanced accountancy
- * \brief 		Page with sells journal
-=======
  * \file		htdocs/accountancy/journal/sellsjournal.php
  * \ingroup		Advanced accountancy
  * \brief		Page with sells journal
->>>>>>> 3f5d67d4
  */
 require '../../main.inc.php';
 
@@ -54,6 +44,7 @@
 $langs->load("compta");
 $langs->load("bills");
 $langs->load("other");
+$langs->load("main");
 $langs->load("accountancy");
 
 $date_startmonth = GETPOST('date_startmonth');
@@ -156,22 +147,14 @@
 
 		// Situation invoices handling
 		$line = new FactureLigne($db);
-<<<<<<< HEAD
-		$line->fetch($obj->fdid); // id of line
-		$prev_progress = 0;
-		if ($obj->type == Facture::TYPE_SITUATION) {
-		    // Avoid divide by 0
-=======
 		$line->fetch($obj->fdid);
 		$prev_progress = $line->get_prev_progress($obj->fdid);
 		if ($obj->type == Facture::TYPE_SITUATION) {
 			// Avoid divide by 0
->>>>>>> 3f5d67d4
 			if ($obj->situation_percent == 0) {
 				$situation_ratio = 0;
 			} else {
-		        $prev_progress = $line->get_prev_progress($obj->rowid);   // id of invoice
-			    $situation_ratio = ($obj->situation_percent - $prev_progress) / $obj->situation_percent;
+				$situation_ratio = ($obj->situation_percent - $prev_progress) / $obj->situation_percent;
 			}
 		} else {
 			$situation_ratio = 1;
@@ -215,8 +198,6 @@
 	$error = 0;
 
 	foreach ( $tabfac as $key => $val ) {
-<<<<<<< HEAD
-=======
 
 		$companystatic = new Societe($db);
 		$invoicestatic = new Facture($db);
@@ -228,7 +209,6 @@
 		$invoicestatic->id = $key;
 		$invoicestatic->ref = (string) $val["ref"];
 
->>>>>>> 3f5d67d4
 		foreach ( $tabttc[$key] as $k => $mt ) {
 			$bookkeeping = new BookKeeping($db);
 			$bookkeeping->doc_date = $val["date"];
@@ -311,7 +291,7 @@
 				$result = $bookkeeping->create($user);
 				if ($result < 0) {
 					$error ++;
-					setEventMessages($bookkeeping->error, $bookkeeping->errors, 'errors');
+					setEventMessages($object->error, $object->errors, 'errors');
 				}
 			}
 		}
@@ -324,10 +304,7 @@
 
 // Export
 if ($action == 'export_csv') {
-<<<<<<< HEAD
-=======
-
->>>>>>> 3f5d67d4
+
 	$sep = $conf->global->ACCOUNTING_EXPORT_SEPARATORCSV;
 	$sell_journal = $conf->global->ACCOUNTING_SELL_JOURNAL;
 
@@ -336,12 +313,7 @@
 	$companystatic = new Client($db);
 
 	// Model Cegid Expert Export
-<<<<<<< HEAD
-	if ($conf->global->ACCOUNTING_EXPORT_MODELCSV == 2)
-	{
-=======
 	if ($conf->global->ACCOUNTING_EXPORT_MODELCSV == 2) {
->>>>>>> 3f5d67d4
 		$sep = ";";
 
 		foreach ( $tabfac as $key => $val ) {
@@ -376,11 +348,7 @@
 					print $sep;
 					print ($mt < 0 ? 'D' : 'C') . $sep;
 					print ($mt <= 0 ? price(- $mt) : $mt) . $sep;
-<<<<<<< HEAD
-					print dol_trunc($accountingaccount_static->label, 32) . $sep;
-=======
 					print dol_trunc($companystatic->name, 16) . ' - ' . $invoicestatic->ref . ' - ' . $accountingaccount_static->label . $sep;
->>>>>>> 3f5d67d4
 					print $val["ref"];
 					print "\n";
 				}
@@ -402,11 +370,7 @@
 				}
 			}
 		}
-<<<<<<< HEAD
-	} else {
-=======
 	} elseif ($conf->global->ACCOUNTING_EXPORT_MODELCSV == 1) {
->>>>>>> 3f5d67d4
 		// Model Classic Export
 		foreach ( $tabfac as $key => $val ) {
 			$companystatic->id = $tabcompany[$key]['id'];
@@ -479,15 +443,11 @@
 			'action' => ''
 	));
 
-<<<<<<< HEAD
-	print '<input type="button" class="button" style="float: right;" value="' . $langs->trans("Export") . '" onclick="launch_export();" />';
-=======
 	if ($conf->global->ACCOUNTING_EXPORT_MODELCSV != 1 && $conf->global->ACCOUNTING_EXPORT_MODELCSV != 2) {
 		print '<input type="button" class="butActionRefused" style="float: right;" value="' . $langs->trans("Export") . '" disabled="disabled" title="' . $langs->trans('ExportNotSupported') . '"/>';
 	} else {
 		print '<input type="button" class="butAction" style="float: right;" value="' . $langs->trans("Export") . '" onclick="launch_export();" />';
 	}
->>>>>>> 3f5d67d4
 
 	print '<input type="button" class="butAction" value="' . $langs->trans("WriteBookKeeping") . '" onclick="writebookkeeping();" />';
 
