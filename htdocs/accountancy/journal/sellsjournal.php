<?php
/* Copyright (C) 2007-2010	Laurent Destailleur		<eldy@users.sourceforge.net>
 * Copyright (C) 2007-2010	Jean Heimburger			<jean@tiaris.info>
 * Copyright (C) 2011		Juanjo Menent			<jmenent@2byte.es>
 * Copyright (C) 2012		Regis Houssin			<regis@dolibarr.fr>
 * Copyright (C) 2013		Christophe Battarel		<christophe.battarel@altairis.fr>
 * Copyright (C) 2013-2015	Alexandre Spangaro		<alexandre.spangaro@gmail.com>
 * Copyright (C) 2013-2014	Florian Henry			<florian.henry@open-concept.pro>
 * Copyright (C) 2013-2014	Olivier Geffroy			<jeff@jeffinfo.com>
 * Copyright (C) 2014       Raphaël Doursenaud      <rdoursenaud@gpcsolutions.fr>
 *
 * This program is free software; you can redistribute it and/or modify
 * it under the terms of the GNU General Public License as published by
 * the Free Software Foundation; either version 3 of the License, or
 * (at your option) any later version.
 *
 * This program is distributed in the hope that it will be useful,
 * but WITHOUT ANY WARRANTY; without even the implied warranty of
 * MERCHANTABILITY or FITNESS FOR A PARTICULAR PURPOSE.  See the
 * GNU General Public License for more details.
 *
 * You should have received a copy of the GNU General Public License
 * along with this program. If not, see <http://www.gnu.org/licenses/>.
 */

/**
 * \file		htdocs/accountancy/journal/sellsjournal.php
 * \ingroup		Accounting Expert
 * \brief		Page with sells journal
 */

require '../../main.inc.php';

// Class
require_once DOL_DOCUMENT_ROOT.'/core/lib/report.lib.php';
require_once DOL_DOCUMENT_ROOT.'/core/lib/date.lib.php';
require_once DOL_DOCUMENT_ROOT.'/core/lib/accounting.lib.php';
require_once DOL_DOCUMENT_ROOT.'/compta/facture/class/facture.class.php';
require_once DOL_DOCUMENT_ROOT.'/societe/class/client.class.php';
require_once DOL_DOCUMENT_ROOT.'/accountancy/class/bookkeeping.class.php';
require_once DOL_DOCUMENT_ROOT.'/accountancy/class/accountingaccount.class.php';

// Langs
$langs->load("compta");
$langs->load("bills");
$langs->load("other");
$langs->load("main");
$langs->load("accountancy");

$date_startmonth = GETPOST('date_startmonth');
$date_startday = GETPOST('date_startday');
$date_startyear = GETPOST('date_startyear');
$date_endmonth = GETPOST('date_endmonth');
$date_endday = GETPOST('date_endday');
$date_endyear = GETPOST('date_endyear');

// Security check
if ($user->societe_id > 0)
	accessforbidden();

$action = GETPOST('action');

/*
 * View
 */

$year_current = strftime("%Y", dol_now());
$pastmonth = strftime("%m", dol_now()) - 1;
$pastmonthyear = $year_current;
if ($pastmonth == 0) {
	$pastmonth = 12;
	$pastmonthyear --;
}

$date_start = dol_mktime(0, 0, 0, $date_startmonth, $date_startday, $date_startyear);
$date_end = dol_mktime(23, 59, 59, $date_endmonth, $date_endday, $date_endyear);

if (empty($date_start) || empty($date_end)) // We define date_start and date_end
{
	$date_start = dol_get_first_day($pastmonthyear, $pastmonth, false);
	$date_end = dol_get_last_day($pastmonthyear, $pastmonth, false);
}

$p = explode(":", $conf->global->MAIN_INFO_SOCIETE_COUNTRY);
$idpays = $p[0];

$sql = "SELECT f.rowid, f.facnumber, f.type, f.datef as df, f.ref_client,";
$sql .= " fd.rowid as fdid, fd.description, fd.product_type, fd.total_ht, fd.total_tva, fd.tva_tx, fd.total_ttc,";
$sql .= " s.rowid as socid, s.nom as name, s.code_compta, s.code_client,";
$sql .= " p.rowid as pid, p.ref as pref, p.accountancy_code_sell, aa.rowid as fk_compte, aa.account_number as compte, aa.label as label_compte, ";
$sql .= " ct.accountancy_code_sell as account_tva";
$sql .= " FROM " . MAIN_DB_PREFIX . "facturedet as fd";
$sql .= " LEFT JOIN " . MAIN_DB_PREFIX . "product as p ON p.rowid = fd.fk_product";
$sql .= " LEFT JOIN " . MAIN_DB_PREFIX . "accountingaccount as aa ON aa.rowid = fd.fk_code_ventilation";
$sql .= " JOIN " . MAIN_DB_PREFIX . "facture as f ON f.rowid = fd.fk_facture";
$sql .= " JOIN " . MAIN_DB_PREFIX . "societe as s ON s.rowid = f.fk_soc";
$sql .= " LEFT JOIN " . MAIN_DB_PREFIX . "c_tva as ct ON fd.tva_tx = ct.taux AND ct.fk_pays = '" . $idpays . "'";
$sql .= " WHERE fd.fk_code_ventilation > 0 ";
if (! empty($conf->multicompany->enabled)) {
	$sql .= " AND f.entity = " . $conf->entity;
}
$sql .= " AND f.fk_statut > 0";
if (! empty($conf->global->FACTURE_DEPOSITS_ARE_JUST_PAYMENTS))
	$sql .= " AND f.type IN (0,1,2,5)";
else
	$sql .= " AND f.type IN (0,1,2,3,5)";
$sql .= " AND fd.product_type IN (0,1)";
if ($date_start && $date_end)
	$sql .= " AND f.datef >= '" . $db->idate($date_start) . "' AND f.datef <= '" . $db->idate($date_end) . "'";
$sql .= " ORDER BY f.datef";

dol_syslog('accountancy/journal/sellsjournal.php:: $sql=' . $sql);
$result = $db->query($sql);
if ($result) {
	$tabfac = array ();
	$tabht = array ();
	$tabtva = array ();
	$tabttc = array ();
	$tabcompany = array ();

	$num = $db->num_rows($result);
	$i = 0;

	while ( $i < $num ) {
		$obj = $db->fetch_object($result);
		// les variables
		$cptcli = (! empty($conf->global->ACCOUNTING_ACCOUNT_CUSTOMER)) ? $conf->global->ACCOUNTING_ACCOUNT_CUSTOMER : $langs->trans("CodeNotDef");
		$compta_soc = (! empty($obj->code_compta)) ? $obj->code_compta : $cptcli;

		$compta_prod = $obj->compte;
		if (empty($compta_prod)) {
			if ($obj->product_type == 0)
				$compta_prod = (! empty($conf->global->ACCOUNTING_PRODUCT_SOLD_ACCOUNT)) ? $conf->global->ACCOUNTING_PRODUCT_SOLD_ACCOUNT : $langs->trans("CodeNotDef");
			else
				$compta_prod = (! empty($conf->global->ACCOUNTING_SERVICE_SOLD_ACCOUNT)) ? $conf->global->ACCOUNTING_SERVICE_SOLD_ACCOUNT : $langs->trans("CodeNotDef");
		}
		$cpttva = (! empty($conf->global->ACCOUNTING_VAT_ACCOUNT)) ? $conf->global->ACCOUNTING_VAT_ACCOUNT : $langs->trans("CodeNotDef");
		$compta_tva = (! empty($obj->account_tva) ? $obj->account_tva : $cpttva);

		// Situation invoices handling
		$line = new FactureLigne($db);
		$line->fetch($obj->id);
		$prev_progress = $line->get_prev_progress();
		if ($obj->situation_percent == 0) { // Avoid divide by 0
			$situation_ratio = 0;
		} else {
			$situation_ratio = ($obj->situation_percent - $prev_progress) / $obj->situation_percent;
		}

		// Invoice lines
		$tabfac[$obj->rowid]["date"] = $obj->df;
		$tabfac[$obj->rowid]["ref"] = $obj->facnumber;
		$tabfac[$obj->rowid]["type"] = $obj->type;
		$tabfac[$obj->rowid]["description"] = $obj->label_compte;
		$tabfac[$obj->rowid]["fk_facturedet"] = $obj->fdid;
		if (! isset($tabttc[$obj->rowid][$compta_soc]))
			$tabttc[$obj->rowid][$compta_soc] = 0;
		if (! isset($tabht[$obj->rowid][$compta_prod]))
			$tabht[$obj->rowid][$compta_prod] = 0;
		if (! isset($tabtva[$obj->rowid][$compta_tva]))
			$tabtva[$obj->rowid][$compta_tva] = 0;
		$tabttc[$obj->rowid][$compta_soc] += $obj->total_ttc * $situation_ratio;
		$tabht[$obj->rowid][$compta_prod] += $obj->total_ht * $situation_ratio;
		$tabtva[$obj->rowid][$compta_tva] += $obj->total_tva * $situation_ratio;
		$tabcompany[$obj->rowid] = array (
				'id' => $obj->socid,
				'name' => $obj->name,
				'code_client' => $obj->code_compta
		);

		$i ++;
	}
} else {
	dol_print_error($db);
}

/*
 * Action
 */

// Bookkeeping Write
if ($action == 'writebookkeeping') {
	$now = dol_now();

	foreach ( $tabfac as $key => $val ) {
		foreach ( $tabttc[$key] as $k => $mt ) {
			$bookkeeping = new BookKeeping($db);
			$bookkeeping->doc_date = $val["date"];
			$bookkeeping->doc_ref = $val["ref"];
			$bookkeeping->date_create = $now;
			$bookkeeping->doc_type = 'customer_invoice';
			$bookkeeping->fk_doc = $key;
			$bookkeeping->fk_docdet = $val["fk_facturedet"];
			$bookkeeping->code_tiers = $tabcompany[$key]['code_client'];
			$bookkeeping->numero_compte = $conf->global->ACCOUNTING_ACCOUNT_CUSTOMER;
			$bookkeeping->label_compte = $tabcompany[$key]['name'];
			$bookkeeping->montant = $mt;
			$bookkeeping->sens = ($mt >= 0) ? 'D' : 'C';
			$bookkeeping->debit = ($mt >= 0) ? $mt : 0;
			$bookkeeping->credit = ($mt < 0) ? $mt : 0;
			$bookkeeping->code_journal = $conf->global->ACCOUNTING_SELL_JOURNAL;

			$bookkeeping->create();
		}

		// Product / Service
		foreach ( $tabht[$key] as $k => $mt ) {
			if ($mt) {
				// get compte id and label
				$accountingaccount = new AccountingAccount($db);
				if ($accountingaccount->fetch(null, $k)) {
					$bookkeeping = new BookKeeping($db);
					$bookkeeping->doc_date = $val["date"];
					$bookkeeping->doc_ref = $val["ref"];
					$bookkeeping->date_create = $now;
					$bookkeeping->doc_type = 'customer_invoice';
					$bookkeeping->fk_doc = $key;
					$bookkeeping->fk_docdet = $val["fk_facturedet"];
					$bookkeeping->code_tiers = '';
					$bookkeeping->numero_compte = $k;
					$bookkeeping->label_compte = $accountingaccount->label;
					$bookkeeping->montant = $mt;
					$bookkeeping->sens = ($mt < 0) ? 'D' : 'C';
					$bookkeeping->debit = ($mt < 0) ? $mt : 0;
					$bookkeeping->credit = ($mt >= 0) ? $mt : 0;
					$bookkeeping->code_journal = $conf->global->ACCOUNTING_SELL_JOURNAL;

					$bookkeeping->create();
				}
			}
		}

		// VAT
		// var_dump($tabtva);
		foreach ( $tabtva[$key] as $k => $mt ) {
			if ($mt) {
				$bookkeeping = new BookKeeping($db);
				$bookkeeping->doc_date = $val["date"];
				$bookkeeping->doc_ref = $val["ref"];
				$bookkeeping->date_create = $now;
				$bookkeeping->doc_type = 'customer_invoice';
				$bookkeeping->fk_doc = $key;
				$bookkeeping->fk_docdet = $val["fk_facturedet"];
				$bookkeeping->fk_compte = $compte->id;
				$bookkeeping->code_tiers = '';
				$bookkeeping->numero_compte = $k;
				$bookkeeping->label_compte = $langs->trans("VAT");
				$bookkeeping->montant = $mt;
				$bookkeeping->sens = ($mt < 0) ? 'D' : 'C';
				$bookkeeping->debit = ($mt < 0) ? $mt : 0;
				$bookkeeping->credit = ($mt >= 0) ? $mt : 0;
				$bookkeeping->code_journal = $conf->global->ACCOUNTING_SELL_JOURNAL;

				$bookkeeping->create();
			}
		}
	}
}
// Export
if ($action == 'export_csv') {
	$sep = $conf->global->ACCOUNTING_EXPORT_SEPARATORCSV;
	$sell_journal = $conf->global->ACCOUNTING_SELL_JOURNAL;

	header('Content-Type: text/csv');
	header('Content-Disposition: attachment;filename=journal_ventes.csv');

	$companystatic = new Client($db);

	if ($conf->global->ACCOUNTING_EXPORT_MODELCSV == 2) 	// Model Cegid Expert Export
	{
		$sep = ";";
		
		foreach ( $tabfac as $key => $val ) {
			$companystatic->id = $tabcompany[$key]['id'];
			$companystatic->name = $tabcompany[$key]['name'];
			$companystatic->client = $tabcompany[$key]['code_client'];

			$date = dol_print_date($db->jdate($val["date"]), '%d%m%Y');

			foreach ( $tabttc[$key] as $k => $mt ) {
				print $date . $sep;
				print $sell_journal . $sep;
				print length_accountg($conf->global->ACCOUNTING_ACCOUNT_CUSTOMER) . $sep;
				print length_accounta(html_entity_decode($k)) . $sep;
				print ($mt < 0 ? 'C' : 'D') . $sep;
				print ($mt <= 0 ? price(- $mt) : $mt) . $sep;
				print utf8_decode($companystatic->name) . $sep;
				print $val["ref"];
				print "\n";
			}

			// Product / Service
			foreach ( $tabht[$key] as $k => $mt ) {
				if ($mt) {
					print $date . $sep;
					print $sell_journal . $sep;
					print length_accountg(html_entity_decode($k)) . $sep;
					print $sep;
					print ($mt < 0 ? 'D' : 'C') . $sep;
					print ($mt <= 0 ? price(- $mt) : $mt) . $sep;
					print dol_trunc($val["description"], 32) . $sep;
					print $val["ref"];
					print "\n";
				}
			}

			// TVA
			foreach ( $tabtva[$key] as $k => $mt ) {
				if ($mt) {
					print $date . $sep;
					print $sell_journal . $sep;
					print length_accountg(html_entity_decode($k)) . $sep;
					print $sep;
					print ($mt < 0 ? 'D' : 'C') . $sep;
					print ($mt <= 0 ? price(- $mt) : $mt) . $sep;
					print $langs->trans("VAT") . $sep;
					print $val["ref"];
					print "\n";
				}
			}
		}
	} else 	// Model Classic Export
	{
		foreach ( $tabfac as $key => $val ) {
			$companystatic->id = $tabcompany[$key]['id'];
			$companystatic->name = $tabcompany[$key]['name'];
			$companystatic->client = $tabcompany[$key]['code_client'];

			$date = dol_print_date($db->jdate($val["date"]), 'day');

			foreach ( $tabttc[$key] as $k => $mt ) {
				print '"' . $date . '"' . $sep;
				print '"' . $val["ref"] . '"' . $sep;
				print '"' . length_accounta(html_entity_decode($k)) . '"' . $sep;
				print '"' . utf8_decode($companystatic->name) . '"' . $sep;
				print '"' . ($mt >= 0 ? price($mt) : '') . '"' . $sep;
				print '"' . ($mt < 0 ? price(- $mt) : '') . '"';
				print "\n";
			}

			// Product / Service
			foreach ( $tabht[$key] as $k => $mt ) {
				$accountingaccount = new AccountingAccount($db);
				$accountingaccount->fetch(null, $k);

				if ($mt) {
					print '"' . $date . '"' . $sep;
					print '"' . $val["ref"] . '"' . $sep;
					print '"' . length_accountg(html_entity_decode($k)) . '"' . $sep;
					print '"' . dol_trunc($accountingaccount->label, 32) . '"' . $sep;
					print '"' . ($mt < 0 ? price(- $mt) : '') . '"' . $sep;
					print '"' . ($mt >= 0 ? price($mt) : '') . '"';
					print "\n";
				}
			}

			// VAT
			foreach ( $tabtva[$key] as $k => $mt ) {
				if ($mt) {
					print '"' . $date . '"' . $sep;
					print '"' . $val["ref"] . '"' . $sep;
					print '"' . length_accountg(html_entity_decode($k)) . '"' . $sep;
					print '"' . $langs->trans("VAT") . '"' . $sep;
					print '"' . ($mt < 0 ? price(- $mt) : '') . '"' . $sep;
					print '"' . ($mt >= 0 ? price($mt) : '') . '"';
					print "\n";
				}
			}
		}
	}
} else {

	$form = new Form($db);

	llxHeader('', $langs->trans("SellsJournal"));

	$nom = $langs->trans("SellsJournal");
	$nomlink = '';
	$periodlink = '';
	$exportlink = '';
	$builddate = time();
	$description = $langs->trans("DescSellsJournal") . '<br>';
	if (! empty($conf->global->FACTURE_DEPOSITS_ARE_JUST_PAYMENTS))
		$description .= $langs->trans("DepositsAreNotIncluded");
	else
		$description .= $langs->trans("DepositsAreIncluded");
	$period = $form->select_date($date_start, 'date_start', 0, 0, 0, '', 1, 0, 1) . ' - ' . $form->select_date($date_end, 'date_end', 0, 0, 0, '', 1, 0, 1);
	report_header($nom, $nomlink, $period, $periodlink, $description, $builddate, $exportlink, array('action' => ''));

	print '<input type="button" class="button" style="float: right;" value="' . $langs->trans("Export") . '" onclick="launch_export();" />';

	print '<input type="button" class="button" value="' . $langs->trans("WriteBookKeeping") . '" onclick="writebookkeeping();" />';

	print '
	<script type="text/javascript">
		function launch_export() {
		    $("div.fiche div.tabBar form input[name=\"action\"]").val("export_csv");
			$("div.fiche div.tabBar form input[type=\"submit\"]").click();
		    $("div.fiche div.tabBar form input[name=\"action\"]").val("");
		}
		function writebookkeeping() {
		    $("div.fiche div.tabBar form input[name=\"action\"]").val("writebookkeeping");
			$("div.fiche div.tabBar form input[type=\"submit\"]").click();
		    $("div.fiche div.tabBar form input[name=\"action\"]").val("");
		}
	</script>';

	/*
	 * Show result array
	 */
	print '<br><br>';

	$i = 0;
	print "<table class=\"noborder\" width=\"100%\">";
	print "<tr class=\"liste_titre\">";
	print "<td>" . $langs->trans("Date") . "</td>";
	print "<td>" . $langs->trans("Piece") . ' (' . $langs->trans("InvoiceRef") . ")</td>";
	print "<td>" . $langs->trans("Account") . "</td>";
	print "<td>" . $langs->trans("Type") . "</td>";
	print "<td align='right'>" . $langs->trans("Debit") . "</td>";
	print "<td align='right'>" . $langs->trans("Credit") . "</td>";
	print "</tr>\n";

	$var = true;
	$r = '';

	$invoicestatic = new Facture($db);
	$companystatic = new Client($db);

	foreach ( $tabfac as $key => $val ) {
		$invoicestatic->id = $key;
		$invoicestatic->ref = $val["ref"];
		$invoicestatic->type = $val["type"];
		$invoicestatic->description = html_entity_decode(dol_trunc($val["description"], 32));

		$date = dol_print_date($db->jdate($val["date"]), 'day');

		// Third party
		foreach ( $tabttc[$key] as $k => $mt ) {
			print "<tr " . $bc[$var] . ">";
			print "<td>" . $date . "</td>";
			print "<td>" . $invoicestatic->getNomUrl(1) . "</td>";
			$companystatic->id = $tabcompany[$key]['id'];
			$companystatic->name = $tabcompany[$key]['name'];
			$companystatic->client = $tabcompany[$key]['code_client'];
			print "<td>" . length_accounta($k);
			print "</td><td>" . $langs->trans("ThirdParty");
			print ' (' . $companystatic->getNomUrl(0, 'customer', 16) . ')';
			print "</td><td align='right'>" . ($mt >= 0 ? price($mt) : '') . "</td>";
			print "<td align='right'>" . ($mt < 0 ? price(- $mt) : '') . "</td>";
		}
		print "</tr>";

		// Product / Service
		foreach ( $tabht[$key] as $k => $mt ) {
			$accountingaccount = new AccountingAccount($db);
			$accountingaccount->fetch(null, $k);

			if ($mt) {
				print "<tr " . $bc[$var] . ">";
				print "<td>" . $date . "</td>";
				print "<td>" . $invoicestatic->getNomUrl(1) . "</td>";
				print "<td>" . length_accountg($k) . "</td>";
				print "<td>" . $accountingaccount->label . "</td>";
				print "<td align='right'>" . ($mt < 0 ? price(- $mt) : '') . "</td>";
				print "<td align='right'>" . ($mt >= 0 ? price($mt) : '') . "</td>";
				print "</tr>";
			}
		}

		// VAT
		foreach ( $tabtva[$key] as $k => $mt ) {
			if ($mt) {
				print "<tr " . $bc[$var] . ">";
				print "<td>" . $date . "</td>";
				print "<td>" . $invoicestatic->getNomUrl(1) . "</td>";
				print "<td>" . length_accountg($k) . "</td>";
				print "<td>" . $langs->trans("VAT") . "</td>";
				print "<td align='right'>" . ($mt < 0 ? price(- $mt) : '') . "</td>";
				print "<td align='right'>" . ($mt >= 0 ? price($mt) : '') . "</td>";
				print "</tr>";
			}
		}

		$var = ! $var;
	}

	print "</table>";

	// End of page
	llxFooter();
}
<<<<<<< HEAD

llxFooter();

=======
>>>>>>> 53453a63
$db->close();<|MERGE_RESOLUTION|>--- conflicted
+++ resolved
@@ -60,6 +60,8 @@
 
 $action = GETPOST('action');
 
+
+
 /*
  * View
  */
@@ -176,14 +178,18 @@
 
 /*
  * Action
+ * FIXME Action must be set before any view part
  */
 
 // Bookkeeping Write
-if ($action == 'writebookkeeping') {
+if ($action == 'writebookkeeping')
+{
 	$now = dol_now();
 
-	foreach ( $tabfac as $key => $val ) {
-		foreach ( $tabttc[$key] as $k => $mt ) {
+	foreach ($tabfac as $key => $val)
+	{
+		foreach ($tabttc[$key] as $k => $mt)
+		{
 			$bookkeeping = new BookKeeping($db);
 			$bookkeeping->doc_date = $val["date"];
 			$bookkeeping->doc_ref = $val["ref"];
@@ -204,7 +210,7 @@
 		}
 
 		// Product / Service
-		foreach ( $tabht[$key] as $k => $mt ) {
+		foreach ($tabht[$key] as $k => $mt) {
 			if ($mt) {
 				// get compte id and label
 				$accountingaccount = new AccountingAccount($db);
@@ -232,8 +238,10 @@
 
 		// VAT
 		// var_dump($tabtva);
-		foreach ( $tabtva[$key] as $k => $mt ) {
-			if ($mt) {
+		foreach ($tabtva[$key] as $k => $mt)
+		{
+			if ($mt)
+			{
 				$bookkeeping = new BookKeeping($db);
 				$bookkeeping->doc_date = $val["date"];
 				$bookkeeping->doc_ref = $val["ref"];
@@ -256,8 +264,10 @@
 		}
 	}
 }
+
 // Export
-if ($action == 'export_csv') {
+if ($action == 'export_csv')
+{
 	$sep = $conf->global->ACCOUNTING_EXPORT_SEPARATORCSV;
 	$sell_journal = $conf->global->ACCOUNTING_SELL_JOURNAL;
 
@@ -269,7 +279,7 @@
 	if ($conf->global->ACCOUNTING_EXPORT_MODELCSV == 2) 	// Model Cegid Expert Export
 	{
 		$sep = ";";
-		
+
 		foreach ( $tabfac as $key => $val ) {
 			$companystatic->id = $tabcompany[$key]['id'];
 			$companystatic->name = $tabcompany[$key]['name'];
@@ -319,9 +329,11 @@
 				}
 			}
 		}
-	} else 	// Model Classic Export
+	}
+	else 	// Model Classic Export
 	{
-		foreach ( $tabfac as $key => $val ) {
+		foreach ($tabfac as $key => $val)
+		{
 			$companystatic->id = $tabcompany[$key]['id'];
 			$companystatic->name = $tabcompany[$key]['name'];
 			$companystatic->client = $tabcompany[$key]['code_client'];
@@ -339,7 +351,8 @@
 			}
 
 			// Product / Service
-			foreach ( $tabht[$key] as $k => $mt ) {
+			foreach ($tabht[$key] as $k => $mt)
+			{
 				$accountingaccount = new AccountingAccount($db);
 				$accountingaccount->fetch(null, $k);
 
@@ -355,7 +368,8 @@
 			}
 
 			// VAT
-			foreach ( $tabtva[$key] as $k => $mt ) {
+			foreach ($tabtva[$key] as $k => $mt)
+			{
 				if ($mt) {
 					print '"' . $date . '"' . $sep;
 					print '"' . $val["ref"] . '"' . $sep;
@@ -427,7 +441,8 @@
 	$invoicestatic = new Facture($db);
 	$companystatic = new Client($db);
 
-	foreach ( $tabfac as $key => $val ) {
+	foreach ($tabfac as $key => $val)
+	{
 		$invoicestatic->id = $key;
 		$invoicestatic->ref = $val["ref"];
 		$invoicestatic->type = $val["type"];
@@ -436,7 +451,8 @@
 		$date = dol_print_date($db->jdate($val["date"]), 'day');
 
 		// Third party
-		foreach ( $tabttc[$key] as $k => $mt ) {
+		foreach ($tabttc[$key] as $k => $mt)
+		{
 			print "<tr " . $bc[$var] . ">";
 			print "<td>" . $date . "</td>";
 			print "<td>" . $invoicestatic->getNomUrl(1) . "</td>";
@@ -452,7 +468,8 @@
 		print "</tr>";
 
 		// Product / Service
-		foreach ( $tabht[$key] as $k => $mt ) {
+		foreach ($tabht[$key] as $k => $mt)
+		{
 			$accountingaccount = new AccountingAccount($db);
 			$accountingaccount->fetch(null, $k);
 
@@ -469,7 +486,8 @@
 		}
 
 		// VAT
-		foreach ( $tabtva[$key] as $k => $mt ) {
+		foreach ($tabtva[$key] as $k => $mt)
+		{
 			if ($mt) {
 				print "<tr " . $bc[$var] . ">";
 				print "<td>" . $date . "</td>";
@@ -490,10 +508,5 @@
 	// End of page
 	llxFooter();
 }
-<<<<<<< HEAD
-
-llxFooter();
-
-=======
->>>>>>> 53453a63
+
 $db->close();