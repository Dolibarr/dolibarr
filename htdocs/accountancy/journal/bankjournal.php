--- conflicted
+++ resolved
@@ -212,18 +212,11 @@
 	$tabtype = array();
 	$tabmoreinfo = array();
 
-<<<<<<< HEAD
-	// Loop on each line into the table llx_bank. For each line, we should set:
-	// one line for bank record => tabbq
-	// one line for payment => tabpay
-	// one line for thirdparty or user record => tabtp
-=======
-	// Loop on each line into llx_bank table. For each line, we should get:
+	// Loop on each line into the llx_bank table. For each line, we should get:
 	// one line tabpay = line into bank
 	// one line for bank record = tabbq
 	// one line for thirdparty record = tabtp
 	// Note: tabcompany is used to store the subledger account
->>>>>>> 09fdb887
 	$i = 0;
 	while ($i < $num) {
 		$obj = $db->fetch_object($result);
