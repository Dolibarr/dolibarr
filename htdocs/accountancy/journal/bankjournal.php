--- conflicted
+++ resolved
@@ -321,22 +321,15 @@
 
 		// get_url may return -1 which is not traversable
 		if (is_array($links) && count($links) > 0) {
-<<<<<<< HEAD
-			$is_sc = $is_exp = false;
-=======
 			// Test if entry is for a social contribution, salary or expense report.
 			// In such a case, we will ignore the bank url line for user
-			$is_sc = false;
+			$is_sc = $is_exp = false;
 			$is_salary = false;
 			$is_expensereport = false;
->>>>>>> fd1322c0
 			foreach ($links as $v) {
 				if ($v['type'] == 'sc') {
 					$is_sc = true;
 					break;
-				} elseif ($v['type'] == 'payment_expensereport') {
-					$is_exp = true;
-					break;
 				}
 				if ($v['type'] == 'payment_salary') {
 					$is_salary = true;
@@ -349,13 +342,7 @@
 			}
 			// Now loop on each link of record in bank (code similar to bankentries_list.php)
 			foreach ($links as $key => $val) {
-<<<<<<< HEAD
 				if ($links[$key]['type'] == 'user' && !$is_sc && !$is_exp) continue;
-=======
-				if ($links[$key]['type'] == 'user' && !$is_sc && !$is_salary && !$is_expensereport) {
-					continue;
-				}
->>>>>>> fd1322c0
 				if (in_array($links[$key]['type'], array('sc', 'payment_sc', 'payment', 'payment_supplier', 'payment_vat', 'payment_expensereport', 'banktransfert', 'payment_donation', 'member', 'payment_loan', 'payment_salary', 'payment_various'))) {
 					// So we excluded 'company' and 'user' here. We want only payment lines
 
