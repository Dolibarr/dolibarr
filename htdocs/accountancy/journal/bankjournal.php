--- conflicted
+++ resolved
@@ -4,11 +4,8 @@
  * Copyright (C) 2011       Juanjo Menent           <jmenent@2byte.es>
  * Copyright (C) 2012       Regis Houssin           <regis.houssin@inodbox.com>
  * Copyright (C) 2013       Christophe Battarel     <christophe.battarel@altairis.fr>
-<<<<<<< HEAD
  * Copyright (C) 2013-2022  Open-DSI      			<support@open-dsi.fr>
-=======
  * Copyright (C) 2013-2023  Alexandre Spangaro      <aspangaro@open-dsi.fr>
->>>>>>> 6350df54
  * Copyright (C) 2013-2014  Florian Henry           <florian.henry@open-concept.pro>
  * Copyright (C) 2013-2014  Olivier Geffroy         <jeff@jeffinfo.com>
  * Copyright (C) 2017-2021  Frédéric France         <frederic.france@netlogic.fr>
