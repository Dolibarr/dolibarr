<?php
/* Copyright (C) 2007-2010	Laurent Destailleur	<eldy@users.sourceforge.net>
 * Copyright (C) 2007-2010	Jean Heimburger		<jean@tiaris.info>
 * Copyright (C) 2011		Juanjo Menent		<jmenent@2byte.es>
 * Copyright (C) 2012		Regis Houssin		<regis@dolibarr.fr>
 * Copyright (C) 2013		Christophe Battarel	<christophe.battarel@altairis.fr>
 * Copyright (C) 2013-2014  Alexandre Spangaro	<alexandre.spangaro@gmail.com>
 * Copyright (C) 2013-2014  Florian Henry		<florian.henry@open-concept.pro>
 * Copyright (C) 2013-2014  Olivier Geffroy		<jeff@jeffinfo.com>
 *
 * This program is free software; you can redistribute it and/or modify
 * it under the terms of the GNU General Public License as published by
 * the Free Software Foundation; either version 3 of the License, or
 * (at your option) any later version.
 *
 * This program is distributed in the hope that it will be useful,
 * but WITHOUT ANY WARRANTY; without even the implied warranty of
 * MERCHANTABILITY or FITNESS FOR A PARTICULAR PURPOSE.  See the
 * GNU General Public License for more details.
 *
 * You should have received a copy of the GNU General Public License
 * along with this program. If not, see <http://www.gnu.org/licenses/>.
 */

/**
 *	\file		htdocs/accountancy/journal/bankjournal.php
 *	\ingroup	Accounting Expert
 *	\brief		Page with sells journal
 */

require '../../main.inc.php';

// Class
require_once DOL_DOCUMENT_ROOT.'/core/lib/report.lib.php';
require_once DOL_DOCUMENT_ROOT.'/core/lib/date.lib.php';
require_once DOL_DOCUMENT_ROOT.'/core/lib/bank.lib.php';
require_once DOL_DOCUMENT_ROOT.'/core/lib/accounting.lib.php';
require_once DOL_DOCUMENT_ROOT.'/societe/class/societe.class.php';
require_once DOL_DOCUMENT_ROOT.'/adherents/class/adherent.class.php';
require_once DOL_DOCUMENT_ROOT.'/compta/sociales/class/chargesociales.class.php';
require_once DOL_DOCUMENT_ROOT.'/compta/paiement/class/paiement.class.php';
require_once DOL_DOCUMENT_ROOT.'/compta/tva/class/tva.class.php';
require_once DOL_DOCUMENT_ROOT.'/compta/salaries/class/paymentsalary.class.php';
require_once DOL_DOCUMENT_ROOT.'/fourn/class/paiementfourn.class.php';
require_once DOL_DOCUMENT_ROOT.'/fourn/class/fournisseur.facture.class.php';
require_once DOL_DOCUMENT_ROOT.'/fourn/class/fournisseur.class.php';
require_once DOL_DOCUMENT_ROOT.'/accountancy/class/bookkeeping.class.php';
require_once DOL_DOCUMENT_ROOT.'/societe/class/client.class.php';

// Langs
$langs->load("companies");
$langs->load("other");
$langs->load("compta");
$langs->load("bank");
$langs->load('bills');
$langs->load("accountancy");

$id_accountancy_journal = GETPOST('id_account');

$date_startmonth = GETPOST('date_startmonth');
$date_startday = GETPOST('date_startday');
$date_startyear = GETPOST('date_startyear');
$date_endmonth = GETPOST('date_endmonth');
$date_endday = GETPOST('date_endday');
$date_endyear = GETPOST('date_endyear');
$action = GETPOST('action');

// Security check
if ($user->societe_id > 0)
	accessforbidden();
if (! $user->rights->accounting->access)
	accessforbidden();

/*
 * View
 */
if (empty($id_accountancy_journal))
{
	accessforbidden();
}

$year_current = strftime("%Y", dol_now());
$pastmonth = strftime("%m", dol_now()) - 1;
$pastmonthyear = $year_current;
if ($pastmonth == 0) {
	$pastmonth = 12;
	$pastmonthyear --;
}

$date_start = dol_mktime(0, 0, 0, $date_startmonth, $date_startday, $date_startyear);
$date_end = dol_mktime(23, 59, 59, $date_endmonth, $date_endday, $date_endyear);

if (empty($date_start) || empty($date_end)) // We define date_start and date_end
{
	$date_start = dol_get_first_day($pastmonthyear, $pastmonth, false);
	$date_end = dol_get_last_day($pastmonthyear, $pastmonth, false);
}

$p = explode(":", $conf->global->MAIN_INFO_SOCIETE_COUNTRY);
$idpays = $p[0];

$sql = "SELECT b.rowid , b.dateo as do, b.datev as dv, b.amount, b.label, b.rappro, b.num_releve, b.num_chq, b.fk_type, soc.code_compta, ba.courant,";
$sql .= " soc.code_compta_fournisseur, soc.rowid as socid, soc.nom as name, ba.account_number, bu1.type as typeop";
$sql .= " FROM " . MAIN_DB_PREFIX . "bank b";
$sql .= " JOIN " . MAIN_DB_PREFIX . "bank_account ba on b.fk_account=ba.rowid";
$sql .= " LEFT JOIN " . MAIN_DB_PREFIX . "bank_url bu1 ON bu1.fk_bank = b.rowid AND bu1.type='company'";
$sql .= " LEFT JOIN " . MAIN_DB_PREFIX . "societe soc on bu1.url_id=soc.rowid";
// To isolate the cash of the other accounts
$sql .= " WHERE ba.courant <> 2";
$sql .= " AND ba.rowid=".$id_accountancy_journal;
if (! empty($conf->multicompany->enabled)) {
	$sql .= " AND ba.entity = " . $conf->entity;
}
if ($date_start && $date_end)
	$sql .= " AND b.dateo >= '" . $db->idate($date_start) . "' AND b.dateo <= '" . $db->idate($date_end) . "'";
$sql .= " ORDER BY b.datev";

$object = new Account($db);
$paymentstatic = new Paiement($db);
$paymentsupplierstatic = new PaiementFourn($db);
$societestatic = new Societe($db);
$chargestatic = new ChargeSociales($db);
$paymentvatstatic = new TVA($db);
$paymentsalstatic = new PaymentSalary($db);

dol_syslog("accountancy/journal/bankjournal.php:: sql=" . $sql, LOG_DEBUG);
$result = $db->query($sql);
if ($result) {

	$num = $db->num_rows($result);
	// Variables
	$cptfour = (! empty($conf->global->ACCOUNTING_ACCOUNT_SUPPLIER) ? $conf->global->ACCOUNTING_ACCOUNT_SUPPLIER : $langs->trans("CodeNotDef"));
	$cptcli = (! empty($conf->global->ACCOUNTING_ACCOUNT_CUSTOMER) ? $conf->global->ACCOUNTING_ACCOUNT_CUSTOMER : $langs->trans("CodeNotDef"));
	$cpttva = (! empty($conf->global->ACCOUNTING_ACCOUNT_SUSPENSE) ? $conf->global->ACCOUNTING_ACCOUNT_SUSPENSE : $langs->trans("CodeNotDef"));
	$accountancy_account_salary = (! empty($conf->global->SALARIES_ACCOUNTING_ACCOUNT_PAYMENT) ? $conf->global->SALARIES_ACCOUNTING_ACCOUNT_PAYMENT : $langs->trans("CodeNotDef"));

	$tabpay = array ();
	$tabbq = array ();
	$tabtp = array ();
	$tabtype = array ();

	$i = 0;
	while ( $i < $num )
	{
		$obj = $db->fetch_object($result);

		$tabcompany[$obj->rowid] = array(
				'id' => $obj->socid,
				'name' => $obj->name,
				'code_client' => $obj->code_compta
		);

		// Controls
		$compta_bank = $obj->account_number;
		if ($obj->label == '(SupplierInvoicePayment)')
			$compta_soc = (! empty($obj->code_compta_fournisseur) ? $obj->code_compta_fournisseur : $cptfour);
		if ($obj->label == '(CustomerInvoicePayment)')
			$compta_soc = (! empty($obj->code_compta) ? $obj->code_compta : $cptcli);
		if ($obj->typeop == '(BankTransfert)')
			$compta_soc = $conf->global->ACCOUNTING_ACCOUNT_TRANSFER_CASH;

		// Variable bookkeeping
		$tabpay[$obj->rowid]["date"] = $obj->do;
		$tabpay[$obj->rowid]["type_payment"] = $obj->fk_type;
		$tabpay[$obj->rowid]["ref"] = $obj->label;
		$tabpay[$obj->rowid]["fk_bank"] = $obj->rowid;
		if (preg_match('/^\((.*)\)$/i', $obj->label, $reg)) {
			$tabpay[$obj->rowid]["lib"] = $langs->trans($reg[1]);
		} else {
			$tabpay[$obj->rowid]["lib"] = dol_trunc($obj->label, 60);
		}
		$links = $object->get_url($obj->rowid);

		foreach ( $links as $key => $val )
		{
			$tabtype[$obj->rowid] = $links[$key]['type'];

			if ($links[$key]['type'] == 'payment')
			{
				$paymentstatic->id = $links[$key]['url_id'];
				$tabpay[$obj->rowid]["lib"] .= ' ' . $paymentstatic->getNameUrl(2);
			}
			else if ($links[$key]['type'] == 'payment_supplier')
			{
				$paymentsupplierstatic->id = $links[$key]['url_id'];
				$paymentsupplierstatic->ref = $links[$key]['url_id'];
				$tabpay[$obj->rowid]["lib"] .= ' ' . $paymentsupplierstatic->getNameUrl(2);
			}
			else if ($links[$key]['type'] == 'company')
			{
				$societestatic->id = $links[$key]['url_id'];
<<<<<<< HEAD
				$societestatic->nom = $links[$key]['label'];
				$tabpay[$obj->rowid]["soclib"] = $societestatic->getNameUrl(1, '', 30);
=======
				$societestatic->name = $links[$key]['label'];
				$tabpay[$obj->rowid]["soclib"] = $societestatic->getNomUrl(1, '', 30);
>>>>>>> 968b0219
				$tabtp[$obj->rowid][$compta_soc] += $obj->amount;
			}
			else if ($links[$key]['type'] == 'sc')
			{
				$chargestatic->id = $links[$key]['url_id'];
				$chargestatic->ref = $links[$key]['url_id'];

				$tabpay[$obj->rowid]["lib"] .= ' ' . $chargestatic->getNameUrl(2);
				if (preg_match('/^\((.*)\)$/i', $links[$key]['label'], $reg)) {
					if ($reg[1] == 'socialcontribution')
						$reg[1] = 'SocialContribution';
					$chargestatic->lib = $langs->trans($reg[1]);
				}
				else
				{
					$chargestatic->lib = $links[$key]['label'];
				}
				$chargestatic->ref = $chargestatic->lib;
				$tabpay[$obj->rowid]["soclib"] = $chargestatic->getNameUrl(1, 30);

				$sqlmid = 'SELECT cchgsoc.accountancy_code';
				$sqlmid .= " FROM " . MAIN_DB_PREFIX . "c_chargesociales cchgsoc ";
				$sqlmid .= " INNER JOIN " . MAIN_DB_PREFIX . "chargesociales as chgsoc ON  chgsoc.fk_type=cchgsoc.id";
				$sqlmid .= " INNER JOIN " . MAIN_DB_PREFIX . "paiementcharge as paycharg ON  paycharg.fk_charge=chgsoc.rowid";
				$sqlmid .= " INNER JOIN " . MAIN_DB_PREFIX . "bank_url as bkurl ON  bkurl.url_id=paycharg.rowid";
				$sqlmid .= " WHERE bkurl.fk_bank=" . $obj->rowid;

				dol_syslog("accountancy/journal/bankjournal.php:: sqlmid=" . $sqlmid, LOG_DEBUG);
				$resultmid = $db->query($sqlmid);
				if ($resultmid)
				{
					$objmid = $db->fetch_object($resultmid);
					$tabtp[$obj->rowid][$objmid->accountancy_code] += $obj->amount;
				}
			}
			else if ($links[$key]['type'] == 'payment_vat')
			{
				$paymentvatstatic->id = $links[$key]['url_id'];
				$paymentvatstatic->ref = $links[$key]['url_id'];
				$tabpay[$obj->rowid]["lib"] .= ' ' . $paymentvatstatic->getNameUrl(2);
				$tabtp[$obj->rowid][$cpttva] += $obj->amount;
			}
			else if ($links[$key]['type'] == 'payment_salary')
			{
				$paymentsalstatic->id = $links[$key]['url_id'];
				$paymentsalstatic->ref = $links[$key]['url_id'];
				$tabpay[$obj->rowid]["lib"] .= ' ' . $paymentsalstatic->getNameUrl(2);
				$tabtp[$obj->rowid][$accountancy_account_salary] += $obj->amount;
			}
			else if ($links[$key]['type'] == 'banktransfert')
			{
				$tabpay[$obj->rowid]["lib"] .= ' ' . $paymentvatstatic->getNameUrl(2);
				$tabtp[$obj->rowid][$cpttva] += $obj->amount;
			}
			/*else {
				$tabtp [$obj->rowid] [$accountancy_account_salary] += $obj->amount;
			}*/
		}
		$tabbq[$obj->rowid][$compta_bank] += $obj->amount;

		// if($obj->socid)$tabtp[$obj->rowid][$compta_soc] += $obj->amount;

		$i ++;
	}
} else {
	dol_print_error($db);
}

/*
 * Actions
 */

// Write bookkeeping
if ($action == 'writeBookKeeping')
{
	$error = 0;
	foreach ( $tabpay as $key => $val )
	{
		// Bank
		foreach ( $tabbq[$key] as $k => $mt )
		{
			$bookkeeping = new BookKeeping($db);
			$bookkeeping->doc_date = $val["date"];
			$bookkeeping->doc_ref = $val["ref"];
			$bookkeeping->doc_type = 'bank';
			$bookkeeping->fk_doc = $key;
			$bookkeeping->fk_docdet = $val["fk_bank"];
			$bookkeeping->code_tiers = $tabcompany[$key]['code_client'];
			$bookkeeping->numero_compte = $k;
			$bookkeeping->label_compte = $compte->label;
			$bookkeeping->montant = ($mt < 0 ? - $mt : $mt);
			$bookkeeping->sens = ($mt >= 0) ? 'D' : 'C';
			$bookkeeping->debit = ($mt >= 0 ? $mt : 0);
			$bookkeeping->credit = ($mt < 0 ? - $mt : 0);
			$bookkeeping->code_journal = $conf->global->ACCOUNTING_BANK_JOURNAL;

			if ($tabtype[$key] == 'payment') {

				$sqlmid = 'SELECT fac.facnumber';
				$sqlmid .= " FROM " . MAIN_DB_PREFIX . "facture fac ";
				$sqlmid .= " INNER JOIN " . MAIN_DB_PREFIX . "paiement_facture as payfac ON  payfac.fk_facture=fac.rowid";
				$sqlmid .= " INNER JOIN " . MAIN_DB_PREFIX . "paiement as pay ON  payfac.fk_paiement=pay.rowid";
				$sqlmid .= " WHERE pay.fk_bank=" . $key;
				dol_syslog("accountancy/journal/bankjournal.php:: sqlmid=" . $sqlmid, LOG_DEBUG);
				$resultmid = $db->query($sqlmid);
				if ($resultmid) {
					$objmid = $db->fetch_object($resultmid);
					$bookkeeping->doc_ref = $objmid->facnumber;
				}
			} else if ($tabtype[$key] == 'payment_supplier') {

				$sqlmid = 'SELECT facf.facnumber';
				$sqlmid .= " FROM " . MAIN_DB_PREFIX . "facture_fourn facf ";
				$sqlmid .= " INNER JOIN " . MAIN_DB_PREFIX . "paiementfourn_facturefourn as payfacf ON  payfacf.fk_facturefourn=facf.rowid";
				$sqlmid .= " INNER JOIN " . MAIN_DB_PREFIX . "paiementfourn as payf ON  payfacf.fk_paiementfourn=payf.rowid";
				$sqlmid .= " WHERE payf.fk_bank=" . $key;
				dol_syslog("accountancy/journal/bankjournal.php:: sqlmid=" . $sqlmid, LOG_DEBUG);
				$resultmid = $db->query($sqlmid);
				if ($resultmid) {
					$objmid = $db->fetch_object($resultmid);
					$bookkeeping->doc_ref = $objmid->facnumber;
				}
			}

			$result = $bookkeeping->create();
			if ($result < 0) {
				$error ++;
				setEventMessage($object->errors, 'errors');
			}
		}
		// Third party
		foreach ( $tabtp[$key] as $k => $mt )
		{
			$bookkeeping = new BookKeeping($db);
			$bookkeeping->doc_date = $val["date"];
			$bookkeeping->doc_ref = $val["ref"];
			$bookkeeping->doc_type = 'banque';
			$bookkeeping->fk_doc = $key;
			$bookkeeping->fk_docdet = $val["fk_bank"];
			$bookkeeping->label_compte = $tabcompany[$key]['name'];
			$bookkeeping->montant = ($mt < 0 ? - $mt : $mt);
			$bookkeeping->sens = ($mt < 0) ? 'D' : 'C';
			$bookkeeping->debit = ($mt < 0 ? - $mt : 0);
			$bookkeeping->credit = ($mt >= 0) ? $mt : 0;
			$bookkeeping->code_journal = $conf->global->ACCOUNTING_BANK_JOURNAL;

			if ($tabtype[$key] == 'sc') {
				$bookkeeping->code_tiers = '';
				$bookkeeping->numero_compte = $k;
			} else if ($tabtype[$key] == 'payment') {

				$sqlmid = 'SELECT fac.facnumber';
				$sqlmid .= " FROM " . MAIN_DB_PREFIX . "facture fac ";
				$sqlmid .= " INNER JOIN " . MAIN_DB_PREFIX . "paiement_facture as payfac ON  payfac.fk_facture=fac.rowid";
				$sqlmid .= " INNER JOIN " . MAIN_DB_PREFIX . "paiement as pay ON  payfac.fk_paiement=pay.rowid";
				$sqlmid .= " WHERE pay.fk_bank=" . $key;
				dol_syslog("accountancy/journal/bankjournal.php:: sqlmid=" . $sqlmid, LOG_DEBUG);
				$resultmid = $db->query($sqlmid);
				if ($resultmid) {
					$objmid = $db->fetch_object($resultmid);
					$bookkeeping->doc_ref = $objmid->facnumber;
				}
				$bookkeeping->code_tiers = $k;
				$bookkeeping->numero_compte = $conf->global->ACCOUNTING_ACCOUNT_CUSTOMER;
			} else if ($tabtype[$key] == 'payment_supplier') {

				$sqlmid = 'SELECT facf.facnumber';
				$sqlmid .= " FROM " . MAIN_DB_PREFIX . "facture_fourn facf ";
				$sqlmid .= " INNER JOIN " . MAIN_DB_PREFIX . "paiementfourn_facturefourn as payfacf ON  payfacf.fk_facturefourn=facf.rowid";
				$sqlmid .= " INNER JOIN " . MAIN_DB_PREFIX . "paiementfourn as payf ON  payfacf.fk_paiementfourn=payf.rowid";
				$sqlmid .= " WHERE payf.fk_bank=" . $key;
				dol_syslog("accountancy/journal/bankjournal.php:: sqlmid=" . $sqlmid, LOG_DEBUG);
				$resultmid = $db->query($sqlmid);
				if ($resultmid) {
					$objmid = $db->fetch_object($resultmid);
					$bookkeeping->doc_ref = $objmid->facnumber;
				}
				$bookkeeping->code_tiers = $k;
				$bookkeeping->numero_compte = $conf->global->ACCOUNTING_ACCOUNT_SUPPLIER;
			} else if ($tabtype[$key] == 'company') {

				$sqlmid = 'SELECT fac.facnumber';
				$sqlmid .= " FROM " . MAIN_DB_PREFIX . "facture fac ";
				$sqlmid .= " INNER JOIN " . MAIN_DB_PREFIX . "paiement_facture as payfac ON  payfac.fk_facture=fac.rowid";
				$sqlmid .= " INNER JOIN " . MAIN_DB_PREFIX . "paiement as pay ON  payfac.fk_paiement=pay.rowid";
				$sqlmid .= " WHERE pay.fk_bank=" . $key;
				dol_syslog("accountancy/journal/bankjournal.php:: sqlmid=" . $sqlmid, LOG_DEBUG);
				$resultmid = $db->query($sqlmid);
				if ($resultmid) {
					$objmid = $db->fetch_object($resultmid);
					$bookkeeping->doc_ref = $objmid->facnumber;
				}
				$bookkeeping->code_tiers = $k;
				$bookkeeping->numero_compte = $conf->global->ACCOUNTING_ACCOUNT_CUSTOMER;
			} else {

				$bookkeeping->doc_ref = $k;
				$bookkeeping->numero_compte = $conf->global->ACCOUNTING_ACCOUNT_CUSTOMER;
			}

			$result = $bookkeeping->create();
			if ($result < 0) {
				$error ++;
				setEventMessage($object->errors, 'errors');
			}
		}
	}

	if (empty($error)) {
		setEventMessage($langs->trans('Success'), 'mesgs');
	}
}
// export csv
if ($action == 'export_csv')
{
	$sep = $conf->global->ACCOUNTING_SEPARATORCSV;

	header('Content-Type: text/csv');
	header('Content-Disposition: attachment;filename=journal_banque.csv');

	$companystatic = new Client($db);

	if ($conf->global->ACCOUNTING_MODELCSV == 1) 	// Modèle Export Cegid Expert
	{
		foreach ( $tabpay as $key => $val ) {
			$date = dol_print_date($db->jdate($val["date"]), '%d%m%Y');

			$companystatic->id = $tabcompany[$key]['id'];
			$companystatic->name = $tabcompany[$key]['name'];

			// Bank
			print $date . $sep;
			print $conf->global->ACCOUNTING_BANK_JOURNAL . $sep;
			foreach ( $tabbq[$key] as $k => $mt ) {
				print length_accountg(html_entity_decode($k)) . $sep;
				print $sep;
				print ($mt < 0 ? 'C' : 'D') . $sep;
				print ($mt <= 0 ? price(- $mt) : $mt) . $sep;
				print $val["type_payment"] . $sep;
				print $sep;
			}
			print "\n";

			// Third party
			foreach ( $tabtp[$key] as $k => $mt ) {
				if ($mt) {
					print $date . $sep;
					print $conf->global->ACCOUNTING_BANK_JOURNAL . $sep;
					if ($val["lib"] == '(SupplierInvoicePayment)') {
						print length_accountg($conf->global->ACCOUNTING_ACCOUNT_SUPPLIER) . $sep;
					} else {
						print length_accountg($conf->global->ACCOUNTING_ACCOUNT_CUSTOMER) . $sep;
					}
					print length_accounta(html_entity_decode($k)) . $sep;
					print ($mt < 0 ? 'D' : 'C') . $sep;
					print ($mt <= 0 ? price(- $mt) : $mt) . $sep;
					print $val["type_payment"] . $sep;
					print $sep;
					print "\n";
				}
			}
		}
	} else 	// Modèle Export Classique
	{
		foreach ( $tabpay as $key => $val ) {
			$date = dol_print_date($db->jdate($val["date"]), 'day');

			$companystatic->id = $tabcompany[$key]['id'];
			$companystatic->name = $tabcompany[$key]['name'];

			print '"' . $date . '"' . $sep;
			print '"' . $val["type_payment"] . '"' . $sep;

			// Bank
			foreach ( $tabbq[$key] as $k => $mt ) {
				print '"' . length_accountg(html_entity_decode($k)) . '"' . $sep;
				print '"' . $langs->trans("Bank") . '"' . $sep;
				print '"' . ($mt >= 0 ? price($mt) : '') . '"' . $sep;
				print '"' . ($mt < 0 ? price(- $mt) : '') . '"';
			}
			print "\n";

			// Third party
			foreach ( $tabtp[$key] as $k => $mt ) {
				if ($mt) {
					print '"' . $date . '"' . $sep;
					print '"' . $val["type_payment"] . '"' . $sep;

					print '"' . length_accounta(html_entity_decode($k)) . '"' . $sep;
					print '"' . $companystatic->name . '"' . $sep;
					print '"' . ($mt < 0 ? price(- $mt) : '') . '"' . $sep;
					print '"' . ($mt >= 0 ? price($mt) : '') . '"';
					print "\n";
				}
			}
		}
	}
}
else
{

	$form = new Form($db);

	llxHeader('', $langs->trans("BankJournal"));

	$namereport = $langs->trans("BankJournal");
	$namelink = '';
	$periodlink = '';
	$exportlink = '';
	$builddate = time();
	$description = $langs->trans("DescBankJournal") . '<br>';
	$period = $form->select_date($date_start, 'date_start', 0, 0, 0, '', 1, 0, 1) . ' - ' . $form->select_date($date_end, 'date_end', 0, 0, 0, '', 1, 0, 1);
	report_header($namereport, $namelink, $period, $periodlink, $description, $builddate, $exportlink, array('action' => ''));

	print '<input type="button" class="button" style="float: right;" value="Export CSV" onclick="launch_export();" />';

	print '<input type="button" class="button" value="' . $langs->trans("WriteBookKeeping") . '" onclick="writeBookKeeping();" />';

	print '
	<script type="text/javascript">
		function launch_export() {
		    $("div.fiche div.tabBar form input[name=\"action\"]").val("export_csv");
			$("div.fiche div.tabBar form input[type=\"submit\"]").click();
		    $("div.fiche div.tabBar form input[name=\"action\"]").val("");
		}
		function writeBookKeeping() {
		    $("div.fiche div.tabBar form input[name=\"action\"]").val("writeBookKeeping");
			$("div.fiche div.tabBar form input[type=\"submit\"]").click();
		    $("div.fiche div.tabBar form input[name=\"action\"]").val("");
		}
	</script>';

	/*
	 * Show result array
	 */
	print '<br><br>';

	$i = 0;
	print "<table class=\"noborder\" width=\"100%\">";
	print "<tr class=\"liste_titre\">";
	print "<td>" . $langs->trans("Date") . "</td>";
	print "<td>" . $langs->trans("Piece") . ' (' . $langs->trans("InvoiceRef") . ")</td>";
	print "<td>" . $langs->trans("Account") . "</td>";
	print "<td>" . $langs->trans("Type") . "</td>";
	print "<td>" . $langs->trans("PaymentMode") . "</td>";
	print "<td align='right'>" . $langs->trans("Debit") . "</td><td align='right'>" . $langs->trans("Credit") . "</td>";
	print "</tr>\n";

	$var = true;
	$r = '';

	foreach ( $tabpay as $key => $val ) {
		$date = dol_print_date($db->jdate($val["date"]), 'day');

		if ($val["lib"] == '(SupplierInvoicePayment)')
			$reflabel = $langs->trans('SupplierInvoicePayment');
		if ($val["lib"] == '(CustomerInvoicePayment)')
			$reflabel = $langs->trans('CustomerInvoicePayment');

		// Bank
		foreach ( $tabbq[$key] as $k => $mt ) {
			if (1) {
				print "<tr " . $bc[$var] . ">";
				print "<td>" . $date . "</td>";
				print "<td>" . $reflabel . "</td>";
				print "<td>" . length_accountg($k) . "</td>";
				print "<td>" . $langs->trans('Bank') . "</td>";
				print "<td>" . $val["type_payment"] . "</td>";
				print "<td align='right'>" . ($mt >= 0 ? price($mt) : '') . "</td>";
				print "<td align='right'>" . ($mt < 0 ? price(- $mt) : '') . "</td>";
				print "</tr>";
			}
		}

		// Third party
		foreach ( $tabtp[$key] as $k => $mt ) {
			if ($k != 'type') {
				print "<tr " . $bc[$var] . ">";
				print "<td>" . $date . "</td>";
				print "<td>" . $val["soclib"] . "</td>";
				print "<td>" . length_accounta($k) . "</td>";
				print "<td>" . $langs->trans('ThirdParty') . " (" . $val['soclib'] . ")</td>";
				print "<td>" . $val["type_payment"] . "</td>";
				print "<td align='right'>" . ($mt < 0 ? price(- $mt) : '') . "</td>";
				print "<td align='right'>" . ($mt >= 0 ? price($mt) : '') . "</td>";
				print "</tr>";
			}
		}

		$var = ! $var;
	}

	print "</table>";

	// End of page
	llxFooter();
}

$db->close();<|MERGE_RESOLUTION|>--- conflicted
+++ resolved
@@ -189,13 +189,8 @@
 			else if ($links[$key]['type'] == 'company')
 			{
 				$societestatic->id = $links[$key]['url_id'];
-<<<<<<< HEAD
-				$societestatic->nom = $links[$key]['label'];
+				$societestatic->name = $links[$key]['label'];
 				$tabpay[$obj->rowid]["soclib"] = $societestatic->getNameUrl(1, '', 30);
-=======
-				$societestatic->name = $links[$key]['label'];
-				$tabpay[$obj->rowid]["soclib"] = $societestatic->getNomUrl(1, '', 30);
->>>>>>> 968b0219
 				$tabtp[$obj->rowid][$compta_soc] += $obj->amount;
 			}
 			else if ($links[$key]['type'] == 'sc')
