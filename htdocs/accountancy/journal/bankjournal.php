--- conflicted
+++ resolved
@@ -169,33 +169,13 @@
 		}
 		$links = $object->get_url($obj->rowid);
 
-<<<<<<< HEAD
 		// get_url may return -1 which is not traversable
 		if (is_array($links))
 		{
 			foreach ($links as $key => $val)
-=======
-
-		foreach ( $links as $key => $val )
-		{
-			$tabtype[$obj->rowid] = $links[$key]['type'];
-
-
-			if ($links[$key]['type'] == 'payment')
-			{
-				$paymentstatic->id = $links[$key]['url_id'];
-				$tabpay[$obj->rowid]["lib"] .= ' ' . $paymentstatic->getNomUrl(2);
-			}
-			else if ($links[$key]['type'] == 'payment_supplier')
-			{
-				$paymentsupplierstatic->id = $links[$key]['url_id'];
-				$paymentsupplierstatic->ref = $links[$key]['url_id'];
-				$tabpay[$obj->rowid]["lib"] .= ' ' . $paymentsupplierstatic->getNomUrl(2);
-			}
-			else if ($links[$key]['type'] == 'company')
->>>>>>> 53453a63
 			{
 				$tabtype[$obj->rowid] = $links[$key]['type'];
+
 
 				if ($links[$key]['type'] == 'payment')
 				{
@@ -326,6 +306,7 @@
 
 /*
  * Actions
+ * FIXME Action should be before any view
  */
 
 // Write bookkeeping
@@ -482,7 +463,7 @@
 	if ($conf->global->ACCOUNTING_EXPORT_MODELCSV == 2) 	// Model Cegid Expert Export
 	{
 		$sep = ";";
-		
+
 		foreach ( $tabpay as $key => $val ) {
 			$date = dol_print_date($db->jdate($val["date"]), '%d%m%Y');
 
