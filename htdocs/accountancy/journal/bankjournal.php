<?php
/* Copyright (C) 2007-2010  Laurent Destailleur     <eldy@users.sourceforge.net>
 * Copyright (C) 2007-2010  Jean Heimburger         <jean@tiaris.info>
 * Copyright (C) 2011       Juanjo Menent           <jmenent@2byte.es>
 * Copyright (C) 2012       Regis Houssin           <regis.houssin@inodbox.com>
 * Copyright (C) 2013       Christophe Battarel     <christophe.battarel@altairis.fr>
 * Copyright (C) 2013-2019  Alexandre Spangaro      <aspangaro@open-dsi.fr>
 * Copyright (C) 2013-2014  Florian Henry           <florian.henry@open-concept.pro>
 * Copyright (C) 2013-2014  Olivier Geffroy         <jeff@jeffinfo.com>
 * Copyright (C) 2017-2018  Frédéric France         <frederic.france@netlogic.fr>
<<<<<<< HEAD
 * Copyright (C) 2018		Ferran Marcet	        <fmarcet@2byte.es>
 * Copyright (C) 2018		Eric Seigne	            <eric.seigne@cap-rel.fr>
=======
 * Copyright (C) 2018		Ferran Marcet           <fmarcet@2byte.es>
 * Copyright (C) 2018		Eric Seigne             <eric.seigne@cap-rel.fr>
>>>>>>> 8152c608
 *
 * This program is free software; you can redistribute it and/or modify
 * it under the terms of the GNU General Public License as published by
 * the Free Software Foundation; either version 3 of the License, or
 * (at your option) any later version.
 *
 * This program is distributed in the hope that it will be useful,
 * but WITHOUT ANY WARRANTY; without even the implied warranty of
 * MERCHANTABILITY or FITNESS FOR A PARTICULAR PURPOSE.  See the
 * GNU General Public License for more details.
 *
 * You should have received a copy of the GNU General Public License
 * along with this program. If not, see <https://www.gnu.org/licenses/>.
 */

/**
 *  \file       htdocs/accountancy/journal/bankjournal.php
 *  \ingroup    Accountancy (Double entries)
 *  \brief      Page with bank journal
 */
require '../../main.inc.php';
require_once DOL_DOCUMENT_ROOT . '/core/lib/report.lib.php';
require_once DOL_DOCUMENT_ROOT . '/core/lib/date.lib.php';
require_once DOL_DOCUMENT_ROOT . '/core/lib/bank.lib.php';
require_once DOL_DOCUMENT_ROOT . '/core/lib/accounting.lib.php';
require_once DOL_DOCUMENT_ROOT . '/accountancy/class/accountingaccount.class.php';
require_once DOL_DOCUMENT_ROOT . '/accountancy/class/accountingjournal.class.php';
require_once DOL_DOCUMENT_ROOT . '/societe/class/societe.class.php';
require_once DOL_DOCUMENT_ROOT . '/user/class/user.class.php';
require_once DOL_DOCUMENT_ROOT . '/adherents/class/adherent.class.php';
require_once DOL_DOCUMENT_ROOT . '/compta/sociales/class/chargesociales.class.php';
require_once DOL_DOCUMENT_ROOT . '/compta/paiement/class/paiement.class.php';
require_once DOL_DOCUMENT_ROOT . '/don/class/don.class.php';
require_once DOL_DOCUMENT_ROOT . '/don/class/paymentdonation.class.php';
require_once DOL_DOCUMENT_ROOT . '/compta/tva/class/tva.class.php';
require_once DOL_DOCUMENT_ROOT . '/salaries/class/paymentsalary.class.php';
require_once DOL_DOCUMENT_ROOT . '/compta/facture/class/facture.class.php';
require_once DOL_DOCUMENT_ROOT . '/fourn/class/paiementfourn.class.php';
require_once DOL_DOCUMENT_ROOT . '/fourn/class/fournisseur.facture.class.php';
require_once DOL_DOCUMENT_ROOT . '/fourn/class/fournisseur.class.php';
require_once DOL_DOCUMENT_ROOT . '/accountancy/class/bookkeeping.class.php';
require_once DOL_DOCUMENT_ROOT . '/societe/class/client.class.php';
require_once DOL_DOCUMENT_ROOT . '/expensereport/class/expensereport.class.php';
require_once DOL_DOCUMENT_ROOT . '/expensereport/class/paymentexpensereport.class.php';
require_once DOL_DOCUMENT_ROOT . '/compta/bank/class/paymentvarious.class.php';
require_once DOL_DOCUMENT_ROOT . '/compta/bank/class/account.class.php';
require_once DOL_DOCUMENT_ROOT . '/loan/class/loan.class.php';
require_once DOL_DOCUMENT_ROOT . '/loan/class/paymentloan.class.php';
require_once DOL_DOCUMENT_ROOT . '/adherents/class/subscription.class.php';

// Load translation files required by the page
$langs->loadLangs(array("companies","other","compta","banks","bills","donations","loan","accountancy","trips","salaries","hrm","members"));

// Multi journal
$id_journal = GETPOST('id_journal', 'int');

$date_startmonth = GETPOST('date_startmonth', 'int');
$date_startday = GETPOST('date_startday', 'int');
$date_startyear = GETPOST('date_startyear', 'int');
$date_endmonth = GETPOST('date_endmonth', 'int');
$date_endday = GETPOST('date_endday', 'int');
$date_endyear = GETPOST('date_endyear', 'int');
$in_bookkeeping = GETPOST('in_bookkeeping', 'aZ09');
if ($in_bookkeeping == '') $in_bookkeeping = 'notyet';

$now = dol_now();

$action = GETPOST('action', 'aZ09');

// Security check
if ($user->societe_id > 0 && empty($id_journal))
	accessforbidden();


/*
 * Actions
 */

$error = 0;

$year_current = strftime("%Y", dol_now());
$pastmonth = strftime("%m", dol_now()) - 1;
$pastmonthyear = $year_current;
if ($pastmonth == 0) {
	$pastmonth = 12;
	$pastmonthyear --;
}

$date_start = dol_mktime(0, 0, 0, $date_startmonth, $date_startday, $date_startyear);
$date_end = dol_mktime(23, 59, 59, $date_endmonth, $date_endday, $date_endyear);

if (! GETPOSTISSET('date_startmonth') && (empty($date_start) || empty($date_end))) // We define date_start and date_end, only if we did not submit the form
{
	$date_start = dol_get_first_day($pastmonthyear, $pastmonth, false);
	$date_end = dol_get_last_day($pastmonthyear, $pastmonth, false);
}

$sql  = "SELECT b.rowid, b.dateo as do, b.datev as dv, b.amount, b.label, b.rappro, b.num_releve, b.num_chq, b.fk_type, b.fk_account,";
$sql .= " ba.courant, ba.ref as baref, ba.account_number, ba.fk_accountancy_journal,";
$sql .= " soc.code_compta, soc.code_compta_fournisseur, soc.rowid as socid, soc.nom as name, soc.email as email, bu1.type as typeop_company,";
$sql .= " u.accountancy_code, u.rowid as userid, u.lastname as lastname, u.firstname as firstname, u.email as useremail, bu2.type as typeop_user,";
$sql .= " bu3.type as typeop_payment, bu4.type as typeop_payment_supplier";
$sql .= " FROM " . MAIN_DB_PREFIX . "bank as b";
$sql .= " JOIN " . MAIN_DB_PREFIX . "bank_account as ba on b.fk_account=ba.rowid";
$sql .= " LEFT JOIN " . MAIN_DB_PREFIX . "bank_url as bu1 ON bu1.fk_bank = b.rowid AND bu1.type='company'";
$sql .= " LEFT JOIN " . MAIN_DB_PREFIX . "bank_url as bu2 ON bu2.fk_bank = b.rowid AND bu2.type='user'";
$sql .= " LEFT JOIN " . MAIN_DB_PREFIX . "bank_url as bu3 ON bu3.fk_bank = b.rowid AND bu3.type='payment'";
$sql .= " LEFT JOIN " . MAIN_DB_PREFIX . "bank_url as bu4 ON bu4.fk_bank = b.rowid AND bu4.type='payment_supplier'";
$sql .= " LEFT JOIN " . MAIN_DB_PREFIX . "societe as soc on bu1.url_id=soc.rowid";
$sql .= " LEFT JOIN " . MAIN_DB_PREFIX . "user as u on bu2.url_id=u.rowid";
$sql .= " WHERE ba.fk_accountancy_journal=" . $id_journal;
$sql .= ' AND b.amount != 0 AND ba.entity IN ('.getEntity('bank_account', 0).')';		// We don't share object for accountancy
if ($date_start && $date_end)
	$sql .= " AND b.dateo >= '" . $db->idate($date_start) . "' AND b.dateo <= '" . $db->idate($date_end) . "'";
// Already in bookkeeping or not
if ($in_bookkeeping == 'already')
{
	$sql .= " AND (b.rowid IN (SELECT fk_doc FROM " . MAIN_DB_PREFIX . "accounting_bookkeeping as ab  WHERE ab.doc_type='bank') )";
}
if ($in_bookkeeping == 'notyet')
{
	$sql .= " AND (b.rowid NOT IN (SELECT fk_doc FROM " . MAIN_DB_PREFIX . "accounting_bookkeeping as ab  WHERE ab.doc_type='bank') )";
}
$sql .= " ORDER BY b.datev";
//print $sql;

$object = new Account($db);
$paymentstatic = new Paiement($db);
$paymentsupplierstatic = new PaiementFourn($db);
$societestatic = new Societe($db);
$userstatic = new User($db);
$bankaccountstatic = new Account($db);
$chargestatic = new ChargeSociales($db);
$paymentdonstatic = new PaymentDonation($db);
$paymentvatstatic = new TVA($db);
$paymentsalstatic = new PaymentSalary($db);
$paymentexpensereportstatic = new PaymentExpenseReport($db);
$paymentvariousstatic = new PaymentVarious($db);
$paymentloanstatic = new PaymentLoan($db);
$accountLinestatic=new AccountLine($db);
$paymentsubscriptionstatic = new Subscription($db);

$tmppayment = new Paiement($db);
$tmpinvoice = new Facture($db);

$accountingaccount = new AccountingAccount($db);

// Get code of finance journal
$accountingjournalstatic = new AccountingJournal($db);
$accountingjournalstatic->fetch($id_journal);
$journal = $accountingjournalstatic->code;
$journal_label = $accountingjournalstatic->label;


dol_syslog("accountancy/journal/bankjournal.php", LOG_DEBUG);
$result = $db->query($sql);
if ($result) {

	$num = $db->num_rows($result);
	//print $sql;

	// Variables
	$account_supplier			= (($conf->global->ACCOUNTING_ACCOUNT_SUPPLIER != "") ? $conf->global->ACCOUNTING_ACCOUNT_SUPPLIER : 'NotDefined');	// NotDefined is a reserved word
	$account_customer			= (($conf->global->ACCOUNTING_ACCOUNT_CUSTOMER != "") ? $conf->global->ACCOUNTING_ACCOUNT_CUSTOMER : 'NotDefined');	// NotDefined is a reserved word
	$account_employee			= (! empty($conf->global->SALARIES_ACCOUNTING_ACCOUNT_PAYMENT) ? $conf->global->SALARIES_ACCOUNTING_ACCOUNT_PAYMENT : 'NotDefined');	// NotDefined is a reserved word
	$account_pay_vat			= (! empty($conf->global->ACCOUNTING_VAT_PAY_ACCOUNT) ? $conf->global->ACCOUNTING_VAT_PAY_ACCOUNT : 'NotDefined');	// NotDefined is a reserved word
	$account_pay_donation		= (! empty($conf->global->DONATION_ACCOUNTINGACCOUNT) ? $conf->global->DONATION_ACCOUNTINGACCOUNT : 'NotDefined');	// NotDefined is a reserved word
	$account_pay_subscription	= (! empty($conf->global->ADHERENT_SUBSCRIPTION_ACCOUNTINGACCOUNT) ? $conf->global->ADHERENT_SUBSCRIPTION_ACCOUNTINGACCOUNT : 'NotDefined');	// NotDefined is a reserved word
	$account_transfer			= (! empty($conf->global->ACCOUNTING_ACCOUNT_TRANSFER_CASH) ? $conf->global->ACCOUNTING_ACCOUNT_TRANSFER_CASH : 'NotDefined');	// NotDefined is a reserved word

	$tabcompany = array();
	$tabuser = array();
	$tabpay = array ();
	$tabbq = array ();
	$tabtp = array ();
	$tabtype = array ();
	$tabmoreinfo = array();

	// Loop on each line into llx_bank table. For each line, we should get:
	// one line tabpay = line into bank
	// one line for bank record = tabbq
	// one line for thirdparty record = tabtp
	$i = 0;
	while ($i < $num)
	{
		$obj = $db->fetch_object($result);

		$lineisapurchase = -1;
		$lineisasale = -1;
		// Old method to detect if it's a sale or purchase
		if ($obj->label == '(SupplierInvoicePayment)' || $obj->label == '(SupplierInvoicePaymentBack)') $lineisapurchase=1;
		if ($obj->label == '(CustomerInvoicePayment)' || $obj->label == '(CustomerInvoicePaymentBack)') $lineisasale=1;
		// Try a more reliable method to detect if record is a supplier payment or a customer payment
		if ($lineisapurchase < 0)
		{
			if ($obj->typeop_payment_supplier == 'payment_supplier') $lineisapurchase = 1;
		}
		if ($lineisasale < 0)
		{
			if ($obj->typeop_payment == 'payment') $lineisasale = 1;
		}
		//var_dump($obj->type_payment); var_dump($obj->type_payment_supplier);
		//var_dump($lineisapurchase); //var_dump($lineisasale);

		// Set accountancy code for bank
		$compta_bank = $obj->account_number;

		// Set accountancy code for thirdparty (example: '411CU...' or '411' if no subledger account defined on customer)
		$compta_soc = 'NotDefined';
		if ($lineisapurchase > 0)
			$compta_soc = (($obj->code_compta_fournisseur != "") ? $obj->code_compta_fournisseur : $account_supplier);
		if ($lineisasale > 0)
			$compta_soc = (! empty($obj->code_compta) ? $obj->code_compta : $account_customer);

		$tabcompany[$obj->rowid] = array (
				'id' => $obj->socid,
				'name' => $obj->name,
				'code_compta' => $compta_soc,
				'email' => $obj->email
		);

		// Set accountancy code for user
		$compta_user = (! empty($obj->accountancy_code) ? $obj->accountancy_code : $account_employee);

		$tabuser[$obj->rowid] = array (
				'id' => $obj->userid,
				'name' => dolGetFirstLastname($obj->firstname, $obj->lastname),
				'lastname' => $obj->lastname,
				'firstname' => $obj->firstname,
				'email' => $obj->useremail,
				'accountancy_code' => $compta_user
		);

		// Variable bookkeeping ($obj->rowid is Bank Id)
		$tabpay[$obj->rowid]["date"] = $obj->do;
		$tabpay[$obj->rowid]["type_payment"] = $obj->fk_type;		// CHQ, VIR, LIQ, CB, ...
		$tabpay[$obj->rowid]["ref"] = $obj->label;					// By default. Not unique. May be changed later
		$tabpay[$obj->rowid]["fk_bank"] = $obj->rowid;
		$tabpay[$obj->rowid]["bank_account_ref"] = $obj->baref;
		$tabpay[$obj->rowid]["fk_bank_account"] = $obj->fk_account;
		if (preg_match('/^\((.*)\)$/i', $obj->label, $reg)) {
			$tabpay[$obj->rowid]["lib"] = $langs->trans($reg[1]);
		} else {
			$tabpay[$obj->rowid]["lib"] = dol_trunc($obj->label, 60);
		}
		$links = $object->get_url($obj->rowid);		// Get an array('url'=>, 'url_id'=>, 'label'=>, 'type'=> 'fk_bank'=> )

		//var_dump($i);
		//var_dump($tabpay);
		//var_dump($tabcompany);

		// By default
		$tabpay[$obj->rowid]['type'] = 'unknown';	// Can be SOLD, miscellaneous entry, payment of patient, or any old record with no links in bank_url.
		$tabtype[$obj->rowid] = 'unknown';
		$tabmoreinfo[$obj->rowid] = array();

		// get_url may return -1 which is not traversable
		if (is_array($links) && count($links) > 0) {

			// Now loop on each link of record in bank.
			foreach ($links as $key => $val) {

				if (in_array($links[$key]['type'], array('sc', 'payment_sc', 'payment', 'payment_supplier', 'payment_vat', 'payment_expensereport', 'banktransfert', 'payment_donation', 'member', 'payment_loan', 'payment_salary', 'payment_various')))
				{
					// So we excluded 'company' and 'user' here. We want only payment lines

					// We save tabtype for a future use, to remember what kind of payment it is
					$tabpay[$obj->rowid]['type'] = $links[$key]['type'];
					$tabtype[$obj->rowid] = $links[$key]['type'];
				}
				elseif (in_array($links[$key]['type'], array('company', 'user')))
				{
					if ($tabpay[$obj->rowid]['type'] == 'unknown')
					{
						// We can guess here it is a bank record for a thirdparty company or a user.
						// But we won't be able to record somewhere else than into a waiting account, because there is no other journal to record the contreparty.
					}
				}

				if ($links[$key]['type'] == 'withdraw') {
					$tabmoreinfo[$obj->rowid]['withdraw']=1;
				}

				if ($links[$key]['type'] == 'payment') {
					$paymentstatic->id = $links[$key]['url_id'];
					$paymentstatic->ref = $links[$key]['url_id'];
					$tabpay[$obj->rowid]["lib"] .= ' ' . $paymentstatic->getNomUrl(2, '', '');		// TODO Do not include list of invoice in tooltip, the dol_string_nohtmltag is ko with this
					$tabpay[$obj->rowid]["paymentid"] = $paymentstatic->id;
				} elseif ($links[$key]['type'] == 'payment_supplier') {
					$paymentsupplierstatic->id = $links[$key]['url_id'];
					$paymentsupplierstatic->ref = $links[$key]['url_id'];
					$tabpay[$obj->rowid]["lib"] .= ' ' . $paymentsupplierstatic->getNomUrl(2);
					$tabpay[$obj->rowid]["paymentsupplierid"] = $paymentsupplierstatic->id;
				} elseif ($links[$key]['type'] == 'company') {
					$societestatic->id = $links[$key]['url_id'];
					$societestatic->name = $links[$key]['label'];
					$societestatic->email = $tabcompany[$obj->rowid]['email'];
					$tabpay[$obj->rowid]["soclib"] = $societestatic->getNomUrl(1, '', 30);
					if ($compta_soc) $tabtp[$obj->rowid][$compta_soc] += $obj->amount;
				} elseif ($links[$key]['type'] == 'user') {
					$userstatic->id = $links[$key]['url_id'];
					$userstatic->name = $links[$key]['label'];
					$userstatic->email = $tabuser[$obj->rowid]['email'];
					$userstatic->firstname = $tabuser[$obj->rowid]['firstname'];
					$userstatic->lastname = $tabuser[$obj->rowid]['lastname'];
					if ($userstatic->id > 0) $tabpay[$obj->rowid]["soclib"] = $userstatic->getNomUrl(1, '', 30);
					else $tabpay[$obj->rowid]["soclib"] = '???';	// Should not happen, but happens with old data when id of user was not saved on expense report payment.
					if ($compta_user) $tabtp[$obj->rowid][$compta_user] += $obj->amount;
				} elseif ($links[$key]['type'] == 'sc') {
					$chargestatic->id = $links[$key]['url_id'];
					$chargestatic->ref = $links[$key]['url_id'];

					$tabpay[$obj->rowid]["lib"] .= ' ' . $chargestatic->getNomUrl(2);
					if (preg_match('/^\((.*)\)$/i', $links[$key]['label'], $reg)) {
						if ($reg[1] == 'socialcontribution')
							$reg[1] = 'SocialContribution';
						$chargestatic->lib = $langs->trans($reg[1]);
					} else {
						$chargestatic->lib = $links[$key]['label'];
					}
					$chargestatic->ref = $chargestatic->lib;
					$tabpay[$obj->rowid]["soclib"] = $chargestatic->getNomUrl(1, 30);
					$tabpay[$obj->rowid]["paymentscid"] = $chargestatic->id;

					$sqlmid = 'SELECT cchgsoc.accountancy_code';
					$sqlmid .= " FROM " . MAIN_DB_PREFIX . "c_chargesociales cchgsoc ";
					$sqlmid .= " INNER JOIN " . MAIN_DB_PREFIX . "chargesociales as chgsoc ON chgsoc.fk_type=cchgsoc.id";
					$sqlmid .= " INNER JOIN " . MAIN_DB_PREFIX . "paiementcharge as paycharg ON paycharg.fk_charge=chgsoc.rowid";
					$sqlmid .= " INNER JOIN " . MAIN_DB_PREFIX . "bank_url as bkurl ON bkurl.url_id=paycharg.rowid";
					$sqlmid .= " WHERE bkurl.fk_bank=" . $obj->rowid;

					dol_syslog("accountancy/journal/bankjournal.php:: sqlmid=" . $sqlmid, LOG_DEBUG);
					$resultmid = $db->query($sqlmid);
					if ($resultmid) {
						$objmid = $db->fetch_object($resultmid);
						$tabtp[$obj->rowid][$objmid->accountancy_code] += $obj->amount;
					}
				} elseif ($links[$key]['type'] == 'payment_donation') {
					$paymentdonstatic->id = $links[$key]['url_id'];
					$paymentdonstatic->ref = $links[$key]['url_id'];
					$paymentdonstatic->fk_donation = $links[$key]['url_id'];
					$tabpay[$obj->rowid]["lib"] .= ' ' . $paymentdonstatic->getNomUrl(2);
					$tabpay[$obj->rowid]["paymentdonationid"] = $paymentdonstatic->id;
					$tabtp[$obj->rowid][$account_pay_donation] += $obj->amount;
				} elseif ($links[$key]['type'] == 'member') {
					$paymentsubscriptionstatic->id = $links[$key]['url_id'];
					$paymentsubscriptionstatic->ref = $links[$key]['url_id'];
					$paymentsubscriptionstatic->label = $links[$key]['label'];
					$tabpay[$obj->rowid]["lib"] .= ' ' . $paymentsubscriptionstatic->getNomUrl(2);
					$tabpay[$obj->rowid]["paymentsubscriptionid"] = $paymentsubscriptionstatic->id;
					$paymentsubscriptionstatic->fetch($paymentsubscriptionstatic->id);
					$tabtp[$obj->rowid][$account_pay_subscription] += $obj->amount;
				} elseif ($links[$key]['type'] == 'payment_vat') {				// Payment VAT
					$paymentvatstatic->id = $links[$key]['url_id'];
					$paymentvatstatic->ref = $links[$key]['url_id'];
					$paymentvatstatic->label = $links[$key]['label'];
					$tabpay[$obj->rowid]["lib"] .= ' ' . $paymentvatstatic->getNomUrl(2);
					$tabpay[$obj->rowid]["paymentvatid"] = $paymentvatstatic->id;
					$tabtp[$obj->rowid][$account_pay_vat] += $obj->amount;
				} elseif ($links[$key]['type'] == 'payment_salary') {
					$paymentsalstatic->id = $links[$key]['url_id'];
					$paymentsalstatic->ref = $links[$key]['url_id'];
					$paymentsalstatic->label = $links[$key]['label'];
					$tabpay[$obj->rowid]["lib"] .= ' ' . $paymentsalstatic->getNomUrl(2);
					$tabpay[$obj->rowid]["paymentsalid"] = $paymentsalstatic->id;
				} elseif ($links[$key]['type'] == 'payment_expensereport') {
					$paymentexpensereportstatic->id = $links[$key]['url_id'];
					$tabpay[$obj->rowid]["lib"] .= $paymentexpensereportstatic->getNomUrl(2);
					$tabpay[$obj->rowid]["paymentexpensereport"] = $paymentexpensereportstatic->id;
				} elseif ($links[$key]['type'] == 'payment_various') {
					$paymentvariousstatic->id = $links[$key]['url_id'];
					$paymentvariousstatic->ref = $links[$key]['url_id'];
					$paymentvariousstatic->label = $links[$key]['label'];
					$tabpay[$obj->rowid]["lib"] .= ' ' . $paymentvariousstatic->getNomUrl(2);
					$tabpay[$obj->rowid]["paymentvariousid"] = $paymentvariousstatic->id;
					$paymentvariousstatic->fetch($paymentvariousstatic->id);
					$account_various = (! empty($paymentvariousstatic->accountancy_code) ? $paymentvariousstatic->accountancy_code : 'NotDefined');	// NotDefined is a reserved word
                    $account_subledger = (! empty($paymentvariousstatic->subledger_account) ? $paymentvariousstatic->subledger_account : '');	// NotDefined is a reserved word
                    $tabpay[$obj->rowid]["account_various"] = $account_various;
                    $tabtp[$obj->rowid][$account_subledger] += $obj->amount;
				} elseif ($links[$key]['type'] == 'payment_loan') {
					$paymentloanstatic->id = $links[$key]['url_id'];
					$paymentloanstatic->ref = $links[$key]['url_id'];
					$paymentloanstatic->fk_loan = $links[$key]['url_id'];
					$tabpay[$obj->rowid]["lib"] .= ' ' . $paymentloanstatic->getNomUrl(2);
					$tabpay[$obj->rowid]["paymentloanid"] = $paymentloanstatic->id;
					//$tabtp[$obj->rowid][$account_pay_loan] += $obj->amount;
					$sqlmid = 'SELECT pl.amount_capital, pl.amount_insurance, pl.amount_interest, l.accountancy_account_capital, l.accountancy_account_insurance, l.accountancy_account_interest';
					$sqlmid.= ' FROM '.MAIN_DB_PREFIX.'payment_loan as pl, '.MAIN_DB_PREFIX.'loan as l';
					$sqlmid.= ' WHERE l.rowid = pl.fk_loan AND pl.fk_bank = '.$obj->rowid;

					dol_syslog("accountancy/journal/bankjournal.php:: sqlmid=" . $sqlmid, LOG_DEBUG);
					$resultmid = $db->query($sqlmid);
					if ($resultmid) {
						$objmid = $db->fetch_object($resultmid);
						$tabtp[$obj->rowid][$objmid->accountancy_account_capital] -= $objmid->amount_capital;
						$tabtp[$obj->rowid][$objmid->accountancy_account_insurance] -= $objmid->amount_insurance;
						$tabtp[$obj->rowid][$objmid->accountancy_account_interest] -= $objmid->amount_interest;
					}
				} elseif ($links[$key]['type'] == 'banktransfert') {
					$accountLinestatic->fetch($links[$key]['url_id']);
					$tabpay[$obj->rowid]["lib"] .= ' '.$langs->trans("BankTransfer").'- ' .$accountLinestatic ->getNomUrl(1);
					$tabtp[$obj->rowid][$account_transfer] += $obj->amount;
					$bankaccountstatic->fetch($tabpay[$obj->rowid]['fk_bank_account']);
					$tabpay[$obj->rowid]["soclib"] = $bankaccountstatic->getNomUrl(2);
				}
			}
		}

		$tabbq[$obj->rowid][$compta_bank] += $obj->amount;

		// If no links were found to know the amount on thirdparty, we try to guess it.
		// This may happens on bank entries without the links lines to 'company'.
		if (empty($tabtp[$obj->rowid]) && ! empty($tabmoreinfo[$obj->rowid]['withdraw']))	// If we dont find 'company' link because it is an old 'withdraw' record
		{
			foreach ($links as $key => $val) {
				if ($links[$key]['type'] == 'payment') {
					// Get thirdparty
					$tmppayment->fetch($links[$key]['url_id']);
					$arrayofamounts = $tmppayment->getAmountsArray();
					foreach($arrayofamounts as $invoiceid => $amount)
					{
						$tmpinvoice->fetch($invoiceid);
						$tmpinvoice->fetch_thirdparty();
						if ($tmpinvoice->thirdparty->code_compta)
						{
							$tabtp[$obj->rowid][$tmpinvoice->thirdparty->code_compta] += $amount;
						}
					}
				}
			}
		}

		// If no links were found to know the amount on thirdparty, we init it to account 'NotDefined'.
		if (empty($tabtp[$obj->rowid])) $tabtp[$obj->rowid]['NotDefined'] = $tabbq[$obj->rowid][$compta_bank];

		// Check account number is ok
		/*if ($action == 'writebookkeeping')		// Make test now in such a case
		{
			reset($tabbq[$obj->rowid]);
			$first_key_tabbq = key($tabbq[$obj->rowid]);
			if (empty($first_key_tabbq))
			{
				$error++;
				setEventMessages($langs->trans('ErrorAccountancyCodeOnBankAccountNotDefined', $obj->baref), null, 'errors');
			}
			reset($tabtp[$obj->rowid]);
			$first_key_tabtp = key($tabtp[$obj->rowid]);
			if (empty($first_key_tabtp))
			{
				$error++;
				setEventMessages($langs->trans('ErrorAccountancyCodeOnThirdPartyNotDefined'), null, 'errors');
			}
		}*/

		// if($obj->socid)$tabtp[$obj->rowid][$compta_soc] += $obj->amount;

		$i++;
	}
} else {
	dol_print_error($db);
}


/*var_dump($tabpay);
var_dump($tabcompany);
var_dump($tabbq);
var_dump($tabtp);
var_dump($tabtype);*/

// Write bookkeeping
if (! $error && $action == 'writebookkeeping') {
	$now = dol_now();

	$error = 0;
	foreach ($tabpay as $key => $val)		// $key is rowid into llx_bank
	{
		$date = dol_print_date($db->jdate($val["date"]), 'day');

		$ref = getSourceDocRef($val, $tabtype[$key]);

		$errorforline = 0;

		$totalcredit = 0;
		$totaldebit = 0;

		$db->begin();

		// Introduce a protection. Total of tabtp must be total of tabbq
		/*var_dump($tabpay);
		var_dump($tabtp);
		var_dump($tabbq);exit;*/

		// Bank
		if (! $errorforline && is_array($tabbq[$key]))
		{
			// Line into bank account
			foreach ($tabbq[$key] as $k => $mt)
			{
				if ($mt)
				{
					$reflabel = '';
					if (! empty($val['lib'])) $reflabel .= dol_string_nohtmltag($val['lib']) . " - ";
					$reflabel.= $langs->trans("Bank").' '.dol_string_nohtmltag($val['bank_account_ref']);
					if (! empty($val['soclib'])) $reflabel .= " - " . dol_string_nohtmltag($val['soclib']);

					$bookkeeping = new BookKeeping($db);
					$bookkeeping->doc_date = $val["date"];
					$bookkeeping->doc_ref = $ref;
					$bookkeeping->doc_type = 'bank';
					$bookkeeping->fk_doc = $key;
					$bookkeeping->fk_docdet = $val["fk_bank"];
					$bookkeeping->numero_compte = $k;

					$accountingaccount->fetch(null, $k, true);
					$bookkeeping->label_compte = $accountingaccount->label;

					$bookkeeping->label_operation = $reflabel;
					$bookkeeping->montant = $mt;
					$bookkeeping->sens = ($mt >= 0) ? 'D' : 'C';
					$bookkeeping->debit = ($mt >= 0 ? $mt : 0);
					$bookkeeping->credit = ($mt < 0 ? - $mt : 0);
					$bookkeeping->code_journal = $journal;
					$bookkeeping->journal_label = $journal_label;
					$bookkeeping->fk_user_author = $user->id;
					$bookkeeping->date_creation = $now;

					// No subledger_account value for the bank line but add a specific label_operation
					$bookkeeping->subledger_account = '';
					$bookkeeping->label_operation = $reflabel;
					$bookkeeping->entity = $conf->entity;

					$totaldebit += $bookkeeping->debit;
					$totalcredit += $bookkeeping->credit;

					$result = $bookkeeping->create($user);
					if ($result < 0) {
						if ($bookkeeping->error == 'BookkeepingRecordAlreadyExists')	// Already exists
						{
							$error++;
							$errorforline++;
							setEventMessages('Transaction for ('.$bookkeeping->doc_type.', '.$bookkeeping->fk_doc.', '.$bookkeeping->fk_docdet.') were already recorded', null, 'warnings');
						}
						else
						{
							$error++;
							$errorforline++;
							setEventMessages($bookkeeping->error, $bookkeeping->errors, 'errors');
						}
					}
				}
			}
		}

		// Third party
		if (! $errorforline)
		{
			if (is_array($tabtp[$key]))
			{
				// Line into thirdparty account
				foreach ($tabtp[$key] as $k => $mt) {
					if ($mt)
					{
						$reflabel = '';
						if (! empty($val['lib'])) $reflabel .= dol_string_nohtmltag($val['lib']) . ($val['soclib']?" - ":"");
						if ($tabtype[$key] == 'banktransfert')
						{
							$reflabel.= dol_string_nohtmltag($langs->transnoentitiesnoconv('TransitionalAccount').' '.$account_transfer);
						}
						else
						{
							$reflabel.= dol_string_nohtmltag($val['soclib']);
						}

						$bookkeeping = new BookKeeping($db);
						$bookkeeping->doc_date = $val["date"];
						$bookkeeping->doc_ref = $ref;
						$bookkeeping->doc_type = 'bank';
						$bookkeeping->fk_doc = $key;
						$bookkeeping->fk_docdet = $val["fk_bank"];
						$bookkeeping->label_operation = $reflabel;
						$bookkeeping->montant = $mt;
						$bookkeeping->sens = ($mt < 0) ? 'D' : 'C';
						$bookkeeping->debit = ($mt < 0 ? - $mt : 0);
						$bookkeeping->credit = ($mt >= 0) ? $mt : 0;
						$bookkeeping->code_journal = $journal;
						$bookkeeping->journal_label = $journal_label;
						$bookkeeping->fk_user_author = $user->id;
						$bookkeeping->date_creation = $now;

						if ($tabtype[$key] == 'payment') {	// If payment is payment of customer invoice, we get ref of invoice
							$bookkeeping->subledger_account = $k;							// For payment, the subledger account is stored as $key of $tabtp
							$bookkeeping->subledger_label = $tabcompany[$key]['name'];		// $tabcompany is defined only if we are sure there is 1 thirdparty for the bank transaction
							$bookkeeping->numero_compte = $conf->global->ACCOUNTING_ACCOUNT_CUSTOMER;

							$accountingaccount->fetch(null, $conf->global->ACCOUNTING_ACCOUNT_CUSTOMER, true);
							$bookkeeping->label_compte = $accountingaccount->label;
						} elseif ($tabtype[$key] == 'payment_supplier') {	// If payment is payment of supplier invoice, we get ref of invoice
							$bookkeeping->subledger_account = $k;				   			// For payment, the subledger account is stored as $key of $tabtp
							$bookkeeping->subledger_label = $tabcompany[$key]['name'];		// $tabcompany is defined only if we are sure there is 1 thirdparty for the bank transaction
							$bookkeeping->numero_compte = $conf->global->ACCOUNTING_ACCOUNT_SUPPLIER;

							$accountingaccount->fetch(null, $conf->global->ACCOUNTING_ACCOUNT_SUPPLIER, true);
							$bookkeeping->label_compte = $accountingaccount->label;
						} elseif ($tabtype[$key] == 'payment_expensereport') {
							$bookkeeping->subledger_account = $tabuser[$key]['accountancy_code'];
							$bookkeeping->subledger_label = $tabuser[$key]['name'];
							$bookkeeping->numero_compte = $conf->global->SALARIES_ACCOUNTING_ACCOUNT_PAYMENT;

							$accountingaccount->fetch(null, $conf->global->SALARIES_ACCOUNTING_ACCOUNT_PAYMENT, true);
							$bookkeeping->label_compte = $accountingaccount->label;
						} elseif ($tabtype[$key] == 'payment_salary') {
							$bookkeeping->subledger_account = $tabuser[$key]['accountancy_code'];
							$bookkeeping->subledger_label = $tabuser[$key]['name'];
							$bookkeeping->numero_compte = $conf->global->SALARIES_ACCOUNTING_ACCOUNT_PAYMENT;

							$accountingaccount->fetch(null, $conf->global->SALARIES_ACCOUNTING_ACCOUNT_PAYMENT, true);
							$bookkeeping->label_compte = $accountingaccount->label;
						} elseif (in_array($tabtype[$key], array('sc', 'payment_sc'))) {   // If payment is payment of social contribution
							$bookkeeping->subledger_account = '';
							$bookkeeping->subledger_label = '';
							$bookkeeping->numero_compte = $k;
							$bookkeeping->label_compte = $objmid->labelc;
						} elseif ($tabtype[$key] == 'payment_vat') {
							$bookkeeping->subledger_account = '';
							$bookkeeping->subledger_label = '';
							$bookkeeping->numero_compte = $k;

							$accountingaccount->fetch(null, $k, true);
							$bookkeeping->label_compte = $accountingaccount->label;
						} elseif ($tabtype[$key] == 'payment_donation') {
							$bookkeeping->subledger_account = '';
							$bookkeeping->subledger_label = '';
							$bookkeeping->numero_compte = $k;

							$accountingaccount->fetch(null, $k, true);
							$bookkeeping->label_compte = $accountingaccount->label;
						} elseif ($tabtype[$key] == 'member') {
							$bookkeeping->subledger_account = '';
							$bookkeeping->subledger_label = '';
							$bookkeeping->numero_compte = $k;

							$accountingaccount->fetch(null, $k, true);
							$bookkeeping->label_compte = $accountingaccount->label;
						} elseif ($tabtype[$key] == 'payment_loan') {
							$bookkeeping->subledger_account = '';
							$bookkeeping->subledger_label = '';
							$bookkeeping->numero_compte = $k;

							$accountingaccount->fetch(null, $k, true);
							$bookkeeping->label_compte = $accountingaccount->label;
						} elseif ($tabtype[$key] == 'payment_various') {
							$bookkeeping->subledger_account = $k;
                            $bookkeeping->subledger_label = $tabcompany[$key]['name'];
							$bookkeeping->numero_compte = $tabpay[$obj->rowid]["account_various"];

							$accountingaccount->fetch(null, $bookkeeping->numero_compte, true);
							$bookkeeping->label_compte = $accountingaccount->label;
						} elseif ($tabtype[$key] == 'banktransfert') {
							$bookkeeping->subledger_account = '';
							$bookkeeping->subledger_label = '';
							$bookkeeping->numero_compte = $k;

							$accountingaccount->fetch(null, $k, true);
							$bookkeeping->label_compte = $accountingaccount->label;
						} else {
							if ($tabtype[$key] == 'unknown')	// Unknown transaction, we will use a waiting account for thirdparty.
							{
								// Temporary account
								$bookkeeping->subledger_account = '';
								$bookkeeping->subledger_label = '';
								$bookkeeping->numero_compte = $conf->global->ACCOUNTING_ACCOUNT_SUSPENSE;

								$accountingaccount->fetch(null, $conf->global->ACCOUNTING_ACCOUNT_SUSPENSE, true);
								$bookkeeping->label_compte = $accountingaccount->label;
							}
						}
						$bookkeeping->label_operation = $reflabel;
						$bookkeeping->entity = $conf->entity;

						$totaldebit += $bookkeeping->debit;
						$totalcredit += $bookkeeping->credit;

						$result = $bookkeeping->create($user);
						if ($result < 0) {
							if ($bookkeeping->error == 'BookkeepingRecordAlreadyExists')	// Already exists
							{
								$error++;
								$errorforline++;
								setEventMessages('Transaction for ('.$bookkeeping->doc_type.', '.$bookkeeping->fk_doc.', '.$bookkeeping->fk_docdet.') were already recorded', null, 'warnings');
							}
							else
							{
								$error++;
								$errorforline++;
								setEventMessages($bookkeeping->error, $bookkeeping->errors, 'errors');
							}
						}
					}
				}
			}
			else {	// If thirdparty unknown, output the waiting account
				foreach ($tabbq[$key] as $k => $mt) {
					if ($mt)
					{
						$reflabel = '';
						if (! empty($val['lib'])) $reflabel .= dol_string_nohtmltag($val['lib']) . " - ";
						$reflabel.= dol_string_nohtmltag('WaitingAccount');

						$bookkeeping = new BookKeeping($db);
						$bookkeeping->doc_date = $val["date"];
						$bookkeeping->doc_ref = $ref;
						$bookkeeping->doc_type = 'bank';
						$bookkeeping->fk_doc = $key;
						$bookkeeping->fk_docdet = $val["fk_bank"];
						$bookkeeping->montant = $mt;
						$bookkeeping->sens = ($mt < 0) ? 'D' : 'C';
						$bookkeeping->debit = ($mt < 0 ? - $mt : 0);
						$bookkeeping->credit = ($mt >= 0) ? $mt : 0;
						$bookkeeping->code_journal = $journal;
						$bookkeeping->journal_label = $journal_label;
						$bookkeeping->fk_user_author = $user->id;
						$bookkeeping->date_creation = $now;
						$bookkeeping->label_compte = '';
						$bookkeeping->label_operation = $reflabel;
						$bookkeeping->entity = $conf->entity;

						$totaldebit += $bookkeeping->debit;
						$totalcredit += $bookkeeping->credit;

						$result = $bookkeeping->create($user);

						if ($result < 0) {
							if ($bookkeeping->error == 'BookkeepingRecordAlreadyExists')	// Already exists
							{
								$error++;
								$errorforline++;
								setEventMessages('Transaction for ('.$bookkeeping->doc_type.', '.$bookkeeping->fk_doc.', '.$bookkeeping->fk_docdet.') were already recorded', null, 'warnings');
							}
							else
							{
								$error++;
								$errorforline++;
								setEventMessages($bookkeeping->error, $bookkeeping->errors, 'errors');
							}
						}
					}
				}
			}
		}

		if (price2num($totaldebit) != price2num($totalcredit))
		{
			$error++;
			$errorforline++;
			setEventMessages('Try to insert a non balanced transaction in book for '.$ref.'. Canceled. Surely a bug.', null, 'errors');
		}

		if (! $errorforline)
		{
			$db->commit();
		}
		else
		{
			//print 'KO for line '.$key.' '.$error.'<br>';
			$db->rollback();

			$MAXNBERRORS=5;
			if ($error >= $MAXNBERRORS)
			{
				setEventMessages($langs->trans("ErrorTooManyErrorsProcessStopped").' (>'.$MAXNBERRORS.')', null, 'errors');
				break;  // Break in the foreach
			}
		}
	}

	if (empty($error) && count($tabpay) > 0) {
		setEventMessages($langs->trans("GeneralLedgerIsWritten"), null, 'mesgs');
	}
	elseif (count($tabpay) == $error)
	{
		setEventMessages($langs->trans("NoNewRecordSaved"), null, 'warnings');
	}
	else
	{
		setEventMessages($langs->trans("GeneralLedgerSomeRecordWasNotRecorded"), null, 'warnings');
	}

	$action = '';

	// Must reload data, so we make a redirect
	if (count($tabpay) != $error)
	{
		$param='id_journal='.$id_journal;
		$param.='&date_startday='.$date_startday;
		$param.='&date_startmonth='.$date_startmonth;
		$param.='&date_startyear='.$date_startyear;
		$param.='&date_endday='.$date_endday;
		$param.='&date_endmonth='.$date_endmonth;
		$param.='&date_endyear='.$date_endyear;
		$param.='&in_bookkeeping='.$in_bookkeeping;
		header("Location: ".$_SERVER['PHP_SELF'].($param?'?'.$param:''));
		exit;
	}
}



// Export
if ($action == 'exportcsv') {		// ISO and not UTF8 !
	$sep = $conf->global->ACCOUNTING_EXPORT_SEPARATORCSV;

	$filename = 'journal';
	$type_export = 'journal';
	include DOL_DOCUMENT_ROOT . '/accountancy/tpl/export_journal.tpl.php';

	// CSV header line
	print '"' . $langs->transnoentitiesnoconv("BankId").'"' . $sep;
	print '"' . $langs->transnoentitiesnoconv("Date") . '"' . $sep;
	print '"' . $langs->transnoentitiesnoconv("PaymentMode") . '"' . $sep;
	print '"' . $langs->transnoentitiesnoconv("AccountAccounting") . '"' . $sep;
	print '"' . $langs->transnoentitiesnoconv("LedgerAccount") . '"' . $sep;
	print '"' . $langs->transnoentitiesnoconv("SubledgerAccount") . '"' . $sep;
	print '"' . $langs->transnoentitiesnoconv("Label"). '"' . $sep;
	print '"' . $langs->transnoentitiesnoconv("Debit") . '"' . $sep;
	print '"' . $langs->transnoentitiesnoconv("Credit") . '"' . $sep;
	print '"' . $langs->transnoentitiesnoconv("Journal")  . '"' . $sep;
	print '"' . $langs->transnoentitiesnoconv("Note")  . '"' . $sep;
	print "\n";

	foreach ($tabpay as $key => $val)
	{
		$date = dol_print_date($db->jdate($val["date"]), 'day');

		$ref = getSourceDocRef($val, $tabtype[$key]);

		// Bank
		foreach ($tabbq[$key] as $k => $mt) {
			if ($mt)
			{
				$reflabel = '';
				if (! empty($val['lib'])) $reflabel .= dol_string_nohtmltag($val['lib']) . " - ";
				$reflabel.= $langs->trans("Bank").' '.dol_string_nohtmltag($val['bank_account_ref']);
				if (! empty($val['soclib'])) $reflabel .= " - " . dol_string_nohtmltag($val['soclib']);

				print '"' . $key . '"' . $sep;
				print '"' . $date . '"' . $sep;
				print '"' . $val["type_payment"] . '"' . $sep;
				print '"' . length_accountg(html_entity_decode($k)) . '"' . $sep;
				print '"' . length_accountg(html_entity_decode($k)) . '"' . $sep;
				print "  " . $sep;
				print '"' . $reflabel . '"' . $sep;
				print '"' . ($mt >= 0 ? price($mt) : '') . '"' . $sep;
				print '"' . ($mt < 0 ? price(- $mt) : '') . '"' . $sep;
				print '"' . $journal . '"' . $sep;
				print '"' . dol_string_nohtmltag($ref) . '"' . $sep;
				print "\n";
			}
		}

		// Third party
		if (is_array($tabtp[$key])) {
			foreach ($tabtp[$key] as $k => $mt) {
				if ($mt)
				{
					$reflabel = '';
					if (! empty($val['lib'])) $reflabel .= dol_string_nohtmltag($val['lib']) . ($val['soclib']?" - ":"");
					if ($tabtype[$key] == 'banktransfert')
					{
						$reflabel.= dol_string_nohtmltag($langs->transnoentitiesnoconv('TransitionalAccount').' '.$account_transfer);
					}
					else
					{
						$reflabel.= dol_string_nohtmltag($val['soclib']);
					}

					print '"' . $key . '"' . $sep;
					print '"' . $date . '"' . $sep;
					print '"' . $val["type_payment"] . '"' . $sep;
					print '"' . length_accounta(html_entity_decode($k)) . '"' . $sep;
					if ($tabtype[$key] == 'payment_supplier') {
						print '"' . $conf->global->ACCOUNTING_ACCOUNT_SUPPLIER . '"' . $sep;
					} elseif($tabtype[$key] == 'payment') {
						print '"' . $conf->global->ACCOUNTING_ACCOUNT_CUSTOMER . '"' . $sep;
					} elseif($tabtype[$key] == 'payment_expensereport') {
						print '"' . $conf->global->SALARIES_ACCOUNTING_ACCOUNT_PAYMENT . '"' . $sep;
					} elseif($tabtype[$key] == 'payment_salary') {
						print '"' . $conf->global->SALARIES_ACCOUNTING_ACCOUNT_PAYMENT . '"' . $sep;
					} else {
						print '"' . length_accounta(html_entity_decode($k)) . '"' . $sep;
					}
					print '"' . length_accounta(html_entity_decode($k)) . '"' . $sep;
					print '"' . $reflabel . '"' . $sep;
					print '"' . ($mt < 0 ? price(- $mt) : '') . '"' . $sep;
					print '"' . ($mt >= 0 ? price($mt) : '') . '"' . $sep;
					print '"' . $journal . '"' . $sep;
					print '"' . dol_string_nohtmltag($ref) . '"' . $sep;
					print "\n";
				}
			}
		} else {	// If thirdparty unkown, output the waiting account
			foreach ($tabbq[$key] as $k => $mt) {
				if ($mt)
				{
					$reflabel = '';
					if (! empty($val['lib'])) $reflabel .= dol_string_nohtmltag($val['lib']) . " - ";
					$reflabel.= dol_string_nohtmltag('WaitingAccount');

					print '"' . $key . '"' . $sep;
					print '"' . $date . '"' . $sep;
					print '"' . $val["type_payment"] . '"' . $sep;
					print '"' . length_accountg($conf->global->ACCOUNTING_ACCOUNT_SUSPENSE) . '"' . $sep;
					print '"' . length_accountg($conf->global->ACCOUNTING_ACCOUNT_SUSPENSE) . '"' . $sep;
					print "" . $sep;
					print '"' . $reflabel . '"' . $sep;
					print '"' . ($mt < 0 ? price(- $mt) : '') . '"' . $sep;
					print '"' . ($mt >= 0 ? price($mt) : '') . '"' . $sep;
					print '"' . $journal . '"' . $sep;
					print '"' . dol_string_nohtmltag($ref) . '"' . $sep;
					print "\n";
				}
			}
		}
	}
}


/*
 * View
 */

$form = new Form($db);

if (empty($action) || $action == 'view') {
	$invoicestatic = new Facture($db);
	$invoicesupplierstatic = new FactureFournisseur($db);
	$expensereportstatic = new ExpenseReport($db);
	$vatstatic = new Tva($db);
	$donationstatic = new Don($db);
	$loanstatic = new Loan($db);
	$salarystatic = new PaymentSalary($db);
	$variousstatic = new PaymentVarious($db);

	llxHeader('', $langs->trans("FinanceJournal"));

	$nom = $langs->trans("FinanceJournal") . ' | ' . $accountingjournalstatic->getNomUrl(0, 1, 1, '', 1);
	$builddate=dol_now();
	//$description = $langs->trans("DescFinanceJournal") . '<br>';
	$description.= $langs->trans("DescJournalOnlyBindedVisible").'<br>';

	$listofchoices=array('notyet'=>$langs->trans("NotYetInGeneralLedger"), 'already'=>$langs->trans("AlreadyInGeneralLedger"));
    $period = $form->selectDate($date_start?$date_start:-1, 'date_start', 0, 0, 0, '', 1, 0) . ' - ' . $form->selectDate($date_end?$date_end:-1, 'date_end', 0, 0, 0, '', 1, 0);
    $period .= ' -  ' .$langs->trans("JournalizationInLedgerStatus").' '. $form->selectarray('in_bookkeeping', $listofchoices, $in_bookkeeping, 1);

	$varlink = 'id_journal=' . $id_journal;

	journalHead($nom, '', $period, $periodlink, $description, $builddate, $exportlink, array('action' => ''), '', $varlink);


	// Test that setup is complete
	$sql = 'SELECT COUNT(rowid) as nb FROM '.MAIN_DB_PREFIX.'bank_account WHERE fk_accountancy_journal IS NULL AND clos=0';
	$resql = $db->query($sql);
	if ($resql)
	{
		$obj = $db->fetch_object($resql);
		if ($obj->nb > 0)
		{
			print '<br>'.img_warning().' '.$langs->trans("TheJournalCodeIsNotDefinedOnSomeBankAccount");
			print ' : '.$langs->trans("AccountancyAreaDescBank", 9, '<strong>'.$langs->transnoentitiesnoconv("MenuAccountancy").'-'.$langs->transnoentitiesnoconv("Setup")."-".$langs->transnoentitiesnoconv("BankAccounts").'</strong>');
		}
	}
	else dol_print_error($db);


	// Button to write into Ledger
	if (($conf->global->ACCOUNTING_ACCOUNT_CUSTOMER == "") || $conf->global->ACCOUNTING_ACCOUNT_CUSTOMER == '-1'
		|| ($conf->global->ACCOUNTING_ACCOUNT_SUPPLIER == "") || $conf->global->ACCOUNTING_ACCOUNT_SUPPLIER == '-1'
		|| empty($conf->global->SALARIES_ACCOUNTING_ACCOUNT_PAYMENT) || $conf->global->SALARIES_ACCOUNTING_ACCOUNT_PAYMENT == '-1') {
		print '<br>'.img_warning().' '.$langs->trans("SomeMandatoryStepsOfSetupWereNotDone");
		print ' : '.$langs->trans("AccountancyAreaDescMisc", 4, '<strong>'.$langs->transnoentitiesnoconv("MenuAccountancy").'-'.$langs->transnoentitiesnoconv("Setup")."-".$langs->transnoentitiesnoconv("MenuDefaultAccounts").'</strong>');
	}


	print '<div class="tabsAction tabsActionNoBottom">';

	if (! empty($conf->global->ACCOUNTING_ENABLE_EXPORT_DRAFT_JOURNAL)) print '<input type="button" class="butAction" name="exportcsv" value="' . $langs->trans("ExportDraftJournal") . '" onclick="launch_export();" />';

	if (($conf->global->ACCOUNTING_ACCOUNT_CUSTOMER == "") || $conf->global->ACCOUNTING_ACCOUNT_CUSTOMER == '-1'
	    || ($conf->global->ACCOUNTING_ACCOUNT_SUPPLIER == "") || $conf->global->ACCOUNTING_ACCOUNT_SUPPLIER == '-1') {
	   print '<input type="button" class="butActionRefused classfortooltip" title="'.dol_escape_htmltag($langs->trans("SomeMandatoryStepsOfSetupWereNotDone")).'" value="' . $langs->trans("WriteBookKeeping") . '" />';
	}
	else {
	    if ($in_bookkeeping == 'notyet') print '<input type="button" class="butAction" name="writebookkeeping" value="' . $langs->trans("WriteBookKeeping") . '" onclick="writebookkeeping();" />';
        else print '<a class="butActionRefused classfortooltip" name="writebookkeeping">' . $langs->trans("WriteBookKeeping") . '</a>';
	}

	print '</div>';

	// TODO Avoid using js. We can use a direct link with $param
	print '
	<script type="text/javascript">
		function launch_export() {
			console.log("Set value into form and submit");
			$("div.fiche form input[name=\"action\"]").val("exportcsv");
			$("div.fiche form input[type=\"submit\"]").click();
			$("div.fiche form input[name=\"action\"]").val("");
		}
		function writebookkeeping() {
			console.log("Set value into form and submit");
			$("div.fiche form input[name=\"action\"]").val("writebookkeeping");
			$("div.fiche form input[type=\"submit\"]").click();
			$("div.fiche form input[name=\"action\"]").val("");
		}
	</script>';

	/*
	 * Show result array
	 */
	print '<br>';

	$i = 0;
	print '<div class="div-table-responsive">';
	print "<table class=\"noborder\" width=\"100%\">";
	print "<tr class=\"liste_titre\">";
	print "<td>" . $langs->trans("Date") . "</td>";
	print "<td>" . $langs->trans("Piece") . ' (' . $langs->trans("ObjectsRef") . ")</td>";
	print "<td>" . $langs->trans("AccountAccounting") . "</td>";
	print "<td>" . $langs->trans("SubledgerAccount") . "</td>";
	print "<td>" . $langs->trans("LabelOperation") . "</td>";
	print '<td class="center">' . $langs->trans("PaymentMode") . "</td>";
	print '<td class="right">' . $langs->trans("Debit") . "</td>";
	print '<td class="right">' . $langs->trans("Credit") . "</td>";
	print "</tr>\n";

	$r = '';

	foreach ($tabpay as $key => $val)			  // $key is rowid in llx_bank
	{
		$date = dol_print_date($db->jdate($val["date"]), 'day');

		$ref = getSourceDocRef($val, $tabtype[$key]);

		// Bank
		foreach ($tabbq[$key] as $k => $mt)
		{
			if ($mt)
			{
				$reflabel = '';
				if (! empty($val['lib'])) $reflabel .= $val['lib'] . " - ";
				$reflabel.= $langs->trans("Bank").' '.$val['bank_account_ref'];
				if (! empty($val['soclib'])) $reflabel .= " - " . $val['soclib'];

				//var_dump($tabpay[$key]);
				print '<!-- Bank bank.rowid='.$key.' type='.$tabpay[$key]['type'].' ref='.$tabpay[$key]['ref'].'-->';
				print '<tr class="oddeven">';
				print "<td>" . $date . "</td>";
				print "<td>" . $ref . "</td>";
				// Ledger account
				print "<td>";
				$accounttoshow = length_accountg($k);
				if (empty($accounttoshow) || $accounttoshow == 'NotDefined')
				{
					print '<span class="error">'.$langs->trans("BankAccountNotDefined").'</span>';
				}
				else print $accounttoshow;
				print "</td>";
				// Subledger account
				print "<td>";
				/*$accounttoshow = length_accountg($k);
				if (empty($accounttoshow) || $accounttoshow == 'NotDefined')
				{
					print '<span class="error">'.$langs->trans("BankAccountNotDefined").'</span>';
				}
				else print $accounttoshow;*/
				print "</td>";
				print "<td>";
				print $reflabel;
				print "</td>";
				print '<td class="center">' . $val["type_payment"] . "</td>";
				print '<td class="right nowraponall">' . ($mt >= 0 ? price($mt) : '') . "</td>";
				print '<td class="right nowraponall">' . ($mt < 0 ? price(- $mt) : '') . "</td>";
				print "</tr>";
			}
		}

		// Third party
		if (is_array($tabtp[$key])) {
			foreach ($tabtp[$key] as $k => $mt) {
				if ($mt)
				{
					$reflabel = '';
					if (! empty($val['lib'])) $reflabel .= $val['lib'] . ($val['soclib']?" - ":"");
					if ($tabtype[$key] == 'banktransfert')
					{
						$reflabel.= $langs->trans('TransitionalAccount').' '.$account_transfer;
					}
					else
					{
						$reflabel.= $val['soclib'];
					}

					print '<!-- Thirdparty bank.rowid='.$key.' -->';
					print '<tr class="oddeven">';
					print "<td>" . $date . "</td>";
					print "<td>" . $ref . "</td>";
					// Ledger account
					print "<td>";
					$account_ledger = $k;
					// Try to force general ledger account depending on type
					if ($tabtype[$key] == 'payment')				$account_ledger = $conf->global->ACCOUNTING_ACCOUNT_CUSTOMER;
					if ($tabtype[$key] == 'payment_supplier')		$account_ledger = $conf->global->ACCOUNTING_ACCOUNT_SUPPLIER;
					if ($tabtype[$key] == 'payment_expensereport')	$account_ledger = $conf->global->SALARIES_ACCOUNTING_ACCOUNT_PAYMENT;
					if ($tabtype[$key] == 'payment_salary')			$account_ledger = $conf->global->SALARIES_ACCOUNTING_ACCOUNT_PAYMENT;
					if ($tabtype[$key] == 'payment_vat')			$account_ledger = $conf->global->ACCOUNTING_VAT_PAY_ACCOUNT;
					if ($tabtype[$key] == 'member')					$account_ledger = $conf->global->ADHERENT_SUBSCRIPTION_ACCOUNTINGACCOUNT;
					if ($tabtype[$key] == 'payment_various')	    $account_ledger = $tabpay[$key]["account_various"];
					$accounttoshow = length_accounta($account_ledger);
					if (empty($accounttoshow) || $accounttoshow == 'NotDefined')
					{
						if ($tabtype[$key] == 'unknown')
						{
							// We will accept writing, but into a waiting account
							if (empty($conf->global->ACCOUNTING_ACCOUNT_SUSPENSE) || $conf->global->ACCOUNTING_ACCOUNT_SUSPENSE == '-1')
							{
								print '<span class="error">'.$langs->trans('UnknownAccountForThirdpartyAndWaitingAccountNotDefinedBlocking').'</span>';
							}
							else
							{
								print '<span class="warning">'.$langs->trans('UnknownAccountForThirdparty', length_accountg($conf->global->ACCOUNTING_ACCOUNT_SUSPENSE)).'</span>';	// We will use a waiting account
							}
						}
						else
						{
							// We will refuse writing
							$errorstring='UnknownAccountForThirdpartyBlocking';
							if ($tabtype[$key] == 'payment')				$errorstring='MainAccountForCustomersNotDefined';
							if ($tabtype[$key] == 'payment_supplier')		$errorstring='MainAccountForSuppliersNotDefined';
							if ($tabtype[$key] == 'payment_expensereport')	$errorstring='MainAccountForUsersNotDefined';
							if ($tabtype[$key] == 'payment_salary')			$errorstring='MainAccountForUsersNotDefined';
							if ($tabtype[$key] == 'payment_vat')			$errorstring='MainAccountForVatPaymentNotDefined';
							if ($tabtype[$key] == 'member')					$errorstring='MainAccountForSubscriptionPaymentNotDefined';
							print '<span class="error">'.$langs->trans($errorstring).'</span>';
						}
					}
					else print $accounttoshow;
					print "</td>";
					// Subledger account
					print "<td>";

					if (in_array($tabtype[$key], array('payment', 'payment_supplier', 'payment_expensereport', 'payment_salary', 'payment_various')))	// Type of payment with subledger
					{
						$accounttoshowsubledger = length_accounta($k);
						if ($accounttoshow != $accounttoshowsubledger)
						{
							if (empty($accounttoshowsubledger) || $accounttoshowsubledger == 'NotDefined')
							{
								/*var_dump($tabpay[$key]);
								var_dump($tabtype[$key]);
								var_dump($tabbq[$key]);*/
								//print '<span class="error">'.$langs->trans("ThirdpartyAccountNotDefined").'</span>';
								if (! empty($tabcompany[$key]['code_compta']))
								{
									print '<span class="warning">'.$langs->trans("ThirdpartyAccountNotDefinedOrThirdPartyUnknown", $tabcompany[$key]['code_compta']).'</span>';
								}
								else
								{
									print '<span class="error">'.$langs->trans("ThirdpartyAccountNotDefinedOrThirdPartyUnknownBlocking").'</span>';
								}
							}
							else print $accounttoshowsubledger;
						}
					}
					print "</td>";
					print "<td>" . $reflabel . "</td>";
					print '<td class="center">' . $val["type_payment"] . "</td>";
					print '<td class="right nowraponall">' . ($mt < 0 ? price(- $mt) : '') . "</td>";
					print '<td class="right nowraponall">' . ($mt >= 0 ? price($mt) : '') . "</td>";
					print "</tr>";
				}
			}
		} else {	// Waiting account
			foreach ($tabbq[$key] as $k => $mt) {
				if ($mt)
				{
					$reflabel = '';
					if (! empty($val['lib'])) $reflabel .= $val['lib'] . " - ";
					$reflabel.= 'WaitingAccount';

					print '<!-- Wait bank.rowid='.$key.' -->';
					print '<tr class="oddeven">';
					print "<td>" . $date . "</td>";
					print "<td>" . $ref . "</td>";
					// Ledger account
					print "<td>";
					/*if (empty($accounttoshow) || $accounttoshow == 'NotDefined')
					{
						print '<span class="error">'.$langs->trans("WaitAccountNotDefined").'</span>';
					}
					else */ print length_accountg($conf->global->ACCOUNTING_ACCOUNT_SUSPENSE);
					print "</td>";
					// Subledger account
					print "<td>";
					/*if (empty($accounttoshowsubledger) || $accounttoshowsubledger == 'NotDefined')
					{
						print '<span class="error">'.$langs->trans("WaitAccountNotDefined").'</span>';
					}
					else print length_accountg($conf->global->ACCOUNTING_ACCOUNT_SUSPENSE);
					*/
					print "</td>";
					print "<td>" . $reflabel . "</td>";
					print '<td class="center">' . $val["type_payment"] . "</td>";
					print '<td class="right nowraponall">' . ($mt < 0 ? price(- $mt) : '') . "</td>";
					print '<td class="right nowraponall">' . ($mt >= 0 ? price($mt) : '') . "</td>";
					print "</tr>";
				}
			}
		}
	}

	print "</table>";
	print '</div>';

	llxFooter();
}

$db->close();



/**
 * Return source for doc_ref of a bank transaction
 *
 * @param 	string 	$val			Array of val
 * @param 	string	$typerecord		Type of record ('payment', 'payment_supplier', 'payment_expensereport', 'payment_vat', ...)
 * @return 	string					A string label to describe a record into llx_bank_url
 */
function getSourceDocRef($val, $typerecord)
{
	global $db, $langs;

	// Defined the docref into $ref (We start with $val['ref'] by default and we complete according to other data)
	// WE MUST HAVE SAME REF FOR ALL LINES WE WILL RECORD INTO THE BOOKKEEPING
	$ref = $val['ref'];
	if ($ref == '(SupplierInvoicePayment)' || $ref == '(SupplierInvoicePaymentBack)') {
		$ref = $langs->transnoentitiesnoconv('Supplier');
	}
	if ($ref == '(CustomerInvoicePayment)' || $ref == '(CustomerInvoicePaymentBack)') {
		$ref = $langs->transnoentitiesnoconv('Customer');
	}
	if ($ref == '(SocialContributionPayment)') {
		$ref = $langs->transnoentitiesnoconv('SocialContribution');
	}
	if ($ref == '(DonationPayment)') {
		$ref = $langs->transnoentitiesnoconv('Donation');
	}
	if ($ref == '(SubscriptionPayment)') {
		$ref = $langs->transnoentitiesnoconv('Subscription');
	}
	if ($ref == '(ExpenseReportPayment)') {
		$ref = $langs->transnoentitiesnoconv('Employee');
	}
	if ($ref == '(LoanPayment)') {
		$ref = $langs->transnoentitiesnoconv('Loan');
	}
	if ($ref == '(payment_salary)') {
		$ref = $langs->transnoentitiesnoconv('Employee');
	}

	$sqlmid = '';
	if ($typerecord == 'payment')
	{
		$sqlmid = 'SELECT payfac.fk_facture as id, f.ref as ref';
		$sqlmid .= " FROM ".MAIN_DB_PREFIX."paiement_facture as payfac, ".MAIN_DB_PREFIX."facture as f";
		$sqlmid .= " WHERE payfac.fk_facture = f.rowid AND payfac.fk_paiement=" . $val["paymentid"];
		$ref = $langs->transnoentitiesnoconv("Invoice");
	}
	elseif ($typerecord == 'payment_supplier')
	{
		$sqlmid = 'SELECT payfac.fk_facturefourn as id, f.ref';
		$sqlmid .= " FROM " . MAIN_DB_PREFIX . "paiementfourn_facturefourn as payfac, ".MAIN_DB_PREFIX."facture_fourn as f";
		$sqlmid .= " WHERE payfac.fk_facturefourn = f.rowid AND payfac.fk_paiementfourn=" . $val["paymentsupplierid"];
		$ref = $langs->transnoentitiesnoconv("SupplierInvoice");
	}
	elseif ($typerecord == 'payment_expensereport')
	{
		$sqlmid = 'SELECT e.rowid as id, e.ref';
		$sqlmid .= " FROM " . MAIN_DB_PREFIX . "payment_expensereport as pe, " . MAIN_DB_PREFIX . "expensereport as e";
		$sqlmid .= " WHERE pe.rowid=" . $val["paymentexpensereport"]." AND pe.fk_expensereport = e.rowid";
		$ref = $langs->transnoentitiesnoconv("ExpenseReport");
	}
	elseif ($typerecord == 'payment_salary')
	{
		$sqlmid = 'SELECT s.rowid as ref';
		$sqlmid .= " FROM " . MAIN_DB_PREFIX . "payment_salary as s";
		$sqlmid .= " WHERE s.rowid=" . $val["paymentsalid"];
		$ref = $langs->transnoentitiesnoconv("SalaryPayment");
	}
	elseif ($typerecord == 'sc')
	{
		$sqlmid = 'SELECT sc.rowid as ref';
		$sqlmid .= " FROM " . MAIN_DB_PREFIX . "paiementcharge as sc";
		$sqlmid .= " WHERE sc.rowid=" . $val["paymentscid"];
		$ref = $langs->transnoentitiesnoconv("SocialContribution");
	}
	elseif ($typerecord == 'payment_vat')
	{
		$sqlmid = 'SELECT v.rowid as ref';
		$sqlmid .= " FROM " . MAIN_DB_PREFIX . "tva as v";
		$sqlmid .= " WHERE v.rowid=" . $val["paymentvatid"];
		$ref = $langs->transnoentitiesnoconv("PaymentVat");
	}
	elseif ($typerecord == 'payment_donation')
	{
		$sqlmid = 'SELECT payd.fk_donation as ref';
		$sqlmid .= " FROM " . MAIN_DB_PREFIX . "payment_donation as payd";
		$sqlmid .= " WHERE payd.fk_donation=" . $val["paymentdonationid"];
		$ref = $langs->transnoentitiesnoconv("Donation");
	}
	elseif ($typerecord == 'payment_loan')
	{
		$sqlmid = 'SELECT l.rowid as ref';
		$sqlmid .= " FROM " . MAIN_DB_PREFIX . "payment_loan as l";
		$sqlmid .= " WHERE l.rowid=" . $val["paymentloanid"];
		$ref = $langs->transnoentitiesnoconv("LoanPayment");
	}
	elseif ($typerecord == 'payment_various')
	{
		$sqlmid = 'SELECT v.rowid as ref';
		$sqlmid .= " FROM " . MAIN_DB_PREFIX . "payment_various as v";
		$sqlmid .= " WHERE v.rowid=" . $val["paymentvariousid"];
		$ref = $langs->transnoentitiesnoconv("VariousPayment");
	}
	// Add warning
	if (empty($sqlmid))
	{
		dol_syslog("Found a typerecord=".$typerecord." not supported", LOG_WARNING);
	}

	if ($sqlmid)
	{
		dol_syslog("accountancy/journal/bankjournal.php::sqlmid=" . $sqlmid, LOG_DEBUG);
		$resultmid = $db->query($sqlmid);
		if ($resultmid)
		{
			while ($objmid = $db->fetch_object($resultmid))
			{
				$ref.=' '.$objmid->ref;
			}
		}
		else dol_print_error($db);
	}

	$ref = dol_trunc($langs->transnoentitiesnoconv("BankId").' '.$val['fk_bank'].' - '.$ref, 295);	// 295 + 3 dots (...) is < than max size of 300
	return $ref;
}<|MERGE_RESOLUTION|>--- conflicted
+++ resolved
@@ -8,13 +8,8 @@
  * Copyright (C) 2013-2014  Florian Henry           <florian.henry@open-concept.pro>
  * Copyright (C) 2013-2014  Olivier Geffroy         <jeff@jeffinfo.com>
  * Copyright (C) 2017-2018  Frédéric France         <frederic.france@netlogic.fr>
-<<<<<<< HEAD
  * Copyright (C) 2018		Ferran Marcet	        <fmarcet@2byte.es>
  * Copyright (C) 2018		Eric Seigne	            <eric.seigne@cap-rel.fr>
-=======
- * Copyright (C) 2018		Ferran Marcet           <fmarcet@2byte.es>
- * Copyright (C) 2018		Eric Seigne             <eric.seigne@cap-rel.fr>
->>>>>>> 8152c608
  *
  * This program is free software; you can redistribute it and/or modify
  * it under the terms of the GNU General Public License as published by
