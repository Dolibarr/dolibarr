--- conflicted
+++ resolved
@@ -1,5 +1,4 @@
 <?php
-<<<<<<< HEAD
 /* Copyright (C) 2007-2010  Laurent Destailleur     <eldy@users.sourceforge.net>
  * Copyright (C) 2007-2010  Jean Heimburger         <jean@tiaris.info>
  * Copyright (C) 2011       Juanjo Menent           <jmenent@2byte.es>
@@ -9,18 +8,7 @@
  * Copyright (C) 2013-2014  Florian Henry           <florian.henry@open-concept.pro>
  * Copyright (C) 2013-2014  Olivier Geffroy         <jeff@jeffinfo.com>
  * Copyright (C) 2017-2018  Frédéric France         <frederic.france@netlogic.fr>
-=======
-/* Copyright (C) 2007-2010  Laurent Destailleur <eldy@users.sourceforge.net>
- * Copyright (C) 2007-2010  Jean Heimburger     <jean@tiaris.info>
- * Copyright (C) 2011       Juanjo Menent       <jmenent@2byte.es>
- * Copyright (C) 2012       Regis Houssin       <regis.houssin@capnetworks.com>
- * Copyright (C) 2013       Christophe Battarel <christophe.battarel@altairis.fr>
- * Copyright (C) 2013-2018  Alexandre Spangaro  <aspangaro@zendsi.com>
- * Copyright (C) 2013-2014  Florian Henry       <florian.henry@open-concept.pro>
- * Copyright (C) 2013-2014  Olivier Geffroy     <jeff@jeffinfo.com>
- * Copyright (C) 2017       Frédéric France     <frederic.france@netlogic.fr>
- * Copyright (C) 2018		Ferran Marcet		<fmarcet@2byte.es>
->>>>>>> 9d8b0841
+ * Copyright (C) 2018		Ferran Marcet		    <fmarcet@2byte.es>
  *
  * This program is free software; you can redistribute it and/or modify
  * it under the terms of the GNU General Public License as published by
