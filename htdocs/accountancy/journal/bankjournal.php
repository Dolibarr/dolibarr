--- conflicted
+++ resolved
@@ -337,11 +337,7 @@
 					// Retreive the accounting code of the social contribution of the payment from link of payment.
 					// Note: We have the social contribution id, it can be faster to get accounting code from social contribution id.
 					$sqlmid = 'SELECT cchgsoc.accountancy_code';
-<<<<<<< HEAD
-					$sqlmid .= " FROM ".MAIN_DB_PREFIX."c_chargesociales cchgsoc ";
-=======
 					$sqlmid .= " FROM ".MAIN_DB_PREFIX."c_chargesociales cchgsoc";
->>>>>>> ff5a2d45
 					$sqlmid .= " INNER JOIN ".MAIN_DB_PREFIX."chargesociales as chgsoc ON chgsoc.fk_type=cchgsoc.id";
 					$sqlmid .= " INNER JOIN ".MAIN_DB_PREFIX."paiementcharge as paycharg ON paycharg.fk_charge=chgsoc.rowid";
 					$sqlmid .= " INNER JOIN ".MAIN_DB_PREFIX."bank_url as bkurl ON bkurl.url_id=paycharg.rowid AND bkurl.type = 'payment_sc'";
