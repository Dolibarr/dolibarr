--- conflicted
+++ resolved
@@ -187,12 +187,9 @@
 
 		$tabuser[$obj->rowid] = array (
 				'id' => $obj->userid,
-<<<<<<< HEAD
 				'name' => $obj->firstname.' '.$obj->lastname,
-=======
 				'lastname' => $obj->lastname,
 				'firstname' => $obj->firstname,
->>>>>>> eb453336
 				'accountancy_code' => $compta_user,
 		);
 
@@ -213,19 +210,11 @@
 			// Now loop on each link of record in bank.
 			foreach ( $links as $key => $val ) {
 
-<<<<<<< HEAD
 			    if (in_array($links[$key]['type'], array('sc', 'payment_sc', 'payment', 'payment_supplier', 'payment_vat', 'payment_expensereport', 'banktransfert', 'payment_donation', 'payment_salary')))     // So we excluded 'company' here
 			    {
 			        // We save tabtype for a future use, to remember what kind of payment it is 
 			        $tabtype[$obj->rowid] = $links[$key]['type'];
 			    }
-=======
-				if (in_array($links[$key]['type'], array('sc', 'payment_sc', 'payment', 'payment_supplier', 'payment_vat', 'payment_expensereport', 'banktransfert', 'payment_donation')))     // So we excluded 'company' here
-				{
-					// We save tabtype for a future use, to remember what kind of payment it is 
-					$tabtype[$obj->rowid] = $links[$key]['type'];
-				}
->>>>>>> eb453336
 
 				if ($links[$key]['type'] == 'payment') {
 					$paymentstatic->id = $links[$key]['url_id'];
