<?php
/* Copyright (C) 2007-2010  Laurent Destailleur     <eldy@users.sourceforge.net>
 * Copyright (C) 2007-2010  Jean Heimburger         <jean@tiaris.info>
 * Copyright (C) 2011       Juanjo Menent           <jmenent@2byte.es>
 * Copyright (C) 2012       Regis Houssin           <regis.houssin@inodbox.com>
 * Copyright (C) 2013       Christophe Battarel     <christophe.battarel@altairis.fr>
 * Copyright (C) 2013-2022  Open-DSI                <support@open-dsi.fr>
 * Copyright (C) 2013-2024  Alexandre Spangaro      <alexandre@inovea-conseil.com>
 * Copyright (C) 2013-2014  Florian Henry           <florian.henry@open-concept.pro>
 * Copyright (C) 2013-2014  Olivier Geffroy         <jeff@jeffinfo.com>
 * Copyright (C) 2017-2024  Frédéric France         <frederic.france@free.fr>
 * Copyright (C) 2018       Ferran Marcet           <fmarcet@2byte.es>
 * Copyright (C) 2018-2024  Eric Seigne             <eric.seigne@cap-rel.fr>
 * Copyright (C) 2021       Gauthier VERDOL         <gauthier.verdol@atm-consulting.fr>
 * Copyright (C) 2024       MDW                     <mdeweerd@users.noreply.github.com>
 *
 * This program is free software; you can redistribute it and/or modify
 * it under the terms of the GNU General Public License as published by
 * the Free Software Foundation; either version 3 of the License, or
 * (at your option) any later version.
 *
 * This program is distributed in the hope that it will be useful,
 * but WITHOUT ANY WARRANTY; without even the implied warranty of
 * MERCHANTABILITY or FITNESS FOR A PARTICULAR PURPOSE.  See the
 * GNU General Public License for more details.
 *
 * You should have received a copy of the GNU General Public License
 * along with this program. If not, see <https://www.gnu.org/licenses/>.
 */

/**
 *  \file       htdocs/accountancy/journal/bankjournal.php
 *  \ingroup    Accountancy (Double entries)
 *  \brief      Page with bank journal
 */
require '../../main.inc.php';
require_once DOL_DOCUMENT_ROOT.'/core/lib/report.lib.php';
require_once DOL_DOCUMENT_ROOT.'/core/lib/date.lib.php';
require_once DOL_DOCUMENT_ROOT.'/core/lib/bank.lib.php';
require_once DOL_DOCUMENT_ROOT.'/core/lib/accounting.lib.php';
require_once DOL_DOCUMENT_ROOT.'/accountancy/class/accountingaccount.class.php';
require_once DOL_DOCUMENT_ROOT.'/accountancy/class/accountingjournal.class.php';
require_once DOL_DOCUMENT_ROOT.'/societe/class/societe.class.php';
require_once DOL_DOCUMENT_ROOT.'/user/class/user.class.php';
require_once DOL_DOCUMENT_ROOT.'/adherents/class/adherent.class.php';
require_once DOL_DOCUMENT_ROOT.'/compta/sociales/class/chargesociales.class.php';
require_once DOL_DOCUMENT_ROOT.'/compta/paiement/class/paiement.class.php';
require_once DOL_DOCUMENT_ROOT.'/don/class/don.class.php';
require_once DOL_DOCUMENT_ROOT.'/don/class/paymentdonation.class.php';
require_once DOL_DOCUMENT_ROOT.'/compta/tva/class/tva.class.php';
require_once DOL_DOCUMENT_ROOT.'/salaries/class/paymentsalary.class.php';
require_once DOL_DOCUMENT_ROOT.'/compta/facture/class/facture.class.php';
require_once DOL_DOCUMENT_ROOT.'/fourn/class/paiementfourn.class.php';
require_once DOL_DOCUMENT_ROOT.'/fourn/class/fournisseur.facture.class.php';
require_once DOL_DOCUMENT_ROOT.'/fourn/class/fournisseur.class.php';
require_once DOL_DOCUMENT_ROOT.'/accountancy/class/bookkeeping.class.php';
require_once DOL_DOCUMENT_ROOT.'/societe/class/client.class.php';
require_once DOL_DOCUMENT_ROOT.'/expensereport/class/expensereport.class.php';
require_once DOL_DOCUMENT_ROOT.'/expensereport/class/paymentexpensereport.class.php';
require_once DOL_DOCUMENT_ROOT.'/compta/bank/class/paymentvarious.class.php';
require_once DOL_DOCUMENT_ROOT.'/compta/bank/class/account.class.php';
require_once DOL_DOCUMENT_ROOT.'/loan/class/loan.class.php';
require_once DOL_DOCUMENT_ROOT.'/loan/class/paymentloan.class.php';
require_once DOL_DOCUMENT_ROOT.'/adherents/class/subscription.class.php';

// Load translation files required by the page
$langs->loadLangs(array("companies", "other", "compta", "banks", "bills", "donations", "loan", "accountancy", "trips", "salaries", "hrm", "members"));

// Multi journal&search_status=-1
$id_journal = GETPOSTINT('id_journal');

$date_startmonth = GETPOSTINT('date_startmonth');
$date_startday = GETPOSTINT('date_startday');
$date_startyear = GETPOSTINT('date_startyear');
$date_endmonth = GETPOSTINT('date_endmonth');
$date_endday = GETPOSTINT('date_endday');
$date_endyear = GETPOSTINT('date_endyear');
$in_bookkeeping = GETPOST('in_bookkeeping', 'aZ09');

$only_rappro = GETPOSTINT('only_rappro');
if ($only_rappro == 0) {
	//GET page for the first time, use default settings
	$only_rappro = getDolGlobalInt('ACCOUNTING_BANK_CONCILIATED');
}

$now = dol_now();

$action = GETPOST('action', 'aZ09');

if ($in_bookkeeping == '') {
	$in_bookkeeping = 'notyet';
}


// Security check
if (!isModEnabled('accounting')) {
	accessforbidden();
}
if ($user->socid > 0) {
	accessforbidden();
}
if (!$user->hasRight('accounting', 'bind', 'write')) {
	accessforbidden();
}


/*
 * Actions
 */

$error = 0;

$date_start = dol_mktime(0, 0, 0, $date_startmonth, $date_startday, $date_startyear);
$date_end = dol_mktime(23, 59, 59, $date_endmonth, $date_endday, $date_endyear);

if (empty($date_startmonth)) {
	// Period by default on transfer
	$dates = getDefaultDatesForTransfer();
	$date_start = $dates['date_start'];
	$pastmonthyear = $dates['pastmonthyear'];
	$pastmonth = $dates['pastmonth'];
}
if (empty($date_endmonth)) {
	// Period by default on transfer
	$dates = getDefaultDatesForTransfer();
	$date_end = $dates['date_end'];
	$pastmonthyear = $dates['pastmonthyear'];
	$pastmonth = $dates['pastmonth'];
}

if (!GETPOSTISSET('date_startmonth') && (empty($date_start) || empty($date_end))) { // We define date_start and date_end, only if we did not submit the form
	$date_start = dol_get_first_day($pastmonthyear, $pastmonth, false);
	$date_end = dol_get_last_day($pastmonthyear, $pastmonth, false);
}

$sql  = "SELECT b.rowid, b.dateo as do, b.datev as dv, b.amount, b.amount_main_currency, b.label, b.rappro, b.num_releve, b.num_chq, b.fk_type, b.fk_account,";
$sql .= " ba.courant, ba.ref as baref, ba.account_number, ba.fk_accountancy_journal,";
$sql .= " soc.rowid as socid, soc.nom as name, soc.email as email, bu1.type as typeop_company,";
if (getDolGlobalString('MAIN_COMPANY_PERENTITY_SHARED')) {
	$sql .= " spe.accountancy_code_customer as code_compta,";
	$sql .= " spe.accountancy_code_supplier as code_compta_fournisseur,";
} else {
	$sql .= " soc.code_compta,";
	$sql .= " soc.code_compta_fournisseur,";
}
$sql .= " u.accountancy_code, u.rowid as userid, u.lastname as lastname, u.firstname as firstname, u.email as useremail, u.statut as userstatus,";
$sql .= " bu2.type as typeop_user,";
$sql .= " bu3.type as typeop_payment, bu4.type as typeop_payment_supplier";
$sql .= " FROM ".MAIN_DB_PREFIX."bank as b";
$sql .= " JOIN ".MAIN_DB_PREFIX."bank_account as ba on b.fk_account=ba.rowid";
$sql .= " LEFT JOIN ".MAIN_DB_PREFIX."bank_url as bu1 ON bu1.fk_bank = b.rowid AND bu1.type='company'";
$sql .= " LEFT JOIN ".MAIN_DB_PREFIX."bank_url as bu2 ON bu2.fk_bank = b.rowid AND bu2.type='user'";
$sql .= " LEFT JOIN ".MAIN_DB_PREFIX."bank_url as bu3 ON bu3.fk_bank = b.rowid AND bu3.type='payment'";
$sql .= " LEFT JOIN ".MAIN_DB_PREFIX."bank_url as bu4 ON bu4.fk_bank = b.rowid AND bu4.type='payment_supplier'";
$sql .= " LEFT JOIN ".MAIN_DB_PREFIX."societe as soc on bu1.url_id=soc.rowid";
if (getDolGlobalString('MAIN_COMPANY_PERENTITY_SHARED')) {
	$sql .= " LEFT JOIN " . MAIN_DB_PREFIX . "societe_perentity as spe ON spe.fk_soc = soc.rowid AND spe.entity = " . ((int) $conf->entity);
}
$sql .= " LEFT JOIN ".MAIN_DB_PREFIX."user as u on bu2.url_id=u.rowid";
$sql .= " WHERE ba.fk_accountancy_journal=".((int) $id_journal);
$sql .= ' AND b.amount <> 0 AND ba.entity IN ('.getEntity('bank_account', 0).')'; // We don't share object for accountancy
if ($date_start && $date_end) {
	$sql .= " AND b.dateo >= '".$db->idate($date_start)."' AND b.dateo <= '".$db->idate($date_end)."'";
}
// Define begin binding date
if (getDolGlobalInt('ACCOUNTING_DATE_START_BINDING')) {
	$sql .= " AND b.dateo >= '".$db->idate(getDolGlobalInt('ACCOUNTING_DATE_START_BINDING'))."'";
}
// Already in bookkeeping or not
if ($in_bookkeeping == 'already') {
	$sql .= " AND (b.rowid IN (SELECT fk_doc FROM ".MAIN_DB_PREFIX."accounting_bookkeeping as ab  WHERE ab.doc_type='bank') )";
}
if ($in_bookkeeping == 'notyet') {
	$sql .= " AND (b.rowid NOT IN (SELECT fk_doc FROM ".MAIN_DB_PREFIX."accounting_bookkeeping as ab  WHERE ab.doc_type='bank') )";
}
if ($only_rappro == 2) {
	$sql .= " AND (b.rappro = '1')";
}
$sql .= " ORDER BY b.datev";
//print $sql;

$object = new Account($db);
$paymentstatic = new Paiement($db);
$paymentsupplierstatic = new PaiementFourn($db);
$societestatic = new Societe($db);
$userstatic = new User($db);
$bankaccountstatic = new Account($db);
$chargestatic = new ChargeSociales($db);
$paymentdonstatic = new PaymentDonation($db);
$paymentvatstatic = new Tva($db);
$paymentsalstatic = new PaymentSalary($db);
$paymentexpensereportstatic = new PaymentExpenseReport($db);
$paymentvariousstatic = new PaymentVarious($db);
$paymentloanstatic = new PaymentLoan($db);
$accountLinestatic = new AccountLine($db);
$paymentsubscriptionstatic = new Subscription($db);

$tmppayment = new Paiement($db);
$tmpinvoice = new Facture($db);

$accountingaccount = new AccountingAccount($db);

// Get code of finance journal
$accountingjournalstatic = new AccountingJournal($db);
$accountingjournalstatic->fetch($id_journal);
$journal = $accountingjournalstatic->code;
$journal_label = $accountingjournalstatic->label;

$tabcompany = array();
$tabuser = array();
$tabpay = array();
$tabbq = array();
$tabtp = array();
$tabtype = array();
$tabmoreinfo = array();

'
@phan-var-force array<array{id:mixed,name:mixed,code_compta:string,email:string}> $tabcompany
@phan-var-force array<array{id:int,name:string,lastname:string,firstname:string,email:string,accountancy_code:string,status:int> $tabuser
@phan-var-force array<int,array{date:string,type_payment:string,ref:string,fk_bank:int,ban_account_ref:string,fk_bank_account:int,lib:string,type:string}> $tabpay
@phan-var-force array<array{lib:string,date?:int|string,type_payment?:string,ref?:string,fk_bank?:int,ban_account_ref?:string,fk_bank_account?:int,type?:string,bank_account_ref?:string,paymentid?:int,paymentsupplierid?:int,soclib?:string,paymentscid?:int,paymentdonationid?:int,paymentsubscriptionid?:int,paymentvatid?:int,paymentsalid?:int,paymentexpensereport?:int,paymentvariousid?:int,account_various?:string,paymentloanid?:int}> $tabtp
';

//print $sql;
dol_syslog("accountancy/journal/bankjournal.php", LOG_DEBUG);
$result = $db->query($sql);
if ($result) {
	$num = $db->num_rows($result);
	//print $sql;

	// Variables
	$account_supplier = getDolGlobalString('ACCOUNTING_ACCOUNT_SUPPLIER', 'NotDefined'); // NotDefined is a reserved word
	$account_customer = getDolGlobalString('ACCOUNTING_ACCOUNT_CUSTOMER', 'NotDefined'); // NotDefined is a reserved word
	$account_employee = getDolGlobalString('SALARIES_ACCOUNTING_ACCOUNT_PAYMENT', 'NotDefined'); // NotDefined is a reserved word
	$account_expensereport = getDolGlobalString('ACCOUNTING_ACCOUNT_EXPENSEREPORT', 'NotDefined'); // NotDefined is a reserved word
	$account_pay_vat = getDolGlobalString('ACCOUNTING_VAT_PAY_ACCOUNT', 'NotDefined'); // NotDefined is a reserved word
	$account_pay_donation = getDolGlobalString('DONATION_ACCOUNTINGACCOUNT', 'NotDefined'); // NotDefined is a reserved word
	$account_pay_subscription = getDolGlobalString('ADHERENT_SUBSCRIPTION_ACCOUNTINGACCOUNT', 'NotDefined'); // NotDefined is a reserved word
	$account_transfer = getDolGlobalString('ACCOUNTING_ACCOUNT_TRANSFER_CASH', 'NotDefined'); // NotDefined is a reserved word

<<<<<<< HEAD
	// Loop on each line into llx_bank table. For each line, we should get:
=======
	$tabcompany = array();
	$tabuser = array();
	$tabpay = array();
	$tabbq = array();
	$tabtp = array();
	$tabtype = array();
	$tabmoreinfo = array();

	// Loop on each line into the llx_bank table. For each line, we should get:
>>>>>>> 47aa13b9
	// one line tabpay = line into bank
	// one line for bank record = tabbq
	// one line for thirdparty record = tabtp
	// Note: tabcompany is used to store the subledger account
	$i = 0;
	while ($i < $num) {
		$obj = $db->fetch_object($result);

		$lineisapurchase = -1;
		$lineisasale = -1;
		// Old method to detect if it's a sale or purchase
		if ($obj->label == '(SupplierInvoicePayment)' || $obj->label == '(SupplierInvoicePaymentBack)') {
			$lineisapurchase = 1;
		}
		if ($obj->label == '(CustomerInvoicePayment)' || $obj->label == '(CustomerInvoicePaymentBack)') {
			$lineisasale = 1;
		}
		// Try a more reliable method to detect if record is a supplier payment or a customer payment
		if ($lineisapurchase < 0) {
			if ($obj->typeop_payment_supplier == 'payment_supplier') {
				$lineisapurchase = 1;
			}
		}
		if ($lineisasale < 0) {
			if ($obj->typeop_payment == 'payment') {
				$lineisasale = 1;
			}
		}
		//var_dump($obj->type_payment); //var_dump($obj->type_payment_supplier);
		//var_dump($lineisapurchase); //var_dump($lineisasale);

		// Set accountancy code for bank
		$compta_bank = $obj->account_number;

		// Set accountancy code for thirdparty (example: '411CU...' or '411' if no subledger account defined on customer)
		$compta_soc = 'NotDefined';
		if ($lineisapurchase > 0) {
			$compta_soc = (($obj->code_compta_fournisseur != "") ? $obj->code_compta_fournisseur : $account_supplier);
		}
		if ($lineisasale > 0) {
			$compta_soc = (!empty($obj->code_compta) ? $obj->code_compta : $account_customer);
		}

		$tabcompany[$obj->rowid] = array(
			'id' => $obj->socid,
			'name' => $obj->name,
			'code_compta' => $compta_soc,
			'email' => $obj->email
		);

		// Set accountancy code for user
		// $obj->accountancy_code is the accountancy_code of table u=user (but it is defined only if
		// a link with type 'user' exists and user as a subledger account)
		$compta_user = (!empty($obj->accountancy_code) ? $obj->accountancy_code : '');

		$tabuser[$obj->rowid] = array(
			'id' => $obj->userid,
			'name' => dolGetFirstLastname($obj->firstname, $obj->lastname),
			'lastname' => $obj->lastname,
			'firstname' => $obj->firstname,
			'email' => $obj->useremail,
			'accountancy_code' => $compta_user,
			'status' => $obj->userstatus
		);

		// Variable bookkeeping ($obj->rowid is Bank Id)
		$tabpay[$obj->rowid]["date"] = $db->jdate($obj->do);
		$tabpay[$obj->rowid]["type_payment"] = $obj->fk_type; // CHQ, VIR, LIQ, CB, ...
		$tabpay[$obj->rowid]["ref"] = $obj->label; // By default. Not unique. May be changed later
		$tabpay[$obj->rowid]["fk_bank"] = $obj->rowid;
		$tabpay[$obj->rowid]["bank_account_ref"] = $obj->baref;
		$tabpay[$obj->rowid]["fk_bank_account"] = $obj->fk_account;
		$reg = array();
		if (preg_match('/^\((.*)\)$/i', $obj->label, $reg)) {
			$tabpay[$obj->rowid]["lib"] = $langs->trans($reg[1]);
		} else {
			$tabpay[$obj->rowid]["lib"] = dol_trunc($obj->label, 60);
		}

		// Load of url links to the line into llx_bank (so load llx_bank_url)
		$links = $object->get_url($obj->rowid); // Get an array('url'=>, 'url_id'=>, 'label'=>, 'type'=> 'fk_bank'=> )
		// print '<p>' . json_encode($object) . "</p>";//exit;
		// print '<p>' . json_encode($links) . "</p>";//exit;

		// By default
		$tabpay[$obj->rowid]['type'] = 'unknown'; // Can be SOLD, miscellaneous entry, payment of patient, or any old record with no links in bank_url.
		$tabtype[$obj->rowid] = 'unknown';
		$tabmoreinfo[$obj->rowid] = array();

		$amounttouse = $obj->amount;
		if (!empty($obj->amount_main_currency)) {
			// If $obj->amount_main_currency is set, it means that $obj->amount is not in same currency, we must use $obj->amount_main_currency
			$amounttouse = $obj->amount_main_currency;
		}

		// get_url may return -1 which is not traversable
		if (is_array($links) && count($links) > 0) {
			// Test if entry is for a social contribution, salary or expense report.
			// In such a case, we will ignore the bank url line for user
			$is_sc = false;
			$is_salary = false;
			$is_expensereport = false;
			foreach ($links as $v) {
				if ($v['type'] == 'sc') {
					$is_sc = true;
					break;
				}
				if ($v['type'] == 'payment_salary') {
					$is_salary = true;
					break;
				}
				if ($v['type'] == 'payment_expensereport') {
					$is_expensereport = true;
					break;
				}
			}

			// Now loop on each link of record in bank (code similar to bankentries_list.php)
			foreach ($links as $key => $val) {
				if ($links[$key]['type'] == 'user' && !$is_sc && !$is_salary && !$is_expensereport) {
					// We must avoid as much as possible this "continue". If we want to jump to next loop, it means we don't want to process
					// the case the link is user (often because managed by hard coded code into another link), and we must avoid this.
					continue;
				}
				if (in_array($links[$key]['type'], array('sc', 'payment_sc', 'payment', 'payment_supplier', 'payment_vat', 'payment_expensereport', 'banktransfert', 'payment_donation', 'member', 'payment_loan', 'payment_salary', 'payment_various'))) {
					// So we excluded 'company' and 'user' here. We want only payment lines

					// We save tabtype for a future use, to remember what kind of payment it is
					$tabpay[$obj->rowid]['type'] = $links[$key]['type'];
					$tabtype[$obj->rowid] = $links[$key]['type'];
					/* phpcs:disable -- Code does nothing at this moment -> commented
					} elseif (in_array($links[$key]['type'], array('company', 'user'))) {
						if ($tabpay[$obj->rowid]['type'] == 'unknown') {
							// We can guess here it is a bank record for a thirdparty company or a user.
							// But we won't be able to record somewhere else than into a waiting account, because there is no other journal to record the contreparty.
						}
					*/ // phpcs::enable
				}

				// Special case to ask later to add more request to get information for old links without company link.
				if ($links[$key]['type'] == 'withdraw') {
					$tabmoreinfo[$obj->rowid]['withdraw'] = 1;
				}

				if ($links[$key]['type'] == 'payment') {
					$paymentstatic->id = $links[$key]['url_id'];
					$paymentstatic->ref = $links[$key]['url_id'];
					$tabpay[$obj->rowid]["lib"] .= ' '.$paymentstatic->getNomUrl(2, '', ''); // TODO Do not include list of invoice in tooltip, the dol_string_nohtmltag is ko with this
					$tabpay[$obj->rowid]["paymentid"] = $paymentstatic->id;
				} elseif ($links[$key]['type'] == 'payment_supplier') {
					$paymentsupplierstatic->id = $links[$key]['url_id'];
					$paymentsupplierstatic->ref = $links[$key]['url_id'];
					$tabpay[$obj->rowid]["lib"] .= ' '.$paymentsupplierstatic->getNomUrl(2);
					$tabpay[$obj->rowid]["paymentsupplierid"] = $paymentsupplierstatic->id;
				} elseif ($links[$key]['type'] == 'company') {
					$societestatic->id = $links[$key]['url_id'];
					$societestatic->name = $links[$key]['label'];
					$societestatic->email = $tabcompany[$obj->rowid]['email'];
					$tabpay[$obj->rowid]["soclib"] = $societestatic->getNomUrl(1, '', 30);
					if ($compta_soc) {
						if (empty($tabtp[$obj->rowid][$compta_soc])) {
							$tabtp[$obj->rowid][$compta_soc] = $amounttouse;
						} else {
							$tabtp[$obj->rowid][$compta_soc] += $amounttouse;
						}
					}
				} elseif ($links[$key]['type'] == 'user') {
					$userstatic->id = $links[$key]['url_id'];
					$userstatic->name = $links[$key]['label'];
					$userstatic->email = $tabuser[$obj->rowid]['email'];
					$userstatic->firstname = $tabuser[$obj->rowid]['firstname'];
					$userstatic->lastname = $tabuser[$obj->rowid]['lastname'];
					$userstatic->status = $tabuser[$obj->rowid]['status'];
					$userstatic->accountancy_code = $tabuser[$obj->rowid]['accountancy_code'];
					// For a payment of social contribution, we have a link sc + user.
					// but we already fill the $tabpay[$obj->rowid]["soclib"] in the line 'sc'.
					// If we fill it here to, we must concat
					if ($userstatic->id > 0) {
						if ($is_sc) {
							$tabpay[$obj->rowid]["soclib"] .= ' '.$userstatic->getNomUrl(1, 'accountancy', 0);
						} else {
							$tabpay[$obj->rowid]["soclib"] = $userstatic->getNomUrl(1, 'accountancy', 0);
						}
					} else {
						$tabpay[$obj->rowid]["soclib"] = '???'; // Should not happen, but happens with old data when id of user was not saved on expense report payment.
					}

					if ($compta_user) {
						if ($is_sc) {
							//$tabcompany[$obj->rowid][$compta_user] += $amounttouse;
						} else {
							$tabtp[$obj->rowid][$compta_user] += $amounttouse;
						}
					}
				} elseif ($links[$key]['type'] == 'sc') {
					$chargestatic->id = $links[$key]['url_id'];
					$chargestatic->ref = $links[$key]['url_id'];

					$tabpay[$obj->rowid]["lib"] .= ' '.$chargestatic->getNomUrl(2);
					$reg = array();
					if (preg_match('/^\((.*)\)$/i', $links[$key]['label'], $reg)) {
						if ($reg[1] == 'socialcontribution') {
							$reg[1] = 'SocialContribution';
						}
						$chargestatic->label = $langs->trans($reg[1]);
					} else {
						$chargestatic->label = $links[$key]['label'];
					}
					$chargestatic->ref = $chargestatic->label;
					$tabpay[$obj->rowid]["soclib"] = $chargestatic->getNomUrl(1, 30);
					$tabpay[$obj->rowid]["paymentscid"] = $chargestatic->id;

					// Retrieve the accounting code of the social contribution of the payment from link of payment.
					// Note: We have the social contribution id, it can be faster to get accounting code from social contribution id.
					$sqlmid = "SELECT cchgsoc.accountancy_code";
					$sqlmid .= " FROM ".MAIN_DB_PREFIX."c_chargesociales cchgsoc";
					$sqlmid .= " INNER JOIN ".MAIN_DB_PREFIX."chargesociales as chgsoc ON chgsoc.fk_type = cchgsoc.id";
					$sqlmid .= " INNER JOIN ".MAIN_DB_PREFIX."paiementcharge as paycharg ON paycharg.fk_charge = chgsoc.rowid";
					$sqlmid .= " INNER JOIN ".MAIN_DB_PREFIX."bank_url as bkurl ON bkurl.url_id=paycharg.rowid AND bkurl.type = 'payment_sc'";
					$sqlmid .= " WHERE bkurl.fk_bank = ".((int) $obj->rowid);

					dol_syslog("accountancy/journal/bankjournal.php:: sqlmid=".$sqlmid, LOG_DEBUG);
					$resultmid = $db->query($sqlmid);
					if ($resultmid) {
						$objmid = $db->fetch_object($resultmid);
						$tabtp[$obj->rowid][$objmid->accountancy_code] = isset($tabtp[$obj->rowid][$objmid->accountancy_code]) ? $tabtp[$obj->rowid][$objmid->accountancy_code] + $amounttouse : $amounttouse;
					}
				} elseif ($links[$key]['type'] == 'payment_donation') {
					$paymentdonstatic->id = $links[$key]['url_id'];
					$paymentdonstatic->ref = $links[$key]['url_id'];
					$paymentdonstatic->fk_donation = $links[$key]['url_id'];
					$tabpay[$obj->rowid]["lib"] .= ' '.$paymentdonstatic->getNomUrl(2);
					$tabpay[$obj->rowid]["paymentdonationid"] = $paymentdonstatic->id;
					$tabtp[$obj->rowid][$account_pay_donation] = isset($tabtp[$obj->rowid][$account_pay_donation]) ? $tabtp[$obj->rowid][$account_pay_donation] + $amounttouse : $amounttouse;
				} elseif ($links[$key]['type'] == 'member') {
					$paymentsubscriptionstatic->id = $links[$key]['url_id'];
					$paymentsubscriptionstatic->ref = $links[$key]['url_id'];
					$paymentsubscriptionstatic->label = $links[$key]['label'];
					$tabpay[$obj->rowid]["lib"] .= ' '.$paymentsubscriptionstatic->getNomUrl(2);
					$tabpay[$obj->rowid]["paymentsubscriptionid"] = $paymentsubscriptionstatic->id;
					$paymentsubscriptionstatic->fetch($paymentsubscriptionstatic->id);
					$tabtp[$obj->rowid][$account_pay_subscription] = isset($tabtp[$obj->rowid][$account_pay_subscription]) ? $tabtp[$obj->rowid][$account_pay_subscription] + $amounttouse : $amounttouse;
				} elseif ($links[$key]['type'] == 'payment_vat') {				// Payment VAT
					$paymentvatstatic->id = $links[$key]['url_id'];
					$paymentvatstatic->ref = $links[$key]['url_id'];
					$paymentvatstatic->label = $links[$key]['label'];
					$tabpay[$obj->rowid]["lib"] .= ' '.$paymentvatstatic->getNomUrl(2);
					$tabpay[$obj->rowid]["paymentvatid"] = $paymentvatstatic->id;
					$tabtp[$obj->rowid][$account_pay_vat] = isset($tabtp[$obj->rowid][$account_pay_vat]) ? $tabtp[$obj->rowid][$account_pay_vat] + $amounttouse : $amounttouse;
				} elseif ($links[$key]['type'] == 'payment_salary') {
					$paymentsalstatic->id = $links[$key]['url_id'];
					$paymentsalstatic->ref = $links[$key]['url_id'];
					$paymentsalstatic->label = $links[$key]['label'];
					$tabpay[$obj->rowid]["lib"] .= ' '.$paymentsalstatic->getNomUrl(2);
					$tabpay[$obj->rowid]["paymentsalid"] = $paymentsalstatic->id;

					// This part of code is no more required. it is here to solve case where a link were missing (with v14.0.0) and keep writing in accountancy complete.
					// Note: A better way to fix this is to delete payment of salary and recreate it, or to fix the bookkeeping table manually after.
					if (getDolGlobalString('ACCOUNTANCY_AUTOFIX_MISSING_LINK_TO_USER_ON_SALARY_BANK_PAYMENT')) {
						$tmpsalary = new Salary($db);
						$tmpsalary->fetch($paymentsalstatic->id);
						$tmpsalary->fetch_user($tmpsalary->fk_user);

						$userstatic->id = $tmpsalary->user->id;
						$userstatic->name = $tmpsalary->user->name;
						$userstatic->email = $tmpsalary->user->email;
						$userstatic->firstname = $tmpsalary->user->firstname;
						$userstatic->lastname = $tmpsalary->user->lastname;
						$userstatic->status = $tmpsalary->user->status;
						$userstatic->accountancy_code = $tmpsalary->user->accountancy_code;

						if ($userstatic->id > 0) {
							$tabpay[$obj->rowid]["soclib"] = $userstatic->getNomUrl(1, 'accountancy', 0);
						} else {
							$tabpay[$obj->rowid]["soclib"] = '???'; // Should not happen
						}

						if (empty($obj->typeop_user)) {	// Add test to avoid to add amount twice if a link already exists also on user.
							$compta_user = $userstatic->accountancy_code;
							if ($compta_user) {
								$tabtp[$obj->rowid][$compta_user] += $amounttouse;
								$tabuser[$obj->rowid] = array(
								'id' => $userstatic->id,
								'name' => dolGetFirstLastname($userstatic->firstname, $userstatic->lastname),
								'lastname' => $userstatic->lastname,
								'firstname' => $userstatic->firstname,
								'email' => $userstatic->email,
								'accountancy_code' => $compta_user,
								'status' => $userstatic->status
								);
							}
						}
					}
				} elseif ($links[$key]['type'] == 'payment_expensereport') {
					$paymentexpensereportstatic->id = $links[$key]['url_id'];
					$tabpay[$obj->rowid]["lib"] .= $paymentexpensereportstatic->getNomUrl(2);
					$tabpay[$obj->rowid]["paymentexpensereport"] = $paymentexpensereportstatic->id;
				} elseif ($links[$key]['type'] == 'payment_various') {
					$paymentvariousstatic->id = $links[$key]['url_id'];
					$paymentvariousstatic->ref = $links[$key]['url_id'];
					$paymentvariousstatic->label = $links[$key]['label'];
					$tabpay[$obj->rowid]["lib"] .= ' '.$paymentvariousstatic->getNomUrl(2);
					$tabpay[$obj->rowid]["paymentvariousid"] = $paymentvariousstatic->id;
					$paymentvariousstatic->fetch($paymentvariousstatic->id);
					$account_various = (!empty($paymentvariousstatic->accountancy_code) ? $paymentvariousstatic->accountancy_code : 'NotDefined'); // NotDefined is a reserved word
					$account_subledger = (!empty($paymentvariousstatic->subledger_account) ? $paymentvariousstatic->subledger_account : ''); // NotDefined is a reserved word
					$tabpay[$obj->rowid]["account_various"] = $account_various;
					$tabtp[$obj->rowid][$account_subledger] = isset($tabtp[$obj->rowid][$account_subledger]) ? $tabtp[$obj->rowid][$account_subledger] + $amounttouse : $amounttouse;
				} elseif ($links[$key]['type'] == 'payment_loan') {
					$paymentloanstatic->id = $links[$key]['url_id'];
					$paymentloanstatic->ref = $links[$key]['url_id'];
					$paymentloanstatic->fk_loan = $links[$key]['url_id'];
					$tabpay[$obj->rowid]["lib"] .= ' '.$paymentloanstatic->getNomUrl(2);
					$tabpay[$obj->rowid]["paymentloanid"] = $paymentloanstatic->id;
					//$tabtp[$obj->rowid][$account_pay_loan] += $amounttouse;
					$sqlmid = 'SELECT pl.amount_capital, pl.amount_insurance, pl.amount_interest, l.accountancy_account_capital, l.accountancy_account_insurance, l.accountancy_account_interest';
					$sqlmid .= ' FROM '.MAIN_DB_PREFIX.'payment_loan as pl, '.MAIN_DB_PREFIX.'loan as l';
					$sqlmid .= ' WHERE l.rowid = pl.fk_loan AND pl.fk_bank = '.((int) $obj->rowid);

					dol_syslog("accountancy/journal/bankjournal.php:: sqlmid=".$sqlmid, LOG_DEBUG);
					$resultmid = $db->query($sqlmid);
					if ($resultmid) {
						$objmid = $db->fetch_object($resultmid);
						$tabtp[$obj->rowid][$objmid->accountancy_account_capital] = isset($tabtp[$obj->rowid][$objmid->accountancy_account_capital]) ? $tabtp[$obj->rowid][$objmid->accountancy_account_capital] - $objmid->amount_capital : $amounttouse;
						$tabtp[$obj->rowid][$objmid->accountancy_account_insurance] = isset($tabtp[$obj->rowid][$objmid->accountancy_account_insurance]) ? $tabtp[$obj->rowid][$objmid->accountancy_account_insurance] - $objmid->amount_insurance : $amounttouse;
						$tabtp[$obj->rowid][$objmid->accountancy_account_interest] = isset($tabtp[$obj->rowid][$objmid->accountancy_account_interest]) ? $tabtp[$obj->rowid][$objmid->accountancy_account_interest] - $objmid->amount_interes : $amounttouse;
					}
				} elseif ($links[$key]['type'] == 'banktransfert') {
					$accountLinestatic->fetch($links[$key]['url_id']);
					$tabpay[$obj->rowid]["lib"] .= ' '.$langs->trans("BankTransfer").'- '.$accountLinestatic ->getNomUrl(1);
					$tabtp[$obj->rowid][$account_transfer] = isset($tabtp[$obj->rowid][$account_transfer]) ? $tabtp[$obj->rowid][$account_transfer] + $amounttouse : $amounttouse;
					$bankaccountstatic->fetch($tabpay[$obj->rowid]['fk_bank_account']);
					$tabpay[$obj->rowid]["soclib"] = $bankaccountstatic->getNomUrl(2);
				}
			}
		}

		if (empty($tabbq[$obj->rowid][$compta_bank])) {
			$tabbq[$obj->rowid][$compta_bank] = $amounttouse;
		} else {
			$tabbq[$obj->rowid][$compta_bank] += $amounttouse;
		}

		// If no links were found to know the amount on thirdparty, we try to guess it.
		// This may happens on bank entries without the links lines to 'company'.
		if (empty($tabtp[$obj->rowid]) && !empty($tabmoreinfo[$obj->rowid]['withdraw'])) {	// If we don't find 'company' link because it is an old 'withdraw' record
			foreach ($links as $key => $val) {
				if ($links[$key]['type'] == 'payment') {
					// Get thirdparty
					$tmppayment->fetch($links[$key]['url_id']);
					$arrayofamounts = $tmppayment->getAmountsArray();
					if (is_array($arrayofamounts)) {
						foreach ($arrayofamounts as $invoiceid => $amount) {
							$tmpinvoice->fetch($invoiceid);
							$tmpinvoice->fetch_thirdparty();
							if ($tmpinvoice->thirdparty->code_compta_client) {
								$tabtp[$obj->rowid][$tmpinvoice->thirdparty->code_compta_client] += $amount;
							}
						}
					}
				}
			}
		}

		// If no links were found to know the amount on thirdparty/user, we init it to account 'NotDefined'.
		if (empty($tabtp[$obj->rowid])) {
			$tabtp[$obj->rowid]['NotDefined'] = $tabbq[$obj->rowid][$compta_bank];
		}

		// Check account number is ok
		/*if ($action == 'writebookkeeping')		// Make test now in such a case
		{
			reset($tabbq[$obj->rowid]);
			$first_key_tabbq = key($tabbq[$obj->rowid]);
			if (empty($first_key_tabbq))
			{
				$error++;
				setEventMessages($langs->trans('ErrorAccountancyCodeOnBankAccountNotDefined', $obj->baref), null, 'errors');
			}
			reset($tabtp[$obj->rowid]);
			$first_key_tabtp = key($tabtp[$obj->rowid]);
			if (empty($first_key_tabtp))
			{
				$error++;
				setEventMessages($langs->trans('ErrorAccountancyCodeOnThirdPartyNotDefined'), null, 'errors');
			}
		}*/

		// if($obj->socid)$tabtp[$obj->rowid][$compta_soc] += $amounttouse;

		$i++;
	}
} else {
	dol_print_error($db);
}


//var_dump($tabpay);
//var_dump($tabcompany);
//var_dump($tabbq);
//var_dump($tabtp);
//var_dump($tabtype);

// Write bookkeeping
if (!$error && $action == 'writebookkeeping') {
	$now = dol_now();

	$accountingaccountcustomer = new AccountingAccount($db);
	$accountingaccountcustomer->fetch(null, getDolGlobalString('ACCOUNTING_ACCOUNT_CUSTOMER'), true);

	$accountingaccountsupplier = new AccountingAccount($db);
	$accountingaccountsupplier->fetch(null, getDolGlobalString('ACCOUNTING_ACCOUNT_SUPPLIER'), true);

	$accountingaccountpayment = new AccountingAccount($db);
	$accountingaccountpayment->fetch(null, getDolGlobalString('SALARIES_ACCOUNTING_ACCOUNT_PAYMENT'), true);

	$accountingaccountexpensereport = new AccountingAccount($db);
	$accountingaccountexpensereport->fetch(null, $conf->global->ACCOUNTING_ACCOUNT_EXPENSEREPORT, true);

	$accountingaccountsuspense = new AccountingAccount($db);
	$accountingaccountsuspense->fetch(null, getDolGlobalString('ACCOUNTING_ACCOUNT_SUSPENSE'), true);

	$error = 0;
	foreach ($tabpay as $key => $val) {		// $key is rowid into llx_bank
		$date = dol_print_date($val["date"], 'day');

		$ref = getSourceDocRef($val, $tabtype[$key]);

		$errorforline = 0;

		$totalcredit = 0;
		$totaldebit = 0;

		$db->begin();

		// Introduce a protection. Total of tabtp must be total of tabbq
		//var_dump($tabpay);
		//var_dump($tabtp);
		//var_dump($tabbq);exit;

		// Bank
		if (!$errorforline && is_array($tabbq[$key])) {
			// Line into bank account
			foreach ($tabbq[$key] as $k => $mt) {
				if ($mt) {
					if (empty($conf->cache['accountingaccountincurrententity'][$k])) {
						$accountingaccount = new AccountingAccount($db);
						$accountingaccount->fetch(0, $k, true);	// $k is accounting account of the bank.
						$conf->cache['accountingaccountincurrententity'][$k] = $accountingaccount;
					} else {
						$accountingaccount = $conf->cache['accountingaccountincurrententity'][$k];
					}

					$account_label = $accountingaccount->label;

					$reflabel = '';
					if (!empty($val['lib'])) {
						$reflabel .= dol_string_nohtmltag($val['lib'])." - ";
					}
					$reflabel .= $langs->trans("Bank").' '.dol_string_nohtmltag($val['bank_account_ref']);
					if (!empty($val['soclib'])) {
						$reflabel .= " - ".dol_string_nohtmltag($val['soclib']);
					}

					$bookkeeping = new BookKeeping($db);
					$bookkeeping->doc_date = $val["date"];
					$bookkeeping->doc_ref = $ref;
					$bookkeeping->doc_type = 'bank';
					$bookkeeping->fk_doc = $key;
					$bookkeeping->fk_docdet = $val["fk_bank"];

					$bookkeeping->numero_compte = $k;
					$bookkeeping->label_compte = $account_label;

					$bookkeeping->label_operation = $reflabel;
					$bookkeeping->montant = $mt;
					$bookkeeping->sens = ($mt >= 0) ? 'D' : 'C';
					$bookkeeping->debit = ($mt >= 0 ? $mt : 0);
					$bookkeeping->credit = ($mt < 0 ? -$mt : 0);
					$bookkeeping->code_journal = $journal;
					$bookkeeping->journal_label = $langs->transnoentities($journal_label);
					$bookkeeping->fk_user_author = $user->id;
					$bookkeeping->date_creation = $now;

					// No subledger_account value for the bank line but add a specific label_operation
					$bookkeeping->subledger_account = '';
					$bookkeeping->label_operation = $reflabel;
					$bookkeeping->entity = $conf->entity;

					$totaldebit += $bookkeeping->debit;
					$totalcredit += $bookkeeping->credit;

					$result = $bookkeeping->create($user);
					if ($result < 0) {
						if ($bookkeeping->error == 'BookkeepingRecordAlreadyExists') {	// Already exists
							$error++;
							$errorforline++;
							setEventMessages('Transaction for ('.$bookkeeping->doc_type.', '.$bookkeeping->fk_doc.', '.$bookkeeping->fk_docdet.') were already recorded', null, 'warnings');
						} else {
							$error++;
							$errorforline++;
							setEventMessages($bookkeeping->error, $bookkeeping->errors, 'errors');
						}
					}
				}
			}
		}

		// Third party
		if (!$errorforline) {
			if (is_array($tabtp[$key])) {
				// Line into thirdparty account
				foreach ($tabtp[$key] as $k => $mt) {
					if ($mt) {
						$lettering = false;

						$reflabel = '';
						if (!empty($val['lib'])) {
							$reflabel .= dol_string_nohtmltag($val['lib']).($val['soclib'] ? " - " : "");
						}
						if ($tabtype[$key] == 'banktransfert') {
							$reflabel .= dol_string_nohtmltag($langs->transnoentitiesnoconv('TransitionalAccount').' '.$account_transfer);
						} else {
							$reflabel .= dol_string_nohtmltag($val['soclib']);
						}

						$bookkeeping = new BookKeeping($db);
						$bookkeeping->doc_date = $val["date"];
						$bookkeeping->doc_ref = $ref;
						$bookkeeping->doc_type = 'bank';
						$bookkeeping->fk_doc = $key;
						$bookkeeping->fk_docdet = $val["fk_bank"];

						$bookkeeping->label_operation = $reflabel;
						$bookkeeping->montant = $mt;
						$bookkeeping->sens = ($mt < 0) ? 'D' : 'C';
						$bookkeeping->debit = ($mt < 0 ? -$mt : 0);
						$bookkeeping->credit = ($mt >= 0) ? $mt : 0;
						$bookkeeping->code_journal = $journal;
						$bookkeeping->journal_label = $langs->transnoentities($journal_label);
						$bookkeeping->fk_user_author = $user->id;
						$bookkeeping->date_creation = $now;

						if ($tabtype[$key] == 'payment') {	// If payment is payment of customer invoice, we get ref of invoice
							$lettering = true;
							$bookkeeping->subledger_account = $k; // For payment, the subledger account is stored as $key of $tabtp
							$bookkeeping->subledger_label = $tabcompany[$key]['name']; // $tabcompany is defined only if we are sure there is 1 thirdparty for the bank transaction
							$bookkeeping->numero_compte = getDolGlobalString('ACCOUNTING_ACCOUNT_CUSTOMER');
							$bookkeeping->label_compte = $accountingaccountcustomer->label;
						} elseif ($tabtype[$key] == 'payment_supplier') {	// If payment is payment of supplier invoice, we get ref of invoice
							$lettering = true;
							$bookkeeping->subledger_account = $k; // For payment, the subledger account is stored as $key of $tabtp
							$bookkeeping->subledger_label = $tabcompany[$key]['name']; // $tabcompany is defined only if we are sure there is 1 thirdparty for the bank transaction
							$bookkeeping->numero_compte = getDolGlobalString('ACCOUNTING_ACCOUNT_SUPPLIER');
							$bookkeeping->label_compte = $accountingaccountsupplier->label;
						} elseif ($tabtype[$key] == 'payment_expensereport') {
							$bookkeeping->subledger_account = $tabuser[$key]['accountancy_code'];
							$bookkeeping->subledger_label = $tabuser[$key]['name'];
							$bookkeeping->numero_compte = getDolGlobalString('ACCOUNTING_ACCOUNT_EXPENSEREPORT');
							$bookkeeping->label_compte = $accountingaccountexpensereport->label;
						} elseif ($tabtype[$key] == 'payment_salary') {
							$bookkeeping->subledger_account = $tabuser[$key]['accountancy_code'];
							$bookkeeping->subledger_label = $tabuser[$key]['name'];
							$bookkeeping->numero_compte = getDolGlobalString('SALARIES_ACCOUNTING_ACCOUNT_PAYMENT');
							$bookkeeping->label_compte = $accountingaccountpayment->label;
						} elseif (in_array($tabtype[$key], array('sc', 'payment_sc'))) {   // If payment is payment of social contribution
							$bookkeeping->subledger_account = '';
							$bookkeeping->subledger_label = '';
							$accountingaccount->fetch(null, $k, true);	// TODO Use a cache
							$bookkeeping->numero_compte = $k;
							$bookkeeping->label_compte = $accountingaccount->label;
						} elseif ($tabtype[$key] == 'payment_vat') {
							$bookkeeping->subledger_account = '';
							$bookkeeping->subledger_label = '';
							$accountingaccount->fetch(null, $k, true);		// TODO Use a cache
							$bookkeeping->numero_compte = $k;
							$bookkeeping->label_compte = $accountingaccount->label;
						} elseif ($tabtype[$key] == 'payment_donation') {
							$bookkeeping->subledger_account = '';
							$bookkeeping->subledger_label = '';
							$accountingaccount->fetch(null, $k, true);		// TODO Use a cache
							$bookkeeping->numero_compte = $k;
							$bookkeeping->label_compte = $accountingaccount->label;
						} elseif ($tabtype[$key] == 'member') {
							$bookkeeping->subledger_account = '';
							$bookkeeping->subledger_label = '';
							$accountingaccount->fetch(null, $k, true);		// TODO Use a cache
							$bookkeeping->numero_compte = $k;
							$bookkeeping->label_compte = $accountingaccount->label;
						} elseif ($tabtype[$key] == 'payment_loan') {
							$bookkeeping->subledger_account = '';
							$bookkeeping->subledger_label = '';
							$accountingaccount->fetch(null, $k, true);		// TODO Use a cache
							$bookkeeping->numero_compte = $k;
							$bookkeeping->label_compte = $accountingaccount->label;
						} elseif ($tabtype[$key] == 'payment_various') {
							$bookkeeping->subledger_account = $k;
							$bookkeeping->subledger_label = $tabcompany[$key]['name'];
							$accountingaccount->fetch(null, $tabpay[$key]["account_various"], true);	// TODO Use a cache
							$bookkeeping->numero_compte = $tabpay[$key]["account_various"];
							$bookkeeping->label_compte = $accountingaccount->label;
						} elseif ($tabtype[$key] == 'banktransfert') {
							$bookkeeping->subledger_account = '';
							$bookkeeping->subledger_label = '';
							$accountingaccount->fetch(null, $k, true);		// TODO Use a cache
							$bookkeeping->numero_compte = $k;
							$bookkeeping->label_compte = $accountingaccount->label;
						} else {
							if ($tabtype[$key] == 'unknown') {	// Unknown transaction, we will use a waiting account for thirdparty.
								// Temporary account
								$bookkeeping->subledger_account = '';
								$bookkeeping->subledger_label = '';
								$bookkeeping->numero_compte = getDolGlobalString('ACCOUNTING_ACCOUNT_SUSPENSE');
								$bookkeeping->label_compte = $accountingaccountsuspense->label;
							}
						}
						$bookkeeping->label_operation = $reflabel;
						$bookkeeping->entity = $conf->entity;

						$totaldebit += $bookkeeping->debit;
						$totalcredit += $bookkeeping->credit;

						$result = $bookkeeping->create($user);
						if ($result < 0) {
							if ($bookkeeping->error == 'BookkeepingRecordAlreadyExists') {	// Already exists
								$error++;
								$errorforline++;
								setEventMessages('Transaction for ('.$bookkeeping->doc_type.', '.$bookkeeping->fk_doc.', '.$bookkeeping->fk_docdet.') were already recorded', null, 'warnings');
							} else {
								$error++;
								$errorforline++;
								setEventMessages($bookkeeping->error, $bookkeeping->errors, 'errors');
							}
						} else {
							if ($lettering && getDolGlobalInt('ACCOUNTING_ENABLE_LETTERING') && getDolGlobalInt('ACCOUNTING_ENABLE_AUTOLETTERING')) {
								require_once DOL_DOCUMENT_ROOT . '/accountancy/class/lettering.class.php';
								$lettering_static = new Lettering($db);
								$nb_lettering = $lettering_static->bookkeepingLetteringAll(array($bookkeeping->id));
							}
						}
					}
				}
			} else {	// If thirdparty unknown, output the waiting account
				foreach ($tabbq[$key] as $k => $mt) {
					if ($mt) {
						$reflabel = '';
						if (!empty($val['lib'])) {
							$reflabel .= dol_string_nohtmltag($val['lib'])." - ";
						}
						$reflabel .= dol_string_nohtmltag('WaitingAccount');

						$bookkeeping = new BookKeeping($db);
						$bookkeeping->doc_date = $val["date"];
						$bookkeeping->doc_ref = $ref;
						$bookkeeping->doc_type = 'bank';
						$bookkeeping->fk_doc = $key;
						$bookkeeping->fk_docdet = $val["fk_bank"];
						$bookkeeping->montant = $mt;
						$bookkeeping->sens = ($mt < 0) ? 'D' : 'C';
						$bookkeeping->debit = ($mt < 0 ? -$mt : 0);
						$bookkeeping->credit = ($mt >= 0) ? $mt : 0;
						$bookkeeping->code_journal = $journal;
						$bookkeeping->journal_label = $langs->transnoentities($journal_label);
						$bookkeeping->fk_user_author = $user->id;
						$bookkeeping->date_creation = $now;
						$bookkeeping->label_compte = '';
						$bookkeeping->label_operation = $reflabel;
						$bookkeeping->entity = $conf->entity;

						$totaldebit += $bookkeeping->debit;
						$totalcredit += $bookkeeping->credit;

						$result = $bookkeeping->create($user);

						if ($result < 0) {
							if ($bookkeeping->error == 'BookkeepingRecordAlreadyExists') {	// Already exists
								$error++;
								$errorforline++;
								setEventMessages('Transaction for ('.$bookkeeping->doc_type.', '.$bookkeeping->fk_doc.', '.$bookkeeping->fk_docdet.') were already recorded', null, 'warnings');
							} else {
								$error++;
								$errorforline++;
								setEventMessages($bookkeeping->error, $bookkeeping->errors, 'errors');
							}
						}
					}
				}
			}
		}

		if (price2num($totaldebit, 'MT') != price2num($totalcredit, 'MT')) {
			$error++;
			$errorforline++;
			setEventMessages('We tried to insert a non balanced transaction in book for '.$ref.'. Canceled. Surely a bug.', null, 'errors');
		}

		if (!$errorforline) {
			$db->commit();
		} else {
			//print 'KO for line '.$key.' '.$error.'<br>';
			$db->rollback();

			$MAXNBERRORS = 5;
			if ($error >= $MAXNBERRORS) {
				setEventMessages($langs->trans("ErrorTooManyErrorsProcessStopped").' (>'.$MAXNBERRORS.')', null, 'errors');
				break; // Break in the foreach
			}
		}
	}

	if (empty($error) && count($tabpay) > 0) {
		setEventMessages($langs->trans("GeneralLedgerIsWritten"), null, 'mesgs');
	} elseif (count($tabpay) == $error) {
		setEventMessages($langs->trans("NoNewRecordSaved"), null, 'warnings');
	} else {
		setEventMessages($langs->trans("GeneralLedgerSomeRecordWasNotRecorded"), null, 'warnings');
	}

	$action = '';

	// Must reload data, so we make a redirect
	if (count($tabpay) != $error) {
		$param = 'id_journal='.$id_journal;
		$param .= '&date_startday='.$date_startday;
		$param .= '&date_startmonth='.$date_startmonth;
		$param .= '&date_startyear='.$date_startyear;
		$param .= '&date_endday='.$date_endday;
		$param .= '&date_endmonth='.$date_endmonth;
		$param .= '&date_endyear='.$date_endyear;
		$param .= '&in_bookkeeping='.$in_bookkeeping;
		header("Location: ".$_SERVER['PHP_SELF'].($param ? '?'.$param : ''));
		exit;
	}
}



// Export
if ($action == 'exportcsv') {		// ISO and not UTF8 !
	$sep = getDolGlobalString('ACCOUNTING_EXPORT_SEPARATORCSV');

	$filename = 'journal';
	$type_export = 'journal';
	include DOL_DOCUMENT_ROOT.'/accountancy/tpl/export_journal.tpl.php';

	// CSV header line
	print '"'.$langs->transnoentitiesnoconv("BankId").'"'.$sep;
	print '"'.$langs->transnoentitiesnoconv("Date").'"'.$sep;
	print '"'.$langs->transnoentitiesnoconv("PaymentMode").'"'.$sep;
	print '"'.$langs->transnoentitiesnoconv("AccountAccounting").'"'.$sep;
	print '"'.$langs->transnoentitiesnoconv("LedgerAccount").'"'.$sep;
	print '"'.$langs->transnoentitiesnoconv("SubledgerAccount").'"'.$sep;
	print '"'.$langs->transnoentitiesnoconv("Label").'"'.$sep;
	print '"'.$langs->transnoentitiesnoconv("AccountingDebit").'"'.$sep;
	print '"'.$langs->transnoentitiesnoconv("AccountingCredit").'"'.$sep;
	print '"'.$langs->transnoentitiesnoconv("Journal").'"'.$sep;
	print '"'.$langs->transnoentitiesnoconv("Note").'"'.$sep;
	print "\n";

	foreach ($tabpay as $key => $val) {
		$date = dol_print_date($val["date"], 'day');

		$ref = getSourceDocRef($val, $tabtype[$key]);

		// Bank
		foreach ($tabbq[$key] as $k => $mt) {
			if ($mt) {
				$reflabel = '';
				if (!empty($val['lib'])) {
					$reflabel .= dol_string_nohtmltag($val['lib'])." - ";
				}
				$reflabel .= $langs->trans("Bank").' '.dol_string_nohtmltag($val['bank_account_ref']);
				if (!empty($val['soclib'])) {
					$reflabel .= " - ".dol_string_nohtmltag($val['soclib']);
				}

				print '"'.$key.'"'.$sep;
				print '"'.$date.'"'.$sep;
				print '"'.$val["type_payment"].'"'.$sep;
				print '"'.length_accountg(html_entity_decode($k)).'"'.$sep;
				print '"'.length_accounta(html_entity_decode($k)).'"'.$sep;
				print "  ".$sep;
				print '"'.$reflabel.'"'.$sep;
				print '"'.($mt >= 0 ? price($mt) : '').'"'.$sep;
				print '"'.($mt < 0 ? price(-$mt) : '').'"'.$sep;
				print '"'.$journal.'"'.$sep;
				print '"'.dol_string_nohtmltag($ref).'"'.$sep;
				print "\n";
			}
		}

		// Third party
		if (is_array($tabtp[$key])) {
			foreach ($tabtp[$key] as $k => $mt) {
				if ($mt) {
					$reflabel = '';
					if (!empty($val['lib'])) {
						$reflabel .= dol_string_nohtmltag($val['lib']).($val['soclib'] ? " - " : "");
					}
					if ($tabtype[$key] == 'banktransfert') {
						$reflabel .= dol_string_nohtmltag($langs->transnoentitiesnoconv('TransitionalAccount').' '.$account_transfer);
					} else {
						$reflabel .= dol_string_nohtmltag($val['soclib']);
					}

					print '"'.$key.'"'.$sep;
					print '"'.$date.'"'.$sep;
					print '"'.$val["type_payment"].'"'.$sep;
					print '"'.length_accountg(html_entity_decode($k)).'"'.$sep;
					if ($tabtype[$key] == 'payment_supplier') {
						print '"'.getDolGlobalString('ACCOUNTING_ACCOUNT_SUPPLIER').'"'.$sep;
					} elseif ($tabtype[$key] == 'payment') {
						print '"'.getDolGlobalString('ACCOUNTING_ACCOUNT_CUSTOMER').'"'.$sep;
					} elseif ($tabtype[$key] == 'payment_expensereport') {
						print '"'.getDolGlobalString('ACCOUNTING_ACCOUNT_EXPENSEREPORT').'"'.$sep;
					} elseif ($tabtype[$key] == 'payment_salary') {
						print '"'.getDolGlobalString('SALARIES_ACCOUNTING_ACCOUNT_PAYMENT').'"'.$sep;
					} else {
						print '"'.length_accountg(html_entity_decode($k)).'"'.$sep;
					}
					print '"'.length_accounta(html_entity_decode($k)).'"'.$sep;
					print '"'.$reflabel.'"'.$sep;
					print '"'.($mt < 0 ? price(-$mt) : '').'"'.$sep;
					print '"'.($mt >= 0 ? price($mt) : '').'"'.$sep;
					print '"'.$journal.'"'.$sep;
					print '"'.dol_string_nohtmltag($ref).'"'.$sep;
					print "\n";
				}
			}
		} else {	// If thirdparty unknown, output the waiting account
			foreach ($tabbq[$key] as $k => $mt) {
				if ($mt) {
					$reflabel = '';
					if (!empty($val['lib'])) {
						$reflabel .= dol_string_nohtmltag($val['lib'])." - ";
					}
					$reflabel .= dol_string_nohtmltag('WaitingAccount');

					print '"'.$key.'"'.$sep;
					print '"'.$date.'"'.$sep;
					print '"'.$val["type_payment"].'"'.$sep;
					print '"'.length_accountg(getDolGlobalString('ACCOUNTING_ACCOUNT_SUSPENSE')).'"'.$sep;
					print '"'.length_accounta(getDolGlobalString('ACCOUNTING_ACCOUNT_SUSPENSE')).'"'.$sep;
					print $sep;
					print '"'.$reflabel.'"'.$sep;
					print '"'.($mt < 0 ? price(-$mt) : '').'"'.$sep;
					print '"'.($mt >= 0 ? price($mt) : '').'"'.$sep;
					print '"'.$journal.'"'.$sep;
					print '"'.dol_string_nohtmltag($ref).'"'.$sep;
					print "\n";
				}
			}
		}
	}
}


/*
 * View
 */

$form = new Form($db);

if (empty($action) || $action == 'view') {
	$invoicestatic = new Facture($db);
	$invoicesupplierstatic = new FactureFournisseur($db);
	$expensereportstatic = new ExpenseReport($db);
	$vatstatic = new Tva($db);
	$donationstatic = new Don($db);
	$loanstatic = new Loan($db);
	$salarystatic = new Salary($db);
	$variousstatic = new PaymentVarious($db);

	$title = $langs->trans("GenerationOfAccountingEntries").' - '.$accountingjournalstatic->getNomUrl(0, 2, 1, '', 1);
	$help_url ='EN:Module_Double_Entry_Accounting|FR:Module_Comptabilit&eacute;_en_Partie_Double#G&eacute;n&eacute;ration_des_&eacute;critures_en_comptabilit&eacute;';
	llxHeader('', dol_string_nohtmltag($title), $help_url, '', 0, 0, '', '', '', 'mod-accountancy accountancy-generation page-bankjournal');

	$nom = $title;
	$builddate = dol_now();
	//$description = $langs->trans("DescFinanceJournal") . '<br>';
	$description = $langs->trans("DescJournalOnlyBindedVisible").'<br>';

	$listofchoices = array(
		'notyet' => $langs->trans("NotYetInGeneralLedger"),
		'already' => $langs->trans("AlreadyInGeneralLedger")
	);
	$period = $form->selectDate($date_start ? $date_start : -1, 'date_start', 0, 0, 0, '', 1, 0).' - '.$form->selectDate($date_end ? $date_end : -1, 'date_end', 0, 0, 0, '', 1, 0);
	$period .= ' -  '.$langs->trans("JournalizationInLedgerStatus").' '.$form->selectarray('in_bookkeeping', $listofchoices, $in_bookkeeping, 1);

	$varlink = 'id_journal='.$id_journal;
	$periodlink = '';
	$exportlink = '';

	$listofchoices = array(
		1 => $langs->trans("TransfertAllBankLines"),
		2 => $langs->trans("TransfertOnlyConciliatedBankLine")
	);
	$moreoptions = [ "BankLineConciliated" => $form->selectarray('only_rappro', $listofchoices, $only_rappro)];

	journalHead($nom, '', $period, $periodlink, $description, $builddate, $exportlink, array('action' => ''), '', $varlink, $moreoptions);

	$desc = '';

	if (getDolGlobalString('ACCOUNTANCY_FISCAL_PERIOD_MODE') != 'blockedonclosed') {
		// Test that setup is complete (we are in accounting, so test on entity is always on $conf->entity only, no sharing allowed)
		// Fiscal period test
		$sql = "SELECT COUNT(rowid) as nb FROM ".MAIN_DB_PREFIX."accounting_fiscalyear WHERE entity = ".((int) $conf->entity);
		$resql = $db->query($sql);
		if ($resql) {
			$obj = $db->fetch_object($resql);
			if ($obj->nb == 0) {
				print '<br><div class="warning">'.img_warning().' '.$langs->trans("TheFiscalPeriodIsNotDefined");
				$desc = ' : '.$langs->trans("AccountancyAreaDescFiscalPeriod", 4, '{link}');
				$desc = str_replace('{link}', '<strong>'.$langs->transnoentitiesnoconv("MenuAccountancy").'-'.$langs->transnoentitiesnoconv("Setup")."-".$langs->transnoentitiesnoconv("FiscalPeriod").'</strong>', $desc);
				print $desc;
				print '</div>';
			}
		} else {
			dol_print_error($db);
		}
	}

	// Bank test
	$sql = "SELECT COUNT(rowid) as nb FROM ".MAIN_DB_PREFIX."bank_account WHERE entity = ".((int) $conf->entity)." AND fk_accountancy_journal IS NULL AND clos=0";
	$resql = $db->query($sql);
	if ($resql) {
		$obj = $db->fetch_object($resql);
		if ($obj->nb > 0) {
			print '<br><div class="warning">'.img_warning().' '.$langs->trans("TheJournalCodeIsNotDefinedOnSomeBankAccount");
			$desc = ' : '.$langs->trans("AccountancyAreaDescBank", 6, '{link}');
			$desc = str_replace('{link}', '<strong>'.$langs->transnoentitiesnoconv("MenuAccountancy").'-'.$langs->transnoentitiesnoconv("Setup")."-".$langs->transnoentitiesnoconv("BankAccounts").'</strong>', $desc);
			print $desc;
			print '</div>';
		}
	} else {
		dol_print_error($db);
	}


	// Button to write into Ledger
	if (getDolGlobalString('ACCOUNTING_ACCOUNT_CUSTOMER') == "" || getDolGlobalString('ACCOUNTING_ACCOUNT_CUSTOMER') == '-1'
		|| getDolGlobalString('ACCOUNTING_ACCOUNT_SUPPLIER') == "" || getDolGlobalString('ACCOUNTING_ACCOUNT_SUPPLIER') == '-1'
		|| (isModEnabled("salaries") && (getDolGlobalString('SALARIES_ACCOUNTING_ACCOUNT_PAYMENT') == "" || getDolGlobalString('SALARIES_ACCOUNTING_ACCOUNT_PAYMENT') == '-1'))
		|| (isModEnabled("expensereport") && (getDolGlobalString('ACCOUNTING_ACCOUNT_EXPENSEREPORT') == "" || getDolGlobalString('ACCOUNTING_ACCOUNT_EXPENSEREPORT') == '-1'))) {


		print($desc ? '' : '<br>').'<div class="warning">'.img_warning().' '.$langs->trans("SomeMandatoryStepsOfSetupWereNotDone");
		$desc = ' : '.$langs->trans("AccountancyAreaDescMisc", 4, '{link}');
		$desc = str_replace('{link}', '<strong>'.$langs->transnoentitiesnoconv("MenuAccountancy").'-'.$langs->transnoentitiesnoconv("Setup")."-".$langs->transnoentitiesnoconv("MenuDefaultAccounts").'</strong>', $desc);
		print $desc;
		print '</div>';
	}


	print '<br><div class="tabsAction tabsActionNoBottom centerimp">';

	if (getDolGlobalString('ACCOUNTING_ENABLE_EXPORT_DRAFT_JOURNAL') && $in_bookkeeping == 'notyet') {
		print '<input type="button" class="butAction" name="exportcsv" value="'.$langs->trans("ExportDraftJournal").'" onclick="launch_export();" />';
	}

	if (getDolGlobalString('ACCOUNTING_ACCOUNT_CUSTOMER') == "" || getDolGlobalString('ACCOUNTING_ACCOUNT_CUSTOMER') == '-1'
		|| getDolGlobalString('ACCOUNTING_ACCOUNT_SUPPLIER') == "" || getDolGlobalString('ACCOUNTING_ACCOUNT_SUPPLIER') == '-1') {
		print '<input type="button" class="butActionRefused classfortooltip" title="'.dol_escape_htmltag($langs->trans("SomeMandatoryStepsOfSetupWereNotDone")).'" value="'.$langs->trans("WriteBookKeeping").'" />';
	} else {
		if ($in_bookkeeping == 'notyet') {
			print '<input type="button" class="butAction" name="writebookkeeping" value="'.$langs->trans("WriteBookKeeping").'" onclick="writebookkeeping();" />';
		} else {
			print '<a class="butActionRefused classfortooltip" name="writebookkeeping">'.$langs->trans("WriteBookKeeping").'</a>';
		}
	}

	print '</div>';

	// TODO Avoid using js. We can use a direct link with $param
	print '
	<script type="text/javascript">
		function launch_export() {
			console.log("Set value into form and submit");
			$("div.fiche form input[name=\"action\"]").val("exportcsv");
			$("div.fiche form input[type=\"submit\"]").click();
			$("div.fiche form input[name=\"action\"]").val("");
		}
		function writebookkeeping() {
			console.log("Set value into form and submit");
			$("div.fiche form input[name=\"action\"]").val("writebookkeeping");
			$("div.fiche form input[type=\"submit\"]").click();
			$("div.fiche form input[name=\"action\"]").val("");
		}
	</script>';

	/*
	 * Show result array
	 */
	print '<br>';

	$i = 0;
	print '<div class="div-table-responsive">';
	print '<table class="noborder centpercent">';
	print '<tr class="liste_titre">';
	print "<td>".$langs->trans("Date")."</td>";
	print "<td>".$langs->trans("Piece").' ('.$langs->trans("ObjectsRef").")</td>";
	print "<td>".$langs->trans("AccountAccounting")."</td>";
	print "<td>".$langs->trans("SubledgerAccount")."</td>";
	print "<td>".$langs->trans("LabelOperation")."</td>";
	print '<td class="center">'.$langs->trans("PaymentMode")."</td>";
	print '<td class="right">'.$langs->trans("AccountingDebit")."</td>";
	print '<td class="right">'.$langs->trans("AccountingCredit")."</td>";
	print "</tr>\n";

	$r = '';

	foreach ($tabpay as $key => $val) {			  // $key is rowid in llx_bank
		$date = dol_print_date($val["date"], 'day');

		$ref = getSourceDocRef($val, $tabtype[$key]);

		// Bank
		foreach ($tabbq[$key] as $k => $mt) {
			if ($mt) {
				$reflabel = '';
				if (!empty($val['lib'])) {
					$reflabel .= $val['lib']." - ";
				}
				$reflabel .= $langs->trans("Bank").' '.$val['bank_account_ref'];
				if (!empty($val['soclib'])) {
					$reflabel .= " - ".$val['soclib'];
				}

				//var_dump($tabpay[$key]);
				print '<!-- Bank bank.rowid='.$key.' type='.$tabpay[$key]['type'].' ref='.$tabpay[$key]['ref'].'-->';
				print '<tr class="oddeven">';

				// Date
				print "<td>".$date."</td>";

				// Ref
				print "<td>".dol_escape_htmltag($ref)."</td>";

				// Ledger account
				$accounttoshow = length_accountg($k);
				if (empty($accounttoshow) || $accounttoshow == 'NotDefined') {
					$accounttoshow = '<span class="error">'.$langs->trans("BankAccountNotDefined").'</span>';
				}
				print '<td class="maxwidth300" title="'.dol_escape_htmltag(dol_string_nohtmltag($accounttoshow)).'">';
				print $accounttoshow;
				print "</td>";

				// Subledger account
				print '<td class="maxwidth300">';
				/*$accounttoshow = length_accountg($k);
				if (empty($accounttoshow) || $accounttoshow == 'NotDefined')
				{
					print '<span class="error">'.$langs->trans("BankAccountNotDefined").'</span>';
				}
				else print $accounttoshow;*/
				print "</td>";

				// Label operation
				print '<td>';
				print $reflabel;	// This is already html escaped content
				print "</td>";

				print '<td class="center">'.$val["type_payment"]."</td>";
				print '<td class="right nowraponall amount">'.($mt >= 0 ? price($mt) : '')."</td>";
				print '<td class="right nowraponall amount">'.($mt < 0 ? price(-$mt) : '')."</td>";
				print "</tr>";

				$i++;
			}
		}

		// Third party
		if (is_array($tabtp[$key])) {
			foreach ($tabtp[$key] as $k => $mt) {
				if ($mt) {
					$reflabel = '';
					if (!empty($val['lib'])) {
						$reflabel .= $val['lib'].(isset($val['soclib']) ? " - " : "");
					}
					if ($tabtype[$key] == 'banktransfert') {
						$reflabel .= $langs->trans('TransitionalAccount').' '.$account_transfer;
					} else {
						$reflabel .= isset($val['soclib']) ? $val['soclib'] : "";
					}

					print '<!-- Thirdparty bank.rowid='.$key.' -->';
					print '<tr class="oddeven">';

					// Date
					print "<td>".$date."</td>";

					// Ref
					print "<td>".dol_escape_htmltag($ref)."</td>";

					// Ledger account
					$account_ledger = $k;
					// Try to force general ledger account depending on type
					if ($tabtype[$key] == 'payment') {
						$account_ledger = getDolGlobalString('ACCOUNTING_ACCOUNT_CUSTOMER');
					}
					if ($tabtype[$key] == 'payment_supplier') {
						$account_ledger = getDolGlobalString('ACCOUNTING_ACCOUNT_SUPPLIER');
					}
					if ($tabtype[$key] == 'payment_expensereport') {
						$account_ledger = getDolGlobalString('ACCOUNTING_ACCOUNT_EXPENSEREPORT');
					}
					if ($tabtype[$key] == 'payment_salary') {
						$account_ledger = getDolGlobalString('SALARIES_ACCOUNTING_ACCOUNT_PAYMENT');
					}
					if ($tabtype[$key] == 'payment_vat') {
						$account_ledger = getDolGlobalString('ACCOUNTING_VAT_PAY_ACCOUNT');
					}
					if ($tabtype[$key] == 'member') {
						$account_ledger = getDolGlobalString('ADHERENT_SUBSCRIPTION_ACCOUNTINGACCOUNT');
					}
					if ($tabtype[$key] == 'payment_various') {
						$account_ledger = $tabpay[$key]["account_various"];
					}
					$accounttoshow = length_accountg($account_ledger);
					if (empty($accounttoshow) || $accounttoshow == 'NotDefined') {
						if ($tabtype[$key] == 'unknown') {
							// We will accept writing, but into a waiting account
							if (!getDolGlobalString('ACCOUNTING_ACCOUNT_SUSPENSE') || getDolGlobalString('ACCOUNTING_ACCOUNT_SUSPENSE') == '-1') {
								$accounttoshow = '<span class="error small">'.$langs->trans('UnknownAccountForThirdpartyAndWaitingAccountNotDefinedBlocking').'</span>';
							} else {
								$accounttoshow = '<span class="warning small">'.$langs->trans('UnknownAccountForThirdparty', length_accountg(getDolGlobalString('ACCOUNTING_ACCOUNT_SUSPENSE'))).'</span>'; // We will use a waiting account
							}
						} else {
							// We will refuse writing
							$errorstring = 'UnknownAccountForThirdpartyBlocking';
							if ($tabtype[$key] == 'payment') {
								$errorstring = 'MainAccountForCustomersNotDefined';
							}
							if ($tabtype[$key] == 'payment_supplier') {
								$errorstring = 'MainAccountForSuppliersNotDefined';
							}
							if ($tabtype[$key] == 'payment_expensereport') {
								$errorstring = 'MainAccountForUsersNotDefined';
							}
							if ($tabtype[$key] == 'payment_salary') {
								$errorstring = 'MainAccountForUsersNotDefined';
							}
							if ($tabtype[$key] == 'payment_vat') {
								$errorstring = 'MainAccountForVatPaymentNotDefined';
							}
							if ($tabtype[$key] == 'member') {
								$errorstring = 'MainAccountForSubscriptionPaymentNotDefined';
							}
							$accounttoshow = '<span class="error small">'.$langs->trans($errorstring).'</span>';
						}
					}
					print '<td class="maxwidth300" title="'.dol_escape_htmltag(dol_string_nohtmltag($accounttoshow)).'">';
					print $accounttoshow;	// This is a HTML string
					print "</td>";

					// Subledger account
					$accounttoshowsubledger = '';
					if (in_array($tabtype[$key], array('payment', 'payment_supplier', 'payment_expensereport', 'payment_salary', 'payment_various'))) {	// Type of payments that uses a subledger
						$accounttoshowsubledger = length_accounta($k);
						if ($accounttoshow != $accounttoshowsubledger) {
							if (empty($accounttoshowsubledger) || $accounttoshowsubledger == 'NotDefined') {
								//var_dump($tabpay[$key]);
								//var_dump($tabtype[$key]);
								//var_dump($tabbq[$key]);
								//print '<span class="error">'.$langs->trans("ThirdpartyAccountNotDefined").'</span>';
								if (!empty($tabcompany[$key]['code_compta'])) {
									if (in_array($tabtype[$key], array('payment_various', 'payment_salary'))) {
										// For such case, if subledger is not defined, we won't use subledger accounts.
										$accounttoshowsubledger = '<span class="warning small">'.$langs->trans("ThirdpartyAccountNotDefinedOrThirdPartyUnknownSubledgerIgnored").'</span>';
									} else {
										$accounttoshowsubledger = '<span class="warning small">'.$langs->trans("ThirdpartyAccountNotDefinedOrThirdPartyUnknown", $tabcompany[$key]['code_compta']).'</span>';
									}
								} else {
									$accounttoshowsubledger = '<span class="error small">'.$langs->trans("ThirdpartyAccountNotDefinedOrThirdPartyUnknownBlocking").'</span>';
								}
							}
						} else {
							$accounttoshowsubledger = '';
						}
					}
					print '<td class="maxwidth300">';
					print $accounttoshowsubledger;	// This is a html string
					print "</td>";

					print "<td>".$reflabel."</td>";

					print '<td class="center">'.$val["type_payment"]."</td>";

					print '<td class="right nowraponall amount">'.($mt < 0 ? price(-$mt) : '')."</td>";

					print '<td class="right nowraponall amount">'.($mt >= 0 ? price($mt) : '')."</td>";

					print "</tr>";

					$i++;
				}
			}
		} else {	// Waiting account
			foreach ($tabbq[$key] as $k => $mt) {
				if ($mt) {
					$reflabel = '';
					if (!empty($val['lib'])) {
						$reflabel .= $val['lib']." - ";
					}
					$reflabel .= 'WaitingAccount';

					print '<!-- Wait bank.rowid='.$key.' -->';
					print '<tr class="oddeven">';
					print "<td>".$date."</td>";
					print "<td>".$ref."</td>";
					// Ledger account
					print "<td>";
					/*if (empty($accounttoshow) || $accounttoshow == 'NotDefined')
					{
						print '<span class="error">'.$langs->trans("WaitAccountNotDefined").'</span>';
					}
					else */
					print length_accountg(getDolGlobalString('ACCOUNTING_ACCOUNT_SUSPENSE'));
					print "</td>";
					// Subledger account
					print "<td>";
					print "</td>";
					print "<td>".dol_escape_htmltag($reflabel)."</td>";
					print '<td class="center">'.$val["type_payment"]."</td>";
					print '<td class="right nowraponall amount">'.($mt < 0 ? price(-$mt) : '')."</td>";
					print '<td class="right nowraponall amount">'.($mt >= 0 ? price($mt) : '')."</td>";
					print "</tr>";

					$i++;
				}
			}
		}
	}

	if (!$i) {
		$colspan = 8;
		print '<tr class="oddeven"><td colspan="'.$colspan.'"><span class="opacitymedium">'.$langs->trans("NoRecordFound").'</span></td></tr>';
	}

	print "</table>";
	print '</div>';

	llxFooter();
}

$db->close();



/**
 * Return source for doc_ref of a bank transaction
 *
 * @param 	array 	$val			Array of val
 * @param 	string	$typerecord		Type of record ('payment', 'payment_supplier', 'payment_expensereport', 'payment_vat', ...)
 * @return 	string					A string label to describe a record into llx_bank_url
 */
function getSourceDocRef($val, $typerecord)
{
	global $db, $langs;

	// Defined the docref into $ref (We start with $val['ref'] by default and we complete according to other data)
	// WE MUST HAVE SAME REF FOR ALL LINES WE WILL RECORD INTO THE BOOKKEEPING
	$ref = $val['ref'];
	if ($ref == '(SupplierInvoicePayment)' || $ref == '(SupplierInvoicePaymentBack)') {
		$ref = $langs->transnoentitiesnoconv('Supplier');
	}
	if ($ref == '(CustomerInvoicePayment)' || $ref == '(CustomerInvoicePaymentBack)') {
		$ref = $langs->transnoentitiesnoconv('Customer');
	}
	if ($ref == '(SocialContributionPayment)') {
		$ref = $langs->transnoentitiesnoconv('SocialContribution');
	}
	if ($ref == '(DonationPayment)') {
		$ref = $langs->transnoentitiesnoconv('Donation');
	}
	if ($ref == '(SubscriptionPayment)') {
		$ref = $langs->transnoentitiesnoconv('Subscription');
	}
	if ($ref == '(ExpenseReportPayment)') {
		$ref = $langs->transnoentitiesnoconv('Employee');
	}
	if ($ref == '(LoanPayment)') {
		$ref = $langs->transnoentitiesnoconv('Loan');
	}
	if ($ref == '(payment_salary)') {
		$ref = $langs->transnoentitiesnoconv('Employee');
	}

	$sqlmid = '';
	if ($typerecord == 'payment') {
		if (getDolGlobalInt('FACTURE_DEPOSITS_ARE_JUST_PAYMENTS')) {
			$sqlmid = "SELECT payfac.fk_facture as id, ".$db->ifsql('f1.rowid IS NULL', 'f.ref', 'f1.ref')." as ref";
			$sqlmid .= " FROM ".$db->prefix()."paiement_facture as payfac";
			$sqlmid .= " LEFT JOIN ".$db->prefix()."facture as f ON f.rowid = payfac.fk_facture";
			$sqlmid .= " LEFT JOIN ".$db->prefix()."societe_remise_except as sre ON sre.fk_facture_source = payfac.fk_facture";
			$sqlmid .= " LEFT JOIN ".$db->prefix()."facture as f1 ON f1.rowid = sre.fk_facture";
			$sqlmid .= " WHERE payfac.fk_paiement=".((int) $val['paymentid']);
		} else {
			$sqlmid = "SELECT payfac.fk_facture as id, f.ref as ref";
			$sqlmid .= " FROM ".$db->prefix()."paiement_facture as payfac";
			$sqlmid .= " INNER JOIN ".$db->prefix()."facture as f ON f.rowid = payfac.fk_facture";
			$sqlmid .= " WHERE payfac.fk_paiement=".((int) $val['paymentid']);
		}
		$ref = $langs->transnoentitiesnoconv("Invoice");
	} elseif ($typerecord == 'payment_supplier') {
		$sqlmid = 'SELECT payfac.fk_facturefourn as id, f.ref';
		$sqlmid .= " FROM ".MAIN_DB_PREFIX."paiementfourn_facturefourn as payfac, ".MAIN_DB_PREFIX."facture_fourn as f";
		$sqlmid .= " WHERE payfac.fk_facturefourn = f.rowid AND payfac.fk_paiementfourn=".((int) $val["paymentsupplierid"]);
		$ref = $langs->transnoentitiesnoconv("SupplierInvoice");
	} elseif ($typerecord == 'payment_expensereport') {
		$sqlmid = 'SELECT e.rowid as id, e.ref';
		$sqlmid .= " FROM ".MAIN_DB_PREFIX."payment_expensereport as pe, ".MAIN_DB_PREFIX."expensereport as e";
		$sqlmid .= " WHERE pe.rowid=".((int) $val["paymentexpensereport"])." AND pe.fk_expensereport = e.rowid";
		$ref = $langs->transnoentitiesnoconv("ExpenseReport");
	} elseif ($typerecord == 'payment_salary') {
		$sqlmid = 'SELECT s.rowid as ref';
		$sqlmid .= " FROM ".MAIN_DB_PREFIX."payment_salary as s";
		$sqlmid .= " WHERE s.rowid=".((int) $val["paymentsalid"]);
		$ref = $langs->transnoentitiesnoconv("SalaryPayment");
	} elseif ($typerecord == 'sc') {
		$sqlmid = 'SELECT sc.rowid as ref';
		$sqlmid .= " FROM ".MAIN_DB_PREFIX."paiementcharge as sc";
		$sqlmid .= " WHERE sc.rowid=".((int) $val["paymentscid"]);
		$ref = $langs->transnoentitiesnoconv("SocialContribution");
	} elseif ($typerecord == 'payment_vat') {
		$sqlmid = 'SELECT v.rowid as ref';
		$sqlmid .= " FROM ".MAIN_DB_PREFIX."tva as v";
		$sqlmid .= " WHERE v.rowid=".((int) $val["paymentvatid"]);
		$ref = $langs->transnoentitiesnoconv("PaymentVat");
	} elseif ($typerecord == 'payment_donation') {
		$sqlmid = 'SELECT payd.fk_donation as ref';
		$sqlmid .= " FROM ".MAIN_DB_PREFIX."payment_donation as payd";
		$sqlmid .= " WHERE payd.fk_donation=".((int) $val["paymentdonationid"]);
		$ref = $langs->transnoentitiesnoconv("Donation");
	} elseif ($typerecord == 'payment_loan') {
		$sqlmid = 'SELECT l.rowid as ref';
		$sqlmid .= " FROM ".MAIN_DB_PREFIX."payment_loan as l";
		$sqlmid .= " WHERE l.rowid=".((int) $val["paymentloanid"]);
		$ref = $langs->transnoentitiesnoconv("LoanPayment");
	} elseif ($typerecord == 'payment_various') {
		$sqlmid = 'SELECT v.rowid as ref';
		$sqlmid .= " FROM ".MAIN_DB_PREFIX."payment_various as v";
		$sqlmid .= " WHERE v.rowid=".((int) $val["paymentvariousid"]);
		$ref = $langs->transnoentitiesnoconv("VariousPayment");
	}
	// Add warning
	if (empty($sqlmid)) {
		dol_syslog("Found a typerecord=".$typerecord." not supported", LOG_WARNING);
	}

	if ($sqlmid) {
		dol_syslog("accountancy/journal/bankjournal.php::sqlmid=".$sqlmid, LOG_DEBUG);
		$resultmid = $db->query($sqlmid);
		if ($resultmid) {
			while ($objmid = $db->fetch_object($resultmid)) {
				$ref .= ' '.$objmid->ref;
			}
		} else {
			dol_print_error($db);
		}
	}

	$ref = dol_trunc($langs->transnoentitiesnoconv("BankId").' '.$val['fk_bank'].' - '.$ref, 295); // 295 + 3 dots (...) is < than max size of 300
	return $ref;
}<|MERGE_RESOLUTION|>--- conflicted
+++ resolved
@@ -238,19 +238,7 @@
 	$account_pay_subscription = getDolGlobalString('ADHERENT_SUBSCRIPTION_ACCOUNTINGACCOUNT', 'NotDefined'); // NotDefined is a reserved word
 	$account_transfer = getDolGlobalString('ACCOUNTING_ACCOUNT_TRANSFER_CASH', 'NotDefined'); // NotDefined is a reserved word
 
-<<<<<<< HEAD
-	// Loop on each line into llx_bank table. For each line, we should get:
-=======
-	$tabcompany = array();
-	$tabuser = array();
-	$tabpay = array();
-	$tabbq = array();
-	$tabtp = array();
-	$tabtype = array();
-	$tabmoreinfo = array();
-
 	// Loop on each line into the llx_bank table. For each line, we should get:
->>>>>>> 47aa13b9
 	// one line tabpay = line into bank
 	// one line for bank record = tabbq
 	// one line for thirdparty record = tabtp
