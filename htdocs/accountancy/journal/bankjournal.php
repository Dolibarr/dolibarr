--- conflicted
+++ resolved
@@ -855,7 +855,6 @@
 			if ($mt)
 			{
 				$reflabel = '';
-<<<<<<< HEAD
 				if (!empty($val['lib'])) $reflabel .= dol_string_nohtmltag($val['lib'])." - ";
 				$reflabel .= $langs->trans("Bank").' '.dol_string_nohtmltag($val['bank_account_ref']);
 				if (!empty($val['soclib'])) $reflabel .= " - ".dol_string_nohtmltag($val['soclib']);
@@ -864,30 +863,13 @@
 				print '"'.$date.'"'.$sep;
 				print '"'.$val["type_payment"].'"'.$sep;
 				print '"'.length_accountg(html_entity_decode($k)).'"'.$sep;
-				print '"'.length_accountg(html_entity_decode($k)).'"'.$sep;
+				print '"'.length_accounta(html_entity_decode($k)).'"'.$sep;
 				print "  ".$sep;
 				print '"'.$reflabel.'"'.$sep;
 				print '"'.($mt >= 0 ? price($mt) : '').'"'.$sep;
 				print '"'.($mt < 0 ? price(-$mt) : '').'"'.$sep;
 				print '"'.$journal.'"'.$sep;
 				print '"'.dol_string_nohtmltag($ref).'"'.$sep;
-=======
-				if (! empty($val['lib'])) $reflabel .= dol_string_nohtmltag($val['lib']) . " - ";
-				$reflabel.= $langs->trans("Bank").' '.dol_string_nohtmltag($val['bank_account_ref']);
-				if (! empty($val['soclib'])) $reflabel .= " - " . dol_string_nohtmltag($val['soclib']);
-
-				print '"' . $key . '"' . $sep;
-				print '"' . $date . '"' . $sep;
-				print '"' . $val["type_payment"] . '"' . $sep;
-				print '"' . length_accountg(html_entity_decode($k)) . '"' . $sep;
-				print '"' . length_accounta(html_entity_decode($k)) . '"' . $sep;
-				print "  " . $sep;
-				print '"' . $reflabel . '"' . $sep;
-				print '"' . ($mt >= 0 ? price($mt) : '') . '"' . $sep;
-				print '"' . ($mt < 0 ? price(- $mt) : '') . '"' . $sep;
-				print '"' . $journal . '"' . $sep;
-				print '"' . dol_string_nohtmltag($ref) . '"' . $sep;
->>>>>>> 8458025e
 				print "\n";
 			}
 		}
@@ -908,17 +890,10 @@
 						$reflabel .= dol_string_nohtmltag($val['soclib']);
 					}
 
-<<<<<<< HEAD
 					print '"'.$key.'"'.$sep;
 					print '"'.$date.'"'.$sep;
 					print '"'.$val["type_payment"].'"'.$sep;
-					print '"'.length_accounta(html_entity_decode($k)).'"'.$sep;
-=======
-					print '"' . $key . '"' . $sep;
-					print '"' . $date . '"' . $sep;
-					print '"' . $val["type_payment"] . '"' . $sep;
-					print '"' . length_accountg(html_entity_decode($k)) . '"' . $sep;
->>>>>>> 8458025e
+					print '"'.length_accountg(html_entity_decode($k)).'"'.$sep;
 					if ($tabtype[$key] == 'payment_supplier') {
 						print '"'.$conf->global->ACCOUNTING_ACCOUNT_SUPPLIER.'"'.$sep;
 					} elseif ($tabtype[$key] == 'payment') {
@@ -928,11 +903,7 @@
 					} elseif ($tabtype[$key] == 'payment_salary') {
 						print '"'.$conf->global->SALARIES_ACCOUNTING_ACCOUNT_PAYMENT.'"'.$sep;
 					} else {
-<<<<<<< HEAD
-						print '"'.length_accounta(html_entity_decode($k)).'"'.$sep;
-=======
-						print '"' . length_accountg(html_entity_decode($k)) . '"' . $sep;
->>>>>>> 8458025e
+						print '"'.length_accountg(html_entity_decode($k)).'"'.$sep;
 					}
 					print '"'.length_accounta(html_entity_decode($k)).'"'.$sep;
 					print '"'.$reflabel.'"'.$sep;
@@ -948,7 +919,6 @@
 				if ($mt)
 				{
 					$reflabel = '';
-<<<<<<< HEAD
 					if (!empty($val['lib'])) $reflabel .= dol_string_nohtmltag($val['lib'])." - ";
 					$reflabel .= dol_string_nohtmltag('WaitingAccount');
 
@@ -956,29 +926,13 @@
 					print '"'.$date.'"'.$sep;
 					print '"'.$val["type_payment"].'"'.$sep;
 					print '"'.length_accountg($conf->global->ACCOUNTING_ACCOUNT_SUSPENSE).'"'.$sep;
-					print '"'.length_accountg($conf->global->ACCOUNTING_ACCOUNT_SUSPENSE).'"'.$sep;
+					print '"'.length_accounta($conf->global->ACCOUNTING_ACCOUNT_SUSPENSE).'"'.$sep;
 					print "".$sep;
 					print '"'.$reflabel.'"'.$sep;
 					print '"'.($mt < 0 ? price(-$mt) : '').'"'.$sep;
 					print '"'.($mt >= 0 ? price($mt) : '').'"'.$sep;
 					print '"'.$journal.'"'.$sep;
 					print '"'.dol_string_nohtmltag($ref).'"'.$sep;
-=======
-					if (! empty($val['lib'])) $reflabel .= dol_string_nohtmltag($val['lib']) . " - ";
-					$reflabel.= dol_string_nohtmltag('WaitingAccount');
-
-					print '"' . $key . '"' . $sep;
-					print '"' . $date . '"' . $sep;
-					print '"' . $val["type_payment"] . '"' . $sep;
-					print '"' . length_accountg($conf->global->ACCOUNTING_ACCOUNT_SUSPENSE) . '"' . $sep;
-					print '"' . length_accounta($conf->global->ACCOUNTING_ACCOUNT_SUSPENSE) . '"' . $sep;
-					print "" . $sep;
-					print '"' . $reflabel . '"' . $sep;
-					print '"' . ($mt < 0 ? price(- $mt) : '') . '"' . $sep;
-					print '"' . ($mt >= 0 ? price($mt) : '') . '"' . $sep;
-					print '"' . $journal . '"' . $sep;
-					print '"' . dol_string_nohtmltag($ref) . '"' . $sep;
->>>>>>> 8458025e
 					print "\n";
 				}
 			}
