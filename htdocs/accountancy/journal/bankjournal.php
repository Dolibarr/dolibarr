--- conflicted
+++ resolved
@@ -415,11 +415,7 @@
 	
 	// Model Cegid Expert Export
 	if ($conf->global->ACCOUNTING_EXPORT_MODELCSV == 2) 
-<<<<<<< HEAD
-{
-=======
 	{
->>>>>>> 19300a2d
 		$sep = ";";
 		
 		foreach ( $tabpay as $key => $val ) {
@@ -465,20 +461,6 @@
 				}
 			} else {
 				foreach ( $tabbq[$key] as $k => $mt ) {
-<<<<<<< HEAD
-					print $date . $sep;
-					print $journal . $sep;
-					print length_accountg($conf->global->ACCOUNTING_ACCOUNT_SUSPENSE) . $sep;
-					print $sep;
-					print ($mt < 0 ? 'D' : 'C') . $sep;
-					print ($mt <= 0 ? price(- $mt) : $mt) . $sep;
-					print $val["type_payment"] . $sep;
-					print $val["ref"] . $sep;
-					print "\n";
-				}
-			}
-		}
-=======
 						print $date . $sep;
 						print $journal . $sep;
 						print length_accountg($conf->global->ACCOUNTING_ACCOUNT_SUSPENSE) . $sep;
@@ -491,7 +473,6 @@
 					}
 				}
 			}
->>>>>>> 19300a2d
 	} else {
 		// Model Classic Export
 		foreach ( $tabpay as $key => $val ) {
@@ -537,7 +518,8 @@
 			}
 		}
 	}
-} else {
+}
+else {
 	$form = new Form($db);
 	
 	llxHeader('', $langs->trans("FinanceJournal"));
