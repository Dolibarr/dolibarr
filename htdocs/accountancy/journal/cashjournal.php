<?php
/* Copyright (C) 2007-2010	Laurent Destailleur	<eldy@users.sourceforge.net>
 * Copyright (C) 2007-2010	Jean Heimburger		<jean@tiaris.info>
 * Copyright (C) 2011		Juanjo Menent		<jmenent@2byte.es>
 * Copyright (C) 2012		Regis Houssin		<regis@dolibarr.fr>
 * Copyright (C) 2013		Christophe Battarel	<christophe.battarel@altairis.fr>
 * Copyright (C) 2013-2014  Alexandre Spangaro	<alexandre.spangaro@gmail.com>
 * Copyright (C) 2013-2014  Florian Henry	    <florian.henry@open-concept.pro>
 * Copyright (C) 2013-2014  Olivier Geffroy     <jeff@jeffinfo.com>
 *
 * This program is free software; you can redistribute it and/or modify
 * it under the terms of the GNU General Public License as published by
 * the Free Software Foundation; either version 3 of the License, or
 * (at your option) any later version.
 *
 * This program is distributed in the hope that it will be useful,
 * but WITHOUT ANY WARRANTY; without even the implied warranty of
 * MERCHANTABILITY or FITNESS FOR A PARTICULAR PURPOSE.  See the
 * GNU General Public License for more details.
 *
 * You should have received a copy of the GNU General Public License
 * along with this program. If not, see <http://www.gnu.org/licenses/>.
 */

/**
 * \file		htdocs/accountancy/journal/cashjournal.php
 * \ingroup		Accounting Expert
 * \brief		Page with cash journal
 */

require '../../main.inc.php';

// Class
require_once DOL_DOCUMENT_ROOT.'/core/lib/report.lib.php';
require_once DOL_DOCUMENT_ROOT.'/core/lib/date.lib.php';
require_once DOL_DOCUMENT_ROOT.'/core/lib/bank.lib.php';
require_once DOL_DOCUMENT_ROOT.'/core/lib/accounting.lib.php';
require_once DOL_DOCUMENT_ROOT.'/societe/class/societe.class.php';
require_once DOL_DOCUMENT_ROOT.'/adherents/class/adherent.class.php';
require_once DOL_DOCUMENT_ROOT.'/compta/sociales/class/chargesociales.class.php';
require_once DOL_DOCUMENT_ROOT.'/compta/paiement/class/paiement.class.php';
require_once DOL_DOCUMENT_ROOT.'/compta/tva/class/tva.class.php';
require_once DOL_DOCUMENT_ROOT.'/fourn/class/paiementfourn.class.php';
require_once DOL_DOCUMENT_ROOT.'/fourn/class/fournisseur.facture.class.php';
require_once DOL_DOCUMENT_ROOT.'/fourn/class/fournisseur.class.php';
require_once DOL_DOCUMENT_ROOT.'/accountancy/class/bookkeeping.class.php';

// Langs
$langs->load("companies");
$langs->load("other");
$langs->load("compta");
$langs->load("bank");
$langs->load("accountancy");

$date_startmonth = GETPOST('date_startmonth');
$date_startday = GETPOST('date_startday');
$date_startyear = GETPOST('date_startyear');
$date_endmonth = GETPOST('date_endmonth');
$date_endday = GETPOST('date_endday');
$date_endyear = GETPOST('date_endyear');

// Security check
if ($user->societe_id > 0)
	accessforbidden();

$action = GETPOST('action');

/*
 * View
 */

$year_current = strftime("%Y", dol_now());
$pastmonth = strftime("%m", dol_now()) - 1;
$pastmonthyear = $year_current;
if ($pastmonth == 0) {
	$pastmonth = 12;
	$pastmonthyear --;
}

$date_start = dol_mktime(0, 0, 0, $date_startmonth, $date_startday, $date_startyear);
$date_end = dol_mktime(23, 59, 59, $date_endmonth, $date_endday, $date_endyear);

if (empty($date_start) || empty($date_end)) // We define date_start and date_end
{
	$date_start = dol_get_first_day($pastmonthyear, $pastmonth, false);
	$date_end = dol_get_last_day($pastmonthyear, $pastmonth, false);
}

$p = explode(":", $conf->global->MAIN_INFO_SOCIETE_COUNTRY);
$idpays = $p[0];

$sql = "SELECT b.rowid , b.dateo as do, b.datev as dv, b.amount, b.label, b.rappro, b.num_releve, b.num_chq, b.fk_type, soc.code_compta, ba.courant,";
$sql .= " soc.code_compta_fournisseur, soc.rowid as socid, soc.nom as name, ba.account_number, bu1.type as typeop";
$sql .= " FROM " . MAIN_DB_PREFIX . "bank b";
$sql .= " JOIN " . MAIN_DB_PREFIX . "bank_account ba on b.fk_account=ba.rowid";
$sql .= " LEFT JOIN " . MAIN_DB_PREFIX . "bank_url bu1 ON bu1.fk_bank = b.rowid AND bu1.type='company'";
$sql .= " LEFT JOIN " . MAIN_DB_PREFIX . "societe soc on bu1.url_id=soc.rowid";

// Code opération type caisse
$sql .= " WHERE ba.courant = 2";
if (! empty($conf->multicompany->enabled)) {
	$sql .= " AND ba.entity = " . $conf->entity;
}

if ($date_start && $date_end)
	$sql .= " AND b.dateo >= '" . $db->idate($date_start) . "' AND b.dateo <= '" . $db->idate($date_end) . "'";
$sql .= " ORDER BY b.datev";

$object = new Account($db);
$paymentstatic = new Paiement($db);
$paymentsupplierstatic = new PaiementFourn($db);
$societestatic = new Societe($db);
$chargestatic = new ChargeSociales($db);
$paymentvatstatic = new TVA($db);

dol_syslog("accountancy/journal/cashjournal.php:: sql=" . $sql, LOG_DEBUG);
$result = $db->query($sql);
if ($result) {

	$num = $db->num_rows($result);
	// les variables
	$cptfour = (! empty($conf->global->ACCOUNTING_ACCOUNT_SUPPLIER) ? $conf->global->ACCOUNTING_ACCOUNT_SUPPLIER : $langs->trans("CodeNotDef"));
	$cptcli = (! empty($conf->global->ACCOUNTING_ACCOUNT_CUSTOMER) ? $conf->global->ACCOUNTING_ACCOUNT_CUSTOMER : $langs->trans("CodeNotDef"));
	$cpttva = (! empty($conf->global->ACCOUNTING_ACCOUNT_SUSPENSE) ? $conf->global->ACCOUNTING_ACCOUNT_SUSPENSE : $langs->trans("CodeNotDef"));
	$cptsociale = (! empty($conf->global->ACCOUNTING_ACCOUNT_SUSPENSE) ? $conf->global->ACCOUNTING_ACCOUNT_SUSPENSE : $langs->trans("CodeNotDef"));

	$tabpay = array ();
	$tabbq = array ();
	$tabtp = array ();
	$tabcompany = array ();
	$tabtype = array ();

	$i = 0;
	while ( $i < $num ) {
		$obj = $db->fetch_object($result);

		// controls
		$compta_bank = $obj->account_number;
		if ($obj->label == '(SupplierInvoicePayment)')
			$compta_soc = (! empty($obj->code_compta_fournisseur) ? $obj->code_compta_fournisseur : $cptfour);
		if ($obj->label == '(CustomerInvoicePayment)')
			$compta_soc = (! empty($obj->code_compta) ? $obj->code_compta : $cptcli);
		if ($obj->typeop == '(BankTransfert)')
			$compta_soc = $conf->global->ACCOUNTING_ACCOUNT_TRANSFER_CASH;

			// variable bookkeeping

		$tabpay[$obj->rowid]["date"] = $obj->do;
		$tabpay[$obj->rowid]["ref"] = $obj->label;
		$tabpay[$obj->rowid]["fk_bank"] = $obj->rowid;
		if (preg_match('/^\((.*)\)$/i', $obj->label, $reg)) {
			$tabpay[$obj->rowid]["lib"] = $langs->trans($reg[1]);
		} else {
			$tabpay[$obj->rowid]["lib"] = dol_trunc($obj->label, 60);
		}
		$links = $object->get_url($obj->rowid);

<<<<<<< HEAD
		// get_url may return -1 which is not traversable
		if (is_array($links)) {
			foreach ($links as $key => $val) {

				$tabtype[$obj->rowid] = $links[$key]['type'];

				if ($links[$key]['type'] == 'payment') {
					$paymentstatic->id = $links[$key]['url_id'];
					$tabpay[$obj->rowid]["lib"] .= ' ' . $paymentstatic->getNomUrl(2);
				} else if ($links[$key]['type'] == 'payment_supplier') {
					$paymentsupplierstatic->id = $links[$key]['url_id'];
					$paymentsupplierstatic->ref = $links[$key]['url_id'];
					$tabpay[$obj->rowid]["lib"] .= ' ' . $paymentsupplierstatic->getNomUrl(2);
				} else if ($links[$key]['type'] == 'company') {

					$societestatic->id = $links[$key]['url_id'];
					$societestatic->name = $links[$key]['label'];
					$tabpay[$obj->rowid]["soclib"] = $societestatic->getNomUrl(1, '', 30);
					$tabtp[$obj->rowid][$compta_soc] += $obj->amount;
				} else if ($links[$key]['type'] == 'sc') {

					$chargestatic->id = $links[$key]['url_id'];
					$chargestatic->ref = $links[$key]['url_id'];

					$tabpay[$obj->rowid]["lib"] .= ' ' . $chargestatic->getNomUrl(2);
					if (preg_match('/^\((.*)\)$/i', $links[$key]['label'], $reg)) {
						if ($reg[1] == 'socialcontribution')
							$reg[1] = 'SocialContribution';
						$chargestatic->lib = $langs->trans($reg[1]);
					} else {
						$chargestatic->lib = $links[$key]['label'];
					}
					$chargestatic->ref = $chargestatic->lib;
					$tabpay[$obj->rowid]["soclib"] = $chargestatic->getNomUrl(1, 30);

					$sqlmid = 'SELECT cchgsoc.accountancy_code';
					$sqlmid .= " FROM " . MAIN_DB_PREFIX . "c_chargesociales cchgsoc ";
					$sqlmid .= " INNER JOIN " . MAIN_DB_PREFIX . "chargesociales as chgsoc ON  chgsoc.fk_type=cchgsoc.id";
					$sqlmid .= " INNER JOIN " . MAIN_DB_PREFIX . "paiementcharge as paycharg ON  paycharg.fk_charge=chgsoc.rowid";
					$sqlmid .= " INNER JOIN " . MAIN_DB_PREFIX . "bank_url as bkurl ON  bkurl.url_id=paycharg.rowid";
					$sqlmid .= " WHERE bkurl.fk_bank=" . $obj->rowid;
					dol_syslog("accountancy/journal/cashjournal.php:: sqlmid=" . $sqlmid, LOG_DEBUG);
					$resultmid = $db->query($sqlmid);
					if ($resultmid) {
						$objmid = $db->fetch_object($resultmid);
						$tabtp[$obj->rowid][$objmid->accountancy_code] += $obj->amount;
					}
				} else if ($links[$key]['type'] == 'payment_vat') {

					$paymentvatstatic->id = $links[$key]['url_id'];
					$paymentvatstatic->ref = $links[$key]['url_id'];
					$tabpay[$obj->rowid]["lib"] .= ' ' . $paymentvatstatic->getNomUrl(2);
					$tabtp[$obj->rowid][$cpttva] += $obj->amount;
				} else if ($links[$key]['type'] == 'banktransfert') {
					$tabpay[$obj->rowid]["lib"] .= ' ' . $paymentvatstatic->getNomUrl(2);
					$tabtp[$obj->rowid][$cpttva] += $obj->amount;
=======
		foreach ( $links as $key => $val ) {

			$tabtype[$obj->rowid] = $links[$key]['type'];

			if ($links[$key]['type'] == 'payment') {
				$paymentstatic->id = $links[$key]['url_id'];
				$tabpay[$obj->rowid]["lib"] .= ' ' . $paymentstatic->getNomUrl(2);
			} else if ($links[$key]['type'] == 'payment_supplier') {
				$paymentsupplierstatic->id = $links[$key]['url_id'];
				$paymentsupplierstatic->ref = $links[$key]['url_id'];
				$tabpay[$obj->rowid]["lib"] .= ' ' . $paymentsupplierstatic->getNomUrl(2);
			} else if ($links[$key]['type'] == 'company') {

				$societestatic->id = $links[$key]['url_id'];
				$societestatic->name = $links[$key]['label'];
				$tabpay[$obj->rowid]["soclib"] = $societestatic->getNomUrl(1, '', 30);
				$tabtp[$obj->rowid][$compta_soc] += $obj->amount;
			} else if ($links[$key]['type'] == 'sc') {

				$chargestatic->id = $links[$key]['url_id'];
				$chargestatic->ref = $links[$key]['url_id'];

				$tabpay[$obj->rowid]["lib"] .= ' ' . $chargestatic->getNomUrl(2);
				if (preg_match('/^\((.*)\)$/i', $links[$key]['label'], $reg)) {
					if ($reg[1] == 'socialcontribution')
						$reg[1] = 'SocialContribution';
					$chargestatic->lib = $langs->trans($reg[1]);
				} else {
					$chargestatic->lib = $links[$key]['label'];
				}
				$chargestatic->ref = $chargestatic->lib;
				$tabpay[$obj->rowid]["soclib"] = $chargestatic->getNomUrl(1, 30);

				$sqlmid = 'SELECT cchgsoc.accountancy_code';
				$sqlmid .= " FROM " . MAIN_DB_PREFIX . "c_chargesociales cchgsoc ";
				$sqlmid .= " INNER JOIN " . MAIN_DB_PREFIX . "chargesociales as chgsoc ON  chgsoc.fk_type=cchgsoc.id";
				$sqlmid .= " INNER JOIN " . MAIN_DB_PREFIX . "paiementcharge as paycharg ON  paycharg.fk_charge=chgsoc.rowid";
				$sqlmid .= " INNER JOIN " . MAIN_DB_PREFIX . "bank_url as bkurl ON  bkurl.url_id=paycharg.rowid";
				$sqlmid .= " WHERE bkurl.fk_bank=" . $obj->rowid;
				dol_syslog("accountancy/journal/cashjournal.php:: sqlmid=" . $sqlmid, LOG_DEBUG);
				$resultmid = $db->query($sqlmid);
				if ($resultmid) {
					$objmid = $db->fetch_object($resultmid);
					$tabtp[$obj->rowid][$objmid->accountancy_code] += $obj->amount;
>>>>>>> 30abacd0
				}
				/*else {
					$tabtp [$obj->rowid] [$cptsociale] += $obj->amount;
				}*/
			}
		}
		$tabbq[$obj->rowid][$compta_bank] += $obj->amount;

		// if($obj->socid)$tabtp[$obj->rowid][$compta_soc] += $obj->amount;

		$i ++;
	}
} else {
	dol_print_error($db);
}

/*
 * Actions
*/

// write bookkeeping
if ($action == 'writeBookKeeping') {
	$error = 0;
	foreach ( $tabpay as $key => $val ) {
		// cash
		foreach ( $tabbq[$key] as $k => $mt ) {
			$bookkeeping = new BookKeeping($db);
			$bookkeeping->doc_date = $val["date"];
			$bookkeeping->doc_ref = $val["ref"];
			$bookkeeping->doc_type = 'cash';
			$bookkeeping->fk_doc = $key;
			$bookkeeping->fk_docdet = $val["fk_bank"];
			$bookkeeping->code_tiers = $tabcompany[$key]['code_client'];
			$bookkeeping->numero_compte = $k;
			$bookkeeping->label_compte = $compte->label;
			$bookkeeping->montant = ($mt < 0 ? - $mt : $mt);
			$bookkeeping->sens = ($mt >= 0) ? 'D' : 'C';
			$bookkeeping->debit = ($mt >= 0 ? $mt : 0);
			$bookkeeping->credit = ($mt < 0 ? - $mt : 0);
			$bookkeeping->code_journal = $conf->global->ACCOUNTING_CASH_JOURNAL;

			if ($tabtype[$key] == 'payment') {

				$sqlmid = 'SELECT fac.facnumber';
				$sqlmid .= " FROM " . MAIN_DB_PREFIX . "facture fac ";
				$sqlmid .= " INNER JOIN " . MAIN_DB_PREFIX . "paiement_facture as payfac ON  payfac.fk_facture=fac.rowid";
				$sqlmid .= " INNER JOIN " . MAIN_DB_PREFIX . "paiement as pay ON  payfac.fk_paiement=pay.rowid";
				$sqlmid .= " WHERE pay.fk_bank=" . $key;
				dol_syslog("accountancy/journal/cashjournal.php:: sqlmid=" . $sqlmid, LOG_DEBUG);
				$resultmid = $db->query($sqlmid);
				if ($resultmid) {
					$objmid = $db->fetch_object($resultmid);
					$bookkeeping->doc_ref = $objmid->facnumber;
				}
			} else if ($tabtype[$key] == 'payment_supplier') {

				$sqlmid = 'SELECT facf.facnumber';
				$sqlmid .= " FROM " . MAIN_DB_PREFIX . "facture_fourn facf ";
				$sqlmid .= " INNER JOIN " . MAIN_DB_PREFIX . "paiementfourn_facturefourn as payfacf ON  payfacf.fk_facturefourn=facf.rowid";
				$sqlmid .= " INNER JOIN " . MAIN_DB_PREFIX . "paiementfourn as payf ON  payfacf.fk_paiementfourn=payf.rowid";
				$sqlmid .= " WHERE payf.fk_bank=" . $key;
				dol_syslog("accountancy/journal/cashjournal.php:: sqlmid=" . $sqlmid, LOG_DEBUG);
				$resultmid = $db->query($sqlmid);
				if ($resultmid) {
					$objmid = $db->fetch_object($resultmid);
					$bookkeeping->doc_ref = $objmid->facnumber;
				}
			}

			$result = $bookkeeping->create();
			if ($result < 0) {
				$error ++;
				setEventMessage($object->errors, 'errors');
			}
		}
		// third party
		foreach ( $tabtp[$key] as $k => $mt ) {

			$bookkeeping = new BookKeeping($db);
			$bookkeeping->doc_date = $val["date"];
			$bookkeeping->doc_ref = $val["ref"];
			$bookkeeping->doc_type = 'cash';
			$bookkeeping->fk_doc = $key;
			$bookkeeping->fk_docdet = $val["fk_bank"];
			$bookkeeping->label_compte = $tabcompany[$key]['name'];
			$bookkeeping->montant = ($mt < 0 ? - $mt : $mt);
			$bookkeeping->sens = ($mt < 0) ? 'D' : 'C';
			$bookkeeping->debit = ($mt < 0 ? - $mt : 0);
			$bookkeeping->credit = ($mt >= 0 ? $mt : 0);
			$bookkeeping->code_journal = $conf->global->ACCOUNTING_CASH_JOURNAL;

			if ($tabtype[$key] == 'sc') {
				$bookkeeping->code_tiers = '';
				$bookkeeping->numero_compte = $k;
			} else if ($tabtype[$key] == 'payment') {

				$sqlmid = 'SELECT fac.facnumber';
				$sqlmid .= " FROM " . MAIN_DB_PREFIX . "facture fac ";
				$sqlmid .= " INNER JOIN " . MAIN_DB_PREFIX . "paiement_facture as payfac ON  payfac.fk_facture=fac.rowid";
				$sqlmid .= " INNER JOIN " . MAIN_DB_PREFIX . "paiement as pay ON  payfac.fk_paiement=pay.rowid";
				$sqlmid .= " WHERE pay.fk_bank=" . $key;
				dol_syslog("accountancy/journal/cashjournal.php:: sqlmid=" . $sqlmid, LOG_DEBUG);
				$resultmid = $db->query($sqlmid);
				if ($resultmid) {
					$objmid = $db->fetch_object($resultmid);
					$bookkeeping->doc_ref = $objmid->facnumber;
				}
				$bookkeeping->code_tiers = $k;
				$bookkeeping->numero_compte = $conf->global->ACCOUNTING_ACCOUNT_CUSTOMER;
			} else if ($tabtype[$key] == 'payment_supplier') {

				$sqlmid = 'SELECT facf.facnumber';
				$sqlmid .= " FROM " . MAIN_DB_PREFIX . "facture_fourn facf ";
				$sqlmid .= " INNER JOIN " . MAIN_DB_PREFIX . "paiementfourn_facturefourn as payfacf ON  payfacf.fk_facturefourn=facf.rowid";
				$sqlmid .= " INNER JOIN " . MAIN_DB_PREFIX . "paiementfourn as payf ON  payfacf.fk_paiementfourn=payf.rowid";
				$sqlmid .= " WHERE payf.fk_bank=" . $key;
				dol_syslog("accountancy/journal/cashjournal.php:: sqlmid=" . $sqlmid, LOG_DEBUG);
				$resultmid = $db->query($sqlmid);
				if ($resultmid) {
					$objmid = $db->fetch_object($resultmid);
					$bookkeeping->doc_ref = $objmid->facnumber;
				}
				$bookkeeping->code_tiers = $k;
				$bookkeeping->numero_compte = $conf->global->ACCOUNTING_ACCOUNT_SUPPLIER;
			} else if ($tabtype[$key] == 'company') {

				$sqlmid = 'SELECT fac.facnumber';
				$sqlmid .= " FROM " . MAIN_DB_PREFIX . "facture fac ";
				$sqlmid .= " INNER JOIN " . MAIN_DB_PREFIX . "paiement_facture as payfac ON  payfac.fk_facture=fac.rowid";
				$sqlmid .= " INNER JOIN " . MAIN_DB_PREFIX . "paiement as pay ON  payfac.fk_paiement=pay.rowid";
				$sqlmid .= " WHERE pay.fk_bank=" . $key;
				dol_syslog("accountancy/journal/cashjournal.php:: sqlmid=" . $sqlmid, LOG_DEBUG);
				$resultmid = $db->query($sqlmid);
				if ($resultmid) {
					$objmid = $db->fetch_object($resultmid);
					$bookkeeping->doc_ref = $objmid->facnumber;
				}
				$bookkeeping->code_tiers = $k;
				$bookkeeping->numero_compte = $conf->global->ACCOUNTING_ACCOUNT_CUSTOMER;
			} else {

				$bookkeeping->doc_ref = $k;
				$bookkeeping->numero_compte = $conf->global->ACCOUNTING_ACCOUNT_CUSTOMER;
			}

			$result = $bookkeeping->create();
			if ($result < 0) {
				$error ++;
				setEventMessage($object->errors, 'errors');
			}
		}
	}

	if (empty($error)) {
		setEventMessage($langs->trans('Success'), 'mesgs');
	}
}
// export csv
if ($action == 'export_csv') {
	$sep = $conf->global->ACCOUNTING_SEPARATORCSV;

	header('Content-Type: text/csv');
	header('Content-Disposition:attachment;filename=journal_caisse.csv');

	if ($conf->global->ACCOUNTING_MODELCSV == 1) 	// Modèle Export Cegid Expert
	{
		foreach ( $tabpay as $key => $val ) {
			$date = dol_print_date($db->jdate($val["date"]), '%d%m%Y');

			// Cash
			print $date . $sep;
			print $conf->global->ACCOUNTING_CASH_JOURNAL . $sep;

			foreach ( $tabbq[$key] as $k => $mt ) {
				print length_accountg(html_entity_decode($k)) . $sep;
				print $sep;
				print ($mt < 0 ? 'C' : 'D') . $sep;
				print price($mt) . $sep;
			}
			print utf8_decode($langs->trans("CashPayment")) . $sep;
			print $val["ref"] . $sep;
			print "\n";

			// Third party
			foreach ( $tabtp[$key] as $k => $mt ) {
				if ($mt) {
					print $date . $sep;
					print $conf->global->ACCOUNTING_CASH_JOURNAL . $sep;
					if ($obj->label == '(SupplierInvoicePayment)') {
						print length_accountg($conf->global->ACCOUNTING_ACCOUNT_SUPPLIER) . $sep;
					} else {
						print length_accountg($conf->global->ACCOUNTING_ACCOUNT_CUSTOMER) . $sep;
					}
					print length_accounta(html_entity_decode($k)) . $sep;
					print ($mt < 0 ? 'D' : 'C') . $sep;
					print price($mt) . $sep;
					print $langs->trans("ThirdParty") . $sep;
					print $val["ref"] . $sep;
					print "\n";
				}
			}
		}
	} else 	// Modèle Export Classique
	{
		foreach ( $tabpay as $key => $val ) {
			$date = dol_print_date($db->jdate($val["date"]), 'day');
			print '"' . $date . '"' . $sep;
			print '"' . $val["ref"] . '"' . $sep;

			// Cash
			foreach ( $tabbq[$key] as $k => $mt ) {
				print '"' . length_accountg(html_entity_decode($k)) . '"' . $sep;
				print '"' . $langs->trans("Cash") . '"' . $sep;
				print '"' . ($mt >= 0 ? price($mt) : '') . '"' . $sep;
				print '"' . ($mt < 0 ? price(- $mt) : '') . '"';
			}
			print "\n";

			// Third party
			foreach ( $tabtp[$key] as $k => $mt ) {
				if ($mt) {
					print '"' . $date . '"' . $sep;
					print '"' . $val["ref"] . '"' . $sep;
					print '"' . length_accounta(html_entity_decode($k)) . '"' . $sep;
					print '"' . $langs->trans("ThirdParty") . '"' . $sep;
					print '"' . ($mt < 0 ? price(- $mt) : '') . '"' . $sep;
					print '"' . ($mt >= 0 ? price($mt) : '') . '"';
					print "\n";
				}
			}
		}
	}
} else {

	$form = new Form($db);

	llxHeader('', $langs->trans("CashJournal"), '');

	$name = $langs->trans("CashJournal");
	$nomlink = '';
	$periodlink = '';
	$exportlink = '';
	$builddate = time();
	$description = $langs->trans("DescCashJournal") . '<br>';
	$period = $form->select_date($date_start, 'date_start', 0, 0, 0, '', 1, 0, 1) . ' - ' . $form->select_date($date_end, 'date_end', 0, 0, 0, '', 1, 0, 1);
	report_header($name, $nomlink, $period, $periodlink, $description, $builddate, $exportlink, array('action' => ''));

	print '<input type="button" class="button" style="float: right;" value="Export CSV" onclick="launch_export();" />';

	print '<input type="button" class="button" value="' . $langs->trans("WriteBookKeeping") . '" onclick="writeBookKeeping();" />';

	print '
	<script type="text/javascript">
		function launch_export() {
		    $("div.fiche div.tabBar form input[name=\"action\"]").val("export_csv");
			$("div.fiche div.tabBar form input[type=\"submit\"]").click();
		    $("div.fiche div.tabBar form input[name=\"action\"]").val("");
		}
		function writeBookKeeping() {
		    $("div.fiche div.tabBar form input[name=\"action\"]").val("writeBookKeeping");
			$("div.fiche div.tabBar form input[type=\"submit\"]").click();
		    $("div.fiche div.tabBar form input[name=\"action\"]").val("");
		}
	</script>';

	/*
	 * Show result array
	 */
	print '<br><br>';

	$i = 0;
	print "<table class=\"noborder\" width=\"100%\">";
	print "<tr class=\"liste_titre\">";
	print "<td>" . $langs->trans("Date") . "</td>";
	print "<td>" . $langs->trans("Piece") . ' (' . $langs->trans("InvoiceRef") . ")</td>";
	print "<td>" . $langs->trans("Account") . "</td>";
	print "<td align='right'>" . $langs->trans("Debit") . "</td><td align='right'>" . $langs->trans("Credit") . "</td>";
	print "</tr>\n";

	$var = true;
	$r = '';

	foreach ( $tabpay as $key => $val ) {
		$date = dol_print_date($db->jdate($val["date"]), 'day');

		// Cash
		foreach ( $tabbq[$key] as $k => $mt ) {
			if (1) {
				print "<tr " . $bc[$var] . " >";
				print "<td>" . $date . "</td>";
				print "<td>" . $val["lib"] . "</td>";
				print "<td>" . length_accountg($k) . "</td>";
				print '<td align="right">' . ($mt >= 0 ? price($mt) : '') . "</td>";
				print '<td align="right">' . ($mt < 0 ? price(- $mt) : '') . "</td>";
				print "</tr>";
			}
		}

		// third party
		foreach ( $tabtp[$key] as $k => $mt ) {
			if ($k != 'type') {
				print "<tr " . $bc[$var] . ">";

				print "<td>" . $date . "</td>";
				print "<td>" . $val["soclib"] . "</td>";

				print "<td>" . length_accounta($k) . "</td>";
				print '<td align="right">' . ($mt < 0 ? price(- $mt) : '') . "</td>";
				print '<td align="right">' . ($mt >= 0 ? price($mt) : '') . "</td>";
			}
		}

		$var = ! $var;
	}

	print "</table>";

	// End of page
	llxFooter();
}
$db->close();<|MERGE_RESOLUTION|>--- conflicted
+++ resolved
@@ -131,7 +131,8 @@
 	$tabtype = array ();
 
 	$i = 0;
-	while ( $i < $num ) {
+	while ($i < $num)
+	{
 		$obj = $db->fetch_object($result);
 
 		// controls
@@ -155,11 +156,11 @@
 		}
 		$links = $object->get_url($obj->rowid);
 
-<<<<<<< HEAD
 		// get_url may return -1 which is not traversable
-		if (is_array($links)) {
-			foreach ($links as $key => $val) {
-
+		if (is_array($links))
+		{
+			foreach ( $links as $key => $val )
+			{
 				$tabtype[$obj->rowid] = $links[$key]['type'];
 
 				if ($links[$key]['type'] == 'payment') {
@@ -203,67 +204,13 @@
 						$objmid = $db->fetch_object($resultmid);
 						$tabtp[$obj->rowid][$objmid->accountancy_code] += $obj->amount;
 					}
-				} else if ($links[$key]['type'] == 'payment_vat') {
-
-					$paymentvatstatic->id = $links[$key]['url_id'];
-					$paymentvatstatic->ref = $links[$key]['url_id'];
-					$tabpay[$obj->rowid]["lib"] .= ' ' . $paymentvatstatic->getNomUrl(2);
-					$tabtp[$obj->rowid][$cpttva] += $obj->amount;
-				} else if ($links[$key]['type'] == 'banktransfert') {
-					$tabpay[$obj->rowid]["lib"] .= ' ' . $paymentvatstatic->getNomUrl(2);
-					$tabtp[$obj->rowid][$cpttva] += $obj->amount;
-=======
-		foreach ( $links as $key => $val ) {
-
-			$tabtype[$obj->rowid] = $links[$key]['type'];
-
-			if ($links[$key]['type'] == 'payment') {
-				$paymentstatic->id = $links[$key]['url_id'];
-				$tabpay[$obj->rowid]["lib"] .= ' ' . $paymentstatic->getNomUrl(2);
-			} else if ($links[$key]['type'] == 'payment_supplier') {
-				$paymentsupplierstatic->id = $links[$key]['url_id'];
-				$paymentsupplierstatic->ref = $links[$key]['url_id'];
-				$tabpay[$obj->rowid]["lib"] .= ' ' . $paymentsupplierstatic->getNomUrl(2);
-			} else if ($links[$key]['type'] == 'company') {
-
-				$societestatic->id = $links[$key]['url_id'];
-				$societestatic->name = $links[$key]['label'];
-				$tabpay[$obj->rowid]["soclib"] = $societestatic->getNomUrl(1, '', 30);
-				$tabtp[$obj->rowid][$compta_soc] += $obj->amount;
-			} else if ($links[$key]['type'] == 'sc') {
-
-				$chargestatic->id = $links[$key]['url_id'];
-				$chargestatic->ref = $links[$key]['url_id'];
-
-				$tabpay[$obj->rowid]["lib"] .= ' ' . $chargestatic->getNomUrl(2);
-				if (preg_match('/^\((.*)\)$/i', $links[$key]['label'], $reg)) {
-					if ($reg[1] == 'socialcontribution')
-						$reg[1] = 'SocialContribution';
-					$chargestatic->lib = $langs->trans($reg[1]);
-				} else {
-					$chargestatic->lib = $links[$key]['label'];
-				}
-				$chargestatic->ref = $chargestatic->lib;
-				$tabpay[$obj->rowid]["soclib"] = $chargestatic->getNomUrl(1, 30);
-
-				$sqlmid = 'SELECT cchgsoc.accountancy_code';
-				$sqlmid .= " FROM " . MAIN_DB_PREFIX . "c_chargesociales cchgsoc ";
-				$sqlmid .= " INNER JOIN " . MAIN_DB_PREFIX . "chargesociales as chgsoc ON  chgsoc.fk_type=cchgsoc.id";
-				$sqlmid .= " INNER JOIN " . MAIN_DB_PREFIX . "paiementcharge as paycharg ON  paycharg.fk_charge=chgsoc.rowid";
-				$sqlmid .= " INNER JOIN " . MAIN_DB_PREFIX . "bank_url as bkurl ON  bkurl.url_id=paycharg.rowid";
-				$sqlmid .= " WHERE bkurl.fk_bank=" . $obj->rowid;
-				dol_syslog("accountancy/journal/cashjournal.php:: sqlmid=" . $sqlmid, LOG_DEBUG);
-				$resultmid = $db->query($sqlmid);
-				if ($resultmid) {
-					$objmid = $db->fetch_object($resultmid);
-					$tabtp[$obj->rowid][$objmid->accountancy_code] += $obj->amount;
->>>>>>> 30abacd0
-				}
-				/*else {
-					$tabtp [$obj->rowid] [$cptsociale] += $obj->amount;
-				}*/
-			}
-		}
+					/*else {
+						$tabtp [$obj->rowid] [$cptsociale] += $obj->amount;
+					}*/
+				}
+			}
+		}
+
 		$tabbq[$obj->rowid][$compta_bank] += $obj->amount;
 
 		// if($obj->socid)$tabtp[$obj->rowid][$compta_soc] += $obj->amount;
@@ -279,11 +226,14 @@
 */
 
 // write bookkeeping
-if ($action == 'writeBookKeeping') {
+if ($action == 'writeBookKeeping')
+{
 	$error = 0;
-	foreach ( $tabpay as $key => $val ) {
+	foreach ( $tabpay as $key => $val )
+	{
 		// cash
-		foreach ( $tabbq[$key] as $k => $mt ) {
+		foreach ( $tabbq[$key] as $k => $mt )
+		{
 			$bookkeeping = new BookKeeping($db);
 			$bookkeeping->doc_date = $val["date"];
 			$bookkeeping->doc_ref = $val["ref"];
@@ -299,8 +249,8 @@
 			$bookkeeping->credit = ($mt < 0 ? - $mt : 0);
 			$bookkeeping->code_journal = $conf->global->ACCOUNTING_CASH_JOURNAL;
 
-			if ($tabtype[$key] == 'payment') {
-
+			if ($tabtype[$key] == 'payment')
+			{
 				$sqlmid = 'SELECT fac.facnumber';
 				$sqlmid .= " FROM " . MAIN_DB_PREFIX . "facture fac ";
 				$sqlmid .= " INNER JOIN " . MAIN_DB_PREFIX . "paiement_facture as payfac ON  payfac.fk_facture=fac.rowid";
