--- conflicted
+++ resolved
@@ -1,13 +1,4 @@
 <?php
-<<<<<<< HEAD
-/* Copyright (C) 2013-2014	Olivier Geffroy			<jeff@jeffinfo.com>
- * Copyright (C) 2013-2024	Alexandre Spangaro		<alexandre@inovea-conseil.com>
- * Copyright (C) 2014-2015	Ari Elbaz (elarifr)		<github@accedinfo.com>
- * Copyright (C) 2013-2014	Florian Henry			<florian.henry@open-concept.pro>
- * Copyright (C) 2014		Juanjo Menent			<jmenent@2byte.es>
- * Copyright (C) 2016	  	Laurent Destailleur		<eldy@users.sourceforge.net>
- * Copyright (C) 2024		Frédéric France			<frederic.france@free.fr>
-=======
 /* Copyright (C) 2013-2014	Olivier Geffroy				<jeff@jeffinfo.com>
  * Copyright (C) 2013-2024	Alexandre Spangaro			<alexandre@inovea-conseil.com>
  * Copyright (C) 2014-2015	Ari Elbaz (elarifr)			<github@accedinfo.com>
@@ -15,7 +6,6 @@
  * Copyright (C) 2014		Juanjo Menent				<jmenent@2byte.es>
  * Copyright (C) 2016		Laurent Destailleur			<eldy@users.sourceforge.net>
  * Copyright (C) 2024		Frédéric France				<frederic.france@free.fr>
->>>>>>> 263c1e54
  *
  * This program is free software; you can redistribute it and/or modify
  * it under the terms of the GNU General Public License as published by
@@ -235,11 +225,7 @@
 
 $help_url = 'EN:Module_Double_Entry_Accounting|FR:Module_Comptabilit&eacute;_en_Partie_Double#Liaisons_comptables';
 
-<<<<<<< HEAD
-llxHeader('', $langs->trans("ExpenseReportsVentilation"), $help_url, '', 0, 0, '', '', '', 'mod-accountancy accountancy-expensereport page-list');
-=======
 llxHeader('', $langs->trans("ExpenseReportsVentilation"), $help_url, '', 0, 0, '', '', '', 'bodyforlist mod-accountancy accountancy-expensereport page-list');
->>>>>>> 263c1e54
 
 if (empty($chartaccountcode)) {
 	print $langs->trans("ErrorChartOfAccountSystemNotSelected");
