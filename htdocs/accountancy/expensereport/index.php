<?php
/* Copyright (C) 2013-2014	Olivier Geffroy		<jeff@jeffinfo.com>
 * Copyright (C) 2013-2014	Florian Henry		<florian.henry@open-concept.pro>
 * Copyright (C) 2013-2016	Alexandre Spangaro	<aspangaro@zendsi.com>
 * Copyright (C) 2014		Juanjo Menent		<jmenent@2byte.es>
 *
 * This program is free software; you can redistribute it and/or modify
 * it under the terms of the GNU General Public License as published by
 * the Free Software Foundation; either version 3 of the License, or
 * (at your option) any later version.
 *
 * This program is distributed in the hope that it will be useful,
 * but WITHOUT ANY WARRANTY; without even the implied warranty of
 * MERCHANTABILITY or FITNESS FOR A PARTICULAR PURPOSE.  See the
 * GNU General Public License for more details.
 *
 * You should have received a copy of the GNU General Public License
 * along with this program. If not, see <http://www.gnu.org/licenses/>.
 */

/**
 * \file		htdocs/accountancy/expensereport/index.php
 * \ingroup		Advanced accountancy
 * \brief		Home expense report ventilation
 */

require '../../main.inc.php';
require_once DOL_DOCUMENT_ROOT . '/core/lib/date.lib.php';
require_once DOL_DOCUMENT_ROOT . '/core/lib/accounting.lib.php';

// Langs
$langs->load("compta");
$langs->load("bills");
$langs->load("other");
$langs->load("main");
$langs->load("accountancy");

// Security check
if (empty($conf->accounting->enabled)) {
    accessforbidden();
}
if ($user->societe_id > 0)
	accessforbidden();
if (! $user->rights->accounting->bind->write)
	accessforbidden();

// Filter
$year = GETPOST('year', 'int');
if ($year == 0) {
	$year_current = strftime("%Y", time());
	$year_start = $year_current;
} else {
	$year_current = $year;
	$year_start = $year;
}

// Validate History
$action = GETPOST('action','aZ09');


/*
 * Actions
 */

if ($action == 'validatehistory') {

	$error = 0;
	$db->begin();

	// First clean corrupted data
	$sqlclean = "UPDATE " . MAIN_DB_PREFIX . "expensereport_det as erd";
	$sqlclean .= " SET fk_code_ventilation = 0";
	$sqlclean .= ' WHERE erd.fk_code_ventilation NOT IN ';
	$sqlclean .= '	(SELECT accnt.rowid ';
	$sqlclean .= '	FROM ' . MAIN_DB_PREFIX . 'accounting_account as accnt';
	$sqlclean .= '	INNER JOIN ' . MAIN_DB_PREFIX . 'accounting_system as syst';
	$sqlclean .= '	ON accnt.fk_pcg_version = syst.pcg_version AND syst.rowid=' . $conf->global->CHARTOFACCOUNTS . ')';
	$resql = $db->query($sqlclean);

	// Now make the binding
	if ($db->type == 'pgsql') {
		$sql1 = "UPDATE " . MAIN_DB_PREFIX . "expensereport_det";
		$sql1 .= " SET fk_code_ventilation = accnt.rowid";
		$sql1 .= " FROM " . MAIN_DB_PREFIX . "c_type_fees as t, " . MAIN_DB_PREFIX . "accounting_account as accnt , " . MAIN_DB_PREFIX . "accounting_system as syst";
		$sql1 .= " WHERE " . MAIN_DB_PREFIX . "expensereport_det.fk_c_type_fees = t.id  AND accnt.fk_pcg_version = syst.pcg_version AND syst.rowid=" . $conf->global->CHARTOFACCOUNTS;
		$sql1 .= " AND accnt.active = 1 AND t.accountancy_code = accnt.account_number";
		$sql1 .= " AND " . MAIN_DB_PREFIX . "expensereport_det.fk_code_ventilation = 0";
	} else {
		$sql1 = "UPDATE " . MAIN_DB_PREFIX . "expensereport_det as erd, " . MAIN_DB_PREFIX . "c_type_fees as t, " . MAIN_DB_PREFIX . "accounting_account as accnt , " . MAIN_DB_PREFIX . "accounting_system as syst";
		$sql1 .= " SET erd.fk_code_ventilation = accnt.rowid";
		$sql1 .= " WHERE erd.fk_c_type_fees = t.id AND accnt.fk_pcg_version = syst.pcg_version AND syst.rowid=" . $conf->global->CHARTOFACCOUNTS;
		$sql1 .= " AND accnt.active = 1 AND t.accountancy_code=accnt.account_number";
		$sql1 .= " AND erd.fk_code_ventilation = 0";
	}

	dol_syslog('htdocs/accountancy/expensereport/index.php');

	$resql1 = $db->query($sql1);
	if (! $resql1) {
		$error ++;
		$db->rollback();
		setEventMessages($db->lasterror(), null, 'errors');
	} else {
		$db->commit();
		setEventMessages($langs->trans('AutomaticBindingDone'), null, 'mesgs');
	}
} elseif ($action == 'cleanaccountancycode') {
	$error = 0;
	$db->begin();

	// Now clean
	$sql1 = "UPDATE " . MAIN_DB_PREFIX . "expensereport_det as erd";
	$sql1.= " SET fk_code_ventilation = 0";
	$sql1.= " WHERE erd.fk_expensereport IN ( SELECT er.rowid FROM " . MAIN_DB_PREFIX . "expensereport as er";
	$sql1.= " WHERE er.date_debut >= '" . $db->idate(dol_get_first_day($year_current, 1, false)) . "'";
	$sql1.= " AND er.date_debut <= '" . $db->idate(dol_get_last_day($year_current, 12, false)) . "'";
	$sql1.= " AND er.entity IN (" . getEntity('accountancy') . ")";
	$sql1.=")";

<<<<<<< HEAD
	dol_syslog("htdocs/accountancy/customer/index.php cleanaccountancycode", LOG_DEBUG);
=======
	dol_syslog("htdocs/accountancy/customer/index.php fixaccountancycode", LOG_DEBUG);
>>>>>>> 44405e54

	$resql1 = $db->query($sql1);
	if (! $resql1) {
		$error ++;
		$db->rollback();
		setEventMessage($db->lasterror(), 'errors');
	} else {
		$db->commit();
		setEventMessage($langs->trans('Done'), 'mesgs');
	}
}

/*
 * View
 */

llxHeader('', $langs->trans("ExpenseReportsVentilation"));

$textprevyear = '<a href="' . $_SERVER["PHP_SELF"] . '?year=' . ($year_current - 1) . '">' . img_previous() . '</a>';
$textnextyear = '&nbsp;<a href="' . $_SERVER["PHP_SELF"] . '?year=' . ($year_current + 1) . '">' . img_next() . '</a>';

print load_fiche_titre($langs->trans("ExpenseReportsVentilation") . "&nbsp;" . $textprevyear . "&nbsp;" . $langs->trans("Year") . "&nbsp;" . $year_start . "&nbsp;" . $textnextyear, '', 'title_accountancy');

print $langs->trans("DescVentilExpenseReport") . '<br>';
print $langs->trans("DescVentilExpenseReportMore", $langs->transnoentitiesnoconv("ValidateHistory"), $langs->transnoentitiesnoconv("ToBind")) . '<br>';
print '<br>';

// Clean database
$db->begin();
$sql1 = "UPDATE " . MAIN_DB_PREFIX . "expensereport_det as erd";
$sql1 .= " SET fk_code_ventilation = 0";
$sql1 .= ' WHERE erd.fk_code_ventilation NOT IN ';
$sql1 .= '	(SELECT accnt.rowid ';
$sql1 .= '	FROM ' . MAIN_DB_PREFIX . 'accounting_account as accnt';
$sql1 .= '	INNER JOIN ' . MAIN_DB_PREFIX . 'accounting_system as syst';
$sql1 .= '	ON accnt.fk_pcg_version = syst.pcg_version AND syst.rowid=' . $conf->global->CHARTOFACCOUNTS . ')';
dol_syslog("htdocs/accountancy/customer/index.php fixaccountancycode", LOG_DEBUG);
$resql1 = $db->query($sql1);
if (! $resql1) {
	$error ++;
	$db->rollback();
	setEventMessage($db->lasterror(), 'errors');
} else {
	$db->commit();
}
// End clean database


$y = $year_current;

$buttonbind = '<a class="butAction" href="' . $_SERVER['PHP_SELF'] . '?year=' . $year_current . '&action=validatehistory">' . $langs->trans("ValidateHistory") . '</a>';
$buttonreset = '<a class="butActionDelete" href="' . $_SERVER['PHP_SELF'] . '?year=' . $year_current . '&action=cleanaccountancycode">' . $langs->trans("CleanHistory", $year_current) . '</a>';


print_fiche_titre($langs->trans("OverviewOfAmountOfLinesNotBound"), $buttonbind, '');


print '<div class="div-table-responsive-no-min">';
print '<table class="noborder" width="100%">';
print '<tr class="liste_titre"><td width="200">' . $langs->trans("Account") . '</td>';
print '<td width="200" align="left">' . $langs->trans("Label") . '</td>';
for($i = 1; $i <= 12; $i ++) {
    print '<td width="60" align="right">' . $langs->trans('MonthShort' . str_pad($i, 2, '0', STR_PAD_LEFT)) . '</td>';
}
print '<td width="60" align="right"><b>' . $langs->trans("Total") . '</b></td></tr>';

$sql = "SELECT  ".$db->ifsql('aa.account_number IS NULL', "'tobind'", 'aa.account_number') ." AS codecomptable,";
$sql .= "  " . $db->ifsql('aa.label IS NULL', "'tobind'", 'aa.label') . " AS intitule,";
for($i = 1; $i <= 12; $i ++) {
    $sql .= "  SUM(" . $db->ifsql('MONTH(er.date_debut)=' . $i, 'erd.total_ht', '0') . ") AS month" . str_pad($i, 2, '0', STR_PAD_LEFT) . ",";
}
$sql .= " SUM(erd.total_ht) as total";
$sql .= " FROM " . MAIN_DB_PREFIX . "expensereport_det as erd";
$sql .= " LEFT JOIN " . MAIN_DB_PREFIX . "expensereport as er ON er.rowid = erd.fk_expensereport";
$sql .= " LEFT JOIN " . MAIN_DB_PREFIX . "accounting_account as aa ON aa.rowid = erd.fk_code_ventilation";
$sql .= " WHERE er.date_debut >= '" . $db->idate(dol_get_first_day($y, 1, false)) . "'";
$sql .= " AND er.date_debut <= '" . $db->idate(dol_get_last_day($y, 12, false)) . "'";
$sql .= " AND er.fk_statut > 0 ";
$sql .= " AND er.entity IN (" . getEntity('expensereport', 0) . ")";     // We don't share object for accountancy
$sql .= " AND aa.account_number IS NULL";
$sql .= " GROUP BY erd.fk_code_ventilation,aa.account_number,aa.label";

dol_syslog('/accountancy/expensereport/index.php:: sql=' . $sql);
$resql = $db->query($sql);
if ($resql) {
    $num = $db->num_rows($resql);

    while ( $row = $db->fetch_row($resql)) {

		print '<tr class="oddeven"><td>';
		if ($row[0] == 'tobind')
		{
			print $langs->trans("Unknown");
		}
		else print length_accountg($row[0]);
		print '</td>';
		print '<td align="left">';
		if ($row[0] == 'tobind')
		{
			print $langs->trans("UseMenuToSetBindindManualy", DOL_URL_ROOT.'/accountancy/expensereport/list.php?search_year='.$y, $langs->transnoentitiesnoconv("ToBind"));
		}
		else print $row[1];
		print '</td>';
    	for($i = 2; $i <= 12; $i ++) {
            print '<td align="right">' . price($row[$i]) . '</td>';
        }
        print '<td align="right">' . price($row[13]) . '</td>';
        print '<td align="right"><b>' . price($row[14]) . '</b></td>';
        print '</tr>';
    }
    $db->free($resql);
} else {
    print $db->lasterror(); // Show last sql error
}
print "</table>\n";
print '</div>';


print '<br>';

print_fiche_titre($langs->trans("OverviewOfAmountOfLinesBound"), $buttonreset, '');


print '<div class="div-table-responsive-no-min">';
print '<table class="noborder" width="100%">';
print '<tr class="liste_titre"><td width="200">' . $langs->trans("Account") . '</td>';
print '<td width="200" align="left">' . $langs->trans("Label") . '</td>';
for($i = 1; $i <= 12; $i ++) {
    print '<td width="60" align="right">' . $langs->trans('MonthShort' . str_pad($i, 2, '0', STR_PAD_LEFT)) . '</td>';
}
print '<td width="60" align="right"><b>' . $langs->trans("Total") . '</b></td></tr>';

$sql = "SELECT  ".$db->ifsql('aa.account_number IS NULL', "'tobind'", 'aa.account_number') ." AS codecomptable,";
$sql .= "  " . $db->ifsql('aa.label IS NULL', "'tobind'", 'aa.label') . " AS intitule,";
for($i = 1; $i <= 12; $i ++) {
    $sql .= "  SUM(" . $db->ifsql('MONTH(er.date_debut)=' . $i, 'erd.total_ht', '0') . ") AS month" . str_pad($i, 2, '0', STR_PAD_LEFT) . ",";
}
$sql .= " ROUND(SUM(erd.total_ht),2) as total";
$sql .= " FROM " . MAIN_DB_PREFIX . "expensereport_det as erd";
$sql .= " LEFT JOIN " . MAIN_DB_PREFIX . "expensereport as er ON er.rowid = erd.fk_expensereport";
$sql .= " LEFT JOIN " . MAIN_DB_PREFIX . "accounting_account as aa ON aa.rowid = erd.fk_code_ventilation";
$sql .= " WHERE er.date_debut >= '" . $db->idate(dol_get_first_day($y, 1, false)) . "'";
$sql .= " AND er.date_debut <= '" . $db->idate(dol_get_last_day($y, 12, false)) . "'";
$sql .= " AND er.fk_statut > 0 ";
$sql .= " AND er.entity IN (" . getEntity('expensereport', 0) . ")";     // We don't share object for accountancy
$sql .= " AND aa.account_number IS NOT NULL";
$sql .= " GROUP BY erd.fk_code_ventilation,aa.account_number,aa.label";

dol_syslog('htdocs/accountancy/expensereport/index.php');
$resql = $db->query($sql);
if ($resql) {
    $num = $db->num_rows($resql);

    while ( $row = $db->fetch_row($resql)) {

		print '<tr class="oddeven"><td>';
		if ($row[0] == 'tobind')
		{
			print $langs->trans("Unknown");
		}
		else print length_accountg($row[0]);
		print '</td>';
		print '<td align="left">';
		if ($row[0] == 'tobind')
		{
			print $langs->trans("UseMenuToSetBindindManualy", DOL_URL_ROOT.'/accountancy/expensereport/list.php?search_year='.$y, $langs->transnoentitiesnoconv("ToBind"));
		}
		else print $row[1];
		print '</td>';
    	for($i = 2; $i <= 12; $i ++) {
            print '<td align="right">' . price($row[$i]) . '</td>';
        }
        print '<td align="right">' . price($row[13]) . '</td>';
        print '<td align="right"><b>' . price($row[14]) . '</b></td>';
        print '</tr>';
    }
    $db->free($resql);
} else {
    print $db->lasterror(); // Show last sql error
}
print "</table>\n";
print '</div>';



if ($conf->global->MAIN_FEATURES_LEVEL > 0) // This part of code looks strange. Why showing a report that should rely on result of this step ?
{
    print '<br>';
    print '<br>';

    print_fiche_titre($langs->trans("OtherInfo"), '', '');

    print "<br>\n";
	print '<div class="div-table-responsive-no-min">';
    print '<table class="noborder" width="100%">';
    print '<tr class="liste_titre"><td width="400" align="left">' . $langs->trans("Total") . '</td>';
    for($i = 1; $i <= 12; $i ++) {
    	print '<td width="60" align="right">' . $langs->trans('MonthShort' . str_pad($i, 2, '0', STR_PAD_LEFT)) . '</td>';
    }
    print '<td width="60" align="right"><b>' . $langs->trans("Total") . '</b></td></tr>';

    $sql = "SELECT '" . $langs->trans("TotalExpenseReport") . "' AS label,";
    for($i = 1; $i <= 12; $i ++) {
    	$sql .= " SUM(" . $db->ifsql('MONTH(er.date_create)=' . $i, 'erd.total_ht', '0') . ") AS month" . str_pad($i, 2, '0', STR_PAD_LEFT) . ",";
    }
    $sql .= " SUM(erd.total_ht) as total";
    $sql .= " FROM " . MAIN_DB_PREFIX . "expensereport_det as erd";
    $sql .= " LEFT JOIN " . MAIN_DB_PREFIX . "expensereport as er ON er.rowid = erd.fk_expensereport";
    $sql .= " WHERE er.date_debut >= '" . $db->idate(dol_get_first_day($y, 1, false)) . "'";
    $sql .= " AND er.date_debut <= '" . $db->idate(dol_get_last_day($y, 12, false)) . "'";
    $sql .= " AND er.fk_statut > 0 ";
    $sql .= " AND er.entity IN (" . getEntity('expensereport', 0) . ")";     // We don't share object for accountancy

    dol_syslog('htdocs/accountancy/expensereport/index.php');
    $resql = $db->query($sql);
    if ($resql) {
    	$num = $db->num_rows($resql);

    	while ( $row = $db->fetch_row($resql)) {
    		print '<tr><td>' . $row[0] . '</td>';
    			for($i = 1; $i <= 12; $i ++) {
    			print '<td align="right">' . price($row[$i]) . '</td>';
    		}
    		print '<td align="right"><b>' . price($row[13]) . '</b></td>';
    		print '</tr>';
    	}

    	$db->free($resql);
    } else {
    	print $db->lasterror(); // Show last sql error
    }
    print "</table>\n";
    print '</div>';
}

llxFooter();
$db->close();<|MERGE_RESOLUTION|>--- conflicted
+++ resolved
@@ -117,11 +117,7 @@
 	$sql1.= " AND er.entity IN (" . getEntity('accountancy') . ")";
 	$sql1.=")";
 
-<<<<<<< HEAD
 	dol_syslog("htdocs/accountancy/customer/index.php cleanaccountancycode", LOG_DEBUG);
-=======
-	dol_syslog("htdocs/accountancy/customer/index.php fixaccountancycode", LOG_DEBUG);
->>>>>>> 44405e54
 
 	$resql1 = $db->query($sql1);
 	if (! $resql1) {
