<?php
/* Copyright (C) 2013-2014	Olivier Geffroy		<jeff@jeffinfo.com>
 * Copyright (C) 2013-2014	Florian Henry		<florian.henry@open-concept.pro>
 * Copyright (C) 2013-2016	Alexandre Spangaro	<aspangaro@zendsi.com>
 * Copyright (C) 2014		Juanjo Menent		<jmenent@2byte.es>
 *
 * This program is free software; you can redistribute it and/or modify
 * it under the terms of the GNU General Public License as published by
 * the Free Software Foundation; either version 3 of the License, or
 * (at your option) any later version.
 *
 * This program is distributed in the hope that it will be useful,
 * but WITHOUT ANY WARRANTY; without even the implied warranty of
 * MERCHANTABILITY or FITNESS FOR A PARTICULAR PURPOSE.  See the
 * GNU General Public License for more details.
 *
 * You should have received a copy of the GNU General Public License
 * along with this program. If not, see <http://www.gnu.org/licenses/>.
 */

/**
 * \file		htdocs/accountancy/expensereport/index.php
 * \ingroup		Advanced accountancy
 * \brief		Home expense report ventilation
 */

require '../../main.inc.php';
require_once DOL_DOCUMENT_ROOT . '/core/lib/date.lib.php';
require_once DOL_DOCUMENT_ROOT . '/core/lib/accounting.lib.php';
require_once DOL_DOCUMENT_ROOT . '/expensereport/class/expensereport.class.php';

// Langs
$langs->load("compta");
$langs->load("bills");
$langs->load("other");
$langs->load("main");
$langs->load("accountancy");

// Security check
if (empty($conf->accounting->enabled)) {
	accessforbidden();
}
if ($user->societe_id > 0)
	accessforbidden();
if (! $user->rights->accounting->bind->write)
	accessforbidden();

$month_start= ($conf->global->SOCIETE_FISCAL_MONTH_START?($conf->global->SOCIETE_FISCAL_MONTH_START):1);
if (GETPOST("year",'int')) $year_start = GETPOST("year",'int');
else
{
	$year_start = dol_print_date(dol_now(), '%Y');
	if (dol_print_date(dol_now(), '%m') < $month_start) $year_start--;	// If current month is lower that starting fiscal month, we start last year
}
$year_end = $year_start + 1;
$month_end = $month_start - 1;
if ($month_end < 1)
{
	$month_end = 12;
	$year_end--;
}
$search_date_start = dol_mktime(0, 0, 0, $month_start, 1, $year_start);
$search_date_end = dol_get_last_day($year_end, $month_end);
$year_current = $year_start;

// Validate History
$action = GETPOST('action','aZ09');



/*
 * Actions
 */

if ($action == 'validatehistory') {

	$error = 0;
	$db->begin();

	// First clean corrupted data
	$sqlclean = "UPDATE " . MAIN_DB_PREFIX . "expensereport_det as erd";
	$sqlclean .= " SET fk_code_ventilation = 0";
	$sqlclean .= ' WHERE erd.fk_code_ventilation NOT IN ';
	$sqlclean .= '	(SELECT accnt.rowid ';
	$sqlclean .= '	FROM ' . MAIN_DB_PREFIX . 'accounting_account as accnt';
	$sqlclean .= '	INNER JOIN ' . MAIN_DB_PREFIX . 'accounting_system as syst';
	$sqlclean .= '	ON accnt.fk_pcg_version = syst.pcg_version AND syst.rowid=' . $conf->global->CHARTOFACCOUNTS . ')';
	$resql = $db->query($sqlclean);

	// Now make the binding
	if ($db->type == 'pgsql') {
		$sql1 = "UPDATE " . MAIN_DB_PREFIX . "expensereport_det";
		$sql1 .= " SET fk_code_ventilation = accnt.rowid";
		$sql1 .= " FROM " . MAIN_DB_PREFIX . "c_type_fees as t, " . MAIN_DB_PREFIX . "accounting_account as accnt , " . MAIN_DB_PREFIX . "accounting_system as syst";
		$sql1 .= " WHERE " . MAIN_DB_PREFIX . "expensereport_det.fk_c_type_fees = t.id  AND accnt.fk_pcg_version = syst.pcg_version AND syst.rowid=" . $conf->global->CHARTOFACCOUNTS;
		$sql1 .= " AND accnt.active = 1 AND t.accountancy_code = accnt.account_number";
		$sql1 .= " AND " . MAIN_DB_PREFIX . "expensereport_det.fk_code_ventilation = 0";
	} else {
		$sql1 = "UPDATE " . MAIN_DB_PREFIX . "expensereport_det as erd, " . MAIN_DB_PREFIX . "c_type_fees as t, " . MAIN_DB_PREFIX . "accounting_account as accnt , " . MAIN_DB_PREFIX . "accounting_system as syst";
		$sql1 .= " SET erd.fk_code_ventilation = accnt.rowid";
		$sql1 .= " WHERE erd.fk_c_type_fees = t.id AND accnt.fk_pcg_version = syst.pcg_version AND syst.rowid=" . $conf->global->CHARTOFACCOUNTS;
		$sql1 .= " AND accnt.active = 1 AND t.accountancy_code=accnt.account_number";
		$sql1 .= " AND erd.fk_code_ventilation = 0";
	}

	dol_syslog('htdocs/accountancy/expensereport/index.php');

	$resql1 = $db->query($sql1);
	if (! $resql1) {
		$error ++;
		$db->rollback();
		setEventMessages($db->lasterror(), null, 'errors');
	} else {
		$db->commit();
		setEventMessages($langs->trans('AutomaticBindingDone'), null, 'mesgs');
	}
} elseif ($action == 'cleanaccountancycode') {
	$error = 0;
	$db->begin();

	// Now clean
	$sql1 = "UPDATE " . MAIN_DB_PREFIX . "expensereport_det as erd";
	$sql1.= " SET fk_code_ventilation = 0";
	$sql1.= " WHERE erd.fk_expensereport IN ( SELECT er.rowid FROM " . MAIN_DB_PREFIX . "expensereport as er";
	$sql1.= " WHERE er.date_debut >= '" . $db->idate($search_date_start) . "'";
	$sql1.= " AND er.date_debut <= '" . $db->idate($search_date_end) . "'";
	$sql1.= " AND er.entity IN (" . getEntity('accountancy') . ")";
	$sql1.=")";

	dol_syslog("htdocs/accountancy/customer/index.php cleanaccountancycode", LOG_DEBUG);

	$resql1 = $db->query($sql1);
	if (! $resql1) {
		$error ++;
		$db->rollback();
		setEventMessage($db->lasterror(), 'errors');
	} else {
		$db->commit();
		setEventMessage($langs->trans('Done'), 'mesgs');
	}
}


/*
 * View
 */

llxHeader('', $langs->trans("ExpenseReportsVentilation"));

$textprevyear = '<a href="' . $_SERVER["PHP_SELF"] . '?year=' . ($year_current - 1) . '">' . img_previous() . '</a>';
$textnextyear = '&nbsp;<a href="' . $_SERVER["PHP_SELF"] . '?year=' . ($year_current + 1) . '">' . img_next() . '</a>';

print load_fiche_titre($langs->trans("ExpenseReportsVentilation") . "&nbsp;" . $textprevyear . "&nbsp;" . $langs->trans("Year") . "&nbsp;" . $year_start . "&nbsp;" . $textnextyear, '', 'title_accountancy');

// Clean database
$db->begin();
$sql1 = "UPDATE " . MAIN_DB_PREFIX . "expensereport_det as erd";
$sql1 .= " SET fk_code_ventilation = 0";
$sql1 .= ' WHERE erd.fk_code_ventilation NOT IN ';
$sql1 .= '	(SELECT accnt.rowid ';
$sql1 .= '	FROM ' . MAIN_DB_PREFIX . 'accounting_account as accnt';
$sql1 .= '	INNER JOIN ' . MAIN_DB_PREFIX . 'accounting_system as syst';
$sql1 .= '	ON accnt.fk_pcg_version = syst.pcg_version AND syst.rowid=' . $conf->global->CHARTOFACCOUNTS . ')';
dol_syslog("htdocs/accountancy/customer/index.php fixaccountancycode", LOG_DEBUG);
$resql1 = $db->query($sql1);
if (! $resql1) {
	$error ++;
	$db->rollback();
	setEventMessage($db->lasterror(), 'errors');
} else {
	$db->commit();
}
// End clean database

print $langs->trans("DescVentilExpenseReport") . '<br>';
print $langs->trans("DescVentilExpenseReportMore", $langs->transnoentitiesnoconv("ValidateHistory"), $langs->transnoentitiesnoconv("ToBind")) . '<br>';
print '<br>';


$y = $year_current;

$buttonbind = '<a class="butAction" href="' . $_SERVER['PHP_SELF'] . '?year=' . $year_current . '&action=validatehistory">' . $langs->trans("ValidateHistory") . '</a>';
$buttonreset = '<a class="butActionDelete" href="' . $_SERVER['PHP_SELF'] . '?year=' . $year_current . '&action=cleanaccountancycode">' . $langs->trans("CleanHistory", $year_current) . '</a>';


print_fiche_titre($langs->trans("OverviewOfAmountOfLinesNotBound"), $buttonbind, '');

print '<div class="div-table-responsive-no-min">';
print '<table class="noborder" width="100%">';
print '<tr class="liste_titre"><td width="200">' . $langs->trans("Account") . '</td>';
print '<td width="200" align="left">' . $langs->trans("Label") . '</td>';
for($i = 1; $i <= 12; $i ++) {
	$j = $i + ($conf->global->SOCIETE_FISCAL_MONTH_START?$conf->global->SOCIETE_FISCAL_MONTH_START:1) - 1;
	if ($j > 12) $j-=12;
	print '<td width="60" align="right">' . $langs->trans('MonthShort' . str_pad($j, 2, '0', STR_PAD_LEFT)) . '</td>';
}
print '<td width="60" align="right"><b>' . $langs->trans("Total") . '</b></td></tr>';

$sql = "SELECT  ".$db->ifsql('aa.account_number IS NULL', "'tobind'", 'aa.account_number') ." AS codecomptable,";
$sql .= "  " . $db->ifsql('aa.label IS NULL', "'tobind'", 'aa.label') . " AS intitule,";
for($i = 1; $i <= 12; $i ++) {
	$j = $i + ($conf->global->SOCIETE_FISCAL_MONTH_START?$conf->global->SOCIETE_FISCAL_MONTH_START:1) - 1;
	if ($j > 12) $j-=12;
	$sql .= "  SUM(" . $db->ifsql('MONTH(er.date_debut)=' . $j, 'erd.total_ht', '0') . ") AS month" . str_pad($j, 2, '0', STR_PAD_LEFT) . ",";
}
$sql .= " SUM(erd.total_ht) as total";
$sql .= " FROM " . MAIN_DB_PREFIX . "expensereport_det as erd";
$sql .= " LEFT JOIN " . MAIN_DB_PREFIX . "expensereport as er ON er.rowid = erd.fk_expensereport";
$sql .= " LEFT JOIN " . MAIN_DB_PREFIX . "accounting_account as aa ON aa.rowid = erd.fk_code_ventilation";
<<<<<<< HEAD
$sql .= " WHERE er.date_debut >= '" . $db->idate($search_date_start) . "'";
$sql .= " AND er.date_debut <= '" . $db->idate($search_date_end) . "'";
$sql .= " AND er.fk_statut > 0";
=======
$sql .= " WHERE er.date_debut >= '" . $db->idate(dol_get_first_day($y, 1, false)) . "'";
$sql .= " AND er.date_debut <= '" . $db->idate(dol_get_last_day($y, 12, false)) . "'";
$sql .= " AND er.fk_statut IN (".ExpenseReport::STATUS_APPROVED.", ".ExpenseReport::STATUS_CLOSED.")";
>>>>>>> 88939a84
$sql .= " AND er.entity IN (" . getEntity('expensereport', 0) . ")";     // We don't share object for accountancy
$sql .= " AND aa.account_number IS NULL";
$sql .= " GROUP BY erd.fk_code_ventilation,aa.account_number,aa.label";

dol_syslog('/accountancy/expensereport/index.php:: sql=' . $sql);
$resql = $db->query($sql);
if ($resql) {
	$num = $db->num_rows($resql);

	while ( $row = $db->fetch_row($resql)) {

		print '<tr class="oddeven"><td>';
		if ($row[0] == 'tobind')
		{
			print $langs->trans("Unknown");
		}
		else print length_accountg($row[0]);
		print '</td>';
		print '<td align="left">';
		if ($row[0] == 'tobind')
		{
			print $langs->trans("UseMenuToSetBindindManualy", DOL_URL_ROOT.'/accountancy/expensereport/list.php?search_year='.$y, $langs->transnoentitiesnoconv("ToBind"));
		}
		else print $row[1];
		print '</td>';
    	for($i = 2; $i <= 12; $i ++) {
            print '<td align="right">' . price($row[$i]) . '</td>';
        }
        print '<td align="right">' . price($row[13]) . '</td>';
        print '<td align="right"><b>' . price($row[14]) . '</b></td>';
        print '</tr>';
    }
    $db->free($resql);
} else {
    print $db->lasterror(); // Show last sql error
}
print "</table>\n";
print '</div>';


print '<br>';

print_fiche_titre($langs->trans("OverviewOfAmountOfLinesBound"), $buttonreset, '');


print '<div class="div-table-responsive-no-min">';
print '<table class="noborder" width="100%">';
print '<tr class="liste_titre"><td width="200">' . $langs->trans("Account") . '</td>';
print '<td width="200" align="left">' . $langs->trans("Label") . '</td>';
for($i = 1; $i <= 12; $i ++) {
	$j = $i + ($conf->global->SOCIETE_FISCAL_MONTH_START?$conf->global->SOCIETE_FISCAL_MONTH_START:1) - 1;
	if ($j > 12) $j-=12;
	print '<td width="60" align="right">' . $langs->trans('MonthShort' . str_pad($j, 2, '0', STR_PAD_LEFT)) . '</td>';
}
print '<td width="60" align="right"><b>' . $langs->trans("Total") . '</b></td></tr>';

$sql = "SELECT  ".$db->ifsql('aa.account_number IS NULL', "'tobind'", 'aa.account_number') ." AS codecomptable,";
$sql .= "  " . $db->ifsql('aa.label IS NULL', "'tobind'", 'aa.label') . " AS intitule,";
for($i = 1; $i <= 12; $i ++) {
	$j = $i + ($conf->global->SOCIETE_FISCAL_MONTH_START?$conf->global->SOCIETE_FISCAL_MONTH_START:1) - 1;
	if ($j > 12) $j-=12;
	$sql .= "  SUM(" . $db->ifsql('MONTH(er.date_debut)=' . $j, 'erd.total_ht', '0') . ") AS month" . str_pad($j, 2, '0', STR_PAD_LEFT) . ",";
}
$sql .= " ROUND(SUM(erd.total_ht),2) as total";
$sql .= " FROM " . MAIN_DB_PREFIX . "expensereport_det as erd";
$sql .= " LEFT JOIN " . MAIN_DB_PREFIX . "expensereport as er ON er.rowid = erd.fk_expensereport";
$sql .= " LEFT JOIN " . MAIN_DB_PREFIX . "accounting_account as aa ON aa.rowid = erd.fk_code_ventilation";
<<<<<<< HEAD
$sql .= " WHERE er.date_debut >= '" . $db->idate($search_date_start) . "'";
$sql .= " AND er.date_debut <= '" . $db->idate($search_date_end) . "'";
$sql .= " AND er.fk_statut > 0 ";
=======
$sql .= " WHERE er.date_debut >= '" . $db->idate(dol_get_first_day($y, 1, false)) . "'";
$sql .= " AND er.date_debut <= '" . $db->idate(dol_get_last_day($y, 12, false)) . "'";
$sql .= " AND er.fk_statut IN (".ExpenseReport::STATUS_APPROVED.", ".ExpenseReport::STATUS_CLOSED.")";
>>>>>>> 88939a84
$sql .= " AND er.entity IN (" . getEntity('expensereport', 0) . ")";     // We don't share object for accountancy
$sql .= " AND aa.account_number IS NOT NULL";
$sql .= " GROUP BY erd.fk_code_ventilation,aa.account_number,aa.label";

dol_syslog('htdocs/accountancy/expensereport/index.php');
$resql = $db->query($sql);
if ($resql) {
	$num = $db->num_rows($resql);

	while ( $row = $db->fetch_row($resql)) {

		print '<tr class="oddeven"><td>';
		if ($row[0] == 'tobind')
		{
			print $langs->trans("Unknown");
		}
		else print length_accountg($row[0]);
		print '</td>';

		print '<td align="left">';
		if ($row[0] == 'tobind')
		{
			print $langs->trans("UseMenuToSetBindindManualy", DOL_URL_ROOT.'/accountancy/expensereport/list.php?search_year='.$y, $langs->transnoentitiesnoconv("ToBind"));
		}
		else print $row[1];
		print '</td>';
    	for($i = 2; $i <= 12; $i ++) {
            print '<td align="right">' . price($row[$i]) . '</td>';
        }
        print '<td align="right">' . price($row[13]) . '</td>';
        print '<td align="right"><b>' . price($row[14]) . '</b></td>';
        print '</tr>';
    }
    $db->free($resql);
} else {
    print $db->lasterror(); // Show last sql error
}
print "</table>\n";
print '</div>';



if ($conf->global->MAIN_FEATURES_LEVEL > 0) // This part of code looks strange. Why showing a report where results depends on next step (so not yet available) ?
{
    print '<br>';
    print '<br>';

    print_fiche_titre($langs->trans("OtherInfo"), '', '');

	print '<div class="div-table-responsive-no-min">';
    print '<table class="noborder" width="100%">';
    print '<tr class="liste_titre"><td width="400" align="left">' . $langs->trans("Total") . '</td>';
    for($i = 1; $i <= 12; $i ++) {
    	$j = $i + ($conf->global->SOCIETE_FISCAL_MONTH_START?$conf->global->SOCIETE_FISCAL_MONTH_START:1) - 1;
    	if ($j > 12) $j-=12;
    	print '<td width="60" align="right">' . $langs->trans('MonthShort' . str_pad($j, 2, '0', STR_PAD_LEFT)) . '</td>';
    }
    print '<td width="60" align="right"><b>' . $langs->trans("Total") . '</b></td></tr>';

    $sql = "SELECT '" . $langs->trans("TotalExpenseReport") . "' AS label,";
    for($i = 1; $i <= 12; $i ++) {
    	$j = $i + ($conf->global->SOCIETE_FISCAL_MONTH_START?$conf->global->SOCIETE_FISCAL_MONTH_START:1) - 1;
    	if ($j > 12) $j-=12;
    	$sql .= " SUM(" . $db->ifsql('MONTH(er.date_create)=' . $j, 'erd.total_ht', '0') . ") AS month" . str_pad($j, 2, '0', STR_PAD_LEFT) . ",";
    }
    $sql .= " SUM(erd.total_ht) as total";
    $sql .= " FROM " . MAIN_DB_PREFIX . "expensereport_det as erd";
    $sql .= " LEFT JOIN " . MAIN_DB_PREFIX . "expensereport as er ON er.rowid = erd.fk_expensereport";
<<<<<<< HEAD
    $sql .= " WHERE er.date_debut >= '" . $db->idate($search_date_start) . "'";
    $sql .= " AND er.date_debut <= '" . $db->idate($search_date_end) . "'";
    $sql .= " AND er.fk_statut > 0 ";
=======
    $sql .= " WHERE er.date_debut >= '" . $db->idate(dol_get_first_day($y, 1, false)) . "'";
    $sql .= " AND er.date_debut <= '" . $db->idate(dol_get_last_day($y, 12, false)) . "'";
    $sql .= " AND er.fk_statut IN (".ExpenseReport::STATUS_APPROVED.", ".ExpenseReport::STATUS_CLOSED.")";
>>>>>>> 88939a84
    $sql .= " AND er.entity IN (" . getEntity('expensereport', 0) . ")";     // We don't share object for accountancy

    dol_syslog('htdocs/accountancy/expensereport/index.php');
    $resql = $db->query($sql);
    if ($resql) {
    	$num = $db->num_rows($resql);

    	while ($row = $db->fetch_row($resql)) {
    		print '<tr><td>' . $row[0] . '</td>';
    			for($i = 1; $i <= 12; $i ++) {
    			print '<td align="right">' . price($row[$i]) . '</td>';
    		}
    		print '<td align="right"><b>' . price($row[13]) . '</b></td>';
    		print '</tr>';
    	}

    	$db->free($resql);
    } else {
    	print $db->lasterror(); // Show last sql error
    }
    print "</table>\n";
    print '</div>';
}

llxFooter();
$db->close();<|MERGE_RESOLUTION|>--- conflicted
+++ resolved
@@ -207,15 +207,9 @@
 $sql .= " FROM " . MAIN_DB_PREFIX . "expensereport_det as erd";
 $sql .= " LEFT JOIN " . MAIN_DB_PREFIX . "expensereport as er ON er.rowid = erd.fk_expensereport";
 $sql .= " LEFT JOIN " . MAIN_DB_PREFIX . "accounting_account as aa ON aa.rowid = erd.fk_code_ventilation";
-<<<<<<< HEAD
 $sql .= " WHERE er.date_debut >= '" . $db->idate($search_date_start) . "'";
 $sql .= " AND er.date_debut <= '" . $db->idate($search_date_end) . "'";
-$sql .= " AND er.fk_statut > 0";
-=======
-$sql .= " WHERE er.date_debut >= '" . $db->idate(dol_get_first_day($y, 1, false)) . "'";
-$sql .= " AND er.date_debut <= '" . $db->idate(dol_get_last_day($y, 12, false)) . "'";
 $sql .= " AND er.fk_statut IN (".ExpenseReport::STATUS_APPROVED.", ".ExpenseReport::STATUS_CLOSED.")";
->>>>>>> 88939a84
 $sql .= " AND er.entity IN (" . getEntity('expensereport', 0) . ")";     // We don't share object for accountancy
 $sql .= " AND aa.account_number IS NULL";
 $sql .= " GROUP BY erd.fk_code_ventilation,aa.account_number,aa.label";
@@ -283,15 +277,9 @@
 $sql .= " FROM " . MAIN_DB_PREFIX . "expensereport_det as erd";
 $sql .= " LEFT JOIN " . MAIN_DB_PREFIX . "expensereport as er ON er.rowid = erd.fk_expensereport";
 $sql .= " LEFT JOIN " . MAIN_DB_PREFIX . "accounting_account as aa ON aa.rowid = erd.fk_code_ventilation";
-<<<<<<< HEAD
 $sql .= " WHERE er.date_debut >= '" . $db->idate($search_date_start) . "'";
 $sql .= " AND er.date_debut <= '" . $db->idate($search_date_end) . "'";
-$sql .= " AND er.fk_statut > 0 ";
-=======
-$sql .= " WHERE er.date_debut >= '" . $db->idate(dol_get_first_day($y, 1, false)) . "'";
-$sql .= " AND er.date_debut <= '" . $db->idate(dol_get_last_day($y, 12, false)) . "'";
 $sql .= " AND er.fk_statut IN (".ExpenseReport::STATUS_APPROVED.", ".ExpenseReport::STATUS_CLOSED.")";
->>>>>>> 88939a84
 $sql .= " AND er.entity IN (" . getEntity('expensereport', 0) . ")";     // We don't share object for accountancy
 $sql .= " AND aa.account_number IS NOT NULL";
 $sql .= " GROUP BY erd.fk_code_ventilation,aa.account_number,aa.label";
@@ -360,15 +348,9 @@
     $sql .= " SUM(erd.total_ht) as total";
     $sql .= " FROM " . MAIN_DB_PREFIX . "expensereport_det as erd";
     $sql .= " LEFT JOIN " . MAIN_DB_PREFIX . "expensereport as er ON er.rowid = erd.fk_expensereport";
-<<<<<<< HEAD
     $sql .= " WHERE er.date_debut >= '" . $db->idate($search_date_start) . "'";
     $sql .= " AND er.date_debut <= '" . $db->idate($search_date_end) . "'";
-    $sql .= " AND er.fk_statut > 0 ";
-=======
-    $sql .= " WHERE er.date_debut >= '" . $db->idate(dol_get_first_day($y, 1, false)) . "'";
-    $sql .= " AND er.date_debut <= '" . $db->idate(dol_get_last_day($y, 12, false)) . "'";
     $sql .= " AND er.fk_statut IN (".ExpenseReport::STATUS_APPROVED.", ".ExpenseReport::STATUS_CLOSED.")";
->>>>>>> 88939a84
     $sql .= " AND er.entity IN (" . getEntity('expensereport', 0) . ")";     // We don't share object for accountancy
 
     dol_syslog('htdocs/accountancy/expensereport/index.php');
