<?php
/* Copyright (C) 2013-2014 Olivier Geffroy      <jeff@jeffinfo.com>
 * Copyright (C) 2013-2015 Alexandre Spangaro	<aspangaro.dolibarr@gmail.com>
* Copyright (C) 2014 	   Florian Henry		<florian.henry@open-concept.pro>
* Copyright (C) 2014      Marcos García        <marcosgdf@gmail.com>
* Copyright (C) 2014	   Juanjo Menent		<jmenent@2byte.es>
* Copyright (C) 2015      Jean-François Ferry  <jfefe@aternatik.fr>
* Copyright (C) 2016      Laurent Destailleur 	<eldy@users.sourceforge.net>
*
* This program is free software; you can redistribute it and/or modify
* it under the terms of the GNU General Public License as published by
* the Free Software Foundation; either version 3 of the License, or
* (at your option) any later version.
*
* This program is distributed in the hope that it will be useful,
* but WITHOUT ANY WARRANTY; without even the implied warranty of
* MERCHANTABILITY or FITNESS FOR A PARTICULAR PURPOSE.  See the
* GNU General Public License for more details.
*
* You should have received a copy of the GNU General Public License
* along with this program. If not, see <http://www.gnu.org/licenses/>.
*
*/

/**
<<<<<<< HEAD
 * \file htdocs/accountancy/admin/journal.php
 * \ingroup Accounting Expert
 * \brief Setup page to configure accounting expert module
 */
=======
 * \file		htdocs/accountancy/admin/journal.php
* \ingroup		Advanced accountancy
* \brief		Setup page to configure accounting expert module
*/
>>>>>>> 3f5d67d4
require '../../main.inc.php';

// Class
require_once DOL_DOCUMENT_ROOT . '/core/lib/admin.lib.php';
require_once DOL_DOCUMENT_ROOT . '/core/lib/accounting.lib.php';
require_once DOL_DOCUMENT_ROOT . '/core/lib/bank.lib.php';
require_once DOL_DOCUMENT_ROOT . '/compta/bank/class/account.class.php';

$langs->load("accountancy");

// Security check
if (! $user->admin)
	accessforbidden();

$action = GETPOST('action', 'alpha');

// Other parameters ACCOUNTING_*
$list = array (
		'ACCOUNTING_SELL_JOURNAL',
		'ACCOUNTING_PURCHASE_JOURNAL',
		'ACCOUNTING_SOCIAL_JOURNAL',
		'ACCOUNTING_MISCELLANEOUS_JOURNAL',
		'ACCOUNTING_EXPENSEREPORT_JOURNAL' 
);

/*
 * Actions
*/

if ($action == 'update') {
	$error = 0;

	// Save vars
	foreach ($list as $constname)
	{
		$constvalue = GETPOST($constname, 'alpha');

		if (! dolibarr_set_const($db, $constname, $constvalue, 'chaine', 0, '', $conf->entity)) {
			$error ++;
		}
	}

	// Save bank account journals
	$arrayofbankaccount = GETPOST('bank_account', 'array');
	foreach($arrayofbankaccount as $key => $code)
	{
		$bankaccount = new Account($db);
		$res = $bankaccount->fetch($key);
		if ($res > 0)
		{
			$bankaccount->accountancy_journal = $code;
			$bankaccount->update($user);
		}
		else
		{
			$error++;
			break;
		}
	}

	if (! $error) {
		setEventMessages($langs->trans("SetupSaved"), null, 'mesgs');
	} else {
		setEventMessages($langs->trans("Error"), null, 'errors');
	}
}

/*
 * View
*/

llxHeader();

$form = new Form($db);

$linkback = '<a href="' . DOL_URL_ROOT . '/admin/modules.php">' . $langs->trans("BackToModuleList") . '</a>';
print load_fiche_titre($langs->trans('ConfigAccountingExpert'), $linkback, 'title_setup');

$head = admin_accounting_prepare_head(null);

print '<form action="' . $_SERVER["PHP_SELF"] . '" method="post">';
print '<input type="hidden" name="token" value="' . $_SESSION['newtoken'] . '">';
print '<input type="hidden" name="action" value="update">';

dol_fiche_head($head, 'journal', $langs->trans("Configuration"), 0, 'cron');

print '<table class="noborder" width="100%">';
print '<tr class="liste_titre">';
print '<td colspan="3">' . $langs->trans('Journaux') . '</td>';
print "</tr>\n";

foreach ( $list as $key ) {
	$var = ! $var;

	print '<tr ' . $bc[$var] . ' class="value">';

	// Param
	$label = $langs->trans($key);
	print '<td width="50%"><label for="' . $key . '">' . $label . '</label></td>';

	// Value
	print '<td>';
	print '<input type="text" size="20" id="' . $key . '" name="' . $key . '" value="' . $conf->global->$key . '">';
	print '</td></tr>';
}

print "</table>\n";

print '<br>';

print '<table class="noborder" width="100%">';
print '<tr class="liste_titre">';
print '<td colspan="3">' . $langs->trans('JournalFinancial') . ' ('.$langs->trans('Opened').')</td>';
print "</tr>\n";

// Bank account
<<<<<<< HEAD
$sql = "SELECT rowid, label, accountancy_journal";
=======
$sql = "SELECT rowid, label, number, accountancy_journal";
>>>>>>> 3f5d67d4
$sql .= " FROM " . MAIN_DB_PREFIX . "bank_account";
$sql .= " WHERE entity = " . $conf->entity;
$sql .= " AND clos = 0";
$sql .= " ORDER BY label";

$resql = $db->query($sql);
if ($resql) {
	$numr = $db->num_rows($resql);
	$i = 0;
<<<<<<< HEAD
	
	if ($numr > 0)
		
		while ( $i < $numr ) {
			$objp = $db->fetch_object($resql);
			
			$var = ! $var;
			
			print '<tr ' . $bc[$var] . ' class="value">';
			
			// Param
			print '<td width="50%"><label for="' . $objp->rowid . '">' . $langs->trans("Journal") . ' - ' . $objp->label . '</label></td>';
			
			// Value
			print '<td>';
			print '<input type="text" size="20" id="' . $objp->rowid . '" name="' . $objp->label . '" value="' . $objp->accountancy_journal . '" disabled>';
			print '</td></tr>';
			
			$i ++;
		}
} else
	dol_print_error($db);
$db->free($resql);
=======

	if ($numr > 0)

		$bankaccountstatic=new Account($db);

	while ( $i < $numr ) {
		$objp = $db->fetch_object($resql);
			
		$var = ! $var;
			
		$bankaccountstatic->id = $objp->rowid;
		$bankaccountstatic->label = $objp->label;
		$bankaccountstatic->number = $objp->number;
		$bankaccountstatic->accountancy_journal = $objp->accountancy_journal;
			
		print '<tr ' . $bc[$var] . ' class="value">';
			
		// Param
		print '<td width="50%"><label for="' . $objp->rowid . '">' . $langs->trans("Journal");
		print ' - '.$bankaccountstatic->getNomUrl(1);
		print '</label></td>';
			
		// Value
		print '<td>';
		print '<input type="text" size="20" id="' . $objp->rowid . '" name="bank_account['.$objp->rowid.']" value="' . $objp->accountancy_journal . '">';
		print '</td></tr>';
			
		$i ++;
	}
	$db->free($resql);
}
else
{
	dol_print_error($db);
}
>>>>>>> 3f5d67d4

print "</table>\n";

dol_fiche_end();

print '<div class="center"><input type="submit" class="button" value="' . $langs->trans('Modify') . '" name="button"></div>';

print '</form>';

llxFooter();
$db->close();<|MERGE_RESOLUTION|>--- conflicted
+++ resolved
@@ -23,17 +23,10 @@
 */
 
 /**
-<<<<<<< HEAD
- * \file htdocs/accountancy/admin/journal.php
- * \ingroup Accounting Expert
- * \brief Setup page to configure accounting expert module
- */
-=======
  * \file		htdocs/accountancy/admin/journal.php
 * \ingroup		Advanced accountancy
 * \brief		Setup page to configure accounting expert module
 */
->>>>>>> 3f5d67d4
 require '../../main.inc.php';
 
 // Class
@@ -56,7 +49,7 @@
 		'ACCOUNTING_PURCHASE_JOURNAL',
 		'ACCOUNTING_SOCIAL_JOURNAL',
 		'ACCOUNTING_MISCELLANEOUS_JOURNAL',
-		'ACCOUNTING_EXPENSEREPORT_JOURNAL' 
+		'ACCOUNTING_EXPENSEREPORT_JOURNAL'
 );
 
 /*
@@ -150,11 +143,7 @@
 print "</tr>\n";
 
 // Bank account
-<<<<<<< HEAD
-$sql = "SELECT rowid, label, accountancy_journal";
-=======
 $sql = "SELECT rowid, label, number, accountancy_journal";
->>>>>>> 3f5d67d4
 $sql .= " FROM " . MAIN_DB_PREFIX . "bank_account";
 $sql .= " WHERE entity = " . $conf->entity;
 $sql .= " AND clos = 0";
@@ -164,31 +153,6 @@
 if ($resql) {
 	$numr = $db->num_rows($resql);
 	$i = 0;
-<<<<<<< HEAD
-	
-	if ($numr > 0)
-		
-		while ( $i < $numr ) {
-			$objp = $db->fetch_object($resql);
-			
-			$var = ! $var;
-			
-			print '<tr ' . $bc[$var] . ' class="value">';
-			
-			// Param
-			print '<td width="50%"><label for="' . $objp->rowid . '">' . $langs->trans("Journal") . ' - ' . $objp->label . '</label></td>';
-			
-			// Value
-			print '<td>';
-			print '<input type="text" size="20" id="' . $objp->rowid . '" name="' . $objp->label . '" value="' . $objp->accountancy_journal . '" disabled>';
-			print '</td></tr>';
-			
-			$i ++;
-		}
-} else
-	dol_print_error($db);
-$db->free($resql);
-=======
 
 	if ($numr > 0)
 
@@ -224,7 +188,6 @@
 {
 	dol_print_error($db);
 }
->>>>>>> 3f5d67d4
 
 print "</table>\n";
 
