--- conflicted
+++ resolved
@@ -138,11 +138,7 @@
 		} else {
 			$result = $object->fetch($id);
 
-<<<<<<< HEAD
-			$sql = 'SELECT pcg_version FROM '.MAIN_DB_PREFIX.'accounting_system WHERE rowid='.((int) $conf->global->CHARTOFACCOUNTS);
-=======
 			$sql = "SELECT pcg_version FROM ".MAIN_DB_PREFIX."accounting_system WHERE rowid=".((int) $conf->global->CHARTOFACCOUNTS);
->>>>>>> 95dc2558
 
 			dol_syslog('accountancy/admin/card.php:: $sql=' . $sql);
 			$result2 = $db->query($sql);
