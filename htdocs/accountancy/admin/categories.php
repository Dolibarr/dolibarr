--- conflicted
+++ resolved
@@ -104,14 +104,9 @@
 print '<input class="button" type="submit" value="' . $langs->trans("Select") . '">';
 print '</td></tr>';
 
-<<<<<<< HEAD
-if (! empty($cat_id)) {
-	$return = $accountingcategory->getCptBK($cat_id);
-=======
 if (! empty($cat_id)) 
 {
-	$return = $AccCat->getAccountsWithNoCategory($cat_id);
->>>>>>> 6e2aaf74
+	$return = $accountingcategory->getAccountsWithNoCategory($cat_id);
 	if ($return < 0) {
 		setEventMessages(null, $accountingcategory->errors, 'errors');
 	}
@@ -155,19 +150,11 @@
 				print '<tr ' . $bc[$var] . '>';
 				print '<td>' . length_accountg($cpt->account_number) . '</td>';
 				print '<td>' . $cpt->label . '</td>';
-<<<<<<< HEAD
 				print '<td align="right">';
 				print "<a href= '".$_SERVER['PHP_SELF']."?action=delete&account_category=" . $cat_id . "&cptid=" . $cpt->rowid."'>";
 				print img_delete($langs->trans("DeleteFromCat")).' ';
 				print $langs->trans("DeleteFromCat")."</a>";
 				print "</td>";
-=======
-				print $form->formconfirm($_SERVER["PHP_SELF"] . "?account_category=$cat_id&cptid=" . $cpt->rowid, $langs->trans("DeleteCptCategory"), $langs->trans("ConfirmDeleteCptCategory"), "delete", '', 0, "action-delete" . $j);
-				print '<td>';
-				//print img_delete();
-				print '<input class="button" type="button" id="action-delete' . $j . '" value="' . $langs->trans("Delete") . '">';
-				print '</td>';
->>>>>>> 6e2aaf74
 				print "</tr>\n";
 			}
 		}
