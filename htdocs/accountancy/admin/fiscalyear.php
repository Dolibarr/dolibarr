<?php
/* Copyright (C) 2013-2016 Alexandre Spangaro   <aspangaro.dolibarr@gmail.com>
 *
 * This program is free software; you can redistribute it and/or modify
 * it under the terms of the GNU General Public License as published by
 * the Free Software Foundation; either version 3 of the License, or
 * (at your option) any later version.
 *
 * This program is distributed in the hope that it will be useful,
 * but WITHOUT ANY WARRANTY; without even the implied warranty of
 * MERCHANTABILITY or FITNESS FOR A PARTICULAR PURPOSE.  See the
 * GNU General Public License for more details.
 *
 * You should have received a copy of the GNU General Public License
 * along with this program. If not, see <http://www.gnu.org/licenses/>.
 */

/**
 * \file htdocs/accountancy/admin/fiscalyear.php
 * \ingroup fiscal year
 * \brief Setup page to configure fiscal year
 */
require '../../main.inc.php';

require_once DOL_DOCUMENT_ROOT . '/core/lib/date.lib.php';
require_once DOL_DOCUMENT_ROOT . '/core/class/fiscalyear.class.php';
<<<<<<< HEAD

$action = GETPOST('action');
=======

$action = GETPOST('action');

// Load variable for pagination
$limit = GETPOST("limit")?GETPOST("limit","int"):$conf->liste_limit;
$sortfield = GETPOST('sortfield','alpha');
$sortorder = GETPOST('sortorder','alpha');
$page = GETPOST('page','int');
if ($page == -1) { $page = 0; }
$offset = $limit * $page;
$pageprev = $page - 1;
$pagenext = $page + 1;
if (! $sortfield) $sortfield="f.rowid"; // Set here default search field
if (! $sortorder) $sortorder="ASC";
>>>>>>> 3f5d67d4

$langs->load("admin");
$langs->load("compta");

// Security check
if ($user->societe_id > 0)
	accessforbidden();
if (! $user->rights->accounting->fiscalyear)
	accessforbidden();

$error = 0;

// List of status
static $tmpstatut2label = array (
		'0' => 'OpenFiscalYear',
		'1' => 'CloseFiscalYear' 
<<<<<<< HEAD
);
$statut2label = array (
		'' 
);
=======
);
$statut2label = array (
		'' 
);
>>>>>>> 3f5d67d4
foreach ( $tmpstatut2label as $key => $val )
	$statut2label[$key] = $langs->trans($val);

$errors = array ();

$object = new Fiscalyear($db);

/*
 * Actions
 */



/*
 * View
 */

$max = 100;

$form = new Form($db);

$title = $langs->trans('FiscalYears');
<<<<<<< HEAD

llxHeader('', $title, LOG_ERR);

print load_fiche_titre($langs->trans('FiscalYears'));
=======
$helpurl = "";
llxHeader('', $title, $helpurl);
>>>>>>> 3f5d67d4

$sql = "SELECT f.rowid, f.label, f.date_start, f.date_end, f.statut, f.entity";
$sql .= " FROM " . MAIN_DB_PREFIX . "accounting_fiscalyear as f";
$sql .= " WHERE f.entity = " . $conf->entity;
<<<<<<< HEAD

=======
$sql.=$db->order($sortfield,$sortorder);

// Count total nb of records
$nbtotalofrecords = 0;
if (empty($conf->global->MAIN_DISABLE_FULL_SCANLIST))
{
	$result = $db->query($sql);
	$nbtotalofrecords = $db->num_rows($result);
}	

$sql.= $db->plimit($limit+1, $offset);

>>>>>>> 3f5d67d4
$result = $db->query($sql);
if ($result) {
	$var = false;
	$num = $db->num_rows($result);
	
	$i = 0;
<<<<<<< HEAD
=======

	$title = $langs->trans('FiscalYears');
	print_barre_liste($title, $page, $_SERVER["PHP_SELF"], $params, $sortfield, $sortorder, '', $num, $nbtotalofrecords, 'title_generic', 0, '', '', $limit, 1);
>>>>>>> 3f5d67d4
	
	// Load attribute_label
	print '<table class="noborder" width="100%">';
	print '<tr class="liste_titre">';
	print '<td>' . $langs->trans("Ref") . '</td>';
	print '<td>' . $langs->trans("Label") . '</td>';
	print '<td>' . $langs->trans("DateStart") . '</td>';
	print '<td>' . $langs->trans("DateEnd") . '</td>';
	print '<td align="right">' . $langs->trans("Statut") . '</td>';
	print '</tr>';
	
	if ($num) {
		$fiscalyearstatic = new Fiscalyear($db);
		
		while ( $i < $num && $i < $max ) {
			$obj = $db->fetch_object($result);
			$fiscalyearstatic->id = $obj->rowid;
			print '<tr ' . $bc[$var] . '>';
			print '<td><a href="fiscalyear_card.php?id=' . $obj->rowid . '">' . img_object($langs->trans("ShowFiscalYear"), "technic") . ' ' . $obj->rowid . '</a></td>';
			print '<td align="left">' . $obj->label . '</td>';
			print '<td align="left">' . dol_print_date($db->jdate($obj->date_start), 'day') . '</td>';
			print '<td align="left">' . dol_print_date($db->jdate($obj->date_end), 'day') . '</td>';
			print '<td align="right">' . $fiscalyearstatic->LibStatut($obj->statut, 5) . '</td>';
			print '</tr>';
			$var = ! $var;
			$i ++;
		}
	} else {
<<<<<<< HEAD
		print '<tr ' . $bc[$var] . '><td colspan="5">' . $langs->trans("None") . '</td></tr>';
=======
		print '<tr ' . $bc[$var] . '><td colspan="5" class="opacitymedium">' . $langs->trans("None") . '</td></tr>';
>>>>>>> 3f5d67d4
	}
	
	print '</table>';
} else {
	dol_print_error($db);
}

dol_fiche_end();

// Buttons
print '<div class="tabsAction">';
print '<a class="butAction" href="fiscalyear_card.php?action=create">' . $langs->trans("NewFiscalYear") . '</a>';
print '</div>';

llxFooter();
$db->close();<|MERGE_RESOLUTION|>--- conflicted
+++ resolved
@@ -24,10 +24,6 @@
 
 require_once DOL_DOCUMENT_ROOT . '/core/lib/date.lib.php';
 require_once DOL_DOCUMENT_ROOT . '/core/class/fiscalyear.class.php';
-<<<<<<< HEAD
-
-$action = GETPOST('action');
-=======
 
 $action = GETPOST('action');
 
@@ -42,7 +38,6 @@
 $pagenext = $page + 1;
 if (! $sortfield) $sortfield="f.rowid"; // Set here default search field
 if (! $sortorder) $sortorder="ASC";
->>>>>>> 3f5d67d4
 
 $langs->load("admin");
 $langs->load("compta");
@@ -59,17 +54,10 @@
 static $tmpstatut2label = array (
 		'0' => 'OpenFiscalYear',
 		'1' => 'CloseFiscalYear' 
-<<<<<<< HEAD
 );
 $statut2label = array (
 		'' 
 );
-=======
-);
-$statut2label = array (
-		'' 
-);
->>>>>>> 3f5d67d4
 foreach ( $tmpstatut2label as $key => $val )
 	$statut2label[$key] = $langs->trans($val);
 
@@ -92,22 +80,12 @@
 $form = new Form($db);
 
 $title = $langs->trans('FiscalYears');
-<<<<<<< HEAD
-
-llxHeader('', $title, LOG_ERR);
-
-print load_fiche_titre($langs->trans('FiscalYears'));
-=======
 $helpurl = "";
 llxHeader('', $title, $helpurl);
->>>>>>> 3f5d67d4
 
 $sql = "SELECT f.rowid, f.label, f.date_start, f.date_end, f.statut, f.entity";
 $sql .= " FROM " . MAIN_DB_PREFIX . "accounting_fiscalyear as f";
 $sql .= " WHERE f.entity = " . $conf->entity;
-<<<<<<< HEAD
-
-=======
 $sql.=$db->order($sortfield,$sortorder);
 
 // Count total nb of records
@@ -120,19 +98,15 @@
 
 $sql.= $db->plimit($limit+1, $offset);
 
->>>>>>> 3f5d67d4
 $result = $db->query($sql);
 if ($result) {
 	$var = false;
 	$num = $db->num_rows($result);
 	
 	$i = 0;
-<<<<<<< HEAD
-=======
 
 	$title = $langs->trans('FiscalYears');
 	print_barre_liste($title, $page, $_SERVER["PHP_SELF"], $params, $sortfield, $sortorder, '', $num, $nbtotalofrecords, 'title_generic', 0, '', '', $limit, 1);
->>>>>>> 3f5d67d4
 	
 	// Load attribute_label
 	print '<table class="noborder" width="100%">';
@@ -161,11 +135,7 @@
 			$i ++;
 		}
 	} else {
-<<<<<<< HEAD
-		print '<tr ' . $bc[$var] . '><td colspan="5">' . $langs->trans("None") . '</td></tr>';
-=======
 		print '<tr ' . $bc[$var] . '><td colspan="5" class="opacitymedium">' . $langs->trans("None") . '</td></tr>';
->>>>>>> 3f5d67d4
 	}
 	
 	print '</table>';
