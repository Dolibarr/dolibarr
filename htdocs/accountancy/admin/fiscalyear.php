<?php
/* Copyright (C) 2013-2024  Alexandre Spangaro  <aspangaro@easya.solutions>
 *
 * This program is free software; you can redistribute it and/or modify
 * it under the terms of the GNU General Public License as published by
 * the Free Software Foundation; either version 3 of the License, or
 * (at your option) any later version.
 *
 * This program is distributed in the hope that it will be useful,
 * but WITHOUT ANY WARRANTY; without even the implied warranty of
 * MERCHANTABILITY or FITNESS FOR A PARTICULAR PURPOSE.  See the
 * GNU General Public License for more details.
 *
 * You should have received a copy of the GNU General Public License
 * along with this program. If not, see <https://www.gnu.org/licenses/>.
 */

/**
 *  \file       htdocs/accountancy/admin/fiscalyear.php
 *  \ingroup    Accountancy (Double entries)
 *  \brief      Setup page to configure fiscal year
 */

// Load Dolibarr environment
require '../../main.inc.php';
require_once DOL_DOCUMENT_ROOT.'/core/lib/date.lib.php';
require_once DOL_DOCUMENT_ROOT.'/core/class/fiscalyear.class.php';

$action = GETPOST('action', 'aZ09');

// Load variable for pagination
$limit = GETPOSTINT('limit') ? GETPOSTINT('limit') : $conf->liste_limit;
$sortfield = GETPOST('sortfield', 'aZ09comma');
$sortorder = GETPOST('sortorder', 'aZ09comma');
$page = GETPOSTISSET('pageplusone') ? (GETPOSTINT('pageplusone') - 1) : GETPOSTINT("page");
if (empty($page) || $page == -1) {
	$page = 0;
}     // If $page is not defined, or '' or -1
$offset = $limit * $page;
$pageprev = $page - 1;
$pagenext = $page + 1;
if (!$sortfield) {
	$sortfield = "f.rowid"; // Set here default search field
}
if (!$sortorder) {
	$sortorder = "ASC";
}

// Load translation files required by the page
$langs->loadLangs(array("admin", "compta"));

$error = 0;
$errors = array();

// List of status
static $tmpstatut2label = array(
		'0' => 'OpenFiscalYear',
		'1' => 'CloseFiscalYear'
);

<<<<<<< HEAD
// Initialize technical object to manage hooks of page. Note that conf->hooks_modules contains array of hook context
=======
// Initialize a technical object to manage hooks of page. Note that conf->hooks_modules contains an array of hook context
>>>>>>> cc80841a
$object = new Fiscalyear($db);
$hookmanager->initHooks(array('fiscalyearlist'));

// Security check
if ($user->socid > 0) {
	accessforbidden();
}
if (!$user->hasRight('accounting', 'fiscalyear', 'write')) {              // If we can read accounting records, we should be able to see fiscal year.
	accessforbidden();
}

/*
 * Actions
 */



/*
 * View
 */

$max = 100;

$form = new Form($db);
$fiscalyearstatic = new Fiscalyear($db);

$title = $langs->trans('AccountingPeriods');

$help_url = 'EN:Module_Double_Entry_Accounting#Setup|FR:Module_Comptabilit&eacute;_en_Partie_Double#Configuration';

llxHeader('', $title, $help_url, '', 0, 0, '', '', '', 'mod-accountancy page-admin_fiscalyear');

$sql = "SELECT f.rowid, f.label, f.date_start, f.date_end, f.statut as status, f.entity";
$sql .= " FROM ".MAIN_DB_PREFIX."accounting_fiscalyear as f";
$sql .= " WHERE f.entity = ".$conf->entity;
$sql .= $db->order($sortfield, $sortorder);

// Count total nb of records
$nbtotalofrecords = '';
if (!getDolGlobalInt('MAIN_DISABLE_FULL_SCANLIST')) {
	$result = $db->query($sql);
	$nbtotalofrecords = $db->num_rows($result);
	if (($page * $limit) > $nbtotalofrecords) {	// if total resultset is smaller then paging size (filtering), goto and load page 0
		$page = 0;
		$offset = 0;
	}
}

$sql .= $db->plimit($limit + 1, $offset);

$result = $db->query($sql);
if ($result) {
	$num = $db->num_rows($result);
	$param = '';

	$parameters = array('param' => $param);
	$reshook = $hookmanager->executeHooks('addMoreActionsButtonsList', $parameters, $object, $action); // Note that $action and $object may have been modified by hook
	if ($reshook < 0) {
		setEventMessages($hookmanager->error, $hookmanager->errors, 'errors');
	}

	$newcardbutton = empty($hookmanager->resPrint) ? '' : $hookmanager->resPrint;

	if (empty($reshook)) {
		$newcardbutton .= dolGetButtonTitle($langs->trans('NewFiscalYear'), '', 'fa fa-plus-circle', 'fiscalyear_card.php?action=create', '', $user->hasRight('accounting', 'fiscalyear', 'write'));
	}

	$title = $langs->trans('AccountingPeriods');
	print_barre_liste($title, $page, $_SERVER["PHP_SELF"], $param, $sortfield, $sortorder, '', $num, $nbtotalofrecords, 'calendar', 0, $newcardbutton, '', $limit, 1);

	print '<div class="div-table-responsive">';
	print '<table class="tagtable liste centpercent">';
	print '<tr class="liste_titre">';
	print '<td>'.$langs->trans("Ref").'</td>';
	print '<td>'.$langs->trans("Label").'</td>';
	print '<td>'.$langs->trans("DateStart").'</td>';
	print '<td>'.$langs->trans("DateEnd").'</td>';
	print '<td class="center">'.$langs->trans("NumberOfAccountancyEntries").'</td>';
	print '<td class="center">'.$langs->trans("NumberOfAccountancyMovements").'</td>';
	print '<td class="right">'.$langs->trans("Status").'</td>';
	print '</tr>';

	// Loop on record
	// --------------------------------------------------------------------
	$i = 0;
	if ($num) {
		while ($i < $num && $i < $max) {
			$obj = $db->fetch_object($result);

			$fiscalyearstatic->ref = $obj->rowid;
			$fiscalyearstatic->id = $obj->rowid;
			$fiscalyearstatic->date_start = $obj->date_start;
			$fiscalyearstatic->date_end = $obj->date_end;
			$fiscalyearstatic->statut = $obj->status;
			$fiscalyearstatic->status = $obj->status;

			print '<tr class="oddeven">';
			print '<td>';
			print $fiscalyearstatic->getNomUrl(1);
			print '</td>';
			print '<td class="left">'.$obj->label.'</td>';
			print '<td class="left">'.dol_print_date($db->jdate($obj->date_start), 'day').'</td>';
			print '<td class="left">'.dol_print_date($db->jdate($obj->date_end), 'day').'</td>';
			print '<td class="center">'.$object->getAccountancyEntriesByFiscalYear($obj->date_start, $obj->date_end).'</td>';
			print '<td class="center">'.$object->getAccountancyMovementsByFiscalYear($obj->date_start, $obj->date_end).'</td>';
			print '<td class="right">'.$fiscalyearstatic->LibStatut($obj->status, 5).'</td>';
			print '</tr>';
			$i++;
		}
	} else {
		print '<tr class="oddeven"><td colspan="7"><span class="opacitymedium">'.$langs->trans("NoRecordFound").'</span></td></tr>';
	}
	print '</table>';
	print '</div>';
} else {
	dol_print_error($db);
}

// End of page
llxFooter();
$db->close();<|MERGE_RESOLUTION|>--- conflicted
+++ resolved
@@ -58,11 +58,7 @@
 		'1' => 'CloseFiscalYear'
 );
 
-<<<<<<< HEAD
-// Initialize technical object to manage hooks of page. Note that conf->hooks_modules contains array of hook context
-=======
 // Initialize a technical object to manage hooks of page. Note that conf->hooks_modules contains an array of hook context
->>>>>>> cc80841a
 $object = new Fiscalyear($db);
 $hookmanager->initHooks(array('fiscalyearlist'));
 
