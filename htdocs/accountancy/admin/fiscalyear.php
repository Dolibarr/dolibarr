<?php
/* Copyright (C) 2013-2018  Alexandre Spangaro  <aspangaro@open-dsi.fr>
 *
 * This program is free software; you can redistribute it and/or modify
 * it under the terms of the GNU General Public License as published by
 * the Free Software Foundation; either version 3 of the License, or
 * (at your option) any later version.
 *
 * This program is distributed in the hope that it will be useful,
 * but WITHOUT ANY WARRANTY; without even the implied warranty of
 * MERCHANTABILITY or FITNESS FOR A PARTICULAR PURPOSE.  See the
 * GNU General Public License for more details.
 *
 * You should have received a copy of the GNU General Public License
 * along with this program. If not, see <https://www.gnu.org/licenses/>.
 */

/**
 *  \file       htdocs/accountancy/admin/fiscalyear.php
 *  \ingroup    Accountancy (Double entries)
 *  \brief      Setup page to configure fiscal year
 */

require '../../main.inc.php';
require_once DOL_DOCUMENT_ROOT.'/core/lib/date.lib.php';
require_once DOL_DOCUMENT_ROOT.'/core/class/fiscalyear.class.php';

$action = GETPOST('action', 'aZ09');

// Load variable for pagination
$limit = GETPOST('limit', 'int') ?GETPOST('limit', 'int') : $conf->liste_limit;
$sortfield = GETPOST('sortfield', 'aZ09comma');
$sortorder = GETPOST('sortorder', 'aZ09comma');
$page = GETPOSTISSET('pageplusone') ? (GETPOST('pageplusone') - 1) : GETPOST("page", 'int');
if (empty($page) || $page == -1) {
	$page = 0;
}     // If $page is not defined, or '' or -1
$offset = $limit * $page;
$pageprev = $page - 1;
$pagenext = $page + 1;
if (!$sortfield) {
	$sortfield = "f.rowid"; // Set here default search field
}
if (!$sortorder) {
	$sortorder = "ASC";
}

// Load translation files required by the page
$langs->loadLangs(array("admin", "compta"));

// Security check
if ($user->socid > 0) {
	accessforbidden();
}
if (empty($user->rights->accounting->fiscalyear->write)) {              // If we can read accounting records, we should be able to see fiscal year.
	accessforbidden();
}

$error = 0;

// List of status
static $tmpstatut2label = array(
		'0' => 'OpenFiscalYear',
		'1' => 'CloseFiscalYear'
);
$statut2label = array(
		''
);
foreach ($tmpstatut2label as $key => $val) {
	$statut2label[$key] = $langs->trans($val);
}

$errors = array();

$object = new Fiscalyear($db);


/*
 * Actions
 */



/*
 * View
 */

$max = 100;

$form = new Form($db);
$fiscalyearstatic = new Fiscalyear($db);

$title = $langs->trans('AccountingPeriods');

$help_url = "EN:Module_Double_Entry_Accounting";

llxHeader('', $title, $help_url);

$sql = "SELECT f.rowid, f.label, f.date_start, f.date_end, f.statut, f.entity";
$sql .= " FROM ".MAIN_DB_PREFIX."accounting_fiscalyear as f";
$sql .= " WHERE f.entity = ".$conf->entity;
$sql .= $db->order($sortfield, $sortorder);

// Count total nb of records
$nbtotalofrecords = '';
if (empty($conf->global->MAIN_DISABLE_FULL_SCANLIST)) {
	$result = $db->query($sql);
	$nbtotalofrecords = $db->num_rows($result);
	if (($page * $limit) > $nbtotalofrecords) {	// if total resultset is smaller then paging size (filtering), goto and load page 0
		$page = 0;
		$offset = 0;
	}
}

$sql .= $db->plimit($limit + 1, $offset);

$result = $db->query($sql);
if ($result) {
	$num = $db->num_rows($result);

	$i = 0;


	$addbutton .= dolGetButtonTitle($langs->trans('NewFiscalYear'), '', 'fa fa-plus-circle', 'fiscalyear_card.php?action=create', '', $user->rights->accounting->fiscalyear->write);


	$title = $langs->trans('AccountingPeriods');
	print_barre_liste($title, $page, $_SERVER["PHP_SELF"], $params, $sortfield, $sortorder, '', $num, $nbtotalofrecords, 'title_accountancy', 0, $addbutton, '', $limit, 1);

	print '<div class="div-table-responsive">';
	print '<table class="tagtable liste centpercent">';
	print '<tr class="liste_titre">';
	print '<td>'.$langs->trans("Ref").'</td>';
	print '<td>'.$langs->trans("Label").'</td>';
	print '<td>'.$langs->trans("DateStart").'</td>';
	print '<td>'.$langs->trans("DateEnd").'</td>';
	print '<td class="center">'.$langs->trans("NumberOfAccountancyEntries").'</td>';
	print '<td class="center">'.$langs->trans("NumberOfAccountancyMovements").'</td>';
	print '<td class="right">'.$langs->trans("Statut").'</td>';
	print '</tr>';

	if ($num) {
		while ($i < $num && $i < $max) {
			$obj = $db->fetch_object($result);

<<<<<<< HEAD
			$fiscalyearstatic->fetch($obj->rowid);
=======
			$fiscalyearstatic->ref = $obj->rowid;
			$fiscalyearstatic->id = $obj->rowid;
>>>>>>> 10e38ec7

			print '<tr class="oddeven">';
			print '<td>';
			print $fiscalyearstatic->getNomUrl(1);
			print '</td>';
			print '<td class="left">'.$obj->label.'</td>';
			print '<td class="left">'.dol_print_date($db->jdate($obj->date_start), 'day').'</td>';
			print '<td class="left">'.dol_print_date($db->jdate($obj->date_end), 'day').'</td>';
			print '<td class="center">'.$object->getAccountancyEntriesByFiscalYear($obj->date_start, $obj->date_end).'</td>';
			print '<td class="center">'.$object->getAccountancyMovementsByFiscalYear($obj->date_start, $obj->date_end).'</td>';
			print '<td class="right">'.$fiscalyearstatic->LibStatut($obj->statut, 5).'</td>';
			print '</tr>';
			$i++;
		}
	} else {
		print '<tr class="oddeven"><td colspan="7" class="opacitymedium">'.$langs->trans("None").'</td></tr>';
	}
	print '</table>';
	print '</div>';
} else {
	dol_print_error($db);
}

// End of page
llxFooter();
$db->close();<|MERGE_RESOLUTION|>--- conflicted
+++ resolved
@@ -96,7 +96,7 @@
 
 llxHeader('', $title, $help_url);
 
-$sql = "SELECT f.rowid, f.label, f.date_start, f.date_end, f.statut, f.entity";
+$sql = "SELECT f.rowid, f.label, f.date_start, f.date_end, f.statut as status, f.entity";
 $sql .= " FROM ".MAIN_DB_PREFIX."accounting_fiscalyear as f";
 $sql .= " WHERE f.entity = ".$conf->entity;
 $sql .= $db->order($sortfield, $sortorder);
@@ -143,12 +143,10 @@
 		while ($i < $num && $i < $max) {
 			$obj = $db->fetch_object($result);
 
-<<<<<<< HEAD
-			$fiscalyearstatic->fetch($obj->rowid);
-=======
 			$fiscalyearstatic->ref = $obj->rowid;
 			$fiscalyearstatic->id = $obj->rowid;
->>>>>>> 10e38ec7
+			$fiscalyearstatic->statut = $obj->status;
+			$fiscalyearstatic->status = $obj->status;
 
 			print '<tr class="oddeven">';
 			print '<td>';
