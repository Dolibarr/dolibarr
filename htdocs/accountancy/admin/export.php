<?php
/* Copyright (C) 2013-2014 Olivier Geffroy		<jeff@jeffinfo.com>
 * Copyright (C) 2013-2015 Alexandre Spangaro	<alexandre.spangaro@gmail.com>
 * Copyright (C) 2014	   Florian Henry		<florian.henry@open-concept.pro>
 * Copyright (C) 2014      Marcos García        <marcosgdf@gmail.com>
 * Copyright (C) 2014	   Juanjo Menent		<jmenent@2byte.es>
 *
 * This program is free software; you can redistribute it and/or modify
 * it under the terms of the GNU General Public License as published by
 * the Free Software Foundation; either version 3 of the License, or
 * (at your option) any later version.
 *
 * This program is distributed in the hope that it will be useful,
 * but WITHOUT ANY WARRANTY; without even the implied warranty of
 * MERCHANTABILITY or FITNESS FOR A PARTICULAR PURPOSE.  See the
 * GNU General Public License for more details.
 *
 * You should have received a copy of the GNU General Public License
 * along with this program. If not, see <http://www.gnu.org/licenses/>.
 */

/**
 * \file		htdocs/accountancy/admin/export.php
 * \ingroup		Accounting Expert
 * \brief		Setup page to configure accounting expert module
 */

require '../../main.inc.php';

// Class
require_once DOL_DOCUMENT_ROOT.'/core/lib/admin.lib.php';
require_once DOL_DOCUMENT_ROOT.'/core/lib/accounting.lib.php';

$langs->load("compta");
$langs->load("bills");
$langs->load("admin");
$langs->load("accountancy");

// Security check
if (!$user->admin)
    accessforbidden();

$action = GETPOST('action', 'alpha');

// Other parameters ACCOUNTING_EXPORT_*
$list = array (
		'ACCOUNTING_EXPORT_SEPARATORCSV',
		'ACCOUNTING_EXPORT_DATE',
		'ACCOUNTING_EXPORT_PIECE',
		'ACCOUNTING_EXPORT_GLOBAL_ACCOUNT',
		'ACCOUNTING_EXPORT_LABEL',
		'ACCOUNTING_EXPORT_AMOUNT',
		'ACCOUNTING_EXPORT_DEVISE'
);

/*
 * Actions
 */
if ($action == 'update') {
	$error = 0;

	$modelcsv = GETPOST('modelcsv', 'int');

	if (! empty($modelcsv)) {

		if (! dolibarr_set_const($db, 'ACCOUNTING_EXPORT_MODELCSV', $modelcsv, 'chaine', 0, '', $conf->entity)) {
			$error ++;
		}
	} else {
		$error ++;
	}

	foreach ( $list as $constname ) {
		$constvalue = GETPOST($constname, 'alpha');

		if (! dolibarr_set_const($db, $constname, $constvalue, 'chaine', 0, '', $conf->entity)) {
			$error ++;
		}
	}

	if (! $error) {
		setEventMessage($langs->trans("SetupSaved"));
	} else {
		setEventMessage($langs->trans("Error"), 'errors');
	}
}

/*
 * View
 */

llxHeader();

$form = new Form($db);

$linkback='<a href="'.DOL_URL_ROOT.'/admin/modules.php">'.$langs->trans("BackToModuleList").'</a>';
print_fiche_titre($langs->trans('ConfigAccountingExpert'),$linkback,'setup');

$head = admin_accounting_prepare_head();

dol_fiche_head($head, 'export', $langs->trans("Configuration"), 0, 'cron');

print '<form action="' . $_SERVER["PHP_SELF"] . '" method="post">';
print '<input type="hidden" name="token" value="' . $_SESSION['newtoken'] . '">';
print '<input type="hidden" name="action" value="update">';

print '<table class="noborder" width="100%">';
$var = true;

print '<tr class="liste_titre">';
print '<td colspan="2">' . $langs->trans("Modelcsv") . '</td>';
print '</tr>';

$var = ! $var;

print '<tr ' . $bc[$var] . '>';
print '<td width="50%">' . $langs->trans("Selectmodelcsv") . '</td>';
if (! $conf->use_javascript_ajax)
{
	print '<td class="nowrap">';
	print $langs->trans("NotAvailableWhenAjaxDisabled");
	print "</td>";
}
else
{
	print '<td>';
	$listmodelcsv=array(
		'1'=>$langs->trans("Modelcsv_normal"),
		'2'=>$langs->trans("Modelcsv_CEGID")
	);
	print $form->selectarray("modelcsv",$listmodelcsv,$conf->global->ACCOUNTING_EXPORT_MODELCSV,0);

	print '</td>';
}
print "</td></tr>";
print "</table>";

print "<br>\n";

/*
 *  Parameters
 */

$num = count($list);
if ($num) {
	print '<table class="noborder" width="100%">';
	print '<tr class="liste_titre">';
	print '<td colspan="3">' . $langs->trans('OtherOptions') . '</td>';
	print "</tr>\n";
	if ($conf->global->ACCOUNTING_EXPORT_MODELCSV > 1) print '<tr><td colspan="2" bgcolor="red"><b>' . $langs->trans('OptionsDeactivatedForThisExportModel') . '</b></td></tr>';
}

foreach ( $list as $key ) {
	$var = ! $var;

	print '<tr ' . $bc[$var] . ' class="value">';

	// Param
	$label = $langs->trans($key);
	print '<td width="50%">' . $label . '</td>';

	// Value
	print '<td>';
	print '<input type="text" size="20" name="' . $key . '" value="' . $conf->global->$key . '">';
	print '</td></tr>';
}

print "</table>\n";

<<<<<<< HEAD
print '<br /><div style="text-align:center"><input type="submit" class="button" value="' . $langs->trans('Modify') . '" name="button"></div>';
print '</form>';
=======
print '<br /><div align="center"><input type="submit" class="button" value="' . $langs->trans('Modify') . '" name="button"></div>';
>>>>>>> 53453a63

llxFooter();
$db->close();<|MERGE_RESOLUTION|>--- conflicted
+++ resolved
@@ -142,37 +142,35 @@
  */
 
 $num = count($list);
-if ($num) {
+if ($num)
+{
 	print '<table class="noborder" width="100%">';
 	print '<tr class="liste_titre">';
 	print '<td colspan="3">' . $langs->trans('OtherOptions') . '</td>';
 	print "</tr>\n";
 	if ($conf->global->ACCOUNTING_EXPORT_MODELCSV > 1) print '<tr><td colspan="2" bgcolor="red"><b>' . $langs->trans('OptionsDeactivatedForThisExportModel') . '</b></td></tr>';
+
+	foreach ( $list as $key ) {
+		$var = ! $var;
+
+		print '<tr ' . $bc[$var] . ' class="value">';
+
+		// Param
+		$label = $langs->trans($key);
+		print '<td width="50%">' . $label . '</td>';
+
+		// Value
+		print '<td>';
+		print '<input type="text" size="20" name="' . $key . '" value="' . $conf->global->$key . '">';
+		print '</td></tr>';
+	}
+
+	print "</table>\n";
 }
 
-foreach ( $list as $key ) {
-	$var = ! $var;
+print '<br><div style="text-align:center"><input type="submit" class="button" value="' . dol_escape_htmltag($langs->trans('Modify')) . '" name="button"></div>';
 
-	print '<tr ' . $bc[$var] . ' class="value">';
-
-	// Param
-	$label = $langs->trans($key);
-	print '<td width="50%">' . $label . '</td>';
-
-	// Value
-	print '<td>';
-	print '<input type="text" size="20" name="' . $key . '" value="' . $conf->global->$key . '">';
-	print '</td></tr>';
-}
-
-print "</table>\n";
-
-<<<<<<< HEAD
-print '<br /><div style="text-align:center"><input type="submit" class="button" value="' . $langs->trans('Modify') . '" name="button"></div>';
 print '</form>';
-=======
-print '<br /><div align="center"><input type="submit" class="button" value="' . $langs->trans('Modify') . '" name="button"></div>';
->>>>>>> 53453a63
 
 llxFooter();
 $db->close();