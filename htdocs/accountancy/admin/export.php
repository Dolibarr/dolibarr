<?php
/* Copyright (C) 2013-2014  Olivier Geffroy		<jeff@jeffinfo.com>
 * Copyright (C) 2013-2024  Alexandre Spangaro	<aspangaro@easya.solutions>
 * Copyright (C) 2014	    Florian Henry		<florian.henry@open-concept.pro>
 * Copyright (C) 2014       Marcos García        <marcosgdf@gmail.com>
 * Copyright (C) 2014	    Juanjo Menent		<jmenent@2byte.es>
 * Copyright (C) 2015       Jean-François Ferry	<jfefe@aternatik.fr>
<<<<<<< HEAD
 * Copyright (C) 2017-2018  Frédéric France     <frederic.france@netlogic.fr>
=======
 * Copyright (C) 2017-2018	Frédéric France     <frederic.france@free.fr>
>>>>>>> cc80841a
 *
 * This program is free software; you can redistribute it and/or modify
 * it under the terms of the GNU General Public License as published by
 * the Free Software Foundation; either version 3 of the License, or
 * (at your option) any later version.
 *
 * This program is distributed in the hope that it will be useful,
 * but WITHOUT ANY WARRANTY; without even the implied warranty of
 * MERCHANTABILITY or FITNESS FOR A PARTICULAR PURPOSE.  See the
 * GNU General Public License for more details.
 *
 * You should have received a copy of the GNU General Public License
 * along with this program. If not, see <https://www.gnu.org/licenses/>.
 */

/**
 * \file 		htdocs/accountancy/admin/export.php
 * \ingroup 	Accountancy (Double entries)
 * \brief 		Setup page to configure accounting export module
 */
require '../../main.inc.php';

require_once DOL_DOCUMENT_ROOT.'/core/lib/admin.lib.php';
require_once DOL_DOCUMENT_ROOT.'/core/lib/accounting.lib.php';
require_once DOL_DOCUMENT_ROOT.'/accountancy/class/accountancyexport.class.php';

// Load translation files required by the page
$langs->loadLangs(array("compta", "bills", "admin", "accountancy"));

// Security access
if (!$user->hasRight('accounting', 'chartofaccount')) {
	accessforbidden();
}

$action = GETPOST('action', 'aZ09');

// Parameters ACCOUNTING_EXPORT_*
$main_option = array(
	'ACCOUNTING_EXPORT_PREFIX_SPEC',
);

$accountancyexport = new AccountancyExport($db);
$configuration = $accountancyexport->getTypeConfig();

$listparam = $configuration['param'];

$listformat = $configuration['format'];

$listcr = $configuration['cr'];


$model_option = array(
	'1' => array(
		'label' => 'ACCOUNTING_EXPORT_FORMAT',
		'param' => $listformat,
	),
	'2' => array(
		'label' => 'ACCOUNTING_EXPORT_SEPARATORCSV',
		'param' => '',
	),
	'3' => array(
		'label' => 'ACCOUNTING_EXPORT_ENDLINE',
		'param' => $listcr,
	),
	'4' => array(
		'label' => 'ACCOUNTING_EXPORT_DATE',
		'param' => '',
	),
);


/*
 * Actions
 */

if ($action == 'update') {
	$error = 0;

	$modelcsv = GETPOSTINT('ACCOUNTING_EXPORT_MODELCSV');

	if (!empty($modelcsv)) {
		if (!dolibarr_set_const($db, 'ACCOUNTING_EXPORT_MODELCSV', $modelcsv, 'chaine', 0, '', $conf->entity)) {
			$error++;
		}
		//if ($modelcsv==AccountancyExport::$EXPORT_TYPE_QUADRATUS || $modelcsv==AccountancyExport::$EXPORT_TYPE_CIEL) {
		//	dolibarr_set_const($db, 'ACCOUNTING_EXPORT_FORMAT', 'txt', 'chaine', 0, '', $conf->entity);
		//}
	} else {
		$error++;
	}

	foreach ($main_option as $constname) {
		$constvalue = GETPOST($constname, 'alpha');

		if (!dolibarr_set_const($db, $constname, $constvalue, 'chaine', 0, '', $conf->entity)) {
			$error++;
		}
	}

	foreach ($listparam[$modelcsv] as $key => $value) {
		$constante = $key;

		if (strpos($constante, 'ACCOUNTING') !== false) {
			$constvalue = GETPOST($key, 'alpha');
			if (!dolibarr_set_const($db, $constante, $constvalue, 'chaine', 0, '', $conf->entity)) {
				$error++;
			}
		}
	}

	if (!$error) {
		// reload
		$configuration = $accountancyexport->getTypeConfig();
		$listparam = $configuration['param'];
		setEventMessages($langs->trans("SetupSaved"), null, 'mesgs');
	} else {
		setEventMessages($langs->trans("Error"), null, 'errors');
	}
}



/*
 * View
 */

$form = new Form($db);

$help_url = 'EN:Module_Double_Entry_Accounting#Setup|FR:Module_Comptabilit&eacute;_en_Partie_Double#Configuration';
$title = $langs->trans('ExportOptions');
<<<<<<< HEAD
llxHeader('', $title, $help_url);
=======
llxHeader('', $title, $help_url, '', 0, 0, '', '', '', 'mod-accountancy page-admin_export');
>>>>>>> cc80841a

$linkback = '';
// $linkback = '<a href="' . DOL_URL_ROOT . '/admin/modules.php?restore_lastsearch_values=1">' . $langs->trans("BackToModuleList") . '</a>';
print load_fiche_titre($langs->trans('ExportOptions'), $linkback, 'accountancy');


print "\n".'<script type="text/javascript">'."\n";
print 'jQuery(document).ready(function () {'."\n";
print '    function initfields()'."\n";
print '    {'."\n";
foreach ($listparam as $key => $param) {
	print '        if (jQuery("#ACCOUNTING_EXPORT_MODELCSV").val()=="'.$key.'")'."\n";
	print '        {'."\n";
	print '            //console.log("'.$param['label'].'");'."\n";
	if (empty($param['ACCOUNTING_EXPORT_FORMAT'])) {
		print '            jQuery("#ACCOUNTING_EXPORT_FORMAT").val("'.getDolGlobalString('ACCOUNTING_EXPORT_FORMAT').'");'."\n";
		print '            jQuery("#ACCOUNTING_EXPORT_FORMAT").prop("disabled", true);'."\n";
	} else {
		print '            jQuery("#ACCOUNTING_EXPORT_FORMAT").val("'.$param['ACCOUNTING_EXPORT_FORMAT'].'");'."\n";
		print '            jQuery("#ACCOUNTING_EXPORT_FORMAT").removeAttr("disabled");'."\n";
	}
	if (empty($param['ACCOUNTING_EXPORT_SEPARATORCSV'])) {
		print '            jQuery("#ACCOUNTING_EXPORT_SEPARATORCSV").val("");'."\n";
		print '            jQuery("#ACCOUNTING_EXPORT_SEPARATORCSV").prop("disabled", true);'."\n";
	} else {
		print '            jQuery("#ACCOUNTING_EXPORT_SEPARATORCSV").val("'.getDolGlobalString('ACCOUNTING_EXPORT_SEPARATORCSV').'");'."\n";
		print '            jQuery("#ACCOUNTING_EXPORT_SEPARATORCSV").removeAttr("disabled");'."\n";
	}
	if (empty($param['ACCOUNTING_EXPORT_ENDLINE'])) {
		print '            jQuery("#ACCOUNTING_EXPORT_ENDLINE").prop("disabled", true);'."\n";
	} else {
		print '            jQuery("#ACCOUNTING_EXPORT_ENDLINE").removeAttr("disabled");'."\n";
	}
	if (empty($param['ACCOUNTING_EXPORT_DATE'])) {
		print '            jQuery("#ACCOUNTING_EXPORT_DATE").val("");'."\n";
		print '            jQuery("#ACCOUNTING_EXPORT_DATE").prop("disabled", true);'."\n";
	} else {
		print '            jQuery("#ACCOUNTING_EXPORT_DATE").val("'.getDolGlobalString('ACCOUNTING_EXPORT_DATE').'");'."\n";
		print '            jQuery("#ACCOUNTING_EXPORT_DATE").removeAttr("disabled");'."\n";
	}
	print '        }'."\n";
}
print '    }'."\n";
print '    initfields();'."\n";
print '    jQuery("#ACCOUNTING_EXPORT_MODELCSV").change(function() {'."\n";
print '        initfields();'."\n";
print '    });'."\n";
print '})'."\n";
print '</script>'."\n";

print '<form action="'.$_SERVER["PHP_SELF"].'" method="post">';
print '<input type="hidden" name="token" value="'.newToken().'">';
print '<input type="hidden" name="action" value="update">';

/*
 * Main Options
 */

print '<table class="noborder centpercent">';
print '<tr class="liste_titre">';
print '<td colspan="2">'.$langs->trans('ExportOptions').'</td>';
print "</tr>\n";

$num = count($main_option);
if ($num) {
	foreach ($main_option as $key) {
		print '<tr class="oddeven value">';

		// Param
		$label = $langs->trans($key);
		print '<td>'.dol_escape_htmltag($label).'</td>';

		// Value
		print '<td>';
		print '<input type="text" size="20" id="'.$key.'" name="'.$key.'" value="'.getDolGlobalString($key).'">';
		print '</td></tr>';
	}
}

print '<tr class="oddeven">';
print '<td>'.$langs->trans("Selectmodelcsv").'</td>';
if (!$conf->use_javascript_ajax) {
	print '<td class="nowrap">';
	print $langs->trans("NotAvailableWhenAjaxDisabled");
	print "</td>";
} else {
	print '<td>';
	$listofexporttemplates = $accountancyexport->getType(1);
	print $form->selectarray("ACCOUNTING_EXPORT_MODELCSV", $listofexporttemplates, getDolGlobalString('ACCOUNTING_EXPORT_MODELCSV'), 0, 0, 0, '', 0, 0, 0, '', '', 1);
	print '</td>';
}
print "</tr>";


$num2 = count($model_option);
if ($num2) {
	foreach ($model_option as $key) {
		print '<tr class="oddeven value">';

		// Param
		$label = $key['label'];
		print '<td>'.$langs->trans($label).'</td>';

		// Value
		print '<td>';
		if (is_array($key['param'])) {
			print $form->selectarray($label, $key['param'], getDolGlobalString($label), 0);
		} else {
			print '<input type="text" size="20" id="'.$label.'" name="'.$key['label'].'" value="'.getDolGlobalString($label).'">';
		}

		print '</td></tr>';
	}

	print "</table>\n";
}

print '<div class="center"><input type="submit" class="button" value="'.dol_escape_htmltag($langs->trans('Modify')).'" name="button"></div>';

print '</form>';

// End of page
llxFooter();
$db->close();<|MERGE_RESOLUTION|>--- conflicted
+++ resolved
@@ -5,11 +5,7 @@
  * Copyright (C) 2014       Marcos García        <marcosgdf@gmail.com>
  * Copyright (C) 2014	    Juanjo Menent		<jmenent@2byte.es>
  * Copyright (C) 2015       Jean-François Ferry	<jfefe@aternatik.fr>
-<<<<<<< HEAD
- * Copyright (C) 2017-2018  Frédéric France     <frederic.france@netlogic.fr>
-=======
  * Copyright (C) 2017-2018	Frédéric France     <frederic.france@free.fr>
->>>>>>> cc80841a
  *
  * This program is free software; you can redistribute it and/or modify
  * it under the terms of the GNU General Public License as published by
@@ -140,11 +136,7 @@
 
 $help_url = 'EN:Module_Double_Entry_Accounting#Setup|FR:Module_Comptabilit&eacute;_en_Partie_Double#Configuration';
 $title = $langs->trans('ExportOptions');
-<<<<<<< HEAD
-llxHeader('', $title, $help_url);
-=======
 llxHeader('', $title, $help_url, '', 0, 0, '', '', '', 'mod-accountancy page-admin_export');
->>>>>>> cc80841a
 
 $linkback = '';
 // $linkback = '<a href="' . DOL_URL_ROOT . '/admin/modules.php?restore_lastsearch_values=1">' . $langs->trans("BackToModuleList") . '</a>';
