--- conflicted
+++ resolved
@@ -138,10 +138,6 @@
 // $linkback = '<a href="' . DOL_URL_ROOT . '/admin/modules.php">' . $langs->trans("BackToModuleList") . '</a>';
 print load_fiche_titre($langs->trans('ConfigAccountingExpert'), $linkback, 'title_setup');
 
-<<<<<<< HEAD
-=======
-
->>>>>>> 47e9ab57
 print "\n".'<script type="text/javascript" language="javascript">'."\n";
 print 'jQuery(document).ready(function () {'."\n";
 print '    function initfields()'."\n";
@@ -190,10 +186,6 @@
 print '<input type="hidden" name="token" value="' . $_SESSION['newtoken'] . '">';
 print '<input type="hidden" name="action" value="update">';
 
-<<<<<<< HEAD
-=======
-
->>>>>>> 47e9ab57
 /*
  * Main Options
  */
