<?PHP
/* Copyright (C) 2013-2014 Olivier Geffroy      <jeff@jeffinfo.com>
 * Copyright (C) 2013-2014 Alexandre Spangaro   <aspangaro.dolibarr@gmail.com>
 * Copyright (C) 2014 	   Florian Henry		<florian.henry@open-concept.pro>
 * Copyright (C) 2014 	   Juanjo Menent		<jmenent@2byte.es>
 * Copyright (C) 2015      Ari Elbaz (elarifr)	<github@accedinfo.com>
 *
 * This program is free software; you can redistribute it and/or modify
 * it under the terms of the GNU General Public License as published by
 * the Free Software Foundation; either version 3 of the License, or
 * (at your option) any later version.
 *
 * This program is distributed in the hope that it will be useful,
 * but WITHOUT ANY WARRANTY; without even the implied warranty of
 * MERCHANTABILITY or FITNESS FOR A PARTICULAR PURPOSE.  See the
 * GNU General Public License for more details.
 *
 * You should have received a copy of the GNU General Public License
 * along with this program. If not, see <http://www.gnu.org/licenses/>.
 */

/**
 * \file htdocs/accountancy/admin/productaccount.php
 * \ingroup Accounting Expert
<<<<<<< HEAD
 * \brief To define accounting account on product / service
=======
 * \brief Onglet de gestion de parametrages des ventilations
>>>>>>> refs/remotes/origin/3.9
 */
require '../../main.inc.php';

// Class
require_once DOL_DOCUMENT_ROOT . '/core/lib/accounting.lib.php';
require_once DOL_DOCUMENT_ROOT . '/core/lib/report.lib.php';
require_once DOL_DOCUMENT_ROOT . '/core/lib/admin.lib.php';
require_once DOL_DOCUMENT_ROOT . '/core/lib/date.lib.php';
require_once DOL_DOCUMENT_ROOT . '/accountancy/class/html.formventilation.class.php';
require_once DOL_DOCUMENT_ROOT . '/accountancy/class/accountingaccount.class.php';
require_once DOL_DOCUMENT_ROOT . '/product/class/product.class.php';

// Langs
$langs->load("companies");
$langs->load("compta");
$langs->load("main");
$langs->load("accountancy");

// Security check
if (! $user->admin) {
	accessforbidden();
}
if (empty($conf->accounting->enabled)) {
	accessforbidden();
}
	
// search & action GETPOST
$action = GETPOST('action');
$codeventil_buy = GETPOST('codeventil_buy', 'array');
$codeventil_sell = GETPOST('codeventil_sell', 'array');
$chk_prod = GETPOST('chk_prod', 'array');
$account_number_buy = GETPOST('account_number_buy');
$account_number_sell = GETPOST('account_number_sell');
$changeaccount = GETPOST('changeaccount', 'array');
$changeaccount_buy = GETPOST('changeaccount_buy', 'array');
$changeaccount_sell = GETPOST('changeaccount_sell', 'array');
$search_ref = GETPOST('search_ref', 'alpha');
$search_label = GETPOST('search_label', 'alpha');
$search_desc = GETPOST('search_desc', 'alpha');
$accounting_product_mode = GETPOST('accounting_product_mode', 'alpha');
$btn_changeaccount = GETPOST('changeaccount');
$btn_changetype = GETPOST('changetype');

$sortfield = GETPOST('sortfield', 'alpha');
$sortorder = GETPOST('sortorder', 'alpha');
$page = GETPOST('page', 'int');
if ($page < 0)
	$page = 0;
$pageprev = $page - 1;
$pagenext = $page + 1;
// bug in page limit if ACCOUNTING_LIMIT_LIST_VENTILATION < $conf->liste_limit there is no pagination displayed !
if (! empty($conf->global->ACCOUNTING_LIMIT_LIST_VENTILATION) && $conf->global->ACCOUNTING_LIMIT_LIST_VENTILATION >= $conf->liste_limit) {
	$limit = $conf->global->ACCOUNTING_LIMIT_LIST_VENTILATION;
} else {
	$limit = GETPOST('limit') ? GETPOST('limit', 'int') : $conf->liste_limit;
}
$offset = $limit * $page;

if (! $sortfield) {
	$sortfield = "p.ref";
}
if (! $sortorder) {
	$sortorder = "ASC";
}
	
// Sales or Purchase mode ?
if ($action == 'update') {
	if (! empty($btn_changetype)) {
		$error = 0;
		
		$accounting_product_modes = array (
				'ACCOUNTANCY_SELL',
				'ACCOUNTANCY_BUY' 
		);
		
		$accounting_product_mode = GETPOST('accounting_product_mode', 'alpha');
		
		if (in_array($accounting_product_mode, $accounting_product_modes)) {
			
			if (! dolibarr_set_const($db, 'ACCOUNTING_PRODUCT_MODE', $accounting_product_mode, 'chaine', 0, '', $conf->entity)) {
				$error ++;
			}
		} else {
			$error ++;
		}
	}
	
	if (! empty($btn_changeaccount)) {
		$msg = '<div><font color="red">' . $langs->trans("Processing") . '...</font></div>';
		if (! empty($chk_prod)) {
			
			$accounting = new AccountingAccount($db);
			
			$msg .= '<div><font color="red">' . count($chk_prod) . ' ' . $langs->trans("SelectedLines") . '</font></div>';
			
			$cpt = 0;
			foreach ( $chk_prod as $productid ) {
				
				$accounting_account_id = GETPOST('codeventil_' . $productid);
				
				$result = $accounting->fetch($accounting_account_id, null, 1);
				if ($result < 0) {
					// setEventMessages(null, $accounting->errors, 'errors');
					$msg .= '<div><font color="red">' . $langs->trans("ErrorDB") . ' : ' . $langs->trans("Product") . ' ' . $productid . ' ' . $langs->trans("NotVentilatedinAccount") . ' : id=' . $accounting_account_id . '<br/> <pre>' . $sql . '</pre></font></div>';
				} else {
					
					$sql = " UPDATE " . MAIN_DB_PREFIX . "product";
					if ($accounting_product_mode == 'ACCOUNTANCY_BUY') {
						$sql .= " SET accountancy_code_buy = " . $accounting->account_number;
					}
					if ($accounting_product_mode == 'ACCOUNTANCY_SELL') {
						$sql .= " SET accountancy_code_sell = " . $accounting->account_number;
					}
					$sql .= " WHERE rowid = " . $productid;
					
					dol_syslog("/accountancy/admin/productaccount.php sql=" . $sql, LOG_DEBUG);
					if ($db->query($sql)) {
						$msg .= '<div><font color="green">' . $langs->trans("Product") . ' ' . $productid . ' ' . $langs->trans("VentilatedinAccount") . ' : ' . length_accountg($accounting->account_number) . '</font></div>';
					} else {
						$msg .= '<div><font color="red">' . $langs->trans("ErrorDB") . ' : ' . $langs->trans("Product") . ' ' . $productid . ' ' . $langs->trans("NotVentilatedinAccount") . ' : ' . length_accountg($accounting->account_number) . '<br/> <pre>' . $sql . '</pre></font></div>';
					}
				}
				
				$cpt ++;
			}
		} else {
			$msg .= '<div><font color="red">' . $langs->trans("AnyLineVentilate") . '</font></div>';
		}
		$msg .= '<div><font color="red">' . $langs->trans("EndProcessing") . '</font></div>';
	}
}

$form = new FormVentilation($db);

// Defaut AccountingAccount RowId Product / Service
// at this time ACCOUNTING_SERVICE_SOLD_ACCOUNT & ACCOUNTING_PRODUCT_SOLD_ACCOUNT are account number not accountingacount rowid
// so we need to get those default value rowid first
$accounting = new AccountingAccount($db);
// TODO: we should need to check if result is a really exist accountaccount rowid.....
$aarowid_servbuy = $accounting->fetch('', $conf->global->ACCOUNTING_SERVICE_BUY_ACCOUNT, 1);
$aarowid_prodbuy = $accounting->fetch('', $conf->global->ACCOUNTING_PRODUCT_BUY_ACCOUNT, 1);
$aarowid_servsell = $accounting->fetch('', $conf->global->ACCOUNTING_SERVICE_SOLD_ACCOUNT, 1);
$aarowid_prodsell = $accounting->fetch('', $conf->global->ACCOUNTING_PRODUCT_SOLD_ACCOUNT, 1);

$aacompta_servbuy = (! empty($conf->global->ACCOUNTING_SERVICE_BUY_ACCOUNT) ? $conf->global->ACCOUNTING_SERVICE_BUY_ACCOUNT : $langs->trans("CodeNotDef"));
$aacompta_prodbuy = (! empty($conf->global->ACCOUNTING_PRODUCT_BUY_ACCOUNT) ? $conf->global->ACCOUNTING_PRODUCT_BUY_ACCOUNT : $langs->trans("CodeNotDef"));
$aacompta_servsell = (! empty($conf->global->ACCOUNTING_SERVICE_SOLD_ACCOUNT) ? $conf->global->ACCOUNTING_SERVICE_SOLD_ACCOUNT : $langs->trans("CodeNotDef"));
$aacompta_prodsell = (! empty($conf->global->ACCOUNTING_PRODUCT_SOLD_ACCOUNT) ? $conf->global->ACCOUNTING_PRODUCT_SOLD_ACCOUNT : $langs->trans("CodeNotDef"));

// Purge search criteria
if (GETPOST("button_removefilter_x") || GETPOST("button_removefilter")) // Both test are required to be compatible with all browsers
{
	$search_ref = '';
	$search_label = '';
	$search_desc = '';
}

/*
 * View
 */

llxHeader('', $langs->trans("Accounts"));

print '<script type="text/javascript">
			$(function () {
				$(\'#select-all\').click(function(event) {
				    // Iterate each checkbox
				    $(\':checkbox\').each(function() {
				    	this.checked = true;
				    });
			    });
			    $(\'#unselect-all\').click(function(event) {
				    // Iterate each checkbox
				    $(\':checkbox\').each(function() {
				    	this.checked = false;
				    });
			    });
			});
			 </script>';

$sql = "SELECT p.rowid, p.ref , p.label, p.description , p.accountancy_code_sell, p.accountancy_code_buy, p.tms, p.fk_product_type as product_type";
$sql .= " FROM " . MAIN_DB_PREFIX . "product as p";
$sql .= " WHERE (";

$pcgver = $conf->global->CHARTOFACCOUNTS;

if ($accounting_product_mode == 'ACCOUNTANCY_BUY' ? ' checked' : '') {
	$sql .= " p.accountancy_code_buy ='' OR p.accountancy_code_buy IS NULL";
	$sql .= " OR (p.accountancy_code_buy  IS NOT NULL AND p.accountancy_code_buy  != '' AND p.accountancy_code_buy  NOT IN
	(SELECT aa.account_number FROM " . MAIN_DB_PREFIX . "accounting_account as aa , " . MAIN_DB_PREFIX . "accounting_system as asy  WHERE fk_pcg_version = asy.pcg_version AND asy.rowid = " . $pcgver . "))";
} else {
	$sql .= " p.accountancy_code_sell ='' OR p.accountancy_code_sell IS NULL ";
	$sql .= " OR (p.accountancy_code_sell IS NOT NULL AND p.accountancy_code_sell != '' AND p.accountancy_code_sell NOT IN
	(SELECT aa.account_number FROM " . MAIN_DB_PREFIX . "accounting_account as aa , " . MAIN_DB_PREFIX . "accounting_system as asy  WHERE fk_pcg_version = asy.pcg_version AND asy.rowid = " . $pcgver . "))";
}

$sql .= ")";

// Add search filter like
if (strlen(trim($search_ref))) {
	$sql .= " AND (p.ref like '" . $search_ref . "%')";
}
if (strlen(trim($search_label))) {
	$sql .= " AND (p.label like '" . $search_label . "%')";
}
if (strlen(trim($search_desc))) {
	$sql .= " AND (p.description like '%" . $search_desc . "%')";
}
$sql .= $db->order($sortfield, $sortorder);

$sql .= $db->plimit($limit + 1, $offset);

dol_syslog("/accountancy/admin/productaccount.php:: sql=" . $sql, LOG_DEBUG);
$result = $db->query($sql);
if ($result) {
	$num_lines = $db->num_rows($result);
	$i = 0;
	
	print_barre_liste($langs->trans("ProductAccountingAccountSelect"), $page, $_SERVER["PHP_SELF"], "", $sortfield, $sortorder, '', $num_lines);
	print '<br>';
	
	print $langs->trans("InitAccountancyDesc") . '<br>';
	print '<br>';
	
	print '<form action="' . $_SERVER["PHP_SELF"] . '" method="post">';
	print '<input type="hidden" name="token" value="' . $_SESSION['newtoken'] . '">';
	print '<input type="hidden" name="action" value="update">';
	
	print '<table class="noborder" width="100%">';
	print '<tr class="liste_titre">';
	print '<td>' . $langs->trans('Options') . '</td><td>' . $langs->trans('Description') . '</td>';
	print "</tr>\n";
	print '<tr ' . $bc[false] . '><td width="25%"><input type="radio" name="accounting_product_mode" value="ACCOUNTANCY_SELL"' . ($accounting_product_mode != 'ACCOUNTANCY_BUY' ? ' checked' : '') . '> ' . $langs->trans('OptionModeProductSell') . '</td>';
	print '<td colspan="2">' . nl2br($langs->trans('OptionModeProductSellDesc'));
	print "</td></tr>\n";
	print '<tr ' . $bc[true] . '><td><input type="radio" name="accounting_product_mode" value="ACCOUNTANCY_BUY"' . ($accounting_product_mode == 'ACCOUNTANCY_BUY' ? ' checked' : '') . '> ' . $langs->trans('OptionModeProductBuy') . '</td>';
	print '<td colspan="2">' . nl2br($langs->trans('OptionModeProductBuyDesc')) . "</td></tr>\n";
	
	print "</table>\n";
	
	print '<br /><div align="right"><input type="submit" class="button" value="' . $langs->trans('Modify') . '" name="changetype"></div>';
	
	print "<br>\n";
	
	if (! empty($msg)) {
		print $msg;
	}
	
	print '<table class="noborder" width="100%">';
	print '<tr class="liste_titre">';
	print_liste_field_titre($langs->trans("Ref"), $_SERVER["PHP_SELF"], "p.ref", "", $param, '', $sortfield, $sortorder);
	print_liste_field_titre($langs->trans("Label"), $_SERVER["PHP_SELF"], "p.label", "", $param, '', $sortfield, $sortorder);
	print_liste_field_titre($langs->trans("Description"), $_SERVER["PHP_SELF"], "l.description", "", $param, '', $sortfield, $sortorder);
	/*
	 if ($accounting_product_mode == 'ACCOUNTANCY_BUY') {
	 print_liste_field_titre($langs->trans("Accountancy_code_buy"));
	 } else {
	 print_liste_field_titre($langs->trans("Accountancy_code_sell"));
	 }
	 */
	print_liste_field_titre($langs->trans("AccountAccounting"));
	print_liste_field_titre($langs->trans("Modify") . '<br><label id="select-all">' . $langs->trans('All') . '</label> / <label id="unselect-all">' . $langs->trans('None') . '</label>', '', '', '', '', 'align="center"');
	print '</tr>';
	
	print '<tr class="liste_titre">';
	print '<td class="liste_titre"><input type="text" class="flat" size="10" name="search_ref" value="' . $search_ref . '"></td>';
	print '<td class="liste_titre"><input type="text" class="flat" size="20" name="search_label" value="' . $search_label . '"></td>';
	print '<td class="liste_titre"><input type="text" class="flat" size="30" name="search_desc" value="' . $search_desc . '"></td>';
	
	print '<td class=liste_titre">&nbsp;</td>';
	print '<td align="center" class="liste_titre">';
	print '<input type="image" class="liste_titre" src="' . img_picto($langs->trans("Search"), 'search.png', '', '', 1) . '" name="button_search" value="' . dol_escape_htmltag($langs->trans("Search")) . '" title="' . dol_escape_htmltag($langs->trans("Search")) . '">';
	print '&nbsp;';
	print '<input type="image" class="liste_titre" src="' . img_picto($langs->trans("Search"), 'searchclear.png', '', '', 1) . '" name="button_removefilter" value="' . dol_escape_htmltag($langs->trans("RemoveFilter")) . '" title="' . dol_escape_htmltag($langs->trans("RemoveFilter")) . '">';
	print '</td>';
	print '</tr>';
	
	$var = true;
	
	while ( $i < min($num_lines, 250) ) {
		$obj = $db->fetch_object($result);
		$var = ! $var;
		
		$compta_prodsell = $obj->accountancy_code_sell;
		
		if ($obj->product_type == 0) {
			$compta_prodsell = (! empty($conf->global->ACCOUNTING_PRODUCT_SOLD_ACCOUNT) ? $conf->global->ACCOUNTING_PRODUCT_SOLD_ACCOUNT : $langs->trans("CodeNotDef"));
			$compta_prodsell_id = $aarowid_prodsell;
		} else {
			$compta_prodsell = (! empty($conf->global->ACCOUNTING_SERVICE_SOLD_ACCOUNT) ? $conf->global->ACCOUNTING_SERVICE_SOLD_ACCOUNT : $langs->trans("CodeNotDef"));
			$compta_prodsell_id = $aarowid_servsell;
		}
		
		$compta_prodbuy = $obj->accountancy_code_buy;
		
		if ($obj->product_type == 0) {
			$compta_prodbuy = (! empty($conf->global->ACCOUNTING_PRODUCT_BUY_ACCOUNT) ? $conf->global->ACCOUNTING_PRODUCT_BUY_ACCOUNT : $langs->trans("CodeNotDef"));
			$compta_prodbuy_id = $aarowid_prodbuy;
		} else {
			$compta_prodbuy = (! empty($conf->global->ACCOUNTING_SERVICE_BUY_ACCOUNT) ? $conf->global->ACCOUNTING_SERVICE_BUY_ACCOUNT : $langs->trans("CodeNotDef"));
			$compta_prodbuy_id = $aarowid_servbuy;
		}
		
		$product_static = new Product($db);
		
		print "<tr $bc[$var]>";
		
		print "</tr>";
		print "<tr $bc[$var]>";
		// Ref produit as link
		$product_static->ref = $obj->ref;
		$product_static->id = $obj->rowid;
		$product_static->type = $obj->type;
		print '<td>';
		if ($product_static->id)
			print $product_static->getNomUrl(1);
		else
			print '-&nbsp;';
		print '</td>';
		print '<td align="left">' . dol_trunc($obj->label, 24) . '</td>';
		// TODO ADJUST DESCRIPTION SIZE
		// print '<td align="left">' . $obj->description . '</td>';
		// TODO: we shoul set a user defined value to adjust user square / wide screen size
		$trunclengh = defined('ACCOUNTING_LENGTH_DESCRIPTION') ? ACCOUNTING_LENGTH_DESCRIPTION : 64;
		print '<td style="' . $code_sell_p_l_differ . '">' . nl2br(dol_trunc($obj->description, $trunclengh)) . '</td>';
		
		// Accounting account buy
		if ($accounting_product_mode == 'ACCOUNTANCY_BUY') {
			// print '<td align="left">' . $obj->accountancy_code_buy . '</td>';
			// TODO: replace by select
			// print '<td align="left">' . $compta_prodbuy . '</td>';
			// TODO: we shoul set a user defined value to adjust user square / wide screen size
			// $trunclenghform = defined('ACCOUNTING_LENGTH_DESCRIPTION_ACCOUNT') ? ACCOUNTING_LENGTH_DESCRIPTION_ACCOUNT : 50;
			print '<td align="left">';
			print $form->select_account($compta_prodbuy_id, 'codeventil_' . $product_static->id, 1);
			print '</td>';
		} else {
			// Accounting account sell
			// print '<td align="left">' . $obj->accountancy_code_sell . '</td>';
			// TODO: replace by select
			// TODO: we shoul set a user defined value to adjust user square / wide screen size
			// $trunclenghform = defined('ACCOUNTING_LENGTH_DESCRIPTION_ACCOUNT') ? ACCOUNTING_LENGTH_DESCRIPTION_ACCOUNT : 50;
			print '<td align="left">';
			print $form->select_account($compta_prodsell_id, 'codeventil_' . $product_static->id, 1);
			print '</td>';
		}
		
		// Checkbox select
		print '<td align="center">';
		print '<input type="checkbox" name="chk_prod[]" value="' . $obj->rowid . '"/></td>';
		
		print "</tr>";
		$i ++;
	}
	print '</table>';
	print '<br><div align="right"><input type="submit" class="butAction" name="changeaccount" value="' . $langs->trans("Validate") . '"></div>';
	print '</form>';
	
	$db->free($result);
} else {
	dol_print_error($db);
}

llxFooter();
$db->close();<|MERGE_RESOLUTION|>--- conflicted
+++ resolved
@@ -22,11 +22,7 @@
 /**
  * \file htdocs/accountancy/admin/productaccount.php
  * \ingroup Accounting Expert
-<<<<<<< HEAD
  * \brief To define accounting account on product / service
-=======
- * \brief Onglet de gestion de parametrages des ventilations
->>>>>>> refs/remotes/origin/3.9
  */
 require '../../main.inc.php';
 
