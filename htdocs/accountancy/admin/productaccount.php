--- conflicted
+++ resolved
@@ -643,7 +643,6 @@
 			print $form->select_account($defaultvalue, 'codeventil_'.$product_static->id, 1, array(), 1, 0, 'maxwidth300 maxwidthonsmartphone productforselect');
 			print '</td>';
 		} elseif ($accounting_product_mode == 'ACCOUNTANCY_SELL_INTRA') {
-<<<<<<< HEAD
 			// Accounting account sell intra (In EEC)
 			print '<td class="left">';
 			//$defaultvalue=GETPOST('codeventil_' . $product_static->id,'alpha');        This is id and we need a code
@@ -651,7 +650,7 @@
 			$codesell = length_accountg($obj->accountancy_code_sell_intra);
 			//var_dump($defaultvalue.' - '.$codesell.' - '.$compta_prodsell);
 			if (!empty($obj->aaid)) $defaultvalue = ''; // Do not suggest default new value is code is already valid
-			print $form->select_account($defaultvalue, 'codeventil_'.$product_static->id, 1, array(), 1);
+			print $form->select_account($defaultvalue, 'codeventil_'.$product_static->id, 1, array(), 1, 0, 'maxwidth300 maxwidthonsmartphone productforselect');
 			print '</td>';
 		} else {
 			// Accounting account sell export (Out of EEC)
@@ -660,30 +659,9 @@
 			if (empty($defaultvalue)) $defaultvalue = $compta_prodsell;
 			$codesell = length_accountg($obj->accountancy_code_sell_export);
 			if (!empty($obj->aaid)) $defaultvalue = ''; // Do not suggest default new value is code is already valid
-			print $form->select_account($defaultvalue, 'codeventil_'.$product_static->id, 1, array(), 1);
+			print $form->select_account($defaultvalue, 'codeventil_'.$product_static->id, 1, array(), 1, 0, 'maxwidth300 maxwidthonsmartphone productforselect');
 			print '</td>';
 		}
-=======
-            // Accounting account sell intra (In EEC)
-            print '<td class="left">';
-            //$defaultvalue=GETPOST('codeventil_' . $product_static->id,'alpha');        This is id and we need a code
-            if (empty($defaultvalue)) $defaultvalue = $compta_prodsell;
-            $codesell = length_accountg($obj->accountancy_code_sell_intra);
-            //var_dump($defaultvalue.' - '.$codesell.' - '.$compta_prodsell);
-            if (!empty($obj->aaid)) $defaultvalue = ''; // Do not suggest default new value is code is already valid
-            print $form->select_account($defaultvalue, 'codeventil_'.$product_static->id, 1, array(), 1, 0, 'maxwidth300 maxwidthonsmartphone productforselect');
-            print '</td>';
-        } else {
-            // Accounting account sell export (Out of EEC)
-            print '<td class="left">';
-            //$defaultvalue=GETPOST('codeventil_' . $product_static->id,'alpha');        This is id and we need a code
-            if (empty($defaultvalue)) $defaultvalue = $compta_prodsell;
-            $codesell = length_accountg($obj->accountancy_code_sell_export);
-            if (!empty($obj->aaid)) $defaultvalue = ''; // Do not suggest default new value is code is already valid
-            print $form->select_account($defaultvalue, 'codeventil_'.$product_static->id, 1, array(), 1, 0, 'maxwidth300 maxwidthonsmartphone productforselect');
-            print '</td>';
-        }
->>>>>>> 2cdbfa20
 
 		// Checkbox select
 		print '<td class="center">';
