<?PHP
/*
 * Copyright (C) 2013-2014 Olivier Geffroy      <jeff@jeffinfo.com>
 * Copyright (C) 2013-2014 Alexandre Spangaro   <alexandre.spangaro@gmail.com>
 * Copyright (C) 2014 	   Florian Henry		<florian.henry@open-concept.pro>
 * Copyright (C) 2014 	   Juanjo Menent		<jmenent@2byte.es>
 * Copyright (C) 2015      Ari Elbaz (elarifr)	<github@accedinfo.com>
 *
 * This program is free software; you can redistribute it and/or modify
 * it under the terms of the GNU General Public License as published by
 * the Free Software Foundation; either version 3 of the License, or
 * (at your option) any later version.
 *
 * This program is distributed in the hope that it will be useful,
 * but WITHOUT ANY WARRANTY; without even the implied warranty of
 * MERCHANTABILITY or FITNESS FOR A PARTICULAR PURPOSE.  See the
 * GNU General Public License for more details.
 *
 * You should have received a copy of the GNU General Public License
 * along with this program. If not, see <http://www.gnu.org/licenses/>.
 */

/**
 * \file		htdocs/accountancy/admin/productaccount.php
 * \ingroup		Accounting Expert
 * \brief		Onglet de gestion de parametrages des ventilations
 */

require '../../main.inc.php';

// Class
require_once DOL_DOCUMENT_ROOT.'/core/lib/report.lib.php';
require_once DOL_DOCUMENT_ROOT.'/core/lib/date.lib.php';
require_once DOL_DOCUMENT_ROOT.'/accountancy/class/html.formventilation.class.php';
require_once DOL_DOCUMENT_ROOT.'/accountancy/class/accountingaccount.class.php';
require_once DOL_DOCUMENT_ROOT.'/product/class/product.class.php';

// Langs
$langs->load("companies");
$langs->load("compta");
$langs->load("main");
$langs->load("accountancy");

//search & action GETPOST
$action = GETPOST('action');
$codeventil_buy = GETPOST('codeventil_buy', 'array');
$codeventil_sell = GETPOST('codeventil_sell', 'array');
$mesCasesCochees = GETPOST('mesCasesCochees', 'array');
$account_number_buy  = GETPOST('account_number_buy');
$account_number_sell = GETPOST('account_number_sell');
$changeaccount  = GETPOST('changeaccount','array');
$changeaccount_buy   = GETPOST('changeaccount_buy','array');
$changeaccount_sell  = GETPOST('changeaccount_sell','array');
$search_ref     = GETPOST('search_ref','alpha');
$search_label   = GETPOST('search_label','alpha');
$search_desc    = GETPOST('search_desc','alpha');

$sortfield = GETPOST('sortfield','alpha');
$sortorder = GETPOST('sortorder','alpha');
$page = GETPOST('page','int');
if ($page < 0) $page = 0;
$pageprev = $page - 1;
$pagenext = $page + 1;
if (! empty($conf->global->ACCOUNTING_LIMIT_LIST_VENTILATION)) {
	$limit = $conf->global->ACCOUNTING_LIMIT_LIST_VENTILATION;
} else if ($conf->global->ACCOUNTING_LIMIT_LIST_VENTILATION <= 0) {
	$limit = $conf->liste_limit;
} else {
	$limit = $conf->liste_limit;
}
$offset = $limit * $page;

if (! $sortfield) $sortfield="p.ref";
if (! $sortorder) $sortorder="ASC";

// Security check
if ($user->societe_id > 0)
	accessforbidden();
//TODO after adding menu
//if (! $user->rights->accounting->ventilation->dispatch)
//	accessforbidden();

$form = new FormVentilation($db);

//Defaut AccountingAccount RowId Product / Service
//at this time ACCOUNTING_SERVICE_SOLD_ACCOUNT & ACCOUNTING_PRODUCT_SOLD_ACCOUNT are account number not accountingacount rowid
//so we need to get those default value rowid first
$accounting = new AccountingAccount($db);
//TODO: we should need to check if result is a really exist accountaccount rowid.....
$aarowid_servbuy  = $accounting->fetch('', ACCOUNTING_SERVICE_BUY_ACCOUNT);
$aarowid_prodbuy  = $accounting->fetch('', ACCOUNTING_PRODUCT_BUY_ACCOUNT);
$aarowid_servsell = $accounting->fetch('', ACCOUNTING_SERVICE_SOLD_ACCOUNT);
$aarowid_prodsell = $accounting->fetch('', ACCOUNTING_PRODUCT_SOLD_ACCOUNT);

$aacompta_servbuy  = (! empty($conf->global->ACCOUNTING_SERVICE_BUY_ACCOUNT) ? $conf->global->ACCOUNTING_SERVICE_BUY_ACCOUNT : $langs->trans("CodeNotDef"));
$aacompta_prodbuy  = (! empty($conf->global->ACCOUNTING_PRODUCT_BUY_ACCOUNT) ? $conf->global->ACCOUNTING_PRODUCT_BUY_ACCOUNT : $langs->trans("CodeNotDef"));
$aacompta_servsell = (! empty($conf->global->ACCOUNTING_SERVICE_SOLD_ACCOUNT) ? $conf->global->ACCOUNTING_SERVICE_SOLD_ACCOUNT : $langs->trans("CodeNotDef"));
$aacompta_prodsell = (! empty($conf->global->ACCOUNTING_PRODUCT_SOLD_ACCOUNT) ? $conf->global->ACCOUNTING_PRODUCT_SOLD_ACCOUNT : $langs->trans("CodeNotDef"));

// Purge search criteria
if (GETPOST("button_removefilter_x") || GETPOST("button_removefilter")) // Both test are required to be compatible with all browsers
{
    $search_ref='';
    $search_label='';
    $search_desc='';
}

//debug move header to top
llxHeader('', $langs->trans("Accounts"));

//TODO: modify to update all selected product with a sell account
if (is_array($changeaccount) && count($changeaccount) > 0 && $action == $langs->trans("Accountancy_code_sell")) {
//print_r ($changeaccount);
	$error = 0;
	
	$db->begin();
	
	$sql1 = "UPDATE " . MAIN_DB_PREFIX . "product as p";
	$sql1 .= " SET p.accountancy_code_sell=" . $account_number_sell;
	$sql1 .= ' WHERE p.rowid IN (' . implode(',', $changeaccount) . ')';
	
	dol_syslog('accountancy/customer/lines.php::changeaccount product sell sql= ' . $sql1);
print_r ($sql1);
	$resql1 = $db->query($sql1);
	if (! $resql1) {
		$error ++;
		setEventMessage($db->lasterror(), 'errors');
	}
	if (! $error) {
		$db->commit();
		setEventMessage($langs->trans('Save'), 'mesgs');
	} else {
		$db->rollback();
		setEventMessage($db->lasterror(), 'errors');
	}
}

//TODO: modify to update all selected product with a buy account
if (is_array($changeaccount) && count($changeaccount) > 0 && $action == $langs->trans("Accountancy_code_buy")) {
	$error = 0;
	
	$db->begin();
	
	$sql1 = "UPDATE " . MAIN_DB_PREFIX . "product as p";
	$sql1 .= " SET p.accountancy_code_buy=" . $account_number_buy;
	$sql1 .= ' WHERE p.rowid IN (' . implode(',', $changeaccount) . ')';
print_r ($sql1);	
	dol_syslog('accountancy/customer/lines.php::changeaccount product buy sql= ' . $sql1);
	$resql1 = $db->query($sql1);
	if (! $resql1) {
		$error ++;
		setEventMessage($db->lasterror(), 'errors');
	}
	if (! $error) {
		$db->commit();
		setEventMessage($langs->trans('Save'), 'mesgs');
	} else {
		$db->rollback();
		setEventMessage($db->lasterror(), 'errors');
	}
}

/*
 * View
 */

//llxHeader('', $langs->trans("Accounts"));

//For updating account export
print '<script type="text/javascript">
		function launch_export() {
		    $("div.fiche div.tabBar form input[name=\"action\"]").val("export_csv");
			$("div.fiche div.tabBar form input[type=\"submit\"]").click();
		    $("div.fiche div.tabBar form input[name=\"action\"]").val("");
		}
</script>';

<<<<<<< HEAD
$sql = "SELECT p.rowid, p.ref , p.label, p.description , p.accountancy_code_sell, p.accountancy_code_buy, p.tms, p.fk_product_type as product_type , p.tosell , p.tobuy ";
$sql .= " FROM " . MAIN_DB_PREFIX . "product as p";
//$sql .= " WHERE p.accountancy_code_sell IS NULL  AND p.tosell = 1  OR p.accountancy_code_buy IS NULL AND p.tobuy = 1";
$sql .= " WHERE p.accountancy_code_sell ='' AND p.tosell = 1  OR p.accountancy_code_buy ='' AND p.tobuy = 1";
=======
//TODO For select box
print  '<script type="text/javascript">
			$(function () {
				$(\'#select-all\').click(function(event) {
				    // Iterate each checkbox
				    $(\':checkbox\').each(function() {
				    	this.checked = true;
				    });
			    });
			    $(\'#unselect-all\').click(function(event) {
				    // Iterate each checkbox
				    $(\':checkbox\').each(function() {
				    	this.checked = false;
				    });
			    });
			});
			 </script>';

/*
 * Action
 */
//TODO 
/*
if ($action == 'ventil') {
	print '<div><font color="red">' . $langs->trans("Processing") . '...</font></div>';
	if (! empty($codeventil_buy) && ! empty($mesCasesCochees)) {
	if (! empty($codeventil_sell) && ! empty($mesCasesCochees)) {

	} else {
		print '<div><font color="red">' . $langs->trans("AnyLineVentilate") . '</font></div>';
	}
	print '<div><font color="red">' . $langs->trans("EndProcessing") . '</font></div>';
}
*/
//do we really need to exclude old product not tosell / tobuy ?
//$sql = "SELECT p.rowid, p.ref , p.label, p.description , p.accountancy_code_sell, p.accountancy_code_buy, p.tms, p.fk_product_type as product_type , p.tosell , p.tobuy ";
//$sql .= " WHERE p.accountancy_code_sell IS NULL  AND p.tosell = 1  OR p.accountancy_code_buy IS NULL AND p.tobuy = 1";
//$sql .= " WHERE p.accountancy_code_sell ='' AND p.tosell = 1  OR p.accountancy_code_buy ='' AND p.tobuy = 1";
$sql  = "SELECT p.rowid, p.ref , p.label, p.description , p.accountancy_code_sell, p.accountancy_code_buy, p.tms, p.fk_product_type as product_type";
$sql .= " FROM " . MAIN_DB_PREFIX . "product as p";
//$sql .= " , " . MAIN_DB_PREFIX . "accountingaccount as aa";
$sql .= " WHERE (";
$sql .= " p.accountancy_code_sell ='' OR p.accountancy_code_sell IS NULL OR p.accountancy_code_buy ='' OR p.accountancy_code_buy IS NULL";
//TODO search on correct pcg version
$sql .= " OR (p.accountancy_code_sell IS NOT NULL AND p.accountancy_code_sell != '' AND p.accountancy_code_sell NOT IN (SELECT account_number FROM " . MAIN_DB_PREFIX . "accountingaccount as aa WHERE fk_pcg_version='PCG99-BASE'))";
$sql .= " OR (p.accountancy_code_buy  IS NOT NULL AND p.accountancy_code_buy  != '' AND p.accountancy_code_buy  NOT IN (SELECT account_number FROM " . MAIN_DB_PREFIX . "accountingaccount as aa WHERE fk_pcg_version='PCG99-BASE'))";
$sql .= ")";
//Add search filter like
if (strlen(trim($search_ref))) {
	$sql .= " AND (p.ref like '%" . $search_ref . "%')";
}
if (strlen(trim($search_label))) {
	$sql .= " AND (p.label like '%" . $search_label . "%')";
}
if (strlen(trim($search_desc))) {
	$sql .= " AND (p.description like '%" . $search_desc . "%')";
}
$sql.= $db->order($sortfield,$sortorder);
>>>>>>> f0147991

$sql .= $db->plimit($limit + 1, $offset);

dol_syslog("/accountancy/admin/productaccount.php :: sql=" . $sql, LOG_DEBUG);
$result = $db->query($sql);
if ($result) {
	$num_lines = $db->num_rows($result);
	$i = 0;
<<<<<<< HEAD
	
/*
 * View
 */
	
	print '<br><br>';
	
	print '<table class="noborder" width="100%">';
	print '<tr class="liste_titre">';
	print '<td align="left">' . $langs->trans("Ref") . '</td>';
	print '<td align="left">' . $langs->trans("Label") . '</td>';
	print '<td align="left">' . $langs->trans("Description") . '</td>';
=======

/*
 * View
 */
	print_barre_liste($langs->trans("ProductAccountingAccountSelect"), $page, $_SERVER["PHP_SELF"], "", $sortfield, $sortorder, '', $num_lines);

	print '<td align="left"><b>' . $langs->trans("DescProductAccountingAccount") . '</b></td>&nbsp;';
	print_liste_field_titre($langs->trans("RowId"), $_SERVER["PHP_SELF"],"p.rowid","",$param,'',$sortfield,$sortorder);
	print '&nbsp;&nbsp;';


//DEBUG
//print $sql;

	print '<form action="' . $_SERVER["PHP_SELF"] . '" method="post"><br />';
//	print '<input type="hidden" name="action" value="ventil">';

	print '<table class="noborder" width="100%">';
	print '<tr>';
	print '<td width="33%">';
	print '<div class="inline-block divButAction">' . $langs->trans("ChangeAccount") . '<br />';
	print $langs->trans("Accountancy_code_buy") . ': ' . $form->select_account($account_number_buy, 'account_number_buy', 1,'', 0, 1);
	print '<input type="submit" class="butAction" name="action" value="' . $langs->trans("Accountancy_code_buy") . '"/></div>';
	print '</td>';

	print '<td width="33%">';
	print '<div class="inline-block divButAction">' . $langs->trans("ChangeAccount") . '<br />';
	print $langs->trans("Accountancy_code_sell") . ': ' . $form->select_account($account_number_sell, 'account_number_sell', 1, '', 0, 1);
	print '<input type="submit" class="butAction" name="action" value="' . $langs->trans("Accountancy_code_sell") . '"/></div>';
	print '</td>';
	print '<td width="33%">';
	//TODO change button
	print '<input type="button" class="button" style="float: right;" value="Renseigner les comptes comptables produits manquant" onclick="launch_export();" />';
	print '</td>';
	print '</tr>';
	print '</table>';

	print '<table class="noborder" width="100%">';
	print '<tr class="liste_titre">';
//	print '<td align="left">' . $langs->trans("Ref") . '</td>';
//	print '<td align="left">' . $langs->trans("Label") . '</td>';
//	print '<td align="left">' . $langs->trans("Description") . '</td>';
	print_liste_field_titre($langs->trans("Ref"), $_SERVER["PHP_SELF"],"p.ref","",$param,'',$sortfield,$sortorder);
	print_liste_field_titre($langs->trans("Label"), $_SERVER["PHP_SELF"],"p.label","",$param,'',$sortfield,$sortorder);
	print_liste_field_titre($langs->trans("Description"), $_SERVER["PHP_SELF"],"l.description","",$param,'',$sortfield,$sortorder);
>>>>>>> f0147991
	print '<td align="left">' . $langs->trans("Accountancy_code_buy") . '</td>';
	print '<td align="left">' . $langs->trans("Accountancy_code_buy_suggest") . '</td>';
	print '<td align="left">' . $langs->trans("Accountancy_code_sell") . '</td>';
	print '<td align="left">' . $langs->trans("Accountancy_code_sell_suggest") . '</td>';
<<<<<<< HEAD
=======
	print_liste_field_titre('');
//	print_liste_field_titre('');
	print '<td align="center" colspan="2">' . $langs->trans("Ventilate") . '<br><label id="select-all">'.$langs->trans('All').'</label>/<label id="unselect-all">'.$langs->trans('None').'</label>'.'</td>';
	print '</tr>';
	print '<tr class="liste_titre">';
	print '<td class="liste_titre"><input type="text" class="flat" size="20" name="search_ref" value="' . $search_ref . '"></td>';
	print '<td class="liste_titre"><input type="text" class="flat" size="20" name="search_label" value="' . $search_label . '"></td>';
	print '<td class="liste_titre"><input type="text" class="flat" size="30" name="search_desc" value="' . $search_desc . '"></td>';

	print '<td class="liste_titre" colspan="3">&nbsp;</td>';
	print '<td align="right" colspan="4" class="liste_titre">';
	print '<input type="image" class="liste_titre" src="'.img_picto($langs->trans("Search"),'search.png','','',1).'" name="button_search" value="'.dol_escape_htmltag($langs->trans("Search")).'" title="'.dol_escape_htmltag($langs->trans("Search")).'">';
//	print '<input type="image" class="liste_titre" name="button_search" src="'.img_picto($langs->trans("Search"),'search.png','','',1).'" value="'.dol_escape_htmltag($langs->trans("Search")).'" title="'.dol_escape_htmltag($langs->trans("Search")).'">';
	print '&nbsp;';
	print '<input type="image" class="liste_titre" src="'.img_picto($langs->trans("Search"),'searchclear.png','','',1).'" name="button_removefilter" value="'.dol_escape_htmltag($langs->trans("RemoveFilter")).'" title="'.dol_escape_htmltag($langs->trans("RemoveFilter")).'">';
//	print '<input type="image" class="liste_titre" name="button_removefilter" src="'.img_picto($langs->trans("Search"),'searchclear.png','','',1).'" value="'.dol_escape_htmltag($langs->trans("RemoveFilter")).'" title="'.dol_escape_htmltag($langs->trans("RemoveFilter")).'">';
	print '</td>';
//	print '<td class="liste_titre" colspan="2">&nbsp;</td>';
>>>>>>> f0147991
	print '</tr>';
	
	$var = true;
	
<<<<<<< HEAD
	while ( $i < min($num, 250) ) {
		$obj = $db->fetch_object($resql);
=======
	while ( $i < min($num_lines, 250) ) {
		$obj = $db->fetch_object($result);
>>>>>>> f0147991
		$var = ! $var;
		
		$compta_prodsell = $obj->accountancy_code_sell;
		if (empty($compta_prodsell)) {
			if ($obj->product_type == 0) {
				$compta_prodsell = (! empty($conf->global->ACCOUNTING_PRODUCT_SOLD_ACCOUNT) ? $conf->global->ACCOUNTING_PRODUCT_SOLD_ACCOUNT : $langs->trans("CodeNotDef"));
				$compta_prodsell_id  = $aarowid_prodsell;
			} else {
				$compta_prodsell = (! empty($conf->global->ACCOUNTING_SERVICE_SOLD_ACCOUNT) ? $conf->global->ACCOUNTING_SERVICE_SOLD_ACCOUNT : $langs->trans("CodeNotDef"));
				$compta_prodsell_id  = $aarowid_servsell;
			}
		}
		
		$compta_prodbuy = $obj->accountancy_code_buy;
		if (empty($compta_prodbuy)) {
			if ($obj->product_type == 0) {
				$compta_prodbuy = (! empty($conf->global->ACCOUNTING_PRODUCT_BUY_ACCOUNT) ? $conf->global->ACCOUNTING_PRODUCT_BUY_ACCOUNT : $langs->trans("CodeNotDef"));
				$compta_prodbuy_id  = $aarowid_prodbuy;
			} else {
				$compta_prodbuy = (! empty($conf->global->ACCOUNTING_SERVICE_BUY_ACCOUNT) ? $conf->global->ACCOUNTING_SERVICE_BUY_ACCOUNT : $langs->trans("CodeNotDef"));
				$compta_prodbuy_id  = $aarowid_servbuy;
			}
		}
		
		$product_static = new Product($db);
		
<<<<<<< HEAD
		print "<tr $bc[$var]>";
		// Ref produit
=======
		print "<tr $bc[$var]>";
//debug
print '<td align="left" colspan="6">Compte Suggeres compta_prodbuy=' . $compta_prodbuy . '  -- compta_prodbuy_id' . $compta_prodbuy_id . '-- compta_prodsell:' . $compta_prodsell . '-- compta_prodsell_id' . $compta_prodsell_id . '</td>';

		print "</tr>";
		print "<tr $bc[$var]>";
		// Ref produit as link
>>>>>>> f0147991
		$product_static->ref = $obj->ref;
		$product_static->id = $obj->rowid;
		$product_static->type = $obj->type;
		print '<td>';
		if ($product_static->id)
			print $product_static->getNomUrl(1);
		else
			print '-&nbsp;';
		print '</td>';
<<<<<<< HEAD
		//print '<td align="left">' . $obj->ref . '</td>';
		print '<td align="left">' . $obj->label . '</td>';
		print '<td align="left">' . $obj->description . '</td>';
		
		print '<td align="left">' . $obj->accountancy_code_buy . '</td>';
		print '<td align="left">' . $compta_prodbuy . '</td>';
		
		print '<td align="left">' . $obj->accountancy_code_sell . '</td>';
		print '<td align="left">' . $compta_prodsell . '</td>';
		
		print "</tr>\n";
=======
		print '<td align="left">' . $obj->label . '</td>';
//TODO ADJUST DESCRIPTION SIZE
//		print '<td align="left">' . $obj->description . '</td>';
		//TODO: we shoul set a user defined value to adjust user square / wide screen size
		$trunclengh = defined('ACCOUNTING_LENGTH_DESCRIPTION') ? ACCOUNTING_LENGTH_DESCRIPTION : 32;
		print '<td style="' . $code_sell_p_l_differ . '">' . nl2br(dol_trunc($obj->description, $trunclengh)) . '</td>';

		//acountingaccount buy
		print '<td align="left">' . $obj->accountancy_code_buy . '</td>';
//TODO: replace by select
//		print '<td align="left">' . $compta_prodbuy . '</td>';
		//TODO: we shoul set a user defined value to adjust user square / wide screen size
		//$trunclenghform = defined('ACCOUNTING_LENGTH_DESCRIPTION_ACCOUNT') ? ACCOUNTING_LENGTH_DESCRIPTION_ACCOUNT : 50;
		print '<td align="center">';
		print $form->select_account($compta_prodbuy_id, 'codeventil[]', 1);
		print '</td>';

		//acountingaccount sel
		print '<td align="left">' . $obj->accountancy_code_sell . '</td>';
//TODO: replace by select
		//TODO: we shoul set a user defined value to adjust user square / wide screen size
		//$trunclenghform = defined('ACCOUNTING_LENGTH_DESCRIPTION_ACCOUNT') ? ACCOUNTING_LENGTH_DESCRIPTION_ACCOUNT : 50;
		print '<td align="center">';
		print $form->select_account($compta_prodsell_id, 'codeventil[]', 1);
		print '</td>';
		//action edit & select box
		print '<td align="center">' . $obj->rowid . '</td>';
		print '<td><a href="./card.php?id=' . $obj->rowid . '">';
		print img_edit();
		print '</a></td>';
		//Checkbox select
		print '<td align="center">';
		print '<input type="checkbox" name="changeaccount[]" value="' . $obj->rowid . '"/></td>';

		print "</tr>";
>>>>>>> f0147991
		$i ++;
	}
	$db->free($result);
} else {
//	print $db->error();
	dol_print_error($db);
}

print "</table></form>";

llxFooter();
$db->close();<|MERGE_RESOLUTION|>--- conflicted
+++ resolved
@@ -175,12 +175,6 @@
 		}
 </script>';
 
-<<<<<<< HEAD
-$sql = "SELECT p.rowid, p.ref , p.label, p.description , p.accountancy_code_sell, p.accountancy_code_buy, p.tms, p.fk_product_type as product_type , p.tosell , p.tobuy ";
-$sql .= " FROM " . MAIN_DB_PREFIX . "product as p";
-//$sql .= " WHERE p.accountancy_code_sell IS NULL  AND p.tosell = 1  OR p.accountancy_code_buy IS NULL AND p.tobuy = 1";
-$sql .= " WHERE p.accountancy_code_sell ='' AND p.tosell = 1  OR p.accountancy_code_buy ='' AND p.tobuy = 1";
-=======
 //TODO For select box
 print  '<script type="text/javascript">
 			$(function () {
@@ -239,7 +233,6 @@
 	$sql .= " AND (p.description like '%" . $search_desc . "%')";
 }
 $sql.= $db->order($sortfield,$sortorder);
->>>>>>> f0147991
 
 $sql .= $db->plimit($limit + 1, $offset);
 
@@ -248,20 +241,6 @@
 if ($result) {
 	$num_lines = $db->num_rows($result);
 	$i = 0;
-<<<<<<< HEAD
-	
-/*
- * View
- */
-	
-	print '<br><br>';
-	
-	print '<table class="noborder" width="100%">';
-	print '<tr class="liste_titre">';
-	print '<td align="left">' . $langs->trans("Ref") . '</td>';
-	print '<td align="left">' . $langs->trans("Label") . '</td>';
-	print '<td align="left">' . $langs->trans("Description") . '</td>';
-=======
 
 /*
  * View
@@ -307,13 +286,10 @@
 	print_liste_field_titre($langs->trans("Ref"), $_SERVER["PHP_SELF"],"p.ref","",$param,'',$sortfield,$sortorder);
 	print_liste_field_titre($langs->trans("Label"), $_SERVER["PHP_SELF"],"p.label","",$param,'',$sortfield,$sortorder);
 	print_liste_field_titre($langs->trans("Description"), $_SERVER["PHP_SELF"],"l.description","",$param,'',$sortfield,$sortorder);
->>>>>>> f0147991
 	print '<td align="left">' . $langs->trans("Accountancy_code_buy") . '</td>';
 	print '<td align="left">' . $langs->trans("Accountancy_code_buy_suggest") . '</td>';
 	print '<td align="left">' . $langs->trans("Accountancy_code_sell") . '</td>';
 	print '<td align="left">' . $langs->trans("Accountancy_code_sell_suggest") . '</td>';
-<<<<<<< HEAD
-=======
 	print_liste_field_titre('');
 //	print_liste_field_titre('');
 	print '<td align="center" colspan="2">' . $langs->trans("Ventilate") . '<br><label id="select-all">'.$langs->trans('All').'</label>/<label id="unselect-all">'.$langs->trans('None').'</label>'.'</td>';
@@ -332,18 +308,12 @@
 //	print '<input type="image" class="liste_titre" name="button_removefilter" src="'.img_picto($langs->trans("Search"),'searchclear.png','','',1).'" value="'.dol_escape_htmltag($langs->trans("RemoveFilter")).'" title="'.dol_escape_htmltag($langs->trans("RemoveFilter")).'">';
 	print '</td>';
 //	print '<td class="liste_titre" colspan="2">&nbsp;</td>';
->>>>>>> f0147991
 	print '</tr>';
 	
 	$var = true;
 	
-<<<<<<< HEAD
-	while ( $i < min($num, 250) ) {
-		$obj = $db->fetch_object($resql);
-=======
 	while ( $i < min($num_lines, 250) ) {
 		$obj = $db->fetch_object($result);
->>>>>>> f0147991
 		$var = ! $var;
 		
 		$compta_prodsell = $obj->accountancy_code_sell;
@@ -370,10 +340,6 @@
 		
 		$product_static = new Product($db);
 		
-<<<<<<< HEAD
-		print "<tr $bc[$var]>";
-		// Ref produit
-=======
 		print "<tr $bc[$var]>";
 //debug
 print '<td align="left" colspan="6">Compte Suggeres compta_prodbuy=' . $compta_prodbuy . '  -- compta_prodbuy_id' . $compta_prodbuy_id . '-- compta_prodsell:' . $compta_prodsell . '-- compta_prodsell_id' . $compta_prodsell_id . '</td>';
@@ -381,7 +347,6 @@
 		print "</tr>";
 		print "<tr $bc[$var]>";
 		// Ref produit as link
->>>>>>> f0147991
 		$product_static->ref = $obj->ref;
 		$product_static->id = $obj->rowid;
 		$product_static->type = $obj->type;
@@ -391,19 +356,6 @@
 		else
 			print '-&nbsp;';
 		print '</td>';
-<<<<<<< HEAD
-		//print '<td align="left">' . $obj->ref . '</td>';
-		print '<td align="left">' . $obj->label . '</td>';
-		print '<td align="left">' . $obj->description . '</td>';
-		
-		print '<td align="left">' . $obj->accountancy_code_buy . '</td>';
-		print '<td align="left">' . $compta_prodbuy . '</td>';
-		
-		print '<td align="left">' . $obj->accountancy_code_sell . '</td>';
-		print '<td align="left">' . $compta_prodsell . '</td>';
-		
-		print "</tr>\n";
-=======
 		print '<td align="left">' . $obj->label . '</td>';
 //TODO ADJUST DESCRIPTION SIZE
 //		print '<td align="left">' . $obj->description . '</td>';
@@ -439,7 +391,6 @@
 		print '<input type="checkbox" name="changeaccount[]" value="' . $obj->rowid . '"/></td>';
 
 		print "</tr>";
->>>>>>> f0147991
 		$i ++;
 	}
 	$db->free($result);
