--- conflicted
+++ resolved
@@ -22,15 +22,7 @@
 /**
  * \file 	htdocs/accountancy/admin/productaccount.php
  * \ingroup Accounting Expert
-<<<<<<< HEAD
-<<<<<<< HEAD
- * \brief To define accounting account on product / service
-=======
- * \brief Onglet de gestion de parametrages des ventilations
->>>>>>> refs/remotes/origin/3.9
-=======
  * \brief 	To define accounting account on product / service
->>>>>>> 22319553
  */
 require '../../main.inc.php';
 
@@ -50,7 +42,6 @@
 $langs->load("accountancy");
 
 // Security check
-<<<<<<< HEAD
 if (! $user->admin) {
 	accessforbidden();
 }
@@ -59,12 +50,6 @@
 }
 	
 // search & action GETPOST
-=======
-if (!$user->admin) accessforbidden();
-if (empty($conf->accounting->enabled)) accessforbidden();
- 
-// Search & action GETPOST
->>>>>>> 22319553
 $action = GETPOST('action');
 $codeventil_buy = GETPOST('codeventil_buy', 'array');
 $codeventil_sell = GETPOST('codeventil_sell', 'array');
@@ -101,12 +86,8 @@
 }
 if (! $sortorder) {
 	$sortorder = "ASC";
-<<<<<<< HEAD
-}
-	
-=======
-
->>>>>>> 22319553
+}
+	
 // Sales or Purchase mode ?
 if ($action == 'update') {
 	if (! empty($btn_changetype)) {
@@ -202,8 +183,6 @@
 /*
  * View
  */
- 
-llxHeader('', $langs->trans("Accounts"));
 
 llxHeader('', $langs->trans("Accounts"));
 
@@ -261,7 +240,6 @@
 if ($result) {
 	$num_lines = $db->num_rows($result);
 	$i = 0;
-<<<<<<< HEAD
 	
 	print_barre_liste($langs->trans("ProductAccountingAccountSelect"), $page, $_SERVER["PHP_SELF"], "", $sortfield, $sortorder, '', $num_lines);
 	print '<br>';
@@ -269,14 +247,6 @@
 	print $langs->trans("InitAccountancyDesc") . '<br>';
 	print '<br>';
 	
-=======
-
-	print load_fiche_titre($langs->trans("InitAccountancy"),'','title_setup');
-	print '<br>';
-	print $langs->trans("InitAccountancyDesc").'<br>';
-	print '<br>';
-
->>>>>>> 22319553
 	print '<form action="' . $_SERVER["PHP_SELF"] . '" method="post">';
 	print '<input type="hidden" name="token" value="' . $_SESSION['newtoken'] . '">';
 	print '<input type="hidden" name="action" value="update">';
@@ -307,7 +277,6 @@
 	print_liste_field_titre($langs->trans("Label"), $_SERVER["PHP_SELF"], "p.label", "", $param, '', $sortfield, $sortorder);
 	print_liste_field_titre($langs->trans("Description"), $_SERVER["PHP_SELF"], "l.description", "", $param, '', $sortfield, $sortorder);
 	/*
-<<<<<<< HEAD
 	 if ($accounting_product_mode == 'ACCOUNTANCY_BUY') {
 	 print_liste_field_titre($langs->trans("Accountancy_code_buy"));
 	 } else {
@@ -316,16 +285,6 @@
 	 */
 	print_liste_field_titre($langs->trans("AccountAccounting"));
 	print_liste_field_titre($langs->trans("Modify") . '<br><label id="select-all">' . $langs->trans('All') . '</label> / <label id="unselect-all">' . $langs->trans('None') . '</label>', '', '', '', '', 'align="center"');
-=======
-	if ($accounting_product_mode == 'ACCOUNTANCY_BUY') {
-		print '<th align="left">' . $langs->trans("Accountancy_code_buy") . '</td>';
-	} else {
-		print '<th align="left">' . $langs->trans("Accountancy_code_sell") . '</td>';
-	}
-	*/
-	print_liste_field_titre($langs->trans("AccountAccounting"));
-	print_liste_field_titre($langs->trans("Modify") . '<br><label id="select-all">' . $langs->trans('All') . '</label> / <label id="unselect-all">' . $langs->trans('None') . '</label>','','','','','align="center"');
->>>>>>> 22319553
 	print '</tr>';
 	
 	print '<tr class="liste_titre">';
@@ -333,11 +292,7 @@
 	print '<td class="liste_titre"><input type="text" class="flat" size="20" name="search_label" value="' . $search_label . '"></td>';
 	print '<td class="liste_titre"><input type="text" class="flat" size="30" name="search_desc" value="' . $search_desc . '"></td>';
 	
-<<<<<<< HEAD
-	print '<td class=liste_titre">&nbsp;</td>';
-=======
 	print '<td class="liste_titre">&nbsp;</td>';
->>>>>>> 22319553
 	print '<td align="center" class="liste_titre">';
 	print '<input type="image" class="liste_titre" src="' . img_picto($langs->trans("Search"), 'search.png', '', '', 1) . '" name="button_search" value="' . dol_escape_htmltag($langs->trans("Search")) . '" title="' . dol_escape_htmltag($langs->trans("Search")) . '">';
 	print '&nbsp;';
@@ -394,11 +349,7 @@
 		$trunclengh = defined('ACCOUNTING_LENGTH_DESCRIPTION') ? ACCOUNTING_LENGTH_DESCRIPTION : 64;
 		print '<td style="' . $code_sell_p_l_differ . '">' . nl2br(dol_trunc($obj->description, $trunclengh)) . '</td>';
 		
-<<<<<<< HEAD
 		// Accounting account buy
-=======
-		// Accounting account
->>>>>>> 22319553
 		if ($accounting_product_mode == 'ACCOUNTANCY_BUY') {
 			// print '<td align="left">' . $obj->accountancy_code_buy . '</td>';
 			// TODO: replace by select
