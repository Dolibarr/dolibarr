--- conflicted
+++ resolved
@@ -1,18 +1,10 @@
 <?php
 /* Copyright (C) 2013-2014 Olivier Geffroy      <jeff@jeffinfo.com>
-<<<<<<< HEAD
- * Copyright (C) 2013-2021 Alexandre Spangaro   <aspangaro@open-dsi.fr>
- * Copyright (C) 2014 	   Florian Henry		<florian.henry@open-concept.pro>
- * Copyright (C) 2014 	   Juanjo Menent		<jmenent@2byte.es>
- * Copyright (C) 2015      Ari Elbaz (elarifr)	<github@accedinfo.com>
- * Copyright (C) 2021      Gauthier VERDOL	<gauthier.verdol@atm-consulting.fr>
-=======
  * Copyright (C) 2013-2022 Alexandre Spangaro   <aspangaro@open-dsi.fr>
  * Copyright (C) 2014      Florian Henry        <florian.henry@open-concept.pro>
  * Copyright (C) 2014      Juanjo Menent        <jmenent@2byte.es>
  * Copyright (C) 2015      Ari Elbaz (elarifr)  <github@accedinfo.com>
  * Copyright (C) 2021      Gauthier VERDOL      <gauthier.verdol@atm-consulting.fr>
->>>>>>> 503d1a04
  *
  * This program is free software; you can redistribute it and/or modify
  * it under the terms of the GNU General Public License as published by
@@ -298,9 +290,6 @@
 $aacompta_prodsell_intra    = getDolGlobalString('ACCOUNTING_PRODUCT_SOLD_INTRA_ACCOUNT', $langs->trans("CodeNotDef"));
 $aacompta_prodsell_export   = getDolGlobalString('ACCOUNTING_PRODUCT_SOLD_EXPORT_ACCOUNT', $langs->trans("CodeNotDef"));
 
-<<<<<<< HEAD
-llxHeader('', $langs->trans("ProductsBinding"));
-=======
 
 $title = $langs->trans("ProductsBinding");
 $helpurl = '';
@@ -311,7 +300,6 @@
 }
 
 llxHeader('', $title, $helpurl, '', 0, 0, array(), array(), $paramsCat, '');
->>>>>>> 503d1a04
 
 $pcgverid = getDolGlobalString('CHARTOFACCOUNTS');
 $pcgvercode = dol_getIdFromCode($db, $pcgverid, 'accounting_system', 'rowid', 'pcg_version');
@@ -418,15 +406,9 @@
 $sql .= $db->plimit($limit + 1, $offset);
 
 dol_syslog("/accountancy/admin/productaccount.php", LOG_DEBUG);
-<<<<<<< HEAD
-$result = $db->query($sql);
-if ($result) {
-	$num = $db->num_rows($result);
-=======
 $resql = $db->query($sql);
 if ($resql) {
 	$num = $db->num_rows($resql);
->>>>>>> 503d1a04
 	$i = 0;
 
 	$param = '';
@@ -537,8 +519,6 @@
 			'value' => $form->select_account('', 'default_account', 1, array(), 0, 0, 'maxwidth200 maxwidthonsmartphone', 'cachewithshowemptyone'));
 		print $form->formconfirm($_SERVER["PHP_SELF"], $langs->trans("ConfirmPreselectAccount"), $langs->trans("ConfirmPreselectAccountQuestion", count($chk_prod)), "confirm_set_default_account", $formquestion, 1, 0, 200, 500, 1);
 	}
-<<<<<<< HEAD
-=======
 
 	// Filter on categories
 	$moreforfilter = '';
@@ -573,7 +553,6 @@
 		print $moreforfilter;
 		print '</div>';
 	}
->>>>>>> 503d1a04
 
 	print '<div class="div-table-responsive">';
 	print '<table class="liste '.($moreforfilter ? "listwithfilterbefore" : "").'">';
