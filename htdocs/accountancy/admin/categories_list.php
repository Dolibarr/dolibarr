<?php
/* Copyright (C) 2004-2023  Laurent Destailleur      <eldy@users.sourceforge.net>
 * Copyright (C) 2011-2024  Alexandre Spangaro       <aspangaro@easya.solutions>
 * Copyright (C) 2024       Frédéric France             <frederic.france@free.fr>
 * Copyright (C) 2024		MDW							<mdeweerd@users.noreply.github.com>
 *
 * This program is free software; you can redistribute it and/or modify
 * it under the terms of the GNU General Public License as published by
 * the Free Software Foundation; either version 3 of the License, or
 * (at your option) any later version.
 *
 * This program is distributed in the hope that it will be useful,
 * but WITHOUT ANY WARRANTY; without even the implied warranty of
 * MERCHANTABILITY or FITNESS FOR A PARTICULAR PURPOSE.  See the
 * GNU General Public License for more details.
 *
 * You should have received a copy of the GNU General Public License
 * along with this program. If not, see <https://www.gnu.org/licenses/>.
 */

/**
 *	    \file       htdocs/accountancy/admin/categories_list.php
 *		\ingroup    setup
 *		\brief      Page to administer data tables
 */

// Load Dolibarr environment
require '../../main.inc.php';
require_once DOL_DOCUMENT_ROOT.'/core/class/html.formadmin.class.php';
require_once DOL_DOCUMENT_ROOT.'/core/class/html.formcompany.class.php';
require_once DOL_DOCUMENT_ROOT.'/core/lib/admin.lib.php';
require_once DOL_DOCUMENT_ROOT.'/core/lib/functions2.lib.php';
require_once DOL_DOCUMENT_ROOT.'/core/class/doleditor.class.php';
require_once DOL_DOCUMENT_ROOT.'/core/lib/accounting.lib.php';
require_once DOL_DOCUMENT_ROOT.'/core/class/html.formaccounting.class.php';
require_once DOL_DOCUMENT_ROOT.'/accountancy/class/accountancycategory.class.php';

// Load translation files required by the page
$langs->loadLangs(array("errors", "admin", "companies", "resource", "holiday", "accountancy", "hrm"));

$action = GETPOST('action', 'aZ09') ? GETPOST('action', 'aZ09') : 'view';
$confirm = GETPOST('confirm', 'alpha');
$id = 32;
$rowid = GETPOST('rowid', 'alpha');
$code = GETPOST('code', 'alpha');

// Security access
if (!$user->hasRight('accounting', 'chartofaccount')) {
	accessforbidden();
}

$acts = array();
$acts[0] = "activate";
$acts[1] = "disable";
$actl = array();
$actl[0] = img_picto($langs->trans("Disabled"), 'switch_off', 'class="size15x"');
$actl[1] = img_picto($langs->trans("Activated"), 'switch_on', 'class="size15x"');

$listoffset = GETPOST('listoffset', 'alpha');
$listlimit = GETPOSTINT('listlimit') > 0 ? GETPOSTINT('listlimit') : 1000;

$sortfield = GETPOST("sortfield", 'aZ09comma');
$sortorder = GETPOST("sortorder", 'aZ09comma');
$page = GETPOSTISSET('pageplusone') ? (GETPOSTINT('pageplusone') - 1) : GETPOSTINT("page");
if (empty($page) || $page < 0 || GETPOST('button_search', 'alpha') || GETPOST('button_removefilter', 'alpha')) {
	// If $page is not defined, or '' or -1 or if we click on clear filters
	$page = 0;
}
$offset = $listlimit * $page;
$pageprev = $page - 1;
$pagenext = $page + 1;

$search_country_id = GETPOSTINT('search_country_id');

// Initialize technical object to manage hooks of page. Note that conf->hooks_modules contains array of hook context
$hookmanager->initHooks(array('admin'));

// This page is a generic page to edit dictionaries
// Put here declaration of dictionaries properties

// Sort order to show dictionary (0 is space). All other dictionaries (added by modules) will be at end of this.
$taborder = array(32);

// Name of SQL tables of dictionaries
$tabname = array();
$tabname[32] = MAIN_DB_PREFIX."c_accounting_category";

// Dictionary labels
$tablib = array();
$tablib[32] = "DictionaryAccountancyCategory";

// Requests to extract data
$tabsql = array();
$tabsql[32] = "SELECT a.rowid as rowid, a.code as code, a.label, a.range_account, a.category_type, a.formula, a.position as position, a.fk_country as country_id, c.code as country_code, c.label as country, a.active FROM ".MAIN_DB_PREFIX."c_accounting_category as a, ".MAIN_DB_PREFIX."c_country as c WHERE a.fk_country=c.rowid and c.active=1";

// Criteria to sort dictionaries
$tabsqlsort = array();
$tabsqlsort[32] = "position ASC";

// Name of the fields in the result of select to display the dictionary
$tabfield = array();
$tabfield[32] = "code,label,range_account,category_type,formula,position,country";

// Name of editing fields for record modification
$tabfieldvalue = array();
$tabfieldvalue[32] = "code,label,range_account,category_type,formula,position,country_id";

// Name of the fields in the table for inserting a record
$tabfieldinsert = array();
$tabfieldinsert[32] = "code,label,range_account,category_type,formula,position,fk_country";

// Name of the rowid if the field is not of type autoincrement
// Example: "" if id field is "rowid" and has autoincrement on
//          "nameoffield" if id field is not "rowid" or has not autoincrement on
$tabrowid = array();
$tabrowid[32] = "";

// Condition to show dictionary in setup page
$tabcond = array();
$tabcond[32] = isModEnabled('accounting');

// List of help for fields
$tabhelp = array();
$tabhelp[32] = array('code' => $langs->trans("EnterAnyCode"), 'category_type' => $langs->trans("SetToYesIfGroupIsComputationOfOtherGroups"), 'formula' => $langs->trans("EnterCalculationRuleIfPreviousFieldIsYes"));

// List of check for fields (NOT USED YET)
$tabfieldcheck = array();
$tabfieldcheck[32] = array();

// Complete all arrays with entries found into modules
complete_dictionary_with_modules($taborder, $tabname, $tablib, $tabsql, $tabsqlsort, $tabfield, $tabfieldvalue, $tabfieldinsert, $tabrowid, $tabcond, $tabhelp, $tabfieldcheck);

$accountingcategory = new AccountancyCategory($db);


/*
 * Actions
 */

if (GETPOST('button_removefilter', 'alpha') || GETPOST('button_removefilter.x', 'alpha') || GETPOST('button_removefilter_x', 'alpha')) {
	$search_country_id = '';
}

// Actions add or modify an entry into a dictionary
if (GETPOST('actionadd', 'alpha') || GETPOST('actionmodify', 'alpha')) {
	$listfield = explode(',', str_replace(' ', '', $tabfield[$id]));
	$listfieldinsert = explode(',', $tabfieldinsert[$id]);
	$listfieldmodify = explode(',', $tabfieldinsert[$id]);
	$listfieldvalue = explode(',', $tabfieldvalue[$id]);

	// Check that all fields are filled
	$ok = 1;
	foreach ($listfield as $f => $value) {
		if ($value == 'formula' && !GETPOST('formula')) {
			continue;
		}
		if ($value == 'range_account' && !GETPOST('range_account')) {
			continue;
		}
		if (($value == 'country' || $value == 'country_id') && GETPOST('country_id')) {
			continue;
		}
		if (!GETPOSTISSET($value) || GETPOST($value) == '') {
			$ok = 0;
			$fieldnamekey = $listfield[$f];
			// We take translate key of field
			if ($fieldnamekey == 'libelle' || ($fieldnamekey == 'label')) {
				$fieldnamekey = 'Label';
			}
			if ($fieldnamekey == 'code') {
				$fieldnamekey = 'Code';
			}
			if ($fieldnamekey == 'note') {
				$fieldnamekey = 'Note';
			}
			if ($fieldnamekey == 'type') {
				$fieldnamekey = 'Type';
			}
			if ($fieldnamekey == 'position') {
				$fieldnamekey = 'Position';
			}
			if ($fieldnamekey == 'category_type') {
				$fieldnamekey = 'Calculated';
			}
			if ($fieldnamekey == 'country') {
				$fieldnamekey = 'Country';
			}

			setEventMessages($langs->transnoentities("ErrorFieldRequired", $langs->transnoentities($fieldnamekey)), null, 'errors');
		}
	}
	if (GETPOSTISSET("code")) {
		if (GETPOST("code") == '0') {
			$ok = 0;
			setEventMessages($langs->transnoentities('ErrorCodeCantContainZero'), null, 'errors');
		}
	}
	if (GETPOST('position') && !is_numeric(GETPOST('position', 'alpha'))) {
		$langs->loadLangs(array("errors"));
		$ok = 0;
		setEventMessages($langs->transnoentities('ErrorFieldMustBeANumeric', $langs->transnoentities("Position")), null, 'errors');
	}

	// Si verif ok et action add, on ajoute la ligne
	if ($ok && GETPOST('actionadd', 'alpha')) {
		$newid = 0;

		if ($tabrowid[$id]) {
			// Get free id for insert
			$sql = "SELECT MAX(".$db->sanitize($tabrowid[$id]).") newid FROM ".$db->sanitize($tabname[$id]);
			$result = $db->query($sql);
			if ($result) {
				$obj = $db->fetch_object($result);
				$newid = ($obj->newid + 1);
			} else {
				dol_print_error($db);
			}
		}

		// Add new entry
		$sql = "INSERT INTO ".$db->sanitize($tabname[$id])." (";
		// List of fields
		if ($tabrowid[$id] && !in_array($tabrowid[$id], $listfieldinsert)) {
			$sql .= $db->sanitize($tabrowid[$id]).",";
		}
		$sql .= $db->sanitize($tabfieldinsert[$id]);
		$sql .= ",active)";
		$sql .= " VALUES(";

		// List of values
		if ($tabrowid[$id] && !in_array($tabrowid[$id], $listfieldinsert)) {
			$sql .= $newid.",";
		}
		$i = 0;
		foreach ($listfieldinsert as $f => $value) {
			if ($value == 'entity') {
				$_POST[$listfieldvalue[$i]] = $conf->entity;
			}
			if ($i) {
				$sql .= ",";
			}
			if (GETPOST($listfieldvalue[$i]) == '' && !$listfieldvalue[$i] == 'formula') {
				$sql .= "null"; // For vat, we want/accept code = ''
			} else {
				$sql .= "'".$db->escape(GETPOST($listfieldvalue[$i]))."'";
			}
			$i++;
		}
		$sql .= ",1)";

		dol_syslog("actionadd", LOG_DEBUG);
		$result = $db->query($sql);
		if ($result) {	// Add is ok
			setEventMessages($langs->transnoentities("RecordSaved"), null, 'mesgs');
			$_POST = array('id' => $id); // Clean $_POST array, we keep only
		} else {
			if ($db->errno() == 'DB_ERROR_RECORD_ALREADY_EXISTS') {
				setEventMessages($langs->transnoentities("ErrorRecordAlreadyExists"), null, 'errors');
			} else {
				dol_print_error($db);
			}
		}
	}

	// If check ok and action modify, we modify the line
	if ($ok && GETPOST('actionmodify', 'alpha')) {
		if ($tabrowid[$id]) {
			$rowidcol = $tabrowid[$id];
		} else {
			$rowidcol = "rowid";
		}

		// Modify entry
		$sql = "UPDATE ".$db->sanitize($tabname[$id])." SET ";
		// Modifie valeur des champs
		if ($tabrowid[$id] && !in_array($tabrowid[$id], $listfieldmodify)) {
			$sql .= $db->sanitize($tabrowid[$id])." = ";
			$sql .= "'".$db->escape($rowid)."', ";
		}
		$i = 0;
		foreach ($listfieldmodify as $field) {
			if ($field == 'fk_country' && GETPOST('country') > 0) {
				$_POST[$listfieldvalue[$i]] = GETPOST('country');
			} elseif ($field == 'entity') {
				$_POST[$listfieldvalue[$i]] = $conf->entity;
			}
			if ($i) {
				$sql .= ",";
			}
			$sql .= $field."=";
			if (GETPOST($listfieldvalue[$i]) == '' && !$listfieldvalue[$i] == 'range_account') {
				$sql .= "null"; // For range_account, we want/accept code = ''
			} else {
				$sql .= "'".$db->escape(GETPOST($listfieldvalue[$i]))."'";
			}
			$i++;
		}
		$sql .= " WHERE ".$rowidcol." = ".((int) $rowid);

		dol_syslog("actionmodify", LOG_DEBUG);
		//print $sql;
		$resql = $db->query($sql);
		if (!$resql) {
			setEventMessages($db->error(), null, 'errors');
		}
	}
<<<<<<< HEAD
	//$_GET["id"]=GETPOST('id', 'int');       // Force affichage dictionnaire en cours d'edition
}

// if (GETPOST('actioncancel', 'alpha')) {
// 	$_GET["id"]=GETPOST('id', 'int');       // Force affichage dictionnaire en cours d'edition
// }
=======
}
>>>>>>> 5e0eb505

if ($action == 'confirm_delete' && $confirm == 'yes') {       // delete
	$rowidcol = "rowid";

	$sql = "DELETE from ".$db->sanitize($tabname[$id])." WHERE ".$db->sanitize($rowidcol)." = ".((int) $rowid);

	dol_syslog("delete", LOG_DEBUG);
	$result = $db->query($sql);
	if (!$result) {
		if ($db->errno() == 'DB_ERROR_CHILD_EXISTS') {
			setEventMessages($langs->transnoentities("ErrorRecordIsUsedByChild"), null, 'errors');
		} else {
			dol_print_error($db);
		}
	}
}

// activate
if ($action == $acts[0]) {
	$sql = '';
	$rowidcol = "rowid";

	if ($rowid) {
		$sql = "UPDATE ".$db->sanitize($tabname[$id])." SET active = 1 WHERE ".$db->sanitize($rowidcol)." = ".((int) $rowid);
	} elseif ($code) {
		$sql = "UPDATE ".$db->sanitize($tabname[$id])." SET active = 1 WHERE code = '".$db->escape($code)."'";
	}

	if ($sql) {
		$result = $db->query($sql);
		if (!$result) {
			dol_print_error($db);
		}
	}
}

// disable
if ($action == $acts[1]) {
	$sql = '';
	$rowidcol = "rowid";

	if ($rowid) {
		$sql = "UPDATE ".$db->sanitize($tabname[$id])." SET active = 0 WHERE ".$db->sanitize($rowidcol)." = ".((int) $rowid);
	} elseif ($code) {
		$sql = "UPDATE ".$db->sanitize($tabname[$id])." SET active = 0 WHERE code = '".$db->escape($code)."'";
	}

	if ($sql) {
		$result = $db->query($sql);
		if (!$result) {
			dol_print_error($db);
		}
	}
}

// favorite
if ($action == 'activate_favorite') {
	$sql = '';
	$rowidcol = "rowid";

	if ($rowid) {
		$sql = "UPDATE ".$db->sanitize($tabname[$id])." SET favorite = 1 WHERE ".$db->sanitize($rowidcol)." = ".((int) $rowid);
	} elseif ($code) {
		$sql = "UPDATE ".$db->sanitize($tabname[$id])." SET favorite = 1 WHERE code = '".$db->escape($code)."'";
	}

	if ($sql) {
		$result = $db->query($sql);
		if (!$result) {
			dol_print_error($db);
		}
	}
}

// disable favorite
if ($action == 'disable_favorite') {
	$sql = '';
	$rowidcol = "rowid";

	if ($rowid) {
		$sql = "UPDATE ".$db->sanitize($tabname[$id])." SET favorite = 0 WHERE ".$db->sanitize($rowidcol)." = ".((int) $rowid);
	} elseif ($code) {
		$sql = "UPDATE ".$db->sanitize($tabname[$id])." SET favorite = 0 WHERE code = '".$db->escape($code)."'";
	}

	if ($sql) {
		$result = $db->query($sql);
		if (!$result) {
			dol_print_error($db);
		}
	}
}


/*
 * View
 */

$form = new Form($db);
$formadmin = new FormAdmin($db);

$help_url = 'EN:Module_Double_Entry_Accounting#Setup|FR:Module_Comptabilit&eacute;_en_Partie_Double#Configuration';

llxHeader('', $langs->trans('DictionaryAccountancyCategory'), $help_url);

$titre = $langs->trans($tablib[$id]);
$linkback = '';
$titlepicto = 'setup';

print load_fiche_titre($titre, $linkback, $titlepicto);

print '<span class="opacitymedium">'.$langs->trans("AccountingAccountGroupsDesc", $langs->transnoentitiesnoconv("ByPersonalizedAccountGroups")).'</span><br><br>';

// Confirmation of the deletion of the line
if ($action == 'delete') {
	print $form->formconfirm($_SERVER["PHP_SELF"].'?'.($page ? 'page='.$page.'&' : '').'sortfield='.$sortfield.'&sortorder='.$sortorder.'&rowid='.$rowid.'&code='.$code.'&id='.$id.($search_country_id > 0 ? '&search_country_id='.$search_country_id : ''), $langs->trans('DeleteLine'), $langs->trans('ConfirmDeleteLine'), 'confirm_delete', '', 0, 1);
}

// Complete search query with sorting criteria
$sql = $tabsql[$id];

if ($search_country_id > 0) {
	if (preg_match('/ WHERE /', $sql)) {
		$sql .= " AND ";
	} else {
		$sql .= " WHERE ";
	}
	$sql .= " (a.fk_country = ".((int) $search_country_id)." OR a.fk_country = 0)";
}

// If sort order is "country", we use country_code instead
if ($sortfield == 'country') {
	$sortfield = 'country_code';
}
if (empty($sortfield)) {
	$sortfield = 'position';
}

$sql .= $db->order($sortfield, $sortorder);
$sql .= $db->plimit($listlimit + 1, $offset);


$fieldlist = explode(',', $tabfield[$id]);

$param = '&id='.$id;
if ($search_country_id > 0) {
	$param .= '&search_country_id='.urlencode((string) ($search_country_id));
}
$paramwithsearch = $param;
if ($sortorder) {
	$paramwithsearch .= '&sortorder='.urlencode($sortorder);
}
if ($sortfield) {
	$paramwithsearch .= '&sortfield='.urlencode($sortfield);
}
if (GETPOST('from', 'alpha')) {
	$paramwithsearch .= '&from='.urlencode(GETPOST('from', 'alpha'));
}
if ($listlimit) {
	$paramwithsearch .= '&listlimit='.urlencode((string) (GETPOSTINT('listlimit')));
}
print '<form action="'.$_SERVER['PHP_SELF'].'?id='.$id.'" method="POST">';
print '<input type="hidden" name="token" value="'.newToken().'">';
print '<input type="hidden" name="from" value="'.dol_escape_htmltag(GETPOST('from', 'alpha')).'">';
print '<input type="hidden" name="sortfield" value="'.dol_escape_htmltag($sortfield).'">';
print '<input type="hidden" name="sortorder" value="'.dol_escape_htmltag($sortorder).'">';


print '<div class="div-table-responsive-no-min">';
print '<table class="noborder centpercent">';

// Form to add a new line
if ($tabname[$id]) {
	$fieldlist = explode(',', $tabfield[$id]);

	// Line for title
	print '<tr class="liste_titre">';
	// Action column
	if (getDolGlobalString('MAIN_CHECKBOX_LEFT_COLUMN')) {
		print '<td></td>';
	}
	foreach ($fieldlist as $field => $value) {
		// Determine le nom du champ par rapport aux noms possibles
		// dans les dictionnaires de donnees
		$valuetoshow = ucfirst($fieldlist[$field]); // By default
		$valuetoshow = $langs->trans($valuetoshow); // try to translate
		$class = "left";
		if ($fieldlist[$field] == 'type') {
			if ($tabname[$id] == MAIN_DB_PREFIX."c_paiement") {
				$valuetoshow = $form->textwithtooltip($langs->trans("Type"), $langs->trans("TypePaymentDesc"), 2, 1, img_help(1, ''));
			} else {
				$valuetoshow = $langs->trans("Type");
			}
		}
		if ($fieldlist[$field] == 'code') {
			$valuetoshow = $langs->trans("Code");
			$class = 'width75';
		}
		if ($fieldlist[$field] == 'libelle' || $fieldlist[$field] == 'label') {
			$valuetoshow = $langs->trans("Label");
		}
		if ($fieldlist[$field] == 'libelle_facture') {
			$valuetoshow = $langs->trans("LabelOnDocuments");
		}
		if ($fieldlist[$field] == 'country') {
			$valuetoshow = $langs->trans("Country");
		}
		if ($fieldlist[$field] == 'accountancy_code') {
			$valuetoshow = $langs->trans("AccountancyCode");
		}
		if ($fieldlist[$field] == 'accountancy_code_sell') {
			$valuetoshow = $langs->trans("AccountancyCodeSell");
		}
		if ($fieldlist[$field] == 'accountancy_code_buy') {
			$valuetoshow = $langs->trans("AccountancyCodeBuy");
		}
		if ($fieldlist[$field] == 'pcg_version' || $fieldlist[$field] == 'fk_pcg_version') {
			$valuetoshow = $langs->trans("Pcg_version");
		}
		if ($fieldlist[$field] == 'range_account') {
			$valuetoshow = $langs->trans("Comment");
			$class = 'width75';
		}
		if ($fieldlist[$field] == 'category_type') {
			$valuetoshow = $langs->trans("Calculated");
		}

		if ($valuetoshow != '') {
			print '<td class="'.$class.'">';
			if (!empty($tabhelp[$id][$value]) && preg_match('/^http(s*):/i', $tabhelp[$id][$value])) {
				print '<a href="'.$tabhelp[$id][$value].'">'.$valuetoshow.' '.img_help(1, $valuetoshow).'</a>';
			} elseif (!empty($tabhelp[$id][$value])) {
				print $form->textwithpicto($valuetoshow, $tabhelp[$id][$value]);
			} else {
				print $valuetoshow;
			}
			print '</td>';
		}
	}

	print '<td>';
	print '<input type="hidden" name="id" value="'.$id.'">';
	print '</td>';
	print '<td></td>';
	// Action column
	if (!getDolGlobalString('MAIN_CHECKBOX_LEFT_COLUMN')) {
		print '<td></td>';
	}
	print '</tr>';

	// Line to enter new values
	print '<tr class="oddeven nodrag nodrop nohover">';

	// Action column
	if (getDolGlobalString('MAIN_CHECKBOX_LEFT_COLUMN')) {
		print '<td></td>';
	}

	$obj = new stdClass();
	// If data was already input, we define them in obj to populate input fields.
	if (GETPOST('actionadd', 'alpha')) {
		foreach ($fieldlist as $key => $val) {
			if (GETPOST($val) != '') {
				$obj->$val = GETPOST($val);
			}
		}
	}

	$tmpaction = 'create';
	$parameters = array('fieldlist' => $fieldlist, 'tabname' => $tabname[$id]);
	$reshook = $hookmanager->executeHooks('createDictionaryFieldlist', $parameters, $obj, $tmpaction); // Note that $action and $object may have been modified by some hooks
	$error = $hookmanager->error;
	$errors = $hookmanager->errors;

	if (empty($reshook)) {
		fieldListAccountingCategories($fieldlist, $obj, $tabname[$id], 'add');
	}

	print '<td colspan="2" class="right">';
	print '<input type="submit" class="button button-add" name="actionadd" value="'.$langs->trans("Add").'">';
	print '</td>';

	// Action column
	if (!getDolGlobalString('MAIN_CHECKBOX_LEFT_COLUMN')) {
		print '<td></td>';
	}

	print "</tr>";

	$colspan = count($fieldlist) + 3;
	if ($id == 32) {
		$colspan++;
	}
}

print '</table>';
print '</div>';

print '<div class="div-table-responsive">';
print '<table class="noborder centpercent">';

// List of available record in database
dol_syslog("htdocs/accountancy/admin/categories_list.php", LOG_DEBUG);

$resql = $db->query($sql);
if ($resql) {
	$num = $db->num_rows($resql);
	$i = 0;

	// There is several pages
	if ($num > $listlimit) {
		print '<tr class="none"><td class="right" colspan="'.(2 + count($fieldlist)).'">';
		print_fleche_navigation($page, $_SERVER["PHP_SELF"], $paramwithsearch, ($num > $listlimit), '<li class="pagination"><span>'.$langs->trans("Page").' '.($page + 1).'</span></li>');
		print '</td></tr>';
	}

	$filterfound = 0;
	foreach ($fieldlist as $field => $value) {
		$showfield = 1; // By default
		if ($fieldlist[$field] == 'region_id' || $fieldlist[$field] == 'country_id') {
			$showfield = 0;
		}
		if ($showfield) {
			if ($value == 'country') {
				$filterfound++;
			}
		}
	}

	// Title line with search boxes
	print '<tr class="liste_titre liste_titre_add liste_titre_filter">';

	// Action column
	if (getDolGlobalString('MAIN_CHECKBOX_LEFT_COLUMN')) {
		print '<td class="liste_titre center">';
		if ($filterfound) {
			$searchpicto = $form->showFilterAndCheckAddButtons(0);
			print $searchpicto;
		}
		print '</td>';
	}

	$filterfound = 0;
	foreach ($fieldlist as $field => $value) {
		$showfield = 1; // By default

		if ($fieldlist[$field] == 'region_id' || $fieldlist[$field] == 'country_id') {
			$showfield = 0;
		}

		if ($showfield) {
			if ($value == 'country') {
				print '<td class="liste_titre">';
				print $form->select_country($search_country_id, 'search_country_id', '', 28, 'maxwidth150 maxwidthonsmartphone');
				print '</td>';
				$filterfound++;
			} else {
				print '<td class="liste_titre"></td>';
			}
		}
	}
	print '<td class="liste_titre"></td>';
	print '<td class="liste_titre"></td>';
	// Action column
	if (!getDolGlobalString('MAIN_CHECKBOX_LEFT_COLUMN')) {
		print '<td class="liste_titre center">';
		if ($filterfound) {
			$searchpicto = $form->showFilterAndCheckAddButtons(0);
			print $searchpicto;
		}
		print '</td>';
	}
	print '</tr>';

	// Title of lines
	print '<tr class="liste_titre">';
	// Action column
	if (getDolGlobalString('MAIN_CHECKBOX_LEFT_COLUMN')) {
		print getTitleFieldOfList('');
	}
	foreach ($fieldlist as $field => $value) {
		// Determines the name of the field in relation to the possible names
		// in data dictionaries
		$showfield = 1; // By default
		$class = "left";
		$sortable = 1;
		$valuetoshow = '';

		$valuetoshow = ucfirst($fieldlist[$field]); // By default
		$valuetoshow = $langs->trans($valuetoshow); // try to translate
		if ($fieldlist[$field] == 'source') {
			$valuetoshow = $langs->trans("Contact");
		}
		if ($fieldlist[$field] == 'price') {
			$valuetoshow = $langs->trans("PriceUHT");
		}
		if ($fieldlist[$field] == 'taux') {
			if ($tabname[$id] != MAIN_DB_PREFIX."c_revenuestamp") {
				$valuetoshow = $langs->trans("Rate");
			} else {
				$valuetoshow = $langs->trans("Amount");
			}
			$class = 'center';
		}
		if ($fieldlist[$field] == 'type') {
			$valuetoshow = $langs->trans("Type");
		}
		if ($fieldlist[$field] == 'code') {
			$valuetoshow = $langs->trans("Code");
		}
		if ($fieldlist[$field] == 'libelle' || $fieldlist[$field] == 'label') {
			$valuetoshow = $langs->trans("Label");
		}
		if ($fieldlist[$field] == 'country') {
			$valuetoshow = $langs->trans("Country");
		}
		if ($fieldlist[$field] == 'region_id' || $fieldlist[$field] == 'country_id') {
			$showfield = 0;
		}
		if ($fieldlist[$field] == 'accountancy_code') {
			$valuetoshow = $langs->trans("AccountancyCode");
		}
		if ($fieldlist[$field] == 'accountancy_code_sell') {
			$valuetoshow = $langs->trans("AccountancyCodeSell");
			$sortable = 0;
		}
		if ($fieldlist[$field] == 'accountancy_code_buy') {
			$valuetoshow = $langs->trans("AccountancyCodeBuy");
			$sortable = 0;
		}
		if ($fieldlist[$field] == 'fk_pcg_version') {
			$valuetoshow = $langs->trans("Pcg_version");
		}
		if ($fieldlist[$field] == 'account_parent') {
			$valuetoshow = $langs->trans("Accountsparent");
		}
		if ($fieldlist[$field] == 'pcg_type') {
			$valuetoshow = $langs->trans("Pcg_type");
		}
		if ($fieldlist[$field] == 'type_template') {
			$valuetoshow = $langs->trans("TypeOfTemplate");
		}
		if ($fieldlist[$field] == 'range_account') {
			$valuetoshow = $langs->trans("Comment");
		}
		if ($fieldlist[$field] == 'category_type') {
			$valuetoshow = $langs->trans("Calculated");
		}
		// Affiche nom du champ
		if ($showfield) {
			print getTitleFieldOfList($valuetoshow, 0, $_SERVER["PHP_SELF"], ($sortable ? $fieldlist[$field] : ''), ($page ? 'page='.$page.'&' : ''), $param, "", $sortfield, $sortorder, $class.' ');
		}
	}
	print getTitleFieldOfList($langs->trans("ListOfAccounts"), 0, $_SERVER["PHP_SELF"], "", ($page ? 'page='.$page.'&' : ''), $param, '', $sortfield, $sortorder, '');
	print getTitleFieldOfList($langs->trans("Status"), 0, $_SERVER["PHP_SELF"], "active", ($page ? 'page='.$page.'&' : ''), $param, '', $sortfield, $sortorder, 'center ');
	// Action column
	if (!getDolGlobalString('MAIN_CHECKBOX_LEFT_COLUMN')) {
		print getTitleFieldOfList('');
	}
	print '</tr>';


	if ($num) {
		$imaxinloop = ($listlimit ? min($num, $listlimit) : $num);

		// Lines with values
		while ($i < $imaxinloop) {
			$obj = $db->fetch_object($resql);

			//print_r($obj);
			print '<tr class="oddeven" id="rowid-'.$obj->rowid.'">';
			if ($action == 'edit' && ($rowid == (!empty($obj->rowid) ? $obj->rowid : $obj->code))) {
				$tmpaction = 'edit';
				$parameters = array('fieldlist' => $fieldlist, 'tabname' => $tabname[$id]);
				$reshook = $hookmanager->executeHooks('editDictionaryFieldlist', $parameters, $obj, $tmpaction); // Note that $action and $object may have been modified by some hooks
				$error = $hookmanager->error;
				$errors = $hookmanager->errors;

				// Actions
				if (getDolGlobalString('MAIN_CHECKBOX_LEFT_COLUMN')) {
					print '<td></td>';
				}

				// Show fields
				if (empty($reshook)) {
					fieldListAccountingCategories($fieldlist, $obj, $tabname[$id], 'edit');
				}

				print '<td></td>';
				print '<td class="center">';
				print '<div name="'.(!empty($obj->rowid) ? $obj->rowid : $obj->code).'"></div>';
				print '<input type="hidden" name="page" value="'.$page.'">';
				print '<input type="hidden" name="rowid" value="'.$rowid.'">';
				print '<input type="submit" class="button button-edit smallpaddingimp" name="actionmodify" value="'.$langs->trans("Modify").'">';
				print '<input type="submit" class="button button-cancel smallpaddingimp" name="actioncancel" value="'.$langs->trans("Cancel").'">';
				print '</td>';
				// Actions
				if (!getDolGlobalString('MAIN_CHECKBOX_LEFT_COLUMN')) {
					print '<td></td>';
				}
			} else {
				// Can an entry be erased or disabled ?
				$iserasable = 1;
				$canbedisabled = 1;
				$canbemodified = 1; // true by default
				if (isset($obj->code)) {
					if (($obj->code == '0' || $obj->code == '' || preg_match('/unknown/i', $obj->code))) {
						$iserasable = 0;
						$canbedisabled = 0;
					}
				}
				$url = $_SERVER["PHP_SELF"].'?'.($page ? 'page='.$page.'&' : '').'sortfield='.$sortfield.'&sortorder='.$sortorder.'&rowid='.(!empty($obj->rowid) ? $obj->rowid : (!empty($obj->code) ? $obj->code : '')).'&code='.(!empty($obj->code) ? urlencode($obj->code) : '');
				if ($param) {
					$url .= '&'.$param;
				}
				$url .= '&';

				$canbemodified = $iserasable;

				$tmpaction = 'view';
				$parameters = array('fieldlist' => $fieldlist, 'tabname' => $tabname[$id]);
				$reshook = $hookmanager->executeHooks('viewDictionaryFieldlist', $parameters, $obj, $tmpaction); // Note that $action and $object may have been modified by some hooks

				$error = $hookmanager->error;
				$errors = $hookmanager->errors;

				// Actions
				if (getDolGlobalString('MAIN_CHECKBOX_LEFT_COLUMN')) {
					print '<td class="center">';
					if ($canbemodified) {
						print '<a class="reposition editfielda marginleftonly marginrightonly" href="'.$url.'action=edit&token='.newToken().'">'.img_edit().'</a>';
					}
					if ($iserasable) {
						if ($user->admin) {
							print '<a class="marginleftonly marginrightonly" href="'.$url.'action=delete&token='.newToken().'">'.img_delete().'</a>';
						}
					}
					print '</td>';
				}

				if (empty($reshook)) {
					foreach ($fieldlist as $field => $value) {
						$showfield = 1;
						$title = '';
						$class = 'tddict';

						$tmpvar = $fieldlist[$field];
						$valuetoshow = $obj->$tmpvar;
						if ($value == 'category_type') {
							$valuetoshow = yn($valuetoshow);
						} elseif ($valuetoshow == 'all') {
							$valuetoshow = $langs->trans('All');
						} elseif ($fieldlist[$field] == 'country') {
							if (empty($obj->country_code)) {
								$valuetoshow = '-';
							} else {
								$key = $langs->trans("Country".strtoupper($obj->country_code));
								$valuetoshow = ($key != "Country".strtoupper($obj->country_code) ? $obj->country_code." - ".$key : $obj->country);
							}
						} elseif (in_array($fieldlist[$field], array('label', 'formula'))) {
							$class = "tdoverflowmax250";
							$title = $valuetoshow;
						} elseif (in_array($fieldlist[$field], array('range_account'))) {
							$class = "tdoverflowmax250 small";
							$title = $valuetoshow;
						} elseif ($fieldlist[$field] == 'region_id' || $fieldlist[$field] == 'country_id') {
							$showfield = 0;
						}

						// Show value for field
						if ($showfield) {
							print '<!-- '.$fieldlist[$field].' --><td class="'.$class.'"'.($title ? ' title="'.dol_escape_htmltag($title).'"' : '').'>'.dol_escape_htmltag($valuetoshow).'</td>';
						}
					}
				}

				// Link to setup the group
				print '<td>';
				if (empty($obj->formula)) {
					// Count number of accounts into group
					$nbofaccountintogroup = 0;
					$listofaccountintogroup = $accountingcategory->getCptsCat($obj->rowid);
					$nbofaccountintogroup = count($listofaccountintogroup);

					print '<a href="'.DOL_URL_ROOT.'/accountancy/admin/categories.php?action=display&save_lastsearch_values=1&account_category='.$obj->rowid.'">';
					print $langs->trans("NAccounts", $nbofaccountintogroup);
					print '</a>';
				} else {
					print '<span class="opacitymedium">'.$langs->trans("Formula").'</span>';
				}
				print '</td>';

				// Active
				print '<td class="center" class="nowrap">';
				if ($canbedisabled) {
					print '<a href="'.$url.'action='.$acts[$obj->active].'">'.$actl[$obj->active].'</a>';
				} else {
					print $langs->trans("AlwaysActive");
				}
				print "</td>";

				// Actions
				if (!getDolGlobalString('MAIN_CHECKBOX_LEFT_COLUMN')) {
					print '<td class="center">';
					if ($canbemodified) {
						print '<a class="reposition editfielda paddingleft marginleftonly marginrightonly paddingright" href="'.$url.'action=edit&token='.newToken().'">'.img_edit().'</a>';
					}
					if ($iserasable) {
						if ($user->admin) {
							print '<a class="paddingleft marginleftonly marginrightonly paddingright" href="'.$url.'action=delete&token='.newToken().'">'.img_delete().'</a>';
						}
					}
					print '</td>';
				}
			}
			print "</tr>\n";
			$i++;
		}
	} else {
		$colspan = 10;
		print '<tr><td colspan="'.$colspan.'"><span class="opacitymedium">'.$langs->trans("None").'</td></tr>';
	}
} else {
	dol_print_error($db);
}

print '</table>';
print '</div>';

print '</form>';

print '<br>';

// End of page
llxFooter();
$db->close();


/**
 *	Show fields in insert/edit mode
 *
 * 	@param		string[]	$fieldlist		Array of fields
 * 	@param		stdClass	$obj			If we show a particular record, obj is filled with record fields
 *  @param		string		$tabname		Name of SQL table
 *  @param		string		$context		'add'=Output field for the "add form", 'edit'=Output field for the "edit form", 'hide'=Output field for the "add form" but we don't want it to be rendered
 *	@return		void
 */
function fieldListAccountingCategories($fieldlist, $obj = null, $tabname = '', $context = '')
{
	global $conf, $langs, $db;
	global $form, $mysoc;

	$formadmin = new FormAdmin($db);
	$formcompany = new FormCompany($db);
	if (isModEnabled('accounting')) {
		$formaccounting = new FormAccounting($db);
	}

	foreach ($fieldlist as $field => $value) {
		if ($fieldlist[$field] == 'country') {
			print '<td>';
			$fieldname = 'country';
			if ($context == 'add') {
				$fieldname = 'country_id';
				$preselectcountrycode = GETPOSTISSET('country_id') ? GETPOSTINT('country_id') : $mysoc->country_code;
				print $form->select_country($preselectcountrycode, $fieldname, '', 28, 'maxwidth150 maxwidthonsmartphone');
			} else {
				$preselectcountrycode = (empty($obj->country_code) ? (empty($obj->country) ? $mysoc->country_code : $obj->country) : $obj->country_code);
				print $form->select_country($preselectcountrycode, $fieldname, '', 28, 'maxwidth150 maxwidthonsmartphone');
			}
			print '</td>';
		} elseif ($fieldlist[$field] == 'country_id') {
			if (!in_array('country', $fieldlist)) {	// If there is already a field country, we don't show country_id (avoid duplicate)
				$country_id = (!empty($obj->{$fieldlist[$field]}) ? $obj->{$fieldlist[$field]} : 0);
				print '<td>';
				print '<input type="hidden" name="'.$fieldlist[$field].'" value="'.$country_id.'">';
				print '</td>';
			}
		} elseif ($fieldlist[$field] == 'category_type') {
			print '<td>';
			print $form->selectyesno($fieldlist[$field], (!empty($obj->{$fieldlist[$field]}) ? $obj->{$fieldlist[$field]} : ''), 1);
			print '</td>';
		} elseif ($fieldlist[$field] == 'code' && isset($obj->{$fieldlist[$field]})) {
			print '<td><input type="text" class="flat minwidth100" value="'.(!empty($obj->{$fieldlist[$field]}) ? $obj->{$fieldlist[$field]} : '').'" name="'.$fieldlist[$field].'"></td>';
		} else {
			print '<td>';
			$class = '';
			if (in_array($fieldlist[$field], array('code', 'formula'))) {
				$class = 'maxwidth75';
			}
			if (in_array($fieldlist[$field], array('label', 'range_account'))) {
				$class = 'maxwidth150';
			}
			if ($fieldlist[$field] == 'position') {
				$class = 'maxwidth50';
			}
			print '<input type="text" class="flat'.($class ? ' '.$class : '').'" value="'.(isset($obj->{$fieldlist[$field]}) ? $obj->{$fieldlist[$field]} : '').'" name="'.$fieldlist[$field].'">';
			print '</td>';
		}
	}
}<|MERGE_RESOLUTION|>--- conflicted
+++ resolved
@@ -304,16 +304,7 @@
 			setEventMessages($db->error(), null, 'errors');
 		}
 	}
-<<<<<<< HEAD
-	//$_GET["id"]=GETPOST('id', 'int');       // Force affichage dictionnaire en cours d'edition
-}
-
-// if (GETPOST('actioncancel', 'alpha')) {
-// 	$_GET["id"]=GETPOST('id', 'int');       // Force affichage dictionnaire en cours d'edition
-// }
-=======
-}
->>>>>>> 5e0eb505
+}
 
 if ($action == 'confirm_delete' && $confirm == 'yes') {       // delete
 	$rowidcol = "rowid";
