<?php
/* Copyright (C) 2017-2024  Alexandre Spangaro   <aspangaro@easya.solutions>
 * Copyright (C) 2024		MDW							<mdeweerd@users.noreply.github.com>
<<<<<<< HEAD
=======
 * Copyright (C) 2024       Frédéric France             <frederic.france@free.fr>
>>>>>>> cc80841a
 *
 * This program is free software; you can redistribute it and/or modify
 * it under the terms of the GNU General Public License as published by
 * the Free Software Foundation; either version 3 of the License, or
 * (at your option) any later version.
 *
 * This program is distributed in the hope that it will be useful,
 * but WITHOUT ANY WARRANTY; without even the implied warranty of
 * MERCHANTABILITY or FITNESS FOR A PARTICULAR PURPOSE.  See the
 * GNU General Public License for more details.
 *
 * You should have received a copy of the GNU General Public License
 * along with this program. If not, see <https://www.gnu.org/licenses/>.
 *
 */

/**
 * \file		htdocs/accountancy/admin/journals_list.php
 * \ingroup		Accountancy (Double entries)
 * \brief		Setup page to configure journals
 */

if (!defined('CSRFCHECK_WITH_TOKEN')) {
	define('CSRFCHECK_WITH_TOKEN', '1'); // Force use of CSRF protection with tokens even for GET
}

// Load Dolibarr environment
require '../../main.inc.php';
require_once DOL_DOCUMENT_ROOT.'/core/class/html.formadmin.class.php';
require_once DOL_DOCUMENT_ROOT.'/core/class/html.formcompany.class.php';
require_once DOL_DOCUMENT_ROOT.'/core/lib/admin.lib.php';
require_once DOL_DOCUMENT_ROOT.'/core/lib/functions2.lib.php';
require_once DOL_DOCUMENT_ROOT.'/core/class/doleditor.class.php';
require_once DOL_DOCUMENT_ROOT.'/core/lib/accounting.lib.php';
require_once DOL_DOCUMENT_ROOT.'/accountancy/class/accountingjournal.class.php';

// Load translation files required by the page
$langs->loadLangs(array("admin", "compta", "accountancy"));

$action = GETPOST('action', 'aZ09') ? GETPOST('action', 'aZ09') : 'view';
$confirm = GETPOST('confirm', 'alpha');
$id = 35;
$rowid = GETPOST('rowid', 'alpha');
$code = GETPOST('code', 'alpha');

// Security access
if (!$user->hasRight('accounting', 'chartofaccount')) {
	accessforbidden();
}

$acts = array();
$acts[0] = "activate";
$acts[1] = "disable";
$actl = array();
$actl[0] = img_picto($langs->trans("Disabled"), 'switch_off', 'class="size15x"');
$actl[1] = img_picto($langs->trans("Activated"), 'switch_on', 'class="size15x"');

$listoffset = GETPOST('listoffset', 'alpha');
$listlimit = GETPOSTINT('listlimit') > 0 ? GETPOSTINT('listlimit') : 1000;
$active = 1;

$sortfield = GETPOST('sortfield', 'aZ09comma');
$sortorder = GETPOST('sortorder', 'aZ09comma');
$page = GETPOSTISSET('pageplusone') ? (GETPOSTINT('pageplusone') - 1) : GETPOSTINT("page");
if (empty($page) || $page == -1) {
	$page = 0;
}     // If $page is not defined, or '' or -1
$offset = $listlimit * $page;
$pageprev = $page - 1;
$pagenext = $page + 1;
if (empty($sortfield)) {
	$sortfield = 'code';
}
if (empty($sortorder)) {
	$sortorder = 'ASC';
}

$error = 0;

$search_country_id = GETPOST('search_country_id', 'int');

<<<<<<< HEAD
// Initialize technical object to manage hooks of page. Note that conf->hooks_modules contains array of hook context
=======
// Initialize a technical object to manage hooks of page. Note that conf->hooks_modules contains an array of hook context
>>>>>>> cc80841a
$hookmanager->initHooks(array('admin'));

// This page is a generic page to edit dictionaries
// Put here declaration of dictionaries properties

// Sort order to show dictionary (0 is space). All other dictionaries (added by modules) will be at end of this.
$taborder = array(35);

// Name of SQL tables of dictionaries
$tabname = array();
$tabname[35] = MAIN_DB_PREFIX."accounting_journal";

// Dictionary labels
$tablib = array();
$tablib[35] = "DictionaryAccountancyJournal";

// Requests to extract data
$tabsql = array();
$tabsql[35] = "SELECT a.rowid as rowid, a.code as code, a.label, a.nature, a.active FROM ".MAIN_DB_PREFIX."accounting_journal as a";

// Criteria to sort dictionaries
$tabsqlsort = array();
$tabsqlsort[35] = "code ASC";

// Nom des champs en resultat de select pour affichage du dictionnaire
$tabfield = array();
$tabfield[35] = "code,label,nature";

// Nom des champs d'edition pour modification d'un enregistrement
$tabfieldvalue = array();
$tabfieldvalue[35] = "code,label,nature";

// Nom des champs dans la table pour insertion d'un enregistrement
$tabfieldinsert = array();
$tabfieldinsert[35] = "code,label,nature";

// Nom du rowid si le champ n'est pas de type autoincrement
// Example: "" if id field is "rowid" and has autoincrement on
//          "nameoffield" if id field is not "rowid" or has not autoincrement on
$tabrowid = array();
$tabrowid[35] = "";

// Condition to show dictionary in setup page
$tabcond = array();
$tabcond[35] = isModEnabled('accounting');

// List of help for fields
$tabhelp = array();
$tabhelp[35] = array('code' => $langs->trans("EnterAnyCode"));

// List of check for fields (NOT USED YET)
$tabfieldcheck = array();
$tabfieldcheck[35] = array();

// Complete all arrays with entries found into modules
complete_dictionary_with_modules($taborder, $tabname, $tablib, $tabsql, $tabsqlsort, $tabfield, $tabfieldvalue, $tabfieldinsert, $tabrowid, $tabcond, $tabhelp, $tabfieldcheck);


// Define elementList and sourceList (used for dictionary type of contacts "llx_c_type_contact")
$elementList = array();
// Must match ids defined into eldy.lib.php
$sourceList = array(
	'1' => $langs->trans('AccountingJournalType1'),
	'2' => $langs->trans('AccountingJournalType2'),
	'3' => $langs->trans('AccountingJournalType3'),
	'4' => $langs->trans('AccountingJournalType4'),
	'5' => $langs->trans('AccountingJournalType5'),
	'8' => $langs->trans('AccountingJournalType8'),
	'9' => $langs->trans('AccountingJournalType9'),
);

/*
 * Actions
 */

if (GETPOST('button_removefilter', 'alpha') || GETPOST('button_removefilter.x', 'alpha') || GETPOST('button_removefilter_x', 'alpha')) {
	$search_country_id = '';
}

// Actions add or modify an entry into a dictionary
if (GETPOST('actionadd', 'alpha') || GETPOST('actionmodify', 'alpha')) {
	$listfield = explode(',', str_replace(' ', '', $tabfield[$id]));
	$listfieldinsert = explode(',', $tabfieldinsert[$id]);
	$listfieldmodify = explode(',', $tabfieldinsert[$id]);
	$listfieldvalue = explode(',', $tabfieldvalue[$id]);

	// Check that all fields are filled
	$ok = 1;

	// Other checks
	if (GETPOSTISSET("code")) {
		if (GETPOST("code") == '0') {
			$ok = 0;
			setEventMessages($langs->transnoentities('ErrorCodeCantContainZero'), null, 'errors');
		}
	}
	if (!GETPOST('label', 'alpha')) {
		setEventMessages($langs->transnoentities("ErrorFieldRequired", $langs->transnoentitiesnoconv("Label")), null, 'errors');
		$ok = 0;
	}

	// Si verif ok et action add, on ajoute la ligne
	if ($ok && GETPOST('actionadd', 'alpha')) {
		$newid = 0;  // Initialise before if for static analysis
		if ($tabrowid[$id]) {
			// Get free id for insert
			$sql = "SELECT MAX(".$db->sanitize($tabrowid[$id]).") newid FROM ".$db->sanitize($tabname[$id]);
			$result = $db->query($sql);
			if ($result) {
				$obj = $db->fetch_object($result);
				$newid = ($obj->newid + 1);
			} else {
				dol_print_error($db);
			}
		}

		// Add new entry
		$sql = "INSERT INTO ".$db->sanitize($tabname[$id])." (";
		// List of fields
		if ($tabrowid[$id] && !in_array($tabrowid[$id], $listfieldinsert)) {
			$sql .= $tabrowid[$id].",";
		}
		$sql .= $db->sanitize($tabfieldinsert[$id]);
		$sql .= ",active,entity)";
		$sql .= " VALUES(";

		// List of values
		if ($tabrowid[$id] && !in_array($tabrowid[$id], $listfieldinsert)) {
			$sql .= $newid.",";
		}
		$i = 0;
		foreach ($listfieldinsert as $f => $value) {
			if ($i) {
				$sql .= ",";
			}
			if (GETPOST($listfieldvalue[$i]) == '') {
				$sql .= "null"; // For vat, we want/accept code = ''
			} else {
				$sql .= "'".$db->escape(GETPOST($listfieldvalue[$i]))."'";
			}
			$i++;
		}
		$sql .= ",1,".$conf->entity.")";

		dol_syslog("actionadd", LOG_DEBUG);
		$result = $db->query($sql);
		if ($result) {	// Add is ok
			setEventMessages($langs->transnoentities("RecordSaved"), null, 'mesgs');
			$_POST = array('id' => $id); // Clean $_POST array, we keep only id
		} else {
			if ($db->errno() == 'DB_ERROR_RECORD_ALREADY_EXISTS') {
				setEventMessages($langs->transnoentities("ErrorRecordAlreadyExists"), null, 'errors');
			} else {
				dol_print_error($db);
			}
		}
	}

	// Si verif ok et action modify, on modifie la ligne
	if ($ok && GETPOST('actionmodify', 'alpha')) {
		if ($tabrowid[$id]) {
			$rowidcol = $tabrowid[$id];
		} else {
			$rowidcol = "rowid";
		}

		// Modify entry
		$sql = "UPDATE ".$db->sanitize($tabname[$id])." SET ";
		// Modifie valeur des champs
		if ($tabrowid[$id] && !in_array($tabrowid[$id], $listfieldmodify)) {
			$sql .= $db->sanitize($tabrowid[$id])." = ";
			$sql .= "'".$db->escape($rowid)."', ";
		}
		$i = 0;
		foreach ($listfieldmodify as $field) {
			if ($i) {
				$sql .= ",";
			}
			$sql .= $field." = ";
			$sql .= "'".$db->escape(GETPOST($listfieldvalue[$i]))."'";
			$i++;
		}
		$sql .= " WHERE ".$db->sanitize($rowidcol)." = ".((int) $rowid);
		$sql .= " AND entity = ".((int) $conf->entity);

		dol_syslog("actionmodify", LOG_DEBUG);
		//print $sql;
		$resql = $db->query($sql);
		if (!$resql) {
			setEventMessages($db->error(), null, 'errors');
		}
	}
}

if ($action == 'confirm_delete' && $confirm == 'yes') {       // delete
	if ($tabrowid[$id]) {
		$rowidcol = $tabrowid[$id];
	} else {
		$rowidcol = "rowid";
	}

	$sql = "DELETE from ".$db->sanitize($tabname[$id])." WHERE ".$db->sanitize($rowidcol)." = ".((int) $rowid);
	$sql .= " AND entity = ".((int) $conf->entity);

	dol_syslog("delete", LOG_DEBUG);
	$result = $db->query($sql);
	if (!$result) {
		if ($db->errno() == 'DB_ERROR_CHILD_EXISTS') {
			setEventMessages($langs->transnoentities("ErrorRecordIsUsedByChild"), null, 'errors');
		} else {
			dol_print_error($db);
		}
	}
}

// activate
if ($action == $acts[0]) {
	if ($tabrowid[$id]) {
		$rowidcol = $tabrowid[$id];
	} else {
		$rowidcol = "rowid";
	}

	if ($rowid) {
		$sql = "UPDATE ".$db->sanitize($tabname[$id])." SET active = 1 WHERE ".$db->sanitize($rowidcol)." = ".((int) $rowid);
	} elseif ($code) {
		$sql = "UPDATE ".$db->sanitize($tabname[$id])." SET active = 1 WHERE code = '".$db->escape($code)."'";
	}
	$sql .= " AND entity = ".$conf->entity;

	$result = $db->query($sql);
	if (!$result) {
		dol_print_error($db);
	}
}

// disable
if ($action == $acts[1]) {
	if ($tabrowid[$id]) {
		$rowidcol = $tabrowid[$id];
	} else {
		$rowidcol = "rowid";
	}

	if ($rowid) {
		$sql = "UPDATE ".$db->sanitize($tabname[$id])." SET active = 0 WHERE ".$db->sanitize($rowidcol)." = ".((int) $rowid);
	} elseif ($code) {
		$sql = "UPDATE ".$db->sanitize($tabname[$id])." SET active = 0 WHERE code='".$db->escape($code)."'";
	}
	$sql .= " AND entity = ".$conf->entity;

	$result = $db->query($sql);
	if (!$result) {
		dol_print_error($db);
	}
}


/*
 * View
 */

$form = new Form($db);
$formadmin = new FormAdmin($db);

$title = $langs->trans('AccountingJournals');
$help_url = 'EN:Module_Double_Entry_Accounting#Setup|FR:Module_Comptabilit&eacute;_en_Partie_Double#Configuration';
<<<<<<< HEAD
llxHeader('', $title, $help_url);
=======
llxHeader('', $title, $help_url, '', 0, 0, '', '', '', 'mod-accountancy page-admin_journals_list');
>>>>>>> cc80841a

$titre = $langs->trans("DictionarySetup");
$linkback = '';
if ($id) {
	$titre .= ' - '.$langs->trans($tablib[$id]);
	$titlepicto = 'title_accountancy';
} else {
	$titlepicto = '';
}

print load_fiche_titre($titre, $linkback, $titlepicto);


// Confirmation de la suppression de la ligne
if ($action == 'delete') {
	print $form->formconfirm($_SERVER["PHP_SELF"].'?'.($page ? 'page='.$page.'&' : '').'sortfield='.$sortfield.'&sortorder='.$sortorder.'&rowid='.$rowid.'&code='.$code.'&id='.$id, $langs->trans('DeleteLine'), $langs->trans('ConfirmDeleteLine'), 'confirm_delete', '', 0, 1);
}

/*
 * Show a dictionary
 */
if ($id) {
	// Complete requete recherche valeurs avec critere de tri
	$sql = $tabsql[$id];
	$sql .= " WHERE a.entity = ".((int) $conf->entity);

	// If sort order is "country", we use country_code instead
	if ($sortfield == 'country') {
		$sortfield = 'country_code';
	}
	$sql .= $db->order($sortfield, $sortorder);
	$sql .= $db->plimit($listlimit + 1, $offset);

	$fieldlist = explode(',', $tabfield[$id]);

	print '<form action="'.$_SERVER['PHP_SELF'].'?id='.$id.'" method="POST">';
	print '<input type="hidden" name="token" value="'.newToken().'">';
	print '<input type="hidden" name="from" value="'.dol_escape_htmltag(GETPOST('from', 'alpha')).'">';

	print '<div class="div-table-responsive">';
	print '<table class="noborder centpercent">';

	// Form to add a new line
	if ($tabname[$id]) {
		$fieldlist = explode(',', $tabfield[$id]);

		// Line for title
		print '<tr class="liste_titre">';
		foreach ($fieldlist as $field => $value) {
			// Determine le nom du champ par rapport aux noms possibles
			// dans les dictionnaires de donnees
			$valuetoshow = ucfirst($fieldlist[$field]); // By default
			$valuetoshow = $langs->trans($valuetoshow); // try to translate
			$class = "left";
			if ($fieldlist[$field] == 'code') {
				$valuetoshow = $langs->trans("Code");
			}
			if ($fieldlist[$field] == 'libelle' || $fieldlist[$field] == 'label') {
				$valuetoshow = $langs->trans("Label");
			}
			if ($fieldlist[$field] == 'nature') {
				$valuetoshow = $langs->trans("NatureOfJournal");
			}

			if ($valuetoshow != '') {
				print '<td class="'.$class.'">';
				if (!empty($tabhelp[$id][$value]) && preg_match('/^http(s*):/i', $tabhelp[$id][$value])) {
					print '<a href="'.$tabhelp[$id][$value].'">'.$valuetoshow.' '.img_help(1, $valuetoshow).'</a>';
				} elseif (!empty($tabhelp[$id][$value])) {
					print $form->textwithpicto($valuetoshow, $tabhelp[$id][$value]);
				} else {
					print $valuetoshow;
				}
				print '</td>';
			}
		}

		print '<td>';
		print '<input type="hidden" name="id" value="'.$id.'">';
		print '</td>';
		print '<td></td>';
		print '<td></td>';
		print '<td></td>';
		print '</tr>';

		// Line to enter new values
		print '<tr class="oddeven nodrag nodrap nohover">';

		$obj = new stdClass();
		// If data was already input, we define them in obj to populate input fields.
		if (GETPOST('actionadd', 'alpha')) {
			foreach ($fieldlist as $key => $val) {
				if (GETPOST($val) != '') {
					$obj->$val = GETPOST($val);
				}
			}
		}

		$tmpaction = 'create';
		$parameters = array('fieldlist' => $fieldlist, 'tabname' => $tabname[$id]);
		$reshook = $hookmanager->executeHooks('createDictionaryFieldlist', $parameters, $obj, $tmpaction); // Note that $action and $object may have been modified by some hooks
		$error = $hookmanager->error;
		$errors = $hookmanager->errors;

		if (empty($reshook)) {
			fieldListJournal($fieldlist, $obj, $tabname[$id], 'add');
		}

		print '<td colspan="4" class="right">';
		print '<input type="submit" class="button button-add" name="actionadd" value="'.$langs->trans("Add").'">';
		print '</td>';
		print "</tr>";

		print '<tr><td colspan="7">&nbsp;</td></tr>'; // Keep &nbsp; to have a line with enough height
	}



	// List of available record in database
	dol_syslog("htdocs/admin/dict", LOG_DEBUG);
	$resql = $db->query($sql);
	if ($resql) {
		$num = $db->num_rows($resql);
		$i = 0;

		$param = '&id='.((int) $id);
		if ($search_country_id > 0) {
			$param .= '&search_country_id='.urlencode((string) ($search_country_id));
		}
		$paramwithsearch = $param;
		if ($sortorder) {
			$paramwithsearch .= '&sortorder='.$sortorder;
		}
		if ($sortfield) {
			$paramwithsearch .= '&sortfield='.$sortfield;
		}
		if (GETPOST('from', 'alpha')) {
			$paramwithsearch .= '&from='.GETPOST('from', 'alpha');
		}

		// There is several pages
		if ($num > $listlimit) {
			print '<tr class="none"><td class="right" colspan="'.(3 + count($fieldlist)).'">';
			print_fleche_navigation($page, $_SERVER["PHP_SELF"], $paramwithsearch, ($num > $listlimit ? 1 : 0), '<li class="pagination"><span>'.$langs->trans("Page").' '.($page + 1).'</span></li>');
			print '</td></tr>';
		}

		// Title line with search boxes
		/*print '<tr class="liste_titre_filter liste_titre_add">';
		print '<td class="liste_titre"></td>';
		print '<td class="liste_titre"></td>';
		print '<td class="liste_titre"></td>';
		print '<td class="liste_titre"></td>';
		print '<td class="liste_titre"></td>';
		print '<td class="liste_titre"></td>';
		print '<td class="liste_titre center">';
		$searchpicto=$form->showFilterButtons();
		print $searchpicto;
		print '</td>';
		print '</tr>';
		*/

		// Title of lines
		print '<tr class="liste_titre liste_titre_add">';
		foreach ($fieldlist as $field => $value) {
			// Determine le nom du champ par rapport aux noms possibles
			// dans les dictionnaires de donnees
			$showfield = 1; // By default
			$class = "left";
			$sortable = 1;
			$valuetoshow = '';
			/*
			$tmparray=getLabelOfField($fieldlist[$field]);
			$showfield=$tmp['showfield'];
			$valuetoshow=$tmp['valuetoshow'];
			$align=$tmp['align'];
			$sortable=$tmp['sortable'];
			*/
			$valuetoshow = ucfirst($fieldlist[$field]); // By default
			$valuetoshow = $langs->trans($valuetoshow); // try to translate
			if ($fieldlist[$field] == 'code') {
				$valuetoshow = $langs->trans("Code");
			}
			if ($fieldlist[$field] == 'libelle' || $fieldlist[$field] == 'label') {
				$valuetoshow = $langs->trans("Label");
			}
			if ($fieldlist[$field] == 'nature') {
				$valuetoshow = $langs->trans("NatureOfJournal");
			}

			// Affiche nom du champ
			if ($showfield) {
				print getTitleFieldOfList($valuetoshow, 0, $_SERVER["PHP_SELF"], ($sortable ? $fieldlist[$field] : ''), ($page ? 'page='.$page.'&' : ''), $param, "", $sortfield, $sortorder, $class.' ');
			}
		}
		print getTitleFieldOfList($langs->trans("Status"), 0, $_SERVER["PHP_SELF"], "active", ($page ? 'page='.$page.'&' : ''), $param, '', $sortfield, $sortorder, 'center ');
		print getTitleFieldOfList('');
		print getTitleFieldOfList('');
		print getTitleFieldOfList('');
		print '</tr>';

		if ($num) {
			// Lines with values
			while ($i < $num) {
				$obj = $db->fetch_object($resql);
				//print_r($obj);
				print '<tr class="oddeven" id="rowid-'.$obj->rowid.'">';
				if ($action == 'edit' && ($rowid == (!empty($obj->rowid) ? $obj->rowid : $obj->code))) {
					$tmpaction = 'edit';
					$parameters = array('fieldlist' => $fieldlist, 'tabname' => $tabname[$id]);
					$reshook = $hookmanager->executeHooks('editDictionaryFieldlist', $parameters, $obj, $tmpaction); // Note that $action and $object may have been modified by some hooks
					$error = $hookmanager->error;
					$errors = $hookmanager->errors;

					// Show fields
					if (empty($reshook)) {
						fieldListJournal($fieldlist, $obj, $tabname[$id], 'edit');
					}

					print '<td class="center" colspan="4">';
					print '<input type="hidden" name="page" value="'.$page.'">';
					print '<input type="hidden" name="rowid" value="'.$rowid.'">';
					print '<input type="submit" class="button button-edit" name="actionmodify" value="'.$langs->trans("Modify").'">';
					print '<input type="submit" class="button button-cancel" name="actioncancel" value="'.$langs->trans("Cancel").'">';
					print '<div name="'.(!empty($obj->rowid) ? $obj->rowid : $obj->code).'"></div>';
					print '</td>';
				} else {
					$tmpaction = 'view';
					$parameters = array('fieldlist' => $fieldlist, 'tabname' => $tabname[$id]);
					$reshook = $hookmanager->executeHooks('viewDictionaryFieldlist', $parameters, $obj, $tmpaction); // Note that $action and $object may have been modified by some hooks

					$error = $hookmanager->error;
					$errors = $hookmanager->errors;

					if (empty($reshook)) {
						$langs->load("accountancy");
						foreach ($fieldlist as $field => $value) {
							$showfield = 1;
							$class = "left";
							$tmpvar = $fieldlist[$field];
							$valuetoshow = $obj->$tmpvar;
							if ($valuetoshow == 'all') {
								$valuetoshow = $langs->trans('All');
							} elseif ($fieldlist[$field] == 'nature' && $tabname[$id] == MAIN_DB_PREFIX.'accounting_journal') {
								$key = $langs->trans("AccountingJournalType".strtoupper($obj->nature));
								$valuetoshow = ($obj->nature && $key != "AccountingJournalType".strtoupper($langs->trans($obj->nature)) ? $key : $obj->{$fieldlist[$field]});
							} elseif ($fieldlist[$field] == 'label' && $tabname[$id] == MAIN_DB_PREFIX.'accounting_journal') {
								$valuetoshow = $langs->trans($obj->label);
							}

							$class = 'tddict';
							// Show value for field
							if ($showfield) {
								print '<!-- '.$fieldlist[$field].' --><td class="'.$class.'">'.dol_escape_htmltag($valuetoshow).'</td>';
							}
						}
					}

					// Can an entry be erased or disabled ?
					$iserasable = 1;
					$canbedisabled = 1;
					$canbemodified = 1; // true by default
					if (isset($obj->code) && $id != 10) {
						if (($obj->code == '0' || $obj->code == '' || preg_match('/unknown/i', $obj->code))) {
							$iserasable = 0;
							$canbedisabled = 0;
						}
					}

					$canbemodified = $iserasable;

					$url = $_SERVER["PHP_SELF"].'?'.($page ? 'page='.$page.'&' : '').'sortfield='.$sortfield.'&sortorder='.$sortorder.'&rowid='.(!empty($obj->rowid) ? $obj->rowid : (!empty($obj->code) ? $obj->code : '')).'&code='.(!empty($obj->code) ? urlencode($obj->code) : '');
					if ($param) {
						$url .= '&'.$param;
					}
					$url .= '&';

					// Active
					print '<td class="nowrap center">';
					if ($canbedisabled) {
						print '<a href="'.$url.'action='.$acts[$obj->active].'&token='.newToken().'">'.$actl[$obj->active].'</a>';
					} else {
						print $langs->trans("AlwaysActive");
					}
					print "</td>";

					// Modify link
					if ($canbemodified) {
						print '<td class="center"><a class="reposition editfielda" href="'.$url.'action=edit&token='.newToken().'">'.img_edit().'</a></td>';
					} else {
						print '<td>&nbsp;</td>';
					}

					// Delete link
					if ($iserasable) {
						print '<td class="center">';
						if ($user->admin) {
							print '<a href="'.$url.'action=delete&token='.newToken().'">'.img_delete().'</a>';
						}
						//else print '<a href="#">'.img_delete().'</a>';    // Some dictionary can be edited by other profile than admin
						print '</td>';
					} else {
						print '<td>&nbsp;</td>';
					}

					print '<td></td>';

					print '</td>';
				}

				print "</tr>\n";
				$i++;
			}
		}
	} else {
		dol_print_error($db);
	}

	print '</table>';
	print '</div>';

	print '</form>';
}

print '<br>';

// End of page
llxFooter();
$db->close();


/**
 *	Show fields in insert/edit mode
 *
<<<<<<< HEAD
 *  @param	string[]	$fieldlist      Array of fields
 *  @param	Object		$obj            If we show a particular record, obj is filled with record fields
=======
 * 	@param	string[]	$fieldlist		Array of fields
 *  @param	?Object		$obj            If we show a particular record, obj is filled with record fields
>>>>>>> cc80841a
 *  @param	string		$tabname        Name of SQL table
 *  @param	string		$context        'add'=Output field for the "add form", 'edit'=Output field for the "edit form", 'hide'=Output field for the "add form" but we don't want it to be rendered
 *  @return	void
 */
function fieldListJournal($fieldlist, $obj = null, $tabname = '', $context = '')
{
	global $conf, $langs, $db;
	global $form, $mysoc;
	global $region_id;
	global $elementList, $sourceList, $localtax_typeList;
	global $bc;

	$formadmin = new FormAdmin($db);
	$formcompany = new FormCompany($db);

	foreach ($fieldlist as $field => $value) {
		if ($fieldlist[$field] == 'nature') {
			print '<td>';
			print $form->selectarray('nature', $sourceList, (!empty($obj->{$fieldlist[$field]}) ? $obj->{$fieldlist[$field]} : ''));
			print '</td>';
		} elseif ($fieldlist[$field] == 'code' && isset($obj->{$fieldlist[$field]})) {
			print '<td><input type="text" class="flat minwidth100" value="'.(!empty($obj->{$fieldlist[$field]}) ? $obj->{$fieldlist[$field]} : '').'" name="'.$fieldlist[$field].'"></td>';
		} else {
			print '<td>';
			$size = '';
			$class = '';
			if ($fieldlist[$field] == 'code') {
				$class = 'maxwidth100';
			}
			if ($fieldlist[$field] == 'label') {
				$class = 'quatrevingtpercent';
			}
			if ($fieldlist[$field] == 'sortorder' || $fieldlist[$field] == 'sens' || $fieldlist[$field] == 'category_type') {
				$size = 'size="2" ';
			}
			print '<input type="text" '.$size.'class="flat'.($class ? ' '.$class : '').'" value="'.(isset($obj->{$fieldlist[$field]}) ? $obj->{$fieldlist[$field]} : '').'" name="'.$fieldlist[$field].'">';
			print '</td>';
		}
	}
}<|MERGE_RESOLUTION|>--- conflicted
+++ resolved
@@ -1,10 +1,7 @@
 <?php
 /* Copyright (C) 2017-2024  Alexandre Spangaro   <aspangaro@easya.solutions>
  * Copyright (C) 2024		MDW							<mdeweerd@users.noreply.github.com>
-<<<<<<< HEAD
-=======
  * Copyright (C) 2024       Frédéric France             <frederic.france@free.fr>
->>>>>>> cc80841a
  *
  * This program is free software; you can redistribute it and/or modify
  * it under the terms of the GNU General Public License as published by
@@ -86,11 +83,7 @@
 
 $search_country_id = GETPOST('search_country_id', 'int');
 
-<<<<<<< HEAD
-// Initialize technical object to manage hooks of page. Note that conf->hooks_modules contains array of hook context
-=======
 // Initialize a technical object to manage hooks of page. Note that conf->hooks_modules contains an array of hook context
->>>>>>> cc80841a
 $hookmanager->initHooks(array('admin'));
 
 // This page is a generic page to edit dictionaries
@@ -358,11 +351,7 @@
 
 $title = $langs->trans('AccountingJournals');
 $help_url = 'EN:Module_Double_Entry_Accounting#Setup|FR:Module_Comptabilit&eacute;_en_Partie_Double#Configuration';
-<<<<<<< HEAD
-llxHeader('', $title, $help_url);
-=======
 llxHeader('', $title, $help_url, '', 0, 0, '', '', '', 'mod-accountancy page-admin_journals_list');
->>>>>>> cc80841a
 
 $titre = $langs->trans("DictionarySetup");
 $linkback = '';
@@ -697,13 +686,8 @@
 /**
  *	Show fields in insert/edit mode
  *
-<<<<<<< HEAD
- *  @param	string[]	$fieldlist      Array of fields
- *  @param	Object		$obj            If we show a particular record, obj is filled with record fields
-=======
  * 	@param	string[]	$fieldlist		Array of fields
  *  @param	?Object		$obj            If we show a particular record, obj is filled with record fields
->>>>>>> cc80841a
  *  @param	string		$tabname        Name of SQL table
  *  @param	string		$context        'add'=Output field for the "add form", 'edit'=Output field for the "edit form", 'hide'=Output field for the "add form" but we don't want it to be rendered
  *  @return	void
