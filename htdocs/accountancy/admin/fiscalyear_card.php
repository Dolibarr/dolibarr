--- conflicted
+++ resolved
@@ -52,10 +52,7 @@
 
 $date_start = dol_mktime(0, 0, 0, GETPOST('fiscalyearmonth', 'int'), GETPOST('fiscalyearday', 'int'), GETPOST('fiscalyearyear', 'int'));
 $date_end = dol_mktime(0, 0, 0, GETPOST('fiscalyearendmonth', 'int'), GETPOST('fiscalyearendday', 'int'), GETPOST('fiscalyearendyear', 'int'));
-<<<<<<< HEAD
-=======
-
->>>>>>> 3f5d67d4
+
 
 /*
  * Actions
@@ -147,15 +144,8 @@
 
 $form = new Form($db);
 
-<<<<<<< HEAD
-/*
- * Action create
- */
-if ($action == 'create') {
-=======
 if ($action == 'create') 
 {
->>>>>>> 3f5d67d4
 	print load_fiche_titre($langs->trans("NewFiscalYear"));
 	
 	print '<form action="' . $_SERVER["PHP_SELF"] . '" method="POST">';
@@ -181,11 +171,7 @@
 	
 	// Statut
 	print '<tr>';
-<<<<<<< HEAD
-	print '<td class="fieldrequired">' . $langs->trans("Statut") . '</td>';
-=======
 	print '<td class="fieldrequired">' . $langs->trans("Status") . '</td>';
->>>>>>> 3f5d67d4
 	print '<td class="valeur">';
 	print $form->selectarray('statut', $statut2label, GETPOST('statut'));
 	print '</td></tr>';
@@ -218,13 +204,8 @@
 			
 			// Ref
 			print "<tr>";
-<<<<<<< HEAD
-			print '<td width="20%">' . $langs->trans("Ref") . '</td><td>';
-			print $object->rowid;
-=======
 			print '<td class="titlefield">' . $langs->trans("Ref") . '</td><td>';
 			print $object->ref;
->>>>>>> 3f5d67d4
 			print '</td></tr>';
 			
 			// Label
@@ -270,19 +251,11 @@
 			
 			print '<table class="border" width="100%">';
 			
-<<<<<<< HEAD
-			$linkback = '<a href="' . DOL_URL_ROOT . '/admin/fiscalyear.php">' . $langs->trans("BackToList") . '</a>';
-			
-			// Ref
-			print '<tr><td width="25%">' . $langs->trans("Ref") . '</td><td width="50%">';
-			print $object->rowid;
-=======
 			$linkback = '<a href="' . DOL_URL_ROOT . '/accountancy/admin/fiscalyear.php">' . $langs->trans("BackToList") . '</a>';
 			
 			// Ref
 			print '<tr><td width="25%">' . $langs->trans("Ref") . '</td><td width="50%">';
 			print $object->ref;
->>>>>>> 3f5d67d4
 			print '</td><td width="25%">';
 			print $linkback;
 			print '</td></tr>';
@@ -296,28 +269,16 @@
 			
 			// Date start
 			print '<tr><td>';
-<<<<<<< HEAD
-			print $form->editfieldkey("Date", 'date_start', $object->date_start, $object, $conf->global->MAIN_EDIT_ALSO_INLINE, 'datepicker');
-			print '</td><td colspan="2">';
-			print $form->editfieldval("Date", 'date_start', $object->date_start, $object, $conf->global->MAIN_EDIT_ALSO_INLINE, 'datepicker');
-=======
 			print $form->editfieldkey("DateStart", 'date_start', $object->date_start, $object, $conf->global->MAIN_EDIT_ALSO_INLINE, 'datepicker');
 			print '</td><td colspan="2">';
 			print $form->editfieldval("DateStart", 'date_start', $object->date_start, $object, $conf->global->MAIN_EDIT_ALSO_INLINE, 'datepicker');
->>>>>>> 3f5d67d4
 			print '</td></tr>';
 			
 			// Date end
 			print '<tr><td>';
-<<<<<<< HEAD
-			print $form->editfieldkey("Date", 'date_end', $object->date_end, $object, $conf->global->MAIN_EDIT_ALSO_INLINE, 'datepicker');
-			print '</td><td colspan="2">';
-			print $form->editfieldval("Date", 'date_end', $object->date_end, $object, $conf->global->MAIN_EDIT_ALSO_INLINE, 'datepicker');
-=======
 			print $form->editfieldkey("DateEnd", 'date_end', $object->date_end, $object, $conf->global->MAIN_EDIT_ALSO_INLINE, 'datepicker');
 			print '</td><td colspan="2">';
 			print $form->editfieldval("DateEnd", 'date_end', $object->date_end, $object, $conf->global->MAIN_EDIT_ALSO_INLINE, 'datepicker');
->>>>>>> 3f5d67d4
 			print '</td></tr>';
 			
 			// Statut
