--- conflicted
+++ resolved
@@ -145,8 +145,6 @@
 
 $pcgver = $conf->global->CHARTOFACCOUNTS;
 
-
-
 $sql = "SELECT aa.rowid, aa.fk_pcg_version, aa.pcg_type, aa.pcg_subtype, aa.account_number, aa.account_parent , aa.label, aa.active, ";
 $sql .= " a2.rowid as rowid2, a2.label as label2, a2.account_number as account_number2";
 $sql .= " FROM " . MAIN_DB_PREFIX . "accounting_account as aa";
@@ -198,10 +196,11 @@
 	if ($search_pcgsubtype != "") $params.= '&amp;search_pcgsubtype='.urlencode($search_pcgsubtype);
     if ($optioncss != '') $param.='&optioncss='.$optioncss;
 	
-<<<<<<< HEAD
-	print_barre_liste($langs->trans('ListAccounts'), $page, $_SERVER["PHP_SELF"], $params, $sortfield, $sortorder, '', $num, $nbtotalofrecords, 'title_accountancy');
-	
 	print '<form method="GET" action="' . $_SERVER["PHP_SELF"] . '">';
+	
+	$htmlbuttonadd = '<a class="butAction" href="./card.php?action=create">' . $langs->trans("Addanaccount") . '</a>';
+	
+    print_barre_liste($langs->trans('ListAccounts'), $page, $_SERVER["PHP_SELF"], $params, $sortfield, $sortorder, '', $num, $nbtotalofrecords, 'title_accountancy', 0, $htmlbuttonadd);
 	
 	// Box to select active chart of account
     $var = ! $var;
@@ -230,49 +229,7 @@
     print "</select>";
     print '<input type="submit" class="button" name="change_chart" value="'.dol_escape_htmltag($langs->trans("ChangeAndLoad")).'">';
     print '<br>';    
-    print "<br>\n";
-	
-	print '<a class="butAction" href="./card.php?action=create">' . $langs->trans("Addanaccount") . '</a>';
-	print '<a class="butAction" href="./categories.php">' . $langs->trans("ApplyMassCategories") . '</a>';
-	// print '<a class="butAction" href="./importaccounts.php">' . $langs->trans("ImportAccount") . '</a>';
-	// print '<a class="butAction" href="./productaccount.php">' . $langs->trans("CheckProductAccountancyCode") . '</a>';
-	print '<br><br>';
-=======
-	print '<form method="GET" action="' . $_SERVER["PHP_SELF"] . '">';
-	
-	$htmlbuttonadd = '<a class="butAction" href="./card.php?action=create">' . $langs->trans("Addanaccount") . '</a>';
-	
-    print_barre_liste($langs->trans('ListAccounts'), $page, $_SERVER["PHP_SELF"], $params, $sortfield, $sortorder, '', $num, $nbtotalofrecords, 'title_accountancy', 0, $htmlbuttonadd);
-	
-	// Box to select active chart of account
-    $var = ! $var;
-    print $langs->trans("Selectchartofaccounts") . " : ";
-    print '<select class="flat" name="chartofaccounts" id="chartofaccounts">';
-    $sql = "SELECT rowid, pcg_version, label, active";
-    $sql .= " FROM " . MAIN_DB_PREFIX . "accounting_system";
-    $sql .= " WHERE active = 1";
-    dol_syslog('accountancy/admin/index.php:: $sql=' . $sql);
-    $resqlchart = $db->query($sql);
-    $var = true;
-    if ($resqlchart) {
-        $numbis = $db->num_rows($resqlchart);
-        $i = 0;
-        while ( $i < $numbis ) {
-            $var = ! $var;
-            $row = $db->fetch_row($resqlchart);
-    
-            print '<option value="' . $row[0] . '"';
-            print $pcgver == $row[0] ? ' selected' : '';
-            print '>' . $row[1] . ' - ' . $row[2] . '</option>';
-    
-            $i ++;
-        }
-    }
-    print "</select>";
-    print '<input type="submit" class="button" name="change_chart" value="'.dol_escape_htmltag($langs->trans("ChangeAndLoad")).'">';
-    print '<br>';    
 	print '<br>';
->>>>>>> d38818ff
 	
 	print '<table class="noborder" width="100%">';
 	print '<tr class="liste_titre">';
