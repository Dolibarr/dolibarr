<?php
/* Copyright (C) 2013-2016 Olivier Geffroy      <jeff@jeffinfo.com>
 * Copyright (C) 2013-2017 Alexandre Spangaro   <aspangaro@zendsi.com>
 * Copyright (C) 2016-2017 Laurent Destailleur  <eldy@users.sourceforge.net>
 *
 * This program is free software; you can redistribute it and/or modify
 * it under the terms of the GNU General Public License as published by
 * the Free Software Foundation; either version 3 of the License, or
 * (at your option) any later version.
 *
 * This program is distributed in the hope that it will be useful,
 * but WITHOUT ANY WARRANTY; without even the implied warranty of
 * MERCHANTABILITY or FITNESS FOR A PARTICULAR PURPOSE.  See the
 * GNU General Public License for more details.
 *
 * You should have received a copy of the GNU General Public License
 * along with this program. If not, see <http://www.gnu.org/licenses/>.
 */

/**
 * \file 		htdocs/accountancy/admin/account.php
 * \ingroup     Advanced accountancy
 * \brief		List accounting account
 */

require '../../main.inc.php';
require_once DOL_DOCUMENT_ROOT . '/core/lib/admin.lib.php';
require_once DOL_DOCUMENT_ROOT . '/core/lib/accounting.lib.php';
require_once DOL_DOCUMENT_ROOT . '/accountancy/class/accountingaccount.class.php';

// Langs
$langs->load("compta");
$langs->load("bills");
$langs->load("admin");
$langs->load("accountancy");
$langs->load("salaries");

$mesg = '';
$action = GETPOST('action','aZ09');
$cancel = GETPOST('cancel','alpha');
$id = GETPOST('id', 'int');
$rowid = GETPOST('rowid', 'int');

$search_account = GETPOST("search_account");
$search_label = GETPOST("search_label");
$search_accountparent = GETPOST("search_accountparent");
$search_pcgtype = GETPOST("search_pcgtype");
$search_pcgsubtype = GETPOST("search_pcgsubtype");

// Security check
if ($user->societe_id > 0) accessforbidden();
if (! $user->rights->accounting->chartofaccount) accessforbidden();

// Load variable for pagination
$limit = GETPOST('limit','int')?GETPOST('limit','int'):$conf->liste_limit;
$sortfield = GETPOST('sortfield','alpha');
$sortorder = GETPOST('sortorder','alpha');
$page = GETPOST('page','int');
if (empty($page) || $page == -1) { $page = 0; }     // If $page is not defined, or '' or -1
$offset = $limit * $page;
$pageprev = $page - 1;
$pagenext = $page + 1;
if (! $sortfield) $sortfield = "aa.account_number";
if (! $sortorder) $sortorder = "ASC";

$arrayfields=array(
    'aa.account_number'=>array('label'=>$langs->trans("AccountNumber"), 'checked'=>1),
    'aa.label'=>array('label'=>$langs->trans("Label"), 'checked'=>1),
	'aa.account_parent'=>array('label'=>$langs->trans("Accountparent"), 'checked'=>0),
    'aa.pcg_type'=>array('label'=>$langs->trans("Pcgtype"), 'checked'=>1, 'help'=>'PcgtypeDesc'),
    'aa.pcg_subtype'=>array('label'=>$langs->trans("Pcgsubtype"), 'checked'=>1, 'help'=>'PcgtypeDesc'),
	'aa.active'=>array('label'=>$langs->trans("Activated"), 'checked'=>1)
);

$accounting = new AccountingAccount($db);

// Initialize technical object to manage context to save list fields
$contextpage=GETPOST('contextpage','aZ')?GETPOST('contextpage','aZ'):'accountingaccountlist';


/*
 * Actions
 */

if (GETPOST('cancel','alpha')) { $action='list'; $massaction=''; }
if (! GETPOST('confirmmassaction','alpha')) { $massaction=''; }

$parameters=array();
$reshook=$hookmanager->executeHooks('doActions',$parameters,$object,$action);    // Note that $action and $object may have been modified by some hooks
if ($reshook < 0) setEventMessages($hookmanager->error, $hookmanager->errors, 'errors');

if (empty($reshook))
{
    if (! empty($cancel)) $action = '';

    include DOL_DOCUMENT_ROOT.'/core/actions_changeselectedfields.inc.php';

    if (GETPOST('button_removefilter_x','alpha') || GETPOST('button_removefilter.x','alpha') ||GETPOST('button_removefilter','alpha')) // All test are required to be compatible with all browsers
    {
    	$search_account = "";
    	$search_label = "";
    	$search_accountparent = "";
    	$search_pcgtype = "";
    	$search_pcgsubtype = "";
		$search_array_options=array();
    }

<<<<<<< HEAD
    if (GETPOST('change_chart','alpha'))
    {
        $chartofaccounts = GETPOST('chartofaccounts', 'int');

        if ($chartofaccounts > 0)
        {
			// Get language code for this $chartofaccounts
			$sql ='SELECT code FROM '.MAIN_DB_PREFIX.'c_country as c, '.MAIN_DB_PREFIX.'accounting_system as a';
			$sql.=' WHERE c.rowid = a.fk_country AND a.rowid = '.(int) $chartofaccounts;
			$resql = $db->query($sql);
			if ($resql)
			{
				$obj = $db->fetch_object($resql);
				$country_code = $obj->code;
			}
			else dol_print_error($db);

			// Try to load sql file
			if ($country_code)
			{
				$sqlfile = DOL_DOCUMENT_ROOT.'/install/mysql/data/llx_accounting_account_'.strtolower($country_code).'.sql';
				$result = run_sql($sqlfile, 1, 0, 1);
			}
=======
    if (GETPOST('change_chart'))
    {
        $chartofaccounts = GETPOST('chartofaccounts', 'int');

        if (! empty($chartofaccounts)) {
>>>>>>> 8b4b7869

            if (! dolibarr_set_const($db, 'CHARTOFACCOUNTS', $chartofaccounts, 'chaine', 0, '', $conf->entity)) {
                $error++;
            }
        } else {
            $error ++;
        }
    }

    if ($action == 'disable') {
    	if ($accounting->fetch($id)) {
    		$result = $accounting->account_desactivate($id);
    	}

    	$action = 'update';
    	if ($result < 0) {
    		setEventMessages($accounting->error, $accounting->errors, 'errors');
    	}
    } else if ($action == 'enable') {
    	if ($accounting->fetch($id)) {
    		$result = $accounting->account_activate($id);
    	}
    	$action = 'update';
    	if ($result < 0) {
    		setEventMessages($accounting->error, $accounting->errors, 'errors');
    	}
    }
}


/*
 * View
 */

$form=new Form($db);

llxHeader('', $langs->trans("ListAccounts"));

if ($action == 'delete') {
	$formconfirm = $html->formconfirm($_SERVER["PHP_SELF"] . '?id=' . $id, $langs->trans('DeleteAccount'), $langs->trans('ConfirmDeleteAccount'), 'confirm_delete', '', 0, 1);
	print $formconfirm;
}

$pcgver = $conf->global->CHARTOFACCOUNTS;

$sql = "SELECT aa.rowid, aa.fk_pcg_version, aa.pcg_type, aa.pcg_subtype, aa.account_number, aa.account_parent , aa.label, aa.active, ";
$sql .= " a2.rowid as rowid2, a2.label as label2, a2.account_number as account_number2";
$sql .= " FROM " . MAIN_DB_PREFIX . "accounting_account as aa";
$sql .= " LEFT JOIN ".MAIN_DB_PREFIX."accounting_system as asy ON aa.fk_pcg_version = asy.pcg_version AND aa.entity = " . $conf->entity;
// Dirty hack wainting that foreign key account_parent is an integer to be compared correctly with rowid
if ($db->type == 'pgsql') $sql .= " LEFT JOIN ".MAIN_DB_PREFIX."accounting_account as a2 ON a2.rowid = CAST(aa.account_parent AS INTEGER) AND a2.entity = " . $conf->entity;
else $sql .= " LEFT JOIN ".MAIN_DB_PREFIX."accounting_account as a2 ON a2.rowid = CAST(aa.account_parent AS UNSIGNED) AND a2.entity = " . $conf->entity;
$sql .= " WHERE asy.rowid = " . $pcgver;

if (strlen(trim($search_account)))			$sql .= natural_search("aa.account_number", $search_account);
if (strlen(trim($search_label)))			$sql .= natural_search("aa.label", $search_label);
if (strlen(trim($search_accountparent)))	$sql .= natural_search("aa.account_parent", $search_accountparent);
if (strlen(trim($search_pcgtype)))			$sql .= natural_search("aa.pcg_type", $search_pcgtype);
if (strlen(trim($search_pcgsubtype)))		$sql .= natural_search("aa.pcg_subtype", $search_pcgsubtype);
$sql .= $db->order($sortfield, $sortorder);

// Count total nb of records
$nbtotalofrecords = '';
if (empty($conf->global->MAIN_DISABLE_FULL_SCANLIST))
{
	$resql = $db->query($sql);
	$nbtotalofrecords = $db->num_rows($resql);
}

$sql .= $db->plimit($limit + 1, $offset);

dol_syslog('accountancy/admin/account.php:: $sql=' . $sql);
$resql = $db->query($sql);

if ($resql)
{
	$num = $db->num_rows($resql);

    $param='';
	if (! empty($contextpage) && $contextpage != $_SERVER["PHP_SELF"]) $param.='&contextpage='.$contextpage;
	if ($limit > 0 && $limit != $conf->liste_limit) $param.='&limit='.$limit;
	if ($search_account) $param.= '&search_account='.urlencode($search_account);
	if ($search_label) $param.= '&search_label='.urlencode($search_label);
	if ($search_accountparent) $param.= '&search_accountparent='.urlencode($search_accountparent);
	if ($search_pcgtype) $param.= '&search_pcgtype='.urlencode($search_pcgtype);
	if ($search_pcgsubtype) $param.= '&search_pcgsubtype='.urlencode($search_pcgsubtype);
    if ($optioncss != '') $param.='&optioncss='.$optioncss;


	print '<form method="POST" id="searchFormList" action="' . $_SERVER["PHP_SELF"] . '">';
	if ($optioncss != '') print '<input type="hidden" name="optioncss" value="'.$optioncss.'">';
	print '<input type="hidden" name="token" value="'.$_SESSION['newtoken'].'">';
	print '<input type="hidden" name="formfilteraction" id="formfilteraction" value="list">';
	print '<input type="hidden" name="action" value="list">';
	print '<input type="hidden" name="sortfield" value="'.$sortfield.'">';
	print '<input type="hidden" name="sortorder" value="'.$sortorder.'">';
	print '<input type="hidden" name="page" value="'.$page.'">';
	print '<input type="hidden" name="contextpage" value="'.$contextpage.'">';

	$htmlbuttonadd = '<a class="butAction" href="./card.php?action=create">' . $langs->trans("Addanaccount") . '</a>';

<<<<<<< HEAD
	print_barre_liste($langs->trans('ListAccounts'), $page, $_SERVER["PHP_SELF"], $param, $sortfield, $sortorder, '', $num, $nbtotalofrecords, 'title_accountancy', 0, $htmlbuttonadd, '', $limit);
=======
    print_barre_liste($langs->trans('ListAccounts'), $page, $_SERVER["PHP_SELF"], $params, $sortfield, $sortorder, '', $num, $nbtotalofrecords, 'title_accountancy', 0, $htmlbuttonadd);
>>>>>>> 8b4b7869

	// Box to select active chart of account
    print $langs->trans("Selectchartofaccounts") . " : ";
    print '<select class="flat" name="chartofaccounts" id="chartofaccounts">';
    $sql = "SELECT a.rowid, a.pcg_version, a.label, a.active, c.code as country_code";
    $sql .= " FROM " . MAIN_DB_PREFIX . "accounting_system as a";
    $sql .= " LEFT JOIN " . MAIN_DB_PREFIX . "c_country as c ON a.fk_country = c.rowid";
    $sql .= " WHERE a.active = 1";
    dol_syslog('accountancy/admin/account.php $sql='.$sql);
    print $sql;
    $resqlchart = $db->query($sql);
    if ($resqlchart) {
        $numbis = $db->num_rows($resqlchart);
        $i = 0;
<<<<<<< HEAD
        while ($i < $numbis) {
            $obj = $db->fetch_object($resqlchart);

            print '<option value="' . $obj->rowid . '"';
            print ($pcgver == $obj->rowid) ? ' selected' : '';
            print '>' . $obj->pcg_version . ' - ' . $obj->label . ' - (' . $obj->country_code . ')</option>';

            $i++;
=======
        while ( $i < $numbis ) {
            $row = $db->fetch_row($resqlchart);

            print '<option value="' . $row[0] . '"';
            print $pcgver == $row[0] ? ' selected' : '';
            print '>' . $row[1] . ' - ' . $row[2] . '</option>';

            $i ++;
>>>>>>> 8b4b7869
        }
    }
    else dol_print_error($db);
    print "</select>";
    print ajax_combobox("chartofaccounts");
    print '<input type="submit" class="button" name="change_chart" value="'.dol_escape_htmltag($langs->trans("ChangeAndLoad")).'">';
<<<<<<< HEAD

=======
>>>>>>> 8b4b7869
    print '<br>';
	print '<br>';

	$varpage=empty($contextpage)?$_SERVER["PHP_SELF"]:$contextpage;
    $selectedfields=$form->multiSelectArrayWithCheckbox('selectedfields', $arrayfields, $varpage);	// This also change content of $arrayfields

    print '<div class="div-table-responsive">';
    print '<table class="tagtable liste'.($moreforfilter?" listwithfilterbefore":"").'">'."\n";

	// Line for search fields
	print '<tr class="liste_titre_filter">';
	if (! empty($arrayfields['aa.account_number']['checked']))	print '<td class="liste_titre"><input type="text" class="flat" size="10" name="search_account" value="' . $search_account . '"></td>';
	if (! empty($arrayfields['aa.label']['checked']))			print '<td class="liste_titre"><input type="text" class="flat" size="20" name="search_label" value="' . $search_label . '"></td>';
	if (! empty($arrayfields['aa.account_parent']['checked']))	print '<td class="liste_titre"><input type="text" class="flat" size="10" name="search_accountparent" value="' . $search_accountparent . '"></td>';
	if (! empty($arrayfields['aa.pcg_type']['checked']))		print '<td class="liste_titre"><input type="text" class="flat" size="6" name="search_pcgtype" value="' . $search_pcgtype . '"></td>';
	if (! empty($arrayfields['aa.pcg_subtype']['checked']))		print '<td class="liste_titre"><input type="text" class="flat" size="6" name="search_pcgsubtype" value="' . $search_pcgsubtype . '"></td>';
	if (! empty($arrayfields['aa.active']['checked']))			print '<td class="liste_titre">&nbsp;</td>';
	print '<td align="right" colspan="2" class="liste_titre">';
	$searchpicto=$form->showFilterAndCheckAddButtons($massactionbutton?1:0, 'checkforselect', 1);
	print $searchpicto;
	print '</td>';
	print '</tr>';

    print '<tr class="liste_titre">';
	if (! empty($arrayfields['aa.account_number']['checked']))	print_liste_field_titre($arrayfields['aa.account_number']['label'], $_SERVER["PHP_SELF"],"aa.account_number","",$param,'',$sortfield,$sortorder);
	if (! empty($arrayfields['aa.label']['checked']))			print_liste_field_titre($arrayfields['aa.label']['label'], $_SERVER["PHP_SELF"],"aa.label","",$param,'',$sortfield,$sortorder);
	if (! empty($arrayfields['aa.account_parent']['checked']))	print_liste_field_titre($arrayfields['aa.account_parent']['label'], $_SERVER["PHP_SELF"],"aa.account_parent", "", $param,'align="left"',$sortfield,$sortorder);
	if (! empty($arrayfields['aa.pcg_type']['checked']))		print_liste_field_titre($arrayfields['aa.pcg_type']['label'],$_SERVER["PHP_SELF"],'aa.pcg_type','',$param,'',$sortfield,$sortorder,'',$arrayfields['aa.pcg_type']['help']);
	if (! empty($arrayfields['aa.pcg_subtype']['checked']))		print_liste_field_titre($arrayfields['aa.pcg_subtype']['label'],$_SERVER["PHP_SELF"],'aa.pcg_subtype','',$param,'',$sortfield,$sortorder,'',$arrayfields['aa.pcg_subtype']['help']);
	if (! empty($arrayfields['aa.active']['checked']))			print_liste_field_titre($arrayfields['aa.active']['label'],$_SERVER["PHP_SELF"],'aa.active','',$param,'',$sortfield,$sortorder);
	print_liste_field_titre($selectedfields, $_SERVER["PHP_SELF"],"",'','','align="center"',$sortfield,$sortorder,'maxwidthsearch ');
	print "</tr>\n";

	$accountstatic = new AccountingAccount($db);
	$accountparent = new AccountingAccount($db);

	$i=0;
	while ($i < min($num, $limit))
	{
		$obj = $db->fetch_object($resql);

		$accountstatic->id = $obj->rowid;
		$accountstatic->label = $obj->label;
		$accountstatic->account_number = $obj->account_number;

		print '<tr class="oddeven">';

		// Account number
		if (! empty($arrayfields['aa.account_number']['checked']))
		{
			print "<td>";
			print $accountstatic->getNomUrl(1);
			print "</td>\n";
			if (! $i) $totalarray['nbfield']++;
		}

		// Account label
		if (! empty($arrayfields['aa.label']['checked']))
		{
			print "<td>";
			print $obj->label;
			print "</td>\n";
			if (! $i) $totalarray['nbfield']++;
		}

		// Account parent
		if (! empty($arrayfields['aa.account_parent']['checked']))
		{
			if (! empty($obj->account_parent))
			{
				$accountparent->id = $obj->rowid2;
				$accountparent->label = $obj->label2;
				$accountparent->account_number = $obj->account_number2;

				print "<td>";
				print $accountparent->getNomUrl(1);
				print "</td>\n";
				if (! $i) $totalarray['nbfield']++;
			}
			else
			{
				print '<td>&nbsp;</td>';
				if (! $i) $totalarray['nbfield']++;
			}
		}

		// Chart of accounts type
		if (! empty($arrayfields['aa.pcg_type']['checked']))
		{
			print "<td>";
			print $obj->pcg_type;
			print "</td>\n";
			if (! $i) $totalarray['nbfield']++;
		}

		// Chart of accounts subtype
		if (! empty($arrayfields['aa.pcg_subtype']['checked']))
		{
			print "<td>";
			print $obj->pcg_subtype;
			print "</td>\n";
			if (! $i) $totalarray['nbfield']++;
		}

		// Activated or not
		if (! empty($arrayfields['aa.active']['checked']))
		{
			print '<td>';
			if (empty($obj->active)) {
				print '<a href="' . $_SERVER["PHP_SELF"] . '?id=' . $obj->rowid . '&action=enable">';
				print img_picto($langs->trans("Disabled"), 'switch_off');
				print '</a>';
			} else {
				print '<a href="' . $_SERVER["PHP_SELF"] . '?id=' . $obj->rowid . '&action=disable">';
				print img_picto($langs->trans("Activated"), 'switch_on');
				print '</a>';
			}
			print '</td>';
			if (! $i) $totalarray['nbfield']++;
		}

		// Action
		print '<td align="center">';
		if ($user->rights->accounting->chartofaccount) {
			print '<a href="./card.php?action=update&id=' . $obj->rowid . '&backtopage='.urlencode($_SERVER["PHP_SELF"].'?chartofaccounts='.$object->id).'">';
			print img_edit();
			print '</a>';
			print '&nbsp;';
			print '<a href="./card.php?action=delete&id=' . $obj->rowid . '&backtopage='.urlencode($_SERVER["PHP_SELF"].'?chartofaccounts='.$object->id). '">';
			print img_delete();
			print '</a>';
		}
		print '</td>' . "\n";
		if (! $i) $totalarray['nbfield']++;

		print "</tr>\n";
		$i++;
	}

	print "</table>";
	print "</div>";
	print '</form>';
} else {
	dol_print_error($db);
}

llxFooter();
$db->close();<|MERGE_RESOLUTION|>--- conflicted
+++ resolved
@@ -105,7 +105,6 @@
 		$search_array_options=array();
     }
 
-<<<<<<< HEAD
     if (GETPOST('change_chart','alpha'))
     {
         $chartofaccounts = GETPOST('chartofaccounts', 'int');
@@ -129,13 +128,6 @@
 				$sqlfile = DOL_DOCUMENT_ROOT.'/install/mysql/data/llx_accounting_account_'.strtolower($country_code).'.sql';
 				$result = run_sql($sqlfile, 1, 0, 1);
 			}
-=======
-    if (GETPOST('change_chart'))
-    {
-        $chartofaccounts = GETPOST('chartofaccounts', 'int');
-
-        if (! empty($chartofaccounts)) {
->>>>>>> 8b4b7869
 
             if (! dolibarr_set_const($db, 'CHARTOFACCOUNTS', $chartofaccounts, 'chaine', 0, '', $conf->entity)) {
                 $error++;
@@ -237,11 +229,7 @@
 
 	$htmlbuttonadd = '<a class="butAction" href="./card.php?action=create">' . $langs->trans("Addanaccount") . '</a>';
 
-<<<<<<< HEAD
 	print_barre_liste($langs->trans('ListAccounts'), $page, $_SERVER["PHP_SELF"], $param, $sortfield, $sortorder, '', $num, $nbtotalofrecords, 'title_accountancy', 0, $htmlbuttonadd, '', $limit);
-=======
-    print_barre_liste($langs->trans('ListAccounts'), $page, $_SERVER["PHP_SELF"], $params, $sortfield, $sortorder, '', $num, $nbtotalofrecords, 'title_accountancy', 0, $htmlbuttonadd);
->>>>>>> 8b4b7869
 
 	// Box to select active chart of account
     print $langs->trans("Selectchartofaccounts") . " : ";
@@ -256,7 +244,6 @@
     if ($resqlchart) {
         $numbis = $db->num_rows($resqlchart);
         $i = 0;
-<<<<<<< HEAD
         while ($i < $numbis) {
             $obj = $db->fetch_object($resqlchart);
 
@@ -265,26 +252,13 @@
             print '>' . $obj->pcg_version . ' - ' . $obj->label . ' - (' . $obj->country_code . ')</option>';
 
             $i++;
-=======
-        while ( $i < $numbis ) {
-            $row = $db->fetch_row($resqlchart);
-
-            print '<option value="' . $row[0] . '"';
-            print $pcgver == $row[0] ? ' selected' : '';
-            print '>' . $row[1] . ' - ' . $row[2] . '</option>';
-
-            $i ++;
->>>>>>> 8b4b7869
         }
     }
     else dol_print_error($db);
     print "</select>";
     print ajax_combobox("chartofaccounts");
     print '<input type="submit" class="button" name="change_chart" value="'.dol_escape_htmltag($langs->trans("ChangeAndLoad")).'">';
-<<<<<<< HEAD
-
-=======
->>>>>>> 8b4b7869
+
     print '<br>';
 	print '<br>';
 
