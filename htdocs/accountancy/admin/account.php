<?php
/* Copyright (C) 2013-2016 Olivier Geffroy      <jeff@jeffinfo.com>
 * Copyright (C) 2013-2023 Alexandre Spangaro   <aspangaro@open-dsi.fr>
 * Copyright (C) 2016-2018 Laurent Destailleur  <eldy@users.sourceforge.net>
 *
 * This program is free software; you can redistribute it and/or modify
 * it under the terms of the GNU General Public License as published by
 * the Free Software Foundation; either version 3 of the License, or
 * (at your option) any later version.
 *
 * This program is distributed in the hope that it will be useful,
 * but WITHOUT ANY WARRANTY; without even the implied warranty of
 * MERCHANTABILITY or FITNESS FOR A PARTICULAR PURPOSE.  See the
 * GNU General Public License for more details.
 *
 * You should have received a copy of the GNU General Public License
 * along with this program. If not, see <https://www.gnu.org/licenses/>.
 */

/**
 * \file 		htdocs/accountancy/admin/account.php
 * \ingroup     Accountancy (Double entries)
 * \brief		List accounting account
 */

// Load Dolibarr environment
require '../../main.inc.php';
require_once DOL_DOCUMENT_ROOT.'/core/lib/admin.lib.php';
require_once DOL_DOCUMENT_ROOT.'/core/lib/accounting.lib.php';
require_once DOL_DOCUMENT_ROOT.'/accountancy/class/accountingaccount.class.php';
require_once DOL_DOCUMENT_ROOT.'/core/class/html.formaccounting.class.php';

// Load translation files required by the page
$langs->loadLangs(array('accountancy', 'admin', 'bills', 'compta', 'salaries'));

$action = GETPOST('action', 'aZ09');
$cancel = GETPOST('cancel', 'alpha');
$id = GETPOST('id', 'int');
$rowid = GETPOST('rowid', 'int');
$massaction = GETPOST('massaction', 'aZ09');
$optioncss = GETPOST('optioncss', 'alpha');
$contextpage = GETPOST('contextpage', 'aZ') ?GETPOST('contextpage', 'aZ') : 'accountingaccountlist'; // To manage different context of search

$search_account = GETPOST('search_account', 'alpha');
$search_label = GETPOST('search_label', 'alpha');
$search_labelshort = GETPOST('search_labelshort', 'alpha');
$search_accountparent = GETPOST('search_accountparent', 'alpha');
$search_pcgtype = GETPOST('search_pcgtype', 'alpha');
$search_import_key = GETPOST('search_import_key', 'alpha');
$toselect = GETPOST('toselect', 'array');
$limit = GETPOST('limit', 'int') ?GETPOST('limit', 'int') : $conf->liste_limit;
$confirm = GETPOST('confirm', 'alpha');

$chartofaccounts = GETPOST('chartofaccounts', 'int');

$permissiontoadd = $user->hasRight('accounting', 'chartofaccount');
$permissiontodelete = $user->hasRight('accounting', 'chartofaccount');

// Security check
if ($user->socid > 0) {
	accessforbidden();
}
if (!$user->hasRight('accounting', 'chartofaccount')) {
	accessforbidden();
}

// Load variable for pagination
$limit = GETPOST('limit', 'int') ?GETPOST('limit', 'int') : $conf->liste_limit;
$sortfield = GETPOST('sortfield', 'aZ09comma');
$sortorder = GETPOST('sortorder', 'aZ09comma');
$page = GETPOSTISSET('pageplusone') ? (GETPOST('pageplusone') - 1) : GETPOST("page", 'int');
if (empty($page) || $page == -1) {
	$page = 0;
}     // If $page is not defined, or '' or -1
$offset = $limit * $page;
$pageprev = $page - 1;
$pagenext = $page + 1;
if (!$sortfield) {
	$sortfield = "aa.account_number";
}
if (!$sortorder) {
	$sortorder = "ASC";
}

$arrayfields = array(
	'aa.account_number'=>array('label'=>"AccountNumber", 'checked'=>1),
	'aa.label'=>array('label'=>"Label", 'checked'=>1),
	'aa.labelshort'=>array('label'=>"LabelToShow", 'checked'=>1),
	'aa.account_parent'=>array('label'=>"Accountparent", 'checked'=>1),
	'aa.pcg_type'=>array('label'=>"Pcgtype", 'checked'=>1, 'help'=>'PcgtypeDesc'),
	'categories'=>array('label'=>"AccountingCategories", 'checked'=>-1, 'help'=>'AccountingCategoriesDesc'),
	'aa.reconcilable'=>array('label'=>"Reconcilable", 'checked'=>1),
	'aa.import_key'=>array('label'=>"ImportId", 'checked'=>-1),
	'aa.active'=>array('label'=>"Activated", 'checked'=>1)
);

if (getDolGlobalInt('MAIN_FEATURES_LEVEL') < 2) {
	unset($arrayfields['categories']);
	unset($arrayfields['aa.reconcilable']);
}

$accounting = new AccountingAccount($db);

// Initialize technical object to manage hooks. Note that conf->hooks_modules contains array
$hookmanager->initHooks(array('accountancyadminaccount'));


/*
 * Actions
 */

if (GETPOST('cancel', 'alpha')) {
	$action = 'list'; $massaction = '';
}
if (!GETPOST('confirmmassaction', 'alpha')) {
	$massaction = '';
}

$parameters = array('chartofaccounts' => $chartofaccounts, 'permissiontoadd' => $permissiontoadd, 'permissiontodelete' => $permissiontodelete);
$reshook = $hookmanager->executeHooks('doActions', $parameters, $accounting, $action); // Note that $action and $object may have been monowraponalldified by some hooks
if ($reshook < 0) {
	setEventMessages($hookmanager->error, $hookmanager->errors, 'errors');
}

if (empty($reshook)) {
	if (!empty($cancel)) {
		$action = '';
	}

	$objectclass = 'AccountingAccount';
	$uploaddir = $conf->accounting->multidir_output[$conf->entity];
	include DOL_DOCUMENT_ROOT.'/core/actions_massactions.inc.php';

	if ($action == "delete") {
		$action = "";
	}
	include DOL_DOCUMENT_ROOT.'/core/actions_changeselectedfields.inc.php';

	if (GETPOST('button_removefilter_x', 'alpha') || GETPOST('button_removefilter.x', 'alpha') || GETPOST('button_removefilter', 'alpha')) { // All test are required to be compatible with all browsers
		$search_account = "";
		$search_label = "";
		$search_labelshort = "";
		$search_accountparent = "";
		$search_pcgtype = "";
		$search_import_key = "";
		$search_array_options = array();
	}
	if ((GETPOST('valid_change_chart', 'alpha') && GETPOST('chartofaccounts', 'int') > 0)	// explicit click on button 'Change and load' with js on
		|| (GETPOST('chartofaccounts', 'int') > 0 && GETPOST('chartofaccounts', 'int') != getDolGlobalInt('CHARTOFACCOUNTS'))) {	// a submit of form is done and chartofaccounts combo has been modified
		$error = 0;

		if ($chartofaccounts > 0 && $permissiontoadd) {
			// Get language code for this $chartofaccounts
			$sql = 'SELECT code FROM '.MAIN_DB_PREFIX.'c_country as c, '.MAIN_DB_PREFIX.'accounting_system as a';
			$sql .= ' WHERE c.rowid = a.fk_country AND a.rowid = '.(int) $chartofaccounts;
			$resql = $db->query($sql);
			if ($resql) {
				$obj = $db->fetch_object($resql);
				if ($obj) {
					$country_code = $obj->code;
				}
			} else {
				dol_print_error($db);
			}

			// Try to load sql file
			if ($country_code) {
				$sqlfile = DOL_DOCUMENT_ROOT.'/install/mysql/data/llx_accounting_account_'.strtolower($country_code).'.sql';

				$offsetforchartofaccount = 0;
				// Get the comment line '-- ADD CCCNNNNN to rowid...' to find CCCNNNNN (CCC is country num, NNNNN is id of accounting account)
				// and pass CCCNNNNN + (num of company * 100 000 000) as offset to the run_sql as a new parameter to say to update sql on the fly to add offset to rowid and account_parent value.
				// This is to be sure there is no conflict for each chart of account, whatever is country, whatever is company when multicompany is used.
				$tmp = file_get_contents($sqlfile);
				$reg = array();
				if (preg_match('/-- ADD (\d+) to rowid/ims', $tmp, $reg)) {
					$offsetforchartofaccount += $reg[1];
				}
				$offsetforchartofaccount += ($conf->entity * 100000000);

				$result = run_sql($sqlfile, 1, $conf->entity, 1, '', 'default', 32768, 0, $offsetforchartofaccount);

				if ($result > 0) {
					setEventMessages($langs->trans("ChartLoaded"), null, 'mesgs');
				} else {
					setEventMessages($langs->trans("ErrorDuringChartLoad"), null, 'warnings');
				}
			}

			if (!dolibarr_set_const($db, 'CHARTOFACCOUNTS', $chartofaccounts, 'chaine', 0, '', $conf->entity)) {
				$error++;
			}
		} else {
			$error++;
		}
	}

	if ($action == 'disable' && $permissiontoadd) {
		if ($accounting->fetch($id)) {
			$mode = GETPOST('mode', 'int');
			$result = $accounting->accountDeactivate($id, $mode);
		}

		$action = 'update';
		if ($result < 0) {
			setEventMessages($accounting->error, $accounting->errors, 'errors');
		}
	} elseif ($action == 'enable' && $permissiontoadd) {
		if ($accounting->fetch($id)) {
			$mode = GETPOST('mode', 'int');
			$result = $accounting->accountActivate($id, $mode);
		}
		$action = 'update';
		if ($result < 0) {
			setEventMessages($accounting->error, $accounting->errors, 'errors');
		}
	}
}


/*
 * View
 */
$form = new Form($db);
$formaccounting = new FormAccounting($db);

llxHeader('', $langs->trans("ListAccounts"));

if ($action == 'delete') {
	$formconfirm = $form->formconfirm($_SERVER["PHP_SELF"].'?id='.$id, $langs->trans('DeleteAccount'), $langs->trans('ConfirmDeleteAccount'), 'confirm_delete', '', 0, 1);
	print $formconfirm;
}

$pcgver = getDolGlobalInt('CHARTOFACCOUNTS');

$sql = "SELECT aa.rowid, aa.fk_pcg_version, aa.pcg_type, aa.account_number, aa.account_parent, aa.label, aa.labelshort, aa.fk_accounting_category,";
$sql .= " aa.reconcilable, aa.active, aa.import_key,";
$sql .= " a2.rowid as rowid2, a2.label as label2, a2.account_number as account_number2";

// Add fields from hooks
$parameters = array();
$reshook = $hookmanager->executeHooks('printFieldListSelect', $parameters, $object, $action); // Note that $action and $object may have been modified by hook
$sql .= $hookmanager->resPrint;
$sql = preg_replace('/,\s*$/', '', $sql);

$sql .= " FROM ".MAIN_DB_PREFIX."accounting_account as aa";
$sql .= " LEFT JOIN ".MAIN_DB_PREFIX."accounting_system as asy ON aa.fk_pcg_version = asy.pcg_version AND aa.entity = ".((int) $conf->entity);
$sql .= " LEFT JOIN ".MAIN_DB_PREFIX."accounting_account as a2 ON a2.rowid = aa.account_parent AND a2.entity = ".((int) $conf->entity);

// Add table from hooks
$parameters = array();
$reshook = $hookmanager->executeHooks('printFieldListFrom', $parameters, $object); // Note that $action and $object may have been modified by hook
$sql .= $hookmanager->resPrint;

$sql .= " WHERE asy.rowid = ".((int) $pcgver);

if (strlen(trim($search_account))) {
	$lengthpaddingaccount = 0;
	if (getDolGlobalInt('ACCOUNTING_LENGTH_GACCOUNT') || getDolGlobalInt('ACCOUNTING_LENGTH_AACCOUNT')) {
		$lengthpaddingaccount = max(getDolGlobalInt('ACCOUNTING_LENGTH_GACCOUNT'), getDolGlobalInt('ACCOUNTING_LENGTH_AACCOUNT'));
	}
	$search_account_tmp = $search_account;
	$weremovedsomezero = 0;
	if (strlen($search_account_tmp) <= $lengthpaddingaccount) {
		for ($i = 0; $i < $lengthpaddingaccount; $i++) {
			if (preg_match('/0$/', $search_account_tmp)) {
				$weremovedsomezero++;
				$search_account_tmp = preg_replace('/0$/', '', $search_account_tmp);
			}
		}
	}

	//var_dump($search_account); exit;
	if ($search_account_tmp) {
		if ($weremovedsomezero) {
			$search_account_tmp_clean = $search_account_tmp;
			$search_account_clean = $search_account;
			$startchar = '%';
			if (substr($search_account_tmp, 0, 1) === '^') {
				$startchar = '';
				$search_account_tmp_clean = preg_replace('/^\^/', '', $search_account_tmp);
				$search_account_clean = preg_replace('/^\^/', '', $search_account);
			}
			$sql .= " AND (aa.account_number LIKE '".$db->escape($startchar.$search_account_tmp_clean)."'";
			$sql .= " OR aa.account_number LIKE '".$db->escape($startchar.$search_account_clean)."%')";
		} else {
			$sql .= natural_search("aa.account_number", $search_account_tmp);
		}
	}
}
if (strlen(trim($search_label))) {
	$sql .= natural_search("aa.label", $search_label);
}
if (strlen(trim($search_labelshort))) {
	$sql .= natural_search("aa.labelshort", $search_labelshort);
}
if (strlen(trim($search_accountparent)) && $search_accountparent != '-1') {
	$sql .= natural_search("aa.account_parent", $search_accountparent, 2);
}
if (strlen(trim($search_pcgtype))) {
	$sql .= natural_search("aa.pcg_type", $search_pcgtype);
}
if (strlen(trim($search_import_key))) {
	$sql .= natural_search("aa.import_key", $search_import_key);
}

// Add where from hooks
$parameters = array();
$reshook = $hookmanager->executeHooks('printFieldListWhere', $parameters, $object, $action); // Note that $action and $object may have been modified by hook
$sql .= $hookmanager->resPrint;

$sql .= $db->order($sortfield, $sortorder);
//print $sql;

// Count total nb of records
$nbtotalofrecords = '';
if (!getDolGlobalInt('MAIN_DISABLE_FULL_SCANLIST')) {
	$resql = $db->query($sql);
	$nbtotalofrecords = $db->num_rows($resql);
	if (($page * $limit) > $nbtotalofrecords) {	// if total resultset is smaller then paging size (filtering), goto and load page 0
		$page = 0;
		$offset = 0;
	}
}

$sql .= $db->plimit($limit + 1, $offset);

dol_syslog('accountancy/admin/account.php:: $sql='.$sql);
$resql = $db->query($sql);

if ($resql) {
	$num = $db->num_rows($resql);

	$arrayofselected = is_array($toselect) ? $toselect : array();

	$param = '';
	if (!empty($contextpage) && $contextpage != $_SERVER["PHP_SELF"]) {
		$param .= '&contextpage='.urlencode($contextpage);
	}
	if ($limit > 0 && $limit != $conf->liste_limit) {
		$param .= '&limit='.((int) $limit);
	}
	if ($search_account) {
		$param .= '&search_account='.urlencode($search_account);
	}
	if ($search_label) {
		$param .= '&search_label='.urlencode($search_label);
	}
	if ($search_labelshort) {
		$param .= '&search_labelshort='.urlencode($search_labelshort);
	}
	if ($search_accountparent > 0 || $search_accountparent == '0') {
		$param .= '&search_accountparent='.urlencode($search_accountparent);
	}
	if ($search_pcgtype) {
		$param .= '&search_pcgtype='.urlencode($search_pcgtype);
	}
	if ($search_import_key) {
		$param .= '&search_import_key='.urlencode($search_import_key);
	}
	if ($optioncss != '') {
		$param .= '&optioncss='.urlencode($optioncss);
	}

	// Add $param from hooks
	$parameters = array();
	$reshook = $hookmanager->executeHooks('printFieldListSearchParam', $parameters, $object, $action); // Note that $action and $object may have been modified by hook
	$param .= $hookmanager->resPrint;

	if (!empty($conf->use_javascript_ajax)) {
		print '<!-- Add javascript to reload page when we click "Change plan" -->
			<script type="text/javascript">
			$(document).ready(function () {
		    	$("#change_chart").on("click", function (e) {
					console.log("chartofaccounts seleted = "+$("#chartofaccounts").val());
					// reload page
					window.location.href = "'.$_SERVER["PHP_SELF"].'?valid_change_chart=1&chartofaccounts="+$("#chartofaccounts").val();
			    });
			});
	    	</script>';
	}

	// List of mass actions available
	if ($user->hasRight('accounting', 'chartofaccount')) {
		$arrayofmassactions['predelete'] = '<span class="fa fa-trash paddingrightonly"></span>'.$langs->trans("Delete");
	}
	if (in_array($massaction, array('presend', 'predelete', 'closed'))) {
		$arrayofmassactions = array();
	}

	$massactionbutton = $form->selectMassAction('', $arrayofmassactions);

	$newcardbutton = '';
	$newcardbutton = dolGetButtonTitle($langs->trans('Addanaccount'), '', 'fa fa-plus-circle', DOL_URL_ROOT.'/accountancy/admin/card.php?action=create', '', $permissiontoadd);


	print '<form method="POST" id="searchFormList" action="'.$_SERVER["PHP_SELF"].'">';
	if ($optioncss != '') {
		print '<input type="hidden" name="optioncss" value="'.$optioncss.'">';
	}
	print '<input type="hidden" name="token" value="'.newToken().'">';
	print '<input type="hidden" name="formfilteraction" id="formfilteraction" value="list">';
	print '<input type="hidden" name="action" value="list">';
	print '<input type="hidden" name="sortfield" value="'.$sortfield.'">';
	print '<input type="hidden" name="sortorder" value="'.$sortorder.'">';
	print '<input type="hidden" name="contextpage" value="'.$contextpage.'">';

	print_barre_liste($langs->trans('ListAccounts'), $page, $_SERVER["PHP_SELF"], $param, $sortfield, $sortorder, $massactionbutton, $num, $nbtotalofrecords, 'accounting_account', 0, $newcardbutton, '', $limit, 0, 0, 1);

	include DOL_DOCUMENT_ROOT.'/core/tpl/massactions_pre.tpl.php';

	// Box to select active chart of account
	print $langs->trans("Selectchartofaccounts")." : ";
	print '<select class="flat minwidth200" name="chartofaccounts" id="chartofaccounts">';
	$sql = "SELECT a.rowid, a.pcg_version, a.label, a.active, c.code as country_code";
	$sql .= " FROM ".MAIN_DB_PREFIX."accounting_system as a";
	$sql .= " LEFT JOIN ".MAIN_DB_PREFIX."c_country as c ON a.fk_country = c.rowid AND c.active = 1";
	$sql .= " WHERE a.active = 1";
	dol_syslog('accountancy/admin/account.php $sql='.$sql);

	$resqlchart = $db->query($sql);
	if ($resqlchart) {
		$numbis = $db->num_rows($resqlchart);
		$i = 0;
		print '<option value="-1">&nbsp;</option>';
		while ($i < $numbis) {
			$obj = $db->fetch_object($resqlchart);
			if ($obj) {
				print '<option value="'.$obj->rowid.'"';
				print ($pcgver == $obj->rowid) ? ' selected' : '';
				print '>'.$obj->pcg_version.' - '.$obj->label.' - ('.$obj->country_code.')</option>';
			}
			$i++;
		}
	} else {
		dol_print_error($db);
	}
	print "</select>";
	print ajax_combobox("chartofaccounts");
	print '<input type="'.(empty($conf->use_javascript_ajax) ? 'submit' : 'button').'" class="button button-edit small" name="change_chart" id="change_chart" value="'.dol_escape_htmltag($langs->trans("ChangeAndLoad")).'">';

	print '<br>';

	$parameters = array();
	$reshook = $hookmanager->executeHooks('printFieldPreListTitle', $parameters, $object, $action); // Note that $action and $object may have been modified by hook
	print $hookmanager->resPrint;

	print '<br>';

	$varpage = empty($contextpage) ? $_SERVER["PHP_SELF"] : $contextpage;
<<<<<<< HEAD
	$selectedfields = $form->multiSelectArrayWithCheckbox('selectedfields', $arrayfields, $varpage, getDolGlobalString('MAIN_CHECKBOX_LEFT_COLUMN', '')); // This also change content of $arrayfields
=======
	$selectedfields = ($mode != 'kanban' ? $form->multiSelectArrayWithCheckbox('selectedfields', $arrayfields, $varpage, getDolGlobalString('MAIN_CHECKBOX_LEFT_COLUMN', '')) : ''); // This also change content of $arrayfields
>>>>>>> 73f1ebe5
	$selectedfields .= (count($arrayofmassactions) ? $form->showCheckAddButtons('checkforselect', 1) : '');

	$moreforfilter = '';
	if ($moreforfilter) {
		print '<div class="liste_titre liste_titre_bydiv centpercent">';
		print $moreforfilter;
		print '</div>';
	}

	$accountstatic = new AccountingAccount($db);
	$accountparent = new AccountingAccount($db);
	$totalarray = array();
	$totalarray['nbfield'] = 0;

	print '<div class="div-table-responsive">';
	print '<table class="tagtable liste'.($moreforfilter ? " listwithfilterbefore" : "").'">'."\n";

	// Fields title search
	// --------------------------------------------------------------------
	print '<tr class="liste_titre_filter">';
<<<<<<< HEAD

	// Action column
	if (getDolGlobalString('MAIN_CHECKBOX_LEFT_COLUMN')) {
		print '<td class="liste_titre center maxwidthsearch">';
		$searchpicto = $form->showFilterButtons('left');
=======
	// Action column
	if (getDolGlobalString('MAIN_CHECKBOX_LEFT_COLUMN')) {
		print '<td class="liste_titre maxwidthsearch">';
		$searchpicto = $form->showFilterButtons();
>>>>>>> 73f1ebe5
		print $searchpicto;
		print '</td>';
	}
	if (!empty($arrayfields['aa.account_number']['checked'])) {
		print '<td class="liste_titre"><input type="text" class="flat width100" name="search_account" value="'.$search_account.'"></td>';
	}
	if (!empty($arrayfields['aa.label']['checked'])) {
		print '<td class="liste_titre"><input type="text" class="flat width150" name="search_label" value="'.$search_label.'"></td>';
	}
	if (!empty($arrayfields['aa.labelshort']['checked'])) {
		print '<td class="liste_titre"><input type="text" class="flat width100" name="search_labelshort" value="'.$search_labelshort.'"></td>';
	}
	if (!empty($arrayfields['aa.account_parent']['checked'])) {
		print '<td class="liste_titre">';
		print $formaccounting->select_account($search_accountparent, 'search_accountparent', 2, array(), 0, 0, 'maxwidth150');
		print '</td>';
	}
	// Predefined group
	if (!empty($arrayfields['aa.pcg_type']['checked'])) {
		print '<td class="liste_titre"><input type="text" class="flat width75" name="search_pcgtype" value="'.$search_pcgtype.'"></td>';
	}
	// Custom groups
	if (!empty($arrayfields['categories']['checked'])) {
		print '<td class="liste_titre"></td>';
	}

	// Fields from hook
	$parameters = array('arrayfields'=>$arrayfields);
	$reshook = $hookmanager->executeHooks('printFieldListOption', $parameters, $object, $action); // Note that $action and $object may have been modified by hook
	print $hookmanager->resPrint;

	// Import key
	if (!empty($arrayfields['aa.import_key']['checked'])) {
		print '<td class="liste_titre"><input type="text" class="flat width75" name="search_import_key" value="'.$search_import_key.'"></td>';
	}
	if (getDolGlobalInt('MAIN_FEATURES_LEVEL') >= 2) {
		if (!empty($arrayfields['aa.reconcilable']['checked'])) {
			print '<td class="liste_titre">&nbsp;</td>';
		}
	}
	if (!empty($arrayfields['aa.active']['checked'])) {
		print '<td class="liste_titre">&nbsp;</td>';
	}
	// Action column
	if (!getDolGlobalString('MAIN_CHECKBOX_LEFT_COLUMN')) {
<<<<<<< HEAD
		print '<td class="liste_titre center maxwidthsearch">';
=======
		print '<td class="liste_titre maxwidthsearch">';
>>>>>>> 73f1ebe5
		$searchpicto = $form->showFilterButtons();
		print $searchpicto;
		print '</td>';
	}
<<<<<<< HEAD
	print '</tr>'."\n";

	$totalarray = array();
	$totalarray['nbfield'] = 0;

	// Fields title label
	// --------------------------------------------------------------------
	print '<tr class="liste_titre">';
	// Action column
	if (getDolGlobalString('MAIN_CHECKBOX_LEFT_COLUMN')) {
		print_liste_field_titre($selectedfields, $_SERVER["PHP_SELF"], "", '', '', '', $sortfield, $sortorder, 'center maxwidthsearch actioncolumn ');
		$totalarray['nbfield']++;
=======
	print '</tr>';
	print '<tr class="liste_titre">';
	// Action column
	if (getDolGlobalString('MAIN_CHECKBOX_LEFT_COLUMN')) {
		print_liste_field_titre($selectedfields, $_SERVER["PHP_SELF"], "", '', '', '', $sortfield, $sortorder, 'center maxwidthsearch ');
>>>>>>> 73f1ebe5
	}
	if (!empty($arrayfields['aa.account_number']['checked'])) {
		print_liste_field_titre($arrayfields['aa.account_number']['label'], $_SERVER["PHP_SELF"], "aa.account_number", "", $param, '', $sortfield, $sortorder);
		$totalarray['nbfield']++;
	}
	if (!empty($arrayfields['aa.label']['checked'])) {
		print_liste_field_titre($arrayfields['aa.label']['label'], $_SERVER["PHP_SELF"], "aa.label", "", $param, '', $sortfield, $sortorder);
		$totalarray['nbfield']++;
	}
	if (!empty($arrayfields['aa.labelshort']['checked'])) {
		print_liste_field_titre($arrayfields['aa.labelshort']['label'], $_SERVER["PHP_SELF"], "aa.labelshort", "", $param, '', $sortfield, $sortorder);
		$totalarray['nbfield']++;
	}
	if (!empty($arrayfields['aa.account_parent']['checked'])) {
		print_liste_field_titre($arrayfields['aa.account_parent']['label'], $_SERVER["PHP_SELF"], "aa.account_parent", "", $param, '', $sortfield, $sortorder, 'left ');
		$totalarray['nbfield']++;
	}
	if (!empty($arrayfields['aa.pcg_type']['checked'])) {
		print_liste_field_titre($arrayfields['aa.pcg_type']['label'], $_SERVER["PHP_SELF"], 'aa.pcg_type,aa.account_number', '', $param, '', $sortfield, $sortorder, '', $arrayfields['aa.pcg_type']['help'], 1);
		$totalarray['nbfield']++;
	}
	if (!empty($arrayfields['categories']['checked'])) {
		print_liste_field_titre($arrayfields['categories']['label'], $_SERVER["PHP_SELF"], '', '', $param, '', $sortfield, $sortorder, '', $arrayfields['categories']['help'], 1);
		$totalarray['nbfield']++;
	}

	// Hook fields
	$parameters = array('arrayfields'=>$arrayfields, 'param'=>$param, 'sortfield'=>$sortfield, 'sortorder'=>$sortorder);
	$reshook = $hookmanager->executeHooks('printFieldListTitle', $parameters, $object, $action); // Note that $action and $object may have been modified by hook
	print $hookmanager->resPrint;

	if (!empty($arrayfields['aa.import_key']['checked'])) {
		print_liste_field_titre($arrayfields['aa.import_key']['label'], $_SERVER["PHP_SELF"], 'aa.import_key', '', $param, '', $sortfield, $sortorder, '', $arrayfields['aa.import_key']['help'], 1);
		$totalarray['nbfield']++;
	}
	if (getDolGlobalInt('MAIN_FEATURES_LEVEL') >= 2) {
		if (!empty($arrayfields['aa.reconcilable']['checked'])) {
			print_liste_field_titre($arrayfields['aa.reconcilable']['label'], $_SERVER["PHP_SELF"], 'aa.reconcilable', '', $param, '', $sortfield, $sortorder);
			$totalarray['nbfield']++;
		}
	}
	if (!empty($arrayfields['aa.active']['checked'])) {
		print_liste_field_titre($arrayfields['aa.active']['label'], $_SERVER["PHP_SELF"], 'aa.active', '', $param, '', $sortfield, $sortorder);
		$totalarray['nbfield']++;
	}
	if (!getDolGlobalString('MAIN_CHECKBOX_LEFT_COLUMN')) {
		print_liste_field_titre($selectedfields, $_SERVER["PHP_SELF"], "", '', '', 'align="center"', $sortfield, $sortorder, 'maxwidthsearch ');
		$totalarray['nbfield']++;
	}
<<<<<<< HEAD
=======
	// Action column
	if (!getDolGlobalString('MAIN_CHECKBOX_LEFT_COLUMN')) {
		print_liste_field_titre($selectedfields, $_SERVER["PHP_SELF"], "", '', '', '', $sortfield, $sortorder, 'center maxwidthsearch ');
	}
>>>>>>> 73f1ebe5
	print "</tr>\n";

	// Loop on record
	// --------------------------------------------------------------------
	$i = 0;
	while ($i < min($num, $limit)) {
		$obj = $db->fetch_object($resql);

		$accountstatic->id = $obj->rowid;
		$accountstatic->label = $obj->label;
		$accountstatic->account_number = $obj->account_number;

		print '<tr class="oddeven">';

		// Action column
		if (getDolGlobalString('MAIN_CHECKBOX_LEFT_COLUMN')) {
<<<<<<< HEAD
			print '<td class="nowrap center">';
			if ($massactionbutton || $massaction) {   // If we are in select mode (massactionbutton defined) or if we have already selected and sent an action ($massaction) defined
				$selected = 0;
				if (in_array($obj->rowid, $arrayofselected)) {
					$selected = 1;
				}
				print '<input id="cb'.$obj->rowid.'" class="flat checkforselect" type="checkbox" name="toselect[]" value="'.$obj->rowid.'"'.($selected ? ' checked="checked"' : '').'>';
			}
			print '</td>';
=======
			print '<td class="center nowraponall">';
			if ($user->hasRight('accounting', 'chartofaccount')) {
				print '<a class="editfielda" href="./card.php?action=update&token='.newToken().'&id='.$obj->rowid.'&backtopage='.urlencode($_SERVER["PHP_SELF"].'?'.$param).'">';
				print img_edit();
				print '</a>';
				print '&nbsp;';
				print '<a class="marginleftonly" href="./card.php?action=delete&token='.newToken().'&id='.$obj->rowid.'&backtopage='.urlencode($_SERVER["PHP_SELF"].'?'.$param).'">';
				print img_delete();
				print '</a>';
				print '&nbsp;';
				if ($massactionbutton || $massaction) {   // If we are in select mode (massactionbutton defined) or if we have already selected and sent an action ($massaction) defined
					$selected = 0;
					if (in_array($obj->rowid, $arrayofselected)) {
						$selected = 1;
					}
					print '<input id="cb'.$obj->rowid.'" class="flat checkforselect marginleftonly" type="checkbox" name="toselect[]" value="'.$obj->rowid.'"'.($selected ? ' checked="checked"' : '').'>';
				}
			}
			print '</td>'."\n";
>>>>>>> 73f1ebe5
			if (!$i) {
				$totalarray['nbfield']++;
			}
		}

		// Account number
		if (!empty($arrayfields['aa.account_number']['checked'])) {
			print "<td>";
			print $accountstatic->getNomUrl(1, 0, 0, '', 0, 1, 0, 'accountcard');
			print "</td>\n";
			if (!$i) {
				$totalarray['nbfield']++;
			}
		}

		// Account label
		if (!empty($arrayfields['aa.label']['checked'])) {
			print '<td class="tdoverflowmax150" title="'.dol_escape_htmltag($obj->label).'">';
			print dol_escape_htmltag($obj->label);
			print "</td>\n";
			if (!$i) {
				$totalarray['nbfield']++;
			}
		}

		// Account label to show (label short)
		if (!empty($arrayfields['aa.labelshort']['checked'])) {
			print "<td>";
			print dol_escape_htmltag($obj->labelshort);
			print "</td>\n";
			if (!$i) {
				$totalarray['nbfield']++;
			}
		}

		// Account parent
		if (!empty($arrayfields['aa.account_parent']['checked'])) {
			// Note: obj->account_parent is a foreign key to a rowid. It is field in child table and obj->rowid2 is same, but in parent table.
			// So for orphans, obj->account_parent is set but not obj->rowid2
			if (!empty($obj->account_parent) && !empty($obj->rowid2)) {
				print "<td>";
				print '<!-- obj->account_parent = '.$obj->account_parent.' obj->rowid2 = '.$obj->rowid2.' -->';
				$accountparent->id = $obj->rowid2;
				$accountparent->label = $obj->label2;
				$accountparent->account_number = $obj->account_number2; // Sotre an account number for output
				print $accountparent->getNomUrl(1);
				print "</td>\n";
				if (!$i) {
					$totalarray['nbfield']++;
				}
			} else {
				print '<td>';
				if (!empty($obj->account_parent)) {
					print '<!-- Bad value for obj->account_parent = '.$obj->account_parent.': is a rowid that does not exists -->';
				}
				print '</td>';
				if (!$i) {
					$totalarray['nbfield']++;
				}
			}
		}

		// Predefined group (deprecated)
		if (!empty($arrayfields['aa.pcg_type']['checked'])) {
			print "<td>";
			print dol_escape_htmltag($obj->pcg_type);
			print "</td>\n";
			if (!$i) {
				$totalarray['nbfield']++;
			}
		}
		// Custom accounts
		if (!empty($arrayfields['categories']['checked'])) {
			print "<td>";
			// TODO Get all custom groups labels the account is in
			print dol_escape_htmltag($obj->fk_accounting_category);
			print "</td>\n";
			if (!$i) {
				$totalarray['nbfield']++;
			}
		}

		// Fields from hook
		$parameters = array('arrayfields'=>$arrayfields, 'obj'=>$obj, 'i'=>$i, 'totalarray'=>&$totalarray);
		$reshook = $hookmanager->executeHooks('printFieldListValue', $parameters, $object, $action); // Note that $action and $object may have been modified by hook
		print $hookmanager->resPrint;

		// Import id
		if (!empty($arrayfields['aa.import_key']['checked'])) {
			print "<td>";
			print dol_escape_htmltag($obj->import_key);
			print "</td>\n";
			if (!$i) {
				$totalarray['nbfield']++;
			}
		}

		if (getDolGlobalInt('MAIN_FEATURES_LEVEL') >= 2) {
			// Activated or not reconciliation on an accounting account
			if (!empty($arrayfields['aa.reconcilable']['checked'])) {
				print '<td class="center">';
				if (empty($obj->reconcilable)) {
					print '<a class="reposition" href="'.$_SERVER["PHP_SELF"].'?id='.$obj->rowid.'&action=enable&mode=1&token='.newToken().'">';
					print img_picto($langs->trans("Disabled"), 'switch_off');
					print '</a>';
				} else {
					print '<a class="reposition" href="'.$_SERVER["PHP_SELF"].'?id='.$obj->rowid.'&action=disable&mode=1&token='.newToken().'">';
					print img_picto($langs->trans("Activated"), 'switch_on');
					print '</a>';
				}
				print '</td>';
				if (!$i) {
					$totalarray['nbfield']++;
				}
			}
		}

		// Activated or not
		if (!empty($arrayfields['aa.active']['checked'])) {
			print '<td class="center">';
			if (empty($obj->active)) {
				print '<a class="reposition" href="'.$_SERVER["PHP_SELF"].'?id='.$obj->rowid.'&action=enable&mode=0&token='.newToken().'">';
				print img_picto($langs->trans("Disabled"), 'switch_off');
				print '</a>';
			} else {
				print '<a class="reposition" href="'.$_SERVER["PHP_SELF"].'?id='.$obj->rowid.'&action=disable&mode=0&token='.newToken().'">';
				print img_picto($langs->trans("Activated"), 'switch_on');
				print '</a>';
			}
			print '</td>';
			if (!$i) {
				$totalarray['nbfield']++;
			}
		}

		// Action column
		if (!getDolGlobalString('MAIN_CHECKBOX_LEFT_COLUMN')) {
<<<<<<< HEAD
			print '<td class="center">';
			if ($massactionbutton || $massaction) {   // If we are in select mode (massactionbutton defined) or if we have already selected and sent an action ($massaction) defined
				$selected = 0;
				if (in_array($obj->rowid, $arrayofselected)) {
					$selected = 1;
				}
				print '<input id="cb'.$obj->rowid.'" class="flat checkforselect" type="checkbox" name="toselect[]" value="'.$obj->rowid.'"'.($selected ? ' checked="checked"' : '').'>';
			}
			print '</td>';
			if (!$i) {
				$totalarray['nbfield']++;
			}
=======
			print '<td class="center nowraponall">';
			if ($user->hasRight('accounting', 'chartofaccount')) {
				print '<a class="editfielda" href="./card.php?action=update&token='.newToken().'&id='.$obj->rowid.'&backtopage='.urlencode($_SERVER["PHP_SELF"].'?'.$param).'">';
				print img_edit();
				print '</a>';
				print '&nbsp;';
				print '<a class="marginleftonly" href="./card.php?action=delete&token='.newToken().'&id='.$obj->rowid.'&backtopage='.urlencode($_SERVER["PHP_SELF"].'?'.$param).'">';
				print img_delete();
				print '</a>';
				print '&nbsp;';
				if ($massactionbutton || $massaction) {   // If we are in select mode (massactionbutton defined) or if we have already selected and sent an action ($massaction) defined
					$selected = 0;
					if (in_array($obj->rowid, $arrayofselected)) {
						$selected = 1;
					}
					print '<input id="cb'.$obj->rowid.'" class="flat checkforselect marginleftonly" type="checkbox" name="toselect[]" value="'.$obj->rowid.'"'.($selected ? ' checked="checked"' : '').'>';
				}
			}
			print '</td>'."\n";
			if (!$i) {
				$totalarray['nbfield']++;
			}
>>>>>>> 73f1ebe5
		}

		print "</tr>\n";
		$i++;
	}

	if ($num == 0) {
		$colspan = 1;
		foreach ($arrayfields as $key => $val) {
			if (!empty($val['checked'])) {
				$colspan++;
			}
		}
		print '<tr><td colspan="'.$colspan.'"><span class="opacitymedium">'.$langs->trans("None").'</span></td></tr>';
	}

	$db->free($resql);

	$parameters = array('arrayfields'=>$arrayfields, 'sql'=>$sql);
	$reshook = $hookmanager->executeHooks('printFieldListFooter', $parameters, $object, $action); // Note that $action and $object may have been modified by hook
	print $hookmanager->resPrint;

	print '</table>'."\n";
	print '</div>'."\n";

	print '</form>'."\n";
} else {
	dol_print_error($db);
}

// End of page
llxFooter();
$db->close();<|MERGE_RESOLUTION|>--- conflicted
+++ resolved
@@ -448,11 +448,7 @@
 	print '<br>';
 
 	$varpage = empty($contextpage) ? $_SERVER["PHP_SELF"] : $contextpage;
-<<<<<<< HEAD
-	$selectedfields = $form->multiSelectArrayWithCheckbox('selectedfields', $arrayfields, $varpage, getDolGlobalString('MAIN_CHECKBOX_LEFT_COLUMN', '')); // This also change content of $arrayfields
-=======
 	$selectedfields = ($mode != 'kanban' ? $form->multiSelectArrayWithCheckbox('selectedfields', $arrayfields, $varpage, getDolGlobalString('MAIN_CHECKBOX_LEFT_COLUMN', '')) : ''); // This also change content of $arrayfields
->>>>>>> 73f1ebe5
 	$selectedfields .= (count($arrayofmassactions) ? $form->showCheckAddButtons('checkforselect', 1) : '');
 
 	$moreforfilter = '';
@@ -473,18 +469,11 @@
 	// Fields title search
 	// --------------------------------------------------------------------
 	print '<tr class="liste_titre_filter">';
-<<<<<<< HEAD
 
 	// Action column
 	if (getDolGlobalString('MAIN_CHECKBOX_LEFT_COLUMN')) {
 		print '<td class="liste_titre center maxwidthsearch">';
 		$searchpicto = $form->showFilterButtons('left');
-=======
-	// Action column
-	if (getDolGlobalString('MAIN_CHECKBOX_LEFT_COLUMN')) {
-		print '<td class="liste_titre maxwidthsearch">';
-		$searchpicto = $form->showFilterButtons();
->>>>>>> 73f1ebe5
 		print $searchpicto;
 		print '</td>';
 	}
@@ -530,16 +519,11 @@
 	}
 	// Action column
 	if (!getDolGlobalString('MAIN_CHECKBOX_LEFT_COLUMN')) {
-<<<<<<< HEAD
 		print '<td class="liste_titre center maxwidthsearch">';
-=======
-		print '<td class="liste_titre maxwidthsearch">';
->>>>>>> 73f1ebe5
 		$searchpicto = $form->showFilterButtons();
 		print $searchpicto;
 		print '</td>';
 	}
-<<<<<<< HEAD
 	print '</tr>'."\n";
 
 	$totalarray = array();
@@ -552,13 +536,6 @@
 	if (getDolGlobalString('MAIN_CHECKBOX_LEFT_COLUMN')) {
 		print_liste_field_titre($selectedfields, $_SERVER["PHP_SELF"], "", '', '', '', $sortfield, $sortorder, 'center maxwidthsearch actioncolumn ');
 		$totalarray['nbfield']++;
-=======
-	print '</tr>';
-	print '<tr class="liste_titre">';
-	// Action column
-	if (getDolGlobalString('MAIN_CHECKBOX_LEFT_COLUMN')) {
-		print_liste_field_titre($selectedfields, $_SERVER["PHP_SELF"], "", '', '', '', $sortfield, $sortorder, 'center maxwidthsearch ');
->>>>>>> 73f1ebe5
 	}
 	if (!empty($arrayfields['aa.account_number']['checked'])) {
 		print_liste_field_titre($arrayfields['aa.account_number']['label'], $_SERVER["PHP_SELF"], "aa.account_number", "", $param, '', $sortfield, $sortorder);
@@ -604,17 +581,11 @@
 		print_liste_field_titre($arrayfields['aa.active']['label'], $_SERVER["PHP_SELF"], 'aa.active', '', $param, '', $sortfield, $sortorder);
 		$totalarray['nbfield']++;
 	}
-	if (!getDolGlobalString('MAIN_CHECKBOX_LEFT_COLUMN')) {
-		print_liste_field_titre($selectedfields, $_SERVER["PHP_SELF"], "", '', '', 'align="center"', $sortfield, $sortorder, 'maxwidthsearch ');
-		$totalarray['nbfield']++;
-	}
-<<<<<<< HEAD
-=======
 	// Action column
 	if (!getDolGlobalString('MAIN_CHECKBOX_LEFT_COLUMN')) {
 		print_liste_field_titre($selectedfields, $_SERVER["PHP_SELF"], "", '', '', '', $sortfield, $sortorder, 'center maxwidthsearch ');
-	}
->>>>>>> 73f1ebe5
+		$totalarray['nbfield']++;
+	}
 	print "</tr>\n";
 
 	// Loop on record
@@ -631,17 +602,6 @@
 
 		// Action column
 		if (getDolGlobalString('MAIN_CHECKBOX_LEFT_COLUMN')) {
-<<<<<<< HEAD
-			print '<td class="nowrap center">';
-			if ($massactionbutton || $massaction) {   // If we are in select mode (massactionbutton defined) or if we have already selected and sent an action ($massaction) defined
-				$selected = 0;
-				if (in_array($obj->rowid, $arrayofselected)) {
-					$selected = 1;
-				}
-				print '<input id="cb'.$obj->rowid.'" class="flat checkforselect" type="checkbox" name="toselect[]" value="'.$obj->rowid.'"'.($selected ? ' checked="checked"' : '').'>';
-			}
-			print '</td>';
-=======
 			print '<td class="center nowraponall">';
 			if ($user->hasRight('accounting', 'chartofaccount')) {
 				print '<a class="editfielda" href="./card.php?action=update&token='.newToken().'&id='.$obj->rowid.'&backtopage='.urlencode($_SERVER["PHP_SELF"].'?'.$param).'">';
@@ -661,7 +621,6 @@
 				}
 			}
 			print '</td>'."\n";
->>>>>>> 73f1ebe5
 			if (!$i) {
 				$totalarray['nbfield']++;
 			}
@@ -799,20 +758,6 @@
 
 		// Action column
 		if (!getDolGlobalString('MAIN_CHECKBOX_LEFT_COLUMN')) {
-<<<<<<< HEAD
-			print '<td class="center">';
-			if ($massactionbutton || $massaction) {   // If we are in select mode (massactionbutton defined) or if we have already selected and sent an action ($massaction) defined
-				$selected = 0;
-				if (in_array($obj->rowid, $arrayofselected)) {
-					$selected = 1;
-				}
-				print '<input id="cb'.$obj->rowid.'" class="flat checkforselect" type="checkbox" name="toselect[]" value="'.$obj->rowid.'"'.($selected ? ' checked="checked"' : '').'>';
-			}
-			print '</td>';
-			if (!$i) {
-				$totalarray['nbfield']++;
-			}
-=======
 			print '<td class="center nowraponall">';
 			if ($user->hasRight('accounting', 'chartofaccount')) {
 				print '<a class="editfielda" href="./card.php?action=update&token='.newToken().'&id='.$obj->rowid.'&backtopage='.urlencode($_SERVER["PHP_SELF"].'?'.$param).'">';
@@ -835,7 +780,6 @@
 			if (!$i) {
 				$totalarray['nbfield']++;
 			}
->>>>>>> 73f1ebe5
 		}
 
 		print "</tr>\n";
