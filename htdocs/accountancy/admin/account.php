<?php
/* Copyright (C) 2013-2016 Olivier Geffroy      <jeff@jeffinfo.com>
 * Copyright (C) 2013-2020 Alexandre Spangaro   <aspangaro@open-dsi.fr>
 * Copyright (C) 2016-2018 Laurent Destailleur  <eldy@users.sourceforge.net>
 *
 * This program is free software; you can redistribute it and/or modify
 * it under the terms of the GNU General Public License as published by
 * the Free Software Foundation; either version 3 of the License, or
 * (at your option) any later version.
 *
 * This program is distributed in the hope that it will be useful,
 * but WITHOUT ANY WARRANTY; without even the implied warranty of
 * MERCHANTABILITY or FITNESS FOR A PARTICULAR PURPOSE.  See the
 * GNU General Public License for more details.
 *
 * You should have received a copy of the GNU General Public License
 * along with this program. If not, see <https://www.gnu.org/licenses/>.
 */

/**
 * \file 		htdocs/accountancy/admin/account.php
 * \ingroup     Accountancy (Double entries)
 * \brief		List accounting account
 */

require '../../main.inc.php';
require_once DOL_DOCUMENT_ROOT.'/core/lib/admin.lib.php';
require_once DOL_DOCUMENT_ROOT.'/core/lib/accounting.lib.php';
require_once DOL_DOCUMENT_ROOT.'/accountancy/class/accountingaccount.class.php';
require_once DOL_DOCUMENT_ROOT.'/core/class/html.formaccounting.class.php';

// Load translation files required by the page
$langs->loadLangs(array("compta", "bills", "admin", "accountancy", "salaries"));

$mesg = '';
$action = GETPOST('action', 'aZ09');
$cancel = GETPOST('cancel', 'alpha');
$id = GETPOST('id', 'int');
$rowid = GETPOST('rowid', 'int');
$massaction = GETPOST('massaction', 'aZ09');
$contextpage = GETPOST('contextpage', 'aZ') ?GETPOST('contextpage', 'aZ') : 'accountingaccountlist'; // To manage different context of search

$search_account = GETPOST('search_account', 'alpha');
$search_label = GETPOST('search_label', 'alpha');
$search_labelshort = GETPOST('search_labelshort', 'alpha');
$search_accountparent = GETPOST('search_accountparent', 'alpha');
$search_pcgtype = GETPOST('search_pcgtype', 'alpha');

$chartofaccounts = GETPOST('chartofaccounts', 'int');

// Security check
if ($user->socid > 0) {
	accessforbidden();
}
if (!$user->rights->accounting->chartofaccount) {
	accessforbidden();
}

// Load variable for pagination
$limit = GETPOST('limit', 'int') ?GETPOST('limit', 'int') : $conf->liste_limit;
$sortfield = GETPOST('sortfield', 'aZ09comma');
$sortorder = GETPOST('sortorder', 'aZ09comma');
$page = GETPOSTISSET('pageplusone') ? (GETPOST('pageplusone') - 1) : GETPOST("page", 'int');
if (empty($page) || $page == -1) {
	$page = 0;
}     // If $page is not defined, or '' or -1
$offset = $limit * $page;
$pageprev = $page - 1;
$pagenext = $page + 1;
if (!$sortfield) {
	$sortfield = "aa.account_number";
}
if (!$sortorder) {
	$sortorder = "ASC";
}

$arrayfields = array(
	'aa.account_number'=>array('label'=>$langs->trans("AccountNumber"), 'checked'=>1),
	'aa.label'=>array('label'=>$langs->trans("Label"), 'checked'=>1),
	'aa.labelshort'=>array('label'=>$langs->trans("LabelToShow"), 'checked'=>1),
	'aa.account_parent'=>array('label'=>$langs->trans("Accountparent"), 'checked'=>1),
	'aa.pcg_type'=>array('label'=>$langs->trans("Pcgtype"), 'checked'=>1, 'help'=>'PcgtypeDesc'),
	'aa.reconcilable'=>array('label'=>$langs->trans("Reconcilable"), 'checked'=>1),
	'aa.active'=>array('label'=>$langs->trans("Activated"), 'checked'=>1)
);

if ($conf->global->MAIN_FEATURES_LEVEL < 2) {
	unset($arrayfields['aa.reconcilable']);
}

$accounting = new AccountingAccount($db);



/*
 * Actions
 */

if (GETPOST('cancel', 'alpha')) {
	$action = 'list'; $massaction = '';
}
if (!GETPOST('confirmmassaction', 'alpha')) {
	$massaction = '';
}

$parameters = array();
$reshook = $hookmanager->executeHooks('doActions', $parameters, $object, $action); // Note that $action and $object may have been modified by some hooks
if ($reshook < 0) {
	setEventMessages($hookmanager->error, $hookmanager->errors, 'errors');
}

if (empty($reshook)) {
	if (!empty($cancel)) {
		$action = '';
	}

	include DOL_DOCUMENT_ROOT.'/core/actions_changeselectedfields.inc.php';

	if (GETPOST('button_removefilter_x', 'alpha') || GETPOST('button_removefilter.x', 'alpha') || GETPOST('button_removefilter', 'alpha')) { // All test are required to be compatible with all browsers
		$search_account = "";
		$search_label = "";
		$search_labelshort = "";
		$search_accountparent = "";
		$search_pcgtype = "";
		$search_array_options = array();
	}
	if ((GETPOST('valid_change_chart', 'alpha') && GETPOST('chartofaccounts', 'int') > 0)	// explicit click on button 'Change and load' with js on
		|| (GETPOST('chartofaccounts', 'int') > 0 && GETPOST('chartofaccounts', 'int') != $conf->global->CHARTOFACCOUNTS)) {	// a submit of form is done and chartofaccounts combo has been modified
		if ($chartofaccounts > 0) {
			// Get language code for this $chartofaccounts
			$sql = 'SELECT code FROM '.MAIN_DB_PREFIX.'c_country as c, '.MAIN_DB_PREFIX.'accounting_system as a';
			$sql .= ' WHERE c.rowid = a.fk_country AND a.rowid = '.(int) $chartofaccounts;
			$resql = $db->query($sql);
			if ($resql) {
				$obj = $db->fetch_object($resql);
				$country_code = $obj->code;
			} else {
				dol_print_error($db);
			}

			// Try to load sql file
			if ($country_code) {
				$sqlfile = DOL_DOCUMENT_ROOT.'/install/mysql/data/llx_accounting_account_'.strtolower($country_code).'.sql';

				$offsetforchartofaccount = 0;
				// Get the comment line '-- ADD CCCNNNNN to rowid...' to find CCCNNNNN (CCC is country num, NNNNN is id of accounting account)
				// and pass CCCNNNNN + (num of company * 100 000 000) as offset to the run_sql as a new parameter to say to update sql on the fly to add offset to rowid and account_parent value.
				// This is to be sure there is no conflict for each chart of account, whatever is country, whatever is company when multicompany is used.
				$tmp = file_get_contents($sqlfile);
<<<<<<< HEAD
				if (preg_match('/-- ADD (\d+) to rowid/ims', $tmp, $reg)) {
=======
				$reg = array();
				if (preg_match('/-- ADD (\d+) to rowid/ims', $tmp, $reg))
				{
>>>>>>> 9a13ebfd
					$offsetforchartofaccount += $reg[1];
				}
				$offsetforchartofaccount += ($conf->entity * 100000000);

				$result = run_sql($sqlfile, 1, $conf->entity, 1, '', 'default', 32768, 0, $offsetforchartofaccount);

				if ($result > 0) {
					setEventMessages($langs->trans("ChartLoaded"), null, 'mesgs');
				} else {
					setEventMessages($langs->trans("ErrorDuringChartLoad"), null, 'warnings');
				}
			}

			if (!dolibarr_set_const($db, 'CHARTOFACCOUNTS', $chartofaccounts, 'chaine', 0, '', $conf->entity)) {
				$error++;
			}
		} else {
			$error++;
		}
	}

	if ($action == 'disable') {
		if ($accounting->fetch($id)) {
			$mode = GETPOST('mode', 'int');
			$result = $accounting->accountDeactivate($id, $mode);
		}

		$action = 'update';
		if ($result < 0) {
			setEventMessages($accounting->error, $accounting->errors, 'errors');
		}
	} elseif ($action == 'enable') {
		if ($accounting->fetch($id)) {
			$mode = GETPOST('mode', 'int');
			$result = $accounting->account_activate($id, $mode);
		}
		$action = 'update';
		if ($result < 0) {
			setEventMessages($accounting->error, $accounting->errors, 'errors');
		}
	}
}


/*
 * View
 */

$form = new Form($db);
$formaccounting = new FormAccounting($db);

llxHeader('', $langs->trans("ListAccounts"));

if ($action == 'delete') {
	$formconfirm = $html->formconfirm($_SERVER["PHP_SELF"].'?id='.$id, $langs->trans('DeleteAccount'), $langs->trans('ConfirmDeleteAccount'), 'confirm_delete', '', 0, 1);
	print $formconfirm;
}

$pcgver = $conf->global->CHARTOFACCOUNTS;

$sql = "SELECT aa.rowid, aa.fk_pcg_version, aa.pcg_type, aa.account_number, aa.account_parent , aa.label, aa.labelshort, aa.reconcilable, aa.active, ";
$sql .= " a2.rowid as rowid2, a2.label as label2, a2.account_number as account_number2";
$sql .= " FROM ".MAIN_DB_PREFIX."accounting_account as aa";
$sql .= " LEFT JOIN ".MAIN_DB_PREFIX."accounting_system as asy ON aa.fk_pcg_version = asy.pcg_version AND aa.entity = ".$conf->entity;
if ($db->type == 'pgsql') {
	$sql .= " LEFT JOIN ".MAIN_DB_PREFIX."accounting_account as a2 ON a2.rowid = aa.account_parent AND a2.entity = ".$conf->entity;
} else {
	$sql .= " LEFT JOIN ".MAIN_DB_PREFIX."accounting_account as a2 ON a2.rowid = aa.account_parent AND a2.entity = ".$conf->entity;
}
$sql .= " WHERE asy.rowid = ".$pcgver;
//print $sql;
if (strlen(trim($search_account))) {
	$lengthpaddingaccount = 0;
	if ($conf->global->ACCOUNTING_LENGTH_GACCOUNT || $conf->global->ACCOUNTING_LENGTH_AACCOUNT) {
		$lengthpaddingaccount = max($conf->global->ACCOUNTING_LENGTH_GACCOUNT, $conf->global->ACCOUNTING_LENGTH_AACCOUNT);
	}
	$search_account_tmp = $search_account;
	$weremovedsomezero = 0;
	if (strlen($search_account_tmp) <= $lengthpaddingaccount) {
		for ($i = 0; $i < $lengthpaddingaccount; $i++) {
			if (preg_match('/0$/', $search_account_tmp)) {
				$weremovedsomezero++;
				$search_account_tmp = preg_replace('/0$/', '', $search_account_tmp);
			}
		}
	}

	//var_dump($search_account); exit;
	if ($search_account_tmp) {
		if ($weremovedsomezero) {
			$search_account_tmp_clean = $search_account_tmp;
			$search_account_clean = $search_account;
			$startchar = '%';
			if (strpos($search_account_tmp, '^') === 0) {
				$startchar = '';
				$search_account_tmp_clean = preg_replace('/^\^/', '', $search_account_tmp);
				$search_account_clean = preg_replace('/^\^/', '', $search_account);
			}
			$sql .= " AND (aa.account_number LIKE '".$db->escape($startchar.$search_account_tmp_clean)."'";
			$sql .= " OR aa.account_number LIKE '".$db->escape($startchar.$search_account_clean)."%')";
		} else {
			$sql .= natural_search("aa.account_number", $search_account_tmp);
		}
	}
}
if (strlen(trim($search_label))) {
	$sql .= natural_search("aa.label", $search_label);
}
if (strlen(trim($search_labelshort))) {
	$sql .= natural_search("aa.labelshort", $search_labelshort);
}
if (strlen(trim($search_accountparent)) && $search_accountparent != '-1') {
	$sql .= natural_search("aa.account_parent", $search_accountparent, 2);
}
if (strlen(trim($search_pcgtype))) {
	$sql .= natural_search("aa.pcg_type", $search_pcgtype);
}
$sql .= $db->order($sortfield, $sortorder);

// Count total nb of records
$nbtotalofrecords = '';
if (empty($conf->global->MAIN_DISABLE_FULL_SCANLIST)) {
	$resql = $db->query($sql);
	$nbtotalofrecords = $db->num_rows($resql);
	if (($page * $limit) > $nbtotalofrecords) {	// if total resultset is smaller then paging size (filtering), goto and load page 0
		$page = 0;
		$offset = 0;
	}
}

$sql .= $db->plimit($limit + 1, $offset);

dol_syslog('accountancy/admin/account.php:: $sql='.$sql);
$resql = $db->query($sql);

if ($resql) {
	$num = $db->num_rows($resql);

	$param = '';
	if (!empty($contextpage) && $contextpage != $_SERVER["PHP_SELF"]) {
		$param .= '&contextpage='.urlencode($contextpage);
	}
	if ($limit > 0 && $limit != $conf->liste_limit) {
		$param .= '&limit='.urlencode($limit);
	}
	if ($search_account) {
		$param .= '&search_account='.urlencode($search_account);
	}
	if ($search_label) {
		$param .= '&search_label='.urlencode($search_label);
	}
	if ($search_labelshort) {
		$param .= '&search_labelshort='.urlencode($search_labelshort);
	}
	if ($search_accountparent > 0 || $search_accountparent == '0') {
		$param .= '&search_accountparent='.urlencode($search_accountparent);
	}
	if ($search_pcgtype) {
		$param .= '&search_pcgtype='.urlencode($search_pcgtype);
	}
	if ($optioncss != '') {
		$param .= '&optioncss='.urlencode($optioncss);
	}

	if (!empty($conf->use_javascript_ajax)) {
		print '<!-- Add javascript to reload page when we click "Change plan" -->
			<script type="text/javascript">
			$(document).ready(function () {
		    	$("#change_chart").on("click", function (e) {
					console.log("chartofaccounts seleted = "+$("#chartofaccounts").val());
					// reload page
					window.location.href = "'.$_SERVER["PHP_SELF"].'?valid_change_chart=1&chartofaccounts="+$("#chartofaccounts").val();
			    });
			});
	    	</script>';
	}

	print '<form method="POST" id="searchFormList" action="'.$_SERVER["PHP_SELF"].'">';
	if ($optioncss != '') {
		print '<input type="hidden" name="optioncss" value="'.$optioncss.'">';
	}
	print '<input type="hidden" name="token" value="'.newToken().'">';
	print '<input type="hidden" name="formfilteraction" id="formfilteraction" value="list">';
	print '<input type="hidden" name="action" value="list">';
	print '<input type="hidden" name="sortfield" value="'.$sortfield.'">';
	print '<input type="hidden" name="sortorder" value="'.$sortorder.'">';
	print '<input type="hidden" name="contextpage" value="'.$contextpage.'">';

	$newcardbutton .= dolGetButtonTitle($langs->trans("New"), $langs->trans("Addanaccount"), 'fa fa-plus-circle', './card.php?action=create');

	print_barre_liste($langs->trans('ListAccounts'), $page, $_SERVER["PHP_SELF"], $param, $sortfield, $sortorder, '', $num, $nbtotalofrecords, 'title_accountancy', 0, $newcardbutton, '', $limit, 0, 0, 1);

	// Box to select active chart of account
	print $langs->trans("Selectchartofaccounts")." : ";
	print '<select class="flat minwidth200" name="chartofaccounts" id="chartofaccounts">';
	$sql = "SELECT a.rowid, a.pcg_version, a.label, a.active, c.code as country_code";
	$sql .= " FROM ".MAIN_DB_PREFIX."accounting_system as a";
	$sql .= " LEFT JOIN ".MAIN_DB_PREFIX."c_country as c ON a.fk_country = c.rowid AND c.active = 1";
	$sql .= " WHERE a.active = 1";
	dol_syslog('accountancy/admin/account.php $sql='.$sql);
	print $sql;
	$resqlchart = $db->query($sql);
	if ($resqlchart) {
		$numbis = $db->num_rows($resqlchart);
		$i = 0;
		print '<option value="-1">&nbsp;</option>';
		while ($i < $numbis) {
			$obj = $db->fetch_object($resqlchart);

			print '<option value="'.$obj->rowid.'"';
			print ($pcgver == $obj->rowid) ? ' selected' : '';
			print '>'.$obj->pcg_version.' - '.$obj->label.' - ('.$obj->country_code.')</option>';

			$i++;
		}
	} else {
		dol_print_error($db);
	}
	print "</select>";
	print ajax_combobox("chartofaccounts");
	print '<input type="'.(empty($conf->use_javascript_ajax) ? 'submit' : 'button').'" class="button" name="change_chart" id="change_chart" value="'.dol_escape_htmltag($langs->trans("ChangeAndLoad")).'">';

	print '<br>';
	print '<br>';

	$varpage = empty($contextpage) ? $_SERVER["PHP_SELF"] : $contextpage;
	$selectedfields = $form->multiSelectArrayWithCheckbox('selectedfields', $arrayfields, $varpage); // This also change content of $arrayfields

	$moreforfilter = '';
	$massactionbutton = '';

	print '<div class="div-table-responsive">';
	print '<table class="tagtable liste'.($moreforfilter ? " listwithfilterbefore" : "").'">'."\n";

	// Line for search fields
	print '<tr class="liste_titre_filter">';
	if (!empty($arrayfields['aa.account_number']['checked'])) {
		print '<td class="liste_titre"><input type="text" class="flat width100" name="search_account" value="'.$search_account.'"></td>';
	}
	if (!empty($arrayfields['aa.label']['checked'])) {
		print '<td class="liste_titre"><input type="text" class="flat width150" name="search_label" value="'.$search_label.'"></td>';
	}
	if (!empty($arrayfields['aa.labelshort']['checked'])) {
		print '<td class="liste_titre"><input type="text" class="flat width100" name="search_labelshort" value="'.$search_labelshort.'"></td>';
	}
	if (!empty($arrayfields['aa.account_parent']['checked'])) {
		print '<td class="liste_titre">';
		print $formaccounting->select_account($search_accountparent, 'search_accountparent', 2);
		print '</td>';
	}
	if (!empty($arrayfields['aa.pcg_type']['checked'])) {
		print '<td class="liste_titre"><input type="text" class="flat width100" name="search_pcgtype" value="'.$search_pcgtype.'"></td>';
	}
	if ($conf->global->MAIN_FEATURES_LEVEL >= 2) {
		if (!empty($arrayfields['aa.reconcilable']['checked'])) {
			print '<td class="liste_titre">&nbsp;</td>';
		}
	}
	if (!empty($arrayfields['aa.active']['checked'])) {
		print '<td class="liste_titre">&nbsp;</td>';
	}
	print '<td class="liste_titre maxwidthsearch">';
	$searchpicto = $form->showFilterAndCheckAddButtons($massactionbutton ? 1 : 0, 'checkforselect', 1);
	print $searchpicto;
	print '</td>';
	print '</tr>';

	print '<tr class="liste_titre">';
	if (!empty($arrayfields['aa.account_number']['checked'])) {
		print_liste_field_titre($arrayfields['aa.account_number']['label'], $_SERVER["PHP_SELF"], "aa.account_number", "", $param, '', $sortfield, $sortorder);
	}
	if (!empty($arrayfields['aa.label']['checked'])) {
		print_liste_field_titre($arrayfields['aa.label']['label'], $_SERVER["PHP_SELF"], "aa.label", "", $param, '', $sortfield, $sortorder);
	}
	if (!empty($arrayfields['aa.labelshort']['checked'])) {
		print_liste_field_titre($arrayfields['aa.labelshort']['label'], $_SERVER["PHP_SELF"], "aa.labelshort", "", $param, '', $sortfield, $sortorder);
	}
	if (!empty($arrayfields['aa.account_parent']['checked'])) {
		print_liste_field_titre($arrayfields['aa.account_parent']['label'], $_SERVER["PHP_SELF"], "aa.account_parent", "", $param, '', $sortfield, $sortorder, 'left ');
	}
	if (!empty($arrayfields['aa.pcg_type']['checked'])) {
		print_liste_field_titre($arrayfields['aa.pcg_type']['label'], $_SERVER["PHP_SELF"], 'aa.pcg_type', '', $param, '', $sortfield, $sortorder, '', $arrayfields['aa.pcg_type']['help']);
	}
	if ($conf->global->MAIN_FEATURES_LEVEL >= 2) {
		if (!empty($arrayfields['aa.reconcilable']['checked'])) {
			print_liste_field_titre($arrayfields['aa.reconcilable']['label'], $_SERVER["PHP_SELF"], 'aa.reconcilable', '', $param, '', $sortfield, $sortorder);
		}
	}
	if (!empty($arrayfields['aa.active']['checked'])) {
		print_liste_field_titre($arrayfields['aa.active']['label'], $_SERVER["PHP_SELF"], 'aa.active', '', $param, '', $sortfield, $sortorder);
	}
	print_liste_field_titre($selectedfields, $_SERVER["PHP_SELF"], "", '', '', '', $sortfield, $sortorder, 'center maxwidthsearch ');
	print "</tr>\n";

	$accountstatic = new AccountingAccount($db);
	$accountparent = new AccountingAccount($db);

	$totalarray = array();
	$i = 0;
	while ($i < min($num, $limit)) {
		$obj = $db->fetch_object($resql);

		$accountstatic->id = $obj->rowid;
		$accountstatic->label = $obj->label;
		$accountstatic->account_number = $obj->account_number;

		print '<tr class="oddeven">';

		// Account number
		if (!empty($arrayfields['aa.account_number']['checked'])) {
			print "<td>";
			print $accountstatic->getNomUrl(1, 0, 0, '', 0, 1, 0, 'accountcard');
			print "</td>\n";
			if (!$i) {
				$totalarray['nbfield']++;
			}
		}

		// Account label
		if (!empty($arrayfields['aa.label']['checked'])) {
			print "<td>";
			print $obj->label;
			print "</td>\n";
			if (!$i) {
				$totalarray['nbfield']++;
			}
		}

		// Account label to show (label short)
		if (!empty($arrayfields['aa.labelshort']['checked'])) {
			print "<td>";
			print $obj->labelshort;
			print "</td>\n";
			if (!$i) {
				$totalarray['nbfield']++;
			}
		}

		// Account parent
		if (!empty($arrayfields['aa.account_parent']['checked'])) {
			// Note: obj->account_parent is a foreign key to a rowid. It is field in child table and obj->rowid2 is same, but in parent table.
			// So for orphans, obj->account_parent is set but not obj->rowid2
			if (!empty($obj->account_parent) && !empty($obj->rowid2)) {
				print "<td>";
				print '<!-- obj->account_parent = '.$obj->account_parent.' obj->rowid2 = '.$obj->rowid2.' -->';
				$accountparent->id = $obj->rowid2;
				$accountparent->label = $obj->label2;
				$accountparent->account_number = $obj->account_number2; // Sotre an account number for output
				print $accountparent->getNomUrl(1);
				print "</td>\n";
				if (!$i) {
					$totalarray['nbfield']++;
				}
			} else {
				print '<td>';
				if (!empty($obj->account_parent)) {
					print '<!-- Bad value for obj->account_parent = '.$obj->account_parent.': is a rowid that does not exists -->';
				}
				print '</td>';
				if (!$i) {
					$totalarray['nbfield']++;
				}
			}
		}

		// Chart of accounts type
		if (!empty($arrayfields['aa.pcg_type']['checked'])) {
			print "<td>";
			print $obj->pcg_type;
			print "</td>\n";
			if (!$i) {
				$totalarray['nbfield']++;
			}
		}

		if ($conf->global->MAIN_FEATURES_LEVEL >= 2) {
			// Activated or not reconciliation on accounting account
			if (!empty($arrayfields['aa.reconcilable']['checked'])) {
				print '<td class="center">';
				if (empty($obj->reconcilable)) {
					print '<a class="reposition" href="'.$_SERVER["PHP_SELF"].'?id='.$obj->rowid.'&action=enable&mode=1">';
					print img_picto($langs->trans("Disabled"), 'switch_off');
					print '</a>';
				} else {
					print '<a class="reposition" href="'.$_SERVER["PHP_SELF"].'?id='.$obj->rowid.'&action=disable&mode=1">';
					print img_picto($langs->trans("Activated"), 'switch_on');
					print '</a>';
				}
				print '</td>';
				if (!$i) {
					$totalarray['nbfield']++;
				}
			}
		}

		// Activated or not
		if (!empty($arrayfields['aa.active']['checked'])) {
			print '<td class="center">';
			if (empty($obj->active)) {
				print '<a class="reposition" href="'.$_SERVER["PHP_SELF"].'?id='.$obj->rowid.'&action=enable&mode=0">';
				print img_picto($langs->trans("Disabled"), 'switch_off');
				print '</a>';
			} else {
				print '<a class="reposition" href="'.$_SERVER["PHP_SELF"].'?id='.$obj->rowid.'&action=disable&mode=0">';
				print img_picto($langs->trans("Activated"), 'switch_on');
				print '</a>';
			}
			print '</td>';
			if (!$i) {
				$totalarray['nbfield']++;
			}
		}

		// Action
		print '<td class="center">';
		if ($user->rights->accounting->chartofaccount) {
			print '<a class="editfielda" href="./card.php?action=update&token='.newToken().'&id='.$obj->rowid.'&backtopage='.urlencode($_SERVER["PHP_SELF"].'?'.$param).'">';
			print img_edit();
			print '</a>';
			print '&nbsp;';
			print '<a class="marginleftonly" href="./card.php?action=delete&token='.newToken().'&id='.$obj->rowid.'&backtopage='.urlencode($_SERVER["PHP_SELF"].'?'.$param).'">';
			print img_delete();
			print '</a>';
		}
		print '</td>'."\n";
		if (!$i) {
			$totalarray['nbfield']++;
		}

		print "</tr>\n";
		$i++;
	}

	print "</table>";
	print "</div>";
	print '</form>';
} else {
	dol_print_error($db);
}

// End of page
llxFooter();
$db->close();<|MERGE_RESOLUTION|>--- conflicted
+++ resolved
@@ -147,13 +147,8 @@
 				// and pass CCCNNNNN + (num of company * 100 000 000) as offset to the run_sql as a new parameter to say to update sql on the fly to add offset to rowid and account_parent value.
 				// This is to be sure there is no conflict for each chart of account, whatever is country, whatever is company when multicompany is used.
 				$tmp = file_get_contents($sqlfile);
-<<<<<<< HEAD
+				$reg = array();
 				if (preg_match('/-- ADD (\d+) to rowid/ims', $tmp, $reg)) {
-=======
-				$reg = array();
-				if (preg_match('/-- ADD (\d+) to rowid/ims', $tmp, $reg))
-				{
->>>>>>> 9a13ebfd
 					$offsetforchartofaccount += $reg[1];
 				}
 				$offsetforchartofaccount += ($conf->entity * 100000000);
