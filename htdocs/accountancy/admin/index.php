<?php
/* Copyright (C) 2013-2014 Olivier Geffroy      <jeff@jeffinfo.com>
 * Copyright (C) 2013-2014 Florian Henry        <florian.henry@open-concept.pro>
 * Copyright (C) 2013-2021 Alexandre Spangaro   <aspangaro@open-dsi.fr>
 * Copyright (C) 2014-2015 Ari Elbaz (elarifr)  <github@accedinfo.com>
 * Copyright (C) 2014      Marcos García        <marcosgdf@gmail.com>
 * Copyright (C) 2014      Juanjo Menent        <jmenent@2byte.es>
 * Copyright (C) 2015      Jean-François Ferry  <jfefe@aternatik.fr>
 * Copyright (C) 2017      Laurent Destailleur  <eldy@destailleur.fr>
 * Copyright (C) 2021      Ferran Marcet        <fmarcet@2byte.es>
 *
 * This program is free software; you can redistribute it and/or modify
 * it under the terms of the GNU General Public License as published by
 * the Free Software Foundation; either version 3 of the License, or
 * (at your option) any later version.
 *
 * This program is distributed in the hope that it will be useful,
 * but WITHOUT ANY WARRANTY; without even the implied warranty of
 * MERCHANTABILITY or FITNESS FOR A PARTICULAR PURPOSE.  See the
 * GNU General Public License for more details.
 *
 * You should have received a copy of the GNU General Public License
 * along with this program. If not, see <https://www.gnu.org/licenses/>.
 */

/**
 * \file		htdocs/accountancy/admin/index.php
 * \ingroup		Accountancy (Double entries)
 * \brief		Setup page to configure accounting expert module
 */

require '../../main.inc.php';
require_once DOL_DOCUMENT_ROOT.'/core/lib/admin.lib.php';
require_once DOL_DOCUMENT_ROOT.'/core/lib/accounting.lib.php';
require_once DOL_DOCUMENT_ROOT.'/core/lib/date.lib.php';

// Load translation files required by the page
$langs->loadLangs(array("compta", "bills", "admin", "accountancy", "other"));

// Security access
if (empty($user->rights->accounting->chartofaccount)) {
	accessforbidden();
}

$action = GETPOST('action', 'aZ09');

// Parameters ACCOUNTING_* and others
$list = array(
	'ACCOUNTING_LENGTH_GACCOUNT',
	'ACCOUNTING_LENGTH_AACCOUNT',
//	'ACCOUNTING_LIMIT_LIST_VENTILATION'		   // there is already a global parameter to define the nb of records in lists, we must use it in priority. Having one parameter for nb of record for each page is deprecated.
//	'ACCOUNTING_LENGTH_DESCRIPTION',         // adjust size displayed for lines description for dol_trunc
//	'ACCOUNTING_LENGTH_DESCRIPTION_ACCOUNT', // adjust size displayed for select account description for dol_trunc
);

$list_binding = array(
	'ACCOUNTING_DATE_START_BINDING',
	'ACCOUNTING_DEFAULT_PERIOD_ON_TRANSFER'
);

$error = 0;


/*
 * Actions
 */

if (in_array($action, array(
	'setBANK_DISABLE_DIRECT_INPUT',
	'setACCOUNTANCY_COMBO_FOR_AUX',
	'setACCOUNTING_MANAGE_ZERO',
	'setACCOUNTING_LIST_SORT_VENTILATION_TODO',
	'setACCOUNTING_LIST_SORT_VENTILATION_DONE'))) {
	$constname = preg_replace('/^set/', '', $action);
	$constvalue = GETPOST('value', 'int');
	$res = dolibarr_set_const($db, $constname, $constvalue, 'yesno', 0, '', $conf->entity);
	if (!($res > 0)) {
		$error++;
	}

	if (!$error) {
		setEventMessages($langs->trans("SetupSaved"), null, 'mesgs');
	} else {
		setEventMessages($langs->trans("Error"), null, 'mesgs');
	}
}

if ($action == 'update') {
	$error = 0;

	if (!$error) {
		foreach ($list as $constname) {
			$constvalue = GETPOST($constname, 'alpha');
<<<<<<< HEAD
			var_dump($constname);
=======
>>>>>>> 95dc2558
			if (!dolibarr_set_const($db, $constname, $constvalue, 'chaine', 0, '', $conf->entity)) {
				$error++;
			}
		}
		if ($error) {
			setEventMessages($langs->trans("Error"), null, 'errors');
		}

		foreach ($list_binding as $constname) {
			$constvalue = GETPOST($constname, 'alpha');

			if ($constname == 'ACCOUNTING_DATE_START_BINDING') {
				$constvalue = dol_mktime(0, 0, 0, GETPOST($constname.'month', 'int'), GETPOST($constname.'day', 'int'), GETPOST($constname.'year', 'int'));
			}

			if (!dolibarr_set_const($db, $constname, $constvalue, 'chaine', 0, '', $conf->entity)) {
				$error++;
			}
		}
		if ($error) {
			setEventMessages($langs->trans("Error"), null, 'errors');
		}
	}

	if (!$error) {
		setEventMessages($langs->trans("SetupSaved"), null, 'mesgs');
	}
}

if ($action == 'setlistsorttodo') {
	$setlistsorttodo = GETPOST('value', 'int');
	$res = dolibarr_set_const($db, "ACCOUNTING_LIST_SORT_VENTILATION_TODO", $setlistsorttodo, 'yesno', 0, '', $conf->entity);
	if (!($res > 0)) {
		$error++;
	}

	if (!$error) {
		setEventMessages($langs->trans("SetupSaved"), null, 'mesgs');
	} else {
		setEventMessages($langs->trans("Error"), null, 'mesgs');
	}
}

if ($action == 'setlistsortdone') {
	$setlistsortdone = GETPOST('value', 'int');
	$res = dolibarr_set_const($db, "ACCOUNTING_LIST_SORT_VENTILATION_DONE", $setlistsortdone, 'yesno', 0, '', $conf->entity);
	if (!($res > 0)) {
		$error++;
	}

	if (!$error) {
		setEventMessages($langs->trans("SetupSaved"), null, 'mesgs');
	} else {
		setEventMessages($langs->trans("Error"), null, 'mesgs');
	}
}

if ($action == 'setmanagezero') {
	$setmanagezero = GETPOST('value', 'int');
	$res = dolibarr_set_const($db, "ACCOUNTING_MANAGE_ZERO", $setmanagezero, 'yesno', 0, '', $conf->entity);
	if (!($res > 0)) {
		$error++;
	}

	if (!$error) {
		setEventMessages($langs->trans("SetupSaved"), null, 'mesgs');
	} else {
		setEventMessages($langs->trans("Error"), null, 'mesgs');
	}
}

if ($action == 'setdisabledirectinput') {
	$setdisabledirectinput = GETPOST('value', 'int');
	$res = dolibarr_set_const($db, "BANK_DISABLE_DIRECT_INPUT", $setdisabledirectinput, 'yesno', 0, '', $conf->entity);
	if (!($res > 0)) {
		$error++;
	}

	if (!$error) {
		setEventMessages($langs->trans("SetupSaved"), null, 'mesgs');
	} else {
		setEventMessages($langs->trans("Error"), null, 'mesgs');
	}
}

if ($action == 'setenabledraftexport') {
	$setenabledraftexport = GETPOST('value', 'int');
	$res = dolibarr_set_const($db, "ACCOUNTING_ENABLE_EXPORT_DRAFT_JOURNAL", $setenabledraftexport, 'yesno', 0, '', $conf->entity);
	if (!($res > 0)) {
		$error++;
	}

	if (!$error) {
		setEventMessages($langs->trans("SetupSaved"), null, 'mesgs');
	} else {
		setEventMessages($langs->trans("Error"), null, 'mesgs');
	}
}

if ($action == 'setenablesubsidiarylist') {
	$setenablesubsidiarylist = GETPOST('value', 'int');
	$res = dolibarr_set_const($db, "ACCOUNTANCY_COMBO_FOR_AUX", $setenablesubsidiarylist, 'yesno', 0, '', $conf->entity);
	if (!($res > 0)) {
		$error++;
	}

	if (!$error) {
		setEventMessages($langs->trans("SetupSaved"), null, 'mesgs');
	} else {
		setEventMessages($langs->trans("Error"), null, 'mesgs');
	}
}

if ($action == 'setdisablebindingonsales') {
	$setdisablebindingonsales = GETPOST('value', 'int');
	$res = dolibarr_set_const($db, "ACCOUNTING_DISABLE_BINDING_ON_SALES", $setdisablebindingonsales, 'yesno', 0, '', $conf->entity);
	if (!($res > 0)) {
		$error++;
	}

	if (!$error) {
		setEventMessages($langs->trans("SetupSaved"), null, 'mesgs');
	} else {
		setEventMessages($langs->trans("Error"), null, 'mesgs');
	}
}

if ($action == 'setdisablebindingonpurchases') {
	$setdisablebindingonpurchases = GETPOST('value', 'int');
	$res = dolibarr_set_const($db, "ACCOUNTING_DISABLE_BINDING_ON_PURCHASES", $setdisablebindingonpurchases, 'yesno', 0, '', $conf->entity);
	if (!($res > 0)) {
		$error++;
	}

	if (!$error) {
		setEventMessages($langs->trans("SetupSaved"), null, 'mesgs');
	} else {
		setEventMessages($langs->trans("Error"), null, 'mesgs');
	}
}

if ($action == 'setdisablebindingonexpensereports') {
	$setdisablebindingonexpensereports = GETPOST('value', 'int');
	$res = dolibarr_set_const($db, "ACCOUNTING_DISABLE_BINDING_ON_EXPENSEREPORTS", $setdisablebindingonexpensereports, 'yesno', 0, '', $conf->entity);
	if (!($res > 0)) {
		$error++;
	}

	if (!$error) {
		setEventMessages($langs->trans("SetupSaved"), null, 'mesgs');
	} else {
		setEventMessages($langs->trans("Error"), null, 'mesgs');
	}
}


/*
 * View
 */

$form = new Form($db);

$title = $langs->trans('ConfigAccountingExpert');
llxHeader('', $title);

$linkback = '';
//$linkback = '<a href="' . DOL_URL_ROOT . '/admin/modules.php?restore_lastsearch_values=1">' . $langs->trans("BackToModuleList") . '</a>';
print load_fiche_titre($title, $linkback, 'accountancy');

// Show message if accountancy hidden options are activated to help to resolve some problems
if (!$user->admin) {
	if (!empty($conf->global->FACTURE_DEPOSITS_ARE_JUST_PAYMENTS)) {
		print '<div class="info">' . $langs->trans("ConstantIsOn", "FACTURE_DEPOSITS_ARE_JUST_PAYMENTS") . '</div>';
	}
	if (!empty($conf->global->ACCOUNTANCY_USE_PRODUCT_ACCOUNT_ON_THIRDPARTY)) {
		print '<div class="info">' . $langs->trans("ConstantIsOn", "ACCOUNTANCY_USE_PRODUCT_ACCOUNT_ON_THIRDPARTY") . '</div>';
	}
	if (!empty($conf->global->MAIN_COMPANY_PERENTITY_SHARED)) {
		print '<div class="info">' . $langs->trans("ConstantIsOn", "MAIN_COMPANY_PERENTITY_SHARED") . '</div>';
	}
	if (!empty($conf->global->MAIN_PRODUCT_PERENTITY_SHARED)) {
		print '<div class="info">' . $langs->trans("ConstantIsOn", "MAIN_PRODUCT_PERENTITY_SHARED") . '</div>';
	}
}

print '<form action="'.$_SERVER["PHP_SELF"].'" method="post">';
print '<input type="hidden" name="token" value="'.newToken().'">';
print '<input type="hidden" name="action" value="update">';

// Params
print '<table class="noborder centpercent">';
print '<tr class="liste_titre">';
print '<td colspan="2">'.$langs->trans('Options').'</td>';
print "</tr>\n";

// TO DO Mutualize code for yes/no constants

/* Set this option as a hidden option but keep it for some needs.
print '<tr>';
print '<td>'.$langs->trans("ACCOUNTING_ENABLE_EXPORT_DRAFT_JOURNAL").'</td>';
if (!empty($conf->global->ACCOUNTING_ENABLE_EXPORT_DRAFT_JOURNAL)) {
	print '<td class="right"><a class="reposition" href="'.$_SERVER['PHP_SELF'].'?token='.newToken().'&enabledraftexport&value=0">';
	print img_picto($langs->trans("Activated"), 'switch_on');
	print '</a></td>';
} else {
	print '<td class="right"><a class="reposition" href="'.$_SERVER['PHP_SELF'].'?token='.newToken().'&enabledraftexport&value=1">';
	print img_picto($langs->trans("Disabled"), 'switch_off');
	print '</a></td>';
}
print '</tr>';
*/

print '<tr class="oddeven">';
print '<td>'.$langs->trans("BANK_DISABLE_DIRECT_INPUT").'</td>';
if (!empty($conf->global->BANK_DISABLE_DIRECT_INPUT)) {
	print '<td class="right"><a class="reposition" href="'.$_SERVER['PHP_SELF'].'?token='.newToken().'&action=setBANK_DISABLE_DIRECT_INPUT&value=0">';
	print img_picto($langs->trans("Activated"), 'switch_on');
	print '</a></td>';
} else {
	print '<td class="right"><a class="reposition" href="'.$_SERVER['PHP_SELF'].'?token='.newToken().'&action=setBANK_DISABLE_DIRECT_INPUT&value=1">';
	print img_picto($langs->trans("Disabled"), 'switch_off');
	print '</a></td>';
}
print '</tr>';

print '<tr class="oddeven">';
print '<td>'.$langs->trans("ACCOUNTANCY_COMBO_FOR_AUX");
print ' - <span class="opacitymedium">'.$langs->trans("NotRecommended").'</span>';
print '</td>';

if (!empty($conf->global->ACCOUNTANCY_COMBO_FOR_AUX)) {
	print '<td class="right"><a class="reposition" href="'.$_SERVER['PHP_SELF'].'?token='.newToken().'&action=setACCOUNTANCY_COMBO_FOR_AUX&value=0">';
	print img_picto($langs->trans("Activated"), 'switch_on');
	print '</a></td>';
} else {
	print '<td class="right"><a class="reposition" href="'.$_SERVER['PHP_SELF'].'?token='.newToken().'&action=setACCOUNTANCY_COMBO_FOR_AUX&value=1">';
	print img_picto($langs->trans("Disabled"), 'switch_off');
	print '</a></td>';
}
print '</tr>';

print '<tr class="oddeven">';
print '<td>'.$langs->trans("ACCOUNTING_MANAGE_ZERO").'</td>';
if (!empty($conf->global->ACCOUNTING_MANAGE_ZERO)) {
	print '<td class="right"><a class="reposition" href="'.$_SERVER['PHP_SELF'].'?token='.newToken().'&action=setACCOUNTING_MANAGE_ZERO&value=0">';
	print img_picto($langs->trans("Activated"), 'switch_on');
	print '</a></td>';
} else {
	print '<td class="right"><a class="reposition" href="'.$_SERVER['PHP_SELF'].'?token='.newToken().'&action=setACCOUNTING_MANAGE_ZERO&value=1">';
	print img_picto($langs->trans("Disabled"), 'switch_off');
	print '</a></td>';
}
print '</tr>';

// Param a user $user->rights->accounting->chartofaccount can access
foreach ($list as $key) {
	print '<tr class="oddeven value">';

	if (!empty($conf->global->ACCOUNTING_MANAGE_ZERO) && ($key == 'ACCOUNTING_LENGTH_GACCOUNT' || $key == 'ACCOUNTING_LENGTH_AACCOUNT')) {
		continue;
	}

	// Param
	$label = $langs->trans($key);
	print '<td>'.$label.'</td>';
	// Value
	print '<td class="right">';
	print '<input type="text" class="maxwidth100" id="'.$key.'" name="'.$key.'" value="'.$conf->global->$key.'">';

	print '</td>';
	print '</tr>';
}
print '</table>';
print '<br>';

// Binding params
print '<table class="noborder centpercent">';
print '<tr class="liste_titre">';
print '<td colspan="2">'.$langs->trans('BindingOptions').'</td>';
print "</tr>\n";

// TO DO Mutualize code for yes/no constants
print '<tr class="oddeven">';
print '<td>'.$langs->trans("ACCOUNTING_LIST_SORT_VENTILATION_TODO").'</td>';
if (!empty($conf->global->ACCOUNTING_LIST_SORT_VENTILATION_TODO)) {
	print '<td class="right"><a class="reposition" href="'.$_SERVER['PHP_SELF'].'?token='.newToken().'&action=setACCOUNTING_LIST_SORT_VENTILATION_TODO&value=0">';
	print img_picto($langs->trans("Activated"), 'switch_on');
	print '</a></td>';
} else {
	print '<td class="right"><a class="reposition" href="'.$_SERVER['PHP_SELF'].'?token='.newToken().'&action=setACCOUNTING_LIST_SORT_VENTILATION_TODO&value=1">';
	print img_picto($langs->trans("Disabled"), 'switch_off');
	print '</a></td>';
}
print '</tr>';

print '<tr class="oddeven">';
print '<td>'.$langs->trans("ACCOUNTING_LIST_SORT_VENTILATION_DONE").'</td>';
if (!empty($conf->global->ACCOUNTING_LIST_SORT_VENTILATION_DONE)) {
	print '<td class="right"><a class="reposition" href="'.$_SERVER['PHP_SELF'].'?token='.newToken().'&action=setACCOUNTING_LIST_SORT_VENTILATION_DONE&value=0">';
	print img_picto($langs->trans("Activated"), 'switch_on');
	print '</a></td>';
} else {
	print '<td class="right"><a class="reposition" href="'.$_SERVER['PHP_SELF'].'?token='.newToken().'&action=setACCOUNTING_LIST_SORT_VENTILATION_DONE&value=1">';
	print img_picto($langs->trans("Disabled"), 'switch_off');
	print '</a></td>';
}
print '</tr>';

// Param a user $user->rights->accounting->chartofaccount can access
foreach ($list_binding as $key) {
	print '<tr class="oddeven value">';

	// Param
	$label = $langs->trans($key);
	print '<td>'.$label.'</td>';
	// Value
	print '<td class="right">';
	if ($key == 'ACCOUNTING_DATE_START_BINDING') {
		print $form->selectDate(($conf->global->$key ? $db->idate($conf->global->$key) : -1), $key, 0, 0, 1);
	} elseif ($key == 'ACCOUNTING_DEFAULT_PERIOD_ON_TRANSFER') {
		$array = array(0=>$langs->trans("PreviousMonth"), 1=>$langs->trans("CurrentMonth"), 2=>$langs->trans("Fiscalyear"));
		print $form->selectarray($key, $array, (isset($conf->global->ACCOUNTING_DEFAULT_PERIOD_ON_TRANSFER) ? $conf->global->ACCOUNTING_DEFAULT_PERIOD_ON_TRANSFER : 0));
	} else {
		print '<input type="text" class="maxwidth100" id="'.$key.'" name="'.$key.'" value="'.$conf->global->$key.'">';
	}

	print '</td>';
	print '</tr>';
}

print '<tr class="oddeven">';
print '<td>'.$langs->trans("ACCOUNTING_DISABLE_BINDING_ON_SALES").'</td>';
if (!empty($conf->global->ACCOUNTING_DISABLE_BINDING_ON_SALES)) {
	print '<td class="right"><a class="reposition" href="'.$_SERVER['PHP_SELF'].'?token='.newToken().'&action=setdisablebindingonsales&value=0">';
	print img_picto($langs->trans("Activated"), 'switch_on', '', false, 0, 0, '', 'warning');
	print '</a></td>';
} else {
	print '<td class="right"><a class="reposition" href="'.$_SERVER['PHP_SELF'].'?token='.newToken().'&action=setdisablebindingonsales&value=1">';
	print img_picto($langs->trans("Disabled"), 'switch_off');
	print '</a></td>';
}
print '</tr>';

print '<tr class="oddeven">';
print '<td>'.$langs->trans("ACCOUNTING_DISABLE_BINDING_ON_PURCHASES").'</td>';
if (!empty($conf->global->ACCOUNTING_DISABLE_BINDING_ON_PURCHASES)) {
	print '<td class="right"><a class="reposition" href="'.$_SERVER['PHP_SELF'].'?token='.newToken().'&action=setdisablebindingonpurchases&value=0">';
	print img_picto($langs->trans("Activated"), 'switch_on', '', false, 0, 0, '', 'warning');
	print '</a></td>';
} else {
	print '<td class="right"><a class="reposition" href="'.$_SERVER['PHP_SELF'].'?token='.newToken().'&action=setdisablebindingonpurchases&value=1">';
	print img_picto($langs->trans("Disabled"), 'switch_off');
	print '</a></td>';
}
print '</tr>';

print '<tr class="oddeven">';
print '<td>'.$langs->trans("ACCOUNTING_DISABLE_BINDING_ON_EXPENSEREPORTS").'</td>';
if (!empty($conf->global->ACCOUNTING_DISABLE_BINDING_ON_EXPENSEREPORTS)) {
	print '<td class="right"><a class="reposition" href="'.$_SERVER['PHP_SELF'].'?token='.newToken().'&action=setdisablebindingonexpensereports&value=0">';
	print img_picto($langs->trans("Activated"), 'switch_on', '', false, 0, 0, '', 'warning');
	print '</a></td>';
} else {
	print '<td class="right"><a class="reposition" href="'.$_SERVER['PHP_SELF'].'?token='.newToken().'&action=setdisablebindingonexpensereports&value=1">';
	print img_picto($langs->trans("Disabled"), 'switch_off');
	print '</a></td>';
}
print '</tr>';

print '</table>';

print '<div class="center"><input type="submit" class="button button-edit" name="button" value="'.$langs->trans('Modify').'"></div>';

print '</form>';

// End of page
llxFooter();
$db->close();<|MERGE_RESOLUTION|>--- conflicted
+++ resolved
@@ -91,10 +91,6 @@
 	if (!$error) {
 		foreach ($list as $constname) {
 			$constvalue = GETPOST($constname, 'alpha');
-<<<<<<< HEAD
-			var_dump($constname);
-=======
->>>>>>> 95dc2558
 			if (!dolibarr_set_const($db, $constname, $constvalue, 'chaine', 0, '', $conf->entity)) {
 				$error++;
 			}
