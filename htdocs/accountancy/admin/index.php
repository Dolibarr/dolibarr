<?php
/* Copyright (C) 2013-2014 Olivier Geffroy		<jeff@jeffinfo.com>
 * Copyright (C) 2013-2014 Florian Henry		<florian.henry@open-concept.pro>
 * Copyright (C) 2013-2015 Alexandre Spangaro	<alexandre.spangaro@gmail.com>
 * Copyright (C) 2014-2015 Ari Elbaz (elarifr)	<github@accedinfo.com>
 * Copyright (C) 2014      Marcos García		<marcosgdf@gmail.com>
 * Copyright (C) 2014      Juanjo Menent		<jmenent@2byte.es>
 * Copyright (C) 2015      Jean-François Ferry	<jfefe@aternatik.fr>
 *
 * This program is free software; you can redistribute it and/or modify
 * it under the terms of the GNU General Public License as published by
 * the Free Software Foundation; either version 3 of the License, or
 * (at your option) any later version.
 *
 * This program is distributed in the hope that it will be useful,
 * but WITHOUT ANY WARRANTY; without even the implied warranty of
 * MERCHANTABILITY or FITNESS FOR A PARTICULAR PURPOSE.  See the
 * GNU General Public License for more details.
 *
 * You should have received a copy of the GNU General Public License
 * along with this program. If not, see <http://www.gnu.org/licenses/>.
 *
 */

/**
 * \file		htdocs/accountancy/admin/index.php
 * \ingroup		Accounting Expert
 * \brief		Setup page to configure accounting expert module
 */

require '../../main.inc.php';
	
// Class
require_once DOL_DOCUMENT_ROOT.'/core/lib/admin.lib.php';
require_once DOL_DOCUMENT_ROOT.'/core/lib/accounting.lib.php';

$langs->load("compta");
$langs->load("bills");
$langs->load("admin");
$langs->load("accountancy");

// Security check
if (!$user->admin)
    accessforbidden();

$action = GETPOST('action', 'alpha');

// Other parameters ACCOUNTING_*
$list = array (
		'ACCOUNTING_LIMIT_LIST_VENTILATION',
<<<<<<< HEAD
		'ACCOUNTING_LENGTH_DESCRIPTION',		// adjust size displayed for lines description for dol_trunc
=======
		'ACCOUNTING_LENGTH_DESCRIPTION',				// adjust size displayed for lines description for dol_trunc
>>>>>>> f0147991
		'ACCOUNTING_LENGTH_DESCRIPTION_ACCOUNT',		// adjust size displayed for select account description for dol_trunc
		'ACCOUNTING_LENGTH_GACCOUNT',
		'ACCOUNTING_LENGTH_AACCOUNT',
		'ACCOUNTING_ACCOUNT_CUSTOMER',
		'ACCOUNTING_ACCOUNT_SUPPLIER',
		'ACCOUNTING_PRODUCT_BUY_ACCOUNT',
		'ACCOUNTING_PRODUCT_SOLD_ACCOUNT',
		'ACCOUNTING_SERVICE_BUY_ACCOUNT',
		'ACCOUNTING_SERVICE_SOLD_ACCOUNT',
		'ACCOUNTING_VAT_BUY_ACCOUNT',
		'ACCOUNTING_VAT_SOLD_ACCOUNT',
		'ACCOUNTING_ACCOUNT_SUSPENSE',
		'ACCOUNTING_ACCOUNT_TRANSFER_CASH' 
);

/*
 * Actions
 */
 
$accounting_mode = defined('ACCOUNTING_MODE')?ACCOUNTING_MODE:'RECETTES-DEPENSES';

if ($action == 'update')
{
    $error = 0;

    $accounting_modes = array(
        'RECETTES-DEPENSES',
        'CREANCES-DETTES'
    );

    $accounting_mode = GETPOST('accounting_mode','alpha');
	
	if (in_array($accounting_mode,$accounting_modes)) {

        if (!dolibarr_set_const($db, 'ACCOUNTING_MODE', $accounting_mode, 'chaine', 0, '', $conf->entity)) {
            $error++;
        }
    } else {
        $error++;
    }
	
	$chartofaccounts = GETPOST('chartofaccounts', 'int');
	
	if (! empty($chartofaccounts)) {
		
		if (! dolibarr_set_const($db, 'CHARTOFACCOUNTS', $chartofaccounts, 'chaine', 0, '', $conf->entity)) {
			$error ++;
		}
	} else {
		$error ++;
	}
	
    foreach ($list as $constname) {
        $constvalue = GETPOST($constname, 'alpha');

        if (!dolibarr_set_const($db, $constname, $constvalue, 'chaine', 0, '', $conf->entity)) {
            $error++;
        }
    }

    if (! $error)
    {
        setEventMessage($langs->trans("SetupSaved"));
    }
    else
    {
        setEventMessage($langs->trans("Error"),'errors');
    }
}

if ($action == 'setlistsorttodo') {
	$setlistsorttodo = GETPOST('value', 'int');
	$res = dolibarr_set_const($db, "ACCOUNTING_LIST_SORT_VENTILATION_TODO", $setlistsorttodo, 'yesno', 0, '', $conf->entity);
	if (! $res > 0)
		$error ++;
	
	if (! $error) {
		setEventMessage($langs->trans("SetupSaved"), 'mesgs');
	} else {
		setEventMessage($langs->trans("Error"), 'mesgs');
	}
}

if ($action == 'setlistsortdone') {
	$setlistsortdone = GETPOST('value', 'int');
	$res = dolibarr_set_const($db, "ACCOUNTING_LIST_SORT_VENTILATION_DONE", $setlistsortdone, 'yesno', 0, '', $conf->entity);
	if (! $res > 0)
		$error ++;
	if (! $error) {
		setEventMessage($langs->trans("SetupSaved"), 'mesgs');
	} else {
		setEventMessage($langs->trans("Error"), 'mesgs');
	}
}

/*
 * View
 */

llxHeader();

$form = new Form($db);

$linkback='<a href="'.DOL_URL_ROOT.'/admin/modules.php">'.$langs->trans("BackToModuleList").'</a>';
print_fiche_titre($langs->trans('ConfigAccountingExpert'),$linkback,'title_setup');

$head = admin_accounting_prepare_head($accounting);

dol_fiche_head($head, 'general', $langs->trans("Configuration"), 0, 'cron');

print '<form action="'.$_SERVER["PHP_SELF"].'" method="post">';
print '<input type="hidden" name="token" value="'.$_SESSION['newtoken'].'">';
print '<input type="hidden" name="action" value="update">';

print '<table class="noborder" width="100%">';

// Cas du parametre ACCOUNTING_MODE

print '<tr class="liste_titre">';
print '<td>'.$langs->trans('OptionMode').'</td><td>'.$langs->trans('Description').'</td>';
print "</tr>\n";
print '<tr '.$bc[false].'><td width="200"><input type="radio" name="accounting_mode" value="RECETTES-DEPENSES"'.($accounting_mode != 'CREANCES-DETTES' ? ' checked' : '').'> '.$langs->trans('OptionModeTrue').'</td>';
print '<td colspan="2">'.nl2br($langs->trans('OptionModeTrueDesc'));
// Write info on way to count VAT
//if (! empty($conf->global->MAIN_MODULE_COMPTABILITE))
//{
//	//	print "<br>\n";
//	//	print nl2br($langs->trans('OptionModeTrueInfoModuleComptabilite'));
//}
//else
//{
//	//	print "<br>\n";
//	//	print nl2br($langs->trans('OptionModeTrueInfoExpert'));
//}
print "</td></tr>\n";
print '<tr '.$bc[true].'><td width="200"><input type="radio" name="accounting_mode" value="CREANCES-DETTES"'.($accounting_mode == 'CREANCES-DETTES' ? ' checked' : '').'> '.$langs->trans('OptionModeVirtual').'</td>';
print '<td colspan="2">'.nl2br($langs->trans('OptionModeVirtualDesc'))."</td></tr>\n";

print "</table>\n";

print "<br>\n";

/*
 *  Define Chart of accounts
 */
print '<table class="noborder" width="100%">';
$var = true;

print '<tr class="liste_titre">';
print '<td colspan="3">';
print $langs->trans("Chartofaccounts") . '</td>';
print "</tr>\n";
$var = ! $var;
print '<tr ' . $bc[$var] . '>';
print "<td>" . $langs->trans("Selectchartofaccounts") . "</td>";
print "<td>";
print '<select class="flat" name="chartofaccounts" id="chartofaccounts">';

$sql = "SELECT rowid, pcg_version, fk_pays, label, active";
$sql .= " FROM " . MAIN_DB_PREFIX . "accounting_system";
$sql .= " WHERE active = 1";
$sql .= " AND fk_pays = " . $mysoc->country_id;

dol_syslog('accountancy/admin/index.php:: $sql=' . $sql);
$resql = $db->query($sql);

$var = true;

if ($resql) {
	$num = $db->num_rows($resql);
	$i = 0;
	while ( $i < $num ) {
		$var = ! $var;
		$row = $db->fetch_row($resql);
		
		print '<option value="' . $row[0] . '"';
		print $conf->global->CHARTOFACCOUNTS == $row[0] ? ' selected' : '';
		print '>' . $row[1] . ' - ' . $row[3] . '</option>';
		
		$i ++;
	}
}
print "</select>";
print "</td></tr>";
print "</table>";

print "<br>\n";

/*
 *  Others params
 */
print '<table class="noborder" width="100%">';
print '<tr class="liste_titre">';
print '<td colspan="3">' . $langs->trans('OtherOptions') . '</td>';
print "</tr>\n";

foreach ($list as $key)
{
	$var=!$var;

	print '<tr '.$bc[$var].' class="value">';

	// Param
	$label = $langs->trans($key); 
	print '<td><label for="'.$key.'">'.$label.'</label></td>';

	// Value
	print '<td>';
	print '<input type="text" size="20" id="'.$key.'" name="'.$key.'" value="'.$conf->global->$key.'">';
	print '</td></tr>';
}

$var = ! $var;
print "<tr " . $bc[$var] . ">";
print '<td width="80%">' . $langs->trans("ACCOUNTING_LIST_SORT_VENTILATION_TODO") . '</td>';
if (! empty($conf->global->ACCOUNTING_LIST_SORT_VENTILATION_TODO)) {
	print '<td align="center" colspan="2"><a href="' . $_SERVER['PHP_SELF'] . '?action=setlistsorttodo&value=0">';
	print img_picto($langs->trans("Activated"), 'switch_on');
	print '</a></td>';
} else {
	print '<td align="center" colspan="2"><a href="' . $_SERVER['PHP_SELF'] . '?action=setlistsorttodo&value=1">';
	print img_picto($langs->trans("Disabled"), 'switch_off');
	print '</a></td>';
}
print '</tr>';

$var = ! $var;
print "<tr " . $bc[$var] . ">";
print '<td width="80%">' . $langs->trans("ACCOUNTING_LIST_SORT_VENTILATION_DONE") . '</td>';
if (! empty($conf->global->ACCOUNTING_LIST_SORT_VENTILATION_DONE)) {
	print '<td align="center" colspan="2"><a href="' . $_SERVER['PHP_SELF'] . '?action=setlistsortdone&value=0">';
	print img_picto($langs->trans("Activated"), 'switch_on');
	print '</a></td>';
} else {
	print '<td align="center" colspan="2"><a href="' . $_SERVER['PHP_SELF'] . '?action=setlistsortdone&value=1">';
	print img_picto($langs->trans("Disabled"), 'switch_off');
	print '</a></td>';
}
print '</tr>';

print "</table>\n";

print '<br /><br /><div style="text-align:center"><input type="submit" class="button" value="'.$langs->trans('Modify').'" name="button"></div>';
print '</form>';
llxFooter();
$db->close();<|MERGE_RESOLUTION|>--- conflicted
+++ resolved
@@ -48,11 +48,7 @@
 // Other parameters ACCOUNTING_*
 $list = array (
 		'ACCOUNTING_LIMIT_LIST_VENTILATION',
-<<<<<<< HEAD
-		'ACCOUNTING_LENGTH_DESCRIPTION',		// adjust size displayed for lines description for dol_trunc
-=======
 		'ACCOUNTING_LENGTH_DESCRIPTION',				// adjust size displayed for lines description for dol_trunc
->>>>>>> f0147991
 		'ACCOUNTING_LENGTH_DESCRIPTION_ACCOUNT',		// adjust size displayed for select account description for dol_trunc
 		'ACCOUNTING_LENGTH_GACCOUNT',
 		'ACCOUNTING_LENGTH_AACCOUNT',
