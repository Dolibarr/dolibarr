--- conflicted
+++ resolved
@@ -63,52 +63,11 @@
 if ($user->socid > 0) {
 	accessforbidden();
 }
-<<<<<<< HEAD
-if (!$user->rights->accounting->fiscalyear->write) {
-=======
 if (empty($user->rights->accounting->fiscalyear->write)) {
->>>>>>> 95dc2558
 	accessforbidden();
 }
 
 
-<<<<<<< HEAD
-/*
- * Actions
- */
-
-if ($action == 'validate_movements_confirm' && !empty($user->rights->accounting->fiscalyear->write)) {
-	$result = $object->fetchAll();
-
-	if ($result < 0) {
-		setEventMessages($object->error, $object->errors, 'errors');
-	} else {
-		// Specify as export : update field date_validated on selected month/year
-		$error = 0;
-		$db->begin();
-
-		$date_start = dol_mktime(0, 0, 0, GETPOST('date_startmonth', 'int'), GETPOST('date_startday', 'int'), GETPOST('date_startyear', 'int'));
-		$date_end = dol_mktime(23, 59, 59, GETPOST('date_endmonth', 'int'), GETPOST('date_endday', 'int'), GETPOST('date_endyear', 'int'));
-
-		if (is_array($object->lines)) {
-			foreach ($object->lines as $movement) {
-				$now = dol_now();
-
-				$sql = " UPDATE ".MAIN_DB_PREFIX."accounting_bookkeeping";
-				$sql .= " SET date_validated = '".$db->idate($now)."'";
-				$sql .= " WHERE rowid = ".((int) $movement->id);
-				$sql .= " AND doc_date >= '" . $db->idate($date_start) . "'";
-				$sql .= " AND doc_date <= '" . $db->idate($date_end) . "'";
-
-				dol_syslog("/accountancy/closure/index.php :: Function validate_movement_confirm Specify movements as validated sql=".$sql, LOG_DEBUG);
-				$result = $db->query($sql);
-				if (!$result) {
-					$error++;
-					break;
-				}
-			}
-		}
-=======
 
 /*
  * Actions
@@ -142,7 +101,6 @@
 		$db->commit();
 
 		setEventMessages($langs->trans("AllMovementsWereRecordedAsValidated"), null, 'mesgs');
->>>>>>> 95dc2558
 
 		header("Location: ".$_SERVER['PHP_SELF']."?year=".$year_start);
 		exit;
