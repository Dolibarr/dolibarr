<?php
/* Copyright (C) 2019-2023  Open-DSI    	    <support@open-dsi.fr>
<<<<<<< HEAD
 * Copyright (C) 2024		Frédéric France			<frederic.france@free.fr>
=======
>>>>>>> 25c4f5bd
 *
 * This program is free software; you can redistribute it and/or modify
 * it under the terms of the GNU General Public License as published by
 * the Free Software Foundation; either version 3 of the License, or
 * (at your option) any later version.
 *
 * This program is distributed in the hope that it will be useful,
 * but WITHOUT ANY WARRANTY; without even the implied warranty of
 * MERCHANTABILITY or FITNESS FOR A PARTICULAR PURPOSE.  See the
 * GNU General Public License for more details.
 *
 * You should have received a copy of the GNU General Public License
 * along with this program. If not, see <https://www.gnu.org/licenses/>.
 */

/**
 * \file 	    htdocs/accountancy/closure/index.php
 * \ingroup     Accountancy
 * \brief 	    Home closure page
 */

// Load Dolibarr environment
require '../../main.inc.php';
require_once DOL_DOCUMENT_ROOT.'/core/lib/date.lib.php';
require_once DOL_DOCUMENT_ROOT.'/core/lib/accounting.lib.php';
require_once DOL_DOCUMENT_ROOT.'/core/class/fiscalyear.class.php';
require_once DOL_DOCUMENT_ROOT.'/core/class/html.formaccounting.class.php';
require_once DOL_DOCUMENT_ROOT.'/accountancy/class/bookkeeping.class.php';

// Load translation files required by the page
$langs->loadLangs(array("compta", "bills", "other", "accountancy"));

$action = GETPOST('action', 'aZ09');
$confirm = GETPOST('confirm', 'aZ09');
$fiscal_period_id = GETPOSTINT('fiscal_period_id');
$validatemonth = GETPOSTINT('validatemonth');
$validateyear = GETPOSTINT('validateyear');

// Security check
if (!isModEnabled('accounting')) {
	accessforbidden();
}
if ($user->socid > 0) {
	accessforbidden();
}
if (!$user->hasRight('accounting', 'fiscalyear', 'write')) {
	accessforbidden();
}

<<<<<<< HEAD
// Initialize a technical object to manage hooks of page. Note that conf->hooks_modules contains an array of hook context
=======
// Initialize technical object to manage hooks of page. Note that conf->hooks_modules contains array of hook context
>>>>>>> 25c4f5bd
$hookmanager->initHooks(array('accountancyclosure'));

$object = new BookKeeping($db);

$now = dol_now();
$fiscal_periods = $object->getFiscalPeriods();
if (!is_array($fiscal_periods)) {
	setEventMessages($object->error, $object->errors, 'errors');
}

$active_fiscal_periods = array();
$last_fiscal_period = null;
$current_fiscal_period = null;
$next_fiscal_period = null;
$next_active_fiscal_period = null;
if (is_array($fiscal_periods)) {
	foreach ($fiscal_periods as $fiscal_period) {
		if (empty($fiscal_period['status'])) {
			$active_fiscal_periods[] = $fiscal_period;
		}
		if (isset($current_fiscal_period)) {
			if (!isset($next_fiscal_period)) {
				$next_fiscal_period = $fiscal_period;
			}
			if (!isset($next_active_fiscal_period) && empty($fiscal_period['status'])) {
				$next_active_fiscal_period = $fiscal_period;
			}
		} else {
			if ($fiscal_period_id == $fiscal_period['id'] || (empty($fiscal_period_id) && $fiscal_period['date_start'] <= $now && $now <= $fiscal_period['date_end'])) {
				$current_fiscal_period = $fiscal_period;
			} else {
				$last_fiscal_period = $fiscal_period;
			}
		}
	}
}

$accounting_groups_used_for_balance_sheet_account = array_filter(array_map('trim', explode(',', getDolGlobalString('ACCOUNTING_CLOSURE_ACCOUNTING_GROUPS_USED_FOR_BALANCE_SHEET_ACCOUNT'))), 'strlen');
$accounting_groups_used_for_income_statement = array_filter(array_map('trim', explode(',', getDolGlobalString('ACCOUNTING_CLOSURE_ACCOUNTING_GROUPS_USED_FOR_INCOME_STATEMENT'))), 'strlen');


/*
 * Actions
 */

$parameters = array('fiscal_periods' => $fiscal_periods, 'last_fiscal_period' => $last_fiscal_period, 'current_fiscal_period' => $current_fiscal_period, 'next_fiscal_period' => $next_fiscal_period);
$reshook = $hookmanager->executeHooks('doActions', $parameters, $object, $action); // Note that $action and $object may have been modified by some hooks
if ($reshook < 0) {
	setEventMessages($hookmanager->error, $hookmanager->errors, 'errors');
}

if (empty($reshook)) {
	if (isset($current_fiscal_period) && $user->hasRight('accounting', 'fiscalyear', 'write')) {
		if ($action == 'confirm_step_1' && $confirm == "yes") {
			$date_start = dol_mktime(0, 0, 0, GETPOSTINT('date_startmonth'), GETPOSTINT('date_startday'), GETPOSTINT('date_startyear'));
			$date_end = dol_mktime(23, 59, 59, GETPOSTINT('date_endmonth'), GETPOSTINT('date_endday'), GETPOSTINT('date_endyear'));

			$result = $object->validateMovementForFiscalPeriod($date_start, $date_end);
			if ($result > 0) {
				setEventMessages($langs->trans("AllMovementsWereRecordedAsValidated"), null, 'mesgs');

				header("Location: " . $_SERVER['PHP_SELF'] . (isset($current_fiscal_period) ? '?fiscal_period_id=' . $current_fiscal_period['id'] : ''));
				exit;
			} else {
				setEventMessages($langs->trans("NotAllMovementsCouldBeRecordedAsValidated"), null, 'errors');
				setEventMessages($object->error, $object->errors, 'errors');
				$action = '';
			}
		} elseif ($action == 'confirm_step_2' && $confirm == "yes") {
			$new_fiscal_period_id = GETPOSTINT('new_fiscal_period_id');
			$separate_auxiliary_account = GETPOST('separate_auxiliary_account', 'aZ09');
			$generate_bookkeeping_records = GETPOST('generate_bookkeeping_records', 'aZ09');

<<<<<<< HEAD
			$result = $object->closeFiscalPeriod($current_fiscal_period['id'], $new_fiscal_period_id, $separate_auxiliary_account, $generate_bookkeeping_records);
			if ($result < 0) {
				setEventMessages($object->error, $object->errors, 'errors');
			} else {
				setEventMessages($langs->trans("AccountancyClosureCloseSuccessfully"), null, 'mesgs');

				header("Location: " . $_SERVER['PHP_SELF'] . (isset($current_fiscal_period) ? '?fiscal_period_id=' . $current_fiscal_period['id'] : ''));
				exit;
			}
		} elseif ($action == 'confirm_step_3' && $confirm == "yes") {
			$inventory_journal_id = GETPOSTINT('inventory_journal_id');
			$new_fiscal_period_id = GETPOSTINT('new_fiscal_period_id');
			$date_start = dol_mktime(0, 0, 0, GETPOSTINT('date_startmonth'), GETPOSTINT('date_startday'), GETPOSTINT('date_startyear'));
			$date_end = dol_mktime(23, 59, 59, GETPOSTINT('date_endmonth'), GETPOSTINT('date_endday'), GETPOSTINT('date_endyear'));

			$result = $object->insertAccountingReversal($current_fiscal_period['id'], $inventory_journal_id, $new_fiscal_period_id, $date_start, $date_end);
			if ($result < 0) {
				setEventMessages($object->error, $object->errors, 'errors');
			} else {
				setEventMessages($langs->trans("AccountancyClosureInsertAccountingReversalSuccessfully"), null, 'mesgs');

				header("Location: " . $_SERVER['PHP_SELF'] . (isset($current_fiscal_period) ? '?fiscal_period_id=' . $current_fiscal_period['id'] : ''));
				exit;
			}
=======
			$error = 0;
			if ($generate_bookkeeping_records) {
				if (!getDolGlobalString('ACCOUNTING_CLOSURE_ACCOUNTING_GROUPS_USED_FOR_BALANCE_SHEET_ACCOUNT')) {
					$error++;
					setEventMessages($langs->trans("ErrorModuleSetupNotComplete"), null, 'errors');
				}
				if (!getDolGlobalString('ACCOUNTING_CLOSURE_ACCOUNTING_GROUPS_USED_FOR_INCOME_STATEMENT')) {
					$error++;
					setEventMessages($langs->trans("ErrorModuleSetupNotComplete"), null, 'errors');
				}
			}

			if (!$error) {
				$result = $object->closeFiscalPeriod($current_fiscal_period['id'], $new_fiscal_period_id, $separate_auxiliary_account, $generate_bookkeeping_records);
				if ($result < 0) {
					setEventMessages($object->error, $object->errors, 'errors');
				} else {
					setEventMessages($langs->trans("AccountancyClosureCloseSuccessfully"), null, 'mesgs');

					header("Location: " . $_SERVER['PHP_SELF'] . (isset($current_fiscal_period) ? '?fiscal_period_id=' . $current_fiscal_period['id'] : ''));
					exit;
				}
			}
		} elseif ($action == 'confirm_step_3' && $confirm == "yes") {
			$inventory_journal_id = GETPOSTINT('inventory_journal_id');
			$new_fiscal_period_id = GETPOSTINT('new_fiscal_period_id');
			$date_start = dol_mktime(0, 0, 0, GETPOSTINT('date_startmonth'), GETPOSTINT('date_startday'), GETPOSTINT('date_startyear'));
			$date_end = dol_mktime(23, 59, 59, GETPOSTINT('date_endmonth'), GETPOSTINT('date_endday'), GETPOSTINT('date_endyear'));

			$result = $object->insertAccountingReversal($current_fiscal_period['id'], $inventory_journal_id, $new_fiscal_period_id, $date_start, $date_end);
			if ($result < 0) {
				setEventMessages($object->error, $object->errors, 'errors');
			} else {
				setEventMessages($langs->trans("AccountancyClosureInsertAccountingReversalSuccessfully"), null, 'mesgs');

				header("Location: " . $_SERVER['PHP_SELF'] . (isset($current_fiscal_period) ? '?fiscal_period_id=' . $current_fiscal_period['id'] : ''));
				exit;
			}
>>>>>>> 25c4f5bd
		}
	}
}


/*
 * View
 */

$form = new Form($db);
$formaccounting = new FormAccounting($db);

$title = $langs->trans('Closure');

$help_url = 'EN:Module_Double_Entry_Accounting|FR:Module_Comptabilit&eacute;_en_Partie_Double#Cl.C3.B4ture_annuelle';

<<<<<<< HEAD
llxHeader('', $title, $help_url, '', 0, 0, '', '', '', 'mod-accountancy page-closure-index');
=======
llxHeader('', $title, $help_url);
>>>>>>> 25c4f5bd

$formconfirm = '';

if (isset($current_fiscal_period)) {
	if ($action == 'step_1') {
		$form_question = array();

		$form_question['date_start'] = array(
			'name' => 'date_start',
			'type' => 'date',
			'label' => $langs->trans('DateStart'),
			'value' => $current_fiscal_period['date_start']
		);
		$form_question['date_end'] = array(
			'name' => 'date_end',
			'type' => 'date',
			'label' => $langs->trans('DateEnd'),
			'value' => $current_fiscal_period['date_end']
		);

		$formconfirm = $form->formconfirm(
			$_SERVER["PHP_SELF"] . '?fiscal_period_id=' . $current_fiscal_period['id'],
			$langs->trans('ValidateMovements'),
			$langs->trans('DescValidateMovements', $langs->transnoentitiesnoconv("RegistrationInAccounting")),
			'confirm_step_1',
			$form_question,
			'',
			1,
			300
		);
	} elseif ($action == 'step_2') {
		$form_question = array();

		$fiscal_period_arr = array();
		foreach ($active_fiscal_periods as $info) {
			$fiscal_period_arr[$info['id']] = $info['label'];
		}
		$form_question['new_fiscal_period_id'] = array(
			'name' => 'new_fiscal_period_id',
			'type' => 'select',
			'label' => $langs->trans('AccountancyClosureStep3NewFiscalPeriod'),
			'values' => $fiscal_period_arr,
			'default' => isset($next_active_fiscal_period) ? $next_active_fiscal_period['id'] : '',
		);
		$form_question['generate_bookkeeping_records'] = array(
			'name' => 'generate_bookkeeping_records',
			'type' => 'checkbox',
			'label' => $langs->trans('AccountancyClosureGenerateClosureBookkeepingRecords'),
			'value' => 1
		);
		$form_question['separate_auxiliary_account'] = array(
			'name' => 'separate_auxiliary_account',
			'type' => 'checkbox',
			'label' => $langs->trans('AccountancyClosureSeparateAuxiliaryAccounts'),
			'value' => 0
		);

		$formconfirm = $form->formconfirm(
			$_SERVER["PHP_SELF"] . '?fiscal_period_id=' . $current_fiscal_period['id'],
			$langs->trans('AccountancyClosureClose'),
			$langs->trans('AccountancyClosureConfirmClose'),
			'confirm_step_2',
			$form_question,
			'',
			1,
			300
		);
	} elseif ($action == 'step_3') {
		$form_question = array();

		$form_question['inventory_journal_id'] = array(
			'name' => 'inventory_journal_id',
			'type' => 'other',
			'label' => $langs->trans('InventoryJournal'),
			'value' => $formaccounting->select_journal(0, "inventory_journal_id", 8, 1, 0, 0)
		);
		$fiscal_period_arr = array();
		foreach ($active_fiscal_periods as $info) {
			$fiscal_period_arr[$info['id']] = $info['label'];
		}
		$form_question['new_fiscal_period_id'] = array(
			'name' => 'new_fiscal_period_id',
			'type' => 'select',
			'label' => $langs->trans('AccountancyClosureStep3NewFiscalPeriod'),
			'values' => $fiscal_period_arr,
			'default' => isset($next_active_fiscal_period) ? $next_active_fiscal_period['id'] : '',
		);
		$form_question['date_start'] = array(
			'name' => 'date_start',
			'type' => 'date',
			'label' => $langs->trans('DateStart'),
<<<<<<< HEAD
			'value' => dol_time_plus_duree((int) $current_fiscal_period['date_end'], -1, 'm')
=======
			'value' => dol_time_plus_duree($current_fiscal_period['date_end'], -1, 'm')
>>>>>>> 25c4f5bd
		);
		$form_question['date_end'] = array(
			'name' => 'date_end',
			'type' => 'date',
			'label' => $langs->trans('DateEnd'),
			'value' => $current_fiscal_period['date_end']
		);

		$formconfirm = $form->formconfirm(
			$_SERVER["PHP_SELF"] . '?fiscal_period_id=' . $current_fiscal_period['id'],
			$langs->trans('AccountancyClosureAccountingReversal'),
			$langs->trans('AccountancyClosureConfirmAccountingReversal'),
			'confirm_step_3',
			$form_question,
			'',
			1,
			300
		);
	}
}

// Call Hook formConfirm
$parameters = array('formConfirm' => $formconfirm, 'fiscal_periods' => $fiscal_periods, 'last_fiscal_period' => $last_fiscal_period, 'current_fiscal_period' => $current_fiscal_period, 'next_fiscal_period' => $next_fiscal_period);
$reshook = $hookmanager->executeHooks('formConfirm', $parameters, $object, $action); // Note that $action and $object may have been modified by hook
if (empty($reshook)) {
	$formconfirm .= $hookmanager->resPrint;
} elseif ($reshook > 0) {
	$formconfirm = $hookmanager->resPrint;
}

// Print form confirm
print $formconfirm;

$fiscal_period_nav_text = $langs->trans("FiscalPeriod");

$fiscal_period_nav_text .= '&nbsp;<a href="' . (isset($last_fiscal_period) ? $_SERVER["PHP_SELF"] . '?fiscal_period_id=' . $last_fiscal_period['id'] : '#" class="disabled') . '">' . img_previous() . '</a>';
$fiscal_period_nav_text .= '&nbsp;<a href="' . (isset($next_fiscal_period) ? $_SERVER["PHP_SELF"] . '?fiscal_period_id=' . $next_fiscal_period['id'] : '#" class="disabled') . '">' . img_next() . '</a>';
if (!empty($current_fiscal_period)) {
	$fiscal_period_nav_text .= $current_fiscal_period['label'].' &nbsp;(' . (isset($current_fiscal_period) ? dol_print_date($current_fiscal_period['date_start'], 'day') . '&nbsp;-&nbsp;' . dol_print_date($current_fiscal_period['date_end'], 'day') . ')' : '');
}

print load_fiche_titre($langs->trans("Closure") . " - " . $fiscal_period_nav_text, '', 'title_accountancy');

if (empty($current_fiscal_period)) {
	print $langs->trans('ErrorNoFiscalPeriodActiveFound', $langs->transnoentitiesnoconv("Accounting"), $langs->transnoentitiesnoconv("Setup"), $langs->transnoentitiesnoconv("FiscalPeriod"));
}

if (isset($current_fiscal_period)) {
	// Step 1
	$head = array();
	$head[0][0] = DOL_URL_ROOT . '/accountancy/closure/index.php?fiscal_period_id=' . $current_fiscal_period['id'];
	$head[0][1] = $langs->trans("AccountancyClosureStep1");
	$head[0][2] = 'step1';
	print dol_get_fiche_head($head, 'step1', '', -1, '');

	print '<span class="opacitymedium">' . $langs->trans("AccountancyClosureStep1Desc") . '</span><br>';

	$count_by_month = $object->getCountByMonthForFiscalPeriod($current_fiscal_period['date_start'], $current_fiscal_period['date_end']);
	if (!is_array($count_by_month)) {
		setEventMessages($object->error, $object->errors, 'errors');
	}

	if (empty($count_by_month['total'])) {
		$buttonvalidate = '<a class="butActionRefused classfortooltip" href="#">' . $langs->trans("ValidateMovements") . '</a>';
	} else {
		$buttonvalidate = '<a class="butAction" href="' . $_SERVER["PHP_SELF"] . '?action=step_1&fiscal_period_id=' . $current_fiscal_period['id'] . '">' . $langs->trans("ValidateMovements") . '</a>';
	}
	print_barre_liste($langs->trans("OverviewOfMovementsNotValidated"), '', '', '', '', '', '', -1, '', '', 0, $buttonvalidate, '', 0, 1, 0);

	print '<div class="div-table-responsive-no-min">';
	print '<table class="noborder centpercent">';

	print '<tr class="liste_titre">';
	$nb_years = is_array($count_by_month['list']) ? count($count_by_month['list']) : 0;
	if ($nb_years > 1) {
		print '<td class="right">' . $langs->trans("Year") . '</td>';
	}
	for ($i = 1; $i <= 12; $i++) {
		print '<td class="right">' . $langs->trans('MonthShort' . str_pad((string) $i, 2, '0', STR_PAD_LEFT)) . '</td>';
	}
	print '<td class="right"><b>' . $langs->trans("Total") . '</b></td>';
	print '</tr>';

	if (is_array($count_by_month['list'])) {
		foreach ($count_by_month['list'] as $info) {
			print '<tr class="oddeven">';
			if ($nb_years > 1) {
				print '<td class="right">' . $info['year'] . '</td>';
			}
			for ($i = 1; $i <= 12; $i++) {
				print '<td class="right">' . ((int) $info['count'][$i]) . '</td>';
			}
			print '<td class="right"><b>' . $info['total'] . '</b></td></tr>';
		}
	}

	print "</table>\n";
	print '</div>';

	print '<br>';

	// Step 2
	$head = array();
	$head[0][0] = DOL_URL_ROOT . '/accountancy/closure/index.php?fiscal_period_id=' . $current_fiscal_period['id'];
	$head[0][1] = $langs->trans("AccountancyClosureStep2");
	$head[0][2] = 'step2';
	print dol_get_fiche_head($head, 'step2', '', -1, '');

	// print '<span class="opacitymedium">' . $langs->trans("AccountancyClosureStep2Desc") . '</span><br>';

	if (empty($count_by_month['total']) && empty($current_fiscal_period['status'])) {
		$button = '<a class="butAction" href="' . $_SERVER["PHP_SELF"] . '?action=step_2&fiscal_period_id=' . $current_fiscal_period['id'] . '">' . $langs->trans("AccountancyClosureClose") . '</a>';
	} else {
		$button = '<a class="butActionRefused classfortooltip" href="#">' . $langs->trans("AccountancyClosureClose") . '</a>';
	}
	print_barre_liste('', '', '', '', '', '', '', -1, '', '', 0, $button, '', 0, 1, 0);

	print '<br>';

	// Step 3
	$head = array();
	$head[0][0] = DOL_URL_ROOT . '/accountancy/closure/index.php?fiscal_period_id=' . $current_fiscal_period['id'];
	$head[0][1] = $langs->trans("AccountancyClosureStep3");
	$head[0][2] = 'step3';
	print dol_get_fiche_head($head, 'step3', '', -1, '');

	// print '<span class="opacitymedium">' . $langs->trans("AccountancyClosureStep3Desc") . '</span><br>';

	if (empty($current_fiscal_period['status'])) {
		$button = '<a class="butActionRefused classfortooltip" href="#">' . $langs->trans("AccountancyClosureAccountingReversal") . '</a>';
	} else {
		$button = '<a class="butAction" href="' . $_SERVER["PHP_SELF"] . '?action=step_3&fiscal_period_id=' . $current_fiscal_period['id'] . '">' . $langs->trans("AccountancyClosureAccountingReversal") . '</a>';
	}
	print_barre_liste('', '', '', '', '', '', '', -1, '', '', 0, $button, '', 0, 1, 0);
}

// End of page
llxFooter();
$db->close();<|MERGE_RESOLUTION|>--- conflicted
+++ resolved
@@ -1,9 +1,6 @@
 <?php
 /* Copyright (C) 2019-2023  Open-DSI    	    <support@open-dsi.fr>
-<<<<<<< HEAD
  * Copyright (C) 2024		Frédéric France			<frederic.france@free.fr>
-=======
->>>>>>> 25c4f5bd
  *
  * This program is free software; you can redistribute it and/or modify
  * it under the terms of the GNU General Public License as published by
@@ -53,11 +50,7 @@
 	accessforbidden();
 }
 
-<<<<<<< HEAD
 // Initialize a technical object to manage hooks of page. Note that conf->hooks_modules contains an array of hook context
-=======
-// Initialize technical object to manage hooks of page. Note that conf->hooks_modules contains array of hook context
->>>>>>> 25c4f5bd
 $hookmanager->initHooks(array('accountancyclosure'));
 
 $object = new BookKeeping($db);
@@ -131,32 +124,6 @@
 			$separate_auxiliary_account = GETPOST('separate_auxiliary_account', 'aZ09');
 			$generate_bookkeeping_records = GETPOST('generate_bookkeeping_records', 'aZ09');
 
-<<<<<<< HEAD
-			$result = $object->closeFiscalPeriod($current_fiscal_period['id'], $new_fiscal_period_id, $separate_auxiliary_account, $generate_bookkeeping_records);
-			if ($result < 0) {
-				setEventMessages($object->error, $object->errors, 'errors');
-			} else {
-				setEventMessages($langs->trans("AccountancyClosureCloseSuccessfully"), null, 'mesgs');
-
-				header("Location: " . $_SERVER['PHP_SELF'] . (isset($current_fiscal_period) ? '?fiscal_period_id=' . $current_fiscal_period['id'] : ''));
-				exit;
-			}
-		} elseif ($action == 'confirm_step_3' && $confirm == "yes") {
-			$inventory_journal_id = GETPOSTINT('inventory_journal_id');
-			$new_fiscal_period_id = GETPOSTINT('new_fiscal_period_id');
-			$date_start = dol_mktime(0, 0, 0, GETPOSTINT('date_startmonth'), GETPOSTINT('date_startday'), GETPOSTINT('date_startyear'));
-			$date_end = dol_mktime(23, 59, 59, GETPOSTINT('date_endmonth'), GETPOSTINT('date_endday'), GETPOSTINT('date_endyear'));
-
-			$result = $object->insertAccountingReversal($current_fiscal_period['id'], $inventory_journal_id, $new_fiscal_period_id, $date_start, $date_end);
-			if ($result < 0) {
-				setEventMessages($object->error, $object->errors, 'errors');
-			} else {
-				setEventMessages($langs->trans("AccountancyClosureInsertAccountingReversalSuccessfully"), null, 'mesgs');
-
-				header("Location: " . $_SERVER['PHP_SELF'] . (isset($current_fiscal_period) ? '?fiscal_period_id=' . $current_fiscal_period['id'] : ''));
-				exit;
-			}
-=======
 			$error = 0;
 			if ($generate_bookkeeping_records) {
 				if (!getDolGlobalString('ACCOUNTING_CLOSURE_ACCOUNTING_GROUPS_USED_FOR_BALANCE_SHEET_ACCOUNT')) {
@@ -195,7 +162,6 @@
 				header("Location: " . $_SERVER['PHP_SELF'] . (isset($current_fiscal_period) ? '?fiscal_period_id=' . $current_fiscal_period['id'] : ''));
 				exit;
 			}
->>>>>>> 25c4f5bd
 		}
 	}
 }
@@ -212,11 +178,7 @@
 
 $help_url = 'EN:Module_Double_Entry_Accounting|FR:Module_Comptabilit&eacute;_en_Partie_Double#Cl.C3.B4ture_annuelle';
 
-<<<<<<< HEAD
 llxHeader('', $title, $help_url, '', 0, 0, '', '', '', 'mod-accountancy page-closure-index');
-=======
-llxHeader('', $title, $help_url);
->>>>>>> 25c4f5bd
 
 $formconfirm = '';
 
@@ -308,11 +270,7 @@
 			'name' => 'date_start',
 			'type' => 'date',
 			'label' => $langs->trans('DateStart'),
-<<<<<<< HEAD
 			'value' => dol_time_plus_duree((int) $current_fiscal_period['date_end'], -1, 'm')
-=======
-			'value' => dol_time_plus_duree($current_fiscal_period['date_end'], -1, 'm')
->>>>>>> 25c4f5bd
 		);
 		$form_question['date_end'] = array(
 			'name' => 'date_end',
