--- conflicted
+++ resolved
@@ -184,11 +184,6 @@
 			'value' => $current_fiscal_period['date_end']
 		);
 
-<<<<<<< HEAD
-		$formconfirm = $form->formconfirm($_SERVER["PHP_SELF"] . '?fiscal_period_id=' . $current_fiscal_period['id'],
-			$langs->trans('ValidateMovements'), $langs->trans('DescValidateMovements', $langs->transnoentitiesnoconv("RegistrationInAccounting")),
-			'confirm_step_1', $form_question, '', 1, 300);
-=======
 		$formconfirm = $form->formconfirm(
 			$_SERVER["PHP_SELF"] . '?fiscal_period_id=' . $current_fiscal_period['id'],
 			$langs->trans('ValidateMovements'),
@@ -199,7 +194,6 @@
 			1,
 			300
 		);
->>>>>>> 729451fa
 	} elseif ($action == 'step_2') {
 		$form_question = array();
 
@@ -227,11 +221,6 @@
 			'value' => 0
 		);
 
-<<<<<<< HEAD
-		$formconfirm = $form->formconfirm($_SERVER["PHP_SELF"] . '?fiscal_period_id=' . $current_fiscal_period['id'],
-			$langs->trans('AccountancyClosureClose'), $langs->trans('AccountancyClosureConfirmClose'),
-			'confirm_step_2', $form_question, '', 1, 300);
-=======
 		$formconfirm = $form->formconfirm(
 			$_SERVER["PHP_SELF"] . '?fiscal_period_id=' . $current_fiscal_period['id'],
 			$langs->trans('AccountancyClosureClose'),
@@ -242,7 +231,6 @@
 			1,
 			300
 		);
->>>>>>> 729451fa
 	} elseif ($action == 'step_3') {
 		$form_question = array();
 
@@ -275,11 +263,6 @@
 			'label' => $langs->trans('DateEnd'),
 			'value' => $current_fiscal_period['date_end']
 		);
-<<<<<<< HEAD
-		$formconfirm = $form->formconfirm($_SERVER["PHP_SELF"] . '?fiscal_period_id=' . $current_fiscal_period['id'],
-			$langs->trans('AccountancyClosureAccountingReversal'), $langs->trans('AccountancyClosureConfirmAccountingReversal'),
-			'confirm_step_3', $form_question, '', 1, 300
-=======
 		$formconfirm = $form->formconfirm(
 			$_SERVER["PHP_SELF"] . '?fiscal_period_id=' . $current_fiscal_period['id'],
 			$langs->trans('AccountancyClosureAccountingReversal'),
@@ -289,7 +272,6 @@
 			'',
 			1,
 			300
->>>>>>> 729451fa
 		);
 	}
 }
@@ -339,17 +321,6 @@
 		$buttonvalidate = '<a class="butActionRefused classfortooltip" href="#">' . $langs->trans("ValidateMovements") . '</a>';
 	} else {
 		$buttonvalidate = '<a class="butAction" href="' . $_SERVER["PHP_SELF"] . '?action=step_1&fiscal_period_id=' . $current_fiscal_period['id'] . '">' . $langs->trans("ValidateMovements") . '</a>';
-<<<<<<< HEAD
-	}
-	print_barre_liste($langs->trans("OverviewOfMovementsNotValidated"), '', '', '', '', '', '', -1, '', '', 0, $buttonvalidate, '', 0, 1, 0);
-
-	print '<div class="div-table-responsive-no-min">';
-	print '<table class="noborder centpercent">';
-
-	print '<tr class="liste_titre">';
-	$nb_years = is_array($count_by_month['list']) ? count($count_by_month['list']) : 0;
-	if ($nb_years > 1) print '<td class="right">' . $langs->trans("Year") . '</td>';
-=======
 	}
 	print_barre_liste($langs->trans("OverviewOfMovementsNotValidated"), '', '', '', '', '', '', -1, '', '', 0, $buttonvalidate, '', 0, 1, 0);
 
@@ -361,7 +332,6 @@
 	if ($nb_years > 1) {
 		print '<td class="right">' . $langs->trans("Year") . '</td>';
 	}
->>>>>>> 729451fa
 	for ($i = 1; $i <= 12; $i++) {
 		print '<td class="right">' . $langs->trans('MonthShort' . str_pad($i, 2, '0', STR_PAD_LEFT)) . '</td>';
 	}
@@ -371,13 +341,9 @@
 	if (is_array($count_by_month['list'])) {
 		foreach ($count_by_month['list'] as $info) {
 			print '<tr class="oddeven">';
-<<<<<<< HEAD
-			if ($nb_years > 1) print '<td class="right">' . $info['year'] . '</td>';
-=======
 			if ($nb_years > 1) {
 				print '<td class="right">' . $info['year'] . '</td>';
 			}
->>>>>>> 729451fa
 			for ($i = 1; $i <= 12; $i++) {
 				print '<td class="right">' . ((int) $info['count'][$i]) . '</td>';
 			}
