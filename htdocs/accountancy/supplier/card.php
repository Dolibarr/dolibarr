--- conflicted
+++ resolved
@@ -1,11 +1,7 @@
 <?php
 /* Copyright (C) 2004       Rodolphe Quiedeville  <rodolphe@quiedeville.org>
  * Copyright (C) 2005       Simon TOSSER          <simon@kornog-computing.com>
-<<<<<<< HEAD
- * Copyright (C) 2013-2015  Alexandre Spangaro    <aspangaro@zendsi.com>
-=======
- * Copyright (C) 2013-2017  Alexandre Spangaro    <aspangaro.dolibarr@gmail.com>
->>>>>>> 344263f5
+ * Copyright (C) 2013-2017  Alexandre Spangaro    <aspangaro@zendsi.com>
  * Copyright (C) 2013-2014  Olivier Geffroy       <jeff@jeffinfo.com>
  * Copyright (C) 2013-2014  Florian Henry         <florian.henry@open-concept.pro>
  * Copyright (C) 2014       Juanjo Menent         <jmenent@2byte.es>
