--- conflicted
+++ resolved
@@ -3,14 +3,9 @@
  * Copyright (C) 2013-2022	Alexandre Spangaro		<aspangaro@open-dsi.fr>
  * Copyright (C) 2014-2015	Ari Elbaz (elarifr)		<github@accedinfo.com>
  * Copyright (C) 2013-2021	Florian Henry			<florian.henry@open-concept.pro>
-<<<<<<< HEAD
- * Copyright (C) 2014		Juanjo Menent			<jmenent@2byte.es>s
- * Copyright (C) 2016		Laurent Destailleur		<eldy@users.sourceforge.net>
-=======
  * Copyright (C) 2021      	Gauthier VERDOL     <gauthier.verdol@atm-consulting.fr>
  * Copyright (C) 2014       Juanjo Menent           <jmenent@2byte.es>s
  * Copyright (C) 2016       Laurent Destailleur     <eldy@users.sourceforge.net>
->>>>>>> 503d1a04
  *
  * This program is free software; you can redistribute it and/or modify
  * it under the terms of the GNU General Public License as published by
@@ -53,10 +48,7 @@
 $confirm = GETPOST('confirm', 'alpha');
 $toselect = GETPOST('toselect', 'array');
 $optioncss = GETPOST('optioncss', 'alpha');
-<<<<<<< HEAD
-=======
 $default_account = GETPOST('default_account', 'int');
->>>>>>> 503d1a04
 
 // Select Box
 $mesCasesCochees = GETPOST('toselect', 'array');
@@ -667,10 +659,7 @@
 		print $objp->invoice_label;
 		print '</td>';
 
-<<<<<<< HEAD
-=======
 		// Date
->>>>>>> 503d1a04
 		print '<td class="center">'.dol_print_date($facturefourn_static->date, 'day').'</td>';
 
 		// Ref Product
@@ -685,11 +674,7 @@
 
 		// Description
 		print '<td class="tdoverflowonsmartphone small">';
-<<<<<<< HEAD
-		$text = dolGetFirstLineOfText(dol_string_nohtmltag($facturefourn_static_det->desc));
-=======
 		$text = dolGetFirstLineOfText(dol_string_nohtmltag($facturefourn_static_det->desc, 1));
->>>>>>> 503d1a04
 		$trunclength = empty($conf->global->ACCOUNTING_LENGTH_DESCRIPTION) ? 32 : $conf->global->ACCOUNTING_LENGTH_DESCRIPTION;
 		print $form->textwithtooltip(dol_trunc($text, $trunclength), $facturefourn_static_det->desc);
 		print '</td>';
@@ -764,11 +749,7 @@
 
 		// Suggested accounting account
 		print '<td>';
-<<<<<<< HEAD
-		print $formaccounting->select_account($suggestedid, 'codeventil'.$facturefourn_static_det->id, 1, array(), 0, 0, 'codeventil maxwidth200 maxwidthonsmartphone', 'cachewithshowemptyone');
-=======
 		print $formaccounting->select_account(($default_account > 0 && $confirm === 'yes' && in_array($objp->rowid."_".$i, $toselect)) ? $default_account : $suggestedid, 'codeventil'.$facturefourn_static_det->id, 1, array(), 0, 0, 'codeventil maxwidth200 maxwidthonsmartphone', 'cachewithshowemptyone');
->>>>>>> 503d1a04
 		print '</td>';
 
 		// Column with checkbox
@@ -777,8 +758,6 @@
 		if (!empty($suggestedid) && $suggestedaccountingaccountfor != '' && $suggestedaccountingaccountfor != 'eecwithoutvatnumber') {
 			$ischecked = 1;
 		}
-<<<<<<< HEAD
-=======
 
 		if (!empty($toselect)) {
 			$ischecked = 0;
@@ -787,7 +766,6 @@
 			}
 		}
 
->>>>>>> 503d1a04
 		print '<input type="checkbox" class="flat checkforselect checkforselect'.$facturefourn_static_det->id.'" name="toselect[]" value="'.$facturefourn_static_det->id."_".$i.'"'.($ischecked ? " checked" : "").'/>';
 		print '</td>';
 
