--- conflicted
+++ resolved
@@ -1,20 +1,11 @@
 <?php
-<<<<<<< HEAD
 /* Copyright (C) 2013-2014	Olivier Geffroy			<jeff@jeffinfo.com>
- * Copyright (C) 2013-2021	Alexandre Spangaro		<aspangaro@open-dsi.fr>
+ * Copyright (C) 2013-2022	Alexandre Spangaro		<aspangaro@open-dsi.fr>
  * Copyright (C) 2014-2015	Ari Elbaz (elarifr)		<github@accedinfo.com>
  * Copyright (C) 2013-2021	Florian Henry			<florian.henry@open-concept.pro>
- * Copyright (C) 2014		Juanjo Menent			<jmenent@2byte.es>s
- * Copyright (C) 2016		Laurent Destailleur		<eldy@users.sourceforge.net>
  * Copyright (C) 2021      	Gauthier VERDOL     <gauthier.verdol@atm-consulting.fr>
-=======
-/* Copyright (C) 2013-2014  Olivier Geffroy         <jeff@jeffinfo.com>
- * Copyright (C) 2013-2022  Alexandre Spangaro      <aspangaro@open-dsi.fr>
- * Copyright (C) 2014-2015  Ari Elbaz (elarifr)     <github@accedinfo.com>
- * Copyright (C) 2013-2014  Florian Henry           <florian.henry@open-concept.pro>
  * Copyright (C) 2014       Juanjo Menent           <jmenent@2byte.es>s
  * Copyright (C) 2016       Laurent Destailleur     <eldy@users.sourceforge.net>
->>>>>>> 6ea8bd23
  *
  * This program is free software; you can redistribute it and/or modify
  * it under the terms of the GNU General Public License as published by
