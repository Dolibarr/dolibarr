--- conflicted
+++ resolved
@@ -171,13 +171,6 @@
  *
  */
 
-<<<<<<< HEAD
-$sql = "SELECT f.ref, f.rowid as facid, f.ref_supplier, l.fk_product, l.description, l.total_ht as price, l.rowid, l.fk_code_ventilation, l.tva_tx as tva_tx_line, ";
-$sql .= " p.rowid as product_id, p.ref as product_ref, p.label as product_label, p.fk_product_type as type, p.accountancy_code_buy as code_buy, p.tva_tx as tva_tx_prod";
-$sql .= " , aa.rowid as aarowid";
-$sql .= " , f.datef";
-$sql .= " , l.product_type as type_l";
-=======
 if (! empty($conf->global->ACCOUNTING_LIMIT_LIST_VENTILATION)) {
 	$limit = $conf->global->ACCOUNTING_LIMIT_LIST_VENTILATION;
 } else if ($conf->global->ACCOUNTING_LIMIT_LIST_VENTILATION <= 0) {
@@ -191,20 +184,14 @@
 $sql = "SELECT f.ref, f.rowid as facid, f.ref_supplier, f.datef, l.fk_product, l.description, l.total_ht as price, l.rowid, l.fk_code_ventilation, l.product_type as type_l, l.tva_tx as tva_tx_line, ";
 $sql .= " p.rowid as product_id, p.ref as product_ref, p.label as product_label, p.fk_product_type as type, p.accountancy_code_buy as code_buy, p.tva_tx as tva_tx_prod";
 $sql .= " , aa.rowid as aarowid";
->>>>>>> 93be4305
 $sql .= " FROM " . MAIN_DB_PREFIX . "facture_fourn as f";
 $sql .= " INNER JOIN " . MAIN_DB_PREFIX . "facture_fourn_det as l ON f.rowid = l.fk_facture_fourn";
 $sql .= " LEFT JOIN " . MAIN_DB_PREFIX . "product as p ON p.rowid = l.fk_product";
 $sql .= " LEFT JOIN " . MAIN_DB_PREFIX . "accounting_account as aa ON p.accountancy_code_buy = aa.account_number";
 $sql .= " LEFT JOIN " . MAIN_DB_PREFIX . "accounting_system as accsys ON accsys.pcg_version = aa.fk_pcg_version";
 $sql .= " WHERE f.fk_statut > 0 AND fk_code_ventilation <= 0";
-<<<<<<< HEAD
-$sql .= " AND (accsys.rowid='" . $conf->global->CHARTOFACCOUNTS . "' OR p.accountancy_code_sell IS NULL OR p.accountancy_code_buy ='')";
-
-=======
 $sql .= " AND product_type <= 2";
 $sql .= " AND (accsys.rowid='" . $conf->global->CHARTOFACCOUNTS . "' OR p.accountancy_code_sell IS NULL OR p.accountancy_code_buy ='')";
->>>>>>> 93be4305
 // Add search filter like
 if (strlen(trim($search_invoice))) {
 	$sql .= " AND (f.ref like '%" . $search_invoice . "%')";
