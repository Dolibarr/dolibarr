<?php
/* Copyright (C) 2013-2014	Olivier Geffroy			<jeff@jeffinfo.com>
<<<<<<< HEAD
 * Copyright (C) 2013-2015	Alexandre Spangaro		<aspangaro.dolibarr@gmail.com>
 * Copyright (C) 2014-2015	Ari Elbaz (elarifr)		<github@accedinfo.com>
=======
 * Copyright (C) 2013-2015	Alexandre Spangaro		<alexandre.spangaro@gmail.com>
 * Copyright (C) 2014		Ari Elbaz (elarifr)		<github@accedinfo.com>
>>>>>>> bad28c6d
 * Copyright (C) 2013-2014	Florian Henry			<florian.henry@open-concept.pro>
 * Copyright (C) 2014		Juanjo Menent			<jmenent@2byte.es>s
 *
 * This program is free software; you can redistribute it and/or modify
 * it under the terms of the GNU General Public License as published by
 * the Free Software Foundation; either version 3 of the License, or
 * (at your option) any later version.
 *
 * This program is distributed in the hope that it will be useful,
 * but WITHOUT ANY WARRANTY; without even the implied warranty of
 * MERCHANTABILITY or FITNESS FOR A PARTICULAR PURPOSE.  See the
 * GNU General Public License for more details.
 *
 * You should have received a copy of the GNU General Public License
 * along with this program. If not, see <http://www.gnu.org/licenses/>.
 */

/**
 * \file		htdocs/accountancy/supplier/list.php
 * \ingroup		Accountancy
 * \brief		Ventilation page from suppliers invoices
 */
require '../../main.inc.php';

// Class
require_once DOL_DOCUMENT_ROOT . '/fourn/class/fournisseur.facture.class.php';
require_once DOL_DOCUMENT_ROOT . '/fourn/class/fournisseur.product.class.php';
require_once DOL_DOCUMENT_ROOT . '/accountancy/class/html.formventilation.class.php';
require_once DOL_DOCUMENT_ROOT . '/accountancy/class/accountingaccount.class.php';

// Langs
$langs->load("compta");
$langs->load("bills");
$langs->load("other");
$langs->load("main");
$langs->load("accountancy");

$action = GETPOST('action');

// Select Box
$codeventil = GETPOST('codeventil', 'array');
$mesCasesCochees = GETPOST('mesCasesCochees', 'array');

// Search Getpost
$search_invoice = GETPOST('search_invoice', 'alpha');
$search_ref = GETPOST('search_ref', 'alpha');
$search_label = GETPOST('search_label', 'alpha');
$search_desc = GETPOST('search_desc', 'alpha');
$search_amount = GETPOST('search_amount', 'alpha');
$search_account = GETPOST('search_account', 'alpha');
$search_vat = GETPOST('search_vat', 'alpha');
$btn_ventil = GETPOST('ventil', 'alpha');

// Getpost Order and column and limit page
$sortfield = GETPOST('sortfield', 'alpha');
$sortorder = GETPOST('sortorder', 'alpha');

$page = GETPOST('page');
if ($page < 0)
	$page = 0;

if (! empty($conf->global->ACCOUNTING_LIMIT_LIST_VENTILATION)) {
	$limit = $conf->global->ACCOUNTING_LIMIT_LIST_VENTILATION;
} else if ($conf->global->ACCOUNTING_LIMIT_LIST_VENTILATION <= 0) {
	$limit = $conf->liste_limit;
} else {
	$limit = $conf->liste_limit;
}
$offset = $limit * $page;

if (! $sortfield)
	$sortfield = "f.datef, f.ref, l.rowid";
if (! $sortorder) {
	if ($conf->global->ACCOUNTING_LIST_SORT_VENTILATION_TODO > 0) {
		$sortorder = " DESC ";
	}
}

// Security check
if ($user->societe_id > 0)
	accessforbidden();
if (! $user->rights->accounting->ventilation->dispatch)
	accessforbidden();

$formventilation = new FormVentilation($db);

// Defaut AccountingAccount RowId Product / Service
// at this time ACCOUNTING_SERVICE_SOLD_ACCOUNT & ACCOUNTING_PRODUCT_SOLD_ACCOUNT are account number not accountingacount rowid
// so we need to get those default value rowid first
$accounting = new AccountingAccount($db);

// TODO: we should need to check if result is a really exist accountaccount rowid.....
$aarowid_s = $accounting->fetch('', ACCOUNTING_SERVICE_BUY_ACCOUNT);
$aarowid_p = $accounting->fetch('', ACCOUNTING_PRODUCT_BUY_ACCOUNT);

// Purge search criteria
if (GETPOST("button_removefilter_x") || GETPOST("button_removefilter")) // Both test are required to be compatible with all browsers
{
	$search_ref = '';
	$search_label = '';
	$search_desc = '';
	$search_amount = '';
	$search_account = '';
	$search_vat = '';
}

/*
 * View
 */
llxHeader('', $langs->trans("Ventilation"));

print '<script type="text/javascript">
			$(function () {
				$(\'#select-all\').click(function(event) {
				    // Iterate each checkbox
				    $(\':checkbox\').each(function() {
				    	this.checked = true;
				    });
			    });
			    $(\'#unselect-all\').click(function(event) {
				    // Iterate each checkbox
				    $(\':checkbox\').each(function() {
				    	this.checked = false;
				    });
			    });
			});
			 </script>';
/*
 * Action
 */

if ($action == 'ventil' && !empty($btn_ventil)) {
	print '<div><font color="red">' . $langs->trans("Processing") . '...</font></div>';
	if ($_POST['codeventil'] && $_POST["mesCasesCochees"]) {
		print '<div><font color="red">' . count($_POST["mesCasesCochees"]) . ' ' . $langs->trans("SelectedLines") . '</font></div>';
		$mesCodesVentilChoisis = $codeventil;
		$cpt = 0;
		
		foreach ( $mesCasesCochees as $maLigneCochee ) {
			// print '<div><font color="red">id selectionnee : '.$monChoix."</font></div>";
			$maLigneCourante = explode("_", $maLigneCochee);
			$monId = $maLigneCourante[0];
			$monNumLigne = $maLigneCourante[1];
			$monCompte = $mesCodesVentilChoisis[$monNumLigne];
			
			$sql = " UPDATE " . MAIN_DB_PREFIX . "facture_fourn_det";
			$sql .= " SET fk_code_ventilation = " . $monCompte;
			$sql .= " WHERE rowid = " . $monId;
			
			dol_syslog('accountancy/supplier/list.php:: sql=' . $sql, LOG_DEBUG);
			if ($db->query($sql)) {
				print '<div><font color="green">' . $langs->trans("Lineofinvoice") . ' ' . $monId . ' ' . $langs->trans("VentilatedinAccount") . ' : ' . $monCompte . '</font></div>';
			} else {
				print '<div><font color="red">' . $langs->trans("ErrorDB") . ' : ' . $langs->trans("Lineofinvoice") . ' ' . $monId . ' ' . $langs->trans("NotVentilatedinAccount") . ' : ' . $monCompte . '<br/> <pre>' . $sql . '</pre></font></div>';
			}
			
			$cpt ++;
		}
	} else {
		print '<div><font color="red">' . $langs->trans("AnyLineVentilate") . '</font></div>';
	}
	print '<div><font color="red">' . $langs->trans("EndProcessing") . '</font></div>';
}

/*
 * Supplier Invoice Lines
 *
 */

<<<<<<< HEAD
$sql = "SELECT f.ref, f.rowid as facid, f.ref_supplier, l.fk_product, l.description, l.total_ht as price, l.rowid, l.fk_code_ventilation, l.tva_tx as tva_tx_line, ";
$sql .= " p.rowid as product_id, p.ref as product_ref, p.label as product_label, p.fk_product_type as type, p.accountancy_code_buy as code_buy, p.tva_tx as tva_tx_prod";
$sql .= " , aa.rowid as aarowid";
$sql .= " , f.datef";
$sql .= " , l.product_type as type_l";
=======
if (! empty($conf->global->ACCOUNTING_LIMIT_LIST_VENTILATION)) {
	$limit = $conf->global->ACCOUNTING_LIMIT_LIST_VENTILATION;
} else if ($conf->global->ACCOUNTING_LIMIT_LIST_VENTILATION <= 0) {
	$limit = $conf->liste_limit;
} else {
	$limit = $conf->liste_limit;
}

$offset = $limit * $page;

$sql = "SELECT f.ref, f.rowid as facid, f.ref_supplier, l.fk_product, l.description, l.total_ht as price, l.rowid, l.fk_code_ventilation, l.product_type,";
$sql .= " p.rowid as product_id, p.ref as product_ref, p.label as product_label, p.fk_product_type as type, p.accountancy_code_buy as code_buy";
>>>>>>> bad28c6d
$sql .= " FROM " . MAIN_DB_PREFIX . "facture_fourn as f";
$sql .= " INNER JOIN " . MAIN_DB_PREFIX . "facture_fourn_det as l ON f.rowid = l.fk_facture_fourn";
$sql .= " LEFT JOIN " . MAIN_DB_PREFIX . "product as p ON p.rowid = l.fk_product";
$sql .= " LEFT JOIN " . MAIN_DB_PREFIX . "accountingaccount as aa ON p.accountancy_code_buy = aa.account_number";
$sql .= " LEFT JOIN " . MAIN_DB_PREFIX . "accounting_system as accsys ON accsys.pcg_version = aa.fk_pcg_version";
<<<<<<< HEAD
$sql .= " WHERE f.fk_statut > 0 AND fk_code_ventilation <= 0";
$sql .= " AND (accsys.rowid='" . $conf->global->CHARTOFACCOUNTS . "' OR p.accountancy_code_sell IS NULL OR p.accountancy_code_buy ='')";

// Add search filter like
if (strlen(trim($search_invoice))) {
	$sql .= " AND (f.ref like '%" . $search_invoice . "%')";
}
if (strlen(trim($search_ref))) {
	$sql .= " AND (p.ref like '%" . $search_ref . "%')";
}
if (strlen(trim($search_label))) {
	$sql .= " AND (p.label like '%" . $search_label . "%')";
}
if (strlen(trim($search_desc))) {
	$sql .= " AND (l.description like '%" . $search_desc . "%')";
}
if (strlen(trim($search_amount))) {
	$sql .= " AND l.total_ht like '" . $search_amount . "%'";
}
if (strlen(trim($search_account))) {
	$sql .= " AND aa.account_number like '%" . $search_account . "%'";
}
if (strlen(trim($search_vat))) {
	$sql .= " AND (l.tva_tx like '" . $search_vat . "%')";
}
=======
$sql .= " WHERE f.fk_statut > 0";
$sql .= " AND fk_code_ventilation <= 0";
$sql .= " AND product_type <= 2";
$sql .= " AND (accsys.rowid='".$conf->global->CHARTOFACCOUNTS."' OR p.accountancy_code_sell IS NULL OR p.accountancy_code_buy ='')";
>>>>>>> bad28c6d
if (! empty($conf->multicompany->enabled)) {
	$sql .= " AND f.entity IN (" . getEntity("facture_fourn", 1) . ")";
}

$sql .= $db->order($sortfield, $sortorder);

$sql .= $db->plimit($limit + 1, $offset);

dol_syslog('accountancy/supplier/list.php:: $sql=' . $sql);
$result = $db->query($sql);
if ($result) {
	$num_lines = $db->num_rows($result);
	$i = 0;
	
	// TODO : print_barre_liste always use $conf->liste_limit and do not care about custom limit in list...
	print_barre_liste($langs->trans("InvoiceLines"), $page, $_SERVER["PHP_SELF"], "", $sortfield, $sortorder, '', $num_lines);
	
	print '<br><b>' . $langs->trans("DescVentilTodoCustomer") . '</b></br>';
	
	print '<form action="' . $_SERVER["PHP_SELF"] . '" method="post">' . "\n";
	print '<input type="hidden" name="action" value="ventil">';
	
	print '<table class="noborder" width="100%">';
	print '<tr class="liste_titre">';
	print_liste_field_titre($langs->trans("Invoice"), $_SERVER["PHP_SELF"], "f.ref", "", $param, '', $sortfield, $sortorder);
	print_liste_field_titre($langs->trans("Ref"), $_SERVER["PHP_SELF"], "p.ref", "", $param, '', $sortfield, $sortorder);
	print_liste_field_titre($langs->trans("Label"), $_SERVER["PHP_SELF"], "p.label", "", $param, '', $sortfield, $sortorder);
	print_liste_field_titre($langs->trans("Description"), $_SERVER["PHP_SELF"], "l.description", "", $param, '', $sortfield, $sortorder);
	print_liste_field_titre($langs->trans("Amount"), $_SERVER["PHP_SELF"], "l.total_ht", "", $param, 'align="center"', $sortfield, $sortorder);
	print_liste_field_titre($langs->trans("VATRate"), $_SERVER["PHP_SELF"], "l.tva_tx", "", $param, 'align="center"', $sortfield, $sortorder);
	print_liste_field_titre($langs->trans("AccountAccounting"), '', '', '', '', 'align="center"');
	print_liste_field_titre($langs->trans("IntoAccount"), '', '', '', '', 'align="center"');
	print_liste_field_titre('');
	print_liste_field_titre($langs->trans("Ventilate") . '<br><label id="select-all">' . $langs->trans('All') . '</label>/<label id="unselect-all">' . $langs->trans('None') . '</label>', '', '', '', '', 'align="center"');
	print "</tr>\n";
	
	print '<tr class="liste_titre">';
	print '<td class="liste_titre"><input type="text" class="flat" size="10" name="search_invoice" value="' . $search_invoice . '"></td>';
	print '<td class="liste_titre">%<input type="text" class="flat" size="15" name="search_ref" value="' . $search_ref . '"></td>';
	print '<td class="liste_titre"><input type="text" class="flat" size="20" name="search_label" value="' . $search_label . '"></td>';
	print '<td class="liste_titre"><input type="text" class="flat" size="20" name="search_desc" value="' . $search_desc . '"></td>';
	print '<td class="liste_titre" align="right"><input type="text" class="flat" size="10" name="search_amount" value="' . $search_amount . '"></td>';
	print '<td class="liste_titre" align="center">%<input type="text" class="flat" size="5" name="search_vat" value="' . $search_vat . '"></td>';
	print '<td class="liste_titre" align="center">&nbsp;</td>';
	print '<td class="liste_titre">&nbsp;</td>';
	print '<td align="right" colspan="2" class="liste_titre">';
	print '<input type="image" class="liste_titre" src="' . img_picto($langs->trans("Search"), 'search.png', '', '', 1) . '" name="button_search" value="' . dol_escape_htmltag($langs->trans("Search")) . '" title="' . dol_escape_htmltag($langs->trans("Search")) . '">';
	print '&nbsp;';
	print '<input type="image" class="liste_titre" src="' . img_picto($langs->trans("Search"), 'searchclear.png', '', '', 1) . '" name="button_removefilter" value="' . dol_escape_htmltag($langs->trans("RemoveFilter")) . '" title="' . dol_escape_htmltag($langs->trans("RemoveFilter")) . '">';
	print '</td>';
	print '</tr>';
	
	$facturefourn_static = new FactureFournisseur($db);
	$productfourn_static = new ProductFournisseur($db);
	$form = new Form($db);
	
	$var = True;
	while ( $i < min($num_lines, $limit) ) {
		$objp = $db->fetch_object($result);
		$var = ! $var;
		
		// product_type: 0 = service ? 1 = product
		// if product does not exist we use the value of product_type provided in facturedet to define if this is a product or service
		// issue : if we change product_type value in product DB it should differ from the value stored in facturedet DB !
		$objp->code_buy_l = '';
		$objp->code_buy_p = '';
		$objp->aarowid_suggest = '';
		$code_buy_p_l_differ = '';
		
		$code_buy_p_notset = '';
		
		$objp->aarowid_suggest = $objp->aarowid;
		if (! empty($objp->code_buy)) {
			$objp->code_buy_p = $objp->code_buy;
		} else {
			$code_buy_p_notset = 'color:red';
			if ($objp->type == 1) {
				$objp->code_buy_p = (! empty($conf->global->ACCOUNTING_SERVICE_BUY_ACCOUNT) ? $conf->global->ACCOUNTING_SERVICE_BUY_ACCOUNT : $langs->trans("CodeNotDef"));
			} 

			elseif ($objp->type == 0) {
				$objp->code_buy_p = (! empty($conf->global->ACCOUNTING_PRODUCT_BUY_ACCOUNT) ? $conf->global->ACCOUNTING_PRODUCT_BUY_ACCOUNT : $langs->trans("CodeNotDef"));
			}
		}
		
		if ($objp->type_l == 1) {
			$objp->code_buy_l = (! empty($conf->global->ACCOUNTING_SERVICE_BUY_ACCOUNT) ? $conf->global->ACCOUNTING_SERVICE_BUY_ACCOUNT : $langs->trans("CodeNotDef"));
			if ($objp->aarowid == '')
				$objp->aarowid_suggest = $aarowid_s;
		} elseif ($objp->type_l == 0) {
			$objp->code_buy_l = (! empty($conf->global->ACCOUNTING_PRODUCT_BUY_ACCOUNT) ? $conf->global->ACCOUNTING_PRODUCT_BUY_ACCOUNT : $langs->trans("CodeNotDef"));
			if ($objp->aarowid == '')
				$objp->aarowid_suggest = $aarowid_p;
		}
		
		if ($objp->code_buy_l != $objp->code_buy_p)
			$code_buy_p_l_differ = 'color:red';
		
		print "<tr $bc[$var]>";
		
		// Ref Invoice
		$facturefourn_static->ref = $objp->ref;
		$facturefourn_static->id = $objp->facid;
		print '<td>' . $facturefourn_static->getNomUrl(1) . '</td>';
		
		// Ref Supplier Invoice
		$productfourn_static->ref = $objp->product_ref;
		$productfourn_static->id = $objp->product_id;
		$productfourn_static->type = $objp->type;
		print '<td>';
		if ($productfourn_static->id)
			print $productfourn_static->getNomUrl(1);
		else
			print '&nbsp;';
		print '</td>';
		
		print '<td style="' . $code_buy_p_l_differ . '">' . dol_trunc($objp->product_label, 24) . '</td>';
		
		// TODO: we should set a user defined value to adjust user square / wide screen size
		$trunclength = defined('ACCOUNTING_LENGTH_DESCRIPTION') ? ACCOUNTING_LENGTH_DESCRIPTION : 32;
		print '<td style="' . $code_buy_p_l_differ . '">' . nl2br(dol_trunc($objp->description, $trunclength)) . '</td>';
		
		print '<td align="right">';
		print price($objp->price);
		print '</td>';
		
		if ($objp->vat_tx_l != $objp->vat_tx_p)
			$code_vat_differ = 'font-weight:bold; text-decoration:blink; color:red';
		print '<td style="' . $code_vat_differ . '" align="center">';
		print price($objp->tva_tx_line);
		print '</td>';
		
		print '<td align="center" style="' . $code_buy_p_notset . '">';
		// if not same kind of product_type stored in product & facturedt we display both account and let user choose
		if ($objp->code_buy_l == $objp->code_buy_p) {
			print $objp->code_buy_l;
		} else {
			print 'lines=' . $objp->code_buy_l . '<br />product=' . $objp->code_buy_p;
		}
		print '</td>';
		
		// Colonne choix du compte
		print '<td align="center">';
		print $formventilation->select_account($objp->aarowid_suggest, 'codeventil[]', 1);
		print '</td>';
		print '<td align="center">' . $objp->rowid . '</td>';
		// Colonne choix ligne a ventiler
		print '<td align="center">';
		print '<input type="checkbox" name="mesCasesCochees[]" value="' . $objp->rowid . "_" . $i . '"' . ($objp->aarowid ? "checked" : "") . '/>';
		print '</td>';
		
		print "</tr>";
		$i ++;
	}
	
	print '</table>';
	print '<br><div align="center"><input type="submit" class="butAction" value="' . $langs->trans("Ventilate") . '" name="ventil" ></div>';
	print '</form>';
} else {
	print $db->error();
}

llxFooter();
$db->close();<|MERGE_RESOLUTION|>--- conflicted
+++ resolved
@@ -1,12 +1,7 @@
 <?php
 /* Copyright (C) 2013-2014	Olivier Geffroy			<jeff@jeffinfo.com>
-<<<<<<< HEAD
  * Copyright (C) 2013-2015	Alexandre Spangaro		<aspangaro.dolibarr@gmail.com>
  * Copyright (C) 2014-2015	Ari Elbaz (elarifr)		<github@accedinfo.com>
-=======
- * Copyright (C) 2013-2015	Alexandre Spangaro		<alexandre.spangaro@gmail.com>
- * Copyright (C) 2014		Ari Elbaz (elarifr)		<github@accedinfo.com>
->>>>>>> bad28c6d
  * Copyright (C) 2013-2014	Florian Henry			<florian.henry@open-concept.pro>
  * Copyright (C) 2014		Juanjo Menent			<jmenent@2byte.es>s
  *
@@ -176,13 +171,6 @@
  *
  */
 
-<<<<<<< HEAD
-$sql = "SELECT f.ref, f.rowid as facid, f.ref_supplier, l.fk_product, l.description, l.total_ht as price, l.rowid, l.fk_code_ventilation, l.tva_tx as tva_tx_line, ";
-$sql .= " p.rowid as product_id, p.ref as product_ref, p.label as product_label, p.fk_product_type as type, p.accountancy_code_buy as code_buy, p.tva_tx as tva_tx_prod";
-$sql .= " , aa.rowid as aarowid";
-$sql .= " , f.datef";
-$sql .= " , l.product_type as type_l";
-=======
 if (! empty($conf->global->ACCOUNTING_LIMIT_LIST_VENTILATION)) {
 	$limit = $conf->global->ACCOUNTING_LIMIT_LIST_VENTILATION;
 } else if ($conf->global->ACCOUNTING_LIMIT_LIST_VENTILATION <= 0) {
@@ -193,18 +181,17 @@
 
 $offset = $limit * $page;
 
-$sql = "SELECT f.ref, f.rowid as facid, f.ref_supplier, l.fk_product, l.description, l.total_ht as price, l.rowid, l.fk_code_ventilation, l.product_type,";
-$sql .= " p.rowid as product_id, p.ref as product_ref, p.label as product_label, p.fk_product_type as type, p.accountancy_code_buy as code_buy";
->>>>>>> bad28c6d
+$sql = "SELECT f.ref, f.rowid as facid, f.ref_supplier, f.datef, l.fk_product, l.description, l.total_ht as price, l.rowid, l.fk_code_ventilation, l.product_type as type_l, l.tva_tx as tva_tx_line, ";
+$sql .= " p.rowid as product_id, p.ref as product_ref, p.label as product_label, p.fk_product_type as type, p.accountancy_code_buy as code_buy, p.tva_tx as tva_tx_prod";
+$sql .= " , aa.rowid as aarowid";
 $sql .= " FROM " . MAIN_DB_PREFIX . "facture_fourn as f";
 $sql .= " INNER JOIN " . MAIN_DB_PREFIX . "facture_fourn_det as l ON f.rowid = l.fk_facture_fourn";
 $sql .= " LEFT JOIN " . MAIN_DB_PREFIX . "product as p ON p.rowid = l.fk_product";
 $sql .= " LEFT JOIN " . MAIN_DB_PREFIX . "accountingaccount as aa ON p.accountancy_code_buy = aa.account_number";
 $sql .= " LEFT JOIN " . MAIN_DB_PREFIX . "accounting_system as accsys ON accsys.pcg_version = aa.fk_pcg_version";
-<<<<<<< HEAD
 $sql .= " WHERE f.fk_statut > 0 AND fk_code_ventilation <= 0";
+$sql .= " AND product_type <= 2";
 $sql .= " AND (accsys.rowid='" . $conf->global->CHARTOFACCOUNTS . "' OR p.accountancy_code_sell IS NULL OR p.accountancy_code_buy ='')";
-
 // Add search filter like
 if (strlen(trim($search_invoice))) {
 	$sql .= " AND (f.ref like '%" . $search_invoice . "%')";
@@ -227,12 +214,6 @@
 if (strlen(trim($search_vat))) {
 	$sql .= " AND (l.tva_tx like '" . $search_vat . "%')";
 }
-=======
-$sql .= " WHERE f.fk_statut > 0";
-$sql .= " AND fk_code_ventilation <= 0";
-$sql .= " AND product_type <= 2";
-$sql .= " AND (accsys.rowid='".$conf->global->CHARTOFACCOUNTS."' OR p.accountancy_code_sell IS NULL OR p.accountancy_code_buy ='')";
->>>>>>> bad28c6d
 if (! empty($conf->multicompany->enabled)) {
 	$sql .= " AND f.entity IN (" . getEntity("facture_fourn", 1) . ")";
 }
