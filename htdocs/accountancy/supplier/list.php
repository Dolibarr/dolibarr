<?php
/* Copyright (C) 2013-2014	Olivier Geffroy			<jeff@jeffinfo.com>
 * Copyright (C) 2013-2017	Alexandre Spangaro		<aspangaro@zendsi.com>
 * Copyright (C) 2014-2015	Ari Elbaz (elarifr)		<github@accedinfo.com>
 * Copyright (C) 2013-2014	Florian Henry			<florian.henry@open-concept.pro>
 * Copyright (C) 2014		Juanjo Menent			<jmenent@2byte.es>s
 * Copyright (C) 2016		Laurent Destailleur		<eldy@users.sourceforge.net>
 *
 * This program is free software; you can redistribute it and/or modify
 * it under the terms of the GNU General Public License as published by
 * the Free Software Foundation; either version 3 of the License, or
 * (at your option) any later version.
 *
 * This program is distributed in the hope that it will be useful,
 * but WITHOUT ANY WARRANTY; without even the implied warranty of
 * MERCHANTABILITY or FITNESS FOR A PARTICULAR PURPOSE.  See the
 * GNU General Public License for more details.
 *
 * You should have received a copy of the GNU General Public License
 * along with this program. If not, see <http://www.gnu.org/licenses/>.
 */

/**
 * \file 		htdocs/accountancy/supplier/list.php
 * \ingroup 	Advanced accountancy
 * \brief 		Ventilation page from suppliers invoices
 */
require '../../main.inc.php';

// Class
require_once DOL_DOCUMENT_ROOT . '/fourn/class/fournisseur.facture.class.php';
require_once DOL_DOCUMENT_ROOT . '/fourn/class/fournisseur.product.class.php';
require_once DOL_DOCUMENT_ROOT . '/core/class/html.formaccounting.class.php';
require_once DOL_DOCUMENT_ROOT . '/accountancy/class/accountingaccount.class.php';
require_once DOL_DOCUMENT_ROOT . '/core/lib/accounting.lib.php';
require_once DOL_DOCUMENT_ROOT . '/core/class/html.formother.class.php';
require_once DOL_DOCUMENT_ROOT . '/core/lib/date.lib.php';

// Langs
$langs->load("compta");
$langs->load("bills");
$langs->load("other");
$langs->load("main");
$langs->load("accountancy");
$langs->load("productbatch");

$action=GETPOST('action','alpha');
$massaction=GETPOST('massaction','alpha');
$show_files=GETPOST('show_files','int');
$confirm=GETPOST('confirm','alpha');
$toselect = GETPOST('toselect', 'array');

// Select Box
$mesCasesCochees = GETPOST('toselect', 'array');

// Search Getpost
$search_lineid = GETPOST('search_lineid', 'int');
$search_invoice = GETPOST('search_invoice', 'alpha');
$search_ref = GETPOST('search_ref', 'alpha');
$search_label = GETPOST('search_label', 'alpha');
$search_desc = GETPOST('search_desc', 'alpha');
$search_amount = GETPOST('search_amount', 'alpha');
$search_account = GETPOST('search_account', 'alpha');
$search_vat = GETPOST('search_vat', 'alpha');
$search_day=GETPOST("search_day","int");
$search_month=GETPOST("search_month","int");
$search_year=GETPOST("search_year","int");

$btn_ventil = GETPOST('ventil', 'alpha');

// Load variable for pagination
$limit = GETPOST('limit','int')?GETPOST('limit', 'int'):(empty($conf->global->ACCOUNTING_LIMIT_LIST_VENTILATION)?$conf->liste_limit:$conf->global->ACCOUNTING_LIMIT_LIST_VENTILATION);
$sortfield = GETPOST('sortfield', 'alpha');
$sortorder = GETPOST('sortorder', 'alpha');
$page = GETPOST('page','int');
if ($page < 0) { $page = 0; }
$offset = $limit * $page;
$pageprev = $page - 1;
$pagenext = $page + 1;
if (! $sortfield)
	$sortfield = "f.datef, f.ref, l.rowid";
if (! $sortorder) {
	if ($conf->global->ACCOUNTING_LIST_SORT_VENTILATION_TODO > 0) {
		$sortorder = "DESC";
	}
}

// Security check
if ($user->societe_id > 0)
	accessforbidden();
if (! $user->rights->accounting->bind->write)
	accessforbidden();

// Initialize technical object to manage hooks of page. Note that conf->hooks_modules contains array of hook context
$hookmanager->initHooks(array('accountancysupplierlist'));

$formaccounting = new FormAccounting($db);
$accounting = new AccountingAccount($db);
// TODO: we should need to check if result is a really exist accountaccount rowid.....
$aarowid_s = $accounting->fetch('', $conf->global->ACCOUNTING_SERVICE_BUY_ACCOUNT, 1);
$aarowid_p = $accounting->fetch('', $conf->global->ACCOUNTING_PRODUCT_BUY_ACCOUNT, 1);


/*
 * Action
 */

if (GETPOST('cancel','alpha')) { $action='list'; $massaction=''; }
if (! GETPOST('confirmmassaction','alpha') && $massaction != 'presend' && $massaction != 'confirm_presend') { $massaction=''; }

$parameters=array();
$reshook=$hookmanager->executeHooks('doActions',$parameters, $object, $action);    // Note that $action and $object may have been modified by some hooks
if ($reshook < 0) setEventMessages($hookmanager->error, $hookmanager->errors, 'errors');

if (empty($reshook))
{
<<<<<<< HEAD
    $search_lineid = '';
    $search_ref = '';
    $search_invoice = '';
    $search_label = '';
    $search_desc = '';
    $search_amount = '';
    $search_account = '';
    $search_vat = '';
    $search_day = '';
    $search_month = '';
    $search_year = '';
}
=======
	// Purge search criteria
	if (GETPOST('button_removefilter_x','alpha') || GETPOST('button_removefilter.x','alpha') || GETPOST('button_removefilter','alpha')) // All test are required to be compatible with all browsers
	{
	    $search_lineid = '';
	    $search_ref = '';
	    $search_invoice = '';
	    $search_label = '';
	    $search_desc = '';
	    $search_amount = '';
	    $search_account = '';
	    $search_vat = '';
	}
>>>>>>> d453961a

	// Mass actions
		$objectclass='AccountingAccount';
	$permtoread = $user->rights->accounting->read;
	$permtodelete = $user->rights->accounting->delete;
	$uploaddir = $conf->accounting->dir_output;
	include DOL_DOCUMENT_ROOT.'/core/actions_massactions.inc.php';
}

if ($massaction == 'ventil') {
    $msg='';
    //print '<div><font color="red">' . $langs->trans("Processing") . '...</font></div>';
    if (! empty($mesCasesCochees)) {
        $msg = '<div>' . $langs->trans("SelectedLines") . ': '.count($mesCasesCochees).'</div>';
        $msg.='<div class="detail">';
        $mesCodesVentilChoisis = $codeventil;
        $cpt = 0;
        $ok=0;
        $ko=0;

        foreach ( $mesCasesCochees as $maLigneCochee ) {
            $maLigneCourante = explode("_", $maLigneCochee);
            $monId = $maLigneCourante[0];
            $monCompte = GETPOST('codeventil'.$monId);

            if ($monCompte <= 0)
            {
                $msg.= '<div><font color="red">' . $langs->trans("Lineofinvoice") . ' ' . $monId . ' - ' . $langs->trans("NoAccountSelected") . '</font></div>';
                $ko++;
            }
            else
            {
                $sql = " UPDATE " . MAIN_DB_PREFIX . "facture_fourn_det";
                $sql .= " SET fk_code_ventilation = " . $monCompte;
                $sql .= " WHERE rowid = " . $monId;

                $accountventilated = new AccountingAccount($db);
                $accountventilated->fetch($monCompte, '');

                dol_syslog('accountancy/supplier/list.php:: sql=' . $sql, LOG_DEBUG);
                if ($db->query($sql)) {
                    $msg.= '<div><font color="green">' . $langs->trans("Lineofinvoice") . ' ' . $monId . ' - ' . $langs->trans("VentilatedinAccount") . ' : ' . length_accountg($accountventilated->account_number) . '</font></div>';
                    $ok++;
                } else {
                    $msg.= '<div><font color="red">' . $langs->trans("ErrorDB") . ' : ' . $langs->trans("Lineofinvoice") . ' ' . $monId . ' - ' . $langs->trans("NotVentilatedinAccount") . ' : ' . length_accountg($accountventilated->account_number) . '<br/> <pre>' . $sql . '</pre></font></div>';
                    $ko++;
                }
            }

            $cpt++;
        }
        $msg.='</div>';
        $msg.= '<div>' . $langs->trans("EndProcessing") . '</div>';
    //} else {
    //    setEventMessages($langs->trans("NoRecordSelected"), null, 'warnings');
    }
}



/*
 * View
 */

$form = new Form($db);
$formother = new FormOther($db);

llxHeader('', $langs->trans("SuppliersVentilation"));

// Supplier Invoice Lines
$sql = "SELECT f.rowid as facid, f.ref, f.ref_supplier, f.libelle as invoice_label, f.datef,";
$sql.= " l.rowid, l.fk_product, l.description, l.total_ht as price, l.fk_code_ventilation, l.product_type as type_l, l.tva_tx as tva_tx_line, l.vat_src_code,";
$sql.= " p.rowid as product_id, p.ref as product_ref, p.label as product_label, p.fk_product_type as type, p.accountancy_code_buy as code_buy, p.tva_tx as tva_tx_prod,";
$sql.= " aa.rowid as aarowid";
$parameters=array();
$reshook=$hookmanager->executeHooks('printFieldListSelect',$parameters);    // Note that $action and $object may have been modified by hook
$sql.=$hookmanager->resPrint;
$sql.= " FROM " . MAIN_DB_PREFIX . "facture_fourn as f";
$sql.= " INNER JOIN " . MAIN_DB_PREFIX . "facture_fourn_det as l ON f.rowid = l.fk_facture_fourn";
$sql.= " LEFT JOIN " . MAIN_DB_PREFIX . "product as p ON p.rowid = l.fk_product";
$sql.= " LEFT JOIN " . MAIN_DB_PREFIX . "accounting_account as aa ON p.accountancy_code_buy = aa.account_number";
$sql.= " LEFT JOIN " . MAIN_DB_PREFIX . "accounting_system as accsys ON accsys.pcg_version = aa.fk_pcg_version";
$sql.= " WHERE f.fk_statut > 0 AND l.fk_code_ventilation <= 0";
$sql.= " AND product_type <= 2";
$sql.= " AND (accsys.rowid='" . $conf->global->CHARTOFACCOUNTS . "' OR p.accountancy_code_buy IS NULL OR p.accountancy_code_buy =''OR p.accountancy_code_buy  NOT IN
	(SELECT aa.account_number FROM " . MAIN_DB_PREFIX . "accounting_account as aa , " . MAIN_DB_PREFIX . "accounting_system as asy  WHERE fk_pcg_version = asy.pcg_version AND asy.rowid ='" . $conf->global->CHARTOFACCOUNTS . "'))";
// Add search filter like
if ($search_lineid) {
    $sql .= natural_search("l.rowid", $search_lineid, 1);
}
if (strlen(trim($search_invoice))) {
    $sql .= natural_search("f.ref",$search_invoice);
}
if (strlen(trim($search_ref))) {
    $sql .= natural_search("p.ref",$search_ref);
}
if (strlen(trim($search_label))) {
    $sql .= natural_search("p.label",$search_label);
}
if (strlen(trim($search_desc))) {
    $sql .= natural_search("l.description",$search_desc);
}
if (strlen(trim($search_amount))) {
    $sql .= natural_search("l.total_ht",$search_amount,1);
}
if (strlen(trim($search_account))) {
    $sql .= natural_search("aa.account_number",$search_account);
}
if (strlen(trim($search_vat))) {
    $sql .= natural_search("l.tva_tx",$search_vat,1);
}
if ($search_month > 0)
{
	if ($search_year > 0 && empty($search_day))
		$sql.= " AND f.datef BETWEEN '".$db->idate(dol_get_first_day($search_year,$search_month,false))."' AND '".$db->idate(dol_get_last_day($search_year,$search_month,false))."'";
		else if ($search_year > 0 && ! empty($search_day))
			$sql.= " AND f.datef BETWEEN '".$db->idate(dol_mktime(0, 0, 0, $search_month, $search_day, $search_year))."' AND '".$db->idate(dol_mktime(23, 59, 59, $search_month, $search_day, $search_year))."'";
			else
				$sql.= " AND date_format(f.datef, '%m') = '".$db->escape($search_month)."'";
}
else if ($search_year > 0)
{
	$sql.= " AND f.datef BETWEEN '".$db->idate(dol_get_first_day($search_year,1,false))."' AND '".$db->idate(dol_get_last_day($search_year,12,false))."'";
}
$sql .= " AND f.entity IN (" . getEntity('facture_fourn', 0) . ")";  // We don't share object for accountancy

// Add where from hooks
$parameters=array();
$reshook=$hookmanager->executeHooks('printFieldListWhere',$parameters);    // Note that $action and $object may have been modified by hook
$sql.=$hookmanager->resPrint;

$sql .= $db->order($sortfield, $sortorder);

// Count total nb of records
$nbtotalofrecords = '';
if (empty($conf->global->MAIN_DISABLE_FULL_SCANLIST))
{
    $result = $db->query($sql);
    $nbtotalofrecords = $db->num_rows($result);
}

$sql .= $db->plimit($limit + 1, $offset);

dol_syslog('accountancy/supplier/list.php');
$result = $db->query($sql);
if ($result) {
	$num_lines = $db->num_rows($result);
	$i = 0;

	$arrayofselected=is_array($toselect)?$toselect:array();

	$param='';
	if (! empty($contextpage) && $contextpage != $_SERVER["PHP_SELF"]) $param.='&contextpage='.$contextpage;
	if ($limit > 0 && $limit != $conf->liste_limit) $param.='&limit='.$limit;
	if ($search_lineid)      $param.='&search_lineid='.urlencode($search_lineid);
	if ($search_day)         $param.='&search_day='.urlencode($search_day);
	if ($search_month)       $param.='&search_month='.urlencode($search_month);
	if ($search_year)        $param.='&search_year='.urlencode($search_year);
	if ($search_invoice)     $param.='&search_invoice='.urlencode($search_invoice);
	if ($search_ref)         $param.='&search_ref='.urlencode($search_ref);
	if ($search_desc)        $param.='&search_desc='.urlencode($search_desc);
	if ($search_amount)      $param.='&search_amount='.urlencode($search_amount);
	if ($search_vat)         $param.='&search_vat='.urlencode($search_vat);

	$arrayofmassactions =  array(
	    'ventil'=>$langs->trans("Ventilate")
	    //'presend'=>$langs->trans("SendByMail"),
	    //'builddoc'=>$langs->trans("PDFMerge"),
	);
	//if ($user->rights->mymodule->supprimer) $arrayofmassactions['delete']=$langs->trans("Delete");
	//if ($massaction == 'presend') $arrayofmassactions=array();
	$massactionbutton=$form->selectMassAction('ventil', $arrayofmassactions, 1);

	print '<form action="' . $_SERVER["PHP_SELF"] . '" method="post">' . "\n";
	print '<input type="hidden" name="action" value="ventil">';
	if ($optioncss != '') print '<input type="hidden" name="optioncss" value="'.$optioncss.'">';
	print '<input type="hidden" name="token" value="'.$_SESSION['newtoken'].'">';
	print '<input type="hidden" name="formfilteraction" id="formfilteraction" value="list">';
	print '<input type="hidden" name="sortfield" value="'.$sortfield.'">';
	print '<input type="hidden" name="sortorder" value="'.$sortorder.'">';
	print '<input type="hidden" name="page" value="'.$page.'">';

	print_barre_liste($langs->trans("InvoiceLines"), $page, $_SERVER["PHP_SELF"], $param, $sortfield, $sortorder, $massactionbutton, $num_lines, $nbtotalofrecords, 'title_accountancy', 0, '', '', $limit);

	print $langs->trans("DescVentilTodoCustomer") . '</br><br>';

	if ($msg) print $msg.'<br>';

	$moreforfilter = '';

    print '<div class="div-table-responsive">';

    print '<table class="tagtable liste'.($moreforfilter?" listwithfilterbefore":"").'">'."\n";

	// We add search filter
	print '<tr class="liste_titre_filter">';
	print '<td class="liste_titre"><input type="text" class="flat maxwidth50" name="search_lineid" value="' . dol_escape_htmltag($search_lineid) . '""></td>';
	print '<td class="liste_titre"><input type="text" class="flat maxwidth50" name="search_invoice" value="' . dol_escape_htmltag($search_invoice) . '"></td>';
	print '<td class="liste_titre"></td>';
	print '<td class="liste_titre center">';
   	if (! empty($conf->global->MAIN_LIST_FILTER_ON_DAY)) print '<input class="flat" type="text" size="1" maxlength="2" name="search_day" value="'.$search_day.'">';
   	print '<input class="flat" type="text" size="1" maxlength="2" name="search_month" value="'.$search_month.'">';
   	$formother->select_year($search_year,'search_year',1, 20, 5);
	print '</td>';
	print '<td class="liste_titre"><input type="text" class="flat maxwidth50" name="search_ref" value="' . dol_escape_htmltag($search_ref) . '"></td>';
	//print '<td class="liste_titre"><input type="text" class="flat maxwidth50" name="search_label" value="' . dol_escape_htmltag($search_label) . '"></td>';
	print '<td class="liste_titre"><input type="text" class="flat maxwidthonsmartphone" name="search_desc" value="' . dol_escape_htmltag($search_desc) . '"></td>';
	print '<td class="liste_titre" align="right"><input type="text" class="right flat maxwidth50" name="search_amount" value="' . dol_escape_htmltag($search_amount) . '"></td>';
	print '<td class="liste_titre" align="right"><input type="text" class="right flat maxwidth50" name="search_vat" placeholder="%" size="1" value="' . dol_escape_htmltag($search_vat) . '"></td>';
	print '<td class="liste_titre"></td>';
	print '<td class="liste_titre"></td>';
	print '<td align="center" class="liste_titre">';
	$searchpicto=$form->showFilterButtons();
	print $searchpicto;
	print '</td>';
	print '</tr>';

	print '<tr class="liste_titre">';
	print_liste_field_titre("LineId", $_SERVER["PHP_SELF"], "l.rowid", "", $param, '', $sortfield, $sortorder);
	print_liste_field_titre("Invoice", $_SERVER["PHP_SELF"], "f.ref", "", $param, '', $sortfield, $sortorder);
	print_liste_field_titre("InvoiceLabel", $_SERVER["PHP_SELF"], "f.libelle", "", $param, '', $sortfield, $sortorder);
	print_liste_field_titre("Date", $_SERVER["PHP_SELF"], "f.datef, f.ref, l.rowid", "", $param, 'align="center"', $sortfield, $sortorder);
	print_liste_field_titre("ProductRef", $_SERVER["PHP_SELF"], "p.ref", "", $param, '', $sortfield, $sortorder);
	//print_liste_field_titre("ProductLabel", $_SERVER["PHP_SELF"], "p.label", "", $param, '', $sortfield, $sortorder);
	print_liste_field_titre("Description", $_SERVER["PHP_SELF"], "l.description", "", $param, '', $sortfield, $sortorder);
	print_liste_field_titre("Amount", $_SERVER["PHP_SELF"], "l.total_ht", "", $param, 'align="right"', $sortfield, $sortorder);
	print_liste_field_titre("VATRate", $_SERVER["PHP_SELF"], "l.tva_tx", "", $param, 'align="right"', $sortfield, $sortorder);
	print_liste_field_titre("AccountAccountingSuggest", '', '', '', '', 'align="center"');
	print_liste_field_titre("IntoAccount", '', '', '', '', 'align="center"');
	$checkpicto='';
	if ($massactionbutton) $checkpicto=$form->showCheckAddButtons('checkforselect', 1);
	print_liste_field_titre($checkpicto, '', '', '', '', 'align="center"');
	print "</tr>\n";

	$facturefourn_static = new FactureFournisseur($db);
	$productfourn_static = new ProductFournisseur($db);
	$form = new Form($db);

	$var = true;
	while ( $i < min($num_lines, $limit) ) {
		$objp = $db->fetch_object($result);

		// product_type: 0 = service ? 1 = product
		// if product does not exist we use the value of product_type provided in facturedet to define if this is a product or service
		// issue : if we change product_type value in product DB it should differ from the value stored in facturedet DB !
		$objp->code_buy_l = '';
		$objp->code_buy_p = '';
		$objp->aarowid_suggest = '';

		$productfourn_static->ref = $objp->product_ref;
		$productfourn_static->id = $objp->product_id;
		$productfourn_static->type = $objp->type;
		$productfourn_static->label = $objp->product_label;

		$facturefourn_static->ref = $objp->ref;
		$facturefourn_static->id = $objp->facid;
		$facturefourn_static->type = $objp->type;

		$code_buy_p_notset = '';
		$objp->aarowid_suggest = $objp->aarowid;

		if ($objp->type_l == 1) {
			$objp->code_buy_l = (! empty($conf->global->ACCOUNTING_SERVICE_BUY_ACCOUNT) ? $conf->global->ACCOUNTING_SERVICE_BUY_ACCOUNT : '');
			if ($objp->aarowid == '')
				$objp->aarowid_suggest = $aarowid_s;
		} elseif ($objp->type_l == 0) {
			$objp->code_buy_l = (! empty($conf->global->ACCOUNTING_PRODUCT_BUY_ACCOUNT) ? $conf->global->ACCOUNTING_PRODUCT_BUY_ACCOUNT : '');
			if ($objp->aarowid == '')
				$objp->aarowid_suggest = $aarowid_p;
		}
		if ($objp->code_buy_l == -1) $objp->code_buy_l='';

		if (! empty($objp->code_buy)) {
			$objp->code_buy_p = $objp->code_buy;       // Code on product
		} else {
			$code_buy_p_notset = 'color:orange';
		}
		if (empty($objp->code_buy_l) && empty($objp->code_buy_p)) $code_buy_p_notset = 'color:red';

		// $objp->code_buy_p is now code of product/service
		// $objp->code_buy_l is now default code of product/service

		print '<tr class="oddeven">';

		// Line id
		print '<td>' . $objp->rowid . '</td>';

		// Ref Invoice
		print '<td>' . $facturefourn_static->getNomUrl(1) . '</td>';

		print '<td class="tdoverflowonsmartphone">';
		print $objp->invoice_label;
		print '</td>';

		print '<td align="center">' . dol_print_date($db->jdate($objp->datef), 'day') . '</td>';

		// Ref product
		print '<td>';
		if ($productfourn_static->id)
			print $productfourn_static->getNomUrl(1);
		if ($objp->product_label) print '<br>'.$objp->product_label;
        print '</td>';

        // Description
		print '<td>';
		$text = dolGetFirstLineOfText(dol_string_nohtmltag($objp->description));
		$trunclength = empty($conf->global->ACCOUNTING_LENGTH_DESCRIPTION) ? 32 : $conf->global->ACCOUNTING_LENGTH_DESCRIPTION;
		print $form->textwithtooltip(dol_trunc($text,$trunclength), $objp->description);
		print '</td>';

		print '<td align="right">';
		print price($objp->price);
		print '</td>';

		// Vat rate
		if ($objp->vat_tx_l != $objp->vat_tx_p)
			$code_vat_differ = 'font-weight:bold; text-decoration:blink; color:red';
		print '<td style="' . $code_vat_differ . '" align="right">';
		print vatrate($objp->tva_tx_line.($objp->vat_src_code?' ('.$objp->vat_src_code.')':''));
		print '</td>';

		// Current account
		print '<td align="center" style="' . $code_buy_p_notset . '">';
		print (($objp->type_l == 1)?$langs->trans("DefaultForService"):$langs->trans("DefaultForProduct")) . ' = ' . ($objp->code_buy_l > 0 ? length_accountg($objp->code_buy_l) : $langs->trans("Unknown"));
		if ($objp->product_id > 0)
		{
		    print '<br>';
		    print (($objp->type_l == 1)?$langs->trans("ThisService"):$langs->trans("ThisProduct")) . ' = ' . (empty($objp->code_buy_p) ? $langs->trans("Unknown") : length_accountg($objp->code_buy_p));
		}
		print '</td>';

		// Suggested accounting account
		print '<td align="center">';
		print $formaccounting->select_account($objp->aarowid_suggest, 'codeventil'.$objp->rowid, 1, array(), 0, 0, 'maxwidth300 maxwidthonsmartphone', 'cachewithshowemptyone');
		print '</td>';

		// Colonne choix ligne a ventiler
		print '<td align="center">';
		print '<input type="checkbox" class="flat checkforselect" name="toselect[]" value="' . $objp->rowid . "_" . $i . '"' . ($objp->aarowid ? "checked" : "") . '/>';
		print '</td>';

		print "</tr>";
		$i ++;
	}

	print '</table>';
	print "</div>";

	print '</form>';
} else {
	print $db->error();
}

llxFooter();
$db->close();<|MERGE_RESOLUTION|>--- conflicted
+++ resolved
@@ -114,20 +114,6 @@
 
 if (empty($reshook))
 {
-<<<<<<< HEAD
-    $search_lineid = '';
-    $search_ref = '';
-    $search_invoice = '';
-    $search_label = '';
-    $search_desc = '';
-    $search_amount = '';
-    $search_account = '';
-    $search_vat = '';
-    $search_day = '';
-    $search_month = '';
-    $search_year = '';
-}
-=======
 	// Purge search criteria
 	if (GETPOST('button_removefilter_x','alpha') || GETPOST('button_removefilter.x','alpha') || GETPOST('button_removefilter','alpha')) // All test are required to be compatible with all browsers
 	{
@@ -139,8 +125,10 @@
 	    $search_amount = '';
 	    $search_account = '';
 	    $search_vat = '';
+	    $search_day = '';
+	    $search_month = '';
+	    $search_year = '';
 	}
->>>>>>> d453961a
 
 	// Mass actions
 		$objectclass='AccountingAccount';
