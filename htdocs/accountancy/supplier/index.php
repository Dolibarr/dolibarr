<?php
/* Copyright (C) 2013-2014 Olivier Geffroy		<jeff@jeffinfo.com>
 * Copyright (C) 2013-2014 Florian Henry		<florian.henry@open-concept.pro>
 * Copyright (C) 2013-2015 Alexandre Spangaro	<aspangaro.dolibarr@gmail.com>
 * Copyright (C) 2014	   Juanjo Menent		<jmenent@2byte.es>
 *
 * This program is free software; you can redistribute it and/or modify
 * it under the terms of the GNU General Public License as published by
 * the Free Software Foundation; either version 3 of the License, or
 * (at your option) any later version.
 *
 * This program is distributed in the hope that it will be useful,
 * but WITHOUT ANY WARRANTY; without even the implied warranty of
 * MERCHANTABILITY or FITNESS FOR A PARTICULAR PURPOSE.  See the
 * GNU General Public License for more details.
 *
 * You should have received a copy of the GNU General Public License
 * along with this program. If not, see <http://www.gnu.org/licenses/>.
 */

/**
<<<<<<< HEAD
 * \file htdocs/accountancy/supplier/index.php
 * \ingroup Accounting Expert
 * \brief Home supplier ventilation
=======
 * \file		htdocs/accountancy/supplier/index.php
 * \ingroup		Advanced accountancy
 * \brief		Home supplier ventilation
>>>>>>> 3f5d67d4
 */
require '../../main.inc.php';

// Class
require_once DOL_DOCUMENT_ROOT . '/core/lib/date.lib.php';
require_once DOL_DOCUMENT_ROOT . '/core/lib/accounting.lib.php';

// Langs
$langs->load("compta");
$langs->load("bills");
$langs->load("other");
$langs->load("main");
$langs->load("accountancy");

// Security check
if ($user->societe_id > 0)
	accessforbidden();
if (! $user->rights->accounting->ventilation->read)
	accessforbidden();
<<<<<<< HEAD
	
	// Filter
=======

// Filter
>>>>>>> 3f5d67d4
$year = $_GET["year"];
if ($year == 0) {
	$year_current = strftime("%Y", time());
	$year_start = $year_current;
} else {
	$year_current = $year;
	$year_start = $year;
}

// Validate History
$action = GETPOST('action');
if ($action == 'validatehistory') {

	$error = 0;
	$db->begin();

	if ($db->type == 'pgsql') {
<<<<<<< HEAD
		$sql1 = "UPDATE " . MAIN_DB_PREFIX . "facture_fourn_det as fd";
		$sql1 .= " SET fd.fk_code_ventilation = accnt.rowid";
		$sql1 .= " FROM " . MAIN_DB_PREFIX . "product as p, " . MAIN_DB_PREFIX . "accounting_account as accnt , " . MAIN_DB_PREFIX . "accounting_system as syst";
		$sql1 .= " WHERE fd.fk_product = p.rowid  AND accnt.fk_pcg_version = syst.pcg_version AND syst.rowid=" . $conf->global->CHARTOFACCOUNTS;
=======
		$sql1 = "UPDATE " . MAIN_DB_PREFIX . "facture_fourn_det";
		$sql1 .= " SET fk_code_ventilation = accnt.rowid";
		$sql1 .= " FROM " . MAIN_DB_PREFIX . "product as p, " . MAIN_DB_PREFIX . "accounting_account as accnt , " . MAIN_DB_PREFIX . "accounting_system as syst";
		$sql1 .= " WHERE " . MAIN_DB_PREFIX . "facture_fourn_det.fk_product = p.rowid  AND accnt.fk_pcg_version = syst.pcg_version AND syst.rowid=" . $conf->global->CHARTOFACCOUNTS;
>>>>>>> 3f5d67d4
		$sql1 .= " AND accnt.active = 1 AND p.accountancy_code_buy=accnt.account_number";
		$sql1 .= " AND " . MAIN_DB_PREFIX . "facture_fourn_det.fk_code_ventilation = 0";
	} else {
		$sql1 = "UPDATE " . MAIN_DB_PREFIX . "facture_fourn_det as fd, " . MAIN_DB_PREFIX . "product as p, " . MAIN_DB_PREFIX . "accounting_account as accnt , " . MAIN_DB_PREFIX . "accounting_system as syst";
		$sql1 .= " SET fd.fk_code_ventilation = accnt.rowid";
		$sql1 .= " WHERE fd.fk_product = p.rowid AND accnt.fk_pcg_version = syst.pcg_version AND syst.rowid=" . $conf->global->CHARTOFACCOUNTS;
		$sql1 .= " AND accnt.active = 1 AND p.accountancy_code_buy=accnt.account_number";
		$sql1 .= " AND fd.fk_code_ventilation = 0";
	}

	$resql1 = $db->query($sql1);
	if (! $resql1) {
		$error ++;
		$db->rollback();
		setEventMessages($db->lasterror(), null, 'errors');
	} else {
		$db->commit();
		setEventMessages($langs->trans('AutomaticBindingDone'), null, 'mesgs');
	}
} elseif ($action == 'fixaccountancycode') {
	$error = 0;
	$db->begin();

	$sql1 = "UPDATE " . MAIN_DB_PREFIX . "facture_fourn_det as fd";
	$sql1 .= " SET fd.fk_code_ventilation = 0";
	$sql1 .= ' WHERE fd.fk_code_ventilation NOT IN ';
	$sql1 .= '	(SELECT accnt.rowid ';
	$sql1 .= '	FROM ' . MAIN_DB_PREFIX . 'accounting_account as accnt';
	$sql1 .= '	INNER JOIN ' . MAIN_DB_PREFIX . 'accounting_system as syst';
	$sql1 .= '	ON accnt.fk_pcg_version = syst.pcg_version AND syst.rowid=' . $conf->global->CHARTOFACCOUNTS . ')';

	dol_syslog("htdocs/accountancy/customer/index.php fixaccountancycode", LOG_DEBUG);

	$resql1 = $db->query($sql1);
	if (! $resql1) {
		$error ++;
		$db->rollback();
		setEventMessage($db->lasterror(), 'errors');
	} else {
		$db->commit();
		setEventMessage($langs->trans('Done'), 'mesgs');
	}
} elseif ($action == 'cleanaccountancycode') {
	$error = 0;
	$db->begin();

	$sql1 = "UPDATE " . MAIN_DB_PREFIX . "facture_fourn_det as fd";
	$sql1 .= " SET fd.fk_code_ventilation = 0";
	$sql1 .= " WHERE fd.fk_facture_fourn IN ( SELECT f.rowid FROM " . MAIN_DB_PREFIX . "facture_fourn as f";
	$sql1 .= " WHERE f.datef >= '" . $db->idate(dol_get_first_day($year_current, 1, false)) . "'";
	$sql1 .= "  AND f.datef <= '" . $db->idate(dol_get_last_day($year_current, 12, false)) . "')";

	dol_syslog("htdocs/accountancy/customer/index.php fixaccountancycode", LOG_DEBUG);

	$resql1 = $db->query($sql1);
	if (! $resql1) {
		$error ++;
		$db->rollback();
		setEventMessages($db->lasterror(), null, 'errors');
	} else {
		$db->commit();
		setEventMessages($langs->trans('Dispatched'), null, 'mesgs');
	}
} elseif ($action == 'fixaccountancycode') {
	$error = 0;
	$db->begin();
	
	$sql1 = "UPDATE " . MAIN_DB_PREFIX . "facture_fourn_det as fd";
	$sql1 .= " SET fd.fk_code_ventilation = 0";
	$sql1 .= ' WHERE fd.fk_code_ventilation NOT IN ';
	$sql1 .= '	(SELECT accnt.rowid ';
	$sql1 .= '	FROM ' . MAIN_DB_PREFIX . 'accountingaccount as accnt';
	$sql1 .= '	INNER JOIN ' . MAIN_DB_PREFIX . 'accounting_system as syst';
	$sql1 .= '	ON accnt.fk_pcg_version = syst.pcg_version AND syst.rowid=' . $conf->global->CHARTOFACCOUNTS . ')';
	
	dol_syslog("htdocs/accountancy/customer/index.php fixaccountancycode", LOG_DEBUG);
	
	$resql1 = $db->query($sql1);
	if (! $resql1) {
		$error ++;
		$db->rollback();
		setEventMessage($db->lasterror(), 'errors');
	} else {
		$db->commit();
		setEventMessage($langs->trans('Done'), 'mesgs');
	}
} elseif ($action == 'cleanaccountancycode') {
	$error = 0;
	$db->begin();
	
	$sql1 = "UPDATE " . MAIN_DB_PREFIX . "facture_fourn_det as fd";
	$sql1 .= " SET fd.fk_code_ventilation = 0";
	$sql1 .= " WHERE fd.fk_facture_fourn IN ( SELECT f.rowid FROM " . MAIN_DB_PREFIX . "facture_fourn as f";
	$sql1 .= " WHERE f.datef >= '" . $db->idate(dol_get_first_day($year_current, 1, false)) . "'";
	$sql1 .= "  AND f.datef <= '" . $db->idate(dol_get_last_day($year_current, 12, false)) . "')";
	
	dol_syslog("htdocs/accountancy/customer/index.php fixaccountancycode", LOG_DEBUG);
	
	$resql1 = $db->query($sql1);
	if (! $resql1) {
		$error ++;
		$db->rollback();
		setEventMessage($db->lasterror(), 'errors');
	} else {
		$db->commit();
		setEventMessage($langs->trans('Done'), 'mesgs');
	}
}

/*
 * View
 */

llxHeader('', $langs->trans("SuppliersVentilation"));

$textprevyear = '<a href="' . $_SERVER["PHP_SELF"] . '?year=' . ($year_current - 1) . '">' . img_previous() . '</a>';
$textnextyear = '&nbsp;<a href="' . $_SERVER["PHP_SELF"] . '?year=' . ($year_current + 1) . '">' . img_next() . '</a>';

print load_fiche_titre($langs->trans("SuppliersVentilation") . "&nbsp;" . $textprevyear . "&nbsp;" . $langs->trans("Year") . "&nbsp;" . $year_start . "&nbsp;" . $textnextyear);
<<<<<<< HEAD

print '<b>' . $langs->trans("DescVentilSupplier") . '</b>';
print '<div class="inline-block divButAction">';
print '<a class="butAction" href="' . $_SERVER['PHP_SELF'] . '?year=' . $year_current . '&action=validatehistory">' . $langs->trans("ValidateHistory") . '</a>';
print '<a class="butAction" href="' . $_SERVER['PHP_SELF'] . '?year=' . $year_current . '&action=fixaccountancycode">' . $langs->trans("CleanFixHistory", $year_current) . '</a>';
print '<a class="butAction" href="' . $_SERVER['PHP_SELF'] . '?year=' . $year_current . '&action=cleanaccountancycode">' . $langs->trans("CleanHistory", $year_current) . '</a>';
=======

print $langs->trans("DescVentilSupplier") . '<br>';
print $langs->trans("DescVentilMore", $langs->transnoentitiesnoconv("ValidateHistory"), $langs->transnoentitiesnoconv("ToDispatch")) . '<br>';
print '<br>';

print '<div class="inline-block divButAction">';
print '<a class="butAction" href="' . $_SERVER['PHP_SELF'] . '?year=' . $year_current . '&action=validatehistory">' . $langs->trans("ValidateHistory") . '</a>';
print '<a class="butActionDelete" href="' . $_SERVER['PHP_SELF'] . '?year=' . $year_current . '&action=cleanaccountancycode">' . $langs->trans("CleanHistory", $year_current) . '</a>';
// TODO Remove this. Should be done always.
print '<a class="butActionDelete" href="' . $_SERVER['PHP_SELF'] . '?year=' . $year_current . '&action=fixaccountancycode">' . $langs->trans("CleanFixHistory", $year_current) . '</a>';
>>>>>>> 3f5d67d4
print '</div>';

$y = $year_current;

$var = true;

print '<table class="noborder" width="100%">';
print '<tr class="liste_titre"><td width="200" align="left">' . $langs->trans("Account") . '</td>';
print '<td width="200" align="left">' . $langs->trans("Label") . '</td>';
for($i = 1; $i <= 12; $i ++) {
	print '<td width="60" align="right">' . $langs->trans('MonthShort' . str_pad($i, 2, '0', STR_PAD_LEFT)) . '</td>';
}
print '<td width="60" align="right"><b>' . $langs->trans("Total") . '</b></td></tr>';

$sql = "SELECT  ".$db->ifsql('aa.account_number IS NULL', "'".$langs->trans('NotMatch')."'", 'aa.account_number') ." AS codecomptable,";
$sql .= "  " . $db->ifsql('aa.label IS NULL', "'".$langs->trans('NotMatch')."'", 'aa.label') . " AS intitule,";
for($i = 1; $i <= 12; $i ++) {
	$sql .= "  SUM(" . $db->ifsql('MONTH(ff.datef)=' . $i, 'ffd.total_ht', '0') . ") AS month" . str_pad($i, 2, '0', STR_PAD_LEFT) . ",";
}
$sql .= "  ROUND(SUM(ffd.total_ht),2) as total";
$sql .= " FROM " . MAIN_DB_PREFIX . "facture_fourn_det as ffd";
$sql .= "  LEFT JOIN " . MAIN_DB_PREFIX . "facture_fourn as ff ON ff.rowid = ffd.fk_facture_fourn";
$sql .= "  LEFT JOIN " . MAIN_DB_PREFIX . "accounting_account as aa ON aa.rowid = ffd.fk_code_ventilation";
$sql .= " WHERE ff.datef >= '" . $db->idate(dol_get_first_day($y, 1, false)) . "'";
$sql .= "  AND ff.datef <= '" . $db->idate(dol_get_last_day($y, 12, false)) . "'";
$sql .= "  AND ff.fk_statut > 0 ";

if (! empty($conf->multicompany->enabled)) {
	$sql .= " AND ff.entity IN (" . getEntity("facture_fourn", 1) . ")";
}

$sql .= " GROUP BY ffd.fk_code_ventilation,aa.account_number,aa.label";

dol_syslog('/accountancy/supplier/index.php:: sql=' . $sql);
$resql = $db->query($sql);
if ($resql) {
	$num = $db->num_rows($resql);
<<<<<<< HEAD
	
	while ( $i < $num ) {
		
		$row = $db->fetch_row($resql);
=======

	while ( $row = $db->fetch_row($resql)) {

>>>>>>> 3f5d67d4
		$var = ! $var;
		print '<tr ' . $bc[$var] . '><td>' . length_accountg($row[0]) . '</td>';
		print '<td align="left">' . $row[1] . '</td>';
		for($i = 2; $i <= 12; $i ++) {
			print '<td align="right">' . price($row[$i]) . '</td>';
		}
		print '<td align="right">' . price($row[13]) . '</td>';
		print '<td align="right"><b>' . price($row[14]) . '</b></td>';
		print '</tr>';
	}
	$db->free($resql);
} else {
	print $db->lasterror(); // Show last sql error
}
print "</table>\n";

print "<br>\n";
print '<table class="noborder" width="100%">';
print '<tr class="liste_titre"><td width="400" align="left">' . $langs->trans("Total") . '</td>';
for($i = 1; $i <= 12; $i ++) {
	print '<td width="60" align="right">' . $langs->trans('MonthShort' . str_pad($i, 2, '0', STR_PAD_LEFT)) . '</td>';
}
print '<td width="60" align="right"><b>' . $langs->trans("Total") . '</b></td></tr>';

$sql = "SELECT '" . $langs->trans("CAHTF") . "' AS label,";
for($i = 1; $i <= 12; $i ++) {
	$sql .= "  SUM(" . $db->ifsql('MONTH(ff.datef)=' . $i, 'ffd.total_ht', '0') . ") AS month" . str_pad($i, 2, '0', STR_PAD_LEFT) . ",";
}
$sql .= "  ROUND(SUM(ffd.total_ht),2) as total";
$sql .= " FROM " . MAIN_DB_PREFIX . "facture_fourn_det as ffd";
$sql .= "  LEFT JOIN " . MAIN_DB_PREFIX . "facture_fourn as ff ON ff.rowid = ffd.fk_facture_fourn";
$sql .= " WHERE ff.datef >= '" . $db->idate(dol_get_first_day($y, 1, false)) . "'";
$sql .= "  AND ff.datef <= '" . $db->idate(dol_get_last_day($y, 12, false)) . "'";
$sql .= "  AND ff.fk_statut > 0 ";

if (! empty($conf->multicompany->enabled)) {
	$sql .= " AND ff.entity IN (" . getEntity("facture_fourn", 1) . ")";
}

dol_syslog('/accountancy/supplier/index.php:: sql=' . $sql);
$resql = $db->query($sql);
if ($resql) {
	$num = $db->num_rows($resql);

	while ( $row = $db->fetch_row($resql)) {


		print '<tr><td>' . $row[0] . '</td>';
			for($i = 1; $i <= 12; $i ++) {
			print '<td align="right">' . price($row[$i]) . '</td>';
		}
		print '<td align="right"><b>' . price($row[13]) . '</b></td>';
		print '</tr>';
	}

	$db->free($resql);
} else {
	print $db->lasterror(); // Show last sql error
}
print "</table>\n";

llxFooter();
$db->close();<|MERGE_RESOLUTION|>--- conflicted
+++ resolved
@@ -19,15 +19,9 @@
  */
 
 /**
-<<<<<<< HEAD
- * \file htdocs/accountancy/supplier/index.php
- * \ingroup Accounting Expert
- * \brief Home supplier ventilation
-=======
  * \file		htdocs/accountancy/supplier/index.php
  * \ingroup		Advanced accountancy
  * \brief		Home supplier ventilation
->>>>>>> 3f5d67d4
  */
 require '../../main.inc.php';
 
@@ -47,13 +41,8 @@
 	accessforbidden();
 if (! $user->rights->accounting->ventilation->read)
 	accessforbidden();
-<<<<<<< HEAD
-	
-	// Filter
-=======
 
 // Filter
->>>>>>> 3f5d67d4
 $year = $_GET["year"];
 if ($year == 0) {
 	$year_current = strftime("%Y", time());
@@ -71,17 +60,10 @@
 	$db->begin();
 
 	if ($db->type == 'pgsql') {
-<<<<<<< HEAD
-		$sql1 = "UPDATE " . MAIN_DB_PREFIX . "facture_fourn_det as fd";
-		$sql1 .= " SET fd.fk_code_ventilation = accnt.rowid";
-		$sql1 .= " FROM " . MAIN_DB_PREFIX . "product as p, " . MAIN_DB_PREFIX . "accounting_account as accnt , " . MAIN_DB_PREFIX . "accounting_system as syst";
-		$sql1 .= " WHERE fd.fk_product = p.rowid  AND accnt.fk_pcg_version = syst.pcg_version AND syst.rowid=" . $conf->global->CHARTOFACCOUNTS;
-=======
 		$sql1 = "UPDATE " . MAIN_DB_PREFIX . "facture_fourn_det";
 		$sql1 .= " SET fk_code_ventilation = accnt.rowid";
 		$sql1 .= " FROM " . MAIN_DB_PREFIX . "product as p, " . MAIN_DB_PREFIX . "accounting_account as accnt , " . MAIN_DB_PREFIX . "accounting_system as syst";
 		$sql1 .= " WHERE " . MAIN_DB_PREFIX . "facture_fourn_det.fk_product = p.rowid  AND accnt.fk_pcg_version = syst.pcg_version AND syst.rowid=" . $conf->global->CHARTOFACCOUNTS;
->>>>>>> 3f5d67d4
 		$sql1 .= " AND accnt.active = 1 AND p.accountancy_code_buy=accnt.account_number";
 		$sql1 .= " AND " . MAIN_DB_PREFIX . "facture_fourn_det.fk_code_ventilation = 0";
 	} else {
@@ -140,50 +122,6 @@
 	if (! $resql1) {
 		$error ++;
 		$db->rollback();
-		setEventMessages($db->lasterror(), null, 'errors');
-	} else {
-		$db->commit();
-		setEventMessages($langs->trans('Dispatched'), null, 'mesgs');
-	}
-} elseif ($action == 'fixaccountancycode') {
-	$error = 0;
-	$db->begin();
-	
-	$sql1 = "UPDATE " . MAIN_DB_PREFIX . "facture_fourn_det as fd";
-	$sql1 .= " SET fd.fk_code_ventilation = 0";
-	$sql1 .= ' WHERE fd.fk_code_ventilation NOT IN ';
-	$sql1 .= '	(SELECT accnt.rowid ';
-	$sql1 .= '	FROM ' . MAIN_DB_PREFIX . 'accountingaccount as accnt';
-	$sql1 .= '	INNER JOIN ' . MAIN_DB_PREFIX . 'accounting_system as syst';
-	$sql1 .= '	ON accnt.fk_pcg_version = syst.pcg_version AND syst.rowid=' . $conf->global->CHARTOFACCOUNTS . ')';
-	
-	dol_syslog("htdocs/accountancy/customer/index.php fixaccountancycode", LOG_DEBUG);
-	
-	$resql1 = $db->query($sql1);
-	if (! $resql1) {
-		$error ++;
-		$db->rollback();
-		setEventMessage($db->lasterror(), 'errors');
-	} else {
-		$db->commit();
-		setEventMessage($langs->trans('Done'), 'mesgs');
-	}
-} elseif ($action == 'cleanaccountancycode') {
-	$error = 0;
-	$db->begin();
-	
-	$sql1 = "UPDATE " . MAIN_DB_PREFIX . "facture_fourn_det as fd";
-	$sql1 .= " SET fd.fk_code_ventilation = 0";
-	$sql1 .= " WHERE fd.fk_facture_fourn IN ( SELECT f.rowid FROM " . MAIN_DB_PREFIX . "facture_fourn as f";
-	$sql1 .= " WHERE f.datef >= '" . $db->idate(dol_get_first_day($year_current, 1, false)) . "'";
-	$sql1 .= "  AND f.datef <= '" . $db->idate(dol_get_last_day($year_current, 12, false)) . "')";
-	
-	dol_syslog("htdocs/accountancy/customer/index.php fixaccountancycode", LOG_DEBUG);
-	
-	$resql1 = $db->query($sql1);
-	if (! $resql1) {
-		$error ++;
-		$db->rollback();
 		setEventMessage($db->lasterror(), 'errors');
 	} else {
 		$db->commit();
@@ -201,14 +139,6 @@
 $textnextyear = '&nbsp;<a href="' . $_SERVER["PHP_SELF"] . '?year=' . ($year_current + 1) . '">' . img_next() . '</a>';
 
 print load_fiche_titre($langs->trans("SuppliersVentilation") . "&nbsp;" . $textprevyear . "&nbsp;" . $langs->trans("Year") . "&nbsp;" . $year_start . "&nbsp;" . $textnextyear);
-<<<<<<< HEAD
-
-print '<b>' . $langs->trans("DescVentilSupplier") . '</b>';
-print '<div class="inline-block divButAction">';
-print '<a class="butAction" href="' . $_SERVER['PHP_SELF'] . '?year=' . $year_current . '&action=validatehistory">' . $langs->trans("ValidateHistory") . '</a>';
-print '<a class="butAction" href="' . $_SERVER['PHP_SELF'] . '?year=' . $year_current . '&action=fixaccountancycode">' . $langs->trans("CleanFixHistory", $year_current) . '</a>';
-print '<a class="butAction" href="' . $_SERVER['PHP_SELF'] . '?year=' . $year_current . '&action=cleanaccountancycode">' . $langs->trans("CleanHistory", $year_current) . '</a>';
-=======
 
 print $langs->trans("DescVentilSupplier") . '<br>';
 print $langs->trans("DescVentilMore", $langs->transnoentitiesnoconv("ValidateHistory"), $langs->transnoentitiesnoconv("ToDispatch")) . '<br>';
@@ -219,7 +149,6 @@
 print '<a class="butActionDelete" href="' . $_SERVER['PHP_SELF'] . '?year=' . $year_current . '&action=cleanaccountancycode">' . $langs->trans("CleanHistory", $year_current) . '</a>';
 // TODO Remove this. Should be done always.
 print '<a class="butActionDelete" href="' . $_SERVER['PHP_SELF'] . '?year=' . $year_current . '&action=fixaccountancycode">' . $langs->trans("CleanFixHistory", $year_current) . '</a>';
->>>>>>> 3f5d67d4
 print '</div>';
 
 $y = $year_current;
@@ -257,16 +186,9 @@
 $resql = $db->query($sql);
 if ($resql) {
 	$num = $db->num_rows($resql);
-<<<<<<< HEAD
-	
-	while ( $i < $num ) {
-		
-		$row = $db->fetch_row($resql);
-=======
 
 	while ( $row = $db->fetch_row($resql)) {
 
->>>>>>> 3f5d67d4
 		$var = ! $var;
 		print '<tr ' . $bc[$var] . '><td>' . length_accountg($row[0]) . '</td>';
 		print '<td align="left">' . $row[1] . '</td>';
