<?php
/* Copyright (C) 2013-2014 Olivier Geffroy		<jeff@jeffinfo.com>
 * Copyright (C) 2013-2014 Florian Henry		<florian.henry@open-concept.pro>
 * Copyright (C) 2013-2015 Alexandre Spangaro	<aspangaro@zendsi.com>
 * Copyright (C) 2014	   Juanjo Menent		<jmenent@2byte.es>
 *
 * This program is free software; you can redistribute it and/or modify
 * it under the terms of the GNU General Public License as published by
 * the Free Software Foundation; either version 3 of the License, or
 * (at your option) any later version.
 *
 * This program is distributed in the hope that it will be useful,
 * but WITHOUT ANY WARRANTY; without even the implied warranty of
 * MERCHANTABILITY or FITNESS FOR A PARTICULAR PURPOSE.  See the
 * GNU General Public License for more details.
 *
 * You should have received a copy of the GNU General Public License
 * along with this program. If not, see <http://www.gnu.org/licenses/>.
 */

/**
 * \file		htdocs/accountancy/supplier/index.php
 * \ingroup		Advanced accountancy
 * \brief		Home supplier journalization page
 */

require '../../main.inc.php';
require_once DOL_DOCUMENT_ROOT . '/core/lib/date.lib.php';
require_once DOL_DOCUMENT_ROOT . '/core/lib/accounting.lib.php';
require_once DOL_DOCUMENT_ROOT . '/fourn/class/fournisseur.facture.class.php';

// Langs
$langs->load("compta");
$langs->load("bills");
$langs->load("other");
$langs->load("main");
$langs->load("accountancy");

// Security check
if (empty($conf->accounting->enabled)) {
	accessforbidden();
}
if ($user->societe_id > 0)
	accessforbidden();
if (! $user->rights->accounting->bind->write)
	accessforbidden();


$month_start= ($conf->global->SOCIETE_FISCAL_MONTH_START?($conf->global->SOCIETE_FISCAL_MONTH_START):1);
if (GETPOST("year",'int')) $year_start = GETPOST("year",'int');
else
{
	$year_start = dol_print_date(dol_now(), '%Y');
	if (dol_print_date(dol_now(), '%m') < $month_start) $year_start--;	// If current month is lower that starting fiscal month, we start last year
}
$year_end = $year_start + 1;
$month_end = $month_start - 1;
if ($month_end < 1)
{
	$month_end = 12;
	$year_end--;
}
$search_date_start = dol_mktime(0, 0, 0, $month_start, 1, $year_start);
$search_date_end = dol_get_last_day($year_end, $month_end);
$year_current = $year_start;

// Validate History
$action = GETPOST('action','aZ09');



/*
 * Actions
 */

if ($action == 'validatehistory') {

	$error = 0;
	$db->begin();

	// First clean corrupted data
	$sqlclean = "UPDATE " . MAIN_DB_PREFIX . "facturedet as fd";
	$sqlclean .= " SET fk_code_ventilation = 0";
	$sqlclean .= ' WHERE fd.fk_code_ventilation NOT IN ';
	$sqlclean .= '	(SELECT accnt.rowid ';
	$sqlclean .= '	FROM ' . MAIN_DB_PREFIX . 'accounting_account as accnt';
	$sqlclean .= '	INNER JOIN ' . MAIN_DB_PREFIX . 'accounting_system as syst';
	$sqlclean .= '	ON accnt.fk_pcg_version = syst.pcg_version AND syst.rowid=' . $conf->global->CHARTOFACCOUNTS . ')';
	$resql = $db->query($sqlclean);

	// Now make the binding. Bind automatically only for product with a dedicated account that exists into chart of account, others need a manual bind
	if ($db->type == 'pgsql') {
		$sql1 = "UPDATE " . MAIN_DB_PREFIX . "facture_fourn_det";
		$sql1 .= " SET fk_code_ventilation = accnt.rowid";
		$sql1 .= " FROM " . MAIN_DB_PREFIX . "product as p, " . MAIN_DB_PREFIX . "accounting_account as accnt , " . MAIN_DB_PREFIX . "accounting_system as syst";
		$sql1 .= " WHERE " . MAIN_DB_PREFIX . "facture_fourn_det.fk_product = p.rowid  AND accnt.fk_pcg_version = syst.pcg_version AND syst.rowid=" . $conf->global->CHARTOFACCOUNTS;
		$sql1 .= " AND accnt.active = 1 AND p.accountancy_code_buy=accnt.account_number";
		$sql1 .= " AND " . MAIN_DB_PREFIX . "facture_fourn_det.fk_code_ventilation = 0";
	} else {
		$sql1 = "UPDATE " . MAIN_DB_PREFIX . "facture_fourn_det as fd, " . MAIN_DB_PREFIX . "product as p, " . MAIN_DB_PREFIX . "accounting_account as accnt , " . MAIN_DB_PREFIX . "accounting_system as syst";
		$sql1 .= " SET fk_code_ventilation = accnt.rowid";
		$sql1 .= " WHERE fd.fk_product = p.rowid AND accnt.fk_pcg_version = syst.pcg_version AND syst.rowid=" . $conf->global->CHARTOFACCOUNTS;
		$sql1 .= " AND accnt.active = 1 AND p.accountancy_code_buy=accnt.account_number";
		$sql1 .= " AND fd.fk_code_ventilation = 0";
	}

	dol_syslog('htdocs/accountancy/supplier/index.php');

	$resql1 = $db->query($sql1);
	if (! $resql1) {
		$error ++;
		$db->rollback();
		setEventMessages($db->lasterror(), null, 'errors');
	} else {
		$db->commit();
		setEventMessages($langs->trans('AutomaticBindingDone'), null, 'mesgs');
	}
} elseif ($action == 'cleanaccountancycode') {
	$error = 0;
	$db->begin();

	$sql1 = "UPDATE " . MAIN_DB_PREFIX . "facture_fourn_det as fd";
	$sql1.= " SET fk_code_ventilation = 0";
	$sql1.= " WHERE fd.fk_facture_fourn IN ( SELECT f.rowid FROM " . MAIN_DB_PREFIX . "facture_fourn as f";
	$sql1.= " WHERE f.datef >= '" . $db->idate(dol_get_first_day($year_current, 1, false)) . "'";
	$sql1.= " AND f.datef <= '" . $db->idate(dol_get_last_day($year_current, 12, false)) . "'";
	$sql1.= " AND f.entity IN (" . getEntity('accountancy') . ")";
	$sql1.= ")";

	dol_syslog("htdocs/accountancy/customer/index.php cleanaccountancycode", LOG_DEBUG);

	$resql1 = $db->query($sql1);
	if (! $resql1) {
		$error ++;
		$db->rollback();
		setEventMessage($db->lasterror(), 'errors');
	} else {
		$db->commit();
		setEventMessage($langs->trans('Done'), 'mesgs');
	}
}

/*
 * View
 */

llxHeader('', $langs->trans("SuppliersVentilation"));

$textprevyear = '<a href="' . $_SERVER["PHP_SELF"] . '?year=' . ($year_current - 1) . '">' . img_previous() . '</a>';
$textnextyear = '&nbsp;<a href="' . $_SERVER["PHP_SELF"] . '?year=' . ($year_current + 1) . '">' . img_next() . '</a>';

print load_fiche_titre($langs->trans("SuppliersVentilation") . " " . $textprevyear . "&nbsp;" . $langs->trans("Year") . "&nbsp;" . $year_start . "&nbsp;" . $textnextyear, '', 'title_accountancy');

// Clean database
$db->begin();
$sql1 = "UPDATE " . MAIN_DB_PREFIX . "facture_fourn_det as fd";
$sql1 .= " SET fk_code_ventilation = 0";
$sql1 .= ' WHERE fd.fk_code_ventilation NOT IN ';
$sql1 .= '	(SELECT accnt.rowid ';
$sql1 .= '	FROM ' . MAIN_DB_PREFIX . 'accounting_account as accnt';
$sql1 .= '	INNER JOIN ' . MAIN_DB_PREFIX . 'accounting_system as syst';
$sql1 .= '	ON accnt.fk_pcg_version = syst.pcg_version AND syst.rowid=' . $conf->global->CHARTOFACCOUNTS . ')';
dol_syslog("htdocs/accountancy/customer/index.php fixaccountancycode", LOG_DEBUG);
$resql1 = $db->query($sql1);
if (! $resql1) {
	$error ++;
	$db->rollback();
	setEventMessage($db->lasterror(), 'errors');
} else {
	$db->commit();
}
// End clean database

print $langs->trans("DescVentilSupplier") . '<br>';
print $langs->trans("DescVentilMore", $langs->transnoentitiesnoconv("ValidateHistory"), $langs->transnoentitiesnoconv("ToBind")) . '<br>';
print '<br>';

$y = $year_current;

$buttonbind = '<a class="butAction" href="' . $_SERVER['PHP_SELF'] . '?year=' . $year_current . '&action=validatehistory">' . $langs->trans("ValidateHistory") . '</a>';
$buttonreset = '<a class="butActionDelete" href="' . $_SERVER['PHP_SELF'] . '?year=' . $year_current . '&action=cleanaccountancycode">' . $langs->trans("CleanHistory", $year_current) . '</a>';


print_fiche_titre($langs->trans("OverviewOfAmountOfLinesNotBound"), $buttonbind, '');

print '<div class="div-table-responsive-no-min">';
print '<table class="noborder" width="100%">';
print '<tr class="liste_titre"><td width="200">' . $langs->trans("Account") . '</td>';
print '<td width="200" align="left">' . $langs->trans("Label") . '</td>';
for($i = 1; $i <= 12; $i ++) {
	$j = $i + ($conf->global->SOCIETE_FISCAL_MONTH_START?$conf->global->SOCIETE_FISCAL_MONTH_START:1) - 1;
	if ($j > 12) $j-=12;
	print '<td width="60" align="right">' . $langs->trans('MonthShort' . str_pad($j, 2, '0', STR_PAD_LEFT)) . '</td>';
}
print '<td width="60" align="right"><b>' . $langs->trans("Total") . '</b></td></tr>';

$sql = "SELECT  ".$db->ifsql('aa.account_number IS NULL', "'tobind'", 'aa.account_number') ." AS codecomptable,";
$sql .= "  " . $db->ifsql('aa.label IS NULL', "'tobind'", 'aa.label') . " AS intitule,";
for($i = 1; $i <= 12; $i ++) {
	$j = $i + ($conf->global->SOCIETE_FISCAL_MONTH_START?$conf->global->SOCIETE_FISCAL_MONTH_START:1) - 1;
	if ($j > 12) $j-=12;
	$sql .= "  SUM(" . $db->ifsql('MONTH(ff.datef)=' . $j, 'ffd.total_ht', '0') . ") AS month" . str_pad($j, 2, '0', STR_PAD_LEFT) . ",";
}
$sql .= "  SUM(ffd.total_ht) as total";
$sql .= " FROM " . MAIN_DB_PREFIX . "facture_fourn_det as ffd";
$sql .= "  LEFT JOIN " . MAIN_DB_PREFIX . "facture_fourn as ff ON ff.rowid = ffd.fk_facture_fourn";
$sql .= "  LEFT JOIN " . MAIN_DB_PREFIX . "accounting_account as aa ON aa.rowid = ffd.fk_code_ventilation";
<<<<<<< HEAD
$sql .= " WHERE ff.datef >= '" . $db->idate($search_date_start) . "'";
$sql .= "  AND ff.datef <= '" . $db->idate($search_date_end) . "'";
$sql .= "  AND ff.fk_statut > 0 ";
=======
$sql .= " WHERE ff.datef >= '" . $db->idate(dol_get_first_day($y, 1, false)) . "'";
$sql .= "  AND ff.datef <= '" . $db->idate(dol_get_last_day($y, 12, false)) . "'";
$sql .= "  AND ff.fk_statut > 0";
>>>>>>> 88939a84
$sql .= " AND ff.entity IN (" . getEntity('facture_fourn', 0) . ")";     // We don't share object for accountancy
$sql .= " AND aa.account_number IS NULL";
$sql .= " GROUP BY ffd.fk_code_ventilation,aa.account_number,aa.label";

dol_syslog('htdocs/accountancy/supplier/index.php');
$resql = $db->query($sql);
if ($resql) {
	$num = $db->num_rows($resql);

	while ( $row = $db->fetch_row($resql)) {

		print '<tr class="oddeven"><td>';
		if ($row[0] == 'tobind')
		{
			print $langs->trans("Unknown");
		}
		else print length_accountg($row[0]);
		print '</td>';
		print '<td align="left">';
		if ($row[0] == 'tobind')
		{
			print $langs->trans("UseMenuToSetBindindManualy", DOL_URL_ROOT.'/accountancy/supplier/list.php?search_year='.$y, $langs->transnoentitiesnoconv("ToBind"));
		}
		else print $row[1];
		print '</td>';
		for($i = 2; $i <= 12; $i ++) {
			print '<td align="right">' . price($row[$i]) . '</td>';
		}
		print '<td align="right">' . price($row[13]) . '</td>';
		print '<td align="right"><b>' . price($row[14]) . '</b></td>';
		print '</tr>';
	}
	$db->free($resql);
} else {
	print $db->lasterror(); // Show last sql error
}
print "</table>\n";
print '</div>';


print '<br>';


print_fiche_titre($langs->trans("OverviewOfAmountOfLinesBound"), $buttonreset, '');

print '<div class="div-table-responsive-no-min">';
print '<table class="noborder" width="100%">';
print '<tr class="liste_titre"><td width="200">' . $langs->trans("Account") . '</td>';
print '<td width="200" align="left">' . $langs->trans("Label") . '</td>';
for($i = 1; $i <= 12; $i ++) {
	$j = $i + ($conf->global->SOCIETE_FISCAL_MONTH_START?$conf->global->SOCIETE_FISCAL_MONTH_START:1) - 1;
	if ($j > 12) $j-=12;
	print '<td width="60" align="right">' . $langs->trans('MonthShort' . str_pad($j, 2, '0', STR_PAD_LEFT)) . '</td>';
}
print '<td width="60" align="right"><b>' . $langs->trans("Total") . '</b></td></tr>';

$sql = "SELECT  ".$db->ifsql('aa.account_number IS NULL', "'tobind'", 'aa.account_number') ." AS codecomptable,";
$sql .= "  " . $db->ifsql('aa.label IS NULL', "'tobind'", 'aa.label') . " AS intitule,";
for($i = 1; $i <= 12; $i ++) {
	$j = $i + ($conf->global->SOCIETE_FISCAL_MONTH_START?$conf->global->SOCIETE_FISCAL_MONTH_START:1) - 1;
	if ($j > 12) $j-=12;
	$sql .= "  SUM(" . $db->ifsql('MONTH(ff.datef)=' . $j, 'ffd.total_ht', '0') . ") AS month" . str_pad($j, 2, '0', STR_PAD_LEFT) . ",";
}
$sql .= "  SUM(ffd.total_ht) as total";
$sql .= " FROM " . MAIN_DB_PREFIX . "facture_fourn_det as ffd";
$sql .= "  LEFT JOIN " . MAIN_DB_PREFIX . "facture_fourn as ff ON ff.rowid = ffd.fk_facture_fourn";
$sql .= "  LEFT JOIN " . MAIN_DB_PREFIX . "accounting_account as aa ON aa.rowid = ffd.fk_code_ventilation";
<<<<<<< HEAD
$sql .= " WHERE ff.datef >= '" . $db->idate($search_date_start) . "'";
$sql .= "  AND ff.datef <= '" . $db->idate($search_date_end) . "'";
$sql .= "  AND ff.fk_statut > 0 ";
=======
$sql .= " WHERE ff.datef >= '" . $db->idate(dol_get_first_day($y, 1, false)) . "'";
$sql .= "  AND ff.datef <= '" . $db->idate(dol_get_last_day($y, 12, false)) . "'";
$sql .= "  AND ff.fk_statut > 0";
>>>>>>> 88939a84
$sql .= " AND ff.entity IN (" . getEntity('facture_fourn', 0) . ")";     // We don't share object for accountancy
$sql .= " AND aa.account_number IS NOT NULL";
$sql .= " GROUP BY ffd.fk_code_ventilation,aa.account_number,aa.label";

dol_syslog('htdocs/accountancy/supplier/index.php');
$resql = $db->query($sql);
if ($resql) {
    $num = $db->num_rows($resql);

    while ( $row = $db->fetch_row($resql)) {

		print '<tr class="oddeven"><td>';
		if ($row[0] == 'tobind')
		{
			print $langs->trans("Unknown");
		}
		else print length_accountg($row[0]);
		print '</td>';
		print '<td align="left">';
		if ($row[0] == 'tobind')
		{
			print $langs->trans("UseMenuToSetBindindManualy", DOL_URL_ROOT.'/accountancy/supplier/list.php?search_year='.$y, $langs->transnoentitiesnoconv("ToBind"));
		}
		else print $row[1];
		print '</td>';
    	for($i = 2; $i <= 12; $i++) {
            print '<td align="right">' . price($row[$i]) . '</td>';
        }
        print '<td align="right">' . price($row[13]) . '</td>';
        print '<td align="right"><b>' . price($row[14]) . '</b></td>';
        print '</tr>';
    }
    $db->free($resql);
} else {
    print $db->lasterror(); // Show last sql error
}
print "</table>\n";
print '</div>';



if ($conf->global->MAIN_FEATURES_LEVEL > 0) // This part of code looks strange. Why showing a report that should rely on result of this step ?
{
    print '<br>';
    print '<br>';

    print_fiche_titre($langs->trans("OtherInfo"), '', '');

	print '<div class="div-table-responsive-no-min">';
    print '<table class="noborder" width="100%">';
    print '<tr class="liste_titre"><td width="400" align="left">' . $langs->trans("Total") . '</td>';
    for($i = 1; $i <= 12; $i ++) {
    	$j = $i + ($conf->global->SOCIETE_FISCAL_MONTH_START?$conf->global->SOCIETE_FISCAL_MONTH_START:1) - 1;
    	if ($j > 12) $j-=12;
    	print '<td width="60" align="right">' . $langs->trans('MonthShort' . str_pad($j, 2, '0', STR_PAD_LEFT)) . '</td>';
    }
    print '<td width="60" align="right"><b>' . $langs->trans("Total") . '</b></td></tr>';

    $sql = "SELECT '" . $langs->trans("CAHTF") . "' AS label,";
    for($i = 1; $i <= 12; $i ++) {
    	$j = $i + ($conf->global->SOCIETE_FISCAL_MONTH_START?$conf->global->SOCIETE_FISCAL_MONTH_START:1) - 1;
    	if ($j > 12) $j-=12;
    	$sql .= "  SUM(" . $db->ifsql('MONTH(ff.datef)=' . $j, 'ffd.total_ht', '0') . ") AS month" . str_pad($j, 2, '0', STR_PAD_LEFT) . ",";
    }
    $sql .= "  SUM(ffd.total_ht) as total";
    $sql .= " FROM " . MAIN_DB_PREFIX . "facture_fourn_det as ffd";
    $sql .= "  LEFT JOIN " . MAIN_DB_PREFIX . "facture_fourn as ff ON ff.rowid = ffd.fk_facture_fourn";
<<<<<<< HEAD
    $sql .= " WHERE ff.datef >= '" . $db->idate($search_date_start) . "'";
    $sql .= "  AND ff.datef <= '" . $db->idate($search_date_end) . "'";
    $sql .= "  AND ff.fk_statut > 0 ";
=======
    $sql .= " WHERE ff.datef >= '" . $db->idate(dol_get_first_day($y, 1, false)) . "'";
    $sql .= "  AND ff.datef <= '" . $db->idate(dol_get_last_day($y, 12, false)) . "'";
    $sql .= "  AND ff.fk_statut > 0";
>>>>>>> 88939a84
    $sql .= " AND ff.entity IN (" . getEntity('facture_fourn', 0) . ")";     // We don't share object for accountancy

    dol_syslog('htdocs/accountancy/supplier/index.php');
    $resql = $db->query($sql);
    if ($resql) {
    	$num = $db->num_rows($resql);

    	while ($row = $db->fetch_row($resql)) {
    		print '<tr><td>' . $row[0] . '</td>';
    			for($i = 1; $i <= 12; $i ++) {
    			print '<td align="right">' . price($row[$i]) . '</td>';
    		}
    		print '<td align="right"><b>' . price($row[13]) . '</b></td>';
    		print '</tr>';
    	}
    	$db->free($resql);
    } else {
    	print $db->lasterror(); // Show last sql error
    }
    print "</table>\n";
    print '</div>';
}


llxFooter();
$db->close();<|MERGE_RESOLUTION|>--- conflicted
+++ resolved
@@ -205,15 +205,9 @@
 $sql .= " FROM " . MAIN_DB_PREFIX . "facture_fourn_det as ffd";
 $sql .= "  LEFT JOIN " . MAIN_DB_PREFIX . "facture_fourn as ff ON ff.rowid = ffd.fk_facture_fourn";
 $sql .= "  LEFT JOIN " . MAIN_DB_PREFIX . "accounting_account as aa ON aa.rowid = ffd.fk_code_ventilation";
-<<<<<<< HEAD
 $sql .= " WHERE ff.datef >= '" . $db->idate($search_date_start) . "'";
 $sql .= "  AND ff.datef <= '" . $db->idate($search_date_end) . "'";
-$sql .= "  AND ff.fk_statut > 0 ";
-=======
-$sql .= " WHERE ff.datef >= '" . $db->idate(dol_get_first_day($y, 1, false)) . "'";
-$sql .= "  AND ff.datef <= '" . $db->idate(dol_get_last_day($y, 12, false)) . "'";
 $sql .= "  AND ff.fk_statut > 0";
->>>>>>> 88939a84
 $sql .= " AND ff.entity IN (" . getEntity('facture_fourn', 0) . ")";     // We don't share object for accountancy
 $sql .= " AND aa.account_number IS NULL";
 $sql .= " GROUP BY ffd.fk_code_ventilation,aa.account_number,aa.label";
@@ -281,15 +275,9 @@
 $sql .= " FROM " . MAIN_DB_PREFIX . "facture_fourn_det as ffd";
 $sql .= "  LEFT JOIN " . MAIN_DB_PREFIX . "facture_fourn as ff ON ff.rowid = ffd.fk_facture_fourn";
 $sql .= "  LEFT JOIN " . MAIN_DB_PREFIX . "accounting_account as aa ON aa.rowid = ffd.fk_code_ventilation";
-<<<<<<< HEAD
 $sql .= " WHERE ff.datef >= '" . $db->idate($search_date_start) . "'";
 $sql .= "  AND ff.datef <= '" . $db->idate($search_date_end) . "'";
-$sql .= "  AND ff.fk_statut > 0 ";
-=======
-$sql .= " WHERE ff.datef >= '" . $db->idate(dol_get_first_day($y, 1, false)) . "'";
-$sql .= "  AND ff.datef <= '" . $db->idate(dol_get_last_day($y, 12, false)) . "'";
 $sql .= "  AND ff.fk_statut > 0";
->>>>>>> 88939a84
 $sql .= " AND ff.entity IN (" . getEntity('facture_fourn', 0) . ")";     // We don't share object for accountancy
 $sql .= " AND aa.account_number IS NOT NULL";
 $sql .= " GROUP BY ffd.fk_code_ventilation,aa.account_number,aa.label";
@@ -357,15 +345,9 @@
     $sql .= "  SUM(ffd.total_ht) as total";
     $sql .= " FROM " . MAIN_DB_PREFIX . "facture_fourn_det as ffd";
     $sql .= "  LEFT JOIN " . MAIN_DB_PREFIX . "facture_fourn as ff ON ff.rowid = ffd.fk_facture_fourn";
-<<<<<<< HEAD
     $sql .= " WHERE ff.datef >= '" . $db->idate($search_date_start) . "'";
     $sql .= "  AND ff.datef <= '" . $db->idate($search_date_end) . "'";
-    $sql .= "  AND ff.fk_statut > 0 ";
-=======
-    $sql .= " WHERE ff.datef >= '" . $db->idate(dol_get_first_day($y, 1, false)) . "'";
-    $sql .= "  AND ff.datef <= '" . $db->idate(dol_get_last_day($y, 12, false)) . "'";
     $sql .= "  AND ff.fk_statut > 0";
->>>>>>> 88939a84
     $sql .= " AND ff.entity IN (" . getEntity('facture_fourn', 0) . ")";     // We don't share object for accountancy
 
     dol_syslog('htdocs/accountancy/supplier/index.php');
