--- conflicted
+++ resolved
@@ -141,21 +141,13 @@
 	} else {
 		$num_lines = $db->num_rows($result);
 
-<<<<<<< HEAD
-		$isSellerInEEC = isInEEC($mysoc);
-=======
 		$isBuyerInEEC = isInEEC($mysoc);
->>>>>>> 782be2ac
 
 		$i = 0;
 		while ($i < min($num_lines, 10000)) {	// No more than 10000 at once
 			$objp = $db->fetch_object($result);
 
-<<<<<<< HEAD
-			$isBuyerInEEC = isInEEC($objp);
-=======
 			$isSellerInEEC = isInEEC($objp);
->>>>>>> 782be2ac
 
 			// Search suggested account for product/service
 			$suggestedaccountingaccountfor = '';
@@ -181,15 +173,9 @@
 
 			if ($objp->aarowid_suggest > 0)
 			{
-<<<<<<< HEAD
 				$sqlupdate = "UPDATE ".MAIN_DB_PREFIX."facture_fourn_det";
 				$sqlupdate .= " SET fk_code_ventilation = ".$objp->aarowid_suggest;
 				$sqlupdate .= " WHERE fk_code_ventilation <= 0 AND product_type <= 2 AND rowid = ".$objp->rowid;
-=======
-				$sqlupdate = "UPDATE " . MAIN_DB_PREFIX . "facture_fourn_det";
-				$sqlupdate.= " SET fk_code_ventilation = ".$objp->aarowid_suggest;
-				$sqlupdate.= " WHERE fk_code_ventilation <= 0 AND product_type <= 2 AND rowid = ".$objp->rowid;
->>>>>>> 782be2ac
 
 				$resqlupdate = $db->query($sqlupdate);
 				if (!$resqlupdate)
