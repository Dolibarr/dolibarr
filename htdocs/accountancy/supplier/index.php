<?php
/* Copyright (C) 2013-2014 Olivier Geffroy		<jeff@jeffinfo.com>
 * Copyright (C) 2013-2021 Florian Henry		<florian.henry@open-concept.pro>
 * Copyright (C) 2013-2021 Alexandre Spangaro	<aspangaro@open-dsi.fr>
 * Copyright (C) 2014	   Juanjo Menent		<jmenent@2byte.es>
 *
 * This program is free software; you can redistribute it and/or modify
 * it under the terms of the GNU General Public License as published by
 * the Free Software Foundation; either version 3 of the License, or
 * (at your option) any later version.
 *
 * This program is distributed in the hope that it will be useful,
 * but WITHOUT ANY WARRANTY; without even the implied warranty of
 * MERCHANTABILITY or FITNESS FOR A PARTICULAR PURPOSE.  See the
 * GNU General Public License for more details.
 *
 * You should have received a copy of the GNU General Public License
 * along with this program. If not, see <https://www.gnu.org/licenses/>.
 */

/**
 * \file		htdocs/accountancy/supplier/index.php
 * \ingroup		Accountancy (Double entries)
 * \brief		Home supplier journalization page
 */

require '../../main.inc.php';
require_once DOL_DOCUMENT_ROOT.'/core/lib/date.lib.php';
require_once DOL_DOCUMENT_ROOT.'/core/lib/accounting.lib.php';
require_once DOL_DOCUMENT_ROOT.'/core/lib/company.lib.php';
require_once DOL_DOCUMENT_ROOT.'/fourn/class/fournisseur.facture.class.php';
require_once DOL_DOCUMENT_ROOT.'/accountancy/class/accountingaccount.class.php';

// Load translation files required by the page
$langs->loadLangs(array("compta", "bills", "other", "accountancy"));

$validatemonth = GETPOST('validatemonth', 'int');
$validateyear = GETPOST('validateyear', 'int');

// Security check
if (empty($conf->accounting->enabled)) {
	accessforbidden();
}
if ($user->socid > 0) {
	accessforbidden();
}
if (empty($user->rights->accounting->bind->write)) {
	accessforbidden();
}

$accountingAccount = new AccountingAccount($db);

$month_start = ($conf->global->SOCIETE_FISCAL_MONTH_START ? ($conf->global->SOCIETE_FISCAL_MONTH_START) : 1);
if (GETPOST("year", 'int')) {
	$year_start = GETPOST("year", 'int');
} else {
	$year_start = dol_print_date(dol_now(), '%Y');
	if (dol_print_date(dol_now(), '%m') < $month_start) {
		$year_start--; // If current month is lower that starting fiscal month, we start last year
	}
}
$year_end = $year_start + 1;
$month_end = $month_start - 1;
if ($month_end < 1) {
	$month_end = 12;
	$year_end--;
}
$search_date_start = dol_mktime(0, 0, 0, $month_start, 1, $year_start);
$search_date_end = dol_get_last_day($year_end, $month_end);
$year_current = $year_start;

// Validate History
$action = GETPOST('action', 'aZ09');

$chartaccountcode = dol_getIdFromCode($db, $conf->global->CHARTOFACCOUNTS, 'accounting_system', 'rowid', 'pcg_version');

// Security check
if (empty($conf->accounting->enabled)) {
	accessforbidden();
}
if ($user->socid > 0) {
	accessforbidden();
}
if (empty($user->rights->accounting->mouvements->lire)) {
	accessforbidden();
}


/*
 * Actions
 */

if (($action == 'clean' || $action == 'validatehistory') && $user->rights->accounting->bind->write) {
	// Clean database
	$db->begin();
	$sql1 = "UPDATE ".MAIN_DB_PREFIX."facture_fourn_det as fd";
	$sql1 .= " SET fk_code_ventilation = 0";
	$sql1 .= ' WHERE fd.fk_code_ventilation NOT IN';
	$sql1 .= '	(SELECT accnt.rowid ';
	$sql1 .= '	FROM '.MAIN_DB_PREFIX.'accounting_account as accnt';
	$sql1 .= '	INNER JOIN '.MAIN_DB_PREFIX.'accounting_system as syst';
	$sql1 .= '	ON accnt.fk_pcg_version = syst.pcg_version AND syst.rowid='.$conf->global->CHARTOFACCOUNTS.' AND accnt.entity = '.$conf->entity.')';
	$sql1 .= ' AND fd.fk_facture_fourn IN (SELECT rowid FROM '.MAIN_DB_PREFIX.'facture_fourn WHERE entity = '.$conf->entity.')';
	$sql1 .= ' AND fk_code_ventilation <> 0';

	dol_syslog("htdocs/accountancy/customer/index.php fixaccountancycode", LOG_DEBUG);
	$resql1 = $db->query($sql1);
	if (!$resql1) {
		$error++;
		$db->rollback();
		setEventMessages($db->lasterror(), null, 'errors');
	} else {
		$db->commit();
	}
	// End clean database
}

if ($action == 'validatehistory') {
	$error = 0;
	$nbbinddone = 0;
	$notpossible = 0;

	$db->begin();

	// Now make the binding. Bind automatically only for product with a dedicated account that exists into chart of account, others need a manual bind
	/*if ($db->type == 'pgsql') {
		$sql1 = "UPDATE " . MAIN_DB_PREFIX . "facture_fourn_det";
		$sql1 .= " SET fk_code_ventilation = accnt.rowid";
		$sql1 .= " FROM " . MAIN_DB_PREFIX . "product as p, " . MAIN_DB_PREFIX . "accounting_account as accnt , " . MAIN_DB_PREFIX . "accounting_system as syst";
		$sql1 .= " WHERE " . MAIN_DB_PREFIX . "facture_fourn_det.fk_product = p.rowid  AND accnt.fk_pcg_version = syst.pcg_version AND syst.rowid=" . ((int) $conf->global->CHARTOFACCOUNTS).' AND accnt.entity = '.$conf->entity;
		$sql1 .= " AND accnt.active = 1 AND p.accountancy_code_buy=accnt.account_number";
		$sql1 .= " AND " . MAIN_DB_PREFIX . "facture_fourn_det.fk_code_ventilation = 0";
	} else {
		$sql1 = "UPDATE " . MAIN_DB_PREFIX . "facture_fourn_det as fd, " . MAIN_DB_PREFIX . "product as p, " . MAIN_DB_PREFIX . "accounting_account as accnt , " . MAIN_DB_PREFIX . "accounting_system as syst";
		$sql1 .= " SET fk_code_ventilation = accnt.rowid";
		$sql1 .= " WHERE fd.fk_product = p.rowid AND accnt.fk_pcg_version = syst.pcg_version AND syst.rowid=" . ((int) $conf->global->CHARTOFACCOUNTS).' AND accnt.entity = '.$conf->entity;
		$sql1 .= " AND accnt.active = 1 AND p.accountancy_code_buy=accnt.account_number";
		$sql1 .= " AND fd.fk_code_ventilation = 0";
	}*/

	// Supplier Invoice Lines (must be same request than into page list.php for manual binding)
	$sql = "SELECT f.rowid as facid, f.ref, f.ref_supplier, f.libelle as invoice_label, f.datef, f.type as ftype,";
	$sql .= " l.rowid, l.fk_product, l.description, l.total_ht, l.fk_code_ventilation, l.product_type as type_l, l.tva_tx as tva_tx_line, l.vat_src_code,";
	$sql .= " p.rowid as product_id, p.ref as product_ref, p.label as product_label, p.fk_product_type as type, p.tva_tx as tva_tx_prod,";
	if (!empty($conf->global->MAIN_PRODUCT_PERENTITY_SHARED)) {
		$sql .= " ppe.accountancy_code_buy as code_buy, ppe.accountancy_code_buy_intra as code_buy_intra, ppe.accountancy_code_buy_export as code_buy_export,";
	} else {
		$sql .= " p.accountancy_code_buy as code_buy, p.accountancy_code_buy_intra as code_buy_intra, p.accountancy_code_buy_export as code_buy_export,";
	}
	$sql .= " aa.rowid as aarowid, aa2.rowid as aarowid_intra, aa3.rowid as aarowid_export, aa4.rowid as aarowid_thirdparty,";
	$sql .= " co.code as country_code, co.label as country_label,";
	$sql .= " s.tva_intra,";
	if (!empty($conf->global->MAIN_COMPANY_PERENTITY_SHARED)) {
		$sql .= " spe.accountancy_code_buy as company_code_buy";
	} else {
		$sql .= " s.accountancy_code_buy as company_code_buy";
	}
	$sql .= " FROM ".MAIN_DB_PREFIX."facture_fourn as f";
	$sql .= " INNER JOIN ".MAIN_DB_PREFIX."societe as s ON s.rowid = f.fk_soc";
	if (!empty($conf->global->MAIN_COMPANY_PERENTITY_SHARED)) {
		$sql .= " LEFT JOIN " . MAIN_DB_PREFIX . "societe_perentity as spe ON spe.fk_soc = s.rowid AND spe.entity = " . ((int) $conf->entity);
	}
	$sql .= " LEFT JOIN ".MAIN_DB_PREFIX."c_country as co ON co.rowid = s.fk_pays ";
	$sql .= " INNER JOIN ".MAIN_DB_PREFIX."facture_fourn_det as l ON f.rowid = l.fk_facture_fourn";
	$sql .= " LEFT JOIN ".MAIN_DB_PREFIX."product as p ON p.rowid = l.fk_product";
	if (!empty($conf->global->MAIN_PRODUCT_PERENTITY_SHARED)) {
		$sql .= " LEFT JOIN " . MAIN_DB_PREFIX . "product_perentity as ppe ON ppe.fk_product = p.rowid AND ppe.entity = " . ((int) $conf->entity);
	}
	$alias_societe_perentity = empty($conf->global->MAIN_COMPANY_PERENTITY_SHARED) ? "s" : "spe";
	$alias_product_perentity = empty($conf->global->MAIN_PRODUCT_PERENTITY_SHARED) ? "p" : "ppe";
	$sql .= " LEFT JOIN ".MAIN_DB_PREFIX."accounting_account as aa  ON " . $alias_product_perentity . ".accountancy_code_buy = aa.account_number         AND aa.active = 1  AND aa.fk_pcg_version = '".$db->escape($chartaccountcode)."' AND aa.entity = ".$conf->entity;
	$sql .= " LEFT JOIN ".MAIN_DB_PREFIX."accounting_account as aa2 ON " . $alias_product_perentity . ".accountancy_code_buy_intra = aa2.account_number  AND aa2.active = 1 AND aa2.fk_pcg_version = '".$db->escape($chartaccountcode)."' AND aa2.entity = ".$conf->entity;
	$sql .= " LEFT JOIN ".MAIN_DB_PREFIX."accounting_account as aa3 ON " . $alias_product_perentity . ".accountancy_code_buy_export = aa3.account_number AND aa3.active = 1 AND aa3.fk_pcg_version = '".$db->escape($chartaccountcode)."' AND aa3.entity = ".$conf->entity;
	$sql .= " LEFT JOIN ".MAIN_DB_PREFIX."accounting_account as aa4 ON " . $alias_societe_perentity . ".accountancy_code_buy = aa4.account_number        AND aa4.active = 1 AND aa4.fk_pcg_version = '".$db->escape($chartaccountcode)."' AND aa4.entity = ".$conf->entity;
	$sql .= " WHERE f.fk_statut > 0 AND l.fk_code_ventilation <= 0 AND l.product_type <= 2 AND f.entity = ".((int) $conf->entity);
	if (!empty($conf->global->ACCOUNTING_DATE_START_BINDING)) {
		$sql .= " AND f.datef >= '".$db->idate($conf->global->ACCOUNTING_DATE_START_BINDING)."'";
	}
	if ($validatemonth && $validateyear) {
		$sql .= dolSqlDateFilter('f.datef', 0, $validatemonth, $validateyear);
	}

	dol_syslog('htdocs/accountancy/supplier/index.php');

	$result = $db->query($sql);
	if (!$result) {
		$error++;
		setEventMessages($db->lasterror(), null, 'errors');
	} else {
		$num_lines = $db->num_rows($result);

		$isBuyerInEEC = isInEEC($mysoc);

		$thirdpartystatic = new Societe($db);
		$facture_static = new FactureFournisseur($db);
		$facture_static_det = new SupplierInvoiceLine($db);
		$product_static = new Product($db);

		$i = 0;
		while ($i < min($num_lines, 10000)) {	// No more than 10000 at once
			$objp = $db->fetch_object($result);

			$thirdpartystatic->id = $objp->socid;
			$thirdpartystatic->name = $objp->name;
			$thirdpartystatic->client = $objp->client;
			$thirdpartystatic->fournisseur = $objp->fournisseur;
			$thirdpartystatic->code_client = $objp->code_client;
			$thirdpartystatic->code_compta_client = $objp->code_compta_client;
			$thirdpartystatic->code_fournisseur = $objp->code_fournisseur;
			$thirdpartystatic->code_compta_fournisseur = $objp->code_compta_fournisseur;
			$thirdpartystatic->email = $objp->email;
			$thirdpartystatic->country_code = $objp->country_code;
			$thirdpartystatic->tva_intra = $objp->tva_intra;
			$thirdpartystatic->code_compta_product = $objp->company_code_buy;		// The accounting account for product stored on thirdparty object (for level3 suggestion)

			$product_static->ref = $objp->product_ref;
			$product_static->id = $objp->product_id;
			$product_static->type = $objp->type;
			$product_static->label = $objp->product_label;
			$product_static->status = $objp->status;
			$product_static->status_buy = $objp->status_buy;
			$product_static->accountancy_code_sell = $objp->code_sell;
			$product_static->accountancy_code_sell_intra = $objp->code_sell_intra;
			$product_static->accountancy_code_sell_export = $objp->code_sell_export;
			$product_static->accountancy_code_buy = $objp->code_buy;
			$product_static->accountancy_code_buy_intra = $objp->code_buy_intra;
			$product_static->accountancy_code_buy_export = $objp->code_buy_export;
			$product_static->tva_tx = $objp->tva_tx_prod;

			$facture_static->ref = $objp->ref;
			$facture_static->id = $objp->facid;
			$facture_static->type = $objp->ftype;
			$facture_static->date = $objp->datef;

			$facture_static_det->id = $objp->rowid;
			$facture_static_det->total_ht = $objp->total_ht;
			$facture_static_det->tva_tx = $objp->tva_tx_line;
			$facture_static_det->vat_src_code = $objp->vat_src_code;
			$facture_static_det->product_type = $objp->type_l;
			$facture_static_det->desc = $objp->description;

			$accountingAccountArray = array(
				'dom'=>$objp->aarowid,
				'intra'=>$objp->aarowid_intra,
				'export'=>$objp->aarowid_export,
				'thirdparty' =>$objp->aarowid_thirdparty);

			$code_buy_p_notset = '';
			$code_buy_t_notset = '';

			$suggestedid = 0;

			$return = $accountingAccount->getAccountingCodeToBind($mysoc, $thirdpartystatic, $product_static, $facture_static, $facture_static_det, $accountingAccountArray, 'supplier');
			if (!is_array($return) && $return<0) {
				setEventMessage($accountingAccount->error, 'errors');
			} else {
				$suggestedid = $return['suggestedid'];
				$suggestedaccountingaccountfor = $return['suggestedaccountingaccountfor'];

				if (!empty($suggestedid) && $suggestedaccountingaccountfor != '' && $suggestedaccountingaccountfor != 'eecwithoutvatnumber') {
					$suggestedid = $return['suggestedid'];
				} else {
					$suggestedid = 0;
				}
			}

			if ($suggestedid > 0) {
				$sqlupdate = "UPDATE ".MAIN_DB_PREFIX."facture_fourn_det";
<<<<<<< HEAD
				$sqlupdate .= " SET fk_code_ventilation = ".((int) $objp->aarowid_suggest);
				$sqlupdate .= " WHERE fk_code_ventilation <= 0 AND product_type <= 2 AND rowid = ".((int) $objp->rowid);
=======
				$sqlupdate .= " SET fk_code_ventilation = ".((int) $suggestedid);
				$sqlupdate .= " WHERE fk_code_ventilation <= 0 AND product_type <= 2 AND rowid = ".((int) $facture_static_det->id);
>>>>>>> 95dc2558

				$resqlupdate = $db->query($sqlupdate);
				if (!$resqlupdate) {
					$error++;
					setEventMessages($db->lasterror(), null, 'errors');
					break;
				} else {
					$nbbinddone++;
				}
			} else {
				$notpossible++;
			}

			$i++;
		}
		if ($num_lines > 10000) {
			$notpossible += ($num_lines - 10000);
		}
	}

	if ($error) {
		$db->rollback();
	} else {
		$db->commit();
		setEventMessages($langs->trans('AutomaticBindingDone', 	$nbbinddone, $notpossible), null, 'mesgs');
	}
}


/*
 * View
 */

llxHeader('', $langs->trans("SuppliersVentilation"));

$textprevyear = '<a href="'.$_SERVER["PHP_SELF"].'?year='.($year_current - 1).'">'.img_previous().'</a>';
$textnextyear = '&nbsp;<a href="'.$_SERVER["PHP_SELF"].'?year='.($year_current + 1).'">'.img_next().'</a>';

print load_fiche_titre($langs->trans("SuppliersVentilation")." ".$textprevyear."&nbsp;".$langs->trans("Year")."&nbsp;".$year_start."&nbsp;".$textnextyear, '', 'title_accountancy');

print '<span class="opacitymedium">'.$langs->trans("DescVentilSupplier").'</span><br>';
print '<span class="opacitymedium hideonsmartphone">'.$langs->trans("DescVentilMore", $langs->transnoentitiesnoconv("ValidateHistory"), $langs->transnoentitiesnoconv("ToBind")).'<br>';
print '</span><br>';

$y = $year_current;

$buttonbind = '<a class="butAction" href="'.$_SERVER['PHP_SELF'].'?action=validatehistory&token='.newToken().'">'.$langs->trans("ValidateHistory").'</a>';


print_barre_liste(img_picto('', 'unlink', 'class="paddingright fa-color-unset"').$langs->trans("OverviewOfAmountOfLinesNotBound"), '', '', '', '', '', '', -1, '', '', 0, $buttonbind, '', 0, 1, 1);
//print load_fiche_titre($langs->trans("OverviewOfAmountOfLinesNotBound"), $buttonbind, '');

print '<div class="div-table-responsive-no-min">';
print '<table class="noborder centpercent">';
print '<tr class="liste_titre"><td class="minwidth100">'.$langs->trans("Account").'</td>';
print '<td>'.$langs->trans("Label").'</td>';
for ($i = 1; $i <= 12; $i++) {
	$j = $i + ($conf->global->SOCIETE_FISCAL_MONTH_START ? $conf->global->SOCIETE_FISCAL_MONTH_START : 1) - 1;
	if ($j > 12) {
		$j -= 12;
	}
	$cursormonth = $j;
	if ($cursormonth > 12) {
		$cursormonth -= 12;
	}
	$cursoryear = ($cursormonth < ($conf->global->SOCIETE_FISCAL_MONTH_START ? $conf->global->SOCIETE_FISCAL_MONTH_START : 1)) ? $y + 1 : $y;
	$tmp = dol_getdate(dol_get_last_day($cursoryear, $cursormonth, 'gmt'), false, 'gmt');

	print '<td width="60" class="right">';
	if (!empty($tmp['mday'])) {
		$param = 'search_date_startday=1&search_date_startmonth='.$cursormonth.'&search_date_startyear='.$cursoryear;
		$param .= '&search_date_endday='.$tmp['mday'].'&search_date_endmonth='.$tmp['mon'].'&search_date_endyear='.$tmp['year'];
		print '<a href="'.DOL_URL_ROOT.'/accountancy/supplier/list.php?'.$param.'">';
	}
	print $langs->trans('MonthShort'.str_pad($j, 2, '0', STR_PAD_LEFT));
	if (!empty($tmp['mday'])) {
		print '</a>';
	}
	print '</td>';
}
print '<td width="60" class="right"><b>'.$langs->trans("Total").'</b></td></tr>';

$sql = "SELECT ".$db->ifsql('aa.account_number IS NULL', "'tobind'", 'aa.account_number')." AS codecomptable,";
$sql .= "  ".$db->ifsql('aa.label IS NULL', "'tobind'", 'aa.label')." AS intitule,";
for ($i = 1; $i <= 12; $i++) {
	$j = $i + ($conf->global->SOCIETE_FISCAL_MONTH_START ? $conf->global->SOCIETE_FISCAL_MONTH_START : 1) - 1;
	if ($j > 12) {
		$j -= 12;
	}
	$sql .= "  SUM(".$db->ifsql("MONTH(ff.datef)=".$j, "ffd.total_ht", "0").") AS month".str_pad($j, 2, "0", STR_PAD_LEFT).",";
}
$sql .= "  SUM(ffd.total_ht) as total";
$sql .= " FROM ".MAIN_DB_PREFIX."facture_fourn_det as ffd";
$sql .= "  LEFT JOIN ".MAIN_DB_PREFIX."facture_fourn as ff ON ff.rowid = ffd.fk_facture_fourn";
$sql .= "  LEFT JOIN ".MAIN_DB_PREFIX."accounting_account as aa ON aa.rowid = ffd.fk_code_ventilation";
$sql .= " WHERE ff.datef >= '".$db->idate($search_date_start)."'";
$sql .= "  AND ff.datef <= '".$db->idate($search_date_end)."'";
// Define begin binding date
if (!empty($conf->global->ACCOUNTING_DATE_START_BINDING)) {
	$sql .= " AND ff.datef >= '".$db->idate($conf->global->ACCOUNTING_DATE_START_BINDING)."'";
}
$sql .= "  AND ff.fk_statut > 0";
$sql .= "  AND ffd.product_type <= 2";
$sql .= " AND ff.entity IN (".getEntity('facture_fourn', 0).")"; // We don't share object for accountancy
$sql .= " AND aa.account_number IS NULL";
$sql .= " GROUP BY ffd.fk_code_ventilation,aa.account_number,aa.label";
$sql .= ' ORDER BY aa.account_number';

dol_syslog('htdocs/accountancy/supplier/index.php');
$resql = $db->query($sql);
if ($resql) {
	$num = $db->num_rows($resql);

	while ($row = $db->fetch_row($resql)) {
		print '<tr class="oddeven">';
		print '<td>';
		if ($row[0] == 'tobind') {
			print '<span class="opacitymedium">'.$langs->trans("Unknown").'</span>';
		} else {
			print length_accountg($row[0]);
		}
		print '</td>';
		print '<td>';
		if ($row[0] == 'tobind') {
			print $langs->trans("UseMenuToSetBindindManualy", DOL_URL_ROOT.'/accountancy/supplier/list.php?search_year='.((int) $y), $langs->transnoentitiesnoconv("ToBind"));
		} else {
			print $row[1];
		}
		print '</td>';
		for ($i = 2; $i <= 13; $i++) {
			print '<td class="right nowraponall amount">';
			print price($row[$i]);
			print '</td>';
		}
		print '<td class="right nowraponall amount"><b>'.price($row[14]).'</b></td>';
		print '</tr>';
	}
	$db->free($resql);

	if ($num == 0) {
		print '<tr class="oddeven"><td colspan="16">';
		print '<span class="opacitymedium">'.$langs->trans("NoRecordFound").'</span>';
		print '</td></tr>';
	}
} else {
	print $db->lasterror(); // Show last sql error
}
print "</table>\n";
print '</div>';


print '<br>';


print_barre_liste(img_picto('', 'link', 'class="paddingright fa-color-unset"').$langs->trans("OverviewOfAmountOfLinesBound"), '', '', '', '', '', '', -1, '', '', 0, '', '', 0, 1, 1);
//print load_fiche_titre($langs->trans("OverviewOfAmountOfLinesBound"), '', '');

print '<div class="div-table-responsive-no-min">';
print '<table class="noborder centpercent">';
print '<tr class="liste_titre"><td class="minwidth100">'.$langs->trans("Account").'</td>';
print '<td>'.$langs->trans("Label").'</td>';
for ($i = 1; $i <= 12; $i++) {
	$j = $i + ($conf->global->SOCIETE_FISCAL_MONTH_START ? $conf->global->SOCIETE_FISCAL_MONTH_START : 1) - 1;
	if ($j > 12) {
		$j -= 12;
	}
	$cursormonth = $j;
	if ($cursormonth > 12) {
		$cursormonth -= 12;
	}
	$cursoryear = ($cursormonth < ($conf->global->SOCIETE_FISCAL_MONTH_START ? $conf->global->SOCIETE_FISCAL_MONTH_START : 1)) ? $y + 1 : $y;
	$tmp = dol_getdate(dol_get_last_day($cursoryear, $cursormonth, 'gmt'), false, 'gmt');

	print '<td width="60" class="right">';
	if (!empty($tmp['mday'])) {
		$param = 'search_date_startday=1&search_date_startmonth='.$cursormonth.'&search_date_startyear='.$cursoryear;
		$param .= '&search_date_endday='.$tmp['mday'].'&search_date_endmonth='.$tmp['mon'].'&search_date_endyear='.$tmp['year'];
		print '<a href="'.DOL_URL_ROOT.'/accountancy/supplier/lines.php?'.$param.'">';
	}
	print $langs->trans('MonthShort'.str_pad($j, 2, '0', STR_PAD_LEFT));
	if (!empty($tmp['mday'])) {
		print '</a>';
	}
	print '</td>';
}
print '<td width="60" class="right"><b>'.$langs->trans("Total").'</b></td></tr>';

$sql = "SELECT ".$db->ifsql('aa.account_number IS NULL', "'tobind'", 'aa.account_number')." AS codecomptable,";
$sql .= "  ".$db->ifsql('aa.label IS NULL', "'tobind'", 'aa.label')." AS intitule,";
for ($i = 1; $i <= 12; $i++) {
	$j = $i + ($conf->global->SOCIETE_FISCAL_MONTH_START ? $conf->global->SOCIETE_FISCAL_MONTH_START : 1) - 1;
	if ($j > 12) {
		$j -= 12;
	}
	$sql .= "  SUM(".$db->ifsql("MONTH(ff.datef)=".$j, "ffd.total_ht", "0").") AS month".str_pad($j, 2, "0", STR_PAD_LEFT).",";
}
$sql .= "  SUM(ffd.total_ht) as total";
$sql .= " FROM ".MAIN_DB_PREFIX."facture_fourn_det as ffd";
$sql .= "  LEFT JOIN ".MAIN_DB_PREFIX."facture_fourn as ff ON ff.rowid = ffd.fk_facture_fourn";
$sql .= "  LEFT JOIN ".MAIN_DB_PREFIX."accounting_account as aa ON aa.rowid = ffd.fk_code_ventilation";
$sql .= " WHERE ff.datef >= '".$db->idate($search_date_start)."'";
$sql .= "  AND ff.datef <= '".$db->idate($search_date_end)."'";
// Define begin binding date
if (!empty($conf->global->ACCOUNTING_DATE_START_BINDING)) {
	$sql .= " AND ff.datef >= '".$db->idate($conf->global->ACCOUNTING_DATE_START_BINDING)."'";
}
$sql .= "  AND ff.fk_statut > 0";
$sql .= "  AND ffd.product_type <= 2";
$sql .= " AND ff.entity IN (".getEntity('facture_fourn', 0).")"; // We don't share object for accountancy
$sql .= " AND aa.account_number IS NOT NULL";
$sql .= " GROUP BY ffd.fk_code_ventilation,aa.account_number,aa.label";

dol_syslog('htdocs/accountancy/supplier/index.php');
$resql = $db->query($sql);
if ($resql) {
	$num = $db->num_rows($resql);

	while ($row = $db->fetch_row($resql)) {
		print '<tr class="oddeven">';
		print '<td>';
		if ($row[0] == 'tobind') {
			print $langs->trans("Unknown");
		} else {
			print length_accountg($row[0]);
		}
		print '</td>';
		print '<td>';
		if ($row[0] == 'tobind') {
			print $langs->trans("UseMenuToSetBindindManualy", DOL_URL_ROOT.'/accountancy/supplier/list.php?search_year='.((int) $y), $langs->transnoentitiesnoconv("ToBind"));
		} else {
			print $row[1];
		}
		print '</td>';
		for ($i = 2; $i <= 13; $i++) {
			print '<td class="right nowraponall amount">';
			print price($row[$i]);
			print '</td>';
		}
		print '<td class="right nowraponall amount"><b>'.price($row[14]).'</b></td>';
		print '</tr>';
	}
	$db->free($resql);

	if ($num == 0) {
		print '<tr class="oddeven"><td colspan="16">';
		print '<span class="opacitymedium">'.$langs->trans("NoRecordFound").'</span>';
		print '</td></tr>';
	}
} else {
	print $db->lasterror(); // Show last sql error
}
print "</table>\n";
print '</div>';



if ($conf->global->MAIN_FEATURES_LEVEL > 0) { // This part of code looks strange. Why showing a report that should rely on result of this step ?
	print '<br>';
	print '<br>';

	print_barre_liste($langs->trans("OtherInfo"), '', '', '', '', '', '', -1, '', '', 0, '', '', 0, 1, 1);
	//print load_fiche_titre($langs->trans("OtherInfo"), '', '');

	print '<div class="div-table-responsive-no-min">';
	print '<table class="noborder centpercent">';
	print '<tr class="liste_titre"><td>'.$langs->trans("Total").'</td>';
	for ($i = 1; $i <= 12; $i++) {
		$j = $i + ($conf->global->SOCIETE_FISCAL_MONTH_START ? $conf->global->SOCIETE_FISCAL_MONTH_START : 1) - 1;
		if ($j > 12) {
			$j -= 12;
		}
		print '<td width="60" class="right">'.$langs->trans('MonthShort'.str_pad($j, 2, '0', STR_PAD_LEFT)).'</td>';
	}
	print '<td width="60" class="right"><b>'.$langs->trans("Total").'</b></td></tr>';

	$sql = "SELECT '".$db->escape($langs->trans("CAHTF"))."' AS label,";
	for ($i = 1; $i <= 12; $i++) {
		$j = $i + ($conf->global->SOCIETE_FISCAL_MONTH_START ? $conf->global->SOCIETE_FISCAL_MONTH_START : 1) - 1;
		if ($j > 12) {
			$j -= 12;
		}
		$sql .= "  SUM(".$db->ifsql("MONTH(ff.datef)=".$j, "ffd.total_ht", "0").") AS month".str_pad($j, 2, "0", STR_PAD_LEFT).",";
	}
	$sql .= "  SUM(ffd.total_ht) as total";
	$sql .= " FROM ".MAIN_DB_PREFIX."facture_fourn_det as ffd";
	$sql .= "  LEFT JOIN ".MAIN_DB_PREFIX."facture_fourn as ff ON ff.rowid = ffd.fk_facture_fourn";
	$sql .= " WHERE ff.datef >= '".$db->idate($search_date_start)."'";
	$sql .= "  AND ff.datef <= '".$db->idate($search_date_end)."'";
	// Define begin binding date
	if (!empty($conf->global->ACCOUNTING_DATE_START_BINDING)) {
		$sql .= " AND ff.datef >= '".$db->idate($conf->global->ACCOUNTING_DATE_START_BINDING)."'";
	}
	$sql .= "  AND ff.fk_statut > 0";
	$sql .= "  AND ffd.product_type <= 2";
	$sql .= " AND ff.entity IN (".getEntity('facture_fourn', 0).")"; // We don't share object for accountancy

	dol_syslog('htdocs/accountancy/supplier/index.php');
	$resql = $db->query($sql);
	if ($resql) {
		$num = $db->num_rows($resql);

		while ($row = $db->fetch_row($resql)) {
			print '<tr><td>'.$row[0].'</td>';
			for ($i = 1; $i <= 12; $i++) {
				print '<td class="right nowraponall amount">'.price($row[$i]).'</td>';
			}
			print '<td class="right nowraponall amount"><b>'.price($row[13]).'</b></td>';
			print '</tr>';
		}
		$db->free($resql);
	} else {
		print $db->lasterror(); // Show last sql error
	}
	print "</table>\n";
	print '</div>';
}

// End of page
llxFooter();
$db->close();<|MERGE_RESOLUTION|>--- conflicted
+++ resolved
@@ -266,13 +266,8 @@
 
 			if ($suggestedid > 0) {
 				$sqlupdate = "UPDATE ".MAIN_DB_PREFIX."facture_fourn_det";
-<<<<<<< HEAD
-				$sqlupdate .= " SET fk_code_ventilation = ".((int) $objp->aarowid_suggest);
-				$sqlupdate .= " WHERE fk_code_ventilation <= 0 AND product_type <= 2 AND rowid = ".((int) $objp->rowid);
-=======
 				$sqlupdate .= " SET fk_code_ventilation = ".((int) $suggestedid);
 				$sqlupdate .= " WHERE fk_code_ventilation <= 0 AND product_type <= 2 AND rowid = ".((int) $facture_static_det->id);
->>>>>>> 95dc2558
 
 				$resqlupdate = $db->query($sqlupdate);
 				if (!$resqlupdate) {
