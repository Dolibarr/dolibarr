<?php
/* Copyright (C) 2013-2016 Olivier Geffroy		<jeff@jeffinfo.com>
 * Copyright (C) 2013-2021 Alexandre Spangaro	<aspangaro@open-dsi.fr>
 * Copyright (C) 2014-2015 Ari Elbaz (elarifr)	<github@accedinfo.com>
 * Copyright (C) 2013-2016 Florian Henry		<florian.henry@open-concept.pro>
 * Copyright (C) 2014      Juanjo Menent		<jmenent@2byte.es>
 *
 * This program is free software; you can redistribute it and/or modify
 * it under the terms of the GNU General Public License as published by
 * the Free Software Foundation; either version 3 of the License, or
 * (at your option) any later version.
 *
 * This program is distributed in the hope that it will be useful,
 * but WITHOUT ANY WARRANTY; without even the implied warranty of
 * MERCHANTABILITY or FITNESS FOR A PARTICULAR PURPOSE.  See the
 * GNU General Public License for more details.
 *
 * You should have received a copy of the GNU General Public License
 * along with this program. If not, see <https://www.gnu.org/licenses/>.
 */

/**
 * \file 		htdocs/accountancy/supplier/lines.php
 * \ingroup 	Accountancy (Double entries)
 * \brief 		Page of detail of the lines of ventilation of invoices suppliers
 */
require '../../main.inc.php';

require_once DOL_DOCUMENT_ROOT.'/core/class/html.formaccounting.class.php';
require_once DOL_DOCUMENT_ROOT.'/core/class/html.formother.class.php';
require_once DOL_DOCUMENT_ROOT.'/core/class/html.formcompany.class.php';
require_once DOL_DOCUMENT_ROOT.'/fourn/class/fournisseur.facture.class.php';
require_once DOL_DOCUMENT_ROOT.'/fourn/class/fournisseur.product.class.php';
require_once DOL_DOCUMENT_ROOT.'/accountancy/class/accountingaccount.class.php';
require_once DOL_DOCUMENT_ROOT.'/product/class/product.class.php';
require_once DOL_DOCUMENT_ROOT.'/core/lib/accounting.lib.php';
require_once DOL_DOCUMENT_ROOT.'/core/lib/date.lib.php';
require_once DOL_DOCUMENT_ROOT.'/core/lib/company.lib.php';

// Load translation files required by the page
$langs->loadLangs(array("compta", "bills", "other", "accountancy", "productbatch", "products"));

$optioncss = GETPOST('optioncss', 'aZ'); // Option for the css output (always '' except when 'print')

$account_parent = GETPOST('account_parent');
$changeaccount = GETPOST('changeaccount');
// Search Getpost
$search_societe = GETPOST('search_societe', 'alpha');
$search_lineid = GETPOST('search_lineid', 'int');
$search_ref = GETPOST('search_ref', 'alpha');
$search_invoice = GETPOST('search_invoice', 'alpha');
$search_label = GETPOST('search_label', 'alpha');
$search_desc = GETPOST('search_desc', 'alpha');
$search_amount = GETPOST('search_amount', 'alpha');
$search_account = GETPOST('search_account', 'alpha');
$search_vat = GETPOST('search_vat', 'alpha');
$search_date_startday = GETPOST('search_date_startday', 'int');
$search_date_startmonth = GETPOST('search_date_startmonth', 'int');
$search_date_startyear = GETPOST('search_date_startyear', 'int');
$search_date_endday = GETPOST('search_date_endday', 'int');
$search_date_endmonth = GETPOST('search_date_endmonth', 'int');
$search_date_endyear = GETPOST('search_date_endyear', 'int');
$search_date_start = dol_mktime(0, 0, 0, $search_date_startmonth, $search_date_startday, $search_date_startyear);	// Use tzserver
$search_date_end = dol_mktime(23, 59, 59, $search_date_endmonth, $search_date_endday, $search_date_endyear);
$search_country = GETPOST('search_country', 'alpha');
$search_tvaintra = GETPOST('search_tvaintra', 'alpha');

// Load variable for pagination
$limit = GETPOST('limit', 'int') ?GETPOST('limit', 'int') : (empty($conf->global->ACCOUNTING_LIMIT_LIST_VENTILATION) ? $conf->liste_limit : $conf->global->ACCOUNTING_LIMIT_LIST_VENTILATION);
$sortfield = GETPOST('sortfield', 'aZ09comma');
$sortorder = GETPOST('sortorder', 'aZ09comma');
$page = GETPOSTISSET('pageplusone') ? (GETPOST('pageplusone') - 1) : GETPOST("page", 'int');
if (empty($page) || $page < 0) {
	$page = 0;
}
$offset = $limit * $page;
$pageprev = $page - 1;
$pagenext = $page + 1;
if (!$sortfield) {
	$sortfield = "f.datef, f.ref, l.rowid";
}
if (!$sortorder) {
	if ($conf->global->ACCOUNTING_LIST_SORT_VENTILATION_DONE > 0) {
		$sortorder = "DESC";
	}
}

$formaccounting = new FormAccounting($db);

// Security check
if (empty($conf->accounting->enabled)) {
	accessforbidden();
}
if ($user->socid > 0) {
	accessforbidden();
}
if (empty($user->rights->accounting->mouvements->lire)) {
	accessforbidden();
}

<<<<<<< HEAD
=======

$formaccounting = new FormAccounting($db);

>>>>>>> 95dc2558

/*
 * Actions
 */

// Purge search criteria
if (GETPOST('button_removefilter_x', 'alpha') || GETPOST('button_removefilter.x', 'alpha') || GETPOST('button_removefilter', 'alpha')) { // All tests are required to be compatible with all browsers
	$search_societe = '';
	$search_lineid = '';
	$search_ref = '';
	$search_invoice = '';
	$search_label = '';
	$search_desc = '';
	$search_amount = '';
	$search_account = '';
	$search_vat = '';
	$search_date_startday = '';
	$search_date_startmonth = '';
	$search_date_startyear = '';
	$search_date_endday = '';
	$search_date_endmonth = '';
	$search_date_endyear = '';
	$search_date_start = '';
	$search_date_end = '';
	$search_country = '';
	$search_tvaintra = '';
}

if (is_array($changeaccount) && count($changeaccount) > 0 && $user->rights->accounting->bind->write) {
	$error = 0;

	if (!(GETPOST('account_parent', 'int') >= 0)) {
		$error++;
		setEventMessages($langs->trans("ErrorFieldRequired", $langs->transnoentitiesnoconv("Account")), null, 'errors');
	}

	if (!$error) {
		$db->begin();

		$sql1 = "UPDATE ".MAIN_DB_PREFIX."facture_fourn_det as l";
		$sql1 .= " SET l.fk_code_ventilation=".(GETPOST('account_parent', 'int') > 0 ? GETPOST('account_parent', 'int') : '0');
		$sql1 .= ' WHERE l.rowid IN ('.$db->sanitize(implode(',', $changeaccount)).')';

		dol_syslog('accountancy/supplier/lines.php::changeaccount sql= '.$sql1);
		$resql1 = $db->query($sql1);
		if (!$resql1) {
			$error++;
			setEventMessages($db->lasterror(), null, 'errors');
		}
		if (!$error) {
			$db->commit();
			setEventMessages($langs->trans("Save"), null, 'mesgs');
		} else {
			$db->rollback();
			setEventMessages($db->lasterror(), null, 'errors');
		}

		$account_parent = ''; // Protection to avoid to mass apply it a second time
	}
}


/*
 * View
 */

$form = new Form($db);
$formother = new FormOther($db);

llxHeader('', $langs->trans("SuppliersVentilation").' - '.$langs->trans("Dispatched"));

print '<script type="text/javascript">
			$(function () {
				$(\'#select-all\').click(function(event) {
				    // Iterate each checkbox
				    $(\':checkbox\').each(function() {
				    	this.checked = true;
				    });
			    });
			    $(\'#unselect-all\').click(function(event) {
				    // Iterate each checkbox
				    $(\':checkbox\').each(function() {
				    	this.checked = false;
				    });
			    });
			});
			 </script>';

/*
 * Supplier Invoice lines
 */
$sql = "SELECT f.rowid as facid, f.ref as ref, f.ref_supplier, f.libelle as invoice_label, f.datef, f.fk_soc,";
$sql .= " l.rowid, l.fk_product, l.product_type as line_type, l.description, l.total_ht , l.qty, l.tva_tx, l.vat_src_code,";
$sql .= " aa.label as label_account, aa.labelshort as labelshort_account, aa.account_number,";
$sql .= " p.rowid as product_id, p.fk_product_type as product_type, p.ref as product_ref, p.label as product_label, p.fk_product_type as type, p.tobuy, p.tosell,";
if (!empty($conf->global->MAIN_PRODUCT_PERENTITY_SHARED)) {
	$sql .= " ppe.accountancy_code_buy, ppe.accountancy_code_buy_intra, ppe.accountancy_code_buy_export,";
} else {
	$sql .= " p.accountancy_code_buy, p.accountancy_code_buy_intra, p.accountancy_code_buy_export,";
}
$sql .= " co.code as country_code, co.label as country,";
$sql .= " s.rowid as socid, s.nom as name, s.tva_intra, s.email, s.town, s.zip, s.fk_pays, s.client, s.fournisseur, s.code_client, s.code_fournisseur";
if (!empty($conf->global->MAIN_COMPANY_PERENTITY_SHARED)) {
	$sql .= ", spe.accountancy_code_customer as code_compta_client";
	$sql .= ", spe.accountancy_code_supplier as code_compta_fournisseur";
} else {
	$sql .= ", s.code_compta as code_compta_client";
	$sql .= ", s.code_compta_fournisseur";
}
$parameters = array();
$reshook = $hookmanager->executeHooks('printFieldListSelect', $parameters); // Note that $action and $object may have been modified by hook
$sql .= $hookmanager->resPrint;
$sql .= " FROM ".MAIN_DB_PREFIX."facture_fourn_det as l";
$sql .= " LEFT JOIN ".MAIN_DB_PREFIX."product as p ON p.rowid = l.fk_product";
if (!empty($conf->global->MAIN_PRODUCT_PERENTITY_SHARED)) {
	$sql .= " LEFT JOIN " . MAIN_DB_PREFIX . "product_perentity as ppe ON ppe.fk_product = p.rowid AND ppe.entity = " . ((int) $conf->entity);
}
$sql .= " INNER JOIN ".MAIN_DB_PREFIX."accounting_account as aa ON aa.rowid = l.fk_code_ventilation";
$sql .= " INNER JOIN ".MAIN_DB_PREFIX."facture_fourn as f ON f.rowid = l.fk_facture_fourn";
$sql .= " INNER JOIN ".MAIN_DB_PREFIX."societe as s ON s.rowid = f.fk_soc";
if (!empty($conf->global->MAIN_COMPANY_PERENTITY_SHARED)) {
	$sql .= " LEFT JOIN " . MAIN_DB_PREFIX . "societe_perentity as spe ON spe.fk_soc = s.rowid AND spe.entity = " . ((int) $conf->entity);
}
$sql .= " LEFT JOIN ".MAIN_DB_PREFIX."c_country as co ON co.rowid = s.fk_pays ";
$sql .= " WHERE f.rowid = l.fk_facture_fourn and f.fk_statut >= 1 AND l.fk_code_ventilation <> 0 ";
// Add search filter like
if ($search_societe) {
	$sql .= natural_search('s.nom', $search_societe);
}
if ($search_lineid) {
	$sql .= natural_search("l.rowid", $search_lineid, 1);
}
if (strlen(trim($search_invoice))) {
	$sql .= natural_search("f.ref", $search_invoice);
}
if (strlen(trim($search_label))) {
	$sql .= natural_search("f.libelle", $search_label);
}
if (strlen(trim($search_ref))) {
	$sql .= natural_search("p.ref", $search_ref);
}
if (strlen(trim($search_desc))) {
	$sql .= natural_search("l.description", $search_desc);
}
if (strlen(trim($search_amount))) {
	$sql .= natural_search("l.total_ht", $search_amount, 1);
}
if (strlen(trim($search_account))) {
	$sql .= natural_search("aa.account_number", $search_account);
}
if (strlen(trim($search_vat))) {
	$sql .= natural_search("l.tva_tx", price2num($search_vat), 1);
}
if ($search_date_start) {
	$sql .= " AND f.datef >= '".$db->idate($search_date_start)."'";
}
if ($search_date_end) {
	$sql .= " AND f.datef <= '".$db->idate($search_date_end)."'";
}
if (strlen(trim($search_country))) {
	$arrayofcode = getCountriesInEEC();
	$country_code_in_EEC = $country_code_in_EEC_without_me = '';
	foreach ($arrayofcode as $key => $value) {
		$country_code_in_EEC .= ($country_code_in_EEC ? "," : "")."'".$value."'";
		if ($value != $mysoc->country_code) {
			$country_code_in_EEC_without_me .= ($country_code_in_EEC_without_me ? "," : "")."'".$value."'";
		}
	}
	if ($search_country == 'special_allnotme') {
		$sql .= " AND co.code <> '".$db->escape($mysoc->country_code)."'";
	} elseif ($search_country == 'special_eec') {
		$sql .= " AND co.code IN (".$db->sanitize($country_code_in_EEC, 1).")";
	} elseif ($search_country == 'special_eecnotme') {
		$sql .= " AND co.code IN (".$db->sanitize($country_code_in_EEC_without_me, 1).")";
	} elseif ($search_country == 'special_noteec') {
		$sql .= " AND co.code NOT IN (".$db->sanitize($country_code_in_EEC, 1).")";
	} else {
		$sql .= natural_search("co.code", $search_country);
	}
}
if (strlen(trim($search_tvaintra))) {
	$sql .= natural_search("s.tva_intra", $search_tvaintra);
}
$sql .= " AND f.entity IN (".getEntity('facture_fourn', 0).")"; // We don't share object for accountancy

// Add where from hooks
$parameters = array();
$reshook = $hookmanager->executeHooks('printFieldListWhere', $parameters); // Note that $action and $object may have been modified by hook
$sql .= $hookmanager->resPrint;

$sql .= $db->order($sortfield, $sortorder);

// Count total nb of records
$nbtotalofrecords = '';
if (empty($conf->global->MAIN_DISABLE_FULL_SCANLIST)) {
	$result = $db->query($sql);
	$nbtotalofrecords = $db->num_rows($result);
	if (($page * $limit) > $nbtotalofrecords) {	// if total resultset is smaller then paging size (filtering), goto and load page 0
		$page = 0;
		$offset = 0;
	}
}

$sql .= $db->plimit($limit + 1, $offset);

dol_syslog("accountancy/supplier/lines.php", LOG_DEBUG);
$result = $db->query($sql);
if ($result) {
	$num_lines = $db->num_rows($result);
	$i = 0;

	$param = '';
	if (!empty($contextpage) && $contextpage != $_SERVER["PHP_SELF"]) {
		$param .= '&contextpage='.urlencode($contextpage);
	}
	if ($limit > 0 && $limit != $conf->liste_limit) {
		$param .= '&limit='.urlencode($limit);
	}
	if ($search_societe) {
		$param .= "&search_societe=".urlencode($search_societe);
	}
	if ($search_invoice) {
		$param .= "&search_invoice=".urlencode($search_invoice);
	}
	if ($search_ref) {
		$param .= "&search_ref=".urlencode($search_ref);
	}
	if ($search_label) {
		$param .= "&search_label=".urlencode($search_label);
	}
	if ($search_desc) {
		$param .= "&search_desc=".urlencode($search_desc);
	}
	if ($search_account) {
		$param .= "&search_account=".urlencode($search_account);
	}
	if ($search_vat) {
		$param .= "&search_vat=".urlencode($search_vat);
	}
	if ($search_date_startday) {
		$param .= '&search_date_startday='.urlencode($search_date_startday);
	}
	if ($search_date_startmonth) {
		$param .= '&search_date_startmonth='.urlencode($search_date_startmonth);
	}
	if ($search_date_startyear) {
		$param .= '&search_date_startyear='.urlencode($search_date_startyear);
	}
	if ($search_date_endday) {
		$param .= '&search_date_endday='.urlencode($search_date_endday);
	}
	if ($search_date_endmonth) {
		$param .= '&search_date_endmonth='.urlencode($search_date_endmonth);
	}
	if ($search_date_endyear) {
		$param .= '&search_date_endyear='.urlencode($search_date_endyear);
	}
	if ($search_country) {
		$param .= "&search_country=".urlencode($search_country);
	}
	if ($search_tvaintra) {
		$param .= "&search_tvaintra=".urlencode($search_tvaintra);
	}

	print '<form action="'.$_SERVER["PHP_SELF"].'" method="post">'."\n";
	print '<input type="hidden" name="action" value="ventil">';
	if ($optioncss != '') {
		print '<input type="hidden" name="optioncss" value="'.$optioncss.'">';
	}
	print '<input type="hidden" name="token" value="'.newToken().'">';
	print '<input type="hidden" name="formfilteraction" id="formfilteraction" value="list">';
	print '<input type="hidden" name="sortfield" value="'.$sortfield.'">';
	print '<input type="hidden" name="sortorder" value="'.$sortorder.'">';
	print '<input type="hidden" name="page" value="'.$page.'">';

	print_barre_liste($langs->trans("InvoiceLinesDone"), $page, $_SERVER["PHP_SELF"], $param, $sortfield, $sortorder, $massactionbutton, $num_lines, $nbtotalofrecords, 'title_accountancy', 0, '', '', $limit);
	print '<span class="opacitymedium">'.$langs->trans("DescVentilDoneSupplier").'</span><br>';

	print '<br><div class="inline-block divButAction paddingbottom">'.$langs->trans("ChangeAccount").' ';
	print $formaccounting->select_account($account_parent, 'account_parent', 2, array(), 0, 0, 'maxwidth300 maxwidthonsmartphone valignmiddle');
	print '<input type="submit" class="button small valignmiddle" value="'.$langs->trans("ChangeBinding").'"/></div>';

	$moreforfilter = '';

	print '<div class="div-table-responsive">';
	print '<table class="tagtable liste'.($moreforfilter ? " listwithfilterbefore" : "").'">'."\n";

	// We add search filter
	print '<tr class="liste_titre_filter">';
	print '<td class="liste_titre"><input type="text" class="flat maxwidth25" name="search_lineid" value="'.dol_escape_htmltag($search_lineid).'"></td>';
	print '<td class="liste_titre"><input type="text" class="flat maxwidth50" name="search_invoice" value="'.dol_escape_htmltag($search_invoice).'"></td>';
	print '<td class="liste_titre"><input type="text" class="flat maxwidth50" name="search_label" value="'.dol_escape_htmltag($search_label).'"></td>';
	print '<td class="liste_titre center">';
	print '<div class="nowrap">';
	print $form->selectDate($search_date_start ? $search_date_start : -1, 'search_date_start', 0, 0, 1, '', 1, 0, 0, '', '', '', '', 1, '', $langs->trans('From'));
	print '</div>';
	print '<div class="nowrap">';
	print $form->selectDate($search_date_end ? $search_date_end : -1, 'search_date_end', 0, 0, 1, '', 1, 0, 0, '', '', '', '', 1, '', $langs->trans('to'));
	print '</div>';
	print '</td>';
	print '<td class="liste_titre"><input type="text" class="flat maxwidth50" name="search_ref" value="'.dol_escape_htmltag($search_ref).'"></td>';
	print '<td class="liste_titre"><input type="text" class="flat maxwidth50" name="search_desc" value="'.dol_escape_htmltag($search_desc).'"></td>';
	print '<td class="liste_titre right"><input type="text" class="right flat maxwidth50" name="search_amount" value="'.dol_escape_htmltag($search_amount).'"></td>';
	print '<td class="liste_titre right"><input type="text" class="right flat maxwidth50" name="search_vat" placeholder="%" size="1" value="'.dol_escape_htmltag($search_vat).'"></td>';
	print '<td class="liste_titre"><input type="text" class="flat maxwidth75imp" name="search_societe" value="'.dol_escape_htmltag($search_societe).'"></td>';
	print '<td class="liste_titre">';
	print $form->select_country($search_country, 'search_country', '', 0, 'maxwidth150', 'code2', 1, 0, 1);
	//	print '<input type="text" class="flat maxwidth50" name="search_country" value="' . dol_escape_htmltag($search_country) . '">';
	print '</td>';
	print '<td class="liste_titre"><input type="text" class="flat maxwidth50" name="search_tvaintra" value="'.dol_escape_htmltag($search_tvaintra).'"></td>';
	print '<td class="liste_titre center"><input type="text" class="flat maxwidth50" name="search_account" value="'.dol_escape_htmltag($search_account).'"></td>';
	print '<td class="liste_titre center">';
	$searchpicto = $form->showFilterButtons();
	print $searchpicto;
	print "</td></tr>\n";

	print '<tr class="liste_titre">';
	print_liste_field_titre("LineId", $_SERVER["PHP_SELF"], "l.rowid", "", $param, '', $sortfield, $sortorder);
	print_liste_field_titre("Invoice", $_SERVER["PHP_SELF"], "f.ref", "", $param, '', $sortfield, $sortorder);
	print_liste_field_titre("InvoiceLabel", $_SERVER["PHP_SELF"], "f.libelle", "", $param, '', $sortfield, $sortorder);
	print_liste_field_titre("Date", $_SERVER["PHP_SELF"], "f.datef, f.ref, l.rowid", "", $param, '', $sortfield, $sortorder, 'center ');
	print_liste_field_titre("ProductRef", $_SERVER["PHP_SELF"], "p.ref", "", $param, '', $sortfield, $sortorder);
	//print_liste_field_titre("ProductLabel", $_SERVER["PHP_SELF"], "p.label", "", $param, '', $sortfield, $sortorder);
	print_liste_field_titre("ProductDescription", $_SERVER["PHP_SELF"], "l.description", "", $param, '', $sortfield, $sortorder);
	print_liste_field_titre("Amount", $_SERVER["PHP_SELF"], "l.total_ht", "", $param, '', $sortfield, $sortorder, 'right ');
	print_liste_field_titre("VATRate", $_SERVER["PHP_SELF"], "l.tva_tx", "", $param, '', $sortfield, $sortorder, 'right ');
	print_liste_field_titre("ThirdParty", $_SERVER["PHP_SELF"], "s.nom", "", $param, '', $sortfield, $sortorder);
	print_liste_field_titre("Country", $_SERVER["PHP_SELF"], "co.label", "", $param, '', $sortfield, $sortorder);
	print_liste_field_titre("VATIntraShort", $_SERVER["PHP_SELF"], "s.tva_intra", "", $param, '', $sortfield, $sortorder);
	print_liste_field_titre("AccountAccounting", $_SERVER["PHP_SELF"], "aa.account_number", "", $param, '', $sortfield, $sortorder);
	$checkpicto = $form->showCheckAddButtons();
	print_liste_field_titre($checkpicto, '', '', '', '', '', '', '', 'center ');
	print "</tr>\n";

	$thirdpartystatic = new Societe($db);
	$facturefournisseur_static = new FactureFournisseur($db);
	$productstatic = new ProductFournisseur($db);
	$accountingaccountstatic = new AccountingAccount($db);

	$i = 0;
	while ($i < min($num_lines, $limit)) {
		$objp = $db->fetch_object($result);

		$facturefournisseur_static->ref = $objp->ref;
		$facturefournisseur_static->id = $objp->facid;

		$thirdpartystatic->id = $objp->socid;
		$thirdpartystatic->name = $objp->name;
		$thirdpartystatic->client = $objp->client;
		$thirdpartystatic->fournisseur = $objp->fournisseur;
		$thirdpartystatic->code_client = $objp->code_client;
		$thirdpartystatic->code_compta_client = $objp->code_compta_client;
		$thirdpartystatic->code_fournisseur = $objp->code_fournisseur;
		$thirdpartystatic->code_compta_fournisseur = $objp->code_compta_fournisseur;
		$thirdpartystatic->email = $objp->email;
		$thirdpartystatic->country_code = $objp->country_code;

		$productstatic->ref = $objp->product_ref;
		$productstatic->id = $objp->product_id;
		$productstatic->label = $objp->product_label;
		$productstatic->type = $objp->line_type;
		$productstatic->status = $objp->tosell;
		$productstatic->status_buy = $objp->tobuy;
		$productstatic->accountancy_code_buy = $objp->accountancy_code_buy;
		$productstatic->accountancy_code_buy_intra = $objp->accountancy_code_sell_buy;
		$productstatic->accountancy_code_buy_export = $objp->accountancy_code_sell_buy;

		$accountingaccountstatic->rowid = $objp->fk_compte;
		$accountingaccountstatic->label = $objp->label_account;
		$accountingaccountstatic->labelshort = $objp->labelshort_account;
		$accountingaccountstatic->account_number = $objp->account_number;

		print '<tr class="oddeven">';

		// Line id
		print '<td>'.$objp->rowid.'</td>';

		// Ref Invoice
		print '<td class="nowraponall">'.$facturefournisseur_static->getNomUrl(1).'</td>';

		print '<td class="tdoverflowonsmartphone">';
		print $objp->invoice_label;
		print '</td>';

		// Date invoice
		print '<td class="center">'.dol_print_date($db->jdate($objp->datef), 'day').'</td>';

		// Ref Product
		print '<td class="tdoverflowmax100">';
		if ($productstatic->id > 0) {
			print $productstatic->getNomUrl(1);
		}
		if ($productstatic->id > 0 && $objp->product_label) {
			print '<br>';
		}
		if ($objp->product_label) {
			print '<span class="opacitymedium">'.$objp->product_label.'</span>';
		}
		print '</td>';

		print '<td class="tdoverflowonsmartphone">';
		$text = dolGetFirstLineOfText(dol_string_nohtmltag($objp->description, 1));
		$trunclength = empty($conf->global->ACCOUNTING_LENGTH_DESCRIPTION) ? 32 : $conf->global->ACCOUNTING_LENGTH_DESCRIPTION;
		print $form->textwithtooltip(dol_trunc($text, $trunclength), $objp->description);
		print '</td>';

		print '<td class="right nowraponall amount">'.price($objp->total_ht).'</td>';

		print '<td class="right">'.vatrate($objp->tva_tx.($objp->vat_src_code ? ' ('.$objp->vat_src_code.')' : '')).'</td>';

		// Thirdparty
		print '<td class="tdoverflowmax100">'.$thirdpartystatic->getNomUrl(1, 'supplier').'</td>';

		// Country
		print '<td>';
		if ($objp->country_code) {
			print $langs->trans("Country".$objp->country_code).' ('.$objp->country_code.')';
		}
		print '</td>';

		print '<td class="tdoverflowmax80" title="'.dol_escape_htmltag($objp->tva_intra).'">'.dol_escape_htmltag($objp->tva_intra).'</td>';

		print '<td>';
		print $accountingaccountstatic->getNomUrl(0, 1, 1, '', 1);
		print ' <a class="editfielda" href="./card.php?id='.$objp->rowid.'&backtopage='.urlencode($_SERVER["PHP_SELF"].($param ? '?'.$param : '')).'">';
		print img_edit();
		print '</a></td>';
		print '<td class="center"><input type="checkbox" class="checkforaction" name="changeaccount[]" value="'.$objp->rowid.'"/></td>';

		print '</tr>';
		$i++;
	}
	print '</table>';
	print "</div>";

	if ($nbtotalofrecords > $limit) {
		print_barre_liste('', $page, $_SERVER["PHP_SELF"], $param, $sortfield, $sortorder, '', $num_lines, $nbtotalofrecords, '', 0, '', '', $limit, 1);
	}

	print '</form>';
} else {
	print $db->lasterror();
}

// End of page
llxFooter();
$db->close();<|MERGE_RESOLUTION|>--- conflicted
+++ resolved
@@ -98,12 +98,9 @@
 	accessforbidden();
 }
 
-<<<<<<< HEAD
-=======
 
 $formaccounting = new FormAccounting($db);
 
->>>>>>> 95dc2558
 
 /*
  * Actions
