<?php
/* Copyright (C) 2013-2016 Olivier Geffroy		<jeff@jeffinfo.com>
 * Copyright (C) 2013-2020 Alexandre Spangaro	<aspangaro@open-dsi.fr>
 * Copyright (C) 2014-2015 Ari Elbaz (elarifr)	<github@accedinfo.com>
 * Copyright (C) 2013-2016 Florian Henry		<florian.henry@open-concept.pro>
 * Copyright (C) 2014      Juanjo Menent		<jmenent@2byte.es>
 *
 * This program is free software; you can redistribute it and/or modify
 * it under the terms of the GNU General Public License as published by
 * the Free Software Foundation; either version 3 of the License, or
 * (at your option) any later version.
 *
 * This program is distributed in the hope that it will be useful,
 * but WITHOUT ANY WARRANTY; without even the implied warranty of
 * MERCHANTABILITY or FITNESS FOR A PARTICULAR PURPOSE.  See the
 * GNU General Public License for more details.
 *
 * You should have received a copy of the GNU General Public License
 * along with this program. If not, see <https://www.gnu.org/licenses/>.
 */

/**
 * \file 		htdocs/accountancy/supplier/lines.php
 * \ingroup 	Accountancy (Double entries)
 * \brief 		Page of detail of the lines of ventilation of invoices suppliers
 */
require '../../main.inc.php';

require_once DOL_DOCUMENT_ROOT.'/core/class/html.formaccounting.class.php';
require_once DOL_DOCUMENT_ROOT.'/core/class/html.formother.class.php';
require_once DOL_DOCUMENT_ROOT.'/core/class/html.formcompany.class.php';
require_once DOL_DOCUMENT_ROOT.'/fourn/class/fournisseur.facture.class.php';
require_once DOL_DOCUMENT_ROOT.'/fourn/class/fournisseur.product.class.php';
require_once DOL_DOCUMENT_ROOT.'/accountancy/class/accountingaccount.class.php';
require_once DOL_DOCUMENT_ROOT.'/product/class/product.class.php';
require_once DOL_DOCUMENT_ROOT.'/accountancy/class/accountingaccount.class.php';
require_once DOL_DOCUMENT_ROOT.'/core/lib/accounting.lib.php';
require_once DOL_DOCUMENT_ROOT.'/core/lib/date.lib.php';
require_once DOL_DOCUMENT_ROOT.'/core/lib/company.lib.php';

// Load translation files required by the page
$langs->loadLangs(array("compta", "bills", "other", "accountancy", "productbatch"));

$optioncss = GETPOST('optioncss', 'aZ'); // Option for the css output (always '' except when 'print')

$account_parent = GETPOST('account_parent');
$changeaccount = GETPOST('changeaccount');
// Search Getpost
$search_societe = GETPOST('search_societe', 'alpha');
$search_lineid = GETPOST('search_lineid', 'int');
$search_ref = GETPOST('search_ref', 'alpha');
$search_invoice = GETPOST('search_invoice', 'alpha');
$search_label = GETPOST('search_label', 'alpha');
$search_desc = GETPOST('search_desc', 'alpha');
$search_amount = GETPOST('search_amount', 'alpha');
$search_account = GETPOST('search_account', 'alpha');
$search_vat = GETPOST('search_vat', 'alpha');
$search_day = GETPOST("search_day", "int");
$search_month = GETPOST("search_month", "int");
$search_year = GETPOST("search_year", "int");
$search_country = GETPOST('search_country', 'alpha');
$search_tvaintra = GETPOST('search_tvaintra', 'alpha');

// Load variable for pagination
$limit = GETPOST('limit', 'int') ?GETPOST('limit', 'int') : (empty($conf->global->ACCOUNTING_LIMIT_LIST_VENTILATION) ? $conf->liste_limit : $conf->global->ACCOUNTING_LIMIT_LIST_VENTILATION);
$sortfield = GETPOST('sortfield', 'alpha');
$sortorder = GETPOST('sortorder', 'alpha');
$page = GETPOSTISSET('pageplusone') ? (GETPOST('pageplusone') - 1) : GETPOST("page", 'int');
if (empty($page) || $page < 0) $page = 0;
$offset = $limit * $page;
$pageprev = $page - 1;
$pagenext = $page + 1;
if (!$sortfield)
	$sortfield = "f.datef, f.ref, l.rowid";
if (!$sortorder) {
	if ($conf->global->ACCOUNTING_LIST_SORT_VENTILATION_DONE > 0) {
		$sortorder = "DESC";
	}
}

// Security check
if ($user->socid > 0)
	accessforbidden();
if (!$user->rights->accounting->bind->write)
	accessforbidden();

$formaccounting = new FormAccounting($db);


/*
 * Actions
 */

// Purge search criteria
if (GETPOST('button_removefilter_x', 'alpha') || GETPOST('button_removefilter.x', 'alpha') || GETPOST('button_removefilter', 'alpha')) // All tests are required to be compatible with all browsers
{
	$search_societe = '';
    $search_lineid = '';
	$search_ref = '';
	$search_invoice = '';
	$search_label = '';
	$search_desc = '';
	$search_amount = '';
	$search_account = '';
	$search_vat = '';
	$search_day = '';
	$search_month = '';
	$search_year = '';
	$search_country = '';
	$search_tvaintra = '';
}

if (is_array($changeaccount) && count($changeaccount) > 0) {
	$error = 0;

	if (!(GETPOST('account_parent', 'int') >= 0))
	{
		$error++;
		setEventMessages($langs->trans("ErrorFieldRequired", $langs->transnoentitiesnoconv("Account")), null, 'errors');
	}


	if (!$error)
	{
		$db->begin();

		$sql1 = "UPDATE ".MAIN_DB_PREFIX."facture_fourn_det as l";
		$sql1 .= " SET l.fk_code_ventilation=".(GETPOST('account_parent', 'int') > 0 ? GETPOST('account_parent', 'int') : '0');
		$sql1 .= ' WHERE l.rowid IN ('.implode(',', $changeaccount).')';

		dol_syslog('accountancy/supplier/lines.php::changeaccount sql= '.$sql1);
		$resql1 = $db->query($sql1);
		if (!$resql1) {
			$error++;
			setEventMessages($db->lasterror(), null, 'errors');
		}
		if (!$error) {
			$db->commit();
			setEventMessages($langs->trans('Save'), null, 'mesgs');
		} else {
			$db->rollback();
			setEventMessages($db->lasterror(), null, 'errors');
		}

		$account_parent = ''; // Protection to avoid to mass apply it a second time
	}
}


/*
 * View
 */

$form = new Form($db);
$formother = new FormOther($db);

llxHeader('', $langs->trans("SuppliersVentilation").' - '.$langs->trans("Dispatched"));

print '<script type="text/javascript">
			$(function () {
				$(\'#select-all\').click(function(event) {
				    // Iterate each checkbox
				    $(\':checkbox\').each(function() {
				    	this.checked = true;
				    });
			    });
			    $(\'#unselect-all\').click(function(event) {
				    // Iterate each checkbox
				    $(\':checkbox\').each(function() {
				    	this.checked = false;
				    });
			    });
			});
			 </script>';

/*
 * Supplier Invoice lines
 */
$sql = "SELECT f.rowid as facid, f.ref as ref, f.ref_supplier, f.libelle as invoice_label, f.datef, f.fk_soc,";
$sql .= " l.rowid, l.fk_product, l.product_type as line_type, l.description, l.total_ht , l.qty, l.tva_tx, l.vat_src_code,";
$sql .= " aa.label, aa.labelshort, aa.account_number, ";
$sql .= " p.rowid as product_id, p.fk_product_type as product_type, p.ref as product_ref, p.label as product_label, p.fk_product_type as type,";
$sql .= " co.code as country_code, co.label as country,";
$sql .= " s.rowid as socid, s.nom as name, s.tva_intra, s.email, s.town, s.zip, s.fk_pays, s.client, s.fournisseur, s.code_client, s.code_fournisseur, s.code_compta as code_compta_client, s.code_compta_fournisseur";
$parameters = array();
$reshook = $hookmanager->executeHooks('printFieldListSelect', $parameters); // Note that $action and $object may have been modified by hook
$sql .= $hookmanager->resPrint;
$sql .= " FROM ".MAIN_DB_PREFIX."facture_fourn_det as l";
$sql .= " LEFT JOIN ".MAIN_DB_PREFIX."product as p ON p.rowid = l.fk_product";
$sql .= " INNER JOIN ".MAIN_DB_PREFIX."accounting_account as aa ON aa.rowid = l.fk_code_ventilation";
$sql .= " INNER JOIN ".MAIN_DB_PREFIX."facture_fourn as f ON f.rowid = l.fk_facture_fourn";
$sql .= " INNER JOIN ".MAIN_DB_PREFIX."societe as s ON s.rowid = f.fk_soc";
$sql .= " LEFT JOIN ".MAIN_DB_PREFIX."c_country as co ON co.rowid = s.fk_pays ";
$sql .= " WHERE f.rowid = l.fk_facture_fourn and f.fk_statut >= 1 AND l.fk_code_ventilation <> 0 ";
// Add search filter like
if ($search_societe) {
	$sql .= natural_search('s.nom', $search_societe);
}
if ($search_lineid) {
    $sql .= natural_search("l.rowid", $search_lineid, 1);
}
if (strlen(trim($search_invoice))) {
	$sql .= natural_search("f.ref", $search_invoice);
}
if (strlen(trim($search_label))) {
	$sql .= natural_search("f.libelle", $search_label);
}
if (strlen(trim($search_ref))) {
	$sql .= natural_search("p.ref", $search_ref);
}
if (strlen(trim($search_desc))) {
	$sql .= natural_search("l.description", $search_desc);
}
if (strlen(trim($search_amount))) {
	$sql .= natural_search("l.total_ht", $search_amount, 1);
}
if (strlen(trim($search_account))) {
	$sql .= natural_search("aa.account_number", $search_account);
}
if (strlen(trim($search_vat))) {
	$sql .= natural_search("l.tva_tx", price2num($search_vat), 1);
}
$sql .= dolSqlDateFilter('f.datef', $search_day, $search_month, $search_year);
if (strlen(trim($search_country))) {
	$arrayofcode = getCountriesInEEC();
	$country_code_in_EEC = $country_code_in_EEC_without_me = '';
	foreach ($arrayofcode as $key => $value)
	{
		$country_code_in_EEC .= ($country_code_in_EEC ? "," : "")."'".$value."'";
		if ($value != $mysoc->country_code) $country_code_in_EEC_without_me .= ($country_code_in_EEC_without_me ? "," : "")."'".$value."'";
	}
	if ($search_country == 'special_allnotme')     $sql .= " AND co.code <> '".$db->escape($mysoc->country_code)."'";
	elseif ($search_country == 'special_eec')      $sql .= " AND co.code IN (".$country_code_in_EEC.")";
	elseif ($search_country == 'special_eecnotme') $sql .= " AND co.code IN (".$country_code_in_EEC_without_me.")";
	elseif ($search_country == 'special_noteec')   $sql .= " AND co.code NOT IN (".$country_code_in_EEC.")";
	else $sql .= natural_search("co.code", $search_country);
}
if (strlen(trim($search_tvaintra))) {
	$sql .= natural_search("s.tva_intra", $search_tvaintra);
}
$sql .= " AND f.entity IN (".getEntity('facture_fourn', 0).")"; // We don't share object for accountancy

// Add where from hooks
$parameters = array();
$reshook = $hookmanager->executeHooks('printFieldListWhere', $parameters); // Note that $action and $object may have been modified by hook
$sql .= $hookmanager->resPrint;

$sql .= $db->order($sortfield, $sortorder);

// Count total nb of records
$nbtotalofrecords = '';
if (empty($conf->global->MAIN_DISABLE_FULL_SCANLIST))
{
    $result = $db->query($sql);
    $nbtotalofrecords = $db->num_rows($result);
    if (($page * $limit) > $nbtotalofrecords)	// if total resultset is smaller then paging size (filtering), goto and load page 0
    {
    	$page = 0;
    	$offset = 0;
    }
}

$sql .= $db->plimit($limit + 1, $offset);

dol_syslog("accountancy/supplier/lines.php", LOG_DEBUG);
$result = $db->query($sql);
if ($result) {
	$num_lines = $db->num_rows($result);
	$i = 0;

	$param = '';
	if (!empty($contextpage) && $contextpage != $_SERVER["PHP_SELF"]) $param .= '&contextpage='.urlencode($contextpage);
	if ($limit > 0 && $limit != $conf->liste_limit) $param .= '&limit='.urlencode($limit);
	if ($search_societe)	$param .= "&search_societe=".urlencode($search_societe);
	if ($search_invoice)	$param .= "&search_invoice=".urlencode($search_invoice);
	if ($search_ref)		$param .= "&search_ref=".urlencode($search_ref);
	if ($search_label)		$param .= "&search_label=".urlencode($search_label);
	if ($search_desc)		$param .= "&search_desc=".urlencode($search_desc);
	if ($search_account)	$param .= "&search_account=".urlencode($search_account);
	if ($search_vat)		$param .= "&search_vat=".urlencode($search_vat);
	if ($search_day)        $param .= '&search_day='.urlencode($search_day);
	if ($search_month)      $param .= '&search_month='.urlencode($search_month);
	if ($search_year)       $param .= '&search_year='.urlencode($search_year);
	if ($search_country) 	$param .= "&search_country=".urlencode($search_country);
	if ($search_tvaintra)	$param .= "&search_tvaintra=".urlencode($search_tvaintra);

	print '<form action="'.$_SERVER["PHP_SELF"].'" method="post">'."\n";
	print '<input type="hidden" name="action" value="ventil">';
	if ($optioncss != '') print '<input type="hidden" name="optioncss" value="'.$optioncss.'">';
	print '<input type="hidden" name="token" value="'.newToken().'">';
	print '<input type="hidden" name="formfilteraction" id="formfilteraction" value="list">';
	print '<input type="hidden" name="sortfield" value="'.$sortfield.'">';
	print '<input type="hidden" name="sortorder" value="'.$sortorder.'">';
	print '<input type="hidden" name="page" value="'.$page.'">';

	print_barre_liste($langs->trans("InvoiceLinesDone"), $page, $_SERVER["PHP_SELF"], $param, $sortfield, $sortorder, $massactionbutton, $num_lines, $nbtotalofrecords, 'title_accountancy', 0, '', '', $limit);
	print '<span class="opacitymedium">'.$langs->trans("DescVentilDoneSupplier").'</span><br>';

	print '<br><div class="inline-block divButAction">'.$langs->trans("ChangeAccount").'<br>';
	print $formaccounting->select_account($account_parent, 'account_parent', 2, array(), 0, 0, 'maxwidth300 maxwidthonsmartphone valignmiddle');
	print '<input type="submit" class="button valignmiddle" value="'.$langs->trans("ChangeBinding").'"/></div>';

	$moreforfilter = '';

	print '<div class="div-table-responsive">';
	print '<table class="tagtable liste'.($moreforfilter ? " listwithfilterbefore" : "").'">'."\n";

	// We add search filter
	print '<tr class="liste_titre_filter">';
	print '<td class="liste_titre"><input type="text" class="flat maxwidth25" name="search_lineid" value="'.dol_escape_htmltag($search_lineid).'"></td>';
	print '<td class="liste_titre"><input type="text" class="flat maxwidth50" name="search_invoice" value="'.dol_escape_htmltag($search_invoice).'"></td>';
	print '<td class="liste_titre"><input type="text" class="flat maxwidth50" name="search_label" value="'.dol_escape_htmltag($search_label).'"></td>';
	print '<td class="liste_titre center nowraponall">';
   	if (!empty($conf->global->MAIN_LIST_FILTER_ON_DAY)) print '<input class="flat valignmiddle maxwidth25" type="text" maxlength="2" name="search_day" value="'.$search_day.'">';
   	print '<input class="flat valignmiddle maxwidth25" type="text" maxlength="2" name="search_month" value="'.$search_month.'">';
   	$formother->select_year($search_year, 'search_year', 1, 20, 5);
	print '</td>';
	print '<td class="liste_titre"><input type="text" class="flat maxwidth50" name="search_ref" value="'.dol_escape_htmltag($search_ref).'"></td>';
	print '<td class="liste_titre"><input type="text" class="flat maxwidth50" name="search_desc" value="'.dol_escape_htmltag($search_desc).'"></td>';
	print '<td class="liste_titre right"><input type="text" class="right flat maxwidth50" name="search_amount" value="'.dol_escape_htmltag($search_amount).'"></td>';
	print '<td class="liste_titre right"><input type="text" class="right flat maxwidth50" name="search_vat" placeholder="%" size="1" value="'.dol_escape_htmltag($search_vat).'"></td>';
	print '<td class="liste_titre"><input type="text" class="flat maxwidth75imp" name="search_societe" value="' . dol_escape_htmltag($search_societe) . '"></td>';
	print '<td class="liste_titre">';
	print $form->select_country($search_country, 'search_country', '', 0, 'maxwidth150', 'code2', 1, 0, 1);
	//	print '<input type="text" class="flat maxwidth50" name="search_country" value="' . dol_escape_htmltag($search_country) . '">';
	print '</td>';
	print '<td class="liste_titre"><input type="text" class="flat maxwidth50" name="search_tvaintra" value="'.dol_escape_htmltag($search_tvaintra).'"></td>';
	print '<td class="liste_titre center"><input type="text" class="flat maxwidth50" name="search_account" value="'.dol_escape_htmltag($search_account).'"></td>';
	print '<td class="liste_titre center">';
	$searchpicto = $form->showFilterButtons();
	print $searchpicto;
	print "</td></tr>\n";

	print '<tr class="liste_titre">';
	print_liste_field_titre("LineId", $_SERVER["PHP_SELF"], "l.rowid", "", $param, '', $sortfield, $sortorder);
	print_liste_field_titre("Invoice", $_SERVER["PHP_SELF"], "f.ref", "", $param, '', $sortfield, $sortorder);
	print_liste_field_titre("InvoiceLabel", $_SERVER["PHP_SELF"], "f.libelle", "", $param, '', $sortfield, $sortorder);
	print_liste_field_titre("Date", $_SERVER["PHP_SELF"], "f.datef, f.ref, l.rowid", "", $param, '', $sortfield, $sortorder, 'center ');
	print_liste_field_titre("ProductRef", $_SERVER["PHP_SELF"], "p.ref", "", $param, '', $sortfield, $sortorder);
	//print_liste_field_titre("ProductLabel", $_SERVER["PHP_SELF"], "p.label", "", $param, '', $sortfield, $sortorder);
	print_liste_field_titre("Description", $_SERVER["PHP_SELF"], "l.description", "", $param, '', $sortfield, $sortorder);
	print_liste_field_titre("Amount", $_SERVER["PHP_SELF"], "l.total_ht", "", $param, '', $sortfield, $sortorder, 'right ');
	print_liste_field_titre("VATRate", $_SERVER["PHP_SELF"], "l.tva_tx", "", $param, '', $sortfield, $sortorder, 'right ');
	print_liste_field_titre("ThirdParty", $_SERVER["PHP_SELF"], "s.nom", "", $param, '', $sortfield, $sortorder);
	print_liste_field_titre("Country", $_SERVER["PHP_SELF"], "co.label", "", $param, '', $sortfield, $sortorder);
	print_liste_field_titre("VATIntra", $_SERVER["PHP_SELF"], "s.tva_intra", "", $param, '', $sortfield, $sortorder);
	print_liste_field_titre("AccountAccounting", $_SERVER["PHP_SELF"], "aa.account_number", "", $param, '', $sortfield, $sortorder);
	$checkpicto = $form->showCheckAddButtons();
	print_liste_field_titre($checkpicto, '', '', '', '', '', '', '', 'center ');
	print "</tr>\n";

<<<<<<< HEAD
    $thirdpartystatic = new Societe($db);
	$facturefournisseur_static = new FactureFournisseur($db);
	$productstatic = new ProductFournisseur($db);
    $accountingaccountstatic = new AccountingAccount($db);
=======
	$thirdpartystatic			= new Societe($db);
	$facturefournisseur_static	= new FactureFournisseur($db);
	$product_static				= new ProductFournisseur($db);
	$accountingaccountstatic	= new AccountingAccount($db);
>>>>>>> b6af9470

	while ($i < min($num_lines, $limit))
    {
		$objp = $db->fetch_object($result);

<<<<<<< HEAD
        $accountingaccountstatic->account_number = $objp->account_number;
        $accountingaccountstatic->label = $objp->label_account;
        $accountingaccountstatic->labelshort = $objp->labelshort_account;

=======
>>>>>>> b6af9470
		$facturefournisseur_static->ref = $objp->ref;
		$facturefournisseur_static->id = $objp->facid;

        $thirdpartystatic->id = $objp->socid;
        $thirdpartystatic->name = $objp->name;
        $thirdpartystatic->client = $objp->client;
        $thirdpartystatic->fournisseur = $objp->fournisseur;
        $thirdpartystatic->code_client = $objp->code_client;
        $thirdpartystatic->code_compta_client = $objp->code_compta_client;
        $thirdpartystatic->code_fournisseur = $objp->code_fournisseur;
        $thirdpartystatic->code_compta_fournisseur = $objp->code_compta_fournisseur;
        $thirdpartystatic->email = $objp->email;
        $thirdpartystatic->country_code = $objp->country_code;

		$productstatic->ref = $objp->product_ref;
		$productstatic->id = $objp->product_id;
		$productstatic->label = $objp->product_label;
		$productstatic->type = $objp->line_type;

		$accountingaccountstatic->rowid = $objp->fk_compte;
		$accountingaccountstatic->label = $objp->label;
		$accountingaccountstatic->labelshort = $objp->labelshort;
		$accountingaccountstatic->account_number = $objp->account_number;

		print '<tr class="oddeven">';

		// Line id
		print '<td>'.$objp->rowid.'</td>';

		// Ref Invoice
		print '<td class="nowraponall">'.$facturefournisseur_static->getNomUrl(1).'</td>';

		print '<td class="tdoverflowonsmartphone">';
		print $objp->invoice_label;
		print '</td>';

		// Date invoice
		print '<td class="center">'.dol_print_date($db->jdate($objp->datef), 'day').'</td>';

		// Ref Product
		print '<td class="tdoverflowmax100">';
		if ($productstatic->id > 0) print $productstatic->getNomUrl(1);
		if ($productstatic->id > 0 && $objp->product_label) print '<br>';
		if ($objp->product_label) print '<span class="opacitymedium">'.$objp->product_label.'</span>';
		print '</td>';

		print '<td class="tdoverflowonsmartphone">';
		$text = dolGetFirstLineOfText(dol_string_nohtmltag($objp->description));
		$trunclength = empty($conf->global->ACCOUNTING_LENGTH_DESCRIPTION) ? 32 : $conf->global->ACCOUNTING_LENGTH_DESCRIPTION;
		print $form->textwithtooltip(dol_trunc($text, $trunclength), $objp->description);
		print '</td>';

		print '<td class="nowrap right">'.price($objp->total_ht).'</td>';

		print '<td class="right">'.vatrate($objp->tva_tx.($objp->vat_src_code ? ' ('.$objp->vat_src_code.')' : '')).'</td>';

		// Thirdparty
		print '<td class="tdoverflowmax100">' . $thirdpartystatic->getNomUrl(1, 'supplier') . '</td>';

		// Country
		print '<td>';
		if ($objp->country_code)
		{
			print $langs->trans("Country".$objp->country_code).' ('.$objp->country_code.')';
		}
		print '</td>';

		print '<td>'.$objp->tva_intra.'</td>';

<<<<<<< HEAD
		print '<td class="center">';
        print $accountingaccountstatic->getNomUrl(0, 1, 1, '', 1);
		print ' <a class="editfielda" href="./card.php?id='.$objp->rowid.'&backtopage='.urlencode($_SERVER["PHP_SELF"].($param ? '?'.$param : '')).'">';
=======
		print '<td>';
		print $accountingaccountstatic->getNomUrl(0, 1, 1).' <a class="editfielda" href="./card.php?id='.$objp->rowid.'&backtopage='.urlencode($_SERVER["PHP_SELF"].($param ? '?'.$param : '')).'">';
>>>>>>> b6af9470
		print img_edit();
		print '</a></td>';
		print '<td class="center"><input type="checkbox" class="checkforaction" name="changeaccount[]" value="'.$objp->rowid.'"/></td>';

		print '</tr>';
		$i++;
	}
    print '</table>';
    print "</div>";

    if ($nbtotalofrecords > $limit) {
        print_barre_liste('', $page, $_SERVER["PHP_SELF"], $param, $sortfield, $sortorder, '', $num_lines, $nbtotalofrecords, '', 0, '', '', $limit, 1);
    }

    print '</form>';
} else {
	print $db->lasterror();
}

// End of page
llxFooter();
$db->close();<|MERGE_RESOLUTION|>--- conflicted
+++ resolved
@@ -33,7 +33,6 @@
 require_once DOL_DOCUMENT_ROOT.'/fourn/class/fournisseur.product.class.php';
 require_once DOL_DOCUMENT_ROOT.'/accountancy/class/accountingaccount.class.php';
 require_once DOL_DOCUMENT_ROOT.'/product/class/product.class.php';
-require_once DOL_DOCUMENT_ROOT.'/accountancy/class/accountingaccount.class.php';
 require_once DOL_DOCUMENT_ROOT.'/core/lib/accounting.lib.php';
 require_once DOL_DOCUMENT_ROOT.'/core/lib/date.lib.php';
 require_once DOL_DOCUMENT_ROOT.'/core/lib/company.lib.php';
@@ -178,7 +177,7 @@
  */
 $sql = "SELECT f.rowid as facid, f.ref as ref, f.ref_supplier, f.libelle as invoice_label, f.datef, f.fk_soc,";
 $sql .= " l.rowid, l.fk_product, l.product_type as line_type, l.description, l.total_ht , l.qty, l.tva_tx, l.vat_src_code,";
-$sql .= " aa.label, aa.labelshort, aa.account_number, ";
+$sql .= " aa.label, aa.labelshort, aa.account_number,";
 $sql .= " p.rowid as product_id, p.fk_product_type as product_type, p.ref as product_ref, p.label as product_label, p.fk_product_type as type,";
 $sql .= " co.code as country_code, co.label as country,";
 $sql .= " s.rowid as socid, s.nom as name, s.tva_intra, s.email, s.town, s.zip, s.fk_pays, s.client, s.fournisseur, s.code_client, s.code_fournisseur, s.code_compta as code_compta_client, s.code_compta_fournisseur";
@@ -349,29 +348,16 @@
 	print_liste_field_titre($checkpicto, '', '', '', '', '', '', '', 'center ');
 	print "</tr>\n";
 
-<<<<<<< HEAD
     $thirdpartystatic = new Societe($db);
 	$facturefournisseur_static = new FactureFournisseur($db);
 	$productstatic = new ProductFournisseur($db);
     $accountingaccountstatic = new AccountingAccount($db);
-=======
-	$thirdpartystatic			= new Societe($db);
-	$facturefournisseur_static	= new FactureFournisseur($db);
-	$product_static				= new ProductFournisseur($db);
-	$accountingaccountstatic	= new AccountingAccount($db);
->>>>>>> b6af9470
-
+
+    $i = 0;
 	while ($i < min($num_lines, $limit))
     {
 		$objp = $db->fetch_object($result);
 
-<<<<<<< HEAD
-        $accountingaccountstatic->account_number = $objp->account_number;
-        $accountingaccountstatic->label = $objp->label_account;
-        $accountingaccountstatic->labelshort = $objp->labelshort_account;
-
-=======
->>>>>>> b6af9470
 		$facturefournisseur_static->ref = $objp->ref;
 		$facturefournisseur_static->id = $objp->facid;
 
@@ -441,14 +427,9 @@
 
 		print '<td>'.$objp->tva_intra.'</td>';
 
-<<<<<<< HEAD
 		print '<td class="center">';
         print $accountingaccountstatic->getNomUrl(0, 1, 1, '', 1);
 		print ' <a class="editfielda" href="./card.php?id='.$objp->rowid.'&backtopage='.urlencode($_SERVER["PHP_SELF"].($param ? '?'.$param : '')).'">';
-=======
-		print '<td>';
-		print $accountingaccountstatic->getNomUrl(0, 1, 1).' <a class="editfielda" href="./card.php?id='.$objp->rowid.'&backtopage='.urlencode($_SERVER["PHP_SELF"].($param ? '?'.$param : '')).'">';
->>>>>>> b6af9470
 		print img_edit();
 		print '</a></td>';
 		print '<td class="center"><input type="checkbox" class="checkforaction" name="changeaccount[]" value="'.$objp->rowid.'"/></td>';
