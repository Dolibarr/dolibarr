<?php
/* Copyright (C) 2013-2014 Olivier Geffroy       <jeff@jeffinfo.com>
 * Copyright (C) 2013-2014 Alexandre Spangaro    <aspangaro.dolibarr@gmail.com>
 * Copyright (C) 2013-2014 Florian Henry		<florian.henry@open-concept.pro>
 *
 * This program is free software; you can redistribute it and/or modify
 * it under the terms of the GNU General Public License as published by
 * the Free Software Foundation; either version 3 of the License, or
 * (at your option) any later version.
 *
 * This program is distributed in the hope that it will be useful,
 * but WITHOUT ANY WARRANTY; without even the implied warranty of
 * MERCHANTABILITY or FITNESS FOR A PARTICULAR PURPOSE.  See the
 * GNU General Public License for more details.
 *
 * You should have received a copy of the GNU General Public License
 * along with this program. If not, see <http://www.gnu.org/licenses/>.
 */

/**
<<<<<<< HEAD
 * \file htdocs/accountancy/class/accountancysystem.class.php
 * \ingroup Accounting Expert
 * \brief File of class to manage accountancy systems
=======
 * \file		htdocs/accountancy/class/accountancysystem.class.php
 * \ingroup		Advanced accountancy
 * \brief		File of class to manage accountancy systems
>>>>>>> 3f5d67d4
 */

/**
 * Class to manage accountancy systems
 */
class AccountancySystem
{
	var $db;
	var $error;
	var $rowid;
	var $fk_pcg_version;
	var $pcg_type;
	var $pcg_subtype;
	var $label;
	var $account_number;
	var $account_parent;
	
	/**
	 * Constructor
	 *
	 * @param DoliDB $db handler
	 */
	function __construct($db) {
		$this->db = $db;
	}
	
	/**
	 * Insert accountancy system name into database
	 *
	 * @param User $user making insert
	 * @return int if KO, Id of line if OK
	 */
	function create($user) {
		$now = dol_now();
		
		$sql = "INSERT INTO " . MAIN_DB_PREFIX . "accounting_system";
		$sql .= " (date_creation, fk_user_author, numero, label)";
		$sql .= " VALUES (" . $this->db->idate($now) . "," . $user->id . ",'" . $this->numero . "','" . $this->label . "')";
		
		dol_syslog(get_class($this) . "::create sql=" . $sql, LOG_DEBUG);
		$resql = $this->db->query($sql);
		if ($resql) {
			$id = $this->db->last_insert_id(MAIN_DB_PREFIX . "accounting_system");
			
			if ($id > 0) {
				$this->rowid = $id;
				$result = $this->rowid;
			} else {
				$result = - 2;
				$this->error = "AccountancySystem::Create Erreur $result";
				dol_syslog($this->error, LOG_ERR);
			}
		} else {
			$result = - 1;
			$this->error = "AccountancySystem::Create Erreur $result";
			dol_syslog($this->error, LOG_ERR);
		}
		
		return $result;
	}
}<|MERGE_RESOLUTION|>--- conflicted
+++ resolved
@@ -18,15 +18,9 @@
  */
 
 /**
-<<<<<<< HEAD
- * \file htdocs/accountancy/class/accountancysystem.class.php
- * \ingroup Accounting Expert
- * \brief File of class to manage accountancy systems
-=======
  * \file		htdocs/accountancy/class/accountancysystem.class.php
  * \ingroup		Advanced accountancy
  * \brief		File of class to manage accountancy systems
->>>>>>> 3f5d67d4
  */
 
 /**
