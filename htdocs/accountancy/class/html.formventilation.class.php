--- conflicted
+++ resolved
@@ -20,15 +20,9 @@
  */
 
 /**
-<<<<<<< HEAD
- * \file htdocs/accountancy/class/html.formventilation.class.php
- * \ingroup Accounting Expert
- * \brief File of class with all html predefined components
-=======
  * \file		htdocs/accountancy/class/html.formventilation.class.php
  * \ingroup		Advanced accountancy
  * \brief		File of class with all html predefined components
->>>>>>> 3f5d67d4
  */
 
 /**
@@ -36,21 +30,6 @@
  */
 class FormVentilation extends Form
 {
-<<<<<<< HEAD
-	var $db;
-	var $error;
-	
-	/**
-	 * Constructor
-	 *
-	 * @param DoliDB $db Database handler
-	 */
-	public function __construct($db) {
-		$this->db = $db;
-	}
-	
-=======
->>>>>>> 3f5d67d4
 	/**
 	 * Return select filter with date of transaction
 	 *
@@ -59,81 +38,30 @@
 	 * @return string HTML edit field
 	 */
 	function select_bookkeeping_importkey($htmlname = 'importkey', $selectedkey = '') {
-<<<<<<< HEAD
+		$options = array();
+
 		$sql = 'SELECT DISTINCT import_key from ' . MAIN_DB_PREFIX . 'accounting_bookkeeping';
 		$sql .= ' ORDER BY import_key DESC';
-		
-		$out = '<SELECT name="' . $htmlname . '">';
-		
-		dol_syslog(get_class($this) . "::select_bookkeeping_importkey sql=" . $sql, LOG_DEBUG);
-		$resql = $this->db->query($sql);
-		if ($resql) {
-			$i = 0;
-			$num = $this->db->num_rows($resql);
-			
-			while ( $i < $num ) {
-				$obj = $this->db->fetch_object($resql);
-				
-				$selected = '';
-				if ($selectedkey == $obj->import_key) {
-					$selected = ' selected ';
-				}
-				
-				$out .= '<OPTION value="' . $obj->import_key . '"' . $selected . '>' . dol_print_date($obj->import_key, 'dayhourtext') . '</OPTION>';
-				
-				$i ++;
-			}
-		} else {
-=======
-		$options = array();
-
-		$sql = 'SELECT DISTINCT import_key from ' . MAIN_DB_PREFIX . 'accounting_bookkeeping';
-		$sql .= ' ORDER BY import_key DESC';
 
 		dol_syslog(get_class($this) . "::select_bookkeeping_importkey", LOG_DEBUG);
 		$resql = $this->db->query($sql);
 
 		if (!$resql) {
->>>>>>> 3f5d67d4
 			$this->error = "Error " . $this->db->lasterror();
 			dol_syslog(get_class($this) . "::select_bookkeeping_importkey " . $this->error, LOG_ERR);
 			return - 1;
 		}
-<<<<<<< HEAD
-		
-		$out .= '</SELECT>';
-		
-		return $out;
-=======
 
 		while ($obj = $this->db->fetch_object($resql)) {
 			$options[$obj->import_key] = dol_print_date($obj->import_key, 'dayhourtext');
 		}
 
 		return Form::selectarray($htmlname, $options, $selectedkey);
->>>>>>> 3f5d67d4
-	}
-	
+	}
+
 	/**
 	 * Return list of accounts with label by chart of accounts
 	 *
-<<<<<<< HEAD
-	 * @param string $selectid Preselected chart of accounts
-	 * @param string $htmlname Name of field in html form
-	 * @param int $showempty Add an empty field
-	 * @param array $event Event options
-	 * @param int $select_in $selectid value is a aa.rowid (0 default) or aa.account_number (1)
-	 * @param int $select_out set value returned by select 0=rowid (default), 1=account_number
-	 * @param int $aabase set accountingaccount base class to display empty=all or from 1 to 8 will display only account beginning by
-	 *       
-	 * @return string String with HTML select
-	 */
-	function select_account($selectid, $htmlname = 'account', $showempty = 0, $event = array(), $select_in = 0, $select_out = 0, $aabase = '') {
-		global $conf;
-		
-		$out = '';
-		
-=======
 	 * @param string   $selectid           Preselected chart of accounts
 	 * @param string   $htmlname           Name of field in html form
 	 * @param int      $showempty          Add an empty field
@@ -150,61 +78,17 @@
 
 		$trunclength = defined('ACCOUNTING_LENGTH_DESCRIPTION_ACCOUNT') ? $conf->global->ACCOUNTING_LENGTH_DESCRIPTION_ACCOUNT : 50;
 
->>>>>>> 3f5d67d4
 		$sql = "SELECT DISTINCT aa.account_number, aa.label, aa.rowid, aa.fk_pcg_version";
 		$sql .= " FROM " . MAIN_DB_PREFIX . "accounting_account as aa";
 		$sql .= " INNER JOIN " . MAIN_DB_PREFIX . "accounting_system as asy ON aa.fk_pcg_version = asy.pcg_version";
 		$sql .= " AND asy.rowid = " . $conf->global->CHARTOFACCOUNTS;
 		$sql .= " AND aa.active = 1";
 		$sql .= " ORDER BY aa.account_number";
-<<<<<<< HEAD
-		
-		dol_syslog(get_class($this) . "::select_account sql=" . $sql, LOG_DEBUG);
-		$resql = $this->db->query($sql);
-		if ($resql) {
-			
-			$out .= ajax_combobox($htmlname, $event);
-			$out .= '<select id="' . $htmlname . '" class="flat" name="' . $htmlname . '">';
-			if ($showempty)
-				$out .= '<option value="-1"></option>';
-			$num = $this->db->num_rows($resql);
-			$trunclength = defined('ACCOUNTING_LENGTH_DESCRIPTION_ACCOUNT') ? $conf->global->ACCOUNTING_LENGTH_DESCRIPTION_ACCOUNT : '50';
-			
-			$i = 0;
-			if ($num) {
-				while ( $i < $num ) {
-					$obj = $this->db->fetch_object($resql);
-					$label = $obj->account_number . ' - ' . $obj->label;
-					$label = dol_trunc($label, $trunclength);
-					if ($select_in == 0)
-						$select_value_in = $obj->rowid;
-					if ($select_in == 1)
-						$select_value_in = $obj->account_number;
-					if ($select_out == 0)
-						$select_value_out = $obj->rowid;
-					if ($select_out == 1)
-						$select_value_out = $obj->account_number;
-						// Remember guy's we store in database llx_facturedet the rowid of accountingaccount and not the account_number
-						// Because same account_number can be share between different accounting_system and do have the same meaning
-					if (($selectid != '') && $selectid == $select_value_in) {
-						// $out .= '<option value="' . $obj->account_number . '" selected>' . $label . '</option>';
-						$out .= '<option value="' . $select_value_out . '" selected>' . $label . '</option>';
-					} else {
-						// $out .= '<option value="' . $obj->account_number . '">' . $label . '</option>';
-						$out .= '<option value="' . $select_value_out . '">' . $label . '</option>';
-					}
-					$i ++;
-				}
-			}
-			$out .= '</select>';
-		} else {
-=======
 
 		dol_syslog(get_class($this) . "::select_account", LOG_DEBUG);
 		$resql = $this->db->query($sql);
 
 		if (!$resql) {
->>>>>>> 3f5d67d4
 			$this->error = "Error " . $this->db->lasterror();
 			dol_syslog(get_class($this) . "::select_account " . $this->error, LOG_ERR);
 			return -1;
@@ -242,72 +126,25 @@
 		$this->db->free($resql);
 		return $out;
 	}
-	
+
 	/**
 	 * Return list of accounts with label by class of accounts
-<<<<<<< HEAD
 	 *
 	 * @param string $selectid Preselected pcg_type
 	 * @param string $htmlname Name of field in html form
 	 * @param int $showempty Add an empty field
 	 * @param array $event Event options
-	 *       
-=======
-	 *
-	 * @param string $selectid Preselected pcg_type
-	 * @param string $htmlname Name of field in html form
-	 * @param int $showempty Add an empty field
-	 * @param array $event Event options
-	 *
->>>>>>> 3f5d67d4
+	 *
 	 * @return string String with HTML select
 	 */
 	function select_pcgtype($selectid, $htmlname = 'pcg_type', $showempty = 0, $event = array()) {
 		global $conf;
-<<<<<<< HEAD
-		
-		$out = '';
-		
-=======
-
->>>>>>> 3f5d67d4
+
 		$sql = "SELECT DISTINCT pcg_type ";
 		$sql .= " FROM " . MAIN_DB_PREFIX . "accounting_account as aa";
 		$sql .= " INNER JOIN " . MAIN_DB_PREFIX . "accounting_system as asy ON aa.fk_pcg_version = asy.pcg_version";
 		$sql .= " AND asy.rowid = " . $conf->global->CHARTOFACCOUNTS;
 		$sql .= " ORDER BY pcg_type";
-<<<<<<< HEAD
-		
-		dol_syslog(get_class($this) . "::select_pcgtype sql=" . $sql, LOG_DEBUG);
-		$resql = $this->db->query($sql);
-		if ($resql) {
-			
-			$out .= ajax_combobox($htmlname, $event);
-			
-			$out .= '<select id="' . $htmlname . '" class="flat" name="' . $htmlname . '">';
-			if ($showempty)
-				$out .= '<option value="-1"></option>';
-			$num = $this->db->num_rows($resql);
-			$i = 0;
-			if ($num) {
-				while ( $i < $num ) {
-					$obj = $this->db->fetch_object($resql);
-					$label = $obj->pcg_type;
-					
-					if (($selectid != '') && $selectid == $obj->pcg_type) {
-						$out .= '<option value="' . $obj->pcg_type . '" selected>' . $label . '</option>';
-					} else {
-						$out .= '<option value="' . $obj->pcg_type . '">' . $label . '</option>';
-					}
-					$i ++;
-				}
-			}
-			$out .= '</select>';
-		} else {
-			$this->error = "Error " . $this->db->lasterror();
-			dol_syslog(get_class($this) . "::select_pcgtype " . $this->error, LOG_ERR);
-			return - 1;
-=======
 
 		dol_syslog(get_class($this) . "::select_pcgtype", LOG_DEBUG);
 		$resql = $this->db->query($sql);
@@ -323,7 +160,6 @@
 
 		while ($obj = $this->db->fetch_object($resql)) {
 			$options[$obj->pcg_type] = $obj->pcg_type;
->>>>>>> 3f5d67d4
 		}
 
 		$out .= Form::selectarray($htmlname, $options, $selectid, $showempty);
@@ -331,65 +167,25 @@
 		$this->db->free($resql);
 		return $out;
 	}
-	
+
 	/**
 	 * Return list of accounts with label by sub_class of accounts
-<<<<<<< HEAD
 	 *
 	 * @param string $selectid Preselected pcg_type
 	 * @param string $htmlname Name of field in html form
 	 * @param int $showempty Add an empty field
 	 * @param array $event Event options
-	 *       
-=======
-	 *
-	 * @param string $selectid Preselected pcg_type
-	 * @param string $htmlname Name of field in html form
-	 * @param int $showempty Add an empty field
-	 * @param array $event Event options
-	 *
->>>>>>> 3f5d67d4
+	 *
 	 * @return string String with HTML select
 	 */
 	function select_pcgsubtype($selectid, $htmlname = 'pcg_subtype', $showempty = 0, $event = array()) {
 		global $conf;
-<<<<<<< HEAD
-		
-		$out = '';
-		
-=======
-
->>>>>>> 3f5d67d4
+
 		$sql = "SELECT DISTINCT pcg_subtype ";
 		$sql .= " FROM " . MAIN_DB_PREFIX . "accounting_account as aa";
 		$sql .= " INNER JOIN " . MAIN_DB_PREFIX . "accounting_system as asy ON aa.fk_pcg_version = asy.pcg_version";
 		$sql .= " AND asy.rowid = " . $conf->global->CHARTOFACCOUNTS;
 		$sql .= " ORDER BY pcg_subtype";
-<<<<<<< HEAD
-		
-		dol_syslog(get_class($this) . "::select_pcgsubtype sql=" . $sql, LOG_DEBUG);
-		$resql = $this->db->query($sql);
-		if ($resql) {
-			
-			$out .= ajax_combobox($htmlname, $event);
-			
-			$out .= '<select id="' . $htmlname . '" class="flat" name="' . $htmlname . '">';
-			if ($showempty)
-				$out .= '<option value="-1"></option>';
-			$num = $this->db->num_rows($resql);
-			$i = 0;
-			if ($num) {
-				while ( $i < $num ) {
-					$obj = $this->db->fetch_object($resql);
-					$label = $obj->pcg_subtype;
-					
-					if (($selectid != '') && $selectid == $obj->pcg_subtype) {
-						$out .= '<option value="' . $obj->pcg_subtype . '" selected>' . $label . '</option>';
-					} else {
-						$out .= '<option value="' . $obj->pcg_subtype . '">' . $label . '</option>';
-					}
-					$i ++;
-=======
 
 		dol_syslog(get_class($this) . "::select_pcgsubtype", LOG_DEBUG);
 		$resql = $this->db->query($sql);
@@ -456,7 +252,6 @@
 			while ($obj = $this->db->fetch_object($resql)) {
 				if (!empty($obj->code_compta_fournisseur)) {
 					$aux_account[$obj->code_compta_fournisseur] = $obj->code_compta_fournisseur.' ('.$obj->nom.')';
->>>>>>> 3f5d67d4
 				}
 			}
 		} else {
@@ -472,84 +267,7 @@
 
 		return $out;
 	}
-<<<<<<< HEAD
-	
-	/**
-	 * Return list of auxilary thirdparty accounts
-	 *
-	 * @param string $selectid Preselected pcg_type
-	 * @param string $htmlname Name of field in html form
-	 * @param int $showempty Add an empty field
-	 * @param array $event Event options
-	 *       
-	 * @return string String with HTML select
-	 */
-	function select_auxaccount($selectid, $htmlname = 'account_num_aux', $showempty = 0, $event = array()) {
-		global $conf;
-		
-		$out = '';
-		
-		$aux_account = array ();
-		
-		// Auxiliary customer account
-		$sql = "SELECT DISTINCT code_compta, nom ";
-		$sql .= " FROM " . MAIN_DB_PREFIX . "societe";
-		$sql .= " ORDER BY code_compta";
-		dol_syslog(get_class($this) . "::select_auxaccount", LOG_DEBUG);
-		$resql = $this->db->query($sql);
-		if ($resql) {
-			while ( $obj = $this->db->fetch_object($resql) ) {
-				if (! empty($obj->code_compta)) {
-					$aux_account[$obj->code_compta] = $obj->code_compta . ' (' . $obj->nom . ')';
-				}
-			}
-		} else {
-			$this->error = "Error " . $this->db->lasterror();
-			dol_syslog(get_class($this) . "::select_pcgsubtype " . $this->error, LOG_ERR);
-			return - 1;
-		}
-		$this->db->free($resql);
-		
-		// Auxiliary supplier account
-		$sql = "SELECT DISTINCT code_compta_fournisseur, nom ";
-		$sql .= " FROM " . MAIN_DB_PREFIX . "societe";
-		$sql .= " ORDER BY code_compta";
-		dol_syslog(get_class($this) . "::select_auxaccount", LOG_DEBUG);
-		$resql = $this->db->query($sql);
-		if ($resql) {
-			while ( $obj = $this->db->fetch_object($resql) ) {
-				if (! empty($obj->code_compta_fournisseur)) {
-					$aux_account[$obj->code_compta_fournisseur] = $obj->code_compta_fournisseur . ' (' . $obj->nom . ')';
-				}
-			}
-		} else {
-			$this->error = "Error " . $this->db->lasterror();
-			dol_syslog(get_class($this) . "::select_pcgsubtype " . $this->error, LOG_ERR);
-			return - 1;
-		}
-		$this->db->free($resql);
-		
-		// Build select
-		if (count($aux_account) > 0) {
-			
-			$out .= ajax_combobox($htmlname, $event);
-			
-			$out .= '<select id="' . $htmlname . '" class="flat" name="' . $htmlname . '">';
-			if ($showempty)
-				$out .= '<option value="-1"></option>';
-			foreach ( $aux_account as $key => $val ) {
-				if (($selectid != '') && $selectid == $key) {
-					$out .= '<option value="' . $key . '" selected>' . $val . '</option>';
-				} else {
-					$out .= '<option value="' . $key . '">' . $val . '</option>';
-				}
-			}
-			$out .= '</select>';
-		}
-		
-		return $out;
-	}
-	
+
 	/**
 	 * Return HTML combo list of years existing into book keepping
 	 *
@@ -559,66 +277,6 @@
 	 * @param string $output_format (html/opton (for option html only)/array (to return options arrays
 	 * @return string/array
 	 */
-	function selectyear_accountancy_bookkepping($selected = '', $htmlname = 'yearid', $useempty = 0, $output_format = 'html') {
-		$out = '';
-		$out_array = array ();
-		
-		if ($output_format == 'html') {
-			$out .= '<select class="flat" placeholder="aa" id="' . $htmlname . '" name="' . $htmlname . '"' . $option . ' >';
-		}
-		if ($useempty) {
-			$selected_html = '';
-			if ($selected == '') {
-				$selected_html = ' selected';
-			}
-			if ($output_format == 'html' || $output_format == 'options') {
-				$out .= '<option value=""' . $selected_html . '>&nbsp;</option>';
-			} elseif ($output_format == 'array') {
-				$out_array[''] = '';
-			}
-		}
-		
-		$sql = "SELECT DISTINCT date_format(doc_date,'%Y') as dtyear";
-		$sql .= " FROM " . MAIN_DB_PREFIX . "accounting_bookkeeping";
-		$sql .= " ORDER BY doc_date";
-		dol_syslog(get_class($this) . "::" . __METHOD__, LOG_DEBUG);
-		$resql = $this->db->query($sql);
-		if ($resql) {
-			while ( $obj = $this->db->fetch_object($resql) ) {
-				$selected_html = '';
-				if ($selected > 0 && $obj->dtyear == $selected)
-					$selected_html = ' selected';
-				if ($output_format == 'html' || $output_format == 'options') {
-					$out .= '<option value="' . $obj->dtyear . '"' . $selected_html . ' >' . $obj->dtyear . '</option>';
-				} elseif ($output_format == 'array') {
-					$out_array[$obj->dtyear] = $obj->dtyear;
-				}
-			}
-		} else {
-			$this->error = "Error " . $this->db->lasterror();
-			dol_syslog(get_class($this) . "::" . __METHOD__ . $this->error, LOG_ERR);
-			return - 1;
-		}
-		$this->db->free($resql);
-		
-		if ($output_format == 'html') {
-			$out .= "</select>\n";
-		}
-		
-		if ($output_format == 'html' || $output_format == 'options') {
-			return $out;
-		} elseif ($output_format == 'array') {
-=======
-
-	/**
-	 * Return HTML combo list of years existing into book keepping
-	 *
-	 * @param string $selected Preselected value
-	 * @param string $htmlname Name of HTML select object
-	 * @param int $useempty Affiche valeur vide dans liste
-	 * @param string $output_format (html/opton (for option html only)/array (to return options arrays
-	 * @return string/array
-	 */
 	function selectyear_accountancy_bookkepping($selected = '', $htmlname = 'yearid', $useempty = 0, $output_format = 'html')
 	{
 		$out_array = array();
@@ -680,7 +338,6 @@
 		if ($output_format == 'html') {
 			return Form::selectarray($htmlname, $out_array, $selected, $useempty, 0, 0, 'placeholder="aa"');
 		} else {
->>>>>>> 3f5d67d4
 			return $out_array;
 		}
 	}
