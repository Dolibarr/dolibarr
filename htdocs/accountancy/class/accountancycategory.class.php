--- conflicted
+++ resolved
@@ -30,26 +30,11 @@
  */
 class AccountancyCategory 	// extends CommonObject
 {
-<<<<<<< HEAD
-<<<<<<< HEAD
-	/**
-     	 * @var DoliDB Database handler.
-     	 */
-    	public $db;
-    
-=======
-    /**
-     * @var DoliDB Database handler.
-     */
-    public $db;
-=======
     	/**
      	 * @var DoliDB Database handler.
      	 */
     	public $db;
->>>>>>> c60c38df
-
->>>>>>> upstream/develop
+
 	/**
 	 * @var string 		Error string
 	 * @see             errors
@@ -80,14 +65,6 @@
 	 * @var mixed Sample property 1
 	 */
 	public $code;
-<<<<<<< HEAD
-	
-	/**
-     	 * @var string proper name for given parameter
-     	 */
-    	public $label;
-    
-=======
 
        /**
      	* @var string proper name for given parameter
@@ -97,7 +74,6 @@
     	/**
 	 * @var mixed Sample property 1
 	 */
->>>>>>> c60c38df
 	public $range_account;
 
 	/**
