<?php
/* Copyright (C) 2016		Jamal Elbaz			<jamelbaz@gmail.pro>
 * Copyright (C) 2016-2017	Alexandre Spangaro	<aspangaro@zendsi.com>
 * Copyright (C) 2018       Frédéric France     <frederic.france@netlogic.fr>
 *
 * This program is free software; you can redistribute it and/or modify
 * it under the terms of the GNU General Public License as published by
 * the Free Software Foundation; either version 3 of the License, or
 * (at your option) any later version.
 *
 * This program is distributed in the hope that it will be useful,
 * but WITHOUT ANY WARRANTY; without even the implied warranty of
 * MERCHANTABILITY or FITNESS FOR A PARTICULAR PURPOSE.  See the
 * GNU General Public License for more details.
 *
 * You should have received a copy of the GNU General Public License
 * along with this program. If not, see <http://www.gnu.org/licenses/>.
 */

/**
 * \file	htdocs/accountancy/class/accountancycategory.class.php
 * \ingroup Advanced accountancy
 * \brief	File of class to manage categories of an accounting category_type
 */

// Class
require_once DOL_DOCUMENT_ROOT . '/core/lib/accounting.lib.php';

/**
 * Class to manage categories of an accounting account
 */
class AccountancyCategory
{
	private $db;
	public $error;
	public $errors = array ();
	public $element = 'accounting_category';
	public $table_element = 'c_accounting_category';
	public $id;
	public $lines_cptbk;
	public $lines_display;
	public $sdc;

	/**
	 * Constructor
	 *
	 * @param DoliDB $db Database handler
	 */
	public function __construct($db) {
		$this->db = $db;
	}

	/**
	 * Function to select all accounting accounts from an accounting category
	 *
	 * @param int $id Id
	 *
	 * @return int <0 if KO, 0 if not found, >0 if OK
	 */
	public function display($id) {
		$sql = "SELECT t.rowid, t.account_number, t.label";
		$sql .= " FROM " . MAIN_DB_PREFIX . "accounting_account as t";
		$sql .= " WHERE t.fk_accounting_category = " . $id;

		$this->lines_display = array ();

		dol_syslog(__METHOD__ . " sql=" . $sql, LOG_DEBUG);
		$resql = $this->db->query($sql);
		if ($resql) {
			$num = $this->db->num_rows($resql);
			if ($num) {
				while ( $obj = $this->db->fetch_object($resql) ) {
					$this->lines_display[] = $obj;
				}
			}
			return $num;
		} else {
			$this->error = "Error " . $this->db->lasterror();
			$this->errors[] = $this->error;
			dol_syslog(__METHOD__ . " " . implode(',' . $this->errors), LOG_ERR);

			return - 1;
		}
	}

	/**
	 * Function to select accounting category of an accounting account present in chart of accounts
	 *
	 * @param int $id Id category
	 *
	 * @return int <0 if KO, 0 if not found, >0 if OK
	 */
	public function getCptBK($id) {
		global $conf;

		$sql = "SELECT t.numero_compte, t.label_operation, t.doc_ref";
		$sql .= " FROM " . MAIN_DB_PREFIX . "accounting_bookkeeping as t";
		$sql .= " WHERE t.numero_compte NOT IN (";
		$sql .= " SELECT t.account_number";
		$sql .= " FROM " . MAIN_DB_PREFIX . "accounting_account as t";
		$sql .= " WHERE t.fk_accounting_category = " . $id . ")";
		$sql .= " AND t.numero_compte IN (";
		$sql .= " SELECT DISTINCT aa.account_number";
		$sql .= " FROM " . MAIN_DB_PREFIX . "accounting_account as aa";
		$sql .= " INNER JOIN " . MAIN_DB_PREFIX . "accounting_system as asy ON aa.fk_pcg_version = asy.pcg_version";
		$sql .= " AND asy.rowid = " . $conf->global->CHARTOFACCOUNTS;
		$sql .= " AND aa.active = 1)";
		$sql .= " GROUP BY t.numero_compte, t.label_operation, t.doc_ref";
		$sql .= " ORDER BY t.numero_compte";

		$this->lines_CptBk = array ();

		dol_syslog(__METHOD__, LOG_DEBUG);
		$resql = $this->db->query($sql);
		if ($resql) {
			$num = $this->db->num_rows($resql);
			if ($num) {
				while ( $obj = $this->db->fetch_object($resql) ) {
					$this->lines_cptbk[] = $obj;
				}
			}

			return $num;
		} else {
			$this->error = "Error " . $this->db->lasterror();
			$this->errors[] = $this->error;
			dol_syslog(__METHOD__ . " " . implode(',' . $this->errors), LOG_ERR);

			return - 1;
		}
	}

	/**
	 * Function to select accounting category of an accounting account present in chart of accounts
	 *
	 * @param int $id Id category
	 *
	 * @return int <0 if KO, 0 if not found, >0 if OK
	 */
	public function getAccountsWithNoCategory($id) {
	    global $conf;

	    $sql = "SELECT aa.account_number as numero_compte, aa.label as label_compte";
	    $sql .= " FROM " . MAIN_DB_PREFIX . "accounting_account as aa";
	    $sql .= " INNER JOIN " . MAIN_DB_PREFIX . "accounting_system as asy ON aa.fk_pcg_version = asy.pcg_version";
	    $sql .= " WHERE (aa.fk_accounting_category != ".$id." OR aa.fk_accounting_category IS NULL)";
	    $sql .= " AND asy.rowid = " . $conf->global->CHARTOFACCOUNTS;
	    $sql .= " AND aa.active = 1";
	    $sql .= " GROUP BY aa.account_number, aa.label";
	    $sql .= " ORDER BY aa.account_number, aa.label";

	    $this->lines_CptBk = array ();

	    dol_syslog(__METHOD__, LOG_DEBUG);
	    $resql = $this->db->query($sql);
	    if ($resql) {
	        $num = $this->db->num_rows($resql);
	        if ($num) {
	            while ( $obj = $this->db->fetch_object($resql) ) {
	                $this->lines_cptbk[] = $obj;
	            }
	        }

	        return $num;
	    } else {
	        $this->error = "Error " . $this->db->lasterror();
	        $this->errors[] = $this->error;
	        dol_syslog(__METHOD__ . " " . implode(',' . $this->errors), LOG_ERR);

	        return - 1;
	    }
	}

	/**
	 * Function to add an accounting account in an accounting category
	 *
	 * @param int $id_cat Id category
	 * @param array $cpts list of accounts array
	 *
	 * @return int <0 if KO, >0 if OK
	 */
	public function updateAccAcc($id_cat, $cpts = array()) {
		global $conf;
		$error = 0;

		require_once DOL_DOCUMENT_ROOT.'/core/lib/accounting.lib.php';

		$sql = "SELECT aa.rowid,aa.account_number ";
		$sql .= " FROM " . MAIN_DB_PREFIX . "accounting_account as aa";
		$sql .= " INNER JOIN " . MAIN_DB_PREFIX . "accounting_system as asy ON aa.fk_pcg_version = asy.pcg_version";
		$sql .= " AND asy.rowid = " . $conf->global->CHARTOFACCOUNTS;
		$sql .= " AND aa.active = 1";

		$this->db->begin();

		dol_syslog(__METHOD__, LOG_DEBUG);
		$resql = $this->db->query($sql);
		if (! $resql) {
			$error ++;
			$this->errors[] = "Error " . $this->db->lasterror();
			$this->db->rollback();
			return -1;
		}

		while ( $obj = $this->db->fetch_object($resql))
		{
			if (array_key_exists(length_accountg($obj->account_number), $cpts))
			{
				$sql = "UPDATE " . MAIN_DB_PREFIX . "accounting_account";
				$sql .= " SET fk_accounting_category=" . $id_cat;
				$sql .= " WHERE rowid=".$obj->rowid;
				dol_syslog(__METHOD__, LOG_DEBUG);
				$resqlupdate = $this->db->query($sql);
				if (! $resqlupdate) {
					$error ++;
					$this->errors[] = "Error " . $this->db->lasterror();
				}
			}
		}

		// Commit or rollback
		if ($error) {
			foreach ( $this->errors as $errmsg ) {
				dol_syslog(__METHOD__ . " " . $errmsg, LOG_ERR);
				$this->error .= ($this->error ? ', ' . $errmsg : $errmsg);
			}
			$this->db->rollback();

			return - 1 * $error;
		} else {
			$this->db->commit();

			return 1;
		}
	}

	/**
	 * Function to delete an accounting account from an accounting category
	 *
	 * @param int $cpt_id Id of accounting account
	 *
	 * @return int <0 if KO, >0 if OK
	 */
	public function deleteCptCat($cpt_id) {
		$error = 0;

		$sql = "UPDATE " . MAIN_DB_PREFIX . "accounting_account as aa";
		$sql .= " SET fk_accounting_category= 0";
		$sql .= " WHERE aa.rowid= " . $cpt_id;
		$this->db->begin();

		dol_syslog(__METHOD__ . " sql=" . $sql, LOG_DEBUG);
		$resql = $this->db->query($sql);
		if (! $resql) {
			$error ++;
			$this->errors[] = "Error " . $this->db->lasterror();
		}

		// Commit or rollback
		if ($error) {
			foreach ( $this->errors as $errmsg ) {
				dol_syslog(__METHOD__ . " " . $errmsg, LOG_ERR);
				$this->error .= ($this->error ? ', ' . $errmsg : $errmsg);
			}
			$this->db->rollback();

			return - 1 * $error;
		} else {
			$this->db->commit();

			return 1;
		}
	}

	/**
	 * Function to know all category from accounting account
	 *
	 * @return array       Result in table
	 */
	public function getCatsCpts()
	{
		global $mysoc;

		$sql = "";

		if (empty($mysoc->country_id)) {
			dol_print_error('', 'Call to select_accounting_account with mysoc country not yet defined');
			exit();
		}

		$sql = "SELECT t.rowid, t.account_number, t.label as account_label, cat.code, cat.position, cat.label as name_cat, cat.sens ";
		$sql .= " FROM " . MAIN_DB_PREFIX . "accounting_account as t, " . MAIN_DB_PREFIX . "c_accounting_category as cat";
		$sql .= " WHERE t.fk_accounting_category IN ( SELECT c.rowid ";
		$sql .= " FROM " . MAIN_DB_PREFIX . "c_accounting_category as c";
		$sql .= " WHERE c.active = 1";
		$sql .= " AND (c.fk_country = ".$mysoc->country_id." OR c.fk_country = 0)";
		$sql .= " AND cat.rowid = t.fk_accounting_category";
		$sql .= " ORDER BY cat.position ASC";

		$resql = $this->db->query($sql);
		if ($resql) {
			$i = 0;
			$obj = '';
			$num = $this->db->num_rows($resql);
			$data = array ();
			if ($num) {
				while ( $obj = $this->db->fetch_object($resql) ) {
					$name_cat = $obj->name_cat;
					$data[$name_cat][$i] = array (
							'id' => $obj->rowid,
							'code' => $obj->code,
							'position' => $obj->position,
							'account_number' => $obj->account_number,
							'account_label' => $obj->account_label,
							'sens' => $obj->sens
					);
					$i ++;
				}
			}
			return $data;
		} else {
			$this->error = "Error " . $this->db->lasterror();
			dol_syslog(__METHOD__ . " " . $this->error, LOG_ERR);

			return -1;
		}
	}

	/**
	 * Function to show result of an accounting account from the ledger with a direction and a period
	 *
	 * @param int 		$cpt 				Id accounting account
	 * @param string 	$month 				Specifig month - Can be empty
	 * @param string 	$date_start			Date start
	 * @param string 	$date_end			Date end
	 * @param int 		$sens 				Sens of the account:  0: credit - debit, 1: debit - credit
	 * @param string	$thirdparty_code	Thirdparty code
	 * @return integer 						Result in table
	 */
	public function getResult($cpt, $month, $date_start, $date_end, $sens, $thirdparty_code='nofilter')
	{
		$sql = "SELECT SUM(t.debit) as debit, SUM(t.credit) as credit";
		$sql .= " FROM " . MAIN_DB_PREFIX . "accounting_bookkeeping as t";
		$sql .= " WHERE t.numero_compte = '" . $cpt."'";
		if (! empty($date_start) && ! empty($date_end))
			$sql.= " AND t.doc_date >= '".$this->db->idate($date_start)."' AND t.doc_date <= '".$this->db->idate($date_end)."'";
		if (! empty($month)) {
			$sql .= " AND MONTH(t.doc_date) = " . $month;
		}
		if ($thirdparty_code != 'nofilter')
		{
			$sql .= " AND thirdparty_code = '".$this->db->escape($thirdparty_code)."'";
		}

		dol_syslog(__METHOD__ . " sql=" . $sql, LOG_DEBUG);
		$resql = $this->db->query($sql);

		if ($resql) {
			$num = $this->db->num_rows($resql);
			$this->sdc = 0;
			if ($num) {
				$obj = $this->db->fetch_object($resql);
				if ($sens == 1) {
					$this->sdc = $obj->debit - $obj->credit;
				} else {
					$this->sdc = $obj->credit - $obj->debit;
				}
			}
			return $num;
		} else {
			$this->error = "Error " . $this->db->lasterror();
			dol_syslog(__METHOD__ . " " . $this->error, LOG_ERR);

			return - 1;
		}
	}

	/**
	 * Return list of personalized groups that are active
	 *
	 * @param	int			$categorytype		-1=All, 0=Only non computed groups, 1=Only computed groups
	 * @return	array|int						Array of groups or -1 if error
	 */
	public function getCats($categorytype=-1)
	{
		global $db, $langs, $user, $mysoc;

		if (empty($mysoc->country_id)) {
			dol_print_error('', 'Call to select_accounting_account with mysoc country not yet defined');
			exit();
		}

		$sql = "SELECT c.rowid, c.code, c.label, c.formula, c.position, c.category_type";
		$sql .= " FROM " . MAIN_DB_PREFIX . "c_accounting_category as c";
		$sql .= " WHERE c.active = 1 ";
		if ($categorytype >= 0) $sql.=" AND c.category_type = 1";
		$sql .= " AND (c.fk_country = ".$mysoc->country_id." OR c.fk_country = 0)";
		$sql .= " ORDER BY c.position ASC";

		$resql = $this->db->query($sql);
		if ($resql) {
			$i = 0;
			$obj = '';
			$num = $this->db->num_rows($resql);
			$data = array ();
			if ($num) {
				while ( $i < $num ) {
					$obj = $this->db->fetch_object($resql);

					$data[] = array (
							'rowid' => $obj->rowid,
							'code' => $obj->code,
							'label' => $obj->label,
							'formula' => $obj->formula,
							'position' => $obj->position,
							'category_type' => $obj->category_type
					);
					$i++;
				}
			}
			return $data;
		} else {
			$this->error = "Error " . $this->db->lasterror();
			$this->errors[] = $this->error;
			dol_syslog(__METHOD__ . " " . implode(',', $this->errors), LOG_ERR);

			return - 1;
		}
	}


	// calcule

	/* I try to replace this with dol_eval()

	const PATTERN = '/(?:\-?\d+(?:\.?\d+)?[\+\-\*\/])+\-?\d+(?:\.?\d+)?/';

	const PARENTHESIS_DEPTH = 10;

	public function calculate($input)
	{
		global $langs;

		if(strpos($input, '+') != null || strpos($input, '-') != null || strpos($input, '/') != null || strpos($input, '*') != null){
			//  Remove white spaces and invalid math chars
			$input = str_replace($langs->trans("ThousandSeparator"), '', $input);
			$input = str_replace(',', '.', $input);
			$input = preg_replace('[^0-9\.\+\-\*\/\(\)]', '', $input);

			//  Calculate each of the parenthesis from the top
			$i = 0;
			while(strpos($input, '(') || strpos($input, ')')){
				$input = preg_replace_callback('/\(([^\(\)]+)\)/', 'self::callback', $input);

				$i++;
				if($i > self::PARENTHESIS_DEPTH){
					break;
				}
			}

			//  Calculate the result
			if(preg_match(self::PATTERN, $input, $match)){
				return $this->compute($match[0]);
			}

			return 0;
		}

		return $input;
	}

	private function compute($input){
		$compute = create_function('', 'return '.$input.';');

		return 0 + $compute();
	}

	private function callback($input){
		if(is_numeric($input[1])){
			return $input[1];
		}
		elseif(preg_match(self::PATTERN, $input[1], $match)){
			return $this->compute($match[0]);
		}

		return 0;
	}
	*/


	/**
<<<<<<< HEAD
	 * Get all accounting account of a group.
	 * You must choose between first parameter (personalized group) or the second (free criteria filter)
	 *
	 * @param 	int 	$cat_id 				Id if personalized accounting group/category
	 * @param 	string 	$predefinedgroupwhere 	Sql criteria filter to select accounting accounts
	 * @return 	array|int       				Array of accounting accounts or -1 if error
=======
	 * get cpts of category
	 *
	 * @param int $cat_id   Id accounting account category
	 *
	 * @return array|int    Result in table or -1 if error
>>>>>>> 6fde6e42
	 */
	public function getCptsCat($cat_id, $predefinedgroupwhere='')
	{
		global $mysoc;
		$sql = '';

		if (empty($mysoc->country_id) && empty($mysoc->country_code)) {
			dol_print_error('', 'Call to select_accounting_account with mysoc country not yet defined');
			exit();
		}

		if (! empty($cat_id))
		{
			$sql = "SELECT t.rowid, t.account_number, t.label as account_label";
			$sql .= " FROM " . MAIN_DB_PREFIX . "accounting_account as t";
			$sql .= " WHERE t.fk_accounting_category = ".$cat_id;
			$sql .= " ORDER BY t.account_number";
		}
		else
		{
			$sql = "SELECT t.rowid, t.account_number, t.label as account_label";
			$sql .= " FROM " . MAIN_DB_PREFIX . "accounting_account as t";
			$sql .= " WHERE ".$predefinedgroupwhere;
			$sql .= " ORDER BY t.account_number";
		}
		//echo $sql;

		$resql = $this->db->query($sql);
		if ($resql) {
			$i = 0;
			$obj = '';
			$num = $this->db->num_rows($resql);
			$data = array();
			if ($num) {
				while ($obj = $this->db->fetch_object($resql))
				{
					$name_cat = $obj->name_cat;
					$data[] = array (
							'id' => $obj->rowid,
							'account_number' => $obj->account_number,
							'account_label' => $obj->account_label,
					);
					$i ++;
				}
			}
			return $data;
		} else {
			$this->error = "Error " . $this->db->lasterror();
			dol_syslog(__METHOD__ . " " . $this->error, LOG_ERR);

			return -1;
		}
	}

}<|MERGE_RESOLUTION|>--- conflicted
+++ resolved
@@ -489,20 +489,12 @@
 
 
 	/**
-<<<<<<< HEAD
 	 * Get all accounting account of a group.
 	 * You must choose between first parameter (personalized group) or the second (free criteria filter)
 	 *
-	 * @param 	int 	$cat_id 				Id if personalized accounting group/category
-	 * @param 	string 	$predefinedgroupwhere 	Sql criteria filter to select accounting accounts
-	 * @return 	array|int       				Array of accounting accounts or -1 if error
-=======
-	 * get cpts of category
-	 *
-	 * @param int $cat_id   Id accounting account category
-	 *
-	 * @return array|int    Result in table or -1 if error
->>>>>>> 6fde6e42
+	 * @param 	int 		$cat_id 				Id if personalized accounting group/category
+	 * @param 	string 		$predefinedgroupwhere 	Sql criteria filter to select accounting accounts
+	 * @return 	array|int							Array of accounting accounts or -1 if error
 	 */
 	public function getCptsCat($cat_id, $predefinedgroupwhere='')
 	{
