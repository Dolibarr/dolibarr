<?php
/* Copyright (C) 2016		Jamal Elbaz			<jamelbaz@gmail.pro>
 * Copyright (C) 2016-2017	Alexandre Spangaro	<aspangaro@open-dsi.fr>
<<<<<<< HEAD
 * Copyright (C) 2018-2023  Frédéric France     <frederic.france@netlogic.fr>
=======
 * Copyright (C) 2018-2024	Frédéric France     <frederic.france@free.fr>
 * Copyright (C) 2024		MDW							<mdeweerd@users.noreply.github.com>
>>>>>>> cc80841a
 *
 * This program is free software; you can redistribute it and/or modify
 * it under the terms of the GNU General Public License as published by
 * the Free Software Foundation; either version 3 of the License, or
 * (at your option) any later version.
 *
 * This program is distributed in the hope that it will be useful,
 * but WITHOUT ANY WARRANTY; without even the implied warranty of
 * MERCHANTABILITY or FITNESS FOR A PARTICULAR PURPOSE.  See the
 * GNU General Public License for more details.
 *
 * You should have received a copy of the GNU General Public License
 * along with this program. If not, see <https://www.gnu.org/licenses/>.
 */

/**
 * \file	htdocs/accountancy/class/accountancycategory.class.php
 * \ingroup Accountancy (Double entries)
 * \brief	File of class to manage categories of an accounting category_type
 */

// Class
require_once DOL_DOCUMENT_ROOT.'/core/lib/accounting.lib.php';

/**
 * Class to manage categories of an accounting account
 */
class AccountancyCategory // extends CommonObject
{
	/**
	 * @var DoliDB Database handler.
	 */
	public $db;

	/**
	 * @var string 		Error string
	 */
	public $error;

	/**
	 * @var string[] Error codes (or messages)
	 */
	public $errors = array();

	/**
	 * @var string ID to identify managed object
	 */
	public $element = 'c_accounting_category';

	/**
	 * @var string Name of table without prefix where object is stored
	 */
	public $table_element = 'c_accounting_category';

	/**
	 * @var int ID
	 * @deprecated
	 */
	public $rowid;

	/**
	 * @var int ID
	 */
	public $id;

	/**
	 * @var string Accountancy code
	 */
	public $code;

	/**
	 * @var string Accountancy Category label
	 */
	public $label;

	/**
	 * @var string Accountancy range account
	 */
	public $range_account;

	/**
	 * @var int Sens of the account:  0: credit - debit, 1: debit - credit
	 */
	public $sens;

	/**
	 * @var int Category type of accountancy
	 */
	public $category_type;

	/**
	 * @var string Formula
	 */
	public $formula;

	/**
	 * @var int     Position
	 */
	public $position;

	/**
	 * @var int country id
	 */
	public $fk_country;

	/**
	 * @var int Is active
	 */
	public $active;

	/**
	 * @var Object[] Lines cptbk
	 */
	public $lines_cptbk;

	/**
	 * @var Object[] Lines display
	 */
	public $lines_display;

	/**
	 * @var mixed Sum debit credit
	 */
	public $sdc;

	/**
	 * @var array Sum debit credit per month
	 */
	public $sdcpermonth;

	/**
<<<<<<< HEAD
	 * @var array Sum debit credit per account
=======
	 * @var array<string,float> Sum debit credit per account
>>>>>>> cc80841a
	 */
	public $sdcperaccount;

	/**
	 *  Constructor
	 *
	 *  @param      DoliDB		$db      Database handler
	 */
	public function __construct($db)
	{
		$this->db = $db;
	}


	/**
	 *  Create object into database
	 *
	 *  @param      User	$user        User that create
	 *  @param      int		$notrigger   0=launch triggers after, 1=disable triggers
	 *  @return     int      		   	 Return integer <0 if KO, Id of created object if OK
	 */
	public function create($user, $notrigger = 0)
	{
		global $conf, $langs;
		$error = 0;

		// Clean parameters
		if (isset($this->code)) {
			$this->code = trim($this->code);
		}
		if (isset($this->label)) {
			$this->label = trim($this->label);
		}
		if (isset($this->range_account)) {
			$this->range_account = trim($this->range_account);
		}
		if (isset($this->sens)) {
			$this->sens = (int) $this->sens;
		}
		if (isset($this->category_type)) {
			$this->category_type = (int) $this->category_type;
		}
		if (isset($this->formula)) {
			$this->formula = trim($this->formula);
		}
		if (isset($this->position)) {
			$this->position = (int) $this->position;
		}
		if (isset($this->fk_country)) {
			$this->fk_country = (int) $this->fk_country;
		}
		if (isset($this->active)) {
			$this->active = (int) $this->active;
		}

		// Check parameters
		// Put here code to add control on parameters values

		// Insert request
		$sql = "INSERT INTO ".MAIN_DB_PREFIX."c_accounting_category(";
		if ($this->rowid > 0) {
			$sql .= "rowid, ";
		}
		$sql .= "code, ";
		$sql .= "label, ";
		$sql .= "range_account, ";
		$sql .= "sens, ";
		$sql .= "category_type, ";
		$sql .= "formula, ";
		$sql .= "position, ";
		$sql .= "fk_country, ";
		$sql .= "active, ";
		$sql .= "entity";
		$sql .= ") VALUES (";
		if ($this->rowid > 0) {
			$sql .= " ".((int) $this->rowid).",";
		}
		$sql .= " ".(!isset($this->code) ? "NULL" : "'".$this->db->escape($this->code)."'").",";
		$sql .= " ".(!isset($this->label) ? 'NULL' : "'".$this->db->escape($this->label)."'").",";
		$sql .= " ".(!isset($this->range_account) ? 'NULL' : "'".$this->db->escape($this->range_account)."'").",";
		$sql .= " ".(!isset($this->sens) ? 'NULL' : "'".$this->db->escape($this->sens)."'").",";
		$sql .= " ".(!isset($this->category_type) ? 'NULL' : "'".$this->db->escape($this->category_type)."'").",";
		$sql .= " ".(!isset($this->formula) ? 'NULL' : "'".$this->db->escape($this->formula)."'").",";
		$sql .= " ".(!isset($this->position) ? 'NULL' : ((int) $this->position)).",";
		$sql .= " ".(!isset($this->fk_country) ? 'NULL' : ((int) $this->fk_country)).",";
		$sql .= " ".(!isset($this->active) ? 'NULL' : ((int) $this->active));
		$sql .= ", ".((int) $conf->entity);
		$sql .= ")";

		$this->db->begin();

		dol_syslog(get_class($this)."::create", LOG_DEBUG);
		$resql = $this->db->query($sql);
		if (!$resql) {
			$error++;
			$this->errors[] = "Error ".$this->db->lasterror();
		}

		// Commit or rollback
		if ($error) {
			foreach ($this->errors as $errmsg) {
				dol_syslog(get_class($this)."::create ".$errmsg, LOG_ERR);
				$this->error .= ($this->error ? ', '.$errmsg : $errmsg);
			}
			$this->db->rollback();
			return -1 * $error;
		} else {
			$this->db->commit();
			return $this->id;
		}
	}


	/**
	 *  Load object in memory from database
	 *
	 *  @param      int		$id    	Id object
	 *  @param		string	$code	Code
	 *  @param		string	$label	Label
	 *  @return     int          	Return integer <0 if KO, >0 if OK
	 */
	public function fetch($id, $code = '', $label = '')
	{
		$sql = "SELECT";
		$sql .= " t.rowid,";
		$sql .= " t.code,";
		$sql .= " t.label,";
		$sql .= " t.range_account,";
		$sql .= " t.sens,";
		$sql .= " t.category_type,";
		$sql .= " t.formula,";
		$sql .= " t.position,";
		$sql .= " t.fk_country,";
		$sql .= " t.active";
		$sql .= " FROM ".MAIN_DB_PREFIX."c_accounting_category as t";
		if ($id) {
			$sql .= " WHERE t.rowid = ".((int) $id);
		} else {
			$sql .= " WHERE t.entity IN (".getEntity('c_accounting_category').")"; // Don't use entity if you use rowid
			if ($code) {
				$sql .= " AND t.code = '".$this->db->escape($code)."'";
			} elseif ($label) {
				$sql .= " AND t.label = '".$this->db->escape($label)."'";
			}
		}

		dol_syslog(get_class($this)."::fetch", LOG_DEBUG);
		$resql = $this->db->query($sql);
		if ($resql) {
			if ($this->db->num_rows($resql)) {
				$obj = $this->db->fetch_object($resql);

				$this->id            = $obj->rowid;
				$this->code          = $obj->code;
				$this->label         = $obj->label;
				$this->range_account = $obj->range_account;
				$this->sens          = $obj->sens;
				$this->category_type = $obj->category_type;
				$this->formula       = $obj->formula;
				$this->position      = $obj->position;
				$this->fk_country    = $obj->fk_country;
				$this->active        = $obj->active;
			}
			$this->db->free($resql);

			return 1;
		} else {
			$this->error = "Error ".$this->db->lasterror();
			return -1;
		}
	}


	/**
	 *  Update object into database
	 *
	 *  @param      User	$user        User that modify
	 *  @param      int		$notrigger	 0=launch triggers after, 1=disable triggers
	 *  @return     int     		   	 Return integer <0 if KO, >0 if OK
	 */
	public function update($user = null, $notrigger = 0)
	{
		global $conf, $langs;
		$error = 0;

		// Clean parameters
		if (isset($this->code)) {
			$this->code = trim($this->code);
		}
		if (isset($this->label)) {
			$this->label = trim($this->label);
		}
		if (isset($this->range_account)) {
			$this->range_account = trim($this->range_account);
		}
		if (isset($this->sens)) {
			$this->sens = (int) $this->sens;
		}
		if (isset($this->category_type)) {
			$this->category_type = (int) $this->category_type;
		}
		if (isset($this->formula)) {
			$this->formula = trim($this->formula);
		}
		if (isset($this->position)) {
			$this->position = (int) $this->position;
		}
		if (isset($this->fk_country)) {
			$this->fk_country = (int) $this->fk_country;
		}
		if (isset($this->active)) {
			$this->active = (int) $this->active;
		}


		// Check parameters
		// Put here code to add control on parameters values

		// Update request
		$sql = "UPDATE ".MAIN_DB_PREFIX."c_accounting_category SET";
		$sql .= " code=".(isset($this->code) ? "'".$this->db->escape($this->code)."'" : "null").",";
		$sql .= " label=".(isset($this->label) ? "'".$this->db->escape($this->label)."'" : "null").",";
		$sql .= " range_account=".(isset($this->range_account) ? "'".$this->db->escape($this->range_account)."'" : "null").",";
		$sql .= " sens=".(isset($this->sens) ? ((int) $this->sens) : "null").",";
		$sql .= " category_type=".(isset($this->category_type) ? ((int) $this->category_type) : "null").",";
		$sql .= " formula=".(isset($this->formula) ? "'".$this->db->escape($this->formula)."'" : "null").",";
		$sql .= " position=".(isset($this->position) ? ((int) $this->position) : "null").",";
		$sql .= " fk_country=".(isset($this->fk_country) ? ((int) $this->fk_country) : "null").",";
		$sql .= " active=".(isset($this->active) ? ((int) $this->active) : "null");
		$sql .= " WHERE rowid=".((int) $this->id);

		$this->db->begin();

		dol_syslog(get_class($this)."::update", LOG_DEBUG);
		$resql = $this->db->query($sql);
		if (!$resql) {
			$error++;
			$this->errors[] = "Error ".$this->db->lasterror();
		}

		// Commit or rollback
		if ($error) {
			foreach ($this->errors as $errmsg) {
				dol_syslog(get_class($this)."::update ".$errmsg, LOG_ERR);
				$this->error .= ($this->error ? ', '.$errmsg : $errmsg);
			}
			$this->db->rollback();
			return -1 * $error;
		} else {
			$this->db->commit();
			return 1;
		}
	}


	/**
	 *  Delete object in database
	 *
	 *	@param  User	$user        User that delete
	 *  @param	int		$notrigger	 0=launch triggers after, 1=disable triggers
	 *  @return	int					 Return integer <0 if KO, >0 if OK
	 */
	public function delete($user, $notrigger = 0)
	{
		global $conf, $langs;
		$error = 0;

		$sql = "DELETE FROM ".MAIN_DB_PREFIX."c_accounting_category";
		$sql .= " WHERE rowid=".((int) $this->id);

		$this->db->begin();

		dol_syslog(get_class($this)."::delete", LOG_DEBUG);
		$resql = $this->db->query($sql);
		if (!$resql) {
			$error++;
			$this->errors[] = "Error ".$this->db->lasterror();
		}

		// Commit or rollback
		if ($error) {
			foreach ($this->errors as $errmsg) {
				dol_syslog(get_class($this)."::delete ".$errmsg, LOG_ERR);
				$this->error .= ($this->error ? ', '.$errmsg : $errmsg);
			}
			$this->db->rollback();
			return -1 * $error;
		} else {
			$this->db->commit();
			return 1;
		}
	}


	/**
	 * Function to select into ->lines_display all accounting accounts for a given custom accounting group
	 *
	 * @param 	int 	$id 	Id
	 * @return 	int 			Return integer <0 if KO, 0 if not found, >0 if OK
	 */
	public function display($id)
	{
		global $conf;
		$sql = "SELECT t.rowid, t.account_number, t.label";
		$sql .= " FROM ".MAIN_DB_PREFIX."accounting_account as t";
		$sql .= " WHERE t.fk_accounting_category = ".((int) $id);
		$sql .= " AND t.entity = ".$conf->entity;

		$this->lines_display = array();

		dol_syslog(__METHOD__, LOG_DEBUG);
		$resql = $this->db->query($sql);
		if ($resql) {
			$num = $this->db->num_rows($resql);
			if ($num) {
				while ($obj = $this->db->fetch_object($resql)) {
					$this->lines_display[] = $obj;
				}
			}
			return $num;
		} else {
			$this->error = "Error ".$this->db->lasterror();
			$this->errors[] = $this->error;
			dol_syslog(__METHOD__." ".implode(',', $this->errors), LOG_ERR);

			return -1;
		}
	}

	/**
	 * Function to fill ->lines_cptbk with accounting account (defined in chart of account) and not yet into a custom group
	 *
	 * @param 	int $id     Id of category to know which account to exclude
	 * @return 	int 		Return integer <0 if KO, 0 if not found, >0 if OK
	 */
	public function getAccountsWithNoCategory($id)
	{
		global $conf;

		$sql = "SELECT aa.account_number as numero_compte, aa.label as label_compte";
		$sql .= " FROM ".MAIN_DB_PREFIX."accounting_account as aa";
		$sql .= " INNER JOIN ".MAIN_DB_PREFIX."accounting_system as asy ON aa.fk_pcg_version = asy.pcg_version";
		$sql .= " WHERE (aa.fk_accounting_category <> ".((int) $id)." OR aa.fk_accounting_category IS NULL)";
		$sql .= " AND asy.rowid = ".((int) getDolGlobalInt('CHARTOFACCOUNTS'));
		$sql .= " AND aa.active = 1";
		$sql .= " AND aa.entity = ".$conf->entity;
		$sql .= " GROUP BY aa.account_number, aa.label";
		$sql .= " ORDER BY aa.account_number, aa.label";

		$this->lines_cptbk = array();

		dol_syslog(__METHOD__, LOG_DEBUG);
		$resql = $this->db->query($sql);
		if ($resql) {
			$num = $this->db->num_rows($resql);
			if ($num) {
				while ($obj = $this->db->fetch_object($resql)) {
					$this->lines_cptbk[] = $obj;
				}
			}

			return $num;
		} else {
			$this->error = "Error ".$this->db->lasterror();
			$this->errors[] = $this->error;
			dol_syslog(__METHOD__." ".implode(',', $this->errors), LOG_ERR);

			return -1;
		}
	}

	/**
	 * Function to add an accounting account in an accounting category
	 *
	 * @param int					$id_cat		Id category
	 * @param array<string,?string> $cpts		list of accounts array
	 *
	 * @return int Return integer <0 if KO, >0 if OK
	 */
	public function updateAccAcc($id_cat, $cpts = array())
	{
		global $conf;
		$error = 0;

		require_once DOL_DOCUMENT_ROOT.'/core/lib/accounting.lib.php';

		$sql = "SELECT aa.rowid, aa.account_number";
		$sql .= " FROM ".MAIN_DB_PREFIX."accounting_account as aa";
		$sql .= " INNER JOIN ".MAIN_DB_PREFIX."accounting_system as asy ON aa.fk_pcg_version = asy.pcg_version";
		$sql .= " AND asy.rowid = ".((int) getDolGlobalInt('CHARTOFACCOUNTS'));
		$sql .= " AND aa.active = 1";
		$sql .= " AND aa.entity = ".$conf->entity;
		$sql .= " ORDER BY LENGTH(aa.account_number) DESC;"; // LENGTH is ok with mysql and postgresql

		$this->db->begin();

		dol_syslog(__METHOD__, LOG_DEBUG);
		$resql = $this->db->query($sql);
		if (!$resql) {
			$error++;
			$this->errors[] = "Error ".$this->db->lasterror();
			$this->db->rollback();
			return -1;
		}

		$accountincptsadded = array();
		while ($obj = $this->db->fetch_object($resql)) {
			$account_number_formated = length_accountg($obj->account_number);
			if (!empty($accountincptsadded[$account_number_formated])) {
				continue;
			}

			if (array_key_exists($account_number_formated, $cpts)) {
				$accountincptsadded[$account_number_formated] = 1;
				// We found an account number that is in list $cpts of account to add
				$sql = "UPDATE ".MAIN_DB_PREFIX."accounting_account";
				$sql .= " SET fk_accounting_category=".((int) $id_cat);
				$sql .= " WHERE rowid=".((int) $obj->rowid);
				dol_syslog(__METHOD__, LOG_DEBUG);
				$resqlupdate = $this->db->query($sql);
				if (!$resqlupdate) {
					$error++;
					$this->errors[] = "Error ".$this->db->lasterror();
				}
			}
		}

		// Commit or rollback
		if ($error) {
			foreach ($this->errors as $errmsg) {
				dol_syslog(__METHOD__." ".$errmsg, LOG_ERR);
				$this->error .= ($this->error ? ', '.$errmsg : $errmsg);
			}
			$this->db->rollback();

			return -1 * $error;
		} else {
			$this->db->commit();

			return 1;
		}
	}

	/**
	 * Function to delete an accounting account from an accounting category
	 *
	 * @param int $cpt_id Id of accounting account
	 *
	 * @return int Return integer <0 if KO, >0 if OK
	 */
	public function deleteCptCat($cpt_id)
	{
		$error = 0;

		$sql = "UPDATE ".MAIN_DB_PREFIX."accounting_account as aa";
		$sql .= " SET fk_accounting_category= 0";
		$sql .= " WHERE aa.rowid = ".((int) $cpt_id);
		$this->db->begin();

		dol_syslog(__METHOD__, LOG_DEBUG);
		$resql = $this->db->query($sql);
		if (!$resql) {
			$error++;
			$this->errors[] = "Error ".$this->db->lasterror();
		}

		// Commit or rollback
		if ($error) {
			foreach ($this->errors as $errmsg) {
				dol_syslog(__METHOD__." ".$errmsg, LOG_ERR);
				$this->error .= ($this->error ? ', '.$errmsg : $errmsg);
			}
			$this->db->rollback();

			return -1 * $error;
		} else {
			$this->db->commit();

			return 1;
		}
	}

	/**
	 * Function to show result of an accounting account from the ledger with a direction and a period
	 *
	 * @param int|array<?string>	$cpt 	Accounting account or array of accounting account
	 * @param string 	$date_start			Date start
	 * @param string 	$date_end			Date end
<<<<<<< HEAD
	 * @param int 		$sens 				Sens of the account:  0: credit - debit (use this by default), 1: debit - credit
	 * @param string	$thirdparty_code	Thirdparty code
=======
	 * @param int<0,1>	$sens 				Sens of the account:  0: credit - debit (use this by default), 1: debit - credit
	 * @param string	$thirdparty_code	Third party code
>>>>>>> cc80841a
	 * @param int       $month 				Specific month - Can be empty
	 * @param int       $year 				Specific year - Can be empty
	 * @return integer 						Return integer <0 if KO, >= 0 if OK
	 */
	public function getSumDebitCredit($cpt, $date_start, $date_end, $sens, $thirdparty_code = 'nofilter', $month = 0, $year = 0)
	{
		global $conf;

		$this->sdc = 0;
		$this->sdcpermonth = array();

<<<<<<< HEAD
		if (is_array($cpt)) {
			$listofaccount = '';
=======
		$listofaccount = '';

		if (is_array($cpt)) {
>>>>>>> cc80841a
			foreach ($cpt as $cptcursor) {
				if (! is_null($cptcursor)) {
					if ($listofaccount) {
						$listofaccount .= ",";
					}
					$listofaccount .= "'".$cptcursor."'";
				}
			}
			if (empty($listofaccount)) {
				// List of account is empty, so we do no try sql request, we can say result is empty.
				return 0;
			}
		}

		$sql = "SELECT SUM(t.debit) as debit, SUM(t.credit) as credit";
		if (is_array($cpt)) {
			$sql .= ", t.numero_compte as accountancy_account";
		}
		$sql .= " FROM ".MAIN_DB_PREFIX."accounting_bookkeeping as t";
		//if (in_array($this->db->type, array('mysql', 'mysqli'))) $sql.=' USE INDEX idx_accounting_bookkeeping_doc_date';
		$sql .= " WHERE t.entity = ".((int) $conf->entity);
		if (is_array($cpt)) {
			$sql .= " AND t.numero_compte IN (".$this->db->sanitize($listofaccount, 1).")";
		} else {
			$sql .= " AND t.numero_compte = '".$this->db->escape($cpt)."'";
		}
		if (!empty($date_start) && !empty($date_end) && (empty($month) || empty($year))) {	// If month/year provided, it is stronger than filter date_start/date_end
			$sql .= " AND (t.doc_date BETWEEN '".$this->db->idate($date_start)."' AND '".$this->db->idate($date_end)."')";
		}
		if (!empty($month) && !empty($year)) {
			$sql .= " AND (t.doc_date BETWEEN '".$this->db->idate(dol_get_first_day($year, $month))."' AND '".$this->db->idate(dol_get_last_day($year, $month))."')";
		}
		if ($thirdparty_code != 'nofilter') {
			$sql .= " AND t.thirdparty_code = '".$this->db->escape($thirdparty_code)."'";
		}
		if (is_array($cpt)) {
			$sql .= " GROUP BY t.numero_compte";
		}

		$resql = $this->db->query($sql);
		if ($resql) {
			$num = $this->db->num_rows($resql);
			if ($num) {
				$i = 0;
				while ($i < $num) {
					$obj = $this->db->fetch_object($resql);
					if ($obj) {
						if ($sens == 1) {
							$this->sdc = $obj->debit - $obj->credit;
						} else {
							$this->sdc = $obj->credit - $obj->debit;
						}
						if (is_array($cpt)) {
							$this->sdcperaccount[$obj->accountancy_account] = $this->sdc;
						}
					}
					$i++;
				}
			}

			return $num;
		} else {
			$this->error = "Error ".$this->db->lasterror();
			$this->errors[] = $this->error;
			dol_syslog(__METHOD__." ".$this->error, LOG_ERR);
			return -1;
		}
	}

	/**
	 * Function to get an array of all active custom groups (llx_c_accunting_categories) with their accounts from the chart of account (ll_accounting_acount)
	 *
	 * @param	int				$catid		Custom group ID
<<<<<<< HEAD
	 * @return 	array|integer   		    Result in table (array), -1 if KO
=======
	 * @return array<string,array<int,array{id:int,code:string,label:string,position:string,category_type:string,formula:string,sens:string,account_number:string,account_label:string}>>|int<-1,-1>   		    Result in table (array), -1 if KO
>>>>>>> cc80841a
	 * @see getCats(), getCptsCat()
	 */
	public function getCatsCpts($catid = 0)
	{
		global $mysoc, $conf;

		if (empty($mysoc->country_id)) {
			$this->error = "Error ".$this->db->lasterror();
			dol_syslog(__METHOD__." ".$this->error, LOG_ERR);
			return -1;
		}

		$sql = "SELECT t.rowid, t.account_number, t.label as account_label,";
		$sql .= " cat.code, cat.position, cat.label as name_cat, cat.sens, cat.category_type, cat.formula";
		$sql .= " FROM ".MAIN_DB_PREFIX."accounting_account as t, ".MAIN_DB_PREFIX."c_accounting_category as cat";
		$sql .= " WHERE t.fk_accounting_category IN (SELECT c.rowid";
		$sql .= " FROM ".MAIN_DB_PREFIX."c_accounting_category as c";
		$sql .= " WHERE c.active = 1";
		$sql .= " AND c.entity = ".$conf->entity;
		$sql .= " AND (c.fk_country = ".((int) $mysoc->country_id)." OR c.fk_country = 0)";
		$sql .= " AND cat.rowid = t.fk_accounting_category";
		$sql .= " AND t.entity = ".$conf->entity;
		if ($catid > 0) {
			$sql .= " AND cat.rowid = ".((int) $catid);
		}
		$sql .= " ORDER BY cat.position ASC";

		$resql = $this->db->query($sql);
		if ($resql) {
			$obj = '';
			$num = $this->db->num_rows($resql);
			$data = array();
			if ($num) {
				while ($obj = $this->db->fetch_object($resql)) {
					$name_cat = $obj->name_cat;
					$data[$name_cat][$obj->rowid] = array(
						'id' => $obj->rowid,
						'code' => $obj->code,
						'label' => $obj->label,
						'position' => $obj->position,
						'category_type' => $obj->category_type,
						'formula' => $obj->formula,
						'sens' => $obj->sens,
						'account_number' => $obj->account_number,
						'account_label' => $obj->account_label
					);
				}
			}
			return $data;
		} else {
			$this->error = "Error ".$this->db->lasterror();
			dol_syslog(__METHOD__." ".$this->error, LOG_ERR);
			return -1;
		}
	}

	/**
	 * Return list of custom groups.
	 * For list + detail of accounting account, see getCatsCpt()
	 *
	 * @param	int			$categorytype		-1=All, 0=Only non computed groups, 1=Only computed groups
	 * @param	int			$active				1= active, 0=not active
	 * @return	array<array{code:string,label:string,formula:string,position:string,category_type:string,sens:string,bc:string}>|int	Array of groups or -1 if error
	 * @see getCatsCpts(), getCptsCat()
	 */
	public function getCats($categorytype = -1, $active = 1)
	{
		global $conf, $mysoc;

		if (empty($mysoc->country_id)) {
			dol_print_error(null, 'Call to select_accounting_account with mysoc country not yet defined');
			exit();
		}

		$sql = "SELECT c.rowid, c.code, c.label, c.formula, c.position, c.category_type, c.sens";
		$sql .= " FROM ".MAIN_DB_PREFIX."c_accounting_category as c";
		$sql .= " WHERE c.active = " . (int) $active;
		$sql .= " AND c.entity = ".$conf->entity;
		if ($categorytype >= 0) {
			$sql .= " AND c.category_type = 1";
		}
		$sql .= " AND (c.fk_country = ".((int) $mysoc->country_id)." OR c.fk_country = 0)";
		$sql .= " ORDER BY c.position ASC";

		$resql = $this->db->query($sql);
		if ($resql) {
			$i = 0;
			$obj = '';
			$num = $this->db->num_rows($resql);
			$data = array();
			if ($num) {
				while ($i < $num) {
					$obj = $this->db->fetch_object($resql);

					$data[] = array(
							'rowid' => $obj->rowid,
							'code' => $obj->code,
							'label' => $obj->label,
							'position' => $obj->position,
							'category_type' => $obj->category_type,
							'formula' => $obj->formula,
							'sens' => $obj->sens,
							'bc' => $obj->sens
					);
					$i++;
				}
			}
			return $data;
		} else {
			$this->error = "Error ".$this->db->lasterror();
			$this->errors[] = $this->error;
			dol_syslog(__METHOD__." ".implode(',', $this->errors), LOG_ERR);

			return -1;
		}
	}


	/**
	 * Get all accounting account of a given custom group (or a list of custom groups).
	 * You must choose between first parameter (personalized group) or the second (free criteria filter)
	 *
	 * @param 	int 		$cat_id 				Id if personalized accounting group/category
	 * @param 	string 		$predefinedgroupwhere 	Sql criteria filter to select accounting accounts. This value must be sanitized and not come from an input of a user.
	 * 												Example: "pcg_type = 'EXPENSE' AND fk_pcg_version = 'xx'"
	 * 												Example: "fk_accounting_category = 99"
<<<<<<< HEAD
	 * @return 	array|int							Array of accounting accounts or -1 if error
=======
	 * @return	array<array{id:int,account_number:string,account_label:string}>|int<-1,-1>		Array of accounting accounts or -1 if error
>>>>>>> cc80841a
	 * @see getCats(), getCatsCpts()
	 */
	public function getCptsCat($cat_id, $predefinedgroupwhere = '')
	{
		global $conf, $mysoc;
		$sql = '';

		if (empty($mysoc->country_id) && empty($mysoc->country_code)) {
			dol_print_error(null, 'Call to select_accounting_account with mysoc country not yet defined');
			exit();
		}

		$pcgverid = getDolGlobalInt('CHARTOFACCOUNTS');
<<<<<<< HEAD
		$pcgvercode = dol_getIdFromCode($this->db, $pcgverid, 'accounting_system', 'rowid', 'pcg_version');
=======
		$pcgvercode = dol_getIdFromCode($this->db, (string) $pcgverid, 'accounting_system', 'rowid', 'pcg_version');
>>>>>>> cc80841a
		if (empty($pcgvercode)) {
			$pcgvercode = $pcgverid;
		}

		if (!empty($cat_id)) {
			$sql = "SELECT t.rowid, t.account_number, t.label as account_label";
			$sql .= " FROM ".MAIN_DB_PREFIX."accounting_account as t";
			$sql .= " WHERE t.fk_accounting_category = ".((int) $cat_id);
			$sql .= " AND t.entity = ".$conf->entity;
			$sql .= " AND t.active = 1";
			$sql .= " AND t.fk_pcg_version = '".$this->db->escape($pcgvercode)."'";
			$sql .= " ORDER BY t.account_number";
		} else {
			$sql = "SELECT t.rowid, t.account_number, t.label as account_label";
			$sql .= " FROM ".MAIN_DB_PREFIX."accounting_account as t";
			$sql .= " WHERE ".$predefinedgroupwhere;
			$sql .= " AND t.entity = ".$conf->entity;
			$sql .= ' AND t.active = 1';
			$sql .= " AND t.fk_pcg_version = '".$this->db->escape($pcgvercode)."'";
			$sql .= " ORDER BY t.account_number";
		}

		$resql = $this->db->query($sql);
		if ($resql) {
			$i = 0;
			$obj = '';
			$num = $this->db->num_rows($resql);
			$data = array();
			if ($num) {
				while ($obj = $this->db->fetch_object($resql)) {
					$data[] = array(
							'id' => $obj->rowid,
							'account_number' => $obj->account_number,
							'account_label' => $obj->account_label,
					);
					$i++;
				}
			}
			return $data;
		} else {
			$this->error = "Error ".$this->db->lasterror();
			dol_syslog(__METHOD__." ".$this->error, LOG_ERR);

			return -1;
		}
	}
}<|MERGE_RESOLUTION|>--- conflicted
+++ resolved
@@ -1,12 +1,8 @@
 <?php
 /* Copyright (C) 2016		Jamal Elbaz			<jamelbaz@gmail.pro>
  * Copyright (C) 2016-2017	Alexandre Spangaro	<aspangaro@open-dsi.fr>
-<<<<<<< HEAD
- * Copyright (C) 2018-2023  Frédéric France     <frederic.france@netlogic.fr>
-=======
  * Copyright (C) 2018-2024	Frédéric France     <frederic.france@free.fr>
  * Copyright (C) 2024		MDW							<mdeweerd@users.noreply.github.com>
->>>>>>> cc80841a
  *
  * This program is free software; you can redistribute it and/or modify
  * it under the terms of the GNU General Public License as published by
@@ -138,11 +134,7 @@
 	public $sdcpermonth;
 
 	/**
-<<<<<<< HEAD
-	 * @var array Sum debit credit per account
-=======
 	 * @var array<string,float> Sum debit credit per account
->>>>>>> cc80841a
 	 */
 	public $sdcperaccount;
 
@@ -631,13 +623,8 @@
 	 * @param int|array<?string>	$cpt 	Accounting account or array of accounting account
 	 * @param string 	$date_start			Date start
 	 * @param string 	$date_end			Date end
-<<<<<<< HEAD
-	 * @param int 		$sens 				Sens of the account:  0: credit - debit (use this by default), 1: debit - credit
-	 * @param string	$thirdparty_code	Thirdparty code
-=======
 	 * @param int<0,1>	$sens 				Sens of the account:  0: credit - debit (use this by default), 1: debit - credit
 	 * @param string	$thirdparty_code	Third party code
->>>>>>> cc80841a
 	 * @param int       $month 				Specific month - Can be empty
 	 * @param int       $year 				Specific year - Can be empty
 	 * @return integer 						Return integer <0 if KO, >= 0 if OK
@@ -649,14 +636,9 @@
 		$this->sdc = 0;
 		$this->sdcpermonth = array();
 
-<<<<<<< HEAD
+		$listofaccount = '';
+
 		if (is_array($cpt)) {
-			$listofaccount = '';
-=======
-		$listofaccount = '';
-
-		if (is_array($cpt)) {
->>>>>>> cc80841a
 			foreach ($cpt as $cptcursor) {
 				if (! is_null($cptcursor)) {
 					if ($listofaccount) {
@@ -730,11 +712,7 @@
 	 * Function to get an array of all active custom groups (llx_c_accunting_categories) with their accounts from the chart of account (ll_accounting_acount)
 	 *
 	 * @param	int				$catid		Custom group ID
-<<<<<<< HEAD
-	 * @return 	array|integer   		    Result in table (array), -1 if KO
-=======
 	 * @return array<string,array<int,array{id:int,code:string,label:string,position:string,category_type:string,formula:string,sens:string,account_number:string,account_label:string}>>|int<-1,-1>   		    Result in table (array), -1 if KO
->>>>>>> cc80841a
 	 * @see getCats(), getCptsCat()
 	 */
 	public function getCatsCpts($catid = 0)
@@ -861,11 +839,7 @@
 	 * @param 	string 		$predefinedgroupwhere 	Sql criteria filter to select accounting accounts. This value must be sanitized and not come from an input of a user.
 	 * 												Example: "pcg_type = 'EXPENSE' AND fk_pcg_version = 'xx'"
 	 * 												Example: "fk_accounting_category = 99"
-<<<<<<< HEAD
-	 * @return 	array|int							Array of accounting accounts or -1 if error
-=======
 	 * @return	array<array{id:int,account_number:string,account_label:string}>|int<-1,-1>		Array of accounting accounts or -1 if error
->>>>>>> cc80841a
 	 * @see getCats(), getCatsCpts()
 	 */
 	public function getCptsCat($cat_id, $predefinedgroupwhere = '')
@@ -879,11 +853,7 @@
 		}
 
 		$pcgverid = getDolGlobalInt('CHARTOFACCOUNTS');
-<<<<<<< HEAD
-		$pcgvercode = dol_getIdFromCode($this->db, $pcgverid, 'accounting_system', 'rowid', 'pcg_version');
-=======
 		$pcgvercode = dol_getIdFromCode($this->db, (string) $pcgverid, 'accounting_system', 'rowid', 'pcg_version');
->>>>>>> cc80841a
 		if (empty($pcgvercode)) {
 			$pcgvercode = $pcgverid;
 		}
