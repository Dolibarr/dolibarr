<?php
/* Copyright (C) 2016		Jamal Elbaz			<jamelbaz@gmail.pro>
 * Copyright (C) 2016-2017	Alexandre Spangaro	<aspangaro@zendsi.com>
 *
 * This program is free software; you can redistribute it and/or modify
 * it under the terms of the GNU General Public License as published by
 * the Free Software Foundation; either version 3 of the License, or
 * (at your option) any later version.
 *
 * This program is distributed in the hope that it will be useful,
 * but WITHOUT ANY WARRANTY; without even the implied warranty of
 * MERCHANTABILITY or FITNESS FOR A PARTICULAR PURPOSE.  See the
 * GNU General Public License for more details.
 *
 * You should have received a copy of the GNU General Public License
 * along with this program. If not, see <http://www.gnu.org/licenses/>.
 */

/**
 * \file	htdocs/accountancy/class/accountancycategory.class.php
 * \ingroup Advanced accountancy
 * \brief	File of class to manage categories of an accounting category_type
 */

// Class
require_once DOL_DOCUMENT_ROOT . '/core/lib/accounting.lib.php';

/**
 * Class to manage categories of an accounting account
 */
class AccountancyCategory // extends CommonObject
{
    	/**
     	 * @var DoliDB Database handler.
     	 */
    	public $db;

	/**
	 * @var string 		Error string
	 * @see             errors
	 */
	public $error;

	/**
	 * @var string[] Error codes (or messages)
	 */
	public $errors = array();

	/**
	 * @var string ID to identify managed object
	 */
	public $element='c_accounting_category';

	/**
	 * @var string Name of table without prefix where object is stored
	 */
	public $table_element='c_accounting_category';

	/**
     	 * @var int ID
     	 */
    	public $id;

	/**
	 * @var mixed Sample property 1
	 */
	public $code;

<<<<<<< HEAD
       /**
     	* @var string proper name for given parameter
     	*/
    	public $label;

    	/**
	 * @var mixed Sample property 1
	 */
=======
	/**
     * @var string proper name for given parameter
     */
    public $label;

>>>>>>> 08bc81a7
	public $range_account;

	/**
	 * @var mixed Sample property 1
	 */
	public $sens;

	/**
	 * @var mixed Sample property 1
	 */
	public $category_type;

	/**
	 * @var mixed Sample property 1
	 */
	public $formula;

	/**
	 * @var mixed Sample property 1
	 */
	public $position;

	/**
	 * @var mixed Sample property 1
	 */
	public $fk_country;

	/**
	 * @var mixed Sample property 1
	 */
	public $active;

	/**
	 * @var mixed Sample property 1
	 */
	public $lines_cptbk;

	/**
	 * @var mixed Sample property 1
	 */
	public $lines_display;

	/**
	 * @var mixed Sample property 1
	 */
	public $sdc;



	/**
	 *  Constructor
	 *
	 *  @param      DoliDb		$db      Database handler
	 */
	function __construct($db)
	{
		$this->db = $db;
	}


	/**
	 *  Create object into database
	 *
	 *  @param      User	$user        User that create
	 *  @param      int		$notrigger   0=launch triggers after, 1=disable triggers
	 *  @return     int      		   	 <0 if KO, Id of created object if OK
	 */
	function create($user, $notrigger=0)
	{
		global $conf, $langs;
		$error=0;

		// Clean parameters
		if (isset($this->code)) $this->code=trim($this->code);
		if (isset($this->label)) $this->label=trim($this->label);
		if (isset($this->range_account)) $this->range_account=trim($this->range_account);
		if (isset($this->sens)) $this->sens=trim($this->sens);
		if (isset($this->category_type)) $this->category_type=trim($this->category_type);
		if (isset($this->formula)) $this->formula=trim($this->formula);
		if (isset($this->position)) $this->position=trim($this->position);
		if (isset($this->fk_country)) $this->fk_country=trim($this->fk_country);
		if (isset($this->active)) $this->active=trim($this->active);

		// Check parameters
		// Put here code to add control on parameters values

		// Insert request
		$sql = "INSERT INTO ".MAIN_DB_PREFIX."c_accounting_category(";
		if ($this->rowid > 0) $sql.= "rowid,";
		$sql.= "code,";
		$sql.= "label,";
		$sql.= "range_account,";
		$sql.= "sens,";
		$sql.= "category_type,";
		$sql.= "formula,";
		$sql.= "position,";
		$sql.= "fk_country,";
		$sql.= "active";
		$sql.= ") VALUES (";
		if ($this->rowid > 0) $sql.= " ".$this->rowid.",";
		$sql.= " ".(! isset($this->code)?'NULL':"'".$this->db->escape($this->code)."'").",";
		$sql.= " ".(! isset($this->label)?'NULL':"'".$this->db->escape($this->label)."'").",";
		$sql.= " ".(! isset($this->range_account)?'NULL':"'".$this->db->escape($this->range_account)."'").",";
		$sql.= " ".(! isset($this->sens)?'NULL':"'".$this->db->escape($this->sens)."'").",";
		$sql.= " ".(! isset($this->category_type)?'NULL':"'".$this->db->escape($this->category_type)."'").",";
		$sql.= " ".(! isset($this->formula)?'NULL':"'".$this->db->escape($this->formula)."'").",";
		$sql.= " ".(! isset($this->position)?'NULL':$this->db->escape($this->position)).",";
		$sql.= " ".(! isset($this->fk_country)?'NULL':$this->db->escape($this->fk_country)).",";
		$sql.= " ".(! isset($this->active)?'NULL':$this->db->escape($this->active));
		$sql.= ")";

		$this->db->begin();

		dol_syslog(get_class($this)."::create", LOG_DEBUG);
		$resql=$this->db->query($sql);
		if (! $resql) { $error++; $this->errors[]="Error ".$this->db->lasterror(); }

		if (! $error)
		{
			$this->id = $this->db->last_insert_id(MAIN_DB_PREFIX."c_accounting_category");

			if (! $notrigger)
			{
				// Uncomment this and change MYOBJECT to your own tag if you
				// want this action call a trigger.

				//// Call triggers
				//include_once DOL_DOCUMENT_ROOT . '/core/class/interfaces.class.php';
				//$interface=new Interfaces($this->db);
				//$result=$interface->run_triggers('MYOBJECT_CREATE',$this,$user,$langs,$conf);
				//if ($result < 0) { $error++; $this->errors=$interface->errors; }
				//// End call triggers
			}
		}

		// Commit or rollback
		if ($error)
		{
			foreach($this->errors as $errmsg)
			{
				dol_syslog(get_class($this)."::create ".$errmsg, LOG_ERR);
				$this->error.=($this->error?', '.$errmsg:$errmsg);
			}
			$this->db->rollback();
			return -1*$error;
		}
		else
		{
			$this->db->commit();
			return $this->id;
		}
	}


	/**
	 *  Load object in memory from database
	 *
	 *  @param      int		$id    	Id object
	 *  @param		string	$code	Code
	 *  @param		string	$label	Label
	 *  @return     int          	<0 if KO, >0 if OK
	 */
	function fetch($id,$code='',$label='')
	{
		global $langs;
		$sql = "SELECT";
		$sql.= " t.rowid,";
		$sql.= " t.code,";
		$sql.= " t.label,";
		$sql.= " t.range_account,";
		$sql.= " t.sens,";
		$sql.= " t.category_type,";
		$sql.= " t.formula,";
		$sql.= " t.position,";
		$sql.= " t.fk_country,";
		$sql.= " t.active";
		$sql.= " FROM ".MAIN_DB_PREFIX."c_accounting_category as t";
		if ($id)   $sql.= " WHERE t.rowid = ".$id;
		elseif ($code) $sql.= " WHERE t.code = '".$this->db->escape($code)."'";
		elseif ($label) $sql.= " WHERE t.label = '".$this->db->escape($label)."'";

		dol_syslog(get_class($this)."::fetch", LOG_DEBUG);
		$resql=$this->db->query($sql);
		if ($resql)
		{
			if ($this->db->num_rows($resql))
			{
				$obj = $this->db->fetch_object($resql);

				$this->id            = $obj->rowid;
				$this->code          = $obj->code;
				$this->label         = $obj->label;
				$this->range_account = $obj->range_account;
				$this->sens          = $obj->sens;
				$this->category_type = $obj->category_type;
				$this->formula       = $obj->formula;
				$this->position      = $obj->position;
				$this->fk_country    = $obj->fk_country;
				$this->active        = $obj->active;
			}
			$this->db->free($resql);

			return 1;
		}
		else
		{
			$this->error="Error ".$this->db->lasterror();
			return -1;
		}
	}


	/**
	 *  Update object into database
	 *
	 *  @param      User	$user        User that modify
	 *  @param      int		$notrigger	 0=launch triggers after, 1=disable triggers
	 *  @return     int     		   	 <0 if KO, >0 if OK
	 */
	function update($user=null, $notrigger=0)
	{
		global $conf, $langs;
		$error=0;

		// Clean parameters
		if (isset($this->code)) $this->code=trim($this->code);
		if (isset($this->label)) $this->label=trim($this->label);
		if (isset($this->range_account)) $this->range_account=trim($this->range_account);
		if (isset($this->sens)) $this->sens=trim($this->sens);
		if (isset($this->category_type)) $this->category_type=trim($this->category_type);
		if (isset($this->formula)) $this->formula=trim($this->formula);
		if (isset($this->position)) $this->position=trim($this->position);
		if (isset($this->fk_country)) $this->fk_country=trim($this->fk_country);
		if (isset($this->active)) $this->active=trim($this->active);


		// Check parameters
		// Put here code to add control on parameters values

		// Update request
		$sql = "UPDATE ".MAIN_DB_PREFIX."c_accounting_category SET";
		$sql.= " code=".(isset($this->code)?"'".$this->db->escape($this->code)."'":"null").",";
		$sql.= " label=".(isset($this->label)?"'".$this->db->escape($this->label)."'":"null").",";
		$sql.= " range_account=".(isset($this->range_account)?"'".$this->db->escape($this->range_account)."'":"null").",";
		$sql.= " sens=".(isset($this->sens)?$this->sens:"null").",";
		$sql.= " category_type=".(isset($this->category_type)?$this->category_type:"null").",";
		$sql.= " formula=".(isset($this->formula)?"'".$this->db->escape($this->formula)."'":"null").",";
		$sql.= " position=".(isset($this->position)?$this->position:"null").",";
		$sql.= " fk_country=".(isset($this->fk_country)?$this->fk_country:"null").",";
		$sql.= " active=".(isset($this->active)?$this->active:"null")."";
		$sql.= " WHERE rowid=".$this->id;

		$this->db->begin();

		dol_syslog(get_class($this)."::update", LOG_DEBUG);
		$resql = $this->db->query($sql);
		if (! $resql) { $error++; $this->errors[]="Error ".$this->db->lasterror(); }

		if (! $error)
		{
			if (! $notrigger)
			{
				// Uncomment this and change MYOBJECT to your own tag if you
				// want this action call a trigger.

				//// Call triggers
				//include_once DOL_DOCUMENT_ROOT . '/core/class/interfaces.class.php';
				//$interface=new Interfaces($this->db);
				//$result=$interface->run_triggers('MYOBJECT_MODIFY',$this,$user,$langs,$conf);
				//if ($result < 0) { $error++; $this->errors=$interface->errors; }
				//// End call triggers
			}
		}

		// Commit or rollback
		if ($error)
		{
			foreach($this->errors as $errmsg)
			{
				dol_syslog(get_class($this)."::update ".$errmsg, LOG_ERR);
				$this->error.=($this->error?', '.$errmsg:$errmsg);
			}
			$this->db->rollback();
			return -1*$error;
		}
		else
		{
			$this->db->commit();
			return 1;
		}
	}


	/**
	 *  Delete object in database
	 *
	 *	@param  User	$user        User that delete
	 *  @param	int		$notrigger	 0=launch triggers after, 1=disable triggers
	 *  @return	int					 <0 if KO, >0 if OK
	 */
	function delete($user, $notrigger=0)
	{
		global $conf, $langs;
		$error=0;

		$sql = "DELETE FROM ".MAIN_DB_PREFIX."c_accounting_category";
		$sql.= " WHERE rowid=".$this->id;

		$this->db->begin();

		dol_syslog(get_class($this)."::delete", LOG_DEBUG);
		$resql = $this->db->query($sql);
		if (! $resql) { $error++; $this->errors[]="Error ".$this->db->lasterror(); }

		if (! $error)
		{
			if (! $notrigger)
			{
				// Uncomment this and change MYOBJECT to your own tag if you
				// want this action call a trigger.

				//// Call triggers
				//include_once DOL_DOCUMENT_ROOT . '/core/class/interfaces.class.php';
				//$interface=new Interfaces($this->db);
				//$result=$interface->run_triggers('MYOBJECT_DELETE',$this,$user,$langs,$conf);
				//if ($result < 0) { $error++; $this->errors=$interface->errors; }
				//// End call triggers
			}
		}

		// Commit or rollback
		if ($error)
		{
			foreach($this->errors as $errmsg)
			{
				dol_syslog(get_class($this)."::delete ".$errmsg, LOG_ERR);
				$this->error.=($this->error?', '.$errmsg:$errmsg);
			}
			$this->db->rollback();
			return -1*$error;
		}
		else
		{
			$this->db->commit();
			return 1;
		}
	}


	/**
	 * Function to select all accounting accounts from an accounting category
	 *
	 * @param int $id Id
	 * @return int <0 if KO, 0 if not found, >0 if OK
	 */
    public function display($id)
    {
		global $conf;
		$sql = "SELECT t.rowid, t.account_number, t.label";
		$sql .= " FROM " . MAIN_DB_PREFIX . "accounting_account as t";
		$sql .= " WHERE t.fk_accounting_category = " . $id;
		$sql .= " AND t.entity = " . $conf->entity;

		$this->lines_display = array();

		dol_syslog(__METHOD__ . " sql=" . $sql, LOG_DEBUG);
		$resql = $this->db->query($sql);
		if ($resql) {
			$num = $this->db->num_rows($resql);
			if ($num) {
				while ( $obj = $this->db->fetch_object($resql) ) {
					$this->lines_display[] = $obj;
				}
			}
			return $num;
		} else {
			$this->error = "Error " . $this->db->lasterror();
			$this->errors[] = $this->error;
			dol_syslog(__METHOD__ . " " . implode(',' . $this->errors), LOG_ERR);

			return - 1;
		}
	}

	/**
	 * Function to select accounting category of an accounting account present in chart of accounts
	 *
	 * @param int $id Id category
	 *
	 * @return int <0 if KO, 0 if not found, >0 if OK
	 */
    public function getCptBK($id)
    {
		global $conf;

		$sql = "SELECT t.numero_compte, t.label_operation, t.doc_ref";
		$sql .= " FROM " . MAIN_DB_PREFIX . "accounting_bookkeeping as t";
		$sql .= " WHERE t.numero_compte NOT IN (";
		$sql .= " SELECT t.account_number";
		$sql .= " FROM " . MAIN_DB_PREFIX . "accounting_account as t";
		$sql .= " WHERE t.fk_accounting_category = " . $id . " AND t.entity = " . $conf->entity.")";
		$sql .= " AND t.numero_compte IN (";
		$sql .= " SELECT DISTINCT aa.account_number";
		$sql .= " FROM " . MAIN_DB_PREFIX . "accounting_account as aa";
		$sql .= " INNER JOIN " . MAIN_DB_PREFIX . "accounting_system as asy ON aa.fk_pcg_version = asy.pcg_version";
		$sql .= " AND asy.rowid = " . $conf->global->CHARTOFACCOUNTS;
		$sql .= " AND aa.active = 1";
		$sql .= " AND aa.entity = = " . $conf->entity . ")";
		$sql .= " GROUP BY t.numero_compte, t.label_operation, t.doc_ref";
		$sql .= " ORDER BY t.numero_compte";

		$this->lines_CptBk = array ();

		dol_syslog(__METHOD__, LOG_DEBUG);
		$resql = $this->db->query($sql);
		if ($resql) {
			$num = $this->db->num_rows($resql);
			if ($num) {
				while ( $obj = $this->db->fetch_object($resql) ) {
					$this->lines_cptbk[] = $obj;
				}
			}

			return $num;
		} else {
			$this->error = "Error " . $this->db->lasterror();
			$this->errors[] = $this->error;
			dol_syslog(__METHOD__ . " " . implode(',' . $this->errors), LOG_ERR);

			return - 1;
		}
	}

	/**
	 * Function to select accounting category of an accounting account present in chart of accounts
	 *
	 * @param int $id Id category
	 *
	 * @return int <0 if KO, 0 if not found, >0 if OK
	 */
    public function getAccountsWithNoCategory($id)
    {
        global $conf;

	    $sql = "SELECT aa.account_number as numero_compte, aa.label as label_compte";
	    $sql .= " FROM " . MAIN_DB_PREFIX . "accounting_account as aa";
	    $sql .= " INNER JOIN " . MAIN_DB_PREFIX . "accounting_system as asy ON aa.fk_pcg_version = asy.pcg_version";
	    $sql .= " WHERE (aa.fk_accounting_category != ".$id." OR aa.fk_accounting_category IS NULL)";
	    $sql .= " AND asy.rowid = " . $conf->global->CHARTOFACCOUNTS;
	    $sql .= " AND aa.active = 1";
	    $sql .= " AND aa.entity = " . $conf->entity;
	    $sql .= " GROUP BY aa.account_number, aa.label";
	    $sql .= " ORDER BY aa.account_number, aa.label";

	    $this->lines_CptBk = array ();

	    dol_syslog(__METHOD__, LOG_DEBUG);
	    $resql = $this->db->query($sql);
	    if ($resql) {
	        $num = $this->db->num_rows($resql);
	        if ($num) {
	            while ( $obj = $this->db->fetch_object($resql) ) {
	                $this->lines_cptbk[] = $obj;
	            }
	        }

	        return $num;
	    } else {
	        $this->error = "Error " . $this->db->lasterror();
	        $this->errors[] = $this->error;
	        dol_syslog(__METHOD__ . " " . implode(',' . $this->errors), LOG_ERR);

	        return - 1;
	    }
	}

	/**
	 * Function to add an accounting account in an accounting category
	 *
	 * @param int $id_cat Id category
	 * @param array $cpts list of accounts array
	 *
	 * @return int <0 if KO, >0 if OK
	 */
    public function updateAccAcc($id_cat, $cpts = array())
    {
		global $conf;
		$error = 0;

		require_once DOL_DOCUMENT_ROOT.'/core/lib/accounting.lib.php';

		$sql = "SELECT aa.rowid,aa.account_number ";
		$sql .= " FROM " . MAIN_DB_PREFIX . "accounting_account as aa";
		$sql .= " INNER JOIN " . MAIN_DB_PREFIX . "accounting_system as asy ON aa.fk_pcg_version = asy.pcg_version";
		$sql .= " AND asy.rowid = " . $conf->global->CHARTOFACCOUNTS;
		$sql .= " AND aa.active = 1";
		$sql .= " AND aa.entity = " . $conf->entity;

		$this->db->begin();

		dol_syslog(__METHOD__, LOG_DEBUG);
		$resql = $this->db->query($sql);
		if (! $resql) {
			$error ++;
			$this->errors[] = "Error " . $this->db->lasterror();
			$this->db->rollback();
			return -1;
		}

		while ( $obj = $this->db->fetch_object($resql))
		{
			if (array_key_exists(length_accountg($obj->account_number), $cpts))
			{
				$sql = "UPDATE " . MAIN_DB_PREFIX . "accounting_account";
				$sql .= " SET fk_accounting_category=" . $id_cat;
				$sql .= " WHERE rowid=".$obj->rowid;
				dol_syslog(__METHOD__, LOG_DEBUG);
				$resqlupdate = $this->db->query($sql);
				if (! $resqlupdate) {
					$error ++;
					$this->errors[] = "Error " . $this->db->lasterror();
				}
			}
		}

		// Commit or rollback
		if ($error) {
			foreach ( $this->errors as $errmsg ) {
				dol_syslog(__METHOD__ . " " . $errmsg, LOG_ERR);
				$this->error .= ($this->error ? ', ' . $errmsg : $errmsg);
			}
			$this->db->rollback();

			return - 1 * $error;
		} else {
			$this->db->commit();

			return 1;
		}
	}

	/**
	 * Function to delete an accounting account from an accounting category
	 *
	 * @param int $cpt_id Id of accounting account
	 *
	 * @return int <0 if KO, >0 if OK
	 */
    public function deleteCptCat($cpt_id)
    {
		$error = 0;

		$sql = "UPDATE " . MAIN_DB_PREFIX . "accounting_account as aa";
		$sql .= " SET fk_accounting_category= 0";
		$sql .= " WHERE aa.rowid= " . $cpt_id;
		$this->db->begin();

		dol_syslog(__METHOD__ . " sql=" . $sql, LOG_DEBUG);
		$resql = $this->db->query($sql);
		if (! $resql) {
			$error ++;
			$this->errors[] = "Error " . $this->db->lasterror();
		}

		// Commit or rollback
		if ($error) {
			foreach ( $this->errors as $errmsg ) {
				dol_syslog(__METHOD__ . " " . $errmsg, LOG_ERR);
				$this->error .= ($this->error ? ', ' . $errmsg : $errmsg);
			}
			$this->db->rollback();

			return - 1 * $error;
		} else {
			$this->db->commit();

			return 1;
		}
	}

	/**
	 * Function to know all category from accounting account
	 *
	 * @return array       Result in table
	 */
	public function getCatsCpts()
	{
		global $mysoc,$conf;

		$sql = "";

		if (empty($mysoc->country_id)) {
			dol_print_error('', 'Call to select_accounting_account with mysoc country not yet defined');
			exit();
		}

		$sql = "SELECT t.rowid, t.account_number, t.label as account_label, cat.code, cat.position, cat.label as name_cat, cat.sens ";
		$sql .= " FROM " . MAIN_DB_PREFIX . "accounting_account as t, " . MAIN_DB_PREFIX . "c_accounting_category as cat";
		$sql .= " WHERE t.fk_accounting_category IN ( SELECT c.rowid ";
		$sql .= " FROM " . MAIN_DB_PREFIX . "c_accounting_category as c";
		$sql .= " WHERE c.active = 1";
		$sql .= " AND c.entity = " . $conf->entity;
		$sql .= " AND (c.fk_country = ".$mysoc->country_id." OR c.fk_country = 0)";
		$sql .= " AND cat.rowid = t.fk_accounting_category";
		$sql .= " AND t.entity = " . $conf->entity;
		$sql .= " ORDER BY cat.position ASC";

		$resql = $this->db->query($sql);
		if ($resql) {
			$i = 0;
			$obj = '';
			$num = $this->db->num_rows($resql);
			$data = array ();
			if ($num) {
				while ( $obj = $this->db->fetch_object($resql) ) {
					$name_cat = $obj->name_cat;
					$data[$name_cat][$i] = array (
							'id' => $obj->rowid,
							'code' => $obj->code,
							'position' => $obj->position,
							'account_number' => $obj->account_number,
							'account_label' => $obj->account_label,
							'sens' => $obj->sens
					);
					$i ++;
				}
			}
			return $data;
		} else {
			$this->error = "Error " . $this->db->lasterror();
			dol_syslog(__METHOD__ . " " . $this->error, LOG_ERR);

			return -1;
		}
	}

	/**
	 * Function to show result of an accounting account from the ledger with a direction and a period
	 *
	 * @param int 		$cpt 				Id accounting account
	 * @param string 	$month 				Specifig month - Can be empty
	 * @param string 	$date_start			Date start
	 * @param string 	$date_end			Date end
	 * @param int 		$sens 				Sens of the account:  0: credit - debit, 1: debit - credit
	 * @param string	$thirdparty_code	Thirdparty code
	 * @return integer 						Result in table
	 */
	public function getResult($cpt, $month, $date_start, $date_end, $sens, $thirdparty_code='nofilter')
	{
		$sql = "SELECT SUM(t.debit) as debit, SUM(t.credit) as credit";
		$sql .= " FROM " . MAIN_DB_PREFIX . "accounting_bookkeeping as t";
		$sql .= " WHERE t.numero_compte = '" . $cpt."'";
		if (! empty($date_start) && ! empty($date_end))
			$sql.= " AND t.doc_date >= '".$this->db->idate($date_start)."' AND t.doc_date <= '".$this->db->idate($date_end)."'";
		if (! empty($month)) {
			$sql .= " AND MONTH(t.doc_date) = " . $month;
		}
		if ($thirdparty_code != 'nofilter')
		{
			$sql .= " AND thirdparty_code = '".$this->db->escape($thirdparty_code)."'";
		}

		dol_syslog(__METHOD__ . " sql=" . $sql, LOG_DEBUG);
		$resql = $this->db->query($sql);

		if ($resql) {
			$num = $this->db->num_rows($resql);
			$this->sdc = 0;
			if ($num) {
				$obj = $this->db->fetch_object($resql);
				if ($sens == 1) {
					$this->sdc = $obj->debit - $obj->credit;
				} else {
					$this->sdc = $obj->credit - $obj->debit;
				}
			}
			return $num;
		} else {
			$this->error = "Error " . $this->db->lasterror();
			dol_syslog(__METHOD__ . " " . $this->error, LOG_ERR);

			return - 1;
		}
	}

	/**
	 * Return list of personalized groups that are active
	 *
	 * @param	int			$categorytype		-1=All, 0=Only non computed groups, 1=Only computed groups
	 * @return	array							Array of groups
	 */
	public function getCats($categorytype=-1)
	{
		global $db, $langs, $user, $mysoc, $conf;

		if (empty($mysoc->country_id)) {
			dol_print_error('', 'Call to select_accounting_account with mysoc country not yet defined');
			exit();
		}

		$sql = "SELECT c.rowid, c.code, c.label, c.formula, c.position, c.category_type";
		$sql .= " FROM " . MAIN_DB_PREFIX . "c_accounting_category as c";
		$sql .= " WHERE c.active = 1 ";
		$sql .= " AND c.entity = " . $conf->entity;
		if ($categorytype >= 0) $sql.=" AND c.category_type = 1";
		$sql .= " AND (c.fk_country = ".$mysoc->country_id." OR c.fk_country = 0)";
		$sql .= " ORDER BY c.position ASC";

		$resql = $this->db->query($sql);
		if ($resql) {
			$i = 0;
			$obj = '';
			$num = $this->db->num_rows($resql);
			$data = array ();
			if ($num) {
				while ( $i < $num ) {
					$obj = $this->db->fetch_object($resql);

					$data[] = array (
							'rowid' => $obj->rowid,
							'code' => $obj->code,
							'label' => $obj->label,
							'formula' => $obj->formula,
							'position' => $obj->position,
							'category_type' => $obj->category_type
					);
					$i++;
				}
			}
			return $data;
		} else {
			$this->error = "Error " . $this->db->lasterror();
			$this->errors[] = $this->error;
			dol_syslog(__METHOD__ . " " . implode(',', $this->errors), LOG_ERR);

			return - 1;
		}
	}


	/**
	 * Get all accounting account of a group.
	 * You must choose between first parameter (personalized group) or the second (free criteria filter)
	 *
	 * @param 	int 	$cat_id 				Id if personalized accounting group/category
	 * @param 	string 	$predefinedgroupwhere 	Sql criteria filter to select accounting accounts
	 * @return 	array       					Array of accounting accounts
	 */
	public function getCptsCat($cat_id, $predefinedgroupwhere='')
	{
		global $mysoc;
		$sql = '';

		if (empty($mysoc->country_id) && empty($mysoc->country_code)) {
			dol_print_error('', 'Call to select_accounting_account with mysoc country not yet defined');
			exit();
		}

		if (! empty($cat_id))
		{
			$sql = "SELECT t.rowid, t.account_number, t.label as account_label";
			$sql .= " FROM " . MAIN_DB_PREFIX . "accounting_account as t";
			$sql .= " WHERE t.fk_accounting_category = ".$cat_id;
			$sql .= " ORDER BY t.account_number";
		}
		else
		{
			$sql = "SELECT t.rowid, t.account_number, t.label as account_label";
			$sql .= " FROM " . MAIN_DB_PREFIX . "accounting_account as t";
			$sql .= " WHERE ".$predefinedgroupwhere;
			$sql .= " ORDER BY t.account_number";
		}
		//echo $sql;

		$resql = $this->db->query($sql);
		if ($resql) {
			$i = 0;
			$obj = '';
			$num = $this->db->num_rows($resql);
			$data = array();
			if ($num) {
				while ($obj = $this->db->fetch_object($resql))
				{
					$name_cat = $obj->name_cat;
					$data[] = array (
							'id' => $obj->rowid,
							'account_number' => $obj->account_number,
							'account_label' => $obj->account_label,
					);
					$i ++;
				}
			}
			return $data;
		} else {
			$this->error = "Error " . $this->db->lasterror();
			dol_syslog(__METHOD__ . " " . $this->error, LOG_ERR);

			return -1;
		}
	}
}<|MERGE_RESOLUTION|>--- conflicted
+++ resolved
@@ -30,10 +30,10 @@
  */
 class AccountancyCategory // extends CommonObject
 {
-    	/**
-     	 * @var DoliDB Database handler.
-     	 */
-    	public $db;
+  /**
+   * @var DoliDB Database handler.
+   */
+  public $db;
 
 	/**
 	 * @var string 		Error string
@@ -57,31 +57,23 @@
 	public $table_element='c_accounting_category';
 
 	/**
-     	 * @var int ID
-     	 */
-    	public $id;
+   * @var int ID
+   */
+  public $id;
 
 	/**
 	 * @var mixed Sample property 1
 	 */
 	public $code;
 
-<<<<<<< HEAD
-       /**
-     	* @var string proper name for given parameter
-     	*/
-    	public $label;
-
-    	/**
-	 * @var mixed Sample property 1
-	 */
-=======
-	/**
-     * @var string proper name for given parameter
-     */
-    public $label;
-
->>>>>>> 08bc81a7
+  /**
+   * @var string proper name for given parameter
+   */
+  public $label;
+
+  /**
+	 * @var mixed Sample property 1
+	 */
 	public $range_account;
 
 	/**
