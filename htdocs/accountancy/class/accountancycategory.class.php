--- conflicted
+++ resolved
@@ -66,21 +66,14 @@
 	 */
 	public $code;
 
-<<<<<<< HEAD
-    /**
-=======
-	/**
->>>>>>> 59a27085
+	/**
      * @var string proper name for given parameter
      */
     public $label;
 
-<<<<<<< HEAD
     /**
 	 * @var mixed Sample property 1
 	 */
-=======
->>>>>>> 59a27085
 	public $range_account;
 
 	/**
