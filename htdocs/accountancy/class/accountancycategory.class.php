<?php
/* Copyright (C) 2016		Jamal Elbaz			<jamelbaz@gmail.pro>
 * Copyright (C) 2016-2017	Alexandre Spangaro	<aspangaro@zendsi.com>
 *
 * This program is free software; you can redistribute it and/or modify
 * it under the terms of the GNU General Public License as published by
 * the Free Software Foundation; either version 3 of the License, or
 * (at your option) any later version.
 *
 * This program is distributed in the hope that it will be useful,
 * but WITHOUT ANY WARRANTY; without even the implied warranty of
 * MERCHANTABILITY or FITNESS FOR A PARTICULAR PURPOSE.  See the
 * GNU General Public License for more details.
 *
 * You should have received a copy of the GNU General Public License
 * along with this program. If not, see <http://www.gnu.org/licenses/>.
 */

/**
 * \file	htdocs/accountancy/class/accountancycategory.class.php
 * \ingroup Advanced accountancy
 * \brief	File of class to manage categories of an accounting category_type
 */

// Class
require_once DOL_DOCUMENT_ROOT . '/core/lib/accounting.lib.php';

/**
 * Class to manage categories of an accounting account
 */
class AccountancyCategory
{
	private $db;
	public $error;
	public $errors = array ();
	public $element = 'accounting_category';
	public $table_element = 'c_accounting_category';
	public $id;
	public $lines_cptbk;
	public $lines_display;
	public $sdc;

	/**
	 * Constructor
	 *
	 * @param DoliDB $db Database handler
	 */
	public function __construct($db) {
		$this->db = $db;
	}

	/**
	 * Function to select all accounting accounts from an accounting category
	 *
	 * @param int $id Id
	 *
	 * @return int <0 if KO, 0 if not found, >0 if OK
	 */
	public function display($id) {
		$sql = "SELECT t.rowid, t.account_number, t.label";
		$sql .= " FROM " . MAIN_DB_PREFIX . "accounting_account as t";
		$sql .= " WHERE t.fk_accounting_category = " . $id;

		$this->lines_display = array ();

		dol_syslog(__METHOD__ . " sql=" . $sql, LOG_DEBUG);
		$resql = $this->db->query($sql);
		if ($resql) {
			$num = $this->db->num_rows($resql);
			if ($num) {
				while ( $obj = $this->db->fetch_object($resql) ) {
					$this->lines_display[] = $obj;
				}
			}
			return $num;
		} else {
			$this->error = "Error " . $this->db->lasterror();
			$this->errors[] = $this->error;
			dol_syslog(__METHOD__ . " " . implode(',' . $this->errors), LOG_ERR);

			return - 1;
		}
	}

	/**
	 * Function to select accounting category of an accounting account present in chart of accounts
	 *
	 * @param int $id Id category
	 *
	 * @return int <0 if KO, 0 if not found, >0 if OK
	 */
	public function getCptBK($id) {
		global $conf;

		$sql = "SELECT t.numero_compte, t.label_operation, t.doc_ref";
		$sql .= " FROM " . MAIN_DB_PREFIX . "accounting_bookkeeping as t";
		$sql .= " WHERE t.numero_compte NOT IN (";
		$sql .= " SELECT t.account_number";
		$sql .= " FROM " . MAIN_DB_PREFIX . "accounting_account as t";
		$sql .= " WHERE t.fk_accounting_category = " . $id . ")";
		$sql .= " AND t.numero_compte IN (";
		$sql .= " SELECT DISTINCT aa.account_number";
		$sql .= " FROM " . MAIN_DB_PREFIX . "accounting_account as aa";
		$sql .= " INNER JOIN " . MAIN_DB_PREFIX . "accounting_system as asy ON aa.fk_pcg_version = asy.pcg_version";
		$sql .= " AND asy.rowid = " . $conf->global->CHARTOFACCOUNTS;
		$sql .= " AND aa.active = 1)";
		$sql .= " GROUP BY t.numero_compte, t.label_operation, t.doc_ref";
		$sql .= " ORDER BY t.numero_compte";

		$this->lines_CptBk = array ();

		dol_syslog(__METHOD__, LOG_DEBUG);
		$resql = $this->db->query($sql);
		if ($resql) {
			$num = $this->db->num_rows($resql);
			if ($num) {
				while ( $obj = $this->db->fetch_object($resql) ) {
					$this->lines_cptbk[] = $obj;
				}
			}

			return $num;
		} else {
			$this->error = "Error " . $this->db->lasterror();
			$this->errors[] = $this->error;
			dol_syslog(__METHOD__ . " " . implode(',' . $this->errors), LOG_ERR);

			return - 1;
		}
	}

	/**
	 * Function to select accounting category of an accounting account present in chart of accounts
	 *
	 * @param int $id Id category
	 *
	 * @return int <0 if KO, 0 if not found, >0 if OK
	 */
	public function getAccountsWithNoCategory($id) {
	    global $conf;

	    $sql = "SELECT aa.account_number as numero_compte, aa.label as label_compte";
	    $sql .= " FROM " . MAIN_DB_PREFIX . "accounting_account as aa";
	    $sql .= " INNER JOIN " . MAIN_DB_PREFIX . "accounting_system as asy ON aa.fk_pcg_version = asy.pcg_version";
	    $sql .= " WHERE (aa.fk_accounting_category != ".$id." OR aa.fk_accounting_category IS NULL)";
	    $sql .= " AND asy.rowid = " . $conf->global->CHARTOFACCOUNTS;
	    $sql .= " AND aa.active = 1";
	    $sql .= " GROUP BY aa.account_number, aa.label";
	    $sql .= " ORDER BY aa.account_number, aa.label";

	    $this->lines_CptBk = array ();

	    dol_syslog(__METHOD__, LOG_DEBUG);
	    $resql = $this->db->query($sql);
	    if ($resql) {
	        $num = $this->db->num_rows($resql);
	        if ($num) {
	            while ( $obj = $this->db->fetch_object($resql) ) {
	                $this->lines_cptbk[] = $obj;
	            }
	        }

	        return $num;
	    } else {
	        $this->error = "Error " . $this->db->lasterror();
	        $this->errors[] = $this->error;
	        dol_syslog(__METHOD__ . " " . implode(',' . $this->errors), LOG_ERR);

	        return - 1;
	    }
	}

	/**
	 * Function to add an accounting account in an accounting category
	 *
	 * @param int $id_cat Id category
	 * @param array $cpts list of accounts array
	 *
	 * @return int <0 if KO, >0 if OK
	 */
	public function updateAccAcc($id_cat, $cpts = array()) {
		global $conf;
		$error = 0;

		require_once DOL_DOCUMENT_ROOT.'/core/lib/accounting.lib.php';

		$sql = "SELECT aa.rowid,aa.account_number ";
		$sql .= " FROM " . MAIN_DB_PREFIX . "accounting_account as aa";
		$sql .= " INNER JOIN " . MAIN_DB_PREFIX . "accounting_system as asy ON aa.fk_pcg_version = asy.pcg_version";
		$sql .= " AND asy.rowid = " . $conf->global->CHARTOFACCOUNTS;
		$sql .= " AND aa.active = 1";

		$this->db->begin();

		dol_syslog(__METHOD__, LOG_DEBUG);
		$resql = $this->db->query($sql);
		if (! $resql) {
			$error ++;
			$this->errors[] = "Error " . $this->db->lasterror();
			$this->db->rollback();
			return -1;
		}

		while ( $obj = $this->db->fetch_object($resql))
		{
			if (array_key_exists(length_accountg($obj->account_number), $cpts))
			{
				$sql = "UPDATE " . MAIN_DB_PREFIX . "accounting_account";
				$sql .= " SET fk_accounting_category=" . $id_cat;
				$sql .= " WHERE rowid=".$obj->rowid;
				dol_syslog(__METHOD__, LOG_DEBUG);
				$resqlupdate = $this->db->query($sql);
				if (! $resqlupdate) {
					$error ++;
					$this->errors[] = "Error " . $this->db->lasterror();
				}
			}
		}

		// Commit or rollback
		if ($error) {
			foreach ( $this->errors as $errmsg ) {
				dol_syslog(__METHOD__ . " " . $errmsg, LOG_ERR);
				$this->error .= ($this->error ? ', ' . $errmsg : $errmsg);
			}
			$this->db->rollback();

			return - 1 * $error;
		} else {
			$this->db->commit();

			return 1;
		}
	}

	/**
	 * Function to delete an accounting account from an accounting category
	 *
	 * @param int $cpt_id Id of accounting account
	 *
	 * @return int <0 if KO, >0 if OK
	 */
	public function deleteCptCat($cpt_id) {
		$error = 0;

		$sql = "UPDATE " . MAIN_DB_PREFIX . "accounting_account as aa";
		$sql .= " SET fk_accounting_category= 0";
		$sql .= " WHERE aa.rowid= " . $cpt_id;
		$this->db->begin();

		dol_syslog(__METHOD__ . " sql=" . $sql, LOG_DEBUG);
		$resql = $this->db->query($sql);
		if (! $resql) {
			$error ++;
			$this->errors[] = "Error " . $this->db->lasterror();
		}

		// Commit or rollback
		if ($error) {
			foreach ( $this->errors as $errmsg ) {
				dol_syslog(__METHOD__ . " " . $errmsg, LOG_ERR);
				$this->error .= ($this->error ? ', ' . $errmsg : $errmsg);
			}
			$this->db->rollback();

			return - 1 * $error;
		} else {
			$this->db->commit();

			return 1;
		}
	}

	/**
	 * Function to know all category from accounting account
	 *
	 * @return array       Result in table
	 */
	public function getCatsCpts() {
		global $mysoc;
		$sql = "";

		if (empty($mysoc->country_id) && empty($mysoc->country_code)) {
			dol_print_error('', 'Call to select_accounting_account with mysoc country not yet defined');
			exit();
		}

		if (! empty($mysoc->country_id)) {
			$sql = "SELECT t.rowid, t.account_number, t.label as name_cpt, cat.code, cat.position, cat.label as name_cat, cat.sens ";
			$sql .= " FROM " . MAIN_DB_PREFIX . "accounting_account as t, " . MAIN_DB_PREFIX . "c_accounting_category as cat";
			$sql .= " WHERE t.fk_accounting_category IN ( SELECT c.rowid ";
			$sql .= " FROM " . MAIN_DB_PREFIX . "c_accounting_category as c";
			$sql .= " WHERE c.active = 1";
			$sql .= " AND c.fk_country = " . $mysoc->country_id . ")";
			$sql .= " AND cat.rowid = t.fk_accounting_category";
			$sql .= " ORDER BY cat.position ASC";
		} else {
			$sql = "SELECT c.rowid, c.code, c.label, c.category_type ";
			$sql .= " FROM " . MAIN_DB_PREFIX . "c_accounting_category as c, " . MAIN_DB_PREFIX . "c_country as co";
			$sql .= " WHERE c.active = 1 AND c.fk_country = co.rowid";
			$sql .= " AND co.code = '" . $mysoc->country_code . "'";
			$sql .= " ORDER BY c.position ASC";
		}

		$resql = $this->db->query($sql);
		if ($resql) {
			$i = 0;
			$obj = '';
			$num = $this->db->num_rows($resql);
			$data = array ();
			if ($num) {
				while ( $obj = $this->db->fetch_object($resql) ) {
					$name_cat = $obj->name_cat;
					$data[$name_cat][$i] = array (
							'id' => $obj->rowid,
							'code' => $obj->code,
							'position' => $obj->position,
							'account_number' => $obj->account_number,
							'name_cpt' => $obj->name_cpt,
							'sens' => $obj->sens
					);
					$i ++;
				}
			}
			return $data;
		} else {
			$this->error = "Error " . $this->db->lasterror();
			dol_syslog(__METHOD__ . " " . $this->error, LOG_ERR);

			return -1;
		}
	}

	/**
	 * Function to show result of an accounting account from the ledger with a direction and a period
	 *
	 * @param int $cpt Id accounting account
	 * @param string $month Specifig month - Can be empty
	 * @param string $year Specific year
	 * @param int $sens Sens of the account 0: credit - debit 1: debit - credit
	 *
	 * @return integer Result in table
	 */
	public function getResult($cpt, $month, $year, $sens) {
		$sql = "SELECT SUM(t.debit) as debit, SUM(t.credit) as credit";
		$sql .= " FROM " . MAIN_DB_PREFIX . "accounting_bookkeeping as t";
		$sql .= " WHERE t.numero_compte = '" . $cpt."'";
		$sql .= " AND YEAR(t.doc_date) = " . $year;

		if (! empty($month)) {
			$sql .= " AND MONTH(t.doc_date) = " . $month;
		}

		dol_syslog(__METHOD__ . " sql=" . $sql, LOG_DEBUG);
		$resql = $this->db->query($sql);

		if ($resql) {
			$num = $this->db->num_rows($resql);
			$this->sdc = 0;
			if ($num) {
				$obj = $this->db->fetch_object($resql);
				if ($sens == 1) {
					$this->sdc = $obj->debit - $obj->credit;
				} else {
					$this->sdc = $obj->credit - $obj->debit;
				}
			}
			return $num;
		} else {
			$this->error = "Error " . $this->db->lasterror();
			dol_syslog(__METHOD__ . " " . $this->error, LOG_ERR);

			return - 1;
		}
	}

	/**
	 * Function to call category from a specific country
	 *
	 * @return array Result in table
	 */
	public function getCatsCal() {
		global $db, $langs, $user, $mysoc;

		if (empty($mysoc->country_id) && empty($mysoc->country_code)) {
			dol_print_error('', 'Call to select_accounting_account with mysoc country not yet defined');
			exit();
		}

		if (! empty($mysoc->country_id)) {
			$sql = "SELECT c.rowid, c.code, c.label, c.formula, c.position";
			$sql .= " FROM " . MAIN_DB_PREFIX . "c_accounting_category as c";
			$sql .= " WHERE c.active = 1 AND c.category_type = 1 ";
			$sql .= " AND c.fk_country = " . $mysoc->country_id;
			$sql .= " ORDER BY c.position ASC";
		} else {
			$sql = "SELECT c.rowid, c.code, c.label, c.formula, c.position";
			$sql .= " FROM " . MAIN_DB_PREFIX . "c_accounting_category as c, " . MAIN_DB_PREFIX . "c_country as co";
			$sql .= " WHERE c.active = 1 AND c.category_type = 1 AND c.fk_country = co.rowid";
			$sql .= " AND co.code = '" . $mysoc->country_code . "'";
			$sql .= " ORDER BY c.position ASC";
		}

		dol_syslog(__METHOD__ . " sql=" . $sql, LOG_DEBUG);
		$resql = $this->db->query($sql);
		if ($resql) {
			$i = 0;
			$obj = '';
			$num = $this->db->num_rows($resql);
			$data = array ();
			if ($num) {
				while ( $i < $num ) {
					$obj = $this->db->fetch_object($resql);
					$position = $obj->position;
					$data[$position] = array (
							'code' => $obj->code,
							'label' => $obj->label,
							'formula' => $obj->formula
					);
					$i ++;
				}
			}
			return $data;
		} else {
			$this->error = "Error " . $this->db->lasterror();
			$this->errors[] = $this->error;
			dol_syslog(__METHOD__ . " " . implode(',', $this->errors), LOG_ERR);

			return - 1;
		}
	}

	public function getCats() {
		global $db, $langs, $user, $mysoc;

		if (empty($mysoc->country_id) && empty($mysoc->country_code)) {
			dol_print_error('', 'Call to select_accounting_account with mysoc country not yet defined');
			exit();
		}

		if (! empty($mysoc->country_id)) {
			$sql = "SELECT c.rowid, c.code, c.label, c.formula, c.position, c.category_type";
			$sql .= " FROM " . MAIN_DB_PREFIX . "c_accounting_category as c";
			$sql .= " WHERE c.active = 1 ";
			$sql .= " AND c.fk_country = " . $mysoc->country_id;
			$sql .= " ORDER BY c.position ASC";
		} else {
			$sql = "SELECT c.rowid, c.code, c.label, c.formula, c.position, c.category_type";
			$sql .= " FROM " . MAIN_DB_PREFIX . "c_accounting_category as c, " . MAIN_DB_PREFIX . "c_country as co";
			$sql .= " WHERE c.active = 1 AND c.fk_country = co.rowid";
			$sql .= " AND co.code = '" . $mysoc->country_code . "'";
			$sql .= " ORDER BY c.position ASC";
		}

		dol_syslog(__METHOD__ . " sql=" . $sql, LOG_DEBUG);
		$resql = $this->db->query($sql);
		if ($resql) {
			$i = 0;
			$obj = '';
			$num = $this->db->num_rows($resql);
			$data = array ();
			if ($num) {
				while ( $i < $num ) {
					$obj = $this->db->fetch_object($resql);

					$data[] = array (
							'rowid' => $obj->rowid,
							'code' => $obj->code,
							'position' => $obj->position,
							'label' => $obj->label,
							'formula' => $obj->formula,
							'category_type' => $obj->category_type
					);
					$i ++;
				}
			}
			return $data;
		} else {
			$this->error = "Error " . $this->db->lasterror();
			$this->errors[] = $this->error;
			dol_syslog(__METHOD__ . " " . implode(',', $this->errors), LOG_ERR);

			return - 1;
		}
	}


	// calcule

	const PATTERN = '/(?:\-?\d+(?:\.?\d+)?[\+\-\*\/])+\-?\d+(?:\.?\d+)?/';

	const PARENTHESIS_DEPTH = 10;

	public function calculate($input){
		if(strpos($input, '+') != null || strpos($input, '-') != null || strpos($input, '/') != null || strpos($input, '*') != null){
			//  Remove white spaces and invalid math chars
			$input = str_replace(',', '.', $input);
			$input = preg_replace('[^0-9\.\+\-\*\/\(\)]', '', $input);

			//  Calculate each of the parenthesis from the top
			$i = 0;
			while(strpos($input, '(') || strpos($input, ')')){
				$input = preg_replace_callback('/\(([^\(\)]+)\)/', 'self::callback', $input);

				$i++;
				if($i > self::PARENTHESIS_DEPTH){
					break;
				}
			}

			//  Calculate the result
			if(preg_match(self::PATTERN, $input, $match)){
				return $this->compute($match[0]);
			}

			return 0;
		}

		return $input;
	}

	private function compute($input){
		$compute = create_function('', 'return '.$input.';');

		return 0 + $compute();
	}

	private function callback($input){
		if(is_numeric($input[1])){
			return $input[1];
		}
		elseif(preg_match(self::PATTERN, $input[1], $match)){
			return $this->compute($match[0]);
		}

		return 0;
	}

	/**
	 * get cpts of category
	 *
<<<<<<< HEAD
	 * @param int $cat_id Id accounting account category
	 *
	 * @return array       Result in table
=======
	 * @param  int     $cat_id     Category id
	 * @return array               Result in table
>>>>>>> cb1c461b
	 */
	public function getCptsCat($cat_id) {
		global $mysoc;
		$sql = "";

		if (empty($mysoc->country_id) && empty($mysoc->country_code)) {
			dol_print_error('', 'Call to select_accounting_account with mysoc country not yet defined');
			exit();
		}

		$sql = "SELECT t.rowid, t.account_number, t.label as name_cpt";
		$sql .= " FROM " . MAIN_DB_PREFIX . "accounting_account as t";
		$sql .= " WHERE t.fk_accounting_category = ".$cat_id;
		$sql .= " ORDER BY t.account_number ";

		//echo $sql;

		$resql = $this->db->query($sql);
		if ($resql) {
			$i = 0;
			$obj = '';
			$num = $this->db->num_rows($resql);
			$data = array ();
			if ($num) {
				while ( $obj = $this->db->fetch_object($resql) ) {
					$name_cat = $obj->name_cat;
					$data[] = array (
							'id' => $obj->rowid,
							'account_number' => $obj->account_number,
							'name_cpt' => $obj->name_cpt,
					);
					$i ++;
				}
			}
			return $data;
		} else {
			$this->error = "Error " . $this->db->lasterror();
			dol_syslog(__METHOD__ . " " . $this->error, LOG_ERR);

			return -1;
		}
	}

}<|MERGE_RESOLUTION|>--- conflicted
+++ resolved
@@ -539,14 +539,9 @@
 	/**
 	 * get cpts of category
 	 *
-<<<<<<< HEAD
 	 * @param int $cat_id Id accounting account category
 	 *
-	 * @return array       Result in table
-=======
-	 * @param  int     $cat_id     Category id
 	 * @return array               Result in table
->>>>>>> cb1c461b
 	 */
 	public function getCptsCat($cat_id) {
 		global $mysoc;
