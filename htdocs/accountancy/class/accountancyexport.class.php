--- conflicted
+++ resolved
@@ -5,12 +5,8 @@
  * Copyright (C) 2015       Florian Henry       <florian.henry@open-concept.pro>
  * Copyright (C) 2015       Raphaël Doursenaud  <rdoursenaud@gpcsolutions.fr>
  * Copyright (C) 2016       Pierre-Henry Favre  <phf@atm-consulting.fr>
-<<<<<<< HEAD
- * Copyright (C) 2016-2022  Alexandre Spangaro  <aspangaro@open-dsi.fr>
+ * Copyright (C) 2016-2023  Alexandre Spangaro  <aspangaro@open-dsi.fr>
  * Copyright (C) 2022  		Lionel Vessiller    <lvessiller@open-dsi.fr>
-=======
- * Copyright (C) 2016-2023  Alexandre Spangaro  <aspangaro@open-dsi.fr>
->>>>>>> 3fdc3233
  * Copyright (C) 2013-2017  Olivier Geffroy     <jeff@jeffinfo.com>
  * Copyright (C) 2017       Elarifr. Ari Elbaz  <github@accedinfo.com>
  * Copyright (C) 2017-2019  Frédéric France     <frederic.france@netlogic.fr>
