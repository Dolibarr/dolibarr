--- conflicted
+++ resolved
@@ -1112,23 +1112,9 @@
 		if (!extension_loaded('zip')) {
 			setEventMessages('PHPZIPExtentionNotLoaded', null, 'errors');
 			return;
-<<<<<<< HEAD
-        } else {
-            dol_mkdir($dirfortmpfile);
-            $zipname = $dirfortmpfile.'/'.dol_print_date(dol_now(), 'dayrfc', 'tzuserrel') . dol_sanitizeFileName($mysoc->name ? $mysoc->name : 'MyCompany') . '_export.zip';
-            dol_delete_file($zipname);
-
-            $zip = new ZipArchive();
-            $res = $zip->open($zipname, ZipArchive::OVERWRITE | ZipArchive::CREATE);
-            if (! $res) {
-                dol_syslog("exportFECZIP::ZipArchive error", LOG_ERR);
-                return;
-            }
-        }
-=======
 		} else {
 			dol_mkdir($dirfortmpfile);
-			$zipname = $dirfortmpfile.'/'.dol_print_date(dol_now(), 'dayrfc', 'tzuserrel') . '_export.zip';
+			$zipname = $dirfortmpfile.'/'.dol_print_date(dol_now(), 'dayrfc', 'tzuserrel') . dol_sanitizeFileName($mysoc->name ? $mysoc->name : 'MyCompany') . '_export.zip';
 			dol_delete_file($zipname);
 
 			$zip = new ZipArchive();
@@ -1138,7 +1124,6 @@
 				return;
 			}
 		}
->>>>>>> a8660a5e
 
 		$fectxt = "";
 		$fectxt .= "JournalCode".$separator;
