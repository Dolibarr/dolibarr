--- conflicted
+++ resolved
@@ -49,10 +49,7 @@
 class AccountancyExport
 {
 	// Types of export.
-<<<<<<< HEAD
-=======
 	/** @var int */
->>>>>>> cc80841a
 	public static $EXPORT_TYPE_CONFIGURABLE = 1; // CSV
 	/** @var int */
 	public static $EXPORT_TYPE_AGIRIS = 10;
@@ -86,15 +83,10 @@
 	public static $EXPORT_TYPE_GESTIMUMV3 = 130;
 	/** @var int */
 	public static $EXPORT_TYPE_GESTIMUMV5 = 135;
-<<<<<<< HEAD
-	public static $EXPORT_TYPE_ISUITEEXPERT = 200;
-	// Generic FEC after that
-=======
 	/** @var int */
 	public static $EXPORT_TYPE_ISUITEEXPERT = 200;
 	// Generic FEC after that
 	/** @var int */
->>>>>>> cc80841a
 	public static $EXPORT_TYPE_FEC = 1000;
 	/** @var int */
 	public static $EXPORT_TYPE_FEC2 = 1010;
@@ -120,11 +112,7 @@
 	public $end_line = '';
 
 	/**
-<<<<<<< HEAD
-	 * @var array 	Generated file
-=======
 	 * @var array{downloadFilePath:string,downloadFileMimeType:string,downloadFileFullName:string}|array{}	Generated file
->>>>>>> cc80841a
 	 */
 	public $generatedfiledata = array();
 
@@ -148,13 +136,8 @@
 	/**
 	 * Array with all export type available (key + label)
 	 *
-<<<<<<< HEAD
-	 * @param	int		$mode		Mode of list: 0=flat list, 1=rich list
-	 * @return 						array of type
-=======
 	 * @param	int<0,1>	$mode		Mode of list: 0=flat list, 1=rich list
 	 * @return	array<int|string,string>|array<int|string,array{id:int|string,label:string,position:int,disabled?:string}>	array of type
->>>>>>> cc80841a
 	 */
 	public function getType($mode = 0)
 	{
@@ -375,23 +358,6 @@
 	/**
 	 * Function who chose which export to use with the default config, and make the export into a file
 	 *
-<<<<<<< HEAD
-	 * @param 	array	$TData 						Array with data
-	 * @param	int		$formatexportset			Id of export format
-	 * @param	int		$withAttachment				[=0] Not add files
-	 * 												or 1 to have attached in an archive (ex : Quadratus) - Force output mode to write in a file (output mode = 1)
-	 * @param	int		$downloadMode				[=0] Direct download. Deprecated. Always use value 1.
-	 * 												or 1 to download after writing files - Forced by default when use withAttachment = 1
-	 * 												or -1 not to download files
-	 * @param	int		$outputMode					[=0] Print on screen. Deprecated. Always use value 1.
-	 * 												or 1 to write in file and uses the temp directory - Forced by default when use withAttachment = 1
-	 * 												or 2 to write in file a default export directory (accounting/export/)
-	 * @param	int		$noouput					0=old mode. Deprecated. Always use value 1.
-	 * 												or 1=Do not output the file on stdout with this method. This must always be done by the main page, never by a method.
-	 * @return 	int									Return integer <0 if KO, >0 OK. The property ->generatedfile is also filled.
-	 */
-	public function export(&$TData, $formatexportset, $withAttachment = 0, $downloadMode = 0, $outputMode = 0, $noouput = 0)
-=======
 	 * @param 	BookKeepingLine[]	$TData 			Array with data
 	 * @param	int			$formatexportset			Id of export format
 	 * @param	int<0,1>	$withAttachment				[=0] Not add files
@@ -407,7 +373,6 @@
 	 * @return 	int									Return integer <0 if KO, >0 OK. The property ->generatedfile is also filled.
 	 */
 	public function export(&$TData, $formatexportset, $withAttachment = 0, $downloadMode = 1, $outputMode = 1, $noouput = 1)
->>>>>>> cc80841a
 	{
 		global $db, $conf, $langs;	// The tpl file use $db
 		global $search_date_end; 	// Used into /accountancy/tpl/export_journal.tpl.php
@@ -469,11 +434,7 @@
 
 				// directory already created when module is enabled
 				$outputDir .= '/export';
-<<<<<<< HEAD
-				$outputDir .= '/'.dol_sanitizePathName($formatexportset);
-=======
 				$outputDir .= '/'.dol_sanitizePathName((string) $formatexportset);
->>>>>>> cc80841a
 			}
 
 			if (!dol_is_dir($outputDir)) {
@@ -501,7 +462,6 @@
 						$this->errors[] = $langs->trans('ErrorFileNotFound', $exportFilePath);
 						return -1;
 					}
-<<<<<<< HEAD
 
 					if ($withAttachment == 1) {
 						$archiveFileList[0] = array(
@@ -517,23 +477,6 @@
 			}
 		}
 
-=======
-
-					if ($withAttachment == 1) {
-						$archiveFileList[0] = array(
-							'path' => $exportFilePath,
-							'name' => $exportFileFullName,
-						);
-
-						// archive name and path
-						$archiveFullName = $exportFileName . '.zip';
-						$archivePath = $outputDir . '/' . $archiveFullName;
-					}
-				}
-			}
-		}
-
->>>>>>> cc80841a
 		// export file (print on screen or write in a file) and prepare archive list if with attachment is set to 1
 		switch ($formatexportset) {
 			case self::$EXPORT_TYPE_CONFIGURABLE:
@@ -691,13 +634,8 @@
 	/**
 	 * Export format : CEGID
 	 *
-<<<<<<< HEAD
-	 * @param 	array 		$objectLines 			data
-	 * @param 	resource	$exportFile				[=null] File resource to export or print if null
-=======
 	 * @param 	BookKeepingLine[]	$objectLines	data
 	 * @param 	?resource			$exportFile		[=null] File resource to export or print if null
->>>>>>> cc80841a
 	 * @return	void
 	 */
 	public function exportCegid($objectLines, $exportFile = null)
@@ -732,13 +670,8 @@
 	 * Export format : COGILOG
 	 * Last review for this format : 2022-07-12 Alexandre Spangaro (aspangaro@open-dsi.fr)
 	 *
-<<<<<<< HEAD
-	 * @param 	array 		$objectLines 			data
-	 * @param 	resource	$exportFile				[=null] File resource to export or print if null
-=======
 	 * @param 	BookKeepingLine[]	$objectLines 	data
 	 * @param 	?resource			$exportFile		[=null] File resource to export or print if null
->>>>>>> cc80841a
 	 * @return	void
 	 */
 	public function exportCogilog($objectLines, $exportFile = null)
@@ -801,13 +734,8 @@
 	/**
 	 * Export format : COALA
 	 *
-<<<<<<< HEAD
-	 * @param 	array 		$objectLines 			data
-	 * @param 	resource	$exportFile				[=null] File resource to export or print if null
-=======
 	 * @param 	BookKeepingLine[]	$objectLines 	data
 	 * @param 	?resource			$exportFile		[=null] File resource to export or print if null
->>>>>>> cc80841a
 	 * @return 	void
 	 */
 	public function exportCoala($objectLines, $exportFile = null)
@@ -843,13 +771,8 @@
 	/**
 	 * Export format : BOB50
 	 *
-<<<<<<< HEAD
-	 * @param 	array 		$objectLines 			data
-	 * @param 	resource	$exportFile				[=null] File resource to export or print if null
-=======
 	 * @param 	BookKeepingLine[]	$objectLines	data
 	 * @param 	?resource			$exportFile		[=null] File resource to export or print if null
->>>>>>> cc80841a
 	 * @return 	void
 	 */
 	public function exportBob50($objectLines, $exportFile = null)
@@ -903,13 +826,8 @@
 	 * If you want to force filename to "XIMPORT.TXT" for automatically import file present in a directory :
 	 * use constant ACCOUNTING_EXPORT_XIMPORT_FORCE_FILENAME
 	 *
-<<<<<<< HEAD
-	 * @param 	array 		$objectLines 			data
-	 * @param 	resource	$exportFile				[=null] File resource to export or print if null
-=======
 	 * @param 	BookKeepingLine[]	$objectLines 	data
 	 * @param 	?resource			$exportFile		[=null] File resource to export or print if null
->>>>>>> cc80841a
 	 * @return 	void
 	 */
 	public function exportCiel($objectLines, $exportFile = null)
@@ -929,11 +847,7 @@
 
 			$tab = array();
 
-<<<<<<< HEAD
-			$tab[] = str_pad($line->piece_num, 5);
-=======
 			$tab[] = str_pad((string) $line->piece_num, 5);
->>>>>>> cc80841a
 			$tab[] = str_pad(self::trunc($line->code_journal, 2), 2);
 			$tab[] = str_pad($date_document, 8, ' ', STR_PAD_LEFT);
 			$tab[] = str_pad($date_echeance, 8, ' ', STR_PAD_LEFT);
@@ -965,19 +879,11 @@
 	 * Help to import in Quadra: https://wiki.dolibarr.org/index.php?title=Module_Comptabilit%C3%A9_en_Partie_Double#Import_vers_CEGID_Quadra
 	 * In QuadraCompta | Use menu : "Outils" > "Suivi des dossiers" > "Import ASCII(Compta)"
 	 *
-<<<<<<< HEAD
-	 * @param 	array 		$objectLines 			data
-	 * @param 	resource	$exportFile				[=null] File resource to export or print if null
-	 * @param 	array		$archiveFileList		[=array()] Archive file list : array of ['path', 'name']
-	 * @param 	int			$withAttachment			[=0] Not add files or 1 to have attached in an archive
-	 * @return	array		Archive file list : array of ['path', 'name']
-=======
 	 * @param 	BookKeepingLine[]	$objectLines 	data
 	 * @param 	?resource			$exportFile		[=null] File resource to export or print if null
 	 * @param 	array<string,array{name:string,path:string}>		$archiveFileList		[=array()] Archive file list : array of ['path', 'name']
 	 * @param 	int<0,1>	$withAttachment			[=0] Not add files or 1 to have attached in an archive
 	 * @return	array<string,array{name:string,path:string}>	Archive file list : array of ['path', 'name']
->>>>>>> cc80841a
 	 */
 	public function exportQuadratus($objectLines, $exportFile = null, $archiveFileList = array(), $withAttachment = 0)
 	{
@@ -1092,21 +998,13 @@
 			// $tab['lettrage'] = str_repeat(' ', 5);
 			$tab['lettrage'] = str_repeat(' ', 2);
 			$tab['codestat'] = str_repeat(' ', 3);
-<<<<<<< HEAD
-			$tab['num_piece'] = str_pad(self::trunc($line->piece_num, 5), 5);
-=======
 			$tab['num_piece'] = str_pad(self::trunc((string) $line->piece_num, 5), 5);
->>>>>>> cc80841a
 
 			// Keep correct quadra named field instead of anon filler
 			// $tab['filler2'] = str_repeat(' ', 20);
 			$tab['affaire'] = str_repeat(' ', 10);
 			$tab['quantity1'] = str_repeat(' ', 10);
-<<<<<<< HEAD
-			$tab['num_piece2'] = str_pad(self::trunc($line->piece_num, 8), 8);
-=======
 			$tab['num_piece2'] = str_pad(self::trunc((string) $line->piece_num, 8), 8);
->>>>>>> cc80841a
 			$tab['devis'] = str_pad($conf->currency, 3);
 			$tab['code_journal2'] = str_pad(self::trunc($line->code_journal, 3), 3);
 			$tab['filler3'] = str_repeat(' ', 3);
@@ -1128,11 +1026,7 @@
 			// get document file
 			$attachmentFileName = '';
 			if ($withAttachment == 1) {
-<<<<<<< HEAD
-				$attachmentFileKey = trim($line->piece_num);
-=======
 				$attachmentFileKey = trim((string) $line->piece_num);
->>>>>>> cc80841a
 
 				if (!isset($archiveFileList[$attachmentFileKey])) {
 					$objectDirPath = '';
@@ -1151,15 +1045,9 @@
 					$arrayofinclusion = array();
 					// If it is a supplier invoice, we want to use last uploaded file
 					$arrayofinclusion[] = '^'.preg_quote($objectFileName, '/').(($line->doc_type == 'supplier_invoice') ? '.+' : '').'\.pdf$';
-<<<<<<< HEAD
-					$fileFoundList = dol_dir_list($objectDirPath.'/'.$objectFileName, 'files', 0, implode('|', $arrayofinclusion), '(\.meta|_preview.*\.png)$', 'date', SORT_DESC, 0, true);
-					if (!empty($fileFoundList)) {
-						$attachmentFileNameTrunc = str_pad(self::trunc($line->piece_num, 8), 8, '0', STR_PAD_LEFT);
-=======
 					$fileFoundList = dol_dir_list($objectDirPath.'/'.$objectFileName, 'files', 0, implode('|', $arrayofinclusion), '(\.meta|_preview.*\.png)$', 'date', SORT_DESC, 0, 1);
 					if (!empty($fileFoundList)) {
 						$attachmentFileNameTrunc = str_pad(self::trunc((string) $line->piece_num, 8), 8, '0', STR_PAD_LEFT);
->>>>>>> cc80841a
 						foreach ($fileFoundList as $fileFound) {
 							if (strstr($fileFound['name'], $objectFileName)) {
 								// skip native invoice pdfs (canelle)
@@ -1212,13 +1100,8 @@
 	 *
 	 * Help : https://wiki.gestan.fr/lib/exe/fetch.php?media=wiki:v15:compta:accountancy-format_winfic-ewinfic-winsiscompta.pdf
 	 *
-<<<<<<< HEAD
-	 * @param 	array 		$objectLines 			data
-	 * @param 	resource	$exportFile				[=null] File resource to export or print if null
-=======
 	 * @param 	BookKeepingLine[]	$objectLines 	data
 	 * @param 	?resource			$exportFile		[=null] File resource to export or print if null
->>>>>>> cc80841a
 	 * @return 	void
 	 */
 	public function exportWinfic($objectLines, $exportFile = null)
@@ -1247,11 +1130,7 @@
 
 			$tab['folio'] = '     1';
 
-<<<<<<< HEAD
-			$tab['num_ecriture'] = str_pad(dol_trunc($index, 6, 'right', 'UTF-8', 1), 6, ' ', STR_PAD_LEFT);
-=======
 			$tab['num_ecriture'] = str_pad(dol_trunc((string) $index, 6, 'right', 'UTF-8', 1), 6, ' ', STR_PAD_LEFT);
->>>>>>> cc80841a
 
 			$tab['jour_ecriture'] = dol_print_date($line->doc_date, '%d%m%y');
 
@@ -1271,11 +1150,7 @@
 
 			$tab['lettrage'] = str_repeat(dol_trunc($line->lettering_code, 2, 'left', 'UTF-8', 1), 2);
 
-<<<<<<< HEAD
-			$tab['code_piece'] = str_pad(dol_trunc($line->piece_num, 5, 'left', 'UTF-8', 1), 5, ' ', STR_PAD_LEFT);
-=======
 			$tab['code_piece'] = str_pad(dol_trunc((string) $line->piece_num, 5, 'left', 'UTF-8', 1), 5, ' ', STR_PAD_LEFT);
->>>>>>> cc80841a
 
 			$tab['code_stat'] = str_repeat(' ', 4);
 
@@ -1307,13 +1182,8 @@
 	/**
 	 * Export format : EBP
 	 *
-<<<<<<< HEAD
-	 * @param 	array 		$objectLines 			data
-	 * @param 	resource	$exportFile				[=null] File resource to export or print if null
-=======
 	 * @param 	BookKeepingLine[]	$objectLines 	data
 	 * @param 	?resource			$exportFile		[=null] File resource to export or print if null
->>>>>>> cc80841a
 	 * @return 	void
 	 */
 	public function exportEbp($objectLines, $exportFile = null)
@@ -1336,11 +1206,7 @@
 			}
 			//$tab[] = substr(length_accountg($line->numero_compte), 0, 2) . $separator;
 			$tab[] = '"'.dol_trunc($line->label_operation, 40, 'right', 'UTF-8', 1).'"';
-<<<<<<< HEAD
-			$tab[] = '"'.dol_trunc($line->piece_num, 15, 'right', 'UTF-8', 1).'"';
-=======
 			$tab[] = '"'.dol_trunc((string) $line->piece_num, 15, 'right', 'UTF-8', 1).'"';
->>>>>>> cc80841a
 			$tab[] = price2num(abs($line->debit - $line->credit));
 			$tab[] = $line->sens;
 			$tab[] = $date_document;
@@ -1359,13 +1225,8 @@
 	/**
 	 * Export format : Agiris Isacompta
 	 *
-<<<<<<< HEAD
-	 * @param 	array 		$objectLines 			data
-	 * @param 	resource	$exportFile				[=null] File resource to export or print if null
-=======
 	 * @param 	BookKeepingLine[]	$objectLines 	data
 	 * @param 	?resource			$exportFile		[=null] File resource to export or print if null
->>>>>>> cc80841a
 	 * @return 	void
 	 */
 	public function exportAgiris($objectLines, $exportFile = null)
@@ -1411,13 +1272,8 @@
 	/**
 	 * Export format : OpenConcerto
 	 *
-<<<<<<< HEAD
-	 * @param 	array 		$objectLines 			data
-	 * @param 	resource	$exportFile				[=null] File resource to export or print if null
-=======
 	 * @param 	BookKeepingLine[]	$objectLines	data
 	 * @param 	?resource			$exportFile		[=null] File resource to export or print if null
->>>>>>> cc80841a
 	 * @return 	void
 	 */
 	public function exportOpenConcerto($objectLines, $exportFile = null)
@@ -1454,13 +1310,8 @@
 	/**
 	 * Export format : Configurable CSV
 	 *
-<<<<<<< HEAD
-	 * @param 	array 		$objectLines 			data
-	 * @param 	resource	$exportFile				[=null] File resource to export or print if null
-=======
 	 * @param 	BookKeepingLine[]	$objectLines 			data
 	 * @param	?resource	$exportFile				[=null] File resource to export or print if null
->>>>>>> cc80841a
 	 * @return	void
 	 */
 	public function exportConfigurable($objectLines, $exportFile = null)
@@ -1500,19 +1351,11 @@
 	 *
 	 * Help to import in your software: https://wiki.dolibarr.org/index.php?title=Module_Comptabilit%C3%A9_en_Partie_Double#Exports_avec_fichiers_sources
 	 *
-<<<<<<< HEAD
-	 * @param 	array 		$objectLines 			data
-	 * @param 	resource	$exportFile				[=null] File resource to export or print if null
-	 * @param 	array		$archiveFileList		[=array()] Archive file list : array of ['path', 'name']
-	 * @param 	int			$withAttachment			[=0] Not add files or 1 to have attached in an archive
-	 * @return	array		Archive file list : array of ['path', 'name']
-=======
 	 * @param 	BookKeepingLine[]	$objectLines 			data
 	 * @param	?resource	$exportFile				[=null] File resource to export or print if null
 	 * @param 	array<string,array{name:string,path:string}>		$archiveFileList		[=array()] Archive file list : array of ['path', 'name']
 	 * @param 	int<0,1>	$withAttachment			[=0] Not add files or 1 to have attached in an archive
 	 * @return	array<string,array{name:string,path:string}>	Archive file list : array of ['path', 'name']
->>>>>>> cc80841a
 	 */
 	public function exportFEC($objectLines, $exportFile = null, $archiveFileList = array(), $withAttachment = 0)
 	{
@@ -1652,11 +1495,7 @@
 				// get document file
 				$attachmentFileName = '';
 				if ($withAttachment == 1) {
-<<<<<<< HEAD
-					$attachmentFileKey = trim($line->piece_num);
-=======
 					$attachmentFileKey = trim((string) $line->piece_num);
->>>>>>> cc80841a
 
 					if (!isset($archiveFileList[$attachmentFileKey])) {
 						$objectDirPath = '';
@@ -1666,21 +1505,14 @@
 						} elseif ($line->doc_type == 'expense_report') {
 							$objectDirPath = !empty($conf->expensereport->multidir_output[$conf->entity]) ? $conf->expensereport->multidir_output[$conf->entity] : $conf->expensereport->dir_output;
 						} elseif ($line->doc_type == 'supplier_invoice') {
-<<<<<<< HEAD
-=======
 							'@phan-var-force FactureFournisseur $invoice';
->>>>>>> cc80841a
 							$objectDirPath = !empty($conf->fournisseur->facture->multidir_output[$conf->entity]) ? $conf->fournisseur->facture->multidir_output[$conf->entity] : $conf->fournisseur->facture->dir_output;
 							$objectDirPath .= '/'.rtrim(get_exdir($invoice->id, 2, 0, 0, $invoice, 'invoice_supplier'), '/');
 						}
 						$arrayofinclusion = array();
 						// If it is a supplier invoice, we want to use last uploaded file
 						$arrayofinclusion[] = '^'.preg_quote($objectFileName, '/').(($line->doc_type == 'supplier_invoice') ? '.+' : '').'\.pdf$';
-<<<<<<< HEAD
-						$fileFoundList = dol_dir_list($objectDirPath.'/'.$objectFileName, 'files', 0, implode('|', $arrayofinclusion), '(\.meta|_preview.*\.png)$', 'date', SORT_DESC, 0, true);
-=======
 						$fileFoundList = dol_dir_list($objectDirPath.'/'.$objectFileName, 'files', 0, implode('|', $arrayofinclusion), '(\.meta|_preview.*\.png)$', 'date', SORT_DESC, 0, 1);
->>>>>>> cc80841a
 						if (!empty($fileFoundList)) {
 							$attachmentFileNameTrunc = $line->doc_ref;
 							foreach ($fileFoundList as $fileFound) {
@@ -1733,19 +1565,11 @@
 	 *
 	 * Help to import in your software: https://wiki.dolibarr.org/index.php?title=Module_Comptabilit%C3%A9_en_Partie_Double#Exports_avec_fichiers_sources
 	 *
-<<<<<<< HEAD
-	 * @param 	array 		$objectLines 			data
-	 * @param 	resource	$exportFile				[=null] File resource to export or print if null
-	 * @param 	array		$archiveFileList		[=array()] Archive file list : array of ['path', 'name']
-	 * @param 	int			$withAttachment			[=0] Not add files or 1 to have attached in an archive
-	 * @return	array		Archive file list : array of ['path', 'name']
-=======
 	 * @param 	BookKeepingLine[]	$objectLines 			data
 	 * @param	?resource	$exportFile				[=null] File resource to export or print if null
 	 * @param 	array<string,array{name:string,path:string}>		$archiveFileList		[=array()] Archive file list : array of ['path', 'name']
 	 * @param 	int<0,1>	$withAttachment			[=0] Not add files or 1 to have attached in an archive
 	 * @return	array<string,array{name:string,path:string}>	Archive file list : array of ['path', 'name']
->>>>>>> cc80841a
 	 */
 	public function exportFEC2($objectLines, $exportFile = null, $archiveFileList = array(), $withAttachment = 0)
 	{
@@ -1884,11 +1708,7 @@
 				// get document file
 				$attachmentFileName = '';
 				if ($withAttachment == 1) {
-<<<<<<< HEAD
-					$attachmentFileKey = trim($line->piece_num);
-=======
 					$attachmentFileKey = trim((string) $line->piece_num);
->>>>>>> cc80841a
 
 					if (!isset($archiveFileList[$attachmentFileKey])) {
 						$objectDirPath = '';
@@ -1898,21 +1718,14 @@
 						} elseif ($line->doc_type == 'expense_report') {
 							$objectDirPath = !empty($conf->expensereport->multidir_output[$conf->entity]) ? $conf->expensereport->multidir_output[$conf->entity] : $conf->expensereport->dir_output;
 						} elseif ($line->doc_type == 'supplier_invoice') {
-<<<<<<< HEAD
-=======
 							'@phan-var-force FactureFournisseur $invoice';
->>>>>>> cc80841a
 							$objectDirPath = !empty($conf->fournisseur->facture->multidir_output[$conf->entity]) ? $conf->fournisseur->facture->multidir_output[$conf->entity] : $conf->fournisseur->facture->dir_output;
 							$objectDirPath .= '/'.rtrim(get_exdir($invoice->id, 2, 0, 0, $invoice, 'invoice_supplier'), '/');
 						}
 						$arrayofinclusion = array();
 						// If it is a supplier invoice, we want to use last uploaded file
 						$arrayofinclusion[] = '^'.preg_quote($objectFileName, '/').(($line->doc_type == 'supplier_invoice') ? '.+' : '').'\.pdf$';
-<<<<<<< HEAD
-						$fileFoundList = dol_dir_list($objectDirPath.'/'.$objectFileName, 'files', 0, implode('|', $arrayofinclusion), '(\.meta|_preview.*\.png)$', 'date', SORT_DESC, 0, true);
-=======
 						$fileFoundList = dol_dir_list($objectDirPath.'/'.$objectFileName, 'files', 0, implode('|', $arrayofinclusion), '(\.meta|_preview.*\.png)$', 'date', SORT_DESC, 0, 1);
->>>>>>> cc80841a
 						if (!empty($fileFoundList)) {
 							$attachmentFileNameTrunc = $line->doc_ref;
 							foreach ($fileFoundList as $fileFound) {
@@ -1964,13 +1777,8 @@
 	 * https://onlinehelp.sageschweiz.ch/default.aspx?tabid=19984
 	 * http://media.topal.ch/Public/Schnittstellen/TAF/Specification/Sage50-TAF-format.pdf
 	 *
-<<<<<<< HEAD
-	 * @param 	array 		$objectLines 			data
-	 * @param 	resource	$exportFile				[=null] File resource to export or print if null
-=======
 	 * @param 	BookKeepingLine[]	$objectLines 			data
 	 * @param	?resource	$exportFile				[=null] File resource to export or print if null
->>>>>>> cc80841a
 	 * @return 	void
 	 */
 	public function exportSAGE50SWISS($objectLines, $exportFile = null)
@@ -2123,13 +1931,8 @@
 	 * Export format : LD Compta version 9
 	 * http://www.ldsysteme.fr/fileadmin/telechargement/np/ldcompta/Documentation/IntCptW9.pdf
 	 *
-<<<<<<< HEAD
-	 * @param 	array 		$objectLines 			data
-	 * @param 	resource	$exportFile				[=null] File resource to export or print if null
-=======
 	 * @param 	BookKeepingLine[]	$objectLines 			data
 	 * @param	?resource	$exportFile				[=null] File resource to export or print if null
->>>>>>> cc80841a
 	 * @return 	void
 	 */
 	public function exportLDCompta($objectLines, $exportFile = null)
@@ -2268,13 +2071,8 @@
 	 *
 	 * Help : http://www.ldsysteme.fr/fileadmin/telechargement/np/ldcompta/Documentation/IntCptW10.pdf
 	 *
-<<<<<<< HEAD
-	 * @param 	array 		$objectLines 			data
-	 * @param 	resource	$exportFile				[=null] File resource to export or print if null
-=======
 	 * @param 	BookKeepingLine[]	$objectLines 			data
 	 * @param	?resource	$exportFile				[=null] File resource to export or print if null
->>>>>>> cc80841a
 	 * @return 	void
 	 */
 	public function exportLDCompta10($objectLines, $exportFile = null)
@@ -2553,13 +2351,8 @@
 	/**
 	 * Export format : Charlemagne
 	 *
-<<<<<<< HEAD
-	 * @param 	array 		$objectLines 			data
-	 * @param 	resource	$exportFile				[=null] File resource to export or print if null
-=======
 	 * @param 	BookKeepingLine[]	$objectLines 			data
 	 * @param	?resource	$exportFile				[=null] File resource to export or print if null
->>>>>>> cc80841a
 	 * @return 	void
 	 */
 	public function exportCharlemagne($objectLines, $exportFile = null)
@@ -2636,13 +2429,8 @@
 	/**
 	 * Export format : Gestimum V3
 	 *
-<<<<<<< HEAD
-	 * @param 	array 		$objectLines 			data
-	 * @param 	resource	$exportFile				[=null] File resource to export or print if null
-=======
 	 * @param 	BookKeepingLine[]	$objectLines 			data
 	 * @param	?resource	$exportFile				[=null] File resource to export or print if null
->>>>>>> cc80841a
 	 * @return	void
 	 */
 	public function exportGestimumV3($objectLines, $exportFile = null)
@@ -2724,11 +2512,7 @@
 				//Libellé manual
 				$tab[] = dol_trunc(str_replace('"', '', $invoice_ref . (!empty($company_name) ? ' - ' : '') . $company_name), 40, 'right', 'UTF-8', 1);
 				//Numéro de pièce
-<<<<<<< HEAD
-				$tab[] = dol_trunc(str_replace('"', '', $line->piece_num), 10, 'right', 'UTF-8', 1);
-=======
 				$tab[] = dol_trunc(str_replace('"', '', (string) $line->piece_num), 10, 'right', 'UTF-8', 1);
->>>>>>> cc80841a
 				//Devise
 				$tab[] = 'EUR';
 				//Amount
@@ -2753,13 +2537,8 @@
 	/**
 	 * Export format : Gestimum V5
 	 *
-<<<<<<< HEAD
-	 * @param 	array 		$objectLines 			data
-	 * @param 	resource	$exportFile				[=null] File resource to export or print if null
-=======
 	 * @param 	BookKeepingLine[]	$objectLines 			data
 	 * @param	?resource	$exportFile				[=null] File resource to export or print if null
->>>>>>> cc80841a
 	 * @return 	void
 	 */
 	public function exportGestimumV5($objectLines, $exportFile = null)
@@ -2786,11 +2565,7 @@
 				$tab[] = "";
 				$tab[] = '"'.dol_trunc(str_replace('"', '', $line->label_operation), 40, 'right', 'UTF-8', 1).'"';
 				$tab[] = '"' . dol_trunc(str_replace('"', '', $line->doc_ref), 40, 'right', 'UTF-8', 1) . '"';
-<<<<<<< HEAD
-				$tab[] = '"' . dol_trunc(str_replace('"', '', $line->piece_num), 10, 'right', 'UTF-8', 1) . '"';
-=======
 				$tab[] = '"' . dol_trunc(str_replace('"', '', (string) $line->piece_num), 10, 'right', 'UTF-8', 1) . '"';
->>>>>>> cc80841a
 				$tab[] = price2num(abs($line->debit - $line->credit));
 				$tab[] = $line->sens;
 				$tab[] = $date_document;
@@ -2813,13 +2588,8 @@
 	*
 	* by OpenSolus [https://opensolus.fr]
 	*
-<<<<<<< HEAD
-	 * @param 	array 		$objectLines 			data
-	 * @param 	resource	$exportFile				[=null] File resource to export or print if null
-=======
 	 * @param 	BookKeepingLine[]	$objectLines 	data
 	 * @param	?resource			$exportFile		[=null] File resource to export or print if null
->>>>>>> cc80841a
 	 * @return 	void
 	*/
 	public function exportiSuiteExpert($objectLines, $exportFile = null)
