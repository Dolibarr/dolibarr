<?php
/*
 * Copyright (C) 2007-2012  Laurent Destailleur <eldy@users.sourceforge.net>
 * Copyright (C) 2014       Juanjo Menent       <jmenent@2byte.es>
 * Copyright (C) 2015       Florian Henry       <florian.henry@open-concept.pro>
 * Copyright (C) 2015       Raphaël Doursenaud  <rdoursenaud@gpcsolutions.fr>
 * Copyright (C) 2016       Pierre-Henry Favre  <phf@atm-consulting.fr>
 * Copyright (C) 2016-2019  Alexandre Spangaro  <aspangaro@open-dsi.fr>
 * Copyright (C) 2013-2017  Olivier Geffroy     <jeff@jeffinfo.com>
 * Copyright (C) 2017       Elarifr. Ari Elbaz  <github@accedinfo.com>
 * Copyright (C) 2017-2019  Frédéric France     <frederic.france@netlogic.fr>
 * Copyright (C) 2017       André Schild        <a.schild@aarboard.ch>
 *
 * This program is free software; you can redistribute it and/or modify
 * it under the terms of the GNU General Public License as published by
 * the Free Software Foundation; either version 3 of the License, or
 * (at your option) any later version.
 *
 * This program is distributed in the hope that it will be useful,
 * but WITHOUT ANY WARRANTY; without even the implied warranty of
 * MERCHANTABILITY or FITNESS FOR A PARTICULAR PURPOSE. See the
 * GNU General Public License for more details.
 *
 * You should have received a copy of the GNU General Public License
 * along with this program. If not, see <https://www.gnu.org/licenses/>.
 */

/**
 * \file		htdocs/accountancy/class/accountancyexport.class.php
 * \ingroup		Accountancy (Double entries)
 * \brief 		Class accountancy export
 */

require_once DOL_DOCUMENT_ROOT.'/core/lib/functions.lib.php';
require_once DOL_DOCUMENT_ROOT.'/core/lib/functions2.lib.php';


/**
 * Manage the different format accountancy export
 */
class AccountancyExport
{
	// Type of export. Used into $conf->global->ACCOUNTING_EXPORT_MODELCSV
	public static $EXPORT_TYPE_CONFIGURABLE = 1; // CSV
	public static $EXPORT_TYPE_AGIRIS = 10;
	public static $EXPORT_TYPE_EBP = 15;
	public static $EXPORT_TYPE_CEGID = 20;
	public static $EXPORT_TYPE_COGILOG = 25;
	public static $EXPORT_TYPE_COALA = 30;
	public static $EXPORT_TYPE_BOB50 = 35;
	public static $EXPORT_TYPE_CIEL = 40;
	public static $EXPORT_TYPE_SAGE50_SWISS = 45;
	public static $EXPORT_TYPE_CHARLEMAGNE = 50;
	public static $EXPORT_TYPE_QUADRATUS = 60;
	public static $EXPORT_TYPE_OPENCONCERTO = 100;
    public static $EXPORT_TYPE_LDCOMPTA = 110;
	public static $EXPORT_TYPE_LDCOMPTA10 = 120;
	public static $EXPORT_TYPE_FEC = 1000;


	/**
	 * @var string[] Error codes (or messages)
	 */
	public $errors = array();

	/**
	 *
	 * @var string Separator
	 */
	public $separator = '';

	/**
	 *
	 * @var string End of line
	 */
	public $end_line = '';

	/**
	 * Constructor
	 *
	 * @param DoliDb $db Database handler
	 */
	public function __construct(DoliDB &$db)
	{
		global $conf;

		$this->db = &$db;
		$this->separator = $conf->global->ACCOUNTING_EXPORT_SEPARATORCSV;
		$this->end_line = empty($conf->global->ACCOUNTING_EXPORT_ENDLINE) ? "\n" : ($conf->global->ACCOUNTING_EXPORT_ENDLINE == 1 ? "\n" : "\r\n");
	}

	/**
	 * Array with all export type available (key + label)
	 *
	 * @return array of type
	 */
	public static function getType()
	{
		global $langs;

		$listofexporttypes = array(
			self::$EXPORT_TYPE_CONFIGURABLE => $langs->trans('Modelcsv_configurable'),
			self::$EXPORT_TYPE_CEGID => $langs->trans('Modelcsv_CEGID'),
			self::$EXPORT_TYPE_COALA => $langs->trans('Modelcsv_COALA'),
			self::$EXPORT_TYPE_BOB50 => $langs->trans('Modelcsv_bob50'),
			self::$EXPORT_TYPE_CIEL => $langs->trans('Modelcsv_ciel'),
			self::$EXPORT_TYPE_QUADRATUS => $langs->trans('Modelcsv_quadratus'),
			self::$EXPORT_TYPE_EBP => $langs->trans('Modelcsv_ebp'),
			self::$EXPORT_TYPE_COGILOG => $langs->trans('Modelcsv_cogilog'),
			self::$EXPORT_TYPE_AGIRIS => $langs->trans('Modelcsv_agiris'),
            self::$EXPORT_TYPE_OPENCONCERTO => $langs->trans('Modelcsv_openconcerto'),
			self::$EXPORT_TYPE_SAGE50_SWISS => $langs->trans('Modelcsv_Sage50_Swiss'),
			self::$EXPORT_TYPE_LDCOMPTA => $langs->trans('Modelcsv_LDCompta'),
			self::$EXPORT_TYPE_LDCOMPTA10 => $langs->trans('Modelcsv_LDCompta10'),
			self::$EXPORT_TYPE_FEC => $langs->trans('Modelcsv_FEC'),
			self::$EXPORT_TYPE_CHARLEMAGNE => $langs->trans('Modelcsv_charlemagne'),
		);

		ksort($listofexporttypes, SORT_NUMERIC);

		return $listofexporttypes;
	}

	/**
	 * Return string to summarize the format (Used to generated export filename)
	 *
	 * @param	int		$type		Format id
	 * @return 	string				Format code
	 */
	public static function getFormatCode($type)
	{
		$formatcode = array(
			self::$EXPORT_TYPE_CONFIGURABLE => 'csv',
			self::$EXPORT_TYPE_CEGID => 'cegid',
			self::$EXPORT_TYPE_COALA => 'coala',
			self::$EXPORT_TYPE_BOB50 => 'bob50',
			self::$EXPORT_TYPE_CIEL => 'ciel',
			self::$EXPORT_TYPE_QUADRATUS => 'quadratus',
			self::$EXPORT_TYPE_EBP => 'ebp',
			self::$EXPORT_TYPE_COGILOG => 'cogilog',
			self::$EXPORT_TYPE_AGIRIS => 'agiris',
			self::$EXPORT_TYPE_OPENCONCERTO => 'openconcerto',
            self::$EXPORT_TYPE_SAGE50_SWISS => 'sage50ch',
            self::$EXPORT_TYPE_LDCOMPTA => 'ldcompta',
            self::$EXPORT_TYPE_LDCOMPTA10 => 'ldcompta10',
			self::$EXPORT_TYPE_FEC => 'fec',
		);

		return $formatcode[$type];
	}

	/**
	 * Array with all export type available (key + label) and parameters for config
	 *
	 * @return array of type
	 */
	public static function getTypeConfig()
	{
		global $conf, $langs;

		return array(
			'param' => array(
				self::$EXPORT_TYPE_CONFIGURABLE => array(
					'label' => $langs->trans('Modelcsv_configurable'),
					'ACCOUNTING_EXPORT_FORMAT' => empty($conf->global->ACCOUNTING_EXPORT_FORMAT) ? 'txt' : $conf->global->ACCOUNTING_EXPORT_FORMAT,
					'ACCOUNTING_EXPORT_SEPARATORCSV' => empty($conf->global->ACCOUNTING_EXPORT_SEPARATORCSV) ? ',' : $conf->global->ACCOUNTING_EXPORT_SEPARATORCSV,
					'ACCOUNTING_EXPORT_ENDLINE' => empty($conf->global->ACCOUNTING_EXPORT_ENDLINE) ? 1 : $conf->global->ACCOUNTING_EXPORT_ENDLINE,
					'ACCOUNTING_EXPORT_DATE' => empty($conf->global->ACCOUNTING_EXPORT_DATE) ? '%d%m%Y' : $conf->global->ACCOUNTING_EXPORT_DATE,
				),
				self::$EXPORT_TYPE_CEGID => array(
					'label' => $langs->trans('Modelcsv_CEGID'),
				),
				self::$EXPORT_TYPE_COALA => array(
					'label' => $langs->trans('Modelcsv_COALA'),
				),
				self::$EXPORT_TYPE_BOB50 => array(
					'label' => $langs->trans('Modelcsv_bob50'),
				),
				self::$EXPORT_TYPE_CIEL => array(
					'label' => $langs->trans('Modelcsv_ciel'),
					'ACCOUNTING_EXPORT_FORMAT' => 'txt',
				),
				self::$EXPORT_TYPE_QUADRATUS => array(
					'label' => $langs->trans('Modelcsv_quadratus'),
					'ACCOUNTING_EXPORT_FORMAT' => 'txt',
				),
				self::$EXPORT_TYPE_EBP => array(
					'label' => $langs->trans('Modelcsv_ebp'),
				),
				self::$EXPORT_TYPE_COGILOG => array(
					'label' => $langs->trans('Modelcsv_cogilog'),
				),
				self::$EXPORT_TYPE_AGIRIS => array(
					'label' => $langs->trans('Modelcsv_agiris'),
				),
                self::$EXPORT_TYPE_OPENCONCERTO => array(
                    'label' => $langs->trans('Modelcsv_openconcerto'),
                    'ACCOUNTING_EXPORT_FORMAT' => 'csv',
                ),
				self::$EXPORT_TYPE_SAGE50_SWISS => array(
					'label' => $langs->trans('Modelcsv_Sage50_Swiss'),
					'ACCOUNTING_EXPORT_FORMAT' => 'csv',
				),
                self::$EXPORT_TYPE_LDCOMPTA => array(
                    'label' => $langs->trans('Modelcsv_LDCompta'),
                    'ACCOUNTING_EXPORT_FORMAT' => 'csv',
                ),
				self::$EXPORT_TYPE_LDCOMPTA10 => array(
                    'label' => $langs->trans('Modelcsv_LDCompta10'),
                    'ACCOUNTING_EXPORT_FORMAT' => 'csv',
                ),
				self::$EXPORT_TYPE_FEC => array(
					'label' => $langs->trans('Modelcsv_FEC'),
					'ACCOUNTING_EXPORT_FORMAT' => 'txt',
				),
				self::$EXPORT_TYPE_CHARLEMAGNE => array(
					'label' => $langs->trans('Modelcsv_charlemagne'),
					'ACCOUNTING_EXPORT_FORMAT' => 'txt',
				),
			),
			'cr'=> array(
				'1' => $langs->trans("Unix"),
				'2' => $langs->trans("Windows")
			),
			'format' => array(
				'csv' => $langs->trans("csv"),
				'txt' => $langs->trans("txt")
			),
		);
	}


	/**
	 * Function who chose which export to use with the default config, and make the export into a file
	 *
	 * @param 	array	$TData 				Array with data
	 * @param	int		$formatexportset	Id of export format
	 * @return 	void
	 */
	public function export(&$TData, $formatexportset)
	{
		global $conf, $langs;
		global $search_date_end; // Used into /accountancy/tpl/export_journal.tpl.php

		// Define name of file to save
		$filename = 'general_ledger-'.$this->getFormatCode($formatexportset);
		$type_export = 'general_ledger';

		global $db; // The tpl file use $db
		include DOL_DOCUMENT_ROOT.'/accountancy/tpl/export_journal.tpl.php';


		switch ($formatexportset) {
			case self::$EXPORT_TYPE_CONFIGURABLE :
				$this->exportConfigurable($TData);
				break;
			case self::$EXPORT_TYPE_CEGID :
				$this->exportCegid($TData);
				break;
			case self::$EXPORT_TYPE_COALA :
				$this->exportCoala($TData);
				break;
			case self::$EXPORT_TYPE_BOB50 :
				$this->exportBob50($TData);
				break;
			case self::$EXPORT_TYPE_CIEL :
				$this->exportCiel($TData);
				break;
			case self::$EXPORT_TYPE_QUADRATUS :
				$this->exportQuadratus($TData);
				break;
			case self::$EXPORT_TYPE_EBP :
				$this->exportEbp($TData);
				break;
			case self::$EXPORT_TYPE_COGILOG :
				$this->exportCogilog($TData);
				break;
			case self::$EXPORT_TYPE_AGIRIS :
				$this->exportAgiris($TData);
				break;
            case self::$EXPORT_TYPE_OPENCONCERTO :
                $this->exportOpenConcerto($TData);
                break;
			case self::$EXPORT_TYPE_SAGE50_SWISS :
				$this->exportSAGE50SWISS($TData);
				break;
            case self::$EXPORT_TYPE_LDCOMPTA :
                $this->exportLDCompta($TData);
                break;
            case self::$EXPORT_TYPE_LDCOMPTA10 :
                $this->exportLDCompta10($TData);
                break;
            case self::$EXPORT_TYPE_FEC :
                $this->exportFEC($TData);
                break;
			case self::$EXPORT_TYPE_CHARLEMAGNE :
				$this->exportCharlemagne($TData);
				break;
			default:
				$this->errors[] = $langs->trans('accountancy_error_modelnotfound');
				break;
		}
	}


	/**
	 * Export format : CEGID
	 *
	 * @param array $objectLines data
	 * @return void
	 */
	public function exportCegid($objectLines)
	{
		foreach ($objectLines as $line) {
			$date = dol_print_date($line->doc_date, '%d%m%Y');
			$separator = ";";
			$end_line = "\n";

			print $date.$separator;
			print $line->code_journal.$separator;
			print length_accountg($line->numero_compte).$separator;
			print length_accounta($line->subledger_account).$separator;
			print $line->sens.$separator;
			print price($line->montant).$separator;
			print $line->label_operation.$separator;
			print $line->doc_ref;
			print $end_line;
		}
	}

	/**
	 * Export format : COGILOG
	 *
	 * @param array $objectLines data
	 * @return void
	 */
	public function exportCogilog($objectLines)
	{
		foreach ($objectLines as $line) {
			$date = dol_print_date($line->doc_date, '%d%m%Y');
			$separator = ";";
			$end_line = "\n";

			print $line->code_journal.$separator;
			print $date.$separator;
			print $line->piece_num.$separator;
			print length_accountg($line->numero_compte).$separator;
			print ''.$separator;
			print $line->label_operation.$separator;
			print $date.$separator;
			if ($line->sens == 'D') {
				print price($line->montant).$separator;
				print ''.$separator;
			}elseif ($line->sens == 'C') {
				print ''.$separator;
				print price($line->montant).$separator;
			}
			print $line->doc_ref.$separator;
			print $line->label_operation.$separator;
			print $end_line;
		}
	}

	/**
	 * Export format : COALA
	 *
	 * @param array $objectLines data
	 * @return void
	 */
	public function exportCoala($objectLines)
	{
		// Coala export
		$separator = ";";
		$end_line = "\n";

		foreach ($objectLines as $line) {
			$date = dol_print_date($line->doc_date, '%d/%m/%Y');
<<<<<<< HEAD
			print $date.$separator;
			print $line->code_journal.$separator;
			print length_accountg($line->numero_compte).$separator;
			print $line->piece_num.$separator;
			print $line->doc_ref.$separator;
			print price($line->debit).$separator;
			print price($line->credit).$separator;
			print 'E'.$separator;
			print length_accountg($line->subledger_account).$separator;
=======
			print $date . $separator;
			print $line->code_journal . $separator;
			print length_accountg($line->numero_compte) . $separator;
			print $line->piece_num . $separator;
			print $line->doc_ref . $separator;
			print price($line->debit) . $separator;
			print price($line->credit) . $separator;
			print 'E' . $separator;
			print length_accounta($line->subledger_account) . $separator;
>>>>>>> 6bbc25e8
			print $end_line;
		}
	}

	/**
	 * Export format : BOB50
	 *
	 * @param array $objectLines data
	 * @return void
	 */
	public function exportBob50($objectLines)
	{

		// Bob50
		$separator = ";";
		$end_line = "\n";

		foreach ($objectLines as $line) {
			print $line->piece_num.$separator;
			$date = dol_print_date($line->doc_date, '%d/%m/%Y');
			print $date.$separator;

			if (empty($line->subledger_account)) {
				print 'G'.$separator;
				print length_accounta($line->numero_compte).$separator;
			} else {
				if (substr($line->numero_compte, 0, 3) == '411') {
					print 'C'.$separator;
				}
				if (substr($line->numero_compte, 0, 3) == '401') {
					print 'F'.$separator;
				}
				print length_accountg($line->subledger_account).$separator;
			}

			print price($line->debit).$separator;
			print price($line->credit).$separator;
			print dol_trunc($line->label_operation, 32).$separator;
			print $end_line;
		}
	}

	/**
	 * Export format : CIEL
	 *
	 * @param array $TData data
	 * @return void
	 */
	public function exportCiel(&$TData)
	{
		global $conf;

		$end_line = "\r\n";

		$i = 1;
		$date_ecriture = dol_print_date(dol_now(), $conf->global->ACCOUNTING_EXPORT_DATE); // format must be yyyymmdd
		foreach ($TData as $data) {
			$code_compta = $data->numero_compte;
			if (!empty($data->subledger_account))
				$code_compta = $data->subledger_account;

			$Tab = array();
			$Tab['num_ecriture'] = str_pad($i, 5);
			$Tab['code_journal'] = str_pad($data->code_journal, 2);
			$Tab['date_ecriture'] = $date_ecriture;
			$Tab['date_ope'] = dol_print_date($data->doc_date, $conf->global->ACCOUNTING_EXPORT_DATE);
			$Tab['num_piece'] = str_pad(self::trunc($data->piece_num, 12), 12);
			$Tab['num_compte'] = str_pad(self::trunc($code_compta, 11), 11);
			$Tab['libelle_ecriture'] = str_pad(self::trunc(dol_string_unaccent($data->doc_ref).dol_string_unaccent($data->label_operation), 25), 25);
			$Tab['montant'] = str_pad(abs($data->montant), 13, ' ', STR_PAD_LEFT);
			$Tab['type_montant'] = str_pad($data->sens, 1);
			$Tab['vide'] = str_repeat(' ', 18);
			$Tab['intitule_compte'] = str_pad(self::trunc(dol_string_unaccent($data->label_operation), 34), 34);
			$Tab['end'] = 'O2003';

			$Tab['end_line'] = $end_line;

			print implode($Tab);
			$i++;
		}
	}

	/**
	 * Export format : Quadratus
	 *
	 * @param array $TData data
	 * @return void
	 */
	public function exportQuadratus(&$TData)
	{
		global $conf;

		$end_line = "\r\n";

		//We should use dol_now function not time however this is wrong date to transfert in accounting
		//$date_ecriture = dol_print_date(dol_now(), $conf->global->ACCOUNTING_EXPORT_DATE); // format must be ddmmyy
		//$date_ecriture = dol_print_date(time(), $conf->global->ACCOUNTING_EXPORT_DATE); // format must be ddmmyy
		foreach ($TData as $data) {
			$code_compta = $data->numero_compte;
			if (!empty($data->subledger_account))
				$code_compta = $data->subledger_account;

			$Tab = array();
			$Tab['type_ligne'] = 'M';
			$Tab['num_compte'] = str_pad(self::trunc($code_compta, 8), 8);
			$Tab['code_journal'] = str_pad(self::trunc($data->code_journal, 2), 2);
			$Tab['folio'] = '000';

			//We use invoice date $data->doc_date not $date_ecriture which is the transfert date
			//maybe we should set an option for customer who prefer to keep in accounting software the tranfert date instead of invoice date ?
			//$Tab['date_ecriture'] = $date_ecriture;
			$Tab['date_ecriture'] = dol_print_date($data->doc_date, '%d%m%y');
			$Tab['filler'] = ' ';
			$Tab['libelle_ecriture'] = str_pad(self::trunc(dol_string_unaccent($data->doc_ref).' '.dol_string_unaccent($data->label_operation), 20), 20);
			$Tab['sens'] = $data->sens; // C or D
			$Tab['signe_montant'] = '+';

			//elarifr le montant doit etre en centimes sans point decimal !
			$Tab['montant'] = str_pad(abs($data->montant * 100), 12, '0', STR_PAD_LEFT); // TODO manage negative amount
			// $Tab['montant'] = str_pad(abs($data->montant), 12, '0', STR_PAD_LEFT); // TODO manage negative amount
			$Tab['contrepartie'] = str_repeat(' ', 8);

			// elarifr:  date format must be fixed format : 6 char ddmmyy = %d%m%yand not defined by user / dolibarr setting
			if (!empty($data->date_echeance))
				//$Tab['date_echeance'] = dol_print_date($data->date_echeance, $conf->global->ACCOUNTING_EXPORT_DATE);
				$Tab['date_echeance'] = dol_print_date($data->date_echeance, '%d%m%y'); // elarifr:  format must be ddmmyy
			else
				$Tab['date_echeance'] = '000000';

			//elarifr please keep quadra named field lettrage(2) + codestat(3) instead of fake lettrage(5)
			//$Tab['lettrage'] = str_repeat(' ', 5);
			$Tab['lettrage'] = str_repeat(' ', 2);
			$Tab['codestat'] = str_repeat(' ', 3);
			$Tab['num_piece'] = str_pad(self::trunc($data->piece_num, 5), 5);

			//elarifr keep correct quadra named field instead of anon filler
			//$Tab['filler2'] = str_repeat(' ', 20);
			$Tab['affaire'] = str_repeat(' ', 10);
			$Tab['quantity1'] = str_repeat(' ', 10);
			$Tab['num_piece2'] = str_pad(self::trunc($data->piece_num, 8), 8);
			$Tab['devis'] = str_pad($conf->currency, 3);
			$Tab['code_journal2'] = str_pad(self::trunc($data->code_journal, 3), 3);
			$Tab['filler3'] = str_repeat(' ', 3);

			//elarifr keep correct quadra named field instead of anon filler libelle_ecriture2 is 30 char not 32 !!!!
			//as we use utf8, we must remove accent to have only one ascii char instead of utf8 2 chars for specials that report wrong line size that will exceed import format spec
			//todo we should filter more than only accent to avoid wrong line size
			//TODO: remove invoice number doc_ref in libelle,
			//TODO: we should offer an option for customer to build the libelle using invoice number / name / date in accounting software
			//$Tab['libelle_ecriture2'] = str_pad(self::trunc(dol_string_unaccent($data->doc_ref) . ' ' . dol_string_unaccent($data->label_operation), 30), 30);
			$Tab['libelle_ecriture2'] = str_pad(self::trunc(dol_string_unaccent($data->label_operation), 30), 30);
			$Tab['codetva'] = str_repeat(' ', 2);

			//elarifr we need to keep the 10 lastest number of invoice doc_ref not the beginning part that is the unusefull almost same part
			//$Tab['num_piece3'] = str_pad(self::trunc($data->piece_num, 10), 10);
			$Tab['num_piece3'] = substr(self::trunc($data->doc_ref, 20), -10);
			$Tab['filler4'] = str_repeat(' ', 73);

			$Tab['end_line'] = $end_line;

			print implode($Tab);
		}
	}


	/**
	 * Export format : EBP
	 *
	 * @param array $objectLines data
	 * @return void
	 */
	public function exportEbp($objectLines)
	{

		$separator = ',';
		$end_line = "\n";

		foreach ($objectLines as $line) {
			$date = dol_print_date($line->doc_date, '%d%m%Y');

			print $line->id.$separator;
			print $date.$separator;
			print $line->code_journal.$separator;
			if (empty($line->subledger_account)) {
                print $line->numero_compte.$separator;
            } else {
                print $line->subledger_account.$separator;
            }
			//print substr(length_accountg($line->numero_compte), 0, 2) . $separator;
			print '"'.dol_trunc($line->label_operation, 40, 'right', 'UTF-8', 1).'"'.$separator;
			print '"'.dol_trunc($line->piece_num, 15, 'right', 'UTF-8', 1).'"'.$separator;
			print price2num(abs($line->montant)).$separator;
			print $line->sens.$separator;
			print $date.$separator;
			//print 'EUR';
			print $end_line;
		}
	}


	/**
	 * Export format : Agiris Isacompta
	 *
	 * @param array $objectLines data
	 * @return void
	 */
	public function exportAgiris($objectLines)
	{

		$separator = ';';
		$end_line = "\n";

		foreach ($objectLines as $line) {
			$date = dol_print_date($line->doc_date, '%d%m%Y');

			print $line->piece_num.$separator;
			print self::toAnsi($line->label_operation).$separator;
			print $date.$separator;
			print self::toAnsi($line->label_operation).$separator;

			if (empty($line->subledger_account)) {
				print length_accountg($line->numero_compte).$separator;
				print self::toAnsi($line->label_compte).$separator;
			} else {
				print length_accounta($line->subledger_account).$separator;
				print self::toAnsi($line->subledger_label).$separator;
			}

			print self::toAnsi($line->doc_ref).$separator;
			print price($line->debit).$separator;
			print price($line->credit).$separator;
			print price($line->montant).$separator;
			print $line->sens.$separator;
			print $line->lettering_code.$separator;
			print $line->code_journal;
			print $end_line;
		}
	}

    /**
     * Export format : OpenConcerto
     *
     * @param array $objectLines data
     * @return void
     */
    public function exportOpenConcerto($objectLines)
    {

        $separator = ';';
        $end_line = "\n";

        foreach ($objectLines as $line) {
            $date = dol_print_date($line->doc_date, '%d/%m/%Y');

            print $date.$separator;
            print $line->code_journal.$separator;
            if (empty($line->subledger_account)) {
                print length_accountg($line->numero_compte).$separator;
            } else {
                print length_accounta($line->subledger_account).$separator;
            }
            print $line->doc_ref.$separator;
            print $line->label_operation.$separator;
            print price($line->debit).$separator;
            print price($line->credit).$separator;

            print $end_line;
        }
    }

	/**
	 * Export format : Configurable CSV
	 *
	 * @param array $objectLines data
	 * @return void
	 */
	public function exportConfigurable($objectLines)
	{
		global $conf;

		$separator = $this->separator;

		foreach ($objectLines as $line) {
			$tab = array();
			// export configurable
			$date = dol_print_date($line->doc_date, $conf->global->ACCOUNTING_EXPORT_DATE);
			$tab[] = $line->piece_num;
			$tab[] = $date;
			$tab[] = $line->doc_ref;
			$tab[] = preg_match('/'.$separator.'/', $line->label_operation) ? "'".$line->label_operation."'" : $line->label_operation;
			$tab[] = length_accountg($line->numero_compte);
			$tab[] = length_accounta($line->subledger_account);
			$tab[] = price2num($line->debit);
			$tab[] = price2num($line->credit);
			$tab[] = price2num($line->montant);
			$tab[] = $line->code_journal;

			print implode($separator, $tab).$this->end_line;
		}
	}

	/**
	 * Export format : FEC
	 *
	 * @param array $objectLines data
	 * @return void
	 */
	public function exportFEC($objectLines)
	{
		$separator = "\t";
		$end_line = "\r\n";

		print "JournalCode".$separator;
		print "JournalLib".$separator;
		print "EcritureNum".$separator;
		print "EcritureDate".$separator;
		print "CompteNum".$separator;
		print "CompteLib".$separator;
		print "CompAuxNum".$separator;
		print "CompAuxLib".$separator;
		print "PieceRef".$separator;
		print "PieceDate".$separator;
		print "EcritureLib".$separator;
		print "Debit".$separator;
		print "Credit".$separator;
		print "EcritureLet".$separator;
		print "DateLet".$separator;
		print "ValidDate".$separator;
		print "Montantdevise".$separator;
		print "Idevise";
		print $end_line;

		foreach ($objectLines as $line) {
			if ($line->debit == 0 && $line->credit == 0) {
                unset($array[$line]);
            } else {
				$date_creation = dol_print_date($line->date_creation, '%Y%m%d');
				$date_document = dol_print_date($line->doc_date, '%Y%m%d');
				$date_lettering = dol_print_date($line->date_lettering, '%Y%m%d');
				$date_validation = dol_print_date($line->date_validated, '%Y%m%d');

<<<<<<< HEAD
			// FEC:JournalCode
			print $line->code_journal.$separator;

			// FEC:JournalLib
			print $line->journal_label.$separator;

			// FEC:EcritureNum
			print $line->piece_num.$separator;

			// FEC:EcritureDate
			print $date_creation.$separator;

			// FEC:CompteNum
			print $line->numero_compte.$separator;

			// FEC:CompteLib
			print $line->label_compte.$separator;

			// FEC:CompAuxNum
			print $line->subledger_account.$separator;

			// FEC:CompAuxLib
			print $line->subledger_label.$separator;

			// FEC:PieceRef
			print $line->doc_ref.$separator;

			// FEC:PieceDate
			print $date_doc.$separator;

			// FEC:EcritureLib
			print $line->label_operation.$separator;

			// FEC:Debit
			print price2fec($line->debit).$separator;

			// FEC:Credit
			print price2fec($line->credit).$separator;

			// FEC:EcritureLet
			print $line->lettering_code.$separator;

			// FEC:DateLet
			print $line->date_lettering.$separator;

			// FEC:ValidDate
			print $date_valid.$separator;

			// FEC:Montantdevise
			print $line->multicurrency_amount.$separator;
=======
				// FEC:JournalCode
				print $line->code_journal . $separator;

				// FEC:JournalLib
				print $line->journal_label . $separator;

				// FEC:EcritureNum
				print $line->piece_num . $separator;

				// FEC:EcritureDate
				print $date_document . $separator;

				// FEC:CompteNum
				print $line->numero_compte . $separator;

				// FEC:CompteLib
				print dol_string_unaccent($line->label_compte) . $separator;

				// FEC:CompAuxNum
				print $line->subledger_account . $separator;

				// FEC:CompAuxLib
				print dol_string_unaccent($line->subledger_label) . $separator;

				// FEC:PieceRef
				print $line->doc_ref . $separator;

				// FEC:PieceDate
				print $date_creation . $separator;

				// FEC:EcritureLib
				print dol_string_unaccent($line->label_operation) . $separator;

				// FEC:Debit
				print price2fec($line->debit) . $separator;

				// FEC:Credit
				print price2fec($line->credit) . $separator;

				// FEC:EcritureLet
				print $line->lettering_code . $separator;

				// FEC:DateLet
				print $date_lettering . $separator;

				// FEC:ValidDate
				print $date_validation . $separator;

				// FEC:Montantdevise
				print $line->multicurrency_amount . $separator;
>>>>>>> 6bbc25e8

				// FEC:Idevise
				print $line->multicurrency_code;

				print $end_line;
			}
		}
	}

    /**
     * Export format : SAGE50SWISS
     *
     * https://onlinehelp.sageschweiz.ch/default.aspx?tabid=19984
     * http://media.topal.ch/Public/Schnittstellen/TAF/Specification/Sage50-TAF-format.pdf
     *
     * @param array $objectLines data
     *
     * @return void
     */
    public function exportSAGE50SWISS($objectLines)
    {
        // SAGE50SWISS
        $this->separator = ',';
        $this->end_line = "\r\n";

        // Print header line
        print "Blg,Datum,Kto,S/H,Grp,GKto,SId,SIdx,KIdx,BTyp,MTyp,Code,Netto,Steuer,FW-Betrag,Tx1,Tx2,PkKey,OpId,Flag";
        print $this->end_line;
        $thisPieceNum = "";
        $thisPieceAccountNr = "";
        $aSize = count($objectLines);
        foreach ($objectLines as $aIndex=>$line)
		{
            $sammelBuchung = false;
            if ($aIndex - 2 >= 0 && $objectLines[$aIndex - 2]->piece_num == $line->piece_num)
            {
                $sammelBuchung = true;
            }
            elseif ($aIndex + 2 < $aSize && $objectLines[$aIndex + 2]->piece_num == $line->piece_num)
            {
                $sammelBuchung = true;
            }
            elseif ($aIndex + 1 < $aSize
                    && $objectLines[$aIndex + 1]->piece_num == $line->piece_num
                    && $aIndex - 1 < $aSize
                    && $objectLines[$aIndex - 1]->piece_num == $line->piece_num
                    )
            {
                $sammelBuchung = true;
            }

            //Blg
            print $line->piece_num.$this->separator;

            // Datum
            $date = dol_print_date($line->doc_date, '%d.%m.%Y');
            print $date.$this->separator;

            // Kto
            print length_accountg($line->numero_compte).$this->separator;
            // S/H
            if ($line->sens == 'D')
            {
                print 'S'.$this->separator;
            }
            else
            {
                print 'H'.$this->separator;
            }
            //Grp
            print self::trunc($line->code_journal, 1).$this->separator;
            // GKto
            if (empty($line->code_tiers))
            {
                if ($line->piece_num == $thisPieceNum)
                {
                    print length_accounta($thisPieceAccountNr).$this->separator;
                }
                else
                {
                    print "div".$this->separator;
                }
            }
            else
            {
                print length_accounta($line->code_tiers).$this->separator;
            }
            //SId
            print $this->separator;
            //SIdx
            print "0".$this->separator;
            //KIdx
            print "0".$this->separator;
            //BTyp
            print "0".$this->separator;

            //MTyp 1=Fibu Einzelbuchung 2=Sammebuchung
            if ($sammelBuchung)
            {
                print "2".$this->separator;
            }
            else
            {
                print "1".$this->separator;
            }
            // Code
            print '""'.$this->separator;
            // Netto
            if ($line->montant >= 0)
            {
                print $line->montant.$this->separator;
            }
            else
            {
                print ($line->montant * -1).$this->separator;
            }
            // Steuer
            print "0.00".$this->separator;
            // FW-Betrag
            print "0.00".$this->separator;
            // Tx1
            $line1 = self::toAnsi($line->label_compte, 29);
            if ($line1 == "LIQ" || $line1 == "LIQ Beleg ok" || strlen($line1) <= 3)
            {
                $line1 = "";
            }
            $line2 = self::toAnsi($line->doc_ref, 29);
            if (strlen($line1) == 0)
            {
                $line1 = $line2;
                $line2 = "";
            }
            if (strlen($line1) > 0 && strlen($line2) > 0 && (strlen($line1) + strlen($line2)) < 27)
            {
                $line1 = $line1.' / '.$line2;
                $line2 = "";
            }

            print '"'.self::toAnsi($line1).'"'.$this->separator;
            // Tx2
            print '"'.self::toAnsi($line2).'"'.$this->separator;
            //PkKey
            print "0".$this->separator;
            //OpId
            print $this->separator;

            // Flag
            print "0";

            print $this->end_line;

            if ($line->piece_num !== $thisPieceNum)
            {
                $thisPieceNum = $line->piece_num;
                $thisPieceAccountNr = $line->numero_compte;
            }
        }
    }

    /**
     * Export format : LD Compta version 9 & higher
     * http://www.ldsysteme.fr/fileadmin/telechargement/np/ldcompta/Documentation/IntCptW9.pdf
     *
     * @param array $objectLines data
     *
     * @return void
     */
	public function exportLDCompta($objectLines)
	{

		$separator = ';';
		$end_line = "\r\n";

		foreach ($objectLines as $line) {
			$date_document = dol_print_date($line->doc_date, '%Y%m%d');
			$date_creation = dol_print_date($line->date_creation, '%Y%m%d');
			$date_lim_reglement = dol_print_date($line->date_lim_reglement, '%Y%m%d');

			// TYPE
			$type_enregistrement = 'E'; // For write movement
			print $type_enregistrement.$separator;
			// JNAL
			print substr($line->code_journal, 0, 2).$separator;
			// NECR
			print $line->id.$separator;
			// NPIE
			print $line->piece_num.$separator;
			// DATP
			print $date_document.$separator;
			// LIBE
			print $line->label_operation.$separator;
			// DATH
			print $date_lim_reglement.$separator;
			// CNPI
			if ($line->doc_type == 'supplier_invoice') {
				if ($line->montant < 0) {
					$nature_piece = 'AF';
				} else {
					$nature_piece = 'FF';
				}
			} elseif ($line->doc_type == 'customer_invoice') {
				if ($line->montant < 0) {
					$nature_piece = 'AC';
				} else {
					$nature_piece = 'FC';
				}
			} else {
				$nature_piece = '';
			}
			print $nature_piece.$separator;
			// RACI
			//			if (! empty($line->subledger_account)) {
			//              if ($line->doc_type == 'supplier_invoice') {
			//                  $racine_subledger_account = '40';
			//              } elseif ($line->doc_type == 'customer_invoice') {
			//                  $racine_subledger_account = '41';
			//              } else {
			//                  $racine_subledger_account = '';
			//              }
			//          } else {
			$racine_subledger_account = ''; // for records of type E leave this field blank
			//          }

			print $racine_subledger_account.$separator; // deprecated CPTG & CPTA use instead
			// MONT
			print price(abs($line->montant), 0, '', 1, 2).$separator;
			// CODC
			print $line->sens.$separator;
			// CPTG
			print length_accountg($line->numero_compte).$separator;
			// DATE
			print $date_creation.$separator;
			// CLET
			print $line->lettering_code.$separator;
			// DATL
			print $line->date_lettering.$separator;
			// CPTA
			if (!empty($line->subledger_account)) {
				print length_accounta($line->subledger_account).$separator;
			} else {
				print $separator;
			}
			// CNAT
			if ($line->doc_type == 'supplier_invoice' && !empty($line->subledger_account)) {
				print 'F'.$separator;
			} elseif ($line->doc_type == 'customer_invoice' && !empty($line->subledger_account)) {
				print 'C'.$separator;
			} else {
				print $separator;
			}
			// SECT
			print $separator;
			// CTRE
			print $separator;
			// NORL
			print $separator;
			// DATV
			print $separator;
			// REFD
			print $line->doc_ref.$separator;
			// CODH
			print $separator;
			// NSEQ
			print $separator;
			// MTDV
			print '0'.$separator;
			// CODV
			print $separator;
			// TXDV
			print '0'.$separator;
			// MOPM
			print $separator;
			// BONP
			print $separator;
			// BQAF
			print $separator;
			// ECES
			print $separator;
			// TXTL
			print $separator;
			// ECRM
			print $separator;
			// DATK
			print $separator;
			// HEUK
			print $separator;

			print $end_line;
		}
	}

	/**
	 * Export format : LD Compta version 10 & higher
	 * http://www.ldsysteme.fr/fileadmin/telechargement/np/ldcompta/Documentation/IntCptW10.pdf
	 *
	 * @param array $objectLines data
	 *
	 * @return void
	 */
	public function exportLDCompta10($objectLines)
	{
		require_once DOL_DOCUMENT_ROOT.'/core/lib/company.lib.php';

		$separator = ';';
		$end_line = "\r\n";
		$last_codeinvoice = '';

		foreach ($objectLines as $line) {
			// TYPE C
			if ($last_codeinvoice != $line->doc_ref) {
				//recherche societe en fonction de son code client
				$sql = "SELECT code_client, fk_forme_juridique, nom, address, zip, town, fk_pays, phone, siret FROM ".MAIN_DB_PREFIX."societe WHERE code_client = '".$line->thirdparty_code."'";
				$resql = $this->db->query($sql);

				if ($resql && $this->db->num_rows($resql) > 0)
				{
					$soc = $this->db->fetch_object($resql);

	                $address = array('', '', '');
                    if (strpos($soc->address, "\n") !== false) {
	                    $address = explode("\n", $soc->address);
	                    if (is_array($address) && count($address) > 0) {
	                    	foreach ($address as $key=>$data) {
			                    $address[$key] = str_replace(array("\t", "\n", "\r"), "", $data);
			                    $address[$key] = dol_trunc($address[$key], 40, 'right', 'UTF-8', 1);
		                    }
	                    }
                    } else {
	                    $address[0] = substr(str_replace(array("\t", "\r"), " ", $soc->address), 0, 40);
	                    $address[1] = substr(str_replace(array("\t", "\r"), " ", $soc->address), 41, 40);
	                    $address[2] = substr(str_replace(array("\t", "\r"), " ", $soc->address), 82, 40);
                    }

					$type_enregistrement = 'C';
                    //TYPE
					print $type_enregistrement.$separator;
					//NOCL
					print $soc->code_client.$separator;
					//NMCM
					print $separator;
					//LIBI
					print $separator;
					//TITR
                    print $separator;
					//RSSO
					print $soc->nom.$separator;
					//CAD1
                    print  $address[0].$separator;
					//CAD2
                    print  $address[1].$separator;
					//CAD3
                    print  $address[2].$separator;
					//COPO
					print  $soc->zip.$separator;
					//BUDI
					print  substr($soc->town, 0, 40).$separator;
					//CPAY
					print  $separator;
					//PAYS
					print  substr(getCountry($soc->fk_pays), 0, 40).$separator;
					//NTEL
					print $soc->phone.$separator;
					//TLEX
					print $separator;
					//TLPO
					print $separator;
					//TLCY
					print $separator;
					//NINT
					print $separator;
					//COMM
					print $separator;
					//SIRE
                    print str_replace(" ", "", $soc->siret).$separator;
					//RIBP
					print $separator;
					//DOBQ
					print $separator;
					//IBBQ
					print $separator;
					//COBQ
					print $separator;
					//GUBQ
					print $separator;
					//CPBQ
					print $separator;
					//CLBQ
					print $separator;
					//BIBQ
					print $separator;
					//MOPM
					print $separator;
					//DJPM
					print $separator;
					//DMPM
					print $separator;
					//REFM
					print $separator;
					//SLVA
					print $separator;
					//PLCR
					print $separator;
					//ECFI
					print $separator;
					//CREP
					print $separator;
					//NREP
					print $separator;
					//TREP
					print $separator;
					//MREP
					print $separator;
					//GRRE
					print $separator;
					//LTTA
					print $separator;
					//CACT
					print $separator;
					//CODV
					print $separator;
					//GRTR
					print $separator;
					//NOFP
					print $separator;
					//BQAF
					print $separator;
					//BONP
					print $separator;
					//CESC
					print $separator;

					print $end_line;
				}
			}

			$date_document = dol_print_date($line->doc_date, '%Y%m%d');
			$date_creation = dol_print_date($line->date_creation, '%Y%m%d');
			$date_lim_reglement = dol_print_date($line->date_lim_reglement, '%Y%m%d');

			// TYPE E
			$type_enregistrement = 'E'; // For write movement
			print $type_enregistrement.$separator;
			// JNAL
			print substr($line->code_journal, 0, 2).$separator;
			// NECR
			print $line->id.$separator;
			// NPIE
			print $line->piece_num.$separator;
			// DATP
			print $date_document.$separator;
			// LIBE
			print dol_trunc($line->label_operation, 25, 'right', 'UTF-8', 1).$separator;
			// DATH
			print $date_lim_reglement.$separator;
			// CNPI
			if ($line->doc_type == 'supplier_invoice') {
				if ($line->montant < 0) {
					$nature_piece = 'AF';
				} else {
					$nature_piece = 'FF';
				}
			} elseif ($line->doc_type == 'customer_invoice') {
				if ($line->montant < 0) {
					$nature_piece = 'AC';
				} else {
					$nature_piece = 'FC';
				}
			} else {
				$nature_piece = '';
			}
			print $nature_piece.$separator;
			// RACI
			//			if (! empty($line->subledger_account)) {
			//				if ($line->doc_type == 'supplier_invoice') {
			//					$racine_subledger_account = '40';
			//				} elseif ($line->doc_type == 'customer_invoice') {
			//					$racine_subledger_account = '41';
			//				} else {
			//					$racine_subledger_account = '';
			//				}
			//			} else {
			$racine_subledger_account = ''; // for records of type E leave this field blank
			//			}

			print $racine_subledger_account.$separator; // deprecated CPTG & CPTA use instead
			// MONT
			print price(abs($line->montant), 0, '', 1, 2).$separator;
			// CODC
			print $line->sens.$separator;
			// CPTG
			print length_accountg($line->numero_compte).$separator;
			// DATE
			print $date_document.$separator;
			// CLET
			print $line->lettering_code.$separator;
			// DATL
			print $line->date_lettering.$separator;
			// CPTA
			if (!empty($line->subledger_account)) {
				print length_accounta($line->subledger_account).$separator;
			} else {
				print $separator;
			}
			// CNAT
			if ($line->doc_type == 'supplier_invoice' && !empty($line->subledger_account)) {
				print 'F'.$separator;
			} elseif ($line->doc_type == 'customer_invoice' && !empty($line->subledger_account)) {
				print 'C'.$separator;
			} else {
				print $separator;
			}
			// CTRE
			print $separator;
			// NORL
			print $separator;
			// DATV
			print $separator;
			// REFD
			print $line->doc_ref.$separator;
			// NECA
			print '0'.$separator;
			// CSEC
			print $separator;
			// CAFF
			print $separator;
			// CDES
			print $separator;
			// QTUE
			print $separator;
			// MTDV
			print '0'.$separator;
			// CODV
			print $separator;
			// TXDV
			print '0'.$separator;
			// MOPM
			print $separator;
			// BONP
			print $separator;
			// BQAF
			print $separator;
			// ECES
			print $separator;
			// TXTL
			print $separator;
			// ECRM
			print $separator;
			// DATK
			print $separator;
			// HEUK
			print $separator;

			print $end_line;

			$last_codeinvoice = $line->doc_ref;
		}
	}

	/**
	 * Export format : Charlemagne
	 *
	 * @param array $objectLines data
	 * @return void
	 */
	public function exportCharlemagne($objectLines)
	{
		global $langs;
		$langs->load('compta');

		$separator = "\t";
		$end_line = "\n";

		/*
		 * Charlemagne export need header
		 */
		print $langs->transnoentitiesnoconv('Date').$separator;
		print self::trunc($langs->transnoentitiesnoconv('Journal'), 6).$separator;
		print self::trunc($langs->transnoentitiesnoconv('Account'), 15).$separator;
		print self::trunc($langs->transnoentitiesnoconv('LabelAccount'), 60).$separator;
		print self::trunc($langs->transnoentitiesnoconv('Piece'), 20).$separator;
		print self::trunc($langs->transnoentitiesnoconv('LabelOperation'), 60).$separator;
		print $langs->transnoentitiesnoconv('Amount').$separator;
		print 'S'.$separator;
		print self::trunc($langs->transnoentitiesnoconv('Analytic').' 1', 15).$separator;
		print self::trunc($langs->transnoentitiesnoconv('AnalyticLabel').' 1', 60).$separator;
		print self::trunc($langs->transnoentitiesnoconv('Analytic').' 2', 15).$separator;
		print self::trunc($langs->transnoentitiesnoconv('AnalyticLabel').' 2', 60).$separator;
		print self::trunc($langs->transnoentitiesnoconv('Analytic').' 3', 15).$separator;
		print self::trunc($langs->transnoentitiesnoconv('AnalyticLabel').' 3', 60).$separator;
		print $end_line;

		foreach ($objectLines as $line) {
			$date = dol_print_date($line->doc_date, '%Y%m%d');
			print $date.$separator; //Date

			print self::trunc($line->code_journal, 6).$separator; //Journal code

			if (!empty($line->subledger_account)) $account = $line->subledger_account;
			else  $account = $line->numero_compte;
			print self::trunc($account, 15).$separator; //Account number

			print self::trunc($line->label_compte, 60).$separator; //Account label
			print self::trunc($line->doc_ref, 20).$separator; //Piece
			print self::trunc($line->label_operation, 60).$separator; //Operation label
			print price(abs($line->montant)).$separator; //Amount
			print $line->sens.$separator; //Direction
			print $separator; //Analytic
			print $separator; //Analytic
			print $separator; //Analytic
			print $separator; //Analytic
			print $separator; //Analytic
			print $separator; //Analytic
			print $end_line;
		}
	}


	/**
	 * trunc
	 *
	 * @param string	$str 	String
	 * @param integer 	$size 	Data to trunc
	 * @return string
	 */
	public static function trunc($str, $size)
	{
		return dol_trunc($str, $size, 'right', 'UTF-8', 1);
	}

	/**
	 * toAnsi
	 *
	 * @param string	$str 		Original string to encode and optionaly truncate
	 * @param integer 	$size 		Truncate string after $size characters
     * @return string 				String encoded in Windows-1251 charset
	 */
	public static function toAnsi($str, $size = -1)
    {
		$retVal = dol_string_nohtmltag($str, 1, 'Windows-1251');
        if ($retVal >= 0 && $size >= 0)
        {
            $retVal = mb_substr($retVal, 0, $size, 'Windows-1251');
        }
        return $retVal;
	}
}<|MERGE_RESOLUTION|>--- conflicted
+++ resolved
@@ -5,7 +5,7 @@
  * Copyright (C) 2015       Florian Henry       <florian.henry@open-concept.pro>
  * Copyright (C) 2015       Raphaël Doursenaud  <rdoursenaud@gpcsolutions.fr>
  * Copyright (C) 2016       Pierre-Henry Favre  <phf@atm-consulting.fr>
- * Copyright (C) 2016-2019  Alexandre Spangaro  <aspangaro@open-dsi.fr>
+ * Copyright (C) 2016-2018  Alexandre Spangaro  <aspangaro@open-dsi.fr>
  * Copyright (C) 2013-2017  Olivier Geffroy     <jeff@jeffinfo.com>
  * Copyright (C) 2017       Elarifr. Ari Elbaz  <github@accedinfo.com>
  * Copyright (C) 2017-2019  Frédéric France     <frederic.france@netlogic.fr>
@@ -22,7 +22,7 @@
  * GNU General Public License for more details.
  *
  * You should have received a copy of the GNU General Public License
- * along with this program. If not, see <https://www.gnu.org/licenses/>.
+ * along with this program. If not, see <http://www.gnu.org/licenses/>.
  */
 
 /**
@@ -31,9 +31,8 @@
  * \brief 		Class accountancy export
  */
 
-require_once DOL_DOCUMENT_ROOT.'/core/lib/functions.lib.php';
-require_once DOL_DOCUMENT_ROOT.'/core/lib/functions2.lib.php';
-
+require_once DOL_DOCUMENT_ROOT . '/core/lib/functions.lib.php';
+require_once DOL_DOCUMENT_ROOT . '/core/lib/functions2.lib.php';
 
 /**
  * Manage the different format accountancy export
@@ -41,7 +40,7 @@
 class AccountancyExport
 {
 	// Type of export. Used into $conf->global->ACCOUNTING_EXPORT_MODELCSV
-	public static $EXPORT_TYPE_CONFIGURABLE = 1; // CSV
+	public static $EXPORT_TYPE_CONFIGURABLE = 1;		// CSV
 	public static $EXPORT_TYPE_AGIRIS = 10;
 	public static $EXPORT_TYPE_EBP = 15;
 	public static $EXPORT_TYPE_CEGID = 20;
@@ -50,11 +49,8 @@
 	public static $EXPORT_TYPE_BOB50 = 35;
 	public static $EXPORT_TYPE_CIEL = 40;
 	public static $EXPORT_TYPE_SAGE50_SWISS = 45;
-	public static $EXPORT_TYPE_CHARLEMAGNE = 50;
 	public static $EXPORT_TYPE_QUADRATUS = 60;
 	public static $EXPORT_TYPE_OPENCONCERTO = 100;
-    public static $EXPORT_TYPE_LDCOMPTA = 110;
-	public static $EXPORT_TYPE_LDCOMPTA10 = 120;
 	public static $EXPORT_TYPE_FEC = 1000;
 
 
@@ -86,7 +82,7 @@
 
 		$this->db = &$db;
 		$this->separator = $conf->global->ACCOUNTING_EXPORT_SEPARATORCSV;
-		$this->end_line = empty($conf->global->ACCOUNTING_EXPORT_ENDLINE) ? "\n" : ($conf->global->ACCOUNTING_EXPORT_ENDLINE == 1 ? "\n" : "\r\n");
+		$this->end_line = empty($conf->global->ACCOUNTING_EXPORT_ENDLINE)?"\n":($conf->global->ACCOUNTING_EXPORT_ENDLINE==1?"\n":"\r\n");
 	}
 
 	/**
@@ -110,10 +106,7 @@
 			self::$EXPORT_TYPE_AGIRIS => $langs->trans('Modelcsv_agiris'),
             self::$EXPORT_TYPE_OPENCONCERTO => $langs->trans('Modelcsv_openconcerto'),
 			self::$EXPORT_TYPE_SAGE50_SWISS => $langs->trans('Modelcsv_Sage50_Swiss'),
-			self::$EXPORT_TYPE_LDCOMPTA => $langs->trans('Modelcsv_LDCompta'),
-			self::$EXPORT_TYPE_LDCOMPTA10 => $langs->trans('Modelcsv_LDCompta10'),
 			self::$EXPORT_TYPE_FEC => $langs->trans('Modelcsv_FEC'),
-			self::$EXPORT_TYPE_CHARLEMAGNE => $langs->trans('Modelcsv_charlemagne'),
 		);
 
 		ksort($listofexporttypes, SORT_NUMERIC);
@@ -127,9 +120,9 @@
 	 * @param	int		$type		Format id
 	 * @return 	string				Format code
 	 */
-	public static function getFormatCode($type)
-	{
-		$formatcode = array(
+	private static function getFormatCode($type)
+	{
+		$formatcode = array (
 			self::$EXPORT_TYPE_CONFIGURABLE => 'csv',
 			self::$EXPORT_TYPE_CEGID => 'cegid',
 			self::$EXPORT_TYPE_COALA => 'coala',
@@ -141,8 +134,6 @@
 			self::$EXPORT_TYPE_AGIRIS => 'agiris',
 			self::$EXPORT_TYPE_OPENCONCERTO => 'openconcerto',
             self::$EXPORT_TYPE_SAGE50_SWISS => 'sage50ch',
-            self::$EXPORT_TYPE_LDCOMPTA => 'ldcompta',
-            self::$EXPORT_TYPE_LDCOMPTA10 => 'ldcompta10',
 			self::$EXPORT_TYPE_FEC => 'fec',
 		);
 
@@ -158,14 +149,14 @@
 	{
 		global $conf, $langs;
 
-		return array(
+		return array (
 			'param' => array(
 				self::$EXPORT_TYPE_CONFIGURABLE => array(
 					'label' => $langs->trans('Modelcsv_configurable'),
-					'ACCOUNTING_EXPORT_FORMAT' => empty($conf->global->ACCOUNTING_EXPORT_FORMAT) ? 'txt' : $conf->global->ACCOUNTING_EXPORT_FORMAT,
-					'ACCOUNTING_EXPORT_SEPARATORCSV' => empty($conf->global->ACCOUNTING_EXPORT_SEPARATORCSV) ? ',' : $conf->global->ACCOUNTING_EXPORT_SEPARATORCSV,
-					'ACCOUNTING_EXPORT_ENDLINE' => empty($conf->global->ACCOUNTING_EXPORT_ENDLINE) ? 1 : $conf->global->ACCOUNTING_EXPORT_ENDLINE,
-					'ACCOUNTING_EXPORT_DATE' => empty($conf->global->ACCOUNTING_EXPORT_DATE) ? '%d%m%Y' : $conf->global->ACCOUNTING_EXPORT_DATE,
+					'ACCOUNTING_EXPORT_FORMAT' => empty($conf->global->ACCOUNTING_EXPORT_FORMAT)?'txt':$conf->global->ACCOUNTING_EXPORT_FORMAT,
+					'ACCOUNTING_EXPORT_SEPARATORCSV' => empty($conf->global->ACCOUNTING_EXPORT_SEPARATORCSV)?',':$conf->global->ACCOUNTING_EXPORT_SEPARATORCSV,
+					'ACCOUNTING_EXPORT_ENDLINE' => empty($conf->global->ACCOUNTING_EXPORT_ENDLINE)?1:$conf->global->ACCOUNTING_EXPORT_ENDLINE,
+					'ACCOUNTING_EXPORT_DATE' => empty($conf->global->ACCOUNTING_EXPORT_DATE)?'%d%m%Y':$conf->global->ACCOUNTING_EXPORT_DATE,
 				),
 				self::$EXPORT_TYPE_CEGID => array(
 					'label' => $langs->trans('Modelcsv_CEGID'),
@@ -201,28 +192,16 @@
 					'label' => $langs->trans('Modelcsv_Sage50_Swiss'),
 					'ACCOUNTING_EXPORT_FORMAT' => 'csv',
 				),
-                self::$EXPORT_TYPE_LDCOMPTA => array(
-                    'label' => $langs->trans('Modelcsv_LDCompta'),
-                    'ACCOUNTING_EXPORT_FORMAT' => 'csv',
-                ),
-				self::$EXPORT_TYPE_LDCOMPTA10 => array(
-                    'label' => $langs->trans('Modelcsv_LDCompta10'),
-                    'ACCOUNTING_EXPORT_FORMAT' => 'csv',
-                ),
 				self::$EXPORT_TYPE_FEC => array(
 					'label' => $langs->trans('Modelcsv_FEC'),
 					'ACCOUNTING_EXPORT_FORMAT' => 'txt',
 				),
-				self::$EXPORT_TYPE_CHARLEMAGNE => array(
-					'label' => $langs->trans('Modelcsv_charlemagne'),
-					'ACCOUNTING_EXPORT_FORMAT' => 'txt',
-				),
 			),
-			'cr'=> array(
+			'cr'=> array (
 				'1' => $langs->trans("Unix"),
 				'2' => $langs->trans("Windows")
 			),
-			'format' => array(
+			'format' => array (
 				'csv' => $langs->trans("csv"),
 				'txt' => $langs->trans("txt")
 			),
@@ -233,24 +212,22 @@
 	/**
 	 * Function who chose which export to use with the default config, and make the export into a file
 	 *
-	 * @param 	array	$TData 				Array with data
-	 * @param	int		$formatexportset	Id of export format
-	 * @return 	void
-	 */
-	public function export(&$TData, $formatexportset)
+	 * @param array		$TData 		data
+	 * @return void
+	 */
+	public function export(&$TData)
 	{
 		global $conf, $langs;
-		global $search_date_end; // Used into /accountancy/tpl/export_journal.tpl.php
+		global $search_date_end;	// Used into /accountancy/tpl/export_journal.tpl.php
 
 		// Define name of file to save
-		$filename = 'general_ledger-'.$this->getFormatCode($formatexportset);
+		$filename = 'general_ledger-'.$this->getFormatCode($conf->global->ACCOUNTING_EXPORT_MODELCSV);
 		$type_export = 'general_ledger';
 
-		global $db; // The tpl file use $db
-		include DOL_DOCUMENT_ROOT.'/accountancy/tpl/export_journal.tpl.php';
-
-
-		switch ($formatexportset) {
+		include DOL_DOCUMENT_ROOT . '/accountancy/tpl/export_journal.tpl.php';
+
+
+		switch ($conf->global->ACCOUNTING_EXPORT_MODELCSV) {
 			case self::$EXPORT_TYPE_CONFIGURABLE :
 				$this->exportConfigurable($TData);
 				break;
@@ -281,20 +258,11 @@
             case self::$EXPORT_TYPE_OPENCONCERTO :
                 $this->exportOpenConcerto($TData);
                 break;
+			case self::$EXPORT_TYPE_FEC :
+				$this->exportFEC($TData);
+				break;
 			case self::$EXPORT_TYPE_SAGE50_SWISS :
 				$this->exportSAGE50SWISS($TData);
-				break;
-            case self::$EXPORT_TYPE_LDCOMPTA :
-                $this->exportLDCompta($TData);
-                break;
-            case self::$EXPORT_TYPE_LDCOMPTA10 :
-                $this->exportLDCompta10($TData);
-                break;
-            case self::$EXPORT_TYPE_FEC :
-                $this->exportFEC($TData);
-                break;
-			case self::$EXPORT_TYPE_CHARLEMAGNE :
-				$this->exportCharlemagne($TData);
 				break;
 			default:
 				$this->errors[] = $langs->trans('accountancy_error_modelnotfound');
@@ -316,13 +284,13 @@
 			$separator = ";";
 			$end_line = "\n";
 
-			print $date.$separator;
-			print $line->code_journal.$separator;
-			print length_accountg($line->numero_compte).$separator;
-			print length_accounta($line->subledger_account).$separator;
-			print $line->sens.$separator;
-			print price($line->montant).$separator;
-			print $line->label_operation.$separator;
+			print $date . $separator;
+			print $line->code_journal . $separator;
+			print length_accountg($line->numero_compte) . $separator;
+			print length_accounta($line->subledger_account) . $separator;
+			print $line->sens . $separator;
+			print price($line->montant) . $separator;
+			print $line->label_operation . $separator;
 			print $line->doc_ref;
 			print $end_line;
 		}
@@ -341,22 +309,22 @@
 			$separator = ";";
 			$end_line = "\n";
 
-			print $line->code_journal.$separator;
-			print $date.$separator;
-			print $line->piece_num.$separator;
-			print length_accountg($line->numero_compte).$separator;
-			print ''.$separator;
-			print $line->label_operation.$separator;
-			print $date.$separator;
-			if ($line->sens == 'D') {
-				print price($line->montant).$separator;
-				print ''.$separator;
-			}elseif ($line->sens == 'C') {
-				print ''.$separator;
-				print price($line->montant).$separator;
+			print $line->code_journal . $separator;
+			print $date . $separator;
+			print $line->piece_num . $separator;
+			print length_accountg($line->numero_compte) . $separator;
+			print '' . $separator;
+			print $line->label_operation . $separator;
+			print $date . $separator;
+			if ($line->sens=='D') {
+				print price($line->montant) . $separator;
+				print '' . $separator;
+			}elseif ($line->sens=='C') {
+				print '' . $separator;
+				print price($line->montant) . $separator;
 			}
-			print $line->doc_ref.$separator;
-			print $line->label_operation.$separator;
+			print $line->doc_ref . $separator;
+			print $line->label_operation . $separator;
 			print $end_line;
 		}
 	}
@@ -375,17 +343,6 @@
 
 		foreach ($objectLines as $line) {
 			$date = dol_print_date($line->doc_date, '%d/%m/%Y');
-<<<<<<< HEAD
-			print $date.$separator;
-			print $line->code_journal.$separator;
-			print length_accountg($line->numero_compte).$separator;
-			print $line->piece_num.$separator;
-			print $line->doc_ref.$separator;
-			print price($line->debit).$separator;
-			print price($line->credit).$separator;
-			print 'E'.$separator;
-			print length_accountg($line->subledger_account).$separator;
-=======
 			print $date . $separator;
 			print $line->code_journal . $separator;
 			print length_accountg($line->numero_compte) . $separator;
@@ -395,7 +352,6 @@
 			print price($line->credit) . $separator;
 			print 'E' . $separator;
 			print length_accounta($line->subledger_account) . $separator;
->>>>>>> 6bbc25e8
 			print $end_line;
 		}
 	}
@@ -414,26 +370,26 @@
 		$end_line = "\n";
 
 		foreach ($objectLines as $line) {
-			print $line->piece_num.$separator;
+			print $line->piece_num . $separator;
 			$date = dol_print_date($line->doc_date, '%d/%m/%Y');
-			print $date.$separator;
+			print $date . $separator;
 
 			if (empty($line->subledger_account)) {
-				print 'G'.$separator;
-				print length_accounta($line->numero_compte).$separator;
+				print 'G' . $separator;
+				print length_accounta($line->numero_compte) . $separator;
 			} else {
 				if (substr($line->numero_compte, 0, 3) == '411') {
-					print 'C'.$separator;
+					print 'C' . $separator;
 				}
 				if (substr($line->numero_compte, 0, 3) == '401') {
-					print 'F'.$separator;
+					print 'F' . $separator;
 				}
-				print length_accountg($line->subledger_account).$separator;
+				print length_accountg($line->subledger_account) . $separator;
 			}
 
-			print price($line->debit).$separator;
-			print price($line->credit).$separator;
-			print dol_trunc($line->label_operation, 32).$separator;
+			print price($line->debit) . $separator;
+			print price($line->credit) . $separator;
+			print dol_trunc($line->label_operation, 32) . $separator;
 			print $end_line;
 		}
 	}
@@ -448,23 +404,23 @@
 	{
 		global $conf;
 
-		$end_line = "\r\n";
+		$end_line ="\r\n";
 
 		$i = 1;
 		$date_ecriture = dol_print_date(dol_now(), $conf->global->ACCOUNTING_EXPORT_DATE); // format must be yyyymmdd
 		foreach ($TData as $data) {
 			$code_compta = $data->numero_compte;
-			if (!empty($data->subledger_account))
+			if (! empty($data->subledger_account))
 				$code_compta = $data->subledger_account;
 
-			$Tab = array();
+			$Tab = array ();
 			$Tab['num_ecriture'] = str_pad($i, 5);
 			$Tab['code_journal'] = str_pad($data->code_journal, 2);
 			$Tab['date_ecriture'] = $date_ecriture;
 			$Tab['date_ope'] = dol_print_date($data->doc_date, $conf->global->ACCOUNTING_EXPORT_DATE);
 			$Tab['num_piece'] = str_pad(self::trunc($data->piece_num, 12), 12);
 			$Tab['num_compte'] = str_pad(self::trunc($code_compta, 11), 11);
-			$Tab['libelle_ecriture'] = str_pad(self::trunc(dol_string_unaccent($data->doc_ref).dol_string_unaccent($data->label_operation), 25), 25);
+			$Tab['libelle_ecriture'] = str_pad(self::trunc(dol_string_unaccent($data->doc_ref) . dol_string_unaccent($data->label_operation), 25), 25);
 			$Tab['montant'] = str_pad(abs($data->montant), 13, ' ', STR_PAD_LEFT);
 			$Tab['type_montant'] = str_pad($data->sens, 1);
 			$Tab['vide'] = str_repeat(' ', 18);
@@ -474,7 +430,7 @@
 			$Tab['end_line'] = $end_line;
 
 			print implode($Tab);
-			$i++;
+			$i ++;
 		}
 	}
 
@@ -488,17 +444,17 @@
 	{
 		global $conf;
 
-		$end_line = "\r\n";
+		$end_line ="\r\n";
 
 		//We should use dol_now function not time however this is wrong date to transfert in accounting
 		//$date_ecriture = dol_print_date(dol_now(), $conf->global->ACCOUNTING_EXPORT_DATE); // format must be ddmmyy
 		//$date_ecriture = dol_print_date(time(), $conf->global->ACCOUNTING_EXPORT_DATE); // format must be ddmmyy
 		foreach ($TData as $data) {
 			$code_compta = $data->numero_compte;
-			if (!empty($data->subledger_account))
+			if (! empty($data->subledger_account))
 				$code_compta = $data->subledger_account;
 
-			$Tab = array();
+			$Tab = array ();
 			$Tab['type_ligne'] = 'M';
 			$Tab['num_compte'] = str_pad(self::trunc($code_compta, 8), 8);
 			$Tab['code_journal'] = str_pad(self::trunc($data->code_journal, 2), 2);
@@ -509,19 +465,19 @@
 			//$Tab['date_ecriture'] = $date_ecriture;
 			$Tab['date_ecriture'] = dol_print_date($data->doc_date, '%d%m%y');
 			$Tab['filler'] = ' ';
-			$Tab['libelle_ecriture'] = str_pad(self::trunc(dol_string_unaccent($data->doc_ref).' '.dol_string_unaccent($data->label_operation), 20), 20);
+			$Tab['libelle_ecriture'] = str_pad(self::trunc(dol_string_unaccent($data->doc_ref) . ' ' . dol_string_unaccent($data->label_operation), 20), 20);
 			$Tab['sens'] = $data->sens; // C or D
 			$Tab['signe_montant'] = '+';
 
 			//elarifr le montant doit etre en centimes sans point decimal !
-			$Tab['montant'] = str_pad(abs($data->montant * 100), 12, '0', STR_PAD_LEFT); // TODO manage negative amount
+			$Tab['montant'] = str_pad(abs($data->montant*100), 12, '0', STR_PAD_LEFT); // TODO manage negative amount
 			// $Tab['montant'] = str_pad(abs($data->montant), 12, '0', STR_PAD_LEFT); // TODO manage negative amount
 			$Tab['contrepartie'] = str_repeat(' ', 8);
 
 			// elarifr:  date format must be fixed format : 6 char ddmmyy = %d%m%yand not defined by user / dolibarr setting
-			if (!empty($data->date_echeance))
+			if (! empty($data->date_echeance))
 				//$Tab['date_echeance'] = dol_print_date($data->date_echeance, $conf->global->ACCOUNTING_EXPORT_DATE);
-				$Tab['date_echeance'] = dol_print_date($data->date_echeance, '%d%m%y'); // elarifr:  format must be ddmmyy
+				$Tab['date_echeance'] = dol_print_date($data->date_echeance, '%d%m%y');	 // elarifr:  format must be ddmmyy
 			else
 				$Tab['date_echeance'] = '000000';
 
@@ -574,22 +530,23 @@
 		$end_line = "\n";
 
 		foreach ($objectLines as $line) {
+
 			$date = dol_print_date($line->doc_date, '%d%m%Y');
 
-			print $line->id.$separator;
-			print $date.$separator;
-			print $line->code_journal.$separator;
+			print $line->id . $separator;
+			print $date . $separator;
+			print $line->code_journal . $separator;
 			if (empty($line->subledger_account)) {
-                print $line->numero_compte.$separator;
+                print $line->numero_compte . $separator;
             } else {
-                print $line->subledger_account.$separator;
+                print $line->subledger_account . $separator;
             }
 			//print substr(length_accountg($line->numero_compte), 0, 2) . $separator;
-			print '"'.dol_trunc($line->label_operation, 40, 'right', 'UTF-8', 1).'"'.$separator;
+			print '"'.dol_trunc($line->label_operation, 40, 'right', 'UTF-8', 1).'"' . $separator;
 			print '"'.dol_trunc($line->piece_num, 15, 'right', 'UTF-8', 1).'"'.$separator;
 			print price2num(abs($line->montant)).$separator;
 			print $line->sens.$separator;
-			print $date.$separator;
+			print $date . $separator;
 			//print 'EUR';
 			print $end_line;
 		}
@@ -609,27 +566,28 @@
 		$end_line = "\n";
 
 		foreach ($objectLines as $line) {
+
 			$date = dol_print_date($line->doc_date, '%d%m%Y');
 
-			print $line->piece_num.$separator;
-			print self::toAnsi($line->label_operation).$separator;
-			print $date.$separator;
-			print self::toAnsi($line->label_operation).$separator;
+			print $line->piece_num . $separator;
+			print self::toAnsi($line->label_operation) . $separator;
+			print $date . $separator;
+			print self::toAnsi($line->label_operation) . $separator;
 
 			if (empty($line->subledger_account)) {
-				print length_accountg($line->numero_compte).$separator;
-				print self::toAnsi($line->label_compte).$separator;
+				print length_accountg($line->numero_compte) . $separator;
+				print self::toAnsi($line->label_compte) . $separator;
 			} else {
-				print length_accounta($line->subledger_account).$separator;
-				print self::toAnsi($line->subledger_label).$separator;
+				print length_accounta($line->subledger_account) . $separator;
+				print self::toAnsi($line->subledger_label) . $separator;
 			}
 
-			print self::toAnsi($line->doc_ref).$separator;
-			print price($line->debit).$separator;
-			print price($line->credit).$separator;
-			print price($line->montant).$separator;
-			print $line->sens.$separator;
-			print $line->lettering_code.$separator;
+			print self::toAnsi($line->doc_ref) . $separator;
+			print price($line->debit) . $separator;
+			print price($line->credit) . $separator;
+			print price($line->montant) . $separator;
+			print $line->sens . $separator;
+			print $line->lettering_code . $separator;
 			print $line->code_journal;
 			print $end_line;
 		}
@@ -648,19 +606,20 @@
         $end_line = "\n";
 
         foreach ($objectLines as $line) {
+
             $date = dol_print_date($line->doc_date, '%d/%m/%Y');
 
-            print $date.$separator;
-            print $line->code_journal.$separator;
+            print $date . $separator;
+            print $line->code_journal . $separator;
             if (empty($line->subledger_account)) {
-                print length_accountg($line->numero_compte).$separator;
+                print length_accountg($line->numero_compte) . $separator;
             } else {
-                print length_accounta($line->subledger_account).$separator;
-            }
-            print $line->doc_ref.$separator;
-            print $line->label_operation.$separator;
-            print price($line->debit).$separator;
-            print price($line->credit).$separator;
+                print length_accounta($line->subledger_account) . $separator;
+            }
+            print $line->doc_ref . $separator;
+            print $line->label_operation . $separator;
+            print price($line->debit) . $separator;
+            print price($line->credit) . $separator;
 
             print $end_line;
         }
@@ -693,7 +652,7 @@
 			$tab[] = price2num($line->montant);
 			$tab[] = $line->code_journal;
 
-			print implode($separator, $tab).$this->end_line;
+			print implode($separator, $tab) . $this->end_line;
 		}
 	}
 
@@ -708,23 +667,23 @@
 		$separator = "\t";
 		$end_line = "\r\n";
 
-		print "JournalCode".$separator;
-		print "JournalLib".$separator;
-		print "EcritureNum".$separator;
-		print "EcritureDate".$separator;
-		print "CompteNum".$separator;
-		print "CompteLib".$separator;
-		print "CompAuxNum".$separator;
-		print "CompAuxLib".$separator;
-		print "PieceRef".$separator;
-		print "PieceDate".$separator;
-		print "EcritureLib".$separator;
-		print "Debit".$separator;
-		print "Credit".$separator;
-		print "EcritureLet".$separator;
-		print "DateLet".$separator;
-		print "ValidDate".$separator;
-		print "Montantdevise".$separator;
+		print "JournalCode" . $separator;
+		print "JournalLib" . $separator;
+		print "EcritureNum" . $separator;
+		print "EcritureDate" . $separator;
+		print "CompteNum" . $separator;
+		print "CompteLib" . $separator;
+		print "CompAuxNum" . $separator;
+		print "CompAuxLib" . $separator;
+		print "PieceRef" . $separator;
+		print "PieceDate" . $separator;
+		print "EcritureLib" . $separator;
+		print "Debit" . $separator;
+		print "Credit" . $separator;
+		print "EcritureLet" . $separator;
+		print "DateLet" . $separator;
+		print "ValidDate" . $separator;
+		print "Montantdevise" . $separator;
 		print "Idevise";
 		print $end_line;
 
@@ -737,58 +696,6 @@
 				$date_lettering = dol_print_date($line->date_lettering, '%Y%m%d');
 				$date_validation = dol_print_date($line->date_validated, '%Y%m%d');
 
-<<<<<<< HEAD
-			// FEC:JournalCode
-			print $line->code_journal.$separator;
-
-			// FEC:JournalLib
-			print $line->journal_label.$separator;
-
-			// FEC:EcritureNum
-			print $line->piece_num.$separator;
-
-			// FEC:EcritureDate
-			print $date_creation.$separator;
-
-			// FEC:CompteNum
-			print $line->numero_compte.$separator;
-
-			// FEC:CompteLib
-			print $line->label_compte.$separator;
-
-			// FEC:CompAuxNum
-			print $line->subledger_account.$separator;
-
-			// FEC:CompAuxLib
-			print $line->subledger_label.$separator;
-
-			// FEC:PieceRef
-			print $line->doc_ref.$separator;
-
-			// FEC:PieceDate
-			print $date_doc.$separator;
-
-			// FEC:EcritureLib
-			print $line->label_operation.$separator;
-
-			// FEC:Debit
-			print price2fec($line->debit).$separator;
-
-			// FEC:Credit
-			print price2fec($line->credit).$separator;
-
-			// FEC:EcritureLet
-			print $line->lettering_code.$separator;
-
-			// FEC:DateLet
-			print $line->date_lettering.$separator;
-
-			// FEC:ValidDate
-			print $date_valid.$separator;
-
-			// FEC:Montantdevise
-			print $line->multicurrency_amount.$separator;
-=======
 				// FEC:JournalCode
 				print $line->code_journal . $separator;
 
@@ -839,7 +746,6 @@
 
 				// FEC:Montantdevise
 				print $line->multicurrency_amount . $separator;
->>>>>>> 6bbc25e8
 
 				// FEC:Idevise
 				print $line->multicurrency_code;
@@ -868,121 +774,121 @@
         // Print header line
         print "Blg,Datum,Kto,S/H,Grp,GKto,SId,SIdx,KIdx,BTyp,MTyp,Code,Netto,Steuer,FW-Betrag,Tx1,Tx2,PkKey,OpId,Flag";
         print $this->end_line;
-        $thisPieceNum = "";
-        $thisPieceAccountNr = "";
-        $aSize = count($objectLines);
+        $thisPieceNum= "";
+        $thisPieceAccountNr= "";
+        $aSize= count($objectLines);
         foreach ($objectLines as $aIndex=>$line)
 		{
-            $sammelBuchung = false;
-            if ($aIndex - 2 >= 0 && $objectLines[$aIndex - 2]->piece_num == $line->piece_num)
-            {
-                $sammelBuchung = true;
-            }
-            elseif ($aIndex + 2 < $aSize && $objectLines[$aIndex + 2]->piece_num == $line->piece_num)
-            {
-                $sammelBuchung = true;
-            }
-            elseif ($aIndex + 1 < $aSize
-                    && $objectLines[$aIndex + 1]->piece_num == $line->piece_num
-                    && $aIndex - 1 < $aSize
-                    && $objectLines[$aIndex - 1]->piece_num == $line->piece_num
+            $sammelBuchung= false;
+            if ($aIndex-2 >= 0 && $objectLines[$aIndex-2]->piece_num == $line->piece_num)
+            {
+                $sammelBuchung= true;
+            }
+            elseif ($aIndex+2 < $aSize && $objectLines[$aIndex+2]->piece_num == $line->piece_num)
+            {
+                $sammelBuchung= true;
+            }
+            elseif ($aIndex+1 < $aSize
+                    && $objectLines[$aIndex+1]->piece_num == $line->piece_num
+                    && $aIndex-1 < $aSize
+                    && $objectLines[$aIndex-1]->piece_num == $line->piece_num
                     )
             {
-                $sammelBuchung = true;
+                $sammelBuchung= true;
             }
 
             //Blg
-            print $line->piece_num.$this->separator;
+            print $line->piece_num . $this->separator;
 
             // Datum
             $date = dol_print_date($line->doc_date, '%d.%m.%Y');
-            print $date.$this->separator;
+            print $date . $this->separator;
 
             // Kto
-            print length_accountg($line->numero_compte).$this->separator;
+            print length_accountg($line->numero_compte) . $this->separator;
             // S/H
             if ($line->sens == 'D')
             {
-                print 'S'.$this->separator;
+                print 'S' . $this->separator;
             }
             else
             {
-                print 'H'.$this->separator;
+                print 'H' . $this->separator;
             }
             //Grp
-            print self::trunc($line->code_journal, 1).$this->separator;
+            print self::trunc($line->code_journal, 1) . $this->separator;
             // GKto
             if (empty($line->code_tiers))
             {
                 if ($line->piece_num == $thisPieceNum)
                 {
-                    print length_accounta($thisPieceAccountNr).$this->separator;
+                    print length_accounta($thisPieceAccountNr) . $this->separator;
                 }
                 else
                 {
-                    print "div".$this->separator;
+                    print "div" . $this->separator;
                 }
             }
             else
             {
-                print length_accounta($line->code_tiers).$this->separator;
+                print length_accounta($line->code_tiers) . $this->separator;
             }
             //SId
             print $this->separator;
             //SIdx
-            print "0".$this->separator;
+            print "0" . $this->separator;
             //KIdx
-            print "0".$this->separator;
+            print "0" . $this->separator;
             //BTyp
-            print "0".$this->separator;
+            print "0" . $this->separator;
 
             //MTyp 1=Fibu Einzelbuchung 2=Sammebuchung
             if ($sammelBuchung)
             {
-                print "2".$this->separator;
+                print "2" . $this->separator;
             }
             else
             {
-                print "1".$this->separator;
+                print "1" . $this->separator;
             }
             // Code
-            print '""'.$this->separator;
+            print '""' . $this->separator;
             // Netto
             if ($line->montant >= 0)
             {
-                print $line->montant.$this->separator;
+                print $line->montant . $this->separator;
             }
             else
             {
-                print ($line->montant * -1).$this->separator;
+                print $line->montant*-1 . $this->separator;
             }
             // Steuer
-            print "0.00".$this->separator;
+            print "0.00" . $this->separator;
             // FW-Betrag
-            print "0.00".$this->separator;
+            print "0.00" . $this->separator;
             // Tx1
-            $line1 = self::toAnsi($line->label_compte, 29);
+            $line1= self::toAnsi($line->label_compte, 29);
             if ($line1 == "LIQ" || $line1 == "LIQ Beleg ok" || strlen($line1) <= 3)
             {
-                $line1 = "";
-            }
-            $line2 = self::toAnsi($line->doc_ref, 29);
+                $line1= "";
+            }
+            $line2= self::toAnsi($line->doc_ref, 29);
             if (strlen($line1) == 0)
             {
-                $line1 = $line2;
-                $line2 = "";
+                $line1= $line2;
+                $line2= "";
             }
             if (strlen($line1) > 0 && strlen($line2) > 0 && (strlen($line1) + strlen($line2)) < 27)
             {
-                $line1 = $line1.' / '.$line2;
-                $line2 = "";
-            }
-
-            print '"'.self::toAnsi($line1).'"'.$this->separator;
+                $line1= $line1 . ' / ' . $line2;
+                $line2= "";
+            }
+
+            print '"' . self::toAnsi($line1). '"' . $this->separator;
             // Tx2
-            print '"'.self::toAnsi($line2).'"'.$this->separator;
+            print '"' . self::toAnsi($line2). '"' . $this->separator;
             //PkKey
-            print "0".$this->separator;
+            print "0" . $this->separator;
             //OpId
             print $this->separator;
 
@@ -993,469 +899,11 @@
 
             if ($line->piece_num !== $thisPieceNum)
             {
-                $thisPieceNum = $line->piece_num;
-                $thisPieceAccountNr = $line->numero_compte;
+                $thisPieceNum= $line->piece_num;
+                $thisPieceAccountNr= $line->numero_compte;
             }
         }
     }
-
-    /**
-     * Export format : LD Compta version 9 & higher
-     * http://www.ldsysteme.fr/fileadmin/telechargement/np/ldcompta/Documentation/IntCptW9.pdf
-     *
-     * @param array $objectLines data
-     *
-     * @return void
-     */
-	public function exportLDCompta($objectLines)
-	{
-
-		$separator = ';';
-		$end_line = "\r\n";
-
-		foreach ($objectLines as $line) {
-			$date_document = dol_print_date($line->doc_date, '%Y%m%d');
-			$date_creation = dol_print_date($line->date_creation, '%Y%m%d');
-			$date_lim_reglement = dol_print_date($line->date_lim_reglement, '%Y%m%d');
-
-			// TYPE
-			$type_enregistrement = 'E'; // For write movement
-			print $type_enregistrement.$separator;
-			// JNAL
-			print substr($line->code_journal, 0, 2).$separator;
-			// NECR
-			print $line->id.$separator;
-			// NPIE
-			print $line->piece_num.$separator;
-			// DATP
-			print $date_document.$separator;
-			// LIBE
-			print $line->label_operation.$separator;
-			// DATH
-			print $date_lim_reglement.$separator;
-			// CNPI
-			if ($line->doc_type == 'supplier_invoice') {
-				if ($line->montant < 0) {
-					$nature_piece = 'AF';
-				} else {
-					$nature_piece = 'FF';
-				}
-			} elseif ($line->doc_type == 'customer_invoice') {
-				if ($line->montant < 0) {
-					$nature_piece = 'AC';
-				} else {
-					$nature_piece = 'FC';
-				}
-			} else {
-				$nature_piece = '';
-			}
-			print $nature_piece.$separator;
-			// RACI
-			//			if (! empty($line->subledger_account)) {
-			//              if ($line->doc_type == 'supplier_invoice') {
-			//                  $racine_subledger_account = '40';
-			//              } elseif ($line->doc_type == 'customer_invoice') {
-			//                  $racine_subledger_account = '41';
-			//              } else {
-			//                  $racine_subledger_account = '';
-			//              }
-			//          } else {
-			$racine_subledger_account = ''; // for records of type E leave this field blank
-			//          }
-
-			print $racine_subledger_account.$separator; // deprecated CPTG & CPTA use instead
-			// MONT
-			print price(abs($line->montant), 0, '', 1, 2).$separator;
-			// CODC
-			print $line->sens.$separator;
-			// CPTG
-			print length_accountg($line->numero_compte).$separator;
-			// DATE
-			print $date_creation.$separator;
-			// CLET
-			print $line->lettering_code.$separator;
-			// DATL
-			print $line->date_lettering.$separator;
-			// CPTA
-			if (!empty($line->subledger_account)) {
-				print length_accounta($line->subledger_account).$separator;
-			} else {
-				print $separator;
-			}
-			// CNAT
-			if ($line->doc_type == 'supplier_invoice' && !empty($line->subledger_account)) {
-				print 'F'.$separator;
-			} elseif ($line->doc_type == 'customer_invoice' && !empty($line->subledger_account)) {
-				print 'C'.$separator;
-			} else {
-				print $separator;
-			}
-			// SECT
-			print $separator;
-			// CTRE
-			print $separator;
-			// NORL
-			print $separator;
-			// DATV
-			print $separator;
-			// REFD
-			print $line->doc_ref.$separator;
-			// CODH
-			print $separator;
-			// NSEQ
-			print $separator;
-			// MTDV
-			print '0'.$separator;
-			// CODV
-			print $separator;
-			// TXDV
-			print '0'.$separator;
-			// MOPM
-			print $separator;
-			// BONP
-			print $separator;
-			// BQAF
-			print $separator;
-			// ECES
-			print $separator;
-			// TXTL
-			print $separator;
-			// ECRM
-			print $separator;
-			// DATK
-			print $separator;
-			// HEUK
-			print $separator;
-
-			print $end_line;
-		}
-	}
-
-	/**
-	 * Export format : LD Compta version 10 & higher
-	 * http://www.ldsysteme.fr/fileadmin/telechargement/np/ldcompta/Documentation/IntCptW10.pdf
-	 *
-	 * @param array $objectLines data
-	 *
-	 * @return void
-	 */
-	public function exportLDCompta10($objectLines)
-	{
-		require_once DOL_DOCUMENT_ROOT.'/core/lib/company.lib.php';
-
-		$separator = ';';
-		$end_line = "\r\n";
-		$last_codeinvoice = '';
-
-		foreach ($objectLines as $line) {
-			// TYPE C
-			if ($last_codeinvoice != $line->doc_ref) {
-				//recherche societe en fonction de son code client
-				$sql = "SELECT code_client, fk_forme_juridique, nom, address, zip, town, fk_pays, phone, siret FROM ".MAIN_DB_PREFIX."societe WHERE code_client = '".$line->thirdparty_code."'";
-				$resql = $this->db->query($sql);
-
-				if ($resql && $this->db->num_rows($resql) > 0)
-				{
-					$soc = $this->db->fetch_object($resql);
-
-	                $address = array('', '', '');
-                    if (strpos($soc->address, "\n") !== false) {
-	                    $address = explode("\n", $soc->address);
-	                    if (is_array($address) && count($address) > 0) {
-	                    	foreach ($address as $key=>$data) {
-			                    $address[$key] = str_replace(array("\t", "\n", "\r"), "", $data);
-			                    $address[$key] = dol_trunc($address[$key], 40, 'right', 'UTF-8', 1);
-		                    }
-	                    }
-                    } else {
-	                    $address[0] = substr(str_replace(array("\t", "\r"), " ", $soc->address), 0, 40);
-	                    $address[1] = substr(str_replace(array("\t", "\r"), " ", $soc->address), 41, 40);
-	                    $address[2] = substr(str_replace(array("\t", "\r"), " ", $soc->address), 82, 40);
-                    }
-
-					$type_enregistrement = 'C';
-                    //TYPE
-					print $type_enregistrement.$separator;
-					//NOCL
-					print $soc->code_client.$separator;
-					//NMCM
-					print $separator;
-					//LIBI
-					print $separator;
-					//TITR
-                    print $separator;
-					//RSSO
-					print $soc->nom.$separator;
-					//CAD1
-                    print  $address[0].$separator;
-					//CAD2
-                    print  $address[1].$separator;
-					//CAD3
-                    print  $address[2].$separator;
-					//COPO
-					print  $soc->zip.$separator;
-					//BUDI
-					print  substr($soc->town, 0, 40).$separator;
-					//CPAY
-					print  $separator;
-					//PAYS
-					print  substr(getCountry($soc->fk_pays), 0, 40).$separator;
-					//NTEL
-					print $soc->phone.$separator;
-					//TLEX
-					print $separator;
-					//TLPO
-					print $separator;
-					//TLCY
-					print $separator;
-					//NINT
-					print $separator;
-					//COMM
-					print $separator;
-					//SIRE
-                    print str_replace(" ", "", $soc->siret).$separator;
-					//RIBP
-					print $separator;
-					//DOBQ
-					print $separator;
-					//IBBQ
-					print $separator;
-					//COBQ
-					print $separator;
-					//GUBQ
-					print $separator;
-					//CPBQ
-					print $separator;
-					//CLBQ
-					print $separator;
-					//BIBQ
-					print $separator;
-					//MOPM
-					print $separator;
-					//DJPM
-					print $separator;
-					//DMPM
-					print $separator;
-					//REFM
-					print $separator;
-					//SLVA
-					print $separator;
-					//PLCR
-					print $separator;
-					//ECFI
-					print $separator;
-					//CREP
-					print $separator;
-					//NREP
-					print $separator;
-					//TREP
-					print $separator;
-					//MREP
-					print $separator;
-					//GRRE
-					print $separator;
-					//LTTA
-					print $separator;
-					//CACT
-					print $separator;
-					//CODV
-					print $separator;
-					//GRTR
-					print $separator;
-					//NOFP
-					print $separator;
-					//BQAF
-					print $separator;
-					//BONP
-					print $separator;
-					//CESC
-					print $separator;
-
-					print $end_line;
-				}
-			}
-
-			$date_document = dol_print_date($line->doc_date, '%Y%m%d');
-			$date_creation = dol_print_date($line->date_creation, '%Y%m%d');
-			$date_lim_reglement = dol_print_date($line->date_lim_reglement, '%Y%m%d');
-
-			// TYPE E
-			$type_enregistrement = 'E'; // For write movement
-			print $type_enregistrement.$separator;
-			// JNAL
-			print substr($line->code_journal, 0, 2).$separator;
-			// NECR
-			print $line->id.$separator;
-			// NPIE
-			print $line->piece_num.$separator;
-			// DATP
-			print $date_document.$separator;
-			// LIBE
-			print dol_trunc($line->label_operation, 25, 'right', 'UTF-8', 1).$separator;
-			// DATH
-			print $date_lim_reglement.$separator;
-			// CNPI
-			if ($line->doc_type == 'supplier_invoice') {
-				if ($line->montant < 0) {
-					$nature_piece = 'AF';
-				} else {
-					$nature_piece = 'FF';
-				}
-			} elseif ($line->doc_type == 'customer_invoice') {
-				if ($line->montant < 0) {
-					$nature_piece = 'AC';
-				} else {
-					$nature_piece = 'FC';
-				}
-			} else {
-				$nature_piece = '';
-			}
-			print $nature_piece.$separator;
-			// RACI
-			//			if (! empty($line->subledger_account)) {
-			//				if ($line->doc_type == 'supplier_invoice') {
-			//					$racine_subledger_account = '40';
-			//				} elseif ($line->doc_type == 'customer_invoice') {
-			//					$racine_subledger_account = '41';
-			//				} else {
-			//					$racine_subledger_account = '';
-			//				}
-			//			} else {
-			$racine_subledger_account = ''; // for records of type E leave this field blank
-			//			}
-
-			print $racine_subledger_account.$separator; // deprecated CPTG & CPTA use instead
-			// MONT
-			print price(abs($line->montant), 0, '', 1, 2).$separator;
-			// CODC
-			print $line->sens.$separator;
-			// CPTG
-			print length_accountg($line->numero_compte).$separator;
-			// DATE
-			print $date_document.$separator;
-			// CLET
-			print $line->lettering_code.$separator;
-			// DATL
-			print $line->date_lettering.$separator;
-			// CPTA
-			if (!empty($line->subledger_account)) {
-				print length_accounta($line->subledger_account).$separator;
-			} else {
-				print $separator;
-			}
-			// CNAT
-			if ($line->doc_type == 'supplier_invoice' && !empty($line->subledger_account)) {
-				print 'F'.$separator;
-			} elseif ($line->doc_type == 'customer_invoice' && !empty($line->subledger_account)) {
-				print 'C'.$separator;
-			} else {
-				print $separator;
-			}
-			// CTRE
-			print $separator;
-			// NORL
-			print $separator;
-			// DATV
-			print $separator;
-			// REFD
-			print $line->doc_ref.$separator;
-			// NECA
-			print '0'.$separator;
-			// CSEC
-			print $separator;
-			// CAFF
-			print $separator;
-			// CDES
-			print $separator;
-			// QTUE
-			print $separator;
-			// MTDV
-			print '0'.$separator;
-			// CODV
-			print $separator;
-			// TXDV
-			print '0'.$separator;
-			// MOPM
-			print $separator;
-			// BONP
-			print $separator;
-			// BQAF
-			print $separator;
-			// ECES
-			print $separator;
-			// TXTL
-			print $separator;
-			// ECRM
-			print $separator;
-			// DATK
-			print $separator;
-			// HEUK
-			print $separator;
-
-			print $end_line;
-
-			$last_codeinvoice = $line->doc_ref;
-		}
-	}
-
-	/**
-	 * Export format : Charlemagne
-	 *
-	 * @param array $objectLines data
-	 * @return void
-	 */
-	public function exportCharlemagne($objectLines)
-	{
-		global $langs;
-		$langs->load('compta');
-
-		$separator = "\t";
-		$end_line = "\n";
-
-		/*
-		 * Charlemagne export need header
-		 */
-		print $langs->transnoentitiesnoconv('Date').$separator;
-		print self::trunc($langs->transnoentitiesnoconv('Journal'), 6).$separator;
-		print self::trunc($langs->transnoentitiesnoconv('Account'), 15).$separator;
-		print self::trunc($langs->transnoentitiesnoconv('LabelAccount'), 60).$separator;
-		print self::trunc($langs->transnoentitiesnoconv('Piece'), 20).$separator;
-		print self::trunc($langs->transnoentitiesnoconv('LabelOperation'), 60).$separator;
-		print $langs->transnoentitiesnoconv('Amount').$separator;
-		print 'S'.$separator;
-		print self::trunc($langs->transnoentitiesnoconv('Analytic').' 1', 15).$separator;
-		print self::trunc($langs->transnoentitiesnoconv('AnalyticLabel').' 1', 60).$separator;
-		print self::trunc($langs->transnoentitiesnoconv('Analytic').' 2', 15).$separator;
-		print self::trunc($langs->transnoentitiesnoconv('AnalyticLabel').' 2', 60).$separator;
-		print self::trunc($langs->transnoentitiesnoconv('Analytic').' 3', 15).$separator;
-		print self::trunc($langs->transnoentitiesnoconv('AnalyticLabel').' 3', 60).$separator;
-		print $end_line;
-
-		foreach ($objectLines as $line) {
-			$date = dol_print_date($line->doc_date, '%Y%m%d');
-			print $date.$separator; //Date
-
-			print self::trunc($line->code_journal, 6).$separator; //Journal code
-
-			if (!empty($line->subledger_account)) $account = $line->subledger_account;
-			else  $account = $line->numero_compte;
-			print self::trunc($account, 15).$separator; //Account number
-
-			print self::trunc($line->label_compte, 60).$separator; //Account label
-			print self::trunc($line->doc_ref, 20).$separator; //Piece
-			print self::trunc($line->label_operation, 60).$separator; //Operation label
-			print price(abs($line->montant)).$separator; //Amount
-			print $line->sens.$separator; //Direction
-			print $separator; //Analytic
-			print $separator; //Analytic
-			print $separator; //Analytic
-			print $separator; //Analytic
-			print $separator; //Analytic
-			print $separator; //Analytic
-			print $end_line;
-		}
-	}
-
 
 	/**
 	 * trunc
@@ -1478,10 +926,10 @@
 	 */
 	public static function toAnsi($str, $size = -1)
     {
-		$retVal = dol_string_nohtmltag($str, 1, 'Windows-1251');
+		$retVal= dol_string_nohtmltag($str, 1, 'Windows-1251');
         if ($retVal >= 0 && $size >= 0)
         {
-            $retVal = mb_substr($retVal, 0, $size, 'Windows-1251');
+            $retVal= mb_substr($retVal, 0, $size, 'Windows-1251');
         }
         return $retVal;
 	}
