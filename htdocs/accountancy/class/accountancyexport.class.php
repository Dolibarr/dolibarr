--- conflicted
+++ resolved
@@ -42,7 +42,7 @@
 class AccountancyExport
 {
 	/**
-	 * @var Type of export. Defined by $conf->global->ACCOUNTING_EXPORT_MODELCSV
+	 * Type of export. Defined by $conf->global->ACCOUNTING_EXPORT_MODELCSV
 	 */
 	public static $EXPORT_TYPE_NORMAL = 1;	 			// CSV
 	public static $EXPORT_TYPE_CONFIGURABLE = 10;		// CSV
@@ -535,22 +535,14 @@
 			print $line->id . $separator;
 			print $date . $separator;
 			print $line->code_journal . $separator;
-<<<<<<< HEAD
-			print length_accountg($line->numero_compte) . $separator;
-			print substr(length_accountg($line->numero_compte), 0, 2) . $separator;
-			print '"'.dol_trunc($line->label_operation, 40, 'right', 'UTF-8', 1).'"' . $separator;
-			print '"'.dol_trunc($line->piece_num, 15, 'right', 'UTF-8', 1).'"'.$separator;
-=======
-
 			if (empty($line->subledger_account)) {
                 print $line->numero_compte . $separator;
             } else {
                 print $line->subledger_account . $separator;
             }
-			//print substr(length_accountg($line->numero_compte),0,2) . $separator;
-			print '"'.dol_trunc($line->label_operation,40,'right','UTF-8',1).'"' . $separator;
-			print '"'.dol_trunc($line->piece_num,15,'right','UTF-8',1).'"'.$separator;
->>>>>>> 30735677
+			//print substr(length_accountg($line->numero_compte), 0, 2) . $separator;
+			print '"'.dol_trunc($line->label_operation, 40, 'right', 'UTF-8', 1).'"' . $separator;
+			print '"'.dol_trunc($line->piece_num, 15, 'right', 'UTF-8', 1).'"'.$separator;
 			print price2num($line->montant).$separator;
 			print $line->sens.$separator;
 			print $date . $separator;
