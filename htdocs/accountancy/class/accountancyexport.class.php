<?php
/*
 * Copyright (C) 2007-2012  Laurent Destailleur <eldy@users.sourceforge.net>
 * Copyright (C) 2014       Juanjo Menent       <jmenent@2byte.es>
 * Copyright (C) 2015       Florian Henry       <florian.henry@open-concept.pro>
 * Copyright (C) 2015       Raphaël Doursenaud  <rdoursenaud@gpcsolutions.fr>
 * Copyright (C) 2016       Pierre-Henry Favre  <phf@atm-consulting.fr>
 * Copyright (C) 2016-2021  Alexandre Spangaro  <aspangaro@open-dsi.fr>
 * Copyright (C) 2013-2017  Olivier Geffroy     <jeff@jeffinfo.com>
 * Copyright (C) 2017       Elarifr. Ari Elbaz  <github@accedinfo.com>
 * Copyright (C) 2017-2019  Frédéric France     <frederic.france@netlogic.fr>
 * Copyright (C) 2017       André Schild        <a.schild@aarboard.ch>
 * Copyright (C) 2020       Guillaume Alexandre <guillaume@tag-info.fr>
 * Copyright (C) 2022		Joachim Kueter		<jkueter@gmx.de>
 *
 * This program is free software; you can redistribute it and/or modify
 * it under the terms of the GNU General Public License as published by
 * the Free Software Foundation; either version 3 of the License, or
 * (at your option) any later version.
 *
 * This program is distributed in the hope that it will be useful,
 * but WITHOUT ANY WARRANTY; without even the implied warranty of
 * MERCHANTABILITY or FITNESS FOR A PARTICULAR PURPOSE. See the
 * GNU General Public License for more details.
 *
 * You should have received a copy of the GNU General Public License
 * along with this program. If not, see <https://www.gnu.org/licenses/>.
 */

/**
 * \file		htdocs/accountancy/class/accountancyexport.class.php
 * \ingroup		Accountancy (Double entries)
 * \brief 		Class accountancy export
 */

require_once DOL_DOCUMENT_ROOT.'/core/lib/functions.lib.php';
require_once DOL_DOCUMENT_ROOT.'/core/lib/functions2.lib.php';
require_once DOL_DOCUMENT_ROOT.'/core/class/hookmanager.class.php';


/**
 * Manage the different format accountancy export
 */
class AccountancyExport
{
	// Type of export. Used into $conf->global->ACCOUNTING_EXPORT_MODELCSV
	public static $EXPORT_TYPE_CONFIGURABLE = 1; // CSV
	public static $EXPORT_TYPE_AGIRIS = 10;
	public static $EXPORT_TYPE_EBP = 15;
	public static $EXPORT_TYPE_CEGID = 20;
	public static $EXPORT_TYPE_COGILOG = 25;
	public static $EXPORT_TYPE_COALA = 30;
	public static $EXPORT_TYPE_BOB50 = 35;
	public static $EXPORT_TYPE_CIEL = 40;
	public static $EXPORT_TYPE_SAGE50_SWISS = 45;
	public static $EXPORT_TYPE_CHARLEMAGNE = 50;
	public static $EXPORT_TYPE_QUADRATUS = 60;
	public static $EXPORT_TYPE_WINFIC = 70;
	public static $EXPORT_TYPE_OPENCONCERTO = 100;
	public static $EXPORT_TYPE_LDCOMPTA = 110;
	public static $EXPORT_TYPE_LDCOMPTA10 = 120;
	public static $EXPORT_TYPE_GESTIMUMV3 = 130;
	public static $EXPORT_TYPE_GESTIMUMV5 = 135;
	public static $EXPORT_TYPE_ISUITEEXPERT = 200;
	// Generic FEC after that
	public static $EXPORT_TYPE_FEC = 1000;
	public static $EXPORT_TYPE_FEC2 = 1010;

	/**
	 * @var DoliDB	Database handler
	 */
	public $db;

	/**
	 * @var string[] Error codes (or messages)
	 */
	public $errors = array();

	/**
	 *
	 * @var string Separator
	 */
	public $separator = '';

	/**
	 *
	 * @var string End of line
	 */
	public $end_line = '';

	/**
	 * Constructor
	 *
	 * @param DoliDb $db Database handler
	 */
	public function __construct(DoliDB $db)
	{
		global $conf, $hookmanager;

		$this->db = $db;
		$this->separator = $conf->global->ACCOUNTING_EXPORT_SEPARATORCSV;
		$this->end_line = empty($conf->global->ACCOUNTING_EXPORT_ENDLINE) ? "\n" : ($conf->global->ACCOUNTING_EXPORT_ENDLINE == 1 ? "\n" : "\r\n");

		$hookmanager->initHooks(array('accountancyexport'));
	}

	/**
	 * Array with all export type available (key + label)
	 *
	 * @return array of type
	 */
	public function getType()
	{
		global $langs, $hookmanager;

		$listofexporttypes = array(
			self::$EXPORT_TYPE_CONFIGURABLE => $langs->trans('Modelcsv_configurable'),
			self::$EXPORT_TYPE_CEGID => $langs->trans('Modelcsv_CEGID'),
			self::$EXPORT_TYPE_COALA => $langs->trans('Modelcsv_COALA'),
			self::$EXPORT_TYPE_BOB50 => $langs->trans('Modelcsv_bob50'),
			self::$EXPORT_TYPE_CIEL => $langs->trans('Modelcsv_ciel'),
			self::$EXPORT_TYPE_QUADRATUS => $langs->trans('Modelcsv_quadratus'),
			self::$EXPORT_TYPE_WINFIC => $langs->trans('Modelcsv_winfic'),
			self::$EXPORT_TYPE_EBP => $langs->trans('Modelcsv_ebp'),
			self::$EXPORT_TYPE_COGILOG => $langs->trans('Modelcsv_cogilog'),
			self::$EXPORT_TYPE_AGIRIS => $langs->trans('Modelcsv_agiris'),
			self::$EXPORT_TYPE_OPENCONCERTO => $langs->trans('Modelcsv_openconcerto'),
			self::$EXPORT_TYPE_SAGE50_SWISS => $langs->trans('Modelcsv_Sage50_Swiss'),
			self::$EXPORT_TYPE_CHARLEMAGNE => $langs->trans('Modelcsv_charlemagne'),
			self::$EXPORT_TYPE_LDCOMPTA => $langs->trans('Modelcsv_LDCompta'),
			self::$EXPORT_TYPE_LDCOMPTA10 => $langs->trans('Modelcsv_LDCompta10'),
			self::$EXPORT_TYPE_GESTIMUMV3 => $langs->trans('Modelcsv_Gestinumv3'),
			self::$EXPORT_TYPE_GESTIMUMV5 => $langs->trans('Modelcsv_Gestinumv5'),
			self::$EXPORT_TYPE_FEC => $langs->trans('Modelcsv_FEC'),
			self::$EXPORT_TYPE_FEC2 => $langs->trans('Modelcsv_FEC2'),
			self::$EXPORT_TYPE_ISUITEEXPERT => 'Export iSuite Expert',
		);

		// allow modules to define export formats
		$parameters = array();
		$reshook = $hookmanager->executeHooks('getType', $parameters, $listofexporttypes);

		ksort($listofexporttypes, SORT_NUMERIC);

		return $listofexporttypes;
	}

	/**
	 * Return string to summarize the format (Used to generated export filename)
	 *
	 * @param	int		$type		Format id
	 * @return 	string				Format code
	 */
	public static function getFormatCode($type)
	{
		$formatcode = array(
			self::$EXPORT_TYPE_CONFIGURABLE => 'csv',
			self::$EXPORT_TYPE_CEGID => 'cegid',
			self::$EXPORT_TYPE_COALA => 'coala',
			self::$EXPORT_TYPE_BOB50 => 'bob50',
			self::$EXPORT_TYPE_CIEL => 'ciel',
			self::$EXPORT_TYPE_QUADRATUS => 'quadratus',
			self::$EXPORT_TYPE_WINFIC => 'winfic',
			self::$EXPORT_TYPE_EBP => 'ebp',
			self::$EXPORT_TYPE_COGILOG => 'cogilog',
			self::$EXPORT_TYPE_AGIRIS => 'agiris',
			self::$EXPORT_TYPE_OPENCONCERTO => 'openconcerto',
			self::$EXPORT_TYPE_SAGE50_SWISS => 'sage50ch',
			self::$EXPORT_TYPE_CHARLEMAGNE => 'charlemagne',
			self::$EXPORT_TYPE_LDCOMPTA => 'ldcompta',
			self::$EXPORT_TYPE_LDCOMPTA10 => 'ldcompta10',
			self::$EXPORT_TYPE_GESTIMUMV3 => 'gestimumv3',
			self::$EXPORT_TYPE_GESTIMUMV5 => 'gestimumv5',
			self::$EXPORT_TYPE_FEC => 'fec',
			self::$EXPORT_TYPE_FEC2 => 'fec2',
			self::$EXPORT_TYPE_ISUITEEXPERT => 'isuiteexpert',
		);

		global $hookmanager;
		$code = $formatcode[$type];
		$parameters = array('type' => $type);
		$reshook = $hookmanager->executeHooks('getFormatCode', $parameters, $code);

		return $code;
	}

	/**
	 * Array with all export type available (key + label) and parameters for config
	 *
	 * @return array of type
	 */
	public function getTypeConfig()
	{
		global $conf, $langs;

		$exporttypes = array(
			'param' => array(
				self::$EXPORT_TYPE_CONFIGURABLE => array(
					'label' => $langs->trans('Modelcsv_configurable'),
					'ACCOUNTING_EXPORT_FORMAT' => empty($conf->global->ACCOUNTING_EXPORT_FORMAT) ? 'txt' : $conf->global->ACCOUNTING_EXPORT_FORMAT,
					'ACCOUNTING_EXPORT_SEPARATORCSV' => empty($conf->global->ACCOUNTING_EXPORT_SEPARATORCSV) ? ',' : $conf->global->ACCOUNTING_EXPORT_SEPARATORCSV,
					'ACCOUNTING_EXPORT_ENDLINE' => empty($conf->global->ACCOUNTING_EXPORT_ENDLINE) ? 1 : $conf->global->ACCOUNTING_EXPORT_ENDLINE,
					'ACCOUNTING_EXPORT_DATE' => empty($conf->global->ACCOUNTING_EXPORT_DATE) ? '%d%m%Y' : $conf->global->ACCOUNTING_EXPORT_DATE,
				),
				self::$EXPORT_TYPE_CEGID => array(
					'label' => $langs->trans('Modelcsv_CEGID'),
				),
				self::$EXPORT_TYPE_COALA => array(
					'label' => $langs->trans('Modelcsv_COALA'),
				),
				self::$EXPORT_TYPE_BOB50 => array(
					'label' => $langs->trans('Modelcsv_bob50'),
				),
				self::$EXPORT_TYPE_CIEL => array(
					'label' => $langs->trans('Modelcsv_ciel'),
					'ACCOUNTING_EXPORT_FORMAT' => 'txt',
				),
				self::$EXPORT_TYPE_QUADRATUS => array(
					'label' => $langs->trans('Modelcsv_quadratus'),
					'ACCOUNTING_EXPORT_FORMAT' => 'txt',
				),
				self::$EXPORT_TYPE_WINFIC => array(
					'label' => $langs->trans('Modelcsv_winfic'),
					'ACCOUNTING_EXPORT_FORMAT' => 'txt',
				),
				self::$EXPORT_TYPE_EBP => array(
					'label' => $langs->trans('Modelcsv_ebp'),
				),
				self::$EXPORT_TYPE_COGILOG => array(
					'label' => $langs->trans('Modelcsv_cogilog'),
				),
				self::$EXPORT_TYPE_AGIRIS => array(
					'label' => $langs->trans('Modelcsv_agiris'),
				),
				self::$EXPORT_TYPE_OPENCONCERTO => array(
					'label' => $langs->trans('Modelcsv_openconcerto'),
				),
				self::$EXPORT_TYPE_SAGE50_SWISS => array(
					'label' => $langs->trans('Modelcsv_Sage50_Swiss'),
				),
				self::$EXPORT_TYPE_CHARLEMAGNE => array(
					'label' => $langs->trans('Modelcsv_charlemagne'),
					'ACCOUNTING_EXPORT_FORMAT' => 'txt',
				),
				self::$EXPORT_TYPE_LDCOMPTA => array(
					'label' => $langs->trans('Modelcsv_LDCompta'),
				),
				self::$EXPORT_TYPE_LDCOMPTA10 => array(
					'label' => $langs->trans('Modelcsv_LDCompta10'),
				),
				self::$EXPORT_TYPE_GESTIMUMV3 => array(
					'label' => $langs->trans('Modelcsv_Gestinumv3'),
					'ACCOUNTING_EXPORT_FORMAT' => 'txt',
				),
				self::$EXPORT_TYPE_GESTIMUMV5 => array(
					'label' => $langs->trans('Modelcsv_Gestinumv5'),
					'ACCOUNTING_EXPORT_FORMAT' => 'txt',
				),
				self::$EXPORT_TYPE_FEC => array(
					'label' => $langs->trans('Modelcsv_FEC'),
					'ACCOUNTING_EXPORT_FORMAT' => 'txt',
				),
				self::$EXPORT_TYPE_FEC2 => array(
					'label' => $langs->trans('Modelcsv_FEC2'),
					'ACCOUNTING_EXPORT_FORMAT' => 'txt',
				),
				self::$EXPORT_TYPE_ISUITEEXPERT => array(
					'label' => 'iSuite Expert',
					'ACCOUNTING_EXPORT_FORMAT' => 'csv',
				),
			),
			'cr'=> array(
				'1' => $langs->trans("Unix"),
				'2' => $langs->trans("Windows")
			),
			'format' => array(
				'csv' => $langs->trans("csv"),
				'txt' => $langs->trans("txt")
			),
		);

		global $hookmanager;
		$parameters = array();
		$reshook = $hookmanager->executeHooks('getTypeConfig', $parameters, $exporttypes);
		return $exporttypes;
	}


	/**
	 * Function who chose which export to use with the default config, and make the export into a file
	 *
	 * @param 	array	$TData 				Array with data
	 * @param	int		$formatexportset	Id of export format
	 * @return 	void
	 */
	public function export(&$TData, $formatexportset)
	{
		global $conf, $langs;
		global $search_date_end; // Used into /accountancy/tpl/export_journal.tpl.php

		// Define name of file to save
		$filename = 'general_ledger-'.$this->getFormatCode($formatexportset);
		$type_export = 'general_ledger';

		global $db; // The tpl file use $db
		include DOL_DOCUMENT_ROOT.'/accountancy/tpl/export_journal.tpl.php';


		switch ($formatexportset) {
			case self::$EXPORT_TYPE_CONFIGURABLE:
				$this->exportConfigurable($TData);
				break;
			case self::$EXPORT_TYPE_CEGID:
				$this->exportCegid($TData);
				break;
			case self::$EXPORT_TYPE_COALA:
				$this->exportCoala($TData);
				break;
			case self::$EXPORT_TYPE_BOB50:
				$this->exportBob50($TData);
				break;
			case self::$EXPORT_TYPE_CIEL:
				$this->exportCiel($TData);
				break;
			case self::$EXPORT_TYPE_QUADRATUS:
				$this->exportQuadratus($TData);
				break;
			case self::$EXPORT_TYPE_WINFIC:
				$this->exportWinfic($TData);
				break;
			case self::$EXPORT_TYPE_EBP:
				$this->exportEbp($TData);
				break;
			case self::$EXPORT_TYPE_COGILOG:
				$this->exportCogilog($TData);
				break;
			case self::$EXPORT_TYPE_AGIRIS:
				$this->exportAgiris($TData);
				break;
			case self::$EXPORT_TYPE_OPENCONCERTO:
				$this->exportOpenConcerto($TData);
				break;
			case self::$EXPORT_TYPE_SAGE50_SWISS:
				$this->exportSAGE50SWISS($TData);
				break;
			case self::$EXPORT_TYPE_CHARLEMAGNE:
				$this->exportCharlemagne($TData);
				break;
			case self::$EXPORT_TYPE_LDCOMPTA:
				$this->exportLDCompta($TData);
				break;
			case self::$EXPORT_TYPE_LDCOMPTA10:
				$this->exportLDCompta10($TData);
				break;
			case self::$EXPORT_TYPE_GESTIMUMV3:
				$this->exportGestimumV3($TData);
				break;
			case self::$EXPORT_TYPE_GESTIMUMV5:
				$this->exportGestimumV5($TData);
				break;
			case self::$EXPORT_TYPE_FEC:
				$this->exportFEC($TData);
				break;
			case self::$EXPORT_TYPE_FEC2:
				$this->exportFEC2($TData);
				break;
			case self::$EXPORT_TYPE_ISUITEEXPERT :
				$this->exportiSuiteExpert($TData);
				break;
			default:
				global $hookmanager;
				$parameters = array('format' => $formatexportset);
				// file contents will be created in the hooked function via print
				$reshook = $hookmanager->executeHooks('export', $parameters, $TData);
				if ($reshook != 1) {
					$this->errors[] = $langs->trans('accountancy_error_modelnotfound');
				}
				break;
		}
	}


	/**
	 * Export format : CEGID
	 *
	 * @param array $objectLines data
	 * @return void
	 */
	public function exportCegid($objectLines)
	{
		foreach ($objectLines as $line) {
			$date = dol_print_date($line->doc_date, '%d%m%Y');
			$separator = ";";
			$end_line = "\n";

			print $date.$separator;
			print $line->code_journal.$separator;
			print length_accountg($line->numero_compte).$separator;
			print length_accounta($line->subledger_account).$separator;
			print $line->sens.$separator;
			print price2fec(abs($line->debit - $line->credit)).$separator;
			print dol_string_unaccent($line->label_operation).$separator;
			print dol_string_unaccent($line->doc_ref);
			print $end_line;
		}
	}

	/**
	 * Export format : COGILOG
	 *
	 * @param array $objectLines data
	 * @return void
	 */
	public function exportCogilog($objectLines)
	{
		foreach ($objectLines as $line) {
			$date = dol_print_date($line->doc_date, '%d%m%Y');
			$separator = ";";
			$end_line = "\n";

			print $line->code_journal.$separator;
			print $date.$separator;
			print $line->piece_num.$separator;
			print length_accountg($line->numero_compte).$separator;
			print ''.$separator;
			print $line->label_operation.$separator;
			print $date.$separator;
			if ($line->sens == 'D') {
				print price($line->debit).$separator;
				print ''.$separator;
			} elseif ($line->sens == 'C') {
				print ''.$separator;
				print price($line->credit).$separator;
			}
			print $line->doc_ref.$separator;
			print $line->label_operation.$separator;
			print $end_line;
		}
	}

	/**
	 * Export format : COALA
	 *
	 * @param array $objectLines data
	 * @return void
	 */
	public function exportCoala($objectLines)
	{
		// Coala export
		$separator = ";";
		$end_line = "\n";

		foreach ($objectLines as $line) {
			$date = dol_print_date($line->doc_date, '%d/%m/%Y');

			print $date.$separator;
			print $line->code_journal.$separator;
			print length_accountg($line->numero_compte).$separator;
			print $line->piece_num.$separator;
			print $line->doc_ref.$separator;
			print price($line->debit).$separator;
			print price($line->credit).$separator;
			print 'E'.$separator;
			print length_accounta($line->subledger_account).$separator;
			print $end_line;
		}
	}

	/**
	 * Export format : BOB50
	 *
	 * @param array $objectLines data
	 * @return void
	 */
	public function exportBob50($objectLines)
	{

		// Bob50
		$separator = ";";
		$end_line = "\n";

		foreach ($objectLines as $line) {
			print $line->piece_num.$separator;
			$date = dol_print_date($line->doc_date, '%d/%m/%Y');
			print $date.$separator;

			if (empty($line->subledger_account)) {
				print 'G'.$separator;
				print length_accounta($line->numero_compte).$separator;
			} else {
				if (substr($line->numero_compte, 0, 3) == '411') {
					print 'C'.$separator;
				}
				if (substr($line->numero_compte, 0, 3) == '401') {
					print 'F'.$separator;
				}
				print length_accountg($line->subledger_account).$separator;
			}

			print price($line->debit).$separator;
			print price($line->credit).$separator;
			print dol_trunc($line->label_operation, 32).$separator;
			print $end_line;
		}
	}

	/**
	 * Export format : CIEL (Format XIMPORT)
	 * Format since 2003 compatible CIEL version > 2002 / Sage50
	 * Last review for this format : 2021-09-13 Alexandre Spangaro (aspangaro@open-dsi.fr)
	 *
	 * Help : https://sage50c.online-help.sage.fr/aide-technique/
	 * In sage software | Use menu : "Exchange" > "Importing entries..."
	 *
	 * If you want to force filename to "XIMPORT.TXT" for automatically import file present in a directory :
	 * use constant ACCOUNTING_EXPORT_XIMPORT_FORCE_FILENAME
	 *
	 * @param array $TData data
	 * @return void
	 */
	public function exportCiel(&$TData)
	{
		$end_line = "\r\n";

		$i = 1;

		foreach ($TData as $data) {
			$code_compta = length_accountg($data->numero_compte);
			if (!empty($data->subledger_account)) {
				$code_compta = length_accounta($data->subledger_account);
			}

			$date_document = dol_print_date($data->doc_date, '%Y%m%d');
			$date_echeance = dol_print_date($data->date_lim_reglement, '%Y%m%d');

			$Tab = array();
			$Tab['num_ecriture'] = str_pad($data->piece_num, 5);
			$Tab['code_journal'] = str_pad(self::trunc($data->code_journal, 2), 2);
			$Tab['date_ecriture'] = str_pad($date_document, 8, ' ', STR_PAD_LEFT);
			$Tab['date_echeance'] = str_pad($date_echeance, 8, ' ', STR_PAD_LEFT);
			$Tab['num_piece'] = str_pad(self::trunc($data->doc_ref, 12), 12);
			$Tab['num_compte'] = str_pad(self::trunc($code_compta, 11), 11);
			$Tab['libelle_ecriture'] = str_pad(self::trunc(dol_string_unaccent($data->doc_ref).dol_string_unaccent($data->label_operation), 25), 25);
			$Tab['montant'] = str_pad(price2fec(abs($data->debit - $data->credit)), 13, ' ', STR_PAD_LEFT);
			$Tab['type_montant'] = str_pad($data->sens, 1);
			$Tab['vide'] = str_repeat(' ', 18); // Analytical accounting - Not managed in Dolibarr
			$Tab['intitule_compte'] = str_pad(self::trunc(dol_string_unaccent($data->label_operation), 34), 34);
			$Tab['end'] = 'O2003'; // 0 = EUR | 2003 = Format Ciel

			$Tab['end_line'] = $end_line;

			print implode($Tab);
			$i++;
		}
	}

	/**
	 * Export format : Quadratus (Format ASCII)
	 * Format since 2015 compatible QuadraCOMPTA
	 * Last review for this format : 2021/09/13 Alexandre Spangaro (aspangaro@open-dsi.fr)
	 *
	 * Help : https://docplayer.fr/20769649-Fichier-d-entree-ascii-dans-quadracompta.html
	 * In QuadraCompta | Use menu : "Outils" > "Suivi des dossiers" > "Import ASCII(Compta)"
	 *
	 * @param array $TData data
	 * @return void
	 */
	public function exportQuadratus(&$TData)
	{
		global $conf, $db;

		$end_line = "\r\n";

		// We should use dol_now function not time however this is wrong date to transfert in accounting
		// $date_ecriture = dol_print_date(dol_now(), $conf->global->ACCOUNTING_EXPORT_DATE); // format must be ddmmyy
		// $date_ecriture = dol_print_date(time(), $conf->global->ACCOUNTING_EXPORT_DATE); // format must be ddmmyy
		foreach ($TData as $data) {
			$code_compta = $data->numero_compte;
			if (!empty($data->subledger_account)) {
				$code_compta = $data->subledger_account;
			}

			$Tab = array();

			if (!empty($data->subledger_account)) {
				$Tab['type_ligne'] = 'C';
				$Tab['num_compte'] = str_pad(self::trunc($data->subledger_account, 8), 8);
				$Tab['lib_compte'] = str_pad(self::trunc($data->subledger_label, 30), 30);

				if ($data->doc_type == 'customer_invoice') {
					$Tab['lib_alpha'] = strtoupper(str_pad('C'.self::trunc($data->subledger_label, 6), 6));
					$Tab['filler'] = str_repeat(' ', 52);
					$Tab['coll_compte'] = str_pad(self::trunc($conf->global->ACCOUNTING_ACCOUNT_CUSTOMER, 8), 8);
				} elseif ($data->doc_type == 'supplier_invoice') {
					$Tab['lib_alpha'] = strtoupper(str_pad('F'.self::trunc($data->subledger_label, 6), 6));
					$Tab['filler'] = str_repeat(' ', 52);
					$Tab['coll_compte'] = str_pad(self::trunc($conf->global->ACCOUNTING_ACCOUNT_SUPPLIER, 8), 8);
				} else {
					$Tab['filler'] = str_repeat(' ', 59);
					$Tab['coll_compte'] = str_pad(' ', 8);
				}

				$Tab['filler2'] = str_repeat(' ', 110);
				$Tab['Maj'] = 2; // Partial update (alpha key, label, address, collectif, RIB)

				if ($data->doc_type == 'customer_invoice') {
					$Tab['type_compte'] = 'C';
				} elseif ($data->doc_type == 'supplier_invoice') {
					$Tab['coll_compte'] = 'F';
				} else {
					$Tab['coll_compte'] = 'G';
				}

				$Tab['filler3'] = str_repeat(' ', 235);

				$Tab['end_line'] = $end_line;

				print implode($Tab);
			}

			$Tab = array();
			$Tab['type_ligne'] = 'M';
			$Tab['num_compte'] = str_pad(self::trunc($code_compta, 8), 8);
			$Tab['code_journal'] = str_pad(self::trunc($data->code_journal, 2), 2);
			$Tab['folio'] = '000';

			// We use invoice date $data->doc_date not $date_ecriture which is the transfert date
			// maybe we should set an option for customer who prefer to keep in accounting software the tranfert date instead of invoice date ?
			//$Tab['date_ecriture'] = $date_ecriture;
			$Tab['date_ecriture'] = dol_print_date($data->doc_date, '%d%m%y');
			$Tab['filler'] = ' ';
			$Tab['libelle_ecriture'] = str_pad(self::trunc(dol_string_unaccent($data->doc_ref).' '.dol_string_unaccent($data->label_operation), 20), 20);

			// Credit invoice - invert sens
			/*
			if ($data->montant < 0) {
				if ($data->sens == 'C') {
					$Tab['sens'] = 'D';
				} else {
					$Tab['sens'] = 'C';
				}
				$Tab['signe_montant'] = '-';
			} else {
				$Tab['sens'] = $data->sens; // C or D
				$Tab['signe_montant'] = '+';
			}*/
			$Tab['sens'] = $data->sens; // C or D
			$Tab['signe_montant'] = '+';

			// The amount must be in centimes without decimal points.
			$Tab['montant'] = str_pad(abs(($data->debit - $data->credit) * 100), 12, '0', STR_PAD_LEFT);
			$Tab['contrepartie'] = str_repeat(' ', 8);

			// Force date format : %d%m%y
			if (!empty($data->date_lim_reglement)) {
				//$Tab['date_echeance'] = dol_print_date($data->date_lim_reglement, $conf->global->ACCOUNTING_EXPORT_DATE);
				$Tab['date_echeance'] = dol_print_date($data->date_lim_reglement, '%d%m%y'); // Format must be ddmmyy
			} else {
				$Tab['date_echeance'] = '000000';
			}

			// Please keep quadra named field lettrage(2) + codestat(3) instead of fake lettrage(5)
			// $Tab['lettrage'] = str_repeat(' ', 5);
			$Tab['lettrage'] = str_repeat(' ', 2);
			$Tab['codestat'] = str_repeat(' ', 3);
			$Tab['num_piece'] = str_pad(self::trunc($data->piece_num, 5), 5);

			// Keep correct quadra named field instead of anon filler
			// $Tab['filler2'] = str_repeat(' ', 20);
			$Tab['affaire'] = str_repeat(' ', 10);
			$Tab['quantity1'] = str_repeat(' ', 10);
			$Tab['num_piece2'] = str_pad(self::trunc($data->piece_num, 8), 8);
			$Tab['devis'] = str_pad($conf->currency, 3);
			$Tab['code_journal2'] = str_pad(self::trunc($data->code_journal, 3), 3);
			$Tab['filler3'] = str_repeat(' ', 3);

			// Keep correct quadra named field instead of anon filler libelle_ecriture2 is 30 char not 32 !!!!
			// as we use utf8, we must remove accent to have only one ascii char instead of utf8 2 chars for specials that report wrong line size that will exceed import format spec
			// TODO: we should filter more than only accent to avoid wrong line size
			// TODO: remove invoice number doc_ref in libelle,
			// TODO: we should offer an option for customer to build the libelle using invoice number / name / date in accounting software
			//$Tab['libelle_ecriture2'] = str_pad(self::trunc(dol_string_unaccent($data->doc_ref) . ' ' . dol_string_unaccent($data->label_operation), 30), 30);
			$Tab['libelle_ecriture2'] = str_pad(self::trunc(dol_string_unaccent($data->label_operation), 30), 30);
			$Tab['codetva'] = str_repeat(' ', 2);

			// We need to keep the 10 lastest number of invoice doc_ref not the beginning part that is the unusefull almost same part
			// $Tab['num_piece3'] = str_pad(self::trunc($data->piece_num, 10), 10);
			$Tab['num_piece3'] = substr(self::trunc($data->doc_ref, 20), -10);
			$Tab['filler4'] = str_repeat(' ', 73);

			$Tab['end_line'] = $end_line;

			print implode($Tab);
		}
	}

	/**
	 * Export format : WinFic - eWinfic - WinSis Compta
	 *
	 *
	 * @param array $TData data
	 * @return void
	 */
	public function exportWinfic(&$TData)
	{
		global $conf;

		$end_line = "\r\n";

		//We should use dol_now function not time however this is wrong date to transfert in accounting
		//$date_ecriture = dol_print_date(dol_now(), $conf->global->ACCOUNTING_EXPORT_DATE); // format must be ddmmyy
		//$date_ecriture = dol_print_date(time(), $conf->global->ACCOUNTING_EXPORT_DATE); // format must be ddmmyy
		foreach ($TData as $data) {
			$code_compta = $data->numero_compte;
			if (!empty($data->subledger_account)) {
				$code_compta = $data->subledger_account;
			}

			$Tab = array();
			//$Tab['type_ligne'] = 'M';
			$Tab['code_journal'] = str_pad(self::trunc($data->code_journal, 2), 2);

			//We use invoice date $data->doc_date not $date_ecriture which is the transfert date
			//maybe we should set an option for customer who prefer to keep in accounting software the tranfert date instead of invoice date ?
			//$Tab['date_ecriture'] = $date_ecriture;
			$Tab['date_operation'] = dol_print_date($data->doc_date, '%d%m%Y');

			$Tab['folio'] = '     1';

			$Tab['num_ecriture'] = str_pad(self::trunc($data->piece_num, 6), 6, ' ', STR_PAD_LEFT);

			$Tab['jour_ecriture'] = dol_print_date($data->doc_date, '%d%m%y');

			$Tab['num_compte'] = str_pad(self::trunc($code_compta, 6), 6, '0');

			if ($data->sens == 'D') {
				$Tab['montant_debit']  = str_pad(number_format($data->debit, 2, ',', ''), 13, ' ', STR_PAD_LEFT);

				$Tab['montant_crebit'] = str_pad(number_format(0, 2, ',', ''), 13, ' ', STR_PAD_LEFT);
			} else {
				$Tab['montant_debit']  = str_pad(number_format(0, 2, ',', ''), 13, ' ', STR_PAD_LEFT);

				$Tab['montant_crebit'] = str_pad(number_format($data->credit, 2, ',', ''), 13, ' ', STR_PAD_LEFT);
			}

			$Tab['libelle_ecriture'] = str_pad(self::trunc(dol_string_unaccent($data->doc_ref).' '.dol_string_unaccent($data->label_operation), 30), 30);

			$Tab['lettrage'] = str_repeat(' ', 2);

			$Tab['code_piece'] = str_repeat(' ', 5);

			$Tab['code_stat'] = str_repeat(' ', 4);

			if (!empty($data->date_lim_reglement)) {
				//$Tab['date_echeance'] = dol_print_date($data->date_lim_reglement, $conf->global->ACCOUNTING_EXPORT_DATE);
				$Tab['date_echeance'] = dol_print_date($data->date_lim_reglement, '%d%m%Y');
			} else {
				$Tab['date_echeance'] = dol_print_date($data->doc_date, '%d%m%Y');
			}

			$Tab['monnaie'] = '1';

			$Tab['filler'] = ' ';

			$Tab['ind_compteur'] = ' ';

			$Tab['quantite'] = '0,000000000';

			$Tab['code_pointage'] = str_repeat(' ', 2);

			$Tab['end_line'] = $end_line;

			print implode('|', $Tab);
		}
	}


	/**
	 * Export format : EBP
	 *
	 * @param array $objectLines data
	 * @return void
	 */
	public function exportEbp($objectLines)
	{

		$separator = ',';
		$end_line = "\n";

		foreach ($objectLines as $line) {
			$date = dol_print_date($line->doc_date, '%d%m%Y');

			print $line->id.$separator;
			print $date.$separator;
			print $line->code_journal.$separator;
			if (empty($line->subledger_account)) {
				print $line->numero_compte.$separator;
			} else {
				print $line->subledger_account.$separator;
			}
			//print substr(length_accountg($line->numero_compte), 0, 2) . $separator;
			print '"'.dol_trunc($line->label_operation, 40, 'right', 'UTF-8', 1).'"'.$separator;
			print '"'.dol_trunc($line->piece_num, 15, 'right', 'UTF-8', 1).'"'.$separator;
			print price2num(abs($line->debit - $line->credit)).$separator;
			print $line->sens.$separator;
			print $date.$separator;
			//print 'EUR';
			print $end_line;
		}
	}


	/**
	 * Export format : Agiris Isacompta
	 *
	 * @param array $objectLines data
	 * @return void
	 */
	public function exportAgiris($objectLines)
	{

		$separator = ';';
		$end_line = "\n";

		foreach ($objectLines as $line) {
			$date = dol_print_date($line->doc_date, '%d%m%Y');

			print $line->piece_num.$separator;
			print self::toAnsi($line->label_operation).$separator;
			print $date.$separator;
			print self::toAnsi($line->label_operation).$separator;

			if (empty($line->subledger_account)) {
				print length_accountg($line->numero_compte).$separator;
				print self::toAnsi($line->label_compte).$separator;
			} else {
				print length_accounta($line->subledger_account).$separator;
				print self::toAnsi($line->subledger_label).$separator;
			}

			print self::toAnsi($line->doc_ref).$separator;
			print price($line->debit).$separator;
			print price($line->credit).$separator;
			print price(abs($line->debit - $line->credit)).$separator;
			print $line->sens.$separator;
			print $line->lettering_code.$separator;
			print $line->code_journal;
			print $end_line;
		}
	}

	/**
	 * Export format : OpenConcerto
	 *
	 * @param array $objectLines data
	 * @return void
	 */
	public function exportOpenConcerto($objectLines)
	{

		$separator = ';';
		$end_line = "\n";

		foreach ($objectLines as $line) {
			$date = dol_print_date($line->doc_date, '%d/%m/%Y');

			print $date.$separator;
			print $line->code_journal.$separator;
			if (empty($line->subledger_account)) {
				print length_accountg($line->numero_compte).$separator;
			} else {
				print length_accounta($line->subledger_account).$separator;
			}
			print $line->doc_ref.$separator;
			print $line->label_operation.$separator;
			print price($line->debit).$separator;
			print price($line->credit).$separator;

			print $end_line;
		}
	}

	/**
	 * Export format : Configurable CSV
	 *
	 * @param array $objectLines data
	 * @return void
	 */
	public function exportConfigurable($objectLines)
	{
		global $conf;

		$separator = $this->separator;

		foreach ($objectLines as $line) {
			$tab = array();
			// export configurable
			$date = dol_print_date($line->doc_date, $conf->global->ACCOUNTING_EXPORT_DATE);
			$tab[] = $line->piece_num;
			$tab[] = $date;
			$tab[] = $line->doc_ref;
			$tab[] = preg_match('/'.$separator.'/', $line->label_operation) ? "'".$line->label_operation."'" : $line->label_operation;
			$tab[] = length_accountg($line->numero_compte);
			$tab[] = length_accounta($line->subledger_account);
			$tab[] = price2num($line->debit);
			$tab[] = price2num($line->credit);
			$tab[] = price2num($line->debit - $line->credit);
			$tab[] = $line->code_journal;

			print implode($separator, $tab).$this->end_line;
		}
	}

	/**
	 * Export format : FEC
	 *
	 * @param array $objectLines data
	 * @return void
	 */
	public function exportFEC($objectLines)
	{
		global $langs;

		$separator = "\t";
		$end_line = "\r\n";

		print "JournalCode".$separator;
		print "JournalLib".$separator;
		print "EcritureNum".$separator;
		print "EcritureDate".$separator;
		print "CompteNum".$separator;
		print "CompteLib".$separator;
		print "CompAuxNum".$separator;
		print "CompAuxLib".$separator;
		print "PieceRef".$separator;
		print "PieceDate".$separator;
		print "EcritureLib".$separator;
		print "Debit".$separator;
		print "Credit".$separator;
		print "EcritureLet".$separator;
		print "DateLet".$separator;
		print "ValidDate".$separator;
		print "Montantdevise".$separator;
		print "Idevise".$separator;
		print "DateLimitReglmt".$separator;
		print "NumFacture";
		print $end_line;

		foreach ($objectLines as $line) {
			if ($line->debit == 0 && $line->credit == 0) {
				//unset($array[$line]);
			} else {
				$date_creation = dol_print_date($line->date_creation, '%Y%m%d');
				$date_document = dol_print_date($line->doc_date, '%Y%m%d');
				$date_lettering = dol_print_date($line->date_lettering, '%Y%m%d');
				$date_validation = dol_print_date($line->date_validation, '%Y%m%d');
				$date_limit_payment = dol_print_date($line->date_lim_reglement, '%Y%m%d');

				$refInvoice = '';
				if ($line->doc_type == 'customer_invoice') {
					// Customer invoice
					require_once DOL_DOCUMENT_ROOT.'/compta/facture/class/facture.class.php';
					$invoice = new Facture($this->db);
					$invoice->fetch($line->fk_doc);

					$refInvoice = $invoice->ref;
				} elseif ($line->doc_type == 'supplier_invoice') {
					// Supplier invoice
					require_once DOL_DOCUMENT_ROOT.'/fourn/class/fournisseur.facture.class.php';
					$invoice = new FactureFournisseur($this->db);
					$invoice->fetch($line->fk_doc);

					$refInvoice = $invoice->ref_supplier;
				}

				// FEC:JournalCode
				print $line->code_journal . $separator;

				// FEC:JournalLib
				print dol_string_unaccent($langs->transnoentities($line->journal_label)) . $separator;

				// FEC:EcritureNum
				print $line->piece_num . $separator;

				// FEC:EcritureDate
				print $date_document . $separator;

				// FEC:CompteNum
				print $line->numero_compte . $separator;

				// FEC:CompteLib
				print dol_string_unaccent($line->label_compte) . $separator;

				// FEC:CompAuxNum
				print $line->subledger_account . $separator;

				// FEC:CompAuxLib
				print dol_string_unaccent($line->subledger_label) . $separator;

				// FEC:PieceRef
				print $line->doc_ref . $separator;

				// FEC:PieceDate
				print dol_string_unaccent($date_creation) . $separator;

				// FEC:EcritureLib
				// Clean label operation to prevent problem on export with tab separator & other character
				$line->label_operation = str_replace(array("\t", "\n", "\r"), " ", $line->label_operation);
				print dol_string_unaccent($line->label_operation) . $separator;

				// FEC:Debit
				print price2fec($line->debit) . $separator;

				// FEC:Credit
				print price2fec($line->credit) . $separator;

				// FEC:EcritureLet
				print $line->lettering_code . $separator;

				// FEC:DateLet
				print $date_lettering . $separator;

				// FEC:ValidDate
				print $date_validation . $separator;

				// FEC:Montantdevise
				print $line->multicurrency_amount . $separator;

				// FEC:Idevise
				print $line->multicurrency_code . $separator;

				// FEC_suppl:DateLimitReglmt
				print $date_limit_payment . $separator;

				// FEC_suppl:NumFacture
<<<<<<< HEAD
=======
				// Clean ref invoice to prevent problem on export with tab separator & other character
				$refInvoice = str_replace(array("\t", "\n", "\r"), " ", $refInvoice);
>>>>>>> 503d1a04
				print dol_trunc(self::toAnsi($refInvoice), 17, 'right', 'UTF-8', 1);

				print $end_line;
			}
		}
	}

	/**
	 * Export format : FEC2
	 *
	 * @param array $objectLines data
	 * @return void
	 */
	public function exportFEC2($objectLines)
	{
		global $langs;

		$separator = "\t";
		$end_line = "\r\n";

		print "JournalCode".$separator;
		print "JournalLib".$separator;
		print "EcritureNum".$separator;
		print "EcritureDate".$separator;
		print "CompteNum".$separator;
		print "CompteLib".$separator;
		print "CompAuxNum".$separator;
		print "CompAuxLib".$separator;
		print "PieceRef".$separator;
		print "PieceDate".$separator;
		print "EcritureLib".$separator;
		print "Debit".$separator;
		print "Credit".$separator;
		print "EcritureLet".$separator;
		print "DateLet".$separator;
		print "ValidDate".$separator;
		print "Montantdevise".$separator;
		print "Idevise".$separator;
		print "DateLimitReglmt".$separator;
		print "NumFacture";
		print $end_line;

		foreach ($objectLines as $line) {
			if ($line->debit == 0 && $line->credit == 0) {
				//unset($array[$line]);
			} else {
				$date_creation = dol_print_date($line->date_creation, '%Y%m%d');
				$date_document = dol_print_date($line->doc_date, '%Y%m%d');
				$date_lettering = dol_print_date($line->date_lettering, '%Y%m%d');
				$date_validation = dol_print_date($line->date_validation, '%Y%m%d');
				$date_limit_payment = dol_print_date($line->date_lim_reglement, '%Y%m%d');

				$refInvoice = '';
				if ($line->doc_type == 'customer_invoice') {
					// Customer invoice
					require_once DOL_DOCUMENT_ROOT.'/compta/facture/class/facture.class.php';
					$invoice = new Facture($this->db);
					$invoice->fetch($line->fk_doc);

					$refInvoice = $invoice->ref;
				} elseif ($line->doc_type == 'supplier_invoice') {
					// Supplier invoice
					require_once DOL_DOCUMENT_ROOT.'/fourn/class/fournisseur.facture.class.php';
					$invoice = new FactureFournisseur($this->db);
					$invoice->fetch($line->fk_doc);

					$refInvoice = $invoice->ref_supplier;
				}

				// FEC:JournalCode
				print $line->code_journal . $separator;

				// FEC:JournalLib
				print dol_string_unaccent($langs->transnoentities($line->journal_label)) . $separator;

				// FEC:EcritureNum
				print $line->piece_num . $separator;

				// FEC:EcritureDate
				print $date_creation . $separator;

				// FEC:CompteNum
				print length_accountg($line->numero_compte) . $separator;

				// FEC:CompteLib
				print dol_string_unaccent($line->label_compte) . $separator;

				// FEC:CompAuxNum
				print length_accounta($line->subledger_account) . $separator;

				// FEC:CompAuxLib
				print dol_string_unaccent($line->subledger_label) . $separator;

				// FEC:PieceRef
				print $line->doc_ref . $separator;

				// FEC:PieceDate
				print $date_document . $separator;

				// FEC:EcritureLib
				// Clean label operation to prevent problem on export with tab separator & other character
				$line->label_operation = str_replace(array("\t", "\n", "\r"), " ", $line->label_operation);
				print dol_string_unaccent($line->label_operation) . $separator;

				// FEC:Debit
				print price2fec($line->debit) . $separator;

				// FEC:Credit
				print price2fec($line->credit) . $separator;

				// FEC:EcritureLet
				print $line->lettering_code . $separator;

				// FEC:DateLet
				print $date_lettering . $separator;

				// FEC:ValidDate
				print $date_validation . $separator;

				// FEC:Montantdevise
				print $line->multicurrency_amount . $separator;

				// FEC:Idevise
				print $line->multicurrency_code . $separator;

				// FEC_suppl:DateLimitReglmt
				print $date_limit_payment . $separator;

				// FEC_suppl:NumFacture
<<<<<<< HEAD
=======
				// Clean ref invoice to prevent problem on export with tab separator & other character
				$refInvoice = str_replace(array("\t", "\n", "\r"), " ", $refInvoice);
>>>>>>> 503d1a04
				print dol_trunc(self::toAnsi($refInvoice), 17, 'right', 'UTF-8', 1);


				print $end_line;
			}
		}
	}

	/**
	 * Export format : SAGE50SWISS
	 *
	 * https://onlinehelp.sageschweiz.ch/default.aspx?tabid=19984
	 * http://media.topal.ch/Public/Schnittstellen/TAF/Specification/Sage50-TAF-format.pdf
	 *
	 * @param array $objectLines data
	 *
	 * @return void
	 */
	public function exportSAGE50SWISS($objectLines)
	{
		// SAGE50SWISS
		$this->separator = ',';
		$this->end_line = "\r\n";

		// Print header line
		print "Blg,Datum,Kto,S/H,Grp,GKto,SId,SIdx,KIdx,BTyp,MTyp,Code,Netto,Steuer,FW-Betrag,Tx1,Tx2,PkKey,OpId,Flag";
		print $this->end_line;
		$thisPieceNum = "";
		$thisPieceAccountNr = "";
		$aSize = count($objectLines);
		foreach ($objectLines as $aIndex => $line) {
			$sammelBuchung = false;
			if ($aIndex - 2 >= 0 && $objectLines[$aIndex - 2]->piece_num == $line->piece_num) {
				$sammelBuchung = true;
			} elseif ($aIndex + 2 < $aSize && $objectLines[$aIndex + 2]->piece_num == $line->piece_num) {
				$sammelBuchung = true;
			} elseif ($aIndex + 1 < $aSize
					&& $objectLines[$aIndex + 1]->piece_num == $line->piece_num
					&& $aIndex - 1 < $aSize
					&& $objectLines[$aIndex - 1]->piece_num == $line->piece_num
					) {
				$sammelBuchung = true;
			}

			//Blg
			print $line->piece_num.$this->separator;

			// Datum
			$date = dol_print_date($line->doc_date, '%d.%m.%Y');
			print $date.$this->separator;

			// Kto
			print length_accountg($line->numero_compte).$this->separator;
			// S/H
			if ($line->sens == 'D') {
				print 'S'.$this->separator;
			} else {
				print 'H'.$this->separator;
			}
			//Grp
			print self::trunc($line->code_journal, 1).$this->separator;
			// GKto
			if (empty($line->code_tiers)) {
				if ($line->piece_num == $thisPieceNum) {
					print length_accounta($thisPieceAccountNr).$this->separator;
				} else {
					print "div".$this->separator;
				}
			} else {
				print length_accounta($line->code_tiers).$this->separator;
			}
			//SId
			print $this->separator;
			//SIdx
			print "0".$this->separator;
			//KIdx
			print "0".$this->separator;
			//BTyp
			print "0".$this->separator;

			//MTyp 1=Fibu Einzelbuchung 2=Sammebuchung
			if ($sammelBuchung) {
				print "2".$this->separator;
			} else {
				print "1".$this->separator;
			}
			// Code
			print '""'.$this->separator;
			// Netto
			print abs($line->debit - $line->credit).$this->separator;
			// Steuer
			print "0.00".$this->separator;
			// FW-Betrag
			print "0.00".$this->separator;
			// Tx1
			$line1 = self::toAnsi($line->label_compte, 29);
			if ($line1 == "LIQ" || $line1 == "LIQ Beleg ok" || strlen($line1) <= 3) {
				$line1 = "";
			}
			$line2 = self::toAnsi($line->doc_ref, 29);
			if (strlen($line1) == 0) {
				$line1 = $line2;
				$line2 = "";
			}
			if (strlen($line1) > 0 && strlen($line2) > 0 && (strlen($line1) + strlen($line2)) < 27) {
				$line1 = $line1.' / '.$line2;
				$line2 = "";
			}

			print '"'.self::toAnsi($line1).'"'.$this->separator;
			// Tx2
			print '"'.self::toAnsi($line2).'"'.$this->separator;
			//PkKey
			print "0".$this->separator;
			//OpId
			print $this->separator;

			// Flag
			print "0";

			print $this->end_line;

			if ($line->piece_num !== $thisPieceNum) {
				$thisPieceNum = $line->piece_num;
				$thisPieceAccountNr = $line->numero_compte;
			}
		}
	}

	/**
	 * Export format : LD Compta version 9
	 * http://www.ldsysteme.fr/fileadmin/telechargement/np/ldcompta/Documentation/IntCptW9.pdf
	 *
	 * @param array $objectLines data
	 *
	 * @return void
	 */
	public function exportLDCompta($objectLines)
	{

		$separator = ';';
		$end_line = "\r\n";

		foreach ($objectLines as $line) {
			$date_document = dol_print_date($line->doc_date, '%Y%m%d');
			$date_creation = dol_print_date($line->date_creation, '%Y%m%d');
			$date_lim_reglement = dol_print_date($line->date_lim_reglement, '%Y%m%d');

			// TYPE
			$type_enregistrement = 'E'; // For write movement
			print $type_enregistrement.$separator;
			// JNAL
			print substr($line->code_journal, 0, 2).$separator;
			// NECR
			print $line->id.$separator;
			// NPIE
			print $line->piece_num.$separator;
			// DATP
			print $date_document.$separator;
			// LIBE
			print $line->label_operation.$separator;
			// DATH
			print $date_lim_reglement.$separator;
			// CNPI
			if ($line->doc_type == 'supplier_invoice') {
				if (($line->debit - $line->credit) > 0) {
					$nature_piece = 'AF';
				} else {
					$nature_piece = 'FF';
				}
			} elseif ($line->doc_type == 'customer_invoice') {
				if (($line->debit - $line->credit) < 0) {
					$nature_piece = 'AC';
				} else {
					$nature_piece = 'FC';
				}
			} else {
				$nature_piece = '';
			}
			print $nature_piece.$separator;
			// RACI
			//			if (! empty($line->subledger_account)) {
			//              if ($line->doc_type == 'supplier_invoice') {
			//                  $racine_subledger_account = '40';
			//              } elseif ($line->doc_type == 'customer_invoice') {
			//                  $racine_subledger_account = '41';
			//              } else {
			//                  $racine_subledger_account = '';
			//              }
			//          } else {
			$racine_subledger_account = ''; // for records of type E leave this field blank
			//          }

			print $racine_subledger_account.$separator; // deprecated CPTG & CPTA use instead
			// MONT
			print price(abs($line->debit - $line->credit), 0, '', 1, 2, 2).$separator;
			// CODC
			print $line->sens.$separator;
			// CPTG
			print length_accountg($line->numero_compte).$separator;
			// DATE
			print $date_creation.$separator;
			// CLET
			print $line->lettering_code.$separator;
			// DATL
			print $line->date_lettering.$separator;
			// CPTA
			if (!empty($line->subledger_account)) {
				print length_accounta($line->subledger_account).$separator;
			} else {
				print $separator;
			}
			// CNAT
			if ($line->doc_type == 'supplier_invoice' && !empty($line->subledger_account)) {
				print 'F'.$separator;
			} elseif ($line->doc_type == 'customer_invoice' && !empty($line->subledger_account)) {
				print 'C'.$separator;
			} else {
				print $separator;
			}
			// SECT
			print $separator;
			// CTRE
			print $separator;
			// NORL
			print $separator;
			// DATV
			print $separator;
			// REFD
			print $line->doc_ref.$separator;
			// CODH
			print $separator;
			// NSEQ
			print $separator;
			// MTDV
			print '0'.$separator;
			// CODV
			print $separator;
			// TXDV
			print '0'.$separator;
			// MOPM
			print $separator;
			// BONP
			print $separator;
			// BQAF
			print $separator;
			// ECES
			print $separator;
			// TXTL
			print $separator;
			// ECRM
			print $separator;
			// DATK
			print $separator;
			// HEUK
			print $separator;

			print $end_line;
		}
	}

	/**
	 * Export format : LD Compta version 10 & higher
	 * Last review for this format : 08-15-2021 Alexandre Spangaro (aspangaro@open-dsi.fr)
	 *
	 * Help : http://www.ldsysteme.fr/fileadmin/telechargement/np/ldcompta/Documentation/IntCptW10.pdf
	 *
	 * @param array $objectLines data
	 *
	 * @return void
	 */
	public function exportLDCompta10($objectLines)
	{
		require_once DOL_DOCUMENT_ROOT.'/core/lib/company.lib.php';

		$separator = ';';
		$end_line = "\r\n";
		$last_codeinvoice = '';

		foreach ($objectLines as $line) {
			// TYPE C
			if ($last_codeinvoice != $line->doc_ref) {
				//recherche societe en fonction de son code client
				$sql = "SELECT code_client, fk_forme_juridique, nom, address, zip, town, fk_pays, phone, siret FROM ".MAIN_DB_PREFIX."societe";
				$sql .= " WHERE code_client = '".$this->db->escape($line->thirdparty_code)."'";
				$resql = $this->db->query($sql);

				if ($resql && $this->db->num_rows($resql) > 0) {
					$soc = $this->db->fetch_object($resql);

					$address = array('', '', '');
					if (strpos($soc->address, "\n") !== false) {
						$address = explode("\n", $soc->address);
						if (is_array($address) && count($address) > 0) {
							foreach ($address as $key => $data) {
								$address[$key] = str_replace(array("\t", "\n", "\r"), "", $data);
								$address[$key] = dol_trunc($address[$key], 40, 'right', 'UTF-8', 1);
							}
						}
					} else {
						$address[0] = substr(str_replace(array("\t", "\r"), " ", $soc->address), 0, 40);
						$address[1] = substr(str_replace(array("\t", "\r"), " ", $soc->address), 41, 40);
						$address[2] = substr(str_replace(array("\t", "\r"), " ", $soc->address), 82, 40);
					}

					$type_enregistrement = 'C';
					//TYPE
					print $type_enregistrement.$separator;
					//NOCL
					print $soc->code_client.$separator;
					//NMCM
					print $separator;
					//LIBI
					print $separator;
					//TITR
					print $separator;
					//RSSO
					print $soc->nom.$separator;
					//CAD1
					print  $address[0].$separator;
					//CAD2
					print  $address[1].$separator;
					//CAD3
					print  $address[2].$separator;
					//COPO
					print  $soc->zip.$separator;
					//BUDI
					print  substr($soc->town, 0, 40).$separator;
					//CPAY
					print  $separator;
					//PAYS
					print  substr(getCountry($soc->fk_pays), 0, 40).$separator;
					//NTEL
					print $soc->phone.$separator;
					//TLEX
					print $separator;
					//TLPO
					print $separator;
					//TLCY
					print $separator;
					//NINT
					print $separator;
					//COMM
					print $separator;
					//SIRE
					print str_replace(" ", "", $soc->siret).$separator;
					//RIBP
					print $separator;
					//DOBQ
					print $separator;
					//IBBQ
					print $separator;
					//COBQ
					print $separator;
					//GUBQ
					print $separator;
					//CPBQ
					print $separator;
					//CLBQ
					print $separator;
					//BIBQ
					print $separator;
					//MOPM
					print $separator;
					//DJPM
					print $separator;
					//DMPM
					print $separator;
					//REFM
					print $separator;
					//SLVA
					print $separator;
					//PLCR
					print $separator;
					//ECFI
					print $separator;
					//CREP
					print $separator;
					//NREP
					print $separator;
					//TREP
					print $separator;
					//MREP
					print $separator;
					//GRRE
					print $separator;
					//LTTA
					print $separator;
					//CACT
					print $separator;
					//CODV
					print $separator;
					//GRTR
					print $separator;
					//NOFP
					print $separator;
					//BQAF
					print $separator;
					//BONP
					print $separator;
					//CESC
					print $separator;

					print $end_line;
				}
			}

			$date_document = dol_print_date($line->doc_date, '%Y%m%d');
			$date_creation = dol_print_date($line->date_creation, '%Y%m%d');
			$date_lim_reglement = dol_print_date($line->date_lim_reglement, '%Y%m%d');

			// TYPE E
			$type_enregistrement = 'E'; // For write movement
			print $type_enregistrement.$separator;
			// JNAL
			print substr($line->code_journal, 0, 2).$separator;
			// NECR
			print $line->id.$separator;
			// NPIE
			print $line->piece_num.$separator;
			// DATP
			print $date_document.$separator;
			// LIBE
			print dol_trunc($line->label_operation, 25, 'right', 'UTF-8', 1).$separator;
			// DATH
			print $date_lim_reglement.$separator;
			// CNPI
			if ($line->doc_type == 'supplier_invoice') {
				if (($line->amount) < 0) {		// Currently, only the sign of amount allows to know the type of invoice (standard or credit note). Other solution is to analyse debit/credit/role of account. TODO Add column doc_type_long or make amount mandatory with rule on sign.
					$nature_piece = 'AF';
				} else {
					$nature_piece = 'FF';
				}
			} elseif ($line->doc_type == 'customer_invoice') {
				if (($line->amount) < 0) {
					$nature_piece = 'AC';		// Currently, only the sign of amount allows to know the type of invoice (standard or credit note). Other solution is to analyse debit/credit/role of account. TODO Add column doc_type_long or make amount mandatory with rule on sign.
				} else {
					$nature_piece = 'FC';
				}
			} else {
				$nature_piece = '';
			}
			print $nature_piece.$separator;
			// RACI
			//			if (! empty($line->subledger_account)) {
			//				if ($line->doc_type == 'supplier_invoice') {
			//					$racine_subledger_account = '40';
			//				} elseif ($line->doc_type == 'customer_invoice') {
			//					$racine_subledger_account = '41';
			//				} else {
			//					$racine_subledger_account = '';
			//				}
			//			} else {
			$racine_subledger_account = ''; // for records of type E leave this field blank
			//			}

			print $racine_subledger_account.$separator; // deprecated CPTG & CPTA use instead
			// MONT
			print price(abs($line->debit - $line->credit), 0, '', 1, 2).$separator;
			// CODC
			print $line->sens.$separator;
			// CPTG
			print length_accountg($line->numero_compte).$separator;
			// DATE
			print $date_document.$separator;
			// CLET
			print $line->lettering_code.$separator;
			// DATL
			print $line->date_lettering.$separator;
			// CPTA
			if (!empty($line->subledger_account)) {
				print length_accounta($line->subledger_account).$separator;
			} else {
				print $separator;
			}
			// CNAT
			if ($line->doc_type == 'supplier_invoice' && !empty($line->subledger_account)) {
				print 'F'.$separator;
			} elseif ($line->doc_type == 'customer_invoice' && !empty($line->subledger_account)) {
				print 'C'.$separator;
			} else {
				print $separator;
			}
			// CTRE
			print $separator;
			// NORL
			print $separator;
			// DATV
			print $separator;
			// REFD
			print $line->doc_ref.$separator;
			// NECA
			print '0'.$separator;
			// CSEC
			print $separator;
			// CAFF
			print $separator;
			// CDES
			print $separator;
			// QTUE
			print $separator;
			// MTDV
			print '0'.$separator;
			// CODV
			print $separator;
			// TXDV
			print '0'.$separator;
			// MOPM
			print $separator;
			// BONP
			print $separator;
			// BQAF
			print $separator;
			// ECES
			print $separator;
			// TXTL
			print $separator;
			// ECRM
			print $separator;
			// DATK
			print $separator;
			// HEUK
			print $separator;

			print $end_line;

			$last_codeinvoice = $line->doc_ref;
		}
	}

	/**
	 * Export format : Charlemagne
	 *
	 * @param array $objectLines data
	 * @return void
	 */
	public function exportCharlemagne($objectLines)
	{
		global $langs;
		$langs->load('compta');

		$separator = "\t";
		$end_line = "\n";

		/*
		 * Charlemagne export need header
		 */
		print $langs->transnoentitiesnoconv('Date').$separator;
		print self::trunc($langs->transnoentitiesnoconv('Journal'), 6).$separator;
		print self::trunc($langs->transnoentitiesnoconv('Account'), 15).$separator;
		print self::trunc($langs->transnoentitiesnoconv('LabelAccount'), 60).$separator;
		print self::trunc($langs->transnoentitiesnoconv('Piece'), 20).$separator;
		print self::trunc($langs->transnoentitiesnoconv('LabelOperation'), 60).$separator;
		print $langs->transnoentitiesnoconv('Amount').$separator;
		print 'S'.$separator;
		print self::trunc($langs->transnoentitiesnoconv('Analytic').' 1', 15).$separator;
		print self::trunc($langs->transnoentitiesnoconv('AnalyticLabel').' 1', 60).$separator;
		print self::trunc($langs->transnoentitiesnoconv('Analytic').' 2', 15).$separator;
		print self::trunc($langs->transnoentitiesnoconv('AnalyticLabel').' 2', 60).$separator;
		print self::trunc($langs->transnoentitiesnoconv('Analytic').' 3', 15).$separator;
		print self::trunc($langs->transnoentitiesnoconv('AnalyticLabel').' 3', 60).$separator;
		print $end_line;

		foreach ($objectLines as $line) {
			$date = dol_print_date($line->doc_date, '%Y%m%d');
			print $date.$separator; //Date

			print self::trunc($line->code_journal, 6).$separator; //Journal code

			if (!empty($line->subledger_account)) {
				$account = $line->subledger_account;
			} else {
				$account = $line->numero_compte;
			}
			print self::trunc($account, 15).$separator; //Account number

			print self::trunc($line->label_compte, 60).$separator; //Account label
			print self::trunc($line->doc_ref, 20).$separator; //Piece
			// Clean label operation to prevent problem on export with tab separator & other character
			$line->label_operation = str_replace(array("\t", "\n", "\r"), " ", $line->label_operation);
			print self::trunc($line->label_operation, 60).$separator; //Operation label
			print price(abs($line->debit - $line->credit)).$separator; //Amount
			print $line->sens.$separator; //Direction
			print $separator; //Analytic
			print $separator; //Analytic
			print $separator; //Analytic
			print $separator; //Analytic
			print $separator; //Analytic
			print $separator; //Analytic
			print $end_line;
		}
	}

	/**
	 * Export format : Gestimum V3
	 *
	 * @param array $objectLines data
	 *
	 * @return void
	 */
	public function exportGestimumV3($objectLines)
	{
		global $langs;

		$this->separator = ',';

		$invoices_infos = array();
		$supplier_invoices_infos = array();
		foreach ($objectLines as $line) {
			if ($line->debit == 0 && $line->credit == 0) {
				//unset($array[$line]);
			} else {
				$date = dol_print_date($line->doc_date, '%d/%m/%Y');

				$invoice_ref = $line->doc_ref;
				$company_name = "";

				if (($line->doc_type == 'customer_invoice' || $line->doc_type == 'supplier_invoice') && $line->fk_doc > 0) {
					if (($line->doc_type == 'customer_invoice' && !isset($invoices_infos[$line->fk_doc])) ||
						($line->doc_type == 'supplier_invoice' && !isset($supplier_invoices_infos[$line->fk_doc]))) {
						if ($line->doc_type == 'customer_invoice') {
							// Get new customer invoice ref and company name
							$sql = 'SELECT f.ref, s.nom FROM ' . MAIN_DB_PREFIX . 'facture as f';
							$sql .= ' LEFT JOIN ' . MAIN_DB_PREFIX . 'societe AS s ON f.fk_soc = s.rowid';
							$sql .= ' WHERE f.rowid = '.((int) $line->fk_doc);
							$resql = $this->db->query($sql);
							if ($resql) {
								if ($obj = $this->db->fetch_object($resql)) {
									// Save invoice infos
									$invoices_infos[$line->fk_doc] = array('ref' => $obj->ref, 'company_name' => $obj->nom);
									$invoice_ref = $obj->ref;
									$company_name = $obj->nom;
								}
							}
						} else {
							// Get new supplier invoice ref and company name
							$sql = 'SELECT ff.ref, s.nom FROM ' . MAIN_DB_PREFIX . 'facture_fourn as ff';
							$sql .= ' LEFT JOIN ' . MAIN_DB_PREFIX . 'societe AS s ON ff.fk_soc = s.rowid';
							$sql .= ' WHERE ff.rowid = '.((int) $line->fk_doc);
							$resql = $this->db->query($sql);
							if ($resql) {
								if ($obj = $this->db->fetch_object($resql)) {
									// Save invoice infos
									$supplier_invoices_infos[$line->fk_doc] = array('ref' => $obj->ref, 'company_name' => $obj->nom);
									$invoice_ref = $obj->ref;
									$company_name = $obj->nom;
								}
							}
						}
					} elseif ($line->doc_type == 'customer_invoice') {
						// Retrieve invoice infos
						$invoice_ref = $invoices_infos[$line->fk_doc]['ref'];
						$company_name = $invoices_infos[$line->fk_doc]['company_name'];
					} else {
						// Retrieve invoice infos
						$invoice_ref = $supplier_invoices_infos[$line->fk_doc]['ref'];
						$company_name = $supplier_invoices_infos[$line->fk_doc]['company_name'];
					}
				}

				print $line->id . $this->separator;
				print $date . $this->separator;
				print substr($line->code_journal, 0, 4) . $this->separator;

				if ((substr($line->numero_compte, 0, 3) == '411') || (substr($line->numero_compte, 0, 3) == '401')) {
					print length_accountg($line->subledger_account) . $this->separator;
				} else {
					print substr(length_accountg($line->numero_compte), 0, 15) . $this->separator;
				}
				//Libellé Auto
				print $this->separator;
				//print '"'.dol_trunc(str_replace('"', '', $line->label_operation),40,'right','UTF-8',1).'"' . $this->separator;
				//Libellé manuel
				print dol_trunc(str_replace('"', '', $invoice_ref . (!empty($company_name) ? ' - ' : '') . $company_name), 40, 'right', 'UTF-8', 1) . $this->separator;
				//Numéro de pièce
				print dol_trunc(str_replace('"', '', $line->piece_num), 10, 'right', 'UTF-8', 1) . $this->separator;
				//Devise
				print 'EUR' . $this->separator;
				//Amount
				print price2num(abs($line->debit - $line->credit)) . $this->separator;
				//Sens
				print $line->sens . $this->separator;
				//Code lettrage
				print $this->separator;
				//Date Echéance
				print $date;
				print $this->end_line;
			}
		}
	}

	/**
	 * Export format : Gestimum V5
	 *
	 * @param array $objectLines data
	 *
	 * @return void
	 */
	public function exportGestimumV5($objectLines)
	{

		$this->separator = ',';

		foreach ($objectLines as $line) {
			if ($line->debit == 0 && $line->credit == 0) {
				//unset($array[$line]);
			} else {
				$date = dol_print_date($line->doc_date, '%d%m%Y');

				print $line->id . $this->separator;
				print $date . $this->separator;
				print substr($line->code_journal, 0, 4) . $this->separator;
				if ((substr($line->numero_compte, 0, 3) == '411') || (substr($line->numero_compte, 0, 3) == '401')) {	// TODO No hard code value
					print length_accountg($line->subledger_account) . $this->separator;
				} else {
					print substr(length_accountg($line->numero_compte), 0, 15) . $this->separator;
				}
				print $this->separator;
				//print '"'.dol_trunc(str_replace('"', '', $line->label_operation),40,'right','UTF-8',1).'"' . $this->separator;
				print '"' . dol_trunc(str_replace('"', '', $line->doc_ref), 40, 'right', 'UTF-8', 1) . '"' . $this->separator;
				print '"' . dol_trunc(str_replace('"', '', $line->piece_num), 10, 'right', 'UTF-8', 1) . '"' . $this->separator;
				print price2num(abs($line->debit - $line->credit)) . $this->separator;
				print $line->sens . $this->separator;
				print $date . $this->separator;
				print $this->separator;
				print $this->separator;
				print 'EUR';
				print $this->end_line;
			}
		}
	}

	/**
	* Export format : iSuite Expert
	*
	* by OpenSolus [https://opensolus.fr]
	*
	* @param array $objectLines data
	*
	* @return void
	*/
	public function exportiSuiteExpert($objectLines)
	{
		$this->separator = ';';
		$this->end_line = "\r\n";


		foreach ($objectLines as $line) {
			$tab = array();

			$date = dol_print_date($line->doc_date, '%d/%m/%Y');

			$tab[] = $line->piece_num;
			$tab[] = $date;
			$tab[] = substr($date, 6, 4);
			$tab[] = substr($date, 3, 2);
			$tab[] = substr($date, 0, 2);
			$tab[] = $line->doc_ref;
			//Conversion de chaine UTF8 en Latin9
			$tab[] = mb_convert_encoding(str_replace(' - Compte auxiliaire', '', $line->label_operation), "Windows-1252", 'UTF-8');

			//Calcul de la longueur des numéros de comptes
			$taille_numero = strlen(length_accountg($line->numero_compte));

			//Création du numéro de client générique
			$numero_cpt_client = '411';
			for ($i = 1; $i <= ($taille_numero - 3); $i++) {
				$numero_cpt_client .= '0';
			}

			//Création des comptes auxiliaire des clients
			if (length_accountg($line->numero_compte) == $numero_cpt_client) {
				$tab[] = rtrim(length_accounta($line->subledger_account), "0");
			} else {
				$tab[] = length_accountg($line->numero_compte);
			}
			$nom_client = explode(" - ", $line->label_operation);
			$tab[] = mb_convert_encoding($nom_client[0], "Windows-1252", 'UTF-8');
			$tab[] = price($line->debit);
			$tab[] = price($line->credit);
			$tab[] = price($line->montant);
			$tab[] = $line->code_journal;

			$separator = $this->separator;
			print implode($separator, $tab) . $this->end_line;
		}
	}

	/**
	 * trunc
	 *
	 * @param string	$str 	String
	 * @param integer 	$size 	Data to trunc
	 * @return string
	 */
	public static function trunc($str, $size)
	{
		return dol_trunc($str, $size, 'right', 'UTF-8', 1);
	}

	/**
	 * toAnsi
	 *
	 * @param string	$str 		Original string to encode and optionaly truncate
	 * @param integer 	$size 		Truncate string after $size characters
	 * @return string 				String encoded in Windows-1251 charset
	 */
	public static function toAnsi($str, $size = -1)
	{
		$retVal = dol_string_nohtmltag($str, 1, 'Windows-1251');
		if ($retVal >= 0 && $size >= 0) {
			$retVal = mb_substr($retVal, 0, $size, 'Windows-1251');
		}
		return $retVal;
	}
}<|MERGE_RESOLUTION|>--- conflicted
+++ resolved
@@ -1033,11 +1033,8 @@
 				print $date_limit_payment . $separator;
 
 				// FEC_suppl:NumFacture
-<<<<<<< HEAD
-=======
 				// Clean ref invoice to prevent problem on export with tab separator & other character
 				$refInvoice = str_replace(array("\t", "\n", "\r"), " ", $refInvoice);
->>>>>>> 503d1a04
 				print dol_trunc(self::toAnsi($refInvoice), 17, 'right', 'UTF-8', 1);
 
 				print $end_line;
@@ -1167,11 +1164,8 @@
 				print $date_limit_payment . $separator;
 
 				// FEC_suppl:NumFacture
-<<<<<<< HEAD
-=======
 				// Clean ref invoice to prevent problem on export with tab separator & other character
 				$refInvoice = str_replace(array("\t", "\n", "\r"), " ", $refInvoice);
->>>>>>> 503d1a04
 				print dol_trunc(self::toAnsi($refInvoice), 17, 'right', 'UTF-8', 1);
 
 
