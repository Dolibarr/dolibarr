--- conflicted
+++ resolved
@@ -502,11 +502,7 @@
 			$Tab['num_piece'] = str_pad(self::trunc($data->doc_ref, 12), 12);
 			$Tab['num_compte'] = str_pad(self::trunc($code_compta, 11), 11);
 			$Tab['libelle_ecriture'] = str_pad(self::trunc(dol_string_unaccent($data->doc_ref).dol_string_unaccent($data->label_operation), 25), 25);
-<<<<<<< HEAD
-			$Tab['montant'] = str_pad(abs($data->debit - $data->credit), 13, ' ', STR_PAD_LEFT);
-=======
-			$Tab['montant'] = str_pad(price2fec(abs($data->montant)), 13, ' ', STR_PAD_LEFT);
->>>>>>> a983dc75
+			$Tab['montant'] = str_pad(price2fec(abs($data->debit - $data->credit)), 13, ' ', STR_PAD_LEFT);
 			$Tab['type_montant'] = str_pad($data->sens, 1);
 			$Tab['vide'] = str_repeat(' ', 18);
 			$Tab['intitule_compte'] = str_pad(self::trunc(dol_string_unaccent($data->label_operation), 34), 34);
