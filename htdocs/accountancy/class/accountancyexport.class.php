<?php
/*
 * Copyright (C) 2007-2012  Laurent Destailleur <eldy@users.sourceforge.net>
 * Copyright (C) 2014       Juanjo Menent       <jmenent@2byte.es>
 * Copyright (C) 2015       Florian Henry       <florian.henry@open-concept.pro>
 * Copyright (C) 2015       Raphaël Doursenaud  <rdoursenaud@gpcsolutions.fr>
 * Copyright (C) 2016       Pierre-Henry Favre  <phf@atm-consulting.fr>
 * Copyright (C) 2016-2019  Alexandre Spangaro  <aspangaro@open-dsi.fr>
 * Copyright (C) 2013-2017  Olivier Geffroy     <jeff@jeffinfo.com>
 * Copyright (C) 2017       Elarifr. Ari Elbaz  <github@accedinfo.com>
 * Copyright (C) 2017-2019  Frédéric France     <frederic.france@netlogic.fr>
 * Copyright (C) 2017       André Schild        <a.schild@aarboard.ch>
 *
 * This program is free software; you can redistribute it and/or modify
 * it under the terms of the GNU General Public License as published by
 * the Free Software Foundation; either version 3 of the License, or
 * (at your option) any later version.
 *
 * This program is distributed in the hope that it will be useful,
 * but WITHOUT ANY WARRANTY; without even the implied warranty of
 * MERCHANTABILITY or FITNESS FOR A PARTICULAR PURPOSE. See the
 * GNU General Public License for more details.
 *
 * You should have received a copy of the GNU General Public License
 * along with this program. If not, see <https://www.gnu.org/licenses/>.
 */

/**
 * \file		htdocs/accountancy/class/accountancyexport.class.php
 * \ingroup		Accountancy (Double entries)
 * \brief 		Class accountancy export
 */

require_once DOL_DOCUMENT_ROOT.'/core/lib/functions.lib.php';
require_once DOL_DOCUMENT_ROOT.'/core/lib/functions2.lib.php';


/**
 * Manage the different format accountancy export
 */
class AccountancyExport
{
	// Type of export. Used into $conf->global->ACCOUNTING_EXPORT_MODELCSV
	public static $EXPORT_TYPE_CONFIGURABLE = 1; // CSV
	public static $EXPORT_TYPE_AGIRIS = 10;
	public static $EXPORT_TYPE_EBP = 15;
	public static $EXPORT_TYPE_CEGID = 20;
	public static $EXPORT_TYPE_COGILOG = 25;
	public static $EXPORT_TYPE_COALA = 30;
	public static $EXPORT_TYPE_BOB50 = 35;
	public static $EXPORT_TYPE_CIEL = 40;
	public static $EXPORT_TYPE_SAGE50_SWISS = 45;
	public static $EXPORT_TYPE_CHARLEMAGNE = 50;
	public static $EXPORT_TYPE_QUADRATUS = 60;
	public static $EXPORT_TYPE_OPENCONCERTO = 100;
    public static $EXPORT_TYPE_LDCOMPTA = 110;
	public static $EXPORT_TYPE_FEC = 1000;


	/**
	 * @var string[] Error codes (or messages)
	 */
	public $errors = array();

	/**
	 *
	 * @var string Separator
	 */
	public $separator = '';

	/**
	 *
	 * @var string End of line
	 */
	public $end_line = '';

	/**
	 * Constructor
	 *
	 * @param DoliDb $db Database handler
	 */
	public function __construct(DoliDB &$db)
	{
		global $conf;

		$this->db = &$db;
		$this->separator = $conf->global->ACCOUNTING_EXPORT_SEPARATORCSV;
		$this->end_line = empty($conf->global->ACCOUNTING_EXPORT_ENDLINE) ? "\n" : ($conf->global->ACCOUNTING_EXPORT_ENDLINE == 1 ? "\n" : "\r\n");
	}

	/**
	 * Array with all export type available (key + label)
	 *
	 * @return array of type
	 */
	public static function getType()
	{
		global $langs;

		$listofexporttypes = array(
			self::$EXPORT_TYPE_CONFIGURABLE => $langs->trans('Modelcsv_configurable'),
			self::$EXPORT_TYPE_CEGID => $langs->trans('Modelcsv_CEGID'),
			self::$EXPORT_TYPE_COALA => $langs->trans('Modelcsv_COALA'),
			self::$EXPORT_TYPE_BOB50 => $langs->trans('Modelcsv_bob50'),
			self::$EXPORT_TYPE_CIEL => $langs->trans('Modelcsv_ciel'),
			self::$EXPORT_TYPE_QUADRATUS => $langs->trans('Modelcsv_quadratus'),
			self::$EXPORT_TYPE_EBP => $langs->trans('Modelcsv_ebp'),
			self::$EXPORT_TYPE_COGILOG => $langs->trans('Modelcsv_cogilog'),
			self::$EXPORT_TYPE_AGIRIS => $langs->trans('Modelcsv_agiris'),
            self::$EXPORT_TYPE_OPENCONCERTO => $langs->trans('Modelcsv_openconcerto'),
			self::$EXPORT_TYPE_SAGE50_SWISS => $langs->trans('Modelcsv_Sage50_Swiss'),
			self::$EXPORT_TYPE_LDCOMPTA => $langs->trans('Modelcsv_LDCompta'),
			self::$EXPORT_TYPE_FEC => $langs->trans('Modelcsv_FEC'),
				self::$EXPORT_TYPE_CHARLEMAGNE => $langs->trans('Modelcsv_charlemagne'),
		);

		ksort($listofexporttypes, SORT_NUMERIC);

		return $listofexporttypes;
	}

	/**
	 * Return string to summarize the format (Used to generated export filename)
	 *
	 * @param	int		$type		Format id
	 * @return 	string				Format code
	 */
	public static function getFormatCode($type)
	{
		$formatcode = array(
			self::$EXPORT_TYPE_CONFIGURABLE => 'csv',
			self::$EXPORT_TYPE_CEGID => 'cegid',
			self::$EXPORT_TYPE_COALA => 'coala',
			self::$EXPORT_TYPE_BOB50 => 'bob50',
			self::$EXPORT_TYPE_CIEL => 'ciel',
			self::$EXPORT_TYPE_QUADRATUS => 'quadratus',
			self::$EXPORT_TYPE_EBP => 'ebp',
			self::$EXPORT_TYPE_COGILOG => 'cogilog',
			self::$EXPORT_TYPE_AGIRIS => 'agiris',
			self::$EXPORT_TYPE_OPENCONCERTO => 'openconcerto',
            self::$EXPORT_TYPE_SAGE50_SWISS => 'sage50ch',
            self::$EXPORT_TYPE_LDCOMPTA => 'ldcompta',
			self::$EXPORT_TYPE_FEC => 'fec',
		);

		return $formatcode[$type];
	}

	/**
	 * Array with all export type available (key + label) and parameters for config
	 *
	 * @return array of type
	 */
	public static function getTypeConfig()
	{
		global $conf, $langs;

		return array(
			'param' => array(
				self::$EXPORT_TYPE_CONFIGURABLE => array(
					'label' => $langs->trans('Modelcsv_configurable'),
					'ACCOUNTING_EXPORT_FORMAT' => empty($conf->global->ACCOUNTING_EXPORT_FORMAT) ? 'txt' : $conf->global->ACCOUNTING_EXPORT_FORMAT,
					'ACCOUNTING_EXPORT_SEPARATORCSV' => empty($conf->global->ACCOUNTING_EXPORT_SEPARATORCSV) ? ',' : $conf->global->ACCOUNTING_EXPORT_SEPARATORCSV,
					'ACCOUNTING_EXPORT_ENDLINE' => empty($conf->global->ACCOUNTING_EXPORT_ENDLINE) ? 1 : $conf->global->ACCOUNTING_EXPORT_ENDLINE,
					'ACCOUNTING_EXPORT_DATE' => empty($conf->global->ACCOUNTING_EXPORT_DATE) ? '%d%m%Y' : $conf->global->ACCOUNTING_EXPORT_DATE,
				),
				self::$EXPORT_TYPE_CEGID => array(
					'label' => $langs->trans('Modelcsv_CEGID'),
				),
				self::$EXPORT_TYPE_COALA => array(
					'label' => $langs->trans('Modelcsv_COALA'),
				),
				self::$EXPORT_TYPE_BOB50 => array(
					'label' => $langs->trans('Modelcsv_bob50'),
				),
				self::$EXPORT_TYPE_CIEL => array(
					'label' => $langs->trans('Modelcsv_ciel'),
					'ACCOUNTING_EXPORT_FORMAT' => 'txt',
				),
				self::$EXPORT_TYPE_QUADRATUS => array(
					'label' => $langs->trans('Modelcsv_quadratus'),
					'ACCOUNTING_EXPORT_FORMAT' => 'txt',
				),
				self::$EXPORT_TYPE_EBP => array(
					'label' => $langs->trans('Modelcsv_ebp'),
				),
				self::$EXPORT_TYPE_COGILOG => array(
					'label' => $langs->trans('Modelcsv_cogilog'),
				),
				self::$EXPORT_TYPE_AGIRIS => array(
					'label' => $langs->trans('Modelcsv_agiris'),
				),
                self::$EXPORT_TYPE_OPENCONCERTO => array(
                    'label' => $langs->trans('Modelcsv_openconcerto'),
                    'ACCOUNTING_EXPORT_FORMAT' => 'csv',
                ),
				self::$EXPORT_TYPE_SAGE50_SWISS => array(
					'label' => $langs->trans('Modelcsv_Sage50_Swiss'),
					'ACCOUNTING_EXPORT_FORMAT' => 'csv',
				),
                self::$EXPORT_TYPE_LDCOMPTA => array(
                    'label' => $langs->trans('Modelcsv_LDCompta'),
                    'ACCOUNTING_EXPORT_FORMAT' => 'csv',
                ),
				self::$EXPORT_TYPE_FEC => array(
					'label' => $langs->trans('Modelcsv_FEC'),
					'ACCOUNTING_EXPORT_FORMAT' => 'txt',
				),
				self::$EXPORT_TYPE_CHARLEMAGNE => array(
					'label' => $langs->trans('Modelcsv_charlemagne'),
					'ACCOUNTING_EXPORT_FORMAT' => 'txt',
				),
			),
			'cr'=> array(
				'1' => $langs->trans("Unix"),
				'2' => $langs->trans("Windows")
			),
			'format' => array(
				'csv' => $langs->trans("csv"),
				'txt' => $langs->trans("txt")
			),
		);
	}


	/**
	 * Function who chose which export to use with the default config, and make the export into a file
	 *
	 * @param 	array	$TData 				Array with data
	 * @param	int		$formatexportset	Id of export format
	 * @return 	void
	 */
	public function export(&$TData, $formatexportset)
	{
		global $conf, $langs;
		global $search_date_end; // Used into /accountancy/tpl/export_journal.tpl.php

		// Define name of file to save
		$filename = 'general_ledger-'.$this->getFormatCode($formatexportset);
		$type_export = 'general_ledger';

		global $db; 	// The tpl file use $db
		include DOL_DOCUMENT_ROOT.'/accountancy/tpl/export_journal.tpl.php';


		switch ($formatexportset) {
			case self::$EXPORT_TYPE_CONFIGURABLE :
				$this->exportConfigurable($TData);
				break;
			case self::$EXPORT_TYPE_CEGID :
				$this->exportCegid($TData);
				break;
			case self::$EXPORT_TYPE_COALA :
				$this->exportCoala($TData);
				break;
			case self::$EXPORT_TYPE_BOB50 :
				$this->exportBob50($TData);
				break;
			case self::$EXPORT_TYPE_CIEL :
				$this->exportCiel($TData);
				break;
			case self::$EXPORT_TYPE_QUADRATUS :
				$this->exportQuadratus($TData);
				break;
			case self::$EXPORT_TYPE_EBP :
				$this->exportEbp($TData);
				break;
			case self::$EXPORT_TYPE_COGILOG :
				$this->exportCogilog($TData);
				break;
			case self::$EXPORT_TYPE_AGIRIS :
				$this->exportAgiris($TData);
				break;
            case self::$EXPORT_TYPE_OPENCONCERTO :
                $this->exportOpenConcerto($TData);
                break;
			case self::$EXPORT_TYPE_SAGE50_SWISS :
				$this->exportSAGE50SWISS($TData);
				break;
            case self::$EXPORT_TYPE_LDCOMPTA :
                $this->exportLDCompta($TData);
                break;
            case self::$EXPORT_TYPE_FEC :
                $this->exportFEC($TData);
                break;
			case self::$EXPORT_TYPE_CHARLEMAGNE :
				$this->exportCharlemagne($TData);
				break;
			default:
				$this->errors[] = $langs->trans('accountancy_error_modelnotfound');
				break;
		}
	}


	/**
	 * Export format : CEGID
	 *
	 * @param array $objectLines data
	 * @return void
	 */
	public function exportCegid($objectLines)
	{
		foreach ($objectLines as $line) {
			$date = dol_print_date($line->doc_date, '%d%m%Y');
			$separator = ";";
			$end_line = "\n";

			print $date.$separator;
			print $line->code_journal.$separator;
			print length_accountg($line->numero_compte).$separator;
			print length_accounta($line->subledger_account).$separator;
			print $line->sens.$separator;
			print price($line->montant).$separator;
			print $line->label_operation.$separator;
			print $line->doc_ref;
			print $end_line;
		}
	}

	/**
	 * Export format : COGILOG
	 *
	 * @param array $objectLines data
	 * @return void
	 */
	public function exportCogilog($objectLines)
	{
		foreach ($objectLines as $line) {
			$date = dol_print_date($line->doc_date, '%d%m%Y');
			$separator = ";";
			$end_line = "\n";

			print $line->code_journal.$separator;
			print $date.$separator;
			print $line->piece_num.$separator;
			print length_accountg($line->numero_compte).$separator;
			print ''.$separator;
			print $line->label_operation.$separator;
			print $date.$separator;
			if ($line->sens == 'D') {
				print price($line->montant).$separator;
				print ''.$separator;
			}elseif ($line->sens == 'C') {
				print ''.$separator;
				print price($line->montant).$separator;
			}
			print $line->doc_ref.$separator;
			print $line->label_operation.$separator;
			print $end_line;
		}
	}

	/**
	 * Export format : COALA
	 *
	 * @param array $objectLines data
	 * @return void
	 */
	public function exportCoala($objectLines)
	{
		// Coala export
		$separator = ";";
		$end_line = "\n";

		foreach ($objectLines as $line) {
			$date = dol_print_date($line->doc_date, '%d/%m/%Y');
			print $date.$separator;
			print $line->code_journal.$separator;
			print length_accountg($line->numero_compte).$separator;
			print $line->piece_num.$separator;
			print $line->doc_ref.$separator;
			print price($line->debit).$separator;
			print price($line->credit).$separator;
			print 'E'.$separator;
			print length_accountg($line->subledger_account).$separator;
			print $end_line;
		}
	}

	/**
	 * Export format : BOB50
	 *
	 * @param array $objectLines data
	 * @return void
	 */
	public function exportBob50($objectLines)
	{

		// Bob50
		$separator = ";";
		$end_line = "\n";

		foreach ($objectLines as $line) {
			print $line->piece_num.$separator;
			$date = dol_print_date($line->doc_date, '%d/%m/%Y');
			print $date.$separator;

			if (empty($line->subledger_account)) {
				print 'G'.$separator;
				print length_accounta($line->numero_compte).$separator;
			} else {
				if (substr($line->numero_compte, 0, 3) == '411') {
					print 'C'.$separator;
				}
				if (substr($line->numero_compte, 0, 3) == '401') {
					print 'F'.$separator;
				}
				print length_accountg($line->subledger_account).$separator;
			}

			print price($line->debit).$separator;
			print price($line->credit).$separator;
			print dol_trunc($line->label_operation, 32).$separator;
			print $end_line;
		}
	}

	/**
	 * Export format : CIEL
	 *
	 * @param array $TData data
	 * @return void
	 */
	public function exportCiel(&$TData)
	{
		global $conf;

		$end_line = "\r\n";

		$i = 1;
		$date_ecriture = dol_print_date(dol_now(), $conf->global->ACCOUNTING_EXPORT_DATE); // format must be yyyymmdd
		foreach ($TData as $data) {
			$code_compta = $data->numero_compte;
			if (!empty($data->subledger_account))
				$code_compta = $data->subledger_account;

			$Tab = array();
			$Tab['num_ecriture'] = str_pad($i, 5);
			$Tab['code_journal'] = str_pad($data->code_journal, 2);
			$Tab['date_ecriture'] = $date_ecriture;
			$Tab['date_ope'] = dol_print_date($data->doc_date, $conf->global->ACCOUNTING_EXPORT_DATE);
			$Tab['num_piece'] = str_pad(self::trunc($data->piece_num, 12), 12);
			$Tab['num_compte'] = str_pad(self::trunc($code_compta, 11), 11);
			$Tab['libelle_ecriture'] = str_pad(self::trunc(dol_string_unaccent($data->doc_ref).dol_string_unaccent($data->label_operation), 25), 25);
			$Tab['montant'] = str_pad(abs($data->montant), 13, ' ', STR_PAD_LEFT);
			$Tab['type_montant'] = str_pad($data->sens, 1);
			$Tab['vide'] = str_repeat(' ', 18);
			$Tab['intitule_compte'] = str_pad(self::trunc(dol_string_unaccent($data->label_operation), 34), 34);
			$Tab['end'] = 'O2003';

			$Tab['end_line'] = $end_line;

			print implode($Tab);
			$i++;
		}
	}

	/**
	 * Export format : Quadratus
	 *
	 * @param array $TData data
	 * @return void
	 */
	public function exportQuadratus(&$TData)
	{
		global $conf;

		$end_line = "\r\n";

		//We should use dol_now function not time however this is wrong date to transfert in accounting
		//$date_ecriture = dol_print_date(dol_now(), $conf->global->ACCOUNTING_EXPORT_DATE); // format must be ddmmyy
		//$date_ecriture = dol_print_date(time(), $conf->global->ACCOUNTING_EXPORT_DATE); // format must be ddmmyy
		foreach ($TData as $data) {
			$code_compta = $data->numero_compte;
			if (!empty($data->subledger_account))
				$code_compta = $data->subledger_account;

			$Tab = array();
			$Tab['type_ligne'] = 'M';
			$Tab['num_compte'] = str_pad(self::trunc($code_compta, 8), 8);
			$Tab['code_journal'] = str_pad(self::trunc($data->code_journal, 2), 2);
			$Tab['folio'] = '000';

			//We use invoice date $data->doc_date not $date_ecriture which is the transfert date
			//maybe we should set an option for customer who prefer to keep in accounting software the tranfert date instead of invoice date ?
			//$Tab['date_ecriture'] = $date_ecriture;
			$Tab['date_ecriture'] = dol_print_date($data->doc_date, '%d%m%y');
			$Tab['filler'] = ' ';
			$Tab['libelle_ecriture'] = str_pad(self::trunc(dol_string_unaccent($data->doc_ref).' '.dol_string_unaccent($data->label_operation), 20), 20);
			$Tab['sens'] = $data->sens; // C or D
			$Tab['signe_montant'] = '+';

			//elarifr le montant doit etre en centimes sans point decimal !
			$Tab['montant'] = str_pad(abs($data->montant * 100), 12, '0', STR_PAD_LEFT); // TODO manage negative amount
			// $Tab['montant'] = str_pad(abs($data->montant), 12, '0', STR_PAD_LEFT); // TODO manage negative amount
			$Tab['contrepartie'] = str_repeat(' ', 8);

			// elarifr:  date format must be fixed format : 6 char ddmmyy = %d%m%yand not defined by user / dolibarr setting
			if (!empty($data->date_echeance))
				//$Tab['date_echeance'] = dol_print_date($data->date_echeance, $conf->global->ACCOUNTING_EXPORT_DATE);
				$Tab['date_echeance'] = dol_print_date($data->date_echeance, '%d%m%y'); // elarifr:  format must be ddmmyy
			else
				$Tab['date_echeance'] = '000000';

			//elarifr please keep quadra named field lettrage(2) + codestat(3) instead of fake lettrage(5)
			//$Tab['lettrage'] = str_repeat(' ', 5);
			$Tab['lettrage'] = str_repeat(' ', 2);
			$Tab['codestat'] = str_repeat(' ', 3);
			$Tab['num_piece'] = str_pad(self::trunc($data->piece_num, 5), 5);

			//elarifr keep correct quadra named field instead of anon filler
			//$Tab['filler2'] = str_repeat(' ', 20);
			$Tab['affaire'] = str_repeat(' ', 10);
			$Tab['quantity1'] = str_repeat(' ', 10);
			$Tab['num_piece2'] = str_pad(self::trunc($data->piece_num, 8), 8);
			$Tab['devis'] = str_pad($conf->currency, 3);
			$Tab['code_journal2'] = str_pad(self::trunc($data->code_journal, 3), 3);
			$Tab['filler3'] = str_repeat(' ', 3);

			//elarifr keep correct quadra named field instead of anon filler libelle_ecriture2 is 30 char not 32 !!!!
			//as we use utf8, we must remove accent to have only one ascii char instead of utf8 2 chars for specials that report wrong line size that will exceed import format spec
			//todo we should filter more than only accent to avoid wrong line size
			//TODO: remove invoice number doc_ref in libelle,
			//TODO: we should offer an option for customer to build the libelle using invoice number / name / date in accounting software
			//$Tab['libelle_ecriture2'] = str_pad(self::trunc(dol_string_unaccent($data->doc_ref) . ' ' . dol_string_unaccent($data->label_operation), 30), 30);
			$Tab['libelle_ecriture2'] = str_pad(self::trunc(dol_string_unaccent($data->label_operation), 30), 30);
			$Tab['codetva'] = str_repeat(' ', 2);

			//elarifr we need to keep the 10 lastest number of invoice doc_ref not the beginning part that is the unusefull almost same part
			//$Tab['num_piece3'] = str_pad(self::trunc($data->piece_num, 10), 10);
			$Tab['num_piece3'] = substr(self::trunc($data->doc_ref, 20), -10);
			$Tab['filler4'] = str_repeat(' ', 73);

			$Tab['end_line'] = $end_line;

			print implode($Tab);
		}
	}


	/**
	 * Export format : EBP
	 *
	 * @param array $objectLines data
	 * @return void
	 */
	public function exportEbp($objectLines)
	{

		$separator = ',';
		$end_line = "\n";

		foreach ($objectLines as $line) {
			$date = dol_print_date($line->doc_date, '%d%m%Y');

			print $line->id.$separator;
			print $date.$separator;
			print $line->code_journal.$separator;
			if (empty($line->subledger_account)) {
                print $line->numero_compte.$separator;
            } else {
                print $line->subledger_account.$separator;
            }
			//print substr(length_accountg($line->numero_compte), 0, 2) . $separator;
			print '"'.dol_trunc($line->label_operation, 40, 'right', 'UTF-8', 1).'"'.$separator;
			print '"'.dol_trunc($line->piece_num, 15, 'right', 'UTF-8', 1).'"'.$separator;
			print price2num(abs($line->montant)).$separator;
			print $line->sens.$separator;
			print $date.$separator;
			//print 'EUR';
			print $end_line;
		}
	}


	/**
	 * Export format : Agiris Isacompta
	 *
	 * @param array $objectLines data
	 * @return void
	 */
	public function exportAgiris($objectLines)
	{

		$separator = ';';
		$end_line = "\n";

		foreach ($objectLines as $line) {
			$date = dol_print_date($line->doc_date, '%d%m%Y');

			print $line->piece_num.$separator;
			print self::toAnsi($line->label_operation).$separator;
			print $date.$separator;
			print self::toAnsi($line->label_operation).$separator;

			if (empty($line->subledger_account)) {
				print length_accountg($line->numero_compte).$separator;
				print self::toAnsi($line->label_compte).$separator;
			} else {
				print length_accounta($line->subledger_account).$separator;
				print self::toAnsi($line->subledger_label).$separator;
			}

			print self::toAnsi($line->doc_ref).$separator;
			print price($line->debit).$separator;
			print price($line->credit).$separator;
			print price($line->montant).$separator;
			print $line->sens.$separator;
			print $line->lettering_code.$separator;
			print $line->code_journal;
			print $end_line;
		}
	}

    /**
     * Export format : OpenConcerto
     *
     * @param array $objectLines data
     * @return void
     */
    public function exportOpenConcerto($objectLines)
    {

        $separator = ';';
        $end_line = "\n";

        foreach ($objectLines as $line) {
            $date = dol_print_date($line->doc_date, '%d/%m/%Y');

            print $date.$separator;
            print $line->code_journal.$separator;
            if (empty($line->subledger_account)) {
                print length_accountg($line->numero_compte).$separator;
            } else {
                print length_accounta($line->subledger_account).$separator;
            }
            print $line->doc_ref.$separator;
            print $line->label_operation.$separator;
            print price($line->debit).$separator;
            print price($line->credit).$separator;

            print $end_line;
        }
    }

	/**
	 * Export format : Configurable CSV
	 *
	 * @param array $objectLines data
	 * @return void
	 */
	public function exportConfigurable($objectLines)
	{
		global $conf;

		$separator = $this->separator;

		foreach ($objectLines as $line) {
			$tab = array();
			// export configurable
			$date = dol_print_date($line->doc_date, $conf->global->ACCOUNTING_EXPORT_DATE);
			$tab[] = $line->piece_num;
			$tab[] = $date;
			$tab[] = $line->doc_ref;
			$tab[] = preg_match('/'.$separator.'/', $line->label_operation) ? "'".$line->label_operation."'" : $line->label_operation;
			$tab[] = length_accountg($line->numero_compte);
			$tab[] = length_accounta($line->subledger_account);
			$tab[] = price2num($line->debit);
			$tab[] = price2num($line->credit);
			$tab[] = price2num($line->montant);
			$tab[] = $line->code_journal;

			print implode($separator, $tab).$this->end_line;
		}
	}

	/**
	 * Export format : FEC
	 *
	 * @param array $objectLines data
	 * @return void
	 */
	public function exportFEC($objectLines)
	{
		$separator = "\t";
		$end_line = "\n";

		print "JournalCode".$separator;
		print "JournalLib".$separator;
		print "EcritureNum".$separator;
		print "EcritureDate".$separator;
		print "CompteNum".$separator;
		print "CompteLib".$separator;
		print "CompAuxNum".$separator;
		print "CompAuxLib".$separator;
		print "PieceRef".$separator;
		print "PieceDate".$separator;
		print "EcritureLib".$separator;
		print "Debit".$separator;
		print "Credit".$separator;
		print "EcritureLet".$separator;
		print "DateLet".$separator;
		print "ValidDate".$separator;
		print "Montantdevise".$separator;
		print "Idevise";
		print $end_line;

		foreach ($objectLines as $line) {
			$date_creation = dol_print_date($line->date_creation, '%Y%m%d');
			$date_document = dol_print_date($line->doc_date, '%Y%m%d');
			$date_validation = dol_print_date($line->date_validated, '%Y%m%d');

			// FEC:JournalCode
			print $line->code_journal.$separator;

			// FEC:JournalLib
			print $line->journal_label.$separator;

			// FEC:EcritureNum
			print $line->piece_num.$separator;

			// FEC:EcritureDate
<<<<<<< HEAD
			print $date_creation.$separator;
=======
			print $date_document . $separator;
>>>>>>> 0bdd1c0c

			// FEC:CompteNum
			print $line->numero_compte.$separator;

			// FEC:CompteLib
<<<<<<< HEAD
			print $line->label_compte.$separator;
=======
			print dol_string_unaccent($line->label_compte) . $separator;
>>>>>>> 0bdd1c0c

			// FEC:CompAuxNum
			print $line->subledger_account.$separator;

			// FEC:CompAuxLib
<<<<<<< HEAD
			print $line->subledger_label.$separator;
=======
			print dol_string_unaccent($line->subledger_label) . $separator;
>>>>>>> 0bdd1c0c

			// FEC:PieceRef
			print $line->doc_ref.$separator;

			// FEC:PieceDate
<<<<<<< HEAD
			print $date_doc.$separator;
=======
			print dol_string_unaccent($date_creation) . $separator;
>>>>>>> 0bdd1c0c

			// FEC:EcritureLib
			print $line->label_operation.$separator;

			// FEC:Debit
			print price2fec($line->debit).$separator;

			// FEC:Credit
			print price2fec($line->credit).$separator;

			// FEC:EcritureLet
			print $line->lettering_code.$separator;

			// FEC:DateLet
			print $line->date_lettering.$separator;

			// FEC:ValidDate
<<<<<<< HEAD
			print $date_valid.$separator;
=======
			print $date_validation . $separator;
>>>>>>> 0bdd1c0c

			// FEC:Montantdevise
			print $line->multicurrency_amount.$separator;

			// FEC:Idevise
			print $line->multicurrency_code;

			print $end_line;
		}
	}

    /**
     * Export format : SAGE50SWISS
     *
     * https://onlinehelp.sageschweiz.ch/default.aspx?tabid=19984
     * http://media.topal.ch/Public/Schnittstellen/TAF/Specification/Sage50-TAF-format.pdf
     *
     * @param array $objectLines data
     *
     * @return void
     */
    public function exportSAGE50SWISS($objectLines)
    {
        // SAGE50SWISS
        $this->separator = ',';
        $this->end_line = "\r\n";

        // Print header line
        print "Blg,Datum,Kto,S/H,Grp,GKto,SId,SIdx,KIdx,BTyp,MTyp,Code,Netto,Steuer,FW-Betrag,Tx1,Tx2,PkKey,OpId,Flag";
        print $this->end_line;
        $thisPieceNum = "";
        $thisPieceAccountNr = "";
        $aSize = count($objectLines);
        foreach ($objectLines as $aIndex=>$line)
		{
            $sammelBuchung = false;
            if ($aIndex - 2 >= 0 && $objectLines[$aIndex - 2]->piece_num == $line->piece_num)
            {
                $sammelBuchung = true;
            }
            elseif ($aIndex + 2 < $aSize && $objectLines[$aIndex + 2]->piece_num == $line->piece_num)
            {
                $sammelBuchung = true;
            }
            elseif ($aIndex + 1 < $aSize
                    && $objectLines[$aIndex + 1]->piece_num == $line->piece_num
                    && $aIndex - 1 < $aSize
                    && $objectLines[$aIndex - 1]->piece_num == $line->piece_num
                    )
            {
                $sammelBuchung = true;
            }

            //Blg
            print $line->piece_num.$this->separator;

            // Datum
            $date = dol_print_date($line->doc_date, '%d.%m.%Y');
            print $date.$this->separator;

            // Kto
            print length_accountg($line->numero_compte).$this->separator;
            // S/H
            if ($line->sens == 'D')
            {
                print 'S'.$this->separator;
            }
            else
            {
                print 'H'.$this->separator;
            }
            //Grp
            print self::trunc($line->code_journal, 1).$this->separator;
            // GKto
            if (empty($line->code_tiers))
            {
                if ($line->piece_num == $thisPieceNum)
                {
                    print length_accounta($thisPieceAccountNr).$this->separator;
                }
                else
                {
                    print "div".$this->separator;
                }
            }
            else
            {
                print length_accounta($line->code_tiers).$this->separator;
            }
            //SId
            print $this->separator;
            //SIdx
            print "0".$this->separator;
            //KIdx
            print "0".$this->separator;
            //BTyp
            print "0".$this->separator;

            //MTyp 1=Fibu Einzelbuchung 2=Sammebuchung
            if ($sammelBuchung)
            {
                print "2".$this->separator;
            }
            else
            {
                print "1".$this->separator;
            }
            // Code
            print '""'.$this->separator;
            // Netto
            if ($line->montant >= 0)
            {
                print $line->montant.$this->separator;
            }
            else
            {
                print ($line->montant * -1).$this->separator;
            }
            // Steuer
            print "0.00".$this->separator;
            // FW-Betrag
            print "0.00".$this->separator;
            // Tx1
            $line1 = self::toAnsi($line->label_compte, 29);
            if ($line1 == "LIQ" || $line1 == "LIQ Beleg ok" || strlen($line1) <= 3)
            {
                $line1 = "";
            }
            $line2 = self::toAnsi($line->doc_ref, 29);
            if (strlen($line1) == 0)
            {
                $line1 = $line2;
                $line2 = "";
            }
            if (strlen($line1) > 0 && strlen($line2) > 0 && (strlen($line1) + strlen($line2)) < 27)
            {
                $line1 = $line1.' / '.$line2;
                $line2 = "";
            }

            print '"'.self::toAnsi($line1).'"'.$this->separator;
            // Tx2
            print '"'.self::toAnsi($line2).'"'.$this->separator;
            //PkKey
            print "0".$this->separator;
            //OpId
            print $this->separator;

            // Flag
            print "0";

            print $this->end_line;

            if ($line->piece_num !== $thisPieceNum)
            {
                $thisPieceNum = $line->piece_num;
                $thisPieceAccountNr = $line->numero_compte;
            }
        }
    }

    /**
     * Export format : LD Compta version 9 & higher
     * http://www.ldsysteme.fr/fileadmin/telechargement/np/ldcompta/Documentation/IntCptW10.pdf
     *
     * @param array $objectLines data
     *
     * @return void
     */
	public function exportLDCompta($objectLines)
	{

		$separator = ';';
		$end_line = "\r\n";

		foreach ($objectLines as $line) {
			$date_document = dol_print_date($line->doc_date, '%Y%m%d');
			$date_creation = dol_print_date($line->date_creation, '%Y%m%d');
			$date_lim_reglement = dol_print_date($line->date_lim_reglement, '%Y%m%d');

			// TYPE
			$type_enregistrement = 'E'; // For write movement
			print $type_enregistrement.$separator;
			// JNAL
			print substr($line->code_journal, 0, 2).$separator;
			// NECR
			print $line->id.$separator;
			// NPIE
			print $line->piece_num.$separator;
			// DATP
			print $date_document.$separator;
			// LIBE
			print $line->label_operation.$separator;
			// DATH
			print $date_lim_reglement.$separator;
			// CNPI
			if ($line->doc_type == 'supplier_invoice') {
				if ($line->montant < 0) {
					$nature_piece = 'AF';
				} else {
					$nature_piece = 'FF';
				}
			} elseif ($line->doc_type == 'customer_invoice') {
				if ($line->montant < 0) {
					$nature_piece = 'AC';
				} else {
					$nature_piece = 'FC';
				}
			} else {
				$nature_piece = '';
			}
			print $nature_piece.$separator;
			// RACI
			//			if (! empty($line->subledger_account)) {
			//              if ($line->doc_type == 'supplier_invoice') {
			//                  $racine_subledger_account = '40';
			//              } elseif ($line->doc_type == 'customer_invoice') {
			//                  $racine_subledger_account = '41';
			//              } else {
			//                  $racine_subledger_account = '';
			//              }
			//          } else {
			$racine_subledger_account = ''; // for records of type E leave this field blank
			//          }

			print $racine_subledger_account . $separator; // deprecated CPTG & CPTA use instead
			// MONT
			print price(abs($line->montant), 0, '', 1, 2, 2).$separator;
			// CODC
			print $line->sens.$separator;
			// CPTG
			print length_accountg($line->numero_compte).$separator;
			// DATE
			print $date_creation.$separator;
			// CLET
			print $line->lettering_code.$separator;
			// DATL
			print $line->date_lettering.$separator;
			// CPTA
			if (!empty($line->subledger_account)) {
				print length_accounta($line->subledger_account).$separator;
			} else {
				print $separator;
			}
			// CNAT
			if ($line->doc_type == 'supplier_invoice' && !empty($line->subledger_account)) {
				print 'F'.$separator;
			} elseif ($line->doc_type == 'customer_invoice' && !empty($line->subledger_account)) {
				print 'C'.$separator;
			} else {
				print $separator;
			}
			// SECT
			print $separator;
			// CTRE
			print $separator;
			// NORL
			print $separator;
			// DATV
			print $separator;
			// REFD
			print $line->doc_ref.$separator;
			// CODH
			print $separator;
			// NSEQ
			print $separator;
			// MTDV
			print '0'.$separator;
			// CODV
			print $separator;
			// TXDV
			print '0'.$separator;
			// MOPM
			print $separator;
			// BONP
			print $separator;
			// BQAF
			print $separator;
			// ECES
			print $separator;
			// TXTL
			print $separator;
			// ECRM
			print $separator;
			// DATK
			print $separator;
			// HEUK
			print $separator;

			print $end_line;
		}
	}

	/**
	 * Export format : Charlemagne
	 *
	 * @param array $objectLines data
	 * @return void
	 */
	public function exportCharlemagne($objectLines)
	{
		global $langs;
		$langs->load('compta');

		$separator = "\t";
		$end_line = "\n";

		/*
		 * Charlemagne export need header
		 */
		print $langs->transnoentitiesnoconv('Date').$separator;
		print self::trunc($langs->transnoentitiesnoconv('Journal'), 6).$separator;
		print self::trunc($langs->transnoentitiesnoconv('Account'), 15).$separator;
		print self::trunc($langs->transnoentitiesnoconv('LabelAccount'), 60).$separator;
		print self::trunc($langs->transnoentitiesnoconv('Piece'), 20).$separator;
		print self::trunc($langs->transnoentitiesnoconv('LabelOperation'), 60).$separator;
		print $langs->transnoentitiesnoconv('Amount').$separator;
		print 'S'.$separator;
		print self::trunc($langs->transnoentitiesnoconv('Analytic').' 1', 15).$separator;
		print self::trunc($langs->transnoentitiesnoconv('AnalyticLabel').' 1', 60).$separator;
		print self::trunc($langs->transnoentitiesnoconv('Analytic').' 2', 15).$separator;
		print self::trunc($langs->transnoentitiesnoconv('AnalyticLabel').' 2', 60).$separator;
		print self::trunc($langs->transnoentitiesnoconv('Analytic').' 3', 15).$separator;
		print self::trunc($langs->transnoentitiesnoconv('AnalyticLabel').' 3', 60).$separator;
		print $end_line;

		foreach ($objectLines as $line) {
			$date = dol_print_date($line->doc_date, '%Y%m%d');
			print $date.$separator; //Date

			print self::trunc($line->code_journal, 6).$separator; //Journal code

			if (!empty($line->subledger_account)) $account = $line->subledger_account;
			else  $account = $line->numero_compte;
			print self::trunc($account, 15).$separator; //Account number

			print self::trunc($line->label_compte, 60).$separator; //Account label
			print self::trunc($line->doc_ref, 20).$separator; //Piece
			print self::trunc($line->label_operation, 60).$separator; //Operation label
			print price(abs($line->montant)).$separator; //Amount
			print $line->sens.$separator; //Direction
			print $separator; //Analytic
			print $separator; //Analytic
			print $separator; //Analytic
			print $separator; //Analytic
			print $separator; //Analytic
			print $separator; //Analytic
			print $end_line;
		}
	}


	/**
	 * trunc
	 *
	 * @param string	$str 	String
	 * @param integer 	$size 	Data to trunc
	 * @return string
	 */
	public static function trunc($str, $size)
	{
		return dol_trunc($str, $size, 'right', 'UTF-8', 1);
	}

	/**
	 * toAnsi
	 *
	 * @param string	$str 		Original string to encode and optionaly truncate
	 * @param integer 	$size 		Truncate string after $size characters
     * @return string 				String encoded in Windows-1251 charset
	 */
	public static function toAnsi($str, $size = -1)
    {
		$retVal = dol_string_nohtmltag($str, 1, 'Windows-1251');
        if ($retVal >= 0 && $size >= 0)
        {
            $retVal = mb_substr($retVal, 0, $size, 'Windows-1251');
        }
        return $retVal;
	}
}<|MERGE_RESOLUTION|>--- conflicted
+++ resolved
@@ -721,41 +721,25 @@
 			print $line->piece_num.$separator;
 
 			// FEC:EcritureDate
-<<<<<<< HEAD
-			print $date_creation.$separator;
-=======
 			print $date_document . $separator;
->>>>>>> 0bdd1c0c
 
 			// FEC:CompteNum
 			print $line->numero_compte.$separator;
 
 			// FEC:CompteLib
-<<<<<<< HEAD
-			print $line->label_compte.$separator;
-=======
 			print dol_string_unaccent($line->label_compte) . $separator;
->>>>>>> 0bdd1c0c
 
 			// FEC:CompAuxNum
 			print $line->subledger_account.$separator;
 
 			// FEC:CompAuxLib
-<<<<<<< HEAD
-			print $line->subledger_label.$separator;
-=======
 			print dol_string_unaccent($line->subledger_label) . $separator;
->>>>>>> 0bdd1c0c
 
 			// FEC:PieceRef
 			print $line->doc_ref.$separator;
 
 			// FEC:PieceDate
-<<<<<<< HEAD
-			print $date_doc.$separator;
-=======
 			print dol_string_unaccent($date_creation) . $separator;
->>>>>>> 0bdd1c0c
 
 			// FEC:EcritureLib
 			print $line->label_operation.$separator;
@@ -773,11 +757,7 @@
 			print $line->date_lettering.$separator;
 
 			// FEC:ValidDate
-<<<<<<< HEAD
-			print $date_valid.$separator;
-=======
 			print $date_validation . $separator;
->>>>>>> 0bdd1c0c
 
 			// FEC:Montantdevise
 			print $line->multicurrency_amount.$separator;
