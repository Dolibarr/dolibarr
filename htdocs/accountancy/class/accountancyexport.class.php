--- conflicted
+++ resolved
@@ -31,12 +31,9 @@
  * \brief 		Class accountancy export
  */
 
-<<<<<<< HEAD
 require_once DOL_DOCUMENT_ROOT.'/core/lib/functions.lib.php';
-=======
-require_once DOL_DOCUMENT_ROOT . '/core/lib/functions.lib.php';
-require_once DOL_DOCUMENT_ROOT . '/core/lib/functions2.lib.php';
->>>>>>> be344518
+require_once DOL_DOCUMENT_ROOT.'/core/lib/functions2.lib.php';
+
 
 /**
  * Manage the different format accountancy export
@@ -747,17 +744,10 @@
 			print $line->label_operation.$separator;
 
 			// FEC:Debit
-<<<<<<< HEAD
-			print price2num($line->debit).$separator;
+			print price2fec($line->debit).$separator;
 
 			// FEC:Credit
-			print price2num($line->credit).$separator;
-=======
-			print price2fec($line->debit) . $separator;
-
-			// FEC:Credit
-			print price2fec($line->credit) . $separator;
->>>>>>> be344518
+			print price2fec($line->credit).$separator;
 
 			// FEC:EcritureLet
 			print $line->lettering_code.$separator;
