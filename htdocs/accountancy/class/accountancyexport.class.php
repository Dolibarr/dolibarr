--- conflicted
+++ resolved
@@ -716,104 +716,56 @@
 				$date_lettering = dol_print_date($line->date_lettering, '%Y%m%d');
 				$date_validation = dol_print_date($line->date_validated, '%Y%m%d');
 
-<<<<<<< HEAD
-			// FEC:JournalCode
-			print $line->code_journal.$separator;
-
-			// FEC:JournalLib
-			print $line->journal_label.$separator;
-
-			// FEC:EcritureNum
-			print $line->piece_num.$separator;
-=======
 				// FEC:JournalCode
-				print $line->code_journal . $separator;
+				print $line->code_journal.$separator;
 
 				// FEC:JournalLib
-				print $line->journal_label . $separator;
+				print $line->journal_label.$separator;
 
 				// FEC:EcritureNum
-				print $line->piece_num . $separator;
->>>>>>> 111d6aa6
+				print $line->piece_num.$separator;
 
 				// FEC:EcritureDate
 				print $date_document . $separator;
 
-<<<<<<< HEAD
-			// FEC:CompteNum
-			print $line->numero_compte.$separator;
-=======
 				// FEC:CompteNum
-				print $line->numero_compte . $separator;
->>>>>>> 111d6aa6
+				print $line->numero_compte.$separator;
 
 				// FEC:CompteLib
 				print dol_string_unaccent($line->label_compte) . $separator;
 
-<<<<<<< HEAD
-			// FEC:CompAuxNum
-			print $line->subledger_account.$separator;
-=======
 				// FEC:CompAuxNum
-				print $line->subledger_account . $separator;
->>>>>>> 111d6aa6
+				print $line->subledger_account.$separator;
 
 				// FEC:CompAuxLib
-				print dol_string_unaccent($line->subledger_label) . $separator;
-
-<<<<<<< HEAD
-			// FEC:PieceRef
-			print $line->doc_ref.$separator;
-=======
+				print dol_string_unaccent($line->subledger_label).$separator;
+
 				// FEC:PieceRef
-				print $line->doc_ref . $separator;
->>>>>>> 111d6aa6
+				print $line->doc_ref.$separator;
 
 				// FEC:PieceDate
-				print $date_creation . $separator;
-
-<<<<<<< HEAD
-			// FEC:EcritureLib
-			print $line->label_operation.$separator;
-
-			// FEC:Debit
-			print price2fec($line->debit).$separator;
-
-			// FEC:Credit
-			print price2fec($line->credit).$separator;
-
-			// FEC:EcritureLet
-			print $line->lettering_code.$separator;
-
-			// FEC:DateLet
-			print $line->date_lettering.$separator;
-=======
+				print $date_creation.$separator;
+
 				// FEC:EcritureLib
-				print dol_string_unaccent($line->label_operation) . $separator;
+				print dol_string_unaccent($line->label_operation).$separator;
 
 				// FEC:Debit
-				print price2fec($line->debit) . $separator;
+				print price2fec($line->debit).$separator;
 
 				// FEC:Credit
-				print price2fec($line->credit) . $separator;
+				print price2fec($line->credit).$separator;
 
 				// FEC:EcritureLet
-				print $line->lettering_code . $separator;
+				print $line->lettering_code.$separator;
 
 				// FEC:DateLet
-				print $date_lettering . $separator;
->>>>>>> 111d6aa6
+				print $date_lettering.$separator;
 
 				// FEC:ValidDate
-				print $date_validation . $separator;
-
-<<<<<<< HEAD
-			// FEC:Montantdevise
-			print $line->multicurrency_amount.$separator;
-=======
+				print $date_validation.$separator;
+
 				// FEC:Montantdevise
-				print $line->multicurrency_amount . $separator;
->>>>>>> 111d6aa6
+				print $line->multicurrency_amount.$separator;
 
 				// FEC:Idevise
 				print $line->multicurrency_code;
