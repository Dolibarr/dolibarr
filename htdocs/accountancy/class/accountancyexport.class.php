--- conflicted
+++ resolved
@@ -148,18 +148,12 @@
 			self::$EXPORT_TYPE_COGILOG => 'cogilog',
 			self::$EXPORT_TYPE_AGIRIS => 'agiris',
 			self::$EXPORT_TYPE_OPENCONCERTO => 'openconcerto',
-<<<<<<< HEAD
             self::$EXPORT_TYPE_SAGE50_SWISS => 'sage50ch',
             self::$EXPORT_TYPE_CHARLEMAGNE => 'charlemagne',
             self::$EXPORT_TYPE_LDCOMPTA => 'ldcompta',
             self::$EXPORT_TYPE_LDCOMPTA10 => 'ldcompta10',
             self::$EXPORT_TYPE_GESTINUMV3 => 'gestinumv3',
             self::$EXPORT_TYPE_GESTINUMV5 => 'gestinumv5',
-=======
-			self::$EXPORT_TYPE_SAGE50_SWISS => 'sage50ch',
-			self::$EXPORT_TYPE_LDCOMPTA => 'ldcompta',
-			self::$EXPORT_TYPE_LDCOMPTA10 => 'ldcompta10',
->>>>>>> 57bb6506
 			self::$EXPORT_TYPE_FEC => 'fec',
 		);
 
@@ -214,16 +208,9 @@
 				self::$EXPORT_TYPE_AGIRIS => array(
 					'label' => $langs->trans('Modelcsv_agiris'),
 				),
-<<<<<<< HEAD
                 self::$EXPORT_TYPE_OPENCONCERTO => array(
                     'label' => $langs->trans('Modelcsv_openconcerto'),
                 ),
-=======
-				self::$EXPORT_TYPE_OPENCONCERTO => array(
-					'label' => $langs->trans('Modelcsv_openconcerto'),
-					'ACCOUNTING_EXPORT_FORMAT' => 'csv',
-				),
->>>>>>> 57bb6506
 				self::$EXPORT_TYPE_SAGE50_SWISS => array(
 					'label' => $langs->trans('Modelcsv_Sage50_Swiss'),
 				),
@@ -231,7 +218,6 @@
 					'label' => $langs->trans('Modelcsv_charlemagne'),
 					'ACCOUNTING_EXPORT_FORMAT' => 'txt',
 				),
-<<<<<<< HEAD
                 self::$EXPORT_TYPE_LDCOMPTA => array(
                     'label' => $langs->trans('Modelcsv_LDCompta'),
                 ),
@@ -244,16 +230,6 @@
                 self::$EXPORT_TYPE_GESTINUMV5 => array(
                     'label' => $langs->trans('Modelcsv_Gestinumv5'),
                 ),
-=======
-				self::$EXPORT_TYPE_LDCOMPTA => array(
-					'label' => $langs->trans('Modelcsv_LDCompta'),
-					'ACCOUNTING_EXPORT_FORMAT' => 'csv',
-				),
-				self::$EXPORT_TYPE_LDCOMPTA10 => array(
-					'label' => $langs->trans('Modelcsv_LDCompta10'),
-					'ACCOUNTING_EXPORT_FORMAT' => 'csv',
-				),
->>>>>>> 57bb6506
 				self::$EXPORT_TYPE_FEC => array(
 					'label' => $langs->trans('Modelcsv_FEC'),
 					'ACCOUNTING_EXPORT_FORMAT' => 'txt',
@@ -328,7 +304,6 @@
 			case self::$EXPORT_TYPE_SAGE50_SWISS :
 				$this->exportSAGE50SWISS($TData);
 				break;
-<<<<<<< HEAD
 			case self::$EXPORT_TYPE_CHARLEMAGNE :
 				$this->exportCharlemagne($TData);
 				break;
@@ -347,20 +322,6 @@
             case self::$EXPORT_TYPE_FEC :
                 $this->exportFEC($TData);
                 break;
-=======
-			case self::$EXPORT_TYPE_LDCOMPTA :
-				$this->exportLDCompta($TData);
-				break;
-			case self::$EXPORT_TYPE_LDCOMPTA10 :
-				$this->exportLDCompta10($TData);
-				break;
-			case self::$EXPORT_TYPE_FEC :
-				$this->exportFEC($TData);
-				break;
-			case self::$EXPORT_TYPE_CHARLEMAGNE :
-				$this->exportCharlemagne($TData);
-				break;
->>>>>>> 57bb6506
 			default:
 				$this->errors[] = $langs->trans('accountancy_error_modelnotfound');
 				break;
