<?php
/*
 * Copyright (C) 2007-2012  Laurent Destailleur <eldy@users.sourceforge.net>
 * Copyright (C) 2014       Juanjo Menent       <jmenent@2byte.es>
 * Copyright (C) 2015       Florian Henry       <florian.henry@open-concept.pro>
 * Copyright (C) 2015       Raphaël Doursenaud  <rdoursenaud@gpcsolutions.fr>
 * Copyright (C) 2016       Pierre-Henry Favre  <phf@atm-consulting.fr>
 * Copyright (C) 2016-2020  Alexandre Spangaro  <aspangaro@open-dsi.fr>
 * Copyright (C) 2013-2017  Olivier Geffroy     <jeff@jeffinfo.com>
 * Copyright (C) 2017       Elarifr. Ari Elbaz  <github@accedinfo.com>
 * Copyright (C) 2017-2019  Frédéric France     <frederic.france@netlogic.fr>
 * Copyright (C) 2017       André Schild        <a.schild@aarboard.ch>
 * Copyright (C) 2020       Guillaume Alexandre <guillaume@tag-info.fr>
 * Copyright (C) 2024		MDW							<mdeweerd@users.noreply.github.com>
 *
 * This program is free software; you can redistribute it and/or modify
 * it under the terms of the GNU General Public License as published by
 * the Free Software Foundation; either version 3 of the License, or
 * (at your option) any later version.
 *
 * This program is distributed in the hope that it will be useful,
 * but WITHOUT ANY WARRANTY; without even the implied warranty of
 * MERCHANTABILITY or FITNESS FOR A PARTICULAR PURPOSE. See the
 * GNU General Public License for more details.
 *
 * You should have received a copy of the GNU General Public License
 * along with this program. If not, see <https://www.gnu.org/licenses/>.
 */

/**
 * \file		htdocs/accountancy/class/accountancyimport.class.php
 * \ingroup		Accountancy (Double entries)
 * \brief 		Class with methods for accountancy import
 */



/**
 * Manage the different format accountancy import
 */
class AccountancyImport
{
	/**
	 * @var DoliDB	Database handler
	 */
	public $db;

	/**
	 * @var string[]	Array of error strings
	 */
	public $errors = array();

	/**
	 * Constructor
	 *
	 * @param DoliDB $db Database handler
	 */
	public function __construct(DoliDB $db)
	{
		$this->db = $db;
	}

	/**
	 *  Clean amount
	 *
<<<<<<< HEAD
	 * @param   array       $arrayrecord        Array of read values: [fieldpos] => (['val']=>val, ['type']=>-1=null,0=blank,1=string), [fieldpos+1]...
	 * @param   array       $listfields         Fields list to add
=======
	 * @param   array<array{val:null|int|float|string,type:int<-1,1>}>       $arrayrecord        Array of read values: [fieldpos] => (['val']=>val, ['type']=>-1=null,0=blank,1=string), [fieldpos+1]...
	 * @param   array<string,string>       $listfields         Fields list to add
>>>>>>> cc80841a
	 * @param 	int			$record_key         Record key
	 * @return  float							Value
	 */
	public function cleanAmount(&$arrayrecord, $listfields, $record_key)
	{
		$value_trim = trim($arrayrecord[$record_key]['val']);
		return (float) price2num($value_trim);
	}

	/**
	 *  Clean value with trim
	 *
<<<<<<< HEAD
	 * @param   array       $arrayrecord        Array of read values: [fieldpos] => (['val']=>val, ['type']=>-1=null,0=blank,1=string), [fieldpos+1]...
	 * @param   array       $listfields         Fields list to add
=======
	 * @param   array<array{val:null|int|float|string,type:int<-1,1>}>       $arrayrecord        Array of read values: [fieldpos] => (['val']=>val, ['type']=>-1=null,0=blank,1=string), [fieldpos+1]...
	 * @param   array<string,string>       $listfields         Fields list to add
>>>>>>> cc80841a
	 * @param 	int			$record_key         Record key
	 * @return  mixed							Value
	 */
	public function cleanValue(&$arrayrecord, $listfields, $record_key)
	{
		return trim($arrayrecord[$record_key]['val']);
	}

	/**
	 *  Compute amount
	 *
<<<<<<< HEAD
	 * @param   array       $arrayrecord        Array of read values: [fieldpos] => (['val']=>val, ['type']=>-1=null,0=blank,1=string), [fieldpos+1]...
	 * @param   array       $listfields         Fields list to add
=======
	 * @param   array<array{val:null|int|float|string,type:int<-1,1>}>       $arrayrecord        Array of read values: [fieldpos] => (['val']=>val, ['type']=>-1=null,0=blank,1=string), [fieldpos+1]...
	 * @param   array<string,string>       $listfields         Fields list to add
>>>>>>> cc80841a
	 * @param 	int			$record_key         Record key
	 * @return  string							Value
	 */
	public function computeAmount(&$arrayrecord, $listfields, $record_key)
	{
		// get fields indexes
		if (isset($listfields['b.debit']) && isset($listfields['b.credit'])) {
			$debit_index = $listfields['b.debit'];

			$debitFloat = (float) price2num($arrayrecord[$debit_index]['val']);
			if (!empty($debitFloat)) {
				$amount = $debitFloat;
			} else {
				$credit_index = $listfields['b.credit'];
				$amount = (float) price2num($arrayrecord[$credit_index]['val']);
			}

			return "'" . $this->db->escape(abs($amount)) . "'";
		}

		return "''";
	}


	/**
	 *  Compute direction
	 *
<<<<<<< HEAD
	 * @param   array       $arrayrecord        Array of read values: [fieldpos] => (['val']=>val, ['type']=>-1=null,0=blank,1=string), [fieldpos+1]...
	 * @param   array       $listfields         Fields list to add
=======
	 * @param   array<array{val:null|int|float|string,type:int<-1,1>}>       $arrayrecord        Array of read values: [fieldpos] => (['val']=>val, ['type']=>-1=null,0=blank,1=string), [fieldpos+1]...
	 * @param   array<string,string>       $listfields         Fields list to add
>>>>>>> cc80841a
	 * @param 	int			$record_key         Record key
	 * @return  string							Value
	 */
	public function computeDirection(&$arrayrecord, $listfields, $record_key)
	{
		if (isset($listfields['b.debit'])) {
			$debit_index = $listfields['b.debit'];

			$debitFloat = (float) price2num($arrayrecord[$debit_index]['val']);
			if (!empty($debitFloat)) {
				$sens = 'D';
			} else {
				$sens = 'C';
			}

			return "'" . $this->db->escape($sens) . "'";
		}

		return "''";
	}

	/**
	 *  Compute piece number
	 *
<<<<<<< HEAD
	 * @param   array       $arrayrecord        Array of read values: [fieldpos] => (['val']=>val, ['type']=>-1=null,0=blank,1=string), [fieldpos+1]...
	 * @param   array       $listfields         Fields list to add
=======
	 * @param   array<array{val:null|int|float|string,type:int<-1,1>}>       $arrayrecord        Array of read values: [fieldpos] => (['val']=>val, ['type']=>-1=null,0=blank,1=string), [fieldpos+1]...
	 * @param   array<string,string>       $listfields         Fields list to add
>>>>>>> cc80841a
	 * @param 	int			$record_key         Record key
	 * @return  string							Value
	 */
	public function computePieceNum(&$arrayrecord, $listfields, $record_key)
	{
		global $conf;

		$pieceNum = trim($arrayrecord[$record_key]['val']);

		// auto-determine the next value for piece number
		if ($pieceNum == '') {
			if (isset($listfields['b.code_journal']) && isset($listfields['b.doc_date'])) {
				// define memory for last record values and keep next piece number
				if (!isset($conf->cache['accounting'])) {
					$conf->cache['accounting'] = array(
						'lastRecordCompareValues' => array(),
						'nextPieceNum' => 0,
					);
				}
				$codeJournalIndex = $listfields['b.code_journal'];
				$docDateIndex = $listfields['b.doc_date'];
				$atLeastOneLastRecordChanged = false;
				if (empty($conf->cache['accounting']['lastRecordCompareValues'])) {
					$atLeastOneLastRecordChanged = true;
				} else {
					if ($arrayrecord[$codeJournalIndex]['val'] != $conf->cache['accounting']['lastRecordCompareValues']['b.code_journal']
						|| $arrayrecord[$docDateIndex]['val'] != $conf->cache['accounting']['lastRecordCompareValues']['b.doc_date']
					) {
						$atLeastOneLastRecordChanged = true;
					}
				}

				// at least one record value has changed, so we search for the next piece number from database or increment it
<<<<<<< HEAD
				if ($atLeastOneLastRecordChanged === true) {
=======
				if ($atLeastOneLastRecordChanged) {
>>>>>>> cc80841a
					$lastPieceNum = 0;
					if (empty($conf->cache['accounting']['nextPieceNum'])) {
						// get last piece number from database
						$sql = "SELECT MAX(piece_num) as last_piece_num";
						$sql .= " FROM ".$this->db->prefix()."accounting_bookkeeping";
						$sql .= " WHERE entity IN (".getEntity('accountingbookkeeping').")";
						$res = $this->db->query($sql);
						if (!$res) {
							$this->errors[] = $this->db->lasterror();
							return '';
						}
						if ($obj = $this->db->fetch_object($res)) {
							$lastPieceNum = (int) $obj->last_piece_num;
						}
						$this->db->free($res);
					}
					// set next piece number in memory
					if (empty($conf->cache['accounting']['nextPieceNum'])) {
						$conf->cache['accounting']['nextPieceNum'] = $lastPieceNum;
					}
					$conf->cache['accounting']['nextPieceNum']++;

					// set last records values in memory
					$conf->cache['accounting']['lastRecordCompareValues'] = array(
						'b.code_journal' => $arrayrecord[$codeJournalIndex]['val'],
						'b.doc_date' => $arrayrecord[$docDateIndex]['val'],
					);
				}
				$pieceNum = (string) $conf->cache['accounting']['nextPieceNum'];
			}
		}

		return $pieceNum;
	}
}<|MERGE_RESOLUTION|>--- conflicted
+++ resolved
@@ -63,13 +63,8 @@
 	/**
 	 *  Clean amount
 	 *
-<<<<<<< HEAD
-	 * @param   array       $arrayrecord        Array of read values: [fieldpos] => (['val']=>val, ['type']=>-1=null,0=blank,1=string), [fieldpos+1]...
-	 * @param   array       $listfields         Fields list to add
-=======
-	 * @param   array<array{val:null|int|float|string,type:int<-1,1>}>       $arrayrecord        Array of read values: [fieldpos] => (['val']=>val, ['type']=>-1=null,0=blank,1=string), [fieldpos+1]...
-	 * @param   array<string,string>       $listfields         Fields list to add
->>>>>>> cc80841a
+	 * @param   array<array{val:null|int|float|string,type:int<-1,1>}>       $arrayrecord        Array of read values: [fieldpos] => (['val']=>val, ['type']=>-1=null,0=blank,1=string), [fieldpos+1]...
+	 * @param   array<string,string>       $listfields         Fields list to add
 	 * @param 	int			$record_key         Record key
 	 * @return  float							Value
 	 */
@@ -82,13 +77,8 @@
 	/**
 	 *  Clean value with trim
 	 *
-<<<<<<< HEAD
-	 * @param   array       $arrayrecord        Array of read values: [fieldpos] => (['val']=>val, ['type']=>-1=null,0=blank,1=string), [fieldpos+1]...
-	 * @param   array       $listfields         Fields list to add
-=======
-	 * @param   array<array{val:null|int|float|string,type:int<-1,1>}>       $arrayrecord        Array of read values: [fieldpos] => (['val']=>val, ['type']=>-1=null,0=blank,1=string), [fieldpos+1]...
-	 * @param   array<string,string>       $listfields         Fields list to add
->>>>>>> cc80841a
+	 * @param   array<array{val:null|int|float|string,type:int<-1,1>}>       $arrayrecord        Array of read values: [fieldpos] => (['val']=>val, ['type']=>-1=null,0=blank,1=string), [fieldpos+1]...
+	 * @param   array<string,string>       $listfields         Fields list to add
 	 * @param 	int			$record_key         Record key
 	 * @return  mixed							Value
 	 */
@@ -100,13 +90,8 @@
 	/**
 	 *  Compute amount
 	 *
-<<<<<<< HEAD
-	 * @param   array       $arrayrecord        Array of read values: [fieldpos] => (['val']=>val, ['type']=>-1=null,0=blank,1=string), [fieldpos+1]...
-	 * @param   array       $listfields         Fields list to add
-=======
-	 * @param   array<array{val:null|int|float|string,type:int<-1,1>}>       $arrayrecord        Array of read values: [fieldpos] => (['val']=>val, ['type']=>-1=null,0=blank,1=string), [fieldpos+1]...
-	 * @param   array<string,string>       $listfields         Fields list to add
->>>>>>> cc80841a
+	 * @param   array<array{val:null|int|float|string,type:int<-1,1>}>       $arrayrecord        Array of read values: [fieldpos] => (['val']=>val, ['type']=>-1=null,0=blank,1=string), [fieldpos+1]...
+	 * @param   array<string,string>       $listfields         Fields list to add
 	 * @param 	int			$record_key         Record key
 	 * @return  string							Value
 	 */
@@ -134,13 +119,8 @@
 	/**
 	 *  Compute direction
 	 *
-<<<<<<< HEAD
-	 * @param   array       $arrayrecord        Array of read values: [fieldpos] => (['val']=>val, ['type']=>-1=null,0=blank,1=string), [fieldpos+1]...
-	 * @param   array       $listfields         Fields list to add
-=======
-	 * @param   array<array{val:null|int|float|string,type:int<-1,1>}>       $arrayrecord        Array of read values: [fieldpos] => (['val']=>val, ['type']=>-1=null,0=blank,1=string), [fieldpos+1]...
-	 * @param   array<string,string>       $listfields         Fields list to add
->>>>>>> cc80841a
+	 * @param   array<array{val:null|int|float|string,type:int<-1,1>}>       $arrayrecord        Array of read values: [fieldpos] => (['val']=>val, ['type']=>-1=null,0=blank,1=string), [fieldpos+1]...
+	 * @param   array<string,string>       $listfields         Fields list to add
 	 * @param 	int			$record_key         Record key
 	 * @return  string							Value
 	 */
@@ -165,13 +145,8 @@
 	/**
 	 *  Compute piece number
 	 *
-<<<<<<< HEAD
-	 * @param   array       $arrayrecord        Array of read values: [fieldpos] => (['val']=>val, ['type']=>-1=null,0=blank,1=string), [fieldpos+1]...
-	 * @param   array       $listfields         Fields list to add
-=======
-	 * @param   array<array{val:null|int|float|string,type:int<-1,1>}>       $arrayrecord        Array of read values: [fieldpos] => (['val']=>val, ['type']=>-1=null,0=blank,1=string), [fieldpos+1]...
-	 * @param   array<string,string>       $listfields         Fields list to add
->>>>>>> cc80841a
+	 * @param   array<array{val:null|int|float|string,type:int<-1,1>}>       $arrayrecord        Array of read values: [fieldpos] => (['val']=>val, ['type']=>-1=null,0=blank,1=string), [fieldpos+1]...
+	 * @param   array<string,string>       $listfields         Fields list to add
 	 * @param 	int			$record_key         Record key
 	 * @return  string							Value
 	 */
@@ -205,11 +180,7 @@
 				}
 
 				// at least one record value has changed, so we search for the next piece number from database or increment it
-<<<<<<< HEAD
-				if ($atLeastOneLastRecordChanged === true) {
-=======
 				if ($atLeastOneLastRecordChanged) {
->>>>>>> cc80841a
 					$lastPieceNum = 0;
 					if (empty($conf->cache['accounting']['nextPieceNum'])) {
 						// get last piece number from database
