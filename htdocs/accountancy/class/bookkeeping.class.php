<?php
/* Copyright (C) 2004-2005 Rodolphe Quiedeville <rodolphe@quiedeville.org>
 * Copyright (C) 2013-2014 Olivier Geffroy      <jeff@jeffinfo.com>
<<<<<<< HEAD
 * Copyright (C) 2013-2014 Alexandre Spangaro   <aspangaro.dolibarr@gmail.com>
=======
 * Copyright (C) 2013-2015 Alexandre Spangaro   <alexandre.spangaro@gmail.com>
>>>>>>> c13d2d20
 * Copyright (C) 2013-2014 Florian Henry		<florian.henry@open-concept.pro>
 *
 * This program is free software; you can redistribute it and/or modify
 * it under the terms of the GNU General Public License as published by
 * the Free Software Foundation; either version 3 of the License, or
 * (at your option) any later version.
 *
 * This program is distributed in the hope that it will be useful,
 * but WITHOUT ANY WARRANTY; without even the implied warranty of
 * MERCHANTABILITY or FITNESS FOR A PARTICULAR PURPOSE.  See the
 * GNU General Public License for more details.
 *
 * You should have received a copy of the GNU General Public License
 * along with this program. If not, see <http://www.gnu.org/licenses/>.
 */

/**
 * \file		htdocs/accountancy/class/bookkeeping.class.php
 * \ingroup		Accounting Expert
 * \brief		File of class to manage book keeping
 */

/**
 *	Class to manage accountancy book keeping
 */
class BookKeeping extends CommonObject
{
	var $db;
	var $error;
	var $errors;

	var $id;
	var $doc_date;
	var $doc_type;
	var $doc_ref;
	var $date_create;
	var $fk_doc;
	var $fk_docdet;
	var $code_tiers;
	var $numero_compte;
	var $label_compte;
	var $debit;
	var $credit;
	var $montant;
	var $sens;
	var $fk_user_author;
	var $code_journal;
	var $piece_num;
	var $linesexport = array ();
	var $linesmvt = array ();

    /**
     *  Constructor
     *
     *  @param	DoliDB		$db		Database handler
     */
    function __construct($db)
    {
        $this->db = $db;
    }

	/**
     *      Load a line into memory from database
     *
     *      @param	int		$id		 	id of line to get
     *      @return	int					<0 if KO, >0 if OK
     */
	function fetch($id)
	{
		$sql = "SELECT rowid, doc_date, doc_type,";
		$sql .= " doc_ref, fk_doc, fk_docdet, code_tiers, ";
		$sql .= " numero_compte, label_compte, debit, credit, ";
		$sql .= " montant, sens, fk_user_author, import_key, code_journal, piece_num  ";
		$sql .= " FROM " . MAIN_DB_PREFIX . "accounting_bookkeeping ";
		$sql .= " WHERE rowid = '" . $id . "'";

		dol_syslog(get_class($this) . "fetch sql=" . $sql, LOG_DEBUG);
		$result = $this->db->query($sql);
		if ($result) {
			$obj = $this->db->fetch_object($result);

			$this->id = $obj->rowid;

			$this->doc_date = $this->db->jdate($obj->doc_date);
			$this->doc_type = $obj->doc_type;
			$this->doc_ref = $obj->doc_ref;
			$this->fk_doc = $obj->fk_doc;
			$this->fk_docdet = $obj->fk_docdet;
			$this->code_tiers = $obj->code_tiers;
			$this->numero_compte = $obj->numero_compte;
			$this->label_compte = $obj->label_compte;
			$this->debit = $obj->debit;
			$this->credit = $obj->credit;
			$this->montant = $obj->montant;
			$this->sens = $obj->sens;
			$this->code_journal = $obj->code_journal;
			$this->piece_num = $obj->piece_num;
		}
		else
		{
			$this->error = "Error " . $this->db->lasterror();
			dol_syslog(get_class($this) . "::fetch " . $this->error, LOG_ERR);
			return - 1;
		}

		return 1;
	}

	/**
     *      Load an accounting document into memory from database
     *
     *      @param	int		$piecenum 	Accounting document to get
     *      @return	int					<0 if KO, >0 if OK
     */
	function fetch_per_mvt($piecenum)
	{
		$sql = "SELECT piece_num,doc_date,code_journal,doc_ref,doc_type";
		$sql .= " FROM " . MAIN_DB_PREFIX . "accounting_bookkeeping";
		$sql .= " WHERE piece_num = '" . $piecenum . "'";

		dol_syslog(get_class($this) . "fetch_per_mvt sql=" . $sql, LOG_DEBUG);
		$result = $this->db->query($sql);
		if ($result) {
			$obj = $this->db->fetch_object($result);

			$this->piece_num = $obj->piece_num;
			$this->code_journal = $obj->code_journal;
			$this->doc_date = $this->db->jdate($obj->doc_date);
			$this->doc_ref = $obj->doc_ref;
			$this->doc_type = $obj->doc_type;
		} else {
			$this->error = "Error " . $this->db->lasterror();
			dol_syslog(get_class($this) . "::fetch_per_mvt " . $this->error, LOG_ERR);
			return - 1;
		}

		return 1;
	}

	/**
     *      Return next number movement
     *
     *      @return    string			Last number
     */
	function getNextNumMvt() {
		$sql = "SELECT MAX(piece_num)+1 as max FROM " . MAIN_DB_PREFIX . "accounting_bookkeeping";

		dol_syslog(get_class($this) . "getNextNumMvt sql=" . $sql, LOG_DEBUG);
		$result = $this->db->query($sql);

		if ($result)
		{
			$obj = $this->db->fetch_object($result);

			return $obj->max;
		}
		else
		{
			$this->error = "Error " . $this->db->lasterror();
			dol_syslog(get_class($this) . "::getNextNumMvt " . $this->error, LOG_ERR);
			return - 1;
		}
	}

	/**
     *      Load all informations of accountancy document
     *
     *      @param	int		$piecenum	id of line to get
     *      @return	int					<0 if KO, >0 if OK
     */
	function fetch_all_per_mvt($piecenum)
	{
		$sql = "SELECT rowid, doc_date, doc_type,";
		$sql .= " doc_ref, fk_doc, fk_docdet, code_tiers,";
		$sql .= " numero_compte, label_compte, debit, credit,";
		$sql .= " montant, sens, fk_user_author, import_key, code_journal, piece_num";
		$sql .= " FROM " . MAIN_DB_PREFIX . "accounting_bookkeeping ";
		$sql .= " WHERE piece_num = '" . $piecenum . "'";

		dol_syslog(get_class($this) . "fetch_all_per_mvt sql=" . $sql, LOG_DEBUG);
		$result = $this->db->query($sql);
		if ($result) {

			while ( $obj = $this->db->fetch_object($result) ) {

				$line = new BookKeepingLine();

				$line->id = $obj->rowid;

				$line->doc_date = $this->db->jdate($obj->doc_date);
				$line->doc_type = $obj->doc_type;
				$line->doc_ref = $obj->doc_ref;
				$line->fk_doc = $obj->fk_doc;
				$line->fk_docdet = $obj->fk_docdet;
				$line->code_tiers = $obj->code_tiers;
				$line->numero_compte = $obj->numero_compte;
				$line->label_compte = $obj->label_compte;
				$line->debit = $obj->debit;
				$line->credit = $obj->credit;
				$line->montant = $obj->montant;
				$line->sens = $obj->sens;
				$line->code_journal = $obj->code_journal;
				$line->piece_num = $obj->piece_num;

				$this->linesmvt[] = $line;
			}
		} else {
			$this->error = "Error " . $this->db->lasterror();
			dol_syslog(get_class($this) . "::fetch_per_mvt " . $this->error, LOG_ERR);
			return - 1;
		}

		return 1;
	}

	/**
	 * Insert line into bookkeeping
	 *
	 * @param 	User	$user		User who inserted operation
	 * @return	int <0 KO >0 OK
	 */
	function create($user='')
	{
		global $conf;

		$this->piece_num = 0;

		// first check if line not yet in bookkeeping
		$sql = "SELECT count(*)";
		$sql .= " FROM " . MAIN_DB_PREFIX . "accounting_bookkeeping ";
		$sql .= " WHERE doc_type = '" . $this->doc_type . "'";
		$sql .= " AND fk_docdet = " . $this->fk_docdet;
		$sql .= " AND numero_compte = '" . $this->numero_compte . "'";

		dol_syslog(get_class($this) . ":: create sql=" . $sql, LOG_DEBUG);
		$resql = $this->db->query($sql);

		if ($resql) {
			$row = $this->db->fetch_array($resql);
			if ($row[0] == 0) {

				// Determine piece_num
				$sqlnum = "SELECT piece_num";
				$sqlnum .= " FROM " . MAIN_DB_PREFIX . "accounting_bookkeeping ";
				$sqlnum .= " WHERE doc_type = '" . $this->doc_type . "'";
				$sqlnum .= " AND fk_docdet = '" . $this->fk_docdet . "'";
				$sqlnum .= " AND doc_ref = '" . $this->doc_ref . "'";

				dol_syslog(get_class($this) . ":: create sqlnum=" . $sqlnum, LOG_DEBUG);
				$resqlnum = $this->db->query($sqlnum);
				if ($resqlnum)
				{
					$objnum = $this->db->fetch_object($resqlnum);
					$this->piece_num = $objnum->piece_num;
				}
				dol_syslog(get_class($this) . ":: create this->piece_num=" . $this->piece_num, LOG_DEBUG);
				if (empty($this->piece_num))
				{
					$sqlnum = "SELECT MAX(piece_num)+1 as maxpiecenum";
					$sqlnum .= " FROM " . MAIN_DB_PREFIX . "accounting_bookkeeping ";

					dol_syslog(get_class($this) . ":: create sqlnum=" . $sqlnum, LOG_DEBUG);
					$resqlnum = $this->db->query($sqlnum);
					if ($resqlnum) {
						$objnum = $this->db->fetch_object($resqlnum);
						$this->piece_num = $objnum->maxpiecenum;
					}
				}
				dol_syslog(get_class($this) . ":: create this->piece_num=" . $this->piece_num, LOG_DEBUG);
				if (empty($this->piece_num)) {
					$this->piece_num = 1;
				}

				$now = dol_now();
				if (empty($this->date_create)) {
					$this->date_create = $now;
				}

				$sql = "INSERT INTO " . MAIN_DB_PREFIX . "accounting_bookkeeping (";
				
				$sql .= "doc_date";
				$sql .= ", doc_type";
				$sql .= ", doc_ref";
				$sql .= ", fk_doc";
				$sql .= ", fk_docdet";
				$sql .= ", code_tiers";
				$sql .= ", numero_compte";
				$sql .= ", label_compte";
				$sql .= ", debit";
				$sql .= ", credit";
				$sql .= ", montant";
				$sql .= ", sens";
				$sql .= ", fk_user_author";
				$sql .= ", import_key";
				$sql .= ", code_journal";
				$sql .= ", piece_num";

				$sql .= ") VALUES (";
				
				$sql .= "'" . $this->doc_date . "'";
				$sql .= ",'" . $this->doc_type . "'";
				$sql .= ",'" . $this->doc_ref . "'";
				$sql .= "," . $this->fk_doc;
				$sql .= "," . $this->fk_docdet;
				$sql .= ",'" . $this->code_tiers . "'";
				$sql .= ",'" . $this->numero_compte . "'";
				$sql .= ",'" . $this->db->escape($this->label_compte) . "'";
				$sql .= "," . $this->debit;
				$sql .= "," . $this->credit;
				$sql .= "," . $this->montant;
				$sql .= ",'" . $this->sens . "'";
				$sql .= ",'" . $this->fk_user_author."'";
				$sql .= ",'" . $this->date_create . "'";
				$sql .= ",'" . $this->code_journal . "'";
				$sql .= "," . $this->piece_num;
				
				$sql .= ")";

				dol_syslog(get_class($this) . ":: create sql=" . $sql, LOG_DEBUG);
				$resql = $this->db->query($sql);
				if ($resql) {
					$id = $this->db->last_insert_id(MAIN_DB_PREFIX . "accounting_bookkeeping");

					if ($id > 0) {
						$this->id = $id;
						$result = 0;
					} else {
						$result = - 2;
						dol_syslog("BookKeeping::Create Error $result lecture ID");
					}
				} else {
					$result = - 1;
					dol_syslog("BookKeeping::Create Error $result INSERT Mysql");
				}
			} else {
				$result = - 3;
				dol_syslog("BookKeeping::Create Error $result SELECT Mysql");
			}
		} else {
			$result = - 5;
			dol_syslog("BookKeeping::Create Error $result SELECT Mysql");
		}

		return $result;
	}

	/**
	 * Delete bookkepping by importkey
	 *
	 * @param	string 	$importkey		Import key
	 * @return	int						Result
	 */
	function delete_by_importkey($importkey) {
		$this->db->begin();

		// first check if line not yet in bookkeeping
		$sql = "DELETE";
		$sql .= " FROM " . MAIN_DB_PREFIX . "accounting_bookkeeping ";
		$sql .= " WHERE import_key = '" . $importkey . "'";

		$resql = $this->db->query($sql);

		if (! $resql) {
			$this->errors[] = "Error " . $this->db->lasterror();
			foreach ( $this->errors as $errmsg ) {
				dol_syslog(get_class($this) . "::delete " . $errmsg, LOG_ERR);
				$this->error .= ($this->error ? ', ' . $errmsg : $errmsg);
			}
			$this->db->rollback();
			return - 1;
		}

		$this->db->commit();
		return 1;
	}

	/**
	 *	Create object into database
	 *
	 *	@param	User	$user      		Object user that create
	 *	@param  int		$notrigger		1=Does not execute triggers, 0 otherwise
	 *	@return	int						<0 if KO, >0 if OK
	 */
	function create_std($user, $notrigger = 0)
	{
		$error = 0;

		// Clean parameters
		if (isset($this->doc_type))
			$this->doc_type = trim($this->doc_type);
		if (isset($this->doc_ref))
			$this->doc_ref = trim($this->doc_ref);
		if (isset($this->fk_doc))
			$this->fk_doc = trim($this->fk_doc);
		if (isset($this->fk_docdet))
			$this->fk_docdet = trim($this->fk_docdet);
		if (isset($this->code_tiers))
			$this->code_tiers = trim($this->code_tiers);
		if (isset($this->numero_compte))
			$this->numero_compte = trim($this->numero_compte);
		if (isset($this->label_compte))
			$this->label_compte = trim($this->label_compte);
		if (isset($this->debit))
			$this->debit = trim($this->debit);
		if (isset($this->credit))
			$this->credit = trim($this->credit);
		if (isset($this->montant))
			$this->montant = trim($this->montant);
		if (isset($this->sens))
			$this->sens = trim($this->sens);
		if (isset($this->fk_user_author))
			$this->fk_user_author = trim($this->fk_user_author);
		if (isset($this->import_key))
			$this->import_key = trim($this->import_key);
		if (isset($this->code_journal))
			$this->code_journal = trim($this->code_journal);
		if (isset($this->piece_num))
			$this->piece_num = trim($this->piece_num);

		// Check parameters
		// Put here code to add control on parameters values

		// Insert request
		$sql = "INSERT INTO " . MAIN_DB_PREFIX . "accounting_bookkeeping(";
		$sql .= "doc_date,";
		$sql .= "doc_type,";
		$sql .= "doc_ref,";
		$sql .= "fk_doc,";
		$sql .= "fk_docdet,";
		$sql .= "code_tiers,";
		$sql .= "numero_compte,";
		$sql .= "label_compte,";
		$sql .= "debit,";
		$sql .= "credit,";
		$sql .= "montant,";
		$sql .= "sens,";
		$sql .= "fk_user_author,";
		$sql .= "import_key,";
		$sql .= "code_journal,";
		$sql .= "piece_num";

		$sql .= ") VALUES (";

		$sql .= " " . (! isset($this->doc_date) || dol_strlen($this->doc_date) == 0 ? 'NULL' : $this->db->idate($this->doc_date)) . ",";
		$sql .= " " . (! isset($this->doc_type) ? 'NULL' : "'" . $this->db->escape($this->doc_type) . "'") . ",";
		$sql .= " " . (! isset($this->doc_ref) ? 'NULL' : "'" . $this->db->escape($this->doc_ref) . "'") . ",";
		$sql .= " " . (! isset($this->fk_doc) ? 'NULL' : "'" . $this->fk_doc . "'") . ",";
		$sql .= " " . (! isset($this->fk_docdet) ? 'NULL' : "'" . $this->fk_docdet . "'") . ",";
		$sql .= " " . (! isset($this->code_tiers) ? 'NULL' : "'" . $this->db->escape($this->code_tiers) . "'") . ",";
		$sql .= " " . (! isset($this->numero_compte) ? 'NULL' : "'" . $this->db->escape($this->numero_compte) . "'") . ",";
		$sql .= " " . (! isset($this->label_compte) ? 'NULL' : "'" . $this->db->escape($this->label_compte) . "'") . ",";
		$sql .= " " . (! isset($this->debit) ? 'NULL' : "'" . $this->debit . "'") . ",";
		$sql .= " " . (! isset($this->credit) ? 'NULL' : "'" . $this->credit . "'") . ",";
		$sql .= " " . (! isset($this->montant) ? 'NULL' : "'" . $this->montant . "'") . ",";
		$sql .= " " . (! isset($this->sens) ? 'NULL' : "'" . $this->db->escape($this->sens) . "'") . ",";
		$sql .= " " . $user->id . ",";
		$sql .= " " . (! isset($this->import_key) ? 'NULL' : "'" . $this->db->escape($this->import_key) . "'") . ",";
		$sql .= " " . (! isset($this->code_journal) ? 'NULL' : "'" . $this->db->escape($this->code_journal) . "'") . ",";
		$sql .= " " . (! isset($this->piece_num) ? 'NULL' : "'" . $this->piece_num . "'") . "";

		$sql .= ")";

		$this->db->begin();

		dol_syslog(get_class($this) . "::create_std sql=" . $sql, LOG_DEBUG);
		$resql = $this->db->query($sql);
		if (! $resql) {
			$error ++;
			$this->errors[] = "Error " . $this->db->lasterror();
		}

		if (! $error) {
			$this->id = $this->db->last_insert_id(MAIN_DB_PREFIX . "accounting_bookkeeping");

//			if (! $notrigger) {
				// Uncomment this and change MYOBJECT to your own tag if you
				// want this action calls a trigger.

				// // Call triggers
				// include_once DOL_DOCUMENT_ROOT . '/core/class/interfaces.class.php';
				// $interface=new Interfaces($this->db);
				// $result=$interface->run_triggers('MYOBJECT_CREATE',$this,$user,$langs,$conf);
				// if ($result < 0) { $error++; $this->errors=$interface->errors; }
				// // End call triggers
//			}
		}

		// Commit or rollback
		if ($error) {
			foreach ( $this->errors as $errmsg ) {
				dol_syslog(get_class($this) . "::create_std " . $errmsg, LOG_ERR);
				$this->error .= ($this->error ? ', ' . $errmsg : $errmsg);
			}
			$this->db->rollback();
			return - 1 * $error;
		} else {
			$this->db->commit();
			return $this->id;
		}
	}

	/**
	 *	Update object into database
	 *
	 *	@param	User	$user      		Object user that create
	 *	@param  int		$notrigger		1=Does not execute triggers, 0 otherwise
	 *	@return	int						<0 if KO, >0 if OK
	 */
	function update($user = 0, $notrigger = 0)
	{
		$error = 0;

		// Clean parameters
		if (isset($this->doc_type))
			$this->doc_type = trim($this->doc_type);
		if (isset($this->doc_ref))
			$this->doc_ref = trim($this->doc_ref);
		if (isset($this->fk_doc))
			$this->fk_doc = trim($this->fk_doc);
		if (isset($this->fk_docdet))
			$this->fk_docdet = trim($this->fk_docdet);
		if (isset($this->code_tiers))
			$this->code_tiers = trim($this->code_tiers);
		if (isset($this->numero_compte))
			$this->numero_compte = trim($this->numero_compte);
		if (isset($this->label_compte))
			$this->label_compte = trim($this->label_compte);
		if (isset($this->debit))
			$this->debit = trim($this->debit);
		if (isset($this->credit))
			$this->credit = trim($this->credit);
		if (isset($this->montant))
			$this->montant = trim($this->montant);
		if (isset($this->sens))
			$this->sens = trim($this->sens);
		if (isset($this->fk_user_author))
			$this->fk_user_author = trim($this->fk_user_author);
		if (isset($this->import_key))
			$this->import_key = trim($this->import_key);
		if (isset($this->code_journal))
			$this->code_journal = trim($this->code_journal);
		if (isset($this->piece_num))
			$this->piece_num = trim($this->piece_num);

		// Check parameters
		// Put here code to add a control on parameters values

		// Update request
		$sql = "UPDATE " . MAIN_DB_PREFIX . "accounting_bookkeeping SET";

		$sql .= " doc_date=" . (dol_strlen($this->doc_date) != 0 ? "'" . $this->db->idate($this->doc_date) . "'" : 'null') . ",";
		$sql .= " doc_type=" . (isset($this->doc_type) ? "'" . $this->db->escape($this->doc_type) . "'" : "null") . ",";
		$sql .= " doc_ref=" . (isset($this->doc_ref) ? "'" . $this->db->escape($this->doc_ref) . "'" : "null") . ",";
		$sql .= " fk_doc=" . (isset($this->fk_doc) ? $this->fk_doc : "null") . ",";
		$sql .= " fk_docdet=" . (isset($this->fk_docdet) ? $this->fk_docdet : "null") . ",";
		$sql .= " code_tiers=" . (isset($this->code_tiers) ? "'" . $this->db->escape($this->code_tiers) . "'" : "null") . ",";
		$sql .= " numero_compte=" . (isset($this->numero_compte) ? "'" . $this->db->escape($this->numero_compte) . "'" : "null") . ",";
		$sql .= " label_compte=" . (isset($this->label_compte) ? "'" . $this->db->escape($this->label_compte) . "'" : "null") . ",";
		$sql .= " debit=" . (isset($this->debit) ? $this->debit : "null") . ",";
		$sql .= " credit=" . (isset($this->credit) ? $this->credit : "null") . ",";
		$sql .= " montant=" . (isset($this->montant) ? $this->montant : "null") . ",";
		$sql .= " sens=" . (isset($this->sens) ? "'" . $this->db->escape($this->sens) . "'" : "null") . ",";
		$sql .= " fk_user_author=" . (isset($this->fk_user_author) ? $this->fk_user_author : "null") . ",";
		$sql .= " import_key=" . (isset($this->import_key) ? "'" . $this->db->escape($this->import_key) . "'" : "null") . ",";
		$sql .= " code_journal=" . (isset($this->code_journal) ? "'" . $this->db->escape($this->code_journal) . "'" : "null") . ",";
		$sql .= " piece_num=" . (isset($this->piece_num) ? $this->piece_num : "null") . "";

		$sql .= " WHERE rowid=" . $this->id;

		$this->db->begin();

		dol_syslog(get_class($this) . "::update sql=" . $sql, LOG_DEBUG);
		$resql = $this->db->query($sql);
		if (! $resql) {
			$error ++;
			$this->errors[] = "Error " . $this->db->lasterror();
		}

//		if (! $error) {
//			if (! $notrigger) {
				// Uncomment this and change MYOBJECT to your own tag if you
				// want this action calls a trigger.

				// // Call triggers
				// include_once DOL_DOCUMENT_ROOT . '/core/class/interfaces.class.php';
				// $interface=new Interfaces($this->db);
				// $result=$interface->run_triggers('MYOBJECT_MODIFY',$this,$user,$langs,$conf);
				// if ($result < 0) { $error++; $this->errors=$interface->errors; }
				// // End call triggers
//			}
//		}

		// Commit or rollback
		if ($error) {
			foreach ( $this->errors as $errmsg ) {
				dol_syslog(get_class($this) . "::update " . $errmsg, LOG_ERR);
				$this->error .= ($this->error ? ', ' . $errmsg : $errmsg);
			}
			$this->db->rollback();
			return - 1 * $error;
		} else {
			$this->db->commit();
			return 1;
		}
	}

	/**
	 *	Delete object in database
	 *
	 *	@param	User	$user      		Object user that create
	 *	@param  int		$notrigger		1=Does not execute triggers, 0 otherwise
	 *	@return	int						<0 if KO, >0 if OK
	 */
	function delete($user, $notrigger = 0)
	{
		$error = 0;

		$this->db->begin();

//		if (! $notrigger)
//		{
//			// Call trigger
//			$result=$this->call_trigger('ACCOUNTING_NUMPIECE_DELETE',$user);
//			if ($result < 0) $error++;
//            // End call triggers
//		}

		if (! $error) {
			$sql = "DELETE FROM " . MAIN_DB_PREFIX . "accounting_bookkeeping";
			$sql .= " WHERE rowid=" . $this->id;

			dol_syslog(get_class($this) . "::delete sql=" . $sql);
			$resql = $this->db->query($sql);
			if (! $resql) {
				$error ++;
				$this->errors[] = "Error " . $this->db->lasterror();
			}
		}

		// Commit or rollback
		if ($error) {
			foreach ( $this->errors as $errmsg ) {
				dol_syslog(get_class($this) . "::delete " . $errmsg, LOG_ERR);
				$this->error .= ($this->error ? ', ' . $errmsg : $errmsg);
			}
			$this->db->rollback();
			return - 1 * $error;
		}
		else
		{
			$this->db->commit();
			return 1;
		}
	}

	/**
	 * Delete bookkepping by importkey
	 *
	 * @param	string	$model		Model
	 * @return	int					Result
	 */
	function export_bookkeping($model = 'ebp')
	{
		$sql = "SELECT rowid, doc_date, doc_type,";
		$sql .= " doc_ref, fk_doc, fk_docdet, code_tiers,";
		$sql .= " numero_compte, label_compte, debit, credit,";
		$sql .= " montant, sens, fk_user_author, import_key, code_journal, piece_num";
		$sql .= " FROM " . MAIN_DB_PREFIX . "accounting_bookkeeping";

		dol_syslog(get_class($this) . "::export_bookkeping", LOG_DEBUG);

		$resql = $this->db->query($sql);

		if ($resql) {
			$this->linesexport = array ();

			$num = $this->db->num_rows($resql);
			while ( $obj = $this->db->fetch_object($resql) ) {
				$line = new BookKeepingLine();

				$line->id = $obj->rowid;

				$line->doc_date = $this->db->jdate($obj->doc_date);
				$line->doc_type = $obj->doc_type;
				$line->doc_ref = $obj->doc_ref;
				$line->fk_doc = $obj->fk_doc;
				$line->fk_docdet = $obj->fk_docdet;
				$line->code_tiers = $obj->code_tiers;
				$line->numero_compte = $obj->numero_compte;
				$line->label_compte = $obj->label_compte;
				$line->debit = $obj->debit;
				$line->credit = $obj->credit;
				$line->montant = $obj->montant;
				$line->sens = $obj->sens;
				$line->code_journal = $obj->code_journal;
				$line->piece_num = $obj->piece_num;

				$this->linesexport[] = $line;
			}
			$this->db->free($resql);

			return $num;
		}
		else
		{
			$this->error = "Error " . $this->db->lasterror();
			dol_syslog(get_class($this) . "::export_bookkeping " . $this->error, LOG_ERR);
			return - 1;
		}
	}
}

/**
 * Class BookKeepingLine
 */
class BookKeepingLine
{
	var $id;
	var $doc_date;
	var $doc_type;
	var $doc_ref;
	var $fk_doc;
	var $fk_docdet;
	var $code_tiers;
	var $numero_compte;
	var $label_compte;
	var $debit;
	var $credit;
	var $montant;
	var $sens;
	var $fk_user_author;
	var $code_journal;
	var $piece_num;
}<|MERGE_RESOLUTION|>--- conflicted
+++ resolved
@@ -1,11 +1,7 @@
 <?php
 /* Copyright (C) 2004-2005 Rodolphe Quiedeville <rodolphe@quiedeville.org>
  * Copyright (C) 2013-2014 Olivier Geffroy      <jeff@jeffinfo.com>
-<<<<<<< HEAD
- * Copyright (C) 2013-2014 Alexandre Spangaro   <aspangaro.dolibarr@gmail.com>
-=======
  * Copyright (C) 2013-2015 Alexandre Spangaro   <alexandre.spangaro@gmail.com>
->>>>>>> c13d2d20
  * Copyright (C) 2013-2014 Florian Henry		<florian.henry@open-concept.pro>
  *
  * This program is free software; you can redistribute it and/or modify
