--- conflicted
+++ resolved
@@ -1851,7 +1851,6 @@
 			if ($next_piecenum < 0) {
 				$error++;
 			}
-<<<<<<< HEAD
 
 			if (!$error) {
 				// Delete if there is an empty line
@@ -1862,22 +1861,6 @@
 					$this->errors[] = 'Error '.$this->db->lasterror();
 					dol_syslog(__METHOD__.' '.join(',', $this->errors), LOG_ERR);
 				}
-=======
-			$sql = 'INSERT INTO '.MAIN_DB_PREFIX.$this->table_element.' (doc_date, doc_type,';
-			$sql .= ' doc_ref, fk_doc, fk_docdet, entity, thirdparty_code, subledger_account, subledger_label,';
-			$sql .= ' numero_compte, label_compte, label_operation, debit, credit,';
-			$sql .= ' montant, sens, fk_user_author, import_key, code_journal, journal_label, piece_num, date_creation)';
-			$sql .= ' SELECT doc_date, doc_type,';
-			$sql .= ' doc_ref, fk_doc, fk_docdet, entity, thirdparty_code, subledger_account, subledger_label,';
-			$sql .= ' numero_compte, label_compte, label_operation, debit, credit,';
-			$sql .= ' montant, sens, fk_user_author, import_key, code_journal, journal_label, '.$next_piecenum.", '".$this->db->idate($now)."'";
-			$sql .= ' FROM '.MAIN_DB_PREFIX.$this->table_element.'_tmp WHERE piece_num = '.((int) $piece_num).' AND numero_compte IS NOT NULL AND entity = ' .((int) $conf->entity);
-			$resql = $this->db->query($sql);
-			if (!$resql) {
-				$error++;
-				$this->errors[] = 'Error '.$this->db->lasterror();
-				dol_syslog(__METHOD__.' '.join(',', $this->errors), LOG_ERR);
->>>>>>> b184a151
 			}
 
 			if (!$error) {
@@ -1889,7 +1872,7 @@
 				$sql .= ' doc_ref, fk_doc, fk_docdet, entity, thirdparty_code, subledger_account, subledger_label,';
 				$sql .= ' numero_compte, label_compte, label_operation, debit, credit,';
 				$sql .= ' montant, sens, fk_user_author, import_key, code_journal, journal_label, '.((int) $next_piecenum).", '".$this->db->idate($now)."'";
-				$sql .= ' FROM '.MAIN_DB_PREFIX.$this->table_element.'_tmp WHERE piece_num = '.((int) $piece_num).' AND entity = ' .((int) $conf->entity);
+				$sql .= ' FROM '.MAIN_DB_PREFIX.$this->table_element.'_tmp WHERE piece_num = '.((int) $piece_num).' AND numero_compte IS NOT NULL AND entity = ' .((int) $conf->entity);
 				$resql = $this->db->query($sql);
 				if (!$resql) {
 					$error++;
