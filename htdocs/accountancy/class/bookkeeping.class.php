--- conflicted
+++ resolved
@@ -2303,11 +2303,7 @@
 	 * Is the bookkeeping can be modified or deleted ?
 	 *
 	 * @param 	int		$id		Bookkeeping ID
-<<<<<<< HEAD
-	 * @return 	int				<0 if KO, == 0 if No, == 1 if Yes
-=======
 	 * @return 	int				Return integer <0 if KO, == 0 if No, == 1 if Yes
->>>>>>> 603ec5e6
 	 */
 	public function canModifyBookkeeping($id)
 	{
@@ -2363,11 +2359,7 @@
 	 * Is the bookkeeping date valid (on an open period or not on a closed period) ?
 	 *
 	 * @param 	int		$date		Bookkeeping date
-<<<<<<< HEAD
-	 * @return 	int					<0 if KO, == 0 if No, == 1 if date is valid for a transfer
-=======
 	 * @return 	int					Return integer <0 if KO, == 0 if No, == 1 if date is valid for a transfer
->>>>>>> 603ec5e6
 	 */
 	public function validBookkeepingDate($date)
 	{
@@ -2472,11 +2464,7 @@
 	 * Get list of fiscal period
 	 *
 	 * @param 	string	$filter		Filter
-<<<<<<< HEAD
-	 * @return 	array|int			<0 if KO, Fiscal periods : [[id, date_start, date_end, label], ...]
-=======
 	 * @return 	array|int			Return integer <0 if KO, Fiscal periods : [[id, date_start, date_end, label], ...]
->>>>>>> 603ec5e6
 	 */
 	public function getFiscalPeriods($filter = '')
 	{
@@ -2515,11 +2503,7 @@
 	 *
 	 * @param 	int			$date_start		Date start
 	 * @param 	int			$date_end		Date end
-<<<<<<< HEAD
-	 * @return 	array|int					<0 if KO, Fiscal periods : [[id, date_start, date_end, label], ...]
-=======
 	 * @return 	array|int					Return integer <0 if KO, Fiscal periods : [[id, date_start, date_end, label], ...]
->>>>>>> 603ec5e6
 	 */
 	public function getCountByMonthForFiscalPeriod($date_start, $date_end)
 	{
