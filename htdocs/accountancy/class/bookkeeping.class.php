--- conflicted
+++ resolved
@@ -1239,12 +1239,8 @@
 		$num = $this->fetchAllBalance($sortorder, $sortfield, $limit, $offset, $filter, $filtermode);
 
 		// fill lines with opening balance values
-<<<<<<< HEAD
 		$num_lines = count($this->lines);
 		for($i = 0; $i < $num_lines; $i++) {
-=======
-		for ($i = 0; $i < count($this->lines); $i++) {
->>>>>>> 960e80e5
 			$this->lines[$i]->opening_balance = $obarray[$this->lines[$i]->numero_compte];
 		}
 
