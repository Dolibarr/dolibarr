<?php
/* Copyright (C) 2014-2017  Olivier Geffroy     <jeff@jeffinfo.com>
 * Copyright (C) 2015-2017  Alexandre Spangaro  <aspangaro@open-dsi.fr>
 * Copyright (C) 2015-2017  Florian Henry       <florian.henry@open-concept.pro>
 * Copyright (C) 2018-2019  Frédéric France     <frederic.france@netlogic.fr>
 *
 * This program is free software; you can redistribute it and/or modify
 * it under the terms of the GNU General Public License as published by
 * the Free Software Foundation; either version 3 of the License, or
 * (at your option) any later version.
 *
 * This program is distributed in the hope that it will be useful,
 * but WITHOUT ANY WARRANTY; without even the implied warranty of
 * MERCHANTABILITY or FITNESS FOR A PARTICULAR PURPOSE.  See the
 * GNU General Public License for more details.
 *
 * You should have received a copy of the GNU General Public License
 * along with this program. If not, see <https://www.gnu.org/licenses/>.
 */

/**
 * \file        htdocs/accountancy/class/bookkeeping.class.php
 * \ingroup     Accountancy (Double entries)
 * \brief       File of class to manage Ledger (General Ledger and Subledger)
 */

// Class
require_once DOL_DOCUMENT_ROOT.'/core/class/commonobject.class.php';

/**
 * Class to manage Ledger (General Ledger and Subledger)
 */
class BookKeeping extends CommonObject
{
	/**
	 * @var string Id to identify managed objects
	 */
	public $element = 'accountingbookkeeping';

	/**
	 * @var string Name of table without prefix where object is stored
	 */
	public $table_element = 'accounting_bookkeeping';

	/**
	 * @var int Entity
	 */
	public $entity;

	/**
	 * @var BookKeepingLine[] Lines
	 */
	public $lines = array();

	/**
	 * @var int ID
	 */
	public $id;

    /**
     * @var string Date of source document, in db date NOT NULL
     */
	public $doc_date;

    /**
     * @var int Deadline for payment
     */
	public $date_lim_reglement;

    /**
     * @var string doc_type
     */
    public $doc_type;

    /**
     * @var string doc_ref
     */
	public $doc_ref;

	/**
     * @var int ID
     */
	public $fk_doc;

	/**
     * @var int ID
     */
	public $fk_docdet;

    /**
     * @var string thirdparty code
     */
    public $thirdparty_code;

    /**
     * @var string subledger account
     */
	public $subledger_account;

    /**
     * @var string subledger label
     */
	public $subledger_label;

    /**
     * @var string  doc_type
     */
	public $numero_compte;

    /**
     * @var string label compte
     */
    public $label_compte;

    /**
     * @var string label operation
     */
    public $label_operation;

    /**
     * @var float FEC:Debit
     */
	public $debit;

    /**
     * @var float FEC:Credit
     */
	public $credit;

    /**
     * @var float FEC:Amount (Not necessary)
     */
	public $montant;

    /**
     * @var string FEC:Sens (Not necessary)
     */
	public $sens;

	/**
     * @var int ID
     */
	public $fk_user_author;

    /**
     * @var string key for import
     */
	public $import_key;

    /**
     * @var string code journal
     */
	public $code_journal;

    /**
     * @var string label journal
     */
	public $journal_label;

    /**
     * @var int accounting transaction id
     */
	public $piece_num;

	/**
	 * @var string String with name of icon for myobject. Must be the part after the 'object_' into object_myobject.png
	 */
	public $picto = 'generic';


	/**
	 * Constructor
	 *
	 * @param DoliDb $db Database handler
	 */
    public function __construct(DoliDB $db)
    {
		$this->db = $db;
	}

	/**
	 * Create object into database
	 *
	 * @param  User	$user		User that creates
	 * @param  bool	$notrigger	false=launch triggers after, true=disable triggers
	 * @return int				<0 if KO, Id of created object if OK
	 */
    public function create(User $user, $notrigger = false)
    {
		global $conf, $langs;

		dol_syslog(__METHOD__, LOG_DEBUG);

		$error = 0;

		// Clean parameters
		if (isset($this->doc_type)) {
			$this->doc_type = trim($this->doc_type);
		}
		if (isset($this->doc_ref)) {
			$this->doc_ref = trim($this->doc_ref);
		}
		if (isset($this->fk_doc)) {
			$this->fk_doc = (int) $this->fk_doc;
		}
		if (isset($this->fk_docdet)) {
			$this->fk_docdet = (int) $this->fk_docdet;
		}
		if (isset($this->thirdparty_code)) {
			$this->thirdparty_code = trim($this->thirdparty_code);
		}
		if (isset($this->subledger_account)) {
			$this->subledger_account = trim($this->subledger_account);
		}
		if (isset($this->subledger_label)) {
			$this->subledger_label = trim($this->subledger_label);
		}
		if (isset($this->numero_compte)) {
			$this->numero_compte = trim($this->numero_compte);
		}
		if (isset($this->label_compte)) {
			$this->label_compte = trim($this->label_compte);
		}
		if (isset($this->label_operation)) {
			$this->label_operation = trim($this->label_operation);
		}
		if (isset($this->debit)) {
			$this->debit = (float) $this->debit;
		}
		if (isset($this->credit)) {
			$this->credit = (float) $this->credit;
		}
		if (isset($this->montant)) {
			$this->montant = (float) $this->montant;
		}
		if (isset($this->sens)) {
			$this->sens = trim($this->sens);
		}
		if (isset($this->import_key)) {
			$this->import_key = trim($this->import_key);
		}
		if (isset($this->code_journal)) {
			$this->code_journal = trim($this->code_journal);
		}
		if (isset($this->journal_label)) {
			$this->journal_label = trim($this->journal_label);
		}
		if (isset($this->piece_num)) {
			$this->piece_num = trim($this->piece_num);
		}
		if (empty($this->debit)) $this->debit = 0.0;
		if (empty($this->credit)) $this->credit = 0.0;

		// Check parameters
		if (($this->numero_compte == "") || $this->numero_compte == '-1' || $this->numero_compte == 'NotDefined')
		{
			$langs->loadLangs(array("errors"));
			if (in_array($this->doc_type, array('bank', 'expense_report')))
			{
				$this->errors[] = $langs->trans('ErrorFieldAccountNotDefinedForBankLine', $this->fk_docdet, $this->doc_type);
			}
			else
			{
				//$this->errors[]=$langs->trans('ErrorFieldAccountNotDefinedForInvoiceLine', $this->doc_ref,  $this->label_compte);
				$mesg = $this->doc_ref.', '.$langs->trans("AccountAccounting").': '.$this->numero_compte;
				if ($this->subledger_account && $this->subledger_account != $this->numero_compte)
				{
					$mesg .= ', '.$langs->trans("SubledgerAccount").': '.$this->subledger_account;
				}
				$this->errors[] = $langs->trans('ErrorFieldAccountNotDefinedForLine', $mesg);
			}

			return -1;
		}

		$this->db->begin();

		$this->piece_num = 0;

		// First check if line not yet already in bookkeeping.
		// Note that we must include doc_type - fk_doc - numero_compte - label to be sure to have unicity of line (we may have several lines
		// with same doc_type, fk_doc, numero_compte for 1 invoice line when using localtaxes with same account)
		// WARNING: This is not reliable, label may have been modified. This is just a small protection.
		// The page to make journalization make the test on couple doc_type - fk_doc only.
		$sql = "SELECT count(*) as nb";
		$sql .= " FROM ".MAIN_DB_PREFIX.$this->table_element;
		$sql .= " WHERE doc_type = '".$this->db->escape($this->doc_type)."'";
		$sql .= " AND fk_doc = ".$this->fk_doc;
		//$sql .= " AND fk_docdet = " . $this->fk_docdet;					// This field can be 0 if record is for several lines
		$sql .= " AND numero_compte = '".$this->db->escape($this->numero_compte)."'";
		$sql .= " AND label_operation = '".$this->db->escape($this->label_operation)."'";
		$sql .= " AND entity IN (".getEntity('accountancy').")";

		$resql = $this->db->query($sql);

		if ($resql) {
			$row = $this->db->fetch_object($resql);
			if ($row->nb == 0)
			{
				// Determine piece_num
				$sqlnum = "SELECT piece_num";
				$sqlnum .= " FROM ".MAIN_DB_PREFIX.$this->table_element;
				$sqlnum .= " WHERE doc_type = '".$this->db->escape($this->doc_type)."'"; // For example doc_type = 'bank'
				$sqlnum .= " AND fk_docdet = ".$this->db->escape($this->fk_docdet); // fk_docdet is rowid into llx_bank or llx_facturedet or llx_facturefourndet, or ...
				$sqlnum .= " AND doc_ref = '".$this->db->escape($this->doc_ref)."'"; // ref of source object
				$sqlnum .= " AND entity IN (".getEntity('accountancy').")";

				dol_syslog(get_class($this).":: create sqlnum=".$sqlnum, LOG_DEBUG);
				$resqlnum = $this->db->query($sqlnum);
				if ($resqlnum) {
					$objnum = $this->db->fetch_object($resqlnum);
					$this->piece_num = $objnum->piece_num;
				}
				dol_syslog(get_class($this).":: create this->piece_num=".$this->piece_num, LOG_DEBUG);
				if (empty($this->piece_num)) {
					$sqlnum = "SELECT MAX(piece_num)+1 as maxpiecenum";
					$sqlnum .= " FROM ".MAIN_DB_PREFIX.$this->table_element;
					$sqlnum .= " WHERE entity IN (".getEntity('accountancy').")";

					dol_syslog(get_class($this).":: create sqlnum=".$sqlnum, LOG_DEBUG);
					$resqlnum = $this->db->query($sqlnum);
					if ($resqlnum) {
						$objnum = $this->db->fetch_object($resqlnum);
						$this->piece_num = $objnum->maxpiecenum;
					}
				}
				dol_syslog(get_class($this).":: create this->piece_num=".$this->piece_num, LOG_DEBUG);
				if (empty($this->piece_num)) {
					$this->piece_num = 1;
				}

				$now = dol_now();

				$sql = "INSERT INTO ".MAIN_DB_PREFIX.$this->table_element." (";
				$sql .= "doc_date";
				$sql .= ", date_lim_reglement";
				$sql .= ", doc_type";
				$sql .= ", doc_ref";
				$sql .= ", fk_doc";
				$sql .= ", fk_docdet";
				$sql .= ", thirdparty_code";
				$sql .= ", subledger_account";
				$sql .= ", subledger_label";
				$sql .= ", numero_compte";
				$sql .= ", label_compte";
				$sql .= ", label_operation";
				$sql .= ", debit";
				$sql .= ", credit";
				$sql .= ", montant";
				$sql .= ", sens";
				$sql .= ", fk_user_author";
				$sql .= ", date_creation";
				$sql .= ", code_journal";
				$sql .= ", journal_label";
				$sql .= ", piece_num";
				$sql .= ', entity';
				$sql .= ") VALUES (";
				$sql .= "'".$this->db->idate($this->doc_date)."'";
<<<<<<< HEAD
				$sql .= ", ".(! isset($this->date_lim_reglement) || dol_strlen($this->date_lim_reglement) == 0 ? 'NULL' : "'".$this->db->idate($this->date_lim_reglement)."'");
				$sql .= ",'" . $this->db->escape($this->doc_type) . "'";
				$sql .= ",'" . $this->db->escape($this->doc_ref) . "'";
				$sql .= "," . $this->fk_doc;
				$sql .= "," . $this->fk_docdet;
				$sql .= "," . (!empty($this->thirdparty_code)?("'".$this->db->escape($this->thirdparty_code)."'"):"NULL");
				$sql .= "," . (!empty($this->subledger_account)?("'".$this->db->escape($this->subledger_account)."'"):"NULL");
				$sql .= "," . (!empty($this->subledger_label)?("'".$this->db->escape($this->subledger_label)."'"):"NULL");
				$sql .= ",'" . $this->db->escape($this->numero_compte) . "'";
				$sql .= ",'" . $this->db->escape($this->label_compte) . "'";
				$sql .= "," . (!empty($this->label_operation)?("'".$this->db->escape($this->label_operation)."'"):"NULL");
				$sql .= "," . $this->debit;
				$sql .= "," . $this->credit;
				$sql .= "," . $this->montant;
				$sql .= "," . (!empty($this->sens)?("'".$this->db->escape($this->sens)."'"):"NULL");
				$sql .= ",'" . $this->db->escape($this->fk_user_author) . "'";
				$sql .= ",'" . $this->db->idate($now)."'";
				$sql .= ",'" . $this->db->escape($this->code_journal) . "'";
				$sql .= "," . (!empty($this->journal_label)?("'".$this->db->escape($this->journal_label)."'"):"NULL");
				$sql .= "," . $this->db->escape($this->piece_num);
				$sql .= ", " . (! isset($this->entity) ? $conf->entity : $this->entity);
=======
				$sql .= ", ".(!isset($this->date_lim_reglement) || dol_strlen($this->date_lim_reglement) == 0 ? 'NULL' : "'".$this->db->idate($this->date_lim_reglement)."'");
				$sql .= ",'".$this->db->escape($this->doc_type)."'";
				$sql .= ",'".$this->db->escape($this->doc_ref)."'";
				$sql .= ",".$this->fk_doc;
				$sql .= ",".$this->fk_docdet;
				$sql .= ",'".$this->db->escape($this->thirdparty_code)."'";
				$sql .= ",'".$this->db->escape($this->subledger_account)."'";
				$sql .= ",'".$this->db->escape($this->subledger_label)."'";
				$sql .= ",'".$this->db->escape($this->numero_compte)."'";
				$sql .= ",'".$this->db->escape($this->label_compte)."'";
				$sql .= ",'".$this->db->escape($this->label_operation)."'";
				$sql .= ",".$this->debit;
				$sql .= ",".$this->credit;
				$sql .= ",".$this->montant;
				$sql .= ",'".$this->db->escape($this->sens)."'";
				$sql .= ",'".$this->db->escape($this->fk_user_author)."'";
				$sql .= ",'".$this->db->idate($now)."'";
				$sql .= ",'".$this->db->escape($this->code_journal)."'";
				$sql .= ",'".$this->db->escape($this->journal_label)."'";
				$sql .= ",".$this->db->escape($this->piece_num);
				$sql .= ", ".(!isset($this->entity) ? $conf->entity : $this->entity);
>>>>>>> 99f9341d
				$sql .= ")";

				dol_syslog(get_class($this).":: create sql=".$sql, LOG_DEBUG);
				$resql = $this->db->query($sql);
				if ($resql) {
					$id = $this->db->last_insert_id(MAIN_DB_PREFIX.$this->table_element);

					if ($id > 0) {
						$this->id = $id;
						$result = 0;
					} else {
						$result = -2;
						$error++;
						$this->errors[] = 'Error Create Error '.$result.' lecture ID';
						dol_syslog(__METHOD__.' '.join(',', $this->errors), LOG_ERR);
					}
				} else {
					$result = -1;
					$error++;
					$this->errors[] = 'Error '.$this->db->lasterror();
					dol_syslog(__METHOD__.' '.join(',', $this->errors), LOG_ERR);
				}
			} else {	// Already exists
				$result = -3;
				$error++;
				$this->error = 'BookkeepingRecordAlreadyExists';
				dol_syslog(__METHOD__.' '.$this->error, LOG_WARNING);
			}
		} else {
			$result = -5;
			$error++;
			$this->errors[] = 'Error '.$this->db->lasterror();
			dol_syslog(__METHOD__.' '.join(',', $this->errors), LOG_ERR);
		}

		// Uncomment this and change MYOBJECT to your own tag if you
		// want this action to call a trigger.
		//if (! $error && ! $notrigger) {

		// // Call triggers
		// $result=$this->call_trigger('MYOBJECT_CREATE',$user);
		// if ($result < 0) $error++;
		// // End call triggers
		//}

		// Commit or rollback
		if ($error) {
			$this->db->rollback();
			return -1 * $error;
		} else {
			$this->db->commit();
			return $result;
		}
	}

	/**
	 *  Return a link to the object card (with optionally the picto)
	 *
	 *	@param	int		$withpicto					Include picto in link (0=No picto, 1=Include picto into link, 2=Only picto)
	 *	@param	string	$option						On what the link point to ('nolink', ...)
	 *  @param	int  	$notooltip					1=Disable tooltip
	 *  @param  string  $morecss            		Add more css on link
	 *  @param  int     $save_lastsearch_value    	-1=Auto, 0=No save of lastsearch_values when clicking, 1=Save lastsearch_values whenclicking
	 *	@return	string								String with URL
	 */
	public function getNomUrl($withpicto = 0, $option = '', $notooltip = 0, $morecss = '', $save_lastsearch_value = -1)
	{
		global $db, $conf, $langs;
		global $dolibarr_main_authentication, $dolibarr_main_demo;
		global $menumanager;

		if (!empty($conf->dol_no_mouse_hover)) $notooltip = 1; // Force disable tooltips

		$result = '';
		$companylink = '';

		$label = '<u>'.$langs->trans("Transaction").'</u>';
		$label .= '<br>';
		$label .= '<b>'.$langs->trans('Ref').':</b> '.$this->piece_num;

		$url = DOL_URL_ROOT.'/accountancy/bookkeeping/card.php?piece_num='.$this->piece_num;

		if ($option != 'nolink')
		{
			// Add param to save lastsearch_values or not
			$add_save_lastsearch_values = ($save_lastsearch_value == 1 ? 1 : 0);
			if ($save_lastsearch_value == -1 && preg_match('/list\.php/', $_SERVER["PHP_SELF"])) $add_save_lastsearch_values = 1;
			if ($add_save_lastsearch_values) $url .= '&save_lastsearch_values=1';
		}

		$linkclose = '';
		if (empty($notooltip))
		{
			if (!empty($conf->global->MAIN_OPTIMIZEFORTEXTBROWSER))
			{
				$label = $langs->trans("ShowTransaction");
				$linkclose .= ' alt="'.dol_escape_htmltag($label, 1).'"';
			}
			$linkclose .= ' title="'.dol_escape_htmltag($label, 1).'"';
			$linkclose .= ' class="classfortooltip'.($morecss ? ' '.$morecss : '').'"';
		}
		else $linkclose = ($morecss ? ' class="'.$morecss.'"' : '');

		$linkstart = '<a href="'.$url.'"';
		$linkstart .= $linkclose.'>';
		$linkend = '</a>';

		$result .= $linkstart;
		if ($withpicto) $result .= img_object(($notooltip ? '' : $label), ($this->picto ? $this->picto : 'generic'), ($notooltip ? (($withpicto != 2) ? 'class="paddingright"' : '') : 'class="'.(($withpicto != 2) ? 'paddingright ' : '').'classfortooltip"'), 0, 0, $notooltip ? 0 : 1);
		if ($withpicto != 2) $result .= $this->piece_num;
		$result .= $linkend;
		//if ($withpicto != 2) $result.=(($addlabel && $this->label) ? $sep . dol_trunc($this->label, ($addlabel > 1 ? $addlabel : 0)) : '');

		return $result;
	}

	/**
	 * Create object into database
	 *
	 * @param  User	$user	   User that creates
	 * @param  bool	$notrigger  false=launch triggers after, true=disable triggers
	 * @param  string  $mode 	   Mode
	 * @return int				 <0 if KO, Id of created object if OK
	 */
    public function createStd(User $user, $notrigger = false, $mode = '')
    {
		global $conf, $langs;

        $langs->loadLangs(array("accountancy", "bills", "compta"));

		dol_syslog(__METHOD__, LOG_DEBUG);

		$error = 0;

		// Clean parameters
		if (isset($this->doc_type)) {
			$this->doc_type = trim($this->doc_type);
		}
		if (isset($this->doc_ref)) {
			$this->doc_ref = trim($this->doc_ref);
		}
		if (isset($this->fk_doc)) {
			$this->fk_doc = (int) $this->fk_doc;
		}
		if (isset($this->fk_docdet)) {
			$this->fk_docdet = (int) $this->fk_docdet;
		}
		if (isset($this->thirdparty_code)) {
			$this->thirdparty_code = trim($this->thirdparty_code);
		}
		if (isset($this->subledger_account)) {
			$this->subledger_account = trim($this->subledger_account);
		}
		if (isset($this->subledger_label)) {
			$this->subledger_label = trim($this->subledger_label);
		}
		if (isset($this->numero_compte)) {
			$this->numero_compte = trim($this->numero_compte);
		}
		if (isset($this->label_compte)) {
			$this->label_compte = trim($this->label_compte);
		}
		if (isset($this->label_operation)) {
			$this->label_operation = trim($this->label_operation);
		}
		if (isset($this->debit)) {
			$this->debit = trim($this->debit);
		}
		if (isset($this->credit)) {
			$this->credit = trim($this->credit);
		}
		if (isset($this->montant)) {
			$this->montant = trim($this->montant);
		}
		if (isset($this->sens)) {
			$this->sens = trim($this->sens);
		}
		if (isset($this->import_key)) {
			$this->import_key = trim($this->import_key);
		}
		if (isset($this->code_journal)) {
			$this->code_journal = trim($this->code_journal);
		}
		if (isset($this->journal_label)) {
			$this->journal_label = trim($this->journal_label);
		}
		if (isset($this->piece_num)) {
			$this->piece_num = trim($this->piece_num);
		}
		if (empty($this->debit)) $this->debit = 0;
		if (empty($this->credit)) $this->credit = 0;

		$this->debit = price2num($this->debit, 'MT');
		$this->credit = price2num($this->credit, 'MT');

		$now = dol_now();

		// Check parameters
        $this->journal_label = $langs->trans($this->journal_label);

		// Insert request
		$sql = 'INSERT INTO '.MAIN_DB_PREFIX.$this->table_element.$mode.' (';
		$sql .= 'doc_date,';
		$sql .= 'date_lim_reglement,';
		$sql .= 'doc_type,';
		$sql .= 'doc_ref,';
		$sql .= 'fk_doc,';
		$sql .= 'fk_docdet,';
		$sql .= 'thirdparty_code,';
		$sql .= 'subledger_account,';
		$sql .= 'subledger_label,';
		$sql .= 'numero_compte,';
		$sql .= 'label_compte,';
		$sql .= 'label_operation,';
		$sql .= 'debit,';
		$sql .= 'credit,';
		$sql .= 'montant,';
		$sql .= 'sens,';
		$sql .= 'fk_user_author,';
		$sql .= 'date_creation,';
		$sql .= 'code_journal,';
		$sql .= 'journal_label,';
		$sql .= 'piece_num,';
		$sql .= 'entity';
		$sql .= ') VALUES (';
		$sql .= ' '.(!isset($this->doc_date) || dol_strlen($this->doc_date) == 0 ? 'NULL' : "'".$this->db->idate($this->doc_date)."'").',';
		$sql .= ' '.(!isset($this->date_lim_reglement) || dol_strlen($this->date_lim_reglement) == 0 ? 'NULL' : "'".$this->db->idate($this->date_lim_reglement)."'").',';
		$sql .= ' '.(!isset($this->doc_type) ? 'NULL' : "'".$this->db->escape($this->doc_type)."'").',';
		$sql .= ' '.(!isset($this->doc_ref) ? 'NULL' : "'".$this->db->escape($this->doc_ref)."'").',';
		$sql .= ' '.(empty($this->fk_doc) ? '0' : $this->fk_doc).',';
		$sql .= ' '.(empty($this->fk_docdet) ? '0' : $this->fk_docdet).',';
		$sql .= ' '.(!isset($this->thirdparty_code) ? 'NULL' : "'".$this->db->escape($this->thirdparty_code)."'").',';
		$sql .= ' '.(!isset($this->subledger_account) ? 'NULL' : "'".$this->db->escape($this->subledger_account)."'").',';
		$sql .= ' '.(!isset($this->subledger_label) ? 'NULL' : "'".$this->db->escape($this->subledger_label)."'").',';
		$sql .= ' '.(!isset($this->numero_compte) ? 'NULL' : "'".$this->db->escape($this->numero_compte)."'").',';
		$sql .= ' '.(!isset($this->label_compte) ? 'NULL' : "'".$this->db->escape($this->label_compte)."'").',';
		$sql .= ' '.(!isset($this->label_operation) ? 'NULL' : "'".$this->db->escape($this->label_operation)."'").',';
		$sql .= ' '.(!isset($this->debit) ? 'NULL' : $this->debit).',';
		$sql .= ' '.(!isset($this->credit) ? 'NULL' : $this->credit).',';
		$sql .= ' '.(!isset($this->montant) ? 'NULL' : $this->montant).',';
		$sql .= ' '.(!isset($this->sens) ? 'NULL' : "'".$this->db->escape($this->sens)."'").',';
		$sql .= ' '.$user->id.',';
		$sql .= ' '."'".$this->db->idate($now)."',";
		$sql .= ' '.(empty($this->code_journal) ? 'NULL' : "'".$this->db->escape($this->code_journal)."'").',';
		$sql .= ' '.(empty($this->journal_label) ? 'NULL' : "'".$this->db->escape($this->journal_label)."'").',';
		$sql .= ' '.(empty($this->piece_num) ? 'NULL' : $this->db->escape($this->piece_num)).',';
		$sql .= ' '.(!isset($this->entity) ? $conf->entity : $this->entity);
		$sql .= ')';

		$this->db->begin();

		$resql = $this->db->query($sql);
		if (!$resql) {
			$error++;
			$this->errors[] = 'Error '.$this->db->lasterror();
			dol_syslog(__METHOD__.' '.join(',', $this->errors), LOG_ERR);
		}

		if (!$error) {
			$this->id = $this->db->last_insert_id(MAIN_DB_PREFIX.$this->table_element.$mode);

			// Uncomment this and change MYOBJECT to your own tag if you
			// want this action to call a trigger.
			//if (! $notrigger) {

			// // Call triggers
			// $result=$this->call_trigger('MYOBJECT_CREATE',$user);
			// if ($result < 0) $error++;
			// // End call triggers
			//}
		}

		// Commit or rollback
		if ($error) {
			$this->db->rollback();

			return -1 * $error;
		} else {
			$this->db->commit();

			return $this->id;
		}
	}

	/**
	 * Load object in memory from the database
	 *
	 * @param int $id Id object
	 * @param string $ref Ref
	 * @param string $mode 	Mode
	 *
	 * @return int <0 if KO, 0 if not found, >0 if OK
	 */
    public function fetch($id, $ref = null, $mode = '')
    {
		global $conf;

		dol_syslog(__METHOD__, LOG_DEBUG);

		$sql = 'SELECT';
		$sql .= ' t.rowid,';
		$sql .= " t.doc_date,";
		$sql .= " t.date_lim_reglement,";
		$sql .= " t.doc_type,";
		$sql .= " t.doc_ref,";
		$sql .= " t.fk_doc,";
		$sql .= " t.fk_docdet,";
		$sql .= " t.thirdparty_code,";
		$sql .= " t.subledger_account,";
		$sql .= " t.subledger_label,";
		$sql .= " t.numero_compte,";
		$sql .= " t.label_compte,";
		$sql .= " t.label_operation,";
		$sql .= " t.debit,";
		$sql .= " t.credit,";
		$sql .= " t.montant,";
		$sql .= " t.sens,";
		$sql .= " t.fk_user_author,";
		$sql .= " t.import_key,";
		$sql .= " t.code_journal,";
		$sql .= " t.journal_label,";
		$sql .= " t.piece_num,";
		$sql .= " t.date_creation";
		$sql .= ' FROM '.MAIN_DB_PREFIX.$this->table_element.$mode.' as t';
		$sql .= ' WHERE 1 = 1';
		$sql .= " AND entity IN (".getEntity('accountancy').")";
		if (null !== $ref) {
			$sql .= ' AND t.ref = '.'\''.$ref.'\'';
		} else {
			$sql .= ' AND t.rowid = '.$id;
		}

		$resql = $this->db->query($sql);
		if ($resql) {
			$numrows = $this->db->num_rows($resql);
			if ($numrows) {
				$obj = $this->db->fetch_object($resql);

				$this->id = $obj->rowid;

				$this->doc_date = $this->db->jdate($obj->doc_date);
				$this->date_lim_reglement = $this->db->jdate($obj->date_lim_reglement);
				$this->doc_type = $obj->doc_type;
				$this->doc_ref = $obj->doc_ref;
				$this->fk_doc = $obj->fk_doc;
				$this->fk_docdet = $obj->fk_docdet;
				$this->thirdparty_code = $obj->thirdparty_code;
				$this->subledger_account = $obj->subledger_account;
				$this->subledger_label = $obj->subledger_label;
				$this->numero_compte = $obj->numero_compte;
				$this->label_compte = $obj->label_compte;
				$this->label_operation = $obj->label_operation;
				$this->debit = $obj->debit;
				$this->credit = $obj->credit;
				$this->montant = $obj->montant;
				$this->sens = $obj->sens;
				$this->fk_user_author = $obj->fk_user_author;
				$this->import_key = $obj->import_key;
				$this->code_journal = $obj->code_journal;
				$this->journal_label = $obj->journal_label;
				$this->piece_num = $obj->piece_num;
				$this->date_creation = $this->db->jdate($obj->date_creation);
			}
			$this->db->free($resql);

			if ($numrows) {
				return 1;
			} else {
				return 0;
			}
		} else {
			$this->errors[] = 'Error '.$this->db->lasterror();
			dol_syslog(__METHOD__.' '.join(',', $this->errors), LOG_ERR);

			return -1;
		}
	}


	/**
	 * Load object in memory from the database
	 *
	 * @param string $sortorder Sort Order
	 * @param string $sortfield Sort field
	 * @param int $limit offset limit
	 * @param int $offset offset limit
	 * @param array $filter filter array
	 * @param string $filtermode filter mode (AND or OR)
	 *
	 * @return int <0 if KO, >=0 if OK
	 */
    public function fetchAllByAccount($sortorder = '', $sortfield = '', $limit = 0, $offset = 0, array $filter = array(), $filtermode = 'AND')
    {
		global $conf;

		dol_syslog(__METHOD__, LOG_DEBUG);

		$this->lines = array();

		$sql = 'SELECT';
		$sql .= ' t.rowid,';
		$sql .= " t.doc_date,";
		$sql .= " t.doc_type,";
		$sql .= " t.doc_ref,";
		$sql .= " t.fk_doc,";
		$sql .= " t.fk_docdet,";
		$sql .= " t.thirdparty_code,";
		$sql .= " t.subledger_account,";
		$sql .= " t.subledger_label,";
		$sql .= " t.numero_compte,";
		$sql .= " t.label_compte,";
		$sql .= " t.label_operation,";
		$sql .= " t.debit,";
		$sql .= " t.credit,";
		$sql .= " t.montant,";
		$sql .= " t.sens,";
		$sql .= " t.multicurrency_amount,";
		$sql .= " t.multicurrency_code,";
		$sql .= " t.lettering_code,";
		$sql .= " t.date_lettering,";
		$sql .= " t.fk_user_author,";
		$sql .= " t.import_key,";
		$sql .= " t.code_journal,";
		$sql .= " t.journal_label,";
		$sql .= " t.piece_num,";
		$sql .= " t.date_creation";
		// Manage filter
		$sqlwhere = array();
		if (count($filter) > 0) {
			foreach ($filter as $key => $value) {
				if ($key == 't.doc_date') {
					$sqlwhere[] = $key.'=\''.$this->db->idate($value).'\'';
				} elseif ($key == 't.doc_date>=' || $key == 't.doc_date<=') {
					$sqlwhere[] = $key.'\''.$this->db->idate($value).'\'';
				} elseif ($key == 't.numero_compte>=' || $key == 't.numero_compte<=' || $key == 't.subledger_account>=' || $key == 't.subledger_account<=') {
					$sqlwhere[] = $key.'\''.$this->db->escape($value).'\'';
				} elseif ($key == 't.fk_doc' || $key == 't.fk_docdet' || $key == 't.piece_num') {
					$sqlwhere[] = $key.'='.$value;
				} elseif ($key == 't.subledger_account' || $key == 't.numero_compte') {
					$sqlwhere[] = $key.' LIKE \''.$this->db->escape($value).'%\'';
				} elseif ($key == 't.date_creation>=' || $key == 't.date_creation<=') {
					$sqlwhere[] = $key.'\''.$this->db->idate($value).'\'';
				} elseif ($key == 't.credit' || $key == 't.debit') {
					$sqlwhere[] = natural_search($key, $value, 1, 1);
				} else {
					$sqlwhere[] = natural_search($key, $value, 0, 1);
				}
			}
		}
		$sql .= ' FROM '.MAIN_DB_PREFIX.$this->table_element.' as t';
		$sql .= ' WHERE 1 = 1';
		$sql .= " AND entity IN (".getEntity('accountancy').")";
		if (count($sqlwhere) > 0) {
			$sql .= ' AND '.implode(' '.$filtermode.' ', $sqlwhere);
		}
		// Affichage par compte comptable
		$sql .= ' ORDER BY t.numero_compte ASC';
		if (!empty($sortfield)) {
			$sql .= ', '.$sortfield.' '.$sortorder;
		}
		if (!empty($limit)) {
			$sql .= ' '.$this->db->plimit($limit + 1, $offset);
		}

		$resql = $this->db->query($sql);
		if ($resql) {
			$num = $this->db->num_rows($resql);

			$i = 0;
			while (($obj = $this->db->fetch_object($resql)) && (empty($limit) || $i < min($limit, $num))) {
				$line = new BookKeepingLine();

				$line->id = $obj->rowid;

				$line->doc_date = $this->db->jdate($obj->doc_date);
				$line->doc_type = $obj->doc_type;
				$line->doc_ref = $obj->doc_ref;
				$line->fk_doc = $obj->fk_doc;
				$line->fk_docdet = $obj->fk_docdet;
				$line->thirdparty_code = $obj->thirdparty_code;
				$line->subledger_account = $obj->subledger_account;
				$line->subledger_label = $obj->subledger_label;
				$line->numero_compte = $obj->numero_compte;
				$line->label_compte = $obj->label_compte;
				$line->label_operation = $obj->label_operation;
				$line->debit = $obj->debit;
				$line->credit = $obj->credit;
				$line->montant = $obj->montant;
				$line->sens = $obj->sens;
				$line->multicurrency_amount = $obj->multicurrency_amount;
				$line->multicurrency_code = $obj->multicurrency_code;
				$line->lettering_code = $obj->lettering_code;
				$line->date_lettering = $obj->date_lettering;
				$line->fk_user_author = $obj->fk_user_author;
				$line->import_key = $obj->import_key;
				$line->code_journal = $obj->code_journal;
				$line->journal_label = $obj->journal_label;
				$line->piece_num = $obj->piece_num;
				$line->date_creation = $obj->date_creation;

				$this->lines[] = $line;

				$i++;
			}
			$this->db->free($resql);

			return $num;
		} else {
			$this->errors[] = 'Error '.$this->db->lasterror();
			dol_syslog(__METHOD__.' '.join(',', $this->errors), LOG_ERR);

			return -1;
		}
	}

	/**
	 * Load object in memory from the database
	 *
	 * @param string 		$sortorder                      Sort Order
	 * @param string 		$sortfield                      Sort field
	 * @param int 			$limit                          Offset limit
	 * @param int 			$offset                         Offset limit
	 * @param array 		$filter                         Filter array
	 * @param string 		$filtermode                     Filter mode (AND or OR)
     * @param int           $showAlreadyExportMovements     Show movements when field 'date_export' is not empty (0:No / 1:Yes (Default))
	 * @return int                                          <0 if KO, >0 if OK
	 */
    public function fetchAll($sortorder = '', $sortfield = '', $limit = 0, $offset = 0, array $filter = array(), $filtermode = 'AND', $showAlreadyExportMovements = 1)
    {
		global $conf;

		dol_syslog(__METHOD__, LOG_DEBUG);

		$sql = 'SELECT';
		$sql .= ' t.rowid,';
		$sql .= " t.doc_date,";
		$sql .= " t.doc_type,";
		$sql .= " t.doc_ref,";
		$sql .= " t.fk_doc,";
		$sql .= " t.fk_docdet,";
		$sql .= " t.thirdparty_code,";
		$sql .= " t.subledger_account,";
		$sql .= " t.subledger_label,";
		$sql .= " t.numero_compte,";
		$sql .= " t.label_compte,";
		$sql .= " t.label_operation,";
		$sql .= " t.debit,";
		$sql .= " t.credit,";
		$sql .= " t.lettering_code,";
		$sql .= " t.montant,";
		$sql .= " t.sens,";
		$sql .= " t.fk_user_author,";
		$sql .= " t.import_key,";
		$sql .= " t.code_journal,";
		$sql .= " t.journal_label,";
		$sql .= " t.piece_num,";
		$sql .= " t.date_creation,";
		$sql .= " t.tms as date_modification,";
        $sql .= " t.date_export";
		$sql .= ' FROM '.MAIN_DB_PREFIX.$this->table_element.' as t';
		// Manage filter
		$sqlwhere = array();
		if (count($filter) > 0) {
			foreach ($filter as $key => $value) {
				if ($key == 't.doc_date') {
					$sqlwhere[] = $key.'=\''.$this->db->idate($value).'\'';
				} elseif ($key == 't.doc_date>=' || $key == 't.doc_date<=') {
					$sqlwhere[] = $key.'\''.$this->db->idate($value).'\'';
				} elseif ($key == 't.numero_compte>=' || $key == 't.numero_compte<=' || $key == 't.subledger_account>=' || $key == 't.subledger_account<=') {
					$sqlwhere[] = $key.'\''.$this->db->escape($value).'\'';
				} elseif ($key == 't.fk_doc' || $key == 't.fk_docdet' || $key == 't.piece_num') {
					$sqlwhere[] = $key.'='.$value;
				} elseif ($key == 't.subledger_account' || $key == 't.numero_compte') {
					$sqlwhere[] = $key.' LIKE \''.$this->db->escape($value).'%\'';
				} elseif ($key == 't.date_creation>=' || $key == 't.date_creation<=') {
					$sqlwhere[] = $key.'\''.$this->db->idate($value).'\'';
				} elseif ($key == 't.tms>=' || $key == 't.tms<=') {
					$sqlwhere[] = $key.'\''.$this->db->idate($value).'\'';
                } elseif ($key == 't.date_export>=' || $key == 't.date_export<=') {
                    $sqlwhere[] = $key.'\''.$this->db->idate($value).'\'';
				} elseif ($key == 't.credit' || $key == 't.debit') {
					$sqlwhere[] = natural_search($key, $value, 1, 1);
				} else {
					$sqlwhere[] = natural_search($key, $value, 0, 1);
				}
			}
		}
		$sql .= ' WHERE t.entity IN ('.getEntity('accountancy').')';
        if ($showAlreadyExportMovements == 0) {
            $sql .= " AND t.date_export IS NULL";
        }
		if (count($sqlwhere) > 0) {
			$sql .= ' AND '.implode(' '.$filtermode.' ', $sqlwhere);
		}
		if (!empty($sortfield)) {
			$sql .= $this->db->order($sortfield, $sortorder);
		}
		if (!empty($limit)) {
			$sql .= ' '.$this->db->plimit($limit + 1, $offset);
		}
		$this->lines = array();

		$resql = $this->db->query($sql);
		if ($resql) {
			$num = $this->db->num_rows($resql);

			$i = 0;
			while (($obj = $this->db->fetch_object($resql)) && (empty($limit) || $i < min($limit, $num)))
			{
				$line = new BookKeepingLine();

				$line->id = $obj->rowid;

				$line->doc_date = $this->db->jdate($obj->doc_date);
				$line->doc_type = $obj->doc_type;
				$line->doc_ref = $obj->doc_ref;
				$line->fk_doc = $obj->fk_doc;
				$line->fk_docdet = $obj->fk_docdet;
				$line->thirdparty_code = $obj->thirdparty_code;
				$line->subledger_account = $obj->subledger_account;
				$line->subledger_label = $obj->subledger_label;
				$line->numero_compte = $obj->numero_compte;
				$line->label_compte = $obj->label_compte;
				$line->label_operation = $obj->label_operation;
				$line->debit = $obj->debit;
				$line->credit = $obj->credit;
				$line->montant = $obj->montant;
				$line->sens = $obj->sens;
				$line->lettering_code = $obj->lettering_code;
				$line->fk_user_author = $obj->fk_user_author;
				$line->import_key = $obj->import_key;
				$line->code_journal = $obj->code_journal;
				$line->journal_label = $obj->journal_label;
				$line->piece_num = $obj->piece_num;
				$line->date_creation = $this->db->jdate($obj->date_creation);
				$line->date_modification = $this->db->jdate($obj->date_modification);
                $line->date_export = $this->db->jdate($obj->date_export);

				$this->lines[] = $line;

				$i++;
			}
			$this->db->free($resql);

			return $num;
		} else {
			$this->errors[] = 'Error '.$this->db->lasterror();
			dol_syslog(__METHOD__.' '.join(',', $this->errors), LOG_ERR);
			return -1;
		}
	}

	/**
	 * Load object in memory from the database
	 *
	 * @param string $sortorder Sort Order
	 * @param string $sortfield Sort field
	 * @param int $limit offset limit
	 * @param int $offset offset limit
	 * @param array $filter filter array
	 * @param string $filtermode filter mode (AND or OR)
	 *
	 * @return int <0 if KO, >0 if OK
	 */
	public function fetchAllBalance($sortorder = '', $sortfield = '', $limit = 0, $offset = 0, array $filter = array(), $filtermode = 'AND')
	{
		global $conf;

		$this->lines = array();

		dol_syslog(__METHOD__, LOG_DEBUG);

		$sql = 'SELECT';
		$sql .= " t.numero_compte,";
		$sql .= " SUM(t.debit) as debit,";
		$sql .= " SUM(t.credit) as credit";
		$sql .= ' FROM '.MAIN_DB_PREFIX.$this->table_element.' as t';
		// Manage filter
		$sqlwhere = array();
		if (count($filter) > 0) {
			foreach ($filter as $key => $value) {
				if ($key == 't.doc_date') {
					$sqlwhere[] = $key.'=\''.$this->db->idate($value).'\'';
				} elseif ($key == 't.doc_date>=' || $key == 't.doc_date<=') {
					$sqlwhere[] = $key.'\''.$this->db->idate($value).'\'';
				} elseif ($key == 't.numero_compte>=' || $key == 't.numero_compte<=' || $key == 't.subledger_account>=' || $key == 't.subledger_account<=') {
					$sqlwhere[] = $key.'\''.$this->db->escape($value).'\'';
				} elseif ($key == 't.fk_doc' || $key == 't.fk_docdet' || $key == 't.piece_num') {
					$sqlwhere[] = $key.'='.$value;
				} elseif ($key == 't.subledger_account' || $key == 't.numero_compte') {
					$sqlwhere[] = $key.' LIKE \''.$this->db->escape($value).'%\'';
				} elseif ($key == 't.subledger_label') {
					$sqlwhere[] = $key.' LIKE \''.$this->db->escape($value).'%\'';
				} else {
					$sqlwhere[] = $key.' LIKE \'%'.$this->db->escape($value).'%\'';
				}
			}
		}
		$sql .= ' WHERE entity IN ('.getEntity('accountancy').')';
		if (count($sqlwhere) > 0) {
			$sql .= ' AND '.implode(' '.$filtermode.' ', $sqlwhere);
		}

		$sql .= ' GROUP BY t.numero_compte';

		if (!empty($sortfield)) {
			$sql .= $this->db->order($sortfield, $sortorder);
		}
		if (!empty($limit)) {
			$sql .= ' '.$this->db->plimit($limit + 1, $offset);
		}

		$resql = $this->db->query($sql);
		if ($resql)
		{
			$num = $this->db->num_rows($resql);

			$i = 0;
			while (($obj = $this->db->fetch_object($resql)) && (empty($limit) || $i < min($limit, $num)))
			{
				$line = new BookKeepingLine();

				$line->numero_compte = $obj->numero_compte;
				$line->debit = $obj->debit;
				$line->credit = $obj->credit;

				$this->lines[] = $line;

				$i++;
			}
			$this->db->free($resql);

			return $num;
		} else {
			$this->errors[] = 'Error '.$this->db->lasterror();
			dol_syslog(__METHOD__.' '.join(',', $this->errors), LOG_ERR);

			return -1;
		}
	}

	/**
	 * Update object into database
	 *
	 * @param  User    $user       User that modifies
	 * @param  bool    $notrigger  false=launch triggers after, true=disable triggers
	 * @param  string  $mode       Mode
	 * @return int                 <0 if KO, >0 if OK
	 */
    public function update(User $user, $notrigger = false, $mode = '')
    {
		$error = 0;

		dol_syslog(__METHOD__, LOG_DEBUG);

		// Clean parameters
		if (isset($this->doc_type)) {
			$this->doc_type = trim($this->doc_type);
		}
		if (isset($this->doc_ref)) {
			$this->doc_ref = trim($this->doc_ref);
		}
		if (isset($this->fk_doc)) {
			$this->fk_doc = (int) $this->fk_doc;
		}
		if (isset($this->fk_docdet)) {
			$this->fk_docdet = (int) $this->fk_docdet;
		}
		if (isset($this->thirdparty_code)) {
			$this->thirdparty_code = trim($this->thirdparty_code);
		}
		if (isset($this->subledger_account)) {
			$this->subledger_account = trim($this->subledger_account);
		}
		if (isset($this->subledger_label)) {
			$this->subledger_label = trim($this->subledger_label);
		}
		if (isset($this->numero_compte)) {
			$this->numero_compte = trim($this->numero_compte);
		}
		if (isset($this->label_compte)) {
			$this->label_compte = trim($this->label_compte);
		}
		if (isset($this->label_operation)) {
			$this->label_operation = trim($this->label_operation);
		}
		if (isset($this->debit)) {
			$this->debit = trim($this->debit);
		}
		if (isset($this->credit)) {
			$this->credit = trim($this->credit);
		}
		if (isset($this->montant)) {
			$this->montant = trim($this->montant);
		}
		if (isset($this->sens)) {
			$this->sens = trim($this->sens);
		}
		if (isset($this->import_key)) {
			$this->import_key = trim($this->import_key);
		}
		if (isset($this->code_journal)) {
			$this->code_journal = trim($this->code_journal);
		}
		if (isset($this->journal_label)) {
			$this->journal_label = trim($this->journal_label);
		}
		if (isset($this->piece_num)) {
			$this->piece_num = trim($this->piece_num);
		}

		$this->debit = price2num($this->debit, 'MT');
		$this->credit = price2num($this->credit, 'MT');

		// Check parameters
		// Put here code to add a control on parameters values

		// Update request
		$sql = 'UPDATE '.MAIN_DB_PREFIX.$this->table_element.$mode.' SET';
		$sql .= ' doc_date = '.(!isset($this->doc_date) || dol_strlen($this->doc_date) != 0 ? "'".$this->db->idate($this->doc_date)."'" : 'null').',';
		$sql .= ' doc_type = '.(isset($this->doc_type) ? "'".$this->db->escape($this->doc_type)."'" : "null").',';
		$sql .= ' doc_ref = '.(isset($this->doc_ref) ? "'".$this->db->escape($this->doc_ref)."'" : "null").',';
		$sql .= ' fk_doc = '.(isset($this->fk_doc) ? $this->fk_doc : "null").',';
		$sql .= ' fk_docdet = '.(isset($this->fk_docdet) ? $this->fk_docdet : "null").',';
		$sql .= ' thirdparty_code = '.(isset($this->thirdparty_code) ? "'".$this->db->escape($this->thirdparty_code)."'" : "null").',';
		$sql .= ' subledger_account = '.(isset($this->subledger_account) ? "'".$this->db->escape($this->subledger_account)."'" : "null").',';
		$sql .= ' subledger_label = '.(isset($this->subledger_label) ? "'".$this->db->escape($this->subledger_label)."'" : "null").',';
		$sql .= ' numero_compte = '.(isset($this->numero_compte) ? "'".$this->db->escape($this->numero_compte)."'" : "null").',';
		$sql .= ' label_compte = '.(isset($this->label_compte) ? "'".$this->db->escape($this->label_compte)."'" : "null").',';
		$sql .= ' label_operation = '.(isset($this->label_operation) ? "'".$this->db->escape($this->label_operation)."'" : "null").',';
		$sql .= ' debit = '.(isset($this->debit) ? $this->debit : "null").',';
		$sql .= ' credit = '.(isset($this->credit) ? $this->credit : "null").',';
		$sql .= ' montant = '.(isset($this->montant) ? $this->montant : "null").',';
		$sql .= ' sens = '.(isset($this->sens) ? "'".$this->db->escape($this->sens)."'" : "null").',';
		$sql .= ' fk_user_author = '.(isset($this->fk_user_author) ? $this->fk_user_author : "null").',';
		$sql .= ' import_key = '.(isset($this->import_key) ? "'".$this->db->escape($this->import_key)."'" : "null").',';
		$sql .= ' code_journal = '.(isset($this->code_journal) ? "'".$this->db->escape($this->code_journal)."'" : "null").',';
		$sql .= ' journal_label = '.(isset($this->journal_label) ? "'".$this->db->escape($this->journal_label)."'" : "null").',';
		$sql .= ' piece_num = '.(isset($this->piece_num) ? $this->piece_num : "null");
		$sql .= ' WHERE rowid='.$this->id;

		$this->db->begin();

		$resql = $this->db->query($sql);
		if (!$resql) {
			$error++;
			$this->errors[] = 'Error '.$this->db->lasterror();
			dol_syslog(__METHOD__.' '.join(',', $this->errors), LOG_ERR);
		}

		// Uncomment this and change MYOBJECT to your own tag if you
		// want this action calls a trigger.
		//if (! $error && ! $notrigger) {

		// // Call triggers
		// $result=$this->call_trigger('MYOBJECT_MODIFY',$user);
		// if ($result < 0) { $error++; //Do also what you must do to rollback action if trigger fail}
		// // End call triggers
		//}

		// Commit or rollback
		if ($error) {
			$this->db->rollback();

			return -1 * $error;
		} else {
			$this->db->commit();

			return 1;
		}
	}

	/**
	 * Update movement
	 *
	 * @param  string  $piece_num      Piece num
	 * @param  string  $field          Field
	 * @param  string  $value          Value
	 * @param  string  $mode           Mode
	 * @return number                  <0 if KO, >0 if OK
	 */
	public function updateByMvt($piece_num = '', $field = '', $value = '', $mode = '')
	{
		$error = 0;

		$this->db->begin();

		$sql = "UPDATE ".MAIN_DB_PREFIX.$this->table_element.$mode." as ab";
		$sql .= ' SET ab.'.$field.'='.(is_numeric($value) ? $value : "'".$this->db->escape($value)."'");
		$sql .= ' WHERE ab.piece_num='.$piece_num;
		$resql = $this->db->query($sql);

		if (!$resql) {
			$error++;
			$this->errors[] = 'Error '.$this->db->lasterror();
			dol_syslog(__METHOD__.' '.join(',', $this->errors), LOG_ERR);
		}
		if ($error) {
			$this->db->rollback();

			return -1 * $error;
		} else {
			$this->db->commit();

			return 1;
		}
	}

	/**
	 * Delete object in database
	 *
	 * @param User $user User that deletes
	 * @param bool $notrigger false=launch triggers after, true=disable triggers
	 * @param string $mode Mode
	 * @return int <0 if KO, >0 if OK
	 */
    public function delete(User $user, $notrigger = false, $mode = '')
    {
		dol_syslog(__METHOD__, LOG_DEBUG);

		$error = 0;

		$this->db->begin();

		// Uncomment this and change MYOBJECT to your own tag if you
		// want this action calls a trigger.
		//if (! $error && ! $notrigger) {

		// // Call triggers
		// $result=$this->call_trigger('MYOBJECT_DELETE',$user);
		// if ($result < 0) { $error++; //Do also what you must do to rollback action if trigger fail}
		// // End call triggers
		//}

		if (!$error) {
			$sql = 'DELETE FROM '.MAIN_DB_PREFIX.$this->table_element.$mode;
			$sql .= ' WHERE rowid='.$this->id;

			$resql = $this->db->query($sql);
			if (!$resql) {
				$error++;
				$this->errors[] = 'Error '.$this->db->lasterror();
				dol_syslog(__METHOD__.' '.join(',', $this->errors), LOG_ERR);
			}
		}

		// Commit or rollback
		if ($error) {
			$this->db->rollback();

			return -1 * $error;
		} else {
			$this->db->commit();

			return 1;
		}
	}

	/**
	 * Delete bookkeeping by importkey
	 *
	 * @param  string		$importkey		Import key
	 * @return int Result
	 */
    public function deleteByImportkey($importkey)
    {
		$this->db->begin();

		// first check if line not yet in bookkeeping
		$sql = "DELETE";
		$sql .= " FROM ".MAIN_DB_PREFIX.$this->table_element;
		$sql .= " WHERE import_key = '".$this->db->escape($importkey)."'";

		$resql = $this->db->query($sql);

		if (!$resql) {
			$this->errors[] = "Error ".$this->db->lasterror();
			dol_syslog(get_class($this)."::delete Error ".$this->db->lasterror(), LOG_ERR);
			$this->db->rollback();
			return -1;
		}

		$this->db->commit();
		return 1;
	}

	/**
	 * Delete bookkeeping by year
	 *
	 * @param  int	  $delyear		Year to delete
	 * @param  string $journal		Journal to delete
	 * @param  string $mode 		Mode
	 * @param  int	  $delmonth     Month
	 * @return int					<0 if KO, >0 if OK
	 */
    public function deleteByYearAndJournal($delyear = 0, $journal = '', $mode = '', $delmonth = 0)
    {
    	global $langs;

    	if (empty($delyear) && empty($journal))
		{
			$this->error = 'ErrorOneFieldRequired';
			return -1;
		}
		if (!empty($delmonth) && empty($delyear))
		{
			$this->error = 'YearRequiredIfMonthDefined';
			return -2;
		}

		$this->db->begin();

		// Delete record in bookkeeping
		$sql = "DELETE";
		$sql .= " FROM ".MAIN_DB_PREFIX.$this->table_element.$mode;
		$sql .= " WHERE 1 = 1";
		$sql.= dolSqlDateFilter('doc_date', 0, $delmonth, $delyear);
		if (!empty($journal)) $sql .= " AND code_journal = '".$this->db->escape($journal)."'";
		$sql .= " AND entity IN (".getEntity('accountancy').")";

		// TODO: In a future we must forbid deletion if record is inside a closed fiscal period.

		$resql = $this->db->query($sql);

		if (!$resql) {
			$this->errors[] = "Error ".$this->db->lasterror();
			foreach ($this->errors as $errmsg) {
				dol_syslog(get_class($this)."::delete ".$errmsg, LOG_ERR);
				$this->error .= ($this->error ? ', '.$errmsg : $errmsg);
			}
			$this->db->rollback();
			return -1;
		}

		$this->db->commit();
		return 1;
	}

	/**
	 * Delete bookkeeping by piece number
	 *
	 * @param 	int 	$piecenum 	Piecenum to delete
	 * @return 	int 				Result
	 */
    public function deleteMvtNum($piecenum)
    {
		global $conf;

		$this->db->begin();

		// first check if line not yet in bookkeeping
		$sql = "DELETE";
		$sql .= " FROM ".MAIN_DB_PREFIX.$this->table_element;
		$sql .= " WHERE piece_num = ".(int) $piecenum;
		$sql .= " AND entity IN (".getEntity('accountancy').")";

		$resql = $this->db->query($sql);

		if (!$resql) {
			$this->errors[] = "Error ".$this->db->lasterror();
			foreach ($this->errors as $errmsg) {
				dol_syslog(get_class($this)."::delete ".$errmsg, LOG_ERR);
				$this->error .= ($this->error ? ', '.$errmsg : $errmsg);
			}
			$this->db->rollback();
			return -1;
		}

		$this->db->commit();
		return 1;
	}

	/**
	 * Load an object from its id and create a new one in database
	 *
	 * @param	User	$user		User making the clone
	 * @param   int     $fromid     Id of object to clone
	 * @return  int                 New id of clone
	 */
    public function createFromClone(User $user, $fromid)
    {
		dol_syslog(__METHOD__, LOG_DEBUG);

		$error = 0;
		$object = new BookKeeping($this->db);

		$this->db->begin();

		// Load source object
		$object->fetch($fromid);
		// Reset object
		$object->id = 0;

		// Clear fields
		// ...

		// Create clone
		$object->context['createfromclone'] = 'createfromclone';
		$result = $object->create($user);

		// Other options
		if ($result < 0) {
			$error++;
			$this->errors = $object->errors;
			dol_syslog(__METHOD__.' '.join(',', $this->errors), LOG_ERR);
		}

		unset($object->context['createfromclone']);

		// End
		if (!$error) {
			$this->db->commit();

			return $object->id;
		} else {
			$this->db->rollback();

			return -1;
		}
	}

	/**
	 * Initialise object with example values
	 * Id must be 0 if object instance is a specimen
	 *
	 * @return void
	 */
    public function initAsSpecimen()
    {
		global $user;

		$now = dol_now();

		$this->id = 0;
		$this->doc_date = $now;
		$this->doc_type = '';
		$this->doc_ref = '';
		$this->fk_doc = 0;
		$this->fk_docdet = 0;
		$this->thirdparty_code = 'CU001';
		$this->subledger_account = '41100001';
		$this->subledger_label = 'My customer company';
		$this->numero_compte = '411';
		$this->label_compte = 'Customer';
		$this->label_operation = 'Sales of pea';
		$this->debit = 99.9;
		$this->credit = '';
		$this->montant = '';
		$this->sens = 'D';
		$this->fk_user_author = $user->id;
		$this->import_key = '';
		$this->code_journal = 'VT';
		$this->journal_label = 'Journal de vente';
		$this->piece_num = '';
		$this->date_creation = $now;
	}

	/**
	 * Load an accounting document into memory from database
	 *
	 * @param int $piecenum Accounting document to get
	 * @param string $mode Mode
	 * @return int <0 if KO, >0 if OK
	 */
    public function fetchPerMvt($piecenum, $mode = '')
    {
		global $conf;

		$sql = "SELECT piece_num,doc_date,code_journal,journal_label,doc_ref,doc_type,date_creation";
		$sql .= " FROM ".MAIN_DB_PREFIX.$this->table_element.$mode;
		$sql .= " WHERE piece_num = ".$piecenum;
		$sql .= " AND entity IN (".getEntity('accountancy').")";

		dol_syslog(get_class($this)."::".__METHOD__, LOG_DEBUG);
		$result = $this->db->query($sql);
		if ($result) {
			$obj = $this->db->fetch_object($result);

			$this->piece_num = $obj->piece_num;
			$this->code_journal = $obj->code_journal;
			$this->journal_label = $obj->journal_label;
			$this->doc_date = $this->db->jdate($obj->doc_date);
			$this->doc_ref = $obj->doc_ref;
			$this->doc_type = $obj->doc_type;
			$this->date_creation = $obj->date_creation;
		} else {
			$this->error = "Error ".$this->db->lasterror();
			dol_syslog(get_class($this)."::".__METHOD__.$this->error, LOG_ERR);
			return -1;
		}

		return 1;
	}

	/**
	 * Return next number movement
	 *
	 * @param	string	$mode	Mode
	 * @return	string			Next numero to use
	 */
	public function getNextNumMvt($mode = '')
	{
		global $conf;

		$sql = "SELECT MAX(piece_num)+1 as max FROM ".MAIN_DB_PREFIX.$this->table_element.$mode;
		$sql .= " WHERE entity IN (".getEntity('accountancy').")";

		dol_syslog(get_class($this)."getNextNumMvt sql=".$sql, LOG_DEBUG);
		$result = $this->db->query($sql);

		if ($result) {
			$obj = $this->db->fetch_object($result);
			if ($obj) $result = $obj->max;
			if (empty($result)) $result = 1;
			return $result;
		} else {
			$this->error = "Error ".$this->db->lasterror();
			dol_syslog(get_class($this)."::getNextNumMvt ".$this->error, LOG_ERR);
			return -1;
		}
	}

	/**
	 * Load all informations of accountancy document
	 *
	 * @param  int     $piecenum   Id of line to get
	 * @param  string  $mode       Mode
	 * @return int                 <0 if KO, >0 if OK
	 */
    public function fetchAllPerMvt($piecenum, $mode = '')
    {
		global $conf;

		$sql = "SELECT rowid, doc_date, doc_type,";
		$sql .= " doc_ref, fk_doc, fk_docdet, thirdparty_code, subledger_account, subledger_label,";
		$sql .= " numero_compte, label_compte, label_operation, debit, credit,";
		$sql .= " montant, sens, fk_user_author, import_key, code_journal, journal_label, piece_num, date_creation";
		$sql .= " FROM ".MAIN_DB_PREFIX.$this->table_element.$mode;
		$sql .= " WHERE piece_num = ".$piecenum;
		$sql .= " AND entity IN (".getEntity('accountancy').")";

		dol_syslog(get_class($this)."::".__METHOD__, LOG_DEBUG);
		$result = $this->db->query($sql);
		if ($result) {
			while ($obj = $this->db->fetch_object($result)) {
				$line = new BookKeepingLine();

				$line->id = $obj->rowid;

				$line->doc_date = $this->db->jdate($obj->doc_date);
				$line->doc_type = $obj->doc_type;
				$line->doc_ref = $obj->doc_ref;
				$line->fk_doc = $obj->fk_doc;
				$line->fk_docdet = $obj->fk_docdet;
				$line->thirdparty_code = $obj->thirdparty_code;
				$line->subledger_account = $obj->subledger_account;
				$line->subledger_label = $obj->subledger_label;
				$line->numero_compte = $obj->numero_compte;
				$line->label_compte = $obj->label_compte;
				$line->label_operation = $obj->label_operation;
				$line->debit = $obj->debit;
				$line->credit = $obj->credit;
				$line->montant = $obj->montant;
				$line->sens = $obj->sens;
				$line->code_journal = $obj->code_journal;
				$line->journal_label = $obj->journal_label;
				$line->piece_num = $obj->piece_num;
				$line->date_creation = $obj->date_creation;

				$this->linesmvt[] = $line;
			}
		} else {
			$this->error = "Error ".$this->db->lasterror();
			dol_syslog(get_class($this)."::".__METHOD__.$this->error, LOG_ERR);
			return -1;
		}

		return 1;
	}

    // phpcs:disable PEAR.NamingConventions.ValidFunctionName.ScopeNotCamelCaps
	/**
	 * Export bookkeeping
	 *
	 * @param	string	$model	Model
	 * @return	int				Result
	 */
    public function export_bookkeeping($model = 'ebp')
    {
        // phpcs:enable
		global $conf;

		$sql = "SELECT rowid, doc_date, doc_type,";
		$sql .= " doc_ref, fk_doc, fk_docdet, thirdparty_code, subledger_account, subledger_label,";
		$sql .= " numero_compte, label_compte, label_operation, debit, credit,";
		$sql .= " montant, sens, fk_user_author, import_key, code_journal, piece_num";
		$sql .= " FROM ".MAIN_DB_PREFIX.$this->table_element;
		$sql .= " WHERE entity IN (".getEntity('accountancy').")";

		dol_syslog(get_class($this)."::export_bookkeeping", LOG_DEBUG);

		$resql = $this->db->query($sql);

		if ($resql) {
			$this->linesexport = array();

			$num = $this->db->num_rows($resql);
			while ($obj = $this->db->fetch_object($resql)) {
				$line = new BookKeepingLine();

				$line->id = $obj->rowid;

				$line->doc_date = $this->db->jdate($obj->doc_date);
				$line->doc_type = $obj->doc_type;
				$line->doc_ref = $obj->doc_ref;
				$line->fk_doc = $obj->fk_doc;
				$line->fk_docdet = $obj->fk_docdet;
				$line->thirdparty_code = $obj->thirdparty_code;
				$line->subledger_account = $obj->subledger_account;
				$line->subledger_label = $obj->subledger_label;
				$line->numero_compte = $obj->numero_compte;
				$line->label_compte = $obj->label_compte;
				$line->label_operation = $obj->label_operation;
				$line->debit = $obj->debit;
				$line->credit = $obj->credit;
				$line->montant = $obj->montant;
				$line->sens = $obj->sens;
				$line->code_journal = $obj->code_journal;
				$line->piece_num = $obj->piece_num;

				$this->linesexport[] = $line;
			}
			$this->db->free($resql);

			return $num;
		} else {
			$this->error = "Error ".$this->db->lasterror();
			dol_syslog(get_class($this)."::export_bookkeeping ".$this->error, LOG_ERR);
			return -1;
		}
	}

	/**
	 * Transform transaction
	 *
	 * @param  number   $direction      If 0 tmp => real, if 1 real => tmp
	 * @param  string   $piece_num      Piece num
	 * @return int                      int <0 if KO, >0 if OK
	 */
	public function transformTransaction($direction = 0, $piece_num = '')
	{
		$error = 0;

		$this->db->begin();

        if ($direction == 0)
		{
			$next_piecenum = $this->getNextNumMvt();
            $now = dol_now();

			if ($next_piecenum < 0) {
				$error++;
			}
			$sql = 'INSERT INTO '.MAIN_DB_PREFIX.$this->table_element.' (doc_date, doc_type,';
			$sql .= ' doc_ref, fk_doc, fk_docdet, entity, thirdparty_code, subledger_account, subledger_label,';
			$sql .= ' numero_compte, label_compte, label_operation, debit, credit,';
			$sql .= ' montant, sens, fk_user_author, import_key, code_journal, journal_label, piece_num, date_creation)';
			$sql .= ' SELECT doc_date, doc_type,';
			$sql .= ' doc_ref, fk_doc, fk_docdet, entity, thirdparty_code, subledger_account, subledger_label,';
			$sql .= ' numero_compte, label_compte, label_operation, debit, credit,';
			$sql .= ' montant, sens, fk_user_author, import_key, code_journal, journal_label, '.$next_piecenum.", '".$this->db->idate($now)."'";
			$sql .= ' FROM '.MAIN_DB_PREFIX.$this->table_element.'_tmp WHERE piece_num = '.$this->db->escape($piece_num);
			$resql = $this->db->query($sql);
			if (!$resql) {
				$error++;
				$this->errors[] = 'Error '.$this->db->lasterror();
				dol_syslog(__METHOD__.' '.join(',', $this->errors), LOG_ERR);
			}
			$sql = 'DELETE FROM '.MAIN_DB_PREFIX.$this->table_element.'_tmp WHERE piece_num = '.$this->db->escape($piece_num);
			$resql = $this->db->query($sql);
			if (!$resql) {
				$error++;
				$this->errors[] = 'Error '.$this->db->lasterror();
				dol_syslog(__METHOD__.' '.join(',', $this->errors), LOG_ERR);
			}
		} elseif ($direction == 1) {
			$sql = 'DELETE FROM '.MAIN_DB_PREFIX.$this->table_element.'_tmp WHERE piece_num = '.$piece_num;
			$resql = $this->db->query($sql);
			if (!$resql) {
				$error++;
				$this->errors[] = 'Error '.$this->db->lasterror();
				dol_syslog(__METHOD__.' '.join(',', $this->errors), LOG_ERR);
			}
			$sql = 'INSERT INTO '.MAIN_DB_PREFIX.$this->table_element.'_tmp (doc_date, doc_type,';
			$sql .= ' doc_ref, fk_doc, fk_docdet, thirdparty_code, subledger_account, subledger_label,';
			$sql .= ' numero_compte, label_compte, label_operation, debit, credit,';
			$sql .= ' montant, sens, fk_user_author, import_key, code_journal, journal_label, piece_num)';
			$sql .= ' SELECT doc_date, doc_type,';
			$sql .= ' doc_ref, fk_doc, fk_docdet, thirdparty_code, subledger_account, subledger_label,';
			$sql .= ' numero_compte, label_compte, label_operation, debit, credit,';
			$sql .= ' montant, sens, fk_user_author, import_key, code_journal, journal_label, piece_num';
			$sql .= ' FROM '.MAIN_DB_PREFIX.$this->table_element.' WHERE piece_num = '.$piece_num;
			$resql = $this->db->query($sql);
			if (!$resql) {
				$error++;
				$this->errors[] = 'Error '.$this->db->lasterror();
				dol_syslog(__METHOD__.' '.join(',', $this->errors), LOG_ERR);
			}
			$sql = 'DELETE FROM '.MAIN_DB_PREFIX.$this->table_element.'_tmp WHERE piece_num = '.$piece_num;
			$resql = $this->db->query($sql);
			if (!$resql) {
				$error++;
				$this->errors[] = 'Error '.$this->db->lasterror();
				dol_syslog(__METHOD__.' '.join(',', $this->errors), LOG_ERR);
			}
		}
		if (!$error) {
			$this->db->commit();
			return 1;
		} else {
			$this->db->rollback();
			return -1;
		}
		/*
		$sql = "DELETE FROM ";
		$sql .= " FROM " . MAIN_DB_PREFIX . "accounting_bookkeeping as ab";
		$sql .= " LEFT JOIN " . MAIN_DB_PREFIX . "accounting_account as aa ON aa.account_number = ab.numero_compte";
		$sql .= " AND aa.active = 1";
		$sql .= " INNER JOIN " . MAIN_DB_PREFIX . "accounting_system as asy ON aa.fk_pcg_version = asy.pcg_version";
		$sql .= " AND asy.rowid = " . $pcgver;
		$sql .= " AND ab.entity IN (" . getEntity('accountancy') . ")";
		$sql .= " ORDER BY account_number ASC";
		*/
	}

    // phpcs:disable PEAR.NamingConventions.ValidFunctionName.ScopeNotCamelCaps
	/**
	* Return list of accounts with label by chart of accounts
	*
	* @param string     $selectid   Preselected chart of accounts
	* @param string     $htmlname	Name of field in html form
	* @param int		$showempty	Add an empty field
	* @param array		$event		Event options
	* @param int		$select_in	Value is a aa.rowid (0 default) or aa.account_number (1)
	* @param int		$select_out	Set value returned by select 0=rowid (default), 1=account_number
	* @param int		$aabase		Set accounting_account base class to display empty=all or from 1 to 8 will display only account beginning by this number
	* @return string	String with HTML select
    */
    public function select_account($selectid, $htmlname = 'account', $showempty = 0, $event = array(), $select_in = 0, $select_out = 0, $aabase = '')
    {
        // phpcs:enable
		global $conf;

		require_once DOL_DOCUMENT_ROOT.'/core/lib/accounting.lib.php';

		$pcgver = $conf->global->CHARTOFACCOUNTS;

		$sql = "SELECT DISTINCT ab.numero_compte as account_number, aa.label as label, aa.rowid as rowid, aa.fk_pcg_version";
		$sql .= " FROM ".MAIN_DB_PREFIX."accounting_bookkeeping as ab";
		$sql .= " LEFT JOIN ".MAIN_DB_PREFIX."accounting_account as aa ON aa.account_number = ab.numero_compte";
		$sql .= " AND aa.active = 1";
		$sql .= " INNER JOIN ".MAIN_DB_PREFIX."accounting_system as asy ON aa.fk_pcg_version = asy.pcg_version";
		$sql .= " AND asy.rowid = ".$pcgver;
		$sql .= " AND ab.entity IN (".getEntity('accountancy').")";
		$sql .= " ORDER BY account_number ASC";

		dol_syslog(get_class($this)."::select_account", LOG_DEBUG);
		$resql = $this->db->query($sql);

		if (!$resql) {
			$this->error = "Error ".$this->db->lasterror();
			dol_syslog(get_class($this)."::select_account ".$this->error, LOG_ERR);
			return -1;
		}

		$out = ajax_combobox($htmlname, $event);

		$options = array();
		$selected = null;

		while ($obj = $this->db->fetch_object($resql)) {
			$label = length_accountg($obj->account_number).' - '.$obj->label;

			$select_value_in = $obj->rowid;
			$select_value_out = $obj->rowid;

			if ($select_in == 1) {
				$select_value_in = $obj->account_number;
			}
			if ($select_out == 1) {
				$select_value_out = $obj->account_number;
			}

			// Remember guy's we store in database llx_facturedet the rowid of accounting_account and not the account_number
			// Because same account_number can be share between different accounting_system and do have the same meaning
			if (($selectid != '') && $selectid == $select_value_in) {
				$selected = $select_value_out;
			}

			$options[$select_value_out] = $label;
		}

		$out .= Form::selectarray($htmlname, $options, $selected, $showempty, 0, 0, '', 0, 0, 0, '', 'maxwidth300');
		$this->db->free($resql);
		return $out;
	}

    // phpcs:disable PEAR.NamingConventions.ValidFunctionName.ScopeNotCamelCaps
	/**
	 * Description of a root accounting account
	 *
	 * @param 	string 	$account	Accounting account
	 * @return 	string 				Root account
	 */
	public function get_compte_racine($account = null)
	{
        // phpcs:enable
		global $conf;
		$pcgver = $conf->global->CHARTOFACCOUNTS;

		$sql  = "SELECT root.account_number, root.label as label";
		$sql .= " FROM ".MAIN_DB_PREFIX."accounting_account as aa";
		$sql .= " INNER JOIN ".MAIN_DB_PREFIX."accounting_system as asy ON aa.fk_pcg_version = asy.pcg_version";
		$sql .= " AND asy.rowid = ".$pcgver;
		$sql .= " LEFT JOIN ".MAIN_DB_PREFIX."accounting_account as parent ON aa.account_parent = parent.rowid";
		$sql .= " LEFT JOIN ".MAIN_DB_PREFIX."accounting_account as root ON parent.account_parent = root.rowid";
		$sql .= " WHERE aa.account_number = '".$account."'";
		$sql .= " AND parent.active = 1";
		$sql .= " AND root.active = 1";
		$sql .= " AND aa.entity IN (".getEntity('accountancy').")";

		dol_syslog(get_class($this)."::select_account sql=".$sql, LOG_DEBUG);
		$resql = $this->db->query($sql);
		if ($resql) {
			$obj = '';
			if ($this->db->num_rows($resql)) {
				$obj = $this->db->fetch_object($resql);
			}

			return $obj->label;
		} else {
			$this->error = "Error ".$this->db->lasterror();
			dol_syslog(__METHOD__." ".$this->error, LOG_ERR);

			return -1;
		}
	}

    // phpcs:disable PEAR.NamingConventions.ValidFunctionName.ScopeNotCamelCaps
	/**
	 * Description of accounting account
	 *
	 * @param	string	$account	Accounting account
	 * @return	string				Account desc
	 */
    public function get_compte_desc($account = null)
    {
        // phpcs:enable
		global $conf;

		$pcgver = $conf->global->CHARTOFACCOUNTS;
		$sql  = "SELECT aa.account_number, aa.label, aa.rowid, aa.fk_pcg_version, cat.label as category";
		$sql .= " FROM ".MAIN_DB_PREFIX."accounting_account as aa ";
		$sql .= " INNER JOIN ".MAIN_DB_PREFIX."accounting_system as asy ON aa.fk_pcg_version = asy.pcg_version";
		$sql .= " AND aa.account_number = '".$account."'";
		$sql .= " AND asy.rowid = ".$pcgver;
		$sql .= " AND aa.active = 1";
		$sql .= " LEFT JOIN ".MAIN_DB_PREFIX."c_accounting_category as cat ON aa.fk_accounting_category = cat.rowid";
		$sql .= " WHERE aa.entity IN (".getEntity('accountancy').")";

		dol_syslog(get_class($this)."::select_account sql=".$sql, LOG_DEBUG);
		$resql = $this->db->query($sql);
		if ($resql) {
			$obj = '';
			if ($this->db->num_rows($resql)) {
				$obj = $this->db->fetch_object($resql);
			}
			if (empty($obj->category)) {
				return $obj->label;
			} else {
				return $obj->label.' ('.$obj->category.')';
			}
		} else {
			$this->error = "Error ".$this->db->lasterror();
			dol_syslog(__METHOD__." ".$this->error, LOG_ERR);
			return -1;
		}
	}
}

/**
 * Class BookKeepingLine
 */
class BookKeepingLine
{
	/**
	 * @var int ID
	 */
	public $id;

	public $doc_date = '';
	public $doc_type;
	public $doc_ref;

	/**
     * @var int ID
     */
	public $fk_doc;

	/**
     * @var int ID
     */
	public $fk_docdet;

	public $thirdparty_code;
	public $subledger_account;
	public $subledger_label;
	public $numero_compte;
	public $label_compte;
	public $label_operation;
	public $debit;
	public $credit;
	public $montant;
	public $sens;
    public $lettering_code;

	/**
     * @var int ID
     */
	public $fk_user_author;

	public $import_key;
	public $code_journal;
	public $journal_label;
	public $piece_num;

	/**
     * @var integer|string date_creation
     */
	public $date_creation;

	/**
	 * @var integer|string $date_modification;
	 */
    public $date_modification;

    /**
     * @var integer|string $date_export;
     */
    public $date_export;
}<|MERGE_RESOLUTION|>--- conflicted
+++ resolved
@@ -356,51 +356,27 @@
 				$sql .= ', entity';
 				$sql .= ") VALUES (";
 				$sql .= "'".$this->db->idate($this->doc_date)."'";
-<<<<<<< HEAD
-				$sql .= ", ".(! isset($this->date_lim_reglement) || dol_strlen($this->date_lim_reglement) == 0 ? 'NULL' : "'".$this->db->idate($this->date_lim_reglement)."'");
-				$sql .= ",'" . $this->db->escape($this->doc_type) . "'";
-				$sql .= ",'" . $this->db->escape($this->doc_ref) . "'";
-				$sql .= "," . $this->fk_doc;
-				$sql .= "," . $this->fk_docdet;
-				$sql .= "," . (!empty($this->thirdparty_code)?("'".$this->db->escape($this->thirdparty_code)."'"):"NULL");
-				$sql .= "," . (!empty($this->subledger_account)?("'".$this->db->escape($this->subledger_account)."'"):"NULL");
-				$sql .= "," . (!empty($this->subledger_label)?("'".$this->db->escape($this->subledger_label)."'"):"NULL");
-				$sql .= ",'" . $this->db->escape($this->numero_compte) . "'";
-				$sql .= ",'" . $this->db->escape($this->label_compte) . "'";
-				$sql .= "," . (!empty($this->label_operation)?("'".$this->db->escape($this->label_operation)."'"):"NULL");
-				$sql .= "," . $this->debit;
-				$sql .= "," . $this->credit;
-				$sql .= "," . $this->montant;
-				$sql .= "," . (!empty($this->sens)?("'".$this->db->escape($this->sens)."'"):"NULL");
-				$sql .= ",'" . $this->db->escape($this->fk_user_author) . "'";
-				$sql .= ",'" . $this->db->idate($now)."'";
-				$sql .= ",'" . $this->db->escape($this->code_journal) . "'";
-				$sql .= "," . (!empty($this->journal_label)?("'".$this->db->escape($this->journal_label)."'"):"NULL");
-				$sql .= "," . $this->db->escape($this->piece_num);
-				$sql .= ", " . (! isset($this->entity) ? $conf->entity : $this->entity);
-=======
 				$sql .= ", ".(!isset($this->date_lim_reglement) || dol_strlen($this->date_lim_reglement) == 0 ? 'NULL' : "'".$this->db->idate($this->date_lim_reglement)."'");
-				$sql .= ",'".$this->db->escape($this->doc_type)."'";
-				$sql .= ",'".$this->db->escape($this->doc_ref)."'";
-				$sql .= ",".$this->fk_doc;
-				$sql .= ",".$this->fk_docdet;
-				$sql .= ",'".$this->db->escape($this->thirdparty_code)."'";
-				$sql .= ",'".$this->db->escape($this->subledger_account)."'";
-				$sql .= ",'".$this->db->escape($this->subledger_label)."'";
-				$sql .= ",'".$this->db->escape($this->numero_compte)."'";
-				$sql .= ",'".$this->db->escape($this->label_compte)."'";
-				$sql .= ",'".$this->db->escape($this->label_operation)."'";
-				$sql .= ",".$this->debit;
-				$sql .= ",".$this->credit;
-				$sql .= ",".$this->montant;
-				$sql .= ",'".$this->db->escape($this->sens)."'";
-				$sql .= ",'".$this->db->escape($this->fk_user_author)."'";
-				$sql .= ",'".$this->db->idate($now)."'";
-				$sql .= ",'".$this->db->escape($this->code_journal)."'";
-				$sql .= ",'".$this->db->escape($this->journal_label)."'";
-				$sql .= ",".$this->db->escape($this->piece_num);
+				$sql .= ", '".$this->db->escape($this->doc_type)."'";
+				$sql .= ", '".$this->db->escape($this->doc_ref)."'";
+				$sql .= ", ".$this->fk_doc;
+				$sql .= ", ".$this->fk_docdet;
+				$sql .= ", ".(!empty($this->thirdparty_code)?("'".$this->db->escape($this->thirdparty_code)."'"):"NULL");
+				$sql .= ", ".(!empty($this->subledger_account)?("'".$this->db->escape($this->subledger_account)."'"):"NULL");
+				$sql .= ", ".(!empty($this->subledger_label)?("'".$this->db->escape($this->subledger_label)."'"):"NULL");
+				$sql .= ", '".$this->db->escape($this->numero_compte)."'";
+				$sql .= ", ".(!empty($this->label_operation)?("'".$this->db->escape($this->label_operation)."'"):"NULL");
+				$sql .= ", '".$this->db->escape($this->label_operation)."'";
+				$sql .= ", ".$this->debit;
+				$sql .= ", ".$this->credit;
+				$sql .= ", ".$this->montant;
+				$sql .= ", ".(!empty($this->sens)?("'".$this->db->escape($this->sens)."'"):"NULL");
+				$sql .= ", '".$this->db->escape($this->fk_user_author)."'";
+				$sql .= ", '".$this->db->idate($now)."'";
+				$sql .= ", '".$this->db->escape($this->code_journal)."'";
+				$sql .= ", ".(!empty($this->journal_label)?("'".$this->db->escape($this->journal_label)."'"):"NULL");
+				$sql .= ", ".$this->db->escape($this->piece_num);
 				$sql .= ", ".(!isset($this->entity) ? $conf->entity : $this->entity);
->>>>>>> 99f9341d
 				$sql .= ")";
 
 				dol_syslog(get_class($this).":: create sql=".$sql, LOG_DEBUG);
