<?php
/* Copyright (C) 2014-2017  Olivier Geffroy     <jeff@jeffinfo.com>
 * Copyright (C) 2015-2017  Alexandre Spangaro  <aspangaro@open-dsi.fr>
<<<<<<< HEAD
 * Copyright (C) 2015-2020  Florian Henry       <florian.henry@open-concept.pro>
=======
 * Copyright (C) 2015-2017  Florian Henry       <florian.henry@open-concept.pro>
>>>>>>> 768d2db8
 * Copyright (C) 2018-2020  Frédéric France     <frederic.france@netlogic.fr>
 *
 * This program is free software; you can redistribute it and/or modify
 * it under the terms of the GNU General Public License as published by
 * the Free Software Foundation; either version 3 of the License, or
 * (at your option) any later version.
 *
 * This program is distributed in the hope that it will be useful,
 * but WITHOUT ANY WARRANTY; without even the implied warranty of
 * MERCHANTABILITY or FITNESS FOR A PARTICULAR PURPOSE.  See the
 * GNU General Public License for more details.
 *
 * You should have received a copy of the GNU General Public License
 * along with this program. If not, see <https://www.gnu.org/licenses/>.
 */

/**
 * \file        htdocs/accountancy/class/bookkeeping.class.php
 * \ingroup     Accountancy (Double entries)
 * \brief       File of class to manage Ledger (General Ledger and Subledger)
 */

// Class
require_once DOL_DOCUMENT_ROOT.'/core/class/commonobject.class.php';

/**
 * Class to manage Ledger (General Ledger and Subledger)
 */
class BookKeeping extends CommonObject
{
	/**
	 * @var string Id to identify managed objects
	 */
	public $element = 'accountingbookkeeping';

	/**
	 * @var string Name of table without prefix where object is stored
	 */
	public $table_element = 'accounting_bookkeeping';

	/**
	 * @var int Entity
	 */
	public $entity;

	/**
	 * @var BookKeepingLine[] Lines
	 */
	public $lines = array();

	/**
	 * @var int ID
	 */
	public $id;

	/**
	 * @var string Date of source document, in db date NOT NULL
	 */
	public $doc_date;

	/**
	 * @var int Deadline for payment
	 */
	public $date_lim_reglement;

	/**
	 * @var string doc_type
	 */
	public $doc_type;

	/**
	 * @var string doc_ref
	 */
	public $doc_ref;

	/**
	 * @var int ID
	 */
	public $fk_doc;

	/**
	 * @var int ID
	 */
	public $fk_docdet;

	/**
	 * @var string thirdparty code
	 */
	public $thirdparty_code;

	/**
	 * @var string subledger account
	 */
	public $subledger_account;

	/**
	 * @var string subledger label
	 */
	public $subledger_label;

	/**
	 * @var string  doc_type
	 */
	public $numero_compte;

	/**
	 * @var string label compte
	 */
	public $label_compte;

	/**
	 * @var string label operation
	 */
	public $label_operation;

	/**
	 * @var float FEC:Debit
	 */
	public $debit;

	/**
	 * @var float FEC:Credit
	 */
	public $credit;

	/**
	 * @var float FEC:Amount (Not necessary)
	 * @deprecated Use $amount
	 */
	public $montant;

	/**
	 * @var float FEC:Amount (Not necessary)
	 */
	public $amount;

	/**
	 * @var string FEC:Sens (Not necessary)
	 */
	public $sens;

	/**
	 * @var int ID
	 */
	public $fk_user_author;

	/**
	 * @var string key for import
	 */
	public $import_key;

	/**
	 * @var string code journal
	 */
	public $code_journal;

	/**
	 * @var string label journal
	 */
	public $journal_label;

	/**
	 * @var int accounting transaction id
	 */
	public $piece_num;

	/**
	 * @var string String with name of icon for myobject. Must be the part after the 'object_' into object_myobject.png
	 */
	public $picto = 'generic';


	/**
	 * Constructor
	 *
	 * @param DoliDb $db Database handler
	 */
	public function __construct(DoliDB $db)
	{
		$this->db = $db;
	}

	/**
	 * Create object into database
	 *
	 * @param  User	$user		User that creates
	 * @param  bool	$notrigger	false=launch triggers after, true=disable triggers
	 * @return int				<0 if KO, Id of created object if OK
	 */
	public function create(User $user, $notrigger = false)
	{
		global $conf, $langs;

		dol_syslog(__METHOD__, LOG_DEBUG);

		$error = 0;

		// Clean parameters
		if (isset($this->doc_type)) {
			$this->doc_type = trim($this->doc_type);
		}
		if (isset($this->doc_ref)) {
			$this->doc_ref = trim($this->doc_ref);
		}
		if (isset($this->fk_doc)) {
			$this->fk_doc = (int) $this->fk_doc;
		}
		if (isset($this->fk_docdet)) {
			$this->fk_docdet = (int) $this->fk_docdet;
		}
		if (isset($this->thirdparty_code)) {
			$this->thirdparty_code = trim($this->thirdparty_code);
		}
		if (isset($this->subledger_account)) {
			$this->subledger_account = trim($this->subledger_account);
		}
		if (isset($this->subledger_label)) {
			$this->subledger_label = trim($this->subledger_label);
		}
		if (isset($this->numero_compte)) {
			$this->numero_compte = trim($this->numero_compte);
		}
		if (isset($this->label_compte)) {
			$this->label_compte = trim($this->label_compte);
		}
		if (isset($this->label_operation)) {
			$this->label_operation = trim($this->label_operation);
		}
		if (isset($this->debit)) {
			$this->debit = (float) $this->debit;
		}
		if (isset($this->credit)) {
			$this->credit = (float) $this->credit;
		}
		if (isset($this->montant)) {
			$this->montant = (float) $this->montant;
		}
		if (isset($this->sens)) {
			$this->sens = trim($this->sens);
		}
		if (isset($this->import_key)) {
			$this->import_key = trim($this->import_key);
		}
		if (isset($this->code_journal)) {
			$this->code_journal = trim($this->code_journal);
		}
		if (isset($this->journal_label)) {
			$this->journal_label = trim($this->journal_label);
		}
		if (isset($this->piece_num)) {
			$this->piece_num = trim($this->piece_num);
		}
		if (empty($this->debit)) $this->debit = 0.0;
		if (empty($this->credit)) $this->credit = 0.0;

		// Check parameters
		if (($this->numero_compte == "") || $this->numero_compte == '-1' || $this->numero_compte == 'NotDefined')
		{
			$langs->loadLangs(array("errors"));
			if (in_array($this->doc_type, array('bank', 'expense_report')))
			{
				$this->errors[] = $langs->trans('ErrorFieldAccountNotDefinedForBankLine', $this->fk_docdet, $this->doc_type);
			} else {
				//$this->errors[]=$langs->trans('ErrorFieldAccountNotDefinedForInvoiceLine', $this->doc_ref,  $this->label_compte);
				$mesg = $this->doc_ref.', '.$langs->trans("AccountAccounting").': '.$this->numero_compte;
				if ($this->subledger_account && $this->subledger_account != $this->numero_compte)
				{
					$mesg .= ', '.$langs->trans("SubledgerAccount").': '.$this->subledger_account;
				}
				$this->errors[] = $langs->trans('ErrorFieldAccountNotDefinedForLine', $mesg);
			}

			return -1;
		}

		$this->db->begin();

		$this->piece_num = 0;

		// First check if line not yet already in bookkeeping.
		// Note that we must include doc_type - fk_doc - numero_compte - label to be sure to have unicity of line (we may have several lines
		// with same doc_type, fk_doc, numero_compte for 1 invoice line when using localtaxes with same account)
		// WARNING: This is not reliable, label may have been modified. This is just a small protection.
		// The page to make journalization make the test on couple doc_type - fk_doc only.
		$sql = "SELECT count(*) as nb";
		$sql .= " FROM ".MAIN_DB_PREFIX.$this->table_element;
		$sql .= " WHERE doc_type = '".$this->db->escape($this->doc_type)."'";
		$sql .= " AND fk_doc = ".$this->fk_doc;
		//$sql .= " AND fk_docdet = " . $this->fk_docdet;					// This field can be 0 if record is for several lines
		$sql .= " AND numero_compte = '".$this->db->escape($this->numero_compte)."'";
		$sql .= " AND label_operation = '".$this->db->escape($this->label_operation)."'";
		$sql .= " AND entity IN (".getEntity('accountancy').")";

		$resql = $this->db->query($sql);

		if ($resql) {
			$row = $this->db->fetch_object($resql);
			if ($row->nb == 0)
			{
				// Determine piece_num
				$sqlnum = "SELECT piece_num";
				$sqlnum .= " FROM ".MAIN_DB_PREFIX.$this->table_element;
				$sqlnum .= " WHERE doc_type = '".$this->db->escape($this->doc_type)."'"; // For example doc_type = 'bank'
				$sqlnum .= " AND fk_docdet = ".$this->db->escape($this->fk_docdet); // fk_docdet is rowid into llx_bank or llx_facturedet or llx_facturefourndet, or ...
				$sqlnum .= " AND doc_ref = '".$this->db->escape($this->doc_ref)."'"; // ref of source object
				$sqlnum .= " AND entity IN (".getEntity('accountancy').")";

				dol_syslog(get_class($this).":: create sqlnum=".$sqlnum, LOG_DEBUG);
				$resqlnum = $this->db->query($sqlnum);
				if ($resqlnum) {
					$objnum = $this->db->fetch_object($resqlnum);
					$this->piece_num = $objnum->piece_num;
				}
				dol_syslog(get_class($this).":: create this->piece_num=".$this->piece_num, LOG_DEBUG);
				if (empty($this->piece_num)) {
					$sqlnum = "SELECT MAX(piece_num)+1 as maxpiecenum";
					$sqlnum .= " FROM ".MAIN_DB_PREFIX.$this->table_element;
					$sqlnum .= " WHERE entity IN (".getEntity('accountancy').")";

					dol_syslog(get_class($this).":: create sqlnum=".$sqlnum, LOG_DEBUG);
					$resqlnum = $this->db->query($sqlnum);
					if ($resqlnum) {
						$objnum = $this->db->fetch_object($resqlnum);
						$this->piece_num = $objnum->maxpiecenum;
					}
				}
				dol_syslog(get_class($this).":: create this->piece_num=".$this->piece_num, LOG_DEBUG);
				if (empty($this->piece_num)) {
					$this->piece_num = 1;
				}

				$now = dol_now();

				$sql = "INSERT INTO ".MAIN_DB_PREFIX.$this->table_element." (";
				$sql .= "doc_date";
				$sql .= ", date_lim_reglement";
				$sql .= ", doc_type";
				$sql .= ", doc_ref";
				$sql .= ", fk_doc";
				$sql .= ", fk_docdet";
				$sql .= ", thirdparty_code";
				$sql .= ", subledger_account";
				$sql .= ", subledger_label";
				$sql .= ", numero_compte";
				$sql .= ", label_compte";
				$sql .= ", label_operation";
				$sql .= ", debit";
				$sql .= ", credit";
				$sql .= ", montant";
				$sql .= ", sens";
				$sql .= ", fk_user_author";
				$sql .= ", date_creation";
				$sql .= ", code_journal";
				$sql .= ", journal_label";
				$sql .= ", piece_num";
				$sql .= ', entity';
				$sql .= ") VALUES (";
				$sql .= "'".$this->db->idate($this->doc_date)."'";
				$sql .= ", ".(!isset($this->date_lim_reglement) || dol_strlen($this->date_lim_reglement) == 0 ? 'NULL' : "'".$this->db->idate($this->date_lim_reglement)."'");
				$sql .= ", '".$this->db->escape($this->doc_type)."'";
				$sql .= ", '".$this->db->escape($this->doc_ref)."'";
				$sql .= ", ".$this->fk_doc;
				$sql .= ", ".$this->fk_docdet;
				$sql .= ", ".(!empty($this->thirdparty_code) ? ("'".$this->db->escape($this->thirdparty_code)."'") : "NULL");
				$sql .= ", ".(!empty($this->subledger_account) ? ("'".$this->db->escape($this->subledger_account)."'") : "NULL");
				$sql .= ", ".(!empty($this->subledger_label) ? ("'".$this->db->escape($this->subledger_label)."'") : "NULL");
				$sql .= ", '".$this->db->escape($this->numero_compte)."'";
				$sql .= ", ".(!empty($this->label_operation) ? ("'".$this->db->escape($this->label_operation)."'") : "NULL");
				$sql .= ", '".$this->db->escape($this->label_operation)."'";
				$sql .= ", ".$this->debit;
				$sql .= ", ".$this->credit;
				$sql .= ", ".$this->montant;
				$sql .= ", ".(!empty($this->sens) ? ("'".$this->db->escape($this->sens)."'") : "NULL");
				$sql .= ", '".$this->db->escape($this->fk_user_author)."'";
				$sql .= ", '".$this->db->idate($now)."'";
				$sql .= ", '".$this->db->escape($this->code_journal)."'";
				$sql .= ", ".(!empty($this->journal_label) ? ("'".$this->db->escape($this->journal_label)."'") : "NULL");
				$sql .= ", ".$this->db->escape($this->piece_num);
				$sql .= ", ".(!isset($this->entity) ? $conf->entity : $this->entity);
				$sql .= ")";

				dol_syslog(get_class($this).":: create sql=".$sql, LOG_DEBUG);
				$resql = $this->db->query($sql);
				if ($resql) {
					$id = $this->db->last_insert_id(MAIN_DB_PREFIX.$this->table_element);

					if ($id > 0) {
						$this->id = $id;
						$result = 0;
					} else {
						$result = -2;
						$error++;
						$this->errors[] = 'Error Create Error '.$result.' lecture ID';
						dol_syslog(__METHOD__.' '.join(',', $this->errors), LOG_ERR);
					}
				} else {
					$result = -1;
					$error++;
					$this->errors[] = 'Error '.$this->db->lasterror();
					dol_syslog(__METHOD__.' '.join(',', $this->errors), LOG_ERR);
				}
			} else {	// Already exists
				$result = -3;
				$error++;
				$this->error = 'BookkeepingRecordAlreadyExists';
				dol_syslog(__METHOD__.' '.$this->error, LOG_WARNING);
			}
		} else {
			$result = -5;
			$error++;
			$this->errors[] = 'Error '.$this->db->lasterror();
			dol_syslog(__METHOD__.' '.join(',', $this->errors), LOG_ERR);
		}

		// Uncomment this and change MYOBJECT to your own tag if you
		// want this action to call a trigger.
		//if (! $error && ! $notrigger) {

		// // Call triggers
		// $result=$this->call_trigger('MYOBJECT_CREATE',$user);
		// if ($result < 0) $error++;
		// // End call triggers
		//}

		// Commit or rollback
		if ($error) {
			$this->db->rollback();
			return -1 * $error;
		} else {
			$this->db->commit();
			return $result;
		}
	}

	/**
	 *  Return a link to the object card (with optionally the picto)
	 *
	 *	@param	int		$withpicto					Include picto in link (0=No picto, 1=Include picto into link, 2=Only picto)
	 *	@param	string	$option						On what the link point to ('nolink', ...)
	 *  @param	int  	$notooltip					1=Disable tooltip
	 *  @param  string  $morecss            		Add more css on link
	 *  @param  int     $save_lastsearch_value    	-1=Auto, 0=No save of lastsearch_values when clicking, 1=Save lastsearch_values whenclicking
	 *	@return	string								String with URL
	 */
	public function getNomUrl($withpicto = 0, $option = '', $notooltip = 0, $morecss = '', $save_lastsearch_value = -1)
	{
		global $db, $conf, $langs;
		global $dolibarr_main_authentication, $dolibarr_main_demo;
		global $menumanager;

		if (!empty($conf->dol_no_mouse_hover)) $notooltip = 1; // Force disable tooltips

		$result = '';
		$companylink = '';

		$label = '<u>'.$langs->trans("Transaction").'</u>';
		$label .= '<br>';
		$label .= '<b>'.$langs->trans('Ref').':</b> '.$this->piece_num;

		$url = DOL_URL_ROOT.'/accountancy/bookkeeping/card.php?piece_num='.$this->piece_num;

		if ($option != 'nolink')
		{
			// Add param to save lastsearch_values or not
			$add_save_lastsearch_values = ($save_lastsearch_value == 1 ? 1 : 0);
			if ($save_lastsearch_value == -1 && preg_match('/list\.php/', $_SERVER["PHP_SELF"])) $add_save_lastsearch_values = 1;
			if ($add_save_lastsearch_values) $url .= '&save_lastsearch_values=1';
		}

		$linkclose = '';
		if (empty($notooltip))
		{
			if (!empty($conf->global->MAIN_OPTIMIZEFORTEXTBROWSER))
			{
				$label = $langs->trans("ShowTransaction");
				$linkclose .= ' alt="'.dol_escape_htmltag($label, 1).'"';
			}
			$linkclose .= ' title="'.dol_escape_htmltag($label, 1).'"';
			$linkclose .= ' class="classfortooltip'.($morecss ? ' '.$morecss : '').'"';
		} else $linkclose = ($morecss ? ' class="'.$morecss.'"' : '');

		$linkstart = '<a href="'.$url.'"';
		$linkstart .= $linkclose.'>';
		$linkend = '</a>';

		$result .= $linkstart;
		if ($withpicto) $result .= img_object(($notooltip ? '' : $label), ($this->picto ? $this->picto : 'generic'), ($notooltip ? (($withpicto != 2) ? 'class="paddingright"' : '') : 'class="'.(($withpicto != 2) ? 'paddingright ' : '').'classfortooltip"'), 0, 0, $notooltip ? 0 : 1);
		if ($withpicto != 2) $result .= $this->piece_num;
		$result .= $linkend;
		//if ($withpicto != 2) $result.=(($addlabel && $this->label) ? $sep . dol_trunc($this->label, ($addlabel > 1 ? $addlabel : 0)) : '');

		return $result;
	}

	/**
	 * Create object into database
	 *
	 * @param  User	$user	   User that creates
	 * @param  bool	$notrigger  false=launch triggers after, true=disable triggers
	 * @param  string  $mode 	   Mode
	 * @return int				 <0 if KO, Id of created object if OK
	 */
	public function createStd(User $user, $notrigger = false, $mode = '')
	{
		global $conf, $langs;

		$langs->loadLangs(array("accountancy", "bills", "compta"));

		dol_syslog(__METHOD__, LOG_DEBUG);

		$error = 0;

		// Clean parameters
		if (isset($this->doc_type)) {
			$this->doc_type = trim($this->doc_type);
		}
		if (isset($this->doc_ref)) {
			$this->doc_ref = trim($this->doc_ref);
		}
		if (isset($this->fk_doc)) {
			$this->fk_doc = (int) $this->fk_doc;
		}
		if (isset($this->fk_docdet)) {
			$this->fk_docdet = (int) $this->fk_docdet;
		}
		if (isset($this->thirdparty_code)) {
			$this->thirdparty_code = trim($this->thirdparty_code);
		}
		if (isset($this->subledger_account)) {
			$this->subledger_account = trim($this->subledger_account);
		}
		if (isset($this->subledger_label)) {
			$this->subledger_label = trim($this->subledger_label);
		}
		if (isset($this->numero_compte)) {
			$this->numero_compte = trim($this->numero_compte);
		}
		if (isset($this->label_compte)) {
			$this->label_compte = trim($this->label_compte);
		}
		if (isset($this->label_operation)) {
			$this->label_operation = trim($this->label_operation);
		}
		if (isset($this->debit)) {
			$this->debit = trim($this->debit);
		}
		if (isset($this->credit)) {
			$this->credit = trim($this->credit);
		}
		if (isset($this->montant)) {
			$this->montant = trim($this->montant);
		}
		if (isset($this->sens)) {
			$this->sens = trim($this->sens);
		}
		if (isset($this->import_key)) {
			$this->import_key = trim($this->import_key);
		}
		if (isset($this->code_journal)) {
			$this->code_journal = trim($this->code_journal);
		}
		if (isset($this->journal_label)) {
			$this->journal_label = trim($this->journal_label);
		}
		if (isset($this->piece_num)) {
			$this->piece_num = trim($this->piece_num);
		}
		if (empty($this->debit)) $this->debit = 0;
		if (empty($this->credit)) $this->credit = 0;

		$this->debit = price2num($this->debit, 'MT');
		$this->credit = price2num($this->credit, 'MT');

		$now = dol_now();

		// Check parameters
		$this->journal_label = $langs->trans($this->journal_label);

		// Insert request
		$sql = 'INSERT INTO '.MAIN_DB_PREFIX.$this->table_element.$mode.' (';
		$sql .= 'doc_date,';
		$sql .= 'date_lim_reglement,';
		$sql .= 'doc_type,';
		$sql .= 'doc_ref,';
		$sql .= 'fk_doc,';
		$sql .= 'fk_docdet,';
		$sql .= 'thirdparty_code,';
		$sql .= 'subledger_account,';
		$sql .= 'subledger_label,';
		$sql .= 'numero_compte,';
		$sql .= 'label_compte,';
		$sql .= 'label_operation,';
		$sql .= 'debit,';
		$sql .= 'credit,';
		$sql .= 'montant,';
		$sql .= 'sens,';
		$sql .= 'fk_user_author,';
		$sql .= 'date_creation,';
		$sql .= 'code_journal,';
		$sql .= 'journal_label,';
		$sql .= 'piece_num,';
		$sql .= 'entity';
		$sql .= ') VALUES (';
		$sql .= ' '.(!isset($this->doc_date) || dol_strlen($this->doc_date) == 0 ? 'NULL' : "'".$this->db->idate($this->doc_date)."'").',';
		$sql .= ' '.(!isset($this->date_lim_reglement) || dol_strlen($this->date_lim_reglement) == 0 ? 'NULL' : "'".$this->db->idate($this->date_lim_reglement)."'").',';
		$sql .= ' '.(!isset($this->doc_type) ? 'NULL' : "'".$this->db->escape($this->doc_type)."'").',';
		$sql .= ' '.(!isset($this->doc_ref) ? 'NULL' : "'".$this->db->escape($this->doc_ref)."'").',';
		$sql .= ' '.(empty($this->fk_doc) ? '0' : $this->fk_doc).',';
		$sql .= ' '.(empty($this->fk_docdet) ? '0' : $this->fk_docdet).',';
		$sql .= ' '.(!isset($this->thirdparty_code) ? 'NULL' : "'".$this->db->escape($this->thirdparty_code)."'").',';
		$sql .= ' '.(!isset($this->subledger_account) ? 'NULL' : "'".$this->db->escape($this->subledger_account)."'").',';
		$sql .= ' '.(!isset($this->subledger_label) ? 'NULL' : "'".$this->db->escape($this->subledger_label)."'").',';
		$sql .= ' '.(!isset($this->numero_compte) ? 'NULL' : "'".$this->db->escape($this->numero_compte)."'").',';
		$sql .= ' '.(!isset($this->label_compte) ? 'NULL' : "'".$this->db->escape($this->label_compte)."'").',';
		$sql .= ' '.(!isset($this->label_operation) ? 'NULL' : "'".$this->db->escape($this->label_operation)."'").',';
		$sql .= ' '.(!isset($this->debit) ? 'NULL' : $this->debit).',';
		$sql .= ' '.(!isset($this->credit) ? 'NULL' : $this->credit).',';
		$sql .= ' '.(!isset($this->montant) ? 'NULL' : $this->montant).',';
		$sql .= ' '.(!isset($this->sens) ? 'NULL' : "'".$this->db->escape($this->sens)."'").',';
		$sql .= ' '.$user->id.',';
		$sql .= ' '."'".$this->db->idate($now)."',";
		$sql .= ' '.(empty($this->code_journal) ? 'NULL' : "'".$this->db->escape($this->code_journal)."'").',';
		$sql .= ' '.(empty($this->journal_label) ? 'NULL' : "'".$this->db->escape($this->journal_label)."'").',';
		$sql .= ' '.(empty($this->piece_num) ? 'NULL' : $this->db->escape($this->piece_num)).',';
		$sql .= ' '.(!isset($this->entity) ? $conf->entity : $this->entity);
		$sql .= ')';

		$this->db->begin();

		$resql = $this->db->query($sql);
		if (!$resql) {
			$error++;
			$this->errors[] = 'Error '.$this->db->lasterror();
			dol_syslog(__METHOD__.' '.join(',', $this->errors), LOG_ERR);
		}

		if (!$error) {
			$this->id = $this->db->last_insert_id(MAIN_DB_PREFIX.$this->table_element.$mode);

			// Uncomment this and change MYOBJECT to your own tag if you
			// want this action to call a trigger.
			//if (! $notrigger) {

			// // Call triggers
			// $result=$this->call_trigger('MYOBJECT_CREATE',$user);
			// if ($result < 0) $error++;
			// // End call triggers
			//}
		}

		// Commit or rollback
		if ($error) {
			$this->db->rollback();

			return -1 * $error;
		} else {
			$this->db->commit();

			return $this->id;
		}
	}

	/**
	 * Load object in memory from the database
	 *
	 * @param int $id Id object
	 * @param string $ref Ref
	 * @param string $mode 	Mode
	 *
	 * @return int <0 if KO, 0 if not found, >0 if OK
	 */
	public function fetch($id, $ref = null, $mode = '')
	{
		global $conf;

		dol_syslog(__METHOD__, LOG_DEBUG);

		$sql = 'SELECT';
		$sql .= ' t.rowid,';
		$sql .= " t.doc_date,";
		$sql .= " t.date_lim_reglement,";
		$sql .= " t.doc_type,";
		$sql .= " t.doc_ref,";
		$sql .= " t.fk_doc,";
		$sql .= " t.fk_docdet,";
		$sql .= " t.thirdparty_code,";
		$sql .= " t.subledger_account,";
		$sql .= " t.subledger_label,";
		$sql .= " t.numero_compte,";
		$sql .= " t.label_compte,";
		$sql .= " t.label_operation,";
		$sql .= " t.debit,";
		$sql .= " t.credit,";
		$sql .= " t.montant,";
		$sql .= " t.sens,";
		$sql .= " t.fk_user_author,";
		$sql .= " t.import_key,";
		$sql .= " t.code_journal,";
		$sql .= " t.journal_label,";
		$sql .= " t.piece_num,";
		$sql .= " t.date_creation";
		$sql .= ' FROM '.MAIN_DB_PREFIX.$this->table_element.$mode.' as t';
		$sql .= ' WHERE 1 = 1';
		$sql .= " AND entity IN (".getEntity('accountancy').")";
		if (null !== $ref) {
			$sql .= " AND t.ref = '".$this->db->escape($ref)."'";
		} else {
			$sql .= ' AND t.rowid = '.$id;
		}

		$resql = $this->db->query($sql);
		if ($resql) {
			$numrows = $this->db->num_rows($resql);
			if ($numrows) {
				$obj = $this->db->fetch_object($resql);

				$this->id = $obj->rowid;

				$this->doc_date = $this->db->jdate($obj->doc_date);
				$this->date_lim_reglement = $this->db->jdate($obj->date_lim_reglement);
				$this->doc_type = $obj->doc_type;
				$this->doc_ref = $obj->doc_ref;
				$this->fk_doc = $obj->fk_doc;
				$this->fk_docdet = $obj->fk_docdet;
				$this->thirdparty_code = $obj->thirdparty_code;
				$this->subledger_account = $obj->subledger_account;
				$this->subledger_label = $obj->subledger_label;
				$this->numero_compte = $obj->numero_compte;
				$this->label_compte = $obj->label_compte;
				$this->label_operation = $obj->label_operation;
				$this->debit = $obj->debit;
				$this->credit = $obj->credit;
				$this->montant = $obj->montant;
				$this->sens = $obj->sens;
				$this->fk_user_author = $obj->fk_user_author;
				$this->import_key = $obj->import_key;
				$this->code_journal = $obj->code_journal;
				$this->journal_label = $obj->journal_label;
				$this->piece_num = $obj->piece_num;
				$this->date_creation = $this->db->jdate($obj->date_creation);
			}
			$this->db->free($resql);

			if ($numrows) {
				return 1;
			} else {
				return 0;
			}
		} else {
			$this->errors[] = 'Error '.$this->db->lasterror();
			dol_syslog(__METHOD__.' '.join(',', $this->errors), LOG_ERR);

			return -1;
		}
	}


	/**
	 * Load object in memory from the database
	 *
	 * @param string $sortorder Sort Order
	 * @param string $sortfield Sort field
	 * @param int $limit offset limit
	 * @param int $offset offset limit
	 * @param array $filter filter array
	 * @param string $filtermode filter mode (AND or OR)
	 * @param int $option option (0: general account or 1: subaccount)
	 *
	 * @return int <0 if KO, >=0 if OK
	 */
	public function fetchAllByAccount($sortorder = '', $sortfield = '', $limit = 0, $offset = 0, array $filter = array(), $filtermode = 'AND', $option = 0)
	{
		global $conf;

		dol_syslog(__METHOD__, LOG_DEBUG);

		$this->lines = array();

		$sql = 'SELECT';
		$sql .= ' t.rowid,';
		$sql .= " t.doc_date,";
		$sql .= " t.doc_type,";
		$sql .= " t.doc_ref,";
		$sql .= " t.fk_doc,";
		$sql .= " t.fk_docdet,";
		$sql .= " t.thirdparty_code,";
		$sql .= " t.subledger_account,";
		$sql .= " t.subledger_label,";
		$sql .= " t.numero_compte,";
		$sql .= " t.label_compte,";
		$sql .= " t.label_operation,";
		$sql .= " t.debit,";
		$sql .= " t.credit,";
		$sql .= " t.montant as amount,";
		$sql .= " t.sens,";
		$sql .= " t.multicurrency_amount,";
		$sql .= " t.multicurrency_code,";
		$sql .= " t.lettering_code,";
		$sql .= " t.date_lettering,";
		$sql .= " t.fk_user_author,";
		$sql .= " t.import_key,";
		$sql .= " t.code_journal,";
		$sql .= " t.journal_label,";
		$sql .= " t.piece_num,";
		$sql .= " t.date_creation,";
		$sql .= " t.date_export";
		// Manage filter
		$sqlwhere = array();
		if (count($filter) > 0) {
			foreach ($filter as $key => $value) {
				if ($key == 't.doc_date') {
					$sqlwhere[] = $key.'=\''.$this->db->idate($value).'\'';
				} elseif ($key == 't.doc_date>=' || $key == 't.doc_date<=') {
					$sqlwhere[] = $key.'\''.$this->db->idate($value).'\'';
				} elseif ($key == 't.numero_compte>=' || $key == 't.numero_compte<=' || $key == 't.subledger_account>=' || $key == 't.subledger_account<=') {
					$sqlwhere[] = $key.'\''.$this->db->escape($value).'\'';
				} elseif ($key == 't.fk_doc' || $key == 't.fk_docdet' || $key == 't.piece_num') {
					$sqlwhere[] = $key.'='.$value;
				} elseif ($key == 't.subledger_account' || $key == 't.numero_compte') {
					$sqlwhere[] = $key.' LIKE \''.$this->db->escape($value).'%\'';
				} elseif ($key == 't.date_creation>=' || $key == 't.date_creation<=') {
					$sqlwhere[] = $key.'\''.$this->db->idate($value).'\'';
				} elseif ($key == 't.date_export>=' || $key == 't.date_export<=') {
					$sqlwhere[] = $key.'\''.$this->db->idate($value).'\'';
				} elseif ($key == 't.credit' || $key == 't.debit') {
					$sqlwhere[] = natural_search($key, $value, 1, 1);
                } elseif ($key == 't.reconciled_option') {
                    $sqlwhere[] = 't.lettering_code IS NULL';
                } elseif ($key == 't.code_journal' && !empty($value)) {
<<<<<<< HEAD
                    $sqlwhere[] = natural_search("t.code_journal", join(',', $value), 3, 1);
=======
                	if (is_array($value)) {
                		$sqlwhere[] = natural_search("t.code_journal", join(',', $value), 3, 1);
                	} else {
                    	$sqlwhere[] = natural_search("t.code_journal", $value, 3, 1);
                	}
>>>>>>> 768d2db8
				} else {
					$sqlwhere[] = natural_search($key, $value, 0, 1);
				}
			}
		}
		$sql .= ' FROM '.MAIN_DB_PREFIX.$this->table_element.' as t';
		$sql .= ' WHERE 1 = 1';
		$sql .= " AND entity IN (".getEntity('accountancy').")";
		if (count($sqlwhere) > 0) {
			$sql .= ' AND '.implode(' '.$filtermode.' ', $sqlwhere);
		}
		// Affichage par compte comptable
		if (!empty($option)) {
			$sql .= ' AND t.subledger_account IS NOT NULL';
			$sql .= ' ORDER BY t.subledger_account ASC';
		} else {
			$sql .= ' ORDER BY t.numero_compte ASC';
		}

		if (!empty($sortfield)) {
			$sql .= ', '.$sortfield.' '.$sortorder;
		}
		if (!empty($limit)) {
			$sql .= ' '.$this->db->plimit($limit + 1, $offset);
		}

		$resql = $this->db->query($sql);
		if ($resql) {
			$num = $this->db->num_rows($resql);

			$i = 0;
			while (($obj = $this->db->fetch_object($resql)) && (empty($limit) || $i < min($limit, $num))) {
				$line = new BookKeepingLine();

				$line->id = $obj->rowid;

				$line->doc_date = $this->db->jdate($obj->doc_date);
				$line->doc_type = $obj->doc_type;
				$line->doc_ref = $obj->doc_ref;
				$line->fk_doc = $obj->fk_doc;
				$line->fk_docdet = $obj->fk_docdet;
				$line->thirdparty_code = $obj->thirdparty_code;
				$line->subledger_account = $obj->subledger_account;
				$line->subledger_label = $obj->subledger_label;
				$line->numero_compte = $obj->numero_compte;
				$line->label_compte = $obj->label_compte;
				$line->label_operation = $obj->label_operation;
				$line->debit = $obj->debit;
				$line->credit = $obj->credit;
				$line->montant = $obj->amount; // deprecated
				$line->amount = $obj->amount;
				$line->sens = $obj->sens;
				$line->multicurrency_amount = $obj->multicurrency_amount;
				$line->multicurrency_code = $obj->multicurrency_code;
				$line->lettering_code = $obj->lettering_code;
				$line->date_lettering = $obj->date_lettering;
				$line->fk_user_author = $obj->fk_user_author;
				$line->import_key = $obj->import_key;
				$line->code_journal = $obj->code_journal;
				$line->journal_label = $obj->journal_label;
				$line->piece_num = $obj->piece_num;
				$line->date_creation = $this->db->jdate($obj->date_creation);
				$line->date_export = $this->db->jdate($obj->date_export);

				$this->lines[] = $line;

				$i++;
			}
			$this->db->free($resql);

			return $num;
		} else {
			$this->errors[] = 'Error '.$this->db->lasterror();
			dol_syslog(__METHOD__.' '.join(',', $this->errors), LOG_ERR);

			return -1;
		}
	}

	/**
	 * Load object in memory from the database
	 *
	 * @param string 		$sortorder                      Sort Order
	 * @param string 		$sortfield                      Sort field
	 * @param int 			$limit                          Offset limit
	 * @param int 			$offset                         Offset limit
	 * @param array 		$filter                         Filter array
	 * @param string 		$filtermode                     Filter mode (AND or OR)
	 * @param int           $showAlreadyExportMovements     Show movements when field 'date_export' is not empty (0:No / 1:Yes (Default))
	 * @return int                                          <0 if KO, >0 if OK
	 */
	public function fetchAll($sortorder = '', $sortfield = '', $limit = 0, $offset = 0, array $filter = array(), $filtermode = 'AND', $showAlreadyExportMovements = 1)
	{
		global $conf;

		dol_syslog(__METHOD__, LOG_DEBUG);

		$sql = 'SELECT';
		$sql .= ' t.rowid,';
		$sql .= " t.doc_date,";
		$sql .= " t.doc_type,";
		$sql .= " t.doc_ref,";
		$sql .= " t.fk_doc,";
		$sql .= " t.fk_docdet,";
		$sql .= " t.thirdparty_code,";
		$sql .= " t.subledger_account,";
		$sql .= " t.subledger_label,";
		$sql .= " t.numero_compte,";
		$sql .= " t.label_compte,";
		$sql .= " t.label_operation,";
		$sql .= " t.debit,";
		$sql .= " t.credit,";
		$sql .= " t.lettering_code,";
		$sql .= " t.date_lettering,";
		$sql .= " t.montant as amount,";
		$sql .= " t.sens,";
		$sql .= " t.fk_user_author,";
		$sql .= " t.import_key,";
		$sql .= " t.code_journal,";
		$sql .= " t.journal_label,";
		$sql .= " t.piece_num,";
		$sql .= " t.date_creation,";
		$sql .= " t.date_lim_reglement,";
		$sql .= " t.tms as date_modification,";
		$sql .= " t.date_export";
		$sql .= ' FROM '.MAIN_DB_PREFIX.$this->table_element.' as t';
		// Manage filter
		$sqlwhere = array();
		if (count($filter) > 0) {
			foreach ($filter as $key => $value) {
				if ($key == 't.doc_date') {
					$sqlwhere[] = $key.'=\''.$this->db->idate($value).'\'';
				} elseif ($key == 't.doc_date>=' || $key == 't.doc_date<=') {
					$sqlwhere[] = $key.'\''.$this->db->idate($value).'\'';
				} elseif ($key == 't.numero_compte>=' || $key == 't.numero_compte<=' || $key == 't.subledger_account>=' || $key == 't.subledger_account<=') {
					$sqlwhere[] = $key.'\''.$this->db->escape($value).'\'';
				} elseif ($key == 't.fk_doc' || $key == 't.fk_docdet' || $key == 't.piece_num') {
					$sqlwhere[] = $key.'='.$value;
				} elseif ($key == 't.subledger_account' || $key == 't.numero_compte') {
					$sqlwhere[] = $key.' LIKE \''.$this->db->escape($value).'%\'';
				} elseif ($key == 't.date_creation>=' || $key == 't.date_creation<=') {
					$sqlwhere[] = $key.'\''.$this->db->idate($value).'\'';
				} elseif ($key == 't.tms>=' || $key == 't.tms<=') {
					$sqlwhere[] = $key.'\''.$this->db->idate($value).'\'';
				} elseif ($key == 't.date_export>=' || $key == 't.date_export<=') {
					$sqlwhere[] = $key.'\''.$this->db->idate($value).'\'';
				} elseif ($key == 't.credit' || $key == 't.debit') {
					$sqlwhere[] = natural_search($key, $value, 1, 1);
				} else {
					$sqlwhere[] = natural_search($key, $value, 0, 1);
				}
			}
		}
		$sql .= ' WHERE t.entity IN ('.getEntity('accountancy').')';
		if ($showAlreadyExportMovements == 0) {
			$sql .= " AND t.date_export IS NULL";
		}
		if (count($sqlwhere) > 0) {
			$sql .= ' AND '.implode(' '.$filtermode.' ', $sqlwhere);
		}
		if (!empty($sortfield)) {
			$sql .= $this->db->order($sortfield, $sortorder);
		}
		if (!empty($limit)) {
			$sql .= ' '.$this->db->plimit($limit + 1, $offset);
		}
		$this->lines = array();

		$resql = $this->db->query($sql);
		if ($resql) {
			$num = $this->db->num_rows($resql);

			$i = 0;
			while (($obj = $this->db->fetch_object($resql)) && (empty($limit) || $i < min($limit, $num)))
			{
				$line = new BookKeepingLine();

				$line->id = $obj->rowid;

				$line->doc_date = $this->db->jdate($obj->doc_date);
				$line->doc_type = $obj->doc_type;
				$line->doc_ref = $obj->doc_ref;
				$line->fk_doc = $obj->fk_doc;
				$line->fk_docdet = $obj->fk_docdet;
				$line->thirdparty_code = $obj->thirdparty_code;
				$line->subledger_account = $obj->subledger_account;
				$line->subledger_label = $obj->subledger_label;
				$line->numero_compte = $obj->numero_compte;
				$line->label_compte = $obj->label_compte;
				$line->label_operation = $obj->label_operation;
				$line->debit = $obj->debit;
				$line->credit = $obj->credit;
				$line->montant = $obj->amount;	// deprecated
				$line->amount = $obj->amount;
				$line->sens = $obj->sens;
				$line->lettering_code = $obj->lettering_code;
				$line->date_lettering = $obj->date_lettering;
				$line->fk_user_author = $obj->fk_user_author;
				$line->import_key = $obj->import_key;
				$line->code_journal = $obj->code_journal;
				$line->journal_label = $obj->journal_label;
				$line->piece_num = $obj->piece_num;
				$line->date_creation = $this->db->jdate($obj->date_creation);
				$line->date_lim_reglement = $this->db->jdate($obj->date_lim_reglement);
				$line->date_modification = $this->db->jdate($obj->date_modification);
				$line->date_export = $this->db->jdate($obj->date_export);

				$this->lines[] = $line;

				$i++;
			}
			$this->db->free($resql);

			return $num;
		} else {
			$this->errors[] = 'Error '.$this->db->lasterror();
			dol_syslog(__METHOD__.' '.join(',', $this->errors), LOG_ERR);
			return -1;
		}
	}

	/**
	 * Load object in memory from the database
	 *
	 * @param string $sortorder Sort Order
	 * @param string $sortfield Sort field
	 * @param int $limit offset limit
	 * @param int $offset offset limit
	 * @param array $filter filter array
	 * @param string $filtermode filter mode (AND or OR)
	 *
	 * @return int <0 if KO, >0 if OK
	 */
	public function fetchAllBalance($sortorder = '', $sortfield = '', $limit = 0, $offset = 0, array $filter = array(), $filtermode = 'AND')
	{
		global $conf;

		$this->lines = array();

		dol_syslog(__METHOD__, LOG_DEBUG);

		$sql = 'SELECT';
		$sql .= " t.numero_compte,";
		$sql .= " SUM(t.debit) as debit,";
		$sql .= " SUM(t.credit) as credit";
		$sql .= ' FROM '.MAIN_DB_PREFIX.$this->table_element.' as t';
		// Manage filter
		$sqlwhere = array();
		if (count($filter) > 0) {
			foreach ($filter as $key => $value) {
				if ($key == 't.doc_date') {
					$sqlwhere[] = $key.'=\''.$this->db->idate($value).'\'';
				} elseif ($key == 't.doc_date>=' || $key == 't.doc_date<=') {
					$sqlwhere[] = $key.'\''.$this->db->idate($value).'\'';
				} elseif ($key == 't.numero_compte>=' || $key == 't.numero_compte<=' || $key == 't.subledger_account>=' || $key == 't.subledger_account<=') {
					$sqlwhere[] = $key.'\''.$this->db->escape($value).'\'';
				} elseif ($key == 't.fk_doc' || $key == 't.fk_docdet' || $key == 't.piece_num') {
					$sqlwhere[] = $key.'='.$value;
				} elseif ($key == 't.subledger_account' || $key == 't.numero_compte') {
					$sqlwhere[] = $key.' LIKE \''.$this->db->escape($value).'%\'';
				} elseif ($key == 't.subledger_label') {
					$sqlwhere[] = $key.' LIKE \''.$this->db->escape($value).'%\'';
				} else {
					$sqlwhere[] = $key.' LIKE \'%'.$this->db->escape($value).'%\'';
				}
			}
		}
		$sql .= ' WHERE entity IN ('.getEntity('accountancy').')';
		if (count($sqlwhere) > 0) {
			$sql .= ' AND '.implode(' '.$filtermode.' ', $sqlwhere);
		}

		$sql .= ' GROUP BY t.numero_compte';

		if (!empty($sortfield)) {
			$sql .= $this->db->order($sortfield, $sortorder);
		}
		if (!empty($limit)) {
			$sql .= ' '.$this->db->plimit($limit + 1, $offset);
		}

		$resql = $this->db->query($sql);
		if ($resql)
		{
			$num = $this->db->num_rows($resql);

			$i = 0;
			while (($obj = $this->db->fetch_object($resql)) && (empty($limit) || $i < min($limit, $num)))
			{
				$line = new BookKeepingLine();

				$line->numero_compte = $obj->numero_compte;
				$line->debit = $obj->debit;
				$line->credit = $obj->credit;

				$this->lines[] = $line;

				$i++;
			}
			$this->db->free($resql);

			return $num;
		} else {
			$this->errors[] = 'Error '.$this->db->lasterror();
			dol_syslog(__METHOD__.' '.join(',', $this->errors), LOG_ERR);

			return -1;
		}
	}

	/**
	 * Update object into database
	 *
	 * @param  User    $user       User that modifies
	 * @param  bool    $notrigger  false=launch triggers after, true=disable triggers
	 * @param  string  $mode       Mode ('' or _tmp')
	 * @return int                 <0 if KO, >0 if OK
	 */
	public function update(User $user, $notrigger = false, $mode = '')
	{
		$error = 0;

		dol_syslog(__METHOD__, LOG_DEBUG);

		// Clean parameters
		if (isset($this->doc_type)) {
			$this->doc_type = trim($this->doc_type);
		}
		if (isset($this->doc_ref)) {
			$this->doc_ref = trim($this->doc_ref);
		}
		if (isset($this->fk_doc)) {
			$this->fk_doc = (int) $this->fk_doc;
		}
		if (isset($this->fk_docdet)) {
			$this->fk_docdet = (int) $this->fk_docdet;
		}
		if (isset($this->thirdparty_code)) {
			$this->thirdparty_code = trim($this->thirdparty_code);
		}
		if (isset($this->subledger_account)) {
			$this->subledger_account = trim($this->subledger_account);
		}
		if (isset($this->subledger_label)) {
			$this->subledger_label = trim($this->subledger_label);
		}
		if (isset($this->numero_compte)) {
			$this->numero_compte = trim($this->numero_compte);
		}
		if (isset($this->label_compte)) {
			$this->label_compte = trim($this->label_compte);
		}
		if (isset($this->label_operation)) {
			$this->label_operation = trim($this->label_operation);
		}
		if (isset($this->debit)) {
			$this->debit = trim($this->debit);
		}
		if (isset($this->credit)) {
			$this->credit = trim($this->credit);
		}
		if (isset($this->montant)) {
			$this->montant = trim($this->montant);
		}
		if (isset($this->sens)) {
			$this->sens = trim($this->sens);
		}
		if (isset($this->import_key)) {
			$this->import_key = trim($this->import_key);
		}
		if (isset($this->code_journal)) {
			$this->code_journal = trim($this->code_journal);
		}
		if (isset($this->journal_label)) {
			$this->journal_label = trim($this->journal_label);
		}
		if (isset($this->piece_num)) {
			$this->piece_num = trim($this->piece_num);
		}

		$this->debit = price2num($this->debit, 'MT');
		$this->credit = price2num($this->credit, 'MT');

		// Check parameters
		// Put here code to add a control on parameters values

		// Update request
		$sql = 'UPDATE '.MAIN_DB_PREFIX.$this->table_element.$mode.' SET';
		$sql .= ' doc_date = '.(!isset($this->doc_date) || dol_strlen($this->doc_date) != 0 ? "'".$this->db->idate($this->doc_date)."'" : 'null').',';
		$sql .= ' doc_type = '.(isset($this->doc_type) ? "'".$this->db->escape($this->doc_type)."'" : "null").',';
		$sql .= ' doc_ref = '.(isset($this->doc_ref) ? "'".$this->db->escape($this->doc_ref)."'" : "null").',';
		$sql .= ' fk_doc = '.(isset($this->fk_doc) ? $this->fk_doc : "null").',';
		$sql .= ' fk_docdet = '.(isset($this->fk_docdet) ? $this->fk_docdet : "null").',';
		$sql .= ' thirdparty_code = '.(isset($this->thirdparty_code) ? "'".$this->db->escape($this->thirdparty_code)."'" : "null").',';
		$sql .= ' subledger_account = '.(isset($this->subledger_account) ? "'".$this->db->escape($this->subledger_account)."'" : "null").',';
		$sql .= ' subledger_label = '.(isset($this->subledger_label) ? "'".$this->db->escape($this->subledger_label)."'" : "null").',';
		$sql .= ' numero_compte = '.(isset($this->numero_compte) ? "'".$this->db->escape($this->numero_compte)."'" : "null").',';
		$sql .= ' label_compte = '.(isset($this->label_compte) ? "'".$this->db->escape($this->label_compte)."'" : "null").',';
		$sql .= ' label_operation = '.(isset($this->label_operation) ? "'".$this->db->escape($this->label_operation)."'" : "null").',';
		$sql .= ' debit = '.(isset($this->debit) ? $this->debit : "null").',';
		$sql .= ' credit = '.(isset($this->credit) ? $this->credit : "null").',';
		$sql .= ' montant = '.(isset($this->montant) ? $this->montant : "null").',';
		$sql .= ' sens = '.(isset($this->sens) ? "'".$this->db->escape($this->sens)."'" : "null").',';
		$sql .= ' fk_user_author = '.(isset($this->fk_user_author) ? $this->fk_user_author : "null").',';
		$sql .= ' import_key = '.(isset($this->import_key) ? "'".$this->db->escape($this->import_key)."'" : "null").',';
		$sql .= ' code_journal = '.(isset($this->code_journal) ? "'".$this->db->escape($this->code_journal)."'" : "null").',';
		$sql .= ' journal_label = '.(isset($this->journal_label) ? "'".$this->db->escape($this->journal_label)."'" : "null").',';
		$sql .= ' piece_num = '.(isset($this->piece_num) ? $this->piece_num : "null");
		$sql .= ' WHERE rowid='.$this->id;

		$this->db->begin();

		$resql = $this->db->query($sql);
		if (!$resql) {
			$error++;
			$this->errors[] = 'Error '.$this->db->lasterror();
			dol_syslog(__METHOD__.' '.join(',', $this->errors), LOG_ERR);
		}

		// Uncomment this and change MYOBJECT to your own tag if you
		// want this action calls a trigger.
		//if (! $error && ! $notrigger) {

		// // Call triggers
		// $result=$this->call_trigger('MYOBJECT_MODIFY',$user);
		// if ($result < 0) { $error++; //Do also what you must do to rollback action if trigger fail}
		// // End call triggers
		//}

		// Commit or rollback
		if ($error) {
			$this->db->rollback();

			return -1 * $error;
		} else {
			$this->db->commit();

			return 1;
		}
	}

	/**
	 * Update accounting movement
	 *
	 * @param  string  $piece_num      Piece num
	 * @param  string  $field          Field
	 * @param  string  $value          Value
	 * @param  string  $mode           Mode ('' or _tmp')
	 * @return number                  <0 if KO, >0 if OK
	 */
	public function updateByMvt($piece_num = '', $field = '', $value = '', $mode = '')
	{
		$error = 0;

		$this->db->begin();

		$sql = "UPDATE ".MAIN_DB_PREFIX.$this->table_element.$mode;
		$sql .= ' SET '.$field.'='.(is_numeric($value) ? $value : "'".$this->db->escape($value)."'");
		$sql .= " WHERE piece_num = '".$this->db->escape($piece_num)."'";
		$resql = $this->db->query($sql);

		if (!$resql) {
			$error++;
			$this->errors[] = 'Error '.$this->db->lasterror();
			dol_syslog(__METHOD__.' '.join(',', $this->errors), LOG_ERR);
		}
		if ($error) {
			$this->db->rollback();

			return -1 * $error;
		} else {
			$this->db->commit();

			return 1;
		}
	}

	/**
	 * Delete object in database
	 *
	 * @param User $user User that deletes
	 * @param bool $notrigger false=launch triggers after, true=disable triggers
	 * @param string $mode Mode
	 * @return int <0 if KO, >0 if OK
	 */
	public function delete(User $user, $notrigger = false, $mode = '')
	{
		dol_syslog(__METHOD__, LOG_DEBUG);

		$error = 0;

		$this->db->begin();

		// Uncomment this and change MYOBJECT to your own tag if you
		// want this action calls a trigger.
		//if (! $error && ! $notrigger) {

		// // Call triggers
		// $result=$this->call_trigger('MYOBJECT_DELETE',$user);
		// if ($result < 0) { $error++; //Do also what you must do to rollback action if trigger fail}
		// // End call triggers
		//}

		if (!$error) {
			$sql = 'DELETE FROM '.MAIN_DB_PREFIX.$this->table_element.$mode;
			$sql .= ' WHERE rowid='.$this->id;

			$resql = $this->db->query($sql);
			if (!$resql) {
				$error++;
				$this->errors[] = 'Error '.$this->db->lasterror();
				dol_syslog(__METHOD__.' '.join(',', $this->errors), LOG_ERR);
			}
		}

		// Commit or rollback
		if ($error) {
			$this->db->rollback();

			return -1 * $error;
		} else {
			$this->db->commit();

			return 1;
		}
	}

	/**
	 * Delete bookkeeping by importkey
	 *
	 * @param  string		$importkey		Import key
	 * @return int Result
	 */
	public function deleteByImportkey($importkey)
	{
		$this->db->begin();

		// first check if line not yet in bookkeeping
		$sql = "DELETE";
		$sql .= " FROM ".MAIN_DB_PREFIX.$this->table_element;
		$sql .= " WHERE import_key = '".$this->db->escape($importkey)."'";

		$resql = $this->db->query($sql);

		if (!$resql) {
			$this->errors[] = "Error ".$this->db->lasterror();
			dol_syslog(get_class($this)."::delete Error ".$this->db->lasterror(), LOG_ERR);
			$this->db->rollback();
			return -1;
		}

		$this->db->commit();
		return 1;
	}

	/**
	 * Delete bookkeeping by year
	 *
	 * @param  int	  $delyear		Year to delete
	 * @param  string $journal		Journal to delete
	 * @param  string $mode 		Mode
	 * @param  int	  $delmonth     Month
	 * @return int					<0 if KO, >0 if OK
	 */
	public function deleteByYearAndJournal($delyear = 0, $journal = '', $mode = '', $delmonth = 0)
	{
		global $langs;

		if (empty($delyear) && empty($journal))
		{
			$this->error = 'ErrorOneFieldRequired';
			return -1;
		}
		if (!empty($delmonth) && empty($delyear))
		{
			$this->error = 'YearRequiredIfMonthDefined';
			return -2;
		}

		$this->db->begin();

		// Delete record in bookkeeping
		$sql = "DELETE";
		$sql .= " FROM ".MAIN_DB_PREFIX.$this->table_element.$mode;
		$sql .= " WHERE 1 = 1";
		$sql .= dolSqlDateFilter('doc_date', 0, $delmonth, $delyear);
		if (!empty($journal)) $sql .= " AND code_journal = '".$this->db->escape($journal)."'";
		$sql .= " AND entity IN (".getEntity('accountancy').")";

		// TODO: In a future we must forbid deletion if record is inside a closed fiscal period.

		$resql = $this->db->query($sql);

		if (!$resql) {
			$this->errors[] = "Error ".$this->db->lasterror();
			foreach ($this->errors as $errmsg) {
				dol_syslog(get_class($this)."::delete ".$errmsg, LOG_ERR);
				$this->error .= ($this->error ? ', '.$errmsg : $errmsg);
			}
			$this->db->rollback();
			return -1;
		}

		$this->db->commit();
		return 1;
	}

	/**
	 * Delete bookkeeping by piece number
	 *
	 * @param 	int 	$piecenum 	Piecenum to delete
	 * @return 	int 				Result
	 */
	public function deleteMvtNum($piecenum)
	{
		global $conf;

		$this->db->begin();

		// first check if line not yet in bookkeeping
		$sql = "DELETE";
		$sql .= " FROM ".MAIN_DB_PREFIX.$this->table_element;
		$sql .= " WHERE piece_num = ".(int) $piecenum;
		$sql .= " AND entity IN (".getEntity('accountancy').")";

		$resql = $this->db->query($sql);

		if (!$resql) {
			$this->errors[] = "Error ".$this->db->lasterror();
			foreach ($this->errors as $errmsg) {
				dol_syslog(get_class($this)."::delete ".$errmsg, LOG_ERR);
				$this->error .= ($this->error ? ', '.$errmsg : $errmsg);
			}
			$this->db->rollback();
			return -1;
		}

		$this->db->commit();
		return 1;
	}

	/**
	 * Load an object from its id and create a new one in database
	 *
	 * @param	User	$user		User making the clone
	 * @param   int     $fromid     Id of object to clone
	 * @return  int                 New id of clone
	 */
	public function createFromClone(User $user, $fromid)
	{
		dol_syslog(__METHOD__, LOG_DEBUG);

		$error = 0;
		$object = new BookKeeping($this->db);

		$this->db->begin();

		// Load source object
		$object->fetch($fromid);
		// Reset object
		$object->id = 0;

		// Clear fields
		// ...

		// Create clone
		$object->context['createfromclone'] = 'createfromclone';
		$result = $object->create($user);

		// Other options
		if ($result < 0) {
			$error++;
			$this->errors = $object->errors;
			dol_syslog(__METHOD__.' '.join(',', $this->errors), LOG_ERR);
		}

		unset($object->context['createfromclone']);

		// End
		if (!$error) {
			$this->db->commit();

			return $object->id;
		} else {
			$this->db->rollback();

			return -1;
		}
	}

	/**
	 * Initialise object with example values
	 * Id must be 0 if object instance is a specimen
	 *
	 * @return void
	 */
	public function initAsSpecimen()
	{
		global $user;

		$now = dol_now();

		$this->id = 0;
		$this->doc_date = $now;
		$this->doc_type = '';
		$this->doc_ref = '';
		$this->fk_doc = 0;
		$this->fk_docdet = 0;
		$this->thirdparty_code = 'CU001';
		$this->subledger_account = '41100001';
		$this->subledger_label = 'My customer company';
		$this->numero_compte = '411';
		$this->label_compte = 'Customer';
		$this->label_operation = 'Sales of pea';
		$this->debit = 99.9;
		$this->credit = 0.0;
		$this->amount = 0.0;
		$this->sens = 'D';
		$this->fk_user_author = $user->id;
		$this->import_key = '20201027';
		$this->code_journal = 'VT';
		$this->journal_label = 'Journal de vente';
		$this->piece_num = 1234;
		$this->date_creation = $now;
	}

	/**
	 * Load an accounting document into memory from database
	 *
	 * @param int $piecenum Accounting document to get
	 * @param string $mode Mode
	 * @return int <0 if KO, >0 if OK
	 */
	public function fetchPerMvt($piecenum, $mode = '')
	{
		global $conf;

		$sql = "SELECT piece_num,doc_date,code_journal,journal_label,doc_ref,doc_type,date_creation";
		$sql .= " FROM ".MAIN_DB_PREFIX.$this->table_element.$mode;
		$sql .= " WHERE piece_num = ".$piecenum;
		$sql .= " AND entity IN (".getEntity('accountancy').")";

		dol_syslog(__METHOD__, LOG_DEBUG);
		$result = $this->db->query($sql);
		if ($result) {
			$obj = $this->db->fetch_object($result);

			$this->piece_num = $obj->piece_num;
			$this->code_journal = $obj->code_journal;
			$this->journal_label = $obj->journal_label;
			$this->doc_date = $this->db->jdate($obj->doc_date);
			$this->doc_ref = $obj->doc_ref;
			$this->doc_type = $obj->doc_type;
			$this->date_creation = $obj->date_creation;
		} else {
			$this->error = "Error ".$this->db->lasterror();
			dol_syslog(__METHOD__.$this->error, LOG_ERR);
			return -1;
		}

		return 1;
	}

	/**
	 * Return next number movement
	 *
	 * @param	string	$mode	Mode
	 * @return	string			Next numero to use
	 */
	public function getNextNumMvt($mode = '')
	{
		global $conf;

		$sql = "SELECT MAX(piece_num)+1 as max FROM ".MAIN_DB_PREFIX.$this->table_element.$mode;
		$sql .= " WHERE entity IN (".getEntity('accountancy').")";

		dol_syslog(get_class($this)."getNextNumMvt sql=".$sql, LOG_DEBUG);
		$result = $this->db->query($sql);

		if ($result) {
			$obj = $this->db->fetch_object($result);
			if ($obj) $result = $obj->max;
			if (empty($result)) $result = 1;
			return $result;
		} else {
			$this->error = "Error ".$this->db->lasterror();
			dol_syslog(get_class($this)."::getNextNumMvt ".$this->error, LOG_ERR);
			return -1;
		}
	}

	/**
	 * Load all informations of accountancy document
	 *
	 * @param  int     $piecenum   Id of line to get
	 * @param  string  $mode       Mode
	 * @return int                 <0 if KO, >0 if OK
	 */
	public function fetchAllPerMvt($piecenum, $mode = '')
	{
		global $conf;

		$sql = "SELECT rowid, doc_date, doc_type,";
		$sql .= " doc_ref, fk_doc, fk_docdet, thirdparty_code, subledger_account, subledger_label,";
		$sql .= " numero_compte, label_compte, label_operation, debit, credit,";
		$sql .= " montant, sens, fk_user_author, import_key, code_journal, journal_label, piece_num, date_creation";
		$sql .= " FROM ".MAIN_DB_PREFIX.$this->table_element.$mode;
		$sql .= " WHERE piece_num = ".$piecenum;
		$sql .= " AND entity IN (".getEntity('accountancy').")";

		dol_syslog(__METHOD__, LOG_DEBUG);
		$result = $this->db->query($sql);
		if ($result) {
			while ($obj = $this->db->fetch_object($result)) {
				$line = new BookKeepingLine();

				$line->id = $obj->rowid;

				$line->doc_date = $this->db->jdate($obj->doc_date);
				$line->doc_type = $obj->doc_type;
				$line->doc_ref = $obj->doc_ref;
				$line->fk_doc = $obj->fk_doc;
				$line->fk_docdet = $obj->fk_docdet;
				$line->thirdparty_code = $obj->thirdparty_code;
				$line->subledger_account = $obj->subledger_account;
				$line->subledger_label = $obj->subledger_label;
				$line->numero_compte = $obj->numero_compte;
				$line->label_compte = $obj->label_compte;
				$line->label_operation = $obj->label_operation;
				$line->debit = $obj->debit;
				$line->credit = $obj->credit;
				$line->montant = $obj->montant;
				$line->sens = $obj->sens;
				$line->code_journal = $obj->code_journal;
				$line->journal_label = $obj->journal_label;
				$line->piece_num = $obj->piece_num;
				$line->date_creation = $obj->date_creation;

				$this->linesmvt[] = $line;
			}
		} else {
			$this->error = "Error ".$this->db->lasterror();
			dol_syslog(__METHOD__.$this->error, LOG_ERR);
			return -1;
		}

		return 1;
	}

	// phpcs:disable PEAR.NamingConventions.ValidFunctionName.ScopeNotCamelCaps
	/**
	 * Export bookkeeping
	 *
	 * @param	string	$model	Model
	 * @return	int				Result
	 */
	public function export_bookkeeping($model = 'ebp')
	{
		// phpcs:enable
		global $conf;

		$sql = "SELECT rowid, doc_date, doc_type,";
		$sql .= " doc_ref, fk_doc, fk_docdet, thirdparty_code, subledger_account, subledger_label,";
		$sql .= " numero_compte, label_compte, label_operation, debit, credit,";
		$sql .= " montant, sens, fk_user_author, import_key, code_journal, piece_num";
		$sql .= " FROM ".MAIN_DB_PREFIX.$this->table_element;
		$sql .= " WHERE entity IN (".getEntity('accountancy').")";

		dol_syslog(get_class($this)."::export_bookkeeping", LOG_DEBUG);

		$resql = $this->db->query($sql);

		if ($resql) {
			$this->linesexport = array();

			$num = $this->db->num_rows($resql);
			while ($obj = $this->db->fetch_object($resql)) {
				$line = new BookKeepingLine();

				$line->id = $obj->rowid;

				$line->doc_date = $this->db->jdate($obj->doc_date);
				$line->doc_type = $obj->doc_type;
				$line->doc_ref = $obj->doc_ref;
				$line->fk_doc = $obj->fk_doc;
				$line->fk_docdet = $obj->fk_docdet;
				$line->thirdparty_code = $obj->thirdparty_code;
				$line->subledger_account = $obj->subledger_account;
				$line->subledger_label = $obj->subledger_label;
				$line->numero_compte = $obj->numero_compte;
				$line->label_compte = $obj->label_compte;
				$line->label_operation = $obj->label_operation;
				$line->debit = $obj->debit;
				$line->credit = $obj->credit;
				$line->montant = $obj->montant;
				$line->sens = $obj->sens;
				$line->code_journal = $obj->code_journal;
				$line->piece_num = $obj->piece_num;

				$this->linesexport[] = $line;
			}
			$this->db->free($resql);

			return $num;
		} else {
			$this->error = "Error ".$this->db->lasterror();
			dol_syslog(get_class($this)."::export_bookkeeping ".$this->error, LOG_ERR);
			return -1;
		}
	}

	/**
	 * Transform transaction
	 *
	 * @param  number   $direction      If 0 tmp => real, if 1 real => tmp
	 * @param  string   $piece_num      Piece num
	 * @return int                      int <0 if KO, >0 if OK
	 */
	public function transformTransaction($direction = 0, $piece_num = '')
	{
		$error = 0;

		$this->db->begin();

		if ($direction == 0)
		{
			$next_piecenum = $this->getNextNumMvt();
			$now = dol_now();

			if ($next_piecenum < 0) {
				$error++;
			}
			$sql = 'INSERT INTO '.MAIN_DB_PREFIX.$this->table_element.' (doc_date, doc_type,';
			$sql .= ' doc_ref, fk_doc, fk_docdet, entity, thirdparty_code, subledger_account, subledger_label,';
			$sql .= ' numero_compte, label_compte, label_operation, debit, credit,';
			$sql .= ' montant, sens, fk_user_author, import_key, code_journal, journal_label, piece_num, date_creation)';
			$sql .= ' SELECT doc_date, doc_type,';
			$sql .= ' doc_ref, fk_doc, fk_docdet, entity, thirdparty_code, subledger_account, subledger_label,';
			$sql .= ' numero_compte, label_compte, label_operation, debit, credit,';
			$sql .= ' montant, sens, fk_user_author, import_key, code_journal, journal_label, '.$next_piecenum.", '".$this->db->idate($now)."'";
			$sql .= ' FROM '.MAIN_DB_PREFIX.$this->table_element.'_tmp WHERE piece_num = '.((int) $piece_num);
			$resql = $this->db->query($sql);
			if (!$resql) {
				$error++;
				$this->errors[] = 'Error '.$this->db->lasterror();
				dol_syslog(__METHOD__.' '.join(',', $this->errors), LOG_ERR);
			}
			$sql = 'DELETE FROM '.MAIN_DB_PREFIX.$this->table_element.'_tmp WHERE piece_num = '.((int) $piece_num);
			$resql = $this->db->query($sql);
			if (!$resql) {
				$error++;
				$this->errors[] = 'Error '.$this->db->lasterror();
				dol_syslog(__METHOD__.' '.join(',', $this->errors), LOG_ERR);
			}
		} elseif ($direction == 1) {
			$sql = 'DELETE FROM '.MAIN_DB_PREFIX.$this->table_element.'_tmp WHERE piece_num = '.((int) $piece_num);
			$resql = $this->db->query($sql);
			if (!$resql) {
				$error++;
				$this->errors[] = 'Error '.$this->db->lasterror();
				dol_syslog(__METHOD__.' '.join(',', $this->errors), LOG_ERR);
			}
			$sql = 'INSERT INTO '.MAIN_DB_PREFIX.$this->table_element.'_tmp (doc_date, doc_type,';
			$sql .= ' doc_ref, fk_doc, fk_docdet, thirdparty_code, subledger_account, subledger_label,';
			$sql .= ' numero_compte, label_compte, label_operation, debit, credit,';
			$sql .= ' montant, sens, fk_user_author, import_key, code_journal, journal_label, piece_num)';
			$sql .= ' SELECT doc_date, doc_type,';
			$sql .= ' doc_ref, fk_doc, fk_docdet, thirdparty_code, subledger_account, subledger_label,';
			$sql .= ' numero_compte, label_compte, label_operation, debit, credit,';
			$sql .= ' montant, sens, fk_user_author, import_key, code_journal, journal_label, piece_num';
			$sql .= ' FROM '.MAIN_DB_PREFIX.$this->table_element.' WHERE piece_num = '.((int) $piece_num);
			$resql = $this->db->query($sql);
			if (!$resql) {
				$error++;
				$this->errors[] = 'Error '.$this->db->lasterror();
				dol_syslog(__METHOD__.' '.join(',', $this->errors), LOG_ERR);
			}
			$sql = 'DELETE FROM '.MAIN_DB_PREFIX.$this->table_element.'_tmp WHERE piece_num = '.((int) $piece_num);
			$resql = $this->db->query($sql);
			if (!$resql) {
				$error++;
				$this->errors[] = 'Error '.$this->db->lasterror();
				dol_syslog(__METHOD__.' '.join(',', $this->errors), LOG_ERR);
			}
		}
		if (!$error) {
			$this->db->commit();
			return 1;
		} else {
			$this->db->rollback();
			return -1;
		}
		/*
		$sql = "DELETE FROM ";
		$sql .= " FROM " . MAIN_DB_PREFIX . "accounting_bookkeeping as ab";
		$sql .= " LEFT JOIN " . MAIN_DB_PREFIX . "accounting_account as aa ON aa.account_number = ab.numero_compte";
		$sql .= " AND aa.active = 1";
		$sql .= " INNER JOIN " . MAIN_DB_PREFIX . "accounting_system as asy ON aa.fk_pcg_version = asy.pcg_version";
		$sql .= " AND asy.rowid = " . $pcgver;
		$sql .= " AND ab.entity IN (" . getEntity('accountancy') . ")";
		$sql .= " ORDER BY account_number ASC";
		*/
	}

	// phpcs:disable PEAR.NamingConventions.ValidFunctionName.ScopeNotCamelCaps
	/**
	 * Return list of accounts with label by chart of accounts
	 *
	 * @param string     $selectid   Preselected chart of accounts
	 * @param string     $htmlname	Name of field in html form
	 * @param int		$showempty	Add an empty field
	 * @param array		$event		Event options
	 * @param int		$select_in	Value is a aa.rowid (0 default) or aa.account_number (1)
	 * @param int		$select_out	Set value returned by select 0=rowid (default), 1=account_number
	 * @param int		$aabase		Set accounting_account base class to display empty=all or from 1 to 8 will display only account beginning by this number
	 * @return string	String with HTML select
	 */
	public function select_account($selectid, $htmlname = 'account', $showempty = 0, $event = array(), $select_in = 0, $select_out = 0, $aabase = '')
	{
		// phpcs:enable
		global $conf;

		require_once DOL_DOCUMENT_ROOT.'/core/lib/accounting.lib.php';

		$pcgver = $conf->global->CHARTOFACCOUNTS;

		$sql = "SELECT DISTINCT ab.numero_compte as account_number, aa.label as label, aa.rowid as rowid, aa.fk_pcg_version";
		$sql .= " FROM ".MAIN_DB_PREFIX."accounting_bookkeeping as ab";
		$sql .= " LEFT JOIN ".MAIN_DB_PREFIX."accounting_account as aa ON aa.account_number = ab.numero_compte";
		$sql .= " AND aa.active = 1";
		$sql .= " INNER JOIN ".MAIN_DB_PREFIX."accounting_system as asy ON aa.fk_pcg_version = asy.pcg_version";
		$sql .= " AND asy.rowid = ".$pcgver;
		$sql .= " AND ab.entity IN (".getEntity('accountancy').")";
		$sql .= " ORDER BY account_number ASC";

		dol_syslog(get_class($this)."::select_account", LOG_DEBUG);
		$resql = $this->db->query($sql);

		if (!$resql) {
			$this->error = "Error ".$this->db->lasterror();
			dol_syslog(get_class($this)."::select_account ".$this->error, LOG_ERR);
			return -1;
		}

		$out = ajax_combobox($htmlname, $event);

		$options = array();
		$selected = null;

		while ($obj = $this->db->fetch_object($resql)) {
			$label = length_accountg($obj->account_number).' - '.$obj->label;

			$select_value_in = $obj->rowid;
			$select_value_out = $obj->rowid;

			if ($select_in == 1) {
				$select_value_in = $obj->account_number;
			}
			if ($select_out == 1) {
				$select_value_out = $obj->account_number;
			}

			// Remember guy's we store in database llx_facturedet the rowid of accounting_account and not the account_number
			// Because same account_number can be share between different accounting_system and do have the same meaning
			if (($selectid != '') && $selectid == $select_value_in) {
				$selected = $select_value_out;
			}

			$options[$select_value_out] = $label;
		}

		$out .= Form::selectarray($htmlname, $options, $selected, $showempty, 0, 0, '', 0, 0, 0, '', 'maxwidth300');
		$this->db->free($resql);
		return $out;
	}

	/**
	 * Return id and description of a root accounting account.
	 * This function takes the parent of parent to get the root account !
	 *
	 * @param 	string 	$account	Accounting account
	 * @return 	string 				Root account
	 */
	public function getRootAccount($account = null)
	{
		global $conf;
		$pcgver = $conf->global->CHARTOFACCOUNTS;

		$sql  = "SELECT root.rowid, root.account_number, root.label as label";
		$sql .= " FROM ".MAIN_DB_PREFIX."accounting_account as aa";
		$sql .= " INNER JOIN ".MAIN_DB_PREFIX."accounting_system as asy ON aa.fk_pcg_version = asy.pcg_version";
		$sql .= " AND asy.rowid = ".((int) $pcgver);
		$sql .= " LEFT JOIN ".MAIN_DB_PREFIX."accounting_account as parent ON aa.account_parent = parent.rowid";
		$sql .= " LEFT JOIN ".MAIN_DB_PREFIX."accounting_account as root ON parent.account_parent = root.rowid";
		$sql .= " WHERE aa.account_number = '".$this->db->escape($account)."'";
		$sql .= " AND parent.active = 1";
		$sql .= " AND root.active = 1";
		$sql .= " AND aa.entity IN (".getEntity('accountancy').")";

		dol_syslog(get_class($this)."::select_account sql=".$sql, LOG_DEBUG);
		$resql = $this->db->query($sql);
		if ($resql) {
			$obj = '';
			if ($this->db->num_rows($resql)) {
				$obj = $this->db->fetch_object($resql);
			}

			return array('id'=>$obj->rowid, 'account_number'=>$obj->account_number, 'label'=>$obj->label);
		} else {
			$this->error = "Error ".$this->db->lasterror();
			dol_syslog(__METHOD__." ".$this->error, LOG_ERR);

			return -1;
		}
	}

	// phpcs:disable PEAR.NamingConventions.ValidFunctionName.ScopeNotCamelCaps
	/**
	 * Description of accounting account
	 *
	 * @param	string	$account	Accounting account
	 * @return	string				Account desc
	 */
	public function get_compte_desc($account = null)
	{
		// phpcs:enable
		global $conf;

		$pcgver = $conf->global->CHARTOFACCOUNTS;
		$sql  = "SELECT aa.account_number, aa.label, aa.rowid, aa.fk_pcg_version, cat.label as category";
		$sql .= " FROM ".MAIN_DB_PREFIX."accounting_account as aa ";
		$sql .= " INNER JOIN ".MAIN_DB_PREFIX."accounting_system as asy ON aa.fk_pcg_version = asy.pcg_version";
		$sql .= " AND aa.account_number = '".$this->db->escape($account)."'";
		$sql .= " AND asy.rowid = ".((int) $pcgver);
		$sql .= " AND aa.active = 1";
		$sql .= " LEFT JOIN ".MAIN_DB_PREFIX."c_accounting_category as cat ON aa.fk_accounting_category = cat.rowid";
		$sql .= " WHERE aa.entity IN (".getEntity('accountancy').")";

		dol_syslog(get_class($this)."::select_account sql=".$sql, LOG_DEBUG);
		$resql = $this->db->query($sql);
		if ($resql) {
			$obj = '';
			if ($this->db->num_rows($resql)) {
				$obj = $this->db->fetch_object($resql);
			}
			if (empty($obj->category)) {
				return $obj->label;
			} else {
				return $obj->label.' ('.$obj->category.')';
			}
		} else {
			$this->error = "Error ".$this->db->lasterror();
			dol_syslog(__METHOD__." ".$this->error, LOG_ERR);
			return -1;
		}
	}
}

/**
 * Class BookKeepingLine
 */
class BookKeepingLine
{
	/**
	 * @var int ID
	 */
	public $id;

	public $doc_date = '';
	public $doc_type;
	public $doc_ref;

	/**
	 * @var int ID
	 */
	public $fk_doc;

	/**
	 * @var int ID
	 */
	public $fk_docdet;

	public $thirdparty_code;
	public $subledger_account;
	public $subledger_label;
	public $numero_compte;
	public $label_compte;
	public $label_operation;
	public $debit;
	public $credit;

	/**
	 * @var float Amount
	 * @deprecated see $amount
	 */
	public $montant;

	/**
	 * @var float Amount
	 */
	public $amount;

	/**
	 * @var string Sens
	 */
	public $sens;
	public $lettering_code;

	/**
	 * @var int ID
	 */
	public $fk_user_author;

	public $import_key;
	public $code_journal;
	public $journal_label;
	public $piece_num;

	/**
	 * @var integer|string date_creation
	 */
	public $date_creation;

	/**
	 * @var integer|string $date_modification;
	 */
	public $date_modification;

	/**
	 * @var integer|string $date_export;
	 */
	public $date_export;
}<|MERGE_RESOLUTION|>--- conflicted
+++ resolved
@@ -1,11 +1,7 @@
 <?php
 /* Copyright (C) 2014-2017  Olivier Geffroy     <jeff@jeffinfo.com>
  * Copyright (C) 2015-2017  Alexandre Spangaro  <aspangaro@open-dsi.fr>
-<<<<<<< HEAD
  * Copyright (C) 2015-2020  Florian Henry       <florian.henry@open-concept.pro>
-=======
- * Copyright (C) 2015-2017  Florian Henry       <florian.henry@open-concept.pro>
->>>>>>> 768d2db8
  * Copyright (C) 2018-2020  Frédéric France     <frederic.france@netlogic.fr>
  *
  * This program is free software; you can redistribute it and/or modify
@@ -835,15 +831,11 @@
                 } elseif ($key == 't.reconciled_option') {
                     $sqlwhere[] = 't.lettering_code IS NULL';
                 } elseif ($key == 't.code_journal' && !empty($value)) {
-<<<<<<< HEAD
-                    $sqlwhere[] = natural_search("t.code_journal", join(',', $value), 3, 1);
-=======
                 	if (is_array($value)) {
                 		$sqlwhere[] = natural_search("t.code_journal", join(',', $value), 3, 1);
                 	} else {
                     	$sqlwhere[] = natural_search("t.code_journal", $value, 3, 1);
                 	}
->>>>>>> 768d2db8
 				} else {
 					$sqlwhere[] = natural_search($key, $value, 0, 1);
 				}
