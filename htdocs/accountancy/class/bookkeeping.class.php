<?php
/* Copyright (C) 2014-2017  Olivier Geffroy     <jeff@jeffinfo.com>
 * Copyright (C) 2015-2017  Alexandre Spangaro  <aspangaro@open-dsi.fr>
 * Copyright (C) 2015-2017  Florian Henry       <florian.henry@open-concept.pro>
 * Copyright (C) 2018-2020  Frédéric France     <frederic.france@netlogic.fr>
 *
 * This program is free software; you can redistribute it and/or modify
 * it under the terms of the GNU General Public License as published by
 * the Free Software Foundation; either version 3 of the License, or
 * (at your option) any later version.
 *
 * This program is distributed in the hope that it will be useful,
 * but WITHOUT ANY WARRANTY; without even the implied warranty of
 * MERCHANTABILITY or FITNESS FOR A PARTICULAR PURPOSE.  See the
 * GNU General Public License for more details.
 *
 * You should have received a copy of the GNU General Public License
 * along with this program. If not, see <https://www.gnu.org/licenses/>.
 */

/**
 * \file        htdocs/accountancy/class/bookkeeping.class.php
 * \ingroup     Accountancy (Double entries)
 * \brief       File of class to manage Ledger (General Ledger and Subledger)
 */

// Class
require_once DOL_DOCUMENT_ROOT.'/core/class/commonobject.class.php';

/**
 * Class to manage Ledger (General Ledger and Subledger)
 */
class BookKeeping extends CommonObject
{
	/**
	 * @var string Id to identify managed objects
	 */
	public $element = 'accountingbookkeeping';

	/**
	 * @var string Name of table without prefix where object is stored
	 */
	public $table_element = 'accounting_bookkeeping';

	/**
	 * @var int Entity
	 */
	public $entity;

	/**
	 * @var BookKeepingLine[] Lines
	 */
	public $lines = array();

	/**
	 * @var int ID
	 */
	public $id;

	/**
	 * @var string Date of source document, in db date NOT NULL
	 */
	public $doc_date;

	/**
	 * @var int Deadline for payment
	 */
	public $date_lim_reglement;

	/**
	 * @var string doc_type
	 */
	public $doc_type;

	/**
	 * @var string doc_ref
	 */
	public $doc_ref;

	/**
	 * @var int ID
	 */
	public $fk_doc;

	/**
	 * @var int ID
	 */
	public $fk_docdet;

	/**
	 * @var string thirdparty code
	 */
	public $thirdparty_code;

	/**
	 * @var string subledger account
	 */
	public $subledger_account;

	/**
	 * @var string subledger label
	 */
	public $subledger_label;

	/**
	 * @var string  doc_type
	 */
	public $numero_compte;

	/**
	 * @var string label compte
	 */
	public $label_compte;

	/**
	 * @var string label operation
	 */
	public $label_operation;

	/**
	 * @var float FEC:Debit
	 */
	public $debit;

	/**
	 * @var float FEC:Credit
	 */
	public $credit;

	/**
	 * @var float FEC:Amount (Not necessary)
	 * @deprecated Use $amount
	 */
	public $montant;

	/**
	 * @var float FEC:Amount (Not necessary)
	 */
	public $amount;

	/**
	 * @var string FEC:Sens (Not necessary)
	 */
	public $sens;

	/**
	 * @var int ID
	 */
	public $fk_user_author;

	/**
	 * @var string key for import
	 */
	public $import_key;

	/**
	 * @var string code journal
	 */
	public $code_journal;

	/**
	 * @var string label journal
	 */
	public $journal_label;

	/**
	 * @var int accounting transaction id
	 */
	public $piece_num;

	/**
	 * @var string String with name of icon for myobject. Must be the part after the 'object_' into object_myobject.png
	 */
	public $picto = 'generic';


	/**
	 * Constructor
	 *
	 * @param DoliDb $db Database handler
	 */
	public function __construct(DoliDB $db)
	{
		$this->db = $db;
	}

	/**
	 * Create object into database
	 *
	 * @param  User	$user		User that creates
	 * @param  bool	$notrigger	false=launch triggers after, true=disable triggers
	 * @return int				<0 if KO, Id of created object if OK
	 */
	public function create(User $user, $notrigger = false)
	{
		global $conf, $langs;

		dol_syslog(__METHOD__, LOG_DEBUG);

		$error = 0;

		// Clean parameters
		if (isset($this->doc_type)) {
			$this->doc_type = trim($this->doc_type);
		}
		if (isset($this->doc_ref)) {
			$this->doc_ref = trim($this->doc_ref);
		}
		if (isset($this->fk_doc)) {
			$this->fk_doc = (int) $this->fk_doc;
		}
		if (isset($this->fk_docdet)) {
			$this->fk_docdet = (int) $this->fk_docdet;
		}
		if (isset($this->thirdparty_code)) {
			$this->thirdparty_code = trim($this->thirdparty_code);
		}
		if (isset($this->subledger_account)) {
			$this->subledger_account = trim($this->subledger_account);
		}
		if (isset($this->subledger_label)) {
			$this->subledger_label = trim($this->subledger_label);
		}
		if (isset($this->numero_compte)) {
			$this->numero_compte = trim($this->numero_compte);
		}
		if (isset($this->label_compte)) {
			$this->label_compte = trim($this->label_compte);
		}
		if (isset($this->label_operation)) {
			$this->label_operation = trim($this->label_operation);
		}
		if (isset($this->debit)) {
			$this->debit = (float) $this->debit;
		}
		if (isset($this->credit)) {
			$this->credit = (float) $this->credit;
		}
		if (isset($this->montant)) {
			$this->montant = (float) $this->montant;
		}
		if (isset($this->sens)) {
			$this->sens = trim($this->sens);
		}
		if (isset($this->import_key)) {
			$this->import_key = trim($this->import_key);
		}
		if (isset($this->code_journal)) {
			$this->code_journal = trim($this->code_journal);
		}
		if (isset($this->journal_label)) {
			$this->journal_label = trim($this->journal_label);
		}
		if (isset($this->piece_num)) {
			$this->piece_num = trim($this->piece_num);
		}
		if (empty($this->debit)) $this->debit = 0.0;
		if (empty($this->credit)) $this->credit = 0.0;

		// Check parameters
		if (($this->numero_compte == "") || $this->numero_compte == '-1' || $this->numero_compte == 'NotDefined')
		{
			$langs->loadLangs(array("errors"));
			if (in_array($this->doc_type, array('bank', 'expense_report')))
			{
				$this->errors[] = $langs->trans('ErrorFieldAccountNotDefinedForBankLine', $this->fk_docdet, $this->doc_type);
			} else {
				//$this->errors[]=$langs->trans('ErrorFieldAccountNotDefinedForInvoiceLine', $this->doc_ref,  $this->label_compte);
				$mesg = $this->doc_ref.', '.$langs->trans("AccountAccounting").': '.$this->numero_compte;
				if ($this->subledger_account && $this->subledger_account != $this->numero_compte)
				{
					$mesg .= ', '.$langs->trans("SubledgerAccount").': '.$this->subledger_account;
				}
				$this->errors[] = $langs->trans('ErrorFieldAccountNotDefinedForLine', $mesg);
			}

			return -1;
		}

		$this->db->begin();

		$this->piece_num = 0;

		// First check if line not yet already in bookkeeping.
		// Note that we must include doc_type - fk_doc - numero_compte - label to be sure to have unicity of line (we may have several lines
		// with same doc_type, fk_doc, numero_compte for 1 invoice line when using localtaxes with same account)
		// WARNING: This is not reliable, label may have been modified. This is just a small protection.
		// The page to make journalization make the test on couple doc_type - fk_doc only.
		$sql = "SELECT count(*) as nb";
		$sql .= " FROM ".MAIN_DB_PREFIX.$this->table_element;
		$sql .= " WHERE doc_type = '".$this->db->escape($this->doc_type)."'";
		$sql .= " AND fk_doc = ".$this->fk_doc;
		//$sql .= " AND fk_docdet = " . $this->fk_docdet;					// This field can be 0 if record is for several lines
		$sql .= " AND numero_compte = '".$this->db->escape($this->numero_compte)."'";
		$sql .= " AND label_operation = '".$this->db->escape($this->label_operation)."'";
		$sql .= " AND entity IN (".getEntity('accountancy').")";

		$resql = $this->db->query($sql);

		if ($resql) {
			$row = $this->db->fetch_object($resql);
			if ($row->nb == 0)
			{
				// Determine piece_num
				$sqlnum = "SELECT piece_num";
				$sqlnum .= " FROM ".MAIN_DB_PREFIX.$this->table_element;
				$sqlnum .= " WHERE doc_type = '".$this->db->escape($this->doc_type)."'"; // For example doc_type = 'bank'
				$sqlnum .= " AND fk_docdet = ".$this->db->escape($this->fk_docdet); // fk_docdet is rowid into llx_bank or llx_facturedet or llx_facturefourndet, or ...
				$sqlnum .= " AND doc_ref = '".$this->db->escape($this->doc_ref)."'"; // ref of source object
				$sqlnum .= " AND entity IN (".getEntity('accountancy').")";

				dol_syslog(get_class($this).":: create sqlnum=".$sqlnum, LOG_DEBUG);
				$resqlnum = $this->db->query($sqlnum);
				if ($resqlnum) {
					$objnum = $this->db->fetch_object($resqlnum);
					$this->piece_num = $objnum->piece_num;
				}
				dol_syslog(get_class($this).":: create this->piece_num=".$this->piece_num, LOG_DEBUG);
				if (empty($this->piece_num)) {
					$sqlnum = "SELECT MAX(piece_num)+1 as maxpiecenum";
					$sqlnum .= " FROM ".MAIN_DB_PREFIX.$this->table_element;
					$sqlnum .= " WHERE entity IN (".getEntity('accountancy').")";

					dol_syslog(get_class($this).":: create sqlnum=".$sqlnum, LOG_DEBUG);
					$resqlnum = $this->db->query($sqlnum);
					if ($resqlnum) {
						$objnum = $this->db->fetch_object($resqlnum);
						$this->piece_num = $objnum->maxpiecenum;
					}
				}
				dol_syslog(get_class($this).":: create this->piece_num=".$this->piece_num, LOG_DEBUG);
				if (empty($this->piece_num)) {
					$this->piece_num = 1;
				}

				$now = dol_now();

				$sql = "INSERT INTO ".MAIN_DB_PREFIX.$this->table_element." (";
				$sql .= "doc_date";
				$sql .= ", date_lim_reglement";
				$sql .= ", doc_type";
				$sql .= ", doc_ref";
				$sql .= ", fk_doc";
				$sql .= ", fk_docdet";
				$sql .= ", thirdparty_code";
				$sql .= ", subledger_account";
				$sql .= ", subledger_label";
				$sql .= ", numero_compte";
				$sql .= ", label_compte";
				$sql .= ", label_operation";
				$sql .= ", debit";
				$sql .= ", credit";
				$sql .= ", montant";
				$sql .= ", sens";
				$sql .= ", fk_user_author";
				$sql .= ", date_creation";
				$sql .= ", code_journal";
				$sql .= ", journal_label";
				$sql .= ", piece_num";
				$sql .= ', entity';
				$sql .= ") VALUES (";
				$sql .= "'".$this->db->idate($this->doc_date)."'";
				$sql .= ", ".(!isset($this->date_lim_reglement) || dol_strlen($this->date_lim_reglement) == 0 ? 'NULL' : "'".$this->db->idate($this->date_lim_reglement)."'");
				$sql .= ", '".$this->db->escape($this->doc_type)."'";
				$sql .= ", '".$this->db->escape($this->doc_ref)."'";
				$sql .= ", ".$this->fk_doc;
				$sql .= ", ".$this->fk_docdet;
				$sql .= ", ".(!empty($this->thirdparty_code) ? ("'".$this->db->escape($this->thirdparty_code)."'") : "NULL");
				$sql .= ", ".(!empty($this->subledger_account) ? ("'".$this->db->escape($this->subledger_account)."'") : "NULL");
				$sql .= ", ".(!empty($this->subledger_label) ? ("'".$this->db->escape($this->subledger_label)."'") : "NULL");
				$sql .= ", '".$this->db->escape($this->numero_compte)."'";
				$sql .= ", ".(!empty($this->label_operation) ? ("'".$this->db->escape($this->label_operation)."'") : "NULL");
				$sql .= ", '".$this->db->escape($this->label_operation)."'";
				$sql .= ", ".$this->debit;
				$sql .= ", ".$this->credit;
				$sql .= ", ".$this->montant;
				$sql .= ", ".(!empty($this->sens) ? ("'".$this->db->escape($this->sens)."'") : "NULL");
				$sql .= ", '".$this->db->escape($this->fk_user_author)."'";
				$sql .= ", '".$this->db->idate($now)."'";
				$sql .= ", '".$this->db->escape($this->code_journal)."'";
				$sql .= ", ".(!empty($this->journal_label) ? ("'".$this->db->escape($this->journal_label)."'") : "NULL");
				$sql .= ", ".$this->db->escape($this->piece_num);
				$sql .= ", ".(!isset($this->entity) ? $conf->entity : $this->entity);
				$sql .= ")";

				dol_syslog(get_class($this).":: create sql=".$sql, LOG_DEBUG);
				$resql = $this->db->query($sql);
				if ($resql) {
					$id = $this->db->last_insert_id(MAIN_DB_PREFIX.$this->table_element);

					if ($id > 0) {
						$this->id = $id;
						$result = 0;
					} else {
						$result = -2;
						$error++;
						$this->errors[] = 'Error Create Error '.$result.' lecture ID';
						dol_syslog(__METHOD__.' '.join(',', $this->errors), LOG_ERR);
					}
				} else {
					$result = -1;
					$error++;
					$this->errors[] = 'Error '.$this->db->lasterror();
					dol_syslog(__METHOD__.' '.join(',', $this->errors), LOG_ERR);
				}
			} else {	// Already exists
				$result = -3;
				$error++;
				$this->error = 'BookkeepingRecordAlreadyExists';
				dol_syslog(__METHOD__.' '.$this->error, LOG_WARNING);
			}
		} else {
			$result = -5;
			$error++;
			$this->errors[] = 'Error '.$this->db->lasterror();
			dol_syslog(__METHOD__.' '.join(',', $this->errors), LOG_ERR);
		}

		// Uncomment this and change MYOBJECT to your own tag if you
		// want this action to call a trigger.
		//if (! $error && ! $notrigger) {

		// // Call triggers
		// $result=$this->call_trigger('MYOBJECT_CREATE',$user);
		// if ($result < 0) $error++;
		// // End call triggers
		//}

		// Commit or rollback
		if ($error) {
			$this->db->rollback();
			return -1 * $error;
		} else {
			$this->db->commit();
			return $result;
		}
	}

	/**
	 *  Return a link to the object card (with optionally the picto)
	 *
	 *	@param	int		$withpicto					Include picto in link (0=No picto, 1=Include picto into link, 2=Only picto)
	 *	@param	string	$option						On what the link point to ('nolink', ...)
	 *  @param	int  	$notooltip					1=Disable tooltip
	 *  @param  string  $morecss            		Add more css on link
	 *  @param  int     $save_lastsearch_value    	-1=Auto, 0=No save of lastsearch_values when clicking, 1=Save lastsearch_values whenclicking
	 *	@return	string								String with URL
	 */
	public function getNomUrl($withpicto = 0, $option = '', $notooltip = 0, $morecss = '', $save_lastsearch_value = -1)
	{
		global $db, $conf, $langs;
		global $dolibarr_main_authentication, $dolibarr_main_demo;
		global $menumanager;

		if (!empty($conf->dol_no_mouse_hover)) $notooltip = 1; // Force disable tooltips

		$result = '';
		$companylink = '';

		$label = '<u>'.$langs->trans("Transaction").'</u>';
		$label .= '<br>';
		$label .= '<b>'.$langs->trans('Ref').':</b> '.$this->piece_num;

		$url = DOL_URL_ROOT.'/accountancy/bookkeeping/card.php?piece_num='.$this->piece_num;

		if ($option != 'nolink')
		{
			// Add param to save lastsearch_values or not
			$add_save_lastsearch_values = ($save_lastsearch_value == 1 ? 1 : 0);
			if ($save_lastsearch_value == -1 && preg_match('/list\.php/', $_SERVER["PHP_SELF"])) $add_save_lastsearch_values = 1;
			if ($add_save_lastsearch_values) $url .= '&save_lastsearch_values=1';
		}

		$linkclose = '';
		if (empty($notooltip))
		{
			if (!empty($conf->global->MAIN_OPTIMIZEFORTEXTBROWSER))
			{
				$label = $langs->trans("ShowTransaction");
				$linkclose .= ' alt="'.dol_escape_htmltag($label, 1).'"';
			}
			$linkclose .= ' title="'.dol_escape_htmltag($label, 1).'"';
			$linkclose .= ' class="classfortooltip'.($morecss ? ' '.$morecss : '').'"';
		} else $linkclose = ($morecss ? ' class="'.$morecss.'"' : '');

		$linkstart = '<a href="'.$url.'"';
		$linkstart .= $linkclose.'>';
		$linkend = '</a>';

		$result .= $linkstart;
		if ($withpicto) $result .= img_object(($notooltip ? '' : $label), ($this->picto ? $this->picto : 'generic'), ($notooltip ? (($withpicto != 2) ? 'class="paddingright"' : '') : 'class="'.(($withpicto != 2) ? 'paddingright ' : '').'classfortooltip"'), 0, 0, $notooltip ? 0 : 1);
		if ($withpicto != 2) $result .= $this->piece_num;
		$result .= $linkend;
		//if ($withpicto != 2) $result.=(($addlabel && $this->label) ? $sep . dol_trunc($this->label, ($addlabel > 1 ? $addlabel : 0)) : '');

		return $result;
	}

	/**
	 * Create object into database
	 *
	 * @param  User	$user	   User that creates
	 * @param  bool	$notrigger  false=launch triggers after, true=disable triggers
	 * @param  string  $mode 	   Mode
	 * @return int				 <0 if KO, Id of created object if OK
	 */
	public function createStd(User $user, $notrigger = false, $mode = '')
	{
		global $conf, $langs;

		$langs->loadLangs(array("accountancy", "bills", "compta"));

		dol_syslog(__METHOD__, LOG_DEBUG);

		$error = 0;

		// Clean parameters
		if (isset($this->doc_type)) {
			$this->doc_type = trim($this->doc_type);
		}
		if (isset($this->doc_ref)) {
			$this->doc_ref = trim($this->doc_ref);
		}
		if (isset($this->fk_doc)) {
			$this->fk_doc = (int) $this->fk_doc;
		}
		if (isset($this->fk_docdet)) {
			$this->fk_docdet = (int) $this->fk_docdet;
		}
		if (isset($this->thirdparty_code)) {
			$this->thirdparty_code = trim($this->thirdparty_code);
		}
		if (isset($this->subledger_account)) {
			$this->subledger_account = trim($this->subledger_account);
		}
		if (isset($this->subledger_label)) {
			$this->subledger_label = trim($this->subledger_label);
		}
		if (isset($this->numero_compte)) {
			$this->numero_compte = trim($this->numero_compte);
		}
		if (isset($this->label_compte)) {
			$this->label_compte = trim($this->label_compte);
		}
		if (isset($this->label_operation)) {
			$this->label_operation = trim($this->label_operation);
		}
		if (isset($this->debit)) {
			$this->debit = trim($this->debit);
		}
		if (isset($this->credit)) {
			$this->credit = trim($this->credit);
		}
		if (isset($this->montant)) {
			$this->montant = trim($this->montant);
		}
		if (isset($this->sens)) {
			$this->sens = trim($this->sens);
		}
		if (isset($this->import_key)) {
			$this->import_key = trim($this->import_key);
		}
		if (isset($this->code_journal)) {
			$this->code_journal = trim($this->code_journal);
		}
		if (isset($this->journal_label)) {
			$this->journal_label = trim($this->journal_label);
		}
		if (isset($this->piece_num)) {
			$this->piece_num = trim($this->piece_num);
		}
		if (empty($this->debit)) $this->debit = 0;
		if (empty($this->credit)) $this->credit = 0;

		$this->debit = price2num($this->debit, 'MT');
		$this->credit = price2num($this->credit, 'MT');

		$now = dol_now();

		// Check parameters
		$this->journal_label = $langs->trans($this->journal_label);

		// Insert request
		$sql = 'INSERT INTO '.MAIN_DB_PREFIX.$this->table_element.$mode.' (';
		$sql .= 'doc_date,';
		$sql .= 'date_lim_reglement,';
		$sql .= 'doc_type,';
		$sql .= 'doc_ref,';
		$sql .= 'fk_doc,';
		$sql .= 'fk_docdet,';
		$sql .= 'thirdparty_code,';
		$sql .= 'subledger_account,';
		$sql .= 'subledger_label,';
		$sql .= 'numero_compte,';
		$sql .= 'label_compte,';
		$sql .= 'label_operation,';
		$sql .= 'debit,';
		$sql .= 'credit,';
		$sql .= 'montant,';
		$sql .= 'sens,';
		$sql .= 'fk_user_author,';
		$sql .= 'date_creation,';
		$sql .= 'code_journal,';
		$sql .= 'journal_label,';
		$sql .= 'piece_num,';
		$sql .= 'entity';
		$sql .= ') VALUES (';
		$sql .= ' '.(!isset($this->doc_date) || dol_strlen($this->doc_date) == 0 ? 'NULL' : "'".$this->db->idate($this->doc_date)."'").',';
		$sql .= ' '.(!isset($this->date_lim_reglement) || dol_strlen($this->date_lim_reglement) == 0 ? 'NULL' : "'".$this->db->idate($this->date_lim_reglement)."'").',';
		$sql .= ' '.(!isset($this->doc_type) ? 'NULL' : "'".$this->db->escape($this->doc_type)."'").',';
		$sql .= ' '.(!isset($this->doc_ref) ? 'NULL' : "'".$this->db->escape($this->doc_ref)."'").',';
		$sql .= ' '.(empty($this->fk_doc) ? '0' : $this->fk_doc).',';
		$sql .= ' '.(empty($this->fk_docdet) ? '0' : $this->fk_docdet).',';
		$sql .= ' '.(!isset($this->thirdparty_code) ? 'NULL' : "'".$this->db->escape($this->thirdparty_code)."'").',';
		$sql .= ' '.(!isset($this->subledger_account) ? 'NULL' : "'".$this->db->escape($this->subledger_account)."'").',';
		$sql .= ' '.(!isset($this->subledger_label) ? 'NULL' : "'".$this->db->escape($this->subledger_label)."'").',';
		$sql .= ' '.(!isset($this->numero_compte) ? 'NULL' : "'".$this->db->escape($this->numero_compte)."'").',';
		$sql .= ' '.(!isset($this->label_compte) ? 'NULL' : "'".$this->db->escape($this->label_compte)."'").',';
		$sql .= ' '.(!isset($this->label_operation) ? 'NULL' : "'".$this->db->escape($this->label_operation)."'").',';
		$sql .= ' '.(!isset($this->debit) ? 'NULL' : $this->debit).',';
		$sql .= ' '.(!isset($this->credit) ? 'NULL' : $this->credit).',';
		$sql .= ' '.(!isset($this->montant) ? 'NULL' : $this->montant).',';
		$sql .= ' '.(!isset($this->sens) ? 'NULL' : "'".$this->db->escape($this->sens)."'").',';
		$sql .= ' '.$user->id.',';
		$sql .= ' '."'".$this->db->idate($now)."',";
		$sql .= ' '.(empty($this->code_journal) ? 'NULL' : "'".$this->db->escape($this->code_journal)."'").',';
		$sql .= ' '.(empty($this->journal_label) ? 'NULL' : "'".$this->db->escape($this->journal_label)."'").',';
		$sql .= ' '.(empty($this->piece_num) ? 'NULL' : $this->db->escape($this->piece_num)).',';
		$sql .= ' '.(!isset($this->entity) ? $conf->entity : $this->entity);
		$sql .= ')';

		$this->db->begin();

		$resql = $this->db->query($sql);
		if (!$resql) {
			$error++;
			$this->errors[] = 'Error '.$this->db->lasterror();
			dol_syslog(__METHOD__.' '.join(',', $this->errors), LOG_ERR);
		}

		if (!$error) {
			$this->id = $this->db->last_insert_id(MAIN_DB_PREFIX.$this->table_element.$mode);

			// Uncomment this and change MYOBJECT to your own tag if you
			// want this action to call a trigger.
			//if (! $notrigger) {

			// // Call triggers
			// $result=$this->call_trigger('MYOBJECT_CREATE',$user);
			// if ($result < 0) $error++;
			// // End call triggers
			//}
		}

		// Commit or rollback
		if ($error) {
			$this->db->rollback();

			return -1 * $error;
		} else {
			$this->db->commit();

			return $this->id;
		}
	}

	/**
	 * Load object in memory from the database
	 *
	 * @param int $id Id object
	 * @param string $ref Ref
	 * @param string $mode 	Mode
	 *
	 * @return int <0 if KO, 0 if not found, >0 if OK
	 */
	public function fetch($id, $ref = null, $mode = '')
	{
		global $conf;

		dol_syslog(__METHOD__, LOG_DEBUG);

		$sql = 'SELECT';
		$sql .= ' t.rowid,';
		$sql .= " t.doc_date,";
		$sql .= " t.date_lim_reglement,";
		$sql .= " t.doc_type,";
		$sql .= " t.doc_ref,";
		$sql .= " t.fk_doc,";
		$sql .= " t.fk_docdet,";
		$sql .= " t.thirdparty_code,";
		$sql .= " t.subledger_account,";
		$sql .= " t.subledger_label,";
		$sql .= " t.numero_compte,";
		$sql .= " t.label_compte,";
		$sql .= " t.label_operation,";
		$sql .= " t.debit,";
		$sql .= " t.credit,";
		$sql .= " t.montant,";
		$sql .= " t.sens,";
		$sql .= " t.fk_user_author,";
		$sql .= " t.import_key,";
		$sql .= " t.code_journal,";
		$sql .= " t.journal_label,";
		$sql .= " t.piece_num,";
		$sql .= " t.date_creation";
		$sql .= ' FROM '.MAIN_DB_PREFIX.$this->table_element.$mode.' as t';
		$sql .= ' WHERE 1 = 1';
		$sql .= " AND entity IN (".getEntity('accountancy').")";
		if (null !== $ref) {
			$sql .= " AND t.ref = '".$this->db->escape($ref)."'";
		} else {
			$sql .= ' AND t.rowid = '.$id;
		}

		$resql = $this->db->query($sql);
		if ($resql) {
			$numrows = $this->db->num_rows($resql);
			if ($numrows) {
				$obj = $this->db->fetch_object($resql);

				$this->id = $obj->rowid;

				$this->doc_date = $this->db->jdate($obj->doc_date);
				$this->date_lim_reglement = $this->db->jdate($obj->date_lim_reglement);
				$this->doc_type = $obj->doc_type;
				$this->doc_ref = $obj->doc_ref;
				$this->fk_doc = $obj->fk_doc;
				$this->fk_docdet = $obj->fk_docdet;
				$this->thirdparty_code = $obj->thirdparty_code;
				$this->subledger_account = $obj->subledger_account;
				$this->subledger_label = $obj->subledger_label;
				$this->numero_compte = $obj->numero_compte;
				$this->label_compte = $obj->label_compte;
				$this->label_operation = $obj->label_operation;
				$this->debit = $obj->debit;
				$this->credit = $obj->credit;
				$this->montant = $obj->montant;
				$this->sens = $obj->sens;
				$this->fk_user_author = $obj->fk_user_author;
				$this->import_key = $obj->import_key;
				$this->code_journal = $obj->code_journal;
				$this->journal_label = $obj->journal_label;
				$this->piece_num = $obj->piece_num;
				$this->date_creation = $this->db->jdate($obj->date_creation);
			}
			$this->db->free($resql);

			if ($numrows) {
				return 1;
			} else {
				return 0;
			}
		} else {
			$this->errors[] = 'Error '.$this->db->lasterror();
			dol_syslog(__METHOD__.' '.join(',', $this->errors), LOG_ERR);

			return -1;
		}
	}


	/**
	 * Load object in memory from the database
	 *
	 * @param string $sortorder Sort Order
	 * @param string $sortfield Sort field
	 * @param int $limit offset limit
	 * @param int $offset offset limit
	 * @param array $filter filter array
	 * @param string $filtermode filter mode (AND or OR)
	 * @param int $option option (0: general account or 1: subaccount)
	 *
	 * @return int <0 if KO, >=0 if OK
	 */
	public function fetchAllByAccount($sortorder = '', $sortfield = '', $limit = 0, $offset = 0, array $filter = array(), $filtermode = 'AND', $option = 0)
	{
		global $conf;

		dol_syslog(__METHOD__, LOG_DEBUG);

		$this->lines = array();

		$sql = 'SELECT';
		$sql .= ' t.rowid,';
		$sql .= " t.doc_date,";
		$sql .= " t.doc_type,";
		$sql .= " t.doc_ref,";
		$sql .= " t.fk_doc,";
		$sql .= " t.fk_docdet,";
		$sql .= " t.thirdparty_code,";
		$sql .= " t.subledger_account,";
		$sql .= " t.subledger_label,";
		$sql .= " t.numero_compte,";
		$sql .= " t.label_compte,";
		$sql .= " t.label_operation,";
		$sql .= " t.debit,";
		$sql .= " t.credit,";
		$sql .= " t.montant as amount,";
		$sql .= " t.sens,";
		$sql .= " t.multicurrency_amount,";
		$sql .= " t.multicurrency_code,";
		$sql .= " t.lettering_code,";
		$sql .= " t.date_lettering,";
		$sql .= " t.fk_user_author,";
		$sql .= " t.import_key,";
		$sql .= " t.code_journal,";
		$sql .= " t.journal_label,";
		$sql .= " t.piece_num,";
		$sql .= " t.date_creation,";
		$sql .= " t.date_export";
		// Manage filter
		$sqlwhere = array();
		if (count($filter) > 0) {
			foreach ($filter as $key => $value) {
				if ($key == 't.doc_date') {
					$sqlwhere[] = $key.'=\''.$this->db->idate($value).'\'';
				} elseif ($key == 't.doc_date>=' || $key == 't.doc_date<=') {
					$sqlwhere[] = $key.'\''.$this->db->idate($value).'\'';
				} elseif ($key == 't.numero_compte>=' || $key == 't.numero_compte<=' || $key == 't.subledger_account>=' || $key == 't.subledger_account<=') {
					$sqlwhere[] = $key.'\''.$this->db->escape($value).'\'';
				} elseif ($key == 't.fk_doc' || $key == 't.fk_docdet' || $key == 't.piece_num') {
					$sqlwhere[] = $key.'='.$value;
				} elseif ($key == 't.subledger_account' || $key == 't.numero_compte') {
					$sqlwhere[] = $key.' LIKE \''.$this->db->escape($value).'%\'';
				} elseif ($key == 't.date_creation>=' || $key == 't.date_creation<=') {
					$sqlwhere[] = $key.'\''.$this->db->idate($value).'\'';
				} elseif ($key == 't.date_export>=' || $key == 't.date_export<=') {
					$sqlwhere[] = $key.'\''.$this->db->idate($value).'\'';
				} elseif ($key == 't.credit' || $key == 't.debit') {
					$sqlwhere[] = natural_search($key, $value, 1, 1);
                } elseif ($key == 't.reconciled_option') {
                    $sqlwhere[] = 't.lettering_code IS NULL';
                } elseif ($key == 't.code_journal' && !empty($value)) {
<<<<<<< HEAD
                    $sqlwhere[] = natural_search("t.code_journal", join(',', $value), 3, 1);
=======
                	if (is_array($value)) {
                		$sqlwhere[] = natural_search("t.code_journal", join(',', $value), 3, 1);
                	} else {
                    	$sqlwhere[] = natural_search("t.code_journal", $value, 3, 1);
                	}
>>>>>>> bcfe0321
				} else {
					$sqlwhere[] = natural_search($key, $value, 0, 1);
				}
			}
		}
		$sql .= ' FROM '.MAIN_DB_PREFIX.$this->table_element.' as t';
		$sql .= ' WHERE 1 = 1';
		$sql .= " AND entity IN (".getEntity('accountancy').")";
		if (count($sqlwhere) > 0) {
			$sql .= ' AND '.implode(' '.$filtermode.' ', $sqlwhere);
		}
		// Affichage par compte comptable
		if (!empty($option)) {
			$sql .= ' AND t.subledger_account IS NOT NULL';
			$sql .= ' ORDER BY t.subledger_account ASC';
		} else {
			$sql .= ' ORDER BY t.numero_compte ASC';
		}

		if (!empty($sortfield)) {
			$sql .= ', '.$sortfield.' '.$sortorder;
		}
		if (!empty($limit)) {
			$sql .= ' '.$this->db->plimit($limit + 1, $offset);
		}

		$resql = $this->db->query($sql);
		if ($resql) {
			$num = $this->db->num_rows($resql);

			$i = 0;
			while (($obj = $this->db->fetch_object($resql)) && (empty($limit) || $i < min($limit, $num))) {
				$line = new BookKeepingLine();

				$line->id = $obj->rowid;

				$line->doc_date = $this->db->jdate($obj->doc_date);
				$line->doc_type = $obj->doc_type;
				$line->doc_ref = $obj->doc_ref;
				$line->fk_doc = $obj->fk_doc;
				$line->fk_docdet = $obj->fk_docdet;
				$line->thirdparty_code = $obj->thirdparty_code;
				$line->subledger_account = $obj->subledger_account;
				$line->subledger_label = $obj->subledger_label;
				$line->numero_compte = $obj->numero_compte;
				$line->label_compte = $obj->label_compte;
				$line->label_operation = $obj->label_operation;
				$line->debit = $obj->debit;
				$line->credit = $obj->credit;
				$line->montant = $obj->amount; // deprecated
				$line->amount = $obj->amount;
				$line->sens = $obj->sens;
				$line->multicurrency_amount = $obj->multicurrency_amount;
				$line->multicurrency_code = $obj->multicurrency_code;
				$line->lettering_code = $obj->lettering_code;
				$line->date_lettering = $obj->date_lettering;
				$line->fk_user_author = $obj->fk_user_author;
				$line->import_key = $obj->import_key;
				$line->code_journal = $obj->code_journal;
				$line->journal_label = $obj->journal_label;
				$line->piece_num = $obj->piece_num;
				$line->date_creation = $this->db->jdate($obj->date_creation);
				$line->date_export = $this->db->jdate($obj->date_export);

				$this->lines[] = $line;

				$i++;
			}
			$this->db->free($resql);

			return $num;
		} else {
			$this->errors[] = 'Error '.$this->db->lasterror();
			dol_syslog(__METHOD__.' '.join(',', $this->errors), LOG_ERR);

			return -1;
		}
	}

	/**
	 * Load object in memory from the database
	 *
	 * @param string 		$sortorder                      Sort Order
	 * @param string 		$sortfield                      Sort field
	 * @param int 			$limit                          Offset limit
	 * @param int 			$offset                         Offset limit
	 * @param array 		$filter                         Filter array
	 * @param string 		$filtermode                     Filter mode (AND or OR)
	 * @param int           $showAlreadyExportMovements     Show movements when field 'date_export' is not empty (0:No / 1:Yes (Default))
	 * @return int                                          <0 if KO, >0 if OK
	 */
	public function fetchAll($sortorder = '', $sortfield = '', $limit = 0, $offset = 0, array $filter = array(), $filtermode = 'AND', $showAlreadyExportMovements = 1)
	{
		global $conf;

		dol_syslog(__METHOD__, LOG_DEBUG);

		$sql = 'SELECT';
		$sql .= ' t.rowid,';
		$sql .= " t.doc_date,";
		$sql .= " t.doc_type,";
		$sql .= " t.doc_ref,";
		$sql .= " t.fk_doc,";
		$sql .= " t.fk_docdet,";
		$sql .= " t.thirdparty_code,";
		$sql .= " t.subledger_account,";
		$sql .= " t.subledger_label,";
		$sql .= " t.numero_compte,";
		$sql .= " t.label_compte,";
		$sql .= " t.label_operation,";
		$sql .= " t.debit,";
		$sql .= " t.credit,";
		$sql .= " t.lettering_code,";
		$sql .= " t.date_lettering,";
		$sql .= " t.montant as amount,";
		$sql .= " t.sens,";
		$sql .= " t.fk_user_author,";
		$sql .= " t.import_key,";
		$sql .= " t.code_journal,";
		$sql .= " t.journal_label,";
		$sql .= " t.piece_num,";
		$sql .= " t.date_creation,";
		$sql .= " t.date_lim_reglement,";
		$sql .= " t.tms as date_modification,";
		$sql .= " t.date_export";
		$sql .= ' FROM '.MAIN_DB_PREFIX.$this->table_element.' as t';
		// Manage filter
		$sqlwhere = array();
		if (count($filter) > 0) {
			foreach ($filter as $key => $value) {
				if ($key == 't.doc_date') {
					$sqlwhere[] = $key.'=\''.$this->db->idate($value).'\'';
				} elseif ($key == 't.doc_date>=' || $key == 't.doc_date<=') {
					$sqlwhere[] = $key.'\''.$this->db->idate($value).'\'';
				} elseif ($key == 't.numero_compte>=' || $key == 't.numero_compte<=' || $key == 't.subledger_account>=' || $key == 't.subledger_account<=') {
					$sqlwhere[] = $key.'\''.$this->db->escape($value).'\'';
				} elseif ($key == 't.fk_doc' || $key == 't.fk_docdet' || $key == 't.piece_num') {
					$sqlwhere[] = $key.'='.$value;
				} elseif ($key == 't.subledger_account' || $key == 't.numero_compte') {
					$sqlwhere[] = $key.' LIKE \''.$this->db->escape($value).'%\'';
				} elseif ($key == 't.date_creation>=' || $key == 't.date_creation<=') {
					$sqlwhere[] = $key.'\''.$this->db->idate($value).'\'';
				} elseif ($key == 't.tms>=' || $key == 't.tms<=') {
					$sqlwhere[] = $key.'\''.$this->db->idate($value).'\'';
				} elseif ($key == 't.date_export>=' || $key == 't.date_export<=') {
					$sqlwhere[] = $key.'\''.$this->db->idate($value).'\'';
				} elseif ($key == 't.credit' || $key == 't.debit') {
					$sqlwhere[] = natural_search($key, $value, 1, 1);
				} else {
					$sqlwhere[] = natural_search($key, $value, 0, 1);
				}
			}
		}
		$sql .= ' WHERE t.entity IN ('.getEntity('accountancy').')';
		if ($showAlreadyExportMovements == 0) {
			$sql .= " AND t.date_export IS NULL";
		}
		if (count($sqlwhere) > 0) {
			$sql .= ' AND '.implode(' '.$filtermode.' ', $sqlwhere);
		}
		if (!empty($sortfield)) {
			$sql .= $this->db->order($sortfield, $sortorder);
		}
		if (!empty($limit)) {
			$sql .= ' '.$this->db->plimit($limit + 1, $offset);
		}
		$this->lines = array();

		$resql = $this->db->query($sql);
		if ($resql) {
			$num = $this->db->num_rows($resql);

			$i = 0;
			while (($obj = $this->db->fetch_object($resql)) && (empty($limit) || $i < min($limit, $num)))
			{
				$line = new BookKeepingLine();

				$line->id = $obj->rowid;

				$line->doc_date = $this->db->jdate($obj->doc_date);
				$line->doc_type = $obj->doc_type;
				$line->doc_ref = $obj->doc_ref;
				$line->fk_doc = $obj->fk_doc;
				$line->fk_docdet = $obj->fk_docdet;
				$line->thirdparty_code = $obj->thirdparty_code;
				$line->subledger_account = $obj->subledger_account;
				$line->subledger_label = $obj->subledger_label;
				$line->numero_compte = $obj->numero_compte;
				$line->label_compte = $obj->label_compte;
				$line->label_operation = $obj->label_operation;
				$line->debit = $obj->debit;
				$line->credit = $obj->credit;
				$line->montant = $obj->amount;	// deprecated
				$line->amount = $obj->amount;
				$line->sens = $obj->sens;
				$line->lettering_code = $obj->lettering_code;
				$line->date_lettering = $obj->date_lettering;
				$line->fk_user_author = $obj->fk_user_author;
				$line->import_key = $obj->import_key;
				$line->code_journal = $obj->code_journal;
				$line->journal_label = $obj->journal_label;
				$line->piece_num = $obj->piece_num;
				$line->date_creation = $this->db->jdate($obj->date_creation);
				$line->date_lim_reglement = $this->db->jdate($obj->date_lim_reglement);
				$line->date_modification = $this->db->jdate($obj->date_modification);
				$line->date_export = $this->db->jdate($obj->date_export);

				$this->lines[] = $line;

				$i++;
			}
			$this->db->free($resql);

			return $num;
		} else {
			$this->errors[] = 'Error '.$this->db->lasterror();
			dol_syslog(__METHOD__.' '.join(',', $this->errors), LOG_ERR);
			return -1;
		}
	}

	/**
	 * Load object in memory from the database
	 *
	 * @param string $sortorder Sort Order
	 * @param string $sortfield Sort field
	 * @param int $limit offset limit
	 * @param int $offset offset limit
	 * @param array $filter filter array
	 * @param string $filtermode filter mode (AND or OR)
	 *
	 * @return int <0 if KO, >0 if OK
	 */
	public function fetchAllBalance($sortorder = '', $sortfield = '', $limit = 0, $offset = 0, array $filter = array(), $filtermode = 'AND')
	{
		global $conf;

		$this->lines = array();

		dol_syslog(__METHOD__, LOG_DEBUG);

		$sql = 'SELECT';
		$sql .= " t.numero_compte,";
		$sql .= " SUM(t.debit) as debit,";
		$sql .= " SUM(t.credit) as credit";
		$sql .= ' FROM '.MAIN_DB_PREFIX.$this->table_element.' as t';
		// Manage filter
		$sqlwhere = array();
		if (count($filter) > 0) {
			foreach ($filter as $key => $value) {
				if ($key == 't.doc_date') {
					$sqlwhere[] = $key.'=\''.$this->db->idate($value).'\'';
				} elseif ($key == 't.doc_date>=' || $key == 't.doc_date<=') {
					$sqlwhere[] = $key.'\''.$this->db->idate($value).'\'';
				} elseif ($key == 't.numero_compte>=' || $key == 't.numero_compte<=' || $key == 't.subledger_account>=' || $key == 't.subledger_account<=') {
					$sqlwhere[] = $key.'\''.$this->db->escape($value).'\'';
				} elseif ($key == 't.fk_doc' || $key == 't.fk_docdet' || $key == 't.piece_num') {
					$sqlwhere[] = $key.'='.$value;
				} elseif ($key == 't.subledger_account' || $key == 't.numero_compte') {
					$sqlwhere[] = $key.' LIKE \''.$this->db->escape($value).'%\'';
				} elseif ($key == 't.subledger_label') {
					$sqlwhere[] = $key.' LIKE \''.$this->db->escape($value).'%\'';
				} else {
					$sqlwhere[] = $key.' LIKE \'%'.$this->db->escape($value).'%\'';
				}
			}
		}
		$sql .= ' WHERE entity IN ('.getEntity('accountancy').')';
		if (count($sqlwhere) > 0) {
			$sql .= ' AND '.implode(' '.$filtermode.' ', $sqlwhere);
		}

		$sql .= ' GROUP BY t.numero_compte';

		if (!empty($sortfield)) {
			$sql .= $this->db->order($sortfield, $sortorder);
		}
		if (!empty($limit)) {
			$sql .= ' '.$this->db->plimit($limit + 1, $offset);
		}

		$resql = $this->db->query($sql);
		if ($resql)
		{
			$num = $this->db->num_rows($resql);

			$i = 0;
			while (($obj = $this->db->fetch_object($resql)) && (empty($limit) || $i < min($limit, $num)))
			{
				$line = new BookKeepingLine();

				$line->numero_compte = $obj->numero_compte;
				$line->debit = $obj->debit;
				$line->credit = $obj->credit;

				$this->lines[] = $line;

				$i++;
			}
			$this->db->free($resql);

			return $num;
		} else {
			$this->errors[] = 'Error '.$this->db->lasterror();
			dol_syslog(__METHOD__.' '.join(',', $this->errors), LOG_ERR);

			return -1;
		}
	}

	/**
	 * Update object into database
	 *
	 * @param  User    $user       User that modifies
	 * @param  bool    $notrigger  false=launch triggers after, true=disable triggers
	 * @param  string  $mode       Mode ('' or _tmp')
	 * @return int                 <0 if KO, >0 if OK
	 */
	public function update(User $user, $notrigger = false, $mode = '')
	{
		$error = 0;

		dol_syslog(__METHOD__, LOG_DEBUG);

		// Clean parameters
		if (isset($this->doc_type)) {
			$this->doc_type = trim($this->doc_type);
		}
		if (isset($this->doc_ref)) {
			$this->doc_ref = trim($this->doc_ref);
		}
		if (isset($this->fk_doc)) {
			$this->fk_doc = (int) $this->fk_doc;
		}
		if (isset($this->fk_docdet)) {
			$this->fk_docdet = (int) $this->fk_docdet;
		}
		if (isset($this->thirdparty_code)) {
			$this->thirdparty_code = trim($this->thirdparty_code);
		}
		if (isset($this->subledger_account)) {
			$this->subledger_account = trim($this->subledger_account);
		}
		if (isset($this->subledger_label)) {
			$this->subledger_label = trim($this->subledger_label);
		}
		if (isset($this->numero_compte)) {
			$this->numero_compte = trim($this->numero_compte);
		}
		if (isset($this->label_compte)) {
			$this->label_compte = trim($this->label_compte);
		}
		if (isset($this->label_operation)) {
			$this->label_operation = trim($this->label_operation);
		}
		if (isset($this->debit)) {
			$this->debit = trim($this->debit);
		}
		if (isset($this->credit)) {
			$this->credit = trim($this->credit);
		}
		if (isset($this->montant)) {
			$this->montant = trim($this->montant);
		}
		if (isset($this->sens)) {
			$this->sens = trim($this->sens);
		}
		if (isset($this->import_key)) {
			$this->import_key = trim($this->import_key);
		}
		if (isset($this->code_journal)) {
			$this->code_journal = trim($this->code_journal);
		}
		if (isset($this->journal_label)) {
			$this->journal_label = trim($this->journal_label);
		}
		if (isset($this->piece_num)) {
			$this->piece_num = trim($this->piece_num);
		}

		$this->debit = price2num($this->debit, 'MT');
		$this->credit = price2num($this->credit, 'MT');

		// Check parameters
		// Put here code to add a control on parameters values

		// Update request
		$sql = 'UPDATE '.MAIN_DB_PREFIX.$this->table_element.$mode.' SET';
		$sql .= ' doc_date = '.(!isset($this->doc_date) || dol_strlen($this->doc_date) != 0 ? "'".$this->db->idate($this->doc_date)."'" : 'null').',';
		$sql .= ' doc_type = '.(isset($this->doc_type) ? "'".$this->db->escape($this->doc_type)."'" : "null").',';
		$sql .= ' doc_ref = '.(isset($this->doc_ref) ? "'".$this->db->escape($this->doc_ref)."'" : "null").',';
		$sql .= ' fk_doc = '.(isset($this->fk_doc) ? $this->fk_doc : "null").',';
		$sql .= ' fk_docdet = '.(isset($this->fk_docdet) ? $this->fk_docdet : "null").',';
		$sql .= ' thirdparty_code = '.(isset($this->thirdparty_code) ? "'".$this->db->escape($this->thirdparty_code)."'" : "null").',';
		$sql .= ' subledger_account = '.(isset($this->subledger_account) ? "'".$this->db->escape($this->subledger_account)."'" : "null").',';
		$sql .= ' subledger_label = '.(isset($this->subledger_label) ? "'".$this->db->escape($this->subledger_label)."'" : "null").',';
		$sql .= ' numero_compte = '.(isset($this->numero_compte) ? "'".$this->db->escape($this->numero_compte)."'" : "null").',';
		$sql .= ' label_compte = '.(isset($this->label_compte) ? "'".$this->db->escape($this->label_compte)."'" : "null").',';
		$sql .= ' label_operation = '.(isset($this->label_operation) ? "'".$this->db->escape($this->label_operation)."'" : "null").',';
		$sql .= ' debit = '.(isset($this->debit) ? $this->debit : "null").',';
		$sql .= ' credit = '.(isset($this->credit) ? $this->credit : "null").',';
		$sql .= ' montant = '.(isset($this->montant) ? $this->montant : "null").',';
		$sql .= ' sens = '.(isset($this->sens) ? "'".$this->db->escape($this->sens)."'" : "null").',';
		$sql .= ' fk_user_author = '.(isset($this->fk_user_author) ? $this->fk_user_author : "null").',';
		$sql .= ' import_key = '.(isset($this->import_key) ? "'".$this->db->escape($this->import_key)."'" : "null").',';
		$sql .= ' code_journal = '.(isset($this->code_journal) ? "'".$this->db->escape($this->code_journal)."'" : "null").',';
		$sql .= ' journal_label = '.(isset($this->journal_label) ? "'".$this->db->escape($this->journal_label)."'" : "null").',';
		$sql .= ' piece_num = '.(isset($this->piece_num) ? $this->piece_num : "null");
		$sql .= ' WHERE rowid='.$this->id;

		$this->db->begin();

		$resql = $this->db->query($sql);
		if (!$resql) {
			$error++;
			$this->errors[] = 'Error '.$this->db->lasterror();
			dol_syslog(__METHOD__.' '.join(',', $this->errors), LOG_ERR);
		}

		// Uncomment this and change MYOBJECT to your own tag if you
		// want this action calls a trigger.
		//if (! $error && ! $notrigger) {

		// // Call triggers
		// $result=$this->call_trigger('MYOBJECT_MODIFY',$user);
		// if ($result < 0) { $error++; //Do also what you must do to rollback action if trigger fail}
		// // End call triggers
		//}

		// Commit or rollback
		if ($error) {
			$this->db->rollback();

			return -1 * $error;
		} else {
			$this->db->commit();

			return 1;
		}
	}

	/**
	 * Update accounting movement
	 *
	 * @param  string  $piece_num      Piece num
	 * @param  string  $field          Field
	 * @param  string  $value          Value
	 * @param  string  $mode           Mode ('' or _tmp')
	 * @return number                  <0 if KO, >0 if OK
	 */
	public function updateByMvt($piece_num = '', $field = '', $value = '', $mode = '')
	{
		$error = 0;

		$this->db->begin();

		$sql = "UPDATE ".MAIN_DB_PREFIX.$this->table_element.$mode;
		$sql .= ' SET '.$field.'='.(is_numeric($value) ? $value : "'".$this->db->escape($value)."'");
		$sql .= " WHERE piece_num = '".$this->db->escape($piece_num)."'";
		$resql = $this->db->query($sql);

		if (!$resql) {
			$error++;
			$this->errors[] = 'Error '.$this->db->lasterror();
			dol_syslog(__METHOD__.' '.join(',', $this->errors), LOG_ERR);
		}
		if ($error) {
			$this->db->rollback();

			return -1 * $error;
		} else {
			$this->db->commit();

			return 1;
		}
	}

	/**
	 * Delete object in database
	 *
	 * @param User $user User that deletes
	 * @param bool $notrigger false=launch triggers after, true=disable triggers
	 * @param string $mode Mode
	 * @return int <0 if KO, >0 if OK
	 */
	public function delete(User $user, $notrigger = false, $mode = '')
	{
		dol_syslog(__METHOD__, LOG_DEBUG);

		$error = 0;

		$this->db->begin();

		// Uncomment this and change MYOBJECT to your own tag if you
		// want this action calls a trigger.
		//if (! $error && ! $notrigger) {

		// // Call triggers
		// $result=$this->call_trigger('MYOBJECT_DELETE',$user);
		// if ($result < 0) { $error++; //Do also what you must do to rollback action if trigger fail}
		// // End call triggers
		//}

		if (!$error) {
			$sql = 'DELETE FROM '.MAIN_DB_PREFIX.$this->table_element.$mode;
			$sql .= ' WHERE rowid='.$this->id;

			$resql = $this->db->query($sql);
			if (!$resql) {
				$error++;
				$this->errors[] = 'Error '.$this->db->lasterror();
				dol_syslog(__METHOD__.' '.join(',', $this->errors), LOG_ERR);
			}
		}

		// Commit or rollback
		if ($error) {
			$this->db->rollback();

			return -1 * $error;
		} else {
			$this->db->commit();

			return 1;
		}
	}

	/**
	 * Delete bookkeeping by importkey
	 *
	 * @param  string		$importkey		Import key
	 * @return int Result
	 */
	public function deleteByImportkey($importkey)
	{
		$this->db->begin();

		// first check if line not yet in bookkeeping
		$sql = "DELETE";
		$sql .= " FROM ".MAIN_DB_PREFIX.$this->table_element;
		$sql .= " WHERE import_key = '".$this->db->escape($importkey)."'";

		$resql = $this->db->query($sql);

		if (!$resql) {
			$this->errors[] = "Error ".$this->db->lasterror();
			dol_syslog(get_class($this)."::delete Error ".$this->db->lasterror(), LOG_ERR);
			$this->db->rollback();
			return -1;
		}

		$this->db->commit();
		return 1;
	}

	/**
	 * Delete bookkeeping by year
	 *
	 * @param  int	  $delyear		Year to delete
	 * @param  string $journal		Journal to delete
	 * @param  string $mode 		Mode
	 * @param  int	  $delmonth     Month
	 * @return int					<0 if KO, >0 if OK
	 */
	public function deleteByYearAndJournal($delyear = 0, $journal = '', $mode = '', $delmonth = 0)
	{
		global $langs;

		if (empty($delyear) && empty($journal))
		{
			$this->error = 'ErrorOneFieldRequired';
			return -1;
		}
		if (!empty($delmonth) && empty($delyear))
		{
			$this->error = 'YearRequiredIfMonthDefined';
			return -2;
		}

		$this->db->begin();

		// Delete record in bookkeeping
		$sql = "DELETE";
		$sql .= " FROM ".MAIN_DB_PREFIX.$this->table_element.$mode;
		$sql .= " WHERE 1 = 1";
		$sql .= dolSqlDateFilter('doc_date', 0, $delmonth, $delyear);
		if (!empty($journal)) $sql .= " AND code_journal = '".$this->db->escape($journal)."'";
		$sql .= " AND entity IN (".getEntity('accountancy').")";

		// TODO: In a future we must forbid deletion if record is inside a closed fiscal period.

		$resql = $this->db->query($sql);

		if (!$resql) {
			$this->errors[] = "Error ".$this->db->lasterror();
			foreach ($this->errors as $errmsg) {
				dol_syslog(get_class($this)."::delete ".$errmsg, LOG_ERR);
				$this->error .= ($this->error ? ', '.$errmsg : $errmsg);
			}
			$this->db->rollback();
			return -1;
		}

		$this->db->commit();
		return 1;
	}

	/**
	 * Delete bookkeeping by piece number
	 *
	 * @param 	int 	$piecenum 	Piecenum to delete
	 * @return 	int 				Result
	 */
	public function deleteMvtNum($piecenum)
	{
		global $conf;

		$this->db->begin();

		// first check if line not yet in bookkeeping
		$sql = "DELETE";
		$sql .= " FROM ".MAIN_DB_PREFIX.$this->table_element;
		$sql .= " WHERE piece_num = ".(int) $piecenum;
		$sql .= " AND entity IN (".getEntity('accountancy').")";

		$resql = $this->db->query($sql);

		if (!$resql) {
			$this->errors[] = "Error ".$this->db->lasterror();
			foreach ($this->errors as $errmsg) {
				dol_syslog(get_class($this)."::delete ".$errmsg, LOG_ERR);
				$this->error .= ($this->error ? ', '.$errmsg : $errmsg);
			}
			$this->db->rollback();
			return -1;
		}

		$this->db->commit();
		return 1;
	}

	/**
	 * Load an object from its id and create a new one in database
	 *
	 * @param	User	$user		User making the clone
	 * @param   int     $fromid     Id of object to clone
	 * @return  int                 New id of clone
	 */
	public function createFromClone(User $user, $fromid)
	{
		dol_syslog(__METHOD__, LOG_DEBUG);

		$error = 0;
		$object = new BookKeeping($this->db);

		$this->db->begin();

		// Load source object
		$object->fetch($fromid);
		// Reset object
		$object->id = 0;

		// Clear fields
		// ...

		// Create clone
		$object->context['createfromclone'] = 'createfromclone';
		$result = $object->create($user);

		// Other options
		if ($result < 0) {
			$error++;
			$this->errors = $object->errors;
			dol_syslog(__METHOD__.' '.join(',', $this->errors), LOG_ERR);
		}

		unset($object->context['createfromclone']);

		// End
		if (!$error) {
			$this->db->commit();

			return $object->id;
		} else {
			$this->db->rollback();

			return -1;
		}
	}

	/**
	 * Initialise object with example values
	 * Id must be 0 if object instance is a specimen
	 *
	 * @return void
	 */
	public function initAsSpecimen()
	{
		global $user;

		$now = dol_now();

		$this->id = 0;
		$this->doc_date = $now;
		$this->doc_type = '';
		$this->doc_ref = '';
		$this->fk_doc = 0;
		$this->fk_docdet = 0;
		$this->thirdparty_code = 'CU001';
		$this->subledger_account = '41100001';
		$this->subledger_label = 'My customer company';
		$this->numero_compte = '411';
		$this->label_compte = 'Customer';
		$this->label_operation = 'Sales of pea';
		$this->debit = 99.9;
		$this->credit = 0.0;
		$this->amount = 0.0;
		$this->sens = 'D';
		$this->fk_user_author = $user->id;
		$this->import_key = '20201027';
		$this->code_journal = 'VT';
		$this->journal_label = 'Journal de vente';
		$this->piece_num = 1234;
		$this->date_creation = $now;
	}

	/**
	 * Load an accounting document into memory from database
	 *
	 * @param int $piecenum Accounting document to get
	 * @param string $mode Mode
	 * @return int <0 if KO, >0 if OK
	 */
	public function fetchPerMvt($piecenum, $mode = '')
	{
		global $conf;

		$sql = "SELECT piece_num,doc_date,code_journal,journal_label,doc_ref,doc_type,date_creation";
		$sql .= " FROM ".MAIN_DB_PREFIX.$this->table_element.$mode;
		$sql .= " WHERE piece_num = ".$piecenum;
		$sql .= " AND entity IN (".getEntity('accountancy').")";

		dol_syslog(__METHOD__, LOG_DEBUG);
		$result = $this->db->query($sql);
		if ($result) {
			$obj = $this->db->fetch_object($result);

			$this->piece_num = $obj->piece_num;
			$this->code_journal = $obj->code_journal;
			$this->journal_label = $obj->journal_label;
			$this->doc_date = $this->db->jdate($obj->doc_date);
			$this->doc_ref = $obj->doc_ref;
			$this->doc_type = $obj->doc_type;
			$this->date_creation = $obj->date_creation;
		} else {
			$this->error = "Error ".$this->db->lasterror();
			dol_syslog(__METHOD__.$this->error, LOG_ERR);
			return -1;
		}

		return 1;
	}

	/**
	 * Return next number movement
	 *
	 * @param	string	$mode	Mode
	 * @return	string			Next numero to use
	 */
	public function getNextNumMvt($mode = '')
	{
		global $conf;

		$sql = "SELECT MAX(piece_num)+1 as max FROM ".MAIN_DB_PREFIX.$this->table_element.$mode;
		$sql .= " WHERE entity IN (".getEntity('accountancy').")";

		dol_syslog(get_class($this)."getNextNumMvt sql=".$sql, LOG_DEBUG);
		$result = $this->db->query($sql);

		if ($result) {
			$obj = $this->db->fetch_object($result);
			if ($obj) $result = $obj->max;
			if (empty($result)) $result = 1;
			return $result;
		} else {
			$this->error = "Error ".$this->db->lasterror();
			dol_syslog(get_class($this)."::getNextNumMvt ".$this->error, LOG_ERR);
			return -1;
		}
	}

	/**
	 * Load all informations of accountancy document
	 *
	 * @param  int     $piecenum   Id of line to get
	 * @param  string  $mode       Mode
	 * @return int                 <0 if KO, >0 if OK
	 */
	public function fetchAllPerMvt($piecenum, $mode = '')
	{
		global $conf;

		$sql = "SELECT rowid, doc_date, doc_type,";
		$sql .= " doc_ref, fk_doc, fk_docdet, thirdparty_code, subledger_account, subledger_label,";
		$sql .= " numero_compte, label_compte, label_operation, debit, credit,";
		$sql .= " montant, sens, fk_user_author, import_key, code_journal, journal_label, piece_num, date_creation";
		$sql .= " FROM ".MAIN_DB_PREFIX.$this->table_element.$mode;
		$sql .= " WHERE piece_num = ".$piecenum;
		$sql .= " AND entity IN (".getEntity('accountancy').")";

		dol_syslog(__METHOD__, LOG_DEBUG);
		$result = $this->db->query($sql);
		if ($result) {
			while ($obj = $this->db->fetch_object($result)) {
				$line = new BookKeepingLine();

				$line->id = $obj->rowid;

				$line->doc_date = $this->db->jdate($obj->doc_date);
				$line->doc_type = $obj->doc_type;
				$line->doc_ref = $obj->doc_ref;
				$line->fk_doc = $obj->fk_doc;
				$line->fk_docdet = $obj->fk_docdet;
				$line->thirdparty_code = $obj->thirdparty_code;
				$line->subledger_account = $obj->subledger_account;
				$line->subledger_label = $obj->subledger_label;
				$line->numero_compte = $obj->numero_compte;
				$line->label_compte = $obj->label_compte;
				$line->label_operation = $obj->label_operation;
				$line->debit = $obj->debit;
				$line->credit = $obj->credit;
				$line->montant = $obj->montant;
				$line->sens = $obj->sens;
				$line->code_journal = $obj->code_journal;
				$line->journal_label = $obj->journal_label;
				$line->piece_num = $obj->piece_num;
				$line->date_creation = $obj->date_creation;

				$this->linesmvt[] = $line;
			}
		} else {
			$this->error = "Error ".$this->db->lasterror();
			dol_syslog(__METHOD__.$this->error, LOG_ERR);
			return -1;
		}

		return 1;
	}

	// phpcs:disable PEAR.NamingConventions.ValidFunctionName.ScopeNotCamelCaps
	/**
	 * Export bookkeeping
	 *
	 * @param	string	$model	Model
	 * @return	int				Result
	 */
	public function export_bookkeeping($model = 'ebp')
	{
		// phpcs:enable
		global $conf;

		$sql = "SELECT rowid, doc_date, doc_type,";
		$sql .= " doc_ref, fk_doc, fk_docdet, thirdparty_code, subledger_account, subledger_label,";
		$sql .= " numero_compte, label_compte, label_operation, debit, credit,";
		$sql .= " montant, sens, fk_user_author, import_key, code_journal, piece_num";
		$sql .= " FROM ".MAIN_DB_PREFIX.$this->table_element;
		$sql .= " WHERE entity IN (".getEntity('accountancy').")";

		dol_syslog(get_class($this)."::export_bookkeeping", LOG_DEBUG);

		$resql = $this->db->query($sql);

		if ($resql) {
			$this->linesexport = array();

			$num = $this->db->num_rows($resql);
			while ($obj = $this->db->fetch_object($resql)) {
				$line = new BookKeepingLine();

				$line->id = $obj->rowid;

				$line->doc_date = $this->db->jdate($obj->doc_date);
				$line->doc_type = $obj->doc_type;
				$line->doc_ref = $obj->doc_ref;
				$line->fk_doc = $obj->fk_doc;
				$line->fk_docdet = $obj->fk_docdet;
				$line->thirdparty_code = $obj->thirdparty_code;
				$line->subledger_account = $obj->subledger_account;
				$line->subledger_label = $obj->subledger_label;
				$line->numero_compte = $obj->numero_compte;
				$line->label_compte = $obj->label_compte;
				$line->label_operation = $obj->label_operation;
				$line->debit = $obj->debit;
				$line->credit = $obj->credit;
				$line->montant = $obj->montant;
				$line->sens = $obj->sens;
				$line->code_journal = $obj->code_journal;
				$line->piece_num = $obj->piece_num;

				$this->linesexport[] = $line;
			}
			$this->db->free($resql);

			return $num;
		} else {
			$this->error = "Error ".$this->db->lasterror();
			dol_syslog(get_class($this)."::export_bookkeeping ".$this->error, LOG_ERR);
			return -1;
		}
	}

	/**
	 * Transform transaction
	 *
	 * @param  number   $direction      If 0 tmp => real, if 1 real => tmp
	 * @param  string   $piece_num      Piece num
	 * @return int                      int <0 if KO, >0 if OK
	 */
	public function transformTransaction($direction = 0, $piece_num = '')
	{
		$error = 0;

		$this->db->begin();

		if ($direction == 0)
		{
			$next_piecenum = $this->getNextNumMvt();
			$now = dol_now();

			if ($next_piecenum < 0) {
				$error++;
			}
			$sql = 'INSERT INTO '.MAIN_DB_PREFIX.$this->table_element.' (doc_date, doc_type,';
			$sql .= ' doc_ref, fk_doc, fk_docdet, entity, thirdparty_code, subledger_account, subledger_label,';
			$sql .= ' numero_compte, label_compte, label_operation, debit, credit,';
			$sql .= ' montant, sens, fk_user_author, import_key, code_journal, journal_label, piece_num, date_creation)';
			$sql .= ' SELECT doc_date, doc_type,';
			$sql .= ' doc_ref, fk_doc, fk_docdet, entity, thirdparty_code, subledger_account, subledger_label,';
			$sql .= ' numero_compte, label_compte, label_operation, debit, credit,';
			$sql .= ' montant, sens, fk_user_author, import_key, code_journal, journal_label, '.$next_piecenum.", '".$this->db->idate($now)."'";
			$sql .= ' FROM '.MAIN_DB_PREFIX.$this->table_element.'_tmp WHERE piece_num = '.((int) $piece_num);
			$resql = $this->db->query($sql);
			if (!$resql) {
				$error++;
				$this->errors[] = 'Error '.$this->db->lasterror();
				dol_syslog(__METHOD__.' '.join(',', $this->errors), LOG_ERR);
			}
			$sql = 'DELETE FROM '.MAIN_DB_PREFIX.$this->table_element.'_tmp WHERE piece_num = '.((int) $piece_num);
			$resql = $this->db->query($sql);
			if (!$resql) {
				$error++;
				$this->errors[] = 'Error '.$this->db->lasterror();
				dol_syslog(__METHOD__.' '.join(',', $this->errors), LOG_ERR);
			}
		} elseif ($direction == 1) {
			$sql = 'DELETE FROM '.MAIN_DB_PREFIX.$this->table_element.'_tmp WHERE piece_num = '.((int) $piece_num);
			$resql = $this->db->query($sql);
			if (!$resql) {
				$error++;
				$this->errors[] = 'Error '.$this->db->lasterror();
				dol_syslog(__METHOD__.' '.join(',', $this->errors), LOG_ERR);
			}
			$sql = 'INSERT INTO '.MAIN_DB_PREFIX.$this->table_element.'_tmp (doc_date, doc_type,';
			$sql .= ' doc_ref, fk_doc, fk_docdet, thirdparty_code, subledger_account, subledger_label,';
			$sql .= ' numero_compte, label_compte, label_operation, debit, credit,';
			$sql .= ' montant, sens, fk_user_author, import_key, code_journal, journal_label, piece_num)';
			$sql .= ' SELECT doc_date, doc_type,';
			$sql .= ' doc_ref, fk_doc, fk_docdet, thirdparty_code, subledger_account, subledger_label,';
			$sql .= ' numero_compte, label_compte, label_operation, debit, credit,';
			$sql .= ' montant, sens, fk_user_author, import_key, code_journal, journal_label, piece_num';
			$sql .= ' FROM '.MAIN_DB_PREFIX.$this->table_element.' WHERE piece_num = '.((int) $piece_num);
			$resql = $this->db->query($sql);
			if (!$resql) {
				$error++;
				$this->errors[] = 'Error '.$this->db->lasterror();
				dol_syslog(__METHOD__.' '.join(',', $this->errors), LOG_ERR);
			}
			$sql = 'DELETE FROM '.MAIN_DB_PREFIX.$this->table_element.'_tmp WHERE piece_num = '.((int) $piece_num);
			$resql = $this->db->query($sql);
			if (!$resql) {
				$error++;
				$this->errors[] = 'Error '.$this->db->lasterror();
				dol_syslog(__METHOD__.' '.join(',', $this->errors), LOG_ERR);
			}
		}
		if (!$error) {
			$this->db->commit();
			return 1;
		} else {
			$this->db->rollback();
			return -1;
		}
		/*
		$sql = "DELETE FROM ";
		$sql .= " FROM " . MAIN_DB_PREFIX . "accounting_bookkeeping as ab";
		$sql .= " LEFT JOIN " . MAIN_DB_PREFIX . "accounting_account as aa ON aa.account_number = ab.numero_compte";
		$sql .= " AND aa.active = 1";
		$sql .= " INNER JOIN " . MAIN_DB_PREFIX . "accounting_system as asy ON aa.fk_pcg_version = asy.pcg_version";
		$sql .= " AND asy.rowid = " . $pcgver;
		$sql .= " AND ab.entity IN (" . getEntity('accountancy') . ")";
		$sql .= " ORDER BY account_number ASC";
		*/
	}

	// phpcs:disable PEAR.NamingConventions.ValidFunctionName.ScopeNotCamelCaps
	/**
	 * Return list of accounts with label by chart of accounts
	 *
	 * @param string     $selectid   Preselected chart of accounts
	 * @param string     $htmlname	Name of field in html form
	 * @param int		$showempty	Add an empty field
	 * @param array		$event		Event options
	 * @param int		$select_in	Value is a aa.rowid (0 default) or aa.account_number (1)
	 * @param int		$select_out	Set value returned by select 0=rowid (default), 1=account_number
	 * @param int		$aabase		Set accounting_account base class to display empty=all or from 1 to 8 will display only account beginning by this number
	 * @return string	String with HTML select
	 */
	public function select_account($selectid, $htmlname = 'account', $showempty = 0, $event = array(), $select_in = 0, $select_out = 0, $aabase = '')
	{
		// phpcs:enable
		global $conf;

		require_once DOL_DOCUMENT_ROOT.'/core/lib/accounting.lib.php';

		$pcgver = $conf->global->CHARTOFACCOUNTS;

		$sql = "SELECT DISTINCT ab.numero_compte as account_number, aa.label as label, aa.rowid as rowid, aa.fk_pcg_version";
		$sql .= " FROM ".MAIN_DB_PREFIX."accounting_bookkeeping as ab";
		$sql .= " LEFT JOIN ".MAIN_DB_PREFIX."accounting_account as aa ON aa.account_number = ab.numero_compte";
		$sql .= " AND aa.active = 1";
		$sql .= " INNER JOIN ".MAIN_DB_PREFIX."accounting_system as asy ON aa.fk_pcg_version = asy.pcg_version";
		$sql .= " AND asy.rowid = ".$pcgver;
		$sql .= " AND ab.entity IN (".getEntity('accountancy').")";
		$sql .= " ORDER BY account_number ASC";

		dol_syslog(get_class($this)."::select_account", LOG_DEBUG);
		$resql = $this->db->query($sql);

		if (!$resql) {
			$this->error = "Error ".$this->db->lasterror();
			dol_syslog(get_class($this)."::select_account ".$this->error, LOG_ERR);
			return -1;
		}

		$out = ajax_combobox($htmlname, $event);

		$options = array();
		$selected = null;

		while ($obj = $this->db->fetch_object($resql)) {
			$label = length_accountg($obj->account_number).' - '.$obj->label;

			$select_value_in = $obj->rowid;
			$select_value_out = $obj->rowid;

			if ($select_in == 1) {
				$select_value_in = $obj->account_number;
			}
			if ($select_out == 1) {
				$select_value_out = $obj->account_number;
			}

			// Remember guy's we store in database llx_facturedet the rowid of accounting_account and not the account_number
			// Because same account_number can be share between different accounting_system and do have the same meaning
			if (($selectid != '') && $selectid == $select_value_in) {
				$selected = $select_value_out;
			}

			$options[$select_value_out] = $label;
		}

		$out .= Form::selectarray($htmlname, $options, $selected, $showempty, 0, 0, '', 0, 0, 0, '', 'maxwidth300');
		$this->db->free($resql);
		return $out;
	}

	/**
	 * Return id and description of a root accounting account.
	 * This function takes the parent of parent to get the root account !
	 *
	 * @param 	string 	$account	Accounting account
	 * @return 	string 				Root account
	 */
	public function getRootAccount($account = null)
	{
		global $conf;
		$pcgver = $conf->global->CHARTOFACCOUNTS;

		$sql  = "SELECT root.rowid, root.account_number, root.label as label";
		$sql .= " FROM ".MAIN_DB_PREFIX."accounting_account as aa";
		$sql .= " INNER JOIN ".MAIN_DB_PREFIX."accounting_system as asy ON aa.fk_pcg_version = asy.pcg_version";
		$sql .= " AND asy.rowid = ".((int) $pcgver);
		$sql .= " LEFT JOIN ".MAIN_DB_PREFIX."accounting_account as parent ON aa.account_parent = parent.rowid";
		$sql .= " LEFT JOIN ".MAIN_DB_PREFIX."accounting_account as root ON parent.account_parent = root.rowid";
		$sql .= " WHERE aa.account_number = '".$this->db->escape($account)."'";
		$sql .= " AND parent.active = 1";
		$sql .= " AND root.active = 1";
		$sql .= " AND aa.entity IN (".getEntity('accountancy').")";

		dol_syslog(get_class($this)."::select_account sql=".$sql, LOG_DEBUG);
		$resql = $this->db->query($sql);
		if ($resql) {
			$obj = '';
			if ($this->db->num_rows($resql)) {
				$obj = $this->db->fetch_object($resql);
			}

			return array('id'=>$obj->rowid, 'account_number'=>$obj->account_number, 'label'=>$obj->label);
		} else {
			$this->error = "Error ".$this->db->lasterror();
			dol_syslog(__METHOD__." ".$this->error, LOG_ERR);

			return -1;
		}
	}

	// phpcs:disable PEAR.NamingConventions.ValidFunctionName.ScopeNotCamelCaps
	/**
	 * Description of accounting account
	 *
	 * @param	string	$account	Accounting account
	 * @return	string				Account desc
	 */
	public function get_compte_desc($account = null)
	{
		// phpcs:enable
		global $conf;

		$pcgver = $conf->global->CHARTOFACCOUNTS;
		$sql  = "SELECT aa.account_number, aa.label, aa.rowid, aa.fk_pcg_version, cat.label as category";
		$sql .= " FROM ".MAIN_DB_PREFIX."accounting_account as aa ";
		$sql .= " INNER JOIN ".MAIN_DB_PREFIX."accounting_system as asy ON aa.fk_pcg_version = asy.pcg_version";
		$sql .= " AND aa.account_number = '".$this->db->escape($account)."'";
		$sql .= " AND asy.rowid = ".((int) $pcgver);
		$sql .= " AND aa.active = 1";
		$sql .= " LEFT JOIN ".MAIN_DB_PREFIX."c_accounting_category as cat ON aa.fk_accounting_category = cat.rowid";
		$sql .= " WHERE aa.entity IN (".getEntity('accountancy').")";

		dol_syslog(get_class($this)."::select_account sql=".$sql, LOG_DEBUG);
		$resql = $this->db->query($sql);
		if ($resql) {
			$obj = '';
			if ($this->db->num_rows($resql)) {
				$obj = $this->db->fetch_object($resql);
			}
			if (empty($obj->category)) {
				return $obj->label;
			} else {
				return $obj->label.' ('.$obj->category.')';
			}
		} else {
			$this->error = "Error ".$this->db->lasterror();
			dol_syslog(__METHOD__." ".$this->error, LOG_ERR);
			return -1;
		}
	}
}

/**
 * Class BookKeepingLine
 */
class BookKeepingLine
{
	/**
	 * @var int ID
	 */
	public $id;

	public $doc_date = '';
	public $doc_type;
	public $doc_ref;

	/**
	 * @var int ID
	 */
	public $fk_doc;

	/**
	 * @var int ID
	 */
	public $fk_docdet;

	public $thirdparty_code;
	public $subledger_account;
	public $subledger_label;
	public $numero_compte;
	public $label_compte;
	public $label_operation;
	public $debit;
	public $credit;

	/**
	 * @var float Amount
	 * @deprecated see $amount
	 */
	public $montant;

	/**
	 * @var float Amount
	 */
	public $amount;

	/**
	 * @var string Sens
	 */
	public $sens;
	public $lettering_code;

	/**
	 * @var int ID
	 */
	public $fk_user_author;

	public $import_key;
	public $code_journal;
	public $journal_label;
	public $piece_num;

	/**
	 * @var integer|string date_creation
	 */
	public $date_creation;

	/**
	 * @var integer|string $date_modification;
	 */
	public $date_modification;

	/**
	 * @var integer|string $date_export;
	 */
	public $date_export;
}<|MERGE_RESOLUTION|>--- conflicted
+++ resolved
@@ -831,15 +831,11 @@
                 } elseif ($key == 't.reconciled_option') {
                     $sqlwhere[] = 't.lettering_code IS NULL';
                 } elseif ($key == 't.code_journal' && !empty($value)) {
-<<<<<<< HEAD
-                    $sqlwhere[] = natural_search("t.code_journal", join(',', $value), 3, 1);
-=======
                 	if (is_array($value)) {
                 		$sqlwhere[] = natural_search("t.code_journal", join(',', $value), 3, 1);
                 	} else {
                     	$sqlwhere[] = natural_search("t.code_journal", $value, 3, 1);
                 	}
->>>>>>> bcfe0321
 				} else {
 					$sqlwhere[] = natural_search($key, $value, 0, 1);
 				}
