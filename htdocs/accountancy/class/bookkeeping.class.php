<?php
/* Copyright (C) 2014-2017  Olivier Geffroy     <jeff@jeffinfo.com>
 * Copyright (C) 2015-2022  Alexandre Spangaro  <aspangaro@open-dsi.fr>
 * Copyright (C) 2015-2020  Florian Henry       <florian.henry@open-concept.pro>
 * Copyright (C) 2018-2020  Frédéric France     <frederic.france@netlogic.fr>
 *
 * This program is free software; you can redistribute it and/or modify
 * it under the terms of the GNU General Public License as published by
 * the Free Software Foundation; either version 3 of the License, or
 * (at your option) any later version.
 *
 * This program is distributed in the hope that it will be useful,
 * but WITHOUT ANY WARRANTY; without even the implied warranty of
 * MERCHANTABILITY or FITNESS FOR A PARTICULAR PURPOSE.  See the
 * GNU General Public License for more details.
 *
 * You should have received a copy of the GNU General Public License
 * along with this program. If not, see <https://www.gnu.org/licenses/>.
 */

/**
 * \file        htdocs/accountancy/class/bookkeeping.class.php
 * \ingroup     Accountancy (Double entries)
 * \brief       File of class to manage Ledger (General Ledger and Subledger)
 */

// Class
require_once DOL_DOCUMENT_ROOT.'/core/class/commonobject.class.php';

/**
 * Class to manage Ledger (General Ledger and Subledger)
 */
class BookKeeping extends CommonObject
{
	/**
	 * @var string Id to identify managed objects
	 */
	public $element = 'accountingbookkeeping';

	/**
	 * @var string Name of table without prefix where object is stored
	 */
	public $table_element = 'accounting_bookkeeping';

	/**
	 * @var int Entity
	 */
	public $entity;

	/**
	 * @var BookKeepingLine[] Lines
	 */
	public $lines = array();

	/**
	 * @var int ID
	 */
	public $id;

	/**
	 * @var string Date of source document, in db date NOT NULL
	 */
	public $doc_date;

	/**
	 * @var int Deadline for payment
	 */
	public $date_lim_reglement;

	/**
	 * @var string doc_type
	 */
	public $doc_type;

	/**
	 * @var string doc_ref
	 */
	public $doc_ref;

	/**
	 * @var int ID
	 */
	public $fk_doc;

	/**
	 * @var int ID
	 */
	public $fk_docdet;

	/**
	 * @var string thirdparty code
	 */
	public $thirdparty_code;

	/**
	 * @var string subledger account
	 */
	public $subledger_account;

	/**
	 * @var string subledger label
	 */
	public $subledger_label;

	/**
	 * @var string  doc_type
	 */
	public $numero_compte;

	/**
	 * @var string label compte
	 */
	public $label_compte;

	/**
	 * @var string label operation
	 */
	public $label_operation;

	/**
	 * @var float FEC:Debit
	 */
	public $debit;

	/**
	 * @var float FEC:Credit
	 */
	public $credit;

	/**
	 * @var float FEC:Amount (Not necessary)
	 * @deprecated No more used (we have info into debit/credit and sens)
	 */
	public $montant;

	/**
	 * @var float FEC:Amount (Not necessary)
	 * @deprecated No more used (we have info into debit/credit and sens)
	 */
	public $amount;

	/**
	 * @var string FEC:Sens (Not necessary)
	 */
	public $sens;

	/**
	 * @var int ID
	 */
	public $fk_user_author;

	/**
	 * @var string key for import
	 */
	public $import_key;

	/**
	 * @var string code journal
	 */
	public $code_journal;

	/**
	 * @var string label journal
	 */
	public $journal_label;

	/**
	 * @var int accounting transaction id
	 */
	public $piece_num;

	/**
	 * @var BookKeepingLine[] Movement line array
	 */
	public $linesmvt = array();

	/**
	 * @var BookKeepingLine[] export line array
	 */
	public $linesexport = array();

	/**
	 * @var integer|string date of movement validated & lock
	 */
	public $date_validation;

	/**
	 * @var integer|string date of movement who are noticed like exported
	 */
	public $date_export;

	/**
	 * @var string String with name of icon for myobject. Must be the part after the 'object_' into object_myobject.png
	 */
	public $picto = 'generic';


	/**
	 * Constructor
	 *
	 * @param DoliDb $db Database handler
	 */
	public function __construct(DoliDB $db)
	{
		$this->db = $db;
	}

	/**
	 * Create object into database
	 *
	 * @param  User	$user		User that creates
	 * @param  bool	$notrigger	false=launch triggers after, true=disable triggers
	 * @return int				<0 if KO, Id of created object if OK
	 */
	public function create(User $user, $notrigger = false)
	{
		global $conf, $langs;

		dol_syslog(__METHOD__, LOG_DEBUG);

		$error = 0;

		// Clean parameters</center>
		if (isset($this->doc_type)) {
			$this->doc_type = trim($this->doc_type);
		}
		if (isset($this->doc_ref)) {
			$this->doc_ref = trim($this->doc_ref);
		}
		if (isset($this->fk_doc)) {
			$this->fk_doc = (int) $this->fk_doc;
		}
		if (isset($this->fk_docdet)) {
			$this->fk_docdet = (int) $this->fk_docdet;
		}
		if (isset($this->thirdparty_code)) {
			$this->thirdparty_code = trim($this->thirdparty_code);
		}
		if (isset($this->subledger_account)) {
			$this->subledger_account = trim($this->subledger_account);
		}
		if (isset($this->subledger_label)) {
			$this->subledger_label = trim($this->subledger_label);
		}
		if (isset($this->numero_compte)) {
			$this->numero_compte = trim($this->numero_compte);
		}
		if (isset($this->label_compte)) {
			$this->label_compte = trim($this->label_compte);
		}
		if (isset($this->label_operation)) {
			$this->label_operation = trim($this->label_operation);
		}
		if (isset($this->debit)) {
			$this->debit = (float) $this->debit;
		}
		if (isset($this->credit)) {
			$this->credit = (float) $this->credit;
		}
		if (isset($this->montant)) {
			$this->montant = (float) $this->montant;
		}
		if (isset($this->amount)) {
			$this->amount = (float) $this->amount;
		}
		if (isset($this->sens)) {
			$this->sens = trim($this->sens);
		}
		if (isset($this->import_key)) {
			$this->import_key = trim($this->import_key);
		}
		if (isset($this->code_journal)) {
			$this->code_journal = trim($this->code_journal);
		}
		if (isset($this->journal_label)) {
			$this->journal_label = trim($this->journal_label);
		}
		if (isset($this->piece_num)) {
			$this->piece_num = trim($this->piece_num);
		}
		if (empty($this->debit)) {
			$this->debit = 0.0;
		}
		if (empty($this->credit)) {
			$this->credit = 0.0;
		}

		// Check parameters
		if (($this->numero_compte == "") || $this->numero_compte == '-1' || $this->numero_compte == 'NotDefined') {
			$langs->loadLangs(array("errors"));
			if (in_array($this->doc_type, array('bank', 'expense_report'))) {
				$this->errors[] = $langs->trans('ErrorFieldAccountNotDefinedForBankLine', $this->fk_docdet, $this->doc_type);
			} else {
				//$this->errors[]=$langs->trans('ErrorFieldAccountNotDefinedForInvoiceLine', $this->doc_ref,  $this->label_compte);
				$mesg = $this->doc_ref.', '.$langs->trans("AccountAccounting").': '.($this->numero_compte != -1 ? $this->numero_compte : $langs->trans("Unknown"));
				if ($this->subledger_account && $this->subledger_account != $this->numero_compte) {
					$mesg .= ', '.$langs->trans("SubledgerAccount").': '.$this->subledger_account;
				}
				$this->errors[] = $langs->trans('ErrorFieldAccountNotDefinedForLine', $mesg);
			}

			return -1;
		}

		$this->db->begin();

		$this->piece_num = 0;

		// First check if line not yet already in bookkeeping.
		// Note that we must include 'doc_type - fk_doc - numero_compte - label' to be sure to have unicity of line (because we may have several lines
		// with same doc_type, fk_doc, numero_compte for 1 invoice line when using localtaxes with same account)
		// WARNING: This is not reliable, label may have been modified. This is just a small protection.
		// The page that make transfer make the test on couple (doc_type - fk_doc) only.
		$sql = "SELECT count(*) as nb";
		$sql .= " FROM ".MAIN_DB_PREFIX.$this->table_element;
		$sql .= " WHERE doc_type = '".$this->db->escape($this->doc_type)."'";
		$sql .= " AND fk_doc = ".((int) $this->fk_doc);
		if (getDolGlobalString('ACCOUNTANCY_ENABLE_FKDOCDET')) {
			// DO NOT USE THIS IN PRODUCTION. This will generate a lot of trouble into reports and will corrupt database (by generating duplicate entries.
			$sql .= " AND fk_docdet = ".((int) $this->fk_docdet); // This field can be 0 if record is for several lines
		}
		$sql .= " AND numero_compte = '".$this->db->escape($this->numero_compte)."'";
		$sql .= " AND label_operation = '".$this->db->escape($this->label_operation)."'";
		$sql .= " AND entity = ".$conf->entity; // Do not use getEntity for accounting features

		$resql = $this->db->query($sql);

		if ($resql) {
			$row = $this->db->fetch_object($resql);
			if ($row->nb == 0) {	// Not already into bookkeeping
				// Check to know if piece_num already exists for data we try to insert to reuse the same value
				$sqlnum = "SELECT piece_num";
				$sqlnum .= " FROM ".MAIN_DB_PREFIX.$this->table_element;
				$sqlnum .= " WHERE doc_type = '".$this->db->escape($this->doc_type)."'"; // For example doc_type = 'bank'
				$sqlnum .= " AND fk_doc = ".((int) $this->fk_doc);
				if (getDolGlobalString('ACCOUNTANCY_ENABLE_FKDOCDET')) {
					// fk_docdet is rowid into llx_bank or llx_facturedet or llx_facturefourndet, or ...
					$sqlnum .= " AND fk_docdet = ".((int) $this->fk_docdet);
				}
				$sqlnum .= " AND doc_ref = '".$this->db->escape($this->doc_ref)."'"; // ref of source object
				$sqlnum .= " AND entity = ".$conf->entity; // Do not use getEntity for accounting features

				dol_syslog(get_class($this).":: create sqlnum=".$sqlnum, LOG_DEBUG);
				$resqlnum = $this->db->query($sqlnum);
				if ($resqlnum) {
					$objnum = $this->db->fetch_object($resqlnum);
					$this->piece_num = $objnum->piece_num;
				}

				dol_syslog(get_class($this).":: create this->piece_num=".$this->piece_num, LOG_DEBUG);
				if (empty($this->piece_num)) {
					$sqlnum = "SELECT MAX(piece_num)+1 as maxpiecenum";
					$sqlnum .= " FROM ".MAIN_DB_PREFIX.$this->table_element;
					$sqlnum .= " WHERE entity = " . ((int) $conf->entity); // Do not use getEntity for accounting features

					$resqlnum = $this->db->query($sqlnum);
					if ($resqlnum) {
						$objnum = $this->db->fetch_object($resqlnum);
						$this->piece_num = $objnum->maxpiecenum;
					}
					dol_syslog(get_class($this).":: create now this->piece_num=".$this->piece_num, LOG_DEBUG);
				}
				if (empty($this->piece_num)) {
					$this->piece_num = 1;
				}

				$now = dol_now();

				$sql = "INSERT INTO ".MAIN_DB_PREFIX.$this->table_element." (";
				$sql .= "doc_date";
				$sql .= ", date_lim_reglement";
				$sql .= ", doc_type";
				$sql .= ", doc_ref";
				$sql .= ", fk_doc";
				$sql .= ", fk_docdet";
				$sql .= ", thirdparty_code";
				$sql .= ", subledger_account";
				$sql .= ", subledger_label";
				$sql .= ", numero_compte";
				$sql .= ", label_compte";
				$sql .= ", label_operation";
				$sql .= ", debit";
				$sql .= ", credit";
				$sql .= ", montant";
				$sql .= ", sens";
				$sql .= ", fk_user_author";
				$sql .= ", date_creation";
				$sql .= ", code_journal";
				$sql .= ", journal_label";
				$sql .= ", piece_num";
				$sql .= ', entity';
				$sql .= ") VALUES (";
				$sql .= "'".$this->db->idate($this->doc_date)."'";
				$sql .= ", ".(!isset($this->date_lim_reglement) || dol_strlen($this->date_lim_reglement) == 0 ? 'NULL' : "'".$this->db->idate($this->date_lim_reglement)."'");
				$sql .= ", '".$this->db->escape($this->doc_type)."'";
				$sql .= ", '".$this->db->escape($this->doc_ref)."'";
				$sql .= ", ".((int) $this->fk_doc);
				$sql .= ", ".((int) $this->fk_docdet);
				$sql .= ", ".(!empty($this->thirdparty_code) ? ("'".$this->db->escape($this->thirdparty_code)."'") : "NULL");
				$sql .= ", ".(!empty($this->subledger_account) ? ("'".$this->db->escape($this->subledger_account)."'") : "NULL");
				$sql .= ", ".(!empty($this->subledger_label) ? ("'".$this->db->escape($this->subledger_label)."'") : "NULL");
				$sql .= ", '".$this->db->escape($this->numero_compte)."'";
				$sql .= ", ".(!empty($this->label_compte) ? ("'".$this->db->escape($this->label_compte)."'") : "NULL");
				$sql .= ", '".$this->db->escape($this->label_operation)."'";
				$sql .= ", ".((float) $this->debit);
				$sql .= ", ".((float) $this->credit);
				$sql .= ", ".((float) $this->montant);
				$sql .= ", ".(!empty($this->sens) ? ("'".$this->db->escape($this->sens)."'") : "NULL");
				$sql .= ", '".$this->db->escape($this->fk_user_author)."'";
				$sql .= ", '".$this->db->idate($now)."'";
				$sql .= ", '".$this->db->escape($this->code_journal)."'";
				$sql .= ", ".(!empty($this->journal_label) ? ("'".$this->db->escape($this->journal_label)."'") : "NULL");
				$sql .= ", ".((int) $this->piece_num);
				$sql .= ", ".(!isset($this->entity) ? $conf->entity : $this->entity);
				$sql .= ")";

				$resql = $this->db->query($sql);
				if ($resql) {
					$id = $this->db->last_insert_id(MAIN_DB_PREFIX.$this->table_element);

					if ($id > 0) {
						$this->id = $id;
						$result = 0;
					} else {
						$result = -2;
						$error++;
						$this->errors[] = 'Error Create Error '.$result.' lecture ID';
						dol_syslog(__METHOD__.' '.join(',', $this->errors), LOG_ERR);
					}
				} else {
					$result = -1;
					$error++;
					$this->errors[] = 'Error '.$this->db->lasterror();
					dol_syslog(__METHOD__.' '.join(',', $this->errors), LOG_ERR);
				}
			} else {	// Already exists
				$result = -3;
				$error++;
				$this->error = 'BookkeepingRecordAlreadyExists';
				dol_syslog(__METHOD__.' '.$this->error, LOG_WARNING);
			}
		} else {
			$result = -5;
			$error++;
			$this->errors[] = 'Error '.$this->db->lasterror();
			dol_syslog(__METHOD__.' '.join(',', $this->errors), LOG_ERR);
		}

		// Uncomment this and change MYOBJECT to your own tag if you
		// want this action to call a trigger.
		//if (! $error && ! $notrigger) {

		// // Call triggers
		// $result=$this->call_trigger('MYOBJECT_CREATE',$user);
		// if ($result < 0) $error++;
		// // End call triggers
		//}

		// Commit or rollback
		if ($error) {
			$this->db->rollback();
			return -1 * $error;
		} else {
			$this->db->commit();
			return $result;
		}
	}

	/**
	 *  Return a link to the object card (with optionally the picto)
	 *
	 *	@param	int		$withpicto					Include picto in link (0=No picto, 1=Include picto into link, 2=Only picto)
	 *	@param	string	$option						On what the link point to ('nolink', ...)
	 *  @param	int  	$notooltip					1=Disable tooltip
	 *  @param  string  $morecss            		Add more css on link
	 *  @param  int     $save_lastsearch_value    	-1=Auto, 0=No save of lastsearch_values when clicking, 1=Save lastsearch_values whenclicking
	 *	@return	string								String with URL
	 */
	public function getNomUrl($withpicto = 0, $option = '', $notooltip = 0, $morecss = '', $save_lastsearch_value = -1)
	{
		global $db, $conf, $langs;
		global $dolibarr_main_authentication, $dolibarr_main_demo;
		global $menumanager, $hookmanager;

		if (!empty($conf->dol_no_mouse_hover)) {
			$notooltip = 1; // Force disable tooltips
		}

		$result = '';
		$companylink = '';

		$label = '<u>'.$langs->trans("Transaction").'</u>';
		$label .= '<br>';
		$label .= '<b>'.$langs->trans('Ref').':</b> '.$this->piece_num;

		$url = DOL_URL_ROOT.'/accountancy/bookkeeping/card.php?piece_num='.$this->piece_num;

		if ($option != 'nolink') {
			// Add param to save lastsearch_values or not
			$add_save_lastsearch_values = ($save_lastsearch_value == 1 ? 1 : 0);
			if ($save_lastsearch_value == -1 && isset($_SERVER["PHP_SELF"]) && preg_match('/list\.php/', $_SERVER["PHP_SELF"])) {
				$add_save_lastsearch_values = 1;
			}
			if ($add_save_lastsearch_values) {
				$url .= '&save_lastsearch_values=1';
			}
		}

		$linkclose = '';
		if (empty($notooltip)) {
			if (getDolGlobalString('MAIN_OPTIMIZEFORTEXTBROWSER')) {
				$label = $langs->trans("ShowTransaction");
				$linkclose .= ' alt="'.dol_escape_htmltag($label, 1).'"';
			}
			$linkclose .= ' title="'.dol_escape_htmltag($label, 1).'"';
			$linkclose .= ' class="classfortooltip'.($morecss ? ' '.$morecss : '').'"';
		} else {
			$linkclose = ($morecss ? ' class="'.$morecss.'"' : '');
		}

		$linkstart = '<a href="'.$url.'"';
		$linkstart .= $linkclose.'>';
		$linkend = '</a>';

		$result .= $linkstart;
		if ($withpicto) {
			$result .= img_object(($notooltip ? '' : $label), ($this->picto ? $this->picto : 'generic'), ($notooltip ? (($withpicto != 2) ? 'class="paddingright"' : '') : 'class="'.(($withpicto != 2) ? 'paddingright ' : '').'classfortooltip"'), 0, 0, $notooltip ? 0 : 1);
		}
		if ($withpicto != 2) {
			$result .= $this->piece_num;
		}
		$result .= $linkend;
		//if ($withpicto != 2) $result.=(($addlabel && $this->label) ? $sep . dol_trunc($this->label, ($addlabel > 1 ? $addlabel : 0)) : '');

		global $action;
		$hookmanager->initHooks(array($this->element . 'dao'));
		$parameters = array('id'=>$this->id, 'getnomurl' => &$result);
		$reshook = $hookmanager->executeHooks('getNomUrl', $parameters, $this, $action); // Note that $action and $object may have been modified by some hooks
		if ($reshook > 0) {
			$result = $hookmanager->resPrint;
		} else {
			$result .= $hookmanager->resPrint;
		}
		return $result;
	}

	/**
	 * Create object into database
	 *
	 * @param  User	$user	   User that creates
	 * @param  bool	$notrigger  false=launch triggers after, true=disable triggers
	 * @param  string  $mode 	   Mode
	 * @return int				 <0 if KO, Id of created object if OK
	 */
	public function createStd(User $user, $notrigger = false, $mode = '')
	{
		global $conf, $langs;

		$langs->loadLangs(array("accountancy", "bills", "compta"));

		dol_syslog(__METHOD__, LOG_DEBUG);

		$error = 0;

		// Clean parameters
		if (isset($this->doc_type)) {
			$this->doc_type = trim($this->doc_type);
		}
		if (isset($this->doc_ref)) {
			$this->doc_ref = trim($this->doc_ref);
		}
		if (isset($this->fk_doc)) {
			$this->fk_doc = (int) $this->fk_doc;
		}
		if (isset($this->fk_docdet)) {
			$this->fk_docdet = (int) $this->fk_docdet;
		}
		if (isset($this->thirdparty_code)) {
			$this->thirdparty_code = trim($this->thirdparty_code);
		}
		if (isset($this->subledger_account)) {
			$this->subledger_account = trim($this->subledger_account);
		}
		if (isset($this->subledger_label)) {
			$this->subledger_label = trim($this->subledger_label);
		}
		if (isset($this->numero_compte)) {
			$this->numero_compte = trim($this->numero_compte);
		}
		if (isset($this->label_compte)) {
			$this->label_compte = trim($this->label_compte);
		}
		if (isset($this->label_operation)) {
			$this->label_operation = trim($this->label_operation);
		}
		if (isset($this->debit)) {
			$this->debit = trim($this->debit);
		}
		if (isset($this->credit)) {
			$this->credit = trim($this->credit);
		}
		if (isset($this->montant)) {
			$this->montant = trim($this->montant);
		}
		if (isset($this->amount)) {
			$this->amount = trim($this->amount);
		}
		if (isset($this->sens)) {
			$this->sens = trim($this->sens);
		}
		if (isset($this->import_key)) {
			$this->import_key = trim($this->import_key);
		}
		if (isset($this->code_journal)) {
			$this->code_journal = trim($this->code_journal);
		}
		if (isset($this->journal_label)) {
			$this->journal_label = trim($this->journal_label);
		}
		if (isset($this->piece_num)) {
			$this->piece_num = trim($this->piece_num);
		}
		if (empty($this->debit)) {
			$this->debit = 0;
		}
		if (empty($this->credit)) {
			$this->credit = 0;
		}
		if (empty($this->montant)) {
			$this->montant = 0;
		}

		$this->debit = price2num($this->debit, 'MT');
		$this->credit = price2num($this->credit, 'MT');
		$this->montant = price2num($this->montant, 'MT');

		$now = dol_now();

		// Check parameters
		$this->journal_label = $langs->trans($this->journal_label);

		// Insert request
		$sql = 'INSERT INTO '.MAIN_DB_PREFIX.$this->table_element.$mode.' (';
		$sql .= 'doc_date,';
		$sql .= 'date_lim_reglement,';
		$sql .= 'doc_type,';
		$sql .= 'doc_ref,';
		$sql .= 'fk_doc,';
		$sql .= 'fk_docdet,';
		$sql .= 'thirdparty_code,';
		$sql .= 'subledger_account,';
		$sql .= 'subledger_label,';
		$sql .= 'numero_compte,';
		$sql .= 'label_compte,';
		$sql .= 'label_operation,';
		$sql .= 'debit,';
		$sql .= 'credit,';
		$sql .= 'montant,';
		$sql .= 'sens,';
		$sql .= 'fk_user_author,';
		$sql .= 'date_creation,';
		$sql .= 'code_journal,';
		$sql .= 'journal_label,';
		$sql .= 'piece_num,';
		$sql .= 'entity';
		$sql .= ') VALUES (';
		$sql .= ' '.(!isset($this->doc_date) || dol_strlen($this->doc_date) == 0 ? 'NULL' : "'".$this->db->idate($this->doc_date)."'").',';
		$sql .= ' '.(!isset($this->date_lim_reglement) || dol_strlen($this->date_lim_reglement) == 0 ? 'NULL' : "'".$this->db->idate($this->date_lim_reglement)."'").',';
		$sql .= ' '.(!isset($this->doc_type) ? 'NULL' : "'".$this->db->escape($this->doc_type)."'").',';
		$sql .= ' '.(!isset($this->doc_ref) ? 'NULL' : "'".$this->db->escape($this->doc_ref)."'").',';
		$sql .= ' '.(empty($this->fk_doc) ? '0' : (int) $this->fk_doc).',';
		$sql .= ' '.(empty($this->fk_docdet) ? '0' : (int) $this->fk_docdet).',';
		$sql .= ' '.(!isset($this->thirdparty_code) ? 'NULL' : "'".$this->db->escape($this->thirdparty_code)."'").',';
		$sql .= ' '.(!isset($this->subledger_account) ? 'NULL' : "'".$this->db->escape($this->subledger_account)."'").',';
		$sql .= ' '.(!isset($this->subledger_label) ? 'NULL' : "'".$this->db->escape($this->subledger_label)."'").',';
		$sql .= ' '.(!isset($this->numero_compte) ? 'NULL' : "'".$this->db->escape($this->numero_compte)."'").',';
		$sql .= ' '.(!isset($this->label_compte) ? 'NULL' : "'".$this->db->escape($this->label_compte)."'").',';
		$sql .= ' '.(!isset($this->label_operation) ? 'NULL' : "'".$this->db->escape($this->label_operation)."'").',';
		$sql .= ' '.(!isset($this->debit) ? 'NULL' : $this->debit).',';
		$sql .= ' '.(!isset($this->credit) ? 'NULL' : $this->credit).',';
		$sql .= ' '.(!isset($this->montant) ? 'NULL' : $this->montant).',';
		$sql .= ' '.(!isset($this->sens) ? 'NULL' : "'".$this->db->escape($this->sens)."'").',';
		$sql .= ' '.((int) $user->id).',';
		$sql .= ' '."'".$this->db->idate($now)."',";
		$sql .= ' '.(empty($this->code_journal) ? 'NULL' : "'".$this->db->escape($this->code_journal)."'").',';
		$sql .= ' '.(empty($this->journal_label) ? 'NULL' : "'".$this->db->escape($this->journal_label)."'").',';
		$sql .= ' '.(empty($this->piece_num) ? 'NULL' : $this->db->escape($this->piece_num)).',';
		$sql .= ' '.(!isset($this->entity) ? $conf->entity : $this->entity);
		$sql .= ')';

		$this->db->begin();

		$resql = $this->db->query($sql);
		if (!$resql) {
			$error++;
			$this->errors[] = 'Error '.$this->db->lasterror();
			dol_syslog(__METHOD__.' '.join(',', $this->errors), LOG_ERR);
		}

		if (!$error) {
			$this->id = $this->db->last_insert_id(MAIN_DB_PREFIX.$this->table_element.$mode);

			// Uncomment this and change MYOBJECT to your own tag if you
			// want this action to call a trigger.
			//if (! $notrigger) {

			// // Call triggers
			// $result=$this->call_trigger('MYOBJECT_CREATE',$user);
			// if ($result < 0) $error++;
			// // End call triggers
			//}
		}

		// Commit or rollback
		if ($error) {
			$this->db->rollback();

			return -1 * $error;
		} else {
			$this->db->commit();

			return $this->id;
		}
	}

	/**
	 * Load object in memory from the database
	 *
	 * @param 	int 	$id 	Id object
	 * @param 	string 	$ref 	Ref (Not used. Does not exists on this table, same as rowid)
	 * @param 	string 	$mode 	Mode
	 * @return 	int 			Int <0 if KO, 0 if not found, >0 if OK
	 */
	public function fetch($id, $ref = null, $mode = '')
	{
		global $conf;

		dol_syslog(__METHOD__, LOG_DEBUG);

		$sql = 'SELECT';
		$sql .= ' t.rowid,';
		$sql .= " t.doc_date,";
		$sql .= " t.date_lim_reglement,";
		$sql .= " t.doc_type,";
		$sql .= " t.doc_ref,";
		$sql .= " t.fk_doc,";
		$sql .= " t.fk_docdet,";
		$sql .= " t.thirdparty_code,";
		$sql .= " t.subledger_account,";
		$sql .= " t.subledger_label,";
		$sql .= " t.numero_compte,";
		$sql .= " t.label_compte,";
		$sql .= " t.label_operation,";
		$sql .= " t.debit,";
		$sql .= " t.credit,";
		$sql .= " t.montant as amount,";
		$sql .= " t.sens,";
		$sql .= " t.fk_user_author,";
		$sql .= " t.import_key,";
		$sql .= " t.code_journal,";
		$sql .= " t.journal_label,";
		$sql .= " t.piece_num,";
		$sql .= " t.date_creation,";
		// In llx_accounting_bookkeeping_tmp, field date_export doesn't exist
		if ($mode != "_tmp") {
			$sql .= " t.date_export,";
		}
		$sql .= " t.date_validated as date_validation";
		$sql .= ' FROM '.MAIN_DB_PREFIX.$this->table_element.$mode.' as t';
		$sql .= ' WHERE 1 = 1';
		$sql .= " AND entity = " . ((int) $conf->entity); // Do not use getEntity for accounting features
		if (null !== $ref) {
			$sql .= " AND t.rowid = ".((int) $ref);
		} else {
			$sql .= ' AND t.rowid = '.((int) $id);
		}

		$resql = $this->db->query($sql);
		if ($resql) {
			$numrows = $this->db->num_rows($resql);
			if ($numrows) {
				$obj = $this->db->fetch_object($resql);

				$this->id = $obj->rowid;

				$this->doc_date = $this->db->jdate($obj->doc_date);
				$this->date_lim_reglement = $this->db->jdate($obj->date_lim_reglement);
				$this->doc_type = $obj->doc_type;
				$this->doc_ref = $obj->doc_ref;
				$this->fk_doc = $obj->fk_doc;
				$this->fk_docdet = $obj->fk_docdet;
				$this->thirdparty_code = $obj->thirdparty_code;
				$this->subledger_account = $obj->subledger_account;
				$this->subledger_label = $obj->subledger_label;
				$this->numero_compte = $obj->numero_compte;
				$this->label_compte = $obj->label_compte;
				$this->label_operation = $obj->label_operation;
				$this->debit = $obj->debit;
				$this->credit = $obj->credit;
				$this->montant = $obj->amount;
				$this->amount = $obj->amount;
				$this->sens = $obj->sens;
				$this->fk_user_author = $obj->fk_user_author;
				$this->import_key = $obj->import_key;
				$this->code_journal = $obj->code_journal;
				$this->journal_label = $obj->journal_label;
				$this->piece_num = $obj->piece_num;
				$this->date_creation = $this->db->jdate($obj->date_creation);
				$this->date_export = $this->db->jdate($obj->date_export);
				$this->date_validation = isset($obj->date_validated) ? $this->db->jdate($obj->date_validated) : '';
			}
			$this->db->free($resql);

			if ($numrows) {
				return 1;
			} else {
				return 0;
			}
		} else {
			$this->errors[] = 'Error '.$this->db->lasterror();
			dol_syslog(__METHOD__.' '.join(',', $this->errors), LOG_ERR);

			return -1;
		}
	}


	/**
	 * Load object in memory from the database in ->lines. Or just make a simple count if $countonly=1.
	 *
	 * @param 	string 	$sortorder 		Sort Order
	 * @param 	string 	$sortfield 		Sort field
	 * @param 	int 	$limit 			offset limit
	 * @param 	int 	$offset 		offset limit
	 * @param 	array 	$filter 		filter array
	 * @param 	string 	$filtermode 	filter mode (AND or OR)
	 * @param 	int 	$option 		option (0: general account or 1: subaccount)
	 * @param	int		$countonly		Do not fill the $object->lines, return only the count.
	 * @return 	int 					<0 if KO, Number of lines if OK
	 */
	public function fetchAllByAccount($sortorder = '', $sortfield = '', $limit = 0, $offset = 0, array $filter = array(), $filtermode = 'AND', $option = 0, $countonly = 0)
	{
		global $conf;

		dol_syslog(__METHOD__, LOG_DEBUG);

		$this->lines = array();
		$num = 0;

		$sql = 'SELECT';
		if ($countonly) {
			$sql .= ' COUNT(t.rowid) as nb';
		} else {
			$sql .= ' t.rowid,';
			$sql .= " t.doc_date,";
			$sql .= " t.doc_type,";
			$sql .= " t.doc_ref,";
			$sql .= " t.fk_doc,";
			$sql .= " t.fk_docdet,";
			$sql .= " t.thirdparty_code,";
			$sql .= " t.subledger_account,";
			$sql .= " t.subledger_label,";
			$sql .= " t.numero_compte,";
			$sql .= " t.label_compte,";
			$sql .= " t.label_operation,";
			$sql .= " t.debit,";
			$sql .= " t.credit,";
			$sql .= " t.montant as amount,";
			$sql .= " t.sens,";
			$sql .= " t.multicurrency_amount,";
			$sql .= " t.multicurrency_code,";
			$sql .= " t.lettering_code,";
			$sql .= " t.date_lettering,";
			$sql .= " t.fk_user_author,";
			$sql .= " t.import_key,";
			$sql .= " t.code_journal,";
			$sql .= " t.journal_label,";
			$sql .= " t.piece_num,";
			$sql .= " t.date_creation,";
			$sql .= " t.date_export,";
			$sql .= " t.date_validated as date_validation,";
			$sql .= " t.import_key";
		}
		// Manage filter
		$sqlwhere = array();
		if (count($filter) > 0) {
			foreach ($filter as $key => $value) {
				if ($key == 't.doc_date') {
					$sqlwhere[] = $key.'=\''.$this->db->idate($value).'\'';
				} elseif ($key == 't.doc_date>=' || $key == 't.doc_date<=') {
					$sqlwhere[] = $key.'\''.$this->db->idate($value).'\'';
				} elseif ($key == 't.numero_compte>=' || $key == 't.numero_compte<=' || $key == 't.subledger_account>=' || $key == 't.subledger_account<=') {
					$sqlwhere[] = $key.'\''.$this->db->escape($value).'\'';
				} elseif ($key == 't.fk_doc' || $key == 't.fk_docdet' || $key == 't.piece_num') {
					$sqlwhere[] = $key.'='.$value;
				} elseif ($key == 't.subledger_account' || $key == 't.numero_compte') {
					$sqlwhere[] = $key.' LIKE \''.$this->db->escapeforlike($this->db->escape($value)).'%\'';
				} elseif ($key == 't.date_creation>=' || $key == 't.date_creation<=') {
					$sqlwhere[] = $key.'\''.$this->db->idate($value).'\'';
				} elseif ($key == 't.date_export>=' || $key == 't.date_export<=') {
					$sqlwhere[] = $key.'\''.$this->db->idate($value).'\'';
				} elseif ($key == 't.date_validated>=' || $key == 't.date_validated<=') {
					$sqlwhere[] = $key.'\''.$this->db->idate($value).'\'';
				} elseif ($key == 't.credit' || $key == 't.debit') {
					$sqlwhere[] = natural_search($key, $value, 1, 1);
				} elseif ($key == 't.reconciled_option') {
					$sqlwhere[] = 't.lettering_code IS NULL';
				} elseif ($key == 't.code_journal' && !empty($value)) {
					if (is_array($value)) {
						$sqlwhere[] = natural_search("t.code_journal", join(',', $value), 3, 1);
					} else {
						$sqlwhere[] = natural_search("t.code_journal", $value, 3, 1);
					}
				} elseif ($key == 't.search_accounting_code_in' && !empty($value)) {
					$sqlwhere[] = 't.numero_compte IN ('.$this->db->sanitize($value, 1).')';
				} else {
					$sqlwhere[] = natural_search($key, $value, 0, 1);
				}
			}
		}
		$sql .= ' FROM '.MAIN_DB_PREFIX.$this->table_element.' as t';
		$sql .= ' WHERE entity = ' . ((int) $conf->entity); // Do not use getEntity for accounting features
		if (count($sqlwhere) > 0) {
			$sql .= " AND ".implode(" ".$filtermode." ", $sqlwhere);
		}
		// Filter by ledger account or subledger account
		if (!empty($option)) {
			$sql .= " AND t.subledger_account IS NOT NULL";
			$sql .= " AND t.subledger_account <> ''";
			$sortfield = 't.subledger_account'.($sortfield ? ','.$sortfield : '');
			$sortorder = 'ASC'.($sortfield ? ','.$sortfield : '');
		} else {
			$sortfield = 't.numero_compte'.($sortfield ? ','.$sortfield : '');
			$sortorder = 'ASC'.($sortorder ? ','.$sortorder : '');
		}

		if (!$countonly) {
			$sql .= $this->db->order($sortfield, $sortorder);
			if (!empty($limit)) {
				$sql .= $this->db->plimit($limit + 1, $offset);
			}
		}

		$resql = $this->db->query($sql);
		if ($resql) {
			if ($countonly) {
				$obj = $this->db->fetch_object($resql);
				if ($obj) {
					$num = $obj->nb;
				}
			} else {
				$num = $this->db->num_rows($resql);

				$i = 0;
				while (($obj = $this->db->fetch_object($resql)) && (empty($limit) || $i < min($limit, $num))) {
					$line = new BookKeepingLine();

					$line->id = $obj->rowid;

					$line->doc_date = $this->db->jdate($obj->doc_date);
					$line->doc_type = $obj->doc_type;
					$line->doc_ref = $obj->doc_ref;
					$line->fk_doc = $obj->fk_doc;
					$line->fk_docdet = $obj->fk_docdet;
					$line->thirdparty_code = $obj->thirdparty_code;
					$line->subledger_account = $obj->subledger_account;
					$line->subledger_label = $obj->subledger_label;
					$line->numero_compte = $obj->numero_compte;
					$line->label_compte = $obj->label_compte;
					$line->label_operation = $obj->label_operation;
					$line->debit = $obj->debit;
					$line->credit = $obj->credit;
					$line->montant = $obj->amount; // deprecated
					$line->amount = $obj->amount;
					$line->sens = $obj->sens;
					$line->multicurrency_amount = $obj->multicurrency_amount;
					$line->multicurrency_code = $obj->multicurrency_code;
					$line->lettering_code = $obj->lettering_code;
					$line->date_lettering = $obj->date_lettering;
					$line->fk_user_author = $obj->fk_user_author;
					$line->import_key = $obj->import_key;
					$line->code_journal = $obj->code_journal;
					$line->journal_label = $obj->journal_label;
					$line->piece_num = $obj->piece_num;
					$line->date_creation = $this->db->jdate($obj->date_creation);
					$line->date_export = $this->db->jdate($obj->date_export);
					$line->date_validation = $this->db->jdate($obj->date_validation);
					$line->import_key = $obj->import_key;

					$this->lines[] = $line;

					$i++;
				}
			}
			$this->db->free($resql);

			return $num;
		} else {
			$this->errors[] = 'Error '.$this->db->lasterror();
			dol_syslog(__METHOD__.' '.join(',', $this->errors), LOG_ERR);

			return -1;
		}
	}

	/**
	 * Load object in memory from the database
	 *
	 * @param string 		$sortorder                      Sort Order
	 * @param string 		$sortfield                      Sort field
	 * @param int 			$limit                          Offset limit
	 * @param int 			$offset                         Offset limit
	 * @param array 		$filter                         Filter array
	 * @param string 		$filtermode                     Filter mode (AND or OR)
	 * @param int           $showAlreadyExportMovements     Show movements when field 'date_export' is not empty (0:No / 1:Yes (Default))
	 * @return int                                          <0 if KO, >0 if OK
	 */
	public function fetchAll($sortorder = '', $sortfield = '', $limit = 0, $offset = 0, array $filter = array(), $filtermode = 'AND', $showAlreadyExportMovements = 1)
	{
		global $conf;

		dol_syslog(__METHOD__, LOG_DEBUG);

		$sql = 'SELECT';
		$sql .= ' t.rowid,';
		$sql .= " t.doc_date,";
		$sql .= " t.doc_type,";
		$sql .= " t.doc_ref,";
		$sql .= " t.fk_doc,";
		$sql .= " t.fk_docdet,";
		$sql .= " t.thirdparty_code,";
		$sql .= " t.subledger_account,";
		$sql .= " t.subledger_label,";
		$sql .= " t.numero_compte,";
		$sql .= " t.label_compte,";
		$sql .= " t.label_operation,";
		$sql .= " t.debit,";
		$sql .= " t.credit,";
		$sql .= " t.lettering_code,";
		$sql .= " t.date_lettering,";
		$sql .= " t.montant as amount,";
		$sql .= " t.sens,";
		$sql .= " t.fk_user_author,";
		$sql .= " t.import_key,";
		$sql .= " t.code_journal,";
		$sql .= " t.journal_label,";
		$sql .= " t.piece_num,";
		$sql .= " t.date_creation,";
		$sql .= " t.date_lim_reglement,";
		$sql .= " t.tms as date_modification,";
		$sql .= " t.date_export,";
		$sql .= " t.date_validated as date_validation";
		$sql .= ' FROM '.MAIN_DB_PREFIX.$this->table_element.' as t';
		// Manage filter
		$sqlwhere = array();
		if (count($filter) > 0) {
			foreach ($filter as $key => $value) {
				if ($key == 't.doc_date') {
					$sqlwhere[] = $key.'=\''.$this->db->idate($value).'\'';
				} elseif ($key == 't.doc_date>=' || $key == 't.doc_date<=') {
					$sqlwhere[] = $key.'\''.$this->db->idate($value).'\'';
				} elseif ($key == 't.numero_compte>=' || $key == 't.numero_compte<=' || $key == 't.subledger_account>=' || $key == 't.subledger_account<=') {
					$sqlwhere[] = $key.'\''.$this->db->escape($value).'\'';
				} elseif ($key == 't.fk_doc' || $key == 't.fk_docdet' || $key == 't.piece_num') {
					$sqlwhere[] = $key.'='.((int) $value);
				} elseif ($key == 't.subledger_account' || $key == 't.numero_compte') {
					$sqlwhere[] = $key.' LIKE \''.$this->db->escape($value).'%\'';
				} elseif ($key == 't.date_creation>=' || $key == 't.date_creation<=') {
					$sqlwhere[] = $key.'\''.$this->db->idate($value).'\'';
				} elseif ($key == 't.tms>=' || $key == 't.tms<=') {
					$sqlwhere[] = $key.'\''.$this->db->idate($value).'\'';
				} elseif ($key == 't.date_export>=' || $key == 't.date_export<=') {
					$sqlwhere[] = $key.'\''.$this->db->idate($value).'\'';
				} elseif ($key == 't.date_validated>=' || $key == 't.date_validated<=') {
					$sqlwhere[] = $key.'\''.$this->db->idate($value).'\'';
				} elseif ($key == 't.credit' || $key == 't.debit') {
					$sqlwhere[] = natural_search($key, $value, 1, 1);
				} elseif ($key == 't.code_journal' && !empty($value)) {
					if (is_array($value)) {
						$sqlwhere[] = natural_search("t.code_journal", join(',', $value), 3, 1);
					} else {
						$sqlwhere[] = natural_search("t.code_journal", $value, 3, 1);
					}
				} else {
					$sqlwhere[] = natural_search($key, $value, 0, 1);
				}
			}
		}
		$sql .= ' WHERE t.entity = ' . ((int) $conf->entity); // Do not use getEntity for accounting features
		if ($showAlreadyExportMovements == 0) {
			$sql .= " AND t.date_export IS NULL";
		}
		if (count($sqlwhere) > 0) {
			$sql .= ' AND '.implode(" ".$filtermode." ", $sqlwhere);
		}
		if (!empty($sortfield)) {
			$sql .= $this->db->order($sortfield, $sortorder);
		}
		if (!empty($limit)) {
			$sql .= $this->db->plimit($limit + 1, $offset);
		}
		$this->lines = array();

		$resql = $this->db->query($sql);
		if ($resql) {
			$num = $this->db->num_rows($resql);

			$i = 0;
			while (($obj = $this->db->fetch_object($resql)) && (empty($limit) || $i < min($limit, $num))) {
				$line = new BookKeepingLine();

				$line->id = $obj->rowid;

				$line->doc_date = $this->db->jdate($obj->doc_date);
				$line->doc_type = $obj->doc_type;
				$line->doc_ref = $obj->doc_ref;
				$line->fk_doc = $obj->fk_doc;
				$line->fk_docdet = $obj->fk_docdet;
				$line->thirdparty_code = $obj->thirdparty_code;
				$line->subledger_account = $obj->subledger_account;
				$line->subledger_label = $obj->subledger_label;
				$line->numero_compte = $obj->numero_compte;
				$line->label_compte = $obj->label_compte;
				$line->label_operation = $obj->label_operation;
				$line->debit = $obj->debit;
				$line->credit = $obj->credit;
				$line->montant = $obj->amount; // deprecated
				$line->amount = $obj->amount;
				$line->sens = $obj->sens;
				$line->lettering_code = $obj->lettering_code;
				$line->date_lettering = $obj->date_lettering;
				$line->fk_user_author = $obj->fk_user_author;
				$line->import_key = $obj->import_key;
				$line->code_journal = $obj->code_journal;
				$line->journal_label = $obj->journal_label;
				$line->piece_num = $obj->piece_num;
				$line->date_creation = $this->db->jdate($obj->date_creation);
				$line->date_lim_reglement = $this->db->jdate($obj->date_lim_reglement);
				$line->date_modification = $this->db->jdate($obj->date_modification);
				$line->date_export = $this->db->jdate($obj->date_export);
				$line->date_validation = $this->db->jdate($obj->date_validation);

				$this->lines[] = $line;

				$i++;
			}
			$this->db->free($resql);

			return $num;
		} else {
			$this->errors[] = 'Error '.$this->db->lasterror();
			dol_syslog(__METHOD__.' '.join(',', $this->errors), LOG_ERR);
			return -1;
		}
	}

	/**
	 * Load object in memory from the database
	 *
	 * @param 	string 	$sortorder 		Sort Order
	 * @param 	string 	$sortfield 		Sort field
	 * @param 	int 	$limit 			offset limit
	 * @param 	int 	$offset 		offset limit
	 * @param 	array 	$filter 		filter array
	 * @param 	string 	$filtermode 	filter mode (AND or OR)
	 * @param 	int 	$option 		option (0: aggregate by general account or 1: aggreegate by subaccount)
	 * @return 	int 					<0 if KO, >0 if OK
	 */
	public function fetchAllBalance($sortorder = '', $sortfield = '', $limit = 0, $offset = 0, array $filter = array(), $filtermode = 'AND', $option = 0)
	{
		global $conf;

		$this->lines = array();

		dol_syslog(__METHOD__, LOG_DEBUG);

		$sql = 'SELECT';
		$sql .= " t.numero_compte,";
		if (!empty($option)) {
			$sql .= " t.subledger_account,";
			$sql .= " t.subledger_label,";
		}
		$sql .= " SUM(t.debit) as debit,";
		$sql .= " SUM(t.credit) as credit";
		$sql .= ' FROM '.MAIN_DB_PREFIX.$this->table_element.' as t';
		// Manage filter
		$sqlwhere = array();
		if (count($filter) > 0) {
			foreach ($filter as $key => $value) {
				if ($key == 't.doc_date') {
					$sqlwhere[] = $key." = '".$this->db->idate($value)."'";
				} elseif ($key == 't.doc_date>=' || $key == 't.doc_date<=' || $key == 't.doc_date>' || $key == 't.doc_date<') {
					$sqlwhere[] = $key."'".$this->db->idate($value)."'";
				} elseif ($key == 't.numero_compte>=' || $key == 't.numero_compte<=' || $key == 't.subledger_account>=' || $key == 't.subledger_account<=') {
					$sqlwhere[] = $key."'".$this->db->escape($value)."'";
				} elseif ($key == 't.fk_doc' || $key == 't.fk_docdet' || $key == 't.piece_num') {
					$sqlwhere[] = $key." = ".((int) $value);
				} elseif ($key == 't.subledger_account' || $key == 't.numero_compte') {
					$sqlwhere[] = $key." LIKE '".$this->db->escape($value)."%'";
				} elseif ($key == 't.subledger_label') {
					$sqlwhere[] = $key." LIKE '".$this->db->escape($value)."%'";
				} elseif ($key == 't.code_journal' && !empty($value)) {
					if (is_array($value)) {
						$sqlwhere[] = natural_search("t.code_journal", join(',', $value), 3, 1);
					} else {
						$sqlwhere[] = natural_search("t.code_journal", $value, 3, 1);
					}
				} elseif ($key == 't.reconciled_option') {
					$sqlwhere[] = 't.lettering_code IS NULL';
				} else {
					$sqlwhere[] = $key." LIKE '%".$this->db->escape($value)."%'";
				}
			}
		}
		$sql .= ' WHERE entity = ' . ((int) $conf->entity); // Do not use getEntity for accounting features
		if (count($sqlwhere) > 0) {
			$sql .= " AND ".implode(" ".$filtermode." ", $sqlwhere);
		}

		if (!empty($option)) {
<<<<<<< HEAD
			$sql .= " AND t.subledger_account IS NOT NULL";
			$sql .= " AND t.subledger_account <> ''";
			$sql .= " GROUP BY t.numero_compte, t.label_compte, t.subledger_account, t.subledger_label";
=======
			$sql .= ' AND t.subledger_account IS NOT NULL';
			$sql .= ' AND t.subledger_account != ""';
			$sql .= ' GROUP BY t.numero_compte, t.subledger_account, t.subledger_label';
>>>>>>> 2f340a1a
			$sortfield = 't.subledger_account'.($sortfield ? ','.$sortfield : '');
			$sortorder = 'ASC'.($sortfield ? ','.$sortfield : '');
		} else {
			$sql .= ' GROUP BY t.numero_compte';
			$sortfield = 't.numero_compte'.($sortfield ? ','.$sortfield : '');
			$sortorder = 'ASC'.($sortorder ? ','.$sortorder : '');
		}

		if (!empty($sortfield)) {
			$sql .= $this->db->order($sortfield, $sortorder);
		}
		if (!empty($limit)) {
			$sql .= $this->db->plimit($limit + 1, $offset);
		}

		$resql = $this->db->query($sql);
		if ($resql) {
			$num = $this->db->num_rows($resql);

			$i = 0;
			while (($obj = $this->db->fetch_object($resql)) && (empty($limit) || $i < min($limit, $num))) {
				$line = new BookKeepingLine();

				$line->numero_compte = $obj->numero_compte;
				$line->label_compte = $obj->label_compte;
				if (!empty($option)) {
					$line->subledger_account = $obj->subledger_account;
					$line->subledger_label = $obj->subledger_label;
				}
				$line->debit = $obj->debit;
				$line->credit = $obj->credit;

				$this->lines[] = $line;

				$i++;
			}
			$this->db->free($resql);

			return $num;
		} else {
			$this->errors[] = 'Error '.$this->db->lasterror();
			dol_syslog(__METHOD__.' '.join(',', $this->errors), LOG_ERR);

			return -1;
		}
	}

	/**
	 * Update object into database
	 *
	 * @param  User    $user       User that modifies
	 * @param  bool    $notrigger  false=launch triggers after, true=disable triggers
	 * @param  string  $mode       Mode ('' or _tmp')
	 * @return int                 <0 if KO, >0 if OK
	 */
	public function update(User $user, $notrigger = false, $mode = '')
	{
		$error = 0;

		dol_syslog(__METHOD__, LOG_DEBUG);

		// Clean parameters
		if (isset($this->doc_type)) {
			$this->doc_type = trim($this->doc_type);
		}
		if (isset($this->doc_ref)) {
			$this->doc_ref = trim($this->doc_ref);
		}
		if (isset($this->fk_doc)) {
			$this->fk_doc = (int) $this->fk_doc;
		}
		if (isset($this->fk_docdet)) {
			$this->fk_docdet = (int) $this->fk_docdet;
		}
		if (isset($this->thirdparty_code)) {
			$this->thirdparty_code = trim($this->thirdparty_code);
		}
		if (isset($this->subledger_account)) {
			$this->subledger_account = trim($this->subledger_account);
		}
		if (isset($this->subledger_label)) {
			$this->subledger_label = trim($this->subledger_label);
		}
		if (isset($this->numero_compte)) {
			$this->numero_compte = trim($this->numero_compte);
		}
		if (isset($this->label_compte)) {
			$this->label_compte = trim($this->label_compte);
		}
		if (isset($this->label_operation)) {
			$this->label_operation = trim($this->label_operation);
		}
		if (isset($this->debit)) {
			$this->debit = trim($this->debit);
		}
		if (isset($this->credit)) {
			$this->credit = trim($this->credit);
		}
		if (isset($this->amount)) {
			$this->amount = trim($this->amount);
		}
		if (isset($this->sens)) {
			$this->sens = trim($this->sens);
		}
		if (isset($this->import_key)) {
			$this->import_key = trim($this->import_key);
		}
		if (isset($this->code_journal)) {
			$this->code_journal = trim($this->code_journal);
		}
		if (isset($this->journal_label)) {
			$this->journal_label = trim($this->journal_label);
		}
		if (isset($this->piece_num)) {
			$this->piece_num = trim($this->piece_num);
		}

		$this->debit = price2num($this->debit, 'MT');
		$this->credit = price2num($this->credit, 'MT');

		// Check parameters
		// Put here code to add a control on parameters values

		// Update request
		$sql = 'UPDATE '.MAIN_DB_PREFIX.$this->table_element.$mode.' SET';
		$sql .= ' doc_date = '.(!isset($this->doc_date) || dol_strlen($this->doc_date) != 0 ? "'".$this->db->idate($this->doc_date)."'" : 'null').',';
		$sql .= ' doc_type = '.(isset($this->doc_type) ? "'".$this->db->escape($this->doc_type)."'" : "null").',';
		$sql .= ' doc_ref = '.(isset($this->doc_ref) ? "'".$this->db->escape($this->doc_ref)."'" : "null").',';
		$sql .= ' fk_doc = '.(isset($this->fk_doc) ? $this->fk_doc : "null").',';
		$sql .= ' fk_docdet = '.(isset($this->fk_docdet) ? $this->fk_docdet : "null").',';
		$sql .= ' thirdparty_code = '.(isset($this->thirdparty_code) ? "'".$this->db->escape($this->thirdparty_code)."'" : "null").',';
		$sql .= ' subledger_account = '.(isset($this->subledger_account) ? "'".$this->db->escape($this->subledger_account)."'" : "null").',';
		$sql .= ' subledger_label = '.(isset($this->subledger_label) ? "'".$this->db->escape($this->subledger_label)."'" : "null").',';
		$sql .= ' numero_compte = '.(isset($this->numero_compte) ? "'".$this->db->escape($this->numero_compte)."'" : "null").',';
		$sql .= ' label_compte = '.(isset($this->label_compte) ? "'".$this->db->escape($this->label_compte)."'" : "null").',';
		$sql .= ' label_operation = '.(isset($this->label_operation) ? "'".$this->db->escape($this->label_operation)."'" : "null").',';
		$sql .= ' debit = '.(isset($this->debit) ? $this->debit : "null").',';
		$sql .= ' credit = '.(isset($this->credit) ? $this->credit : "null").',';
		$sql .= ' montant = '.(isset($this->montant) ? $this->montant : "null").',';
		$sql .= ' sens = '.(isset($this->sens) ? "'".$this->db->escape($this->sens)."'" : "null").',';
		$sql .= ' fk_user_author = '.(isset($this->fk_user_author) ? $this->fk_user_author : "null").',';
		$sql .= ' import_key = '.(isset($this->import_key) ? "'".$this->db->escape($this->import_key)."'" : "null").',';
		$sql .= ' code_journal = '.(isset($this->code_journal) ? "'".$this->db->escape($this->code_journal)."'" : "null").',';
		$sql .= ' journal_label = '.(isset($this->journal_label) ? "'".$this->db->escape($this->journal_label)."'" : "null").',';
		$sql .= ' piece_num = '.(isset($this->piece_num) ? $this->piece_num : "null");
		$sql .= ' WHERE rowid='.((int) $this->id);

		$this->db->begin();

		$resql = $this->db->query($sql);
		if (!$resql) {
			$error++;
			$this->errors[] = 'Error '.$this->db->lasterror();
			dol_syslog(__METHOD__.' '.join(',', $this->errors), LOG_ERR);
		}

		// Uncomment this and change MYOBJECT to your own tag if you
		// want this action calls a trigger.
		//if (! $error && ! $notrigger) {

		// // Call triggers
		// $result=$this->call_trigger('MYOBJECT_MODIFY',$user);
		// if ($result < 0) { $error++; //Do also what you must do to rollback action if trigger fail}
		// // End call triggers
		//}

		// Commit or rollback
		if ($error) {
			$this->db->rollback();

			return -1 * $error;
		} else {
			$this->db->commit();

			return 1;
		}
	}

	/**
	 * Update accounting movement
	 *
	 * @param  string  $piece_num      Piece num
	 * @param  string  $field          Field
	 * @param  string  $value          Value
	 * @param  string  $mode           Mode ('' or _tmp')
	 * @return number                  <0 if KO, >0 if OK
	 */
	public function updateByMvt($piece_num = '', $field = '', $value = '', $mode = '')
	{
		$error = 0;

		$this->db->begin();

		$sql = "UPDATE ".MAIN_DB_PREFIX.$this->table_element.$mode;
		$sql .= " SET ".$field." = ".(is_numeric($value) ? ((float) $value) : "'".$this->db->escape($value)."'");
		$sql .= " WHERE piece_num = ".((int) $piece_num);

		$resql = $this->db->query($sql);

		if (!$resql) {
			$error++;
			$this->errors[] = 'Error '.$this->db->lasterror();
			dol_syslog(__METHOD__.' '.join(',', $this->errors), LOG_ERR);
		}
		if ($error) {
			$this->db->rollback();

			return -1 * $error;
		} else {
			$this->db->commit();

			return 1;
		}
	}

	/**
	 * Delete object in database
	 *
	 * @param User $user User that deletes
	 * @param bool $notrigger false=launch triggers after, true=disable triggers
	 * @param string $mode Mode
	 * @return int <0 if KO, >0 if OK
	 */
	public function delete(User $user, $notrigger = false, $mode = '')
	{
		dol_syslog(__METHOD__, LOG_DEBUG);

		$error = 0;

		$this->db->begin();

		// Uncomment this and change MYOBJECT to your own tag if you
		// want this action calls a trigger.
		//if (! $error && ! $notrigger) {

		// // Call triggers
		// $result=$this->call_trigger('MYOBJECT_DELETE',$user);
		// if ($result < 0) { $error++; //Do also what you must do to rollback action if trigger fail}
		// // End call triggers
		//}

		if (!$error) {
			$sql = 'DELETE FROM '.MAIN_DB_PREFIX.$this->table_element.$mode;
			$sql .= ' WHERE rowid='.((int) $this->id);

			$resql = $this->db->query($sql);
			if (!$resql) {
				$error++;
				$this->errors[] = 'Error '.$this->db->lasterror();
				dol_syslog(__METHOD__.' '.join(',', $this->errors), LOG_ERR);
			}
		}

		// Commit or rollback
		if ($error) {
			$this->db->rollback();

			return -1 * $error;
		} else {
			$this->db->commit();

			return 1;
		}
	}

	/**
	 * Delete bookkeeping by importkey
	 *
	 * @param  string		$importkey		Import key
	 * @param string $mode Mode
	 * @return int Result
	 */
	public function deleteByImportkey($importkey, $mode = '')
	{
		$this->db->begin();

		// first check if line not yet in bookkeeping
		$sql = "DELETE";
		$sql .= " FROM ".MAIN_DB_PREFIX.$this->table_element.$mode;
		$sql .= " WHERE import_key = '".$this->db->escape($importkey)."'";

		$resql = $this->db->query($sql);

		if (!$resql) {
			$this->errors[] = "Error ".$this->db->lasterror();
			dol_syslog(get_class($this)."::delete Error ".$this->db->lasterror(), LOG_ERR);
			$this->db->rollback();
			return -1;
		}

		$this->db->commit();
		return 1;
	}

	/**
	 * Delete bookkeeping by year
	 *
	 * @param  int	  $delyear		Year to delete
	 * @param  string $journal		Journal to delete
	 * @param  string $mode 		Mode
	 * @param  int	  $delmonth     Month
	 * @return int					<0 if KO, >0 if OK
	 */
	public function deleteByYearAndJournal($delyear = 0, $journal = '', $mode = '', $delmonth = 0)
	{
		global $conf, $langs;

		if (empty($delyear) && empty($journal)) {
			$this->error = 'ErrorOneFieldRequired';
			return -1;
		}
		if (!empty($delmonth) && empty($delyear)) {
			$this->error = 'YearRequiredIfMonthDefined';
			return -2;
		}

		$this->db->begin();

		// Delete record in bookkeeping
		$sql = "DELETE";
		$sql .= " FROM ".MAIN_DB_PREFIX.$this->table_element.$mode;
		$sql .= " WHERE 1 = 1";
		$sql .= dolSqlDateFilter('doc_date', 0, $delmonth, $delyear);
		if (!empty($journal)) {
			$sql .= " AND code_journal = '".$this->db->escape($journal)."'";
		}
		$sql .= " AND entity = " . ((int) $conf->entity); // Do not use getEntity for accounting features
		// Exclusion of validated entries at the time of deletion
		$sql .= " AND date_validated IS NULL";

		// TODO: In a future we must forbid deletion if record is inside a closed fiscal period.

		$resql = $this->db->query($sql);

		if (!$resql) {
			$this->errors[] = "Error ".$this->db->lasterror();
			foreach ($this->errors as $errmsg) {
				dol_syslog(get_class($this)."::delete ".$errmsg, LOG_ERR);
				$this->error .= ($this->error ? ', '.$errmsg : $errmsg);
			}
			$this->db->rollback();
			return -1;
		}

		$this->db->commit();
		return 1;
	}

	/**
	 * Delete bookkeeping by piece number
	 *
	 * @param 	int 	$piecenum 	Piecenum to delete
	 * @param string $mode Mode
	 * @return 	int 				Result
	 */
	public function deleteMvtNum($piecenum, $mode = '')
	{
		global $conf;

		$this->db->begin();

		// first check if line not yet in bookkeeping
		$sql = "DELETE";
		$sql .= " FROM ".MAIN_DB_PREFIX.$this->table_element.$mode;
		$sql .= " WHERE piece_num = ".(int) $piecenum;
		$sql .= " AND date_validated IS NULL";		// For security, exclusion of validated entries at the time of deletion
		$sql .= " AND entity = " . ((int) $conf->entity); // Do not use getEntity for accounting features

		$resql = $this->db->query($sql);

		if (!$resql) {
			$this->errors[] = "Error ".$this->db->lasterror();
			foreach ($this->errors as $errmsg) {
				dol_syslog(get_class($this)."::delete ".$errmsg, LOG_ERR);
				$this->error .= ($this->error ? ', '.$errmsg : $errmsg);
			}
			$this->db->rollback();
			return -1;
		}

		$this->db->commit();
		return 1;
	}

	/**
	 * Load an object from its id and create a new one in database
	 *
	 * @param	User	$user		User making the clone
	 * @param   int     $fromid     Id of object to clone
	 * @return  int                 New id of clone
	 */
	public function createFromClone(User $user, $fromid)
	{
		dol_syslog(__METHOD__, LOG_DEBUG);

		$error = 0;
		$object = new BookKeeping($this->db);

		$this->db->begin();

		// Load source object
		$object->fetch($fromid);
		// Reset object
		$object->id = 0;

		// Clear fields
		// ...

		// Create clone
		$object->context['createfromclone'] = 'createfromclone';
		$result = $object->create($user);

		// Other options
		if ($result < 0) {
			$error++;
			$this->errors = $object->errors;
			dol_syslog(__METHOD__.' '.join(',', $this->errors), LOG_ERR);
		}

		unset($object->context['createfromclone']);

		// End
		if (!$error) {
			$this->db->commit();

			return $object->id;
		} else {
			$this->db->rollback();

			return -1;
		}
	}

	/**
	 * Initialise object with example values
	 * Id must be 0 if object instance is a specimen
	 *
	 * @return void
	 */
	public function initAsSpecimen()
	{
		global $user;

		$now = dol_now();

		$this->id = 0;
		$this->doc_date = $now;
		$this->doc_type = '';
		$this->doc_ref = '';
		$this->fk_doc = 0;
		$this->fk_docdet = 0;
		$this->thirdparty_code = 'CU001';
		$this->subledger_account = '41100001';
		$this->subledger_label = 'My customer company';
		$this->numero_compte = '411';
		$this->label_compte = 'Customer';
		$this->label_operation = 'Sales of pea';
		$this->debit = 99.9;
		$this->credit = 0.0;
		$this->amount = 0.0;
		$this->sens = 'D';
		$this->fk_user_author = $user->id;
		$this->import_key = '20201027';
		$this->code_journal = 'VT';
		$this->journal_label = 'Journal de vente';
		$this->piece_num = 1234;
		$this->date_creation = $now;
	}

	/**
	 * Load an accounting document into memory from database
	 *
	 * @param int $piecenum Accounting document to get
	 * @param string $mode Mode
	 * @return int <0 if KO, >0 if OK
	 */
	public function fetchPerMvt($piecenum, $mode = '')
	{
		global $conf;

		$sql = "SELECT piece_num, doc_date,code_journal, journal_label, doc_ref, doc_type,";
		$sql .= " date_creation, tms as date_modification, date_validated as date_validation";
		// In llx_accounting_bookkeeping_tmp, field date_export doesn't exist
		if ($mode != "_tmp") {
			$sql .= ", date_export";
		}
		$sql .= " FROM ".MAIN_DB_PREFIX.$this->table_element.$mode;
		$sql .= " WHERE piece_num = ".((int) $piecenum);
		$sql .= " AND entity = " . ((int) $conf->entity); // Do not use getEntity for accounting features

		dol_syslog(__METHOD__, LOG_DEBUG);
		$result = $this->db->query($sql);
		if ($result) {
			$obj = $this->db->fetch_object($result);

			$this->piece_num = $obj->piece_num;
			$this->code_journal = $obj->code_journal;
			$this->journal_label = $obj->journal_label;
			$this->doc_date = $this->db->jdate($obj->doc_date);
			$this->doc_ref = $obj->doc_ref;
			$this->doc_type = $obj->doc_type;
			$this->date_creation = $this->db->jdate($obj->date_creation);
			$this->date_modification = $this->db->jdate($obj->date_modification);
			if ($mode != "_tmp") {
				$this->date_export = $this->db->jdate($obj->date_export);
			}
			$this->date_validation = $this->db->jdate($obj->date_validation);
		} else {
			$this->error = "Error ".$this->db->lasterror();
			dol_syslog(__METHOD__.$this->error, LOG_ERR);
			return -1;
		}

		return 1;
	}

	/**
	 * Return next number movement
	 *
	 * @param	string	$mode	Mode
	 * @return	string			Next numero to use
	 */
	public function getNextNumMvt($mode = '')
	{
		global $conf;

		$sql = "SELECT MAX(piece_num)+1 as max FROM ".MAIN_DB_PREFIX.$this->table_element.$mode;
		$sql .= " WHERE entity = " . ((int) $conf->entity); // Do not use getEntity for accounting features

		dol_syslog(get_class($this)."::getNextNumMvt", LOG_DEBUG);

		$result = $this->db->query($sql);

		if ($result) {
			$obj = $this->db->fetch_object($result);
			if ($obj) {
				$result = $obj->max;
			}
			if (empty($result)) {
				$result = 1;
			}
			return $result;
		} else {
			$this->error = "Error ".$this->db->lasterror();
			dol_syslog(get_class($this)."::getNextNumMvt ".$this->error, LOG_ERR);
			return -1;
		}
	}

	/**
	 * Load all informations of accountancy document
	 *
	 * @param  int     $piecenum   Id of line to get
	 * @param  string  $mode       Mode
	 * @return int                 <0 if KO, >0 if OK
	 */
	public function fetchAllPerMvt($piecenum, $mode = '')
	{
		global $conf;

		$sql = "SELECT rowid, doc_date, doc_type,";
		$sql .= " doc_ref, fk_doc, fk_docdet, thirdparty_code, subledger_account, subledger_label,";
		$sql .= " numero_compte, label_compte, label_operation, debit, credit,";
		$sql .= " montant as amount, sens, fk_user_author, import_key, code_journal, journal_label, piece_num,";
		$sql .= " date_creation, tms as date_modification, date_validated as date_validation";
		// In llx_accounting_bookkeeping_tmp, field date_export doesn't exist
		if ($mode != "_tmp") {
			$sql .= ", date_export";
		}
		$sql .= " FROM ".MAIN_DB_PREFIX.$this->table_element.$mode;
		$sql .= " WHERE piece_num = ".((int) $piecenum);
		$sql .= " AND entity = " . ((int) $conf->entity); // Do not use getEntity for accounting features

		dol_syslog(__METHOD__, LOG_DEBUG);
		$result = $this->db->query($sql);
		if ($result) {
			while ($obj = $this->db->fetch_object($result)) {
				$line = new BookKeepingLine();

				$line->id = $obj->rowid;

				$line->doc_date = $this->db->jdate($obj->doc_date);
				$line->doc_type = $obj->doc_type;
				$line->doc_ref = $obj->doc_ref;
				$line->fk_doc = $obj->fk_doc;
				$line->fk_docdet = $obj->fk_docdet;
				$line->thirdparty_code = $obj->thirdparty_code;
				$line->subledger_account = $obj->subledger_account;
				$line->subledger_label = $obj->subledger_label;
				$line->numero_compte = $obj->numero_compte;
				$line->label_compte = $obj->label_compte;
				$line->label_operation = $obj->label_operation;
				$line->debit = $obj->debit;
				$line->credit = $obj->credit;
				$line->montant = $obj->amount;
				$line->amount = $obj->amount;
				$line->sens = $obj->sens;
				$line->code_journal = $obj->code_journal;
				$line->journal_label = $obj->journal_label;
				$line->piece_num = $obj->piece_num;
				$line->date_creation = $obj->date_creation;
				$line->date_modification = $obj->date_modification;
				if ($mode != "_tmp") {
					$line->date_export = $obj->date_export;
				}
				$line->date_validation = $obj->date_validation;

				$this->linesmvt[] = $line;
			}
		} else {
			$this->error = "Error ".$this->db->lasterror();
			dol_syslog(__METHOD__.$this->error, LOG_ERR);
			return -1;
		}

		return 1;
	}

	// phpcs:disable PEAR.NamingConventions.ValidFunctionName.ScopeNotCamelCaps
	/**
	 * Export bookkeeping
	 *
	 * @param	string	$model	Model
	 * @return	int				Result
	 */
	public function export_bookkeeping($model = 'ebp')
	{
		// phpcs:enable
		global $conf;

		$sql = "SELECT rowid, doc_date, doc_type,";
		$sql .= " doc_ref, fk_doc, fk_docdet, thirdparty_code, subledger_account, subledger_label,";
		$sql .= " numero_compte, label_compte, label_operation, debit, credit,";
		$sql .= " montant as amount, sens, fk_user_author, import_key, code_journal, piece_num,";
		$sql .= " date_validated as date_validation";
		$sql .= " FROM ".MAIN_DB_PREFIX.$this->table_element;
		$sql .= " WHERE entity = " . ((int) $conf->entity); // Do not use getEntity for accounting features

		dol_syslog(get_class($this)."::export_bookkeeping", LOG_DEBUG);

		$resql = $this->db->query($sql);

		if ($resql) {
			$this->linesexport = array();

			$num = $this->db->num_rows($resql);
			while ($obj = $this->db->fetch_object($resql)) {
				$line = new BookKeepingLine();

				$line->id = $obj->rowid;

				$line->doc_date = $this->db->jdate($obj->doc_date);
				$line->doc_type = $obj->doc_type;
				$line->doc_ref = $obj->doc_ref;
				$line->fk_doc = $obj->fk_doc;
				$line->fk_docdet = $obj->fk_docdet;
				$line->thirdparty_code = $obj->thirdparty_code;
				$line->subledger_account = $obj->subledger_account;
				$line->subledger_label = $obj->subledger_label;
				$line->numero_compte = $obj->numero_compte;
				$line->label_compte = $obj->label_compte;
				$line->label_operation = $obj->label_operation;
				$line->debit = $obj->debit;
				$line->credit = $obj->credit;
				$line->montant = $obj->amount;
				$line->amount = $obj->amount;
				$line->sens = $obj->sens;
				$line->code_journal = $obj->code_journal;
				$line->piece_num = $obj->piece_num;
				$line->date_validation = $obj->date_validation;

				$this->linesexport[] = $line;
			}
			$this->db->free($resql);

			return $num;
		} else {
			$this->error = "Error ".$this->db->lasterror();
			dol_syslog(get_class($this)."::export_bookkeeping ".$this->error, LOG_ERR);
			return -1;
		}
	}

	/**
	 * Transform transaction
	 *
	 * @param  number   $direction      If 0: tmp => real, if 1: real => tmp
	 * @param  string   $piece_num      Piece num = Transaction ref
	 * @return int                      int <0 if KO, >0 if OK
	 */
	public function transformTransaction($direction = 0, $piece_num = '')
	{
		global $conf;

		$error = 0;

		$this->db->begin();

		if ($direction == 0) {
			$next_piecenum = $this->getNextNumMvt();
			$now = dol_now();

			if ($next_piecenum < 0) {
				$error++;
			}

			if (!$error) {
				// Delete if there is an empty line
				$sql = 'DELETE FROM '.MAIN_DB_PREFIX.$this->table_element.'_tmp WHERE piece_num = '.((int) $piece_num).' AND entity = ' .((int) $conf->entity)." AND numero_compte IS NULL AND debit = 0 AND credit = 0";
				$resql = $this->db->query($sql);
				if (!$resql) {
					$error++;
					$this->errors[] = 'Error '.$this->db->lasterror();
					dol_syslog(__METHOD__.' '.join(',', $this->errors), LOG_ERR);
				}
			}

			if (!$error) {
				$sql = 'INSERT INTO '.MAIN_DB_PREFIX.$this->table_element.' (doc_date, doc_type,';
				$sql .= ' doc_ref, fk_doc, fk_docdet, entity, thirdparty_code, subledger_account, subledger_label,';
				$sql .= ' numero_compte, label_compte, label_operation, debit, credit,';
				$sql .= ' montant, sens, fk_user_author, import_key, code_journal, journal_label, piece_num, date_creation)';
				$sql .= ' SELECT doc_date, doc_type,';
				$sql .= ' doc_ref, fk_doc, fk_docdet, entity, thirdparty_code, subledger_account, subledger_label,';
				$sql .= ' numero_compte, label_compte, label_operation, debit, credit,';
				$sql .= ' montant, sens, fk_user_author, import_key, code_journal, journal_label, '.((int) $next_piecenum).", '".$this->db->idate($now)."'";
				$sql .= ' FROM '.MAIN_DB_PREFIX.$this->table_element.'_tmp WHERE piece_num = '.((int) $piece_num).' AND numero_compte IS NOT NULL AND entity = ' .((int) $conf->entity);
				$resql = $this->db->query($sql);
				if (!$resql) {
					$error++;
					$this->errors[] = 'Error '.$this->db->lasterror();
					dol_syslog(__METHOD__.' '.join(',', $this->errors), LOG_ERR);
				}
			}

			if (!$error) {
				$sql = 'DELETE FROM '.MAIN_DB_PREFIX.$this->table_element.'_tmp WHERE piece_num = '.((int) $piece_num).' AND entity = ' .((int) $conf->entity);
				$resql = $this->db->query($sql);
				if (!$resql) {
					$error++;
					$this->errors[] = 'Error '.$this->db->lasterror();
					dol_syslog(__METHOD__.' '.join(',', $this->errors), LOG_ERR);
				}
			}
		} elseif ($direction == 1) {
			if (!$error) {
				$sql = 'DELETE FROM '.MAIN_DB_PREFIX.$this->table_element.'_tmp WHERE piece_num = '.((int) $piece_num).' AND entity = ' .((int) $conf->entity);
				$resql = $this->db->query($sql);
				if (!$resql) {
					$error++;
					$this->errors[] = 'Error '.$this->db->lasterror();
					dol_syslog(__METHOD__.' '.join(',', $this->errors), LOG_ERR);
				}
			}

			if (!$error) {
				$sql = 'INSERT INTO '.MAIN_DB_PREFIX.$this->table_element.'_tmp (doc_date, doc_type,';
				$sql .= ' doc_ref, fk_doc, fk_docdet, thirdparty_code, subledger_account, subledger_label,';
				$sql .= ' numero_compte, label_compte, label_operation, debit, credit,';
				$sql .= ' montant, sens, fk_user_author, import_key, code_journal, journal_label, piece_num)';
				$sql .= ' SELECT doc_date, doc_type,';
				$sql .= ' doc_ref, fk_doc, fk_docdet, thirdparty_code, subledger_account, subledger_label,';
				$sql .= ' numero_compte, label_compte, label_operation, debit, credit,';
				$sql .= ' montant, sens, fk_user_author, import_key, code_journal, journal_label, piece_num';
				$sql .= ' FROM '.MAIN_DB_PREFIX.$this->table_element.' WHERE piece_num = '.((int) $piece_num).' AND entity = ' .((int) $conf->entity);
				$resql = $this->db->query($sql);
				if (!$resql) {
					$error++;
					$this->errors[] = 'Error '.$this->db->lasterror();
					dol_syslog(__METHOD__.' '.join(',', $this->errors), LOG_ERR);
				}
			}

			if (!$error) {
				$sql = 'DELETE FROM '.MAIN_DB_PREFIX.$this->table_element.'_tmp WHERE piece_num = '.((int) $piece_num).' AND entity = ' .((int) $conf->entity);
				$resql = $this->db->query($sql);
				if (!$resql) {
					$error++;
					$this->errors[] = 'Error '.$this->db->lasterror();
					dol_syslog(__METHOD__.' '.join(',', $this->errors), LOG_ERR);
				}
			}
		}
		if (!$error) {
			$this->db->commit();
			return 1;
		} else {
			$this->db->rollback();
			return -1;
		}
		/*
		$sql = "DELETE FROM ";
		$sql .= " FROM " . MAIN_DB_PREFIX . "accounting_bookkeeping as ab";
		$sql .= " LEFT JOIN " . MAIN_DB_PREFIX . "accounting_account as aa ON aa.account_number = ab.numero_compte";
		$sql .= " AND aa.active = 1";
		$sql .= " INNER JOIN " . MAIN_DB_PREFIX . "accounting_system as asy ON aa.fk_pcg_version = asy.pcg_version";
		$sql .= " AND asy.rowid = " . ((int) $pcgver);
		$sql .= " AND ab.entity IN (" . getEntity('accountancy') . ")";
		$sql .= " ORDER BY account_number ASC";
		*/
	}

	// phpcs:disable PEAR.NamingConventions.ValidFunctionName.ScopeNotCamelCaps
	/**
	 * Return list of accounts with label by chart of accounts
	 *
	 * @param string     $selectid   Preselected chart of accounts
	 * @param string     $htmlname	Name of field in html form
	 * @param int		$showempty	Add an empty field
	 * @param array		$event		Event options
	 * @param int		$select_in	Value is a aa.rowid (0 default) or aa.account_number (1)
	 * @param int		$select_out	Set value returned by select 0=rowid (default), 1=account_number
	 * @param int		$aabase		Set accounting_account base class to display empty=all or from 1 to 8 will display only account beginning by this number
	 * @return string	String with HTML select
	 */
	public function select_account($selectid, $htmlname = 'account', $showempty = 0, $event = array(), $select_in = 0, $select_out = 0, $aabase = '')
	{
		// phpcs:enable
		global $conf;

		require_once DOL_DOCUMENT_ROOT.'/core/lib/accounting.lib.php';

		$pcgver = getDolGlobalInt('CHARTOFACCOUNTS');

		$sql = "SELECT DISTINCT ab.numero_compte as account_number, aa.label as label, aa.rowid as rowid, aa.fk_pcg_version";
		$sql .= " FROM ".MAIN_DB_PREFIX."accounting_bookkeeping as ab";
		$sql .= " LEFT JOIN ".MAIN_DB_PREFIX."accounting_account as aa ON aa.account_number = ab.numero_compte";
		$sql .= " AND aa.active = 1";
		$sql .= " INNER JOIN ".MAIN_DB_PREFIX."accounting_system as asy ON aa.fk_pcg_version = asy.pcg_version";
		$sql .= " AND asy.rowid = ".((int) $pcgver);
		$sql .= " AND ab.entity = " . ((int) $conf->entity); // Do not use getEntity for accounting features
		$sql .= " ORDER BY account_number ASC";

		dol_syslog(get_class($this)."::select_account", LOG_DEBUG);
		$resql = $this->db->query($sql);

		if (!$resql) {
			$this->error = "Error ".$this->db->lasterror();
			dol_syslog(get_class($this)."::select_account ".$this->error, LOG_ERR);
			return -1;
		}

		$out = ajax_combobox($htmlname, $event);

		$options = array();
		$selected = null;

		while ($obj = $this->db->fetch_object($resql)) {
			$label = length_accountg($obj->account_number).' - '.$obj->label;

			$select_value_in = $obj->rowid;
			$select_value_out = $obj->rowid;

			if ($select_in == 1) {
				$select_value_in = $obj->account_number;
			}
			if ($select_out == 1) {
				$select_value_out = $obj->account_number;
			}

			// Remember guy's we store in database llx_facturedet the rowid of accounting_account and not the account_number
			// Because same account_number can be share between different accounting_system and do have the same meaning
			if (($selectid != '') && $selectid == $select_value_in) {
				$selected = $select_value_out;
			}

			$options[$select_value_out] = $label;
		}

		$out .= Form::selectarray($htmlname, $options, $selected, $showempty, 0, 0, '', 0, 0, 0, '', 'maxwidth300');
		$this->db->free($resql);
		return $out;
	}

	/**
	 * Return id and description of a root accounting account.
	 * FIXME: This function takes the parent of parent to get the root account !
	 *
	 * @param 	string 	$account	Accounting account
	 * @return 	array|int 			Array with root account information (max 2 upper level), <0 if KO
	 */
	public function getRootAccount($account = null)
	{
		global $conf;
		$pcgver = getDolGlobalInt('CHARTOFACCOUNTS');

		$sql  = "SELECT root.rowid, root.account_number, root.label as label,";
		$sql .= " parent.rowid as parent_rowid, parent.account_number as parent_account_number, parent.label as parent_label";
		$sql .= " FROM ".MAIN_DB_PREFIX."accounting_account as aa";
		$sql .= " INNER JOIN ".MAIN_DB_PREFIX."accounting_system as asy ON aa.fk_pcg_version = asy.pcg_version";
		$sql .= " AND asy.rowid = ".((int) $pcgver);
		$sql .= " LEFT JOIN ".MAIN_DB_PREFIX."accounting_account as parent ON aa.account_parent = parent.rowid AND parent.active = 1";
		$sql .= " LEFT JOIN ".MAIN_DB_PREFIX."accounting_account as root ON parent.account_parent = root.rowid AND root.active = 1";
		$sql .= " WHERE aa.account_number = '".$this->db->escape($account)."'";
		$sql .= " AND aa.entity = " . ((int) $conf->entity); // Do not use getEntity for accounting features

		dol_syslog(get_class($this)."::select_account", LOG_DEBUG);
		$resql = $this->db->query($sql);
		if ($resql) {
			$obj = '';
			if ($this->db->num_rows($resql)) {
				$obj = $this->db->fetch_object($resql);
			}

			$result = array('id'=>$obj->rowid, 'account_number'=>$obj->account_number, 'label'=>$obj->label);
			return $result;
		} else {
			$this->error = "Error ".$this->db->lasterror();
			dol_syslog(__METHOD__." ".$this->error, LOG_ERR);

			return -1;
		}
	}

	// phpcs:disable PEAR.NamingConventions.ValidFunctionName.ScopeNotCamelCaps
	/**
	 * Description of accounting account
	 *
	 * @param	string	$account	Accounting account
	 * @return	string				Account desc
	 */
	public function get_compte_desc($account = null)
	{
		// phpcs:enable
		global $conf;

		$pcgver = getDolGlobalInt('CHARTOFACCOUNTS');
		$sql  = "SELECT aa.account_number, aa.label, aa.rowid, aa.fk_pcg_version, cat.label as category";
		$sql .= " FROM ".MAIN_DB_PREFIX."accounting_account as aa ";
		$sql .= " INNER JOIN ".MAIN_DB_PREFIX."accounting_system as asy ON aa.fk_pcg_version = asy.pcg_version";
		$sql .= " AND aa.account_number = '".$this->db->escape($account)."'";
		$sql .= " AND asy.rowid = ".((int) $pcgver);
		$sql .= " AND aa.active = 1";
		$sql .= " LEFT JOIN ".MAIN_DB_PREFIX."c_accounting_category as cat ON aa.fk_accounting_category = cat.rowid";
		$sql .= " WHERE aa.entity = " . ((int) $conf->entity); // Do not use getEntity for accounting features

		dol_syslog(get_class($this)."::select_account", LOG_DEBUG);
		$resql = $this->db->query($sql);
		if ($resql) {
			$obj = '';
			if ($this->db->num_rows($resql)) {
				$obj = $this->db->fetch_object($resql);
			}
			if (empty($obj->category)) {
				return $obj->label;
			} else {
				return $obj->label.' ('.$obj->category.')';
			}
		} else {
			$this->error = "Error ".$this->db->lasterror();
			dol_syslog(__METHOD__." ".$this->error, LOG_ERR);
			return -1;
		}
	}
}

/**
 * Class BookKeepingLine
 */
class BookKeepingLine
{
	/**
	 * @var int ID
	 */
	public $id;

	public $doc_date = '';
	public $doc_type;
	public $doc_ref;

	/**
	 * @var int ID
	 */
	public $fk_doc;

	/**
	 * @var int ID
	 */
	public $fk_docdet;

	public $thirdparty_code;
	public $subledger_account;
	public $subledger_label;
	public $numero_compte;
	public $label_compte;
	public $label_operation;
	public $debit;
	public $credit;

	/**
	 * @var float Amount
	 * @deprecated see $amount
	 */
	public $montant;

	/**
	 * @var float 	Amount
	 */
	public $amount;

	/**
	 * @var float 	Multicurrency amount
	 */
	public $multicurrency_amount;

	/**
	 * @var float 	Multicurrency code
	 */
	public $multicurrency_code;

	/**
	 * @var string Sens
	 */
	public $sens;
	public $lettering_code;
	public $date_lettering;

	/**
	 * @var int ID
	 */
	public $fk_user_author;

	public $import_key;
	public $code_journal;
	public $journal_label;
	public $piece_num;

	/**
	 * @var integer|string date_creation
	 */
	public $date_creation;

	/**
	 * @var integer|string $date_modification;
	 */
	public $date_modification;

	/**
	 * @var integer|string $date_export;
	 */
	public $date_export;

	/**
	 * @var integer|string $date_validation;
	 */
	public $date_validation;

	/**
	 * @var integer|string $date_lim_reglement;
	 */
	public $date_lim_reglement;
}<|MERGE_RESOLUTION|>--- conflicted
+++ resolved
@@ -1218,15 +1218,9 @@
 		}
 
 		if (!empty($option)) {
-<<<<<<< HEAD
 			$sql .= " AND t.subledger_account IS NOT NULL";
 			$sql .= " AND t.subledger_account <> ''";
-			$sql .= " GROUP BY t.numero_compte, t.label_compte, t.subledger_account, t.subledger_label";
-=======
-			$sql .= ' AND t.subledger_account IS NOT NULL';
-			$sql .= ' AND t.subledger_account != ""';
-			$sql .= ' GROUP BY t.numero_compte, t.subledger_account, t.subledger_label';
->>>>>>> 2f340a1a
+			$sql .= " GROUP BY t.numero_compte, t.subledger_account, t.subledger_label";
 			$sortfield = 't.subledger_account'.($sortfield ? ','.$sortfield : '');
 			$sortorder = 'ASC'.($sortfield ? ','.$sortfield : '');
 		} else {
@@ -1251,7 +1245,7 @@
 				$line = new BookKeepingLine();
 
 				$line->numero_compte = $obj->numero_compte;
-				$line->label_compte = $obj->label_compte;
+				//$line->label_compte = $obj->label_compte;
 				if (!empty($option)) {
 					$line->subledger_account = $obj->subledger_account;
 					$line->subledger_label = $obj->subledger_label;
