--- conflicted
+++ resolved
@@ -80,16 +80,6 @@
 	var $account_parent;
 	var $account_category;
 
-<<<<<<< HEAD
-	/**
-     * @var string proper name for given parameter
-     */
-    public $label;
-
-	var $fk_user_author;
-	var $fk_user_modif;
-	var $active;       // duplicate with status
-=======
     /**
      * @var string Label of account
      */
@@ -106,8 +96,8 @@
     public $fk_user_modif;
 
     var $active;       // duplicate with status
->>>>>>> 3e0b2d02
-	var $status;
+
+	  var $status;
 
 
 	/**
