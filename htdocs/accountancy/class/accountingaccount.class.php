--- conflicted
+++ resolved
@@ -80,9 +80,8 @@
 	var $account_parent;
 	var $account_category;
 
-<<<<<<< HEAD
     /**
-     * @var string proper name for given parameter
+     * @var string Label of account
      */
     public $label;
 
@@ -97,16 +96,6 @@
     public $fk_user_modif;
 
     var $active;       // duplicate with status
-=======
-	/**
-         * @var string proper name for given parameter
-         */
-        public $label;
-
-	var $fk_user_author;
-	var $fk_user_modif;
-	var $active;       // duplicate with status
->>>>>>> ee204e2e
 	var $status;
 
 
