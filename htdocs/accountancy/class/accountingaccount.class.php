<?php
/* Copyright (C) 2013-2014  Olivier Geffroy      <jeff@jeffinfo.com>
 * Copyright (C) 2013-2021  Alexandre Spangaro   <aspangaro@open-dsi.fr>
 * Copyright (C) 2013-2021  Florian Henry        <florian.henry@open-concept.pro>
 * Copyright (C) 2014       Juanjo Menent        <jmenent@2byte.es>
 * Copyright (C) 2015       Ari Elbaz (elarifr)  <github@accedinfo.com>
 * Copyright (C) 2018       Frédéric France      <frederic.france@netlogic.fr>
 *
 * This program is free software; you can redistribute it and/or modify
 * it under the terms of the GNU General Public License as published by
 * the Free Software Foundation; either version 3 of the License, or
 * (at your option) any later version.
 *
 * This program is distributed in the hope that it will be useful,
 * but WITHOUT ANY WARRANTY; without even the implied warranty of
 * MERCHANTABILITY or FITNESS FOR A PARTICULAR PURPOSE.  See the
 * GNU General Public License for more details.
 *
 * You should have received a copy of the GNU General Public License
 * along with this program. If not, see <https://www.gnu.org/licenses/>.
 */

/**
 *  \file       htdocs/accountancy/class/accountingaccount.class.php
 *  \ingroup    Accountancy (Double entries)
 *  \brief      File of class to manage accounting accounts
 */

require_once DOL_DOCUMENT_ROOT.'/product/class/product.class.php';
require_once DOL_DOCUMENT_ROOT.'/societe/class/societe.class.php';
require_once DOL_DOCUMENT_ROOT.'/compta/facture/class/facture.class.php';

/**
 * Class to manage accounting accounts
 */
class AccountingAccount extends CommonObject
{
	/**
	 * @var string Name of element
	 */
	public $element = 'accounting_account';

	/**
	 * @var string Name of table without prefix where object is stored
	 */
	public $table_element = 'accounting_account';

	/**
	 * @var string String with name of icon for myobject. Must be the part after the 'object_' into object_myobject.png
	 */
	public $picto = 'billr';

	/**
	 * 0=No test on entity, 1=Test with field entity, 2=Test with link by societe
	 * @var int
	 */
	public $ismultientitymanaged = 1;

	/**
	 * 0=Default, 1=View may be restricted to sales representative only if no permission to see all or to company of external user if external user
	 * @var integer
	 */
	public $restrictiononfksoc = 1;

	/**
	 * @var DoliDB Database handler.
	 */
	public $db;

	/**
	 * @var int ID
	 */
	public $id;

	/**
	 * @var int ID
	 */
	public $rowid;

	/**
	 * Date creation record (datec)
	 *
	 * @var integer
	 */
	public $datec;

	/**
	 * @var string pcg version
	 */
	public $fk_pcg_version;

	/**
	 * @var string pcg type
	 */
	public $pcg_type;

	/**
	 * @var string account number
	 */
	public $account_number;

	/**
	 * @var int ID parent account
	 */
	public $account_parent;

	/**
	 * @var int ID category account
	 */
	public $account_category;

	/**
	 * @var int Label category account
	 */
	public $account_category_label;

	/**
	 * @var int Status
	 */
	public $status;

	/**
	 * @var string Label of account
	 */
	public $label;

	/**
	 * @var string Label short of account
	 */
	public $labelshort;

	/**
	 * @var int ID
	 */
	public $fk_user_author;

	/**
	 * @var int ID
	 */
	public $fk_user_modif;

	/**
	 * @var int active (duplicate with status)
	 */
	public $active;

	/**
	 * @var int reconcilable
	 */
	public $reconcilable;

	/**
	 * @var array cache array
	 */
	private $accountingaccount_codetotid_cache = array();


	const STATUS_ENABLED = 1;
	const STATUS_DISABLED = 0;


	/**
	 * Constructor
	 *
	 * @param DoliDB $db Database handle
	 */
	public function __construct($db)
	{
		global $conf;

		$this->db = $db;
		$this->next_prev_filter = "fk_pcg_version IN (SELECT pcg_version FROM ".MAIN_DB_PREFIX."accounting_system WHERE rowid = ".((int) $conf->global->CHARTOFACCOUNTS).")"; // Used to add a filter in Form::showrefnav method
	}

	/**
	 * Load record in memory
	 *
	 * @param 	int 	       $rowid 				    Id
	 * @param 	string 	       $account_number 	        Account number
	 * @param 	int|boolean    $limittocurrentchart     1 or true=Load record only if it is into current active chart of account
	 * @param   string         $limittoachartaccount    'ABC'=Load record only if it is into chart account with code 'ABC' (better and faster than previous parameter if you have chart of account code).
	 * @return 	int                                     <0 if KO, 0 if not found, Id of record if OK and found
	 */
	public function fetch($rowid = null, $account_number = null, $limittocurrentchart = 0, $limittoachartaccount = '')
	{
		global $conf;

		if ($rowid || $account_number) {
			$sql  = "SELECT a.rowid as rowid, a.datec, a.tms, a.fk_pcg_version, a.pcg_type, a.account_number, a.account_parent, a.label, a.labelshort, a.fk_accounting_category, a.fk_user_author, a.fk_user_modif, a.active, a.reconcilable";
			$sql .= ", ca.label as category_label";
			$sql .= " FROM ".MAIN_DB_PREFIX."accounting_account as a";
			$sql .= " LEFT JOIN ".MAIN_DB_PREFIX."c_accounting_category as ca ON a.fk_accounting_category = ca.rowid";
			$sql .= " WHERE";
			if ($rowid) {
				$sql .= " a.rowid = ".(int) $rowid;
			} elseif ($account_number) {
				$sql .= " a.account_number = '".$this->db->escape($account_number)."'";
				$sql .= " AND a.entity = ".$conf->entity;
			}
			if (!empty($limittocurrentchart)) {
				$sql .= ' AND a.fk_pcg_version IN (SELECT pcg_version FROM '.MAIN_DB_PREFIX.'accounting_system WHERE rowid = '.((int) $conf->global->CHARTOFACCOUNTS).')';
			}
			if (!empty($limittoachartaccount)) {
				$sql .= " AND a.fk_pcg_version = '".$this->db->escape($limittoachartaccount)."'";
			}

			dol_syslog(get_class($this)."::fetch rowid=".$rowid." account_number=".$account_number, LOG_DEBUG);

			$result = $this->db->query($sql);
			if ($result) {
				$obj = $this->db->fetch_object($result);

				if ($obj) {
					$this->id = $obj->rowid;
					$this->rowid = $obj->rowid;
					$this->ref = $obj->account_number;
					$this->datec = $obj->datec;
					$this->tms = $obj->tms;
					$this->fk_pcg_version = $obj->fk_pcg_version;
					$this->pcg_type = $obj->pcg_type;
					$this->account_number = $obj->account_number;
					$this->account_parent = $obj->account_parent;
					$this->label = $obj->label;
					$this->labelshort = $obj->labelshort;
					$this->account_category = $obj->fk_accounting_category;
					$this->account_category_label = $obj->category_label;
					$this->fk_user_author = $obj->fk_user_author;
					$this->fk_user_modif = $obj->fk_user_modif;
					$this->active = $obj->active;
					$this->status = $obj->active;
					$this->reconcilable = $obj->reconcilable;

					return $this->id;
				} else {
					return 0;
				}
			} else {
				$this->error = "Error ".$this->db->lasterror();
				$this->errors[] = "Error ".$this->db->lasterror();
			}
		}
		return -1;
	}

	/**
	 * Insert new accounting account in chart of accounts
	 *
	 * @param User $user User making action
	 * @param int $notrigger Disable triggers
	 * @return int                 <0 if KO, >0 if OK
	 */
	public function create($user, $notrigger = 0)
	{
		global $conf;
		$error = 0;
		$now = dol_now();

		// Clean parameters
		if (isset($this->fk_pcg_version)) {
			$this->fk_pcg_version = trim($this->fk_pcg_version);
		}
		if (isset($this->pcg_type)) {
			$this->pcg_type = trim($this->pcg_type);
		}
		if (isset($this->account_number)) {
			$this->account_number = trim($this->account_number);
		}
		if (isset($this->label)) {
			$this->label = trim($this->label);
		}
		if (isset($this->labelshort)) {
			$this->labelshort = trim($this->labelshort);
		}

		if (empty($this->pcg_type) || $this->pcg_type == '-1') {
			$this->pcg_type = 'XXXXXX';
		}
		// Check parameters
		// Put here code to add control on parameters values

		// Insert request
		$sql = "INSERT INTO " . MAIN_DB_PREFIX . "accounting_account(";
		$sql .= "datec";
		$sql .= ", entity";
		$sql .= ", fk_pcg_version";
		$sql .= ", pcg_type";
		$sql .= ", account_number";
		$sql .= ", account_parent";
		$sql .= ", label";
		$sql .= ", labelshort";
		$sql .= ", fk_accounting_category";
		$sql .= ", fk_user_author";
		$sql .= ", active";
		$sql .= ", reconcilable";
		$sql .= ") VALUES (";
		$sql .= " '".$this->db->idate($now)."'";
		$sql .= ", ".((int) $conf->entity);
		$sql .= ", ".(empty($this->fk_pcg_version) ? 'NULL' : "'".$this->db->escape($this->fk_pcg_version)."'");
		$sql .= ", ".(empty($this->pcg_type) ? 'NULL' : "'".$this->db->escape($this->pcg_type)."'");
		$sql .= ", ".(empty($this->account_number) ? 'NULL' : "'".$this->db->escape($this->account_number)."'");
		$sql .= ", ".(empty($this->account_parent) ? 0 : (int) $this->account_parent);
		$sql .= ", ".(empty($this->label) ? "''" : "'".$this->db->escape($this->label)."'");
		$sql .= ", ".(empty($this->labelshort) ? "''" : "'".$this->db->escape($this->labelshort)."'");
		$sql .= ", ".(empty($this->account_category) ? 0 : (int) $this->account_category);
		$sql .= ", ".((int) $user->id);
		$sql .= ", ".(int) $this->active;
		$sql .= ", ".(int) $this->reconcilable;
		$sql .= ")";

		$this->db->begin();

		dol_syslog(get_class($this)."::create", LOG_DEBUG);
		$resql = $this->db->query($sql);
		if (!$resql) {
			$error++;
			$this->errors[] = "Error " . $this->db->lasterror();
		}

		if (!$error) {
			$this->id = $this->db->last_insert_id(MAIN_DB_PREFIX . "accounting_account");

			// Uncomment this and change MYOBJECT to your own tag if you
			// want this action to call a trigger.
			//if (! $error && ! $notrigger) {

			// // Call triggers
			// $result=$this->call_trigger('MYOBJECT_CREATE',$user);
			// if ($result < 0) $error++;
			// // End call triggers
			//}
		}

		// Commit or rollback
		if ($error) {
			foreach ($this->errors as $errmsg) {
				dol_syslog(get_class($this) . "::create " . $errmsg, LOG_ERR);
				$this->error .= ($this->error ? ', ' . $errmsg : $errmsg);
			}
			$this->db->rollback();
			return -1 * $error;
		} else {
			$this->db->commit();
			return $this->id;
		}
	}

	/**
	 * Update record
	 *
	 * @param User $user Use making update
	 * @return int             <0 if KO, >0 if OK
	 */
	public function update($user)
	{
		// Check parameters
		if (empty($this->pcg_type) || $this->pcg_type == '-1') {
			$this->pcg_type = 'XXXXXX';
		}

		$this->db->begin();

		$sql = "UPDATE " . MAIN_DB_PREFIX . "accounting_account ";
		$sql .= " SET fk_pcg_version = " . ($this->fk_pcg_version ? "'" . $this->db->escape($this->fk_pcg_version) . "'" : "null");
		$sql .= " , pcg_type = " . ($this->pcg_type ? "'" . $this->db->escape($this->pcg_type) . "'" : "null");
		$sql .= " , account_number = '" . $this->db->escape($this->account_number) . "'";
		$sql .= " , account_parent = " . (int) $this->account_parent;
		$sql .= " , label = " . ($this->label ? "'" . $this->db->escape($this->label) . "'" : "''");
		$sql .= " , labelshort = " . ($this->labelshort ? "'" . $this->db->escape($this->labelshort) . "'" : "''");
		$sql .= " , fk_accounting_category = " . (empty($this->account_category) ? 0 : (int) $this->account_category);
		$sql .= " , fk_user_modif = " . ((int) $user->id);
		$sql .= " , active = " . (int) $this->active;
		$sql .= " , reconcilable = " . (int) $this->reconcilable;
		$sql .= " WHERE rowid = " . ((int) $this->id);

		dol_syslog(get_class($this)."::update", LOG_DEBUG);
		$result = $this->db->query($sql);
		if ($result) {
			$this->db->commit();
			return 1;
		} else {
			$this->error = $this->db->lasterror();
			$this->db->rollback();
			return -1;
		}
	}

	/**
	 * Check usage of accounting code
	 *
	 * @return int <0 if KO, >0 if OK
	 */
	public function checkUsage()
	{
		global $langs;

		$sql = "(SELECT fk_code_ventilation FROM ".MAIN_DB_PREFIX."facturedet";
		$sql .= " WHERE fk_code_ventilation=".((int) $this->id).")";
		$sql .= "UNION";
		$sql .= " (SELECT fk_code_ventilation FROM ".MAIN_DB_PREFIX."facture_fourn_det";
		$sql .= " WHERE fk_code_ventilation=".((int) $this->id).")";

		dol_syslog(get_class($this)."::checkUsage", LOG_DEBUG);
		$resql = $this->db->query($sql);

		if ($resql) {
			$num = $this->db->num_rows($resql);
			if ($num > 0) {
				$this->error = $langs->trans('ErrorAccountancyCodeIsAlreadyUse');
				return 0;
			} else {
				return 1;
			}
		} else {
			$this->error = $this->db->lasterror();
			return -1;
		}
	}

	/**
	 * Delete object in database
	 *
	 * @param User $user User that deletes
	 * @param int $notrigger 0=triggers after, 1=disable triggers
	 * @return int <0 if KO, >0 if OK
	 */
	public function delete($user, $notrigger = 0)
	{
		$error = 0;

		$result = $this->checkUsage();

		if ($result > 0) {
			$this->db->begin();

			if (!$error) {
				$sql = "DELETE FROM " . MAIN_DB_PREFIX . "accounting_account";
				$sql .= " WHERE rowid=" . ((int) $this->id);

				dol_syslog(get_class($this) . "::delete sql=" . $sql);
				$resql = $this->db->query($sql);
				if (!$resql) {
					$error++;
					$this->errors[] = "Error " . $this->db->lasterror();
				}
			}

			// Commit or rollback
			if ($error) {
				foreach ($this->errors as $errmsg) {
					dol_syslog(get_class($this) . "::delete " . $errmsg, LOG_ERR);
					$this->error .= ($this->error ? ', ' . $errmsg : $errmsg);
				}
				$this->db->rollback();
				return -1 * $error;
			} else {
				$this->db->commit();
				return 1;
			}
		} else {
			return -1;
		}
	}

	/**
	 * Return clicable name (with picto eventually)
	 *
	 * @param int $withpicto 0=No picto, 1=Include picto into link, 2=Only picto
	 * @param int $withlabel 0=No label, 1=Include label of account
	 * @param int $nourl 1=Disable url
	 * @param string $moretitle Add more text to title tooltip
	 * @param int $notooltip 1=Disable tooltip
	 * @param int $save_lastsearch_value -1=Auto, 0=No save of lastsearch_values when clicking, 1=Save lastsearch_values whenclicking
	 * @param int $withcompletelabel 0=Short label (field short label), 1=Complete label (field label)
	 * @param string $option 'ledger', 'journals', 'accountcard'
	 * @return  string    String with URL
	 */
	public function getNomUrl($withpicto = 0, $withlabel = 0, $nourl = 0, $moretitle = '', $notooltip = 0, $save_lastsearch_value = -1, $withcompletelabel = 0, $option = '')
	{
<<<<<<< HEAD
		global $langs, $conf;
=======
		global $langs, $conf, $hookmanager;
>>>>>>> 503d1a04
		require_once DOL_DOCUMENT_ROOT . '/core/lib/accounting.lib.php';

		if (!empty($conf->dol_no_mouse_hover)) {
			$notooltip = 1; // Force disable tooltips
		}

		$result = '';

		$url = '';
		$labelurl = '';
		if (empty($option) || $option == 'ledger') {
			$url = DOL_URL_ROOT . '/accountancy/bookkeeping/listbyaccount.php?search_accountancy_code_start=' . urlencode($this->account_number) . '&search_accountancy_code_end=' . urlencode($this->account_number);
			$labelurl = $langs->trans("ShowAccountingAccountInLedger");
		} elseif ($option == 'journals') {
			$url = DOL_URL_ROOT . '/accountancy/bookkeeping/list.php?search_accountancy_code_start=' . urlencode($this->account_number) . '&search_accountancy_code_end=' . urlencode($this->account_number);
			$labelurl = $langs->trans("ShowAccountingAccountInJournals");
		} elseif ($option == 'accountcard') {
			$url = DOL_URL_ROOT . '/accountancy/admin/card.php?id=' . urlencode($this->id);
			$labelurl = $langs->trans("ShowAccountingAccount");
		}

		// Add param to save lastsearch_values or not
		$add_save_lastsearch_values = ($save_lastsearch_value == 1 ? 1 : 0);
		if ($save_lastsearch_value == -1 && preg_match('/list\.php/', $_SERVER["PHP_SELF"])) {
			$add_save_lastsearch_values = 1;
		}
		if ($add_save_lastsearch_values) {
			$url .= '&save_lastsearch_values=1';
		}

		$picto = 'accounting_account';
		$label = '';

		if (empty($this->labelshort) || $withcompletelabel == 1) {
			$labeltoshow = $this->label;
		} else {
			$labeltoshow = $this->labelshort;
		}

		$label = '<u>' . $labelurl . '</u>';
		if (!empty($this->account_number)) {
			$label .= '<br><b>' . $langs->trans('AccountAccounting') . ':</b> ' . length_accountg($this->account_number);
		}
		if (!empty($labeltoshow)) {
			$label .= '<br><b>' . $langs->trans('Label') . ':</b> ' . $labeltoshow;
		}
		if ($moretitle) {
			$label .= ' - ' . $moretitle;
		}

		$linkclose = '';
		if (empty($notooltip)) {
			if (!empty($conf->global->MAIN_OPTIMIZEFORTEXTBROWSER)) {
				$label = $labelurl;
				$linkclose .= ' alt="' . dol_escape_htmltag($label, 1) . '"';
			}
			$linkclose .= ' title="' . dol_escape_htmltag($label, 1) . '"';
			$linkclose .= ' class="classfortooltip"';
		}

		$linkstart = '<a href="' . $url . '"';
		$linkstart .= $linkclose . '>';
		$linkend = '</a>';

		if ($nourl) {
			$linkstart = '';
			$linkclose = '';
			$linkend = '';
		}

		$label_link = length_accountg($this->account_number);
		if ($withlabel) {
			$label_link .= ' - ' . ($nourl ? '<span class="opacitymedium">' : '') . $labeltoshow . ($nourl ? '</span>' : '');
		}

		if ($withpicto) {
			$result .= ($linkstart . img_object(($notooltip ? '' : $label), $picto, ($notooltip ? '' : 'class="classfortooltip"'), 0, 0, $notooltip ? 0 : 1) . $linkend);
		}
		if ($withpicto && $withpicto != 2) {
			$result .= ' ';
		}
		if ($withpicto != 2) {
			$result .= $linkstart . $label_link . $linkend;
<<<<<<< HEAD
=======
		}
		global $action;
		$hookmanager->initHooks(array($this->element . 'dao'));
		$parameters = array('id'=>$this->id, 'getnomurl' => &$result);
		$reshook = $hookmanager->executeHooks('getNomUrl', $parameters, $this, $action); // Note that $action and $object may have been modified by some hooks
		if ($reshook > 0) {
			$result = $hookmanager->resPrint;
		} else {
			$result .= $hookmanager->resPrint;
>>>>>>> 503d1a04
		}
		return $result;
	}

	/**
	 * Information on record
	 *
	 * @param int 	$id 	ID of record
	 * @return void
	 */
	public function info($id)
	{
		$sql = 'SELECT a.rowid, a.datec, a.fk_user_author, a.fk_user_modif, a.tms';
		$sql .= ' FROM ' . MAIN_DB_PREFIX . 'accounting_account as a';
		$sql .= ' WHERE a.rowid = ' . ((int) $id);

		dol_syslog(get_class($this) . '::info sql=' . $sql);
<<<<<<< HEAD
		$result = $this->db->query($sql);
=======
		$resql = $this->db->query($sql);
>>>>>>> 503d1a04

		if ($resql) {
			if ($this->db->num_rows($resql)) {
				$obj = $this->db->fetch_object($resql);
				$this->id = $obj->rowid;
				if ($obj->fk_user_author) {
					$cuser = new User($this->db);
					$cuser->fetch($obj->fk_user_author);
					$this->user_creation = $cuser;
				}
				if ($obj->fk_user_modif) {
					$muser = new User($this->db);
					$muser->fetch($obj->fk_user_modif);
					$this->user_modification = $muser;
				}
				$this->date_creation = $this->db->jdate($obj->datec);
				$this->date_modification = $this->db->jdate($obj->tms);
			}
			$this->db->free($resql);
		} else {
			dol_print_error($this->db);
		}
	}

	/**
	 * Deactivate an account (for status active or status reconcilable)
	 *
	 * @param int $id Id
	 * @param int $mode 0=field active, 1=field reconcilable
	 * @return int              <0 if KO, >0 if OK
	 */
	public function accountDeactivate($id, $mode = 0)
	{
		$result = $this->checkUsage();

		$fieldtouse = 'active';
		if ($mode == 1) {
			$fieldtouse = 'reconcilable';
		}

		if ($result > 0) {
			$this->db->begin();

			$sql = "UPDATE ".MAIN_DB_PREFIX."accounting_account ";
			$sql .= "SET ".$fieldtouse." = '0'";
			$sql .= " WHERE rowid = ".((int) $id);

			dol_syslog(get_class($this)."::accountDeactivate ".$fieldtouse, LOG_DEBUG);
			$result = $this->db->query($sql);

			if ($result) {
				$this->db->commit();
				return 1;
			} else {
				$this->error = $this->db->lasterror();
				$this->db->rollback();
				return -1;
			}
		} else {
			return -1;
		}
	}


	/**
	 * Account activated
	 *
	 * @param int $id Id
	 * @param int $mode 0=field active, 1=field reconcilable
	 * @return int              <0 if KO, >0 if OK
	 */
	public function accountActivate($id, $mode = 0)
	{
		// phpcs:enable
		$this->db->begin();

		$fieldtouse = 'active';
		if ($mode == 1) {
			$fieldtouse = 'reconcilable';
		}

		$sql = "UPDATE ".MAIN_DB_PREFIX."accounting_account";
		$sql .= " SET ".$fieldtouse." = '1'";
		$sql .= " WHERE rowid = ".((int) $id);

		dol_syslog(get_class($this)."::account_activate ".$fieldtouse, LOG_DEBUG);
		$result = $this->db->query($sql);
		if ($result) {
			$this->db->commit();
			return 1;
		} else {
			$this->error = $this->db->lasterror();
			$this->db->rollback();
			return -1;
		}
	}

	/**
	 *  Retourne le libelle du statut d'un user (actif, inactif)
	 *
	 * @param int $mode 0=libelle long, 1=libelle court, 2=Picto + Libelle court, 3=Picto, 4=Picto + Libelle long, 5=Libelle court + Picto
	 * @return string              Label of status
	 */
	public function getLibStatut($mode = 0)
	{
		return $this->LibStatut($this->status, $mode);
	}

	// phpcs:disable PEAR.NamingConventions.ValidFunctionName.ScopeNotCamelCaps
	/**
	 *  Renvoi le libelle d'un statut donne
	 *
	 * @param int $status Id status
	 * @param int $mode 0=libelle long, 1=libelle court, 2=Picto + Libelle court, 3=Picto, 4=Picto + Libelle long, 5=Libelle court + Picto
	 * @return string              Label of status
	 */
	public function LibStatut($status, $mode = 0)
	{
		// phpcs:enable
		if (empty($this->labelStatus) || empty($this->labelStatusShort)) {
			global $langs;
			$langs->load("users");
			$this->labelStatus[self::STATUS_ENABLED] = $langs->transnoentitiesnoconv('Enabled');
			$this->labelStatus[self::STATUS_DISABLED] = $langs->transnoentitiesnoconv('Disabled');
			$this->labelStatusShort[self::STATUS_ENABLED] = $langs->transnoentitiesnoconv('Enabled');
			$this->labelStatusShort[self::STATUS_DISABLED] = $langs->transnoentitiesnoconv('Disabled');
		}

		$statusType = 'status4';
		if ($status == self::STATUS_DISABLED) {
			$statusType = 'status5';
		}

		return dolGetStatus($this->labelStatus[$status], $this->labelStatusShort[$status], '', $statusType, $mode);
	}

	/**
	 * Return Suggest accounting accounts to bind
	 *
	 * @param 	Societe 							$buyer 				Object buyer
	 * @param 	Societe 							$seller 			Object seller
	 * @param 	Product 							$product 			Product object sell or buy
	 * @param 	Facture|FactureFournisseur 			$facture 			Facture
	 * @param 	FactureLigne|SupplierInvoiceLine	$factureDet 		Facture Det
	 * @param 	array 								$accountingAccount 	Array of Account account
	 * @param 	string 								$type 				Customer / Supplier
	 * @return	array       											Accounting accounts suggested
	 */
	public function getAccountingCodeToBind(Societe $buyer, Societe $seller, Product $product, $facture, $factureDet, $accountingAccount = array(), $type = '')
	{
		global $conf;
		global $hookmanager;
<<<<<<< HEAD

		// Instantiate hooks for external modules
		$hookmanager->initHooks(array('accountancyBindingCalculation'));

		// Execute hook accountancyBindingCalculation
		$parameters = array('buyer' => $buyer, 'seller' => $seller, 'product' => $product, 'facture' => $facture, 'factureDet' => $factureDet ,'accountingAccount'=>$accountingAccount, $type);
		$reshook = $hookmanager->executeHooks('accountancyBindingCalculation', $parameters); // Note that $action and $object may have been modified by some hooks

		if (empty($reshook)) {
=======

		// Instantiate hooks for external modules
		$hookmanager->initHooks(array('accountancyBindingCalculation'));

		// Execute hook accountancyBindingCalculation
		$parameters = array('buyer' => $buyer, 'seller' => $seller, 'product' => $product, 'facture' => $facture, 'factureDet' => $factureDet ,'accountingAccount'=>$accountingAccount, $type);
		$reshook = $hookmanager->executeHooks('accountancyBindingCalculation', $parameters); // Note that $action and $object may have been modified by some hooks

		if (empty($reshook)) {
			$const_name = '';
>>>>>>> 503d1a04
			if ($type == 'customer') {
				$const_name = "SOLD";
			} elseif ($type == 'supplier') {
				$const_name = "BUY";
<<<<<<< HEAD
			}

			require_once DOL_DOCUMENT_ROOT . '/core/lib/company.lib.php';
			$isBuyerInEEC = isInEEC($buyer);
			$isSellerInEEC = isInEEC($seller);
			$code_l = '';	// Default value for generic product/service
			$code_p = '';	// Value for the product/service in parameter ($product)
			$code_t = '';	// Default value of product account for the thirdparty
			$suggestedid = '';

			// Level 1 (define $code_l): Search suggested default account for product/service
			$suggestedaccountingaccountbydefaultfor = '';
			if ($factureDet->product_type == 1) {
				if ($buyer->country_code == $seller->country_code || empty($buyer->country_code)) {  // If buyer in same country than seller (if not defined, we assume it is same country)
					$code_l = (!empty($conf->global->{'ACCOUNTING_SERVICE_' . $const_name . '_ACCOUNT'}) ? $conf->global->{'ACCOUNTING_SERVICE_' . $const_name . '_ACCOUNT'} : '');
					$suggestedaccountingaccountbydefaultfor = '';
				} else {
					if ($isSellerInEEC && $isBuyerInEEC && $factureDet->tva_tx != 0) {    // European intravat sale, but with a VAT
						$code_l = (!empty($conf->global->{'ACCOUNTING_SERVICE_' . $const_name . '_ACCOUNT'}) ? $conf->global->{'ACCOUNTING_SERVICE_' . $const_name . '_ACCOUNT'} : '');
						$suggestedaccountingaccountbydefaultfor = 'eecwithvat';
					} elseif ($isSellerInEEC && $isBuyerInEEC && empty($buyer->tva_intra)) {    // European intravat sale, without VAT intra community number
						$code_l = (!empty($conf->global->{'ACCOUNTING_SERVICE_' . $const_name . '_ACCOUNT'}) ? $conf->global->{'ACCOUNTING_SERVICE_' . $const_name . '_ACCOUNT'} : '');
						$suggestedaccountingaccountbydefaultfor = 'eecwithoutvatnumber';
					} elseif ($isSellerInEEC && $isBuyerInEEC) {    // European intravat sale
						$code_l = (!empty($conf->global->{'ACCOUNTING_SERVICE_' . $const_name . '_INTRA_ACCOUNT'}) ? $conf->global->{'ACCOUNTING_SERVICE_' . $const_name . '_INTRA_ACCOUNT'} : '');
						$suggestedaccountingaccountbydefaultfor = 'eec';
					} else {                                        // Foreign sale
						$code_l = (!empty($conf->global->{'ACCOUNTING_SERVICE_' . $const_name . '_EXPORT_ACCOUNT'}) ? $conf->global->{'ACCOUNTING_SERVICE_' . $const_name . '_EXPORT_ACCOUNT'} : '');
						$suggestedaccountingaccountbydefaultfor = 'export';
					}
				}
			} elseif ($factureDet->product_type == 0) {
				if ($buyer->country_code == $seller->country_code || empty($buyer->country_code)) {  // If buyer in same country than seller (if not defined, we assume it is same country)
					$code_l = (!empty($conf->global->{'ACCOUNTING_PRODUCT_' . $const_name . '_ACCOUNT'}) ? $conf->global->{'ACCOUNTING_PRODUCT_' . $const_name . '_ACCOUNT'} : '');
					$suggestedaccountingaccountbydefaultfor = '';
				} else {
					if ($isSellerInEEC && $isBuyerInEEC && $factureDet->tva_tx != 0) {    // European intravat sale, but with a VAT
						$code_l = (!empty($conf->global->{'ACCOUNTING_PRODUCT_' . $const_name . '_ACCOUNT'}) ? $conf->global->{'ACCOUNTING_PRODUCT_' . $const_name . '_ACCOUNT'} : '');
						$suggestedaccountingaccountbydefaultfor = 'eecwithvat';
					} elseif ($isSellerInEEC && $isBuyerInEEC && empty($buyer->tva_intra)) {    // European intravat sale, without VAT intra community number
						$code_l = (!empty($conf->global->{'ACCOUNTING_PRODUCT_' . $const_name . '_ACCOUNT'}) ? $conf->global->{'ACCOUNTING_PRODUCT_' . $const_name . '_ACCOUNT'} : '');
						$suggestedaccountingaccountbydefaultfor = 'eecwithoutvatnumber';
					} elseif ($isSellerInEEC && $isBuyerInEEC) {    // European intravat sale
						$code_l = (!empty($conf->global->{'ACCOUNTING_PRODUCT_' . $const_name . '_INTRA_ACCOUNT'}) ? $conf->global->{'ACCOUNTING_PRODUCT_' . $const_name . '_INTRA_ACCOUNT'} : '');
						$suggestedaccountingaccountbydefaultfor = 'eec';
					} else {
						$code_l = (!empty($conf->global->{'ACCOUNTING_PRODUCT_' . $const_name . '_EXPORT_ACCOUNT'}) ? $conf->global->{'ACCOUNTING_PRODUCT_' . $const_name . '_EXPORT_ACCOUNT'} : '');
						$suggestedaccountingaccountbydefaultfor = 'export';
					}
				}
			}
			if ($code_l == -1) {
				$code_l = '';
			}

			// Level 2 (define $code_p): Search suggested account for product/service (similar code exists in page index.php to make automatic binding)
			$suggestedaccountingaccountfor = '';
			if ((($buyer->country_code == $seller->country_code) || empty($buyer->country_code))) {
				// If buyer in same country than seller (if not defined, we assume it is same country)
				if ($type=='customer' && !empty($product->accountancy_code_sell)) {
					$code_p = $product->accountancy_code_sell;
				} elseif ($type=='supplier' && !empty($product->accountancy_code_buy)) {
					$code_p = $product->accountancy_code_buy;
				}
				$suggestedid = $accountingAccount['dom'];
				$suggestedaccountingaccountfor = 'prodserv';
			} else {
				if ($isSellerInEEC && $isBuyerInEEC && $factureDet->tva_tx != 0) {
					// European intravat sale, but with VAT
					if ($type=='customer' && !empty($product->accountancy_code_sell)) {
						$code_p = $product->accountancy_code_sell;
					} elseif ($type=='supplier' && !empty($product->accountancy_code_buy)) {
						$code_p = $product->accountancy_code_buy;
					}
					$suggestedid = $accountingAccount['dom'];
					$suggestedaccountingaccountfor = 'eecwithvat';
				} elseif ($isSellerInEEC && $isBuyerInEEC && empty($buyer->tva_intra)) {
					// European intravat sale, without VAT intra community number
					if ($type=='customer' && !empty($product->accountancy_code_sell)) {
						$code_p = $product->accountancy_code_sell;
					} elseif ($type=='supplier' && !empty($product->accountancy_code_buy)) {
						$code_p = $product->accountancy_code_buy;
					}
					$suggestedid = $accountingAccount['dom']; // There is a doubt for this case. Is it an error on vat or we just forgot to fill vat number ?
					$suggestedaccountingaccountfor = 'eecwithoutvatnumber';
				} elseif ($isSellerInEEC && $isBuyerInEEC && !empty($product->accountancy_code_sell_intra)) {
					// European intravat sale
					if ($type=='customer' && !empty($product->accountancy_code_sell_intra)) {
						$code_p = $product->accountancy_code_sell_intra;
					} elseif ($type=='supplier' && !empty($product->accountancy_code_buy_intra)) {
						$code_p = $product->accountancy_code_buy_intra;
					}
					$suggestedid = $accountingAccount['intra'];
					$suggestedaccountingaccountfor = 'eec';
				} else {
					// Foreign sale
					if ($type=='customer' && !empty($product->accountancy_code_sell_export)) {
						$code_p = $product->accountancy_code_sell_export;
					} elseif ($type=='supplier' && !empty($product->accountancy_code_buy_export)) {
						$code_p = $product->accountancy_code_buy_export;
					}
					$suggestedid = $accountingAccount['export'];
					$suggestedaccountingaccountfor = 'export';
				}
			}

			// Level 3 (define $code_t): Search suggested account for this thirdparty (similar code exists in page index.php to make automatic binding)
			if (!empty($conf->global->ACCOUNTANCY_USE_PRODUCT_ACCOUNT_ON_THIRDPARTY)) {
				if (!empty($buyer->code_compta_product)) {
					$code_t = $buyer->code_compta_product;
					$suggestedid = $accountingAccount['thirdparty'];
					$suggestedaccountingaccountfor = 'thridparty';
				}
			}

			// Manage Deposit
			if ($factureDet->desc == "(DEPOSIT)" || $facture->type == $facture::TYPE_DEPOSIT) {
				$accountdeposittoventilated = new self($this->db);
				$result = $accountdeposittoventilated->fetch('', $conf->global->ACCOUNTING_ACCOUNT_CUSTOMER_DEPOSIT, 1);
				if ($result < 0) {
					return -1;
				}

				$code_l = $accountdeposittoventilated->ref;
				$suggestedid = $accountdeposittoventilated->rowid;
				$suggestedaccountingaccountfor = 'deposit';
			}

			// If $suggestedid could not be guessed yet, we set it from the generic default accounting code $code_l
			if (empty($suggestedid) && empty($code_p) && !empty($code_l) && empty($conf->global->ACCOUNTANCY_DO_NOT_AUTOFILL_ACCOUNT_WITH_GENERIC)) {
				if (empty($this->accountingaccount_codetotid_cache[$code_l])) {
					$tmpaccount = new self($this->db);
					$result = $tmpaccount->fetch(0, $code_l, 1);
					if ($result < 0) {
						return -1;
					}
					if ($tmpaccount->id > 0) {
						$suggestedid = $tmpaccount->id;
					}
					$this->accountingaccount_codetotid_cache[$code_l] = $tmpaccount->id;
				} else {
					$suggestedid = $this->accountingaccount_codetotid_cache[$code_l];
				}
			}
=======
			}

			require_once DOL_DOCUMENT_ROOT . '/core/lib/company.lib.php';
			$isBuyerInEEC = isInEEC($buyer);
			$isSellerInEEC = isInEEC($seller);
			$code_l = '';	// Default value for generic product/service
			$code_p = '';	// Value for the product/service in parameter ($product)
			$code_t = '';	// Default value of product account for the thirdparty
			$suggestedid = '';

			// Level 1 (define $code_l): Search suggested default account for product/service
			$suggestedaccountingaccountbydefaultfor = '';
			if ($factureDet->product_type == 1) {
				if ($buyer->country_code == $seller->country_code || empty($buyer->country_code)) {  // If buyer in same country than seller (if not defined, we assume it is same country)
					$code_l = (!empty($conf->global->{'ACCOUNTING_SERVICE_' . $const_name . '_ACCOUNT'}) ? $conf->global->{'ACCOUNTING_SERVICE_' . $const_name . '_ACCOUNT'} : '');
					$suggestedaccountingaccountbydefaultfor = '';
				} else {
					if ($isSellerInEEC && $isBuyerInEEC && $factureDet->tva_tx != 0) {    // European intravat sale, but with a VAT
						$code_l = (!empty($conf->global->{'ACCOUNTING_SERVICE_' . $const_name . '_ACCOUNT'}) ? $conf->global->{'ACCOUNTING_SERVICE_' . $const_name . '_ACCOUNT'} : '');
						$suggestedaccountingaccountbydefaultfor = 'eecwithvat';
					} elseif ($isSellerInEEC && $isBuyerInEEC && empty($buyer->tva_intra)) {    // European intravat sale, without VAT intra community number
						$code_l = (!empty($conf->global->{'ACCOUNTING_SERVICE_' . $const_name . '_ACCOUNT'}) ? $conf->global->{'ACCOUNTING_SERVICE_' . $const_name . '_ACCOUNT'} : '');
						$suggestedaccountingaccountbydefaultfor = 'eecwithoutvatnumber';
					} elseif ($isSellerInEEC && $isBuyerInEEC) {    // European intravat sale
						$code_l = (!empty($conf->global->{'ACCOUNTING_SERVICE_' . $const_name . '_INTRA_ACCOUNT'}) ? $conf->global->{'ACCOUNTING_SERVICE_' . $const_name . '_INTRA_ACCOUNT'} : '');
						$suggestedaccountingaccountbydefaultfor = 'eec';
					} else {                                        // Foreign sale
						$code_l = (!empty($conf->global->{'ACCOUNTING_SERVICE_' . $const_name . '_EXPORT_ACCOUNT'}) ? $conf->global->{'ACCOUNTING_SERVICE_' . $const_name . '_EXPORT_ACCOUNT'} : '');
						$suggestedaccountingaccountbydefaultfor = 'export';
					}
				}
			} elseif ($factureDet->product_type == 0) {
				if ($buyer->country_code == $seller->country_code || empty($buyer->country_code)) {  // If buyer in same country than seller (if not defined, we assume it is same country)
					$code_l = (!empty($conf->global->{'ACCOUNTING_PRODUCT_' . $const_name . '_ACCOUNT'}) ? $conf->global->{'ACCOUNTING_PRODUCT_' . $const_name . '_ACCOUNT'} : '');
					$suggestedaccountingaccountbydefaultfor = '';
				} else {
					if ($isSellerInEEC && $isBuyerInEEC && $factureDet->tva_tx != 0) {    // European intravat sale, but with a VAT
						$code_l = (!empty($conf->global->{'ACCOUNTING_PRODUCT_' . $const_name . '_ACCOUNT'}) ? $conf->global->{'ACCOUNTING_PRODUCT_' . $const_name . '_ACCOUNT'} : '');
						$suggestedaccountingaccountbydefaultfor = 'eecwithvat';
					} elseif ($isSellerInEEC && $isBuyerInEEC && empty($buyer->tva_intra)) {    // European intravat sale, without VAT intra community number
						$code_l = (!empty($conf->global->{'ACCOUNTING_PRODUCT_' . $const_name . '_ACCOUNT'}) ? $conf->global->{'ACCOUNTING_PRODUCT_' . $const_name . '_ACCOUNT'} : '');
						$suggestedaccountingaccountbydefaultfor = 'eecwithoutvatnumber';
					} elseif ($isSellerInEEC && $isBuyerInEEC) {    // European intravat sale
						$code_l = (!empty($conf->global->{'ACCOUNTING_PRODUCT_' . $const_name . '_INTRA_ACCOUNT'}) ? $conf->global->{'ACCOUNTING_PRODUCT_' . $const_name . '_INTRA_ACCOUNT'} : '');
						$suggestedaccountingaccountbydefaultfor = 'eec';
					} else {
						$code_l = (!empty($conf->global->{'ACCOUNTING_PRODUCT_' . $const_name . '_EXPORT_ACCOUNT'}) ? $conf->global->{'ACCOUNTING_PRODUCT_' . $const_name . '_EXPORT_ACCOUNT'} : '');
						$suggestedaccountingaccountbydefaultfor = 'export';
					}
				}
			}
			if ($code_l == -1) {
				$code_l = '';
			}

			// Level 2 (define $code_p): Search suggested account for product/service (similar code exists in page index.php to make automatic binding)
			$suggestedaccountingaccountfor = '';
			if ((($buyer->country_code == $seller->country_code) || empty($buyer->country_code))) {
				// If buyer in same country than seller (if not defined, we assume it is same country)
				if ($type=='customer' && !empty($product->accountancy_code_sell)) {
					$code_p = $product->accountancy_code_sell;
				} elseif ($type=='supplier' && !empty($product->accountancy_code_buy)) {
					$code_p = $product->accountancy_code_buy;
				}
				$suggestedid = $accountingAccount['dom'];
				$suggestedaccountingaccountfor = 'prodserv';
			} else {
				if ($isSellerInEEC && $isBuyerInEEC && $factureDet->tva_tx != 0) {
					// European intravat sale, but with VAT
					if ($type=='customer' && !empty($product->accountancy_code_sell)) {
						$code_p = $product->accountancy_code_sell;
					} elseif ($type=='supplier' && !empty($product->accountancy_code_buy)) {
						$code_p = $product->accountancy_code_buy;
					}
					$suggestedid = $accountingAccount['dom'];
					$suggestedaccountingaccountfor = 'eecwithvat';
				} elseif ($isSellerInEEC && $isBuyerInEEC && empty($buyer->tva_intra)) {
					// European intravat sale, without VAT intra community number
					if ($type=='customer' && !empty($product->accountancy_code_sell)) {
						$code_p = $product->accountancy_code_sell;
					} elseif ($type=='supplier' && !empty($product->accountancy_code_buy)) {
						$code_p = $product->accountancy_code_buy;
					}
					$suggestedid = $accountingAccount['dom']; // There is a doubt for this case. Is it an error on vat or we just forgot to fill vat number ?
					$suggestedaccountingaccountfor = 'eecwithoutvatnumber';
				} elseif ($isSellerInEEC && $isBuyerInEEC && !empty($product->accountancy_code_sell_intra)) {
					// European intravat sale
					if ($type=='customer' && !empty($product->accountancy_code_sell_intra)) {
						$code_p = $product->accountancy_code_sell_intra;
					} elseif ($type=='supplier' && !empty($product->accountancy_code_buy_intra)) {
						$code_p = $product->accountancy_code_buy_intra;
					}
					$suggestedid = $accountingAccount['intra'];
					$suggestedaccountingaccountfor = 'eec';
				} else {
					// Foreign sale
					if ($type=='customer' && !empty($product->accountancy_code_sell_export)) {
						$code_p = $product->accountancy_code_sell_export;
					} elseif ($type=='supplier' && !empty($product->accountancy_code_buy_export)) {
						$code_p = $product->accountancy_code_buy_export;
					}
					$suggestedid = $accountingAccount['export'];
					$suggestedaccountingaccountfor = 'export';
				}
			}

			// Level 3 (define $code_t): Search suggested account for this thirdparty (similar code exists in page index.php to make automatic binding)
			if (!empty($conf->global->ACCOUNTANCY_USE_PRODUCT_ACCOUNT_ON_THIRDPARTY)) {
				if (!empty($buyer->code_compta_product)) {
					$code_t = $buyer->code_compta_product;
					$suggestedid = $accountingAccount['thirdparty'];
					$suggestedaccountingaccountfor = 'thridparty';
				}
			}

			// Manage Deposit
			if ($factureDet->desc == "(DEPOSIT)" || $facture->type == $facture::TYPE_DEPOSIT) {
				$accountdeposittoventilated = new self($this->db);
				$result = $accountdeposittoventilated->fetch('', $conf->global->ACCOUNTING_ACCOUNT_CUSTOMER_DEPOSIT, 1);
				if ($result < 0) {
					return -1;
				}

				$code_l = $accountdeposittoventilated->ref;
				$suggestedid = $accountdeposittoventilated->rowid;
				$suggestedaccountingaccountfor = 'deposit';
			}

			// If $suggestedid could not be guessed yet, we set it from the generic default accounting code $code_l
			if (empty($suggestedid) && empty($code_p) && !empty($code_l) && empty($conf->global->ACCOUNTANCY_DO_NOT_AUTOFILL_ACCOUNT_WITH_GENERIC)) {
				if (empty($this->accountingaccount_codetotid_cache[$code_l])) {
					$tmpaccount = new self($this->db);
					$result = $tmpaccount->fetch(0, $code_l, 1);
					if ($result < 0) {
						return -1;
					}
					if ($tmpaccount->id > 0) {
						$suggestedid = $tmpaccount->id;
					}
					$this->accountingaccount_codetotid_cache[$code_l] = $tmpaccount->id;
				} else {
					$suggestedid = $this->accountingaccount_codetotid_cache[$code_l];
				}
			}
>>>>>>> 503d1a04
			return array(
				'suggestedaccountingaccountbydefaultfor' => $suggestedaccountingaccountbydefaultfor,
				'suggestedaccountingaccountfor' => $suggestedaccountingaccountfor,
				'suggestedid' => $suggestedid,
				'code_l' => $code_l,
				'code_p' => $code_p,
				'code_t' => $code_t,
			);
		} else {
			if (is_array($hookmanager->resArray) && !empty($hookmanager->resArray)) {
				return $hookmanager->resArray;
			}
		}
	}
}<|MERGE_RESOLUTION|>--- conflicted
+++ resolved
@@ -476,11 +476,7 @@
 	 */
 	public function getNomUrl($withpicto = 0, $withlabel = 0, $nourl = 0, $moretitle = '', $notooltip = 0, $save_lastsearch_value = -1, $withcompletelabel = 0, $option = '')
 	{
-<<<<<<< HEAD
-		global $langs, $conf;
-=======
 		global $langs, $conf, $hookmanager;
->>>>>>> 503d1a04
 		require_once DOL_DOCUMENT_ROOT . '/core/lib/accounting.lib.php';
 
 		if (!empty($conf->dol_no_mouse_hover)) {
@@ -564,8 +560,6 @@
 		}
 		if ($withpicto != 2) {
 			$result .= $linkstart . $label_link . $linkend;
-<<<<<<< HEAD
-=======
 		}
 		global $action;
 		$hookmanager->initHooks(array($this->element . 'dao'));
@@ -575,7 +569,6 @@
 			$result = $hookmanager->resPrint;
 		} else {
 			$result .= $hookmanager->resPrint;
->>>>>>> 503d1a04
 		}
 		return $result;
 	}
@@ -593,11 +586,7 @@
 		$sql .= ' WHERE a.rowid = ' . ((int) $id);
 
 		dol_syslog(get_class($this) . '::info sql=' . $sql);
-<<<<<<< HEAD
-		$result = $this->db->query($sql);
-=======
 		$resql = $this->db->query($sql);
->>>>>>> 503d1a04
 
 		if ($resql) {
 			if ($this->db->num_rows($resql)) {
@@ -750,7 +739,6 @@
 	{
 		global $conf;
 		global $hookmanager;
-<<<<<<< HEAD
 
 		// Instantiate hooks for external modules
 		$hookmanager->initHooks(array('accountancyBindingCalculation'));
@@ -760,23 +748,11 @@
 		$reshook = $hookmanager->executeHooks('accountancyBindingCalculation', $parameters); // Note that $action and $object may have been modified by some hooks
 
 		if (empty($reshook)) {
-=======
-
-		// Instantiate hooks for external modules
-		$hookmanager->initHooks(array('accountancyBindingCalculation'));
-
-		// Execute hook accountancyBindingCalculation
-		$parameters = array('buyer' => $buyer, 'seller' => $seller, 'product' => $product, 'facture' => $facture, 'factureDet' => $factureDet ,'accountingAccount'=>$accountingAccount, $type);
-		$reshook = $hookmanager->executeHooks('accountancyBindingCalculation', $parameters); // Note that $action and $object may have been modified by some hooks
-
-		if (empty($reshook)) {
 			$const_name = '';
->>>>>>> 503d1a04
 			if ($type == 'customer') {
 				$const_name = "SOLD";
 			} elseif ($type == 'supplier') {
 				$const_name = "BUY";
-<<<<<<< HEAD
 			}
 
 			require_once DOL_DOCUMENT_ROOT . '/core/lib/company.lib.php';
@@ -921,152 +897,6 @@
 					$suggestedid = $this->accountingaccount_codetotid_cache[$code_l];
 				}
 			}
-=======
-			}
-
-			require_once DOL_DOCUMENT_ROOT . '/core/lib/company.lib.php';
-			$isBuyerInEEC = isInEEC($buyer);
-			$isSellerInEEC = isInEEC($seller);
-			$code_l = '';	// Default value for generic product/service
-			$code_p = '';	// Value for the product/service in parameter ($product)
-			$code_t = '';	// Default value of product account for the thirdparty
-			$suggestedid = '';
-
-			// Level 1 (define $code_l): Search suggested default account for product/service
-			$suggestedaccountingaccountbydefaultfor = '';
-			if ($factureDet->product_type == 1) {
-				if ($buyer->country_code == $seller->country_code || empty($buyer->country_code)) {  // If buyer in same country than seller (if not defined, we assume it is same country)
-					$code_l = (!empty($conf->global->{'ACCOUNTING_SERVICE_' . $const_name . '_ACCOUNT'}) ? $conf->global->{'ACCOUNTING_SERVICE_' . $const_name . '_ACCOUNT'} : '');
-					$suggestedaccountingaccountbydefaultfor = '';
-				} else {
-					if ($isSellerInEEC && $isBuyerInEEC && $factureDet->tva_tx != 0) {    // European intravat sale, but with a VAT
-						$code_l = (!empty($conf->global->{'ACCOUNTING_SERVICE_' . $const_name . '_ACCOUNT'}) ? $conf->global->{'ACCOUNTING_SERVICE_' . $const_name . '_ACCOUNT'} : '');
-						$suggestedaccountingaccountbydefaultfor = 'eecwithvat';
-					} elseif ($isSellerInEEC && $isBuyerInEEC && empty($buyer->tva_intra)) {    // European intravat sale, without VAT intra community number
-						$code_l = (!empty($conf->global->{'ACCOUNTING_SERVICE_' . $const_name . '_ACCOUNT'}) ? $conf->global->{'ACCOUNTING_SERVICE_' . $const_name . '_ACCOUNT'} : '');
-						$suggestedaccountingaccountbydefaultfor = 'eecwithoutvatnumber';
-					} elseif ($isSellerInEEC && $isBuyerInEEC) {    // European intravat sale
-						$code_l = (!empty($conf->global->{'ACCOUNTING_SERVICE_' . $const_name . '_INTRA_ACCOUNT'}) ? $conf->global->{'ACCOUNTING_SERVICE_' . $const_name . '_INTRA_ACCOUNT'} : '');
-						$suggestedaccountingaccountbydefaultfor = 'eec';
-					} else {                                        // Foreign sale
-						$code_l = (!empty($conf->global->{'ACCOUNTING_SERVICE_' . $const_name . '_EXPORT_ACCOUNT'}) ? $conf->global->{'ACCOUNTING_SERVICE_' . $const_name . '_EXPORT_ACCOUNT'} : '');
-						$suggestedaccountingaccountbydefaultfor = 'export';
-					}
-				}
-			} elseif ($factureDet->product_type == 0) {
-				if ($buyer->country_code == $seller->country_code || empty($buyer->country_code)) {  // If buyer in same country than seller (if not defined, we assume it is same country)
-					$code_l = (!empty($conf->global->{'ACCOUNTING_PRODUCT_' . $const_name . '_ACCOUNT'}) ? $conf->global->{'ACCOUNTING_PRODUCT_' . $const_name . '_ACCOUNT'} : '');
-					$suggestedaccountingaccountbydefaultfor = '';
-				} else {
-					if ($isSellerInEEC && $isBuyerInEEC && $factureDet->tva_tx != 0) {    // European intravat sale, but with a VAT
-						$code_l = (!empty($conf->global->{'ACCOUNTING_PRODUCT_' . $const_name . '_ACCOUNT'}) ? $conf->global->{'ACCOUNTING_PRODUCT_' . $const_name . '_ACCOUNT'} : '');
-						$suggestedaccountingaccountbydefaultfor = 'eecwithvat';
-					} elseif ($isSellerInEEC && $isBuyerInEEC && empty($buyer->tva_intra)) {    // European intravat sale, without VAT intra community number
-						$code_l = (!empty($conf->global->{'ACCOUNTING_PRODUCT_' . $const_name . '_ACCOUNT'}) ? $conf->global->{'ACCOUNTING_PRODUCT_' . $const_name . '_ACCOUNT'} : '');
-						$suggestedaccountingaccountbydefaultfor = 'eecwithoutvatnumber';
-					} elseif ($isSellerInEEC && $isBuyerInEEC) {    // European intravat sale
-						$code_l = (!empty($conf->global->{'ACCOUNTING_PRODUCT_' . $const_name . '_INTRA_ACCOUNT'}) ? $conf->global->{'ACCOUNTING_PRODUCT_' . $const_name . '_INTRA_ACCOUNT'} : '');
-						$suggestedaccountingaccountbydefaultfor = 'eec';
-					} else {
-						$code_l = (!empty($conf->global->{'ACCOUNTING_PRODUCT_' . $const_name . '_EXPORT_ACCOUNT'}) ? $conf->global->{'ACCOUNTING_PRODUCT_' . $const_name . '_EXPORT_ACCOUNT'} : '');
-						$suggestedaccountingaccountbydefaultfor = 'export';
-					}
-				}
-			}
-			if ($code_l == -1) {
-				$code_l = '';
-			}
-
-			// Level 2 (define $code_p): Search suggested account for product/service (similar code exists in page index.php to make automatic binding)
-			$suggestedaccountingaccountfor = '';
-			if ((($buyer->country_code == $seller->country_code) || empty($buyer->country_code))) {
-				// If buyer in same country than seller (if not defined, we assume it is same country)
-				if ($type=='customer' && !empty($product->accountancy_code_sell)) {
-					$code_p = $product->accountancy_code_sell;
-				} elseif ($type=='supplier' && !empty($product->accountancy_code_buy)) {
-					$code_p = $product->accountancy_code_buy;
-				}
-				$suggestedid = $accountingAccount['dom'];
-				$suggestedaccountingaccountfor = 'prodserv';
-			} else {
-				if ($isSellerInEEC && $isBuyerInEEC && $factureDet->tva_tx != 0) {
-					// European intravat sale, but with VAT
-					if ($type=='customer' && !empty($product->accountancy_code_sell)) {
-						$code_p = $product->accountancy_code_sell;
-					} elseif ($type=='supplier' && !empty($product->accountancy_code_buy)) {
-						$code_p = $product->accountancy_code_buy;
-					}
-					$suggestedid = $accountingAccount['dom'];
-					$suggestedaccountingaccountfor = 'eecwithvat';
-				} elseif ($isSellerInEEC && $isBuyerInEEC && empty($buyer->tva_intra)) {
-					// European intravat sale, without VAT intra community number
-					if ($type=='customer' && !empty($product->accountancy_code_sell)) {
-						$code_p = $product->accountancy_code_sell;
-					} elseif ($type=='supplier' && !empty($product->accountancy_code_buy)) {
-						$code_p = $product->accountancy_code_buy;
-					}
-					$suggestedid = $accountingAccount['dom']; // There is a doubt for this case. Is it an error on vat or we just forgot to fill vat number ?
-					$suggestedaccountingaccountfor = 'eecwithoutvatnumber';
-				} elseif ($isSellerInEEC && $isBuyerInEEC && !empty($product->accountancy_code_sell_intra)) {
-					// European intravat sale
-					if ($type=='customer' && !empty($product->accountancy_code_sell_intra)) {
-						$code_p = $product->accountancy_code_sell_intra;
-					} elseif ($type=='supplier' && !empty($product->accountancy_code_buy_intra)) {
-						$code_p = $product->accountancy_code_buy_intra;
-					}
-					$suggestedid = $accountingAccount['intra'];
-					$suggestedaccountingaccountfor = 'eec';
-				} else {
-					// Foreign sale
-					if ($type=='customer' && !empty($product->accountancy_code_sell_export)) {
-						$code_p = $product->accountancy_code_sell_export;
-					} elseif ($type=='supplier' && !empty($product->accountancy_code_buy_export)) {
-						$code_p = $product->accountancy_code_buy_export;
-					}
-					$suggestedid = $accountingAccount['export'];
-					$suggestedaccountingaccountfor = 'export';
-				}
-			}
-
-			// Level 3 (define $code_t): Search suggested account for this thirdparty (similar code exists in page index.php to make automatic binding)
-			if (!empty($conf->global->ACCOUNTANCY_USE_PRODUCT_ACCOUNT_ON_THIRDPARTY)) {
-				if (!empty($buyer->code_compta_product)) {
-					$code_t = $buyer->code_compta_product;
-					$suggestedid = $accountingAccount['thirdparty'];
-					$suggestedaccountingaccountfor = 'thridparty';
-				}
-			}
-
-			// Manage Deposit
-			if ($factureDet->desc == "(DEPOSIT)" || $facture->type == $facture::TYPE_DEPOSIT) {
-				$accountdeposittoventilated = new self($this->db);
-				$result = $accountdeposittoventilated->fetch('', $conf->global->ACCOUNTING_ACCOUNT_CUSTOMER_DEPOSIT, 1);
-				if ($result < 0) {
-					return -1;
-				}
-
-				$code_l = $accountdeposittoventilated->ref;
-				$suggestedid = $accountdeposittoventilated->rowid;
-				$suggestedaccountingaccountfor = 'deposit';
-			}
-
-			// If $suggestedid could not be guessed yet, we set it from the generic default accounting code $code_l
-			if (empty($suggestedid) && empty($code_p) && !empty($code_l) && empty($conf->global->ACCOUNTANCY_DO_NOT_AUTOFILL_ACCOUNT_WITH_GENERIC)) {
-				if (empty($this->accountingaccount_codetotid_cache[$code_l])) {
-					$tmpaccount = new self($this->db);
-					$result = $tmpaccount->fetch(0, $code_l, 1);
-					if ($result < 0) {
-						return -1;
-					}
-					if ($tmpaccount->id > 0) {
-						$suggestedid = $tmpaccount->id;
-					}
-					$this->accountingaccount_codetotid_cache[$code_l] = $tmpaccount->id;
-				} else {
-					$suggestedid = $this->accountingaccount_codetotid_cache[$code_l];
-				}
-			}
->>>>>>> 503d1a04
 			return array(
 				'suggestedaccountingaccountbydefaultfor' => $suggestedaccountingaccountbydefaultfor,
 				'suggestedaccountingaccountfor' => $suggestedaccountingaccountfor,
