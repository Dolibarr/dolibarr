--- conflicted
+++ resolved
@@ -80,16 +80,6 @@
 	var $account_parent;
 	var $account_category;
 
-<<<<<<< HEAD
-	/**
-         * @var string proper name for given parameter
-         */
-        public $label;
-
-	var $fk_user_author;
-	var $fk_user_modif;
-	var $active;       // duplicate with status
-=======
     /**
      * @var string Label of account
      */
@@ -105,9 +95,8 @@
      */
     public $fk_user_modif;
 
-    var $active;       // duplicate with status
->>>>>>> 86d85131
-	var $status;
+    public $active;       // duplicate with status
+    public $status;
 
 
 	/**
