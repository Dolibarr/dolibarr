--- conflicted
+++ resolved
@@ -80,7 +80,6 @@
 	var $account_parent;
 	var $account_category;
 
-<<<<<<< HEAD
   /**
    * @var string Label of account
    */
@@ -99,25 +98,6 @@
   var $active;       // duplicate with status
 	
 	var $status;
-=======
-    /**
-     * @var string Label of account
-     */
-    public $label;
-
-    /**
-     * @var int ID
-     */
-    public $fk_user_author;
-
-    /**
-     * @var int ID
-     */
-    public $fk_user_modif;
-
-    public $active;       // duplicate with status
-    public $status;
->>>>>>> c3438b79
 
 
 	/**
