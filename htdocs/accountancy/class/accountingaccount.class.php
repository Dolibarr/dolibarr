--- conflicted
+++ resolved
@@ -166,8 +166,6 @@
 	 */
 	public function __construct($db)
 	{
-		global $conf;
-
 		$this->db = $db;
 		$this->next_prev_filter = "fk_pcg_version IN (SELECT pcg_version FROM ".MAIN_DB_PREFIX."accounting_system WHERE rowid = ".((int) getDolGlobalInt('CHARTOFACCOUNTS')).")"; // Used to add a filter in Form::showrefnav method
 	}
@@ -865,13 +863,8 @@
 			}
 
 			// Level 3 (define $code_t): Search suggested account for this thirdparty (similar code exists in page index.php to make automatic binding)
-<<<<<<< HEAD
 			if (getDolGlobalString('ACCOUNTANCY_USE_PRODUCT_ACCOUNT_ON_THIRDPARTY')) {
-				if (!empty($buyer->code_compta_product)) {
-=======
-			if (!empty($conf->global->ACCOUNTANCY_USE_PRODUCT_ACCOUNT_ON_THIRDPARTY)) {
 				if ($type == 'customer' && !empty($buyer->code_compta_product)) {
->>>>>>> f46512c6
 					$code_t = $buyer->code_compta_product;
 					$suggestedid = $accountingAccount['thirdparty'];
 					$suggestedaccountingaccountfor = 'thirdparty';
