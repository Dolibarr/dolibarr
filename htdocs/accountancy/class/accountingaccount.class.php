<?php
/* Copyright (C) 2013-2014  Olivier Geffroy      <jeff@jeffinfo.com>
 * Copyright (C) 2013-2021  Alexandre Spangaro   <aspangaro@open-dsi.fr>
 * Copyright (C) 2013-2021  Florian Henry        <florian.henry@open-concept.pro>
 * Copyright (C) 2014       Juanjo Menent        <jmenent@2byte.es>
 * Copyright (C) 2015       Ari Elbaz (elarifr)  <github@accedinfo.com>
 * Copyright (C) 2018       Frédéric France      <frederic.france@netlogic.fr>
 *
 * This program is free software; you can redistribute it and/or modify
 * it under the terms of the GNU General Public License as published by
 * the Free Software Foundation; either version 3 of the License, or
 * (at your option) any later version.
 *
 * This program is distributed in the hope that it will be useful,
 * but WITHOUT ANY WARRANTY; without even the implied warranty of
 * MERCHANTABILITY or FITNESS FOR A PARTICULAR PURPOSE.  See the
 * GNU General Public License for more details.
 *
 * You should have received a copy of the GNU General Public License
 * along with this program. If not, see <https://www.gnu.org/licenses/>.
 */

/**
 *  \file       htdocs/accountancy/class/accountingaccount.class.php
 *  \ingroup    Accountancy (Double entries)
 *  \brief      File of class to manage accounting accounts
 */

require_once DOL_DOCUMENT_ROOT.'/product/class/product.class.php';
require_once DOL_DOCUMENT_ROOT.'/societe/class/societe.class.php';
require_once DOL_DOCUMENT_ROOT.'/compta/facture/class/facture.class.php';

/**
 * Class to manage accounting accounts
 */
class AccountingAccount extends CommonObject
{
	/**
	 * @var string Name of element
	 */
	public $element = 'accounting_account';

	/**
	 * @var string Name of table without prefix where object is stored
	 */
	public $table_element = 'accounting_account';

	/**
	 * @var string String with name of icon for myobject. Must be the part after the 'object_' into object_myobject.png
	 */
	public $picto = 'billr';

	/**
	 * 0=No test on entity, 1=Test with field entity, 2=Test with link by societe
	 * @var int
	 */
	public $ismultientitymanaged = 1;

	/**
	 * 0=Default, 1=View may be restricted to sales representative only if no permission to see all or to company of external user if external user
	 * @var integer
	 */
	public $restrictiononfksoc = 1;

	/**
	 * @var DoliDB Database handler.
	 */
	public $db;

	/**
	 * @var int ID
	 */
	public $id;

	/**
	 * @var int ID
	 */
	public $rowid;

	/**
	 * Date creation record (datec)
	 *
	 * @var integer
	 */
	public $datec;

	/**
	 * @var string pcg version
	 */
	public $fk_pcg_version;

	/**
	 * @var string pcg type
	 */
	public $pcg_type;

	/**
	 * @var string account number
	 */
	public $account_number;

	/**
	 * @var int ID parent account
	 */
	public $account_parent;

	/**
	 * @var int ID category account
	 */
	public $account_category;

	/**
	 * @var int Label category account
	 */
	public $account_category_label;

	/**
	 * @var int Status
	 */
	public $status;

	/**
	 * @var string Label of account
	 */
	public $label;

	/**
	 * @var string Label short of account
	 */
	public $labelshort;

	/**
	 * @var int ID
	 */
	public $fk_user_author;

	/**
	 * @var int ID
	 */
	public $fk_user_modif;

	/**
	 * @var int active (duplicate with status)
	 */
	public $active;

	/**
	 * @var int reconcilable
	 */
	public $reconcilable;

	/**
	 * @var array cache array
	 */
	private $accountingaccount_codetotid_cache = array();


	const STATUS_ENABLED = 1;
	const STATUS_DISABLED = 0;


	/**
	 * Constructor
	 *
	 * @param DoliDB $db Database handle
	 */
	public function __construct($db)
	{
		global $conf;

		$this->db = $db;
		$this->next_prev_filter = "fk_pcg_version IN (SELECT pcg_version FROM ".MAIN_DB_PREFIX."accounting_system WHERE rowid = ".((int) $conf->global->CHARTOFACCOUNTS).")"; // Used to add a filter in Form::showrefnav method
	}

	/**
	 * Load record in memory
	 *
	 * @param 	int 	       $rowid 				    Id
	 * @param 	string 	       $account_number 	        Account number
	 * @param 	int|boolean    $limittocurrentchart     1 or true=Load record only if it is into current active chart of account
	 * @param   string         $limittoachartaccount    'ABC'=Load record only if it is into chart account with code 'ABC' (better and faster than previous parameter if you have chart of account code).
	 * @return 	int                                     <0 if KO, 0 if not found, Id of record if OK and found
	 */
	public function fetch($rowid = null, $account_number = null, $limittocurrentchart = 0, $limittoachartaccount = '')
	{
		global $conf;

		if ($rowid || $account_number) {
			$sql  = "SELECT a.rowid as rowid, a.datec, a.tms, a.fk_pcg_version, a.pcg_type, a.account_number, a.account_parent, a.label, a.labelshort, a.fk_accounting_category, a.fk_user_author, a.fk_user_modif, a.active, a.reconcilable";
			$sql .= ", ca.label as category_label";
			$sql .= " FROM ".MAIN_DB_PREFIX."accounting_account as a";
			$sql .= " LEFT JOIN ".MAIN_DB_PREFIX."c_accounting_category as ca ON a.fk_accounting_category = ca.rowid";
			$sql .= " WHERE";
			if ($rowid) {
				$sql .= " a.rowid = ".(int) $rowid;
			} elseif ($account_number) {
				$sql .= " a.account_number = '".$this->db->escape($account_number)."'";
				$sql .= " AND a.entity = ".$conf->entity;
			}
			if (!empty($limittocurrentchart)) {
				$sql .= ' AND a.fk_pcg_version IN (SELECT pcg_version FROM '.MAIN_DB_PREFIX.'accounting_system WHERE rowid = '.((int) $conf->global->CHARTOFACCOUNTS).')';
			}
			if (!empty($limittoachartaccount)) {
				$sql .= " AND a.fk_pcg_version = '".$this->db->escape($limittoachartaccount)."'";
			}

			dol_syslog(get_class($this)."::fetch rowid=".$rowid." account_number=".$account_number, LOG_DEBUG);

			$result = $this->db->query($sql);
			if ($result) {
				$obj = $this->db->fetch_object($result);

				if ($obj) {
					$this->id = $obj->rowid;
					$this->rowid = $obj->rowid;
					$this->ref = $obj->account_number;
					$this->datec = $obj->datec;
					$this->tms = $obj->tms;
					$this->fk_pcg_version = $obj->fk_pcg_version;
					$this->pcg_type = $obj->pcg_type;
					$this->account_number = $obj->account_number;
					$this->account_parent = $obj->account_parent;
					$this->label = $obj->label;
					$this->labelshort = $obj->labelshort;
					$this->account_category = $obj->fk_accounting_category;
					$this->account_category_label = $obj->category_label;
					$this->fk_user_author = $obj->fk_user_author;
					$this->fk_user_modif = $obj->fk_user_modif;
					$this->active = $obj->active;
					$this->status = $obj->active;
					$this->reconcilable = $obj->reconcilable;

					return $this->id;
				} else {
					return 0;
				}
			} else {
				$this->error = "Error ".$this->db->lasterror();
				$this->errors[] = "Error ".$this->db->lasterror();
			}
		}
		return -1;
	}

	/**
	 * Insert new accounting account in chart of accounts
	 *
	 * @param User $user User making action
	 * @param int $notrigger Disable triggers
	 * @return int                 <0 if KO, >0 if OK
	 */
	public function create($user, $notrigger = 0)
	{
		global $conf;
		$error = 0;
		$now = dol_now();

		// Clean parameters
		if (isset($this->fk_pcg_version)) {
			$this->fk_pcg_version = trim($this->fk_pcg_version);
		}
		if (isset($this->pcg_type)) {
			$this->pcg_type = trim($this->pcg_type);
		}
		if (isset($this->account_number)) {
			$this->account_number = trim($this->account_number);
		}
		if (isset($this->label)) {
			$this->label = trim($this->label);
		}
		if (isset($this->labelshort)) {
			$this->labelshort = trim($this->labelshort);
		}

		if (empty($this->pcg_type) || $this->pcg_type == '-1') {
			$this->pcg_type = 'XXXXXX';
		}
		// Check parameters
		// Put here code to add control on parameters values

		// Insert request
		$sql = "INSERT INTO " . MAIN_DB_PREFIX . "accounting_account(";
		$sql .= "datec";
		$sql .= ", entity";
		$sql .= ", fk_pcg_version";
		$sql .= ", pcg_type";
		$sql .= ", account_number";
		$sql .= ", account_parent";
		$sql .= ", label";
		$sql .= ", labelshort";
		$sql .= ", fk_accounting_category";
		$sql .= ", fk_user_author";
		$sql .= ", active";
		$sql .= ", reconcilable";
		$sql .= ") VALUES (";
		$sql .= " '".$this->db->idate($now)."'";
		$sql .= ", ".((int) $conf->entity);
		$sql .= ", ".(empty($this->fk_pcg_version) ? 'NULL' : "'".$this->db->escape($this->fk_pcg_version)."'");
		$sql .= ", ".(empty($this->pcg_type) ? 'NULL' : "'".$this->db->escape($this->pcg_type)."'");
		$sql .= ", ".(empty($this->account_number) ? 'NULL' : "'".$this->db->escape($this->account_number)."'");
		$sql .= ", ".(empty($this->account_parent) ? 0 : (int) $this->account_parent);
		$sql .= ", ".(empty($this->label) ? "''" : "'".$this->db->escape($this->label)."'");
		$sql .= ", ".(empty($this->labelshort) ? "''" : "'".$this->db->escape($this->labelshort)."'");
		$sql .= ", ".(empty($this->account_category) ? 0 : (int) $this->account_category);
		$sql .= ", ".((int) $user->id);
		$sql .= ", ".(int) $this->active;
		$sql .= ", ".(int) $this->reconcilable;
		$sql .= ")";

		$this->db->begin();

		dol_syslog(get_class($this)."::create", LOG_DEBUG);
		$resql = $this->db->query($sql);
		if (!$resql) {
			$error++;
			$this->errors[] = "Error " . $this->db->lasterror();
		}

		if (!$error) {
			$this->id = $this->db->last_insert_id(MAIN_DB_PREFIX . "accounting_account");

			// Uncomment this and change MYOBJECT to your own tag if you
			// want this action to call a trigger.
			//if (! $error && ! $notrigger) {

			// // Call triggers
			// $result=$this->call_trigger('MYOBJECT_CREATE',$user);
			// if ($result < 0) $error++;
			// // End call triggers
			//}
		}

		// Commit or rollback
		if ($error) {
			foreach ($this->errors as $errmsg) {
				dol_syslog(get_class($this) . "::create " . $errmsg, LOG_ERR);
				$this->error .= ($this->error ? ', ' . $errmsg : $errmsg);
			}
			$this->db->rollback();
			return -1 * $error;
		} else {
			$this->db->commit();
			return $this->id;
		}
	}

	/**
	 * Update record
	 *
	 * @param User $user Use making update
	 * @return int             <0 if KO, >0 if OK
	 */
	public function update($user)
	{
		// Check parameters
		if (empty($this->pcg_type) || $this->pcg_type == '-1') {
			$this->pcg_type = 'XXXXXX';
		}

		$this->db->begin();

		$sql = "UPDATE " . MAIN_DB_PREFIX . "accounting_account ";
		$sql .= " SET fk_pcg_version = " . ($this->fk_pcg_version ? "'" . $this->db->escape($this->fk_pcg_version) . "'" : "null");
		$sql .= " , pcg_type = " . ($this->pcg_type ? "'" . $this->db->escape($this->pcg_type) . "'" : "null");
		$sql .= " , account_number = '" . $this->db->escape($this->account_number) . "'";
		$sql .= " , account_parent = " . (int) $this->account_parent;
		$sql .= " , label = " . ($this->label ? "'" . $this->db->escape($this->label) . "'" : "''");
		$sql .= " , labelshort = " . ($this->labelshort ? "'" . $this->db->escape($this->labelshort) . "'" : "''");
		$sql .= " , fk_accounting_category = " . (empty($this->account_category) ? 0 : (int) $this->account_category);
		$sql .= " , fk_user_modif = " . ((int) $user->id);
		$sql .= " , active = " . (int) $this->active;
		$sql .= " , reconcilable = " . (int) $this->reconcilable;
		$sql .= " WHERE rowid = " . ((int) $this->id);

		dol_syslog(get_class($this)."::update", LOG_DEBUG);
		$result = $this->db->query($sql);
		if ($result) {
			$this->db->commit();
			return 1;
		} else {
			$this->error = $this->db->lasterror();
			$this->db->rollback();
			return -1;
		}
	}

	/**
	 * Check usage of accounting code
	 *
	 * @return int <0 if KO, >0 if OK
	 */
	public function checkUsage()
	{
		global $langs;

		$sql = "(SELECT fk_code_ventilation FROM ".MAIN_DB_PREFIX."facturedet";
		$sql .= " WHERE fk_code_ventilation=".((int) $this->id).")";
		$sql .= "UNION";
		$sql .= " (SELECT fk_code_ventilation FROM ".MAIN_DB_PREFIX."facture_fourn_det";
		$sql .= " WHERE fk_code_ventilation=".((int) $this->id).")";

		dol_syslog(get_class($this)."::checkUsage", LOG_DEBUG);
		$resql = $this->db->query($sql);

		if ($resql) {
			$num = $this->db->num_rows($resql);
			if ($num > 0) {
				$this->error = $langs->trans('ErrorAccountancyCodeIsAlreadyUse');
				return 0;
			} else {
				return 1;
			}
		} else {
			$this->error = $this->db->lasterror();
			return -1;
		}
	}

	/**
	 * Delete object in database
	 *
	 * @param User $user User that deletes
	 * @param int $notrigger 0=triggers after, 1=disable triggers
	 * @return int <0 if KO, >0 if OK
	 */
	public function delete($user, $notrigger = 0)
	{
		$error = 0;

		$result = $this->checkUsage();

		if ($result > 0) {
			$this->db->begin();

			if (!$error) {
<<<<<<< HEAD
				$sql = "DELETE FROM ".MAIN_DB_PREFIX."accounting_account";
				$sql .= " WHERE rowid=".((int) $this->id);
=======
				$sql = "DELETE FROM " . MAIN_DB_PREFIX . "accounting_account";
				$sql .= " WHERE rowid=" . ((int) $this->id);
>>>>>>> 95dc2558

				dol_syslog(get_class($this) . "::delete sql=" . $sql);
				$resql = $this->db->query($sql);
				if (!$resql) {
					$error++;
					$this->errors[] = "Error " . $this->db->lasterror();
				}
			}

			// Commit or rollback
			if ($error) {
				foreach ($this->errors as $errmsg) {
					dol_syslog(get_class($this) . "::delete " . $errmsg, LOG_ERR);
					$this->error .= ($this->error ? ', ' . $errmsg : $errmsg);
				}
				$this->db->rollback();
				return -1 * $error;
			} else {
				$this->db->commit();
				return 1;
			}
		} else {
			return -1;
		}
	}

	/**
	 * Return clicable name (with picto eventually)
	 *
	 * @param int $withpicto 0=No picto, 1=Include picto into link, 2=Only picto
	 * @param int $withlabel 0=No label, 1=Include label of account
	 * @param int $nourl 1=Disable url
	 * @param string $moretitle Add more text to title tooltip
	 * @param int $notooltip 1=Disable tooltip
	 * @param int $save_lastsearch_value -1=Auto, 0=No save of lastsearch_values when clicking, 1=Save lastsearch_values whenclicking
	 * @param int $withcompletelabel 0=Short label (field short label), 1=Complete label (field label)
	 * @param string $option 'ledger', 'journals', 'accountcard'
	 * @return  string    String with URL
	 */
	public function getNomUrl($withpicto = 0, $withlabel = 0, $nourl = 0, $moretitle = '', $notooltip = 0, $save_lastsearch_value = -1, $withcompletelabel = 0, $option = '')
	{
		global $langs, $conf, $hookmanager;
		require_once DOL_DOCUMENT_ROOT . '/core/lib/accounting.lib.php';

		if (!empty($conf->dol_no_mouse_hover)) {
			$notooltip = 1; // Force disable tooltips
		}

		$result = '';

		$url = '';
		$labelurl = '';
		if (empty($option) || $option == 'ledger') {
			$url = DOL_URL_ROOT . '/accountancy/bookkeeping/listbyaccount.php?search_accountancy_code_start=' . urlencode($this->account_number) . '&search_accountancy_code_end=' . urlencode($this->account_number);
			$labelurl = $langs->trans("ShowAccountingAccountInLedger");
		} elseif ($option == 'journals') {
			$url = DOL_URL_ROOT . '/accountancy/bookkeeping/list.php?search_accountancy_code_start=' . urlencode($this->account_number) . '&search_accountancy_code_end=' . urlencode($this->account_number);
			$labelurl = $langs->trans("ShowAccountingAccountInJournals");
		} elseif ($option == 'accountcard') {
			$url = DOL_URL_ROOT . '/accountancy/admin/card.php?id=' . urlencode($this->id);
			$labelurl = $langs->trans("ShowAccountingAccount");
		}

		// Add param to save lastsearch_values or not
		$add_save_lastsearch_values = ($save_lastsearch_value == 1 ? 1 : 0);
		if ($save_lastsearch_value == -1 && preg_match('/list\.php/', $_SERVER["PHP_SELF"])) {
			$add_save_lastsearch_values = 1;
		}
		if ($add_save_lastsearch_values) {
			$url .= '&save_lastsearch_values=1';
		}

		$picto = 'accounting_account';
		$label = '';

		if (empty($this->labelshort) || $withcompletelabel == 1) {
			$labeltoshow = $this->label;
		} else {
			$labeltoshow = $this->labelshort;
		}

		$label = '<u>' . $labelurl . '</u>';
		if (!empty($this->account_number)) {
			$label .= '<br><b>' . $langs->trans('AccountAccounting') . ':</b> ' . length_accountg($this->account_number);
		}
		if (!empty($labeltoshow)) {
			$label .= '<br><b>' . $langs->trans('Label') . ':</b> ' . $labeltoshow;
		}
		if ($moretitle) {
			$label .= ' - ' . $moretitle;
		}

		$linkclose = '';
		if (empty($notooltip)) {
			if (!empty($conf->global->MAIN_OPTIMIZEFORTEXTBROWSER)) {
				$label = $labelurl;
				$linkclose .= ' alt="' . dol_escape_htmltag($label, 1) . '"';
			}
			$linkclose .= ' title="' . dol_escape_htmltag($label, 1) . '"';
			$linkclose .= ' class="classfortooltip"';
		}

		$linkstart = '<a href="' . $url . '"';
		$linkstart .= $linkclose . '>';
		$linkend = '</a>';

		if ($nourl) {
			$linkstart = '';
			$linkclose = '';
			$linkend = '';
		}

		$label_link = length_accountg($this->account_number);
		if ($withlabel) {
			$label_link .= ' - ' . ($nourl ? '<span class="opacitymedium">' : '') . $labeltoshow . ($nourl ? '</span>' : '');
		}

		if ($withpicto) {
			$result .= ($linkstart . img_object(($notooltip ? '' : $label), $picto, ($notooltip ? '' : 'class="classfortooltip"'), 0, 0, $notooltip ? 0 : 1) . $linkend);
		}
		if ($withpicto && $withpicto != 2) {
			$result .= ' ';
		}
		if ($withpicto != 2) {
			$result .= $linkstart . $label_link . $linkend;
		}
		global $action;
		$hookmanager->initHooks(array($this->element . 'dao'));
		$parameters = array('id'=>$this->id, 'getnomurl' => &$result);
		$reshook = $hookmanager->executeHooks('getNomUrl', $parameters, $this, $action); // Note that $action and $object may have been modified by some hooks
		if ($reshook > 0) {
			$result = $hookmanager->resPrint;
		} else {
			$result .= $hookmanager->resPrint;
		}
		return $result;
	}

	/**
	 * Information on record
	 *
	 * @param int 	$id 	ID of record
	 * @return void
	 */
	public function info($id)
	{
		$sql = 'SELECT a.rowid, a.datec, a.fk_user_author, a.fk_user_modif, a.tms';
<<<<<<< HEAD
		$sql .= ' FROM '.MAIN_DB_PREFIX.'accounting_account as a';
		$sql .= ' WHERE a.rowid = '.((int) $id);
=======
		$sql .= ' FROM ' . MAIN_DB_PREFIX . 'accounting_account as a';
		$sql .= ' WHERE a.rowid = ' . ((int) $id);
>>>>>>> 95dc2558

		dol_syslog(get_class($this) . '::info sql=' . $sql);
		$result = $this->db->query($sql);

		if ($result) {
			if ($this->db->num_rows($result)) {
				$obj = $this->db->fetch_object($result);
				$this->id = $obj->rowid;
				if ($obj->fk_user_author) {
					$cuser = new User($this->db);
					$cuser->fetch($obj->fk_user_author);
					$this->user_creation = $cuser;
				}
				if ($obj->fk_user_modif) {
					$muser = new User($this->db);
					$muser->fetch($obj->fk_user_modif);
					$this->user_modification = $muser;
				}
				$this->date_creation = $this->db->jdate($obj->datec);
				$this->date_modification = $this->db->jdate($obj->tms);
			}
			$this->db->free($result);
		} else {
			dol_print_error($this->db);
		}
	}

	/**
	 * Deactivate an account (for status active or status reconcilable)
	 *
	 * @param int $id Id
	 * @param int $mode 0=field active, 1=field reconcilable
	 * @return int              <0 if KO, >0 if OK
	 */
	public function accountDeactivate($id, $mode = 0)
	{
		$result = $this->checkUsage();

		$fieldtouse = 'active';
		if ($mode == 1) {
			$fieldtouse = 'reconcilable';
		}

		if ($result > 0) {
			$this->db->begin();

			$sql = "UPDATE ".MAIN_DB_PREFIX."accounting_account ";
			$sql .= "SET ".$fieldtouse." = '0'";
			$sql .= " WHERE rowid = ".((int) $id);

			dol_syslog(get_class($this)."::accountDeactivate ".$fieldtouse, LOG_DEBUG);
			$result = $this->db->query($sql);

			if ($result) {
				$this->db->commit();
				return 1;
			} else {
				$this->error = $this->db->lasterror();
				$this->db->rollback();
				return -1;
			}
		} else {
			return -1;
		}
	}


	/**
	 * Account activated
	 *
	 * @param int $id Id
	 * @param int $mode 0=field active, 1=field reconcilable
	 * @return int              <0 if KO, >0 if OK
	 */
	public function accountActivate($id, $mode = 0)
	{
		// phpcs:enable
		$this->db->begin();

		$fieldtouse = 'active';
		if ($mode == 1) {
			$fieldtouse = 'reconcilable';
		}

		$sql = "UPDATE ".MAIN_DB_PREFIX."accounting_account";
		$sql .= " SET ".$fieldtouse." = '1'";
		$sql .= " WHERE rowid = ".((int) $id);

		dol_syslog(get_class($this)."::account_activate ".$fieldtouse, LOG_DEBUG);
		$result = $this->db->query($sql);
		if ($result) {
			$this->db->commit();
			return 1;
		} else {
			$this->error = $this->db->lasterror();
			$this->db->rollback();
			return -1;
		}
	}

	/**
	 *  Retourne le libelle du statut d'un user (actif, inactif)
	 *
	 * @param int $mode 0=libelle long, 1=libelle court, 2=Picto + Libelle court, 3=Picto, 4=Picto + Libelle long, 5=Libelle court + Picto
	 * @return string              Label of status
	 */
	public function getLibStatut($mode = 0)
	{
		return $this->LibStatut($this->status, $mode);
	}

	// phpcs:disable PEAR.NamingConventions.ValidFunctionName.ScopeNotCamelCaps
	/**
	 *  Renvoi le libelle d'un statut donne
	 *
	 * @param int $status Id status
	 * @param int $mode 0=libelle long, 1=libelle court, 2=Picto + Libelle court, 3=Picto, 4=Picto + Libelle long, 5=Libelle court + Picto
	 * @return string              Label of status
	 */
	public function LibStatut($status, $mode = 0)
	{
		// phpcs:enable
		if (empty($this->labelStatus) || empty($this->labelStatusShort)) {
			global $langs;
			$langs->load("users");
			$this->labelStatus[self::STATUS_ENABLED] = $langs->transnoentitiesnoconv('Enabled');
			$this->labelStatus[self::STATUS_DISABLED] = $langs->transnoentitiesnoconv('Disabled');
			$this->labelStatusShort[self::STATUS_ENABLED] = $langs->transnoentitiesnoconv('Enabled');
			$this->labelStatusShort[self::STATUS_DISABLED] = $langs->transnoentitiesnoconv('Disabled');
		}

		$statusType = 'status4';
		if ($status == self::STATUS_DISABLED) {
			$statusType = 'status5';
		}

		return dolGetStatus($this->labelStatus[$status], $this->labelStatusShort[$status], '', $statusType, $mode);
	}

	/**
	 * Return Suggest accounting accounts to bind
	 *
	 * @param 	Societe 							$buyer 				Object buyer
	 * @param 	Societe 							$seller 			Object seller
	 * @param 	Product 							$product 			Product object sell or buy
	 * @param 	Facture|FactureFournisseur 			$facture 			Facture
	 * @param 	FactureLigne|SupplierInvoiceLine	$factureDet 		Facture Det
	 * @param 	array 								$accountingAccount 	Array of Account account
	 * @param 	string 								$type 				Customer / Supplier
	 * @return	array       											Accounting accounts suggested
	 */
	public function getAccountingCodeToBind(Societe $buyer, Societe $seller, Product $product, $facture, $factureDet, $accountingAccount = array(), $type = '')
	{
		global $conf;
		global $hookmanager;

		// Instantiate hooks for external modules
		$hookmanager->initHooks(array('accoutancyBindingCalculation'));

		// Execute hook accoutancyBindingCalculation
		$parameters = array('buyer' => $buyer, 'seller' => $seller, 'product' => $product, 'facture' => $facture, 'factureDet' => $factureDet ,'accountingAccount'=>$accountingAccount, $type);
		$reshook = $hookmanager->executeHooks('accoutancyBindingCalculation', $parameters); // Note that $action and $object may have been modified by some hooks

		if (empty($reshook)) {
			if ($type == 'customer') {
				$const_name = "SOLD";
			} elseif ($type == 'supplier') {
				$const_name = "BUY";
			}

			require_once DOL_DOCUMENT_ROOT . '/core/lib/company.lib.php';
			$isBuyerInEEC = isInEEC($buyer);
			$isSellerInEEC = isInEEC($seller);
			$code_l = '';	// Default value for generic product/service
			$code_p = '';	// Value for the product/service in parameter ($product)
			$code_t = '';	// Default value of product account for the thirdparty
			$suggestedid = '';

			// Level 1 (define $code_l): Search suggested default account for product/service
			$suggestedaccountingaccountbydefaultfor = '';
			if ($factureDet->product_type == 1) {
				if ($buyer->country_code == $seller->country_code || empty($buyer->country_code)) {  // If buyer in same country than seller (if not defined, we assume it is same country)
					$code_l = (!empty($conf->global->{'ACCOUNTING_SERVICE_' . $const_name . '_ACCOUNT'}) ? $conf->global->{'ACCOUNTING_SERVICE_' . $const_name . '_ACCOUNT'} : '');
					$suggestedaccountingaccountbydefaultfor = '';
				} else {
					if ($isSellerInEEC && $isBuyerInEEC && $factureDet->tva_tx != 0) {    // European intravat sale, but with a VAT
						$code_l = (!empty($conf->global->{'ACCOUNTING_SERVICE_' . $const_name . '_ACCOUNT'}) ? $conf->global->{'ACCOUNTING_SERVICE_' . $const_name . '_ACCOUNT'} : '');
						$suggestedaccountingaccountbydefaultfor = 'eecwithvat';
					} elseif ($isSellerInEEC && $isBuyerInEEC && empty($buyer->tva_intra)) {    // European intravat sale, without VAT intra community number
						$code_l = (!empty($conf->global->{'ACCOUNTING_SERVICE_' . $const_name . '_ACCOUNT'}) ? $conf->global->{'ACCOUNTING_SERVICE_' . $const_name . '_ACCOUNT'} : '');
						$suggestedaccountingaccountbydefaultfor = 'eecwithoutvatnumber';
					} elseif ($isSellerInEEC && $isBuyerInEEC) {    // European intravat sale
						$code_l = (!empty($conf->global->{'ACCOUNTING_SERVICE_' . $const_name . '_INTRA_ACCOUNT'}) ? $conf->global->{'ACCOUNTING_SERVICE_' . $const_name . '_INTRA_ACCOUNT'} : '');
						$suggestedaccountingaccountbydefaultfor = 'eec';
					} else {                                        // Foreign sale
						$code_l = (!empty($conf->global->{'ACCOUNTING_SERVICE_' . $const_name . '_EXPORT_ACCOUNT'}) ? $conf->global->{'ACCOUNTING_SERVICE_' . $const_name . '_EXPORT_ACCOUNT'} : '');
						$suggestedaccountingaccountbydefaultfor = 'export';
					}
				}
			} elseif ($factureDet->product_type == 0) {
				if ($buyer->country_code == $seller->country_code || empty($buyer->country_code)) {  // If buyer in same country than seller (if not defined, we assume it is same country)
					$code_l = (!empty($conf->global->{'ACCOUNTING_PRODUCT_' . $const_name . '_ACCOUNT'}) ? $conf->global->{'ACCOUNTING_PRODUCT_' . $const_name . '_ACCOUNT'} : '');
					$suggestedaccountingaccountbydefaultfor = '';
				} else {
					if ($isSellerInEEC && $isBuyerInEEC && $factureDet->tva_tx != 0) {    // European intravat sale, but with a VAT
						$code_l = (!empty($conf->global->{'ACCOUNTING_PRODUCT_' . $const_name . '_ACCOUNT'}) ? $conf->global->{'ACCOUNTING_PRODUCT_' . $const_name . '_ACCOUNT'} : '');
						$suggestedaccountingaccountbydefaultfor = 'eecwithvat';
					} elseif ($isSellerInEEC && $isBuyerInEEC && empty($buyer->tva_intra)) {    // European intravat sale, without VAT intra community number
						$code_l = (!empty($conf->global->{'ACCOUNTING_PRODUCT_' . $const_name . '_ACCOUNT'}) ? $conf->global->{'ACCOUNTING_PRODUCT_' . $const_name . '_ACCOUNT'} : '');
						$suggestedaccountingaccountbydefaultfor = 'eecwithoutvatnumber';
					} elseif ($isSellerInEEC && $isBuyerInEEC) {    // European intravat sale
						$code_l = (!empty($conf->global->{'ACCOUNTING_PRODUCT_' . $const_name . '_INTRA_ACCOUNT'}) ? $conf->global->{'ACCOUNTING_PRODUCT_' . $const_name . '_INTRA_ACCOUNT'} : '');
						$suggestedaccountingaccountbydefaultfor = 'eec';
					} else {
						$code_l = (!empty($conf->global->{'ACCOUNTING_PRODUCT_' . $const_name . '_EXPORT_ACCOUNT'}) ? $conf->global->{'ACCOUNTING_PRODUCT_' . $const_name . '_EXPORT_ACCOUNT'} : '');
						$suggestedaccountingaccountbydefaultfor = 'export';
					}
				}
			}
			if ($code_l == -1) {
				$code_l = '';
			}

			// Level 2 (define $code_p): Search suggested account for product/service (similar code exists in page index.php to make automatic binding)
			$suggestedaccountingaccountfor = '';
			if ((($buyer->country_code == $seller->country_code) || empty($buyer->country_code))) {
				// If buyer in same country than seller (if not defined, we assume it is same country)
				if ($type=='customer' && !empty($product->accountancy_code_sell)) {
					$code_p = $product->accountancy_code_sell;
				} elseif ($type=='supplier' && !empty($product->accountancy_code_buy)) {
					$code_p = $product->accountancy_code_buy;
				}
				$suggestedid = $accountingAccount['dom'];
				$suggestedaccountingaccountfor = 'prodserv';
			} else {
				if ($isSellerInEEC && $isBuyerInEEC && $factureDet->tva_tx != 0) {
					// European intravat sale, but with VAT
					if ($type=='customer' && !empty($product->accountancy_code_sell)) {
						$code_p = $product->accountancy_code_sell;
					} elseif ($type=='supplier' && !empty($product->accountancy_code_buy)) {
						$code_p = $product->accountancy_code_buy;
					}
					$suggestedid = $accountingAccount['dom'];
					$suggestedaccountingaccountfor = 'eecwithvat';
				} elseif ($isSellerInEEC && $isBuyerInEEC && empty($buyer->tva_intra)) {
					// European intravat sale, without VAT intra community number
					if ($type=='customer' && !empty($product->accountancy_code_sell)) {
						$code_p = $product->accountancy_code_sell;
					} elseif ($type=='supplier' && !empty($product->accountancy_code_buy)) {
						$code_p = $product->accountancy_code_buy;
					}
					$suggestedid = $accountingAccount['dom']; // There is a doubt for this case. Is it an error on vat or we just forgot to fill vat number ?
					$suggestedaccountingaccountfor = 'eecwithoutvatnumber';
				} elseif ($isSellerInEEC && $isBuyerInEEC && !empty($product->accountancy_code_sell_intra)) {
					// European intravat sale
					if ($type=='customer' && !empty($product->accountancy_code_sell_intra)) {
						$code_p = $product->accountancy_code_sell_intra;
					} elseif ($type=='supplier' && !empty($product->accountancy_code_buy_intra)) {
						$code_p = $product->accountancy_code_buy_intra;
					}
					$suggestedid = $accountingAccount['intra'];
					$suggestedaccountingaccountfor = 'eec';
				} else {
					// Foreign sale
					if ($type=='customer' && !empty($product->accountancy_code_sell_export)) {
						$code_p = $product->accountancy_code_sell_export;
					} elseif ($type=='supplier' && !empty($product->accountancy_code_buy_export)) {
						$code_p = $product->accountancy_code_buy_export;
					}
					$suggestedid = $accountingAccount['export'];
					$suggestedaccountingaccountfor = 'export';
				}
			}

			// Level 3 (define $code_t): Search suggested account for this thirdparty (similar code exists in page index.php to make automatic binding)
			if (!empty($conf->global->ACCOUNTANCY_USE_PRODUCT_ACCOUNT_ON_THIRDPARTY)) {
				if (!empty($buyer->code_compta_product)) {
					$code_t = $buyer->code_compta_product;
					$suggestedid = $accountingAccount['thirdparty'];
					$suggestedaccountingaccountfor = 'thridparty';
				}
			}

			// Manage Deposit
			if ($factureDet->desc == "(DEPOSIT)" || $facture->type == $facture::TYPE_DEPOSIT) {
				$accountdeposittoventilated = new self($this->db);
				$result = $accountdeposittoventilated->fetch('', $conf->global->ACCOUNTING_ACCOUNT_CUSTOMER_DEPOSIT, 1);
				if ($result < 0) {
					return -1;
				}

				$code_l = $accountdeposittoventilated->ref;
				$suggestedid = $accountdeposittoventilated->rowid;
				$suggestedaccountingaccountfor = 'deposit';
			}

			// If $suggestedid could not be guessed yet, we set it from the generic default accounting code $code_l
			if (empty($suggestedid) && empty($code_p) && !empty($code_l) && empty($conf->global->ACCOUNTANCY_DO_NOT_AUTOFILL_ACCOUNT_WITH_GENERIC)) {
				if (empty($this->accountingaccount_codetotid_cache[$code_l])) {
					$tmpaccount = new self($this->db);
					$result = $tmpaccount->fetch(0, $code_l, 1);
					if ($result < 0) {
						return -1;
					}
					if ($tmpaccount->id > 0) {
						$suggestedid = $tmpaccount->id;
					}
					$this->accountingaccount_codetotid_cache[$code_l] = $tmpaccount->id;
				} else {
					$suggestedid = $this->accountingaccount_codetotid_cache[$code_l];
				}
			}
			return array(
				'suggestedaccountingaccountbydefaultfor' => $suggestedaccountingaccountbydefaultfor,
				'suggestedaccountingaccountfor' => $suggestedaccountingaccountfor,
				'suggestedid' => $suggestedid,
				'code_l' => $code_l,
				'code_p' => $code_p,
				'code_t' => $code_t,
			);
		} else {
			if (is_array($hookmanager->resArray) && !empty($hookmanager->resArray)) {
				return $hookmanager->resArray;
			}
		}
	}
}<|MERGE_RESOLUTION|>--- conflicted
+++ resolved
@@ -433,13 +433,8 @@
 			$this->db->begin();
 
 			if (!$error) {
-<<<<<<< HEAD
-				$sql = "DELETE FROM ".MAIN_DB_PREFIX."accounting_account";
-				$sql .= " WHERE rowid=".((int) $this->id);
-=======
 				$sql = "DELETE FROM " . MAIN_DB_PREFIX . "accounting_account";
 				$sql .= " WHERE rowid=" . ((int) $this->id);
->>>>>>> 95dc2558
 
 				dol_syslog(get_class($this) . "::delete sql=" . $sql);
 				$resql = $this->db->query($sql);
@@ -587,13 +582,8 @@
 	public function info($id)
 	{
 		$sql = 'SELECT a.rowid, a.datec, a.fk_user_author, a.fk_user_modif, a.tms';
-<<<<<<< HEAD
-		$sql .= ' FROM '.MAIN_DB_PREFIX.'accounting_account as a';
-		$sql .= ' WHERE a.rowid = '.((int) $id);
-=======
 		$sql .= ' FROM ' . MAIN_DB_PREFIX . 'accounting_account as a';
 		$sql .= ' WHERE a.rowid = ' . ((int) $id);
->>>>>>> 95dc2558
 
 		dol_syslog(get_class($this) . '::info sql=' . $sql);
 		$result = $this->db->query($sql);
