<?php
/* Copyright (C) 2004-2005  Rodolphe Quiedeville    <rodolphe@quiedeville.org>
 * Copyright (C) 2013       Olivier Geffroy         <jeff@jeffinfo.com>
 * Copyright (C) 2013-2023  Alexandre Spangaro      <aspangaro@open-dsi.fr>
 * Copyright (C) 2018       Frédéric France         <frederic.france@netlogic.fr>
 *
 * This program is free software; you can redistribute it and/or modify
 * it under the terms of the GNU General Public License as published by
 * the Free Software Foundation; either version 3 of the License, or
 * (at your option) any later version.
 *
 * This program is distributed in the hope that it will be useful,
 * but WITHOUT ANY WARRANTY; without even the implied warranty of
 * MERCHANTABILITY or FITNESS FOR A PARTICULAR PURPOSE.  See the
 * GNU General Public License for more details.
 *
 * You should have received a copy of the GNU General Public License
 * along with this program. If not, see <https://www.gnu.org/licenses/>.
 */

/**
 * \file      	htdocs/accountancy/class/lettering.class.php
 * \ingroup 	Accountancy (Double entries)
 * \brief 		File of class for lettering
 */

include_once DOL_DOCUMENT_ROOT."/accountancy/class/bookkeeping.class.php";
include_once DOL_DOCUMENT_ROOT."/societe/class/societe.class.php";
include_once DOL_DOCUMENT_ROOT."/core/lib/date.lib.php";

/**
 * Class Lettering
 */
class Lettering extends BookKeeping
{
	public static $doc_type_infos = array(
		'customer_invoice' => array(
			'payment_table' => 'paiement',
			'payment_table_fk_bank' => 'fk_bank',
			'doc_payment_table' => 'paiement_facture',
			'doc_payment_table_fk_payment' => 'fk_paiement',
			'doc_payment_table_fk_doc' => 'fk_facture',
			'linked_info' => array(
				array(
					'table' => 'paiement_facture',
					'fk_doc' => 'fk_facture',
					'fk_link' => 'fk_paiement',
					'prefix' => 'p',
				),
				array(
					'table' => 'societe_remise_except',
					'fk_doc' => 'fk_facture_source',
					'fk_link' => 'fk_facture',
					'fk_line_link' => 'fk_facture_line',
					'table_link_line' => 'facturedet',
					'fk_table_link_line' => 'rowid',
					'fk_table_link_line_parent' => 'fk_facture',
					'prefix' => 'a',
					'is_fk_link_is_also_fk_doc' => true,
				),
			),
		),
		'supplier_invoice' => array(
			'payment_table' => 'paiementfourn',
			'payment_table_fk_bank' => 'fk_bank',
			'doc_payment_table' => 'paiementfourn_facturefourn',
			'doc_payment_table_fk_payment' => 'fk_paiementfourn',
			'doc_payment_table_fk_doc' => 'fk_facturefourn',
			'linked_info' => array(
				array(
					'table' => 'paiementfourn_facturefourn',
					'fk_doc' => 'fk_facturefourn',
					'fk_link' => 'fk_paiementfourn',
					'prefix' => 'p',
				),
				array(
					'table' => 'societe_remise_except',
					'fk_doc' => 'fk_invoice_supplier_source',
					'fk_link' => 'fk_invoice_supplier',
					'fk_line_link' => 'fk_invoice_supplier_line',
					'table_link_line' => 'facture_fourn_det',
					'fk_table_link_line' => 'rowid',
					'fk_table_link_line_parent' => 'fk_facture_fourn',
					'prefix' => 'a',
					'is_fk_link_is_also_fk_doc' => true,
				),
			),
		),
	);

	/**
	 * letteringThirdparty
	 *
	 * @param int $socid Thirdparty id
	 * @return int 1 OK, <0 error
	 */
	public function letteringThirdparty($socid)
	{
		global $conf;

		$error = 0;

		$object = new Societe($this->db);
		$object->id = $socid;
		$object->fetch($socid);


		if ($object->code_compta_client == '411CUSTCODE') {
			$object->code_compta_client = '';
		}

		if ($object->code_compta_fournisseur == '401SUPPCODE') {
			$object->code_compta_fournisseur = '';
		}

		/**
		 * Support for complex lettering with debit, credit transfer
		 */
		$sql = "SELECT DISTINCT bk.rowid, bk.doc_date, bk.doc_type, bk.doc_ref, bk.subledger_account, ";
		$sql .= " bk.numero_compte , bk.label_compte, bk.debit , bk.credit, bk.montant ";
		$sql .= " , bk.sens , bk.code_journal , bk.piece_num, bk.date_lettering, bu.url_id , bu.type ";
		$sql .= " FROM ".MAIN_DB_PREFIX."accounting_bookkeeping as bk";
		$sql .= " LEFT JOIN  ".MAIN_DB_PREFIX."bank_url as bu ON(bk.fk_doc = bu.fk_bank AND bu.type IN ('payment', 'payment_supplier') ) ";
		$sql .= " WHERE ( ";
		if ($object->code_compta_client != "") {
			$sql .= " bk.subledger_account = '".$this->db->escape($object->code_compta_client)."'  ";
		}
		if ($object->code_compta_client != "" && $object->code_compta_fournisseur != "") {
			$sql .= " OR ";
		}
		if ($object->code_compta_fournisseur != "") {
			$sql .= " bk.subledger_account = '".$this->db->escape($object->code_compta_fournisseur)."' ";
		}

		$sql .= " ) AND (bk.date_lettering ='' OR bk.date_lettering IS NULL) ";
		$sql .= "  AND (bk.lettering_code != '' OR bk.lettering_code IS NULL) ";
		$sql .= ' AND bk.date_validated IS NULL ';
		$sql .= $this->db->order('bk.doc_date', 'DESC');

		// echo $sql;
		//
		$resql = $this->db->query($sql);
		if ($resql) {
			$num = $this->db->num_rows($resql);

			while ($obj = $this->db->fetch_object($resql)) {
				$ids = array();
				$ids_fact = array();

				if ($obj->type == 'payment_supplier') {
					$sql = 'SELECT DISTINCT bk.rowid, facf.ref, facf.ref_supplier, payf.fk_bank, facf.rowid as fact_id';
					$sql .= " FROM ".MAIN_DB_PREFIX."facture_fourn facf ";
					$sql .= " INNER JOIN ".MAIN_DB_PREFIX."paiementfourn_facturefourn as payfacf ON  payfacf.fk_facturefourn=facf.rowid";
					$sql .= " INNER JOIN ".MAIN_DB_PREFIX."paiementfourn as payf ON  payfacf.fk_paiementfourn=payf.rowid";
					$sql .= " INNER JOIN ".MAIN_DB_PREFIX."accounting_bookkeeping as bk ON (bk.fk_doc = payf.fk_bank AND bk.code_journal='".$this->db->escape($obj->code_journal)."')";
					$sql .= " WHERE payfacf.fk_paiementfourn = '".$this->db->escape($obj->url_id)."' ";
					$sql .= " AND facf.entity = ".$conf->entity;
					$sql .= " AND code_journal IN (SELECT code FROM ".MAIN_DB_PREFIX."accounting_journal WHERE nature=4 AND entity=".$conf->entity.") ";
					$sql .= " AND ( ";
					if ($object->code_compta_client != "") {
						$sql .= "  bk.subledger_account = '".$this->db->escape($object->code_compta_client)."'  ";
					}
					if ($object->code_compta_client != "" && $object->code_compta_fournisseur != "") {
						$sql .= "  OR  ";
					}
					if ($object->code_compta_fournisseur != "") {
						$sql .= "   bk.subledger_account = '".$this->db->escape($object->code_compta_fournisseur)."' ";
					}
					$sql .= " )  ";

					$resql2 = $this->db->query($sql);
					if ($resql2) {
						while ($obj2 = $this->db->fetch_object($resql2)) {
							$ids[$obj2->rowid] = $obj2->rowid;
							$ids_fact[] = $obj2->fact_id;
						}
						$this->db->free($resql2);
					} else {
						$this->errors[] = $this->db->lasterror;
						return -1;
					}
					if (count($ids_fact)) {
						$sql = 'SELECT bk.rowid, facf.ref, facf.ref_supplier ';
						$sql .= " FROM ".MAIN_DB_PREFIX."facture_fourn facf ";
						$sql .= " INNER JOIN ".MAIN_DB_PREFIX."accounting_bookkeeping as bk ON(  bk.fk_doc = facf.rowid AND facf.rowid IN (".$this->db->sanitize(implode(',', $ids_fact))."))";
						$sql .= " WHERE bk.code_journal IN (SELECT code FROM ".MAIN_DB_PREFIX."accounting_journal WHERE nature=3 AND entity=".$conf->entity.") ";
						$sql .= " AND facf.entity = ".$conf->entity;
						$sql .= " AND ( ";
						if ($object->code_compta_client != "") {
							$sql .= " bk.subledger_account = '".$this->db->escape($object->code_compta_client)."'  ";
						}
						if ($object->code_compta_client != "" && $object->code_compta_fournisseur != "") {
							$sql .= " OR ";
						}
						if ($object->code_compta_fournisseur != "") {
							$sql .= " bk.subledger_account = '".$this->db->escape($object->code_compta_fournisseur)."' ";
						}
						$sql .= ") ";

						$resql2 = $this->db->query($sql);
						if ($resql2) {
							while ($obj2 = $this->db->fetch_object($resql2)) {
								$ids[$obj2->rowid] = $obj2->rowid;
							}
							$this->db->free($resql2);
						} else {
							$this->errors[] = $this->db->lasterror;
							return -1;
						}
					}
				} elseif ($obj->type == 'payment') {
					$sql = 'SELECT DISTINCT bk.rowid, fac.ref, fac.ref, pay.fk_bank, fac.rowid as fact_id';
					$sql .= " FROM ".MAIN_DB_PREFIX."facture fac ";
					$sql .= " INNER JOIN ".MAIN_DB_PREFIX."paiement_facture as payfac ON  payfac.fk_facture=fac.rowid";
					$sql .= " INNER JOIN ".MAIN_DB_PREFIX."paiement as pay ON  payfac.fk_paiement=pay.rowid";
					$sql .= " INNER JOIN ".MAIN_DB_PREFIX."accounting_bookkeeping as bk ON (bk.fk_doc = pay.fk_bank AND bk.code_journal='".$this->db->escape($obj->code_journal)."')";
					$sql .= " WHERE payfac.fk_paiement = '".$this->db->escape($obj->url_id)."' ";
					$sql .= " AND bk.code_journal IN (SELECT code FROM ".MAIN_DB_PREFIX."accounting_journal WHERE nature=4 AND entity=".$conf->entity.") ";
					$sql .= " AND fac.entity IN (".getEntity('invoice', 0).")"; // We don't share object for accountancy
					$sql .= " AND ( ";
					if ($object->code_compta_client != "") {
						$sql .= "  bk.subledger_account = '".$this->db->escape($object->code_compta_client)."'  ";
					}
					if ($object->code_compta_client != "" && $object->code_compta_fournisseur != "") {
						$sql .= "  OR  ";
					}
					if ($object->code_compta_fournisseur != "") {
						$sql .= "   bk.subledger_account = '".$this->db->escape($object->code_compta_fournisseur)."' ";
					}
					$sql .= " )";

					$resql2 = $this->db->query($sql);
					if ($resql2) {
						while ($obj2 = $this->db->fetch_object($resql2)) {
							$ids[$obj2->rowid] = $obj2->rowid;
							$ids_fact[] = $obj2->fact_id;
						}
					} else {
						$this->errors[] = $this->db->lasterror;
						return -1;
					}
					if (count($ids_fact)) {
						$sql = 'SELECT bk.rowid, fac.ref, fac.ref_supplier ';
						$sql .= " FROM ".MAIN_DB_PREFIX."facture fac ";
						$sql .= " INNER JOIN ".MAIN_DB_PREFIX."accounting_bookkeeping as bk ON(  bk.fk_doc = fac.rowid AND fac.rowid IN (".$this->db->sanitize(implode(',', $ids_fact))."))";
						$sql .= " WHERE code_journal IN (SELECT code FROM ".MAIN_DB_PREFIX."accounting_journal WHERE nature=2 AND entity=".$conf->entity.") ";
						$sql .= " AND fac.entity IN (".getEntity('invoice', 0).")"; // We don't share object for accountancy
						$sql .= " AND ( ";
						if ($object->code_compta_client != "") {
							$sql .= "  bk.subledger_account = '".$this->db->escape($object->code_compta_client)."'  ";
						}
						if ($object->code_compta_client != "" && $object->code_compta_fournisseur != "") {
							$sql .= "  OR  ";
						}
						if ($object->code_compta_fournisseur != "") {
							$sql .= "   bk.subledger_account = '".$this->db->escape($object->code_compta_fournisseur)."' ";
						}
						$sql .= " )  ";

						$resql2 = $this->db->query($sql);
						if ($resql2) {
							while ($obj2 = $this->db->fetch_object($resql2)) {
								$ids[$obj2->rowid] = $obj2->rowid;
							}
							$this->db->free($resql2);
						} else {
							$this->errors[] = $this->db->lasterror;
							return -1;
						}
					}
				}

				if (count($ids) > 1) {
					$result = $this->updateLettering($ids);
				}
			}
			$this->db->free($resql);
		}
		if ($error) {
			foreach ($this->errors as $errmsg) {
				dol_syslog(__METHOD__.' '.$errmsg, LOG_ERR);
				$this->error .= ($this->error ? ', '.$errmsg : $errmsg);
			}
			return -1 * $error;
		} else {
			return 1;
		}
	}

	/**
	 *
	 * @param	array		$ids			ids array
	 * @param	int			$notrigger		no trigger
	 * @return	int
	 */
	public function updateLettering($ids = array(), $notrigger = 0)
	{
		$error = 0;

		// Generate a string with n char A where n is ACCOUNTING_LETTERING_NBLETTERS (So 'AA', 'AAA', ...) @phan-suppress-next-line PhanParamSuspiciousOrder
		$lettre = str_pad("", getDolGlobalInt('ACCOUNTING_LETTERING_NBLETTERS', 3), "A");

		$sql = "SELECT DISTINCT ab2.lettering_code";
		$sql .=	" FROM " . MAIN_DB_PREFIX . "accounting_bookkeeping AS ab";
		$sql .=	" LEFT JOIN " . MAIN_DB_PREFIX . "accounting_bookkeeping AS ab2 ON ab2.subledger_account = ab.subledger_account";
		$sql .=	" WHERE ab.rowid IN (" . $this->db->sanitize(implode(',', $ids)) . ")";
		$sql .=	" AND ab2.lettering_code != ''";
		$sql .=	" ORDER BY ab2.lettering_code DESC";
		$sql .=	" LIMIT 1 ";

		$resqla = $this->db->query($sql);
		if ($resqla) {
			$obj = $this->db->fetch_object($resqla);
			$lettre = (empty($obj->lettering_code) ? $lettre : $obj->lettering_code);
			if (!empty($obj->lettering_code)) {
				$lettre++;
			}
			$this->db->free($resqla);
		} else {
			$this->errors[] = 'Error'.$this->db->lasterror();
			$error++;
		}

		$sql = "SELECT SUM(ABS(debit)) as deb, SUM(ABS(credit)) as cred FROM ".MAIN_DB_PREFIX."accounting_bookkeeping WHERE ";
		$sql .= " rowid IN (".$this->db->sanitize(implode(',', $ids)).") AND lettering_code IS NULL AND subledger_account != ''";
		$resqlb = $this->db->query($sql);
		if ($resqlb) {
			$obj = $this->db->fetch_object($resqlb);
			if (!(round(abs($obj->deb), 2) === round(abs($obj->cred), 2))) {
				$this->errors[] = 'Total not exacts '.round(abs($obj->deb), 2).' vs '.round(abs($obj->cred), 2);
				$error++;
			}
			$this->db->free($resqlb);
		} else {
			$this->errors[] = 'Erreur sql'.$this->db->lasterror();
			$error++;
		}

		// Update request
		$now = dol_now();
		$affected_rows = 0;

		if (!$error) {
			$sql = "UPDATE ".MAIN_DB_PREFIX."accounting_bookkeeping SET";
			$sql .= " lettering_code='".$this->db->escape($lettre)."'";
			$sql .= ", date_lettering = '".$this->db->idate($now)."'"; // todo correct date it's false
			$sql .= "  WHERE rowid IN (".$this->db->sanitize(implode(',', $ids)).") AND lettering_code IS NULL AND subledger_account != ''";

			dol_syslog(get_class($this)."::update", LOG_DEBUG);
			$resql = $this->db->query($sql);
			if (!$resql) {
				$error++;
				$this->errors[] = "Error ".$this->db->lasterror();
			} else {
				$affected_rows = $this->db->affected_rows($resql);
			}
		}

		// Commit or rollback
		if ($error) {
			foreach ($this->errors as $errmsg) {
				dol_syslog(get_class($this)."::update ".$errmsg, LOG_ERR);
				$this->error .= ($this->error ? ', '.$errmsg : $errmsg);
			}
			return -1 * $error;
		} else {
			return $affected_rows;
		}
	}

	/**
	 *
	 * @param	array		$ids			ids array
	 * @param	int			$notrigger		no trigger
	 * @return	int
	 */
	public function deleteLettering($ids, $notrigger = 0)
	{
		$error = 0;

		$sql = "UPDATE ".MAIN_DB_PREFIX."accounting_bookkeeping SET";
		$sql .= " lettering_code = NULL";
		$sql .= ", date_lettering = NULL";
		$sql .= " WHERE rowid IN (".$this->db->sanitize(implode(',', $ids)).")";
		$sql .= " AND subledger_account != ''";

		dol_syslog(get_class($this)."::update", LOG_DEBUG);
		$resql = $this->db->query($sql);
		if (!$resql) {
			$error++;
			$this->errors[] = "Error ".$this->db->lasterror();
		}

		// Commit or rollback
		if ($error) {
			foreach ($this->errors as $errmsg) {
				dol_syslog(get_class($this)."::update ".$errmsg, LOG_ERR);
				$this->error .= ($this->error ? ', '.$errmsg : $errmsg);
			}
			return -1 * $error;
		} else {
			return $this->db->affected_rows($resql);
		}
	}

	/**
	 * Lettering bookkeeping lines all types
	 *
	 * @param	array		$bookkeeping_ids		Lettering specific list of bookkeeping id
	 * @param	bool		$unlettering			Do unlettering
	 * @return	int									Return integer <0 if error (nb lettered = result -1), 0 if noting to lettering, >0 if OK (nb lettered)
	 */
	public function bookkeepingLetteringAll($bookkeeping_ids, $unlettering = false)
	{
		dol_syslog(__METHOD__ . " - ", LOG_DEBUG);

		$error = 0;
		$errors = array();
		$nb_lettering = 0;

		$result = $this->bookkeepingLettering($bookkeeping_ids, $unlettering);
		if ($result < 0) {
			$error++;
			$errors = array_merge($errors, $this->errors);
			$nb_lettering += abs($result) - 2;
		} else {
			$nb_lettering += $result;
		}

		if ($error) {
			$this->errors = $errors;
			return -2 - $nb_lettering;
		} else {
			return $nb_lettering;
		}
	}

	/**
	 * Lettering bookkeeping lines
	 *
	 * @param	array		$bookkeeping_ids		Lettering specific list of bookkeeping id
	 * @param	bool		$unlettering			Do unlettering
	 * @return	int									Return integer <0 if error (nb lettered = result -1), 0 if noting to lettering, >0 if OK (nb lettered)
	 */
	public function bookkeepingLettering($bookkeeping_ids, $unlettering = false)
	{
		global $langs;

		$this->errors = array();

		// Clean parameters
		$bookkeeping_ids = is_array($bookkeeping_ids) ? $bookkeeping_ids : array();

		$error = 0;
		$nb_lettering = 0;
		$grouped_lines = $this->getLinkedLines($bookkeeping_ids);
		if (!is_array($grouped_lines)) {
			return -2;
		}

		foreach ($grouped_lines as $lines) {
			$group_error = 0;
			$total = 0;
			$do_it = !$unlettering;
			$lettering_code = null;
			$piece_num_lines = array();
			$bookkeeping_lines = array();
			foreach ($lines as $line_infos) {
				$bookkeeping_lines[$line_infos['id']] = $line_infos['id'];
				$piece_num_lines[$line_infos['piece_num']] = $line_infos['piece_num'];
				$total += ($line_infos['credit'] > 0 ? $line_infos['credit'] : -$line_infos['debit']);

				// Check lettering code
				if ($unlettering) {
					if (isset($lettering_code) && $lettering_code != $line_infos['lettering_code']) {
						$this->errors[] = $langs->trans('AccountancyErrorMismatchLetteringCode');
						$group_error++;
						break;
					}
					if (!isset($lettering_code)) {
						$lettering_code = (string) $line_infos['lettering_code'];
					}
					if (!empty($line_infos['lettering_code'])) {
						$do_it = true;
					}
				} elseif (!empty($line_infos['lettering_code'])) {
					$do_it = false;
				}
			}

			// Check balance amount
			if (!$group_error && !$unlettering && price2num($total) != 0) {
				$this->errors[] = $langs->trans('AccountancyErrorMismatchBalanceAmount', $total);
				$group_error++;
			}

			// Lettering/Unlettering the group of bookkeeping lines
			if (!$group_error && $do_it) {
				if ($unlettering) {
					$result = $this->deleteLettering($bookkeeping_lines);
				} else {
					$result = $this->updateLettering($bookkeeping_lines);
				}
				if ($result < 0) {
					$group_error++;
				} elseif ($result > 0) {
					$nb_lettering++;
				}
			}

			if ($group_error) {
				$this->errors[] = $langs->trans('AccountancyErrorLetteringBookkeeping', implode(', ', $piece_num_lines));
				$error++;
			}
		}

		if ($error) {
			return -2 - $nb_lettering;
		} else {
			return $nb_lettering;
		}
	}

	/**
	 * Lettering bookkeeping lines
	 *
	 * @param	array			$bookkeeping_ids				Lettering specific list of bookkeeping id
	 * @param	bool			$only_has_subledger_account		Get only lines who have subledger account
	 * @return	array|int										Return integer <0 if error otherwise all linked lines by block
	 */
	public function getLinkedLines($bookkeeping_ids, $only_has_subledger_account = true)
	{
		global $conf, $langs;
		$this->errors = array();

		// Clean parameters
		$bookkeeping_ids = is_array($bookkeeping_ids) ? $bookkeeping_ids : array();

		// Get all bookkeeping lines
		$sql = "SELECT DISTINCT ab.doc_type, ab.fk_doc";
		$sql .= " FROM " . MAIN_DB_PREFIX . "accounting_bookkeeping AS ab";
		$sql .= " WHERE ab.entity IN (" . getEntity('accountancy') . ")";
		$sql .= " AND ab.fk_doc > 0";
		if (!empty($bookkeeping_ids)) {
			// Get all bookkeeping lines of piece number
			$sql .= " AND EXISTS (";
			$sql .= "  SELECT rowid";
			$sql .= "  FROM " . MAIN_DB_PREFIX . "accounting_bookkeeping AS pn";
			$sql .= "  WHERE pn.entity IN (" . getEntity('accountancy') . ")";
			$sql .= "  AND pn.rowid IN (" . $this->db->sanitize(implode(',', $bookkeeping_ids)) . ")";
			$sql .= "  AND pn.piece_num = ab.piece_num";
			$sql .= " )";
		}
		if ($only_has_subledger_account) {
			$sql .= " AND ab.subledger_account != ''";
		}

		dol_syslog(__METHOD__ . " - Get all bookkeeping lines", LOG_DEBUG);
		$resql = $this->db->query($sql);
		if (!$resql) {
			$this->errors[] = "Error " . $this->db->lasterror();
			return -1;
		}

		$bookkeeping_lines_by_type = array();
		while ($obj = $this->db->fetch_object($resql)) {
			$bookkeeping_lines_by_type[$obj->doc_type][$obj->fk_doc] = $obj->fk_doc;
		}
		$this->db->free($resql);

		if (empty($bookkeeping_lines_by_type)) {
			return array();
		}

		if (!empty($bookkeeping_lines_by_type['bank'])) {
			$new_bookkeeping_lines_by_type = $this->getDocTypeAndFkDocFromBankLines($bookkeeping_lines_by_type['bank']);
			if (!is_array($new_bookkeeping_lines_by_type)) {
				return -1;
			}
			foreach ($new_bookkeeping_lines_by_type as $doc_type => $fk_docs) {
				foreach ($fk_docs as $fk_doc) {
					$bookkeeping_lines_by_type[$doc_type][$fk_doc] = $fk_doc;
				}
			}
		}

		$grouped_lines = array();
		foreach (self::$doc_type_infos as $doc_type => $doc_type_info) {
			if (!is_array($bookkeeping_lines_by_type[$doc_type])) {
				continue;
			}

			// Get all document ids grouped
			$doc_grouped = $this->getLinkedDocumentByGroup($bookkeeping_lines_by_type[$doc_type], $doc_type);
			if (!is_array($doc_grouped)) {
				return -1;
			}

			// Group all lines by document/piece number
			foreach ($doc_grouped as $doc_ids) {
				$bank_ids = $this->getBankLinesFromFkDocAndDocType($doc_ids, $doc_type);
				if (!is_array($bank_ids)) {
					return -1;
				}

				// Get all bookkeeping lines linked
				$sql = "SELECT DISTINCT ab.rowid, ab.piece_num, ab.debit, ab.credit, ab.lettering_code";
				$sql .= " FROM " . MAIN_DB_PREFIX . "accounting_bookkeeping AS ab";
				$sql .= " WHERE ab.entity IN (" . getEntity('accountancy') . ")";
				$sql .= " AND (";
				if (!empty($bank_ids)) {
					$sql .= " EXISTS (";
					$sql .= "  SELECT bpn.rowid";
					$sql .= "  FROM " . MAIN_DB_PREFIX . "accounting_bookkeeping AS bpn";
					$sql .= "  WHERE bpn.entity IN (" . getEntity('accountancy') . ")";
					$sql .= "  AND bpn.doc_type = 'bank'";
					$sql .= "  AND bpn.fk_doc IN (" . $this->db->sanitize(implode(',', $bank_ids)) . ")";
					$sql .= "  AND bpn.piece_num = ab.piece_num";
					$sql .= " ) OR ";
				}
				$sql .= " EXISTS (";
				$sql .= "  SELECT dpn.rowid";
				$sql .= "  FROM " . MAIN_DB_PREFIX . "accounting_bookkeeping AS dpn";
				$sql .= "  WHERE dpn.entity IN (" . getEntity('accountancy') . ")";
				$sql .= "  AND dpn.doc_type = '" . $this->db->escape($doc_type) . "'";
				$sql .= "  AND dpn.fk_doc IN (" . $this->db->sanitize(implode(',', $doc_ids)) . ")";
				$sql .= "  AND dpn.piece_num = ab.piece_num";
				$sql .= " )";
				$sql .= ")";
				if ($only_has_subledger_account) {
					$sql .= " AND ab.subledger_account != ''";
				}

				dol_syslog(__METHOD__ . " - Get all bookkeeping lines linked", LOG_DEBUG);
				$resql = $this->db->query($sql);
				if (!$resql) {
					$this->errors[] = "Error " . $this->db->lasterror();
					return -1;
				}

				$group = array();
				while ($obj = $this->db->fetch_object($resql)) {
					$group[$obj->rowid] = array(
						'id' => $obj->rowid,
						'piece_num' => $obj->piece_num,
						'debit' => $obj->debit,
						'credit' => $obj->credit,
						'lettering_code' => $obj->lettering_code,
					);
				}
				$this->db->free($resql);

				if (!empty($group)) {
					$grouped_lines[] = $group;
				}
			}
		}

		return $grouped_lines;
	}

	/**
	 * Get all fk_doc by doc_type from list of bank ids
	 *
	 * @param	array			$bank_ids		List of bank ids
	 * @return	array|int						Return integer <0 if error otherwise all fk_doc by doc_type
	 */
	public function getDocTypeAndFkDocFromBankLines($bank_ids)
	{
		dol_syslog(__METHOD__ . " - bank_ids=".json_encode($bank_ids), LOG_DEBUG);

		// Clean parameters
		$bank_ids = is_array($bank_ids) ? $bank_ids : array();

		if (empty($bank_ids)) {
			return array();
		}

		$bookkeeping_lines_by_type = array();
		foreach (self::$doc_type_infos as $doc_type => $doc_type_info) {
			// Get all fk_doc by doc_type from bank ids
			$sql = "SELECT DISTINCT dp." . $this->db->sanitize($doc_type_info['doc_payment_table_fk_doc']) . " AS fk_doc";
			$sql .= " FROM " . MAIN_DB_PREFIX . $this->db->sanitize($doc_type_info['payment_table']) . " AS p";
			$sql .= " LEFT JOIN " . MAIN_DB_PREFIX . $this->db->sanitize($doc_type_info['doc_payment_table']) . " AS dp ON dp." . $this->db->sanitize($doc_type_info['doc_payment_table_fk_payment']) . " = p.rowid";
			$sql .= " WHERE p." . $this->db->sanitize($doc_type_info['payment_table_fk_bank']) . " IN (" . $this->db->sanitize(implode(',', $bank_ids)) . ")";
			$sql .= " AND dp." . $this->db->sanitize($doc_type_info['doc_payment_table_fk_doc']) . " > 0";

			dol_syslog(__METHOD__ . " - Get all fk_doc by doc_type from list of bank ids for '" . $doc_type . "'", LOG_DEBUG);
			$resql = $this->db->query($sql);
			if (!$resql) {
				$this->errors[] = "Error " . $this->db->lasterror();
				return -1;
			}

			while ($obj = $this->db->fetch_object($resql)) {
				$bookkeeping_lines_by_type[$doc_type][$obj->fk_doc] = $obj->fk_doc;
			}
			$this->db->free($resql);
		}

		return $bookkeeping_lines_by_type;
	}

	/**
	 * Get all bank ids from list of document ids of a type
	 *
	 * @param	array			$document_ids	List of document id
	 * @param	string			$doc_type		Type of document ('customer_invoice' or 'supplier_invoice', ...)
	 * @return	array|int						Return integer <0 if error otherwise all all bank ids from list of document ids of a type
	 */
	public function getBankLinesFromFkDocAndDocType($document_ids, $doc_type)
	{
		global $langs;

		dol_syslog(__METHOD__ . " - bank_ids=".json_encode($document_ids) . ", doc_type=$doc_type", LOG_DEBUG);

		// Clean parameters
		$document_ids = is_array($document_ids) ? $document_ids : array();
		//remove empty entries
		$document_ids = array_filter($document_ids);

		$doc_type = trim($doc_type);

		if (empty($document_ids)) {
			return array();
		}
		if (!is_array(self::$doc_type_infos[$doc_type])) {
			$langs->load('errors');
			$this->errors[] = $langs->trans('ErrorBadParameters');
			return -1;
		}

		$doc_type_info = self::$doc_type_infos[$doc_type];
		$bank_ids = array();

		// Get all fk_doc by doc_type from bank ids
		$sql = "SELECT DISTINCT p." . $this->db->sanitize($doc_type_info['payment_table_fk_bank']) . " AS fk_doc";
		$sql .= " FROM " . MAIN_DB_PREFIX . $this->db->sanitize($doc_type_info['payment_table']) . " AS p";
		$sql .= " LEFT JOIN " . MAIN_DB_PREFIX . $this->db->sanitize($doc_type_info['doc_payment_table']) . " AS dp ON dp." . $this->db->sanitize($doc_type_info['doc_payment_table_fk_payment']) . " = p.rowid";
		$sql .= " WHERE dp." . $this->db->sanitize($doc_type_info['doc_payment_table_fk_doc']) . " IN (" . $this->db->sanitize(implode(',', $document_ids)) . ")";
		$sql .= " AND p." . $this->db->sanitize($doc_type_info['payment_table_fk_bank']) . " > 0";

		dol_syslog(__METHOD__ . " - Get all bank ids from list of document ids of a type '" . $doc_type . "'", LOG_DEBUG);
		$resql = $this->db->query($sql);
		if (!$resql) {
			$this->errors[] = "Error " . $this->db->lasterror();
			return -1;
		}

		while ($obj = $this->db->fetch_object($resql)) {
			$bank_ids[$obj->fk_doc] = $obj->fk_doc;
		}
		$this->db->free($resql);

		return $bank_ids;
	}

	/**
	 * Get all linked document ids by group and type
	 *
	 * @param	array			$document_ids	List of document id
	 * @param	string			$doc_type		Type of document ('customer_invoice' or 'supplier_invoice', ...)
	 * @return	array|int						Return integer <0 if error otherwise all linked document ids by group and type [ [ 'doc_type' => [ doc_id, ... ], ... ], ... ]
	 */
	public function getLinkedDocumentByGroup($document_ids, $doc_type)
	{
		global $langs;

		// Clean parameters
		$document_ids = is_array($document_ids) ? $document_ids : array();
		$doc_type = trim($doc_type);
		//remove empty entries
		$document_ids = array_filter($document_ids);

		if (empty($document_ids)) {
			return array();
		}

		if (!is_array(self::$doc_type_infos[$doc_type])) {
			$langs->load('errors');
			$this->errors[] = $langs->trans('ErrorBadParameters');
			return -1;
		}

		$doc_type_info = self::$doc_type_infos[$doc_type];

		// Get document lines
		$current_document_ids = array();
		$link_by_element = array();
		$element_by_link = array();
		foreach ($doc_type_info['linked_info'] as $linked_info) {
<<<<<<< HEAD
			$sql = "SELECT DISTINCT tl2." . $this->db->sanitize($linked_info['fk_link']) . " AS fk_link, tl2." . $this->db->sanitize($linked_info['fk_doc']) . " AS fk_doc";
			$sql .= " FROM " . MAIN_DB_PREFIX . $this->db->sanitize($linked_info['table']) . " AS tl";
			$sql .= " LEFT JOIN " . MAIN_DB_PREFIX . $this->db->sanitize($linked_info['table']) . " AS tl2 ON tl2." . $this->db->sanitize($linked_info['fk_link']) . " = tl." . $this->db->sanitize($linked_info['fk_link']);
			$sql .= " WHERE tl." . $this->db->sanitize($linked_info['fk_doc']) . " IN (" . $this->db->sanitize(implode(',', $document_ids)) . ")";
=======
			if (empty($linked_info['fk_line_link'])) {
				$sql = "SELECT DISTINCT tl2.".$linked_info['fk_link']." AS fk_link, tl2.".$linked_info['fk_doc']." AS fk_doc";
				$sql .= " FROM ".MAIN_DB_PREFIX.$linked_info['table']." AS tl";
				$sql .= " LEFT JOIN ".MAIN_DB_PREFIX.$linked_info['table']." AS tl2 ON tl2.".$linked_info['fk_link']." = tl.".$linked_info['fk_link'];
				$sql .= " WHERE tl.".$linked_info['fk_doc']." IN (".$this->db->sanitize(implode(',', $document_ids)).")";
			} else {
				$sql = "SELECT DISTINCT tl2.fk_link, tl2.fk_doc";
				$sql .= " FROM (";
				$sql .= "   SELECT DISTINCT " . $this->db->ifsql("tll." . $linked_info['fk_table_link_line_parent'],  "tll." . $linked_info['fk_table_link_line_parent'],  "tl." . $linked_info['fk_link']) . " AS fk_link, tl." . $linked_info['fk_doc'] . " AS fk_doc";
				$sql .= "   FROM " . MAIN_DB_PREFIX . $linked_info['table'] . " AS tl";
				$sql .= "   LEFT JOIN " . MAIN_DB_PREFIX . $linked_info['table_link_line'] . " AS tll ON tll." . $linked_info['fk_table_link_line'] . " = tl." . $linked_info['fk_line_link'];
				$sql .= ") AS tl";
				$sql .= " LEFT JOIN (";
				$sql .= "   SELECT DISTINCT " . $this->db->ifsql("tll." . $linked_info['fk_table_link_line_parent'],  "tll." . $linked_info['fk_table_link_line_parent'],  "tl." . $linked_info['fk_link']) . " AS fk_link, tl." . $linked_info['fk_doc'] . " AS fk_doc";
				$sql .= "   FROM " . MAIN_DB_PREFIX . $linked_info['table'] . " AS tl";
				$sql .= "   LEFT JOIN " . MAIN_DB_PREFIX . $linked_info['table_link_line'] . " AS tll ON tll." . $linked_info['fk_table_link_line'] . " = tl." . $linked_info['fk_line_link'];
				$sql .= ") AS tl2 ON tl2.fk_link = tl.fk_link";
				$sql .= " WHERE tl.fk_doc IN (" . $this->db->sanitize(implode(',', $document_ids)) . ")";
				$sql .= " AND tl2.fk_doc IS NOT NULL";
			}
>>>>>>> 152886d3

			dol_syslog(__METHOD__ . " - Get document lines", LOG_DEBUG);
			$resql = $this->db->query($sql);
			if (!$resql) {
				$this->errors[] = "Error " . $this->db->lasterror();
				return -1;
			}

			$is_fk_link_is_also_fk_doc = !empty($linked_info['is_fk_link_is_also_fk_doc']);
			while ($obj = $this->db->fetch_object($resql)) {
				$current_document_ids[$obj->fk_doc] = $obj->fk_doc;

				$link_key = $linked_info['prefix'] . $obj->fk_link;
				$element_by_link[$link_key][$obj->fk_doc] = $obj->fk_doc;
				$link_by_element[$obj->fk_doc][$link_key] = $link_key;
				if ($is_fk_link_is_also_fk_doc) {
					$element_by_link[$link_key][$obj->fk_link] = $obj->fk_link;
					$link_by_element[$obj->fk_link][$link_key] = $link_key;
				}
			}
			$this->db->free($resql);
		}

		if (count(array_diff($document_ids, $current_document_ids))) {
			return $this->getLinkedDocumentByGroup($current_document_ids, $doc_type);
		}

		return $this->getGroupElements($link_by_element, $element_by_link);
	}

	/**
	 * Get element ids grouped by link or element in common
	 *
	 * @param	array	$link_by_element	List of payment ids by link key
	 * @param	array	$element_by_link	List of element ids by link key
	 * @param	string	$link_key			Link key (used for recursive function)
	 * @param	array	$current_group		Current group (used for recursive function)
	 * @return	array						List of element ids grouped by link or element in common
	 */
	public function getGroupElements(&$link_by_element, &$element_by_link, $link_key = '', &$current_group = array())
	{
		$grouped_elements = array();
		if (!empty($link_key) && !isset($element_by_link[$link_key])) {
			// Return if specific link key not found
			return $grouped_elements;
		}

		if (empty($link_key)) {
			// Save list when is the begin of recursive function
			$save_link_by_element = $link_by_element;
			$save_element_by_link = $element_by_link;
		}

		do {
			// Get current element id, get this payment id list and delete the entry
			$current_link_key = !empty($link_key) ? $link_key : array_keys($element_by_link)[0];
			$element_ids = $element_by_link[$current_link_key];
			unset($element_by_link[$current_link_key]);

			foreach ($element_ids as $element_id) {
				// Continue if element id in not found
				if (!isset($link_by_element[$element_id])) {
					continue;
				}

				// Set the element in the current group
				$current_group[$element_id] = $element_id;

				// Get current link keys, get this element id list and delete the entry
				$link_keys = $link_by_element[$element_id];
				unset($link_by_element[$element_id]);

				// Set element id on the current group for each link key of the element
				foreach ($link_keys as $key) {
					$this->getGroupElements($link_by_element, $element_by_link, $key, $current_group);
				}
			}

			if (empty($link_key)) {
				// Save current group and reset the current group when is the begin of recursive function
				$grouped_elements[] = $current_group;
				$current_group = array();
			}
		} while (!empty($element_by_link) && empty($link_key));

		if (empty($link_key)) {
			// Restore list when is the begin of recursive function
			$link_by_element = $save_link_by_element;
			$element_by_link = $save_element_by_link;
		}

		return $grouped_elements;
	}
}<|MERGE_RESOLUTION|>--- conflicted
+++ resolved
@@ -789,33 +789,26 @@
 		$link_by_element = array();
 		$element_by_link = array();
 		foreach ($doc_type_info['linked_info'] as $linked_info) {
-<<<<<<< HEAD
-			$sql = "SELECT DISTINCT tl2." . $this->db->sanitize($linked_info['fk_link']) . " AS fk_link, tl2." . $this->db->sanitize($linked_info['fk_doc']) . " AS fk_doc";
-			$sql .= " FROM " . MAIN_DB_PREFIX . $this->db->sanitize($linked_info['table']) . " AS tl";
-			$sql .= " LEFT JOIN " . MAIN_DB_PREFIX . $this->db->sanitize($linked_info['table']) . " AS tl2 ON tl2." . $this->db->sanitize($linked_info['fk_link']) . " = tl." . $this->db->sanitize($linked_info['fk_link']);
-			$sql .= " WHERE tl." . $this->db->sanitize($linked_info['fk_doc']) . " IN (" . $this->db->sanitize(implode(',', $document_ids)) . ")";
-=======
 			if (empty($linked_info['fk_line_link'])) {
-				$sql = "SELECT DISTINCT tl2.".$linked_info['fk_link']." AS fk_link, tl2.".$linked_info['fk_doc']." AS fk_doc";
-				$sql .= " FROM ".MAIN_DB_PREFIX.$linked_info['table']." AS tl";
-				$sql .= " LEFT JOIN ".MAIN_DB_PREFIX.$linked_info['table']." AS tl2 ON tl2.".$linked_info['fk_link']." = tl.".$linked_info['fk_link'];
-				$sql .= " WHERE tl.".$linked_info['fk_doc']." IN (".$this->db->sanitize(implode(',', $document_ids)).")";
+				$sql = "SELECT DISTINCT tl2.".$this->db->sanitize($linked_info['fk_link'])." AS fk_link, tl2.".$this->db->sanitize($linked_info['fk_doc'])." AS fk_doc";
+				$sql .= " FROM ".MAIN_DB_PREFIX.$this->db->sanitize($linked_info['table'])." AS tl";
+				$sql .= " LEFT JOIN ".MAIN_DB_PREFIX.$this->db->sanitize($linked_info['table'])." AS tl2 ON tl2.".$this->db->sanitize($linked_info['fk_link'])." = tl.".$this->db->sanitize($linked_info['fk_link']);
+				$sql .= " WHERE tl.".$this->db->sanitize($linked_info['fk_doc'])." IN (".$this->db->sanitize(implode(',', $document_ids)).")";
 			} else {
 				$sql = "SELECT DISTINCT tl2.fk_link, tl2.fk_doc";
 				$sql .= " FROM (";
-				$sql .= "   SELECT DISTINCT " . $this->db->ifsql("tll." . $linked_info['fk_table_link_line_parent'],  "tll." . $linked_info['fk_table_link_line_parent'],  "tl." . $linked_info['fk_link']) . " AS fk_link, tl." . $linked_info['fk_doc'] . " AS fk_doc";
-				$sql .= "   FROM " . MAIN_DB_PREFIX . $linked_info['table'] . " AS tl";
-				$sql .= "   LEFT JOIN " . MAIN_DB_PREFIX . $linked_info['table_link_line'] . " AS tll ON tll." . $linked_info['fk_table_link_line'] . " = tl." . $linked_info['fk_line_link'];
+				$sql .= "   SELECT DISTINCT " . $this->db->ifsql("tll.".$this->db->sanitize($linked_info['fk_table_link_line_parent']), "tll.".$this->db->sanitize($linked_info['fk_table_link_line_parent']), "tl.".$this->db->sanitize($linked_info['fk_link']))." AS fk_link, tl.".$this->db->sanitize($linked_info['fk_doc'])." AS fk_doc";
+				$sql .= "   FROM " . MAIN_DB_PREFIX .$this->db->sanitize($linked_info['table'])." AS tl";
+				$sql .= "   LEFT JOIN " . MAIN_DB_PREFIX . $this->db->sanitize($linked_info['table_link_line']) . " AS tll ON tll.".$this->db->sanitize($linked_info['fk_table_link_line']) . " = tl.".$this->db->sanitize($linked_info['fk_line_link']);
 				$sql .= ") AS tl";
 				$sql .= " LEFT JOIN (";
-				$sql .= "   SELECT DISTINCT " . $this->db->ifsql("tll." . $linked_info['fk_table_link_line_parent'],  "tll." . $linked_info['fk_table_link_line_parent'],  "tl." . $linked_info['fk_link']) . " AS fk_link, tl." . $linked_info['fk_doc'] . " AS fk_doc";
-				$sql .= "   FROM " . MAIN_DB_PREFIX . $linked_info['table'] . " AS tl";
-				$sql .= "   LEFT JOIN " . MAIN_DB_PREFIX . $linked_info['table_link_line'] . " AS tll ON tll." . $linked_info['fk_table_link_line'] . " = tl." . $linked_info['fk_line_link'];
+				$sql .= "   SELECT DISTINCT " . $this->db->ifsql("tll.".$this->db->sanitize($linked_info['fk_table_link_line_parent']), "tll.".$this->db->sanitize($linked_info['fk_table_link_line_parent']), "tl.".$this->db->sanitize($linked_info['fk_link']))." AS fk_link, tl.".$this->db->sanitize($linked_info['fk_doc'])." AS fk_doc";
+				$sql .= "   FROM " . MAIN_DB_PREFIX .$this->db->sanitize($linked_info['table'])." AS tl";
+				$sql .= "   LEFT JOIN " . MAIN_DB_PREFIX . $this->db->sanitize($linked_info['table_link_line']) . " AS tll ON tll.".$this->db->sanitize($linked_info['fk_table_link_line']) . " = tl.".$this->db->sanitize($linked_info['fk_line_link']);
 				$sql .= ") AS tl2 ON tl2.fk_link = tl.fk_link";
 				$sql .= " WHERE tl.fk_doc IN (" . $this->db->sanitize(implode(',', $document_ids)) . ")";
 				$sql .= " AND tl2.fk_doc IS NOT NULL";
 			}
->>>>>>> 152886d3
 
 			dol_syslog(__METHOD__ . " - Get document lines", LOG_DEBUG);
 			$resql = $this->db->query($sql);
