--- conflicted
+++ resolved
@@ -1,11 +1,7 @@
 <?php
 /* Copyright (C) 2004-2005  Rodolphe Quiedeville    <rodolphe@quiedeville.org>
  * Copyright (C) 2013       Olivier Geffroy         <jeff@jeffinfo.com>
-<<<<<<< HEAD
- * Copyright (C) 2013-2023  Alexandre Spangaro      <aspangaro@open-dsi.fr>
-=======
  * Copyright (C) 2013-2024  Alexandre Spangaro      <alexandre@inovea-conseil.com>
->>>>>>> cc80841a
  * Copyright (C) 2018       Frédéric France         <frederic.france@netlogic.fr>
  * Copyright (C) 2024		MDW							<mdeweerd@users.noreply.github.com>
  *
@@ -38,6 +34,9 @@
  */
 class Lettering extends BookKeeping
 {
+	/**
+	 * @var array<string,array{payment_table:string,payment_table_fk_bank:string,doc_payment_table:string,doc_payment_table_fk_payment:string,doc_payment_table_fk_doc:string,linked_info:array<array{table:string,fk_doc:string,fk_link:string,prefix:string,fk_line_link?:string,table_link_line?:string,fk_table_link_line?:string,fk_table_link_line_parent?:string,is_fk_link_is_also_fk_doc?:bool}>}>
+	 */
 	public static $doc_type_infos = array(
 		'customer_invoice' => array(
 			'payment_table' => 'paiement',
@@ -94,64 +93,6 @@
 	);
 
 	/**
-	 * @var array<string,array{payment_table:string,payment_table_fk_bank:string,doc_payment_table:string,doc_payment_table_fk_payment:string,doc_payment_table_fk_doc:string,linked_info:array<array{table:string,fk_doc:string,fk_link:string,prefix:string,fk_line_link?:string,table_link_line?:string,fk_table_link_line?:string,fk_table_link_line_parent?:string,is_fk_link_is_also_fk_doc?:bool}>}>
-	 */
-	public static $doc_type_infos = array(
-		'customer_invoice' => array(
-			'payment_table' => 'paiement',
-			'payment_table_fk_bank' => 'fk_bank',
-			'doc_payment_table' => 'paiement_facture',
-			'doc_payment_table_fk_payment' => 'fk_paiement',
-			'doc_payment_table_fk_doc' => 'fk_facture',
-			'linked_info' => array(
-				array(
-					'table' => 'paiement_facture',
-					'fk_doc' => 'fk_facture',
-					'fk_link' => 'fk_paiement',
-					'prefix' => 'p',
-				),
-				array(
-					'table' => 'societe_remise_except',
-					'fk_doc' => 'fk_facture_source',
-					'fk_link' => 'fk_facture',
-					'fk_line_link' => 'fk_facture_line',
-					'table_link_line' => 'facturedet',
-					'fk_table_link_line' => 'rowid',
-					'fk_table_link_line_parent' => 'fk_facture',
-					'prefix' => 'a',
-					'is_fk_link_is_also_fk_doc' => true,
-				),
-			),
-		),
-		'supplier_invoice' => array(
-			'payment_table' => 'paiementfourn',
-			'payment_table_fk_bank' => 'fk_bank',
-			'doc_payment_table' => 'paiementfourn_facturefourn',
-			'doc_payment_table_fk_payment' => 'fk_paiementfourn',
-			'doc_payment_table_fk_doc' => 'fk_facturefourn',
-			'linked_info' => array(
-				array(
-					'table' => 'paiementfourn_facturefourn',
-					'fk_doc' => 'fk_facturefourn',
-					'fk_link' => 'fk_paiementfourn',
-					'prefix' => 'p',
-				),
-				array(
-					'table' => 'societe_remise_except',
-					'fk_doc' => 'fk_invoice_supplier_source',
-					'fk_link' => 'fk_invoice_supplier',
-					'fk_line_link' => 'fk_invoice_supplier_line',
-					'table_link_line' => 'facture_fourn_det',
-					'fk_table_link_line' => 'rowid',
-					'fk_table_link_line_parent' => 'fk_facture_fourn',
-					'prefix' => 'a',
-					'is_fk_link_is_also_fk_doc' => true,
-				),
-			),
-		),
-	);
-
-	/**
 	 * letteringThirdparty
 	 *
 	 * @param int $socid Thirdparty id
@@ -352,45 +293,15 @@
 
 	/**
 	 *
-<<<<<<< HEAD
-	 * @param	array		$ids			ids array
-	 * @param	int			$notrigger		no trigger
-	 * @return	int
-	 */
-	public function updateLettering($ids = array(), $notrigger = 0)
-=======
 	 * @param	int[]		$ids			ids array
 	 * @param	int			$notrigger		no trigger
 	 * @param	bool		$partial		Partial lettering
 	 * @return	int
 	 */
 	public function updateLettering($ids = array(), $notrigger = 0, $partial = false)
->>>>>>> cc80841a
 	{
 		$now = dol_now();
 		$error = 0;
-<<<<<<< HEAD
-
-		// Generate a string with n char A where n is ACCOUNTING_LETTERING_NBLETTERS (So 'AA', 'AAA', ...) @phan-suppress-next-line PhanParamSuspiciousOrder
-		$lettre = str_pad("", getDolGlobalInt('ACCOUNTING_LETTERING_NBLETTERS', 3), "A");
-
-		$sql = "SELECT DISTINCT ab2.lettering_code";
-		$sql .=	" FROM " . MAIN_DB_PREFIX . "accounting_bookkeeping AS ab";
-		$sql .=	" LEFT JOIN " . MAIN_DB_PREFIX . "accounting_bookkeeping AS ab2 ON ab2.subledger_account = ab.subledger_account";
-		$sql .=	" WHERE ab.rowid IN (" . $this->db->sanitize(implode(',', $ids)) . ")";
-		$sql .=	" AND ab2.lettering_code != ''";
-		$sql .=	" ORDER BY ab2.lettering_code DESC";
-		$sql .=	" LIMIT 1 ";
-
-		$resqla = $this->db->query($sql);
-		if ($resqla) {
-			$obj = $this->db->fetch_object($resqla);
-			$lettre = (empty($obj->lettering_code) ? $lettre : $obj->lettering_code);
-			if (!empty($obj->lettering_code)) {
-				$lettre++;
-			}
-			$this->db->free($resqla);
-=======
 		$affected_rows = 0;
 
 		// Generate a string with n char 'A' (for manual/auto reconcile) or 'a' (for partial reconcile) where n is ACCOUNTING_LETTERING_NBLETTERS (So 'AA'/'aa', 'AAA'/'aaa', ...) @phan-suppress-next-line PhanParamSuspiciousOrder
@@ -436,46 +347,11 @@
 				}
 			}
 			$this->db->free($resql);
->>>>>>> cc80841a
 		} else {
 			$this->errors[] = 'Error' . $this->db->lasterror();
 			$error++;
 		}
 
-<<<<<<< HEAD
-		$sql = "SELECT SUM(ABS(debit)) as deb, SUM(ABS(credit)) as cred FROM ".MAIN_DB_PREFIX."accounting_bookkeeping WHERE ";
-		$sql .= " rowid IN (".$this->db->sanitize(implode(',', $ids)).") AND lettering_code IS NULL AND subledger_account != ''";
-		$resqlb = $this->db->query($sql);
-		if ($resqlb) {
-			$obj = $this->db->fetch_object($resqlb);
-			if (!(round(abs($obj->deb), 2) === round(abs($obj->cred), 2))) {
-				$this->errors[] = 'Total not exacts '.round(abs($obj->deb), 2).' vs '.round(abs($obj->cred), 2);
-				$error++;
-			}
-			$this->db->free($resqlb);
-		} else {
-			$this->errors[] = 'Erreur sql'.$this->db->lasterror();
-			$error++;
-		}
-
-		// Update request
-		$now = dol_now();
-		$affected_rows = 0;
-
-		if (!$error) {
-			$sql = "UPDATE ".MAIN_DB_PREFIX."accounting_bookkeeping SET";
-			$sql .= " lettering_code='".$this->db->escape($lettre)."'";
-			$sql .= ", date_lettering = '".$this->db->idate($now)."'"; // todo correct date it's false
-			$sql .= "  WHERE rowid IN (".$this->db->sanitize(implode(',', $ids)).") AND lettering_code IS NULL AND subledger_account != ''";
-
-			dol_syslog(get_class($this)."::update", LOG_DEBUG);
-			$resql = $this->db->query($sql);
-			if (!$resql) {
-				$error++;
-				$this->errors[] = "Error ".$this->db->lasterror();
-			} else {
-				$affected_rows = $this->db->affected_rows($resql);
-=======
 		if (!$error && !empty($ids)) {
 			// Get next code
 			$sql = "SELECT DISTINCT ab2.lettering_code";
@@ -540,7 +416,6 @@
 				} else {
 					$affected_rows = $this->db->affected_rows($resql);
 				}
->>>>>>> cc80841a
 			}
 		}
 
@@ -589,44 +464,6 @@
 			}
 			return -1 * $error;
 		} else {
-<<<<<<< HEAD
-			return $affected_rows;
-		}
-	}
-
-	/**
-	 *
-	 * @param	array		$ids			ids array
-	 * @param	int			$notrigger		no trigger
-	 * @return	int
-	 */
-	public function deleteLettering($ids, $notrigger = 0)
-	{
-		$error = 0;
-
-		$sql = "UPDATE ".MAIN_DB_PREFIX."accounting_bookkeeping SET";
-		$sql .= " lettering_code = NULL";
-		$sql .= ", date_lettering = NULL";
-		$sql .= " WHERE rowid IN (".$this->db->sanitize(implode(',', $ids)).")";
-		$sql .= " AND subledger_account != ''";
-
-		dol_syslog(get_class($this)."::update", LOG_DEBUG);
-		$resql = $this->db->query($sql);
-		if (!$resql) {
-			$error++;
-			$this->errors[] = "Error ".$this->db->lasterror();
-		}
-
-		// Commit or rollback
-		if ($error) {
-			foreach ($this->errors as $errmsg) {
-				dol_syslog(get_class($this)."::update ".$errmsg, LOG_ERR);
-				$this->error .= ($this->error ? ', '.$errmsg : $errmsg);
-			}
-			return -1 * $error;
-		} else {
-=======
->>>>>>> cc80841a
 			return $this->db->affected_rows($resql);
 		}
 	}
@@ -634,11 +471,7 @@
 	/**
 	 * Lettering bookkeeping lines all types
 	 *
-<<<<<<< HEAD
-	 * @param	array		$bookkeeping_ids		Lettering specific list of bookkeeping id
-=======
 	 * @param	int[]		$bookkeeping_ids		Lettering specific list of bookkeeping id
->>>>>>> cc80841a
 	 * @param	bool		$unlettering			Do unlettering
 	 * @return	int									Return integer <0 if error (nb lettered = result -1), 0 if noting to lettering, >0 if OK (nb lettered)
 	 */
@@ -670,11 +503,7 @@
 	/**
 	 * Lettering bookkeeping lines
 	 *
-<<<<<<< HEAD
-	 * @param	array		$bookkeeping_ids		Lettering specific list of bookkeeping id
-=======
 	 * @param	int[]		$bookkeeping_ids		Lettering specific list of bookkeeping id
->>>>>>> cc80841a
 	 * @param	bool		$unlettering			Do unlettering
 	 * @return	int									Return integer <0 if error (nb lettered = result -1), 0 if noting to lettering, >0 if OK (nb lettered)
 	 */
@@ -760,15 +589,9 @@
 	/**
 	 * Lettering bookkeeping lines
 	 *
-<<<<<<< HEAD
-	 * @param	array			$bookkeeping_ids				Lettering specific list of bookkeeping id
-	 * @param	bool			$only_has_subledger_account		Get only lines who have subledger account
-	 * @return	array|int										Return integer <0 if error otherwise all linked lines by block
-=======
 	 * @param	int[]			$bookkeeping_ids				Lettering specific list of bookkeeping id
 	 * @param	bool			$only_has_subledger_account		Get only lines who have subledger account
 	 * @return	int<-1,-1>|array<array<int,array{id:int,piece_num:int,debit:int|float,credit:int|float,lettering_code:string}>>	Return integer <0 if error otherwise all linked lines by block
->>>>>>> cc80841a
 	 */
 	public function getLinkedLines($bookkeeping_ids, $only_has_subledger_account = true)
 	{
@@ -802,7 +625,6 @@
 		if (!$resql) {
 			$this->errors[] = "Error " . $this->db->lasterror();
 			return -1;
-<<<<<<< HEAD
 		}
 
 		$bookkeeping_lines_by_type = array();
@@ -905,8 +727,8 @@
 	/**
 	 * Get all fk_doc by doc_type from list of bank ids
 	 *
-	 * @param	array			$bank_ids		List of bank ids
-	 * @return	array|int						Return integer <0 if error otherwise all fk_doc by doc_type
+	 * @param	int[]			$bank_ids		List of bank ids
+	 * @return	array<string,array<int,int>>|int						Return integer <0 if error otherwise all fk_doc by doc_type
 	 */
 	public function getDocTypeAndFkDocFromBankLines($bank_ids)
 	{
@@ -947,197 +769,6 @@
 	/**
 	 * Get all bank ids from list of document ids of a type
 	 *
-	 * @param	array			$document_ids	List of document id
-	 * @param	string			$doc_type		Type of document ('customer_invoice' or 'supplier_invoice', ...)
-	 * @return	array|int						Return integer <0 if error otherwise all all bank ids from list of document ids of a type
-	 */
-	public function getBankLinesFromFkDocAndDocType($document_ids, $doc_type)
-	{
-		global $langs;
-
-		dol_syslog(__METHOD__ . " - bank_ids=".json_encode($document_ids) . ", doc_type=$doc_type", LOG_DEBUG);
-
-		// Clean parameters
-		$document_ids = is_array($document_ids) ? $document_ids : array();
-		//remove empty entries
-		$document_ids = array_filter($document_ids);
-
-		$doc_type = trim($doc_type);
-
-		if (empty($document_ids)) {
-			return array();
-		}
-		if (!is_array(self::$doc_type_infos[$doc_type])) {
-			$langs->load('errors');
-			$this->errors[] = $langs->trans('ErrorBadParameters');
-			return -1;
-		}
-
-		$doc_type_info = self::$doc_type_infos[$doc_type];
-		$bank_ids = array();
-
-		// Get all fk_doc by doc_type from bank ids
-		$sql = "SELECT DISTINCT p." . $this->db->sanitize($doc_type_info['payment_table_fk_bank']) . " AS fk_doc";
-		$sql .= " FROM " . MAIN_DB_PREFIX . $this->db->sanitize($doc_type_info['payment_table']) . " AS p";
-		$sql .= " LEFT JOIN " . MAIN_DB_PREFIX . $this->db->sanitize($doc_type_info['doc_payment_table']) . " AS dp ON dp." . $this->db->sanitize($doc_type_info['doc_payment_table_fk_payment']) . " = p.rowid";
-		$sql .= " WHERE dp." . $this->db->sanitize($doc_type_info['doc_payment_table_fk_doc']) . " IN (" . $this->db->sanitize(implode(',', $document_ids)) . ")";
-		$sql .= " AND p." . $this->db->sanitize($doc_type_info['payment_table_fk_bank']) . " > 0";
-
-		dol_syslog(__METHOD__ . " - Get all bank ids from list of document ids of a type '" . $doc_type . "'", LOG_DEBUG);
-		$resql = $this->db->query($sql);
-		if (!$resql) {
-			$this->errors[] = "Error " . $this->db->lasterror();
-			return -1;
-		}
-
-		while ($obj = $this->db->fetch_object($resql)) {
-			$bank_ids[$obj->fk_doc] = $obj->fk_doc;
-		}
-=======
-		}
-
-		$bookkeeping_lines_by_type = array();
-		while ($obj = $this->db->fetch_object($resql)) {
-			$bookkeeping_lines_by_type[$obj->doc_type][$obj->fk_doc] = $obj->fk_doc;
-		}
-		$this->db->free($resql);
-
-		if (empty($bookkeeping_lines_by_type)) {
-			return array();
-		}
-
-		if (!empty($bookkeeping_lines_by_type['bank'])) {
-			$new_bookkeeping_lines_by_type = $this->getDocTypeAndFkDocFromBankLines($bookkeeping_lines_by_type['bank']);
-			if (!is_array($new_bookkeeping_lines_by_type)) {
-				return -1;
-			}
-			foreach ($new_bookkeeping_lines_by_type as $doc_type => $fk_docs) {
-				foreach ($fk_docs as $fk_doc) {
-					$bookkeeping_lines_by_type[$doc_type][$fk_doc] = $fk_doc;
-				}
-			}
-		}
-
-		$grouped_lines = array();
-		foreach (self::$doc_type_infos as $doc_type => $doc_type_info) {
-			if (!is_array($bookkeeping_lines_by_type[$doc_type])) {
-				continue;
-			}
-
-			// Get all document ids grouped
-			$doc_grouped = $this->getLinkedDocumentByGroup($bookkeeping_lines_by_type[$doc_type], $doc_type);
-			if (!is_array($doc_grouped)) {
-				return -1;
-			}
-
-			// Group all lines by document/piece number
-			foreach ($doc_grouped as $doc_ids) {
-				$bank_ids = $this->getBankLinesFromFkDocAndDocType($doc_ids, $doc_type);
-				if (!is_array($bank_ids)) {
-					return -1;
-				}
-
-				// Get all bookkeeping lines linked
-				$sql = "SELECT DISTINCT ab.rowid, ab.piece_num, ab.debit, ab.credit, ab.lettering_code";
-				$sql .= " FROM " . MAIN_DB_PREFIX . "accounting_bookkeeping AS ab";
-				$sql .= " WHERE ab.entity IN (" . getEntity('accountancy') . ")";
-				$sql .= " AND (";
-				if (!empty($bank_ids)) {
-					$sql .= " EXISTS (";
-					$sql .= "  SELECT bpn.rowid";
-					$sql .= "  FROM " . MAIN_DB_PREFIX . "accounting_bookkeeping AS bpn";
-					$sql .= "  WHERE bpn.entity IN (" . getEntity('accountancy') . ")";
-					$sql .= "  AND bpn.doc_type = 'bank'";
-					$sql .= "  AND bpn.fk_doc IN (" . $this->db->sanitize(implode(',', $bank_ids)) . ")";
-					$sql .= "  AND bpn.piece_num = ab.piece_num";
-					$sql .= " ) OR ";
-				}
-				$sql .= " EXISTS (";
-				$sql .= "  SELECT dpn.rowid";
-				$sql .= "  FROM " . MAIN_DB_PREFIX . "accounting_bookkeeping AS dpn";
-				$sql .= "  WHERE dpn.entity IN (" . getEntity('accountancy') . ")";
-				$sql .= "  AND dpn.doc_type = '" . $this->db->escape($doc_type) . "'";
-				$sql .= "  AND dpn.fk_doc IN (" . $this->db->sanitize(implode(',', $doc_ids)) . ")";
-				$sql .= "  AND dpn.piece_num = ab.piece_num";
-				$sql .= " )";
-				$sql .= ")";
-				if ($only_has_subledger_account) {
-					$sql .= " AND ab.subledger_account != ''";
-				}
-
-				dol_syslog(__METHOD__ . " - Get all bookkeeping lines linked", LOG_DEBUG);
-				$resql = $this->db->query($sql);
-				if (!$resql) {
-					$this->errors[] = "Error " . $this->db->lasterror();
-					return -1;
-				}
-
-				$group = array();
-				while ($obj = $this->db->fetch_object($resql)) {
-					$group[$obj->rowid] = array(
-						'id' => $obj->rowid,
-						'piece_num' => $obj->piece_num,
-						'debit' => $obj->debit,
-						'credit' => $obj->credit,
-						'lettering_code' => $obj->lettering_code,
-					);
-				}
-				$this->db->free($resql);
-
-				if (!empty($group)) {
-					$grouped_lines[] = $group;
-				}
-			}
-		}
-
-		return $grouped_lines;
-	}
-
-	/**
-	 * Get all fk_doc by doc_type from list of bank ids
-	 *
-	 * @param	int[]			$bank_ids		List of bank ids
-	 * @return	array<string,array<int,int>>|int						Return integer <0 if error otherwise all fk_doc by doc_type
-	 */
-	public function getDocTypeAndFkDocFromBankLines($bank_ids)
-	{
-		dol_syslog(__METHOD__ . " - bank_ids=".json_encode($bank_ids), LOG_DEBUG);
-
-		// Clean parameters
-		$bank_ids = is_array($bank_ids) ? $bank_ids : array();
-
-		if (empty($bank_ids)) {
-			return array();
-		}
-
-		$bookkeeping_lines_by_type = array();
-		foreach (self::$doc_type_infos as $doc_type => $doc_type_info) {
-			// Get all fk_doc by doc_type from bank ids
-			$sql = "SELECT DISTINCT dp." . $this->db->sanitize($doc_type_info['doc_payment_table_fk_doc']) . " AS fk_doc";
-			$sql .= " FROM " . MAIN_DB_PREFIX . $this->db->sanitize($doc_type_info['payment_table']) . " AS p";
-			$sql .= " LEFT JOIN " . MAIN_DB_PREFIX . $this->db->sanitize($doc_type_info['doc_payment_table']) . " AS dp ON dp." . $this->db->sanitize($doc_type_info['doc_payment_table_fk_payment']) . " = p.rowid";
-			$sql .= " WHERE p." . $this->db->sanitize($doc_type_info['payment_table_fk_bank']) . " IN (" . $this->db->sanitize(implode(',', $bank_ids)) . ")";
-			$sql .= " AND dp." . $this->db->sanitize($doc_type_info['doc_payment_table_fk_doc']) . " > 0";
-
-			dol_syslog(__METHOD__ . " - Get all fk_doc by doc_type from list of bank ids for '" . $doc_type . "'", LOG_DEBUG);
-			$resql = $this->db->query($sql);
-			if (!$resql) {
-				$this->errors[] = "Error " . $this->db->lasterror();
-				return -1;
-			}
-
-			while ($obj = $this->db->fetch_object($resql)) {
-				$bookkeeping_lines_by_type[$doc_type][$obj->fk_doc] = $obj->fk_doc;
-			}
-			$this->db->free($resql);
-		}
-
-		return $bookkeeping_lines_by_type;
-	}
-
-	/**
-	 * Get all bank ids from list of document ids of a type
-	 *
 	 * @param	array<string,int[]>		$document_ids	List of document id
 	 * @param	string			$doc_type		Type of document ('customer_invoice' or 'supplier_invoice', ...)
 	 * @return	array<int,int>|int<-1,-1>	Return integer <0 if error otherwise all all bank ids from list of document ids of a type
@@ -1185,7 +816,6 @@
 		while ($obj = $this->db->fetch_object($resql)) {
 			$bank_ids[$obj->fk_doc] = $obj->fk_doc;
 		}
->>>>>>> cc80841a
 		$this->db->free($resql);
 
 		return $bank_ids;
@@ -1194,15 +824,9 @@
 	/**
 	 * Get all linked document ids by group and type
 	 *
-<<<<<<< HEAD
-	 * @param	array			$document_ids	List of document id
-	 * @param	string			$doc_type		Type of document ('customer_invoice' or 'supplier_invoice', ...)
-	 * @return	array|int						Return integer <0 if error otherwise all linked document ids by group and type [ [ 'doc_type' => [ doc_id, ... ], ... ], ... ]
-=======
 	 * @param	int[]			$document_ids	List of document id
 	 * @param	string			$doc_type		Type of document ('customer_invoice' or 'supplier_invoice', ...)
 	 * @return	array<int,array<int,int>>|int<-1,-1>		Return integer <0 if error otherwise all linked document ids by group and type [ [ 'doc_type' => [ doc_id, ... ], ... ], ... ]
->>>>>>> cc80841a
 	 */
 	public function getLinkedDocumentByGroup($document_ids, $doc_type)
 	{
@@ -1288,19 +912,11 @@
 	/**
 	 * Get element ids grouped by link or element in common
 	 *
-<<<<<<< HEAD
-	 * @param	array	$link_by_element	List of payment ids by link key
-	 * @param	array	$element_by_link	List of element ids by link key
-	 * @param	string	$link_key			Link key (used for recursive function)
-	 * @param	array	$current_group		Current group (used for recursive function)
-	 * @return	array						List of element ids grouped by link or element in common
-=======
 	 * @param	array<array<string,int>>	$link_by_element	List of payment ids by link key
 	 * @param	array<string,array<int,int>>	$element_by_link	List of element ids by link key
 	 * @param	string				$link_key			Link key (used for recursive function)
 	 * @param	array<int,int>		$current_group		Current group (used for recursive function)
 	 * @return	array<int,array<int,int>>			List of element ids grouped by link or element in common
->>>>>>> cc80841a
 	 */
 	public function getGroupElements(&$link_by_element, &$element_by_link, $link_key = '', &$current_group = array())
 	{
@@ -1310,14 +926,9 @@
 			return $grouped_elements;
 		}
 
-<<<<<<< HEAD
-		if (empty($link_key)) {
-			// Save list when is the begin of recursive function
-=======
 
 		if (empty($link_key)) {
 			// Save list when is the first step of the recursive recursive function
->>>>>>> cc80841a
 			$save_link_by_element = $link_by_element;
 			$save_element_by_link = $element_by_link;
 		}
@@ -1356,13 +967,8 @@
 
 		if (empty($link_key)) {
 			// Restore list when is the begin of recursive function
-<<<<<<< HEAD
-			$link_by_element = $save_link_by_element;
-			$element_by_link = $save_element_by_link;
-=======
 			$link_by_element = $save_link_by_element;  // @phan-suppress-current-line PhanPossiblyUndeclaredVariable
 			$element_by_link = $save_element_by_link;  // @phan-suppress-current-line PhanPossiblyUndeclaredVariable
->>>>>>> cc80841a
 		}
 
 		return $grouped_elements;
