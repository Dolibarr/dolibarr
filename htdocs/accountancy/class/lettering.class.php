<?php
/* Copyright (C) 2004-2005  Rodolphe Quiedeville    <rodolphe@quiedeville.org>
 * Copyright (C) 2013       Olivier Geffroy         <jeff@jeffinfo.com>
<<<<<<< HEAD
 * Copyright (C) 2013-2018  Alexandre Spangaro      <aspangaro@open-dsi.fr>
=======
 * Copyright (C) 2013-2019  Alexandre Spangaro      <aspangaro@open-dsi.fr>
>>>>>>> 6797c951
 * Copyright (C) 2018       Frédéric France         <frederic.france@netlogic.fr>
 *
 * This program is free software; you can redistribute it and/or modify
 * it under the terms of the GNU General Public License as published by
 * the Free Software Foundation; either version 2 of the License, or
 * (at your option) any later version.
 *
 * This program is distributed in the hope that it will be useful,
 * but WITHOUT ANY WARRANTY; without even the implied warranty of
 * MERCHANTABILITY or FITNESS FOR A PARTICULAR PURPOSE.  See the
 * GNU General Public License for more details.
 *
 * You should have received a copy of the GNU General Public License
 * along with this program. If not, see <http://www.gnu.org/licenses/>.
 */

/**
 * \file      	htdocs/accountancy/class/lettering.class.php
 * \ingroup 	Advanced accountancy
 * \brief 		File of class for lettering
 */

include_once DOL_DOCUMENT_ROOT . "/accountancy/class/bookkeeping.class.php";
include_once DOL_DOCUMENT_ROOT . "/societe/class/societe.class.php";
include_once DOL_DOCUMENT_ROOT . "/core/lib/date.lib.php";

/**
 * Class Lettering
 */
class Lettering extends BookKeeping
{
	/**
	 * letteringThirdparty
	 *
	 * @param int $socid Thirdparty id
	 * @return int 1 OK, <0 error
	 */
	public function letteringThirdparty($socid)
	{
		global $conf;

		$error = 0;

		$object = new Societe($this->db);
		$object->id = $socid;
		$object->fetch($socid);


		if ($object->code_compta == '411CUSTCODE') {
			$object->code_compta = '';
		}

		if ($object->code_compta_fournisseur == '401SUPPCODE') {
			$object->code_compta_fournisseur = '';
		}

		/**
		 * Prise en charge des lettering complexe avec prelevment , virement
		 */
		$sql = "SELECT DISTINCT bk.rowid, bk.doc_date, bk.doc_type, bk.doc_ref, bk.subledger_account, ";
		$sql .= " bk.numero_compte , bk.label_compte, bk.debit , bk.credit, bk.montant ";
		$sql .= " , bk.sens , bk.code_journal , bk.piece_num, bk.date_lettering, bu.url_id , bu.type ";
		$sql .= " FROM " . MAIN_DB_PREFIX . "accounting_bookkeeping as bk";
		$sql .= " LEFT JOIN  " . MAIN_DB_PREFIX . "bank_url as bu ON(bk.fk_doc = bu.fk_bank AND bu.type IN ('payment', 'payment_supplier') ) ";
		$sql .= " WHERE ( ";
		if (! empty($object->code_compta))
			$sql .= " bk.subledger_account = '" . $object->code_compta . "'  ";
		if (! empty($object->code_compta) && ! empty($object->code_compta_fournisseur))
			$sql .= " OR ";
		if (! empty($object->code_compta_fournisseur))
			$sql .= " bk.subledger_account = '" . $object->code_compta_fournisseur . "' ";

		$sql .= " ) AND (bk.date_lettering ='' OR bk.date_lettering IS NULL) ";
		$sql .= "  AND (bk.lettering_code != '' OR bk.lettering_code IS NULL) ";
		$sql .= $this->db->order('bk.doc_date', 'DESC');

		// echo $sql;
		//
		$resql = $this->db->query($sql);
		if ($resql) {
			$num = $this->db->num_rows($resql);

			while ($obj = $this->db->fetch_object($resql) ) {
				$ids = array();
				$ids_fact = array();

				if ($obj->type == 'payment_supplier')
				{
					$sql = 'SELECT DISTINCT bk.rowid, facf.ref, facf.ref_supplier, payf.fk_bank, facf.rowid as fact_id';
					$sql .= " FROM " . MAIN_DB_PREFIX . "facture_fourn facf ";
					$sql .= " INNER JOIN " . MAIN_DB_PREFIX . "paiementfourn_facturefourn as payfacf ON  payfacf.fk_facturefourn=facf.rowid";
					$sql .= " INNER JOIN " . MAIN_DB_PREFIX . "paiementfourn as payf ON  payfacf.fk_paiementfourn=payf.rowid";
					$sql .= " INNER JOIN " . MAIN_DB_PREFIX . "accounting_bookkeeping as bk ON (bk.fk_doc = payf.fk_bank AND bk.code_journal='" . $obj->code_journal . "')";
					$sql .= " WHERE payfacf.fk_paiementfourn = '" . $obj->url_id . "' ";
					$sql .= " AND facf.entity = ".$conf->entity;
					$sql .= " AND code_journal IN (SELECT code FROM " . MAIN_DB_PREFIX . "accounting_journal WHERE nature=4 AND entity=".$conf->entity.") ";
					$sql .= " AND ( ";
					if (! empty($object->code_compta)) {
						$sql .= "  bk.subledger_account = '" . $object->code_compta . "'  ";
					}
					if (! empty($object->code_compta) && ! empty($object->code_compta_fournisseur)) {
						$sql .= "  OR  ";
					}
					if (! empty($object->code_compta_fournisseur)) {
						$sql .= "   bk.subledger_account = '" . $object->code_compta_fournisseur . "' ";
					}
					$sql .= " )  ";

					$resql2 = $this->db->query($sql);
					if ($resql2) {
						while ( $obj2 = $this->db->fetch_object($resql2) ) {
							$ids[$obj2->rowid] = $obj2->rowid;
							$ids_fact[] = $obj2->fact_id;
						}
					} else {
						$this->errors[] = $this->db->lasterror;
						return - 1;
					}
					if (count($ids_fact)) {
						$sql = 'SELECT bk.rowid, facf.ref, facf.ref_supplier ';
						$sql .= " FROM " . MAIN_DB_PREFIX . "facture_fourn facf ";
						$sql .= " INNER JOIN " . MAIN_DB_PREFIX . "accounting_bookkeeping as bk ON(  bk.fk_doc = facf.rowid AND facf.rowid IN (" . implode(',', $ids_fact) . "))";
						$sql .= " WHERE bk.code_journal IN (SELECT code FROM " . MAIN_DB_PREFIX . "accounting_journal WHERE nature=3 AND entity=".$conf->entity.") ";
						$sql .= " AND facf.entity = ".$conf->entity;
						$sql .= " AND ( ";
						if (! empty($object->code_compta)) {
							$sql .= " bk.subledger_account = '" . $object->code_compta . "'  ";
						}
						if (! empty($object->code_compta) && ! empty($object->code_compta_fournisseur)) {
							$sql .= " OR ";
						}
						if (! empty($object->code_compta_fournisseur)) {
							$sql .= " bk.subledger_account = '" . $object->code_compta_fournisseur . "' ";
						}
						$sql .= ") ";

						$resql2 = $this->db->query($sql);
						if ($resql2) {
							while ( $obj2 = $this->db->fetch_object($resql2) ) {
								$ids[$obj2->rowid] = $obj2->rowid;
							}
						} else {
							$this->errors[] = $this->db->lasterror;
							return - 1;
						}
					}
				} elseif ($obj->type == 'payment') {

					$sql = 'SELECT DISTINCT bk.rowid, fac.ref, fac.ref, pay.fk_bank, fac.rowid as fact_id';
					$sql .= " FROM " . MAIN_DB_PREFIX . "facture fac ";
					$sql .= " INNER JOIN " . MAIN_DB_PREFIX . "paiement_facture as payfac ON  payfac.fk_facture=fac.rowid";
					$sql .= " INNER JOIN " . MAIN_DB_PREFIX . "paiement as pay ON  payfac.fk_paiement=pay.rowid";
					$sql .= " INNER JOIN " . MAIN_DB_PREFIX . "accounting_bookkeeping as bk ON (bk.fk_doc = pay.fk_bank AND bk.code_journal='" . $obj->code_journal . "')";
					$sql .= " WHERE payfac.fk_paiement = '" . $obj->url_id . "' ";
					$sql .= " AND bk.code_journal IN (SELECT code FROM " . MAIN_DB_PREFIX . "accounting_journal WHERE nature=4 AND entity=".$conf->entity.") ";
					$sql .= " AND fac.entity IN (".getEntity('invoice', 0).")";// We don't share object for accountancy
					$sql .= " AND ( ";
					if (! empty($object->code_compta)) {
						$sql .= "  bk.subledger_account = '" . $object->code_compta . "'  ";
					}
					if (! empty($object->code_compta) && ! empty($object->code_compta_fournisseur)) {
						$sql .= "  OR  ";
					}
					if (! empty($object->code_compta_fournisseur)) {
						$sql .= "   bk.subledger_account = '" . $object->code_compta_fournisseur . "' ";
					}
					$sql .= " )  ";

					$resql2 = $this->db->query($sql);
					if ($resql2) {
						while ( $obj2 = $this->db->fetch_object($resql2) ) {
							$ids[$obj2->rowid] = $obj2->rowid;
							$ids_fact[] = $obj2->fact_id;
						}
					} else {
						$this->errors[] = $this->db->lasterror;
						return - 1;
					}
					if (count($ids_fact)) {
						$sql = 'SELECT bk.rowid, fac.ref, fac.ref_supplier ';
						$sql .= " FROM " . MAIN_DB_PREFIX . "facture fac ";
						$sql .= " INNER JOIN " . MAIN_DB_PREFIX . "accounting_bookkeeping as bk ON(  bk.fk_doc = fac.rowid AND fac.rowid IN (" . implode(',', $ids_fact) . "))";
						$sql .= " WHERE code_journal IN (SELECT code FROM " . MAIN_DB_PREFIX . "accounting_journal WHERE nature=2 AND entity=".$conf->entity.") ";
						$sql .= " AND fac.entity IN (".getEntity('invoice', 0).")";// We don't share object for accountancy
						$sql .= " AND ( ";
						if (! empty($object->code_compta)) {
							$sql .= "  bk.subledger_account = '" . $object->code_compta . "'  ";
						}
						if (! empty($object->code_compta) && ! empty($object->code_compta_fournisseur)) {
							$sql .= "  OR  ";
						}
						if (! empty($object->code_compta_fournisseur)) {
							$sql .= "   bk.subledger_account = '" . $object->code_compta_fournisseur . "' ";
						}
						$sql .= " )  ";

						$resql2 = $this->db->query($sql);
						if ($resql2) {
							while ( $obj2 = $this->db->fetch_object($resql2) ) {
								$ids[$obj2->rowid] = $obj2->rowid;
							}
						} else {
							$this->errors[] = $this->db->lasterror;
							return - 1;
						}
					}
				}

				if (count($ids) > 1) {
					$result = $this->updateLettering($ids);
				}
			}
		}
		if ($error) {
			foreach ($this->errors as $errmsg) {
				dol_syslog(get_class($this) . "::" . __METHOD__ . $errmsg, LOG_ERR);
				$this->error .= ($this->error ? ', ' . $errmsg : $errmsg);
			}
			return - 1 * $error;
		} else {
			return 1;
		}
	}

	/**
	 *
	 * @param array $ids ids array
	 * @param boolean $notrigger no trigger
 	 * @return number
	 */
	public function updateLettering($ids = array(), $notrigger = false)
	{
		$error = 0;
		$lettre = 'AAA';

		dol_syslog(get_class($this) . "::" . __METHOD__, LOG_DEBUG);

		$sql = "SELECT DISTINCT lettering_code FROM " . MAIN_DB_PREFIX . "accounting_bookkeeping WHERE ";
		$sql .= " lettering_code != '' ORDER BY lettering_code DESC limit 1;  ";

		$result = $this->db->query($sql);
		if ($result) {
			$obj = $this->db->fetch_object($result);
			$lettre = (empty($obj->lettering_code) ? 'AAA' : $obj->lettering_code);
			if (! empty($obj->lettering_code))
				$lettre++;
		} else {
			$this->errors[] = 'Error' . $this->db->lasterror();
			$error++;
		}

		$sql = "SELECT SUM(ABS(debit)) as deb, SUM(ABS(credit)) as cred FROM " . MAIN_DB_PREFIX . "accounting_bookkeeping WHERE ";
		$sql .= " rowid IN (" . implode(',', $ids) . ") ";
		$result = $this->db->query($sql);
		if ($result) {
			$obj = $this->db->fetch_object($result);
			if (! (round(abs($obj->deb), 2) === round(abs($obj->cred), 2))) {
				$this->errors[] = 'Total not exacts ' . round(abs($obj->deb), 2) . ' vs ' . round(abs($obj->cred), 2);
				$error++;
			}
		} else {
			$this->errors[] = 'Erreur sql' . $this->db->lasterror();
			$error++;
		}

		// Update request

		$now = dol_now();

		if (! $error)
		{
			$sql = "UPDATE " . MAIN_DB_PREFIX . "accounting_bookkeeping SET";
			$sql .= " lettering_code='" . $lettre . "'";
			$sql .= " , date_lettering = '" . $this->db->idate($now) . "'"; // todo correct date it's false
			$sql .= "  WHERE rowid IN (" . implode(',', $ids) . ") ";
			$this->db->begin();

			dol_syslog(get_class($this) . "::update sql=" . $sql, LOG_DEBUG);
			$resql = $this->db->query($sql);
			if (! $resql) {
				$error++;
				$this->errors[] = "Error " . $this->db->lasterror();
			}
		}

		if (! $error) {
			if (! $notrigger) {
				// Uncomment this and change MYOBJECT to your own tag if you
				// want this action calls a trigger.

				// // Call triggers
				// include_once DOL_DOCUMENT_ROOT . '/core/class/interfaces.class.php';
				// $interface=new Interfaces($this->db);
				// $result=$interface->run_triggers('MYOBJECT_MODIFY',$this,$user,$langs,$conf);
				// if ($result < 0) { $error++; $this->errors=$interface->errors; }
				// // End call triggers
			}
		}
		// Commit or rollback
		if ($error) {
			foreach ($this->errors as $errmsg) {
				dol_syslog(get_class($this) . "::update " . $errmsg, LOG_ERR);
				$this->error .= ($this->error ? ', ' . $errmsg : $errmsg);
			}
			$this->db->rollback();
			return - 1 * $error;
		} else {
			$this->db->commit();
			return 1;
		}
	}
}<|MERGE_RESOLUTION|>--- conflicted
+++ resolved
@@ -1,11 +1,7 @@
 <?php
 /* Copyright (C) 2004-2005  Rodolphe Quiedeville    <rodolphe@quiedeville.org>
  * Copyright (C) 2013       Olivier Geffroy         <jeff@jeffinfo.com>
-<<<<<<< HEAD
- * Copyright (C) 2013-2018  Alexandre Spangaro      <aspangaro@open-dsi.fr>
-=======
  * Copyright (C) 2013-2019  Alexandre Spangaro      <aspangaro@open-dsi.fr>
->>>>>>> 6797c951
  * Copyright (C) 2018       Frédéric France         <frederic.france@netlogic.fr>
  *
  * This program is free software; you can redistribute it and/or modify
