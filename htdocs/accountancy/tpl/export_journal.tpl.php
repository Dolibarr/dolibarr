--- conflicted
+++ resolved
@@ -15,6 +15,8 @@
  * You should have received a copy of the GNU General Public License
  * along with this program. If not, see <https://www.gnu.org/licenses/>.
  */
+
+// $formatexportset ùust be defined
 
 // Protection to avoid direct call of template
 if (empty($conf) || !is_object($conf))
@@ -58,11 +60,8 @@
 	$endaccountingperiod = dol_print_date(dol_get_last_day($tmparray['year'], $tmparray['mon']), 'dayxcard');
 
 	$completefilename = $siren."FEC".$endaccountingperiod.".txt";
-<<<<<<< HEAD
-=======
 } elseif ($accountancyexport->getFormatCode($formatexportset) == $accountancyexport::$EXPORT_TYPE_CIEL && $type_export == "general_ledger" && !empty($conf->global->ACCOUNTING_EXPORT_XIMPORT_FORCE_FILENAME)) {
 	$completefilename = "XIMPORT.TXT";
->>>>>>> a983dc75
 } else {
 	$completefilename = ($code ? $code."_" : "").($prefix ? $prefix."_" : "").$filename.($nodateexport ? "" : $date_export).".".$format;
 }
