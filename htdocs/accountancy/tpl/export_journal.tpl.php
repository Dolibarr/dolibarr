--- conflicted
+++ resolved
@@ -3,10 +3,7 @@
  * Copyright (C) 2022  		Lionel Vessiller    <lvessiller@open-dsi.fr>
  * Copyright (C) 2016       Charlie Benke		<charlie@patas-monkey.com>
  * Copyright (C) 2022  		Progiseize         	<a.bisotti@progiseize.fr>
-<<<<<<< HEAD
-=======
  * Copyright (C) 2024		MDW							<mdeweerd@users.noreply.github.com>
->>>>>>> cc80841a
  *
  * This program is free software; you can redistribute it and/or modify
  * it under the terms of the GNU General Public License as published by
@@ -24,8 +21,6 @@
 
 // $formatexportset must be defined
 // $downloadMode 	=0 for direct download or =1 to download after writing files or =-1 not to download files
-<<<<<<< HEAD
-=======
 
 '
 @phan-var-force string $formatexportset
@@ -33,7 +28,6 @@
 @phan-var-force string $filename
 @phan-var-force int<-1,1> $downloadMode
 ';
->>>>>>> cc80841a
 
 // Protection to avoid direct call of template
 if (empty($conf) || !is_object($conf)) {
@@ -50,10 +44,7 @@
 $date_export = "_".dol_print_date(dol_now(), '%Y%m%d%H%M%S');
 $endaccountingperiod = dol_print_date(dol_now(), '%Y%m%d');
 
-<<<<<<< HEAD
-=======
 
->>>>>>> cc80841a
 if (empty($downloadMode)) {
 	header('Content-Type: text/csv');
 }
