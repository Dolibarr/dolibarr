<?php
/* Copyright (C) 2016   Xebax Christy           <xebax@wanadoo.fr>
 * Copyright (C) 2016	Laurent Destailleur		<eldy@users.sourceforge.net>
 * Copyright (C) 2016   Jean-François Ferry     <jfefe@aternatik.fr>
 *
 * This program is free software you can redistribute it and/or modify
 * it under the terms of the GNU General Public License as published by
 * the Free Software Foundation; either version 3 of the License, or
 * (at your option) any later version.
 *
 * This program is distributed in the hope that it will be useful,
 * but WITHOUT ANY WARRANTY; without even the implied warranty of
 * MERCHANTABILITY or FITNESS FOR A PARTICULAR PURPOSE. See the
 * GNU General Public License for more details.
 *
 * You should have received a copy of the GNU General Public License
 * along with this program. If not, see <http://www.gnu.org/licenses/>.
 */

use Luracast\Restler\RestException;
use Luracast\Restler\Format\UploadFormat;


require_once DOL_DOCUMENT_ROOT.'/main.inc.php';
require_once DOL_DOCUMENT_ROOT.'/core/lib/files.lib.php';
require_once DOL_DOCUMENT_ROOT.'/compta/facture/class/facture.class.php';

/**
 * API class for receive files
 *
 * @access protected
 * @class Documents {@requires user,external}
 */
class Documents extends DolibarrApi
{

    /**
     * @var array   $DOCUMENT_FIELDS     Mandatory fields, checked when create and update object
     */
    static $DOCUMENT_FIELDS = array(
        'modulepart'
    );

    /**
     * Constructor
     */
    function __construct()
    {
        global $db;
        $this->db = $db;
    }


    /**
<<<<<<< HEAD
     * Returns a document.
=======
     * Returns a document. Note that, this API is similar to using the wrapper link "documents.php" to download
     * a file (used for internal HTML links of documents into application), but with no need to be into a logged session (no need to post the session cookie).
>>>>>>> 86e751bd
     *
     * @param   string  $module_part    Name of module or area concerned by file download ('facture', ...)
     * @param   string  $original_file  Relative path with filename, relative to modulepart (for example: IN201701-999/IN201701-999.pdf)
     * @param	int		$regeneratedoc	If requested document is the main document of an object, setting this to 1 ask API to regenerate document before returning it (supported for some module_part only). It is no effect in other cases.
     * 									Also, note that setting this to 1 nead write access on object.
     * @return  array                   List of documents
     *
     * @throws 500
     * @throws 501
     * @throws 400
     * @throws 401
     * @throws 200
     */
<<<<<<< HEAD
    public function index($module_part, $ref='', $subdir='') {
	global $conf;
	$this->invoice = new Facture($this->db);
=======
    public function index($module_part, $original_file='', $regeneratedoc=0)
    {
		global $conf;
>>>>>>> 86e751bd

		if (empty($module_part)) {
	            throw new RestException(400, 'bad value for parameter modulepart');
		}
        if (empty($original_file)) {
            throw new RestException(400, 'bad value for parameter ref or subdir');
        }
<<<<<<< HEAD
        if (empty($ref)) {
            throw new RestException(501, 'FeatureNotYetAvailable');
        }
	if (!DolibarrApiAccess::$user->rights->ecm->read) {
            throw new RestException(401);
        }
	
	//--- Generates the document
	$hidedetails = empty($conf->global->MAIN_GENERATE_DOCUMENTS_HIDE_DETAILS) ? 0 : 1;
	$hidedesc = empty($conf->global->MAIN_GENERATE_DOCUMENTS_HIDE_DESC) ? 0 : 1;
	$hideref = empty($conf->global->MAIN_GENERATE_DOCUMENTS_HIDE_REF) ? 0 : 1;
	$result = $this->invoice->fetch(0, $ref);
        if( ! $result ) {
            throw new RestException(404, 'Invoice not found');
        }
	$result = $this->invoice->generateDocument($this->invoice->modelpdf, $outputlangs, $hidedetails, $hidedesc, $hideref);
        if( $result <= 0 ) {
            throw new RestException(500, 'Error generating document');
        }



	//--- Finds and returns the document
	$original_file = str_replace("../","/", $ref.'/'.$ref.'.pdf');
	$refname=basename(dirname($original_file)."/");
	$entity=$conf->entity;
=======

		//--- Finds and returns the document
		$entity=$conf->entity;
>>>>>>> 86e751bd

		$check_access = dol_check_secure_access_document($module_part, $original_file, $entity, DolibarrApiAccess::$user, '', ($regeneratedoc ? 'write' : 'read'));
		$accessallowed              = $check_access['accessallowed'];
		$sqlprotectagainstexternals = $check_access['sqlprotectagainstexternals'];
		$original_file              = $check_access['original_file'];

		if (preg_match('/\.\./',$original_file) || preg_match('/[<>|]/',$original_file))
		{
		    throw new RestException(401);
		}
	    if (!$accessallowed) {
	        throw new RestException(401);
	    }

        // --- Generates the document
        if ($regeneratedoc)
        {
        	$hidedetails = empty($conf->global->MAIN_GENERATE_DOCUMENTS_HIDE_DETAILS) ? 0 : 1;
        	$hidedesc = empty($conf->global->MAIN_GENERATE_DOCUMENTS_HIDE_DESC) ? 0 : 1;
        	$hideref = empty($conf->global->MAIN_GENERATE_DOCUMENTS_HIDE_REF) ? 0 : 1;

        	if ($module_part == 'facture' || $module_part == 'invoice')
        	{
        		require_once DOL_DOCUMENT_ROOT.'/compta/facture/class/facture.class.php';
        		$this->invoice = new Facture($this->db);
        		$result = $this->invoice->fetch(0, $ref);
        		if( ! $result ) {
        			throw new RestException(404, 'Invoice not found');
        		}
        		$result = $this->invoice->generateDocument($this->invoice->modelpdf, $outputlangs, $hidedetails, $hidedesc, $hideref);
        		if( $result <= 0 ) {
        			throw new RestException(500, 'Error generating document');
        		}
        	}
        }

		$filename = basename($original_file);
		$original_file_osencoded=dol_osencode($original_file);	// New file name encoded in OS encoding charset

		if (! file_exists($original_file_osencoded))
		{
		    throw new RestException(404, 'File not found');
		}

		$file_content=file_get_contents($original_file_osencoded);
        return array('filename'=>$filename, 'content'=>base64_encode($file_content), 'encoding'=>'MIME base64 (base64_encode php function, http://php.net/manual/en/function.base64-encode.php)' );
    }


    /**
     * Return a document.
     *
     * @param   int         $id          ID of document
     * @return  array                    Array with data of file
     *
     * @throws RestException
     */
    /*
    public function get($id) {
        return array('note'=>'xxx');
    }*/


    /**
     * Push a file.
     * Test sample 1: { "filename": "mynewfile.txt", "modulepart": "facture", "ref": "FA1701-001", "subdir": "", "filecontent": "content text", "fileencoding": "", "overwriteifexists": "0" }.
     * Test sample 2: { "filename": "mynewfile.txt", "modulepart": "medias", "ref": "", "subdir": "mysubdir1/mysubdir2", "filecontent": "content text", "fileencoding": "", "overwriteifexists": "0" }.
     *
     * @param   string  $filename           Name of file to create ('FA1705-0123')
     * @param   string  $modulepart         Name of module or area concerned by file upload ('facture', ...)
     * @param   string  $ref                Reference of object (This will define subdir automatically and store submited file into it)
     * @param   string  $subdir             Subdirectory (Only if ref not provided)
     * @param   string  $filecontent        File content (string with file content. An empty file will be created if this parameter is not provided)
     * @param   string  $fileencoding       File encoding (''=no encoding, 'base64'=Base 64)
     * @param   int 	$overwriteifexists  Overwrite file if exists (1 by default)
     * @return  bool     				    State of copy
     * @throws RestException
     */
    public function post($filename, $modulepart, $ref='', $subdir='', $filecontent='', $fileencoding='', $overwriteifexists=0)
    {
        global $db, $conf;

        /*var_dump($modulepart);
        var_dump($filename);
        var_dump($filecontent);
        exit;*/

        require_once DOL_DOCUMENT_ROOT . '/core/lib/files.lib.php';

        if (!DolibarrApiAccess::$user->rights->ecm->upload) {
            throw new RestException(401);
        }

        $newfilecontent = '';
        if (empty($fileencoding)) $newfilecontent = $filecontent;
        if ($fileencoding == 'base64') $newfilecontent = base64_decode($filecontent);

		$original_file = dol_sanitizeFileName($filename);

		// Define $uploadir
		$object = null;
		$entity = $user->entity;
		if ($ref)
		{
    		if ($modulepart == 'facture' || $modulepart == 'invoice')
    		{
    		    $modulepart='facture';
    		    $object=new Facture($db);
    		    $result = $object->fetch('', $ref);
    		}

    		if (! ($object->id > 0))
    		{
   		        throw new RestException(500, 'The object '.$modulepart." with ref '".$ref."' was not found.");
    		}

    		$tmp = dol_check_secure_access_document($modulepart, $tmpreldir.$object->ref, $entity, DolibarrApiAccess::$user, $ref, 'write');
    		$upload_dir = $tmp['original_file'];

    		if (empty($upload_dir) || $upload_dir == '/')
    		{
    		    throw new RestException(500, 'This value of modulepart does not support yet usage of ref. Check modulepart parameter or try to use subdir parameter instead of ref.');
    		}
		}
		else
		{
		    if ($modulepart == 'invoice') $modulepart ='facture';

		    $tmp = dol_check_secure_access_document($modulepart, $subdir, $entity, DolibarrApiAccess::$user, '', 'write');
    		$upload_dir = $tmp['original_file'];

		    if (empty($upload_dir) || $upload_dir == '/')
    		{
    		    throw new RestException(500, 'This value of modulepart does not support yet usage of ref. Check modulepart parameter or try to use subdir parameter instead of ref.');
    		}
		}


		$upload_dir = dol_sanitizePathName($upload_dir);

		$destfile = $upload_dir . '/' . $original_file;
		$destfiletmp = DOL_DATA_ROOT.'/admin/temp/' . $original_file;
		dol_delete_file($destfiletmp);

        if (!dol_is_dir($upload_dir)) {
            throw new RestException(401,'Directory not exists : '.$upload_dir);
        }

        if (! $overwriteifexists && dol_is_file($destfile))
        {
            throw new RestException(500, "File with name '".$original_file."' already exists.");
        }

        $fhandle = @fopen($destfiletmp, 'w');
        if ($fhandle)
        {
            $nbofbyteswrote = fwrite($fhandle, $newfilecontent);
            fclose($fhandle);
            @chmod($destfiletmp, octdec($conf->global->MAIN_UMASK));
        }
        else
        {
            throw new RestException(500, "Failed to open file '".$destfiletmp."' for write");
        }

        $result = dol_move($destfiletmp, $destfile, 0, $overwriteifexists, 1);

        return $result;
    }

    /**
     * Validate fields before create or update object
     *
     * @param   array           $data   Array with data to verify
     * @return  array
     * @throws  RestException
     */
    function _validate_file($data) {
        $result = array();
        foreach (Documents::$DOCUMENT_FIELDS as $field) {
            if (!isset($data[$field]))
                throw new RestException(400, "$field field missing");
            $result[$field] = $data[$field];
        }
        return $result;
    }
}<|MERGE_RESOLUTION|>--- conflicted
+++ resolved
@@ -23,7 +23,6 @@
 
 require_once DOL_DOCUMENT_ROOT.'/main.inc.php';
 require_once DOL_DOCUMENT_ROOT.'/core/lib/files.lib.php';
-require_once DOL_DOCUMENT_ROOT.'/compta/facture/class/facture.class.php';
 
 /**
  * API class for receive files
@@ -52,12 +51,8 @@
 
 
     /**
-<<<<<<< HEAD
-     * Returns a document.
-=======
      * Returns a document. Note that, this API is similar to using the wrapper link "documents.php" to download
      * a file (used for internal HTML links of documents into application), but with no need to be into a logged session (no need to post the session cookie).
->>>>>>> 86e751bd
      *
      * @param   string  $module_part    Name of module or area concerned by file download ('facture', ...)
      * @param   string  $original_file  Relative path with filename, relative to modulepart (for example: IN201701-999/IN201701-999.pdf)
@@ -71,15 +66,9 @@
      * @throws 401
      * @throws 200
      */
-<<<<<<< HEAD
-    public function index($module_part, $ref='', $subdir='') {
-	global $conf;
-	$this->invoice = new Facture($this->db);
-=======
     public function index($module_part, $original_file='', $regeneratedoc=0)
     {
 		global $conf;
->>>>>>> 86e751bd
 
 		if (empty($module_part)) {
 	            throw new RestException(400, 'bad value for parameter modulepart');
@@ -87,38 +76,9 @@
         if (empty($original_file)) {
             throw new RestException(400, 'bad value for parameter ref or subdir');
         }
-<<<<<<< HEAD
-        if (empty($ref)) {
-            throw new RestException(501, 'FeatureNotYetAvailable');
-        }
-	if (!DolibarrApiAccess::$user->rights->ecm->read) {
-            throw new RestException(401);
-        }
-	
-	//--- Generates the document
-	$hidedetails = empty($conf->global->MAIN_GENERATE_DOCUMENTS_HIDE_DETAILS) ? 0 : 1;
-	$hidedesc = empty($conf->global->MAIN_GENERATE_DOCUMENTS_HIDE_DESC) ? 0 : 1;
-	$hideref = empty($conf->global->MAIN_GENERATE_DOCUMENTS_HIDE_REF) ? 0 : 1;
-	$result = $this->invoice->fetch(0, $ref);
-        if( ! $result ) {
-            throw new RestException(404, 'Invoice not found');
-        }
-	$result = $this->invoice->generateDocument($this->invoice->modelpdf, $outputlangs, $hidedetails, $hidedesc, $hideref);
-        if( $result <= 0 ) {
-            throw new RestException(500, 'Error generating document');
-        }
-
-
-
-	//--- Finds and returns the document
-	$original_file = str_replace("../","/", $ref.'/'.$ref.'.pdf');
-	$refname=basename(dirname($original_file)."/");
-	$entity=$conf->entity;
-=======
 
 		//--- Finds and returns the document
 		$entity=$conf->entity;
->>>>>>> 86e751bd
 
 		$check_access = dol_check_secure_access_document($module_part, $original_file, $entity, DolibarrApiAccess::$user, '', ($regeneratedoc ? 'write' : 'read'));
 		$accessallowed              = $check_access['accessallowed'];
