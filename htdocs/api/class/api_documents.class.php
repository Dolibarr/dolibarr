<?php
/* Copyright (C) 2016   Xebax Christy           <xebax@wanadoo.fr>
 * Copyright (C) 2016	Laurent Destailleur		<eldy@users.sourceforge.net>
 * Copyright (C) 2016   Jean-François Ferry     <jfefe@aternatik.fr>
 *
 * This program is free software you can redistribute it and/or modify
 * it under the terms of the GNU General Public License as published by
 * the Free Software Foundation; either version 3 of the License, or
 * (at your option) any later version.
 *
 * This program is distributed in the hope that it will be useful,
 * but WITHOUT ANY WARRANTY; without even the implied warranty of
 * MERCHANTABILITY or FITNESS FOR A PARTICULAR PURPOSE. See the
 * GNU General Public License for more details.
 *
 * You should have received a copy of the GNU General Public License
 * along with this program. If not, see <http://www.gnu.org/licenses/>.
 */

use Luracast\Restler\RestException;
use Luracast\Restler\Format\UploadFormat;


require_once DOL_DOCUMENT_ROOT.'/main.inc.php';
require_once DOL_DOCUMENT_ROOT.'/core/lib/files.lib.php';

/**
 * API class for receive files
 *
 * @access protected
 * @class Documents {@requires user,external}
 */
class Documents extends DolibarrApi
{

	/**
	 * @var array   $DOCUMENT_FIELDS     Mandatory fields, checked when create and update object
	 */
	static $DOCUMENT_FIELDS = array(
		'modulepart'
	);

	/**
	 * Constructor
	 */
	function __construct()
	{
		global $db;
		$this->db = $db;
	}


	/**
	 * Download a document.
	 *
	 * Note that, this API is similar to using the wrapper link "documents.php" to download a file (used for
	 * internal HTML links of documents into application), but with no need to have a session cookie (the token is used instead).
	 *
	 * @param   string  $module_part    Name of module or area concerned by file download ('facture', ...)
	 * @param   string  $original_file  Relative path with filename, relative to modulepart (for example: IN201701-999/IN201701-999.pdf)
	 * @return  array                   List of documents
	 *
	 * @throws 400
	 * @throws 401
	 * @throws 404
	 * @throws 200
	 *
	 * @url GET /download
	 */
	public function index($module_part, $original_file='')
	{
		global $conf, $langs;

		if (empty($module_part)) {
				throw new RestException(400, 'bad value for parameter modulepart');
		}
		if (empty($original_file)) {
			throw new RestException(400, 'bad value for parameter original_file');
		}

		//--- Finds and returns the document
		$entity=$conf->entity;

		$check_access = dol_check_secure_access_document($module_part, $original_file, $entity, DolibarrApiAccess::$user, '', 'read');
		$accessallowed              = $check_access['accessallowed'];
		$sqlprotectagainstexternals = $check_access['sqlprotectagainstexternals'];
		$original_file              = $check_access['original_file'];

		if (preg_match('/\.\./',$original_file) || preg_match('/[<>|]/',$original_file))
		{
			throw new RestException(401);
		}
		if (!$accessallowed) {
			throw new RestException(401);
		}

		$filename = basename($original_file);
		$original_file_osencoded=dol_osencode($original_file);	// New file name encoded in OS encoding charset

		if (! file_exists($original_file_osencoded))
		{
			throw new RestException(404, 'File not found');
		}

		$file_content=file_get_contents($original_file_osencoded);
<<<<<<< HEAD
		return array('filename'=>$filename, 'content'=>base64_encode($file_content), 'encoding'=>'MIME base64 (base64_encode php function, http://php.net/manual/en/function.base64-encode.php)' );
=======
		return array('filename'=>$filename, 'content-type' => dol_mimetype($filename), 'filesize'=>filesize($original_file), 'content'=>base64_encode($file_content), 'encoding'=>'base64' );
>>>>>>> d9b8a8c8
	}


	/**
	 * Build a document.
	 *
	 * Test sample 1: { "module_part": "invoice", "original_file": "FA1701-001/FA1701-001.pdf", "doctemplate": "crabe", "langcode": "fr_FR" }.
	 *
	 * @param   string  $module_part    Name of module or area concerned by file download ('invoice', 'order', ...).
	 * @param   string  $original_file  Relative path with filename, relative to modulepart (for example: IN201701-999/IN201701-999.pdf).
	 * @param	string	$doctemplate	Set here the doc template to use for document generation (If not set, use the default template).
	 * @param	string	$langcode		Language code like 'en_US', 'fr_FR', 'es_ES', ... (If not set, use the default language).
	 * @return  array                   List of documents
	 *
	 * @throws 500
	 * @throws 501
	 * @throws 400
	 * @throws 401
	 * @throws 404
	 * @throws 200
	 *
	 * @url PUT /builddoc
	 */
	public function builddoc($module_part, $original_file='', $doctemplate='', $langcode='')
	{
		global $conf, $langs;

		if (empty($module_part)) {
			throw new RestException(400, 'bad value for parameter modulepart');
		}
		if (empty($original_file)) {
			throw new RestException(400, 'bad value for parameter original_file');
		}

		$outputlangs = $langs;
		if ($langcode && $langs->defaultlang != $langcode)
		{
			$outputlangs=new Translate('', $conf);
			$outputlangs->setDefaultLang($langcode);
		}

		//--- Finds and returns the document
		$entity=$conf->entity;

		$check_access = dol_check_secure_access_document($module_part, $original_file, $entity, DolibarrApiAccess::$user, '', 'write');
		$accessallowed              = $check_access['accessallowed'];
		$sqlprotectagainstexternals = $check_access['sqlprotectagainstexternals'];
		$original_file              = $check_access['original_file'];

		if (preg_match('/\.\./',$original_file) || preg_match('/[<>|]/',$original_file)) {
			throw new RestException(401);
		}
		if (!$accessallowed) {
			throw new RestException(401);
		}

		// --- Generates the document
		$hidedetails = empty($conf->global->MAIN_GENERATE_DOCUMENTS_HIDE_DETAILS) ? 0 : 1;
		$hidedesc = empty($conf->global->MAIN_GENERATE_DOCUMENTS_HIDE_DESC) ? 0 : 1;
		$hideref = empty($conf->global->MAIN_GENERATE_DOCUMENTS_HIDE_REF) ? 0 : 1;

		$templateused='';

		if ($module_part == 'facture' || $module_part == 'invoice')
		{
			require_once DOL_DOCUMENT_ROOT.'/compta/facture/class/facture.class.php';
			$this->invoice = new Facture($this->db);
			$result = $this->invoice->fetch(0, preg_replace('/\.[^\.]+$/', '', basename($original_file)));
			if( ! $result ) {
				throw new RestException(404, 'Invoice not found');
			}

			$templateused = $doctemplate?$doctemplate:$this->invoice->modelpdf;
			$result = $this->invoice->generateDocument($templateused, $outputlangs, $hidedetails, $hidedesc, $hideref);
			if( $result <= 0 ) {
				throw new RestException(500, 'Error generating document');
			}
		}
		elseif ($module_part == 'commande' || $module_part == 'order')
		{
			require_once DOL_DOCUMENT_ROOT.'/commande/class/commande.class.php';
			$this->order = new Commande($this->db);
			$result = $this->order->fetch(0, preg_replace('/\.[^\.]+$/', '', basename($original_file)));
			if( ! $result ) {
				throw new RestException(404, 'Order not found');
			}
			$templateused = $doctemplate?$doctemplate:$this->order->modelpdf;
			$result = $this->order->generateDocument($templateused, $outputlangs, $hidedetails, $hidedesc, $hideref);
			if( $result <= 0 ) {
				throw new RestException(500, 'Error generating document');
			}
		}
		elseif ($module_part == 'propal' || $module_part == 'proposal')
		{
			require_once DOL_DOCUMENT_ROOT.'/comm/propal/class/propal.class.php';
			$this->propal = new Propal($this->db);
			$result = $this->propal->fetch(0, preg_replace('/\.[^\.]+$/', '', basename($original_file)));
			if( ! $result ) {
				throw new RestException(404, 'Proposal not found');
			}
			$templateused = $doctemplate?$doctemplate:$this->propal->modelpdf;
			$result = $this->propal->generateDocument($templateused, $outputlangs, $hidedetails, $hidedesc, $hideref);
			if( $result <= 0 ) {
				throw new RestException(500, 'Error generating document');
			}
		}
		else
		{
			throw new RestException(403, 'Generation not available for this modulepart');
		}

		$filename = basename($original_file);
		$original_file_osencoded=dol_osencode($original_file);	// New file name encoded in OS encoding charset

		if (! file_exists($original_file_osencoded))
		{
			throw new RestException(404, 'File not found');
		}

		$file_content=file_get_contents($original_file_osencoded);
<<<<<<< HEAD
		return array('filename'=>$filename, 'content'=>base64_encode($file_content), 'langcode'=>$outputlangs->defaultlang, 'template'=>$templateused, 'encoding'=>'MIME base64 (base64_encode php function, http://php.net/manual/en/function.base64-encode.php)' );
	}


=======
		return array('filename'=>$filename, 'content-type' => dol_mimetype($filename), 'filesize'=>filesize($original_file), 'content'=>base64_encode($file_content), 'langcode'=>$outputlangs->defaultlang, 'template'=>$templateused, 'encoding'=>'base64' );
	}

>>>>>>> d9b8a8c8
	/**
	 * Return the list of documents of a dedicated element (from its ID or Ref)
	 *
	 * @param   string 	$modulepart		Name of module or area concerned ('thirdparty', 'member', 'proposal', 'order', 'invoice', 'shipment', 'project',  ...)
	 * @param	int		$id				ID of element
	 * @param	string	$ref			Ref of element
	 * @param	string	$sortfield		Sort criteria ('','fullname','relativename','name','date','size')
	 * @param	string	$sortorder		Sort order ('asc' or 'desc')
	 * @return	array					Array of documents with path
	 *
	 * @throws 200
	 * @throws 400
	 * @throws 401
	 * @throws 404
	 * @throws 500
	 *
	 * @url GET /
	 */
	function getDocumentsListByElement($modulepart, $id=0, $ref='', $sortfield='', $sortorder='')
	{
		global $conf;

		if (empty($modulepart)) {
			throw new RestException(400, 'bad value for parameter modulepart');
		}

		if (empty($id) && empty($ref)) {
			throw new RestException(400, 'bad value for parameter id or ref');
		}

		$id = (empty($id)?0:$id);

		if ($modulepart == 'societe' || $modulepart == 'thirdparty')
		{
			require_once DOL_DOCUMENT_ROOT.'/societe/class/societe.class.php';

			if (!DolibarrApiAccess::$user->rights->societe->lire) {
				throw new RestException(401);
			}

			$object = new Societe($this->db);
			$result=$object->fetch($id, $ref);
			if ( ! $result ) {
				throw new RestException(404, 'Thirdparty not found');
			}

			$upload_dir = $conf->societe->multidir_output[$object->entity] . "/" . $object->id;
		}
		else if ($modulepart == 'adherent' || $modulepart == 'member')
		{
			require_once DOL_DOCUMENT_ROOT.'/adherents/class/adherent.class.php';

			if (!DolibarrApiAccess::$user->rights->adherent->lire) {
				throw new RestException(401);
			}

			$object = new Adherent($this->db);
			$result=$object->fetch($id, $ref);
			if ( ! $result ) {
				throw new RestException(404, 'Member not found');
			}

			$upload_dir = $conf->adherent->dir_output . "/" . get_exdir(0, 0, 0, 1, $object, 'member');
		}
		else if ($modulepart == 'propal' || $modulepart == 'proposal')
		{
			require_once DOL_DOCUMENT_ROOT.'/comm/propal/class/propal.class.php';

			if (!DolibarrApiAccess::$user->rights->propal->lire) {
				throw new RestException(401);
			}

			$object = new Propal($this->db);
			$result=$object->fetch($id, $ref);
			if ( ! $result ) {
				throw new RestException(404, 'Proposal not found');
			}

			$upload_dir = $conf->propal->multidir_output[$object->entity] . "/" . get_exdir(0, 0, 0, 1, $object, 'propal');
		}
		else if ($modulepart == 'commande' || $modulepart == 'order')
		{
			require_once DOL_DOCUMENT_ROOT.'/commande/class/commande.class.php';

			if (!DolibarrApiAccess::$user->rights->commande->lire) {
				throw new RestException(401);
			}

			$object = new Commande($this->db);
			$result=$object->fetch($id, $ref);
			if ( ! $result ) {
				throw new RestException(404, 'Order not found');
			}

			$upload_dir = $conf->commande->dir_output . "/" . get_exdir(0, 0, 0, 1, $object, 'commande');
		}
		else if ($modulepart == 'shipment' || $modulepart == 'expedition')
		{
			require_once DOL_DOCUMENT_ROOT.'/expedition/class/expedition.class.php';

			if (!DolibarrApiAccess::$user->rights->expedition->lire) {
				throw new RestException(401);
			}

			$object = new Expedition($this->db);
			$result=$object->fetch($id, $ref);
			if ( ! $result ) {
				throw new RestException(404, 'Shipment not found');
			}

			$upload_dir = $conf->expedition->dir_output . "/sending/" . get_exdir(0, 0, 0, 1, $object, 'shipment');
		}
		else if ($modulepart == 'facture' || $modulepart == 'invoice')
		{
			require_once DOL_DOCUMENT_ROOT.'/compta/facture/class/facture.class.php';

			if (!DolibarrApiAccess::$user->rights->facture->lire) {
				throw new RestException(401);
			}

			$object = new Facture($this->db);
			$result=$object->fetch($id, $ref);
			if ( ! $result ) {
				throw new RestException(404, 'Invoice not found');
			}

			$upload_dir = $conf->facture->dir_output . "/" . get_exdir(0, 0, 0, 1, $object, 'invoice');
		}
<<<<<<< HEAD
=======
		else if ($modulepart == 'agenda' || $modulepart == 'action' || $modulepart == 'event')
		{
			require_once DOL_DOCUMENT_ROOT.'/comm/action/class/actioncomm.class.php';

			if (!DolibarrApiAccess::$user->rights->agenda->myactions->read && !DolibarrApiAccess::$user->rights->agenda->allactions->read) {
				throw new RestException(401);
			}

			$object = new ActionComm($this->db);
			$result=$object->fetch($id, $ref);
			if ( ! $result ) {
				throw new RestException(404, 'Event not found');
			}

			$upload_dir = $conf->agenda->dir_output.'/'.dol_sanitizeFileName($object->ref);
		}
>>>>>>> d9b8a8c8
		else
		{
			throw new RestException(500, 'Modulepart '.$modulepart.' not implemented yet.');
		}

		$filearray=dol_dir_list($upload_dir,"files",0,'','(\.meta|_preview.*\.png)$',$sortfield,(strtolower($sortorder)=='desc'?SORT_DESC:SORT_ASC),1);
		if (empty($filearray)) {
			throw new RestException(404, 'Search for modulepart '.$modulepart.' with Id '.$object->id.(! empty($object->Ref)?' or Ref '.$object->ref:'').' does not return any document.');
		}

		return $filearray;
	}


	/**
	 * Return a document.
	 *
	 * @param   int         $id          ID of document
	 * @return  array                    Array with data of file
	 *
	 * @throws RestException
	 */
	/*
    public function get($id) {
        return array('note'=>'xxx');
    }*/


	/**
	 * Upload a file.
	 *
	 * Test sample 1: { "filename": "mynewfile.txt", "modulepart": "facture", "ref": "FA1701-001", "subdir": "", "filecontent": "content text", "fileencoding": "", "overwriteifexists": "0" }.
	 * Test sample 2: { "filename": "mynewfile.txt", "modulepart": "medias", "ref": "", "subdir": "image/mywebsite", "filecontent": "Y29udGVudCB0ZXh0Cg==", "fileencoding": "base64", "overwriteifexists": "0" }.
	 *
	 * @param   string  $filename           Name of file to create ('FA1705-0123.txt')
	 * @param   string  $modulepart         Name of module or area concerned by file upload ('facture', 'project', 'project_task', ...)
	 * @param   string  $ref                Reference of object (This will define subdir automatically and store submited file into it)
	 * @param   string  $subdir       		Subdirectory (Only if ref not provided)
	 * @param   string  $filecontent        File content (string with file content. An empty file will be created if this parameter is not provided)
	 * @param   string  $fileencoding       File encoding (''=no encoding, 'base64'=Base 64) {@example '' or 'base64'}
	 * @param   int 	$overwriteifexists  Overwrite file if exists (1 by default)
	 *
	 * @throws 200
	 * @throws 400
	 * @throws 401
	 * @throws 404
	 * @throws 500
	 *
	 * @url POST /upload
	 */
	public function post($filename, $modulepart, $ref='', $subdir='', $filecontent='', $fileencoding='', $overwriteifexists=0)
	{
		global $db, $conf;

		/*var_dump($modulepart);
        var_dump($filename);
        var_dump($filecontent);
        exit;*/

		if(empty($modulepart))
		{
			throw new RestException(400, 'Modulepart not provided.');
		}
<<<<<<< HEAD

		if (!DolibarrApiAccess::$user->rights->ecm->upload) {
			throw new RestException(401);
		}

=======

		if (!DolibarrApiAccess::$user->rights->ecm->upload) {
			throw new RestException(401);
		}

>>>>>>> d9b8a8c8
		$newfilecontent = '';
		if (empty($fileencoding)) $newfilecontent = $filecontent;
		if ($fileencoding == 'base64') $newfilecontent = base64_decode($filecontent);

		$original_file = dol_sanitizeFileName($filename);

		// Define $uploadir
		$object = null;
		$entity = DolibarrApiAccess::$user->entity;
		if ($ref)
		{
			$tmpreldir='';

			if ($modulepart == 'facture' || $modulepart == 'invoice')
			{
				$modulepart='facture';

				require_once DOL_DOCUMENT_ROOT.'/compta/facture/class/facture.class.php';
				$object = new Facture($this->db);
			}
			elseif ($modulepart == 'project')
			{
				require_once DOL_DOCUMENT_ROOT.'/projet/class/project.class.php';
				$object = new Project($this->db);
			}
			elseif ($modulepart == 'task' || $modulepart == 'project_task')
			{
				$modulepart = 'project_task';

				require_once DOL_DOCUMENT_ROOT.'/projet/class/task.class.php';
				$object = new Task($this->db);

				$task_result = $object->fetch('', $ref);

				// Fetching the tasks project is required because its out_dir might be a sub-directory of the project
				if($task_result > 0)
				{
					$project_result = $object->fetch_projet();

					if($project_result >= 0)
					{
						$tmpreldir = dol_sanitizeFileName($object->project->ref).'/';
					}
				}
				else
				{
					throw new RestException(500, 'Error while fetching Task '.$ref);
				}
			}
			// TODO Implement additional moduleparts
			else
			{
				throw new RestException(500, 'Modulepart '.$modulepart.' not implemented yet.');
			}

			if(is_object($object))
			{
				$result = $object->fetch('', $ref);

				if($result == 0)
				{
					throw new RestException(404, "Object with ref '".$ref."' was not found.");
			}
				elseif ($result < 0)
				{
					throw new RestException(500, 'Error while fetching object.');
				}
			}

			if (! ($object->id > 0))
			{
   				throw new RestException(404, 'The object '.$modulepart." with ref '".$ref."' was not found.");
			}

			$relativefile = $tmpreldir.dol_sanitizeFileName($object->ref);

			$tmp = dol_check_secure_access_document($modulepart, $relativefile, $entity, DolibarrApiAccess::$user, $ref, 'write');
			$upload_dir = $tmp['original_file'];	// No dirname here, tmp['original_file'] is already the dir because dol_check_secure_access_document was called with param original_file that is only the dir

			if (empty($upload_dir) || $upload_dir == '/')
			{
				throw new RestException(500, 'This value of modulepart does not support yet usage of ref. Check modulepart parameter or try to use subdir parameter instead of ref.');
			}
		}
		else
		{
			if ($modulepart == 'invoice') $modulepart ='facture';
<<<<<<< HEAD

			$relativefile = $subdir;

=======

			$relativefile = $subdir;

>>>>>>> d9b8a8c8
			$tmp = dol_check_secure_access_document($modulepart, $relativefile, $entity, DolibarrApiAccess::$user, '', 'write');
			$upload_dir = $tmp['original_file'];	// No dirname here, tmp['original_file'] is already the dir because dol_check_secure_access_document was called with param original_file that is only the dir

			if (empty($upload_dir) || $upload_dir == '/')
			{
				throw new RestException(500, 'This value of modulepart does not support yet usage of ref. Check modulepart parameter or try to use subdir parameter instead of ref.');
			}
		}
		// $original_file here is still value of filename without any dir.

		$upload_dir = dol_sanitizePathName($upload_dir);

		$destfile = $upload_dir . '/' . $original_file;
		$destfiletmp = DOL_DATA_ROOT.'/admin/temp/' . $original_file;
		dol_delete_file($destfiletmp);
		//var_dump($original_file);exit;

		if (!dol_is_dir(dirname($destfile))) {
			throw new RestException(401, 'Directory not exists : '.dirname($destfile));
		}

		if (! $overwriteifexists && dol_is_file($destfile))
		{
			throw new RestException(500, "File with name '".$original_file."' already exists.");
		}

		$fhandle = @fopen($destfiletmp, 'w');
		if ($fhandle)
		{
			$nbofbyteswrote = fwrite($fhandle, $newfilecontent);
			fclose($fhandle);
			@chmod($destfiletmp, octdec($conf->global->MAIN_UMASK));
		}
		else
		{
			throw new RestException(500, "Failed to open file '".$destfiletmp."' for write");
		}

		$result = dol_move($destfiletmp, $destfile, 0, $overwriteifexists, 1);
		if (! $result)
		{
			throw new RestException(500, "Failed to move file into '".$destfile."'");
		}

		return dol_basename($destfile);
	}

	/**
	 * Validate fields before create or update object
	 *
	 * @param   array           $data   Array with data to verify
	 * @return  array
	 * @throws  RestException
	 */
	function _validate_file($data) {
		$result = array();
		foreach (Documents::$DOCUMENT_FIELDS as $field) {
			if (!isset($data[$field]))
				throw new RestException(400, "$field field missing");
			$result[$field] = $data[$field];
		}
		return $result;
	}
}<|MERGE_RESOLUTION|>--- conflicted
+++ resolved
@@ -103,11 +103,7 @@
 		}
 
 		$file_content=file_get_contents($original_file_osencoded);
-<<<<<<< HEAD
-		return array('filename'=>$filename, 'content'=>base64_encode($file_content), 'encoding'=>'MIME base64 (base64_encode php function, http://php.net/manual/en/function.base64-encode.php)' );
-=======
 		return array('filename'=>$filename, 'content-type' => dol_mimetype($filename), 'filesize'=>filesize($original_file), 'content'=>base64_encode($file_content), 'encoding'=>'base64' );
->>>>>>> d9b8a8c8
 	}
 
 
@@ -228,16 +224,9 @@
 		}
 
 		$file_content=file_get_contents($original_file_osencoded);
-<<<<<<< HEAD
-		return array('filename'=>$filename, 'content'=>base64_encode($file_content), 'langcode'=>$outputlangs->defaultlang, 'template'=>$templateused, 'encoding'=>'MIME base64 (base64_encode php function, http://php.net/manual/en/function.base64-encode.php)' );
-	}
-
-
-=======
 		return array('filename'=>$filename, 'content-type' => dol_mimetype($filename), 'filesize'=>filesize($original_file), 'content'=>base64_encode($file_content), 'langcode'=>$outputlangs->defaultlang, 'template'=>$templateused, 'encoding'=>'base64' );
 	}
 
->>>>>>> d9b8a8c8
 	/**
 	 * Return the list of documents of a dedicated element (from its ID or Ref)
 	 *
@@ -366,8 +355,6 @@
 
 			$upload_dir = $conf->facture->dir_output . "/" . get_exdir(0, 0, 0, 1, $object, 'invoice');
 		}
-<<<<<<< HEAD
-=======
 		else if ($modulepart == 'agenda' || $modulepart == 'action' || $modulepart == 'event')
 		{
 			require_once DOL_DOCUMENT_ROOT.'/comm/action/class/actioncomm.class.php';
@@ -384,7 +371,6 @@
 
 			$upload_dir = $conf->agenda->dir_output.'/'.dol_sanitizeFileName($object->ref);
 		}
->>>>>>> d9b8a8c8
 		else
 		{
 			throw new RestException(500, 'Modulepart '.$modulepart.' not implemented yet.');
@@ -448,19 +434,11 @@
 		{
 			throw new RestException(400, 'Modulepart not provided.');
 		}
-<<<<<<< HEAD
 
 		if (!DolibarrApiAccess::$user->rights->ecm->upload) {
 			throw new RestException(401);
 		}
 
-=======
-
-		if (!DolibarrApiAccess::$user->rights->ecm->upload) {
-			throw new RestException(401);
-		}
-
->>>>>>> d9b8a8c8
 		$newfilecontent = '';
 		if (empty($fileencoding)) $newfilecontent = $filecontent;
 		if ($fileencoding == 'base64') $newfilecontent = base64_decode($filecontent);
@@ -548,15 +526,9 @@
 		else
 		{
 			if ($modulepart == 'invoice') $modulepart ='facture';
-<<<<<<< HEAD
 
 			$relativefile = $subdir;
 
-=======
-
-			$relativefile = $subdir;
-
->>>>>>> d9b8a8c8
 			$tmp = dol_check_secure_access_document($modulepart, $relativefile, $entity, DolibarrApiAccess::$user, '', 'write');
 			$upload_dir = $tmp['original_file'];	// No dirname here, tmp['original_file'] is already the dir because dol_check_secure_access_document was called with param original_file that is only the dir
 
