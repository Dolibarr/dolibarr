<?php
/* Copyright (C) 2016   Xebax Christy           <xebax@wanadoo.fr>
 * Copyright (C) 2016	Laurent Destailleur		<eldy@users.sourceforge.net>
 * Copyright (C) 2016   Jean-François Ferry     <jfefe@aternatik.fr>
 * Copyright (C) 2023   Romain Neil             <contact@romain-neil.fr>
 *
 * This program is free software you can redistribute it and/or modify
 * it under the terms of the GNU General Public License as published by
 * the Free Software Foundation; either version 3 of the License, or
 * (at your option) any later version.
 *
 * This program is distributed in the hope that it will be useful,
 * but WITHOUT ANY WARRANTY; without even the implied warranty of
 * MERCHANTABILITY or FITNESS FOR A PARTICULAR PURPOSE. See the
 * GNU General Public License for more details.
 *
 * You should have received a copy of the GNU General Public License
 * along with this program. If not, see <https://www.gnu.org/licenses/>.
 */

use Luracast\Restler\RestException;
use Luracast\Restler\Format\UploadFormat;

require_once DOL_DOCUMENT_ROOT.'/main.inc.php';
require_once DOL_DOCUMENT_ROOT.'/core/lib/files.lib.php';

/**
 * API class for receive files
 *
 * @access protected
 * @class Documents {@requires user,external}
 */
class Documents extends DolibarrApi
{

	/**
	 * @var array   $DOCUMENT_FIELDS     Mandatory fields, checked when create and update object
	 */
	public static $DOCUMENT_FIELDS = array(
		'modulepart'
	);

	/**
	 * Constructor
	 */
	public function __construct()
	{
		global $db;
		$this->db = $db;
	}


	/**
	 * Download a document.
	 *
	 * Note that, this API is similar to using the wrapper link "documents.php" to download a file (used for
	 * internal HTML links of documents into application), but with no need to have a session cookie (the token is used instead).
	 *
	 * @param   string  $modulepart     Name of module or area concerned by file download ('facture', ...)
	 * @param   string  $original_file  Relative path with filename, relative to modulepart (for example: IN201701-999/IN201701-999.pdf)
	 * @return  array                   List of documents
	 *
	 * @throws RestException 400
	 * @throws RestException 401
	 * @throws RestException 404
	 *
	 * @url GET /download
	 */
	public function index($modulepart, $original_file = '')
	{
		global $conf, $langs;

		if (empty($modulepart)) {
				throw new RestException(400, 'bad value for parameter modulepart');
		}
		if (empty($original_file)) {
			throw new RestException(400, 'bad value for parameter original_file');
		}

		//--- Finds and returns the document
		$entity = $conf->entity;

		// Special cases that need to use get_exdir to get real dir of object
		// If future, all object should use this to define path of documents.
		/*
		$tmpreldir = '';
		if ($modulepart == 'supplier_invoice') {
			$tmpreldir = get_exdir($object->id, 2, 0, 0, $object, 'invoice_supplier');
		}

		$relativefile = $tmpreldir.dol_sanitizeFileName($object->ref); */
		$relativefile = $original_file;

		$check_access = dol_check_secure_access_document($modulepart, $relativefile, $entity, DolibarrApiAccess::$user, '', 'read');
		$accessallowed = $check_access['accessallowed'];
		$sqlprotectagainstexternals = $check_access['sqlprotectagainstexternals'];
		$original_file = $check_access['original_file'];

		if (preg_match('/\.\./', $original_file) || preg_match('/[<>|]/', $original_file)) {
			throw new RestException(401);
		}
		if (!$accessallowed) {
			throw new RestException(401);
		}

		$filename = basename($original_file);
		$original_file_osencoded = dol_osencode($original_file); // New file name encoded in OS encoding charset

		if (!file_exists($original_file_osencoded)) {
			dol_syslog("Try to download not found file ".$original_file_osencoded, LOG_WARNING);
			throw new RestException(404, 'File not found');
		}

		$file_content = file_get_contents($original_file_osencoded);
		return array('filename'=>$filename, 'content-type' => dol_mimetype($filename), 'filesize'=>filesize($original_file), 'content'=>base64_encode($file_content), 'encoding'=>'base64');
	}


	/**
	 * Build a document.
	 *
	 * Test sample 1: { "modulepart": "invoice", "original_file": "FA1701-001/FA1701-001.pdf", "doctemplate": "crabe", "langcode": "fr_FR" }.
	 *
	 * Supported modules: invoice, order, proposal, contract
	 *
	 * @param   string  $modulepart		Name of module or area concerned by file download ('thirdparty', 'member', 'proposal', 'supplier_proposal', 'order', 'supplier_order', 'invoice', 'supplier_invoice', 'shipment', 'project',  ...)
	 * @param   string  $original_file  Relative path with filename, relative to modulepart (for example: IN201701-999/IN201701-999.pdf).
	 * @param	string	$doctemplate	Set here the doc template to use for document generation (If not set, use the default template).
	 * @param	string	$langcode		Language code like 'en_US', 'fr_FR', 'es_ES', ... (If not set, use the default language).
	 * @return  array                   List of documents
	 *
	 * @throws RestException 500 System error
	 * @throws RestException 501
	 * @throws RestException 400
	 * @throws RestException 401
	 * @throws RestException 404
	 *
	 * @url PUT /builddoc
	 */
	public function builddoc($modulepart, $original_file = '', $doctemplate = '', $langcode = '')
	{
		global $conf, $langs;

		if (empty($modulepart)) {
			throw new RestException(400, 'bad value for parameter modulepart');
		}
		if (empty($original_file)) {
			throw new RestException(400, 'bad value for parameter original_file');
		}

		$outputlangs = $langs;
		if ($langcode && $langs->defaultlang != $langcode) {
			$outputlangs = new Translate('', $conf);
			$outputlangs->setDefaultLang($langcode);
		}

		//--- Finds and returns the document
		$entity = $conf->entity;

		// Special cases that need to use get_exdir to get real dir of object
		// If future, all object should use this to define path of documents.
		/*
		$tmpreldir = '';
		if ($modulepart == 'supplier_invoice') {
			$tmpreldir = get_exdir($object->id, 2, 0, 0, $object, 'invoice_supplier');
		}

		$relativefile = $tmpreldir.dol_sanitizeFileName($object->ref); */
		$relativefile = $original_file;

		$check_access = dol_check_secure_access_document($modulepart, $relativefile, $entity, DolibarrApiAccess::$user, '', 'write');
		$accessallowed              = $check_access['accessallowed'];
		$sqlprotectagainstexternals = $check_access['sqlprotectagainstexternals'];
		$original_file              = $check_access['original_file'];

		if (preg_match('/\.\./', $original_file) || preg_match('/[<>|]/', $original_file)) {
			throw new RestException(401);
		}
		if (!$accessallowed) {
			throw new RestException(401);
		}

		// --- Generates the document
		$hidedetails = empty($conf->global->MAIN_GENERATE_DOCUMENTS_HIDE_DETAILS) ? 0 : 1;
		$hidedesc = empty($conf->global->MAIN_GENERATE_DOCUMENTS_HIDE_DESC) ? 0 : 1;
		$hideref = empty($conf->global->MAIN_GENERATE_DOCUMENTS_HIDE_REF) ? 0 : 1;

		$templateused = '';

		if ($modulepart == 'facture' || $modulepart == 'invoice') {
			require_once DOL_DOCUMENT_ROOT.'/compta/facture/class/facture.class.php';
			$this->invoice = new Facture($this->db);
			$result = $this->invoice->fetch(0, preg_replace('/\.[^\.]+$/', '', basename($original_file)));
			if (!$result) {
				throw new RestException(404, 'Invoice not found');
			}

			$templateused = $doctemplate ? $doctemplate : $this->invoice->model_pdf;
			$result = $this->invoice->generateDocument($templateused, $outputlangs, $hidedetails, $hidedesc, $hideref);
			if ($result <= 0) {
				throw new RestException(500, 'Error generating document');
			}
		} elseif ($modulepart == 'facture_fournisseur' || $modulepart == 'invoice_supplier') {
			require_once DOL_DOCUMENT_ROOT . '/fourn/class/fournisseur.facture.class.php';
			$this->supplier_invoice = new FactureFournisseur($this->db);
			$result = $this->supplier_invoice->fetch(0, preg_replace('/\.[^\.]+$/', '', basename($original_file)));
			if (!$result) {
				throw new RestException(404, 'Supplier invoice not found');
			}

			$templateused = $doctemplate ? $doctemplate : $this->supplier_invoice->model_pdf;
			$result = $this->supplier_invoice->generateDocument($templateused, $outputlangs, $hidedetails, $hidedesc, $hideref);
			if ($result < 0) {
				throw new RestException(500, 'Error generating document');
			}
		} elseif ($modulepart == 'commande' || $modulepart == 'order') {
			require_once DOL_DOCUMENT_ROOT.'/commande/class/commande.class.php';
			$this->order = new Commande($this->db);
			$result = $this->order->fetch(0, preg_replace('/\.[^\.]+$/', '', basename($original_file)));
			if (!$result) {
				throw new RestException(404, 'Order not found');
			}
			$templateused = $doctemplate ? $doctemplate : $this->order->model_pdf;
			$result = $this->order->generateDocument($templateused, $outputlangs, $hidedetails, $hidedesc, $hideref);
			if ($result <= 0) {
				throw new RestException(500, 'Error generating document');
			}
		} elseif ($modulepart == 'propal' || $modulepart == 'proposal') {
			require_once DOL_DOCUMENT_ROOT.'/comm/propal/class/propal.class.php';
			$this->propal = new Propal($this->db);
			$result = $this->propal->fetch(0, preg_replace('/\.[^\.]+$/', '', basename($original_file)));
			if (!$result) {
				throw new RestException(404, 'Proposal not found');
			}
			$templateused = $doctemplate ? $doctemplate : $this->propal->model_pdf;
			$result = $this->propal->generateDocument($templateused, $outputlangs, $hidedetails, $hidedesc, $hideref);
			if ($result <= 0) {
				throw new RestException(500, 'Error generating document');
			}
		} elseif ($modulepart == 'contrat' || $modulepart == 'contract') {
			require_once DOL_DOCUMENT_ROOT . '/contrat/class/contrat.class.php';

			$this->contract = new Contrat($this->db);
			$result = $this->contract->fetch(0, preg_replace('/\.[^\.]+$/', '', basename($original_file)));

			if (!$result) {
				throw new RestException(404, 'Contract not found');
			}

			$templateused = $doctemplate ? $doctemplate : $this->contract->model_pdf;
			$result = $this->contract->generateDocument($templateused, $outputlangs, $hidedetails, $hidedesc, $hideref);

			if ($result <= 0) {
				throw new RestException(500, 'Error generating document missing doctemplate parameter');
			}
		} else {
			throw new RestException(403, 'Generation not available for this modulepart');
		}

		$filename = basename($original_file);
		$original_file_osencoded = dol_osencode($original_file); // New file name encoded in OS encoding charset

		if (!file_exists($original_file_osencoded)) {
			throw new RestException(404, 'File not found');
		}

		$file_content = file_get_contents($original_file_osencoded);
		return array('filename'=>$filename, 'content-type' => dol_mimetype($filename), 'filesize'=>filesize($original_file), 'content'=>base64_encode($file_content), 'langcode'=>$outputlangs->defaultlang, 'template'=>$templateused, 'encoding'=>'base64');
	}

	/**
	 * Return the list of documents of a dedicated element (from its ID or Ref)
	 *
	 * Supported modules: thirdparty, user, member, proposal, order, supplier_order, shipment, invoice, supplier_invoice, product, event, expensereport, knowledgemanagement, category, contract
	 *
	 * @param   string 	$modulepart		Name of module or area concerned ('thirdparty', 'member', 'proposal', 'order', 'invoice', 'supplier_invoice', 'shipment', 'project',  ...)
	 * @param	int		$id				ID of element
	 * @param	string	$ref			Ref of element
	 * @param	string	$sortfield		Sort criteria ('','fullname','relativename','name','date','size')
	 * @param	string	$sortorder		Sort order ('asc' or 'desc')
	 * @return	array					Array of documents with path
	 *
	 * @throws RestException 400
	 * @throws RestException 401
	 * @throws RestException 404
	 * @throws RestException 500 System error
	 *
	 * @url GET /
	 */
	public function getDocumentsListByElement($modulepart, $id = 0, $ref = '', $sortfield = '', $sortorder = '')
	{
		global $conf;

		if (empty($modulepart)) {
			throw new RestException(400, 'bad value for parameter modulepart');
		}

		if (empty($id) && empty($ref)) {
			throw new RestException(400, 'bad value for parameter id or ref');
		}

		$id = (empty($id) ? 0 : $id);
		$recursive = 0;
		$type = 'files';

		if ($modulepart == 'societe' || $modulepart == 'thirdparty') {
			require_once DOL_DOCUMENT_ROOT.'/societe/class/societe.class.php';

			if (!DolibarrApiAccess::$user->hasRight('societe', 'lire')) {
				throw new RestException(401);
			}

			$object = new Societe($this->db);
			$result = $object->fetch($id, $ref);
			if (!$result) {
				throw new RestException(404, 'Thirdparty not found');
			}

			$upload_dir = $conf->societe->multidir_output[$object->entity]."/".$object->id;
		} elseif ($modulepart == 'user') {
			require_once DOL_DOCUMENT_ROOT.'/user/class/user.class.php';

			// Can get doc if has permission to read all user or if it is user itself
			if (!DolibarrApiAccess::$user->rights->user->user->lire && DolibarrApiAccess::$user->id != $id) {
				throw new RestException(401);
			}

			$object = new User($this->db);
			$result = $object->fetch($id, $ref);
			if (!$result) {
				throw new RestException(404, 'User not found');
			}

			$upload_dir = $conf->user->dir_output.'/'.get_exdir(0, 0, 0, 0, $object, 'user').'/'.$object->id;
		} elseif ($modulepart == 'adherent' || $modulepart == 'member') {
			require_once DOL_DOCUMENT_ROOT.'/adherents/class/adherent.class.php';

			if (!DolibarrApiAccess::$user->rights->adherent->lire) {
				throw new RestException(401);
			}

			$object = new Adherent($this->db);
			$result = $object->fetch($id, $ref);
			if (!$result) {
				throw new RestException(404, 'Member not found');
			}

			$upload_dir = $conf->adherent->dir_output."/".get_exdir(0, 0, 0, 1, $object, 'member');
		} elseif ($modulepart == 'propal' || $modulepart == 'proposal') {
			require_once DOL_DOCUMENT_ROOT.'/comm/propal/class/propal.class.php';

			if (!DolibarrApiAccess::$user->hasRight('propal', 'lire')) {
				throw new RestException(401);
			}

			$object = new Propal($this->db);
			$result = $object->fetch($id, $ref);
			if (!$result) {
				throw new RestException(404, 'Proposal not found');
			}

			$upload_dir = $conf->propal->multidir_output[$object->entity]."/".get_exdir(0, 0, 0, 1, $object, 'propal');
		} elseif ($modulepart == 'supplier_proposal') {
			require_once DOL_DOCUMENT_ROOT.'/supplier_proposal/class/supplier_proposal.class.php';

			if (!DolibarrApiAccess::$user->rights->supplier_proposal->read) {
				throw new RestException(401);
			}

			$object = new Propal($this->db);
			$result = $object->fetch($id, $ref);
			if (!$result) {
				throw new RestException(404, 'Supplier proposal not found');
			}

			$upload_dir = $conf->propal->multidir_output[$object->entity]."/".get_exdir(0, 0, 0, 1, $object, 'propal');
		} elseif ($modulepart == 'commande' || $modulepart == 'order') {
			require_once DOL_DOCUMENT_ROOT.'/commande/class/commande.class.php';

			if (!DolibarrApiAccess::$user->hasRight('commande', 'lire')) {
				throw new RestException(401);
			}

			$object = new Commande($this->db);
			$result = $object->fetch($id, $ref);
			if (!$result) {
				throw new RestException(404, 'Order not found');
			}

			$upload_dir = $conf->commande->dir_output."/".get_exdir(0, 0, 0, 1, $object, 'commande');
		} elseif ($modulepart == 'commande_fournisseur' || $modulepart == 'supplier_order') {
			$modulepart = 'supplier_order';

			require_once DOL_DOCUMENT_ROOT.'/fourn/class/fournisseur.commande.class.php';

			if (empty(DolibarrApiAccess::$user->rights->fournisseur->commande->lire) && empty(DolibarrApiAccess::$user->rights->supplier_order->lire)) {
				throw new RestException(401);
			}

			$object = new CommandeFournisseur($this->db);
			$result = $object->fetch($id, $ref);
			if (!$result) {
				throw new RestException(404, 'Purchase order not found');
			}

			$upload_dir = $conf->fournisseur->dir_output."/commande/".dol_sanitizeFileName($object->ref);
		} elseif ($modulepart == 'shipment' || $modulepart == 'expedition') {
			require_once DOL_DOCUMENT_ROOT.'/expedition/class/expedition.class.php';

			if (!DolibarrApiAccess::$user->rights->expedition->lire) {
				throw new RestException(401);
			}

			$object = new Expedition($this->db);
			$result = $object->fetch($id, $ref);
			if (!$result) {
				throw new RestException(404, 'Shipment not found');
			}

			$upload_dir = $conf->expedition->dir_output."/sending/".get_exdir(0, 0, 0, 1, $object, 'shipment');
		} elseif ($modulepart == 'facture' || $modulepart == 'invoice') {
			require_once DOL_DOCUMENT_ROOT.'/compta/facture/class/facture.class.php';

			if (!DolibarrApiAccess::$user->hasRight('facture', 'lire')) {
				throw new RestException(401);
			}

			$object = new Facture($this->db);
			$result = $object->fetch($id, $ref);
			if (!$result) {
				throw new RestException(404, 'Invoice not found');
			}

			$upload_dir = $conf->facture->dir_output."/".get_exdir(0, 0, 0, 1, $object, 'invoice');
		} elseif ($modulepart == 'facture_fournisseur' || $modulepart == 'supplier_invoice') {
			$modulepart = 'supplier_invoice';

			require_once DOL_DOCUMENT_ROOT.'/fourn/class/fournisseur.facture.class.php';

			if (empty(DolibarrApiAccess::$user->rights->fournisseur->facture->lire) && empty(DolibarrApiAccess::$user->rights->supplier_invoice->lire)) {
				throw new RestException(401);
			}

			$object = new FactureFournisseur($this->db);
			$result = $object->fetch($id, $ref);
			if (!$result) {
				throw new RestException(404, 'Invoice not found');
			}

			$upload_dir = $conf->fournisseur->dir_output."/facture/".get_exdir($object->id, 2, 0, 0, $object, 'invoice_supplier').dol_sanitizeFileName($object->ref);
		} elseif ($modulepart == 'produit' || $modulepart == 'product') {
			require_once DOL_DOCUMENT_ROOT.'/product/class/product.class.php';

			if (!DolibarrApiAccess::$user->rights->produit->lire) {
				throw new RestException(401);
			}

			$object = new Product($this->db);
			$result = $object->fetch($id, $ref);
			if ($result == 0) {
				throw new RestException(404, 'Product not found');
			} elseif ($result < 0) {
				throw new RestException(500, 'Error while fetching object: '.$object->error);
			}

			$upload_dir = $conf->product->multidir_output[$object->entity].'/'.get_exdir(0, 0, 0, 1, $object, 'product');
		} elseif ($modulepart == 'agenda' || $modulepart == 'action' || $modulepart == 'event') {
			require_once DOL_DOCUMENT_ROOT.'/comm/action/class/actioncomm.class.php';

			if (!DolibarrApiAccess::$user->rights->agenda->myactions->read && !DolibarrApiAccess::$user->rights->agenda->allactions->read) {
				throw new RestException(401);
			}

			$object = new ActionComm($this->db);
			$result = $object->fetch($id, $ref);
			if (!$result) {
				throw new RestException(404, 'Event not found');
			}

			$upload_dir = $conf->agenda->dir_output.'/'.dol_sanitizeFileName($object->ref);
		} elseif ($modulepart == 'expensereport') {
			require_once DOL_DOCUMENT_ROOT.'/expensereport/class/expensereport.class.php';

			if (!DolibarrApiAccess::$user->rights->expensereport->read && !DolibarrApiAccess::$user->rights->expensereport->read) {
				throw new RestException(401);
			}

			$object = new ExpenseReport($this->db);
			$result = $object->fetch($id, $ref);
			if (!$result) {
				throw new RestException(404, 'Expense report not found');
			}

			$upload_dir = $conf->expensereport->dir_output.'/'.dol_sanitizeFileName($object->ref);
		} elseif ($modulepart == 'knowledgemanagement') {
			require_once DOL_DOCUMENT_ROOT.'/knowledgemanagement/class/knowledgerecord.class.php';

			if (!DolibarrApiAccess::$user->hasRight('knowledgemanagement', 'knowledgerecord', 'read') && !DolibarrApiAccess::$user->hasRight('knowledgemanagement', 'knowledgerecord', 'read')) {
				throw new RestException(401);
			}

			$object = new KnowledgeRecord($this->db);
			$result = $object->fetch($id, $ref);
			if (!$result) {
				throw new RestException(404, 'KM article not found');
			}

			$upload_dir = $conf->knowledgemanagement->dir_output.'/knowledgerecord/'.dol_sanitizeFileName($object->ref);
		} elseif ($modulepart == 'categorie' || $modulepart == 'category') {
			require_once DOL_DOCUMENT_ROOT.'/categories/class/categorie.class.php';

			if (!DolibarrApiAccess::$user->rights->categorie->lire) {
				throw new RestException(401);
			}

			$object = new Categorie($this->db);
			$result = $object->fetch($id, $ref);
			if (!$result) {
				throw new RestException(404, 'Category not found');
			}

			$upload_dir = $conf->categorie->multidir_output[$object->entity].'/'.get_exdir($object->id, 2, 0, 0, $object, 'category').$object->id."/photos/".dol_sanitizeFileName($object->ref);
		} elseif ($modulepart == 'ecm') {
			throw new RestException(500, 'Modulepart Ecm not implemented yet.');
			// // require_once DOL_DOCUMENT_ROOT.'/ecm/class/ecmdirectory.class.php';

			// if (!DolibarrApiAccess::$user->rights->ecm->read) {
			// 	throw new RestException(401);
			// }

			// // $object = new EcmDirectory($this->db);
			// // $result = $object->fetch($ref);
			// // if (!$result) {
			// // 	throw new RestException(404, 'EcmDirectory not found');
			// // }
			// $upload_dir = $conf->ecm->dir_output;
			// $type = 'all';
			// $recursive = 0;
<<<<<<< HEAD
		} elseif ($modulepart == 'contrat' || $modulepart == 'contract') {
			$modulepart = 'contrat';
			require_once DOL_DOCUMENT_ROOT . '/contrat/class/contrat.class.php';

			$object = new Contrat($this->db);
			$result = $object->fetch($id, $ref);
			if (!$result) {
				throw new RestException(404, 'Contract not found');
			}

			$upload_dir = $conf->contrat->dir_output . "/" . get_exdir(0, 0, 0, 1, $object, 'contract');
=======
		} elseif ($modulepart == 'projet' || $modulepart == 'project') {
			$modulepart = 'project';
			require_once DOL_DOCUMENT_ROOT . '/projet/class/project.class.php';

			$object = new Project($this->db);
			$result = $object->fetch($id, $ref);
			if (!$result) {
				throw new RestException(404, 'Project not found');
			}

			$upload_dir = $conf->projet->dir_output . "/" . get_exdir(0, 0, 0, 1, $object, 'project');
>>>>>>> 981f803a
		} else {
			throw new RestException(500, 'Modulepart '.$modulepart.' not implemented yet.');
		}

		$objectType = $modulepart;
		if (! empty($object->id) && ! empty($object->table_element)) {
			$objectType = $object->table_element;
		}

		$filearray = dol_dir_list($upload_dir, $type, $recursive, '', '(\.meta|_preview.*\.png)$', $sortfield, (strtolower($sortorder) == 'desc' ?SORT_DESC:SORT_ASC), 1);
		if (empty($filearray)) {
			throw new RestException(404, 'Search for modulepart '.$modulepart.' with Id '.$object->id.(!empty($object->ref) ? ' or Ref '.$object->ref : '').' does not return any document.');
		} else {
			if (($object->id) > 0 && !empty($modulepart)) {
				require_once DOL_DOCUMENT_ROOT.'/ecm/class/ecmfiles.class.php';
				$ecmfile = new EcmFiles($this->db);
				$result = $ecmfile->fetchAll('', '', 0, 0, array('t.src_object_type' => $objectType, 't.src_object_id' => $object->id));
				if ($result < 0) {
					throw new RestException(503, 'Error when retrieve ecm list : '.$this->db->lasterror());
				} elseif (is_array($ecmfile->lines) && count($ecmfile->lines) > 0) {
					$count = count($filearray);
					for ($i = 0 ; $i < $count ; $i++) {
						if ($filearray[$i]['name'] == $ecmfile->lines[$i]->filename) $filearray[$i] = array_merge($filearray[$i], (array) $ecmfile->lines[0]);
					}
				}
			}
		}

		return $filearray;
	}


	/**
	 * Return a document.
	 *
	 * @param   int         $id          ID of document
	 * @return  array                    Array with data of file
	 *
	 * @throws RestException
	 */
	/*
	public function get($id) {
		return array('note'=>'xxx');
	}*/


	/**
	 * Upload a file.
	 *
	 * Test sample for invoice: { "filename": "mynewfile.txt", "modulepart": "invoice", "ref": "FA1701-001", "subdir": "", "filecontent": "content text", "fileencoding": "", "overwriteifexists": "0" }.
	 * Test sample for supplier invoice: { "filename": "mynewfile.txt", "modulepart": "supplier_invoice", "ref": "FA1701-001", "subdir": "", "filecontent": "content text", "fileencoding": "", "overwriteifexists": "0" }.
	 * Test sample for medias file: { "filename": "mynewfile.txt", "modulepart": "medias", "ref": "", "subdir": "image/mywebsite", "filecontent": "Y29udGVudCB0ZXh0Cg==", "fileencoding": "base64", "overwriteifexists": "0" }.
	 *
	 * Supported modules: invoice, order, supplier_order, task/project_task, product/service, expensereport, fichinter, member, propale, agenda, contact
	 *
	 * @param   string  $filename           	Name of file to create ('FA1705-0123.txt')
	 * @param   string  $modulepart         	Name of module or area concerned by file upload ('product', 'service', 'invoice', 'proposal', 'project', 'project_task', 'supplier_invoice', 'expensereport', 'member', ...)
	 * @param   string  $ref                	Reference of object (This will define subdir automatically and store submited file into it)
	 * @param   string  $subdir       			Subdirectory (Only if ref not provided)
	 * @param   string  $filecontent        	File content (string with file content. An empty file will be created if this parameter is not provided)
	 * @param   string  $fileencoding       	File encoding (''=no encoding, 'base64'=Base 64)
	 * @param   int 	$overwriteifexists  	Overwrite file if exists (1 by default)
	 * @param   int 	$createdirifnotexists  	Create subdirectories if the doesn't exists (1 by default)
	 * @return  string
	 *
	 * @throws RestException 400
	 * @throws RestException 401
	 * @throws RestException 404
	 * @throws RestException 500 System error
	 *
	 * @url POST /upload
	 */
	public function post($filename, $modulepart, $ref = '', $subdir = '', $filecontent = '', $fileencoding = '', $overwriteifexists = 0, $createdirifnotexists = 1)
	{
		global $db, $conf;

		//var_dump($modulepart);
		//var_dump($filename);
		//var_dump($filecontent);exit;

		if (empty($modulepart)) {
			throw new RestException(400, 'Modulepart not provided.');
		}

		if (!DolibarrApiAccess::$user->rights->ecm->upload) {
			throw new RestException(401);
		}

		$newfilecontent = '';
		if (empty($fileencoding)) {
			$newfilecontent = $filecontent;
		}
		if ($fileencoding == 'base64') {
			$newfilecontent = base64_decode($filecontent);
		}

		$original_file = dol_sanitizeFileName($filename);

		// Define $uploadir
		$object = null;
		$entity = DolibarrApiAccess::$user->entity;
		if (empty($entity)) {
			$entity = 1;
		}

		if ($ref) {
			$tmpreldir = '';
			$fetchbyid = false;

			if ($modulepart == 'facture' || $modulepart == 'invoice') {
				$modulepart = 'facture';

				require_once DOL_DOCUMENT_ROOT.'/compta/facture/class/facture.class.php';
				$object = new Facture($this->db);
			} elseif ($modulepart == 'facture_fournisseur' || $modulepart == 'supplier_invoice') {
				$modulepart = 'supplier_invoice';

				require_once DOL_DOCUMENT_ROOT.'/fourn/class/fournisseur.facture.class.php';
				$object = new FactureFournisseur($this->db);
			} elseif ($modulepart == 'commande' || $modulepart == 'order') {
					$modulepart = 'commande';

					require_once DOL_DOCUMENT_ROOT.'/commande/class/commande.class.php';
					$object = new Commande($this->db);
			} elseif ($modulepart == 'commande_fournisseur' || $modulepart == 'supplier_order') {
					$modulepart = 'supplier_order';

					require_once DOL_DOCUMENT_ROOT.'/fourn/class/fournisseur.commande.class.php';
					$object = new CommandeFournisseur($this->db);
			} elseif ($modulepart == 'projet' || $modulepart == 'project') {
				require_once DOL_DOCUMENT_ROOT.'/projet/class/project.class.php';
				$object = new Project($this->db);
			} elseif ($modulepart == 'task' || $modulepart == 'project_task') {
				$modulepart = 'project_task';

				require_once DOL_DOCUMENT_ROOT.'/projet/class/task.class.php';
				$object = new Task($this->db);

				$task_result = $object->fetch('', $ref);

				// Fetching the tasks project is required because its out_dir might be a sub-directory of the project
				if ($task_result > 0) {
					$project_result = $object->fetch_projet();

					if ($project_result >= 0) {
						$tmpreldir = dol_sanitizeFileName($object->project->ref).'/';
					}
				} else {
					throw new RestException(500, 'Error while fetching Task '.$ref);
				}
			} elseif ($modulepart == 'product' || $modulepart == 'produit' || $modulepart == 'service' || $modulepart == 'produit|service') {
				require_once DOL_DOCUMENT_ROOT.'/product/class/product.class.php';
				$object = new Product($this->db);
			} elseif ($modulepart == 'expensereport') {
				require_once DOL_DOCUMENT_ROOT.'/expensereport/class/expensereport.class.php';
				$object = new ExpenseReport($this->db);
			} elseif ($modulepart == 'fichinter') {
				require_once DOL_DOCUMENT_ROOT.'/fichinter/class/fichinter.class.php';
				$object = new Fichinter($this->db);
			} elseif ($modulepart == 'adherent' || $modulepart == 'member') {
				$modulepart = 'adherent';
				require_once DOL_DOCUMENT_ROOT.'/adherents/class/adherent.class.php';
				$object = new Adherent($this->db);
			} elseif ($modulepart == 'proposal' || $modulepart == 'propal' || $modulepart == 'propale') {
				$modulepart = 'propale';
				require_once DOL_DOCUMENT_ROOT.'/comm/propal/class/propal.class.php';
				$object = new Propal($this->db);
			} elseif ($modulepart == 'agenda' || $modulepart == 'action' || $modulepart == 'event') {
				$modulepart = 'agenda';
				require_once DOL_DOCUMENT_ROOT . '/comm/action/class/actioncomm.class.php';
				$object = new ActionComm($this->db);
			} elseif ($modulepart == 'contact' || $modulepart == 'socpeople') {
				$modulepart = 'contact';
				require_once DOL_DOCUMENT_ROOT.'/contact/class/contact.class.php';
				$object = new Contact($this->db);
				$fetchbyid = true;
			} elseif ($modulepart == 'contrat' || $modulepart == 'contract') {
				$modulepart = 'contrat';
				require_once DOL_DOCUMENT_ROOT . '/contrat/class/contrat.class.php';
				$object = new Contrat($this->db);
			} else {
				// TODO Implement additional moduleparts
				throw new RestException(500, 'Modulepart '.$modulepart.' not implemented yet.');
			}

			if (is_object($object)) {
				if ($fetchbyid) {
					$result = $object->fetch($ref);
				} else {
					$result = $object->fetch('', $ref);
				}

				if ($result == 0) {
					throw new RestException(404, "Object with ref '".$ref."' was not found.");
				} elseif ($result < 0) {
					throw new RestException(500, 'Error while fetching object: '.$object->error);
				}
			}

			if (!($object->id > 0)) {
				throw new RestException(404, 'The object '.$modulepart." with ref '".$ref."' was not found.");
			}

			// Special cases that need to use get_exdir to get real dir of object
			// In future, all object should use this to define path of documents.
			if ($modulepart == 'supplier_invoice') {
				$tmpreldir = get_exdir($object->id, 2, 0, 0, $object, 'invoice_supplier');
			}

			$relativefile = $tmpreldir.dol_sanitizeFileName($object->ref);

			$tmp = dol_check_secure_access_document($modulepart, $relativefile, $entity, DolibarrApiAccess::$user, $ref, 'write');
			$upload_dir = $tmp['original_file']; // No dirname here, tmp['original_file'] is already the dir because dol_check_secure_access_document was called with param original_file that is only the dir

			if (empty($upload_dir) || $upload_dir == '/') {
				throw new RestException(500, 'This value of modulepart ('.$modulepart.') does not support yet usage of ref. Check modulepart parameter or try to use subdir parameter instead of ref.');
			}
		} else {
			if ($modulepart == 'invoice') {
				$modulepart = 'facture';
			}
			if ($modulepart == 'member') {
				$modulepart = 'adherent';
			}

			$relativefile = $subdir;
			$tmp = dol_check_secure_access_document($modulepart, $relativefile, $entity, DolibarrApiAccess::$user, '', 'write');
			$upload_dir = $tmp['original_file']; // No dirname here, tmp['original_file'] is already the dir because dol_check_secure_access_document was called with param original_file that is only the dir

			if (empty($upload_dir) || $upload_dir == '/') {
				if (!empty($tmp['error'])) {
					throw new RestException(401, 'Error returned by dol_check_secure_access_document: '.$tmp['error']);
				} else {
					throw new RestException(500, 'This value of modulepart ('.$modulepart.') is not allowed with this value of subdir ('.$relativefile.')');
				}
			}
		}
		// $original_file here is still value of filename without any dir.

		$upload_dir = dol_sanitizePathName($upload_dir);

		if (!empty($createdirifnotexists)) {
			if (dol_mkdir($upload_dir) < 0) { // needed by products
				throw new RestException(500, 'Error while trying to create directory '.$upload_dir);
			}
		}

		$destfile = $upload_dir.'/'.$original_file;
		$destfiletmp = DOL_DATA_ROOT.'/admin/temp/'.$original_file;
		dol_delete_file($destfiletmp);
		//var_dump($original_file);exit;

		if (!dol_is_dir(dirname($destfile))) {
			throw new RestException(401, 'Directory not exists : '.dirname($destfile));
		}

		if (!$overwriteifexists && dol_is_file($destfile)) {
			throw new RestException(500, "File with name '".$original_file."' already exists.");
		}

		// in case temporary directory admin/temp doesn't exist
		if (!dol_is_dir(dirname($destfiletmp))) {
			dol_mkdir(dirname($destfiletmp));
		}

		$fhandle = @fopen($destfiletmp, 'w');
		if ($fhandle) {
			$nbofbyteswrote = fwrite($fhandle, $newfilecontent);
			fclose($fhandle);
			dolChmod($destfiletmp);
		} else {
			throw new RestException(500, "Failed to open file '".$destfiletmp."' for write");
		}

		$disablevirusscan = 0;
		$src_file = $destfiletmp;
		$dest_file = $destfile;

		// Security:
		// If we need to make a virus scan
		if (empty($disablevirusscan) && file_exists($src_file)) {
			$checkvirusarray = dolCheckVirus($src_file);
			if (count($checkvirusarray)) {
				dol_syslog('Files.lib::dol_move_uploaded_file File "'.$src_file.'" (target name "'.$dest_file.'") KO with antivirus: errors='.join(',', $checkvirusarray), LOG_WARNING);
				throw new RestException(500, 'ErrorFileIsInfectedWithAVirus: '.join(',', $checkvirusarray));
			}
		}

		// Security:
		// Disallow file with some extensions. We rename them.
		// Because if we put the documents directory into a directory inside web root (very bad), this allows to execute on demand arbitrary code.
		if (isAFileWithExecutableContent($dest_file) && empty($conf->global->MAIN_DOCUMENT_IS_OUTSIDE_WEBROOT_SO_NOEXE_NOT_REQUIRED)) {
			// $upload_dir ends with a slash, so be must be sure the medias dir to compare to ends with slash too.
			$publicmediasdirwithslash = $conf->medias->multidir_output[$conf->entity];
			if (!preg_match('/\/$/', $publicmediasdirwithslash)) {
				$publicmediasdirwithslash .= '/';
			}

			if (strpos($upload_dir, $publicmediasdirwithslash) !== 0 || !getDolGlobalInt("MAIN_DOCUMENT_DISABLE_NOEXE_IN_MEDIAS_DIR")) {	// We never add .noexe on files into media directory
				$dest_file .= '.noexe';
			}
		}

		// Security:
		// We refuse cache files/dirs, upload using .. and pipes into filenames.
		if (preg_match('/^\./', basename($src_file)) || preg_match('/\.\./', $src_file) || preg_match('/[<>|]/', $src_file)) {
			dol_syslog("Refused to deliver file ".$src_file, LOG_WARNING);
			throw new RestException(500, "Refused to deliver file ".$src_file);
		}

		// Security:
		// We refuse cache files/dirs, upload using .. and pipes into filenames.
		if (preg_match('/^\./', basename($dest_file)) || preg_match('/\.\./', $dest_file) || preg_match('/[<>|]/', $dest_file)) {
			dol_syslog("Refused to deliver file ".$dest_file, LOG_WARNING);
			throw new RestException(500, "Refused to deliver file ".$dest_file);
		}

		$result = dol_move($destfiletmp, $dest_file, 0, $overwriteifexists, 1, 1);
		if (!$result) {
			throw new RestException(500, "Failed to move file into '".$destfile."'");
		}

		return dol_basename($destfile);
	}

	/**
	 * Delete a document.
	 *
	 * @param   string  $modulepart     Name of module or area concerned by file download ('product', ...)
	 * @param   string  $original_file  Relative path with filename, relative to modulepart (for example: PRODUCT-REF-999/IMAGE-999.jpg)
	 * @return  array                   List of documents
	 *
	 * @throws RestException 400
	 * @throws RestException 401
	 * @throws RestException 404
	 *
	 * @url DELETE /
	 */
	public function delete($modulepart, $original_file)
	{
		global $conf, $langs;

		if (empty($modulepart)) {
			throw new RestException(400, 'bad value for parameter modulepart');
		}
		if (empty($original_file)) {
			throw new RestException(400, 'bad value for parameter original_file');
		}

		//--- Finds and returns the document
		$entity = $conf->entity;

		// Special cases that need to use get_exdir to get real dir of object
		// If future, all object should use this to define path of documents.
		/*
		$tmpreldir = '';
		if ($modulepart == 'supplier_invoice') {
			$tmpreldir = get_exdir($object->id, 2, 0, 0, $object, 'invoice_supplier');
		}

		$relativefile = $tmpreldir.dol_sanitizeFileName($object->ref); */
		$relativefile = $original_file;

		$check_access = dol_check_secure_access_document($modulepart, $relativefile, $entity, DolibarrApiAccess::$user, '', 'read');
		$accessallowed = $check_access['accessallowed'];
		$sqlprotectagainstexternals = $check_access['sqlprotectagainstexternals'];
		$original_file = $check_access['original_file'];

		if (preg_match('/\.\./', $original_file) || preg_match('/[<>|]/', $original_file)) {
			throw new RestException(401);
		}
		if (!$accessallowed) {
			throw new RestException(401);
		}

		$filename = basename($original_file);
		$original_file_osencoded = dol_osencode($original_file); // New file name encoded in OS encoding charset

		if (!file_exists($original_file_osencoded)) {
			dol_syslog("Try to download not found file ".$original_file_osencoded, LOG_WARNING);
			throw new RestException(404, 'File not found');
		}

		if (@unlink($original_file_osencoded)) {
			return array(
				'success' => array(
					'code' => 200,
					'message' => 'Document deleted'
				)
			);
		}

		throw new RestException(401);
	}

	// phpcs:disable PEAR.NamingConventions.ValidFunctionName
	/**
	 * Validate fields before create or update object
	 *
	 * @param   array           $data   Array with data to verify
	 * @return  array
	 * @throws  RestException
	 */
	private function _validate_file($data)
	{
		// phpcs:enable
		$result = array();
		foreach (Documents::$DOCUMENT_FIELDS as $field) {
			if (!isset($data[$field])) {
				throw new RestException(400, "$field field missing");
			}
			$result[$field] = $data[$field];
		}
		return $result;
	}
}<|MERGE_RESOLUTION|>--- conflicted
+++ resolved
@@ -536,7 +536,6 @@
 			// $upload_dir = $conf->ecm->dir_output;
 			// $type = 'all';
 			// $recursive = 0;
-<<<<<<< HEAD
 		} elseif ($modulepart == 'contrat' || $modulepart == 'contract') {
 			$modulepart = 'contrat';
 			require_once DOL_DOCUMENT_ROOT . '/contrat/class/contrat.class.php';
@@ -548,7 +547,6 @@
 			}
 
 			$upload_dir = $conf->contrat->dir_output . "/" . get_exdir(0, 0, 0, 1, $object, 'contract');
-=======
 		} elseif ($modulepart == 'projet' || $modulepart == 'project') {
 			$modulepart = 'project';
 			require_once DOL_DOCUMENT_ROOT . '/projet/class/project.class.php';
@@ -560,7 +558,6 @@
 			}
 
 			$upload_dir = $conf->projet->dir_output . "/" . get_exdir(0, 0, 0, 1, $object, 'project');
->>>>>>> 981f803a
 		} else {
 			throw new RestException(500, 'Modulepart '.$modulepart.' not implemented yet.');
 		}
