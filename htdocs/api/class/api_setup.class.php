<?php
/* Copyright (C) 2016   Xebax Christy           <xebax@wanadoo.fr>
 * Copyright (C) 2016	Laurent Destailleur		<eldy@users.sourceforge.net>
 * Copyright (C) 2017	Regis Houssin	        <regis.houssin@inodbox.com>
 * Copyright (C) 2017	Neil Orley	            <neil.orley@oeris.fr>
 * Copyright (C) 2018-2021   Frédéric France         <frederic.france@netlogic.fr>
 * Copyright (C) 2018-2022   Thibault FOUCART        <support@ptibogxiv.net>
 *
 *
 * This program is free software; you can redistribute it and/or modify
 * it under the terms of the GNU General Public License as published by
 * the Free Software Foundation; either version 3 of the License, or
 * (at your option) any later version.
 *
 * This program is distributed in the hope that it will be useful,
 * but WITHOUT ANY WARRANTY; without even the implied warranty of
 * MERCHANTABILITY or FITNESS FOR A PARTICULAR PURPOSE. See the
 * GNU General Public License for more details.
 *
 * You should have received a copy of the GNU General Public License
 * along with this program. If not, see <https://www.gnu.org/licenses/>.
 */

use Luracast\Restler\RestException;

require_once DOL_DOCUMENT_ROOT.'/main.inc.php';
require_once DOL_DOCUMENT_ROOT.'/api/class/api.class.php';
require_once DOL_DOCUMENT_ROOT.'/core/class/cstate.class.php';
require_once DOL_DOCUMENT_ROOT.'/core/class/cregion.class.php';
require_once DOL_DOCUMENT_ROOT.'/core/class/ccountry.class.php';
require_once DOL_DOCUMENT_ROOT.'/hrm/class/establishment.class.php';

/**
 * API class for dictionaries
 *
 * @access protected
 * @class DolibarrApiAccess {@requires user,external}
 */
class Setup extends DolibarrApi
{
	private $translations = null;

	/**
	 * Constructor
	 */
	public function __construct()
	{
		global $db;
		$this->db = $db;
	}

	/**
	 * Get the list of ordering methods.
	 *
	 * @param string    $sortfield  Sort field
	 * @param string    $sortorder  Sort order
	 * @param int       $limit      Number of items per page
	 * @param int       $page       Page number {@min 0}
	 * @param int       $active     Payment type is active or not {@min 0} {@max 1}
	 * @param string    $sqlfilters SQL criteria to filter with. Syntax example "(t.code:=:'OrderByWWW')"
	 *
	 * @url     GET dictionary/ordering_methods
	 *
	 * @return array [List of ordering methods]
	 *
	 * @throws	RestException	400		Bad value for sqlfilters
	 * @throws	RestException	403		Access denied
	 * @throws	RestException	503		Error retrieving list of ordering methods
	 */
	public function getOrderingMethods($sortfield = "code", $sortorder = 'ASC', $limit = 100, $page = 0, $active = 1, $sqlfilters = '')
	{
		$list = array();

		if (!DolibarrApiAccess::$user->hasRight('commande', 'lire')) {
			throw new RestException(403);
		}

		$sql = "SELECT rowid, code, libelle as label, module";
		$sql .= " FROM ".MAIN_DB_PREFIX."c_input_method as t";
		$sql .= " WHERE t.active = ".((int) $active);
		// Add sql filters
		if ($sqlfilters) {
			$errormessage = '';
			$sql .= forgeSQLFromUniversalSearchCriteria($sqlfilters, $errormessage);
			if ($errormessage) {
				throw new RestException(400, 'Error when validating parameter sqlfilters -> '.$errormessage);
			}
		}


		$sql .= $this->db->order($sortfield, $sortorder);

		if ($limit) {
			if ($page < 0) {
				$page = 0;
			}
			$offset = $limit * $page;

			$sql .= $this->db->plimit($limit, $offset);
		}

		$result = $this->db->query($sql);

		if ($result) {
			$num = $this->db->num_rows($result);
			$min = min($num, ($limit <= 0 ? $num : $limit));
			for ($i = 0; $i < $min; $i++) {
				$list[] = $this->db->fetch_object($result);
			}
		} else {
			throw new RestException(503, $this->db->lasterror());
		}

		return $list;
	}

	/**
	 * Get the list of ordering origins.
	 *
	 * @param string    $sortfield  Sort field
	 * @param string    $sortorder  Sort order
	 * @param int       $limit      Number of items per page
	 * @param int       $page       Page number {@min 0}
	 * @param int       $active     Payment type is active or not {@min 0} {@max 1}
	 * @param string    $sqlfilters SQL criteria to filter with. Syntax example "(t.code:=:'OrderByWWW')"
	 * @return array [List of ordering reasons]
	 *
	 * @url     GET dictionary/ordering_origins
	 *
	 * @throws	RestException	400		Bad value for sqlfilters
	 * @throws	RestException	403		Access denied
	 * @throws	RestException	503		Error retrieving list of ordering origins
	 */
	public function getOrderingOrigins($sortfield = "code", $sortorder = 'ASC', $limit = 100, $page = 0, $active = 1, $sqlfilters = '')
	{
		$list = array();

		if (!DolibarrApiAccess::$user->hasRight('commande', 'lire')) {
			throw new RestException(403);
		}

		$sql = "SELECT rowid, code, label, module";
		$sql .= " FROM ".MAIN_DB_PREFIX."c_input_reason as t";
		$sql .= " WHERE t.active = ".((int) $active);
		// Add sql filters
		if ($sqlfilters) {
			$errormessage = '';
			$sql .= forgeSQLFromUniversalSearchCriteria($sqlfilters, $errormessage);
			if ($errormessage) {
				throw new RestException(400, 'Error when validating parameter sqlfilters -> '.$errormessage);
			}
		}


		$sql .= $this->db->order($sortfield, $sortorder);

		if ($limit) {
			if ($page < 0) {
				$page = 0;
			}
			$offset = $limit * $page;

			$sql .= $this->db->plimit($limit, $offset);
		}

		$result = $this->db->query($sql);

		if ($result) {
			$num = $this->db->num_rows($result);
			$min = min($num, ($limit <= 0 ? $num : $limit));
			for ($i = 0; $i < $min; $i++) {
				$list[] = $this->db->fetch_object($result);
			}
		} else {
			throw new RestException(503, $this->db->lasterror());
		}

		return $list;
	}

	/**
	 * Get the list of payments types.
	 *
	 * @param string    $sortfield  Sort field
	 * @param string    $sortorder  Sort order
	 * @param int       $limit      Number of items per page
	 * @param int       $page       Page number {@min 0}
	 * @param int       $active     Payment type is active or not {@min 0} {@max 1}
	 * @param string    $sqlfilters SQL criteria to filter with. Syntax example "(t.code:=:'CHQ')"
	 *
	 * @url     GET dictionary/payment_types
	 *
	 * @return array [List of payment types]
	 *
	 * @throws	RestException	400		Bad value for sqlfilters
	 * @throws	RestException	403		Access denied
	 * @throws	RestException	503		Error retrieving list of payment types
	 */
	public function getPaymentTypes($sortfield = "code", $sortorder = 'ASC', $limit = 100, $page = 0, $active = 1, $sqlfilters = '')
	{
		$list = array();

		if (!DolibarrApiAccess::$user->hasRight('propal', 'lire') && !DolibarrApiAccess::$user->hasRight('commande', 'lire') && !DolibarrApiAccess::$user->hasRight('facture', 'lire')) {
			throw new RestException(403);
		}

		$sql = "SELECT id, code, type, libelle as label, module";
		$sql .= " FROM ".MAIN_DB_PREFIX."c_paiement as t";
		$sql .= " WHERE t.entity IN (".getEntity('c_paiement').")";
		$sql .= " AND t.active = ".((int) $active);
		// Add sql filters
		if ($sqlfilters) {
			$errormessage = '';
			$sql .= forgeSQLFromUniversalSearchCriteria($sqlfilters, $errormessage);
			if ($errormessage) {
				throw new RestException(400, 'Error when validating parameter sqlfilters -> '.$errormessage);
			}
		}


		$sql .= $this->db->order($sortfield, $sortorder);

		if ($limit) {
			if ($page < 0) {
				$page = 0;
			}
			$offset = $limit * $page;

			$sql .= $this->db->plimit($limit, $offset);
		}

		$result = $this->db->query($sql);

		if ($result) {
			$num = $this->db->num_rows($result);
			$min = min($num, ($limit <= 0 ? $num : $limit));
			for ($i = 0; $i < $min; $i++) {
				$list[] = $this->db->fetch_object($result);
			}
		} else {
			throw new RestException(503, $this->db->lasterror());
		}

		return $list;
	}
	/**
	 * Get the list of regions.
	 *
	 * The returned list is sorted by region ID.
	 *
	 * @param string    $sortfield  Sort field
	 * @param string    $sortorder  Sort order
	 * @param int       $limit      Number of items per page
	 * @param int       $page       Page number (starting from zero)
	 * @param int       $country    To filter on country
	 * @param string    $filter     To filter the regions by name
	 * @param string    $sqlfilters Other criteria to filter answers separated by a comma. Syntax example "(t.code:like:'A%') and (t.active:>=:0)"
	 * @return array                List of regions
	 *
	 * @url     GET dictionary/regions
	 *
	 * @throws	RestException	400		Bad value for sqlfilters
	 * @throws	RestException	503		Error retrieving list of regions
	 */
	public function getListOfRegions($sortfield = "code_region", $sortorder = 'ASC', $limit = 100, $page = 0, $country = 0, $filter = '', $sqlfilters = '')
	{
		$list = array();

		// Note: The filter is not applied in the SQL request because it must
		// be applied to the translated names, not to the names in database.
		$sql = "SELECT t.rowid FROM ".MAIN_DB_PREFIX."c_regions as t";
		$sql .= " WHERE 1 = 1";
		if ($country) {
			$sql .= " AND t.fk_pays = ".((int) $country);
		}
		// Add sql filters
		if ($sqlfilters) {
			$errormessage = '';
			if (!DolibarrApi::_checkFilters($sqlfilters, $errormessage)) {
				throw new RestException(400, 'Error when validating parameter sqlfilters -> '.$errormessage);
			}
			$regexstring = '\(([^:\'\(\)]+:[^:\'\(\)]+:[^\(\)]+)\)';
			$sql .= " AND (".preg_replace_callback('/'.$regexstring.'/', 'DolibarrApi::_forge_criteria_callback', $sqlfilters).")";
		}

		$sql .= $this->db->order($sortfield, $sortorder);

		if ($limit) {
			if ($page < 0) {
				$page = 0;
			}
			$offset = $limit * $page;

			$sql .= $this->db->plimit($limit, $offset);
		}

		$result = $this->db->query($sql);

		if ($result) {
			$num = $this->db->num_rows($result);
			$min = min($num, ($limit <= 0 ? $num : $limit));
			for ($i = 0; $i < $min; $i++) {
				$obj = $this->db->fetch_object($result);
				$region = new Cregion($this->db);
				if ($region->fetch($obj->rowid) > 0) {
					if (empty($filter) || stripos($region->name, $filter) !== false) {
						$list[] = $this->_cleanObjectDatas($region);
					}
				}
			}
		} else {
			throw new RestException(503, 'Error when retrieving list of regions');
		}

		return $list;
	}

	/**
	 * Get region by ID.
	 *
	 * @param 	int       $id       ID of region
	 * @return 	Object 				Object with cleaned properties
	 *
	 * @url     GET dictionary/regions/{id}
	 *
	 * @throws	RestException	404		Region not found
	 * @throws	RestException	503		Error retrieving region
	 */
	public function getRegionByID($id)
	{
		return $this->_fetchCregion($id, '');
	}

	/**
	 * Get region by Code.
	 *
	 * @param 	string    $code     Code of region
	 * @return 	Object 				Object with cleaned properties
	 *
	 * @url     GET dictionary/regions/byCode/{code}
	 *
	 * @throws	RestException	404		Region not found
	 * @throws	RestException	503		Error when retrieving region
	 */
	public function getRegionByCode($code)
	{
		return $this->_fetchCregion('', $code);
	}

	/**
	 * Get the list of states/provinces.
	 *
	 * The names of the states will be translated to the given language if
	 * the $lang parameter is provided. The value of $lang must be a language
	 * code supported by Dolibarr, for example 'en_US' or 'fr_FR'.
	 * The returned list is sorted by state ID.
	 *
	 * @param string    $sortfield  Sort field
	 * @param string    $sortorder  Sort order
	 * @param int       $limit      Number of items per page
	 * @param int       $page       Page number (starting from zero)
	 * @param int    	$country    To filter on country
	 * @param string    $filter     To filter the states by name
	 * @param string    $sqlfilters Other criteria to filter answers separated by a comma. Syntax example "(t.code:like:'A%') and (t.active:>=:0)"
	 * @return array                List of states
	 *
	 * @url     GET dictionary/states
	 *
	 * @throws	RestException	400		Bad value for sqlfilters
	 * @throws	RestException	503		Error retrieving list of states
	 */
	public function getListOfStates($sortfield = "code_departement", $sortorder = 'ASC', $limit = 100, $page = 0, $country = 0, $filter = '', $sqlfilters = '')
	{
		$list = array();

		// Note: The filter is not applied in the SQL request because it must
		// be applied to the translated names, not to the names in database.
		$sql = "SELECT t.rowid FROM ".MAIN_DB_PREFIX."c_departements as t";
		if ($country) {
			$sql .= " LEFT JOIN ".MAIN_DB_PREFIX."c_regions as d ON t.fk_region = d.code_region";
		}
		$sql .= " WHERE 1 = 1";
		if ($country) {
			$sql .= " AND d.fk_pays = ".((int) $country);
		}
		// Add sql filters
		if ($sqlfilters) {
			$errormessage = '';
			$sql .= forgeSQLFromUniversalSearchCriteria($sqlfilters, $errormessage);
			if ($errormessage) {
				throw new RestException(400, 'Error when validating parameter sqlfilters -> '.$errormessage);
			}
		}

		$sql .= $this->db->order($sortfield, $sortorder);

		if ($limit) {
			if ($page < 0) {
				$page = 0;
			}
			$offset = $limit * $page;

			$sql .= $this->db->plimit($limit, $offset);
		}

		$result = $this->db->query($sql);

		if ($result) {
			$num = $this->db->num_rows($result);
			$min = min($num, ($limit <= 0 ? $num : $limit));
			for ($i = 0; $i < $min; $i++) {
				$obj = $this->db->fetch_object($result);
				$state = new Cstate($this->db);
				if ($state->fetch($obj->rowid) > 0) {
					if (empty($filter) || stripos($state->label, $filter) !== false) {
						$list[] = $this->_cleanObjectDatas($state);
					}
				}
			}
		} else {
			throw new RestException(503, 'Error when retrieving list of states');
		}

		return $list;
	}

	/**
	 * Get state by ID.
	 *
	 * @param 	int       $id        	ID of state
	 * @return 	Object 					Object with cleaned properties
	 *
	 * @url     GET dictionary/states/{id}
	 *
	 * @throws	RestException	404		State not found
	 * @throws	RestException	503		Error retrieving state
	 */
	public function getStateByID($id)
	{
		return $this->_fetchCstate($id, '');
	}

	/**
	 * Get state by Code.
	 *
	 * @param 	string    $code      	Code of state
	 * @return 	Object 					Object with cleaned properties
	 *
	 * @url     GET dictionary/states/byCode/{code}
	 *
	 * @throws	RestException	404		State not found
	 * @throws	RestException	503		Error retrieving state
	 */
	public function getStateByCode($code)
	{
		return $this->_fetchCstate('', $code);
	}

	/**
	 * Get the list of countries.
	 *
	 * The names of the countries will be translated to the given language if
	 * the $lang parameter is provided. The value of $lang must be a language
	 * code supported by Dolibarr, for example 'en_US' or 'fr_FR'.
	 * The returned list is sorted by country ID.
	 *
	 * @param string    $sortfield  Sort field
	 * @param string    $sortorder  Sort order
	 * @param int       $limit      Number of items per page
	 * @param int       $page       Page number (starting from zero)
	 * @param string    $filter     To filter the countries by name
	 * @param string    $lang       Code of the language the label of the countries must be translated to
	 * @param string    $sqlfilters Other criteria to filter answers separated by a comma. Syntax example "(t.code:like:'A%') and (t.active:>=:0)"
	 * @return array                List of countries
	 *
	 * @url     GET dictionary/countries
	 *
	 * @throws	RestException	400		Bad value for sqlfilters
	 * @throws	RestException	503		Error retrieving list of countries
	 */
	public function getListOfCountries($sortfield = "code", $sortorder = 'ASC', $limit = 100, $page = 0, $filter = '', $lang = '', $sqlfilters = '')
	{
		$list = array();

		// Note: The filter is not applied in the SQL request because it must
		// be applied to the translated names, not to the names in database.
		$sql = "SELECT rowid FROM ".MAIN_DB_PREFIX."c_country as t";
		$sql .= " WHERE 1 = 1";
		// Add sql filters
		if ($sqlfilters) {
			$errormessage = '';
			$sql .= forgeSQLFromUniversalSearchCriteria($sqlfilters, $errormessage);
			if ($errormessage) {
				throw new RestException(400, 'Error when validating parameter sqlfilters -> '.$errormessage);
			}
		}

		$sql .= $this->db->order($sortfield, $sortorder);

		if ($limit) {
			if ($page < 0) {
				$page = 0;
			}
			$offset = $limit * $page;

			$sql .= $this->db->plimit($limit, $offset);
		}

		$result = $this->db->query($sql);

		if ($result) {
			$num = $this->db->num_rows($result);
			$min = min($num, ($limit <= 0 ? $num : $limit));
			for ($i = 0; $i < $min; $i++) {
				$obj = $this->db->fetch_object($result);
				$country = new Ccountry($this->db);
				if ($country->fetch($obj->rowid) > 0) {
					// Translate the name of the country if needed
					// and then apply the filter if there is one.
					$this->translateLabel($country, $lang, 'Country');

					if (empty($filter) || stripos($country->label, $filter) !== false) {
						$list[] = $this->_cleanObjectDatas($country);
					}
				}
			}
		} else {
			throw new RestException(503, 'Error when retrieving list of countries');
		}

		return $list;
	}

	/**
	 * Get country by ID.
	 *
	 * @param 	int       $id        	ID of country
	 * @param 	string    $lang      	Code of the language the name of the country must be translated to
	 * @return 	Object 					Object with cleaned properties
	 *
	 * @url     GET dictionary/countries/{id}
	 *
	 * @throws	RestException	404		Country not found
	 * @throws	RestException	503		Error retrieving country
	 */
	public function getCountryByID($id, $lang = '')
	{
		return $this->_fetchCcountry($id, '', '', $lang);
	}

	/**
	 * Get country by Code.
	 *
	 * @param 	string    $code      	Code of country (2 characters)
	 * @param 	string    $lang      	Code of the language the name of the country must be translated to
	 * @return 	Object 					Object with cleaned properties
	 *
	 * @url     GET dictionary/countries/byCode/{code}
	 *
	 * @throws	RestException	404		Country not found
	 * @throws	RestException	503		Error retrieving country
	 */
	public function getCountryByCode($code, $lang = '')
	{
		return $this->_fetchCcountry('', $code, '', $lang);
	}

	/**
	 * Get country by Iso.
	 *
	 * @param 	string    $iso       	ISO of country (3 characters)
	 * @param 	string    $lang     	Code of the language the name of the country must be translated to
	 * @return 	Object 					Object with cleaned properties
	 *
	 * @url     GET dictionary/countries/byISO/{iso}
	 *
	 * @throws	RestException	404		Country not found
	 * @throws	RestException	503		Error retrieving country
	 */
	public function getCountryByISO($iso, $lang = '')
	{
		return $this->_fetchCcountry('', '', $iso, $lang);
	}

	/**
	 * Get region.
	 *
	 * @param 	int       $id       ID of region
	 * @param 	string    $code     Code of region
	 * @return 	Object 				Object with cleaned properties
	 *
	 * @throws RestException
	 */
	private function _fetchCregion($id, $code = '')
	{
		$region = new Cregion($this->db);

		$result = $region->fetch($id, $code);
		if ($result < 0) {
			throw new RestException(503, 'Error when retrieving region : '.$region->error);
		} elseif ($result == 0) {
			throw new RestException(404, 'Region not found');
		}

		return $this->_cleanObjectDatas($region);
	}

	/**
	 * Get state.
	 *
	 * @param 	int       $id        	ID of state
	 * @param 	string    $code      	Code of state
	 * @return 	Object 					Object with cleaned properties
	 *
	 * @throws RestException
	 */
	private function _fetchCstate($id, $code = '')
	{
		$state = new Cstate($this->db);

		$result = $state->fetch($id, $code);
		if ($result < 0) {
			throw new RestException(503, 'Error when retrieving state : '.$state->error);
		} elseif ($result == 0) {
			throw new RestException(404, 'State not found');
		}

		return $this->_cleanObjectDatas($state);
	}

	/**
	 * Get country.
	 *
	 * @param 	int       $id        	ID of country
	 * @param 	string    $code      	Code of country (2 characters)
	 * @param 	string    $iso       	ISO of country (3 characters)
	 * @param 	string    $lang      	Code of the language the name of the country must be translated to
	 * @return 	Object 					Object with cleaned properties
	 *
	 * @throws RestException
	 */
	private function _fetchCcountry($id, $code = '', $iso = '', $lang = '')
	{
		$country = new Ccountry($this->db);

		$result = $country->fetch($id, $code, $iso);

		if ($result < 0) {
			throw new RestException(503, 'Error when retrieving country : '.$country->error);
		} elseif ($result == 0) {
			throw new RestException(404, 'Country not found');
		}

		$this->translateLabel($country, $lang, 'Country');

		return $this->_cleanObjectDatas($country);
	}

	/**
	 * Get the list of delivery times.
	 *
	 * @param string    $sortfield  	Sort field
	 * @param string    $sortorder  	Sort order
	 * @param int       $limit      	Number of items per page
	 * @param int       $page       	Page number {@min 0}
	 * @param int       $active     	Delivery times is active or not {@min 0} {@max 1}
	 * @param string    $sqlfilters 	SQL criteria to filter with.
	 *
	 * @url     GET dictionary/availability
	 *
	 * @return array [List of availability]
	 *
	 * @throws	RestException	400		Bad value for sqlfilters
	 * @throws	RestException	403		Access denied
	 * @throws	RestException	503		Error when retrieving list of availabilities
	 */
	public function getAvailability($sortfield = "code", $sortorder = 'ASC', $limit = 100, $page = 0, $active = 1, $sqlfilters = '')
	{
		$list = array();

		if (!DolibarrApiAccess::$user->hasRight('commande', 'lire')) {
			throw new RestException(403);
		}

		$sql = "SELECT rowid, code, label";
		$sql .= " FROM ".MAIN_DB_PREFIX."c_availability as t";
		$sql .= " WHERE t.active = ".((int) $active);
		// Add sql filters
		if ($sqlfilters) {
			$errormessage = '';
			$sql .= forgeSQLFromUniversalSearchCriteria($sqlfilters, $errormessage);
			if ($errormessage) {
				throw new RestException(400, 'Error when validating parameter sqlfilters -> '.$errormessage);
			}
		}


		$sql .= $this->db->order($sortfield, $sortorder);

		if ($limit) {
			if ($page < 0) {
				$page = 0;
			}
			$offset = $limit * $page;

			$sql .= $this->db->plimit($limit, $offset);
		}

		$result = $this->db->query($sql);

		if ($result) {
			$num = $this->db->num_rows($result);
			$min = min($num, ($limit <= 0 ? $num : $limit));
			for ($i = 0; $i < $min; $i++) {
				$list[] = $this->db->fetch_object($result);
			}
		} else {
			throw new RestException(503, $this->db->lasterror());
		}

		return $list;
	}

	// phpcs:disable PEAR.NamingConventions.ValidFunctionName.PublicUnderscore
	/**
	 * Clean sensible object datas
	 *
	 * @param 	Object    $object    	Object to clean
	 * @return 	Object 					Object with cleaned properties
	 */
	protected function _cleanObjectDatas($object)
	{
		// phpcs:enable
		$object = parent::_cleanObjectDatas($object);

		unset($object->error);
		unset($object->errors);

		return $object;
	}

	/**
	 * Translate the name of the object to the given language.
	 *
	 * @param object   $object    Object with label to translate
	 * @param string   $lang      Code of the language the name of the object must be translated to
	 * @param string   $prefix 	  Prefix for translation key
	 * @param array    $dict      Array of dictionary for translation
	 * @return void
	 */
	private function translateLabel($object, $lang, $prefix = 'Country', $dict = array('dict'))
	{
		if (!empty($lang)) {
			// Load the translations if this is a new language.
			if ($this->translations == null || $this->translations->getDefaultLang() !== $lang) {
				global $conf;
				$this->translations = new Translate('', $conf);
				$this->translations->setDefaultLang($lang);
				$this->translations->loadLangs($dict);
			}
			if ($object->code) {
				$key = $prefix.$object->code;

				$translation = $this->translations->trans($key);
				if ($translation != $key) {
					$object->label = html_entity_decode($translation);
				}
			}
		}
	}

	/**
	 * Get the list of events types.
	 *
	 * @param string    $sortfield  Sort field
	 * @param string    $sortorder  Sort order
	 * @param int       $limit      Number of items per page
	 * @param int       $page       Page number (starting from zero)
	 * @param string    $type       To filter on type of event
	 * @param string    $module     To filter on module events
	 * @param int       $active     Event's type is active or not {@min 0} {@max 1}
	 * @param string    $sqlfilters Other criteria to filter answers separated by a comma. Syntax example "(t.code:like:'A%') and (t.active:>=:0)"
	 * @return array				List of events types
	 *
	 * @url     GET dictionary/event_types
	 *
	 * @throws	RestException	400		Bad value for sqlfilters
	 * @throws	RestException	503		Error when retrieving list of events types
	 */
	public function getListOfEventTypes($sortfield = "code", $sortorder = 'ASC', $limit = 100, $page = 0, $type = '', $module = '', $active = 1, $sqlfilters = '')
	{
		$list = array();

		$sql = "SELECT id, code, type, libelle as label, module";
		$sql .= " FROM ".MAIN_DB_PREFIX."c_actioncomm as t";
		$sql .= " WHERE t.active = ".((int) $active);
		if ($type) {
			$sql .= " AND t.type LIKE '%".$this->db->escape($type)."%'";
		}
		if ($module) {
			$sql .= " AND t.module LIKE '%".$this->db->escape($module)."%'";
		}
		// Add sql filters
		if ($sqlfilters) {
			$errormessage = '';
			$sql .= forgeSQLFromUniversalSearchCriteria($sqlfilters, $errormessage);
			if ($errormessage) {
				throw new RestException(400, 'Error when validating parameter sqlfilters -> '.$errormessage);
			}
		}


		$sql .= $this->db->order($sortfield, $sortorder);

		if ($limit) {
			if ($page < 0) {
				$page = 0;
			}
			$offset = $limit * $page;

			$sql .= $this->db->plimit($limit, $offset);
		}

		$result = $this->db->query($sql);

		if ($result) {
			$num = $this->db->num_rows($result);
			$min = min($num, ($limit <= 0 ? $num : $limit));
			for ($i = 0; $i < $min; $i++) {
				$list[] = $this->db->fetch_object($result);
			}
		} else {
			throw new RestException(503, 'Error when retrieving list of events types : '.$this->db->lasterror());
		}

		return $list;
	}


	/**
	 * Get the list of Expense Report types.
	 *
	 * @param string    $sortfield  Sort field
	 * @param string    $sortorder  Sort order
	 * @param int       $limit      Number of items per page
	 * @param int       $page       Page number (starting from zero)
	 * @param string    $module     To filter on module
	 * @param int       $active     Event's type is active or not {@min 0} {@max 1}
	 * @param string    $sqlfilters Other criteria to filter answers separated by a comma. Syntax example "(t.code:like:'A%') and (t.active:>=:0)"
	 * @return array				List of expense report types
	 *
	 * @url     GET dictionary/expensereport_types
	 *
	 * @throws	RestException	400		Bad value for sqlfilters
	 * @throws	RestException	503		Error when retrieving list of expense report types
	 */
	public function getListOfExpenseReportsTypes($sortfield = "code", $sortorder = 'ASC', $limit = 100, $page = 0, $module = '', $active = 1, $sqlfilters = '')
	{
		$list = array();

		$sql = "SELECT id, code, label, accountancy_code, active, module, position";
		$sql .= " FROM ".MAIN_DB_PREFIX."c_type_fees as t";
		$sql .= " WHERE t.active = ".((int) $active);
		if ($module) {
			$sql .= " AND t.module LIKE '%".$this->db->escape($module)."%'";
		}
		// Add sql filters
		if ($sqlfilters) {
			$errormessage = '';
			$sql .= forgeSQLFromUniversalSearchCriteria($sqlfilters, $errormessage);
			if ($errormessage) {
				throw new RestException(400, 'Error when validating parameter sqlfilters -> '.$errormessage);
			}
		}


		$sql .= $this->db->order($sortfield, $sortorder);

		if ($limit) {
			if ($page < 0) {
				$page = 0;
			}
			$offset = $limit * $page;

			$sql .= $this->db->plimit($limit, $offset);
		}

		$result = $this->db->query($sql);

		if ($result) {
			$num = $this->db->num_rows($result);
			$min = min($num, ($limit <= 0 ? $num : $limit));
			for ($i = 0; $i < $min; $i++) {
				$list[] = $this->db->fetch_object($result);
			}
		} else {
			throw new RestException(503, 'Error when retrieving list of expense report types : '.$this->db->lasterror());
		}

		return $list;
	}


	/**
	 * Get the list of contacts types.
	 *
	 * @param string    $sortfield  Sort field
	 * @param string    $sortorder  Sort order
	 * @param int       $limit      Number of items per page
	 * @param int       $page       Page number (starting from zero)
	 * @param string    $type       To filter on type of contact
	 * @param string    $module     To filter on module contacts
	 * @param int       $active     Contact's type is active or not {@min 0} {@max 1}
	 * @param string    $lang       Code of the language the label of the civility must be translated to
	 * @param string    $sqlfilters Other criteria to filter answers separated by a comma. Syntax example "(t.code:like:'A%') and (t.active:>=:0)"
	 * @return array	  List of Contacts types
	 *
	 * @url     GET dictionary/contact_types
	 *
	 * @throws	RestException	400		Bad value for sqlfilters
	 * @throws	RestException	503		Error when retrieving list of contacts types
	 */
	public function getListOfContactTypes($sortfield = "code", $sortorder = 'ASC', $limit = 100, $page = 0, $type = '', $module = '', $active = 1, $lang = '', $sqlfilters = '')
	{
		$list = array();

		$sql = "SELECT rowid, code, element as type, libelle as label, source, module, position";
		$sql .= " FROM ".MAIN_DB_PREFIX."c_type_contact as t";
		$sql .= " WHERE t.active = ".((int) $active);
		if ($type) {
			$sql .= " AND type LIKE '%".$this->db->escape($type)."%'";
		}
		if ($module) {
			$sql .= " AND t.module LIKE '%".$this->db->escape($module)."%'";
		}
		// Add sql filters
		if ($sqlfilters) {
			$errormessage = '';
			$sql .= forgeSQLFromUniversalSearchCriteria($sqlfilters, $errormessage);
			if ($errormessage) {
				throw new RestException(400, 'Error when validating parameter sqlfilters -> '.$errormessage);
			}
		}


		$sql .= $this->db->order($sortfield, $sortorder);

		if ($limit) {
			if ($page < 0) {
				$page = 0;
			}
			$offset = $limit * $page;

			$sql .= $this->db->plimit($limit, $offset);
		}

		$result = $this->db->query($sql);

		if ($result) {
			$num = $this->db->num_rows($result);
			$min = min($num, ($limit <= 0 ? $num : $limit));
			for ($i = 0; $i < $min; $i++) {
				$contact_type = $this->db->fetch_object($result);
				$this->translateLabel($contact_type, $lang, 'TypeContact_'.$contact_type->type.'_'.$contact_type->source.'_', array("eventorganization", "resource", "projects", "contracts", "bills", "orders", "agenda", "propal", "stocks", "supplier_proposal", "interventions", "sendings", "ticket"));
				$list[] = $contact_type;
			}
		} else {
			throw new RestException(503, 'Error when retrieving list of contacts types : '.$this->db->lasterror());
		}

		return $list;
	}

	/**
	 * Get the list of civilities.
	 *
	 * @param string    $sortfield  Sort field
	 * @param string    $sortorder  Sort order
	 * @param int       $limit      Number of items per page
	 * @param int       $page       Page number (starting from zero)
	 * @param string    $module     To filter on module events
	 * @param int       $active     Civility is active or not {@min 0} {@max 1}
	 * @param string    $lang       Code of the language the label of the civility must be translated to
	 * @param string    $sqlfilters Other criteria to filter answers separated by a comma. Syntax example "(t.code:like:'A%') and (t.active:>=:0)"
	 * @return array		List of civility types
	 *
	 * @url     GET dictionary/civilities
	 *
	 * @throws	RestException	400		Bad value for sqlfilters
	 * @throws	RestException	503		Error when retrieving list of civilities
	 */
	public function getListOfCivilities($sortfield = "code", $sortorder = 'ASC', $limit = 100, $page = 0, $module = '', $active = 1, $lang = '', $sqlfilters = '')
	{
		$list = array();

		$sql = "SELECT rowid, code, label, module";
		$sql .= " FROM ".MAIN_DB_PREFIX."c_civility as t";
		$sql .= " WHERE t.active = ".((int) $active);
		if ($module) {
			$sql .= " AND t.module LIKE '%".$this->db->escape($module)."%'";
		}
		// Add sql filters
		if ($sqlfilters) {
			$errormessage = '';
			$sql .= forgeSQLFromUniversalSearchCriteria($sqlfilters, $errormessage);
			if ($errormessage) {
				throw new RestException(400, 'Error when validating parameter sqlfilters -> '.$errormessage);
			}
		}


		$sql .= $this->db->order($sortfield, $sortorder);

		if ($limit) {
			if ($page < 0) {
				$page = 0;
			}
			$offset = $limit * $page;

			$sql .= $this->db->plimit($limit, $offset);
		}

		$result = $this->db->query($sql);

		if ($result) {
			$num = $this->db->num_rows($result);
			$min = min($num, ($limit <= 0 ? $num : $limit));
			for ($i = 0; $i < $min; $i++) {
				$civility = $this->db->fetch_object($result);
				$this->translateLabel($civility, $lang, 'Civility', array('dict'));
				$list[] = $civility;
			}
		} else {
			throw new RestException(503, 'Error when retrieving list of civility : '.$this->db->lasterror());
		}

		return $list;
	}

	/**
	 * Get the list of currencies.
	 *
	 * @param int       $multicurrency  Multicurrency rates (0: no multicurrency, 1: last rate, 2: all rates) {@min 0} {@max 2}
	 * @param string    $sortfield  Sort field
	 * @param string    $sortorder  Sort order
	 * @param int       $limit      Number of items per page
	 * @param int       $page       Page number (starting from zero)
	 * @param int       $active     Payment term is active or not {@min 0} {@max 1}
	 * @param string    $sqlfilters Other criteria to filter answers separated by a comma. Syntax example "(t.code:like:'A%') and (t.active:>=:0)"
	 * @return array				List of currencies
	 *
	 * @url     GET dictionary/currencies
	 *
	 * @throws	RestException	400		Bad value for sqlfilters
	 * @throws	RestException	503		Error when retrieving list of currencies
	 */
	public function getListOfCurrencies($multicurrency = 0, $sortfield = "code_iso", $sortorder = 'ASC', $limit = 100, $page = 0, $active = 1, $sqlfilters = '')
	{
		$list = array();
		$sql = "SELECT t.code_iso, t.label, t.unicode";
		if (!empty($multicurrency)) {
			$sql .= " , cr.date_sync, cr.rate ";
		}
		$sql .= " FROM ".MAIN_DB_PREFIX."c_currencies as t";
		if (!empty($multicurrency)) {
			$sql .= " JOIN ".MAIN_DB_PREFIX."multicurrency as m ON m.code=t.code_iso";
			$sql .= " JOIN ".MAIN_DB_PREFIX."multicurrency_rate as cr ON (m.rowid = cr.fk_multicurrency)";
		}
		$sql .= " WHERE t.active = ".((int) $active);
		if (!empty($multicurrency)) {
			$sql .= " AND m.entity IN (".getEntity('multicurrency').")";
			if (!empty($multicurrency) && $multicurrency != 2) {
				$sql .= " AND cr.date_sync = (SELECT MAX(cr2.date_sync) FROM ".MAIN_DB_PREFIX."multicurrency_rate AS cr2 WHERE cr2.fk_multicurrency = m.rowid)";
			}
		}

		// Add sql filters
		if ($sqlfilters) {
			$errormessage = '';
			$sql .= forgeSQLFromUniversalSearchCriteria($sqlfilters, $errormessage);
			if ($errormessage) {
				throw new RestException(400, 'Error when validating parameter sqlfilters -> '.$errormessage);
			}
		}


		$sql .= $this->db->order($sortfield, $sortorder);

		if ($limit) {
			if ($page < 0) {
				$page = 0;
			}
			$offset = $limit * $page;

			$sql .= $this->db->plimit($limit, $offset);
		}

		$result = $this->db->query($sql);

		if ($result) {
			$num = $this->db->num_rows($result);
			$min = min($num, ($limit <= 0 ? $num : $limit));
			for ($i = 0; $i < $min; $i++) {
				$list[] = $this->db->fetch_object($result);
			}
		} else {
			throw new RestException(503, 'Error when retrieving list of currency : '.$this->db->lasterror());
		}

		return $list;
	}

	/**
	 * Get the list of extra fields.
	 *
	 * @param string	$sortfield	Sort field
	 * @param string	$sortorder	Sort order
	 * @param string    $type       Type of element ('adherent', 'commande', 'thirdparty', 'facture', 'propal', 'product', ...)
	 * @param string    $sqlfilters Other criteria to filter answers separated by a comma. Syntax example "(t.label:like:'SO-%')"
	 * @return array				List of extra fields
	 *
	 * @url     GET extrafields
	 *
	 * @throws	RestException	400		Bad value for sqlfilters
	 * @throws	RestException	503		Error when retrieving list of extra fields
	 */
	public function getListOfExtrafields($sortfield = "t.pos", $sortorder = 'ASC', $type = '', $sqlfilters = '')
	{
		$list = array();

		if (!DolibarrApiAccess::$user->admin) {
			throw new RestException(403, 'Only an admin user can get list of extrafields');
		}

		if ($type == 'thirdparty') {
			$type = 'societe';
		}
		if ($type == 'contact') {
			$type = 'socpeople';
		}

		$sql = "SELECT t.rowid as id, t.name, t.entity, t.elementtype, t.label, t.type, t.size, t.fieldcomputed, t.fielddefault,";
		$sql .= " t.fieldunique, t.fieldrequired, t.perms, t.enabled, t.pos, t.alwayseditable, t.param, t.list, t.printable,";
		$sql .= " t.totalizable, t.langs, t.help, t.css, t.cssview, t.fk_user_author, t.fk_user_modif, t.datec, t.tms";
		$sql .= " FROM ".MAIN_DB_PREFIX."extrafields as t";
		$sql .= " WHERE t.entity IN (".getEntity('extrafields').")";
		if (!empty($type)) {
			$sql .= " AND t.elementtype = '".$this->db->escape($type)."'";
		}
		// Add sql filters
		if ($sqlfilters) {
			$errormessage = '';
			$sql .= forgeSQLFromUniversalSearchCriteria($sqlfilters, $errormessage);
			if ($errormessage) {
				throw new RestException(400, 'Error when validating parameter sqlfilters -> '.$errormessage);
			}
		}

		$sql .= $this->db->order($sortfield, $sortorder);

		$resql = $this->db->query($sql);
		if ($resql) {
			if ($this->db->num_rows($resql)) {
				while ($tab = $this->db->fetch_object($resql)) {
					// New usage
					$list[$tab->elementtype][$tab->name]['id'] = $tab->id;
					$list[$tab->elementtype][$tab->name]['type'] = $tab->type;
					$list[$tab->elementtype][$tab->name]['label'] = $tab->label;
					$list[$tab->elementtype][$tab->name]['size'] = $tab->size;
					$list[$tab->elementtype][$tab->name]['elementtype'] = $tab->elementtype;
					$list[$tab->elementtype][$tab->name]['default'] = $tab->fielddefault;
					$list[$tab->elementtype][$tab->name]['computed'] = $tab->fieldcomputed;
					$list[$tab->elementtype][$tab->name]['unique'] = $tab->fieldunique;
					$list[$tab->elementtype][$tab->name]['required'] = $tab->fieldrequired;
					$list[$tab->elementtype][$tab->name]['param'] = ($tab->param ? jsonOrUnserialize($tab->param) : '');	// This may be a string encoded with serialise() or json_encode()
					$list[$tab->elementtype][$tab->name]['pos'] = $tab->pos;
					$list[$tab->elementtype][$tab->name]['alwayseditable'] = $tab->alwayseditable;
					$list[$tab->elementtype][$tab->name]['perms'] = $tab->perms;
					$list[$tab->elementtype][$tab->name]['list'] = $tab->list;
					$list[$tab->elementtype][$tab->name]['printable'] = $tab->printable;
					$list[$tab->elementtype][$tab->name]['totalizable'] = $tab->totalizable;
					$list[$tab->elementtype][$tab->name]['langs'] = $tab->langs;
					$list[$tab->elementtype][$tab->name]['help'] = $tab->help;
					$list[$tab->elementtype][$tab->name]['css'] = $tab->css;
					$list[$tab->elementtype][$tab->name]['cssview'] = $tab->cssview;
					$list[$tab->elementtype][$tab->name]['csslist'] = $tab->csslist;
					$list[$tab->elementtype][$tab->name]['fk_user_author'] = $tab->fk_user_author;
					$list[$tab->elementtype][$tab->name]['fk_user_modif'] = $tab->fk_user_modif;
					$list[$tab->elementtype][$tab->name]['datec'] = $tab->datec;
					$list[$tab->elementtype][$tab->name]['tms'] = $tab->tms;
				}
			}
		} else {
			throw new RestException(503, 'Error when retrieving list of extra fields : '.$this->db->lasterror());
		}

		return $list;
	}

	/**
	 * Delete extrafield
	 *
	 * @param   string     $attrname         extrafield attrname
	 * @param   string     $elementtype      extrafield elementtype
	 * @return  array
	 *
	 * @url     DELETE extrafields/{elementtype}/{attrname}
	 *
	 */
	public function deleteExtrafieldsFromNames($attrname, $elementtype)
	{
		if (!DolibarrApiAccess::$user->admin) {
			throw new RestException(403, 'Only an admin user can delete an extrafield by attrname and elementtype');
		}

		$extrafields = new ExtraFields($this->db);

		$result = $extrafields->fetch_name_optionals_label($elementtype, false, $attrname);
		if (!$result) {
			throw new RestException(404, 'Extrafield not found from attrname and elementtype');
		}

		if (!$extrafields->delete($attrname, $elementtype)) {
			throw new RestException(500, 'Error when delete extrafield : '.$extrafields->error);
		}

		return array(
			'success' => array(
				'code' => 200,
				'message' => 'Extrafield deleted from attrname and elementtype'
			)
		);
	}

	/**
<<<<<<< HEAD
	 * Create Extrafield object
	 *
	 * @param	string	$attrname		extrafield attrname
	 * @param	string	$elementtype	extrafield elementtype
	 * @param	array	$request_data	Request datas
	 * @return	int						ID of extrafield
	 *
	 * @url     POST	extrafields/{elementtype}/{attrname}
	 *
	 * @suppress PhanPluginUnknownArrayMethodParamType  Luracast limitation
	 *
	 */
	public function postExtrafields($attrname, $elementtype, $request_data = null)
	{
		if (!DolibarrApiAccess::$user->admin) {
			throw new RestException(403, 'Only an admin user can create an extrafield');
		}

		$extrafields = new ExtraFields($this->db);

		$result = $extrafields->fetch_name_optionals_label($elementtype, false, $attrname);
		if ($result) {
			throw new RestException(409, 'Duplicate extrafield already found from attrname and elementtype');
		}

		// Check mandatory fields is not working despise being a modified copy from api_thirdparties.class.php
		// $result = $this->_validateExtrafields($request_data, $extrafields);

		foreach ($request_data as $field => $value) {
			$extrafields->$field = $this->_checkValForAPI($field, $value, $extrafields);
		}

		// built in validation
		$enabled = 1; // hardcoded because it seems to always be 1 in every row in the database
		if ($request_data['entity']) {
			$entity = $request_data['entity'];
		} else {
			throw new RestException(400, "Entity field absent");
		}
		if ($request_data['label']) {
			$label = $request_data['label'];
		} else {
			throw new RestException(400, "label field absent");
		}

		$alwayseditable = $request_data['alwayseditable'];
		$default_value = $request_data['default_value'];
		$totalizable = $request_data['totalizable'];
		$printable = $request_data['printable'];
		$required = $request_data['required'];
		$langfile = $request_data['langfile'];
		$computed = $request_data['computed'];
		$unique = $request_data['unique'];
		$param = $request_data['param'];
		$perms = $request_data['perms'];
		$size = $request_data['size'];
		$type = $request_data['type'];
		$list = $request_data['list'];
		$help = $request_data['help'];
		$pos = $request_data['pos'];
		$moreparams = array();

		if ( 0 > $extrafields->addExtraField($attrname, $label, $type, $pos, $size, $elementtype, $unique, $required, $default_value, $param, $alwayseditable, $perms, $list, $help, $computed, $entity, $langfile, $enabled, $totalizable, $printable, $moreparams)) {
			throw new RestException(500, 'Error creating extrafield', array_merge(array($extrafields->errno), $extrafields->errors));
		}

		$sql = "SELECT t.rowid as id";
		$sql .= " FROM ".MAIN_DB_PREFIX."extrafields as t";
		$sql .= " WHERE elementtype = '".$this->db->escape($elementtype)."'";
		$sql .= " AND name = '".$this->db->escape($attrname)."'";

		$resql = $this->db->query($sql);
		if ($resql) {
			if ($this->db->num_rows($resql)) {
				$tab = $this->db->fetch_object($resql);
				$id = (int) $tab->id;
			} else {
				$id = (int) -1;
			}
		} else {
			$id = (int) -2;
		}

		return $id;
	}

	/**
=======
>>>>>>> fed71b03
	 * Update Extrafield object
	 *
	 * @param	string	$attrname		extrafield attrname
	 * @param	string	$elementtype	extrafield elementtype
	 * @param	array	$request_data	Request datas
	 * @return	int						ID of extrafield
	 *
	 * @url     PUT		extrafields/{elementtype}/{attrname}
	 *
	 * @suppress PhanPluginUnknownArrayMethodParamType  Luracast limitation
	 *
	 */
	public function updateExtrafields($attrname, $elementtype, $request_data = null)
	{
		if (!DolibarrApiAccess::$user->admin) {
			throw new RestException(403, 'Only an admin user can create an extrafield');
		}

		$extrafields = new ExtraFields($this->db);

		$result = $extrafields->fetch_name_optionals_label($elementtype, false, $attrname);
		if (!$result) {
			throw new RestException(404, 'Extrafield not found from attrname and elementtype');
		}

		foreach ($request_data as $field => $value) {
			$extrafields->$field = $this->_checkValForAPI($field, $value, $extrafields);
		}

		// built in validation
		$enabled = 1; // hardcoded because it seems to always be 1 in every row in the database
		if ($request_data['entity']) {
			$entity = $request_data['entity'];
		} else {
			throw new RestException(400, "Entity field absent");
		}
		if ($request_data['label']) {
			$label = $request_data['label'];
		} else {
			throw new RestException(400, "label field absent");
		}

		$alwayseditable = $request_data['alwayseditable'];
		$default_value = $request_data['default_value'];
		$totalizable = $request_data['totalizable'];
		$printable = $request_data['printable'];
		$required = $request_data['required'];
		$langfile = $request_data['langfile'];
		$computed = $request_data['computed'];
		$unique = $request_data['unique'];
		$param = $request_data['param'];
		$perms = $request_data['perms'];
		$size = $request_data['size'];
		$type = $request_data['type'];
		$list = $request_data['list'];
		$help = $request_data['help'];
		$pos = $request_data['pos'];
		$moreparams = array();

		dol_syslog(get_class($this).'::updateExtraField', LOG_DEBUG);
		if ( 0 > $extrafields->updateExtraField($attrname, $label, $type, $pos, $size, $elementtype, $unique, $required, $default_value, $param, $alwayseditable, $perms, $list, $help, $computed, $entity, $langfile, $enabled, $totalizable, $printable, $moreparams)) {
			throw new RestException(500, 'Error updating extrafield', array_merge(array($extrafields->errno), $extrafields->errors));
		}

		$sql = "SELECT t.rowid as id";
		$sql .= " FROM ".MAIN_DB_PREFIX."extrafields as t";
		$sql .= " WHERE elementtype = '".$this->db->escape($elementtype)."'";
		$sql .= " AND name = '".$this->db->escape($attrname)."'";

		$resql = $this->db->query($sql);
		if ($resql) {
			if ($this->db->num_rows($resql)) {
				$tab = $this->db->fetch_object($resql);
				$id = (int) $tab->id;
			} else {
				$id = (int) -1;
			}
		} else {
			$id = (int) -2;
		}

		return $id;
	}

	/**
	 * Get the list of towns.
	 *
	 * @param string    $sortfield  Sort field
	 * @param string    $sortorder  Sort order
	 * @param int       $limit      Number of items per page
	 * @param int       $page       Page number (starting from zero)
	 * @param string    $zipcode    To filter on zipcode
	 * @param string    $town       To filter on city name
	 * @param int       $active     Town is active or not {@min 0} {@max 1}
	 * @param string    $sqlfilters Other criteria to filter answers separated by a comma. Syntax example "(t.code:like:'A%') and (t.active:>=:0)"
	 * @return array				List of towns
	 *
	 * @url     GET dictionary/towns
	 *
	 * @throws	RestException	400		Bad value for sqlfilters
	 * @throws	RestException	503		Error when retrieving list of towns
	 */
	public function getListOfTowns($sortfield = "zip,town", $sortorder = 'ASC', $limit = 100, $page = 0, $zipcode = '', $town = '', $active = 1, $sqlfilters = '')
	{
		$list = array();

		$sql = "SELECT rowid AS id, zip, town, fk_county, fk_pays AS fk_country";
		$sql .= " FROM ".MAIN_DB_PREFIX."c_ziptown as t";
		$sql .= " WHERE t.active = ".((int) $active);
		if ($zipcode) {
			$sql .= " AND t.zip LIKE '%".$this->db->escape($zipcode)."%'";
		}
		if ($town) {
			$sql .= " AND t.town LIKE '%".$this->db->escape($town)."%'";
		}
		// Add sql filters
		if ($sqlfilters) {
			$errormessage = '';
			$sql .= forgeSQLFromUniversalSearchCriteria($sqlfilters, $errormessage);
			if ($errormessage) {
				throw new RestException(400, 'Error when validating parameter sqlfilters -> '.$errormessage);
			}
		}


		$sql .= $this->db->order($sortfield, $sortorder);

		if ($limit) {
			if ($page < 0) {
				$page = 0;
			}
			$offset = $limit * $page;

			$sql .= $this->db->plimit($limit, $offset);
		}

		$result = $this->db->query($sql);

		if ($result) {
			$num = $this->db->num_rows($result);
			$min = min($num, ($limit <= 0 ? $num : $limit));
			for ($i = 0; $i < $min; $i++) {
				$list[] = $this->db->fetch_object($result);
			}
		} else {
			throw new RestException(503, 'Error when retrieving list of towns : '.$this->db->lasterror());
		}

		return $list;
	}

	/**
	 * Get the list of payments terms.
	 *
	 * @param string    $sortfield  Sort field
	 * @param string    $sortorder  Sort order
	 * @param int       $limit      Number of items per page
	 * @param int       $page       Page number {@min 0}
	 * @param int       $active     Payment term is active or not {@min 0} {@max 1}
	 * @param string    $sqlfilters SQL criteria to filter. Syntax example "(t.code:=:'CHQ')"
	 *
	 * @url     GET dictionary/payment_terms
	 *
	 * @return array List of payment terms
	 *
	 * @throws	RestException	400		Bad value for sqlfilters
	 * @throws	RestException	403		Access denied
	 * @throws	RestException	503		Error when retrieving list of payments terms
	 */
	public function getPaymentTerms($sortfield = "sortorder", $sortorder = 'ASC', $limit = 100, $page = 0, $active = 1, $sqlfilters = '')
	{
		$list = array();

		if (!DolibarrApiAccess::$user->hasRight('propal', 'lire') && !DolibarrApiAccess::$user->hasRight('commande', 'lire') && !DolibarrApiAccess::$user->hasRight('facture', 'lire')) {
			throw new RestException(403);
		}

		$sql = "SELECT rowid as id, code, sortorder, libelle as label, libelle_facture as descr, type_cdr, nbjour, decalage, module";
		$sql .= " FROM ".MAIN_DB_PREFIX."c_payment_term as t";
		$sql .= " WHERE t.entity IN (".getEntity('c_payment_term').")";
		$sql .= " AND t.active = ".((int) $active);
		// Add sql filters
		if ($sqlfilters) {
			$errormessage = '';
			$sql .= forgeSQLFromUniversalSearchCriteria($sqlfilters, $errormessage);
			if ($errormessage) {
				throw new RestException(400, 'Error when validating parameter sqlfilters -> '.$errormessage);
			}
		}


		$sql .= $this->db->order($sortfield, $sortorder);

		if ($limit) {
			if ($page < 0) {
				$page = 0;
			}
			$offset = $limit * $page;

			$sql .= $this->db->plimit($limit, $offset);
		}

		$result = $this->db->query($sql);

		if ($result) {
			$num = $this->db->num_rows($result);
			$min = min($num, ($limit <= 0 ? $num : $limit));
			for ($i = 0; $i < $min; $i++) {
				$list[] = $this->db->fetch_object($result);
			}
		} else {
			throw new RestException(503, $this->db->lasterror());
		}

		return $list;
	}

	/**
	 * Get the list of shipping methods.
	 *
	 * @param int       $limit      Number of items per page
	 * @param int       $page       Page number {@min 0}
	 * @param int       $active     Shipping methodsm is active or not {@min 0} {@max 1}
	 * @param string    $lang       Code of the language the label of the method must be translated to
	 * @param string    $sqlfilters SQL criteria to filter. Syntax example "(t.code:=:'CHQ')"
	 *
	 * @url     GET dictionary/shipping_methods
	 *
	 * @return array List of shipping methods
	 *
	 * @throws	RestException	400		Bad value for sqlfilters
	 * @throws	RestException	503		Error when retrieving list of shipping modes
	 */
	public function getShippingModes($limit = 100, $page = 0, $active = 1, $lang = '', $sqlfilters = '')
	{
		$list = array();

		$sql = "SELECT rowid as id, code, libelle as label, description, tracking, module";
		$sql .= " FROM ".MAIN_DB_PREFIX."c_shipment_mode as t";
		$sql .= " WHERE t.entity IN (".getEntity('c_shipment_mode').")";
		$sql .= " AND t.active = ".((int) $active);
		// Add sql filters
		if ($sqlfilters) {
			$errormessage = '';
			$sql .= forgeSQLFromUniversalSearchCriteria($sqlfilters, $errormessage);
			if ($errormessage) {
				throw new RestException(400, 'Error when validating parameter sqlfilters -> '.$errormessage);
			}
		}


		//$sql.= $this->db->order($sortfield, $sortorder);

		if ($limit) {
			if ($page < 0) {
				$page = 0;
			}
			$offset = $limit * $page;

			$sql .= $this->db->plimit($limit, $offset);
		}

		$result = $this->db->query($sql);

		if ($result) {
			$num = $this->db->num_rows($result);
			$min = min($num, ($limit <= 0 ? $num : $limit));
			for ($i = 0; $i < $min; $i++) {
				$method = $this->db->fetch_object($result);
				$this->translateLabel($method, $lang, '', array('dict'));
				$list[] = $method;
			}
		} else {
			throw new RestException(503, $this->db->lasterror());
		}

		return $list;
	}

	/**
	 * Get the list of measuring units.
	 *
	 * @param string    $sortfield  Sort field
	 * @param string    $sortorder  Sort order
	 * @param int       $limit      Number of items per page
	 * @param int       $page       Page number (starting from zero)
	 * @param int       $active     Measuring unit is active or not {@min 0} {@max 1}
	 * @param string    $sqlfilters Other criteria to filter answers separated by a comma. Syntax example "(t.code:like:'A%') and (t.active:>=:0)"
	 * @return array				List of measuring unit
	 *
	 * @url     GET dictionary/units
	 *
	 * @throws	RestException	400		Bad value for sqlfilters
	 * @throws	RestException	503		Error when retrieving list of measuring units
	 */
	public function getListOfMeasuringUnits($sortfield = "rowid", $sortorder = 'ASC', $limit = 100, $page = 0, $active = 1, $sqlfilters = '')
	{
		$list = array();

		$sql = "SELECT t.rowid, t.code, t.label,t.short_label, t.active, t.scale, t.unit_type";
		$sql .= " FROM ".MAIN_DB_PREFIX."c_units as t";
		$sql .= " WHERE t.active = ".((int) $active);
		// Add sql filters
		if ($sqlfilters) {
			$errormessage = '';
			$sql .= forgeSQLFromUniversalSearchCriteria($sqlfilters, $errormessage);
			if ($errormessage) {
				throw new RestException(400, 'Error when validating parameter sqlfilters -> '.$errormessage);
			}
		}


		$sql .= $this->db->order($sortfield, $sortorder);

		if ($limit) {
			if ($page < 0) {
				$page = 0;
			}
			$offset = $limit * $page;

			$sql .= $this->db->plimit($limit, $offset);
		}

		$result = $this->db->query($sql);

		if ($result) {
			$num = $this->db->num_rows($result);
			$min = min($num, ($limit <= 0 ? $num : $limit));
			for ($i = 0; $i < $min; $i++) {
				$list[] = $this->db->fetch_object($result);
			}
		} else {
			throw new RestException(503, 'Error when retrieving list of measuring units: '.$this->db->lasterror());
		}

		return $list;
	}

	/**
	 * Get the list of legal form of business.
	 *
	 * @param string    $sortfield  Sort field
	 * @param string    $sortorder  Sort order
	 * @param int       $limit      Number of items per page
	 * @param int       $page       Page number (starting from zero)
	 * @param int   	$country    To filter on country
	 * @param int       $active     Lega form is active or not {@min 0} {@max 1}
	 * @param string    $sqlfilters Other criteria to filter answers separated by a comma. Syntax example "(t.code:like:'A%') and (t.active:>=:0)"
	 * @return array				List of legal form
	 *
	 * @url     GET dictionary/legal_form
	 *
	 * @throws	RestException	400		Bad value for sqlfilters
	 * @throws	RestException	503		Error when retrieving list of legal form
	 */
	public function getListOfLegalForm($sortfield = "rowid", $sortorder = 'ASC', $limit = 100, $page = 0, $country = 0, $active = 1, $sqlfilters = '')
	{
		$list = array();

		$sql = "SELECT t.rowid, t.code, t.fk_pays, t.libelle, t.isvatexempted, t.active, t.module, t.position";
		$sql .= " FROM ".MAIN_DB_PREFIX."c_forme_juridique as t";
		$sql .= " WHERE t.active = ".((int) $active);
		if ($country) {
			$sql .= " AND t.fk_pays = ".((int) $country);
		}
		// Add sql filters
		if ($sqlfilters) {
			$errormessage = '';
			$sql .= forgeSQLFromUniversalSearchCriteria($sqlfilters, $errormessage);
			if ($errormessage) {
				throw new RestException(400, 'Error when validating parameter sqlfilters -> '.$errormessage);
			}
		}


		$sql .= $this->db->order($sortfield, $sortorder);

		if ($limit) {
			if ($page < 0) {
				$page = 0;
			}
			$offset = $limit * $page;

			$sql .= $this->db->plimit($limit, $offset);
		}

		$result = $this->db->query($sql);

		if ($result) {
			$num = $this->db->num_rows($result);
			$min = min($num, ($limit <= 0 ? $num : $limit));
			for ($i = 0; $i < $min; $i++) {
				$list[] = $this->db->fetch_object($result);
			}
		} else {
			throw new RestException(503, 'Error when retrieving list of legal form: '.$this->db->lasterror());
		}

		return $list;
	}

	/**
	 * Get the list of staff.
	 *
	 * @param string    $sortfield  Sort field
	 * @param string    $sortorder  Sort order
	 * @param int       $limit      Number of items per page
	 * @param int       $page       Page number (starting from zero)
	 * @param int       $active     Staff is active or not {@min 0} {@max 1}
	 * @param string    $sqlfilters Other criteria to filter answers separated by a comma. Syntax example "(t.code:like:'A%') and (t.active:>=:0)"
	 * @return array				List of staff
	 *
	 * @url     GET dictionary/staff
	 *
	 * @throws	RestException	400		Bad value for sqlfilters
	 * @throws	RestException	503		Error when retrieving list of staff
	 */
	public function getListOfStaff($sortfield = "id", $sortorder = 'ASC', $limit = 100, $page = 0, $active = 1, $sqlfilters = '')
	{
		$list = array();

		$sql = "SELECT t.id, t.code, t.libelle, t.active, t.module";
		$sql .= " FROM ".MAIN_DB_PREFIX."c_effectif as t";
		$sql .= " WHERE t.active = ".((int) $active);
		// Add sql filters
		if ($sqlfilters) {
			$errormessage = '';
			$sql .= forgeSQLFromUniversalSearchCriteria($sqlfilters, $errormessage);
			if ($errormessage) {
				throw new RestException(400, 'Error when validating parameter sqlfilters -> '.$errormessage);
			}
		}


		$sql .= $this->db->order($sortfield, $sortorder);

		if ($limit) {
			if ($page < 0) {
				$page = 0;
			}
			$offset = $limit * $page;

			$sql .= $this->db->plimit($limit, $offset);
		}

		$result = $this->db->query($sql);

		if ($result) {
			$num = $this->db->num_rows($result);
			$min = min($num, ($limit <= 0 ? $num : $limit));
			for ($i = 0; $i < $min; $i++) {
				$list[] = $this->db->fetch_object($result);
			}
		} else {
			throw new RestException(503, 'Error when retrieving list of staff: '.$this->db->lasterror());
		}

		return $list;
	}

	/**
	 * Get the list of social networks.
	 *
	 * @param string    $sortfield  Sort field
	 * @param string    $sortorder  Sort order
	 * @param int       $limit      Number of items per page
	 * @param int       $page       Page number (starting from zero)
	 * @param int       $active     Social network is active or not {@min 0} {@max 1}
	 * @param string    $sqlfilters Other criteria to filter answers separated by a comma. Syntax example "(t.code:like:'A%') and (t.active:>=:0)"
	 * @return array				List of social networks
	 *
	 * @url     GET dictionary/socialnetworks
	 *
	 * @throws	RestException	400		Bad value for sqlfilters
	 * @throws	RestException	503		Error when retrieving list of social networks
	 */
	public function getListOfsocialNetworks($sortfield = "rowid", $sortorder = 'ASC', $limit = 100, $page = 0, $active = 1, $sqlfilters = '')
	{
		global $conf;

		if (!isModEnabled('socialnetworks')) {
			throw new RestException(400, 'API not available: this dictionary is not enabled by setup');
		}

		$list = array();
		//TODO link with multicurrency module
		$sql = "SELECT t.rowid, t.entity, t.code, t.label, t.url, t.icon, t.active";
		$sql .= " FROM ".MAIN_DB_PREFIX."c_socialnetworks as t";
		$sql .= " WHERE t.entity IN (".getEntity('c_socialnetworks').")";
		$sql .= " AND t.active = ".((int) $active);
		// Add sql filters
		if ($sqlfilters) {
			$errormessage = '';
			$sql .= forgeSQLFromUniversalSearchCriteria($sqlfilters, $errormessage);
			if ($errormessage) {
				throw new RestException(400, 'Error when validating parameter sqlfilters -> '.$errormessage);
			}
		}


		$sql .= $this->db->order($sortfield, $sortorder);

		if ($limit) {
			if ($page < 0) {
				$page = 0;
			}
			$offset = $limit * $page;

			$sql .= $this->db->plimit($limit, $offset);
		}

		$result = $this->db->query($sql);

		if ($result) {
			$num = $this->db->num_rows($result);
			$min = min($num, ($limit <= 0 ? $num : $limit));
			for ($i = 0; $i < $min; $i++) {
				$list[] = $this->db->fetch_object($result);
			}
		} else {
			throw new RestException(503, 'Error when retrieving list of social networks: '.$this->db->lasterror());
		}

		return $list;
	}

	/**
	 * Get the list of tickets categories.
	 *
	 * @param string    $sortfield  Sort field
	 * @param string    $sortorder  Sort order
	 * @param int       $limit      Number of items per page
	 * @param int       $page       Page number (starting from zero)
	 * @param int       $active     Payment term is active or not {@min 0} {@max 1}
	 * @param string    $lang       Code of the language the label of the category must be translated to
	 * @param string    $sqlfilters Other criteria to filter answers separated by a comma. Syntax example "(t.code:like:'A%') and (t.active:>=:0)"
	 * @return array				List of ticket categories
	 *
	 * @url     GET dictionary/ticket_categories
	 *
	 * @throws	RestException	400		Bad value for sqlfilters
	 * @throws	RestException	503		Error when retrieving list of tickets categories
	 */
	public function getTicketsCategories($sortfield = "code", $sortorder = 'ASC', $limit = 100, $page = 0, $active = 1, $lang = '', $sqlfilters = '')
	{
		$list = array();

		$sql = "SELECT rowid, code, pos,  label, use_default, description";
		$sql .= " FROM ".MAIN_DB_PREFIX."c_ticket_category as t";
		$sql .= " WHERE t.entity IN (".getEntity('c_ticket_category').")";
		$sql .= " AND t.active = ".((int) $active);
		// Add sql filters
		if ($sqlfilters) {
			$errormessage = '';
			$sql .= forgeSQLFromUniversalSearchCriteria($sqlfilters, $errormessage);
			if ($errormessage) {
				throw new RestException(400, 'Error when validating parameter sqlfilters -> '.$errormessage);
			}
		}


		$sql .= $this->db->order($sortfield, $sortorder);

		if ($limit) {
			if ($page < 0) {
				$page = 0;
			}
			$offset = $limit * $page;

			$sql .= $this->db->plimit($limit, $offset);
		}

		$result = $this->db->query($sql);

		if ($result) {
			$num = $this->db->num_rows($result);
			$min = min($num, ($limit <= 0 ? $num : $limit));
			for ($i = 0; $i < $min; $i++) {
				$category = $this->db->fetch_object($result);
				$this->translateLabel($category, $lang, 'TicketCategoryShort', array('ticket'));
				$list[] = $category;
			}
		} else {
			throw new RestException(503, 'Error when retrieving list of ticket categories : '.$this->db->lasterror());
		}

		return $list;
	}

	/**
	 * Get the list of tickets severity.
	 *
	 * @param string    $sortfield  Sort field
	 * @param string    $sortorder  Sort order
	 * @param int       $limit      Number of items per page
	 * @param int       $page       Page number (starting from zero)
	 * @param int       $active     Payment term is active or not {@min 0} {@max 1}
	 * @param string    $lang       Code of the language the label of the severity must be translated to
	 * @param string    $sqlfilters Other criteria to filter answers separated by a comma. Syntax example "(t.code:like:'A%') and (t.active:>=:0)"
	 * @return array				List of ticket severities
	 *
	 * @url     GET dictionary/ticket_severities
	 *
	 * @throws	RestException	400		Bad value for sqlfilters
	 * @throws	RestException	503		Error when retrieving list of tickets severities
	 */
	public function getTicketsSeverities($sortfield = "code", $sortorder = 'ASC', $limit = 100, $page = 0, $active = 1, $lang = '', $sqlfilters = '')
	{
		$list = array();

		$sql = "SELECT rowid, code, pos,  label, use_default, color, description";
		$sql .= " FROM ".MAIN_DB_PREFIX."c_ticket_severity as t";
		$sql .= " WHERE t.entity IN (".getEntity('c_ticket_severity').")";
		$sql .= " AND t.active = ".((int) $active);
		// Add sql filters
		if ($sqlfilters) {
			$errormessage = '';
			$sql .= forgeSQLFromUniversalSearchCriteria($sqlfilters, $errormessage);
			if ($errormessage) {
				throw new RestException(400, 'Error when validating parameter sqlfilters -> '.$errormessage);
			}
		}


		$sql .= $this->db->order($sortfield, $sortorder);

		if ($limit) {
			if ($page < 0) {
				$page = 0;
			}
			$offset = $limit * $page;

			$sql .= $this->db->plimit($limit, $offset);
		}

		$result = $this->db->query($sql);

		if ($result) {
			$num = $this->db->num_rows($result);
			$min = min($num, ($limit <= 0 ? $num : $limit));
			for ($i = 0; $i < $min; $i++) {
				$severity = $this->db->fetch_object($result);
				$this->translateLabel($severity, $lang, 'TicketSeverityShort', array('ticket'));
				$list[] = $severity;
			}
		} else {
			throw new RestException(503, 'Error when retrieving list of ticket severities : '.$this->db->lasterror());
		}

		return $list;
	}

	/**
	 * Get the list of tickets types.
	 *
	 * @param string    $sortfield  Sort field
	 * @param string    $sortorder  Sort order
	 * @param int       $limit      Number of items per page
	 * @param int       $page       Page number (starting from zero)
	 * @param int       $active     Payment term is active or not {@min 0} {@max 1}
	 * @param string    $lang       Code of the language the label of the type must be translated to
	 * @param string    $sqlfilters Other criteria to filter answers separated by a comma. Syntax example "(t.code:like:'A%') and (t.active:>=:0)"
	 * @return array				List of ticket types
	 *
	 * @url     GET dictionary/ticket_types
	 *
	 * @throws RestException 400 Bad value for sqlfilters
	 * @throws RestException 503 Error when retrieving list of tickets types
	 */
	public function getTicketsTypes($sortfield = "code", $sortorder = 'ASC', $limit = 100, $page = 0, $active = 1, $lang = '', $sqlfilters = '')
	{
		$list = array();

		$sql = "SELECT rowid, code, pos,  label, use_default, description";
		$sql .= " FROM ".MAIN_DB_PREFIX."c_ticket_type as t";
		$sql .= " WHERE t.entity IN (".getEntity('c_ticket_type').")";
		$sql .= " AND t.active = ".((int) $active);

		// Add sql filters
		if ($sqlfilters) {
			$errormessage = '';
			$sql .= forgeSQLFromUniversalSearchCriteria($sqlfilters, $errormessage);
			if ($errormessage) {
				throw new RestException(400, 'Error when validating parameter sqlfilters -> '.$errormessage);
			}
		}


		$sql .= $this->db->order($sortfield, $sortorder);

		if ($limit) {
			if ($page < 0) {
				$page = 0;
			}
			$offset = $limit * $page;

			$sql .= $this->db->plimit($limit, $offset);
		}

		$result = $this->db->query($sql);

		if ($result) {
			$num = $this->db->num_rows($result);
			$min = min($num, ($limit <= 0 ? $num : $limit));
			for ($i = 0; $i < $min; $i++) {
				$type =$this->db->fetch_object($result);
				$this->translateLabel($type, $lang, 'TicketTypeShort', array('ticket'));
				$list[] = $type;
			}
		} else {
			throw new RestException(503, 'Error when retrieving list of ticket types : '.$this->db->lasterror());
		}

		return $list;
	}

	/**
	 * Get the list of incoterms.
	 *
	 * @param string    $sortfield  Sort field
	 * @param string    $sortorder  Sort order
	 * @param int       $limit      Number of items per page
	 * @param int       $page       Page number (starting from zero)
	 * @param int       $active     Payment term is active or not {@min 0} {@max 1}
	 * @param string    $lang       Code of the language the label of the type must be translated to
	 * @param string    $sqlfilters Other criteria to filter answers separated by a comma. Syntax example "(t.code:like:'A%') and (t.active:>=:0)"
	 * @return array				List of incoterm types
	 *
	 * @url     GET dictionary/incoterms
	 *
	 * @throws RestException 503 Error when retrieving list of incoterms types
	 */
	public function getListOfIncoterms($sortfield = "code", $sortorder = 'ASC', $limit = 100, $page = 0, $active = 1, $lang = '', $sqlfilters = '')
	{
		$list = array();

		$sql = "SELECT rowid, code, active";
		$sql .= " FROM ".MAIN_DB_PREFIX."c_incoterms as t";
		$sql .= " WHERE 1=1";

		// Add sql filters
		if ($sqlfilters) {
			$errormessage = '';
			if (!DolibarrApi::_checkFilters($sqlfilters, $errormessage)) {
				throw new RestException(400, 'Error when validating parameter sqlfilters -> '.$errormessage);
			}
			$regexstring = '\(([^:\'\(\)]+:[^:\'\(\)]+:[^\(\)]+)\)';
			$sql .= " AND (".preg_replace_callback('/'.$regexstring.'/', 'DolibarrApi::_forge_criteria_callback', $sqlfilters).")";
		}


		$sql .= $this->db->order($sortfield, $sortorder);

		if ($limit) {
			if ($page < 0) {
				$page = 0;
			}
			$offset = $limit * $page;

			$sql .= $this->db->plimit($limit, $offset);
		}

		$result = $this->db->query($sql);

		if ($result) {
			$num = $this->db->num_rows($result);
			$min = min($num, ($limit <= 0 ? $num : $limit));
			for ($i = 0; $i < $min; $i++) {
				$type =$this->db->fetch_object($result);
				$list[] = $type;
			}
		} else {
			throw new RestException(503, 'Error when retrieving list of incoterm types : '.$this->db->lasterror());
		}

		return $list;
	}

	/**
	 * Get properties of company
	 *
	 * @url	GET /company
	 *
	 * @return  array|mixed Mysoc object
	 *
	 * @throws RestException 403 Forbidden
	 */
	public function getCompany()
	{
		global $conf, $mysoc;

		if (!DolibarrApiAccess::$user->admin
			&& (!getDolGlobalString('API_LOGINS_ALLOWED_FOR_GET_COMPANY') || DolibarrApiAccess::$user->login != $conf->global->API_LOGINS_ALLOWED_FOR_GET_COMPANY)) {
			throw new RestException(403, 'Error API open to admin users only or to the users with logins defined into constant API_LOGINS_ALLOWED_FOR_GET_COMPANY');
		}

		unset($mysoc->pays);
		unset($mysoc->note);
		unset($mysoc->nom);

		unset($mysoc->lines);

		unset($mysoc->effectif);
		unset($mysoc->effectif_id);
		unset($mysoc->forme_juridique_code);
		unset($mysoc->forme_juridique);
		unset($mysoc->mode_reglement_supplier_id);
		unset($mysoc->cond_reglement_supplier_id);
		unset($mysoc->transport_mode_supplier_id);
		unset($mysoc->fk_prospectlevel);

		unset($mysoc->total_ht);
		unset($mysoc->total_tva);
		unset($mysoc->total_localtax1);
		unset($mysoc->total_localtax2);
		unset($mysoc->total_ttc);

		unset($mysoc->lastname);
		unset($mysoc->firstname);
		unset($mysoc->civility_id);

		unset($mysoc->client);
		unset($mysoc->prospect);
		unset($mysoc->fournisseur);
		unset($mysoc->contact_id);

		unset($mysoc->fk_incoterms);
		unset($mysoc->label_incoterms);
		unset($mysoc->location_incoterms);

		return $this->_cleanObjectDatas($mysoc);
	}

	/**
	 * Get the list of establishments.
	 *
	 * @return array				List of establishments
	 *
	 * @url     GET /establishments
	 *
	 * @throws RestException 503 Error when retrieving list of establishments
	 */
	public function getEstablishments()
	{
		$list = array();

		$limit = 0;

		$sql = "SELECT e.rowid, e.rowid as ref, e.label, e.address, e.zip, e.town, e.status";
		$sql .= " FROM ".MAIN_DB_PREFIX."establishment as e";
		$sql .= " WHERE e.entity IN (".getEntity('establishment').')';
		// if ($type) $sql .= " AND t.type LIKE '%".$this->db->escape($type)."%'";
		// if ($module)    $sql .= " AND t.module LIKE '%".$this->db->escape($module)."%'";
		// Add sql filters

		$result = $this->db->query($sql);

		if ($result) {
			$num = $this->db->num_rows($result);
			$min = min($num, ($limit <= 0 ? $num : $limit));
			for ($i = 0; $i < $min; $i++) {
				$list[] = $this->db->fetch_object($result);
			}
		} else {
			throw new RestException(503, 'Error when retrieving list of establishments : '.$this->db->lasterror());
		}

		return $list;
	}

	/**
	 * Get establishment by ID.
	 *
	 * @param 	int       $id       	ID of establishment
	 * @return  Object    				Object with cleaned properties
	 *
	 * @url     GET establishments/{id}
	 *
	 * @throws RestException 404 Establishment not found
	 * @throws RestException 503 Error when retrieving establishment
	 */
	public function getEtablishmentByID($id)
	{
		$establishment = new Establishment($this->db);

		$result = $establishment->fetch($id);
		if ($result < 0) {
			throw new RestException(503, 'Error when retrieving establishment : '.$establishment->error);
		} elseif ($result == 0) {
			throw new RestException(404, 'Establishment not found');
		}

		return $this->_cleanObjectDatas($establishment);
	}

	/**
	 * Get value of a setup variables
	 *
	 * Note that conf variables that stores security key or password hashes can't be loaded with API.
	 *
	 * @param	string			$constantname	Name of conf variable to get
	 * @return  string							Data without useless information
	 *
	 * @url     GET conf/{constantname}
	 *
	 * @throws RestException 400 Error Bad or unknown value for constantname
	 * @throws RestException 403 Forbidden
	 */
	public function getConf($constantname)
	{
		global $conf;

		if (!DolibarrApiAccess::$user->admin
			&& (!getDolGlobalString('API_LOGINS_ALLOWED_FOR_CONST_READ') || DolibarrApiAccess::$user->login != getDolGlobalString('API_LOGINS_ALLOWED_FOR_CONST_READ'))) {
			throw new RestException(403, 'Error API open to admin users only or to the users with logins defined into constant API_LOGINS_ALLOWED_FOR_CONST_READ');
		}

		if (!preg_match('/^[a-zA-Z0-9_]+$/', $constantname) || !isset($conf->global->$constantname)) {
			throw new RestException(400, 'Error Bad or unknown value for constantname');
		}
		if (isASecretKey($constantname)) {
			throw new RestException(403, 'Forbidden. This parameter can not be read with APIs');
		}

		return getDolGlobalString($constantname);
	}

	/**
	 * Do a test of integrity for files and setup.
	 *
	 * @param string	$target			Can be 'local' or 'default' or Url of the signatures file to use for the test. Must be reachable by the tested Dolibarr.
	 * @return array					Result of file and setup integrity check
	 *
	 * @url     GET checkintegrity
	 *
	 * @throws RestException 403 Forbidden
	 * @throws RestException 404 Signature file not found
	 * @throws RestException 500 Technical error
	 */
	public function getCheckIntegrity($target)
	{
		global $langs, $conf;

		if (!DolibarrApiAccess::$user->admin
			&& (!getDolGlobalString('API_LOGINS_ALLOWED_FOR_INTEGRITY_CHECK') || DolibarrApiAccess::$user->login != $conf->global->API_LOGINS_ALLOWED_FOR_INTEGRITY_CHECK)) {
			throw new RestException(403, 'Error API open to admin users only or to the users with logins defined into constant API_LOGINS_ALLOWED_FOR_INTEGRITY_CHECK');
		}

		require_once DOL_DOCUMENT_ROOT.'/core/lib/files.lib.php';
		require_once DOL_DOCUMENT_ROOT.'/core/lib/geturl.lib.php';

		$langs->load("admin");

		$outexpectedchecksum = '';
		$outcurrentchecksum = '';

		// Modified or missing files
		$file_list = array('missing' => array(), 'updated' => array());

		// Local file to compare to
		$xmlshortfile = dol_sanitizeFileName('filelist-'.DOL_VERSION.getDolGlobalString('MAIN_FILECHECK_LOCAL_SUFFIX').'.xml'.getDolGlobalString('MAIN_FILECHECK_LOCAL_EXT'));

		$xmlfile = DOL_DOCUMENT_ROOT.'/install/'.$xmlshortfile;
		if (!preg_match('/\.zip$/i', $xmlfile) && dol_is_file($xmlfile.'.zip')) {
			$xmlfile = $xmlfile.'.zip';
		}

		// Remote file to compare to
		$xmlremote = (($target == 'default' || $target == 'local') ? '' : $target);
		if (empty($xmlremote) && getDolGlobalString('MAIN_FILECHECK_URL')) {
			$xmlremote = getDolGlobalString('MAIN_FILECHECK_URL');
		}
		$param = 'MAIN_FILECHECK_URL_'.DOL_VERSION;
		if (empty($xmlremote) && getDolGlobalString($param)) {
			$xmlremote = getDolGlobalString($param);
		}
		if (empty($xmlremote)) {
			$xmlremote = 'https://www.dolibarr.org/files/stable/signatures/filelist-'.DOL_VERSION.'.xml';
		}
		if ($xmlremote && !preg_match('/^https?:\/\//i', $xmlremote)) {
			$langs->load("errors");
			throw new RestException(500, $langs->trans("ErrorURLMustStartWithHttp", $xmlremote));
		}
		if ($xmlremote && !preg_match('/\.xml$/', $xmlremote)) {
			$langs->load("errors");
			throw new RestException(500, $langs->trans("ErrorURLMustEndWith", $xmlremote, '.xml'));
		}

		if (LIBXML_VERSION < 20900) {
			// Avoid load of external entities (security problem).
			// Required only if LIBXML_VERSION < 20900
			// @phan-suppress-next-line PhanDeprecatedFunctionInternal
			libxml_disable_entity_loader(true);
		}

		if ($target == 'local') {
			if (dol_is_file($xmlfile)) {
				$xml = simplexml_load_file($xmlfile);
			} else {
				throw new RestException(500, $langs->trans('XmlNotFound').': /install/'.$xmlshortfile);
			}
		} else {
			$xmlarray = getURLContent($xmlremote, 'GET', '', 1, array(), array('http', 'https'), 0);	// Accept http or https links on external remote server only. Same is used into filecheck.php.

			// Return array('content'=>response,'curl_error_no'=>errno,'curl_error_msg'=>errmsg...)
			if (!$xmlarray['curl_error_no'] && $xmlarray['http_code'] != '400' && $xmlarray['http_code'] != '404') {
				$xmlfile = $xmlarray['content'];
				//print "xmlfilestart".$xmlfile."endxmlfile";
				$xml = simplexml_load_string($xmlfile, 'SimpleXMLElement', LIBXML_NOCDATA|LIBXML_NONET);
			} else {
				$errormsg = $langs->trans('XmlNotFound').': '.$xmlremote.' - '.$xmlarray['http_code'].(($xmlarray['http_code'] == 400 && $xmlarray['content']) ? ' '.$xmlarray['content'] : '').' '.$xmlarray['curl_error_no'].' '.$xmlarray['curl_error_msg'];
				throw new RestException(500, $errormsg);
			}
		}

		if ($xml) {
			$checksumconcat = array();
			$file_list = array();
			$out = '';

			// Forced constants
			if (is_object($xml->dolibarr_constants[0])) {
				$out .= load_fiche_titre($langs->trans("ForcedConstants"));

				$out .= '<div class="div-table-responsive-no-min">';
				$out .= '<table class="noborder">';
				$out .= '<tr class="liste_titre">';
				$out .= '<td>#</td>';
				$out .= '<td>'.$langs->trans("Constant").'</td>';
				$out .= '<td class="center">'.$langs->trans("ExpectedValue").'</td>';
				$out .= '<td class="center">'.$langs->trans("Value").'</td>';
				$out .= '</tr>'."\n";

				$i = 0;
				foreach ($xml->dolibarr_constants[0]->constant as $constant) {    // $constant is a simpleXMLElement
					$constname = $constant['name'];
					$constvalue = (string) $constant;
					$constvalue = (empty($constvalue) ? '0' : $constvalue);
					// Value found
					$value = '';
					if ($constname && getDolGlobalString($constname) != '') {
						$value = getDolGlobalString($constname);
					}
					$valueforchecksum = (empty($value) ? '0' : $value);

					$checksumconcat[] = $valueforchecksum;

					$i++;
					$out .= '<tr class="oddeven">';
					$out .= '<td>'.$i.'</td>'."\n";
					$out .= '<td>'.dol_escape_htmltag($constname).'</td>'."\n";
					$out .= '<td class="center">'.dol_escape_htmltag($constvalue).'</td>'."\n";
					$out .= '<td class="center">'.dol_escape_htmltag($valueforchecksum).'</td>'."\n";
					$out .= "</tr>\n";
				}

				if ($i == 0) {
					$out .= '<tr class="oddeven"><td colspan="4" class="opacitymedium">'.$langs->trans("None").'</td></tr>';
				}
				$out .= '</table>';
				$out .= '</div>';

				$out .= '<br>';
			}

			// Scan htdocs
			if (is_object($xml->dolibarr_htdocs_dir[0])) {
				$includecustom = (empty($xml->dolibarr_htdocs_dir[0]['includecustom']) ? 0 : $xml->dolibarr_htdocs_dir[0]['includecustom']);

				// Define qualified files (must be same than into generate_filelist_xml.php and in api_setup.class.php)
				$regextoinclude = '\.(php|php3|php4|php5|phtml|phps|phar|inc|css|scss|html|xml|js|json|tpl|jpg|jpeg|png|gif|ico|sql|lang|txt|yml|bak|md|mp3|mp4|wav|mkv|z|gz|zip|rar|tar|less|svg|eot|woff|woff2|ttf|manifest)$';
				$regextoexclude = '('.($includecustom ? '' : 'custom|').'documents|conf|install|dejavu-fonts-ttf-.*|public\/test|sabre\/sabre\/.*\/tests|Shared\/PCLZip|nusoap\/lib\/Mail|php\/example|php\/test|geoip\/sample.*\.php|ckeditor\/samples|ckeditor\/adapters)$'; // Exclude dirs
				$scanfiles = dol_dir_list(DOL_DOCUMENT_ROOT, 'files', 1, $regextoinclude, $regextoexclude);

				// Fill file_list with files in signature, new files, modified files
				$ret = getFilesUpdated($file_list, $xml->dolibarr_htdocs_dir[0], '', DOL_DOCUMENT_ROOT, $checksumconcat); // Fill array $file_list
				// Complete with list of new files
				foreach ($scanfiles as $keyfile => $valfile) {
					$tmprelativefilename = preg_replace('/^'.preg_quote(DOL_DOCUMENT_ROOT, '/').'/', '', $valfile['fullname']);
					if (!in_array($tmprelativefilename, $file_list['insignature'])) {
						$md5newfile = @md5_file($valfile['fullname']); // Can fails if we don't have permission to open/read file
						$file_list['added'][] = array('filename'=>$tmprelativefilename, 'md5'=>$md5newfile);
					}
				}

				// Files missing
				$out .= load_fiche_titre($langs->trans("FilesMissing"));

				$out .= '<div class="div-table-responsive-no-min">';
				$out .= '<table class="noborder">';
				$out .= '<tr class="liste_titre">';
				$out .= '<td>#</td>';
				$out .= '<td>'.$langs->trans("Filename").'</td>';
				$out .= '<td class="center">'.$langs->trans("ExpectedChecksum").'</td>';
				$out .= '</tr>'."\n";
				$tmpfilelist = dol_sort_array($file_list['missing'], 'filename');
				if (is_array($tmpfilelist) && count($tmpfilelist)) {
					$i = 0;
					foreach ($tmpfilelist as $file) {
						$i++;
						$out .= '<tr class="oddeven">';
						$out .= '<td>'.$i.'</td>'."\n";
						$out .= '<td>'.dol_escape_htmltag($file['filename']).'</td>'."\n";
						$out .= '<td class="center">'.$file['expectedmd5'].'</td>'."\n";
						$out .= "</tr>\n";
					}
				} else {
					$out .= '<tr class="oddeven"><td colspan="3" class="opacitymedium">'.$langs->trans("None").'</td></tr>';
				}
				$out .= '</table>';
				$out .= '</div>';

				$out .= '<br>';

				// Files modified
				$out .= load_fiche_titre($langs->trans("FilesModified"));

				$totalsize = 0;
				$out .= '<div class="div-table-responsive-no-min">';
				$out .= '<table class="noborder">';
				$out .= '<tr class="liste_titre">';
				$out .= '<td>#</td>';
				$out .= '<td>'.$langs->trans("Filename").'</td>';
				$out .= '<td class="center">'.$langs->trans("ExpectedChecksum").'</td>';
				$out .= '<td class="center">'.$langs->trans("CurrentChecksum").'</td>';
				$out .= '<td class="right">'.$langs->trans("Size").'</td>';
				$out .= '<td class="right">'.$langs->trans("DateModification").'</td>';
				$out .= '</tr>'."\n";
				$tmpfilelist2 = dol_sort_array($file_list['updated'], 'filename');
				if (is_array($tmpfilelist2) && count($tmpfilelist2)) {
					$i = 0;
					foreach ($tmpfilelist2 as $file) {
						$i++;
						$out .= '<tr class="oddeven">';
						$out .= '<td>'.$i.'</td>'."\n";
						$out .= '<td>'.dol_escape_htmltag($file['filename']).'</td>'."\n";
						$out .= '<td class="center">'.$file['expectedmd5'].'</td>'."\n";
						$out .= '<td class="center">'.$file['md5'].'</td>'."\n";
						$size = dol_filesize(DOL_DOCUMENT_ROOT.'/'.$file['filename']);
						$totalsize += $size;
						$out .= '<td class="right">'.dol_print_size($size).'</td>'."\n";
						$out .= '<td class="right">'.dol_print_date(dol_filemtime(DOL_DOCUMENT_ROOT.'/'.$file['filename']), 'dayhour').'</td>'."\n";
						$out .= "</tr>\n";
					}
					$out .= '<tr class="liste_total">';
					$out .= '<td></td>'."\n";
					$out .= '<td>'.$langs->trans("Total").'</td>'."\n";
					$out .= '<td align="center"></td>'."\n";
					$out .= '<td align="center"></td>'."\n";
					$out .= '<td class="right">'.dol_print_size($totalsize).'</td>'."\n";
					$out .= '<td class="right"></td>'."\n";
					$out .= "</tr>\n";
				} else {
					$out .= '<tr class="oddeven"><td colspan="5" class="opacitymedium">'.$langs->trans("None").'</td></tr>';
				}
				$out .= '</table>';
				$out .= '</div>';

				$out .= '<br>';

				// Files added
				$out .= load_fiche_titre($langs->trans("FilesAdded"));

				$totalsize = 0;
				$out .= '<div class="div-table-responsive-no-min">';
				$out .= '<table class="noborder">';
				$out .= '<tr class="liste_titre">';
				$out .= '<td>#</td>';
				$out .= '<td>'.$langs->trans("Filename").'</td>';
				$out .= '<td class="center">'.$langs->trans("ExpectedChecksum").'</td>';
				$out .= '<td class="center">'.$langs->trans("CurrentChecksum").'</td>';
				$out .= '<td class="right">'.$langs->trans("Size").'</td>';
				$out .= '<td class="right">'.$langs->trans("DateModification").'</td>';
				$out .= '</tr>'."\n";
				$tmpfilelist3 = dol_sort_array($file_list['added'], 'filename');
				if (is_array($tmpfilelist3) && count($tmpfilelist3)) {
					$i = 0;
					foreach ($tmpfilelist3 as $file) {
						$i++;
						$out .= '<tr class="oddeven">';
						$out .= '<td>'.$i.'</td>'."\n";
						$out .= '<td>'.dol_escape_htmltag($file['filename']).'</td>'."\n";
						$out .= '<td class="center">'.$file['expectedmd5'].'</td>'."\n";
						$out .= '<td class="center">'.$file['md5'].'</td>'."\n";
						$size = dol_filesize(DOL_DOCUMENT_ROOT.'/'.$file['filename']);
						$totalsize += $size;
						$out .= '<td class="right">'.dol_print_size($size).'</td>'."\n";
						$out .= '<td class="right">'.dol_print_date(dol_filemtime(DOL_DOCUMENT_ROOT.'/'.$file['filename']), 'dayhour').'</td>'."\n";
						$out .= "</tr>\n";
					}
					$out .= '<tr class="liste_total">';
					$out .= '<td></td>'."\n";
					$out .= '<td>'.$langs->trans("Total").'</td>'."\n";
					$out .= '<td align="center"></td>'."\n";
					$out .= '<td align="center"></td>'."\n";
					$out .= '<td class="right">'.dol_print_size($totalsize).'</td>'."\n";
					$out .= '<td class="right"></td>'."\n";
					$out .= "</tr>\n";
				} else {
					$out .= '<tr class="oddeven"><td colspan="5" class="opacitymedium">'.$langs->trans("None").'</td></tr>';
				}
				$out .= '</table>';
				$out .= '</div>';


				// Show warning
				if (empty($tmpfilelist) && empty($tmpfilelist2) && empty($tmpfilelist3)) {
					//setEventMessages($langs->trans("FileIntegrityIsStrictlyConformedWithReference"), null, 'mesgs');
				} else {
					//setEventMessages($langs->trans("FileIntegritySomeFilesWereRemovedOrModified"), null, 'warnings');
				}
			} else {
				throw new RestException(500, 'Error: Failed to found dolibarr_htdocs_dir into XML file '.$xmlfile);
			}


			// Scan scripts
			asort($checksumconcat); // Sort list of checksum
			$checksumget = md5(implode(',', $checksumconcat));
			$checksumtoget = trim((string) $xml->dolibarr_htdocs_dir_checksum);

			$outexpectedchecksum = ($checksumtoget ? $checksumtoget : $langs->trans("Unknown"));
			if ($checksumget == $checksumtoget) {
				if (count($file_list['added'])) {
					$resultcode = 'warning';
					$resultcomment = 'FileIntegrityIsOkButFilesWereAdded';
					//$outcurrentchecksum =  $checksumget.' - <span class="'.$resultcode.'">'.$langs->trans("FileIntegrityIsOkButFilesWereAdded").'</span>';
					$outcurrentchecksum = $checksumget;
				} else {
					$resultcode = 'ok';
					$resultcomment = 'Success';
					//$outcurrentchecksum = '<span class="'.$resultcode.'">'.$checksumget.'</span>';
					$outcurrentchecksum = $checksumget;
				}
			} else {
				$resultcode = 'error';
				$resultcomment = 'Error';
				//$outcurrentchecksum = '<span class="'.$resultcode.'">'.$checksumget.'</span>';
				$outcurrentchecksum = $checksumget;
			}
		} else {
			throw new RestException(404, 'No signature file known');
		}

		return array('resultcode'=>$resultcode, 'resultcomment'=>$resultcomment, 'expectedchecksum'=> $outexpectedchecksum, 'currentchecksum'=> $outcurrentchecksum, 'out'=>$out);
	}


	/**
	 * Get list of enabled modules
	 *
	 * @url	GET /modules
	 *
	 * @return  array|mixed Data without useless information
	 *
	 * @throws RestException 403 Forbidden
	 */
	public function getModules()
	{
		global $conf;

		if (!DolibarrApiAccess::$user->admin
			&& (!getDolGlobalString('API_LOGINS_ALLOWED_FOR_GET_MODULES') || DolibarrApiAccess::$user->login != $conf->global->API_LOGINS_ALLOWED_FOR_GET_MODULES)) {
			throw new RestException(403, 'Error API open to admin users only or to the users with logins defined into constant API_LOGINS_ALLOWED_FOR_GET_MODULES');
		}

		sort($conf->modules);

		return $this->_cleanObjectDatas($conf->modules);
	}
}<|MERGE_RESOLUTION|>--- conflicted
+++ resolved
@@ -1233,8 +1233,8 @@
 	}
 
 	/**
-<<<<<<< HEAD
-	 * Create Extrafield object
+
+* Create Extrafield object
 	 *
 	 * @param	string	$attrname		extrafield attrname
 	 * @param	string	$elementtype	extrafield elementtype
@@ -1321,8 +1321,7 @@
 	}
 
 	/**
-=======
->>>>>>> fed71b03
+
 	 * Update Extrafield object
 	 *
 	 * @param	string	$attrname		extrafield attrname
