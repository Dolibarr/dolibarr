--- conflicted
+++ resolved
@@ -1426,11 +1426,7 @@
     		throw new RestException(403, 'Error API open to admin users only or to the login user defined with constant API_LOGIN_ALLOWED_FOR_ADMIN_CHECK');
     	}
 
-<<<<<<< HEAD
-    	if (! preg_match('/^[a-zA-Z0-9_]+$/', $constantname) || ! isset($conf->global->$constantname)) {
-=======
-    	if (!preg_match('/^[a-zA-Z0-9_]+$/', $confname) || !isset($conf->global->$confname)) {
->>>>>>> fdf8ce19
+    	if (!preg_match('/^[a-zA-Z0-9_]+$/', $constantname) || ! isset($conf->global->$constantname)) {
     		throw new RestException(500, 'Error Bad or unknown value for constname');
     	}
     	if (preg_match('/(_pass|password|secret|_key|key$)/i', $constantname)) {
