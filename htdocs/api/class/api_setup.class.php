<?php
/* Copyright (C) 2016   Xebax Christy           <xebax@wanadoo.fr>
 * Copyright (C) 2016	Laurent Destailleur		<eldy@users.sourceforge.net>
 * Copyright (C) 2017	Regis Houssin	        <regis.houssin@inodbox.com>
 * Copyright (C) 2017	Neil Orley	            <neil.orley@oeris.fr>
 * Copyright (C) 2018   Frédéric France         <frederic.france@netlogic.fr>
<<<<<<< HEAD
 * Copyright (C) 2018   Thibault FOUCART        <support@ptibogxiv.net>
=======
 * Copyright (C) 2019   Thibault FOUCART        <support@ptibogxiv.net>
>>>>>>> e64a4510
 *
 *
 * This program is free software; you can redistribute it and/or modify
 * it under the terms of the GNU General Public License as published by
 * the Free Software Foundation; either version 3 of the License, or
 * (at your option) any later version.
 *
 * This program is distributed in the hope that it will be useful,
 * but WITHOUT ANY WARRANTY; without even the implied warranty of
 * MERCHANTABILITY or FITNESS FOR A PARTICULAR PURPOSE. See the
 * GNU General Public License for more details.
 *
 * You should have received a copy of the GNU General Public License
 * along with this program. If not, see <http://www.gnu.org/licenses/>.
 */

use Luracast\Restler\RestException;

require_once DOL_DOCUMENT_ROOT.'/main.inc.php';
require_once DOL_DOCUMENT_ROOT.'/core/class/ccountry.class.php';

/**
 * API class for dictionaries
 *
 * @access protected
 * @class DolibarrApiAccess {@requires user,external}
 */
class Setup extends DolibarrApi
{
    private $translations = null;

    /**
     * Constructor
     */
    public function __construct()
    {
        global $db;
        $this->db = $db;
    }

    /**
     * Get the list of payments types.
     *
     * @param string    $sortfield  Sort field
     * @param string    $sortorder  Sort order
     * @param int       $limit      Number of items per page
     * @param int       $page       Page number {@min 0}
     * @param int       $active     Payment type is active or not {@min 0} {@max 1}
     * @param string    $sqlfilters SQL criteria to filter with. Syntax example "(t.code:=:'CHQ')"
     *
     * @url     GET dictionary/payment_types
     *
     * @return array [List of payment types]
     *
     * @throws 400 RestException
     * @throws 200 OK
     */
    public function getPaymentTypes($sortfield = "code", $sortorder = 'ASC', $limit = 100, $page = 0, $active = 1, $sqlfilters = '')
    {
        $list = array();

        $sql = "SELECT id, code, type, libelle as label, module";
        $sql.= " FROM ".MAIN_DB_PREFIX."c_paiement as t";
        $sql.= " WHERE t.entity IN (".getEntity('c_paiement').")";
        $sql.= " AND t.active = ".$active;
        // Add sql filters
        if ($sqlfilters)
        {
            if (! DolibarrApi::_checkFilters($sqlfilters))
            {
                throw new RestException(400, 'error when validating parameter sqlfilters '.$sqlfilters);
            }
              $regexstring='\(([^:\'\(\)]+:[^:\'\(\)]+:[^:\(\)]+)\)';
            $sql.=" AND (".preg_replace_callback('/'.$regexstring.'/', 'DolibarrApi::_forge_criteria_callback', $sqlfilters).")";
        }


        $sql.= $this->db->order($sortfield, $sortorder);

        if ($limit) {
            if ($page < 0) {
                $page = 0;
            }
            $offset = $limit * $page;

            $sql .= $this->db->plimit($limit, $offset);
        }

        $result = $this->db->query($sql);

        if ($result) {
            $num = $this->db->num_rows($result);
            $min = min($num, ($limit <= 0 ? $num : $limit));
            for ($i = 0; $i < $min; $i++) {
                $list[] = $this->db->fetch_object($result);
            }
        } else {
            throw new RestException(400, $this->db->lasterror());
        }

        return $list;
    }

    /**
     * Get the list of countries.
     *
     * The names of the countries will be translated to the given language if
     * the $lang parameter is provided. The value of $lang must be a language
     * code supported by Dolibarr, for example 'en_US' or 'fr_FR'.
     * The returned list is sorted by country ID.
     *
     * @param string    $sortfield  Sort field
     * @param string    $sortorder  Sort order
     * @param int       $limit      Number of items per page
     * @param int       $page       Page number (starting from zero)
     * @param string    $filter     To filter the countries by name
     * @param string    $lang       Code of the language the label of the countries must be translated to
     * @param string    $sqlfilters Other criteria to filter answers separated by a comma. Syntax example "(t.code:like:'A%') and (t.active:>=:0)"
     * @return array                List of countries
     *
     * @url     GET dictionary/countries
     *
     * @throws RestException
     */
    public function getListOfCountries($sortfield = "code", $sortorder = 'ASC', $limit = 100, $page = 0, $filter = '', $lang = '', $sqlfilters = '')
    {
        $list = array();

        // Note: The filter is not applied in the SQL request because it must
        // be applied to the translated names, not to the names in database.
        $sql = "SELECT rowid FROM ".MAIN_DB_PREFIX."c_country as t";
        $sql.=" WHERE 1 = 1";
        // Add sql filters
        if ($sqlfilters)
        {
            if (! DolibarrApi::_checkFilters($sqlfilters))
            {
                throw new RestException(503, 'Error when validating parameter sqlfilters '.$sqlfilters);
            }
	        $regexstring='\(([^:\'\(\)]+:[^:\'\(\)]+:[^:\(\)]+)\)';
            $sql.=" AND (".preg_replace_callback('/'.$regexstring.'/', 'DolibarrApi::_forge_criteria_callback', $sqlfilters).")";
        }

        $sql.= $this->db->order($sortfield, $sortorder);

        if ($limit) {
            if ($page < 0) {
                $page = 0;
            }
            $offset = $limit * $page;

            $sql .= $this->db->plimit($limit, $offset);
        }

        $result = $this->db->query($sql);

        if ($result) {
            $num = $this->db->num_rows($result);
            $min = min($num, ($limit <= 0 ? $num : $limit));
            for ($i = 0; $i < $min; $i++) {
                $obj = $this->db->fetch_object($result);
                $country = new Ccountry($this->db);
                if ($country->fetch($obj->rowid) > 0) {
                    // Translate the name of the country if needed
                    // and then apply the filter if there is one.
                    $this->translateLabel($country, $lang);

                    if (empty($filter) || stripos($country->label, $filter) !== false) {
                        $list[] = $this->_cleanObjectDatas($country);
                    }
                }
            }
        } else {
            throw new RestException(503, 'Error when retrieving list of countries : '.$country->error);
        }

        return $list;
    }

    /**
     * Get country by ID.
     *
     * @param int       $id        ID of country
     * @param string    $lang      Code of the language the name of the
     *                             country must be translated to
     * @return array 			   Array of cleaned object properties
     *
     * @url     GET dictionary/countries/{id}
     *
     * @throws RestException
     */
    public function getCountryByID($id, $lang = '')
    {
        $country = new Ccountry($this->db);

        if ($country->fetch($id) < 0) {
            throw new RestException(503, 'Error when retrieving country : '.$country->error);
        }
        elseif ($country->fetch($id) == 0) {
            throw new RestException(404, 'country not found');
        }

        $this->translateLabel($country, $lang);

        return $this->_cleanObjectDatas($country);
    }

    /**
     * Get the list of delivery times.
     *
     * @param string    $sortfield  Sort field
     * @param string    $sortorder  Sort order
     * @param int       $limit      Number of items per page
     * @param int       $page       Page number {@min 0}
     * @param int       $active     Delivery times is active or not {@min 0} {@max 1}
     * @param string    $sqlfilters SQL criteria to filter with.
     *
     * @url     GET dictionary/availability
     *
     * @return array [List of availability]
     *
     * @throws 400 RestException
     * @throws 200 OK
     */
    public function getAvailability($sortfield = "code", $sortorder = 'ASC', $limit = 100, $page = 0, $active = 1, $sqlfilters = '')
    {
        $list = array();

        $sql = "SELECT rowid, code, label";
        $sql.= " FROM ".MAIN_DB_PREFIX."c_availability as t";
        $sql.= " WHERE t.active = ".$active;
        // Add sql filters
        if ($sqlfilters)
        {
            if (! DolibarrApi::_checkFilters($sqlfilters))
            {
                throw new RestException(400, 'error when validating parameter sqlfilters '.$sqlfilters);
            }
                  $regexstring='\(([^:\'\(\)]+:[^:\'\(\)]+:[^:\(\)]+)\)';
            $sql.=" AND (".preg_replace_callback('/'.$regexstring.'/', 'DolibarrApi::_forge_criteria_callback', $sqlfilters).")";
        }


        $sql.= $this->db->order($sortfield, $sortorder);

        if ($limit) {
            if ($page < 0) {
                $page = 0;
            }
            $offset = $limit * $page;

            $sql .= $this->db->plimit($limit, $offset);
        }

        $result = $this->db->query($sql);

        if ($result) {
            $num = $this->db->num_rows($result);
            $min = min($num, ($limit <= 0 ? $num : $limit));
            for ($i = 0; $i < $min; $i++) {
                $list[] = $this->db->fetch_object($result);
            }
        } else {
            throw new RestException(400, $this->db->lasterror());
        }

        return $list;
    }

    // phpcs:disable PEAR.NamingConventions.ValidFunctionName.PublicUnderscore
    /**
     * Clean sensible object datas
     *
     * @param object    $object    Object to clean
     * @return array 				Array of cleaned object properties
     */
    protected function _cleanObjectDatas($object)
    {
        // phpcs:enable
        $object = parent::_cleanObjectDatas($object);

        unset($object->error);
        unset($object->errors);

        return $object;
    }

    /**
     * Translate the name of the country to the given language.
     *
     * @param Ccountry $country   Country
     * @param string   $lang      Code of the language the name of the
     *                            country must be translated to
     * @return void
     */
    private function translateLabel($country, $lang)
    {
        if (!empty($lang)) {
            // Load the translations if this is a new language.
            if ($this->translations == null || $this->translations->getDefaultLang() !== $lang) {
                global $conf;
                $this->translations = new Translate('', $conf);
                $this->translations->setDefaultLang($lang);
                $this->translations->load('dict');
            }
            if ($country->code) {
                $key = 'Country'.$country->code;
                $translation = $this->translations->trans($key);
                if ($translation != $key) {
                    $country->label = html_entity_decode($translation);
                }
            }
        }
    }

    /**
     * Get the list of events types.
     *
     * @param string    $sortfield  Sort field
     * @param string    $sortorder  Sort order
     * @param int       $limit      Number of items per page
     * @param int       $page       Page number (starting from zero)
     * @param string    $type       To filter on type of event
     * @param string    $module     To filter on module events
     * @param int       $active     Payment term is active or not {@min 0} {@max 1}
     * @param string    $sqlfilters Other criteria to filter answers separated by a comma. Syntax example "(t.code:like:'A%') and (t.active:>=:0)"
     * @return List of events types
     *
     * @url     GET dictionary/event_types
     *
     * @throws RestException
     */
    public function getListOfEventTypes($sortfield = "code", $sortorder = 'ASC', $limit = 100, $page = 0, $type = '', $module = '', $active = 1, $sqlfilters = '')
    {
        $list = array();

        $sql = "SELECT id, code, type, libelle as label, module";
        $sql.= " FROM ".MAIN_DB_PREFIX."c_actioncomm as t";
        $sql.= " WHERE t.active = ".$active;
        if ($type) $sql.=" AND t.type LIKE '%" . $this->db->escape($type) . "%'";
        if ($module)    $sql.=" AND t.module LIKE '%" . $this->db->escape($module) . "%'";
        // Add sql filters
        if ($sqlfilters)
        {
            if (! DolibarrApi::_checkFilters($sqlfilters))
            {
                throw new RestException(503, 'Error when validating parameter sqlfilters '.$sqlfilters);
            }
	        $regexstring='\(([^:\'\(\)]+:[^:\'\(\)]+:[^:\(\)]+)\)';
            $sql.=" AND (".preg_replace_callback('/'.$regexstring.'/', 'DolibarrApi::_forge_criteria_callback', $sqlfilters).")";
        }


        $sql.= $this->db->order($sortfield, $sortorder);

        if ($limit) {
            if ($page < 0) {
                $page = 0;
            }
            $offset = $limit * $page;

            $sql .= $this->db->plimit($limit, $offset);
        }

        $result = $this->db->query($sql);

        if ($result) {
            $num = $this->db->num_rows($result);
            $min = min($num, ($limit <= 0 ? $num : $limit));
            for ($i = 0; $i < $min; $i++) {
                $list[] = $this->db->fetch_object($result);
            }
        } else {
            throw new RestException(503, 'Error when retrieving list of events types : '.$this->db->lasterror());
        }

        return $list;
    }

    /**
     * Get the list of civilities.
     *
     * @param string    $sortfield  Sort field
     * @param string    $sortorder  Sort order
     * @param int       $limit      Number of items per page
     * @param int       $page       Page number (starting from zero)
     * @param string    $module     To filter on module events
     * @param int       $active     Payment term is active or not {@min 0} {@max 1}
     * @param string    $sqlfilters Other criteria to filter answers separated by a comma. Syntax example "(t.code:like:'A%') and (t.active:>=:0)"
     * @return List of events types
     *
     * @url     GET dictionary/civilities
     *
     * @throws RestException
     */
    public function getListOfCivilities($sortfield = "code", $sortorder = 'ASC', $limit = 100, $page = 0, $module = '', $active = 1, $sqlfilters = '')
    {
        $list = array();

        $sql = "SELECT rowid, code, label, module";
        $sql.= " FROM ".MAIN_DB_PREFIX."c_civility as t";
        $sql.= " WHERE t.active = ".$active;
        if ($module)    $sql.=" AND t.module LIKE '%" . $this->db->escape($module) . "%'";
        // Add sql filters
        if ($sqlfilters)
        {
            if (! DolibarrApi::_checkFilters($sqlfilters))
            {
                throw new RestException(503, 'Error when validating parameter sqlfilters '.$sqlfilters);
            }
	        $regexstring='\(([^:\'\(\)]+:[^:\'\(\)]+:[^:\(\)]+)\)';
            $sql.=" AND (".preg_replace_callback('/'.$regexstring.'/', 'DolibarrApi::_forge_criteria_callback', $sqlfilters).")";
        }


        $sql.= $this->db->order($sortfield, $sortorder);

        if ($limit) {
            if ($page < 0) {
                $page = 0;
            }
            $offset = $limit * $page;

            $sql .= $this->db->plimit($limit, $offset);
        }

        $result = $this->db->query($sql);

        if ($result) {
            $num = $this->db->num_rows($result);
            $min = min($num, ($limit <= 0 ? $num : $limit));
            for ($i = 0; $i < $min; $i++) {
                $list[] = $this->db->fetch_object($result);
            }
        } else {
            throw new RestException(503, 'Error when retrieving list of civility : '.$this->db->lasterror());
        }

        return $list;
    }

    /**
     * Get the list of currencies.
     *
     * @param string    $sortfield  Sort field
     * @param string    $sortorder  Sort order
     * @param int       $limit      Number of items per page
     * @param int       $page       Page number (starting from zero)
     * @param int       $active     Payment term is active or not {@min 0} {@max 1}
     * @param string    $sqlfilters Other criteria to filter answers separated by a comma. Syntax example "(t.code:like:'A%') and (t.active:>=:0)"
     * @return List of events types
     *
     * @url     GET dictionary/currencies
     *
     * @throws RestException
     */
    public function getListOfCurrencies($sortfield = "code_iso", $sortorder = 'ASC', $limit = 100, $page = 0, $active = 1, $sqlfilters = '')
    {
        $list = array();
        //TODO link with multicurrency module
        $sql = "SELECT t.code_iso, t.label, t.unicode";
        $sql.= " FROM ".MAIN_DB_PREFIX."c_currencies as t";
        $sql.= " WHERE t.active = ".$active;
        // Add sql filters
        if ($sqlfilters)
        {
            if (! DolibarrApi::_checkFilters($sqlfilters))
            {
                throw new RestException(503, 'Error when validating parameter sqlfilters '.$sqlfilters);
            }
	        $regexstring='\(([^:\'\(\)]+:[^:\'\(\)]+:[^:\(\)]+)\)';
            $sql.=" AND (".preg_replace_callback('/'.$regexstring.'/', 'DolibarrApi::_forge_criteria_callback', $sqlfilters).")";
        }


        $sql.= $this->db->order($sortfield, $sortorder);

        if ($limit) {
            if ($page < 0) {
                $page = 0;
            }
            $offset = $limit * $page;

            $sql .= $this->db->plimit($limit, $offset);
        }

        $result = $this->db->query($sql);

        if ($result) {
            $num = $this->db->num_rows($result);
            $min = min($num, ($limit <= 0 ? $num : $limit));
            for ($i = 0; $i < $min; $i++) {
                $list[] = $this->db->fetch_object($result);
            }
        } else {
            throw new RestException(503, 'Error when retrieving list of currency : '.$this->db->lasterror());
        }

        return $list;
    }

    /**
     * Get the list of extra fields.
     *
     * @param string	$sortfield	Sort field
     * @param string	$sortorder	Sort order
     * @param string    $type       Type of element ('adherent', 'commande', 'thirdparty', 'facture', 'propal', 'product', ...)
     * @param string    $sqlfilters Other criteria to filter answers separated by a comma. Syntax example "(t.label:like:'SO-%')"
     * @return List of extra fields
     *
     * @url     GET extrafields
     *
     * @throws RestException
     */
    public function getListOfExtrafields($sortfield = "t.pos", $sortorder = 'ASC', $type = '', $sqlfilters = '')
    {
        $list = array();

        if ($type == 'thirdparty') $type='societe';
        if ($type == 'contact') $type='socpeople';

        $sql = "SELECT t.rowid, t.name, t.label, t.type, t.size, t.elementtype, t.fieldunique, t.fieldrequired, t.param, t.pos, t.alwayseditable, t.perms, t.list, t.fielddefault, t.fieldcomputed";
        $sql.= " FROM ".MAIN_DB_PREFIX."extrafields as t";
        $sql.= " WHERE t.entity IN (".getEntity('extrafields').")";
        if (! empty($type)) $sql.= " AND t.elementtype = '".$this->db->escape($type)."'";
        // Add sql filters
        if ($sqlfilters)
        {
        	if (! DolibarrApi::_checkFilters($sqlfilters))
        	{
        		throw new RestException(503, 'Error when validating parameter sqlfilters '.$sqlfilters);
        	}
        	$regexstring='\(([^:\'\(\)]+:[^:\'\(\)]+:[^:\(\)]+)\)';
        	$sql.=" AND (".preg_replace_callback('/'.$regexstring.'/', 'DolibarrApi::_forge_criteria_callback', $sqlfilters).")";
        }

        $sql.= $this->db->order($sortfield, $sortorder);

        $resql=$this->db->query($sql);
        if ($resql)
        {
        	if ($this->db->num_rows($resql))
        	{
        		while ($tab = $this->db->fetch_object($resql))
        		{
        			// New usage
        			$list[$tab->elementtype][$tab->name]['type']=$tab->type;
        			$list[$tab->elementtype][$tab->name]['label']=$tab->label;
        			$list[$tab->elementtype][$tab->name]['size']=$tab->size;
        			$list[$tab->elementtype][$tab->name]['elementtype']=$tab->elementtype;
        			$list[$tab->elementtype][$tab->name]['default']=$tab->fielddefault;
        			$list[$tab->elementtype][$tab->name]['computed']=$tab->fieldcomputed;
        			$list[$tab->elementtype][$tab->name]['unique']=$tab->fieldunique;
        			$list[$tab->elementtype][$tab->name]['required']=$tab->fieldrequired;
        			$list[$tab->elementtype][$tab->name]['param']=($tab->param ? unserialize($tab->param) : '');
        			$list[$tab->elementtype][$tab->name]['pos']=$tab->pos;
        			$list[$tab->elementtype][$tab->name]['alwayseditable']=$tab->alwayseditable;
        			$list[$tab->elementtype][$tab->name]['perms']=$tab->perms;
        			$list[$tab->elementtype][$tab->name]['list']=$tab->list;
        		}
        	}
        }
        else
        {
            throw new RestException(503, 'Error when retrieving list of extra fields : '.$this->db->lasterror());
        }

        if (! count($list))
        {
        	throw new RestException(404, 'No extrafield found');
        }

        return $list;
    }


    /**
     * Get the list of towns.
     *
     * @param string    $sortfield  Sort field
     * @param string    $sortorder  Sort order
     * @param int       $limit      Number of items per page
     * @param int       $page       Page number (starting from zero)
     * @param string    $zipcode    To filter on zipcode
     * @param string    $town       To filter on city name
     * @param int       $active     Payment term is active or not {@min 0} {@max 1}
     * @param string    $sqlfilters Other criteria to filter answers separated by a comma. Syntax example "(t.code:like:'A%') and (t.active:>=:0)"
     * @return List of towns
     *
     * @url     GET dictionary/towns
     *
     * @throws RestException
     */
    public function getListOfTowns($sortfield = "zip,town", $sortorder = 'ASC', $limit = 100, $page = 0, $zipcode = '', $town = '', $active = 1, $sqlfilters = '')
    {
        $list = array();

        $sql = "SELECT rowid AS id, zip, town, fk_county, fk_pays AS fk_country";
        $sql.= " FROM ".MAIN_DB_PREFIX."c_ziptown as t";
        $sql.= " AND t.active = ".$active;
        if ($zipcode) $sql.=" AND t.zip LIKE '%" . $this->db->escape($zipcode) . "%'";
        if ($town)    $sql.=" AND t.town LIKE '%" . $this->db->escape($town) . "%'";
        // Add sql filters
        if ($sqlfilters)
        {
            if (! DolibarrApi::_checkFilters($sqlfilters))
            {
                throw new RestException(503, 'Error when validating parameter sqlfilters '.$sqlfilters);
            }
	        $regexstring='\(([^:\'\(\)]+:[^:\'\(\)]+:[^:\(\)]+)\)';
            $sql.=" AND (".preg_replace_callback('/'.$regexstring.'/', 'DolibarrApi::_forge_criteria_callback', $sqlfilters).")";
        }


        $sql.= $this->db->order($sortfield, $sortorder);

        if ($limit) {
            if ($page < 0) {
                $page = 0;
            }
            $offset = $limit * $page;

            $sql .= $this->db->plimit($limit, $offset);
        }

        $result = $this->db->query($sql);

        if ($result) {
            $num = $this->db->num_rows($result);
            $min = min($num, ($limit <= 0 ? $num : $limit));
            for ($i = 0; $i < $min; $i++) {
                $list[] = $this->db->fetch_object($result);
            }
        } else {
            throw new RestException(503, 'Error when retrieving list of towns : '.$this->db->lasterror());
        }

        return $list;
    }

    /**
     * Get the list of payments terms.
     *
     * @param string    $sortfield  Sort field
     * @param string    $sortorder  Sort order
     * @param int       $limit      Number of items per page
     * @param int       $page       Page number {@min 0}
     * @param int       $active     Payment term is active or not {@min 0} {@max 1}
     * @param string    $sqlfilters SQL criteria to filter. Syntax example "(t.code:=:'CHQ')"
     *
     * @url     GET dictionary/payment_terms
     *
     * @return array List of payment terms
     *
     * @throws 400 RestException
     * @throws 200 OK
     */
    public function getPaymentTerms($sortfield = "sortorder", $sortorder = 'ASC', $limit = 100, $page = 0, $active = 1, $sqlfilters = '')
    {
        $list = array();

        $sql = "SELECT rowid as id, code, sortorder, libelle as label, libelle_facture as descr, type_cdr, nbjour, decalage, module";
        $sql.= " FROM ".MAIN_DB_PREFIX."c_payment_term as t";
        $sql.= " WHERE t.entity IN (".getEntity('c_payment_term').")";
        $sql.= " AND t.active = ".$active;
        // Add sql filters
        if ($sqlfilters)
        {
            if (! DolibarrApi::_checkFilters($sqlfilters))
            {
                throw new RestException(400, 'Error when validating parameter sqlfilters '.$sqlfilters);
            }
                $regexstring='\(([^:\'\(\)]+:[^:\'\(\)]+:[^:\(\)]+)\)';
            $sql.=" AND (".preg_replace_callback('/'.$regexstring.'/', 'DolibarrApi::_forge_criteria_callback', $sqlfilters).")";
        }


        $sql.= $this->db->order($sortfield, $sortorder);

        if ($limit) {
            if ($page < 0) {
                $page = 0;
            }
            $offset = $limit * $page;

            $sql .= $this->db->plimit($limit, $offset);
        }

        $result = $this->db->query($sql);

        if ($result) {
            $num = $this->db->num_rows($result);
            $min = min($num, ($limit <= 0 ? $num : $limit));
            for ($i = 0; $i < $min; $i++) {
                $list[] = $this->db->fetch_object($result);
            }
        } else {
            throw new RestException(400, $this->db->lasterror());
        }

        return $list;
    }
    
    /**
     * Get the list of shipping methods.
     *
     * @param int       $limit      Number of items per page
     * @param int       $page       Page number {@min 0}
     * @param int       $active     Shipping methodsm is active or not {@min 0} {@max 1}
     * @param string    $sqlfilters SQL criteria to filter. Syntax example "(t.code:=:'CHQ')"
     *
     * @url     GET dictionary/shipping_methods
     *
     * @return array List of shipping methods
     *
     * @throws 400 RestException
     * @throws 200 OK
     */
    public function getShippingModes($limit = 100, $page = 0, $active = 1, $sqlfilters = '')
    {
        $list = array();

        $sql = "SELECT rowid as id, code, libelle as label, description, tracking, module";
        $sql.= " FROM ".MAIN_DB_PREFIX."c_shipment_mode as t";
        $sql.= " WHERE t.entity IN (".getEntity('c_shipment_mode').")";
        $sql.= " AND t.active = ".$active;
        // Add sql filters
        if ($sqlfilters)
        {
            if (! DolibarrApi::_checkFilters($sqlfilters))
            {
                throw new RestException(400, 'Error when validating parameter sqlfilters '.$sqlfilters);
            }
                $regexstring='\(([^:\'\(\)]+:[^:\'\(\)]+:[^:\(\)]+)\)';
            $sql.=" AND (".preg_replace_callback('/'.$regexstring.'/', 'DolibarrApi::_forge_criteria_callback', $sqlfilters).")";
        }


        //$sql.= $this->db->order($sortfield, $sortorder);

        if ($limit) {
            if ($page < 0) {
                $page = 0;
            }
            $offset = $limit * $page;

            $sql .= $this->db->plimit($limit, $offset);
        }

        $result = $this->db->query($sql);

        if ($result) {
            $num = $this->db->num_rows($result);
            $min = min($num, ($limit <= 0 ? $num : $limit));
            for ($i = 0; $i < $min; $i++) {
                $list[] = $this->db->fetch_object($result);
            }
        } else {
            throw new RestException(400, $this->db->lasterror());
        }

        return $list;
    }

    /**
     * Get the list of measuring units.
     *
     * @param string    $sortfield  Sort field
     * @param string    $sortorder  Sort order
     * @param int       $limit      Number of items per page
     * @param int       $page       Page number (starting from zero)
     * @param int       $active     Payment term is active or not {@min 0} {@max 1}
     * @param string    $sqlfilters Other criteria to filter answers separated by a comma. Syntax example "(t.code:like:'A%') and (t.active:>=:0)"
     * @return List of events types
     *
     * @url     GET dictionary/units
     *
     * @throws RestException
     */
    public function getListOfMeasuringUnits($sortfield = "rowid", $sortorder = 'ASC', $limit = 100, $page = 0, $active = 1, $sqlfilters = '')
    {
        $list = array();
        //TODO link with multicurrency module
        $sql = "SELECT t.rowid, t.code, t.label,t.short_label, t.active, t.scale, t.unit_type";
        $sql.= " FROM ".MAIN_DB_PREFIX."c_units as t";
        $sql.= " WHERE t.active = ".$active;
        // Add sql filters
        if ($sqlfilters)
        {
            if (! DolibarrApi::_checkFilters($sqlfilters))
            {
                throw new RestException(503, 'Error when validating parameter sqlfilters '.$sqlfilters);
            }
	        $regexstring='\(([^:\'\(\)]+:[^:\'\(\)]+:[^:\(\)]+)\)';
            $sql.=" AND (".preg_replace_callback('/'.$regexstring.'/', 'DolibarrApi::_forge_criteria_callback', $sqlfilters).")";
        }


        $sql.= $this->db->order($sortfield, $sortorder);

        if ($limit) {
            if ($page < 0) {
                $page = 0;
            }
            $offset = $limit * $page;

            $sql .= $this->db->plimit($limit, $offset);
        }

        $result = $this->db->query($sql);

        if ($result) {
            $num = $this->db->num_rows($result);
            $min = min($num, ($limit <= 0 ? $num : $limit));
            for ($i = 0; $i < $min; $i++) {
                $list[] = $this->db->fetch_object($result);
            }
        } else {
            throw new RestException(503, 'Error when retrieving list of measuring units: '.$this->db->lasterror());
        }

        return $list;
    }

     /**
     * Get the list of tickets categories.
     *
     * @param string    $sortfield  Sort field
     * @param string    $sortorder  Sort order
     * @param int       $limit      Number of items per page
     * @param int       $page       Page number (starting from zero)
     * @param int       $active     Payment term is active or not {@min 0} {@max 1}
     * @param string    $sqlfilters Other criteria to filter answers separated by a comma. Syntax example "(t.code:like:'A%') and (t.active:>=:0)"
     * @return List of events types
     *
     * @url     GET dictionary/ticket_categories
     *
     * @throws RestException
     */
    public function getTicketsCategories($sortfield = "code", $sortorder = 'ASC', $limit = 100, $page = 0, $active = 1, $sqlfilters = '')
    {
    	$list = array();

    	$sql = "SELECT rowid, code, pos,  label, use_default, description";
    	$sql.= " FROM ".MAIN_DB_PREFIX."c_ticket_category as t";
      $sql.= " WHERE t.active = ".$active;
    	// Add sql filters
    	if ($sqlfilters)
    	{
    		if (! DolibarrApi::_checkFilters($sqlfilters))
    		{
    			throw new RestException(503, 'Error when validating parameter sqlfilters '.$sqlfilters);
    		}
    		$regexstring='\(([^:\'\(\)]+:[^:\'\(\)]+:[^:\(\)]+)\)';
    		$sql.=" AND (".preg_replace_callback('/'.$regexstring.'/', 'DolibarrApi::_forge_criteria_callback', $sqlfilters).")";
    	}


    	$sql.= $this->db->order($sortfield, $sortorder);

    	if ($limit) {
    		if ($page < 0) {
    			$page = 0;
    		}
    		$offset = $limit * $page;

    		$sql .= $this->db->plimit($limit, $offset);
    	}

    	$result = $this->db->query($sql);

    	if ($result) {
    		$num = $this->db->num_rows($result);
    		$min = min($num, ($limit <= 0 ? $num : $limit));
    		for ($i = 0; $i < $min; $i++) {
    			$list[] = $this->db->fetch_object($result);
    		}
    	} else {
    		throw new RestException(503, 'Error when retrieving list of ticket categories : '.$this->db->lasterror());
    	}

    	return $list;
    }

    /**
     * Get the list of tickets severity.
     *
     * @param string    $sortfield  Sort field
     * @param string    $sortorder  Sort order
     * @param int       $limit      Number of items per page
     * @param int       $page       Page number (starting from zero)
     * @param int       $active     Payment term is active or not {@min 0} {@max 1}
     * @param string    $sqlfilters Other criteria to filter answers separated by a comma. Syntax example "(t.code:like:'A%') and (t.active:>=:0)"
     * @return List of events types
     *
     * @url     GET dictionary/ticket_severities
     *
     * @throws RestException
     */
    public function getTicketsSeverities($sortfield = "code", $sortorder = 'ASC', $limit = 100, $page = 0, $active = 1, $sqlfilters = '')
    {
    	$list = array();

    	$sql = "SELECT rowid, code, pos,  label, use_default, color, description";
    	$sql.= " FROM ".MAIN_DB_PREFIX."c_ticket_severity as t";
        $sql.= " WHERE t.active = ".$active;
    	// Add sql filters
    	if ($sqlfilters)
    	{
    		if (! DolibarrApi::_checkFilters($sqlfilters))
    		{
    			throw new RestException(503, 'Error when validating parameter sqlfilters '.$sqlfilters);
    		}
    		$regexstring='\(([^:\'\(\)]+:[^:\'\(\)]+:[^:\(\)]+)\)';
    		$sql.=" AND (".preg_replace_callback('/'.$regexstring.'/', 'DolibarrApi::_forge_criteria_callback', $sqlfilters).")";
    	}


    	$sql.= $this->db->order($sortfield, $sortorder);

    	if ($limit) {
    		if ($page < 0) {
    			$page = 0;
    		}
    		$offset = $limit * $page;

    		$sql .= $this->db->plimit($limit, $offset);
    	}

    	$result = $this->db->query($sql);

    	if ($result) {
    		$num = $this->db->num_rows($result);
    		$min = min($num, ($limit <= 0 ? $num : $limit));
    		for ($i = 0; $i < $min; $i++) {
    			$list[] = $this->db->fetch_object($result);
    		}
    	} else {
    		throw new RestException(503, 'Error when retrieving list of ticket severities : '.$this->db->lasterror());
    	}

    	return $list;
    }

    /**
     * Get the list of tickets types.
     *
     * @param string    $sortfield  Sort field
     * @param string    $sortorder  Sort order
     * @param int       $limit      Number of items per page
     * @param int       $page       Page number (starting from zero)
     * @param int       $active     Payment term is active or not {@min 0} {@max 1}
     * @param string    $sqlfilters Other criteria to filter answers separated by a comma. Syntax example "(t.code:like:'A%') and (t.active:>=:0)"
     * @return List of events types
     *
     * @url     GET dictionary/ticket_types
     *
     * @throws RestException
     */
    public function getTicketsTypes($sortfield = "code", $sortorder = 'ASC', $limit = 100, $page = 0, $active = 1, $sqlfilters = '')
    {
    	$list = array();

    	$sql = "SELECT rowid, code, pos,  label, use_default, description";
    	$sql.= " FROM ".MAIN_DB_PREFIX."c_ticket_type as t";
        $sql.= " WHERE t.active = ".$active;
    	if ($type) $sql.=" AND t.type LIKE '%" . $this->db->escape($type) . "%'";
    	if ($module)    $sql.=" AND t.module LIKE '%" . $this->db->escape($module) . "%'";
    	// Add sql filters
    	if ($sqlfilters)
    	{
    		if (! DolibarrApi::_checkFilters($sqlfilters))
    		{
    			throw new RestException(503, 'Error when validating parameter sqlfilters '.$sqlfilters);
    		}
    		$regexstring='\(([^:\'\(\)]+:[^:\'\(\)]+:[^:\(\)]+)\)';
    		$sql.=" AND (".preg_replace_callback('/'.$regexstring.'/', 'DolibarrApi::_forge_criteria_callback', $sqlfilters).")";
    	}


    	$sql.= $this->db->order($sortfield, $sortorder);

    	if ($limit) {
    		if ($page < 0) {
    			$page = 0;
    		}
    		$offset = $limit * $page;

    		$sql .= $this->db->plimit($limit, $offset);
    	}

    	$result = $this->db->query($sql);

    	if ($result) {
    		$num = $this->db->num_rows($result);
    		$min = min($num, ($limit <= 0 ? $num : $limit));
    		for ($i = 0; $i < $min; $i++) {
    			$list[] = $this->db->fetch_object($result);
    		}
    	} else {
    		throw new RestException(503, 'Error when retrieving list of ticket types : '.$this->db->lasterror());
    	}

    	return $list;
    }


    /**
     * Do a test of integrity for files and setup.
     *
     * @param string	$target			Can be 'local' or 'default' or Url of the signatures file to use for the test. Must be reachable by the tested Dolibarr.
     * @return 							Result of file and setup integrity check
     *
     * @url     GET checkintegrity
     *
     * @throws RestException
     */
    public function getCheckIntegrity($target)
    {
    	global $langs, $conf;

    	if (! DolibarrApiAccess::$user->admin
    		&& (empty($conf->global->API_LOGIN_ALLOWED_FOR_INTEGRITY_CHECK) || DolibarrApiAccess::$user->login != $conf->global->API_LOGIN_ALLOWED_FOR_INTEGRITY_CHECK))
    	{
    		throw new RestException(503, 'Error API open to admin users only or to login user defined with constant API_LOGIN_ALLOWED_FOR_INTEGRITY_CHECK');
    	}

    	require_once DOL_DOCUMENT_ROOT.'/core/lib/files.lib.php';
    	require_once DOL_DOCUMENT_ROOT.'/core/lib/geturl.lib.php';

    	$langs->load("admin");

    	$outexpectedchecksum = '';
    	$outcurrentchecksum = '';

    	// Modified or missing files
    	$file_list = array('missing' => array(), 'updated' => array());

    	// Local file to compare to
    	$xmlshortfile = GETPOST('xmlshortfile')?GETPOST('xmlshortfile'):'/install/filelist-'.DOL_VERSION.'.xml';
    	$xmlfile = DOL_DOCUMENT_ROOT.$xmlshortfile;
    	// Remote file to compare to
    	$xmlremote = ($target == 'default' ? '' : $target);
    	if (empty($xmlremote) && ! empty($conf->global->MAIN_FILECHECK_URL)) $xmlremote = $conf->global->MAIN_FILECHECK_URL;
    	$param='MAIN_FILECHECK_URL_'.DOL_VERSION;
    	if (empty($xmlremote) && ! empty($conf->global->$param)) $xmlremote = $conf->global->$param;
    	if (empty($xmlremote)) $xmlremote = 'https://www.dolibarr.org/files/stable/signatures/filelist-'.DOL_VERSION.'.xml';

    	if ($target == 'local')
    	{
    		if (dol_is_file($xmlfile))
    		{
    			$xml = simplexml_load_file($xmlfile);
    		}
    		else
    		{
    			throw new RestException(500, $langs->trans('XmlNotFound') . ': ' . $xmlfile);
    		}
    	}
    	else
    	{
    		$xmlarray = getURLContent($xmlremote);

    		// Return array('content'=>response,'curl_error_no'=>errno,'curl_error_msg'=>errmsg...)
    		if (! $xmlarray['curl_error_no'] && $xmlarray['http_code'] != '404')
    		{
    			$xmlfile = $xmlarray['content'];
    			//print "xmlfilestart".$xmlfile."endxmlfile";
    			$xml = simplexml_load_string($xmlfile);
    		}
    		else
    		{
    			$errormsg=$langs->trans('XmlNotFound') . ': ' . $xmlremote.' - '.$xmlarray['http_code'].' '.$xmlarray['curl_error_no'].' '.$xmlarray['curl_error_msg'];
    			throw new RestException(500, $errormsg);
    		}
    	}



    	if ($xml)
    	{
    		$checksumconcat = array();
    		$file_list = array();
    		$out = '';

    		// Forced constants
    		if (is_object($xml->dolibarr_constants[0]))
    		{
    			$out.=load_fiche_titre($langs->trans("ForcedConstants"));

    			$out.='<div class="div-table-responsive-no-min">';
    			$out.='<table class="noborder">';
    			$out.='<tr class="liste_titre">';
    			$out.='<td>#</td>';
    			$out.='<td>' . $langs->trans("Constant") . '</td>';
    			$out.='<td align="center">' . $langs->trans("ExpectedValue") . '</td>';
    			$out.='<td align="center">' . $langs->trans("Value") . '</td>';
    			$out.='</tr>'."\n";

    			$i = 0;
    			foreach ($xml->dolibarr_constants[0]->constant as $constant)    // $constant is a simpleXMLElement
    			{
    				$constname=$constant['name'];
    				$constvalue=(string) $constant;
    				$constvalue = (empty($constvalue)?'0':$constvalue);
    				// Value found
    				$value='';
    				if ($constname && $conf->global->$constname != '') $value=$conf->global->$constname;
    				$valueforchecksum=(empty($value)?'0':$value);

    				$checksumconcat[]=$valueforchecksum;

    				$i++;
    				$out.='<tr class="oddeven">';
    				$out.='<td>'.$i.'</td>' . "\n";
    				$out.='<td>'.$constname.'</td>' . "\n";
    				$out.='<td align="center">'.$constvalue.'</td>' . "\n";
    				$out.='<td align="center">'.$valueforchecksum.'</td>' . "\n";
    				$out.="</tr>\n";
    			}

    			if ($i==0)
    			{
    				$out.='<tr class="oddeven"><td colspan="4" class="opacitymedium">'.$langs->trans("None").'</td></tr>';
    			}
    			$out.='</table>';
    			$out.='</div>';

    			$out.='<br>';
    		}

    		// Scan htdocs
    		if (is_object($xml->dolibarr_htdocs_dir[0]))
    		{
    			//var_dump($xml->dolibarr_htdocs_dir[0]['includecustom']);exit;
    			$includecustom=(empty($xml->dolibarr_htdocs_dir[0]['includecustom'])?0:$xml->dolibarr_htdocs_dir[0]['includecustom']);

    			// Defined qualified files (must be same than into generate_filelist_xml.php)
    			$regextoinclude='\.(php|css|html|js|json|tpl|jpg|png|gif|sql|lang)$';
    			$regextoexclude='('.($includecustom?'':'custom|').'documents|conf|install|public\/test|Shared\/PCLZip|nusoap\/lib\/Mail|php\/example|php\/test|geoip\/sample.*\.php|ckeditor\/samples|ckeditor\/adapters)$';  // Exclude dirs
    			$scanfiles = dol_dir_list(DOL_DOCUMENT_ROOT, 'files', 1, $regextoinclude, $regextoexclude);

    			// Fill file_list with files in signature, new files, modified files
    			$ret = getFilesUpdated($file_list, $xml->dolibarr_htdocs_dir[0], '', DOL_DOCUMENT_ROOT, $checksumconcat, $scanfiles);		// Fill array $file_list
    			// Complete with list of new files
    			foreach ($scanfiles as $keyfile => $valfile)
    			{
    				$tmprelativefilename=preg_replace('/^'.preg_quote(DOL_DOCUMENT_ROOT, '/').'/', '', $valfile['fullname']);
    				if (! in_array($tmprelativefilename, $file_list['insignature']))
    				{
    					$md5newfile=@md5_file($valfile['fullname']);    // Can fails if we don't have permission to open/read file
    					$file_list['added'][]=array('filename'=>$tmprelativefilename, 'md5'=>$md5newfile);
    				}
    			}

    			// Files missings
    			$out.=load_fiche_titre($langs->trans("FilesMissing"));

    			$out.='<div class="div-table-responsive-no-min">';
    			$out.='<table class="noborder">';
    			$out.='<tr class="liste_titre">';
    			$out.='<td>#</td>';
    			$out.='<td>' . $langs->trans("Filename") . '</td>';
    			$out.='<td align="center">' . $langs->trans("ExpectedChecksum") . '</td>';
    			$out.='</tr>'."\n";
    			$tmpfilelist = dol_sort_array($file_list['missing'], 'filename');
    			if (is_array($tmpfilelist) && count($tmpfilelist))
    			{
    				$i = 0;
    				foreach ($tmpfilelist as $file)
    				{
    					$i++;
    					$out.='<tr class="oddeven">';
    					$out.='<td>'.$i.'</td>' . "\n";
    					$out.='<td>'.$file['filename'].'</td>' . "\n";
    					$out.='<td align="center">'.$file['expectedmd5'].'</td>' . "\n";
    					$out.="</tr>\n";
    				}
    			}
    			else
    			{
    				$out.='<tr class="oddeven"><td colspan="3" class="opacitymedium">'.$langs->trans("None").'</td></tr>';
    			}
    			$out.='</table>';
    			$out.='</div>';

    			$out.='<br>';

    			// Files modified
    			$out.=load_fiche_titre($langs->trans("FilesModified"));

    			$totalsize=0;
    			$out.='<div class="div-table-responsive-no-min">';
    			$out.='<table class="noborder">';
    			$out.='<tr class="liste_titre">';
    			$out.='<td>#</td>';
    			$out.='<td>' . $langs->trans("Filename") . '</td>';
    			$out.='<td align="center">' . $langs->trans("ExpectedChecksum") . '</td>';
    			$out.='<td align="center">' . $langs->trans("CurrentChecksum") . '</td>';
    			$out.='<td class="right">' . $langs->trans("Size") . '</td>';
    			$out.='<td class="right">' . $langs->trans("DateModification") . '</td>';
    			$out.='</tr>'."\n";
    			$tmpfilelist2 = dol_sort_array($file_list['updated'], 'filename');
    			if (is_array($tmpfilelist2) && count($tmpfilelist2))
    			{
    				$i = 0;
    				foreach ($tmpfilelist2 as $file)
    				{
    					$i++;
    					$out.='<tr class="oddeven">';
    					$out.='<td>'.$i.'</td>' . "\n";
    					$out.='<td>'.$file['filename'].'</td>' . "\n";
    					$out.='<td align="center">'.$file['expectedmd5'].'</td>' . "\n";
    					$out.='<td align="center">'.$file['md5'].'</td>' . "\n";
    					$size = dol_filesize(DOL_DOCUMENT_ROOT.'/'.$file['filename']);
    					$totalsize += $size;
    					$out.='<td class="right">'.dol_print_size($size).'</td>' . "\n";
    					$out.='<td class="right">'.dol_print_date(dol_filemtime(DOL_DOCUMENT_ROOT.'/'.$file['filename']), 'dayhour').'</td>' . "\n";
    					$out.="</tr>\n";
    				}
    				$out.='<tr class="liste_total">';
    				$out.='<td></td>' . "\n";
    				$out.='<td>'.$langs->trans("Total").'</td>' . "\n";
    				$out.='<td align="center"></td>' . "\n";
    				$out.='<td align="center"></td>' . "\n";
    				$out.='<td class="right">'.dol_print_size($totalsize).'</td>' . "\n";
    				$out.='<td class="right"></td>' . "\n";
    				$out.="</tr>\n";
    			}
    			else
    			{
    				$out.='<tr class="oddeven"><td colspan="5" class="opacitymedium">'.$langs->trans("None").'</td></tr>';
    			}
    			$out.='</table>';
    			$out.='</div>';

    			$out.='<br>';

    			// Files added
    			$out.=load_fiche_titre($langs->trans("FilesAdded"));

    			$totalsize = 0;
    			$out.='<div class="div-table-responsive-no-min">';
    			$out.='<table class="noborder">';
    			$out.='<tr class="liste_titre">';
    			$out.='<td>#</td>';
    			$out.='<td>' . $langs->trans("Filename") . '</td>';
    			$out.='<td align="center">' . $langs->trans("ExpectedChecksum") . '</td>';
    			$out.='<td align="center">' . $langs->trans("CurrentChecksum") . '</td>';
    			$out.='<td class="right">' . $langs->trans("Size") . '</td>';
    			$out.='<td class="right">' . $langs->trans("DateModification") . '</td>';
    			$out.='</tr>'."\n";
    			$tmpfilelist3 = dol_sort_array($file_list['added'], 'filename');
    			if (is_array($tmpfilelist3) && count($tmpfilelist3))
    			{
    				$i = 0;
    				foreach ($tmpfilelist3 as $file)
    				{
    					$i++;
    					$out.='<tr class="oddeven">';
    					$out.='<td>'.$i.'</td>' . "\n";
    					$out.='<td>'.$file['filename'].'</td>' . "\n";
    					$out.='<td align="center">'.$file['expectedmd5'].'</td>' . "\n";
    					$out.='<td align="center">'.$file['md5'].'</td>' . "\n";
    					$size = dol_filesize(DOL_DOCUMENT_ROOT.'/'.$file['filename']);
    					$totalsize += $size;
    					$out.='<td class="right">'.dol_print_size($size).'</td>' . "\n";
    					$out.='<td class="right">'.dol_print_date(dol_filemtime(DOL_DOCUMENT_ROOT.'/'.$file['filename']), 'dayhour').'</td>' . "\n";
    					$out.="</tr>\n";
    				}
    				$out.='<tr class="liste_total">';
    				$out.='<td></td>' . "\n";
    				$out.='<td>'.$langs->trans("Total").'</td>' . "\n";
    				$out.='<td align="center"></td>' . "\n";
    				$out.='<td align="center"></td>' . "\n";
    				$out.='<td class="right">'.dol_print_size($totalsize).'</td>' . "\n";
    				$out.='<td class="right"></td>' . "\n";
    				$out.="</tr>\n";
    			}
    			else
    			{
    				$out.='<tr class="oddeven"><td colspan="5" class="opacitymedium">'.$langs->trans("None").'</td></tr>';
    			}
    			$out.='</table>';
    			$out.='</div>';


    			// Show warning
    			if (empty($tmpfilelist) && empty($tmpfilelist2) && empty($tmpfilelist3))
    			{
    				//setEventMessages($langs->trans("FileIntegrityIsStrictlyConformedWithReference"), null, 'mesgs');
    			}
    			else
    			{
    				//setEventMessages($langs->trans("FileIntegritySomeFilesWereRemovedOrModified"), null, 'warnings');
    			}
    		}
    		else
    		{
    			throw new RestException(500, 'Error: Failed to found dolibarr_htdocs_dir into XML file '.$xmlfile);
    		}


    		// Scan scripts


    		asort($checksumconcat); // Sort list of checksum
    		//var_dump($checksumconcat);
    		$checksumget = md5(join(',', $checksumconcat));
    		$checksumtoget = trim((string) $xml->dolibarr_htdocs_dir_checksum);

    		$outexpectedchecksum = ($checksumtoget ? $checksumtoget : $langs->trans("Unknown"));
    		if ($checksumget == $checksumtoget)
    		{
    			if (count($file_list['added']))
    			{
    				$resultcode = 'warning';
    				$resultcomment='FileIntegrityIsOkButFilesWereAdded';
    				//$outcurrentchecksum =  $checksumget.' - <span class="'.$resultcode.'">'.$langs->trans("FileIntegrityIsOkButFilesWereAdded").'</span>';
    				$outcurrentchecksum =  $checksumget;
    			}
    			else
    			{
    				$resultcode = 'ok';
    				$resultcomment='Success';
    				//$outcurrentchecksum = '<span class="'.$resultcode.'">'.$checksumget.'</span>';
    				$outcurrentchecksum =  $checksumget;
    			}
    		}
    		else
    		{
    			$resultcode = 'error';
    			$resultcomment='Error';
    			//$outcurrentchecksum = '<span class="'.$resultcode.'">'.$checksumget.'</span>';
    			$outcurrentchecksum =  $checksumget;
    		}
    	}
    	else {
    		throw new RestException(404, 'No signature file known');
    	}

    	return array('resultcode'=>$resultcode, 'resultcomment'=>$resultcomment, 'expectedchecksum'=> $outexpectedchecksum, 'currentchecksum'=> $outcurrentchecksum, 'out'=>$out);
    }
}<|MERGE_RESOLUTION|>--- conflicted
+++ resolved
@@ -4,11 +4,7 @@
  * Copyright (C) 2017	Regis Houssin	        <regis.houssin@inodbox.com>
  * Copyright (C) 2017	Neil Orley	            <neil.orley@oeris.fr>
  * Copyright (C) 2018   Frédéric France         <frederic.france@netlogic.fr>
-<<<<<<< HEAD
- * Copyright (C) 2018   Thibault FOUCART        <support@ptibogxiv.net>
-=======
- * Copyright (C) 2019   Thibault FOUCART        <support@ptibogxiv.net>
->>>>>>> e64a4510
+ * Copyright (C) 2018-2019   Thibault FOUCART        <support@ptibogxiv.net>
  *
  *
  * This program is free software; you can redistribute it and/or modify
