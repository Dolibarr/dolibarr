<?php
/* Copyright (C) 2016   Xebax Christy           <xebax@wanadoo.fr>
 * Copyright (C) 2016	Laurent Destailleur		<eldy@users.sourceforge.net>
 * Copyright (C) 2017	Regis Houssin	        <regis.houssin@inodbox.com>
 * Copyright (C) 2017	Neil Orley	            <neil.orley@oeris.fr>
 * Copyright (C) 2018-2021   Frédéric France         <frederic.france@netlogic.fr>
 * Copyright (C) 2018-2022   Thibault FOUCART        <support@ptibogxiv.net>
 *
 *
 * This program is free software; you can redistribute it and/or modify
 * it under the terms of the GNU General Public License as published by
 * the Free Software Foundation; either version 3 of the License, or
 * (at your option) any later version.
 *
 * This program is distributed in the hope that it will be useful,
 * but WITHOUT ANY WARRANTY; without even the implied warranty of
 * MERCHANTABILITY or FITNESS FOR A PARTICULAR PURPOSE. See the
 * GNU General Public License for more details.
 *
 * You should have received a copy of the GNU General Public License
 * along with this program. If not, see <https://www.gnu.org/licenses/>.
 */

use Luracast\Restler\RestException;

require_once DOL_DOCUMENT_ROOT.'/main.inc.php';
require_once DOL_DOCUMENT_ROOT.'/core/class/cstate.class.php';
require_once DOL_DOCUMENT_ROOT.'/core/class/ccountry.class.php';
require_once DOL_DOCUMENT_ROOT.'/hrm/class/establishment.class.php';

/**
 * API class for dictionaries
 *
 * @access protected
 * @class DolibarrApiAccess {@requires user,external}
 */
class Setup extends DolibarrApi
{
	private $translations = null;

	/**
	 * Constructor
	 */
	public function __construct()
	{
		global $db;
		$this->db = $db;
	}

	/**
	 * Get the list of ordering methods.
	 *
	 * @param string    $sortfield  Sort field
	 * @param string    $sortorder  Sort order
	 * @param int       $limit      Number of items per page
	 * @param int       $page       Page number {@min 0}
	 * @param int       $active     Payment type is active or not {@min 0} {@max 1}
	 * @param string    $sqlfilters SQL criteria to filter with. Syntax example "(t.code:=:'OrderByWWW')"
	 *
	 * @url     GET dictionary/ordering_methods
	 *
	 * @return array [List of ordering methods]
	 *
	 * @throws RestException 400
	 */
	public function getOrderingMethods($sortfield = "code", $sortorder = 'ASC', $limit = 100, $page = 0, $active = 1, $sqlfilters = '')
	{
		$list = array();

		if (!DolibarrApiAccess::$user->rights->commande->lire) {
			throw new RestException(401);
		}

		$sql = "SELECT rowid, code, libelle as label, module";
		$sql .= " FROM ".MAIN_DB_PREFIX."c_input_method as t";
		$sql .= " WHERE t.active = ".((int) $active);
		// Add sql filters
		if ($sqlfilters) {
			$errormessage = '';
			if (!DolibarrApi::_checkFilters($sqlfilters, $errormessage)) {
				throw new RestException(400, 'Error when validating parameter sqlfilters -> '.$errormessage);
			}
			$regexstring = '\(([^:\'\(\)]+:[^:\'\(\)]+:[^\(\)]+)\)';
			$sql .= " AND (".preg_replace_callback('/'.$regexstring.'/', 'DolibarrApi::_forge_criteria_callback', $sqlfilters).")";
		}


		$sql .= $this->db->order($sortfield, $sortorder);

		if ($limit) {
			if ($page < 0) {
				$page = 0;
			}
			$offset = $limit * $page;

			$sql .= $this->db->plimit($limit, $offset);
		}

		$result = $this->db->query($sql);

		if ($result) {
			$num = $this->db->num_rows($result);
			$min = min($num, ($limit <= 0 ? $num : $limit));
			for ($i = 0; $i < $min; $i++) {
				$list[] = $this->db->fetch_object($result);
			}
		} else {
			throw new RestException(400, $this->db->lasterror());
		}

		return $list;
	}

	/**
	 * Get the list of ordering origins.
	 *
	 * @param string    $sortfield  Sort field
	 * @param string    $sortorder  Sort order
	 * @param int       $limit      Number of items per page
	 * @param int       $page       Page number {@min 0}
	 * @param int       $active     Payment type is active or not {@min 0} {@max 1}
	 * @param string    $sqlfilters SQL criteria to filter with. Syntax example "(t.code:=:'OrderByWWW')"
	 *
	 * @url     GET dictionary/ordering_origins
	 *
	 * @return array [List of ordering reasons]
	 *
	 * @throws RestException 400
	 */
	public function getOrderingOrigins($sortfield = "code", $sortorder = 'ASC', $limit = 100, $page = 0, $active = 1, $sqlfilters = '')
	{
		$list = array();

		if (!DolibarrApiAccess::$user->rights->commande->lire) {
			throw new RestException(401);
		}

		$sql = "SELECT rowid, code, label, module";
		$sql .= " FROM ".MAIN_DB_PREFIX."c_input_reason as t";
		$sql .= " WHERE t.active = ".((int) $active);
		// Add sql filters
		if ($sqlfilters) {
			$errormessage = '';
			if (!DolibarrApi::_checkFilters($sqlfilters, $errormessage)) {
				throw new RestException(400, 'Error when validating parameter sqlfilters -> '.$errormessage);
			}
			$regexstring = '\(([^:\'\(\)]+:[^:\'\(\)]+:[^\(\)]+)\)';
			$sql .= " AND (".preg_replace_callback('/'.$regexstring.'/', 'DolibarrApi::_forge_criteria_callback', $sqlfilters).")";
		}


		$sql .= $this->db->order($sortfield, $sortorder);

		if ($limit) {
			if ($page < 0) {
				$page = 0;
			}
			$offset = $limit * $page;

			$sql .= $this->db->plimit($limit, $offset);
		}

		$result = $this->db->query($sql);

		if ($result) {
			$num = $this->db->num_rows($result);
			$min = min($num, ($limit <= 0 ? $num : $limit));
			for ($i = 0; $i < $min; $i++) {
				$list[] = $this->db->fetch_object($result);
			}
		} else {
			throw new RestException(400, $this->db->lasterror());
		}

		return $list;
	}

	/**
	 * Get the list of payments types.
	 *
	 * @param string    $sortfield  Sort field
	 * @param string    $sortorder  Sort order
	 * @param int       $limit      Number of items per page
	 * @param int       $page       Page number {@min 0}
	 * @param int       $active     Payment type is active or not {@min 0} {@max 1}
	 * @param string    $sqlfilters SQL criteria to filter with. Syntax example "(t.code:=:'CHQ')"
	 *
	 * @url     GET dictionary/payment_types
	 *
	 * @return array [List of payment types]
	 *
	 * @throws RestException 400
	 */
	public function getPaymentTypes($sortfield = "code", $sortorder = 'ASC', $limit = 100, $page = 0, $active = 1, $sqlfilters = '')
	{
		$list = array();

		if (!DolibarrApiAccess::$user->rights->propal->lire && !DolibarrApiAccess::$user->rights->commande->lire && !DolibarrApiAccess::$user->rights->facture->lire) {
			throw new RestException(401);
		}

		$sql = "SELECT id, code, type, libelle as label, module";
		$sql .= " FROM ".MAIN_DB_PREFIX."c_paiement as t";
		$sql .= " WHERE t.entity IN (".getEntity('c_paiement').")";
		$sql .= " AND t.active = ".((int) $active);
		// Add sql filters
		if ($sqlfilters) {
			$errormessage = '';
			if (!DolibarrApi::_checkFilters($sqlfilters, $errormessage)) {
				throw new RestException(400, 'Error when validating parameter sqlfilters -> '.$errormessage);
			}
			$regexstring = '\(([^:\'\(\)]+:[^:\'\(\)]+:[^\(\)]+)\)';
			$sql .= " AND (".preg_replace_callback('/'.$regexstring.'/', 'DolibarrApi::_forge_criteria_callback', $sqlfilters).")";
		}


		$sql .= $this->db->order($sortfield, $sortorder);

		if ($limit) {
			if ($page < 0) {
				$page = 0;
			}
			$offset = $limit * $page;

			$sql .= $this->db->plimit($limit, $offset);
		}

		$result = $this->db->query($sql);

		if ($result) {
			$num = $this->db->num_rows($result);
			$min = min($num, ($limit <= 0 ? $num : $limit));
			for ($i = 0; $i < $min; $i++) {
				$list[] = $this->db->fetch_object($result);
			}
		} else {
			throw new RestException(400, $this->db->lasterror());
		}

		return $list;
	}
	/**
	 * Get the list of states/provinces.
	 *
	 * The names of the states will be translated to the given language if
	 * the $lang parameter is provided. The value of $lang must be a language
	 * code supported by Dolibarr, for example 'en_US' or 'fr_FR'.
	 * The returned list is sorted by state ID.
	 *
	 * @param string    $sortfield  Sort field
	 * @param string    $sortorder  Sort order
	 * @param int       $limit      Number of items per page
	 * @param int       $page       Page number (starting from zero)
	 * @param int    	$country    To filter on country
	 * @param string    $filter     To filter the states by name
	 * @param string    $sqlfilters Other criteria to filter answers separated by a comma. Syntax example "(t.code:like:'A%') and (t.active:>=:0)"
	 * @return array                List of states
	 *
	 * @url     GET dictionary/states
	 *
	 * @throws RestException
	 */
	public function getListOfStates($sortfield = "code_departement", $sortorder = 'ASC', $limit = 100, $page = 0, $country = 0, $filter = '', $sqlfilters = '')
	{
		$list = array();

		// Note: The filter is not applied in the SQL request because it must
		// be applied to the translated names, not to the names in database.
		$sql = "SELECT t.rowid FROM ".MAIN_DB_PREFIX."c_departements as t";
		if ($country) {
			$sql .= " LEFT JOIN ".MAIN_DB_PREFIX."c_regions as d ON t.fk_region = d.code_region";
		}
		$sql .= " WHERE 1 = 1";
		if ($country) {
			$sql .= " AND d.fk_pays = ".((int) $country);
		}
		// Add sql filters
		if ($sqlfilters) {
			$errormessage = '';
			if (!DolibarrApi::_checkFilters($sqlfilters, $errormessage)) {
				throw new RestException(400, 'Error when validating parameter sqlfilters -> '.$errormessage);
			}
			$regexstring = '\(([^:\'\(\)]+:[^:\'\(\)]+:[^\(\)]+)\)';
			$sql .= " AND (".preg_replace_callback('/'.$regexstring.'/', 'DolibarrApi::_forge_criteria_callback', $sqlfilters).")";
		}

		$sql .= $this->db->order($sortfield, $sortorder);

		if ($limit) {
			if ($page < 0) {
				$page = 0;
			}
			$offset = $limit * $page;

			$sql .= $this->db->plimit($limit, $offset);
		}

		$result = $this->db->query($sql);

		if ($result) {
			$num = $this->db->num_rows($result);
			$min = min($num, ($limit <= 0 ? $num : $limit));
			for ($i = 0; $i < $min; $i++) {
				$obj = $this->db->fetch_object($result);
				$state = new Cstate($this->db);
				if ($state->fetch($obj->rowid) > 0) {
					if (empty($filter) || stripos($state->label, $filter) !== false) {
						$list[] = $this->_cleanObjectDatas($state);
					}
				}
			}
		} else {
			throw new RestException(503, 'Error when retrieving list of states');
		}

		return $list;
	}

	/**
	 * Get state by ID.
	 *
	 * @param int       $id        ID of state
	 * @return array    		   Array of cleaned object properties
	 *
	 * @url     GET dictionary/states/{id}
	 *
	 * @throws RestException
	 */
	public function getStateByID($id)
	{
		return $this->_fetchCstate($id, '');
	}

	/**
	 * Get state by Code.
	 *
	 * @param string    $code      Code of state
	 * @return array 			   Array of cleaned object properties
	 *
	 * @url     GET dictionary/states/byCode/{code}
	 *
	 * @throws RestException
	 */
	public function getStateByCode($code)
	{
		return $this->_fetchCstate('', $code);
	}

	/**
	 * Get the list of countries.
	 *
	 * The names of the countries will be translated to the given language if
	 * the $lang parameter is provided. The value of $lang must be a language
	 * code supported by Dolibarr, for example 'en_US' or 'fr_FR'.
	 * The returned list is sorted by country ID.
	 *
	 * @param string    $sortfield  Sort field
	 * @param string    $sortorder  Sort order
	 * @param int       $limit      Number of items per page
	 * @param int       $page       Page number (starting from zero)
	 * @param string    $filter     To filter the countries by name
	 * @param string    $lang       Code of the language the label of the countries must be translated to
	 * @param string    $sqlfilters Other criteria to filter answers separated by a comma. Syntax example "(t.code:like:'A%') and (t.active:>=:0)"
	 * @return array                List of countries
	 *
	 * @url     GET dictionary/countries
	 *
	 * @throws RestException
	 */
	public function getListOfCountries($sortfield = "code", $sortorder = 'ASC', $limit = 100, $page = 0, $filter = '', $lang = '', $sqlfilters = '')
	{
		$list = array();

		// Note: The filter is not applied in the SQL request because it must
		// be applied to the translated names, not to the names in database.
		$sql = "SELECT rowid FROM ".MAIN_DB_PREFIX."c_country as t";
		$sql .= " WHERE 1 = 1";
		// Add sql filters
		if ($sqlfilters) {
			$errormessage = '';
			if (!DolibarrApi::_checkFilters($sqlfilters, $errormessage)) {
				throw new RestException(400, 'Error when validating parameter sqlfilters -> '.$errormessage);
			}
			$regexstring = '\(([^:\'\(\)]+:[^:\'\(\)]+:[^\(\)]+)\)';
			$sql .= " AND (".preg_replace_callback('/'.$regexstring.'/', 'DolibarrApi::_forge_criteria_callback', $sqlfilters).")";
		}

		$sql .= $this->db->order($sortfield, $sortorder);

		if ($limit) {
			if ($page < 0) {
				$page = 0;
			}
			$offset = $limit * $page;

			$sql .= $this->db->plimit($limit, $offset);
		}

		$result = $this->db->query($sql);

		if ($result) {
			$num = $this->db->num_rows($result);
			$min = min($num, ($limit <= 0 ? $num : $limit));
			for ($i = 0; $i < $min; $i++) {
				$obj = $this->db->fetch_object($result);
				$country = new Ccountry($this->db);
				if ($country->fetch($obj->rowid) > 0) {
					// Translate the name of the country if needed
					// and then apply the filter if there is one.
					$this->translateLabel($country, $lang, 'Country');

					if (empty($filter) || stripos($country->label, $filter) !== false) {
						$list[] = $this->_cleanObjectDatas($country);
					}
				}
			}
		} else {
			throw new RestException(503, 'Error when retrieving list of countries');
		}

		return $list;
	}

	/**
	 * Get country by ID.
	 *
	 * @param int       $id        ID of country
	 * @param string    $lang      Code of the language the name of the
	 *                             country must be translated to
	 * @return array 			   Array of cleaned object properties
	 *
	 * @url     GET dictionary/countries/{id}
	 *
	 * @throws RestException
	 */
	public function getCountryByID($id, $lang = '')
	{
		return $this->_fetchCcountry($id, '', '', $lang);
	}

	/**
	 * Get country by Code.
	 *
	 * @param string    $code      Code of country (2 characters)
	 * @param string    $lang      Code of the language the name of the
	 *                             country must be translated to
	 * @return array 			   Array of cleaned object properties
	 *
	 * @url     GET dictionary/countries/byCode/{code}
	 *
	 * @throws RestException
	 */
	public function getCountryByCode($code, $lang = '')
	{
		return $this->_fetchCcountry('', $code, '', $lang);
	}

	/**
	 * Get country by Iso.
	 *
	 * @param string    $iso       ISO of country (3 characters)
	 * @param string    $lang      Code of the language the name of the
	 *                             country must be translated to
	 * @return array 			   Array of cleaned object properties
	 *
	 * @url     GET dictionary/countries/byISO/{iso}
	 *
	 * @throws RestException
	 */
	public function getCountryByISO($iso, $lang = '')
	{
		return $this->_fetchCcountry('', '', $iso, $lang);
	}

	/**
	 * Get state.
	 *
	 * @param int       $id        ID of state
	 * @param string    $code      Code of state
	 * @return array 			   Array of cleaned object properties
	 *
	 * @throws RestException
	 */
	private function _fetchCstate($id, $code = '')
	{
		$state = new Cstate($this->db);

		$result = $state->fetch($id, $code);
		if ($result < 0) {
			throw new RestException(503, 'Error when retrieving state : '.$state->error);
		} elseif ($result == 0) {
			throw new RestException(404, 'State not found');
		}

		return $this->_cleanObjectDatas($state);
	}

	/**
	 * Get country.
	 *
	 * @param int       $id        ID of country
	 * @param string    $code      Code of country (2 characters)
	 * @param string    $iso       ISO of country (3 characters)
	 * @param string    $lang      Code of the language the name of the
	 *                             country must be translated to
	 * @return array 			   Array of cleaned object properties
	 *
	 * @throws RestException
	 */
	private function _fetchCcountry($id, $code = '', $iso = '', $lang = '')
	{
		$country = new Ccountry($this->db);

		$result = $country->fetch($id, $code, $iso);

		if ($result < 0) {
			throw new RestException(503, 'Error when retrieving country : '.$country->error);
		} elseif ($result == 0) {
			throw new RestException(404, 'Country not found');
		}

		$this->translateLabel($country, $lang, 'Country');

		return $this->_cleanObjectDatas($country);
	}

	/**
	 * Get the list of delivery times.
	 *
	 * @param string    $sortfield  Sort field
	 * @param string    $sortorder  Sort order
	 * @param int       $limit      Number of items per page
	 * @param int       $page       Page number {@min 0}
	 * @param int       $active     Delivery times is active or not {@min 0} {@max 1}
	 * @param string    $sqlfilters SQL criteria to filter with.
	 *
	 * @url     GET dictionary/availability
	 *
	 * @return array [List of availability]
	 *
	 * @throws RestException 400
	 */
	public function getAvailability($sortfield = "code", $sortorder = 'ASC', $limit = 100, $page = 0, $active = 1, $sqlfilters = '')
	{
		$list = array();

		if (!DolibarrApiAccess::$user->rights->commande->lire) {
			throw new RestException(401);
		}

		$sql = "SELECT rowid, code, label";
		$sql .= " FROM ".MAIN_DB_PREFIX."c_availability as t";
		$sql .= " WHERE t.active = ".((int) $active);
		// Add sql filters
		if ($sqlfilters) {
			$errormessage = '';
			if (!DolibarrApi::_checkFilters($sqlfilters, $errormessage)) {
				throw new RestException(400, 'Error when validating parameter sqlfilters -> '.$errormessage);
			}
			$regexstring = '\(([^:\'\(\)]+:[^:\'\(\)]+:[^\(\)]+)\)';
			$sql .= " AND (".preg_replace_callback('/'.$regexstring.'/', 'DolibarrApi::_forge_criteria_callback', $sqlfilters).")";
		}


		$sql .= $this->db->order($sortfield, $sortorder);

		if ($limit) {
			if ($page < 0) {
				$page = 0;
			}
			$offset = $limit * $page;

			$sql .= $this->db->plimit($limit, $offset);
		}

		$result = $this->db->query($sql);

		if ($result) {
			$num = $this->db->num_rows($result);
			$min = min($num, ($limit <= 0 ? $num : $limit));
			for ($i = 0; $i < $min; $i++) {
				$list[] = $this->db->fetch_object($result);
			}
		} else {
			throw new RestException(400, $this->db->lasterror());
		}

		return $list;
	}

	// phpcs:disable PEAR.NamingConventions.ValidFunctionName.PublicUnderscore
	/**
	 * Clean sensible object datas
	 *
	 * @param Object    $object    Object to clean
	 * @return Object 				Object with cleaned properties
	 */
	protected function _cleanObjectDatas($object)
	{
		// phpcs:enable
		$object = parent::_cleanObjectDatas($object);

		unset($object->error);
		unset($object->errors);

		return $object;
	}

	/**
	 * Translate the name of the object to the given language.
	 *
	 * @param object   $object    Object with label to translate
	 * @param string   $lang      Code of the language the name of the object must be translated to
	 * @param string   $prefix 	  Prefix for translation key
	 *
	 * @return void
	 */
	private function translateLabel($object, $lang, $prefix = 'Country')
	{
		if (!empty($lang)) {
			// Load the translations if this is a new language.
			if ($this->translations == null || $this->translations->getDefaultLang() !== $lang) {
				global $conf;
				$this->translations = new Translate('', $conf);
				$this->translations->setDefaultLang($lang);
				$this->translations->load('dict');
			}
			if ($object->code) {
				$key = $prefix.$object->code;

				$translation = $this->translations->trans($key);
				if ($translation != $key) {
					$object->label = html_entity_decode($translation);
				}
			}
		}
	}


	/**
	 * Get the list of events types.
	 *
	 * @param string    $sortfield  Sort field
	 * @param string    $sortorder  Sort order
	 * @param int       $limit      Number of items per page
	 * @param int       $page       Page number (starting from zero)
	 * @param string    $type       To filter on type of event
	 * @param string    $module     To filter on module events
	 * @param int       $active     Event's type is active or not {@min 0} {@max 1}
	 * @param string    $sqlfilters Other criteria to filter answers separated by a comma. Syntax example "(t.code:like:'A%') and (t.active:>=:0)"
	 * @return array				List of events types
	 *
	 * @url     GET dictionary/event_types
	 *
	 * @throws RestException
	 */
	public function getListOfEventTypes($sortfield = "code", $sortorder = 'ASC', $limit = 100, $page = 0, $type = '', $module = '', $active = 1, $sqlfilters = '')
	{
		$list = array();

		$sql = "SELECT id, code, type, libelle as label, module";
		$sql .= " FROM ".MAIN_DB_PREFIX."c_actioncomm as t";
		$sql .= " WHERE t.active = ".((int) $active);
		if ($type) {
			$sql .= " AND t.type LIKE '%".$this->db->escape($type)."%'";
		}
		if ($module) {
			$sql .= " AND t.module LIKE '%".$this->db->escape($module)."%'";
		}
		// Add sql filters
		if ($sqlfilters) {
			$errormessage = '';
			if (!DolibarrApi::_checkFilters($sqlfilters, $errormessage)) {
				throw new RestException(400, 'Error when validating parameter sqlfilters -> '.$errormessage);
			}
			$regexstring = '\(([^:\'\(\)]+:[^:\'\(\)]+:[^\(\)]+)\)';
			$sql .= " AND (".preg_replace_callback('/'.$regexstring.'/', 'DolibarrApi::_forge_criteria_callback', $sqlfilters).")";
		}


		$sql .= $this->db->order($sortfield, $sortorder);

		if ($limit) {
			if ($page < 0) {
				$page = 0;
			}
			$offset = $limit * $page;

			$sql .= $this->db->plimit($limit, $offset);
		}

		$result = $this->db->query($sql);

		if ($result) {
			$num = $this->db->num_rows($result);
			$min = min($num, ($limit <= 0 ? $num : $limit));
			for ($i = 0; $i < $min; $i++) {
				$list[] = $this->db->fetch_object($result);
			}
		} else {
			throw new RestException(503, 'Error when retrieving list of events types : '.$this->db->lasterror());
		}

		return $list;
	}


	/**
	 * Get the list of Expense Report types.
	 *
	 * @param string    $sortfield  Sort field
	 * @param string    $sortorder  Sort order
	 * @param int       $limit      Number of items per page
	 * @param int       $page       Page number (starting from zero)
	 * @param string    $module     To filter on module
	 * @param int       $active     Event's type is active or not {@min 0} {@max 1}
	 * @param string    $sqlfilters Other criteria to filter answers separated by a comma. Syntax example "(t.code:like:'A%') and (t.active:>=:0)"
	 * @return array				List of expense report types
	 *
	 * @url     GET dictionary/expensereport_types
	 *
	 * @throws RestException
	 */
	public function getListOfExpenseReportsTypes($sortfield = "code", $sortorder = 'ASC', $limit = 100, $page = 0, $module = '', $active = 1, $sqlfilters = '')
	{
		$list = array();

		$sql = "SELECT id, code, label, accountancy_code, active, module, position";
		$sql .= " FROM ".MAIN_DB_PREFIX."c_type_fees as t";
		$sql .= " WHERE t.active = ".((int) $active);
		if ($module) {
			$sql .= " AND t.module LIKE '%".$this->db->escape($module)."%'";
		}
		// Add sql filters
		if ($sqlfilters) {
			$errormessage = '';
			if (!DolibarrApi::_checkFilters($sqlfilters, $errormessage)) {
				throw new RestException(400, 'Error when validating parameter sqlfilters -> '.$errormessage);
			}
			$regexstring = '\(([^:\'\(\)]+:[^:\'\(\)]+:[^\(\)]+)\)';
			$sql .= " AND (".preg_replace_callback('/'.$regexstring.'/', 'DolibarrApi::_forge_criteria_callback', $sqlfilters).")";
		}


		$sql .= $this->db->order($sortfield, $sortorder);

		if ($limit) {
			if ($page < 0) {
				$page = 0;
			}
			$offset = $limit * $page;

			$sql .= $this->db->plimit($limit, $offset);
		}

		$result = $this->db->query($sql);

		if ($result) {
			$num = $this->db->num_rows($result);
			$min = min($num, ($limit <= 0 ? $num : $limit));
			for ($i = 0; $i < $min; $i++) {
				$list[] = $this->db->fetch_object($result);
			}
		} else {
			throw new RestException(503, 'Error when retrieving list of expense report types : '.$this->db->lasterror());
		}

		return $list;
	}


	/**
	 * Get the list of contacts types.
	 *
	 * @param string    $sortfield  Sort field
	 * @param string    $sortorder  Sort order
	 * @param int       $limit      Number of items per page
	 * @param int       $page       Page number (starting from zero)
	 * @param string    $type       To filter on type of contact
	 * @param string    $module     To filter on module contacts
	 * @param int       $active     Contact's type is active or not {@min 0} {@max 1}
	 * @param string    $sqlfilters Other criteria to filter answers separated by a comma. Syntax example "(t.code:like:'A%') and (t.active:>=:0)"
	 * @return array	  List of Contacts types
	 *
	 * @url     GET dictionary/contact_types
	 *
	 * @throws RestException
	 */
	public function getListOfContactTypes($sortfield = "code", $sortorder = 'ASC', $limit = 100, $page = 0, $type = '', $module = '', $active = 1, $sqlfilters = '')
	{
		$list = array();

		$sql = "SELECT rowid, code, element as type, libelle as label, source, module, position";
		$sql .= " FROM ".MAIN_DB_PREFIX."c_type_contact as t";
		$sql .= " WHERE t.active = ".((int) $active);
		if ($type) {
			$sql .= " AND type LIKE '%".$this->db->escape($type)."%'";
		}
		if ($module) {
			$sql .= " AND t.module LIKE '%".$this->db->escape($module)."%'";
		}
		// Add sql filters
		if ($sqlfilters) {
			$errormessage = '';
			if (!DolibarrApi::_checkFilters($sqlfilters, $errormessage)) {
				throw new RestException(400, 'Error when validating parameter sqlfilters -> '.$errormessage);
			}
			$regexstring = '\(([^:\'\(\)]+:[^:\'\(\)]+:[^\(\)]+)\)';
			$sql .= " AND (".preg_replace_callback('/'.$regexstring.'/', 'DolibarrApi::_forge_criteria_callback', $sqlfilters).")";
		}


		$sql .= $this->db->order($sortfield, $sortorder);

		if ($limit) {
			if ($page < 0) {
				$page = 0;
			}
			$offset = $limit * $page;

			$sql .= $this->db->plimit($limit, $offset);
		}

		$result = $this->db->query($sql);

		if ($result) {
			$num = $this->db->num_rows($result);
			$min = min($num, ($limit <= 0 ? $num : $limit));
			for ($i = 0; $i < $min; $i++) {
				$list[] = $this->db->fetch_object($result);
			}
		} else {
			throw new RestException(503, 'Error when retrieving list of contacts types : '.$this->db->lasterror());
		}

		return $list;
	}

	/**
	 * Get the list of civilities.
	 *
	 * @param string    $sortfield  Sort field
	 * @param string    $sortorder  Sort order
	 * @param int       $limit      Number of items per page
	 * @param int       $page       Page number (starting from zero)
	 * @param string    $module     To filter on module events
	 * @param int       $active     Civility is active or not {@min 0} {@max 1}
	 * @param string    $sqlfilters Other criteria to filter answers separated by a comma. Syntax example "(t.code:like:'A%') and (t.active:>=:0)"
	 * @return array		List of civility types
	 *
	 * @url     GET dictionary/civilities
	 *
	 * @throws RestException
	 */
	public function getListOfCivilities($sortfield = "code", $sortorder = 'ASC', $limit = 100, $page = 0, $module = '', $active = 1, $sqlfilters = '')
	{
		$list = array();

		$sql = "SELECT rowid, code, label, module";
		$sql .= " FROM ".MAIN_DB_PREFIX."c_civility as t";
		$sql .= " WHERE t.active = ".((int) $active);
		if ($module) {
			$sql .= " AND t.module LIKE '%".$this->db->escape($module)."%'";
		}
		// Add sql filters
		if ($sqlfilters) {
			$errormessage = '';
			if (!DolibarrApi::_checkFilters($sqlfilters, $errormessage)) {
				throw new RestException(400, 'Error when validating parameter sqlfilters -> '.$errormessage);
			}
			$regexstring = '\(([^:\'\(\)]+:[^:\'\(\)]+:[^\(\)]+)\)';
			$sql .= " AND (".preg_replace_callback('/'.$regexstring.'/', 'DolibarrApi::_forge_criteria_callback', $sqlfilters).")";
		}


		$sql .= $this->db->order($sortfield, $sortorder);

		if ($limit) {
			if ($page < 0) {
				$page = 0;
			}
			$offset = $limit * $page;

			$sql .= $this->db->plimit($limit, $offset);
		}

		$result = $this->db->query($sql);

		if ($result) {
			$num = $this->db->num_rows($result);
			$min = min($num, ($limit <= 0 ? $num : $limit));
			for ($i = 0; $i < $min; $i++) {
				$list[] = $this->db->fetch_object($result);
			}
		} else {
			throw new RestException(503, 'Error when retrieving list of civility : '.$this->db->lasterror());
		}

		return $list;
	}

	/**
	 * Get the list of currencies.
	 *
	 * @param int       $multicurrency  Multicurrency rates (0: no multicurrency, 1: last rate, 2: all rates) {@min 0} {@max 2}
	 * @param string    $sortfield  Sort field
	 * @param string    $sortorder  Sort order
	 * @param int       $limit      Number of items per page
	 * @param int       $page       Page number (starting from zero)
	 * @param int       $active     Payment term is active or not {@min 0} {@max 1}
	 * @param string    $sqlfilters Other criteria to filter answers separated by a comma. Syntax example "(t.code:like:'A%') and (t.active:>=:0)"
	 * @return array				List of currencies
	 *
	 * @url     GET dictionary/currencies
	 *
	 * @throws RestException
	 */
	public function getListOfCurrencies($multicurrency = 0, $sortfield = "code_iso", $sortorder = 'ASC', $limit = 100, $page = 0, $active = 1, $sqlfilters = '')
	{
		$list = array();
		$sql = "SELECT t.code_iso, t.label, t.unicode";
		if (!empty($multicurrency)) {
			$sql .= " , cr.date_sync, cr.rate ";
		}
		$sql .= " FROM ".MAIN_DB_PREFIX."c_currencies as t";
		if (!empty($multicurrency)) {
			$sql .= " JOIN ".MAIN_DB_PREFIX."multicurrency as m ON m.code=t.code_iso";
			$sql .= " JOIN ".MAIN_DB_PREFIX."multicurrency_rate as cr ON (m.rowid = cr.fk_multicurrency)";
		}
		$sql .= " WHERE t.active = ".((int) $active);
		if (!empty($multicurrency)) {
			$sql .= " AND m.entity IN (".getEntity('multicurrency').")";
			if (!empty($multicurrency) && $multicurrency != 2) {
				$sql .= " AND cr.date_sync = (SELECT MAX(cr2.date_sync) FROM ".MAIN_DB_PREFIX."multicurrency_rate AS cr2 WHERE cr2.fk_multicurrency = m.rowid)";
			}
		}

		// Add sql filters
		if ($sqlfilters) {
			$errormessage = '';
			if (!DolibarrApi::_checkFilters($sqlfilters, $errormessage)) {
				throw new RestException(400, 'Error when validating parameter sqlfilters -> '.$errormessage);
			}
			$regexstring = '\(([^:\'\(\)]+:[^:\'\(\)]+:[^\(\)]+)\)';
			$sql .= " AND (".preg_replace_callback('/'.$regexstring.'/', 'DolibarrApi::_forge_criteria_callback', $sqlfilters).")";
		}


		$sql .= $this->db->order($sortfield, $sortorder);

		if ($limit) {
			if ($page < 0) {
				$page = 0;
			}
			$offset = $limit * $page;

			$sql .= $this->db->plimit($limit, $offset);
		}

		$result = $this->db->query($sql);

		if ($result) {
			$num = $this->db->num_rows($result);
			$min = min($num, ($limit <= 0 ? $num : $limit));
			for ($i = 0; $i < $min; $i++) {
				$list[] = $this->db->fetch_object($result);
			}
		} else {
			throw new RestException(503, 'Error when retrieving list of currency : '.$this->db->lasterror());
		}

		return $list;
	}

	/**
	 * Get the list of extra fields.
	 *
	 * @param string	$sortfield	Sort field
	 * @param string	$sortorder	Sort order
	 * @param string    $type       Type of element ('adherent', 'commande', 'thirdparty', 'facture', 'propal', 'product', ...)
	 * @param string    $sqlfilters Other criteria to filter answers separated by a comma. Syntax example "(t.label:like:'SO-%')"
	 * @return array				List of extra fields
	 *
	 * @url     GET extrafields
	 *
	 * @throws RestException
	 */
	public function getListOfExtrafields($sortfield = "t.pos", $sortorder = 'ASC', $type = '', $sqlfilters = '')
	{
		$list = array();

		if (!DolibarrApiAccess::$user->admin) {
			throw new RestException(401, 'Only an admin user can get list of extrafields');
		}

		if ($type == 'thirdparty') {
			$type = 'societe';
		}
		if ($type == 'contact') {
			$type = 'socpeople';
		}

		$sql = "SELECT t.rowid, t.name, t.label, t.type, t.size, t.elementtype, t.fieldunique, t.fieldrequired, t.param, t.pos, t.alwayseditable, t.perms, t.list, t.fielddefault, t.fieldcomputed";
		$sql .= " FROM ".MAIN_DB_PREFIX."extrafields as t";
		$sql .= " WHERE t.entity IN (".getEntity('extrafields').")";
		if (!empty($type)) {
			$sql .= " AND t.elementtype = '".$this->db->escape($type)."'";
		}
		// Add sql filters
		if ($sqlfilters) {
			$errormessage = '';
			if (!DolibarrApi::_checkFilters($sqlfilters, $errormessage)) {
				throw new RestException(400, 'Error when validating parameter sqlfilters -> '.$errormessage);
			}
			$regexstring = '\(([^:\'\(\)]+:[^:\'\(\)]+:[^\(\)]+)\)';
			$sql .= " AND (".preg_replace_callback('/'.$regexstring.'/', 'DolibarrApi::_forge_criteria_callback', $sqlfilters).")";
		}

		$sql .= $this->db->order($sortfield, $sortorder);

		$resql = $this->db->query($sql);
		if ($resql) {
			if ($this->db->num_rows($resql)) {
				while ($tab = $this->db->fetch_object($resql)) {
					// New usage
					$list[$tab->elementtype][$tab->name]['type'] = $tab->type;
					$list[$tab->elementtype][$tab->name]['label'] = $tab->label;
					$list[$tab->elementtype][$tab->name]['size'] = $tab->size;
					$list[$tab->elementtype][$tab->name]['elementtype'] = $tab->elementtype;
					$list[$tab->elementtype][$tab->name]['default'] = $tab->fielddefault;
					$list[$tab->elementtype][$tab->name]['computed'] = $tab->fieldcomputed;
					$list[$tab->elementtype][$tab->name]['unique'] = $tab->fieldunique;
					$list[$tab->elementtype][$tab->name]['required'] = $tab->fieldrequired;
					$list[$tab->elementtype][$tab->name]['param'] = ($tab->param ? jsonOrUnserialize($tab->param) : '');	// This may be a string encoded with serialise() or json_encode()
					$list[$tab->elementtype][$tab->name]['pos'] = $tab->pos;
					$list[$tab->elementtype][$tab->name]['alwayseditable'] = $tab->alwayseditable;
					$list[$tab->elementtype][$tab->name]['perms'] = $tab->perms;
					$list[$tab->elementtype][$tab->name]['list'] = $tab->list;
				}
			}
		} else {
			throw new RestException(503, 'Error when retrieving list of extra fields : '.$this->db->lasterror());
		}

		if (!count($list)) {
			throw new RestException(404, 'No extrafield found');
		}

		return $list;
	}


	/**
	 * Get the list of towns.
	 *
	 * @param string    $sortfield  Sort field
	 * @param string    $sortorder  Sort order
	 * @param int       $limit      Number of items per page
	 * @param int       $page       Page number (starting from zero)
	 * @param string    $zipcode    To filter on zipcode
	 * @param string    $town       To filter on city name
	 * @param int       $active     Town is active or not {@min 0} {@max 1}
	 * @param string    $sqlfilters Other criteria to filter answers separated by a comma. Syntax example "(t.code:like:'A%') and (t.active:>=:0)"
	 * @return array				List of towns
	 *
	 * @url     GET dictionary/towns
	 *
	 * @throws RestException
	 */
	public function getListOfTowns($sortfield = "zip,town", $sortorder = 'ASC', $limit = 100, $page = 0, $zipcode = '', $town = '', $active = 1, $sqlfilters = '')
	{
		$list = array();

		$sql = "SELECT rowid AS id, zip, town, fk_county, fk_pays AS fk_country";
		$sql .= " FROM ".MAIN_DB_PREFIX."c_ziptown as t";
		$sql .= " WHERE t.active = ".((int) $active);
		if ($zipcode) {
			$sql .= " AND t.zip LIKE '%".$this->db->escape($zipcode)."%'";
		}
		if ($town) {
			$sql .= " AND t.town LIKE '%".$this->db->escape($town)."%'";
		}
		// Add sql filters
		if ($sqlfilters) {
			$errormessage = '';
			if (!DolibarrApi::_checkFilters($sqlfilters, $errormessage)) {
				throw new RestException(400, 'Error when validating parameter sqlfilters -> '.$errormessage);
			}
			$regexstring = '\(([^:\'\(\)]+:[^:\'\(\)]+:[^\(\)]+)\)';
			$sql .= " AND (".preg_replace_callback('/'.$regexstring.'/', 'DolibarrApi::_forge_criteria_callback', $sqlfilters).")";
		}


		$sql .= $this->db->order($sortfield, $sortorder);

		if ($limit) {
			if ($page < 0) {
				$page = 0;
			}
			$offset = $limit * $page;

			$sql .= $this->db->plimit($limit, $offset);
		}

		$result = $this->db->query($sql);

		if ($result) {
			$num = $this->db->num_rows($result);
			$min = min($num, ($limit <= 0 ? $num : $limit));
			for ($i = 0; $i < $min; $i++) {
				$list[] = $this->db->fetch_object($result);
			}
		} else {
			throw new RestException(503, 'Error when retrieving list of towns : '.$this->db->lasterror());
		}

		return $list;
	}

	/**
	 * Get the list of payments terms.
	 *
	 * @param string    $sortfield  Sort field
	 * @param string    $sortorder  Sort order
	 * @param int       $limit      Number of items per page
	 * @param int       $page       Page number {@min 0}
	 * @param int       $active     Payment term is active or not {@min 0} {@max 1}
	 * @param string    $sqlfilters SQL criteria to filter. Syntax example "(t.code:=:'CHQ')"
	 *
	 * @url     GET dictionary/payment_terms
	 *
	 * @return array List of payment terms
	 *
	 * @throws RestException 400
	 */
	public function getPaymentTerms($sortfield = "sortorder", $sortorder = 'ASC', $limit = 100, $page = 0, $active = 1, $sqlfilters = '')
	{
		$list = array();

		if (!DolibarrApiAccess::$user->rights->propal->lire && !DolibarrApiAccess::$user->rights->commande->lire && !DolibarrApiAccess::$user->rights->facture->lire) {
			throw new RestException(401);
		}

		$sql = "SELECT rowid as id, code, sortorder, libelle as label, libelle_facture as descr, type_cdr, nbjour, decalage, module";
		$sql .= " FROM ".MAIN_DB_PREFIX."c_payment_term as t";
		$sql .= " WHERE t.entity IN (".getEntity('c_payment_term').")";
		$sql .= " AND t.active = ".((int) $active);
		// Add sql filters
		if ($sqlfilters) {
			$errormessage = '';
			if (!DolibarrApi::_checkFilters($sqlfilters, $errormessage)) {
				throw new RestException(400, 'Error when validating parameter sqlfilters -> '.$errormessage);
			}
			$regexstring = '\(([^:\'\(\)]+:[^:\'\(\)]+:[^\(\)]+)\)';
			$sql .= " AND (".preg_replace_callback('/'.$regexstring.'/', 'DolibarrApi::_forge_criteria_callback', $sqlfilters).")";
		}


		$sql .= $this->db->order($sortfield, $sortorder);

		if ($limit) {
			if ($page < 0) {
				$page = 0;
			}
			$offset = $limit * $page;

			$sql .= $this->db->plimit($limit, $offset);
		}

		$result = $this->db->query($sql);

		if ($result) {
			$num = $this->db->num_rows($result);
			$min = min($num, ($limit <= 0 ? $num : $limit));
			for ($i = 0; $i < $min; $i++) {
				$list[] = $this->db->fetch_object($result);
			}
		} else {
			throw new RestException(400, $this->db->lasterror());
		}

		return $list;
	}

	/**
	 * Get the list of shipping methods.
	 *
	 * @param int       $limit      Number of items per page
	 * @param int       $page       Page number {@min 0}
	 * @param int       $active     Shipping methodsm is active or not {@min 0} {@max 1}
	 * @param string    $sqlfilters SQL criteria to filter. Syntax example "(t.code:=:'CHQ')"
	 *
	 * @url     GET dictionary/shipping_methods
	 *
	 * @return array List of shipping methods
	 *
	 * @throws RestException 400
	 */
	public function getShippingModes($limit = 100, $page = 0, $active = 1, $sqlfilters = '')
	{
		$list = array();

		$sql = "SELECT rowid as id, code, libelle as label, description, tracking, module";
		$sql .= " FROM ".MAIN_DB_PREFIX."c_shipment_mode as t";
		$sql .= " WHERE t.entity IN (".getEntity('c_shipment_mode').")";
		$sql .= " AND t.active = ".((int) $active);
		// Add sql filters
		if ($sqlfilters) {
			$errormessage = '';
			if (!DolibarrApi::_checkFilters($sqlfilters, $errormessage)) {
				throw new RestException(400, 'Error when validating parameter sqlfilters -> '.$errormessage);
			}
			$regexstring = '\(([^:\'\(\)]+:[^:\'\(\)]+:[^\(\)]+)\)';
			$sql .= " AND (".preg_replace_callback('/'.$regexstring.'/', 'DolibarrApi::_forge_criteria_callback', $sqlfilters).")";
		}


		//$sql.= $this->db->order($sortfield, $sortorder);

		if ($limit) {
			if ($page < 0) {
				$page = 0;
			}
			$offset = $limit * $page;

			$sql .= $this->db->plimit($limit, $offset);
		}

		$result = $this->db->query($sql);

		if ($result) {
			$num = $this->db->num_rows($result);
			$min = min($num, ($limit <= 0 ? $num : $limit));
			for ($i = 0; $i < $min; $i++) {
				$list[] = $this->db->fetch_object($result);
			}
		} else {
			throw new RestException(400, $this->db->lasterror());
		}

		return $list;
	}

	/**
	 * Get the list of measuring units.
	 *
	 * @param string    $sortfield  Sort field
	 * @param string    $sortorder  Sort order
	 * @param int       $limit      Number of items per page
	 * @param int       $page       Page number (starting from zero)
	 * @param int       $active     Measuring unit is active or not {@min 0} {@max 1}
	 * @param string    $sqlfilters Other criteria to filter answers separated by a comma. Syntax example "(t.code:like:'A%') and (t.active:>=:0)"
	 * @return array				List of measuring unit
	 *
	 * @url     GET dictionary/units
	 *
	 * @throws RestException
	 */
	public function getListOfMeasuringUnits($sortfield = "rowid", $sortorder = 'ASC', $limit = 100, $page = 0, $active = 1, $sqlfilters = '')
	{
		$list = array();

		$sql = "SELECT t.rowid, t.code, t.label,t.short_label, t.active, t.scale, t.unit_type";
		$sql .= " FROM ".MAIN_DB_PREFIX."c_units as t";
		$sql .= " WHERE t.active = ".((int) $active);
		// Add sql filters
		if ($sqlfilters) {
			$errormessage = '';
			if (!DolibarrApi::_checkFilters($sqlfilters, $errormessage)) {
				throw new RestException(400, 'Error when validating parameter sqlfilters -> '.$errormessage);
			}
			$regexstring = '\(([^:\'\(\)]+:[^:\'\(\)]+:[^\(\)]+)\)';
			$sql .= " AND (".preg_replace_callback('/'.$regexstring.'/', 'DolibarrApi::_forge_criteria_callback', $sqlfilters).")";
		}


		$sql .= $this->db->order($sortfield, $sortorder);

		if ($limit) {
			if ($page < 0) {
				$page = 0;
			}
			$offset = $limit * $page;

			$sql .= $this->db->plimit($limit, $offset);
		}

		$result = $this->db->query($sql);

		if ($result) {
			$num = $this->db->num_rows($result);
			$min = min($num, ($limit <= 0 ? $num : $limit));
			for ($i = 0; $i < $min; $i++) {
				$list[] = $this->db->fetch_object($result);
			}
		} else {
			throw new RestException(503, 'Error when retrieving list of measuring units: '.$this->db->lasterror());
		}

		return $list;
	}

	/**
	 * Get the list of legal form of business.
	 *
	 * @param string    $sortfield  Sort field
	 * @param string    $sortorder  Sort order
	 * @param int       $limit      Number of items per page
	 * @param int       $page       Page number (starting from zero)
	 * @param int   	$country    To filter on country
	 * @param int       $active     Lega form is active or not {@min 0} {@max 1}
	 * @param string    $sqlfilters Other criteria to filter answers separated by a comma. Syntax example "(t.code:like:'A%') and (t.active:>=:0)"
	 * @return array				List of legal form
	 *
	 * @url     GET dictionary/legal_form
	 *
	 * @throws RestException
	 */
	public function getListOfLegalForm($sortfield = "rowid", $sortorder = 'ASC', $limit = 100, $page = 0, $country = 0, $active = 1, $sqlfilters = '')
	{
		$list = array();

		$sql = "SELECT t.rowid, t.code, t.fk_pays, t.libelle, t.isvatexempted, t.active, t.module, t.position";
		$sql .= " FROM ".MAIN_DB_PREFIX."c_forme_juridique as t";
		$sql .= " WHERE t.active = ".((int) $active);
		if ($country) {
			$sql .= " AND t.fk_pays = ".((int) $country);
		}
		// Add sql filters
		if ($sqlfilters) {
			$errormessage = '';
			if (!DolibarrApi::_checkFilters($sqlfilters, $errormessage)) {
				throw new RestException(400, 'Error when validating parameter sqlfilters -> '.$errormessage);
			}
			$regexstring = '\(([^:\'\(\)]+:[^:\'\(\)]+:[^\(\)]+)\)';
			$sql .= " AND (".preg_replace_callback('/'.$regexstring.'/', 'DolibarrApi::_forge_criteria_callback', $sqlfilters).")";
		}


		$sql .= $this->db->order($sortfield, $sortorder);

		if ($limit) {
			if ($page < 0) {
				$page = 0;
			}
			$offset = $limit * $page;

			$sql .= $this->db->plimit($limit, $offset);
		}

		$result = $this->db->query($sql);

		if ($result) {
			$num = $this->db->num_rows($result);
			$min = min($num, ($limit <= 0 ? $num : $limit));
			for ($i = 0; $i < $min; $i++) {
				$list[] = $this->db->fetch_object($result);
			}
		} else {
			throw new RestException(503, 'Error when retrieving list of legal form: '.$this->db->lasterror());
		}

		return $list;
	}

	/**
	 * Get the list of staff.
	 *
	 * @param string    $sortfield  Sort field
	 * @param string    $sortorder  Sort order
	 * @param int       $limit      Number of items per page
	 * @param int       $page       Page number (starting from zero)
	 * @param int       $active     Staff is active or not {@min 0} {@max 1}
	 * @param string    $sqlfilters Other criteria to filter answers separated by a comma. Syntax example "(t.code:like:'A%') and (t.active:>=:0)"
	 * @return array				List of staff
	 *
	 * @url     GET dictionary/staff
	 *
	 * @throws RestException
	 */
	public function getListOfStaff($sortfield = "id", $sortorder = 'ASC', $limit = 100, $page = 0, $active = 1, $sqlfilters = '')
	{
		$list = array();

		$sql = "SELECT t.id, t.code, t.libelle, t.active, t.module";
		$sql .= " FROM ".MAIN_DB_PREFIX."c_effectif as t";
		$sql .= " WHERE t.active = ".((int) $active);
		// Add sql filters
		if ($sqlfilters) {
			$errormessage = '';
			if (!DolibarrApi::_checkFilters($sqlfilters, $errormessage)) {
				throw new RestException(400, 'Error when validating parameter sqlfilters -> '.$errormessage);
			}
			$regexstring = '\(([^:\'\(\)]+:[^:\'\(\)]+:[^\(\)]+)\)';
			$sql .= " AND (".preg_replace_callback('/'.$regexstring.'/', 'DolibarrApi::_forge_criteria_callback', $sqlfilters).")";
		}


		$sql .= $this->db->order($sortfield, $sortorder);

		if ($limit) {
			if ($page < 0) {
				$page = 0;
			}
			$offset = $limit * $page;

			$sql .= $this->db->plimit($limit, $offset);
		}

		$result = $this->db->query($sql);

		if ($result) {
			$num = $this->db->num_rows($result);
			$min = min($num, ($limit <= 0 ? $num : $limit));
			for ($i = 0; $i < $min; $i++) {
				$list[] = $this->db->fetch_object($result);
			}
		} else {
			throw new RestException(503, 'Error when retrieving list of staff: '.$this->db->lasterror());
		}

		return $list;
	}

	/**
	 * Get the list of social networks.
	 *
	 * @param string    $sortfield  Sort field
	 * @param string    $sortorder  Sort order
	 * @param int       $limit      Number of items per page
	 * @param int       $page       Page number (starting from zero)
	 * @param int       $active     Social network is active or not {@min 0} {@max 1}
	 * @param string    $sqlfilters Other criteria to filter answers separated by a comma. Syntax example "(t.code:like:'A%') and (t.active:>=:0)"
	 * @return array				List of social networks
	 *
	 * @url     GET dictionary/socialnetworks
	 *
	 * @throws RestException
	 */
	public function getListOfsocialNetworks($sortfield = "rowid", $sortorder = 'ASC', $limit = 100, $page = 0, $active = 1, $sqlfilters = '')
	{
		global $conf;

		if (empty($conf->socialnetworks->enabled)) {
			throw new RestException(400, 'API not available: this dictionary is not enabled by setup');
		}

		$list = array();
		//TODO link with multicurrency module
		$sql = "SELECT t.rowid, t.entity, t.code, t.label, t.url, t.icon, t.active";
		$sql .= " FROM ".MAIN_DB_PREFIX."c_socialnetworks as t";
		$sql .= " WHERE t.entity IN (".getEntity('c_socialnetworks').")";
		$sql .= " AND t.active = ".((int) $active);
		// Add sql filters
		if ($sqlfilters) {
			$errormessage = '';
			if (!DolibarrApi::_checkFilters($sqlfilters, $errormessage)) {
				throw new RestException(400, 'Error when validating parameter sqlfilters -> '.$errormessage);
			}
			$regexstring = '\(([^:\'\(\)]+:[^:\'\(\)]+:[^\(\)]+)\)';
			$sql .= " AND (".preg_replace_callback('/'.$regexstring.'/', 'DolibarrApi::_forge_criteria_callback', $sqlfilters).")";
		}


		$sql .= $this->db->order($sortfield, $sortorder);

		if ($limit) {
			if ($page < 0) {
				$page = 0;
			}
			$offset = $limit * $page;

			$sql .= $this->db->plimit($limit, $offset);
		}

		$result = $this->db->query($sql);

		if ($result) {
			$num = $this->db->num_rows($result);
			$min = min($num, ($limit <= 0 ? $num : $limit));
			for ($i = 0; $i < $min; $i++) {
				$list[] = $this->db->fetch_object($result);
			}
		} else {
			throw new RestException(503, 'Error when retrieving list of social networks: '.$this->db->lasterror());
		}

		return $list;
	}

	 /**
	  * Get the list of tickets categories.
	  *
	  * @param string    $sortfield  Sort field
	  * @param string    $sortorder  Sort order
	  * @param int       $limit      Number of items per page
	  * @param int       $page       Page number (starting from zero)
	  * @param int       $active     Payment term is active or not {@min 0} {@max 1}
	  * @param string    $sqlfilters Other criteria to filter answers separated by a comma. Syntax example "(t.code:like:'A%') and (t.active:>=:0)"
	  * @return array				List of ticket categories
	  *
	  * @url     GET dictionary/ticket_categories
	  *
	  * @throws RestException
	  */
	public function getTicketsCategories($sortfield = "code", $sortorder = 'ASC', $limit = 100, $page = 0, $active = 1, $sqlfilters = '')
	{
		$list = array();

		$sql = "SELECT rowid, code, pos,  label, use_default, description";
		$sql .= " FROM ".MAIN_DB_PREFIX."c_ticket_category as t";
		$sql .= " WHERE t.active = ".((int) $active);
		// Add sql filters
		if ($sqlfilters) {
			$errormessage = '';
			if (!DolibarrApi::_checkFilters($sqlfilters, $errormessage)) {
				throw new RestException(400, 'Error when validating parameter sqlfilters -> '.$errormessage);
			}
			$regexstring = '\(([^:\'\(\)]+:[^:\'\(\)]+:[^\(\)]+)\)';
			$sql .= " AND (".preg_replace_callback('/'.$regexstring.'/', 'DolibarrApi::_forge_criteria_callback', $sqlfilters).")";
		}


		$sql .= $this->db->order($sortfield, $sortorder);

		if ($limit) {
			if ($page < 0) {
				$page = 0;
			}
			$offset = $limit * $page;

			$sql .= $this->db->plimit($limit, $offset);
		}

		$result = $this->db->query($sql);

		if ($result) {
			$num = $this->db->num_rows($result);
			$min = min($num, ($limit <= 0 ? $num : $limit));
			for ($i = 0; $i < $min; $i++) {
				$list[] = $this->db->fetch_object($result);
			}
		} else {
			throw new RestException(503, 'Error when retrieving list of ticket categories : '.$this->db->lasterror());
		}

		return $list;
	}

	/**
	 * Get the list of tickets severity.
	 *
	 * @param string    $sortfield  Sort field
	 * @param string    $sortorder  Sort order
	 * @param int       $limit      Number of items per page
	 * @param int       $page       Page number (starting from zero)
	 * @param int       $active     Payment term is active or not {@min 0} {@max 1}
	 * @param string    $sqlfilters Other criteria to filter answers separated by a comma. Syntax example "(t.code:like:'A%') and (t.active:>=:0)"
	 * @return array				List of ticket severities
	 *
	 * @url     GET dictionary/ticket_severities
	 *
	 * @throws RestException
	 */
	public function getTicketsSeverities($sortfield = "code", $sortorder = 'ASC', $limit = 100, $page = 0, $active = 1, $sqlfilters = '')
	{
		$list = array();

		$sql = "SELECT rowid, code, pos,  label, use_default, color, description";
		$sql .= " FROM ".MAIN_DB_PREFIX."c_ticket_severity as t";
		$sql .= " WHERE t.active = ".((int) $active);
		// Add sql filters
		if ($sqlfilters) {
			$errormessage = '';
			if (!DolibarrApi::_checkFilters($sqlfilters, $errormessage)) {
				throw new RestException(400, 'Error when validating parameter sqlfilters -> '.$errormessage);
			}
			$regexstring = '\(([^:\'\(\)]+:[^:\'\(\)]+:[^\(\)]+)\)';
			$sql .= " AND (".preg_replace_callback('/'.$regexstring.'/', 'DolibarrApi::_forge_criteria_callback', $sqlfilters).")";
		}


		$sql .= $this->db->order($sortfield, $sortorder);

		if ($limit) {
			if ($page < 0) {
				$page = 0;
			}
			$offset = $limit * $page;

			$sql .= $this->db->plimit($limit, $offset);
		}

		$result = $this->db->query($sql);

		if ($result) {
			$num = $this->db->num_rows($result);
			$min = min($num, ($limit <= 0 ? $num : $limit));
			for ($i = 0; $i < $min; $i++) {
				$list[] = $this->db->fetch_object($result);
			}
		} else {
			throw new RestException(503, 'Error when retrieving list of ticket severities : '.$this->db->lasterror());
		}

		return $list;
	}

	/**
	 * Get the list of tickets types.
	 *
	 * @param string    $sortfield  Sort field
	 * @param string    $sortorder  Sort order
	 * @param int       $limit      Number of items per page
	 * @param int       $page       Page number (starting from zero)
	 * @param int       $active     Payment term is active or not {@min 0} {@max 1}
	 * @param string    $sqlfilters Other criteria to filter answers separated by a comma. Syntax example "(t.code:like:'A%') and (t.active:>=:0)"
	 * @return array				List of ticket types
	 *
	 * @url     GET dictionary/ticket_types
	 *
	 * @throws RestException
	 */
	public function getTicketsTypes($sortfield = "code", $sortorder = 'ASC', $limit = 100, $page = 0, $active = 1, $sqlfilters = '')
	{
		$list = array();

		$sql = "SELECT rowid, code, pos,  label, use_default, description";
		$sql .= " FROM ".MAIN_DB_PREFIX."c_ticket_type as t";
		$sql .= " WHERE t.active = ".(int) $active;
		// if ($type) $sql .= " AND t.type LIKE '%".$this->db->escape($type)."%'";
		// if ($module)    $sql .= " AND t.module LIKE '%".$this->db->escape($module)."%'";
		// Add sql filters
		if ($sqlfilters) {
			$errormessage = '';
			if (!DolibarrApi::_checkFilters($sqlfilters, $errormessage)) {
				throw new RestException(400, 'Error when validating parameter sqlfilters -> '.$errormessage);
			}
			$regexstring = '\(([^:\'\(\)]+:[^:\'\(\)]+:[^\(\)]+)\)';
			$sql .= " AND (".preg_replace_callback('/'.$regexstring.'/', 'DolibarrApi::_forge_criteria_callback', $sqlfilters).")";
		}


		$sql .= $this->db->order($sortfield, $sortorder);

		if ($limit) {
			if ($page < 0) {
				$page = 0;
			}
			$offset = $limit * $page;

			$sql .= $this->db->plimit($limit, $offset);
		}

		$result = $this->db->query($sql);

		if ($result) {
			$num = $this->db->num_rows($result);
			$min = min($num, ($limit <= 0 ? $num : $limit));
			for ($i = 0; $i < $min; $i++) {
				$list[] = $this->db->fetch_object($result);
			}
		} else {
			throw new RestException(503, 'Error when retrieving list of ticket types : '.$this->db->lasterror());
		}

		return $list;
	}

	/**
	 * Get properties of company
	 *
	 * @url	GET /company
	 *
	 * @return  array|mixed Mysoc object
	 *
	 * @throws RestException 403 Forbidden
	 */
	public function getCompany()
	{
		global $conf, $mysoc;

		if (!DolibarrApiAccess::$user->admin
			&& (empty($conf->global->API_LOGINS_ALLOWED_FOR_GET_COMPANY) || DolibarrApiAccess::$user->login != $conf->global->API_LOGINS_ALLOWED_FOR_GET_COMPANY)) {
				throw new RestException(403, 'Error API open to admin users only or to the users with logins defined into constant API_LOGINS_ALLOWED_FOR_GET_COMPANY');
		}

		unset($mysoc->skype);
		unset($mysoc->twitter);
		unset($mysoc->facebook);
		unset($mysoc->linkedin);

		unset($mysoc->pays);
		unset($mysoc->note);
		unset($mysoc->nom);

		unset($mysoc->lines);

		unset($mysoc->effectif);
		unset($mysoc->effectif_id);
		unset($mysoc->forme_juridique_code);
		unset($mysoc->forme_juridique);
		unset($mysoc->mode_reglement_supplier_id);
		unset($mysoc->cond_reglement_supplier_id);
		unset($mysoc->transport_mode_supplier_id);
		unset($mysoc->fk_prospectlevel);

		unset($mysoc->total_ht);
		unset($mysoc->total_tva);
		unset($mysoc->total_localtax1);
		unset($mysoc->total_localtax2);
		unset($mysoc->total_ttc);

		unset($mysoc->lastname);
		unset($mysoc->firstname);
		unset($mysoc->civility_id);

		unset($mysoc->client);
		unset($mysoc->prospect);
		unset($mysoc->fournisseur);
		unset($mysoc->contact_id);

		unset($mysoc->fk_incoterms);
		unset($mysoc->label_incoterms);
		unset($mysoc->location_incoterms);

		return $this->_cleanObjectDatas($mysoc);
	}

	/**
	 * Get the list of establishments.
	 *
	 * @return array				List of establishments
	 *
	 * @url     GET /establishments
	 *
	 * @throws RestException
	 */
	public function getEstablishments()
	{
		$list = array();

		$limit = 0;

		$sql = "SELECT e.rowid, e.rowid as ref, e.label, e.address, e.zip, e.town, e.status";
		$sql .= " FROM ".MAIN_DB_PREFIX."establishment as e";
		$sql .= " WHERE e.entity IN (".getEntity('establishment').')';
		// if ($type) $sql .= " AND t.type LIKE '%".$this->db->escape($type)."%'";
		// if ($module)    $sql .= " AND t.module LIKE '%".$this->db->escape($module)."%'";
		// Add sql filters

		$result = $this->db->query($sql);

		if ($result) {
			$num = $this->db->num_rows($result);
			$min = min($num, ($limit <= 0 ? $num : $limit));
			for ($i = 0; $i < $min; $i++) {
				$list[] = $this->db->fetch_object($result);
			}
		} else {
			throw new RestException(503, 'Error when retrieving list of establishments : '.$this->db->lasterror());
		}

		return $list;
	}

	/**
	 * Get establishment by ID.
	 *
	 * @param int       $id        ID of establishment
	 * @return array    		   Array of cleaned object properties
	 *
	 * @url     GET establishments/{id}
	 *
	 * @throws RestException
	 */
	public function getEtablishmentByID($id)
	{
		$establishment = new Establishment($this->db);

		$result = $establishment->fetch($id);
		if ($result < 0) {
			throw new RestException(503, 'Error when retrieving establishment : '.$establishment->error);
		} elseif ($result == 0) {
			throw new RestException(404, 'Establishment not found');
		}

		return $this->_cleanObjectDatas($establishment);
	}

	/**
	 * Get value of a setup variables
	 *
	 * Note that conf variables that stores security key or password hashes can't be loaded with API.
	 *
	 * @param	string			$constantname	Name of conf variable to get
	 * @return  array|mixed 				Data without useless information
	 *
	 * @url     GET conf/{constantname}
	 *
	 * @throws RestException 403 Forbidden
	 * @throws RestException 404 Error Bad or unknown value for constantname
	 */
	public function getConf($constantname)
	{
		global $conf;

		if (!DolibarrApiAccess::$user->admin
			&& (empty($conf->global->API_LOGINS_ALLOWED_FOR_CONST_READ) || DolibarrApiAccess::$user->login != $conf->global->API_LOGINS_ALLOWED_FOR_CONST_READ)) {
			throw new RestException(403, 'Error API open to admin users only or to the users with logins defined into constant API_LOGINS_ALLOWED_FOR_CONST_READ');
		}

		if (!preg_match('/^[a-zA-Z0-9_]+$/', $constantname) || !isset($conf->global->$constantname)) {
			throw new RestException(404, 'Error Bad or unknown value for constantname');
		}
		if (isASecretKey($constantname)) {
			throw new RestException(403, 'Forbidden. This parameter cant be read with APIs');
		}

		return $conf->global->$constantname;
	}

	/**
	 * Do a test of integrity for files and setup.
	 *
	 * @param string	$target			Can be 'local' or 'default' or Url of the signatures file to use for the test. Must be reachable by the tested Dolibarr.
	 * @return array					Result of file and setup integrity check
	 *
	 * @url     GET checkintegrity
	 *
	 * @throws RestException 403 Forbidden
	 * @throws RestException 404 Signature file not found
	 * @throws RestException 500 Technical error
	 * @throws RestException 503 Forbidden
	 */
	public function getCheckIntegrity($target)
	{
		global $langs, $conf;

		if (!DolibarrApiAccess::$user->admin
			&& (empty($conf->global->API_LOGINS_ALLOWED_FOR_INTEGRITY_CHECK) || DolibarrApiAccess::$user->login != $conf->global->API_LOGINS_ALLOWED_FOR_INTEGRITY_CHECK)) {
			throw new RestException(403, 'Error API open to admin users only or to the users with logins defined into constant API_LOGINS_ALLOWED_FOR_INTEGRITY_CHECK');
		}

		require_once DOL_DOCUMENT_ROOT.'/core/lib/files.lib.php';
		require_once DOL_DOCUMENT_ROOT.'/core/lib/geturl.lib.php';

		$langs->load("admin");

		$outexpectedchecksum = '';
		$outcurrentchecksum = '';

		// Modified or missing files
		$file_list = array('missing' => array(), 'updated' => array());

		// Local file to compare to
		$xmlshortfile = dol_sanitizeFileName(GETPOST('xmlshortfile', 'alpha') ? GETPOST('xmlshortfile', 'alpha') : 'filelist-'.DOL_VERSION.(empty($conf->global->MAIN_FILECHECK_LOCAL_SUFFIX) ? '' : $conf->global->MAIN_FILECHECK_LOCAL_SUFFIX).'.xml'.(empty($conf->global->MAIN_FILECHECK_LOCAL_EXT) ? '' : $conf->global->MAIN_FILECHECK_LOCAL_EXT));
		$xmlfile = DOL_DOCUMENT_ROOT.'/install/'.$xmlshortfile;
		// Remote file to compare to
		$xmlremote = ($target == 'default' ? '' : $target);
		if (empty($xmlremote) && !empty($conf->global->MAIN_FILECHECK_URL)) {
			$xmlremote = $conf->global->MAIN_FILECHECK_URL;
		}
		$param = 'MAIN_FILECHECK_URL_'.DOL_VERSION;
		if (empty($xmlremote) && !empty($conf->global->$param)) {
			$xmlremote = $conf->global->$param;
		}
		if (empty($xmlremote)) {
			$xmlremote = 'https://www.dolibarr.org/files/stable/signatures/filelist-'.DOL_VERSION.'.xml';
		}
<<<<<<< HEAD
		if ($xmlremote && !preg_match('/^https?:\/\//', $xmlremote)) {
			$langs->load("errors");
			throw new RestException(500, $langs->trans("ErrorURLMustStartWithHttp", $xmlremote));
		}
=======
		if ($xmlremote && !preg_match('/^https?:\/\//i', $xmlremote)) {
			$langs->load("errors");
			throw new RestException(500, $langs->trans("ErrorURLMustStartWithHttp", $xmlremote));
		}
		if ($xmlremote && !preg_match('/\.xml$/', $xmlremote)) {
			$langs->load("errors");
			throw new RestException(500, $langs->trans("ErrorURLMustEndWith", $xmlremote, '.xml'));
		}
>>>>>>> 95dc2558

		if ($target == 'local') {
			if (dol_is_file($xmlfile)) {
				$xml = simplexml_load_file($xmlfile);
			} else {
				throw new RestException(500, $langs->trans('XmlNotFound').': '.$xmlfile);
			}
		} else {
<<<<<<< HEAD
			$xmlarray = getURLContent($xmlremote, 'GET', '', 1, array(), array('http', 'https'), 0);	// Accept http or https links on external remote server only
=======
			$xmlarray = getURLContent($xmlremote, 'GET', '', 1, array(), array('http', 'https'), 0);	// Accept http or https links on external remote server only. Same is used into filecheck.php.
>>>>>>> 95dc2558

			// Return array('content'=>response,'curl_error_no'=>errno,'curl_error_msg'=>errmsg...)
			if (!$xmlarray['curl_error_no'] && $xmlarray['http_code'] != '400' && $xmlarray['http_code'] != '404') {
				$xmlfile = $xmlarray['content'];
				//print "xmlfilestart".$xmlfile."endxmlfile";
				$xml = simplexml_load_string($xmlfile, 'SimpleXMLElement', LIBXML_NOCDATA|LIBXML_NONET);
			} else {
				$errormsg = $langs->trans('XmlNotFound').': '.$xmlremote.' - '.$xmlarray['http_code'].(($xmlarray['http_code'] == 400 && $xmlarray['content']) ? ' '.$xmlarray['content'] : '').' '.$xmlarray['curl_error_no'].' '.$xmlarray['curl_error_msg'];
				throw new RestException(500, $errormsg);
			}
		}

		if ($xml) {
			$checksumconcat = array();
			$file_list = array();
			$out = '';

			// Forced constants
			if (is_object($xml->dolibarr_constants[0])) {
				$out .= load_fiche_titre($langs->trans("ForcedConstants"));

				$out .= '<div class="div-table-responsive-no-min">';
				$out .= '<table class="noborder">';
				$out .= '<tr class="liste_titre">';
				$out .= '<td>#</td>';
				$out .= '<td>'.$langs->trans("Constant").'</td>';
				$out .= '<td class="center">'.$langs->trans("ExpectedValue").'</td>';
				$out .= '<td class="center">'.$langs->trans("Value").'</td>';
				$out .= '</tr>'."\n";

				$i = 0;
				foreach ($xml->dolibarr_constants[0]->constant as $constant) {    // $constant is a simpleXMLElement
					$constname = $constant['name'];
					$constvalue = (string) $constant;
					$constvalue = (empty($constvalue) ? '0' : $constvalue);
					// Value found
					$value = '';
					if ($constname && $conf->global->$constname != '') {
						$value = $conf->global->$constname;
					}
					$valueforchecksum = (empty($value) ? '0' : $value);

					$checksumconcat[] = $valueforchecksum;

					$i++;
					$out .= '<tr class="oddeven">';
					$out .= '<td>'.$i.'</td>'."\n";
					$out .= '<td>'.$constname.'</td>'."\n";
					$out .= '<td class="center">'.$constvalue.'</td>'."\n";
					$out .= '<td class="center">'.$valueforchecksum.'</td>'."\n";
					$out .= "</tr>\n";
				}

				if ($i == 0) {
					$out .= '<tr class="oddeven"><td colspan="4" class="opacitymedium">'.$langs->trans("None").'</td></tr>';
				}
				$out .= '</table>';
				$out .= '</div>';

				$out .= '<br>';
			}

			// Scan htdocs
			if (is_object($xml->dolibarr_htdocs_dir[0])) {
				$includecustom = (empty($xml->dolibarr_htdocs_dir[0]['includecustom']) ? 0 : $xml->dolibarr_htdocs_dir[0]['includecustom']);

				// Define qualified files (must be same than into generate_filelist_xml.php and in api_setup.class.php)
				$regextoinclude = '\.(php|php3|php4|php5|phtml|phps|phar|inc|css|scss|html|xml|js|json|tpl|jpg|jpeg|png|gif|ico|sql|lang|txt|yml|bak|md|mp3|mp4|wav|mkv|z|gz|zip|rar|tar|less|svg|eot|woff|woff2|ttf|manifest)$';
				$regextoexclude = '('.($includecustom ? '' : 'custom|').'documents|conf|install|dejavu-fonts-ttf-.*|public\/test|sabre\/sabre\/.*\/tests|Shared\/PCLZip|nusoap\/lib\/Mail|php\/example|php\/test|geoip\/sample.*\.php|ckeditor\/samples|ckeditor\/adapters)$'; // Exclude dirs
				$scanfiles = dol_dir_list(DOL_DOCUMENT_ROOT, 'files', 1, $regextoinclude, $regextoexclude);

				// Fill file_list with files in signature, new files, modified files
				$ret = getFilesUpdated($file_list, $xml->dolibarr_htdocs_dir[0], '', DOL_DOCUMENT_ROOT, $checksumconcat); // Fill array $file_list
				// Complete with list of new files
				foreach ($scanfiles as $keyfile => $valfile) {
					$tmprelativefilename = preg_replace('/^'.preg_quote(DOL_DOCUMENT_ROOT, '/').'/', '', $valfile['fullname']);
					if (!in_array($tmprelativefilename, $file_list['insignature'])) {
						$md5newfile = @md5_file($valfile['fullname']); // Can fails if we don't have permission to open/read file
						$file_list['added'][] = array('filename'=>$tmprelativefilename, 'md5'=>$md5newfile);
					}
				}

				// Files missings
				$out .= load_fiche_titre($langs->trans("FilesMissing"));

				$out .= '<div class="div-table-responsive-no-min">';
				$out .= '<table class="noborder">';
				$out .= '<tr class="liste_titre">';
				$out .= '<td>#</td>';
				$out .= '<td>'.$langs->trans("Filename").'</td>';
				$out .= '<td class="center">'.$langs->trans("ExpectedChecksum").'</td>';
				$out .= '</tr>'."\n";
				$tmpfilelist = dol_sort_array($file_list['missing'], 'filename');
				if (is_array($tmpfilelist) && count($tmpfilelist)) {
					$i = 0;
					foreach ($tmpfilelist as $file) {
						$i++;
						$out .= '<tr class="oddeven">';
						$out .= '<td>'.$i.'</td>'."\n";
						$out .= '<td>'.$file['filename'].'</td>'."\n";
						$out .= '<td class="center">'.$file['expectedmd5'].'</td>'."\n";
						$out .= "</tr>\n";
					}
				} else {
					$out .= '<tr class="oddeven"><td colspan="3" class="opacitymedium">'.$langs->trans("None").'</td></tr>';
				}
				$out .= '</table>';
				$out .= '</div>';

				$out .= '<br>';

				// Files modified
				$out .= load_fiche_titre($langs->trans("FilesModified"));

				$totalsize = 0;
				$out .= '<div class="div-table-responsive-no-min">';
				$out .= '<table class="noborder">';
				$out .= '<tr class="liste_titre">';
				$out .= '<td>#</td>';
				$out .= '<td>'.$langs->trans("Filename").'</td>';
				$out .= '<td class="center">'.$langs->trans("ExpectedChecksum").'</td>';
				$out .= '<td class="center">'.$langs->trans("CurrentChecksum").'</td>';
				$out .= '<td class="right">'.$langs->trans("Size").'</td>';
				$out .= '<td class="right">'.$langs->trans("DateModification").'</td>';
				$out .= '</tr>'."\n";
				$tmpfilelist2 = dol_sort_array($file_list['updated'], 'filename');
				if (is_array($tmpfilelist2) && count($tmpfilelist2)) {
					$i = 0;
					foreach ($tmpfilelist2 as $file) {
						$i++;
						$out .= '<tr class="oddeven">';
						$out .= '<td>'.$i.'</td>'."\n";
						$out .= '<td>'.$file['filename'].'</td>'."\n";
						$out .= '<td class="center">'.$file['expectedmd5'].'</td>'."\n";
						$out .= '<td class="center">'.$file['md5'].'</td>'."\n";
						$size = dol_filesize(DOL_DOCUMENT_ROOT.'/'.$file['filename']);
						$totalsize += $size;
						$out .= '<td class="right">'.dol_print_size($size).'</td>'."\n";
						$out .= '<td class="right">'.dol_print_date(dol_filemtime(DOL_DOCUMENT_ROOT.'/'.$file['filename']), 'dayhour').'</td>'."\n";
						$out .= "</tr>\n";
					}
					$out .= '<tr class="liste_total">';
					$out .= '<td></td>'."\n";
					$out .= '<td>'.$langs->trans("Total").'</td>'."\n";
					$out .= '<td align="center"></td>'."\n";
					$out .= '<td align="center"></td>'."\n";
					$out .= '<td class="right">'.dol_print_size($totalsize).'</td>'."\n";
					$out .= '<td class="right"></td>'."\n";
					$out .= "</tr>\n";
				} else {
					$out .= '<tr class="oddeven"><td colspan="5" class="opacitymedium">'.$langs->trans("None").'</td></tr>';
				}
				$out .= '</table>';
				$out .= '</div>';

				$out .= '<br>';

				// Files added
				$out .= load_fiche_titre($langs->trans("FilesAdded"));

				$totalsize = 0;
				$out .= '<div class="div-table-responsive-no-min">';
				$out .= '<table class="noborder">';
				$out .= '<tr class="liste_titre">';
				$out .= '<td>#</td>';
				$out .= '<td>'.$langs->trans("Filename").'</td>';
				$out .= '<td class="center">'.$langs->trans("ExpectedChecksum").'</td>';
				$out .= '<td class="center">'.$langs->trans("CurrentChecksum").'</td>';
				$out .= '<td class="right">'.$langs->trans("Size").'</td>';
				$out .= '<td class="right">'.$langs->trans("DateModification").'</td>';
				$out .= '</tr>'."\n";
				$tmpfilelist3 = dol_sort_array($file_list['added'], 'filename');
				if (is_array($tmpfilelist3) && count($tmpfilelist3)) {
					$i = 0;
					foreach ($tmpfilelist3 as $file) {
						$i++;
						$out .= '<tr class="oddeven">';
						$out .= '<td>'.$i.'</td>'."\n";
						$out .= '<td>'.$file['filename'].'</td>'."\n";
						$out .= '<td class="center">'.$file['expectedmd5'].'</td>'."\n";
						$out .= '<td class="center">'.$file['md5'].'</td>'."\n";
						$size = dol_filesize(DOL_DOCUMENT_ROOT.'/'.$file['filename']);
						$totalsize += $size;
						$out .= '<td class="right">'.dol_print_size($size).'</td>'."\n";
						$out .= '<td class="right">'.dol_print_date(dol_filemtime(DOL_DOCUMENT_ROOT.'/'.$file['filename']), 'dayhour').'</td>'."\n";
						$out .= "</tr>\n";
					}
					$out .= '<tr class="liste_total">';
					$out .= '<td></td>'."\n";
					$out .= '<td>'.$langs->trans("Total").'</td>'."\n";
					$out .= '<td align="center"></td>'."\n";
					$out .= '<td align="center"></td>'."\n";
					$out .= '<td class="right">'.dol_print_size($totalsize).'</td>'."\n";
					$out .= '<td class="right"></td>'."\n";
					$out .= "</tr>\n";
				} else {
					$out .= '<tr class="oddeven"><td colspan="5" class="opacitymedium">'.$langs->trans("None").'</td></tr>';
				}
				$out .= '</table>';
				$out .= '</div>';


				// Show warning
				if (empty($tmpfilelist) && empty($tmpfilelist2) && empty($tmpfilelist3)) {
					//setEventMessages($langs->trans("FileIntegrityIsStrictlyConformedWithReference"), null, 'mesgs');
				} else {
					//setEventMessages($langs->trans("FileIntegritySomeFilesWereRemovedOrModified"), null, 'warnings');
				}
			} else {
				throw new RestException(500, 'Error: Failed to found dolibarr_htdocs_dir into XML file '.$xmlfile);
			}


			// Scan scripts
			asort($checksumconcat); // Sort list of checksum
			$checksumget = md5(join(',', $checksumconcat));
			$checksumtoget = trim((string) $xml->dolibarr_htdocs_dir_checksum);

			$outexpectedchecksum = ($checksumtoget ? $checksumtoget : $langs->trans("Unknown"));
			if ($checksumget == $checksumtoget) {
				if (count($file_list['added'])) {
					$resultcode = 'warning';
					$resultcomment = 'FileIntegrityIsOkButFilesWereAdded';
					//$outcurrentchecksum =  $checksumget.' - <span class="'.$resultcode.'">'.$langs->trans("FileIntegrityIsOkButFilesWereAdded").'</span>';
					$outcurrentchecksum = $checksumget;
				} else {
					$resultcode = 'ok';
					$resultcomment = 'Success';
					//$outcurrentchecksum = '<span class="'.$resultcode.'">'.$checksumget.'</span>';
					$outcurrentchecksum = $checksumget;
				}
			} else {
				$resultcode = 'error';
				$resultcomment = 'Error';
				//$outcurrentchecksum = '<span class="'.$resultcode.'">'.$checksumget.'</span>';
				$outcurrentchecksum = $checksumget;
			}
		} else {
			throw new RestException(404, 'No signature file known');
		}

		return array('resultcode'=>$resultcode, 'resultcomment'=>$resultcomment, 'expectedchecksum'=> $outexpectedchecksum, 'currentchecksum'=> $outcurrentchecksum, 'out'=>$out);
	}


	/**
	 * Get list of enabled modules
	 *
	 * @url	GET /modules
	 *
	 * @return  array|mixed Data without useless information
	 *
	 * @throws RestException 403 Forbidden
	 */
	public function getModules()
	{
		global $conf;

		if (!DolibarrApiAccess::$user->admin
			&& (empty($conf->global->API_LOGINS_ALLOWED_FOR_GET_MODULES) || DolibarrApiAccess::$user->login != $conf->global->API_LOGINS_ALLOWED_FOR_GET_MODULES)) {
			throw new RestException(403, 'Error API open to admin users only or to the users with logins defined into constant API_LOGINS_ALLOWED_FOR_GET_MODULES');
		}

		sort($conf->modules);

		return $this->_cleanObjectDatas($conf->modules);
	}
}<|MERGE_RESOLUTION|>--- conflicted
+++ resolved
@@ -1868,12 +1868,6 @@
 		if (empty($xmlremote)) {
 			$xmlremote = 'https://www.dolibarr.org/files/stable/signatures/filelist-'.DOL_VERSION.'.xml';
 		}
-<<<<<<< HEAD
-		if ($xmlremote && !preg_match('/^https?:\/\//', $xmlremote)) {
-			$langs->load("errors");
-			throw new RestException(500, $langs->trans("ErrorURLMustStartWithHttp", $xmlremote));
-		}
-=======
 		if ($xmlremote && !preg_match('/^https?:\/\//i', $xmlremote)) {
 			$langs->load("errors");
 			throw new RestException(500, $langs->trans("ErrorURLMustStartWithHttp", $xmlremote));
@@ -1882,7 +1876,6 @@
 			$langs->load("errors");
 			throw new RestException(500, $langs->trans("ErrorURLMustEndWith", $xmlremote, '.xml'));
 		}
->>>>>>> 95dc2558
 
 		if ($target == 'local') {
 			if (dol_is_file($xmlfile)) {
@@ -1891,11 +1884,7 @@
 				throw new RestException(500, $langs->trans('XmlNotFound').': '.$xmlfile);
 			}
 		} else {
-<<<<<<< HEAD
-			$xmlarray = getURLContent($xmlremote, 'GET', '', 1, array(), array('http', 'https'), 0);	// Accept http or https links on external remote server only
-=======
 			$xmlarray = getURLContent($xmlremote, 'GET', '', 1, array(), array('http', 'https'), 0);	// Accept http or https links on external remote server only. Same is used into filecheck.php.
->>>>>>> 95dc2558
 
 			// Return array('content'=>response,'curl_error_no'=>errno,'curl_error_msg'=>errmsg...)
 			if (!$xmlarray['curl_error_no'] && $xmlarray['http_code'] != '400' && $xmlarray['http_code'] != '404') {
