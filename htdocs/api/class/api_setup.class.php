<?php
/* Copyright (C) 2016   Xebax Christy           <xebax@wanadoo.fr>
 * Copyright (C) 2016	Laurent Destailleur		<eldy@users.sourceforge.net>
 * Copyright (C) 2017	Regis Houssin	        <regis.houssin@inodbox.com>
 * Copyright (C) 2017	Neil Orley	            <neil.orley@oeris.fr>
 * Copyright (C) 2018-2021   Frédéric France         <frederic.france@netlogic.fr>
 * Copyright (C) 2018-2022   Thibault FOUCART        <support@ptibogxiv.net>
 *
 *
 * This program is free software; you can redistribute it and/or modify
 * it under the terms of the GNU General Public License as published by
 * the Free Software Foundation; either version 3 of the License, or
 * (at your option) any later version.
 *
 * This program is distributed in the hope that it will be useful,
 * but WITHOUT ANY WARRANTY; without even the implied warranty of
 * MERCHANTABILITY or FITNESS FOR A PARTICULAR PURPOSE. See the
 * GNU General Public License for more details.
 *
 * You should have received a copy of the GNU General Public License
 * along with this program. If not, see <https://www.gnu.org/licenses/>.
 */

use Luracast\Restler\RestException;

require_once DOL_DOCUMENT_ROOT.'/main.inc.php';
require_once DOL_DOCUMENT_ROOT.'/core/class/cstate.class.php';
require_once DOL_DOCUMENT_ROOT.'/core/class/ccountry.class.php';
require_once DOL_DOCUMENT_ROOT.'/hrm/class/establishment.class.php';

/**
 * API class for dictionaries
 *
 * @access protected
 * @class DolibarrApiAccess {@requires user,external}
 */
class Setup extends DolibarrApi
{
	private $translations = null;

	/**
	 * Constructor
	 */
	public function __construct()
	{
		global $db;
		$this->db = $db;
	}

	/**
	 * Get the list of ordering methods.
	 *
	 * @param string    $sortfield  Sort field
	 * @param string    $sortorder  Sort order
	 * @param int       $limit      Number of items per page
	 * @param int       $page       Page number {@min 0}
	 * @param int       $active     Payment type is active or not {@min 0} {@max 1}
	 * @param string    $sqlfilters SQL criteria to filter with. Syntax example "(t.code:=:'OrderByWWW')"
	 *
	 * @url     GET dictionary/ordering_methods
	 *
	 * @return array [List of ordering methods]
	 *
	 * @throws RestException 400
	 */
	public function getOrderingMethods($sortfield = "code", $sortorder = 'ASC', $limit = 100, $page = 0, $active = 1, $sqlfilters = '')
	{
		$list = array();

		if (!DolibarrApiAccess::$user->rights->commande->lire) {
			throw new RestException(401);
		}

		$sql = "SELECT rowid, code, libelle as label, module";
		$sql .= " FROM ".MAIN_DB_PREFIX."c_input_method as t";
		$sql .= " WHERE t.active = ".((int) $active);
		// Add sql filters
		if ($sqlfilters) {
			$errormessage = '';
			if (!DolibarrApi::_checkFilters($sqlfilters, $errormessage)) {
				throw new RestException(400, 'Error when validating parameter sqlfilters -> '.$errormessage);
			}
			$regexstring = '\(([^:\'\(\)]+:[^:\'\(\)]+:[^\(\)]+)\)';
			$sql .= " AND (".preg_replace_callback('/'.$regexstring.'/', 'DolibarrApi::_forge_criteria_callback', $sqlfilters).")";
		}


		$sql .= $this->db->order($sortfield, $sortorder);

		if ($limit) {
			if ($page < 0) {
				$page = 0;
			}
			$offset = $limit * $page;

			$sql .= $this->db->plimit($limit, $offset);
		}

		$result = $this->db->query($sql);

		if ($result) {
			$num = $this->db->num_rows($result);
			$min = min($num, ($limit <= 0 ? $num : $limit));
			for ($i = 0; $i < $min; $i++) {
				$list[] = $this->db->fetch_object($result);
			}
		} else {
			throw new RestException(400, $this->db->lasterror());
		}

		return $list;
	}

	/**
	 * Get the list of ordering origins.
	 *
	 * @param string    $sortfield  Sort field
	 * @param string    $sortorder  Sort order
	 * @param int       $limit      Number of items per page
	 * @param int       $page       Page number {@min 0}
	 * @param int       $active     Payment type is active or not {@min 0} {@max 1}
	 * @param string    $sqlfilters SQL criteria to filter with. Syntax example "(t.code:=:'OrderByWWW')"
	 *
	 * @url     GET dictionary/ordering_origins
	 *
	 * @return array [List of ordering reasons]
	 *
	 * @throws RestException 400
	 */
	public function getOrderingOrigins($sortfield = "code", $sortorder = 'ASC', $limit = 100, $page = 0, $active = 1, $sqlfilters = '')
	{
		$list = array();

		if (!DolibarrApiAccess::$user->rights->commande->lire) {
			throw new RestException(401);
		}

		$sql = "SELECT rowid, code, label, module";
		$sql .= " FROM ".MAIN_DB_PREFIX."c_input_reason as t";
		$sql .= " WHERE t.active = ".((int) $active);
		// Add sql filters
		if ($sqlfilters) {
			$errormessage = '';
			if (!DolibarrApi::_checkFilters($sqlfilters, $errormessage)) {
				throw new RestException(400, 'Error when validating parameter sqlfilters -> '.$errormessage);
			}
			$regexstring = '\(([^:\'\(\)]+:[^:\'\(\)]+:[^\(\)]+)\)';
			$sql .= " AND (".preg_replace_callback('/'.$regexstring.'/', 'DolibarrApi::_forge_criteria_callback', $sqlfilters).")";
		}


		$sql .= $this->db->order($sortfield, $sortorder);

		if ($limit) {
			if ($page < 0) {
				$page = 0;
			}
			$offset = $limit * $page;

			$sql .= $this->db->plimit($limit, $offset);
		}

		$result = $this->db->query($sql);

		if ($result) {
			$num = $this->db->num_rows($result);
			$min = min($num, ($limit <= 0 ? $num : $limit));
			for ($i = 0; $i < $min; $i++) {
				$list[] = $this->db->fetch_object($result);
			}
		} else {
			throw new RestException(400, $this->db->lasterror());
		}

		return $list;
	}

	/**
	 * Get the list of payments types.
	 *
	 * @param string    $sortfield  Sort field
	 * @param string    $sortorder  Sort order
	 * @param int       $limit      Number of items per page
	 * @param int       $page       Page number {@min 0}
	 * @param int       $active     Payment type is active or not {@min 0} {@max 1}
	 * @param string    $sqlfilters SQL criteria to filter with. Syntax example "(t.code:=:'CHQ')"
	 *
	 * @url     GET dictionary/payment_types
	 *
	 * @return array [List of payment types]
	 *
	 * @throws RestException 400
	 */
	public function getPaymentTypes($sortfield = "code", $sortorder = 'ASC', $limit = 100, $page = 0, $active = 1, $sqlfilters = '')
	{
		$list = array();

		if (!DolibarrApiAccess::$user->rights->propal->lire && !DolibarrApiAccess::$user->rights->commande->lire && !DolibarrApiAccess::$user->rights->facture->lire) {
			throw new RestException(401);
		}

		$sql = "SELECT id, code, type, libelle as label, module";
		$sql .= " FROM ".MAIN_DB_PREFIX."c_paiement as t";
		$sql .= " WHERE t.entity IN (".getEntity('c_paiement').")";
		$sql .= " AND t.active = ".((int) $active);
		// Add sql filters
		if ($sqlfilters) {
			$errormessage = '';
			if (!DolibarrApi::_checkFilters($sqlfilters, $errormessage)) {
				throw new RestException(400, 'Error when validating parameter sqlfilters -> '.$errormessage);
			}
			$regexstring = '\(([^:\'\(\)]+:[^:\'\(\)]+:[^\(\)]+)\)';
			$sql .= " AND (".preg_replace_callback('/'.$regexstring.'/', 'DolibarrApi::_forge_criteria_callback', $sqlfilters).")";
		}


		$sql .= $this->db->order($sortfield, $sortorder);

		if ($limit) {
			if ($page < 0) {
				$page = 0;
			}
			$offset = $limit * $page;

			$sql .= $this->db->plimit($limit, $offset);
		}

		$result = $this->db->query($sql);

		if ($result) {
			$num = $this->db->num_rows($result);
			$min = min($num, ($limit <= 0 ? $num : $limit));
			for ($i = 0; $i < $min; $i++) {
				$list[] = $this->db->fetch_object($result);
			}
		} else {
			throw new RestException(400, $this->db->lasterror());
		}

		return $list;
	}
	/**
	 * Get the list of states/provinces.
	 *
	 * The names of the states will be translated to the given language if
	 * the $lang parameter is provided. The value of $lang must be a language
	 * code supported by Dolibarr, for example 'en_US' or 'fr_FR'.
	 * The returned list is sorted by state ID.
	 *
	 * @param string    $sortfield  Sort field
	 * @param string    $sortorder  Sort order
	 * @param int       $limit      Number of items per page
	 * @param int       $page       Page number (starting from zero)
	 * @param int    	$country    To filter on country
	 * @param string    $filter     To filter the states by name
	 * @param string    $sqlfilters Other criteria to filter answers separated by a comma. Syntax example "(t.code:like:'A%') and (t.active:>=:0)"
	 * @return array                List of states
	 *
	 * @url     GET dictionary/states
	 *
	 * @throws RestException
	 */
	public function getListOfStates($sortfield = "code_departement", $sortorder = 'ASC', $limit = 100, $page = 0, $country = 0, $filter = '', $sqlfilters = '')
	{
		$list = array();

		// Note: The filter is not applied in the SQL request because it must
		// be applied to the translated names, not to the names in database.
		$sql = "SELECT t.rowid FROM ".MAIN_DB_PREFIX."c_departements as t";
		if ($country) {
			$sql .= " LEFT JOIN ".MAIN_DB_PREFIX."c_regions as d ON t.fk_region = d.code_region";
		}
		$sql .= " WHERE 1 = 1";
		if ($country) {
			$sql .= " AND d.fk_pays = ".((int) $country);
		}
		// Add sql filters
		if ($sqlfilters) {
			$errormessage = '';
			if (!DolibarrApi::_checkFilters($sqlfilters, $errormessage)) {
				throw new RestException(400, 'Error when validating parameter sqlfilters -> '.$errormessage);
			}
			$regexstring = '\(([^:\'\(\)]+:[^:\'\(\)]+:[^\(\)]+)\)';
			$sql .= " AND (".preg_replace_callback('/'.$regexstring.'/', 'DolibarrApi::_forge_criteria_callback', $sqlfilters).")";
		}

		$sql .= $this->db->order($sortfield, $sortorder);

		if ($limit) {
			if ($page < 0) {
				$page = 0;
			}
			$offset = $limit * $page;

			$sql .= $this->db->plimit($limit, $offset);
		}

		$result = $this->db->query($sql);

		if ($result) {
			$num = $this->db->num_rows($result);
			$min = min($num, ($limit <= 0 ? $num : $limit));
			for ($i = 0; $i < $min; $i++) {
				$obj = $this->db->fetch_object($result);
				$state = new Cstate($this->db);
				if ($state->fetch($obj->rowid) > 0) {
					if (empty($filter) || stripos($state->label, $filter) !== false) {
						$list[] = $this->_cleanObjectDatas($state);
					}
				}
			}
		} else {
			throw new RestException(503, 'Error when retrieving list of states');
		}

		return $list;
	}

	/**
	 * Get state by ID.
	 *
	 * @param int       $id        ID of state
	 * @return array    		   Array of cleaned object properties
	 *
	 * @url     GET dictionary/states/{id}
	 *
	 * @throws RestException
	 */
	public function getStateByID($id)
	{
		return $this->_fetchCstate($id, '');
	}

	/**
	 * Get state by Code.
	 *
	 * @param string    $code      Code of state
	 * @return array 			   Array of cleaned object properties
	 *
	 * @url     GET dictionary/states/byCode/{code}
	 *
	 * @throws RestException
	 */
	public function getStateByCode($code)
	{
		return $this->_fetchCstate('', $code);
	}

	/**
	 * Get the list of countries.
	 *
	 * The names of the countries will be translated to the given language if
	 * the $lang parameter is provided. The value of $lang must be a language
	 * code supported by Dolibarr, for example 'en_US' or 'fr_FR'.
	 * The returned list is sorted by country ID.
	 *
	 * @param string    $sortfield  Sort field
	 * @param string    $sortorder  Sort order
	 * @param int       $limit      Number of items per page
	 * @param int       $page       Page number (starting from zero)
	 * @param string    $filter     To filter the countries by name
	 * @param string    $lang       Code of the language the label of the countries must be translated to
	 * @param string    $sqlfilters Other criteria to filter answers separated by a comma. Syntax example "(t.code:like:'A%') and (t.active:>=:0)"
	 * @return array                List of countries
	 *
	 * @url     GET dictionary/countries
	 *
	 * @throws RestException
	 */
	public function getListOfCountries($sortfield = "code", $sortorder = 'ASC', $limit = 100, $page = 0, $filter = '', $lang = '', $sqlfilters = '')
	{
		$list = array();

		// Note: The filter is not applied in the SQL request because it must
		// be applied to the translated names, not to the names in database.
		$sql = "SELECT rowid FROM ".MAIN_DB_PREFIX."c_country as t";
		$sql .= " WHERE 1 = 1";
		// Add sql filters
		if ($sqlfilters) {
			$errormessage = '';
			if (!DolibarrApi::_checkFilters($sqlfilters, $errormessage)) {
				throw new RestException(400, 'Error when validating parameter sqlfilters -> '.$errormessage);
			}
			$regexstring = '\(([^:\'\(\)]+:[^:\'\(\)]+:[^\(\)]+)\)';
			$sql .= " AND (".preg_replace_callback('/'.$regexstring.'/', 'DolibarrApi::_forge_criteria_callback', $sqlfilters).")";
		}

		$sql .= $this->db->order($sortfield, $sortorder);

		if ($limit) {
			if ($page < 0) {
				$page = 0;
			}
			$offset = $limit * $page;

			$sql .= $this->db->plimit($limit, $offset);
		}

		$result = $this->db->query($sql);

		if ($result) {
			$num = $this->db->num_rows($result);
			$min = min($num, ($limit <= 0 ? $num : $limit));
			for ($i = 0; $i < $min; $i++) {
				$obj = $this->db->fetch_object($result);
				$country = new Ccountry($this->db);
				if ($country->fetch($obj->rowid) > 0) {
					// Translate the name of the country if needed
					// and then apply the filter if there is one.
					$this->translateLabel($country, $lang, 'Country');

					if (empty($filter) || stripos($country->label, $filter) !== false) {
						$list[] = $this->_cleanObjectDatas($country);
					}
				}
			}
		} else {
			throw new RestException(503, 'Error when retrieving list of countries');
		}

		return $list;
	}

	/**
	 * Get country by ID.
	 *
	 * @param int       $id        ID of country
	 * @param string    $lang      Code of the language the name of the
	 *                             country must be translated to
	 * @return array 			   Array of cleaned object properties
	 *
	 * @url     GET dictionary/countries/{id}
	 *
	 * @throws RestException
	 */
	public function getCountryByID($id, $lang = '')
	{
		return $this->_fetchCcountry($id, '', '', $lang);
	}

	/**
	 * Get country by Code.
	 *
	 * @param string    $code      Code of country (2 characters)
	 * @param string    $lang      Code of the language the name of the
	 *                             country must be translated to
	 * @return array 			   Array of cleaned object properties
	 *
	 * @url     GET dictionary/countries/byCode/{code}
	 *
	 * @throws RestException
	 */
	public function getCountryByCode($code, $lang = '')
	{
		return $this->_fetchCcountry('', $code, '', $lang);
	}

	/**
	 * Get country by Iso.
	 *
	 * @param string    $iso       ISO of country (3 characters)
	 * @param string    $lang      Code of the language the name of the
	 *                             country must be translated to
	 * @return array 			   Array of cleaned object properties
	 *
	 * @url     GET dictionary/countries/byISO/{iso}
	 *
	 * @throws RestException
	 */
	public function getCountryByISO($iso, $lang = '')
	{
		return $this->_fetchCcountry('', '', $iso, $lang);
	}

	/**
	 * Get state.
	 *
	 * @param int       $id        ID of state
	 * @param string    $code      Code of state
	 * @return array 			   Array of cleaned object properties
	 *
	 * @throws RestException
	 */
	private function _fetchCstate($id, $code = '')
	{
		$state = new Cstate($this->db);

		$result = $state->fetch($id, $code);
		if ($result < 0) {
			throw new RestException(503, 'Error when retrieving state : '.$state->error);
		} elseif ($result == 0) {
			throw new RestException(404, 'State not found');
		}

		return $this->_cleanObjectDatas($state);
	}

	/**
	 * Get country.
	 *
	 * @param int       $id        ID of country
	 * @param string    $code      Code of country (2 characters)
	 * @param string    $iso       ISO of country (3 characters)
	 * @param string    $lang      Code of the language the name of the
	 *                             country must be translated to
	 * @return array 			   Array of cleaned object properties
	 *
	 * @throws RestException
	 */
	private function _fetchCcountry($id, $code = '', $iso = '', $lang = '')
	{
		$country = new Ccountry($this->db);

		$result = $country->fetch($id, $code, $iso);

		if ($result < 0) {
			throw new RestException(503, 'Error when retrieving country : '.$country->error);
		} elseif ($result == 0) {
			throw new RestException(404, 'Country not found');
		}

		$this->translateLabel($country, $lang, 'Country');

		return $this->_cleanObjectDatas($country);
	}

	/**
	 * Get the list of delivery times.
	 *
	 * @param string    $sortfield  Sort field
	 * @param string    $sortorder  Sort order
	 * @param int       $limit      Number of items per page
	 * @param int       $page       Page number {@min 0}
	 * @param int       $active     Delivery times is active or not {@min 0} {@max 1}
	 * @param string    $sqlfilters SQL criteria to filter with.
	 *
	 * @url     GET dictionary/availability
	 *
	 * @return array [List of availability]
	 *
	 * @throws RestException 400
	 */
	public function getAvailability($sortfield = "code", $sortorder = 'ASC', $limit = 100, $page = 0, $active = 1, $sqlfilters = '')
	{
		$list = array();

		if (!DolibarrApiAccess::$user->rights->commande->lire) {
			throw new RestException(401);
		}

		$sql = "SELECT rowid, code, label";
		$sql .= " FROM ".MAIN_DB_PREFIX."c_availability as t";
		$sql .= " WHERE t.active = ".((int) $active);
		// Add sql filters
		if ($sqlfilters) {
			$errormessage = '';
			if (!DolibarrApi::_checkFilters($sqlfilters, $errormessage)) {
				throw new RestException(400, 'Error when validating parameter sqlfilters -> '.$errormessage);
			}
			$regexstring = '\(([^:\'\(\)]+:[^:\'\(\)]+:[^\(\)]+)\)';
			$sql .= " AND (".preg_replace_callback('/'.$regexstring.'/', 'DolibarrApi::_forge_criteria_callback', $sqlfilters).")";
		}


		$sql .= $this->db->order($sortfield, $sortorder);

		if ($limit) {
			if ($page < 0) {
				$page = 0;
			}
			$offset = $limit * $page;

			$sql .= $this->db->plimit($limit, $offset);
		}

		$result = $this->db->query($sql);

		if ($result) {
			$num = $this->db->num_rows($result);
			$min = min($num, ($limit <= 0 ? $num : $limit));
			for ($i = 0; $i < $min; $i++) {
				$list[] = $this->db->fetch_object($result);
			}
		} else {
			throw new RestException(400, $this->db->lasterror());
		}

		return $list;
	}

	// phpcs:disable PEAR.NamingConventions.ValidFunctionName.PublicUnderscore
	/**
	 * Clean sensible object datas
	 *
	 * @param Object    $object    Object to clean
	 * @return Object 				Object with cleaned properties
	 */
	protected function _cleanObjectDatas($object)
	{
		// phpcs:enable
		$object = parent::_cleanObjectDatas($object);

		unset($object->error);
		unset($object->errors);

		return $object;
	}

	/**
	 * Translate the name of the object to the given language.
	 *
	 * @param object   $object    Object with label to translate
	 * @param string   $lang      Code of the language the name of the object must be translated to
	 * @param string   $prefix 	  Prefix for translation key
<<<<<<< HEAD
	 * @param string   $dict 	  Dictionnary for translation
	 *
=======
>>>>>>> c436ef36
	 * @return void
	 */
	private function translateLabel($object, $lang, $prefix = 'Country', $dict = array('dict'))
	{
		if (!empty($lang)) {
			// Load the translations if this is a new language.
			if ($this->translations == null || $this->translations->getDefaultLang() !== $lang) {
				global $conf;
				$this->translations = new Translate('', $conf);
				$this->translations->setDefaultLang($lang);
				$this->translations->loadLangs($dict);
			}
			if ($object->code) {
				$key = $prefix.$object->code;

				$translation = $this->translations->trans($key);
				if ($translation != $key) {
					$object->label = html_entity_decode($translation);
				}
			}
		}
	}

	/**
	 * Get the list of events types.
	 *
	 * @param string    $sortfield  Sort field
	 * @param string    $sortorder  Sort order
	 * @param int       $limit      Number of items per page
	 * @param int       $page       Page number (starting from zero)
	 * @param string    $type       To filter on type of event
	 * @param string    $module     To filter on module events
	 * @param int       $active     Event's type is active or not {@min 0} {@max 1}
	 * @param string    $sqlfilters Other criteria to filter answers separated by a comma. Syntax example "(t.code:like:'A%') and (t.active:>=:0)"
	 * @return array				List of events types
	 *
	 * @url     GET dictionary/event_types
	 *
	 * @throws RestException
	 */
	public function getListOfEventTypes($sortfield = "code", $sortorder = 'ASC', $limit = 100, $page = 0, $type = '', $module = '', $active = 1, $sqlfilters = '')
	{
		$list = array();

		$sql = "SELECT id, code, type, libelle as label, module";
		$sql .= " FROM ".MAIN_DB_PREFIX."c_actioncomm as t";
		$sql .= " WHERE t.active = ".((int) $active);
		if ($type) {
			$sql .= " AND t.type LIKE '%".$this->db->escape($type)."%'";
		}
		if ($module) {
			$sql .= " AND t.module LIKE '%".$this->db->escape($module)."%'";
		}
		// Add sql filters
		if ($sqlfilters) {
			$errormessage = '';
			if (!DolibarrApi::_checkFilters($sqlfilters, $errormessage)) {
				throw new RestException(400, 'Error when validating parameter sqlfilters -> '.$errormessage);
			}
			$regexstring = '\(([^:\'\(\)]+:[^:\'\(\)]+:[^\(\)]+)\)';
			$sql .= " AND (".preg_replace_callback('/'.$regexstring.'/', 'DolibarrApi::_forge_criteria_callback', $sqlfilters).")";
		}


		$sql .= $this->db->order($sortfield, $sortorder);

		if ($limit) {
			if ($page < 0) {
				$page = 0;
			}
			$offset = $limit * $page;

			$sql .= $this->db->plimit($limit, $offset);
		}

		$result = $this->db->query($sql);

		if ($result) {
			$num = $this->db->num_rows($result);
			$min = min($num, ($limit <= 0 ? $num : $limit));
			for ($i = 0; $i < $min; $i++) {
				$list[] = $this->db->fetch_object($result);
			}
		} else {
			throw new RestException(503, 'Error when retrieving list of events types : '.$this->db->lasterror());
		}

		return $list;
	}


	/**
	 * Get the list of Expense Report types.
	 *
	 * @param string    $sortfield  Sort field
	 * @param string    $sortorder  Sort order
	 * @param int       $limit      Number of items per page
	 * @param int       $page       Page number (starting from zero)
	 * @param string    $module     To filter on module
	 * @param int       $active     Event's type is active or not {@min 0} {@max 1}
	 * @param string    $sqlfilters Other criteria to filter answers separated by a comma. Syntax example "(t.code:like:'A%') and (t.active:>=:0)"
	 * @return array				List of expense report types
	 *
	 * @url     GET dictionary/expensereport_types
	 *
	 * @throws RestException
	 */
	public function getListOfExpenseReportsTypes($sortfield = "code", $sortorder = 'ASC', $limit = 100, $page = 0, $module = '', $active = 1, $sqlfilters = '')
	{
		$list = array();

		$sql = "SELECT id, code, label, accountancy_code, active, module, position";
		$sql .= " FROM ".MAIN_DB_PREFIX."c_type_fees as t";
		$sql .= " WHERE t.active = ".((int) $active);
		if ($module) {
			$sql .= " AND t.module LIKE '%".$this->db->escape($module)."%'";
		}
		// Add sql filters
		if ($sqlfilters) {
			$errormessage = '';
			if (!DolibarrApi::_checkFilters($sqlfilters, $errormessage)) {
				throw new RestException(400, 'Error when validating parameter sqlfilters -> '.$errormessage);
			}
			$regexstring = '\(([^:\'\(\)]+:[^:\'\(\)]+:[^\(\)]+)\)';
			$sql .= " AND (".preg_replace_callback('/'.$regexstring.'/', 'DolibarrApi::_forge_criteria_callback', $sqlfilters).")";
		}


		$sql .= $this->db->order($sortfield, $sortorder);

		if ($limit) {
			if ($page < 0) {
				$page = 0;
			}
			$offset = $limit * $page;

			$sql .= $this->db->plimit($limit, $offset);
		}

		$result = $this->db->query($sql);

		if ($result) {
			$num = $this->db->num_rows($result);
			$min = min($num, ($limit <= 0 ? $num : $limit));
			for ($i = 0; $i < $min; $i++) {
				$list[] = $this->db->fetch_object($result);
			}
		} else {
			throw new RestException(503, 'Error when retrieving list of expense report types : '.$this->db->lasterror());
		}

		return $list;
	}


	/**
	 * Get the list of contacts types.
	 *
	 * @param string    $sortfield  Sort field
	 * @param string    $sortorder  Sort order
	 * @param int       $limit      Number of items per page
	 * @param int       $page       Page number (starting from zero)
	 * @param string    $type       To filter on type of contact
	 * @param string    $module     To filter on module contacts
	 * @param int       $active     Contact's type is active or not {@min 0} {@max 1}
	 * @param string    $lang       Code of the language the label of the civility must be translated to
	 * @param string    $sqlfilters Other criteria to filter answers separated by a comma. Syntax example "(t.code:like:'A%') and (t.active:>=:0)"
	 * @return array	  List of Contacts types
	 *
	 * @url     GET dictionary/contact_types
	 *
	 * @throws RestException
	 */
	public function getListOfContactTypes($sortfield = "code", $sortorder = 'ASC', $limit = 100, $page = 0, $type = '', $module = '', $active = 1, $lang = '', $sqlfilters = '')
	{
		$list = array();

		$sql = "SELECT rowid, code, element as type, libelle as label, source, module, position";
		$sql .= " FROM ".MAIN_DB_PREFIX."c_type_contact as t";
		$sql .= " WHERE t.active = ".((int) $active);
		if ($type) {
			$sql .= " AND type LIKE '%".$this->db->escape($type)."%'";
		}
		if ($module) {
			$sql .= " AND t.module LIKE '%".$this->db->escape($module)."%'";
		}
		// Add sql filters
		if ($sqlfilters) {
			$errormessage = '';
			if (!DolibarrApi::_checkFilters($sqlfilters, $errormessage)) {
				throw new RestException(400, 'Error when validating parameter sqlfilters -> '.$errormessage);
			}
			$regexstring = '\(([^:\'\(\)]+:[^:\'\(\)]+:[^\(\)]+)\)';
			$sql .= " AND (".preg_replace_callback('/'.$regexstring.'/', 'DolibarrApi::_forge_criteria_callback', $sqlfilters).")";
		}


		$sql .= $this->db->order($sortfield, $sortorder);

		if ($limit) {
			if ($page < 0) {
				$page = 0;
			}
			$offset = $limit * $page;

			$sql .= $this->db->plimit($limit, $offset);
		}

		$result = $this->db->query($sql);

		if ($result) {
			$num = $this->db->num_rows($result);
			$min = min($num, ($limit <= 0 ? $num : $limit));
			for ($i = 0; $i < $min; $i++) {
				$contact_type = $this->db->fetch_object($result);
				$this->translateLabel($contact_type, $lang, 'TypeContact_'.$contact_type->type.'_'.$contact_type->source.'_', array("eventorganization", "resource", "projects", "contracts", "bills", "orders", "agenda", "propal", "stocks", "supplier_proposal", "interventions", "sendings", "ticket"));
				$list[] = $contact_type;
			}
		} else {
			throw new RestException(503, 'Error when retrieving list of contacts types : '.$this->db->lasterror());
		}

		return $list;
	}

	/**
	 * Get the list of civilities.
	 *
	 * @param string    $sortfield  Sort field
	 * @param string    $sortorder  Sort order
	 * @param int       $limit      Number of items per page
	 * @param int       $page       Page number (starting from zero)
	 * @param string    $module     To filter on module events
	 * @param int       $active     Civility is active or not {@min 0} {@max 1}
	 * @param string    $lang       Code of the language the label of the civility must be translated to
	 * @param string    $sqlfilters Other criteria to filter answers separated by a comma. Syntax example "(t.code:like:'A%') and (t.active:>=:0)"
	 * @return array		List of civility types
	 *
	 * @url     GET dictionary/civilities
	 *
	 * @throws RestException
	 */
	public function getListOfCivilities($sortfield = "code", $sortorder = 'ASC', $limit = 100, $page = 0, $module = '', $active = 1, $lang = '', $sqlfilters = '')
	{
		$list = array();

		$sql = "SELECT rowid, code, label, module";
		$sql .= " FROM ".MAIN_DB_PREFIX."c_civility as t";
		$sql .= " WHERE t.active = ".((int) $active);
		if ($module) {
			$sql .= " AND t.module LIKE '%".$this->db->escape($module)."%'";
		}
		// Add sql filters
		if ($sqlfilters) {
			$errormessage = '';
			if (!DolibarrApi::_checkFilters($sqlfilters, $errormessage)) {
				throw new RestException(400, 'Error when validating parameter sqlfilters -> '.$errormessage);
			}
			$regexstring = '\(([^:\'\(\)]+:[^:\'\(\)]+:[^\(\)]+)\)';
			$sql .= " AND (".preg_replace_callback('/'.$regexstring.'/', 'DolibarrApi::_forge_criteria_callback', $sqlfilters).")";
		}


		$sql .= $this->db->order($sortfield, $sortorder);

		if ($limit) {
			if ($page < 0) {
				$page = 0;
			}
			$offset = $limit * $page;

			$sql .= $this->db->plimit($limit, $offset);
		}

		$result = $this->db->query($sql);

		if ($result) {
			$num = $this->db->num_rows($result);
			$min = min($num, ($limit <= 0 ? $num : $limit));
			for ($i = 0; $i < $min; $i++) {
				$civility = $this->db->fetch_object($result);
				$this->translateLabel($civility, $lang, 'Civility', array('dict'));
				$list[] = $civility;
			}
		} else {
			throw new RestException(503, 'Error when retrieving list of civility : '.$this->db->lasterror());
		}

		return $list;
	}

	/**
	 * Get the list of currencies.
	 *
	 * @param int       $multicurrency  Multicurrency rates (0: no multicurrency, 1: last rate, 2: all rates) {@min 0} {@max 2}
	 * @param string    $sortfield  Sort field
	 * @param string    $sortorder  Sort order
	 * @param int       $limit      Number of items per page
	 * @param int       $page       Page number (starting from zero)
	 * @param int       $active     Payment term is active or not {@min 0} {@max 1}
	 * @param string    $sqlfilters Other criteria to filter answers separated by a comma. Syntax example "(t.code:like:'A%') and (t.active:>=:0)"
	 * @return array				List of currencies
	 *
	 * @url     GET dictionary/currencies
	 *
	 * @throws RestException
	 */
	public function getListOfCurrencies($multicurrency = 0, $sortfield = "code_iso", $sortorder = 'ASC', $limit = 100, $page = 0, $active = 1, $sqlfilters = '')
	{
		$list = array();
		$sql = "SELECT t.code_iso, t.label, t.unicode";
		if (!empty($multicurrency)) {
			$sql .= " , cr.date_sync, cr.rate ";
		}
		$sql .= " FROM ".MAIN_DB_PREFIX."c_currencies as t";
		if (!empty($multicurrency)) {
			$sql .= " JOIN ".MAIN_DB_PREFIX."multicurrency as m ON m.code=t.code_iso";
			$sql .= " JOIN ".MAIN_DB_PREFIX."multicurrency_rate as cr ON (m.rowid = cr.fk_multicurrency)";
		}
		$sql .= " WHERE t.active = ".((int) $active);
		if (!empty($multicurrency)) {
			$sql .= " AND m.entity IN (".getEntity('multicurrency').")";
			if (!empty($multicurrency) && $multicurrency != 2) {
				$sql .= " AND cr.date_sync = (SELECT MAX(cr2.date_sync) FROM ".MAIN_DB_PREFIX."multicurrency_rate AS cr2 WHERE cr2.fk_multicurrency = m.rowid)";
			}
		}

		// Add sql filters
		if ($sqlfilters) {
			$errormessage = '';
			if (!DolibarrApi::_checkFilters($sqlfilters, $errormessage)) {
				throw new RestException(400, 'Error when validating parameter sqlfilters -> '.$errormessage);
			}
			$regexstring = '\(([^:\'\(\)]+:[^:\'\(\)]+:[^\(\)]+)\)';
			$sql .= " AND (".preg_replace_callback('/'.$regexstring.'/', 'DolibarrApi::_forge_criteria_callback', $sqlfilters).")";
		}


		$sql .= $this->db->order($sortfield, $sortorder);

		if ($limit) {
			if ($page < 0) {
				$page = 0;
			}
			$offset = $limit * $page;

			$sql .= $this->db->plimit($limit, $offset);
		}

		$result = $this->db->query($sql);

		if ($result) {
			$num = $this->db->num_rows($result);
			$min = min($num, ($limit <= 0 ? $num : $limit));
			for ($i = 0; $i < $min; $i++) {
				$list[] = $this->db->fetch_object($result);
			}
		} else {
			throw new RestException(503, 'Error when retrieving list of currency : '.$this->db->lasterror());
		}

		return $list;
	}

	/**
	 * Get the list of extra fields.
	 *
	 * @param string	$sortfield	Sort field
	 * @param string	$sortorder	Sort order
	 * @param string    $type       Type of element ('adherent', 'commande', 'thirdparty', 'facture', 'propal', 'product', ...)
	 * @param string    $sqlfilters Other criteria to filter answers separated by a comma. Syntax example "(t.label:like:'SO-%')"
	 * @return array				List of extra fields
	 *
	 * @url     GET extrafields
	 *
	 * @throws RestException
	 */
	public function getListOfExtrafields($sortfield = "t.pos", $sortorder = 'ASC', $type = '', $sqlfilters = '')
	{
		$list = array();

		if (!DolibarrApiAccess::$user->admin) {
			throw new RestException(401, 'Only an admin user can get list of extrafields');
		}

		if ($type == 'thirdparty') {
			$type = 'societe';
		}
		if ($type == 'contact') {
			$type = 'socpeople';
		}

		$sql = "SELECT t.rowid, t.name, t.label, t.type, t.size, t.elementtype, t.fieldunique, t.fieldrequired, t.param, t.pos, t.alwayseditable, t.perms, t.list, t.fielddefault, t.fieldcomputed";
		$sql .= " FROM ".MAIN_DB_PREFIX."extrafields as t";
		$sql .= " WHERE t.entity IN (".getEntity('extrafields').")";
		if (!empty($type)) {
			$sql .= " AND t.elementtype = '".$this->db->escape($type)."'";
		}
		// Add sql filters
		if ($sqlfilters) {
			$errormessage = '';
			if (!DolibarrApi::_checkFilters($sqlfilters, $errormessage)) {
				throw new RestException(400, 'Error when validating parameter sqlfilters -> '.$errormessage);
			}
			$regexstring = '\(([^:\'\(\)]+:[^:\'\(\)]+:[^\(\)]+)\)';
			$sql .= " AND (".preg_replace_callback('/'.$regexstring.'/', 'DolibarrApi::_forge_criteria_callback', $sqlfilters).")";
		}

		$sql .= $this->db->order($sortfield, $sortorder);

		$resql = $this->db->query($sql);
		if ($resql) {
			if ($this->db->num_rows($resql)) {
				while ($tab = $this->db->fetch_object($resql)) {
					// New usage
					$list[$tab->elementtype][$tab->name]['type'] = $tab->type;
					$list[$tab->elementtype][$tab->name]['label'] = $tab->label;
					$list[$tab->elementtype][$tab->name]['size'] = $tab->size;
					$list[$tab->elementtype][$tab->name]['elementtype'] = $tab->elementtype;
					$list[$tab->elementtype][$tab->name]['default'] = $tab->fielddefault;
					$list[$tab->elementtype][$tab->name]['computed'] = $tab->fieldcomputed;
					$list[$tab->elementtype][$tab->name]['unique'] = $tab->fieldunique;
					$list[$tab->elementtype][$tab->name]['required'] = $tab->fieldrequired;
					$list[$tab->elementtype][$tab->name]['param'] = ($tab->param ? jsonOrUnserialize($tab->param) : '');	// This may be a string encoded with serialise() or json_encode()
					$list[$tab->elementtype][$tab->name]['pos'] = $tab->pos;
					$list[$tab->elementtype][$tab->name]['alwayseditable'] = $tab->alwayseditable;
					$list[$tab->elementtype][$tab->name]['perms'] = $tab->perms;
					$list[$tab->elementtype][$tab->name]['list'] = $tab->list;
				}
			}
		} else {
			throw new RestException(503, 'Error when retrieving list of extra fields : '.$this->db->lasterror());
		}

		if (!count($list)) {
			throw new RestException(404, 'No extrafield found');
		}

		return $list;
	}


	/**
	 * Get the list of towns.
	 *
	 * @param string    $sortfield  Sort field
	 * @param string    $sortorder  Sort order
	 * @param int       $limit      Number of items per page
	 * @param int       $page       Page number (starting from zero)
	 * @param string    $zipcode    To filter on zipcode
	 * @param string    $town       To filter on city name
	 * @param int       $active     Town is active or not {@min 0} {@max 1}
	 * @param string    $sqlfilters Other criteria to filter answers separated by a comma. Syntax example "(t.code:like:'A%') and (t.active:>=:0)"
	 * @return array				List of towns
	 *
	 * @url     GET dictionary/towns
	 *
	 * @throws RestException
	 */
	public function getListOfTowns($sortfield = "zip,town", $sortorder = 'ASC', $limit = 100, $page = 0, $zipcode = '', $town = '', $active = 1, $sqlfilters = '')
	{
		$list = array();

		$sql = "SELECT rowid AS id, zip, town, fk_county, fk_pays AS fk_country";
		$sql .= " FROM ".MAIN_DB_PREFIX."c_ziptown as t";
		$sql .= " WHERE t.active = ".((int) $active);
		if ($zipcode) {
			$sql .= " AND t.zip LIKE '%".$this->db->escape($zipcode)."%'";
		}
		if ($town) {
			$sql .= " AND t.town LIKE '%".$this->db->escape($town)."%'";
		}
		// Add sql filters
		if ($sqlfilters) {
			$errormessage = '';
			if (!DolibarrApi::_checkFilters($sqlfilters, $errormessage)) {
				throw new RestException(400, 'Error when validating parameter sqlfilters -> '.$errormessage);
			}
			$regexstring = '\(([^:\'\(\)]+:[^:\'\(\)]+:[^\(\)]+)\)';
			$sql .= " AND (".preg_replace_callback('/'.$regexstring.'/', 'DolibarrApi::_forge_criteria_callback', $sqlfilters).")";
		}


		$sql .= $this->db->order($sortfield, $sortorder);

		if ($limit) {
			if ($page < 0) {
				$page = 0;
			}
			$offset = $limit * $page;

			$sql .= $this->db->plimit($limit, $offset);
		}

		$result = $this->db->query($sql);

		if ($result) {
			$num = $this->db->num_rows($result);
			$min = min($num, ($limit <= 0 ? $num : $limit));
			for ($i = 0; $i < $min; $i++) {
				$list[] = $this->db->fetch_object($result);
			}
		} else {
			throw new RestException(503, 'Error when retrieving list of towns : '.$this->db->lasterror());
		}

		return $list;
	}

	/**
	 * Get the list of payments terms.
	 *
	 * @param string    $sortfield  Sort field
	 * @param string    $sortorder  Sort order
	 * @param int       $limit      Number of items per page
	 * @param int       $page       Page number {@min 0}
	 * @param int       $active     Payment term is active or not {@min 0} {@max 1}
	 * @param string    $sqlfilters SQL criteria to filter. Syntax example "(t.code:=:'CHQ')"
	 *
	 * @url     GET dictionary/payment_terms
	 *
	 * @return array List of payment terms
	 *
	 * @throws RestException 400
	 */
	public function getPaymentTerms($sortfield = "sortorder", $sortorder = 'ASC', $limit = 100, $page = 0, $active = 1, $sqlfilters = '')
	{
		$list = array();

		if (!DolibarrApiAccess::$user->rights->propal->lire && !DolibarrApiAccess::$user->rights->commande->lire && !DolibarrApiAccess::$user->rights->facture->lire) {
			throw new RestException(401);
		}

		$sql = "SELECT rowid as id, code, sortorder, libelle as label, libelle_facture as descr, type_cdr, nbjour, decalage, module";
		$sql .= " FROM ".MAIN_DB_PREFIX."c_payment_term as t";
		$sql .= " WHERE t.entity IN (".getEntity('c_payment_term').")";
		$sql .= " AND t.active = ".((int) $active);
		// Add sql filters
		if ($sqlfilters) {
			$errormessage = '';
			if (!DolibarrApi::_checkFilters($sqlfilters, $errormessage)) {
				throw new RestException(400, 'Error when validating parameter sqlfilters -> '.$errormessage);
			}
			$regexstring = '\(([^:\'\(\)]+:[^:\'\(\)]+:[^\(\)]+)\)';
			$sql .= " AND (".preg_replace_callback('/'.$regexstring.'/', 'DolibarrApi::_forge_criteria_callback', $sqlfilters).")";
		}


		$sql .= $this->db->order($sortfield, $sortorder);

		if ($limit) {
			if ($page < 0) {
				$page = 0;
			}
			$offset = $limit * $page;

			$sql .= $this->db->plimit($limit, $offset);
		}

		$result = $this->db->query($sql);

		if ($result) {
			$num = $this->db->num_rows($result);
			$min = min($num, ($limit <= 0 ? $num : $limit));
			for ($i = 0; $i < $min; $i++) {
				$list[] = $this->db->fetch_object($result);
			}
		} else {
			throw new RestException(400, $this->db->lasterror());
		}

		return $list;
	}

	/**
	 * Get the list of shipping methods.
	 *
	 * @param int       $limit      Number of items per page
	 * @param int       $page       Page number {@min 0}
	 * @param int       $active     Shipping methodsm is active or not {@min 0} {@max 1}
	 * @param string    $lang       Code of the language the label of the method must be translated to
	 * @param string    $sqlfilters SQL criteria to filter. Syntax example "(t.code:=:'CHQ')"
	 *
	 * @url     GET dictionary/shipping_methods
	 *
	 * @return array List of shipping methods
	 *
	 * @throws RestException 400
	 */
	public function getShippingModes($limit = 100, $page = 0, $active = 1, $lang = '', $sqlfilters = '')
	{
		$list = array();

		$sql = "SELECT rowid as id, code, libelle as label, description, tracking, module";
		$sql .= " FROM ".MAIN_DB_PREFIX."c_shipment_mode as t";
		$sql .= " WHERE t.entity IN (".getEntity('c_shipment_mode').")";
		$sql .= " AND t.active = ".((int) $active);
		// Add sql filters
		if ($sqlfilters) {
			$errormessage = '';
			if (!DolibarrApi::_checkFilters($sqlfilters, $errormessage)) {
				throw new RestException(400, 'Error when validating parameter sqlfilters -> '.$errormessage);
			}
			$regexstring = '\(([^:\'\(\)]+:[^:\'\(\)]+:[^\(\)]+)\)';
			$sql .= " AND (".preg_replace_callback('/'.$regexstring.'/', 'DolibarrApi::_forge_criteria_callback', $sqlfilters).")";
		}


		//$sql.= $this->db->order($sortfield, $sortorder);

		if ($limit) {
			if ($page < 0) {
				$page = 0;
			}
			$offset = $limit * $page;

			$sql .= $this->db->plimit($limit, $offset);
		}

		$result = $this->db->query($sql);

		if ($result) {
			$num = $this->db->num_rows($result);
			$min = min($num, ($limit <= 0 ? $num : $limit));
			for ($i = 0; $i < $min; $i++) {
				$method = $this->db->fetch_object($result);
				$this->translateLabel($method, $lang, '', array('dict'));
				$list[] = $method;
			}
		} else {
			throw new RestException(400, $this->db->lasterror());
		}

		return $list;
	}

	/**
	 * Get the list of measuring units.
	 *
	 * @param string    $sortfield  Sort field
	 * @param string    $sortorder  Sort order
	 * @param int       $limit      Number of items per page
	 * @param int       $page       Page number (starting from zero)
	 * @param int       $active     Measuring unit is active or not {@min 0} {@max 1}
	 * @param string    $sqlfilters Other criteria to filter answers separated by a comma. Syntax example "(t.code:like:'A%') and (t.active:>=:0)"
	 * @return array				List of measuring unit
	 *
	 * @url     GET dictionary/units
	 *
	 * @throws RestException
	 */
	public function getListOfMeasuringUnits($sortfield = "rowid", $sortorder = 'ASC', $limit = 100, $page = 0, $active = 1, $sqlfilters = '')
	{
		$list = array();

		$sql = "SELECT t.rowid, t.code, t.label,t.short_label, t.active, t.scale, t.unit_type";
		$sql .= " FROM ".MAIN_DB_PREFIX."c_units as t";
		$sql .= " WHERE t.active = ".((int) $active);
		// Add sql filters
		if ($sqlfilters) {
			$errormessage = '';
			if (!DolibarrApi::_checkFilters($sqlfilters, $errormessage)) {
				throw new RestException(400, 'Error when validating parameter sqlfilters -> '.$errormessage);
			}
			$regexstring = '\(([^:\'\(\)]+:[^:\'\(\)]+:[^\(\)]+)\)';
			$sql .= " AND (".preg_replace_callback('/'.$regexstring.'/', 'DolibarrApi::_forge_criteria_callback', $sqlfilters).")";
		}


		$sql .= $this->db->order($sortfield, $sortorder);

		if ($limit) {
			if ($page < 0) {
				$page = 0;
			}
			$offset = $limit * $page;

			$sql .= $this->db->plimit($limit, $offset);
		}

		$result = $this->db->query($sql);

		if ($result) {
			$num = $this->db->num_rows($result);
			$min = min($num, ($limit <= 0 ? $num : $limit));
			for ($i = 0; $i < $min; $i++) {
				$list[] = $this->db->fetch_object($result);
			}
		} else {
			throw new RestException(503, 'Error when retrieving list of measuring units: '.$this->db->lasterror());
		}

		return $list;
	}

	/**
	 * Get the list of legal form of business.
	 *
	 * @param string    $sortfield  Sort field
	 * @param string    $sortorder  Sort order
	 * @param int       $limit      Number of items per page
	 * @param int       $page       Page number (starting from zero)
	 * @param int   	$country    To filter on country
	 * @param int       $active     Lega form is active or not {@min 0} {@max 1}
	 * @param string    $sqlfilters Other criteria to filter answers separated by a comma. Syntax example "(t.code:like:'A%') and (t.active:>=:0)"
	 * @return array				List of legal form
	 *
	 * @url     GET dictionary/legal_form
	 *
	 * @throws RestException
	 */
	public function getListOfLegalForm($sortfield = "rowid", $sortorder = 'ASC', $limit = 100, $page = 0, $country = 0, $active = 1, $sqlfilters = '')
	{
		$list = array();

		$sql = "SELECT t.rowid, t.code, t.fk_pays, t.libelle, t.isvatexempted, t.active, t.module, t.position";
		$sql .= " FROM ".MAIN_DB_PREFIX."c_forme_juridique as t";
		$sql .= " WHERE t.active = ".((int) $active);
		if ($country) {
			$sql .= " AND t.fk_pays = ".((int) $country);
		}
		// Add sql filters
		if ($sqlfilters) {
			$errormessage = '';
			if (!DolibarrApi::_checkFilters($sqlfilters, $errormessage)) {
				throw new RestException(400, 'Error when validating parameter sqlfilters -> '.$errormessage);
			}
			$regexstring = '\(([^:\'\(\)]+:[^:\'\(\)]+:[^\(\)]+)\)';
			$sql .= " AND (".preg_replace_callback('/'.$regexstring.'/', 'DolibarrApi::_forge_criteria_callback', $sqlfilters).")";
		}


		$sql .= $this->db->order($sortfield, $sortorder);

		if ($limit) {
			if ($page < 0) {
				$page = 0;
			}
			$offset = $limit * $page;

			$sql .= $this->db->plimit($limit, $offset);
		}

		$result = $this->db->query($sql);

		if ($result) {
			$num = $this->db->num_rows($result);
			$min = min($num, ($limit <= 0 ? $num : $limit));
			for ($i = 0; $i < $min; $i++) {
				$list[] = $this->db->fetch_object($result);
			}
		} else {
			throw new RestException(503, 'Error when retrieving list of legal form: '.$this->db->lasterror());
		}

		return $list;
	}

	/**
	 * Get the list of staff.
	 *
	 * @param string    $sortfield  Sort field
	 * @param string    $sortorder  Sort order
	 * @param int       $limit      Number of items per page
	 * @param int       $page       Page number (starting from zero)
	 * @param int       $active     Staff is active or not {@min 0} {@max 1}
	 * @param string    $sqlfilters Other criteria to filter answers separated by a comma. Syntax example "(t.code:like:'A%') and (t.active:>=:0)"
	 * @return array				List of staff
	 *
	 * @url     GET dictionary/staff
	 *
	 * @throws RestException
	 */
	public function getListOfStaff($sortfield = "id", $sortorder = 'ASC', $limit = 100, $page = 0, $active = 1, $sqlfilters = '')
	{
		$list = array();

		$sql = "SELECT t.id, t.code, t.libelle, t.active, t.module";
		$sql .= " FROM ".MAIN_DB_PREFIX."c_effectif as t";
		$sql .= " WHERE t.active = ".((int) $active);
		// Add sql filters
		if ($sqlfilters) {
			$errormessage = '';
			if (!DolibarrApi::_checkFilters($sqlfilters, $errormessage)) {
				throw new RestException(400, 'Error when validating parameter sqlfilters -> '.$errormessage);
			}
			$regexstring = '\(([^:\'\(\)]+:[^:\'\(\)]+:[^\(\)]+)\)';
			$sql .= " AND (".preg_replace_callback('/'.$regexstring.'/', 'DolibarrApi::_forge_criteria_callback', $sqlfilters).")";
		}


		$sql .= $this->db->order($sortfield, $sortorder);

		if ($limit) {
			if ($page < 0) {
				$page = 0;
			}
			$offset = $limit * $page;

			$sql .= $this->db->plimit($limit, $offset);
		}

		$result = $this->db->query($sql);

		if ($result) {
			$num = $this->db->num_rows($result);
			$min = min($num, ($limit <= 0 ? $num : $limit));
			for ($i = 0; $i < $min; $i++) {
				$list[] = $this->db->fetch_object($result);
			}
		} else {
			throw new RestException(503, 'Error when retrieving list of staff: '.$this->db->lasterror());
		}

		return $list;
	}

	/**
	 * Get the list of social networks.
	 *
	 * @param string    $sortfield  Sort field
	 * @param string    $sortorder  Sort order
	 * @param int       $limit      Number of items per page
	 * @param int       $page       Page number (starting from zero)
	 * @param int       $active     Social network is active or not {@min 0} {@max 1}
	 * @param string    $sqlfilters Other criteria to filter answers separated by a comma. Syntax example "(t.code:like:'A%') and (t.active:>=:0)"
	 * @return array				List of social networks
	 *
	 * @url     GET dictionary/socialnetworks
	 *
	 * @throws RestException
	 */
	public function getListOfsocialNetworks($sortfield = "rowid", $sortorder = 'ASC', $limit = 100, $page = 0, $active = 1, $sqlfilters = '')
	{
		global $conf;

		if (!isModEnabled('socialnetworks')) {
			throw new RestException(400, 'API not available: this dictionary is not enabled by setup');
		}

		$list = array();
		//TODO link with multicurrency module
		$sql = "SELECT t.rowid, t.entity, t.code, t.label, t.url, t.icon, t.active";
		$sql .= " FROM ".MAIN_DB_PREFIX."c_socialnetworks as t";
		$sql .= " WHERE t.entity IN (".getEntity('c_socialnetworks').")";
		$sql .= " AND t.active = ".((int) $active);
		// Add sql filters
		if ($sqlfilters) {
			$errormessage = '';
			if (!DolibarrApi::_checkFilters($sqlfilters, $errormessage)) {
				throw new RestException(400, 'Error when validating parameter sqlfilters -> '.$errormessage);
			}
			$regexstring = '\(([^:\'\(\)]+:[^:\'\(\)]+:[^\(\)]+)\)';
			$sql .= " AND (".preg_replace_callback('/'.$regexstring.'/', 'DolibarrApi::_forge_criteria_callback', $sqlfilters).")";
		}


		$sql .= $this->db->order($sortfield, $sortorder);

		if ($limit) {
			if ($page < 0) {
				$page = 0;
			}
			$offset = $limit * $page;

			$sql .= $this->db->plimit($limit, $offset);
		}

		$result = $this->db->query($sql);

		if ($result) {
			$num = $this->db->num_rows($result);
			$min = min($num, ($limit <= 0 ? $num : $limit));
			for ($i = 0; $i < $min; $i++) {
				$list[] = $this->db->fetch_object($result);
			}
		} else {
			throw new RestException(503, 'Error when retrieving list of social networks: '.$this->db->lasterror());
		}

		return $list;
	}

	 /**
	  * Get the list of tickets categories.
	  *
	  * @param string    $sortfield  Sort field
	  * @param string    $sortorder  Sort order
	  * @param int       $limit      Number of items per page
	  * @param int       $page       Page number (starting from zero)
	  * @param int       $active     Payment term is active or not {@min 0} {@max 1}
	  * @param string    $lang       Code of the language the label of the category must be translated to
	  * @param string    $sqlfilters Other criteria to filter answers separated by a comma. Syntax example "(t.code:like:'A%') and (t.active:>=:0)"
	  * @return array				List of ticket categories
	  *
	  * @url     GET dictionary/ticket_categories
	  *
	  * @throws RestException
	  */
	public function getTicketsCategories($sortfield = "code", $sortorder = 'ASC', $limit = 100, $page = 0, $active = 1, $lang = '', $sqlfilters = '')
	{
		$list = array();

		$sql = "SELECT rowid, code, pos,  label, use_default, description";
		$sql .= " FROM ".MAIN_DB_PREFIX."c_ticket_category as t";
		$sql .= " WHERE t.entity IN (".getEntity('c_ticket_category').")";
		$sql .= " AND t.active = ".((int) $active);
		// Add sql filters
		if ($sqlfilters) {
			$errormessage = '';
			if (!DolibarrApi::_checkFilters($sqlfilters, $errormessage)) {
				throw new RestException(400, 'Error when validating parameter sqlfilters -> '.$errormessage);
			}
			$regexstring = '\(([^:\'\(\)]+:[^:\'\(\)]+:[^\(\)]+)\)';
			$sql .= " AND (".preg_replace_callback('/'.$regexstring.'/', 'DolibarrApi::_forge_criteria_callback', $sqlfilters).")";
		}


		$sql .= $this->db->order($sortfield, $sortorder);

		if ($limit) {
			if ($page < 0) {
				$page = 0;
			}
			$offset = $limit * $page;

			$sql .= $this->db->plimit($limit, $offset);
		}

		$result = $this->db->query($sql);

		if ($result) {
			$num = $this->db->num_rows($result);
			$min = min($num, ($limit <= 0 ? $num : $limit));
			for ($i = 0; $i < $min; $i++) {
				$category = $this->db->fetch_object($result);
				$this->translateLabel($category, $lang, 'TicketCategoryShort', array('ticket'));
				$list[] = $category;
			}
		} else {
			throw new RestException(503, 'Error when retrieving list of ticket categories : '.$this->db->lasterror());
		}

		return $list;
	}

	/**
	 * Get the list of tickets severity.
	 *
	 * @param string    $sortfield  Sort field
	 * @param string    $sortorder  Sort order
	 * @param int       $limit      Number of items per page
	 * @param int       $page       Page number (starting from zero)
	 * @param int       $active     Payment term is active or not {@min 0} {@max 1}
	 * @param string    $lang       Code of the language the label of the severity must be translated to
	 * @param string    $sqlfilters Other criteria to filter answers separated by a comma. Syntax example "(t.code:like:'A%') and (t.active:>=:0)"
	 * @return array				List of ticket severities
	 *
	 * @url     GET dictionary/ticket_severities
	 *
	 * @throws RestException
	 */
	public function getTicketsSeverities($sortfield = "code", $sortorder = 'ASC', $limit = 100, $page = 0, $active = 1, $lang = '', $sqlfilters = '')
	{
		$list = array();

		$sql = "SELECT rowid, code, pos,  label, use_default, color, description";
		$sql .= " FROM ".MAIN_DB_PREFIX."c_ticket_severity as t";
		$sql .= " WHERE t.entity IN (".getEntity('c_ticket_severity').")";
		$sql .= " AND t.active = ".((int) $active);
		// Add sql filters
		if ($sqlfilters) {
			$errormessage = '';
			if (!DolibarrApi::_checkFilters($sqlfilters, $errormessage)) {
				throw new RestException(400, 'Error when validating parameter sqlfilters -> '.$errormessage);
			}
			$regexstring = '\(([^:\'\(\)]+:[^:\'\(\)]+:[^\(\)]+)\)';
			$sql .= " AND (".preg_replace_callback('/'.$regexstring.'/', 'DolibarrApi::_forge_criteria_callback', $sqlfilters).")";
		}


		$sql .= $this->db->order($sortfield, $sortorder);

		if ($limit) {
			if ($page < 0) {
				$page = 0;
			}
			$offset = $limit * $page;

			$sql .= $this->db->plimit($limit, $offset);
		}

		$result = $this->db->query($sql);

		if ($result) {
			$num = $this->db->num_rows($result);
			$min = min($num, ($limit <= 0 ? $num : $limit));
			for ($i = 0; $i < $min; $i++) {
				$severity = $this->db->fetch_object($result);
				$this->translateLabel($severity, $lang, 'TicketSeverityShort', array('ticket'));
				$list[] = $severity;
			}
		} else {
			throw new RestException(503, 'Error when retrieving list of ticket severities : '.$this->db->lasterror());
		}

		return $list;
	}

	/**
	 * Get the list of tickets types.
	 *
	 * @param string    $sortfield  Sort field
	 * @param string    $sortorder  Sort order
	 * @param int       $limit      Number of items per page
	 * @param int       $page       Page number (starting from zero)
	 * @param int       $active     Payment term is active or not {@min 0} {@max 1}
	 * @param string    $lang       Code of the language the label of the type must be translated to
	 * @param string    $sqlfilters Other criteria to filter answers separated by a comma. Syntax example "(t.code:like:'A%') and (t.active:>=:0)"
	 * @return array				List of ticket types
	 *
	 * @url     GET dictionary/ticket_types
	 *
	 * @throws RestException
	 */
	public function getTicketsTypes($sortfield = "code", $sortorder = 'ASC', $limit = 100, $page = 0, $active = 1, $lang = '', $sqlfilters = '')
	{
		$list = array();

		$sql = "SELECT rowid, code, pos,  label, use_default, description";
		$sql .= " FROM ".MAIN_DB_PREFIX."c_ticket_type as t";
		$sql .= " WHERE t.entity IN (".getEntity('c_ticket_type').")";
		$sql .= " AND t.active = ".((int) $active);

		// Add sql filters
		if ($sqlfilters) {
			$errormessage = '';
			if (!DolibarrApi::_checkFilters($sqlfilters, $errormessage)) {
				throw new RestException(400, 'Error when validating parameter sqlfilters -> '.$errormessage);
			}
			$regexstring = '\(([^:\'\(\)]+:[^:\'\(\)]+:[^\(\)]+)\)';
			$sql .= " AND (".preg_replace_callback('/'.$regexstring.'/', 'DolibarrApi::_forge_criteria_callback', $sqlfilters).")";
		}


		$sql .= $this->db->order($sortfield, $sortorder);

		if ($limit) {
			if ($page < 0) {
				$page = 0;
			}
			$offset = $limit * $page;

			$sql .= $this->db->plimit($limit, $offset);
		}

		$result = $this->db->query($sql);

		if ($result) {
			$num = $this->db->num_rows($result);
			$min = min($num, ($limit <= 0 ? $num : $limit));
			for ($i = 0; $i < $min; $i++) {
				$type =$this->db->fetch_object($result);
				$this->translateLabel($type, $lang, 'TicketTypeShort', array('ticket'));
				$list[] = $type;
			}
		} else {
			throw new RestException(503, 'Error when retrieving list of ticket types : '.$this->db->lasterror());
		}

		return $list;
	}

	/**
	 * Get properties of company
	 *
	 * @url	GET /company
	 *
	 * @return  array|mixed Mysoc object
	 *
	 * @throws RestException 403 Forbidden
	 */
	public function getCompany()
	{
		global $conf, $mysoc;

		if (!DolibarrApiAccess::$user->admin
			&& (empty($conf->global->API_LOGINS_ALLOWED_FOR_GET_COMPANY) || DolibarrApiAccess::$user->login != $conf->global->API_LOGINS_ALLOWED_FOR_GET_COMPANY)) {
				throw new RestException(403, 'Error API open to admin users only or to the users with logins defined into constant API_LOGINS_ALLOWED_FOR_GET_COMPANY');
		}

		unset($mysoc->skype);
		unset($mysoc->twitter);
		unset($mysoc->facebook);
		unset($mysoc->linkedin);

		unset($mysoc->pays);
		unset($mysoc->note);
		unset($mysoc->nom);

		unset($mysoc->lines);

		unset($mysoc->effectif);
		unset($mysoc->effectif_id);
		unset($mysoc->forme_juridique_code);
		unset($mysoc->forme_juridique);
		unset($mysoc->mode_reglement_supplier_id);
		unset($mysoc->cond_reglement_supplier_id);
		unset($mysoc->transport_mode_supplier_id);
		unset($mysoc->fk_prospectlevel);

		unset($mysoc->total_ht);
		unset($mysoc->total_tva);
		unset($mysoc->total_localtax1);
		unset($mysoc->total_localtax2);
		unset($mysoc->total_ttc);

		unset($mysoc->lastname);
		unset($mysoc->firstname);
		unset($mysoc->civility_id);

		unset($mysoc->client);
		unset($mysoc->prospect);
		unset($mysoc->fournisseur);
		unset($mysoc->contact_id);

		unset($mysoc->fk_incoterms);
		unset($mysoc->label_incoterms);
		unset($mysoc->location_incoterms);

		return $this->_cleanObjectDatas($mysoc);
	}

	/**
	 * Get the list of establishments.
	 *
	 * @return array				List of establishments
	 *
	 * @url     GET /establishments
	 *
	 * @throws RestException
	 */
	public function getEstablishments()
	{
		$list = array();

		$limit = 0;

		$sql = "SELECT e.rowid, e.rowid as ref, e.label, e.address, e.zip, e.town, e.status";
		$sql .= " FROM ".MAIN_DB_PREFIX."establishment as e";
		$sql .= " WHERE e.entity IN (".getEntity('establishment').')';
		// if ($type) $sql .= " AND t.type LIKE '%".$this->db->escape($type)."%'";
		// if ($module)    $sql .= " AND t.module LIKE '%".$this->db->escape($module)."%'";
		// Add sql filters

		$result = $this->db->query($sql);

		if ($result) {
			$num = $this->db->num_rows($result);
			$min = min($num, ($limit <= 0 ? $num : $limit));
			for ($i = 0; $i < $min; $i++) {
				$list[] = $this->db->fetch_object($result);
			}
		} else {
			throw new RestException(503, 'Error when retrieving list of establishments : '.$this->db->lasterror());
		}

		return $list;
	}

	/**
	 * Get establishment by ID.
	 *
	 * @param int       $id        ID of establishment
	 * @return array    		   Array of cleaned object properties
	 *
	 * @url     GET establishments/{id}
	 *
	 * @throws RestException
	 */
	public function getEtablishmentByID($id)
	{
		$establishment = new Establishment($this->db);

		$result = $establishment->fetch($id);
		if ($result < 0) {
			throw new RestException(503, 'Error when retrieving establishment : '.$establishment->error);
		} elseif ($result == 0) {
			throw new RestException(404, 'Establishment not found');
		}

		return $this->_cleanObjectDatas($establishment);
	}

	/**
	 * Get value of a setup variables
	 *
	 * Note that conf variables that stores security key or password hashes can't be loaded with API.
	 *
	 * @param	string			$constantname	Name of conf variable to get
	 * @return  array|mixed 				Data without useless information
	 *
	 * @url     GET conf/{constantname}
	 *
	 * @throws RestException 403 Forbidden
	 * @throws RestException 404 Error Bad or unknown value for constantname
	 */
	public function getConf($constantname)
	{
		global $conf;

		if (!DolibarrApiAccess::$user->admin
			&& (empty($conf->global->API_LOGINS_ALLOWED_FOR_CONST_READ) || DolibarrApiAccess::$user->login != $conf->global->API_LOGINS_ALLOWED_FOR_CONST_READ)) {
			throw new RestException(403, 'Error API open to admin users only or to the users with logins defined into constant API_LOGINS_ALLOWED_FOR_CONST_READ');
		}

		if (!preg_match('/^[a-zA-Z0-9_]+$/', $constantname) || !isset($conf->global->$constantname)) {
			throw new RestException(404, 'Error Bad or unknown value for constantname');
		}
		if (isASecretKey($constantname)) {
			throw new RestException(403, 'Forbidden. This parameter cant be read with APIs');
		}

		return $conf->global->$constantname;
	}

	/**
	 * Do a test of integrity for files and setup.
	 *
	 * @param string	$target			Can be 'local' or 'default' or Url of the signatures file to use for the test. Must be reachable by the tested Dolibarr.
	 * @return array					Result of file and setup integrity check
	 *
	 * @url     GET checkintegrity
	 *
	 * @throws RestException 403 Forbidden
	 * @throws RestException 404 Signature file not found
	 * @throws RestException 500 Technical error
	 * @throws RestException 503 Forbidden
	 */
	public function getCheckIntegrity($target)
	{
		global $langs, $conf;

		if (!DolibarrApiAccess::$user->admin
			&& (empty($conf->global->API_LOGINS_ALLOWED_FOR_INTEGRITY_CHECK) || DolibarrApiAccess::$user->login != $conf->global->API_LOGINS_ALLOWED_FOR_INTEGRITY_CHECK)) {
			throw new RestException(403, 'Error API open to admin users only or to the users with logins defined into constant API_LOGINS_ALLOWED_FOR_INTEGRITY_CHECK');
		}

		require_once DOL_DOCUMENT_ROOT.'/core/lib/files.lib.php';
		require_once DOL_DOCUMENT_ROOT.'/core/lib/geturl.lib.php';

		$langs->load("admin");

		$outexpectedchecksum = '';
		$outcurrentchecksum = '';

		// Modified or missing files
		$file_list = array('missing' => array(), 'updated' => array());

		// Local file to compare to
		$xmlshortfile = dol_sanitizeFileName(GETPOST('xmlshortfile', 'alpha') ? GETPOST('xmlshortfile', 'alpha') : 'filelist-'.DOL_VERSION.(empty($conf->global->MAIN_FILECHECK_LOCAL_SUFFIX) ? '' : $conf->global->MAIN_FILECHECK_LOCAL_SUFFIX).'.xml'.(empty($conf->global->MAIN_FILECHECK_LOCAL_EXT) ? '' : $conf->global->MAIN_FILECHECK_LOCAL_EXT));
		$xmlfile = DOL_DOCUMENT_ROOT.'/install/'.$xmlshortfile;
		// Remote file to compare to
		$xmlremote = ($target == 'default' ? '' : $target);
		if (empty($xmlremote) && !empty($conf->global->MAIN_FILECHECK_URL)) {
			$xmlremote = $conf->global->MAIN_FILECHECK_URL;
		}
		$param = 'MAIN_FILECHECK_URL_'.DOL_VERSION;
		if (empty($xmlremote) && !empty($conf->global->$param)) {
			$xmlremote = $conf->global->$param;
		}
		if (empty($xmlremote)) {
			$xmlremote = 'https://www.dolibarr.org/files/stable/signatures/filelist-'.DOL_VERSION.'.xml';
		}
		if ($xmlremote && !preg_match('/^https?:\/\//i', $xmlremote)) {
			$langs->load("errors");
			throw new RestException(500, $langs->trans("ErrorURLMustStartWithHttp", $xmlremote));
		}
		if ($xmlremote && !preg_match('/\.xml$/', $xmlremote)) {
			$langs->load("errors");
			throw new RestException(500, $langs->trans("ErrorURLMustEndWith", $xmlremote, '.xml'));
		}

		if ($target == 'local') {
			if (dol_is_file($xmlfile)) {
				$xml = simplexml_load_file($xmlfile);
			} else {
				throw new RestException(500, $langs->trans('XmlNotFound').': '.$xmlfile);
			}
		} else {
			$xmlarray = getURLContent($xmlremote, 'GET', '', 1, array(), array('http', 'https'), 0);	// Accept http or https links on external remote server only. Same is used into filecheck.php.

			// Return array('content'=>response,'curl_error_no'=>errno,'curl_error_msg'=>errmsg...)
			if (!$xmlarray['curl_error_no'] && $xmlarray['http_code'] != '400' && $xmlarray['http_code'] != '404') {
				$xmlfile = $xmlarray['content'];
				//print "xmlfilestart".$xmlfile."endxmlfile";
				$xml = simplexml_load_string($xmlfile, 'SimpleXMLElement', LIBXML_NOCDATA|LIBXML_NONET);
			} else {
				$errormsg = $langs->trans('XmlNotFound').': '.$xmlremote.' - '.$xmlarray['http_code'].(($xmlarray['http_code'] == 400 && $xmlarray['content']) ? ' '.$xmlarray['content'] : '').' '.$xmlarray['curl_error_no'].' '.$xmlarray['curl_error_msg'];
				throw new RestException(500, $errormsg);
			}
		}

		if ($xml) {
			$checksumconcat = array();
			$file_list = array();
			$out = '';

			// Forced constants
			if (is_object($xml->dolibarr_constants[0])) {
				$out .= load_fiche_titre($langs->trans("ForcedConstants"));

				$out .= '<div class="div-table-responsive-no-min">';
				$out .= '<table class="noborder">';
				$out .= '<tr class="liste_titre">';
				$out .= '<td>#</td>';
				$out .= '<td>'.$langs->trans("Constant").'</td>';
				$out .= '<td class="center">'.$langs->trans("ExpectedValue").'</td>';
				$out .= '<td class="center">'.$langs->trans("Value").'</td>';
				$out .= '</tr>'."\n";

				$i = 0;
				foreach ($xml->dolibarr_constants[0]->constant as $constant) {    // $constant is a simpleXMLElement
					$constname = $constant['name'];
					$constvalue = (string) $constant;
					$constvalue = (empty($constvalue) ? '0' : $constvalue);
					// Value found
					$value = '';
					if ($constname && $conf->global->$constname != '') {
						$value = $conf->global->$constname;
					}
					$valueforchecksum = (empty($value) ? '0' : $value);

					$checksumconcat[] = $valueforchecksum;

					$i++;
					$out .= '<tr class="oddeven">';
					$out .= '<td>'.$i.'</td>'."\n";
					$out .= '<td>'.$constname.'</td>'."\n";
					$out .= '<td class="center">'.$constvalue.'</td>'."\n";
					$out .= '<td class="center">'.$valueforchecksum.'</td>'."\n";
					$out .= "</tr>\n";
				}

				if ($i == 0) {
					$out .= '<tr class="oddeven"><td colspan="4" class="opacitymedium">'.$langs->trans("None").'</td></tr>';
				}
				$out .= '</table>';
				$out .= '</div>';

				$out .= '<br>';
			}

			// Scan htdocs
			if (is_object($xml->dolibarr_htdocs_dir[0])) {
				$includecustom = (empty($xml->dolibarr_htdocs_dir[0]['includecustom']) ? 0 : $xml->dolibarr_htdocs_dir[0]['includecustom']);

				// Define qualified files (must be same than into generate_filelist_xml.php and in api_setup.class.php)
				$regextoinclude = '\.(php|php3|php4|php5|phtml|phps|phar|inc|css|scss|html|xml|js|json|tpl|jpg|jpeg|png|gif|ico|sql|lang|txt|yml|bak|md|mp3|mp4|wav|mkv|z|gz|zip|rar|tar|less|svg|eot|woff|woff2|ttf|manifest)$';
				$regextoexclude = '('.($includecustom ? '' : 'custom|').'documents|conf|install|dejavu-fonts-ttf-.*|public\/test|sabre\/sabre\/.*\/tests|Shared\/PCLZip|nusoap\/lib\/Mail|php\/example|php\/test|geoip\/sample.*\.php|ckeditor\/samples|ckeditor\/adapters)$'; // Exclude dirs
				$scanfiles = dol_dir_list(DOL_DOCUMENT_ROOT, 'files', 1, $regextoinclude, $regextoexclude);

				// Fill file_list with files in signature, new files, modified files
				$ret = getFilesUpdated($file_list, $xml->dolibarr_htdocs_dir[0], '', DOL_DOCUMENT_ROOT, $checksumconcat); // Fill array $file_list
				// Complete with list of new files
				foreach ($scanfiles as $keyfile => $valfile) {
					$tmprelativefilename = preg_replace('/^'.preg_quote(DOL_DOCUMENT_ROOT, '/').'/', '', $valfile['fullname']);
					if (!in_array($tmprelativefilename, $file_list['insignature'])) {
						$md5newfile = @md5_file($valfile['fullname']); // Can fails if we don't have permission to open/read file
						$file_list['added'][] = array('filename'=>$tmprelativefilename, 'md5'=>$md5newfile);
					}
				}

				// Files missings
				$out .= load_fiche_titre($langs->trans("FilesMissing"));

				$out .= '<div class="div-table-responsive-no-min">';
				$out .= '<table class="noborder">';
				$out .= '<tr class="liste_titre">';
				$out .= '<td>#</td>';
				$out .= '<td>'.$langs->trans("Filename").'</td>';
				$out .= '<td class="center">'.$langs->trans("ExpectedChecksum").'</td>';
				$out .= '</tr>'."\n";
				$tmpfilelist = dol_sort_array($file_list['missing'], 'filename');
				if (is_array($tmpfilelist) && count($tmpfilelist)) {
					$i = 0;
					foreach ($tmpfilelist as $file) {
						$i++;
						$out .= '<tr class="oddeven">';
						$out .= '<td>'.$i.'</td>'."\n";
						$out .= '<td>'.$file['filename'].'</td>'."\n";
						$out .= '<td class="center">'.$file['expectedmd5'].'</td>'."\n";
						$out .= "</tr>\n";
					}
				} else {
					$out .= '<tr class="oddeven"><td colspan="3" class="opacitymedium">'.$langs->trans("None").'</td></tr>';
				}
				$out .= '</table>';
				$out .= '</div>';

				$out .= '<br>';

				// Files modified
				$out .= load_fiche_titre($langs->trans("FilesModified"));

				$totalsize = 0;
				$out .= '<div class="div-table-responsive-no-min">';
				$out .= '<table class="noborder">';
				$out .= '<tr class="liste_titre">';
				$out .= '<td>#</td>';
				$out .= '<td>'.$langs->trans("Filename").'</td>';
				$out .= '<td class="center">'.$langs->trans("ExpectedChecksum").'</td>';
				$out .= '<td class="center">'.$langs->trans("CurrentChecksum").'</td>';
				$out .= '<td class="right">'.$langs->trans("Size").'</td>';
				$out .= '<td class="right">'.$langs->trans("DateModification").'</td>';
				$out .= '</tr>'."\n";
				$tmpfilelist2 = dol_sort_array($file_list['updated'], 'filename');
				if (is_array($tmpfilelist2) && count($tmpfilelist2)) {
					$i = 0;
					foreach ($tmpfilelist2 as $file) {
						$i++;
						$out .= '<tr class="oddeven">';
						$out .= '<td>'.$i.'</td>'."\n";
						$out .= '<td>'.$file['filename'].'</td>'."\n";
						$out .= '<td class="center">'.$file['expectedmd5'].'</td>'."\n";
						$out .= '<td class="center">'.$file['md5'].'</td>'."\n";
						$size = dol_filesize(DOL_DOCUMENT_ROOT.'/'.$file['filename']);
						$totalsize += $size;
						$out .= '<td class="right">'.dol_print_size($size).'</td>'."\n";
						$out .= '<td class="right">'.dol_print_date(dol_filemtime(DOL_DOCUMENT_ROOT.'/'.$file['filename']), 'dayhour').'</td>'."\n";
						$out .= "</tr>\n";
					}
					$out .= '<tr class="liste_total">';
					$out .= '<td></td>'."\n";
					$out .= '<td>'.$langs->trans("Total").'</td>'."\n";
					$out .= '<td align="center"></td>'."\n";
					$out .= '<td align="center"></td>'."\n";
					$out .= '<td class="right">'.dol_print_size($totalsize).'</td>'."\n";
					$out .= '<td class="right"></td>'."\n";
					$out .= "</tr>\n";
				} else {
					$out .= '<tr class="oddeven"><td colspan="5" class="opacitymedium">'.$langs->trans("None").'</td></tr>';
				}
				$out .= '</table>';
				$out .= '</div>';

				$out .= '<br>';

				// Files added
				$out .= load_fiche_titre($langs->trans("FilesAdded"));

				$totalsize = 0;
				$out .= '<div class="div-table-responsive-no-min">';
				$out .= '<table class="noborder">';
				$out .= '<tr class="liste_titre">';
				$out .= '<td>#</td>';
				$out .= '<td>'.$langs->trans("Filename").'</td>';
				$out .= '<td class="center">'.$langs->trans("ExpectedChecksum").'</td>';
				$out .= '<td class="center">'.$langs->trans("CurrentChecksum").'</td>';
				$out .= '<td class="right">'.$langs->trans("Size").'</td>';
				$out .= '<td class="right">'.$langs->trans("DateModification").'</td>';
				$out .= '</tr>'."\n";
				$tmpfilelist3 = dol_sort_array($file_list['added'], 'filename');
				if (is_array($tmpfilelist3) && count($tmpfilelist3)) {
					$i = 0;
					foreach ($tmpfilelist3 as $file) {
						$i++;
						$out .= '<tr class="oddeven">';
						$out .= '<td>'.$i.'</td>'."\n";
						$out .= '<td>'.$file['filename'].'</td>'."\n";
						$out .= '<td class="center">'.$file['expectedmd5'].'</td>'."\n";
						$out .= '<td class="center">'.$file['md5'].'</td>'."\n";
						$size = dol_filesize(DOL_DOCUMENT_ROOT.'/'.$file['filename']);
						$totalsize += $size;
						$out .= '<td class="right">'.dol_print_size($size).'</td>'."\n";
						$out .= '<td class="right">'.dol_print_date(dol_filemtime(DOL_DOCUMENT_ROOT.'/'.$file['filename']), 'dayhour').'</td>'."\n";
						$out .= "</tr>\n";
					}
					$out .= '<tr class="liste_total">';
					$out .= '<td></td>'."\n";
					$out .= '<td>'.$langs->trans("Total").'</td>'."\n";
					$out .= '<td align="center"></td>'."\n";
					$out .= '<td align="center"></td>'."\n";
					$out .= '<td class="right">'.dol_print_size($totalsize).'</td>'."\n";
					$out .= '<td class="right"></td>'."\n";
					$out .= "</tr>\n";
				} else {
					$out .= '<tr class="oddeven"><td colspan="5" class="opacitymedium">'.$langs->trans("None").'</td></tr>';
				}
				$out .= '</table>';
				$out .= '</div>';


				// Show warning
				if (empty($tmpfilelist) && empty($tmpfilelist2) && empty($tmpfilelist3)) {
					//setEventMessages($langs->trans("FileIntegrityIsStrictlyConformedWithReference"), null, 'mesgs');
				} else {
					//setEventMessages($langs->trans("FileIntegritySomeFilesWereRemovedOrModified"), null, 'warnings');
				}
			} else {
				throw new RestException(500, 'Error: Failed to found dolibarr_htdocs_dir into XML file '.$xmlfile);
			}


			// Scan scripts
			asort($checksumconcat); // Sort list of checksum
			$checksumget = md5(join(',', $checksumconcat));
			$checksumtoget = trim((string) $xml->dolibarr_htdocs_dir_checksum);

			$outexpectedchecksum = ($checksumtoget ? $checksumtoget : $langs->trans("Unknown"));
			if ($checksumget == $checksumtoget) {
				if (count($file_list['added'])) {
					$resultcode = 'warning';
					$resultcomment = 'FileIntegrityIsOkButFilesWereAdded';
					//$outcurrentchecksum =  $checksumget.' - <span class="'.$resultcode.'">'.$langs->trans("FileIntegrityIsOkButFilesWereAdded").'</span>';
					$outcurrentchecksum = $checksumget;
				} else {
					$resultcode = 'ok';
					$resultcomment = 'Success';
					//$outcurrentchecksum = '<span class="'.$resultcode.'">'.$checksumget.'</span>';
					$outcurrentchecksum = $checksumget;
				}
			} else {
				$resultcode = 'error';
				$resultcomment = 'Error';
				//$outcurrentchecksum = '<span class="'.$resultcode.'">'.$checksumget.'</span>';
				$outcurrentchecksum = $checksumget;
			}
		} else {
			throw new RestException(404, 'No signature file known');
		}

		return array('resultcode'=>$resultcode, 'resultcomment'=>$resultcomment, 'expectedchecksum'=> $outexpectedchecksum, 'currentchecksum'=> $outcurrentchecksum, 'out'=>$out);
	}


	/**
	 * Get list of enabled modules
	 *
	 * @url	GET /modules
	 *
	 * @return  array|mixed Data without useless information
	 *
	 * @throws RestException 403 Forbidden
	 */
	public function getModules()
	{
		global $conf;

		if (!DolibarrApiAccess::$user->admin
			&& (empty($conf->global->API_LOGINS_ALLOWED_FOR_GET_MODULES) || DolibarrApiAccess::$user->login != $conf->global->API_LOGINS_ALLOWED_FOR_GET_MODULES)) {
			throw new RestException(403, 'Error API open to admin users only or to the users with logins defined into constant API_LOGINS_ALLOWED_FOR_GET_MODULES');
		}

		sort($conf->modules);

		return $this->_cleanObjectDatas($conf->modules);
	}
}<|MERGE_RESOLUTION|>--- conflicted
+++ resolved
@@ -612,11 +612,7 @@
 	 * @param object   $object    Object with label to translate
 	 * @param string   $lang      Code of the language the name of the object must be translated to
 	 * @param string   $prefix 	  Prefix for translation key
-<<<<<<< HEAD
-	 * @param string   $dict 	  Dictionnary for translation
-	 *
-=======
->>>>>>> c436ef36
+	 * @param array    $dict      Array of dictionnary for translation
 	 * @return void
 	 */
 	private function translateLabel($object, $lang, $prefix = 'Country', $dict = array('dict'))
