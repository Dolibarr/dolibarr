--- conflicted
+++ resolved
@@ -55,11 +55,7 @@
 		Defaults::$cacheDirectory = $cachedir;
 
 		$this->db = $db;
-<<<<<<< HEAD
-		$production_mode = (!getDolGlobalString('API_PRODUCTION_MODE') ? false : true);
-=======
 		$production_mode = getDolGlobalBool('API_PRODUCTION_MODE');
->>>>>>> cc80841a
 		$this->r = new Restler($production_mode, $refreshCache);
 
 		$urlwithouturlroot = preg_replace('/'.preg_quote(DOL_URL_ROOT, '/').'$/i', '', trim($dolibarr_main_url_root));
@@ -79,15 +75,9 @@
 	 * Check and convert a string depending on its type/name.
 	 *
 	 * @param	string			$field		Field name
-<<<<<<< HEAD
-	 * @param	string|array	$value		Value to check/clean
-	 * @param	Object			$object		Object
-	 * @return 	string|array				Value cleaned
-=======
 	 * @param	string|string[]	$value		Value to check/clean
 	 * @param	Object			$object		Object
 	 * @return 	string|array<string,mixed>	Value cleaned
->>>>>>> cc80841a
 	 */
 	protected function _checkValForAPI($field, $value, $object)
 	{
@@ -132,7 +122,6 @@
 			}
 
 			return $newarrayvalue;
-<<<<<<< HEAD
 		}
 	}
 
@@ -150,8 +139,6 @@
 		// If properties is empty, we return all properties
 		if (empty($properties)) {
 			return $object;
-=======
->>>>>>> cc80841a
 		}
 
 		// Copy of exploded array for efficiency
@@ -188,67 +175,14 @@
 
 	// phpcs:disable PEAR.NamingConventions.ValidFunctionName.PublicUnderscore
 	/**
-	 * Filter properties that will be returned on object
-	 *
-<<<<<<< HEAD
+	 * Clean sensitive object data
+	 * @phpstan-template T of Object
+	 *
 	 * @param   Object  $object		Object to clean
 	 * @return	Object				Object with cleaned properties
-=======
-	 * @param   Object  $object			Object to clean
-	 * @param   String  $properties		Comma separated list of properties names
-	 * @return	Object					Object with cleaned properties
-	 */
-	protected function _filterObjectProperties($object, $properties)
-	{
-		// phpcs:enable
-		// If properties is empty, we return all properties
-		if (empty($properties)) {
-			return $object;
-		}
-
-		// Copy of exploded array for efficiency
-		$arr_properties = explode(',', $properties);
-		$magic_properties = array();
-		$real_properties = get_object_vars($object);
-
-		// Unsetting real properties may unset magic properties.
-		// We keep a copy of the requested magic properties
-		foreach ($arr_properties as $key) {
-			if (!array_key_exists($key, $real_properties)) {
-				// Not a real property,
-				// check if $key is a magic property (we want to keep '$obj->$key')
-				if (property_exists($object, $key) && isset($object->$key)) {
-					$magic_properties[$key] = $object->$key;
-				}
-			}
-		}
-
-		// Filter real properties (may indirectly unset magic properties)
-		foreach (get_object_vars($object) as $key => $value) {
-			if (!in_array($key, $arr_properties)) {
-				unset($object->$key);
-			}
-		}
-
-		// Restore the magic properties
-		foreach ($magic_properties as $key => $value) {
-			$object->$key = $value;
-		}
-
-		return $object;
-	}
-
-	// phpcs:disable PEAR.NamingConventions.ValidFunctionName.PublicUnderscore
-	/**
-	 * Clean sensitive object data
-	 * @phpstan-template T of Object
-	 *
-	 * @param   Object  $object		Object to clean
-	 * @return	Object				Object with cleaned properties
 	 *
 	 * @phpstan-param T $object
 	 * @phpstan-return T
->>>>>>> cc80841a
 	 */
 	protected function _cleanObjectDatas($object)
 	{
@@ -477,11 +411,7 @@
 	 * Function to forge a SQL criteria from a Generic filter string.
 	 * Function no more used. Kept for backward compatibility with old APIs of modules
 	 *
-<<<<<<< HEAD
-	 * @param  array    $matches    Array of found string by regex search.
-=======
 	 * @param  string[]	$matches    Array of found string by regex search.
->>>>>>> cc80841a
 	 * 								Each entry is 1 and only 1 criteria.
 	 * 								Example: "t.ref:like:'SO-%'", "t.date_creation:<:'20160101'", "t.date_creation:<:'2016-01-01 12:30:00'", "t.nature:is:NULL", "t.field2:isnot:NULL"
 	 * @return string               Forged criteria. Example: "t.field like 'abc%'"
