--- conflicted
+++ resolved
@@ -152,12 +152,8 @@
 
 			// Set the property $user to the $user of API
 			static::$user = $fuser;
-<<<<<<< HEAD
-
-			// Set the global variable $user to the $user of API
-=======
+
 			// Set also the global variable $user to the $user of API
->>>>>>> 35e5480f
 			$user = $fuser;
 
 			if ($fuser->socid) {
