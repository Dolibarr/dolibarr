--- conflicted
+++ resolved
@@ -28,24 +28,24 @@
 class DolibarrApiAccess implements iAuthenticate
 {
 	const REALM = 'Restricted Dolibarr API';
-	
+
 	/**
-	 * @var array $requires	role required by API method		user / external / admin	
+	 * @var array $requires	role required by API method		user / external / admin
 	 */
 	public static $requires = array('user','external','admin');
-	
+
 	/**
 	 * @var string $role		user role
 	 */
     public static $role = 'user';
-	
+
 	/**
-	 * @var User		$user	Loggued user 
+	 * @var User		$user	Loggued user
 	 */
 	public static $user = '';
-	 
+
     // @codingStandardsIgnoreStart
-	
+
     /**
      * @return string string to be used with WWW-Authenticate header
      * @example Basic
@@ -53,10 +53,10 @@
      * @example OAuth
      */
     public function __getWWWAuthenticateString();
-    
+
 	/**
 	 * Check access
-	 * 
+	 *
 	 * @return boolean
 	 */
 	public function _isAllowed()
@@ -65,15 +65,15 @@
 		global $db;
 
 		$stored_key = '';
-		
+
 		$userClass = Defaults::$userIdentifierClass;
-				
+
 		if (isset($_GET['api_key'])) {
 			$sql = "SELECT u.login, u.datec, u.api_key, ";
 			$sql.= " u.tms as date_modification, u.entity";
 			$sql.= " FROM ".MAIN_DB_PREFIX."user as u";
 			$sql.= " WHERE u.api_key = '".$db->escape($_GET['api_key'])."'";
-	
+
 			if ($db->query($sql))
 			{
 				if ($db->num_rows($result))
@@ -91,17 +91,17 @@
 				$userClass::setCacheIdentifier($_GET['api_key']);
 				return false;
 			}
-			
+
 			$fuser = new User($db);
 			if(! $fuser->fetch('',$login)) {
 				throw new RestException(503, 'Error when fetching user :'.$fuser->error);
 			}
 			$fuser->getrights();
 			static::$user = $fuser;
-			
+
 			if($fuser->societe_id)
 				static::$role = 'external';
-			
+
 			if($fuser->admin)
 				static::$role = 'admin';
         }
@@ -114,22 +114,19 @@
         Resources::$accessControlFunction = 'DolibarrApiAccess::verifyAccess';
         return in_array(static::$role, (array) static::$requires) || static::$role == 'admin';
 	}
-	
-<<<<<<< HEAD
-=======
+
     // @codingStandardsIgnoreStart
 	public function __getWWWAuthenticateString()
     {
         return '';
     }
     // @codingStandardsIgnoreEnd
-	
->>>>>>> d079bc15
+
 	/**
      * Verify access
-     * 
-     * @param   array   $m   Properties of method 
-     * 
+     *
+     * @param   array   $m   Properties of method
+     *
      * @access private
      */
     public static function verifyAccess(array $m)
@@ -137,11 +134,11 @@
         $requires = isset($m['class']['DolibarrApiAccess']['properties']['requires'])
                 ? $m['class']['DolibarrApiAccess']['properties']['requires']
                 : false;
-		
-		
+
+
         return $requires
             ? static::$role == 'admin' || in_array(static::$role, (array) $requires)
             : true;
-		
+
     }
 }