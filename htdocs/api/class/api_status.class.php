<?php
/* Copyright (C) 2015   Jean-François Ferry     <jfefe@aternatik.fr>
 *
 * This program is free software; you can redistribute it and/or modify
 * it under the terms of the GNU General Public License as published by
 * the Free Software Foundation; either version 3 of the License, or
 * (at your option) any later version.
 *
 * This program is distributed in the hope that it will be useful,
 * but WITHOUT ANY WARRANTY; without even the implied warranty of
 * MERCHANTABILITY or FITNESS FOR A PARTICULAR PURPOSE.  See the
 * GNU General Public License for more details.
 *
 * You should have received a copy of the GNU General Public License
 * along with this program. If not, see <http://www.gnu.org/licenses/>.
 */

require_once DOL_DOCUMENT_ROOT . '/core/lib/functions.lib.php';


/**
 * API that gives the status of the Dolibarr instance.
 *
 * @access protected
 * @class  DolibarrApiAccess {@requires user,external}
 */
class Status
{
    /**
     * Get status (Dolibarr version)
<<<<<<< HEAD
     */
    function index()
    {
        global $conf;
=======
     * @return array
	 */
	function index() {
		global $conf;
>>>>>>> 3b245f1b

        return array(
            'success' => array(
                'code' => 200,
                'dolibarr_version' => DOL_VERSION,
                'access_locked' => (empty($conf->global->MAIN_ONLY_LOGIN_ALLOWED)?'0':$conf->global->MAIN_ONLY_LOGIN_ALLOWED),
            ),
        );
    }
}<|MERGE_RESOLUTION|>--- conflicted
+++ resolved
@@ -28,17 +28,12 @@
 {
     /**
      * Get status (Dolibarr version)
-<<<<<<< HEAD
+     *
+     * @return array
      */
     function index()
     {
         global $conf;
-=======
-     * @return array
-	 */
-	function index() {
-		global $conf;
->>>>>>> 3b245f1b
 
         return array(
             'success' => array(
