<?php
/* Copyright (C) 2004		Rodolphe Quiedeville		<rodolphe@quiedeville.org>
 * Copyright (C) 2005-2016	Laurent Destailleur		<eldy@users.sourceforge.org>
 * Copyright (C) 2011		Juanjo Menent			<jmenent@2byte.es>
<<<<<<< HEAD
 * Copyright (C) 2012-2018	Regis Houssin			<regis.houssin@capnetworks.com>
=======
 * Copyright (C) 2012-2018	Regis Houssin			<regis.houssin@inodbox.com>
>>>>>>> d9b8a8c8
 * Copyright (C) 2015		Jean-François Ferry		<jfefe@aternatik.fr>
 *
 * This program is free software; you can redistribute it and/or modify
 * it under the terms of the GNU General Public License as published by
 * the Free Software Foundation; either version 3 of the License, or
 * (at your option) any later version.
 *
 * This program is distributed in the hope that it will be useful,
 * but WITHOUT ANY WARRANTY; without even the implied warranty of
 * MERCHANTABILITY or FITNESS FOR A PARTICULAR PURPOSE.  See the
 * GNU General Public License for more details.
 *
 * You should have received a copy of the GNU General Public License
 * along with this program. If not, see <http://www.gnu.org/licenses/>.
 */

/**
 *      \file       htdocs/api/admin/index.php
 *		\ingroup    api
 *		\brief      Page to setup Webservices REST module
 */

require '../../main.inc.php';
require_once DOL_DOCUMENT_ROOT.'/core/lib/admin.lib.php';
require_once DOL_DOCUMENT_ROOT.'/core/lib/files.lib.php';

// Load translation files required by the page
$langs->load("admin");

if (! $user->admin)
	accessforbidden();

$action=GETPOST('action','aZ09');

//Activate ProfId
if ($action == 'setproductionmode')
{
	$status = GETPOST('status','alpha');

	if (dolibarr_set_const($db, 'API_PRODUCTION_MODE', $status, 'chaine', 0, '', 0) > 0)
	{
		$error=0;

		if ($status == 1)
		{
			$result = dol_mkdir($conf->api->dir_temp);
			if ($result < 0)
			{
				setEventMessages($langs->trans("ErrorFailedToCreateDir", $conf->api->dir_temp), null, 'errors');
				$error++;
			}
		}
		else
		{
			// Delete the cache file otherwise it does not update
			$result = dol_delete_file($conf->api->dir_temp.'/routes.php');
			if ($result < 0)
			{
				setEventMessages($langs->trans("ErrorFailedToDeleteFile", $conf->api->dir_temp.'/routes.php'), null, 'errors');
				$error++;
			}
		}

	    if (!$error)
	    {
    		header("Location: ".$_SERVER["PHP_SELF"]);
	   	    exit;
	    }
	}
	else
	{
		dol_print_error($db);
	}
}

dol_mkdir(DOL_DATA_ROOT.'/api/temp');		// May have been deleted by a purge


/*
 *	View
 */

llxHeader();

$linkback='<a href="'.DOL_URL_ROOT.'/admin/modules.php?restore_lastsearch_values=1">'.$langs->trans("BackToModuleList").'</a>';
print load_fiche_titre($langs->trans("ApiSetup"),$linkback,'title_setup');

print $langs->trans("ApiDesc")."<br>\n";
print "<br>\n";

//print '<form name="apisetupform" action="'.$_SERVER["PHP_SELF"].'" method="post">';
print '<input type="hidden" name="token" value="'.$_SESSION['newtoken'].'">';
print '<table class="noborder" width="100%">';

print '<tr class="liste_titre">';
print "<td>".$langs->trans("Parameter")."</td>";
print '<td align="center">'.$langs->trans("Value")."</td>";
print "<td>&nbsp;</td>";
print "</tr>";

print '<tr class="impair">';
print '<td>'.$langs->trans("ApiProductionMode").'</td>';
$production_mode=(empty($conf->global->API_PRODUCTION_MODE)?false:true);
if ($production_mode)
{
    print '<td align="center"><a href="'.$_SERVER['PHP_SELF'].'?action=setproductionmode&value='.($i+1).'&status=0">';
    print img_picto($langs->trans("Activated"),'switch_on');
    print '</a></td>';
}
else
{
    print '<td align="center"><a href="'.$_SERVER['PHP_SELF'].'?action=setproductionmode&value='.($i+1).'&status=1">';
    print img_picto($langs->trans("Disabled"),'switch_off');
    print '</a></td>';
}
print '<td>&nbsp;</td>';
print '</tr>';

print '</table>';
print '<br><br>';

// Define $urlwithroot
$urlwithouturlroot=preg_replace('/'.preg_quote(DOL_URL_ROOT,'/').'$/i','',trim($dolibarr_main_url_root));
$urlwithroot=$urlwithouturlroot.DOL_URL_ROOT;		// This is to use external domain name found into config file
//$urlwithroot=DOL_MAIN_URL_ROOT;					// This is to use same domain name than current

// Show message
$message='';
$url=$urlwithroot.'/api/index.php/login?login=<strong>auserlogin</strong>&password=<strong>thepassword</strong>[&reset=1]';
$message.=$langs->trans("UrlToGetKeyToUseAPIs").':<br>';
$message.=img_picto('','object_globe.png').' '.$url;
print $message;
print '<br>';
print '<br>';

// Explorer
print '<u>'.$langs->trans("ApiExporerIs").':</u><br>';
if (dol_is_dir(DOL_DOCUMENT_ROOT.'/includes/restler/framework/Luracast/Restler/explorer'))
{
    $url=DOL_MAIN_URL_ROOT.'/api/index.php/explorer';
    print img_picto('','object_globe.png').' <a href="'.$url.'" target="_blank">'.$url."</a><br>\n";
}
else
{
    print $langs->trans("NotAvailableWithThisDistribution");
}

llxFooter();
$db->close();<|MERGE_RESOLUTION|>--- conflicted
+++ resolved
@@ -2,11 +2,7 @@
 /* Copyright (C) 2004		Rodolphe Quiedeville		<rodolphe@quiedeville.org>
  * Copyright (C) 2005-2016	Laurent Destailleur		<eldy@users.sourceforge.org>
  * Copyright (C) 2011		Juanjo Menent			<jmenent@2byte.es>
-<<<<<<< HEAD
- * Copyright (C) 2012-2018	Regis Houssin			<regis.houssin@capnetworks.com>
-=======
  * Copyright (C) 2012-2018	Regis Houssin			<regis.houssin@inodbox.com>
->>>>>>> d9b8a8c8
  * Copyright (C) 2015		Jean-François Ferry		<jfefe@aternatik.fr>
  *
  * This program is free software; you can redistribute it and/or modify
