--- conflicted
+++ resolved
@@ -37,11 +37,7 @@
 if (! defined("NOLOGIN"))        define("NOLOGIN",'1');				// If this page is public (can be called outside logged session)
 
 
-<<<<<<< HEAD
-// Force entity if a value provided int HTTP header. Otherwise, will use the entity of user of token used.
-=======
 // Force entity if a value is provided into HTTP header. Otherwise, will use the entity of user of token used.
->>>>>>> 1afbf75c
 if (! empty($_SERVER['HTTP_DOLAPIENTITY'])) define("DOLENTITY", (int) $_SERVER['HTTP_DOLAPIENTITY']);
 
 
