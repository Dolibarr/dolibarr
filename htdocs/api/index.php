<?php
/* Copyright (C) 2015   Jean-François Ferry     <jfefe@aternatik.fr>
 * Copyright (C) 2016	Laurent Destailleur		<eldy@users.sourceforge.net>
 *
 * This program is free software; you can redistribute it and/or modify
 * it under the terms of the GNU General Public License as published by
 * the Free Software Foundation; either version 3 of the License, or
 * (at your option) any later version.
 *
 * This program is distributed in the hope that it will be useful,
 * but WITHOUT ANY WARRANTY; without even the implied warranty of
 * MERCHANTABILITY or FITNESS FOR A PARTICULAR PURPOSE.  See the
 * GNU General Public License for more details.
 *
 * You should have received a copy of the GNU General Public License
 * along with this program. If not, see <http://www.gnu.org/licenses/>.
 */

/**
 * 	\defgroup   api     Module DolibarrApi
 *  \brief      API loader
 *				Search files htdocs/<module>/class/api_<module>.class.php
 *  \file       htdocs/api/indexphp
 *
 *	@todo	User authentication with api_key
 */

if (! defined("NOLOGIN"))        define("NOLOGIN",'1');
if (! defined("NOCSRFCHECK"))    define("NOCSRFCHECK",'1');

$res=0;
if (! $res && file_exists("../main.inc.php")) $res=include '../main.inc.php';
if (! $res) die("Include of main fails");

require_once DOL_DOCUMENT_ROOT.'/includes/restler/framework/Luracast/Restler/AutoLoader.php';

call_user_func(function () {
    $loader = Luracast\Restler\AutoLoader::instance();
    spl_autoload_register($loader);
    return $loader;
});

require_once DOL_DOCUMENT_ROOT.'/api/class/api.class.php';
require_once DOL_DOCUMENT_ROOT.'/api/class/api_access.class.php';
require_once DOL_DOCUMENT_ROOT.'/core/lib/functions2.lib.php';



// Enable and test if module Api is enabled
if (empty($conf->global->MAIN_MODULE_API))
{
    $langs->load("admin");
    dol_syslog("Call Dolibarr API interfaces with module REST disabled");
    print $langs->trans("WarningModuleNotActive",'Api').'.<br><br>';
    print $langs->trans("ToActivateModule");
    exit;
}

<<<<<<< HEAD
=======
// Test if explorer is not disabled
if (preg_match('/api\/index\.php\/explorer/', $_SERVER["PHP_SELF"]) && ! empty($conf->global->API_EXPLORER_DISABLED))
{
    $langs->load("admin");
    dol_syslog("Call Dolibarr API interfaces with module REST disabled");
    print $langs->trans("WarningAPIExplorerDisabled").'.<br><br>';
    exit;
}



>>>>>>> e4ec5aa9
$api = new DolibarrApi($db);

// Enable the Restler API Explorer.
// See https://github.com/Luracast/Restler-API-Explorer for more info.
$api->r->addAPIClass('Luracast\\Restler\\Explorer');

$api->r->setSupportedFormats('JsonFormat', 'XmlFormat', 'UploadFormat');
$api->r->addAuthenticationClass('DolibarrApiAccess','');

// Define accepted mime types
UploadFormat::$allowedMimeTypes = array('image/jpeg', 'image/png', 'text/plain', 'application/octet-stream');

$listofapis = array();

$modulesdir = dolGetModulesDirs();
foreach ($modulesdir as $dir)
{
    /*
     * Search available module
     */
    //dol_syslog("Scan directory ".$dir." for API modules");

    $handle=@opendir(dol_osencode($dir));
    if (is_resource($handle))
    {
        while (($file = readdir($handle))!==false)
        {
            if (is_readable($dir.$file) && preg_match("/^mod(.*)\.class\.php$/i",$file,$reg))
            {
                $module = strtolower($reg[1]);
                $moduledirforclass = $module;
                $moduleforperm = $module;

                if ($module == 'propale') {
                    $moduledirforclass = 'comm/propal';
                    $moduleforperm='propal';
                }
                elseif ($module == 'agenda') {
                    $moduledirforclass = 'comm/action';
                }
                elseif ($module == 'adherent') {
                    $moduledirforclass = 'adherents';
                }
                elseif ($module == 'banque') {
                    $moduledirforclass = 'compta/bank';
                }
                elseif ($module == 'categorie') {
                    $moduledirforclass = 'categories';
                }
                elseif ($module == 'facture') {
                    $moduledirforclass = 'compta/facture';
                }
                elseif ($module == 'project') {
                    $moduledirforclass = 'projet';
                }
                elseif ($module == 'task') {
                    $moduledirforclass = 'projet';
                }
                elseif ($module == 'stock') {
                    $moduledirforclass = 'product/stock';
                }
                elseif ($module == 'fournisseur') {
                    $moduledirforclass = 'fourn';
                }
                //dol_syslog("Found module file ".$file." - module=".$module." - moduledirforclass=".$moduledirforclass);

                // Defined if module is enabled
                $enabled=true;
                if (empty($conf->$moduleforperm->enabled)) $enabled=false;

                if ($enabled)
                {
                    /*
                     * If exists, load the API class for enable module
                     *
                     * Search files named api_<object>.class.php into /htdocs/<module>/class directory
                     *
                     * @todo : take care of externals module!
                     * @todo : use getElementProperties() function ?
                     */
                    $dir_part = DOL_DOCUMENT_ROOT.'/'.$moduledirforclass.'/class/';

                    $handle_part=@opendir(dol_osencode($dir_part));
                    if (is_resource($handle_part))
                    {
                        while (($file_searched = readdir($handle_part))!==false)
                        {
                            if ($file_searched == 'api_access.class.php') continue;

                            // Support of the deprecated API.
                            if (is_readable($dir_part.$file_searched) && preg_match("/^api_deprecated_(.*)\.class\.php$/i",$file_searched,$reg))
                            {
                                $classname = ucwords($reg[1]).'Api';
                                require_once $dir_part.$file_searched;
                                if (class_exists($classname))
                                {
                                    //dol_syslog("Found deprecated API by index.php: classname=".$classname." for module ".$dir." into ".$dir_part.$file_searched);
                                    $api->r->addAPIClass($classname, '/');
                                }
                                else
                                {
                                    dol_syslog("We found an api_xxx file (".$file_searched.") but class ".$classname." does not exists after loading file", LOG_WARNING);
                                }
                            }
                            elseif (is_readable($dir_part.$file_searched) && preg_match("/^api_(.*)\.class\.php$/i",$file_searched,$reg))
                            {
                                $classname = ucwords($reg[1]);
                                $classname = str_replace('_', '', $classname);
                                require_once $dir_part.$file_searched;
                                if (class_exists($classname))
                                {
                                    //dol_syslog("Found API by index.php: classname=".$classname." for module ".$dir." into ".$dir_part.$file_searched);
                                    $listofapis[] = $classname;
                                }
                                else
                                {
                                    dol_syslog("We found an api_xxx file (".$file_searched.") but class ".$classname." does not exists after loading file", LOG_WARNING);
                                }
                            }
                        }
                    }
                }
            }
        }
    }
}

// Sort the classes before adding them to Restler. The Restler API Explorer
// shows the classes in the order they are added and it's a mess if they are
// not sorted.
sort($listofapis);
//var_dump($listofapis);
foreach ($listofapis as $classname)
{
    $api->r->addAPIClass($classname);
}

// TODO If not found, redirect to explorer
//var_dump($api);

// Call API (we suppose we found it)
$api->r->handle();<|MERGE_RESOLUTION|>--- conflicted
+++ resolved
@@ -56,8 +56,6 @@
     exit;
 }
 
-<<<<<<< HEAD
-=======
 // Test if explorer is not disabled
 if (preg_match('/api\/index\.php\/explorer/', $_SERVER["PHP_SELF"]) && ! empty($conf->global->API_EXPLORER_DISABLED))
 {
@@ -68,8 +66,6 @@
 }
 
 
-
->>>>>>> e4ec5aa9
 $api = new DolibarrApi($db);
 
 // Enable the Restler API Explorer.
