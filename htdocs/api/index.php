<?php
/* Copyright (C) 2015   Jean-François Ferry     <jfefe@aternatik.fr>
 *
 * This program is free software; you can redistribute it and/or modify
 * it under the terms of the GNU General Public License as published by
 * the Free Software Foundation; either version 3 of the License, or
 * (at your option) any later version.
 *
 * This program is distributed in the hope that it will be useful,
 * but WITHOUT ANY WARRANTY; without even the implied warranty of
 * MERCHANTABILITY or FITNESS FOR A PARTICULAR PURPOSE.  See the
 * GNU General Public License for more details.
 *
 * You should have received a copy of the GNU General Public License
 * along with this program. If not, see <http://www.gnu.org/licenses/>.
 */

/**
 * 	\defgroup   api     Module DolibarrApi
 *  \brief      API loader
 *				Search files htdocs/<module>/class/api_<module>.class.php
 *  \file       htdocs/api/indexphp
 *
 *	@todo	User authentication with api_key
 */

if (! defined("NOLOGIN"))        define("NOLOGIN",'1');
if (! defined("NOCSRFCHECK"))    define("NOCSRFCHECK",'1');

$res=0;
if (! $res && file_exists("../main.inc.php")) $res=include '../main.inc.php';
if (! $res) die("Include of main fails");

require_once DOL_DOCUMENT_ROOT.'/includes/restler/framework/Luracast/Restler/AutoLoader.php';

call_user_func(function () {
    $loader = Luracast\Restler\AutoLoader::instance();
    spl_autoload_register($loader);
    return $loader;
});

require_once DOL_DOCUMENT_ROOT.'/api/class/api.class.php';
require_once DOL_DOCUMENT_ROOT.'/api/class/api_access.class.php';
require_once DOL_DOCUMENT_ROOT.'/core/lib/functions2.lib.php';



// Enable and test if module Api is enabled
if (empty($conf->global->MAIN_MODULE_API))
{
    $langs->load("admin");
    dol_syslog("Call Dolibarr API interfaces with module REST disabled");
    print $langs->trans("WarningModuleNotActive",'Api').'.<br><br>';
    print $langs->trans("ToActivateModule");
    exit;
}


$api = new DolibarrApi($db);

// Enable the Restler API Explorer.
// See https://github.com/Luracast/Restler-API-Explorer for more info.
$api->r->addAPIClass('Luracast\\Restler\\Explorer');

$api->r->setSupportedFormats('JsonFormat', 'XmlFormat');
$api->r->addAuthenticationClass('DolibarrApiAccess','');

$listofapis = array();

$modulesdir = dolGetModulesDirs();
foreach ($modulesdir as $dir)
{
    /*
     * Search available module
     */
    //dol_syslog("Scan directory ".$dir." for API modules");

    $handle=@opendir(dol_osencode($dir));
    if (is_resource($handle))
    {
        while (($file = readdir($handle))!==false)
        {
            if (is_readable($dir.$file) && preg_match("/^mod(.*)\.class\.php$/i",$file,$reg))
            {
                $module = strtolower($reg[1]);
                $moduledirforclass = $module;
                $moduleforperm = $module;
                
                if ($module == 'propale') {
                    $moduledirforclass = 'comm/propal';
                    $moduleforperm='propal';
                }
                elseif ($module == 'agenda') {
                    $moduledirforclass = 'comm/action';
                }
<<<<<<< HEAD
                elseif ($module == 'adherent') {
                    $moduledirforclass = 'adherents';
=======
                elseif ($module == 'banque') {
                    $part = 'compta/bank';
>>>>>>> fe2498ff
                }
                elseif ($module == 'categorie') {
                    $moduledirforclass = 'categories';
                }
                elseif ($module == 'facture') {
                    $moduledirforclass = 'compta/facture';
                }

                // Defined if module is enabled
                $enabled=true;
                if (empty($conf->$moduleforperm->enabled)) $enabled=false;

                if ($enabled)
                {
                    /*
                     * If exists, load the API class for enable module
                     *
                     * Search files named api_<object>.class.php into /htdocs/<module>/class directory
                     *
                     * @todo : take care of externals module!
                     * @todo : use getElementProperties() function ?
                     */
                    $dir_part = DOL_DOCUMENT_ROOT.'/'.$moduledirforclass.'/class/';

                    $handle_part=@opendir(dol_osencode($dir_part));
                    if (is_resource($handle_part))
                    {
                        while (($file_searched = readdir($handle_part))!==false)
                        {
                            // Support of the deprecated API.
                            if (is_readable($dir_part.$file_searched) && preg_match("/^api_deprecated_(.*)\.class\.php$/i",$file_searched,$reg))
                            {
                                $classname = ucwords($reg[1]).'Api';
                                require_once $dir_part.$file_searched;
                                if (class_exists($classname))
                                {
                                    dol_syslog("Found deprecated API classname=".$classname." into ".$dir);
                                    $api->r->addAPIClass($classname, '/');
                                }
                            }
                            elseif (is_readable($dir_part.$file_searched) && preg_match("/^api_(.*)\.class\.php$/i",$file_searched,$reg))
                            {
                                $classname = ucwords($reg[1]);
                                require_once $dir_part.$file_searched;
                                if (class_exists($classname))
                                {
                                    dol_syslog("Found API classname=".$classname." into ".$dir);
                                    $listofapis[] = $classname;
                                }
                            }
                        }
                    }
                }
            }
        }
    }
}

// Sort the classes before adding them to Restler. The Restler API Explorer
// shows the classes in the order they are added and it's a mess if they are
// not sorted.
sort($listofapis);
foreach ($listofapis as $classname)
{
    $api->r->addAPIClass($classname);
}

// TODO If not found, redirect to explorer


// Call API (we suppose we found it)
$api->r->handle();



<|MERGE_RESOLUTION|>--- conflicted
+++ resolved
@@ -1,5 +1,6 @@
 <?php
 /* Copyright (C) 2015   Jean-François Ferry     <jfefe@aternatik.fr>
+ * Copyright (C) 2016	Laurent Destailleur		<eldy@users.sourceforge.net>
  *
  * This program is free software; you can redistribute it and/or modify
  * it under the terms of the GNU General Public License as published by
@@ -93,13 +94,11 @@
                 elseif ($module == 'agenda') {
                     $moduledirforclass = 'comm/action';
                 }
-<<<<<<< HEAD
                 elseif ($module == 'adherent') {
                     $moduledirforclass = 'adherents';
-=======
+                }
                 elseif ($module == 'banque') {
-                    $part = 'compta/bank';
->>>>>>> fe2498ff
+                    $moduledirforclass = 'compta/bank';
                 }
                 elseif ($module == 'categorie') {
                     $moduledirforclass = 'categories';
