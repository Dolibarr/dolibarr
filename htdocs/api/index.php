--- conflicted
+++ resolved
@@ -26,10 +26,7 @@
  *
  */
 if (! defined("NOLOGIN"))        define("NOLOGIN",'1');
-<<<<<<< HEAD
-=======
 if (! defined("NOCSRFCHECK"))        define("NOCSRFCHECK",'1');
->>>>>>> 3f5d67d4
 
 $res=0;
 if (! $res && file_exists("../main.inc.php")) $res=include '../main.inc.php';
@@ -59,18 +56,10 @@
     exit;
 }
 
-<<<<<<< HEAD
-use \Luracast\Restler\Defaults;
-=======
->>>>>>> 3f5d67d4
 
 $api = new DolibarrApi($db);
 
 $api->r->addAPIClass('Luracast\\Restler\\Resources'); //this creates resources.json at API Root
-<<<<<<< HEAD
-$api->r->addAPIClass('DolibarrApiInit',''); // Just for url root page
-=======
->>>>>>> 3f5d67d4
 $api->r->setSupportedFormats('JsonFormat', 'XmlFormat');
 $api->r->addAuthenticationClass('DolibarrApiAccess','');
 
@@ -133,15 +122,9 @@
                                 $classname = str_replace('Api_','',ucwords($reg[1])).'Api';
                                 $classname = ucfirst($classname);
                                 require_once $dir_part.$file_searched;
-<<<<<<< HEAD
-                                if (class_exists($classname)) 
-                                {
-                                    dol_syslog("Found API classname=".$classname);    
-=======
                                 if (class_exists($classname))
                                 {
                                     dol_syslog("Found API classname=".$classname);
->>>>>>> 3f5d67d4
                                     $api->r->addAPIClass($classname,'');
                                     $listofapis[]=array('classname'=>$classname, 'fullpath'=>$file_searched);
                                 }
@@ -157,13 +140,6 @@
 
 // TODO If not found, redirect to explorer
 
-<<<<<<< HEAD
-$api->r->handle();
-
-
-
-=======
 
 // Call API (we suppose we found it)
-$api->r->handle();
->>>>>>> 3f5d67d4
+$api->r->handle();