<?php
/* Copyright (C) 2015   Jean-François Ferry     <jfefe@aternatik.fr>
 * Copyright (C) 2016	Laurent Destailleur		<eldy@users.sourceforge.net>
 *
 * This program is free software; you can redistribute it and/or modify
 * it under the terms of the GNU General Public License as published by
 * the Free Software Foundation; either version 3 of the License, or
 * (at your option) any later version.
 *
 * This program is distributed in the hope that it will be useful,
 * but WITHOUT ANY WARRANTY; without even the implied warranty of
 * MERCHANTABILITY or FITNESS FOR A PARTICULAR PURPOSE.  See the
 * GNU General Public License for more details.
 *
 * You should have received a copy of the GNU General Public License
 * along with this program. If not, see <http://www.gnu.org/licenses/>.
 */

/**
 * 	\defgroup   api     Module DolibarrApi
 *  \brief      API loader
 *				Search files htdocs/<module>/class/api_<module>.class.php
 *  \file       htdocs/api/indexphp
 *
 *	@todo	User authentication with api_key
 */

if (! defined("NOLOGIN"))        define("NOLOGIN",'1');
<<<<<<< HEAD
if (! defined("NOCSRFCHECK"))    define("NOCSRFCHECK",'1');
=======
if (! defined("NOCSRFCHECK"))        define("NOCSRFCHECK",'1');
>>>>>>> 66901e86

$res=0;
if (! $res && file_exists("../main.inc.php")) $res=include '../main.inc.php';
if (! $res) die("Include of main fails");

require_once DOL_DOCUMENT_ROOT.'/includes/restler/framework/Luracast/Restler/AutoLoader.php';

call_user_func(function () {
    $loader = Luracast\Restler\AutoLoader::instance();
    spl_autoload_register($loader);
    return $loader;
});

require_once DOL_DOCUMENT_ROOT.'/api/class/api.class.php';
require_once DOL_DOCUMENT_ROOT.'/api/class/api_access.class.php';
require_once DOL_DOCUMENT_ROOT.'/core/lib/functions2.lib.php';



// Enable and test if module Api is enabled
if (empty($conf->global->MAIN_MODULE_API))
{
    $langs->load("admin");
    dol_syslog("Call Dolibarr API interfaces with module REST disabled");
    print $langs->trans("WarningModuleNotActive",'Api').'.<br><br>';
    print $langs->trans("ToActivateModule");
    exit;
}


$api = new DolibarrApi($db);

// Enable the Restler API Explorer.
// See https://github.com/Luracast/Restler-API-Explorer for more info.
$api->r->addAPIClass('Luracast\\Restler\\Explorer');

$api->r->setSupportedFormats('JsonFormat', 'XmlFormat');
$api->r->addAuthenticationClass('DolibarrApiAccess','');

$listofapis = array();

$modulesdir = dolGetModulesDirs();
foreach ($modulesdir as $dir)
{
    /*
     * Search available module
     */
    //dol_syslog("Scan directory ".$dir." for API modules");

    $handle=@opendir(dol_osencode($dir));
    if (is_resource($handle))
    {
        while (($file = readdir($handle))!==false)
        {
            if (is_readable($dir.$file) && preg_match("/^mod(.*)\.class\.php$/i",$file,$reg))
            {
                $module = strtolower($reg[1]);
                $moduledirforclass = $module;
                $moduleforperm = $module;
                
                if ($module == 'propale') {
                    $moduledirforclass = 'comm/propal';
                    $moduleforperm='propal';
                }
                elseif ($module == 'agenda') {
                    $moduledirforclass = 'comm/action';
                }
                elseif ($module == 'adherent') {
                    $moduledirforclass = 'adherents';
                }
                elseif ($module == 'banque') {
                    $moduledirforclass = 'compta/bank';
                }
                elseif ($module == 'categorie') {
                    $moduledirforclass = 'categories';
                }
                elseif ($module == 'facture') {
                    $moduledirforclass = 'compta/facture';
                }
                elseif ($module == 'project') {
                    $moduledirforclass = 'projet';
                }
                elseif ($module == 'task') {
                    $moduledirforclass = 'projet';
                }
                elseif ($module == 'stock') {
                    $moduledirforclass = 'product/stock';
                }
                
                // Defined if module is enabled
                $enabled=true;
                if (empty($conf->$moduleforperm->enabled)) $enabled=false;

                if ($enabled)
                {
                    /*
                     * If exists, load the API class for enable module
                     *
                     * Search files named api_<object>.class.php into /htdocs/<module>/class directory
                     *
                     * @todo : take care of externals module!
                     * @todo : use getElementProperties() function ?
                     */
                    $dir_part = DOL_DOCUMENT_ROOT.'/'.$moduledirforclass.'/class/';

                    $handle_part=@opendir(dol_osencode($dir_part));
                    if (is_resource($handle_part))
                    {
                        while (($file_searched = readdir($handle_part))!==false)
                        {
                            // Support of the deprecated API.
                            if (is_readable($dir_part.$file_searched) && preg_match("/^api_deprecated_(.*)\.class\.php$/i",$file_searched,$reg))
                            {
                                $classname = ucwords($reg[1]).'Api';
                                require_once $dir_part.$file_searched;
                                if (class_exists($classname))
                                {
<<<<<<< HEAD
                                    dol_syslog("Found deprecated API by index.php classname=".$classname." into ".$dir);
                                    $api->r->addAPIClass($classname, '/');
                                }
                            }
                            elseif (is_readable($dir_part.$file_searched) && preg_match("/^api_(.*)\.class\.php$/i",$file_searched,$reg))
                            {
                                $classname = ucwords($reg[1]);
                                require_once $dir_part.$file_searched;
                                if (class_exists($classname))
                                {
                                    dol_syslog("Found API by index.php classname=".$classname." into ".$dir);
                                    $listofapis[] = $classname;
=======
                                    dol_syslog("Found API classname=".$classname);
                                    $api->r->addAPIClass($classname,'');
                                    $listofapis[]=array('classname'=>$classname, 'fullpath'=>$file_searched);
>>>>>>> 66901e86
                                }
                            }
                        }
                    }
                }
            }
        }
    }
}

// Sort the classes before adding them to Restler. The Restler API Explorer
// shows the classes in the order they are added and it's a mess if they are
// not sorted.
sort($listofapis);
//var_dump($listofapis);
foreach ($listofapis as $classname)
{
    $api->r->addAPIClass($classname);
}

// TODO If not found, redirect to explorer
//var_dump($api);

// Call API (we suppose we found it)
$api->r->handle();<|MERGE_RESOLUTION|>--- conflicted
+++ resolved
@@ -26,11 +26,7 @@
  */
 
 if (! defined("NOLOGIN"))        define("NOLOGIN",'1');
-<<<<<<< HEAD
 if (! defined("NOCSRFCHECK"))    define("NOCSRFCHECK",'1');
-=======
-if (! defined("NOCSRFCHECK"))        define("NOCSRFCHECK",'1');
->>>>>>> 66901e86
 
 $res=0;
 if (! $res && file_exists("../main.inc.php")) $res=include '../main.inc.php';
@@ -148,8 +144,7 @@
                                 require_once $dir_part.$file_searched;
                                 if (class_exists($classname))
                                 {
-<<<<<<< HEAD
-                                    dol_syslog("Found deprecated API by index.php classname=".$classname." into ".$dir);
+                                    dol_syslog("Found deprecated API by index.php: classname=".$classname." into ".$dir." - ".$dir_part.$file_searched);
                                     $api->r->addAPIClass($classname, '/');
                                 }
                             }
@@ -159,13 +154,8 @@
                                 require_once $dir_part.$file_searched;
                                 if (class_exists($classname))
                                 {
-                                    dol_syslog("Found API by index.php classname=".$classname." into ".$dir);
+                                    dol_syslog("Found API by index.php: classname=".$classname." into ".$dir." - ".$dir_part.$file_searched);
                                     $listofapis[] = $classname;
-=======
-                                    dol_syslog("Found API classname=".$classname);
-                                    $api->r->addAPIClass($classname,'');
-                                    $listofapis[]=array('classname'=>$classname, 'fullpath'=>$file_searched);
->>>>>>> 66901e86
                                 }
                             }
                         }
