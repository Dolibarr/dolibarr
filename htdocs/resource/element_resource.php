--- conflicted
+++ resolved
@@ -194,13 +194,8 @@
 	}
 
 	// Update ressource
-<<<<<<< HEAD
-	if ($action == 'update_linked_resource' && $user->rights->resource->write && !GETPOST('cancel', 'alpha')) {
+	if ($action == 'update_linked_resource' && $user->hasRight('resource', 'write') && !GETPOST('cancel', 'alpha')) {
 		$res = $object->fetchElementResource($lineid);
-=======
-	if ($action == 'update_linked_resource' && $user->hasRight('resource', 'write') && !GETPOST('cancel', 'alpha')) {
-		$res = $object->fetch_element_resource($lineid);
->>>>>>> 63328fc2
 		if ($res) {
 			$object->busy = $busy;
 			$object->mandatory = $mandatory;
