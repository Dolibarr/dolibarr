<?php
/* Copyright (C) 2013-2018	Jean-François Ferry	<hello+jf@librethic.io>
 * Copyright (C) 2016		Gilles Poirier 		<glgpoirier@gmail.com>
 * Copyright (C) 2019		Josep Lluís Amador	<joseplluis@lliuretic.cat>
<<<<<<< HEAD
 * Copyright (C) 2021		Frédéric France		<frederic.france@netlogic.fr>
=======
 * Copyright (C) 2021-2024	Frédéric France		<frederic.france@free.fr>
>>>>>>> cc80841a
 * Copyright (C) 2023		William Mead			<william.mead@manchenumerique.fr>
 *
 * This program is free software: you can redistribute it and/or modify
 * it under the terms of the GNU General Public License as published by
 * the Free Software Foundation, either version 3 of the License, or
 * (at your option) any later version.
 *
 * This program is distributed in the hope that it will be useful,
 * but WITHOUT ANY WARRANTY; without even the implied warranty of
 * MERCHANTABILITY or FITNESS FOR A PARTICULAR PURPOSE.  See the
 * GNU General Public License for more details.
 *
 * You should have received a copy of the GNU General Public License
 * along with this program.  If not, see <https://www.gnu.org/licenses/>.
 */

/**
 *      \file       resource/element_resource.php
 *      \ingroup    resource
 *      \brief      Page to show and manage linked resources to an element
 */


// Load Dolibarr environment
require '../main.inc.php';
require_once DOL_DOCUMENT_ROOT.'/resource/class/dolresource.class.php';
require_once DOL_DOCUMENT_ROOT.'/core/lib/functions2.lib.php';
require_once DOL_DOCUMENT_ROOT.'/fichinter/class/fichinter.class.php';
if (isModEnabled('project')) {
	require_once DOL_DOCUMENT_ROOT.'/projet/class/project.class.php';
	require_once DOL_DOCUMENT_ROOT.'/core/class/html.formprojet.class.php';
}
if (isModEnabled("product") || isModEnabled("service")) {
	require_once DOL_DOCUMENT_ROOT.'/product/class/product.class.php';
}

// Load translation files required by the page
$langs->loadLangs(array('resource', 'other', 'interventions'));

/*
$sortorder                      = GETPOST('sortorder','alpha');
$sortfield                      = GETPOST('sortfield','alpha');
$page                           = GETPOST('page','int');
*/

$object = new Dolresource($db);

$hookmanager->initHooks(array('element_resource'));
$object->available_resources = array('dolresource');

// Get parameters
$id                     = GETPOSTINT('id'); // resource id
$element_id             = GETPOSTINT('element_id'); // element_id
$element_ref            = GETPOST('ref', 'alpha'); // element ref
$element                = GETPOST('element', 'alpha'); // element_type
$action                 = GETPOST('action', 'alpha');
$mode                   = GETPOST('mode', 'alpha');
$lineid                 = GETPOSTINT('lineid');
$resource_id            = GETPOSTINT('fk_resource');
$resource_type          = GETPOST('resource_type', 'alpha');
$busy                   = GETPOSTINT('busy');
$mandatory              = GETPOSTINT('mandatory');
$cancel                 = GETPOST('cancel', 'alpha');
$confirm                = GETPOST('confirm', 'alpha');
$socid                  = GETPOSTINT('socid');

if (empty($mandatory)) {
	$mandatory = 0;
}
if (empty($busy)) {
	$busy = 0;
}

if ($socid > 0) { // Special for thirdparty
	$element_id = $socid;
	$element = 'societe';
}

if (!$user->hasRight('resource', 'read')) {
	accessforbidden();
}

// Permission is not permission on resources. We just make link here on objects.
if ($element == 'action') {
	$result = restrictedArea($user, 'agenda', $element_id, 'actioncomm&societe', 'myactions|allactions', 'fk_soc', 'id');
}
if ($element == 'fichinter') {
	$result = restrictedArea($user, 'ficheinter', $element_id, 'fichinter');
}
if ($element == 'product' || $element == 'service') {	// When RESOURCE_ON_PRODUCTS or RESOURCE_ON_SERVICES is set
	$tmpobject = new Product($db);
	$tmpobject->fetch($element_id);
	$fieldtype = $tmpobject->type;
<<<<<<< HEAD
	$result = restrictedArea($user, 'produit|service', $element_id, 'product&product', '', '', $fieldtype);
=======
	$result = restrictedArea($user, 'produit|service', $element_id, 'product&product', '', '', (string) $fieldtype);
>>>>>>> cc80841a
}


/*
 * Actions
 */

$parameters = array('resource_id' => $resource_id);
$reshook = $hookmanager->executeHooks('doActions', $parameters, $object, $action); // Note that $action and $object may have been modified by some hooks
if ($reshook < 0) {
	setEventMessages($hookmanager->error, $hookmanager->errors, 'errors');
}

if (empty($reshook)) {
	$error = 0;

	if ($action == 'add_element_resource' && !$cancel) {
		$res = 0;
		if (!($resource_id > 0)) {
			$error++;
			setEventMessages($langs->trans("ErrorFieldRequired", $langs->transnoentitiesnoconv("Resource")), null, 'errors');
			$action = '';
		} else {
			$objstat = fetchObjectByElement($element_id, $element, $element_ref);
			$objstat->element = $element; // For externals module, we need to keep @xx

			// TODO : add this check at update_linked_resource and when modifying event start or end date
			// check if an event resource is already in use
			if (getDolGlobalString('RESOURCE_USED_IN_EVENT_CHECK') && $objstat->element == 'action' && $resource_type == 'dolresource' && intval($busy) == 1) {
				$eventDateStart = $objstat->datep;
				$eventDateEnd   = $objstat->datef;
				$isFullDayEvent = $objstat->fulldayevent;
				if (empty($eventDateEnd)) {
					if ($isFullDayEvent) {
						$eventDateStartArr = dol_getdate($eventDateStart);
						$eventDateStart = dol_mktime(0, 0, 0, $eventDateStartArr['mon'], $eventDateStartArr['mday'], $eventDateStartArr['year']);
						$eventDateEnd   = dol_mktime(23, 59, 59, $eventDateStartArr['mon'], $eventDateStartArr['mday'], $eventDateStartArr['year']);
					}
				}

				$sql  = "SELECT er.rowid, r.ref as r_ref, ac.id as ac_id, ac.label as ac_label";
				$sql .= " FROM ".MAIN_DB_PREFIX."element_resources as er";
				$sql .= " INNER JOIN ".MAIN_DB_PREFIX."resource as r ON r.rowid = er.resource_id AND er.resource_type = '".$db->escape($resource_type)."'";
				$sql .= " INNER JOIN ".MAIN_DB_PREFIX."actioncomm as ac ON ac.id = er.element_id AND er.element_type = '".$db->escape($objstat->element)."'";
				$sql .= " WHERE er.resource_id = ".((int) $resource_id);
				$sql .= " AND er.busy = 1";
				$sql .= " AND (";

				// event date start between ac.datep and ac.datep2 (if datep2 is null we consider there is no end)
				$sql .= " (ac.datep <= '".$db->idate($eventDateStart)."' AND (ac.datep2 IS NULL OR ac.datep2 >= '".$db->idate($eventDateStart)."'))";
				// event date end between ac.datep and ac.datep2
				if (!empty($eventDateEnd)) {
					$sql .= " OR (ac.datep <= '".$db->idate($eventDateEnd)."' AND (ac.datep2 >= '".$db->idate($eventDateEnd)."'))";
				}
				// event date start before ac.datep and event date end after ac.datep2
				$sql .= " OR (";
				$sql .= "ac.datep >= '".$db->idate($eventDateStart)."'";
				if (!empty($eventDateEnd)) {
					$sql .= " AND (ac.datep2 IS NOT NULL AND ac.datep2 <= '".$db->idate($eventDateEnd)."')";
				}
				$sql .= ")";

				$sql .= ")";
				$resql = $db->query($sql);
				if (!$resql) {
					$error++;
					$objstat->error    = $db->lasterror();
					$objstat->errors[] = $objstat->error;
				} else {
					if ($db->num_rows($resql) > 0) {
						// Resource already in use
						$error++;
						$objstat->error = $langs->trans('ErrorResourcesAlreadyInUse').' : ';
						while ($obj = $db->fetch_object($resql)) {
							$objstat->error .= '<br> - '.$langs->trans('ErrorResourceUseInEvent', $obj->r_ref, $obj->ac_label.' ['.$obj->ac_id.']');
						}
						$objstat->errors[] = $objstat->error;
					}
					$db->free($resql);
				}
			}

			if (!$error) {
				$res = $objstat->add_element_resource($resource_id, $resource_type, $busy, $mandatory);
			}
		}

		if (!$error && $res > 0) {
			setEventMessages($langs->trans('ResourceLinkedWithSuccess'), null, 'mesgs');
			header("Location: ".$_SERVER['PHP_SELF'].'?element='.$element.'&element_id='.$objstat->id);
			exit;
		} elseif ($objstat) {
			setEventMessages($objstat->error, $objstat->errors, 'errors');
		}
	}

	// Update resource
	if ($action == 'update_linked_resource' && $user->hasRight('resource', 'write') && !GETPOST('cancel', 'alpha')) {
		$res = $object->fetchElementResource($lineid);
		if ($res) {
			$object->busy = $busy;
			$object->mandatory = $mandatory;

			if (getDolGlobalString('RESOURCE_USED_IN_EVENT_CHECK') && $object->element_type == 'action' && $object->resource_type == 'dolresource' && intval($object->busy) == 1) {
				$eventDateStart = $object->objelement->datep;
				$eventDateEnd   = $object->objelement->datef;
				$isFullDayEvent = $objstat->fulldayevent;
				if (empty($eventDateEnd)) {
					if ($isFullDayEvent) {
						$eventDateStartArr = dol_getdate($eventDateStart);
						$eventDateStart = dol_mktime(0, 0, 0, $eventDateStartArr['mon'], $eventDateStartArr['mday'], $eventDateStartArr['year']);
						$eventDateEnd   = dol_mktime(23, 59, 59, $eventDateStartArr['mon'], $eventDateStartArr['mday'], $eventDateStartArr['year']);
					}
				}

				$sql  = "SELECT er.rowid, r.ref as r_ref, ac.id as ac_id, ac.label as ac_label";
				$sql .= " FROM ".MAIN_DB_PREFIX."element_resources as er";
				$sql .= " INNER JOIN ".MAIN_DB_PREFIX."resource as r ON r.rowid = er.resource_id AND er.resource_type = '".$db->escape($object->resource_type)."'";
				$sql .= " INNER JOIN ".MAIN_DB_PREFIX."actioncomm as ac ON ac.id = er.element_id AND er.element_type = '".$db->escape($object->element_type)."'";
				$sql .= " WHERE er.resource_id = ".((int) $object->resource_id);
				$sql .= " AND ac.id <> ".((int) $object->element_id);
				$sql .= " AND er.busy = 1";
				$sql .= " AND (";

				// event date start between ac.datep and ac.datep2 (if datep2 is null we consider there is no end)
				$sql .= " (ac.datep <= '".$db->idate($eventDateStart)."' AND (ac.datep2 IS NULL OR ac.datep2 >= '".$db->idate($eventDateStart)."'))";
				// event date end between ac.datep and ac.datep2
				if (!empty($eventDateEnd)) {
					$sql .= " OR (ac.datep <= '".$db->idate($eventDateEnd)."' AND (ac.datep2 IS NULL OR ac.datep2 >= '".$db->idate($eventDateEnd)."'))";
				}
				// event date start before ac.datep and event date end after ac.datep2
				$sql .= " OR (";
				$sql .= "ac.datep >= '".$db->idate($eventDateStart)."'";
				if (!empty($eventDateEnd)) {
					$sql .= " AND (ac.datep2 IS NOT NULL AND ac.datep2 <= '".$db->idate($eventDateEnd)."')";
				}
				$sql .= ")";

				$sql .= ")";
				$resql = $db->query($sql);
				if (!$resql) {
					$error++;
					$object->error    = $db->lasterror();
					$object->errors[] = $object->error;
				} else {
					if ($db->num_rows($resql) > 0) {
						// Resource already in use
						$error++;
						$object->error = $langs->trans('ErrorResourcesAlreadyInUse').' : ';
						while ($obj = $db->fetch_object($resql)) {
							$object->error .= '<br> - '.$langs->trans('ErrorResourceUseInEvent', $obj->r_ref, $obj->ac_label.' ['.$obj->ac_id.']');
						}
						$object->errors[] = $objstat->error;
					}
					$db->free($resql);
				}
			}

			if (!$error) {
				$result = $object->updateElementResource($user);
				if ($result < 0) {
					$error++;
				}
			}

			if ($error) {
				setEventMessages($object->error, $object->errors, 'errors');
			} else {
				setEventMessages($langs->trans('RessourceLineSuccessfullyUpdated'), null, 'mesgs');
				header("Location: ".$_SERVER['PHP_SELF']."?element=".$element."&element_id=".$element_id);
				exit;
			}
		}
	}

	// Delete a resource linked to an element
	if ($action == 'confirm_delete_linked_resource' && $user->hasRight('resource', 'delete') && $confirm === 'yes') {
		$result = $object->delete_resource($lineid, $element);

		if ($result >= 0) {
			setEventMessages($langs->trans('RessourceLineSuccessfullyDeleted'), null, 'mesgs');
			header("Location: ".$_SERVER['PHP_SELF']."?element=".$element."&element_id=".$element_id);
			exit;
		} else {
			setEventMessages($object->error, $object->errors, 'errors');
		}
	}
}

$parameters = array('resource_id'=>$resource_id);
$reshook = $hookmanager->executeHooks('getElementResources', $parameters, $object, $action); // Note that $action and $object may have been modified by some hooks
if ($reshook < 0) {
	setEventMessages($hookmanager->error, $hookmanager->errors, 'errors');
}



/*
 * View
 */

$form = new Form($db);

$pagetitle = $langs->trans('ResourceElementPage');
$help_url = '';
llxHeader('', $pagetitle, $help_url, '', 0, 0, '', '', '', 'mod-resource page-element_resource');

$now = dol_now();
$delay_warning = getDolGlobalInt('MAIN_DELAY_ACTIONS_TODO') * 24 * 60 * 60;

// Load available resource, declared by modules
$ret = count($object->available_resources);
if ($ret == -1) {
	dol_print_error($db, $object->error);
	exit;
}
if (!$ret) {
	print '<div class="warning">'.$langs->trans('NoResourceInDatabase').'</div>';
} else {
	// Confirmation suppression resource line
	if ($action == 'delete_resource') {
		print $form->formconfirm("element_resource.php?element=".$element."&element_id=".$element_id."&id=".$id."&lineid=".$lineid, $langs->trans("DeleteResource"), $langs->trans("ConfirmDeleteResourceElement"), "confirm_delete_linked_resource", '', '', 1);
	}


	// Specific to agenda module
	if (($element_id || $element_ref) && $element == 'action') {
		require_once DOL_DOCUMENT_ROOT.'/core/lib/agenda.lib.php';

<<<<<<< HEAD
		// Initialize technical object to manage hooks of page. Note that conf->hooks_modules contains array of hook context
=======
		// Initialize a technical object to manage hooks of page. Note that conf->hooks_modules contains an array of hook context
>>>>>>> cc80841a
		$hookmanager->initHooks(array('actioncard', 'globalcard'));

		$act = fetchObjectByElement($element_id, $element, $element_ref);
		if (is_object($act)) {
			$head = actions_prepare_head($act);

			print dol_get_fiche_head($head, 'resources', $langs->trans("Action"), -1, 'action');

			$linkback = '<a href="'.DOL_URL_ROOT.'/comm/action/list.php?mode=show_list&restore_lastsearch_values=1">';
			$linkback .= img_picto($langs->trans("BackToList"), 'object_calendarlist', 'class="pictoactionview pictofixedwidth"');
			$linkback .= '<span class="hideonsmartphone">'.$langs->trans("BackToList").'</span>';
			$linkback .= '</a>';

			// Link to other agenda views
			$out = '';
			$out .= '</li><li class="noborder litext">';
			$out .= '<a href="'.DOL_URL_ROOT.'/comm/action/index.php?mode=show_month&year='.dol_print_date($act->datep, '%Y').'&month='.dol_print_date($act->datep, '%m').'&day='.dol_print_date($act->datep, '%d').'">';
			$out .= img_picto($langs->trans("ViewCal"), 'object_calendar', 'class="pictofixedwidth pictoactionview"');
			$out .= '<span class="hideonsmartphone">'.$langs->trans("ViewCal").'</span>';
			$out .= '</a>';
			$out .= '</li><li class="noborder litext">';
			$out .= '<a href="'.DOL_URL_ROOT.'/comm/action/index.php?mode=show_day&year='.dol_print_date($act->datep, '%Y').'&month='.dol_print_date($act->datep, '%m').'&day='.dol_print_date($act->datep, '%d').'">';
			$out .= img_picto($langs->trans("ViewWeek"), 'object_calendarweek', 'class="pictofixedwidth pictoactionview"');
			$out .= '<span class="hideonsmartphone">'.$langs->trans("ViewWeek").'</span>';
			$out .= '</a>';
			$out .= '</li><li class="noborder litext">';
			$out .= '<a href="'.DOL_URL_ROOT.'/comm/action/index.php?mode=show_day&year='.dol_print_date($act->datep, '%Y').'&month='.dol_print_date($act->datep, '%m').'&day='.dol_print_date($act->datep, '%d').'">';
			$out .= img_picto($langs->trans("ViewDay"), 'object_calendarday', 'class="pictofixedwidth pictoactionview"');
			$out .= '<span class="hideonsmartphone">'.$langs->trans("ViewDay").'</span>';
			$out .= '</a>';
			$out .= '</li><li class="noborder litext">';
			$out .= '<a href="'.DOL_URL_ROOT.'/comm/action/peruser.php?mode=show_peruser&year='.dol_print_date($act->datep, '%Y').'&month='.dol_print_date($act->datep, '%m').'&day='.dol_print_date($act->datep, '%d').'">';
			$out .= img_picto($langs->trans("ViewPerUser"), 'object_calendarperuser', 'class="pictofixedwidth pictoactionview"');
			$out .= '<span class="hideonsmartphone">'.$langs->trans("ViewPerUser").'</span>';
			$out .= '</a>';

			// Add more views from hooks
			$parameters = array();
			$reshook = $hookmanager->executeHooks('addCalendarView', $parameters, $object, $action);
			if (empty($reshook)) {
				$out .= $hookmanager->resPrint;
			} elseif ($reshook > 1) {
				$out = $hookmanager->resPrint;
			}

			$linkback .= $out;

			$morehtmlref = '<div class="refidno">';
			// Thirdparty
			//$morehtmlref.='<br>'.$langs->trans('ThirdParty') . ' : ' . $object->thirdparty->getNomUrl(1);
			// Project
			$savobject = $object;
			$object = $act;
			if (isModEnabled('project')) {
				$langs->load("projects");
				//$morehtmlref .= '<br>';
				if (0) {
					$morehtmlref .= img_picto($langs->trans("Project"), 'project', 'class="pictofixedwidth"');
					if ($action != 'classify') {
						$morehtmlref .= '<a class="editfielda" href="'.$_SERVER['PHP_SELF'].'?action=classify&token='.newToken().'&id='.$object->id.'">'.img_edit($langs->transnoentitiesnoconv('SetProject')).'</a> ';
					}
					$morehtmlref .= $form->form_project($_SERVER['PHP_SELF'].'?id='.$object->id, $object->socid, $object->fk_project, ($action == 'classify' ? 'projectid' : 'none'), 0, 0, 0, 1, '', 'maxwidth300');
				} else {
					if (!empty($object->fk_project)) {
						$proj = new Project($db);
						$proj->fetch($object->fk_project);
						$morehtmlref .= $proj->getNomUrl(1);
						if ($proj->title) {
							$morehtmlref .= '<span class="opacitymedium"> - '.dol_escape_htmltag($proj->title).'</span>';
						}
					}
				}
			}
			$object = $savobject;
			$morehtmlref .= '</div>';

			dol_banner_tab($act, 'element_id', $linkback, ($user->socid ? 0 : 1), 'id', 'ref', $morehtmlref, '&element='.$element, 0, '', '');

			print '<div class="fichecenter">';

			print '<div class="underbanner clearboth"></div>';

			print '<table class="border tableforfield centpercent">';

			// Type
			if (getDolGlobalString('AGENDA_USE_EVENT_TYPE')) {
				print '<tr><td class="titlefield">'.$langs->trans("Type").'</td><td>';
				print $act->getTypePicto();
				print $langs->trans("Action".$act->type_code);
				print '</td></tr>';
			}

			// Full day event
			print '<tr><td class="titlefield">'.$langs->trans("EventOnFullDay").'</td><td colspan="3">'.yn($act->fulldayevent ? 1 : 0, 3).'</td></tr>';

			// Date start
			print '<tr><td>'.$langs->trans("DateActionStart").'</td><td colspan="3">';
			if (empty($act->fulldayevent)) {
				print dol_print_date($act->datep, 'dayhour', 'tzuser');
			} else {
				$tzforfullday = getDolGlobalString('MAIN_STORE_FULL_EVENT_IN_GMT');
				print dol_print_date($act->datep, 'day', ($tzforfullday ? $tzforfullday : 'tzuser'));
			}
			if ($act->percentage == 0 && $act->datep && $act->datep < ($now - $delay_warning)) {
				print img_warning($langs->trans("Late"));
			}
			print '</td>';
			print '</tr>';

			// Date end
			print '<tr><td>'.$langs->trans("DateActionEnd").'</td><td colspan="3">';
			if (empty($act->fulldayevent)) {
				print dol_print_date($act->datef, 'dayhour', 'tzuser');
			} else {
				$tzforfullday = getDolGlobalString('MAIN_STORE_FULL_EVENT_IN_GMT');
				print dol_print_date($act->datef, 'day', ($tzforfullday ? $tzforfullday : 'tzuser'));
			}
			if ($act->percentage > 0 && $act->percentage < 100 && $act->datef && $act->datef < ($now - $delay_warning)) {
				print img_warning($langs->trans("Late"));
			}
			print '</td></tr>';

			// Location
			if (!getDolGlobalString('AGENDA_DISABLE_LOCATION')) {
				print '<tr><td>'.$langs->trans("Location").'</td><td colspan="3">'.$act->location.'</td></tr>';
			}

			// Assigned to
			print '<tr><td class="nowrap">'.$langs->trans("ActionAffectedTo").'</td><td colspan="3">';
			$listofuserid = array();
			if (empty($donotclearsession)) {
				if ($act->userownerid > 0) {
					$listofuserid[$act->userownerid] = array('id'=>$act->userownerid, 'transparency'=>$act->transparency); // Owner first
				}
				if (!empty($act->userassigned)) {	// Now concat assigned users
					// Restore array with key with same value than param 'id'
					$tmplist1 = $act->userassigned;
					$tmplist2 = array();
					foreach ($tmplist1 as $key => $val) {
						if ($val['id'] && $val['id'] != $act->userownerid) {
							$listofuserid[$val['id']] = $val;
						}
					}
				}
				$_SESSION['assignedtouser'] = json_encode($listofuserid);
			} else {
				if (!empty($_SESSION['assignedtouser'])) {
					$listofuserid = json_decode($_SESSION['assignedtouser'], true);
				}
			}
			$listofcontactid = array(); // not used yet
			$listofotherid = array(); // not used yet
			print '<div class="assignedtouser">';
			print $form->select_dolusers_forevent('view', 'assignedtouser', 1, '', 0, '', '', 0, 0, 0, '', ($act->datep != $act->datef) ? 1 : 0, $listofuserid, $listofcontactid, $listofotherid);
			print '</div>';
			/*if (in_array($user->id,array_keys($listofuserid)))
			{
				print '<div class="myavailability">';
				print $langs->trans("MyAvailability").': '.(($act->userassigned[$user->id]['transparency'] > 0)?$langs->trans("Busy"):$langs->trans("Available"));	// We show nothing if event is assigned to nobody
				print '</div>';
			}*/
			print '	</td></tr>';

			print '</table>';

			print '</div>';

			print dol_get_fiche_end();
		}
	}

	// Specific to thirdparty module
	if (($element_id || $element_ref) && $element == 'societe') {
		$socstatic = fetchObjectByElement($element_id, $element, $element_ref);
		if (is_object($socstatic)) {
			$savobject = $object;
			$object = $socstatic;

			require_once DOL_DOCUMENT_ROOT.'/core/lib/company.lib.php';
			$head = societe_prepare_head($socstatic);

			print dol_get_fiche_head($head, 'resources', $langs->trans("ThirdParty"), -1, 'company');

			dol_banner_tab($socstatic, 'socid', '', ($user->socid ? 0 : 1), 'rowid', 'nom', '', '&element='.$element);

			print '<div class="fichecenter">';

			print '<div class="underbanner clearboth"></div>';
			print '<table class="border centpercent">';

			// Alias name (commercial, trademark or alias name)
			print '<tr><td class="titlefield">'.$langs->trans('AliasNames').'</td><td colspan="3">';
			print $socstatic->name_alias;
			print "</td></tr>";

			print '</table>';

			print '</div>';

			print dol_get_fiche_end();

			$object = $savobject;
		}
	}

	// Specific to fichinter module
	if (($element_id || $element_ref) && $element == 'fichinter') {
		require_once DOL_DOCUMENT_ROOT.'/core/lib/fichinter.lib.php';

		$fichinter = new Fichinter($db);
		$fichinter->fetch($element_id, $element_ref);
		$fichinter->fetch_thirdparty();

		$usercancreate = $user->hasRight('fichinter', 'creer');

		if (is_object($fichinter)) {
			$head = fichinter_prepare_head($fichinter);
			print dol_get_fiche_head($head, 'resource', $langs->trans("InterventionCard"), -1, 'intervention');

			// Intervention card
			$linkback = '<a href="'.DOL_URL_ROOT.'/fichinter/list.php'.(!empty($socid) ? '?socid='.$socid : '').'">'.$langs->trans("BackToList").'</a>';


			$morehtmlref = '<div class="refidno">';
			// Ref customer
			//$morehtmlref.=$form->editfieldkey("RefCustomer", 'ref_client', $fichinter->ref_client, $fichinter, $user->rights->ficheinter->creer, 'string', '', 0, 1);
			//$morehtmlref.=$form->editfieldval("RefCustomer", 'ref_client', $fichinter->ref_client, $fichinter, $user->rights->ficheinter->creer, 'string', '', null, null, '', 1);
			$morehtmlref.=$form->editfieldkey("RefCustomer", 'ref_client', $fichinter->ref_client, $fichinter, 0, 'string', '', 0, 1);
			$morehtmlref.=$form->editfieldval("RefCustomer", 'ref_client', $fichinter->ref_client, $fichinter, 0, 'string', '', null, null, '', 1);
			// Thirdparty
			$morehtmlref .= '<br>'.$fichinter->thirdparty->getNomUrl(1, 'customer');
			// Project
			if (isModEnabled('project')) {
				$langs->load("projects");
				$morehtmlref .= '<br>';
				if ($usercancreate && 0) {
					$morehtmlref .= img_picto($langs->trans("Project"), 'project', 'class="pictofixedwidth"');
					if ($action != 'classify') {
						$morehtmlref .= '<a class="editfielda" href="'.$_SERVER['PHP_SELF'].'?action=classify&token='.newToken().'&id='.$fichinter->id.'">'.img_edit($langs->transnoentitiesnoconv('SetProject')).'</a> ';
					}
					$morehtmlref .= $form->form_project($_SERVER['PHP_SELF'].'?id='.$fichinter->id, $fichinter->socid, $fichinter->fk_project, ($action == 'classify' ? 'projectid' : 'none'), 0, 0, 0, 1, '', 'maxwidth300');
				} else {
					if (!empty($fichinter->fk_project)) {
						$proj = new Project($db);
						$proj->fetch($fichinter->fk_project);
						$morehtmlref .= $proj->getNomUrl(1);
						if ($proj->title) {
							$morehtmlref .= '<span class="opacitymedium"> - '.dol_escape_htmltag($proj->title).'</span>';
						}
					}
				}
			}
			$morehtmlref .= '</div>';

			dol_banner_tab($fichinter, 'ref', $linkback, 1, 'ref', 'ref', $morehtmlref, '&element='.$element, 0, '', '', 1);

			print dol_get_fiche_end();
		}
	}

	// Specific to product/service module
	if (($element_id || $element_ref) && ($element == 'product' || $element == 'service')) {
		require_once DOL_DOCUMENT_ROOT.'/core/lib/product.lib.php';

		$product = new Product($db);
		$product->fetch($element_id, $element_ref);

		if (is_object($product)) {
			$head = product_prepare_head($product);
			$titre = $langs->trans("CardProduct".$product->type);
			$picto = ($product->type == Product::TYPE_SERVICE ? 'service' : 'product');

			print dol_get_fiche_head($head, 'resources', $titre, -1, $picto);

			$shownav = 1;
			if ($user->socid && !in_array('product', explode(',', getDolGlobalString('MAIN_MODULES_FOR_EXTERNAL')))) {
				$shownav = 0;
			}
			dol_banner_tab($product, 'ref', '', $shownav, 'ref', 'ref', '', '&element='.$element);

			print dol_get_fiche_end();
		}
	}


	// hook for other elements linked
	$parameters = array('element'=>$element, 'element_id'=>$element_id, 'element_ref'=>$element_ref);
	$reshook = $hookmanager->executeHooks('printElementTab', $parameters, $object, $action); // Note that $action and $object may have been modified by some hooks
	if ($reshook < 0) {
		setEventMessages($hookmanager->error, $hookmanager->errors, 'errors');
	}


	//print load_fiche_titre($langs->trans('ResourcesLinkedToElement'),'','');
	print '<br>';

	// Show list of resource links

	foreach ($object->available_resources as $modresources => $resources) {
		$resources = (array) $resources; // To be sure $resources is an array
		foreach ($resources as $resource_obj) {
			$element_prop = getElementProperties($resource_obj);

			//print '/'.$modresources.'/class/'.$resource_obj.'.class.php<br>';

			$path = '';
			if (strpos($resource_obj, '@')) {
				$path .= '/'.$element_prop['module'];
			}

			$linked_resources = $object->getElementResources($element, $element_id, $resource_obj);

			// Output template part (modules that overwrite templates must declare this into descriptor)
			$defaulttpldir = '/core/tpl';
			$dirtpls = array_merge($conf->modules_parts['tpl'], array($defaulttpldir), array($path.$defaulttpldir));

			foreach ($dirtpls as $module => $reldir) {
				if (file_exists(dol_buildpath($reldir.'/resource_'.$element_prop['element'].'_add.tpl.php'))) {
					$tpl = dol_buildpath($reldir.'/resource_'.$element_prop['element'].'_add.tpl.php');
				} else {
					$tpl = DOL_DOCUMENT_ROOT.$reldir.'/resource_add.tpl.php';
				}
				if (empty($conf->file->strict_mode)) {
					$res = @include $tpl;
				} else {
					$res = include $tpl; // for debug
				}
				if ($res) {
					break;
				}
			}

			if ($mode != 'add' || $resource_obj != $resource_type) {
				foreach ($dirtpls as $module => $reldir) {
					if (file_exists(dol_buildpath($reldir.'/resource_'.$element_prop['element'].'_view.tpl.php'))) {
						$tpl = dol_buildpath($reldir.'/resource_'.$element_prop['element'].'_view.tpl.php');
					} else {
						$tpl = DOL_DOCUMENT_ROOT.$reldir.'/resource_view.tpl.php';
					}
					if (empty($conf->file->strict_mode)) {
						$res = @include $tpl;
					} else {
						$res = include $tpl; // for debug
					}
					if ($res) {
						break;
					}
				}
			}
		}
	}
}

// End of page
llxFooter();
$db->close();<|MERGE_RESOLUTION|>--- conflicted
+++ resolved
@@ -2,11 +2,7 @@
 /* Copyright (C) 2013-2018	Jean-François Ferry	<hello+jf@librethic.io>
  * Copyright (C) 2016		Gilles Poirier 		<glgpoirier@gmail.com>
  * Copyright (C) 2019		Josep Lluís Amador	<joseplluis@lliuretic.cat>
-<<<<<<< HEAD
- * Copyright (C) 2021		Frédéric France		<frederic.france@netlogic.fr>
-=======
  * Copyright (C) 2021-2024	Frédéric France		<frederic.france@free.fr>
->>>>>>> cc80841a
  * Copyright (C) 2023		William Mead			<william.mead@manchenumerique.fr>
  *
  * This program is free software: you can redistribute it and/or modify
@@ -100,11 +96,7 @@
 	$tmpobject = new Product($db);
 	$tmpobject->fetch($element_id);
 	$fieldtype = $tmpobject->type;
-<<<<<<< HEAD
-	$result = restrictedArea($user, 'produit|service', $element_id, 'product&product', '', '', $fieldtype);
-=======
 	$result = restrictedArea($user, 'produit|service', $element_id, 'product&product', '', '', (string) $fieldtype);
->>>>>>> cc80841a
 }
 
 
@@ -334,11 +326,7 @@
 	if (($element_id || $element_ref) && $element == 'action') {
 		require_once DOL_DOCUMENT_ROOT.'/core/lib/agenda.lib.php';
 
-<<<<<<< HEAD
-		// Initialize technical object to manage hooks of page. Note that conf->hooks_modules contains array of hook context
-=======
 		// Initialize a technical object to manage hooks of page. Note that conf->hooks_modules contains an array of hook context
->>>>>>> cc80841a
 		$hookmanager->initHooks(array('actioncard', 'globalcard'));
 
 		$act = fetchObjectByElement($element_id, $element, $element_ref);
