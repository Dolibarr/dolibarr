<?php
<<<<<<< HEAD
/* Copyright (C) 2013   Jean-François Ferry     <jfefe@aternatik.fr>
=======
/* Copyright (C) 2013		Jean-François Ferry	<jfefe@aternatik.fr>
 * Copyright (C) 2016		Gilles Poirier 		<glgpoirier@gmail.com>
>>>>>>> ea5b8a40
 *
 * This program is free software: you can redistribute it and/or modify
 * it under the terms of the GNU General Public License as published by
 * the Free Software Foundation, either version 3 of the License, or
 * (at your option) any later version.
 *
 * This program is distributed in the hope that it will be useful,
 * but WITHOUT ANY WARRANTY; without even the implied warranty of
 * MERCHANTABILITY or FITNESS FOR A PARTICULAR PURPOSE.  See the
 * GNU General Public License for more details.
 *
 * You should have received a copy of the GNU General Public License
 * along with this program.  If not, see <http://www.gnu.org/licenses/>.
 */

/**
 *      \file       resource/element_resource.php
 *              \ingroup    resource
 *              \brief      Page to show and manage linked resources to an element
 */


$res=0;
$res=@include("../main.inc.php");                               // For root directory
if (! $res) $res=@include("../../main.inc.php");        // For "custom" directory
if (! $res) die("Include of main fails");

require 'class/dolresource.class.php';
require_once DOL_DOCUMENT_ROOT.'/core/lib/functions2.lib.php';

// Load traductions files requiredby by page
$langs->load("resource");
$langs->load("other");

/*
$sortorder                      = GETPOST('sortorder','alpha');
$sortfield                      = GETPOST('sortfield','alpha');
$page                           = GETPOST('page','int');
*/

if( ! $user->rights->resource->read)
        accessforbidden();

$object=new Dolresource($db);

$hookmanager->initHooks(array('element_resource'));
$object->available_resources = array('dolresource');

// Get parameters
$id                         = GETPOST('id','int');
$action                 = GETPOST('action','alpha');
$mode                   = GETPOST('mode','alpha');
$lineid                 = GETPOST('lineid','int');
$element                = GETPOST('element','alpha');                   // element_type
$element_id             = GETPOST('element_id','int');
$resource_id            = GETPOST('fk_resource','int');
$resource_type          = GETPOST('resource_type','alpha');
$busy                   = GETPOST('busy','int');
$mandatory              = GETPOST('mandatory','int');
$cancel                 = GETPOST('cancel','alpha');
$confirm                = GETPOST('confirm','alpha');
$socid                  = GETPOST('socid','int');

if ($socid > 0)
{
    $element_id = $socid;
    $element = 'societe';
}



/*
 * Actions
 */

if ($action == 'add_element_resource' && ! $cancel)
{
        $error++;
        $res = 0;
        if (! ($resource_id > 0))
        {
            $error++;
        setEventMessages($langs->trans("ErrorFieldRequired", $langs->transnoentitiesnoconv("Resource")), null, 'errors');
        $action='';
        }
        else
        {
        $objstat = fetchObjectByElement($element_id, $element);

        $res = $objstat->add_element_resource($resource_id, $resource_type, $busy, $mandatory);
        }
        if (! $error && $res > 0)
        {
                setEventMessages($langs->trans('ResourceLinkedWithSuccess'), null, 'mesgs');
                header("Location: ".$_SERVER['PHP_SELF'].'?element='.$element.'&element_id='.$element_id);
                exit;
        }
}

// Update ressource
if ($action == 'update_linked_resource' && $user->rights->resource->write && !GETPOST('cancel') )
{
        $res = $object->fetch_element_resource($lineid);
        if($res)
        {
                $object->busy = $busy;
                $object->mandatory = $mandatory;

                $result = $object->update_element_resource($user);

                if ($result >= 0)
                {
                        setEventMessages($langs->trans('RessourceLineSuccessfullyUpdated'), null, 'mesgs');
                        header("Location: ".$_SERVER['PHP_SELF']."?element=".$element."&element_id=".$element_id);
                        exit;
                }
                else
                {
                        setEventMessages($object->error, $object->errors, 'errors');
                }
        }
}

// Delete a resource linked to an element
if ($action == 'confirm_delete_linked_resource' && $user->rights->resource->delete && $confirm === 'yes')
{
    $result = $object->delete_resource($lineid,$element);

    if ($result >= 0)
    {
        setEventMessages($langs->trans('RessourceLineSuccessfullyDeleted'), null, 'mesgs');
        header("Location: ".$_SERVER['PHP_SELF']."?element=".$element."&element_id=".$element_id);
        exit;
    }
    else
    {
        setEventMessages($object->error, $object->errors, 'errors');
    }
}

$parameters=array('resource_id'=>$resource_id);
$reshook=$hookmanager->executeHooks('doActions',$parameters,$object,$action);    // Note that $action and $object may have been modified by some hooks
if ($reshook < 0) setEventMessages($hookmanager->error, $hookmanager->errors, 'errors');


$parameters=array('resource_id'=>$resource_id);
$reshook=$hookmanager->executeHooks('getElementResources',$parameters,$object,$action);    // Note that $action and $object may have been modified by some hooks
if ($reshook < 0) setEventMessages($hookmanager->error, $hookmanager->errors, 'errors');



/*
 * View
 */

$form=new Form($db);

$pagetitle=$langs->trans('ResourceElementPage');
llxHeader('',$pagetitle,'');


// Load available resource, declared by modules
$ret = count($object->available_resources);
if($ret == -1) {
        dol_print_error($db,$object->error);
        exit;
}
if(!$ret) {
        print '<div class="warning">'.$langs->trans('NoResourceInDatabase').'</div>';
}
else
{
        // Confirmation suppression resource line
        if ($action == 'delete_resource')
        {
                print $form->formconfirm("element_resource.php?element=".$element."&element_id=".$element_id."&id=".$id."&lineid=".$lineid,$langs->trans("DeleteResource"),$langs->trans("ConfirmDeleteResourceElement"),"confirm_delete_linked_resource",'','',1);
        }


        /*
         * Specific to agenda module
         */
        if ($element_id && $element == 'action')
        {
                require_once DOL_DOCUMENT_ROOT.'/core/lib/agenda.lib.php';

                $act = fetchObjectByElement($element_id,$element);
                if (is_object($act))
                {

                        $head=actions_prepare_head($act);

                        dol_fiche_head($head, 'resources', $langs->trans("Action"),0,'action');

                        // Affichage fiche action en mode visu
                        print '<table class="border" width="100%">';

                        $linkback = '<a href="'.DOL_URL_ROOT.'/comm/action/listactions.php">'.$langs->trans("BackToList").'</a>';

                        // Ref
                        print '<tr><td width="30%">'.$langs->trans("Ref").'</td><td colspan="3">';
                        print $form->showrefnav($act, 'id', $linkback, ($user->societe_id?0:1), 'id', 'ref', '');
                        print '</td></tr>';

                        // Type
                        if (! empty($conf->global->AGENDA_USE_EVENT_TYPE))
                        {
                                print '<tr><td>'.$langs->trans("Type").'</td><td colspan="3">'.$act->type.'</td></tr>';
                        }

                        // Title
                        print '<tr><td>'.$langs->trans("Title").'</td><td colspan="3">'.$act->label.'</td></tr>';
                        print '</table>';

                        dol_fiche_end();
                }
        }

        /*
         * Specific to thirdparty module
         */
        if ($element_id && $element == 'societe')
        {
                $socstatic = fetchObjectByElement($element_id,$element);
                if (is_object($socstatic))
                {
                    $savobject = $object;

                    $object = $socstatic;

                        require_once DOL_DOCUMENT_ROOT.'/core/lib/company.lib.php';
                        $head = societe_prepare_head($socstatic);

                        dol_fiche_head($head, 'resources', $langs->trans("ThirdParty"),0,'company');

            dol_banner_tab($socstatic, 'socid', '', ($user->societe_id?0:1), 'rowid', 'nom');

                print '<div class="fichecenter">';

            print '<div class="underbanner clearboth"></div>';
                print '<table class="border" width="100%">';

                // Alias name (commercial, trademark or alias name)
                print '<tr><td class="titelfield">'.$langs->trans('AliasNames').'</td><td colspan="3">';
                print $socstatic->name_alias;
                print "</td></tr>";

                        print '</table>';

                        print '</div>';

                        dol_fiche_end();

                        $object = $savobject;
                }
        }

	/*
	 * Specific to fichinter module
	 */
	if ($element_id && $element == 'fichinter')
	{
		require_once DOL_DOCUMENT_ROOT.'/core/lib/fichinter.lib.php';

		$fichinter = fetchObjectByElement($element_id, $element);
		if (is_object($fichinter)) 
		{
			$head=fichinter_prepare_head($fichinter);
			dol_fiche_head($head, 'resource', $langs->trans("InterventionCard"),0,'intervention');

			// Affichage fiche action en mode visu
			print '<table class="border" width="100%">';
			
			$linkback = '<a href="'.DOL_URL_ROOT.'/fichinter/list.php'.(! empty($socid)?'?socid='.$socid:'').'">'.$langs->trans("BackToList").'</a>';

			// Ref
			print '<tr><td width="30%">'.$langs->trans("Ref").'</td><td colspan="3">';
			print $form->showrefnav($fichinter, 'id', $linkback, ($user->societe_id?0:1), 'ref', 'ref', '');
			print '</td></tr>';


			// Customer
			if ( is_null($fichinter->client) )
				$fichinter->fetch_thirdparty();
		
			print "<tr><td>".$langs->trans("Company")."</td>";
			print '<td colspan="3">'.$fichinter->client->getNomUrl(1).'</td></tr>';
			print "</table>";

			dol_fiche_end();
		}
	}


	// hook for other elements linked
	$parameters=array('element'=>$element, 'element_id'=>$element_id );
	$reshook=$hookmanager->executeHooks('printElementTab',$parameters,$object,$action);    // Note that $action and $object may have been modified by some hooks
	if ($reshook < 0) setEventMessages($hookmanager->error, $hookmanager->errors, 'errors');


        //print load_fiche_titre($langs->trans('ResourcesLinkedToElement'),'','');



        foreach ($object->available_resources as $modresources => $resources)
        {
                $resources=(array) $resources;  // To be sure $resources is an array
                foreach($resources as $resource_obj)
                {
                        $element_prop = getElementProperties($resource_obj);

                        //print '/'.$modresources.'/class/'.$resource_obj.'.class.php<br />';

                        $path = '';
                        if(strpos($resource_obj,'@'))
                                $path .= '/'.$element_prop['module'];

                        $linked_resources = $object->getElementResources($element,$element_id,$resource_obj);


                        // If we have a specific template we use it
                        if(file_exists(dol_buildpath($path.'/core/tpl/resource_'.$element_prop['element'].'_add.tpl.php')))
                        {
                                $res=include dol_buildpath($path.'/core/tpl/resource_'.$element_prop['element'].'_add.tpl.php');
                        }
                        else
                        {
                                $res=include DOL_DOCUMENT_ROOT . '/core/tpl/resource_add.tpl.php';
                        }
            //var_dump($element_id);

                        if ($mode != 'add' || $resource_obj != $resource_type)
                        {
                                //print load_fiche_titre($langs->trans(ucfirst($element_prop['element']).'Singular'));

                                // If we have a specific template we use it
                                if(file_exists(dol_buildpath($path.'/core/tpl/resource_'.$element_prop['element'].'_view.tpl.php')))
                                {
                                        $res=@include dol_buildpath($path.'/core/tpl/resource_'.$element_prop['element'].'_view.tpl.php');

                                }
                                else
                                {
                                        $res=include DOL_DOCUMENT_ROOT . '/core/tpl/resource_view.tpl.php';
                                }
                        }
                }
        }
}

llxFooter();

$db->close();<|MERGE_RESOLUTION|>--- conflicted
+++ resolved
@@ -1,10 +1,6 @@
 <?php
-<<<<<<< HEAD
-/* Copyright (C) 2013   Jean-François Ferry     <jfefe@aternatik.fr>
-=======
 /* Copyright (C) 2013		Jean-François Ferry	<jfefe@aternatik.fr>
  * Copyright (C) 2016		Gilles Poirier 		<glgpoirier@gmail.com>
->>>>>>> ea5b8a40
  *
  * This program is free software: you can redistribute it and/or modify
  * it under the terms of the GNU General Public License as published by
@@ -22,8 +18,8 @@
 
 /**
  *      \file       resource/element_resource.php
- *              \ingroup    resource
- *              \brief      Page to show and manage linked resources to an element
+ *      \ingroup    resource
+ *      \brief      Page to show and manage linked resources to an element
  */
 
 
