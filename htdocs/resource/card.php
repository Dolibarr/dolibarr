<?php
/* Copyright (C) 2013-2014	Jean-François Ferry	<jfefe@aternatik.fr>
 *
 * This program is free software; you can redistribute it and/or modify
 * it under the terms of the GNU General Public License as published by
 * the Free Software Foundation; either version 3 of the License, or
 * (at your option) any later version.
 *
 * This program is distributed in the hope that it will be useful,
 * but WITHOUT ANY WARRANTY; without even the implied warranty of
 * MERCHANTABILITY or FITNESS FOR A PARTICULAR PURPOSE.  See the
 * GNU General Public License for more details.
 *
 * You should have received a copy of the GNU General Public License
 * along with this program. If not, see <http://www.gnu.org/licenses/>.
 */

/**
 *   	\file       resource/card.php
 *		\ingroup    resource
 *		\brief      Page to manage resource object
 */


require '../main.inc.php';
require_once DOL_DOCUMENT_ROOT.'/contact/class/contact.class.php';
require_once DOL_DOCUMENT_ROOT.'/resource/class/dolresource.class.php';
require_once DOL_DOCUMENT_ROOT.'/resource/class/html.formresource.class.php';
require_once DOL_DOCUMENT_ROOT.'/core/lib/resource.lib.php';
require_once DOL_DOCUMENT_ROOT.'/core/lib/company.lib.php';
require_once DOL_DOCUMENT_ROOT.'/core/class/extrafields.class.php';

// Load translation files required by the page
$langs->loadLangs(array('resource', 'companies', 'other', 'main'));

// Get parameters
$id						= GETPOST('id','int');
$action					= GETPOST('action','alpha');
$cancel					= GETPOST('cancel','alpha');
$ref					= GETPOST('ref','alpha');
$description			= GETPOST('description');
$confirm				= GETPOST('confirm');
$fk_code_type_resource	= GETPOST('fk_code_type_resource','alpha');
$country_id				= GETPOST('country_id', 'int');

// Protection if external user
if ($user->socid > 0)
{
	accessforbidden();
}

if( ! $user->rights->resource->read)
{
	accessforbidden();
}

$object = new Dolresource($db);

$extrafields = new ExtraFields($db);

// fetch optionals attributes and labels
$extralabels=$extrafields->fetch_name_optionals_label($object->table_element);



/*******************************************************************
 * ACTIONS
 ********************************************************************/

$hookmanager->initHooks(array('resource', 'resource_card','globalcard'));
$parameters=array('resource_id'=>$id);
$reshook=$hookmanager->executeHooks('doActions',$parameters,$object,$action);    // Note that $action and $object may have been modified by some hooks
if ($reshook < 0) setEventMessages($hookmanager->error, $hookmanager->errors, 'errors');

if (empty($reshook))
{
	if ($cancel)
	{
		if (! empty($backtopage))
		{
			header("Location: ".$backtopage);
			exit;
		}
		if ($action == 'add')
		{
			header("Location: ".DOL_URL_ROOT.'/resource/list.php');
			exit;
		}
		$action='';
	}

	if ($action == 'add' && $user->rights->resource->write)
	{
		if (! $cancel)
		{
			$error='';

			if (empty($ref))
			{
				setEventMessages($langs->trans("ErrorFieldRequired",$langs->transnoentities("Ref")), null, 'errors');
				$action = 'create';
			}
			else
			{
				$object->ref                    = $ref;
				$object->description            = $description;
				$object->fk_code_type_resource  = $fk_code_type_resource;
				$object->country_id             = $country_id;

				// Fill array 'array_options' with data from add form
				$ret = $extrafields->setOptionalsFromPost($extralabels,$object);
				if ($ret < 0) $error++;

				$result=$object->create($user);
				if ($result > 0)
				{
					// Creation OK
					setEventMessages($langs->trans('ResourceCreatedWithSuccess'), null, 'mesgs');
					Header("Location: ".$_SERVER['PHP_SELF']."?id=".$object->id);
					exit;
				}
				else
				{
					// Creation KO
					setEventMessages($object->error, $object->errors, 'errors');
					$action = 'create';
				}
			}
		}
		else
		{
			Header("Location: list.php");
			exit;
		}
	}

	if ($action == 'update' && ! $cancel && $user->rights->resource->write)
	{
		$error=0;

		if (empty($ref))
		{
			setEventMessages($langs->trans("ErrorFieldRequired", $langs->transnoentities("Ref")), null, 'errors');
			$error++;
		}

		if (! $error)
		{
			$res = $object->fetch($id);
			if ( $res > 0 )
			{
				$object->ref          			= $ref;
				$object->description  			= $description;
				$object->fk_code_type_resource  = $fk_code_type_resource;
				$object->country_id             = $country_id;

				// Fill array 'array_options' with data from add form
				$ret = $extrafields->setOptionalsFromPost($extralabels, $object);
				if ($ret < 0) {
					$error ++;
				}

				$result=$object->update($user);
				if ($result > 0)
				{
					Header("Location: ".$_SERVER['PHP_SELF']."?id=".$object->id);
					exit;
				}
				else
				{
					setEventMessages($object->error, $object->errors, 'errors');
					$error++;
				}
			}
			else
			{
				setEventMessages($object->error, $object->errors, 'errors');
				$error++;
			}
		}

		if ($error)
		{
			$action='edit';
		}
	}

	if ($action == 'confirm_delete_resource' && $user->rights->resource->delete && $confirm === 'yes')
	{
		$res = $object->fetch($id);
		if($res > 0)
		{
			$result = $object->delete($id);

			if ($result >= 0)
			{
				setEventMessages($langs->trans('RessourceSuccessfullyDeleted'), null, 'mesgs');
				Header('Location: '.DOL_URL_ROOT.'/resource/list.php');
				exit;
			}
			else
			{
				setEventMessages($object->error, $object->errors, 'errors');
			}
		}
		else
		{
			setEventMessages($object->error, $object->errors, 'errors');
		}
	}
}


/***************************************************
* VIEW
*
* Put here all code to build page
****************************************************/
$title = $langs->trans($action == 'create' ? 'AddResource' : 'ResourceSingular');
llxHeader('',$title,'');

$form = new Form($db);
$formresource = new FormResource($db);

if ($action == 'create' || $object->fetch($id) > 0)
{
	if ($action == 'create')
	{
		print load_fiche_titre($title,'','title_generic');
		dol_fiche_head('');
	}
	else
	{
		$head = resource_prepare_head($object);
		dol_fiche_head($head, 'resource', $title, -1, 'resource');
	}

	if ($action == 'create' || $action == 'edit')
	{
		if ( ! $user->rights->resource->write )
			accessforbidden('',0);

		// Create/Edit object

		print '<form action="'.$_SERVER["PHP_SELF"].'?id='.$id.'" method="POST">';
		print '<input type="hidden" name="token" value="'.$_SESSION['newtoken'].'">';
		print '<input type="hidden" name="action" value="'.($action == "create"?"add":"update").'">';

		print '<table class="border" width="100%">';

		// Ref
		print '<tr><td class="titlefieldcreate fieldrequired">'.$langs->trans("ResourceFormLabel_ref").'</td>';
<<<<<<< HEAD
		print '<td><input class="minwidth200" name="ref" value="'.($ref ? $ref : $object->ref).'"></td></tr>';
=======
		print '<td><input class="minwidth200" name="ref" value="'.($ref ? $ref : $object->ref).'" autofocus="autofocus"></td></tr>';
>>>>>>> d9b8a8c8

		// Type
		print '<tr><td>'.$langs->trans("ResourceType").'</td>';
		print '<td>';
		$ret = $formresource->select_types_resource($object->fk_code_type_resource,'fk_code_type_resource','',2);
		print '</td></tr>';

		// Description
		print '<tr><td class="tdtop">'.$langs->trans("Description").'</td>';
		print '<td>';
		require_once DOL_DOCUMENT_ROOT.'/core/class/doleditor.class.php';
		$doleditor = new DolEditor('description', ($description ? $description : $object->description), '', '200', 'dolibarr_notes', false);
		$doleditor->Create();
		print '</td></tr>';

		// Origin country
		print '<tr><td>'.$langs->trans("CountryOrigin").'</td><td>';
		print $form->select_country($object->country_id,'country_id');
		if ($user->admin) print info_admin($langs->trans("YouCanChangeValuesForThisListFromDictionarySetup"),1);
		print '</td></tr>';

		// Other attributes
		$parameters=array('objectsrc' => $objectsrc);
		$reshook=$hookmanager->executeHooks('formObjectOptions',$parameters,$object,$action);    // Note that $action and $object may have been modified by hook
        print $hookmanager->resPrint;
		if (empty($reshook))
		{
			print $object->showOptionals($extrafields,'edit');
		}

		print '</table>';

		dol_fiche_end();

		print '<div class="center">';
		print '<input type="submit" class="button" name="save" value="' . $langs->trans($action == "create"?"Create":"Modify") . '">';
		print ' &nbsp; &nbsp; ';
		print '<input type="submit" class="button" name="cancel" value="' . $langs->trans("Cancel") . '">';
		print '</div>';
		print '</div>';

		print '</form>';
	}
	else
	{
		$formconfirm = '';

		// Confirm deleting resource line
	    if ($action == 'delete')
	    {
	        $formconfirm = $form->formconfirm("card.php?&id=".$object->id,$langs->trans("DeleteResource"),$langs->trans("ConfirmDeleteResource"),"confirm_delete_resource",'','',1);
	    }

	    // Print form confirm
	    print $formconfirm;


	    $linkback = '<a href="' . DOL_URL_ROOT . '/resource/list.php' . (! empty($socid) ? '?id=' . $socid : '') . '">' . $langs->trans("BackToList") . '</a>';


	    $morehtmlref='<div class="refidno">';
	    $morehtmlref.='</div>';


	    dol_banner_tab($object, 'ref', $linkback, 1, 'ref', 'ref', $morehtmlref);


	    print '<div class="fichecenter">';
	    print '<div class="underbanner clearboth"></div>';

		/*---------------------------------------
		 * View object
		 */
		print '<table width="100%" class="border">';

		// Resource type
		print '<tr>';
		print '<td class="titlefield">' . $langs->trans("ResourceType") . '</td>';
		print '<td>';
		print $object->type_label;
		print '</td>';
		print '</tr>';

		// Description
		print '<tr>';
		print '<td>' . $langs->trans("ResourceFormLabel_description") . '</td>';
		print '<td>';
		print $object->description;
		print '</td>';

		// Other attributes
		include DOL_DOCUMENT_ROOT . '/core/tpl/extrafields_view.tpl.php';

		print '</tr>';

		// Origin country code
		print '<tr>';
		print '<td>'.$langs->trans("CountryOrigin").'</td>';
		print '<td>';
		print getCountry($object->country_id,0,$db);
		print '</td>';
		print '</tr>';

		print '</table>';

		print '</div>';

		print '<div class="clearboth"></div><br>';

		dol_fiche_end();
	}


	/*
	 * Boutons actions
	 */
	print '<div class="tabsAction">';
	$parameters = array();
	$reshook = $hookmanager->executeHooks('addMoreActionsButtons', $parameters, $object, $action); // Note that $action and $object may have been
	// modified by hook
	if (empty($reshook))
	{
		if ($action != "create" && $action != "edit" )
		{
			// Edit resource
			if($user->rights->resource->write)
			{
				print '<div class="inline-block divButAction">';
				print '<a href="'.$_SERVER['PHP_SELF'].'?id='.$id.'&amp;action=edit" class="butAction">'.$langs->trans('Modify').'</a>';
				print '</div>';
			}
		}
		if ($action != "delete" && $action != "create" && $action != "edit")
		{
		    // Delete resource
		    if($user->rights->resource->delete)
		    {
		        print '<div class="inline-block divButAction">';
		        print '<a href="'.$_SERVER['PHP_SELF'].'?id='.$id.'&amp;action=delete" class="butActionDelete">'.$langs->trans('Delete').'</a>';
		        print '</div>';
		    }
		}
	}
	print '</div>';
}
else {
	dol_print_error();
}

// End of page
llxFooter();
$db->close();<|MERGE_RESOLUTION|>--- conflicted
+++ resolved
@@ -250,11 +250,7 @@
 
 		// Ref
 		print '<tr><td class="titlefieldcreate fieldrequired">'.$langs->trans("ResourceFormLabel_ref").'</td>';
-<<<<<<< HEAD
-		print '<td><input class="minwidth200" name="ref" value="'.($ref ? $ref : $object->ref).'"></td></tr>';
-=======
 		print '<td><input class="minwidth200" name="ref" value="'.($ref ? $ref : $object->ref).'" autofocus="autofocus"></td></tr>';
->>>>>>> d9b8a8c8
 
 		// Type
 		print '<tr><td>'.$langs->trans("ResourceType").'</td>';
