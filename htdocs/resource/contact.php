--- conflicted
+++ resolved
@@ -44,11 +44,7 @@
 $object = new Dolresource($db);
 
 // Load object
-<<<<<<< HEAD
-include DOL_DOCUMENT_ROOT.'/core/actions_fetchobject.inc.php';     // Must be include, not include_once
-=======
 include DOL_DOCUMENT_ROOT.'/core/actions_fetchobject.inc.php';     // Must be 'include', not 'include_once'
->>>>>>> cc80841a
 
 // Security check
 if ($user->socid) {
