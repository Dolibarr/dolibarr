<?php
/* Copyright (C) 2003-2007 Rodolphe Quiedeville  <rodolphe@quiedeville.org>
 * Copyright (C) 2004-2010 Laurent Destailleur   <eldy@users.sourceforge.net>
 * Copyright (C) 2005      Marc Barilley / Ocebo <marc@ocebo.com>
 * Copyright (C) 2005-2009 Regis Houssin         <regis.houssin@inodbox.com>
 * Copyright (C) 2005      Simon TOSSER          <simon@kornog-computing.com>
 * Copyright (C) 2011-2012 Juanjo Menent         <jmenent@2byte.es>
 * Copyright (C) 2013      Cédric Salvador       <csalvador@gpcsolutions.fr>
 * Copyright (C) 2016		   Gilles Poirier 		   <glgpoirier@gmail.com>
 *
 * This program is free software; you can redistribute it and/or modify
 * it under the terms of the GNU General Public License as published by
 * the Free Software Foundation; either version 3 of the License, or
 * (at your option) any later version.
 *
 * This program is distributed in the hope that it will be useful,
 * but WITHOUT ANY WARRANTY; without even the implied warranty of
 * MERCHANTABILITY or FITNESS FOR A PARTICULAR PURPOSE.  See the
 * GNU General Public License for more details.
 *
 * You should have received a copy of the GNU General Public License
 * along with this program. If not, see <http://www.gnu.org/licenses/>.
 */

/**
 *       \file       htdocs/resource/document.php
 *       \ingroup    resource
 *       \brief      Page des documents joints sur les resources
 */

require '../main.inc.php';
require_once DOL_DOCUMENT_ROOT.'/resource/class/dolresource.class.php';
require_once DOL_DOCUMENT_ROOT.'/core/lib/files.lib.php';
require_once DOL_DOCUMENT_ROOT.'/core/lib/images.lib.php';
require_once DOL_DOCUMENT_ROOT.'/core/lib/resource.lib.php';
require_once DOL_DOCUMENT_ROOT.'/core/class/html.formfile.class.php';

// Load translation files required by the page
$langs->loadLangs(array('other', 'resource', 'companies'));

$id = GETPOST('id','int');
$ref = GETPOST('ref','alpha');
$action = GETPOST('action','alpha');
$confirm = GETPOST('confirm','alpha');

// Security check
if ($user->societe_id) $socid=$user->societe_id;
$result = restrictedArea($user, 'resource', $id, 'resource');


// Get parameters
$sortfield = GETPOST('sortfield','alpha');
$sortorder = GETPOST('sortorder','alpha');
$page = GETPOST('page','int');
if (empty($page) || $page == -1) { $page = 0; }     // If $page is not defined, or '' or -1
$offset = $conf->liste_limit * $page;
$pageprev = $page - 1;
$pagenext = $page + 1;
if (! $sortorder) $sortorder="ASC";
if (! $sortfield) $sortfield="name";


$object = new DolResource($db);
$object->fetch($id, $ref);

$upload_dir = $conf->resource->dir_output.'/'.dol_sanitizeFileName($object->ref);
$modulepart='resource';


/*
 * Actions
 */

include_once DOL_DOCUMENT_ROOT . '/core/actions_linkedfiles.inc.php';


/*
 * View
 */

$form = new Form($db);

llxHeader('',$langs->trans("Resource"));

if ($object->id)
{
	$object->fetch_thirdparty();

	$head=resource_prepare_head($object);

	dol_fiche_head($head, 'documents',  $langs->trans("ResourceSingular"), -1, 'resource');


	// Build file list
	$filearray=dol_dir_list($upload_dir,"files",0,'','(\.meta|_preview.*\.png)$',$sortfield,(strtolower($sortorder)=='desc'?SORT_DESC:SORT_ASC),1);
	$totalsize=0;
	foreach($filearray as $key => $file)
	{
		$totalsize+=$file['size'];
	}


	$linkback = '<a href="' . DOL_URL_ROOT . '/resource/list.php' . (! empty($socid) ? '?id=' . $socid : '') . '">' . $langs->trans("BackToList") . '</a>';


	$morehtmlref='<div class="refidno">';
	$morehtmlref.='</div>';


	dol_banner_tab($object, 'ref', $linkback, 1, 'ref', 'ref', $morehtmlref);


	print '<div class="fichecenter">';
	print '<div class="underbanner clearboth"></div>';

    print '<table class="border" width="100%">';

	// Resource type
	print '<tr>';
	print '<td class="titlefield">' . $langs->trans("ResourceType") . '</td>';
	print '<td>';
	print $object->type_label;
	print '</td>';
	print '</tr>';

    print '<tr><td>'.$langs->trans("NbOfAttachedFiles").'</td><td colspan="3">'.count($filearray).'</td></tr>';
    print '<tr><td>'.$langs->trans("TotalSizeOfAttachedFiles").'</td><td colspan="3">'.dol_print_size($totalsize,1,1).'</td></tr>';
    print '</table>';

    print '</div>';

    dol_fiche_end();

    $modulepart = 'dolresource';
    $permission = $user->rights->resource->write;
<<<<<<< HEAD

    include_once DOL_DOCUMENT_ROOT . '/core/tpl/document_actions_post_headers.tpl.php';
=======
>>>>>>> d9b8a8c8

    include_once DOL_DOCUMENT_ROOT . '/core/tpl/document_actions_post_headers.tpl.php';
}
else
{
	print $langs->trans("ErrorUnknown");
}

// End of page
llxFooter();
$db->close();<|MERGE_RESOLUTION|>--- conflicted
+++ resolved
@@ -133,11 +133,6 @@
 
     $modulepart = 'dolresource';
     $permission = $user->rights->resource->write;
-<<<<<<< HEAD
-
-    include_once DOL_DOCUMENT_ROOT . '/core/tpl/document_actions_post_headers.tpl.php';
-=======
->>>>>>> d9b8a8c8
 
     include_once DOL_DOCUMENT_ROOT . '/core/tpl/document_actions_post_headers.tpl.php';
 }
