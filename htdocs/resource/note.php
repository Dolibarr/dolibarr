--- conflicted
+++ resolved
@@ -41,21 +41,13 @@
 if ($user->socid) {
 	$socid = $user->socid;
 }
-<<<<<<< HEAD
-// Initialize technical object to manage hooks of page. Note that conf->hooks_modules contains array of hook context
-=======
 // Initialize a technical object to manage hooks of page. Note that conf->hooks_modules contains an array of hook context
->>>>>>> cc80841a
 $hookmanager->initHooks(array('resourcenote'));
 
 $object = new Dolresource($db);
 
 // Load object
-<<<<<<< HEAD
-include DOL_DOCUMENT_ROOT.'/core/actions_fetchobject.inc.php'; // Must be include, not include_once.
-=======
 include DOL_DOCUMENT_ROOT.'/core/actions_fetchobject.inc.php'; // Must be 'include', not 'include_once'.
->>>>>>> cc80841a
 
 $result = restrictedArea($user, 'resource', $object->id, 'resource');
 
@@ -72,11 +64,7 @@
 	setEventMessages($hookmanager->error, $hookmanager->errors, 'errors');
 }
 if (empty($reshook)) {
-<<<<<<< HEAD
-	include DOL_DOCUMENT_ROOT.'/core/actions_setnotes.inc.php'; // Must be include, not include_once
-=======
 	include DOL_DOCUMENT_ROOT.'/core/actions_setnotes.inc.php'; // Must be 'include', not 'include_once'
->>>>>>> cc80841a
 }
 
 
