<?php
/* Copyright (C) 2001-2007 Rodolphe Quiedeville <rodolphe@quiedeville.org>
 * Copyright (C) 2005      Brice Davoleau       <brice.davoleau@gmail.com>
 * Copyright (C) 2005-2012 Regis Houssin        <regis.houssin@inodbox.com>
 * Copyright (C) 2006-2015 Laurent Destailleur  <eldy@users.sourceforge.net>
 * Copyright (C) 2007      Patrick Raguin  		<patrick.raguin@gmail.com>
 * Copyright (C) 2010      Juanjo Menent        <jmenent@2byte.es>
 * Copyright (C) 2015      Marcos García        <marcosgdf@gmail.com>
 * Copyright (C) 2018      Florain Henry        <florian.henry@open-concept.pro
 *
 * This program is free software; you can redistribute it and/or modify
 * it under the terms of the GNU General Public License as published by
 * the Free Software Foundation; either version 3 of the License, or
 * (at your option) any later version.
 *
 * This program is distributed in the hope that it will be useful,
 * but WITHOUT ANY WARRANTY; without even the implied warranty of
 * MERCHANTABILITY or FITNESS FOR A PARTICULAR PURPOSE.  See the
 * GNU General Public License for more details.
 *
 * You should have received a copy of the GNU General Public License
 * along with this program. If not, see <https://www.gnu.org/licenses/>.
 */

/**
 *  \file       htdocs/resource/agenda.php
 *  \ingroup    resource
 *  \brief      Page of resource events
 */

require '../main.inc.php';
require_once DOL_DOCUMENT_ROOT.'/contact/class/contact.class.php';
require_once DOL_DOCUMENT_ROOT.'/core/lib/functions2.lib.php';
require_once DOL_DOCUMENT_ROOT.'/core/lib/resource.lib.php';
require_once DOL_DOCUMENT_ROOT.'/resource/class/dolresource.class.php';

// Load translation files required by the page
$langs->load("companies");

// Get parameters
$id			= GETPOST('id', 'int');
$ref        = GETPOST('ref', 'alpha');
$action		= GETPOST('action', 'alpha');
$cancel     = GETPOST('cancel', 'aZ09');
$backtopage = GETPOST('backtopage', 'alpha');

if (GETPOST('actioncode', 'array'))
{
    $actioncode=GETPOST('actioncode', 'array', 3);
    if (! count($actioncode)) $actioncode='0';
}
else
{
    $actioncode=GETPOST("actioncode", "alpha", 3)?GETPOST("actioncode", "alpha", 3):(GETPOST("actioncode")=='0'?'0':(empty($conf->global->AGENDA_DEFAULT_FILTER_TYPE_FOR_OBJECT)?'':$conf->global->AGENDA_DEFAULT_FILTER_TYPE_FOR_OBJECT));
}
$search_agenda_label=GETPOST('search_agenda_label');

<<<<<<< HEAD
// Security check
$id = GETPOST('id', 'int');
$ref = GETPOST('ref', 'alpha');
if ($user->socid) $id=$user->socid;
// Protection if external user
if ($user->socid > 0)
{
	accessforbidden();
}

if( ! $user->rights->resource->read)
{
	accessforbidden();
}

=======
>>>>>>> 8c90c801
$limit = GETPOST('limit', 'int')?GETPOST('limit', 'int'):$conf->liste_limit;
$sortfield = GETPOST("sortfield", 'alpha');
$sortorder = GETPOST("sortorder", 'alpha');
$page = GETPOST("page", 'int');
if (empty($page) || $page == -1) { $page = 0; }     // If $page is not defined, or '' or -1
$offset = $limit * $page;
$pageprev = $page - 1;
$pagenext = $page + 1;
if (! $sortfield) $sortfield='a.datep,a.id';
if (! $sortorder) $sortorder='DESC,DESC';

$object = new DolResource($db);
$object->fetch($id, $ref);

// Initialize technical objects
//$object=new MyObject($db);
$extrafields = new ExtraFields($db);
$hookmanager->initHooks(array('agendaresource'));

// Security check
if( ! $user->rights->resource->read)
{
	accessforbidden();
}


/*
 *	Actions
 */

$parameters=array('id'=>$id);
$reshook=$hookmanager->executeHooks('doActions', $parameters, $object, $action);    // Note that $action and $object may have been modified by some hooks
if ($reshook < 0) setEventMessages($hookmanager->error, $hookmanager->errors, 'errors');

if (empty($reshook))
{
    // Cancel
    if (GETPOST('cancel', 'alpha') && ! empty($backtopage))
    {
        header("Location: ".$backtopage);
        exit;
    }

    // Purge search criteria
    if (GETPOST('button_removefilter_x', 'alpha') || GETPOST('button_removefilter.x', 'alpha') || GETPOST('button_removefilter', 'alpha')) // All tests are required to be compatible with all browsers
    {
        $actioncode='';
        $search_agenda_label='';
    }
}



/*
 *	View
 */

$contactstatic = new Contact($db);
$form = new Form($db);

if ($object->id > 0)
{
	require_once DOL_DOCUMENT_ROOT.'/core/lib/company.lib.php';
	require_once DOL_DOCUMENT_ROOT.'/product/class/product.class.php';

	$langs->load("companies");
	$picto = 'resource';

	$title=$langs->trans("Agenda");
	if (! empty($conf->global->MAIN_HTML_TITLE) && preg_match('/productnameonly/', $conf->global->MAIN_HTML_TITLE) && $object->name) $title=$object->ref." - ".$title;
	llxHeader('', $title);

	if (! empty($conf->notification->enabled)) $langs->load("mails");
	$type = $langs->trans('ResourceSingular');

	$head = resource_prepare_head($object);

	$titre=$langs->trans("ResourceSingular");
	dol_fiche_head($head, 'agenda', $titre, -1, $picto);

    $linkback = '<a href="'.DOL_URL_ROOT.'/resource/list.php?restore_lastsearch_values=1">'.$langs->trans("BackToList").'</a>';

    $morehtmlref='<div class="refidno">';
    $morehtmlref.='</div>';

    $shownav = 1;
    if ($user->socid && ! in_array('resource', explode(',', $conf->global->MAIN_MODULES_FOR_EXTERNAL))) $shownav=0;

    dol_banner_tab($object, 'ref', $linkback, 1, 'ref', 'ref', $morehtmlref);

    print '<div class="fichecenter">';
    print '<div class="underbanner clearboth"></div>';

	print '</div>';

	dol_fiche_end();

    if (! empty($conf->agenda->enabled) && (!empty($user->rights->agenda->myactions->read) || !empty($user->rights->agenda->allactions->read) ))
    {
    	$param='&id='.$object->id.'&socid='.$socid;
    	if (! empty($contextpage) && $contextpage != $_SERVER["PHP_SELF"]) $param.='&contextpage='.urlencode($contextpage);
    	if ($limit > 0 && $limit != $conf->liste_limit) $param.='&limit='.urlencode($limit);

		print_barre_liste($langs->trans("ActionsOnResource"), 0, $_SERVER["PHP_SELF"], '', $sortfield, $sortorder, '', 0, -1, '', 0, $morehtmlcenter, '', 0, 1, 1);

        // List of all actions
		$filters=array();
        $filters['search_agenda_label']=$search_agenda_label;

        // TODO Replace this with same code than into list.php
        show_actions_done($conf, $langs, $db, $object, null, 0, $actioncode, '', $filters, $sortfield, $sortorder);
    }
}

// End of page
llxFooter();
$db->close();<|MERGE_RESOLUTION|>--- conflicted
+++ resolved
@@ -55,24 +55,6 @@
 }
 $search_agenda_label=GETPOST('search_agenda_label');
 
-<<<<<<< HEAD
-// Security check
-$id = GETPOST('id', 'int');
-$ref = GETPOST('ref', 'alpha');
-if ($user->socid) $id=$user->socid;
-// Protection if external user
-if ($user->socid > 0)
-{
-	accessforbidden();
-}
-
-if( ! $user->rights->resource->read)
-{
-	accessforbidden();
-}
-
-=======
->>>>>>> 8c90c801
 $limit = GETPOST('limit', 'int')?GETPOST('limit', 'int'):$conf->liste_limit;
 $sortfield = GETPOST("sortfield", 'alpha');
 $sortorder = GETPOST("sortorder", 'alpha');
