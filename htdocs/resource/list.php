<?php
/* Copyright (C) 2013-2014      Jean-François Ferry     <jfefe@aternatik.fr>
 *
 * This program is free software: you can redistribute it and/or modify
 * it under the terms of the GNU General Public License as published by
 * the Free Software Foundation, either version 3 of the License, or
 * (at your option) any later version.
 *
 * This program is distributed in the hope that it will be useful,
 * but WITHOUT ANY WARRANTY; without even the implied warranty of
 * MERCHANTABILITY or FITNESS FOR A PARTICULAR PURPOSE.  See the
 * GNU General Public License for more details.
 *
 * You should have received a copy of the GNU General Public License
 * along with this program.  If not, see <http://www.gnu.org/licenses/>.
 */

/**
 *      \file       resource/index.php
 *              \ingroup    resource
 *              \brief      Page to manage resource objects
 */


require '../main.inc.php';
require_once DOL_DOCUMENT_ROOT.'/resource/class/dolresource.class.php';

// Load translations files required by page
$langs->load("resource");
$langs->load("companies");
$langs->load("other");

// Get parameters
$id                     = GETPOST('id','int');
$action         = GETPOST('action','alpha');

$lineid                         = GETPOST('lineid','int');
$element                        = GETPOST('element','alpha');
$element_id                     = GETPOST('element_id','int');
$resource_id            = GETPOST('resource_id','int');

$sortorder      = GETPOST('sortorder','alpha');
$sortfield      = GETPOST('sortfield','alpha');
$page           = GETPOST('page','int');

$object = new Dolresource($db);

$hookmanager->initHooks(array('resource_list'));

if (empty($sortorder)) $sortorder="ASC";
if (empty($sortfield)) $sortfield="t.rowid";
if (empty($arch)) $arch = 0;

if ($page == -1) {
        $page = 0 ;
}

$limit = GETPOST('limit')?GETPOST('limit','int'):$conf->liste_limit;
$offset = $limit * $page ;
$pageprev = $page - 1;
$pagenext = $page + 1;

if( ! $user->rights->resource->read)
        accessforbidden();


/*
 * Action
 */

$parameters=array();
$reshook=$hookmanager->executeHooks('doActions',$parameters,$object,$action);    // Note that $action and $object may have been modified by some hooks
if ($reshook < 0) setEventMessages($hookmanager->error, $hookmanager->errors, 'errors');



/*
 * View
 */

$form=new Form($db);

$pagetitle=$langs->trans('ResourcePageIndex');
llxHeader('',$pagetitle,'');

// Confirmation suppression resource line
if ($action == 'delete_resource')
{
        print $form->formconfirm($_SERVER['PHP_SELF']."?element=".$element."&element_id=".$element_id."&lineid=".$lineid,$langs->trans("DeleteResource"),$langs->trans("ConfirmDeleteResourceElement"),"confirm_delete_resource",'','',1);
}

// Load object list
$ret = $object->fetch_all($sortorder, $sortfield, $limit, $offset);
if($ret == -1) {
        dol_print_error($db,$object->error);
        exit;
} else {
    print_barre_liste($pagetitle, $page, $_SERVER["PHP_SELF"], $param, $sortfield, $sortorder, '', $ret+1, $object->num_all,'title_generic.png');
}

$var=true;

print '<table class="noborder" width="100%">'."\n";
print '<tr class="liste_titre">';
print_liste_field_titre($langs->trans('Ref'),$_SERVER['PHP_SELF'],'t.ref','',$param,'',$sortfield,$sortorder);
print_liste_field_titre($langs->trans('ResourceType'),$_SERVER['PHP_SELF'],'ty.code','',$param,'',$sortfield,$sortorder);
print_liste_field_titre('',"","","","",'width="60" align="center"',"","");
print "</tr>\n";

if ($ret)
{
        foreach ($object->lines as $resource)
        {
                $var=!$var;

                $style='';
                if ($resource->id == GETPOST('lineid')) $style='style="background: orange;"';

<<<<<<< HEAD
=======
                print '<tr '.$bc[$var].' '.$style.'>';

                print '<td>';
                print $resource->getNomUrl(5);
                print '</td>';

                print '<td>';
                print $resource->type_label;
                print '</td>';

                print '<td align="center">';
                print '<a href="./card.php?action=edit&id='.$resource->id.'">';
                print img_edit();
                print '</a>';
                print '&nbsp;';
                print '<a href="./card.php?action=delete&id='.$resource->id.'">';
                print img_delete();
                print '</a>';
                print '</td>';

                print '</tr>';
        }

        print '</table>';
}
else
{
    print '<tr><td class="opacitymedium">'.$langs->trans('NoResourceInDatabase').'</td></tr>';
}
>>>>>>> 3f5d67d4

llxFooter();

$db->close();<|MERGE_RESOLUTION|>--- conflicted
+++ resolved
@@ -116,8 +116,6 @@
                 $style='';
                 if ($resource->id == GETPOST('lineid')) $style='style="background: orange;"';
 
-<<<<<<< HEAD
-=======
                 print '<tr '.$bc[$var].' '.$style.'>';
 
                 print '<td>';
@@ -147,7 +145,6 @@
 {
     print '<tr><td class="opacitymedium">'.$langs->trans('NoResourceInDatabase').'</td></tr>';
 }
->>>>>>> 3f5d67d4
 
 llxFooter();
 
