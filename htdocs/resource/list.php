--- conflicted
+++ resolved
@@ -64,61 +64,6 @@
 
 $filter = array();
 
-$param = '';
-if (!empty($contextpage) && $contextpage != $_SERVER["PHP_SELF"]) {
-	$param .= '&amp;contextpage='.urlencode($contextpage);
-}
-if ($limit > 0 && $limit != $conf->liste_limit) {
-	$param .= '&amp;limit='.urlencode($limit);
-}
-
-if ($search_ref != '') {
-	$param .= '&search_ref='.urlencode($search_ref);
-	$filter['t.ref'] = $search_ref;
-}
-if ($search_type != '') {
-	$param .= '&search_type='.urlencode($search_type);
-	$filter['ty.label'] = $search_type;
-}
-
-// Add $param from extra fields
-<<<<<<< HEAD
-foreach ($search_array_options as $key => $val) {
-	$crit = $val;
-	$tmpkey = preg_replace('/search_options_/', '', $key);
-	$typ = $extrafields->attributes[$object->table_element]['type'][$tmpkey];
-	if ($val != '') {
-		$param .= '&search_options_'.$tmpkey.'='.urlencode($val);
-	}
-	$mode_search = 0;
-	if (in_array($typ, array('int', 'double', 'real'))) {
-		$mode_search = 1; // Search on a numeric
-	}
-	if (in_array($typ, array('sellist', 'link')) && $crit != '0' && $crit != '-1') {
-		$mode_search = 2; // Search on a foreign key int
-	}
-	if ($crit != '' && (!in_array($typ, array('select', 'sellist')) || $crit != '0') && (!in_array($typ, array('link')) || $crit != '-1')) {
-		$filter['ef.'.$tmpkey] = natural_search('ef.'.$tmpkey, $crit, $mode_search);
-	}
-}
-if (!empty($contextpage) && $contextpage != $_SERVER["PHP_SELF"]) {
-	$param .= '&contextpage='.urlencode($contextpage);
-}
-=======
-include DOL_DOCUMENT_ROOT.'/core/tpl/extrafields_list_search_param.tpl.php';
-$sql= null;
-include DOL_DOCUMENT_ROOT.'/core/tpl/extrafields_list_search_sql.tpl.php';
-
-// Including the previous script generate the correct SQL filter for all the extrafields
-// we are playing with the behaviour of the Dolresource::fetch_all() by generating a fake
-// extrafields filter key to make it works
-$filter['ef.resource'] = $sql;
-
-
-if (!empty($contextpage) && $contextpage != $_SERVER["PHP_SELF"]) $param .= '&contextpage='.urlencode($contextpage);
->>>>>>> ddb68a3a
-
-
 $hookmanager->initHooks(array('resourcelist'));
 
 if (empty($sortorder)) {
@@ -172,8 +117,16 @@
 
 
 /*
- * Action
+ * Actions
  */
+
+if (GETPOST('cancel', 'alpha')) {
+	$action = 'list';
+	$massaction = '';
+}
+if (!GETPOST('confirmmassaction', 'alpha') && $massaction != 'presend' && $massaction != 'confirm_presend') {
+	$massaction = '';
+}
 
 $parameters = array();
 $reshook = $hookmanager->executeHooks('doActions', $parameters, $object, $action); // Note that $action and $object may have been modified by some hooks
@@ -188,8 +141,42 @@
 
 $form = new Form($db);
 
+//$help_url="EN:Module_MyObject|FR:Module_MyObject_FR|ES:Módulo_MyObject";
+$help_url = '';
 $pagetitle = $langs->trans('ResourcePageIndex');
-llxHeader('', $pagetitle, '');
+llxHeader('', $pagetitle, $help_url);
+
+
+$sql = '';
+include DOL_DOCUMENT_ROOT.'/core/tpl/extrafields_list_search_sql.tpl.php';
+
+$param = '';
+if (!empty($contextpage) && $contextpage != $_SERVER["PHP_SELF"]) {
+	$param .= '&contextpage='.urlencode($contextpage);
+}
+if ($limit > 0 && $limit != $conf->liste_limit) {
+	$param .= '&limit='.urlencode($limit);
+}
+
+if ($search_ref != '') {
+	$param .= '&search_ref='.urlencode($search_ref);
+	$filter['t.ref'] = $search_ref;
+}
+if ($search_type != '') {
+	$param .= '&search_type='.urlencode($search_type);
+	$filter['ty.label'] = $search_type;
+}
+
+// Including the previous script generate the correct SQL filter for all the extrafields
+// we are playing with the behaviour of the Dolresource::fetch_all() by generating a fake
+// extrafields filter key to make it works
+$filter['ef.resource'] = $sql;
+
+if (!empty($contextpage) && $contextpage != $_SERVER["PHP_SELF"]) $param .= '&contextpage='.urlencode($contextpage);
+
+// Add $param from extra fields
+include DOL_DOCUMENT_ROOT.'/core/tpl/extrafields_list_search_param.tpl.php';
+
 
 // Confirmation suppression resource line
 if ($action == 'delete_resource') {
@@ -198,6 +185,7 @@
 
 $varpage = empty($contextpage) ? $_SERVER["PHP_SELF"] : $contextpage;
 $selectedfields = $form->multiSelectArrayWithCheckbox('selectedfields', $arrayfields, $varpage);
+
 
 print '<form method="POST" id="searchFormList" action="'.$_SERVER["PHP_SELF"].'">';
 if ($optioncss != '') {
