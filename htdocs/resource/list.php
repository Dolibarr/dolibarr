<?php
/* Copyright (C) 2013-2014      Jean-François Ferry     <jfefe@aternatik.fr>
 * Copyright (C) 2018           Nicolas ZABOURI         <info@inovea-conseil.com>
<<<<<<< HEAD
 * 
=======
 * Copyright (C) 2018           Frédéric France         <frederic.france@netlogic.fr>
 *
>>>>>>> d9b8a8c8
 * This program is free software: you can redistribute it and/or modify
 * it under the terms of the GNU General Public License as published by
 * the Free Software Foundation, either version 3 of the License, or
 * (at your option) any later version.
 *
 * This program is distributed in the hope that it will be useful,
 * but WITHOUT ANY WARRANTY; without even the implied warranty of
 * MERCHANTABILITY or FITNESS FOR A PARTICULAR PURPOSE.  See the
 * GNU General Public License for more details.
 *
 * You should have received a copy of the GNU General Public License
 * along with this program.  If not, see <http://www.gnu.org/licenses/>.
 */

/**
 *      \file       resource/index.php
 *      \ingroup    resource
 *      \brief      Page to manage resource objects
 */

require '../main.inc.php';
require_once DOL_DOCUMENT_ROOT.'/resource/class/dolresource.class.php';

// Load translation files required by the page
$langs->loadLangs(array("resource","companies","other"));

// Get parameters
$id             = GETPOST('id','int');
$action         = GETPOST('action','alpha');

$lineid         = GETPOST('lineid','int');
$element        = GETPOST('element','alpha');
$element_id     = GETPOST('element_id','int');
$resource_id    = GETPOST('resource_id','int');

$sortorder      = GETPOST('sortorder','alpha');
$sortfield      = GETPOST('sortfield','alpha');

// Initialize context for list
$contextpage=GETPOST('contextpage','aZ')?GETPOST('contextpage','aZ'):'resourcelist';

// Initialize technical objects
$object = new Dolresource($db);
$extrafields = new ExtraFields($db);

// fetch optionals attributes and labels
$extralabels=$extrafields->fetch_name_optionals_label($object->table_element);
$search_array_options=$extrafields->getOptionalsFromPost($object->table_element,'','search_');
if (! is_array($search_array_options)) $search_array_options = array();
$search_ref=GETPOST("search_ref");
$search_type=GETPOST("search_type");

$filter=array();

if ($search_ref != ''){
	$param.='&search_ref='.$search_ref;
	$filter['t.ref']=$search_ref;
}
if ($search_type != ''){
	$param.='&search_type='.$search_type;
	$filter['ty.label']=$search_type;
}
if ($search_label != '') 		$param.='&search_label='.$search_label;
// Add $param from extra fields
foreach ($search_array_options as $key => $val)
{
	$crit=$val;
	$tmpkey=preg_replace('/search_options_/','',$key);
	$typ=$extrafields->attribute_type[$tmpkey];
	if ($val != '') {
		$param.='&search_options_'.$tmpkey.'='.urlencode($val);
	}
	$mode_search=0;
	if (in_array($typ, array('int','double','real'))) $mode_search=1;								// Search on a numeric
	if (in_array($typ, array('sellist','link')) && $crit != '0' && $crit != '-1') $mode_search=2;	// Search on a foreign key int
	if ($crit != '' && (! in_array($typ, array('select','sellist')) || $crit != '0') && (! in_array($typ, array('link')) || $crit != '-1'))
	{
		$filter['ef.'.$tmpkey] = natural_search('ef.'.$tmpkey, $crit, $mode_search);
	}
}
if (! empty($contextpage) && $contextpage != $_SERVER["PHP_SELF"]) $param.='&contextpage='.$contextpage;


$hookmanager->initHooks(array('resourcelist'));

if (empty($sortorder)) $sortorder="ASC";
if (empty($sortfield)) $sortfield="t.ref";
if (empty($arch)) $arch = 0;

$limit = GETPOST('limit','int')?GETPOST('limit','int'):$conf->liste_limit;
$page = GETPOST("page");
$page = is_numeric($page) ? $page : 0;
$page = $page == -1 ? 0 : $page;
$offset = $limit * $page ;
$pageprev = $page - 1;
$pagenext = $page + 1;

if( ! $user->rights->resource->read) {
        accessforbidden();
}
$arrayfields = array(
		't.ref' => array(
				'label' => $langs->trans("Ref"),
				'checked' => 1
		),
		'ty.label' => array(
				'label' => $langs->trans("ResourceType"),
				'checked' => 1
		),
);
// Extra fields
if (is_array($extrafields->attribute_label) && count($extrafields->attribute_label)) {
	foreach ( $extrafields->attribute_label as $key => $val ) {
		$typeofextrafield=$extrafields->attribute_type[$key];
		if ($typeofextrafield!='separate') {
			$arrayfields["ef." . $key] = array(
					'label' => $extrafields->attribute_label[$key],
					'checked' => $extrafields->attribute_list[$key],
					'position' => $extrafields->attribute_pos[$key],
					'enabled' => $extrafields->attribute_perms[$key]
			);
		}
	}
}

include DOL_DOCUMENT_ROOT.'/core/actions_changeselectedfields.inc.php';

// Do we click on purge search criteria ?
if (GETPOST('button_removefilter_x','alpha') || GETPOST('button_removefilter.x','alpha') || GETPOST('button_removefilter','alpha')) // Both test are required to be compatible with all browsers
{
	$search_ref="";
	$search_label="";
	$search_type="";
	$search_array_options=array();
	$filter=array();
}

/*
 * Action
 */

$parameters=array();
$reshook=$hookmanager->executeHooks('doActions',$parameters,$object,$action);    // Note that $action and $object may have been modified by some hooks
if ($reshook < 0) setEventMessages($hookmanager->error, $hookmanager->errors, 'errors');


/*
 * View
 */

$form=new Form($db);

$pagetitle=$langs->trans('ResourcePageIndex');
llxHeader('',$pagetitle,'');

// Confirmation suppression resource line
if ($action == 'delete_resource')
{
	print $form->formconfirm($_SERVER['PHP_SELF']."?element=".$element."&element_id=".$element_id."&lineid=".$lineid,$langs->trans("DeleteResource"),$langs->trans("ConfirmDeleteResourceElement"),"confirm_delete_resource",'','',1);
}

$varpage=empty($contextpage)?$_SERVER["PHP_SELF"]:$contextpage;
$selectedfields=$form->multiSelectArrayWithCheckbox('selectedfields', $arrayfields, $varpage);

print '<form method="POST" id="searchFormList" action="'.$_SERVER["PHP_SELF"].'">';
if ($optioncss != '') print '<input type="hidden" name="optioncss" value="'.$optioncss.'">';
print '<input type="hidden" name="token" value="'.$_SESSION['newtoken'].'">';
print '<input type="hidden" name="formfilteraction" id="formfilteraction" value="list">';
print '<input type="hidden" name="action" value="list">';
print '<input type="hidden" name="sortfield" value="'.$sortfield.'">';
print '<input type="hidden" name="sortorder" value="'.$sortorder.'">';
print '<input type="hidden" name="page" value="'.$page.'">';
print '<input type="hidden" name="contextpage" value="'.$contextpage.'">';

if (empty($conf->global->MAIN_DISABLE_FULL_SCANLIST))
{
	$ret = $object->fetch_all('', '', 0, 0, $filter);
	if($ret == -1) {
		dol_print_error($db,$object->error);
		exit;
	} else  {
		$nbtotalofrecords = $ret;
	}
}

// Load object list
$ret = $object->fetch_all($sortorder, $sortfield, $limit, $offset, $filter);
if($ret == -1) {
	dol_print_error($db,$object->error);
	exit;
} else {
	$newcardbutton='';
	if ($user->rights->resource->write)
	{
<<<<<<< HEAD
		$newcardbutton='<a class="butActionNew" href="'.DOL_URL_ROOT.'/product/stock/card.php?action=create"><span class="valignmiddle">'.$langs->trans('MenuResourceAdd').'</span>';
=======
		$newcardbutton='<a class="butActionNew" href="'.DOL_URL_ROOT.'/resource/card.php?action=create"><span class="valignmiddle">'.$langs->trans('MenuResourceAdd').'</span>';
>>>>>>> d9b8a8c8
		$newcardbutton.= '<span class="fa fa-plus-circle valignmiddle"></span>';
		$newcardbutton.= '</a>';
	}

	print_barre_liste($pagetitle, $page, $_SERVER["PHP_SELF"], $param, $sortfield, $sortorder, '', $ret+1, $nbtotalofrecords,'title_generic.png', 0, $newcardbutton, '', $limit);
}

$moreforfilter = '';

print '<div class="div-table-responsive">';
print '<table class="tagtable liste'.($moreforfilter?" listwithfilterbefore":"").'">'."\n";

print '<tr class="liste_titre_filter">';
if (! empty($arrayfields['t.ref']['checked']))
{
	print '<td class="liste_titre">';
	print '<input type="text" class="flat" name="search_ref" value="'.$search_ref.'" size="6">';
	print '</td>';
}
if (! empty($arrayfields['ty.label']['checked']))
{
	print '<td class="liste_titre">';
	print '<input type="text" class="flat" name="search_type" value="'.$search_type.'" size="6">';
	print '</td>';
}
// Extra fields
include DOL_DOCUMENT_ROOT.'/core/tpl/extrafields_list_search_input.tpl.php';
// Action column
print '<td class="liste_titre" align="right">';
$searchpicto=$form->showFilterAndCheckAddButtons(0);
print $searchpicto;
print '</td>';
print "</tr>\n";

print '<tr class="liste_titre">';
if (! empty($arrayfields['t.ref']['checked']))           print_liste_field_titre($arrayfields['t.ref']['label'],$_SERVER["PHP_SELF"],"t.ref","",$param,"",$sortfield,$sortorder);
if (! empty($arrayfields['ty.label']['checked']))        print_liste_field_titre($arrayfields['ty.label']['label'],$_SERVER["PHP_SELF"],"ty.label","",$param,"",$sortfield,$sortorder);
// Extra fields
include DOL_DOCUMENT_ROOT.'/core/tpl/extrafields_list_search_title.tpl.php';
print_liste_field_titre($selectedfields, $_SERVER["PHP_SELF"],"",'','','align="center"',$sortfield,$sortorder,'maxwidthsearch ');
print "</tr>\n";


if ($ret)
{
<<<<<<< HEAD
    foreach ($object->lines as $obj)
=======
	foreach ($object->lines as $resource)
>>>>>>> d9b8a8c8
    {
        print '<tr class="oddeven">';

        if (! empty($arrayfields['t.ref']['checked']))
        {
        	print '<td>';
        	print $obj->getNomUrl(5);
        	print '</td>';
	        if (! $i) $totalarray['nbfield']++;
        }

        if (! empty($arrayfields['ty.label']['checked']))
        {
        	print '<td>';
        	print $obj->type_label;
        	print '</td>';
	        if (! $i) $totalarray['nbfield']++;
        }
        // Extra fields
        $obj = (Object) $resource->array_options;
        include DOL_DOCUMENT_ROOT.'/core/tpl/extrafields_list_print_fields.tpl.php';

        print '<td align="center">';
        print '<a href="./card.php?action=edit&id='.$obj->id.'">';
        print img_edit();
        print '</a>';
        print '&nbsp;';
        print '<a href="./card.php?action=delete&id='.$obj->id.'">';
        print img_delete();
        print '</a>';
        print '</td>';
        if (! $i) $totalarray['nbfield']++;

        print '</tr>';
    }
}
else
{
    $colspan=1;
    foreach($arrayfields as $key => $val) { if (! empty($val['checked'])) $colspan++; }
    print '<tr><td colspan="'.$colspan.'" class="opacitymedium">'.$langs->trans("NoRecordFound").'</td></tr>';
}

print '</table>';
print "</form>\n";

// End of page
llxFooter();
$db->close();<|MERGE_RESOLUTION|>--- conflicted
+++ resolved
@@ -1,12 +1,8 @@
 <?php
 /* Copyright (C) 2013-2014      Jean-François Ferry     <jfefe@aternatik.fr>
  * Copyright (C) 2018           Nicolas ZABOURI         <info@inovea-conseil.com>
-<<<<<<< HEAD
- * 
-=======
  * Copyright (C) 2018           Frédéric France         <frederic.france@netlogic.fr>
  *
->>>>>>> d9b8a8c8
  * This program is free software: you can redistribute it and/or modify
  * it under the terms of the GNU General Public License as published by
  * the Free Software Foundation, either version 3 of the License, or
@@ -201,11 +197,7 @@
 	$newcardbutton='';
 	if ($user->rights->resource->write)
 	{
-<<<<<<< HEAD
-		$newcardbutton='<a class="butActionNew" href="'.DOL_URL_ROOT.'/product/stock/card.php?action=create"><span class="valignmiddle">'.$langs->trans('MenuResourceAdd').'</span>';
-=======
 		$newcardbutton='<a class="butActionNew" href="'.DOL_URL_ROOT.'/resource/card.php?action=create"><span class="valignmiddle">'.$langs->trans('MenuResourceAdd').'</span>';
->>>>>>> d9b8a8c8
 		$newcardbutton.= '<span class="fa fa-plus-circle valignmiddle"></span>';
 		$newcardbutton.= '</a>';
 	}
@@ -251,18 +243,14 @@
 
 if ($ret)
 {
-<<<<<<< HEAD
-    foreach ($object->lines as $obj)
-=======
 	foreach ($object->lines as $resource)
->>>>>>> d9b8a8c8
     {
         print '<tr class="oddeven">';
 
         if (! empty($arrayfields['t.ref']['checked']))
         {
         	print '<td>';
-        	print $obj->getNomUrl(5);
+        	print $resource->getNomUrl(5);
         	print '</td>';
 	        if (! $i) $totalarray['nbfield']++;
         }
@@ -270,7 +258,7 @@
         if (! empty($arrayfields['ty.label']['checked']))
         {
         	print '<td>';
-        	print $obj->type_label;
+        	print $resource->type_label;
         	print '</td>';
 	        if (! $i) $totalarray['nbfield']++;
         }
@@ -279,11 +267,11 @@
         include DOL_DOCUMENT_ROOT.'/core/tpl/extrafields_list_print_fields.tpl.php';
 
         print '<td align="center">';
-        print '<a href="./card.php?action=edit&id='.$obj->id.'">';
+        print '<a href="./card.php?action=edit&id='.$resource->id.'">';
         print img_edit();
         print '</a>';
         print '&nbsp;';
-        print '<a href="./card.php?action=delete&id='.$obj->id.'">';
+        print '<a href="./card.php?action=delete&id='.$resource->id.'">';
         print img_delete();
         print '</a>';
         print '</td>';
