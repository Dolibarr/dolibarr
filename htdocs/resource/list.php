--- conflicted
+++ resolved
@@ -50,38 +50,23 @@
 
 // fetch optionals attributes and labels
 $extralabels = $extrafields->fetch_name_optionals_label($object->table_element);
-<<<<<<< HEAD
 $search_array_options = $extrafields->getOptionalsFromPost($object->table_element, '', 'search_');
 if (! is_array($search_array_options)) {
-    $search_array_options = [];
-}
-$search_ref = GETPOST("search_ref");
-$search_type = GETPOST("search_type");
-=======
-$search_array_options = $extrafields->getOptionalsFromPost($object->table_element,'','search_');
-if (! is_array($search_array_options)) $search_array_options = array();
+    $search_array_options = array();
+}
 $search_ref = GETPOST("search_ref","alpha");
 $search_type = GETPOST("search_type","alpha");
->>>>>>> 047ec755
 
 $filter = [];
 
 if ($search_ref != '') {
 	$param .= '&search_ref='.$search_ref;
 	$filter['t.ref'] = $search_ref;
-<<<<<<< HEAD
 }
 if ($search_type != '') {
 	$param .= '&search_type='.$search_type;
 	$filter['ty.label'] = $search_type;
 }
-=======
-}
-if ($search_type != '') {
-	$param .= '&search_type='.$search_type;
-	$filter['ty.label'] = $search_type;
-}
->>>>>>> 047ec755
 if ($search_label != '') {
     $param .= '&search_label='.$search_label;
 }
