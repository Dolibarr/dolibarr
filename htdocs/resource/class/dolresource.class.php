<?php
/* Copyright (C) 2013-2015		Jean-François Ferry	<jfefe@aternatik.fr>
 * Copyright (C) 2023-2024		William Mead		<william.mead@manchenumerique.fr>
 *
 * This program is free software; you can redistribute it and/or modify
 * it under the terms of the GNU General Public License as published by
 * the Free Software Foundation; either version 3 of the License, or
 * (at your option) any later version.
 *
 * This program is distributed in the hope that it will be useful,
 * but WITHOUT ANY WARRANTY; without even the implied warranty of
 * MERCHANTABILITY or FITNESS FOR A PARTICULAR PURPOSE.  See the
 * GNU General Public License for more details.
 *
 * You should have received a copy of the GNU General Public License
 * along with this program. If not, see <https://www.gnu.org/licenses/>.
 */

/**
 *  \file      	htdocs/resource/class/dolresource.class.php
 *  \ingroup    resource
 *  \brief      Class file for resource object
 */

require_once DOL_DOCUMENT_ROOT."/core/class/commonobject.class.php";
require_once DOL_DOCUMENT_ROOT."/core/lib/functions2.lib.php";
require_once DOL_DOCUMENT_ROOT.'/core/class/commonpeople.class.php';

/**
 *  DAO Resource object
 */
class Dolresource extends CommonObject
{
	use CommonPeople;
	/**
	 * @var string ID to identify managed object
	 */
	public $element = 'dolresource';

	/**
	 * @var string Name of table without prefix where object is stored
	 */
	public $table_element = 'resource';

	/**
	 * @var string String with name of icon for myobject. Must be the part after the 'object_' into object_myobject.png
	 */
	public $picto = 'resource';

	/**
	 * @var string address variables
	 */
	public $address;

	/**
	 * @var string zip of town
	 */
	public $zip;

	/**
	 * @var string town
	 */
	public $town;

	/**
	 * @var int ID country
	 */
	public $fk_country;

	/**
	 * @var int ID state
	 */
	public $fk_state;

	/**
	 * @var string description
	 */
	public $description;

	/**
	 * @var string telephone number
	 */
	public $phone;

	/**
	 * @var string email address
	 */
	public $email;

	/**
	 * @var int Maximum users
	 */
	public $max_users;

	/**
	 * @var string ID
	 */
	public $fk_code_type_resource;

	public $type_label;

	/**
	 * @var int resource ID
	 * For resource-element link
	 * @see updateElementResource()
	 * @see fetchElementResource()
	 */
	public $resource_id;

	/**
	 * @var string resource type
	 */
	public $resource_type;

	/**
	 * @var int element ID
	 * For resource-element link
	 * @see updateElementResource()
	 * @see fetchElementResource()
	 */
	public $element_id;

	/**
	 * @var string element type
	 */
	public $element_type;

	/**
	 * @var int
	 */
	public $busy;

	/**
	 * @var int
	 */
	public $mandatory;

	/**
	 * @var int
	 */
	public $fulldayevent;

	/**
	 * @var int ID
	 */
	public $fk_user_create;

	/**
	 * Used by fetchElementResource() to return an object
	 */
	public $objelement;

	/**
	 * @var array	Cache of type of resources. TODO Use $conf->cache['type_of_resources'] instead
	 */
	public $cache_code_type_resource;

	/**
	 * @var Dolresource Clone of object before changing it
	 */
	public $oldcopy;


	/**
	 *  Constructor
	 *
	 *  @param	DoliDB		$db      Database handler
	 */
	public function __construct(DoliDb $db)
	{
		$this->db = $db;
		$this->status = 0;
<<<<<<< HEAD
=======
		$this->tms = dol_now();
>>>>>>> 8ac2b018
		$this->cache_code_type_resource = array();
	}

	/**
	 * Create object in database
	 *
	 * @param	User	$user		User that creates
	 * @param	int		$no_trigger	0=launch triggers after, 1=disable triggers
	 * @return	int					if KO: <0 || if OK: Id of created object
	 */
	public function create(User $user, int $no_trigger = 0)
	{
		$error = 0;
		$this->date_creation = dol_now();

		// Clean parameters
		$new_resource_values = [
			$this->ref,
			$this->address,
			$this->zip,
			$this->town,
			$this->country_id,
			$this->state_id,
			$this->description,
			$this->phone,
			$this->email,
			$this->max_users,
			$this->fk_code_type_resource,
			$this->note_public,
			$this->note_private,
		];
		foreach ($new_resource_values as $key => $value) {
			if (isset($value)) {
				$new_resource_values[$key] = trim($value);
			}
		}

		// Insert request
		$sql = "INSERT INTO ".MAIN_DB_PREFIX.$this->table_element."(";
		$sql .= "entity,";
		$sql .= "ref,";
		$sql .= "address,";
		$sql .= "zip,";
		$sql .= "town,";
		$sql .= "fk_country,";
		$sql .= "fk_state,";
		$sql .= "description,";
		$sql .= "phone,";
		$sql .= "email,";
		$sql .= "max_users,";
		$sql .= "fk_code_type_resource,";
		$sql .= "note_public,";
		$sql .= "note_private, ";
		$sql .= "datec, ";
		$sql .= "fk_user_author ";
		$sql .= ") VALUES (";
		$sql .= getEntity('resource') . ", ";
		foreach ($new_resource_values as $value) {
			$sql .= " " . ((isset($value) && $value > 0) ? "'" . $this->db->escape($value) . "'" : 'NULL') . ",";
		}
		$sql .= " '" . $this->db->idate($this->date_creation) . "',";
		$sql .= " " . (!empty($user->id) ? ((int) $user->id) : "null");
		$sql .= ")";

		// Database session
		$this->db->begin();
		try {
			dol_syslog(get_class($this) . "::create", LOG_DEBUG);
		} catch (Exception $exception) {
			error_log('dol_syslog error: ' . $exception->getMessage());
		}
		$resql = $this->db->query($sql);
		if (!$resql) {
			$error++;
			$this->errors[] = "Error ".$this->db->lasterror();
		}

		if (!$error) {
			$this->id = $this->db->last_insert_id(MAIN_DB_PREFIX.$this->table_element);
			$result = $this->insertExtraFields();
			if ($result < 0) {
				$error=-1;
			}
		}

		if (!$error && !$no_trigger) {
			$result = $this->call_trigger('RESOURCE_CREATE', $user);
			if ($result < 0) {
				$error=-1;
			}
		}

		// Commit or rollback
		if ($error) {
			foreach ($this->errors as $errmsg) {
				try {
					dol_syslog(get_class($this) . "::create " . $errmsg, LOG_ERR);
				} catch (Exception $exception) {
					error_log('dol_syslog error: ' . $exception->getMessage());
				}
				$this->error .= ($this->error ? ', '.$errmsg : $errmsg);
			}
			$this->db->rollback();
			return $error;
		} else {
			$this->db->commit();
			return $this->id;
		}
	}

	/**
	 * Load object into memory from database
	 *
	 * @param	int		$id		Id of object
	 * @param	string	$ref	Ref of object
	 * @return	int				if KO: <0 || if OK: >0
	 */
	public function fetch(int $id, string $ref = '')
	{
		$sql = "SELECT";
		$sql .= " t.rowid,";
		$sql .= " t.entity,";
		$sql .= " t.ref,";
		$sql .= " t.address,";
		$sql .= " t.zip,";
		$sql .= " t.town,";
		$sql .= " t.fk_country,";
		$sql .= " t.fk_state,";
		$sql .= " t.description,";
		$sql .= " t.phone,";
		$sql .= " t.email,";
		$sql .= " t.max_users,";
		$sql .= " t.fk_code_type_resource,";
		$sql .= " t.note_public,";
		$sql .= " t.note_private,";
		$sql .= " t.tms as date_modification,";
		$sql .= " t.datec as date_creation,";
		$sql .= " ty.label as type_label";
		$sql .= " FROM ".MAIN_DB_PREFIX.$this->table_element." as t";
		$sql .= " LEFT JOIN ".MAIN_DB_PREFIX."c_type_resource as ty ON ty.code=t.fk_code_type_resource";
		if ($id) {
			$sql .= " WHERE t.rowid = ".($id);
		} else {
			$sql .= " WHERE t.ref = '".$this->db->escape($ref)."'";
		}

		dol_syslog(get_class($this)."::fetch", LOG_DEBUG);
		$resql = $this->db->query($sql);
		if ($resql) {
			if ($this->db->num_rows($resql)) {
				$obj = $this->db->fetch_object($resql);

				$this->id = $obj->rowid;
				$this->entity = $obj->entity;
				$this->ref = $obj->ref;
				$this->address = $obj->address;
				$this->zip = $obj->zip;
				$this->town = $obj->town;
				$this->country_id = $obj->fk_country;
				$this->state_id = $obj->fk_state;
				$this->description = $obj->description;
				$this->phone = $obj->phone;
				$this->email = $obj->email;
				$this->max_users = $obj->max_users;
				$this->fk_code_type_resource = $obj->fk_code_type_resource;
				$this->note_public = $obj->note_public;
				$this->note_private = $obj->note_private;
				$this->date_creation     = $this->db->jdate($obj->date_creation);
				$this->date_modification = $this->db->jdate($obj->date_modification);
				$this->type_label = $obj->type_label;

				// Retrieve all extrafield
				// fetch optionals attributes and labels
				$this->fetch_optionals();
			}
			$this->db->free($resql);

			return $this->id;
		} else {
			$this->error = "Error ".$this->db->lasterror();
			dol_syslog(get_class($this)."::fetch ".$this->error, LOG_ERR);
			return -1;
		}
	}


	/**
	 * Update object in database
	 *
	 * @param	User|null	$user		User that modifies
	 * @param	int			$notrigger	0=launch triggers after, 1=disable triggers
	 * @return	int						if KO: <0 || if OK: >0
	 */
	public function update(User $user = null, int $notrigger = 0)
	{
		global $conf, $langs;
		$error = 0;
		$this->date_modification = dol_now();

		// Clean parameters
		if (isset($this->ref)) {
			$this->ref = trim($this->ref);
		}
		if (isset($this->address)) {
			$this->address = trim($this->address);
		}
		if (isset($this->zip)) {
			$this->zip = trim($this->zip);
		}
		if (isset($this->town)) {
			$this->town = trim($this->town);
		}
		if (!is_numeric($this->country_id)) {
			$this->country_id = 0;
		}
		if (!is_numeric($this->state_id)) {
			$this->state_id = 0;
		}
		if (isset($this->description)) {
			$this->description = trim($this->description);
		}
		if (isset($this->phone)) {
			$this->phone = trim($this->phone);
		}
		if (isset($this->email)) {
			$this->email = trim($this->email);
		}
		if (!is_numeric($this->max_users)) {
			$this->max_users = 0;
		}
		if (isset($this->fk_code_type_resource)) {
			$this->fk_code_type_resource = trim($this->fk_code_type_resource);
		}

		// $this->oldcopy should have been set by the caller of update (here properties were already modified)
		if (empty($this->oldcopy)) {
			$this->oldcopy = dol_clone($this);
		}

		// Update request
		$sql = "UPDATE ".MAIN_DB_PREFIX.$this->table_element." SET";
		$sql .= " ref=".(isset($this->ref) ? "'".$this->db->escape($this->ref)."'" : "null").",";
		$sql .= " address=".(isset($this->address) ? "'".$this->db->escape($this->address)."'" : "null").",";
		$sql .= " zip=".(isset($this->zip) ? "'".$this->db->escape($this->zip)."'" : "null").",";
		$sql .= " town=".(isset($this->town) ? "'".$this->db->escape($this->town)."'" : "null").",";
		$sql .= " fk_country=".($this->country_id > 0 ? (int) $this->country_id : "null").",";
		$sql .= " fk_state=".($this->state_id > 0 ? (int) $this->state_id : "null").",";
		$sql .= " description=".(isset($this->description) ? "'".$this->db->escape($this->description)."'" : "null").",";
		$sql .= " phone=".(isset($this->phone) ? "'".$this->db->escape($this->phone)."'" : "null").",";
		$sql .= " email=".(isset($this->email) ? "'".$this->db->escape($this->email)."'" : "null").",";
		$sql .= " max_users=".(isset($this->max_users) ? (int) $this->max_users : "null").",";
		$sql .= " fk_code_type_resource=".(isset($this->fk_code_type_resource) ? "'".$this->db->escape($this->fk_code_type_resource)."'" : "null").",";
		$sql .= " tms=" . ("'" . $this->db->idate($this->date_modification) . "',");
		$sql .= " fk_user_modif=" . (!empty($user->id) ? ((int) $user->id) : "null");
		$sql .= " WHERE rowid=".((int) $this->id);

		$this->db->begin();

		dol_syslog(get_class($this)."::update", LOG_DEBUG);
		$resql = $this->db->query($sql);
		if (!$resql) {
			$error++;
			$this->errors[] = "Error ".$this->db->lasterror();
		}

		if (!$error) {
			if (!$notrigger) {
				// Call trigger
				$result = $this->call_trigger('RESOURCE_MODIFY', $user);
				if ($result < 0) {
					$error++;
				}
				// End call triggers
			}
		}

		if (!$error && (is_object($this->oldcopy) && $this->oldcopy->ref !== $this->ref)) {
			// We remove directory
			if (!empty($conf->resource->dir_output)) {
				$olddir = $conf->resource->dir_output."/".dol_sanitizeFileName($this->oldcopy->ref);
				$newdir = $conf->resource->dir_output."/".dol_sanitizeFileName($this->ref);
				if (file_exists($olddir)) {
					$res = @rename($olddir, $newdir);
					if (!$res) {
						$langs->load("errors");
						$this->error = $langs->trans('ErrorFailToRenameDir', $olddir, $newdir);
						$error++;
					}
				}
			}
		}

		if (!$error) {
			// Actions on extra fields
			$result = $this->insertExtraFields();
			if ($result < 0) {
				$error++;
			}
		}

		// Commit or rollback
		if ($error) {
			foreach ($this->errors as $errmsg) {
				dol_syslog(get_class($this)."::update ".$errmsg, LOG_ERR);
				$this->error .= ($this->error ? ', '.$errmsg : $errmsg);
			}
			$this->db->rollback();
			return -1 * $error;
		} else {
			$this->db->commit();
			return 1;
		}
	}

	/**
	 * Load data of resource links into memory from database
	 *
	 * @param	int		$id		Id of link element_resources
	 * @return	int				if KO: <0 || if OK: >0
	 */
	public function fetchElementResource(int $id)
	{
		$sql = "SELECT";
		$sql .= " t.rowid,";
		$sql .= " t.resource_id,";
		$sql .= " t.resource_type,";
		$sql .= " t.element_id,";
		$sql .= " t.element_type,";
		$sql .= " t.busy,";
		$sql .= " t.mandatory,";
		$sql .= " t.fk_user_create,";
		$sql .= " t.tms as date_modification";
		$sql .= " FROM ".MAIN_DB_PREFIX."element_resources as t";
		$sql .= " WHERE t.rowid = ".($id);

		dol_syslog(get_class($this)."::fetch", LOG_DEBUG);
		$resql = $this->db->query($sql);
		if ($resql) {
			if ($this->db->num_rows($resql)) {
				$obj = $this->db->fetch_object($resql);

				$this->id = $obj->rowid;
				$this->resource_id = $obj->resource_id;
				$this->resource_type	= $obj->resource_type;
				$this->element_id = $obj->element_id;
				$this->element_type		= $obj->element_type;
				$this->busy = $obj->busy;
				$this->mandatory = $obj->mandatory;
				$this->fk_user_create = $obj->fk_user_create;
				$this->date_modification = $obj->date_modification;

				/*if ($obj->resource_id && $obj->resource_type) {
					$this->objresource = fetchObjectByElement($obj->resource_id, $obj->resource_type);
				}*/
				if ($obj->element_id && $obj->element_type) {
					$this->objelement = fetchObjectByElement($obj->element_id, $obj->element_type);
				}
			}
			$this->db->free($resql);

			return $this->id;
		} else {
			$this->error = "Error ".$this->db->lasterror();
			return -1;
		}
	}

	/**
	 * Delete a resource object
	 *
	 * @param	int		$rowid			Id of resource line to delete
	 * @param	int		$notrigger		Disable all triggers
	 * @return	int						if OK: >0 || if KO: <0
	 */
	public function delete(int $rowid, int $notrigger = 0)
	{
		global $user, $conf;
		require_once DOL_DOCUMENT_ROOT.'/core/lib/files.lib.php';

		$error = 0;

		$this->db->begin();

		$sql = "DELETE FROM ".MAIN_DB_PREFIX.$this->table_element;
		$sql .= " WHERE rowid = ".($rowid);

		dol_syslog(get_class($this), LOG_DEBUG);
		if ($this->db->query($sql)) {
			$sql = "DELETE FROM ".MAIN_DB_PREFIX."element_resources";
			$sql .= " WHERE element_type='resource' AND resource_id = ".((int) $rowid);
			dol_syslog(get_class($this)."::delete", LOG_DEBUG);
			$resql = $this->db->query($sql);
			if (!$resql) {
				$this->error = $this->db->lasterror();
				$error++;
			}
		} else {
			$this->error = $this->db->lasterror();
			$error++;
		}

		// Removed extrafields
		if (!$error) {
			$result = $this->deleteExtraFields();
			if ($result < 0) {
				$error++;
				dol_syslog(get_class($this)."::delete error -3 ".$this->error, LOG_ERR);
			}
		}

		if (!$notrigger) {
			// Call trigger
			$result = $this->call_trigger('RESOURCE_DELETE', $user);
			if ($result < 0) {
				$error++;
			}
			// End call triggers
		}

		if (!$error) {
			// We remove directory
			dol_sanitizeFileName($this->ref);
			if (!empty($conf->resource->dir_output)) {
				$dir = $conf->resource->dir_output."/".dol_sanitizeFileName($this->ref);
				if (file_exists($dir)) {
					$res = @dol_delete_dir_recursive($dir);
					if (!$res) {
						$this->errors[] = 'ErrorFailToDeleteDir';
						$error++;
					}
				}
			}
		}

		if (!$error) {
			$this->db->commit();
			return 1;
		} else {
			$this->db->rollback();
			return -1;
		}
	}

	/**
	 * Load resource objects into $this->lines
	 *
	 * @param	string		$sortorder		sort order
	 * @param	string		$sortfield		sort field
	 * @param	int			$limit			limit page
	 * @param	int			$offset			page
	 * @param	array		$filter			filter output
	 * @return	int							if KO: <0 || if OK number of lines loaded
	 */
	public function fetchAll(string $sortorder, string $sortfield, int $limit, int $offset, array $filter = [])
	{
		require_once DOL_DOCUMENT_ROOT.'/core/class/extrafields.class.php';
		$extrafields = new ExtraFields($this->db);

		$sql = "SELECT ";
		$sql .= " t.rowid,";
		$sql .= " t.entity,";
		$sql .= " t.ref,";
		$sql .= " t.address,";
		$sql .= " t.zip,";
		$sql .= " t.town,";
		$sql .= " t.fk_country,";
		$sql .= " t.fk_state,";
		$sql .= " t.description,";
		$sql .= " t.phone,";
		$sql .= " t.email,";
		$sql .= " t.max_users,";
		$sql .= " t.fk_code_type_resource,";
		$sql .= " t.tms as date_modification,";
		$sql .= " t.datec as date_creation,";
		// Add fields from extrafields
		if (!empty($extrafields->attributes[$this->table_element]) && !empty($extrafields->attributes[$this->table_element]['label'])) {
			foreach ($extrafields->attributes[$this->table_element]['label'] as $key => $val) {
				$sql .= ($extrafields->attributes[$this->table_element]['type'][$key] != 'separate' ? "ef.".$key." as options_".$key.', ' : '');
			}
		}
		$sql .= " ty.label as type_label";
		$sql .= " FROM ".MAIN_DB_PREFIX.$this->table_element." as t";
		$sql .= " LEFT JOIN ".MAIN_DB_PREFIX."c_type_resource as ty ON ty.code=t.fk_code_type_resource";
		$sql .= " LEFT JOIN ".MAIN_DB_PREFIX.$this->table_element."_extrafields as ef ON ef.fk_object=t.rowid";
		$sql .= " WHERE t.entity IN (".getEntity('resource').")";
		// Manage filter
		if (!empty($filter)) {
			foreach ($filter as $key => $value) {
				if (strpos($key, 'date')) {
					$sql .= " AND ".$key." = '".$this->db->idate($value)."'";
				} elseif (strpos($key, 'ef.') !== false) {
					$sql .= $value;
				} else {
					$sql .= " AND ".$key." LIKE '%".$this->db->escape($value)."%'";
				}
			}
		}
		$sql .= $this->db->order($sortfield, $sortorder);
		if ($limit) {
			$sql .= $this->db->plimit($limit, $offset);
		}

		dol_syslog(get_class($this)."::fetchAll", LOG_DEBUG);

		$this->lines = array();
		$resql = $this->db->query($sql);
		if ($resql) {
			$num = $this->db->num_rows($resql);
			if ($num) {
				while ($obj = $this->db->fetch_object($resql)) {
					$line = new Dolresource($this->db);
					$line->id = $obj->rowid;
					$line->ref = $obj->ref;
					$line->address = $obj->address;
					$line->zip = $obj->zip;
					$line->town = $obj->town;
					$line->country_id = $obj->fk_country;
					$line->state_id = $obj->fk_state;
					$line->description = $obj->description;
					$this->phone = $obj->phone;
					$this->email = $obj->email;
					$this->max_users = $obj->max_users;
					$line->fk_code_type_resource = $obj->fk_code_type_resource;
					$line->date_modification = $obj->date_modification;
					$line->date_creation = $obj->date_creation;
					$line->type_label = $obj->type_label;

					// fetch optionals attributes and labels

					$line->fetch_optionals();

					$this->lines[] = $line;
				}
				$this->db->free($resql);
			}
			return $num;
		} else {
			$this->error = $this->db->lasterror();
			return -1;
		}
	}

	/**
	 * Update element resource in database
	 *
	 * @param	User|null	$user		User that modifies
	 * @param	int			$notrigger	0=launch triggers after, 1=disable triggers
	 * @return	int						if KO: <0 || if OK: >0
	 */
	public function updateElementResource(User $user = null, int $notrigger = 0)
	{
		$error = 0;
		$this->date_modification = dol_now();

		// Clean parameters
		if (!is_numeric($this->resource_id)) {
			$this->resource_id = 0;
		}
		if (isset($this->resource_type)) {
			$this->resource_type = trim($this->resource_type);
		}
		if (!is_numeric($this->element_id)) {
			$this->element_id = 0;
		}
		if (isset($this->element_type)) {
			$this->element_type = trim($this->element_type);
		}
		if (isset($this->busy)) {
			$this->busy = trim($this->busy);
		}
		if (isset($this->mandatory)) {
			$this->mandatory = trim($this->mandatory);
		}

		// Update request
		$sql = "UPDATE ".MAIN_DB_PREFIX."element_resources SET";
		$sql .= " resource_id = ".(isset($this->resource_id) ? (int) $this->resource_id : "null").",";
		$sql .= " resource_type = ".(isset($this->resource_type) ? "'".$this->db->escape($this->resource_type)."'" : "null").",";
		$sql .= " element_id = ".(isset($this->element_id) ? (int) $this->element_id : "null").",";
		$sql .= " element_type = ".(isset($this->element_type) ? "'".$this->db->escape($this->element_type)."'" : "null").",";
		$sql .= " busy = ".(isset($this->busy) ? (int) $this->busy : "null").",";
		$sql .= " mandatory = ".(isset($this->mandatory) ? (int) $this->mandatory : "null").",";
		$sql .= " tms = ".(dol_strlen($this->date_modification) != 0 ? "'".$this->db->idate($this->date_modification)."'" : 'null');
		$sql .= " WHERE rowid=".((int) $this->id);

		$this->db->begin();

		dol_syslog(get_class($this)."::update", LOG_DEBUG);
		$resql = $this->db->query($sql);
		if (!$resql) {
			$error++;
			$this->errors[] = "Error ".$this->db->lasterror();
		}

		if (!$error) {
			if (!$notrigger) {
				// Call trigger
				$result = $this->call_trigger('RESOURCE_MODIFY', $user);
				if ($result < 0) {
					$error++;
				}
				// End call triggers
			}
		}

		// Commit or rollback
		if ($error) {
			foreach ($this->errors as $errmsg) {
				dol_syslog(get_class($this)."::update ".$errmsg, LOG_ERR);
				$this->error .= ($this->error ? ', '.$errmsg : $errmsg);
			}
			$this->db->rollback();
			return -1 * $error;
		} else {
			$this->db->commit();
			return 1;
		}
	}


	/**
	 * Return an array with resources linked to the element
	 *
	 * @param	string		$element			Element
	 * @param	int			$element_id			Id
	 * @param	string		$resource_type		Type
	 * @return	array							Array of resources
	 */
	public function getElementResources(string $element, int $element_id, string $resource_type = '')
	{
		// Links between objects are stored in this table
		$sql = 'SELECT rowid, resource_id, resource_type, busy, mandatory';
		$sql .= ' FROM '.MAIN_DB_PREFIX.'element_resources';
		$sql .= " WHERE element_id=".((int) $element_id)." AND element_type='".$this->db->escape($element)."'";
		if ($resource_type) {
			$sql .= " AND resource_type LIKE '%".$this->db->escape($resource_type)."%'";
		}
		$sql .= ' ORDER BY resource_type';

		dol_syslog(get_class($this)."::getElementResources", LOG_DEBUG);

		$resources = array();
		$resql = $this->db->query($sql);
		if ($resql) {
			$num = $this->db->num_rows($resql);
			$i = 0;
			while ($i < $num) {
				$obj = $this->db->fetch_object($resql);

				$resources[$i] = array(
					'rowid' => $obj->rowid,
					'resource_id' => $obj->resource_id,
					'resource_type'=>$obj->resource_type,
					'busy'=>$obj->busy,
					'mandatory'=>$obj->mandatory
				);
				$i++;
			}
		}

		return $resources;
	}

	/**
	 *  Return an int number of resources linked to the element
	 *
	 * @param	string	$elementType		Element type
	 * @param	int		$elementId			Element id
	 * @return	int							Nb of resources loaded
	 */
	public function fetchElementResources(string $elementType, int $elementId)
	{
		$resources = $this->getElementResources($elementType, $elementId);
		$i = 0;
		foreach ($resources as $resource) {
			$this->lines[$i] = fetchObjectByElement($resource['resource_id'], $resource['resource_type']);
			$i++;
		}
		return $i;
	}

	/**
	 * Load in cache resource type code (setup in dictionary)
	 *
	 * @return		int		if KO: <0 || if already loaded: 0 || Number of lines loaded
	 */
	public function loadCacheCodeTypeResource()
	{
		global $langs;

		if (is_array($this->cache_code_type_resource) && count($this->cache_code_type_resource)) {
			return 0; // Cache deja charge
		}

		$sql = "SELECT rowid, code, label, active";
		$sql .= " FROM ".MAIN_DB_PREFIX."c_type_resource";
		$sql .= " WHERE active > 0";
		$sql .= " ORDER BY rowid";
		dol_syslog(get_class($this)."::load_cache_code_type_resource", LOG_DEBUG);
		$resql = $this->db->query($sql);
		if ($resql) {
			$num = $this->db->num_rows($resql);
			$i = 0;
			while ($i < $num) {
				$obj = $this->db->fetch_object($resql);

				$label = ($langs->trans("ResourceTypeShort".$obj->code) != "ResourceTypeShort".$obj->code ? $langs->trans("ResourceTypeShort".$obj->code) : ($obj->label != '-' ? $obj->label : ''));
				$this->cache_code_type_resource[$obj->rowid]['code'] = $obj->code;
				$this->cache_code_type_resource[$obj->rowid]['label'] = $label;
				$this->cache_code_type_resource[$obj->rowid]['active'] = $obj->active;
				$i++;
			}
			return $num;
		} else {
			dol_print_error($this->db);
			return -1;
		}
	}

	/**
	 * getTooltipContentArray
	 * @since	v18
	 * @param	array	$params		ex option, infologin
	 * @return	array
	 */
	public function getTooltipContentArray($params)
	{
		global $langs;

		$langs->load('resource');

		$datas = [];

		$datas['picto'] = img_picto('', $this->picto).' <u>'.$langs->trans("Resource").'</u>';
		$datas['ref'] = '<br><b>'.$langs->trans('Ref').':</b> '.$this->ref;
		/*if (isset($this->status)) {
		 $datas['status'] = '<br><b>' . $langs->trans("Status").":</b> ".$this->getLibStatut(5);
		 }*/
		if (isset($this->type_label)) {
			$datas['label'] = '<br><b>'.$langs->trans("ResourceType").":</b> ".$this->type_label;
		}

		return $datas;
	}

	/**
	 * Return clickable link of object (with optional picto)
	 *
	 *	@param		int		$withpicto					Add picto into link
	 *	@param		string	$option						Where point the link ('compta', 'expedition', 'document', ...)
	 *	@param		string	$get_params					Parameters added to url
	 *	@param		int		$notooltip					1=Disable tooltip
	 *  @param		string	$morecss                    Add more css on link
	 *  @param		int		$save_lastsearch_value      -1=Auto, 0=No save of lastsearch_values when clicking, 1=Save lastsearch_values whenclicking
	 *	@return		string								String with URL
	 */
	public function getNomUrl(int $withpicto = 0, string $option = '', string $get_params = '', int $notooltip = 0, string $morecss = '', int $save_lastsearch_value = -1)
	{
		global $langs, $hookmanager, $action;

		$result = '';
		$params = [
			'id' => $this->id,
			'objecttype' => $this->element,
		];
		$classfortooltip = 'classfortooltip';
		$dataparams = '';
		if (getDolGlobalInt('MAIN_ENABLE_AJAX_TOOLTIP')) {
			$classfortooltip = 'classforajaxtooltip';
			$dataparams = ' data-params="'.dol_escape_htmltag(json_encode($params)).'"';
			$label = '';
		} else {
			$label = implode($this->getTooltipContentArray($params));
		}

		$url = DOL_URL_ROOT.'/resource/card.php?id='.$this->id;

		if ($option != 'nolink') {
			// Add param to save lastsearch_values or not
			$add_save_lastsearch_values = ($save_lastsearch_value == 1 ? 1 : 0);
			if ($save_lastsearch_value == -1 && isset($_SERVER["PHP_SELF"]) && preg_match('/list\.php/', $_SERVER["PHP_SELF"])) {
				$add_save_lastsearch_values = 1;
			}
			if ($add_save_lastsearch_values) {
				$url .= '&save_lastsearch_values=1';
			}
		}

		$linkclose = '';
		if (empty($notooltip)) {
			if (getDolGlobalString('MAIN_OPTIMIZEFORTEXTBROWSER')) {
				$label = $langs->trans("ShowMyObject");
				$linkclose .= ' alt="'.dol_escape_htmltag($label, 1).'"';
			}
			$linkclose .= ($label ? ' title="'.dol_escape_htmltag($label, 1).'"' : ' title="tocomplete"');
			$linkclose .= $dataparams.' class="'.$classfortooltip.($morecss ? ' '.$morecss : '').'"';
		} else {
			$linkclose = ($morecss ? ' class="'.$morecss.'"' : '');
		}

		$linkstart = '<a href="'.$url.$get_params.'"';
		$linkstart .= $linkclose.'>';
		$linkend = '</a>';
		/*$linkstart = '<a href="'.DOL_URL_ROOT.'/resource/card.php?id='.$this->id.$get_params.'" title="'.dol_escape_htmltag($label, 1).'" class="classfortooltip">';
		 $linkend = '</a>';*/

		$result .= $linkstart;
		if ($withpicto) {
			$result .= img_object(($notooltip ? '' : $label), ($this->picto ?: 'generic'), (($withpicto != 2) ? 'class="paddingright"' : ''), 0, 0, $notooltip ? 0 : 1);
		}
		if ($withpicto != 2) {
			$result .= $this->ref;
		}
		$result .= $linkend;

		$hookmanager->initHooks(array($this->element . 'dao'));
		$parameters = array('id'=>$this->id, 'getnomurl' => &$result);
		$reshook = $hookmanager->executeHooks('getNomUrl', $parameters, $this, $action); // Note that $action and $object may have been modified by some hooks
		if ($reshook > 0) {
			$result = $hookmanager->resPrint;
		} else {
			$result .= $hookmanager->resPrint;
		}
		return $result;
	}


	/**
	 * Get status label
	 *
	 * @param		int		$mode		0=long label, 1=short label, 2=Picto + short label, 3=Picto, 4=Picto + long label, 5=Short label + Picto, 6=Long label + Picto
	 * @return		string				Label of status
	 */
	public function getLibStatut(int $mode = 0)
	{
		return $this->getLibStatusLabel($this->status, $mode);
	}

	/**
	 * Get status
	 *
	 * @param	int		$status		Id status
	 * @param	int		$mode 		0=long label, 1=short label, 2=Picto + short label, 3=Picto, 4=Picto + long label, 5=Short label + Picto, 5=Long label + Picto
	 * @return	string				Label of status
	 */
	public static function getLibStatusLabel(int $status, int $mode = 0)
	{
		return '';
	}

	/**
	 * Load indicators this->nb for state board
	 *
	 * @return	int		if KO: <0 || if OK: >0
	 */
	public function loadStateBoard()
	{
		$this->nb = array();

		$sql = "SELECT count(r.rowid) as nb";
		$sql .= " FROM ".MAIN_DB_PREFIX."resource as r";
		$sql .= " WHERE r.entity IN (".getEntity('resource').")";

		$resql = $this->db->query($sql);
		if ($resql) {
			while ($obj = $this->db->fetch_object($resql)) {
				$this->nb["dolresource"] = $obj->nb;
			}
			$this->db->free($resql);
			return 1;
		} else {
			dol_print_error($this->db);
			$this->error = $this->db->error();
			return -1;
		}
	}
}<|MERGE_RESOLUTION|>--- conflicted
+++ resolved
@@ -170,11 +170,8 @@
 	{
 		$this->db = $db;
 		$this->status = 0;
-<<<<<<< HEAD
-=======
-		$this->tms = dol_now();
->>>>>>> 8ac2b018
-		$this->cache_code_type_resource = array();
+
+    $this->cache_code_type_resource = array();
 	}
 
 	/**
