--- conflicted
+++ resolved
@@ -560,186 +560,6 @@
 	}
 
 	// phpcs:disable PEAR.NamingConventions.ValidFunctionName.ScopeNotCamelCaps
-<<<<<<< HEAD
-	 /**
-	  *	Load all objects into $this->lines
-	  *
-	  *  @param	string		$sortorder    sort order
-	  *  @param	string		$sortfield    sort field
-	  *  @param	int			$limit		  limit page
-	  *  @param	int			$offset    	  page
-	  *  @param	array		$filter    	  filter output
-	  *  @return int          	<0 if KO, >0 if OK
-	  */
-	public function fetch_all_resources($sortorder, $sortfield, $limit, $offset, $filter = '')
-	{
-		// phpcs:enable
-		global $conf;
-		$sql = "SELECT ";
-		$sql .= " t.rowid,";
-		$sql .= " t.resource_id,";
-		$sql .= " t.resource_type,";
-		$sql .= " t.element_id,";
-		$sql .= " t.element_type,";
-		$sql .= " t.busy,";
-		$sql .= " t.mandatory,";
-		$sql .= " t.fk_user_create,";
-		$sql .= " t.tms";
-		$sql .= ' FROM '.MAIN_DB_PREFIX.'element_resources as t ';
-		$sql .= " WHERE t.entity IN (".getEntity('resource').")";
-
-		//Manage filter
-		if (!empty($filter)) {
-			foreach ($filter as $key => $value) {
-				if (strpos($key, 'date')) {
-					$sql .= " AND ".$key." = '".$this->db->idate($value)."'";
-				} else {
-					$sql .= " AND ".$key." LIKE '%".$this->db->escape($value)."%'";
-				}
-			}
-		}
-		$sql .= $this->db->order($sortfield, $sortorder);
-		if ($limit) {
-			$sql .= $this->db->plimit($limit + 1, $offset);
-		}
-		dol_syslog(get_class($this)."::fetch_all", LOG_DEBUG);
-
-		$resql = $this->db->query($sql);
-		if ($resql) {
-			$num = $this->db->num_rows($resql);
-			if ($num) {
-				while ($obj = $this->db->fetch_object($resql)) {
-					$line = new Dolresource($this->db);
-					$line->id = $obj->rowid;
-					$line->resource_id = $obj->resource_id;
-					$line->resource_type	= $obj->resource_type;
-					$line->element_id = $obj->element_id;
-					$line->element_type		= $obj->element_type;
-					$line->busy = $obj->busy;
-					$line->mandatory = $obj->mandatory;
-					$line->fk_user_create = $obj->fk_user_create;
-
-					if ($obj->resource_id && $obj->resource_type) {
-						$line->objresource = fetchObjectByElement($obj->resource_id, $obj->resource_type);
-					}
-					if ($obj->element_id && $obj->element_type) {
-						$line->objelement = fetchObjectByElement($obj->element_id, $obj->element_type);
-					}
-					$this->lines[] = $line;
-				}
-				$this->db->free($resql);
-			}
-			return $num;
-		} else {
-			$this->error = $this->db->lasterror();
-			return -1;
-		}
-	}
-
-	// phpcs:disable PEAR.NamingConventions.ValidFunctionName.ScopeNotCamelCaps
-	/**
-	 *	Load all objects into $this->lines
-	 *
-	 *  @param	string		$sortorder    sort order
-	 *  @param	string		$sortfield    sort field
-	 *  @param	int			$limit		  limit page
-	 *  @param	int			$offset    	  page
-	 *  @param	array		$filter    	  filter output
-	 *  @return int          	<0 if KO, >0 if OK
-	 */
-	public function fetch_all_used($sortorder, $sortfield, $limit, $offset = 1, $filter = '')
-	{
-		// phpcs:enable
-		global $conf;
-
-		if (!$sortorder) {
-			$sortorder = "ASC";
-		}
-		if (!$sortfield) {
-			$sortfield = "t.rowid";
-		}
-
-		$sql = "SELECT ";
-		$sql .= " t.rowid,";
-		$sql .= " t.resource_id,";
-		$sql .= " t.resource_type,";
-		$sql .= " t.element_id,";
-		$sql .= " t.element_type,";
-		$sql .= " t.busy,";
-		$sql .= " t.mandatory,";
-		$sql .= " t.fk_user_create,";
-		$sql .= " t.tms";
-		$sql .= ' FROM '.MAIN_DB_PREFIX.'element_resources as t ';
-		$sql .= " WHERE t.entity IN (".getEntity('resource').")";
-
-		//Manage filter
-		if (!empty($filter)) {
-			foreach ($filter as $key => $value) {
-				if (strpos($key, 'date')) {
-					$sql .= " AND ".$key." = '".$this->db->idate($value)."'";
-				} else {
-					$sql .= " AND ".$key." LIKE '%".$this->db->escape($value)."%'";
-				}
-			}
-		}
-		$sql .= $this->db->order($sortfield, $sortorder);
-		if ($limit) {
-			$sql .= $this->db->plimit($limit + 1, $offset);
-		}
-		dol_syslog(get_class($this)."::fetch_all", LOG_DEBUG);
-
-		$resql = $this->db->query($sql);
-		if ($resql) {
-			$num = $this->db->num_rows($resql);
-			if ($num) {
-				$this->lines = array();
-				while ($obj = $this->db->fetch_object($resql)) {
-					$line = new Dolresource($this->db);
-					$line->id = $obj->rowid;
-					$line->resource_id = $obj->resource_id;
-					$line->resource_type	= $obj->resource_type;
-					$line->element_id = $obj->element_id;
-					$line->element_type		= $obj->element_type;
-					$line->busy = $obj->busy;
-					$line->mandatory = $obj->mandatory;
-					$line->fk_user_create = $obj->fk_user_create;
-
-					$this->lines[] = fetchObjectByElement($obj->resource_id, $obj->resource_type);
-				}
-				$this->db->free($resql);
-			}
-			return $num;
-		} else {
-			$this->error = $this->db->lasterror();
-			return -1;
-		}
-	}
-
-	// phpcs:disable PEAR.NamingConventions.ValidFunctionName.ScopeNotCamelCaps
-	/**
-	 * Fetch all resources available, declared by modules
-	 * Load available resource in array $this->available_resources
-	 *
-	 * @return int 	number of available resources declared by modules
-	 * @deprecated, remplaced by hook getElementResources
-	 * @see getElementResources()
-	 */
-	public function fetch_all_available()
-	{
-		// phpcs:enable
-		global $conf;
-
-		if (!empty($conf->modules_parts['resources'])) {
-			$this->available_resources = (array) $conf->modules_parts['resources'];
-
-			return count($this->available_resources);
-		}
-		return 0;
-	}
-
-	// phpcs:disable PEAR.NamingConventions.ValidFunctionName.ScopeNotCamelCaps
-=======
->>>>>>> 503d1a04
 	/**
 	 *  Update element resource into database
 	 *
