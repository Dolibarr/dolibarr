--- conflicted
+++ resolved
@@ -110,11 +110,7 @@
 	/**
 	 *  Constructor
 	 *
-<<<<<<< HEAD
-	 *  @param DoliDb $db      Database handler
-=======
 	 *  @param	DoliDB		$db      Database handler
->>>>>>> abb4bed4
 	 */
 	public function __construct(DoliDb $db)
 	{
@@ -695,17 +691,10 @@
 	/**
 	 * Return an array with resources linked to the element
 	 *
-<<<<<<< HEAD
-	 * @param string	$element		Element
-	 * @param int		$element_id		Id
-	 * @param string	$resource_type	Type
-	 * @return array					Array of resources
-=======
 	 * @param string    $element        Element
 	 * @param int       $element_id     Id
 	 * @param string    $resource_type  Type
 	 * @return array                    Array of resources
->>>>>>> abb4bed4
 	 */
 	public function getElementResources($element, $element_id, $resource_type = '')
 	{
@@ -830,15 +819,6 @@
 	/**
 	 * Return clickable link of object (with optional picto)
 	 *
-<<<<<<< HEAD
-	 * @param	int		$withpicto					Add picto into link
-	 * @param	string	$option						Where point the link ('compta', 'expedition', 'document', ...)
-	 * @param	string	$get_params					Parametres added to url
-	 * @param	int		$notooltip					1=Disable tooltip
-	 * @param	string	$morecss					Add more css on link
-	 * @param	int		$save_lastsearch_value		-1=Auto, 0=No save of lastsearch_values when clicking, 1=Save lastsearch_values whenclicking
-	 * @return	string								String with URL
-=======
 	 *	@param      int		$withpicto					Add picto into link
 	 *	@param      string	$option						Where point the link ('compta', 'expedition', 'document', ...)
 	 *	@param      string	$get_params    				Parameters added to url
@@ -846,7 +826,6 @@
 	 *  @param  	string  $morecss                    Add more css on link
 	 *  @param  	int     $save_lastsearch_value      -1=Auto, 0=No save of lastsearch_values when clicking, 1=Save lastsearch_values whenclicking
 	 *	@return     string          					String with URL
->>>>>>> abb4bed4
 	 */
 	public function getNomUrl($withpicto = 0, $option = '', $get_params = '', $notooltip = 0, $morecss = '', $save_lastsearch_value = -1)
 	{
@@ -944,11 +923,7 @@
 	}
 
 	/**
-<<<<<<< HEAD
-	 * Load dashboard indicators this->nb de tableau de bord
-=======
 	 *      Load indicators this->nb for state board
->>>>>>> abb4bed4
 	 *
 	 * @return	int		Return integer if KO: <0, if OK: >0
 	 */
