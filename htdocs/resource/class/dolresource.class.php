<?php
/* Copyright (C) 2013-2015		Jean-François Ferry	<jfefe@aternatik.fr>
 * Copyright (C) 2023-2024		William Mead		<william.mead@manchenumerique.fr>
 * Copyright (C) 2024		MDW							<mdeweerd@users.noreply.github.com>
 * Copyright (C) 2024       Frédéric France             <frederic.france@free.fr>
 *
 * This program is free software; you can redistribute it and/or modify
 * it under the terms of the GNU General Public License as published by
 * the Free Software Foundation; either version 3 of the License, or
 * (at your option) any later version.
 *
 * This program is distributed in the hope that it will be useful,
 * but WITHOUT ANY WARRANTY; without even the implied warranty of
 * MERCHANTABILITY or FITNESS FOR A PARTICULAR PURPOSE.  See the
 * GNU General Public License for more details.
 *
 * You should have received a copy of the GNU General Public License
 * along with this program. If not, see <https://www.gnu.org/licenses/>.
 */

/**
 *  \file      	htdocs/resource/class/dolresource.class.php
 *  \ingroup    resource
 *  \brief      Class file for resource object
 */

require_once DOL_DOCUMENT_ROOT."/core/class/commonobject.class.php";
require_once DOL_DOCUMENT_ROOT."/core/lib/functions2.lib.php";
require_once DOL_DOCUMENT_ROOT.'/core/class/commonpeople.class.php';

/**
 *  DAO Resource object
 */
class Dolresource extends CommonObject
{
	use CommonPeople;

	/**
	 * @var string ID to identify managed object
	 */
	public $element = 'dolresource';

	/**
	 * @var string Name of table without prefix where object is stored
	 */
	public $table_element = 'resource';

	/**
	 * @var string String with name of icon for myobject. Must be the part after the 'object_' into object_myobject.png
	 */
	public $picto = 'resource';

	/**
	 * @var string description
	 */
	public $description;

	/**
	 * @var string telephone number
	 */
	public $phone;

	/**
	 * @var int Maximum users
	 */
	public $max_users;

	/**
	 * @var string ID
	 */
	public $fk_code_type_resource;

	public $type_label;

	/**
	 * @var int resource ID
	 * For resource-element link
	 * @see updateElementResource()
	 * @see fetchElementResource()
	 */
	public $resource_id;

	/**
	 * @var string resource type
	 */
	public $resource_type;

	/**
	 * @var int element ID
	 * For resource-element link
	 * @see updateElementResource()
	 * @see fetchElementResource()
	 */
	public $element_id;

	/**
	 * @var string element type
	 */
	public $element_type;

	/**
	 * @var int
	 */
	public $busy;

	/**
	 * @var int
	 */
	public $mandatory;

	/**
	 * @var int
	 */
	public $fulldayevent;

	/**
	 * @var int ID
	 */
	public $fk_user_create;

	/**
	 * Used by fetchElementResource() to return an object
	 */
	public $objelement;

	/**
	 * @var array	Cache of type of resources. TODO Use $conf->cache['type_of_resources'] instead
	 */
	public $cache_code_type_resource;

	/**
	 * @var static Clone of object before changing it
	 */
	public $oldcopy;


	/**
	 *  Constructor
	 *
	 *  @param	DoliDB		$db      Database handler
	 */
	public function __construct(DoliDB $db)
	{
		$this->db = $db;
		$this->status = 0;

		$this->cache_code_type_resource = array();
	}

	/**
	 * Create object in database
	 *
	 * @param	User	$user		User that creates
	 * @param	int		$no_trigger	0=launch triggers after, 1=disable triggers
	 * @return	int					if KO: <0 || if OK: Id of created object
	 */
	public function create(User $user, int $no_trigger = 0)
	{
		$error = 0;
		$this->date_creation = dol_now();

		// Clean parameters
		$new_resource_values = [
			$this->ref,
			$this->address,
			$this->zip,
			$this->town,
			$this->country_id,
			$this->state_id,
			$this->description,
			$this->phone,
			$this->email,
			$this->max_users,
			$this->url,
			$this->fk_code_type_resource,
			$this->note_public,
			$this->note_private,
		];
		foreach ($new_resource_values as $key => $value) {
			if (isset($value)) {
				$new_resource_values[$key] = trim($value);
			}
		}

		// Insert request
		$sql = "INSERT INTO ".MAIN_DB_PREFIX.$this->table_element."(";
		$sql .= "entity,";
		$sql .= "ref,";
		$sql .= "address,";
		$sql .= "zip,";
		$sql .= "town,";
		$sql .= "fk_country,";
		$sql .= "fk_state,";
		$sql .= "description,";
		$sql .= "phone,";
		$sql .= "email,";
		$sql .= "max_users,";
		$sql .= "url,";
		$sql .= "fk_code_type_resource,";
		$sql .= "note_public,";
		$sql .= "note_private, ";
		$sql .= "datec, ";
		$sql .= "fk_user_author ";
		$sql .= ") VALUES (";
		$sql .= getEntity('resource') . ", ";
		foreach ($new_resource_values as $value) {
			$sql .= " " . ((isset($value) && $value > 0) ? "'" . $this->db->escape($value) . "'" : 'NULL') . ",";
		}
		$sql .= " '" . $this->db->idate($this->date_creation) . "',";
		$sql .= " " . (!empty($user->id) ? ((int) $user->id) : "null");
		$sql .= ")";

		// Database session
		$this->db->begin();
		try {
			dol_syslog(get_class($this) . "::create", LOG_DEBUG);
		} catch (Exception $exception) {
			error_log('dol_syslog error: ' . $exception->getMessage());
		}
		$resql = $this->db->query($sql);
		if (!$resql) {
			$error++;
			$this->errors[] = "Error ".$this->db->lasterror();
		}

		if (!$error) {
			$this->id = $this->db->last_insert_id(MAIN_DB_PREFIX.$this->table_element);
			$result = $this->insertExtraFields();
			if ($result < 0) {
				$error = -1;
			}
		}

		if (!$error && !$no_trigger) {
			$result = $this->call_trigger('RESOURCE_CREATE', $user);
			if ($result < 0) {
				$error = -1;
			}
		}

		// Commit or rollback
		if ($error) {
			foreach ($this->errors as $errmsg) {
				try {
					dol_syslog(get_class($this) . "::create " . $errmsg, LOG_ERR);
				} catch (Exception $exception) {
					error_log('dol_syslog error: ' . $exception->getMessage());
				}
				$this->error .= ($this->error ? ', '.$errmsg : $errmsg);
			}
			$this->db->rollback();
			return $error;
		} else {
			$this->db->commit();
			return $this->id;
		}
	}

	/**
	 * Load object into memory from database
	 *
	 * @param	int		$id		Id of object
	 * @param	string	$ref	Ref of object
	 * @return	int				if KO: <0 || if OK: >0
	 */
	public function fetch(int $id, string $ref = '')
	{
		$sql = "SELECT";
		$sql .= " t.rowid,";
		$sql .= " t.entity,";
		$sql .= " t.ref,";
		$sql .= " t.address,";
		$sql .= " t.zip,";
		$sql .= " t.town,";
		$sql .= " t.fk_country,";
		$sql .= " t.fk_state,";
		$sql .= " t.description,";
		$sql .= " t.phone,";
		$sql .= " t.email,";
		$sql .= " t.max_users,";
		$sql .= " t.url,";
		$sql .= " t.fk_code_type_resource,";
		$sql .= " t.note_public,";
		$sql .= " t.note_private,";
		$sql .= " t.tms as date_modification,";
		$sql .= " t.datec as date_creation,";
		$sql .= " ty.label as type_label";
		$sql .= " FROM ".MAIN_DB_PREFIX.$this->table_element." as t";
		$sql .= " LEFT JOIN ".MAIN_DB_PREFIX."c_type_resource as ty ON ty.code=t.fk_code_type_resource";
		if ($id) {
			$sql .= " WHERE t.rowid = ".($id);
		} else {
			$sql .= " WHERE t.ref = '".$this->db->escape($ref)."'";
		}

		dol_syslog(get_class($this)."::fetch", LOG_DEBUG);
		$resql = $this->db->query($sql);
		if ($resql) {
			if ($this->db->num_rows($resql)) {
				$obj = $this->db->fetch_object($resql);

				$this->id = $obj->rowid;
				$this->entity = $obj->entity;
				$this->ref = $obj->ref;
				$this->address = $obj->address;
				$this->zip = $obj->zip;
				$this->town = $obj->town;
				$this->country_id = $obj->fk_country;
				$this->state_id = $obj->fk_state;
				$this->description = $obj->description;
				$this->phone = $obj->phone;
				$this->email = $obj->email;
				$this->max_users = $obj->max_users;
				$this->url = $obj->url;
				$this->fk_code_type_resource = $obj->fk_code_type_resource;
				$this->note_public = $obj->note_public;
				$this->note_private = $obj->note_private;
				$this->date_creation     = $this->db->jdate($obj->date_creation);
				$this->date_modification = $this->db->jdate($obj->date_modification);
				$this->type_label = $obj->type_label;

				// Retrieve all extrafield
				// fetch optionals attributes and labels
				$this->fetch_optionals();
			}
			$this->db->free($resql);

			return $this->id;
		} else {
			$this->error = "Error ".$this->db->lasterror();
			dol_syslog(get_class($this)."::fetch ".$this->error, LOG_ERR);
			return -1;
		}
	}


	/**
	 * Update object in database
	 *
	 * @param	User|null	$user		User that modifies
	 * @param	int			$notrigger	0=launch triggers after, 1=disable triggers
	 * @return	int						if KO: <0 || if OK: >0
	 */
	public function update(User $user = null, int $notrigger = 0)
	{
		global $conf, $langs;
		$error = 0;
		$this->date_modification = dol_now();

		// Clean parameters
		if (isset($this->ref)) {
			$this->ref = trim($this->ref);
		}
		if (isset($this->address)) {
			$this->address = trim($this->address);
		}
		if (isset($this->zip)) {
			$this->zip = trim($this->zip);
		}
		if (isset($this->town)) {
			$this->town = trim($this->town);
		}
		if (!is_numeric($this->country_id)) {
			$this->country_id = 0;
		}
		if (!is_numeric($this->state_id)) {
			$this->state_id = 0;
		}
		if (isset($this->description)) {
			$this->description = trim($this->description);
		}
		if (isset($this->phone)) {
			$this->phone = trim($this->phone);
		}
		if (isset($this->email)) {
			$this->email = trim($this->email);
		}
		if (!is_numeric($this->max_users)) {
			$this->max_users = 0;
		}
		if (isset($this->url)) {
			$this->url = trim($this->url);
		}
		if (isset($this->fk_code_type_resource)) {
			$this->fk_code_type_resource = trim($this->fk_code_type_resource);
		}

		// $this->oldcopy should have been set by the caller of update (here properties were already modified)
		if (is_null($this->oldcopy) || (is_object($this->oldcopy) && $this->oldcopy->isEmpty())) {
			$this->oldcopy = dol_clone($this, 2);
		}

		// Update request
		$sql = "UPDATE ".MAIN_DB_PREFIX.$this->table_element." SET";
		$sql .= " ref=".(isset($this->ref) ? "'".$this->db->escape($this->ref)."'" : "null").",";
		$sql .= " address=".(isset($this->address) ? "'".$this->db->escape($this->address)."'" : "null").",";
		$sql .= " zip=".(isset($this->zip) ? "'".$this->db->escape($this->zip)."'" : "null").",";
		$sql .= " town=".(isset($this->town) ? "'".$this->db->escape($this->town)."'" : "null").",";
		$sql .= " fk_country=".($this->country_id > 0 ? (int) $this->country_id : "null").",";
		$sql .= " fk_state=".($this->state_id > 0 ? (int) $this->state_id : "null").",";
		$sql .= " description=".(isset($this->description) ? "'".$this->db->escape($this->description)."'" : "null").",";
		$sql .= " phone=".(isset($this->phone) ? "'".$this->db->escape($this->phone)."'" : "null").",";
		$sql .= " email=".(isset($this->email) ? "'".$this->db->escape($this->email)."'" : "null").",";
		$sql .= " max_users=".(isset($this->max_users) ? (int) $this->max_users : "null").",";
		$sql .= " url=".(isset($this->url) ? "'".$this->db->escape($this->url)."'" : "null").",";
		$sql .= " fk_code_type_resource=".(isset($this->fk_code_type_resource) ? "'".$this->db->escape($this->fk_code_type_resource)."'" : "null").",";
		$sql .= " tms=" . ("'" . $this->db->idate($this->date_modification) . "',");
		$sql .= " fk_user_modif=" . (!empty($user->id) ? ((int) $user->id) : "null");
		$sql .= " WHERE rowid=".((int) $this->id);

		$this->db->begin();

		dol_syslog(get_class($this)."::update", LOG_DEBUG);
		$resql = $this->db->query($sql);
		if (!$resql) {
			$error++;
			$this->errors[] = "Error ".$this->db->lasterror();
		}

		if (!$error) {
			if (!$notrigger) {
				// Call trigger
				$result = $this->call_trigger('RESOURCE_MODIFY', $user);
				if ($result < 0) {
					$error++;
				}
				// End call triggers
			}
		}

		if (!$error && (is_object($this->oldcopy) && $this->oldcopy->ref !== $this->ref)) {
			// We remove directory
			if (!empty($conf->resource->dir_output)) {
				$olddir = $conf->resource->dir_output."/".dol_sanitizeFileName($this->oldcopy->ref);
				$newdir = $conf->resource->dir_output."/".dol_sanitizeFileName($this->ref);
				if (file_exists($olddir)) {
					$res = @rename($olddir, $newdir);
					if (!$res) {
						$langs->load("errors");
						$this->error = $langs->trans('ErrorFailToRenameDir', $olddir, $newdir);
						$error++;
					}
				}
			}
		}

		if (!$error) {
			// Actions on extra fields
			$result = $this->insertExtraFields();
			if ($result < 0) {
				$error++;
			}
		}

		// Commit or rollback
		if ($error) {
			foreach ($this->errors as $errmsg) {
				dol_syslog(get_class($this)."::update ".$errmsg, LOG_ERR);
				$this->error .= ($this->error ? ', '.$errmsg : $errmsg);
			}
			$this->db->rollback();
			return -1 * $error;
		} else {
			$this->db->commit();
			return 1;
		}
	}

	/**
	 * Load data of resource links into memory from database
	 *
	 * @param	int		$id		Id of link element_resources
	 * @return	int				if KO: <0 || if OK: >0
	 */
	public function fetchElementResource(int $id)
	{
		$sql = "SELECT";
		$sql .= " t.rowid,";
		$sql .= " t.resource_id,";
		$sql .= " t.resource_type,";
		$sql .= " t.element_id,";
		$sql .= " t.element_type,";
		$sql .= " t.busy,";
		$sql .= " t.mandatory,";
		$sql .= " t.fk_user_create,";
		$sql .= " t.tms as date_modification";
		$sql .= " FROM ".MAIN_DB_PREFIX."element_resources as t";
		$sql .= " WHERE t.rowid = ".($id);

		dol_syslog(get_class($this)."::fetch", LOG_DEBUG);
		$resql = $this->db->query($sql);
		if ($resql) {
			if ($this->db->num_rows($resql)) {
				$obj = $this->db->fetch_object($resql);

				$this->id = $obj->rowid;
				$this->resource_id = $obj->resource_id;
				$this->resource_type	= $obj->resource_type;
				$this->element_id = $obj->element_id;
				$this->element_type		= $obj->element_type;
				$this->busy = $obj->busy;
				$this->mandatory = $obj->mandatory;
				$this->fk_user_create = $obj->fk_user_create;
				$this->date_modification = $obj->date_modification;

				/*if ($obj->resource_id && $obj->resource_type) {
					$this->objresource = fetchObjectByElement($obj->resource_id, $obj->resource_type);
				}*/
				if ($obj->element_id && $obj->element_type) {
					$this->objelement = fetchObjectByElement($obj->element_id, $obj->element_type);
				}
			}
			$this->db->free($resql);

			return $this->id;
		} else {
			$this->error = "Error ".$this->db->lasterror();
			return -1;
		}
	}

	/**
	 * Delete a resource object
	 *
	 * @param	User	$user			User making the change
	 * @param	int		$notrigger		Disable all triggers
	 * @return	int						if OK: >0 || if KO: <0
	 */
	public function delete(User $user, int $notrigger = 0)
	{
		global $conf;

		require_once DOL_DOCUMENT_ROOT.'/core/lib/files.lib.php';

		$rowid = $this->id;

		$error = 0;

		$this->db->begin();

		$sql = "DELETE FROM ".MAIN_DB_PREFIX.$this->table_element;
		$sql .= " WHERE rowid = ".($rowid);

		dol_syslog(get_class($this), LOG_DEBUG);
		if ($this->db->query($sql)) {
			$sql = "DELETE FROM ".MAIN_DB_PREFIX."element_resources";
			$sql .= " WHERE element_type='resource' AND resource_id = ".((int) $rowid);
			dol_syslog(get_class($this)."::delete", LOG_DEBUG);
			$resql = $this->db->query($sql);
			if (!$resql) {
				$this->error = $this->db->lasterror();
				$error++;
			}
		} else {
			$this->error = $this->db->lasterror();
			$error++;
		}

		// Removed extrafields
		if (!$error) {
			$result = $this->deleteExtraFields();
			if ($result < 0) {
				$error++;
				dol_syslog(get_class($this)."::delete error -3 ".$this->error, LOG_ERR);
			}
		}

		if (!$notrigger) {
			// Call trigger
			$result = $this->call_trigger('RESOURCE_DELETE', $user);
			if ($result < 0) {
				$error++;
			}
			// End call triggers
		}

		if (!$error) {
			// We remove directory
			dol_sanitizeFileName($this->ref);
			if (!empty($conf->resource->dir_output)) {
				$dir = $conf->resource->dir_output."/".dol_sanitizeFileName($this->ref);
				if (file_exists($dir)) {
					$res = @dol_delete_dir_recursive($dir);
					if (!$res) {
						$this->errors[] = 'ErrorFailToDeleteDir';
						$error++;
					}
				}
			}
		}

		if (!$error) {
			$this->db->commit();
			return 1;
		} else {
			$this->db->rollback();
			return -1;
		}
	}

	/**
	 * Load resource objects into $this->lines
	 *
	 * @param	string			$sortorder		Sort order
	 * @param	string			$sortfield		Sort field
	 * @param	int				$limit			Limit page
	 * @param	int				$offset			Offset page
	 * @param	string|array	$filter			Filter USF.
	 * @return	int								If KO: <0 || if OK number of lines loaded
	 */
	public function fetchAll(string $sortorder, string $sortfield, int $limit, int $offset, $filter = '')
	{
		require_once DOL_DOCUMENT_ROOT.'/core/class/extrafields.class.php';
		$extrafields = new ExtraFields($this->db);

		$sql = "SELECT ";
		$sql .= " t.rowid,";
		$sql .= " t.entity,";
		$sql .= " t.ref,";
		$sql .= " t.address,";
		$sql .= " t.zip,";
		$sql .= " t.town,";
		$sql .= " t.fk_country,";
		$sql .= " t.fk_state,";
		$sql .= " t.description,";
		$sql .= " t.phone,";
		$sql .= " t.email,";
		$sql .= " t.max_users,";
		$sql .= " t.url,";
		$sql .= " t.fk_code_type_resource,";
		$sql .= " t.tms as date_modification,";
		$sql .= " t.datec as date_creation,";
		// Add fields from extrafields
		if (!empty($extrafields->attributes[$this->table_element]) && !empty($extrafields->attributes[$this->table_element]['label'])) {
			foreach ($extrafields->attributes[$this->table_element]['label'] as $key => $val) {
				$sql .= ($extrafields->attributes[$this->table_element]['type'][$key] != 'separate' ? "ef.".$key." as options_".$key.', ' : '');
			}
		}
		$sql .= " ty.label as type_label";
		$sql .= " FROM ".MAIN_DB_PREFIX.$this->table_element." as t";
		$sql .= " LEFT JOIN ".MAIN_DB_PREFIX."c_type_resource as ty ON ty.code=t.fk_code_type_resource";
		$sql .= " LEFT JOIN ".MAIN_DB_PREFIX.$this->table_element."_extrafields as ef ON ef.fk_object=t.rowid";
		$sql .= " WHERE t.entity IN (".getEntity('resource').")";

		// Manage filter
		if (is_array($filter)) {
			foreach ($filter as $key => $value) {
				if (strpos($key, 'date')) {
					$sql .= " AND ".$this->db->sanitize($key)." = '".$this->db->idate($value)."'";
				} elseif (strpos($key, 'ef.') !== false) {
					$sql .= " AND ".$this->db->sanitize($key)." = ".((float) $value);
				} else {
					$sql .= " AND ".$this->db->sanitize($key)." LIKE '%".$this->db->escape($this->db->escapeforlike($value))."%'";
				}
			}

			$filter = '';
		}

		// Manage filter
		$errormessage = '';
		$sql .= forgeSQLFromUniversalSearchCriteria($filter, $errormessage);
		if ($errormessage) {
			$this->errors[] = $errormessage;
			dol_syslog(__METHOD__.' '.implode(',', $this->errors), LOG_ERR);
			return -1;
		}

		$sql .= $this->db->order($sortfield, $sortorder);
		if ($limit) {
			$sql .= $this->db->plimit($limit, $offset);
		}

		dol_syslog(get_class($this)."::fetchAll", LOG_DEBUG);

		$this->lines = array();
		$resql = $this->db->query($sql);
		if ($resql) {
			$num = $this->db->num_rows($resql);
			if ($num) {
				while ($obj = $this->db->fetch_object($resql)) {
					$line = new Dolresource($this->db);
					$line->id = $obj->rowid;
					$line->ref = $obj->ref;
					$line->address = $obj->address;
					$line->zip = $obj->zip;
					$line->town = $obj->town;
					$line->country_id = $obj->fk_country;
					$line->state_id = $obj->fk_state;
					$line->description = $obj->description;
					$this->phone = $obj->phone;
					$this->email = $obj->email;
					$this->max_users = $obj->max_users;
					$this->url = $obj->url;
					$line->fk_code_type_resource = $obj->fk_code_type_resource;
					$line->date_modification = $obj->date_modification;
					$line->date_creation = $obj->date_creation;
					$line->type_label = $obj->type_label;

					// fetch optionals attributes and labels

					$line->fetch_optionals();

					$this->lines[] = $line;
				}
				$this->db->free($resql);
			}
			return $num;
		} else {
			$this->error = $this->db->lasterror();
			return -1;
		}
	}

	/**
	 * Update element resource in database
	 *
	 * @param	User|null	$user		User that modifies
	 * @param	int			$notrigger	0=launch triggers after, 1=disable triggers
	 * @return	int						if KO: <0 || if OK: >0
	 */
	public function updateElementResource(User $user = null, int $notrigger = 0)
	{
		$error = 0;
		$this->date_modification = dol_now();

		// Clean parameters
		if (!is_numeric($this->resource_id)) {
			$this->resource_id = 0;
		}
		if (isset($this->resource_type)) {
			$this->resource_type = trim($this->resource_type);
		}
		if (!is_numeric($this->element_id)) {
			$this->element_id = 0;
		}
		if (isset($this->element_type)) {
			$this->element_type = trim($this->element_type);
		}
		if (isset($this->busy)) {
			$this->busy = (int) $this->busy;
		}
		if (isset($this->mandatory)) {
			$this->mandatory = (int) $this->mandatory;
		}

		// Update request
		$sql = "UPDATE ".MAIN_DB_PREFIX."element_resources SET";
		$sql .= " resource_id = ".(isset($this->resource_id) ? (int) $this->resource_id : "null").",";
		$sql .= " resource_type = ".(isset($this->resource_type) ? "'".$this->db->escape($this->resource_type)."'" : "null").",";
		$sql .= " element_id = ".(isset($this->element_id) ? (int) $this->element_id : "null").",";
		$sql .= " element_type = ".(isset($this->element_type) ? "'".$this->db->escape($this->element_type)."'" : "null").",";
		$sql .= " busy = ".(isset($this->busy) ? (int) $this->busy : "null").",";
		$sql .= " mandatory = ".(isset($this->mandatory) ? (int) $this->mandatory : "null").",";
<<<<<<< HEAD
		$sql .= " tms = ".(dol_strlen($this->date_modification) != 0 ? "'".$this->db->idate($this->date_modification)."'" : 'null');
=======
		$sql .= " tms = ".(dol_strlen((string) $this->date_modification) != 0 ? "'".$this->db->idate($this->date_modification)."'" : 'null');
>>>>>>> cc80841a
		$sql .= " WHERE rowid=".((int) $this->id);

		$this->db->begin();

		dol_syslog(get_class($this)."::update", LOG_DEBUG);
		$resql = $this->db->query($sql);
		if (!$resql) {
			$error++;
			$this->errors[] = "Error ".$this->db->lasterror();
		}

		if (!$error) {
			if (!$notrigger) {
				// Call trigger
				$result = $this->call_trigger('RESOURCE_MODIFY', $user);
				if ($result < 0) {
					$error++;
				}
				// End call triggers
			}
		}

		// Commit or rollback
		if ($error) {
			foreach ($this->errors as $errmsg) {
				dol_syslog(get_class($this)."::update ".$errmsg, LOG_ERR);
				$this->error .= ($this->error ? ', '.$errmsg : $errmsg);
			}
			$this->db->rollback();
			return -1 * $error;
		} else {
			$this->db->commit();
			return 1;
		}
	}


	/**
	 * Return an array with resources linked to the element
	 *
	 * @param	string		$element			Element
	 * @param	int			$element_id			Id
	 * @param	string		$resource_type		Type
	 * @return	array							Array of resources
	 */
	public function getElementResources(string $element, int $element_id, string $resource_type = '')
	{
		// Links between objects are stored in this table
		$sql = 'SELECT rowid, resource_id, resource_type, busy, mandatory';
		$sql .= ' FROM '.MAIN_DB_PREFIX.'element_resources';
		$sql .= " WHERE element_id=".((int) $element_id)." AND element_type='".$this->db->escape($element)."'";
		if ($resource_type) {
			$sql .= " AND resource_type LIKE '%".$this->db->escape($resource_type)."%'";
		}
		$sql .= ' ORDER BY resource_type';

		dol_syslog(get_class($this)."::getElementResources", LOG_DEBUG);

		$resources = array();
		$resql = $this->db->query($sql);
		if ($resql) {
			$num = $this->db->num_rows($resql);
			$i = 0;
			while ($i < $num) {
				$obj = $this->db->fetch_object($resql);

				$resources[$i] = array(
					'rowid' => $obj->rowid,
					'resource_id' => $obj->resource_id,
					'resource_type' => $obj->resource_type,
					'busy' => $obj->busy,
					'mandatory' => $obj->mandatory
				);
				$i++;
			}
		}

		return $resources;
	}

	/**
	 *  Return an int number of resources linked to the element
	 *
	 * @param	string	$elementType		Element type
	 * @param	int		$elementId			Element id
	 * @return	int							Nb of resources loaded
	 */
	public function fetchElementResources(string $elementType, int $elementId)
	{
		$resources = $this->getElementResources($elementType, $elementId);
		$i = 0;
		foreach ($resources as $resource) {
			$this->lines[$i] = fetchObjectByElement($resource['resource_id'], $resource['resource_type']);
			$i++;
		}
		return $i;
	}

	/**
	 * Load in cache resource type code (setup in dictionary)
	 *
	 * @return		int		if KO: <0 || if already loaded: 0 || Number of lines loaded
	 */
	public function loadCacheCodeTypeResource()
	{
		global $langs;

		if (is_array($this->cache_code_type_resource) && count($this->cache_code_type_resource)) {
			return 0; // Cache deja charge
		}

		$sql = "SELECT rowid, code, label, active";
		$sql .= " FROM ".MAIN_DB_PREFIX."c_type_resource";
		$sql .= " WHERE active > 0";
		$sql .= " ORDER BY rowid";
		dol_syslog(get_class($this)."::load_cache_code_type_resource", LOG_DEBUG);
		$resql = $this->db->query($sql);
		if ($resql) {
			$num = $this->db->num_rows($resql);
			$i = 0;
			while ($i < $num) {
				$obj = $this->db->fetch_object($resql);

				$label = ($langs->trans("ResourceTypeShort".$obj->code) != "ResourceTypeShort".$obj->code ? $langs->trans("ResourceTypeShort".$obj->code) : ($obj->label != '-' ? $obj->label : ''));
				$this->cache_code_type_resource[$obj->rowid]['code'] = $obj->code;
				$this->cache_code_type_resource[$obj->rowid]['label'] = $label;
				$this->cache_code_type_resource[$obj->rowid]['active'] = $obj->active;
				$i++;
			}
			return $num;
		} else {
			dol_print_error($this->db);
			return -1;
		}
	}

	/**
	 * getTooltipContentArray
<<<<<<< HEAD
	 * @since	v18
	 * @param	array	$params		ex option, infologin
	 * @return	array
=======
	 * @param array<string,mixed> $params params to construct tooltip data
	 * @since v18
	 * @return array{picto?:string,ref?:string,refsupplier?:string,label?:string,date?:string,date_echeance?:string,amountht?:string,total_ht?:string,totaltva?:string,amountlt1?:string,amountlt2?:string,amountrevenustamp?:string,totalttc?:string}|array{optimize:string}
>>>>>>> cc80841a
	 */
	public function getTooltipContentArray($params)
	{
		global $langs;

		$langs->load('resource');

		$datas = [];

		$datas['picto'] = img_picto('', $this->picto).' <u>'.$langs->trans("Resource").'</u>';
		$datas['ref'] = '<br><b>'.$langs->trans('Ref').':</b> '.$this->ref;
		/*if (isset($this->status)) {
		 $datas['status'] = '<br><b>' . $langs->trans("Status").":</b> ".$this->getLibStatut(5);
		 }*/
		if (isset($this->type_label)) {
			$datas['label'] = '<br><b>'.$langs->trans("ResourceType").":</b> ".$this->type_label;
		}

		return $datas;
	}

	/**
	 * Return clickable link of object (with optional picto)
	 *
	 *	@param		int		$withpicto					Add picto into link
	 *	@param		string	$option						Where point the link ('compta', 'expedition', 'document', ...)
	 *	@param		string	$get_params					Parameters added to url
	 *	@param		int		$notooltip					1=Disable tooltip
	 *  @param		string	$morecss                    Add more css on link
	 *  @param		int		$save_lastsearch_value      -1=Auto, 0=No save of lastsearch_values when clicking, 1=Save lastsearch_values whenclicking
	 *	@return		string								String with URL
	 */
	public function getNomUrl(int $withpicto = 0, string $option = '', string $get_params = '', int $notooltip = 0, string $morecss = '', int $save_lastsearch_value = -1)
	{
		global $langs, $hookmanager, $action;

		$result = '';
		$params = [
			'id' => $this->id,
			'objecttype' => $this->element,
		];
		$classfortooltip = 'classfortooltip';
		$dataparams = '';
		if (getDolGlobalInt('MAIN_ENABLE_AJAX_TOOLTIP')) {
			$classfortooltip = 'classforajaxtooltip';
			$dataparams = ' data-params="'.dol_escape_htmltag(json_encode($params)).'"';
			$label = '';
		} else {
			$label = implode($this->getTooltipContentArray($params));
		}

		$url = DOL_URL_ROOT.'/resource/card.php?id='.$this->id;

		if ($option != 'nolink') {
			// Add param to save lastsearch_values or not
			$add_save_lastsearch_values = ($save_lastsearch_value == 1 ? 1 : 0);
			if ($save_lastsearch_value == -1 && isset($_SERVER["PHP_SELF"]) && preg_match('/list\.php/', $_SERVER["PHP_SELF"])) {
				$add_save_lastsearch_values = 1;
			}
			if ($add_save_lastsearch_values) {
				$url .= '&save_lastsearch_values=1';
			}
		}

		$linkclose = '';
		if (empty($notooltip)) {
			if (getDolGlobalString('MAIN_OPTIMIZEFORTEXTBROWSER')) {
				$label = $langs->trans("ShowMyObject");
				$linkclose .= ' alt="'.dol_escape_htmltag($label, 1).'"';
			}
			$linkclose .= ($label ? ' title="'.dol_escape_htmltag($label, 1).'"' : ' title="tocomplete"');
			$linkclose .= $dataparams.' class="'.$classfortooltip.($morecss ? ' '.$morecss : '').'"';
		} else {
			$linkclose = ($morecss ? ' class="'.$morecss.'"' : '');
		}

		$linkstart = '<a href="'.$url.$get_params.'"';
		$linkstart .= $linkclose.'>';
		$linkend = '</a>';
		/*$linkstart = '<a href="'.DOL_URL_ROOT.'/resource/card.php?id='.$this->id.$get_params.'" title="'.dol_escape_htmltag($label, 1).'" class="classfortooltip">';
		 $linkend = '</a>';*/

		$result .= $linkstart;
		if ($withpicto) {
			$result .= img_object(($notooltip ? '' : $label), ($this->picto ?: 'generic'), (($withpicto != 2) ? 'class="paddingright"' : ''), 0, 0, $notooltip ? 0 : 1);
		}
		if ($withpicto != 2) {
			$result .= $this->ref;
		}
		$result .= $linkend;

		$hookmanager->initHooks(array($this->element . 'dao'));
		$parameters = array('id' => $this->id, 'getnomurl' => &$result);
		$reshook = $hookmanager->executeHooks('getNomUrl', $parameters, $this, $action); // Note that $action and $object may have been modified by some hooks
		if ($reshook > 0) {
			$result = $hookmanager->resPrint;
		} else {
			$result .= $hookmanager->resPrint;
		}
		return $result;
	}


	/**
	 * Get status label
	 *
	 * @param		int		$mode		0=long label, 1=short label, 2=Picto + short label, 3=Picto, 4=Picto + long label, 5=Short label + Picto, 6=Long label + Picto
	 * @return		string				Label of status
	 */
	public function getLibStatut(int $mode = 0)
	{
		return $this->getLibStatusLabel($this->status, $mode);
	}

	/**
	 * Get status
	 *
	 * @param	int		$status		Id status
	 * @param	int		$mode 		0=long label, 1=short label, 2=Picto + short label, 3=Picto, 4=Picto + long label, 5=Short label + Picto, 5=Long label + Picto
	 * @return	string				Label of status
	 */
	public static function getLibStatusLabel(int $status, int $mode = 0)
	{
		return '';
	}

	/**
	 * Load indicators this->nb for state board
	 *
	 * @return	int		if KO: <0 || if OK: >0
	 */
	public function loadStateBoard()
	{
		$this->nb = array();

		$sql = "SELECT count(r.rowid) as nb";
		$sql .= " FROM ".MAIN_DB_PREFIX."resource as r";
		$sql .= " WHERE r.entity IN (".getEntity('resource').")";

		$resql = $this->db->query($sql);
		if ($resql) {
			while ($obj = $this->db->fetch_object($resql)) {
				$this->nb["dolresource"] = $obj->nb;
			}
			$this->db->free($resql);
			return 1;
		} else {
			dol_print_error($this->db);
			$this->error = $this->db->error();
			return -1;
		}
	}
}<|MERGE_RESOLUTION|>--- conflicted
+++ resolved
@@ -752,11 +752,7 @@
 		$sql .= " element_type = ".(isset($this->element_type) ? "'".$this->db->escape($this->element_type)."'" : "null").",";
 		$sql .= " busy = ".(isset($this->busy) ? (int) $this->busy : "null").",";
 		$sql .= " mandatory = ".(isset($this->mandatory) ? (int) $this->mandatory : "null").",";
-<<<<<<< HEAD
-		$sql .= " tms = ".(dol_strlen($this->date_modification) != 0 ? "'".$this->db->idate($this->date_modification)."'" : 'null');
-=======
 		$sql .= " tms = ".(dol_strlen((string) $this->date_modification) != 0 ? "'".$this->db->idate($this->date_modification)."'" : 'null');
->>>>>>> cc80841a
 		$sql .= " WHERE rowid=".((int) $this->id);
 
 		$this->db->begin();
@@ -895,15 +891,9 @@
 
 	/**
 	 * getTooltipContentArray
-<<<<<<< HEAD
-	 * @since	v18
-	 * @param	array	$params		ex option, infologin
-	 * @return	array
-=======
 	 * @param array<string,mixed> $params params to construct tooltip data
 	 * @since v18
 	 * @return array{picto?:string,ref?:string,refsupplier?:string,label?:string,date?:string,date_echeance?:string,amountht?:string,total_ht?:string,totaltva?:string,amountlt1?:string,amountlt2?:string,amountrevenustamp?:string,totalttc?:string}|array{optimize:string}
->>>>>>> cc80841a
 	 */
 	public function getTooltipContentArray($params)
 	{
