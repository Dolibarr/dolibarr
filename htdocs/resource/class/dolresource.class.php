<?php
/* Copyright (C) 2013-2015		Jean-François Ferry	<jfefe@aternatik.fr>
 * Copyright (C) 2023-2024		William Mead		<william.mead@manchenumerique.fr>
 *
 * This program is free software; you can redistribute it and/or modify
 * it under the terms of the GNU General Public License as published by
 * the Free Software Foundation; either version 3 of the License, or
 * (at your option) any later version.
 *
 * This program is distributed in the hope that it will be useful,
 * but WITHOUT ANY WARRANTY; without even the implied warranty of
 * MERCHANTABILITY or FITNESS FOR A PARTICULAR PURPOSE.  See the
 * GNU General Public License for more details.
 *
 * You should have received a copy of the GNU General Public License
 * along with this program. If not, see <https://www.gnu.org/licenses/>.
 */

/**
 *  \file      	htdocs/resource/class/dolresource.class.php
 *  \ingroup    resource
 *  \brief      Class file for resource object
 */

require_once DOL_DOCUMENT_ROOT."/core/class/commonobject.class.php";
require_once DOL_DOCUMENT_ROOT."/core/lib/functions2.lib.php";
require_once DOL_DOCUMENT_ROOT.'/core/class/commonpeople.class.php';

/**
 *  DAO Resource object
 */
class Dolresource extends CommonObject
{
	use CommonPeople;
	/**
	 * @var string ID to identify managed object
	 */
	public $element = 'dolresource';

	/**
	 * @var string Name of table without prefix where object is stored
	 */
	public $table_element = 'resource';

	/**
	 * @var string String with name of icon for myobject. Must be the part after the 'object_' into object_myobject.png
	 */
	public $picto = 'resource';

	/**
	 * @var string address variables
	 */
	public $address;

	/**
	 * @var string zip of town
	 */
	public $zip;

	/**
	 * @var string town
	 */
	public $town;

	/**
	 * @var int ID country
	 */
	public $fk_country;

	/**
<<<<<<< HEAD
	 * @var string type label
	 */
	public $type_label;
=======
	 * @var int ID state
	 */
	public $fk_state;
>>>>>>> aee0618d

	/**
	 * @var string description
	 */
	public $description;

	/**
	 * @var string telephone number
	 */
	public $phone;

	/**
	 * @var string email address
	 */
	public $email;

	/**
	 * @var int Maximum users
	 */
	public $max_users;

	/**
	 * @var string ID
	 */
	public $fk_code_type_resource;

	public $type_label;

	/**
	 * @var int resource ID
	 * For resource-element link
	 * @see updateElementResource()
	 * @see fetchElementResource()
	 */
	public $resource_id;

	/**
	 * @var string resource type
	 */
	public $resource_type;

	/**
	 * @var int element ID
	 * For resource-element link
	 * @see updateElementResource()
	 * @see fetchElementResource()
	 */
	public $element_id;

	/**
	 * @var string element type
	 */
	public $element_type;

	/**
	 * @var int
	 */
	public $busy;

	/**
	 * @var int
	 */
	public $mandatory;

	/**
	 * @var int
	 */
	public $fulldayevent;

	/**
	 * @var int ID
	 */
	public $fk_user_create;
<<<<<<< HEAD

	/**
	 * @var string timestamp
	 */
	public $tms;
=======
>>>>>>> aee0618d

	/**
	 * Used by fetchElementResource() to return an object
	 */
	public $objelement;

	/**
	 * @var array	Cache of type of resources. TODO Use $conf->cache['type_of_resources'] instead
	 */
	public $cache_code_type_resource;

	/**
	 * @var Dolresource Clone of object before changing it
	 */
	public $oldcopy;


	/**
	 *  Constructor
	 *
	 *  @param	DoliDB		$db      Database handler
	 */
	public function __construct(DoliDb $db)
	{
		$this->db = $db;
		$this->tms = '';
		$this->cache_code_type_resource = array();
	}

	/**
	 * Create object in database
	 *
	 * @param	User	$user		User that creates
	 * @param	int		$no_trigger	0=launch triggers after, 1=disable triggers
	 * @return	int					if KO: <0 || if OK: Id of created object
	 */
	public function create(User $user, int $no_trigger = 0)
	{
		$error = 0;

		// Clean parameters
		$new_resource_values = [
			$this->ref,
			$this->address,
			$this->zip,
			$this->town,
			$this->country_id,
			$this->state_id,
			$this->description,
			$this->phone,
			$this->email,
			$this->max_users,
			$this->fk_code_type_resource,
			$this->note_public,
			$this->note_private
		];
		foreach ($new_resource_values as $key => $value) {
			if (isset($value)) {
				$new_resource_values[$key] = trim($value);
			}
		}

		// Insert request
		$sql = "INSERT INTO ".MAIN_DB_PREFIX.$this->table_element."(";
		$sql .= "entity,";
		$sql .= "ref,";
		$sql .= "address,";
		$sql .= "zip,";
		$sql .= "town,";
		$sql .= "fk_country,";
		$sql .= "fk_state,";
		$sql .= "description,";
		$sql .= "phone,";
		$sql .= "email,";
		$sql .= "max_users,";
		$sql .= "fk_code_type_resource,";
		$sql .= "note_public,";
		$sql .= "note_private";
		$sql .= ") VALUES (";
		$sql .= getEntity('resource') . ", ";
		foreach ($new_resource_values as $value) {
			$sql .= " " . ((isset($value) && $value > 0) ? "'" . $this->db->escape($value) . "'" : 'NULL') . ",";
		}
		$sql = rtrim($sql, ",");
		$sql .= ")";

		// Database session
		$this->db->begin();
		try {
			dol_syslog(get_class($this) . "::create", LOG_DEBUG);
		} catch (Exception $exception) {
			error_log('dol_syslog error: ' . $exception->getMessage());
		}
		$resql = $this->db->query($sql);
		if (!$resql) {
			$error++;
			$this->errors[] = "Error ".$this->db->lasterror();
		}

		if (!$error) {
			$this->id = $this->db->last_insert_id(MAIN_DB_PREFIX.$this->table_element);
			$result = $this->insertExtraFields();
			if ($result < 0) {
				$error=-1;
			}
		}

		if (!$error && !$no_trigger) {
			$result = $this->call_trigger('RESOURCE_CREATE', $user);
			if ($result < 0) {
				$error=-1;
			}
		}

		// Commit or rollback
		if ($error) {
			foreach ($this->errors as $errmsg) {
				try {
					dol_syslog(get_class($this) . "::create " . $errmsg, LOG_ERR);
				} catch (Exception $exception) {
					error_log('dol_syslog error: ' . $exception->getMessage());
				}
				$this->error .= ($this->error ? ', '.$errmsg : $errmsg);
			}
			$this->db->rollback();
			return $error;
		} else {
			$this->db->commit();
			return $this->id;
		}
	}

	/**
	 * Load object into memory from database
	 *
	 * @param	int		$id		Id of object
	 * @param	string	$ref	Ref of object
	 * @return	int				if KO: <0 || if OK: >0
	 */
	public function fetch(int $id, string $ref = '')
	{
		$sql = "SELECT";
		$sql .= " t.rowid,";
		$sql .= " t.entity,";
		$sql .= " t.ref,";
		$sql .= " t.address,";
		$sql .= " t.zip,";
		$sql .= " t.town,";
		$sql .= " t.fk_country,";
		$sql .= " t.fk_state,";
		$sql .= " t.description,";
		$sql .= " t.phone,";
		$sql .= " t.email,";
		$sql .= " t.max_users,";
		$sql .= " t.fk_code_type_resource,";
		$sql .= " t.note_public,";
		$sql .= " t.note_private,";
		$sql .= " t.tms,";
		$sql .= " ty.label as type_label";
		$sql .= " FROM ".MAIN_DB_PREFIX.$this->table_element." as t";
		$sql .= " LEFT JOIN ".MAIN_DB_PREFIX."c_type_resource as ty ON ty.code=t.fk_code_type_resource";
		if ($id) {
			$sql .= " WHERE t.rowid = ".($id);
		} else {
			$sql .= " WHERE t.ref = '".$this->db->escape($ref)."'";
		}

		dol_syslog(get_class($this)."::fetch", LOG_DEBUG);
		$resql = $this->db->query($sql);
		if ($resql) {
			if ($this->db->num_rows($resql)) {
				$obj = $this->db->fetch_object($resql);

				$this->id = $obj->rowid;
				$this->entity = $obj->entity;
				$this->ref = $obj->ref;
				$this->address = $obj->address;
				$this->zip = $obj->zip;
				$this->town = $obj->town;
				$this->country_id = $obj->fk_country;
				$this->state_id = $obj->fk_state;
				$this->description = $obj->description;
				$this->phone = $obj->phone;
				$this->email = $obj->email;
				$this->max_users = $obj->max_users;
				$this->fk_code_type_resource = $obj->fk_code_type_resource;
				$this->note_public = $obj->note_public;
				$this->note_private = $obj->note_private;
				$this->type_label = $obj->type_label;

				// Retrieve all extrafield
				// fetch optionals attributes and labels
				$this->fetch_optionals();
			}
			$this->db->free($resql);

			return $this->id;
		} else {
			$this->error = "Error ".$this->db->lasterror();
			dol_syslog(get_class($this)."::fetch ".$this->error, LOG_ERR);
			return -1;
		}
	}


	/**
	 * Update object in database
	 *
	 * @param	User|null	$user		User that modifies
	 * @param	int			$notrigger	0=launch triggers after, 1=disable triggers
	 * @return	int						if KO: <0 || if OK: >0
	 */
	public function update(User $user = null, int $notrigger = 0)
	{
		global $conf, $langs;
		$error = 0;

		// Clean parameters
		if (isset($this->ref)) {
			$this->ref = trim($this->ref);
		}
		if (isset($this->address)) {
			$this->address = trim($this->address);
		}
		if (isset($this->zip)) {
			$this->zip = trim($this->zip);
		}
		if (isset($this->town)) {
			$this->town = trim($this->town);
		}
		if (!is_numeric($this->country_id)) {
			$this->country_id = 0;
		}
		if (!is_numeric($this->state_id)) {
			$this->state_id = 0;
		}
		if (isset($this->description)) {
			$this->description = trim($this->description);
		}
		if (isset($this->phone)) {
			$this->phone = trim($this->phone);
		}
		if (isset($this->email)) {
			$this->email = trim($this->email);
		}
		if (!is_numeric($this->max_users)) {
			$this->max_users = 0;
		}
		if (isset($this->fk_code_type_resource)) {
			$this->fk_code_type_resource = trim($this->fk_code_type_resource);
		}

		// $this->oldcopy should have been set by the caller of update (here properties were already modified)
		if (empty($this->oldcopy)) {
			$this->oldcopy = dol_clone($this);
		}

		// Update request
		$sql = "UPDATE ".MAIN_DB_PREFIX.$this->table_element." SET";
		$sql .= " ref=".(isset($this->ref) ? "'".$this->db->escape($this->ref)."'" : "null").",";
		$sql .= " address=".(isset($this->address) ? "'".$this->db->escape($this->address)."'" : "null").",";
		$sql .= " zip=".(isset($this->zip) ? "'".$this->db->escape($this->zip)."'" : "null").",";
		$sql .= " town=".(isset($this->town) ? "'".$this->db->escape($this->town)."'" : "null").",";
		$sql .= " fk_country=".($this->country_id > 0 ? (int) $this->country_id : "null").",";
		$sql .= " fk_state=".($this->state_id > 0 ? (int) $this->state_id : "null").",";
		$sql .= " description=".(isset($this->description) ? "'".$this->db->escape($this->description)."'" : "null").",";
		$sql .= " phone=".(isset($this->phone) ? "'".$this->db->escape($this->phone)."'" : "null").",";
		$sql .= " email=".(isset($this->email) ? "'".$this->db->escape($this->email)."'" : "null").",";
		$sql .= " max_users=".(isset($this->max_users) ? (int) $this->max_users : "null").",";
		$sql .= " fk_code_type_resource=".(isset($this->fk_code_type_resource) ? "'".$this->db->escape($this->fk_code_type_resource)."'" : "null").",";
		$sql .= " tms=".(dol_strlen($this->tms) != 0 ? "'".$this->db->idate($this->tms)."'" : 'null');
		$sql .= " WHERE rowid=".((int) $this->id);

		$this->db->begin();

		dol_syslog(get_class($this)."::update", LOG_DEBUG);
		$resql = $this->db->query($sql);
		if (!$resql) {
			$error++;
			$this->errors[] = "Error ".$this->db->lasterror();
		}

		if (!$error) {
			if (!$notrigger) {
				// Call trigger
				$result = $this->call_trigger('RESOURCE_MODIFY', $user);
				if ($result < 0) {
					$error++;
				}
				// End call triggers
			}
		}

		if (!$error && (is_object($this->oldcopy) && $this->oldcopy->ref !== $this->ref)) {
			// We remove directory
			if (!empty($conf->resource->dir_output)) {
				$olddir = $conf->resource->dir_output."/".dol_sanitizeFileName($this->oldcopy->ref);
				$newdir = $conf->resource->dir_output."/".dol_sanitizeFileName($this->ref);
				if (file_exists($olddir)) {
					$res = @rename($olddir, $newdir);
					if (!$res) {
						$langs->load("errors");
						$this->error = $langs->trans('ErrorFailToRenameDir', $olddir, $newdir);
						$error++;
					}
				}
			}
		}

		if (!$error) {
			// Actions on extra fields
			$result = $this->insertExtraFields();
			if ($result < 0) {
				$error++;
			}
		}

		// Commit or rollback
		if ($error) {
			foreach ($this->errors as $errmsg) {
				dol_syslog(get_class($this)."::update ".$errmsg, LOG_ERR);
				$this->error .= ($this->error ? ', '.$errmsg : $errmsg);
			}
			$this->db->rollback();
			return -1 * $error;
		} else {
			$this->db->commit();
			return 1;
		}
	}

	/**
	 * Load data of resource links into memory from database
	 *
	 * @param	int		$id		Id of link element_resources
	 * @return	int				if KO: <0 || if OK: >0
	 */
	public function fetchElementResource(int $id)
	{
		$sql = "SELECT";
		$sql .= " t.rowid,";
		$sql .= " t.resource_id,";
		$sql .= " t.resource_type,";
		$sql .= " t.element_id,";
		$sql .= " t.element_type,";
		$sql .= " t.busy,";
		$sql .= " t.mandatory,";
		$sql .= " t.fk_user_create,";
		$sql .= " t.tms";
		$sql .= " FROM ".MAIN_DB_PREFIX."element_resources as t";
		$sql .= " WHERE t.rowid = ".($id);

		dol_syslog(get_class($this)."::fetch", LOG_DEBUG);
		$resql = $this->db->query($sql);
		if ($resql) {
			if ($this->db->num_rows($resql)) {
				$obj = $this->db->fetch_object($resql);

				$this->id = $obj->rowid;
				$this->resource_id = $obj->resource_id;
				$this->resource_type	= $obj->resource_type;
				$this->element_id = $obj->element_id;
				$this->element_type		= $obj->element_type;
				$this->busy = $obj->busy;
				$this->mandatory = $obj->mandatory;
				$this->fk_user_create = $obj->fk_user_create;

				/*if ($obj->resource_id && $obj->resource_type) {
					$this->objresource = fetchObjectByElement($obj->resource_id, $obj->resource_type);
				}*/
				if ($obj->element_id && $obj->element_type) {
					$this->objelement = fetchObjectByElement($obj->element_id, $obj->element_type);
				}
			}
			$this->db->free($resql);

			return $this->id;
		} else {
			$this->error = "Error ".$this->db->lasterror();
			return -1;
		}
	}

	/**
	 * Delete a resource object
	 *
	 * @param	int		$rowid			Id of resource line to delete
	 * @param	int		$notrigger		Disable all triggers
	 * @return	int						if OK: >0 || if KO: <0
	 */
	public function delete(int $rowid, int $notrigger = 0)
	{
		global $user, $conf;
		require_once DOL_DOCUMENT_ROOT.'/core/lib/files.lib.php';

		$error = 0;

		$this->db->begin();

		$sql = "DELETE FROM ".MAIN_DB_PREFIX.$this->table_element;
		$sql .= " WHERE rowid = ".($rowid);

		dol_syslog(get_class($this), LOG_DEBUG);
		if ($this->db->query($sql)) {
			$sql = "DELETE FROM ".MAIN_DB_PREFIX."element_resources";
			$sql .= " WHERE element_type='resource' AND resource_id = ".((int) $rowid);
			dol_syslog(get_class($this)."::delete", LOG_DEBUG);
			$resql = $this->db->query($sql);
			if (!$resql) {
				$this->error = $this->db->lasterror();
				$error++;
			}
		} else {
			$this->error = $this->db->lasterror();
			$error++;
		}

		// Removed extrafields
		if (!$error) {
			$result = $this->deleteExtraFields();
			if ($result < 0) {
				$error++;
				dol_syslog(get_class($this)."::delete error -3 ".$this->error, LOG_ERR);
			}
		}

		if (!$notrigger) {
			// Call trigger
			$result = $this->call_trigger('RESOURCE_DELETE', $user);
			if ($result < 0) {
				$error++;
			}
			// End call triggers
		}

		if (!$error) {
			// We remove directory
			dol_sanitizeFileName($this->ref);
			if (!empty($conf->resource->dir_output)) {
				$dir = $conf->resource->dir_output."/".dol_sanitizeFileName($this->ref);
				if (file_exists($dir)) {
					$res = @dol_delete_dir_recursive($dir);
					if (!$res) {
						$this->errors[] = 'ErrorFailToDeleteDir';
						$error++;
					}
				}
			}
		}

		if (!$error) {
			$this->db->commit();
			return 1;
		} else {
			$this->db->rollback();
			return -1;
		}
	}

	/**
	 * Load resource objects into $this->lines
	 *
	 * @param	string		$sortorder		sort order
	 * @param	string		$sortfield		sort field
	 * @param	int			$limit			limit page
	 * @param	int			$offset			page
	 * @param	array		$filter			filter output
	 * @return	int							if KO: <0 || if OK number of lines loaded
	 */
	public function fetchAll(string $sortorder, string $sortfield, int $limit, int $offset, array $filter = [])
	{
		require_once DOL_DOCUMENT_ROOT.'/core/class/extrafields.class.php';
		$extrafields = new ExtraFields($this->db);

		$sql = "SELECT ";
		$sql .= " t.rowid,";
		$sql .= " t.entity,";
		$sql .= " t.ref,";
		$sql .= " t.address,";
		$sql .= " t.zip,";
		$sql .= " t.town,";
		$sql .= " t.fk_country,";
		$sql .= " t.fk_state,";
		$sql .= " t.description,";
		$sql .= " t.phone,";
		$sql .= " t.email,";
		$sql .= " t.max_users,";
		$sql .= " t.fk_code_type_resource,";
		$sql .= " t.tms,";
		// Add fields from extrafields
		if (!empty($extrafields->attributes[$this->table_element]) && !empty($extrafields->attributes[$this->table_element]['label'])) {
			foreach ($extrafields->attributes[$this->table_element]['label'] as $key => $val) {
				$sql .= ($extrafields->attributes[$this->table_element]['type'][$key] != 'separate' ? "ef.".$key." as options_".$key.', ' : '');
			}
		}
		$sql .= " ty.label as type_label";
		$sql .= " FROM ".MAIN_DB_PREFIX.$this->table_element." as t";
		$sql .= " LEFT JOIN ".MAIN_DB_PREFIX."c_type_resource as ty ON ty.code=t.fk_code_type_resource";
		$sql .= " LEFT JOIN ".MAIN_DB_PREFIX.$this->table_element."_extrafields as ef ON ef.fk_object=t.rowid";
		$sql .= " WHERE t.entity IN (".getEntity('resource').")";
		// Manage filter
		if (!empty($filter)) {
			foreach ($filter as $key => $value) {
				if (strpos($key, 'date')) {
					$sql .= " AND ".$key." = '".$this->db->idate($value)."'";
				} elseif (strpos($key, 'ef.') !== false) {
					$sql .= $value;
				} else {
					$sql .= " AND ".$key." LIKE '%".$this->db->escape($value)."%'";
				}
			}
		}
		$sql .= $this->db->order($sortfield, $sortorder);
		if ($limit) {
			$sql .= $this->db->plimit($limit, $offset);
		}

		dol_syslog(get_class($this)."::fetchAll", LOG_DEBUG);

		$this->lines = array();
		$resql = $this->db->query($sql);
		if ($resql) {
			$num = $this->db->num_rows($resql);
			if ($num) {
				while ($obj = $this->db->fetch_object($resql)) {
					$line = new Dolresource($this->db);
					$line->id = $obj->rowid;
					$line->ref = $obj->ref;
					$line->address = $obj->address;
					$line->zip = $obj->zip;
					$line->town = $obj->town;
					$line->country_id = $obj->fk_country;
					$line->state_id = $obj->fk_state;
					$line->description = $obj->description;
					$this->phone = $obj->phone;
					$this->email = $obj->email;
					$this->max_users = $obj->max_users;
					$line->fk_code_type_resource = $obj->fk_code_type_resource;
					$line->type_label = $obj->type_label;

					// fetch optionals attributes and labels

					$line->fetch_optionals();

					$this->lines[] = $line;
				}
				$this->db->free($resql);
			}
			return $num;
		} else {
			$this->error = $this->db->lasterror();
			return -1;
		}
	}

	/**
	 * Update element resource in database
	 *
	 * @param	User|null	$user		User that modifies
	 * @param	int			$notrigger	0=launch triggers after, 1=disable triggers
	 * @return	int						if KO: <0 || if OK: >0
	 */
	public function updateElementResource(User $user = null, int $notrigger = 0)
	{
		$error = 0;

		// Clean parameters
		if (!is_numeric($this->resource_id)) {
			$this->resource_id = 0;
		}
		if (isset($this->resource_type)) {
			$this->resource_type = trim($this->resource_type);
		}
		if (!is_numeric($this->element_id)) {
			$this->element_id = 0;
		}
		if (isset($this->element_type)) {
			$this->element_type = trim($this->element_type);
		}
		if (isset($this->busy)) {
			$this->busy = trim($this->busy);
		}
		if (isset($this->mandatory)) {
			$this->mandatory = trim($this->mandatory);
		}

		// Update request
		$sql = "UPDATE ".MAIN_DB_PREFIX."element_resources SET";
		$sql .= " resource_id = ".(isset($this->resource_id) ? (int) $this->resource_id : "null").",";
		$sql .= " resource_type = ".(isset($this->resource_type) ? "'".$this->db->escape($this->resource_type)."'" : "null").",";
		$sql .= " element_id = ".(isset($this->element_id) ? (int) $this->element_id : "null").",";
		$sql .= " element_type = ".(isset($this->element_type) ? "'".$this->db->escape($this->element_type)."'" : "null").",";
		$sql .= " busy = ".(isset($this->busy) ? (int) $this->busy : "null").",";
		$sql .= " mandatory = ".(isset($this->mandatory) ? (int) $this->mandatory : "null").",";
		$sql .= " tms = ".(dol_strlen($this->tms) != 0 ? "'".$this->db->idate($this->tms)."'" : 'null');
		$sql .= " WHERE rowid=".((int) $this->id);

		$this->db->begin();

		dol_syslog(get_class($this)."::update", LOG_DEBUG);
		$resql = $this->db->query($sql);
		if (!$resql) {
			$error++;
			$this->errors[] = "Error ".$this->db->lasterror();
		}

		if (!$error) {
			if (!$notrigger) {
				// Call trigger
				$result = $this->call_trigger('RESOURCE_MODIFY', $user);
				if ($result < 0) {
					$error++;
				}
				// End call triggers
			}
		}

		// Commit or rollback
		if ($error) {
			foreach ($this->errors as $errmsg) {
				dol_syslog(get_class($this)."::update ".$errmsg, LOG_ERR);
				$this->error .= ($this->error ? ', '.$errmsg : $errmsg);
			}
			$this->db->rollback();
			return -1 * $error;
		} else {
			$this->db->commit();
			return 1;
		}
	}


	/**
	 * Return an array with resources linked to the element
	 *
	 * @param	string		$element			Element
	 * @param	int			$element_id			Id
	 * @param	string		$resource_type		Type
	 * @return	array							Array of resources
	 */
	public function getElementResources(string $element, int $element_id, string $resource_type = '')
	{
		// Links between objects are stored in this table
		$sql = 'SELECT rowid, resource_id, resource_type, busy, mandatory';
		$sql .= ' FROM '.MAIN_DB_PREFIX.'element_resources';
		$sql .= " WHERE element_id=".((int) $element_id)." AND element_type='".$this->db->escape($element)."'";
		if ($resource_type) {
			$sql .= " AND resource_type LIKE '%".$this->db->escape($resource_type)."%'";
		}
		$sql .= ' ORDER BY resource_type';

		dol_syslog(get_class($this)."::getElementResources", LOG_DEBUG);

		$resources = array();
		$resql = $this->db->query($sql);
		if ($resql) {
			$num = $this->db->num_rows($resql);
			$i = 0;
			while ($i < $num) {
				$obj = $this->db->fetch_object($resql);

				$resources[$i] = array(
					'rowid' => $obj->rowid,
					'resource_id' => $obj->resource_id,
					'resource_type'=>$obj->resource_type,
					'busy'=>$obj->busy,
					'mandatory'=>$obj->mandatory
				);
				$i++;
			}
		}

		return $resources;
	}

	/**
	 *  Return an int number of resources linked to the element
	 *
	 * @param	string	$elementType		Element type
	 * @param	int		$elementId			Element id
	 * @return	int							Nb of resources loaded
	 */
	public function fetchElementResources(string $elementType, int $elementId)
	{
		$resources = $this->getElementResources($elementType, $elementId);
		$i = 0;
		foreach ($resources as $resource) {
			$this->lines[$i] = fetchObjectByElement($resource['resource_id'], $resource['resource_type']);
			$i++;
		}
		return $i;
	}

	/**
	 * Load in cache resource type code (setup in dictionary)
	 *
	 * @return		int		if KO: <0 || if already loaded: 0 || Number of lines loaded
	 */
	public function loadCacheCodeTypeResource()
	{
		global $langs;

		if (is_array($this->cache_code_type_resource) && count($this->cache_code_type_resource)) {
			return 0; // Cache deja charge
		}

		$sql = "SELECT rowid, code, label, active";
		$sql .= " FROM ".MAIN_DB_PREFIX."c_type_resource";
		$sql .= " WHERE active > 0";
		$sql .= " ORDER BY rowid";
		dol_syslog(get_class($this)."::load_cache_code_type_resource", LOG_DEBUG);
		$resql = $this->db->query($sql);
		if ($resql) {
			$num = $this->db->num_rows($resql);
			$i = 0;
			while ($i < $num) {
				$obj = $this->db->fetch_object($resql);

				$label = ($langs->trans("ResourceTypeShort".$obj->code) != "ResourceTypeShort".$obj->code ? $langs->trans("ResourceTypeShort".$obj->code) : ($obj->label != '-' ? $obj->label : ''));
				$this->cache_code_type_resource[$obj->rowid]['code'] = $obj->code;
				$this->cache_code_type_resource[$obj->rowid]['label'] = $label;
				$this->cache_code_type_resource[$obj->rowid]['active'] = $obj->active;
				$i++;
			}
			return $num;
		} else {
			dol_print_error($this->db);
			return -1;
		}
	}

	/**
	 * getTooltipContentArray
	 * @since	v18
	 * @param	array	$params		ex option, infologin
	 * @return	array
	 */
	public function getTooltipContentArray($params)
	{
		global $langs;

		$langs->load('resource');

		$datas = [];

		$datas['picto'] = img_picto('', $this->picto).' <u>'.$langs->trans("Resource").'</u>';
		$datas['ref'] = '<br><b>'.$langs->trans('Ref').':</b> '.$this->ref;
		/*if (isset($this->status)) {
		 $datas['status'] = '<br><b>' . $langs->trans("Status").":</b> ".$this->getLibStatut(5);
		 }*/
		if (isset($this->type_label)) {
			$datas['label'] = '<br><b>'.$langs->trans("ResourceType").":</b> ".$this->type_label;
		}

		return $datas;
	}

	/**
	 * Return clickable link of object (with optional picto)
	 *
	 *	@param		int		$withpicto					Add picto into link
	 *	@param		string	$option						Where point the link ('compta', 'expedition', 'document', ...)
	 *	@param		string	$get_params					Parameters added to url
	 *	@param		int		$notooltip					1=Disable tooltip
	 *  @param		string	$morecss                    Add more css on link
	 *  @param		int		$save_lastsearch_value      -1=Auto, 0=No save of lastsearch_values when clicking, 1=Save lastsearch_values whenclicking
	 *	@return		string								String with URL
	 */
	public function getNomUrl(int $withpicto = 0, string $option = '', string $get_params = '', int $notooltip = 0, string $morecss = '', int $save_lastsearch_value = -1)
	{
		global $langs, $hookmanager, $action;

		$result = '';
		$params = [
			'id' => $this->id,
			'objecttype' => $this->element,
		];
		$classfortooltip = 'classfortooltip';
		$dataparams = '';
		if (getDolGlobalInt('MAIN_ENABLE_AJAX_TOOLTIP')) {
			$classfortooltip = 'classforajaxtooltip';
			$dataparams = ' data-params="'.dol_escape_htmltag(json_encode($params)).'"';
			$label = '';
		} else {
			$label = implode($this->getTooltipContentArray($params));
		}

		$url = DOL_URL_ROOT.'/resource/card.php?id='.$this->id;

		if ($option != 'nolink') {
			// Add param to save lastsearch_values or not
			$add_save_lastsearch_values = ($save_lastsearch_value == 1 ? 1 : 0);
			if ($save_lastsearch_value == -1 && isset($_SERVER["PHP_SELF"]) && preg_match('/list\.php/', $_SERVER["PHP_SELF"])) {
				$add_save_lastsearch_values = 1;
			}
			if ($add_save_lastsearch_values) {
				$url .= '&save_lastsearch_values=1';
			}
		}

		$linkclose = '';
		if (empty($notooltip)) {
			if (getDolGlobalString('MAIN_OPTIMIZEFORTEXTBROWSER')) {
				$label = $langs->trans("ShowMyObject");
				$linkclose .= ' alt="'.dol_escape_htmltag($label, 1).'"';
			}
			$linkclose .= ($label ? ' title="'.dol_escape_htmltag($label, 1).'"' : ' title="tocomplete"');
			$linkclose .= $dataparams.' class="'.$classfortooltip.($morecss ? ' '.$morecss : '').'"';
		} else {
			$linkclose = ($morecss ? ' class="'.$morecss.'"' : '');
		}

		$linkstart = '<a href="'.$url.$get_params.'"';
		$linkstart .= $linkclose.'>';
		$linkend = '</a>';
		/*$linkstart = '<a href="'.DOL_URL_ROOT.'/resource/card.php?id='.$this->id.$get_params.'" title="'.dol_escape_htmltag($label, 1).'" class="classfortooltip">';
		 $linkend = '</a>';*/

		$result .= $linkstart;
		if ($withpicto) {
			$result .= img_object(($notooltip ? '' : $label), ($this->picto ?: 'generic'), (($withpicto != 2) ? 'class="paddingright"' : ''), 0, 0, $notooltip ? 0 : 1);
		}
		if ($withpicto != 2) {
			$result .= $this->ref;
		}
		$result .= $linkend;

		$hookmanager->initHooks(array($this->element . 'dao'));
		$parameters = array('id'=>$this->id, 'getnomurl' => &$result);
		$reshook = $hookmanager->executeHooks('getNomUrl', $parameters, $this, $action); // Note that $action and $object may have been modified by some hooks
		if ($reshook > 0) {
			$result = $hookmanager->resPrint;
		} else {
			$result .= $hookmanager->resPrint;
		}
		return $result;
	}


	/**
	 * Get status label
	 *
	 * @param		int		$mode		0=long label, 1=short label, 2=Picto + short label, 3=Picto, 4=Picto + long label, 5=Short label + Picto, 6=Long label + Picto
	 * @return		string				Label of status
	 */
	public function getLibStatut(int $mode = 0)
	{
		return $this->getLibStatusLabel($this->status, $mode);
	}

	/**
	 * Get status
	 *
	 * @param	int		$status		Id status
	 * @param	int		$mode 		0=long label, 1=short label, 2=Picto + short label, 3=Picto, 4=Picto + long label, 5=Short label + Picto, 5=Long label + Picto
	 * @return	string				Label of status
	 */
	public static function getLibStatusLabel(int $status, int $mode = 0)
	{
		return '';
	}

	/**
	 * Load indicators this->nb for state board
	 *
	 * @return	int		if KO: <0 || if OK: >0
	 */
	public function loadStateBoard()
	{
		$this->nb = array();

		$sql = "SELECT count(r.rowid) as nb";
		$sql .= " FROM ".MAIN_DB_PREFIX."resource as r";
		$sql .= " WHERE r.entity IN (".getEntity('resource').")";

		$resql = $this->db->query($sql);
		if ($resql) {
			while ($obj = $this->db->fetch_object($resql)) {
				$this->nb["dolresource"] = $obj->nb;
			}
			$this->db->free($resql);
			return 1;
		} else {
			dol_print_error($this->db);
			$this->error = $this->db->error();
			return -1;
		}
	}
}<|MERGE_RESOLUTION|>--- conflicted
+++ resolved
@@ -68,15 +68,9 @@
 	public $fk_country;
 
 	/**
-<<<<<<< HEAD
-	 * @var string type label
-	 */
-	public $type_label;
-=======
 	 * @var int ID state
 	 */
 	public $fk_state;
->>>>>>> aee0618d
 
 	/**
 	 * @var string description
@@ -150,14 +144,6 @@
 	 * @var int ID
 	 */
 	public $fk_user_create;
-<<<<<<< HEAD
-
-	/**
-	 * @var string timestamp
-	 */
-	public $tms;
-=======
->>>>>>> aee0618d
 
 	/**
 	 * Used by fetchElementResource() to return an object
