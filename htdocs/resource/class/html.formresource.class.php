--- conflicted
+++ resolved
@@ -85,11 +85,7 @@
 
     	$resourcestat = new Dolresource($this->db);
 
-<<<<<<< HEAD
-    	$resources_used = $resourcestat->fetch_all('ASC', 't.rowid', $limit, $offset, '');
-=======
     	$resources_used = $resourcestat->fetch_all('ASC', 't.rowid', $limit, $offset, $filter);
->>>>>>> 04e3f234
 
     	if ($outputmode != 2)
     	{
