<?php
/* Copyright (C) - 2013-2015 Jean-François FERRY	<jfefe@aternatik.fr>
 *
 * This program is free software; you can redistribute it and/or modify
 * it under the terms of the GNU General Public License as published by
 * the Free Software Foundation; either version 3 of the License, or
 * (at your option) any later version.
 *
 * This program is distributed in the hope that it will be useful,
 * but WITHOUT ANY WARRANTY; without even the implied warranty of
 * MERCHANTABILITY or FITNESS FOR A PARTICULAR PURPOSE.  See the
 * GNU General Public License for more details.
 *
 * You should have received a copy of the GNU General Public License
 * along with this program. If not, see <http://www.gnu.org/licenses/>.
 * or see http://www.gnu.org/
 */

/**
 *       \file       resource/class/html.formresource.class.php
 *       \ingroup    core
 *       \brief      Class file to manage forms into resource module
 */
require_once(DOL_DOCUMENT_ROOT ."/core/class/html.form.class.php");
require_once(DOL_DOCUMENT_ROOT ."/resource/class/dolresource.class.php");


/**
 * Classe permettant la gestion des formulaire du module resource
 *
 * \remarks Utilisation: $formresource = new FormResource($db)
 * \remarks $formplace->proprietes=1 ou chaine ou tableau de valeurs
 */
class FormResource
{
    var $db;

    var $substit=array();
    var $param=array();

    var $error;


	/**
	* Constructor
	*
	* @param DoliDB $db Database handler
	*/
    function __construct($db)
    {
        $this->db = $db;

        return 1;
    }


    /**
     *  Output html form to select a resource
     *
     *	@param	int   	$selected       Preselected resource id
     *	@param  string	$htmlname       Name of field in form
     *  @param  string	$filter         Optionnal filters criteras (example: 's.rowid <> x')
     *	@param	int		$showempty		Add an empty field
     * 	@param	int		$showtype		Show third party type in combolist (customer, prospect or supplier)
     * 	@param	int		$forcecombo		Force to use combo box
     *  @param	array	$event			Event options. Example: array(array('method'=>'getContacts', 'url'=>dol_buildpath('/core/ajax/contacts.php',1), 'htmlname'=>'contactid', 'params'=>array('add-customer-contact'=>'disabled')))
     *  @param	string	$filterkey		Filter on key value
     *  @param	int		$outputmode		0=HTML select string, 1=Array, 2=without form tag
     *  @param	int		$limit			Limit number of answers
     * 	@return	string					HTML string with
     */
    function select_resource_list($selected='',$htmlname='fk_resource',$filter='',$showempty=0, $showtype=0, $forcecombo=0, $event=array(), $filterkey='', $outputmode=0, $limit=20)
    {
    	global $conf,$user,$langs;

    	$out='';
    	$outarray=array();

    	$resourcestat = new Dolresource($this->db);

    	$resources_used = $resourcestat->fetch_all('ASC', 't.rowid', $limit, $offset, $filter='');

    	if ($outputmode != 2)
    	{
    	    $out = '<form action="'.$_SERVER["PHP_SELF"].'" method="POST">';
    	    $out.= '<input type="hidden" name="token" value="'.$_SESSION['newtoken'].'">';
    	}
    	//$out.= '<input type="hidden" name="action" value="search">';
    	//$out.= '<input type="hidden" name="id" value="'.$theme->id.'">';

    	if ($resourcestat)
    	{
    		if (! empty($conf->use_javascript_ajax) && ! empty($conf->global->RESOURCE_USE_SEARCH_TO_SELECT) && ! $forcecombo)
    		{
    			//$minLength = (is_numeric($conf->global->RESOURCE_USE_SEARCH_TO_SELECT)?$conf->global->RESOURCE_USE_SEARCH_TO_SELECT:2);
    			$out.= ajax_combobox($htmlname, $event, $conf->global->RESOURCE_USE_SEARCH_TO_SELECT);
    		}

    		// Construct $out and $outarray
    		$out.= '<select id="'.$htmlname.'" class="flat minwidth200" name="'.$htmlname.'">'."\n";
<<<<<<< HEAD
    		if ($showempty) $out.= '<option value="-1"></option>'."\n";
=======
    		if ($showempty) $out.= '<option value="-1">&nbsp;</option>'."\n";

>>>>>>> 3f5d67d4
    		$num = count($resourcestat->lines);

    		//var_dump($resourcestat->lines);
    		$i = 0;
    		if ($num)
    		{
    			while ( $i < $num)
    			{
    			    $resourceclass=ucfirst($resourcestat->lines[$i]->element);
    			    
    				$label=$resourcestat->lines[$i]->ref?$resourcestat->lines[$i]->ref:''.$resourcestat->lines[$i]->label;
    				if ($resourceclass != 'Dolresource') $label.=' ('.$langs->trans($resourceclass).')';
    				
    				if ($selected > 0 && $selected == $resourcestat->lines[$i]->id)
    				{
    					$out.= '<option value="'.$resourcestat->lines[$i]->id.'" selected>'.$label.'</option>';
    				}
    				else
    				{
    					$out.= '<option value="'.$resourcestat->lines[$i]->id.'">'.$label.'</option>';
    				}

    				array_push($outarray, array('key'=>$resourcestat->lines[$i]->id, 'value'=>$resourcestat->lines[$i]->label, 'label'=>$resourcestat->lines[$i]->label));

    				$i++;
    				if (($i % 10) == 0) $out.="\n";
    			}
    		}
    		$out.= '</select>'."\n";

    		if ($outputmode != 2)
    		{

        		$out.= '<input type="submit" class="button" value="'.$langs->trans("Search").'"> &nbsp; &nbsp; ';

        		$out.= '</form>';
    		}
    	}
    	else
    	{
    		dol_print_error($this->db);
    	}

    	if ($outputmode && $outputmode != 2) return $outarray;
    	return $out;
    }

    /**
     *      Return html list of tickets type
     *
     *      @param	string	$selected       Id du type pre-selectionne
     *      @param  string	$htmlname       Nom de la zone select
     *      @param  string	$filtertype     To filter on field type in llx_c_ticketsup_type (array('code'=>xx,'label'=>zz))
     *      @param  int		$format         0=id+libelle, 1=code+code, 2=code+libelle, 3=id+code
     *      @param  int		$empty			1=peut etre vide, 0 sinon
     * 		@param	int		$noadmininfo	0=Add admin info, 1=Disable admin info
     *      @param  int		$maxlength      Max length of label
     * 		@return	void
     */
    function select_types_resource($selected='',$htmlname='type_resource',$filtertype='',$format=0, $empty=0, $noadmininfo=0,$maxlength=0)
    {
    	global $langs,$user;

    	$resourcestat = new Dolresource($this->db);

    	dol_syslog(get_class($this)."::select_types_resource ".$selected.", ".$htmlname.", ".$filtertype.", ".$format,LOG_DEBUG);

    	$filterarray=array();

    	if ($filtertype != '' && $filtertype != '-1') $filterarray=explode(',',$filtertype);

    	$resourcestat->load_cache_code_type_resource();
    	print '<select id="select'.$htmlname.'" class="flat select_'.$htmlname.'" name="'.$htmlname.'">';
    	if ($empty) print '<option value="">&nbsp;</option>';
    	if (is_array($resourcestat->cache_code_type_resource) && count($resourcestat->cache_code_type_resource))
    	{
    		foreach($resourcestat->cache_code_type_resource as $id => $arraytypes)
    		{

    			// We discard empty line if showempty is on because an empty line has already been output.
    			if ($empty && empty($arraytypes['code'])) continue;

    			if ($format == 0) print '<option value="'.$id.'"';
    			if ($format == 1) print '<option value="'.$arraytypes['code'].'"';
    			if ($format == 2) print '<option value="'.$arraytypes['code'].'"';
    			if ($format == 3) print '<option value="'.$id.'"';
    			// Si selected est text, on compare avec code, sinon avec id
    			if (preg_match('/[a-z]/i', $selected) && $selected == $arraytypes['code']) print ' selected';
    			elseif ($selected == $id) print ' selected';
    			print '>';
    			if ($format == 0) $value=($maxlength?dol_trunc($arraytypes['label'],$maxlength):$arraytypes['label']);
    			if ($format == 1) $value=$arraytypes['code'];
    			if ($format == 2) $value=($maxlength?dol_trunc($arraytypes['label'],$maxlength):$arraytypes['label']);
    			if ($format == 3) $value=$arraytypes['code'];
    			print $value?$value:'&nbsp;';
    			print '</option>';
    		}
    	}
    	print '</select>';
    	if ($user->admin && ! $noadmininfo) print info_admin($langs->trans("YouCanChangeValuesForThisListFromDictionarySetup"),1);
    }



}
<|MERGE_RESOLUTION|>--- conflicted
+++ resolved
@@ -98,12 +98,8 @@
 
     		// Construct $out and $outarray
     		$out.= '<select id="'.$htmlname.'" class="flat minwidth200" name="'.$htmlname.'">'."\n";
-<<<<<<< HEAD
-    		if ($showempty) $out.= '<option value="-1"></option>'."\n";
-=======
     		if ($showempty) $out.= '<option value="-1">&nbsp;</option>'."\n";
 
->>>>>>> 3f5d67d4
     		$num = count($resourcestat->lines);
 
     		//var_dump($resourcestat->lines);
