--- conflicted
+++ resolved
@@ -210,9 +210,4 @@
     	print '</select>';
     	if ($user->admin && ! $noadmininfo) print info_admin($langs->trans("YouCanChangeValuesForThisListFromDictionarySetup"),1);
     }
-<<<<<<< HEAD
-
-}
-=======
-}
->>>>>>> 59a27085
+}