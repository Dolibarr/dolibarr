<?php
/* Copyright (C) - 2013-2015 Jean-François FERRY	<jfefe@aternatik.fr>
 * Copyright (C) 2019       Frédéric France         <frederic.france@netlogic.fr>
 * Copyright (C) 2022       Ferran Marcet           <fmarcet@2byte.es>
 *
 * This program is free software; you can redistribute it and/or modify
 * it under the terms of the GNU General Public License as published by
 * the Free Software Foundation; either version 3 of the License, or
 * (at your option) any later version.
 *
 * This program is distributed in the hope that it will be useful,
 * but WITHOUT ANY WARRANTY; without even the implied warranty of
 * MERCHANTABILITY or FITNESS FOR A PARTICULAR PURPOSE.  See the
 * GNU General Public License for more details.
 *
 * You should have received a copy of the GNU General Public License
 * along with this program. If not, see <https://www.gnu.org/licenses/>.
 * or see https://www.gnu.org/
 */

/**
 *       \file       resource/class/html.formresource.class.php
 *       \ingroup    core
 *       \brief      Class file to manage forms into resource module
 */
require_once DOL_DOCUMENT_ROOT."/core/class/html.form.class.php";
require_once DOL_DOCUMENT_ROOT."/resource/class/dolresource.class.php";


/**
 * Class to manage forms for the module resource
 *
 * \remarks Utilisation: $formresource = new FormResource($db)
 * \remarks $formplace->proprietes=1 ou chaine ou tableau de valeurs
 */
class FormResource
{
	/**
	 * @var DoliDB Database handler.
	 */
	public $db;

	public $substit = array();

	public $param = array();

	/**
	 * @var string Error code (or message)
	 */
	public $error = '';


	/**
	 * Constructor
	 *
	 * @param DoliDB $db Database handler
	 */
	public function __construct($db)
	{
		$this->db = $db;
	}


	// phpcs:disable PEAR.NamingConventions.ValidFunctionName.ScopeNotCamelCaps
	/**
	 *  Output html form to select a resource
	 *
<<<<<<< HEAD
	 *	@param	int		$selected		Preselected resource id
	 *	@param	string	$htmlname		Name of field in form
	 *  @param	array	$filter			Optionnal filters criteras (example: 's.rowid <> x')
=======
	 *	@param	int   	$selected       Preselected resource id
	 *	@param  string	$htmlname       Name of field in form
	 *  @param  string	$filter         Optional filters criteras (example: 's.rowid <> x')
>>>>>>> abb4bed4
	 *	@param	int		$showempty		Add an empty field
	 * 	@param	int		$showtype		Show third party type in combolist (customer, prospect or supplier)
	 * 	@param	int		$forcecombo		Force to use combo box
	 *  @param	array	$event			Event options. Example: array(array('method'=>'getContacts', 'url'=>dol_buildpath('/core/ajax/contacts.php',1), 'htmlname'=>'contactid', 'params'=>array('add-customer-contact'=>'disabled')))
	 *  @param	string	$filterkey		Filter on key value
	 *  @param	int		$outputmode		0=HTML select string, 1=Array, 2=without form tag
	 *  @param	int		$limit			Limit number of answers
	 *  @param	string	$morecss		More css
<<<<<<< HEAD
	 * 	@param	bool	$multiple		add [] in the name of element and add 'multiple' attribut
=======
	 * 	@param	bool	$multiple       add [] in the name of element and add 'multiple' attribute
>>>>>>> abb4bed4
	 * 	@return	string|array			HTML string with
	 */
	public function select_resource_list($selected = 0, $htmlname = 'fk_resource', $filter = [], $showempty = 0, $showtype = 0, $forcecombo = 0, $event = array(), $filterkey = '', $outputmode = 0, $limit = 20, $morecss = '', $multiple = false)
	{
		// phpcs:enable
		global $conf, $user, $langs;

		$out = '';
		$outarray = array();

		$resourcestat = new Dolresource($this->db);

		$resources_used = $resourcestat->fetchAll('ASC', 't.rowid', $limit, 0, $filter);

		if (!empty($selected) && !is_array($selected)) {
			$selected = array($selected);
		}

		if ($outputmode != 2) {
			$out = '<form action="'.$_SERVER["PHP_SELF"].'" method="POST">';
			$out .= '<input type="hidden" name="token" value="'.newToken().'">';
		}

		if ($resourcestat) {
			// Construct $out and $outarray
			$out .= '<select id="'.$htmlname.'" class="flat minwidth100'.($morecss ? ' '.$morecss : '').'" name="'.$htmlname.($multiple ? '[]' : '').'" '.($multiple ? 'multiple' : '').'>'."\n";
			if ($showempty) {
				$out .= '<option value="-1">&nbsp;</option>'."\n";
			}

			$num = 0;
			if (is_array($resourcestat->lines)) {
				$num = count($resourcestat->lines);
			}

			//var_dump($resourcestat->lines);
			$i = 0;
			if ($num) {
				while ($i < $num) {
					$resourceclass = ucfirst($resourcestat->lines[$i]->element);

					$label = $resourcestat->lines[$i]->ref ? $resourcestat->lines[$i]->ref : ''.$resourcestat->lines[$i]->label;
					if ($resourceclass != 'Dolresource') {
						$label .= ' ('.$langs->trans($resourceclass).')';
					}

					// Test if entry is the first element of $selected.
					if ((isset($selected[0]) && is_object($selected[0]) && $selected[0]->id == $resourcestat->lines[$i]->id) || ((!isset($selected[0]) || !is_object($selected[0])) && !empty($selected) && in_array($resourcestat->lines[$i]->id, $selected))) {
						$out .= '<option value="'.$resourcestat->lines[$i]->id.'" selected>'.$label.'</option>';
					} else {
						$out .= '<option value="'.$resourcestat->lines[$i]->id.'">'.$label.'</option>';
					}

					array_push($outarray, array('key'=>$resourcestat->lines[$i]->id, 'value'=>$resourcestat->lines[$i]->id, 'label'=>$label));

					$i++;
					if (($i % 10) == 0) {
						$out .= "\n";
					}
				}
			}
			$out .= '</select>'."\n";

			if (!empty($conf->use_javascript_ajax) && getDolGlobalString('RESOURCE_USE_SEARCH_TO_SELECT') && !$forcecombo) {
				//$minLength = (is_numeric($conf->global->RESOURCE_USE_SEARCH_TO_SELECT)?$conf->global->RESOURCE_USE_SEARCH_TO_SELECT:2);
				$out .= ajax_combobox($htmlname, $event, $conf->global->RESOURCE_USE_SEARCH_TO_SELECT);
			} else {
				$out .= ajax_combobox($htmlname);
			}

			if ($outputmode != 2) {
				$out .= '<input type="submit" class="button" value="'.$langs->trans("Search").'"> &nbsp; &nbsp; ';

				$out .= '</form>';
			}
		} else {
			dol_print_error($this->db);
		}

		if ($outputmode && $outputmode != 2) {
			return $outarray;
		}
		return $out;
	}

	// phpcs:disable PEAR.NamingConventions.ValidFunctionName.ScopeNotCamelCaps
	/**
	 *  Return html list of tickets type
	 *
	 *  @param	string	$selected       Id du type pre-selectionne
	 *  @param  string	$htmlname       Nom de la zone select
	 *  @param  string	$filtertype     To filter on field type in llx_c_ticket_type (array('code'=>xx,'label'=>zz))
	 *  @param  int		$format         0=id+libelle, 1=code+code, 2=code+libelle, 3=id+code
	 *  @param  int		$empty			1=peut etre vide, 0 sinon
	 *  @param	int		$noadmininfo	0=Add admin info, 1=Disable admin info
	 *  @param  int		$maxlength      Max length of label
	 * 	@return	void
	 */
	public function select_types_resource($selected = '', $htmlname = 'type_resource', $filtertype = '', $format = 0, $empty = 0, $noadmininfo = 0, $maxlength = 0)
	{
		// phpcs:enable
		global $langs, $user;

		$resourcestat = new Dolresource($this->db);

		dol_syslog(get_class($this)."::select_types_resource ".$selected.", ".$htmlname.", ".$filtertype.", ".$format, LOG_DEBUG);

		$filterarray = array();

		if ($filtertype != '' && $filtertype != '-1') {
			$filterarray = explode(',', $filtertype);
		}

		$resourcestat->load_cache_code_type_resource();
		print '<select id="select'.$htmlname.'" class="flat maxwidthonsmartphone select_'.$htmlname.'" name="'.$htmlname.'">';
		if ($empty) {
			print '<option value="">&nbsp;</option>';
		}
		if (is_array($resourcestat->cache_code_type_resource) && count($resourcestat->cache_code_type_resource)) {
			foreach ($resourcestat->cache_code_type_resource as $id => $arraytypes) {
				// We discard empty line if showempty is on because an empty line has already been output.
				if ($empty && empty($arraytypes['code'])) {
					continue;
				}

				if ($format == 0) {
					print '<option value="'.$id.'"';
				} elseif ($format == 1) {
					print '<option value="'.$arraytypes['code'].'"';
				} elseif ($format == 2) {
					print '<option value="'.$arraytypes['code'].'"';
				} elseif ($format == 3) {
					print '<option value="'.$id.'"';
				}
				// Si selected est text, on compare avec code, sinon avec id
				if (!empty($selected) && preg_match('/[a-z]/i', $selected) && $selected == $arraytypes['code']) {
					print ' selected';
				} elseif ($selected == $id) {
					print ' selected';
				}
				print '>';
				if ($format == 0) {
					$value = ($maxlength ? dol_trunc($arraytypes['label'], $maxlength) : $arraytypes['label']);
				} elseif ($format == 1) {
					$value = $arraytypes['code'];
				} elseif ($format == 2) {
					$value = ($maxlength ? dol_trunc($arraytypes['label'], $maxlength) : $arraytypes['label']);
				} elseif ($format == 3) {
					$value = $arraytypes['code'];
				}
				if (empty($value)) {
					$value = '&nbsp;';
				}
				print $value;
				print '</option>';
			}
		}
		print '</select>';
		if ($user->admin && !$noadmininfo) {
			print info_admin($langs->trans("YouCanChangeValuesForThisListFromDictionarySetup"), 1);
		}
	}
}<|MERGE_RESOLUTION|>--- conflicted
+++ resolved
@@ -65,29 +65,19 @@
 	/**
 	 *  Output html form to select a resource
 	 *
-<<<<<<< HEAD
-	 *	@param	int		$selected		Preselected resource id
-	 *	@param	string	$htmlname		Name of field in form
-	 *  @param	array	$filter			Optionnal filters criteras (example: 's.rowid <> x')
-=======
-	 *	@param	int   	$selected       Preselected resource id
-	 *	@param  string	$htmlname       Name of field in form
-	 *  @param  string	$filter         Optional filters criteras (example: 's.rowid <> x')
->>>>>>> abb4bed4
-	 *	@param	int		$showempty		Add an empty field
-	 * 	@param	int		$showtype		Show third party type in combolist (customer, prospect or supplier)
-	 * 	@param	int		$forcecombo		Force to use combo box
-	 *  @param	array	$event			Event options. Example: array(array('method'=>'getContacts', 'url'=>dol_buildpath('/core/ajax/contacts.php',1), 'htmlname'=>'contactid', 'params'=>array('add-customer-contact'=>'disabled')))
+	 *	@param	int		  $selected		  Preselected resource id
+	 *	@param	string	$htmlname		  Name of field in form
+	 *  @param	array	  $filter			  Optionnal filters criteras (example: 's.rowid <> x')
+	 *	@param	int		  $showempty		Add an empty field
+	 * 	@param	int		  $showtype		  Show third party type in combolist (customer, prospect or supplier)
+	 * 	@param	int		  $forcecombo		Force to use combo box
+	 *  @param	array	  $event			  Event options. Example: array(array('method'=>'getContacts', 'url'=>dol_buildpath('/core/ajax/contacts.php',1), 'htmlname'=>'contactid', 'params'=>array('add-customer-contact'=>'disabled')))
 	 *  @param	string	$filterkey		Filter on key value
-	 *  @param	int		$outputmode		0=HTML select string, 1=Array, 2=without form tag
-	 *  @param	int		$limit			Limit number of answers
-	 *  @param	string	$morecss		More css
-<<<<<<< HEAD
-	 * 	@param	bool	$multiple		add [] in the name of element and add 'multiple' attribut
-=======
-	 * 	@param	bool	$multiple       add [] in the name of element and add 'multiple' attribute
->>>>>>> abb4bed4
-	 * 	@return	string|array			HTML string with
+	 *  @param	int		  $outputmode		0=HTML select string, 1=Array, 2=without form tag
+	 *  @param	int		  $limit			  Limit number of answers
+	 *  @param	string	$morecss		  More css
+	 * 	@param	bool	  $multiple		  add [] in the name of element and add 'multiple' attribut
+	 * 	@return	string|array			    HTML string with
 	 */
 	public function select_resource_list($selected = 0, $htmlname = 'fk_resource', $filter = [], $showempty = 0, $showtype = 0, $forcecombo = 0, $event = array(), $filterkey = '', $outputmode = 0, $limit = 20, $morecss = '', $multiple = false)
 	{
