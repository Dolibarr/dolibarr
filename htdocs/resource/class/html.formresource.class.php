--- conflicted
+++ resolved
@@ -85,11 +85,7 @@
 
     	$resourcestat = new Dolresource($this->db);
 
-<<<<<<< HEAD
-    	$resources_used = $resourcestat->fetch_all('ASC', 't.rowid', $limit, $offset, $filter= '');
-=======
     	$resources_used = $resourcestat->fetch_all('ASC', 't.rowid', $limit, $offset, $filter);
->>>>>>> 44fd36b1
 
     	if ($outputmode != 2)
     	{
