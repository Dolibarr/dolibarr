--- conflicted
+++ resolved
@@ -6,10 +6,7 @@
  * Copyright (C) 2005-2011  Regis Houssin           <regis.houssin@inodbox.com>
  * Copyright (C) 2015-2016  Raphaël Doursenaud      <rdoursenaud@gpcsolutions.fr>
  * Copyright (C) 2024		MDW							<mdeweerd@users.noreply.github.com>
-<<<<<<< HEAD
-=======
  * Copyright (C) 2024		Frédéric France			<frederic.france@free.fr>
->>>>>>> cc80841a
  *
  * This program is free software; you can redistribute it and/or modify
  * it under the terms of the GNU General Public License as published by
@@ -51,21 +48,13 @@
 $main_url = GETPOST('main_url') ? GETPOST('main_url') : (empty($argv[5]) ? '' : $argv[5]);
 // Database login information
 $userroot = GETPOST('db_user_root', 'alpha') ? GETPOST('db_user_root', 'alpha') : (empty($argv[6]) ? '' : $argv[6]);
-<<<<<<< HEAD
-$passroot = GETPOST('db_pass_root', 'none') ? GETPOST('db_pass_root', 'none') : (empty($argv[7]) ? '' : $argv[7]);
-=======
 $passroot = GETPOST('db_pass_root', 'password') ? GETPOST('db_pass_root', 'password') : (empty($argv[7]) ? '' : $argv[7]);
->>>>>>> cc80841a
 // Database server
 $db_type = GETPOST('db_type', 'aZ09') ? GETPOST('db_type', 'aZ09') : (empty($argv[8]) ? '' : $argv[8]);
 $db_host = GETPOST('db_host', 'alpha') ? GETPOST('db_host', 'alpha') : (empty($argv[9]) ? '' : $argv[9]);
 $db_name = GETPOST('db_name', 'aZ09') ? GETPOST('db_name', 'aZ09') : (empty($argv[10]) ? '' : $argv[10]);
 $db_user = GETPOST('db_user', 'alpha') ? GETPOST('db_user', 'alpha') : (empty($argv[11]) ? '' : $argv[11]);
-<<<<<<< HEAD
-$db_pass = GETPOST('db_pass', 'none') ? GETPOST('db_pass', 'none') : (empty($argv[12]) ? '' : $argv[12]);
-=======
 $db_pass = GETPOST('db_pass', 'password') ? GETPOST('db_pass', 'password') : (empty($argv[12]) ? '' : $argv[12]);
->>>>>>> cc80841a
 $db_port = GETPOSTINT('db_port') ? GETPOSTINT('db_port') : (empty($argv[13]) ? '' : $argv[13]);
 $db_prefix = GETPOST('db_prefix', 'aZ09') ? GETPOST('db_prefix', 'aZ09') : (empty($argv[14]) ? '' : $argv[14]);
 $db_create_database = GETPOST('db_create_database', 'alpha') ? GETPOST('db_create_database', 'alpha') : (empty($argv[15]) ? '' : $argv[15]);
@@ -108,11 +97,8 @@
 		if (!empty($argv[4])) {
 			$main_data_dir = $argv[4]; // override when executing the script in command line
 		}
-<<<<<<< HEAD
-=======
 		// In mode 3 the main_url is custom
 		if ($force_install_noedit != 3)
->>>>>>> cc80841a
 		$main_url = detect_dolibarr_main_url_root();
 		if (!empty($argv[5])) {
 			$main_url = $argv[5]; // override when executing the script in command line
@@ -896,8 +882,6 @@
 		fwrite($fp, '// Take a look at conf.php.example file for an example of '.$conffiletoshowshort.' file'."\n");
 		fwrite($fp, '// and explanations for all possibles parameters.'."\n");
 		fwrite($fp, '//'."\n");
-<<<<<<< HEAD
-
 		fwrite($fp, '$dolibarr_main_url_root=\''.dol_escape_php(trim($main_url), 1).'\';');
 		fwrite($fp, "\n");
 
@@ -936,46 +920,6 @@
 		fwrite($fp, '$dolibarr_main_db_character_set=\''.dol_escape_php(trim($db_character_set), 1).'\';');
 		fwrite($fp, "\n");
 
-=======
-		fwrite($fp, '$dolibarr_main_url_root=\''.dol_escape_php(trim($main_url), 1).'\';');
-		fwrite($fp, "\n");
-
-		fwrite($fp, '$dolibarr_main_document_root="'.dol_escape_php(dol_sanitizePathName(trim($main_dir))).'";');
-		fwrite($fp, "\n");
-
-		fwrite($fp, $main_use_alt_dir.'$dolibarr_main_url_root_alt=\''.dol_escape_php(trim("/".$main_alt_dir_name), 1).'\';');
-		fwrite($fp, "\n");
-
-		fwrite($fp, $main_use_alt_dir.'$dolibarr_main_document_root_alt="'.dol_escape_php(dol_sanitizePathName(trim($main_dir."/".$main_alt_dir_name))).'";');
-		fwrite($fp, "\n");
-
-		fwrite($fp, '$dolibarr_main_data_root="'.dol_escape_php(dol_sanitizePathName(trim($main_data_dir))).'";');
-		fwrite($fp, "\n");
-
-		fwrite($fp, '$dolibarr_main_db_host=\''.dol_escape_php(trim($db_host), 1).'\';');
-		fwrite($fp, "\n");
-
-		fwrite($fp, '$dolibarr_main_db_port=\''.((int) $db_port).'\';');
-		fwrite($fp, "\n");
-
-		fwrite($fp, '$dolibarr_main_db_name=\''.dol_escape_php(trim($db_name), 1).'\';');
-		fwrite($fp, "\n");
-
-		fwrite($fp, '$dolibarr_main_db_prefix=\''.dol_escape_php(trim($main_db_prefix), 1).'\';');
-		fwrite($fp, "\n");
-
-		fwrite($fp, '$dolibarr_main_db_user=\''.dol_escape_php(trim($db_user), 1).'\';');
-		fwrite($fp, "\n");
-		fwrite($fp, '$dolibarr_main_db_pass=\''.dol_escape_php(trim($db_pass), 1).'\';');
-		fwrite($fp, "\n");
-
-		fwrite($fp, '$dolibarr_main_db_type=\''.dol_escape_php(trim($db_type), 1).'\';');
-		fwrite($fp, "\n");
-
-		fwrite($fp, '$dolibarr_main_db_character_set=\''.dol_escape_php(trim($db_character_set), 1).'\';');
-		fwrite($fp, "\n");
-
->>>>>>> cc80841a
 		fwrite($fp, '$dolibarr_main_db_collation=\''.dol_escape_php(trim($db_collation), 1).'\';');
 		fwrite($fp, "\n");
 
