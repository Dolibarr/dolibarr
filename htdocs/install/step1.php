<?php
/* Copyright (C) 2004-2007  Rodolphe Quiedeville    <rodolphe@quiedeville.org>
 * Copyright (C) 2004-2012  Laurent Destailleur     <eldy@users.sourceforge.net>
 * Copyright (C) 2004       Benoit Mortier          <benoit.mortier@opensides.be>
 * Copyright (C) 2004       Sebastien Di Cintio     <sdicintio@ressource-toi.org>
 * Copyright (C) 2005-2011  Regis Houssin           <regis.houssin@capnetworks.com>
 * Copyright (C) 2015-2016  Raphaël Doursenaud      <rdoursenaud@gpcsolutions.fr>
 *
 * This program is free software; you can redistribute it and/or modify
 * it under the terms of the GNU General Public License as published by
 * the Free Software Foundation; either version 3 of the License, or
 * (at your option) any later version.
 *
 * This program is distributed in the hope that it will be useful,
 * but WITHOUT ANY WARRANTY; without even the implied warranty of
 * MERCHANTABILITY or FITNESS FOR A PARTICULAR PURPOSE.  See the
 * GNU General Public License for more details.
 *
 * You should have received a copy of the GNU General Public License
 * along with this program. If not, see <http://www.gnu.org/licenses/>.
 */

/**
 *		\file       htdocs/install/step1.php
 *		\ingroup	install
 *		\brief      Build conf file on disk
 */

define('DONOTLOADCONF',1);	// To avoid loading conf by file inc.php

include 'inc.php';

global $langs;

$action=GETPOST('action','alpha');
$setuplang=(GETPOST('selectlang','',3)?GETPOST('selectlang','',3):'auto');
$langs->setDefaultLang($setuplang);

$langs->load("admin");
$langs->load("install");
$langs->load("errors");

// Dolibarr pages directory
$main_dir = GETPOST('main_dir');
// Directory for generated documents (invoices, orders, ecm, etc...)
$main_data_dir = GETPOST('main_data_dir') ? GETPOST('main_data_dir') : $main_dir . '/documents';
// Dolibarr root URL
$main_url = GETPOST('main_url');
// Database login informations
$userroot=GETPOST('db_user_root');
$passroot=GETPOST('db_pass_root');
// Database server
$db_type=GETPOST('db_type','alpha');
$db_host=GETPOST('db_host','alpha');
$db_name=GETPOST('db_name','alpha');
$db_user=GETPOST('db_user','alpha');
$db_pass=GETPOST('db_pass');
$db_port=GETPOST('db_port','int');
$db_prefix=GETPOST('db_prefix','alpha');
$db_create_database = GETPOST('db_create_database');
$db_create_user = GETPOST('db_create_user');
// Force https
$main_force_https = ((GETPOST("main_force_https") && (GETPOST("main_force_https") == "on" || GETPOST("main_force_https") == 1)) ? '1' : '0');
// Use alternative directory
$main_use_alt_dir = ((GETPOST("main_use_alt_dir") && (GETPOST("main_use_alt_dir") == "on" || GETPOST("main_use_alt_dir") == 1)) ? '' : '//');
// Alternative root directory name
$main_alt_dir_name = ((GETPOST("main_alt_dir_name") && GETPOST("main_alt_dir_name") != '') ? GETPOST("main_alt_dir_name") : 'custom');

<<<<<<< HEAD
session_start(); // To be able to keep info into session (used for not losing password during navigation. The password must not transit through parameters)
=======
session_start();	// To be able to keep info into session (used for not losing password during navigation. The password must not transmit through parameters)
>>>>>>> 6bd219b1

// Save a flag to tell to restore input value if we do back
$_SESSION['dol_save_pass']=$db_pass;
//$_SESSION['dol_save_passroot']=$passroot;

// Now we load forced value from install.forced.php file.
$useforcedwizard=false;
$forcedfile="./install.forced.php";
if ($conffile == "/etc/dolibarr/conf.php") $forcedfile="/etc/dolibarr/install.forced.php";
if (@file_exists($forcedfile)) {
	$useforcedwizard = true;
	include_once $forcedfile;
	// If forced install is enabled, let's replace post values. These are empty because form fields are disabled.
	if ($force_install_noedit) {
		$main_dir = detect_dolibarr_main_document_root();
		if (!empty($force_install_main_data_root)) {
			$main_data_dir = $force_install_main_data_root;
		} else {
			$main_data_dir = detect_dolibarr_main_data_root($main_dir);
		}
		$main_url = detect_dolibarr_main_url_root();
		if (!empty($force_install_databaserootlogin)) {
			$userroot = parse_database_login($force_install_databaserootlogin);
		}
		if (!empty($force_install_databaserootpass)) {
			$passroot = parse_database_pass($force_install_databaserootpass);
		}
	}
	if ($force_install_noedit == 2) {
		if (!empty($force_install_type)) {
			$db_type = $force_install_type;
		}
		if (!empty($force_install_dbserver)) {
			$db_host = $force_install_dbserver;
		}
		if (!empty($force_install_database)) {
			$db_name = $force_install_database;
		}
		if (!empty($force_install_databaselogin)) {
			$db_user = $force_install_databaselogin;
		}
		if (!empty($force_install_databasepass)) {
			$db_pass = $force_install_databasepass;
		}
		if (!empty($force_install_port)) {
			$db_port = $force_install_port;
		}
		if (!empty($force_install_prefix)) {
			$db_prefix = $force_install_prefix;
		}
		if (!empty($force_install_createdatabase)) {
			$db_create_database = $force_install_createdatabase;
		}
		if (!empty($force_install_createuser)) {
			$db_create_user = $force_install_createuser;
		}
		if (!empty($force_install_mainforcehttps)) {
			$main_force_https = $force_install_mainforcehttps;
		}
	}
}

dolibarr_install_syslog("--- step1: entering step1.php page");

$error = 0;


/*
 *	View
 */


pHeader($langs->trans("ConfigurationFile"),"step2");

// Test if we can run a first install process
if (! is_writable($conffile))
{
    print $langs->trans("ConfFileIsNotWritable",$conffiletoshow);
    pFooter(1,$setuplang,'jscheckparam');
    exit;
}


// Check parameters
$is_sqlite = false;
if (empty($db_type))
{
    print '<div class="error">'.$langs->trans("ErrorFieldRequired",$langs->transnoentities("DatabaseType")).'</div>';
    $error++;
} else {
	$is_sqlite = ($db_type === 'sqlite' || $db_type === 'sqlite3' );
}
if (empty($db_host) && ! $is_sqlite)
{
    print '<div class="error">'.$langs->trans("ErrorFieldRequired",$langs->transnoentities("Server")).'</div>';
    $error++;
}
if (empty($db_name))
{
    print '<div class="error">'.$langs->trans("ErrorFieldRequired",$langs->transnoentities("DatabaseName")).'</div>';
    $error++;
}
if (empty($db_user)  && ! $is_sqlite)
{
    print '<div class="error">'.$langs->trans("ErrorFieldRequired",$langs->transnoentities("Login")).'</div>';
    $error++;
}
if (! empty($db_port) && ! is_numeric($db_port))
{
    print '<div class="error">'.$langs->trans("ErrorBadValueForParameter",$db_port,$langs->transnoentities("Port")).'</div>';
    $error++;
}
if (! empty($db_prefix) && ! preg_match('/^[a-z0-9]+_$/i', $db_prefix))
{
	print '<div class="error">'.$langs->trans("ErrorBadValueForParameter",$db_prefix,$langs->transnoentities("DatabasePrefix")).'</div>';
	$error++;
}


// Remove last / into dans main_dir
if (substr($main_dir, dol_strlen($main_dir) -1) == "/")
{
    $main_dir = substr($main_dir, 0, dol_strlen($main_dir)-1);
}

// Remove last / into dans main_url
if (! empty($main_url) && substr($main_url, dol_strlen($main_url) -1) == "/")
{
    $main_url = substr($main_url, 0, dol_strlen($main_url)-1);
}

// Test database connection
if (! $error) {
    $result=@include_once $main_dir."/core/db/".$db_type.'.class.php';
    if ($result)
    {
        // If we ask database or user creation we need to connect as root, so we need root login
        if (!empty($db_create_database) && !$userroot) {
            print '<div class="error">'.$langs->trans("YouAskDatabaseCreationSoDolibarrNeedToConnect",$db_name).'</div>';
            print '<br>';
            print $langs->trans("BecauseConnectionFailedParametersMayBeWrong").'<br><br>';
            print $langs->trans("ErrorGoBackAndCorrectParameters");
            $error++;
        }
        if (!empty($db_create_user) && !$userroot) {
            print '<div class="error">'.$langs->trans("YouAskLoginCreationSoDolibarrNeedToConnect",$db_user).'</div>';
            print '<br>';
            print $langs->trans("BecauseConnectionFailedParametersMayBeWrong").'<br><br>';
            print $langs->trans("ErrorGoBackAndCorrectParameters");
            $error++;
        }

        // If we need root access
        if (!$error && (!empty($db_create_database) || !empty($db_create_user))) {
            $databasefortest=$db_name;
            if (!empty($db_create_database)) {
                if ($db_type == 'mysql' || $db_type == 'mysqli')
                {
                    $databasefortest='mysql';
                }
                elseif ($db_type == 'pgsql')
                {
                    $databasefortest='postgres';
                }
                else
                {
                    $databasefortest='master';
                }
            }
            //print $_POST["db_type"].",".$_POST["db_host"].",$userroot,$passroot,$databasefortest,".$_POST["db_port"];

            $db=getDoliDBInstance($db_type, $db_host, $userroot, $passroot, $databasefortest, $db_port);

            dol_syslog("databasefortest=" . $databasefortest . " connected=" . $db->connected . " database_selected=" . $db->database_selected, LOG_DEBUG);
            //print "databasefortest=".$databasefortest." connected=".$db->connected." database_selected=".$db->database_selected;

            if (empty($db_create_database) && $db->connected && !$db->database_selected) {
                print '<div class="error">'.$langs->trans("ErrorConnectedButDatabaseNotFound",$db_name).'</div>';
                print '<br>';
                if (! $db->connected) print $langs->trans("IfDatabaseNotExistsGoBackAndUncheckCreate").'<br><br>';
                print $langs->trans("ErrorGoBackAndCorrectParameters");
                $error++;
            } elseif ($db->error && (empty($db_create_database) && $db->connected)) {
            	// Note: you may experience error here with message "No such file or directory" when mysql was installed for the first time but not yet launched.
                if ($db->error == "No such file or directory") print '<div class="error">'.$langs->trans("ErrorToConnectToMysqlCheckInstance").'</div>';
                else print '<div class="error">'.$db->error.'</div>';
                if (! $db->connected) print $langs->trans("BecauseConnectionFailedParametersMayBeWrong").'<br><br>';
                //print '<a href="#" onClick="javascript: history.back();">';
                print $langs->trans("ErrorGoBackAndCorrectParameters");
                //print '</a>';
                $error++;
            }
        }
        // If we need simple access
        if (!$error && (empty($db_create_database) && empty($db_create_user))) {
            $db=getDoliDBInstance($db_type, $db_host, $db_user, $db_pass, $db_name, $db_port);

            if ($db->error)
            {
                print '<div class="error">'.$db->error.'</div>';
                if (! $db->connected) print $langs->trans("BecauseConnectionFailedParametersMayBeWrong").'<br><br>';
                //print '<a href="#" onClick="javascript: history.back();">';
                print $langs->trans("ErrorGoBackAndCorrectParameters");
                //print '</a>';
                $error++;
            }
        }
    }
    else
    {
        print "<br>\nFailed to include_once(\"".$main_dir."/core/db/".$db_type.".class.php\")<br>\n";
        print '<div class="error">'.$langs->trans("ErrorWrongValueForParameter",$langs->transnoentities("WebPagesDirectory")).'</div>';
        //print '<a href="#" onClick="javascript: history.back();">';
        print $langs->trans("ErrorGoBackAndCorrectParameters");
        //print '</a>';
        $error++;
    }
}

else
{
    if (isset($db)) print $db->lasterror();
    if (isset($db) && ! $db->connected) print '<br>'.$langs->trans("BecauseConnectionFailedParametersMayBeWrong").'<br><br>';
    print $langs->trans("ErrorGoBackAndCorrectParameters");
    $error++;
}

if (! $error && $db->connected)
{
    if (! empty($db_create_database)) {
        $result=$db->select_db($db_name);
        if ($result)
        {
            print '<div class="error">'.$langs->trans("ErrorDatabaseAlreadyExists", $db_name).'</div>';
            print $langs->trans("IfDatabaseExistsGoBackAndCheckCreate").'<br><br>';
            print $langs->trans("ErrorGoBackAndCorrectParameters");
            $error++;
        }
    }
}

// Define $defaultCharacterSet and $defaultDBSortingCollation
if (! $error && $db->connected)
{
    if (!empty($db_create_database)) { // If we create database, we force default value
    	$defaultCharacterSet=$db->forcecharset;
    	$defaultDBSortingCollation=$db->forcecollate;
    }
    else	// If already created, we take current value
    {
        $defaultCharacterSet=$db->getDefaultCharacterSetDatabase();
        $defaultDBSortingCollation=$db->getDefaultCollationDatabase();
    }

    print '<input type="hidden" name="dolibarr_main_db_character_set" value="'.$defaultCharacterSet.'">';
    print '<input type="hidden" name="dolibarr_main_db_collation" value="'.$defaultDBSortingCollation.'">';
    $db_character_set=$defaultCharacterSet;
    $db_collation=$defaultDBSortingCollation;
    dolibarr_install_syslog("step1: db_character_set=" . $db_character_set . " db_collation=" . $db_collation);
}


// Create config file
if (! $error && $db->connected && $action == "set")
{
    umask(0);
    foreach($_POST as $key => $value)
    {
        if (! preg_match('/^db_pass/i', $key)) {
			dolibarr_install_syslog("step1: choice for " . $key . " = " . $value);
		}
    }

    // Show title of step
    print '<h3>'.$langs->trans("ConfigurationFile").'</h3>';
    print '<table cellspacing="0" width="100%" cellpadding="1" border="0">';

    // Check parameter main_dir
    if (! $error)
    {
        if (! is_dir($main_dir))
        {
            dolibarr_install_syslog("step1: directory '" . $main_dir . "' is unavailable or can't be accessed");

            print "<tr><td>";
            print $langs->trans("ErrorDirDoesNotExists",$main_dir).'<br>';
            print $langs->trans("ErrorWrongValueForParameter",$langs->trans("WebPagesDirectory")).'<br>';
            print $langs->trans("ErrorGoBackAndCorrectParameters").'<br><br>';
            print '</td><td>';
            print $langs->trans("Error");
            print "</td></tr>";
            $error++;
        }
    }

    if (! $error)
    {
        dolibarr_install_syslog("step1: directory '" . $main_dir . "' exists");
    }


    // Create subdirectory main_data_dir
    if (! $error)
    {
        // Create directory for documents
        if (! is_dir($main_data_dir))
        {
            dol_mkdir($main_data_dir);
        }

        if (! is_dir($main_data_dir))
        {
            print "<tr><td>".$langs->trans("ErrorDirDoesNotExists",$main_data_dir);
            print ' '.$langs->trans("YouMustCreateItAndAllowServerToWrite");
            print '</td><td>';
            print '<font class="error">'.$langs->trans("Error").'</font>';
            print "</td></tr>";
            print '<tr><td colspan="2"><br>'.$langs->trans("CorrectProblemAndReloadPage",$_SERVER['PHP_SELF'].'?testget=ok').'</td></tr>';
            $error++;
        }
        else
        {
            // Create .htaccess file in document directory
            $pathhtaccess=$main_data_dir.'/.htaccess';
            if (! file_exists($pathhtaccess))
            {
                dolibarr_install_syslog("step1: .htaccess file did not exist, we created it in '" . $main_data_dir . "'");
                $handlehtaccess=@fopen($pathhtaccess,'w');
                if ($handlehtaccess)
                {
                    fwrite($handlehtaccess,'Order allow,deny'."\n");
                    fwrite($handlehtaccess,'Deny from all'."\n");

                    fclose($handlehtaccess);
                    dolibarr_install_syslog("step1: .htaccess file created");
                }
            }

            // Les documents sont en dehors de htdocs car ne doivent pas pouvoir etre telecharges en passant outre l'authentification
            $dir[0] = $main_data_dir."/mycompany";
            $dir[1] = $main_data_dir."/users";
            $dir[2] = $main_data_dir."/custom";
            $dir[3] = $main_data_dir."/facture";
            $dir[4] = $main_data_dir."/propale";
            $dir[5] = $main_data_dir."/ficheinter";
            $dir[6] = $main_data_dir."/produit";
            $dir[7] = $main_data_dir."/doctemplates";
            $dir[7] = $main_data_dir."/extensions";

            // Boucle sur chaque repertoire de dir[] pour les creer s'ils nexistent pas
            $num=count($dir);
            for ($i = 0; $i < $num; $i++)
            {
                if (is_dir($dir[$i]))
                {
                    dolibarr_install_syslog("step1: directory '" . $dir[$i] . "' exists");
                }
                else
                {
                    if (dol_mkdir($dir[$i]) < 0)
                    {
                        print "<tr><td>";
                        print "Failed to create directory: ".$dir[$i];
                        print '</td><td>';
                        print $langs->trans("Error");
                        print "</td></tr>";
                        $error++;
                    }
                    else
                    {
                        dolibarr_install_syslog("step1: directory '" . $dir[$i] . "' created");
                    }
                }
            }

            if ($error)
            {
                print "<tr><td>".$langs->trans("ErrorDirDoesNotExists",$main_data_dir);
                print ' '.$langs->trans("YouMustCreateItAndAllowServerToWrite");
                print '</td><td>';
                print '<font class="error">'.$langs->trans("Error").'</font>';
                print "</td></tr>";
                print '<tr><td colspan="2"><br>'.$langs->trans("CorrectProblemAndReloadPage",$_SERVER['PHP_SELF'].'?testget=ok').'</td></tr>';
            }
            else
            {
            	//ODT templates
            	require_once DOL_DOCUMENT_ROOT.'/core/lib/files.lib.php';
            	$srcroot=$main_dir.'/install/doctemplates';
            	$destroot=$main_data_dir.'/doctemplates';
            	$docs=array('thirdparties' => 'thirdparty', 'proposals' => 'proposal', 'orders' => 'order', 'invoices' => 'invoice', 'projects' => 'project', 'tasks' => 'task_summary');
            	foreach($docs as $cursordir => $cursorfile)
            	{
            		$src=$srcroot.'/'.$cursordir.'/template_'.$cursorfile.'.odt';
            		$dirodt=$destroot.'/'.$cursordir;
            		$dest=$dirodt.'/template_'.$cursorfile.'.odt';

            		dol_mkdir($dirodt);
            		$result=dol_copy($src,$dest,0,0);
            		if ($result < 0)
            		{
            			print '<tr><td colspan="2"><br>'.$langs->trans('ErrorFailToCopyFile',$src,$dest).'</td></tr>';
            		}
            	}
            }
        }
    }

    // Table prefix
    $main_db_prefix = (! empty($db_prefix) ? $db_prefix : 'llx_');

    // Write conf file on disk
    if (! $error)
    {
        // Save old conf file on disk
        if (file_exists("$conffile"))
        {
            // We must ignore errors as an existing old file may already exists and not be replacable or
            // the installer (like for ubuntu) may not have permission to create another file than conf.php.
            // Also no other process must be able to read file or we expose the new file, so content with password.
            @dol_copy($conffile, $conffile.'.old', '0400');
        }

        $error+=write_conf_file($conffile);
    }

    // Write main.inc.php and master.inc.php into documents/custom dir
    //$error+=write_main_file($main_data_dir.'/custom/main.inc.php',$main_dir);
    //$error+=write_master_file($main_data_dir.'/custom/master.inc.php',$main_dir);

    // Create database and admin user database
    if (! $error)
    {
        // We reload configuration file
        conf($dolibarr_main_document_root);

        print '<tr><td>';
        print $langs->trans("ConfFileReload");
        print '</td>';
        print '<td><img src="../theme/eldy/img/tick.png" alt="Ok"></td></tr>';

        // Si creation utilisateur admin demandee, on le cree
        if (isset($db_create_user) && $db_create_user == "on") {
            dolibarr_install_syslog("step1: create database user: " . $dolibarr_main_db_user);

            //print $conf->db->host." , ".$conf->db->name." , ".$conf->db->user." , ".$conf->db->port;
            $databasefortest=$conf->db->name;
            if ($conf->db->type == 'mysql' || $conf->db->type == 'mysqli')
            {
                $databasefortest='mysql';
            }
            else if ($conf->db->type == 'pgsql')
            {
                $databasefortest='postgres';
            }
            else if ($conf->db->type == 'mssql')
            {
                $databasefortest='master';
            }

            // Creation handler de base, verification du support et connexion

            $db=getDoliDBInstance($conf->db->type,$conf->db->host,$userroot,$passroot,$databasefortest,$conf->db->port);

            if ($db->error)
            {
                print '<div class="error">'.$db->error.'</div>';
                $error++;
            }

            if (! $error)
            {
                if ($db->connected)
                {
                    $result=$db->DDLCreateUser($dolibarr_main_db_host,$dolibarr_main_db_user,$dolibarr_main_db_pass,$dolibarr_main_db_name);

                    if ($result > 0)
                    {

                        print '<tr><td>';
                        print $langs->trans("UserCreation").' : ';
                        print $dolibarr_main_db_user;
                        print '</td>';
                        print '<td><img src="../theme/eldy/img/tick.png" alt="Ok"></td></tr>';
                    }
                    else
                    {
                        if ($db->errno() == 'DB_ERROR_RECORD_ALREADY_EXISTS'
                        || $db->errno() == 'DB_ERROR_KEY_NAME_ALREADY_EXISTS'
                        || $db->errno() == 'DB_ERROR_USER_ALREADY_EXISTS')
                        {
                            dolibarr_install_syslog("step1: user already exists");
                            print '<tr><td>';
                            print $langs->trans("UserCreation").' : ';
                            print $dolibarr_main_db_user;
                            print '</td>';
                            print '<td>'.$langs->trans("LoginAlreadyExists").'</td></tr>';
                        }
                        else
                        {
                            dolibarr_install_syslog("step1: failed to create user", LOG_ERR);
                            print '<tr><td>';
                            print $langs->trans("UserCreation").' : ';
                            print $dolibarr_main_db_user;
                            print '</td>';
                            print '<td>'.$langs->trans("Error").': '.$db->errno().' '.$db->error()."</td></tr>";
                        }
                    }

                    $db->close();
                }
                else
                {
                    print '<tr><td>';
                    print $langs->trans("UserCreation").' : ';
                    print $dolibarr_main_db_user;
                    print '</td>';
                    print '<td><img src="../theme/eldy/img/error.png" alt="Error"></td>';
                    print '</tr>';

                    // Affiche aide diagnostique
                    print '<tr><td colspan="2"><br>';
                    print $langs->trans("YouAskDatabaseCreationSoDolibarrNeedToConnect",$dolibarr_main_db_user,$dolibarr_main_db_host,$userroot);
                    print '<br>';
                    print $langs->trans("BecauseConnectionFailedParametersMayBeWrong").'<br><br>';
                    print $langs->trans("ErrorGoBackAndCorrectParameters").'<br><br>';
                    print '</td></tr>';

                    $error++;
                }
            }
        }   // Fin si "creation utilisateur"


        // If database creation is asked, we create it
        if (!$error && (isset($db_create_database) && $db_create_database == "on")) {
            dolibarr_install_syslog("step1: create database: " . $dolibarr_main_db_name . " " . $dolibarr_main_db_character_set . " " . $dolibarr_main_db_collation . " " . $dolibarr_main_db_user);
        	$newdb=getDoliDBInstance($conf->db->type,$conf->db->host,$userroot,$passroot,'',$conf->db->port);
            //print 'eee'.$conf->db->type." ".$conf->db->host." ".$userroot." ".$passroot." ".$conf->db->port." ".$newdb->connected." ".$newdb->forcecharset;exit;

            if ($newdb->connected)
            {
                $result=$newdb->DDLCreateDb($dolibarr_main_db_name, $dolibarr_main_db_character_set, $dolibarr_main_db_collation, $dolibarr_main_db_user);

                if ($result)
                {
                    print '<tr><td>';
                    print $langs->trans("DatabaseCreation")." (".$langs->trans("User")." ".$userroot.") : ";
                    print $dolibarr_main_db_name;
                    print '</td>';
                    print '<td><img src="../theme/eldy/img/tick.png" alt="Ok"></td></tr>';

                    $check1=$newdb->getDefaultCharacterSetDatabase();
                    $check2=$newdb->getDefaultCollationDatabase();
                    dolibarr_install_syslog('step1: note that default server was charset=' . $check1 . ' collation=' . $check2);

                    // If values differs, we save conf file again
                    //if ($check1 != $dolibarr_main_db_character_set) dolibarr_install_syslog('step1: value for character_set is not the one asked for database creation', LOG_WARNING);
                    //if ($check2 != $dolibarr_main_db_collation)     dolibarr_install_syslog('step1: value for collation is not the one asked for database creation', LOG_WARNING);
                }
                else
                {
                    // Affiche aide diagnostique
                    print '<tr><td colspan="2"><br>';
                    print $langs->trans("ErrorFailedToCreateDatabase",$dolibarr_main_db_name).'<br>';
                    print $newdb->lasterror().'<br>';
                    print $langs->trans("IfDatabaseExistsGoBackAndCheckCreate");
                    print '<br>';
                    print '</td></tr>';

                    dolibarr_install_syslog('step1: failed to create database ' . $dolibarr_main_db_name . ' ' . $newdb->lasterrno() . ' ' . $newdb->lasterror(), LOG_ERR);
                    $error++;
                }
                $newdb->close();
            }
            else {
                print '<tr><td>';
                print $langs->trans("DatabaseCreation")." (".$langs->trans("User")." ".$userroot.") : ";
                print $dolibarr_main_db_name;
                print '</td>';
                print '<td><img src="../theme/eldy/img/error.png" alt="Error"></td>';
                print '</tr>';

                // Affiche aide diagnostique
                print '<tr><td colspan="2"><br>';
                print $langs->trans("YouAskDatabaseCreationSoDolibarrNeedToConnect",$dolibarr_main_db_user,$dolibarr_main_db_host,$userroot);
                print '<br>';
                print $langs->trans("BecauseConnectionFailedParametersMayBeWrong").'<br><br>';
                print $langs->trans("ErrorGoBackAndCorrectParameters").'<br><br>';
                print '</td></tr>';

                $error++;
            }
        }   // Fin si "creation database"


        // We test access with dolibarr database user (not admin)
        if (! $error)
        {
            dolibarr_install_syslog("step1: connection type=" . $conf->db->type . " on host=" . $conf->db->host . " port=" . $conf->db->port . " user=" . $conf->db->user . " name=" . $conf->db->name);
            //print "connexion de type=".$conf->db->type." sur host=".$conf->db->host." port=".$conf->db->port." user=".$conf->db->user." name=".$conf->db->name;

            $db=getDoliDBInstance($conf->db->type,$conf->db->host,$conf->db->user,$conf->db->pass,$conf->db->name,$conf->db->port);

            if ($db->connected)
            {
                dolibarr_install_syslog("step1: connection to server by user " . $conf->db->user . " ok");
                print "<tr><td>";
                print $langs->trans("ServerConnection")." (".$langs->trans("User")." ".$conf->db->user.") : ";
                print $dolibarr_main_db_host;
                print "</td><td>";
                print '<img src="../theme/eldy/img/tick.png" alt="Ok">';
                print "</td></tr>";

                // si acces serveur ok et acces base ok, tout est ok, on ne va pas plus loin, on a meme pas utilise le compte root.
                if ($db->database_selected)
                {
                    dolibarr_install_syslog("step1: connection to database " . $conf->db->name . " by user " . $conf->db->user . " ok");
                    print "<tr><td>";
                    print $langs->trans("DatabaseConnection")." (".$langs->trans("User")." ".$conf->db->user.") : ";
                    print $dolibarr_main_db_name;
                    print "</td><td>";
                    print '<img src="../theme/eldy/img/tick.png" alt="Ok">';
                    print "</td></tr>";

                    $error = 0;
                }
                else
                {
                    dolibarr_install_syslog("step1: connection to database " . $conf->db->name . " by user " . $conf->db->user . " failed", LOG_ERR);
                    print "<tr><td>";
                    print $langs->trans("DatabaseConnection")." (".$langs->trans("User")." ".$conf->db->user.") : ";
                    print $dolibarr_main_db_name;
                    print '</td><td>';
                    print '<img src="../theme/eldy/img/error.png" alt="Error">';
                    print "</td></tr>";

                    // Affiche aide diagnostique
                    print '<tr><td colspan="2"><br>';
                    print $langs->trans('CheckThatDatabasenameIsCorrect',$dolibarr_main_db_name).'<br>';
                    print $langs->trans('IfAlreadyExistsCheckOption').'<br>';
                    print $langs->trans("ErrorGoBackAndCorrectParameters").'<br><br>';
                    print '</td></tr>';

                    $error++;
                }
            }
            else
            {
                dolibarr_install_syslog("step1: connection to server by user " . $conf->db->user . " failed", LOG_ERR);
                print "<tr><td>";
                print $langs->trans("ServerConnection")." (".$langs->trans("User")." ".$conf->db->user.") : ";
                print $dolibarr_main_db_host;
                print '</td><td>';
                print '<img src="../theme/eldy/img/error.png" alt="Error">';
                print "</td></tr>";

                // Affiche aide diagnostique
                print '<tr><td colspan="2"><br>';
                print $langs->trans("ErrorConnection",$conf->db->host,$conf->db->name,$conf->db->user);
                print $langs->trans('IfLoginDoesNotExistsCheckCreateUser').'<br>';
                print $langs->trans("ErrorGoBackAndCorrectParameters").'<br><br>';
                print '</td></tr>';

                $error++;
            }
        }
    }

    print '</table>';
}

?>

<script type="text/javascript">
function jsinfo()
{
	ok=true;

	//alert('<?php echo dol_escape_js($langs->transnoentities("NextStepMightLastALongTime")); ?>');

	document.getElementById('nextbutton').style.visibility="hidden";
	document.getElementById('pleasewait').style.visibility="visible";

	return ok;
}
</script>

<?php

dolibarr_install_syslog("--- step1: end");

pFooter($error?1:0,$setuplang,'jsinfo',1);


/**
 *  Create main file. No particular permissions are set by installer.
 *
 *  @param  string		$mainfile       Full path name of main file to generate/update
 *  @param	string		$main_dir		Full path name to main.inc.php file
 *  @return	void
 */
function write_main_file($mainfile,$main_dir)
{
    $fp = @fopen("$mainfile", "w");
    if($fp)
    {
        clearstatcache();
        fputs($fp, '<?php'."\n");
        fputs($fp, "// Wrapper to include main into htdocs\n");
        fputs($fp, "include_once '".$main_dir."/main.inc.php';\n");
        fclose($fp);
    }
}


/**
 *  Create master file. No particular permissions are set by installer.
 *
 *  @param  string		$masterfile     Full path name of master file to generate/update
 *  @param	string		$main_dir		Full path name to master.inc.php file
 *  @return	void
 */
function write_master_file($masterfile,$main_dir)
{
    $fp = @fopen("$masterfile", "w");
    if($fp)
    {
        clearstatcache();
        fputs($fp, '<?php'."\n");
        fputs($fp, "// Wrapper to include master into htdocs\n");
        fputs($fp, "include_once '".$main_dir."/master.inc.php';\n");
        fclose($fp);
    }
}


/**
 *  Save configuration file. No particular permissions are set by installer.
 *
 *  @param  string		$conffile        Path to conf file to generate/update
 *  @return	integer
 */
function write_conf_file($conffile)
{
    global $conf,$langs;
    global $main_url,$main_dir,$main_data_dir,$main_force_https,$main_use_alt_dir,$main_alt_dir_name,$main_db_prefix;
    global $dolibarr_main_url_root,$dolibarr_main_document_root,$dolibarr_main_data_root,$dolibarr_main_db_host;
    global $dolibarr_main_db_port,$dolibarr_main_db_name,$dolibarr_main_db_user,$dolibarr_main_db_pass;
    global $dolibarr_main_db_type,$dolibarr_main_db_character_set,$dolibarr_main_db_collation,$dolibarr_main_authentication;
    global $db_host,$db_port,$db_name,$db_user,$db_pass,$db_type,$db_character_set,$db_collation;
    global $conffile,$conffiletoshow,$conffiletoshowshort;
    global $force_dolibarr_lib_ADODB_PATH, $force_dolibarr_lib_NUSOAP_PATH;
    global $force_dolibarr_lib_TCPDF_PATH, $force_dolibarr_lib_FPDI_PATH;
    global $force_dolibarr_lib_PHPEXCEL_PATH, $force_dolibarr_lib_GEOIP_PATH;
    global $force_dolibarr_lib_ODTPHP_PATH, $force_dolibarr_lib_ODTPHP_PATHTOPCLZIP;
    global $force_dolibarr_js_CKEDITOR, $force_dolibarr_js_JQUERY, $force_dolibarr_js_JQUERY_UI, $force_dolibarr_js_JQUERY_FLOT;
    global $force_dolibarr_font_DOL_DEFAULT_TTF, $force_dolibarr_font_DOL_DEFAULT_TTF_BOLD;

    $error=0;

    $key = md5(uniqid(mt_rand(),TRUE)); // Generate random hash

    $fp = fopen("$conffile", "w");
    if($fp)
    {
        clearstatcache();

        fputs($fp,'<?php'."\n");
        fputs($fp,'//'."\n");
        fputs($fp,'// File generated by Dolibarr installer '.DOL_VERSION.' on '.dol_print_date(dol_now(),'')."\n");
        fputs($fp,'//'."\n");
        fputs($fp,'// Take a look at conf.php.example file for an example of '.$conffiletoshowshort.' file'."\n");
        fputs($fp,'// and explanations for all possibles parameters.'."\n");
        fputs($fp,'//'."\n");

        fputs($fp, '$dolibarr_main_url_root=\''.str_replace("'","\'",($main_url)).'\';');
        fputs($fp,"\n");

        fputs($fp, '$dolibarr_main_document_root=\''.str_replace("'","\'",($main_dir)).'\';');
        fputs($fp,"\n");

        fputs($fp, $main_use_alt_dir.'$dolibarr_main_url_root_alt=\''.str_replace("'","\'",("/".$main_alt_dir_name)).'\';');
        fputs($fp,"\n");

        fputs($fp, $main_use_alt_dir.'$dolibarr_main_document_root_alt=\''.str_replace("'","\'",($main_dir."/".$main_alt_dir_name)).'\';');
		fputs($fp,"\n");

		fputs($fp, '$dolibarr_main_data_root=\''.str_replace("'","\'",($main_data_dir)).'\';');
		fputs($fp,"\n");

		fputs($fp, '$dolibarr_main_db_host=\''.str_replace("'","\'",($db_host)).'\';');
		fputs($fp,"\n");

		fputs($fp, '$dolibarr_main_db_port=\''.str_replace("'","\'",($db_port)).'\';');
		fputs($fp,"\n");

		fputs($fp, '$dolibarr_main_db_name=\''.str_replace("'","\'",($db_name)).'\';');
		fputs($fp,"\n");

		fputs($fp, '$dolibarr_main_db_prefix=\''.str_replace("'","\'",($main_db_prefix)).'\';');
		fputs($fp,"\n");

		fputs($fp, '$dolibarr_main_db_user=\''.str_replace("'","\'",($db_user)).'\';');
		fputs($fp,"\n");
		fputs($fp, '$dolibarr_main_db_pass=\''.str_replace("'","\'",($db_pass)).'\';');
		fputs($fp,"\n");

		fputs($fp, '$dolibarr_main_db_type=\''.str_replace("'","\'",($db_type)).'\';');
		fputs($fp,"\n");

		fputs($fp, '$dolibarr_main_db_character_set=\''.str_replace("'","\'",($db_character_set)).'\';');
		fputs($fp,"\n");

		fputs($fp, '$dolibarr_main_db_collation=\''.str_replace("'","\'",($db_collation)).'\';');
		fputs($fp,"\n");

		/* Authentication */
		fputs($fp, '// Authentication settings');
        fputs($fp,"\n");

		fputs($fp, '$dolibarr_main_authentication=\'dolibarr\';');
		fputs($fp,"\n\n");

        fputs($fp, '//$dolibarr_main_demo=\'autologin,autopass\';');
        fputs($fp,"\n");

		fputs($fp, '// Security settings');
        fputs($fp,"\n");

        fputs($fp, '$dolibarr_main_prod=\'0\';');
        fputs($fp,"\n");

        fputs($fp, '$dolibarr_main_force_https=\''.$main_force_https.'\';');
		fputs($fp,"\n");

        fputs($fp, '$dolibarr_main_restrict_os_commands=\'mysqldump, mysql, pg_dump, pgrestore\';');
		fputs($fp,"\n");

        fputs($fp, '$dolibarr_nocsrfcheck=\'0\';');
        fputs($fp,"\n");

		fputs($fp, '$dolibarr_main_cookie_cryptkey=\''.$key.'\';');
		fputs($fp,"\n");

		fputs($fp, '$dolibarr_mailing_limit_sendbyweb=\'0\';');
        fputs($fp,"\n");

        // Write params to overwrites default lib path
        fputs($fp,"\n");
        if (empty($force_dolibarr_lib_FPDF_PATH)) { fputs($fp, '//'); $force_dolibarr_lib_FPDF_PATH=''; }
        fputs($fp, '$dolibarr_lib_FPDF_PATH=\''.$force_dolibarr_lib_FPDF_PATH.'\';');
        fputs($fp,"\n");
        if (empty($force_dolibarr_lib_TCPDF_PATH)) { fputs($fp, '//'); $force_dolibarr_lib_TCPDF_PATH=''; }
        fputs($fp, '$dolibarr_lib_TCPDF_PATH=\''.$force_dolibarr_lib_TCPDF_PATH.'\';');
        fputs($fp,"\n");
        if (empty($force_dolibarr_lib_FPDI_PATH)) { fputs($fp, '//'); $force_dolibarr_lib_FPDI_PATH=''; }
        fputs($fp, '$dolibarr_lib_FPDI_PATH=\''.$force_dolibarr_lib_FPDI_PATH.'\';');
        fputs($fp,"\n");
        if (empty($force_dolibarr_lib_TCPDI_PATH)) { fputs($fp, '//'); $force_dolibarr_lib_TCPDI_PATH=''; }
        fputs($fp, '$dolibarr_lib_TCPDI_PATH=\''.$force_dolibarr_lib_TCPDI_PATH.'\';');
        fputs($fp,"\n");
        if (empty($force_dolibarr_lib_ADODB_PATH)) { fputs($fp, '//'); $force_dolibarr_lib_ADODB_PATH=''; }
        fputs($fp, '$dolibarr_lib_ADODB_PATH=\''.$force_dolibarr_lib_ADODB_PATH.'\';');
        fputs($fp,"\n");
        if (empty($force_dolibarr_lib_GEOIP_PATH)) { fputs($fp, '//'); $force_dolibarr_lib_GEOIP_PATH=''; }
        fputs($fp, '$dolibarr_lib_GEOIP_PATH=\''.$force_dolibarr_lib_GEOIP_PATH.'\';');
        fputs($fp,"\n");
        if (empty($force_dolibarr_lib_NUSOAP_PATH)) { fputs($fp, '//'); $force_dolibarr_lib_NUSOAP_PATH=''; }
        fputs($fp, '$dolibarr_lib_NUSOAP_PATH=\''.$force_dolibarr_lib_NUSOAP_PATH.'\';');
        fputs($fp,"\n");
        if (empty($force_dolibarr_lib_PHPEXCEL_PATH)) { fputs($fp, '//'); $force_dolibarr_lib_PHPEXCEL_PATH=''; }
        fputs($fp, '$dolibarr_lib_PHPEXCEL_PATH=\''.$force_dolibarr_lib_PHPEXCEL_PATH.'\';');
        fputs($fp,"\n");
        if (empty($force_dolibarr_lib_ODTPHP_PATH)) { fputs($fp, '//'); $force_dolibarr_lib_ODTPHP_PATH=''; }
        fputs($fp, '$dolibarr_lib_ODTPHP_PATH=\''.$force_dolibarr_lib_ODTPHP_PATH.'\';');
        fputs($fp,"\n");
        if (empty($force_dolibarr_lib_ODTPHP_PATHTOPCLZIP)) { fputs($fp, '//'); $force_dolibarr_lib_ODTPHP_PATHTOPCLZIP=''; }
        fputs($fp, '$dolibarr_lib_ODTPHP_PATHTOPCLZIP=\''.$force_dolibarr_lib_ODTPHP_PATHTOPCLZIP.'\';');
        fputs($fp,"\n");
        if (empty($force_dolibarr_js_CKEDITOR)) { fputs($fp, '//'); $force_dolibarr_js_CKEDITOR=''; }
        fputs($fp, '$dolibarr_js_CKEDITOR=\''.$force_dolibarr_js_CKEDITOR.'\';');
        fputs($fp,"\n");
        if (empty($force_dolibarr_js_JQUERY)) { fputs($fp, '//'); $force_dolibarr_js_JQUERY=''; }
        fputs($fp, '$dolibarr_js_JQUERY=\''.$force_dolibarr_js_JQUERY.'\';');
        fputs($fp,"\n");
        if (empty($force_dolibarr_js_JQUERY_UI)) { fputs($fp, '//'); $force_dolibarr_js_JQUERY_UI=''; }
        fputs($fp, '$dolibarr_js_JQUERY_UI=\''.$force_dolibarr_js_JQUERY_UI.'\';');
        fputs($fp,"\n");
        if (empty($force_dolibarr_js_JQUERY_FLOT)) { fputs($fp, '//'); $force_dolibarr_js_JQUERY_FLOT=''; }
        fputs($fp, '$dolibarr_js_JQUERY_FLOT=\''.$force_dolibarr_js_JQUERY_FLOT.'\';');
        fputs($fp,"\n");

        // Write params to overwrites default font path
        fputs($fp,"\n");
        if (empty($force_dolibarr_font_DOL_DEFAULT_TTF)) { fputs($fp, '//'); $force_dolibarr_font_DOL_DEFAULT_TTF=''; }
   		fputs($fp, '$dolibarr_font_DOL_DEFAULT_TTF=\''.$force_dolibarr_font_DOL_DEFAULT_TTF.'\';');
        fputs($fp,"\n");
        if (empty($force_dolibarr_font_DOL_DEFAULT_TTF_BOLD)) { fputs($fp, '//'); $force_dolibarr_font_DOL_DEFAULT_TTF_BOLD=''; }
        fputs($fp, '$dolibarr_font_DOL_DEFAULT_TTF_BOLD=\''.$force_dolibarr_font_DOL_DEFAULT_TTF_BOLD.'\';');
        fputs($fp,"\n");

		fclose($fp);

		if (file_exists("$conffile"))
		{
			include $conffile;	// On force rechargement. Ne pas mettre include_once !
			conf($dolibarr_main_document_root);

			print "<tr><td>";
			print $langs->trans("SaveConfigurationFile");
			print ' <strong>'.$conffile.'</strong>';
			print "</td><td>";
			print '<img src="../theme/eldy/img/tick.png" alt="Ok">';
			print "</td></tr>";
		}
		else
		{
			$error++;
		}
	}

	return $error;
}
<|MERGE_RESOLUTION|>--- conflicted
+++ resolved
@@ -66,11 +66,7 @@
 // Alternative root directory name
 $main_alt_dir_name = ((GETPOST("main_alt_dir_name") && GETPOST("main_alt_dir_name") != '') ? GETPOST("main_alt_dir_name") : 'custom');
 
-<<<<<<< HEAD
-session_start(); // To be able to keep info into session (used for not losing password during navigation. The password must not transit through parameters)
-=======
-session_start();	// To be able to keep info into session (used for not losing password during navigation. The password must not transmit through parameters)
->>>>>>> 6bd219b1
+session_start();    // To be able to keep info into session (used for not losing password during navigation. The password must not transit through parameters)
 
 // Save a flag to tell to restore input value if we do back
 $_SESSION['dol_save_pass']=$db_pass;
