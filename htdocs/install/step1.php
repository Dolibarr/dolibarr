<?php
/* Copyright (C) 2004-2007  Rodolphe Quiedeville    <rodolphe@quiedeville.org>
 * Copyright (C) 2004-2016  Laurent Destailleur     <eldy@users.sourceforge.net>
 * Copyright (C) 2004       Benoit Mortier          <benoit.mortier@opensides.be>
 * Copyright (C) 2004       Sebastien Di Cintio     <sdicintio@ressource-toi.org>
 * Copyright (C) 2005-2011  Regis Houssin           <regis.houssin@inodbox.com>
 * Copyright (C) 2015-2016  Raphaël Doursenaud      <rdoursenaud@gpcsolutions.fr>
 *
 * This program is free software; you can redistribute it and/or modify
 * it under the terms of the GNU General Public License as published by
 * the Free Software Foundation; either version 3 of the License, or
 * (at your option) any later version.
 *
 * This program is distributed in the hope that it will be useful,
 * but WITHOUT ANY WARRANTY; without even the implied warranty of
 * MERCHANTABILITY or FITNESS FOR A PARTICULAR PURPOSE.  See the
 * GNU General Public License for more details.
 *
 * You should have received a copy of the GNU General Public License
 * along with this program. If not, see <https://www.gnu.org/licenses/>.
 */

/**
 *		\file       htdocs/install/step1.php
 *		\ingroup	install
 *		\brief      Build conf file on disk
 */

define('DONOTLOADCONF', 1); // To avoid loading conf by file inc.php

include 'inc.php';

global $langs;

$action = GETPOST('action', 'aZ09') ? GETPOST('action', 'aZ09') : (empty($argv[1]) ? '' : $argv[1]);
$setuplang = GETPOST('selectlang', 'aZ09', 3) ? GETPOST('selectlang', 'aZ09', 3) : (empty($argv[2]) ? 'auto' : $argv[2]);
$langs->setDefaultLang($setuplang);

$langs->loadLangs(array("admin", "install", "errors"));

// Dolibarr pages directory
$main_dir = GETPOST('main_dir') ? GETPOST('main_dir') : (empty($argv[3]) ? '' : $argv[3]);
// Directory for generated documents (invoices, orders, ecm, etc...)
$main_data_dir = GETPOST('main_data_dir') ? GETPOST('main_data_dir') : (empty($argv[4]) ? ($main_dir.'/documents') : $argv[4]);
// Dolibarr root URL
$main_url = GETPOST('main_url') ? GETPOST('main_url') : (empty($argv[5]) ? '' : $argv[5]);
// Database login information
$userroot = GETPOST('db_user_root', 'alpha') ? GETPOST('db_user_root', 'alpha') : (empty($argv[6]) ? '' : $argv[6]);
$passroot = GETPOST('db_pass_root', 'none') ? GETPOST('db_pass_root', 'none') : (empty($argv[7]) ? '' : $argv[7]);
// Database server
$db_type = GETPOST('db_type', 'aZ09') ? GETPOST('db_type', 'aZ09') : (empty($argv[8]) ? '' : $argv[8]);
$db_host = GETPOST('db_host', 'alpha') ? GETPOST('db_host', 'alpha') : (empty($argv[9]) ? '' : $argv[9]);
$db_name = GETPOST('db_name', 'aZ09') ? GETPOST('db_name', 'aZ09') : (empty($argv[10]) ? '' : $argv[10]);
$db_user = GETPOST('db_user', 'alpha') ? GETPOST('db_user', 'alpha') : (empty($argv[11]) ? '' : $argv[11]);
$db_pass = GETPOST('db_pass', 'none') ? GETPOST('db_pass', 'none') : (empty($argv[12]) ? '' : $argv[12]);
$db_port = GETPOST('db_port', 'int') ? GETPOST('db_port', 'int') : (empty($argv[13]) ? '' : $argv[13]);
$db_prefix = GETPOST('db_prefix', 'aZ09') ? GETPOST('db_prefix', 'aZ09') : (empty($argv[14]) ? '' : $argv[14]);
$db_create_database = GETPOST('db_create_database', 'alpha') ? GETPOST('db_create_database', 'alpha') : (empty($argv[15]) ? '' : $argv[15]);
$db_create_user = GETPOST('db_create_user', 'alpha') ? GETPOST('db_create_user', 'alpha') : (empty($argv[16]) ? '' : $argv[16]);
// Force https
$main_force_https = ((GETPOST("main_force_https", 'alpha') && (GETPOST("main_force_https", 'alpha') == "on" || GETPOST("main_force_https", 'alpha') == 1)) ? '1' : '0');
// Use alternative directory
$main_use_alt_dir = ((GETPOST("main_use_alt_dir", 'alpha') == '' || (GETPOST("main_use_alt_dir", 'alpha') == "on" || GETPOST("main_use_alt_dir", 'alpha') == 1)) ? '' : '//');
// Alternative root directory name
$main_alt_dir_name = ((GETPOST("main_alt_dir_name", 'alpha') && GETPOST("main_alt_dir_name", 'alpha') != '') ? GETPOST("main_alt_dir_name", 'alpha') : 'custom');

$dolibarr_main_distrib = 'standard';

session_start(); // To be able to keep info into session (used for not losing password during navigation. The password must not transit through parameters)

// Save a flag to tell to restore input value if we go back
$_SESSION['dol_save_pass'] = $db_pass;
//$_SESSION['dol_save_passroot']=$passroot;

// Now we load forced values from install.forced.php file.
$useforcedwizard = false;
$forcedfile = "./install.forced.php";
if ($conffile == "/etc/dolibarr/conf.php") {
	$forcedfile = "/etc/dolibarr/install.forced.php";
}
if (@file_exists($forcedfile)) {
	$useforcedwizard = true;
	include_once $forcedfile;
	// If forced install is enabled, replace the post values. These are empty because form fields are disabled.
	if ($force_install_noedit) {
		$main_dir = detect_dolibarr_main_document_root();
		if (!empty($argv[3])) {
			$main_dir = $argv[3]; // override when executing the script in command line
		}
		if (!empty($force_install_main_data_root)) {
			$main_data_dir = $force_install_main_data_root;
		} else {
			$main_data_dir = detect_dolibarr_main_data_root($main_dir);
		}
		if (!empty($argv[4])) {
			$main_data_dir = $argv[4]; // override when executing the script in command line
		}
		$main_url = detect_dolibarr_main_url_root();
		if (!empty($argv[5])) {
			$main_url = $argv[5]; // override when executing the script in command line
		}

		if (!empty($force_install_databaserootlogin)) {
			$userroot = parse_database_login($force_install_databaserootlogin);
		}
		if (!empty($argv[6])) {
			$userroot = $argv[6]; // override when executing the script in command line
		}
		if (!empty($force_install_databaserootpass)) {
			$passroot = parse_database_pass($force_install_databaserootpass);
		}
		if (!empty($argv[7])) {
			$passroot = $argv[7]; // override when executing the script in command line
		}
	}
	if ($force_install_noedit == 2) {
		if (!empty($force_install_type)) {
			$db_type = $force_install_type;
		}
		if (!empty($force_install_dbserver)) {
			$db_host = $force_install_dbserver;
		}
		if (!empty($force_install_database)) {
			$db_name = $force_install_database;
		}
		if (!empty($force_install_databaselogin)) {
			$db_user = $force_install_databaselogin;
		}
		if (!empty($force_install_databasepass)) {
			$db_pass = $force_install_databasepass;
		}
		if (!empty($force_install_port)) {
			$db_port = $force_install_port;
		}
		if (!empty($force_install_prefix)) {
			$db_prefix = $force_install_prefix;
		}
		if (!empty($force_install_createdatabase)) {
			$db_create_database = $force_install_createdatabase;
		}
		if (!empty($force_install_createuser)) {
			$db_create_user = $force_install_createuser;
		}
		if (!empty($force_install_mainforcehttps)) {
			$main_force_https = $force_install_mainforcehttps;
		}
	}

	if (!empty($force_install_distrib)) {
		$dolibarr_main_distrib = $force_install_distrib;
	}
}


$error = 0;


/*
 *	View
 */

dolibarr_install_syslog("--- step1: entering step1.php page");

pHeader($langs->trans("ConfigurationFile"), "step2");

// Test if we can run a first install process
if (!is_writable($conffile)) {
	print $langs->trans("ConfFileIsNotWritable", $conffiletoshow);
	pFooter(1, $setuplang, 'jscheckparam');
	exit;
}


// Check parameters
$is_sqlite = false;
if (empty($db_type)) {
	print '<div class="error">'.$langs->trans("ErrorFieldRequired", $langs->transnoentities("DatabaseType")).'</div>';
	$error++;
} else {
	$is_sqlite = ($db_type === 'sqlite' || $db_type === 'sqlite3');
}
if (empty($db_host) && !$is_sqlite) {
	print '<div class="error">'.$langs->trans("ErrorFieldRequired", $langs->transnoentities("Server")).'</div>';
	$error++;
}
if (empty($db_name)) {
	print '<div class="error">'.$langs->trans("ErrorFieldRequired", $langs->transnoentities("DatabaseName")).'</div>';
	$error++;
}
if (empty($db_user) && !$is_sqlite) {
	print '<div class="error">'.$langs->trans("ErrorFieldRequired", $langs->transnoentities("Login")).'</div>';
	$error++;
}
if (!empty($db_port) && !is_numeric($db_port)) {
	print '<div class="error">'.$langs->trans("ErrorBadValueForParameter", $db_port, $langs->transnoentities("Port")).'</div>';
	$error++;
}
if (!empty($db_prefix) && !preg_match('/^[a-z0-9]+_$/i', $db_prefix)) {
	print '<div class="error">'.$langs->trans("ErrorBadValueForParameter", $db_prefix, $langs->transnoentities("DatabasePrefix")).'</div>';
	$error++;
}


// Remove last / into dans main_dir
if (substr($main_dir, dol_strlen($main_dir) - 1) == "/") {
	$main_dir = substr($main_dir, 0, dol_strlen($main_dir) - 1);
}

// Remove last / into dans main_url
if (!empty($main_url) && substr($main_url, dol_strlen($main_url) - 1) == "/") {
	$main_url = substr($main_url, 0, dol_strlen($main_url) - 1);
}

if (!dol_is_dir($main_dir.'/core/db/')) {
	print '<div class="error">'.$langs->trans("ErrorBadValueForParameter", $main_dir, $langs->transnoentitiesnoconv("WebPagesDirectory")).'</div>';
	print '<br>';
	//print $langs->trans("BecauseConnectionFailedParametersMayBeWrong").'<br><br>';
	print $langs->trans("ErrorGoBackAndCorrectParameters");
	$error++;
}

// Test database connection
if (!$error) {
	$result = @include_once $main_dir."/core/db/".$db_type.'.class.php';
	if ($result) {
		// If we require database or user creation we need to connect as root, so we need root login credentials
		if (!empty($db_create_database) && !$userroot) {
			print '<div class="error">'.$langs->trans("YouAskDatabaseCreationSoDolibarrNeedToConnect", $db_name).'</div>';
			print '<br>';
			print $langs->trans("BecauseConnectionFailedParametersMayBeWrong").'<br><br>';
			print $langs->trans("ErrorGoBackAndCorrectParameters");
			$error++;
		}
		if (!empty($db_create_user) && !$userroot) {
			print '<div class="error">'.$langs->trans("YouAskLoginCreationSoDolibarrNeedToConnect", $db_user).'</div>';
			print '<br>';
			print $langs->trans("BecauseConnectionFailedParametersMayBeWrong").'<br><br>';
			print $langs->trans("ErrorGoBackAndCorrectParameters");
			$error++;
		}

		// If we need root access
		if (!$error && (!empty($db_create_database) || !empty($db_create_user))) {
			$databasefortest = $db_name;
			if (!empty($db_create_database)) {
				if ($db_type == 'mysql' || $db_type == 'mysqli') {
					$databasefortest = 'mysql';
				} elseif ($db_type == 'pgsql') {
					$databasefortest = 'postgres';
				} else {
					$databasefortest = 'master';
				}
			}

			$db = getDoliDBInstance($db_type, $db_host, $userroot, $passroot, $databasefortest, (int) $db_port);

			dol_syslog("databasefortest=".$databasefortest." connected=".$db->connected." database_selected=".$db->database_selected, LOG_DEBUG);
			//print "databasefortest=".$databasefortest." connected=".$db->connected." database_selected=".$db->database_selected;

			if (empty($db_create_database) && $db->connected && !$db->database_selected) {
				print '<div class="error">'.$langs->trans("ErrorConnectedButDatabaseNotFound", $db_name).'</div>';
				print '<br>';
				if (!$db->connected) {
					print $langs->trans("IfDatabaseNotExistsGoBackAndUncheckCreate").'<br><br>';
				}
				print $langs->trans("ErrorGoBackAndCorrectParameters");
				$error++;
			} elseif ($db->error && !(!empty($db_create_database) && $db->connected)) {
				// Note: you may experience error here with message "No such file or directory" when mysql was installed for the first time but not yet launched.
				if ($db->error == "No such file or directory") {
					print '<div class="error">'.$langs->trans("ErrorToConnectToMysqlCheckInstance").'</div>';
				} else {
					print '<div class="error">'.$db->error.'</div>';
				}
				if (!$db->connected) {
					print $langs->trans("BecauseConnectionFailedParametersMayBeWrong").'<br><br>';
				}
				//print '<a href="#" onClick="javascript: history.back();">';
				print $langs->trans("ErrorGoBackAndCorrectParameters");
				//print '</a>';
				$error++;
			}
		}

		// If we need simple access
		if (!$error && (empty($db_create_database) && empty($db_create_user))) {
			$db = getDoliDBInstance($db_type, $db_host, $db_user, $db_pass, $db_name, (int) $db_port);

			if ($db->error) {
				print '<div class="error">'.$db->error.'</div>';
				if (!$db->connected) {
					print $langs->trans("BecauseConnectionFailedParametersMayBeWrong").'<br><br>';
				}
				//print '<a href="#" onClick="javascript: history.back();">';
				print $langs->trans("ErrorGoBackAndCorrectParameters");
				//print '</a>';
				$error++;
			}
		}
	} else {
		print "<br>\nFailed to include_once(\"".$main_dir."/core/db/".$db_type.".class.php\")<br>\n";
		print '<div class="error">'.$langs->trans("ErrorWrongValueForParameter", $langs->transnoentities("WebPagesDirectory")).'</div>';
		//print '<a href="#" onClick="javascript: history.back();">';
		print $langs->trans("ErrorGoBackAndCorrectParameters");
		//print '</a>';
		$error++;
	}
} else {
	if (isset($db)) {
		print $db->lasterror();
	}
	if (isset($db) && !$db->connected) {
		print '<br>'.$langs->trans("BecauseConnectionFailedParametersMayBeWrong").'<br><br>';
	}
	print $langs->trans("ErrorGoBackAndCorrectParameters");
	$error++;
}

if (!$error && $db->connected) {
	if (!empty($db_create_database)) {
		$result = $db->select_db($db_name);
		if ($result) {
			print '<div class="error">'.$langs->trans("ErrorDatabaseAlreadyExists", $db_name).'</div>';
			print $langs->trans("IfDatabaseExistsGoBackAndCheckCreate").'<br><br>';
			print $langs->trans("ErrorGoBackAndCorrectParameters");
			$error++;
		}
	}
}

// Define $defaultCharacterSet and $defaultDBSortingCollation
if (!$error && $db->connected) {
	if (!empty($db_create_database)) {    // If we create database, we force default value
		// Default values come from the database handler

		$defaultCharacterSet = $db->forcecharset;
		$defaultDBSortingCollation = $db->forcecollate;
	} else { // If already created, we take current value
		$defaultCharacterSet = $db->getDefaultCharacterSetDatabase();
		$defaultDBSortingCollation = $db->getDefaultCollationDatabase();
	}

	// It seems some PHP driver mysqli does not support utf8mb3
	if ($defaultCharacterSet == 'utf8mb3' || $defaultDBSortingCollation == 'utf8mb3_unicode_ci') {
		$defaultCharacterSet = 'utf8';
		$defaultDBSortingCollation = 'utf8_unicode_ci';
	}
	// Force to avoid utf8mb4 because index on field char 255 reach limit of 767 char for indexes (example with mysql 5.6.34 = mariadb 10.0.29)
	// TODO Remove this when utf8mb4 is supported
	if ($defaultCharacterSet == 'utf8mb4' || $defaultDBSortingCollation == 'utf8mb4_unicode_ci') {
		$defaultCharacterSet = 'utf8';
		$defaultDBSortingCollation = 'utf8_unicode_ci';
	}

	print '<input type="hidden" name="dolibarr_main_db_character_set" value="'.$defaultCharacterSet.'">';
	print '<input type="hidden" name="dolibarr_main_db_collation" value="'.$defaultDBSortingCollation.'">';
	$db_character_set = $defaultCharacterSet;
	$db_collation = $defaultDBSortingCollation;
	dolibarr_install_syslog("step1: db_character_set=".$db_character_set." db_collation=".$db_collation);
}


// Create config file
if (!$error && $db->connected && $action == "set") {
	umask(0);
	if (is_array($_POST)) {
		foreach ($_POST as $key => $value) {
			if (!preg_match('/^db_pass/i', $key)) {
				dolibarr_install_syslog("step1: choice for ".$key." = ".$value);
			}
		}
	}

	// Show title of step
	print '<h3><img class="valignmiddle inline-block paddingright" src="../theme/common/octicons/build/svg/gear.svg" width="20" alt="Configuration"> '.$langs->trans("ConfigurationFile").'</h3>';
	print '<table cellspacing="0" width="100%" cellpadding="1" border="0">';

	// Check parameter main_dir
	if (!$error) {
		if (!is_dir($main_dir)) {
			dolibarr_install_syslog("step1: directory '".$main_dir."' is unavailable or can't be accessed");

			print "<tr><td>";
			print $langs->trans("ErrorDirDoesNotExists", $main_dir).'<br>';
			print $langs->trans("ErrorWrongValueForParameter", $langs->transnoentitiesnoconv("WebPagesDirectory")).'<br>';
			print $langs->trans("ErrorGoBackAndCorrectParameters").'<br><br>';
			print '</td><td>';
			print $langs->trans("Error");
			print "</td></tr>";
			$error++;
		}
	}

	if (!$error) {
		dolibarr_install_syslog("step1: directory '".$main_dir."' exists");
	}


	// Create subdirectory main_data_dir
	if (!$error) {
		// Create directory for documents
		if (!is_dir($main_data_dir)) {
			dol_mkdir($main_data_dir);
		}

		if (!is_dir($main_data_dir)) {
			print "<tr><td>".$langs->trans("ErrorDirDoesNotExists", $main_data_dir);
			print ' '.$langs->trans("YouMustCreateItAndAllowServerToWrite");
			print '</td><td>';
			print '<span class="error">'.$langs->trans("Error").'</span>';
			print "</td></tr>";
			print '<tr><td colspan="2"><br>'.$langs->trans("CorrectProblemAndReloadPage", $_SERVER['PHP_SELF'].'?testget=ok').'</td></tr>';
			$error++;
		} else {
			// Create .htaccess file in document directory
			$pathhtaccess = $main_data_dir.'/.htaccess';
			if (!file_exists($pathhtaccess)) {
				dolibarr_install_syslog("step1: .htaccess file did not exist, we created it in '".$main_data_dir."'");
				$handlehtaccess = @fopen($pathhtaccess, 'w');
				if ($handlehtaccess) {
					fwrite($handlehtaccess, 'Order allow,deny'."\n");
					fwrite($handlehtaccess, 'Deny from all'."\n");

					fclose($handlehtaccess);
					dolibarr_install_syslog("step1: .htaccess file created");
				}
			}

			// Documents are stored above the web pages root to prevent being downloaded without authentification
			$dir = array();
			$dir[] = $main_data_dir."/mycompany";
			$dir[] = $main_data_dir."/medias";
			$dir[] = $main_data_dir."/users";
			$dir[] = $main_data_dir."/facture";
			$dir[] = $main_data_dir."/propale";
			$dir[] = $main_data_dir."/ficheinter";
			$dir[] = $main_data_dir."/produit";
			$dir[] = $main_data_dir."/doctemplates";

			// Loop on each directory of dir [] to create them if they do not exist
			$num = count($dir);
			for ($i = 0; $i < $num; $i++) {
				if (is_dir($dir[$i])) {
					dolibarr_install_syslog("step1: directory '".$dir[$i]."' exists");
				} else {
					if (dol_mkdir($dir[$i]) < 0) {
						print "<tr><td>";
						print "Failed to create directory: ".$dir[$i];
						print '</td><td>';
						print $langs->trans("Error");
						print "</td></tr>";
						$error++;
					} else {
						dolibarr_install_syslog("step1: directory '".$dir[$i]."' created");
					}
				}
			}

			require_once DOL_DOCUMENT_ROOT.'/core/lib/files.lib.php';

			// Copy directory medias
			$srcroot = $main_dir.'/install/medias';
			$destroot = $main_data_dir.'/medias';
			dolCopyDir($srcroot, $destroot, 0, 0);

			if ($error) {
				print "<tr><td>".$langs->trans("ErrorDirDoesNotExists", $main_data_dir);
				print ' '.$langs->trans("YouMustCreateItAndAllowServerToWrite");
				print '</td><td>';
				print '<span class="error">'.$langs->trans("Error").'</span>';
				print "</td></tr>";
				print '<tr><td colspan="2"><br>'.$langs->trans("CorrectProblemAndReloadPage", $_SERVER['PHP_SELF'].'?testget=ok').'</td></tr>';
			} else {
				//ODT templates
				$srcroot = $main_dir.'/install/doctemplates';
				$destroot = $main_data_dir.'/doctemplates';
				$docs = array(
					'contracts' => 'contract',
					'invoices' => 'invoice',
					'orders' => 'order',
					'products' => 'product',
					'projects' => 'project',
					'proposals' => 'proposal',
					'shipments' => 'shipment',
					'supplier_proposals' => 'supplier_proposal',
					'tasks' => 'task_summary',
					'thirdparties' => 'thirdparty',
					'usergroups' => 'usergroups',
					'users' => 'user',
				);
				foreach ($docs as $cursordir => $cursorfile) {
					$src = $srcroot.'/'.$cursordir.'/template_'.$cursorfile.'.odt';
					$dirodt = $destroot.'/'.$cursordir;
					$dest = $dirodt.'/template_'.$cursorfile.'.odt';

					dol_mkdir($dirodt);
					$result = dol_copy($src, $dest, 0, 0);
					if ($result < 0) {
						print '<tr><td colspan="2"><br>'.$langs->trans('ErrorFailToCopyFile', $src, $dest).'</td></tr>';
					}
				}
			}
		}
	}

	// Table prefix
	$main_db_prefix = (!empty($db_prefix) ? $db_prefix : 'llx_');

	// Write conf file on disk
	if (!$error) {
		// Save old conf file on disk
		if (file_exists("$conffile")) {
			// We must ignore errors as an existing old file may already exist and not be replaceable or
			// the installer (like for ubuntu) may not have permission to create another file than conf.php.
			// Also no other process must be able to read file or we expose the new file, so content with password.
			@dol_copy($conffile, $conffile.'.old', '0400');
		}

		$error += write_conf_file($conffile);
	}

	// Create database and admin user database
	if (!$error) {
		// We reload configuration file
		conf($dolibarr_main_document_root);

		print '<tr><td>';
		print $langs->trans("ConfFileReload");
		print '</td>';
		print '<td><img src="../theme/eldy/img/tick.png" alt="Ok"></td></tr>';

		// Create database user if requested
		if (isset($db_create_user) && ($db_create_user == "1" || $db_create_user == "on")) {
			dolibarr_install_syslog("step1: create database user: ".$dolibarr_main_db_user);

			//print $conf->db->host." , ".$conf->db->name." , ".$conf->db->user." , ".$conf->db->port;
			$databasefortest = $conf->db->name;
			if ($conf->db->type == 'mysql' || $conf->db->type == 'mysqli') {
				$databasefortest = 'mysql';
			} elseif ($conf->db->type == 'pgsql') {
				$databasefortest = 'postgres';
			} elseif ($conf->db->type == 'mssql') {
				$databasefortest = 'master';
			}

			// Check database connection

			$db = getDoliDBInstance($conf->db->type, $conf->db->host, $userroot, $passroot, $databasefortest, (int) $conf->db->port);

			if ($db->error) {
				print '<div class="error">'.$db->error.'</div>';
				$error++;
			}

			if (!$error) {
				if ($db->connected) {
					$resultbis = 1;

					if (empty($dolibarr_main_db_pass)) {
						dolibarr_install_syslog("step1: failed to create user, password is empty", LOG_ERR);
						print '<tr><td>';
						print $langs->trans("UserCreation").' : ';
						print $dolibarr_main_db_user;
						print '</td>';
						print '<td>'.$langs->trans("Error").": A password for database user is mandatory.</td></tr>";
					} else {
						// Create user
						$result = $db->DDLCreateUser($dolibarr_main_db_host, $dolibarr_main_db_user, $dolibarr_main_db_pass, $dolibarr_main_db_name);

						// Create user bis
						if ($databasefortest == 'mysql') {
							if (!in_array($dolibarr_main_db_host, array('127.0.0.1', '::1', 'localhost', 'localhost.local'))) {
								$resultbis = $db->DDLCreateUser('%', $dolibarr_main_db_user, $dolibarr_main_db_pass, $dolibarr_main_db_name);
							}
						}

						if ($result > 0 && $resultbis > 0) {
							print '<tr><td>';
							print $langs->trans("UserCreation").' : ';
							print $dolibarr_main_db_user;
							print '</td>';
							print '<td><img src="../theme/eldy/img/tick.png" alt="Ok"></td></tr>';
						} else {
							if ($db->errno() == 'DB_ERROR_RECORD_ALREADY_EXISTS'
								|| $db->errno() == 'DB_ERROR_KEY_NAME_ALREADY_EXISTS'
								|| $db->errno() == 'DB_ERROR_USER_ALREADY_EXISTS') {
<<<<<<< HEAD
									dolibarr_install_syslog("step1: user already exists");
									print '<tr><td>';
									print $langs->trans("UserCreation").' : ';
									print $dolibarr_main_db_user;
									print '</td>';
									print '<td>'.$langs->trans("LoginAlreadyExists").'</td></tr>';
=======
								dolibarr_install_syslog("step1: user already exists");
								print '<tr><td>';
								print $langs->trans("UserCreation").' : ';
								print $dolibarr_main_db_user;
								print '</td>';
								print '<td>'.$langs->trans("LoginAlreadyExists").'</td></tr>';
>>>>>>> 729451fa
							} else {
								dolibarr_install_syslog("step1: failed to create user", LOG_ERR);
								print '<tr><td>';
								print $langs->trans("UserCreation").' : ';
								print $dolibarr_main_db_user;
								print '</td>';
								print '<td>'.$langs->trans("Error").': '.$db->errno().' '.$db->error().($db->error ? '. '.$db->error : '')."</td></tr>";
							}
						}
					}

					$db->close();
				} else {
					print '<tr><td>';
					print $langs->trans("UserCreation").' : ';
					print $dolibarr_main_db_user;
					print '</td>';
					print '<td><img src="../theme/eldy/img/error.png" alt="Error"></td>';
					print '</tr>';

					// warning message due to connection failure
					print '<tr><td colspan="2"><br>';
					print $langs->trans("YouAskDatabaseCreationSoDolibarrNeedToConnect", $dolibarr_main_db_user, $dolibarr_main_db_host, $userroot);
					print '<br>';
					print $langs->trans("BecauseConnectionFailedParametersMayBeWrong").'<br><br>';
					print $langs->trans("ErrorGoBackAndCorrectParameters").'<br><br>';
					print '</td></tr>';

					$error++;
				}
			}
		}   // end of user account creation


		// If database creation was asked, we create it
		if (!$error && (isset($db_create_database) && ($db_create_database == "1" || $db_create_database == "on"))) {
			dolibarr_install_syslog("step1: create database: ".$dolibarr_main_db_name." ".$dolibarr_main_db_character_set." ".$dolibarr_main_db_collation." ".$dolibarr_main_db_user);
			$newdb = getDoliDBInstance($conf->db->type, $conf->db->host, $userroot, $passroot, '', (int) $conf->db->port);
			//print 'eee'.$conf->db->type." ".$conf->db->host." ".$userroot." ".$passroot." ".$conf->db->port." ".$newdb->connected." ".$newdb->forcecharset;exit;

			if ($newdb->connected) {
				$result = $newdb->DDLCreateDb($dolibarr_main_db_name, $dolibarr_main_db_character_set, $dolibarr_main_db_collation, $dolibarr_main_db_user);

				if ($result) {
					print '<tr><td>';
					print $langs->trans("DatabaseCreation")." (".$langs->trans("User")." ".$userroot.") : ";
					print $dolibarr_main_db_name;
					print '</td>';
					print '<td><img src="../theme/eldy/img/tick.png" alt="Ok"></td></tr>';

					$newdb->select_db($dolibarr_main_db_name);
					$check1 = $newdb->getDefaultCharacterSetDatabase();
					$check2 = $newdb->getDefaultCollationDatabase();
					dolibarr_install_syslog('step1: new database is using charset='.$check1.' collation='.$check2);

					// If values differs, we save conf file again
					//if ($check1 != $dolibarr_main_db_character_set) dolibarr_install_syslog('step1: value for character_set is not the one asked for database creation', LOG_WARNING);
					//if ($check2 != $dolibarr_main_db_collation)     dolibarr_install_syslog('step1: value for collation is not the one asked for database creation', LOG_WARNING);
				} else {
					// warning message
					print '<tr><td colspan="2"><br>';
					print $langs->trans("ErrorFailedToCreateDatabase", $dolibarr_main_db_name).'<br>';
					print $newdb->lasterror().'<br>';
					print $langs->trans("IfDatabaseExistsGoBackAndCheckCreate");
					print '<br>';
					print '</td></tr>';

					dolibarr_install_syslog('step1: failed to create database '.$dolibarr_main_db_name.' '.$newdb->lasterrno().' '.$newdb->lasterror(), LOG_ERR);
					$error++;
				}
				$newdb->close();
			} else {
				print '<tr><td>';
				print $langs->trans("DatabaseCreation")." (".$langs->trans("User")." ".$userroot.") : ";
				print $dolibarr_main_db_name;
				print '</td>';
				print '<td><img src="../theme/eldy/img/error.png" alt="Error"></td>';
				print '</tr>';

				// warning message
				print '<tr><td colspan="2"><br>';
				print $langs->trans("YouAskDatabaseCreationSoDolibarrNeedToConnect", $dolibarr_main_db_user, $dolibarr_main_db_host, $userroot);
				print '<br>';
				print $langs->trans("BecauseConnectionFailedParametersMayBeWrong").'<br><br>';
				print $langs->trans("ErrorGoBackAndCorrectParameters").'<br><br>';
				print '</td></tr>';

				$error++;
			}
		}   // end of create database


		// We test access with dolibarr database user (not admin)
		if (!$error) {
			dolibarr_install_syslog("step1: connection type=".$conf->db->type." on host=".$conf->db->host." port=".$conf->db->port." user=".$conf->db->user." name=".$conf->db->name);
			//print "connexion de type=".$conf->db->type." sur host=".$conf->db->host." port=".$conf->db->port." user=".$conf->db->user." name=".$conf->db->name;

			$db = getDoliDBInstance($conf->db->type, $conf->db->host, $conf->db->user, $conf->db->pass, $conf->db->name, (int) $conf->db->port);

			if ($db->connected) {
				dolibarr_install_syslog("step1: connection to server by user ".$conf->db->user." ok");
				print "<tr><td>";
				print $langs->trans("ServerConnection")." (".$langs->trans("User")." ".$conf->db->user.") : ";
				print $dolibarr_main_db_host;
				print "</td><td>";
				print '<img src="../theme/eldy/img/tick.png" alt="Ok">';
				print "</td></tr>";

				// server access ok, basic access ok
				if ($db->database_selected) {
					dolibarr_install_syslog("step1: connection to database ".$conf->db->name." by user ".$conf->db->user." ok");
					print "<tr><td>";
					print $langs->trans("DatabaseConnection")." (".$langs->trans("User")." ".$conf->db->user.") : ";
					print $dolibarr_main_db_name;
					print "</td><td>";
					print '<img src="../theme/eldy/img/tick.png" alt="Ok">';
					print "</td></tr>";

					$error = 0;
				} else {
					dolibarr_install_syslog("step1: connection to database ".$conf->db->name." by user ".$conf->db->user." failed", LOG_ERR);
					print "<tr><td>";
					print $langs->trans("DatabaseConnection")." (".$langs->trans("User")." ".$conf->db->user.") : ";
					print $dolibarr_main_db_name;
					print '</td><td>';
					print '<img src="../theme/eldy/img/error.png" alt="Error">';
					print "</td></tr>";

					// warning message
					print '<tr><td colspan="2"><br>';
					print $langs->trans('CheckThatDatabasenameIsCorrect', $dolibarr_main_db_name).'<br>';
					print $langs->trans('IfAlreadyExistsCheckOption').'<br>';
					print $langs->trans("ErrorGoBackAndCorrectParameters").'<br><br>';
					print '</td></tr>';

					$error++;
				}
			} else {
				dolibarr_install_syslog("step1: connection to server by user ".$conf->db->user." failed", LOG_ERR);
				print "<tr><td>";
				print $langs->trans("ServerConnection")." (".$langs->trans("User")." ".$conf->db->user.") : ";
				print $dolibarr_main_db_host;
				print '</td><td>';
				print '<img src="../theme/eldy/img/error.png" alt="Error">';
				print "</td></tr>";

				// warning message
				print '<tr><td colspan="2"><br>';
				print $langs->trans("ErrorConnection", $conf->db->host, $conf->db->name, $conf->db->user);
				print $langs->trans('IfLoginDoesNotExistsCheckCreateUser').'<br>';
				print $langs->trans("ErrorGoBackAndCorrectParameters").'<br><br>';
				print '</td></tr>';

				$error++;
			}
		}
	}

	print '</table>';
}

?>

<script type="text/javascript">
function jsinfo()
{
	ok=true;

	//alert('<?php echo dol_escape_js($langs->transnoentities("NextStepMightLastALongTime")); ?>');

	document.getElementById('nextbutton').style.visibility="hidden";
	document.getElementById('pleasewait').style.visibility="visible";

	return ok;
}
</script>

<?php

$ret = 0;
if ($error && isset($argv[1])) {
	$ret = 1;
}
dolibarr_install_syslog("Exit ".$ret);

dolibarr_install_syslog("--- step1: end");

pFooter($error ? 1 : 0, $setuplang, 'jsinfo', 1);

// Return code if ran from command line
if ($ret) {
	exit($ret);
}


/**
 *  Create main file. No particular permissions are set by installer.
 *
 *  @param  string		$mainfile       Full path name of main file to generate/update
 *  @param	string		$main_dir		Full path name to main.inc.php file
 *  @return	void
 */
function write_main_file($mainfile, $main_dir)
{
	$fp = @fopen("$mainfile", "w");
	if ($fp) {
		clearstatcache();
		fputs($fp, '<?php'."\n");
		fputs($fp, "// Wrapper to include main into htdocs\n");
		fputs($fp, "include_once '".$main_dir."/main.inc.php';\n");
		fclose($fp);
	}
}


/**
 *  Create master file. No particular permissions are set by installer.
 *
 *  @param  string		$masterfile     Full path name of master file to generate/update
 *  @param	string		$main_dir		Full path name to master.inc.php file
 *  @return	void
 */
function write_master_file($masterfile, $main_dir)
{
	$fp = @fopen("$masterfile", "w");
	if ($fp) {
		clearstatcache();
		fputs($fp, '<?php'."\n");
		fputs($fp, "// Wrapper to include master into htdocs\n");
		fputs($fp, "include_once '".$main_dir."/master.inc.php';\n");
		fclose($fp);
	}
}


/**
 *  Save configuration file. No particular permissions are set by installer.
 *
 *  @param  string		$conffile        Path to conf file to generate/update
 *  @return	integer
 */
function write_conf_file($conffile)
{
	global $conf, $langs;
	global $main_url, $main_dir, $main_data_dir, $main_force_https, $main_use_alt_dir, $main_alt_dir_name, $main_db_prefix;
	global $dolibarr_main_url_root, $dolibarr_main_document_root, $dolibarr_main_data_root, $dolibarr_main_db_host;
	global $dolibarr_main_db_port, $dolibarr_main_db_name, $dolibarr_main_db_user, $dolibarr_main_db_pass;
	global $dolibarr_main_db_type, $dolibarr_main_db_character_set, $dolibarr_main_db_collation, $dolibarr_main_authentication;
	global $dolibarr_main_distrib;
	global $db_host, $db_port, $db_name, $db_user, $db_pass, $db_type, $db_character_set, $db_collation;
	global $conffile, $conffiletoshow, $conffiletoshowshort;
	global $force_dolibarr_lib_NUSOAP_PATH;
	global $force_dolibarr_lib_TCPDF_PATH, $force_dolibarr_lib_FPDI_PATH;
	global $force_dolibarr_lib_GEOIP_PATH;
	global $force_dolibarr_lib_ODTPHP_PATH, $force_dolibarr_lib_ODTPHP_PATHTOPCLZIP;
	global $force_dolibarr_js_CKEDITOR, $force_dolibarr_js_JQUERY, $force_dolibarr_js_JQUERY_UI;
	global $force_dolibarr_font_DOL_DEFAULT_TTF, $force_dolibarr_font_DOL_DEFAULT_TTF_BOLD;

	$error = 0;

	$key = md5(uniqid(mt_rand(), true)); // Generate random hash

	$fp = fopen("$conffile", "w");
	if ($fp) {
		clearstatcache();

		fputs($fp, '<?php'."\n");
		fputs($fp, '//'."\n");
		fputs($fp, '// File generated by Dolibarr installer '.DOL_VERSION.' on '.dol_print_date(dol_now(), '')."\n");
		fputs($fp, '//'."\n");
		fputs($fp, '// Take a look at conf.php.example file for an example of '.$conffiletoshowshort.' file'."\n");
		fputs($fp, '// and explanations for all possibles parameters.'."\n");
		fputs($fp, '//'."\n");

		fputs($fp, '$dolibarr_main_url_root=\''.str_replace("'", "\'", trim($main_url)).'\';');
		fputs($fp, "\n");

		fputs($fp, '$dolibarr_main_document_root=\''.str_replace("'", "\'", trim($main_dir)).'\';');
		fputs($fp, "\n");

		fputs($fp, $main_use_alt_dir.'$dolibarr_main_url_root_alt=\''.str_replace("'", "\'", trim("/".$main_alt_dir_name)).'\';');
		fputs($fp, "\n");

		fputs($fp, $main_use_alt_dir.'$dolibarr_main_document_root_alt=\''.str_replace("'", "\'", trim($main_dir."/".$main_alt_dir_name)).'\';');
		fputs($fp, "\n");

		fputs($fp, '$dolibarr_main_data_root=\''.str_replace("'", "\'", trim($main_data_dir)).'\';');
		fputs($fp, "\n");

		fputs($fp, '$dolibarr_main_db_host=\''.str_replace("'", "\'", trim($db_host)).'\';');
		fputs($fp, "\n");

		fputs($fp, '$dolibarr_main_db_port=\''.str_replace("'", "\'", trim($db_port)).'\';');
		fputs($fp, "\n");

		fputs($fp, '$dolibarr_main_db_name=\''.str_replace("'", "\'", trim($db_name)).'\';');
		fputs($fp, "\n");

		fputs($fp, '$dolibarr_main_db_prefix=\''.str_replace("'", "\'", trim($main_db_prefix)).'\';');
		fputs($fp, "\n");

		fputs($fp, '$dolibarr_main_db_user=\''.str_replace("'", "\'", trim($db_user)).'\';');
		fputs($fp, "\n");
		fputs($fp, '$dolibarr_main_db_pass=\''.str_replace("'", "\'", trim($db_pass)).'\';');
		fputs($fp, "\n");

		fputs($fp, '$dolibarr_main_db_type=\''.str_replace("'", "\'", trim($db_type)).'\';');
		fputs($fp, "\n");

		fputs($fp, '$dolibarr_main_db_character_set=\''.str_replace("'", "\'", trim($db_character_set)).'\';');
		fputs($fp, "\n");

		fputs($fp, '$dolibarr_main_db_collation=\''.str_replace("'", "\'", trim($db_collation)).'\';');
		fputs($fp, "\n");

		// Authentication
		fputs($fp, '// Authentication settings');
		fputs($fp, "\n");

		fputs($fp, '$dolibarr_main_authentication=\'dolibarr\';');
		fputs($fp, "\n\n");

		fputs($fp, '//$dolibarr_main_demo=\'autologin,autopass\';');
		fputs($fp, "\n");

		fputs($fp, '// Security settings');
		fputs($fp, "\n");

		fputs($fp, '$dolibarr_main_prod=\'0\';');
		fputs($fp, "\n");

		fputs($fp, '$dolibarr_main_force_https=\''.$main_force_https.'\';');
		fputs($fp, "\n");

		fputs($fp, '$dolibarr_main_restrict_os_commands=\'mariadb-dump, mariadb, mysqldump, mysql, pg_dump, pgrestore, clamdscan, clamscan.exe\';');
		fputs($fp, "\n");

		fputs($fp, '$dolibarr_nocsrfcheck=\'0\';');
		fputs($fp, "\n");

		fputs($fp, '$dolibarr_main_instance_unique_id=\''.$key.'\';');
		fputs($fp, "\n");

		fputs($fp, '$dolibarr_mailing_limit_sendbyweb=\'0\';');
		fputs($fp, "\n");
		fputs($fp, '$dolibarr_mailing_limit_sendbycli=\'0\';');
		fputs($fp, "\n");

		// Write params to overwrites default lib path
		fputs($fp, "\n");
		if (empty($force_dolibarr_lib_FPDF_PATH)) {
			fputs($fp, '//');
			$force_dolibarr_lib_FPDF_PATH = '';
		}
		fputs($fp, '$dolibarr_lib_FPDF_PATH=\''.$force_dolibarr_lib_FPDF_PATH.'\';');
		fputs($fp, "\n");
		if (empty($force_dolibarr_lib_TCPDF_PATH)) {
			fputs($fp, '//');
			$force_dolibarr_lib_TCPDF_PATH = '';
		}
		fputs($fp, '$dolibarr_lib_TCPDF_PATH=\''.$force_dolibarr_lib_TCPDF_PATH.'\';');
		fputs($fp, "\n");
		if (empty($force_dolibarr_lib_FPDI_PATH)) {
			fputs($fp, '//');
			$force_dolibarr_lib_FPDI_PATH = '';
		}
		fputs($fp, '$dolibarr_lib_FPDI_PATH=\''.$force_dolibarr_lib_FPDI_PATH.'\';');
		fputs($fp, "\n");
		if (empty($force_dolibarr_lib_TCPDI_PATH)) {
			fputs($fp, '//');
			$force_dolibarr_lib_TCPDI_PATH = '';
		}
		fputs($fp, '$dolibarr_lib_TCPDI_PATH=\''.$force_dolibarr_lib_TCPDI_PATH.'\';');
		fputs($fp, "\n");
		if (empty($force_dolibarr_lib_GEOIP_PATH)) {
			fputs($fp, '//');
			$force_dolibarr_lib_GEOIP_PATH = '';
		}
		fputs($fp, '$dolibarr_lib_GEOIP_PATH=\''.$force_dolibarr_lib_GEOIP_PATH.'\';');
		fputs($fp, "\n");
		if (empty($force_dolibarr_lib_NUSOAP_PATH)) {
			fputs($fp, '//');
			$force_dolibarr_lib_NUSOAP_PATH = '';
		}
		fputs($fp, '$dolibarr_lib_NUSOAP_PATH=\''.$force_dolibarr_lib_NUSOAP_PATH.'\';');
		fputs($fp, "\n");
		if (empty($force_dolibarr_lib_ODTPHP_PATH)) {
			fputs($fp, '//');
			$force_dolibarr_lib_ODTPHP_PATH = '';
		}
		fputs($fp, '$dolibarr_lib_ODTPHP_PATH=\''.$force_dolibarr_lib_ODTPHP_PATH.'\';');
		fputs($fp, "\n");
		if (empty($force_dolibarr_lib_ODTPHP_PATHTOPCLZIP)) {
			fputs($fp, '//');
			$force_dolibarr_lib_ODTPHP_PATHTOPCLZIP = '';
		}
		fputs($fp, '$dolibarr_lib_ODTPHP_PATHTOPCLZIP=\''.$force_dolibarr_lib_ODTPHP_PATHTOPCLZIP.'\';');
		fputs($fp, "\n");
		if (empty($force_dolibarr_js_CKEDITOR)) {
			fputs($fp, '//');
			$force_dolibarr_js_CKEDITOR = '';
		}
		fputs($fp, '$dolibarr_js_CKEDITOR=\''.$force_dolibarr_js_CKEDITOR.'\';');
		fputs($fp, "\n");
		if (empty($force_dolibarr_js_JQUERY)) {
			fputs($fp, '//');
			$force_dolibarr_js_JQUERY = '';
		}
		fputs($fp, '$dolibarr_js_JQUERY=\''.$force_dolibarr_js_JQUERY.'\';');
		fputs($fp, "\n");
		if (empty($force_dolibarr_js_JQUERY_UI)) {
			fputs($fp, '//');
			$force_dolibarr_js_JQUERY_UI = '';
		}
		fputs($fp, '$dolibarr_js_JQUERY_UI=\''.$force_dolibarr_js_JQUERY_UI.'\';');
		fputs($fp, "\n");

		// Write params to overwrites default font path
		fputs($fp, "\n");
		if (empty($force_dolibarr_font_DOL_DEFAULT_TTF)) {
			fputs($fp, '//');
			$force_dolibarr_font_DOL_DEFAULT_TTF = '';
		}
		fputs($fp, '$dolibarr_font_DOL_DEFAULT_TTF=\''.$force_dolibarr_font_DOL_DEFAULT_TTF.'\';');
		fputs($fp, "\n");
		if (empty($force_dolibarr_font_DOL_DEFAULT_TTF_BOLD)) {
			fputs($fp, '//');
			$force_dolibarr_font_DOL_DEFAULT_TTF_BOLD = '';
		}
		fputs($fp, '$dolibarr_font_DOL_DEFAULT_TTF_BOLD=\''.$force_dolibarr_font_DOL_DEFAULT_TTF_BOLD.'\';');
		fputs($fp, "\n");

		// Other
		fputs($fp, '$dolibarr_main_distrib=\''.str_replace("'", "\'", trim($dolibarr_main_distrib)).'\';');
		fputs($fp, "\n");

		fclose($fp);

		if (file_exists("$conffile")) {
			include $conffile; // force config reload, do not put include_once
			conf($dolibarr_main_document_root);

			print "<tr><td>";
			print $langs->trans("SaveConfigurationFile");
			print ' <strong>'.$conffile.'</strong>';
			print "</td><td>";
			print '<img src="../theme/eldy/img/tick.png" alt="Ok">';
			print "</td></tr>";
		} else {
			$error++;
		}
	}

	return $error;
}<|MERGE_RESOLUTION|>--- conflicted
+++ resolved
@@ -584,21 +584,12 @@
 							if ($db->errno() == 'DB_ERROR_RECORD_ALREADY_EXISTS'
 								|| $db->errno() == 'DB_ERROR_KEY_NAME_ALREADY_EXISTS'
 								|| $db->errno() == 'DB_ERROR_USER_ALREADY_EXISTS') {
-<<<<<<< HEAD
-									dolibarr_install_syslog("step1: user already exists");
-									print '<tr><td>';
-									print $langs->trans("UserCreation").' : ';
-									print $dolibarr_main_db_user;
-									print '</td>';
-									print '<td>'.$langs->trans("LoginAlreadyExists").'</td></tr>';
-=======
 								dolibarr_install_syslog("step1: user already exists");
 								print '<tr><td>';
 								print $langs->trans("UserCreation").' : ';
 								print $dolibarr_main_db_user;
 								print '</td>';
 								print '<td>'.$langs->trans("LoginAlreadyExists").'</td></tr>';
->>>>>>> 729451fa
 							} else {
 								dolibarr_install_syslog("step1: failed to create user", LOG_ERR);
 								print '<tr><td>';
