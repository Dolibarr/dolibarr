--- conflicted
+++ resolved
@@ -228,11 +228,7 @@
 					$success = 1;
 				} else {
 					dolibarr_install_syslog('step5: FailedToCreateAdminLogin '.$newuser->error, LOG_ERR);
-<<<<<<< HEAD
-					setEventMessage($langs->trans("FailedToCreateAdminLogin").' '.$newuser->error, null, 'errors');
-=======
 					setEventMessages($langs->trans("FailedToCreateAdminLogin").' '.$newuser->error, null, 'errors');
->>>>>>> 503d1a04
 					//header("Location: step4.php?error=3&selectlang=$setuplang".(isset($login) ? '&login='.$login : ''));
 					print '<br><div class="error">'.$langs->trans("FailedToCreateAdminLogin").': '.$newuser->error.'</div><br><br>';
 					print $langs->trans("ErrorGoBackAndCorrectParameters").'<br><br>';
