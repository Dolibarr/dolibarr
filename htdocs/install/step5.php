--- conflicted
+++ resolved
@@ -103,11 +103,7 @@
  */
 
 // If install, check password and password_verification used to create admin account
-<<<<<<< HEAD
-if ($action == "set") {
-=======
 if ($action == "set") {		// Test on permissions not required here
->>>>>>> cc80841a
 	if ($pass != $pass_verif) {
 		header("Location: step4.php?error=1&selectlang=$setuplang".(isset($login) ? '&login='.$login : ''));
 		exit;
