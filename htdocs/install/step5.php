--- conflicted
+++ resolved
@@ -178,10 +178,7 @@
     			if ($numrows == 0) dolibarr_set_const($db, "DATABASE_PWD_ENCRYPTED", "1",'chaine',0,'',$conf->entity);
 		    }            
             
-<<<<<<< HEAD
-=======
 		    // Create user used to create the admin user
->>>>>>> 3f5d67d4
             $createuser=new User($db);
             $createuser->id=0;
             $createuser->admin=1;
