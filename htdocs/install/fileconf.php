--- conflicted
+++ resolved
@@ -33,11 +33,7 @@
 
 $err = 0;
 
-<<<<<<< HEAD
-$setuplang = GETPOST("selectlang", '', 3) ? GETPOST("selectlang", '', 3) : (GETPOST('lang', 'alpha', 1) ? GETPOST('lang', 'alpha', 1) : 'auto');
-=======
 $setuplang = GETPOST("selectlang", 'alpha', 3) ? GETPOST("selectlang", 'alpha', 3) : (GETPOST('lang', 'alpha', 1) ? GETPOST('lang', 'alpha', 1) : 'auto');
->>>>>>> 95dc2558
 $langs->setDefaultLang($setuplang);
 
 $langs->loadLangs(array("install", "errors"));
