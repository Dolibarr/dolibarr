<?php
/* Copyright (C) 2004       Rodolphe Quiedeville    <rodolphe@quiedeville.org>
 * Copyright (C) 2004       Eric Seigne             <eric.seigne@ryxeo.com>
 * Copyright (C) 2004-2012  Laurent Destailleur     <eldy@users.sourceforge.net>
 * Copyright (C) 2004       Benoit Mortier          <benoit.mortier@opensides.be>
 * Copyright (C) 2004       Sebastien DiCintio      <sdicintio@ressource-toi.org>
 * Copyright (C) 2005-2011  Regis Houssin           <regis.houssin@inodbox.com>
 * Copyright (C) 2016       Raphaël Doursenaud      <rdoursenaud@gpcsolutions.fr>
 * Copyright (C) 2024		MDW							<mdeweerd@users.noreply.github.com>
 *
 * This program is free software; you can redistribute it and/or modify
 * it under the terms of the GNU General Public License as published by
 * the Free Software Foundation; either version 3 of the License, or
 * (at your option) any later version.
 *
 * This program is distributed in the hope that it will be useful,
 * but WITHOUT ANY WARRANTY; without even the implied warranty of
 * MERCHANTABILITY or FITNESS FOR A PARTICULAR PURPOSE.  See the
 * GNU General Public License for more details.
 *
 * You should have received a copy of the GNU General Public License
 * along with this program. If not, see <https://www.gnu.org/licenses/>.
 */

/**
 *       \file       htdocs/install/fileconf.php
 *       \ingroup    install
 *       \brief      Ask all information required to build Dolibarr htdocs/conf/conf.php file (will be written to disk on next page step1)
 */

include_once 'inc.php';

global $langs;

$err = 0;

$setuplang = GETPOST("selectlang", 'alpha', 3) ? GETPOST("selectlang", 'alpha', 3) : (GETPOST('lang', 'alpha', 1) ? GETPOST('lang', 'alpha', 1) : 'auto');
$langs->setDefaultLang($setuplang);

$langs->loadLangs(array("install", "errors"));

dolibarr_install_syslog("- fileconf: entering fileconf.php page");

// You can force preselected values of the config step of Dolibarr by adding a file
// install.forced.php into directory htdocs/install (This is the case with some wizard
// installer like DoliWamp, DoliMamp or DoliBuntu).
// We first init "forced values" to nothing.
if (!isset($force_install_noedit)) {
	$force_install_noedit = ''; // 1=To block vars specific to distrib, 2 to block all technical parameters, 3 to block all technical parameters excepted main_url
}
if (!isset($force_install_type)) {
	$force_install_type = '';
}
if (!isset($force_install_dbserver)) {
	$force_install_dbserver = '';
}
if (!isset($force_install_port)) {
	$force_install_port = '';
}
if (!isset($force_install_database)) {
	$force_install_database = '';
}
if (!isset($force_install_prefix)) {
	$force_install_prefix = '';
}
if (!isset($force_install_createdatabase)) {
	$force_install_createdatabase = '';
}
if (!isset($force_install_databaselogin)) {
	$force_install_databaselogin = '';
}
if (!isset($force_install_databasepass)) {
	$force_install_databasepass = '';
}
if (!isset($force_install_databaserootlogin)) {
	$force_install_databaserootlogin = '';
}
if (!isset($force_install_databaserootpass)) {
	$force_install_databaserootpass = '';
}
// Now we load forced values from install.forced.php file.
$useforcedwizard = false;
$forcedfile = "./install.forced.php";
if ($conffile == "/etc/dolibarr/conf.php") {
	$forcedfile = "/etc/dolibarr/install.forced.php"; // Must be after inc.php
}
if (@file_exists($forcedfile)) {
	$useforcedwizard = true;
	include_once $forcedfile;
}



/*
 *	View
 */

session_start(); // To be able to keep info into session (used for not losing pass during navigation. pass must not transit through parameters)

pHeader($langs->trans("DolibarrSetup").' - '.$langs->trans("ConfigurationFile"), "step1", "set", "", (empty($force_dolibarr_js_JQUERY) ? '' : $force_dolibarr_js_JQUERY.'/'), 'main-inside-bis');

// Test if we can run a first install process
if (!is_writable($conffile)) {
	print $langs->trans("ConfFileIsNotWritable", $conffiletoshow);
	dolibarr_install_syslog("fileconf: config file is not writable", LOG_WARNING);
	dolibarr_install_syslog("- fileconf: end");
	pFooter(1, $setuplang, 'jscheckparam');
	exit;
}

if (!empty($force_install_message)) {
	print '<div><br>'.$langs->trans($force_install_message).'</div>';

	/*print '<script type="text/javascript">';
	print '	jQuery(document).ready(function() {
				jQuery("#linktoshowtechnicalparam").click(function() {
					jQuery(".hidewhenedit").hide();
					jQuery(".hidewhennoedit").show();
				});';
				if ($force_install_noedit) print 'jQuery(".hidewhennoedit").hide();';
	print '});';
	print '</script>';

	print '<br><a href="#" id="linktoshowtechnicalparam" class="hidewhenedit">'.$langs->trans("ShowEditTechnicalParameters").'</a><br>';
	*/
}

?>
<div>


<table class="nobordernopadding<?php if ($force_install_noedit) {
	print ' hidewhennoedit';
							   } ?>">

	<tr>
		<td colspan="3" class="label">
		<h3><img class="valignmiddle inline-block paddingright" src="../theme/common/octicons/build/svg/globe.svg" width="20" alt="webserver"> <?php echo $langs->trans("WebServer"); ?></h3>
		</td>
	</tr>

	<!-- Documents root $dolibarr_main_document_root -->
	<tr>
		<td class="label"><label for="main_dir"><b><?php print $langs->trans("WebPagesDirectory"); ?></b></label></td>
<?php
if (empty($dolibarr_main_document_root)) {
	$dolibarr_main_document_root = GETPOSTISSET('main_dir') ? GETPOST('main_dir') : detect_dolibarr_main_document_root();
}
?>
		<td class="label">
			<input type="text"
				   class="minwidth300"
				   id="main_dir"
				   name="main_dir"
				   value="<?php print $dolibarr_main_document_root ?>"
<?php
if (!empty($force_install_noedit)) {
	print ' disabled';
}
?>
			>
		</td>
		<td class="comment"><?php
		print '<span class="opacitymedium">'.$langs->trans("WithNoSlashAtTheEnd")."</span><br>";
		print $langs->trans("Examples").":<br>";
		?>
		<ul>
			<li>/var/www/dolibarr/htdocs</li>
			<li>C:/wwwroot/dolibarr/htdocs</li>
		</ul>
		</td>
	</tr>

	<!-- Documents URL $dolibarr_main_data_root -->
	<tr>
		<td class="label"><label for="main_data_dir"><b><?php print $langs->trans("DocumentsDirectory"); ?></b></label></td>
		<?php
		if (!empty($force_install_main_data_root)) {
			$dolibarr_main_data_root = @$force_install_main_data_root;
		}
		if (empty($dolibarr_main_data_root)) {
			$dolibarr_main_data_root = GETPOSTISSET('main_data_dir') ? GETPOST('main_data_dir') : detect_dolibarr_main_data_root($dolibarr_main_document_root);
		}
		?>
		<td class="label">
			<input type="text"
				   class="minwidth300"
				   id="main_data_dir"
				   name="main_data_dir"
				   value="<?php print $dolibarr_main_data_root ?>"
<?php if (!empty($force_install_noedit)) {
	print ' disabled';
} ?>
			>
		</td>
		<td class="comment"><?php
		print '<span class="opacitymedium">'.$langs->trans("WithNoSlashAtTheEnd")."</span><br>";
		print $langs->trans("DirectoryRecommendation")."<br>";
		print $langs->trans("Examples").":<br>";
		?>
		<ul>
			<li>/var/lib/dolibarr/documents</li>
			<li>C:/My Documents/dolibarr/documents</li>
		</ul>
		</td>
	</tr>

	<!-- Root URL $dolibarr_main_url_root -->
	<?php
	if (empty($dolibarr_main_url_root)) {
		$dolibarr_main_url_root = GETPOSTISSET('main_url') ? GETPOST('main_url') : detect_dolibarr_main_url_root();
	}
	?>
	<tr>
		<td class="label"><label for="main_url"><b><?php echo $langs->trans("URLRoot"); ?></b></label>
		</td>
		<td class="label">
			<input type="text"
				   class="minwidth300"
				   id="main_url"
				   name="main_url"
				   value="<?php print $dolibarr_main_url_root; ?> "
<?php if (!empty($force_install_noedit) && $force_install_noedit != 3) {
	print ' disabled';
}
?>
			>
		</td>
		<td class="comment"><?php print $langs->trans("Examples").":<br>"; ?>
		<ul>
			<li>http://localhost/</li>
			<li>http://www.myserver.com:8180/dolibarr</li>
			<li>https://www.myvirtualfordolibarr.com/</li>
		</ul>
		</td>
	</tr>

	<?php
	if (!empty($_SERVER["HTTPS"]) && $_SERVER["HTTPS"] == 'on') {   // Enabled if the installation process is "https://"
		?>
	<tr>
					<td class="label"><label for="main_force_https"><?php echo $langs->trans("ForceHttps"); ?></label></td>
					<td class="label">
						<input type="checkbox"
							   id="main_force_https"
							   name="main_force_https"
				<?php if (!empty($force_install_mainforcehttps)) {
					print ' checked';
				} ?>
				<?php if (($force_install_noedit == 2 || $force_install_noedit == 3) && $force_install_mainforcehttps !== null) {
					print ' disabled';
				} ?>
			>
		</td>
		<td class="comment"><?php echo $langs->trans("CheckToForceHttps"); ?>
		</td>

	</tr>
		<?php
	}
	?>

	<!-- Dolibarr database -->

	<tr>
		<td colspan="3" class="label"><br>
		<h3><img class="valignmiddle inline-block paddingright" src="../theme/common/octicons/build/svg/database.svg" width="20" alt="webserver"> <?php echo $langs->trans("DolibarrDatabase"); ?></h3>
		</td>
	</tr>

	<tr>
		<td class="label"><label for="db_name"><b><?php echo $langs->trans("DatabaseName"); ?></b></label></td>
		<td class="label">
			<input type="text"
				   id="db_name"
				   name="db_name"
				   value="<?php echo (!empty($dolibarr_main_db_name)) ? $dolibarr_main_db_name : ($force_install_database ? $force_install_database : 'dolibarr'); ?>"
				<?php if (($force_install_noedit == 2 || $force_install_noedit == 3) && $force_install_database !== null) {
					print ' disabled';
				} ?>
			>
		</td>
		<td class="comment"><?php echo $langs->trans("DatabaseName"); ?></td>
	</tr>


	<?php
	if (!isset($dolibarr_main_db_host)) {
		$dolibarr_main_db_host = "localhost";
	}
	?>
	<tr>
		<!-- Driver type -->
		<td class="label"><label for="db_type"><b><?php echo $langs->trans("DriverType"); ?></b></label></td>

		<td class="label">
		<?php

		$defaultype = !empty($dolibarr_main_db_type) ? $dolibarr_main_db_type : (empty($force_install_type) ? 'mysqli' : $force_install_type);

		$modules = array();
		$nbok = $nbko = 0;
		$option = '';

		// Scan les drivers
		$dir = DOL_DOCUMENT_ROOT.'/core/db';
		$handle = opendir($dir);
		if (is_resource($handle)) {
			while (($file = readdir($handle)) !== false) {
				if (is_readable($dir."/".$file) && preg_match('/^(.*)\.class\.php$/i', $file, $reg)) {
					$type = $reg[1];
					if ($type === 'DoliDB') {
						continue; // Skip abstract class
					}
					$class = 'DoliDB'.ucfirst($type);
					include_once $dir."/".$file;

					if ($type == 'sqlite') {
						continue; // We hide sqlite because support can't be complete until sqlite does not manage foreign key creation after table creation (ALTER TABLE child ADD CONSTRAINT not supported)
					}
					if ($type == 'sqlite3') {
						continue; // We hide sqlite3 because support can't be complete until sqlite does not manage foreign key creation after table creation (ALTER TABLE child ADD CONSTRAINT not supported)
					}

					// Version min of database
					$note = '('.$class::LABEL.' >= '.$class::VERSIONMIN.')';

					// Switch to mysql if mysqli is not present
					if ($defaultype == 'mysqli' && !function_exists('mysqli_connect')) {
						$defaultype = 'mysql';
					}

					// Show line into list
					if ($type == 'mysql') {
						$testfunction = 'mysql_connect';
						$testclass = '';
					}
					if ($type == 'mysqli') {
						$testfunction = 'mysqli_connect';
						$testclass = '';
					}
					if ($type == 'pgsql') {
						$testfunction = 'pg_connect';
						$testclass = '';
					}
					if ($type == 'mssql') {
						$testfunction = 'mssql_connect';
						$testclass = '';
					}
					if ($type == 'sqlite') {
						$testfunction = '';
						$testclass = 'PDO';
					}
					if ($type == 'sqlite3') {
						$testfunction = '';
						$testclass = 'SQLite3';
					}
					$option .= '<option value="'.$type.'"'.($defaultype == $type ? ' selected' : '');
					if ($testfunction && !function_exists($testfunction)) {
						$option .= ' disabled';
					}
					if ($testclass && !class_exists($testclass)) {
						$option .= ' disabled';
					}
					$option .= '>';
					$option .= $type.'&nbsp; &nbsp;';
					if ($note) {
						$option .= ' '.$note;
					}
					// Deprecated and experimental
					if ($type == 'mysql') {
						$option .= ' '.$langs->trans("Deprecated");
					} elseif ($type == 'mssql') {
						$option .= ' '.$langs->trans("VersionExperimental");
					} elseif ($type == 'sqlite') {
						$option .= ' '.$langs->trans("VersionExperimental");
					} elseif ($type == 'sqlite3') {
						$option .= ' '.$langs->trans("VersionExperimental");
					} elseif (!function_exists($testfunction)) {
						// No available
						$option .= ' - '.$langs->trans("FunctionNotAvailableInThisPHP");
					}
					$option .= '</option>';
				}
			}
		}
		?>
			<select id="db_type"
					name="db_type"
				<?php if (($force_install_noedit == 2 || $force_install_noedit == 3) && $force_install_type !== null) {
					print ' disabled';
				} ?>
			>
				<?php print $option; ?>
			</select>

		</td>
		<td class="comment"><?php echo $langs->trans("DatabaseType"); ?></td>

	</tr>

	<tr class="hidesqlite">
		<td class="label"><label for="db_host"><b><?php echo $langs->trans("DatabaseServer"); ?></b></label></td>
		<td class="label">
			<input type="text"
				   id="db_host"
				   name="db_host"
				   value="<?php print(!empty($force_install_dbserver) ? $force_install_dbserver : (!empty($dolibarr_main_db_host) ? $dolibarr_main_db_host : 'localhost')); ?>"
<<<<<<< HEAD
				<?php if ($force_install_noedit == 2 && $force_install_dbserver !== null) {
=======
				<?php if (($force_install_noedit == 2 || $force_install_noedit == 3) && $force_install_dbserver !== null) {
>>>>>>> cc80841a
					print ' disabled';
				} ?>
			>
		</td>
		<td class="comment"><?php echo $langs->trans("ServerAddressDescription"); ?>
		</td>

	</tr>

	<tr class="hidesqlite">
		<td class="label"><label for="db_port"><?php echo $langs->trans("Port"); ?></label></td>
		<td class="label">
			<input type="text"
				   name="db_port"
				   id="db_port"
				   value="<?php print (!empty($force_install_port)) ? $force_install_port : $dolibarr_main_db_port; ?>"
				<?php if (($force_install_noedit == 2 || $force_install_noedit == 3) && $force_install_port !== null) {
					print ' disabled';
				} ?>
			>
		</td>
		<td class="comment"><?php echo $langs->trans("ServerPortDescription"); ?>
		</td>

	</tr>

	<tr class="hidesqlite">
		<td class="label"><label for="db_prefix"><?php echo $langs->trans("DatabasePrefix"); ?></label></td>
		<td class="label">
			<input type="text"
				   id="db_prefix"
				   name="db_prefix"
				   value="<?php echo(!empty($force_install_prefix) ? $force_install_prefix : (!empty($dolibarr_main_db_prefix) ? $dolibarr_main_db_prefix : 'llx_')); ?>"
				<?php if (($force_install_noedit == 2 || $force_install_noedit == 3) && $force_install_prefix !== null) {
					print ' disabled';
				} ?>
			>
		</td>
		<td class="comment"><?php echo $langs->trans("DatabasePrefixDescription"); ?></td>
	</tr>

	<tr class="hidesqlite">
		<td class="label"><label for="db_create_database"><?php echo $langs->trans("CreateDatabase"); ?></label></td>
		<td class="label">
			<input type="checkbox"
				   id="db_create_database"
				   name="db_create_database"
				   value="on"
				<?php
				$checked = 0;
				if ($force_install_createdatabase) {
					$checked = 1;
					print ' checked';
				} ?>
				<?php if (($force_install_noedit == 2 || $force_install_noedit == 3) && $force_install_createdatabase !== null) {
					print ' disabled';
				} ?>
			>
		</td>
		<td class="comment">
		<?php echo $langs->trans("CheckToCreateDatabase"); ?>
		</td>
	</tr>

	<tr class="hidesqlite">
		<td class="label"><label for="db_user"><b><?php echo $langs->trans("Login"); ?></b></label></td>
		<td class="label">
			<input type="text"
				   id="db_user"
				   name="db_user"
				   value="<?php print (!empty($force_install_databaselogin)) ? $force_install_databaselogin : $dolibarr_main_db_user; ?>"
				<?php if (($force_install_noedit == 2 || $force_install_noedit == 3) && $force_install_databaselogin !== null) {
					print ' disabled';
				} ?>
			>
		</td>
		<td class="comment"><?php echo $langs->trans("AdminLogin"); ?></td>
	</tr>

	<tr class="hidesqlite">
		<td class="label"><label for="db_pass"><b><?php echo $langs->trans("Password"); ?></b></label></td>
		<td class="label">
			<input type="password" class="text-security"
				   id="db_pass" autocomplete="off"
				   name="db_pass"
				   value="<?php
					// If $force_install_databasepass is on, we don't want to set password, we just show '***'. Real value will be extracted from the forced install file at step1.
					// @phan-suppress-next-line PhanParamSuspiciousOrder
					$autofill = ((!empty($_SESSION['dol_save_pass'])) ? $_SESSION['dol_save_pass'] : str_pad('', strlen($force_install_databasepass), '*'));
					if (!empty($dolibarr_main_prod) && empty($_SESSION['dol_save_pass'])) {    // So value can't be found if install page still accessible
						$autofill = '';
					}
					print dol_escape_htmltag($autofill);
					?>"
				<?php if (($force_install_noedit == 2 || $force_install_noedit == 3) && $force_install_databasepass !== null) {
					print ' disabled';
				} ?>
			>
		</td>
		<td class="comment"><?php echo $langs->trans("AdminPassword"); ?></td>
	</tr>

	<tr class="hidesqlite">
		<td class="label"><label for="db_create_user"><?php echo $langs->trans("CreateUser"); ?></label></td>
		<td class="label">
			<input type="checkbox"
				   id="db_create_user"
				   name="db_create_user"
				   value="on"
				<?php
				$checked = 0;
				if (!empty($force_install_createuser)) {
					$checked = 1;
					print ' checked';
				} ?>
				<?php if (($force_install_noedit == 2 || $force_install_noedit == 3) && $force_install_createuser !== null) {
					print ' disabled';
				} ?>
			>
		</td>
		<td class="comment">
		<?php echo $langs->trans("CheckToCreateUser"); ?>
		</td>
	</tr>


	<!-- Super access -->
	<?php
	$force_install_databaserootlogin = parse_database_login($force_install_databaserootlogin);
	$force_install_databaserootpass = parse_database_pass($force_install_databaserootpass);
	?>
	<tr class="hidesqlite hideroot">
		<td colspan="3" class="label"><br>
		<h3><img class="valignmiddle inline-block paddingright" src="../theme/common/octicons/build/svg/shield.svg" width="20" alt="webserver"> <?php echo $langs->trans("DatabaseSuperUserAccess"); ?></h3>
		</td>
	</tr>

	<tr class="hidesqlite hideroot">
		<td class="label"><label for="db_user_root"><b><?php echo $langs->trans("Login"); ?></b></label></td>
		<td class="label">
			<input type="text"
				   id="db_user_root"
				   name="db_user_root"
				   class="needroot"
				   value="<?php print (!empty($force_install_databaserootlogin)) ? $force_install_databaserootlogin : (GETPOSTISSET('db_user_root') ? GETPOST('db_user_root') : (isset($db_user_root) ? $db_user_root : '')); ?>"
				<?php if ($force_install_noedit > 0 && !empty($force_install_databaserootlogin)) {
					print ' disabled';
				} ?>
			>
		</td>
		<td class="comment"><?php echo $langs->trans("DatabaseRootLoginDescription"); ?>
		<!--
		<?php echo '<br>'.$langs->trans("Examples").':<br>' ?>
		<ul>
			<li>root (Mysql)</li>
			<li>postgres (PostgreSql)</li>
		</ul>
		</td>
		 -->

	</tr>
	<tr class="hidesqlite hideroot">
		<td class="label"><label for="db_pass_root"><b><?php echo $langs->trans("Password"); ?></b></label></td>
		<td class="label">
			<input type="password"
				   autocomplete="off"
				   id="db_pass_root"
				   name="db_pass_root"
				   class="needroot text-security"
				   value="<?php
					// If $force_install_databaserootpass is on, we don't want to set password here, we just show '***'. Real value will be extracted from the forced install file at step1.
					// @phan-suppress-next-line PhanParamSuspiciousOrder
					$autofill = ((!empty($force_install_databaserootpass)) ? str_pad('', strlen($force_install_databaserootpass), '*') : (isset($db_pass_root) ? $db_pass_root : ''));
					if (!empty($dolibarr_main_prod)) {
						$autofill = '';
					}
					// Do not autofill password if instance is a production instance
					if (!empty($_SERVER["SERVER_NAME"]) && !in_array(
					$_SERVER["SERVER_NAME"],
					array('127.0.0.1', 'localhost', 'localhostgit')
					)
					) {
						$autofill = '';
					}    // Do not autofill password for remote access
					print dol_escape_htmltag($autofill);
					?>"
				<?php if ($force_install_noedit > 0 && !empty($force_install_databaserootpass)) {
					print ' disabled'; /* May be removed by javascript*/
				} ?>
			>
		</td>
		<td class="comment"><?php echo $langs->trans("KeepEmptyIfNoPassword"); ?>
		</td>
	</tr>

</table>
</div>


<script type="text/javascript">
function init_needroot()
{
	console.log("init_needroot force_install_noedit=<?php echo $force_install_noedit?>");
	console.log(jQuery("#db_create_database").is(":checked"));
	console.log(jQuery("#db_create_user").is(":checked"));

	if (jQuery("#db_create_database").is(":checked") || jQuery("#db_create_user").is(":checked"))
	{
		console.log("init_needroot show root section");
		jQuery(".hideroot").show();
		<?php
		if (empty($force_install_noedit)) { ?>
			jQuery(".needroot").removeAttr('disabled');
		<?php } ?>
	}
	else
	{
		console.log("init_needroot hide root section");
		jQuery(".hideroot").hide();
		jQuery(".needroot").prop('disabled', true);
	}
}

function checkDatabaseName(databasename) {
	if (databasename.match(/[;\.]/)) { return false; }
	return true;
}

function jscheckparam()
{
	console.log("Click on jscheckparam");

	var ok = true;

	if (document.forminstall.main_dir.value == '')
	{
		ok=false;
		alert('<?php echo dol_escape_js($langs->transnoentities("ErrorFieldRequired", $langs->transnoentitiesnoconv("WebPagesDirectory"))); ?>');
	}
	else if (document.forminstall.main_data_dir.value == '')
	{
		ok=false;
		alert('<?php echo dol_escape_js($langs->transnoentities("ErrorFieldRequired", $langs->transnoentitiesnoconv("DocumentsDirectory"))); ?>');
	}
	else if (document.forminstall.main_url.value == '')
	{
		ok=false;
		alert('<?php echo dol_escape_js($langs->transnoentities("ErrorFieldRequired", $langs->transnoentitiesnoconv("URLRoot"))); ?>');
	}
	else if (document.forminstall.db_host.value == '')
	{
		ok=false;
		alert('<?php echo dol_escape_js($langs->transnoentities("ErrorFieldRequired", $langs->transnoentitiesnoconv("Server"))); ?>');
	}
	else if (document.forminstall.db_name.value == '')
	{
		ok=false;
		alert('<?php echo dol_escape_js($langs->transnoentities("ErrorFieldRequired", $langs->transnoentitiesnoconv("DatabaseName"))); ?>');
	}
	else if (! checkDatabaseName(document.forminstall.db_name.value))
	{
		ok=false;
		alert('<?php echo dol_escape_js($langs->transnoentities("ErrorFieldCanNotContainSpecialCharacters", $langs->transnoentitiesnoconv("DatabaseName"))); ?>');
	}
	// If create database asked
	else if (document.forminstall.db_create_database.checked == true && (document.forminstall.db_user_root.value == ''))
	{
		ok=false;
		alert('<?php echo dol_escape_js($langs->transnoentities("YouAskToCreateDatabaseSoRootRequired")); ?>');
		init_needroot();
	}
	// If create user asked
	else if (document.forminstall.db_create_user.checked == true && (document.forminstall.db_user_root.value == ''))
	{
		ok=false;
		alert('<?php echo dol_escape_js($langs->transnoentities("YouAskToCreateDatabaseUserSoRootRequired")); ?>');
		init_needroot();
	}

	return ok;
}


jQuery(document).ready(function() {	// TODO Test $( window ).load(function() to see if the init_needroot work better after a back

	var dbtype = jQuery("#db_type");

	dbtype.change(function () {
		if (dbtype.val() == 'sqlite' || dbtype.val() == 'sqlite3') {
			jQuery(".hidesqlite").hide();
		} else {
			jQuery(".hidesqlite").show();
		}

		// Automatically set default database ports and admin user
		if (dbtype.val() == 'mysql' || dbtype.val() == 'mysqli') {
			jQuery("#db_port").val(3306);
			jQuery("#db_user_root").val('root');
		} else if (dbtype.val() == 'pgsql') {
			jQuery("#db_port").val(5432);
			jQuery("#db_user_root").val('postgres');
		} else if (dbtype.val() == 'mssql') {
			jQuery("#db_port").val(1433);
			jQuery("#db_user_root").val('sa');
		}

	});

	jQuery("#db_create_database").click(function() {
		console.log("click on db_create_database");
		init_needroot();
	});
	jQuery("#db_create_user").click(function() {
		console.log("click on db_create_user");
		init_needroot();
	});
<<<<<<< HEAD
	<?php if ($force_install_noedit == 2 && empty($force_install_databasepass)) { ?>
=======
	<?php if (($force_install_noedit == 2 || $force_install_noedit == 3) && empty($force_install_databasepass)) { ?>
>>>>>>> cc80841a
	jQuery("#db_pass").focus();
	<?php } ?>

	init_needroot();
});
</script>


<?php

// $db->close();	Not database connection yet

dolibarr_install_syslog("- fileconf: end");

pFooter($err, $setuplang, 'jscheckparam');<|MERGE_RESOLUTION|>--- conflicted
+++ resolved
@@ -406,11 +406,7 @@
 				   id="db_host"
 				   name="db_host"
 				   value="<?php print(!empty($force_install_dbserver) ? $force_install_dbserver : (!empty($dolibarr_main_db_host) ? $dolibarr_main_db_host : 'localhost')); ?>"
-<<<<<<< HEAD
-				<?php if ($force_install_noedit == 2 && $force_install_dbserver !== null) {
-=======
 				<?php if (($force_install_noedit == 2 || $force_install_noedit == 3) && $force_install_dbserver !== null) {
->>>>>>> cc80841a
 					print ' disabled';
 				} ?>
 			>
@@ -727,11 +723,7 @@
 		console.log("click on db_create_user");
 		init_needroot();
 	});
-<<<<<<< HEAD
-	<?php if ($force_install_noedit == 2 && empty($force_install_databasepass)) { ?>
-=======
 	<?php if (($force_install_noedit == 2 || $force_install_noedit == 3) && empty($force_install_databasepass)) { ?>
->>>>>>> cc80841a
 	jQuery("#db_pass").focus();
 	<?php } ?>
 
