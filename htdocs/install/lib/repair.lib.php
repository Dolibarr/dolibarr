<?php
/* Copyright (C) 2012 Regis Houssin	<regis.houssin@inodbox.com>
 *
 * This program is free software; you can redistribute it and/or modify
 * it under the terms of the GNU General Public License as published by
 * the Free Software Foundation; either version 3 of the License, or
 * (at your option) any later version.
 *
 * This program is distributed in the hope that it will be useful,
 * but WITHOUT ANY WARRANTY; without even the implied warranty of
 * MERCHANTABILITY or FITNESS FOR A PARTICULAR PURPOSE.  See the
 * GNU General Public License for more details.
 *
 * You should have received a copy of the GNU General Public License
 * along with this program. If not, see <https://www.gnu.org/licenses/>.
 * or see https://www.gnu.org/
 */

/**
 *	\file			htdocs/install/lib/repair.lib.php
 *  \brief			Library of repair functions
 */

/**
 *  Check if an element exist
 *
 *  @param	int		$id			Element id
 *  @param	string	$table		Table of Element
 *  @return	boolean				True if child exists
 */
function checkElementExist($id, $table)
{
	global $db;

<<<<<<< HEAD
	$sql = 'SELECT rowid FROM '.MAIN_DB_PREFIX.$table;
	$sql .= ' WHERE rowid = '.((int) $id);
=======
	$sql = "SELECT rowid FROM ".MAIN_DB_PREFIX.$table;
	$sql .= " WHERE rowid = ".((int) $id);
>>>>>>> 95dc2558
	$resql = $db->query($sql);
	if ($resql) {
		$num = $db->num_rows($resql);
		if ($num > 0) {
			return true;
		} else {
			return false;
		}
	} else {
		return true; // for security
	}
}

/**
 * Check linked elements and delete if invalid
 *
 * @param	string	$sourcetype		Source element type
 * @param	string	$targettype		Target element type
 * @return	string
 */
function checkLinkedElements($sourcetype, $targettype)
{
	global $db, $langs;

	$elements = array();
	$deleted = 0;

	$sourcetable = $sourcetype;
	$targettable = $targettype;

	if ($sourcetype == 'shipping') {
		$sourcetable = 'expedition';
	} elseif ($targettype == 'shipping') {
		$targettable = 'expedition';
	}
	if ($sourcetype == 'delivery') {
		$sourcetable = 'livraison';
	} elseif ($targettype == 'delivery') {
		$targettable = 'livraison';
	}
	if ($sourcetype == 'order_supplier') {
		$sourcetable = 'commande_fournisseur';
	} elseif ($targettype == 'order_supplier') {
		$targettable = 'commande_fournisseur';
	}
	if ($sourcetype == 'invoice_supplier') {
		$sourcetable = 'facture_fourn';
	} elseif ($targettype == 'invoice_supplier') {
		$targettable = 'facture_fourn';
	}

	$out = $langs->trans('SourceType').': '.$sourcetype.' => '.$langs->trans('TargetType').': '.$targettype.' ';

	$sql = "SELECT rowid, fk_source, fk_target FROM ".MAIN_DB_PREFIX."element_element";
	$sql .= " WHERE sourcetype = '".$db->escape($sourcetype)."' AND targettype = '".$db->escape($targettype)."'";
	$resql = $db->query($sql);
	if ($resql) {
		$num = $db->num_rows($resql);
		if ($num) {
			$i = 0;
			while ($i < $num) {
				$obj = $db->fetch_object($resql);
				$elements[$obj->rowid] = array($sourcetype => $obj->fk_source, $targettype => $obj->fk_target);
				$i++;
			}
		}
	}

	if (!empty($elements)) {
		foreach ($elements as $key => $element) {
			if (!checkElementExist($element[$sourcetype], $sourcetable) || !checkElementExist($element[$targettype], $targettable)) {
				$sql = 'DELETE FROM '.MAIN_DB_PREFIX.'element_element';
<<<<<<< HEAD
				$sql .= ' WHERE rowid = '.((int) $key);
=======
				$sql .= " WHERE rowid = ".((int) $key);
>>>>>>> 95dc2558
				$resql = $db->query($sql);
				$deleted++;
			}
		}
	}

	if ($deleted) {
		$out .= '('.$langs->trans('LinkedElementsInvalidDeleted', $deleted).')<br>';
	} else {
		$out .= '('.$langs->trans('NothingToDelete').')<br>';
	}

	return $out;
}

/**
 * Clean data into ecm_directories table
 *
 * @return	void
 */
function clean_data_ecm_directories()
{
	global $db, $langs;

	// Clean data from ecm_directories
	$sql = "SELECT rowid, label FROM ".MAIN_DB_PREFIX."ecm_directories";
	$resql = $db->query($sql);
	if ($resql) {
		while ($obj = $db->fetch_object($resql)) {
			$id = $obj->rowid;
			$label = $obj->label;
			$newlabel = dol_sanitizeFileName($label);
			if ($label != $newlabel) {
				$sqlupdate = "UPDATE ".MAIN_DB_PREFIX."ecm_directories set label = '".$db->escape($newlabel)."' WHERE rowid = ".((int) $id);
				print '<tr><td>'.$sqlupdate."</td></tr>\n";
				$resqlupdate = $db->query($sqlupdate);
				if (!$resqlupdate) {
					dol_print_error($db, 'Failed to update');
				}
			}
		}
	} else {
		dol_print_error($db, 'Failed to run request');
	}

	return;
}<|MERGE_RESOLUTION|>--- conflicted
+++ resolved
@@ -32,13 +32,8 @@
 {
 	global $db;
 
-<<<<<<< HEAD
-	$sql = 'SELECT rowid FROM '.MAIN_DB_PREFIX.$table;
-	$sql .= ' WHERE rowid = '.((int) $id);
-=======
 	$sql = "SELECT rowid FROM ".MAIN_DB_PREFIX.$table;
 	$sql .= " WHERE rowid = ".((int) $id);
->>>>>>> 95dc2558
 	$resql = $db->query($sql);
 	if ($resql) {
 		$num = $db->num_rows($resql);
@@ -111,11 +106,7 @@
 		foreach ($elements as $key => $element) {
 			if (!checkElementExist($element[$sourcetype], $sourcetable) || !checkElementExist($element[$targettype], $targettable)) {
 				$sql = 'DELETE FROM '.MAIN_DB_PREFIX.'element_element';
-<<<<<<< HEAD
-				$sql .= ' WHERE rowid = '.((int) $key);
-=======
 				$sql .= " WHERE rowid = ".((int) $key);
->>>>>>> 95dc2558
 				$resql = $db->query($sql);
 				$deleted++;
 			}
