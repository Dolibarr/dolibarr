-- ============================================================================
-- Copyright (C) 2013-2014 Olivier Geffroy      <jeff@jeffinfo.com>
-- Copyright (C) 2013-2019 Alexandre Spangaro   <aspangaro@open-dsi.fr>
--
-- This program is free software; you can redistribute it and/or modify
-- it under the terms of the GNU General Public License as published by
-- the Free Software Foundation; either version 3 of the License, or
-- (at your option) any later version.
--
-- This program is distributed in the hope that it will be useful,
-- but WITHOUT ANY WARRANTY; without even the implied warranty of
-- MERCHANTABILITY or FITNESS FOR A PARTICULAR PURPOSE.  See the
-- GNU General Public License for more details.
--
-- You should have received a copy of the GNU General Public License
-- along with this program. If not, see <http://www.gnu.org/licenses/>.
--
-- ============================================================================

CREATE TABLE llx_accounting_bookkeeping 
(
  rowid                 integer NOT NULL AUTO_INCREMENT PRIMARY KEY,
  entity                integer DEFAULT 1 NOT NULL,	-- 					| multi company id
  doc_date              date NOT NULL,				-- FEC:PieceDate
  doc_type              varchar(30) NOT NULL,		-- 					| facture_client/reglement_client/facture_fournisseur/reglement_fournisseur
  doc_ref               varchar(300) NOT NULL,		-- FEC:PieceRef		| facture_client/reglement_client/... reference number
  fk_doc                integer NOT NULL,			-- 					| facture_client/reglement_client/... rowid
  fk_docdet             integer NOT NULL,			-- 					| facture_client/reglement_client/... line rowid
  thirdparty_code       varchar(32),                -- Third party code (customer or supplier) when record is saved (may help debug) 
  subledger_account     varchar(32),				-- FEC:CompAuxNum	| account number of subledger account
  subledger_label       varchar(255),				-- FEC:CompAuxLib	| label of subledger account
  numero_compte         varchar(32) NOT NULL,		-- FEC:CompteNum	| account number
  label_compte          varchar(255) NOT NULL,		-- FEC:CompteLib	| label of account
  label_operation       varchar(255),				-- FEC:EcritureLib	| label of the operation
  debit                 double(24,8) NOT NULL,		-- FEC:Debit
  credit                double(24,8) NOT NULL,		-- FEC:Credit
  montant               double(24,8) NOT NULL,		-- FEC:Montant (Not necessary)
  sens                  varchar(1) DEFAULT NULL,	-- FEC:Sens (Not necessary)
  multicurrency_amount  double(24,8),				-- FEC:Montantdevise
  multicurrency_code    varchar(255),				-- FEC:Idevise
  lettering_code        varchar(255),				-- FEC:EcritureLet
  date_lettering        datetime,					-- FEC:DateLet
  date_lim_reglement    datetime DEFAULT NULL,		-- 					| date limite de reglement
  fk_user_author        integer NOT NULL,			-- 					| user creating
  fk_user_modif         integer,					-- 					| user making last change
  date_creation         datetime,					-- FEC:EcritureDate	| creation date
  tms                   timestamp,					--					| date last modification 
  fk_user               integer NULL,               -- The id of user that validate the accounting source document
  code_journal          varchar(32) NOT NULL,		-- FEC:JournalCode
  journal_label         varchar(255),				-- FEC:JournalLib
  piece_num             integer NOT NULL,			-- FEC:EcritureNum  | accounting source document
<<<<<<< HEAD
  validated             tinyint DEFAULT 0 NOT NULL,	-- 					| 0 line not validated / 1 line validated (No deleting / No modification) 
  date_validated        datetime,					-- FEC:ValidDate
  date_export			datetime DEFAULT NULL,		--
  import_key            varchar(14),				--
=======
  date_validated        datetime,					-- FEC:ValidDate	| if empty: movement not validated / if not empty: movement validated (No deleting / No modification) 
  import_key            varchar(14),
>>>>>>> ced2c738
  extraparams	        varchar(255)				-- for other parameters with json format
) ENGINE=innodb;<|MERGE_RESOLUTION|>--- conflicted
+++ resolved
@@ -49,14 +49,8 @@
   code_journal          varchar(32) NOT NULL,		-- FEC:JournalCode
   journal_label         varchar(255),				-- FEC:JournalLib
   piece_num             integer NOT NULL,			-- FEC:EcritureNum  | accounting source document
-<<<<<<< HEAD
-  validated             tinyint DEFAULT 0 NOT NULL,	-- 					| 0 line not validated / 1 line validated (No deleting / No modification) 
-  date_validated        datetime,					-- FEC:ValidDate
-  date_export			datetime DEFAULT NULL,		--
-  import_key            varchar(14),				--
-=======
   date_validated        datetime,					-- FEC:ValidDate	| if empty: movement not validated / if not empty: movement validated (No deleting / No modification) 
+  date_export	      		datetime DEFAULT NULL,		--
   import_key            varchar(14),
->>>>>>> ced2c738
-  extraparams	        varchar(255)				-- for other parameters with json format
+  extraparams	          varchar(255)				-- for other parameters with json format
 ) ENGINE=innodb;