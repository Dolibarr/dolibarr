--- conflicted
+++ resolved
@@ -1,11 +1,7 @@
 -- ===========================================================================
 -- Copyright (C) 2001-2003 Rodolphe Quiedeville <rodolphe@quiedeville.org>
 -- Copyright (C) 2007-2017 Laurent Destailleur  <eldy@users.sourceforge.net>
-<<<<<<< HEAD
--- Copyright (C) 2007-2012 Regis Houssin        <regis.houssin@capnetworks.com>
-=======
 -- Copyright (C) 2007-2012 Regis Houssin        <regis.houssin@inodbox.com>
->>>>>>> d9b8a8c8
 -- Copyright (C) 2010      Juanjo Menent        <jmenent@2byte.es>
 --
 -- This program is free software; you can redistribute it and/or modify
