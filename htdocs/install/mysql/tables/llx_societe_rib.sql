-- =============================================================================
-- Copyright (C) 2000-2004 Rodolphe Quiedeville <rodolphe@quiedeville.org>
-- Copyright (C) 2005-2009 Regis Houssin        <regis.houssin@inodbox.com>
-- Copyright (C) 2012	   Juanjo Menent        <jmenent@2byte.es>
-- Copyright (C) 2013      Peter Fontaine       <contact@peterfontaine.fr>
--
-- This program is free software; you can redistribute it and/or modify
-- it under the terms of the GNU General Public License as published by
-- the Free Software Foundation; either version 3 of the License, or
-- (at your option) any later version.
--
-- This program is distributed in the hope that it will be useful,
-- but WITHOUT ANY WARRANTY; without even the implied warranty of
-- MERCHANTABILITY or FITNESS FOR A PARTICULAR PURPOSE.  See the
-- GNU General Public License for more details.
--
-- You should have received a copy of the GNU General Public License
-- along with this program. If not, see <https://www.gnu.org/licenses/>.
--
-- Table with the payment modes of a thirdparty (BAN, Paypal, Card, ...)
-- =============================================================================

create table llx_societe_rib
(
  rowid          integer AUTO_INCREMENT PRIMARY KEY,
  type           varchar(32) DEFAULT 'ban' NOT NULL,							-- 'ban' or 'paypal' or 'card' or 'stripe'
  label          varchar(200),
  fk_soc         integer NOT NULL,
  datec          datetime,
  tms            timestamp DEFAULT CURRENT_TIMESTAMP ON UPDATE CURRENT_TIMESTAMP,

  -- For BAN
  bank           varchar(255),  -- bank name
  code_banque    varchar(128),  -- bank code
  code_guichet   varchar(6),    -- desk code
  number         varchar(255),  -- account number
  cle_rib        varchar(5),    -- key of bank account

  bic            varchar(20),   -- 11 according to ISO 9362 (we keep 20 for backward compatibility)
  iban_prefix    varchar(34),	-- full iban. 34 according to ISO 13616

  domiciliation  varchar(255),
  proprio        varchar(60),
  owner_address  varchar(255),
  default_rib    smallint NOT NULL DEFAULT 0,
  state_id       integer,
  fk_country     integer,
  currency_code  varchar(3),

  model_pdf		 varchar(255),					-- last template used to generate main document
  last_main_doc	 varchar(255),					-- relative filepath+filename of last main generated document

  -- For BAN direct debit feature
  rum            varchar(32),	 				-- RUM value to use for SEPA generation
  date_rum		 date,							-- Date of mandate
  frstrecur      varchar(16) default 'FRST',    -- 'FRST' or 'RECUR'

  -- For credit card
  last_four varchar(4),										-- last 4
  card_type varchar(255),									-- card type 'VISA', 'MC' , ...
  cvn varchar(255),
  exp_date_month INTEGER,
  exp_date_year INTEGER,
  country_code varchar(10),

  -- For Paypal
  approved INTEGER DEFAULT 0,
  email varchar(255),
  ending_date date,
  max_total_amount_of_all_payments double(24,8),
  preapproval_key varchar(255),
  starting_date date,
  total_amount_of_all_payments double(24,8),

<<<<<<< HEAD
  -- For Stripe
  stripe_card_ref varchar(128),								-- 'card_...'
  stripe_account varchar(128),								-- 'pk_live_...'

  -- For Online Sign
  date_signature		datetime,
  online_sign_ip		varchar(48),
  online_sign_name		varchar(64),

=======
  --For Stripe, Stancer, ...
  stripe_card_ref varchar(128),								-- 'card_...'
  stripe_account varchar(128),								-- 'pk_live_...'

  ext_payment_site varchar(128),						    -- name of external paymentmode (for example 'StripeLive')

  extraparams    varchar(255),                      -- for other parameters with json format
    
>>>>>>> 8eb26b1b
  comment        varchar(255),
  ipaddress      varchar(68),
  status integer NOT NULL DEFAULT 1,						-- 1=ACTIVE, 0=IN_TRASH
  import_key     varchar(14)    -- import key
)ENGINE=innodb;<|MERGE_RESOLUTION|>--- conflicted
+++ resolved
@@ -72,17 +72,6 @@
   starting_date date,
   total_amount_of_all_payments double(24,8),
 
-<<<<<<< HEAD
-  -- For Stripe
-  stripe_card_ref varchar(128),								-- 'card_...'
-  stripe_account varchar(128),								-- 'pk_live_...'
-
-  -- For Online Sign
-  date_signature		datetime,
-  online_sign_ip		varchar(48),
-  online_sign_name		varchar(64),
-
-=======
   --For Stripe, Stancer, ...
   stripe_card_ref varchar(128),								-- 'card_...'
   stripe_account varchar(128),								-- 'pk_live_...'
@@ -90,8 +79,12 @@
   ext_payment_site varchar(128),						    -- name of external paymentmode (for example 'StripeLive')
 
   extraparams    varchar(255),                      -- for other parameters with json format
-    
->>>>>>> 8eb26b1b
+  
+  -- For Online Sign
+  date_signature		datetime,
+  online_sign_ip		varchar(48),
+  online_sign_name		varchar(64),
+  
   comment        varchar(255),
   ipaddress      varchar(68),
   status integer NOT NULL DEFAULT 1,						-- 1=ACTIVE, 0=IN_TRASH
