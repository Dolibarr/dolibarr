--- conflicted
+++ resolved
@@ -28,11 +28,7 @@
   amount				double(24,8) DEFAULT 0,    -- montant
   multicurrency_amount	double(24,8) DEFAULT 0,    -- multicurrency amount
   fk_user_author		integer,           -- auteur
-<<<<<<< HEAD
-  fk_user_modif   integer,
-=======
   fk_user_modif 		integer,
->>>>>>> bf480b27
   fk_paiement			integer NOT NULL,  -- moyen de paiement
   num_paiement			varchar(50),       -- numero de paiement (cheque)
   note					text,
