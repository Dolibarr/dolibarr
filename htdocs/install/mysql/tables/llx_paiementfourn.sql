--- conflicted
+++ resolved
@@ -19,7 +19,6 @@
 
 create table llx_paiementfourn
 (
-<<<<<<< HEAD
   rowid					integer AUTO_INCREMENT PRIMARY KEY,
   ref					varchar(30),
   entity				integer DEFAULT 1,
@@ -29,28 +28,11 @@
   amount				double(24,8) DEFAULT 0,    -- montant
   multicurrency_amount	double(24,8) DEFAULT 0,    -- multicurrency amount
   fk_user_author		integer,           -- auteur
+  fk_user_modif         integer,
   fk_paiement			integer NOT NULL,  -- moyen de paiement
   num_paiement			varchar(50),       -- numero de paiement (cheque)
   note					text,
   fk_bank				integer NOT NULL,
   statut				smallint NOT NULL DEFAULT 0,
   model_pdf				varchar(255)
-=======
-  rowid             integer AUTO_INCREMENT PRIMARY KEY,
-  ref				varchar(30),
-  entity			integer DEFAULT 1,
-  tms               timestamp,
-  datec             datetime,          -- date de creation de l'enregistrement
-  datep             datetime,          -- date de paiement
-  amount            real DEFAULT 0,    -- montant
-  multicurrency_amount double(24,8) DEFAULT 0,    -- multicurrency amount
-  fk_user_author    integer,           -- auteur
-  fk_user_modif   integer,
-  fk_paiement       integer NOT NULL,  -- moyen de paiement
-  num_paiement      varchar(50),       -- numero de paiement (cheque)
-  note              text,
-  fk_bank           integer NOT NULL,
-  statut			smallint NOT NULL DEFAULT 0,
-  model_pdf         varchar(255)
->>>>>>> 03a67cee
 )ENGINE=innodb;