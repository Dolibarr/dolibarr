-- ============================================================================
-- Copyright (C) 2002-2006 Rodolphe Quiedeville <rodolphe@quiedeville.org>
-- Copyright (C) 2008-2010 Laurent Destailleur  <eldy@users.sourceforge.net>
-- Copyright (C) 2005-2010 Regis Houssin        <regis.houssin@capnetworks.com>
-- Copyright (C) 2010      Juanjo Menent        <jmenent@2byte.es>
-- Copyright (C) 2012-2013 Cédric Salvador      <csalvador@gpcsolutions.fr>
-- Copyright (C) 2014      Marcos García        <marcosgdf@gmail.com>
--
-- This program is free software; you can redistribute it and/or modify
-- it under the terms of the GNU General Public License as published by
-- the Free Software Foundation; either version 3 of the License, or
-- (at your option) any later version.
--
-- This program is distributed in the hope that it will be useful,
-- but WITHOUT ANY WARRANTY; without even the implied warranty of
-- MERCHANTABILITY or FITNESS FOR A PARTICULAR PURPOSE.  See the
-- GNU General Public License for more details.
--
-- You should have received a copy of the GNU General Public License
-- along with this program. If not, see <http://www.gnu.org/licenses/>.
--
-- ============================================================================

create table llx_product
(
  rowid						integer AUTO_INCREMENT PRIMARY KEY,
  ref                       varchar(128)  NOT NULL,
  entity                    integer   DEFAULT 1 NOT NULL,   -- Multi company id

  ref_ext                   varchar(128),                    -- reference into an external system (not used by dolibarr)

  datec						datetime,
  tms						timestamp,
  fk_parent					integer	  DEFAULT 0,			-- Not used. Used by external modules. Virtual product id

  label						varchar(255) NOT NULL,
  description				text,
  note_public				text,
  note						text,
  customcode                varchar(32),                    -- Optionnal custom code
  fk_country                integer DEFAULT NULL,                        -- Optionnal id of original country
  price						double(24,8) DEFAULT 0,
  price_ttc					double(24,8) DEFAULT 0,
  price_min					double(24,8) DEFAULT 0,
  price_min_ttc				double(24,8) DEFAULT 0,
  price_base_type			varchar(3)   DEFAULT 'HT',
  cost_price			    double(24,8) DEFAULT NULL,      -- Cost price without tax. Can be used for margin calculation.
<<<<<<< HEAD
=======
  default_vat_code			varchar(10),	         		-- Same code than into table llx_c_tva (but no constraints). Should be used in priority to find default vat, npr, localtaxes for product.
>>>>>>> 3f5d67d4
  tva_tx					double(6,3),					-- Default VAT rate of product
  recuperableonly           integer NOT NULL DEFAULT '0',   -- French NPR VAT
  localtax1_tx				double(6,3)  DEFAULT 0,         -- 
  localtax1_type			varchar(10)  NOT NULL DEFAULT '0',         -- 
  localtax2_tx				double(6,3)  DEFAULT 0,         -- 
  localtax2_type			varchar(10)  NOT NULL DEFAULT '0',         -- 
  fk_user_author			integer DEFAULT NULL,			  -- user making creation
  fk_user_modif             integer,                         -- user making last change
  tosell					tinyint      DEFAULT 1,	          -- Product you sell
  tobuy						tinyint      DEFAULT 1,            -- Product you buy
  onportal     				tinyint      DEFAULT 0,	          -- If it is a product you sell and you want to sell it on portal (module website must be on)
<<<<<<< HEAD
  tobatch					tinyint      DEFAULT 0 NOT NULL,  -- Is it a product that need a batch or eat-by management
=======
  tobatch					tinyint      DEFAULT 0 NOT NULL,  -- Is it a product that need a batch management (eat-by or lot management)
>>>>>>> 3f5d67d4
  fk_product_type			integer      DEFAULT 0,			-- Type of product: 0 for regular product, 1 for service, 9 for other (used by external module)
  duration					varchar(6),
  seuil_stock_alerte		integer      DEFAULT 0,
  url						varchar(255),
  barcode					varchar(255) DEFAULT NULL,		-- barcode
  fk_barcode_type			integer      DEFAULT NULL,		-- barcode type
  accountancy_code_sell		varchar(32),                    -- Selling accountancy code
  accountancy_code_buy		varchar(32),                    -- Buying accountancy code
  partnumber				varchar(32),                    -- Part/Serial number. TODO To use it into screen if not a duplicate of barcode.
  weight					float        DEFAULT NULL,
  weight_units				tinyint      DEFAULT NULL,
  length					float        DEFAULT NULL,
  length_units				tinyint      DEFAULT NULL,
  width					    float        DEFAULT NULL,
  width_units				tinyint      DEFAULT NULL,
  height					float        DEFAULT NULL,
  height_units				tinyint      DEFAULT NULL,
  surface					float        DEFAULT NULL,
  surface_units				tinyint      DEFAULT NULL,
  volume					float        DEFAULT NULL,
  volume_units				tinyint      DEFAULT NULL,
  stock						real,							-- Current physical stock (dernormalized field)
  pmp						double(24,8) DEFAULT 0 NOT NULL,		-- To store valuation of stock calculated using average price method, for this product
  fifo						double(24,8),							-- To store valuation of stock calculated using fifo method, for this product. TODO Not used, should be replaced by stock value stored into movement table.
  lifo						double(24,8),							-- To store valuation of stock calculated using lifo method, for this product. TODO Not used, should be replaced by stock value stored into movement table.
  canvas					varchar(32)  DEFAULT NULL,
  finished					tinyint      DEFAULT NULL,		-- 1=manufactured product, 0=matiere premiere
  hidden					tinyint      DEFAULT 0,			-- Not used. Deprecated.
  import_key				varchar(14),					-- Import key
  model_pdf				varchar(255),           -- model save dodument used
  fk_price_expression integer,                     -- Link to the rule for dynamic price calculation
  desiredstock              integer      DEFAULT 0,
  fk_unit					integer      DEFAULT NULL,
  price_autogen TINYINT DEFAULT 0
)ENGINE=innodb;<|MERGE_RESOLUTION|>--- conflicted
+++ resolved
@@ -45,10 +45,7 @@
   price_min_ttc				double(24,8) DEFAULT 0,
   price_base_type			varchar(3)   DEFAULT 'HT',
   cost_price			    double(24,8) DEFAULT NULL,      -- Cost price without tax. Can be used for margin calculation.
-<<<<<<< HEAD
-=======
   default_vat_code			varchar(10),	         		-- Same code than into table llx_c_tva (but no constraints). Should be used in priority to find default vat, npr, localtaxes for product.
->>>>>>> 3f5d67d4
   tva_tx					double(6,3),					-- Default VAT rate of product
   recuperableonly           integer NOT NULL DEFAULT '0',   -- French NPR VAT
   localtax1_tx				double(6,3)  DEFAULT 0,         -- 
@@ -60,11 +57,7 @@
   tosell					tinyint      DEFAULT 1,	          -- Product you sell
   tobuy						tinyint      DEFAULT 1,            -- Product you buy
   onportal     				tinyint      DEFAULT 0,	          -- If it is a product you sell and you want to sell it on portal (module website must be on)
-<<<<<<< HEAD
-  tobatch					tinyint      DEFAULT 0 NOT NULL,  -- Is it a product that need a batch or eat-by management
-=======
   tobatch					tinyint      DEFAULT 0 NOT NULL,  -- Is it a product that need a batch management (eat-by or lot management)
->>>>>>> 3f5d67d4
   fk_product_type			integer      DEFAULT 0,			-- Type of product: 0 for regular product, 1 for service, 9 for other (used by external module)
   duration					varchar(6),
   seuil_stock_alerte		integer      DEFAULT 0,
