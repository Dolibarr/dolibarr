--- conflicted
+++ resolved
@@ -66,14 +66,9 @@
   note_private			text,
   note_public			text,
 
-<<<<<<< HEAD
-  model_pdf				varchar(255),					-- last template used to generate main document
-  last_main_doc			varchar(255),					-- relative filepath+filename of last main generated document
-=======
   model_pdf				varchar(255),					-- last template used to generate main document (exemple: azur, generic_invoice_odt:/pathto/template_invoice.odt)
   model_pdf_pos_sign 	varchar(32),					-- last position used to include the signature (example: posX:posY:Height:Width)
   last_main_doc			varchar(255),					-- relative filepath+filename of the last main generated document
->>>>>>> cc80841a
 
   date_livraison		date DEFAULT NULL,				-- delivery date
   fk_shipping_method    integer,                        -- shipping method id
