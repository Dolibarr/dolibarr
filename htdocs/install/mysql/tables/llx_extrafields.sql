--- conflicted
+++ resolved
@@ -36,13 +36,9 @@
 	alwayseditable  integer DEFAULT 0,							-- 1 if field can be edited whatever is element status
 	param			text,										-- extra parameters to define possible values of field
 	list			varchar(255) DEFAULT '1',					-- visibility of field. 0=Never visible, 1=Visible on list and forms, 2=Visible on list only. Using a negative value means field is not shown by default on list but can be selected for viewing
-<<<<<<< HEAD
-	langs			varchar(64),								-- example: fileofmymodule@mymodule
-=======
     totalizable     boolean DEFAULT FALSE,                      -- is extrafield totalizable on list
 	langs			varchar(64),								-- example: fileofmymodule@mymodule
 	help            text,                                       -- to store help tooltip
->>>>>>> d9b8a8c8
 	fk_user_author	integer,									-- user making creation
 	fk_user_modif	integer,	                                -- user making last change
 	datec			datetime,									-- date de creation
