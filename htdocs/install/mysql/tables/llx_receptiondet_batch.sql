-- ===================================================================
-- Copyright (C) 2006 Rodolphe Quiedeville <rodolphe@quiedeville.org>
--
-- This program is free software; you can redistribute it and/or modify
-- it under the terms of the GNU General Public License as published by
-- the Free Software Foundation; either version 3 of the License, or
-- (at your option) any later version.
--
-- This program is distributed in the hope that it will be useful,
-- but WITHOUT ANY WARRANTY; without even the implied warranty of
-- MERCHANTABILITY or FITNESS FOR A PARTICULAR PURPOSE.  See the
-- GNU General Public License for more details.
--
-- You should have received a copy of the GNU General Public License
-- along with this program. If not, see <https://www.gnu.org/licenses/>.
--
-- This table is just an history table to track all receiption to do or done for a
-- particular supplier order. A movement with same information is also done
-- into stock_movement so this table may be useless.
--
-- Detail of each lines of a reception (qty, batch and into which warehouse must be
-- received or has been receveived a purchase order line).
--
-- This table should be renamed into llx_receptiondet_batch
-- ===================================================================

create table llx_receptiondet_batch
(
  rowid          integer AUTO_INCREMENT PRIMARY KEY,
  fk_reception 	 integer  DEFAULT NULL,							-- ID of parent object
  fk_commande    integer,                       				-- ID of main source object. TODO should be renamed into fk_element
  fk_commandefourndet integer,                  				-- ID of line of main source object. TODO should be renamed into fk_elementdet
  element_type   varchar(50) DEFAULT 'supplier_order' NOT NULL,	-- Type of source object ('supplier_order', ...)
  fk_product     integer,
<<<<<<< HEAD
=======
  fk_element    integer,                       -- should be renamed into fk_element
  fk_elementdet integer,                  -- should be renamed into fk_elementdet
  element_type   varchar(50) DEFAULT 'supplier_order' NOT NULL,   -- Type of source ('supplier_order', ...)
  fk_projet  	 integer  DEFAULT NULL,
  fk_reception 	 integer  DEFAULT NULL,
>>>>>>> e3a59772
  qty            float,             			-- qty to move
  fk_entrepot    integer,						-- ID of warehouse to use for the stock change
  fk_projet  	 integer  DEFAULT NULL,
  comment		 varchar(255),					-- comment on movement
  batch          varchar(128) DEFAULT NULL,		-- serial/lot number
  eatby          date DEFAULT NULL,
  sellby         date DEFAULT NULL,
  status         integer,
  fk_user        integer,
  datec          datetime,
  tms            timestamp DEFAULT CURRENT_TIMESTAMP ON UPDATE CURRENT_TIMESTAMP,
  cost_price     double(24,8) DEFAULT 0
)ENGINE=innodb;<|MERGE_RESOLUTION|>--- conflicted
+++ resolved
@@ -28,18 +28,10 @@
 (
   rowid          integer AUTO_INCREMENT PRIMARY KEY,
   fk_reception 	 integer  DEFAULT NULL,							-- ID of parent object
-  fk_commande    integer,                       				-- ID of main source object. TODO should be renamed into fk_element
-  fk_commandefourndet integer,                  				-- ID of line of main source object. TODO should be renamed into fk_elementdet
+  fk_element	 integer,                       				-- ID of main source object. TODO should be renamed into fk_element
+  fk_elementdet  integer,                  						-- ID of line of main source object. TODO should be renamed into fk_elementdet
   element_type   varchar(50) DEFAULT 'supplier_order' NOT NULL,	-- Type of source object ('supplier_order', ...)
   fk_product     integer,
-<<<<<<< HEAD
-=======
-  fk_element    integer,                       -- should be renamed into fk_element
-  fk_elementdet integer,                  -- should be renamed into fk_elementdet
-  element_type   varchar(50) DEFAULT 'supplier_order' NOT NULL,   -- Type of source ('supplier_order', ...)
-  fk_projet  	 integer  DEFAULT NULL,
-  fk_reception 	 integer  DEFAULT NULL,
->>>>>>> e3a59772
   qty            float,             			-- qty to move
   fk_entrepot    integer,						-- ID of warehouse to use for the stock change
   fk_projet  	 integer  DEFAULT NULL,
