--- conflicted
+++ resolved
@@ -42,8 +42,6 @@
   fk_user_modif				integer,
   fk_user_cloture			integer,
 
-<<<<<<< HEAD
-=======
   total_tva                 double(24,8)     DEFAULT 0,		-- total tax
   localtax1					double(24,8)     DEFAULT 0,		-- total local tax 2
   localtax2					double(24,8)     DEFAULT 0,		-- total local tax 3
@@ -53,7 +51,6 @@
 
   denormalized_lower_planned_end_date datetime,
 
->>>>>>> cc80841a
   signed_status        		smallint DEFAULT NULL,          -- signed status NULL, 0 or 1
   online_sign_ip			varchar(48),
   online_sign_name			varchar(64),
