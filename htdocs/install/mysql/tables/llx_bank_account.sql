-- =============================================================================
-- Copyright (C) 2000-2004	Rodolphe Quiedeville	<rodolphe@quiedeville.org>
-- Copyright (C) 2004-2014	Laurent Destailleur 	<eldy@users.sourceforge.net>
-- Copyright (C) 2005-2012	Regis Houssin       	<regis.houssin@capnetworks.com>
-- Copyright (C) 2014		Alexandre Spangaro		<aspangaro.dolibarr@gmail.com>
--
-- This program is free software; you can redistribute it and/or modify
-- it under the terms of the GNU General Public License as published by
-- the Free Software Foundation; either version 3 of the License, or
-- (at your option) any later version.
--
-- This program is distributed in the hope that it will be useful,
-- but WITHOUT ANY WARRANTY; without even the implied warranty of
-- MERCHANTABILITY or FITNESS FOR A PARTICULAR PURPOSE.  See the
-- GNU General Public License for more details.
--
-- You should have received a copy of the GNU General Public License
-- along with this program. If not, see <http://www.gnu.org/licenses/>.
--
-- =============================================================================

-- courant : type of account: 0 epargne, 1 curent/card/cheque, 2 cash
-- clos : is account opened or closed

create table llx_bank_account
(
<<<<<<< HEAD
  rowid						integer AUTO_INCREMENT PRIMARY KEY,
  datec						datetime,
  tms						timestamp,
  ref						varchar(12) NOT NULL,
  label						varchar(30) NOT NULL,
  entity					integer DEFAULT 1 NOT NULL,	-- multi company id
  fk_user_author			integer,
  fk_user_modif				integer,
  bank						varchar(60),
  code_banque				varchar(128),
  code_guichet				varchar(6),
  number					varchar(255),
  cle_rib					varchar(5),
  bic						varchar(11),
  iban_prefix				varchar(34),				-- full iban. 34 according to ISO 13616
  country_iban				varchar(2),					-- deprecated
  cle_iban					varchar(2),
  domiciliation				varchar(255),
  state_id					integer        DEFAULT NULL,
  fk_pays					integer        NOT NULL,
  proprio					varchar(60),
  owner_address				varchar(255),
  courant					smallint DEFAULT 0 NOT NULL,
  clos						smallint DEFAULT 0 NOT NULL,
  rappro					smallint DEFAULT 1,
  url						varchar(128),
  account_number			varchar(32),				-- bank accountancy number
  fk_accountancy_journal	integer,					-- bank accountancy journal
  currency_code				varchar(3) NOT NULL,
  min_allowed				integer DEFAULT 0,
  min_desired				integer DEFAULT 0,
  comment					text,						-- TODO rename in note_private
  note_public				text,
  model_pdf					varchar(255),
  import_key				varchar(14)
=======
  rowid					integer AUTO_INCREMENT PRIMARY KEY,
  datec					datetime,
  tms					timestamp,
  ref					varchar(12) NOT NULL,
  label					varchar(30) NOT NULL,
  entity				integer DEFAULT 1 NOT NULL,	-- multi company id
  fk_user_author		integer,
  fk_user_modif			integer,
  bank					varchar(60),
  code_banque			varchar(128),
  code_guichet			varchar(6),
  number				varchar(255),
  cle_rib				varchar(5),
  bic					varchar(11),
  iban_prefix			varchar(34),				-- full iban. 34 according to ISO 13616
  country_iban			varchar(2),					-- deprecated
  cle_iban				varchar(2),
  domiciliation			varchar(255),
  state_id				integer        DEFAULT NULL,
  fk_pays				integer        NOT NULL,
  proprio				varchar(60),
  owner_address     	varchar(255),
  courant				smallint DEFAULT 0 NOT NULL,
  clos					smallint DEFAULT 0 NOT NULL,
  rappro				smallint DEFAULT 1,
  url					varchar(128),
  account_number		varchar(32),				-- bank accountancy number
  accountancy_journal	varchar(16) DEFAULT NULL,	-- bank accountancy journal
  currency_code			varchar(3) NOT NULL,
  min_allowed			integer DEFAULT 0,
  min_desired			integer DEFAULT 0,
  comment				text,						-- TODO rename in note_private
  note_public     		text,
  model_pdf       		varchar(255),
  import_key      		varchar(14),
  extraparams			varchar(255)				-- for other parameters with json format
>>>>>>> 922fa088
)ENGINE=innodb;<|MERGE_RESOLUTION|>--- conflicted
+++ resolved
@@ -24,7 +24,6 @@
 
 create table llx_bank_account
 (
-<<<<<<< HEAD
   rowid						integer AUTO_INCREMENT PRIMARY KEY,
   datec						datetime,
   tms						timestamp,
@@ -59,43 +58,6 @@
   comment					text,						-- TODO rename in note_private
   note_public				text,
   model_pdf					varchar(255),
-  import_key				varchar(14)
-=======
-  rowid					integer AUTO_INCREMENT PRIMARY KEY,
-  datec					datetime,
-  tms					timestamp,
-  ref					varchar(12) NOT NULL,
-  label					varchar(30) NOT NULL,
-  entity				integer DEFAULT 1 NOT NULL,	-- multi company id
-  fk_user_author		integer,
-  fk_user_modif			integer,
-  bank					varchar(60),
-  code_banque			varchar(128),
-  code_guichet			varchar(6),
-  number				varchar(255),
-  cle_rib				varchar(5),
-  bic					varchar(11),
-  iban_prefix			varchar(34),				-- full iban. 34 according to ISO 13616
-  country_iban			varchar(2),					-- deprecated
-  cle_iban				varchar(2),
-  domiciliation			varchar(255),
-  state_id				integer        DEFAULT NULL,
-  fk_pays				integer        NOT NULL,
-  proprio				varchar(60),
-  owner_address     	varchar(255),
-  courant				smallint DEFAULT 0 NOT NULL,
-  clos					smallint DEFAULT 0 NOT NULL,
-  rappro				smallint DEFAULT 1,
-  url					varchar(128),
-  account_number		varchar(32),				-- bank accountancy number
-  accountancy_journal	varchar(16) DEFAULT NULL,	-- bank accountancy journal
-  currency_code			varchar(3) NOT NULL,
-  min_allowed			integer DEFAULT 0,
-  min_desired			integer DEFAULT 0,
-  comment				text,						-- TODO rename in note_private
-  note_public     		text,
-  model_pdf       		varchar(255),
-  import_key      		varchar(14),
-  extraparams			varchar(255)				-- for other parameters with json format
->>>>>>> 922fa088
+  import_key				varchar(14),
+  extraparams			    varchar(255)				-- for other parameters with json format
 )ENGINE=innodb;