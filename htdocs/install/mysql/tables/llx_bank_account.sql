--- conflicted
+++ resolved
@@ -1,6 +1,6 @@
 -- =============================================================================
 -- Copyright (C) 2000-2004	Rodolphe Quiedeville	<rodolphe@quiedeville.org>
--- Copyright (C) 2004-2007	Laurent Destailleur 	<eldy@users.sourceforge.net>
+-- Copyright (C) 2004-2014	Laurent Destailleur 	<eldy@users.sourceforge.net>
 -- Copyright (C) 2005-2012	Regis Houssin       	<regis.houssin@capnetworks.com>
 -- Copyright (C) 2014		Alexandre Spangaro		<alexandre.spangaro@gmail.com>
 --
@@ -19,42 +19,11 @@
 --
 -- =============================================================================
 
--- courant : type de compte: 0 epargne, 1 courant, 2 caisse
--- clos : le compte est-il clos ou encore ouvert
+-- courant : type of account: 0 epargne, 1 curent/card/cheque, 2 cash
+-- clos : is account opened or closed
 
 create table llx_bank_account
 (
-<<<<<<< HEAD
-  rowid				integer AUTO_INCREMENT PRIMARY KEY,
-  datec				datetime,
-  tms				timestamp,
-  ref				varchar(12) NOT NULL,
-  label				varchar(30) NOT NULL,
-  entity			integer DEFAULT 1 NOT NULL,	-- multi company id
-  bank				varchar(60),
-  code_banque		varchar(8),
-  code_guichet		varchar(6),
-  number			varchar(255),
-  cle_rib			varchar(5),
-  bic				varchar(11),
-  iban_prefix		varchar(34),				-- 34 according to ISO 13616
-  country_iban		varchar(2),					-- deprecated
-  cle_iban			varchar(2),
-  domiciliation		varchar(255),
-  state_id			integer        DEFAULT NULL,
-  fk_pays			integer        NOT NULL,
-  proprio			varchar(60),
-  owner_address     varchar(255),
-  courant			smallint DEFAULT 0 NOT NULL,
-  clos				smallint DEFAULT 0 NOT NULL,
-  rappro			smallint DEFAULT 1,
-  url				varchar(128),
-  account_number	varchar(32),				-- bank accountancy number
-  currency_code		varchar(3) NOT NULL,
-  min_allowed		integer DEFAULT 0,
-  min_desired		integer DEFAULT 0,
-  comment			text
-=======
   rowid					integer AUTO_INCREMENT PRIMARY KEY,
   datec					datetime,
   tms					timestamp,
@@ -79,12 +48,10 @@
   clos					smallint DEFAULT 0 NOT NULL,
   rappro				smallint DEFAULT 1,
   url					varchar(128),
-  account_number		varchar(24),				-- bank accountancy number
+  account_number		varchar(32),				-- bank accountancy number
   accountancy_journal	varchar(3) DEFAULT NULL,	-- bank accountancy journal
   currency_code			varchar(3) NOT NULL,
   min_allowed			integer DEFAULT 0,
   min_desired			integer DEFAULT 0,
   comment				text
->>>>>>> 5cc8ec4f
-  
 )ENGINE=innodb;