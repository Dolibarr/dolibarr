--- conflicted
+++ resolved
@@ -19,11 +19,7 @@
 create table llx_c_hrm_public_holiday
 (
   id               integer AUTO_INCREMENT PRIMARY KEY,
-<<<<<<< HEAD
-  entity           integer	DEFAULT 0 NOT NULL,   -- multi company id, 0 = all
-=======
   entity           integer	DEFAULT 1 NOT NULL, 
->>>>>>> cc80841a
   fk_country       integer,
   fk_departement   integer,
   code             varchar(62),
