--- conflicted
+++ resolved
@@ -25,16 +25,11 @@
   eatby           date DEFAULT NULL,			-- Eatby date
   sellby          date DEFAULT NULL, 			-- Sellby date
   eol_date      datetime NULL,
-<<<<<<< HEAD
-  manufacturing_date datetime NULL,
-  scrapping_date datetime NULL,
-  qc_frequency 	integer DEFAULT NULL,			-- Quality control periodicity
-=======
-  manufacturing_date datetime NULL,                -- date when first manufacturing of this lot has started 
+  manufacturing_date datetime NULL,                -- date when first manufacturing of this lot has started
   scrapping_date datetime NULL,                    -- date when we decided to scrap all products of this lot
+  qc_frequency 	integer DEFAULT NULL,
   barcode       varchar(180) DEFAULT NULL,         -- barcode
   fk_barcode_type   integer DEFAULT NULL,          -- barcode type
->>>>>>> f3430d94
   datec         datetime,
   tms           timestamp DEFAULT CURRENT_TIMESTAMP ON UPDATE CURRENT_TIMESTAMP,
   fk_user_creat integer,
