-- Copyright (C) 2019      Laurent Destailleur  <eldy@users.sourceforge.net>
--
-- This program is free software: you can redistribute it and/or modify
-- it under the terms of the GNU General Public License as published by
-- the Free Software Foundation, either version 3 of the License, or
-- (at your option) any later version.
--
-- This program is distributed in the hope that it will be useful,
-- but WITHOUT ANY WARRANTY; without even the implied warranty of
-- MERCHANTABILITY or FITNESS FOR A PARTICULAR PURPOSE.  See the
-- GNU General Public License for more details.
--
-- You should have received a copy of the GNU General Public License
-- along with this program.  If not, see http://www.gnu.org/licenses/.


CREATE TABLE llx_mrp_production(
	rowid integer AUTO_INCREMENT PRIMARY KEY NOT NULL, 
<<<<<<< HEAD
	fk_mo integer NOT NULL, 
	origin_id integer, 
	origin_type varchar(10),		-- 'bom' bom production line or 'free' free production line added after Mo creation from bom
=======
	fk_mo integer NOT NULL,
>>>>>>> c94ecb8a
	position integer NOT NULL DEFAULT 0,
	fk_product integer NOT NULL, 
	fk_warehouse integer,
	qty real NOT NULL DEFAULT 1,
	qty_frozen smallint DEFAULT 0,
    disable_stock_change smallint DEFAULT 0,
	batch varchar(128),
	role varchar(10),				-- 'toconsume' or 'toproduce' (initialized at MO creation), 'consumed' or 'produced' (added after MO validation)
	fk_mrp_production integer,		-- if role = 'consumed', id of line with role 'toconsume', if role = 'produced' id of line with role 'toproduce'
	fk_stock_movement integer,		-- id of stock movement when movements are validated
	date_creation datetime NOT NULL, 
	tms timestamp DEFAULT CURRENT_TIMESTAMP ON UPDATE CURRENT_TIMESTAMP, 
	fk_user_creat integer NOT NULL, 
	fk_user_modif integer, 
	import_key varchar(14)
) ENGINE=innodb;
<|MERGE_RESOLUTION|>--- conflicted
+++ resolved
@@ -16,13 +16,9 @@
 
 CREATE TABLE llx_mrp_production(
 	rowid integer AUTO_INCREMENT PRIMARY KEY NOT NULL, 
-<<<<<<< HEAD
-	fk_mo integer NOT NULL, 
-	origin_id integer, 
+	fk_mo integer NOT NULL,
+	origin_id integer,
 	origin_type varchar(10),		-- 'bom' bom production line or 'free' free production line added after Mo creation from bom
-=======
-	fk_mo integer NOT NULL,
->>>>>>> c94ecb8a
 	position integer NOT NULL DEFAULT 0,
 	fk_product integer NOT NULL, 
 	fk_warehouse integer,
