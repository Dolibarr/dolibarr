-- Copyright (C) 2013-2018  Jean-François FERRY <hello@librethic.io>
-- Copyright (C) 2020-2021  Laurent Destailleur <eldy@users.sourceforge.net>
--
-- This program is free software; you can redistribute it and/or modify
-- it under the terms of the GNU General Public License as published by
-- the Free Software Foundation; either version 3 of the License, or
-- (at your option) any later version.
--
-- This program is distributed in the hope that it will be useful,
-- but WITHOUT ANY WARRANTY; without even the implied warranty of
-- MERCHANTABILITY or FITNESS FOR A PARTICULAR PURPOSE.  See the
-- GNU General Public License for more details.
--
-- You should have received a copy of the GNU General Public License
-- along with this program. If not, see <https://www.gnu.org/licenses/>.

--
<<<<<<< HEAD
-- Table with the categories of a ticket
=======
-- Table with the custom category tree for the category of a ticket
>>>>>>> 95dc2558
-- 

create table llx_c_ticket_category
(
  rowid			 integer AUTO_INCREMENT PRIMARY KEY,
  entity		 integer DEFAULT 1,
  code			 varchar(32) NOT NULL,			-- Example: TIGRP-COMMERCIAL, TIGRP-TECHNICALISSUE, ...
  label			 varchar(128) NOT NULL,
  public         integer DEFAULT 0,
  use_default	 integer DEFAULT 1,
  fk_parent      integer DEFAULT 0 NOT NULL,	-- Parent group
  force_severity varchar(32) NULL,				-- To force the severity if we choosed this category
  description	 varchar(255),					-- A long description of ticket
  pos			 integer DEFAULT 0 NOT NULL,
  active		 integer DEFAULT 1
)ENGINE=innodb;<|MERGE_RESOLUTION|>--- conflicted
+++ resolved
@@ -15,11 +15,7 @@
 -- along with this program. If not, see <https://www.gnu.org/licenses/>.
 
 --
-<<<<<<< HEAD
--- Table with the categories of a ticket
-=======
 -- Table with the custom category tree for the category of a ticket
->>>>>>> 95dc2558
 -- 
 
 create table llx_c_ticket_category
