--- conflicted
+++ resolved
@@ -50,12 +50,7 @@
   import_key			varchar(14),                -- Import key
   delivery_time_days    integer,
   supplier_reputation varchar(10),
-<<<<<<< HEAD
-  packaging			    varchar(64),
-  
-=======
-  packaging             double(24,8) DEFAULT 1,
->>>>>>> df0b20aa
+  packaging			    varchar(64) DEFAULT NULL,
   fk_multicurrency		integer,
   multicurrency_code	varchar(255),
   multicurrency_tx			double(24,8) DEFAULT 1,
