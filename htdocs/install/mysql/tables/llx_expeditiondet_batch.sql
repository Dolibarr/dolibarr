--- conflicted
+++ resolved
@@ -25,10 +25,5 @@
   batch varchar(128) DEFAULT NULL,			-- serial/lot number
   qty double NOT NULL DEFAULT '0',			-- qty to move
   fk_origin_stock integer NOT NULL,			-- Not useful. ID into table llx_product_batch (llx_product_batch may be renamed into llx_product_stock_batch in another version). TODO We should add and use instead a fk_warehouse field
-<<<<<<< HEAD
-  fk_warehouse integer DEFAULT NULL					-- ID of warehouse to use for the stock change
-) ENGINE=innodb;
-=======
   fk_warehouse integer DEFAULT NULL			-- ID of warehouse to use for the stock change
-) ENGINE=innodb;
->>>>>>> 7d8e8ab9
+) ENGINE=innodb;