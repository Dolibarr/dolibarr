--- conflicted
+++ resolved
@@ -20,24 +20,15 @@
 	-- BEGIN MODULEBUILDER FIELDS
 	rowid integer AUTO_INCREMENT PRIMARY KEY NOT NULL,
 	entity	integer DEFAULT 1,
-<<<<<<< HEAD
-	
-	login             varchar(128) NOT NULL,    -- a login string into website or external system 
-=======
 
 	login             varchar(128) NOT NULL,    -- a login string into website or external system
->>>>>>> cc80841a
 	pass_encoding     varchar(24),
 	pass_crypted      varchar(128),             -- the hashed password
 	pass_temp         varchar(128),			    -- temporary password when asked for forget password
 	fk_soc            integer,                  -- if entry is linked to a thirdparty
 	fk_website        integer,					-- id of local web site (if dk_website is filled, site is empty)
 	site              varchar(128) NOT NULL,	-- name of external web site (if site is filled, fk_website is empty)
-<<<<<<< HEAD
-	site_account      varchar(128),				-- a key to identify the account on external web site (for example: 'stripe', 'paypal', 'myextapp') 
-=======
 	site_account      varchar(128),				-- a key to identify the account on external web site (for example: 'stripe', 'paypal', 'myextapp')
->>>>>>> cc80841a
 	key_account       varchar(128),				-- the id of an account in external web site (for site_account if site_account defined. some sites needs both an account name and a login that is different)
 	note_private      text,
 	date_last_login   datetime,
