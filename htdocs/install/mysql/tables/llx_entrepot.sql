--- conflicted
+++ resolved
@@ -37,13 +37,8 @@
   fax             varchar(20),                  -- fax number
   barcode         varchar(180) DEFAULT NULL,          -- barcode
   fk_barcode_type integer      DEFAULT NULL,          -- barcode type
-<<<<<<< HEAD
-  warehouse_usage integer DEFAULT 1,            -- 1=internal, 2=external (virtual warehouse or stock out of company)           
-  statut          tinyint DEFAULT 1,			-- 1 open, 0 close
-=======
   warehouse_usage integer DEFAULT 1,            -- 1=internal, 2=external (virtual warehouse or stock out of company). Need STOCK_USE_WAREHOUSE_USAGE opton.
   statut          tinyint DEFAULT 1,			-- 1 open, 0 close. If option ENTREPOT_EXTRA_STATUS is set, value 2 means open for internal move only/close for external mode.
->>>>>>> cc80841a
   fk_user_author  integer,
   model_pdf       varchar(255),
   import_key	  varchar(14),
