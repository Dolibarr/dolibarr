-- ===================================================================
-- Copyright (C) 2003-2010 Rodolphe Quiedeville <rodolphe@quiedeville.org>
-- Copyright (C) 2008-2010 Regis Houssin        <regis.houssin@inodbox.com>
-- Copyright (C) 2011-2012 Laurent Destailleur  <eldy@users.sourceforge.net>
-- Copyright (C) 2012      Juanjo Menent		<jmenent@2byte.es>
--
-- This program is free software; you can redistribute it and/or modify
-- it under the terms of the GNU General Public License as published by
-- the Free Software Foundation; either version 3 of the License, or
-- (at your option) any later version.
--
-- This program is distributed in the hope that it will be useful,
-- but WITHOUT ANY WARRANTY; without even the implied warranty of
-- MERCHANTABILITY or FITNESS FOR A PARTICULAR PURPOSE.  See the
-- GNU General Public License for more details.
--
-- You should have received a copy of the GNU General Public License
-- along with this program. If not, see <https://www.gnu.org/licenses/>.
--
-- Note: a shipment is linked to an order or other object using llx_element_element table.
-- ===================================================================

create table llx_expedition
(
  rowid                 integer AUTO_INCREMENT PRIMARY KEY,
  tms                   timestamp DEFAULT CURRENT_TIMESTAMP ON UPDATE CURRENT_TIMESTAMP,
  ref                   varchar(30)        NOT NULL,
  entity                integer  DEFAULT 1 NOT NULL,	-- multi company id
  fk_soc                integer            NOT NULL,
  fk_projet  		integer  DEFAULT NULL,

  ref_ext               varchar(255),					-- reference into an external system (not used by dolibarr)
  ref_customer          varchar(255),					-- customer number

  date_creation         datetime,						-- date of creation
  fk_user_author        integer,						-- author of creation
  fk_user_modif         integer,						-- author of last change
  date_valid            datetime,						-- date of validation
  fk_user_valid         integer,						-- user that validate
  date_warehouse_extract datetime	DEFAULT NULL,		-- date planned of departure from warehouse
  date_delivery			datetime	DEFAULT NULL,		-- date planned of delivery
  date_expedition       datetime,						-- not used (deprecated)
  fk_address  			integer		DEFAULT NULL, 		-- delivery address (deprecated)
  fk_shipping_method    integer,
  tracking_number       varchar(50),
  fk_statut             smallint	DEFAULT 0,			-- 0 = draft, 1 = validated, 2 = billed or closed depending on WORKFLOW_BILL_ON_SHIPMENT option
  billed                smallint    DEFAULT 0,
<<<<<<< HEAD

=======
>>>>>>> a6f15b6a
  height                float,							-- height
  width                 float,							-- with
  size_units            integer,						-- unit of all sizes (height, width, depth)
  size                  float,							-- depth
  weight_units          integer,						-- unit of weight
  weight                float,							-- weight

  signed_status         smallint DEFAULT NULL, 			-- signed status NULL, 0 or 1
  online_sign_ip		varchar(48),
  online_sign_name		varchar(64),

  note_private          text,
  note_public           text,

  model_pdf             varchar(255),
  last_main_doc			varchar(255),					-- relative filepath+filename of last main generated document

  fk_incoterms          integer,						-- for incoterms
  location_incoterms    varchar(255),					-- for incoterms

  import_key			varchar(14),
  extraparams			varchar(255)							-- for other parameters with json format
)ENGINE=innodb;<|MERGE_RESOLUTION|>--- conflicted
+++ resolved
@@ -45,10 +45,7 @@
   tracking_number       varchar(50),
   fk_statut             smallint	DEFAULT 0,			-- 0 = draft, 1 = validated, 2 = billed or closed depending on WORKFLOW_BILL_ON_SHIPMENT option
   billed                smallint    DEFAULT 0,
-<<<<<<< HEAD
 
-=======
->>>>>>> a6f15b6a
   height                float,							-- height
   width                 float,							-- with
   size_units            integer,						-- unit of all sizes (height, width, depth)
