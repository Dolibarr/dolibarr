--- conflicted
+++ resolved
@@ -24,16 +24,6 @@
 	entity        integer NOT NULL DEFAULT 1,
 	ref	          varchar(128) NOT NULL,
 	description   varchar(255),
-<<<<<<< HEAD
-	status		  integer DEFAULT 1,
-	fk_default_home integer, 
-	virtualhost   varchar(255), 
-    fk_user_create integer,
-    fk_user_modif  integer,
-    date_creation  datetime,
-	tms            timestamp,
-    import_key     varchar(14)      -- import key	
-=======
 	maincolor     varchar(16),
 	maincolorbis  varchar(16),
 	status		  integer DEFAULT 1,
@@ -44,5 +34,4 @@
     date_creation datetime,
 	tms           timestamp,
     import_key    varchar(14)      -- import key	
->>>>>>> d9b8a8c8
 ) ENGINE=innodb;