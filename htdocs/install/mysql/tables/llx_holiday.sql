--- conflicted
+++ resolved
@@ -31,18 +31,11 @@
 date_debut     DATE NOT NULL,
 date_fin       DATE NOT NULL,
 halfday        integer DEFAULT 0,				-- 0=start morning and end afternoon, -1=start afternoon end afternoon, 1=start morning and end morning, 2=start afternoon and end morning
-<<<<<<< HEAD
-statut         integer NOT NULL DEFAULT '1',
-fk_validator   integer NOT NULL,				-- who should approve
-date_valid     DATETIME DEFAULT NULL,			-- date approval (both date valid and date_approval)
-fk_user_valid  integer DEFAULT NULL,			-- user approval (both user valid and user that approved)
-=======
 nb_open_day    double(24,8) DEFAULT NULL,       -- denormalized number of open days of holiday. Not always set. More reliable when re-calculated with num_open_days(date_debut, date_fin, halfday).
 statut         integer NOT NULL DEFAULT 1,      -- status of leave request
 fk_validator   integer NOT NULL,				-- who should approve the leave
 date_valid     DATETIME DEFAULT NULL,			-- date approval (currently both date valid and date_approval)
 fk_user_valid  integer DEFAULT NULL,			-- user approval (currently both user valid and user that approved)
->>>>>>> 503d1a04
 date_approve   DATETIME DEFAULT NULL,			-- date approval (not used yet)
 fk_user_approve integer DEFAULT NULL,			-- user approval (not used yet)
 date_refuse    DATETIME DEFAULT NULL,
