-- ============================================================================
-- Copyright (C) 2016      Marcos García         <marcosgdf@gmail.com>
-- Copyright (C) 2020      Laurent Destailleur   <eldy@users.sourceforge.net>
--
-- This program is free software; you can redistribute it and/or modify
-- it under the terms of the GNU General Public License as published by
-- the Free Software Foundation; either version 3 of the License, or
-- (at your option) any later version.
--
-- This program is distributed in the hope that it will be useful,
-- but WITHOUT ANY WARRANTY; without even the implied warranty of
-- MERCHANTABILITY or FITNESS FOR A PARTICULAR PURPOSE.  See the
-- GNU General Public License for more details.
--
-- You should have received a copy of the GNU General Public License
-- along with this program. If not, see <https://www.gnu.org/licenses/>.
--
-- llx_product_attribute is table for labels of product variants attributes. For exemple: COLOR, SIZE, ... 
-- The different possible values (for example BLUE, GREEN, ... for COLOR) are defined into llx_product_attribute_value.
-- ============================================================================

CREATE TABLE llx_product_attribute
(
  rowid INT PRIMARY KEY NOT NULL AUTO_INCREMENT,
  ref VARCHAR(255) NOT NULL,
<<<<<<< HEAD
  ref_ext varchar(255) DEFAULT NULL,
=======
  ref_ext VARCHAR(255) NOT NULL,
>>>>>>> 2f302228
  label VARCHAR(255) NOT NULL,
  rang INT DEFAULT 0 NOT NULL,
  entity INT DEFAULT 1 NOT NULL
)ENGINE=innodb;<|MERGE_RESOLUTION|>--- conflicted
+++ resolved
@@ -23,11 +23,7 @@
 (
   rowid INT PRIMARY KEY NOT NULL AUTO_INCREMENT,
   ref VARCHAR(255) NOT NULL,
-<<<<<<< HEAD
-  ref_ext varchar(255) DEFAULT NULL,
-=======
-  ref_ext VARCHAR(255) NOT NULL,
->>>>>>> 2f302228
+  ref_ext VARCHAR(255) NULL,
   label VARCHAR(255) NOT NULL,
   rang INT DEFAULT 0 NOT NULL,
   entity INT DEFAULT 1 NOT NULL
