-- ===================================================================
-- Copyright (C) 2011-2018 Alexandre Spangaro <aspangaro@zendsi.com>
--
-- This program is free software; you can redistribute it and/or modify
-- it under the terms of the GNU General Public License as published by
-- the Free Software Foundation; either version 3 of the License, or
-- (at your option) any later version.
--
-- This program is distributed in the hope that it will be useful,
-- but WITHOUT ANY WARRANTY; without even the implied warranty of
-- MERCHANTABILITY or FITNESS FOR A PARTICULAR PURPOSE.  See the
-- GNU General Public License for more details.
--
-- You should have received a copy of the GNU General Public License
-- along with this program. If not, see <http://www.gnu.org/licenses/>.
--
-- ===================================================================

create table llx_payment_salary
(
  rowid           integer AUTO_INCREMENT PRIMARY KEY,
  ref             varchar(30) NOT NULL,       -- payment reference number
  tms             timestamp,
  datec           datetime,                   -- Create date
  fk_user         integer NOT NULL,
  datep           date,                       -- payment date
  datev           date,                       -- value date (this field should not be here, only into bank tables)
  salary          double(24,8),               -- salary of user when payment was done
  amount          double(24,8) NOT NULL DEFAULT 0,
<<<<<<< HEAD
  fk_typepayment  integer NOT NULL,
  num_payment     varchar(50),                -- ref
  label           varchar(255),
  datesp          date,                       -- date start period
  dateep          date,                       -- date end period    
=======
  fk_projet       integer DEFAULT NULL,
  fk_typepayment  integer NOT NULL,
  num_payment     varchar(50),                -- num cheque or other
  label           varchar(255),
  datesp          date,                       -- date start period
  dateep          date,                       -- date end period
>>>>>>> d9b8a8c8
  entity          integer DEFAULT 1 NOT NULL, -- multi company id
  note            text,
  fk_bank         integer,
  fk_user_author  integer,                    -- user creating
  fk_user_modif   integer                     -- user making last change
)ENGINE=innodb;<|MERGE_RESOLUTION|>--- conflicted
+++ resolved
@@ -27,20 +27,12 @@
   datev           date,                       -- value date (this field should not be here, only into bank tables)
   salary          double(24,8),               -- salary of user when payment was done
   amount          double(24,8) NOT NULL DEFAULT 0,
-<<<<<<< HEAD
-  fk_typepayment  integer NOT NULL,
-  num_payment     varchar(50),                -- ref
-  label           varchar(255),
-  datesp          date,                       -- date start period
-  dateep          date,                       -- date end period    
-=======
   fk_projet       integer DEFAULT NULL,
   fk_typepayment  integer NOT NULL,
   num_payment     varchar(50),                -- num cheque or other
   label           varchar(255),
   datesp          date,                       -- date start period
   dateep          date,                       -- date end period
->>>>>>> d9b8a8c8
   entity          integer DEFAULT 1 NOT NULL, -- multi company id
   note            text,
   fk_bank         integer,
