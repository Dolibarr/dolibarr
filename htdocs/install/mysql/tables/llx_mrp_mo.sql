-- Copyright (C) 2019 Laurent Destailleur  <eldy@users.sourceforge.net>
--
-- This program is free software: you can redistribute it and/or modify
-- it under the terms of the GNU General Public License as published by
-- the Free Software Foundation, either version 3 of the License, or
-- (at your option) any later version.
--
-- This program is distributed in the hope that it will be useful,
-- but WITHOUT ANY WARRANTY; without even the implied warranty of
-- MERCHANTABILITY or FITNESS FOR A PARTICULAR PURPOSE.  See the
-- GNU General Public License for more details.
--
-- You should have received a copy of the GNU General Public License
-- along with this program.  If not, see http://www.gnu.org/licenses/.


CREATE TABLE llx_mrp_mo(
	-- BEGIN MODULEBUILDER FIELDS
	rowid integer AUTO_INCREMENT PRIMARY KEY NOT NULL, 
	entity integer DEFAULT 1 NOT NULL, 
	ref varchar(128) DEFAULT '(PROV)' NOT NULL, 
	mrptype integer DEFAULT 0,                  -- 0 for a manufacture MO, 1 for a dismantle MO 
	label varchar(255), 
	qty real NOT NULL,
	fk_warehouse integer,
	fk_soc integer, 
	note_public text, 
	note_private text, 
	date_creation datetime NOT NULL, 
	date_valid datetime NULL,
	tms timestamp DEFAULT CURRENT_TIMESTAMP ON UPDATE CURRENT_TIMESTAMP, 
	fk_user_creat integer NOT NULL, 
	fk_user_modif integer,
	fk_user_valid integer,
	import_key varchar(14),
	model_pdf varchar(255),
	status integer NOT NULL, 
	fk_product integer NOT NULL, 
	date_start_planned datetime, 
	date_end_planned datetime, 
	fk_bom integer, 
	fk_project integer,
<<<<<<< HEAD
	last_main_doc varchar(255)
	-- END MODULEBUILDER FIELDS
=======
	last_main_doc varchar(255),
    fk_parent_line integer
    -- END MODULEBUILDER FIELDS
>>>>>>> 503d1a04
) ENGINE=innodb;<|MERGE_RESOLUTION|>--- conflicted
+++ resolved
@@ -40,12 +40,7 @@
 	date_end_planned datetime, 
 	fk_bom integer, 
 	fk_project integer,
-<<<<<<< HEAD
-	last_main_doc varchar(255)
-	-- END MODULEBUILDER FIELDS
-=======
 	last_main_doc varchar(255),
     fk_parent_line integer
     -- END MODULEBUILDER FIELDS
->>>>>>> 503d1a04
 ) ENGINE=innodb;