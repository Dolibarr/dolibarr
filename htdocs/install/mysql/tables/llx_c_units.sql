--- conflicted
+++ resolved
@@ -24,11 +24,7 @@
 	code            varchar(3),
     sortorder		smallint,
 	scale           integer,
-<<<<<<< HEAD
-	label           varchar(50),
-=======
 	label           varchar(128),
->>>>>>> 503d1a04
 	short_label     varchar(5),
 	unit_type       varchar(10),
 	active          tinyint DEFAULT 1 NOT NULL
