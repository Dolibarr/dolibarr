-- ============================================================================
-- Copyright (C) 2003 Rodolphe Quiedeville  <rodolphe@quiedeville.org>
-- Copyright (C) 2005 Marc Barilley / Ocebo <marc@ocebo.com>
-- Copyright (C) 2005 Laurent Destailleur   <eldy@users.sourceforge.net>
--
-- This program is free software; you can redistribute it and/or modify
-- it under the terms of the GNU General Public License as published by
-- the Free Software Foundation; either version 3 of the License, or
-- (at your option) any later version.
--
-- This program is distributed in the hope that it will be useful,
-- but WITHOUT ANY WARRANTY; without even the implied warranty of
-- MERCHANTABILITY or FITNESS FOR A PARTICULAR PURPOSE.  See the
-- GNU General Public License for more details.
--
-- You should have received a copy of the GNU General Public License
-- along with this program. If not, see <https://www.gnu.org/licenses/>.
--
-- ===========================================================================

-- Table to manage the relation n-n between a payment of invoices and all invoices paid

create table llx_paiementfourn_facturefourn
(
  rowid integer AUTO_INCREMENT PRIMARY KEY,
  fk_paiementfourn INTEGER DEFAULT NULL,
  fk_facturefourn  INTEGER DEFAULT NULL,
  amount double(24,8) DEFAULT 0,
<<<<<<< HEAD
  
=======

>>>>>>> cc80841a
  multicurrency_code	varchar(3),
  multicurrency_tx		double(24,8) DEFAULT 1,
  multicurrency_amount	double(24,8) DEFAULT 0
)ENGINE=innodb;<|MERGE_RESOLUTION|>--- conflicted
+++ resolved
@@ -26,11 +26,7 @@
   fk_paiementfourn INTEGER DEFAULT NULL,
   fk_facturefourn  INTEGER DEFAULT NULL,
   amount double(24,8) DEFAULT 0,
-<<<<<<< HEAD
-  
-=======
 
->>>>>>> cc80841a
   multicurrency_code	varchar(3),
   multicurrency_tx		double(24,8) DEFAULT 1,
   multicurrency_amount	double(24,8) DEFAULT 0
