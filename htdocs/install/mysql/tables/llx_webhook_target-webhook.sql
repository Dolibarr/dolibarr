--- conflicted
+++ resolved
@@ -31,12 +31,7 @@
 	url varchar(255) NOT NULL,
 	connection_method varchar(255) NULL,	-- to store the way to authenticate to the webhook
 	connection_data varchar(255) NULL, 		-- to store the data to use to authenticate to the webhook
-<<<<<<< HEAD
 	trigger_codes text NULL,				-- list of selected trigger that must call the webhook
-	trigger_stack text						-- json object to store trigger to be sent manually
-=======
-	trigger_codes text NULL	,				-- list of selected trigger that must call the webhook
-	trigger_stack text						-- json object to store trigger to be send manually
->>>>>>> 67263522
+	trigger_stack text  						-- json object to store trigger to be sent manually
 	-- END MODULEBUILDER FIELDS
 ) ENGINE=innodb;