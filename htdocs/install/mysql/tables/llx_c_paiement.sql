-- ========================================================================
-- Copyright (C) 2001-2004	Rodolphe Quiedeville	<rodolphe@quiedeville.org>
-- Copyright (C) 2004-2014	Laurent Destailleur		<eldy@users.sourceforge.net>
-- Copyright (C) 2014		Alexandre Spangaro		<aspangaro.dolibarr@gmail.com>
-- Copyright (C) 2017		Regis Houssin			<regis.houssin@capnetworks.com>
--
-- This program is free software; you can redistribute it and/or modify
-- it under the terms of the GNU General Public License as published by
-- the Free Software Foundation; either version 3 of the License, or
-- (at your option) any later version.
--
-- This program is distributed in the hope that it will be useful,
-- but WITHOUT ANY WARRANTY; without even the implied warranty of
-- MERCHANTABILITY or FITNESS FOR A PARTICULAR PURPOSE.  See the
-- GNU General Public License for more details.
--
-- You should have received a copy of the GNU General Public License
-- along with this program. If not, see <http://www.gnu.org/licenses/>.
--
-- ========================================================================

create table llx_c_paiement
(
  id				integer,
  entity			integer	DEFAULT 1 NOT NULL,	-- multi company id
  code       		varchar(6)  NOT NULL,
  libelle    		varchar(62),
  type       		smallint,	-- 0: input money, 1: output money, 2: input and output, 3: other
  active     		tinyint DEFAULT 1  NOT NULL,
  accountancy_code	varchar(32) NULL,
<<<<<<< HEAD
  module     		varchar(32) NULL
)ENGINE=innodb;
=======
  module     		varchar(32) NULL,
  position      	integer NOT NULL DEFAULT 0
)ENGINE=innodb;


>>>>>>> 291a0d46
<|MERGE_RESOLUTION|>--- conflicted
+++ resolved
@@ -1,5 +1,5 @@
 -- ========================================================================
--- Copyright (C) 2001-2004	Rodolphe Quiedeville	<rodolphe@quiedeville.org>
+-- Copyright (C) 2001-2004	Rodolphe Quiedeville		<rodolphe@quiedeville.org>
 -- Copyright (C) 2004-2014	Laurent Destailleur		<eldy@users.sourceforge.net>
 -- Copyright (C) 2014		Alexandre Spangaro		<aspangaro.dolibarr@gmail.com>
 -- Copyright (C) 2017		Regis Houssin			<regis.houssin@capnetworks.com>
@@ -21,20 +21,13 @@
 
 create table llx_c_paiement
 (
-  id				integer,
-  entity			integer	DEFAULT 1 NOT NULL,	-- multi company id
+  id					integer,
+  entity				integer	DEFAULT 1 NOT NULL,	-- multi company id
   code       		varchar(6)  NOT NULL,
   libelle    		varchar(62),
   type       		smallint,	-- 0: input money, 1: output money, 2: input and output, 3: other
   active     		tinyint DEFAULT 1  NOT NULL,
   accountancy_code	varchar(32) NULL,
-<<<<<<< HEAD
-  module     		varchar(32) NULL
-)ENGINE=innodb;
-=======
   module     		varchar(32) NULL,
-  position      	integer NOT NULL DEFAULT 0
-)ENGINE=innodb;
-
-
->>>>>>> 291a0d46
+  position			integer NOT NULL DEFAULT 0
+)ENGINE=innodb;