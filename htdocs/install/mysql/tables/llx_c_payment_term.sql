-- ============================================================================
-- Copyright (C) 2002-2003	Rodolphe Quiedeville	<rodolphe@quiedeville.org>
-- Copyright (C) 2016		Laurent Destailleur		<eldy@users.sourceforge.net>
-- Copyright (C) 2017		Regis Houssin			<regis.houssin@capnetworks.com>
--
-- This program is free software; you can redistribute it and/or modify
-- it under the terms of the GNU General Public License as published by
-- the Free Software Foundation; either version 3 of the License, or
-- (at your option) any later version.
--
-- This program is distributed in the hope that it will be useful,
-- but WITHOUT ANY WARRANTY; without even the implied warranty of
-- MERCHANTABILITY or FITNESS FOR A PARTICULAR PURPOSE.  See the
-- GNU General Public License for more details.
--
-- You should have received a copy of the GNU General Public License
-- along with this program. If not, see <http://www.gnu.org/licenses/>.
--
-- ============================================================================

create table llx_c_payment_term
(
<<<<<<< HEAD
  rowid				integer,
  entity			integer	DEFAULT 1 NOT NULL,	-- multi company id
  code				varchar(16),
  sortorder			smallint,
  active			tinyint DEFAULT 1,
  libelle			varchar(255),
  libelle_facture	text,
  type_cdr			tinyint,    			-- Type of change date reckoning. 1=Payment at end of current month, 2=the Nth of next month
  nbjour			smallint,
  decalage			smallint,
  module			varchar(32) NULL
=======
  rowid           integer PRIMARY KEY,
  code            varchar(16),
  sortorder       smallint,
  active          tinyint DEFAULT 1,
  libelle         varchar(255),
  libelle_facture text,
  type_cdr        tinyint,    			-- Type of change date reckoning. 1=Payment at end of current month, 2=the Nth of next month
  nbjour          smallint,
  decalage		  smallint,
  module          varchar(32) NULL,
  position        integer NOT NULL DEFAULT 0
>>>>>>> 291a0d46
)ENGINE=innodb;<|MERGE_RESOLUTION|>--- conflicted
+++ resolved
@@ -1,5 +1,5 @@
 -- ============================================================================
--- Copyright (C) 2002-2003	Rodolphe Quiedeville	<rodolphe@quiedeville.org>
+-- Copyright (C) 2002-2003	Rodolphe Quiedeville		<rodolphe@quiedeville.org>
 -- Copyright (C) 2016		Laurent Destailleur		<eldy@users.sourceforge.net>
 -- Copyright (C) 2017		Regis Houssin			<regis.houssin@capnetworks.com>
 --
@@ -20,29 +20,16 @@
 
 create table llx_c_payment_term
 (
-<<<<<<< HEAD
   rowid				integer,
-  entity			integer	DEFAULT 1 NOT NULL,	-- multi company id
+  entity				integer	DEFAULT 1 NOT NULL,	-- multi company id
   code				varchar(16),
   sortorder			smallint,
-  active			tinyint DEFAULT 1,
+  active				tinyint DEFAULT 1,
   libelle			varchar(255),
   libelle_facture	text,
   type_cdr			tinyint,    			-- Type of change date reckoning. 1=Payment at end of current month, 2=the Nth of next month
-  nbjour			smallint,
+  nbjour				smallint,
   decalage			smallint,
-  module			varchar(32) NULL
-=======
-  rowid           integer PRIMARY KEY,
-  code            varchar(16),
-  sortorder       smallint,
-  active          tinyint DEFAULT 1,
-  libelle         varchar(255),
-  libelle_facture text,
-  type_cdr        tinyint,    			-- Type of change date reckoning. 1=Payment at end of current month, 2=the Nth of next month
-  nbjour          smallint,
-  decalage		  smallint,
-  module          varchar(32) NULL,
-  position        integer NOT NULL DEFAULT 0
->>>>>>> 291a0d46
+  module				varchar(32) NULL,
+  position			integer NOT NULL DEFAULT 0
 )ENGINE=innodb;