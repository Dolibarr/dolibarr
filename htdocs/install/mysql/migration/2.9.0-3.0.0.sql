--- conflicted
+++ resolved
@@ -1,9 +1,4 @@
 --
-<<<<<<< HEAD
--- $Id: 2.9.0-3.0.0.sql,v 1.68 2011/05/30 08:21:40 eldy Exp $
---
-=======
->>>>>>> 0a6022cb
 -- Be carefull to requests order.
 -- This file must be loaded by calling /install/index.php page
 -- when current version is 2.8.0 or higher. 
