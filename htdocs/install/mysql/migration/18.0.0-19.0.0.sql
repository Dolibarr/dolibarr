--- conflicted
+++ resolved
@@ -195,12 +195,4 @@
 ALTER TABLE llx_salary ADD COLUM ref_ext varchar(255);
 ALTER TABLE llx_salary ADD COLUM note_public text;
 
-<<<<<<< HEAD
-ALTER TABLE llx_prelevement_lignes ADD COLUMN fk_user integer NULL;
-
--- Product/service managed in stock
-ALTER TABLE llx_product ADD COLUMN stockable_product integer DEFAULT 1 NOT NULL;
-UPDATE llx_product set stockable_product = 0 WHERE type = 1;
-=======
-ALTER TABLE llx_commande_fournisseur_dispatch ADD COLUMN element_type varchar(50) DEFAULT 'supplier_order' NOT NULL;
->>>>>>> 599632c6
+ALTER TABLE llx_commande_fournisseur_dispatch ADD COLUMN element_type varchar(50) DEFAULT 'supplier_order' NOT NULL;