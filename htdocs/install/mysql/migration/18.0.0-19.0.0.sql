--
-- Be carefull to requests order.
-- This file must be loaded by calling /install/index.php page
-- when current version is 19.0.0 or higher.
--
-- To restrict request to Mysql version x.y minimum use -- VMYSQLx.y
-- To restrict request to Pgsql version x.y minimum use -- VPGSQLx.y
-- To rename a table:       ALTER TABLE llx_table RENAME TO llx_table_new;
-- To add a column:         ALTER TABLE llx_table ADD COLUMN newcol varchar(60) NOT NULL DEFAULT '0' AFTER existingcol;
-- To rename a column:      ALTER TABLE llx_table CHANGE COLUMN oldname newname varchar(60);
-- To drop a column:        ALTER TABLE llx_table DROP COLUMN oldname;
-- To change type of field: ALTER TABLE llx_table MODIFY COLUMN name varchar(60);
-- To drop a foreign key:   ALTER TABLE llx_table DROP FOREIGN KEY fk_name;
-- To create a unique index ALTER TABLE llx_table ADD UNIQUE INDEX uk_table_field (field);
-- To drop an index:        -- VMYSQL4.1 DROP INDEX nomindex on llx_table;
-- To drop an index:        -- VPGSQL8.2 DROP INDEX nomindex;
-- To make pk to be auto increment (mysql):
-- -- VMYSQL4.3 ALTER TABLE llx_table ADD PRIMARY KEY(rowid);
-- -- VMYSQL4.3 ALTER TABLE llx_table CHANGE COLUMN rowid rowid INTEGER NOT NULL AUTO_INCREMENT;
-- To make pk to be auto increment (postgres):
-- -- VPGSQL8.2 CREATE SEQUENCE llx_table_rowid_seq OWNED BY llx_table.rowid;
-- -- VPGSQL8.2 ALTER TABLE llx_table ADD PRIMARY KEY (rowid);
-- -- VPGSQL8.2 ALTER TABLE llx_table ALTER COLUMN rowid SET DEFAULT nextval('llx_table_rowid_seq');
-- -- VPGSQL8.2 SELECT setval('llx_table_rowid_seq', MAX(rowid)) FROM llx_table;
-- To set a field as NULL:                     -- VMYSQL4.3 ALTER TABLE llx_table MODIFY COLUMN name varchar(60) NULL;
-- To set a field as NULL:                     -- VPGSQL8.2 ALTER TABLE llx_table ALTER COLUMN name DROP NOT NULL;
-- To set a field as NOT NULL:                 -- VMYSQL4.3 ALTER TABLE llx_table MODIFY COLUMN name varchar(60) NOT NULL;
-- To set a field as NOT NULL:                 -- VPGSQL8.2 ALTER TABLE llx_table ALTER COLUMN name SET NOT NULL;
-- To set a field as default NULL:             -- VPGSQL8.2 ALTER TABLE llx_table ALTER COLUMN name SET DEFAULT NULL;
-- Note: fields with type BLOB/TEXT can't have default value.
-- To rebuild sequence for postgresql after insert by forcing id autoincrement fields:
-- -- VPGSQL8.2 SELECT dol_util_rebuild_sequences();


-- v18




-- v19

-- VAT multientity
-- VMYSQL4.1 DROP INDEX uk_c_tva_id on llx_c_tva;
-- VPGSQL8.2 DROP INDEX uk_c_tva_id;
ALTER TABLE llx_c_tva ADD COLUMN entity integer DEFAULT 1 NOT NULL AFTER rowid;
ALTER TABLE llx_c_tva ADD UNIQUE INDEX uk_c_tva_id (entity, fk_pays, code, taux, recuperableonly);

ALTER TABLE llx_ticket ADD COLUMN fk_contract integer DEFAULT 0 after fk_project;

UPDATE llx_product_lot SET manufacturing_date = datec WHERE manufacturing_date IS NULL;

UPDATE llx_societe_rib SET frstrecur = 'RCUR' WHERE frstrecur = 'RECUR';

-- Tip to copy vat rate into entity 2.
-- INSERT INTO llx_c_tva (entity, fk_pays, code, taux, localtax1, localtax1_type, localtax2, localtax2_type, use_default, recuperableonly, note, active, accountancy_code_sell, accountancy_code_buy) SELECT 2, fk_pays, code, taux, localtax1, localtax1_type, localtax2, localtax2_type, use_default, recuperableonly, note, active, accountancy_code_sell, accountancy_code_buy FROM llx_c_tva WHERE entity = 1;

INSERT INTO llx_c_action_trigger (code,label,description,elementtype,rang) values ('COMPANY_RIB_CREATE','Third party payment information created','Executed when a third party payment information is created','societe',1);
INSERT INTO llx_c_action_trigger (code,label,description,elementtype,rang) values ('COMPANY_RIB_MODIFY','Third party payment information updated','Executed when a third party payment information is updated','societe',1);
INSERT INTO llx_c_action_trigger (code,label,description,elementtype,rang) values ('COMPANY_RIB_DELETE','Third party payment information deleted','Executed when a third party payment information is deleted','societe',1);

UPDATE llx_bank_url SET type = 'direct-debit' WHERE type = 'withdraw' AND url like '%compta/prelevement/card%';

ALTER TABLE llx_facture_fourn ADD COLUMN revenuestamp double(24,8) DEFAULT 0;

ALTER TABLE llx_societe_rib ADD COLUMN extraparams varchar(255);

ALTER TABLE llx_c_type_container ADD COLUMN position integer DEFAULT 0;

ALTER TABLE llx_user DROP COLUMN skype;
ALTER TABLE llx_user DROP COLUMN twitter;
ALTER TABLE llx_user DROP COLUMN facebook;
ALTER TABLE llx_user DROP COLUMN instagram;
ALTER TABLE llx_user DROP COLUMN snapchat;
ALTER TABLE llx_user DROP COLUMN googleplus;
ALTER TABLE llx_user DROP COLUMN youtube;
ALTER TABLE llx_user DROP COLUMN whatsapp;

ALTER TABLE llx_adherent DROP COLUMN skype;
ALTER TABLE llx_adherent DROP COLUMN twitter;
ALTER TABLE llx_adherent DROP COLUMN facebook;
ALTER TABLE llx_adherent DROP COLUMN instagram;
ALTER TABLE llx_adherent DROP COLUMN snapchat;
ALTER TABLE llx_adherent DROP COLUMN googleplus;
ALTER TABLE llx_adherent DROP COLUMN youtube;
ALTER TABLE llx_adherent DROP COLUMN whatsapp;

ALTER TABLE llx_societe DROP COLUMN skype;

ALTER TABLE llx_prelevement_demande ADD INDEX idx_prelevement_demande_ext_payment_id (ext_payment_id);

ALTER TABLE llx_actioncomm ADD COLUMN fk_bookcal_availability integer DEFAULT NULL;

ALTER TABLE llx_product_lot ADD COLUMN qc_frequency integer DEFAULT NULL;
ALTER TABLE llx_product_lot ADD COLUMN lifetime integer DEFAULT NULL;

<<<<<<< HEAD
ALTER TABLE llx_societe_rib ADD COLUMN model_pdf varchar(255) AFTER currency_code;
ALTER TABLE llx_societe_rib ADD COLUMN last_main_doc varchar(255) AFTER model_pdf;
ALTER TABLE llx_societe_rib ADD COLUMN date_signature datetime AFTER stripe_account;
ALTER TABLE llx_societe_rib ADD COLUMN online_sign_ip varchar(48) AFTER date_signature;
ALTER TABLE llx_societe_rib ADD COLUMN online_sign_name		varchar(64) AFTER online_sign_ip;

INSERT INTO llx_const (name, entity, value, type, visible) VALUES ('PROPOSAL_ALLOW_ONLINESIGN', 1, '1', 'string', 0);
=======

ALTER TABLE llx_bookcal_availabilities ADD COLUMN fk_bookcal_calendar integer NOT NULL;

ALTER TABLE llx_bookcal_calendar ADD COLUMN visibility integer NOT NULL DEFAULT 1;
>>>>>>> 4d18d373
<|MERGE_RESOLUTION|>--- conflicted
+++ resolved
@@ -93,7 +93,6 @@
 ALTER TABLE llx_product_lot ADD COLUMN qc_frequency integer DEFAULT NULL;
 ALTER TABLE llx_product_lot ADD COLUMN lifetime integer DEFAULT NULL;
 
-<<<<<<< HEAD
 ALTER TABLE llx_societe_rib ADD COLUMN model_pdf varchar(255) AFTER currency_code;
 ALTER TABLE llx_societe_rib ADD COLUMN last_main_doc varchar(255) AFTER model_pdf;
 ALTER TABLE llx_societe_rib ADD COLUMN date_signature datetime AFTER stripe_account;
@@ -101,9 +100,8 @@
 ALTER TABLE llx_societe_rib ADD COLUMN online_sign_name		varchar(64) AFTER online_sign_ip;
 
 INSERT INTO llx_const (name, entity, value, type, visible) VALUES ('PROPOSAL_ALLOW_ONLINESIGN', 1, '1', 'string', 0);
-=======
+
 
 ALTER TABLE llx_bookcal_availabilities ADD COLUMN fk_bookcal_calendar integer NOT NULL;
 
-ALTER TABLE llx_bookcal_calendar ADD COLUMN visibility integer NOT NULL DEFAULT 1;
->>>>>>> 4d18d373
+ALTER TABLE llx_bookcal_calendar ADD COLUMN visibility integer NOT NULL DEFAULT 1;