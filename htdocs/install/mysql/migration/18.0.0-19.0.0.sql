--
-- Be carefull to requests order.
-- This file must be loaded by calling /install/index.php page
-- when current version is 19.0.0 or higher.
--
-- To restrict request to Mysql version x.y minimum use -- VMYSQLx.y
-- To restrict request to Pgsql version x.y minimum use -- VPGSQLx.y
-- To rename a table:       ALTER TABLE llx_table RENAME TO llx_table_new;
-- To add a column:         ALTER TABLE llx_table ADD COLUMN newcol varchar(60) NOT NULL DEFAULT '0' AFTER existingcol;
-- To rename a column:      ALTER TABLE llx_table CHANGE COLUMN oldname newname varchar(60);
-- To drop a column:        ALTER TABLE llx_table DROP COLUMN oldname;
-- To change type of field: ALTER TABLE llx_table MODIFY COLUMN name varchar(60);
-- To drop a foreign key:   ALTER TABLE llx_table DROP FOREIGN KEY fk_name;
-- To create a unique index ALTER TABLE llx_table ADD UNIQUE INDEX uk_table_field (field);
-- To drop an index:        -- VMYSQL4.1 DROP INDEX nomindex on llx_table;
-- To drop an index:        -- VPGSQL8.2 DROP INDEX nomindex;
-- To make pk to be auto increment (mysql):
-- -- VMYSQL4.3 ALTER TABLE llx_table ADD PRIMARY KEY(rowid);
-- -- VMYSQL4.3 ALTER TABLE llx_table CHANGE COLUMN rowid rowid INTEGER NOT NULL AUTO_INCREMENT;
-- To make pk to be auto increment (postgres):
-- -- VPGSQL8.2 CREATE SEQUENCE llx_table_rowid_seq OWNED BY llx_table.rowid;
-- -- VPGSQL8.2 ALTER TABLE llx_table ADD PRIMARY KEY (rowid);
-- -- VPGSQL8.2 ALTER TABLE llx_table ALTER COLUMN rowid SET DEFAULT nextval('llx_table_rowid_seq');
-- -- VPGSQL8.2 SELECT setval('llx_table_rowid_seq', MAX(rowid)) FROM llx_table;
-- To set a field as NULL:                     -- VMYSQL4.3 ALTER TABLE llx_table MODIFY COLUMN name varchar(60) NULL;
-- To set a field as NULL:                     -- VPGSQL8.2 ALTER TABLE llx_table ALTER COLUMN name DROP NOT NULL;
-- To set a field as NOT NULL:                 -- VMYSQL4.3 ALTER TABLE llx_table MODIFY COLUMN name varchar(60) NOT NULL;
-- To set a field as NOT NULL:                 -- VPGSQL8.2 ALTER TABLE llx_table ALTER COLUMN name SET NOT NULL;
-- To set a field as default NULL:             -- VPGSQL8.2 ALTER TABLE llx_table ALTER COLUMN name SET DEFAULT NULL;
-- Note: fields with type BLOB/TEXT can't have default value.
-- To rebuild sequence for postgresql after insert by forcing id autoincrement fields:
-- -- VPGSQL8.2 SELECT dol_util_rebuild_sequences();

<<<<<<< HEAD
-- v18

=======
>>>>>>> 846fb184
-- v18




-- v19

CREATE TABLE llx_c_category
(
  rowid       integer AUTO_INCREMENT PRIMARY KEY NOT NULL,
  id          integer NOT NULL,
  classname   varchar(32) NOT NULL,
  module      varchar(32) NOT NULL
)ENGINE=innodb;

ALTER TABLE llx_c_category ADD UNIQUE INDEX uk_c_module(module);
ALTER TABLE llx_c_category ADD UNIQUE INDEX idx_id_idx (id);

INSERT INTO llx_c_category (id,module,classname) VALUES (0, 'product', 'Product');
INSERT INTO llx_c_category (id,module,classname) VALUES (1, 'supplier', 'Fournisseur');
INSERT INTO llx_c_category (id,module,classname) VALUES (2, 'customer', 'Societe');
INSERT INTO llx_c_category (id,module,classname) VALUES (3, 'member', 'Adherent');
INSERT INTO llx_c_category (id,module,classname) VALUES (4, 'contact', 'Contact');
INSERT INTO llx_c_category (id,module,classname) VALUES (5, 'bank_account', 'Account');
INSERT INTO llx_c_category (id,module,classname) VALUES (6, 'project', 'Project');
INSERT INTO llx_c_category (id,module,classname) VALUES (7, 'user', 'User');
INSERT INTO llx_c_category (id,module,classname) VALUES (8, 'bank_line', 'AccountLine');
INSERT INTO llx_c_category (id,module,classname) VALUES (9, 'warehouse', 'Entrepot');
INSERT INTO llx_c_category (id,module,classname) VALUES (10, 'actioncomm', 'Actioncomm');
INSERT INTO llx_c_category (id,module,classname) VALUES (11, 'website_page', 'WebsitePage');
INSERT INTO llx_c_category (id,module,classname) VALUES (12, 'ticket', 'Ticket');
INSERT INTO llx_c_category (id,module,classname) VALUES (13, 'knowledgemanagement', 'KnowledgeRecord');
INSERT INTO llx_c_category (id,module,classname) VALUES (14, 'invoice', 'Facture');
INSERT INTO llx_c_category (id,module,classname) VALUES (15, 'supplier_invoice', 'FactureFournisseur');
INSERT INTO llx_c_category (id,module,classname) VALUES (16, 'order', 'Commande');
INSERT INTO llx_c_category (id,module,classname) VALUES (17, 'supplier_order', 'CommandeFournisseur');

-- VMYSQL4.1 DROP INDEX idx_element_categorie_idx  on llx_element_categorie;
-- VPGSQL8.2 DROP INDEX idx_element_categorie_idx;
ALTER TABLE llx_element_categorie DROP FOREIGN KEY fk_element_categorie_fk_categorie;
ALTER TABLE llx_element_categorie CHANGE COLUMN fk_categorie fk_category integer NOT NULL;
ALTER TABLE llx_element_categorie RENAME TO llx_element_category;

ALTER TABLE llx_element_category ADD UNIQUE INDEX idx_element_category_idx (fk_element, fk_category);
ALTER TABLE llx_element_category ADD CONSTRAINT fk_element_category_fk_category FOREIGN KEY (fk_category) REFERENCES llx_categorie(rowid);

-- VAT multientity
-- VMYSQL4.1 DROP INDEX uk_c_tva_id on llx_c_tva;
-- VPGSQL8.2 DROP INDEX uk_c_tva_id;
ALTER TABLE llx_c_tva ADD COLUMN entity integer DEFAULT 1 NOT NULL AFTER rowid;
ALTER TABLE llx_c_tva ADD UNIQUE INDEX uk_c_tva_id (entity, fk_pays, code, taux, recuperableonly);

ALTER TABLE llx_ticket ADD COLUMN fk_contract integer DEFAULT 0 after fk_project;

UPDATE llx_product_lot SET manufacturing_date = datec WHERE manufacturing_date IS NULL;

UPDATE llx_societe_rib SET frstrecur = 'RCUR' WHERE frstrecur = 'RECUR';

-- Tip to copy vat rate into entity 2.
-- INSERT INTO llx_c_tva (entity, fk_pays, code, taux, localtax1, localtax1_type, localtax2, localtax2_type, use_default, recuperableonly, note, active, accountancy_code_sell, accountancy_code_buy) SELECT 2, fk_pays, code, taux, localtax1, localtax1_type, localtax2, localtax2_type, use_default, recuperableonly, note, active, accountancy_code_sell, accountancy_code_buy FROM llx_c_tva WHERE entity = 1;
<<<<<<< HEAD
=======

INSERT INTO llx_c_action_trigger (code,label,description,elementtype,rang) values ('COMPANY_RIB_CREATE','Third party payment information created','Executed when a third party payment information is created','societe',1);
INSERT INTO llx_c_action_trigger (code,label,description,elementtype,rang) values ('COMPANY_RIB_MODIFY','Third party payment information updated','Executed when a third party payment information is updated','societe',1);
INSERT INTO llx_c_action_trigger (code,label,description,elementtype,rang) values ('COMPANY_RIB_DELETE','Third party payment information deleted','Executed when a third party payment information is deleted','societe',1);

UPDATE llx_bank_url SET type = 'direct-debit' WHERE type = 'withdraw' AND url like '%compta/prelevement/card%';
>>>>>>> 846fb184

ALTER TABLE llx_facture_fourn ADD COLUMN revenuestamp double(24,8) DEFAULT 0;<|MERGE_RESOLUTION|>--- conflicted
+++ resolved
@@ -31,11 +31,6 @@
 -- To rebuild sequence for postgresql after insert by forcing id autoincrement fields:
 -- -- VPGSQL8.2 SELECT dol_util_rebuild_sequences();
 
-<<<<<<< HEAD
--- v18
-
-=======
->>>>>>> 846fb184
 -- v18
 
 
@@ -96,14 +91,11 @@
 
 -- Tip to copy vat rate into entity 2.
 -- INSERT INTO llx_c_tva (entity, fk_pays, code, taux, localtax1, localtax1_type, localtax2, localtax2_type, use_default, recuperableonly, note, active, accountancy_code_sell, accountancy_code_buy) SELECT 2, fk_pays, code, taux, localtax1, localtax1_type, localtax2, localtax2_type, use_default, recuperableonly, note, active, accountancy_code_sell, accountancy_code_buy FROM llx_c_tva WHERE entity = 1;
-<<<<<<< HEAD
-=======
 
 INSERT INTO llx_c_action_trigger (code,label,description,elementtype,rang) values ('COMPANY_RIB_CREATE','Third party payment information created','Executed when a third party payment information is created','societe',1);
 INSERT INTO llx_c_action_trigger (code,label,description,elementtype,rang) values ('COMPANY_RIB_MODIFY','Third party payment information updated','Executed when a third party payment information is updated','societe',1);
 INSERT INTO llx_c_action_trigger (code,label,description,elementtype,rang) values ('COMPANY_RIB_DELETE','Third party payment information deleted','Executed when a third party payment information is deleted','societe',1);
 
 UPDATE llx_bank_url SET type = 'direct-debit' WHERE type = 'withdraw' AND url like '%compta/prelevement/card%';
->>>>>>> 846fb184
 
 ALTER TABLE llx_facture_fourn ADD COLUMN revenuestamp double(24,8) DEFAULT 0;