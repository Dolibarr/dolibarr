--
-- Be carefull to requests order.
-- This file must be loaded by calling /install/index.php page
-- when current version is 19.0.0 or higher.
--
-- To restrict request to Mysql version x.y minimum use -- VMYSQLx.y
-- To restrict request to Pgsql version x.y minimum use -- VPGSQLx.y
-- To rename a table:       ALTER TABLE llx_table RENAME TO llx_table_new;
-- To add a column:         ALTER TABLE llx_table ADD COLUMN newcol varchar(60) NOT NULL DEFAULT '0' AFTER existingcol;
-- To rename a column:      ALTER TABLE llx_table CHANGE COLUMN oldname newname varchar(60);
-- To drop a column:        ALTER TABLE llx_table DROP COLUMN oldname;
-- To change type of field: ALTER TABLE llx_table MODIFY COLUMN name varchar(60);
-- To drop a foreign key:   ALTER TABLE llx_table DROP FOREIGN KEY fk_name;
-- To create a unique index ALTER TABLE llx_table ADD UNIQUE INDEX uk_table_field (field);
-- To drop an index:        -- VMYSQL4.1 DROP INDEX nomindex on llx_table;
-- To drop an index:        -- VPGSQL8.2 DROP INDEX nomindex;
-- To make pk to be auto increment (mysql):
-- -- VMYSQL4.3 ALTER TABLE llx_table ADD PRIMARY KEY(rowid);
-- -- VMYSQL4.3 ALTER TABLE llx_table CHANGE COLUMN rowid rowid INTEGER NOT NULL AUTO_INCREMENT;
-- To make pk to be auto increment (postgres):
-- -- VPGSQL8.2 CREATE SEQUENCE llx_table_rowid_seq OWNED BY llx_table.rowid;
-- -- VPGSQL8.2 ALTER TABLE llx_table ADD PRIMARY KEY (rowid);
-- -- VPGSQL8.2 ALTER TABLE llx_table ALTER COLUMN rowid SET DEFAULT nextval('llx_table_rowid_seq');
-- -- VPGSQL8.2 SELECT setval('llx_table_rowid_seq', MAX(rowid)) FROM llx_table;
-- To set a field as NULL:                     -- VMYSQL4.3 ALTER TABLE llx_table MODIFY COLUMN name varchar(60) NULL;
-- To set a field as NULL:                     -- VPGSQL8.2 ALTER TABLE llx_table ALTER COLUMN name DROP NOT NULL;
-- To set a field as NOT NULL:                 -- VMYSQL4.3 ALTER TABLE llx_table MODIFY COLUMN name varchar(60) NOT NULL;
-- To set a field as NOT NULL:                 -- VPGSQL8.2 ALTER TABLE llx_table ALTER COLUMN name SET NOT NULL;
-- To set a field as default NULL:             -- VPGSQL8.2 ALTER TABLE llx_table ALTER COLUMN name SET DEFAULT NULL;
-- Note: fields with type BLOB/TEXT can't have default value.
-- To rebuild sequence for postgresql after insert by forcing id autoincrement fields:
-- -- VPGSQL8.2 SELECT dol_util_rebuild_sequences();


-- v18




-- v19

-- VAT multientity
-- VMYSQL4.1 DROP INDEX uk_c_tva_id on llx_c_tva;
-- VPGSQL8.2 DROP INDEX uk_c_tva_id;
ALTER TABLE llx_c_tva ADD COLUMN entity integer DEFAULT 1 NOT NULL AFTER rowid;
ALTER TABLE llx_c_tva ADD UNIQUE INDEX uk_c_tva_id (entity, fk_pays, code, taux, recuperableonly);

ALTER TABLE llx_ticket ADD COLUMN fk_contract integer DEFAULT 0 after fk_project;

UPDATE llx_product_lot SET manufacturing_date = datec WHERE manufacturing_date IS NULL;

UPDATE llx_societe_rib SET frstrecur = 'RCUR' WHERE frstrecur = 'RECUR';

-- Tip to copy vat rate into entity 2.
-- INSERT INTO llx_c_tva (entity, fk_pays, code, taux, localtax1, localtax1_type, localtax2, localtax2_type, use_default, recuperableonly, note, active, accountancy_code_sell, accountancy_code_buy) SELECT 2, fk_pays, code, taux, localtax1, localtax1_type, localtax2, localtax2_type, use_default, recuperableonly, note, active, accountancy_code_sell, accountancy_code_buy FROM llx_c_tva WHERE entity = 1;

INSERT INTO llx_c_action_trigger (code,label,description,elementtype,rang) values ('COMPANY_RIB_CREATE','Third party payment information created','Executed when a third party payment information is created','societe',1);
INSERT INTO llx_c_action_trigger (code,label,description,elementtype,rang) values ('COMPANY_RIB_MODIFY','Third party payment information updated','Executed when a third party payment information is updated','societe',1);
INSERT INTO llx_c_action_trigger (code,label,description,elementtype,rang) values ('COMPANY_RIB_DELETE','Third party payment information deleted','Executed when a third party payment information is deleted','societe',1);

UPDATE llx_bank_url SET type = 'direct-debit' WHERE type = 'withdraw' AND url like '%compta/prelevement/card%';

ALTER TABLE llx_facture_fourn ADD COLUMN revenuestamp double(24,8) DEFAULT 0;

ALTER TABLE llx_societe_rib ADD COLUMN extraparams varchar(255);

ALTER TABLE llx_c_type_container ADD COLUMN position integer DEFAULT 0;

ALTER TABLE llx_user DROP COLUMN skype;
ALTER TABLE llx_user DROP COLUMN twitter;
ALTER TABLE llx_user DROP COLUMN facebook;
ALTER TABLE llx_user DROP COLUMN instagram;
ALTER TABLE llx_user DROP COLUMN snapchat;
ALTER TABLE llx_user DROP COLUMN googleplus;
ALTER TABLE llx_user DROP COLUMN youtube;
ALTER TABLE llx_user DROP COLUMN whatsapp;

ALTER TABLE llx_adherent DROP COLUMN skype;
ALTER TABLE llx_adherent DROP COLUMN twitter;
ALTER TABLE llx_adherent DROP COLUMN facebook;
ALTER TABLE llx_adherent DROP COLUMN instagram;
ALTER TABLE llx_adherent DROP COLUMN snapchat;
ALTER TABLE llx_adherent DROP COLUMN googleplus;
ALTER TABLE llx_adherent DROP COLUMN youtube;
ALTER TABLE llx_adherent DROP COLUMN whatsapp;

ALTER TABLE llx_societe DROP COLUMN skype;

ALTER TABLE llx_prelevement_demande ADD INDEX idx_prelevement_demande_ext_payment_id (ext_payment_id);

ALTER TABLE llx_actioncomm ADD COLUMN fk_bookcal_availability integer DEFAULT NULL;

ALTER TABLE llx_product_lot ADD COLUMN qc_frequency integer DEFAULT NULL;
ALTER TABLE llx_product_lot ADD COLUMN lifetime integer DEFAULT NULL;

ALTER TABLE llx_societe_rib ADD COLUMN model_pdf varchar(255) AFTER currency_code;
ALTER TABLE llx_societe_rib ADD COLUMN last_main_doc varchar(255) AFTER model_pdf;
ALTER TABLE llx_societe_rib ADD COLUMN date_signature datetime AFTER stripe_account;
ALTER TABLE llx_societe_rib ADD COLUMN online_sign_ip varchar(48) AFTER date_signature;
ALTER TABLE llx_societe_rib ADD COLUMN online_sign_name		varchar(64) AFTER online_sign_ip;

INSERT INTO llx_const (name, entity, value, type, visible) VALUES ('PROPOSAL_ALLOW_ONLINESIGN', 1, '1', 'string', 0);

ALTER TABLE llx_bookcal_availabilities ADD COLUMN fk_bookcal_calendar integer NOT NULL;
ALTER TABLE llx_bookcal_calendar ADD COLUMN visibility integer NOT NULL DEFAULT 1;

ALTER TABLE llx_expeditiondet_batch ADD COLUMN fk_warehouse integer DEFAULT NULL;

-- Update website type
UPDATE llx_societe_account SET site = 'dolibarr_website' WHERE fk_website > 0 AND site IS NULL;
<<<<<<< HEAD
ALTER TABLE llx_societe_account MODIFY COLUMN site varchar(128) NOT NULL;

ALTER TABLE llx_commande_fournisseur_dispatch ADD INDEX idx_commande_fournisseur_dispatch_fk_commandefourndet (fk_commandefourndet);
=======
ALTER TABLE llx_societe_account MODIFY COLUMN site varchar(128) NOT NULL;
>>>>>>> 7d8e8ab9
<|MERGE_RESOLUTION|>--- conflicted
+++ resolved
@@ -106,12 +106,8 @@
 
 ALTER TABLE llx_expeditiondet_batch ADD COLUMN fk_warehouse integer DEFAULT NULL;
 
+ALTER TABLE llx_commande_fournisseur_dispatch ADD INDEX idx_commande_fournisseur_dispatch_fk_commandefourndet (fk_commandefourndet);
+
 -- Update website type
 UPDATE llx_societe_account SET site = 'dolibarr_website' WHERE fk_website > 0 AND site IS NULL;
-<<<<<<< HEAD
 ALTER TABLE llx_societe_account MODIFY COLUMN site varchar(128) NOT NULL;
-
-ALTER TABLE llx_commande_fournisseur_dispatch ADD INDEX idx_commande_fournisseur_dispatch_fk_commandefourndet (fk_commandefourndet);
-=======
-ALTER TABLE llx_societe_account MODIFY COLUMN site varchar(128) NOT NULL;
->>>>>>> 7d8e8ab9
