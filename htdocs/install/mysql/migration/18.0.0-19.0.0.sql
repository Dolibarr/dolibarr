--- conflicted
+++ resolved
@@ -31,9 +31,10 @@
 -- To rebuild sequence for postgresql after insert by forcing id autoincrement fields:
 -- -- VPGSQL8.2 SELECT dol_util_rebuild_sequences();
 
+-- v18
 
-<<<<<<< HEAD
--- V19
+
+-- v19
 
 CREATE TABLE llx_c_category
 (
@@ -73,20 +74,14 @@
 
 ALTER TABLE llx_element_category ADD UNIQUE INDEX idx_element_category_idx (fk_element, fk_category);
 ALTER TABLE llx_element_category ADD CONSTRAINT fk_element_category_fk_category FOREIGN KEY (fk_category) REFERENCES llx_categorie(rowid);
-=======
--- v18
 
 
-
-
--- v19
 
 -- VAT multientity
 -- VMYSQL4.1 DROP INDEX uk_c_tva_id on llx_c_tva;
 -- VPGSQL8.2 DROP INDEX uk_c_tva_id;
 ALTER TABLE llx_c_tva ADD COLUMN entity integer DEFAULT 1 NOT NULL AFTER rowid;
 ALTER TABLE llx_c_tva ADD UNIQUE INDEX uk_c_tva_id (entity, fk_pays, code, taux, recuperableonly);
->>>>>>> c9f1ee08
 
 ALTER TABLE llx_ticket ADD COLUMN fk_contract integer DEFAULT 0 after fk_project;
 
@@ -95,4 +90,4 @@
 UPDATE llx_societe_rib SET frstrecur = 'RCUR' WHERE frstrecur = 'RECUR';
 
 -- Tip to copy vat rate into entity 2.
--- INSERT INTO llx_c_tva (entity, fk_pays, code, taux, localtax1, localtax1_type, localtax2, localtax2_type, use_default, recuperableonly, note, active, accountancy_code_sell, accountancy_code_buy) SELECT 2, fk_pays, code, taux, localtax1, localtax1_type, localtax2, localtax2_type, use_default, recuperableonly, note, active, accountancy_code_sell, accountancy_code_buy FROM llx_c_tva WHERE entity = 1;  +-- INSERT INTO llx_c_tva (entity, fk_pays, code, taux, localtax1, localtax1_type, localtax2, localtax2_type, use_default, recuperableonly, note, active, accountancy_code_sell, accountancy_code_buy) SELECT 2, fk_pays, code, taux, localtax1, localtax1_type, localtax2, localtax2_type, use_default, recuperableonly, note, active, accountancy_code_sell, accountancy_code_buy FROM llx_c_tva WHERE entity = 1;