--
-- This file is executed by calling /install/index.php page
-- when current version is 19.0.0 or higher.
-- Be carefull in the position of each SQL request.
--
-- To restrict request to Mysql version x.y minimum use -- VMYSQLx.y
-- To restrict request to Pgsql version x.y minimum use -- VPGSQLx.y
-- To rename a table:       ALTER TABLE llx_table RENAME TO llx_table_new;
-- To add a column:         ALTER TABLE llx_table ADD COLUMN newcol varchar(60) NOT NULL DEFAULT '0' AFTER existingcol;
-- To rename a column:      ALTER TABLE llx_table CHANGE COLUMN oldname newname varchar(60);
-- To drop a column:        ALTER TABLE llx_table DROP COLUMN oldname;
-- To change type of field: ALTER TABLE llx_table MODIFY COLUMN name varchar(60);
-- To drop a foreign key:   ALTER TABLE llx_table DROP FOREIGN KEY fk_name;
-- To create a unique index ALTER TABLE llx_table ADD UNIQUE INDEX uk_table_field (field);
-- To drop an index:        -- VMYSQL4.1 DROP INDEX nomindex ON llx_table;
-- To drop an index:        -- VPGSQL8.2 DROP INDEX nomindex;
-- To make pk to be auto increment (mysql):
-- -- VMYSQL4.3 ALTER TABLE llx_table ADD PRIMARY KEY(rowid);
-- -- VMYSQL4.3 ALTER TABLE llx_table CHANGE COLUMN rowid rowid INTEGER NOT NULL AUTO_INCREMENT;
-- To make pk to be auto increment (postgres):
-- -- VPGSQL8.2 CREATE SEQUENCE llx_table_rowid_seq OWNED BY llx_table.rowid;
-- -- VPGSQL8.2 ALTER TABLE llx_table ADD PRIMARY KEY (rowid);
-- -- VPGSQL8.2 ALTER TABLE llx_table ALTER COLUMN rowid SET DEFAULT nextval('llx_table_rowid_seq');
-- -- VPGSQL8.2 SELECT setval('llx_table_rowid_seq', MAX(rowid)) FROM llx_table;
-- To set a field as NULL:                     -- VMYSQL4.3 ALTER TABLE llx_table MODIFY COLUMN name varchar(60) NULL;
-- To set a field as NULL:                     -- VPGSQL8.2 ALTER TABLE llx_table ALTER COLUMN name DROP NOT NULL;
-- To set a field as NOT NULL:                 -- VMYSQL4.3 ALTER TABLE llx_table MODIFY COLUMN name varchar(60) NOT NULL;
-- To set a field as NOT NULL:                 -- VPGSQL8.2 ALTER TABLE llx_table ALTER COLUMN name SET NOT NULL;
-- To set a field as default NULL:             -- VPGSQL8.2 ALTER TABLE llx_table ALTER COLUMN name SET DEFAULT NULL;
-- Note: fields with type BLOB/TEXT can't have default value.
-- To rebuild sequence for postgresql after insert, by forcing id autoincrement fields:
-- -- VPGSQL8.2 SELECT dol_util_rebuild_sequences();


-- v18




-- v19

-- VAT multientity
-- VMYSQL4.1 DROP INDEX uk_c_tva_id ON llx_c_tva;
-- VPGSQL8.2 DROP INDEX uk_c_tva_id;
ALTER TABLE llx_c_tva ADD COLUMN entity integer DEFAULT 1 NOT NULL AFTER rowid;
ALTER TABLE llx_c_tva ADD UNIQUE INDEX uk_c_tva_id (entity, fk_pays, code, taux, recuperableonly);
-- Tip to copy vat rate into entity 2.
-- INSERT INTO llx_c_tva (entity, fk_pays, code, taux, localtax1, localtax1_type, localtax2, localtax2_type, use_default, recuperableonly, note, active, accountancy_code_sell, accountancy_code_buy) SELECT 2, fk_pays, code, taux, localtax1, localtax1_type, localtax2, localtax2_type, use_default, recuperableonly, note, active, accountancy_code_sell, accountancy_code_buy FROM llx_c_tva WHERE entity = 1;

ALTER TABLE llx_ticket ADD COLUMN fk_contract integer DEFAULT 0 after fk_project;

UPDATE llx_product_lot SET manufacturing_date = datec WHERE manufacturing_date IS NULL;

UPDATE llx_societe_rib SET frstrecur = 'RCUR' WHERE frstrecur = 'RECUR';


INSERT INTO llx_c_action_trigger (code,label,description,elementtype,rang) values ('COMPANY_RIB_CREATE','Third party payment information created','Executed when a third party payment information is created','societe',1);
INSERT INTO llx_c_action_trigger (code,label,description,elementtype,rang) values ('COMPANY_RIB_MODIFY','Third party payment information updated','Executed when a third party payment information is updated','societe',1);
INSERT INTO llx_c_action_trigger (code,label,description,elementtype,rang) values ('COMPANY_RIB_DELETE','Third party payment information deleted','Executed when a third party payment information is deleted','societe',1);
INSERT INTO llx_c_action_trigger (code,label,description,elementtype,rang) values ('FICHINTER_CLOSE','Intervention is done','Executed when a intervention is done','ficheinter',36);

UPDATE llx_bank_url SET type = 'direct-debit' WHERE type = 'withdraw' AND url like '%compta/prelevement/card%';

ALTER TABLE llx_facture_fourn ADD COLUMN revenuestamp double(24,8) DEFAULT 0;

ALTER TABLE llx_societe_rib ADD COLUMN extraparams varchar(255);

ALTER TABLE llx_c_type_container ADD COLUMN position integer DEFAULT 0;

ALTER TABLE llx_user DROP COLUMN skype;
ALTER TABLE llx_user DROP COLUMN twitter;
ALTER TABLE llx_user DROP COLUMN facebook;
ALTER TABLE llx_user DROP COLUMN instagram;
ALTER TABLE llx_user DROP COLUMN snapchat;
ALTER TABLE llx_user DROP COLUMN googleplus;
ALTER TABLE llx_user DROP COLUMN youtube;
ALTER TABLE llx_user DROP COLUMN whatsapp;

ALTER TABLE llx_adherent DROP COLUMN skype;
ALTER TABLE llx_adherent DROP COLUMN twitter;
ALTER TABLE llx_adherent DROP COLUMN facebook;
ALTER TABLE llx_adherent DROP COLUMN instagram;
ALTER TABLE llx_adherent DROP COLUMN snapchat;
ALTER TABLE llx_adherent DROP COLUMN googleplus;
ALTER TABLE llx_adherent DROP COLUMN youtube;
ALTER TABLE llx_adherent DROP COLUMN whatsapp;

ALTER TABLE llx_societe DROP COLUMN skype;

ALTER TABLE llx_prelevement_demande ADD INDEX idx_prelevement_demande_ext_payment_id (ext_payment_id);

ALTER TABLE llx_actioncomm ADD COLUMN fk_bookcal_availability integer DEFAULT NULL;

ALTER TABLE llx_actioncomm ADD INDEX idx_actioncomm_entity (entity);

ALTER TABLE llx_product_lot ADD COLUMN qc_frequency integer DEFAULT NULL;
ALTER TABLE llx_product_lot ADD COLUMN lifetime integer DEFAULT NULL;

ALTER TABLE llx_societe_rib ADD COLUMN model_pdf varchar(255) AFTER currency_code;
ALTER TABLE llx_societe_rib ADD COLUMN last_main_doc varchar(255) AFTER model_pdf;
ALTER TABLE llx_societe_rib ADD COLUMN date_signature datetime AFTER stripe_account;
ALTER TABLE llx_societe_rib ADD COLUMN online_sign_ip varchar(48) AFTER date_signature;
ALTER TABLE llx_societe_rib ADD COLUMN online_sign_name		varchar(64) AFTER online_sign_ip;

INSERT INTO llx_const (name, entity, value, type, visible) VALUES ('PROPOSAL_ALLOW_ONLINESIGN', 1, '1', 'string', 0);

ALTER TABLE llx_bookcal_availabilities ADD COLUMN fk_bookcal_calendar integer NOT NULL;
ALTER TABLE llx_bookcal_calendar ADD COLUMN visibility integer NOT NULL DEFAULT 1;

ALTER TABLE llx_expeditiondet_batch ADD COLUMN fk_warehouse integer DEFAULT NULL;

ALTER TABLE llx_commande_fournisseur_dispatch ADD INDEX idx_commande_fournisseur_dispatch_fk_commandefourndet (fk_commandefourndet);

-- Update website type
UPDATE llx_societe_account SET site = 'dolibarr_website' WHERE fk_website > 0 AND site IS NULL;
ALTER TABLE llx_societe_account MODIFY COLUMN site varchar(128) NOT NULL;

ALTER TABLE llx_accounting_account MODIFY COLUMN pcg_type varchar(60);

-- Drop the composite unique index that exists on llx_links to rebuild a new one with objecttype included.
-- The old design did not allow same label on different objects with same id.
-- VMYSQL4.1 DROP INDEX uk_links on llx_links;
-- VPGSQL8.2 DROP INDEX uk_links;
ALTER TABLE llx_links ADD UNIQUE INDEX uk_links (objectid, objecttype,label);

ALTER TABLE llx_facture_fourn ADD COLUMN subtype smallint DEFAULT NULL;

ALTER TABLE llx_c_invoice_subtype DROP INDEX uk_c_invoice_subtype;
ALTER TABLE llx_c_invoice_subtype ADD UNIQUE INDEX uk_c_invoice_subtype (entity, code, fk_country);
ALTER TABLE llx_c_invoice_subtype MODIFY COLUMN entity integer DEFAULT 1 NOT NULL;
ALTER TABLE llx_c_invoice_subtype MODIFY COLUMN code varchar(5) NOT NULL;

insert into llx_c_invoice_subtype (entity, fk_country, code, label, active) VALUES (1, 102, '5.1', 'Πιστωτικό Τιμολόγιο / Συσχετιζόμενο', 0);
insert into llx_c_invoice_subtype (entity, fk_country, code, label, active) VALUES (1, 102, '5.2', 'Πιστωτικό Τιμολόγιο / Μη Συσχετιζόμενο', 1);
insert into llx_c_invoice_subtype (entity, fk_country, code, label, active) VALUES (1, 102, '11.4', 'Πιστωτικό Στοιχ. Λιανικής', 1);

ALTER TABLE llx_prelevement_lignes ADD COLUMN fk_user integer NULL;

ALTER TABLE llx_hrm_evaluationdet ADD COLUMN comment TEXT;

ALTER TABLE llx_resource ADD COLUMN address varchar(255) DEFAULT NULL AFTER fk_code_type_resource;
ALTER TABLE llx_resource ADD COLUMN zip varchar(25) DEFAULT NULL AFTER address;
ALTER TABLE llx_resource ADD COLUMN town varchar(50) DEFAULT NULL AFTER zip;
ALTER TABLE llx_resource ADD COLUMN photo_filename varchar(255) DEFAULT NULL AFTER town;
ALTER TABLE llx_resource ADD COLUMN max_users integer DEFAULT NULL AFTER photo_filename;
ALTER TABLE llx_resource ADD COLUMN phone varchar(255) DEFAULT NULL AFTER user_places;
ALTER TABLE llx_resource ADD COLUMN email varchar(255) DEFAULT NULL AFTER phone;
ALTER TABLE llx_resource ADD COLUMN url varchar(255) DEFAULT NULL AFTER email;

<<<<<<< HEAD
ALTER TABLE llx_mailing ADD COLUMN note_private text;
ALTER TABLE llx_mailing ADD COLUMN note_public text;
=======
ALTER TABLE llx_user_rib ADD COLUMN bic_intermediate varchar(11) AFTER bic;
ALTER TABLE llx_bank_account ADD COLUMN bic_intermediate varchar(11) AFTER bic;
ALTER TABLE llx_societe_rib ADD COLUMN bic_intermediate varchar(11) AFTER bic;
>>>>>>> 87b29bcd
<|MERGE_RESOLUTION|>--- conflicted
+++ resolved
@@ -147,11 +147,10 @@
 ALTER TABLE llx_resource ADD COLUMN email varchar(255) DEFAULT NULL AFTER phone;
 ALTER TABLE llx_resource ADD COLUMN url varchar(255) DEFAULT NULL AFTER email;
 
-<<<<<<< HEAD
+
 ALTER TABLE llx_mailing ADD COLUMN note_private text;
 ALTER TABLE llx_mailing ADD COLUMN note_public text;
-=======
+
 ALTER TABLE llx_user_rib ADD COLUMN bic_intermediate varchar(11) AFTER bic;
 ALTER TABLE llx_bank_account ADD COLUMN bic_intermediate varchar(11) AFTER bic;
 ALTER TABLE llx_societe_rib ADD COLUMN bic_intermediate varchar(11) AFTER bic;
->>>>>>> 87b29bcd
