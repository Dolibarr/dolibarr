--
-- This file is executed by calling /install/index.php page
-- when current version is 19.0.0 or higher.
-- Be carefull in the position of each SQL request.
--
-- To restrict request to Mysql version x.y minimum use -- VMYSQLx.y
-- To restrict request to Pgsql version x.y minimum use -- VPGSQLx.y
-- To rename a table:       ALTER TABLE llx_table RENAME TO llx_table_new;
-- To add a column:         ALTER TABLE llx_table ADD COLUMN newcol varchar(60) NOT NULL DEFAULT '0' AFTER existingcol;
-- To rename a column:      ALTER TABLE llx_table CHANGE COLUMN oldname newname varchar(60);
-- To drop a column:        ALTER TABLE llx_table DROP COLUMN oldname;
-- To change type of field: ALTER TABLE llx_table MODIFY COLUMN name varchar(60);
-- To drop a foreign key:   ALTER TABLE llx_table DROP FOREIGN KEY fk_name;
-- To create a unique index ALTER TABLE llx_table ADD UNIQUE INDEX uk_table_field (field);
-- To drop an index:        -- VMYSQL4.1 DROP INDEX nomindex on llx_table;
-- To drop an index:        -- VPGSQL8.2 DROP INDEX nomindex;
-- To make pk to be auto increment (mysql):
-- -- VMYSQL4.3 ALTER TABLE llx_table ADD PRIMARY KEY(rowid);
-- -- VMYSQL4.3 ALTER TABLE llx_table CHANGE COLUMN rowid rowid INTEGER NOT NULL AUTO_INCREMENT;
-- To make pk to be auto increment (postgres):
-- -- VPGSQL8.2 CREATE SEQUENCE llx_table_rowid_seq OWNED BY llx_table.rowid;
-- -- VPGSQL8.2 ALTER TABLE llx_table ADD PRIMARY KEY (rowid);
-- -- VPGSQL8.2 ALTER TABLE llx_table ALTER COLUMN rowid SET DEFAULT nextval('llx_table_rowid_seq');
-- -- VPGSQL8.2 SELECT setval('llx_table_rowid_seq', MAX(rowid)) FROM llx_table;
-- To set a field as NULL:                     -- VMYSQL4.3 ALTER TABLE llx_table MODIFY COLUMN name varchar(60) NULL;
-- To set a field as NULL:                     -- VPGSQL8.2 ALTER TABLE llx_table ALTER COLUMN name DROP NOT NULL;
-- To set a field as NOT NULL:                 -- VMYSQL4.3 ALTER TABLE llx_table MODIFY COLUMN name varchar(60) NOT NULL;
-- To set a field as NOT NULL:                 -- VPGSQL8.2 ALTER TABLE llx_table ALTER COLUMN name SET NOT NULL;
-- To set a field as default NULL:             -- VPGSQL8.2 ALTER TABLE llx_table ALTER COLUMN name SET DEFAULT NULL;
-- Note: fields with type BLOB/TEXT can't have default value.
-- To rebuild sequence for postgresql after insert, by forcing id autoincrement fields:
-- -- VPGSQL8.2 SELECT dol_util_rebuild_sequences();


-- v18




-- v19

-- VAT multientity
-- VMYSQL4.1 DROP INDEX uk_c_tva_id on llx_c_tva;
-- VPGSQL8.2 DROP INDEX uk_c_tva_id;
ALTER TABLE llx_c_tva ADD COLUMN entity integer DEFAULT 1 NOT NULL AFTER rowid;
ALTER TABLE llx_c_tva ADD UNIQUE INDEX uk_c_tva_id (entity, fk_pays, code, taux, recuperableonly);
-- Tip to copy vat rate into entity 2.
-- INSERT INTO llx_c_tva (entity, fk_pays, code, taux, localtax1, localtax1_type, localtax2, localtax2_type, use_default, recuperableonly, note, active, accountancy_code_sell, accountancy_code_buy) SELECT 2, fk_pays, code, taux, localtax1, localtax1_type, localtax2, localtax2_type, use_default, recuperableonly, note, active, accountancy_code_sell, accountancy_code_buy FROM llx_c_tva WHERE entity = 1;

ALTER TABLE llx_ticket ADD COLUMN fk_contract integer DEFAULT 0 after fk_project;

UPDATE llx_product_lot SET manufacturing_date = datec WHERE manufacturing_date IS NULL;

UPDATE llx_societe_rib SET frstrecur = 'RCUR' WHERE frstrecur = 'RECUR';


INSERT INTO llx_c_action_trigger (code,label,description,elementtype,rang) values ('COMPANY_RIB_CREATE','Third party payment information created','Executed when a third party payment information is created','societe',1);
INSERT INTO llx_c_action_trigger (code,label,description,elementtype,rang) values ('COMPANY_RIB_MODIFY','Third party payment information updated','Executed when a third party payment information is updated','societe',1);
INSERT INTO llx_c_action_trigger (code,label,description,elementtype,rang) values ('COMPANY_RIB_DELETE','Third party payment information deleted','Executed when a third party payment information is deleted','societe',1);

UPDATE llx_bank_url SET type = 'direct-debit' WHERE type = 'withdraw' AND url like '%compta/prelevement/card%';

ALTER TABLE llx_facture_fourn ADD COLUMN revenuestamp double(24,8) DEFAULT 0;

ALTER TABLE llx_societe_rib ADD COLUMN extraparams varchar(255);

ALTER TABLE llx_c_type_container ADD COLUMN position integer DEFAULT 0;

ALTER TABLE llx_user DROP COLUMN skype;
ALTER TABLE llx_user DROP COLUMN twitter;
ALTER TABLE llx_user DROP COLUMN facebook;
ALTER TABLE llx_user DROP COLUMN instagram;
ALTER TABLE llx_user DROP COLUMN snapchat;
ALTER TABLE llx_user DROP COLUMN googleplus;
ALTER TABLE llx_user DROP COLUMN youtube;
ALTER TABLE llx_user DROP COLUMN whatsapp;

ALTER TABLE llx_adherent DROP COLUMN skype;
ALTER TABLE llx_adherent DROP COLUMN twitter;
ALTER TABLE llx_adherent DROP COLUMN facebook;
ALTER TABLE llx_adherent DROP COLUMN instagram;
ALTER TABLE llx_adherent DROP COLUMN snapchat;
ALTER TABLE llx_adherent DROP COLUMN googleplus;
ALTER TABLE llx_adherent DROP COLUMN youtube;
ALTER TABLE llx_adherent DROP COLUMN whatsapp;

ALTER TABLE llx_societe DROP COLUMN skype;

ALTER TABLE llx_prelevement_demande ADD INDEX idx_prelevement_demande_ext_payment_id (ext_payment_id);

ALTER TABLE llx_actioncomm ADD COLUMN fk_bookcal_availability integer DEFAULT NULL;

ALTER TABLE llx_product_lot ADD COLUMN qc_frequency integer DEFAULT NULL;
ALTER TABLE llx_product_lot ADD COLUMN lifetime integer DEFAULT NULL;

ALTER TABLE llx_societe_rib ADD COLUMN model_pdf varchar(255) AFTER currency_code;
ALTER TABLE llx_societe_rib ADD COLUMN last_main_doc varchar(255) AFTER model_pdf;
ALTER TABLE llx_societe_rib ADD COLUMN date_signature datetime AFTER stripe_account;
ALTER TABLE llx_societe_rib ADD COLUMN online_sign_ip varchar(48) AFTER date_signature;
ALTER TABLE llx_societe_rib ADD COLUMN online_sign_name		varchar(64) AFTER online_sign_ip;

INSERT INTO llx_const (name, entity, value, type, visible) VALUES ('PROPOSAL_ALLOW_ONLINESIGN', 1, '1', 'string', 0);

ALTER TABLE llx_bookcal_availabilities ADD COLUMN fk_bookcal_calendar integer NOT NULL;
ALTER TABLE llx_bookcal_calendar ADD COLUMN visibility integer NOT NULL DEFAULT 1;

ALTER TABLE llx_expeditiondet_batch ADD COLUMN fk_warehouse integer DEFAULT NULL;

ALTER TABLE llx_commande_fournisseur_dispatch ADD INDEX idx_commande_fournisseur_dispatch_fk_commandefourndet (fk_commandefourndet);

-- Update website type
UPDATE llx_societe_account SET site = 'dolibarr_website' WHERE fk_website > 0 AND site IS NULL;
ALTER TABLE llx_societe_account MODIFY COLUMN site varchar(128) NOT NULL;

ALTER TABLE llx_accounting_account MODIFY COLUMN pcg_type varchar(32);

-- Drop the composite unique index that exists on llx_links to rebuild a new one with objecttype included.
-- The old design did not allow same label on different objects with same id.
-- VMYSQL4.1 DROP INDEX uk_links on llx_links;
-- VPGSQL8.2 DROP INDEX uk_links;
ALTER TABLE llx_links ADD UNIQUE INDEX uk_links (objectid, objecttype,label);

<<<<<<< HEAD
ALTER TABLE llx_mrp_production ADD COLUMN fk_unit integer NULL;
UPDATE llx_mrp_production mp INNER JOIN llx_bom_bomline bbl ON mp.origin_id = bbl.rowid SET mp.fk_unit = bbl.fk_unit WHERE mp.origin_type = 'bomline';
UPDATE llx_bom_bomline bbl INNER JOIN llx_product p ON p.rowid = bbl.fk_product SET bbl.fk_unit = p.fk_unit WHERE bbl.fk_unit IS NULL;
=======
ALTER TABLE llx_c_invoice_subtype MODIFY COLUMN entity integer DEFAULT 1 NOT NULL;
>>>>>>> 6e404086
<|MERGE_RESOLUTION|>--- conflicted
+++ resolved
@@ -120,10 +120,8 @@
 -- VPGSQL8.2 DROP INDEX uk_links;
 ALTER TABLE llx_links ADD UNIQUE INDEX uk_links (objectid, objecttype,label);
 
-<<<<<<< HEAD
+ALTER TABLE llx_c_invoice_subtype MODIFY COLUMN entity integer DEFAULT 1 NOT NULL;
+
 ALTER TABLE llx_mrp_production ADD COLUMN fk_unit integer NULL;
 UPDATE llx_mrp_production mp INNER JOIN llx_bom_bomline bbl ON mp.origin_id = bbl.rowid SET mp.fk_unit = bbl.fk_unit WHERE mp.origin_type = 'bomline';
-UPDATE llx_bom_bomline bbl INNER JOIN llx_product p ON p.rowid = bbl.fk_product SET bbl.fk_unit = p.fk_unit WHERE bbl.fk_unit IS NULL;
-=======
-ALTER TABLE llx_c_invoice_subtype MODIFY COLUMN entity integer DEFAULT 1 NOT NULL;
->>>>>>> 6e404086
+UPDATE llx_bom_bomline bbl INNER JOIN llx_product p ON p.rowid = bbl.fk_product SET bbl.fk_unit = p.fk_unit WHERE bbl.fk_unit IS NULL;