--
-- Be carefull to requests order.
-- This file must be loaded by calling /install/index.php page
-- when current version is 19.0.0 or higher.
--
-- To restrict request to Mysql version x.y minimum use -- VMYSQLx.y
-- To restrict request to Pgsql version x.y minimum use -- VPGSQLx.y
-- To rename a table:       ALTER TABLE llx_table RENAME TO llx_table_new;
-- To add a column:         ALTER TABLE llx_table ADD COLUMN newcol varchar(60) NOT NULL DEFAULT '0' AFTER existingcol;
-- To rename a column:      ALTER TABLE llx_table CHANGE COLUMN oldname newname varchar(60);
-- To drop a column:        ALTER TABLE llx_table DROP COLUMN oldname;
-- To change type of field: ALTER TABLE llx_table MODIFY COLUMN name varchar(60);
-- To drop a foreign key:   ALTER TABLE llx_table DROP FOREIGN KEY fk_name;
-- To create a unique index ALTER TABLE llx_table ADD UNIQUE INDEX uk_table_field (field);
-- To drop an index:        -- VMYSQL4.1 DROP INDEX nomindex on llx_table;
-- To drop an index:        -- VPGSQL8.2 DROP INDEX nomindex;
-- To make pk to be auto increment (mysql):
-- -- VMYSQL4.3 ALTER TABLE llx_table ADD PRIMARY KEY(rowid);
-- -- VMYSQL4.3 ALTER TABLE llx_table CHANGE COLUMN rowid rowid INTEGER NOT NULL AUTO_INCREMENT;
-- To make pk to be auto increment (postgres):
-- -- VPGSQL8.2 CREATE SEQUENCE llx_table_rowid_seq OWNED BY llx_table.rowid;
-- -- VPGSQL8.2 ALTER TABLE llx_table ADD PRIMARY KEY (rowid);
-- -- VPGSQL8.2 ALTER TABLE llx_table ALTER COLUMN rowid SET DEFAULT nextval('llx_table_rowid_seq');
-- -- VPGSQL8.2 SELECT setval('llx_table_rowid_seq', MAX(rowid)) FROM llx_table;
-- To set a field as NULL:                     -- VMYSQL4.3 ALTER TABLE llx_table MODIFY COLUMN name varchar(60) NULL;
-- To set a field as NULL:                     -- VPGSQL8.2 ALTER TABLE llx_table ALTER COLUMN name DROP NOT NULL;
-- To set a field as NOT NULL:                 -- VMYSQL4.3 ALTER TABLE llx_table MODIFY COLUMN name varchar(60) NOT NULL;
-- To set a field as NOT NULL:                 -- VPGSQL8.2 ALTER TABLE llx_table ALTER COLUMN name SET NOT NULL;
-- To set a field as default NULL:             -- VPGSQL8.2 ALTER TABLE llx_table ALTER COLUMN name SET DEFAULT NULL;
-- Note: fields with type BLOB/TEXT can't have default value.
-- To rebuild sequence for postgresql after insert by forcing id autoincrement fields:
-- -- VPGSQL8.2 SELECT dol_util_rebuild_sequences();


-- v18




-- v19

-- VAT multientity
-- VMYSQL4.1 DROP INDEX uk_c_tva_id on llx_c_tva;
-- VPGSQL8.2 DROP INDEX uk_c_tva_id;
ALTER TABLE llx_c_tva ADD COLUMN entity integer DEFAULT 1 NOT NULL AFTER rowid;
ALTER TABLE llx_c_tva ADD UNIQUE INDEX uk_c_tva_id (entity, fk_pays, code, taux, recuperableonly);

ALTER TABLE llx_ticket ADD COLUMN fk_contract integer DEFAULT 0 after fk_project;

UPDATE llx_product_lot SET manufacturing_date = datec WHERE manufacturing_date IS NULL;

UPDATE llx_societe_rib SET frstrecur = 'RCUR' WHERE frstrecur = 'RECUR';

-- Tip to copy vat rate into entity 2.
-- INSERT INTO llx_c_tva (entity, fk_pays, code, taux, localtax1, localtax1_type, localtax2, localtax2_type, use_default, recuperableonly, note, active, accountancy_code_sell, accountancy_code_buy) SELECT 2, fk_pays, code, taux, localtax1, localtax1_type, localtax2, localtax2_type, use_default, recuperableonly, note, active, accountancy_code_sell, accountancy_code_buy FROM llx_c_tva WHERE entity = 1;

INSERT INTO llx_c_action_trigger (code,label,description,elementtype,rang) values ('COMPANY_RIB_CREATE','Third party payment information created','Executed when a third party payment information is created','societe',1);
INSERT INTO llx_c_action_trigger (code,label,description,elementtype,rang) values ('COMPANY_RIB_MODIFY','Third party payment information updated','Executed when a third party payment information is updated','societe',1);
INSERT INTO llx_c_action_trigger (code,label,description,elementtype,rang) values ('COMPANY_RIB_DELETE','Third party payment information deleted','Executed when a third party payment information is deleted','societe',1);

UPDATE llx_bank_url SET type = 'direct-debit' WHERE type = 'withdraw' AND url like '%compta/prelevement/card%';

ALTER TABLE llx_facture_fourn ADD COLUMN revenuestamp double(24,8) DEFAULT 0;

<<<<<<< HEAD
-- Update website type
UPDATE llx_societe_account SET site = 'dolibarr_website' WHERE fk_website > 0 AND site IS NULL;
ALTER TABLE llx_societe_account MODIFY COLUMN site varchar(128) NOT NULL;
=======
ALTER TABLE llx_societe_rib ADD COLUMN extraparams varchar(255);

ALTER TABLE llx_c_type_container ADD COLUMN position integer DEFAULT 0;

ALTER TABLE llx_user DROP COLUMN skype;
ALTER TABLE llx_user DROP COLUMN twitter;
ALTER TABLE llx_user DROP COLUMN facebook;
ALTER TABLE llx_user DROP COLUMN instagram;
ALTER TABLE llx_user DROP COLUMN snapchat;
ALTER TABLE llx_user DROP COLUMN googleplus;
ALTER TABLE llx_user DROP COLUMN youtube;
ALTER TABLE llx_user DROP COLUMN whatsapp;

ALTER TABLE llx_adherent DROP COLUMN skype;
ALTER TABLE llx_adherent DROP COLUMN twitter;
ALTER TABLE llx_adherent DROP COLUMN facebook;
ALTER TABLE llx_adherent DROP COLUMN instagram;
ALTER TABLE llx_adherent DROP COLUMN snapchat;
ALTER TABLE llx_adherent DROP COLUMN googleplus;
ALTER TABLE llx_adherent DROP COLUMN youtube;
ALTER TABLE llx_adherent DROP COLUMN whatsapp;

ALTER TABLE llx_societe DROP COLUMN skype;

ALTER TABLE llx_prelevement_demande ADD INDEX idx_prelevement_demande_ext_payment_id (ext_payment_id);

ALTER TABLE llx_actioncomm ADD COLUMN fk_bookcal_availability integer DEFAULT NULL;

ALTER TABLE llx_product_lot ADD COLUMN qc_frequency integer DEFAULT NULL;
ALTER TABLE llx_product_lot ADD COLUMN lifetime integer DEFAULT NULL;

ALTER TABLE llx_societe_rib ADD COLUMN model_pdf varchar(255) AFTER currency_code;
ALTER TABLE llx_societe_rib ADD COLUMN last_main_doc varchar(255) AFTER model_pdf;
ALTER TABLE llx_societe_rib ADD COLUMN date_signature datetime AFTER stripe_account;
ALTER TABLE llx_societe_rib ADD COLUMN online_sign_ip varchar(48) AFTER date_signature;
ALTER TABLE llx_societe_rib ADD COLUMN online_sign_name		varchar(64) AFTER online_sign_ip;

INSERT INTO llx_const (name, entity, value, type, visible) VALUES ('PROPOSAL_ALLOW_ONLINESIGN', 1, '1', 'string', 0);


ALTER TABLE llx_bookcal_availabilities ADD COLUMN fk_bookcal_calendar integer NOT NULL;

ALTER TABLE llx_bookcal_calendar ADD COLUMN visibility integer NOT NULL DEFAULT 1;
>>>>>>> da699ce3
<|MERGE_RESOLUTION|>--- conflicted
+++ resolved
@@ -62,11 +62,6 @@
 
 ALTER TABLE llx_facture_fourn ADD COLUMN revenuestamp double(24,8) DEFAULT 0;
 
-<<<<<<< HEAD
--- Update website type
-UPDATE llx_societe_account SET site = 'dolibarr_website' WHERE fk_website > 0 AND site IS NULL;
-ALTER TABLE llx_societe_account MODIFY COLUMN site varchar(128) NOT NULL;
-=======
 ALTER TABLE llx_societe_rib ADD COLUMN extraparams varchar(255);
 
 ALTER TABLE llx_c_type_container ADD COLUMN position integer DEFAULT 0;
@@ -109,5 +104,4 @@
 
 ALTER TABLE llx_bookcal_availabilities ADD COLUMN fk_bookcal_calendar integer NOT NULL;
 
-ALTER TABLE llx_bookcal_calendar ADD COLUMN visibility integer NOT NULL DEFAULT 1;
->>>>>>> da699ce3
+ALTER TABLE llx_bookcal_calendar ADD COLUMN visibility integer NOT NULL DEFAULT 1;