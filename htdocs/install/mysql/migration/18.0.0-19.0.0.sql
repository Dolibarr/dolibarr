--
-- Be carefull to requests order.
-- This file must be loaded by calling /install/index.php page
-- when current version is 19.0.0 or higher.
--
-- To restrict request to Mysql version x.y minimum use -- VMYSQLx.y
-- To restrict request to Pgsql version x.y minimum use -- VPGSQLx.y
-- To rename a table:       ALTER TABLE llx_table RENAME TO llx_table_new;
-- To add a column:         ALTER TABLE llx_table ADD COLUMN newcol varchar(60) NOT NULL DEFAULT '0' AFTER existingcol;
-- To rename a column:      ALTER TABLE llx_table CHANGE COLUMN oldname newname varchar(60);
-- To drop a column:        ALTER TABLE llx_table DROP COLUMN oldname;
-- To change type of field: ALTER TABLE llx_table MODIFY COLUMN name varchar(60);
-- To drop a foreign key:   ALTER TABLE llx_table DROP FOREIGN KEY fk_name;
-- To create a unique index ALTER TABLE llx_table ADD UNIQUE INDEX uk_table_field (field);
-- To drop an index:        -- VMYSQL4.1 DROP INDEX nomindex on llx_table;
-- To drop an index:        -- VPGSQL8.2 DROP INDEX nomindex;
-- To make pk to be auto increment (mysql):
-- -- VMYSQL4.3 ALTER TABLE llx_table ADD PRIMARY KEY(rowid);
-- -- VMYSQL4.3 ALTER TABLE llx_table CHANGE COLUMN rowid rowid INTEGER NOT NULL AUTO_INCREMENT;
-- To make pk to be auto increment (postgres):
-- -- VPGSQL8.2 CREATE SEQUENCE llx_table_rowid_seq OWNED BY llx_table.rowid;
-- -- VPGSQL8.2 ALTER TABLE llx_table ADD PRIMARY KEY (rowid);
-- -- VPGSQL8.2 ALTER TABLE llx_table ALTER COLUMN rowid SET DEFAULT nextval('llx_table_rowid_seq');
-- -- VPGSQL8.2 SELECT setval('llx_table_rowid_seq', MAX(rowid)) FROM llx_table;
-- To set a field as NULL:                     -- VMYSQL4.3 ALTER TABLE llx_table MODIFY COLUMN name varchar(60) NULL;
-- To set a field as NULL:                     -- VPGSQL8.2 ALTER TABLE llx_table ALTER COLUMN name DROP NOT NULL;
-- To set a field as NOT NULL:                 -- VMYSQL4.3 ALTER TABLE llx_table MODIFY COLUMN name varchar(60) NOT NULL;
-- To set a field as NOT NULL:                 -- VPGSQL8.2 ALTER TABLE llx_table ALTER COLUMN name SET NOT NULL;
-- To set a field as default NULL:             -- VPGSQL8.2 ALTER TABLE llx_table ALTER COLUMN name SET DEFAULT NULL;
-- Note: fields with type BLOB/TEXT can't have default value.
-- To rebuild sequence for postgresql after insert by forcing id autoincrement fields:
-- -- VPGSQL8.2 SELECT dol_util_rebuild_sequences();


-- v18




-- v19

-- VAT multientity
-- VMYSQL4.1 DROP INDEX uk_c_tva_id on llx_c_tva;
-- VPGSQL8.2 DROP INDEX uk_c_tva_id;
ALTER TABLE llx_c_tva ADD COLUMN entity integer DEFAULT 1 NOT NULL AFTER rowid;
ALTER TABLE llx_c_tva ADD UNIQUE INDEX uk_c_tva_id (entity, fk_pays, code, taux, recuperableonly);

ALTER TABLE llx_ticket ADD COLUMN fk_contract integer DEFAULT 0 after fk_project;

UPDATE llx_product_lot SET manufacturing_date = datec WHERE manufacturing_date IS NULL;

UPDATE llx_societe_rib SET frstrecur = 'RCUR' WHERE frstrecur = 'RECUR';

-- Tip to copy vat rate into entity 2.
-- INSERT INTO llx_c_tva (entity, fk_pays, code, taux, localtax1, localtax1_type, localtax2, localtax2_type, use_default, recuperableonly, note, active, accountancy_code_sell, accountancy_code_buy) SELECT 2, fk_pays, code, taux, localtax1, localtax1_type, localtax2, localtax2_type, use_default, recuperableonly, note, active, accountancy_code_sell, accountancy_code_buy FROM llx_c_tva WHERE entity = 1;

INSERT INTO llx_c_action_trigger (code,label,description,elementtype,rang) values ('COMPANY_RIB_CREATE','Third party payment information created','Executed when a third party payment information is created','societe',1);
INSERT INTO llx_c_action_trigger (code,label,description,elementtype,rang) values ('COMPANY_RIB_MODIFY','Third party payment information updated','Executed when a third party payment information is updated','societe',1);
INSERT INTO llx_c_action_trigger (code,label,description,elementtype,rang) values ('COMPANY_RIB_DELETE','Third party payment information deleted','Executed when a third party payment information is deleted','societe',1);

UPDATE llx_bank_url SET type = 'direct-debit' WHERE type = 'withdraw' AND url like '%compta/prelevement/card%';

ALTER TABLE llx_facture_fourn ADD COLUMN revenuestamp double(24,8) DEFAULT 0;

ALTER TABLE llx_societe_rib ADD COLUMN extraparams varchar(255);

ALTER TABLE llx_c_type_container ADD COLUMN position integer DEFAULT 0;

<<<<<<< HEAD
ALTER TABLE llx_product_lot ADD COLUMN qc_frequency integer DEFAULT NULL;
ALTER TABLE llx_product_lot ADD COLUMN lifetime integer DEFAULT NULL;
=======
ALTER TABLE llx_user DROP COLUMN skype;
ALTER TABLE llx_user DROP COLUMN twitter;
ALTER TABLE llx_user DROP COLUMN facebook;
ALTER TABLE llx_user DROP COLUMN instagram;
ALTER TABLE llx_user DROP COLUMN snapchat;
ALTER TABLE llx_user DROP COLUMN googleplus;
ALTER TABLE llx_user DROP COLUMN youtube;
ALTER TABLE llx_user DROP COLUMN whatsapp;

ALTER TABLE llx_adherent DROP COLUMN skype;
ALTER TABLE llx_adherent DROP COLUMN twitter;
ALTER TABLE llx_adherent DROP COLUMN facebook;
ALTER TABLE llx_adherent DROP COLUMN instagram;
ALTER TABLE llx_adherent DROP COLUMN snapchat;
ALTER TABLE llx_adherent DROP COLUMN googleplus;
ALTER TABLE llx_adherent DROP COLUMN youtube;
ALTER TABLE llx_adherent DROP COLUMN whatsapp;

ALTER TABLE llx_societe DROP COLUMN skype;

ALTER TABLE llx_prelevement_demande ADD INDEX idx_prelevement_demande_ext_payment_id (ext_payment_id);
>>>>>>> 8eb26b1b
<|MERGE_RESOLUTION|>--- conflicted
+++ resolved
@@ -66,10 +66,6 @@
 
 ALTER TABLE llx_c_type_container ADD COLUMN position integer DEFAULT 0;
 
-<<<<<<< HEAD
-ALTER TABLE llx_product_lot ADD COLUMN qc_frequency integer DEFAULT NULL;
-ALTER TABLE llx_product_lot ADD COLUMN lifetime integer DEFAULT NULL;
-=======
 ALTER TABLE llx_user DROP COLUMN skype;
 ALTER TABLE llx_user DROP COLUMN twitter;
 ALTER TABLE llx_user DROP COLUMN facebook;
@@ -91,4 +87,6 @@
 ALTER TABLE llx_societe DROP COLUMN skype;
 
 ALTER TABLE llx_prelevement_demande ADD INDEX idx_prelevement_demande_ext_payment_id (ext_payment_id);
->>>>>>> 8eb26b1b
+
+ALTER TABLE llx_product_lot ADD COLUMN qc_frequency integer DEFAULT NULL;
+ALTER TABLE llx_product_lot ADD COLUMN lifetime integer DEFAULT NULL;