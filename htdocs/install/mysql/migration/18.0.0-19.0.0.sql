--- conflicted
+++ resolved
@@ -192,9 +192,7 @@
 
 ALTER TABLE llx_mrp_production_extrafields ADD INDEX idx_mrp_production_fk_object(fk_object);
 
-<<<<<<< HEAD
 ALTER TABLE llx_salary ADD COLUM ref_ext varchar(255);
 ALTER TABLE llx_salary ADD COLUM note_public text;
-=======
-ALTER TABLE llx_commande_fournisseur_dispatch ADD COLUMN element_type varchar(50) DEFAULT 'supplier_order' NOT NULL;
->>>>>>> ed810031
+
+ALTER TABLE llx_commande_fournisseur_dispatch ADD COLUMN element_type varchar(50) DEFAULT 'supplier_order' NOT NULL;