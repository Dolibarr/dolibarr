--
-- This file is executed by calling /install/index.php page
-- when current version is 19.0.0 or higher.
-- Be carefull in the position of each SQL request.
--
-- To restrict request to Mysql version x.y minimum use -- VMYSQLx.y
-- To restrict request to Pgsql version x.y minimum use -- VPGSQLx.y
-- To rename a table:       ALTER TABLE llx_table RENAME TO llx_table_new;
-- To add a column:         ALTER TABLE llx_table ADD COLUMN newcol varchar(60) NOT NULL DEFAULT '0' AFTER existingcol;
-- To rename a column:      ALTER TABLE llx_table CHANGE COLUMN oldname newname varchar(60);
-- To drop a column:        ALTER TABLE llx_table DROP COLUMN oldname;
-- To change type of field: ALTER TABLE llx_table MODIFY COLUMN name varchar(60);
-- To drop a foreign key:   ALTER TABLE llx_table DROP FOREIGN KEY fk_name;
-- To create a unique index ALTER TABLE llx_table ADD UNIQUE INDEX uk_table_field (field);
-- To drop an index:        -- VMYSQL4.1 DROP INDEX nomindex ON llx_table;
-- To drop an index:        -- VPGSQL8.2 DROP INDEX nomindex;
-- To make pk to be auto increment (mysql):
-- -- VMYSQL4.3 ALTER TABLE llx_table ADD PRIMARY KEY(rowid);
-- -- VMYSQL4.3 ALTER TABLE llx_table CHANGE COLUMN rowid rowid INTEGER NOT NULL AUTO_INCREMENT;
-- To make pk to be auto increment (postgres):
-- -- VPGSQL8.2 CREATE SEQUENCE llx_table_rowid_seq OWNED BY llx_table.rowid;
-- -- VPGSQL8.2 ALTER TABLE llx_table ADD PRIMARY KEY (rowid);
-- -- VPGSQL8.2 ALTER TABLE llx_table ALTER COLUMN rowid SET DEFAULT nextval('llx_table_rowid_seq');
-- -- VPGSQL8.2 SELECT setval('llx_table_rowid_seq', MAX(rowid)) FROM llx_table;
-- To set a field as NULL:                     -- VMYSQL4.3 ALTER TABLE llx_table MODIFY COLUMN name varchar(60) NULL;
-- To set a field as NULL:                     -- VPGSQL8.2 ALTER TABLE llx_table ALTER COLUMN name DROP NOT NULL;
-- To set a field as NOT NULL:                 -- VMYSQL4.3 ALTER TABLE llx_table MODIFY COLUMN name varchar(60) NOT NULL;
-- To set a field as NOT NULL:                 -- VPGSQL8.2 ALTER TABLE llx_table ALTER COLUMN name SET NOT NULL;
-- To set a field as default NULL:             -- VPGSQL8.2 ALTER TABLE llx_table ALTER COLUMN name SET DEFAULT NULL;
-- Note: fields with type BLOB/TEXT can't have default value.
-- To rebuild sequence for postgresql after insert, by forcing id autoincrement fields:
-- -- VPGSQL8.2 SELECT dol_util_rebuild_sequences();


-- v18

-- VPGSQL8.2 ALTER SEQUENCE llx_projet_task_time_rowid_seq RENAME TO llx_element_time_rowid_seq;

ALTER TABLE llx_product_perentity ADD COLUMN pmp double(24,8);


-- v19

-- VAT multientity
-- VMYSQL4.1 DROP INDEX uk_c_tva_id ON llx_c_tva;
-- VPGSQL8.2 DROP INDEX uk_c_tva_id;
ALTER TABLE llx_c_tva ADD COLUMN entity integer DEFAULT 1 NOT NULL AFTER rowid;
ALTER TABLE llx_c_tva ADD UNIQUE INDEX uk_c_tva_id (entity, fk_pays, code, taux, recuperableonly);
-- Tip to copy vat rate into entity 2.
-- INSERT INTO llx_c_tva (entity, fk_pays, code, taux, localtax1, localtax1_type, localtax2, localtax2_type, use_default, recuperableonly, note, active, accountancy_code_sell, accountancy_code_buy) SELECT 2, fk_pays, code, taux, localtax1, localtax1_type, localtax2, localtax2_type, use_default, recuperableonly, note, active, accountancy_code_sell, accountancy_code_buy FROM llx_c_tva WHERE entity = 1;

ALTER TABLE llx_ticket ADD COLUMN fk_contract integer DEFAULT 0 after fk_project;
UPDATE llx_product_lot SET manufacturing_date = datec WHERE manufacturing_date IS NULL;

UPDATE llx_societe_rib SET frstrecur = 'RCUR' WHERE frstrecur = 'RECUR';


INSERT INTO llx_c_action_trigger (code,label,description,elementtype,rang) values ('COMPANY_RIB_CREATE','Third party payment information created','Executed when a third party payment information is created','societe',1);
INSERT INTO llx_c_action_trigger (code,label,description,elementtype,rang) values ('COMPANY_RIB_MODIFY','Third party payment information updated','Executed when a third party payment information is updated','societe',1);
INSERT INTO llx_c_action_trigger (code,label,description,elementtype,rang) values ('COMPANY_RIB_DELETE','Third party payment information deleted','Executed when a third party payment information is deleted','societe',1);
INSERT INTO llx_c_action_trigger (code,label,description,elementtype,rang) values ('FICHINTER_CLOSE','Intervention is done','Executed when a intervention is done','ficheinter',36);

UPDATE llx_bank_url SET type = 'direct-debit' WHERE type = 'withdraw' AND url like '%compta/prelevement/card%';

ALTER TABLE llx_facture_fourn ADD COLUMN revenuestamp double(24,8) DEFAULT 0;

ALTER TABLE llx_societe_rib ADD COLUMN extraparams varchar(255);

ALTER TABLE llx_c_type_container ADD COLUMN position integer DEFAULT 0;

ALTER TABLE llx_user DROP COLUMN skype;
ALTER TABLE llx_user DROP COLUMN twitter;
ALTER TABLE llx_user DROP COLUMN facebook;
ALTER TABLE llx_user DROP COLUMN instagram;
ALTER TABLE llx_user DROP COLUMN snapchat;
ALTER TABLE llx_user DROP COLUMN googleplus;
ALTER TABLE llx_user DROP COLUMN youtube;
ALTER TABLE llx_user DROP COLUMN whatsapp;

ALTER TABLE llx_adherent DROP COLUMN skype;
ALTER TABLE llx_adherent DROP COLUMN twitter;
ALTER TABLE llx_adherent DROP COLUMN facebook;
ALTER TABLE llx_adherent DROP COLUMN instagram;
ALTER TABLE llx_adherent DROP COLUMN snapchat;
ALTER TABLE llx_adherent DROP COLUMN googleplus;
ALTER TABLE llx_adherent DROP COLUMN youtube;
ALTER TABLE llx_adherent DROP COLUMN whatsapp;

ALTER TABLE llx_societe DROP COLUMN skype;

ALTER TABLE llx_user ADD COLUMN email_oauth2 varchar(255);

ALTER TABLE llx_prelevement_demande ADD INDEX idx_prelevement_demande_ext_payment_id (ext_payment_id);

ALTER TABLE llx_actioncomm CHANGE COLUMN fk_bookcal_availability fk_bookcal_calendar integer;
ALTER TABLE llx_actioncomm ADD COLUMN fk_bookcal_calendar integer DEFAULT NULL;

ALTER TABLE llx_actioncomm ADD INDEX idx_actioncomm_entity (entity);

ALTER TABLE llx_product_lot ADD COLUMN qc_frequency integer DEFAULT NULL;
ALTER TABLE llx_product_lot ADD COLUMN lifetime integer DEFAULT NULL;

ALTER TABLE llx_societe_rib ADD COLUMN model_pdf varchar(255) AFTER currency_code;
ALTER TABLE llx_societe_rib ADD COLUMN last_main_doc varchar(255) AFTER model_pdf;
ALTER TABLE llx_societe_rib ADD COLUMN date_signature datetime AFTER stripe_account;
ALTER TABLE llx_societe_rib ADD COLUMN online_sign_ip varchar(48) AFTER date_signature;
ALTER TABLE llx_societe_rib ADD COLUMN online_sign_name		varchar(64) AFTER online_sign_ip;

INSERT INTO llx_const (name, entity, value, type, visible) VALUES ('PROPOSAL_ALLOW_ONLINESIGN', 1, '1', 'string', 0);

ALTER TABLE llx_bookcal_availabilities ADD COLUMN fk_bookcal_calendar integer NOT NULL;
ALTER TABLE llx_bookcal_calendar ADD COLUMN visibility integer NOT NULL DEFAULT 1;

ALTER TABLE llx_expeditiondet_batch ADD COLUMN fk_warehouse integer DEFAULT NULL;

ALTER TABLE llx_commande_fournisseur_dispatch ADD INDEX idx_commande_fournisseur_dispatch_fk_commandefourndet (fk_commandefourndet);

-- Update website type
UPDATE llx_societe_account SET site = 'dolibarr_website' WHERE fk_website > 0 AND site IS NULL;
ALTER TABLE llx_societe_account MODIFY COLUMN site varchar(128) NOT NULL;

ALTER TABLE llx_accounting_account MODIFY COLUMN pcg_type varchar(60);

-- Drop the composite unique index that exists on llx_links to rebuild a new one with objecttype included.
-- The old design did not allow same label on different objects with same id.
-- VMYSQL4.1 DROP INDEX uk_links on llx_links;
-- VPGSQL8.2 DROP INDEX uk_links;
ALTER TABLE llx_links ADD UNIQUE INDEX uk_links (objectid, objecttype,label);

ALTER TABLE llx_facture_fourn ADD COLUMN subtype smallint DEFAULT NULL;

ALTER TABLE llx_c_invoice_subtype DROP INDEX uk_c_invoice_subtype;
ALTER TABLE llx_c_invoice_subtype ADD UNIQUE INDEX uk_c_invoice_subtype (entity, code, fk_country);
ALTER TABLE llx_c_invoice_subtype MODIFY COLUMN entity integer DEFAULT 1 NOT NULL;
ALTER TABLE llx_c_invoice_subtype MODIFY COLUMN code varchar(5) NOT NULL;

insert into llx_c_invoice_subtype (entity, fk_country, code, label, active) VALUES (1, 102, '5.1', 'Πιστωτικό Τιμολόγιο / Συσχετιζόμενο', 0);
insert into llx_c_invoice_subtype (entity, fk_country, code, label, active) VALUES (1, 102, '5.2', 'Πιστωτικό Τιμολόγιο / Μη Συσχετιζόμενο', 1);
insert into llx_c_invoice_subtype (entity, fk_country, code, label, active) VALUES (1, 102, '11.4', 'Πιστωτικό Στοιχ. Λιανικής', 1);

<<<<<<< HEAD
ALTER TABLE llx_prelevement_lignes ADD COLUMN fk_user integer NULL;

ALTER TABLE llx_propal ADD COLUMN model_pdf_pos_sign VARCHAR(32) DEFAULT NULL AFTER last_main_doc;
=======
-- Product/service managed in stock
ALTER TABLE llx_product ADD COLUMN stockable_product integer DEFAULT 1 NOT NULL;
UPDATE llx_product set stockable_product = 0 WHERE type = 1;

ALTER TABLE llx_prelevement_lignes ADD COLUMN fk_user integer NULL;

ALTER TABLE llx_hrm_evaluationdet ADD COLUMN comment TEXT;

ALTER TABLE llx_resource ADD COLUMN address varchar(255) DEFAULT NULL AFTER fk_code_type_resource;
ALTER TABLE llx_resource ADD COLUMN zip varchar(25) DEFAULT NULL AFTER address;
ALTER TABLE llx_resource ADD COLUMN town varchar(50) DEFAULT NULL AFTER zip;
ALTER TABLE llx_resource ADD COLUMN photo_filename varchar(255) DEFAULT NULL AFTER town;
ALTER TABLE llx_resource ADD COLUMN max_users integer DEFAULT NULL AFTER photo_filename;
ALTER TABLE llx_resource ADD COLUMN phone varchar(255) DEFAULT NULL AFTER user_places;
ALTER TABLE llx_resource ADD COLUMN email varchar(255) DEFAULT NULL AFTER phone;
ALTER TABLE llx_resource ADD COLUMN url varchar(255) DEFAULT NULL AFTER email;
ALTER TABLE llx_resource ADD COLUMN fk_state integer DEFAULT NULL AFTER fk_country;
ALTER TABLE llx_resource ADD INDEX idx_resource_fk_state (fk_state);
--ALTER TABLE llx_resource ADD CONSTRAINT fk_resource_fk_state FOREIGN KEY (fk_state) REFERENCES llx_c_departements (rowid);


ALTER TABLE llx_mailing ADD COLUMN note_private text;
ALTER TABLE llx_mailing ADD COLUMN note_public text;

ALTER TABLE llx_user_rib ADD COLUMN bic_intermediate varchar(11) AFTER bic;
ALTER TABLE llx_bank_account ADD COLUMN bic_intermediate varchar(11) AFTER bic;
ALTER TABLE llx_societe_rib ADD COLUMN bic_intermediate varchar(11) AFTER bic;

UPDATE llx_menu SET url = '/fourn/paiement/list.php?mainmenu=billing&leftmenu=suppliers_bills_payment' WHERE leftmenu = 'suppliers_bills_payment';

ALTER TABLE llx_facture_rec ADD INDEX idx_facture_rec_datec(datec);

ALTER TABLE llx_facturedet ADD COLUMN batch varchar(128) NULL;		-- To store the batch to consume in stock when using a POS module
ALTER TABLE llx_facturedet ADD COLUMN fk_warehouse integer NULL;	-- To store the warehouse where to consume stock when using a POS module

ALTER TABLE llx_multicurrency_rate ADD COLUMN rate_indirect double DEFAULT 0;

ALTER TABLE llx_mrp_production ADD COLUMN fk_unit integer DEFAULT NULL;
-- VMYSQL4.1 UPDATE llx_mrp_production as mp INNER JOIN llx_bom_bomline as bbl ON mp.origin_id = bbl.rowid SET mp.fk_unit = bbl.fk_unit WHERE mp.origin_type = 'bomline' AND mk.fk_unit IS NULL;
-- VMYSQL4.1 UPDATE llx_bom_bomline as bbl INNER JOIN llx_product as p ON p.rowid = bbl.fk_product SET bbl.fk_unit = p.fk_unit WHERE bbl.fk_unit IS NULL;

ALTER TABLE llx_facture_rec ADD COLUMN subtype smallint DEFAULT NULL AFTER entity;
ALTER TABLE llx_facture_fourn_rec ADD COLUMN subtype smallint DEFAULT NULL AFTER entity;

CREATE TABLE llx_mrp_production_extrafields
(
    rowid                     integer AUTO_INCREMENT PRIMARY KEY,
    tms                       timestamp DEFAULT CURRENT_TIMESTAMP ON UPDATE CURRENT_TIMESTAMP,
    fk_object                 integer NOT NULL,
    import_key                varchar(14)                          		-- import key
) ENGINE=innodb;

ALTER TABLE llx_mrp_production_extrafields ADD INDEX idx_mrp_production_fk_object(fk_object);

ALTER TABLE llx_salary ADD COLUMN ref_ext varchar(255);
ALTER TABLE llx_salary ADD COLUMN note_public text;

ALTER TABLE llx_commande_fournisseur_dispatch ADD COLUMN element_type varchar(50) DEFAULT 'supplier_order' NOT NULL;

ALTER TABLE llx_expensereport DROP INDEX idx_expensereport_fk_refuse, ADD INDEX idx_expensereport_fk_refuse(fk_user_refuse);

INSERT INTO llx_c_forme_juridique (fk_pays, code, libelle) VALUES (1,'66','Société publique locale');
>>>>>>> b5f2d2fb
<|MERGE_RESOLUTION|>--- conflicted
+++ resolved
@@ -138,71 +138,8 @@
 insert into llx_c_invoice_subtype (entity, fk_country, code, label, active) VALUES (1, 102, '5.2', 'Πιστωτικό Τιμολόγιο / Μη Συσχετιζόμενο', 1);
 insert into llx_c_invoice_subtype (entity, fk_country, code, label, active) VALUES (1, 102, '11.4', 'Πιστωτικό Στοιχ. Λιανικής', 1);
 
-<<<<<<< HEAD
-ALTER TABLE llx_prelevement_lignes ADD COLUMN fk_user integer NULL;
-
-ALTER TABLE llx_propal ADD COLUMN model_pdf_pos_sign VARCHAR(32) DEFAULT NULL AFTER last_main_doc;
-=======
 -- Product/service managed in stock
 ALTER TABLE llx_product ADD COLUMN stockable_product integer DEFAULT 1 NOT NULL;
 UPDATE llx_product set stockable_product = 0 WHERE type = 1;
 
 ALTER TABLE llx_prelevement_lignes ADD COLUMN fk_user integer NULL;
-
-ALTER TABLE llx_hrm_evaluationdet ADD COLUMN comment TEXT;
-
-ALTER TABLE llx_resource ADD COLUMN address varchar(255) DEFAULT NULL AFTER fk_code_type_resource;
-ALTER TABLE llx_resource ADD COLUMN zip varchar(25) DEFAULT NULL AFTER address;
-ALTER TABLE llx_resource ADD COLUMN town varchar(50) DEFAULT NULL AFTER zip;
-ALTER TABLE llx_resource ADD COLUMN photo_filename varchar(255) DEFAULT NULL AFTER town;
-ALTER TABLE llx_resource ADD COLUMN max_users integer DEFAULT NULL AFTER photo_filename;
-ALTER TABLE llx_resource ADD COLUMN phone varchar(255) DEFAULT NULL AFTER user_places;
-ALTER TABLE llx_resource ADD COLUMN email varchar(255) DEFAULT NULL AFTER phone;
-ALTER TABLE llx_resource ADD COLUMN url varchar(255) DEFAULT NULL AFTER email;
-ALTER TABLE llx_resource ADD COLUMN fk_state integer DEFAULT NULL AFTER fk_country;
-ALTER TABLE llx_resource ADD INDEX idx_resource_fk_state (fk_state);
---ALTER TABLE llx_resource ADD CONSTRAINT fk_resource_fk_state FOREIGN KEY (fk_state) REFERENCES llx_c_departements (rowid);
-
-
-ALTER TABLE llx_mailing ADD COLUMN note_private text;
-ALTER TABLE llx_mailing ADD COLUMN note_public text;
-
-ALTER TABLE llx_user_rib ADD COLUMN bic_intermediate varchar(11) AFTER bic;
-ALTER TABLE llx_bank_account ADD COLUMN bic_intermediate varchar(11) AFTER bic;
-ALTER TABLE llx_societe_rib ADD COLUMN bic_intermediate varchar(11) AFTER bic;
-
-UPDATE llx_menu SET url = '/fourn/paiement/list.php?mainmenu=billing&leftmenu=suppliers_bills_payment' WHERE leftmenu = 'suppliers_bills_payment';
-
-ALTER TABLE llx_facture_rec ADD INDEX idx_facture_rec_datec(datec);
-
-ALTER TABLE llx_facturedet ADD COLUMN batch varchar(128) NULL;		-- To store the batch to consume in stock when using a POS module
-ALTER TABLE llx_facturedet ADD COLUMN fk_warehouse integer NULL;	-- To store the warehouse where to consume stock when using a POS module
-
-ALTER TABLE llx_multicurrency_rate ADD COLUMN rate_indirect double DEFAULT 0;
-
-ALTER TABLE llx_mrp_production ADD COLUMN fk_unit integer DEFAULT NULL;
--- VMYSQL4.1 UPDATE llx_mrp_production as mp INNER JOIN llx_bom_bomline as bbl ON mp.origin_id = bbl.rowid SET mp.fk_unit = bbl.fk_unit WHERE mp.origin_type = 'bomline' AND mk.fk_unit IS NULL;
--- VMYSQL4.1 UPDATE llx_bom_bomline as bbl INNER JOIN llx_product as p ON p.rowid = bbl.fk_product SET bbl.fk_unit = p.fk_unit WHERE bbl.fk_unit IS NULL;
-
-ALTER TABLE llx_facture_rec ADD COLUMN subtype smallint DEFAULT NULL AFTER entity;
-ALTER TABLE llx_facture_fourn_rec ADD COLUMN subtype smallint DEFAULT NULL AFTER entity;
-
-CREATE TABLE llx_mrp_production_extrafields
-(
-    rowid                     integer AUTO_INCREMENT PRIMARY KEY,
-    tms                       timestamp DEFAULT CURRENT_TIMESTAMP ON UPDATE CURRENT_TIMESTAMP,
-    fk_object                 integer NOT NULL,
-    import_key                varchar(14)                          		-- import key
-) ENGINE=innodb;
-
-ALTER TABLE llx_mrp_production_extrafields ADD INDEX idx_mrp_production_fk_object(fk_object);
-
-ALTER TABLE llx_salary ADD COLUMN ref_ext varchar(255);
-ALTER TABLE llx_salary ADD COLUMN note_public text;
-
-ALTER TABLE llx_commande_fournisseur_dispatch ADD COLUMN element_type varchar(50) DEFAULT 'supplier_order' NOT NULL;
-
-ALTER TABLE llx_expensereport DROP INDEX idx_expensereport_fk_refuse, ADD INDEX idx_expensereport_fk_refuse(fk_user_refuse);
-
-INSERT INTO llx_c_forme_juridique (fk_pays, code, libelle) VALUES (1,'66','Société publique locale');
->>>>>>> b5f2d2fb
