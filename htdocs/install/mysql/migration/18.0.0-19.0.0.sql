--- conflicted
+++ resolved
@@ -168,7 +168,6 @@
 
 ALTER TABLE llx_facture_rec ADD INDEX idx_facture_rec_datec(datec);
 
-<<<<<<< HEAD
 CREATE TABLE llx_mrp_production_extrafields
 (
     rowid                     integer AUTO_INCREMENT PRIMARY KEY,
@@ -176,7 +175,6 @@
     fk_object                 integer NOT NULL,
     import_key                varchar(14)                          		-- import key
 ) ENGINE=innodb;
-=======
+
 ALTER TABLE llx_facturedet ADD COLUMN batch varchar(128) NULL;		-- To store the batch to consume in stock when using a POS module
-ALTER TABLE llx_facturedet ADD COLUMN fk_warehouse integer NULL;	-- To store the warehouse where to consume stock when using a POS module
->>>>>>> 440baec6
+ALTER TABLE llx_facturedet ADD COLUMN fk_warehouse integer NULL;	-- To store the warehouse where to consume stock when using a POS module