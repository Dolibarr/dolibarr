--
-- This file is executed by calling /install/index.php page
-- when current version is 19.0.0 or higher.
-- Be carefull in the position of each SQL request.
--
-- To restrict request to Mysql version x.y minimum use -- VMYSQLx.y
-- To restrict request to Pgsql version x.y minimum use -- VPGSQLx.y
-- To rename a table:       ALTER TABLE llx_table RENAME TO llx_table_new;
-- To add a column:         ALTER TABLE llx_table ADD COLUMN newcol varchar(60) NOT NULL DEFAULT '0' AFTER existingcol;
-- To rename a column:      ALTER TABLE llx_table CHANGE COLUMN oldname newname varchar(60);
-- To drop a column:        ALTER TABLE llx_table DROP COLUMN oldname;
-- To change type of field: ALTER TABLE llx_table MODIFY COLUMN name varchar(60);
-- To drop a foreign key:   ALTER TABLE llx_table DROP FOREIGN KEY fk_name;
-- To create a unique index ALTER TABLE llx_table ADD UNIQUE INDEX uk_table_field (field);
-- To drop an index:        -- VMYSQL4.1 DROP INDEX nomindex on llx_table;
-- To drop an index:        -- VPGSQL8.2 DROP INDEX nomindex;
-- To make pk to be auto increment (mysql):
-- -- VMYSQL4.3 ALTER TABLE llx_table ADD PRIMARY KEY(rowid);
-- -- VMYSQL4.3 ALTER TABLE llx_table CHANGE COLUMN rowid rowid INTEGER NOT NULL AUTO_INCREMENT;
-- To make pk to be auto increment (postgres):
-- -- VPGSQL8.2 CREATE SEQUENCE llx_table_rowid_seq OWNED BY llx_table.rowid;
-- -- VPGSQL8.2 ALTER TABLE llx_table ADD PRIMARY KEY (rowid);
-- -- VPGSQL8.2 ALTER TABLE llx_table ALTER COLUMN rowid SET DEFAULT nextval('llx_table_rowid_seq');
-- -- VPGSQL8.2 SELECT setval('llx_table_rowid_seq', MAX(rowid)) FROM llx_table;
-- To set a field as NULL:                     -- VMYSQL4.3 ALTER TABLE llx_table MODIFY COLUMN name varchar(60) NULL;
-- To set a field as NULL:                     -- VPGSQL8.2 ALTER TABLE llx_table ALTER COLUMN name DROP NOT NULL;
-- To set a field as NOT NULL:                 -- VMYSQL4.3 ALTER TABLE llx_table MODIFY COLUMN name varchar(60) NOT NULL;
-- To set a field as NOT NULL:                 -- VPGSQL8.2 ALTER TABLE llx_table ALTER COLUMN name SET NOT NULL;
-- To set a field as default NULL:             -- VPGSQL8.2 ALTER TABLE llx_table ALTER COLUMN name SET DEFAULT NULL;
-- Note: fields with type BLOB/TEXT can't have default value.
-- To rebuild sequence for postgresql after insert, by forcing id autoincrement fields:
-- -- VPGSQL8.2 SELECT dol_util_rebuild_sequences();


-- v18




-- v19

-- VAT multientity
-- VMYSQL4.1 DROP INDEX uk_c_tva_id on llx_c_tva;
-- VPGSQL8.2 DROP INDEX uk_c_tva_id;
ALTER TABLE llx_c_tva ADD COLUMN entity integer DEFAULT 1 NOT NULL AFTER rowid;
ALTER TABLE llx_c_tva ADD UNIQUE INDEX uk_c_tva_id (entity, fk_pays, code, taux, recuperableonly);
-- Tip to copy vat rate into entity 2.
-- INSERT INTO llx_c_tva (entity, fk_pays, code, taux, localtax1, localtax1_type, localtax2, localtax2_type, use_default, recuperableonly, note, active, accountancy_code_sell, accountancy_code_buy) SELECT 2, fk_pays, code, taux, localtax1, localtax1_type, localtax2, localtax2_type, use_default, recuperableonly, note, active, accountancy_code_sell, accountancy_code_buy FROM llx_c_tva WHERE entity = 1;

ALTER TABLE llx_ticket ADD COLUMN fk_contract integer DEFAULT 0 after fk_project;

UPDATE llx_product_lot SET manufacturing_date = datec WHERE manufacturing_date IS NULL;

UPDATE llx_societe_rib SET frstrecur = 'RCUR' WHERE frstrecur = 'RECUR';


INSERT INTO llx_c_action_trigger (code,label,description,elementtype,rang) values ('COMPANY_RIB_CREATE','Third party payment information created','Executed when a third party payment information is created','societe',1);
INSERT INTO llx_c_action_trigger (code,label,description,elementtype,rang) values ('COMPANY_RIB_MODIFY','Third party payment information updated','Executed when a third party payment information is updated','societe',1);
INSERT INTO llx_c_action_trigger (code,label,description,elementtype,rang) values ('COMPANY_RIB_DELETE','Third party payment information deleted','Executed when a third party payment information is deleted','societe',1);
INSERT INTO llx_c_action_trigger (code,label,description,elementtype,rang) values ('FICHINTER_CLOSE','Intervention is done','Executed when a intervention is done','ficheinter',36);

UPDATE llx_bank_url SET type = 'direct-debit' WHERE type = 'withdraw' AND url like '%compta/prelevement/card%';

ALTER TABLE llx_facture_fourn ADD COLUMN revenuestamp double(24,8) DEFAULT 0;

ALTER TABLE llx_societe_rib ADD COLUMN extraparams varchar(255);

ALTER TABLE llx_c_type_container ADD COLUMN position integer DEFAULT 0;

ALTER TABLE llx_user DROP COLUMN skype;
ALTER TABLE llx_user DROP COLUMN twitter;
ALTER TABLE llx_user DROP COLUMN facebook;
ALTER TABLE llx_user DROP COLUMN instagram;
ALTER TABLE llx_user DROP COLUMN snapchat;
ALTER TABLE llx_user DROP COLUMN googleplus;
ALTER TABLE llx_user DROP COLUMN youtube;
ALTER TABLE llx_user DROP COLUMN whatsapp;

ALTER TABLE llx_adherent DROP COLUMN skype;
ALTER TABLE llx_adherent DROP COLUMN twitter;
ALTER TABLE llx_adherent DROP COLUMN facebook;
ALTER TABLE llx_adherent DROP COLUMN instagram;
ALTER TABLE llx_adherent DROP COLUMN snapchat;
ALTER TABLE llx_adherent DROP COLUMN googleplus;
ALTER TABLE llx_adherent DROP COLUMN youtube;
ALTER TABLE llx_adherent DROP COLUMN whatsapp;

ALTER TABLE llx_societe DROP COLUMN skype;

ALTER TABLE llx_prelevement_demande ADD INDEX idx_prelevement_demande_ext_payment_id (ext_payment_id);

ALTER TABLE llx_actioncomm ADD COLUMN fk_bookcal_availability integer DEFAULT NULL;

ALTER TABLE llx_product_lot ADD COLUMN qc_frequency integer DEFAULT NULL;
ALTER TABLE llx_product_lot ADD COLUMN lifetime integer DEFAULT NULL;

ALTER TABLE llx_societe_rib ADD COLUMN model_pdf varchar(255) AFTER currency_code;
ALTER TABLE llx_societe_rib ADD COLUMN last_main_doc varchar(255) AFTER model_pdf;
ALTER TABLE llx_societe_rib ADD COLUMN date_signature datetime AFTER stripe_account;
ALTER TABLE llx_societe_rib ADD COLUMN online_sign_ip varchar(48) AFTER date_signature;
ALTER TABLE llx_societe_rib ADD COLUMN online_sign_name		varchar(64) AFTER online_sign_ip;

INSERT INTO llx_const (name, entity, value, type, visible) VALUES ('PROPOSAL_ALLOW_ONLINESIGN', 1, '1', 'string', 0);

ALTER TABLE llx_bookcal_availabilities ADD COLUMN fk_bookcal_calendar integer NOT NULL;
ALTER TABLE llx_bookcal_calendar ADD COLUMN visibility integer NOT NULL DEFAULT 1;

ALTER TABLE llx_expeditiondet_batch ADD COLUMN fk_warehouse integer DEFAULT NULL;

ALTER TABLE llx_commande_fournisseur_dispatch ADD INDEX idx_commande_fournisseur_dispatch_fk_commandefourndet (fk_commandefourndet);

-- Update website type
UPDATE llx_societe_account SET site = 'dolibarr_website' WHERE fk_website > 0 AND site IS NULL;
ALTER TABLE llx_societe_account MODIFY COLUMN site varchar(128) NOT NULL;

ALTER TABLE llx_accounting_account MODIFY COLUMN pcg_type varchar(32);

-- Drop the composite unique index that exists on llx_links to rebuild a new one with objecttype included.
-- The old design did not allow same label on different objects with same id.
-- VMYSQL4.1 DROP INDEX uk_links on llx_links;
-- VPGSQL8.2 DROP INDEX uk_links;
ALTER TABLE llx_links ADD UNIQUE INDEX uk_links (objectid, objecttype,label);

ALTER TABLE llx_c_invoice_subtype MODIFY COLUMN entity integer DEFAULT 1 NOT NULL;

<<<<<<< HEAD
-- Product/service managed in stock
ALTER TABLE llx_product ADD COLUMN stockable_product integer DEFAULT 1 NOT NULL;
UPDATE llx_product set stockable_product = 0 WHERE type = 1;
=======
ALTER TABLE llx_prelevement_lignes ADD COLUMN fk_user integer NULL;
>>>>>>> a29616d8
<|MERGE_RESOLUTION|>--- conflicted
+++ resolved
@@ -123,10 +123,8 @@
 
 ALTER TABLE llx_c_invoice_subtype MODIFY COLUMN entity integer DEFAULT 1 NOT NULL;
 
-<<<<<<< HEAD
 -- Product/service managed in stock
 ALTER TABLE llx_product ADD COLUMN stockable_product integer DEFAULT 1 NOT NULL;
 UPDATE llx_product set stockable_product = 0 WHERE type = 1;
-=======
-ALTER TABLE llx_prelevement_lignes ADD COLUMN fk_user integer NULL;
->>>>>>> a29616d8
+
+ALTER TABLE llx_prelevement_lignes ADD COLUMN fk_user integer NULL;