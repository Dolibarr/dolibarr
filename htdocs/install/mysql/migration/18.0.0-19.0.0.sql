--- conflicted
+++ resolved
@@ -138,11 +138,6 @@
 
 ALTER TABLE llx_hrm_evaluationdet ADD COLUMN comment TEXT;
 
-<<<<<<< HEAD
-ALTER TABLE llx_mrp_production ADD COLUMN fk_unit int DEFAULT NULL;
-UPDATE llx_mrp_production as mp INNER JOIN llx_bom_bomline as bbl ON mp.origin_id = bbl.rowid SET mp.fk_unit = bbl.fk_unit WHERE mp.origin_type = 'bomline';
-UPDATE llx_bom_bomline as bbl INNER JOIN llx_product as p ON p.rowid = bbl.fk_product SET bbl.fk_unit = p.fk_unit WHERE bbl.fk_unit IS NULL;
-=======
 ALTER TABLE llx_resource ADD COLUMN address varchar(255) DEFAULT NULL AFTER fk_code_type_resource;
 ALTER TABLE llx_resource ADD COLUMN zip varchar(25) DEFAULT NULL AFTER address;
 ALTER TABLE llx_resource ADD COLUMN town varchar(50) DEFAULT NULL AFTER zip;
@@ -155,4 +150,7 @@
 ALTER TABLE llx_user_rib ADD COLUMN bic_intermediate varchar(11) AFTER bic;
 ALTER TABLE llx_bank_account ADD COLUMN bic_intermediate varchar(11) AFTER bic;
 ALTER TABLE llx_societe_rib ADD COLUMN bic_intermediate varchar(11) AFTER bic;
->>>>>>> 87b29bcd
+
+ALTER TABLE llx_mrp_production ADD COLUMN fk_unit int DEFAULT NULL;
+UPDATE llx_mrp_production as mp INNER JOIN llx_bom_bomline as bbl ON mp.origin_id = bbl.rowid SET mp.fk_unit = bbl.fk_unit WHERE mp.origin_type = 'bomline';
+UPDATE llx_bom_bomline as bbl INNER JOIN llx_product as p ON p.rowid = bbl.fk_product SET bbl.fk_unit = p.fk_unit WHERE bbl.fk_unit IS NULL;
