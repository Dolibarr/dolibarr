--- conflicted
+++ resolved
@@ -88,9 +88,7 @@
 
 ALTER TABLE llx_prelevement_demande ADD INDEX idx_prelevement_demande_ext_payment_id (ext_payment_id);
 
-<<<<<<< HEAD
 ALTER TABLE llx_actioncomm ADD COLUMN fk_bookcal_availability integer DEFAULT NULL;
-=======
+
 ALTER TABLE llx_product_lot ADD COLUMN qc_frequency integer DEFAULT NULL;
-ALTER TABLE llx_product_lot ADD COLUMN lifetime integer DEFAULT NULL;
->>>>>>> 7f598794
+ALTER TABLE llx_product_lot ADD COLUMN lifetime integer DEFAULT NULL;