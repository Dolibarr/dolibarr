--- conflicted
+++ resolved
@@ -114,19 +114,18 @@
 
 ALTER TABLE llx_accounting_account MODIFY COLUMN pcg_type varchar(32);
 
-<<<<<<< HEAD
+-- Drop the composite unique index that exists on llx_links to rebuild a new one with objecttype included.
+-- The old design did not allow same label on different objects with same id.
+-- VMYSQL4.1 DROP INDEX uk_links on llx_links;
+-- VPGSQL8.2 DROP INDEX uk_links;
+ALTER TABLE llx_links ADD UNIQUE INDEX uk_links (objectid, objecttype,label);
+
+
+
 -- Fichinter det
 ALTER TABLE llx_fichinterdet ADD COLUMN fk_product integer NULL AFTER fk_parent_line;
 ALTER TABLE llx_fichinterdet ADD COLUMN product_type integer DEFAULT 1 AFTER fk_product; -- type is service by default (keep compatibility : create invoice from intervention)
 ALTER TABLE llx_fichinterdet ADD COLUMN qty real AFTER rang;
 ALTER TABLE llx_fichinterdet ADD COLUMN fk_unit integer AFTER qty;
 ALTER TABLE llx_fichinterdet ADD INDEX idx_fichinterdet_fk_product (fk_product);
-ALTER TABLE llx_fichinterdet ADD CONSTRAINT fk_fichinterdet_fk_unit FOREIGN KEY (fk_unit) REFERENCES llx_c_units (rowid);
-=======
--- Drop the composite unique index that exists on llx_links to rebuild a new one with objecttype included.
--- The old design did not allow same label on different objects with same id.
--- VMYSQL4.1 DROP INDEX uk_links on llx_links;
--- VPGSQL8.2 DROP INDEX uk_links;
-ALTER TABLE llx_links ADD UNIQUE INDEX uk_links (objectid, objecttype,label);
-
->>>>>>> 04fd4c44
+ALTER TABLE llx_fichinterdet ADD CONSTRAINT fk_fichinterdet_fk_unit FOREIGN KEY (fk_unit) REFERENCES llx_c_units (rowid);