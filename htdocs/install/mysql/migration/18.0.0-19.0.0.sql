--
-- Be carefull to requests order.
-- This file must be loaded by calling /install/index.php page
-- when current version is 19.0.0 or higher.
--
-- To restrict request to Mysql version x.y minimum use -- VMYSQLx.y
-- To restrict request to Pgsql version x.y minimum use -- VPGSQLx.y
-- To rename a table:       ALTER TABLE llx_table RENAME TO llx_table_new;
-- To add a column:         ALTER TABLE llx_table ADD COLUMN newcol varchar(60) NOT NULL DEFAULT '0' AFTER existingcol;
-- To rename a column:      ALTER TABLE llx_table CHANGE COLUMN oldname newname varchar(60);
-- To drop a column:        ALTER TABLE llx_table DROP COLUMN oldname;
-- To change type of field: ALTER TABLE llx_table MODIFY COLUMN name varchar(60);
-- To drop a foreign key:   ALTER TABLE llx_table DROP FOREIGN KEY fk_name;
-- To create a unique index ALTER TABLE llx_table ADD UNIQUE INDEX uk_table_field (field);
-- To drop an index:        -- VMYSQL4.1 DROP INDEX nomindex on llx_table;
-- To drop an index:        -- VPGSQL8.2 DROP INDEX nomindex;
-- To make pk to be auto increment (mysql):
-- -- VMYSQL4.3 ALTER TABLE llx_table ADD PRIMARY KEY(rowid);
-- -- VMYSQL4.3 ALTER TABLE llx_table CHANGE COLUMN rowid rowid INTEGER NOT NULL AUTO_INCREMENT;
-- To make pk to be auto increment (postgres):
-- -- VPGSQL8.2 CREATE SEQUENCE llx_table_rowid_seq OWNED BY llx_table.rowid;
-- -- VPGSQL8.2 ALTER TABLE llx_table ADD PRIMARY KEY (rowid);
-- -- VPGSQL8.2 ALTER TABLE llx_table ALTER COLUMN rowid SET DEFAULT nextval('llx_table_rowid_seq');
-- -- VPGSQL8.2 SELECT setval('llx_table_rowid_seq', MAX(rowid)) FROM llx_table;
-- To set a field as NULL:                     -- VMYSQL4.3 ALTER TABLE llx_table MODIFY COLUMN name varchar(60) NULL;
-- To set a field as NULL:                     -- VPGSQL8.2 ALTER TABLE llx_table ALTER COLUMN name DROP NOT NULL;
-- To set a field as NOT NULL:                 -- VMYSQL4.3 ALTER TABLE llx_table MODIFY COLUMN name varchar(60) NOT NULL;
-- To set a field as NOT NULL:                 -- VPGSQL8.2 ALTER TABLE llx_table ALTER COLUMN name SET NOT NULL;
-- To set a field as default NULL:             -- VPGSQL8.2 ALTER TABLE llx_table ALTER COLUMN name SET DEFAULT NULL;
-- Note: fields with type BLOB/TEXT can't have default value.
-- To rebuild sequence for postgresql after insert by forcing id autoincrement fields:
-- -- VPGSQL8.2 SELECT dol_util_rebuild_sequences();

-- v18

-- v18




-- v19

CREATE TABLE llx_c_category
(
  rowid       integer AUTO_INCREMENT PRIMARY KEY NOT NULL,
  id          integer NOT NULL,
  classname   varchar(32) NOT NULL,
  module      varchar(32) NOT NULL
)ENGINE=innodb;

ALTER TABLE llx_c_category ADD UNIQUE INDEX uk_c_module(module);
ALTER TABLE llx_c_category ADD UNIQUE INDEX idx_id_idx (id);

INSERT INTO llx_c_category (id,module,classname) VALUES (0, 'product', 'Product');
INSERT INTO llx_c_category (id,module,classname) VALUES (1, 'supplier', 'Fournisseur');
INSERT INTO llx_c_category (id,module,classname) VALUES (2, 'customer', 'Societe');
INSERT INTO llx_c_category (id,module,classname) VALUES (3, 'member', 'Adherent');
INSERT INTO llx_c_category (id,module,classname) VALUES (4, 'contact', 'Contact');
INSERT INTO llx_c_category (id,module,classname) VALUES (5, 'bank_account', 'Account');
INSERT INTO llx_c_category (id,module,classname) VALUES (6, 'project', 'Project');
INSERT INTO llx_c_category (id,module,classname) VALUES (7, 'user', 'User');
INSERT INTO llx_c_category (id,module,classname) VALUES (8, 'bank_line', 'AccountLine');
INSERT INTO llx_c_category (id,module,classname) VALUES (9, 'warehouse', 'Entrepot');
INSERT INTO llx_c_category (id,module,classname) VALUES (10, 'actioncomm', 'Actioncomm');
INSERT INTO llx_c_category (id,module,classname) VALUES (11, 'website_page', 'WebsitePage');
INSERT INTO llx_c_category (id,module,classname) VALUES (12, 'ticket', 'Ticket');
INSERT INTO llx_c_category (id,module,classname) VALUES (13, 'knowledgemanagement', 'KnowledgeRecord');
INSERT INTO llx_c_category (id,module,classname) VALUES (14, 'invoice', 'Facture');
INSERT INTO llx_c_category (id,module,classname) VALUES (15, 'supplier_invoice', 'FactureFournisseur');
INSERT INTO llx_c_category (id,module,classname) VALUES (16, 'order', 'Commande');
INSERT INTO llx_c_category (id,module,classname) VALUES (17, 'supplier_order', 'CommandeFournisseur');

-- VMYSQL4.1 DROP INDEX idx_element_categorie_idx  on llx_element_categorie;
-- VPGSQL8.2 DROP INDEX idx_element_categorie_idx;
ALTER TABLE llx_element_categorie DROP FOREIGN KEY fk_element_categorie_fk_categorie;
ALTER TABLE llx_element_categorie CHANGE COLUMN fk_categorie fk_category integer NOT NULL;
ALTER TABLE llx_element_categorie RENAME TO llx_element_category;

ALTER TABLE llx_element_category ADD UNIQUE INDEX idx_element_category_idx (fk_element, fk_category);
ALTER TABLE llx_element_category ADD CONSTRAINT fk_element_category_fk_category FOREIGN KEY (fk_category) REFERENCES llx_categorie(rowid);

-- VAT multientity
-- VMYSQL4.1 DROP INDEX uk_c_tva_id on llx_c_tva;
-- VPGSQL8.2 DROP INDEX uk_c_tva_id;
ALTER TABLE llx_c_tva ADD COLUMN entity integer DEFAULT 1 NOT NULL AFTER rowid;
ALTER TABLE llx_c_tva ADD UNIQUE INDEX uk_c_tva_id (entity, fk_pays, code, taux, recuperableonly);

ALTER TABLE llx_ticket ADD COLUMN fk_contract integer DEFAULT 0 after fk_project;

UPDATE llx_product_lot SET manufacturing_date = datec WHERE manufacturing_date IS NULL;

UPDATE llx_societe_rib SET frstrecur = 'RCUR' WHERE frstrecur = 'RECUR';

-- Tip to copy vat rate into entity 2.
<<<<<<< HEAD
-- INSERT INTO llx_c_tva (entity, fk_pays, code, taux, localtax1, localtax1_type, localtax2, localtax2_type, use_default, recuperableonly, note, active, accountancy_code_sell, accountancy_code_buy) SELECT 2, fk_pays, code, taux, localtax1, localtax1_type, localtax2, localtax2_type, use_default, recuperableonly, note, active, accountancy_code_sell, accountancy_code_buy FROM llx_c_tva WHERE entity = 1;
=======
-- INSERT INTO llx_c_tva (entity, fk_pays, code, taux, localtax1, localtax1_type, localtax2, localtax2_type, use_default, recuperableonly, note, active, accountancy_code_sell, accountancy_code_buy) SELECT 2, fk_pays, code, taux, localtax1, localtax1_type, localtax2, localtax2_type, use_default, recuperableonly, note, active, accountancy_code_sell, accountancy_code_buy FROM llx_c_tva WHERE entity = 1;  

UPDATE llx_bank_url SET type = 'direct-debit' WHERE type = 'withdraw' AND url like '%compta/prelevement/card%';
>>>>>>> a7fca15f
<|MERGE_RESOLUTION|>--- conflicted
+++ resolved
@@ -92,10 +92,6 @@
 UPDATE llx_societe_rib SET frstrecur = 'RCUR' WHERE frstrecur = 'RECUR';
 
 -- Tip to copy vat rate into entity 2.
-<<<<<<< HEAD
 -- INSERT INTO llx_c_tva (entity, fk_pays, code, taux, localtax1, localtax1_type, localtax2, localtax2_type, use_default, recuperableonly, note, active, accountancy_code_sell, accountancy_code_buy) SELECT 2, fk_pays, code, taux, localtax1, localtax1_type, localtax2, localtax2_type, use_default, recuperableonly, note, active, accountancy_code_sell, accountancy_code_buy FROM llx_c_tva WHERE entity = 1;
-=======
--- INSERT INTO llx_c_tva (entity, fk_pays, code, taux, localtax1, localtax1_type, localtax2, localtax2_type, use_default, recuperableonly, note, active, accountancy_code_sell, accountancy_code_buy) SELECT 2, fk_pays, code, taux, localtax1, localtax1_type, localtax2, localtax2_type, use_default, recuperableonly, note, active, accountancy_code_sell, accountancy_code_buy FROM llx_c_tva WHERE entity = 1;  
 
-UPDATE llx_bank_url SET type = 'direct-debit' WHERE type = 'withdraw' AND url like '%compta/prelevement/card%';
->>>>>>> a7fca15f
+UPDATE llx_bank_url SET type = 'direct-debit' WHERE type = 'withdraw' AND url like '%compta/prelevement/card%';