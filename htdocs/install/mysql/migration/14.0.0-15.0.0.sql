--
-- Be carefull to requests order.
-- This file must be loaded by calling /install/index.php page
-- when current version is 14.0.0 or higher.
--
-- To restrict request to Mysql version x.y minimum use -- VMYSQLx.y
-- To restrict request to Pgsql version x.y minimum use -- VPGSQLx.y
-- To rename a table:       ALTER TABLE llx_table RENAME TO llx_table_new;
-- To add a column:         ALTER TABLE llx_table ADD COLUMN newcol varchar(60) NOT NULL DEFAULT '0' AFTER existingcol;
-- To rename a column:      ALTER TABLE llx_table CHANGE COLUMN oldname newname varchar(60);
-- To drop a column:        ALTER TABLE llx_table DROP COLUMN oldname;
-- To change type of field: ALTER TABLE llx_table MODIFY COLUMN name varchar(60);
-- To drop a foreign key:   ALTER TABLE llx_table DROP FOREIGN KEY fk_name;
-- To create a unique index ALTER TABLE llx_table ADD UNIQUE INDEX uk_table_field (field);
-- To drop an index:        -- VMYSQL4.1 DROP INDEX nomindex on llx_table;
-- To drop an index:        -- VPGSQL8.2 DROP INDEX nomindex;
-- To make pk to be auto increment (mysql):    -- VMYSQL4.3 ALTER TABLE llx_table CHANGE COLUMN rowid rowid INTEGER NOT NULL AUTO_INCREMENT;
-- To make pk to be auto increment (postgres):
-- -- VPGSQL8.2 CREATE SEQUENCE llx_table_rowid_seq OWNED BY llx_table.rowid;
-- -- VPGSQL8.2 ALTER TABLE llx_table ADD PRIMARY KEY (rowid);
-- -- VPGSQL8.2 ALTER TABLE llx_table ALTER COLUMN rowid SET DEFAULT nextval('llx_table_rowid_seq');
-- -- VPGSQL8.2 SELECT setval('llx_table_rowid_seq', MAX(rowid)) FROM llx_table;
-- To set a field as NULL:                     -- VMYSQL4.3 ALTER TABLE llx_table MODIFY COLUMN name varchar(60) NULL;
-- To set a field as NULL:                     -- VPGSQL8.2 ALTER TABLE llx_table ALTER COLUMN name DROP NOT NULL;
-- To set a field as NOT NULL:                 -- VMYSQL4.3 ALTER TABLE llx_table MODIFY COLUMN name varchar(60) NOT NULL;
-- To set a field as NOT NULL:                 -- VPGSQL8.2 ALTER TABLE llx_table ALTER COLUMN name SET NOT NULL;
-- To set a field as default NULL:             -- VPGSQL8.2 ALTER TABLE llx_table ALTER COLUMN name SET DEFAULT NULL;
-- Note: fields with type BLOB/TEXT can't have default value.
-- To rebuild sequence for postgresql after insert by forcing id autoincrement fields:
-- -- VPGSQL8.2 SELECT dol_util_rebuild_sequences();


-- Missing in v14 or lower

-- VMYSQL4.3 ALTER TABLE llx_partnership MODIFY COLUMN date_partnership_end date NULL;
-- VPGSQL8.2 ALTER TABLE llx_partnership ALTER COLUMN date_partnership_end DROP NOT NULL;

ALTER TABLE llx_accounting_bookkeeping ADD COLUMN date_export datetime DEFAULT NULL;

ALTER TABLE llx_eventorganization_conferenceorboothattendee ADD COLUMN fk_project integer NOT NULL;
ALTER TABLE llx_eventorganization_conferenceorboothattendee ADD COLUMN fk_invoice integer NULL;

ALTER TABLE llx_eventorganization_conferenceorboothattendee DROP FOREIGN KEY fx_eventorganization_conferenceorboothattendee_fk_soc;
ALTER TABLE llx_eventorganization_conferenceorboothattendee DROP FOREIGN KEY fx_eventorganization_conferenceorboothattendee_fk_actioncomm;
ALTER TABLE llx_eventorganization_conferenceorboothattendee DROP FOREIGN KEY fx_eventorganization_conferenceorboothattendee_fk_project;

ALTER TABLE llx_eventorganization_conferenceorboothattendee ADD INDEX idx_eventorganization_conferenceorboothattendee_rowid (rowid);
ALTER TABLE llx_eventorganization_conferenceorboothattendee ADD INDEX idx_eventorganization_conferenceorboothattendee_ref (ref);
ALTER TABLE llx_eventorganization_conferenceorboothattendee ADD INDEX idx_eventorganization_conferenceorboothattendee_fk_soc (fk_soc);
ALTER TABLE llx_eventorganization_conferenceorboothattendee ADD INDEX idx_eventorganization_conferenceorboothattendee_fk_actioncomm (fk_actioncomm);
ALTER TABLE llx_eventorganization_conferenceorboothattendee ADD INDEX idx_eventorganization_conferenceorboothattendee_email (email);
ALTER TABLE llx_eventorganization_conferenceorboothattendee ADD INDEX idx_eventorganization_conferenceorboothattendee_status (status);

-- VMYSQL4.1 DROP INDEX uk_eventorganization_conferenceorboothattendee on llx_eventorganization_conferenceorboothattendee;
-- VPGSQL8.2 DROP INDEX uk_eventorganization_conferenceorboothattendee;

ALTER TABLE llx_eventorganization_conferenceorboothattendee ADD UNIQUE INDEX uk_eventorganization_conferenceorboothattendee(fk_project, email, fk_actioncomm);


-- VMYSQL4.3 ALTER TABLE llx_eventorganization_conferenceorboothattendee MODIFY COLUMN fk_actioncomm integer NULL;
-- VPGSQL8.2 ALTER TABLE llx_eventorganization_conferenceorboothattendee ALTER COLUMN fk_actioncomm DROP NOT NULL;

ALTER TABLE llx_mrp_mo ADD COLUMN last_main_doc varchar(255);

UPDATE llx_extrafields SET elementtype = 'salary' WHERE elementtype = 'payment_salary';
ALTER TABLE llx_payment_salary_extrafields RENAME TO llx_salary_extrafields;
-- VMYSQL4.1 DROP INDEX idx_payment_salary_extrafields on llx_salary_extrafields;
-- VPGSQL8.2 DROP INDEX idx_payment_salary_extrafields;
ALTER TABLE llx_salary_extrafields ADD INDEX idx_salary_extrafields (fk_object);


INSERT INTO llx_c_email_templates (entity, module, type_template, lang, private, fk_user, datec, label, position, active, topic, content, content_lines, enabled, joinfiles) values (0, '', 'conferenceorbooth', '', 0, null, null, '(EventOrganizationEmailAskConf)',       10, 1, '[__[MAIN_INFO_SOCIETE_NOM]__] __(EventOrganizationEmailAskConf)__', '__(Hello)__,<br /><br />__(OrganizationEventConfRequestWasReceived)__<br /><br /><br />__(Sincerely)__<br />__USER_SIGNATURE__', null, '1', null);
INSERT INTO llx_c_email_templates (entity, module, type_template, lang, private, fk_user, datec, label, position, active, topic, content, content_lines, enabled, joinfiles) values (0, '', 'conferenceorbooth', '', 0, null, null, '(EventOrganizationEmailAskBooth)',      20, 1, '[__[MAIN_INFO_SOCIETE_NOM]__] __(EventOrganizationEmailAskBooth)__', '__(Hello)__,<br /><br />__(OrganizationEventBoothRequestWasReceived)__<br /><br /><br />__(Sincerely)__<br />__USER_SIGNATURE__', null, '1', null);
-- TODO Add message for registration only to event  __ONLINE_PAYMENT_TEXT_AND_URL__
INSERT INTO llx_c_email_templates (entity, module, type_template, lang, private, fk_user, datec, label, position, active, topic, content, content_lines, enabled, joinfiles) values (0, '', 'conferenceorbooth', '', 0, null, null, '(EventOrganizationEmailSubsBooth)',     30, 1, '[__[MAIN_INFO_SOCIETE_NOM]__] __(EventOrganizationEmailBoothPayment)__', '__(Hello)__,<br /><br />__(OrganizationEventPaymentOfBoothWasReceived)__<br /><br /><br />__(Sincerely)__<br />__USER_SIGNATURE__', null, '1', null);
INSERT INTO llx_c_email_templates (entity, module, type_template, lang, private, fk_user, datec, label, position, active, topic, content, content_lines, enabled, joinfiles) values (0, '', 'conferenceorbooth', '', 0, null, null, '(EventOrganizationEmailSubsEvent)',     40, 1, '[__[MAIN_INFO_SOCIETE_NOM]__] __(EventOrganizationEmailRegistrationPayment)__', '__(Hello)__,<br /><br />__(OrganizationEventPaymentOfRegistrationWasReceived)__<br /><br />__(Sincerely)__<br />__USER_SIGNATURE__', null, '1', null);
INSERT INTO llx_c_email_templates (entity, module, type_template, lang, private, fk_user, datec, label, position, active, topic, content, content_lines, enabled, joinfiles) values (0, '', 'conferenceorbooth', '', 0, null, null, '(EventOrganizationMassEmailAttendees)', 50, 1, '[__[MAIN_INFO_SOCIETE_NOM]__] __(EventOrganizationMassEmailAttendees)__', '__(Hello)__,<br /><br />__(OrganizationEventBulkMailToAttendees)__<br /><br />__(Sincerely)__<br />__USER_SIGNATURE__', null, '1', null);
INSERT INTO llx_c_email_templates (entity, module, type_template, lang, private, fk_user, datec, label, position, active, topic, content, content_lines, enabled, joinfiles) values (0, '', 'conferenceorbooth', '', 0, null, null, '(EventOrganizationMassEmailSpeakers)',  60, 1, '[__[MAIN_INFO_SOCIETE_NOM]__] __(EventOrganizationMassEmailSpeakers)__', '__(Hello)__,<br /><br />__(OrganizationEventBulkMailToSpeakers)__<br /><br />__(Sincerely)__<br />__USER_SIGNATURE__', null, '1', null);


-- v15

ALTER TABLE llx_c_holiday_types CHANGE COLUMN newByMonth newbymonth double(8,5) DEFAULT 0 NOT NULL;

ALTER TABLE llx_product ADD COLUMN mandatory_period tinyint NULL DEFAULT 0;

ALTER TABLE llx_holiday ADD COLUMN date_approve   DATETIME DEFAULT NULL;
ALTER TABLE llx_holiday ADD COLUMN fk_user_approve integer DEFAULT NULL;

ALTER TABLE llx_emailcollector_emailcollectoraction MODIFY COLUMN actionparam TEXT;

ALTER TABLE llx_knowledgemanagement_knowledgerecord ADD COLUMN lang varchar(6);
ALTER TABLE llx_knowledgemanagement_knowledgerecord ADD COLUMN entity integer DEFAULT 1;

CREATE TABLE llx_categorie_ticket
(
  fk_categorie  integer NOT NULL,
  fk_ticket    integer NOT NULL,
  import_key    varchar(14)
) ENGINE=innodb;

ALTER TABLE llx_categorie_ticket ADD PRIMARY KEY pk_categorie_ticket (fk_categorie, fk_ticket);
ALTER TABLE llx_categorie_ticket ADD INDEX idx_categorie_ticket_fk_categorie (fk_categorie);
ALTER TABLE llx_categorie_ticket ADD INDEX idx_categorie_ticket_fk_ticket (fk_ticket);

ALTER TABLE llx_categorie_ticket ADD CONSTRAINT fk_categorie_ticket_categorie_rowid FOREIGN KEY (fk_categorie) REFERENCES llx_categorie (rowid);
ALTER TABLE llx_categorie_ticket ADD CONSTRAINT fk_categorie_ticket_ticket_rowid   FOREIGN KEY (fk_ticket) REFERENCES llx_ticket (rowid);
ALTER TABLE llx_product_fournisseur_price MODIFY COLUMN ref_fourn varchar(128);
ALTER TABLE llx_product_customer_price MODIFY COLUMN ref_customer varchar(128);
ALTER TABLE llx_product_association ADD COLUMN rang integer DEFAULT 0;

-- -- add action trigger
INSERT INTO llx_c_action_trigger (code,label,description,elementtype,rang) VALUES ('ORDER_SUPPLIER_CANCEL','Supplier order request canceled','Executed when a supplier order is canceled','order_supplier',13);

ALTER TABLE llx_product ADD COLUMN fk_default_bom integer DEFAULT NULL;

ALTER TABLE llx_mrp_mo ADD COLUMN mrptype integer DEFAULT 0;

DELETE FROM llx_menu WHERE type = 'top' AND module = 'cashdesk' AND mainmenu = 'cashdesk';

INSERT INTO llx_c_action_trigger (code, label, description, elementtype, rang) values ('MEMBER_EXCLUDE', 'Member excluded', 'Executed when a member is excluded', 'member', 27);

CREATE TABLE llx_categorie_knowledgemanagement
(
  fk_categorie  integer NOT NULL,
  fk_knowledgemanagement    integer NOT NULL,
  import_key    varchar(14)
)ENGINE=innodb;

ALTER TABLE llx_categorie_knowledgemanagement ADD PRIMARY KEY pk_categorie_knowledgemanagement (fk_categorie, fk_knowledgemanagement);
ALTER TABLE llx_categorie_knowledgemanagement ADD INDEX idx_categorie_knowledgemanagement_fk_categorie (fk_categorie);
ALTER TABLE llx_categorie_knowledgemanagement ADD INDEX idx_categorie_knowledgemanagement_fk_knowledgemanagement (fk_knowledgemanagement);

ALTER TABLE llx_categorie_knowledgemanagement ADD CONSTRAINT fk_categorie_knowledgemanagement_categorie_rowid FOREIGN KEY (fk_categorie) REFERENCES llx_categorie (rowid);
ALTER TABLE llx_categorie_knowledgemanagement ADD CONSTRAINT fk_categorie_knowledgemanagement_knowledgemanagement_rowid   FOREIGN KEY (fk_knowledgemanagement) REFERENCES llx_knowledgemanagement_knowledgerecord (rowid);

ALTER TABLE llx_product_lot ADD COLUMN barcode varchar(180) DEFAULT NULL;
ALTER TABLE llx_product_lot ADD COLUMN fk_barcode_type integer DEFAULT NULL;

ALTER TABLE llx_projet ADD COLUMN max_attendees integer DEFAULT 0;

ALTER TABLE llx_commande_fournisseur_dispatch ADD COLUMN cost_price double(24,8) DEFAULT 0;

INSERT INTO llx_c_forme_juridique (fk_pays, code, libelle) VALUES (20, '2001', 'Aktiebolag');
INSERT INTO llx_c_forme_juridique (fk_pays, code, libelle) VALUES (20, '2002', 'Publikt aktiebolag (AB publ)');
INSERT INTO llx_c_forme_juridique (fk_pays, code, libelle) VALUES (20, '2003', 'Ekonomisk förening (ek. för.)');
INSERT INTO llx_c_forme_juridique (fk_pays, code, libelle) VALUES (20, '2004', 'Bostadsrättsförening (BRF)');
INSERT INTO llx_c_forme_juridique (fk_pays, code, libelle) VALUES (20, '2005', 'Hyresrättsförening (HRF)');
INSERT INTO llx_c_forme_juridique (fk_pays, code, libelle) VALUES (20, '2006', 'Kooperativ');
INSERT INTO llx_c_forme_juridique (fk_pays, code, libelle) VALUES (20, '2007', 'Enskild firma (EF)');
INSERT INTO llx_c_forme_juridique (fk_pays, code, libelle) VALUES (20, '2008', 'Handelsbolag (HB)');
INSERT INTO llx_c_forme_juridique (fk_pays, code, libelle) VALUES (20, '2009', 'Kommanditbolag (KB)');
INSERT INTO llx_c_forme_juridique (fk_pays, code, libelle) VALUES (20, '2010', 'Enkelt bolag');
INSERT INTO llx_c_forme_juridique (fk_pays, code, libelle) VALUES (20, '2011', 'Ideell förening');
INSERT INTO llx_c_forme_juridique (fk_pays, code, libelle) VALUES (20, '2012', 'Stiftelse');


ALTER TABLE llx_c_holiday_types ADD COLUMN block_if_negative integer NOT NULL DEFAULT 0 AFTER fk_country;


-- START  GRH/HRM MODULE


CREATE TABLE llx_hrm_evaluation(
    -- BEGIN MODULEBUILDER FIELDS
                                   rowid integer AUTO_INCREMENT PRIMARY KEY NOT NULL,
                                   ref varchar(128) DEFAULT '(PROV)' NOT NULL,
                                   label varchar(255),
                                   description text,
                                   note_public text,
                                   note_private text,
                                   date_creation datetime NOT NULL,
                                   tms timestamp,
                                   fk_user_creat integer NOT NULL,
                                   fk_user_modif integer,
                                   import_key varchar(14),
                                   status smallint NOT NULL,
                                   date_eval date,
                                   fk_user integer NOT NULL,
                                   fk_job integer NOT NULL
    -- END MODULEBUILDER FIELDS
) ENGINE=innodb;
ALTER TABLE llx_hrm_evaluation ADD INDEX idx_hrm_evaluation_rowid (rowid);
ALTER TABLE llx_hrm_evaluation ADD INDEX idx_hrm_evaluation_ref (ref);
ALTER TABLE llx_hrm_evaluation ADD CONSTRAINT llx_hrm_evaluation_fk_user_creat FOREIGN KEY (fk_user_creat) REFERENCES llx_user(rowid);
ALTER TABLE llx_hrm_evaluation ADD INDEX idx_hrm_evaluation_status (status);


create table llx_hrm_evaluation_extrafields
(
    rowid                     integer AUTO_INCREMENT PRIMARY KEY,
    tms                       timestamp,
    fk_object                 integer NOT NULL,
    import_key                varchar(14)                          		-- import key
) ENGINE=innodb;

ALTER TABLE llx_hrm_evaluation_extrafields ADD INDEX idx_evaluation_fk_object(fk_object);


CREATE TABLE llx_hrm_evaluationdet(
    -- BEGIN MODULEBUILDER FIELDS
                                      rowid integer AUTO_INCREMENT PRIMARY KEY NOT NULL,
                                      date_creation datetime NOT NULL,
                                      tms timestamp,
                                      fk_user_creat integer NOT NULL,
                                      fk_user_modif integer,
                                      fk_skill integer NOT NULL,
                                      fk_evaluation integer NOT NULL,
                                      rank integer NOT NULL,
                                      required_rank integer NOT NULL,
                                      import_key varchar(14)
    -- END MODULEBUILDER FIELDS
) ENGINE=innodb;

ALTER TABLE llx_hrm_evaluationdet ADD INDEX idx_hrm_evaluationdet_rowid (rowid);
ALTER TABLE llx_hrm_evaluationdet ADD CONSTRAINT llx_hrm_evaluationdet_fk_user_creat FOREIGN KEY (fk_user_creat) REFERENCES llx_user(rowid);
ALTER TABLE llx_hrm_evaluationdet ADD INDEX idx_hrm_evaluationdet_fk_skill (fk_skill);
ALTER TABLE llx_hrm_evaluationdet ADD INDEX idx_hrm_evaluationdet_fk_evaluation (fk_evaluation);


create table llx_hrm_evaluationdet_extrafields
(
    rowid                     integer AUTO_INCREMENT PRIMARY KEY,
    tms                       timestamp,
    fk_object                 integer NOT NULL,
    import_key                varchar(14)                          		-- import key
) ENGINE=innodb;

ALTER TABLE llx_hrm_evaluationdet_extrafields ADD INDEX idx_evaluationdet_fk_object(fk_object);




CREATE TABLE llx_hrm_job(

                            rowid integer AUTO_INCREMENT PRIMARY KEY NOT NULL,
                            label varchar(255) NOT NULL,
                            description text,
                            date_creation datetime NOT NULL,
                            tms timestamp,
                            deplacement varchar(255),
                            note_public text,
                            note_private text,
                            fk_user_creat integer,
                            fk_user_modif integer

) ENGINE=innodb;

ALTER TABLE llx_hrm_job ADD INDEX idx_hrm_job_rowid (rowid);
ALTER TABLE llx_hrm_job ADD INDEX idx_hrm_job_label (label);


create table llx_hrm_job_extrafields
(
    rowid                     integer AUTO_INCREMENT PRIMARY KEY,
    tms                       timestamp,
    fk_object                 integer NOT NULL,
    import_key                varchar(14)                          		-- import key
) ENGINE=innodb;

ALTER TABLE llx_hrm_job_extrafields ADD INDEX idx_job_fk_object(fk_object);



CREATE TABLE llx_hrm_job_user(
    -- BEGIN MODULEBUILDER FIELDS
                                 rowid integer AUTO_INCREMENT PRIMARY KEY NOT NULL,
                                 -- ref varchar(128) NOT NULL,
                                 description text,
                                 date_creation datetime NOT NULL,
                                 tms timestamp,
                                 fk_contrat integer,
                                 fk_user integer NOT NULL,
                                 fk_job integer NOT NULL,
                                 date_start date,
                                 date_end date,
                                 commentaire_abandon varchar(255),
                                 note_public text,
                                 note_private text,
                                 fk_user_creat integer,
                                 fk_user_modif integer
    -- END MODULEBUILDER FIELDS
) ENGINE=innodb;

ALTER TABLE llx_hrm_job_user ADD INDEX idx_hrm_job_user_rowid (rowid);
-- ALTER TABLE llx_hrm_job_user ADD INDEX idx_hrm_job_user_ref (ref);


create table llx_hrm_job_user_extrafields
(
    rowid                     integer AUTO_INCREMENT PRIMARY KEY,
    tms                       timestamp,
    fk_object                 integer NOT NULL,
    import_key                varchar(14)                          		-- import key
) ENGINE=innodb;

ALTER TABLE llx_hrm_job_user_extrafields ADD INDEX idx_position_fk_object(fk_object);



CREATE TABLE llx_hrm_skill(
    -- BEGIN MODULEBUILDER FIELDS
                              rowid integer AUTO_INCREMENT PRIMARY KEY NOT NULL,
                              label varchar(255),
                              description text,
                              date_creation datetime NOT NULL,
                              tms timestamp,
                              fk_user_creat integer NOT NULL,
                              fk_user_modif integer,
                              required_level integer NOT NULL,
                              date_validite integer NOT NULL,
                              temps_theorique double(24,8) NOT NULL,
                              skill_type integer NOT NULL,
                              note_public text,
                              note_private text
    -- END MODULEBUILDER FIELDS
) ENGINE=innodb;

ALTER TABLE llx_hrm_skill ADD INDEX idx_hrm_skill_rowid (rowid);
ALTER TABLE llx_hrm_skill ADD CONSTRAINT llx_hrm_skill_fk_user_creat FOREIGN KEY (fk_user_creat) REFERENCES llx_user(rowid);
ALTER TABLE llx_hrm_skill ADD INDEX idx_hrm_skill_skill_type (skill_type);

create table llx_hrm_skill_extrafields
(
    rowid                     integer AUTO_INCREMENT PRIMARY KEY,
    tms                       timestamp,
    fk_object                 integer NOT NULL,
    import_key                varchar(14)                          		-- import key
) ENGINE=innodb;

ALTER TABLE llx_hrm_skill_extrafields ADD INDEX idx_skill_fk_object(fk_object);


CREATE TABLE llx_hrm_skilldet(
    -- BEGIN MODULEBUILDER FIELDS
                                 rowid integer AUTO_INCREMENT PRIMARY KEY NOT NULL,
                                 description text,
                                 fk_user_creat integer NOT NULL,
                                 fk_user_modif integer,
                                 fk_skill integer NOT NULL,
                                 rank integer
    -- END MODULEBUILDER FIELDS
) ENGINE=innodb;

ALTER TABLE llx_hrm_skilldet ADD INDEX idx_hrm_skilldet_rowid (rowid);
ALTER TABLE llx_hrm_skilldet ADD CONSTRAINT llx_hrm_skilldet_fk_user_creat FOREIGN KEY (fk_user_creat) REFERENCES llx_user(rowid);

create table llx_hrm_skilldet_extrafields
(
    rowid                     integer AUTO_INCREMENT PRIMARY KEY,
    tms                       timestamp,
    fk_object                 integer NOT NULL,
    import_key                varchar(14)                          		-- import key
) ENGINE=innodb;

ALTER TABLE llx_hrm_skilldet_extrafields ADD INDEX idx_skilldet_fk_object(fk_object);


CREATE TABLE llx_hrm_skillrank(
    -- BEGIN MODULEBUILDER FIELDS
                                  rowid integer AUTO_INCREMENT PRIMARY KEY NOT NULL,
                                  fk_skill integer NOT NULL,
                                  rank integer NOT NULL,
                                  fk_object integer NOT NULL,
                                  date_creation datetime NOT NULL,
                                  tms timestamp DEFAULT CURRENT_TIMESTAMP ON UPDATE CURRENT_TIMESTAMP,
                                  fk_user_creat integer NOT NULL,
                                  fk_user_modif integer,
                                  objecttype varchar(128) NOT NULL
    -- END MODULEBUILDER FIELDS
) ENGINE=innodb;

ALTER TABLE llx_hrm_skillrank ADD INDEX idx_hrm_skillrank_rowid (rowid);
ALTER TABLE llx_hrm_skillrank ADD INDEX idx_hrm_skillrank_fk_skill (fk_skill);
ALTER TABLE llx_hrm_skillrank ADD CONSTRAINT llx_hrm_skillrank_fk_user_creat FOREIGN KEY (fk_user_creat) REFERENCES llx_user(rowid);

--END  GRH/HRM MODULE

ALTER TABLE llx_c_units ADD COLUMN sortorder smallint AFTER code;

-- Manage accountancy auxiliary account for thirdparties per entity
ALTER TABLE llx_societe_perentity ADD COLUMN accountancy_code_customer varchar(24) AFTER entity;    -- equivalent to code_compta in llx_societe
ALTER TABLE llx_societe_perentity ADD COLUMN accountancy_code_supplier varchar(24) AFTER accountancy_code_customer; -- equivalent to code_compta_supplier in llx_societe

ALTER TABLE llx_projet_task ADD COLUMN budget_amount double(24,8) AFTER priority;
<<<<<<< HEAD
=======

-- VMYSQL4.1 INSERT INTO llx_boxes_def (file, entity) SELECT  'box_graph_ticket_by_severity.php', 1 FROM DUAL WHERE NOT EXISTS (SELECT * FROM llx_boxes_def WHERE file = 'box_graph_ticket_by_severity.php' AND entity = 1);
-- VMYSQL4.1 INSERT INTO llx_boxes_def (file, entity) SELECT  'box_graph_nb_ticket_last_x_days.php', 1 FROM DUAL WHERE NOT EXISTS (SELECT * FROM llx_boxes_def WHERE file = 'box_graph_nb_ticket_last_x_days.php' AND entity = 1);
-- VMYSQL4.1 INSERT INTO llx_boxes_def (file, entity) SELECT  'box_graph_nb_tickets_type.php', 1 FROM DUAL WHERE NOT EXISTS (SELECT * FROM llx_boxes_def WHERE file = 'box_graph_nb_tickets_type.php' AND entity = 1);
-- VMYSQL4.1 INSERT INTO llx_boxes_def (file, entity) SELECT  'box_graph_new_vs_close_ticket.php', 1 FROM DUAL WHERE NOT EXISTS (SELECT * FROM llx_boxes_def WHERE file = 'box_graph_new_vs_close_ticket.php' AND entity = 1);

ALTER TABLE llx_user DROP COLUMN jabberid;
ALTER TABLE llx_user DROP COLUMN skype;
ALTER TABLE llx_user DROP COLUMN twitter;
ALTER TABLE llx_user DROP COLUMN facebook;
ALTER TABLE llx_user DROP COLUMN linkedin;
ALTER TABLE llx_user DROP COLUMN instagram;
ALTER TABLE llx_user DROP COLUMN snapchat;
ALTER TABLE llx_user DROP COLUMN googleplus;
ALTER TABLE llx_user DROP COLUMN youtube;
ALTER TABLE llx_user DROP COLUMN whatsapp;

ALTER TABLE llx_adherent DROP COLUMN jabberid;
ALTER TABLE llx_adherent DROP COLUMN skype;
ALTER TABLE llx_adherent DROP COLUMN twitter;
ALTER TABLE llx_adherent DROP COLUMN facebook;
ALTER TABLE llx_adherent DROP COLUMN linkedin;
ALTER TABLE llx_adherent DROP COLUMN instagram;
ALTER TABLE llx_adherent DROP COLUMN snapchat;
ALTER TABLE llx_adherent DROP COLUMN googleplus;
ALTER TABLE llx_adherent DROP COLUMN youtube;
ALTER TABLE llx_adherent DROP COLUMN whatsapp;

ALTER TABLE llx_societe DROP COLUMN jabberid;
ALTER TABLE llx_societe DROP COLUMN skype;
ALTER TABLE llx_societe DROP COLUMN twitter;
ALTER TABLE llx_societe DROP COLUMN facebook;
ALTER TABLE llx_societe DROP COLUMN linkedin;
ALTER TABLE llx_societe DROP COLUMN instagram;
ALTER TABLE llx_societe DROP COLUMN snapchat;
ALTER TABLE llx_societe DROP COLUMN googleplus;
ALTER TABLE llx_societe DROP COLUMN youtube;
ALTER TABLE llx_societe DROP COLUMN whatsapp;

ALTER TABLE llx_socpeople DROP COLUMN jabberid;
ALTER TABLE llx_socpeople DROP COLUMN skype;
ALTER TABLE llx_socpeople DROP COLUMN twitter;
ALTER TABLE llx_socpeople DROP COLUMN facebook;
ALTER TABLE llx_socpeople DROP COLUMN linkedin;
ALTER TABLE llx_socpeople DROP COLUMN instagram;
ALTER TABLE llx_socpeople DROP COLUMN snapchat;
ALTER TABLE llx_socpeople DROP COLUMN googleplus;
ALTER TABLE llx_socpeople DROP COLUMN youtube;
ALTER TABLE llx_socpeople DROP COLUMN whatsapp;

  
>>>>>>> 5baba699
<|MERGE_RESOLUTION|>--- conflicted
+++ resolved
@@ -154,7 +154,6 @@
 INSERT INTO llx_c_forme_juridique (fk_pays, code, libelle) VALUES (20, '2011', 'Ideell förening');
 INSERT INTO llx_c_forme_juridique (fk_pays, code, libelle) VALUES (20, '2012', 'Stiftelse');
 
-
 ALTER TABLE llx_c_holiday_types ADD COLUMN block_if_negative integer NOT NULL DEFAULT 0 AFTER fk_country;
 
 
@@ -383,8 +382,6 @@
 ALTER TABLE llx_societe_perentity ADD COLUMN accountancy_code_supplier varchar(24) AFTER accountancy_code_customer; -- equivalent to code_compta_supplier in llx_societe
 
 ALTER TABLE llx_projet_task ADD COLUMN budget_amount double(24,8) AFTER priority;
-<<<<<<< HEAD
-=======
 
 -- VMYSQL4.1 INSERT INTO llx_boxes_def (file, entity) SELECT  'box_graph_ticket_by_severity.php', 1 FROM DUAL WHERE NOT EXISTS (SELECT * FROM llx_boxes_def WHERE file = 'box_graph_ticket_by_severity.php' AND entity = 1);
 -- VMYSQL4.1 INSERT INTO llx_boxes_def (file, entity) SELECT  'box_graph_nb_ticket_last_x_days.php', 1 FROM DUAL WHERE NOT EXISTS (SELECT * FROM llx_boxes_def WHERE file = 'box_graph_nb_ticket_last_x_days.php' AND entity = 1);
@@ -435,5 +432,4 @@
 ALTER TABLE llx_socpeople DROP COLUMN youtube;
 ALTER TABLE llx_socpeople DROP COLUMN whatsapp;
 
-  
->>>>>>> 5baba699
+  