--
-- Be carefull to requests order.
-- This file must be loaded by calling /install/index.php page
-- when current version is 14.0.0 or higher.
--
-- To restrict request to Mysql version x.y minimum use -- VMYSQLx.y
-- To restrict request to Pgsql version x.y minimum use -- VPGSQLx.y
-- To rename a table:       ALTER TABLE llx_table RENAME TO llx_table_new;
-- To add a column:         ALTER TABLE llx_table ADD COLUMN newcol varchar(60) NOT NULL DEFAULT '0' AFTER existingcol;
-- To rename a column:      ALTER TABLE llx_table CHANGE COLUMN oldname newname varchar(60);
-- To drop a column:        ALTER TABLE llx_table DROP COLUMN oldname;
-- To change type of field: ALTER TABLE llx_table MODIFY COLUMN name varchar(60);
-- To drop a foreign key:   ALTER TABLE llx_table DROP FOREIGN KEY fk_name;
-- To create a unique index ALTER TABLE llx_table ADD UNIQUE INDEX uk_table_field (field);
-- To drop an index:        -- VMYSQL4.1 DROP INDEX nomindex on llx_table;
-- To drop an index:        -- VPGSQL8.2 DROP INDEX nomindex;
-- To make pk to be auto increment (mysql):    -- VMYSQL4.3 ALTER TABLE llx_table CHANGE COLUMN rowid rowid INTEGER NOT NULL AUTO_INCREMENT;
-- To make pk to be auto increment (postgres):
-- -- VPGSQL8.2 CREATE SEQUENCE llx_table_rowid_seq OWNED BY llx_table.rowid;
-- -- VPGSQL8.2 ALTER TABLE llx_table ADD PRIMARY KEY (rowid);
-- -- VPGSQL8.2 ALTER TABLE llx_table ALTER COLUMN rowid SET DEFAULT nextval('llx_table_rowid_seq');
-- -- VPGSQL8.2 SELECT setval('llx_table_rowid_seq', MAX(rowid)) FROM llx_table;
-- To set a field as NULL:                     -- VMYSQL4.3 ALTER TABLE llx_table MODIFY COLUMN name varchar(60) NULL;
-- To set a field as NULL:                     -- VPGSQL8.2 ALTER TABLE llx_table ALTER COLUMN name DROP NOT NULL;
-- To set a field as NOT NULL:                 -- VMYSQL4.3 ALTER TABLE llx_table MODIFY COLUMN name varchar(60) NOT NULL;
-- To set a field as NOT NULL:                 -- VPGSQL8.2 ALTER TABLE llx_table ALTER COLUMN name SET NOT NULL;
-- To set a field as default NULL:             -- VPGSQL8.2 ALTER TABLE llx_table ALTER COLUMN name SET DEFAULT NULL;
-- Note: fields with type BLOB/TEXT can't have default value.
-- To rebuild sequence for postgresql after insert by forcing id autoincrement fields:
-- -- VPGSQL8.2 SELECT dol_util_rebuild_sequences();


-- Missing in v14 or lower

-- VMYSQL4.3 ALTER TABLE llx_partnership MODIFY COLUMN date_partnership_end date NULL;
-- VPGSQL8.2 ALTER TABLE llx_partnership ALTER COLUMN date_partnership_end DROP NOT NULL;

ALTER TABLE llx_accounting_bookkeeping ADD COLUMN date_export datetime DEFAULT NULL;

ALTER TABLE llx_eventorganization_conferenceorboothattendee ADD COLUMN fk_project integer NOT NULL;
ALTER TABLE llx_eventorganization_conferenceorboothattendee ADD COLUMN fk_invoice integer NULL;

ALTER TABLE llx_eventorganization_conferenceorboothattendee DROP FOREIGN KEY fx_eventorganization_conferenceorboothattendee_fk_soc;
ALTER TABLE llx_eventorganization_conferenceorboothattendee DROP FOREIGN KEY fx_eventorganization_conferenceorboothattendee_fk_actioncomm;
ALTER TABLE llx_eventorganization_conferenceorboothattendee DROP FOREIGN KEY fx_eventorganization_conferenceorboothattendee_fk_project;

ALTER TABLE llx_eventorganization_conferenceorboothattendee ADD INDEX idx_eventorganization_conferenceorboothattendee_rowid (rowid);
ALTER TABLE llx_eventorganization_conferenceorboothattendee ADD INDEX idx_eventorganization_conferenceorboothattendee_ref (ref);
ALTER TABLE llx_eventorganization_conferenceorboothattendee ADD INDEX idx_eventorganization_conferenceorboothattendee_fk_soc (fk_soc);
ALTER TABLE llx_eventorganization_conferenceorboothattendee ADD INDEX idx_eventorganization_conferenceorboothattendee_fk_actioncomm (fk_actioncomm);
ALTER TABLE llx_eventorganization_conferenceorboothattendee ADD INDEX idx_eventorganization_conferenceorboothattendee_email (email);
ALTER TABLE llx_eventorganization_conferenceorboothattendee ADD INDEX idx_eventorganization_conferenceorboothattendee_status (status);

-- VMYSQL4.1 DROP INDEX uk_eventorganization_conferenceorboothattendee on llx_eventorganization_conferenceorboothattendee;
-- VPGSQL8.2 DROP INDEX uk_eventorganization_conferenceorboothattendee;

ALTER TABLE llx_eventorganization_conferenceorboothattendee ADD UNIQUE INDEX uk_eventorganization_conferenceorboothattendee(fk_project, email, fk_actioncomm);


-- VMYSQL4.3 ALTER TABLE llx_eventorganization_conferenceorboothattendee MODIFY COLUMN fk_actioncomm integer NULL;
-- VPGSQL8.2 ALTER TABLE llx_eventorganization_conferenceorboothattendee ALTER COLUMN fk_actioncomm DROP NOT NULL;

ALTER TABLE llx_mrp_mo ADD COLUMN last_main_doc varchar(255);

UPDATE llx_extrafields SET elementtype = 'salary' WHERE elementtype = 'payment_salary';
ALTER TABLE llx_payment_salary_extrafields RENAME TO llx_salary_extrafields;
-- VMYSQL4.1 DROP INDEX idx_payment_salary_extrafields on llx_salary_extrafields;
-- VPGSQL8.2 DROP INDEX idx_payment_salary_extrafields;
ALTER TABLE llx_salary_extrafields ADD INDEX idx_salary_extrafields (fk_object);


INSERT INTO llx_c_email_templates (entity, module, type_template, lang, private, fk_user, datec, label, position, active, topic, content, content_lines, enabled, joinfiles) values (0, '', 'conferenceorbooth', '', 0, null, null, '(EventOrganizationEmailAskConf)',       10, 1, '[__[MAIN_INFO_SOCIETE_NOM]__] __(EventOrganizationEmailAskConf)__', '__(Hello)__,<br /><br />__(OrganizationEventConfRequestWasReceived)__<br /><br /><br />__(Sincerely)__<br />__USER_SIGNATURE__', null, '1', null);
INSERT INTO llx_c_email_templates (entity, module, type_template, lang, private, fk_user, datec, label, position, active, topic, content, content_lines, enabled, joinfiles) values (0, '', 'conferenceorbooth', '', 0, null, null, '(EventOrganizationEmailAskBooth)',      20, 1, '[__[MAIN_INFO_SOCIETE_NOM]__] __(EventOrganizationEmailAskBooth)__', '__(Hello)__,<br /><br />__(OrganizationEventBoothRequestWasReceived)__<br /><br /><br />__(Sincerely)__<br />__USER_SIGNATURE__', null, '1', null);
-- TODO Add message for registration only to event  __ONLINE_PAYMENT_TEXT_AND_URL__
INSERT INTO llx_c_email_templates (entity, module, type_template, lang, private, fk_user, datec, label, position, active, topic, content, content_lines, enabled, joinfiles) values (0, '', 'conferenceorbooth', '', 0, null, null, '(EventOrganizationEmailBoothPayment)',  30, 1, '[__[MAIN_INFO_SOCIETE_NOM]__] __(EventOrganizationEmailBoothPayment)__', '__(Hello)__,<br /><br />__(OrganizationEventPaymentOfBoothWasReceived)__<br /><br /><br />__(Sincerely)__<br />__USER_SIGNATURE__', null, '1', null);
INSERT INTO llx_c_email_templates (entity, module, type_template, lang, private, fk_user, datec, label, position, active, topic, content, content_lines, enabled, joinfiles) values (0, '', 'conferenceorbooth', '', 0, null, null, '(EventOrganizationEmailRegistrationPayment)', 40, 1, '[__[MAIN_INFO_SOCIETE_NOM]__] __(EventOrganizationEmailRegistrationPayment)__', '__(Hello)__,<br /><br />__(OrganizationEventPaymentOfRegistrationWasReceived)__<br /><br />__(Sincerely)__<br />__USER_SIGNATURE__', null, '1', null);
INSERT INTO llx_c_email_templates (entity, module, type_template, lang, private, fk_user, datec, label, position, active, topic, content, content_lines, enabled, joinfiles) values (0, '', 'conferenceorbooth', '', 0, null, null, '(EventOrganizationMassEmailAttendees)', 50, 1, '[__[MAIN_INFO_SOCIETE_NOM]__] __(EventOrganizationMassEmailAttendees)__', '__(Hello)__,<br /><br />__(OrganizationEventBulkMailToAttendees)__<br /><br />__(Sincerely)__<br />__USER_SIGNATURE__', null, '1', null);
INSERT INTO llx_c_email_templates (entity, module, type_template, lang, private, fk_user, datec, label, position, active, topic, content, content_lines, enabled, joinfiles) values (0, '', 'conferenceorbooth', '', 0, null, null, '(EventOrganizationMassEmailSpeakers)',  60, 1, '[__[MAIN_INFO_SOCIETE_NOM]__] __(EventOrganizationMassEmailSpeakers)__', '__(Hello)__,<br /><br />__(OrganizationEventBulkMailToSpeakers)__<br /><br />__(Sincerely)__<br />__USER_SIGNATURE__', null, '1', null);

UPDATE llx_c_email_templates SET label = '(EventOrganizationEmailBoothPayment)' WHERE label = '(EventOrganizationEmailSubsBooth)';
UPDATE llx_c_email_templates SET label = '(EventOrganizationEmailRegistrationPayment)' WHERE label = '(EventOrganizationEmailSubsEvent)';


--Fix bad sign on multicompany column for customer invoice lines
UPDATE llx_facturedet SET multicurrency_subprice = -multicurrency_subprice WHERE ((multicurrency_subprice < 0 and subprice > 0) OR (multicurrency_subprice > 0 and subprice < 0));
UPDATE llx_facturedet SET multicurrency_total_ht = -multicurrency_total_ht WHERE ((multicurrency_total_ht < 0 and total_ht > 0) OR (multicurrency_total_ht > 0 and total_ht < 0));
UPDATE llx_facturedet SET multicurrency_total_tva = -multicurrency_total_tva WHERE ((multicurrency_total_tva < 0 and total_tva > 0) OR (multicurrency_total_tva > 0 and total_tva < 0)); 
UPDATE llx_facturedet SET multicurrency_total_ttc = -multicurrency_total_ttc WHERE ((multicurrency_total_ttc < 0 and total_ttc > 0) OR (multicurrency_total_ttc > 0 and total_ttc < 0));  
--Fix bad sign on multicompany column for customer invoices
UPDATE llx_facture SET multicurrency_total_ht = -multicurrency_total_ht WHERE ((multicurrency_total_ht < 0 and total_ht > 0) OR (multicurrency_total_ht > 0 and total_ht < 0));  
UPDATE llx_facture SET multicurrency_total_tva = -multicurrency_total_tva WHERE ((multicurrency_total_tva < 0 and total_tva > 0) OR (multicurrency_total_tva > 0 and total_tva < 0));  
UPDATE llx_facture SET multicurrency_total_ttc = -multicurrency_total_ttc WHERE ((multicurrency_total_ttc < 0 and total_ttc > 0) OR (multicurrency_total_ttc > 0 and total_ttc < 0));  
--Fix bad sign on multicurrency column for supplier invoice lines
UPDATE llx_facture_fourn_det SET multicurrency_subprice = -multicurrency_subprice WHERE ((multicurrency_subprice < 0 and pu_ht > 0) OR (multicurrency_subprice > 0 and pu_ht < 0));
UPDATE llx_facture_fourn_det SET multicurrency_total_ht = -multicurrency_total_ht WHERE ((multicurrency_total_ht < 0 and total_ht > 0) OR (multicurrency_total_ht > 0 and total_ht < 0));
UPDATE llx_facture_fourn_det SET multicurrency_total_tva = -multicurrency_total_tva WHERE ((multicurrency_total_tva < 0 and tva > 0) OR (multicurrency_total_tva > 0 and tva < 0)); 
UPDATE llx_facture_fourn_det SET multicurrency_total_ttc = -multicurrency_total_ttc WHERE ((multicurrency_total_ttc < 0 and total_ttc > 0) OR (multicurrency_total_ttc > 0 and total_ttc < 0));  
--Fix bad sign on multicompany column for customer invoices
UPDATE llx_facture_fourn SET multicurrency_total_ht = -multicurrency_total_ht WHERE ((multicurrency_total_ht < 0 and total_ht > 0) OR (multicurrency_total_ht > 0 and total_ht < 0));  
UPDATE llx_facture_fourn SET multicurrency_total_tva = -multicurrency_total_tva WHERE ((multicurrency_total_tva < 0 and total_tva > 0) OR (multicurrency_total_tva > 0 and total_tva < 0));  
UPDATE llx_facture_fourn SET multicurrency_total_ttc = -multicurrency_total_ttc WHERE ((multicurrency_total_ttc < 0 and total_ttc > 0) OR (multicurrency_total_ttc > 0 and total_ttc < 0));  

ALTER TABLE llx_propaldet ADD COLUMN import_key varchar(14);


-- v15

ALTER TABLE llx_c_partnership_type ADD UNIQUE INDEX uk_c_partnership_type(entity, code);

ALTER TABLE llx_partnership ADD COLUMN fk_type integer DEFAULT 0 NOT NULL;

ALTER TABLE llx_c_holiday_types CHANGE COLUMN newByMonth newbymonth double(8,5) DEFAULT 0 NOT NULL;

ALTER TABLE llx_product ADD COLUMN mandatory_period tinyint NULL DEFAULT 0;

ALTER TABLE llx_holiday ADD COLUMN date_approve   DATETIME DEFAULT NULL;
ALTER TABLE llx_holiday ADD COLUMN fk_user_approve integer DEFAULT NULL;

ALTER TABLE llx_ticket MODIFY COLUMN progress integer;


ALTER TABLE llx_emailcollector_emailcollectoraction MODIFY COLUMN actionparam TEXT;

ALTER TABLE llx_knowledgemanagement_knowledgerecord ADD COLUMN lang varchar(6);
ALTER TABLE llx_knowledgemanagement_knowledgerecord ADD COLUMN entity integer DEFAULT 1;

CREATE TABLE llx_categorie_ticket
(
  fk_categorie  integer NOT NULL,
  fk_ticket    integer NOT NULL,
  import_key    varchar(14)
) ENGINE=innodb;

ALTER TABLE llx_categorie_ticket ADD PRIMARY KEY pk_categorie_ticket (fk_categorie, fk_ticket);
ALTER TABLE llx_categorie_ticket ADD INDEX idx_categorie_ticket_fk_categorie (fk_categorie);
ALTER TABLE llx_categorie_ticket ADD INDEX idx_categorie_ticket_fk_ticket (fk_ticket);

ALTER TABLE llx_categorie_ticket ADD CONSTRAINT fk_categorie_ticket_categorie_rowid FOREIGN KEY (fk_categorie) REFERENCES llx_categorie (rowid);
ALTER TABLE llx_categorie_ticket ADD CONSTRAINT fk_categorie_ticket_ticket_rowid   FOREIGN KEY (fk_ticket) REFERENCES llx_ticket (rowid);
ALTER TABLE llx_product_fournisseur_price MODIFY COLUMN ref_fourn varchar(128);
ALTER TABLE llx_product_customer_price MODIFY COLUMN ref_customer varchar(128);
ALTER TABLE llx_product_association ADD COLUMN rang integer DEFAULT 0;

-- -- add action trigger
INSERT INTO llx_c_action_trigger (code,label,description,elementtype,rang) VALUES ('ORDER_SUPPLIER_CANCEL','Supplier order request canceled','Executed when a supplier order is canceled','order_supplier',13);

ALTER TABLE llx_product ADD COLUMN fk_default_bom integer DEFAULT NULL;

ALTER TABLE llx_mrp_mo ADD COLUMN mrptype integer DEFAULT 0;

DELETE FROM llx_menu WHERE type = 'top' AND module = 'cashdesk' AND mainmenu = 'cashdesk';

INSERT INTO llx_c_action_trigger (code, label, description, elementtype, rang) values ('MEMBER_EXCLUDE', 'Member excluded', 'Executed when a member is excluded', 'member', 27);

CREATE TABLE llx_categorie_knowledgemanagement
(
  fk_categorie  integer NOT NULL,
  fk_knowledgemanagement    integer NOT NULL,
  import_key    varchar(14)
)ENGINE=innodb;

ALTER TABLE llx_categorie_knowledgemanagement ADD PRIMARY KEY pk_categorie_knowledgemanagement (fk_categorie, fk_knowledgemanagement);
ALTER TABLE llx_categorie_knowledgemanagement ADD INDEX idx_categorie_knowledgemanagement_fk_categorie (fk_categorie);
ALTER TABLE llx_categorie_knowledgemanagement ADD INDEX idx_categorie_knowledgemanagement_fk_knowledgemanagement (fk_knowledgemanagement);

ALTER TABLE llx_categorie_knowledgemanagement ADD CONSTRAINT fk_categorie_knowledgemanagement_categorie_rowid FOREIGN KEY (fk_categorie) REFERENCES llx_categorie (rowid);
ALTER TABLE llx_categorie_knowledgemanagement ADD CONSTRAINT fk_categorie_knowledgemanagement_knowledgemanagement_rowid   FOREIGN KEY (fk_knowledgemanagement) REFERENCES llx_knowledgemanagement_knowledgerecord (rowid);

ALTER TABLE llx_product_lot ADD COLUMN barcode varchar(180) DEFAULT NULL;
ALTER TABLE llx_product_lot ADD COLUMN fk_barcode_type integer DEFAULT NULL;

ALTER TABLE llx_projet ADD COLUMN max_attendees integer DEFAULT 0;

ALTER TABLE llx_commande_fournisseur_dispatch ADD COLUMN cost_price double(24,8) DEFAULT 0;

INSERT INTO llx_c_forme_juridique (fk_pays, code, libelle) VALUES (20, '2001', 'Aktiebolag');
INSERT INTO llx_c_forme_juridique (fk_pays, code, libelle) VALUES (20, '2002', 'Publikt aktiebolag (AB publ)');
INSERT INTO llx_c_forme_juridique (fk_pays, code, libelle) VALUES (20, '2003', 'Ekonomisk förening (ek. för.)');
INSERT INTO llx_c_forme_juridique (fk_pays, code, libelle) VALUES (20, '2004', 'Bostadsrättsförening (BRF)');
INSERT INTO llx_c_forme_juridique (fk_pays, code, libelle) VALUES (20, '2005', 'Hyresrättsförening (HRF)');
INSERT INTO llx_c_forme_juridique (fk_pays, code, libelle) VALUES (20, '2006', 'Kooperativ');
INSERT INTO llx_c_forme_juridique (fk_pays, code, libelle) VALUES (20, '2007', 'Enskild firma (EF)');
INSERT INTO llx_c_forme_juridique (fk_pays, code, libelle) VALUES (20, '2008', 'Handelsbolag (HB)');
INSERT INTO llx_c_forme_juridique (fk_pays, code, libelle) VALUES (20, '2009', 'Kommanditbolag (KB)');
INSERT INTO llx_c_forme_juridique (fk_pays, code, libelle) VALUES (20, '2010', 'Enkelt bolag');
INSERT INTO llx_c_forme_juridique (fk_pays, code, libelle) VALUES (20, '2011', 'Ideell förening');
INSERT INTO llx_c_forme_juridique (fk_pays, code, libelle) VALUES (20, '2012', 'Stiftelse');

-- START  GRH/HRM MODULE


CREATE TABLE llx_hrm_evaluation
(
    rowid integer AUTO_INCREMENT PRIMARY KEY NOT NULL,
    ref varchar(128) DEFAULT '(PROV)' NOT NULL,
    label varchar(255),
    description text,
    note_public text,
    note_private text,
    date_creation datetime NOT NULL,
    tms timestamp DEFAULT CURRENT_TIMESTAMP ON UPDATE CURRENT_TIMESTAMP,
    fk_user_creat integer NOT NULL,
    fk_user_modif integer,
    import_key varchar(14),
    status smallint NOT NULL,
    date_eval date,
    fk_user integer NOT NULL,
    fk_job integer NOT NULL
) ENGINE=innodb;
ALTER TABLE llx_hrm_evaluation ADD INDEX idx_hrm_evaluation_rowid (rowid);
ALTER TABLE llx_hrm_evaluation ADD INDEX idx_hrm_evaluation_ref (ref);
ALTER TABLE llx_hrm_evaluation ADD CONSTRAINT llx_hrm_evaluation_fk_user_creat FOREIGN KEY (fk_user_creat) REFERENCES llx_user(rowid);
ALTER TABLE llx_hrm_evaluation ADD INDEX idx_hrm_evaluation_status (status);


create table llx_hrm_evaluation_extrafields
(
    rowid                     integer AUTO_INCREMENT PRIMARY KEY,
    tms                       timestamp DEFAULT CURRENT_TIMESTAMP ON UPDATE CURRENT_TIMESTAMP,
    fk_object                 integer NOT NULL,
    import_key                varchar(14)                          		-- import key
) ENGINE=innodb;

ALTER TABLE llx_hrm_evaluation_extrafields ADD INDEX idx_evaluation_fk_object(fk_object);


CREATE TABLE llx_hrm_evaluationdet
(
    -- BEGIN MODULEBUILDER FIELDS
    rowid integer AUTO_INCREMENT PRIMARY KEY NOT NULL,
    date_creation datetime NOT NULL,
    tms timestamp DEFAULT CURRENT_TIMESTAMP ON UPDATE CURRENT_TIMESTAMP,
    fk_user_creat integer NOT NULL,
    fk_user_modif integer,
    fk_skill integer NOT NULL,
    fk_evaluation integer NOT NULL,
    rankorder integer NOT NULL,
    required_rank integer NOT NULL,
    import_key varchar(14)
) ENGINE=innodb;

ALTER TABLE llx_hrm_evaluationdet ADD INDEX idx_hrm_evaluationdet_rowid (rowid);
ALTER TABLE llx_hrm_evaluationdet ADD CONSTRAINT llx_hrm_evaluationdet_fk_user_creat FOREIGN KEY (fk_user_creat) REFERENCES llx_user(rowid);
ALTER TABLE llx_hrm_evaluationdet ADD INDEX idx_hrm_evaluationdet_fk_skill (fk_skill);
ALTER TABLE llx_hrm_evaluationdet ADD INDEX idx_hrm_evaluationdet_fk_evaluation (fk_evaluation);


create table llx_hrm_evaluationdet_extrafields
(
    rowid                     integer AUTO_INCREMENT PRIMARY KEY,
    tms                       timestamp DEFAULT CURRENT_TIMESTAMP ON UPDATE CURRENT_TIMESTAMP,
    fk_object                 integer NOT NULL,
    import_key                varchar(14)                          		-- import key
) ENGINE=innodb;

ALTER TABLE llx_hrm_evaluationdet_extrafields ADD INDEX idx_evaluationdet_fk_object(fk_object);



CREATE TABLE llx_hrm_job
(
    rowid integer AUTO_INCREMENT PRIMARY KEY NOT NULL,
    label varchar(255) NOT NULL,
    description text,
    date_creation datetime NOT NULL,
    tms timestamp DEFAULT CURRENT_TIMESTAMP ON UPDATE CURRENT_TIMESTAMP,
    deplacement varchar(255),
    note_public text,
    note_private text,
    fk_user_creat integer,
    fk_user_modif integer
) ENGINE=innodb;

ALTER TABLE llx_hrm_job ADD INDEX idx_hrm_job_rowid (rowid);
ALTER TABLE llx_hrm_job ADD INDEX idx_hrm_job_label (label);


create table llx_hrm_job_extrafields
(
    rowid                     integer AUTO_INCREMENT PRIMARY KEY,
    tms                       timestamp DEFAULT CURRENT_TIMESTAMP ON UPDATE CURRENT_TIMESTAMP,
    fk_object                 integer NOT NULL,
    import_key                varchar(14)                          		-- import key
) ENGINE=innodb;

ALTER TABLE llx_hrm_job_extrafields ADD INDEX idx_job_fk_object(fk_object);



CREATE TABLE llx_hrm_job_user(
    rowid integer AUTO_INCREMENT PRIMARY KEY NOT NULL,
    -- ref varchar(128) NOT NULL,
    description text,
    date_creation datetime NOT NULL,
    tms timestamp DEFAULT CURRENT_TIMESTAMP ON UPDATE CURRENT_TIMESTAMP,
    fk_contrat integer,
    fk_user integer,
    fk_job integer NOT NULL,
    date_start date,
    date_end date,
    abort_comment varchar(255),
    note_public text,
    note_private text,
    fk_user_creat integer,
    fk_user_modif integer
) ENGINE=innodb;

ALTER TABLE llx_hrm_job_user ADD COLUMN abort_comment varchar(255);

ALTER TABLE llx_hrm_job_user ADD INDEX idx_hrm_job_user_rowid (rowid);
-- ALTER TABLE llx_hrm_job_user ADD INDEX idx_hrm_job_user_ref (ref);



CREATE TABLE llx_hrm_skill
(
    rowid integer AUTO_INCREMENT PRIMARY KEY NOT NULL,
    label varchar(255),
    description text,
    date_creation datetime NOT NULL,
    tms timestamp DEFAULT CURRENT_TIMESTAMP ON UPDATE CURRENT_TIMESTAMP,
    fk_user_creat integer NOT NULL,
    fk_user_modif integer,
    required_level integer NOT NULL,
    date_validite integer NOT NULL,
    temps_theorique double(24,8) NOT NULL,
    skill_type integer NOT NULL,
    note_public text,
    note_private text
) ENGINE=innodb;

ALTER TABLE llx_hrm_skill ADD INDEX idx_hrm_skill_rowid (rowid);
ALTER TABLE llx_hrm_skill ADD CONSTRAINT llx_hrm_skill_fk_user_creat FOREIGN KEY (fk_user_creat) REFERENCES llx_user(rowid);
ALTER TABLE llx_hrm_skill ADD INDEX idx_hrm_skill_skill_type (skill_type);

create table llx_hrm_skill_extrafields
(
    rowid                     integer AUTO_INCREMENT PRIMARY KEY,
    tms                       timestamp DEFAULT CURRENT_TIMESTAMP ON UPDATE CURRENT_TIMESTAMP,
    fk_object                 integer NOT NULL,
    import_key                varchar(14)                          		-- import key
) ENGINE=innodb;

ALTER TABLE llx_hrm_skill_extrafields ADD INDEX idx_skill_fk_object(fk_object);


CREATE TABLE llx_hrm_skilldet
(
    rowid integer AUTO_INCREMENT PRIMARY KEY NOT NULL,
    description text,
    fk_user_creat integer NOT NULL,
    fk_user_modif integer,
    fk_skill integer NOT NULL,
    rankorder integer
) ENGINE=innodb;

ALTER TABLE llx_hrm_skilldet ADD COLUMN rankorder integer NOT NULL DEFAULT '1';

ALTER TABLE llx_hrm_skilldet ADD INDEX idx_hrm_skilldet_rowid (rowid);
ALTER TABLE llx_hrm_skilldet ADD CONSTRAINT llx_hrm_skilldet_fk_user_creat FOREIGN KEY (fk_user_creat) REFERENCES llx_user(rowid);

CREATE TABLE llx_hrm_skillrank
(
    rowid integer AUTO_INCREMENT PRIMARY KEY NOT NULL,
    fk_skill integer NOT NULL,
    rankorder integer NOT NULL,
    fk_object integer NOT NULL,
    date_creation datetime NOT NULL,
    tms timestamp DEFAULT CURRENT_TIMESTAMP ON UPDATE CURRENT_TIMESTAMP,
    fk_user_creat integer NOT NULL,
    fk_user_modif integer,
    objecttype varchar(128) NOT NULL
) ENGINE=innodb;

ALTER TABLE llx_hrm_skillrank ADD INDEX idx_hrm_skillrank_rowid (rowid);
ALTER TABLE llx_hrm_skillrank ADD INDEX idx_hrm_skillrank_fk_skill (fk_skill);
ALTER TABLE llx_hrm_skillrank ADD CONSTRAINT llx_hrm_skillrank_fk_user_creat FOREIGN KEY (fk_user_creat) REFERENCES llx_user(rowid);

--END  GRH/HRM MODULE

ALTER TABLE llx_c_units ADD COLUMN sortorder smallint AFTER code;

-- Manage accountancy auxiliary account for thirdparties per entity
ALTER TABLE llx_societe_perentity ADD COLUMN accountancy_code_customer varchar(24) AFTER entity;    -- equivalent to code_compta in llx_societe
ALTER TABLE llx_societe_perentity ADD COLUMN accountancy_code_supplier varchar(24) AFTER accountancy_code_customer; -- equivalent to code_compta_supplier in llx_societe

ALTER TABLE llx_projet_task ADD COLUMN budget_amount double(24,8) AFTER priority;

-- VMYSQL4.1 INSERT INTO llx_boxes_def (file, entity) SELECT  'box_graph_ticket_by_severity.php', 1 FROM DUAL WHERE NOT EXISTS (SELECT * FROM llx_boxes_def WHERE file = 'box_graph_ticket_by_severity.php' AND entity = 1);
-- VMYSQL4.1 INSERT INTO llx_boxes_def (file, entity) SELECT  'box_graph_nb_ticket_last_x_days.php', 1 FROM DUAL WHERE NOT EXISTS (SELECT * FROM llx_boxes_def WHERE file = 'box_graph_nb_ticket_last_x_days.php' AND entity = 1);
-- VMYSQL4.1 INSERT INTO llx_boxes_def (file, entity) SELECT  'box_graph_nb_tickets_type.php', 1 FROM DUAL WHERE NOT EXISTS (SELECT * FROM llx_boxes_def WHERE file = 'box_graph_nb_tickets_type.php' AND entity = 1);
-- VMYSQL4.1 INSERT INTO llx_boxes_def (file, entity) SELECT  'box_graph_new_vs_close_ticket.php', 1 FROM DUAL WHERE NOT EXISTS (SELECT * FROM llx_boxes_def WHERE file = 'box_graph_new_vs_close_ticket.php' AND entity = 1);

ALTER TABLE llx_user DROP COLUMN jabberid;
ALTER TABLE llx_user DROP COLUMN skype;
ALTER TABLE llx_user DROP COLUMN twitter;
ALTER TABLE llx_user DROP COLUMN facebook;
ALTER TABLE llx_user DROP COLUMN linkedin;
ALTER TABLE llx_user DROP COLUMN instagram;
ALTER TABLE llx_user DROP COLUMN snapchat;
ALTER TABLE llx_user DROP COLUMN googleplus;
ALTER TABLE llx_user DROP COLUMN youtube;
ALTER TABLE llx_user DROP COLUMN whatsapp;

ALTER TABLE llx_adherent DROP COLUMN jabberid;
ALTER TABLE llx_adherent DROP COLUMN skype;
ALTER TABLE llx_adherent DROP COLUMN twitter;
ALTER TABLE llx_adherent DROP COLUMN facebook;
ALTER TABLE llx_adherent DROP COLUMN linkedin;
ALTER TABLE llx_adherent DROP COLUMN instagram;
ALTER TABLE llx_adherent DROP COLUMN snapchat;
ALTER TABLE llx_adherent DROP COLUMN googleplus;
ALTER TABLE llx_adherent DROP COLUMN youtube;
ALTER TABLE llx_adherent DROP COLUMN whatsapp;

ALTER TABLE llx_societe DROP COLUMN jabberid;
ALTER TABLE llx_societe DROP COLUMN skype;
ALTER TABLE llx_societe DROP COLUMN twitter;
ALTER TABLE llx_societe DROP COLUMN facebook;
ALTER TABLE llx_societe DROP COLUMN linkedin;
ALTER TABLE llx_societe DROP COLUMN instagram;
ALTER TABLE llx_societe DROP COLUMN snapchat;
ALTER TABLE llx_societe DROP COLUMN googleplus;
ALTER TABLE llx_societe DROP COLUMN youtube;
ALTER TABLE llx_societe DROP COLUMN whatsapp;

ALTER TABLE llx_socpeople DROP COLUMN jabberid;
ALTER TABLE llx_socpeople DROP COLUMN skype;
ALTER TABLE llx_socpeople DROP COLUMN twitter;
ALTER TABLE llx_socpeople DROP COLUMN facebook;
ALTER TABLE llx_socpeople DROP COLUMN linkedin;
ALTER TABLE llx_socpeople DROP COLUMN instagram;
ALTER TABLE llx_socpeople DROP COLUMN snapchat;
ALTER TABLE llx_socpeople DROP COLUMN googleplus;
ALTER TABLE llx_socpeople DROP COLUMN youtube;
ALTER TABLE llx_socpeople DROP COLUMN whatsapp;

INSERT INTO llx_c_paiement (id,code,libelle,type,active) values (100, 'KLA', 'Klarna',     1, 0);
INSERT INTO llx_c_paiement (id,code,libelle,type,active) values (101, 'SOF', 'Sofort',     1, 0);
INSERT INTO llx_c_paiement (id,code,libelle,type,active) values (102, 'BAN', 'Bancontact', 1, 0);
INSERT INTO llx_c_paiement (id,code,libelle,type,active) values (103, 'IDE', 'iDeal',      1, 0);
INSERT INTO llx_c_paiement (id,code,libelle,type,active) values (104, 'GIR', 'Giropay',    1, 0);

ALTER TABLE llx_paiement_facture ADD COLUMN multicurrency_code varchar(3);
ALTER TABLE llx_paiement_facture ADD COLUMN multicurrency_tx double(24,8) DEFAULT 1;
ALTER TABLE llx_paiement_facture ADD COLUMN multicurrency_amount double(24,8) DEFAULT 0;

ALTER TABLE llx_paiementfourn_facturefourn ADD COLUMN multicurrency_code varchar(3);
ALTER TABLE llx_paiementfourn_facturefourn ADD COLUMN multicurrency_tx double(24,8) DEFAULT 1;
ALTER TABLE llx_paiementfourn_facturefourn ADD COLUMN multicurrency_amount double(24,8) DEFAULT 0;


ALTER TABLE llx_commande_fournisseur MODIFY COLUMN multicurrency_code varchar(3);
ALTER TABLE llx_commande_fournisseurdet MODIFY COLUMN multicurrency_code varchar(3);
ALTER TABLE llx_commande MODIFY COLUMN multicurrency_code varchar(3);
ALTER TABLE llx_commandedet MODIFY COLUMN multicurrency_code varchar(3);
ALTER TABLE llx_contratdet MODIFY COLUMN multicurrency_code varchar(3);
ALTER TABLE llx_expensereport_det MODIFY COLUMN multicurrency_code varchar(3);
ALTER TABLE llx_expensereport MODIFY COLUMN multicurrency_code varchar(3);
ALTER TABLE llx_facture_fourn_det MODIFY COLUMN multicurrency_code varchar(3);
ALTER TABLE llx_facture_fourn MODIFY COLUMN multicurrency_code varchar(3);
ALTER TABLE llx_facture_rec MODIFY COLUMN multicurrency_code varchar(3);
ALTER TABLE llx_facture MODIFY COLUMN multicurrency_code varchar(3);
ALTER TABLE llx_facturedet_rec MODIFY COLUMN multicurrency_code varchar(3);
ALTER TABLE llx_facturedet MODIFY COLUMN multicurrency_code varchar(3);
ALTER TABLE llx_paiement_facture MODIFY COLUMN multicurrency_code varchar(3);
ALTER TABLE llx_paiementfourn_facturefourn MODIFY COLUMN multicurrency_code varchar(3);
ALTER TABLE llx_product_fournisseur_price_log MODIFY COLUMN multicurrency_code varchar(3);
ALTER TABLE llx_product_fournisseur_price MODIFY COLUMN multicurrency_code varchar(3);
ALTER TABLE llx_product_price_by_qty MODIFY COLUMN multicurrency_code varchar(3);
ALTER TABLE llx_product_price MODIFY COLUMN multicurrency_code varchar(3);
ALTER TABLE llx_propal MODIFY COLUMN multicurrency_code varchar(3);
ALTER TABLE llx_propaldet MODIFY COLUMN multicurrency_code varchar(3);
ALTER TABLE llx_societe MODIFY COLUMN multicurrency_code varchar(3);
ALTER TABLE llx_supplier_proposal MODIFY COLUMN multicurrency_code varchar(3);
ALTER TABLE llx_supplier_proposaldet MODIFY COLUMN multicurrency_code varchar(3);

ALTER TABLE llx_propal ADD COLUMN online_sign_ip varchar(48);
ALTER TABLE llx_propal ADD COLUMN online_sign_name varchar(64);

ALTER TABLE llx_entrepot ADD COLUMN warehouse_usage integer DEFAULT 1;

ALTER TABLE llx_session MODIFY COLUMN user_agent VARCHAR(255) NULL;

ALTER TABLE llx_inventorydet ADD COLUMN fk_movement integer NULL;

ALTER TABLE llx_stock_mouvement MODIFY COLUMN origintype varchar(64);

ALTER TABLE llx_intracommreport CHANGE COLUMN period periods varchar(32);

UPDATE llx_rights_def SET perms = 'writeall' WHERE perms = 'writeall_advance' AND module = 'holiday';


INSERT INTO llx_c_action_trigger (code,label,description,elementtype,rang) values ('USER_CREATE','User created','Executed when a user is created','user',301);
INSERT INTO llx_c_action_trigger (code,label,description,elementtype,rang) values ('USER_MODIFY','User update','Executed when a user is updated','user',302);
INSERT INTO llx_c_action_trigger (code,label,description,elementtype,rang) values ('USER_DELETE','User update','Executed when a user is deleted','user',303);
INSERT INTO llx_c_action_trigger (code,label,description,elementtype,rang) values ('USER_NEW_PASSWORD','User update','Executed when a user is change password','user',304);
INSERT INTO llx_c_action_trigger (code,label,description,elementtype,rang) values ('USER_ENABLEDISABLE','User update','Executed when a user is enable or disable','user',305);

INSERT INTO llx_c_action_trigger (code,label,description,elementtype,rang) values ('HOLIDAY_CREATE','Holiday created','Executed when a holiday is created','holiday',800);
INSERT INTO llx_c_action_trigger (code,label,description,elementtype,rang) values ('HOLIDAY_MODIFY','Holiday modified','Executed when a holiday is modified','holiday',801);
INSERT INTO llx_c_action_trigger (code,label,description,elementtype,rang) values ('HOLIDAY_VALIDATE','Holiday validated','Executed when a holiday is validated','holiday',802);
INSERT INTO llx_c_action_trigger (code,label,description,elementtype,rang) values ('HOLIDAY_APPROVE','Holiday aprouved','Executed when a holiday is aprouved','holiday',803);
INSERT INTO llx_c_action_trigger (code,label,description,elementtype,rang) values ('HOLIDAY_CANCEL','Holiday canceled','Executed when a holiday is canceled','holiday',802);
INSERT INTO llx_c_action_trigger (code,label,description,elementtype,rang) values ('HOLIDAY_DELETE','Holiday deleted','Executed when a holiday is deleted','holiday',804);

<<<<<<< HEAD
ALTER TABLE llx_propal ADD last_main_doc VARCHAR(255) NULL AFTER model_pdf;
=======
-- VMYSQL4.3 ALTER TABLE llx_user MODIFY COLUMN fk_soc integer NULL;
-- VPGSQL8.2 ALTER TABLE llx_user ALTER COLUMN fk_soc DROP NOT NULL;
>>>>>>> 47ce7ef5
<|MERGE_RESOLUTION|>--- conflicted
+++ resolved
@@ -504,9 +504,8 @@
 INSERT INTO llx_c_action_trigger (code,label,description,elementtype,rang) values ('HOLIDAY_CANCEL','Holiday canceled','Executed when a holiday is canceled','holiday',802);
 INSERT INTO llx_c_action_trigger (code,label,description,elementtype,rang) values ('HOLIDAY_DELETE','Holiday deleted','Executed when a holiday is deleted','holiday',804);
 
-<<<<<<< HEAD
+
 ALTER TABLE llx_propal ADD last_main_doc VARCHAR(255) NULL AFTER model_pdf;
-=======
+
 -- VMYSQL4.3 ALTER TABLE llx_user MODIFY COLUMN fk_soc integer NULL;
 -- VPGSQL8.2 ALTER TABLE llx_user ALTER COLUMN fk_soc DROP NOT NULL;
->>>>>>> 47ce7ef5
