--- conflicted
+++ resolved
@@ -120,12 +120,15 @@
 
 INSERT INTO llx_c_action_trigger (code, label, description, elementtype, rang) values ('MEMBER_EXCLUDE', 'Member excluded', 'Executed when a member is excluded', 'member', 27);
 
-<<<<<<< HEAD
 CREATE TABLE llx_product_lang_extrafields
 (
     rowid                     integer AUTO_INCREMENT PRIMARY KEY,
     tms                       timestamp DEFAULT CURRENT_TIMESTAMP ON UPDATE CURRENT_TIMESTAMP,
-=======
+    fk_object                 integer NOT NULL,
+    import_key                varchar(14)                          		-- import key
+) ENGINE=innodb;
+
+ALTER TABLE llx_product_lang_extrafields ADD INDEX idx_product_lang_extrafields (fk_object);
 CREATE TABLE llx_categorie_knowledgemanagement
 (
   fk_categorie  integer NOT NULL,
@@ -224,14 +227,10 @@
 (
     rowid                     integer AUTO_INCREMENT PRIMARY KEY,
     tms                       timestamp,
->>>>>>> 97d97af9
-    fk_object                 integer NOT NULL,
-    import_key                varchar(14)                          		-- import key
-) ENGINE=innodb;
-
-<<<<<<< HEAD
-ALTER TABLE llx_product_lang_extrafields ADD INDEX idx_product_lang_extrafields (fk_object);
-=======
+    fk_object                 integer NOT NULL,
+    import_key                varchar(14)                          		-- import key
+) ENGINE=innodb;
+
 ALTER TABLE llx_hrm_evaluationdet_extrafields ADD INDEX idx_evaluationdet_fk_object(fk_object);
 
 
@@ -438,6 +437,3 @@
 ALTER TABLE llx_socpeople DROP COLUMN googleplus;
 ALTER TABLE llx_socpeople DROP COLUMN youtube;
 ALTER TABLE llx_socpeople DROP COLUMN whatsapp;
-
-  
->>>>>>> 97d97af9
