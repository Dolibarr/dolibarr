--- conflicted
+++ resolved
@@ -93,9 +93,6 @@
 
 INSERT INTO llx_c_action_trigger (code, label, description, elementtype, rang) values ('MEMBER_EXCLUDE', 'Member excluded', 'Executed when a member is excluded', 'member', 27);
 
-<<<<<<< HEAD
-INSERT INTO llx_c_action_trigger (code, label, description, elementtype, rang) values ('MEMBER_EXCLUDE', 'Member excluded', 'Executed when a member is excluded', 'member', 27);
-
 CREATE TABLE llx_categorie_knowledgemanagement
 (
   fk_categorie  integer NOT NULL,
@@ -109,7 +106,6 @@
 
 ALTER TABLE llx_categorie_knowledgemanagement ADD CONSTRAINT fk_categorie_knowledgemanagement_categorie_rowid FOREIGN KEY (fk_categorie) REFERENCES llx_categorie (rowid);
 ALTER TABLE llx_categorie_knowledgemanagement ADD CONSTRAINT fk_categorie_knowledgemanagement_knowledgemanagement_rowid   FOREIGN KEY (fk_knowledgemanagement) REFERENCES llx_knowledgemanagement (rowid);
-=======
+
 ALTER TABLE llx_product_lot ADD COLUMN barcode varchar(180) DEFAULT NULL;
-ALTER TABLE llx_product_lot ADD COLUMN fk_barcode_type integer DEFAULT NULL;
->>>>>>> 9a6f4bf6
+ALTER TABLE llx_product_lot ADD COLUMN fk_barcode_type integer DEFAULT NULL;