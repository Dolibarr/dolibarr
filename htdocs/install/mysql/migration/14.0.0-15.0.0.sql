--
-- Be carefull to requests order.
-- This file must be loaded by calling /install/index.php page
-- when current version is 14.0.0 or higher.
--
-- To restrict request to Mysql version x.y minimum use -- VMYSQLx.y
-- To restrict request to Pgsql version x.y minimum use -- VPGSQLx.y
-- To rename a table:       ALTER TABLE llx_table RENAME TO llx_table_new;
-- To add a column:         ALTER TABLE llx_table ADD COLUMN newcol varchar(60) NOT NULL DEFAULT '0' AFTER existingcol;
-- To rename a column:      ALTER TABLE llx_table CHANGE COLUMN oldname newname varchar(60);
-- To drop a column:        ALTER TABLE llx_table DROP COLUMN oldname;
-- To change type of field: ALTER TABLE llx_table MODIFY COLUMN name varchar(60);
-- To drop a foreign key:   ALTER TABLE llx_table DROP FOREIGN KEY fk_name;
-- To create a unique index ALTER TABLE llx_table ADD UNIQUE INDEX uk_table_field (field);
-- To drop an index:        -- VMYSQL4.1 DROP INDEX nomindex on llx_table;
-- To drop an index:        -- VPGSQL8.2 DROP INDEX nomindex;
-- To make pk to be auto increment (mysql):    -- VMYSQL4.3 ALTER TABLE llx_table CHANGE COLUMN rowid rowid INTEGER NOT NULL AUTO_INCREMENT;
-- To make pk to be auto increment (postgres):
-- -- VPGSQL8.2 CREATE SEQUENCE llx_table_rowid_seq OWNED BY llx_table.rowid;
-- -- VPGSQL8.2 ALTER TABLE llx_table ADD PRIMARY KEY (rowid);
-- -- VPGSQL8.2 ALTER TABLE llx_table ALTER COLUMN rowid SET DEFAULT nextval('llx_table_rowid_seq');
-- -- VPGSQL8.2 SELECT setval('llx_table_rowid_seq', MAX(rowid)) FROM llx_table;
-- To set a field as NULL:                     -- VMYSQL4.3 ALTER TABLE llx_table MODIFY COLUMN name varchar(60) NULL;
-- To set a field as NULL:                     -- VPGSQL8.2 ALTER TABLE llx_table ALTER COLUMN name DROP NOT NULL;
-- To set a field as NOT NULL:                 -- VMYSQL4.3 ALTER TABLE llx_table MODIFY COLUMN name varchar(60) NOT NULL;
-- To set a field as NOT NULL:                 -- VPGSQL8.2 ALTER TABLE llx_table ALTER COLUMN name SET NOT NULL;
-- To set a field as default NULL:             -- VPGSQL8.2 ALTER TABLE llx_table ALTER COLUMN name SET DEFAULT NULL;
-- Note: fields with type BLOB/TEXT can't have default value.
-- To rebuild sequence for postgresql after insert by forcing id autoincrement fields:
-- -- VPGSQL8.2 SELECT dol_util_rebuild_sequences();


-- Missing in v14 or lower

-- VMYSQL4.3 ALTER TABLE llx_partnership MODIFY COLUMN date_partnership_end date NULL;
-- VPGSQL8.2 ALTER TABLE llx_partnership ALTER COLUMN date_partnership_end DROP NOT NULL;


ALTER TABLE llx_eventorganization_conferenceorboothattendee ADD COLUMN fk_project integer NOT NULL;
ALTER TABLE llx_eventorganization_conferenceorboothattendee ADD COLUMN fk_invoice integer NULL;

ALTER TABLE llx_eventorganization_conferenceorboothattendee DROP FOREIGN KEY fx_eventorganization_conferenceorboothattendee_fk_soc;
ALTER TABLE llx_eventorganization_conferenceorboothattendee DROP FOREIGN KEY fx_eventorganization_conferenceorboothattendee_fk_actioncomm;
ALTER TABLE llx_eventorganization_conferenceorboothattendee DROP FOREIGN KEY fx_eventorganization_conferenceorboothattendee_fk_project;

ALTER TABLE llx_eventorganization_conferenceorboothattendee ADD INDEX idx_eventorganization_conferenceorboothattendee_rowid (rowid);
ALTER TABLE llx_eventorganization_conferenceorboothattendee ADD INDEX idx_eventorganization_conferenceorboothattendee_ref (ref);
ALTER TABLE llx_eventorganization_conferenceorboothattendee ADD INDEX idx_eventorganization_conferenceorboothattendee_fk_soc (fk_soc);
ALTER TABLE llx_eventorganization_conferenceorboothattendee ADD INDEX idx_eventorganization_conferenceorboothattendee_fk_actioncomm (fk_actioncomm);
ALTER TABLE llx_eventorganization_conferenceorboothattendee ADD INDEX idx_eventorganization_conferenceorboothattendee_email (email);
ALTER TABLE llx_eventorganization_conferenceorboothattendee ADD INDEX idx_eventorganization_conferenceorboothattendee_status (status);

-- VMYSQL4.1 DROP INDEX uk_eventorganization_conferenceorboothattendee on llx_eventorganization_conferenceorboothattendee;
-- VPGSQL8.2 DROP INDEX uk_eventorganization_conferenceorboothattendee;

ALTER TABLE llx_eventorganization_conferenceorboothattendee ADD UNIQUE INDEX uk_eventorganization_conferenceorboothattendee(fk_project, email, fk_actioncomm);


-- VMYSQL4.3 ALTER TABLE llx_eventorganization_conferenceorboothattendee MODIFY COLUMN fk_actioncomm integer NULL;
-- VPGSQL8.2 ALTER TABLE llx_eventorganization_conferenceorboothattendee ALTER COLUMN fk_actioncomm DROP NOT NULL;



UPDATE llx_extrafields SET elementtype = 'salary' WHERE elementtype = 'payment_salary';
ALTER TABLE llx_payment_salary_extrafields RENAME TO llx_salary_extrafields;
-- VMYSQL4.1 DROP INDEX idx_payment_salary_extrafields on llx_salary_extrafields;
-- VPGSQL8.2 DROP INDEX idx_payment_salary_extrafields;
ALTER TABLE llx_salary_extrafields ADD INDEX idx_salary_extrafields (fk_object);


INSERT INTO llx_c_email_templates (entity, module, type_template, lang, private, fk_user, datec, label, position, active, topic, content, content_lines, enabled, joinfiles) values (0, '', 'conferenceorbooth', '', 0, null, null, '(EventOrganizationEmailAskConf)',       10, 1, '[__[MAIN_INFO_SOCIETE_NOM]__] __(EventOrganizationEmailAskConf)__', '__(Hello)__,<br /><br />__(OrganizationEventConfRequestWasReceived)__<br /><br /><br />__(Sincerely)__<br />__USER_SIGNATURE__', null, '1', null);
INSERT INTO llx_c_email_templates (entity, module, type_template, lang, private, fk_user, datec, label, position, active, topic, content, content_lines, enabled, joinfiles) values (0, '', 'conferenceorbooth', '', 0, null, null, '(EventOrganizationEmailAskBooth)',      20, 1, '[__[MAIN_INFO_SOCIETE_NOM]__] __(EventOrganizationEmailAskBooth)__', '__(Hello)__,<br /><br />__(OrganizationEventBoothRequestWasReceived)__<br /><br /><br />__(Sincerely)__<br />__USER_SIGNATURE__', null, '1', null);
-- TODO Add message for registration only to event  __ONLINE_PAYMENT_TEXT_AND_URL__
INSERT INTO llx_c_email_templates (entity, module, type_template, lang, private, fk_user, datec, label, position, active, topic, content, content_lines, enabled, joinfiles) values (0, '', 'conferenceorbooth', '', 0, null, null, '(EventOrganizationEmailSubsBooth)',     30, 1, '[__[MAIN_INFO_SOCIETE_NOM]__] __(EventOrganizationEmailBoothPayment)__', '__(Hello)__,<br /><br />__(OrganizationEventPaymentOfBoothWasReceived)__<br /><br /><br />__(Sincerely)__<br />__USER_SIGNATURE__', null, '1', null);
INSERT INTO llx_c_email_templates (entity, module, type_template, lang, private, fk_user, datec, label, position, active, topic, content, content_lines, enabled, joinfiles) values (0, '', 'conferenceorbooth', '', 0, null, null, '(EventOrganizationEmailSubsEvent)',     40, 1, '[__[MAIN_INFO_SOCIETE_NOM]__] __(EventOrganizationEmailRegistrationPayment)__', '__(Hello)__,<br /><br />__(OrganizationEventPaymentOfRegistrationWasReceived)__<br /><br />__(Sincerely)__<br />__USER_SIGNATURE__', null, '1', null);
INSERT INTO llx_c_email_templates (entity, module, type_template, lang, private, fk_user, datec, label, position, active, topic, content, content_lines, enabled, joinfiles) values (0, '', 'conferenceorbooth', '', 0, null, null, '(EventOrganizationMassEmailAttendees)', 50, 1, '[__[MAIN_INFO_SOCIETE_NOM]__] __(EventOrganizationMassEmailAttendees)__', '__(Hello)__,<br /><br />__(OrganizationEventBulkMailToAttendees)__<br /><br />__(Sincerely)__<br />__USER_SIGNATURE__', null, '1', null);
INSERT INTO llx_c_email_templates (entity, module, type_template, lang, private, fk_user, datec, label, position, active, topic, content, content_lines, enabled, joinfiles) values (0, '', 'conferenceorbooth', '', 0, null, null, '(EventOrganizationMassEmailSpeakers)',  60, 1, '[__[MAIN_INFO_SOCIETE_NOM]__] __(EventOrganizationMassEmailSpeakers)__', '__(Hello)__,<br /><br />__(OrganizationEventBulkMailToSpeakers)__<br /><br />__(Sincerely)__<br />__USER_SIGNATURE__', null, '1', null);


-- v15
ALTER TABLE llx_product ADD COLUMN mandatory_period tinyint NULL DEFAULT 0;

ALTER TABLE llx_holiday ADD COLUMN date_approve   DATETIME DEFAULT NULL;
ALTER TABLE llx_holiday ADD COLUMN fk_user_approve integer DEFAULT NULL;

ALTER TABLE llx_emailcollector_emailcollectoraction MODIFY COLUMN actionparam TEXT;

ALTER TABLE llx_knowledgemanagement_knowledgerecord ADD COLUMN lang varchar(6);
ALTER TABLE llx_knowledgemanagement_knowledgerecord ADD COLUMN entity integer DEFAULT 1;

CREATE TABLE llx_categorie_ticket
(
  fk_categorie  integer NOT NULL,
  fk_ticket    integer NOT NULL,
  import_key    varchar(14)
) ENGINE=innodb;

ALTER TABLE llx_categorie_ticket ADD PRIMARY KEY pk_categorie_ticket (fk_categorie, fk_ticket);
ALTER TABLE llx_categorie_ticket ADD INDEX idx_categorie_ticket_fk_categorie (fk_categorie);
ALTER TABLE llx_categorie_ticket ADD INDEX idx_categorie_ticket_fk_ticket (fk_ticket);

ALTER TABLE llx_categorie_ticket ADD CONSTRAINT fk_categorie_ticket_categorie_rowid FOREIGN KEY (fk_categorie) REFERENCES llx_categorie (rowid);
ALTER TABLE llx_categorie_ticket ADD CONSTRAINT fk_categorie_ticket_ticket_rowid   FOREIGN KEY (fk_ticket) REFERENCES llx_ticket (rowid);
ALTER TABLE llx_product_fournisseur_price MODIFY COLUMN ref_fourn varchar(128);
ALTER TABLE llx_product_customer_price MODIFY COLUMN ref_customer varchar(128);
ALTER TABLE llx_product_association ADD COLUMN rang integer DEFAULT 0;

-- -- add action trigger
INSERT INTO llx_c_action_trigger (code,label,description,elementtype,rang) VALUES ('ORDER_SUPPLIER_CANCEL','Supplier order request canceled','Executed when a supplier order is canceled','order_supplier',13);

ALTER TABLE llx_product ADD COLUMN fk_default_bom integer DEFAULT NULL;

ALTER TABLE llx_mrp_mo ADD COLUMN mrptype integer DEFAULT 0;

DELETE FROM llx_menu WHERE type = 'top' AND module = 'cashdesk' AND mainmenu = 'cashdesk';

INSERT INTO llx_c_action_trigger (code, label, description, elementtype, rang) values ('MEMBER_EXCLUDE', 'Member excluded', 'Executed when a member is excluded', 'member', 27);

CREATE TABLE llx_categorie_knowledgemanagement
(
  fk_categorie  integer NOT NULL,
  fk_knowledgemanagement    integer NOT NULL,
  import_key    varchar(14)
)ENGINE=innodb;

ALTER TABLE llx_categorie_knowledgemanagement ADD PRIMARY KEY pk_categorie_knowledgemanagement (fk_categorie, fk_knowledgemanagement);
ALTER TABLE llx_categorie_knowledgemanagement ADD INDEX idx_categorie_knowledgemanagement_fk_categorie (fk_categorie);
ALTER TABLE llx_categorie_knowledgemanagement ADD INDEX idx_categorie_knowledgemanagement_fk_knowledgemanagement (fk_knowledgemanagement);

ALTER TABLE llx_categorie_knowledgemanagement ADD CONSTRAINT fk_categorie_knowledgemanagement_categorie_rowid FOREIGN KEY (fk_categorie) REFERENCES llx_categorie (rowid);
ALTER TABLE llx_categorie_knowledgemanagement ADD CONSTRAINT fk_categorie_knowledgemanagement_knowledgemanagement_rowid   FOREIGN KEY (fk_knowledgemanagement) REFERENCES llx_knowledgemanagement_knowledgerecord (rowid);

ALTER TABLE llx_product_lot ADD COLUMN barcode varchar(180) DEFAULT NULL;
ALTER TABLE llx_product_lot ADD COLUMN fk_barcode_type integer DEFAULT NULL;

<<<<<<< HEAD
-- Stock transfers

CREATE TABLE llx_stocktransfer_stocktransfer(
	-- BEGIN MODULEBUILDER FIELDS
	rowid integer AUTO_INCREMENT PRIMARY KEY NOT NULL,
    entity integer  DEFAULT 1 NOT NULL,
	ref varchar(128) DEFAULT '(PROV)' NOT NULL,
	label varchar(255),
	fk_soc integer,
	fk_project integer,
    fk_warehouse_source integer,
    fk_warehouse_destination integer,
    description text,
	note_public text,
	note_private text,
	tms timestamp DEFAULT CURRENT_TIMESTAMP ON UPDATE CURRENT_TIMESTAMP,
    date_creation datetime NOT NULL,
    date_prevue_depart date DEFAULT NULL,
    date_reelle_depart date DEFAULT NULL,
    date_prevue_arrivee date DEFAULT NULL,
    date_reelle_arrivee date DEFAULT NULL,
    lead_time_for_warning integer DEFAULT NULL,
	fk_user_creat integer NOT NULL, 
	fk_user_modif integer, 
	import_key varchar(14), 
	model_pdf varchar(255), 
	last_main_doc varchar(255),
	status smallint NOT NULL,
	fk_incoterms integer, -- for incoterms
    location_incoterms varchar(255)
	-- END MODULEBUILDER FIELDS
) ENGINE=innodb;

ALTER TABLE llx_stocktransfer_stocktransfer ADD INDEX idx_stocktransfer_stocktransfer_rowid (rowid);
ALTER TABLE llx_stocktransfer_stocktransfer ADD INDEX idx_stocktransfer_stocktransfer_ref (ref);
ALTER TABLE llx_stocktransfer_stocktransfer ADD INDEX idx_stocktransfer_stocktransfer_fk_soc (fk_soc);
ALTER TABLE llx_stocktransfer_stocktransfer ADD INDEX idx_stocktransfer_stocktransfer_fk_project (fk_project);
ALTER TABLE llx_stocktransfer_stocktransfer ADD CONSTRAINT llx_stocktransfer_stocktransfer_fk_user_creat FOREIGN KEY (fk_user_creat) REFERENCES llx_user(rowid);
ALTER TABLE llx_stocktransfer_stocktransfer ADD INDEX idx_stocktransfer_stocktransfer_status (status);

CREATE TABLE llx_stocktransfer_stocktransferline(
	-- BEGIN MODULEBUILDER FIELDS
	rowid integer AUTO_INCREMENT PRIMARY KEY NOT NULL, 
	amount double DEFAULT NULL, 
	qty real,
    fk_warehouse_source integer NOT NULL,
    fk_warehouse_destination integer NOT NULL,
	fk_stocktransfer integer NOT NULL, 
	fk_product integer NOT NULL,
    batch varchar(128) DEFAULT NULL,	-- Lot or serial number
    pmp double,
    rang integer DEFAULT 0,
    fk_parent_line integer NULL
	-- END MODULEBUILDER FIELDS
) ENGINE=innodb;

ALTER TABLE llx_stocktransfer_stocktransferline ADD INDEX idx_stocktransfer_stocktransferline_rowid (rowid);

create table llx_stocktransfer_stocktransfer_extrafields
(
  rowid                     integer AUTO_INCREMENT PRIMARY KEY,
  tms                       timestamp,
  fk_object                 integer NOT NULL,
  import_key                varchar(14)                          		-- import key
) ENGINE=innodb;

ALTER TABLE llx_stocktransfer_stocktransfer_extrafields ADD INDEX idx_fk_object(fk_object);

create table llx_stocktransfer_stocktransferline_extrafields
(
  rowid                     integer AUTO_INCREMENT PRIMARY KEY,
  tms                       timestamp,
  fk_object                 integer NOT NULL,
  import_key                varchar(14)                          		-- import key
) ENGINE=innodb;

ALTER TABLE llx_stocktransfer_stocktransferline_extrafields ADD INDEX idx_fk_object(fk_object);

ALTER TABLE llx_stock_mouvement CHANGE origintype origintype VARCHAR(64)
=======
ALTER TABLE llx_projet ADD COLUMN max_attendees integer DEFAULT 0;

ALTER TABLE llx_commande_fournisseur_dispatch ADD COLUMN cost_price double(24,8) DEFAULT 0;

INSERT INTO llx_c_forme_juridique (fk_pays, code, libelle) VALUES (20, '2001', 'Aktiebolag');
INSERT INTO llx_c_forme_juridique (fk_pays, code, libelle) VALUES (20, '2002', 'Publikt aktiebolag (AB publ)');
INSERT INTO llx_c_forme_juridique (fk_pays, code, libelle) VALUES (20, '2003', 'Ekonomisk förening (ek. för.)');
INSERT INTO llx_c_forme_juridique (fk_pays, code, libelle) VALUES (20, '2004', 'Bostadsrättsförening (BRF)');
INSERT INTO llx_c_forme_juridique (fk_pays, code, libelle) VALUES (20, '2005', 'Hyresrättsförening (HRF)');
INSERT INTO llx_c_forme_juridique (fk_pays, code, libelle) VALUES (20, '2006', 'Kooperativ');
INSERT INTO llx_c_forme_juridique (fk_pays, code, libelle) VALUES (20, '2007', 'Enskild firma (EF)');
INSERT INTO llx_c_forme_juridique (fk_pays, code, libelle) VALUES (20, '2008', 'Handelsbolag (HB)');
INSERT INTO llx_c_forme_juridique (fk_pays, code, libelle) VALUES (20, '2009', 'Kommanditbolag (KB)');
INSERT INTO llx_c_forme_juridique (fk_pays, code, libelle) VALUES (20, '2010', 'Enkelt bolag');
INSERT INTO llx_c_forme_juridique (fk_pays, code, libelle) VALUES (20, '2011', 'Ideell förening');
INSERT INTO llx_c_forme_juridique (fk_pays, code, libelle) VALUES (20, '2012', 'Stiftelse');

-- START  GRH/HRM MODULE


CREATE TABLE llx_hrm_evaluation(
    -- BEGIN MODULEBUILDER FIELDS
                                   rowid integer AUTO_INCREMENT PRIMARY KEY NOT NULL,
                                   ref varchar(128) DEFAULT '(PROV)' NOT NULL,
                                   label varchar(255),
                                   description text,
                                   note_public text,
                                   note_private text,
                                   date_creation datetime NOT NULL,
                                   tms timestamp,
                                   fk_user_creat integer NOT NULL,
                                   fk_user_modif integer,
                                   import_key varchar(14),
                                   status smallint NOT NULL,
                                   date_eval date,
                                   fk_user integer NOT NULL,
                                   fk_job integer NOT NULL
    -- END MODULEBUILDER FIELDS
) ENGINE=innodb;
ALTER TABLE llx_hrm_evaluation ADD INDEX idx_hrm_evaluation_rowid (rowid);
ALTER TABLE llx_hrm_evaluation ADD INDEX idx_hrm_evaluation_ref (ref);
ALTER TABLE llx_hrm_evaluation ADD CONSTRAINT llx_hrm_evaluation_fk_user_creat FOREIGN KEY (fk_user_creat) REFERENCES llx_user(rowid);
ALTER TABLE llx_hrm_evaluation ADD INDEX idx_hrm_evaluation_status (status);


create table llx_hrm_evaluation_extrafields
(
    rowid                     integer AUTO_INCREMENT PRIMARY KEY,
    tms                       timestamp,
    fk_object                 integer NOT NULL,
    import_key                varchar(14)                          		-- import key
) ENGINE=innodb;

ALTER TABLE llx_hrm_evaluation_extrafields ADD INDEX idx_evaluation_fk_object(fk_object);


CREATE TABLE llx_hrm_evaluationdet(
    -- BEGIN MODULEBUILDER FIELDS
                                      rowid integer AUTO_INCREMENT PRIMARY KEY NOT NULL,
                                      date_creation datetime NOT NULL,
                                      tms timestamp,
                                      fk_user_creat integer NOT NULL,
                                      fk_user_modif integer,
                                      fk_skill integer NOT NULL,
                                      fk_evaluation integer NOT NULL,
                                      rank integer NOT NULL,
                                      required_rank integer NOT NULL,
                                      import_key varchar(14)
    -- END MODULEBUILDER FIELDS
) ENGINE=innodb;

ALTER TABLE llx_hrm_evaluationdet ADD INDEX idx_hrm_evaluationdet_rowid (rowid);
ALTER TABLE llx_hrm_evaluationdet ADD CONSTRAINT llx_hrm_evaluationdet_fk_user_creat FOREIGN KEY (fk_user_creat) REFERENCES llx_user(rowid);
ALTER TABLE llx_hrm_evaluationdet ADD INDEX idx_hrm_evaluationdet_fk_skill (fk_skill);
ALTER TABLE llx_hrm_evaluationdet ADD INDEX idx_hrm_evaluationdet_fk_evaluation (fk_evaluation);


create table llx_hrm_evaluationdet_extrafields
(
    rowid                     integer AUTO_INCREMENT PRIMARY KEY,
    tms                       timestamp,
    fk_object                 integer NOT NULL,
    import_key                varchar(14)                          		-- import key
) ENGINE=innodb;

ALTER TABLE llx_hrm_evaluationdet_extrafields ADD INDEX idx_evaluationdet_fk_object(fk_object);




CREATE TABLE llx_hrm_job(

                            rowid integer AUTO_INCREMENT PRIMARY KEY NOT NULL,
                            label varchar(255) NOT NULL,
                            description text,
                            date_creation datetime NOT NULL,
                            tms timestamp,
                            deplacement varchar(255),
                            note_public text,
                            note_private text,
                            fk_user_creat integer,
                            fk_user_modif integer

) ENGINE=innodb;

ALTER TABLE llx_hrm_job ADD INDEX idx_hrm_job_rowid (rowid);
ALTER TABLE llx_hrm_job ADD INDEX idx_hrm_job_label (label);


create table llx_hrm_job_extrafields
(
    rowid                     integer AUTO_INCREMENT PRIMARY KEY,
    tms                       timestamp,
    fk_object                 integer NOT NULL,
    import_key                varchar(14)                          		-- import key
) ENGINE=innodb;

ALTER TABLE llx_hrm_job_extrafields ADD INDEX idx_job_fk_object(fk_object);



CREATE TABLE llx_hrm_job_user(
    -- BEGIN MODULEBUILDER FIELDS
                                 rowid integer AUTO_INCREMENT PRIMARY KEY NOT NULL,
                                 -- ref varchar(128) NOT NULL,
                                 description text,
                                 date_creation datetime NOT NULL,
                                 tms timestamp,
                                 fk_contrat integer,
                                 fk_user integer NOT NULL,
                                 fk_job integer NOT NULL,
                                 date_start date,
                                 date_end date,
                                 commentaire_abandon varchar(255),
                                 note_public text,
                                 note_private text,
                                 fk_user_creat integer,
                                 fk_user_modif integer
    -- END MODULEBUILDER FIELDS
) ENGINE=innodb;

ALTER TABLE llx_hrm_job_user ADD INDEX idx_hrm_job_user_rowid (rowid);
-- ALTER TABLE llx_hrm_job_user ADD INDEX idx_hrm_job_user_ref (ref);


create table llx_hrm_job_user_extrafields
(
    rowid                     integer AUTO_INCREMENT PRIMARY KEY,
    tms                       timestamp,
    fk_object                 integer NOT NULL,
    import_key                varchar(14)                          		-- import key
) ENGINE=innodb;

ALTER TABLE llx_hrm_job_user_extrafields ADD INDEX idx_position_fk_object(fk_object);



CREATE TABLE llx_hrm_skill(
    -- BEGIN MODULEBUILDER FIELDS
                              rowid integer AUTO_INCREMENT PRIMARY KEY NOT NULL,
                              label varchar(255),
                              description text,
                              date_creation datetime NOT NULL,
                              tms timestamp,
                              fk_user_creat integer NOT NULL,
                              fk_user_modif integer,
                              required_level integer NOT NULL,
                              date_validite integer NOT NULL,
                              temps_theorique double(24,8) NOT NULL,
                              skill_type integer NOT NULL,
                              note_public text,
                              note_private text
    -- END MODULEBUILDER FIELDS
) ENGINE=innodb;

ALTER TABLE llx_hrm_skill ADD INDEX idx_hrm_skill_rowid (rowid);
ALTER TABLE llx_hrm_skill ADD CONSTRAINT llx_hrm_skill_fk_user_creat FOREIGN KEY (fk_user_creat) REFERENCES llx_user(rowid);
ALTER TABLE llx_hrm_skill ADD INDEX idx_hrm_skill_skill_type (skill_type);

create table llx_hrm_skill_extrafields
(
    rowid                     integer AUTO_INCREMENT PRIMARY KEY,
    tms                       timestamp,
    fk_object                 integer NOT NULL,
    import_key                varchar(14)                          		-- import key
) ENGINE=innodb;

ALTER TABLE llx_hrm_skill_extrafields ADD INDEX idx_skill_fk_object(fk_object);


CREATE TABLE llx_hrm_skilldet(
    -- BEGIN MODULEBUILDER FIELDS
                                 rowid integer AUTO_INCREMENT PRIMARY KEY NOT NULL,
                                 description text,
                                 fk_user_creat integer NOT NULL,
                                 fk_user_modif integer,
                                 fk_skill integer NOT NULL,
                                 rank integer
    -- END MODULEBUILDER FIELDS
) ENGINE=innodb;

ALTER TABLE llx_hrm_skilldet ADD INDEX idx_hrm_skilldet_rowid (rowid);
ALTER TABLE llx_hrm_skilldet ADD CONSTRAINT llx_hrm_skilldet_fk_user_creat FOREIGN KEY (fk_user_creat) REFERENCES llx_user(rowid);

create table llx_hrm_skilldet_extrafields
(
    rowid                     integer AUTO_INCREMENT PRIMARY KEY,
    tms                       timestamp,
    fk_object                 integer NOT NULL,
    import_key                varchar(14)                          		-- import key
) ENGINE=innodb;

ALTER TABLE llx_hrm_skilldet_extrafields ADD INDEX idx_skilldet_fk_object(fk_object);


CREATE TABLE llx_hrm_skillrank(
    -- BEGIN MODULEBUILDER FIELDS
                                  rowid integer AUTO_INCREMENT PRIMARY KEY NOT NULL,
                                  fk_skill integer NOT NULL,
                                  rank integer NOT NULL,
                                  fk_object integer NOT NULL,
                                  date_creation datetime NOT NULL,
                                  tms timestamp DEFAULT CURRENT_TIMESTAMP ON UPDATE CURRENT_TIMESTAMP,
                                  fk_user_creat integer NOT NULL,
                                  fk_user_modif integer,
                                  objecttype varchar(128) NOT NULL
    -- END MODULEBUILDER FIELDS
) ENGINE=innodb;

ALTER TABLE llx_hrm_skillrank ADD INDEX idx_hrm_skillrank_rowid (rowid);
ALTER TABLE llx_hrm_skillrank ADD INDEX idx_hrm_skillrank_fk_skill (fk_skill);
ALTER TABLE llx_hrm_skillrank ADD CONSTRAINT llx_hrm_skillrank_fk_user_creat FOREIGN KEY (fk_user_creat) REFERENCES llx_user(rowid);

--END  GRH/HRM MODULE
>>>>>>> 66310b14
<|MERGE_RESOLUTION|>--- conflicted
+++ resolved
@@ -133,7 +133,241 @@
 ALTER TABLE llx_product_lot ADD COLUMN barcode varchar(180) DEFAULT NULL;
 ALTER TABLE llx_product_lot ADD COLUMN fk_barcode_type integer DEFAULT NULL;
 
-<<<<<<< HEAD
+ALTER TABLE llx_projet ADD COLUMN max_attendees integer DEFAULT 0;
+
+ALTER TABLE llx_commande_fournisseur_dispatch ADD COLUMN cost_price double(24,8) DEFAULT 0;
+
+INSERT INTO llx_c_forme_juridique (fk_pays, code, libelle) VALUES (20, '2001', 'Aktiebolag');
+INSERT INTO llx_c_forme_juridique (fk_pays, code, libelle) VALUES (20, '2002', 'Publikt aktiebolag (AB publ)');
+INSERT INTO llx_c_forme_juridique (fk_pays, code, libelle) VALUES (20, '2003', 'Ekonomisk förening (ek. för.)');
+INSERT INTO llx_c_forme_juridique (fk_pays, code, libelle) VALUES (20, '2004', 'Bostadsrättsförening (BRF)');
+INSERT INTO llx_c_forme_juridique (fk_pays, code, libelle) VALUES (20, '2005', 'Hyresrättsförening (HRF)');
+INSERT INTO llx_c_forme_juridique (fk_pays, code, libelle) VALUES (20, '2006', 'Kooperativ');
+INSERT INTO llx_c_forme_juridique (fk_pays, code, libelle) VALUES (20, '2007', 'Enskild firma (EF)');
+INSERT INTO llx_c_forme_juridique (fk_pays, code, libelle) VALUES (20, '2008', 'Handelsbolag (HB)');
+INSERT INTO llx_c_forme_juridique (fk_pays, code, libelle) VALUES (20, '2009', 'Kommanditbolag (KB)');
+INSERT INTO llx_c_forme_juridique (fk_pays, code, libelle) VALUES (20, '2010', 'Enkelt bolag');
+INSERT INTO llx_c_forme_juridique (fk_pays, code, libelle) VALUES (20, '2011', 'Ideell förening');
+INSERT INTO llx_c_forme_juridique (fk_pays, code, libelle) VALUES (20, '2012', 'Stiftelse');
+
+-- START  GRH/HRM MODULE
+
+
+CREATE TABLE llx_hrm_evaluation(
+    -- BEGIN MODULEBUILDER FIELDS
+                                   rowid integer AUTO_INCREMENT PRIMARY KEY NOT NULL,
+                                   ref varchar(128) DEFAULT '(PROV)' NOT NULL,
+                                   label varchar(255),
+                                   description text,
+                                   note_public text,
+                                   note_private text,
+                                   date_creation datetime NOT NULL,
+                                   tms timestamp,
+                                   fk_user_creat integer NOT NULL,
+                                   fk_user_modif integer,
+                                   import_key varchar(14),
+                                   status smallint NOT NULL,
+                                   date_eval date,
+                                   fk_user integer NOT NULL,
+                                   fk_job integer NOT NULL
+    -- END MODULEBUILDER FIELDS
+) ENGINE=innodb;
+ALTER TABLE llx_hrm_evaluation ADD INDEX idx_hrm_evaluation_rowid (rowid);
+ALTER TABLE llx_hrm_evaluation ADD INDEX idx_hrm_evaluation_ref (ref);
+ALTER TABLE llx_hrm_evaluation ADD CONSTRAINT llx_hrm_evaluation_fk_user_creat FOREIGN KEY (fk_user_creat) REFERENCES llx_user(rowid);
+ALTER TABLE llx_hrm_evaluation ADD INDEX idx_hrm_evaluation_status (status);
+
+
+create table llx_hrm_evaluation_extrafields
+(
+    rowid                     integer AUTO_INCREMENT PRIMARY KEY,
+    tms                       timestamp,
+    fk_object                 integer NOT NULL,
+    import_key                varchar(14)                          		-- import key
+) ENGINE=innodb;
+
+ALTER TABLE llx_hrm_evaluation_extrafields ADD INDEX idx_evaluation_fk_object(fk_object);
+
+
+CREATE TABLE llx_hrm_evaluationdet(
+    -- BEGIN MODULEBUILDER FIELDS
+                                      rowid integer AUTO_INCREMENT PRIMARY KEY NOT NULL,
+                                      date_creation datetime NOT NULL,
+                                      tms timestamp,
+                                      fk_user_creat integer NOT NULL,
+                                      fk_user_modif integer,
+                                      fk_skill integer NOT NULL,
+                                      fk_evaluation integer NOT NULL,
+                                      rank integer NOT NULL,
+                                      required_rank integer NOT NULL,
+                                      import_key varchar(14)
+    -- END MODULEBUILDER FIELDS
+) ENGINE=innodb;
+
+ALTER TABLE llx_hrm_evaluationdet ADD INDEX idx_hrm_evaluationdet_rowid (rowid);
+ALTER TABLE llx_hrm_evaluationdet ADD CONSTRAINT llx_hrm_evaluationdet_fk_user_creat FOREIGN KEY (fk_user_creat) REFERENCES llx_user(rowid);
+ALTER TABLE llx_hrm_evaluationdet ADD INDEX idx_hrm_evaluationdet_fk_skill (fk_skill);
+ALTER TABLE llx_hrm_evaluationdet ADD INDEX idx_hrm_evaluationdet_fk_evaluation (fk_evaluation);
+
+
+create table llx_hrm_evaluationdet_extrafields
+(
+    rowid                     integer AUTO_INCREMENT PRIMARY KEY,
+    tms                       timestamp,
+    fk_object                 integer NOT NULL,
+    import_key                varchar(14)                          		-- import key
+) ENGINE=innodb;
+
+ALTER TABLE llx_hrm_evaluationdet_extrafields ADD INDEX idx_evaluationdet_fk_object(fk_object);
+
+
+
+
+CREATE TABLE llx_hrm_job(
+
+                            rowid integer AUTO_INCREMENT PRIMARY KEY NOT NULL,
+                            label varchar(255) NOT NULL,
+                            description text,
+                            date_creation datetime NOT NULL,
+                            tms timestamp,
+                            deplacement varchar(255),
+                            note_public text,
+                            note_private text,
+                            fk_user_creat integer,
+                            fk_user_modif integer
+
+) ENGINE=innodb;
+
+ALTER TABLE llx_hrm_job ADD INDEX idx_hrm_job_rowid (rowid);
+ALTER TABLE llx_hrm_job ADD INDEX idx_hrm_job_label (label);
+
+
+create table llx_hrm_job_extrafields
+(
+    rowid                     integer AUTO_INCREMENT PRIMARY KEY,
+    tms                       timestamp,
+    fk_object                 integer NOT NULL,
+    import_key                varchar(14)                          		-- import key
+) ENGINE=innodb;
+
+ALTER TABLE llx_hrm_job_extrafields ADD INDEX idx_job_fk_object(fk_object);
+
+
+
+CREATE TABLE llx_hrm_job_user(
+    -- BEGIN MODULEBUILDER FIELDS
+                                 rowid integer AUTO_INCREMENT PRIMARY KEY NOT NULL,
+                                 -- ref varchar(128) NOT NULL,
+                                 description text,
+                                 date_creation datetime NOT NULL,
+                                 tms timestamp,
+                                 fk_contrat integer,
+                                 fk_user integer NOT NULL,
+                                 fk_job integer NOT NULL,
+                                 date_start date,
+                                 date_end date,
+                                 commentaire_abandon varchar(255),
+                                 note_public text,
+                                 note_private text,
+                                 fk_user_creat integer,
+                                 fk_user_modif integer
+    -- END MODULEBUILDER FIELDS
+) ENGINE=innodb;
+
+ALTER TABLE llx_hrm_job_user ADD INDEX idx_hrm_job_user_rowid (rowid);
+-- ALTER TABLE llx_hrm_job_user ADD INDEX idx_hrm_job_user_ref (ref);
+
+
+create table llx_hrm_job_user_extrafields
+(
+    rowid                     integer AUTO_INCREMENT PRIMARY KEY,
+    tms                       timestamp,
+    fk_object                 integer NOT NULL,
+    import_key                varchar(14)                          		-- import key
+) ENGINE=innodb;
+
+ALTER TABLE llx_hrm_job_user_extrafields ADD INDEX idx_position_fk_object(fk_object);
+
+
+
+CREATE TABLE llx_hrm_skill(
+    -- BEGIN MODULEBUILDER FIELDS
+                              rowid integer AUTO_INCREMENT PRIMARY KEY NOT NULL,
+                              label varchar(255),
+                              description text,
+                              date_creation datetime NOT NULL,
+                              tms timestamp,
+                              fk_user_creat integer NOT NULL,
+                              fk_user_modif integer,
+                              required_level integer NOT NULL,
+                              date_validite integer NOT NULL,
+                              temps_theorique double(24,8) NOT NULL,
+                              skill_type integer NOT NULL,
+                              note_public text,
+                              note_private text
+    -- END MODULEBUILDER FIELDS
+) ENGINE=innodb;
+
+ALTER TABLE llx_hrm_skill ADD INDEX idx_hrm_skill_rowid (rowid);
+ALTER TABLE llx_hrm_skill ADD CONSTRAINT llx_hrm_skill_fk_user_creat FOREIGN KEY (fk_user_creat) REFERENCES llx_user(rowid);
+ALTER TABLE llx_hrm_skill ADD INDEX idx_hrm_skill_skill_type (skill_type);
+
+create table llx_hrm_skill_extrafields
+(
+    rowid                     integer AUTO_INCREMENT PRIMARY KEY,
+    tms                       timestamp,
+    fk_object                 integer NOT NULL,
+    import_key                varchar(14)                          		-- import key
+) ENGINE=innodb;
+
+ALTER TABLE llx_hrm_skill_extrafields ADD INDEX idx_skill_fk_object(fk_object);
+
+
+CREATE TABLE llx_hrm_skilldet(
+    -- BEGIN MODULEBUILDER FIELDS
+                                 rowid integer AUTO_INCREMENT PRIMARY KEY NOT NULL,
+                                 description text,
+                                 fk_user_creat integer NOT NULL,
+                                 fk_user_modif integer,
+                                 fk_skill integer NOT NULL,
+                                 rank integer
+    -- END MODULEBUILDER FIELDS
+) ENGINE=innodb;
+
+ALTER TABLE llx_hrm_skilldet ADD INDEX idx_hrm_skilldet_rowid (rowid);
+ALTER TABLE llx_hrm_skilldet ADD CONSTRAINT llx_hrm_skilldet_fk_user_creat FOREIGN KEY (fk_user_creat) REFERENCES llx_user(rowid);
+
+create table llx_hrm_skilldet_extrafields
+(
+    rowid                     integer AUTO_INCREMENT PRIMARY KEY,
+    tms                       timestamp,
+    fk_object                 integer NOT NULL,
+    import_key                varchar(14)                          		-- import key
+) ENGINE=innodb;
+
+ALTER TABLE llx_hrm_skilldet_extrafields ADD INDEX idx_skilldet_fk_object(fk_object);
+
+
+CREATE TABLE llx_hrm_skillrank(
+    -- BEGIN MODULEBUILDER FIELDS
+                                  rowid integer AUTO_INCREMENT PRIMARY KEY NOT NULL,
+                                  fk_skill integer NOT NULL,
+                                  rank integer NOT NULL,
+                                  fk_object integer NOT NULL,
+                                  date_creation datetime NOT NULL,
+                                  tms timestamp DEFAULT CURRENT_TIMESTAMP ON UPDATE CURRENT_TIMESTAMP,
+                                  fk_user_creat integer NOT NULL,
+                                  fk_user_modif integer,
+                                  objecttype varchar(128) NOT NULL
+    -- END MODULEBUILDER FIELDS
+) ENGINE=innodb;
+
+ALTER TABLE llx_hrm_skillrank ADD INDEX idx_hrm_skillrank_rowid (rowid);
+ALTER TABLE llx_hrm_skillrank ADD INDEX idx_hrm_skillrank_fk_skill (fk_skill);
+ALTER TABLE llx_hrm_skillrank ADD CONSTRAINT llx_hrm_skillrank_fk_user_creat FOREIGN KEY (fk_user_creat) REFERENCES llx_user(rowid);
+
+--END  GRH/HRM MODULE
+
 -- Stock transfers
 
 CREATE TABLE llx_stocktransfer_stocktransfer(
@@ -212,240 +446,4 @@
 
 ALTER TABLE llx_stocktransfer_stocktransferline_extrafields ADD INDEX idx_fk_object(fk_object);
 
-ALTER TABLE llx_stock_mouvement CHANGE origintype origintype VARCHAR(64)
-=======
-ALTER TABLE llx_projet ADD COLUMN max_attendees integer DEFAULT 0;
-
-ALTER TABLE llx_commande_fournisseur_dispatch ADD COLUMN cost_price double(24,8) DEFAULT 0;
-
-INSERT INTO llx_c_forme_juridique (fk_pays, code, libelle) VALUES (20, '2001', 'Aktiebolag');
-INSERT INTO llx_c_forme_juridique (fk_pays, code, libelle) VALUES (20, '2002', 'Publikt aktiebolag (AB publ)');
-INSERT INTO llx_c_forme_juridique (fk_pays, code, libelle) VALUES (20, '2003', 'Ekonomisk förening (ek. för.)');
-INSERT INTO llx_c_forme_juridique (fk_pays, code, libelle) VALUES (20, '2004', 'Bostadsrättsförening (BRF)');
-INSERT INTO llx_c_forme_juridique (fk_pays, code, libelle) VALUES (20, '2005', 'Hyresrättsförening (HRF)');
-INSERT INTO llx_c_forme_juridique (fk_pays, code, libelle) VALUES (20, '2006', 'Kooperativ');
-INSERT INTO llx_c_forme_juridique (fk_pays, code, libelle) VALUES (20, '2007', 'Enskild firma (EF)');
-INSERT INTO llx_c_forme_juridique (fk_pays, code, libelle) VALUES (20, '2008', 'Handelsbolag (HB)');
-INSERT INTO llx_c_forme_juridique (fk_pays, code, libelle) VALUES (20, '2009', 'Kommanditbolag (KB)');
-INSERT INTO llx_c_forme_juridique (fk_pays, code, libelle) VALUES (20, '2010', 'Enkelt bolag');
-INSERT INTO llx_c_forme_juridique (fk_pays, code, libelle) VALUES (20, '2011', 'Ideell förening');
-INSERT INTO llx_c_forme_juridique (fk_pays, code, libelle) VALUES (20, '2012', 'Stiftelse');
-
--- START  GRH/HRM MODULE
-
-
-CREATE TABLE llx_hrm_evaluation(
-    -- BEGIN MODULEBUILDER FIELDS
-                                   rowid integer AUTO_INCREMENT PRIMARY KEY NOT NULL,
-                                   ref varchar(128) DEFAULT '(PROV)' NOT NULL,
-                                   label varchar(255),
-                                   description text,
-                                   note_public text,
-                                   note_private text,
-                                   date_creation datetime NOT NULL,
-                                   tms timestamp,
-                                   fk_user_creat integer NOT NULL,
-                                   fk_user_modif integer,
-                                   import_key varchar(14),
-                                   status smallint NOT NULL,
-                                   date_eval date,
-                                   fk_user integer NOT NULL,
-                                   fk_job integer NOT NULL
-    -- END MODULEBUILDER FIELDS
-) ENGINE=innodb;
-ALTER TABLE llx_hrm_evaluation ADD INDEX idx_hrm_evaluation_rowid (rowid);
-ALTER TABLE llx_hrm_evaluation ADD INDEX idx_hrm_evaluation_ref (ref);
-ALTER TABLE llx_hrm_evaluation ADD CONSTRAINT llx_hrm_evaluation_fk_user_creat FOREIGN KEY (fk_user_creat) REFERENCES llx_user(rowid);
-ALTER TABLE llx_hrm_evaluation ADD INDEX idx_hrm_evaluation_status (status);
-
-
-create table llx_hrm_evaluation_extrafields
-(
-    rowid                     integer AUTO_INCREMENT PRIMARY KEY,
-    tms                       timestamp,
-    fk_object                 integer NOT NULL,
-    import_key                varchar(14)                          		-- import key
-) ENGINE=innodb;
-
-ALTER TABLE llx_hrm_evaluation_extrafields ADD INDEX idx_evaluation_fk_object(fk_object);
-
-
-CREATE TABLE llx_hrm_evaluationdet(
-    -- BEGIN MODULEBUILDER FIELDS
-                                      rowid integer AUTO_INCREMENT PRIMARY KEY NOT NULL,
-                                      date_creation datetime NOT NULL,
-                                      tms timestamp,
-                                      fk_user_creat integer NOT NULL,
-                                      fk_user_modif integer,
-                                      fk_skill integer NOT NULL,
-                                      fk_evaluation integer NOT NULL,
-                                      rank integer NOT NULL,
-                                      required_rank integer NOT NULL,
-                                      import_key varchar(14)
-    -- END MODULEBUILDER FIELDS
-) ENGINE=innodb;
-
-ALTER TABLE llx_hrm_evaluationdet ADD INDEX idx_hrm_evaluationdet_rowid (rowid);
-ALTER TABLE llx_hrm_evaluationdet ADD CONSTRAINT llx_hrm_evaluationdet_fk_user_creat FOREIGN KEY (fk_user_creat) REFERENCES llx_user(rowid);
-ALTER TABLE llx_hrm_evaluationdet ADD INDEX idx_hrm_evaluationdet_fk_skill (fk_skill);
-ALTER TABLE llx_hrm_evaluationdet ADD INDEX idx_hrm_evaluationdet_fk_evaluation (fk_evaluation);
-
-
-create table llx_hrm_evaluationdet_extrafields
-(
-    rowid                     integer AUTO_INCREMENT PRIMARY KEY,
-    tms                       timestamp,
-    fk_object                 integer NOT NULL,
-    import_key                varchar(14)                          		-- import key
-) ENGINE=innodb;
-
-ALTER TABLE llx_hrm_evaluationdet_extrafields ADD INDEX idx_evaluationdet_fk_object(fk_object);
-
-
-
-
-CREATE TABLE llx_hrm_job(
-
-                            rowid integer AUTO_INCREMENT PRIMARY KEY NOT NULL,
-                            label varchar(255) NOT NULL,
-                            description text,
-                            date_creation datetime NOT NULL,
-                            tms timestamp,
-                            deplacement varchar(255),
-                            note_public text,
-                            note_private text,
-                            fk_user_creat integer,
-                            fk_user_modif integer
-
-) ENGINE=innodb;
-
-ALTER TABLE llx_hrm_job ADD INDEX idx_hrm_job_rowid (rowid);
-ALTER TABLE llx_hrm_job ADD INDEX idx_hrm_job_label (label);
-
-
-create table llx_hrm_job_extrafields
-(
-    rowid                     integer AUTO_INCREMENT PRIMARY KEY,
-    tms                       timestamp,
-    fk_object                 integer NOT NULL,
-    import_key                varchar(14)                          		-- import key
-) ENGINE=innodb;
-
-ALTER TABLE llx_hrm_job_extrafields ADD INDEX idx_job_fk_object(fk_object);
-
-
-
-CREATE TABLE llx_hrm_job_user(
-    -- BEGIN MODULEBUILDER FIELDS
-                                 rowid integer AUTO_INCREMENT PRIMARY KEY NOT NULL,
-                                 -- ref varchar(128) NOT NULL,
-                                 description text,
-                                 date_creation datetime NOT NULL,
-                                 tms timestamp,
-                                 fk_contrat integer,
-                                 fk_user integer NOT NULL,
-                                 fk_job integer NOT NULL,
-                                 date_start date,
-                                 date_end date,
-                                 commentaire_abandon varchar(255),
-                                 note_public text,
-                                 note_private text,
-                                 fk_user_creat integer,
-                                 fk_user_modif integer
-    -- END MODULEBUILDER FIELDS
-) ENGINE=innodb;
-
-ALTER TABLE llx_hrm_job_user ADD INDEX idx_hrm_job_user_rowid (rowid);
--- ALTER TABLE llx_hrm_job_user ADD INDEX idx_hrm_job_user_ref (ref);
-
-
-create table llx_hrm_job_user_extrafields
-(
-    rowid                     integer AUTO_INCREMENT PRIMARY KEY,
-    tms                       timestamp,
-    fk_object                 integer NOT NULL,
-    import_key                varchar(14)                          		-- import key
-) ENGINE=innodb;
-
-ALTER TABLE llx_hrm_job_user_extrafields ADD INDEX idx_position_fk_object(fk_object);
-
-
-
-CREATE TABLE llx_hrm_skill(
-    -- BEGIN MODULEBUILDER FIELDS
-                              rowid integer AUTO_INCREMENT PRIMARY KEY NOT NULL,
-                              label varchar(255),
-                              description text,
-                              date_creation datetime NOT NULL,
-                              tms timestamp,
-                              fk_user_creat integer NOT NULL,
-                              fk_user_modif integer,
-                              required_level integer NOT NULL,
-                              date_validite integer NOT NULL,
-                              temps_theorique double(24,8) NOT NULL,
-                              skill_type integer NOT NULL,
-                              note_public text,
-                              note_private text
-    -- END MODULEBUILDER FIELDS
-) ENGINE=innodb;
-
-ALTER TABLE llx_hrm_skill ADD INDEX idx_hrm_skill_rowid (rowid);
-ALTER TABLE llx_hrm_skill ADD CONSTRAINT llx_hrm_skill_fk_user_creat FOREIGN KEY (fk_user_creat) REFERENCES llx_user(rowid);
-ALTER TABLE llx_hrm_skill ADD INDEX idx_hrm_skill_skill_type (skill_type);
-
-create table llx_hrm_skill_extrafields
-(
-    rowid                     integer AUTO_INCREMENT PRIMARY KEY,
-    tms                       timestamp,
-    fk_object                 integer NOT NULL,
-    import_key                varchar(14)                          		-- import key
-) ENGINE=innodb;
-
-ALTER TABLE llx_hrm_skill_extrafields ADD INDEX idx_skill_fk_object(fk_object);
-
-
-CREATE TABLE llx_hrm_skilldet(
-    -- BEGIN MODULEBUILDER FIELDS
-                                 rowid integer AUTO_INCREMENT PRIMARY KEY NOT NULL,
-                                 description text,
-                                 fk_user_creat integer NOT NULL,
-                                 fk_user_modif integer,
-                                 fk_skill integer NOT NULL,
-                                 rank integer
-    -- END MODULEBUILDER FIELDS
-) ENGINE=innodb;
-
-ALTER TABLE llx_hrm_skilldet ADD INDEX idx_hrm_skilldet_rowid (rowid);
-ALTER TABLE llx_hrm_skilldet ADD CONSTRAINT llx_hrm_skilldet_fk_user_creat FOREIGN KEY (fk_user_creat) REFERENCES llx_user(rowid);
-
-create table llx_hrm_skilldet_extrafields
-(
-    rowid                     integer AUTO_INCREMENT PRIMARY KEY,
-    tms                       timestamp,
-    fk_object                 integer NOT NULL,
-    import_key                varchar(14)                          		-- import key
-) ENGINE=innodb;
-
-ALTER TABLE llx_hrm_skilldet_extrafields ADD INDEX idx_skilldet_fk_object(fk_object);
-
-
-CREATE TABLE llx_hrm_skillrank(
-    -- BEGIN MODULEBUILDER FIELDS
-                                  rowid integer AUTO_INCREMENT PRIMARY KEY NOT NULL,
-                                  fk_skill integer NOT NULL,
-                                  rank integer NOT NULL,
-                                  fk_object integer NOT NULL,
-                                  date_creation datetime NOT NULL,
-                                  tms timestamp DEFAULT CURRENT_TIMESTAMP ON UPDATE CURRENT_TIMESTAMP,
-                                  fk_user_creat integer NOT NULL,
-                                  fk_user_modif integer,
-                                  objecttype varchar(128) NOT NULL
-    -- END MODULEBUILDER FIELDS
-) ENGINE=innodb;
-
-ALTER TABLE llx_hrm_skillrank ADD INDEX idx_hrm_skillrank_rowid (rowid);
-ALTER TABLE llx_hrm_skillrank ADD INDEX idx_hrm_skillrank_fk_skill (fk_skill);
-ALTER TABLE llx_hrm_skillrank ADD CONSTRAINT llx_hrm_skillrank_fk_user_creat FOREIGN KEY (fk_user_creat) REFERENCES llx_user(rowid);
-
---END  GRH/HRM MODULE
->>>>>>> 66310b14
+ALTER TABLE llx_stock_mouvement CHANGE origintype origintype VARCHAR(64)