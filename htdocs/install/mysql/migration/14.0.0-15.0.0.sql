--
-- Be carefull to requests order.
-- This file must be loaded by calling /install/index.php page
-- when current version is 14.0.0 or higher.
--
-- To restrict request to Mysql version x.y minimum use -- VMYSQLx.y
-- To restrict request to Pgsql version x.y minimum use -- VPGSQLx.y
-- To rename a table:       ALTER TABLE llx_table RENAME TO llx_table_new;
-- To add a column:         ALTER TABLE llx_table ADD COLUMN newcol varchar(60) NOT NULL DEFAULT '0' AFTER existingcol;
-- To rename a column:      ALTER TABLE llx_table CHANGE COLUMN oldname newname varchar(60);
-- To drop a column:        ALTER TABLE llx_table DROP COLUMN oldname;
-- To change type of field: ALTER TABLE llx_table MODIFY COLUMN name varchar(60);
-- To drop a foreign key:   ALTER TABLE llx_table DROP FOREIGN KEY fk_name;
-- To create a unique index ALTER TABLE llx_table ADD UNIQUE INDEX uk_table_field (field);
-- To drop an index:        -- VMYSQL4.1 DROP INDEX nomindex on llx_table;
-- To drop an index:        -- VPGSQL8.2 DROP INDEX nomindex;
-- To make pk to be auto increment (mysql):    -- VMYSQL4.3 ALTER TABLE llx_table CHANGE COLUMN rowid rowid INTEGER NOT NULL AUTO_INCREMENT;
-- To make pk to be auto increment (postgres):
-- -- VPGSQL8.2 CREATE SEQUENCE llx_table_rowid_seq OWNED BY llx_table.rowid;
-- -- VPGSQL8.2 ALTER TABLE llx_table ADD PRIMARY KEY (rowid);
-- -- VPGSQL8.2 ALTER TABLE llx_table ALTER COLUMN rowid SET DEFAULT nextval('llx_table_rowid_seq');
-- -- VPGSQL8.2 SELECT setval('llx_table_rowid_seq', MAX(rowid)) FROM llx_table;
-- To set a field as NULL:                     -- VMYSQL4.3 ALTER TABLE llx_table MODIFY COLUMN name varchar(60) NULL;
-- To set a field as NULL:                     -- VPGSQL8.2 ALTER TABLE llx_table ALTER COLUMN name DROP NOT NULL;
-- To set a field as NOT NULL:                 -- VMYSQL4.3 ALTER TABLE llx_table MODIFY COLUMN name varchar(60) NOT NULL;
-- To set a field as NOT NULL:                 -- VPGSQL8.2 ALTER TABLE llx_table ALTER COLUMN name SET NOT NULL;
-- To set a field as default NULL:             -- VPGSQL8.2 ALTER TABLE llx_table ALTER COLUMN name SET DEFAULT NULL;
-- Note: fields with type BLOB/TEXT can't have default value.
-- To rebuild sequence for postgresql after insert by forcing id autoincrement fields:
-- -- VPGSQL8.2 SELECT dol_util_rebuild_sequences();


-- Missing in v14 or lower

-- VMYSQL4.3 ALTER TABLE llx_partnership MODIFY COLUMN date_partnership_end date NULL;
-- VPGSQL8.2 ALTER TABLE llx_partnership ALTER COLUMN date_partnership_end DROP NOT NULL;

ALTER TABLE llx_accounting_bookkeeping ADD COLUMN date_export datetime DEFAULT NULL;

ALTER TABLE llx_eventorganization_conferenceorboothattendee ADD COLUMN fk_project integer NOT NULL;
ALTER TABLE llx_eventorganization_conferenceorboothattendee ADD COLUMN fk_invoice integer NULL;

ALTER TABLE llx_eventorganization_conferenceorboothattendee DROP FOREIGN KEY fx_eventorganization_conferenceorboothattendee_fk_soc;
ALTER TABLE llx_eventorganization_conferenceorboothattendee DROP FOREIGN KEY fx_eventorganization_conferenceorboothattendee_fk_actioncomm;
ALTER TABLE llx_eventorganization_conferenceorboothattendee DROP FOREIGN KEY fx_eventorganization_conferenceorboothattendee_fk_project;

ALTER TABLE llx_eventorganization_conferenceorboothattendee ADD INDEX idx_eventorganization_conferenceorboothattendee_rowid (rowid);
ALTER TABLE llx_eventorganization_conferenceorboothattendee ADD INDEX idx_eventorganization_conferenceorboothattendee_ref (ref);
ALTER TABLE llx_eventorganization_conferenceorboothattendee ADD INDEX idx_eventorganization_conferenceorboothattendee_fk_soc (fk_soc);
ALTER TABLE llx_eventorganization_conferenceorboothattendee ADD INDEX idx_eventorganization_conferenceorboothattendee_fk_actioncomm (fk_actioncomm);
ALTER TABLE llx_eventorganization_conferenceorboothattendee ADD INDEX idx_eventorganization_conferenceorboothattendee_email (email);
ALTER TABLE llx_eventorganization_conferenceorboothattendee ADD INDEX idx_eventorganization_conferenceorboothattendee_status (status);

-- VMYSQL4.1 DROP INDEX uk_eventorganization_conferenceorboothattendee on llx_eventorganization_conferenceorboothattendee;
-- VPGSQL8.2 DROP INDEX uk_eventorganization_conferenceorboothattendee;

ALTER TABLE llx_eventorganization_conferenceorboothattendee ADD UNIQUE INDEX uk_eventorganization_conferenceorboothattendee(fk_project, email, fk_actioncomm);


-- VMYSQL4.3 ALTER TABLE llx_eventorganization_conferenceorboothattendee MODIFY COLUMN fk_actioncomm integer NULL;
-- VPGSQL8.2 ALTER TABLE llx_eventorganization_conferenceorboothattendee ALTER COLUMN fk_actioncomm DROP NOT NULL;

ALTER TABLE llx_mrp_mo ADD COLUMN last_main_doc varchar(255);

UPDATE llx_extrafields SET elementtype = 'salary' WHERE elementtype = 'payment_salary';
ALTER TABLE llx_payment_salary_extrafields RENAME TO llx_salary_extrafields;
-- VMYSQL4.1 DROP INDEX idx_payment_salary_extrafields on llx_salary_extrafields;
-- VPGSQL8.2 DROP INDEX idx_payment_salary_extrafields;
ALTER TABLE llx_salary_extrafields ADD INDEX idx_salary_extrafields (fk_object);


INSERT INTO llx_c_email_templates (entity, module, type_template, lang, private, fk_user, datec, label, position, active, topic, content, content_lines, enabled, joinfiles) values (0, '', 'conferenceorbooth', '', 0, null, null, '(EventOrganizationEmailAskConf)',       10, 1, '[__[MAIN_INFO_SOCIETE_NOM]__] __(EventOrganizationEmailAskConf)__', '__(Hello)__,<br /><br />__(OrganizationEventConfRequestWasReceived)__<br /><br /><br />__(Sincerely)__<br />__USER_SIGNATURE__', null, '1', null);
INSERT INTO llx_c_email_templates (entity, module, type_template, lang, private, fk_user, datec, label, position, active, topic, content, content_lines, enabled, joinfiles) values (0, '', 'conferenceorbooth', '', 0, null, null, '(EventOrganizationEmailAskBooth)',      20, 1, '[__[MAIN_INFO_SOCIETE_NOM]__] __(EventOrganizationEmailAskBooth)__', '__(Hello)__,<br /><br />__(OrganizationEventBoothRequestWasReceived)__<br /><br /><br />__(Sincerely)__<br />__USER_SIGNATURE__', null, '1', null);
-- TODO Add message for registration only to event  __ONLINE_PAYMENT_TEXT_AND_URL__
INSERT INTO llx_c_email_templates (entity, module, type_template, lang, private, fk_user, datec, label, position, active, topic, content, content_lines, enabled, joinfiles) values (0, '', 'conferenceorbooth', '', 0, null, null, '(EventOrganizationEmailBoothPayment)',  30, 1, '[__[MAIN_INFO_SOCIETE_NOM]__] __(EventOrganizationEmailBoothPayment)__', '__(Hello)__,<br /><br />__(OrganizationEventPaymentOfBoothWasReceived)__<br /><br /><br />__(Sincerely)__<br />__USER_SIGNATURE__', null, '1', null);
INSERT INTO llx_c_email_templates (entity, module, type_template, lang, private, fk_user, datec, label, position, active, topic, content, content_lines, enabled, joinfiles) values (0, '', 'conferenceorbooth', '', 0, null, null, '(EventOrganizationEmailRegistrationPayment)', 40, 1, '[__[MAIN_INFO_SOCIETE_NOM]__] __(EventOrganizationEmailRegistrationPayment)__', '__(Hello)__,<br /><br />__(OrganizationEventPaymentOfRegistrationWasReceived)__<br /><br />__(Sincerely)__<br />__USER_SIGNATURE__', null, '1', null);
INSERT INTO llx_c_email_templates (entity, module, type_template, lang, private, fk_user, datec, label, position, active, topic, content, content_lines, enabled, joinfiles) values (0, '', 'conferenceorbooth', '', 0, null, null, '(EventOrganizationMassEmailAttendees)', 50, 1, '[__[MAIN_INFO_SOCIETE_NOM]__] __(EventOrganizationMassEmailAttendees)__', '__(Hello)__,<br /><br />__(OrganizationEventBulkMailToAttendees)__<br /><br />__(Sincerely)__<br />__USER_SIGNATURE__', null, '1', null);
INSERT INTO llx_c_email_templates (entity, module, type_template, lang, private, fk_user, datec, label, position, active, topic, content, content_lines, enabled, joinfiles) values (0, '', 'conferenceorbooth', '', 0, null, null, '(EventOrganizationMassEmailSpeakers)',  60, 1, '[__[MAIN_INFO_SOCIETE_NOM]__] __(EventOrganizationMassEmailSpeakers)__', '__(Hello)__,<br /><br />__(OrganizationEventBulkMailToSpeakers)__<br /><br />__(Sincerely)__<br />__USER_SIGNATURE__', null, '1', null);

UPDATE llx_c_email_templates SET label = '(EventOrganizationEmailBoothPayment)' WHERE label = '(EventOrganizationEmailSubsBooth)';
UPDATE llx_c_email_templates SET label = '(EventOrganizationEmailRegistrationPayment)' WHERE label = '(EventOrganizationEmailSubsEvent)';


--Fix bad sign on multicompany column for customer invoice lines
UPDATE llx_facturedet SET multicurrency_subprice = -multicurrency_subprice WHERE ((multicurrency_subprice < 0 and subprice > 0) OR (multicurrency_subprice > 0 and subprice < 0));
UPDATE llx_facturedet SET multicurrency_total_ht = -multicurrency_total_ht WHERE ((multicurrency_total_ht < 0 and total_ht > 0) OR (multicurrency_total_ht > 0 and total_ht < 0));
UPDATE llx_facturedet SET multicurrency_total_tva = -multicurrency_total_tva WHERE ((multicurrency_total_tva < 0 and total_tva > 0) OR (multicurrency_total_tva > 0 and total_tva < 0)); 
UPDATE llx_facturedet SET multicurrency_total_ttc = -multicurrency_total_ttc WHERE ((multicurrency_total_ttc < 0 and total_ttc > 0) OR (multicurrency_total_ttc > 0 and total_ttc < 0));  
--Fix bad sign on multicompany column for customer invoices
UPDATE llx_facture SET multicurrency_total_ht = -multicurrency_total_ht WHERE ((multicurrency_total_ht < 0 and total_ht > 0) OR (multicurrency_total_ht > 0 and total_ht < 0));  
UPDATE llx_facture SET multicurrency_total_tva = -multicurrency_total_tva WHERE ((multicurrency_total_tva < 0 and total_tva > 0) OR (multicurrency_total_tva > 0 and total_tva < 0));  
UPDATE llx_facture SET multicurrency_total_ttc = -multicurrency_total_ttc WHERE ((multicurrency_total_ttc < 0 and total_ttc > 0) OR (multicurrency_total_ttc > 0 and total_ttc < 0));  
--Fix bad sign on multicurrency column for supplier invoice lines
UPDATE llx_facture_fourn_det SET multicurrency_subprice = -multicurrency_subprice WHERE ((multicurrency_subprice < 0 and pu_ht > 0) OR (multicurrency_subprice > 0 and pu_ht < 0));
UPDATE llx_facture_fourn_det SET multicurrency_total_ht = -multicurrency_total_ht WHERE ((multicurrency_total_ht < 0 and total_ht > 0) OR (multicurrency_total_ht > 0 and total_ht < 0));
UPDATE llx_facture_fourn_det SET multicurrency_total_tva = -multicurrency_total_tva WHERE ((multicurrency_total_tva < 0 and tva > 0) OR (multicurrency_total_tva > 0 and tva < 0)); 
UPDATE llx_facture_fourn_det SET multicurrency_total_ttc = -multicurrency_total_ttc WHERE ((multicurrency_total_ttc < 0 and total_ttc > 0) OR (multicurrency_total_ttc > 0 and total_ttc < 0));  
--Fix bad sign on multicompany column for customer invoices
UPDATE llx_facture_fourn SET multicurrency_total_ht = -multicurrency_total_ht WHERE ((multicurrency_total_ht < 0 and total_ht > 0) OR (multicurrency_total_ht > 0 and total_ht < 0));  
UPDATE llx_facture_fourn SET multicurrency_total_tva = -multicurrency_total_tva WHERE ((multicurrency_total_tva < 0 and total_tva > 0) OR (multicurrency_total_tva > 0 and total_tva < 0));  
UPDATE llx_facture_fourn SET multicurrency_total_ttc = -multicurrency_total_ttc WHERE ((multicurrency_total_ttc < 0 and total_ttc > 0) OR (multicurrency_total_ttc > 0 and total_ttc < 0));  

ALTER TABLE llx_propaldet ADD COLUMN import_key varchar(14);


-- v15

ALTER TABLE llx_c_partnership_type ADD UNIQUE INDEX uk_c_partnership_type(entity, code);

ALTER TABLE llx_partnership ADD COLUMN fk_type integer DEFAULT 0 NOT NULL;

ALTER TABLE llx_c_holiday_types CHANGE COLUMN newByMonth newbymonth double(8,5) DEFAULT 0 NOT NULL;

ALTER TABLE llx_product ADD COLUMN mandatory_period tinyint NULL DEFAULT 0;

ALTER TABLE llx_holiday ADD COLUMN date_approve   DATETIME DEFAULT NULL;
ALTER TABLE llx_holiday ADD COLUMN fk_user_approve integer DEFAULT NULL;

ALTER TABLE llx_ticket MODIFY COLUMN progress integer;


ALTER TABLE llx_emailcollector_emailcollectoraction MODIFY COLUMN actionparam TEXT;

ALTER TABLE llx_knowledgemanagement_knowledgerecord ADD COLUMN lang varchar(6);
ALTER TABLE llx_knowledgemanagement_knowledgerecord ADD COLUMN entity integer DEFAULT 1;

CREATE TABLE llx_categorie_ticket
(
  fk_categorie  integer NOT NULL,
  fk_ticket    integer NOT NULL,
  import_key    varchar(14)
) ENGINE=innodb;

ALTER TABLE llx_categorie_ticket ADD PRIMARY KEY pk_categorie_ticket (fk_categorie, fk_ticket);
ALTER TABLE llx_categorie_ticket ADD INDEX idx_categorie_ticket_fk_categorie (fk_categorie);
ALTER TABLE llx_categorie_ticket ADD INDEX idx_categorie_ticket_fk_ticket (fk_ticket);

ALTER TABLE llx_categorie_ticket ADD CONSTRAINT fk_categorie_ticket_categorie_rowid FOREIGN KEY (fk_categorie) REFERENCES llx_categorie (rowid);
ALTER TABLE llx_categorie_ticket ADD CONSTRAINT fk_categorie_ticket_ticket_rowid   FOREIGN KEY (fk_ticket) REFERENCES llx_ticket (rowid);
ALTER TABLE llx_product_fournisseur_price MODIFY COLUMN ref_fourn varchar(128);
ALTER TABLE llx_product_customer_price MODIFY COLUMN ref_customer varchar(128);
ALTER TABLE llx_product_association ADD COLUMN rang integer DEFAULT 0;

-- -- add action trigger
INSERT INTO llx_c_action_trigger (code,label,description,elementtype,rang) VALUES ('ORDER_SUPPLIER_CANCEL','Supplier order request canceled','Executed when a supplier order is canceled','order_supplier',13);

ALTER TABLE llx_product ADD COLUMN fk_default_bom integer DEFAULT NULL;

ALTER TABLE llx_mrp_mo ADD COLUMN mrptype integer DEFAULT 0;

DELETE FROM llx_menu WHERE type = 'top' AND module = 'cashdesk' AND mainmenu = 'cashdesk';

INSERT INTO llx_c_action_trigger (code, label, description, elementtype, rang) values ('MEMBER_EXCLUDE', 'Member excluded', 'Executed when a member is excluded', 'member', 27);

CREATE TABLE llx_categorie_knowledgemanagement
(
  fk_categorie  integer NOT NULL,
  fk_knowledgemanagement    integer NOT NULL,
  import_key    varchar(14)
)ENGINE=innodb;

ALTER TABLE llx_categorie_knowledgemanagement ADD PRIMARY KEY pk_categorie_knowledgemanagement (fk_categorie, fk_knowledgemanagement);
ALTER TABLE llx_categorie_knowledgemanagement ADD INDEX idx_categorie_knowledgemanagement_fk_categorie (fk_categorie);
ALTER TABLE llx_categorie_knowledgemanagement ADD INDEX idx_categorie_knowledgemanagement_fk_knowledgemanagement (fk_knowledgemanagement);

ALTER TABLE llx_categorie_knowledgemanagement ADD CONSTRAINT fk_categorie_knowledgemanagement_categorie_rowid FOREIGN KEY (fk_categorie) REFERENCES llx_categorie (rowid);
ALTER TABLE llx_categorie_knowledgemanagement ADD CONSTRAINT fk_categorie_knowledgemanagement_knowledgemanagement_rowid   FOREIGN KEY (fk_knowledgemanagement) REFERENCES llx_knowledgemanagement_knowledgerecord (rowid);

ALTER TABLE llx_product_lot ADD COLUMN barcode varchar(180) DEFAULT NULL;
ALTER TABLE llx_product_lot ADD COLUMN fk_barcode_type integer DEFAULT NULL;

ALTER TABLE llx_projet ADD COLUMN max_attendees integer DEFAULT 0;

ALTER TABLE llx_commande_fournisseur_dispatch ADD COLUMN cost_price double(24,8) DEFAULT 0;

INSERT INTO llx_c_forme_juridique (fk_pays, code, libelle) VALUES (20, '2001', 'Aktiebolag');
INSERT INTO llx_c_forme_juridique (fk_pays, code, libelle) VALUES (20, '2002', 'Publikt aktiebolag (AB publ)');
INSERT INTO llx_c_forme_juridique (fk_pays, code, libelle) VALUES (20, '2003', 'Ekonomisk förening (ek. för.)');
INSERT INTO llx_c_forme_juridique (fk_pays, code, libelle) VALUES (20, '2004', 'Bostadsrättsförening (BRF)');
INSERT INTO llx_c_forme_juridique (fk_pays, code, libelle) VALUES (20, '2005', 'Hyresrättsförening (HRF)');
INSERT INTO llx_c_forme_juridique (fk_pays, code, libelle) VALUES (20, '2006', 'Kooperativ');
INSERT INTO llx_c_forme_juridique (fk_pays, code, libelle) VALUES (20, '2007', 'Enskild firma (EF)');
INSERT INTO llx_c_forme_juridique (fk_pays, code, libelle) VALUES (20, '2008', 'Handelsbolag (HB)');
INSERT INTO llx_c_forme_juridique (fk_pays, code, libelle) VALUES (20, '2009', 'Kommanditbolag (KB)');
INSERT INTO llx_c_forme_juridique (fk_pays, code, libelle) VALUES (20, '2010', 'Enkelt bolag');
INSERT INTO llx_c_forme_juridique (fk_pays, code, libelle) VALUES (20, '2011', 'Ideell förening');
INSERT INTO llx_c_forme_juridique (fk_pays, code, libelle) VALUES (20, '2012', 'Stiftelse');

ALTER TABLE llx_c_holiday_types ADD COLUMN block_if_negative integer NOT NULL DEFAULT 0 AFTER fk_country;


-- START  GRH/HRM MODULE


CREATE TABLE llx_hrm_evaluation
(
    rowid integer AUTO_INCREMENT PRIMARY KEY NOT NULL,
    ref varchar(128) DEFAULT '(PROV)' NOT NULL,
    label varchar(255),
    description text,
    note_public text,
    note_private text,
    date_creation datetime NOT NULL,
    tms timestamp DEFAULT CURRENT_TIMESTAMP ON UPDATE CURRENT_TIMESTAMP,
    fk_user_creat integer NOT NULL,
    fk_user_modif integer,
    import_key varchar(14),
    status smallint NOT NULL,
    date_eval date,
    fk_user integer NOT NULL,
    fk_job integer NOT NULL
) ENGINE=innodb;
ALTER TABLE llx_hrm_evaluation ADD INDEX idx_hrm_evaluation_rowid (rowid);
ALTER TABLE llx_hrm_evaluation ADD INDEX idx_hrm_evaluation_ref (ref);
ALTER TABLE llx_hrm_evaluation ADD CONSTRAINT llx_hrm_evaluation_fk_user_creat FOREIGN KEY (fk_user_creat) REFERENCES llx_user(rowid);
ALTER TABLE llx_hrm_evaluation ADD INDEX idx_hrm_evaluation_status (status);


create table llx_hrm_evaluation_extrafields
(
    rowid                     integer AUTO_INCREMENT PRIMARY KEY,
    tms                       timestamp DEFAULT CURRENT_TIMESTAMP ON UPDATE CURRENT_TIMESTAMP,
    fk_object                 integer NOT NULL,
    import_key                varchar(14)                          		-- import key
) ENGINE=innodb;

ALTER TABLE llx_hrm_evaluation_extrafields ADD INDEX idx_evaluation_fk_object(fk_object);


CREATE TABLE llx_hrm_evaluationdet
(
    -- BEGIN MODULEBUILDER FIELDS
    rowid integer AUTO_INCREMENT PRIMARY KEY NOT NULL,
    date_creation datetime NOT NULL,
    tms timestamp DEFAULT CURRENT_TIMESTAMP ON UPDATE CURRENT_TIMESTAMP,
    fk_user_creat integer NOT NULL,
    fk_user_modif integer,
    fk_skill integer NOT NULL,
    fk_evaluation integer NOT NULL,
    rankorder integer NOT NULL,
    required_rank integer NOT NULL,
    import_key varchar(14)
) ENGINE=innodb;

ALTER TABLE llx_hrm_evaluationdet ADD INDEX idx_hrm_evaluationdet_rowid (rowid);
ALTER TABLE llx_hrm_evaluationdet ADD CONSTRAINT llx_hrm_evaluationdet_fk_user_creat FOREIGN KEY (fk_user_creat) REFERENCES llx_user(rowid);
ALTER TABLE llx_hrm_evaluationdet ADD INDEX idx_hrm_evaluationdet_fk_skill (fk_skill);
ALTER TABLE llx_hrm_evaluationdet ADD INDEX idx_hrm_evaluationdet_fk_evaluation (fk_evaluation);


create table llx_hrm_evaluationdet_extrafields
(
    rowid                     integer AUTO_INCREMENT PRIMARY KEY,
    tms                       timestamp DEFAULT CURRENT_TIMESTAMP ON UPDATE CURRENT_TIMESTAMP,
    fk_object                 integer NOT NULL,
    import_key                varchar(14)                          		-- import key
) ENGINE=innodb;

ALTER TABLE llx_hrm_evaluationdet_extrafields ADD INDEX idx_evaluationdet_fk_object(fk_object);



CREATE TABLE llx_hrm_job
(
    rowid integer AUTO_INCREMENT PRIMARY KEY NOT NULL,
    label varchar(255) NOT NULL,
    description text,
    date_creation datetime NOT NULL,
    tms timestamp DEFAULT CURRENT_TIMESTAMP ON UPDATE CURRENT_TIMESTAMP,
    deplacement varchar(255),
    note_public text,
    note_private text,
    fk_user_creat integer,
    fk_user_modif integer
) ENGINE=innodb;

ALTER TABLE llx_hrm_job ADD INDEX idx_hrm_job_rowid (rowid);
ALTER TABLE llx_hrm_job ADD INDEX idx_hrm_job_label (label);


create table llx_hrm_job_extrafields
(
    rowid                     integer AUTO_INCREMENT PRIMARY KEY,
    tms                       timestamp DEFAULT CURRENT_TIMESTAMP ON UPDATE CURRENT_TIMESTAMP,
    fk_object                 integer NOT NULL,
    import_key                varchar(14)                          		-- import key
) ENGINE=innodb;

ALTER TABLE llx_hrm_job_extrafields ADD INDEX idx_job_fk_object(fk_object);



CREATE TABLE llx_hrm_job_user(
    rowid integer AUTO_INCREMENT PRIMARY KEY NOT NULL,
    -- ref varchar(128) NOT NULL,
    description text,
    date_creation datetime NOT NULL,
    tms timestamp DEFAULT CURRENT_TIMESTAMP ON UPDATE CURRENT_TIMESTAMP,
    fk_contrat integer,
    fk_user integer,
    fk_job integer NOT NULL,
    date_start date,
    date_end date,
    abort_comment varchar(255),
    note_public text,
    note_private text,
    fk_user_creat integer,
    fk_user_modif integer
) ENGINE=innodb;

ALTER TABLE llx_hrm_job_user ADD COLUMN abort_comment varchar(255);

ALTER TABLE llx_hrm_job_user ADD INDEX idx_hrm_job_user_rowid (rowid);
-- ALTER TABLE llx_hrm_job_user ADD INDEX idx_hrm_job_user_ref (ref);



CREATE TABLE llx_hrm_skill
(
    rowid integer AUTO_INCREMENT PRIMARY KEY NOT NULL,
    label varchar(255),
    description text,
    date_creation datetime NOT NULL,
    tms timestamp DEFAULT CURRENT_TIMESTAMP ON UPDATE CURRENT_TIMESTAMP,
    fk_user_creat integer NOT NULL,
    fk_user_modif integer,
    required_level integer NOT NULL,
    date_validite integer NOT NULL,
    temps_theorique double(24,8) NOT NULL,
    skill_type integer NOT NULL,
    note_public text,
    note_private text
) ENGINE=innodb;

ALTER TABLE llx_hrm_skill ADD INDEX idx_hrm_skill_rowid (rowid);
ALTER TABLE llx_hrm_skill ADD CONSTRAINT llx_hrm_skill_fk_user_creat FOREIGN KEY (fk_user_creat) REFERENCES llx_user(rowid);
ALTER TABLE llx_hrm_skill ADD INDEX idx_hrm_skill_skill_type (skill_type);

create table llx_hrm_skill_extrafields
(
    rowid                     integer AUTO_INCREMENT PRIMARY KEY,
    tms                       timestamp DEFAULT CURRENT_TIMESTAMP ON UPDATE CURRENT_TIMESTAMP,
    fk_object                 integer NOT NULL,
    import_key                varchar(14)                          		-- import key
) ENGINE=innodb;

ALTER TABLE llx_hrm_skill_extrafields ADD INDEX idx_skill_fk_object(fk_object);


CREATE TABLE llx_hrm_skilldet
(
    rowid integer AUTO_INCREMENT PRIMARY KEY NOT NULL,
    description text,
    fk_user_creat integer NOT NULL,
    fk_user_modif integer,
    fk_skill integer NOT NULL,
    rankorder integer
) ENGINE=innodb;

ALTER TABLE llx_hrm_skilldet ADD COLUMN rankorder integer NOT NULL DEFAULT '1';

ALTER TABLE llx_hrm_skilldet ADD INDEX idx_hrm_skilldet_rowid (rowid);
ALTER TABLE llx_hrm_skilldet ADD CONSTRAINT llx_hrm_skilldet_fk_user_creat FOREIGN KEY (fk_user_creat) REFERENCES llx_user(rowid);

CREATE TABLE llx_hrm_skillrank
(
    rowid integer AUTO_INCREMENT PRIMARY KEY NOT NULL,
    fk_skill integer NOT NULL,
    rankorder integer NOT NULL,
    fk_object integer NOT NULL,
    date_creation datetime NOT NULL,
    tms timestamp DEFAULT CURRENT_TIMESTAMP ON UPDATE CURRENT_TIMESTAMP,
    fk_user_creat integer NOT NULL,
    fk_user_modif integer,
    objecttype varchar(128) NOT NULL
) ENGINE=innodb;

ALTER TABLE llx_hrm_skillrank ADD INDEX idx_hrm_skillrank_rowid (rowid);
ALTER TABLE llx_hrm_skillrank ADD INDEX idx_hrm_skillrank_fk_skill (fk_skill);
ALTER TABLE llx_hrm_skillrank ADD CONSTRAINT llx_hrm_skillrank_fk_user_creat FOREIGN KEY (fk_user_creat) REFERENCES llx_user(rowid);

--END  GRH/HRM MODULE

ALTER TABLE llx_c_units ADD COLUMN sortorder smallint AFTER code;

-- Manage accountancy auxiliary account for thirdparties per entity
ALTER TABLE llx_societe_perentity ADD COLUMN accountancy_code_customer varchar(24) AFTER entity;    -- equivalent to code_compta in llx_societe
ALTER TABLE llx_societe_perentity ADD COLUMN accountancy_code_supplier varchar(24) AFTER accountancy_code_customer; -- equivalent to code_compta_supplier in llx_societe

ALTER TABLE llx_projet_task ADD COLUMN budget_amount double(24,8) AFTER priority;

-- VMYSQL4.1 INSERT INTO llx_boxes_def (file, entity) SELECT  'box_graph_ticket_by_severity.php', 1 FROM DUAL WHERE NOT EXISTS (SELECT * FROM llx_boxes_def WHERE file = 'box_graph_ticket_by_severity.php' AND entity = 1);
-- VMYSQL4.1 INSERT INTO llx_boxes_def (file, entity) SELECT  'box_graph_nb_ticket_last_x_days.php', 1 FROM DUAL WHERE NOT EXISTS (SELECT * FROM llx_boxes_def WHERE file = 'box_graph_nb_ticket_last_x_days.php' AND entity = 1);
-- VMYSQL4.1 INSERT INTO llx_boxes_def (file, entity) SELECT  'box_graph_nb_tickets_type.php', 1 FROM DUAL WHERE NOT EXISTS (SELECT * FROM llx_boxes_def WHERE file = 'box_graph_nb_tickets_type.php' AND entity = 1);
-- VMYSQL4.1 INSERT INTO llx_boxes_def (file, entity) SELECT  'box_graph_new_vs_close_ticket.php', 1 FROM DUAL WHERE NOT EXISTS (SELECT * FROM llx_boxes_def WHERE file = 'box_graph_new_vs_close_ticket.php' AND entity = 1);

ALTER TABLE llx_user DROP COLUMN jabberid;
ALTER TABLE llx_user DROP COLUMN skype;
ALTER TABLE llx_user DROP COLUMN twitter;
ALTER TABLE llx_user DROP COLUMN facebook;
ALTER TABLE llx_user DROP COLUMN linkedin;
ALTER TABLE llx_user DROP COLUMN instagram;
ALTER TABLE llx_user DROP COLUMN snapchat;
ALTER TABLE llx_user DROP COLUMN googleplus;
ALTER TABLE llx_user DROP COLUMN youtube;
ALTER TABLE llx_user DROP COLUMN whatsapp;

ALTER TABLE llx_adherent DROP COLUMN jabberid;
ALTER TABLE llx_adherent DROP COLUMN skype;
ALTER TABLE llx_adherent DROP COLUMN twitter;
ALTER TABLE llx_adherent DROP COLUMN facebook;
ALTER TABLE llx_adherent DROP COLUMN linkedin;
ALTER TABLE llx_adherent DROP COLUMN instagram;
ALTER TABLE llx_adherent DROP COLUMN snapchat;
ALTER TABLE llx_adherent DROP COLUMN googleplus;
ALTER TABLE llx_adherent DROP COLUMN youtube;
ALTER TABLE llx_adherent DROP COLUMN whatsapp;

ALTER TABLE llx_societe DROP COLUMN jabberid;
ALTER TABLE llx_societe DROP COLUMN skype;
ALTER TABLE llx_societe DROP COLUMN twitter;
ALTER TABLE llx_societe DROP COLUMN facebook;
ALTER TABLE llx_societe DROP COLUMN linkedin;
ALTER TABLE llx_societe DROP COLUMN instagram;
ALTER TABLE llx_societe DROP COLUMN snapchat;
ALTER TABLE llx_societe DROP COLUMN googleplus;
ALTER TABLE llx_societe DROP COLUMN youtube;
ALTER TABLE llx_societe DROP COLUMN whatsapp;

ALTER TABLE llx_socpeople DROP COLUMN jabberid;
ALTER TABLE llx_socpeople DROP COLUMN skype;
ALTER TABLE llx_socpeople DROP COLUMN twitter;
ALTER TABLE llx_socpeople DROP COLUMN facebook;
ALTER TABLE llx_socpeople DROP COLUMN linkedin;
ALTER TABLE llx_socpeople DROP COLUMN instagram;
ALTER TABLE llx_socpeople DROP COLUMN snapchat;
ALTER TABLE llx_socpeople DROP COLUMN googleplus;
ALTER TABLE llx_socpeople DROP COLUMN youtube;
ALTER TABLE llx_socpeople DROP COLUMN whatsapp;

INSERT INTO llx_c_paiement (id,code,libelle,type,active) values (100, 'KLA', 'Klarna',     1, 0);
INSERT INTO llx_c_paiement (id,code,libelle,type,active) values (101, 'SOF', 'Sofort',     1, 0);
INSERT INTO llx_c_paiement (id,code,libelle,type,active) values (102, 'BAN', 'Bancontact', 1, 0);
INSERT INTO llx_c_paiement (id,code,libelle,type,active) values (103, 'IDE', 'iDeal',      1, 0);
INSERT INTO llx_c_paiement (id,code,libelle,type,active) values (104, 'GIR', 'Giropay',    1, 0);

ALTER TABLE llx_paiement_facture ADD COLUMN multicurrency_code varchar(3);
ALTER TABLE llx_paiement_facture ADD COLUMN multicurrency_tx double(24,8) DEFAULT 1;
ALTER TABLE llx_paiement_facture ADD COLUMN multicurrency_amount double(24,8) DEFAULT 0;

ALTER TABLE llx_paiementfourn_facturefourn ADD COLUMN multicurrency_code varchar(3);
ALTER TABLE llx_paiementfourn_facturefourn ADD COLUMN multicurrency_tx double(24,8) DEFAULT 1;
ALTER TABLE llx_paiementfourn_facturefourn ADD COLUMN multicurrency_amount double(24,8) DEFAULT 0;


ALTER TABLE llx_commande_fournisseur MODIFY COLUMN multicurrency_code varchar(3);
ALTER TABLE llx_commande_fournisseurdet MODIFY COLUMN multicurrency_code varchar(3);
ALTER TABLE llx_commande MODIFY COLUMN multicurrency_code varchar(3);
ALTER TABLE llx_commandedet MODIFY COLUMN multicurrency_code varchar(3);
ALTER TABLE llx_contratdet MODIFY COLUMN multicurrency_code varchar(3);
ALTER TABLE llx_expensereport_det MODIFY COLUMN multicurrency_code varchar(3);
ALTER TABLE llx_expensereport MODIFY COLUMN multicurrency_code varchar(3);
ALTER TABLE llx_facture_fourn_det MODIFY COLUMN multicurrency_code varchar(3);
ALTER TABLE llx_facture_fourn MODIFY COLUMN multicurrency_code varchar(3);
ALTER TABLE llx_facture_rec MODIFY COLUMN multicurrency_code varchar(3);
ALTER TABLE llx_facture MODIFY COLUMN multicurrency_code varchar(3);
ALTER TABLE llx_facturedet_rec MODIFY COLUMN multicurrency_code varchar(3);
ALTER TABLE llx_facturedet MODIFY COLUMN multicurrency_code varchar(3);
ALTER TABLE llx_paiement_facture MODIFY COLUMN multicurrency_code varchar(3);
ALTER TABLE llx_paiementfourn_facturefourn MODIFY COLUMN multicurrency_code varchar(3);
ALTER TABLE llx_product_fournisseur_price_log MODIFY COLUMN multicurrency_code varchar(3);
ALTER TABLE llx_product_fournisseur_price MODIFY COLUMN multicurrency_code varchar(3);
ALTER TABLE llx_product_price_by_qty MODIFY COLUMN multicurrency_code varchar(3);
ALTER TABLE llx_product_price MODIFY COLUMN multicurrency_code varchar(3);
ALTER TABLE llx_propal MODIFY COLUMN multicurrency_code varchar(3);
ALTER TABLE llx_propaldet MODIFY COLUMN multicurrency_code varchar(3);
ALTER TABLE llx_societe MODIFY COLUMN multicurrency_code varchar(3);
ALTER TABLE llx_supplier_proposal MODIFY COLUMN multicurrency_code varchar(3);
ALTER TABLE llx_supplier_proposaldet MODIFY COLUMN multicurrency_code varchar(3);

ALTER TABLE llx_propal ADD COLUMN online_sign_ip varchar(48);
ALTER TABLE llx_propal ADD COLUMN online_sign_name varchar(64);

ALTER TABLE llx_entrepot ADD COLUMN warehouse_usage integer DEFAULT 1;

ALTER TABLE llx_session MODIFY COLUMN user_agent VARCHAR(255) NULL;

ALTER TABLE llx_inventorydet ADD COLUMN fk_movement integer NULL;

ALTER TABLE llx_stock_mouvement MODIFY COLUMN origintype varchar(64);

ALTER TABLE llx_intracommreport CHANGE COLUMN period periods varchar(32);

UPDATE llx_rights_def SET perms = 'writeall' WHERE perms = 'writeall_advance' AND module = 'holiday';


INSERT INTO llx_c_action_trigger (code,label,description,elementtype,rang) values ('USER_CREATE','User created','Executed when a user is created','user',301);
INSERT INTO llx_c_action_trigger (code,label,description,elementtype,rang) values ('USER_MODIFY','User update','Executed when a user is updated','user',302);
INSERT INTO llx_c_action_trigger (code,label,description,elementtype,rang) values ('USER_DELETE','User update','Executed when a user is deleted','user',303);
INSERT INTO llx_c_action_trigger (code,label,description,elementtype,rang) values ('USER_NEW_PASSWORD','User update','Executed when a user is change password','user',304);
INSERT INTO llx_c_action_trigger (code,label,description,elementtype,rang) values ('USER_ENABLEDISABLE','User update','Executed when a user is enable or disable','user',305);

INSERT INTO llx_c_action_trigger (code,label,description,elementtype,rang) values ('HOLIDAY_CREATE','Holiday created','Executed when a holiday is created','holiday',800);
INSERT INTO llx_c_action_trigger (code,label,description,elementtype,rang) values ('HOLIDAY_MODIFY','Holiday modified','Executed when a holiday is modified','holiday',801);
INSERT INTO llx_c_action_trigger (code,label,description,elementtype,rang) values ('HOLIDAY_VALIDATE','Holiday validated','Executed when a holiday is validated','holiday',802);
INSERT INTO llx_c_action_trigger (code,label,description,elementtype,rang) values ('HOLIDAY_APPROVE','Holiday aprouved','Executed when a holiday is aprouved','holiday',803);
INSERT INTO llx_c_action_trigger (code,label,description,elementtype,rang) values ('HOLIDAY_CANCEL','Holiday canceled','Executed when a holiday is canceled','holiday',802);
INSERT INTO llx_c_action_trigger (code,label,description,elementtype,rang) values ('HOLIDAY_DELETE','Holiday deleted','Executed when a holiday is deleted','holiday',804);

<<<<<<< HEAD
-- We do not delete old mexican legal forms because they may have been used. User will have to insert the new one manually not inserted because of conflict if he need them.
--DELETE FROM llx_c_forme_juridique WHERE code IN ('15401', '15402', '15403', '15404', '15405', '15406');

INSERT INTO llx_c_forme_juridique (fk_pays, code, libelle, active) VALUES (154, '15401', '601 - General de Ley Personas Morales', 1);
INSERT INTO llx_c_forme_juridique (fk_pays, code, libelle, active) VALUES (154, '15402', '603 - Personas Morales con Fines no Lucrativos', 1);
INSERT INTO llx_c_forme_juridique (fk_pays, code, libelle, active) VALUES (154, '15403', '605 - Sueldos y Salarios e Ingresos Asimilados a Salarios', 1);
INSERT INTO llx_c_forme_juridique (fk_pays, code, libelle, active) VALUES (154, '15404', '606 - Arrendamiento', 1);
INSERT INTO llx_c_forme_juridique (fk_pays, code, libelle, active) VALUES (154, '15405', '607 - Régimen de Enajenación o Adquisición de Bienes', 1);
INSERT INTO llx_c_forme_juridique (fk_pays, code, libelle, active) VALUES (154, '15406', '608 - Demás ingresos', 1);
INSERT INTO llx_c_forme_juridique (fk_pays, code, libelle, active) VALUES (154, '15407', '610 - Residentes en el Extranjero sin Establecimiento Permanente en México', 1);
INSERT INTO llx_c_forme_juridique (fk_pays, code, libelle, active) VALUES (154, '15408', '611 - Ingresos por Dividendos (socios y accionistas)', 1);
INSERT INTO llx_c_forme_juridique (fk_pays, code, libelle, active) VALUES (154, '15409', '612 - Personas Físicas con Actividades Empresariales y Profesionales', 1);
INSERT INTO llx_c_forme_juridique (fk_pays, code, libelle, active) VALUES (154, '15410', '614 - Ingresos por intereses', 1);
INSERT INTO llx_c_forme_juridique (fk_pays, code, libelle, active) VALUES (154, '15411', '615 - Régimen de los ingresos por obtención de premios', 1);
INSERT INTO llx_c_forme_juridique (fk_pays, code, libelle, active) VALUES (154, '15412', '616 - Sin obligaciones fiscales', 1);
INSERT INTO llx_c_forme_juridique (fk_pays, code, libelle, active) VALUES (154, '15413', '620 - Sociedades Cooperativas de Producción que optan por diferir sus ingresos', 1);
INSERT INTO llx_c_forme_juridique (fk_pays, code, libelle, active) VALUES (154, '15414', '621 - Incorporación Fiscal', 1);
INSERT INTO llx_c_forme_juridique (fk_pays, code, libelle, active) VALUES (154, '15415', '622 - Actividades Agrícolas, Ganaderas, Silvícolas y Pesqueras', 1);
INSERT INTO llx_c_forme_juridique (fk_pays, code, libelle, active) VALUES (154, '15416', '623 - Opcional para Grupos de Sociedades', 1);
INSERT INTO llx_c_forme_juridique (fk_pays, code, libelle, active) VALUES (154, '15417', '624 - Coordinados', 1);
INSERT INTO llx_c_forme_juridique (fk_pays, code, libelle, active) VALUES (154, '15418', '625 - Régimen de las Actividades Empresariales con ingresos a través de Plataformas Tecnológicas', 1);
INSERT INTO llx_c_forme_juridique (fk_pays, code, libelle, active) VALUES (154, '15419', '626 - Régimen Simplificado de Confianza', 1);
=======
-- VMYSQL4.3 ALTER TABLE llx_user MODIFY COLUMN fk_soc integer NULL;
-- VPGSQL8.2 ALTER TABLE llx_user ALTER COLUMN fk_soc DROP NOT NULL;
>>>>>>> ca236c55
<|MERGE_RESOLUTION|>--- conflicted
+++ resolved
@@ -507,7 +507,7 @@
 INSERT INTO llx_c_action_trigger (code,label,description,elementtype,rang) values ('HOLIDAY_CANCEL','Holiday canceled','Executed when a holiday is canceled','holiday',802);
 INSERT INTO llx_c_action_trigger (code,label,description,elementtype,rang) values ('HOLIDAY_DELETE','Holiday deleted','Executed when a holiday is deleted','holiday',804);
 
-<<<<<<< HEAD
+
 -- We do not delete old mexican legal forms because they may have been used. User will have to insert the new one manually not inserted because of conflict if he need them.
 --DELETE FROM llx_c_forme_juridique WHERE code IN ('15401', '15402', '15403', '15404', '15405', '15406');
 
@@ -530,7 +530,6 @@
 INSERT INTO llx_c_forme_juridique (fk_pays, code, libelle, active) VALUES (154, '15417', '624 - Coordinados', 1);
 INSERT INTO llx_c_forme_juridique (fk_pays, code, libelle, active) VALUES (154, '15418', '625 - Régimen de las Actividades Empresariales con ingresos a través de Plataformas Tecnológicas', 1);
 INSERT INTO llx_c_forme_juridique (fk_pays, code, libelle, active) VALUES (154, '15419', '626 - Régimen Simplificado de Confianza', 1);
-=======
+
 -- VMYSQL4.3 ALTER TABLE llx_user MODIFY COLUMN fk_soc integer NULL;
 -- VPGSQL8.2 ALTER TABLE llx_user ALTER COLUMN fk_soc DROP NOT NULL;
->>>>>>> ca236c55
