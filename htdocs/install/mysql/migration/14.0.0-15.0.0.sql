--
-- Be carefull to requests order.
-- This file must be loaded by calling /install/index.php page
-- when current version is 14.0.0 or higher.
--
-- To restrict request to Mysql version x.y minimum use -- VMYSQLx.y
-- To restrict request to Pgsql version x.y minimum use -- VPGSQLx.y
-- To rename a table:       ALTER TABLE llx_table RENAME TO llx_table_new;
-- To add a column:         ALTER TABLE llx_table ADD COLUMN newcol varchar(60) NOT NULL DEFAULT '0' AFTER existingcol;
-- To rename a column:      ALTER TABLE llx_table CHANGE COLUMN oldname newname varchar(60);
-- To drop a column:        ALTER TABLE llx_table DROP COLUMN oldname;
-- To change type of field: ALTER TABLE llx_table MODIFY COLUMN name varchar(60);
-- To drop a foreign key:   ALTER TABLE llx_table DROP FOREIGN KEY fk_name;
-- To create a unique index ALTER TABLE llx_table ADD UNIQUE INDEX uk_table_field (field);
-- To drop an index:        -- VMYSQL4.1 DROP INDEX nomindex on llx_table;
-- To drop an index:        -- VPGSQL8.2 DROP INDEX nomindex;
-- To make pk to be auto increment (mysql):    -- VMYSQL4.3 ALTER TABLE llx_table CHANGE COLUMN rowid rowid INTEGER NOT NULL AUTO_INCREMENT;
-- To make pk to be auto increment (postgres):
-- -- VPGSQL8.2 CREATE SEQUENCE llx_table_rowid_seq OWNED BY llx_table.rowid;
-- -- VPGSQL8.2 ALTER TABLE llx_table ADD PRIMARY KEY (rowid);
-- -- VPGSQL8.2 ALTER TABLE llx_table ALTER COLUMN rowid SET DEFAULT nextval('llx_table_rowid_seq');
-- -- VPGSQL8.2 SELECT setval('llx_table_rowid_seq', MAX(rowid)) FROM llx_table;
-- To set a field as NULL:                     -- VMYSQL4.3 ALTER TABLE llx_table MODIFY COLUMN name varchar(60) NULL;
-- To set a field as NULL:                     -- VPGSQL8.2 ALTER TABLE llx_table ALTER COLUMN name DROP NOT NULL;
-- To set a field as NOT NULL:                 -- VMYSQL4.3 ALTER TABLE llx_table MODIFY COLUMN name varchar(60) NOT NULL;
-- To set a field as NOT NULL:                 -- VPGSQL8.2 ALTER TABLE llx_table ALTER COLUMN name SET NOT NULL;
-- To set a field as default NULL:             -- VPGSQL8.2 ALTER TABLE llx_table ALTER COLUMN name SET DEFAULT NULL;
-- Note: fields with type BLOB/TEXT can't have default value.
-- To rebuild sequence for postgresql after insert by forcing id autoincrement fields:
-- -- VPGSQL8.2 SELECT dol_util_rebuild_sequences();


-- Missing in v14 or lower

-- VMYSQL4.3 ALTER TABLE llx_partnership MODIFY COLUMN date_partnership_end date NULL;
-- VPGSQL8.2 ALTER TABLE llx_partnership ALTER COLUMN date_partnership_end DROP NOT NULL;


ALTER TABLE llx_eventorganization_conferenceorboothattendee ADD COLUMN fk_project integer NOT NULL;
ALTER TABLE llx_eventorganization_conferenceorboothattendee ADD COLUMN fk_invoice integer NULL;

ALTER TABLE llx_eventorganization_conferenceorboothattendee DROP FOREIGN KEY fx_eventorganization_conferenceorboothattendee_fk_soc;
ALTER TABLE llx_eventorganization_conferenceorboothattendee DROP FOREIGN KEY fx_eventorganization_conferenceorboothattendee_fk_actioncomm;
ALTER TABLE llx_eventorganization_conferenceorboothattendee DROP FOREIGN KEY fx_eventorganization_conferenceorboothattendee_fk_project;

ALTER TABLE llx_eventorganization_conferenceorboothattendee ADD INDEX idx_eventorganization_conferenceorboothattendee_rowid (rowid);
ALTER TABLE llx_eventorganization_conferenceorboothattendee ADD INDEX idx_eventorganization_conferenceorboothattendee_ref (ref);
ALTER TABLE llx_eventorganization_conferenceorboothattendee ADD INDEX idx_eventorganization_conferenceorboothattendee_fk_soc (fk_soc);
ALTER TABLE llx_eventorganization_conferenceorboothattendee ADD INDEX idx_eventorganization_conferenceorboothattendee_fk_actioncomm (fk_actioncomm);
ALTER TABLE llx_eventorganization_conferenceorboothattendee ADD INDEX idx_eventorganization_conferenceorboothattendee_email (email);
ALTER TABLE llx_eventorganization_conferenceorboothattendee ADD INDEX idx_eventorganization_conferenceorboothattendee_status (status);

-- VMYSQL4.1 DROP INDEX uk_eventorganization_conferenceorboothattendee on llx_eventorganization_conferenceorboothattendee;
-- VPGSQL8.2 DROP INDEX uk_eventorganization_conferenceorboothattendee;

ALTER TABLE llx_eventorganization_conferenceorboothattendee ADD UNIQUE INDEX uk_eventorganization_conferenceorboothattendee(fk_project, email, fk_actioncomm);


-- VMYSQL4.3 ALTER TABLE llx_eventorganization_conferenceorboothattendee MODIFY COLUMN fk_actioncomm integer NULL;
-- VPGSQL8.2 ALTER TABLE llx_eventorganization_conferenceorboothattendee ALTER COLUMN fk_actioncomm DROP NOT NULL;



UPDATE llx_extrafields SET elementtype = 'salary' WHERE elementtype = 'payment_salary';
ALTER TABLE llx_payment_salary_extrafields RENAME TO llx_salary_extrafields;
-- VMYSQL4.1 DROP INDEX idx_payment_salary_extrafields on llx_salary_extrafields;
-- VPGSQL8.2 DROP INDEX idx_payment_salary_extrafields;
ALTER TABLE llx_salary_extrafields ADD INDEX idx_salary_extrafields (fk_object);


INSERT INTO llx_c_email_templates (entity, module, type_template, lang, private, fk_user, datec, label, position, active, topic, content, content_lines, enabled, joinfiles) values (0, '', 'conferenceorbooth', '', 0, null, null, '(EventOrganizationEmailAskConf)',       10, 1, '[__[MAIN_INFO_SOCIETE_NOM]__] __(EventOrganizationEmailAskConf)__', '__(Hello)__,<br /><br />__(OrganizationEventConfRequestWasReceived)__<br /><br /><br />__(Sincerely)__<br />__USER_SIGNATURE__', null, '1', null);
INSERT INTO llx_c_email_templates (entity, module, type_template, lang, private, fk_user, datec, label, position, active, topic, content, content_lines, enabled, joinfiles) values (0, '', 'conferenceorbooth', '', 0, null, null, '(EventOrganizationEmailAskBooth)',      20, 1, '[__[MAIN_INFO_SOCIETE_NOM]__] __(EventOrganizationEmailAskBooth)__', '__(Hello)__,<br /><br />__(OrganizationEventBoothRequestWasReceived)__<br /><br /><br />__(Sincerely)__<br />__USER_SIGNATURE__', null, '1', null);
-- TODO Add message for registration only to event  __ONLINE_PAYMENT_TEXT_AND_URL__
INSERT INTO llx_c_email_templates (entity, module, type_template, lang, private, fk_user, datec, label, position, active, topic, content, content_lines, enabled, joinfiles) values (0, '', 'conferenceorbooth', '', 0, null, null, '(EventOrganizationEmailSubsBooth)',     30, 1, '[__[MAIN_INFO_SOCIETE_NOM]__] __(EventOrganizationEmailBoothPayment)__', '__(Hello)__,<br /><br />__(OrganizationEventPaymentOfBoothWasReceived)__<br /><br /><br />__(Sincerely)__<br />__USER_SIGNATURE__', null, '1', null);
INSERT INTO llx_c_email_templates (entity, module, type_template, lang, private, fk_user, datec, label, position, active, topic, content, content_lines, enabled, joinfiles) values (0, '', 'conferenceorbooth', '', 0, null, null, '(EventOrganizationEmailSubsEvent)',     40, 1, '[__[MAIN_INFO_SOCIETE_NOM]__] __(EventOrganizationEmailRegistrationPayment)__', '__(Hello)__,<br /><br />__(OrganizationEventPaymentOfRegistrationWasReceived)__<br /><br />__(Sincerely)__<br />__USER_SIGNATURE__', null, '1', null);
INSERT INTO llx_c_email_templates (entity, module, type_template, lang, private, fk_user, datec, label, position, active, topic, content, content_lines, enabled, joinfiles) values (0, '', 'conferenceorbooth', '', 0, null, null, '(EventOrganizationMassEmailAttendees)', 50, 1, '[__[MAIN_INFO_SOCIETE_NOM]__] __(EventOrganizationMassEmailAttendees)__', '__(Hello)__,<br /><br />__(OrganizationEventBulkMailToAttendees)__<br /><br />__(Sincerely)__<br />__USER_SIGNATURE__', null, '1', null);
INSERT INTO llx_c_email_templates (entity, module, type_template, lang, private, fk_user, datec, label, position, active, topic, content, content_lines, enabled, joinfiles) values (0, '', 'conferenceorbooth', '', 0, null, null, '(EventOrganizationMassEmailSpeakers)',  60, 1, '[__[MAIN_INFO_SOCIETE_NOM]__] __(EventOrganizationMassEmailSpeakers)__', '__(Hello)__,<br /><br />__(OrganizationEventBulkMailToSpeakers)__<br /><br />__(Sincerely)__<br />__USER_SIGNATURE__', null, '1', null);


-- v15
ALTER TABLE llx_product ADD COLUMN mandatory_period tinyint NULL DEFAULT 0;

ALTER TABLE llx_holiday ADD COLUMN date_approve   DATETIME DEFAULT NULL;
ALTER TABLE llx_holiday ADD COLUMN fk_user_approve integer DEFAULT NULL;

ALTER TABLE llx_emailcollector_emailcollectoraction MODIFY COLUMN actionparam TEXT;

ALTER TABLE llx_knowledgemanagement_knowledgerecord ADD COLUMN lang varchar(6);
ALTER TABLE llx_knowledgemanagement_knowledgerecord ADD COLUMN entity integer DEFAULT 1;

CREATE TABLE llx_categorie_ticket
(
  fk_categorie  integer NOT NULL,
  fk_ticket    integer NOT NULL,
  import_key    varchar(14)
) ENGINE=innodb;

ALTER TABLE llx_categorie_ticket ADD PRIMARY KEY pk_categorie_ticket (fk_categorie, fk_ticket);
ALTER TABLE llx_categorie_ticket ADD INDEX idx_categorie_ticket_fk_categorie (fk_categorie);
ALTER TABLE llx_categorie_ticket ADD INDEX idx_categorie_ticket_fk_ticket (fk_ticket);

ALTER TABLE llx_categorie_ticket ADD CONSTRAINT fk_categorie_ticket_categorie_rowid FOREIGN KEY (fk_categorie) REFERENCES llx_categorie (rowid);
ALTER TABLE llx_categorie_ticket ADD CONSTRAINT fk_categorie_ticket_ticket_rowid   FOREIGN KEY (fk_ticket) REFERENCES llx_ticket (rowid);
ALTER TABLE llx_product_fournisseur_price MODIFY COLUMN ref_fourn varchar(128);
ALTER TABLE llx_product_customer_price MODIFY COLUMN ref_customer varchar(128);

-- -- add action trigger
INSERT INTO llx_c_action_trigger (code,label,description,elementtype,rang) VALUES ('ORDER_SUPPLIER_CANCEL','Supplier order request canceled','Executed when a supplier order is canceled','order_supplier',13);

ALTER TABLE llx_product ADD COLUMN fk_default_bom integer DEFAULT NULL;

ALTER TABLE llx_mrp_mo ADD COLUMN mrptype integer DEFAULT 0;

DELETE FROM llx_menu WHERE type = 'top' AND module = 'cashdesk' AND mainmenu = 'cashdesk';

INSERT INTO llx_c_action_trigger (code, label, description, elementtype, rang) values ('MEMBER_EXCLUDE', 'Member excluded', 'Executed when a member is excluded', 'member', 27);

CREATE TABLE llx_categorie_knowledgemanagement
(
  fk_categorie  integer NOT NULL,
  fk_knowledgemanagement    integer NOT NULL,
  import_key    varchar(14)
)ENGINE=innodb;

ALTER TABLE llx_categorie_knowledgemanagement ADD PRIMARY KEY pk_categorie_knowledgemanagement (fk_categorie, fk_knowledgemanagement);
ALTER TABLE llx_categorie_knowledgemanagement ADD INDEX idx_categorie_knowledgemanagement_fk_categorie (fk_categorie);
ALTER TABLE llx_categorie_knowledgemanagement ADD INDEX idx_categorie_knowledgemanagement_fk_knowledgemanagement (fk_knowledgemanagement);

ALTER TABLE llx_categorie_knowledgemanagement ADD CONSTRAINT fk_categorie_knowledgemanagement_categorie_rowid FOREIGN KEY (fk_categorie) REFERENCES llx_categorie (rowid);
ALTER TABLE llx_categorie_knowledgemanagement ADD CONSTRAINT fk_categorie_knowledgemanagement_knowledgemanagement_rowid   FOREIGN KEY (fk_knowledgemanagement) REFERENCES llx_knowledgemanagement (rowid);

ALTER TABLE llx_product_lot ADD COLUMN barcode varchar(180) DEFAULT NULL;
ALTER TABLE llx_product_lot ADD COLUMN fk_barcode_type integer DEFAULT NULL;

ALTER TABLE llx_projet ADD COLUMN max_attendees integer DEFAULT 0;

<<<<<<< HEAD
ALTER TABLE llx_commande_fournisseur_dispatch ADD COLUMN cost_price double(24,8) DEFAULT 0;
=======
INSERT INTO llx_c_forme_juridique (fk_pays, code, libelle) VALUES (20, '2001', 'Aktiebolag');
INSERT INTO llx_c_forme_juridique (fk_pays, code, libelle) VALUES (20, '2002', 'Publikt aktiebolag (AB publ)');
INSERT INTO llx_c_forme_juridique (fk_pays, code, libelle) VALUES (20, '2003', 'Ekonomisk förening (ek. för.)');
INSERT INTO llx_c_forme_juridique (fk_pays, code, libelle) VALUES (20, '2004', 'Bostadsrättsförening (BRF)');
INSERT INTO llx_c_forme_juridique (fk_pays, code, libelle) VALUES (20, '2005', 'Hyresrättsförening (HRF)');
INSERT INTO llx_c_forme_juridique (fk_pays, code, libelle) VALUES (20, '2006', 'Kooperativ');
INSERT INTO llx_c_forme_juridique (fk_pays, code, libelle) VALUES (20, '2007', 'Enskild firma (EF)');
INSERT INTO llx_c_forme_juridique (fk_pays, code, libelle) VALUES (20, '2008', 'Handelsbolag (HB)');
INSERT INTO llx_c_forme_juridique (fk_pays, code, libelle) VALUES (20, '2009', 'Kommanditbolag (KB)');
INSERT INTO llx_c_forme_juridique (fk_pays, code, libelle) VALUES (20, '2010', 'Enkelt bolag');
INSERT INTO llx_c_forme_juridique (fk_pays, code, libelle) VALUES (20, '2011', 'Ideell förening');
INSERT INTO llx_c_forme_juridique (fk_pays, code, libelle) VALUES (20, '2012', 'Stiftelse');
>>>>>>> 0c528174
<|MERGE_RESOLUTION|>--- conflicted
+++ resolved
@@ -134,9 +134,8 @@
 
 ALTER TABLE llx_projet ADD COLUMN max_attendees integer DEFAULT 0;
 
-<<<<<<< HEAD
 ALTER TABLE llx_commande_fournisseur_dispatch ADD COLUMN cost_price double(24,8) DEFAULT 0;
-=======
+
 INSERT INTO llx_c_forme_juridique (fk_pays, code, libelle) VALUES (20, '2001', 'Aktiebolag');
 INSERT INTO llx_c_forme_juridique (fk_pays, code, libelle) VALUES (20, '2002', 'Publikt aktiebolag (AB publ)');
 INSERT INTO llx_c_forme_juridique (fk_pays, code, libelle) VALUES (20, '2003', 'Ekonomisk förening (ek. för.)');
@@ -149,4 +148,3 @@
 INSERT INTO llx_c_forme_juridique (fk_pays, code, libelle) VALUES (20, '2010', 'Enkelt bolag');
 INSERT INTO llx_c_forme_juridique (fk_pays, code, libelle) VALUES (20, '2011', 'Ideell förening');
 INSERT INTO llx_c_forme_juridique (fk_pays, code, libelle) VALUES (20, '2012', 'Stiftelse');
->>>>>>> 0c528174
