--
-- Be carefull to requests order.
-- This file must be loaded by calling /install/index.php page
-- when current version is 14.0.0 or higher.
--
-- To restrict request to Mysql version x.y minimum use -- VMYSQLx.y
-- To restrict request to Pgsql version x.y minimum use -- VPGSQLx.y
-- To rename a table:       ALTER TABLE llx_table RENAME TO llx_table_new;
-- To add a column:         ALTER TABLE llx_table ADD COLUMN newcol varchar(60) NOT NULL DEFAULT '0' AFTER existingcol;
-- To rename a column:      ALTER TABLE llx_table CHANGE COLUMN oldname newname varchar(60);
-- To drop a column:        ALTER TABLE llx_table DROP COLUMN oldname;
-- To change type of field: ALTER TABLE llx_table MODIFY COLUMN name varchar(60);
-- To drop a foreign key:   ALTER TABLE llx_table DROP FOREIGN KEY fk_name;
-- To create a unique index ALTER TABLE llx_table ADD UNIQUE INDEX uk_table_field (field);
-- To drop an index:        -- VMYSQL4.1 DROP INDEX nomindex on llx_table;
-- To drop an index:        -- VPGSQL8.2 DROP INDEX nomindex;
-- To make pk to be auto increment (mysql):    -- VMYSQL4.3 ALTER TABLE llx_table CHANGE COLUMN rowid rowid INTEGER NOT NULL AUTO_INCREMENT;
-- To make pk to be auto increment (postgres):
-- -- VPGSQL8.2 CREATE SEQUENCE llx_table_rowid_seq OWNED BY llx_table.rowid;
-- -- VPGSQL8.2 ALTER TABLE llx_table ADD PRIMARY KEY (rowid);
-- -- VPGSQL8.2 ALTER TABLE llx_table ALTER COLUMN rowid SET DEFAULT nextval('llx_table_rowid_seq');
-- -- VPGSQL8.2 SELECT setval('llx_table_rowid_seq', MAX(rowid)) FROM llx_table;
-- To set a field as NULL:                     -- VMYSQL4.3 ALTER TABLE llx_table MODIFY COLUMN name varchar(60) NULL;
-- To set a field as NULL:                     -- VPGSQL8.2 ALTER TABLE llx_table ALTER COLUMN name DROP NOT NULL;
-- To set a field as NOT NULL:                 -- VMYSQL4.3 ALTER TABLE llx_table MODIFY COLUMN name varchar(60) NOT NULL;
-- To set a field as NOT NULL:                 -- VPGSQL8.2 ALTER TABLE llx_table ALTER COLUMN name SET NOT NULL;
-- To set a field as default NULL:             -- VPGSQL8.2 ALTER TABLE llx_table ALTER COLUMN name SET DEFAULT NULL;
-- Note: fields with type BLOB/TEXT can't have default value.
-- To rebuild sequence for postgresql after insert by forcing id autoincrement fields:
-- -- VPGSQL8.2 SELECT dol_util_rebuild_sequences();


-- Missing in v14 or lower

-- VMYSQL4.3 ALTER TABLE llx_partnership MODIFY COLUMN date_partnership_end date NULL;
-- VPGSQL8.2 ALTER TABLE llx_partnership ALTER COLUMN date_partnership_end DROP NOT NULL;

ALTER TABLE llx_product_fournisseur_price ADD COLUMN packaging real DEFAULT NULL;
ALTER TABLE llx_product_fournisseur_price MODIFY COLUMN packaging real DEFAULT NULL;

ALTER TABLE llx_accounting_bookkeeping ADD COLUMN date_export datetime DEFAULT NULL;

ALTER TABLE llx_eventorganization_conferenceorboothattendee ADD COLUMN fk_project integer NOT NULL;
ALTER TABLE llx_eventorganization_conferenceorboothattendee ADD COLUMN fk_invoice integer NULL;

ALTER TABLE llx_eventorganization_conferenceorboothattendee DROP FOREIGN KEY fx_eventorganization_conferenceorboothattendee_fk_soc;
ALTER TABLE llx_eventorganization_conferenceorboothattendee DROP FOREIGN KEY fx_eventorganization_conferenceorboothattendee_fk_actioncomm;
ALTER TABLE llx_eventorganization_conferenceorboothattendee DROP FOREIGN KEY fx_eventorganization_conferenceorboothattendee_fk_project;

ALTER TABLE llx_eventorganization_conferenceorboothattendee ADD INDEX idx_eventorganization_conferenceorboothattendee_rowid (rowid);
ALTER TABLE llx_eventorganization_conferenceorboothattendee ADD INDEX idx_eventorganization_conferenceorboothattendee_ref (ref);
ALTER TABLE llx_eventorganization_conferenceorboothattendee ADD INDEX idx_eventorganization_conferenceorboothattendee_fk_soc (fk_soc);
ALTER TABLE llx_eventorganization_conferenceorboothattendee ADD INDEX idx_eventorganization_conferenceorboothattendee_fk_actioncomm (fk_actioncomm);
ALTER TABLE llx_eventorganization_conferenceorboothattendee ADD INDEX idx_eventorganization_conferenceorboothattendee_email (email);
ALTER TABLE llx_eventorganization_conferenceorboothattendee ADD INDEX idx_eventorganization_conferenceorboothattendee_status (status);

-- VMYSQL4.1 DROP INDEX uk_eventorganization_conferenceorboothattendee on llx_eventorganization_conferenceorboothattendee;
-- VPGSQL8.2 DROP INDEX uk_eventorganization_conferenceorboothattendee;

ALTER TABLE llx_eventorganization_conferenceorboothattendee ADD UNIQUE INDEX uk_eventorganization_conferenceorboothattendee(fk_project, email, fk_actioncomm);


-- VMYSQL4.3 ALTER TABLE llx_eventorganization_conferenceorboothattendee MODIFY COLUMN fk_actioncomm integer NULL;
-- VPGSQL8.2 ALTER TABLE llx_eventorganization_conferenceorboothattendee ALTER COLUMN fk_actioncomm DROP NOT NULL;

ALTER TABLE llx_mrp_mo ADD COLUMN last_main_doc varchar(255);

UPDATE llx_extrafields SET elementtype = 'salary' WHERE elementtype = 'payment_salary';
ALTER TABLE llx_payment_salary_extrafields RENAME TO llx_salary_extrafields;
-- VMYSQL4.1 DROP INDEX idx_payment_salary_extrafields on llx_salary_extrafields;
-- VPGSQL8.2 DROP INDEX idx_payment_salary_extrafields;
ALTER TABLE llx_salary_extrafields ADD INDEX idx_salary_extrafields (fk_object);


INSERT INTO llx_c_email_templates (entity, module, type_template, lang, private, fk_user, datec, label, position, active, topic, content, content_lines, enabled, joinfiles) values (0, '', 'conferenceorbooth', '', 0, null, null, '(EventOrganizationEmailAskConf)',       10, 1, '[__[MAIN_INFO_SOCIETE_NOM]__] __(EventOrganizationEmailAskConf)__', '__(Hello)__,<br /><br />__(OrganizationEventConfRequestWasReceived)__<br /><br /><br />__(Sincerely)__<br />__USER_SIGNATURE__', null, '1', null);
INSERT INTO llx_c_email_templates (entity, module, type_template, lang, private, fk_user, datec, label, position, active, topic, content, content_lines, enabled, joinfiles) values (0, '', 'conferenceorbooth', '', 0, null, null, '(EventOrganizationEmailAskBooth)',      20, 1, '[__[MAIN_INFO_SOCIETE_NOM]__] __(EventOrganizationEmailAskBooth)__', '__(Hello)__,<br /><br />__(OrganizationEventBoothRequestWasReceived)__<br /><br /><br />__(Sincerely)__<br />__USER_SIGNATURE__', null, '1', null);
-- TODO Add message for registration only to event  __ONLINE_PAYMENT_TEXT_AND_URL__
INSERT INTO llx_c_email_templates (entity, module, type_template, lang, private, fk_user, datec, label, position, active, topic, content, content_lines, enabled, joinfiles) values (0, '', 'conferenceorbooth', '', 0, null, null, '(EventOrganizationEmailBoothPayment)',  30, 1, '[__[MAIN_INFO_SOCIETE_NOM]__] __(EventOrganizationEmailBoothPayment)__', '__(Hello)__,<br /><br />__(OrganizationEventPaymentOfBoothWasReceived)__<br /><br /><br />__(Sincerely)__<br />__USER_SIGNATURE__', null, '1', null);
INSERT INTO llx_c_email_templates (entity, module, type_template, lang, private, fk_user, datec, label, position, active, topic, content, content_lines, enabled, joinfiles) values (0, '', 'conferenceorbooth', '', 0, null, null, '(EventOrganizationEmailRegistrationPayment)', 40, 1, '[__[MAIN_INFO_SOCIETE_NOM]__] __(EventOrganizationEmailRegistrationPayment)__', '__(Hello)__,<br /><br />__(OrganizationEventPaymentOfRegistrationWasReceived)__<br /><br />__(Sincerely)__<br />__USER_SIGNATURE__', null, '1', null);
INSERT INTO llx_c_email_templates (entity, module, type_template, lang, private, fk_user, datec, label, position, active, topic, content, content_lines, enabled, joinfiles) values (0, '', 'conferenceorbooth', '', 0, null, null, '(EventOrganizationMassEmailAttendees)', 50, 1, '[__[MAIN_INFO_SOCIETE_NOM]__] __(EventOrganizationMassEmailAttendees)__', '__(Hello)__,<br /><br />__(OrganizationEventBulkMailToAttendees)__<br /><br />__(Sincerely)__<br />__USER_SIGNATURE__', null, '1', null);
INSERT INTO llx_c_email_templates (entity, module, type_template, lang, private, fk_user, datec, label, position, active, topic, content, content_lines, enabled, joinfiles) values (0, '', 'conferenceorbooth', '', 0, null, null, '(EventOrganizationMassEmailSpeakers)',  60, 1, '[__[MAIN_INFO_SOCIETE_NOM]__] __(EventOrganizationMassEmailSpeakers)__', '__(Hello)__,<br /><br />__(OrganizationEventBulkMailToSpeakers)__<br /><br />__(Sincerely)__<br />__USER_SIGNATURE__', null, '1', null);

UPDATE llx_c_email_templates SET label = '(EventOrganizationEmailBoothPayment)' WHERE label = '(EventOrganizationEmailSubsBooth)';
UPDATE llx_c_email_templates SET label = '(EventOrganizationEmailRegistrationPayment)' WHERE label = '(EventOrganizationEmailSubsEvent)';


--Fix bad sign on multicompany column for customer invoice lines
UPDATE llx_facturedet SET multicurrency_subprice = -multicurrency_subprice WHERE ((multicurrency_subprice < 0 and subprice > 0) OR (multicurrency_subprice > 0 and subprice < 0));
UPDATE llx_facturedet SET multicurrency_total_ht = -multicurrency_total_ht WHERE ((multicurrency_total_ht < 0 and total_ht > 0) OR (multicurrency_total_ht > 0 and total_ht < 0));
UPDATE llx_facturedet SET multicurrency_total_tva = -multicurrency_total_tva WHERE ((multicurrency_total_tva < 0 and total_tva > 0) OR (multicurrency_total_tva > 0 and total_tva < 0)); 
UPDATE llx_facturedet SET multicurrency_total_ttc = -multicurrency_total_ttc WHERE ((multicurrency_total_ttc < 0 and total_ttc > 0) OR (multicurrency_total_ttc > 0 and total_ttc < 0));  
--Fix bad sign on multicompany column for customer invoices
UPDATE llx_facture SET multicurrency_total_ht = -multicurrency_total_ht WHERE ((multicurrency_total_ht < 0 and total_ht > 0) OR (multicurrency_total_ht > 0 and total_ht < 0));  
UPDATE llx_facture SET multicurrency_total_tva = -multicurrency_total_tva WHERE ((multicurrency_total_tva < 0 and total_tva > 0) OR (multicurrency_total_tva > 0 and total_tva < 0));  
UPDATE llx_facture SET multicurrency_total_ttc = -multicurrency_total_ttc WHERE ((multicurrency_total_ttc < 0 and total_ttc > 0) OR (multicurrency_total_ttc > 0 and total_ttc < 0));  
--Fix bad sign on multicurrency column for supplier invoice lines
UPDATE llx_facture_fourn_det SET multicurrency_subprice = -multicurrency_subprice WHERE ((multicurrency_subprice < 0 and pu_ht > 0) OR (multicurrency_subprice > 0 and pu_ht < 0));
UPDATE llx_facture_fourn_det SET multicurrency_total_ht = -multicurrency_total_ht WHERE ((multicurrency_total_ht < 0 and total_ht > 0) OR (multicurrency_total_ht > 0 and total_ht < 0));
UPDATE llx_facture_fourn_det SET multicurrency_total_tva = -multicurrency_total_tva WHERE ((multicurrency_total_tva < 0 and tva > 0) OR (multicurrency_total_tva > 0 and tva < 0)); 
UPDATE llx_facture_fourn_det SET multicurrency_total_ttc = -multicurrency_total_ttc WHERE ((multicurrency_total_ttc < 0 and total_ttc > 0) OR (multicurrency_total_ttc > 0 and total_ttc < 0));  
--Fix bad sign on multicompany column for customer invoices
UPDATE llx_facture_fourn SET multicurrency_total_ht = -multicurrency_total_ht WHERE ((multicurrency_total_ht < 0 and total_ht > 0) OR (multicurrency_total_ht > 0 and total_ht < 0));  
UPDATE llx_facture_fourn SET multicurrency_total_tva = -multicurrency_total_tva WHERE ((multicurrency_total_tva < 0 and total_tva > 0) OR (multicurrency_total_tva > 0 and total_tva < 0));  
UPDATE llx_facture_fourn SET multicurrency_total_ttc = -multicurrency_total_ttc WHERE ((multicurrency_total_ttc < 0 and total_ttc > 0) OR (multicurrency_total_ttc > 0 and total_ttc < 0));  

ALTER TABLE llx_propaldet ADD COLUMN import_key varchar(14);


-- v15

ALTER TABLE llx_c_partnership_type ADD UNIQUE INDEX uk_c_partnership_type(entity, code);

ALTER TABLE llx_partnership ADD COLUMN fk_type integer DEFAULT 0 NOT NULL;

ALTER TABLE llx_c_holiday_types CHANGE COLUMN newByMonth newbymonth double(8,5) DEFAULT 0 NOT NULL;

ALTER TABLE llx_product ADD COLUMN mandatory_period tinyint NULL DEFAULT 0;

ALTER TABLE llx_holiday ADD COLUMN date_approve   DATETIME DEFAULT NULL;
ALTER TABLE llx_holiday ADD COLUMN fk_user_approve integer DEFAULT NULL;

ALTER TABLE llx_ticket MODIFY COLUMN progress integer;


ALTER TABLE llx_emailcollector_emailcollectoraction MODIFY COLUMN actionparam TEXT;

ALTER TABLE llx_knowledgemanagement_knowledgerecord ADD COLUMN lang varchar(6);
ALTER TABLE llx_knowledgemanagement_knowledgerecord ADD COLUMN entity integer DEFAULT 1;

CREATE TABLE llx_categorie_ticket
(
  fk_categorie  integer NOT NULL,
  fk_ticket    integer NOT NULL,
  import_key    varchar(14)
) ENGINE=innodb;

ALTER TABLE llx_categorie_ticket ADD PRIMARY KEY pk_categorie_ticket (fk_categorie, fk_ticket);
ALTER TABLE llx_categorie_ticket ADD INDEX idx_categorie_ticket_fk_categorie (fk_categorie);
ALTER TABLE llx_categorie_ticket ADD INDEX idx_categorie_ticket_fk_ticket (fk_ticket);

ALTER TABLE llx_categorie_ticket ADD CONSTRAINT fk_categorie_ticket_categorie_rowid FOREIGN KEY (fk_categorie) REFERENCES llx_categorie (rowid);
ALTER TABLE llx_categorie_ticket ADD CONSTRAINT fk_categorie_ticket_ticket_rowid   FOREIGN KEY (fk_ticket) REFERENCES llx_ticket (rowid);
ALTER TABLE llx_product_fournisseur_price MODIFY COLUMN ref_fourn varchar(128);
ALTER TABLE llx_product_customer_price MODIFY COLUMN ref_customer varchar(128);
ALTER TABLE llx_product_association ADD COLUMN rang integer DEFAULT 0;

-- -- add action trigger
INSERT INTO llx_c_action_trigger (code,label,description,elementtype,rang) VALUES ('ORDER_SUPPLIER_CANCEL','Supplier order request canceled','Executed when a supplier order is canceled','order_supplier',13);

ALTER TABLE llx_product ADD COLUMN fk_default_bom integer DEFAULT NULL;

ALTER TABLE llx_mrp_mo ADD COLUMN mrptype integer DEFAULT 0;

DELETE FROM llx_menu WHERE type = 'top' AND module = 'cashdesk' AND mainmenu = 'cashdesk';

INSERT INTO llx_c_action_trigger (code, label, description, elementtype, rang) values ('MEMBER_EXCLUDE', 'Member excluded', 'Executed when a member is excluded', 'member', 27);

CREATE TABLE llx_categorie_knowledgemanagement
(
  fk_categorie  integer NOT NULL,
  fk_knowledgemanagement    integer NOT NULL,
  import_key    varchar(14)
)ENGINE=innodb;

ALTER TABLE llx_categorie_knowledgemanagement ADD PRIMARY KEY pk_categorie_knowledgemanagement (fk_categorie, fk_knowledgemanagement);
ALTER TABLE llx_categorie_knowledgemanagement ADD INDEX idx_categorie_knowledgemanagement_fk_categorie (fk_categorie);
ALTER TABLE llx_categorie_knowledgemanagement ADD INDEX idx_categorie_knowledgemanagement_fk_knowledgemanagement (fk_knowledgemanagement);

ALTER TABLE llx_categorie_knowledgemanagement ADD CONSTRAINT fk_categorie_knowledgemanagement_categorie_rowid FOREIGN KEY (fk_categorie) REFERENCES llx_categorie (rowid);
ALTER TABLE llx_categorie_knowledgemanagement ADD CONSTRAINT fk_categorie_knowledgemanagement_knowledgemanagement_rowid   FOREIGN KEY (fk_knowledgemanagement) REFERENCES llx_knowledgemanagement_knowledgerecord (rowid);

ALTER TABLE llx_product_lot ADD COLUMN barcode varchar(180) DEFAULT NULL;
ALTER TABLE llx_product_lot ADD COLUMN fk_barcode_type integer DEFAULT NULL;

ALTER TABLE llx_projet ADD COLUMN max_attendees integer DEFAULT 0;

ALTER TABLE llx_commande_fournisseur_dispatch ADD COLUMN cost_price double(24,8) DEFAULT 0;

INSERT INTO llx_c_forme_juridique (fk_pays, code, libelle) VALUES (20, '2001', 'Aktiebolag');
INSERT INTO llx_c_forme_juridique (fk_pays, code, libelle) VALUES (20, '2002', 'Publikt aktiebolag (AB publ)');
INSERT INTO llx_c_forme_juridique (fk_pays, code, libelle) VALUES (20, '2003', 'Ekonomisk förening (ek. för.)');
INSERT INTO llx_c_forme_juridique (fk_pays, code, libelle) VALUES (20, '2004', 'Bostadsrättsförening (BRF)');
INSERT INTO llx_c_forme_juridique (fk_pays, code, libelle) VALUES (20, '2005', 'Hyresrättsförening (HRF)');
INSERT INTO llx_c_forme_juridique (fk_pays, code, libelle) VALUES (20, '2006', 'Kooperativ');
INSERT INTO llx_c_forme_juridique (fk_pays, code, libelle) VALUES (20, '2007', 'Enskild firma (EF)');
INSERT INTO llx_c_forme_juridique (fk_pays, code, libelle) VALUES (20, '2008', 'Handelsbolag (HB)');
INSERT INTO llx_c_forme_juridique (fk_pays, code, libelle) VALUES (20, '2009', 'Kommanditbolag (KB)');
INSERT INTO llx_c_forme_juridique (fk_pays, code, libelle) VALUES (20, '2010', 'Enkelt bolag');
INSERT INTO llx_c_forme_juridique (fk_pays, code, libelle) VALUES (20, '2011', 'Ideell förening');
INSERT INTO llx_c_forme_juridique (fk_pays, code, libelle) VALUES (20, '2012', 'Stiftelse');

ALTER TABLE llx_c_holiday_types ADD COLUMN block_if_negative integer NOT NULL DEFAULT 0 AFTER fk_country;


-- START  GRH/HRM MODULE


CREATE TABLE llx_hrm_evaluation
(
    rowid integer AUTO_INCREMENT PRIMARY KEY NOT NULL,
    ref varchar(128) DEFAULT '(PROV)' NOT NULL,
    label varchar(255),
    description text,
    note_public text,
    note_private text,
    date_creation datetime NOT NULL,
    tms timestamp DEFAULT CURRENT_TIMESTAMP ON UPDATE CURRENT_TIMESTAMP,
    fk_user_creat integer NOT NULL,
    fk_user_modif integer,
    import_key varchar(14),
    status smallint NOT NULL,
    date_eval date,
    fk_user integer NOT NULL,
    fk_job integer NOT NULL
) ENGINE=innodb;
ALTER TABLE llx_hrm_evaluation ADD INDEX idx_hrm_evaluation_rowid (rowid);
ALTER TABLE llx_hrm_evaluation ADD INDEX idx_hrm_evaluation_ref (ref);
ALTER TABLE llx_hrm_evaluation ADD CONSTRAINT llx_hrm_evaluation_fk_user_creat FOREIGN KEY (fk_user_creat) REFERENCES llx_user(rowid);
ALTER TABLE llx_hrm_evaluation ADD INDEX idx_hrm_evaluation_status (status);


create table llx_hrm_evaluation_extrafields
(
    rowid                     integer AUTO_INCREMENT PRIMARY KEY,
    tms                       timestamp DEFAULT CURRENT_TIMESTAMP ON UPDATE CURRENT_TIMESTAMP,
    fk_object                 integer NOT NULL,
    import_key                varchar(14)                          		-- import key
) ENGINE=innodb;

ALTER TABLE llx_hrm_evaluation_extrafields ADD INDEX idx_evaluation_fk_object(fk_object);


CREATE TABLE llx_hrm_evaluationdet
(
    -- BEGIN MODULEBUILDER FIELDS
    rowid integer AUTO_INCREMENT PRIMARY KEY NOT NULL,
    date_creation datetime NOT NULL,
    tms timestamp DEFAULT CURRENT_TIMESTAMP ON UPDATE CURRENT_TIMESTAMP,
    fk_user_creat integer NOT NULL,
    fk_user_modif integer,
    fk_skill integer NOT NULL,
    fk_evaluation integer NOT NULL,
    rankorder integer NOT NULL,
    required_rank integer NOT NULL,
    import_key varchar(14)
) ENGINE=innodb;

ALTER TABLE llx_hrm_evaluationdet ADD INDEX idx_hrm_evaluationdet_rowid (rowid);
ALTER TABLE llx_hrm_evaluationdet ADD CONSTRAINT llx_hrm_evaluationdet_fk_user_creat FOREIGN KEY (fk_user_creat) REFERENCES llx_user(rowid);
ALTER TABLE llx_hrm_evaluationdet ADD INDEX idx_hrm_evaluationdet_fk_skill (fk_skill);
ALTER TABLE llx_hrm_evaluationdet ADD INDEX idx_hrm_evaluationdet_fk_evaluation (fk_evaluation);


create table llx_hrm_evaluationdet_extrafields
(
    rowid                     integer AUTO_INCREMENT PRIMARY KEY,
    tms                       timestamp DEFAULT CURRENT_TIMESTAMP ON UPDATE CURRENT_TIMESTAMP,
    fk_object                 integer NOT NULL,
    import_key                varchar(14)                          		-- import key
) ENGINE=innodb;

ALTER TABLE llx_hrm_evaluationdet_extrafields ADD INDEX idx_evaluationdet_fk_object(fk_object);



CREATE TABLE llx_hrm_job
(
    rowid integer AUTO_INCREMENT PRIMARY KEY NOT NULL,
    label varchar(255) NOT NULL,
    description text,
    date_creation datetime NOT NULL,
    tms timestamp DEFAULT CURRENT_TIMESTAMP ON UPDATE CURRENT_TIMESTAMP,
    deplacement varchar(255),
    note_public text,
    note_private text,
    fk_user_creat integer,
    fk_user_modif integer
) ENGINE=innodb;

ALTER TABLE llx_hrm_job ADD INDEX idx_hrm_job_rowid (rowid);
ALTER TABLE llx_hrm_job ADD INDEX idx_hrm_job_label (label);


create table llx_hrm_job_extrafields
(
    rowid                     integer AUTO_INCREMENT PRIMARY KEY,
    tms                       timestamp DEFAULT CURRENT_TIMESTAMP ON UPDATE CURRENT_TIMESTAMP,
    fk_object                 integer NOT NULL,
    import_key                varchar(14)                          		-- import key
) ENGINE=innodb;

ALTER TABLE llx_hrm_job_extrafields ADD INDEX idx_job_fk_object(fk_object);



CREATE TABLE llx_hrm_job_user(
    rowid integer AUTO_INCREMENT PRIMARY KEY NOT NULL,
    -- ref varchar(128) NOT NULL,
    description text,
    date_creation datetime NOT NULL,
    tms timestamp DEFAULT CURRENT_TIMESTAMP ON UPDATE CURRENT_TIMESTAMP,
    fk_contrat integer,
    fk_user integer,
    fk_job integer NOT NULL,
    date_start date,
    date_end date,
    abort_comment varchar(255),
    note_public text,
    note_private text,
    fk_user_creat integer,
    fk_user_modif integer
) ENGINE=innodb;

ALTER TABLE llx_hrm_job_user ADD COLUMN abort_comment varchar(255);

ALTER TABLE llx_hrm_job_user ADD INDEX idx_hrm_job_user_rowid (rowid);
-- ALTER TABLE llx_hrm_job_user ADD INDEX idx_hrm_job_user_ref (ref);



CREATE TABLE llx_hrm_skill
(
    rowid integer AUTO_INCREMENT PRIMARY KEY NOT NULL,
    label varchar(255),
    description text,
    date_creation datetime NOT NULL,
    tms timestamp DEFAULT CURRENT_TIMESTAMP ON UPDATE CURRENT_TIMESTAMP,
    fk_user_creat integer NOT NULL,
    fk_user_modif integer,
    required_level integer NOT NULL,
    date_validite integer NOT NULL,
    temps_theorique double(24,8) NOT NULL,
    skill_type integer NOT NULL,
    note_public text,
    note_private text
) ENGINE=innodb;

ALTER TABLE llx_hrm_skill ADD INDEX idx_hrm_skill_rowid (rowid);
ALTER TABLE llx_hrm_skill ADD CONSTRAINT llx_hrm_skill_fk_user_creat FOREIGN KEY (fk_user_creat) REFERENCES llx_user(rowid);
ALTER TABLE llx_hrm_skill ADD INDEX idx_hrm_skill_skill_type (skill_type);

create table llx_hrm_skill_extrafields
(
    rowid                     integer AUTO_INCREMENT PRIMARY KEY,
    tms                       timestamp DEFAULT CURRENT_TIMESTAMP ON UPDATE CURRENT_TIMESTAMP,
    fk_object                 integer NOT NULL,
    import_key                varchar(14)                          		-- import key
) ENGINE=innodb;

ALTER TABLE llx_hrm_skill_extrafields ADD INDEX idx_skill_fk_object(fk_object);


CREATE TABLE llx_hrm_skilldet
(
    rowid integer AUTO_INCREMENT PRIMARY KEY NOT NULL,
    description text,
    fk_user_creat integer NOT NULL,
    fk_user_modif integer,
    fk_skill integer NOT NULL,
    rankorder integer
) ENGINE=innodb;

ALTER TABLE llx_hrm_skilldet ADD COLUMN rankorder integer NOT NULL DEFAULT '1';

ALTER TABLE llx_hrm_skilldet ADD INDEX idx_hrm_skilldet_rowid (rowid);
ALTER TABLE llx_hrm_skilldet ADD CONSTRAINT llx_hrm_skilldet_fk_user_creat FOREIGN KEY (fk_user_creat) REFERENCES llx_user(rowid);

CREATE TABLE llx_hrm_skillrank
(
    rowid integer AUTO_INCREMENT PRIMARY KEY NOT NULL,
    fk_skill integer NOT NULL,
    rankorder integer NOT NULL,
    fk_object integer NOT NULL,
    date_creation datetime NOT NULL,
    tms timestamp DEFAULT CURRENT_TIMESTAMP ON UPDATE CURRENT_TIMESTAMP,
    fk_user_creat integer NOT NULL,
    fk_user_modif integer,
    objecttype varchar(128) NOT NULL
) ENGINE=innodb;

ALTER TABLE llx_hrm_skillrank ADD INDEX idx_hrm_skillrank_rowid (rowid);
ALTER TABLE llx_hrm_skillrank ADD INDEX idx_hrm_skillrank_fk_skill (fk_skill);
ALTER TABLE llx_hrm_skillrank ADD CONSTRAINT llx_hrm_skillrank_fk_user_creat FOREIGN KEY (fk_user_creat) REFERENCES llx_user(rowid);

--END  GRH/HRM MODULE

ALTER TABLE llx_c_units ADD COLUMN sortorder smallint AFTER code;

-- Manage accountancy auxiliary account for thirdparties per entity
ALTER TABLE llx_societe_perentity ADD COLUMN accountancy_code_customer varchar(24) AFTER entity;    -- equivalent to code_compta in llx_societe
ALTER TABLE llx_societe_perentity ADD COLUMN accountancy_code_supplier varchar(24) AFTER accountancy_code_customer; -- equivalent to code_compta_supplier in llx_societe

ALTER TABLE llx_projet_task ADD COLUMN budget_amount double(24,8) AFTER priority;

-- VMYSQL4.1 INSERT INTO llx_boxes_def (file, entity) SELECT  'box_graph_ticket_by_severity.php', 1 FROM DUAL WHERE NOT EXISTS (SELECT * FROM llx_boxes_def WHERE file = 'box_graph_ticket_by_severity.php' AND entity = 1);
-- VMYSQL4.1 INSERT INTO llx_boxes_def (file, entity) SELECT  'box_graph_nb_ticket_last_x_days.php', 1 FROM DUAL WHERE NOT EXISTS (SELECT * FROM llx_boxes_def WHERE file = 'box_graph_nb_ticket_last_x_days.php' AND entity = 1);
-- VMYSQL4.1 INSERT INTO llx_boxes_def (file, entity) SELECT  'box_graph_nb_tickets_type.php', 1 FROM DUAL WHERE NOT EXISTS (SELECT * FROM llx_boxes_def WHERE file = 'box_graph_nb_tickets_type.php' AND entity = 1);
-- VMYSQL4.1 INSERT INTO llx_boxes_def (file, entity) SELECT  'box_graph_new_vs_close_ticket.php', 1 FROM DUAL WHERE NOT EXISTS (SELECT * FROM llx_boxes_def WHERE file = 'box_graph_new_vs_close_ticket.php' AND entity = 1);

ALTER TABLE llx_user DROP COLUMN jabberid;
ALTER TABLE llx_user DROP COLUMN skype;
ALTER TABLE llx_user DROP COLUMN twitter;
ALTER TABLE llx_user DROP COLUMN facebook;
ALTER TABLE llx_user DROP COLUMN linkedin;
ALTER TABLE llx_user DROP COLUMN instagram;
ALTER TABLE llx_user DROP COLUMN snapchat;
ALTER TABLE llx_user DROP COLUMN googleplus;
ALTER TABLE llx_user DROP COLUMN youtube;
ALTER TABLE llx_user DROP COLUMN whatsapp;

ALTER TABLE llx_adherent DROP COLUMN jabberid;
ALTER TABLE llx_adherent DROP COLUMN skype;
ALTER TABLE llx_adherent DROP COLUMN twitter;
ALTER TABLE llx_adherent DROP COLUMN facebook;
ALTER TABLE llx_adherent DROP COLUMN linkedin;
ALTER TABLE llx_adherent DROP COLUMN instagram;
ALTER TABLE llx_adherent DROP COLUMN snapchat;
ALTER TABLE llx_adherent DROP COLUMN googleplus;
ALTER TABLE llx_adherent DROP COLUMN youtube;
ALTER TABLE llx_adherent DROP COLUMN whatsapp;

ALTER TABLE llx_societe DROP COLUMN jabberid;
ALTER TABLE llx_societe DROP COLUMN skype;
ALTER TABLE llx_societe DROP COLUMN twitter;
ALTER TABLE llx_societe DROP COLUMN facebook;
ALTER TABLE llx_societe DROP COLUMN linkedin;
ALTER TABLE llx_societe DROP COLUMN instagram;
ALTER TABLE llx_societe DROP COLUMN snapchat;
ALTER TABLE llx_societe DROP COLUMN googleplus;
ALTER TABLE llx_societe DROP COLUMN youtube;
ALTER TABLE llx_societe DROP COLUMN whatsapp;

ALTER TABLE llx_socpeople DROP COLUMN jabberid;
ALTER TABLE llx_socpeople DROP COLUMN skype;
ALTER TABLE llx_socpeople DROP COLUMN twitter;
ALTER TABLE llx_socpeople DROP COLUMN facebook;
ALTER TABLE llx_socpeople DROP COLUMN linkedin;
ALTER TABLE llx_socpeople DROP COLUMN instagram;
ALTER TABLE llx_socpeople DROP COLUMN snapchat;
ALTER TABLE llx_socpeople DROP COLUMN googleplus;
ALTER TABLE llx_socpeople DROP COLUMN youtube;
ALTER TABLE llx_socpeople DROP COLUMN whatsapp;

INSERT INTO llx_c_paiement (id,code,libelle,type,active) values (100, 'KLA', 'Klarna',     1, 0);
INSERT INTO llx_c_paiement (id,code,libelle,type,active) values (101, 'SOF', 'Sofort',     1, 0);
INSERT INTO llx_c_paiement (id,code,libelle,type,active) values (102, 'BAN', 'Bancontact', 1, 0);
INSERT INTO llx_c_paiement (id,code,libelle,type,active) values (103, 'IDE', 'iDeal',      1, 0);
INSERT INTO llx_c_paiement (id,code,libelle,type,active) values (104, 'GIR', 'Giropay',    1, 0);

ALTER TABLE llx_paiement_facture ADD COLUMN multicurrency_code varchar(3);
ALTER TABLE llx_paiement_facture ADD COLUMN multicurrency_tx double(24,8) DEFAULT 1;
ALTER TABLE llx_paiement_facture ADD COLUMN multicurrency_amount double(24,8) DEFAULT 0;

ALTER TABLE llx_paiementfourn_facturefourn ADD COLUMN multicurrency_code varchar(3);
ALTER TABLE llx_paiementfourn_facturefourn ADD COLUMN multicurrency_tx double(24,8) DEFAULT 1;
ALTER TABLE llx_paiementfourn_facturefourn ADD COLUMN multicurrency_amount double(24,8) DEFAULT 0;


ALTER TABLE llx_commande_fournisseur MODIFY COLUMN multicurrency_code varchar(3);
ALTER TABLE llx_commande_fournisseurdet MODIFY COLUMN multicurrency_code varchar(3);
ALTER TABLE llx_commande MODIFY COLUMN multicurrency_code varchar(3);
ALTER TABLE llx_commandedet MODIFY COLUMN multicurrency_code varchar(3);
ALTER TABLE llx_contratdet MODIFY COLUMN multicurrency_code varchar(3);
ALTER TABLE llx_expensereport_det MODIFY COLUMN multicurrency_code varchar(3);
ALTER TABLE llx_expensereport MODIFY COLUMN multicurrency_code varchar(3);
ALTER TABLE llx_facture_fourn_det MODIFY COLUMN multicurrency_code varchar(3);
ALTER TABLE llx_facture_fourn MODIFY COLUMN multicurrency_code varchar(3);
ALTER TABLE llx_facture_rec MODIFY COLUMN multicurrency_code varchar(3);
ALTER TABLE llx_facture MODIFY COLUMN multicurrency_code varchar(3);
ALTER TABLE llx_facturedet_rec MODIFY COLUMN multicurrency_code varchar(3);
ALTER TABLE llx_facturedet MODIFY COLUMN multicurrency_code varchar(3);
ALTER TABLE llx_paiement_facture MODIFY COLUMN multicurrency_code varchar(3);
ALTER TABLE llx_paiementfourn_facturefourn MODIFY COLUMN multicurrency_code varchar(3);
ALTER TABLE llx_product_fournisseur_price_log MODIFY COLUMN multicurrency_code varchar(3);
ALTER TABLE llx_product_fournisseur_price MODIFY COLUMN multicurrency_code varchar(3);
ALTER TABLE llx_product_price_by_qty MODIFY COLUMN multicurrency_code varchar(3);
ALTER TABLE llx_product_price MODIFY COLUMN multicurrency_code varchar(3);
ALTER TABLE llx_propal MODIFY COLUMN multicurrency_code varchar(3);
ALTER TABLE llx_propaldet MODIFY COLUMN multicurrency_code varchar(3);
ALTER TABLE llx_societe MODIFY COLUMN multicurrency_code varchar(3);
ALTER TABLE llx_supplier_proposal MODIFY COLUMN multicurrency_code varchar(3);
ALTER TABLE llx_supplier_proposaldet MODIFY COLUMN multicurrency_code varchar(3);

ALTER TABLE llx_propal ADD COLUMN online_sign_ip varchar(48);
ALTER TABLE llx_propal ADD COLUMN online_sign_name varchar(64);

ALTER TABLE llx_entrepot ADD COLUMN warehouse_usage integer DEFAULT 1;

ALTER TABLE llx_session MODIFY COLUMN user_agent VARCHAR(255) NULL;

ALTER TABLE llx_inventorydet ADD COLUMN fk_movement integer NULL;

ALTER TABLE llx_stock_mouvement MODIFY COLUMN origintype varchar(64);

ALTER TABLE llx_intracommreport CHANGE COLUMN period periods varchar(32);

UPDATE llx_rights_def SET perms = 'writeall' WHERE perms = 'writeall_advance' AND module = 'holiday';


INSERT INTO llx_c_action_trigger (code,label,description,elementtype,rang) values ('USER_CREATE','User created','Executed when a user is created','user',301);
INSERT INTO llx_c_action_trigger (code,label,description,elementtype,rang) values ('USER_MODIFY','User update','Executed when a user is updated','user',302);
INSERT INTO llx_c_action_trigger (code,label,description,elementtype,rang) values ('USER_DELETE','User update','Executed when a user is deleted','user',303);
INSERT INTO llx_c_action_trigger (code,label,description,elementtype,rang) values ('USER_NEW_PASSWORD','User update','Executed when a user is change password','user',304);
INSERT INTO llx_c_action_trigger (code,label,description,elementtype,rang) values ('USER_ENABLEDISABLE','User update','Executed when a user is enable or disable','user',305);

INSERT INTO llx_c_action_trigger (code,label,description,elementtype,rang) values ('HOLIDAY_CREATE','Holiday created','Executed when a holiday is created','holiday',800);
INSERT INTO llx_c_action_trigger (code,label,description,elementtype,rang) values ('HOLIDAY_MODIFY','Holiday modified','Executed when a holiday is modified','holiday',801);
INSERT INTO llx_c_action_trigger (code,label,description,elementtype,rang) values ('HOLIDAY_VALIDATE','Holiday validated','Executed when a holiday is validated','holiday',802);
INSERT INTO llx_c_action_trigger (code,label,description,elementtype,rang) values ('HOLIDAY_APPROVE','Holiday aprouved','Executed when a holiday is aprouved','holiday',803);
INSERT INTO llx_c_action_trigger (code,label,description,elementtype,rang) values ('HOLIDAY_CANCEL','Holiday canceled','Executed when a holiday is canceled','holiday',802);
INSERT INTO llx_c_action_trigger (code,label,description,elementtype,rang) values ('HOLIDAY_DELETE','Holiday deleted','Executed when a holiday is deleted','holiday',804);


-- We do not delete old mexican legal forms because they may have been used. User will have to insert the new one manually not inserted because of conflict if he need them.
--DELETE FROM llx_c_forme_juridique WHERE code IN ('15401', '15402', '15403', '15404', '15405', '15406');

INSERT INTO llx_c_forme_juridique (fk_pays, code, libelle, active) VALUES (154, '15401', '601 - General de Ley Personas Morales', 1);
INSERT INTO llx_c_forme_juridique (fk_pays, code, libelle, active) VALUES (154, '15402', '603 - Personas Morales con Fines no Lucrativos', 1);
INSERT INTO llx_c_forme_juridique (fk_pays, code, libelle, active) VALUES (154, '15403', '605 - Sueldos y Salarios e Ingresos Asimilados a Salarios', 1);
INSERT INTO llx_c_forme_juridique (fk_pays, code, libelle, active) VALUES (154, '15404', '606 - Arrendamiento', 1);
INSERT INTO llx_c_forme_juridique (fk_pays, code, libelle, active) VALUES (154, '15405', '607 - Régimen de Enajenación o Adquisición de Bienes', 1);
INSERT INTO llx_c_forme_juridique (fk_pays, code, libelle, active) VALUES (154, '15406', '608 - Demás ingresos', 1);
INSERT INTO llx_c_forme_juridique (fk_pays, code, libelle, active) VALUES (154, '15407', '610 - Residentes en el Extranjero sin Establecimiento Permanente en México', 1);
INSERT INTO llx_c_forme_juridique (fk_pays, code, libelle, active) VALUES (154, '15408', '611 - Ingresos por Dividendos (socios y accionistas)', 1);
INSERT INTO llx_c_forme_juridique (fk_pays, code, libelle, active) VALUES (154, '15409', '612 - Personas Físicas con Actividades Empresariales y Profesionales', 1);
INSERT INTO llx_c_forme_juridique (fk_pays, code, libelle, active) VALUES (154, '15410', '614 - Ingresos por intereses', 1);
INSERT INTO llx_c_forme_juridique (fk_pays, code, libelle, active) VALUES (154, '15411', '615 - Régimen de los ingresos por obtención de premios', 1);
INSERT INTO llx_c_forme_juridique (fk_pays, code, libelle, active) VALUES (154, '15412', '616 - Sin obligaciones fiscales', 1);
INSERT INTO llx_c_forme_juridique (fk_pays, code, libelle, active) VALUES (154, '15413', '620 - Sociedades Cooperativas de Producción que optan por diferir sus ingresos', 1);
INSERT INTO llx_c_forme_juridique (fk_pays, code, libelle, active) VALUES (154, '15414', '621 - Incorporación Fiscal', 1);
INSERT INTO llx_c_forme_juridique (fk_pays, code, libelle, active) VALUES (154, '15415', '622 - Actividades Agrícolas, Ganaderas, Silvícolas y Pesqueras', 1);
INSERT INTO llx_c_forme_juridique (fk_pays, code, libelle, active) VALUES (154, '15416', '623 - Opcional para Grupos de Sociedades', 1);
INSERT INTO llx_c_forme_juridique (fk_pays, code, libelle, active) VALUES (154, '15417', '624 - Coordinados', 1);
INSERT INTO llx_c_forme_juridique (fk_pays, code, libelle, active) VALUES (154, '15418', '625 - Régimen de las Actividades Empresariales con ingresos a través de Plataformas Tecnológicas', 1);
INSERT INTO llx_c_forme_juridique (fk_pays, code, libelle, active) VALUES (154, '15419', '626 - Régimen Simplificado de Confianza', 1);

-- VMYSQL4.3 ALTER TABLE llx_user MODIFY COLUMN fk_soc integer NULL;
-- VPGSQL8.2 ALTER TABLE llx_user ALTER COLUMN fk_soc DROP NOT NULL;
<<<<<<< HEAD
=======

-- Add column to help to fix a very critical bug when transferring into accounting bank record of a bank account into another currency.
-- Idea is to update this column manually in v15 with value in currency of company for bank that are not into the main currency and the transfer
-- into accounting will use it in priority if value is not null.
ALTER TABLE llx_bank ADD COLUMN amount_main_currency double(24,8) NULL;
>>>>>>> 3ac268c2
<|MERGE_RESOLUTION|>--- conflicted
+++ resolved
@@ -536,11 +536,8 @@
 
 -- VMYSQL4.3 ALTER TABLE llx_user MODIFY COLUMN fk_soc integer NULL;
 -- VPGSQL8.2 ALTER TABLE llx_user ALTER COLUMN fk_soc DROP NOT NULL;
-<<<<<<< HEAD
-=======
 
 -- Add column to help to fix a very critical bug when transferring into accounting bank record of a bank account into another currency.
 -- Idea is to update this column manually in v15 with value in currency of company for bank that are not into the main currency and the transfer
 -- into accounting will use it in priority if value is not null.
-ALTER TABLE llx_bank ADD COLUMN amount_main_currency double(24,8) NULL;
->>>>>>> 3ac268c2
+ALTER TABLE llx_bank ADD COLUMN amount_main_currency double(24,8) NULL;