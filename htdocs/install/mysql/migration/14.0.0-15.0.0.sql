--
-- Be carefull to requests order.
-- This file must be loaded by calling /install/index.php page
-- when current version is 14.0.0 or higher.
--
-- To restrict request to Mysql version x.y minimum use -- VMYSQLx.y
-- To restrict request to Pgsql version x.y minimum use -- VPGSQLx.y
-- To rename a table:       ALTER TABLE llx_table RENAME TO llx_table_new;
-- To add a column:         ALTER TABLE llx_table ADD COLUMN newcol varchar(60) NOT NULL DEFAULT '0' AFTER existingcol;
-- To rename a column:      ALTER TABLE llx_table CHANGE COLUMN oldname newname varchar(60);
-- To drop a column:        ALTER TABLE llx_table DROP COLUMN oldname;
-- To change type of field: ALTER TABLE llx_table MODIFY COLUMN name varchar(60);
-- To drop a foreign key:   ALTER TABLE llx_table DROP FOREIGN KEY fk_name;
-- To create a unique index ALTER TABLE llx_table ADD UNIQUE INDEX uk_table_field (field);
-- To drop an index:        -- VMYSQL4.1 DROP INDEX nomindex on llx_table;
-- To drop an index:        -- VPGSQL8.2 DROP INDEX nomindex;
-- To make pk to be auto increment (mysql):    -- VMYSQL4.3 ALTER TABLE llx_table CHANGE COLUMN rowid rowid INTEGER NOT NULL AUTO_INCREMENT;
-- To make pk to be auto increment (postgres):
-- -- VPGSQL8.2 CREATE SEQUENCE llx_table_rowid_seq OWNED BY llx_table.rowid;
-- -- VPGSQL8.2 ALTER TABLE llx_table ADD PRIMARY KEY (rowid);
-- -- VPGSQL8.2 ALTER TABLE llx_table ALTER COLUMN rowid SET DEFAULT nextval('llx_table_rowid_seq');
-- -- VPGSQL8.2 SELECT setval('llx_table_rowid_seq', MAX(rowid)) FROM llx_table;
-- To set a field as NULL:                     -- VMYSQL4.3 ALTER TABLE llx_table MODIFY COLUMN name varchar(60) NULL;
-- To set a field as NULL:                     -- VPGSQL8.2 ALTER TABLE llx_table ALTER COLUMN name DROP NOT NULL;
-- To set a field as NOT NULL:                 -- VMYSQL4.3 ALTER TABLE llx_table MODIFY COLUMN name varchar(60) NOT NULL;
-- To set a field as NOT NULL:                 -- VPGSQL8.2 ALTER TABLE llx_table ALTER COLUMN name SET NOT NULL;
-- To set a field as default NULL:             -- VPGSQL8.2 ALTER TABLE llx_table ALTER COLUMN name SET DEFAULT NULL;
-- Note: fields with type BLOB/TEXT can't have default value.
-- To rebuild sequence for postgresql after insert by forcing id autoincrement fields:
-- -- VPGSQL8.2 SELECT dol_util_rebuild_sequences();


-- Missing in v14 or lower

-- VMYSQL4.3 ALTER TABLE llx_partnership MODIFY COLUMN date_partnership_end date NULL;
-- VPGSQL8.2 ALTER TABLE llx_partnership ALTER COLUMN date_partnership_end DROP NOT NULL;

ALTER TABLE llx_accounting_bookkeeping ADD COLUMN date_export datetime DEFAULT NULL;

ALTER TABLE llx_eventorganization_conferenceorboothattendee ADD COLUMN fk_project integer NOT NULL;
ALTER TABLE llx_eventorganization_conferenceorboothattendee ADD COLUMN fk_invoice integer NULL;

ALTER TABLE llx_eventorganization_conferenceorboothattendee DROP FOREIGN KEY fx_eventorganization_conferenceorboothattendee_fk_soc;
ALTER TABLE llx_eventorganization_conferenceorboothattendee DROP FOREIGN KEY fx_eventorganization_conferenceorboothattendee_fk_actioncomm;
ALTER TABLE llx_eventorganization_conferenceorboothattendee DROP FOREIGN KEY fx_eventorganization_conferenceorboothattendee_fk_project;

ALTER TABLE llx_eventorganization_conferenceorboothattendee ADD INDEX idx_eventorganization_conferenceorboothattendee_rowid (rowid);
ALTER TABLE llx_eventorganization_conferenceorboothattendee ADD INDEX idx_eventorganization_conferenceorboothattendee_ref (ref);
ALTER TABLE llx_eventorganization_conferenceorboothattendee ADD INDEX idx_eventorganization_conferenceorboothattendee_fk_soc (fk_soc);
ALTER TABLE llx_eventorganization_conferenceorboothattendee ADD INDEX idx_eventorganization_conferenceorboothattendee_fk_actioncomm (fk_actioncomm);
ALTER TABLE llx_eventorganization_conferenceorboothattendee ADD INDEX idx_eventorganization_conferenceorboothattendee_email (email);
ALTER TABLE llx_eventorganization_conferenceorboothattendee ADD INDEX idx_eventorganization_conferenceorboothattendee_status (status);

-- VMYSQL4.1 DROP INDEX uk_eventorganization_conferenceorboothattendee on llx_eventorganization_conferenceorboothattendee;
-- VPGSQL8.2 DROP INDEX uk_eventorganization_conferenceorboothattendee;

ALTER TABLE llx_eventorganization_conferenceorboothattendee ADD UNIQUE INDEX uk_eventorganization_conferenceorboothattendee(fk_project, email, fk_actioncomm);


-- VMYSQL4.3 ALTER TABLE llx_eventorganization_conferenceorboothattendee MODIFY COLUMN fk_actioncomm integer NULL;
-- VPGSQL8.2 ALTER TABLE llx_eventorganization_conferenceorboothattendee ALTER COLUMN fk_actioncomm DROP NOT NULL;

ALTER TABLE llx_mrp_mo ADD COLUMN last_main_doc varchar(255);

UPDATE llx_extrafields SET elementtype = 'salary' WHERE elementtype = 'payment_salary';
ALTER TABLE llx_payment_salary_extrafields RENAME TO llx_salary_extrafields;
-- VMYSQL4.1 DROP INDEX idx_payment_salary_extrafields on llx_salary_extrafields;
-- VPGSQL8.2 DROP INDEX idx_payment_salary_extrafields;
ALTER TABLE llx_salary_extrafields ADD INDEX idx_salary_extrafields (fk_object);


INSERT INTO llx_c_email_templates (entity, module, type_template, lang, private, fk_user, datec, label, position, active, topic, content, content_lines, enabled, joinfiles) values (0, '', 'conferenceorbooth', '', 0, null, null, '(EventOrganizationEmailAskConf)',       10, 1, '[__[MAIN_INFO_SOCIETE_NOM]__] __(EventOrganizationEmailAskConf)__', '__(Hello)__,<br /><br />__(OrganizationEventConfRequestWasReceived)__<br /><br /><br />__(Sincerely)__<br />__USER_SIGNATURE__', null, '1', null);
INSERT INTO llx_c_email_templates (entity, module, type_template, lang, private, fk_user, datec, label, position, active, topic, content, content_lines, enabled, joinfiles) values (0, '', 'conferenceorbooth', '', 0, null, null, '(EventOrganizationEmailAskBooth)',      20, 1, '[__[MAIN_INFO_SOCIETE_NOM]__] __(EventOrganizationEmailAskBooth)__', '__(Hello)__,<br /><br />__(OrganizationEventBoothRequestWasReceived)__<br /><br /><br />__(Sincerely)__<br />__USER_SIGNATURE__', null, '1', null);
-- TODO Add message for registration only to event  __ONLINE_PAYMENT_TEXT_AND_URL__
INSERT INTO llx_c_email_templates (entity, module, type_template, lang, private, fk_user, datec, label, position, active, topic, content, content_lines, enabled, joinfiles) values (0, '', 'conferenceorbooth', '', 0, null, null, '(EventOrganizationEmailSubsBooth)',     30, 1, '[__[MAIN_INFO_SOCIETE_NOM]__] __(EventOrganizationEmailBoothPayment)__', '__(Hello)__,<br /><br />__(OrganizationEventPaymentOfBoothWasReceived)__<br /><br /><br />__(Sincerely)__<br />__USER_SIGNATURE__', null, '1', null);
INSERT INTO llx_c_email_templates (entity, module, type_template, lang, private, fk_user, datec, label, position, active, topic, content, content_lines, enabled, joinfiles) values (0, '', 'conferenceorbooth', '', 0, null, null, '(EventOrganizationEmailSubsEvent)',     40, 1, '[__[MAIN_INFO_SOCIETE_NOM]__] __(EventOrganizationEmailRegistrationPayment)__', '__(Hello)__,<br /><br />__(OrganizationEventPaymentOfRegistrationWasReceived)__<br /><br />__(Sincerely)__<br />__USER_SIGNATURE__', null, '1', null);
INSERT INTO llx_c_email_templates (entity, module, type_template, lang, private, fk_user, datec, label, position, active, topic, content, content_lines, enabled, joinfiles) values (0, '', 'conferenceorbooth', '', 0, null, null, '(EventOrganizationMassEmailAttendees)', 50, 1, '[__[MAIN_INFO_SOCIETE_NOM]__] __(EventOrganizationMassEmailAttendees)__', '__(Hello)__,<br /><br />__(OrganizationEventBulkMailToAttendees)__<br /><br />__(Sincerely)__<br />__USER_SIGNATURE__', null, '1', null);
INSERT INTO llx_c_email_templates (entity, module, type_template, lang, private, fk_user, datec, label, position, active, topic, content, content_lines, enabled, joinfiles) values (0, '', 'conferenceorbooth', '', 0, null, null, '(EventOrganizationMassEmailSpeakers)',  60, 1, '[__[MAIN_INFO_SOCIETE_NOM]__] __(EventOrganizationMassEmailSpeakers)__', '__(Hello)__,<br /><br />__(OrganizationEventBulkMailToSpeakers)__<br /><br />__(Sincerely)__<br />__USER_SIGNATURE__', null, '1', null);


--Fix bad sign on multicompany column for customer invoice lines
UPDATE llx_facturedet SET multicurrency_subprice = -multicurrency_subprice WHERE ((multicurrency_subprice < 0 and subprice > 0) OR (multicurrency_subprice > 0 and subprice < 0));
UPDATE llx_facturedet SET multicurrency_total_ht = -multicurrency_total_ht WHERE ((multicurrency_total_ht < 0 and total_ht > 0) OR (multicurrency_total_ht > 0 and total_ht < 0));
UPDATE llx_facturedet SET multicurrency_total_tva = -multicurrency_total_tva WHERE ((multicurrency_total_tva < 0 and total_tva > 0) OR (multicurrency_total_tva > 0 and total_tva < 0)); 
UPDATE llx_facturedet SET multicurrency_total_ttc = -multicurrency_total_ttc WHERE ((multicurrency_total_ttc < 0 and total_ttc > 0) OR (multicurrency_total_ttc > 0 and total_ttc < 0));  
--Fix bad sign on multicompany column for customer invoices
UPDATE llx_facture SET multicurrency_total_ht = -multicurrency_total_ht WHERE ((multicurrency_total_ht < 0 and total_ht > 0) OR (multicurrency_total_ht > 0 and total_ht < 0));  
UPDATE llx_facture SET multicurrency_total_tva = -multicurrency_total_tva WHERE ((multicurrency_total_tva < 0 and total_tva > 0) OR (multicurrency_total_tva > 0 and total_tva < 0));  
UPDATE llx_facture SET multicurrency_total_ttc = -multicurrency_total_ttc WHERE ((multicurrency_total_ttc < 0 and total_ttc > 0) OR (multicurrency_total_ttc > 0 and total_ttc < 0));  
--Fix bad sign on multicurrency column for supplier invoice lines
UPDATE llx_facture_fourn_det SET multicurrency_subprice = -multicurrency_subprice WHERE ((multicurrency_subprice < 0 and pu_ht > 0) OR (multicurrency_subprice > 0 and pu_ht < 0));
UPDATE llx_facture_fourn_det SET multicurrency_total_ht = -multicurrency_total_ht WHERE ((multicurrency_total_ht < 0 and total_ht > 0) OR (multicurrency_total_ht > 0 and total_ht < 0));
UPDATE llx_facture_fourn_det SET multicurrency_total_tva = -multicurrency_total_tva WHERE ((multicurrency_total_tva < 0 and tva > 0) OR (multicurrency_total_tva > 0 and tva < 0)); 
UPDATE llx_facture_fourn_det SET multicurrency_total_ttc = -multicurrency_total_ttc WHERE ((multicurrency_total_ttc < 0 and total_ttc > 0) OR (multicurrency_total_ttc > 0 and total_ttc < 0));  
--Fix bad sign on multicompany column for customer invoices
UPDATE llx_facture_fourn SET multicurrency_total_ht = -multicurrency_total_ht WHERE ((multicurrency_total_ht < 0 and total_ht > 0) OR (multicurrency_total_ht > 0 and total_ht < 0));  
UPDATE llx_facture_fourn SET multicurrency_total_tva = -multicurrency_total_tva WHERE ((multicurrency_total_tva < 0 and total_tva > 0) OR (multicurrency_total_tva > 0 and total_tva < 0));  
UPDATE llx_facture_fourn SET multicurrency_total_ttc = -multicurrency_total_ttc WHERE ((multicurrency_total_ttc < 0 and total_ttc > 0) OR (multicurrency_total_ttc > 0 and total_ttc < 0));  


-- v15

ALTER TABLE llx_c_partnership_type ADD UNIQUE INDEX uk_c_partnership_type(entity, code);

ALTER TABLE llx_partnership ADD COLUMN fk_type integer DEFAULT 0 NOT NULL;

ALTER TABLE llx_c_holiday_types CHANGE COLUMN newByMonth newbymonth double(8,5) DEFAULT 0 NOT NULL;

ALTER TABLE llx_product ADD COLUMN mandatory_period tinyint NULL DEFAULT 0;

ALTER TABLE llx_holiday ADD COLUMN date_approve   DATETIME DEFAULT NULL;
ALTER TABLE llx_holiday ADD COLUMN fk_user_approve integer DEFAULT NULL;

ALTER TABLE llx_ticket MODIFY COLUMN progress integer;


ALTER TABLE llx_emailcollector_emailcollectoraction MODIFY COLUMN actionparam TEXT;

ALTER TABLE llx_knowledgemanagement_knowledgerecord ADD COLUMN lang varchar(6);
ALTER TABLE llx_knowledgemanagement_knowledgerecord ADD COLUMN entity integer DEFAULT 1;

CREATE TABLE llx_categorie_ticket
(
  fk_categorie  integer NOT NULL,
  fk_ticket    integer NOT NULL,
  import_key    varchar(14)
) ENGINE=innodb;

ALTER TABLE llx_categorie_ticket ADD PRIMARY KEY pk_categorie_ticket (fk_categorie, fk_ticket);
ALTER TABLE llx_categorie_ticket ADD INDEX idx_categorie_ticket_fk_categorie (fk_categorie);
ALTER TABLE llx_categorie_ticket ADD INDEX idx_categorie_ticket_fk_ticket (fk_ticket);

ALTER TABLE llx_categorie_ticket ADD CONSTRAINT fk_categorie_ticket_categorie_rowid FOREIGN KEY (fk_categorie) REFERENCES llx_categorie (rowid);
ALTER TABLE llx_categorie_ticket ADD CONSTRAINT fk_categorie_ticket_ticket_rowid   FOREIGN KEY (fk_ticket) REFERENCES llx_ticket (rowid);
ALTER TABLE llx_product_fournisseur_price MODIFY COLUMN ref_fourn varchar(128);
ALTER TABLE llx_product_customer_price MODIFY COLUMN ref_customer varchar(128);
ALTER TABLE llx_product_association ADD COLUMN rang integer DEFAULT 0;

-- -- add action trigger
INSERT INTO llx_c_action_trigger (code,label,description,elementtype,rang) VALUES ('ORDER_SUPPLIER_CANCEL','Supplier order request canceled','Executed when a supplier order is canceled','order_supplier',13);

ALTER TABLE llx_product ADD COLUMN fk_default_bom integer DEFAULT NULL;

ALTER TABLE llx_mrp_mo ADD COLUMN mrptype integer DEFAULT 0;

DELETE FROM llx_menu WHERE type = 'top' AND module = 'cashdesk' AND mainmenu = 'cashdesk';

INSERT INTO llx_c_action_trigger (code, label, description, elementtype, rang) values ('MEMBER_EXCLUDE', 'Member excluded', 'Executed when a member is excluded', 'member', 27);

CREATE TABLE llx_categorie_knowledgemanagement
(
  fk_categorie  integer NOT NULL,
  fk_knowledgemanagement    integer NOT NULL,
  import_key    varchar(14)
)ENGINE=innodb;

ALTER TABLE llx_categorie_knowledgemanagement ADD PRIMARY KEY pk_categorie_knowledgemanagement (fk_categorie, fk_knowledgemanagement);
ALTER TABLE llx_categorie_knowledgemanagement ADD INDEX idx_categorie_knowledgemanagement_fk_categorie (fk_categorie);
ALTER TABLE llx_categorie_knowledgemanagement ADD INDEX idx_categorie_knowledgemanagement_fk_knowledgemanagement (fk_knowledgemanagement);

ALTER TABLE llx_categorie_knowledgemanagement ADD CONSTRAINT fk_categorie_knowledgemanagement_categorie_rowid FOREIGN KEY (fk_categorie) REFERENCES llx_categorie (rowid);
ALTER TABLE llx_categorie_knowledgemanagement ADD CONSTRAINT fk_categorie_knowledgemanagement_knowledgemanagement_rowid   FOREIGN KEY (fk_knowledgemanagement) REFERENCES llx_knowledgemanagement_knowledgerecord (rowid);

ALTER TABLE llx_product_lot ADD COLUMN barcode varchar(180) DEFAULT NULL;
ALTER TABLE llx_product_lot ADD COLUMN fk_barcode_type integer DEFAULT NULL;

ALTER TABLE llx_projet ADD COLUMN max_attendees integer DEFAULT 0;

ALTER TABLE llx_commande_fournisseur_dispatch ADD COLUMN cost_price double(24,8) DEFAULT 0;

INSERT INTO llx_c_forme_juridique (fk_pays, code, libelle) VALUES (20, '2001', 'Aktiebolag');
INSERT INTO llx_c_forme_juridique (fk_pays, code, libelle) VALUES (20, '2002', 'Publikt aktiebolag (AB publ)');
INSERT INTO llx_c_forme_juridique (fk_pays, code, libelle) VALUES (20, '2003', 'Ekonomisk förening (ek. för.)');
INSERT INTO llx_c_forme_juridique (fk_pays, code, libelle) VALUES (20, '2004', 'Bostadsrättsförening (BRF)');
INSERT INTO llx_c_forme_juridique (fk_pays, code, libelle) VALUES (20, '2005', 'Hyresrättsförening (HRF)');
INSERT INTO llx_c_forme_juridique (fk_pays, code, libelle) VALUES (20, '2006', 'Kooperativ');
INSERT INTO llx_c_forme_juridique (fk_pays, code, libelle) VALUES (20, '2007', 'Enskild firma (EF)');
INSERT INTO llx_c_forme_juridique (fk_pays, code, libelle) VALUES (20, '2008', 'Handelsbolag (HB)');
INSERT INTO llx_c_forme_juridique (fk_pays, code, libelle) VALUES (20, '2009', 'Kommanditbolag (KB)');
INSERT INTO llx_c_forme_juridique (fk_pays, code, libelle) VALUES (20, '2010', 'Enkelt bolag');
INSERT INTO llx_c_forme_juridique (fk_pays, code, libelle) VALUES (20, '2011', 'Ideell förening');
INSERT INTO llx_c_forme_juridique (fk_pays, code, libelle) VALUES (20, '2012', 'Stiftelse');

-- START  GRH/HRM MODULE


CREATE TABLE llx_hrm_evaluation
(
    rowid integer AUTO_INCREMENT PRIMARY KEY NOT NULL,
    ref varchar(128) DEFAULT '(PROV)' NOT NULL,
    label varchar(255),
    description text,
    note_public text,
    note_private text,
    date_creation datetime NOT NULL,
    tms timestamp,
    fk_user_creat integer NOT NULL,
    fk_user_modif integer,
    import_key varchar(14),
    status smallint NOT NULL,
    date_eval date,
    fk_user integer NOT NULL,
    fk_job integer NOT NULL
) ENGINE=innodb;
ALTER TABLE llx_hrm_evaluation ADD INDEX idx_hrm_evaluation_rowid (rowid);
ALTER TABLE llx_hrm_evaluation ADD INDEX idx_hrm_evaluation_ref (ref);
ALTER TABLE llx_hrm_evaluation ADD CONSTRAINT llx_hrm_evaluation_fk_user_creat FOREIGN KEY (fk_user_creat) REFERENCES llx_user(rowid);
ALTER TABLE llx_hrm_evaluation ADD INDEX idx_hrm_evaluation_status (status);


create table llx_hrm_evaluation_extrafields
(
    rowid                     integer AUTO_INCREMENT PRIMARY KEY,
    tms                       timestamp,
    fk_object                 integer NOT NULL,
    import_key                varchar(14)                          		-- import key
) ENGINE=innodb;

ALTER TABLE llx_hrm_evaluation_extrafields ADD INDEX idx_evaluation_fk_object(fk_object);


CREATE TABLE llx_hrm_evaluationdet
(
    -- BEGIN MODULEBUILDER FIELDS
    rowid integer AUTO_INCREMENT PRIMARY KEY NOT NULL,
    date_creation datetime NOT NULL,
    tms timestamp,
    fk_user_creat integer NOT NULL,
    fk_user_modif integer,
    fk_skill integer NOT NULL,
    fk_evaluation integer NOT NULL,
    rankorder integer NOT NULL,
    required_rank integer NOT NULL,
    import_key varchar(14)
) ENGINE=innodb;

ALTER TABLE llx_hrm_evaluationdet ADD INDEX idx_hrm_evaluationdet_rowid (rowid);
ALTER TABLE llx_hrm_evaluationdet ADD CONSTRAINT llx_hrm_evaluationdet_fk_user_creat FOREIGN KEY (fk_user_creat) REFERENCES llx_user(rowid);
ALTER TABLE llx_hrm_evaluationdet ADD INDEX idx_hrm_evaluationdet_fk_skill (fk_skill);
ALTER TABLE llx_hrm_evaluationdet ADD INDEX idx_hrm_evaluationdet_fk_evaluation (fk_evaluation);


create table llx_hrm_evaluationdet_extrafields
(
    rowid                     integer AUTO_INCREMENT PRIMARY KEY,
    tms                       timestamp,
    fk_object                 integer NOT NULL,
    import_key                varchar(14)                          		-- import key
) ENGINE=innodb;

ALTER TABLE llx_hrm_evaluationdet_extrafields ADD INDEX idx_evaluationdet_fk_object(fk_object);



CREATE TABLE llx_hrm_job
(
    rowid integer AUTO_INCREMENT PRIMARY KEY NOT NULL,
    label varchar(255) NOT NULL,
    description text,
    date_creation datetime NOT NULL,
    tms timestamp,
    deplacement varchar(255),
    note_public text,
    note_private text,
    fk_user_creat integer,
    fk_user_modif integer
) ENGINE=innodb;

ALTER TABLE llx_hrm_job ADD INDEX idx_hrm_job_rowid (rowid);
ALTER TABLE llx_hrm_job ADD INDEX idx_hrm_job_label (label);


create table llx_hrm_job_extrafields
(
    rowid                     integer AUTO_INCREMENT PRIMARY KEY,
    tms                       timestamp,
    fk_object                 integer NOT NULL,
    import_key                varchar(14)                          		-- import key
) ENGINE=innodb;

ALTER TABLE llx_hrm_job_extrafields ADD INDEX idx_job_fk_object(fk_object);



CREATE TABLE llx_hrm_job_user(
    rowid integer AUTO_INCREMENT PRIMARY KEY NOT NULL,
    -- ref varchar(128) NOT NULL,
    description text,
    date_creation datetime NOT NULL,
    tms timestamp,
    fk_contrat integer,
    fk_user integer NOT NULL,
    fk_job integer NOT NULL,
    date_start date,
    date_end date,
    abort_comment varchar(255),
    note_public text,
    note_private text,
    fk_user_creat integer,
    fk_user_modif integer
) ENGINE=innodb;

ALTER TABLE llx_hrm_job_user ADD COLUMN abort_comment varchar(255);

ALTER TABLE llx_hrm_job_user ADD INDEX idx_hrm_job_user_rowid (rowid);
-- ALTER TABLE llx_hrm_job_user ADD INDEX idx_hrm_job_user_ref (ref);



CREATE TABLE llx_hrm_skill
(
    rowid integer AUTO_INCREMENT PRIMARY KEY NOT NULL,
    label varchar(255),
    description text,
    date_creation datetime NOT NULL,
    tms timestamp,
    fk_user_creat integer NOT NULL,
    fk_user_modif integer,
    required_level integer NOT NULL,
    date_validite integer NOT NULL,
    temps_theorique double(24,8) NOT NULL,
    skill_type integer NOT NULL,
    note_public text,
    note_private text
) ENGINE=innodb;

ALTER TABLE llx_hrm_skill ADD INDEX idx_hrm_skill_rowid (rowid);
ALTER TABLE llx_hrm_skill ADD CONSTRAINT llx_hrm_skill_fk_user_creat FOREIGN KEY (fk_user_creat) REFERENCES llx_user(rowid);
ALTER TABLE llx_hrm_skill ADD INDEX idx_hrm_skill_skill_type (skill_type);

create table llx_hrm_skill_extrafields
(
    rowid                     integer AUTO_INCREMENT PRIMARY KEY,
    tms                       timestamp,
    fk_object                 integer NOT NULL,
    import_key                varchar(14)                          		-- import key
) ENGINE=innodb;

ALTER TABLE llx_hrm_skill_extrafields ADD INDEX idx_skill_fk_object(fk_object);


CREATE TABLE llx_hrm_skilldet
(
    rowid integer AUTO_INCREMENT PRIMARY KEY NOT NULL,
    description text,
    fk_user_creat integer NOT NULL,
    fk_user_modif integer,
    fk_skill integer NOT NULL,
    rankorder integer
) ENGINE=innodb;

ALTER TABLE llx_hrm_skilldet ADD COLUMN rankorder integer NOT NULL DEFAULT '1';

ALTER TABLE llx_hrm_skilldet ADD INDEX idx_hrm_skilldet_rowid (rowid);
ALTER TABLE llx_hrm_skilldet ADD CONSTRAINT llx_hrm_skilldet_fk_user_creat FOREIGN KEY (fk_user_creat) REFERENCES llx_user(rowid);

CREATE TABLE llx_hrm_skillrank
(
    rowid integer AUTO_INCREMENT PRIMARY KEY NOT NULL,
    fk_skill integer NOT NULL,
    rankorder integer NOT NULL,
    fk_object integer NOT NULL,
    date_creation datetime NOT NULL,
    tms timestamp DEFAULT CURRENT_TIMESTAMP ON UPDATE CURRENT_TIMESTAMP,
    fk_user_creat integer NOT NULL,
    fk_user_modif integer,
    objecttype varchar(128) NOT NULL
) ENGINE=innodb;

ALTER TABLE llx_hrm_skillrank ADD INDEX idx_hrm_skillrank_rowid (rowid);
ALTER TABLE llx_hrm_skillrank ADD INDEX idx_hrm_skillrank_fk_skill (fk_skill);
ALTER TABLE llx_hrm_skillrank ADD CONSTRAINT llx_hrm_skillrank_fk_user_creat FOREIGN KEY (fk_user_creat) REFERENCES llx_user(rowid);

--END  GRH/HRM MODULE

ALTER TABLE llx_c_units ADD COLUMN sortorder smallint AFTER code;

-- Manage accountancy auxiliary account for thirdparties per entity
ALTER TABLE llx_societe_perentity ADD COLUMN accountancy_code_customer varchar(24) AFTER entity;    -- equivalent to code_compta in llx_societe
ALTER TABLE llx_societe_perentity ADD COLUMN accountancy_code_supplier varchar(24) AFTER accountancy_code_customer; -- equivalent to code_compta_supplier in llx_societe

ALTER TABLE llx_projet_task ADD COLUMN budget_amount double(24,8) AFTER priority;

-- VMYSQL4.1 INSERT INTO llx_boxes_def (file, entity) SELECT  'box_graph_ticket_by_severity.php', 1 FROM DUAL WHERE NOT EXISTS (SELECT * FROM llx_boxes_def WHERE file = 'box_graph_ticket_by_severity.php' AND entity = 1);
-- VMYSQL4.1 INSERT INTO llx_boxes_def (file, entity) SELECT  'box_graph_nb_ticket_last_x_days.php', 1 FROM DUAL WHERE NOT EXISTS (SELECT * FROM llx_boxes_def WHERE file = 'box_graph_nb_ticket_last_x_days.php' AND entity = 1);
-- VMYSQL4.1 INSERT INTO llx_boxes_def (file, entity) SELECT  'box_graph_nb_tickets_type.php', 1 FROM DUAL WHERE NOT EXISTS (SELECT * FROM llx_boxes_def WHERE file = 'box_graph_nb_tickets_type.php' AND entity = 1);
-- VMYSQL4.1 INSERT INTO llx_boxes_def (file, entity) SELECT  'box_graph_new_vs_close_ticket.php', 1 FROM DUAL WHERE NOT EXISTS (SELECT * FROM llx_boxes_def WHERE file = 'box_graph_new_vs_close_ticket.php' AND entity = 1);

ALTER TABLE llx_user DROP COLUMN jabberid;
ALTER TABLE llx_user DROP COLUMN skype;
ALTER TABLE llx_user DROP COLUMN twitter;
ALTER TABLE llx_user DROP COLUMN facebook;
ALTER TABLE llx_user DROP COLUMN linkedin;
ALTER TABLE llx_user DROP COLUMN instagram;
ALTER TABLE llx_user DROP COLUMN snapchat;
ALTER TABLE llx_user DROP COLUMN googleplus;
ALTER TABLE llx_user DROP COLUMN youtube;
ALTER TABLE llx_user DROP COLUMN whatsapp;

ALTER TABLE llx_adherent DROP COLUMN jabberid;
ALTER TABLE llx_adherent DROP COLUMN skype;
ALTER TABLE llx_adherent DROP COLUMN twitter;
ALTER TABLE llx_adherent DROP COLUMN facebook;
ALTER TABLE llx_adherent DROP COLUMN linkedin;
ALTER TABLE llx_adherent DROP COLUMN instagram;
ALTER TABLE llx_adherent DROP COLUMN snapchat;
ALTER TABLE llx_adherent DROP COLUMN googleplus;
ALTER TABLE llx_adherent DROP COLUMN youtube;
ALTER TABLE llx_adherent DROP COLUMN whatsapp;

ALTER TABLE llx_societe DROP COLUMN jabberid;
ALTER TABLE llx_societe DROP COLUMN skype;
ALTER TABLE llx_societe DROP COLUMN twitter;
ALTER TABLE llx_societe DROP COLUMN facebook;
ALTER TABLE llx_societe DROP COLUMN linkedin;
ALTER TABLE llx_societe DROP COLUMN instagram;
ALTER TABLE llx_societe DROP COLUMN snapchat;
ALTER TABLE llx_societe DROP COLUMN googleplus;
ALTER TABLE llx_societe DROP COLUMN youtube;
ALTER TABLE llx_societe DROP COLUMN whatsapp;

ALTER TABLE llx_socpeople DROP COLUMN jabberid;
ALTER TABLE llx_socpeople DROP COLUMN skype;
ALTER TABLE llx_socpeople DROP COLUMN twitter;
ALTER TABLE llx_socpeople DROP COLUMN facebook;
ALTER TABLE llx_socpeople DROP COLUMN linkedin;
ALTER TABLE llx_socpeople DROP COLUMN instagram;
ALTER TABLE llx_socpeople DROP COLUMN snapchat;
ALTER TABLE llx_socpeople DROP COLUMN googleplus;
ALTER TABLE llx_socpeople DROP COLUMN youtube;
ALTER TABLE llx_socpeople DROP COLUMN whatsapp;

INSERT INTO llx_c_paiement (id,code,libelle,type,active) values (100, 'KLA', 'Klarna',     1, 0);
INSERT INTO llx_c_paiement (id,code,libelle,type,active) values (101, 'SOF', 'Sofort',     1, 0);
INSERT INTO llx_c_paiement (id,code,libelle,type,active) values (102, 'BAN', 'Bancontact', 1, 0);
INSERT INTO llx_c_paiement (id,code,libelle,type,active) values (103, 'IDE', 'iDeal',      1, 0);
INSERT INTO llx_c_paiement (id,code,libelle,type,active) values (104, 'GIR', 'Giropay',    1, 0);

ALTER TABLE llx_paiement_facture ADD COLUMN multicurrency_code varchar(3);
ALTER TABLE llx_paiement_facture ADD COLUMN multicurrency_tx double(24,8) DEFAULT 1;
ALTER TABLE llx_paiement_facture ADD COLUMN multicurrency_amount double(24,8) DEFAULT 0;

ALTER TABLE llx_paiementfourn_facturefourn ADD COLUMN multicurrency_code varchar(3);
ALTER TABLE llx_paiementfourn_facturefourn ADD COLUMN multicurrency_tx double(24,8) DEFAULT 1;
ALTER TABLE llx_paiementfourn_facturefourn ADD COLUMN multicurrency_amount double(24,8) DEFAULT 0;


ALTER TABLE llx_commande_fournisseur MODIFY COLUMN multicurrency_code varchar(3);
ALTER TABLE llx_commande_fournisseurdet MODIFY COLUMN multicurrency_code varchar(3);
ALTER TABLE llx_commande MODIFY COLUMN multicurrency_code varchar(3);
ALTER TABLE llx_commandedet MODIFY COLUMN multicurrency_code varchar(3);
ALTER TABLE llx_contratdet MODIFY COLUMN multicurrency_code varchar(3);
ALTER TABLE llx_expensereport_det MODIFY COLUMN multicurrency_code varchar(3);
ALTER TABLE llx_expensereport MODIFY COLUMN multicurrency_code varchar(3);
ALTER TABLE llx_facture_fourn_det MODIFY COLUMN multicurrency_code varchar(3);
ALTER TABLE llx_facture_fourn MODIFY COLUMN multicurrency_code varchar(3);
ALTER TABLE llx_facture_rec MODIFY COLUMN multicurrency_code varchar(3);
ALTER TABLE llx_facture MODIFY COLUMN multicurrency_code varchar(3);
ALTER TABLE llx_facturedet_rec MODIFY COLUMN multicurrency_code varchar(3);
ALTER TABLE llx_facturedet MODIFY COLUMN multicurrency_code varchar(3);
ALTER TABLE llx_paiement_facture MODIFY COLUMN multicurrency_code varchar(3);
ALTER TABLE llx_paiementfourn_facturefourn MODIFY COLUMN multicurrency_code varchar(3);
ALTER TABLE llx_product_fournisseur_price_log MODIFY COLUMN multicurrency_code varchar(3);
ALTER TABLE llx_product_fournisseur_price MODIFY COLUMN multicurrency_code varchar(3);
ALTER TABLE llx_product_price_by_qty MODIFY COLUMN multicurrency_code varchar(3);
ALTER TABLE llx_product_price MODIFY COLUMN multicurrency_code varchar(3);
ALTER TABLE llx_propal MODIFY COLUMN multicurrency_code varchar(3);
ALTER TABLE llx_propaldet MODIFY COLUMN multicurrency_code varchar(3);
ALTER TABLE llx_societe MODIFY COLUMN multicurrency_code varchar(3);
ALTER TABLE llx_supplier_proposal MODIFY COLUMN multicurrency_code varchar(3);
ALTER TABLE llx_supplier_proposaldet MODIFY COLUMN multicurrency_code varchar(3);

ALTER TABLE llx_propal ADD COLUMN online_sign_ip varchar(48);
ALTER TABLE llx_propal ADD COLUMN online_sign_name varchar(64);

ALTER TABLE llx_entrepot ADD COLUMN warehouse_usage integer DEFAULT 1;

ALTER TABLE llx_session MODIFY COLUMN user_agent VARCHAR(255) NULL;

<<<<<<< HEAD
ALTER TABLE llx_inventorydet ADD COLUMN fk_movement integer NULL;
=======
ALTER TABLE llx_inventorydet ADD COLUMN fk_movement integer NULL;

ALTER TABLE llx_stock_mouvement MODIFY COLUMN origintype varchar(64);

ALTER TABLE llx_intracommreport CHANGE COLUMN period periods varchar(32);
>>>>>>> cfec02aa
<|MERGE_RESOLUTION|>--- conflicted
+++ resolved
@@ -477,12 +477,8 @@
 
 ALTER TABLE llx_session MODIFY COLUMN user_agent VARCHAR(255) NULL;
 
-<<<<<<< HEAD
 ALTER TABLE llx_inventorydet ADD COLUMN fk_movement integer NULL;
-=======
-ALTER TABLE llx_inventorydet ADD COLUMN fk_movement integer NULL;
 
 ALTER TABLE llx_stock_mouvement MODIFY COLUMN origintype varchar(64);
 
-ALTER TABLE llx_intracommreport CHANGE COLUMN period periods varchar(32);
->>>>>>> cfec02aa
+ALTER TABLE llx_intracommreport CHANGE COLUMN period periods varchar(32);