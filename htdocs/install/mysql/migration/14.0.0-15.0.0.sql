--- conflicted
+++ resolved
@@ -448,16 +448,13 @@
 ALTER TABLE llx_socpeople DROP COLUMN youtube;
 ALTER TABLE llx_socpeople DROP COLUMN whatsapp;
 
-<<<<<<< HEAD
-INSERT INTO llx_c_paiement (id,code,libelle,type,active) values (100, 'KLA', 'Klarna', 1, 1);
-INSERT INTO llx_c_paiement (id,code,libelle,type,active) values (101, 'SOF', 'Sofort', 1, 1);
-INSERT INTO llx_c_paiement (id,code,libelle,type,active) values (102, 'BAN', 'Bancontact', 1, 1);
-INSERT INTO llx_c_paiement (id,code,libelle,type,active) values (103, 'IDE', 'iDeal', 1, 1);
-INSERT INTO llx_c_paiement (id,code,libelle,type,active) values (104, 'GIR', 'Giropay', 1, 1)
-=======
+INSERT INTO llx_c_paiement (id,code,libelle,type,active) values (100, 'KLA', 'Klarna',     1, 0);
+INSERT INTO llx_c_paiement (id,code,libelle,type,active) values (101, 'SOF', 'Sofort',     1, 0);
+INSERT INTO llx_c_paiement (id,code,libelle,type,active) values (102, 'BAN', 'Bancontact', 1, 0);
+INSERT INTO llx_c_paiement (id,code,libelle,type,active) values (103, 'IDE', 'iDeal',      1, 0);
+INSERT INTO llx_c_paiement (id,code,libelle,type,active) values (104, 'GIR', 'Giropay',    1, 0);
+
 ALTER TABLE llx_propal ADD COLUMN online_sign_ip varchar(48);
 ALTER TABLE llx_propal ADD COLUMN online_sign_name varchar(64);
 
 ALTER TABLE llx_entrepot ADD COLUMN usage integer DEFAULT 1;
-
->>>>>>> 8b1c45d0
