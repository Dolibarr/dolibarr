--- conflicted
+++ resolved
@@ -61,7 +61,16 @@
 -- -- add action trigger
 INSERT INTO llx_c_action_trigger (code,label,description,elementtype,rang) VALUES ('ORDER_SUPPLIER_CANCEL','Supplier order request canceled','Executed when a supplier order is canceled','order_supplier',13);
 
-<<<<<<< HEAD
+ALTER TABLE llx_product ADD COLUMN fk_default_bom integer DEFAULT NULL;
+
+
+DELETE FROM llx_menu WHERE type = 'top' AND module = 'cashdesk' AND mainmenu = 'cashdesk';
+
+
+INSERT INTO llx_c_action_trigger (code, label, description, elementtype, rang) values ('MEMBER_EXCLUDE', 'Member excluded', 'Executed when a member is excluded', 'member', 27);
+
+-- Stock transfers
+
 CREATE TABLE llx_stocktransfer_stocktransfer(
 	-- BEGIN MODULEBUILDER FIELDS
 	rowid integer AUTO_INCREMENT PRIMARY KEY NOT NULL,
@@ -134,13 +143,4 @@
   import_key                varchar(14)                          		-- import key
 ) ENGINE=innodb;
 
-ALTER TABLE llx_stocktransfer_stocktransferline_extrafields ADD INDEX idx_fk_object(fk_object);
-=======
-ALTER TABLE llx_product ADD COLUMN fk_default_bom integer DEFAULT NULL;
-
-
-DELETE FROM llx_menu WHERE type = 'top' AND module = 'cashdesk' AND mainmenu = 'cashdesk';
-
-
-INSERT INTO llx_c_action_trigger (code, label, description, elementtype, rang) values ('MEMBER_EXCLUDE', 'Member excluded', 'Executed when a member is excluded', 'member', 27);
->>>>>>> bc315be2
+ALTER TABLE llx_stocktransfer_stocktransferline_extrafields ADD INDEX idx_fk_object(fk_object);