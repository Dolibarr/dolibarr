--
-- Be carefull to requests order.
-- This file must be loaded by calling /install/index.php page
-- when current version is 14.0.0 or higher.
--
-- To restrict request to Mysql version x.y minimum use -- VMYSQLx.y
-- To restrict request to Pgsql version x.y minimum use -- VPGSQLx.y
-- To rename a table:       ALTER TABLE llx_table RENAME TO llx_table_new;
-- To add a column:         ALTER TABLE llx_table ADD COLUMN newcol varchar(60) NOT NULL DEFAULT '0' AFTER existingcol;
-- To rename a column:      ALTER TABLE llx_table CHANGE COLUMN oldname newname varchar(60);
-- To drop a column:        ALTER TABLE llx_table DROP COLUMN oldname;
-- To change type of field: ALTER TABLE llx_table MODIFY COLUMN name varchar(60);
-- To drop a foreign key:   ALTER TABLE llx_table DROP FOREIGN KEY fk_name;
-- To create a unique index ALTER TABLE llx_table ADD UNIQUE INDEX uk_table_field (field);
-- To drop an index:        -- VMYSQL4.1 DROP INDEX nomindex on llx_table;
-- To drop an index:        -- VPGSQL8.2 DROP INDEX nomindex;
-- To make pk to be auto increment (mysql):    -- VMYSQL4.3 ALTER TABLE llx_table CHANGE COLUMN rowid rowid INTEGER NOT NULL AUTO_INCREMENT;
-- To make pk to be auto increment (postgres):
-- -- VPGSQL8.2 CREATE SEQUENCE llx_table_rowid_seq OWNED BY llx_table.rowid;
-- -- VPGSQL8.2 ALTER TABLE llx_table ADD PRIMARY KEY (rowid);
-- -- VPGSQL8.2 ALTER TABLE llx_table ALTER COLUMN rowid SET DEFAULT nextval('llx_table_rowid_seq');
-- -- VPGSQL8.2 SELECT setval('llx_table_rowid_seq', MAX(rowid)) FROM llx_table;
-- To set a field as NULL:                     -- VMYSQL4.3 ALTER TABLE llx_table MODIFY COLUMN name varchar(60) NULL;
-- To set a field as NULL:                     -- VPGSQL8.2 ALTER TABLE llx_table ALTER COLUMN name DROP NOT NULL;
-- To set a field as NOT NULL:                 -- VMYSQL4.3 ALTER TABLE llx_table MODIFY COLUMN name varchar(60) NOT NULL;
-- To set a field as NOT NULL:                 -- VPGSQL8.2 ALTER TABLE llx_table ALTER COLUMN name SET NOT NULL;
-- To set a field as default NULL:             -- VPGSQL8.2 ALTER TABLE llx_table ALTER COLUMN name SET DEFAULT NULL;
-- Note: fields with type BLOB/TEXT can't have default value.
-- To rebuild sequence for postgresql after insert by forcing id autoincrement fields:
-- -- VPGSQL8.2 SELECT dol_util_rebuild_sequences();


-- Missing in v14 or lower

-- VMYSQL4.3 ALTER TABLE llx_partnership MODIFY COLUMN date_partnership_end date NULL;
-- VPGSQL8.2 ALTER TABLE llx_partnership ALTER COLUMN date_partnership_end DROP NOT NULL;


ALTER TABLE llx_eventorganization_conferenceorboothattendee ADD COLUMN fk_project integer NOT NULL;
ALTER TABLE llx_eventorganization_conferenceorboothattendee ADD COLUMN fk_invoice integer NULL;

ALTER TABLE llx_eventorganization_conferenceorboothattendee DROP FOREIGN KEY fx_eventorganization_conferenceorboothattendee_fk_soc;
ALTER TABLE llx_eventorganization_conferenceorboothattendee DROP FOREIGN KEY fx_eventorganization_conferenceorboothattendee_fk_actioncomm;
ALTER TABLE llx_eventorganization_conferenceorboothattendee DROP FOREIGN KEY fx_eventorganization_conferenceorboothattendee_fk_project;

ALTER TABLE llx_eventorganization_conferenceorboothattendee ADD INDEX idx_eventorganization_conferenceorboothattendee_rowid (rowid);
ALTER TABLE llx_eventorganization_conferenceorboothattendee ADD INDEX idx_eventorganization_conferenceorboothattendee_ref (ref);
ALTER TABLE llx_eventorganization_conferenceorboothattendee ADD INDEX idx_eventorganization_conferenceorboothattendee_fk_soc (fk_soc);
ALTER TABLE llx_eventorganization_conferenceorboothattendee ADD INDEX idx_eventorganization_conferenceorboothattendee_fk_actioncomm (fk_actioncomm);
ALTER TABLE llx_eventorganization_conferenceorboothattendee ADD INDEX idx_eventorganization_conferenceorboothattendee_email (email);
ALTER TABLE llx_eventorganization_conferenceorboothattendee ADD INDEX idx_eventorganization_conferenceorboothattendee_status (status);

-- VMYSQL4.1 DROP INDEX uk_eventorganization_conferenceorboothattendee on llx_eventorganization_conferenceorboothattendee;
-- VPGSQL8.2 DROP INDEX uk_eventorganization_conferenceorboothattendee;

ALTER TABLE llx_eventorganization_conferenceorboothattendee ADD UNIQUE INDEX uk_eventorganization_conferenceorboothattendee(fk_project, email, fk_actioncomm);


-- VMYSQL4.3 ALTER TABLE llx_eventorganization_conferenceorboothattendee MODIFY COLUMN fk_actioncomm integer NULL;
-- VPGSQL8.2 ALTER TABLE llx_eventorganization_conferenceorboothattendee ALTER COLUMN fk_actioncomm DROP NOT NULL;



UPDATE llx_extrafields SET elementtype = 'salary' WHERE elementtype = 'payment_salary';
ALTER TABLE llx_payment_salary_extrafields RENAME TO llx_salary_extrafields;
-- VMYSQL4.1 DROP INDEX idx_payment_salary_extrafields on llx_salary_extrafields;
-- VPGSQL8.2 DROP INDEX idx_payment_salary_extrafields;
ALTER TABLE llx_salary_extrafields ADD INDEX idx_salary_extrafields (fk_object);


INSERT INTO llx_c_email_templates (entity, module, type_template, lang, private, fk_user, datec, label, position, active, topic, content, content_lines, enabled, joinfiles) values (0, '', 'conferenceorbooth', '', 0, null, null, '(EventOrganizationEmailAskConf)',       10, 1, '[__[MAIN_INFO_SOCIETE_NOM]__] __(EventOrganizationEmailAskConf)__', '__(Hello)__,<br /><br />__(OrganizationEventConfRequestWasReceived)__<br /><br /><br />__(Sincerely)__<br />__USER_SIGNATURE__', null, '1', null);
INSERT INTO llx_c_email_templates (entity, module, type_template, lang, private, fk_user, datec, label, position, active, topic, content, content_lines, enabled, joinfiles) values (0, '', 'conferenceorbooth', '', 0, null, null, '(EventOrganizationEmailAskBooth)',      20, 1, '[__[MAIN_INFO_SOCIETE_NOM]__] __(EventOrganizationEmailAskBooth)__', '__(Hello)__,<br /><br />__(OrganizationEventBoothRequestWasReceived)__<br /><br /><br />__(Sincerely)__<br />__USER_SIGNATURE__', null, '1', null);
-- TODO Add message for registration only to event  __ONLINE_PAYMENT_TEXT_AND_URL__
INSERT INTO llx_c_email_templates (entity, module, type_template, lang, private, fk_user, datec, label, position, active, topic, content, content_lines, enabled, joinfiles) values (0, '', 'conferenceorbooth', '', 0, null, null, '(EventOrganizationEmailSubsBooth)',     30, 1, '[__[MAIN_INFO_SOCIETE_NOM]__] __(EventOrganizationEmailBoothPayment)__', '__(Hello)__,<br /><br />__(OrganizationEventPaymentOfBoothWasReceived)__<br /><br /><br />__(Sincerely)__<br />__USER_SIGNATURE__', null, '1', null);
INSERT INTO llx_c_email_templates (entity, module, type_template, lang, private, fk_user, datec, label, position, active, topic, content, content_lines, enabled, joinfiles) values (0, '', 'conferenceorbooth', '', 0, null, null, '(EventOrganizationEmailSubsEvent)',     40, 1, '[__[MAIN_INFO_SOCIETE_NOM]__] __(EventOrganizationEmailRegistrationPayment)__', '__(Hello)__,<br /><br />__(OrganizationEventPaymentOfRegistrationWasReceived)__<br /><br />__(Sincerely)__<br />__USER_SIGNATURE__', null, '1', null);
INSERT INTO llx_c_email_templates (entity, module, type_template, lang, private, fk_user, datec, label, position, active, topic, content, content_lines, enabled, joinfiles) values (0, '', 'conferenceorbooth', '', 0, null, null, '(EventOrganizationMassEmailAttendees)', 50, 1, '[__[MAIN_INFO_SOCIETE_NOM]__] __(EventOrganizationMassEmailAttendees)__', '__(Hello)__,<br /><br />__(OrganizationEventBulkMailToAttendees)__<br /><br />__(Sincerely)__<br />__USER_SIGNATURE__', null, '1', null);
INSERT INTO llx_c_email_templates (entity, module, type_template, lang, private, fk_user, datec, label, position, active, topic, content, content_lines, enabled, joinfiles) values (0, '', 'conferenceorbooth', '', 0, null, null, '(EventOrganizationMassEmailSpeakers)',  60, 1, '[__[MAIN_INFO_SOCIETE_NOM]__] __(EventOrganizationMassEmailSpeakers)__', '__(Hello)__,<br /><br />__(OrganizationEventBulkMailToSpeakers)__<br /><br />__(Sincerely)__<br />__USER_SIGNATURE__', null, '1', null);


-- v15
ALTER TABLE llx_product ADD COLUMN mandatory_period tinyint NULL DEFAULT 0;

ALTER TABLE llx_holiday ADD COLUMN date_approve   DATETIME DEFAULT NULL;
ALTER TABLE llx_holiday ADD COLUMN fk_user_approve integer DEFAULT NULL;

ALTER TABLE llx_emailcollector_emailcollectoraction MODIFY COLUMN actionparam TEXT;

ALTER TABLE llx_knowledgemanagement_knowledgerecord ADD COLUMN lang varchar(6);
ALTER TABLE llx_knowledgemanagement_knowledgerecord ADD COLUMN entity integer DEFAULT 1;

CREATE TABLE llx_categorie_ticket
(
  fk_categorie  integer NOT NULL,
  fk_ticket    integer NOT NULL,
  import_key    varchar(14)
) ENGINE=innodb;

ALTER TABLE llx_categorie_ticket ADD PRIMARY KEY pk_categorie_ticket (fk_categorie, fk_ticket);
ALTER TABLE llx_categorie_ticket ADD INDEX idx_categorie_ticket_fk_categorie (fk_categorie);
ALTER TABLE llx_categorie_ticket ADD INDEX idx_categorie_ticket_fk_ticket (fk_ticket);

ALTER TABLE llx_categorie_ticket ADD CONSTRAINT fk_categorie_ticket_categorie_rowid FOREIGN KEY (fk_categorie) REFERENCES llx_categorie (rowid);
ALTER TABLE llx_categorie_ticket ADD CONSTRAINT fk_categorie_ticket_ticket_rowid   FOREIGN KEY (fk_ticket) REFERENCES llx_ticket (rowid);
ALTER TABLE llx_product_fournisseur_price MODIFY COLUMN ref_fourn varchar(128);
ALTER TABLE llx_product_customer_price MODIFY COLUMN ref_customer varchar(128);

-- -- add action trigger
INSERT INTO llx_c_action_trigger (code,label,description,elementtype,rang) VALUES ('ORDER_SUPPLIER_CANCEL','Supplier order request canceled','Executed when a supplier order is canceled','order_supplier',13);

ALTER TABLE llx_product ADD COLUMN fk_default_bom integer DEFAULT NULL;

ALTER TABLE llx_mrp_mo ADD COLUMN mrptype integer DEFAULT 0;

DELETE FROM llx_menu WHERE type = 'top' AND module = 'cashdesk' AND mainmenu = 'cashdesk';

INSERT INTO llx_c_action_trigger (code, label, description, elementtype, rang) values ('MEMBER_EXCLUDE', 'Member excluded', 'Executed when a member is excluded', 'member', 27);

CREATE TABLE llx_categorie_knowledgemanagement
(
  fk_categorie  integer NOT NULL,
  fk_knowledgemanagement    integer NOT NULL,
  import_key    varchar(14)
)ENGINE=innodb;

ALTER TABLE llx_categorie_knowledgemanagement ADD PRIMARY KEY pk_categorie_knowledgemanagement (fk_categorie, fk_knowledgemanagement);
ALTER TABLE llx_categorie_knowledgemanagement ADD INDEX idx_categorie_knowledgemanagement_fk_categorie (fk_categorie);
ALTER TABLE llx_categorie_knowledgemanagement ADD INDEX idx_categorie_knowledgemanagement_fk_knowledgemanagement (fk_knowledgemanagement);

ALTER TABLE llx_categorie_knowledgemanagement ADD CONSTRAINT fk_categorie_knowledgemanagement_categorie_rowid FOREIGN KEY (fk_categorie) REFERENCES llx_categorie (rowid);
ALTER TABLE llx_categorie_knowledgemanagement ADD CONSTRAINT fk_categorie_knowledgemanagement_knowledgemanagement_rowid   FOREIGN KEY (fk_knowledgemanagement) REFERENCES llx_knowledgemanagement (rowid);

ALTER TABLE llx_product_lot ADD COLUMN barcode varchar(180) DEFAULT NULL;
ALTER TABLE llx_product_lot ADD COLUMN fk_barcode_type integer DEFAULT NULL;

ALTER TABLE llx_projet ADD COLUMN max_attendees integer DEFAULT 0;

<<<<<<< HEAD
-- START  GRH/HRM MODULE


CREATE TABLE llx_hrm_evaluation(
    -- BEGIN MODULEBUILDER FIELDS
                                   rowid integer AUTO_INCREMENT PRIMARY KEY NOT NULL,
                                   ref varchar(128) DEFAULT '(PROV)' NOT NULL,
                                   label varchar(255),
                                   description text,
                                   note_public text,
                                   note_private text,
                                   date_creation datetime NOT NULL,
                                   tms timestamp,
                                   fk_user_creat integer NOT NULL,
                                   fk_user_modif integer,
                                   import_key varchar(14),
                                   status smallint NOT NULL,
                                   date_eval date,
                                   fk_user integer NOT NULL,
                                   fk_job integer NOT NULL
    -- END MODULEBUILDER FIELDS
) ENGINE=innodb;
ALTER TABLE llx_hrm_evaluation ADD INDEX idx_hrm_evaluation_rowid (rowid);
ALTER TABLE llx_hrm_evaluation ADD INDEX idx_hrm_evaluation_ref (ref);
ALTER TABLE llx_hrm_evaluation ADD CONSTRAINT llx_hrm_evaluation_fk_user_creat FOREIGN KEY (fk_user_creat) REFERENCES llx_user(rowid);
ALTER TABLE llx_hrm_evaluation ADD INDEX idx_hrm_evaluation_status (status);


create table llx_hrm_evaluation_extrafields
(
    rowid                     integer AUTO_INCREMENT PRIMARY KEY,
    tms                       timestamp,
    fk_object                 integer NOT NULL,
    import_key                varchar(14)                          		-- import key
) ENGINE=innodb;

ALTER TABLE llx_hrm_evaluation_extrafields ADD INDEX idx_evaluation_fk_object(fk_object);


CREATE TABLE llx_hrm_evaluationdet(
    -- BEGIN MODULEBUILDER FIELDS
                                      rowid integer AUTO_INCREMENT PRIMARY KEY NOT NULL,
                                      date_creation datetime NOT NULL,
                                      tms timestamp,
                                      fk_user_creat integer NOT NULL,
                                      fk_user_modif integer,
                                      fk_skill integer NOT NULL,
                                      fk_evaluation integer NOT NULL,
                                      rank integer NOT NULL,
                                      required_rank integer NOT NULL,
                                      import_key varchar(14)
    -- END MODULEBUILDER FIELDS
) ENGINE=innodb;

ALTER TABLE llx_hrm_evaluationdet ADD INDEX idx_hrm_evaluationdet_rowid (rowid);
ALTER TABLE llx_hrm_evaluationdet ADD CONSTRAINT llx_hrm_evaluationdet_fk_user_creat FOREIGN KEY (fk_user_creat) REFERENCES llx_user(rowid);
ALTER TABLE llx_hrm_evaluationdet ADD INDEX idx_hrm_evaluationdet_fk_skill (fk_skill);
ALTER TABLE llx_hrm_evaluationdet ADD INDEX idx_hrm_evaluationdet_fk_evaluation (fk_evaluation);


create table llx_hrm_evaluationdet_extrafields
(
    rowid                     integer AUTO_INCREMENT PRIMARY KEY,
    tms                       timestamp,
    fk_object                 integer NOT NULL,
    import_key                varchar(14)                          		-- import key
) ENGINE=innodb;

ALTER TABLE llx_hrm_evaluationdet_extrafields ADD INDEX idx_evaluationdet_fk_object(fk_object);




CREATE TABLE llx_hrm_job(

                            rowid integer AUTO_INCREMENT PRIMARY KEY NOT NULL,
                            label varchar(255) NOT NULL,
                            description text,
                            date_creation datetime NOT NULL,
                            tms timestamp,
                            deplacement varchar(255),
                            note_public text,
                            note_private text,
                            fk_user_creat integer,
                            fk_user_modif integer

) ENGINE=innodb;

ALTER TABLE llx_hrm_job ADD INDEX idx_hrm_job_rowid (rowid);
ALTER TABLE llx_hrm_job ADD INDEX idx_hrm_job_label (label);


create table llx_hrm_job_extrafields
(
    rowid                     integer AUTO_INCREMENT PRIMARY KEY,
    tms                       timestamp,
    fk_object                 integer NOT NULL,
    import_key                varchar(14)                          		-- import key
) ENGINE=innodb;

ALTER TABLE llx_hrm_job_extrafields ADD INDEX idx_job_fk_object(fk_object);



CREATE TABLE llx_hrm_position(
    -- BEGIN MODULEBUILDER FIELDS
                                 rowid integer AUTO_INCREMENT PRIMARY KEY NOT NULL,
                                 -- ref varchar(128) NOT NULL,
                                 description text,
                                 date_creation datetime NOT NULL,
                                 tms timestamp,
                                 fk_contrat integer,
                                 fk_user integer NOT NULL,
                                 fk_job integer NOT NULL,
                                 date_start date,
                                 date_end date,
                                 commentaire_abandon varchar(255),
                                 note_public text,
                                 note_private text,
                                 fk_user_creat integer,
                                 fk_user_modif integer
    -- END MODULEBUILDER FIELDS
) ENGINE=innodb;

ALTER TABLE llx_hrm_position ADD INDEX idx_hrm_position_rowid (rowid);
-- ALTER TABLE llx_hrm_position ADD INDEX idx_hrm_position_ref (ref);


create table llx_hrm_position_extrafields
(
    rowid                     integer AUTO_INCREMENT PRIMARY KEY,
    tms                       timestamp,
    fk_object                 integer NOT NULL,
    import_key                varchar(14)                          		-- import key
) ENGINE=innodb;

ALTER TABLE llx_hrm_position_extrafields ADD INDEX idx_position_fk_object(fk_object);



CREATE TABLE llx_hrm_skill(
    -- BEGIN MODULEBUILDER FIELDS
                              rowid integer AUTO_INCREMENT PRIMARY KEY NOT NULL,
                              label varchar(255),
                              description text,
                              date_creation datetime NOT NULL,
                              tms timestamp,
                              fk_user_creat integer NOT NULL,
                              fk_user_modif integer,
                              required_level integer NOT NULL,
                              date_validite integer NOT NULL,
                              temps_theorique double(24,8) NOT NULL,
                              skill_type integer NOT NULL,
                              note_public text,
                              note_private text
    -- END MODULEBUILDER FIELDS
) ENGINE=innodb;

ALTER TABLE llx_hrm_skill ADD INDEX idx_hrm_skill_rowid (rowid);
ALTER TABLE llx_hrm_skill ADD CONSTRAINT llx_hrm_skill_fk_user_creat FOREIGN KEY (fk_user_creat) REFERENCES llx_user(rowid);
ALTER TABLE llx_hrm_skill ADD INDEX idx_hrm_skill_skill_type (skill_type);

create table llx_hrm_skill_extrafields
(
    rowid                     integer AUTO_INCREMENT PRIMARY KEY,
    tms                       timestamp,
    fk_object                 integer NOT NULL,
    import_key                varchar(14)                          		-- import key
) ENGINE=innodb;

ALTER TABLE llx_hrm_skill_extrafields ADD INDEX idx_skill_fk_object(fk_object);


CREATE TABLE llx_hrm_skilldet(
    -- BEGIN MODULEBUILDER FIELDS
                                 rowid integer AUTO_INCREMENT PRIMARY KEY NOT NULL,
                                 description text,
                                 fk_user_creat integer NOT NULL,
                                 fk_user_modif integer,
                                 fk_skill integer NOT NULL,
                                 rank integer
    -- END MODULEBUILDER FIELDS
) ENGINE=innodb;

ALTER TABLE llx_hrm_skilldet ADD INDEX idx_hrm_skilldet_rowid (rowid);
ALTER TABLE llx_hrm_skilldet ADD CONSTRAINT llx_hrm_skilldet_fk_user_creat FOREIGN KEY (fk_user_creat) REFERENCES llx_user(rowid);

create table llx_hrm_skilldet_extrafields
(
    rowid                     integer AUTO_INCREMENT PRIMARY KEY,
    tms                       timestamp,
    fk_object                 integer NOT NULL,
    import_key                varchar(14)                          		-- import key
) ENGINE=innodb;

ALTER TABLE llx_hrm_skilldet_extrafields ADD INDEX idx_skilldet_fk_object(fk_object);


CREATE TABLE llx_hrm_skillrank(
    -- BEGIN MODULEBUILDER FIELDS
                                  rowid integer AUTO_INCREMENT PRIMARY KEY NOT NULL,
                                  fk_skill integer NOT NULL,
                                  rank integer NOT NULL,
                                  fk_object integer NOT NULL,
                                  date_creation datetime NOT NULL,
                                  tms timestamp DEFAULT CURRENT_TIMESTAMP ON UPDATE CURRENT_TIMESTAMP,
                                  fk_user_creat integer NOT NULL,
                                  fk_user_modif integer,
                                  objecttype varchar(128) NOT NULL
    -- END MODULEBUILDER FIELDS
) ENGINE=innodb;

ALTER TABLE llx_hrm_skillrank ADD INDEX idx_hrm_skillrank_rowid (rowid);
ALTER TABLE llx_hrm_skillrank ADD INDEX idx_hrm_skillrank_fk_skill (fk_skill);
ALTER TABLE llx_hrm_skillrank ADD CONSTRAINT llx_hrm_skillrank_fk_user_creat FOREIGN KEY (fk_user_creat) REFERENCES llx_user(rowid);

--END  GRH/HRM MODULE
=======
ALTER TABLE llx_commande_fournisseur_dispatch ADD COLUMN cost_price double(24,8) DEFAULT 0;

INSERT INTO llx_c_forme_juridique (fk_pays, code, libelle) VALUES (20, '2001', 'Aktiebolag');
INSERT INTO llx_c_forme_juridique (fk_pays, code, libelle) VALUES (20, '2002', 'Publikt aktiebolag (AB publ)');
INSERT INTO llx_c_forme_juridique (fk_pays, code, libelle) VALUES (20, '2003', 'Ekonomisk förening (ek. för.)');
INSERT INTO llx_c_forme_juridique (fk_pays, code, libelle) VALUES (20, '2004', 'Bostadsrättsförening (BRF)');
INSERT INTO llx_c_forme_juridique (fk_pays, code, libelle) VALUES (20, '2005', 'Hyresrättsförening (HRF)');
INSERT INTO llx_c_forme_juridique (fk_pays, code, libelle) VALUES (20, '2006', 'Kooperativ');
INSERT INTO llx_c_forme_juridique (fk_pays, code, libelle) VALUES (20, '2007', 'Enskild firma (EF)');
INSERT INTO llx_c_forme_juridique (fk_pays, code, libelle) VALUES (20, '2008', 'Handelsbolag (HB)');
INSERT INTO llx_c_forme_juridique (fk_pays, code, libelle) VALUES (20, '2009', 'Kommanditbolag (KB)');
INSERT INTO llx_c_forme_juridique (fk_pays, code, libelle) VALUES (20, '2010', 'Enkelt bolag');
INSERT INTO llx_c_forme_juridique (fk_pays, code, libelle) VALUES (20, '2011', 'Ideell förening');
INSERT INTO llx_c_forme_juridique (fk_pays, code, libelle) VALUES (20, '2012', 'Stiftelse');
>>>>>>> 01c8bbed
<|MERGE_RESOLUTION|>--- conflicted
+++ resolved
@@ -134,7 +134,21 @@
 
 ALTER TABLE llx_projet ADD COLUMN max_attendees integer DEFAULT 0;
 
-<<<<<<< HEAD
+ALTER TABLE llx_commande_fournisseur_dispatch ADD COLUMN cost_price double(24,8) DEFAULT 0;
+
+INSERT INTO llx_c_forme_juridique (fk_pays, code, libelle) VALUES (20, '2001', 'Aktiebolag');
+INSERT INTO llx_c_forme_juridique (fk_pays, code, libelle) VALUES (20, '2002', 'Publikt aktiebolag (AB publ)');
+INSERT INTO llx_c_forme_juridique (fk_pays, code, libelle) VALUES (20, '2003', 'Ekonomisk förening (ek. för.)');
+INSERT INTO llx_c_forme_juridique (fk_pays, code, libelle) VALUES (20, '2004', 'Bostadsrättsförening (BRF)');
+INSERT INTO llx_c_forme_juridique (fk_pays, code, libelle) VALUES (20, '2005', 'Hyresrättsförening (HRF)');
+INSERT INTO llx_c_forme_juridique (fk_pays, code, libelle) VALUES (20, '2006', 'Kooperativ');
+INSERT INTO llx_c_forme_juridique (fk_pays, code, libelle) VALUES (20, '2007', 'Enskild firma (EF)');
+INSERT INTO llx_c_forme_juridique (fk_pays, code, libelle) VALUES (20, '2008', 'Handelsbolag (HB)');
+INSERT INTO llx_c_forme_juridique (fk_pays, code, libelle) VALUES (20, '2009', 'Kommanditbolag (KB)');
+INSERT INTO llx_c_forme_juridique (fk_pays, code, libelle) VALUES (20, '2010', 'Enkelt bolag');
+INSERT INTO llx_c_forme_juridique (fk_pays, code, libelle) VALUES (20, '2011', 'Ideell förening');
+INSERT INTO llx_c_forme_juridique (fk_pays, code, libelle) VALUES (20, '2012', 'Stiftelse');
+
 -- START  GRH/HRM MODULE
 
 
@@ -351,20 +365,4 @@
 ALTER TABLE llx_hrm_skillrank ADD INDEX idx_hrm_skillrank_fk_skill (fk_skill);
 ALTER TABLE llx_hrm_skillrank ADD CONSTRAINT llx_hrm_skillrank_fk_user_creat FOREIGN KEY (fk_user_creat) REFERENCES llx_user(rowid);
 
---END  GRH/HRM MODULE
-=======
-ALTER TABLE llx_commande_fournisseur_dispatch ADD COLUMN cost_price double(24,8) DEFAULT 0;
-
-INSERT INTO llx_c_forme_juridique (fk_pays, code, libelle) VALUES (20, '2001', 'Aktiebolag');
-INSERT INTO llx_c_forme_juridique (fk_pays, code, libelle) VALUES (20, '2002', 'Publikt aktiebolag (AB publ)');
-INSERT INTO llx_c_forme_juridique (fk_pays, code, libelle) VALUES (20, '2003', 'Ekonomisk förening (ek. för.)');
-INSERT INTO llx_c_forme_juridique (fk_pays, code, libelle) VALUES (20, '2004', 'Bostadsrättsförening (BRF)');
-INSERT INTO llx_c_forme_juridique (fk_pays, code, libelle) VALUES (20, '2005', 'Hyresrättsförening (HRF)');
-INSERT INTO llx_c_forme_juridique (fk_pays, code, libelle) VALUES (20, '2006', 'Kooperativ');
-INSERT INTO llx_c_forme_juridique (fk_pays, code, libelle) VALUES (20, '2007', 'Enskild firma (EF)');
-INSERT INTO llx_c_forme_juridique (fk_pays, code, libelle) VALUES (20, '2008', 'Handelsbolag (HB)');
-INSERT INTO llx_c_forme_juridique (fk_pays, code, libelle) VALUES (20, '2009', 'Kommanditbolag (KB)');
-INSERT INTO llx_c_forme_juridique (fk_pays, code, libelle) VALUES (20, '2010', 'Enkelt bolag');
-INSERT INTO llx_c_forme_juridique (fk_pays, code, libelle) VALUES (20, '2011', 'Ideell förening');
-INSERT INTO llx_c_forme_juridique (fk_pays, code, libelle) VALUES (20, '2012', 'Stiftelse');
->>>>>>> 01c8bbed
+--END  GRH/HRM MODULE