--
-- Be carefull to requests order.
-- This file must be loaded by calling /install/index.php page
-- when current version is 14.0.0 or higher.
--
-- To restrict request to Mysql version x.y minimum use -- VMYSQLx.y
-- To restrict request to Pgsql version x.y minimum use -- VPGSQLx.y
-- To rename a table:       ALTER TABLE llx_table RENAME TO llx_table_new;
-- To add a column:         ALTER TABLE llx_table ADD COLUMN newcol varchar(60) NOT NULL DEFAULT '0' AFTER existingcol;
-- To rename a column:      ALTER TABLE llx_table CHANGE COLUMN oldname newname varchar(60);
-- To drop a column:        ALTER TABLE llx_table DROP COLUMN oldname;
-- To change type of field: ALTER TABLE llx_table MODIFY COLUMN name varchar(60);
-- To drop a foreign key:   ALTER TABLE llx_table DROP FOREIGN KEY fk_name;
-- To create a unique index ALTER TABLE llx_table ADD UNIQUE INDEX uk_table_field (field);
-- To drop an index:        -- VMYSQL4.1 DROP INDEX nomindex on llx_table;
-- To drop an index:        -- VPGSQL8.2 DROP INDEX nomindex;
-- To make pk to be auto increment (mysql):    -- VMYSQL4.3 ALTER TABLE llx_table CHANGE COLUMN rowid rowid INTEGER NOT NULL AUTO_INCREMENT;
-- To make pk to be auto increment (postgres):
-- -- VPGSQL8.2 CREATE SEQUENCE llx_table_rowid_seq OWNED BY llx_table.rowid;
-- -- VPGSQL8.2 ALTER TABLE llx_table ADD PRIMARY KEY (rowid);
-- -- VPGSQL8.2 ALTER TABLE llx_table ALTER COLUMN rowid SET DEFAULT nextval('llx_table_rowid_seq');
-- -- VPGSQL8.2 SELECT setval('llx_table_rowid_seq', MAX(rowid)) FROM llx_table;
-- To set a field as NULL:                     -- VMYSQL4.3 ALTER TABLE llx_table MODIFY COLUMN name varchar(60) NULL;
-- To set a field as NULL:                     -- VPGSQL8.2 ALTER TABLE llx_table ALTER COLUMN name DROP NOT NULL;
-- To set a field as NOT NULL:                 -- VMYSQL4.3 ALTER TABLE llx_table MODIFY COLUMN name varchar(60) NOT NULL;
-- To set a field as NOT NULL:                 -- VPGSQL8.2 ALTER TABLE llx_table ALTER COLUMN name SET NOT NULL;
-- To set a field as default NULL:             -- VPGSQL8.2 ALTER TABLE llx_table ALTER COLUMN name SET DEFAULT NULL;
-- Note: fields with type BLOB/TEXT can't have default value.
-- To rebuild sequence for postgresql after insert by forcing id autoincrement fields:
-- -- VPGSQL8.2 SELECT dol_util_rebuild_sequences();


-- Missing in v14 or lower

-- VMYSQL4.3 ALTER TABLE llx_partnership MODIFY COLUMN date_partnership_end date NULL;
-- VPGSQL8.2 ALTER TABLE llx_partnership ALTER COLUMN date_partnership_end DROP NOT NULL;

ALTER TABLE llx_accounting_bookkeeping ADD COLUMN date_export datetime DEFAULT NULL;

ALTER TABLE llx_eventorganization_conferenceorboothattendee ADD COLUMN fk_project integer NOT NULL;
ALTER TABLE llx_eventorganization_conferenceorboothattendee ADD COLUMN fk_invoice integer NULL;

ALTER TABLE llx_eventorganization_conferenceorboothattendee DROP FOREIGN KEY fx_eventorganization_conferenceorboothattendee_fk_soc;
ALTER TABLE llx_eventorganization_conferenceorboothattendee DROP FOREIGN KEY fx_eventorganization_conferenceorboothattendee_fk_actioncomm;
ALTER TABLE llx_eventorganization_conferenceorboothattendee DROP FOREIGN KEY fx_eventorganization_conferenceorboothattendee_fk_project;

ALTER TABLE llx_eventorganization_conferenceorboothattendee ADD INDEX idx_eventorganization_conferenceorboothattendee_rowid (rowid);
ALTER TABLE llx_eventorganization_conferenceorboothattendee ADD INDEX idx_eventorganization_conferenceorboothattendee_ref (ref);
ALTER TABLE llx_eventorganization_conferenceorboothattendee ADD INDEX idx_eventorganization_conferenceorboothattendee_fk_soc (fk_soc);
ALTER TABLE llx_eventorganization_conferenceorboothattendee ADD INDEX idx_eventorganization_conferenceorboothattendee_fk_actioncomm (fk_actioncomm);
ALTER TABLE llx_eventorganization_conferenceorboothattendee ADD INDEX idx_eventorganization_conferenceorboothattendee_email (email);
ALTER TABLE llx_eventorganization_conferenceorboothattendee ADD INDEX idx_eventorganization_conferenceorboothattendee_status (status);

-- VMYSQL4.1 DROP INDEX uk_eventorganization_conferenceorboothattendee on llx_eventorganization_conferenceorboothattendee;
-- VPGSQL8.2 DROP INDEX uk_eventorganization_conferenceorboothattendee;

ALTER TABLE llx_eventorganization_conferenceorboothattendee ADD UNIQUE INDEX uk_eventorganization_conferenceorboothattendee(fk_project, email, fk_actioncomm);


-- VMYSQL4.3 ALTER TABLE llx_eventorganization_conferenceorboothattendee MODIFY COLUMN fk_actioncomm integer NULL;
-- VPGSQL8.2 ALTER TABLE llx_eventorganization_conferenceorboothattendee ALTER COLUMN fk_actioncomm DROP NOT NULL;

ALTER TABLE llx_mrp_mo ADD COLUMN last_main_doc varchar(255);

UPDATE llx_extrafields SET elementtype = 'salary' WHERE elementtype = 'payment_salary';
ALTER TABLE llx_payment_salary_extrafields RENAME TO llx_salary_extrafields;
-- VMYSQL4.1 DROP INDEX idx_payment_salary_extrafields on llx_salary_extrafields;
-- VPGSQL8.2 DROP INDEX idx_payment_salary_extrafields;
ALTER TABLE llx_salary_extrafields ADD INDEX idx_salary_extrafields (fk_object);


INSERT INTO llx_c_email_templates (entity, module, type_template, lang, private, fk_user, datec, label, position, active, topic, content, content_lines, enabled, joinfiles) values (0, '', 'conferenceorbooth', '', 0, null, null, '(EventOrganizationEmailAskConf)',       10, 1, '[__[MAIN_INFO_SOCIETE_NOM]__] __(EventOrganizationEmailAskConf)__', '__(Hello)__,<br /><br />__(OrganizationEventConfRequestWasReceived)__<br /><br /><br />__(Sincerely)__<br />__USER_SIGNATURE__', null, '1', null);
INSERT INTO llx_c_email_templates (entity, module, type_template, lang, private, fk_user, datec, label, position, active, topic, content, content_lines, enabled, joinfiles) values (0, '', 'conferenceorbooth', '', 0, null, null, '(EventOrganizationEmailAskBooth)',      20, 1, '[__[MAIN_INFO_SOCIETE_NOM]__] __(EventOrganizationEmailAskBooth)__', '__(Hello)__,<br /><br />__(OrganizationEventBoothRequestWasReceived)__<br /><br /><br />__(Sincerely)__<br />__USER_SIGNATURE__', null, '1', null);
-- TODO Add message for registration only to event  __ONLINE_PAYMENT_TEXT_AND_URL__
INSERT INTO llx_c_email_templates (entity, module, type_template, lang, private, fk_user, datec, label, position, active, topic, content, content_lines, enabled, joinfiles) values (0, '', 'conferenceorbooth', '', 0, null, null, '(EventOrganizationEmailSubsBooth)',     30, 1, '[__[MAIN_INFO_SOCIETE_NOM]__] __(EventOrganizationEmailBoothPayment)__', '__(Hello)__,<br /><br />__(OrganizationEventPaymentOfBoothWasReceived)__<br /><br /><br />__(Sincerely)__<br />__USER_SIGNATURE__', null, '1', null);
INSERT INTO llx_c_email_templates (entity, module, type_template, lang, private, fk_user, datec, label, position, active, topic, content, content_lines, enabled, joinfiles) values (0, '', 'conferenceorbooth', '', 0, null, null, '(EventOrganizationEmailSubsEvent)',     40, 1, '[__[MAIN_INFO_SOCIETE_NOM]__] __(EventOrganizationEmailRegistrationPayment)__', '__(Hello)__,<br /><br />__(OrganizationEventPaymentOfRegistrationWasReceived)__<br /><br />__(Sincerely)__<br />__USER_SIGNATURE__', null, '1', null);
INSERT INTO llx_c_email_templates (entity, module, type_template, lang, private, fk_user, datec, label, position, active, topic, content, content_lines, enabled, joinfiles) values (0, '', 'conferenceorbooth', '', 0, null, null, '(EventOrganizationMassEmailAttendees)', 50, 1, '[__[MAIN_INFO_SOCIETE_NOM]__] __(EventOrganizationMassEmailAttendees)__', '__(Hello)__,<br /><br />__(OrganizationEventBulkMailToAttendees)__<br /><br />__(Sincerely)__<br />__USER_SIGNATURE__', null, '1', null);
INSERT INTO llx_c_email_templates (entity, module, type_template, lang, private, fk_user, datec, label, position, active, topic, content, content_lines, enabled, joinfiles) values (0, '', 'conferenceorbooth', '', 0, null, null, '(EventOrganizationMassEmailSpeakers)',  60, 1, '[__[MAIN_INFO_SOCIETE_NOM]__] __(EventOrganizationMassEmailSpeakers)__', '__(Hello)__,<br /><br />__(OrganizationEventBulkMailToSpeakers)__<br /><br />__(Sincerely)__<br />__USER_SIGNATURE__', null, '1', null);


--Fix bad sign on multicompany column for customer invoice lines
UPDATE llx_facturedet SET multicurrency_subprice = -multicurrency_subprice WHERE ((multicurrency_subprice < 0 and subprice > 0) OR (multicurrency_subprice > 0 and subprice < 0));
UPDATE llx_facturedet SET multicurrency_total_ht = -multicurrency_total_ht WHERE ((multicurrency_total_ht < 0 and total_ht > 0) OR (multicurrency_total_ht > 0 and total_ht < 0));
UPDATE llx_facturedet SET multicurrency_total_tva = -multicurrency_total_tva WHERE ((multicurrency_total_tva < 0 and total_tva > 0) OR (multicurrency_total_tva > 0 and total_tva < 0)); 
UPDATE llx_facturedet SET multicurrency_total_ttc = -multicurrency_total_ttc WHERE ((multicurrency_total_ttc < 0 and total_ttc > 0) OR (multicurrency_total_ttc > 0 and total_ttc < 0));  
--Fix bad sign on multicompany column for customer invoices
UPDATE llx_facture SET multicurrency_total_ht = -multicurrency_total_ht WHERE ((multicurrency_total_ht < 0 and total_ht > 0) OR (multicurrency_total_ht > 0 and total_ht < 0));  
UPDATE llx_facture SET multicurrency_total_tva = -multicurrency_total_tva WHERE ((multicurrency_total_tva < 0 and total_tva > 0) OR (multicurrency_total_tva > 0 and total_tva < 0));  
UPDATE llx_facture SET multicurrency_total_ttc = -multicurrency_total_ttc WHERE ((multicurrency_total_ttc < 0 and total_ttc > 0) OR (multicurrency_total_ttc > 0 and total_ttc < 0));  
--Fix bad sign on multicurrency column for supplier invoice lines
UPDATE llx_facture_fourn_det SET multicurrency_subprice = -multicurrency_subprice WHERE ((multicurrency_subprice < 0 and pu_ht > 0) OR (multicurrency_subprice > 0 and pu_ht < 0));
UPDATE llx_facture_fourn_det SET multicurrency_total_ht = -multicurrency_total_ht WHERE ((multicurrency_total_ht < 0 and total_ht > 0) OR (multicurrency_total_ht > 0 and total_ht < 0));
UPDATE llx_facture_fourn_det SET multicurrency_total_tva = -multicurrency_total_tva WHERE ((multicurrency_total_tva < 0 and tva > 0) OR (multicurrency_total_tva > 0 and tva < 0)); 
UPDATE llx_facture_fourn_det SET multicurrency_total_ttc = -multicurrency_total_ttc WHERE ((multicurrency_total_ttc < 0 and total_ttc > 0) OR (multicurrency_total_ttc > 0 and total_ttc < 0));  
--Fix bad sign on multicompany column for customer invoices
UPDATE llx_facture_fourn SET multicurrency_total_ht = -multicurrency_total_ht WHERE ((multicurrency_total_ht < 0 and total_ht > 0) OR (multicurrency_total_ht > 0 and total_ht < 0));  
UPDATE llx_facture_fourn SET multicurrency_total_tva = -multicurrency_total_tva WHERE ((multicurrency_total_tva < 0 and total_tva > 0) OR (multicurrency_total_tva > 0 and total_tva < 0));  
UPDATE llx_facture_fourn SET multicurrency_total_ttc = -multicurrency_total_ttc WHERE ((multicurrency_total_ttc < 0 and total_ttc > 0) OR (multicurrency_total_ttc > 0 and total_ttc < 0));  


-- v15

ALTER TABLE llx_c_partnership_type ADD UNIQUE INDEX uk_c_partnership_type(entity, code);

ALTER TABLE llx_partnership ADD COLUMN fk_type integer DEFAULT 0 NOT NULL;

ALTER TABLE llx_c_holiday_types CHANGE COLUMN newByMonth newbymonth double(8,5) DEFAULT 0 NOT NULL;

ALTER TABLE llx_product ADD COLUMN mandatory_period tinyint NULL DEFAULT 0;

ALTER TABLE llx_holiday ADD COLUMN date_approve   DATETIME DEFAULT NULL;
ALTER TABLE llx_holiday ADD COLUMN fk_user_approve integer DEFAULT NULL;

ALTER TABLE llx_ticket MODIFY COLUMN progress integer;


ALTER TABLE llx_emailcollector_emailcollectoraction MODIFY COLUMN actionparam TEXT;

ALTER TABLE llx_knowledgemanagement_knowledgerecord ADD COLUMN lang varchar(6);
ALTER TABLE llx_knowledgemanagement_knowledgerecord ADD COLUMN entity integer DEFAULT 1;

CREATE TABLE llx_categorie_ticket
(
  fk_categorie  integer NOT NULL,
  fk_ticket    integer NOT NULL,
  import_key    varchar(14)
) ENGINE=innodb;

ALTER TABLE llx_categorie_ticket ADD PRIMARY KEY pk_categorie_ticket (fk_categorie, fk_ticket);
ALTER TABLE llx_categorie_ticket ADD INDEX idx_categorie_ticket_fk_categorie (fk_categorie);
ALTER TABLE llx_categorie_ticket ADD INDEX idx_categorie_ticket_fk_ticket (fk_ticket);

ALTER TABLE llx_categorie_ticket ADD CONSTRAINT fk_categorie_ticket_categorie_rowid FOREIGN KEY (fk_categorie) REFERENCES llx_categorie (rowid);
ALTER TABLE llx_categorie_ticket ADD CONSTRAINT fk_categorie_ticket_ticket_rowid   FOREIGN KEY (fk_ticket) REFERENCES llx_ticket (rowid);
ALTER TABLE llx_product_fournisseur_price MODIFY COLUMN ref_fourn varchar(128);
ALTER TABLE llx_product_customer_price MODIFY COLUMN ref_customer varchar(128);
ALTER TABLE llx_product_association ADD COLUMN rang integer DEFAULT 0;

-- -- add action trigger
INSERT INTO llx_c_action_trigger (code,label,description,elementtype,rang) VALUES ('ORDER_SUPPLIER_CANCEL','Supplier order request canceled','Executed when a supplier order is canceled','order_supplier',13);

ALTER TABLE llx_product ADD COLUMN fk_default_bom integer DEFAULT NULL;

ALTER TABLE llx_mrp_mo ADD COLUMN mrptype integer DEFAULT 0;

DELETE FROM llx_menu WHERE type = 'top' AND module = 'cashdesk' AND mainmenu = 'cashdesk';

INSERT INTO llx_c_action_trigger (code, label, description, elementtype, rang) values ('MEMBER_EXCLUDE', 'Member excluded', 'Executed when a member is excluded', 'member', 27);
<<<<<<< HEAD

ALTER TABLE llx_product_lot ADD COLUMN qc_frequency integer DEFAULT NULL;
=======

CREATE TABLE llx_categorie_knowledgemanagement
(
  fk_categorie  integer NOT NULL,
  fk_knowledgemanagement    integer NOT NULL,
  import_key    varchar(14)
)ENGINE=innodb;

ALTER TABLE llx_categorie_knowledgemanagement ADD PRIMARY KEY pk_categorie_knowledgemanagement (fk_categorie, fk_knowledgemanagement);
ALTER TABLE llx_categorie_knowledgemanagement ADD INDEX idx_categorie_knowledgemanagement_fk_categorie (fk_categorie);
ALTER TABLE llx_categorie_knowledgemanagement ADD INDEX idx_categorie_knowledgemanagement_fk_knowledgemanagement (fk_knowledgemanagement);

ALTER TABLE llx_categorie_knowledgemanagement ADD CONSTRAINT fk_categorie_knowledgemanagement_categorie_rowid FOREIGN KEY (fk_categorie) REFERENCES llx_categorie (rowid);
ALTER TABLE llx_categorie_knowledgemanagement ADD CONSTRAINT fk_categorie_knowledgemanagement_knowledgemanagement_rowid   FOREIGN KEY (fk_knowledgemanagement) REFERENCES llx_knowledgemanagement_knowledgerecord (rowid);

ALTER TABLE llx_product_lot ADD COLUMN barcode varchar(180) DEFAULT NULL;
ALTER TABLE llx_product_lot ADD COLUMN fk_barcode_type integer DEFAULT NULL;

ALTER TABLE llx_projet ADD COLUMN max_attendees integer DEFAULT 0;

ALTER TABLE llx_commande_fournisseur_dispatch ADD COLUMN cost_price double(24,8) DEFAULT 0;

INSERT INTO llx_c_forme_juridique (fk_pays, code, libelle) VALUES (20, '2001', 'Aktiebolag');
INSERT INTO llx_c_forme_juridique (fk_pays, code, libelle) VALUES (20, '2002', 'Publikt aktiebolag (AB publ)');
INSERT INTO llx_c_forme_juridique (fk_pays, code, libelle) VALUES (20, '2003', 'Ekonomisk förening (ek. för.)');
INSERT INTO llx_c_forme_juridique (fk_pays, code, libelle) VALUES (20, '2004', 'Bostadsrättsförening (BRF)');
INSERT INTO llx_c_forme_juridique (fk_pays, code, libelle) VALUES (20, '2005', 'Hyresrättsförening (HRF)');
INSERT INTO llx_c_forme_juridique (fk_pays, code, libelle) VALUES (20, '2006', 'Kooperativ');
INSERT INTO llx_c_forme_juridique (fk_pays, code, libelle) VALUES (20, '2007', 'Enskild firma (EF)');
INSERT INTO llx_c_forme_juridique (fk_pays, code, libelle) VALUES (20, '2008', 'Handelsbolag (HB)');
INSERT INTO llx_c_forme_juridique (fk_pays, code, libelle) VALUES (20, '2009', 'Kommanditbolag (KB)');
INSERT INTO llx_c_forme_juridique (fk_pays, code, libelle) VALUES (20, '2010', 'Enkelt bolag');
INSERT INTO llx_c_forme_juridique (fk_pays, code, libelle) VALUES (20, '2011', 'Ideell förening');
INSERT INTO llx_c_forme_juridique (fk_pays, code, libelle) VALUES (20, '2012', 'Stiftelse');

-- START  GRH/HRM MODULE


CREATE TABLE llx_hrm_evaluation
(
    rowid integer AUTO_INCREMENT PRIMARY KEY NOT NULL,
    ref varchar(128) DEFAULT '(PROV)' NOT NULL,
    label varchar(255),
    description text,
    note_public text,
    note_private text,
    date_creation datetime NOT NULL,
    tms timestamp,
    fk_user_creat integer NOT NULL,
    fk_user_modif integer,
    import_key varchar(14),
    status smallint NOT NULL,
    date_eval date,
    fk_user integer NOT NULL,
    fk_job integer NOT NULL
) ENGINE=innodb;
ALTER TABLE llx_hrm_evaluation ADD INDEX idx_hrm_evaluation_rowid (rowid);
ALTER TABLE llx_hrm_evaluation ADD INDEX idx_hrm_evaluation_ref (ref);
ALTER TABLE llx_hrm_evaluation ADD CONSTRAINT llx_hrm_evaluation_fk_user_creat FOREIGN KEY (fk_user_creat) REFERENCES llx_user(rowid);
ALTER TABLE llx_hrm_evaluation ADD INDEX idx_hrm_evaluation_status (status);


create table llx_hrm_evaluation_extrafields
(
    rowid                     integer AUTO_INCREMENT PRIMARY KEY,
    tms                       timestamp,
    fk_object                 integer NOT NULL,
    import_key                varchar(14)                          		-- import key
) ENGINE=innodb;

ALTER TABLE llx_hrm_evaluation_extrafields ADD INDEX idx_evaluation_fk_object(fk_object);


CREATE TABLE llx_hrm_evaluationdet
(
    -- BEGIN MODULEBUILDER FIELDS
    rowid integer AUTO_INCREMENT PRIMARY KEY NOT NULL,
    date_creation datetime NOT NULL,
    tms timestamp,
    fk_user_creat integer NOT NULL,
    fk_user_modif integer,
    fk_skill integer NOT NULL,
    fk_evaluation integer NOT NULL,
    rankorder integer NOT NULL,
    required_rank integer NOT NULL,
    import_key varchar(14)
) ENGINE=innodb;

ALTER TABLE llx_hrm_evaluationdet ADD INDEX idx_hrm_evaluationdet_rowid (rowid);
ALTER TABLE llx_hrm_evaluationdet ADD CONSTRAINT llx_hrm_evaluationdet_fk_user_creat FOREIGN KEY (fk_user_creat) REFERENCES llx_user(rowid);
ALTER TABLE llx_hrm_evaluationdet ADD INDEX idx_hrm_evaluationdet_fk_skill (fk_skill);
ALTER TABLE llx_hrm_evaluationdet ADD INDEX idx_hrm_evaluationdet_fk_evaluation (fk_evaluation);


create table llx_hrm_evaluationdet_extrafields
(
    rowid                     integer AUTO_INCREMENT PRIMARY KEY,
    tms                       timestamp,
    fk_object                 integer NOT NULL,
    import_key                varchar(14)                          		-- import key
) ENGINE=innodb;

ALTER TABLE llx_hrm_evaluationdet_extrafields ADD INDEX idx_evaluationdet_fk_object(fk_object);



CREATE TABLE llx_hrm_job
(
    rowid integer AUTO_INCREMENT PRIMARY KEY NOT NULL,
    label varchar(255) NOT NULL,
    description text,
    date_creation datetime NOT NULL,
    tms timestamp,
    deplacement varchar(255),
    note_public text,
    note_private text,
    fk_user_creat integer,
    fk_user_modif integer
) ENGINE=innodb;

ALTER TABLE llx_hrm_job ADD INDEX idx_hrm_job_rowid (rowid);
ALTER TABLE llx_hrm_job ADD INDEX idx_hrm_job_label (label);


create table llx_hrm_job_extrafields
(
    rowid                     integer AUTO_INCREMENT PRIMARY KEY,
    tms                       timestamp,
    fk_object                 integer NOT NULL,
    import_key                varchar(14)                          		-- import key
) ENGINE=innodb;

ALTER TABLE llx_hrm_job_extrafields ADD INDEX idx_job_fk_object(fk_object);



CREATE TABLE llx_hrm_job_user(
    rowid integer AUTO_INCREMENT PRIMARY KEY NOT NULL,
    -- ref varchar(128) NOT NULL,
    description text,
    date_creation datetime NOT NULL,
    tms timestamp,
    fk_contrat integer,
    fk_user integer NOT NULL,
    fk_job integer NOT NULL,
    date_start date,
    date_end date,
    abort_comment varchar(255),
    note_public text,
    note_private text,
    fk_user_creat integer,
    fk_user_modif integer
) ENGINE=innodb;

ALTER TABLE llx_hrm_job_user ADD COLUMN abort_comment varchar(255);

ALTER TABLE llx_hrm_job_user ADD INDEX idx_hrm_job_user_rowid (rowid);
-- ALTER TABLE llx_hrm_job_user ADD INDEX idx_hrm_job_user_ref (ref);



CREATE TABLE llx_hrm_skill
(
    rowid integer AUTO_INCREMENT PRIMARY KEY NOT NULL,
    label varchar(255),
    description text,
    date_creation datetime NOT NULL,
    tms timestamp,
    fk_user_creat integer NOT NULL,
    fk_user_modif integer,
    required_level integer NOT NULL,
    date_validite integer NOT NULL,
    temps_theorique double(24,8) NOT NULL,
    skill_type integer NOT NULL,
    note_public text,
    note_private text
) ENGINE=innodb;

ALTER TABLE llx_hrm_skill ADD INDEX idx_hrm_skill_rowid (rowid);
ALTER TABLE llx_hrm_skill ADD CONSTRAINT llx_hrm_skill_fk_user_creat FOREIGN KEY (fk_user_creat) REFERENCES llx_user(rowid);
ALTER TABLE llx_hrm_skill ADD INDEX idx_hrm_skill_skill_type (skill_type);

create table llx_hrm_skill_extrafields
(
    rowid                     integer AUTO_INCREMENT PRIMARY KEY,
    tms                       timestamp,
    fk_object                 integer NOT NULL,
    import_key                varchar(14)                          		-- import key
) ENGINE=innodb;

ALTER TABLE llx_hrm_skill_extrafields ADD INDEX idx_skill_fk_object(fk_object);


CREATE TABLE llx_hrm_skilldet
(
    rowid integer AUTO_INCREMENT PRIMARY KEY NOT NULL,
    description text,
    fk_user_creat integer NOT NULL,
    fk_user_modif integer,
    fk_skill integer NOT NULL,
    rankorder integer
) ENGINE=innodb;

ALTER TABLE llx_hrm_skilldet ADD COLUMN rankorder integer NOT NULL DEFAULT '1';

ALTER TABLE llx_hrm_skilldet ADD INDEX idx_hrm_skilldet_rowid (rowid);
ALTER TABLE llx_hrm_skilldet ADD CONSTRAINT llx_hrm_skilldet_fk_user_creat FOREIGN KEY (fk_user_creat) REFERENCES llx_user(rowid);

CREATE TABLE llx_hrm_skillrank
(
    rowid integer AUTO_INCREMENT PRIMARY KEY NOT NULL,
    fk_skill integer NOT NULL,
    rankorder integer NOT NULL,
    fk_object integer NOT NULL,
    date_creation datetime NOT NULL,
    tms timestamp DEFAULT CURRENT_TIMESTAMP ON UPDATE CURRENT_TIMESTAMP,
    fk_user_creat integer NOT NULL,
    fk_user_modif integer,
    objecttype varchar(128) NOT NULL
) ENGINE=innodb;

ALTER TABLE llx_hrm_skillrank ADD INDEX idx_hrm_skillrank_rowid (rowid);
ALTER TABLE llx_hrm_skillrank ADD INDEX idx_hrm_skillrank_fk_skill (fk_skill);
ALTER TABLE llx_hrm_skillrank ADD CONSTRAINT llx_hrm_skillrank_fk_user_creat FOREIGN KEY (fk_user_creat) REFERENCES llx_user(rowid);

--END  GRH/HRM MODULE

ALTER TABLE llx_c_units ADD COLUMN sortorder smallint AFTER code;

-- Manage accountancy auxiliary account for thirdparties per entity
ALTER TABLE llx_societe_perentity ADD COLUMN accountancy_code_customer varchar(24) AFTER entity;    -- equivalent to code_compta in llx_societe
ALTER TABLE llx_societe_perentity ADD COLUMN accountancy_code_supplier varchar(24) AFTER accountancy_code_customer; -- equivalent to code_compta_supplier in llx_societe

ALTER TABLE llx_projet_task ADD COLUMN budget_amount double(24,8) AFTER priority;

-- VMYSQL4.1 INSERT INTO llx_boxes_def (file, entity) SELECT  'box_graph_ticket_by_severity.php', 1 FROM DUAL WHERE NOT EXISTS (SELECT * FROM llx_boxes_def WHERE file = 'box_graph_ticket_by_severity.php' AND entity = 1);
-- VMYSQL4.1 INSERT INTO llx_boxes_def (file, entity) SELECT  'box_graph_nb_ticket_last_x_days.php', 1 FROM DUAL WHERE NOT EXISTS (SELECT * FROM llx_boxes_def WHERE file = 'box_graph_nb_ticket_last_x_days.php' AND entity = 1);
-- VMYSQL4.1 INSERT INTO llx_boxes_def (file, entity) SELECT  'box_graph_nb_tickets_type.php', 1 FROM DUAL WHERE NOT EXISTS (SELECT * FROM llx_boxes_def WHERE file = 'box_graph_nb_tickets_type.php' AND entity = 1);
-- VMYSQL4.1 INSERT INTO llx_boxes_def (file, entity) SELECT  'box_graph_new_vs_close_ticket.php', 1 FROM DUAL WHERE NOT EXISTS (SELECT * FROM llx_boxes_def WHERE file = 'box_graph_new_vs_close_ticket.php' AND entity = 1);

ALTER TABLE llx_user DROP COLUMN jabberid;
ALTER TABLE llx_user DROP COLUMN skype;
ALTER TABLE llx_user DROP COLUMN twitter;
ALTER TABLE llx_user DROP COLUMN facebook;
ALTER TABLE llx_user DROP COLUMN linkedin;
ALTER TABLE llx_user DROP COLUMN instagram;
ALTER TABLE llx_user DROP COLUMN snapchat;
ALTER TABLE llx_user DROP COLUMN googleplus;
ALTER TABLE llx_user DROP COLUMN youtube;
ALTER TABLE llx_user DROP COLUMN whatsapp;

ALTER TABLE llx_adherent DROP COLUMN jabberid;
ALTER TABLE llx_adherent DROP COLUMN skype;
ALTER TABLE llx_adherent DROP COLUMN twitter;
ALTER TABLE llx_adherent DROP COLUMN facebook;
ALTER TABLE llx_adherent DROP COLUMN linkedin;
ALTER TABLE llx_adherent DROP COLUMN instagram;
ALTER TABLE llx_adherent DROP COLUMN snapchat;
ALTER TABLE llx_adherent DROP COLUMN googleplus;
ALTER TABLE llx_adherent DROP COLUMN youtube;
ALTER TABLE llx_adherent DROP COLUMN whatsapp;

ALTER TABLE llx_societe DROP COLUMN jabberid;
ALTER TABLE llx_societe DROP COLUMN skype;
ALTER TABLE llx_societe DROP COLUMN twitter;
ALTER TABLE llx_societe DROP COLUMN facebook;
ALTER TABLE llx_societe DROP COLUMN linkedin;
ALTER TABLE llx_societe DROP COLUMN instagram;
ALTER TABLE llx_societe DROP COLUMN snapchat;
ALTER TABLE llx_societe DROP COLUMN googleplus;
ALTER TABLE llx_societe DROP COLUMN youtube;
ALTER TABLE llx_societe DROP COLUMN whatsapp;

ALTER TABLE llx_socpeople DROP COLUMN jabberid;
ALTER TABLE llx_socpeople DROP COLUMN skype;
ALTER TABLE llx_socpeople DROP COLUMN twitter;
ALTER TABLE llx_socpeople DROP COLUMN facebook;
ALTER TABLE llx_socpeople DROP COLUMN linkedin;
ALTER TABLE llx_socpeople DROP COLUMN instagram;
ALTER TABLE llx_socpeople DROP COLUMN snapchat;
ALTER TABLE llx_socpeople DROP COLUMN googleplus;
ALTER TABLE llx_socpeople DROP COLUMN youtube;
ALTER TABLE llx_socpeople DROP COLUMN whatsapp;

INSERT INTO llx_c_paiement (id,code,libelle,type,active) values (100, 'KLA', 'Klarna',     1, 0);
INSERT INTO llx_c_paiement (id,code,libelle,type,active) values (101, 'SOF', 'Sofort',     1, 0);
INSERT INTO llx_c_paiement (id,code,libelle,type,active) values (102, 'BAN', 'Bancontact', 1, 0);
INSERT INTO llx_c_paiement (id,code,libelle,type,active) values (103, 'IDE', 'iDeal',      1, 0);
INSERT INTO llx_c_paiement (id,code,libelle,type,active) values (104, 'GIR', 'Giropay',    1, 0);

ALTER TABLE llx_paiement_facture ADD COLUMN multicurrency_code varchar(3);
ALTER TABLE llx_paiement_facture ADD COLUMN multicurrency_tx double(24,8) DEFAULT 1;
ALTER TABLE llx_paiement_facture ADD COLUMN multicurrency_amount double(24,8) DEFAULT 0;

ALTER TABLE llx_paiementfourn_facturefourn ADD COLUMN multicurrency_code varchar(3);
ALTER TABLE llx_paiementfourn_facturefourn ADD COLUMN multicurrency_tx double(24,8) DEFAULT 1;
ALTER TABLE llx_paiementfourn_facturefourn ADD COLUMN multicurrency_amount double(24,8) DEFAULT 0;


ALTER TABLE llx_commande_fournisseur MODIFY COLUMN multicurrency_code varchar(3);
ALTER TABLE llx_commande_fournisseurdet MODIFY COLUMN multicurrency_code varchar(3);
ALTER TABLE llx_commande MODIFY COLUMN multicurrency_code varchar(3);
ALTER TABLE llx_commandedet MODIFY COLUMN multicurrency_code varchar(3);
ALTER TABLE llx_contratdet MODIFY COLUMN multicurrency_code varchar(3);
ALTER TABLE llx_expensereport_det MODIFY COLUMN multicurrency_code varchar(3);
ALTER TABLE llx_expensereport MODIFY COLUMN multicurrency_code varchar(3);
ALTER TABLE llx_facture_fourn_det MODIFY COLUMN multicurrency_code varchar(3);
ALTER TABLE llx_facture_fourn MODIFY COLUMN multicurrency_code varchar(3);
ALTER TABLE llx_facture_rec MODIFY COLUMN multicurrency_code varchar(3);
ALTER TABLE llx_facture MODIFY COLUMN multicurrency_code varchar(3);
ALTER TABLE llx_facturedet_rec MODIFY COLUMN multicurrency_code varchar(3);
ALTER TABLE llx_facturedet MODIFY COLUMN multicurrency_code varchar(3);
ALTER TABLE llx_paiement_facture MODIFY COLUMN multicurrency_code varchar(3);
ALTER TABLE llx_paiementfourn_facturefourn MODIFY COLUMN multicurrency_code varchar(3);
ALTER TABLE llx_product_fournisseur_price_log MODIFY COLUMN multicurrency_code varchar(3);
ALTER TABLE llx_product_fournisseur_price MODIFY COLUMN multicurrency_code varchar(3);
ALTER TABLE llx_product_price_by_qty MODIFY COLUMN multicurrency_code varchar(3);
ALTER TABLE llx_product_price MODIFY COLUMN multicurrency_code varchar(3);
ALTER TABLE llx_propal MODIFY COLUMN multicurrency_code varchar(3);
ALTER TABLE llx_propaldet MODIFY COLUMN multicurrency_code varchar(3);
ALTER TABLE llx_societe MODIFY COLUMN multicurrency_code varchar(3);
ALTER TABLE llx_supplier_proposal MODIFY COLUMN multicurrency_code varchar(3);
ALTER TABLE llx_supplier_proposaldet MODIFY COLUMN multicurrency_code varchar(3);

ALTER TABLE llx_propal ADD COLUMN online_sign_ip varchar(48);
ALTER TABLE llx_propal ADD COLUMN online_sign_name varchar(64);

ALTER TABLE llx_entrepot ADD COLUMN warehouse_usage integer DEFAULT 1;

ALTER TABLE llx_session MODIFY COLUMN user_agent VARCHAR(255) NULL;

ALTER TABLE llx_inventorydet ADD COLUMN fk_movement integer NULL;
>>>>>>> f3430d94
<|MERGE_RESOLUTION|>--- conflicted
+++ resolved
@@ -81,21 +81,21 @@
 --Fix bad sign on multicompany column for customer invoice lines
 UPDATE llx_facturedet SET multicurrency_subprice = -multicurrency_subprice WHERE ((multicurrency_subprice < 0 and subprice > 0) OR (multicurrency_subprice > 0 and subprice < 0));
 UPDATE llx_facturedet SET multicurrency_total_ht = -multicurrency_total_ht WHERE ((multicurrency_total_ht < 0 and total_ht > 0) OR (multicurrency_total_ht > 0 and total_ht < 0));
-UPDATE llx_facturedet SET multicurrency_total_tva = -multicurrency_total_tva WHERE ((multicurrency_total_tva < 0 and total_tva > 0) OR (multicurrency_total_tva > 0 and total_tva < 0)); 
-UPDATE llx_facturedet SET multicurrency_total_ttc = -multicurrency_total_ttc WHERE ((multicurrency_total_ttc < 0 and total_ttc > 0) OR (multicurrency_total_ttc > 0 and total_ttc < 0));  
+UPDATE llx_facturedet SET multicurrency_total_tva = -multicurrency_total_tva WHERE ((multicurrency_total_tva < 0 and total_tva > 0) OR (multicurrency_total_tva > 0 and total_tva < 0));
+UPDATE llx_facturedet SET multicurrency_total_ttc = -multicurrency_total_ttc WHERE ((multicurrency_total_ttc < 0 and total_ttc > 0) OR (multicurrency_total_ttc > 0 and total_ttc < 0));
 --Fix bad sign on multicompany column for customer invoices
-UPDATE llx_facture SET multicurrency_total_ht = -multicurrency_total_ht WHERE ((multicurrency_total_ht < 0 and total_ht > 0) OR (multicurrency_total_ht > 0 and total_ht < 0));  
-UPDATE llx_facture SET multicurrency_total_tva = -multicurrency_total_tva WHERE ((multicurrency_total_tva < 0 and total_tva > 0) OR (multicurrency_total_tva > 0 and total_tva < 0));  
-UPDATE llx_facture SET multicurrency_total_ttc = -multicurrency_total_ttc WHERE ((multicurrency_total_ttc < 0 and total_ttc > 0) OR (multicurrency_total_ttc > 0 and total_ttc < 0));  
+UPDATE llx_facture SET multicurrency_total_ht = -multicurrency_total_ht WHERE ((multicurrency_total_ht < 0 and total_ht > 0) OR (multicurrency_total_ht > 0 and total_ht < 0));
+UPDATE llx_facture SET multicurrency_total_tva = -multicurrency_total_tva WHERE ((multicurrency_total_tva < 0 and total_tva > 0) OR (multicurrency_total_tva > 0 and total_tva < 0));
+UPDATE llx_facture SET multicurrency_total_ttc = -multicurrency_total_ttc WHERE ((multicurrency_total_ttc < 0 and total_ttc > 0) OR (multicurrency_total_ttc > 0 and total_ttc < 0));
 --Fix bad sign on multicurrency column for supplier invoice lines
 UPDATE llx_facture_fourn_det SET multicurrency_subprice = -multicurrency_subprice WHERE ((multicurrency_subprice < 0 and pu_ht > 0) OR (multicurrency_subprice > 0 and pu_ht < 0));
 UPDATE llx_facture_fourn_det SET multicurrency_total_ht = -multicurrency_total_ht WHERE ((multicurrency_total_ht < 0 and total_ht > 0) OR (multicurrency_total_ht > 0 and total_ht < 0));
-UPDATE llx_facture_fourn_det SET multicurrency_total_tva = -multicurrency_total_tva WHERE ((multicurrency_total_tva < 0 and tva > 0) OR (multicurrency_total_tva > 0 and tva < 0)); 
-UPDATE llx_facture_fourn_det SET multicurrency_total_ttc = -multicurrency_total_ttc WHERE ((multicurrency_total_ttc < 0 and total_ttc > 0) OR (multicurrency_total_ttc > 0 and total_ttc < 0));  
+UPDATE llx_facture_fourn_det SET multicurrency_total_tva = -multicurrency_total_tva WHERE ((multicurrency_total_tva < 0 and tva > 0) OR (multicurrency_total_tva > 0 and tva < 0));
+UPDATE llx_facture_fourn_det SET multicurrency_total_ttc = -multicurrency_total_ttc WHERE ((multicurrency_total_ttc < 0 and total_ttc > 0) OR (multicurrency_total_ttc > 0 and total_ttc < 0));
 --Fix bad sign on multicompany column for customer invoices
-UPDATE llx_facture_fourn SET multicurrency_total_ht = -multicurrency_total_ht WHERE ((multicurrency_total_ht < 0 and total_ht > 0) OR (multicurrency_total_ht > 0 and total_ht < 0));  
-UPDATE llx_facture_fourn SET multicurrency_total_tva = -multicurrency_total_tva WHERE ((multicurrency_total_tva < 0 and total_tva > 0) OR (multicurrency_total_tva > 0 and total_tva < 0));  
-UPDATE llx_facture_fourn SET multicurrency_total_ttc = -multicurrency_total_ttc WHERE ((multicurrency_total_ttc < 0 and total_ttc > 0) OR (multicurrency_total_ttc > 0 and total_ttc < 0));  
+UPDATE llx_facture_fourn SET multicurrency_total_ht = -multicurrency_total_ht WHERE ((multicurrency_total_ht < 0 and total_ht > 0) OR (multicurrency_total_ht > 0 and total_ht < 0));
+UPDATE llx_facture_fourn SET multicurrency_total_tva = -multicurrency_total_tva WHERE ((multicurrency_total_tva < 0 and total_tva > 0) OR (multicurrency_total_tva > 0 and total_tva < 0));
+UPDATE llx_facture_fourn SET multicurrency_total_ttc = -multicurrency_total_ttc WHERE ((multicurrency_total_ttc < 0 and total_ttc > 0) OR (multicurrency_total_ttc > 0 and total_ttc < 0));
 
 
 -- v15
@@ -146,10 +146,6 @@
 DELETE FROM llx_menu WHERE type = 'top' AND module = 'cashdesk' AND mainmenu = 'cashdesk';
 
 INSERT INTO llx_c_action_trigger (code, label, description, elementtype, rang) values ('MEMBER_EXCLUDE', 'Member excluded', 'Executed when a member is excluded', 'member', 27);
-<<<<<<< HEAD
-
-ALTER TABLE llx_product_lot ADD COLUMN qc_frequency integer DEFAULT NULL;
-=======
 
 CREATE TABLE llx_categorie_knowledgemanagement
 (
@@ -482,4 +478,5 @@
 ALTER TABLE llx_session MODIFY COLUMN user_agent VARCHAR(255) NULL;
 
 ALTER TABLE llx_inventorydet ADD COLUMN fk_movement integer NULL;
->>>>>>> f3430d94
+
+ALTER TABLE llx_product_lot ADD COLUMN qc_frequency integer DEFAULT NULL;