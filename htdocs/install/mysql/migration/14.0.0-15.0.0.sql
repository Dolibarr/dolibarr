--
-- Be carefull to requests order.
-- This file must be loaded by calling /install/index.php page
-- when current version is 14.0.0 or higher.
--
-- To restrict request to Mysql version x.y minimum use -- VMYSQLx.y
-- To restrict request to Pgsql version x.y minimum use -- VPGSQLx.y
-- To rename a table:       ALTER TABLE llx_table RENAME TO llx_table_new;
-- To add a column:         ALTER TABLE llx_table ADD COLUMN newcol varchar(60) NOT NULL DEFAULT '0' AFTER existingcol;
-- To rename a column:      ALTER TABLE llx_table CHANGE COLUMN oldname newname varchar(60);
-- To drop a column:        ALTER TABLE llx_table DROP COLUMN oldname;
-- To change type of field: ALTER TABLE llx_table MODIFY COLUMN name varchar(60);
-- To drop a foreign key:   ALTER TABLE llx_table DROP FOREIGN KEY fk_name;
-- To create a unique index ALTER TABLE llx_table ADD UNIQUE INDEX uk_table_field (field);
-- To drop an index:        -- VMYSQL4.1 DROP INDEX nomindex on llx_table;
-- To drop an index:        -- VPGSQL8.2 DROP INDEX nomindex;
-- To make pk to be auto increment (mysql):    -- VMYSQL4.3 ALTER TABLE llx_table CHANGE COLUMN rowid rowid INTEGER NOT NULL AUTO_INCREMENT;
-- To make pk to be auto increment (postgres):
-- -- VPGSQL8.2 CREATE SEQUENCE llx_table_rowid_seq OWNED BY llx_table.rowid;
-- -- VPGSQL8.2 ALTER TABLE llx_table ADD PRIMARY KEY (rowid);
-- -- VPGSQL8.2 ALTER TABLE llx_table ALTER COLUMN rowid SET DEFAULT nextval('llx_table_rowid_seq');
-- -- VPGSQL8.2 SELECT setval('llx_table_rowid_seq', MAX(rowid)) FROM llx_table;
-- To set a field as NULL:                     -- VMYSQL4.3 ALTER TABLE llx_table MODIFY COLUMN name varchar(60) NULL;
-- To set a field as NULL:                     -- VPGSQL8.2 ALTER TABLE llx_table ALTER COLUMN name DROP NOT NULL;
-- To set a field as NOT NULL:                 -- VMYSQL4.3 ALTER TABLE llx_table MODIFY COLUMN name varchar(60) NOT NULL;
-- To set a field as NOT NULL:                 -- VPGSQL8.2 ALTER TABLE llx_table ALTER COLUMN name SET NOT NULL;
-- To set a field as default NULL:             -- VPGSQL8.2 ALTER TABLE llx_table ALTER COLUMN name SET DEFAULT NULL;
-- Note: fields with type BLOB/TEXT can't have default value.
-- To rebuild sequence for postgresql after insert by forcing id autoincrement fields:
-- -- VPGSQL8.2 SELECT dol_util_rebuild_sequences();


-- Missing in v14 or lower

-- VMYSQL4.3 ALTER TABLE llx_partnership MODIFY COLUMN date_partnership_end date NULL;
-- VPGSQL8.2 ALTER TABLE llx_partnership ALTER COLUMN date_partnership_end DROP NOT NULL;

-- VMYSQL4.3 ALTER TABLE llx_eventorganization_conferenceorboothattendee MODIFY COLUMN fk_actioncomm integer NULL;
-- VPGSQL8.2 ALTER TABLE llx_eventorganization_conferenceorboothattendee ALTER COLUMN fk_actioncomm DROP NOT NULL;

ALTER TABLE llx_eventorganization_conferenceorboothattendee ADD COLUMN fk_project integer NOT NULL;

UPDATE llx_extrafields SET elementtype = 'salary' WHERE elementtype = 'payment_salary';
ALTER TABLE llx_payment_salary_extrafields RENAME TO llx_salary_extrafields;
-- VMYSQL4.1 DROP INDEX idx_payment_salary_extrafields on llx_salary_extrafields;
-- VPGSQL8.2 DROP INDEX idx_payment_salary_extrafields;
ALTER TABLE llx_salary_extrafields ADD INDEX idx_salary_extrafields (fk_object);


INSERT INTO llx_c_email_templates (entity, module, type_template, lang, private, fk_user, datec, label, position, active, topic, content, content_lines, enabled, joinfiles) values (0, '', 'conferenceorbooth', '', 0, null, null, '(EventOrganizationEmailAskConf)',       10, 1, '[__[MAIN_INFO_SOCIETE_NOM]__] __(EventOrganizationEmailAskConf)__', '__(Hello)__,<br /><br />__(OrganizationEventConfRequestWasReceived)__<br /><br /><br />__(Sincerely)__<br />__USER_SIGNATURE__', null, '1', null);
INSERT INTO llx_c_email_templates (entity, module, type_template, lang, private, fk_user, datec, label, position, active, topic, content, content_lines, enabled, joinfiles) values (0, '', 'conferenceorbooth', '', 0, null, null, '(EventOrganizationEmailAskBooth)',      20, 1, '[__[MAIN_INFO_SOCIETE_NOM]__] __(EventOrganizationEmailAskBooth)__', '__(Hello)__,<br /><br />__(OrganizationEventBoothRequestWasReceived)__<br /><br /><br />__(Sincerely)__<br />__USER_SIGNATURE__', null, '1', null);
-- TODO Add message for registration only to event  __ONLINE_PAYMENT_TEXT_AND_URL__
INSERT INTO llx_c_email_templates (entity, module, type_template, lang, private, fk_user, datec, label, position, active, topic, content, content_lines, enabled, joinfiles) values (0, '', 'conferenceorbooth', '', 0, null, null, '(EventOrganizationEmailSubsBooth)',     30, 1, '[__[MAIN_INFO_SOCIETE_NOM]__] __(EventOrganizationEmailBoothPayment)__', '__(Hello)__,<br /><br />__(OrganizationEventPaymentOfBoothWasReceived)__<br /><br /><br />__(Sincerely)__<br />__USER_SIGNATURE__', null, '1', null);
INSERT INTO llx_c_email_templates (entity, module, type_template, lang, private, fk_user, datec, label, position, active, topic, content, content_lines, enabled, joinfiles) values (0, '', 'conferenceorbooth', '', 0, null, null, '(EventOrganizationEmailSubsEvent)',     40, 1, '[__[MAIN_INFO_SOCIETE_NOM]__] __(EventOrganizationEmailRegistrationPayment)__', '__(Hello)__,<br /><br />__(OrganizationEventPaymentOfRegistrationWasReceived)__<br /><br />__(Sincerely)__<br />__USER_SIGNATURE__', null, '1', null);
INSERT INTO llx_c_email_templates (entity, module, type_template, lang, private, fk_user, datec, label, position, active, topic, content, content_lines, enabled, joinfiles) values (0, '', 'conferenceorbooth', '', 0, null, null, '(EventOrganizationMassEmailAttendees)', 50, 1, '[__[MAIN_INFO_SOCIETE_NOM]__] __(EventOrganizationMassEmailAttendees)__', '__(Hello)__,<br /><br />__(OrganizationEventBulkMailToAttendees)__<br /><br />__(Sincerely)__<br />__USER_SIGNATURE__', null, '1', null);
INSERT INTO llx_c_email_templates (entity, module, type_template, lang, private, fk_user, datec, label, position, active, topic, content, content_lines, enabled, joinfiles) values (0, '', 'conferenceorbooth', '', 0, null, null, '(EventOrganizationMassEmailSpeakers)',  60, 1, '[__[MAIN_INFO_SOCIETE_NOM]__] __(EventOrganizationMassEmailSpeakers)__', '__(Hello)__,<br /><br />__(OrganizationEventBulkMailToSpeakers)__<br /><br />__(Sincerely)__<br />__USER_SIGNATURE__', null, '1', null);


-- v15
ALTER TABLE llx_product ADD COLUMN mandatory_period tinyint NULL DEFAULT 0;

ALTER TABLE llx_holiday ADD COLUMN date_approve   DATETIME DEFAULT NULL;
ALTER TABLE llx_holiday ADD COLUMN fk_user_approve integer DEFAULT NULL;

ALTER TABLE llx_emailcollector_emailcollectoraction MODIFY COLUMN actionparam TEXT;

ALTER TABLE llx_knowledgemanagement_knowledgerecord ADD COLUMN lang varchar(6);
ALTER TABLE llx_knowledgemanagement_knowledgerecord ADD COLUMN entity integer DEFAULT 1;

CREATE TABLE llx_categorie_ticket
(
  fk_categorie  integer NOT NULL,
  fk_ticket    integer NOT NULL,
  import_key    varchar(14)
) ENGINE=innodb;

ALTER TABLE llx_categorie_ticket ADD PRIMARY KEY pk_categorie_ticket (fk_categorie, fk_ticket);
ALTER TABLE llx_categorie_ticket ADD INDEX idx_categorie_ticket_fk_categorie (fk_categorie);
ALTER TABLE llx_categorie_ticket ADD INDEX idx_categorie_ticket_fk_ticket (fk_ticket);

ALTER TABLE llx_categorie_ticket ADD CONSTRAINT fk_categorie_ticket_categorie_rowid FOREIGN KEY (fk_categorie) REFERENCES llx_categorie (rowid);
ALTER TABLE llx_categorie_ticket ADD CONSTRAINT fk_categorie_ticket_ticket_rowid   FOREIGN KEY (fk_ticket) REFERENCES llx_ticket (rowid);
ALTER TABLE llx_product_fournisseur_price MODIFY COLUMN ref_fourn varchar(128);
ALTER TABLE llx_product_customer_price MODIFY COLUMN ref_customer varchar(128);

-- -- add action trigger
INSERT INTO llx_c_action_trigger (code,label,description,elementtype,rang) VALUES ('ORDER_SUPPLIER_CANCEL','Supplier order request canceled','Executed when a supplier order is canceled','order_supplier',13);

ALTER TABLE llx_product ADD COLUMN fk_default_bom integer DEFAULT NULL;

ALTER TABLE llx_mrp_mo ADD COLUMN mrptype integer DEFAULT 0;

DELETE FROM llx_menu WHERE type = 'top' AND module = 'cashdesk' AND mainmenu = 'cashdesk';

INSERT INTO llx_c_action_trigger (code, label, description, elementtype, rang) values ('MEMBER_EXCLUDE', 'Member excluded', 'Executed when a member is excluded', 'member', 27);

CREATE TABLE llx_categorie_knowledgemanagement
(
  fk_categorie  integer NOT NULL,
  fk_knowledgemanagement    integer NOT NULL,
  import_key    varchar(14)
)ENGINE=innodb;

ALTER TABLE llx_categorie_knowledgemanagement ADD PRIMARY KEY pk_categorie_knowledgemanagement (fk_categorie, fk_knowledgemanagement);
ALTER TABLE llx_categorie_knowledgemanagement ADD INDEX idx_categorie_knowledgemanagement_fk_categorie (fk_categorie);
ALTER TABLE llx_categorie_knowledgemanagement ADD INDEX idx_categorie_knowledgemanagement_fk_knowledgemanagement (fk_knowledgemanagement);

ALTER TABLE llx_categorie_knowledgemanagement ADD CONSTRAINT fk_categorie_knowledgemanagement_categorie_rowid FOREIGN KEY (fk_categorie) REFERENCES llx_categorie (rowid);
ALTER TABLE llx_categorie_knowledgemanagement ADD CONSTRAINT fk_categorie_knowledgemanagement_knowledgemanagement_rowid   FOREIGN KEY (fk_knowledgemanagement) REFERENCES llx_knowledgemanagement (rowid);

ALTER TABLE llx_product_lot ADD COLUMN barcode varchar(180) DEFAULT NULL;
ALTER TABLE llx_product_lot ADD COLUMN fk_barcode_type integer DEFAULT NULL;

<<<<<<< HEAD
INSERT INTO llx_c_action_trigger (code, label, description, elementtype, rang) values ('MEMBER_EXCLUDE', 'Member excluded', 'Executed when a member is excluded', 'member', 27);



-- START  GRH/HRM MODULE


CREATE TABLE llx_hrm_evaluation(
    -- BEGIN MODULEBUILDER FIELDS
                                   rowid integer AUTO_INCREMENT PRIMARY KEY NOT NULL,
                                   ref varchar(128) DEFAULT '(PROV)' NOT NULL,
                                   label varchar(255),
                                   description text,
                                   note_public text,
                                   note_private text,
                                   date_creation datetime NOT NULL,
                                   tms timestamp,
                                   fk_user_creat integer NOT NULL,
                                   fk_user_modif integer,
                                   import_key varchar(14),
                                   status smallint NOT NULL,
                                   date_eval date,
                                   fk_user integer NOT NULL,
                                   fk_job integer NOT NULL
    -- END MODULEBUILDER FIELDS
) ENGINE=innodb;
ALTER TABLE llx_hrm_evaluation ADD INDEX idx_hrm_evaluation_rowid (rowid);
ALTER TABLE llx_hrm_evaluation ADD INDEX idx_hrm_evaluation_ref (ref);
ALTER TABLE llx_hrm_evaluation ADD CONSTRAINT llx_hrm_evaluation_fk_user_creat FOREIGN KEY (fk_user_creat) REFERENCES llx_user(rowid);
ALTER TABLE llx_hrm_evaluation ADD INDEX idx_hrm_evaluation_status (status);


create table llx_hrm_evaluation_extrafields
(
    rowid                     integer AUTO_INCREMENT PRIMARY KEY,
    tms                       timestamp,
    fk_object                 integer NOT NULL,
    import_key                varchar(14)                          		-- import key
) ENGINE=innodb;

ALTER TABLE llx_hrm_evaluation_extrafields ADD INDEX idx_evaluation_fk_object(fk_object);


CREATE TABLE llx_hrm_evaluationdet(
    -- BEGIN MODULEBUILDER FIELDS
                                      rowid integer AUTO_INCREMENT PRIMARY KEY NOT NULL,
                                      date_creation datetime NOT NULL,
                                      tms timestamp,
                                      fk_user_creat integer NOT NULL,
                                      fk_user_modif integer,
                                      fk_skill integer NOT NULL,
                                      fk_evaluation integer NOT NULL,
                                      rank integer NOT NULL,
                                      required_rank integer NOT NULL,
                                      import_key varchar(14)
    -- END MODULEBUILDER FIELDS
) ENGINE=innodb;

ALTER TABLE llx_hrm_evaluationdet ADD INDEX idx_hrm_evaluationdet_rowid (rowid);
ALTER TABLE llx_hrm_evaluationdet ADD CONSTRAINT llx_hrm_evaluationdet_fk_user_creat FOREIGN KEY (fk_user_creat) REFERENCES llx_user(rowid);
ALTER TABLE llx_hrm_evaluationdet ADD INDEX idx_hrm_evaluationdet_fk_skill (fk_skill);
ALTER TABLE llx_hrm_evaluationdet ADD INDEX idx_hrm_evaluationdet_fk_evaluation (fk_evaluation);


create table llx_hrm_evaluationdet_extrafields
(
    rowid                     integer AUTO_INCREMENT PRIMARY KEY,
    tms                       timestamp,
    fk_object                 integer NOT NULL,
    import_key                varchar(14)                          		-- import key
) ENGINE=innodb;

ALTER TABLE llx_hrm_evaluationdet_extrafields ADD INDEX idx_evaluationdet_fk_object(fk_object);




CREATE TABLE llx_hrm_job(

                            rowid integer AUTO_INCREMENT PRIMARY KEY NOT NULL,
                            label varchar(255) NOT NULL,
                            description text,
                            date_creation datetime NOT NULL,
                            tms timestamp,
                            deplacement varchar(255),
                            note_public text,
                            note_private text,
                            fk_user_creat integer,
                            fk_user_modif integer

) ENGINE=innodb;

ALTER TABLE llx_hrm_job ADD INDEX idx_hrm_job_rowid (rowid);
ALTER TABLE llx_hrm_job ADD INDEX idx_hrm_job_label (label);


create table llx_hrm_job_extrafields
(
    rowid                     integer AUTO_INCREMENT PRIMARY KEY,
    tms                       timestamp,
    fk_object                 integer NOT NULL,
    import_key                varchar(14)                          		-- import key
) ENGINE=innodb;

ALTER TABLE llx_hrm_job_extrafields ADD INDEX idx_job_fk_object(fk_object);



CREATE TABLE llx_hrm_position(
    -- BEGIN MODULEBUILDER FIELDS
                                 rowid integer AUTO_INCREMENT PRIMARY KEY NOT NULL,
                                 -- ref varchar(128) NOT NULL,
                                 description text,
                                 date_creation datetime NOT NULL,
                                 tms timestamp,
                                 fk_contrat integer,
                                 fk_user integer NOT NULL,
                                 fk_job integer NOT NULL,
                                 date_start date,
                                 date_end date,
                                 commentaire_abandon varchar(255),
                                 note_public text,
                                 note_private text,
                                 fk_user_creat integer,
                                 fk_user_modif integer
    -- END MODULEBUILDER FIELDS
) ENGINE=innodb;

ALTER TABLE llx_hrm_position ADD INDEX idx_hrm_position_rowid (rowid);
-- ALTER TABLE llx_hrm_position ADD INDEX idx_hrm_position_ref (ref);


create table llx_hrm_position_extrafields
(
    rowid                     integer AUTO_INCREMENT PRIMARY KEY,
    tms                       timestamp,
    fk_object                 integer NOT NULL,
    import_key                varchar(14)                          		-- import key
) ENGINE=innodb;

ALTER TABLE llx_hrm_position_extrafields ADD INDEX idx_position_fk_object(fk_object);



CREATE TABLE llx_hrm_skill(
    -- BEGIN MODULEBUILDER FIELDS
                              rowid integer AUTO_INCREMENT PRIMARY KEY NOT NULL,
                              label varchar(255),
                              description text,
                              date_creation datetime NOT NULL,
                              tms timestamp,
                              fk_user_creat integer NOT NULL,
                              fk_user_modif integer,
                              required_level integer NOT NULL,
                              date_validite integer NOT NULL,
                              temps_theorique double(24,8) NOT NULL,
	skill_type integer NOT NULL,
	note_public text,
	note_private text
	-- END MODULEBUILDER FIELDS
) ENGINE=innodb;

ALTER TABLE llx_hrm_skill ADD INDEX idx_hrm_skill_rowid (rowid);
ALTER TABLE llx_hrm_skill ADD CONSTRAINT llx_hrm_skill_fk_user_creat FOREIGN KEY (fk_user_creat) REFERENCES llx_user(rowid);
ALTER TABLE llx_hrm_skill ADD INDEX idx_hrm_skill_skill_type (skill_type);

create table llx_hrm_skill_extrafields
(
    rowid                     integer AUTO_INCREMENT PRIMARY KEY,
    tms                       timestamp,
    fk_object                 integer NOT NULL,
    import_key                varchar(14)                          		-- import key
) ENGINE=innodb;

ALTER TABLE llx_hrm_skill_extrafields ADD INDEX idx_skill_fk_object(fk_object);


CREATE TABLE llx_hrm_skilldet(
    -- BEGIN MODULEBUILDER FIELDS
                                 rowid integer AUTO_INCREMENT PRIMARY KEY NOT NULL,
                                 description text,
                                 fk_user_creat integer NOT NULL,
                                 fk_user_modif integer,
                                 fk_skill integer NOT NULL,
                                 rank integer
    -- END MODULEBUILDER FIELDS
) ENGINE=innodb;

ALTER TABLE llx_hrm_skilldet ADD INDEX idx_hrm_skilldet_rowid (rowid);
ALTER TABLE llx_hrm_skilldet ADD CONSTRAINT llx_hrm_skilldet_fk_user_creat FOREIGN KEY (fk_user_creat) REFERENCES llx_user(rowid);

create table llx_hrm_skilldet_extrafields
(
    rowid                     integer AUTO_INCREMENT PRIMARY KEY,
    tms                       timestamp,
    fk_object                 integer NOT NULL,
    import_key                varchar(14)                          		-- import key
) ENGINE=innodb;

ALTER TABLE llx_hrm_skilldet_extrafields ADD INDEX idx_skilldet_fk_object(fk_object);


CREATE TABLE llx_hrm_skillrank(
    -- BEGIN MODULEBUILDER FIELDS
                                  rowid integer AUTO_INCREMENT PRIMARY KEY NOT NULL,
                                  fk_skill integer NOT NULL,
                                  rank integer NOT NULL,
                                  fk_object integer NOT NULL,
                                  date_creation datetime NOT NULL,
                                  tms timestamp DEFAULT CURRENT_TIMESTAMP ON UPDATE CURRENT_TIMESTAMP,
                                  fk_user_creat integer NOT NULL,
                                  fk_user_modif integer,
                                  objecttype varchar(128) NOT NULL
    -- END MODULEBUILDER FIELDS
) ENGINE=innodb;

ALTER TABLE llx_hrm_skillrank ADD INDEX idx_hrm_skillrank_rowid (rowid);
ALTER TABLE llx_hrm_skillrank ADD INDEX idx_hrm_skillrank_fk_skill (fk_skill);
ALTER TABLE llx_hrm_skillrank ADD CONSTRAINT llx_hrm_skillrank_fk_user_creat FOREIGN KEY (fk_user_creat) REFERENCES llx_user(rowid);

--END  GRH/HRM MODULE
=======
ALTER TABLE llx_projet ADD COLUMN max_attendees integer DEFAULT 0;
>>>>>>> dc36724a
<|MERGE_RESOLUTION|>--- conflicted
+++ resolved
@@ -111,10 +111,7 @@
 ALTER TABLE llx_product_lot ADD COLUMN barcode varchar(180) DEFAULT NULL;
 ALTER TABLE llx_product_lot ADD COLUMN fk_barcode_type integer DEFAULT NULL;
 
-<<<<<<< HEAD
-INSERT INTO llx_c_action_trigger (code, label, description, elementtype, rang) values ('MEMBER_EXCLUDE', 'Member excluded', 'Executed when a member is excluded', 'member', 27);
-
-
+ALTER TABLE llx_projet ADD COLUMN max_attendees integer DEFAULT 0;
 
 -- START  GRH/HRM MODULE
 
@@ -332,7 +329,4 @@
 ALTER TABLE llx_hrm_skillrank ADD INDEX idx_hrm_skillrank_fk_skill (fk_skill);
 ALTER TABLE llx_hrm_skillrank ADD CONSTRAINT llx_hrm_skillrank_fk_user_creat FOREIGN KEY (fk_user_creat) REFERENCES llx_user(rowid);
 
---END  GRH/HRM MODULE
-=======
-ALTER TABLE llx_projet ADD COLUMN max_attendees integer DEFAULT 0;
->>>>>>> dc36724a
+--END  GRH/HRM MODULE