--
-- Be carefull to requests order.
-- This file must be loaded by calling /install/index.php page
-- when current version is 14.0.0 or higher.
--
-- To restrict request to Mysql version x.y minimum use -- VMYSQLx.y
-- To restrict request to Pgsql version x.y minimum use -- VPGSQLx.y
-- To rename a table:       ALTER TABLE llx_table RENAME TO llx_table_new;
-- To add a column:         ALTER TABLE llx_table ADD COLUMN newcol varchar(60) NOT NULL DEFAULT '0' AFTER existingcol;
-- To rename a column:      ALTER TABLE llx_table CHANGE COLUMN oldname newname varchar(60);
-- To drop a column:        ALTER TABLE llx_table DROP COLUMN oldname;
-- To change type of field: ALTER TABLE llx_table MODIFY COLUMN name varchar(60);
-- To drop a foreign key:   ALTER TABLE llx_table DROP FOREIGN KEY fk_name;
-- To create a unique index ALTER TABLE llx_table ADD UNIQUE INDEX uk_table_field (field);
-- To drop an index:        -- VMYSQL4.1 DROP INDEX nomindex on llx_table;
-- To drop an index:        -- VPGSQL8.2 DROP INDEX nomindex;
-- To make pk to be auto increment (mysql):    -- VMYSQL4.3 ALTER TABLE llx_table CHANGE COLUMN rowid rowid INTEGER NOT NULL AUTO_INCREMENT;
-- To make pk to be auto increment (postgres):
-- -- VPGSQL8.2 CREATE SEQUENCE llx_table_rowid_seq OWNED BY llx_table.rowid;
-- -- VPGSQL8.2 ALTER TABLE llx_table ADD PRIMARY KEY (rowid);
-- -- VPGSQL8.2 ALTER TABLE llx_table ALTER COLUMN rowid SET DEFAULT nextval('llx_table_rowid_seq');
-- -- VPGSQL8.2 SELECT setval('llx_table_rowid_seq', MAX(rowid)) FROM llx_table;
-- To set a field as NULL:                     -- VMYSQL4.3 ALTER TABLE llx_table MODIFY COLUMN name varchar(60) NULL;
-- To set a field as NULL:                     -- VPGSQL8.2 ALTER TABLE llx_table ALTER COLUMN name DROP NOT NULL;
-- To set a field as NOT NULL:                 -- VMYSQL4.3 ALTER TABLE llx_table MODIFY COLUMN name varchar(60) NOT NULL;
-- To set a field as NOT NULL:                 -- VPGSQL8.2 ALTER TABLE llx_table ALTER COLUMN name SET NOT NULL;
-- To set a field as default NULL:             -- VPGSQL8.2 ALTER TABLE llx_table ALTER COLUMN name SET DEFAULT NULL;
-- Note: fields with type BLOB/TEXT can't have default value.
-- To rebuild sequence for postgresql after insert by forcing id autoincrement fields:
-- -- VPGSQL8.2 SELECT dol_util_rebuild_sequences();


-- Missing in v14 or lower

-- VMYSQL4.3 ALTER TABLE llx_partnership MODIFY COLUMN date_partnership_end date NULL;
-- VPGSQL8.2 ALTER TABLE llx_partnership ALTER COLUMN date_partnership_end DROP NOT NULL;


ALTER TABLE llx_eventorganization_conferenceorboothattendee ADD COLUMN fk_project integer NOT NULL;
ALTER TABLE llx_eventorganization_conferenceorboothattendee ADD COLUMN fk_invoice integer NULL;

ALTER TABLE llx_eventorganization_conferenceorboothattendee DROP FOREIGN KEY fx_eventorganization_conferenceorboothattendee_fk_soc;
ALTER TABLE llx_eventorganization_conferenceorboothattendee DROP FOREIGN KEY fx_eventorganization_conferenceorboothattendee_fk_actioncomm;
ALTER TABLE llx_eventorganization_conferenceorboothattendee DROP FOREIGN KEY fx_eventorganization_conferenceorboothattendee_fk_project;

ALTER TABLE llx_eventorganization_conferenceorboothattendee ADD INDEX idx_eventorganization_conferenceorboothattendee_rowid (rowid);
ALTER TABLE llx_eventorganization_conferenceorboothattendee ADD INDEX idx_eventorganization_conferenceorboothattendee_ref (ref);
ALTER TABLE llx_eventorganization_conferenceorboothattendee ADD INDEX idx_eventorganization_conferenceorboothattendee_fk_soc (fk_soc);
ALTER TABLE llx_eventorganization_conferenceorboothattendee ADD INDEX idx_eventorganization_conferenceorboothattendee_fk_actioncomm (fk_actioncomm);
ALTER TABLE llx_eventorganization_conferenceorboothattendee ADD INDEX idx_eventorganization_conferenceorboothattendee_email (email);
ALTER TABLE llx_eventorganization_conferenceorboothattendee ADD INDEX idx_eventorganization_conferenceorboothattendee_status (status);

-- VMYSQL4.1 DROP INDEX uk_eventorganization_conferenceorboothattendee on llx_eventorganization_conferenceorboothattendee;
-- VPGSQL8.2 DROP INDEX uk_eventorganization_conferenceorboothattendee;

ALTER TABLE llx_eventorganization_conferenceorboothattendee ADD UNIQUE INDEX uk_eventorganization_conferenceorboothattendee(fk_project, email, fk_actioncomm);


-- VMYSQL4.3 ALTER TABLE llx_eventorganization_conferenceorboothattendee MODIFY COLUMN fk_actioncomm integer NULL;
-- VPGSQL8.2 ALTER TABLE llx_eventorganization_conferenceorboothattendee ALTER COLUMN fk_actioncomm DROP NOT NULL;



UPDATE llx_extrafields SET elementtype = 'salary' WHERE elementtype = 'payment_salary';
ALTER TABLE llx_payment_salary_extrafields RENAME TO llx_salary_extrafields;
-- VMYSQL4.1 DROP INDEX idx_payment_salary_extrafields on llx_salary_extrafields;
-- VPGSQL8.2 DROP INDEX idx_payment_salary_extrafields;
ALTER TABLE llx_salary_extrafields ADD INDEX idx_salary_extrafields (fk_object);


INSERT INTO llx_c_email_templates (entity, module, type_template, lang, private, fk_user, datec, label, position, active, topic, content, content_lines, enabled, joinfiles) values (0, '', 'conferenceorbooth', '', 0, null, null, '(EventOrganizationEmailAskConf)',       10, 1, '[__[MAIN_INFO_SOCIETE_NOM]__] __(EventOrganizationEmailAskConf)__', '__(Hello)__,<br /><br />__(OrganizationEventConfRequestWasReceived)__<br /><br /><br />__(Sincerely)__<br />__USER_SIGNATURE__', null, '1', null);
INSERT INTO llx_c_email_templates (entity, module, type_template, lang, private, fk_user, datec, label, position, active, topic, content, content_lines, enabled, joinfiles) values (0, '', 'conferenceorbooth', '', 0, null, null, '(EventOrganizationEmailAskBooth)',      20, 1, '[__[MAIN_INFO_SOCIETE_NOM]__] __(EventOrganizationEmailAskBooth)__', '__(Hello)__,<br /><br />__(OrganizationEventBoothRequestWasReceived)__<br /><br /><br />__(Sincerely)__<br />__USER_SIGNATURE__', null, '1', null);
-- TODO Add message for registration only to event  __ONLINE_PAYMENT_TEXT_AND_URL__
INSERT INTO llx_c_email_templates (entity, module, type_template, lang, private, fk_user, datec, label, position, active, topic, content, content_lines, enabled, joinfiles) values (0, '', 'conferenceorbooth', '', 0, null, null, '(EventOrganizationEmailSubsBooth)',     30, 1, '[__[MAIN_INFO_SOCIETE_NOM]__] __(EventOrganizationEmailBoothPayment)__', '__(Hello)__,<br /><br />__(OrganizationEventPaymentOfBoothWasReceived)__<br /><br /><br />__(Sincerely)__<br />__USER_SIGNATURE__', null, '1', null);
INSERT INTO llx_c_email_templates (entity, module, type_template, lang, private, fk_user, datec, label, position, active, topic, content, content_lines, enabled, joinfiles) values (0, '', 'conferenceorbooth', '', 0, null, null, '(EventOrganizationEmailSubsEvent)',     40, 1, '[__[MAIN_INFO_SOCIETE_NOM]__] __(EventOrganizationEmailRegistrationPayment)__', '__(Hello)__,<br /><br />__(OrganizationEventPaymentOfRegistrationWasReceived)__<br /><br />__(Sincerely)__<br />__USER_SIGNATURE__', null, '1', null);
INSERT INTO llx_c_email_templates (entity, module, type_template, lang, private, fk_user, datec, label, position, active, topic, content, content_lines, enabled, joinfiles) values (0, '', 'conferenceorbooth', '', 0, null, null, '(EventOrganizationMassEmailAttendees)', 50, 1, '[__[MAIN_INFO_SOCIETE_NOM]__] __(EventOrganizationMassEmailAttendees)__', '__(Hello)__,<br /><br />__(OrganizationEventBulkMailToAttendees)__<br /><br />__(Sincerely)__<br />__USER_SIGNATURE__', null, '1', null);
INSERT INTO llx_c_email_templates (entity, module, type_template, lang, private, fk_user, datec, label, position, active, topic, content, content_lines, enabled, joinfiles) values (0, '', 'conferenceorbooth', '', 0, null, null, '(EventOrganizationMassEmailSpeakers)',  60, 1, '[__[MAIN_INFO_SOCIETE_NOM]__] __(EventOrganizationMassEmailSpeakers)__', '__(Hello)__,<br /><br />__(OrganizationEventBulkMailToSpeakers)__<br /><br />__(Sincerely)__<br />__USER_SIGNATURE__', null, '1', null);


-- v15

ALTER TABLE llx_c_holiday_types CHANGE COLUMN newByMonth newbymonth double(8,5) DEFAULT 0 NOT NULL;

ALTER TABLE llx_product ADD COLUMN mandatory_period tinyint NULL DEFAULT 0;

ALTER TABLE llx_holiday ADD COLUMN date_approve   DATETIME DEFAULT NULL;
ALTER TABLE llx_holiday ADD COLUMN fk_user_approve integer DEFAULT NULL;

ALTER TABLE llx_emailcollector_emailcollectoraction MODIFY COLUMN actionparam TEXT;

ALTER TABLE llx_knowledgemanagement_knowledgerecord ADD COLUMN lang varchar(6);
ALTER TABLE llx_knowledgemanagement_knowledgerecord ADD COLUMN entity integer DEFAULT 1;

CREATE TABLE llx_categorie_ticket
(
  fk_categorie  integer NOT NULL,
  fk_ticket    integer NOT NULL,
  import_key    varchar(14)
) ENGINE=innodb;

ALTER TABLE llx_categorie_ticket ADD PRIMARY KEY pk_categorie_ticket (fk_categorie, fk_ticket);
ALTER TABLE llx_categorie_ticket ADD INDEX idx_categorie_ticket_fk_categorie (fk_categorie);
ALTER TABLE llx_categorie_ticket ADD INDEX idx_categorie_ticket_fk_ticket (fk_ticket);

ALTER TABLE llx_categorie_ticket ADD CONSTRAINT fk_categorie_ticket_categorie_rowid FOREIGN KEY (fk_categorie) REFERENCES llx_categorie (rowid);
ALTER TABLE llx_categorie_ticket ADD CONSTRAINT fk_categorie_ticket_ticket_rowid   FOREIGN KEY (fk_ticket) REFERENCES llx_ticket (rowid);
ALTER TABLE llx_product_fournisseur_price MODIFY COLUMN ref_fourn varchar(128);
ALTER TABLE llx_product_customer_price MODIFY COLUMN ref_customer varchar(128);
ALTER TABLE llx_product_association ADD COLUMN rang integer DEFAULT 0;

-- -- add action trigger
INSERT INTO llx_c_action_trigger (code,label,description,elementtype,rang) VALUES ('ORDER_SUPPLIER_CANCEL','Supplier order request canceled','Executed when a supplier order is canceled','order_supplier',13);

ALTER TABLE llx_product ADD COLUMN fk_default_bom integer DEFAULT NULL;

ALTER TABLE llx_mrp_mo ADD COLUMN mrptype integer DEFAULT 0;

DELETE FROM llx_menu WHERE type = 'top' AND module = 'cashdesk' AND mainmenu = 'cashdesk';

INSERT INTO llx_c_action_trigger (code, label, description, elementtype, rang) values ('MEMBER_EXCLUDE', 'Member excluded', 'Executed when a member is excluded', 'member', 27);

CREATE TABLE llx_categorie_knowledgemanagement
(
  fk_categorie  integer NOT NULL,
  fk_knowledgemanagement    integer NOT NULL,
  import_key    varchar(14)
)ENGINE=innodb;

ALTER TABLE llx_categorie_knowledgemanagement ADD PRIMARY KEY pk_categorie_knowledgemanagement (fk_categorie, fk_knowledgemanagement);
ALTER TABLE llx_categorie_knowledgemanagement ADD INDEX idx_categorie_knowledgemanagement_fk_categorie (fk_categorie);
ALTER TABLE llx_categorie_knowledgemanagement ADD INDEX idx_categorie_knowledgemanagement_fk_knowledgemanagement (fk_knowledgemanagement);

ALTER TABLE llx_categorie_knowledgemanagement ADD CONSTRAINT fk_categorie_knowledgemanagement_categorie_rowid FOREIGN KEY (fk_categorie) REFERENCES llx_categorie (rowid);
ALTER TABLE llx_categorie_knowledgemanagement ADD CONSTRAINT fk_categorie_knowledgemanagement_knowledgemanagement_rowid   FOREIGN KEY (fk_knowledgemanagement) REFERENCES llx_knowledgemanagement_knowledgerecord (rowid);

ALTER TABLE llx_product_lot ADD COLUMN barcode varchar(180) DEFAULT NULL;
ALTER TABLE llx_product_lot ADD COLUMN fk_barcode_type integer DEFAULT NULL;

ALTER TABLE llx_projet ADD COLUMN max_attendees integer DEFAULT 0;

ALTER TABLE llx_commande_fournisseur_dispatch ADD COLUMN cost_price double(24,8) DEFAULT 0;

INSERT INTO llx_c_forme_juridique (fk_pays, code, libelle) VALUES (20, '2001', 'Aktiebolag');
INSERT INTO llx_c_forme_juridique (fk_pays, code, libelle) VALUES (20, '2002', 'Publikt aktiebolag (AB publ)');
INSERT INTO llx_c_forme_juridique (fk_pays, code, libelle) VALUES (20, '2003', 'Ekonomisk förening (ek. för.)');
INSERT INTO llx_c_forme_juridique (fk_pays, code, libelle) VALUES (20, '2004', 'Bostadsrättsförening (BRF)');
INSERT INTO llx_c_forme_juridique (fk_pays, code, libelle) VALUES (20, '2005', 'Hyresrättsförening (HRF)');
INSERT INTO llx_c_forme_juridique (fk_pays, code, libelle) VALUES (20, '2006', 'Kooperativ');
INSERT INTO llx_c_forme_juridique (fk_pays, code, libelle) VALUES (20, '2007', 'Enskild firma (EF)');
INSERT INTO llx_c_forme_juridique (fk_pays, code, libelle) VALUES (20, '2008', 'Handelsbolag (HB)');
INSERT INTO llx_c_forme_juridique (fk_pays, code, libelle) VALUES (20, '2009', 'Kommanditbolag (KB)');
INSERT INTO llx_c_forme_juridique (fk_pays, code, libelle) VALUES (20, '2010', 'Enkelt bolag');
INSERT INTO llx_c_forme_juridique (fk_pays, code, libelle) VALUES (20, '2011', 'Ideell förening');
INSERT INTO llx_c_forme_juridique (fk_pays, code, libelle) VALUES (20, '2012', 'Stiftelse');

<<<<<<< HEAD

ALTER TABLE llx_c_holiday_types ADD COLUMN block_if_negative integer NOT NULL DEFAULT 0 AFTER fk_country;
=======
-- START  GRH/HRM MODULE


CREATE TABLE llx_hrm_evaluation(
    -- BEGIN MODULEBUILDER FIELDS
                                   rowid integer AUTO_INCREMENT PRIMARY KEY NOT NULL,
                                   ref varchar(128) DEFAULT '(PROV)' NOT NULL,
                                   label varchar(255),
                                   description text,
                                   note_public text,
                                   note_private text,
                                   date_creation datetime NOT NULL,
                                   tms timestamp,
                                   fk_user_creat integer NOT NULL,
                                   fk_user_modif integer,
                                   import_key varchar(14),
                                   status smallint NOT NULL,
                                   date_eval date,
                                   fk_user integer NOT NULL,
                                   fk_job integer NOT NULL
    -- END MODULEBUILDER FIELDS
) ENGINE=innodb;
ALTER TABLE llx_hrm_evaluation ADD INDEX idx_hrm_evaluation_rowid (rowid);
ALTER TABLE llx_hrm_evaluation ADD INDEX idx_hrm_evaluation_ref (ref);
ALTER TABLE llx_hrm_evaluation ADD CONSTRAINT llx_hrm_evaluation_fk_user_creat FOREIGN KEY (fk_user_creat) REFERENCES llx_user(rowid);
ALTER TABLE llx_hrm_evaluation ADD INDEX idx_hrm_evaluation_status (status);


create table llx_hrm_evaluation_extrafields
(
    rowid                     integer AUTO_INCREMENT PRIMARY KEY,
    tms                       timestamp,
    fk_object                 integer NOT NULL,
    import_key                varchar(14)                          		-- import key
) ENGINE=innodb;

ALTER TABLE llx_hrm_evaluation_extrafields ADD INDEX idx_evaluation_fk_object(fk_object);


CREATE TABLE llx_hrm_evaluationdet(
    -- BEGIN MODULEBUILDER FIELDS
                                      rowid integer AUTO_INCREMENT PRIMARY KEY NOT NULL,
                                      date_creation datetime NOT NULL,
                                      tms timestamp,
                                      fk_user_creat integer NOT NULL,
                                      fk_user_modif integer,
                                      fk_skill integer NOT NULL,
                                      fk_evaluation integer NOT NULL,
                                      rank integer NOT NULL,
                                      required_rank integer NOT NULL,
                                      import_key varchar(14)
    -- END MODULEBUILDER FIELDS
) ENGINE=innodb;

ALTER TABLE llx_hrm_evaluationdet ADD INDEX idx_hrm_evaluationdet_rowid (rowid);
ALTER TABLE llx_hrm_evaluationdet ADD CONSTRAINT llx_hrm_evaluationdet_fk_user_creat FOREIGN KEY (fk_user_creat) REFERENCES llx_user(rowid);
ALTER TABLE llx_hrm_evaluationdet ADD INDEX idx_hrm_evaluationdet_fk_skill (fk_skill);
ALTER TABLE llx_hrm_evaluationdet ADD INDEX idx_hrm_evaluationdet_fk_evaluation (fk_evaluation);


create table llx_hrm_evaluationdet_extrafields
(
    rowid                     integer AUTO_INCREMENT PRIMARY KEY,
    tms                       timestamp,
    fk_object                 integer NOT NULL,
    import_key                varchar(14)                          		-- import key
) ENGINE=innodb;

ALTER TABLE llx_hrm_evaluationdet_extrafields ADD INDEX idx_evaluationdet_fk_object(fk_object);




CREATE TABLE llx_hrm_job(

                            rowid integer AUTO_INCREMENT PRIMARY KEY NOT NULL,
                            label varchar(255) NOT NULL,
                            description text,
                            date_creation datetime NOT NULL,
                            tms timestamp,
                            deplacement varchar(255),
                            note_public text,
                            note_private text,
                            fk_user_creat integer,
                            fk_user_modif integer

) ENGINE=innodb;

ALTER TABLE llx_hrm_job ADD INDEX idx_hrm_job_rowid (rowid);
ALTER TABLE llx_hrm_job ADD INDEX idx_hrm_job_label (label);


create table llx_hrm_job_extrafields
(
    rowid                     integer AUTO_INCREMENT PRIMARY KEY,
    tms                       timestamp,
    fk_object                 integer NOT NULL,
    import_key                varchar(14)                          		-- import key
) ENGINE=innodb;

ALTER TABLE llx_hrm_job_extrafields ADD INDEX idx_job_fk_object(fk_object);



CREATE TABLE llx_hrm_job_user(
    -- BEGIN MODULEBUILDER FIELDS
                                 rowid integer AUTO_INCREMENT PRIMARY KEY NOT NULL,
                                 -- ref varchar(128) NOT NULL,
                                 description text,
                                 date_creation datetime NOT NULL,
                                 tms timestamp,
                                 fk_contrat integer,
                                 fk_user integer NOT NULL,
                                 fk_job integer NOT NULL,
                                 date_start date,
                                 date_end date,
                                 commentaire_abandon varchar(255),
                                 note_public text,
                                 note_private text,
                                 fk_user_creat integer,
                                 fk_user_modif integer
    -- END MODULEBUILDER FIELDS
) ENGINE=innodb;

ALTER TABLE llx_hrm_job_user ADD INDEX idx_hrm_job_user_rowid (rowid);
-- ALTER TABLE llx_hrm_job_user ADD INDEX idx_hrm_job_user_ref (ref);


create table llx_hrm_job_user_extrafields
(
    rowid                     integer AUTO_INCREMENT PRIMARY KEY,
    tms                       timestamp,
    fk_object                 integer NOT NULL,
    import_key                varchar(14)                          		-- import key
) ENGINE=innodb;

ALTER TABLE llx_hrm_job_user_extrafields ADD INDEX idx_position_fk_object(fk_object);



CREATE TABLE llx_hrm_skill(
    -- BEGIN MODULEBUILDER FIELDS
                              rowid integer AUTO_INCREMENT PRIMARY KEY NOT NULL,
                              label varchar(255),
                              description text,
                              date_creation datetime NOT NULL,
                              tms timestamp,
                              fk_user_creat integer NOT NULL,
                              fk_user_modif integer,
                              required_level integer NOT NULL,
                              date_validite integer NOT NULL,
                              temps_theorique double(24,8) NOT NULL,
                              skill_type integer NOT NULL,
                              note_public text,
                              note_private text
    -- END MODULEBUILDER FIELDS
) ENGINE=innodb;

ALTER TABLE llx_hrm_skill ADD INDEX idx_hrm_skill_rowid (rowid);
ALTER TABLE llx_hrm_skill ADD CONSTRAINT llx_hrm_skill_fk_user_creat FOREIGN KEY (fk_user_creat) REFERENCES llx_user(rowid);
ALTER TABLE llx_hrm_skill ADD INDEX idx_hrm_skill_skill_type (skill_type);

create table llx_hrm_skill_extrafields
(
    rowid                     integer AUTO_INCREMENT PRIMARY KEY,
    tms                       timestamp,
    fk_object                 integer NOT NULL,
    import_key                varchar(14)                          		-- import key
) ENGINE=innodb;

ALTER TABLE llx_hrm_skill_extrafields ADD INDEX idx_skill_fk_object(fk_object);


CREATE TABLE llx_hrm_skilldet(
    -- BEGIN MODULEBUILDER FIELDS
                                 rowid integer AUTO_INCREMENT PRIMARY KEY NOT NULL,
                                 description text,
                                 fk_user_creat integer NOT NULL,
                                 fk_user_modif integer,
                                 fk_skill integer NOT NULL,
                                 rank integer
    -- END MODULEBUILDER FIELDS
) ENGINE=innodb;

ALTER TABLE llx_hrm_skilldet ADD INDEX idx_hrm_skilldet_rowid (rowid);
ALTER TABLE llx_hrm_skilldet ADD CONSTRAINT llx_hrm_skilldet_fk_user_creat FOREIGN KEY (fk_user_creat) REFERENCES llx_user(rowid);

create table llx_hrm_skilldet_extrafields
(
    rowid                     integer AUTO_INCREMENT PRIMARY KEY,
    tms                       timestamp,
    fk_object                 integer NOT NULL,
    import_key                varchar(14)                          		-- import key
) ENGINE=innodb;

ALTER TABLE llx_hrm_skilldet_extrafields ADD INDEX idx_skilldet_fk_object(fk_object);


CREATE TABLE llx_hrm_skillrank(
    -- BEGIN MODULEBUILDER FIELDS
                                  rowid integer AUTO_INCREMENT PRIMARY KEY NOT NULL,
                                  fk_skill integer NOT NULL,
                                  rank integer NOT NULL,
                                  fk_object integer NOT NULL,
                                  date_creation datetime NOT NULL,
                                  tms timestamp DEFAULT CURRENT_TIMESTAMP ON UPDATE CURRENT_TIMESTAMP,
                                  fk_user_creat integer NOT NULL,
                                  fk_user_modif integer,
                                  objecttype varchar(128) NOT NULL
    -- END MODULEBUILDER FIELDS
) ENGINE=innodb;

ALTER TABLE llx_hrm_skillrank ADD INDEX idx_hrm_skillrank_rowid (rowid);
ALTER TABLE llx_hrm_skillrank ADD INDEX idx_hrm_skillrank_fk_skill (fk_skill);
ALTER TABLE llx_hrm_skillrank ADD CONSTRAINT llx_hrm_skillrank_fk_user_creat FOREIGN KEY (fk_user_creat) REFERENCES llx_user(rowid);

--END  GRH/HRM MODULE

ALTER TABLE llx_c_units ADD COLUMN sortorder smallint AFTER code;

-- Manage accountancy auxiliary account for thirdparties per entity
ALTER TABLE llx_societe_perentity ADD COLUMN accountancy_code_customer varchar(24) AFTER entity;    -- equivalent to code_compta in llx_societe
ALTER TABLE llx_societe_perentity ADD COLUMN accountancy_code_supplier varchar(24) AFTER accountancy_code_customer; -- equivalent to code_compta_supplier in llx_societe

ALTER TABLE llx_projet_task ADD COLUMN budget_amount double(24,8) AFTER priority;
>>>>>>> 4a5293fc
<|MERGE_RESOLUTION|>--- conflicted
+++ resolved
@@ -153,10 +153,10 @@
 INSERT INTO llx_c_forme_juridique (fk_pays, code, libelle) VALUES (20, '2011', 'Ideell förening');
 INSERT INTO llx_c_forme_juridique (fk_pays, code, libelle) VALUES (20, '2012', 'Stiftelse');
 
-<<<<<<< HEAD
 
 ALTER TABLE llx_c_holiday_types ADD COLUMN block_if_negative integer NOT NULL DEFAULT 0 AFTER fk_country;
-=======
+
+
 -- START  GRH/HRM MODULE
 
 
@@ -382,4 +382,3 @@
 ALTER TABLE llx_societe_perentity ADD COLUMN accountancy_code_supplier varchar(24) AFTER accountancy_code_customer; -- equivalent to code_compta_supplier in llx_societe
 
 ALTER TABLE llx_projet_task ADD COLUMN budget_amount double(24,8) AFTER priority;
->>>>>>> 4a5293fc
