--
-- Be carefull to requests order.
-- This file must be loaded by calling /install/index.php page
-- when current version is 14.0.0 or higher.
--
-- To restrict request to Mysql version x.y minimum use -- VMYSQLx.y
-- To restrict request to Pgsql version x.y minimum use -- VPGSQLx.y
-- To rename a table:       ALTER TABLE llx_table RENAME TO llx_table_new;
-- To add a column:         ALTER TABLE llx_table ADD COLUMN newcol varchar(60) NOT NULL DEFAULT '0' AFTER existingcol;
-- To rename a column:      ALTER TABLE llx_table CHANGE COLUMN oldname newname varchar(60);
-- To drop a column:        ALTER TABLE llx_table DROP COLUMN oldname;
-- To change type of field: ALTER TABLE llx_table MODIFY COLUMN name varchar(60);
-- To drop a foreign key:   ALTER TABLE llx_table DROP FOREIGN KEY fk_name;
-- To create a unique index ALTER TABLE llx_table ADD UNIQUE INDEX uk_table_field (field);
-- To drop an index:        -- VMYSQL4.1 DROP INDEX nomindex on llx_table
-- To drop an index:        -- VPGSQL8.2 DROP INDEX nomindex
-- To make pk to be auto increment (mysql):    -- VMYSQL4.3 ALTER TABLE llx_table CHANGE COLUMN rowid rowid INTEGER NOT NULL AUTO_INCREMENT;
-- To make pk to be auto increment (postgres):
-- -- VPGSQL8.2 CREATE SEQUENCE llx_table_rowid_seq OWNED BY llx_table.rowid;
-- -- VPGSQL8.2 ALTER TABLE llx_table ADD PRIMARY KEY (rowid);
-- -- VPGSQL8.2 ALTER TABLE llx_table ALTER COLUMN rowid SET DEFAULT nextval('llx_table_rowid_seq');
-- -- VPGSQL8.2 SELECT setval('llx_table_rowid_seq', MAX(rowid)) FROM llx_table;
-- To set a field as NULL:                     -- VMYSQL4.3 ALTER TABLE llx_table MODIFY COLUMN name varchar(60) NULL;
-- To set a field as NULL:                     -- VPGSQL8.2 ALTER TABLE llx_table ALTER COLUMN name DROP NOT NULL;
-- To set a field as NOT NULL:                 -- VMYSQL4.3 ALTER TABLE llx_table MODIFY COLUMN name varchar(60) NOT NULL;
-- To set a field as NOT NULL:                 -- VPGSQL8.2 ALTER TABLE llx_table ALTER COLUMN name SET NOT NULL;
-- To set a field as default NULL:             -- VPGSQL8.2 ALTER TABLE llx_table ALTER COLUMN name SET DEFAULT NULL;
-- Note: fields with type BLOB/TEXT can't have default value.
-- To rebuild sequence for postgresql after insert by forcing id autoincrement fields:
-- -- VPGSQL8.2 SELECT dol_util_rebuild_sequences();


-- Missing in v14 or lower


-- v15

ALTER TABLE llx_emailcollector_emailcollectoraction MODIFY COLUMN actionparam TEXT;

ALTER TABLE llx_knowledgemanagement_knowledgerecord ADD lang varchar(6);

CREATE TABLE llx_categorie_ticket
(
  fk_categorie  integer NOT NULL,
  fk_ticket    integer NOT NULL,
  import_key    varchar(14)
) ENGINE=innodb;

ALTER TABLE llx_categorie_ticket ADD PRIMARY KEY pk_categorie_ticket (fk_categorie, fk_ticket);
ALTER TABLE llx_categorie_ticket ADD INDEX idx_categorie_ticket_fk_categorie (fk_categorie);
ALTER TABLE llx_categorie_ticket ADD INDEX idx_categorie_ticket_fk_ticket (fk_ticket);

ALTER TABLE llx_categorie_ticket ADD CONSTRAINT fk_categorie_ticket_categorie_rowid FOREIGN KEY (fk_categorie) REFERENCES llx_categorie (rowid);
ALTER TABLE llx_categorie_ticket ADD CONSTRAINT fk_categorie_ticket_ticket_rowid   FOREIGN KEY (fk_ticket) REFERENCES llx_ticket (rowid);
ALTER TABLE llx_product_fournisseur_price MODIFY COLUMN ref_fourn varchar(128);
ALTER TABLE llx_product_customer_price MODIFY COLUMN ref_customer varchar(128);

<<<<<<< HEAD

create table llx_product_lang_extrafields
(
    rowid                     integer AUTO_INCREMENT PRIMARY KEY,
    tms                       timestamp DEFAULT CURRENT_TIMESTAMP ON UPDATE CURRENT_TIMESTAMP,
    fk_object                 integer NOT NULL,
    import_key                varchar(14)                          		-- import key
) ENGINE=innodb;

ALTER TABLE llx_product_lang_extrafields ADD INDEX idx_product_lang_extrafields (fk_object);

=======
-- -- add action trigger
INSERT INTO llx_c_action_trigger (code,label,description,elementtype,rang) VALUES ('ORDER_SUPPLIER_CANCEL','Supplier order request canceled','Executed when a supplier order is canceled','order_supplier',13);
>>>>>>> c603dfb5
<|MERGE_RESOLUTION|>--- conflicted
+++ resolved
@@ -55,8 +55,6 @@
 ALTER TABLE llx_product_fournisseur_price MODIFY COLUMN ref_fourn varchar(128);
 ALTER TABLE llx_product_customer_price MODIFY COLUMN ref_customer varchar(128);
 
-<<<<<<< HEAD
-
 create table llx_product_lang_extrafields
 (
     rowid                     integer AUTO_INCREMENT PRIMARY KEY,
@@ -67,7 +65,5 @@
 
 ALTER TABLE llx_product_lang_extrafields ADD INDEX idx_product_lang_extrafields (fk_object);
 
-=======
 -- -- add action trigger
 INSERT INTO llx_c_action_trigger (code,label,description,elementtype,rang) VALUES ('ORDER_SUPPLIER_CANCEL','Supplier order request canceled','Executed when a supplier order is canceled','order_supplier',13);
->>>>>>> c603dfb5
