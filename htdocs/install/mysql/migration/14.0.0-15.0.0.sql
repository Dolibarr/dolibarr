--
-- Be carefull to requests order.
-- This file must be loaded by calling /install/index.php page
-- when current version is 14.0.0 or higher.
--
-- To restrict request to Mysql version x.y minimum use -- VMYSQLx.y
-- To restrict request to Pgsql version x.y minimum use -- VPGSQLx.y
-- To rename a table:       ALTER TABLE llx_table RENAME TO llx_table_new;
-- To add a column:         ALTER TABLE llx_table ADD COLUMN newcol varchar(60) NOT NULL DEFAULT '0' AFTER existingcol;
-- To rename a column:      ALTER TABLE llx_table CHANGE COLUMN oldname newname varchar(60);
-- To drop a column:        ALTER TABLE llx_table DROP COLUMN oldname;
-- To change type of field: ALTER TABLE llx_table MODIFY COLUMN name varchar(60);
-- To drop a foreign key:   ALTER TABLE llx_table DROP FOREIGN KEY fk_name;
-- To create a unique index ALTER TABLE llx_table ADD UNIQUE INDEX uk_table_field (field);
-- To drop an index:        -- VMYSQL4.1 DROP INDEX nomindex on llx_table;
-- To drop an index:        -- VPGSQL8.2 DROP INDEX nomindex;
-- To make pk to be auto increment (mysql):    -- VMYSQL4.3 ALTER TABLE llx_table CHANGE COLUMN rowid rowid INTEGER NOT NULL AUTO_INCREMENT;
-- To make pk to be auto increment (postgres):
-- -- VPGSQL8.2 CREATE SEQUENCE llx_table_rowid_seq OWNED BY llx_table.rowid;
-- -- VPGSQL8.2 ALTER TABLE llx_table ADD PRIMARY KEY (rowid);
-- -- VPGSQL8.2 ALTER TABLE llx_table ALTER COLUMN rowid SET DEFAULT nextval('llx_table_rowid_seq');
-- -- VPGSQL8.2 SELECT setval('llx_table_rowid_seq', MAX(rowid)) FROM llx_table;
-- To set a field as NULL:                     -- VMYSQL4.3 ALTER TABLE llx_table MODIFY COLUMN name varchar(60) NULL;
-- To set a field as NULL:                     -- VPGSQL8.2 ALTER TABLE llx_table ALTER COLUMN name DROP NOT NULL;
-- To set a field as NOT NULL:                 -- VMYSQL4.3 ALTER TABLE llx_table MODIFY COLUMN name varchar(60) NOT NULL;
-- To set a field as NOT NULL:                 -- VPGSQL8.2 ALTER TABLE llx_table ALTER COLUMN name SET NOT NULL;
-- To set a field as default NULL:             -- VPGSQL8.2 ALTER TABLE llx_table ALTER COLUMN name SET DEFAULT NULL;
-- Note: fields with type BLOB/TEXT can't have default value.
-- To rebuild sequence for postgresql after insert by forcing id autoincrement fields:
-- -- VPGSQL8.2 SELECT dol_util_rebuild_sequences();


-- Missing in v14 or lower

-- VMYSQL4.3 ALTER TABLE llx_partnership MODIFY COLUMN date_partnership_end date NULL;
-- VPGSQL8.2 ALTER TABLE llx_partnership ALTER COLUMN date_partnership_end DROP NOT NULL;


ALTER TABLE llx_eventorganization_conferenceorboothattendee ADD COLUMN fk_project integer NOT NULL;
ALTER TABLE llx_eventorganization_conferenceorboothattendee ADD COLUMN fk_invoice integer NULL;

ALTER TABLE llx_eventorganization_conferenceorboothattendee DROP FOREIGN KEY fx_eventorganization_conferenceorboothattendee_fk_soc;
ALTER TABLE llx_eventorganization_conferenceorboothattendee DROP FOREIGN KEY fx_eventorganization_conferenceorboothattendee_fk_actioncomm;
ALTER TABLE llx_eventorganization_conferenceorboothattendee DROP FOREIGN KEY fx_eventorganization_conferenceorboothattendee_fk_project;

ALTER TABLE llx_eventorganization_conferenceorboothattendee ADD INDEX idx_eventorganization_conferenceorboothattendee_rowid (rowid);
ALTER TABLE llx_eventorganization_conferenceorboothattendee ADD INDEX idx_eventorganization_conferenceorboothattendee_ref (ref);
ALTER TABLE llx_eventorganization_conferenceorboothattendee ADD INDEX idx_eventorganization_conferenceorboothattendee_fk_soc (fk_soc);
ALTER TABLE llx_eventorganization_conferenceorboothattendee ADD INDEX idx_eventorganization_conferenceorboothattendee_fk_actioncomm (fk_actioncomm);
ALTER TABLE llx_eventorganization_conferenceorboothattendee ADD INDEX idx_eventorganization_conferenceorboothattendee_email (email);
ALTER TABLE llx_eventorganization_conferenceorboothattendee ADD INDEX idx_eventorganization_conferenceorboothattendee_status (status);

-- VMYSQL4.1 DROP INDEX uk_eventorganization_conferenceorboothattendee on llx_eventorganization_conferenceorboothattendee;
-- VPGSQL8.2 DROP INDEX uk_eventorganization_conferenceorboothattendee;

ALTER TABLE llx_eventorganization_conferenceorboothattendee ADD UNIQUE INDEX uk_eventorganization_conferenceorboothattendee(fk_project, email, fk_actioncomm);


-- VMYSQL4.3 ALTER TABLE llx_eventorganization_conferenceorboothattendee MODIFY COLUMN fk_actioncomm integer NULL;
-- VPGSQL8.2 ALTER TABLE llx_eventorganization_conferenceorboothattendee ALTER COLUMN fk_actioncomm DROP NOT NULL;



UPDATE llx_extrafields SET elementtype = 'salary' WHERE elementtype = 'payment_salary';
ALTER TABLE llx_payment_salary_extrafields RENAME TO llx_salary_extrafields;
-- VMYSQL4.1 DROP INDEX idx_payment_salary_extrafields on llx_salary_extrafields;
-- VPGSQL8.2 DROP INDEX idx_payment_salary_extrafields;
ALTER TABLE llx_salary_extrafields ADD INDEX idx_salary_extrafields (fk_object);


INSERT INTO llx_c_email_templates (entity, module, type_template, lang, private, fk_user, datec, label, position, active, topic, content, content_lines, enabled, joinfiles) values (0, '', 'conferenceorbooth', '', 0, null, null, '(EventOrganizationEmailAskConf)',       10, 1, '[__[MAIN_INFO_SOCIETE_NOM]__] __(EventOrganizationEmailAskConf)__', '__(Hello)__,<br /><br />__(OrganizationEventConfRequestWasReceived)__<br /><br /><br />__(Sincerely)__<br />__USER_SIGNATURE__', null, '1', null);
INSERT INTO llx_c_email_templates (entity, module, type_template, lang, private, fk_user, datec, label, position, active, topic, content, content_lines, enabled, joinfiles) values (0, '', 'conferenceorbooth', '', 0, null, null, '(EventOrganizationEmailAskBooth)',      20, 1, '[__[MAIN_INFO_SOCIETE_NOM]__] __(EventOrganizationEmailAskBooth)__', '__(Hello)__,<br /><br />__(OrganizationEventBoothRequestWasReceived)__<br /><br /><br />__(Sincerely)__<br />__USER_SIGNATURE__', null, '1', null);
-- TODO Add message for registration only to event  __ONLINE_PAYMENT_TEXT_AND_URL__
INSERT INTO llx_c_email_templates (entity, module, type_template, lang, private, fk_user, datec, label, position, active, topic, content, content_lines, enabled, joinfiles) values (0, '', 'conferenceorbooth', '', 0, null, null, '(EventOrganizationEmailSubsBooth)',     30, 1, '[__[MAIN_INFO_SOCIETE_NOM]__] __(EventOrganizationEmailBoothPayment)__', '__(Hello)__,<br /><br />__(OrganizationEventPaymentOfBoothWasReceived)__<br /><br /><br />__(Sincerely)__<br />__USER_SIGNATURE__', null, '1', null);
INSERT INTO llx_c_email_templates (entity, module, type_template, lang, private, fk_user, datec, label, position, active, topic, content, content_lines, enabled, joinfiles) values (0, '', 'conferenceorbooth', '', 0, null, null, '(EventOrganizationEmailSubsEvent)',     40, 1, '[__[MAIN_INFO_SOCIETE_NOM]__] __(EventOrganizationEmailRegistrationPayment)__', '__(Hello)__,<br /><br />__(OrganizationEventPaymentOfRegistrationWasReceived)__<br /><br />__(Sincerely)__<br />__USER_SIGNATURE__', null, '1', null);
INSERT INTO llx_c_email_templates (entity, module, type_template, lang, private, fk_user, datec, label, position, active, topic, content, content_lines, enabled, joinfiles) values (0, '', 'conferenceorbooth', '', 0, null, null, '(EventOrganizationMassEmailAttendees)', 50, 1, '[__[MAIN_INFO_SOCIETE_NOM]__] __(EventOrganizationMassEmailAttendees)__', '__(Hello)__,<br /><br />__(OrganizationEventBulkMailToAttendees)__<br /><br />__(Sincerely)__<br />__USER_SIGNATURE__', null, '1', null);
INSERT INTO llx_c_email_templates (entity, module, type_template, lang, private, fk_user, datec, label, position, active, topic, content, content_lines, enabled, joinfiles) values (0, '', 'conferenceorbooth', '', 0, null, null, '(EventOrganizationMassEmailSpeakers)',  60, 1, '[__[MAIN_INFO_SOCIETE_NOM]__] __(EventOrganizationMassEmailSpeakers)__', '__(Hello)__,<br /><br />__(OrganizationEventBulkMailToSpeakers)__<br /><br />__(Sincerely)__<br />__USER_SIGNATURE__', null, '1', null);


-- v15

ALTER TABLE llx_c_holiday_types CHANGE COLUMN newByMonth newbymonth double(8,5) DEFAULT 0 NOT NULL;

ALTER TABLE llx_product ADD COLUMN mandatory_period tinyint NULL DEFAULT 0;

ALTER TABLE llx_holiday ADD COLUMN date_approve   DATETIME DEFAULT NULL;
ALTER TABLE llx_holiday ADD COLUMN fk_user_approve integer DEFAULT NULL;

ALTER TABLE llx_emailcollector_emailcollectoraction MODIFY COLUMN actionparam TEXT;

ALTER TABLE llx_knowledgemanagement_knowledgerecord ADD COLUMN lang varchar(6);
ALTER TABLE llx_knowledgemanagement_knowledgerecord ADD COLUMN entity integer DEFAULT 1;

CREATE TABLE llx_categorie_ticket
(
  fk_categorie  integer NOT NULL,
  fk_ticket    integer NOT NULL,
  import_key    varchar(14)
) ENGINE=innodb;

ALTER TABLE llx_categorie_ticket ADD PRIMARY KEY pk_categorie_ticket (fk_categorie, fk_ticket);
ALTER TABLE llx_categorie_ticket ADD INDEX idx_categorie_ticket_fk_categorie (fk_categorie);
ALTER TABLE llx_categorie_ticket ADD INDEX idx_categorie_ticket_fk_ticket (fk_ticket);

ALTER TABLE llx_categorie_ticket ADD CONSTRAINT fk_categorie_ticket_categorie_rowid FOREIGN KEY (fk_categorie) REFERENCES llx_categorie (rowid);
ALTER TABLE llx_categorie_ticket ADD CONSTRAINT fk_categorie_ticket_ticket_rowid   FOREIGN KEY (fk_ticket) REFERENCES llx_ticket (rowid);
ALTER TABLE llx_product_fournisseur_price MODIFY COLUMN ref_fourn varchar(128);
ALTER TABLE llx_product_customer_price MODIFY COLUMN ref_customer varchar(128);
ALTER TABLE llx_product_association ADD COLUMN rang integer DEFAULT 0;

-- -- add action trigger
INSERT INTO llx_c_action_trigger (code,label,description,elementtype,rang) VALUES ('ORDER_SUPPLIER_CANCEL','Supplier order request canceled','Executed when a supplier order is canceled','order_supplier',13);

ALTER TABLE llx_product ADD COLUMN fk_default_bom integer DEFAULT NULL;

ALTER TABLE llx_mrp_mo ADD COLUMN mrptype integer DEFAULT 0;

DELETE FROM llx_menu WHERE type = 'top' AND module = 'cashdesk' AND mainmenu = 'cashdesk';

INSERT INTO llx_c_action_trigger (code, label, description, elementtype, rang) values ('MEMBER_EXCLUDE', 'Member excluded', 'Executed when a member is excluded', 'member', 27);

CREATE TABLE llx_categorie_knowledgemanagement
(
  fk_categorie  integer NOT NULL,
  fk_knowledgemanagement    integer NOT NULL,
  import_key    varchar(14)
)ENGINE=innodb;

ALTER TABLE llx_categorie_knowledgemanagement ADD PRIMARY KEY pk_categorie_knowledgemanagement (fk_categorie, fk_knowledgemanagement);
ALTER TABLE llx_categorie_knowledgemanagement ADD INDEX idx_categorie_knowledgemanagement_fk_categorie (fk_categorie);
ALTER TABLE llx_categorie_knowledgemanagement ADD INDEX idx_categorie_knowledgemanagement_fk_knowledgemanagement (fk_knowledgemanagement);

ALTER TABLE llx_categorie_knowledgemanagement ADD CONSTRAINT fk_categorie_knowledgemanagement_categorie_rowid FOREIGN KEY (fk_categorie) REFERENCES llx_categorie (rowid);
ALTER TABLE llx_categorie_knowledgemanagement ADD CONSTRAINT fk_categorie_knowledgemanagement_knowledgemanagement_rowid   FOREIGN KEY (fk_knowledgemanagement) REFERENCES llx_knowledgemanagement_knowledgerecord (rowid);

ALTER TABLE llx_product_lot ADD COLUMN barcode varchar(180) DEFAULT NULL;
ALTER TABLE llx_product_lot ADD COLUMN fk_barcode_type integer DEFAULT NULL;

ALTER TABLE llx_projet ADD COLUMN max_attendees integer DEFAULT 0;

ALTER TABLE llx_commande_fournisseur_dispatch ADD COLUMN cost_price double(24,8) DEFAULT 0;

INSERT INTO llx_c_forme_juridique (fk_pays, code, libelle) VALUES (20, '2001', 'Aktiebolag');
INSERT INTO llx_c_forme_juridique (fk_pays, code, libelle) VALUES (20, '2002', 'Publikt aktiebolag (AB publ)');
INSERT INTO llx_c_forme_juridique (fk_pays, code, libelle) VALUES (20, '2003', 'Ekonomisk förening (ek. för.)');
INSERT INTO llx_c_forme_juridique (fk_pays, code, libelle) VALUES (20, '2004', 'Bostadsrättsförening (BRF)');
INSERT INTO llx_c_forme_juridique (fk_pays, code, libelle) VALUES (20, '2005', 'Hyresrättsförening (HRF)');
INSERT INTO llx_c_forme_juridique (fk_pays, code, libelle) VALUES (20, '2006', 'Kooperativ');
INSERT INTO llx_c_forme_juridique (fk_pays, code, libelle) VALUES (20, '2007', 'Enskild firma (EF)');
INSERT INTO llx_c_forme_juridique (fk_pays, code, libelle) VALUES (20, '2008', 'Handelsbolag (HB)');
INSERT INTO llx_c_forme_juridique (fk_pays, code, libelle) VALUES (20, '2009', 'Kommanditbolag (KB)');
INSERT INTO llx_c_forme_juridique (fk_pays, code, libelle) VALUES (20, '2010', 'Enkelt bolag');
INSERT INTO llx_c_forme_juridique (fk_pays, code, libelle) VALUES (20, '2011', 'Ideell förening');
INSERT INTO llx_c_forme_juridique (fk_pays, code, libelle) VALUES (20, '2012', 'Stiftelse');

-- START  GRH/HRM MODULE


CREATE TABLE llx_hrm_evaluation(
    -- BEGIN MODULEBUILDER FIELDS
                                   rowid integer AUTO_INCREMENT PRIMARY KEY NOT NULL,
                                   ref varchar(128) DEFAULT '(PROV)' NOT NULL,
                                   label varchar(255),
                                   description text,
                                   note_public text,
                                   note_private text,
                                   date_creation datetime NOT NULL,
                                   tms timestamp,
                                   fk_user_creat integer NOT NULL,
                                   fk_user_modif integer,
                                   import_key varchar(14),
                                   status smallint NOT NULL,
                                   date_eval date,
                                   fk_user integer NOT NULL,
                                   fk_job integer NOT NULL
    -- END MODULEBUILDER FIELDS
) ENGINE=innodb;
ALTER TABLE llx_hrm_evaluation ADD INDEX idx_hrm_evaluation_rowid (rowid);
ALTER TABLE llx_hrm_evaluation ADD INDEX idx_hrm_evaluation_ref (ref);
ALTER TABLE llx_hrm_evaluation ADD CONSTRAINT llx_hrm_evaluation_fk_user_creat FOREIGN KEY (fk_user_creat) REFERENCES llx_user(rowid);
ALTER TABLE llx_hrm_evaluation ADD INDEX idx_hrm_evaluation_status (status);


create table llx_hrm_evaluation_extrafields
(
    rowid                     integer AUTO_INCREMENT PRIMARY KEY,
    tms                       timestamp,
    fk_object                 integer NOT NULL,
    import_key                varchar(14)                          		-- import key
) ENGINE=innodb;

ALTER TABLE llx_hrm_evaluation_extrafields ADD INDEX idx_evaluation_fk_object(fk_object);


CREATE TABLE llx_hrm_evaluationdet(
    -- BEGIN MODULEBUILDER FIELDS
                                      rowid integer AUTO_INCREMENT PRIMARY KEY NOT NULL,
                                      date_creation datetime NOT NULL,
                                      tms timestamp,
                                      fk_user_creat integer NOT NULL,
                                      fk_user_modif integer,
                                      fk_skill integer NOT NULL,
                                      fk_evaluation integer NOT NULL,
                                      rank integer NOT NULL,
                                      required_rank integer NOT NULL,
                                      import_key varchar(14)
    -- END MODULEBUILDER FIELDS
) ENGINE=innodb;

ALTER TABLE llx_hrm_evaluationdet ADD INDEX idx_hrm_evaluationdet_rowid (rowid);
ALTER TABLE llx_hrm_evaluationdet ADD CONSTRAINT llx_hrm_evaluationdet_fk_user_creat FOREIGN KEY (fk_user_creat) REFERENCES llx_user(rowid);
ALTER TABLE llx_hrm_evaluationdet ADD INDEX idx_hrm_evaluationdet_fk_skill (fk_skill);
ALTER TABLE llx_hrm_evaluationdet ADD INDEX idx_hrm_evaluationdet_fk_evaluation (fk_evaluation);


create table llx_hrm_evaluationdet_extrafields
(
    rowid                     integer AUTO_INCREMENT PRIMARY KEY,
    tms                       timestamp,
    fk_object                 integer NOT NULL,
    import_key                varchar(14)                          		-- import key
) ENGINE=innodb;

ALTER TABLE llx_hrm_evaluationdet_extrafields ADD INDEX idx_evaluationdet_fk_object(fk_object);




CREATE TABLE llx_hrm_job(

                            rowid integer AUTO_INCREMENT PRIMARY KEY NOT NULL,
                            label varchar(255) NOT NULL,
                            description text,
                            date_creation datetime NOT NULL,
                            tms timestamp,
                            deplacement varchar(255),
                            note_public text,
                            note_private text,
                            fk_user_creat integer,
                            fk_user_modif integer

) ENGINE=innodb;

ALTER TABLE llx_hrm_job ADD INDEX idx_hrm_job_rowid (rowid);
ALTER TABLE llx_hrm_job ADD INDEX idx_hrm_job_label (label);


create table llx_hrm_job_extrafields
(
    rowid                     integer AUTO_INCREMENT PRIMARY KEY,
    tms                       timestamp,
    fk_object                 integer NOT NULL,
    import_key                varchar(14)                          		-- import key
) ENGINE=innodb;

ALTER TABLE llx_hrm_job_extrafields ADD INDEX idx_job_fk_object(fk_object);



CREATE TABLE llx_hrm_job_user(
    -- BEGIN MODULEBUILDER FIELDS
                                 rowid integer AUTO_INCREMENT PRIMARY KEY NOT NULL,
                                 -- ref varchar(128) NOT NULL,
                                 description text,
                                 date_creation datetime NOT NULL,
                                 tms timestamp,
                                 fk_contrat integer,
                                 fk_user integer NOT NULL,
                                 fk_job integer NOT NULL,
                                 date_start date,
                                 date_end date,
                                 commentaire_abandon varchar(255),
                                 note_public text,
                                 note_private text,
                                 fk_user_creat integer,
                                 fk_user_modif integer
    -- END MODULEBUILDER FIELDS
) ENGINE=innodb;

ALTER TABLE llx_hrm_job_user ADD INDEX idx_hrm_job_user_rowid (rowid);
-- ALTER TABLE llx_hrm_job_user ADD INDEX idx_hrm_job_user_ref (ref);


create table llx_hrm_job_user_extrafields
(
    rowid                     integer AUTO_INCREMENT PRIMARY KEY,
    tms                       timestamp,
    fk_object                 integer NOT NULL,
    import_key                varchar(14)                          		-- import key
) ENGINE=innodb;

ALTER TABLE llx_hrm_job_user_extrafields ADD INDEX idx_position_fk_object(fk_object);



CREATE TABLE llx_hrm_skill(
    -- BEGIN MODULEBUILDER FIELDS
                              rowid integer AUTO_INCREMENT PRIMARY KEY NOT NULL,
                              label varchar(255),
                              description text,
                              date_creation datetime NOT NULL,
                              tms timestamp,
                              fk_user_creat integer NOT NULL,
                              fk_user_modif integer,
                              required_level integer NOT NULL,
                              date_validite integer NOT NULL,
                              temps_theorique double(24,8) NOT NULL,
                              skill_type integer NOT NULL,
                              note_public text,
                              note_private text
    -- END MODULEBUILDER FIELDS
) ENGINE=innodb;

ALTER TABLE llx_hrm_skill ADD INDEX idx_hrm_skill_rowid (rowid);
ALTER TABLE llx_hrm_skill ADD CONSTRAINT llx_hrm_skill_fk_user_creat FOREIGN KEY (fk_user_creat) REFERENCES llx_user(rowid);
ALTER TABLE llx_hrm_skill ADD INDEX idx_hrm_skill_skill_type (skill_type);

create table llx_hrm_skill_extrafields
(
    rowid                     integer AUTO_INCREMENT PRIMARY KEY,
    tms                       timestamp,
    fk_object                 integer NOT NULL,
    import_key                varchar(14)                          		-- import key
) ENGINE=innodb;

ALTER TABLE llx_hrm_skill_extrafields ADD INDEX idx_skill_fk_object(fk_object);


CREATE TABLE llx_hrm_skilldet(
    -- BEGIN MODULEBUILDER FIELDS
                                 rowid integer AUTO_INCREMENT PRIMARY KEY NOT NULL,
                                 description text,
                                 fk_user_creat integer NOT NULL,
                                 fk_user_modif integer,
                                 fk_skill integer NOT NULL,
                                 rank integer
    -- END MODULEBUILDER FIELDS
) ENGINE=innodb;

ALTER TABLE llx_hrm_skilldet ADD INDEX idx_hrm_skilldet_rowid (rowid);
ALTER TABLE llx_hrm_skilldet ADD CONSTRAINT llx_hrm_skilldet_fk_user_creat FOREIGN KEY (fk_user_creat) REFERENCES llx_user(rowid);

create table llx_hrm_skilldet_extrafields
(
    rowid                     integer AUTO_INCREMENT PRIMARY KEY,
    tms                       timestamp,
    fk_object                 integer NOT NULL,
    import_key                varchar(14)                          		-- import key
) ENGINE=innodb;

ALTER TABLE llx_hrm_skilldet_extrafields ADD INDEX idx_skilldet_fk_object(fk_object);


CREATE TABLE llx_hrm_skillrank(
    -- BEGIN MODULEBUILDER FIELDS
                                  rowid integer AUTO_INCREMENT PRIMARY KEY NOT NULL,
                                  fk_skill integer NOT NULL,
                                  rank integer NOT NULL,
                                  fk_object integer NOT NULL,
                                  date_creation datetime NOT NULL,
                                  tms timestamp DEFAULT CURRENT_TIMESTAMP ON UPDATE CURRENT_TIMESTAMP,
                                  fk_user_creat integer NOT NULL,
                                  fk_user_modif integer,
                                  objecttype varchar(128) NOT NULL
    -- END MODULEBUILDER FIELDS
) ENGINE=innodb;

ALTER TABLE llx_hrm_skillrank ADD INDEX idx_hrm_skillrank_rowid (rowid);
ALTER TABLE llx_hrm_skillrank ADD INDEX idx_hrm_skillrank_fk_skill (fk_skill);
ALTER TABLE llx_hrm_skillrank ADD CONSTRAINT llx_hrm_skillrank_fk_user_creat FOREIGN KEY (fk_user_creat) REFERENCES llx_user(rowid);

--END  GRH/HRM MODULE

<<<<<<< HEAD
ALTER TABLE llx_c_units ADD COLUMN sortorder smallint AFTER code;
=======
-- Manage accountancy auxiliary account for thirdparties per entity
ALTER TABLE llx_societe_perentity ADD COLUMN accountancy_code_customer varchar(24) AFTER entity;    -- equivalent to code_compta in llx_societe
ALTER TABLE llx_societe_perentity ADD COLUMN accountancy_code_supplier varchar(24) AFTER accountancy_code_customer; -- equivalent to code_compta_supplier in llx_societe
>>>>>>> 507d5962
<|MERGE_RESOLUTION|>--- conflicted
+++ resolved
@@ -371,10 +371,8 @@
 
 --END  GRH/HRM MODULE
 
-<<<<<<< HEAD
 ALTER TABLE llx_c_units ADD COLUMN sortorder smallint AFTER code;
-=======
+
 -- Manage accountancy auxiliary account for thirdparties per entity
 ALTER TABLE llx_societe_perentity ADD COLUMN accountancy_code_customer varchar(24) AFTER entity;    -- equivalent to code_compta in llx_societe
-ALTER TABLE llx_societe_perentity ADD COLUMN accountancy_code_supplier varchar(24) AFTER accountancy_code_customer; -- equivalent to code_compta_supplier in llx_societe
->>>>>>> 507d5962
+ALTER TABLE llx_societe_perentity ADD COLUMN accountancy_code_supplier varchar(24) AFTER accountancy_code_customer; -- equivalent to code_compta_supplier in llx_societe