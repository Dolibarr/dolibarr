--- conflicted
+++ resolved
@@ -371,7 +371,10 @@
 
 --END  GRH/HRM MODULE
 
-<<<<<<< HEAD
+-- Manage accountancy auxiliary account for thirdparties per entity
+ALTER TABLE llx_societe_perentity ADD COLUMN accountancy_code_customer varchar(24) AFTER entity;    -- equivalent to code_compta in llx_societe
+ALTER TABLE llx_societe_perentity ADD COLUMN accountancy_code_supplier varchar(24) AFTER accountancy_code_customer; -- equivalent to code_compta_supplier in llx_societe
+
 -- Stock transfers
 
 CREATE TABLE llx_stocktransfer_stocktransfer(
@@ -450,9 +453,4 @@
 
 ALTER TABLE llx_stocktransfer_stocktransferline_extrafields ADD INDEX idx_fk_object(fk_object);
 
-ALTER TABLE llx_stock_mouvement CHANGE origintype origintype VARCHAR(64)
-=======
--- Manage accountancy auxiliary account for thirdparties per entity
-ALTER TABLE llx_societe_perentity ADD COLUMN accountancy_code_customer varchar(24) AFTER entity;    -- equivalent to code_compta in llx_societe
-ALTER TABLE llx_societe_perentity ADD COLUMN accountancy_code_supplier varchar(24) AFTER accountancy_code_customer; -- equivalent to code_compta_supplier in llx_societe
->>>>>>> 5666c63d
+ALTER TABLE llx_stock_mouvement CHANGE origintype origintype VARCHAR(64)