--
-- Be carefull to requests order.
-- This file must be loaded by calling /install/index.php page
-- when current version is 3.2.0 or higher. 
--
-- To rename a table:       ALTER TABLE llx_table RENAME TO llx_table_new;
-- To add a column:         ALTER TABLE llx_table ADD COLUMN newcol varchar(60) NOT NULL DEFAULT '0' AFTER existingcol;
-- To rename a column:      ALTER TABLE llx_table CHANGE COLUMN oldname newname varchar(60);
-- To drop a column:        ALTER TABLE llx_table DROP COLUMN oldname;
-- To change type of field: ALTER TABLE llx_table MODIFY COLUMN name varchar(60);
-- To restrict request to Mysql version x.y use -- VMYSQLx.y
-- To restrict request to Pgsql version x.y use -- VPGSQLx.y


-- -- VPGSQL8.2 DELETE FROM llx_usergroup_user      WHERE fk_user      NOT IN (SELECT rowid from llx_user);
-- -- VMYSQL4.1 DELETE FROM llx_usergroup_user      WHERE fk_usergroup NOT IN (SELECT rowid from llx_usergroup);

DROP TABLE llx_product_ca;
DROP TABLE llx_document;
DROP TABLE llx_dolibarr_modules;

ALTER TABLE llx_facture_rec ADD COLUMN usenewprice        integer;

ALTER TABLE llx_facture_fourn_det ADD COLUMN remise_percent	real       DEFAULT 0 after qty;

ALTER TABLE llx_extrafields MODIFY COLUMN size varchar(8) DEFAULT NULL;

ALTER TABLE llx_menu MODIFY COLUMN fk_mainmenu   varchar(24);
ALTER TABLE llx_menu MODIFY COLUMN fk_leftmenu   varchar(24);

ALTER TABLE llx_societe ADD COLUMN idprof6 varchar(128) after idprof5;
ALTER TABLE llx_societe DROP COLUMN fk_secteur;
ALTER TABLE llx_societe DROP COLUMN description;
ALTER TABLE llx_societe DROP COLUMN services;

ALTER TABLE llx_bank ADD COLUMN tms timestamp after datec;
  
-- Monaco VAT Rates
insert into llx_c_tva(rowid,fk_pays,taux,recuperableonly,note,active) values ( 271,  27,'19.6','0','VAT standard rate (France hors DOM-TOM)',1);
insert into llx_c_tva(rowid,fk_pays,taux,recuperableonly,note,active) values ( 272,  27, '8.5','0','VAT standard rate (DOM sauf Guyane et Saint-Martin)',0);
insert into llx_c_tva(rowid,fk_pays,taux,recuperableonly,note,active) values ( 273,  27, '8.5','1','VAT standard rate (DOM sauf Guyane et Saint-Martin), non perçu par le vendeur mais récupérable par acheteur',0);
insert into llx_c_tva(rowid,fk_pays,taux,recuperableonly,note,active) values ( 274,  27, '5.5','0','VAT reduced rate (France hors DOM-TOM)',0);
insert into llx_c_tva(rowid,fk_pays,taux,recuperableonly,note,active) values ( 275,  27,   '0','0','VAT Rate 0 ou non applicable',1);
insert into llx_c_tva(rowid,fk_pays,taux,recuperableonly,note,active) values ( 276,  27, '2.1','0','VAT super-reduced rate',1);
insert into llx_c_tva(rowid,fk_pays,taux,recuperableonly,note,active) values ( 277,  27,   '7','0','VAT reduced rate',1);

INSERT INTO llx_c_input_reason (rowid,code,label,active) VALUES ( 8, 'SRC_WOM',        'Word of mouth', 1);
INSERT INTO llx_c_input_reason (rowid,code,label,active) VALUES ( 9, 'SRC_PARTNER',    'Partner', 1);
INSERT INTO llx_c_input_reason (rowid,code,label,active) VALUES (10, 'SRC_EMPLOYEE',   'Employee', 1);
INSERT INTO llx_c_input_reason (rowid,code,label,active) VALUES (11, 'SRC_SPONSORING', 'Sponsoring', 1);

ALTER TABLE llx_commande_fournisseur CHANGE COLUMN date_cloture date_approve datetime;
ALTER TABLE llx_commande_fournisseur CHANGE COLUMN fk_user_cloture fk_user_approve integer;

ALTER TABLE llx_mailing MODIFY COLUMN body mediumtext;
ALTER TABLE llx_mailing ADD COLUMN extraparams varchar(255);


ALTER TABLE llx_product MODIFY COLUMN ref varchar(128)  NOT NULL;
ALTER TABLE llx_product MODIFY COLUMN ref_ext varchar(128);

ALTER TABLE llx_product_fournisseur_price DROP COLUMN fk_product_fournisseur;
ALTER TABLE llx_product_fournisseur_price ADD charges DOUBLE( 24, 8 ) DEFAULT 0 AFTER unitprice;
ALTER TABLE llx_product_fournisseur_price ADD unitcharges DOUBLE( 24, 8 ) DEFAULT 0 AFTER charges;

alter table llx_commandedet add column fk_product_fournisseur_price integer after info_bits;
alter table llx_commandedet add column buy_price_ht double(24,8) DEFAULT 0 after fk_product_fournisseur_price;
alter table llx_commandedet drop column marge_tx;
alter table llx_commandedet drop column marque_tx;

alter table llx_facturedet add column fk_product_fournisseur_price integer after info_bits;
alter table llx_facturedet add column buy_price_ht double(24,8) DEFAULT 0 after fk_product_fournisseur_price;

alter table llx_propaldet add column fk_product_fournisseur_price integer after info_bits;
alter table llx_propaldet add column buy_price_ht double(24,8) DEFAULT 0 after fk_product_fournisseur_price;
alter table llx_propaldet drop column pa_ht;
alter table llx_propaldet drop column marge_tx;
alter table llx_propaldet drop column marque_tx;

ALTER TABLE llx_commande CHANGE COLUMN fk_demand_reason fk_input_reason integer NULL DEFAULT NULL;
ALTER TABLE llx_propal CHANGE COLUMN fk_demand_reason fk_input_reason integer NULL DEFAULT NULL;
ALTER TABLE llx_commande_fournisseur CHANGE COLUMN fk_methode_commande fk_input_method integer NULL DEFAULT 0;

INSERT INTO llx_const (name, value, type, note, visible) values ('PRODUCT_CODEPRODUCT_ADDON','mod_codeproduct_leopard','yesno','Module to control product codes',0);

ALTER TABLE llx_c_barcode_type ADD UNIQUE INDEX uk_c_barcode_type(code, entity);

ALTER TABLE llx_socpeople ADD column no_email SMALLINT NOT NULL DEFAULT 0 AFTER priv;

ALTER TABLE llx_commande_fournisseur ADD COLUMN date_livraison date NULL;

ALTER TABLE llx_propaldet ADD COLUMN label varchar(255) DEFAULT NULL AFTER fk_product;
ALTER TABLE llx_commandedet ADD COLUMN label varchar(255) DEFAULT NULL AFTER fk_product;
ALTER TABLE llx_facturedet ADD COLUMN label varchar(255) DEFAULT NULL AFTER fk_product;
ALTER TABLE llx_facturedet_rec ADD COLUMN label varchar(255) DEFAULT NULL AFTER product_type;

ALTER TABLE llx_actioncomm MODIFY elementtype VARCHAR(32);

ALTER TABLE llx_ecm_directories MODIFY COLUMN label varchar(64) NOT NULL;
ALTER TABLE llx_ecm_directories ADD COLUMN fullpath varchar(255) AFTER cachenbofdoc;
ALTER TABLE llx_ecm_directories MODIFY COLUMN fullpath varchar(255);
ALTER TABLE llx_ecm_directories ADD COLUMN extraparams varchar(255) AFTER fullpath;
ALTER TABLE llx_ecm_directories ADD COLUMN acl text;
ALTER TABLE llx_ecm_directories ADD INDEX idx_ecm_directories_fk_user_c (fk_user_c);
ALTER TABLE llx_ecm_directories ADD INDEX idx_ecm_directories_fk_user_m (fk_user_m);
ALTER TABLE llx_ecm_directories ADD CONSTRAINT fk_ecm_directories_fk_user_c FOREIGN KEY (fk_user_c) REFERENCES llx_user (rowid);
ALTER TABLE llx_ecm_directories ADD CONSTRAINT fk_ecm_directories_fk_user_m FOREIGN KEY (fk_user_m) REFERENCES llx_user (rowid);

create table llx_element_tag
(
  rowid				integer AUTO_INCREMENT PRIMARY KEY,
  entity			integer DEFAULT 1 NOT NULL,
  lang				varchar(5) NOT NULL,
  tag				varchar(255) NOT NULL,
  fk_element		integer NOT NULL,
  element			varchar(64) NOT NULL
  
)ENGINE=innodb;

ALTER TABLE llx_element_tag ADD UNIQUE INDEX uk_element_tag (entity, lang, tag, fk_element, element);


CREATE TABLE llx_holiday_config 
(
rowid    integer NOT NULL AUTO_INCREMENT PRIMARY KEY,
name     varchar(255) NOT NULL UNIQUE,
value    text NULL
) 
ENGINE=innodb;

CREATE TABLE llx_holiday_events 
(
rowid    integer NOT NULL PRIMARY KEY AUTO_INCREMENT,
entity   integer DEFAULT 1 NOT NULL,
name     varchar(255) NOT NULL,
value    text NOT NULL
) 
ENGINE=innodb;
ALTER TABLE llx_holiday_events ADD COLUMN entity integer DEFAULT 1 NOT NULL AFTER rowid;
ALTER TABLE llx_holiday_events ADD UNIQUE INDEX uk_holiday_name (name, entity);

CREATE TABLE llx_holiday_logs 
(
rowid             integer NOT NULL AUTO_INCREMENT PRIMARY KEY ,
date_action       datetime NOT NULL ,
fk_user_action    integer NOT NULL ,
fk_user_update    integer NOT NULL ,
type_action       varchar(255) NOT NULL ,
prev_solde        varchar(255) NOT NULL ,
new_solde         varchar(255) NOT NULL
) 
ENGINE=innodb;

CREATE TABLE llx_holiday_users 
(
fk_user     integer NOT NULL PRIMARY KEY,
nb_holiday  real NOT NULL DEFAULT '0'
) 
ENGINE=innodb;
ALTER TABLE llx_holiday_users MODIFY COLUMN nb_holiday real NOT NULL DEFAULT '0';

CREATE TABLE llx_holiday 
(
rowid          integer NOT NULL AUTO_INCREMENT PRIMARY KEY,
fk_user        integer NOT NULL ,
date_create    datetime NOT NULL ,
description    varchar(255) NOT NULL ,
date_debut     date NOT NULL ,
date_fin       date NOT NULL ,
statut         integer NOT NULL DEFAULT '1',
fk_validator   integer NOT NULL ,
date_valid     datetime DEFAULT NULL ,
fk_user_valid  integer DEFAULT NULL ,
date_refuse    datetime DEFAULT NULL ,
fk_user_refuse integer DEFAULT NULL ,
date_cancel    datetime DEFAULT NULL ,
fk_user_cancel integer DEFAULT NULL,
detail_refuse  varchar(250) DEFAULT NULL
) 
ENGINE=innodb;

ALTER TABLE llx_holiday ADD INDEX idx_holiday_fk_user (fk_user);
ALTER TABLE llx_holiday ADD INDEX idx_holiday_date_debut (date_debut);
ALTER TABLE llx_holiday ADD INDEX idx_holiday_date_fin (date_fin);

INSERT INTO llx_holiday_config (rowid ,name ,value) VALUES (NULL , 'userGroup', NULL);
INSERT INTO llx_holiday_config (rowid ,name ,value) VALUES (NULL , 'lastUpdate', NULL);
INSERT INTO llx_holiday_config (rowid ,name ,value) VALUES (NULL , 'nbUser', NULL);
INSERT INTO llx_holiday_config (rowid ,name ,value) VALUES (NULL , 'delayForRequest', '31');
INSERT INTO llx_holiday_config (rowid ,name ,value) VALUES (NULL , 'AlertValidatorDelay', '0');
INSERT INTO llx_holiday_config (rowid ,name ,value) VALUES (NULL , 'AlertValidatorSolde', '0');
INSERT INTO llx_holiday_config (rowid ,name ,value) VALUES (NULL , 'nbHolidayDeducted', '1');
INSERT INTO llx_holiday_config (rowid ,name ,value) VALUES (NULL , 'nbHolidayEveryMonth', '2.08334');


DELETE FROM llx_document_model WHERE (nom = 'oursin' AND type ='invoice') OR (nom = 'edison' AND type ='order') OR (nom = 'jaune' AND type ='propal');

ALTER TABLE llx_boxes DROP INDEX uk_boxes;
ALTER TABLE llx_boxes ADD COLUMN entity integer NOT NULL DEFAULT 1 AFTER rowid;
ALTER TABLE llx_boxes ADD UNIQUE INDEX uk_boxes (entity, box_id, position, fk_user);
UPDATE llx_boxes as b SET b.entity = (SELECT bd.entity FROM llx_boxes_def as bd WHERE bd.rowid = b.box_id);

-- TASK #204
alter table llx_c_tva add column localtax1_type varchar(1) default '0' after localtax1;
alter table llx_c_tva add column localtax2_type varchar(1) default '0' after localtax2;
ALTER TABLE llx_c_tva MODIFY COLUMN localtax1_type varchar(1);
ALTER TABLE llx_c_tva MODIFY COLUMN localtax2_type varchar(1);

alter table llx_commande_fournisseurdet add column localtax1_type varchar(1) after localtax1_tx;
alter table llx_commande_fournisseurdet add column localtax2_type varchar(1) after localtax2_tx;
ALTER TABLE llx_commande_fournisseurdet MODIFY COLUMN localtax1_type varchar(1);
ALTER TABLE llx_commande_fournisseurdet MODIFY COLUMN localtax2_type varchar(1);

alter table llx_commandedet add column localtax1_type varchar(1) after localtax1_tx;
alter table llx_commandedet add column localtax2_type varchar(1) after localtax2_tx;
ALTER TABLE llx_commandedet MODIFY COLUMN localtax1_type varchar(1);
ALTER TABLE llx_commandedet MODIFY COLUMN localtax2_type varchar(1);

alter table llx_facture_fourn_det add column localtax1_type varchar(1) after localtax1_tx;
alter table llx_facture_fourn_det add column localtax2_type varchar(1) after localtax2_tx;
ALTER TABLE llx_facture_fourn_det MODIFY COLUMN localtax1_type varchar(1);
ALTER TABLE llx_facture_fourn_det MODIFY COLUMN localtax2_type varchar(1);

alter table llx_facturedet add column localtax1_type varchar(1) after localtax1_tx;
alter table llx_facturedet add column localtax2_type varchar(1) after localtax2_tx;
ALTER TABLE llx_facturedet MODIFY COLUMN localtax1_type varchar(1);
ALTER TABLE llx_facturedet MODIFY COLUMN localtax2_type varchar(1);

alter table llx_propaldet add column localtax1_type varchar(1) after localtax1_tx;
alter table llx_propaldet add column localtax2_type varchar(1) after localtax2_tx;
ALTER TABLE llx_propaldet MODIFY COLUMN localtax1_type varchar(1);
ALTER TABLE llx_propaldet MODIFY COLUMN localtax2_type varchar(1);
-- END TASK #204

ALTER TABLE llx_menu MODIFY COLUMN enabled varchar(255) NULL DEFAULT '1';

ALTER TABLE llx_extrafields ADD COLUMN fieldunique INTEGER DEFAULT 0;

create table llx_socpeople_extrafields
(
  rowid                     integer AUTO_INCREMENT PRIMARY KEY,
  tms                       timestamp,
  fk_object                 integer NOT NULL,
  import_key                varchar(14)                                 -- import key
) ENGINE=innodb;

ALTER TABLE llx_socpeople_extrafields ADD INDEX idx_socpeople_extrafields (fk_object);

UPDATE llx_c_actioncomm set type = 'systemauto' where code IN ('AC_PROP','AC_COM','AC_FAC','AC_SHIP','AC_SUP_ORD','AC_SUP_INV');


-- update type of localtax1 for spain
UPDATE llx_c_tva SET localtax1_type = '3' WHERE rowid = 41 AND fk_pays = 4 AND (localtax1_type = '0' OR localtax1_type='1');
UPDATE llx_c_tva SET localtax1_type = '3' WHERE rowid = 42 AND fk_pays = 4 AND (localtax1_type = '0' OR localtax1_type='1');
UPDATE llx_c_tva SET localtax1_type = '3' WHERE rowid = 43 AND fk_pays = 4 AND (localtax1_type = '0' OR localtax1_type='1');

-- update type of localtax2 for spain
UPDATE llx_c_tva SET localtax2_type = '1' WHERE rowid = 41 AND fk_pays = 4 AND localtax2_type = '0';
UPDATE llx_c_tva SET localtax2_type = '1' WHERE rowid = 42 AND fk_pays = 4 AND localtax2_type = '0';
UPDATE llx_c_tva SET localtax2_type = '1' WHERE rowid = 43 AND fk_pays = 4 AND localtax2_type = '0';

UPDATE llx_c_tva set localtax1 = 1, localtax1_type = '4', localtax2 = 0.4, localtax2_type = '7' where rowid= 101 and fk_pays= 10 AND localtax1_type='0';
UPDATE llx_c_tva set localtax1 = 1, localtax1_type = '4', localtax2 = 0.4, localtax2_type = '7' where rowid= 102 and fk_pays= 10 AND localtax1_type='0';
UPDATE llx_c_tva set localtax1 = 1, localtax1_type = '4', localtax2 = 0.4, localtax2_type = '7' where rowid= 103 and fk_pays= 10 AND localtax1_type='0';
UPDATE llx_c_tva set localtax1 = 1, localtax1_type = '4', localtax2 = 0.4, localtax2_type = '7' where rowid= 104 and fk_pays= 10 AND localtax1_type='0';
UPDATE llx_c_tva set localtax1 = 1, localtax1_type = '4', localtax2 = 0.4, localtax2_type = '7' where rowid= 105 and fk_pays= 10 AND localtax1_type='0';
UPDATE llx_c_tva set localtax1 = 1, localtax1_type = '4', localtax2 = 0.4, localtax2_type = '7' where rowid= 106 and fk_pays= 10 AND localtax1_type='0';
UPDATE llx_c_tva set localtax1 = 1, localtax1_type = '4', localtax2 = 0.4, localtax2_type = '7' where rowid= 107 and fk_pays= 10 AND localtax1_type='0';

-- Modify table for accountancy
ALTER TABLE llx_c_tva DROP COLUMN accountancy_code;
ALTER TABLE llx_c_tva ADD COLUMN accountancy_code_sell varchar(15) DEFAULT NULL AFTER active;
ALTER TABLE llx_c_tva ADD COLUMN accountancy_code_buy varchar(15) DEFAULT NULL AFTER accountancy_code_sell;
ALTER TABLE llx_c_chargessociales ADD COLUMN accountancy_code varchar(15) DEFAULT NULL AFTER code;

-- Tables for accountancy expert
DROP TABLE llx_accountingaccount;
DROP TABLE llx_accountingsystem;

create table llx_accountingsystem
(
  rowid             integer         AUTO_INCREMENT PRIMARY KEY,
  pcg_version       varchar(12)     NOT NULL,
  fk_pays           integer         NOT NULL,
  label             varchar(128)    NOT NULL,
  active            smallint        DEFAULT 0
)ENGINE=innodb;

ALTER TABLE llx_accountingsystem ADD INDEX idx_accountingsystem_pcg_version (pcg_version);

create table llx_accountingaccount
(
  rowid           integer      AUTO_INCREMENT PRIMARY KEY,
  fk_pcg_version  varchar(12)  NOT NULL,
  pcg_type        varchar(20)  NOT NULL,
  pcg_subtype     varchar(20)  NOT NULL,
  account_number  varchar(20)  NOT NULL,
  account_parent  varchar(20),
  label           varchar(128) NOT NULL,
  active     	  tinyint DEFAULT 1  NOT NULL
)ENGINE=innodb;

ALTER TABLE llx_accountingaccount ADD INDEX idx_accountingaccount_fk_pcg_version (fk_pcg_version);
ALTER TABLE llx_accountingaccount ADD CONSTRAINT fk_accountingaccount_fk_pcg_version FOREIGN KEY (fk_pcg_version) REFERENCES llx_accountingsystem (pcg_version);


-- Data for accountancy expert

insert into llx_accountingsystem (rowid, pcg_version, fk_pays, label, active) VALUES (1,'PCG99-ABREGE', 1, 'The simple accountancy french plan', 1);

insert into llx_accountingaccount (rowid, fk_pcg_version, pcg_type, pcg_subtype, account_number, account_parent, label, active) VALUES (  1,'PCG99-ABREGE','CAPIT', 'CAPITAL', '101', '1', 'Capital', '1');
insert into llx_accountingaccount (rowid, fk_pcg_version, pcg_type, pcg_subtype, account_number, account_parent, label, active) VALUES (  2,'PCG99-ABREGE','CAPIT', 'XXXXXX',  '105', '1', 'Ecarts de réévaluation', '1');
insert into llx_accountingaccount (rowid, fk_pcg_version, pcg_type, pcg_subtype, account_number, account_parent, label, active) VALUES (  3,'PCG99-ABREGE','CAPIT', 'XXXXXX', '1061', '1', 'Réserve légale', '1');
insert into llx_accountingaccount (rowid, fk_pcg_version, pcg_type, pcg_subtype, account_number, account_parent, label, active) VALUES (  4,'PCG99-ABREGE','CAPIT', 'XXXXXX', '1063', '1', 'Réserves statutaires ou contractuelles', '1');
insert into llx_accountingaccount (rowid, fk_pcg_version, pcg_type, pcg_subtype, account_number, account_parent, label, active) VALUES (  5,'PCG99-ABREGE','CAPIT', 'XXXXXX', '1064', '1', 'Réserves réglementées', '1');
insert into llx_accountingaccount (rowid, fk_pcg_version, pcg_type, pcg_subtype, account_number, account_parent, label, active) VALUES (  6,'PCG99-ABREGE','CAPIT', 'XXXXXX', '1068', '1', 'Autres réserves', '1');
insert into llx_accountingaccount (rowid, fk_pcg_version, pcg_type, pcg_subtype, account_number, account_parent, label, active) VALUES (  7,'PCG99-ABREGE','CAPIT', 'XXXXXX',  '108', '1', 'Compte de l''exploitant', '1');
insert into llx_accountingaccount (rowid, fk_pcg_version, pcg_type, pcg_subtype, account_number, account_parent, label, active) VALUES (  8,'PCG99-ABREGE','CAPIT', 'XXXXXX',   '12', '1', 'Résultat de l''exercice', '1');
insert into llx_accountingaccount (rowid, fk_pcg_version, pcg_type, pcg_subtype, account_number, account_parent, label, active) VALUES (  9,'PCG99-ABREGE','CAPIT', 'XXXXXX',  '145', '1', 'Amortissements dérogatoires', '1');
insert into llx_accountingaccount (rowid, fk_pcg_version, pcg_type, pcg_subtype, account_number, account_parent, label, active) VALUES ( 10,'PCG99-ABREGE','CAPIT', 'XXXXXX',  '146', '1', 'Provision spéciale de réévaluation', '1');
insert into llx_accountingaccount (rowid, fk_pcg_version, pcg_type, pcg_subtype, account_number, account_parent, label, active) VALUES ( 11,'PCG99-ABREGE','CAPIT', 'XXXXXX',  '147', '1', 'Plus-values réinvesties', '1');
insert into llx_accountingaccount (rowid, fk_pcg_version, pcg_type, pcg_subtype, account_number, account_parent, label, active) VALUES ( 12,'PCG99-ABREGE','CAPIT', 'XXXXXX',  '148', '1', 'Autres provisions réglementées', '1');
insert into llx_accountingaccount (rowid, fk_pcg_version, pcg_type, pcg_subtype, account_number, account_parent, label, active) VALUES ( 13,'PCG99-ABREGE','CAPIT', 'XXXXXX',   '15', '1', 'Provisions pour risques et charges', '1');
insert into llx_accountingaccount (rowid, fk_pcg_version, pcg_type, pcg_subtype, account_number, account_parent, label, active) VALUES ( 14,'PCG99-ABREGE','CAPIT', 'XXXXXX',   '16', '1', 'Emprunts et dettes assimilees', '1');
insert into llx_accountingaccount (rowid, fk_pcg_version, pcg_type, pcg_subtype, account_number, account_parent, label, active) VALUES ( 15,'PCG99-ABREGE','IMMO',  'XXXXXX',   '20', '2', 'Immobilisations incorporelles', '1');
insert into llx_accountingaccount (rowid, fk_pcg_version, pcg_type, pcg_subtype, account_number, account_parent, label, active) VALUES ( 16,'PCG99-ABREGE','IMMO',  'XXXXXX',  '201','20', 'Frais d''établissement', '1');
insert into llx_accountingaccount (rowid, fk_pcg_version, pcg_type, pcg_subtype, account_number, account_parent, label, active) VALUES ( 17,'PCG99-ABREGE','IMMO',  'XXXXXX',  '206','20', 'Droit au bail', '1');
insert into llx_accountingaccount (rowid, fk_pcg_version, pcg_type, pcg_subtype, account_number, account_parent, label, active) VALUES ( 18,'PCG99-ABREGE','IMMO',  'XXXXXX',  '207','20', 'Fonds commercial', '1');
insert into llx_accountingaccount (rowid, fk_pcg_version, pcg_type, pcg_subtype, account_number, account_parent, label, active) VALUES ( 19,'PCG99-ABREGE','IMMO',  'XXXXXX',  '208','20', 'Autres immobilisations incorporelles', '1');
insert into llx_accountingaccount (rowid, fk_pcg_version, pcg_type, pcg_subtype, account_number, account_parent, label, active) VALUES ( 20,'PCG99-ABREGE','IMMO',  'XXXXXX',   '21', '2', 'Immobilisations corporelles', '1');
insert into llx_accountingaccount (rowid, fk_pcg_version, pcg_type, pcg_subtype, account_number, account_parent, label, active) VALUES ( 21,'PCG99-ABREGE','IMMO',  'XXXXXX',   '23', '2', 'Immobilisations en cours', '1');
insert into llx_accountingaccount (rowid, fk_pcg_version, pcg_type, pcg_subtype, account_number, account_parent, label, active) VALUES ( 22,'PCG99-ABREGE','IMMO',  'XXXXXX',   '27', '2', 'Autres immobilisations financieres', '1');
insert into llx_accountingaccount (rowid, fk_pcg_version, pcg_type, pcg_subtype, account_number, account_parent, label, active) VALUES ( 23,'PCG99-ABREGE','IMMO',  'XXXXXX',  '280', '2', 'Amortissements des immobilisations incorporelles', '1');
insert into llx_accountingaccount (rowid, fk_pcg_version, pcg_type, pcg_subtype, account_number, account_parent, label, active) VALUES ( 24,'PCG99-ABREGE','IMMO',  'XXXXXX',  '281', '2', 'Amortissements des immobilisations corporelles', '1');
insert into llx_accountingaccount (rowid, fk_pcg_version, pcg_type, pcg_subtype, account_number, account_parent, label, active) VALUES ( 25,'PCG99-ABREGE','IMMO',  'XXXXXX',  '290', '2', 'Provisions pour dépréciation des immobilisations incorporelles', '1');
insert into llx_accountingaccount (rowid, fk_pcg_version, pcg_type, pcg_subtype, account_number, account_parent, label, active) VALUES ( 26,'PCG99-ABREGE','IMMO',  'XXXXXX',  '291', '2', 'Provisions pour dépréciation des immobilisations corporelles', '1');
insert into llx_accountingaccount (rowid, fk_pcg_version, pcg_type, pcg_subtype, account_number, account_parent, label, active) VALUES ( 27,'PCG99-ABREGE','IMMO',  'XXXXXX',  '297', '2', 'Provisions pour dépréciation des autres immobilisations financières', '1');
insert into llx_accountingaccount (rowid, fk_pcg_version, pcg_type, pcg_subtype, account_number, account_parent, label, active) VALUES ( 28,'PCG99-ABREGE','STOCK', 'XXXXXX',   '31', '3', 'Matieres premières', '1');
insert into llx_accountingaccount (rowid, fk_pcg_version, pcg_type, pcg_subtype, account_number, account_parent, label, active) VALUES ( 29,'PCG99-ABREGE','STOCK', 'XXXXXX',   '32', '3', 'Autres approvisionnements', '1');
insert into llx_accountingaccount (rowid, fk_pcg_version, pcg_type, pcg_subtype, account_number, account_parent, label, active) VALUES ( 30,'PCG99-ABREGE','STOCK', 'XXXXXX',   '33', '3', 'En-cours de production de biens', '1');
insert into llx_accountingaccount (rowid, fk_pcg_version, pcg_type, pcg_subtype, account_number, account_parent, label, active) VALUES ( 31,'PCG99-ABREGE','STOCK', 'XXXXXX',   '34', '3', 'En-cours de production de services', '1');
insert into llx_accountingaccount (rowid, fk_pcg_version, pcg_type, pcg_subtype, account_number, account_parent, label, active) VALUES ( 32,'PCG99-ABREGE','STOCK', 'XXXXXX',   '35', '3', 'Stocks de produits', '1');
insert into llx_accountingaccount (rowid, fk_pcg_version, pcg_type, pcg_subtype, account_number, account_parent, label, active) VALUES ( 33,'PCG99-ABREGE','STOCK', 'XXXXXX',   '37', '3', 'Stocks de marchandises', '1');
insert into llx_accountingaccount (rowid, fk_pcg_version, pcg_type, pcg_subtype, account_number, account_parent, label, active) VALUES ( 34,'PCG99-ABREGE','STOCK', 'XXXXXX',  '391', '3', 'Provisions pour dépréciation des matières premières', '1');
insert into llx_accountingaccount (rowid, fk_pcg_version, pcg_type, pcg_subtype, account_number, account_parent, label, active) VALUES ( 35,'PCG99-ABREGE','STOCK', 'XXXXXX',  '392', '3', 'Provisions pour dépréciation des autres approvisionnements', '1');
insert into llx_accountingaccount (rowid, fk_pcg_version, pcg_type, pcg_subtype, account_number, account_parent, label, active) VALUES ( 36,'PCG99-ABREGE','STOCK', 'XXXXXX',  '393', '3', 'Provisions pour dépréciation des en-cours de production de biens', '1');
insert into llx_accountingaccount (rowid, fk_pcg_version, pcg_type, pcg_subtype, account_number, account_parent, label, active) VALUES ( 37,'PCG99-ABREGE','STOCK', 'XXXXXX',  '394', '3', 'Provisions pour dépréciation des en-cours de production de services', '1');
insert into llx_accountingaccount (rowid, fk_pcg_version, pcg_type, pcg_subtype, account_number, account_parent, label, active) VALUES ( 38,'PCG99-ABREGE','STOCK', 'XXXXXX',  '395', '3', 'Provisions pour dépréciation des stocks de produits', '1');
insert into llx_accountingaccount (rowid, fk_pcg_version, pcg_type, pcg_subtype, account_number, account_parent, label, active) VALUES ( 39,'PCG99-ABREGE','STOCK', 'XXXXXX',  '397', '3', 'Provisions pour dépréciation des stocks de marchandises', '1');
insert into llx_accountingaccount (rowid, fk_pcg_version, pcg_type, pcg_subtype, account_number, account_parent, label, active) VALUES ( 40,'PCG99-ABREGE','TIERS', 'SUPPLIER','400', '4', 'Fournisseurs et Comptes rattachés', '1');
insert into llx_accountingaccount (rowid, fk_pcg_version, pcg_type, pcg_subtype, account_number, account_parent, label, active) VALUES ( 41,'PCG99-ABREGE','TIERS', 'XXXXXX',  '409', '4', 'Fournisseurs débiteurs', '1');
insert into llx_accountingaccount (rowid, fk_pcg_version, pcg_type, pcg_subtype, account_number, account_parent, label, active) VALUES ( 42,'PCG99-ABREGE','TIERS', 'CUSTOMER','410', '4', 'Clients et Comptes rattachés', '1');
insert into llx_accountingaccount (rowid, fk_pcg_version, pcg_type, pcg_subtype, account_number, account_parent, label, active) VALUES ( 43,'PCG99-ABREGE','TIERS', 'XXXXXX',  '419', '4', 'Clients créditeurs', '1');
insert into llx_accountingaccount (rowid, fk_pcg_version, pcg_type, pcg_subtype, account_number, account_parent, label, active) VALUES ( 44,'PCG99-ABREGE','TIERS', 'XXXXXX',  '421', '4', 'Personnel', '1');
insert into llx_accountingaccount (rowid, fk_pcg_version, pcg_type, pcg_subtype, account_number, account_parent, label, active) VALUES ( 45,'PCG99-ABREGE','TIERS', 'XXXXXX',  '428', '4', 'Personnel', '1');
insert into llx_accountingaccount (rowid, fk_pcg_version, pcg_type, pcg_subtype, account_number, account_parent, label, active) VALUES ( 46,'PCG99-ABREGE','TIERS', 'XXXXXX',   '43', '4', 'Sécurité sociale et autres organismes sociaux', '1');
insert into llx_accountingaccount (rowid, fk_pcg_version, pcg_type, pcg_subtype, account_number, account_parent, label, active) VALUES ( 47,'PCG99-ABREGE','TIERS', 'XXXXXX',  '444', '4', 'Etat - impôts sur bénéfice', '1');
insert into llx_accountingaccount (rowid, fk_pcg_version, pcg_type, pcg_subtype, account_number, account_parent, label, active) VALUES ( 48,'PCG99-ABREGE','TIERS', 'XXXXXX',  '445', '4', 'Etat - Taxes sur chiffre affaires', '1');
insert into llx_accountingaccount (rowid, fk_pcg_version, pcg_type, pcg_subtype, account_number, account_parent, label, active) VALUES ( 49,'PCG99-ABREGE','TIERS', 'XXXXXX',  '447', '4', 'Autres impôts, taxes et versements assimilés', '1');
insert into llx_accountingaccount (rowid, fk_pcg_version, pcg_type, pcg_subtype, account_number, account_parent, label, active) VALUES ( 50,'PCG99-ABREGE','TIERS', 'XXXXXX',   '45', '4', 'Groupe et associes', '1');
insert into llx_accountingaccount (rowid, fk_pcg_version, pcg_type, pcg_subtype, account_number, account_parent, label, active) VALUES ( 51,'PCG99-ABREGE','TIERS', 'XXXXXX',  '455','45', 'Associés', '1');
insert into llx_accountingaccount (rowid, fk_pcg_version, pcg_type, pcg_subtype, account_number, account_parent, label, active) VALUES ( 52,'PCG99-ABREGE','TIERS', 'XXXXXX',   '46', '4', 'Débiteurs divers et créditeurs divers', '1');
insert into llx_accountingaccount (rowid, fk_pcg_version, pcg_type, pcg_subtype, account_number, account_parent, label, active) VALUES ( 53,'PCG99-ABREGE','TIERS', 'XXXXXX',   '47', '4', 'Comptes transitoires ou d''attente', '1');
insert into llx_accountingaccount (rowid, fk_pcg_version, pcg_type, pcg_subtype, account_number, account_parent, label, active) VALUES ( 54,'PCG99-ABREGE','TIERS', 'XXXXXX',  '481', '4', 'Charges à répartir sur plusieurs exercices', '1');
insert into llx_accountingaccount (rowid, fk_pcg_version, pcg_type, pcg_subtype, account_number, account_parent, label, active) VALUES ( 55,'PCG99-ABREGE','TIERS', 'XXXXXX',  '486', '4', 'Charges constatées d''avance', '1');
insert into llx_accountingaccount (rowid, fk_pcg_version, pcg_type, pcg_subtype, account_number, account_parent, label, active) VALUES ( 56,'PCG99-ABREGE','TIERS', 'XXXXXX',  '487', '4', 'Produits constatés d''avance', '1');
insert into llx_accountingaccount (rowid, fk_pcg_version, pcg_type, pcg_subtype, account_number, account_parent, label, active) VALUES ( 57,'PCG99-ABREGE','TIERS', 'XXXXXX',  '491', '4', 'Provisions pour dépréciation des comptes de clients', '1');
insert into llx_accountingaccount (rowid, fk_pcg_version, pcg_type, pcg_subtype, account_number, account_parent, label, active) VALUES ( 58,'PCG99-ABREGE','TIERS', 'XXXXXX',  '496', '4', 'Provisions pour dépréciation des comptes de débiteurs divers', '1');
insert into llx_accountingaccount (rowid, fk_pcg_version, pcg_type, pcg_subtype, account_number, account_parent, label, active) VALUES ( 59,'PCG99-ABREGE','FINAN', 'XXXXXX',   '50', '5', 'Valeurs mobilières de placement', '1');
insert into llx_accountingaccount (rowid, fk_pcg_version, pcg_type, pcg_subtype, account_number, account_parent, label, active) VALUES ( 60,'PCG99-ABREGE','FINAN', 'BANK',     '51', '5', 'Banques, établissements financiers et assimilés', '1');
insert into llx_accountingaccount (rowid, fk_pcg_version, pcg_type, pcg_subtype, account_number, account_parent, label, active) VALUES ( 61,'PCG99-ABREGE','FINAN', 'CASH',     '53', '5', 'Caisse', '1');
insert into llx_accountingaccount (rowid, fk_pcg_version, pcg_type, pcg_subtype, account_number, account_parent, label, active) VALUES ( 62,'PCG99-ABREGE','FINAN', 'XXXXXX',   '54', '5', 'Régies d''avance et accréditifs', '1');
insert into llx_accountingaccount (rowid, fk_pcg_version, pcg_type, pcg_subtype, account_number, account_parent, label, active) VALUES ( 63,'PCG99-ABREGE','FINAN', 'XXXXXX',   '58', '5', 'Virements internes', '1');
insert into llx_accountingaccount (rowid, fk_pcg_version, pcg_type, pcg_subtype, account_number, account_parent, label, active) VALUES ( 64,'PCG99-ABREGE','FINAN', 'XXXXXX',  '590', '5', 'Provisions pour dépréciation des valeurs mobilières de placement', '1');
insert into llx_accountingaccount (rowid, fk_pcg_version, pcg_type, pcg_subtype, account_number, account_parent, label, active) VALUES ( 65,'PCG99-ABREGE','CHARGE','PRODUCT',  '60', '6', 'Achats', '1');
insert into llx_accountingaccount (rowid, fk_pcg_version, pcg_type, pcg_subtype, account_number, account_parent, label, active) VALUES ( 66,'PCG99-ABREGE','CHARGE','XXXXXX',  '603','60', 'Variations des stocks', '1');
insert into llx_accountingaccount (rowid, fk_pcg_version, pcg_type, pcg_subtype, account_number, account_parent, label, active) VALUES ( 67,'PCG99-ABREGE','CHARGE','SERVICE',  '61', '6', 'Services extérieurs', '1');
insert into llx_accountingaccount (rowid, fk_pcg_version, pcg_type, pcg_subtype, account_number, account_parent, label, active) VALUES ( 68,'PCG99-ABREGE','CHARGE','XXXXXX',   '62', '6', 'Autres services extérieurs', '1');
insert into llx_accountingaccount (rowid, fk_pcg_version, pcg_type, pcg_subtype, account_number, account_parent, label, active) VALUES ( 69,'PCG99-ABREGE','CHARGE','XXXXXX',   '63', '6', 'Impôts, taxes et versements assimiles', '1');
insert into llx_accountingaccount (rowid, fk_pcg_version, pcg_type, pcg_subtype, account_number, account_parent, label, active) VALUES ( 70,'PCG99-ABREGE','CHARGE','XXXXXX',  '641', '6', 'Rémunérations du personnel', '1');
insert into llx_accountingaccount (rowid, fk_pcg_version, pcg_type, pcg_subtype, account_number, account_parent, label, active) VALUES ( 71,'PCG99-ABREGE','CHARGE','XXXXXX',  '644', '6', 'Rémunération du travail de l''exploitant', '1');
insert into llx_accountingaccount (rowid, fk_pcg_version, pcg_type, pcg_subtype, account_number, account_parent, label, active) VALUES ( 72,'PCG99-ABREGE','CHARGE','SOCIAL',  '645', '6', 'Charges de sécurité sociale et de prévoyance', '1');
insert into llx_accountingaccount (rowid, fk_pcg_version, pcg_type, pcg_subtype, account_number, account_parent, label, active) VALUES ( 73,'PCG99-ABREGE','CHARGE','XXXXXX',  '646', '6', 'Cotisations sociales personnelles de l''exploitant', '1');
insert into llx_accountingaccount (rowid, fk_pcg_version, pcg_type, pcg_subtype, account_number, account_parent, label, active) VALUES ( 74,'PCG99-ABREGE','CHARGE','XXXXXX',   '65', '6', 'Autres charges de gestion courante', '1');
insert into llx_accountingaccount (rowid, fk_pcg_version, pcg_type, pcg_subtype, account_number, account_parent, label, active) VALUES ( 75,'PCG99-ABREGE','CHARGE','XXXXXX',   '66', '6', 'Charges financières', '1');
insert into llx_accountingaccount (rowid, fk_pcg_version, pcg_type, pcg_subtype, account_number, account_parent, label, active) VALUES ( 76,'PCG99-ABREGE','CHARGE','XXXXXX',   '67', '6', 'Charges exceptionnelles', '1');
insert into llx_accountingaccount (rowid, fk_pcg_version, pcg_type, pcg_subtype, account_number, account_parent, label, active) VALUES ( 77,'PCG99-ABREGE','CHARGE','XXXXXX',  '681', '6', 'Dotations aux amortissements et aux provisions', '1');
insert into llx_accountingaccount (rowid, fk_pcg_version, pcg_type, pcg_subtype, account_number, account_parent, label, active) VALUES ( 78,'PCG99-ABREGE','CHARGE','XXXXXX',  '686', '6', 'Dotations aux amortissements et aux provisions', '1');
insert into llx_accountingaccount (rowid, fk_pcg_version, pcg_type, pcg_subtype, account_number, account_parent, label, active) VALUES ( 79,'PCG99-ABREGE','CHARGE','XXXXXX',  '687', '6', 'Dotations aux amortissements et aux provisions', '1');
insert into llx_accountingaccount (rowid, fk_pcg_version, pcg_type, pcg_subtype, account_number, account_parent, label, active) VALUES ( 80,'PCG99-ABREGE','CHARGE','XXXXXX',  '691', '6', 'Participation des salariés aux résultats', '1');
insert into llx_accountingaccount (rowid, fk_pcg_version, pcg_type, pcg_subtype, account_number, account_parent, label, active) VALUES ( 81,'PCG99-ABREGE','CHARGE','XXXXXX',  '695', '6', 'Impôts sur les bénéfices', '1');
insert into llx_accountingaccount (rowid, fk_pcg_version, pcg_type, pcg_subtype, account_number, account_parent, label, active) VALUES ( 82,'PCG99-ABREGE','CHARGE','XXXXXX',  '697', '6', 'Imposition forfaitaire annuelle des sociétés', '1');
insert into llx_accountingaccount (rowid, fk_pcg_version, pcg_type, pcg_subtype, account_number, account_parent, label, active) VALUES ( 83,'PCG99-ABREGE','CHARGE','XXXXXX',  '699', '6', 'Produits', '1');
insert into llx_accountingaccount (rowid, fk_pcg_version, pcg_type, pcg_subtype, account_number, account_parent, label, active) VALUES ( 84,'PCG99-ABREGE','PROD',  'PRODUCT', '701', '7', 'Ventes de produits finis', '1');
insert into llx_accountingaccount (rowid, fk_pcg_version, pcg_type, pcg_subtype, account_number, account_parent, label, active) VALUES ( 85,'PCG99-ABREGE','PROD',  'SERVICE', '706', '7', 'Prestations de services', '1');
insert into llx_accountingaccount (rowid, fk_pcg_version, pcg_type, pcg_subtype, account_number, account_parent, label, active) VALUES ( 86,'PCG99-ABREGE','PROD',  'PRODUCT', '707', '7', 'Ventes de marchandises', '1');
insert into llx_accountingaccount (rowid, fk_pcg_version, pcg_type, pcg_subtype, account_number, account_parent, label, active) VALUES ( 87,'PCG99-ABREGE','PROD',  'PRODUCT', '708', '7', 'Produits des activités annexes', '1');
insert into llx_accountingaccount (rowid, fk_pcg_version, pcg_type, pcg_subtype, account_number, account_parent, label, active) VALUES ( 88,'PCG99-ABREGE','PROD',  'XXXXXX',  '709', '7', 'Rabais, remises et ristournes accordés par l''entreprise', '1');
insert into llx_accountingaccount (rowid, fk_pcg_version, pcg_type, pcg_subtype, account_number, account_parent, label, active) VALUES ( 89,'PCG99-ABREGE','PROD',  'XXXXXX',  '713', '7', 'Variation des stocks', '1');
insert into llx_accountingaccount (rowid, fk_pcg_version, pcg_type, pcg_subtype, account_number, account_parent, label, active) VALUES ( 90,'PCG99-ABREGE','PROD',  'XXXXXX',   '72', '7', 'Production immobilisée', '1');
insert into llx_accountingaccount (rowid, fk_pcg_version, pcg_type, pcg_subtype, account_number, account_parent, label, active) VALUES ( 91,'PCG99-ABREGE','PROD',  'XXXXXX',   '73', '7', 'Produits nets partiels sur opérations à long terme', '1');
insert into llx_accountingaccount (rowid, fk_pcg_version, pcg_type, pcg_subtype, account_number, account_parent, label, active) VALUES ( 92,'PCG99-ABREGE','PROD',  'XXXXXX',   '74', '7', 'Subventions d''exploitation', '1');
insert into llx_accountingaccount (rowid, fk_pcg_version, pcg_type, pcg_subtype, account_number, account_parent, label, active) VALUES ( 93,'PCG99-ABREGE','PROD',  'XXXXXX',   '75', '7', 'Autres produits de gestion courante', '1');
insert into llx_accountingaccount (rowid, fk_pcg_version, pcg_type, pcg_subtype, account_number, account_parent, label, active) VALUES ( 94,'PCG99-ABREGE','PROD',  'XXXXXX',  '753','75', 'Jetons de présence et rémunérations d''administrateurs, gérants,...', '1');
insert into llx_accountingaccount (rowid, fk_pcg_version, pcg_type, pcg_subtype, account_number, account_parent, label, active) VALUES ( 95,'PCG99-ABREGE','PROD',  'XXXXXX',  '754','75', 'Ristournes perçues des coopératives', '1');
insert into llx_accountingaccount (rowid, fk_pcg_version, pcg_type, pcg_subtype, account_number, account_parent, label, active) VALUES ( 96,'PCG99-ABREGE','PROD',  'XXXXXX',  '755','75', 'Quotes-parts de résultat sur opérations faites en commun', '1');
insert into llx_accountingaccount (rowid, fk_pcg_version, pcg_type, pcg_subtype, account_number, account_parent, label, active) VALUES ( 97,'PCG99-ABREGE','PROD',  'XXXXXX',   '76', '7', 'Produits financiers', '1');
insert into llx_accountingaccount (rowid, fk_pcg_version, pcg_type, pcg_subtype, account_number, account_parent, label, active) VALUES ( 98,'PCG99-ABREGE','PROD',  'XXXXXX',   '77', '7', 'Produits exceptionnels', '1');
insert into llx_accountingaccount (rowid, fk_pcg_version, pcg_type, pcg_subtype, account_number, account_parent, label, active) VALUES ( 99,'PCG99-ABREGE','PROD',  'XXXXXX',  '781', '7', 'Reprises sur amortissements et provisions', '1');
insert into llx_accountingaccount (rowid, fk_pcg_version, pcg_type, pcg_subtype, account_number, account_parent, label, active) VALUES (100,'PCG99-ABREGE','PROD',  'XXXXXX',  '786', '7', 'Reprises sur provisions pour risques', '1');
insert into llx_accountingaccount (rowid, fk_pcg_version, pcg_type, pcg_subtype, account_number, account_parent, label, active) VALUES (101,'PCG99-ABREGE','PROD',  'XXXXXX',  '787', '7', 'Reprises sur provisions', '1');
insert into llx_accountingaccount (rowid, fk_pcg_version, pcg_type, pcg_subtype, account_number, account_parent, label, active) VALUES (102,'PCG99-ABREGE','PROD',  'XXXXXX',   '79', '7', 'Transferts de charges', '1');

insert into llx_accountingsystem (rowid, pcg_version, fk_pays, label, active) VALUES (2,'PCG99-BASE', 1, 'The base accountancy french plan', 1);

insert into llx_accountingaccount (rowid, fk_pcg_version, pcg_type, pcg_subtype, account_number, account_parent, label, active) VALUES (103,'PCG99-BASE','CAPIT', 'XXXXXX',   '10',  '1', 'Capital  et réserves', '1');
insert into llx_accountingaccount (rowid, fk_pcg_version, pcg_type, pcg_subtype, account_number, account_parent, label, active) VALUES (104,'PCG99-BASE','CAPIT', 'CAPITAL', '101', '10', 'Capital', '1');
insert into llx_accountingaccount (rowid, fk_pcg_version, pcg_type, pcg_subtype, account_number, account_parent, label, active) VALUES (105,'PCG99-BASE','CAPIT', 'XXXXXX',  '104', '10', 'Primes liées au capital social', '1');
insert into llx_accountingaccount (rowid, fk_pcg_version, pcg_type, pcg_subtype, account_number, account_parent, label, active) VALUES (106,'PCG99-BASE','CAPIT', 'XXXXXX',  '105', '10', 'Ecarts de réévaluation', '1');
insert into llx_accountingaccount (rowid, fk_pcg_version, pcg_type, pcg_subtype, account_number, account_parent, label, active) VALUES (107,'PCG99-BASE','CAPIT', 'XXXXXX',  '106', '10', 'Réserves', '1');
insert into llx_accountingaccount (rowid, fk_pcg_version, pcg_type, pcg_subtype, account_number, account_parent, label, active) VALUES (108,'PCG99-BASE','CAPIT', 'XXXXXX',  '107', '10', 'Ecart d''equivalence', '1');
insert into llx_accountingaccount (rowid, fk_pcg_version, pcg_type, pcg_subtype, account_number, account_parent, label, active) VALUES (109,'PCG99-BASE','CAPIT', 'XXXXXX',  '108', '10', 'Compte de l''exploitant', '1');
insert into llx_accountingaccount (rowid, fk_pcg_version, pcg_type, pcg_subtype, account_number, account_parent, label, active) VALUES (110,'PCG99-BASE','CAPIT', 'XXXXXX',  '109', '10', 'Actionnaires : capital souscrit - non appelé', '1');
insert into llx_accountingaccount (rowid, fk_pcg_version, pcg_type, pcg_subtype, account_number, account_parent, label, active) VALUES (111,'PCG99-BASE','CAPIT', 'XXXXXX',   '11',  '1', 'Report à nouveau (solde créditeur ou débiteur)', '1');
insert into llx_accountingaccount (rowid, fk_pcg_version, pcg_type, pcg_subtype, account_number, account_parent, label, active) VALUES (112,'PCG99-BASE','CAPIT', 'XXXXXX',  '110', '11', 'Report à nouveau (solde créditeur)', '1');
insert into llx_accountingaccount (rowid, fk_pcg_version, pcg_type, pcg_subtype, account_number, account_parent, label, active) VALUES (113,'PCG99-BASE','CAPIT', 'XXXXXX',  '119', '11', 'Report à nouveau (solde débiteur)', '1');
insert into llx_accountingaccount (rowid, fk_pcg_version, pcg_type, pcg_subtype, account_number, account_parent, label, active) VALUES (114,'PCG99-BASE','CAPIT', 'XXXXXX',   '12',  '1', 'Résultat de l''exercice (bénéfice ou perte)', '1');
insert into llx_accountingaccount (rowid, fk_pcg_version, pcg_type, pcg_subtype, account_number, account_parent, label, active) VALUES (115,'PCG99-BASE','CAPIT', 'XXXXXX',  '120', '12', 'Résultat de l''exercice (bénéfice)', '1');
insert into llx_accountingaccount (rowid, fk_pcg_version, pcg_type, pcg_subtype, account_number, account_parent, label, active) VALUES (116,'PCG99-BASE','CAPIT', 'XXXXXX',  '129', '12', 'Résultat de l''exercice (perte)', '1');
insert into llx_accountingaccount (rowid, fk_pcg_version, pcg_type, pcg_subtype, account_number, account_parent, label, active) VALUES (117,'PCG99-BASE','CAPIT', 'XXXXXX',   '13',  '1', 'Subventions d''investissement', '1');
insert into llx_accountingaccount (rowid, fk_pcg_version, pcg_type, pcg_subtype, account_number, account_parent, label, active) VALUES (118,'PCG99-BASE','CAPIT', 'XXXXXX',  '131', '13', 'Subventions d''équipement', '1');
insert into llx_accountingaccount (rowid, fk_pcg_version, pcg_type, pcg_subtype, account_number, account_parent, label, active) VALUES (119,'PCG99-BASE','CAPIT', 'XXXXXX',  '138', '13', 'Autres subventions d''investissement', '1');
insert into llx_accountingaccount (rowid, fk_pcg_version, pcg_type, pcg_subtype, account_number, account_parent, label, active) VALUES (120,'PCG99-BASE','CAPIT', 'XXXXXX',  '139', '13', 'Subventions d''investissement inscrites au compte de résultat', '1');
insert into llx_accountingaccount (rowid, fk_pcg_version, pcg_type, pcg_subtype, account_number, account_parent, label, active) VALUES (121,'PCG99-BASE','CAPIT', 'XXXXXX',   '14',  '1', 'Provisions réglementées', '1');
insert into llx_accountingaccount (rowid, fk_pcg_version, pcg_type, pcg_subtype, account_number, account_parent, label, active) VALUES (122,'PCG99-BASE','CAPIT', 'XXXXXX',  '142', '14', 'Provisions réglementées relatives aux immobilisations', '1');
insert into llx_accountingaccount (rowid, fk_pcg_version, pcg_type, pcg_subtype, account_number, account_parent, label, active) VALUES (123,'PCG99-BASE','CAPIT', 'XXXXXX',  '143', '14', 'Provisions réglementées relatives aux stocks', '1');
insert into llx_accountingaccount (rowid, fk_pcg_version, pcg_type, pcg_subtype, account_number, account_parent, label, active) VALUES (124,'PCG99-BASE','CAPIT', 'XXXXXX',  '144', '14', 'Provisions réglementées relatives aux autres éléments de l''actif', '1');
insert into llx_accountingaccount (rowid, fk_pcg_version, pcg_type, pcg_subtype, account_number, account_parent, label, active) VALUES (125,'PCG99-BASE','CAPIT', 'XXXXXX',  '145', '14', 'Amortissements dérogatoires', '1');
insert into llx_accountingaccount (rowid, fk_pcg_version, pcg_type, pcg_subtype, account_number, account_parent, label, active) VALUES (126,'PCG99-BASE','CAPIT', 'XXXXXX',  '146', '14', 'Provision spéciale de réévaluation', '1');
insert into llx_accountingaccount (rowid, fk_pcg_version, pcg_type, pcg_subtype, account_number, account_parent, label, active) VALUES (127,'PCG99-BASE','CAPIT', 'XXXXXX',  '147', '14', 'Plus-values réinvesties', '1');
insert into llx_accountingaccount (rowid, fk_pcg_version, pcg_type, pcg_subtype, account_number, account_parent, label, active) VALUES (128,'PCG99-BASE','CAPIT', 'XXXXXX',  '148', '14', 'Autres provisions réglementées', '1');
insert into llx_accountingaccount (rowid, fk_pcg_version, pcg_type, pcg_subtype, account_number, account_parent, label, active) VALUES (129,'PCG99-BASE','CAPIT', 'XXXXXX',   '15',  '1', 'Provisions pour risques et charges', '1');
insert into llx_accountingaccount (rowid, fk_pcg_version, pcg_type, pcg_subtype, account_number, account_parent, label, active) VALUES (130,'PCG99-BASE','CAPIT', 'XXXXXX',  '151', '15', 'Provisions pour risques', '1');
insert into llx_accountingaccount (rowid, fk_pcg_version, pcg_type, pcg_subtype, account_number, account_parent, label, active) VALUES (131,'PCG99-BASE','CAPIT', 'XXXXXX',  '153', '15', 'Provisions pour pensions et obligations similaires', '1');
insert into llx_accountingaccount (rowid, fk_pcg_version, pcg_type, pcg_subtype, account_number, account_parent, label, active) VALUES (132,'PCG99-BASE','CAPIT', 'XXXXXX',  '154', '15', 'Provisions pour restructurations', '1');
insert into llx_accountingaccount (rowid, fk_pcg_version, pcg_type, pcg_subtype, account_number, account_parent, label, active) VALUES (133,'PCG99-BASE','CAPIT', 'XXXXXX',  '155', '15', 'Provisions pour impôts', '1');
insert into llx_accountingaccount (rowid, fk_pcg_version, pcg_type, pcg_subtype, account_number, account_parent, label, active) VALUES (134,'PCG99-BASE','CAPIT', 'XXXXXX',  '156', '15', 'Provisions pour renouvellement des immobilisations (entreprises concessionnaires)', '1');
insert into llx_accountingaccount (rowid, fk_pcg_version, pcg_type, pcg_subtype, account_number, account_parent, label, active) VALUES (135,'PCG99-BASE','CAPIT', 'XXXXXX',  '157', '15', 'Provisions pour charges à répartir sur plusieurs exercices', '1');
insert into llx_accountingaccount (rowid, fk_pcg_version, pcg_type, pcg_subtype, account_number, account_parent, label, active) VALUES (136,'PCG99-BASE','CAPIT', 'XXXXXX',  '158', '15', 'Autres provisions pour charges', '1');
insert into llx_accountingaccount (rowid, fk_pcg_version, pcg_type, pcg_subtype, account_number, account_parent, label, active) VALUES (137,'PCG99-BASE','CAPIT', 'XXXXXX',   '16',  '1', 'Emprunts et dettes assimilees', '1');
insert into llx_accountingaccount (rowid, fk_pcg_version, pcg_type, pcg_subtype, account_number, account_parent, label, active) VALUES (138,'PCG99-BASE','CAPIT', 'XXXXXX',  '161', '16', 'Emprunts obligataires convertibles', '1');
insert into llx_accountingaccount (rowid, fk_pcg_version, pcg_type, pcg_subtype, account_number, account_parent, label, active) VALUES (139,'PCG99-BASE','CAPIT', 'XXXXXX',  '163', '16', 'Autres emprunts obligataires', '1');
insert into llx_accountingaccount (rowid, fk_pcg_version, pcg_type, pcg_subtype, account_number, account_parent, label, active) VALUES (140,'PCG99-BASE','CAPIT', 'XXXXXX',  '164', '16', 'Emprunts auprès des établissements de crédit', '1');
insert into llx_accountingaccount (rowid, fk_pcg_version, pcg_type, pcg_subtype, account_number, account_parent, label, active) VALUES (141,'PCG99-BASE','CAPIT', 'XXXXXX',  '165', '16', 'Dépôts et cautionnements reçus', '1');
insert into llx_accountingaccount (rowid, fk_pcg_version, pcg_type, pcg_subtype, account_number, account_parent, label, active) VALUES (142,'PCG99-BASE','CAPIT', 'XXXXXX',  '166', '16', 'Participation des salariés aux résultats', '1');
insert into llx_accountingaccount (rowid, fk_pcg_version, pcg_type, pcg_subtype, account_number, account_parent, label, active) VALUES (143,'PCG99-BASE','CAPIT', 'XXXXXX',  '167', '16', 'Emprunts et dettes assortis de conditions particulières', '1');
insert into llx_accountingaccount (rowid, fk_pcg_version, pcg_type, pcg_subtype, account_number, account_parent, label, active) VALUES (144,'PCG99-BASE','CAPIT', 'XXXXXX',  '168', '16', 'Autres emprunts et dettes assimilées', '1');
insert into llx_accountingaccount (rowid, fk_pcg_version, pcg_type, pcg_subtype, account_number, account_parent, label, active) VALUES (145,'PCG99-BASE','CAPIT', 'XXXXXX',  '169', '16', 'Primes de remboursement des obligations', '1');
insert into llx_accountingaccount (rowid, fk_pcg_version, pcg_type, pcg_subtype, account_number, account_parent, label, active) VALUES (146,'PCG99-BASE','CAPIT', 'XXXXXX',   '17',  '1', 'Dettes rattachées à des participations', '1');
insert into llx_accountingaccount (rowid, fk_pcg_version, pcg_type, pcg_subtype, account_number, account_parent, label, active) VALUES (147,'PCG99-BASE','CAPIT', 'XXXXXX',  '171', '17', 'Dettes rattachées à des participations (groupe)', '1');
insert into llx_accountingaccount (rowid, fk_pcg_version, pcg_type, pcg_subtype, account_number, account_parent, label, active) VALUES (148,'PCG99-BASE','CAPIT', 'XXXXXX',  '174', '17', 'Dettes rattachées à des participations (hors groupe)', '1');
insert into llx_accountingaccount (rowid, fk_pcg_version, pcg_type, pcg_subtype, account_number, account_parent, label, active) VALUES (149,'PCG99-BASE','CAPIT', 'XXXXXX',  '178', '17', 'Dettes rattachées à des sociétés en participation', '1');
insert into llx_accountingaccount (rowid, fk_pcg_version, pcg_type, pcg_subtype, account_number, account_parent, label, active) VALUES (150,'PCG99-BASE','CAPIT', 'XXXXXX',   '18',  '1', 'Comptes de liaison des établissements et sociétés en participation', '1');
insert into llx_accountingaccount (rowid, fk_pcg_version, pcg_type, pcg_subtype, account_number, account_parent, label, active) VALUES (151,'PCG99-BASE','CAPIT', 'XXXXXX',  '181', '18', 'Comptes de liaison des établissements', '1');
insert into llx_accountingaccount (rowid, fk_pcg_version, pcg_type, pcg_subtype, account_number, account_parent, label, active) VALUES (152,'PCG99-BASE','CAPIT', 'XXXXXX',  '186', '18', 'Biens et prestations de services échangés entre établissements (charges)', '1');
insert into llx_accountingaccount (rowid, fk_pcg_version, pcg_type, pcg_subtype, account_number, account_parent, label, active) VALUES (153,'PCG99-BASE','CAPIT', 'XXXXXX',  '187', '18', 'Biens et prestations de services échangés entre établissements (produits)', '1');
insert into llx_accountingaccount (rowid, fk_pcg_version, pcg_type, pcg_subtype, account_number, account_parent, label, active) VALUES (154,'PCG99-BASE','CAPIT', 'XXXXXX',  '188', '18', 'Comptes de liaison des sociétés en participation', '1');
insert into llx_accountingaccount (rowid, fk_pcg_version, pcg_type, pcg_subtype, account_number, account_parent, label, active) VALUES (155,'PCG99-BASE','IMMO',  'XXXXXX',   '20',  '2', 'Immobilisations incorporelles', '1');
insert into llx_accountingaccount (rowid, fk_pcg_version, pcg_type, pcg_subtype, account_number, account_parent, label, active) VALUES (156,'PCG99-BASE','IMMO',  'XXXXXX',  '201', '20', 'Frais d''établissement', '1');
insert into llx_accountingaccount (rowid, fk_pcg_version, pcg_type, pcg_subtype, account_number, account_parent, label, active) VALUES (157,'PCG99-BASE','IMMO',  'XXXXXX',  '203', '20', 'Frais de recherche et de développement', '1');
insert into llx_accountingaccount (rowid, fk_pcg_version, pcg_type, pcg_subtype, account_number, account_parent, label, active) VALUES (158,'PCG99-BASE','IMMO',  'XXXXXX',  '205', '20', 'Concessions et droits similaires, brevets, licences, marques, procédés, logiciels, droits et valeurs similaires', '1');
insert into llx_accountingaccount (rowid, fk_pcg_version, pcg_type, pcg_subtype, account_number, account_parent, label, active) VALUES (159,'PCG99-BASE','IMMO',  'XXXXXX',  '206', '20', 'Droit au bail', '1');
insert into llx_accountingaccount (rowid, fk_pcg_version, pcg_type, pcg_subtype, account_number, account_parent, label, active) VALUES (160,'PCG99-BASE','IMMO',  'XXXXXX',  '207', '20', 'Fonds commercial', '1');
insert into llx_accountingaccount (rowid, fk_pcg_version, pcg_type, pcg_subtype, account_number, account_parent, label, active) VALUES (161,'PCG99-BASE','IMMO',  'XXXXXX',  '208', '20', 'Autres immobilisations incorporelles', '1');
insert into llx_accountingaccount (rowid, fk_pcg_version, pcg_type, pcg_subtype, account_number, account_parent, label, active) VALUES (162,'PCG99-BASE','IMMO',  'XXXXXX',   '21',  '2', 'Immobilisations corporelles', '1');
insert into llx_accountingaccount (rowid, fk_pcg_version, pcg_type, pcg_subtype, account_number, account_parent, label, active) VALUES (163,'PCG99-BASE','IMMO',  'XXXXXX',  '211', '21', 'Terrains', '1');
insert into llx_accountingaccount (rowid, fk_pcg_version, pcg_type, pcg_subtype, account_number, account_parent, label, active) VALUES (164,'PCG99-BASE','IMMO',  'XXXXXX',  '212', '21', 'Agencements et aménagements de terrains', '1');
insert into llx_accountingaccount (rowid, fk_pcg_version, pcg_type, pcg_subtype, account_number, account_parent, label, active) VALUES (165,'PCG99-BASE','IMMO',  'XXXXXX',  '213', '21', 'Constructions', '1');
insert into llx_accountingaccount (rowid, fk_pcg_version, pcg_type, pcg_subtype, account_number, account_parent, label, active) VALUES (166,'PCG99-BASE','IMMO',  'XXXXXX',  '214', '21', 'Constructions sur sol d''autrui', '1');
insert into llx_accountingaccount (rowid, fk_pcg_version, pcg_type, pcg_subtype, account_number, account_parent, label, active) VALUES (167,'PCG99-BASE','IMMO',  'XXXXXX',  '215', '21', 'Installations techniques, matériels et outillage industriels', '1');
insert into llx_accountingaccount (rowid, fk_pcg_version, pcg_type, pcg_subtype, account_number, account_parent, label, active) VALUES (168,'PCG99-BASE','IMMO',  'XXXXXX',  '218', '21', 'Autres immobilisations corporelles', '1');
insert into llx_accountingaccount (rowid, fk_pcg_version, pcg_type, pcg_subtype, account_number, account_parent, label, active) VALUES (169,'PCG99-BASE','IMMO',  'XXXXXX',   '22',  '2', 'Immobilisations mises en concession', '1');
insert into llx_accountingaccount (rowid, fk_pcg_version, pcg_type, pcg_subtype, account_number, account_parent, label, active) VALUES (170,'PCG99-BASE','IMMO',  'XXXXXX',   '23',  '2', 'Immobilisations en cours', '1');
insert into llx_accountingaccount (rowid, fk_pcg_version, pcg_type, pcg_subtype, account_number, account_parent, label, active) VALUES (171,'PCG99-BASE','IMMO',  'XXXXXX',  '231', '23', 'Immobilisations corporelles en cours', '1');
insert into llx_accountingaccount (rowid, fk_pcg_version, pcg_type, pcg_subtype, account_number, account_parent, label, active) VALUES (172,'PCG99-BASE','IMMO',  'XXXXXX',  '232', '23', 'Immobilisations incorporelles en cours', '1');
insert into llx_accountingaccount (rowid, fk_pcg_version, pcg_type, pcg_subtype, account_number, account_parent, label, active) VALUES (173,'PCG99-BASE','IMMO',  'XXXXXX',  '237', '23', 'Avances et acomptes versés sur immobilisations incorporelles', '1');
insert into llx_accountingaccount (rowid, fk_pcg_version, pcg_type, pcg_subtype, account_number, account_parent, label, active) VALUES (174,'PCG99-BASE','IMMO',  'XXXXXX',  '238', '23', 'Avances et acomptes versés sur commandes d''immobilisations corporelles', '1');
insert into llx_accountingaccount (rowid, fk_pcg_version, pcg_type, pcg_subtype, account_number, account_parent, label, active) VALUES (175,'PCG99-BASE','IMMO',  'XXXXXX',   '25',  '2', 'Parts dans des entreprises liées et créances sur des entreprises liées', '1');
insert into llx_accountingaccount (rowid, fk_pcg_version, pcg_type, pcg_subtype, account_number, account_parent, label, active) VALUES (176,'PCG99-BASE','IMMO',  'XXXXXX',   '26',  '2', 'Participations et créances rattachées à des participations', '1');
insert into llx_accountingaccount (rowid, fk_pcg_version, pcg_type, pcg_subtype, account_number, account_parent, label, active) VALUES (177,'PCG99-BASE','IMMO',  'XXXXXX',  '261', '26', 'Titres de participation', '1');
insert into llx_accountingaccount (rowid, fk_pcg_version, pcg_type, pcg_subtype, account_number, account_parent, label, active) VALUES (178,'PCG99-BASE','IMMO',  'XXXXXX',  '266', '26', 'Autres formes de participation', '1');
insert into llx_accountingaccount (rowid, fk_pcg_version, pcg_type, pcg_subtype, account_number, account_parent, label, active) VALUES (179,'PCG99-BASE','IMMO',  'XXXXXX',  '267', '26', 'Créances rattachées à des participations', '1');
insert into llx_accountingaccount (rowid, fk_pcg_version, pcg_type, pcg_subtype, account_number, account_parent, label, active) VALUES (180,'PCG99-BASE','IMMO',  'XXXXXX',  '268', '26', 'Créances rattachées à des sociétés en participation', '1');
insert into llx_accountingaccount (rowid, fk_pcg_version, pcg_type, pcg_subtype, account_number, account_parent, label, active) VALUES (181,'PCG99-BASE','IMMO',  'XXXXXX',  '269', '26', 'Versements restant à effectuer sur titres de participation non libérés', '1');
insert into llx_accountingaccount (rowid, fk_pcg_version, pcg_type, pcg_subtype, account_number, account_parent, label, active) VALUES (182,'PCG99-BASE','IMMO',  'XXXXXX',   '27',  '2', 'Autres immobilisations financieres', '1');
insert into llx_accountingaccount (rowid, fk_pcg_version, pcg_type, pcg_subtype, account_number, account_parent, label, active) VALUES (183,'PCG99-BASE','IMMO',  'XXXXXX',  '271', '27', 'Titres immobilisés autres que les titres immobilisés de l''activité de portefeuille (droit de propriété)', '1');
insert into llx_accountingaccount (rowid, fk_pcg_version, pcg_type, pcg_subtype, account_number, account_parent, label, active) VALUES (184,'PCG99-BASE','IMMO',  'XXXXXX',  '272', '27', 'Titres immobilisés (droit de créance)', '1');
insert into llx_accountingaccount (rowid, fk_pcg_version, pcg_type, pcg_subtype, account_number, account_parent, label, active) VALUES (185,'PCG99-BASE','IMMO',  'XXXXXX',  '273', '27', 'Titres immobilisés de l''activité de portefeuille', '1');
insert into llx_accountingaccount (rowid, fk_pcg_version, pcg_type, pcg_subtype, account_number, account_parent, label, active) VALUES (186,'PCG99-BASE','IMMO',  'XXXXXX',  '274', '27', 'Prêts', '1');
insert into llx_accountingaccount (rowid, fk_pcg_version, pcg_type, pcg_subtype, account_number, account_parent, label, active) VALUES (187,'PCG99-BASE','IMMO',  'XXXXXX',  '275', '27', 'Dépôts et cautionnements versés', '1');
insert into llx_accountingaccount (rowid, fk_pcg_version, pcg_type, pcg_subtype, account_number, account_parent, label, active) VALUES (188,'PCG99-BASE','IMMO',  'XXXXXX',  '276', '27', 'Autres créances immobilisées', '1');
insert into llx_accountingaccount (rowid, fk_pcg_version, pcg_type, pcg_subtype, account_number, account_parent, label, active) VALUES (189,'PCG99-BASE','IMMO',  'XXXXXX',  '277', '27', '(Actions propres ou parts propres)', '1');
insert into llx_accountingaccount (rowid, fk_pcg_version, pcg_type, pcg_subtype, account_number, account_parent, label, active) VALUES (190,'PCG99-BASE','IMMO',  'XXXXXX',  '279', '27', 'Versements restant à effectuer sur titres immobilisés non libérés', '1');
insert into llx_accountingaccount (rowid, fk_pcg_version, pcg_type, pcg_subtype, account_number, account_parent, label, active) VALUES (191,'PCG99-BASE','IMMO',  'XXXXXX',   '28',  '2', 'Amortissements des immobilisations', '1');
insert into llx_accountingaccount (rowid, fk_pcg_version, pcg_type, pcg_subtype, account_number, account_parent, label, active) VALUES (192,'PCG99-BASE','IMMO',  'XXXXXX',  '280', '28', 'Amortissements des immobilisations incorporelles', '1');
insert into llx_accountingaccount (rowid, fk_pcg_version, pcg_type, pcg_subtype, account_number, account_parent, label, active) VALUES (193,'PCG99-BASE','IMMO',  'XXXXXX',  '281', '28', 'Amortissements des immobilisations corporelles', '1');
insert into llx_accountingaccount (rowid, fk_pcg_version, pcg_type, pcg_subtype, account_number, account_parent, label, active) VALUES (194,'PCG99-BASE','IMMO',  'XXXXXX',  '282', '28', 'Amortissements des immobilisations mises en concession', '1');
insert into llx_accountingaccount (rowid, fk_pcg_version, pcg_type, pcg_subtype, account_number, account_parent, label, active) VALUES (195,'PCG99-BASE','IMMO',  'XXXXXX',   '29',  '2', 'Dépréciations des immobilisations', '1');
insert into llx_accountingaccount (rowid, fk_pcg_version, pcg_type, pcg_subtype, account_number, account_parent, label, active) VALUES (196,'PCG99-BASE','IMMO',  'XXXXXX',  '290', '29', 'Dépréciations des immobilisations incorporelles', '1');
insert into llx_accountingaccount (rowid, fk_pcg_version, pcg_type, pcg_subtype, account_number, account_parent, label, active) VALUES (197,'PCG99-BASE','IMMO',  'XXXXXX',  '291', '29', 'Dépréciations des immobilisations corporelles', '1');
insert into llx_accountingaccount (rowid, fk_pcg_version, pcg_type, pcg_subtype, account_number, account_parent, label, active) VALUES (198,'PCG99-BASE','IMMO',  'XXXXXX',  '292', '29', 'Dépréciations des immobilisations mises en concession', '1');
insert into llx_accountingaccount (rowid, fk_pcg_version, pcg_type, pcg_subtype, account_number, account_parent, label, active) VALUES (199,'PCG99-BASE','IMMO',  'XXXXXX',  '293', '29', 'Dépréciations des immobilisations en cours', '1');
insert into llx_accountingaccount (rowid, fk_pcg_version, pcg_type, pcg_subtype, account_number, account_parent, label, active) VALUES (200,'PCG99-BASE','IMMO',  'XXXXXX',  '296', '29', 'Provisions pour dépréciation des participations et créances rattachées à des participations', '1');
insert into llx_accountingaccount (rowid, fk_pcg_version, pcg_type, pcg_subtype, account_number, account_parent, label, active) VALUES (201,'PCG99-BASE','IMMO',  'XXXXXX',  '297', '29', 'Provisions pour dépréciation des autres immobilisations financières', '1');
insert into llx_accountingaccount (rowid, fk_pcg_version, pcg_type, pcg_subtype, account_number, account_parent, label, active) VALUES (202,'PCG99-BASE','STOCK', 'XXXXXX',   '31',  '3', 'Matières premières (et fournitures)', '1');
insert into llx_accountingaccount (rowid, fk_pcg_version, pcg_type, pcg_subtype, account_number, account_parent, label, active) VALUES (203,'PCG99-BASE','STOCK', 'XXXXXX',  '311', '31', 'Matières (ou groupe) A', '1');
insert into llx_accountingaccount (rowid, fk_pcg_version, pcg_type, pcg_subtype, account_number, account_parent, label, active) VALUES (204,'PCG99-BASE','STOCK', 'XXXXXX',  '312', '31', 'Matières (ou groupe) B', '1');
insert into llx_accountingaccount (rowid, fk_pcg_version, pcg_type, pcg_subtype, account_number, account_parent, label, active) VALUES (205,'PCG99-BASE','STOCK', 'XXXXXX',  '317', '31', 'Fournitures A, B, C,', '1');
insert into llx_accountingaccount (rowid, fk_pcg_version, pcg_type, pcg_subtype, account_number, account_parent, label, active) VALUES (206,'PCG99-BASE','STOCK', 'XXXXXX',   '32',  '3', 'Autres approvisionnements', '1');
insert into llx_accountingaccount (rowid, fk_pcg_version, pcg_type, pcg_subtype, account_number, account_parent, label, active) VALUES (207,'PCG99-BASE','STOCK', 'XXXXXX',  '321', '32', 'Matières consommables', '1');
insert into llx_accountingaccount (rowid, fk_pcg_version, pcg_type, pcg_subtype, account_number, account_parent, label, active) VALUES (208,'PCG99-BASE','STOCK', 'XXXXXX',  '322', '32', 'Fournitures consommables', '1');
insert into llx_accountingaccount (rowid, fk_pcg_version, pcg_type, pcg_subtype, account_number, account_parent, label, active) VALUES (209,'PCG99-BASE','STOCK', 'XXXXXX',  '326', '32', 'Emballages', '1');
insert into llx_accountingaccount (rowid, fk_pcg_version, pcg_type, pcg_subtype, account_number, account_parent, label, active) VALUES (210,'PCG99-BASE','STOCK', 'XXXXXX',   '33',  '3', 'En-cours de production de biens', '1');
insert into llx_accountingaccount (rowid, fk_pcg_version, pcg_type, pcg_subtype, account_number, account_parent, label, active) VALUES (211,'PCG99-BASE','STOCK', 'XXXXXX',  '331', '33', 'Produits en cours', '1');
insert into llx_accountingaccount (rowid, fk_pcg_version, pcg_type, pcg_subtype, account_number, account_parent, label, active) VALUES (212,'PCG99-BASE','STOCK', 'XXXXXX',  '335', '33', 'Travaux en cours', '1');
insert into llx_accountingaccount (rowid, fk_pcg_version, pcg_type, pcg_subtype, account_number, account_parent, label, active) VALUES (213,'PCG99-BASE','STOCK', 'XXXXXX',   '34',  '3', 'En-cours de production de services', '1');
insert into llx_accountingaccount (rowid, fk_pcg_version, pcg_type, pcg_subtype, account_number, account_parent, label, active) VALUES (214,'PCG99-BASE','STOCK', 'XXXXXX',  '341', '34', 'Etudes en cours', '1');
insert into llx_accountingaccount (rowid, fk_pcg_version, pcg_type, pcg_subtype, account_number, account_parent, label, active) VALUES (215,'PCG99-BASE','STOCK', 'XXXXXX',  '345', '34', 'Prestations de services en cours', '1');
insert into llx_accountingaccount (rowid, fk_pcg_version, pcg_type, pcg_subtype, account_number, account_parent, label, active) VALUES (216,'PCG99-BASE','STOCK', 'XXXXXX',   '35',  '3', 'Stocks de produits', '1');
insert into llx_accountingaccount (rowid, fk_pcg_version, pcg_type, pcg_subtype, account_number, account_parent, label, active) VALUES (217,'PCG99-BASE','STOCK', 'XXXXXX',  '351', '35', 'Produits intermédiaires', '1');
insert into llx_accountingaccount (rowid, fk_pcg_version, pcg_type, pcg_subtype, account_number, account_parent, label, active) VALUES (218,'PCG99-BASE','STOCK', 'XXXXXX',  '355', '35', 'Produits finis', '1');
insert into llx_accountingaccount (rowid, fk_pcg_version, pcg_type, pcg_subtype, account_number, account_parent, label, active) VALUES (219,'PCG99-BASE','STOCK', 'XXXXXX',  '358', '35', 'Produits résiduels (ou matières de récupération)', '1');
insert into llx_accountingaccount (rowid, fk_pcg_version, pcg_type, pcg_subtype, account_number, account_parent, label, active) VALUES (220,'PCG99-BASE','STOCK', 'XXXXXX',   '37',  '3', 'Stocks de marchandises', '1');
insert into llx_accountingaccount (rowid, fk_pcg_version, pcg_type, pcg_subtype, account_number, account_parent, label, active) VALUES (221,'PCG99-BASE','STOCK', 'XXXXXX',  '371', '37', 'Marchandises (ou groupe) A', '1');
insert into llx_accountingaccount (rowid, fk_pcg_version, pcg_type, pcg_subtype, account_number, account_parent, label, active) VALUES (222,'PCG99-BASE','STOCK', 'XXXXXX',  '372', '37', 'Marchandises (ou groupe) B', '1');
insert into llx_accountingaccount (rowid, fk_pcg_version, pcg_type, pcg_subtype, account_number, account_parent, label, active) VALUES (223,'PCG99-BASE','STOCK', 'XXXXXX',   '39',  '3', 'Provisions pour dépréciation des stocks et en-cours', '1');
insert into llx_accountingaccount (rowid, fk_pcg_version, pcg_type, pcg_subtype, account_number, account_parent, label, active) VALUES (224,'PCG99-BASE','STOCK', 'XXXXXX',  '391', '39', 'Provisions pour dépréciation des matières premières', '1');
insert into llx_accountingaccount (rowid, fk_pcg_version, pcg_type, pcg_subtype, account_number, account_parent, label, active) VALUES (225,'PCG99-BASE','STOCK', 'XXXXXX',  '392', '39', 'Provisions pour dépréciation des autres approvisionnements', '1');
insert into llx_accountingaccount (rowid, fk_pcg_version, pcg_type, pcg_subtype, account_number, account_parent, label, active) VALUES (226,'PCG99-BASE','STOCK', 'XXXXXX',  '393', '39', 'Provisions pour dépréciation des en-cours de production de biens', '1');
insert into llx_accountingaccount (rowid, fk_pcg_version, pcg_type, pcg_subtype, account_number, account_parent, label, active) VALUES (227,'PCG99-BASE','STOCK', 'XXXXXX',  '394', '39', 'Provisions pour dépréciation des en-cours de production de services', '1');
insert into llx_accountingaccount (rowid, fk_pcg_version, pcg_type, pcg_subtype, account_number, account_parent, label, active) VALUES (228,'PCG99-BASE','STOCK', 'XXXXXX',  '395', '39', 'Provisions pour dépréciation des stocks de produits', '1');
insert into llx_accountingaccount (rowid, fk_pcg_version, pcg_type, pcg_subtype, account_number, account_parent, label, active) VALUES (229,'PCG99-BASE','STOCK', 'XXXXXX',  '397', '39', 'Provisions pour dépréciation des stocks de marchandises', '1');
insert into llx_accountingaccount (rowid, fk_pcg_version, pcg_type, pcg_subtype, account_number, account_parent, label, active) VALUES (230,'PCG99-BASE','TIERS', 'XXXXXX',   '40',  '4', 'Fournisseurs et Comptes rattachés', '1');
insert into llx_accountingaccount (rowid, fk_pcg_version, pcg_type, pcg_subtype, account_number, account_parent, label, active) VALUES (231,'PCG99-BASE','TIERS', 'XXXXXX',  '400', '40', 'Fournisseurs et Comptes rattachés', '1');
insert into llx_accountingaccount (rowid, fk_pcg_version, pcg_type, pcg_subtype, account_number, account_parent, label, active) VALUES (232,'PCG99-BASE','TIERS', 'SUPPLIER','401', '40', 'Fournisseurs', '1');
insert into llx_accountingaccount (rowid, fk_pcg_version, pcg_type, pcg_subtype, account_number, account_parent, label, active) VALUES (233,'PCG99-BASE','TIERS', 'XXXXXX',  '403', '40', 'Fournisseurs - Effets à payer', '1');
insert into llx_accountingaccount (rowid, fk_pcg_version, pcg_type, pcg_subtype, account_number, account_parent, label, active) VALUES (234,'PCG99-BASE','TIERS', 'XXXXXX',  '404', '40', 'Fournisseurs d''immobilisations', '1');
insert into llx_accountingaccount (rowid, fk_pcg_version, pcg_type, pcg_subtype, account_number, account_parent, label, active) VALUES (235,'PCG99-BASE','TIERS', 'XXXXXX',  '405', '40', 'Fournisseurs d''immobilisations - Effets à payer', '1');
insert into llx_accountingaccount (rowid, fk_pcg_version, pcg_type, pcg_subtype, account_number, account_parent, label, active) VALUES (236,'PCG99-BASE','TIERS', 'XXXXXX',  '408', '40', 'Fournisseurs - Factures non parvenues', '1');
insert into llx_accountingaccount (rowid, fk_pcg_version, pcg_type, pcg_subtype, account_number, account_parent, label, active) VALUES (237,'PCG99-BASE','TIERS', 'XXXXXX',  '409', '40', 'Fournisseurs débiteurs', '1');
insert into llx_accountingaccount (rowid, fk_pcg_version, pcg_type, pcg_subtype, account_number, account_parent, label, active) VALUES (238,'PCG99-BASE','TIERS', 'XXXXXX',   '41',  '4', 'Clients et comptes rattachés', '1');
insert into llx_accountingaccount (rowid, fk_pcg_version, pcg_type, pcg_subtype, account_number, account_parent, label, active) VALUES (239,'PCG99-BASE','TIERS', 'XXXXXX',  '410', '41', 'Clients et Comptes rattachés', '1');
insert into llx_accountingaccount (rowid, fk_pcg_version, pcg_type, pcg_subtype, account_number, account_parent, label, active) VALUES (240,'PCG99-BASE','TIERS', 'CUSTOMER','411', '41', 'Clients', '1');
insert into llx_accountingaccount (rowid, fk_pcg_version, pcg_type, pcg_subtype, account_number, account_parent, label, active) VALUES (241,'PCG99-BASE','TIERS', 'XXXXXX',  '413', '41', 'Clients - Effets à recevoir', '1');
insert into llx_accountingaccount (rowid, fk_pcg_version, pcg_type, pcg_subtype, account_number, account_parent, label, active) VALUES (242,'PCG99-BASE','TIERS', 'XXXXXX',  '416', '41', 'Clients douteux ou litigieux', '1');
insert into llx_accountingaccount (rowid, fk_pcg_version, pcg_type, pcg_subtype, account_number, account_parent, label, active) VALUES (243,'PCG99-BASE','TIERS', 'XXXXXX',  '418', '41', 'Clients - Produits non encore facturés', '1');
insert into llx_accountingaccount (rowid, fk_pcg_version, pcg_type, pcg_subtype, account_number, account_parent, label, active) VALUES (244,'PCG99-BASE','TIERS', 'XXXXXX',  '419', '41', 'Clients créditeurs', '1');
insert into llx_accountingaccount (rowid, fk_pcg_version, pcg_type, pcg_subtype, account_number, account_parent, label, active) VALUES (245,'PCG99-BASE','TIERS', 'XXXXXX',   '42',  '4', 'Personnel et comptes rattachés', '1');
insert into llx_accountingaccount (rowid, fk_pcg_version, pcg_type, pcg_subtype, account_number, account_parent, label, active) VALUES (246,'PCG99-BASE','TIERS', 'XXXXXX',  '421', '42', 'Personnel - Rémunérations dues', '1');
insert into llx_accountingaccount (rowid, fk_pcg_version, pcg_type, pcg_subtype, account_number, account_parent, label, active) VALUES (247,'PCG99-BASE','TIERS', 'XXXXXX',  '422', '42', 'Comités d''entreprises, d''établissement, ...', '1');
insert into llx_accountingaccount (rowid, fk_pcg_version, pcg_type, pcg_subtype, account_number, account_parent, label, active) VALUES (248,'PCG99-BASE','TIERS', 'XXXXXX',  '424', '42', 'Participation des salariés aux résultats', '1');
insert into llx_accountingaccount (rowid, fk_pcg_version, pcg_type, pcg_subtype, account_number, account_parent, label, active) VALUES (249,'PCG99-BASE','TIERS', 'XXXXXX',  '425', '42', 'Personnel - Avances et acomptes', '1');
insert into llx_accountingaccount (rowid, fk_pcg_version, pcg_type, pcg_subtype, account_number, account_parent, label, active) VALUES (250,'PCG99-BASE','TIERS', 'XXXXXX',  '426', '42', 'Personnel - Dépôts', '1');
insert into llx_accountingaccount (rowid, fk_pcg_version, pcg_type, pcg_subtype, account_number, account_parent, label, active) VALUES (251,'PCG99-BASE','TIERS', 'XXXXXX',  '427', '42', 'Personnel - Oppositions', '1');
insert into llx_accountingaccount (rowid, fk_pcg_version, pcg_type, pcg_subtype, account_number, account_parent, label, active) VALUES (252,'PCG99-BASE','TIERS', 'XXXXXX',  '428', '42', 'Personnel - Charges à payer et produits à recevoir', '1');
insert into llx_accountingaccount (rowid, fk_pcg_version, pcg_type, pcg_subtype, account_number, account_parent, label, active) VALUES (253,'PCG99-BASE','TIERS', 'XXXXXX',   '43',  '4', 'Sécurité sociale et autres organismes sociaux', '1');
insert into llx_accountingaccount (rowid, fk_pcg_version, pcg_type, pcg_subtype, account_number, account_parent, label, active) VALUES (254,'PCG99-BASE','TIERS', 'XXXXXX',  '431', '43', 'Sécurité sociale', '1');
insert into llx_accountingaccount (rowid, fk_pcg_version, pcg_type, pcg_subtype, account_number, account_parent, label, active) VALUES (255,'PCG99-BASE','TIERS', 'XXXXXX',  '437', '43', 'Autres organismes sociaux', '1');
insert into llx_accountingaccount (rowid, fk_pcg_version, pcg_type, pcg_subtype, account_number, account_parent, label, active) VALUES (256,'PCG99-BASE','TIERS', 'XXXXXX',  '438', '43', 'Organismes sociaux - Charges à payer et produits à recevoir', '1');
insert into llx_accountingaccount (rowid, fk_pcg_version, pcg_type, pcg_subtype, account_number, account_parent, label, active) VALUES (257,'PCG99-BASE','TIERS', 'XXXXXX',   '44',  '4', 'État et autres collectivités publiques', '1');
insert into llx_accountingaccount (rowid, fk_pcg_version, pcg_type, pcg_subtype, account_number, account_parent, label, active) VALUES (258,'PCG99-BASE','TIERS', 'XXXXXX',  '441', '44', 'État - Subventions à recevoir', '1');
insert into llx_accountingaccount (rowid, fk_pcg_version, pcg_type, pcg_subtype, account_number, account_parent, label, active) VALUES (259,'PCG99-BASE','TIERS', 'XXXXXX',  '442', '44', 'Etat - Impôts et taxes recouvrables sur des tiers', '1');
insert into llx_accountingaccount (rowid, fk_pcg_version, pcg_type, pcg_subtype, account_number, account_parent, label, active) VALUES (260,'PCG99-BASE','TIERS', 'XXXXXX',  '443', '44', 'Opérations particulières avec l''Etat, les collectivités publiques, les organismes internationaux', '1');
insert into llx_accountingaccount (rowid, fk_pcg_version, pcg_type, pcg_subtype, account_number, account_parent, label, active) VALUES (261,'PCG99-BASE','TIERS', 'XXXXXX',  '444', '44', 'Etat - Impôts sur les bénéfices', '1');
insert into llx_accountingaccount (rowid, fk_pcg_version, pcg_type, pcg_subtype, account_number, account_parent, label, active) VALUES (262,'PCG99-BASE','TIERS', 'XXXXXX',  '445', '44', 'Etat - Taxes sur le chiffre d''affaires', '1');
insert into llx_accountingaccount (rowid, fk_pcg_version, pcg_type, pcg_subtype, account_number, account_parent, label, active) VALUES (263,'PCG99-BASE','TIERS', 'XXXXXX',  '446', '44', 'Obligations cautionnées', '1');
insert into llx_accountingaccount (rowid, fk_pcg_version, pcg_type, pcg_subtype, account_number, account_parent, label, active) VALUES (264,'PCG99-BASE','TIERS', 'XXXXXX',  '447', '44', 'Autres impôts, taxes et versements assimilés', '1');
insert into llx_accountingaccount (rowid, fk_pcg_version, pcg_type, pcg_subtype, account_number, account_parent, label, active) VALUES (265,'PCG99-BASE','TIERS', 'XXXXXX',  '448', '44', 'Etat - Charges à payer et produits à recevoir', '1');
insert into llx_accountingaccount (rowid, fk_pcg_version, pcg_type, pcg_subtype, account_number, account_parent, label, active) VALUES (266,'PCG99-BASE','TIERS', 'XXXXXX',  '449', '44', 'Quotas d''émission à restituer à l''Etat', '1');
insert into llx_accountingaccount (rowid, fk_pcg_version, pcg_type, pcg_subtype, account_number, account_parent, label, active) VALUES (267,'PCG99-BASE','TIERS', 'XXXXXX',   '45',  '4', 'Groupe et associes', '1');
insert into llx_accountingaccount (rowid, fk_pcg_version, pcg_type, pcg_subtype, account_number, account_parent, label, active) VALUES (268,'PCG99-BASE','TIERS', 'XXXXXX',  '451', '45', 'Groupe', '1');
insert into llx_accountingaccount (rowid, fk_pcg_version, pcg_type, pcg_subtype, account_number, account_parent, label, active) VALUES (269,'PCG99-BASE','TIERS', 'XXXXXX',  '455', '45', 'Associés - Comptes courants', '1');
insert into llx_accountingaccount (rowid, fk_pcg_version, pcg_type, pcg_subtype, account_number, account_parent, label, active) VALUES (270,'PCG99-BASE','TIERS', 'XXXXXX',  '456', '45', 'Associés - Opérations sur le capital', '1');
insert into llx_accountingaccount (rowid, fk_pcg_version, pcg_type, pcg_subtype, account_number, account_parent, label, active) VALUES (271,'PCG99-BASE','TIERS', 'XXXXXX',  '457', '45', 'Associés - Dividendes à payer', '1');
insert into llx_accountingaccount (rowid, fk_pcg_version, pcg_type, pcg_subtype, account_number, account_parent, label, active) VALUES (272,'PCG99-BASE','TIERS', 'XXXXXX',  '458', '45', 'Associés - Opérations faites en commun et en G.I.E.', '1');
insert into llx_accountingaccount (rowid, fk_pcg_version, pcg_type, pcg_subtype, account_number, account_parent, label, active) VALUES (273,'PCG99-BASE','TIERS', 'XXXXXX',   '46',  '4', 'Débiteurs divers et créditeurs divers', '1');
insert into llx_accountingaccount (rowid, fk_pcg_version, pcg_type, pcg_subtype, account_number, account_parent, label, active) VALUES (274,'PCG99-BASE','TIERS', 'XXXXXX',  '462', '46', 'Créances sur cessions d''immobilisations', '1');
insert into llx_accountingaccount (rowid, fk_pcg_version, pcg_type, pcg_subtype, account_number, account_parent, label, active) VALUES (275,'PCG99-BASE','TIERS', 'XXXXXX',  '464', '46', 'Dettes sur acquisitions de valeurs mobilières de placement', '1');
insert into llx_accountingaccount (rowid, fk_pcg_version, pcg_type, pcg_subtype, account_number, account_parent, label, active) VALUES (276,'PCG99-BASE','TIERS', 'XXXXXX',  '465', '46', 'Créances sur cessions de valeurs mobilières de placement', '1');
insert into llx_accountingaccount (rowid, fk_pcg_version, pcg_type, pcg_subtype, account_number, account_parent, label, active) VALUES (277,'PCG99-BASE','TIERS', 'XXXXXX',  '467', '46', 'Autres comptes débiteurs ou créditeurs', '1');
insert into llx_accountingaccount (rowid, fk_pcg_version, pcg_type, pcg_subtype, account_number, account_parent, label, active) VALUES (278,'PCG99-BASE','TIERS', 'XXXXXX',  '468', '46', 'Divers - Charges à payer et produits à recevoir', '1');
insert into llx_accountingaccount (rowid, fk_pcg_version, pcg_type, pcg_subtype, account_number, account_parent, label, active) VALUES (279,'PCG99-BASE','TIERS', 'XXXXXX',   '47',  '4', 'Comptes transitoires ou d''attente', '1');
insert into llx_accountingaccount (rowid, fk_pcg_version, pcg_type, pcg_subtype, account_number, account_parent, label, active) VALUES (280,'PCG99-BASE','TIERS', 'XXXXXX',  '471', '47', 'Comptes d''attente', '1');
insert into llx_accountingaccount (rowid, fk_pcg_version, pcg_type, pcg_subtype, account_number, account_parent, label, active) VALUES (281,'PCG99-BASE','TIERS', 'XXXXXX',  '476', '47', 'Différence de conversion - Actif', '1');
insert into llx_accountingaccount (rowid, fk_pcg_version, pcg_type, pcg_subtype, account_number, account_parent, label, active) VALUES (282,'PCG99-BASE','TIERS', 'XXXXXX',  '477', '47', 'Différences de conversion - Passif', '1');
insert into llx_accountingaccount (rowid, fk_pcg_version, pcg_type, pcg_subtype, account_number, account_parent, label, active) VALUES (283,'PCG99-BASE','TIERS', 'XXXXXX',  '478', '47', 'Autres comptes transitoires', '1');
insert into llx_accountingaccount (rowid, fk_pcg_version, pcg_type, pcg_subtype, account_number, account_parent, label, active) VALUES (284,'PCG99-BASE','TIERS', 'XXXXXX',   '48',  '4', 'Comptes de régularisation', '1');
insert into llx_accountingaccount (rowid, fk_pcg_version, pcg_type, pcg_subtype, account_number, account_parent, label, active) VALUES (285,'PCG99-BASE','TIERS', 'XXXXXX',  '481', '48', 'Charges à répartir sur plusieurs exercices', '1');
insert into llx_accountingaccount (rowid, fk_pcg_version, pcg_type, pcg_subtype, account_number, account_parent, label, active) VALUES (286,'PCG99-BASE','TIERS', 'XXXXXX',  '486', '48', 'Charges constatées d''avance', '1');
insert into llx_accountingaccount (rowid, fk_pcg_version, pcg_type, pcg_subtype, account_number, account_parent, label, active) VALUES (287,'PCG99-BASE','TIERS', 'XXXXXX',  '487', '48', 'Produits constatés d''avance', '1');
insert into llx_accountingaccount (rowid, fk_pcg_version, pcg_type, pcg_subtype, account_number, account_parent, label, active) VALUES (288,'PCG99-BASE','TIERS', 'XXXXXX',  '488', '48', 'Comptes de répartition périodique des charges et des produits', '1');
insert into llx_accountingaccount (rowid, fk_pcg_version, pcg_type, pcg_subtype, account_number, account_parent, label, active) VALUES (289,'PCG99-BASE','TIERS', 'XXXXXX',  '489', '48', 'Quotas d''émission alloués par l''Etat', '1');
insert into llx_accountingaccount (rowid, fk_pcg_version, pcg_type, pcg_subtype, account_number, account_parent, label, active) VALUES (290,'PCG99-BASE','TIERS', 'XXXXXX',   '49',  '4', 'Provisions pour dépréciation des comptes de tiers', '1');
insert into llx_accountingaccount (rowid, fk_pcg_version, pcg_type, pcg_subtype, account_number, account_parent, label, active) VALUES (291,'PCG99-BASE','TIERS', 'XXXXXX',  '491', '49', 'Provisions pour dépréciation des comptes de clients', '1');
insert into llx_accountingaccount (rowid, fk_pcg_version, pcg_type, pcg_subtype, account_number, account_parent, label, active) VALUES (292,'PCG99-BASE','TIERS', 'XXXXXX',  '495', '49', 'Provisions pour dépréciation des comptes du groupe et des associés', '1');
insert into llx_accountingaccount (rowid, fk_pcg_version, pcg_type, pcg_subtype, account_number, account_parent, label, active) VALUES (293,'PCG99-BASE','TIERS', 'XXXXXX',  '496', '49', 'Provisions pour dépréciation des comptes de débiteurs divers', '1');
insert into llx_accountingaccount (rowid, fk_pcg_version, pcg_type, pcg_subtype, account_number, account_parent, label, active) VALUES (294,'PCG99-BASE','FINAN', 'XXXXXX',   '50',  '5', 'Valeurs mobilières de placement', '1');
insert into llx_accountingaccount (rowid, fk_pcg_version, pcg_type, pcg_subtype, account_number, account_parent, label, active) VALUES (295,'PCG99-BASE','FINAN', 'XXXXXX',  '501', '50', 'Parts dans des entreprises liées', '1');
insert into llx_accountingaccount (rowid, fk_pcg_version, pcg_type, pcg_subtype, account_number, account_parent, label, active) VALUES (296,'PCG99-BASE','FINAN', 'XXXXXX',  '502', '50', 'Actions propres', '1');
insert into llx_accountingaccount (rowid, fk_pcg_version, pcg_type, pcg_subtype, account_number, account_parent, label, active) VALUES (297,'PCG99-BASE','FINAN', 'XXXXXX',  '503', '50', 'Actions', '1');
insert into llx_accountingaccount (rowid, fk_pcg_version, pcg_type, pcg_subtype, account_number, account_parent, label, active) VALUES (298,'PCG99-BASE','FINAN', 'XXXXXX',  '504', '50', 'Autres titres conférant un droit de propriété', '1');
insert into llx_accountingaccount (rowid, fk_pcg_version, pcg_type, pcg_subtype, account_number, account_parent, label, active) VALUES (299,'PCG99-BASE','FINAN', 'XXXXXX',  '505', '50', 'Obligations et bons émis par la société et rachetés par elle', '1');
insert into llx_accountingaccount (rowid, fk_pcg_version, pcg_type, pcg_subtype, account_number, account_parent, label, active) VALUES (300,'PCG99-BASE','FINAN', 'XXXXXX',  '506', '50', 'Obligations', '1');
insert into llx_accountingaccount (rowid, fk_pcg_version, pcg_type, pcg_subtype, account_number, account_parent, label, active) VALUES (301,'PCG99-BASE','FINAN', 'XXXXXX',  '507', '50', 'Bons du Trésor et bons de caisse à court terme', '1');
insert into llx_accountingaccount (rowid, fk_pcg_version, pcg_type, pcg_subtype, account_number, account_parent, label, active) VALUES (302,'PCG99-BASE','FINAN', 'XXXXXX',  '508', '50', 'Autres valeurs mobilières de placement et autres créances assimilées', '1');
insert into llx_accountingaccount (rowid, fk_pcg_version, pcg_type, pcg_subtype, account_number, account_parent, label, active) VALUES (303,'PCG99-BASE','FINAN', 'XXXXXX',  '509', '50', 'Versements restant à effectuer sur valeurs mobilières de placement non libérées', '1');
insert into llx_accountingaccount (rowid, fk_pcg_version, pcg_type, pcg_subtype, account_number, account_parent, label, active) VALUES (304,'PCG99-BASE','FINAN', 'XXXXXX',   '51',  '5', 'Banques, établissements financiers et assimilés', '1');
insert into llx_accountingaccount (rowid, fk_pcg_version, pcg_type, pcg_subtype, account_number, account_parent, label, active) VALUES (305,'PCG99-BASE','FINAN', 'XXXXXX',  '511', '51', 'Valeurs à l''encaissement', '1');
insert into llx_accountingaccount (rowid, fk_pcg_version, pcg_type, pcg_subtype, account_number, account_parent, label, active) VALUES (306,'PCG99-BASE','FINAN', 'BANK',    '512', '51', 'Banques', '1');
insert into llx_accountingaccount (rowid, fk_pcg_version, pcg_type, pcg_subtype, account_number, account_parent, label, active) VALUES (307,'PCG99-BASE','FINAN', 'XXXXXX',  '514', '51', 'Chèques postaux', '1');
insert into llx_accountingaccount (rowid, fk_pcg_version, pcg_type, pcg_subtype, account_number, account_parent, label, active) VALUES (308,'PCG99-BASE','FINAN', 'XXXXXX',  '515', '51', '"Caisses" du Trésor et des établissements publics', '1');
insert into llx_accountingaccount (rowid, fk_pcg_version, pcg_type, pcg_subtype, account_number, account_parent, label, active) VALUES (309,'PCG99-BASE','FINAN', 'XXXXXX',  '516', '51', 'Sociétés de bourse', '1');
insert into llx_accountingaccount (rowid, fk_pcg_version, pcg_type, pcg_subtype, account_number, account_parent, label, active) VALUES (310,'PCG99-BASE','FINAN', 'XXXXXX',  '517', '51', 'Autres organismes financiers', '1');
insert into llx_accountingaccount (rowid, fk_pcg_version, pcg_type, pcg_subtype, account_number, account_parent, label, active) VALUES (311,'PCG99-BASE','FINAN', 'XXXXXX',  '518', '51', 'Intérêts courus', '1');
insert into llx_accountingaccount (rowid, fk_pcg_version, pcg_type, pcg_subtype, account_number, account_parent, label, active) VALUES (312,'PCG99-BASE','FINAN', 'XXXXXX',  '519', '51', 'Concours bancaires courants', '1');
insert into llx_accountingaccount (rowid, fk_pcg_version, pcg_type, pcg_subtype, account_number, account_parent, label, active) VALUES (313,'PCG99-BASE','FINAN', 'XXXXXX',   '52',  '5', 'Instruments de trésorerie', '1');
insert into llx_accountingaccount (rowid, fk_pcg_version, pcg_type, pcg_subtype, account_number, account_parent, label, active) VALUES (314,'PCG99-BASE','FINAN', 'CASH',     '53',  '5', 'Caisse', '1');
insert into llx_accountingaccount (rowid, fk_pcg_version, pcg_type, pcg_subtype, account_number, account_parent, label, active) VALUES (315,'PCG99-BASE','FINAN', 'XXXXXX',  '531', '53', 'Caisse siège social', '1');
insert into llx_accountingaccount (rowid, fk_pcg_version, pcg_type, pcg_subtype, account_number, account_parent, label, active) VALUES (316,'PCG99-BASE','FINAN', 'XXXXXX',  '532', '53', 'Caisse succursale (ou usine) A', '1');
insert into llx_accountingaccount (rowid, fk_pcg_version, pcg_type, pcg_subtype, account_number, account_parent, label, active) VALUES (317,'PCG99-BASE','FINAN', 'XXXXXX',  '533', '53', 'Caisse succursale (ou usine) B', '1');
insert into llx_accountingaccount (rowid, fk_pcg_version, pcg_type, pcg_subtype, account_number, account_parent, label, active) VALUES (318,'PCG99-BASE','FINAN', 'XXXXXX',   '54',  '5', 'Régies d''avance et accréditifs', '1');
insert into llx_accountingaccount (rowid, fk_pcg_version, pcg_type, pcg_subtype, account_number, account_parent, label, active) VALUES (319,'PCG99-BASE','FINAN', 'XXXXXX',   '58',  '5', 'Virements internes', '1');
insert into llx_accountingaccount (rowid, fk_pcg_version, pcg_type, pcg_subtype, account_number, account_parent, label, active) VALUES (320,'PCG99-BASE','FINAN', 'XXXXXX',   '59',  '5', 'Provisions pour dépréciation des comptes financiers', '1');
insert into llx_accountingaccount (rowid, fk_pcg_version, pcg_type, pcg_subtype, account_number, account_parent, label, active) VALUES (321,'PCG99-BASE','FINAN', 'XXXXXX',  '590', '59', 'Provisions pour dépréciation des valeurs mobilières de placement', '1');
insert into llx_accountingaccount (rowid, fk_pcg_version, pcg_type, pcg_subtype, account_number, account_parent, label, active) VALUES (322,'PCG99-BASE','CHARGE','PRODUCT',  '60', '6', 'Achats', '1');
insert into llx_accountingaccount (rowid, fk_pcg_version, pcg_type, pcg_subtype, account_number, account_parent, label, active) VALUES (323,'PCG99-BASE','CHARGE','XXXXXX',  '601','60', 'Achats stockés - Matières premières (et fournitures)', '1');
insert into llx_accountingaccount (rowid, fk_pcg_version, pcg_type, pcg_subtype, account_number, account_parent, label, active) VALUES (324,'PCG99-BASE','CHARGE','XXXXXX',  '602','60', 'Achats stockés - Autres approvisionnements', '1');
insert into llx_accountingaccount (rowid, fk_pcg_version, pcg_type, pcg_subtype, account_number, account_parent, label, active) VALUES (325,'PCG99-BASE','CHARGE','XXXXXX',  '603','60', 'Variations des stocks (approvisionnements et marchandises)', '1');
insert into llx_accountingaccount (rowid, fk_pcg_version, pcg_type, pcg_subtype, account_number, account_parent, label, active) VALUES (326,'PCG99-BASE','CHARGE','XXXXXX',  '604','60', 'Achats stockés - Matières premières (et fournitures)', '1');
insert into llx_accountingaccount (rowid, fk_pcg_version, pcg_type, pcg_subtype, account_number, account_parent, label, active) VALUES (327,'PCG99-BASE','CHARGE','XXXXXX',  '605','60', 'Achats de matériel, équipements et travaux', '1');
insert into llx_accountingaccount (rowid, fk_pcg_version, pcg_type, pcg_subtype, account_number, account_parent, label, active) VALUES (328,'PCG99-BASE','CHARGE','XXXXXX',  '606','60', 'Achats non stockés de matière et fournitures', '1');
insert into llx_accountingaccount (rowid, fk_pcg_version, pcg_type, pcg_subtype, account_number, account_parent, label, active) VALUES (329,'PCG99-BASE','CHARGE','XXXXXX',  '607','60', 'Achats de marchandises', '1');
insert into llx_accountingaccount (rowid, fk_pcg_version, pcg_type, pcg_subtype, account_number, account_parent, label, active) VALUES (330,'PCG99-BASE','CHARGE','XXXXXX',  '608','60', '(Compte réservé, le cas échéant, à la récapitulation des frais accessoires incorporés aux achats)', '1');
insert into llx_accountingaccount (rowid, fk_pcg_version, pcg_type, pcg_subtype, account_number, account_parent, label, active) VALUES (331,'PCG99-BASE','CHARGE','XXXXXX',  '609','60', 'Rabais, remises et ristournes obtenus sur achats', '1');
insert into llx_accountingaccount (rowid, fk_pcg_version, pcg_type, pcg_subtype, account_number, account_parent, label, active) VALUES (332,'PCG99-BASE','CHARGE','SERVICE',  '61', '6', 'Services extérieurs', '1');
insert into llx_accountingaccount (rowid, fk_pcg_version, pcg_type, pcg_subtype, account_number, account_parent, label, active) VALUES (333,'PCG99-BASE','CHARGE','XXXXXX',  '611','61', 'Sous-traitance générale', '1');
insert into llx_accountingaccount (rowid, fk_pcg_version, pcg_type, pcg_subtype, account_number, account_parent, label, active) VALUES (334,'PCG99-BASE','CHARGE','XXXXXX',  '612','61', 'Redevances de crédit-bail', '1');
insert into llx_accountingaccount (rowid, fk_pcg_version, pcg_type, pcg_subtype, account_number, account_parent, label, active) VALUES (335,'PCG99-BASE','CHARGE','XXXXXX',  '613','61', 'Locations', '1');
insert into llx_accountingaccount (rowid, fk_pcg_version, pcg_type, pcg_subtype, account_number, account_parent, label, active) VALUES (336,'PCG99-BASE','CHARGE','XXXXXX',  '614','61', 'Charges locatives et de copropriété', '1');
insert into llx_accountingaccount (rowid, fk_pcg_version, pcg_type, pcg_subtype, account_number, account_parent, label, active) VALUES (337,'PCG99-BASE','CHARGE','XXXXXX',  '615','61', 'Entretien et réparations', '1');
insert into llx_accountingaccount (rowid, fk_pcg_version, pcg_type, pcg_subtype, account_number, account_parent, label, active) VALUES (338,'PCG99-BASE','CHARGE','XXXXXX',  '616','61', 'Primes d''assurances', '1');
insert into llx_accountingaccount (rowid, fk_pcg_version, pcg_type, pcg_subtype, account_number, account_parent, label, active) VALUES (339,'PCG99-BASE','CHARGE','XXXXXX',  '617','61', 'Etudes et recherches', '1');
insert into llx_accountingaccount (rowid, fk_pcg_version, pcg_type, pcg_subtype, account_number, account_parent, label, active) VALUES (340,'PCG99-BASE','CHARGE','XXXXXX',  '618','61', 'Divers', '1');
insert into llx_accountingaccount (rowid, fk_pcg_version, pcg_type, pcg_subtype, account_number, account_parent, label, active) VALUES (341,'PCG99-BASE','CHARGE','XXXXXX',  '619','61', 'Rabais, remises et ristournes obtenus sur services extérieurs', '1');
insert into llx_accountingaccount (rowid, fk_pcg_version, pcg_type, pcg_subtype, account_number, account_parent, label, active) VALUES (342,'PCG99-BASE','CHARGE','XXXXXX',   '62', '6', 'Autres services extérieurs', '1');
insert into llx_accountingaccount (rowid, fk_pcg_version, pcg_type, pcg_subtype, account_number, account_parent, label, active) VALUES (343,'PCG99-BASE','CHARGE','XXXXXX',  '621','62', 'Personnel extérieur à l''entreprise', '1');
insert into llx_accountingaccount (rowid, fk_pcg_version, pcg_type, pcg_subtype, account_number, account_parent, label, active) VALUES (344,'PCG99-BASE','CHARGE','XXXXXX',  '622','62', 'Rémunérations d''intermédiaires et honoraires', '1');
insert into llx_accountingaccount (rowid, fk_pcg_version, pcg_type, pcg_subtype, account_number, account_parent, label, active) VALUES (345,'PCG99-BASE','CHARGE','XXXXXX',  '623','62', 'Publicité, publications, relations publiques', '1');
insert into llx_accountingaccount (rowid, fk_pcg_version, pcg_type, pcg_subtype, account_number, account_parent, label, active) VALUES (346,'PCG99-BASE','CHARGE','XXXXXX',  '624','62', 'Transports de biens et transports collectifs du personnel', '1');
insert into llx_accountingaccount (rowid, fk_pcg_version, pcg_type, pcg_subtype, account_number, account_parent, label, active) VALUES (347,'PCG99-BASE','CHARGE','XXXXXX',  '625','62', 'Déplacements, missions et réceptions', '1');
insert into llx_accountingaccount (rowid, fk_pcg_version, pcg_type, pcg_subtype, account_number, account_parent, label, active) VALUES (348,'PCG99-BASE','CHARGE','XXXXXX',  '626','62', 'Frais postaux et de télécommunications', '1');
insert into llx_accountingaccount (rowid, fk_pcg_version, pcg_type, pcg_subtype, account_number, account_parent, label, active) VALUES (349,'PCG99-BASE','CHARGE','XXXXXX',  '627','62', 'Services bancaires et assimilés', '1');
insert into llx_accountingaccount (rowid, fk_pcg_version, pcg_type, pcg_subtype, account_number, account_parent, label, active) VALUES (350,'PCG99-BASE','CHARGE','XXXXXX',  '628','62', 'Divers', '1');
insert into llx_accountingaccount (rowid, fk_pcg_version, pcg_type, pcg_subtype, account_number, account_parent, label, active) VALUES (351,'PCG99-BASE','CHARGE','XXXXXX',  '629','62', 'Rabais, remises et ristournes obtenus sur autres services extérieurs', '1');
insert into llx_accountingaccount (rowid, fk_pcg_version, pcg_type, pcg_subtype, account_number, account_parent, label, active) VALUES (352,'PCG99-BASE','CHARGE','XXXXXX',   '63', '6', 'Impôts, taxes et versements assimilés', '1');
insert into llx_accountingaccount (rowid, fk_pcg_version, pcg_type, pcg_subtype, account_number, account_parent, label, active) VALUES (353,'PCG99-BASE','CHARGE','XXXXXX',  '631','63', 'Impôts, taxes et versements assimilés sur rémunérations (administrations des impôts)', '1');
insert into llx_accountingaccount (rowid, fk_pcg_version, pcg_type, pcg_subtype, account_number, account_parent, label, active) VALUES (354,'PCG99-BASE','CHARGE','XXXXXX',  '633','63', 'Impôts, taxes et versements assimilés sur rémunérations (autres organismes)', '1');
insert into llx_accountingaccount (rowid, fk_pcg_version, pcg_type, pcg_subtype, account_number, account_parent, label, active) VALUES (355,'PCG99-BASE','CHARGE','XXXXXX',  '635','63', 'Autres impôts, taxes et versements assimilés (administrations des impôts)', '1');
insert into llx_accountingaccount (rowid, fk_pcg_version, pcg_type, pcg_subtype, account_number, account_parent, label, active) VALUES (356,'PCG99-BASE','CHARGE','XXXXXX',  '637','63', 'Autres impôts, taxes et versements assimilés (autres organismes)', '1');
insert into llx_accountingaccount (rowid, fk_pcg_version, pcg_type, pcg_subtype, account_number, account_parent, label, active) VALUES (357,'PCG99-BASE','CHARGE','XXXXXX',   '64', '6', 'Charges de personnel', '1');
insert into llx_accountingaccount (rowid, fk_pcg_version, pcg_type, pcg_subtype, account_number, account_parent, label, active) VALUES (358,'PCG99-BASE','CHARGE','XXXXXX',  '641','64', 'Rémunérations du personnel', '1');
insert into llx_accountingaccount (rowid, fk_pcg_version, pcg_type, pcg_subtype, account_number, account_parent, label, active) VALUES (359,'PCG99-BASE','CHARGE','XXXXXX',  '644','64', 'Rémunération du travail de l''exploitant', '1');
insert into llx_accountingaccount (rowid, fk_pcg_version, pcg_type, pcg_subtype, account_number, account_parent, label, active) VALUES (360,'PCG99-BASE','CHARGE','SOCIAL',  '645','64', 'Charges de sécurité sociale et de prévoyance', '1');
insert into llx_accountingaccount (rowid, fk_pcg_version, pcg_type, pcg_subtype, account_number, account_parent, label, active) VALUES (361,'PCG99-BASE','CHARGE','XXXXXX',  '646','64', 'Cotisations sociales personnelles de l''exploitant', '1');
insert into llx_accountingaccount (rowid, fk_pcg_version, pcg_type, pcg_subtype, account_number, account_parent, label, active) VALUES (362,'PCG99-BASE','CHARGE','XXXXXX',  '647','64', 'Autres charges sociales', '1');
insert into llx_accountingaccount (rowid, fk_pcg_version, pcg_type, pcg_subtype, account_number, account_parent, label, active) VALUES (363,'PCG99-BASE','CHARGE','XXXXXX',  '648','64', 'Autres charges de personnel', '1');
insert into llx_accountingaccount (rowid, fk_pcg_version, pcg_type, pcg_subtype, account_number, account_parent, label, active) VALUES (364,'PCG99-BASE','CHARGE','XXXXXX',   '65', '6', 'Autres charges de gestion courante', '1');
insert into llx_accountingaccount (rowid, fk_pcg_version, pcg_type, pcg_subtype, account_number, account_parent, label, active) VALUES (365,'PCG99-BASE','CHARGE','XXXXXX',  '651','65', 'Redevances pour concessions, brevets, licences, marques, procédés, logiciels, droits et valeurs similaires', '1');
insert into llx_accountingaccount (rowid, fk_pcg_version, pcg_type, pcg_subtype, account_number, account_parent, label, active) VALUES (366,'PCG99-BASE','CHARGE','XXXXXX',  '653','65', 'Jetons de présence', '1');
insert into llx_accountingaccount (rowid, fk_pcg_version, pcg_type, pcg_subtype, account_number, account_parent, label, active) VALUES (367,'PCG99-BASE','CHARGE','XXXXXX',  '654','65', 'Pertes sur créances irrécouvrables', '1');
insert into llx_accountingaccount (rowid, fk_pcg_version, pcg_type, pcg_subtype, account_number, account_parent, label, active) VALUES (368,'PCG99-BASE','CHARGE','XXXXXX',  '655','65', 'Quote-part de résultat sur opérations faites en commun', '1');
insert into llx_accountingaccount (rowid, fk_pcg_version, pcg_type, pcg_subtype, account_number, account_parent, label, active) VALUES (369,'PCG99-BASE','CHARGE','XXXXXX',  '658','65', 'Charges diverses de gestion courante', '1');
insert into llx_accountingaccount (rowid, fk_pcg_version, pcg_type, pcg_subtype, account_number, account_parent, label, active) VALUES (370,'PCG99-BASE','CHARGE','XXXXXX',   '66', '6', 'Charges financières', '1');
insert into llx_accountingaccount (rowid, fk_pcg_version, pcg_type, pcg_subtype, account_number, account_parent, label, active) VALUES (371,'PCG99-BASE','CHARGE','XXXXXX',  '661','66', 'Charges d''intérêts', '1');
insert into llx_accountingaccount (rowid, fk_pcg_version, pcg_type, pcg_subtype, account_number, account_parent, label, active) VALUES (372,'PCG99-BASE','CHARGE','XXXXXX',  '664','66', 'Pertes sur créances liées à des participations', '1');
insert into llx_accountingaccount (rowid, fk_pcg_version, pcg_type, pcg_subtype, account_number, account_parent, label, active) VALUES (373,'PCG99-BASE','CHARGE','XXXXXX',  '665','66', 'Escomptes accordés', '1');
insert into llx_accountingaccount (rowid, fk_pcg_version, pcg_type, pcg_subtype, account_number, account_parent, label, active) VALUES (374,'PCG99-BASE','CHARGE','XXXXXX',  '666','66', 'Pertes de change', '1');
insert into llx_accountingaccount (rowid, fk_pcg_version, pcg_type, pcg_subtype, account_number, account_parent, label, active) VALUES (375,'PCG99-BASE','CHARGE','XXXXXX',  '667','66', 'Charges nettes sur cessions de valeurs mobilières de placement', '1');
insert into llx_accountingaccount (rowid, fk_pcg_version, pcg_type, pcg_subtype, account_number, account_parent, label, active) VALUES (376,'PCG99-BASE','CHARGE','XXXXXX',  '668','66', 'Autres charges financières', '1');
insert into llx_accountingaccount (rowid, fk_pcg_version, pcg_type, pcg_subtype, account_number, account_parent, label, active) VALUES (377,'PCG99-BASE','CHARGE','XXXXXX',   '67', '6', 'Charges exceptionnelles', '1');
insert into llx_accountingaccount (rowid, fk_pcg_version, pcg_type, pcg_subtype, account_number, account_parent, label, active) VALUES (378,'PCG99-BASE','CHARGE','XXXXXX',  '671','67', 'Charges exceptionnelles sur opérations de gestion', '1');
insert into llx_accountingaccount (rowid, fk_pcg_version, pcg_type, pcg_subtype, account_number, account_parent, label, active) VALUES (379,'PCG99-BASE','CHARGE','XXXXXX',  '672','67', '(Compte à la disposition des entités pour enregistrer, en cours d''exercice, les charges sur exercices antérieurs)', '1');
insert into llx_accountingaccount (rowid, fk_pcg_version, pcg_type, pcg_subtype, account_number, account_parent, label, active) VALUES (380,'PCG99-BASE','CHARGE','XXXXXX',  '675','67', 'Valeurs comptables des éléments d''actif cédés', '1');
insert into llx_accountingaccount (rowid, fk_pcg_version, pcg_type, pcg_subtype, account_number, account_parent, label, active) VALUES (381,'PCG99-BASE','CHARGE','XXXXXX',  '678','67', 'Autres charges exceptionnelles', '1');
insert into llx_accountingaccount (rowid, fk_pcg_version, pcg_type, pcg_subtype, account_number, account_parent, label, active) VALUES (382,'PCG99-BASE','CHARGE','XXXXXX',   '68', '6', 'Dotations aux amortissements et aux provisions', '1');
insert into llx_accountingaccount (rowid, fk_pcg_version, pcg_type, pcg_subtype, account_number, account_parent, label, active) VALUES (383,'PCG99-BASE','CHARGE','XXXXXX',  '681','68', 'Dotations aux amortissements et aux provisions - Charges d''exploitation', '1');
insert into llx_accountingaccount (rowid, fk_pcg_version, pcg_type, pcg_subtype, account_number, account_parent, label, active) VALUES (384,'PCG99-BASE','CHARGE','XXXXXX',  '686','68', 'Dotations aux amortissements et aux provisions - Charges financières', '1');
insert into llx_accountingaccount (rowid, fk_pcg_version, pcg_type, pcg_subtype, account_number, account_parent, label, active) VALUES (385,'PCG99-BASE','CHARGE','XXXXXX',  '687','68', 'Dotations aux amortissements et aux provisions - Charges exceptionnelles', '1');
insert into llx_accountingaccount (rowid, fk_pcg_version, pcg_type, pcg_subtype, account_number, account_parent, label, active) VALUES (386,'PCG99-BASE','CHARGE','XXXXXX',   '69', '6', 'Participation des salariés - impôts sur les bénéfices et assimiles', '1');
insert into llx_accountingaccount (rowid, fk_pcg_version, pcg_type, pcg_subtype, account_number, account_parent, label, active) VALUES (387,'PCG99-BASE','CHARGE','XXXXXX',  '691','69', 'Participation des salariés aux résultats', '1');
insert into llx_accountingaccount (rowid, fk_pcg_version, pcg_type, pcg_subtype, account_number, account_parent, label, active) VALUES (388,'PCG99-BASE','CHARGE','XXXXXX',  '695','69', 'Impôts sur les bénéfices', '1');
insert into llx_accountingaccount (rowid, fk_pcg_version, pcg_type, pcg_subtype, account_number, account_parent, label, active) VALUES (389,'PCG99-BASE','CHARGE','XXXXXX',  '696','69', 'Suppléments d''impôt sur les sociétés liés aux distributions', '1');
insert into llx_accountingaccount (rowid, fk_pcg_version, pcg_type, pcg_subtype, account_number, account_parent, label, active) VALUES (390,'PCG99-BASE','CHARGE','XXXXXX',  '697','69', 'Imposition forfaitaire annuelle des sociétés', '1');
insert into llx_accountingaccount (rowid, fk_pcg_version, pcg_type, pcg_subtype, account_number, account_parent, label, active) VALUES (391,'PCG99-BASE','CHARGE','XXXXXX',  '698','69', 'Intégration fiscale', '1');
insert into llx_accountingaccount (rowid, fk_pcg_version, pcg_type, pcg_subtype, account_number, account_parent, label, active) VALUES (392,'PCG99-BASE','CHARGE','XXXXXX',  '699','69', 'Produits - Reports en arrière des déficits', '1');
insert into llx_accountingaccount (rowid, fk_pcg_version, pcg_type, pcg_subtype, account_number, account_parent, label, active) VALUES (393,'PCG99-BASE','PROD',  'XXXXXX',   '70', '7', 'Ventes de produits fabriqués, prestations de services, marchandises', '1');
insert into llx_accountingaccount (rowid, fk_pcg_version, pcg_type, pcg_subtype, account_number, account_parent, label, active) VALUES (394,'PCG99-BASE','PROD',  'PRODUCT',  '701','70', 'Ventes de produits finis', '1');
insert into llx_accountingaccount (rowid, fk_pcg_version, pcg_type, pcg_subtype, account_number, account_parent, label, active) VALUES (395,'PCG99-BASE','PROD',  'XXXXXX',   '702','70', 'Ventes de produits intermédiaires', '1');
insert into llx_accountingaccount (rowid, fk_pcg_version, pcg_type, pcg_subtype, account_number, account_parent, label, active) VALUES (396,'PCG99-BASE','PROD',  'XXXXXX',   '703','70', 'Ventes de produits résiduels', '1');
insert into llx_accountingaccount (rowid, fk_pcg_version, pcg_type, pcg_subtype, account_number, account_parent, label, active) VALUES (397,'PCG99-BASE','PROD',  'XXXXXX',   '704','70', 'Travaux', '1');
insert into llx_accountingaccount (rowid, fk_pcg_version, pcg_type, pcg_subtype, account_number, account_parent, label, active) VALUES (398,'PCG99-BASE','PROD',  'XXXXXX',   '705','70', 'Etudes', '1');
insert into llx_accountingaccount (rowid, fk_pcg_version, pcg_type, pcg_subtype, account_number, account_parent, label, active) VALUES (399,'PCG99-BASE','PROD',  'SERVICE',  '706','70', 'Prestations de services', '1');
insert into llx_accountingaccount (rowid, fk_pcg_version, pcg_type, pcg_subtype, account_number, account_parent, label, active) VALUES (400,'PCG99-BASE','PROD',  'PRODUCT',  '707','70', 'Ventes de marchandises', '1');
insert into llx_accountingaccount (rowid, fk_pcg_version, pcg_type, pcg_subtype, account_number, account_parent, label, active) VALUES (401,'PCG99-BASE','PROD',  'PRODUCT',  '708','70', 'Produits des activités annexes', '1');
insert into llx_accountingaccount (rowid, fk_pcg_version, pcg_type, pcg_subtype, account_number, account_parent, label, active) VALUES (402,'PCG99-BASE','PROD',  'XXXXXX',   '709','70', 'Rabais, remises et ristournes accordés par l''entreprise', '1');
insert into llx_accountingaccount (rowid, fk_pcg_version, pcg_type, pcg_subtype, account_number, account_parent, label, active) VALUES (403,'PCG99-BASE','PROD',  'XXXXXX',    '71', '7', 'Production stockée (ou déstockage)', '1');
insert into llx_accountingaccount (rowid, fk_pcg_version, pcg_type, pcg_subtype, account_number, account_parent, label, active) VALUES (404,'PCG99-BASE','PROD',  'XXXXXX',   '713','71', 'Variation des stocks (en-cours de production, produits)', '1');
insert into llx_accountingaccount (rowid, fk_pcg_version, pcg_type, pcg_subtype, account_number, account_parent, label, active) VALUES (405,'PCG99-BASE','PROD',  'XXXXXX',    '72', '7', 'Production immobilisée', '1');
insert into llx_accountingaccount (rowid, fk_pcg_version, pcg_type, pcg_subtype, account_number, account_parent, label, active) VALUES (406,'PCG99-BASE','PROD',  'XXXXXX',   '721','72', 'Immobilisations incorporelles', '1');
insert into llx_accountingaccount (rowid, fk_pcg_version, pcg_type, pcg_subtype, account_number, account_parent, label, active) VALUES (407,'PCG99-BASE','PROD',  'XXXXXX',   '722','72', 'Immobilisations corporelles', '1');
insert into llx_accountingaccount (rowid, fk_pcg_version, pcg_type, pcg_subtype, account_number, account_parent, label, active) VALUES (408,'PCG99-BASE','PROD',  'XXXXXX',    '74', '7', 'Subventions d''exploitation', '1');
insert into llx_accountingaccount (rowid, fk_pcg_version, pcg_type, pcg_subtype, account_number, account_parent, label, active) VALUES (409,'PCG99-BASE','PROD',  'XXXXXX',    '75', '7', 'Autres produits de gestion courante', '1');
insert into llx_accountingaccount (rowid, fk_pcg_version, pcg_type, pcg_subtype, account_number, account_parent, label, active) VALUES (410,'PCG99-BASE','PROD',  'XXXXXX',   '751','75', 'Redevances pour concessions, brevets, licences, marques, procédés, logiciels, droits et valeurs similaires', '1');
insert into llx_accountingaccount (rowid, fk_pcg_version, pcg_type, pcg_subtype, account_number, account_parent, label, active) VALUES (411,'PCG99-BASE','PROD',  'XXXXXX',   '752','75', 'Revenus des immeubles non affectés à des activités professionnelles', '1');
insert into llx_accountingaccount (rowid, fk_pcg_version, pcg_type, pcg_subtype, account_number, account_parent, label, active) VALUES (412,'PCG99-BASE','PROD',  'XXXXXX',   '753','75', 'Jetons de présence et rémunérations d''administrateurs, gérants,...', '1');
insert into llx_accountingaccount (rowid, fk_pcg_version, pcg_type, pcg_subtype, account_number, account_parent, label, active) VALUES (413,'PCG99-BASE','PROD',  'XXXXXX',   '754','75', 'Ristournes perçues des coopératives (provenant des excédents)', '1');
insert into llx_accountingaccount (rowid, fk_pcg_version, pcg_type, pcg_subtype, account_number, account_parent, label, active) VALUES (414,'PCG99-BASE','PROD',  'XXXXXX',   '755','75', 'Quotes-parts de résultat sur opérations faites en commun', '1');
insert into llx_accountingaccount (rowid, fk_pcg_version, pcg_type, pcg_subtype, account_number, account_parent, label, active) VALUES (415,'PCG99-BASE','PROD',  'XXXXXX',   '758','75', 'Produits divers de gestion courante', '1'); 
insert into llx_accountingaccount (rowid, fk_pcg_version, pcg_type, pcg_subtype, account_number, account_parent, label, active) VALUES (416,'PCG99-BASE','PROD',  'XXXXXX',    '76', '7', 'Produits financiers', '1');
insert into llx_accountingaccount (rowid, fk_pcg_version, pcg_type, pcg_subtype, account_number, account_parent, label, active) VALUES (417,'PCG99-BASE','PROD',  'XXXXXX',   '761','76', 'Produits de participations', '1');
insert into llx_accountingaccount (rowid, fk_pcg_version, pcg_type, pcg_subtype, account_number, account_parent, label, active) VALUES (418,'PCG99-BASE','PROD',  'XXXXXX',   '762','76', 'Produits des autres immobilisations financières', '1');
insert into llx_accountingaccount (rowid, fk_pcg_version, pcg_type, pcg_subtype, account_number, account_parent, label, active) VALUES (419,'PCG99-BASE','PROD',  'XXXXXX',   '763','76', 'Revenus des autres créances', '1');
insert into llx_accountingaccount (rowid, fk_pcg_version, pcg_type, pcg_subtype, account_number, account_parent, label, active) VALUES (420,'PCG99-BASE','PROD',  'XXXXXX',   '764','76', 'Revenus des valeurs mobilières de placement', '1');
insert into llx_accountingaccount (rowid, fk_pcg_version, pcg_type, pcg_subtype, account_number, account_parent, label, active) VALUES (421,'PCG99-BASE','PROD',  'XXXXXX',   '765','76', 'Escomptes obtenus', '1');
insert into llx_accountingaccount (rowid, fk_pcg_version, pcg_type, pcg_subtype, account_number, account_parent, label, active) VALUES (422,'PCG99-BASE','PROD',  'XXXXXX',   '766','76', 'Gains de change', '1');
insert into llx_accountingaccount (rowid, fk_pcg_version, pcg_type, pcg_subtype, account_number, account_parent, label, active) VALUES (423,'PCG99-BASE','PROD',  'XXXXXX',   '767','76', 'Produits nets sur cessions de valeurs mobilières de placement', '1');
insert into llx_accountingaccount (rowid, fk_pcg_version, pcg_type, pcg_subtype, account_number, account_parent, label, active) VALUES (424,'PCG99-BASE','PROD',  'XXXXXX',   '768','76', 'Autres produits financiers', '1'); 
insert into llx_accountingaccount (rowid, fk_pcg_version, pcg_type, pcg_subtype, account_number, account_parent, label, active) VALUES (425,'PCG99-BASE','PROD',  'XXXXXX',    '77', '7', 'Produits exceptionnels', '1');
insert into llx_accountingaccount (rowid, fk_pcg_version, pcg_type, pcg_subtype, account_number, account_parent, label, active) VALUES (426,'PCG99-BASE','PROD',  'XXXXXX',   '771','77', 'Produits exceptionnels sur opérations de gestion', '1');
insert into llx_accountingaccount (rowid, fk_pcg_version, pcg_type, pcg_subtype, account_number, account_parent, label, active) VALUES (427,'PCG99-BASE','PROD',  'XXXXXX',   '772','77', '(Compte à la disposition des entités pour enregistrer, en cours d''exercice, les produits sur exercices antérieurs)', '1');
insert into llx_accountingaccount (rowid, fk_pcg_version, pcg_type, pcg_subtype, account_number, account_parent, label, active) VALUES (428,'PCG99-BASE','PROD',  'XXXXXX',   '775','77', 'Produits des cessions d''éléments d''actif', '1');
insert into llx_accountingaccount (rowid, fk_pcg_version, pcg_type, pcg_subtype, account_number, account_parent, label, active) VALUES (429,'PCG99-BASE','PROD',  'XXXXXX',   '777','77', 'Quote-part des subventions d''investissement virée au résultat de l''exercice', '1');
insert into llx_accountingaccount (rowid, fk_pcg_version, pcg_type, pcg_subtype, account_number, account_parent, label, active) VALUES (430,'PCG99-BASE','PROD',  'XXXXXX',   '778','77', 'Autres produits exceptionnels', '1'); 
insert into llx_accountingaccount (rowid, fk_pcg_version, pcg_type, pcg_subtype, account_number, account_parent, label, active) VALUES (431,'PCG99-BASE','PROD',  'XXXXXX',    '78', '7', 'Reprises sur amortissements et provisions', '1');
insert into llx_accountingaccount (rowid, fk_pcg_version, pcg_type, pcg_subtype, account_number, account_parent, label, active) VALUES (432,'PCG99-BASE','PROD',  'XXXXXX',   '781','78', 'Reprises sur amortissements et provisions (à inscrire dans les produits d''exploitation)', '1');
insert into llx_accountingaccount (rowid, fk_pcg_version, pcg_type, pcg_subtype, account_number, account_parent, label, active) VALUES (433,'PCG99-BASE','PROD',  'XXXXXX',   '786','78', 'Reprises sur provisions pour risques (à inscrire dans les produits financiers)', '1');
insert into llx_accountingaccount (rowid, fk_pcg_version, pcg_type, pcg_subtype, account_number, account_parent, label, active) VALUES (434,'PCG99-BASE','PROD',  'XXXXXX',   '787','78', 'Reprises sur provisions (à inscrire dans les produits exceptionnels)', '1'); 
insert into llx_accountingaccount (rowid, fk_pcg_version, pcg_type, pcg_subtype, account_number, account_parent, label, active) VALUES (435,'PCG99-BASE','PROD',  'XXXXXX',    '79', '7', 'Transferts de charges', '1');
insert into llx_accountingaccount (rowid, fk_pcg_version, pcg_type, pcg_subtype, account_number, account_parent, label, active) VALUES (436,'PCG99-BASE','PROD',  'XXXXXX',   '791','79', 'Transferts de charges d''exploitation ', '1');
insert into llx_accountingaccount (rowid, fk_pcg_version, pcg_type, pcg_subtype, account_number, account_parent, label, active) VALUES (437,'PCG99-BASE','PROD',  'XXXXXX',   '796','79', 'Transferts de charges financières', '1');
insert into llx_accountingaccount (rowid, fk_pcg_version, pcg_type, pcg_subtype, account_number, account_parent, label, active) VALUES (438,'PCG99-BASE','PROD',  'XXXXXX',   '797','79', 'Transferts de charges exceptionnelles', '1');

-- Add discount in product supplier price
ALTER TABLE llx_product_fournisseur_price ADD COLUMN remise_percent DOUBLE NOT NULL DEFAULT 0 AFTER quantity;
<<<<<<< HEAD
ALTER TABLE llx_product_fournisseur_price ADD COLUMN remise DOUBLE NOT NULL DEFAULT 0 AFTER remise_percent;

=======
ALTER TABLE llx_product_fournisseur_price ADD COLUMN remise DOUBLE NOT NULL DEFAULT 0 AFTER remise_percent; 

-- Stock calculation on product
UPDATE llx_product p SET p.stock= (SELECT SUM(ps.reel) FROM llx_product_stock ps WHERE ps.fk_product = p.rowid);

-- Add possibility to defined position/job of a user
>>>>>>> 6b21ca44
ALTER TABLE llx_user ADD COLUMN job varchar(128) AFTER firstname;<|MERGE_RESOLUTION|>--- conflicted
+++ resolved
@@ -752,15 +752,10 @@
 
 -- Add discount in product supplier price
 ALTER TABLE llx_product_fournisseur_price ADD COLUMN remise_percent DOUBLE NOT NULL DEFAULT 0 AFTER quantity;
-<<<<<<< HEAD
-ALTER TABLE llx_product_fournisseur_price ADD COLUMN remise DOUBLE NOT NULL DEFAULT 0 AFTER remise_percent;
-
-=======
 ALTER TABLE llx_product_fournisseur_price ADD COLUMN remise DOUBLE NOT NULL DEFAULT 0 AFTER remise_percent; 
 
 -- Stock calculation on product
 UPDATE llx_product p SET p.stock= (SELECT SUM(ps.reel) FROM llx_product_stock ps WHERE ps.fk_product = p.rowid);
 
 -- Add possibility to defined position/job of a user
->>>>>>> 6b21ca44
 ALTER TABLE llx_user ADD COLUMN job varchar(128) AFTER firstname;