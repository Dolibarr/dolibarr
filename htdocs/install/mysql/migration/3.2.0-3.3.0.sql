--
-- Be carefull to requests order.
-- This file must be loaded by calling /install/index.php page
-- when current version is 3.2.0 or higher. 
--
-- To rename a table:       ALTER TABLE llx_table RENAME TO llx_table_new;
-- To add a column:         ALTER TABLE llx_table ADD COLUMN newcol varchar(60) NOT NULL DEFAULT '0' AFTER existingcol;
-- To rename a column:      ALTER TABLE llx_table CHANGE COLUMN oldname newname varchar(60);
-- To drop a column:        ALTER TABLE llx_table DROP COLUMN oldname;
-- To change type of field: ALTER TABLE llx_table MODIFY name varchar(60);
-- To restrict request to Mysql version x.y use -- VMYSQLx.y
-- To restrict request to Pgsql version x.y use -- VPGSQLx.y


-- -- VPGSQL8.2 DELETE FROM llx_usergroup_user      WHERE fk_user      NOT IN (SELECT rowid from llx_user);
-- -- VMYSQL4.1 DELETE FROM llx_usergroup_user      WHERE fk_usergroup NOT IN (SELECT rowid from llx_usergroup);

ALTER TABLE llx_societe ADD COLUMN idprof6 varchar(128) after idprof5;
ALTER TABLE llx_societe DROP COLUMN fk_secteur;
ALTER TABLE llx_societe DROP COLUMN description;
ALTER TABLE llx_societe DROP COLUMN services;

ALTER TABLE llx_bank ADD COLUMN tms timestamp after datec;
  
-- Monaco VAT Rates
insert into llx_c_tva(rowid,fk_pays,taux,recuperableonly,note,active) values ( 271,  27,'19.6','0','VAT standard rate (France hors DOM-TOM)',1);
insert into llx_c_tva(rowid,fk_pays,taux,recuperableonly,note,active) values ( 272,  27, '8.5','0','VAT standard rate (DOM sauf Guyane et Saint-Martin)',0);
insert into llx_c_tva(rowid,fk_pays,taux,recuperableonly,note,active) values ( 273,  27, '8.5','1','VAT standard rate (DOM sauf Guyane et Saint-Martin), non perçu par le vendeur mais récupérable par acheteur',0);
insert into llx_c_tva(rowid,fk_pays,taux,recuperableonly,note,active) values ( 274,  27, '5.5','0','VAT reduced rate (France hors DOM-TOM)',0);
insert into llx_c_tva(rowid,fk_pays,taux,recuperableonly,note,active) values ( 275,  27,   '0','0','VAT Rate 0 ou non applicable',1);
insert into llx_c_tva(rowid,fk_pays,taux,recuperableonly,note,active) values ( 276,  27, '2.1','0','VAT super-reduced rate',1);
insert into llx_c_tva(rowid,fk_pays,taux,recuperableonly,note,active) values ( 277,  27,   '7','0','VAT reduced rate',1);

INSERT INTO llx_c_input_reason (rowid,code,label,active) VALUES ( 8, 'SRC_WOM',        'Word of mouth', 1);
INSERT INTO llx_c_input_reason (rowid,code,label,active) VALUES ( 9, 'SRC_PARTNER',    'Partner', 1);
INSERT INTO llx_c_input_reason (rowid,code,label,active) VALUES (10, 'SRC_EMPLOYEE',   'Employee', 1);
INSERT INTO llx_c_input_reason (rowid,code,label,active) VALUES (11, 'SRC_SPONSORING', 'Sponsoring', 1);

ALTER TABLE llx_commande_fournisseur CHANGE COLUMN date_cloture date_approve datetime;
ALTER TABLE llx_commande_fournisseur CHANGE COLUMN fk_user_cloture fk_user_approve integer;

ALTER TABLE llx_mailing MODIFY COLUMN body mediumtext;
ALTER TABLE llx_mailing ADD COLUMN extraparams varchar(255);


ALTER TABLE llx_product MODIFY ref varchar(128)  NOT NULL;
ALTER TABLE llx_product MODIFY ref_ext varchar(128);

ALTER TABLE llx_product_fournisseur_price DROP COLUMN fk_product_fournisseur;
ALTER TABLE llx_product_fournisseur_price ADD charges DOUBLE( 24, 8 ) DEFAULT 0 AFTER unitprice;
ALTER TABLE llx_product_fournisseur_price ADD unitcharges DOUBLE( 24, 8 ) DEFAULT 0 AFTER charges;

alter table llx_commandedet add column fk_product_fournisseur_price int(11) after info_bits;
alter table llx_commandedet add column buy_price_ht double(24,8) DEFAULT 0 after fk_product_fournisseur_price;
alter table llx_commandedet drop column marge_tx;
alter table llx_commandedet drop column marque_tx;

alter table llx_facturedet add column fk_product_fournisseur_price int(11) after info_bits;
alter table llx_facturedet add column buy_price_ht double(24,8) DEFAULT 0 after fk_product_fournisseur_price;

alter table llx_propaldet add column fk_product_fournisseur_price int(11) after info_bits;
alter table llx_propaldet add column buy_price_ht double(24,8) DEFAULT 0 after fk_product_fournisseur_price;
alter table llx_propaldet drop column pa_ht;
alter table llx_propaldet drop column marge_tx;
alter table llx_propaldet drop column marque_tx;

ALTER TABLE llx_commande CHANGE fk_demand_reason fk_input_reason INT(11) NULL DEFAULT NULL;
ALTER TABLE llx_propal CHANGE fk_demand_reason fk_input_reason INT(11) NULL DEFAULT NULL;
ALTER TABLE llx_commande_fournisseur CHANGE fk_methode_commande fk_input_method INT(11) NULL DEFAULT 0;

INSERT INTO llx_const (name, value, type, note, visible) values ('PRODUCT_CODEPRODUCT_ADDON','mod_codeproduct_leopard','yesno','Module to control product codes',0);

ALTER TABLE llx_c_barcode_type ADD UNIQUE INDEX uk_c_barcode_type(code, entity);

<<<<<<< HEAD
ALTER TABLE llx_propaldet ADD COLUMN label varchar(255) DEFAULT NULL AFTER fk_product;
ALTER TABLE llx_commandedet ADD COLUMN label varchar(255) DEFAULT NULL AFTER fk_product;
ALTER TABLE llx_facturedet ADD COLUMN label varchar(255) DEFAULT NULL AFTER fk_product;
=======
ALTER TABLE llx_socpeople ADD column no_email SMALLINT NOT NULL DEFAULT 0 AFTER priv;
>>>>>>> 45971ce6
<|MERGE_RESOLUTION|>--- conflicted
+++ resolved
@@ -72,10 +72,8 @@
 
 ALTER TABLE llx_c_barcode_type ADD UNIQUE INDEX uk_c_barcode_type(code, entity);
 
-<<<<<<< HEAD
+ALTER TABLE llx_socpeople ADD column no_email SMALLINT NOT NULL DEFAULT 0 AFTER priv;
+
 ALTER TABLE llx_propaldet ADD COLUMN label varchar(255) DEFAULT NULL AFTER fk_product;
 ALTER TABLE llx_commandedet ADD COLUMN label varchar(255) DEFAULT NULL AFTER fk_product;
-ALTER TABLE llx_facturedet ADD COLUMN label varchar(255) DEFAULT NULL AFTER fk_product;
-=======
-ALTER TABLE llx_socpeople ADD column no_email SMALLINT NOT NULL DEFAULT 0 AFTER priv;
->>>>>>> 45971ce6
+ALTER TABLE llx_facturedet ADD COLUMN label varchar(255) DEFAULT NULL AFTER fk_product;