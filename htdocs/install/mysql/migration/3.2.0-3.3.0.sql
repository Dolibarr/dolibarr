--
-- Be carefull to requests order.
-- This file must be loaded by calling /install/index.php page
-- when current version is 3.2.0 or higher. 
--
-- To rename a table:       ALTER TABLE llx_table RENAME TO llx_table_new;
-- To add a column:         ALTER TABLE llx_table ADD COLUMN newcol varchar(60) NOT NULL DEFAULT '0' AFTER existingcol;
-- To rename a column:      ALTER TABLE llx_table CHANGE COLUMN oldname newname varchar(60);
-- To drop a column:        ALTER TABLE llx_table DROP COLUMN oldname;
-- To change type of field: ALTER TABLE llx_table MODIFY COLUMN name varchar(60);
-- To restrict request to Mysql version x.y use -- VMYSQLx.y
-- To restrict request to Pgsql version x.y use -- VPGSQLx.y


-- -- VPGSQL8.2 DELETE FROM llx_usergroup_user      WHERE fk_user      NOT IN (SELECT rowid from llx_user);
-- -- VMYSQL4.1 DELETE FROM llx_usergroup_user      WHERE fk_usergroup NOT IN (SELECT rowid from llx_usergroup);

DROP TABLE llx_product_ca;
DROP TABLE llx_document;
DROP TABLE llx_dolibarr_modules;

ALTER TABLE llx_societe_rib MODIFY COLUMN bic varchar(20);

ALTER TABLE llx_facture_rec ADD COLUMN usenewprice        integer;

ALTER TABLE llx_facture_fourn_det ADD COLUMN remise_percent	real       DEFAULT 0 after qty;

ALTER TABLE llx_extrafields MODIFY COLUMN size varchar(8) DEFAULT NULL;

ALTER TABLE llx_menu MODIFY COLUMN fk_mainmenu   varchar(24);
ALTER TABLE llx_menu MODIFY COLUMN fk_leftmenu   varchar(24);

ALTER TABLE llx_societe ADD COLUMN idprof6 varchar(128) after idprof5;
ALTER TABLE llx_societe DROP COLUMN fk_secteur;
ALTER TABLE llx_societe DROP COLUMN description;
ALTER TABLE llx_societe DROP COLUMN services;
ALTER TABLE llx_societe MODIFY COLUMN ref_ext varchar(128);

ALTER TABLE llx_bank ADD COLUMN tms timestamp after datec;
  
-- Monaco VAT Rates
insert into llx_c_tva(rowid,fk_pays,taux,recuperableonly,note,active) values ( 271,  27,'19.6','0','VAT standard rate (France hors DOM-TOM)',1);
insert into llx_c_tva(rowid,fk_pays,taux,recuperableonly,note,active) values ( 272,  27, '8.5','0','VAT standard rate (DOM sauf Guyane et Saint-Martin)',0);
insert into llx_c_tva(rowid,fk_pays,taux,recuperableonly,note,active) values ( 273,  27, '8.5','1','VAT standard rate (DOM sauf Guyane et Saint-Martin), non perçu par le vendeur mais récupérable par acheteur',0);
insert into llx_c_tva(rowid,fk_pays,taux,recuperableonly,note,active) values ( 274,  27, '5.5','0','VAT reduced rate (France hors DOM-TOM)',0);
insert into llx_c_tva(rowid,fk_pays,taux,recuperableonly,note,active) values ( 275,  27,   '0','0','VAT Rate 0 ou non applicable',1);
insert into llx_c_tva(rowid,fk_pays,taux,recuperableonly,note,active) values ( 276,  27, '2.1','0','VAT super-reduced rate',1);
insert into llx_c_tva(rowid,fk_pays,taux,recuperableonly,note,active) values ( 277,  27,   '7','0','VAT reduced rate',1);

INSERT INTO llx_c_input_reason (rowid,code,label,active) VALUES ( 8, 'SRC_WOM',        'Word of mouth', 1);
INSERT INTO llx_c_input_reason (rowid,code,label,active) VALUES ( 9, 'SRC_PARTNER',    'Partner', 1);
INSERT INTO llx_c_input_reason (rowid,code,label,active) VALUES (10, 'SRC_EMPLOYEE',   'Employee', 1);
INSERT INTO llx_c_input_reason (rowid,code,label,active) VALUES (11, 'SRC_SPONSORING', 'Sponsoring', 1);

ALTER TABLE llx_commande_fournisseur CHANGE COLUMN date_cloture date_approve datetime;
ALTER TABLE llx_commande_fournisseur CHANGE COLUMN fk_user_cloture fk_user_approve integer;

ALTER TABLE llx_mailing MODIFY COLUMN body mediumtext;
ALTER TABLE llx_mailing ADD COLUMN extraparams varchar(255);


ALTER TABLE llx_product MODIFY COLUMN ref varchar(128)  NOT NULL;
ALTER TABLE llx_product MODIFY COLUMN ref_ext varchar(128);

ALTER TABLE llx_product_fournisseur_price DROP COLUMN fk_product_fournisseur;
ALTER TABLE llx_product_fournisseur_price ADD charges DOUBLE( 24, 8 ) DEFAULT 0 AFTER unitprice;
ALTER TABLE llx_product_fournisseur_price ADD unitcharges DOUBLE( 24, 8 ) DEFAULT 0 AFTER charges;

alter table llx_commandedet add column fk_product_fournisseur_price integer after info_bits;
alter table llx_commandedet add column buy_price_ht double(24,8) DEFAULT 0 after fk_product_fournisseur_price;
alter table llx_commandedet drop column marge_tx;
alter table llx_commandedet drop column marque_tx;

alter table llx_facturedet add column fk_product_fournisseur_price integer after info_bits;
alter table llx_facturedet add column buy_price_ht double(24,8) DEFAULT 0 after fk_product_fournisseur_price;

alter table llx_propaldet add column fk_product_fournisseur_price integer after info_bits;
alter table llx_propaldet add column buy_price_ht double(24,8) DEFAULT 0 after fk_product_fournisseur_price;
alter table llx_propaldet drop column pa_ht;
alter table llx_propaldet drop column marge_tx;
alter table llx_propaldet drop column marque_tx;

alter table llx_expedition add column height_unit integer after height;

ALTER TABLE llx_commande CHANGE COLUMN fk_demand_reason fk_input_reason integer NULL DEFAULT NULL;
ALTER TABLE llx_propal CHANGE COLUMN fk_demand_reason fk_input_reason integer NULL DEFAULT NULL;
ALTER TABLE llx_commande_fournisseur CHANGE COLUMN fk_methode_commande fk_input_method integer NULL DEFAULT 0;

INSERT INTO llx_const (name, value, type, note, visible) values ('PRODUCT_CODEPRODUCT_ADDON','mod_codeproduct_leopard','yesno','Module to control product codes',0);

ALTER TABLE llx_c_barcode_type ADD UNIQUE INDEX uk_c_barcode_type(code, entity);

ALTER TABLE llx_socpeople ADD column no_email SMALLINT NOT NULL DEFAULT 0 AFTER priv;

ALTER TABLE llx_commande_fournisseur ADD COLUMN date_livraison date NULL;

ALTER TABLE llx_propaldet ADD COLUMN label varchar(255) DEFAULT NULL AFTER fk_product;
ALTER TABLE llx_commandedet ADD COLUMN label varchar(255) DEFAULT NULL AFTER fk_product;
ALTER TABLE llx_facturedet ADD COLUMN label varchar(255) DEFAULT NULL AFTER fk_product;
ALTER TABLE llx_facturedet_rec ADD COLUMN label varchar(255) DEFAULT NULL AFTER product_type;

ALTER TABLE llx_actioncomm MODIFY elementtype VARCHAR(32);

ALTER TABLE llx_ecm_directories MODIFY COLUMN label varchar(64) NOT NULL;
ALTER TABLE llx_ecm_directories ADD COLUMN fullpath varchar(255) AFTER cachenbofdoc;
ALTER TABLE llx_ecm_directories MODIFY COLUMN fullpath varchar(255);
ALTER TABLE llx_ecm_directories ADD COLUMN extraparams varchar(255) AFTER fullpath;
ALTER TABLE llx_ecm_directories ADD COLUMN acl text;
ALTER TABLE llx_ecm_directories ADD INDEX idx_ecm_directories_fk_user_c (fk_user_c);
ALTER TABLE llx_ecm_directories ADD INDEX idx_ecm_directories_fk_user_m (fk_user_m);
ALTER TABLE llx_ecm_directories ADD CONSTRAINT fk_ecm_directories_fk_user_c FOREIGN KEY (fk_user_c) REFERENCES llx_user (rowid);
ALTER TABLE llx_ecm_directories ADD CONSTRAINT fk_ecm_directories_fk_user_m FOREIGN KEY (fk_user_m) REFERENCES llx_user (rowid);

create table llx_element_tag
(
  rowid				integer AUTO_INCREMENT PRIMARY KEY,
  entity			integer DEFAULT 1 NOT NULL,
  lang				varchar(5) NOT NULL,
  tag				varchar(255) NOT NULL,
  fk_element		integer NOT NULL,
  element			varchar(64) NOT NULL
  
)ENGINE=innodb;

ALTER TABLE llx_element_tag ADD UNIQUE INDEX uk_element_tag (entity, lang, tag, fk_element, element);


CREATE TABLE llx_holiday_config 
(
rowid    integer NOT NULL AUTO_INCREMENT PRIMARY KEY,
name     varchar(255) NOT NULL UNIQUE,
value    text NULL
) 
ENGINE=innodb;

CREATE TABLE llx_holiday_events 
(
rowid    integer NOT NULL PRIMARY KEY AUTO_INCREMENT,
entity   integer DEFAULT 1 NOT NULL,
name     varchar(255) NOT NULL,
value    text NOT NULL
) 
ENGINE=innodb;
ALTER TABLE llx_holiday_events ADD COLUMN entity integer DEFAULT 1 NOT NULL AFTER rowid;
ALTER TABLE llx_holiday_events ADD UNIQUE INDEX uk_holiday_name (name, entity);

CREATE TABLE llx_holiday_logs 
(
rowid             integer NOT NULL AUTO_INCREMENT PRIMARY KEY ,
date_action       datetime NOT NULL ,
fk_user_action    integer NOT NULL ,
fk_user_update    integer NOT NULL ,
type_action       varchar(255) NOT NULL ,
prev_solde        varchar(255) NOT NULL ,
new_solde         varchar(255) NOT NULL
) 
ENGINE=innodb;

CREATE TABLE llx_holiday_users 
(
fk_user     integer NOT NULL PRIMARY KEY,
nb_holiday  real NOT NULL DEFAULT '0'
) 
ENGINE=innodb;
ALTER TABLE llx_holiday_users MODIFY COLUMN nb_holiday real NOT NULL DEFAULT '0';

CREATE TABLE llx_holiday 
(
rowid          integer NOT NULL AUTO_INCREMENT PRIMARY KEY,
fk_user        integer NOT NULL ,
date_create    datetime NOT NULL ,
description    varchar(255) NOT NULL ,
date_debut     date NOT NULL ,
date_fin       date NOT NULL ,
statut         integer NOT NULL DEFAULT '1',
fk_validator   integer NOT NULL ,
date_valid     datetime DEFAULT NULL ,
fk_user_valid  integer DEFAULT NULL ,
date_refuse    datetime DEFAULT NULL ,
fk_user_refuse integer DEFAULT NULL ,
date_cancel    datetime DEFAULT NULL ,
fk_user_cancel integer DEFAULT NULL,
detail_refuse  varchar(250) DEFAULT NULL
) 
ENGINE=innodb;

ALTER TABLE llx_holiday ADD INDEX idx_holiday_fk_user (fk_user);
ALTER TABLE llx_holiday ADD INDEX idx_holiday_date_debut (date_debut);
ALTER TABLE llx_holiday ADD INDEX idx_holiday_date_fin (date_fin);

INSERT INTO llx_holiday_config (rowid ,name ,value) VALUES (NULL , 'userGroup', NULL);
INSERT INTO llx_holiday_config (rowid ,name ,value) VALUES (NULL , 'lastUpdate', NULL);
INSERT INTO llx_holiday_config (rowid ,name ,value) VALUES (NULL , 'nbUser', NULL);
INSERT INTO llx_holiday_config (rowid ,name ,value) VALUES (NULL , 'delayForRequest', '31');
INSERT INTO llx_holiday_config (rowid ,name ,value) VALUES (NULL , 'AlertValidatorDelay', '0');
INSERT INTO llx_holiday_config (rowid ,name ,value) VALUES (NULL , 'AlertValidatorSolde', '0');
INSERT INTO llx_holiday_config (rowid ,name ,value) VALUES (NULL , 'nbHolidayDeducted', '1');
INSERT INTO llx_holiday_config (rowid ,name ,value) VALUES (NULL , 'nbHolidayEveryMonth', '2.08334');


insert into llx_c_type_contact(rowid, element, source, code, libelle, active ) values (80, 'agenda',  'internal', 'ACTOR', 'Responsable', 1);
insert into llx_c_type_contact(rowid, element, source, code, libelle, active ) values (81, 'agenda',  'internal', 'GUEST', 'Guest', 1);
insert into llx_c_type_contact(rowid, element, source, code, libelle, active ) values (85, 'agenda',  'external', 'ACTOR', 'Responsable', 1);
insert into llx_c_type_contact(rowid, element, source, code, libelle, active ) values (86, 'agenda',  'external', 'GUEST', 'Guest', 1);


DELETE FROM llx_document_model WHERE (nom = 'oursin' AND type ='invoice') OR (nom = 'edison' AND type ='order') OR (nom = 'jaune' AND type ='propal');

ALTER TABLE llx_boxes DROP INDEX uk_boxes;
ALTER TABLE llx_boxes ADD COLUMN entity integer NOT NULL DEFAULT 1 AFTER rowid;
ALTER TABLE llx_boxes ADD UNIQUE INDEX uk_boxes (entity, box_id, position, fk_user);
UPDATE llx_boxes as b SET b.entity = (SELECT bd.entity FROM llx_boxes_def as bd WHERE bd.rowid = b.box_id);

-- TASK #204
alter table llx_c_tva add column localtax1_type varchar(1) default '0' after localtax1;
alter table llx_c_tva add column localtax2_type varchar(1) default '0' after localtax2;
ALTER TABLE llx_c_tva MODIFY COLUMN localtax1_type varchar(1);
ALTER TABLE llx_c_tva MODIFY COLUMN localtax2_type varchar(1);

alter table llx_commande_fournisseurdet add column localtax1_type varchar(1) after localtax1_tx;
alter table llx_commande_fournisseurdet add column localtax2_type varchar(1) after localtax2_tx;
ALTER TABLE llx_commande_fournisseurdet MODIFY COLUMN localtax1_type varchar(1);
ALTER TABLE llx_commande_fournisseurdet MODIFY COLUMN localtax2_type varchar(1);

alter table llx_commandedet add column localtax1_type varchar(1) after localtax1_tx;
alter table llx_commandedet add column localtax2_type varchar(1) after localtax2_tx;
ALTER TABLE llx_commandedet MODIFY COLUMN localtax1_type varchar(1);
ALTER TABLE llx_commandedet MODIFY COLUMN localtax2_type varchar(1);

alter table llx_facture_fourn_det add column localtax1_type varchar(1) after localtax1_tx;
alter table llx_facture_fourn_det add column localtax2_type varchar(1) after localtax2_tx;
ALTER TABLE llx_facture_fourn_det MODIFY COLUMN localtax1_type varchar(1);
ALTER TABLE llx_facture_fourn_det MODIFY COLUMN localtax2_type varchar(1);

alter table llx_facturedet add column localtax1_type varchar(1) after localtax1_tx;
alter table llx_facturedet add column localtax2_type varchar(1) after localtax2_tx;
ALTER TABLE llx_facturedet MODIFY COLUMN localtax1_type varchar(1);
ALTER TABLE llx_facturedet MODIFY COLUMN localtax2_type varchar(1);

alter table llx_propaldet add column localtax1_type varchar(1) after localtax1_tx;
alter table llx_propaldet add column localtax2_type varchar(1) after localtax2_tx;
ALTER TABLE llx_propaldet MODIFY COLUMN localtax1_type varchar(1);
ALTER TABLE llx_propaldet MODIFY COLUMN localtax2_type varchar(1);
-- END TASK #204

ALTER TABLE llx_menu MODIFY COLUMN enabled varchar(255) NULL DEFAULT '1';

ALTER TABLE llx_extrafields ADD COLUMN fieldunique INTEGER DEFAULT 0;
ALTER TABLE llx_extrafields ADD COLUMN fieldrequired INTEGER DEFAULT 0;

create table llx_socpeople_extrafields
(
  rowid                     integer AUTO_INCREMENT PRIMARY KEY,
  tms                       timestamp,
  fk_object                 integer NOT NULL,
  import_key                varchar(14)                                 -- import key
) ENGINE=innodb;

ALTER TABLE llx_socpeople_extrafields ADD INDEX idx_socpeople_extrafields (fk_object);

UPDATE llx_c_actioncomm set type = 'systemauto' where code IN ('AC_PROP','AC_COM','AC_FAC','AC_SHIP','AC_SUP_ORD','AC_SUP_INV');


-- update type of localtax1 for spain
UPDATE llx_c_tva SET taux='21', localtax1 = '5.2', localtax1_type = '3' WHERE rowid = 41 AND fk_pays = 4 AND (localtax1_type = '0' OR localtax1_type='1' OR localtax1_type='3');
UPDATE llx_c_tva SET taux='10', localtax1 = '1.4', localtax1_type = '3' WHERE rowid = 42 AND fk_pays = 4 AND (localtax1_type = '0' OR localtax1_type='1' OR localtax1_type='3');
UPDATE llx_c_tva SET taux='4',  localtax1 = '0.5', localtax1_type = '3' WHERE rowid = 43 AND fk_pays = 4 AND (localtax1_type = '0' OR localtax1_type='1' OR localtax1_type='3');

-- update type of localtax2 for spain
UPDATE llx_c_tva SET localtax2 = '-15', localtax2_type = '1' WHERE rowid = 41 AND fk_pays = 4 AND (localtax2_type = '0' OR localtax2_type = '1');
UPDATE llx_c_tva SET localtax2 = '-15', localtax2_type = '1' WHERE rowid = 42 AND fk_pays = 4 AND (localtax2_type = '0' OR localtax2_type = '1');
UPDATE llx_c_tva SET localtax2 = '-15', localtax2_type = '1' WHERE rowid = 43 AND fk_pays = 4 AND (localtax2_type = '0' OR localtax2_type = '1');

-- update type of localtax for tunisia
UPDATE llx_c_tva set localtax1 = 1, localtax1_type = '4', localtax2 = 0.4, localtax2_type = '7' where rowid= 101 and fk_pays= 10 AND localtax1_type='0';
UPDATE llx_c_tva set localtax1 = 1, localtax1_type = '4', localtax2 = 0.4, localtax2_type = '7' where rowid= 102 and fk_pays= 10 AND localtax1_type='0';
UPDATE llx_c_tva set localtax1 = 1, localtax1_type = '4', localtax2 = 0.4, localtax2_type = '7' where rowid= 103 and fk_pays= 10 AND localtax1_type='0';
UPDATE llx_c_tva set localtax1 = 1, localtax1_type = '4', localtax2 = 0.4, localtax2_type = '7' where rowid= 104 and fk_pays= 10 AND localtax1_type='0';
UPDATE llx_c_tva set localtax1 = 1, localtax1_type = '4', localtax2 = 0.4, localtax2_type = '7' where rowid= 105 and fk_pays= 10 AND localtax1_type='0';
UPDATE llx_c_tva set localtax1 = 1, localtax1_type = '4', localtax2 = 0.4, localtax2_type = '7' where rowid= 106 and fk_pays= 10 AND localtax1_type='0';
UPDATE llx_c_tva set localtax1 = 1, localtax1_type = '4', localtax2 = 0.4, localtax2_type = '7' where rowid= 107 and fk_pays= 10 AND localtax1_type='0';

-- Modify table for accountancy
ALTER TABLE llx_c_tva DROP COLUMN accountancy_code;
ALTER TABLE llx_c_tva ADD COLUMN accountancy_code_sell varchar(15) DEFAULT NULL AFTER active;
ALTER TABLE llx_c_tva ADD COLUMN accountancy_code_buy varchar(15) DEFAULT NULL AFTER accountancy_code_sell;
ALTER TABLE llx_c_chargessociales ADD COLUMN accountancy_code varchar(15) DEFAULT NULL AFTER code;

-- Tables for accountancy expert
DROP TABLE llx_accountingaccount;
DROP TABLE llx_accountingsystem;

create table llx_accountingsystem
(
  rowid             integer         AUTO_INCREMENT PRIMARY KEY,
  pcg_version       varchar(12)     NOT NULL,
  fk_pays           integer         NOT NULL,
  label             varchar(128)    NOT NULL,
  active            smallint        DEFAULT 0
)ENGINE=innodb;

ALTER TABLE llx_accountingsystem ADD INDEX idx_accountingsystem_pcg_version (pcg_version);

create table llx_accountingaccount
(
  rowid           integer      AUTO_INCREMENT PRIMARY KEY,
  fk_pcg_version  varchar(12)  NOT NULL,
  pcg_type        varchar(20)  NOT NULL,
  pcg_subtype     varchar(20)  NOT NULL,
  account_number  varchar(20)  NOT NULL,
  account_parent  varchar(20),
  label           varchar(128) NOT NULL,
  active     	  tinyint DEFAULT 1  NOT NULL
)ENGINE=innodb;

ALTER TABLE llx_accountingaccount ADD INDEX idx_accountingaccount_fk_pcg_version (fk_pcg_version);
ALTER TABLE llx_accountingaccount ADD CONSTRAINT fk_accountingaccount_fk_pcg_version FOREIGN KEY (fk_pcg_version) REFERENCES llx_accountingsystem (pcg_version);


-- Data for accountancy expert

insert into llx_accountingsystem (rowid, pcg_version, fk_pays, label, active) VALUES (1,'PCG99-ABREGE', 1, 'The simple accountancy french plan', 1);

insert into llx_accountingaccount (rowid, fk_pcg_version, pcg_type, pcg_subtype, account_number, account_parent, label, active) VALUES (  1,'PCG99-ABREGE','CAPIT', 'CAPITAL', '101', '1', 'Capital', '1');
insert into llx_accountingaccount (rowid, fk_pcg_version, pcg_type, pcg_subtype, account_number, account_parent, label, active) VALUES (  2,'PCG99-ABREGE','CAPIT', 'XXXXXX',  '105', '1', 'Ecarts de réévaluation', '1');
insert into llx_accountingaccount (rowid, fk_pcg_version, pcg_type, pcg_subtype, account_number, account_parent, label, active) VALUES (  3,'PCG99-ABREGE','CAPIT', 'XXXXXX', '1061', '1', 'Réserve légale', '1');
insert into llx_accountingaccount (rowid, fk_pcg_version, pcg_type, pcg_subtype, account_number, account_parent, label, active) VALUES (  4,'PCG99-ABREGE','CAPIT', 'XXXXXX', '1063', '1', 'Réserves statutaires ou contractuelles', '1');
insert into llx_accountingaccount (rowid, fk_pcg_version, pcg_type, pcg_subtype, account_number, account_parent, label, active) VALUES (  5,'PCG99-ABREGE','CAPIT', 'XXXXXX', '1064', '1', 'Réserves réglementées', '1');
insert into llx_accountingaccount (rowid, fk_pcg_version, pcg_type, pcg_subtype, account_number, account_parent, label, active) VALUES (  6,'PCG99-ABREGE','CAPIT', 'XXXXXX', '1068', '1', 'Autres réserves', '1');
insert into llx_accountingaccount (rowid, fk_pcg_version, pcg_type, pcg_subtype, account_number, account_parent, label, active) VALUES (  7,'PCG99-ABREGE','CAPIT', 'XXXXXX',  '108', '1', 'Compte de l''exploitant', '1');
insert into llx_accountingaccount (rowid, fk_pcg_version, pcg_type, pcg_subtype, account_number, account_parent, label, active) VALUES (  8,'PCG99-ABREGE','CAPIT', 'XXXXXX',   '12', '1', 'Résultat de l''exercice', '1');
insert into llx_accountingaccount (rowid, fk_pcg_version, pcg_type, pcg_subtype, account_number, account_parent, label, active) VALUES (  9,'PCG99-ABREGE','CAPIT', 'XXXXXX',  '145', '1', 'Amortissements dérogatoires', '1');
insert into llx_accountingaccount (rowid, fk_pcg_version, pcg_type, pcg_subtype, account_number, account_parent, label, active) VALUES ( 10,'PCG99-ABREGE','CAPIT', 'XXXXXX',  '146', '1', 'Provision spéciale de réévaluation', '1');
insert into llx_accountingaccount (rowid, fk_pcg_version, pcg_type, pcg_subtype, account_number, account_parent, label, active) VALUES ( 11,'PCG99-ABREGE','CAPIT', 'XXXXXX',  '147', '1', 'Plus-values réinvesties', '1');
insert into llx_accountingaccount (rowid, fk_pcg_version, pcg_type, pcg_subtype, account_number, account_parent, label, active) VALUES ( 12,'PCG99-ABREGE','CAPIT', 'XXXXXX',  '148', '1', 'Autres provisions réglementées', '1');
insert into llx_accountingaccount (rowid, fk_pcg_version, pcg_type, pcg_subtype, account_number, account_parent, label, active) VALUES ( 13,'PCG99-ABREGE','CAPIT', 'XXXXXX',   '15', '1', 'Provisions pour risques et charges', '1');
insert into llx_accountingaccount (rowid, fk_pcg_version, pcg_type, pcg_subtype, account_number, account_parent, label, active) VALUES ( 14,'PCG99-ABREGE','CAPIT', 'XXXXXX',   '16', '1', 'Emprunts et dettes assimilees', '1');
insert into llx_accountingaccount (rowid, fk_pcg_version, pcg_type, pcg_subtype, account_number, account_parent, label, active) VALUES ( 15,'PCG99-ABREGE','IMMO',  'XXXXXX',   '20', '2', 'Immobilisations incorporelles', '1');
insert into llx_accountingaccount (rowid, fk_pcg_version, pcg_type, pcg_subtype, account_number, account_parent, label, active) VALUES ( 16,'PCG99-ABREGE','IMMO',  'XXXXXX',  '201','20', 'Frais d''établissement', '1');
insert into llx_accountingaccount (rowid, fk_pcg_version, pcg_type, pcg_subtype, account_number, account_parent, label, active) VALUES ( 17,'PCG99-ABREGE','IMMO',  'XXXXXX',  '206','20', 'Droit au bail', '1');
insert into llx_accountingaccount (rowid, fk_pcg_version, pcg_type, pcg_subtype, account_number, account_parent, label, active) VALUES ( 18,'PCG99-ABREGE','IMMO',  'XXXXXX',  '207','20', 'Fonds commercial', '1');
insert into llx_accountingaccount (rowid, fk_pcg_version, pcg_type, pcg_subtype, account_number, account_parent, label, active) VALUES ( 19,'PCG99-ABREGE','IMMO',  'XXXXXX',  '208','20', 'Autres immobilisations incorporelles', '1');
insert into llx_accountingaccount (rowid, fk_pcg_version, pcg_type, pcg_subtype, account_number, account_parent, label, active) VALUES ( 20,'PCG99-ABREGE','IMMO',  'XXXXXX',   '21', '2', 'Immobilisations corporelles', '1');
insert into llx_accountingaccount (rowid, fk_pcg_version, pcg_type, pcg_subtype, account_number, account_parent, label, active) VALUES ( 21,'PCG99-ABREGE','IMMO',  'XXXXXX',   '23', '2', 'Immobilisations en cours', '1');
insert into llx_accountingaccount (rowid, fk_pcg_version, pcg_type, pcg_subtype, account_number, account_parent, label, active) VALUES ( 22,'PCG99-ABREGE','IMMO',  'XXXXXX',   '27', '2', 'Autres immobilisations financieres', '1');
insert into llx_accountingaccount (rowid, fk_pcg_version, pcg_type, pcg_subtype, account_number, account_parent, label, active) VALUES ( 23,'PCG99-ABREGE','IMMO',  'XXXXXX',  '280', '2', 'Amortissements des immobilisations incorporelles', '1');
insert into llx_accountingaccount (rowid, fk_pcg_version, pcg_type, pcg_subtype, account_number, account_parent, label, active) VALUES ( 24,'PCG99-ABREGE','IMMO',  'XXXXXX',  '281', '2', 'Amortissements des immobilisations corporelles', '1');
insert into llx_accountingaccount (rowid, fk_pcg_version, pcg_type, pcg_subtype, account_number, account_parent, label, active) VALUES ( 25,'PCG99-ABREGE','IMMO',  'XXXXXX',  '290', '2', 'Provisions pour dépréciation des immobilisations incorporelles', '1');
insert into llx_accountingaccount (rowid, fk_pcg_version, pcg_type, pcg_subtype, account_number, account_parent, label, active) VALUES ( 26,'PCG99-ABREGE','IMMO',  'XXXXXX',  '291', '2', 'Provisions pour dépréciation des immobilisations corporelles', '1');
insert into llx_accountingaccount (rowid, fk_pcg_version, pcg_type, pcg_subtype, account_number, account_parent, label, active) VALUES ( 27,'PCG99-ABREGE','IMMO',  'XXXXXX',  '297', '2', 'Provisions pour dépréciation des autres immobilisations financières', '1');
insert into llx_accountingaccount (rowid, fk_pcg_version, pcg_type, pcg_subtype, account_number, account_parent, label, active) VALUES ( 28,'PCG99-ABREGE','STOCK', 'XXXXXX',   '31', '3', 'Matieres premières', '1');
insert into llx_accountingaccount (rowid, fk_pcg_version, pcg_type, pcg_subtype, account_number, account_parent, label, active) VALUES ( 29,'PCG99-ABREGE','STOCK', 'XXXXXX',   '32', '3', 'Autres approvisionnements', '1');
insert into llx_accountingaccount (rowid, fk_pcg_version, pcg_type, pcg_subtype, account_number, account_parent, label, active) VALUES ( 30,'PCG99-ABREGE','STOCK', 'XXXXXX',   '33', '3', 'En-cours de production de biens', '1');
insert into llx_accountingaccount (rowid, fk_pcg_version, pcg_type, pcg_subtype, account_number, account_parent, label, active) VALUES ( 31,'PCG99-ABREGE','STOCK', 'XXXXXX',   '34', '3', 'En-cours de production de services', '1');
insert into llx_accountingaccount (rowid, fk_pcg_version, pcg_type, pcg_subtype, account_number, account_parent, label, active) VALUES ( 32,'PCG99-ABREGE','STOCK', 'XXXXXX',   '35', '3', 'Stocks de produits', '1');
insert into llx_accountingaccount (rowid, fk_pcg_version, pcg_type, pcg_subtype, account_number, account_parent, label, active) VALUES ( 33,'PCG99-ABREGE','STOCK', 'XXXXXX',   '37', '3', 'Stocks de marchandises', '1');
insert into llx_accountingaccount (rowid, fk_pcg_version, pcg_type, pcg_subtype, account_number, account_parent, label, active) VALUES ( 34,'PCG99-ABREGE','STOCK', 'XXXXXX',  '391', '3', 'Provisions pour dépréciation des matières premières', '1');
insert into llx_accountingaccount (rowid, fk_pcg_version, pcg_type, pcg_subtype, account_number, account_parent, label, active) VALUES ( 35,'PCG99-ABREGE','STOCK', 'XXXXXX',  '392', '3', 'Provisions pour dépréciation des autres approvisionnements', '1');
insert into llx_accountingaccount (rowid, fk_pcg_version, pcg_type, pcg_subtype, account_number, account_parent, label, active) VALUES ( 36,'PCG99-ABREGE','STOCK', 'XXXXXX',  '393', '3', 'Provisions pour dépréciation des en-cours de production de biens', '1');
insert into llx_accountingaccount (rowid, fk_pcg_version, pcg_type, pcg_subtype, account_number, account_parent, label, active) VALUES ( 37,'PCG99-ABREGE','STOCK', 'XXXXXX',  '394', '3', 'Provisions pour dépréciation des en-cours de production de services', '1');
insert into llx_accountingaccount (rowid, fk_pcg_version, pcg_type, pcg_subtype, account_number, account_parent, label, active) VALUES ( 38,'PCG99-ABREGE','STOCK', 'XXXXXX',  '395', '3', 'Provisions pour dépréciation des stocks de produits', '1');
insert into llx_accountingaccount (rowid, fk_pcg_version, pcg_type, pcg_subtype, account_number, account_parent, label, active) VALUES ( 39,'PCG99-ABREGE','STOCK', 'XXXXXX',  '397', '3', 'Provisions pour dépréciation des stocks de marchandises', '1');
insert into llx_accountingaccount (rowid, fk_pcg_version, pcg_type, pcg_subtype, account_number, account_parent, label, active) VALUES ( 40,'PCG99-ABREGE','TIERS', 'SUPPLIER','400', '4', 'Fournisseurs et Comptes rattachés', '1');
insert into llx_accountingaccount (rowid, fk_pcg_version, pcg_type, pcg_subtype, account_number, account_parent, label, active) VALUES ( 41,'PCG99-ABREGE','TIERS', 'XXXXXX',  '409', '4', 'Fournisseurs débiteurs', '1');
insert into llx_accountingaccount (rowid, fk_pcg_version, pcg_type, pcg_subtype, account_number, account_parent, label, active) VALUES ( 42,'PCG99-ABREGE','TIERS', 'CUSTOMER','410', '4', 'Clients et Comptes rattachés', '1');
insert into llx_accountingaccount (rowid, fk_pcg_version, pcg_type, pcg_subtype, account_number, account_parent, label, active) VALUES ( 43,'PCG99-ABREGE','TIERS', 'XXXXXX',  '419', '4', 'Clients créditeurs', '1');
insert into llx_accountingaccount (rowid, fk_pcg_version, pcg_type, pcg_subtype, account_number, account_parent, label, active) VALUES ( 44,'PCG99-ABREGE','TIERS', 'XXXXXX',  '421', '4', 'Personnel', '1');
insert into llx_accountingaccount (rowid, fk_pcg_version, pcg_type, pcg_subtype, account_number, account_parent, label, active) VALUES ( 45,'PCG99-ABREGE','TIERS', 'XXXXXX',  '428', '4', 'Personnel', '1');
insert into llx_accountingaccount (rowid, fk_pcg_version, pcg_type, pcg_subtype, account_number, account_parent, label, active) VALUES ( 46,'PCG99-ABREGE','TIERS', 'XXXXXX',   '43', '4', 'Sécurité sociale et autres organismes sociaux', '1');
insert into llx_accountingaccount (rowid, fk_pcg_version, pcg_type, pcg_subtype, account_number, account_parent, label, active) VALUES ( 47,'PCG99-ABREGE','TIERS', 'XXXXXX',  '444', '4', 'Etat - impôts sur bénéfice', '1');
insert into llx_accountingaccount (rowid, fk_pcg_version, pcg_type, pcg_subtype, account_number, account_parent, label, active) VALUES ( 48,'PCG99-ABREGE','TIERS', 'XXXXXX',  '445', '4', 'Etat - Taxes sur chiffre affaires', '1');
insert into llx_accountingaccount (rowid, fk_pcg_version, pcg_type, pcg_subtype, account_number, account_parent, label, active) VALUES ( 49,'PCG99-ABREGE','TIERS', 'XXXXXX',  '447', '4', 'Autres impôts, taxes et versements assimilés', '1');
insert into llx_accountingaccount (rowid, fk_pcg_version, pcg_type, pcg_subtype, account_number, account_parent, label, active) VALUES ( 50,'PCG99-ABREGE','TIERS', 'XXXXXX',   '45', '4', 'Groupe et associes', '1');
insert into llx_accountingaccount (rowid, fk_pcg_version, pcg_type, pcg_subtype, account_number, account_parent, label, active) VALUES ( 51,'PCG99-ABREGE','TIERS', 'XXXXXX',  '455','45', 'Associés', '1');
insert into llx_accountingaccount (rowid, fk_pcg_version, pcg_type, pcg_subtype, account_number, account_parent, label, active) VALUES ( 52,'PCG99-ABREGE','TIERS', 'XXXXXX',   '46', '4', 'Débiteurs divers et créditeurs divers', '1');
insert into llx_accountingaccount (rowid, fk_pcg_version, pcg_type, pcg_subtype, account_number, account_parent, label, active) VALUES ( 53,'PCG99-ABREGE','TIERS', 'XXXXXX',   '47', '4', 'Comptes transitoires ou d''attente', '1');
insert into llx_accountingaccount (rowid, fk_pcg_version, pcg_type, pcg_subtype, account_number, account_parent, label, active) VALUES ( 54,'PCG99-ABREGE','TIERS', 'XXXXXX',  '481', '4', 'Charges à répartir sur plusieurs exercices', '1');
insert into llx_accountingaccount (rowid, fk_pcg_version, pcg_type, pcg_subtype, account_number, account_parent, label, active) VALUES ( 55,'PCG99-ABREGE','TIERS', 'XXXXXX',  '486', '4', 'Charges constatées d''avance', '1');
insert into llx_accountingaccount (rowid, fk_pcg_version, pcg_type, pcg_subtype, account_number, account_parent, label, active) VALUES ( 56,'PCG99-ABREGE','TIERS', 'XXXXXX',  '487', '4', 'Produits constatés d''avance', '1');
insert into llx_accountingaccount (rowid, fk_pcg_version, pcg_type, pcg_subtype, account_number, account_parent, label, active) VALUES ( 57,'PCG99-ABREGE','TIERS', 'XXXXXX',  '491', '4', 'Provisions pour dépréciation des comptes de clients', '1');
insert into llx_accountingaccount (rowid, fk_pcg_version, pcg_type, pcg_subtype, account_number, account_parent, label, active) VALUES ( 58,'PCG99-ABREGE','TIERS', 'XXXXXX',  '496', '4', 'Provisions pour dépréciation des comptes de débiteurs divers', '1');
insert into llx_accountingaccount (rowid, fk_pcg_version, pcg_type, pcg_subtype, account_number, account_parent, label, active) VALUES ( 59,'PCG99-ABREGE','FINAN', 'XXXXXX',   '50', '5', 'Valeurs mobilières de placement', '1');
insert into llx_accountingaccount (rowid, fk_pcg_version, pcg_type, pcg_subtype, account_number, account_parent, label, active) VALUES ( 60,'PCG99-ABREGE','FINAN', 'BANK',     '51', '5', 'Banques, établissements financiers et assimilés', '1');
insert into llx_accountingaccount (rowid, fk_pcg_version, pcg_type, pcg_subtype, account_number, account_parent, label, active) VALUES ( 61,'PCG99-ABREGE','FINAN', 'CASH',     '53', '5', 'Caisse', '1');
insert into llx_accountingaccount (rowid, fk_pcg_version, pcg_type, pcg_subtype, account_number, account_parent, label, active) VALUES ( 62,'PCG99-ABREGE','FINAN', 'XXXXXX',   '54', '5', 'Régies d''avance et accréditifs', '1');
insert into llx_accountingaccount (rowid, fk_pcg_version, pcg_type, pcg_subtype, account_number, account_parent, label, active) VALUES ( 63,'PCG99-ABREGE','FINAN', 'XXXXXX',   '58', '5', 'Virements internes', '1');
insert into llx_accountingaccount (rowid, fk_pcg_version, pcg_type, pcg_subtype, account_number, account_parent, label, active) VALUES ( 64,'PCG99-ABREGE','FINAN', 'XXXXXX',  '590', '5', 'Provisions pour dépréciation des valeurs mobilières de placement', '1');
insert into llx_accountingaccount (rowid, fk_pcg_version, pcg_type, pcg_subtype, account_number, account_parent, label, active) VALUES ( 65,'PCG99-ABREGE','CHARGE','PRODUCT',  '60', '6', 'Achats', '1');
insert into llx_accountingaccount (rowid, fk_pcg_version, pcg_type, pcg_subtype, account_number, account_parent, label, active) VALUES ( 66,'PCG99-ABREGE','CHARGE','XXXXXX',  '603','60', 'Variations des stocks', '1');
insert into llx_accountingaccount (rowid, fk_pcg_version, pcg_type, pcg_subtype, account_number, account_parent, label, active) VALUES ( 67,'PCG99-ABREGE','CHARGE','SERVICE',  '61', '6', 'Services extérieurs', '1');
insert into llx_accountingaccount (rowid, fk_pcg_version, pcg_type, pcg_subtype, account_number, account_parent, label, active) VALUES ( 68,'PCG99-ABREGE','CHARGE','XXXXXX',   '62', '6', 'Autres services extérieurs', '1');
insert into llx_accountingaccount (rowid, fk_pcg_version, pcg_type, pcg_subtype, account_number, account_parent, label, active) VALUES ( 69,'PCG99-ABREGE','CHARGE','XXXXXX',   '63', '6', 'Impôts, taxes et versements assimiles', '1');
insert into llx_accountingaccount (rowid, fk_pcg_version, pcg_type, pcg_subtype, account_number, account_parent, label, active) VALUES ( 70,'PCG99-ABREGE','CHARGE','XXXXXX',  '641', '6', 'Rémunérations du personnel', '1');
insert into llx_accountingaccount (rowid, fk_pcg_version, pcg_type, pcg_subtype, account_number, account_parent, label, active) VALUES ( 71,'PCG99-ABREGE','CHARGE','XXXXXX',  '644', '6', 'Rémunération du travail de l''exploitant', '1');
insert into llx_accountingaccount (rowid, fk_pcg_version, pcg_type, pcg_subtype, account_number, account_parent, label, active) VALUES ( 72,'PCG99-ABREGE','CHARGE','SOCIAL',  '645', '6', 'Charges de sécurité sociale et de prévoyance', '1');
insert into llx_accountingaccount (rowid, fk_pcg_version, pcg_type, pcg_subtype, account_number, account_parent, label, active) VALUES ( 73,'PCG99-ABREGE','CHARGE','XXXXXX',  '646', '6', 'Cotisations sociales personnelles de l''exploitant', '1');
insert into llx_accountingaccount (rowid, fk_pcg_version, pcg_type, pcg_subtype, account_number, account_parent, label, active) VALUES ( 74,'PCG99-ABREGE','CHARGE','XXXXXX',   '65', '6', 'Autres charges de gestion courante', '1');
insert into llx_accountingaccount (rowid, fk_pcg_version, pcg_type, pcg_subtype, account_number, account_parent, label, active) VALUES ( 75,'PCG99-ABREGE','CHARGE','XXXXXX',   '66', '6', 'Charges financières', '1');
insert into llx_accountingaccount (rowid, fk_pcg_version, pcg_type, pcg_subtype, account_number, account_parent, label, active) VALUES ( 76,'PCG99-ABREGE','CHARGE','XXXXXX',   '67', '6', 'Charges exceptionnelles', '1');
insert into llx_accountingaccount (rowid, fk_pcg_version, pcg_type, pcg_subtype, account_number, account_parent, label, active) VALUES ( 77,'PCG99-ABREGE','CHARGE','XXXXXX',  '681', '6', 'Dotations aux amortissements et aux provisions', '1');
insert into llx_accountingaccount (rowid, fk_pcg_version, pcg_type, pcg_subtype, account_number, account_parent, label, active) VALUES ( 78,'PCG99-ABREGE','CHARGE','XXXXXX',  '686', '6', 'Dotations aux amortissements et aux provisions', '1');
insert into llx_accountingaccount (rowid, fk_pcg_version, pcg_type, pcg_subtype, account_number, account_parent, label, active) VALUES ( 79,'PCG99-ABREGE','CHARGE','XXXXXX',  '687', '6', 'Dotations aux amortissements et aux provisions', '1');
insert into llx_accountingaccount (rowid, fk_pcg_version, pcg_type, pcg_subtype, account_number, account_parent, label, active) VALUES ( 80,'PCG99-ABREGE','CHARGE','XXXXXX',  '691', '6', 'Participation des salariés aux résultats', '1');
insert into llx_accountingaccount (rowid, fk_pcg_version, pcg_type, pcg_subtype, account_number, account_parent, label, active) VALUES ( 81,'PCG99-ABREGE','CHARGE','XXXXXX',  '695', '6', 'Impôts sur les bénéfices', '1');
insert into llx_accountingaccount (rowid, fk_pcg_version, pcg_type, pcg_subtype, account_number, account_parent, label, active) VALUES ( 82,'PCG99-ABREGE','CHARGE','XXXXXX',  '697', '6', 'Imposition forfaitaire annuelle des sociétés', '1');
insert into llx_accountingaccount (rowid, fk_pcg_version, pcg_type, pcg_subtype, account_number, account_parent, label, active) VALUES ( 83,'PCG99-ABREGE','CHARGE','XXXXXX',  '699', '6', 'Produits', '1');
insert into llx_accountingaccount (rowid, fk_pcg_version, pcg_type, pcg_subtype, account_number, account_parent, label, active) VALUES ( 84,'PCG99-ABREGE','PROD',  'PRODUCT', '701', '7', 'Ventes de produits finis', '1');
insert into llx_accountingaccount (rowid, fk_pcg_version, pcg_type, pcg_subtype, account_number, account_parent, label, active) VALUES ( 85,'PCG99-ABREGE','PROD',  'SERVICE', '706', '7', 'Prestations de services', '1');
insert into llx_accountingaccount (rowid, fk_pcg_version, pcg_type, pcg_subtype, account_number, account_parent, label, active) VALUES ( 86,'PCG99-ABREGE','PROD',  'PRODUCT', '707', '7', 'Ventes de marchandises', '1');
insert into llx_accountingaccount (rowid, fk_pcg_version, pcg_type, pcg_subtype, account_number, account_parent, label, active) VALUES ( 87,'PCG99-ABREGE','PROD',  'PRODUCT', '708', '7', 'Produits des activités annexes', '1');
insert into llx_accountingaccount (rowid, fk_pcg_version, pcg_type, pcg_subtype, account_number, account_parent, label, active) VALUES ( 88,'PCG99-ABREGE','PROD',  'XXXXXX',  '709', '7', 'Rabais, remises et ristournes accordés par l''entreprise', '1');
insert into llx_accountingaccount (rowid, fk_pcg_version, pcg_type, pcg_subtype, account_number, account_parent, label, active) VALUES ( 89,'PCG99-ABREGE','PROD',  'XXXXXX',  '713', '7', 'Variation des stocks', '1');
insert into llx_accountingaccount (rowid, fk_pcg_version, pcg_type, pcg_subtype, account_number, account_parent, label, active) VALUES ( 90,'PCG99-ABREGE','PROD',  'XXXXXX',   '72', '7', 'Production immobilisée', '1');
insert into llx_accountingaccount (rowid, fk_pcg_version, pcg_type, pcg_subtype, account_number, account_parent, label, active) VALUES ( 91,'PCG99-ABREGE','PROD',  'XXXXXX',   '73', '7', 'Produits nets partiels sur opérations à long terme', '1');
insert into llx_accountingaccount (rowid, fk_pcg_version, pcg_type, pcg_subtype, account_number, account_parent, label, active) VALUES ( 92,'PCG99-ABREGE','PROD',  'XXXXXX',   '74', '7', 'Subventions d''exploitation', '1');
insert into llx_accountingaccount (rowid, fk_pcg_version, pcg_type, pcg_subtype, account_number, account_parent, label, active) VALUES ( 93,'PCG99-ABREGE','PROD',  'XXXXXX',   '75', '7', 'Autres produits de gestion courante', '1');
insert into llx_accountingaccount (rowid, fk_pcg_version, pcg_type, pcg_subtype, account_number, account_parent, label, active) VALUES ( 94,'PCG99-ABREGE','PROD',  'XXXXXX',  '753','75', 'Jetons de présence et rémunérations d''administrateurs, gérants,...', '1');
insert into llx_accountingaccount (rowid, fk_pcg_version, pcg_type, pcg_subtype, account_number, account_parent, label, active) VALUES ( 95,'PCG99-ABREGE','PROD',  'XXXXXX',  '754','75', 'Ristournes perçues des coopératives', '1');
insert into llx_accountingaccount (rowid, fk_pcg_version, pcg_type, pcg_subtype, account_number, account_parent, label, active) VALUES ( 96,'PCG99-ABREGE','PROD',  'XXXXXX',  '755','75', 'Quotes-parts de résultat sur opérations faites en commun', '1');
insert into llx_accountingaccount (rowid, fk_pcg_version, pcg_type, pcg_subtype, account_number, account_parent, label, active) VALUES ( 97,'PCG99-ABREGE','PROD',  'XXXXXX',   '76', '7', 'Produits financiers', '1');
insert into llx_accountingaccount (rowid, fk_pcg_version, pcg_type, pcg_subtype, account_number, account_parent, label, active) VALUES ( 98,'PCG99-ABREGE','PROD',  'XXXXXX',   '77', '7', 'Produits exceptionnels', '1');
insert into llx_accountingaccount (rowid, fk_pcg_version, pcg_type, pcg_subtype, account_number, account_parent, label, active) VALUES ( 99,'PCG99-ABREGE','PROD',  'XXXXXX',  '781', '7', 'Reprises sur amortissements et provisions', '1');
insert into llx_accountingaccount (rowid, fk_pcg_version, pcg_type, pcg_subtype, account_number, account_parent, label, active) VALUES (100,'PCG99-ABREGE','PROD',  'XXXXXX',  '786', '7', 'Reprises sur provisions pour risques', '1');
insert into llx_accountingaccount (rowid, fk_pcg_version, pcg_type, pcg_subtype, account_number, account_parent, label, active) VALUES (101,'PCG99-ABREGE','PROD',  'XXXXXX',  '787', '7', 'Reprises sur provisions', '1');
insert into llx_accountingaccount (rowid, fk_pcg_version, pcg_type, pcg_subtype, account_number, account_parent, label, active) VALUES (102,'PCG99-ABREGE','PROD',  'XXXXXX',   '79', '7', 'Transferts de charges', '1');

insert into llx_accountingsystem (rowid, pcg_version, fk_pays, label, active) VALUES (2,'PCG99-BASE', 1, 'The base accountancy french plan', 1);

insert into llx_accountingaccount (rowid, fk_pcg_version, pcg_type, pcg_subtype, account_number, account_parent, label, active) VALUES (103,'PCG99-BASE','CAPIT', 'XXXXXX',   '10',  '1', 'Capital  et réserves', '1');
insert into llx_accountingaccount (rowid, fk_pcg_version, pcg_type, pcg_subtype, account_number, account_parent, label, active) VALUES (104,'PCG99-BASE','CAPIT', 'CAPITAL', '101', '10', 'Capital', '1');
insert into llx_accountingaccount (rowid, fk_pcg_version, pcg_type, pcg_subtype, account_number, account_parent, label, active) VALUES (105,'PCG99-BASE','CAPIT', 'XXXXXX',  '104', '10', 'Primes liées au capital social', '1');
insert into llx_accountingaccount (rowid, fk_pcg_version, pcg_type, pcg_subtype, account_number, account_parent, label, active) VALUES (106,'PCG99-BASE','CAPIT', 'XXXXXX',  '105', '10', 'Ecarts de réévaluation', '1');
insert into llx_accountingaccount (rowid, fk_pcg_version, pcg_type, pcg_subtype, account_number, account_parent, label, active) VALUES (107,'PCG99-BASE','CAPIT', 'XXXXXX',  '106', '10', 'Réserves', '1');
insert into llx_accountingaccount (rowid, fk_pcg_version, pcg_type, pcg_subtype, account_number, account_parent, label, active) VALUES (108,'PCG99-BASE','CAPIT', 'XXXXXX',  '107', '10', 'Ecart d''equivalence', '1');
insert into llx_accountingaccount (rowid, fk_pcg_version, pcg_type, pcg_subtype, account_number, account_parent, label, active) VALUES (109,'PCG99-BASE','CAPIT', 'XXXXXX',  '108', '10', 'Compte de l''exploitant', '1');
insert into llx_accountingaccount (rowid, fk_pcg_version, pcg_type, pcg_subtype, account_number, account_parent, label, active) VALUES (110,'PCG99-BASE','CAPIT', 'XXXXXX',  '109', '10', 'Actionnaires : capital souscrit - non appelé', '1');
insert into llx_accountingaccount (rowid, fk_pcg_version, pcg_type, pcg_subtype, account_number, account_parent, label, active) VALUES (111,'PCG99-BASE','CAPIT', 'XXXXXX',   '11',  '1', 'Report à nouveau (solde créditeur ou débiteur)', '1');
insert into llx_accountingaccount (rowid, fk_pcg_version, pcg_type, pcg_subtype, account_number, account_parent, label, active) VALUES (112,'PCG99-BASE','CAPIT', 'XXXXXX',  '110', '11', 'Report à nouveau (solde créditeur)', '1');
insert into llx_accountingaccount (rowid, fk_pcg_version, pcg_type, pcg_subtype, account_number, account_parent, label, active) VALUES (113,'PCG99-BASE','CAPIT', 'XXXXXX',  '119', '11', 'Report à nouveau (solde débiteur)', '1');
insert into llx_accountingaccount (rowid, fk_pcg_version, pcg_type, pcg_subtype, account_number, account_parent, label, active) VALUES (114,'PCG99-BASE','CAPIT', 'XXXXXX',   '12',  '1', 'Résultat de l''exercice (bénéfice ou perte)', '1');
insert into llx_accountingaccount (rowid, fk_pcg_version, pcg_type, pcg_subtype, account_number, account_parent, label, active) VALUES (115,'PCG99-BASE','CAPIT', 'XXXXXX',  '120', '12', 'Résultat de l''exercice (bénéfice)', '1');
insert into llx_accountingaccount (rowid, fk_pcg_version, pcg_type, pcg_subtype, account_number, account_parent, label, active) VALUES (116,'PCG99-BASE','CAPIT', 'XXXXXX',  '129', '12', 'Résultat de l''exercice (perte)', '1');
insert into llx_accountingaccount (rowid, fk_pcg_version, pcg_type, pcg_subtype, account_number, account_parent, label, active) VALUES (117,'PCG99-BASE','CAPIT', 'XXXXXX',   '13',  '1', 'Subventions d''investissement', '1');
insert into llx_accountingaccount (rowid, fk_pcg_version, pcg_type, pcg_subtype, account_number, account_parent, label, active) VALUES (118,'PCG99-BASE','CAPIT', 'XXXXXX',  '131', '13', 'Subventions d''équipement', '1');
insert into llx_accountingaccount (rowid, fk_pcg_version, pcg_type, pcg_subtype, account_number, account_parent, label, active) VALUES (119,'PCG99-BASE','CAPIT', 'XXXXXX',  '138', '13', 'Autres subventions d''investissement', '1');
insert into llx_accountingaccount (rowid, fk_pcg_version, pcg_type, pcg_subtype, account_number, account_parent, label, active) VALUES (120,'PCG99-BASE','CAPIT', 'XXXXXX',  '139', '13', 'Subventions d''investissement inscrites au compte de résultat', '1');
insert into llx_accountingaccount (rowid, fk_pcg_version, pcg_type, pcg_subtype, account_number, account_parent, label, active) VALUES (121,'PCG99-BASE','CAPIT', 'XXXXXX',   '14',  '1', 'Provisions réglementées', '1');
insert into llx_accountingaccount (rowid, fk_pcg_version, pcg_type, pcg_subtype, account_number, account_parent, label, active) VALUES (122,'PCG99-BASE','CAPIT', 'XXXXXX',  '142', '14', 'Provisions réglementées relatives aux immobilisations', '1');
insert into llx_accountingaccount (rowid, fk_pcg_version, pcg_type, pcg_subtype, account_number, account_parent, label, active) VALUES (123,'PCG99-BASE','CAPIT', 'XXXXXX',  '143', '14', 'Provisions réglementées relatives aux stocks', '1');
insert into llx_accountingaccount (rowid, fk_pcg_version, pcg_type, pcg_subtype, account_number, account_parent, label, active) VALUES (124,'PCG99-BASE','CAPIT', 'XXXXXX',  '144', '14', 'Provisions réglementées relatives aux autres éléments de l''actif', '1');
insert into llx_accountingaccount (rowid, fk_pcg_version, pcg_type, pcg_subtype, account_number, account_parent, label, active) VALUES (125,'PCG99-BASE','CAPIT', 'XXXXXX',  '145', '14', 'Amortissements dérogatoires', '1');
insert into llx_accountingaccount (rowid, fk_pcg_version, pcg_type, pcg_subtype, account_number, account_parent, label, active) VALUES (126,'PCG99-BASE','CAPIT', 'XXXXXX',  '146', '14', 'Provision spéciale de réévaluation', '1');
insert into llx_accountingaccount (rowid, fk_pcg_version, pcg_type, pcg_subtype, account_number, account_parent, label, active) VALUES (127,'PCG99-BASE','CAPIT', 'XXXXXX',  '147', '14', 'Plus-values réinvesties', '1');
insert into llx_accountingaccount (rowid, fk_pcg_version, pcg_type, pcg_subtype, account_number, account_parent, label, active) VALUES (128,'PCG99-BASE','CAPIT', 'XXXXXX',  '148', '14', 'Autres provisions réglementées', '1');
insert into llx_accountingaccount (rowid, fk_pcg_version, pcg_type, pcg_subtype, account_number, account_parent, label, active) VALUES (129,'PCG99-BASE','CAPIT', 'XXXXXX',   '15',  '1', 'Provisions pour risques et charges', '1');
insert into llx_accountingaccount (rowid, fk_pcg_version, pcg_type, pcg_subtype, account_number, account_parent, label, active) VALUES (130,'PCG99-BASE','CAPIT', 'XXXXXX',  '151', '15', 'Provisions pour risques', '1');
insert into llx_accountingaccount (rowid, fk_pcg_version, pcg_type, pcg_subtype, account_number, account_parent, label, active) VALUES (131,'PCG99-BASE','CAPIT', 'XXXXXX',  '153', '15', 'Provisions pour pensions et obligations similaires', '1');
insert into llx_accountingaccount (rowid, fk_pcg_version, pcg_type, pcg_subtype, account_number, account_parent, label, active) VALUES (132,'PCG99-BASE','CAPIT', 'XXXXXX',  '154', '15', 'Provisions pour restructurations', '1');
insert into llx_accountingaccount (rowid, fk_pcg_version, pcg_type, pcg_subtype, account_number, account_parent, label, active) VALUES (133,'PCG99-BASE','CAPIT', 'XXXXXX',  '155', '15', 'Provisions pour impôts', '1');
insert into llx_accountingaccount (rowid, fk_pcg_version, pcg_type, pcg_subtype, account_number, account_parent, label, active) VALUES (134,'PCG99-BASE','CAPIT', 'XXXXXX',  '156', '15', 'Provisions pour renouvellement des immobilisations (entreprises concessionnaires)', '1');
insert into llx_accountingaccount (rowid, fk_pcg_version, pcg_type, pcg_subtype, account_number, account_parent, label, active) VALUES (135,'PCG99-BASE','CAPIT', 'XXXXXX',  '157', '15', 'Provisions pour charges à répartir sur plusieurs exercices', '1');
insert into llx_accountingaccount (rowid, fk_pcg_version, pcg_type, pcg_subtype, account_number, account_parent, label, active) VALUES (136,'PCG99-BASE','CAPIT', 'XXXXXX',  '158', '15', 'Autres provisions pour charges', '1');
insert into llx_accountingaccount (rowid, fk_pcg_version, pcg_type, pcg_subtype, account_number, account_parent, label, active) VALUES (137,'PCG99-BASE','CAPIT', 'XXXXXX',   '16',  '1', 'Emprunts et dettes assimilees', '1');
insert into llx_accountingaccount (rowid, fk_pcg_version, pcg_type, pcg_subtype, account_number, account_parent, label, active) VALUES (138,'PCG99-BASE','CAPIT', 'XXXXXX',  '161', '16', 'Emprunts obligataires convertibles', '1');
insert into llx_accountingaccount (rowid, fk_pcg_version, pcg_type, pcg_subtype, account_number, account_parent, label, active) VALUES (139,'PCG99-BASE','CAPIT', 'XXXXXX',  '163', '16', 'Autres emprunts obligataires', '1');
insert into llx_accountingaccount (rowid, fk_pcg_version, pcg_type, pcg_subtype, account_number, account_parent, label, active) VALUES (140,'PCG99-BASE','CAPIT', 'XXXXXX',  '164', '16', 'Emprunts auprès des établissements de crédit', '1');
insert into llx_accountingaccount (rowid, fk_pcg_version, pcg_type, pcg_subtype, account_number, account_parent, label, active) VALUES (141,'PCG99-BASE','CAPIT', 'XXXXXX',  '165', '16', 'Dépôts et cautionnements reçus', '1');
insert into llx_accountingaccount (rowid, fk_pcg_version, pcg_type, pcg_subtype, account_number, account_parent, label, active) VALUES (142,'PCG99-BASE','CAPIT', 'XXXXXX',  '166', '16', 'Participation des salariés aux résultats', '1');
insert into llx_accountingaccount (rowid, fk_pcg_version, pcg_type, pcg_subtype, account_number, account_parent, label, active) VALUES (143,'PCG99-BASE','CAPIT', 'XXXXXX',  '167', '16', 'Emprunts et dettes assortis de conditions particulières', '1');
insert into llx_accountingaccount (rowid, fk_pcg_version, pcg_type, pcg_subtype, account_number, account_parent, label, active) VALUES (144,'PCG99-BASE','CAPIT', 'XXXXXX',  '168', '16', 'Autres emprunts et dettes assimilées', '1');
insert into llx_accountingaccount (rowid, fk_pcg_version, pcg_type, pcg_subtype, account_number, account_parent, label, active) VALUES (145,'PCG99-BASE','CAPIT', 'XXXXXX',  '169', '16', 'Primes de remboursement des obligations', '1');
insert into llx_accountingaccount (rowid, fk_pcg_version, pcg_type, pcg_subtype, account_number, account_parent, label, active) VALUES (146,'PCG99-BASE','CAPIT', 'XXXXXX',   '17',  '1', 'Dettes rattachées à des participations', '1');
insert into llx_accountingaccount (rowid, fk_pcg_version, pcg_type, pcg_subtype, account_number, account_parent, label, active) VALUES (147,'PCG99-BASE','CAPIT', 'XXXXXX',  '171', '17', 'Dettes rattachées à des participations (groupe)', '1');
insert into llx_accountingaccount (rowid, fk_pcg_version, pcg_type, pcg_subtype, account_number, account_parent, label, active) VALUES (148,'PCG99-BASE','CAPIT', 'XXXXXX',  '174', '17', 'Dettes rattachées à des participations (hors groupe)', '1');
insert into llx_accountingaccount (rowid, fk_pcg_version, pcg_type, pcg_subtype, account_number, account_parent, label, active) VALUES (149,'PCG99-BASE','CAPIT', 'XXXXXX',  '178', '17', 'Dettes rattachées à des sociétés en participation', '1');
insert into llx_accountingaccount (rowid, fk_pcg_version, pcg_type, pcg_subtype, account_number, account_parent, label, active) VALUES (150,'PCG99-BASE','CAPIT', 'XXXXXX',   '18',  '1', 'Comptes de liaison des établissements et sociétés en participation', '1');
insert into llx_accountingaccount (rowid, fk_pcg_version, pcg_type, pcg_subtype, account_number, account_parent, label, active) VALUES (151,'PCG99-BASE','CAPIT', 'XXXXXX',  '181', '18', 'Comptes de liaison des établissements', '1');
insert into llx_accountingaccount (rowid, fk_pcg_version, pcg_type, pcg_subtype, account_number, account_parent, label, active) VALUES (152,'PCG99-BASE','CAPIT', 'XXXXXX',  '186', '18', 'Biens et prestations de services échangés entre établissements (charges)', '1');
insert into llx_accountingaccount (rowid, fk_pcg_version, pcg_type, pcg_subtype, account_number, account_parent, label, active) VALUES (153,'PCG99-BASE','CAPIT', 'XXXXXX',  '187', '18', 'Biens et prestations de services échangés entre établissements (produits)', '1');
insert into llx_accountingaccount (rowid, fk_pcg_version, pcg_type, pcg_subtype, account_number, account_parent, label, active) VALUES (154,'PCG99-BASE','CAPIT', 'XXXXXX',  '188', '18', 'Comptes de liaison des sociétés en participation', '1');
insert into llx_accountingaccount (rowid, fk_pcg_version, pcg_type, pcg_subtype, account_number, account_parent, label, active) VALUES (155,'PCG99-BASE','IMMO',  'XXXXXX',   '20',  '2', 'Immobilisations incorporelles', '1');
insert into llx_accountingaccount (rowid, fk_pcg_version, pcg_type, pcg_subtype, account_number, account_parent, label, active) VALUES (156,'PCG99-BASE','IMMO',  'XXXXXX',  '201', '20', 'Frais d''établissement', '1');
insert into llx_accountingaccount (rowid, fk_pcg_version, pcg_type, pcg_subtype, account_number, account_parent, label, active) VALUES (157,'PCG99-BASE','IMMO',  'XXXXXX',  '203', '20', 'Frais de recherche et de développement', '1');
insert into llx_accountingaccount (rowid, fk_pcg_version, pcg_type, pcg_subtype, account_number, account_parent, label, active) VALUES (158,'PCG99-BASE','IMMO',  'XXXXXX',  '205', '20', 'Concessions et droits similaires, brevets, licences, marques, procédés, logiciels, droits et valeurs similaires', '1');
insert into llx_accountingaccount (rowid, fk_pcg_version, pcg_type, pcg_subtype, account_number, account_parent, label, active) VALUES (159,'PCG99-BASE','IMMO',  'XXXXXX',  '206', '20', 'Droit au bail', '1');
insert into llx_accountingaccount (rowid, fk_pcg_version, pcg_type, pcg_subtype, account_number, account_parent, label, active) VALUES (160,'PCG99-BASE','IMMO',  'XXXXXX',  '207', '20', 'Fonds commercial', '1');
insert into llx_accountingaccount (rowid, fk_pcg_version, pcg_type, pcg_subtype, account_number, account_parent, label, active) VALUES (161,'PCG99-BASE','IMMO',  'XXXXXX',  '208', '20', 'Autres immobilisations incorporelles', '1');
insert into llx_accountingaccount (rowid, fk_pcg_version, pcg_type, pcg_subtype, account_number, account_parent, label, active) VALUES (162,'PCG99-BASE','IMMO',  'XXXXXX',   '21',  '2', 'Immobilisations corporelles', '1');
insert into llx_accountingaccount (rowid, fk_pcg_version, pcg_type, pcg_subtype, account_number, account_parent, label, active) VALUES (163,'PCG99-BASE','IMMO',  'XXXXXX',  '211', '21', 'Terrains', '1');
insert into llx_accountingaccount (rowid, fk_pcg_version, pcg_type, pcg_subtype, account_number, account_parent, label, active) VALUES (164,'PCG99-BASE','IMMO',  'XXXXXX',  '212', '21', 'Agencements et aménagements de terrains', '1');
insert into llx_accountingaccount (rowid, fk_pcg_version, pcg_type, pcg_subtype, account_number, account_parent, label, active) VALUES (165,'PCG99-BASE','IMMO',  'XXXXXX',  '213', '21', 'Constructions', '1');
insert into llx_accountingaccount (rowid, fk_pcg_version, pcg_type, pcg_subtype, account_number, account_parent, label, active) VALUES (166,'PCG99-BASE','IMMO',  'XXXXXX',  '214', '21', 'Constructions sur sol d''autrui', '1');
insert into llx_accountingaccount (rowid, fk_pcg_version, pcg_type, pcg_subtype, account_number, account_parent, label, active) VALUES (167,'PCG99-BASE','IMMO',  'XXXXXX',  '215', '21', 'Installations techniques, matériels et outillage industriels', '1');
insert into llx_accountingaccount (rowid, fk_pcg_version, pcg_type, pcg_subtype, account_number, account_parent, label, active) VALUES (168,'PCG99-BASE','IMMO',  'XXXXXX',  '218', '21', 'Autres immobilisations corporelles', '1');
insert into llx_accountingaccount (rowid, fk_pcg_version, pcg_type, pcg_subtype, account_number, account_parent, label, active) VALUES (169,'PCG99-BASE','IMMO',  'XXXXXX',   '22',  '2', 'Immobilisations mises en concession', '1');
insert into llx_accountingaccount (rowid, fk_pcg_version, pcg_type, pcg_subtype, account_number, account_parent, label, active) VALUES (170,'PCG99-BASE','IMMO',  'XXXXXX',   '23',  '2', 'Immobilisations en cours', '1');
insert into llx_accountingaccount (rowid, fk_pcg_version, pcg_type, pcg_subtype, account_number, account_parent, label, active) VALUES (171,'PCG99-BASE','IMMO',  'XXXXXX',  '231', '23', 'Immobilisations corporelles en cours', '1');
insert into llx_accountingaccount (rowid, fk_pcg_version, pcg_type, pcg_subtype, account_number, account_parent, label, active) VALUES (172,'PCG99-BASE','IMMO',  'XXXXXX',  '232', '23', 'Immobilisations incorporelles en cours', '1');
insert into llx_accountingaccount (rowid, fk_pcg_version, pcg_type, pcg_subtype, account_number, account_parent, label, active) VALUES (173,'PCG99-BASE','IMMO',  'XXXXXX',  '237', '23', 'Avances et acomptes versés sur immobilisations incorporelles', '1');
insert into llx_accountingaccount (rowid, fk_pcg_version, pcg_type, pcg_subtype, account_number, account_parent, label, active) VALUES (174,'PCG99-BASE','IMMO',  'XXXXXX',  '238', '23', 'Avances et acomptes versés sur commandes d''immobilisations corporelles', '1');
insert into llx_accountingaccount (rowid, fk_pcg_version, pcg_type, pcg_subtype, account_number, account_parent, label, active) VALUES (175,'PCG99-BASE','IMMO',  'XXXXXX',   '25',  '2', 'Parts dans des entreprises liées et créances sur des entreprises liées', '1');
insert into llx_accountingaccount (rowid, fk_pcg_version, pcg_type, pcg_subtype, account_number, account_parent, label, active) VALUES (176,'PCG99-BASE','IMMO',  'XXXXXX',   '26',  '2', 'Participations et créances rattachées à des participations', '1');
insert into llx_accountingaccount (rowid, fk_pcg_version, pcg_type, pcg_subtype, account_number, account_parent, label, active) VALUES (177,'PCG99-BASE','IMMO',  'XXXXXX',  '261', '26', 'Titres de participation', '1');
insert into llx_accountingaccount (rowid, fk_pcg_version, pcg_type, pcg_subtype, account_number, account_parent, label, active) VALUES (178,'PCG99-BASE','IMMO',  'XXXXXX',  '266', '26', 'Autres formes de participation', '1');
insert into llx_accountingaccount (rowid, fk_pcg_version, pcg_type, pcg_subtype, account_number, account_parent, label, active) VALUES (179,'PCG99-BASE','IMMO',  'XXXXXX',  '267', '26', 'Créances rattachées à des participations', '1');
insert into llx_accountingaccount (rowid, fk_pcg_version, pcg_type, pcg_subtype, account_number, account_parent, label, active) VALUES (180,'PCG99-BASE','IMMO',  'XXXXXX',  '268', '26', 'Créances rattachées à des sociétés en participation', '1');
insert into llx_accountingaccount (rowid, fk_pcg_version, pcg_type, pcg_subtype, account_number, account_parent, label, active) VALUES (181,'PCG99-BASE','IMMO',  'XXXXXX',  '269', '26', 'Versements restant à effectuer sur titres de participation non libérés', '1');
insert into llx_accountingaccount (rowid, fk_pcg_version, pcg_type, pcg_subtype, account_number, account_parent, label, active) VALUES (182,'PCG99-BASE','IMMO',  'XXXXXX',   '27',  '2', 'Autres immobilisations financieres', '1');
insert into llx_accountingaccount (rowid, fk_pcg_version, pcg_type, pcg_subtype, account_number, account_parent, label, active) VALUES (183,'PCG99-BASE','IMMO',  'XXXXXX',  '271', '27', 'Titres immobilisés autres que les titres immobilisés de l''activité de portefeuille (droit de propriété)', '1');
insert into llx_accountingaccount (rowid, fk_pcg_version, pcg_type, pcg_subtype, account_number, account_parent, label, active) VALUES (184,'PCG99-BASE','IMMO',  'XXXXXX',  '272', '27', 'Titres immobilisés (droit de créance)', '1');
insert into llx_accountingaccount (rowid, fk_pcg_version, pcg_type, pcg_subtype, account_number, account_parent, label, active) VALUES (185,'PCG99-BASE','IMMO',  'XXXXXX',  '273', '27', 'Titres immobilisés de l''activité de portefeuille', '1');
insert into llx_accountingaccount (rowid, fk_pcg_version, pcg_type, pcg_subtype, account_number, account_parent, label, active) VALUES (186,'PCG99-BASE','IMMO',  'XXXXXX',  '274', '27', 'Prêts', '1');
insert into llx_accountingaccount (rowid, fk_pcg_version, pcg_type, pcg_subtype, account_number, account_parent, label, active) VALUES (187,'PCG99-BASE','IMMO',  'XXXXXX',  '275', '27', 'Dépôts et cautionnements versés', '1');
insert into llx_accountingaccount (rowid, fk_pcg_version, pcg_type, pcg_subtype, account_number, account_parent, label, active) VALUES (188,'PCG99-BASE','IMMO',  'XXXXXX',  '276', '27', 'Autres créances immobilisées', '1');
insert into llx_accountingaccount (rowid, fk_pcg_version, pcg_type, pcg_subtype, account_number, account_parent, label, active) VALUES (189,'PCG99-BASE','IMMO',  'XXXXXX',  '277', '27', '(Actions propres ou parts propres)', '1');
insert into llx_accountingaccount (rowid, fk_pcg_version, pcg_type, pcg_subtype, account_number, account_parent, label, active) VALUES (190,'PCG99-BASE','IMMO',  'XXXXXX',  '279', '27', 'Versements restant à effectuer sur titres immobilisés non libérés', '1');
insert into llx_accountingaccount (rowid, fk_pcg_version, pcg_type, pcg_subtype, account_number, account_parent, label, active) VALUES (191,'PCG99-BASE','IMMO',  'XXXXXX',   '28',  '2', 'Amortissements des immobilisations', '1');
insert into llx_accountingaccount (rowid, fk_pcg_version, pcg_type, pcg_subtype, account_number, account_parent, label, active) VALUES (192,'PCG99-BASE','IMMO',  'XXXXXX',  '280', '28', 'Amortissements des immobilisations incorporelles', '1');
insert into llx_accountingaccount (rowid, fk_pcg_version, pcg_type, pcg_subtype, account_number, account_parent, label, active) VALUES (193,'PCG99-BASE','IMMO',  'XXXXXX',  '281', '28', 'Amortissements des immobilisations corporelles', '1');
insert into llx_accountingaccount (rowid, fk_pcg_version, pcg_type, pcg_subtype, account_number, account_parent, label, active) VALUES (194,'PCG99-BASE','IMMO',  'XXXXXX',  '282', '28', 'Amortissements des immobilisations mises en concession', '1');
insert into llx_accountingaccount (rowid, fk_pcg_version, pcg_type, pcg_subtype, account_number, account_parent, label, active) VALUES (195,'PCG99-BASE','IMMO',  'XXXXXX',   '29',  '2', 'Dépréciations des immobilisations', '1');
insert into llx_accountingaccount (rowid, fk_pcg_version, pcg_type, pcg_subtype, account_number, account_parent, label, active) VALUES (196,'PCG99-BASE','IMMO',  'XXXXXX',  '290', '29', 'Dépréciations des immobilisations incorporelles', '1');
insert into llx_accountingaccount (rowid, fk_pcg_version, pcg_type, pcg_subtype, account_number, account_parent, label, active) VALUES (197,'PCG99-BASE','IMMO',  'XXXXXX',  '291', '29', 'Dépréciations des immobilisations corporelles', '1');
insert into llx_accountingaccount (rowid, fk_pcg_version, pcg_type, pcg_subtype, account_number, account_parent, label, active) VALUES (198,'PCG99-BASE','IMMO',  'XXXXXX',  '292', '29', 'Dépréciations des immobilisations mises en concession', '1');
insert into llx_accountingaccount (rowid, fk_pcg_version, pcg_type, pcg_subtype, account_number, account_parent, label, active) VALUES (199,'PCG99-BASE','IMMO',  'XXXXXX',  '293', '29', 'Dépréciations des immobilisations en cours', '1');
insert into llx_accountingaccount (rowid, fk_pcg_version, pcg_type, pcg_subtype, account_number, account_parent, label, active) VALUES (200,'PCG99-BASE','IMMO',  'XXXXXX',  '296', '29', 'Provisions pour dépréciation des participations et créances rattachées à des participations', '1');
insert into llx_accountingaccount (rowid, fk_pcg_version, pcg_type, pcg_subtype, account_number, account_parent, label, active) VALUES (201,'PCG99-BASE','IMMO',  'XXXXXX',  '297', '29', 'Provisions pour dépréciation des autres immobilisations financières', '1');
insert into llx_accountingaccount (rowid, fk_pcg_version, pcg_type, pcg_subtype, account_number, account_parent, label, active) VALUES (202,'PCG99-BASE','STOCK', 'XXXXXX',   '31',  '3', 'Matières premières (et fournitures)', '1');
insert into llx_accountingaccount (rowid, fk_pcg_version, pcg_type, pcg_subtype, account_number, account_parent, label, active) VALUES (203,'PCG99-BASE','STOCK', 'XXXXXX',  '311', '31', 'Matières (ou groupe) A', '1');
insert into llx_accountingaccount (rowid, fk_pcg_version, pcg_type, pcg_subtype, account_number, account_parent, label, active) VALUES (204,'PCG99-BASE','STOCK', 'XXXXXX',  '312', '31', 'Matières (ou groupe) B', '1');
insert into llx_accountingaccount (rowid, fk_pcg_version, pcg_type, pcg_subtype, account_number, account_parent, label, active) VALUES (205,'PCG99-BASE','STOCK', 'XXXXXX',  '317', '31', 'Fournitures A, B, C,', '1');
insert into llx_accountingaccount (rowid, fk_pcg_version, pcg_type, pcg_subtype, account_number, account_parent, label, active) VALUES (206,'PCG99-BASE','STOCK', 'XXXXXX',   '32',  '3', 'Autres approvisionnements', '1');
insert into llx_accountingaccount (rowid, fk_pcg_version, pcg_type, pcg_subtype, account_number, account_parent, label, active) VALUES (207,'PCG99-BASE','STOCK', 'XXXXXX',  '321', '32', 'Matières consommables', '1');
insert into llx_accountingaccount (rowid, fk_pcg_version, pcg_type, pcg_subtype, account_number, account_parent, label, active) VALUES (208,'PCG99-BASE','STOCK', 'XXXXXX',  '322', '32', 'Fournitures consommables', '1');
insert into llx_accountingaccount (rowid, fk_pcg_version, pcg_type, pcg_subtype, account_number, account_parent, label, active) VALUES (209,'PCG99-BASE','STOCK', 'XXXXXX',  '326', '32', 'Emballages', '1');
insert into llx_accountingaccount (rowid, fk_pcg_version, pcg_type, pcg_subtype, account_number, account_parent, label, active) VALUES (210,'PCG99-BASE','STOCK', 'XXXXXX',   '33',  '3', 'En-cours de production de biens', '1');
insert into llx_accountingaccount (rowid, fk_pcg_version, pcg_type, pcg_subtype, account_number, account_parent, label, active) VALUES (211,'PCG99-BASE','STOCK', 'XXXXXX',  '331', '33', 'Produits en cours', '1');
insert into llx_accountingaccount (rowid, fk_pcg_version, pcg_type, pcg_subtype, account_number, account_parent, label, active) VALUES (212,'PCG99-BASE','STOCK', 'XXXXXX',  '335', '33', 'Travaux en cours', '1');
insert into llx_accountingaccount (rowid, fk_pcg_version, pcg_type, pcg_subtype, account_number, account_parent, label, active) VALUES (213,'PCG99-BASE','STOCK', 'XXXXXX',   '34',  '3', 'En-cours de production de services', '1');
insert into llx_accountingaccount (rowid, fk_pcg_version, pcg_type, pcg_subtype, account_number, account_parent, label, active) VALUES (214,'PCG99-BASE','STOCK', 'XXXXXX',  '341', '34', 'Etudes en cours', '1');
insert into llx_accountingaccount (rowid, fk_pcg_version, pcg_type, pcg_subtype, account_number, account_parent, label, active) VALUES (215,'PCG99-BASE','STOCK', 'XXXXXX',  '345', '34', 'Prestations de services en cours', '1');
insert into llx_accountingaccount (rowid, fk_pcg_version, pcg_type, pcg_subtype, account_number, account_parent, label, active) VALUES (216,'PCG99-BASE','STOCK', 'XXXXXX',   '35',  '3', 'Stocks de produits', '1');
insert into llx_accountingaccount (rowid, fk_pcg_version, pcg_type, pcg_subtype, account_number, account_parent, label, active) VALUES (217,'PCG99-BASE','STOCK', 'XXXXXX',  '351', '35', 'Produits intermédiaires', '1');
insert into llx_accountingaccount (rowid, fk_pcg_version, pcg_type, pcg_subtype, account_number, account_parent, label, active) VALUES (218,'PCG99-BASE','STOCK', 'XXXXXX',  '355', '35', 'Produits finis', '1');
insert into llx_accountingaccount (rowid, fk_pcg_version, pcg_type, pcg_subtype, account_number, account_parent, label, active) VALUES (219,'PCG99-BASE','STOCK', 'XXXXXX',  '358', '35', 'Produits résiduels (ou matières de récupération)', '1');
insert into llx_accountingaccount (rowid, fk_pcg_version, pcg_type, pcg_subtype, account_number, account_parent, label, active) VALUES (220,'PCG99-BASE','STOCK', 'XXXXXX',   '37',  '3', 'Stocks de marchandises', '1');
insert into llx_accountingaccount (rowid, fk_pcg_version, pcg_type, pcg_subtype, account_number, account_parent, label, active) VALUES (221,'PCG99-BASE','STOCK', 'XXXXXX',  '371', '37', 'Marchandises (ou groupe) A', '1');
insert into llx_accountingaccount (rowid, fk_pcg_version, pcg_type, pcg_subtype, account_number, account_parent, label, active) VALUES (222,'PCG99-BASE','STOCK', 'XXXXXX',  '372', '37', 'Marchandises (ou groupe) B', '1');
insert into llx_accountingaccount (rowid, fk_pcg_version, pcg_type, pcg_subtype, account_number, account_parent, label, active) VALUES (223,'PCG99-BASE','STOCK', 'XXXXXX',   '39',  '3', 'Provisions pour dépréciation des stocks et en-cours', '1');
insert into llx_accountingaccount (rowid, fk_pcg_version, pcg_type, pcg_subtype, account_number, account_parent, label, active) VALUES (224,'PCG99-BASE','STOCK', 'XXXXXX',  '391', '39', 'Provisions pour dépréciation des matières premières', '1');
insert into llx_accountingaccount (rowid, fk_pcg_version, pcg_type, pcg_subtype, account_number, account_parent, label, active) VALUES (225,'PCG99-BASE','STOCK', 'XXXXXX',  '392', '39', 'Provisions pour dépréciation des autres approvisionnements', '1');
insert into llx_accountingaccount (rowid, fk_pcg_version, pcg_type, pcg_subtype, account_number, account_parent, label, active) VALUES (226,'PCG99-BASE','STOCK', 'XXXXXX',  '393', '39', 'Provisions pour dépréciation des en-cours de production de biens', '1');
insert into llx_accountingaccount (rowid, fk_pcg_version, pcg_type, pcg_subtype, account_number, account_parent, label, active) VALUES (227,'PCG99-BASE','STOCK', 'XXXXXX',  '394', '39', 'Provisions pour dépréciation des en-cours de production de services', '1');
insert into llx_accountingaccount (rowid, fk_pcg_version, pcg_type, pcg_subtype, account_number, account_parent, label, active) VALUES (228,'PCG99-BASE','STOCK', 'XXXXXX',  '395', '39', 'Provisions pour dépréciation des stocks de produits', '1');
insert into llx_accountingaccount (rowid, fk_pcg_version, pcg_type, pcg_subtype, account_number, account_parent, label, active) VALUES (229,'PCG99-BASE','STOCK', 'XXXXXX',  '397', '39', 'Provisions pour dépréciation des stocks de marchandises', '1');
insert into llx_accountingaccount (rowid, fk_pcg_version, pcg_type, pcg_subtype, account_number, account_parent, label, active) VALUES (230,'PCG99-BASE','TIERS', 'XXXXXX',   '40',  '4', 'Fournisseurs et Comptes rattachés', '1');
insert into llx_accountingaccount (rowid, fk_pcg_version, pcg_type, pcg_subtype, account_number, account_parent, label, active) VALUES (231,'PCG99-BASE','TIERS', 'XXXXXX',  '400', '40', 'Fournisseurs et Comptes rattachés', '1');
insert into llx_accountingaccount (rowid, fk_pcg_version, pcg_type, pcg_subtype, account_number, account_parent, label, active) VALUES (232,'PCG99-BASE','TIERS', 'SUPPLIER','401', '40', 'Fournisseurs', '1');
insert into llx_accountingaccount (rowid, fk_pcg_version, pcg_type, pcg_subtype, account_number, account_parent, label, active) VALUES (233,'PCG99-BASE','TIERS', 'XXXXXX',  '403', '40', 'Fournisseurs - Effets à payer', '1');
insert into llx_accountingaccount (rowid, fk_pcg_version, pcg_type, pcg_subtype, account_number, account_parent, label, active) VALUES (234,'PCG99-BASE','TIERS', 'XXXXXX',  '404', '40', 'Fournisseurs d''immobilisations', '1');
insert into llx_accountingaccount (rowid, fk_pcg_version, pcg_type, pcg_subtype, account_number, account_parent, label, active) VALUES (235,'PCG99-BASE','TIERS', 'XXXXXX',  '405', '40', 'Fournisseurs d''immobilisations - Effets à payer', '1');
insert into llx_accountingaccount (rowid, fk_pcg_version, pcg_type, pcg_subtype, account_number, account_parent, label, active) VALUES (236,'PCG99-BASE','TIERS', 'XXXXXX',  '408', '40', 'Fournisseurs - Factures non parvenues', '1');
insert into llx_accountingaccount (rowid, fk_pcg_version, pcg_type, pcg_subtype, account_number, account_parent, label, active) VALUES (237,'PCG99-BASE','TIERS', 'XXXXXX',  '409', '40', 'Fournisseurs débiteurs', '1');
insert into llx_accountingaccount (rowid, fk_pcg_version, pcg_type, pcg_subtype, account_number, account_parent, label, active) VALUES (238,'PCG99-BASE','TIERS', 'XXXXXX',   '41',  '4', 'Clients et comptes rattachés', '1');
insert into llx_accountingaccount (rowid, fk_pcg_version, pcg_type, pcg_subtype, account_number, account_parent, label, active) VALUES (239,'PCG99-BASE','TIERS', 'XXXXXX',  '410', '41', 'Clients et Comptes rattachés', '1');
insert into llx_accountingaccount (rowid, fk_pcg_version, pcg_type, pcg_subtype, account_number, account_parent, label, active) VALUES (240,'PCG99-BASE','TIERS', 'CUSTOMER','411', '41', 'Clients', '1');
insert into llx_accountingaccount (rowid, fk_pcg_version, pcg_type, pcg_subtype, account_number, account_parent, label, active) VALUES (241,'PCG99-BASE','TIERS', 'XXXXXX',  '413', '41', 'Clients - Effets à recevoir', '1');
insert into llx_accountingaccount (rowid, fk_pcg_version, pcg_type, pcg_subtype, account_number, account_parent, label, active) VALUES (242,'PCG99-BASE','TIERS', 'XXXXXX',  '416', '41', 'Clients douteux ou litigieux', '1');
insert into llx_accountingaccount (rowid, fk_pcg_version, pcg_type, pcg_subtype, account_number, account_parent, label, active) VALUES (243,'PCG99-BASE','TIERS', 'XXXXXX',  '418', '41', 'Clients - Produits non encore facturés', '1');
insert into llx_accountingaccount (rowid, fk_pcg_version, pcg_type, pcg_subtype, account_number, account_parent, label, active) VALUES (244,'PCG99-BASE','TIERS', 'XXXXXX',  '419', '41', 'Clients créditeurs', '1');
insert into llx_accountingaccount (rowid, fk_pcg_version, pcg_type, pcg_subtype, account_number, account_parent, label, active) VALUES (245,'PCG99-BASE','TIERS', 'XXXXXX',   '42',  '4', 'Personnel et comptes rattachés', '1');
insert into llx_accountingaccount (rowid, fk_pcg_version, pcg_type, pcg_subtype, account_number, account_parent, label, active) VALUES (246,'PCG99-BASE','TIERS', 'XXXXXX',  '421', '42', 'Personnel - Rémunérations dues', '1');
insert into llx_accountingaccount (rowid, fk_pcg_version, pcg_type, pcg_subtype, account_number, account_parent, label, active) VALUES (247,'PCG99-BASE','TIERS', 'XXXXXX',  '422', '42', 'Comités d''entreprises, d''établissement, ...', '1');
insert into llx_accountingaccount (rowid, fk_pcg_version, pcg_type, pcg_subtype, account_number, account_parent, label, active) VALUES (248,'PCG99-BASE','TIERS', 'XXXXXX',  '424', '42', 'Participation des salariés aux résultats', '1');
insert into llx_accountingaccount (rowid, fk_pcg_version, pcg_type, pcg_subtype, account_number, account_parent, label, active) VALUES (249,'PCG99-BASE','TIERS', 'XXXXXX',  '425', '42', 'Personnel - Avances et acomptes', '1');
insert into llx_accountingaccount (rowid, fk_pcg_version, pcg_type, pcg_subtype, account_number, account_parent, label, active) VALUES (250,'PCG99-BASE','TIERS', 'XXXXXX',  '426', '42', 'Personnel - Dépôts', '1');
insert into llx_accountingaccount (rowid, fk_pcg_version, pcg_type, pcg_subtype, account_number, account_parent, label, active) VALUES (251,'PCG99-BASE','TIERS', 'XXXXXX',  '427', '42', 'Personnel - Oppositions', '1');
insert into llx_accountingaccount (rowid, fk_pcg_version, pcg_type, pcg_subtype, account_number, account_parent, label, active) VALUES (252,'PCG99-BASE','TIERS', 'XXXXXX',  '428', '42', 'Personnel - Charges à payer et produits à recevoir', '1');
insert into llx_accountingaccount (rowid, fk_pcg_version, pcg_type, pcg_subtype, account_number, account_parent, label, active) VALUES (253,'PCG99-BASE','TIERS', 'XXXXXX',   '43',  '4', 'Sécurité sociale et autres organismes sociaux', '1');
insert into llx_accountingaccount (rowid, fk_pcg_version, pcg_type, pcg_subtype, account_number, account_parent, label, active) VALUES (254,'PCG99-BASE','TIERS', 'XXXXXX',  '431', '43', 'Sécurité sociale', '1');
insert into llx_accountingaccount (rowid, fk_pcg_version, pcg_type, pcg_subtype, account_number, account_parent, label, active) VALUES (255,'PCG99-BASE','TIERS', 'XXXXXX',  '437', '43', 'Autres organismes sociaux', '1');
insert into llx_accountingaccount (rowid, fk_pcg_version, pcg_type, pcg_subtype, account_number, account_parent, label, active) VALUES (256,'PCG99-BASE','TIERS', 'XXXXXX',  '438', '43', 'Organismes sociaux - Charges à payer et produits à recevoir', '1');
insert into llx_accountingaccount (rowid, fk_pcg_version, pcg_type, pcg_subtype, account_number, account_parent, label, active) VALUES (257,'PCG99-BASE','TIERS', 'XXXXXX',   '44',  '4', 'État et autres collectivités publiques', '1');
insert into llx_accountingaccount (rowid, fk_pcg_version, pcg_type, pcg_subtype, account_number, account_parent, label, active) VALUES (258,'PCG99-BASE','TIERS', 'XXXXXX',  '441', '44', 'État - Subventions à recevoir', '1');
insert into llx_accountingaccount (rowid, fk_pcg_version, pcg_type, pcg_subtype, account_number, account_parent, label, active) VALUES (259,'PCG99-BASE','TIERS', 'XXXXXX',  '442', '44', 'Etat - Impôts et taxes recouvrables sur des tiers', '1');
insert into llx_accountingaccount (rowid, fk_pcg_version, pcg_type, pcg_subtype, account_number, account_parent, label, active) VALUES (260,'PCG99-BASE','TIERS', 'XXXXXX',  '443', '44', 'Opérations particulières avec l''Etat, les collectivités publiques, les organismes internationaux', '1');
insert into llx_accountingaccount (rowid, fk_pcg_version, pcg_type, pcg_subtype, account_number, account_parent, label, active) VALUES (261,'PCG99-BASE','TIERS', 'XXXXXX',  '444', '44', 'Etat - Impôts sur les bénéfices', '1');
insert into llx_accountingaccount (rowid, fk_pcg_version, pcg_type, pcg_subtype, account_number, account_parent, label, active) VALUES (262,'PCG99-BASE','TIERS', 'XXXXXX',  '445', '44', 'Etat - Taxes sur le chiffre d''affaires', '1');
insert into llx_accountingaccount (rowid, fk_pcg_version, pcg_type, pcg_subtype, account_number, account_parent, label, active) VALUES (263,'PCG99-BASE','TIERS', 'XXXXXX',  '446', '44', 'Obligations cautionnées', '1');
insert into llx_accountingaccount (rowid, fk_pcg_version, pcg_type, pcg_subtype, account_number, account_parent, label, active) VALUES (264,'PCG99-BASE','TIERS', 'XXXXXX',  '447', '44', 'Autres impôts, taxes et versements assimilés', '1');
insert into llx_accountingaccount (rowid, fk_pcg_version, pcg_type, pcg_subtype, account_number, account_parent, label, active) VALUES (265,'PCG99-BASE','TIERS', 'XXXXXX',  '448', '44', 'Etat - Charges à payer et produits à recevoir', '1');
insert into llx_accountingaccount (rowid, fk_pcg_version, pcg_type, pcg_subtype, account_number, account_parent, label, active) VALUES (266,'PCG99-BASE','TIERS', 'XXXXXX',  '449', '44', 'Quotas d''émission à restituer à l''Etat', '1');
insert into llx_accountingaccount (rowid, fk_pcg_version, pcg_type, pcg_subtype, account_number, account_parent, label, active) VALUES (267,'PCG99-BASE','TIERS', 'XXXXXX',   '45',  '4', 'Groupe et associes', '1');
insert into llx_accountingaccount (rowid, fk_pcg_version, pcg_type, pcg_subtype, account_number, account_parent, label, active) VALUES (268,'PCG99-BASE','TIERS', 'XXXXXX',  '451', '45', 'Groupe', '1');
insert into llx_accountingaccount (rowid, fk_pcg_version, pcg_type, pcg_subtype, account_number, account_parent, label, active) VALUES (269,'PCG99-BASE','TIERS', 'XXXXXX',  '455', '45', 'Associés - Comptes courants', '1');
insert into llx_accountingaccount (rowid, fk_pcg_version, pcg_type, pcg_subtype, account_number, account_parent, label, active) VALUES (270,'PCG99-BASE','TIERS', 'XXXXXX',  '456', '45', 'Associés - Opérations sur le capital', '1');
insert into llx_accountingaccount (rowid, fk_pcg_version, pcg_type, pcg_subtype, account_number, account_parent, label, active) VALUES (271,'PCG99-BASE','TIERS', 'XXXXXX',  '457', '45', 'Associés - Dividendes à payer', '1');
insert into llx_accountingaccount (rowid, fk_pcg_version, pcg_type, pcg_subtype, account_number, account_parent, label, active) VALUES (272,'PCG99-BASE','TIERS', 'XXXXXX',  '458', '45', 'Associés - Opérations faites en commun et en G.I.E.', '1');
insert into llx_accountingaccount (rowid, fk_pcg_version, pcg_type, pcg_subtype, account_number, account_parent, label, active) VALUES (273,'PCG99-BASE','TIERS', 'XXXXXX',   '46',  '4', 'Débiteurs divers et créditeurs divers', '1');
insert into llx_accountingaccount (rowid, fk_pcg_version, pcg_type, pcg_subtype, account_number, account_parent, label, active) VALUES (274,'PCG99-BASE','TIERS', 'XXXXXX',  '462', '46', 'Créances sur cessions d''immobilisations', '1');
insert into llx_accountingaccount (rowid, fk_pcg_version, pcg_type, pcg_subtype, account_number, account_parent, label, active) VALUES (275,'PCG99-BASE','TIERS', 'XXXXXX',  '464', '46', 'Dettes sur acquisitions de valeurs mobilières de placement', '1');
insert into llx_accountingaccount (rowid, fk_pcg_version, pcg_type, pcg_subtype, account_number, account_parent, label, active) VALUES (276,'PCG99-BASE','TIERS', 'XXXXXX',  '465', '46', 'Créances sur cessions de valeurs mobilières de placement', '1');
insert into llx_accountingaccount (rowid, fk_pcg_version, pcg_type, pcg_subtype, account_number, account_parent, label, active) VALUES (277,'PCG99-BASE','TIERS', 'XXXXXX',  '467', '46', 'Autres comptes débiteurs ou créditeurs', '1');
insert into llx_accountingaccount (rowid, fk_pcg_version, pcg_type, pcg_subtype, account_number, account_parent, label, active) VALUES (278,'PCG99-BASE','TIERS', 'XXXXXX',  '468', '46', 'Divers - Charges à payer et produits à recevoir', '1');
insert into llx_accountingaccount (rowid, fk_pcg_version, pcg_type, pcg_subtype, account_number, account_parent, label, active) VALUES (279,'PCG99-BASE','TIERS', 'XXXXXX',   '47',  '4', 'Comptes transitoires ou d''attente', '1');
insert into llx_accountingaccount (rowid, fk_pcg_version, pcg_type, pcg_subtype, account_number, account_parent, label, active) VALUES (280,'PCG99-BASE','TIERS', 'XXXXXX',  '471', '47', 'Comptes d''attente', '1');
insert into llx_accountingaccount (rowid, fk_pcg_version, pcg_type, pcg_subtype, account_number, account_parent, label, active) VALUES (281,'PCG99-BASE','TIERS', 'XXXXXX',  '476', '47', 'Différence de conversion - Actif', '1');
insert into llx_accountingaccount (rowid, fk_pcg_version, pcg_type, pcg_subtype, account_number, account_parent, label, active) VALUES (282,'PCG99-BASE','TIERS', 'XXXXXX',  '477', '47', 'Différences de conversion - Passif', '1');
insert into llx_accountingaccount (rowid, fk_pcg_version, pcg_type, pcg_subtype, account_number, account_parent, label, active) VALUES (283,'PCG99-BASE','TIERS', 'XXXXXX',  '478', '47', 'Autres comptes transitoires', '1');
insert into llx_accountingaccount (rowid, fk_pcg_version, pcg_type, pcg_subtype, account_number, account_parent, label, active) VALUES (284,'PCG99-BASE','TIERS', 'XXXXXX',   '48',  '4', 'Comptes de régularisation', '1');
insert into llx_accountingaccount (rowid, fk_pcg_version, pcg_type, pcg_subtype, account_number, account_parent, label, active) VALUES (285,'PCG99-BASE','TIERS', 'XXXXXX',  '481', '48', 'Charges à répartir sur plusieurs exercices', '1');
insert into llx_accountingaccount (rowid, fk_pcg_version, pcg_type, pcg_subtype, account_number, account_parent, label, active) VALUES (286,'PCG99-BASE','TIERS', 'XXXXXX',  '486', '48', 'Charges constatées d''avance', '1');
insert into llx_accountingaccount (rowid, fk_pcg_version, pcg_type, pcg_subtype, account_number, account_parent, label, active) VALUES (287,'PCG99-BASE','TIERS', 'XXXXXX',  '487', '48', 'Produits constatés d''avance', '1');
insert into llx_accountingaccount (rowid, fk_pcg_version, pcg_type, pcg_subtype, account_number, account_parent, label, active) VALUES (288,'PCG99-BASE','TIERS', 'XXXXXX',  '488', '48', 'Comptes de répartition périodique des charges et des produits', '1');
insert into llx_accountingaccount (rowid, fk_pcg_version, pcg_type, pcg_subtype, account_number, account_parent, label, active) VALUES (289,'PCG99-BASE','TIERS', 'XXXXXX',  '489', '48', 'Quotas d''émission alloués par l''Etat', '1');
insert into llx_accountingaccount (rowid, fk_pcg_version, pcg_type, pcg_subtype, account_number, account_parent, label, active) VALUES (290,'PCG99-BASE','TIERS', 'XXXXXX',   '49',  '4', 'Provisions pour dépréciation des comptes de tiers', '1');
insert into llx_accountingaccount (rowid, fk_pcg_version, pcg_type, pcg_subtype, account_number, account_parent, label, active) VALUES (291,'PCG99-BASE','TIERS', 'XXXXXX',  '491', '49', 'Provisions pour dépréciation des comptes de clients', '1');
insert into llx_accountingaccount (rowid, fk_pcg_version, pcg_type, pcg_subtype, account_number, account_parent, label, active) VALUES (292,'PCG99-BASE','TIERS', 'XXXXXX',  '495', '49', 'Provisions pour dépréciation des comptes du groupe et des associés', '1');
insert into llx_accountingaccount (rowid, fk_pcg_version, pcg_type, pcg_subtype, account_number, account_parent, label, active) VALUES (293,'PCG99-BASE','TIERS', 'XXXXXX',  '496', '49', 'Provisions pour dépréciation des comptes de débiteurs divers', '1');
insert into llx_accountingaccount (rowid, fk_pcg_version, pcg_type, pcg_subtype, account_number, account_parent, label, active) VALUES (294,'PCG99-BASE','FINAN', 'XXXXXX',   '50',  '5', 'Valeurs mobilières de placement', '1');
insert into llx_accountingaccount (rowid, fk_pcg_version, pcg_type, pcg_subtype, account_number, account_parent, label, active) VALUES (295,'PCG99-BASE','FINAN', 'XXXXXX',  '501', '50', 'Parts dans des entreprises liées', '1');
insert into llx_accountingaccount (rowid, fk_pcg_version, pcg_type, pcg_subtype, account_number, account_parent, label, active) VALUES (296,'PCG99-BASE','FINAN', 'XXXXXX',  '502', '50', 'Actions propres', '1');
insert into llx_accountingaccount (rowid, fk_pcg_version, pcg_type, pcg_subtype, account_number, account_parent, label, active) VALUES (297,'PCG99-BASE','FINAN', 'XXXXXX',  '503', '50', 'Actions', '1');
insert into llx_accountingaccount (rowid, fk_pcg_version, pcg_type, pcg_subtype, account_number, account_parent, label, active) VALUES (298,'PCG99-BASE','FINAN', 'XXXXXX',  '504', '50', 'Autres titres conférant un droit de propriété', '1');
insert into llx_accountingaccount (rowid, fk_pcg_version, pcg_type, pcg_subtype, account_number, account_parent, label, active) VALUES (299,'PCG99-BASE','FINAN', 'XXXXXX',  '505', '50', 'Obligations et bons émis par la société et rachetés par elle', '1');
insert into llx_accountingaccount (rowid, fk_pcg_version, pcg_type, pcg_subtype, account_number, account_parent, label, active) VALUES (300,'PCG99-BASE','FINAN', 'XXXXXX',  '506', '50', 'Obligations', '1');
insert into llx_accountingaccount (rowid, fk_pcg_version, pcg_type, pcg_subtype, account_number, account_parent, label, active) VALUES (301,'PCG99-BASE','FINAN', 'XXXXXX',  '507', '50', 'Bons du Trésor et bons de caisse à court terme', '1');
insert into llx_accountingaccount (rowid, fk_pcg_version, pcg_type, pcg_subtype, account_number, account_parent, label, active) VALUES (302,'PCG99-BASE','FINAN', 'XXXXXX',  '508', '50', 'Autres valeurs mobilières de placement et autres créances assimilées', '1');
insert into llx_accountingaccount (rowid, fk_pcg_version, pcg_type, pcg_subtype, account_number, account_parent, label, active) VALUES (303,'PCG99-BASE','FINAN', 'XXXXXX',  '509', '50', 'Versements restant à effectuer sur valeurs mobilières de placement non libérées', '1');
insert into llx_accountingaccount (rowid, fk_pcg_version, pcg_type, pcg_subtype, account_number, account_parent, label, active) VALUES (304,'PCG99-BASE','FINAN', 'XXXXXX',   '51',  '5', 'Banques, établissements financiers et assimilés', '1');
insert into llx_accountingaccount (rowid, fk_pcg_version, pcg_type, pcg_subtype, account_number, account_parent, label, active) VALUES (305,'PCG99-BASE','FINAN', 'XXXXXX',  '511', '51', 'Valeurs à l''encaissement', '1');
insert into llx_accountingaccount (rowid, fk_pcg_version, pcg_type, pcg_subtype, account_number, account_parent, label, active) VALUES (306,'PCG99-BASE','FINAN', 'BANK',    '512', '51', 'Banques', '1');
insert into llx_accountingaccount (rowid, fk_pcg_version, pcg_type, pcg_subtype, account_number, account_parent, label, active) VALUES (307,'PCG99-BASE','FINAN', 'XXXXXX',  '514', '51', 'Chèques postaux', '1');
insert into llx_accountingaccount (rowid, fk_pcg_version, pcg_type, pcg_subtype, account_number, account_parent, label, active) VALUES (308,'PCG99-BASE','FINAN', 'XXXXXX',  '515', '51', '"Caisses" du Trésor et des établissements publics', '1');
insert into llx_accountingaccount (rowid, fk_pcg_version, pcg_type, pcg_subtype, account_number, account_parent, label, active) VALUES (309,'PCG99-BASE','FINAN', 'XXXXXX',  '516', '51', 'Sociétés de bourse', '1');
insert into llx_accountingaccount (rowid, fk_pcg_version, pcg_type, pcg_subtype, account_number, account_parent, label, active) VALUES (310,'PCG99-BASE','FINAN', 'XXXXXX',  '517', '51', 'Autres organismes financiers', '1');
insert into llx_accountingaccount (rowid, fk_pcg_version, pcg_type, pcg_subtype, account_number, account_parent, label, active) VALUES (311,'PCG99-BASE','FINAN', 'XXXXXX',  '518', '51', 'Intérêts courus', '1');
insert into llx_accountingaccount (rowid, fk_pcg_version, pcg_type, pcg_subtype, account_number, account_parent, label, active) VALUES (312,'PCG99-BASE','FINAN', 'XXXXXX',  '519', '51', 'Concours bancaires courants', '1');
insert into llx_accountingaccount (rowid, fk_pcg_version, pcg_type, pcg_subtype, account_number, account_parent, label, active) VALUES (313,'PCG99-BASE','FINAN', 'XXXXXX',   '52',  '5', 'Instruments de trésorerie', '1');
insert into llx_accountingaccount (rowid, fk_pcg_version, pcg_type, pcg_subtype, account_number, account_parent, label, active) VALUES (314,'PCG99-BASE','FINAN', 'CASH',     '53',  '5', 'Caisse', '1');
insert into llx_accountingaccount (rowid, fk_pcg_version, pcg_type, pcg_subtype, account_number, account_parent, label, active) VALUES (315,'PCG99-BASE','FINAN', 'XXXXXX',  '531', '53', 'Caisse siège social', '1');
insert into llx_accountingaccount (rowid, fk_pcg_version, pcg_type, pcg_subtype, account_number, account_parent, label, active) VALUES (316,'PCG99-BASE','FINAN', 'XXXXXX',  '532', '53', 'Caisse succursale (ou usine) A', '1');
insert into llx_accountingaccount (rowid, fk_pcg_version, pcg_type, pcg_subtype, account_number, account_parent, label, active) VALUES (317,'PCG99-BASE','FINAN', 'XXXXXX',  '533', '53', 'Caisse succursale (ou usine) B', '1');
insert into llx_accountingaccount (rowid, fk_pcg_version, pcg_type, pcg_subtype, account_number, account_parent, label, active) VALUES (318,'PCG99-BASE','FINAN', 'XXXXXX',   '54',  '5', 'Régies d''avance et accréditifs', '1');
insert into llx_accountingaccount (rowid, fk_pcg_version, pcg_type, pcg_subtype, account_number, account_parent, label, active) VALUES (319,'PCG99-BASE','FINAN', 'XXXXXX',   '58',  '5', 'Virements internes', '1');
insert into llx_accountingaccount (rowid, fk_pcg_version, pcg_type, pcg_subtype, account_number, account_parent, label, active) VALUES (320,'PCG99-BASE','FINAN', 'XXXXXX',   '59',  '5', 'Provisions pour dépréciation des comptes financiers', '1');
insert into llx_accountingaccount (rowid, fk_pcg_version, pcg_type, pcg_subtype, account_number, account_parent, label, active) VALUES (321,'PCG99-BASE','FINAN', 'XXXXXX',  '590', '59', 'Provisions pour dépréciation des valeurs mobilières de placement', '1');
insert into llx_accountingaccount (rowid, fk_pcg_version, pcg_type, pcg_subtype, account_number, account_parent, label, active) VALUES (322,'PCG99-BASE','CHARGE','PRODUCT',  '60', '6', 'Achats', '1');
insert into llx_accountingaccount (rowid, fk_pcg_version, pcg_type, pcg_subtype, account_number, account_parent, label, active) VALUES (323,'PCG99-BASE','CHARGE','XXXXXX',  '601','60', 'Achats stockés - Matières premières (et fournitures)', '1');
insert into llx_accountingaccount (rowid, fk_pcg_version, pcg_type, pcg_subtype, account_number, account_parent, label, active) VALUES (324,'PCG99-BASE','CHARGE','XXXXXX',  '602','60', 'Achats stockés - Autres approvisionnements', '1');
insert into llx_accountingaccount (rowid, fk_pcg_version, pcg_type, pcg_subtype, account_number, account_parent, label, active) VALUES (325,'PCG99-BASE','CHARGE','XXXXXX',  '603','60', 'Variations des stocks (approvisionnements et marchandises)', '1');
insert into llx_accountingaccount (rowid, fk_pcg_version, pcg_type, pcg_subtype, account_number, account_parent, label, active) VALUES (326,'PCG99-BASE','CHARGE','XXXXXX',  '604','60', 'Achats stockés - Matières premières (et fournitures)', '1');
insert into llx_accountingaccount (rowid, fk_pcg_version, pcg_type, pcg_subtype, account_number, account_parent, label, active) VALUES (327,'PCG99-BASE','CHARGE','XXXXXX',  '605','60', 'Achats de matériel, équipements et travaux', '1');
insert into llx_accountingaccount (rowid, fk_pcg_version, pcg_type, pcg_subtype, account_number, account_parent, label, active) VALUES (328,'PCG99-BASE','CHARGE','XXXXXX',  '606','60', 'Achats non stockés de matière et fournitures', '1');
insert into llx_accountingaccount (rowid, fk_pcg_version, pcg_type, pcg_subtype, account_number, account_parent, label, active) VALUES (329,'PCG99-BASE','CHARGE','XXXXXX',  '607','60', 'Achats de marchandises', '1');
insert into llx_accountingaccount (rowid, fk_pcg_version, pcg_type, pcg_subtype, account_number, account_parent, label, active) VALUES (330,'PCG99-BASE','CHARGE','XXXXXX',  '608','60', '(Compte réservé, le cas échéant, à la récapitulation des frais accessoires incorporés aux achats)', '1');
insert into llx_accountingaccount (rowid, fk_pcg_version, pcg_type, pcg_subtype, account_number, account_parent, label, active) VALUES (331,'PCG99-BASE','CHARGE','XXXXXX',  '609','60', 'Rabais, remises et ristournes obtenus sur achats', '1');
insert into llx_accountingaccount (rowid, fk_pcg_version, pcg_type, pcg_subtype, account_number, account_parent, label, active) VALUES (332,'PCG99-BASE','CHARGE','SERVICE',  '61', '6', 'Services extérieurs', '1');
insert into llx_accountingaccount (rowid, fk_pcg_version, pcg_type, pcg_subtype, account_number, account_parent, label, active) VALUES (333,'PCG99-BASE','CHARGE','XXXXXX',  '611','61', 'Sous-traitance générale', '1');
insert into llx_accountingaccount (rowid, fk_pcg_version, pcg_type, pcg_subtype, account_number, account_parent, label, active) VALUES (334,'PCG99-BASE','CHARGE','XXXXXX',  '612','61', 'Redevances de crédit-bail', '1');
insert into llx_accountingaccount (rowid, fk_pcg_version, pcg_type, pcg_subtype, account_number, account_parent, label, active) VALUES (335,'PCG99-BASE','CHARGE','XXXXXX',  '613','61', 'Locations', '1');
insert into llx_accountingaccount (rowid, fk_pcg_version, pcg_type, pcg_subtype, account_number, account_parent, label, active) VALUES (336,'PCG99-BASE','CHARGE','XXXXXX',  '614','61', 'Charges locatives et de copropriété', '1');
insert into llx_accountingaccount (rowid, fk_pcg_version, pcg_type, pcg_subtype, account_number, account_parent, label, active) VALUES (337,'PCG99-BASE','CHARGE','XXXXXX',  '615','61', 'Entretien et réparations', '1');
insert into llx_accountingaccount (rowid, fk_pcg_version, pcg_type, pcg_subtype, account_number, account_parent, label, active) VALUES (338,'PCG99-BASE','CHARGE','XXXXXX',  '616','61', 'Primes d''assurances', '1');
insert into llx_accountingaccount (rowid, fk_pcg_version, pcg_type, pcg_subtype, account_number, account_parent, label, active) VALUES (339,'PCG99-BASE','CHARGE','XXXXXX',  '617','61', 'Etudes et recherches', '1');
insert into llx_accountingaccount (rowid, fk_pcg_version, pcg_type, pcg_subtype, account_number, account_parent, label, active) VALUES (340,'PCG99-BASE','CHARGE','XXXXXX',  '618','61', 'Divers', '1');
insert into llx_accountingaccount (rowid, fk_pcg_version, pcg_type, pcg_subtype, account_number, account_parent, label, active) VALUES (341,'PCG99-BASE','CHARGE','XXXXXX',  '619','61', 'Rabais, remises et ristournes obtenus sur services extérieurs', '1');
insert into llx_accountingaccount (rowid, fk_pcg_version, pcg_type, pcg_subtype, account_number, account_parent, label, active) VALUES (342,'PCG99-BASE','CHARGE','XXXXXX',   '62', '6', 'Autres services extérieurs', '1');
insert into llx_accountingaccount (rowid, fk_pcg_version, pcg_type, pcg_subtype, account_number, account_parent, label, active) VALUES (343,'PCG99-BASE','CHARGE','XXXXXX',  '621','62', 'Personnel extérieur à l''entreprise', '1');
insert into llx_accountingaccount (rowid, fk_pcg_version, pcg_type, pcg_subtype, account_number, account_parent, label, active) VALUES (344,'PCG99-BASE','CHARGE','XXXXXX',  '622','62', 'Rémunérations d''intermédiaires et honoraires', '1');
insert into llx_accountingaccount (rowid, fk_pcg_version, pcg_type, pcg_subtype, account_number, account_parent, label, active) VALUES (345,'PCG99-BASE','CHARGE','XXXXXX',  '623','62', 'Publicité, publications, relations publiques', '1');
insert into llx_accountingaccount (rowid, fk_pcg_version, pcg_type, pcg_subtype, account_number, account_parent, label, active) VALUES (346,'PCG99-BASE','CHARGE','XXXXXX',  '624','62', 'Transports de biens et transports collectifs du personnel', '1');
insert into llx_accountingaccount (rowid, fk_pcg_version, pcg_type, pcg_subtype, account_number, account_parent, label, active) VALUES (347,'PCG99-BASE','CHARGE','XXXXXX',  '625','62', 'Déplacements, missions et réceptions', '1');
insert into llx_accountingaccount (rowid, fk_pcg_version, pcg_type, pcg_subtype, account_number, account_parent, label, active) VALUES (348,'PCG99-BASE','CHARGE','XXXXXX',  '626','62', 'Frais postaux et de télécommunications', '1');
insert into llx_accountingaccount (rowid, fk_pcg_version, pcg_type, pcg_subtype, account_number, account_parent, label, active) VALUES (349,'PCG99-BASE','CHARGE','XXXXXX',  '627','62', 'Services bancaires et assimilés', '1');
insert into llx_accountingaccount (rowid, fk_pcg_version, pcg_type, pcg_subtype, account_number, account_parent, label, active) VALUES (350,'PCG99-BASE','CHARGE','XXXXXX',  '628','62', 'Divers', '1');
insert into llx_accountingaccount (rowid, fk_pcg_version, pcg_type, pcg_subtype, account_number, account_parent, label, active) VALUES (351,'PCG99-BASE','CHARGE','XXXXXX',  '629','62', 'Rabais, remises et ristournes obtenus sur autres services extérieurs', '1');
insert into llx_accountingaccount (rowid, fk_pcg_version, pcg_type, pcg_subtype, account_number, account_parent, label, active) VALUES (352,'PCG99-BASE','CHARGE','XXXXXX',   '63', '6', 'Impôts, taxes et versements assimilés', '1');
insert into llx_accountingaccount (rowid, fk_pcg_version, pcg_type, pcg_subtype, account_number, account_parent, label, active) VALUES (353,'PCG99-BASE','CHARGE','XXXXXX',  '631','63', 'Impôts, taxes et versements assimilés sur rémunérations (administrations des impôts)', '1');
insert into llx_accountingaccount (rowid, fk_pcg_version, pcg_type, pcg_subtype, account_number, account_parent, label, active) VALUES (354,'PCG99-BASE','CHARGE','XXXXXX',  '633','63', 'Impôts, taxes et versements assimilés sur rémunérations (autres organismes)', '1');
insert into llx_accountingaccount (rowid, fk_pcg_version, pcg_type, pcg_subtype, account_number, account_parent, label, active) VALUES (355,'PCG99-BASE','CHARGE','XXXXXX',  '635','63', 'Autres impôts, taxes et versements assimilés (administrations des impôts)', '1');
insert into llx_accountingaccount (rowid, fk_pcg_version, pcg_type, pcg_subtype, account_number, account_parent, label, active) VALUES (356,'PCG99-BASE','CHARGE','XXXXXX',  '637','63', 'Autres impôts, taxes et versements assimilés (autres organismes)', '1');
insert into llx_accountingaccount (rowid, fk_pcg_version, pcg_type, pcg_subtype, account_number, account_parent, label, active) VALUES (357,'PCG99-BASE','CHARGE','XXXXXX',   '64', '6', 'Charges de personnel', '1');
insert into llx_accountingaccount (rowid, fk_pcg_version, pcg_type, pcg_subtype, account_number, account_parent, label, active) VALUES (358,'PCG99-BASE','CHARGE','XXXXXX',  '641','64', 'Rémunérations du personnel', '1');
insert into llx_accountingaccount (rowid, fk_pcg_version, pcg_type, pcg_subtype, account_number, account_parent, label, active) VALUES (359,'PCG99-BASE','CHARGE','XXXXXX',  '644','64', 'Rémunération du travail de l''exploitant', '1');
insert into llx_accountingaccount (rowid, fk_pcg_version, pcg_type, pcg_subtype, account_number, account_parent, label, active) VALUES (360,'PCG99-BASE','CHARGE','SOCIAL',  '645','64', 'Charges de sécurité sociale et de prévoyance', '1');
insert into llx_accountingaccount (rowid, fk_pcg_version, pcg_type, pcg_subtype, account_number, account_parent, label, active) VALUES (361,'PCG99-BASE','CHARGE','XXXXXX',  '646','64', 'Cotisations sociales personnelles de l''exploitant', '1');
insert into llx_accountingaccount (rowid, fk_pcg_version, pcg_type, pcg_subtype, account_number, account_parent, label, active) VALUES (362,'PCG99-BASE','CHARGE','XXXXXX',  '647','64', 'Autres charges sociales', '1');
insert into llx_accountingaccount (rowid, fk_pcg_version, pcg_type, pcg_subtype, account_number, account_parent, label, active) VALUES (363,'PCG99-BASE','CHARGE','XXXXXX',  '648','64', 'Autres charges de personnel', '1');
insert into llx_accountingaccount (rowid, fk_pcg_version, pcg_type, pcg_subtype, account_number, account_parent, label, active) VALUES (364,'PCG99-BASE','CHARGE','XXXXXX',   '65', '6', 'Autres charges de gestion courante', '1');
insert into llx_accountingaccount (rowid, fk_pcg_version, pcg_type, pcg_subtype, account_number, account_parent, label, active) VALUES (365,'PCG99-BASE','CHARGE','XXXXXX',  '651','65', 'Redevances pour concessions, brevets, licences, marques, procédés, logiciels, droits et valeurs similaires', '1');
insert into llx_accountingaccount (rowid, fk_pcg_version, pcg_type, pcg_subtype, account_number, account_parent, label, active) VALUES (366,'PCG99-BASE','CHARGE','XXXXXX',  '653','65', 'Jetons de présence', '1');
insert into llx_accountingaccount (rowid, fk_pcg_version, pcg_type, pcg_subtype, account_number, account_parent, label, active) VALUES (367,'PCG99-BASE','CHARGE','XXXXXX',  '654','65', 'Pertes sur créances irrécouvrables', '1');
insert into llx_accountingaccount (rowid, fk_pcg_version, pcg_type, pcg_subtype, account_number, account_parent, label, active) VALUES (368,'PCG99-BASE','CHARGE','XXXXXX',  '655','65', 'Quote-part de résultat sur opérations faites en commun', '1');
insert into llx_accountingaccount (rowid, fk_pcg_version, pcg_type, pcg_subtype, account_number, account_parent, label, active) VALUES (369,'PCG99-BASE','CHARGE','XXXXXX',  '658','65', 'Charges diverses de gestion courante', '1');
insert into llx_accountingaccount (rowid, fk_pcg_version, pcg_type, pcg_subtype, account_number, account_parent, label, active) VALUES (370,'PCG99-BASE','CHARGE','XXXXXX',   '66', '6', 'Charges financières', '1');
insert into llx_accountingaccount (rowid, fk_pcg_version, pcg_type, pcg_subtype, account_number, account_parent, label, active) VALUES (371,'PCG99-BASE','CHARGE','XXXXXX',  '661','66', 'Charges d''intérêts', '1');
insert into llx_accountingaccount (rowid, fk_pcg_version, pcg_type, pcg_subtype, account_number, account_parent, label, active) VALUES (372,'PCG99-BASE','CHARGE','XXXXXX',  '664','66', 'Pertes sur créances liées à des participations', '1');
insert into llx_accountingaccount (rowid, fk_pcg_version, pcg_type, pcg_subtype, account_number, account_parent, label, active) VALUES (373,'PCG99-BASE','CHARGE','XXXXXX',  '665','66', 'Escomptes accordés', '1');
insert into llx_accountingaccount (rowid, fk_pcg_version, pcg_type, pcg_subtype, account_number, account_parent, label, active) VALUES (374,'PCG99-BASE','CHARGE','XXXXXX',  '666','66', 'Pertes de change', '1');
insert into llx_accountingaccount (rowid, fk_pcg_version, pcg_type, pcg_subtype, account_number, account_parent, label, active) VALUES (375,'PCG99-BASE','CHARGE','XXXXXX',  '667','66', 'Charges nettes sur cessions de valeurs mobilières de placement', '1');
insert into llx_accountingaccount (rowid, fk_pcg_version, pcg_type, pcg_subtype, account_number, account_parent, label, active) VALUES (376,'PCG99-BASE','CHARGE','XXXXXX',  '668','66', 'Autres charges financières', '1');
insert into llx_accountingaccount (rowid, fk_pcg_version, pcg_type, pcg_subtype, account_number, account_parent, label, active) VALUES (377,'PCG99-BASE','CHARGE','XXXXXX',   '67', '6', 'Charges exceptionnelles', '1');
insert into llx_accountingaccount (rowid, fk_pcg_version, pcg_type, pcg_subtype, account_number, account_parent, label, active) VALUES (378,'PCG99-BASE','CHARGE','XXXXXX',  '671','67', 'Charges exceptionnelles sur opérations de gestion', '1');
insert into llx_accountingaccount (rowid, fk_pcg_version, pcg_type, pcg_subtype, account_number, account_parent, label, active) VALUES (379,'PCG99-BASE','CHARGE','XXXXXX',  '672','67', '(Compte à la disposition des entités pour enregistrer, en cours d''exercice, les charges sur exercices antérieurs)', '1');
insert into llx_accountingaccount (rowid, fk_pcg_version, pcg_type, pcg_subtype, account_number, account_parent, label, active) VALUES (380,'PCG99-BASE','CHARGE','XXXXXX',  '675','67', 'Valeurs comptables des éléments d''actif cédés', '1');
insert into llx_accountingaccount (rowid, fk_pcg_version, pcg_type, pcg_subtype, account_number, account_parent, label, active) VALUES (381,'PCG99-BASE','CHARGE','XXXXXX',  '678','67', 'Autres charges exceptionnelles', '1');
insert into llx_accountingaccount (rowid, fk_pcg_version, pcg_type, pcg_subtype, account_number, account_parent, label, active) VALUES (382,'PCG99-BASE','CHARGE','XXXXXX',   '68', '6', 'Dotations aux amortissements et aux provisions', '1');
insert into llx_accountingaccount (rowid, fk_pcg_version, pcg_type, pcg_subtype, account_number, account_parent, label, active) VALUES (383,'PCG99-BASE','CHARGE','XXXXXX',  '681','68', 'Dotations aux amortissements et aux provisions - Charges d''exploitation', '1');
insert into llx_accountingaccount (rowid, fk_pcg_version, pcg_type, pcg_subtype, account_number, account_parent, label, active) VALUES (384,'PCG99-BASE','CHARGE','XXXXXX',  '686','68', 'Dotations aux amortissements et aux provisions - Charges financières', '1');
insert into llx_accountingaccount (rowid, fk_pcg_version, pcg_type, pcg_subtype, account_number, account_parent, label, active) VALUES (385,'PCG99-BASE','CHARGE','XXXXXX',  '687','68', 'Dotations aux amortissements et aux provisions - Charges exceptionnelles', '1');
insert into llx_accountingaccount (rowid, fk_pcg_version, pcg_type, pcg_subtype, account_number, account_parent, label, active) VALUES (386,'PCG99-BASE','CHARGE','XXXXXX',   '69', '6', 'Participation des salariés - impôts sur les bénéfices et assimiles', '1');
insert into llx_accountingaccount (rowid, fk_pcg_version, pcg_type, pcg_subtype, account_number, account_parent, label, active) VALUES (387,'PCG99-BASE','CHARGE','XXXXXX',  '691','69', 'Participation des salariés aux résultats', '1');
insert into llx_accountingaccount (rowid, fk_pcg_version, pcg_type, pcg_subtype, account_number, account_parent, label, active) VALUES (388,'PCG99-BASE','CHARGE','XXXXXX',  '695','69', 'Impôts sur les bénéfices', '1');
insert into llx_accountingaccount (rowid, fk_pcg_version, pcg_type, pcg_subtype, account_number, account_parent, label, active) VALUES (389,'PCG99-BASE','CHARGE','XXXXXX',  '696','69', 'Suppléments d''impôt sur les sociétés liés aux distributions', '1');
insert into llx_accountingaccount (rowid, fk_pcg_version, pcg_type, pcg_subtype, account_number, account_parent, label, active) VALUES (390,'PCG99-BASE','CHARGE','XXXXXX',  '697','69', 'Imposition forfaitaire annuelle des sociétés', '1');
insert into llx_accountingaccount (rowid, fk_pcg_version, pcg_type, pcg_subtype, account_number, account_parent, label, active) VALUES (391,'PCG99-BASE','CHARGE','XXXXXX',  '698','69', 'Intégration fiscale', '1');
insert into llx_accountingaccount (rowid, fk_pcg_version, pcg_type, pcg_subtype, account_number, account_parent, label, active) VALUES (392,'PCG99-BASE','CHARGE','XXXXXX',  '699','69', 'Produits - Reports en arrière des déficits', '1');
insert into llx_accountingaccount (rowid, fk_pcg_version, pcg_type, pcg_subtype, account_number, account_parent, label, active) VALUES (393,'PCG99-BASE','PROD',  'XXXXXX',   '70', '7', 'Ventes de produits fabriqués, prestations de services, marchandises', '1');
insert into llx_accountingaccount (rowid, fk_pcg_version, pcg_type, pcg_subtype, account_number, account_parent, label, active) VALUES (394,'PCG99-BASE','PROD',  'PRODUCT',  '701','70', 'Ventes de produits finis', '1');
insert into llx_accountingaccount (rowid, fk_pcg_version, pcg_type, pcg_subtype, account_number, account_parent, label, active) VALUES (395,'PCG99-BASE','PROD',  'XXXXXX',   '702','70', 'Ventes de produits intermédiaires', '1');
insert into llx_accountingaccount (rowid, fk_pcg_version, pcg_type, pcg_subtype, account_number, account_parent, label, active) VALUES (396,'PCG99-BASE','PROD',  'XXXXXX',   '703','70', 'Ventes de produits résiduels', '1');
insert into llx_accountingaccount (rowid, fk_pcg_version, pcg_type, pcg_subtype, account_number, account_parent, label, active) VALUES (397,'PCG99-BASE','PROD',  'XXXXXX',   '704','70', 'Travaux', '1');
insert into llx_accountingaccount (rowid, fk_pcg_version, pcg_type, pcg_subtype, account_number, account_parent, label, active) VALUES (398,'PCG99-BASE','PROD',  'XXXXXX',   '705','70', 'Etudes', '1');
insert into llx_accountingaccount (rowid, fk_pcg_version, pcg_type, pcg_subtype, account_number, account_parent, label, active) VALUES (399,'PCG99-BASE','PROD',  'SERVICE',  '706','70', 'Prestations de services', '1');
insert into llx_accountingaccount (rowid, fk_pcg_version, pcg_type, pcg_subtype, account_number, account_parent, label, active) VALUES (400,'PCG99-BASE','PROD',  'PRODUCT',  '707','70', 'Ventes de marchandises', '1');
insert into llx_accountingaccount (rowid, fk_pcg_version, pcg_type, pcg_subtype, account_number, account_parent, label, active) VALUES (401,'PCG99-BASE','PROD',  'PRODUCT',  '708','70', 'Produits des activités annexes', '1');
insert into llx_accountingaccount (rowid, fk_pcg_version, pcg_type, pcg_subtype, account_number, account_parent, label, active) VALUES (402,'PCG99-BASE','PROD',  'XXXXXX',   '709','70', 'Rabais, remises et ristournes accordés par l''entreprise', '1');
insert into llx_accountingaccount (rowid, fk_pcg_version, pcg_type, pcg_subtype, account_number, account_parent, label, active) VALUES (403,'PCG99-BASE','PROD',  'XXXXXX',    '71', '7', 'Production stockée (ou déstockage)', '1');
insert into llx_accountingaccount (rowid, fk_pcg_version, pcg_type, pcg_subtype, account_number, account_parent, label, active) VALUES (404,'PCG99-BASE','PROD',  'XXXXXX',   '713','71', 'Variation des stocks (en-cours de production, produits)', '1');
insert into llx_accountingaccount (rowid, fk_pcg_version, pcg_type, pcg_subtype, account_number, account_parent, label, active) VALUES (405,'PCG99-BASE','PROD',  'XXXXXX',    '72', '7', 'Production immobilisée', '1');
insert into llx_accountingaccount (rowid, fk_pcg_version, pcg_type, pcg_subtype, account_number, account_parent, label, active) VALUES (406,'PCG99-BASE','PROD',  'XXXXXX',   '721','72', 'Immobilisations incorporelles', '1');
insert into llx_accountingaccount (rowid, fk_pcg_version, pcg_type, pcg_subtype, account_number, account_parent, label, active) VALUES (407,'PCG99-BASE','PROD',  'XXXXXX',   '722','72', 'Immobilisations corporelles', '1');
insert into llx_accountingaccount (rowid, fk_pcg_version, pcg_type, pcg_subtype, account_number, account_parent, label, active) VALUES (408,'PCG99-BASE','PROD',  'XXXXXX',    '74', '7', 'Subventions d''exploitation', '1');
insert into llx_accountingaccount (rowid, fk_pcg_version, pcg_type, pcg_subtype, account_number, account_parent, label, active) VALUES (409,'PCG99-BASE','PROD',  'XXXXXX',    '75', '7', 'Autres produits de gestion courante', '1');
insert into llx_accountingaccount (rowid, fk_pcg_version, pcg_type, pcg_subtype, account_number, account_parent, label, active) VALUES (410,'PCG99-BASE','PROD',  'XXXXXX',   '751','75', 'Redevances pour concessions, brevets, licences, marques, procédés, logiciels, droits et valeurs similaires', '1');
insert into llx_accountingaccount (rowid, fk_pcg_version, pcg_type, pcg_subtype, account_number, account_parent, label, active) VALUES (411,'PCG99-BASE','PROD',  'XXXXXX',   '752','75', 'Revenus des immeubles non affectés à des activités professionnelles', '1');
insert into llx_accountingaccount (rowid, fk_pcg_version, pcg_type, pcg_subtype, account_number, account_parent, label, active) VALUES (412,'PCG99-BASE','PROD',  'XXXXXX',   '753','75', 'Jetons de présence et rémunérations d''administrateurs, gérants,...', '1');
insert into llx_accountingaccount (rowid, fk_pcg_version, pcg_type, pcg_subtype, account_number, account_parent, label, active) VALUES (413,'PCG99-BASE','PROD',  'XXXXXX',   '754','75', 'Ristournes perçues des coopératives (provenant des excédents)', '1');
insert into llx_accountingaccount (rowid, fk_pcg_version, pcg_type, pcg_subtype, account_number, account_parent, label, active) VALUES (414,'PCG99-BASE','PROD',  'XXXXXX',   '755','75', 'Quotes-parts de résultat sur opérations faites en commun', '1');
insert into llx_accountingaccount (rowid, fk_pcg_version, pcg_type, pcg_subtype, account_number, account_parent, label, active) VALUES (415,'PCG99-BASE','PROD',  'XXXXXX',   '758','75', 'Produits divers de gestion courante', '1'); 
insert into llx_accountingaccount (rowid, fk_pcg_version, pcg_type, pcg_subtype, account_number, account_parent, label, active) VALUES (416,'PCG99-BASE','PROD',  'XXXXXX',    '76', '7', 'Produits financiers', '1');
insert into llx_accountingaccount (rowid, fk_pcg_version, pcg_type, pcg_subtype, account_number, account_parent, label, active) VALUES (417,'PCG99-BASE','PROD',  'XXXXXX',   '761','76', 'Produits de participations', '1');
insert into llx_accountingaccount (rowid, fk_pcg_version, pcg_type, pcg_subtype, account_number, account_parent, label, active) VALUES (418,'PCG99-BASE','PROD',  'XXXXXX',   '762','76', 'Produits des autres immobilisations financières', '1');
insert into llx_accountingaccount (rowid, fk_pcg_version, pcg_type, pcg_subtype, account_number, account_parent, label, active) VALUES (419,'PCG99-BASE','PROD',  'XXXXXX',   '763','76', 'Revenus des autres créances', '1');
insert into llx_accountingaccount (rowid, fk_pcg_version, pcg_type, pcg_subtype, account_number, account_parent, label, active) VALUES (420,'PCG99-BASE','PROD',  'XXXXXX',   '764','76', 'Revenus des valeurs mobilières de placement', '1');
insert into llx_accountingaccount (rowid, fk_pcg_version, pcg_type, pcg_subtype, account_number, account_parent, label, active) VALUES (421,'PCG99-BASE','PROD',  'XXXXXX',   '765','76', 'Escomptes obtenus', '1');
insert into llx_accountingaccount (rowid, fk_pcg_version, pcg_type, pcg_subtype, account_number, account_parent, label, active) VALUES (422,'PCG99-BASE','PROD',  'XXXXXX',   '766','76', 'Gains de change', '1');
insert into llx_accountingaccount (rowid, fk_pcg_version, pcg_type, pcg_subtype, account_number, account_parent, label, active) VALUES (423,'PCG99-BASE','PROD',  'XXXXXX',   '767','76', 'Produits nets sur cessions de valeurs mobilières de placement', '1');
insert into llx_accountingaccount (rowid, fk_pcg_version, pcg_type, pcg_subtype, account_number, account_parent, label, active) VALUES (424,'PCG99-BASE','PROD',  'XXXXXX',   '768','76', 'Autres produits financiers', '1'); 
insert into llx_accountingaccount (rowid, fk_pcg_version, pcg_type, pcg_subtype, account_number, account_parent, label, active) VALUES (425,'PCG99-BASE','PROD',  'XXXXXX',    '77', '7', 'Produits exceptionnels', '1');
insert into llx_accountingaccount (rowid, fk_pcg_version, pcg_type, pcg_subtype, account_number, account_parent, label, active) VALUES (426,'PCG99-BASE','PROD',  'XXXXXX',   '771','77', 'Produits exceptionnels sur opérations de gestion', '1');
insert into llx_accountingaccount (rowid, fk_pcg_version, pcg_type, pcg_subtype, account_number, account_parent, label, active) VALUES (427,'PCG99-BASE','PROD',  'XXXXXX',   '772','77', '(Compte à la disposition des entités pour enregistrer, en cours d''exercice, les produits sur exercices antérieurs)', '1');
insert into llx_accountingaccount (rowid, fk_pcg_version, pcg_type, pcg_subtype, account_number, account_parent, label, active) VALUES (428,'PCG99-BASE','PROD',  'XXXXXX',   '775','77', 'Produits des cessions d''éléments d''actif', '1');
insert into llx_accountingaccount (rowid, fk_pcg_version, pcg_type, pcg_subtype, account_number, account_parent, label, active) VALUES (429,'PCG99-BASE','PROD',  'XXXXXX',   '777','77', 'Quote-part des subventions d''investissement virée au résultat de l''exercice', '1');
insert into llx_accountingaccount (rowid, fk_pcg_version, pcg_type, pcg_subtype, account_number, account_parent, label, active) VALUES (430,'PCG99-BASE','PROD',  'XXXXXX',   '778','77', 'Autres produits exceptionnels', '1'); 
insert into llx_accountingaccount (rowid, fk_pcg_version, pcg_type, pcg_subtype, account_number, account_parent, label, active) VALUES (431,'PCG99-BASE','PROD',  'XXXXXX',    '78', '7', 'Reprises sur amortissements et provisions', '1');
insert into llx_accountingaccount (rowid, fk_pcg_version, pcg_type, pcg_subtype, account_number, account_parent, label, active) VALUES (432,'PCG99-BASE','PROD',  'XXXXXX',   '781','78', 'Reprises sur amortissements et provisions (à inscrire dans les produits d''exploitation)', '1');
insert into llx_accountingaccount (rowid, fk_pcg_version, pcg_type, pcg_subtype, account_number, account_parent, label, active) VALUES (433,'PCG99-BASE','PROD',  'XXXXXX',   '786','78', 'Reprises sur provisions pour risques (à inscrire dans les produits financiers)', '1');
insert into llx_accountingaccount (rowid, fk_pcg_version, pcg_type, pcg_subtype, account_number, account_parent, label, active) VALUES (434,'PCG99-BASE','PROD',  'XXXXXX',   '787','78', 'Reprises sur provisions (à inscrire dans les produits exceptionnels)', '1'); 
insert into llx_accountingaccount (rowid, fk_pcg_version, pcg_type, pcg_subtype, account_number, account_parent, label, active) VALUES (435,'PCG99-BASE','PROD',  'XXXXXX',    '79', '7', 'Transferts de charges', '1');
insert into llx_accountingaccount (rowid, fk_pcg_version, pcg_type, pcg_subtype, account_number, account_parent, label, active) VALUES (436,'PCG99-BASE','PROD',  'XXXXXX',   '791','79', 'Transferts de charges d''exploitation ', '1');
insert into llx_accountingaccount (rowid, fk_pcg_version, pcg_type, pcg_subtype, account_number, account_parent, label, active) VALUES (437,'PCG99-BASE','PROD',  'XXXXXX',   '796','79', 'Transferts de charges financières', '1');
insert into llx_accountingaccount (rowid, fk_pcg_version, pcg_type, pcg_subtype, account_number, account_parent, label, active) VALUES (438,'PCG99-BASE','PROD',  'XXXXXX',   '797','79', 'Transferts de charges exceptionnelles', '1');

-- Add discount in product supplier price
ALTER TABLE llx_product_fournisseur_price ADD COLUMN remise_percent DOUBLE NOT NULL DEFAULT 0 AFTER quantity;
ALTER TABLE llx_product_fournisseur_price ADD COLUMN remise DOUBLE NOT NULL DEFAULT 0 AFTER remise_percent; 

-- Stock calculation on product
UPDATE llx_product p SET p.stock= (SELECT SUM(ps.reel) FROM llx_product_stock ps WHERE ps.fk_product = p.rowid);

-- Add possibility to defined position/job of a user
ALTER TABLE llx_user ADD COLUMN job varchar(128) AFTER firstname;


-- Use entity 0 for all entities
INSERT INTO llx_const(name, value, visible, entity) SELECT __ENCRYPT('SYSLOG_HANDLERS')__, __ENCRYPT('["mod_syslog_file"]')__, 0, 0 FROM llx_const WHERE __DECRYPT('name')__ = 'SYSLOG_FILE_ON' AND __DECRYPT('value')__ = '1';


-- New Imports
ALTER TABLE llx_commande_fournisseurdet ADD COLUMN import_key varchar(14) AFTER info_bits;
ALTER TABLE llx_entrepot ADD COLUMN import_key varchar(14) AFTER fk_user_author;
ALTER TABLE llx_product_fournisseur_price ADD COLUMN import_key varchar(14) AFTER fk_user;
ALTER TABLE llx_product_stock ADD COLUMN import_key varchar(14) AFTER pmp;
ALTER TABLE llx_societe_rib ADD COLUMN import_key varchar(14) AFTER adresse_proprio;
ALTER TABLE llx_categorie_product ADD COLUMN import_key varchar(14) AFTER fk_product;
ALTER TABLE llx_categorie_societe ADD COLUMN import_key varchar(14) AFTER fk_societe;
ALTER TABLE llx_categorie_fournisseur ADD COLUMN import_key varchar(14) AFTER fk_societe;

-- Export filter
ALTER TABLE llx_export_model ADD COLUMN filter text AFTER field;

-- [ task #146 ] Remove table llx_categorie_association
ALTER TABLE llx_categorie_association DROP FOREIGN KEY fk_categorie_asso_fk_categorie_mere;
ALTER TABLE llx_categorie_association DROP FOREIGN KEY fk_categorie_asso_fk_categorie_fille;
ALTER TABLE llx_categorie DROP INDEX uk_categorie_ref;
ALTER TABLE llx_categorie ADD COLUMN fk_parent integer DEFAULT 0 NOT NULL AFTER rowid;
ALTER TABLE llx_categorie MODIFY COLUMN label varchar(255) NOT NULL;
ALTER TABLE llx_categorie ADD UNIQUE INDEX uk_categorie_ref (entity, fk_parent, label, type);
ALTER TABLE llx_categorie ADD INDEX idx_categorie_type (type);
ALTER TABLE llx_categorie ADD INDEX idx_categorie_label (label);

-- [ task #559 ] Price by quantity management
CREATE TABLE llx_product_price_by_qty
(
  rowid			integer AUTO_INCREMENT PRIMARY KEY,
  fk_product_price	integer NOT NULL,
  date_price		timestamp,
  price			double (24,8) DEFAULT 0,
  price_ttc		double (24,8) DEFAULT 0,
  qty_min		real DEFAULT 0
)ENGINE=innodb;

ALTER TABLE llx_product_price ADD price_by_qty INT NOT NULL DEFAULT 0;

ALTER TABLE llx_product_price_by_qty ADD UNIQUE INDEX uk_product_price_by_qty_level (fk_product_price, qty_min);

ALTER TABLE llx_product_price_by_qty ADD INDEX idx_product_price_by_qty_fk_product_price (fk_product_price);

ALTER TABLE llx_product_price_by_qty ADD CONSTRAINT fk_product_price_by_qty_fk_product_price FOREIGN KEY (fk_product_price) REFERENCES llx_product_price (rowid);

ALTER TABLE `llx_product_price_by_qty` ADD `remise_percent` DOUBLE NOT NULL DEFAULT '0' AFTER `price_ttc` ,
ADD `remise` DOUBLE NOT NULL DEFAULT '0' AFTER `remise_percent`;

-- Change index name to be compliant with SQL standard, index name must be unique in database schema
ALTER TABLE llx_c_actioncomm DROP INDEX code, ADD UNIQUE uk_c_actioncomm (code);
ALTER TABLE llx_c_civilite DROP INDEX code, ADD UNIQUE uk_c_civilite (code);
ALTER TABLE llx_c_propalst DROP INDEX code, ADD UNIQUE uk_c_propalst (code);
ALTER TABLE llx_c_stcomm DROP INDEX code, ADD UNIQUE uk_c_stcomm (code);
ALTER TABLE llx_c_type_fees DROP INDEX code, ADD UNIQUE uk_c_type_fees (code);
ALTER TABLE llx_c_typent DROP INDEX code, ADD UNIQUE uk_c_typent (code);
ALTER TABLE llx_c_effectif DROP INDEX code, ADD UNIQUE uk_c_effectif (code);
ALTER TABLE llx_c_paiement DROP INDEX code, ADD UNIQUE uk_c_paiement (code);

<<<<<<< HEAD
=======

delete from llx_c_actioncomm where id = 40;
INSERT INTO llx_c_actioncomm (id, code, type, libelle, module, position) values ( 40, 'AC_OTH_AUTO','systemauto', 'Other (automatically inserted events)' ,NULL, 20);
UPDATE llx_c_actioncomm SET libelle = 'Other (manually inserted events)' WHERE code = 'AC_OTH';
UPDATE llx_c_actioncomm SET active = 0 WHERE code in ('AC_PROP', 'AC_COM', 'AC_FAC', 'AC_SHIP', 'AC_SUP_ORD', 'AC_SUP_INV');


>>>>>>> f6bfd977
-- Update dictionnary of table llx_c_paper_format
DELETE FROM llx_c_paper_format;

-- Europe
INSERT INTO llx_c_paper_format (rowid, code, label, width, height, unit, active) VALUES (1,   'EU4A0',       'Format 4A0',                '1682', '2378', 'mm', 1);
INSERT INTO llx_c_paper_format (rowid, code, label, width, height, unit, active) VALUES (2,   'EU2A0',       'Format 2A0',                '1189', '1682', 'mm', 1);
INSERT INTO llx_c_paper_format (rowid, code, label, width, height, unit, active) VALUES (3,   'EUA0',        'Format A0',                 '840',  '1189', 'mm', 1);
INSERT INTO llx_c_paper_format (rowid, code, label, width, height, unit, active) VALUES (4,   'EUA1',        'Format A1',                 '594',  '840',  'mm', 1);
INSERT INTO llx_c_paper_format (rowid, code, label, width, height, unit, active) VALUES (5,   'EUA2',        'Format A2',                 '420',  '594',  'mm', 1);
INSERT INTO llx_c_paper_format (rowid, code, label, width, height, unit, active) VALUES (6,   'EUA3',        'Format A3',                 '297',  '420',  'mm', 1);
INSERT INTO llx_c_paper_format (rowid, code, label, width, height, unit, active) VALUES (7,   'EUA4',        'Format A4',                 '210',  '297',  'mm', 1);
INSERT INTO llx_c_paper_format (rowid, code, label, width, height, unit, active) VALUES (8,   'EUA5',        'Format A5',                 '148',  '210',  'mm', 1);
INSERT INTO llx_c_paper_format (rowid, code, label, width, height, unit, active) VALUES (9,   'EUA6',        'Format A6',                 '105',  '148',  'mm', 1);

-- US
INSERT INTO llx_c_paper_format (rowid, code, label, width, height, unit, active) VALUES (100, 'USLetter',    'Format Letter (A)',         '216',  '279',  'mm', 1);
INSERT INTO llx_c_paper_format (rowid, code, label, width, height, unit, active) VALUES (105, 'USLegal',     'Format Legal',              '216',  '356',  'mm', 1);
INSERT INTO llx_c_paper_format (rowid, code, label, width, height, unit, active) VALUES (110, 'USExecutive', 'Format Executive',          '190',  '254',  'mm', 1);
INSERT INTO llx_c_paper_format (rowid, code, label, width, height, unit, active) VALUES (115, 'USLedger',    'Format Ledger/Tabloid (B)', '279',  '432',  'mm', 1);

-- Canadian
INSERT INTO llx_c_paper_format (rowid, code, label, width, height, unit, active) VALUES (200, 'CAP1',        'Format Canadian P1',        '560',  '860',  'mm', 1);
INSERT INTO llx_c_paper_format (rowid, code, label, width, height, unit, active) VALUES (205, 'CAP2',        'Format Canadian P2',        '430',  '560',  'mm', 1);
INSERT INTO llx_c_paper_format (rowid, code, label, width, height, unit, active) VALUES (210, 'CAP3',        'Format Canadian P3',        '280',  '430',  'mm', 1);
INSERT INTO llx_c_paper_format (rowid, code, label, width, height, unit, active) VALUES (215, 'CAP4',        'Format Canadian P4',        '215',  '280',  'mm', 1);
INSERT INTO llx_c_paper_format (rowid, code, label, width, height, unit, active) VALUES (220, 'CAP5',        'Format Canadian P5',        '140',  '215',  'mm', 1);
INSERT INTO llx_c_paper_format (rowid, code, label, width, height, unit, active) VALUES (225, 'CAP6',        'Format Canadian P6',        '107',  '140',  'mm', 1);


-- increase field size
ALTER TABLE llx_bank_account MODIFY COLUMN code_banque varchar(8);

create table llx_user_extrafields
(
  rowid            integer AUTO_INCREMENT PRIMARY KEY,
  tms              timestamp,
  fk_object        integer NOT NULL,    -- member id
  import_key       varchar(14)      	-- import key
)ENGINE=innodb;

ALTER TABLE llx_user_extrafields ADD INDEX idx_user_extrafields (fk_object);<|MERGE_RESOLUTION|>--- conflicted
+++ resolved
@@ -833,16 +833,11 @@
 ALTER TABLE llx_c_effectif DROP INDEX code, ADD UNIQUE uk_c_effectif (code);
 ALTER TABLE llx_c_paiement DROP INDEX code, ADD UNIQUE uk_c_paiement (code);
 
-<<<<<<< HEAD
-=======
-
 delete from llx_c_actioncomm where id = 40;
 INSERT INTO llx_c_actioncomm (id, code, type, libelle, module, position) values ( 40, 'AC_OTH_AUTO','systemauto', 'Other (automatically inserted events)' ,NULL, 20);
 UPDATE llx_c_actioncomm SET libelle = 'Other (manually inserted events)' WHERE code = 'AC_OTH';
 UPDATE llx_c_actioncomm SET active = 0 WHERE code in ('AC_PROP', 'AC_COM', 'AC_FAC', 'AC_SHIP', 'AC_SUP_ORD', 'AC_SUP_INV');
 
-
->>>>>>> f6bfd977
 -- Update dictionnary of table llx_c_paper_format
 DELETE FROM llx_c_paper_format;
 
