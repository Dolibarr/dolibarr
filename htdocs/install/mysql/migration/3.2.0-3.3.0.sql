--- conflicted
+++ resolved
@@ -824,11 +824,7 @@
 ALTER TABLE llx_c_type_fees DROP INDEX code, ADD UNIQUE uk_c_type_fees (code);
 ALTER TABLE llx_c_typent DROP INDEX code, ADD UNIQUE uk_c_typent (code);
 ALTER TABLE llx_c_effectif DROP INDEX code, ADD UNIQUE uk_c_effectif (code);
-<<<<<<< HEAD
 ALTER TABLE llx_c_paiement DROP INDEX code, ADD UNIQUE uk_c_paiement (code);
-=======
-ALTER TABLE llx_c_paiement DROP INDEX code, ADD UNIQUE uk_c_paiement (code);
-
 
 -- Update dictionnary of table llx_c_paper_format
 DELETE FROM llx_c_paper_format;
@@ -860,5 +856,4 @@
 
 
 -- increase field size
-ALTER TABLE llx_bank_account MODIFY COLUMN code_banque varchar(8);
->>>>>>> a171ecd2
+ALTER TABLE llx_bank_account MODIFY COLUMN code_banque varchar(8);