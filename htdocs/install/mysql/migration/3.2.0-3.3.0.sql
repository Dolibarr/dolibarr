--- conflicted
+++ resolved
@@ -238,7 +238,6 @@
 
 ALTER TABLE llx_socpeople_extrafields ADD INDEX idx_socpeople_extrafields (fk_object);
 
-<<<<<<< HEAD
 -- update type of localtax1 for spain
 UPDATE llx_c_tva SET localtax1_type = '3' WHERE rowid = 41 AND fk_pays = 4 AND (localtax1_type = '0' OR localtax1_type='1');
 UPDATE llx_c_tva SET localtax1_type = '3' WHERE rowid = 42 AND fk_pays = 4 AND (localtax1_type = '0' OR localtax1_type='1');
@@ -248,11 +247,6 @@
 UPDATE llx_c_tva SET localtax2_type = '1' WHERE rowid = 41 AND fk_pays = 4 AND localtax2_type = '0';
 UPDATE llx_c_tva SET localtax2_type = '1' WHERE rowid = 42 AND fk_pays = 4 AND localtax2_type = '0';
 UPDATE llx_c_tva SET localtax2_type = '1' WHERE rowid = 43 AND fk_pays = 4 AND localtax2_type = '0';
-=======
--- update type of localtax for spain
-UPDATE llx_c_tva SET localtax1_type = '1' WHERE rowid = 41 AND fk_pays = 4 AND localtax1_type = '0';
-UPDATE llx_c_tva SET localtax1_type = '1' WHERE rowid = 42 AND fk_pays = 4 AND localtax1_type = '0';
-UPDATE llx_c_tva SET localtax1_type = '1' WHERE rowid = 43 AND fk_pays = 4 AND localtax1_type = '0';
 
 UPDATE llx_c_tva set localtax1 = 1, localtax1_type = '4', localtax2 = 0.4, localtax2_type = '7' where rowid= 101 and fk_pays= 10 AND localtax1_type='0';
 UPDATE llx_c_tva set localtax1 = 1, localtax1_type = '4', localtax2 = 0.4, localtax2_type = '7' where rowid= 102 and fk_pays= 10 AND localtax1_type='0';
@@ -260,5 +254,4 @@
 UPDATE llx_c_tva set localtax1 = 1, localtax1_type = '4', localtax2 = 0.4, localtax2_type = '7' where rowid= 104 and fk_pays= 10 AND localtax1_type='0';
 UPDATE llx_c_tva set localtax1 = 1, localtax1_type = '4', localtax2 = 0.4, localtax2_type = '7' where rowid= 105 and fk_pays= 10 AND localtax1_type='0';
 UPDATE llx_c_tva set localtax1 = 1, localtax1_type = '4', localtax2 = 0.4, localtax2_type = '7' where rowid= 106 and fk_pays= 10 AND localtax1_type='0';
-UPDATE llx_c_tva set localtax1 = 1, localtax1_type = '4', localtax2 = 0.4, localtax2_type = '7' where rowid= 107 and fk_pays= 10 AND localtax1_type='0';
->>>>>>> 89dfd246
+UPDATE llx_c_tva set localtax1 = 1, localtax1_type = '4', localtax2 = 0.4, localtax2_type = '7' where rowid= 107 and fk_pays= 10 AND localtax1_type='0';