--
-- Be carefull to requests order.
-- This file must be loaded by calling /install/index.php page
-- when current version is 3.2.0 or higher. 
--
-- To rename a table:       ALTER TABLE llx_table RENAME TO llx_table_new;
-- To add a column:         ALTER TABLE llx_table ADD COLUMN newcol varchar(60) NOT NULL DEFAULT '0' AFTER existingcol;
-- To rename a column:      ALTER TABLE llx_table CHANGE COLUMN oldname newname varchar(60);
-- To drop a column:        ALTER TABLE llx_table DROP COLUMN oldname;
-- To change type of field: ALTER TABLE llx_table MODIFY COLUMN name varchar(60);
-- To restrict request to Mysql version x.y use -- VMYSQLx.y
-- To restrict request to Pgsql version x.y use -- VPGSQLx.y


-- -- VPGSQL8.2 DELETE FROM llx_usergroup_user      WHERE fk_user      NOT IN (SELECT rowid from llx_user);
-- -- VMYSQL4.1 DELETE FROM llx_usergroup_user      WHERE fk_usergroup NOT IN (SELECT rowid from llx_usergroup);

DROP TABLE llx_product_ca;

ALTER TABLE llx_societe ADD COLUMN idprof6 varchar(128) after idprof5;
ALTER TABLE llx_societe DROP COLUMN fk_secteur;
ALTER TABLE llx_societe DROP COLUMN description;
ALTER TABLE llx_societe DROP COLUMN services;

ALTER TABLE llx_bank ADD COLUMN tms timestamp after datec;
  
-- Monaco VAT Rates
insert into llx_c_tva(rowid,fk_pays,taux,recuperableonly,note,active) values ( 271,  27,'19.6','0','VAT standard rate (France hors DOM-TOM)',1);
insert into llx_c_tva(rowid,fk_pays,taux,recuperableonly,note,active) values ( 272,  27, '8.5','0','VAT standard rate (DOM sauf Guyane et Saint-Martin)',0);
insert into llx_c_tva(rowid,fk_pays,taux,recuperableonly,note,active) values ( 273,  27, '8.5','1','VAT standard rate (DOM sauf Guyane et Saint-Martin), non perçu par le vendeur mais récupérable par acheteur',0);
insert into llx_c_tva(rowid,fk_pays,taux,recuperableonly,note,active) values ( 274,  27, '5.5','0','VAT reduced rate (France hors DOM-TOM)',0);
insert into llx_c_tva(rowid,fk_pays,taux,recuperableonly,note,active) values ( 275,  27,   '0','0','VAT Rate 0 ou non applicable',1);
insert into llx_c_tva(rowid,fk_pays,taux,recuperableonly,note,active) values ( 276,  27, '2.1','0','VAT super-reduced rate',1);
insert into llx_c_tva(rowid,fk_pays,taux,recuperableonly,note,active) values ( 277,  27,   '7','0','VAT reduced rate',1);

INSERT INTO llx_c_input_reason (rowid,code,label,active) VALUES ( 8, 'SRC_WOM',        'Word of mouth', 1);
INSERT INTO llx_c_input_reason (rowid,code,label,active) VALUES ( 9, 'SRC_PARTNER',    'Partner', 1);
INSERT INTO llx_c_input_reason (rowid,code,label,active) VALUES (10, 'SRC_EMPLOYEE',   'Employee', 1);
INSERT INTO llx_c_input_reason (rowid,code,label,active) VALUES (11, 'SRC_SPONSORING', 'Sponsoring', 1);

ALTER TABLE llx_commande_fournisseur CHANGE COLUMN date_cloture date_approve datetime;
ALTER TABLE llx_commande_fournisseur CHANGE COLUMN fk_user_cloture fk_user_approve integer;

ALTER TABLE llx_mailing MODIFY COLUMN body mediumtext;
ALTER TABLE llx_mailing ADD COLUMN extraparams varchar(255);


ALTER TABLE llx_product MODIFY COLUMN ref varchar(128)  NOT NULL;
ALTER TABLE llx_product MODIFY COLUMN ref_ext varchar(128);

ALTER TABLE llx_product_fournisseur_price DROP COLUMN fk_product_fournisseur;
ALTER TABLE llx_product_fournisseur_price ADD charges DOUBLE( 24, 8 ) DEFAULT 0 AFTER unitprice;
ALTER TABLE llx_product_fournisseur_price ADD unitcharges DOUBLE( 24, 8 ) DEFAULT 0 AFTER charges;

alter table llx_commandedet add column fk_product_fournisseur_price int(11) after info_bits;
alter table llx_commandedet add column buy_price_ht double(24,8) DEFAULT 0 after fk_product_fournisseur_price;
alter table llx_commandedet drop column marge_tx;
alter table llx_commandedet drop column marque_tx;

alter table llx_facturedet add column fk_product_fournisseur_price int(11) after info_bits;
alter table llx_facturedet add column buy_price_ht double(24,8) DEFAULT 0 after fk_product_fournisseur_price;

alter table llx_propaldet add column fk_product_fournisseur_price int(11) after info_bits;
alter table llx_propaldet add column buy_price_ht double(24,8) DEFAULT 0 after fk_product_fournisseur_price;
alter table llx_propaldet drop column pa_ht;
alter table llx_propaldet drop column marge_tx;
alter table llx_propaldet drop column marque_tx;

ALTER TABLE llx_commande CHANGE COLUMN fk_demand_reason fk_input_reason INT(11) NULL DEFAULT NULL;
ALTER TABLE llx_propal CHANGE COLUMN fk_demand_reason fk_input_reason INT(11) NULL DEFAULT NULL;
ALTER TABLE llx_commande_fournisseur CHANGE COLUMN fk_methode_commande fk_input_method INT(11) NULL DEFAULT 0;

INSERT INTO llx_const (name, value, type, note, visible) values ('PRODUCT_CODEPRODUCT_ADDON','mod_codeproduct_leopard','yesno','Module to control product codes',0);

ALTER TABLE llx_c_barcode_type ADD UNIQUE INDEX uk_c_barcode_type(code, entity);

ALTER TABLE llx_socpeople ADD column no_email SMALLINT NOT NULL DEFAULT 0 AFTER priv;

ALTER TABLE llx_commande_fournisseur ADD COLUMN date_livraison date NULL;

ALTER TABLE llx_propaldet ADD COLUMN label varchar(255) DEFAULT NULL AFTER fk_product;
ALTER TABLE llx_commandedet ADD COLUMN label varchar(255) DEFAULT NULL AFTER fk_product;
ALTER TABLE llx_facturedet ADD COLUMN label varchar(255) DEFAULT NULL AFTER fk_product;
ALTER TABLE llx_facturedet_rec ADD COLUMN label varchar(255) DEFAULT NULL AFTER product_type;

ALTER TABLE llx_accountingaccount  ADD COLUMN active tinyint DEFAULT 1 NOT NULL AFTER label;

ALTER TABLE llx_actioncomm MODIFY elementtype VARCHAR(32);

-- TASK #107
ALTER TABLE llx_ecm_directories MODIFY COLUMN label varchar(64) NOT NULL;
ALTER TABLE llx_ecm_directories ADD COLUMN fullpath varchar(255) AFTER cachenbofdoc;
ALTER TABLE llx_ecm_directories ADD COLUMN extraparams varchar(255) AFTER fullpath;
ALTER TABLE llx_ecm_directories ADD COLUMN acl text;
ALTER TABLE llx_ecm_directories ADD INDEX idx_ecm_directories_fk_user_c (fk_user_c);
ALTER TABLE llx_ecm_directories ADD INDEX idx_ecm_directories_fk_user_m (fk_user_m);
ALTER TABLE llx_ecm_directories ADD CONSTRAINT fk_ecm_directories_fk_user_c FOREIGN KEY (fk_user_c) REFERENCES llx_user (rowid);
ALTER TABLE llx_ecm_directories ADD CONSTRAINT fk_ecm_directories_fk_user_m FOREIGN KEY (fk_user_m) REFERENCES llx_user (rowid);

ALTER TABLE llx_ecm_documents DROP INDEX idx_ecm_documents;
ALTER TABLE llx_ecm_documents DROP COLUMN manualkeyword;
ALTER TABLE llx_ecm_documents DROP COLUMN fullpath_orig;
ALTER TABLE llx_ecm_documents DROP COLUMN private;
ALTER TABLE llx_ecm_documents DROP COLUMN crc;
ALTER TABLE llx_ecm_documents DROP COLUMN cryptkey;
ALTER TABLE llx_ecm_documents DROP COLUMN cipher;
ALTER TABLE llx_ecm_documents CHANGE COLUMN fullpath_dol fullpath varchar(255) NOT NULL;
ALTER TABLE llx_ecm_documents MODIFY COLUMN filemime varchar(128) NOT NULL;
ALTER TABLE llx_ecm_documents ADD COLUMN metadata text after description;
ALTER TABLE llx_ecm_documents ADD COLUMN extraparams varchar(255) AFTER fk_directory;
ALTER TABLE llx_ecm_documents ADD UNIQUE INDEX idx_ecm_documents_ref (ref, fk_directory, entity);
ALTER TABLE llx_ecm_documents ADD INDEX idx_ecm_documents_fk_create (fk_create);
ALTER TABLE llx_ecm_documents ADD INDEX idx_ecm_documents_fk_update (fk_update);
ALTER TABLE llx_ecm_documents ADD CONSTRAINT fk_ecm_documents_fk_directory FOREIGN KEY (fk_directory) REFERENCES llx_ecm_directories (rowid);
ALTER TABLE llx_ecm_documents ADD CONSTRAINT fk_ecm_documents_fk_create FOREIGN KEY (fk_create) REFERENCES llx_user (rowid);
ALTER TABLE llx_ecm_documents ADD CONSTRAINT fk_ecm_documents_fk_update FOREIGN KEY (fk_update) REFERENCES llx_user (rowid);

create table llx_element_tag
(
  rowid				integer AUTO_INCREMENT PRIMARY KEY,
  entity			integer DEFAULT 1 NOT NULL,			-- multi company id
  lang				varchar(5) NOT NULL,
  tag				varchar(255) NOT NULL,
  fk_element		integer NOT NULL,
  element			varchar(64) NOT NULL
  
)ENGINE=innodb;

ALTER TABLE llx_element_tag ADD UNIQUE INDEX uk_element_tag (entity, lang, tag, fk_element, element);
-- END TASK #107


CREATE TABLE llx_holiday_config 
(
rowid    INT( 11 ) NOT NULL AUTO_INCREMENT PRIMARY KEY,
name     VARCHAR( 255 ) NOT NULL UNIQUE,
value    TEXT NULL
) 
ENGINE=innodb;

CREATE TABLE llx_holiday_events 
(
rowid    INT( 11 ) NOT NULL PRIMARY KEY AUTO_INCREMENT ,
name     VARCHAR( 255 ) NOT NULL ,
value    TEXT NOT NULL
) 
ENGINE=innodb;

CREATE TABLE llx_holiday_logs 
(
rowid             INT( 11 ) NOT NULL AUTO_INCREMENT PRIMARY KEY ,
date_action       DATETIME NOT NULL ,
fk_user_action    INT( 11 ) NOT NULL ,
fk_user_update    INT( 11 ) NOT NULL ,
type_action       VARCHAR( 255 ) NOT NULL ,
prev_solde        VARCHAR( 255 ) NOT NULL ,
new_solde         VARCHAR( 255 ) NOT NULL
) 
ENGINE=innodb;

CREATE TABLE llx_holiday_users 
(
fk_user     INT( 11 ) NOT NULL PRIMARY KEY,
nb_holiday   FLOAT( 5 ) NOT NULL DEFAULT '0'
) 
ENGINE=innodb;

CREATE TABLE llx_holiday 
(
rowid          INT( 11 ) NOT NULL AUTO_INCREMENT PRIMARY KEY,
fk_user        INT( 11 ) NOT NULL ,
date_create    DATETIME NOT NULL ,
description    VARCHAR( 255 ) NOT NULL ,
date_debut     DATE NOT NULL ,
date_fin       DATE NOT NULL ,
statut         INT( 11 ) NOT NULL DEFAULT '1',
fk_validator   INT( 11 ) NOT NULL ,
date_valid     DATETIME NULL DEFAULT NULL ,
fk_user_valid  INT( 11 ) NULL DEFAULT NULL ,
date_refuse    DATETIME NULL DEFAULT NULL ,
fk_user_refuse INT( 11 ) NULL DEFAULT NULL ,
date_cancel    DATETIME NULL DEFAULT NULL ,
fk_user_cancel INT( 11 ) NULL DEFAULT NULL,
detail_refuse  varchar( 250 ) NULL DEFAULT NULL
) 
ENGINE=innodb;


INSERT INTO llx_holiday_config (rowid ,name ,value) VALUES (NULL , 'userGroup', NULL);
INSERT INTO llx_holiday_config (rowid ,name ,value) VALUES (NULL , 'lastUpdate', NULL);
INSERT INTO llx_holiday_config (rowid ,name ,value) VALUES (NULL , 'nbUser', NULL);
INSERT INTO llx_holiday_config (rowid ,name ,value) VALUES (NULL , 'delayForRequest', '31');
INSERT INTO llx_holiday_config (rowid ,name ,value) VALUES (NULL , 'AlertValidatorDelay', '0');
INSERT INTO llx_holiday_config (rowid ,name ,value) VALUES (NULL , 'AlertValidatorSolde', '0');
INSERT INTO llx_holiday_config (rowid ,name ,value) VALUES (NULL , 'nbHolidayDeducted', '1');
INSERT INTO llx_holiday_config (rowid ,name ,value) VALUES (NULL , 'nbHolidayEveryMonth', '2.08334');


DELETE FROM llx_document_model WHERE (nom = 'oursin' AND type ='invoice') OR (nom = 'edison' AND type ='order') OR (nom = 'jaune' AND type ='propal');

ALTER TABLE llx_boxes DROP INDEX uk_boxes;
ALTER TABLE llx_boxes ADD COLUMN entity integer NOT NULL DEFAULT 1 AFTER rowid;
<<<<<<< HEAD
ALTER TABLE llx_boxes ADD UNIQUE INDEX uk_boxes (entity, box_id, position, fk_user);
=======
ALTER TABLE llx_boxes ADD UNIQUE INDEX uk_boxes (entity, box_id, position, fk_user);
UPDATE llx_boxes as b SET b.entity = (SELECT bd.entity FROM llx_boxes_def as bd WHERE bd.rowid = b.box_id);
>>>>>>> d60211a7
<|MERGE_RESOLUTION|>--- conflicted
+++ resolved
@@ -200,9 +200,5 @@
 
 ALTER TABLE llx_boxes DROP INDEX uk_boxes;
 ALTER TABLE llx_boxes ADD COLUMN entity integer NOT NULL DEFAULT 1 AFTER rowid;
-<<<<<<< HEAD
 ALTER TABLE llx_boxes ADD UNIQUE INDEX uk_boxes (entity, box_id, position, fk_user);
-=======
-ALTER TABLE llx_boxes ADD UNIQUE INDEX uk_boxes (entity, box_id, position, fk_user);
-UPDATE llx_boxes as b SET b.entity = (SELECT bd.entity FROM llx_boxes_def as bd WHERE bd.rowid = b.box_id);
->>>>>>> d60211a7
+UPDATE llx_boxes as b SET b.entity = (SELECT bd.entity FROM llx_boxes_def as bd WHERE bd.rowid = b.box_id);