--- conflicted
+++ resolved
@@ -70,8 +70,6 @@
 
 INSERT INTO llx_const (name, value, type, note, visible) values ('PRODUCT_CODEPRODUCT_ADDON','mod_codeproduct_leopard','yesno','Module to control product codes',0);
 
-<<<<<<< HEAD
+ALTER TABLE llx_c_barcode_type ADD UNIQUE INDEX uk_c_barcode_type(code, entity);
+
 ALTER TABLE llx_propaldet ADD COLUMN label varchar(255) DEFAULT NULL AFTER fk_product;
-=======
-ALTER TABLE llx_c_barcode_type ADD UNIQUE INDEX uk_c_barcode_type(code, entity);
->>>>>>> 4a5d89e6
