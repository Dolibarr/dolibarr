--
-- Be carefull to requests order.
-- This file must be loaded by calling /install/index.php page
-- when current version is 4.0.0 or higher.
--
-- To rename a table:       ALTER TABLE llx_table RENAME TO llx_table_new;
-- To add a column:         ALTER TABLE llx_table ADD COLUMN newcol varchar(60) NOT NULL DEFAULT '0' AFTER existingcol;
-- To rename a column:      ALTER TABLE llx_table CHANGE COLUMN oldname newname varchar(60);
-- To drop a column:        ALTER TABLE llx_table DROP COLUMN oldname;
-- To change type of field: ALTER TABLE llx_table MODIFY COLUMN name varchar(60);
-- To drop a foreign key:   ALTER TABLE llx_table DROP FOREIGN KEY fk_name;
-- To drop an index:        -- VMYSQL4.0 DROP INDEX nomindex on llx_table
-- To drop an index:        -- VPGSQL8.0 DROP INDEX nomindex
-- To restrict request to Mysql version x.y minimum use -- VMYSQLx.y
-- To restrict request to Pgsql version x.y minimum use -- VPGSQLx.y
-- To make pk to be auto increment (mysql):    VMYSQL4.3 ALTER TABLE llx_c_shipment_mode CHANGE COLUMN rowid rowid INTEGER NOT NULL AUTO_INCREMENT;
-- To make pk to be auto increment (postgres): VPGSQL8.2 NOT POSSIBLE. MUST DELETE/CREATE TABLE
-- To set a field as NULL:                     VPGSQL8.2 ALTER TABLE llx_table ALTER COLUMN name DROP NOT NULL;
-- To set a field as default NULL:             VPGSQL8.2 ALTER TABLE llx_table ALTER COLUMN name SET DEFAULT NULL;
-- Note: fields with type BLOB/TEXT can't have default value.
-- -- VPGSQL8.2 DELETE FROM llx_usergroup_user      WHERE fk_user      NOT IN (SELECT rowid from llx_user);
-- -- VMYSQL4.1 DELETE FROM llx_usergroup_user      WHERE fk_usergroup NOT IN (SELECT rowid from llx_usergroup);


ALTER TABLE llx_accounting_bookkeeping ADD COLUMN validated tinyint DEFAULT 0 NOT NULL;
ALTER TABLE llx_bank_account MODIFY COLUMN accountancy_journal varchar(16) DEFAULT NULL;

ALTER TABLE llx_fichinter ADD COLUMN datet date  after duree;
ALTER TABLE llx_fichinter ADD COLUMN datee date  after duree;
ALTER TABLE llx_fichinter ADD COLUMN dateo date  after duree;

ALTER TABLE llx_projet ADD COLUMN opp_percent double(5,2) after fk_opp_status;
UPDATE llx_projet as p set opp_percent = (SELECT percent from llx_c_lead_status as cls where cls.rowid = p.fk_opp_status) where opp_percent IS NULL;

ALTER TABLE llx_overwrite_trans ADD UNIQUE INDEX uk_overwrite_trans(lang, transkey);

ALTER TABLE llx_cronjob MODIFY COLUMN unitfrequency	varchar(255) NOT NULL DEFAULT '3600';
ALTER TABLE llx_cronjob ADD COLUMN test varchar(255) DEFAULT '1';

ALTER TABLE llx_facture ADD INDEX idx_facture_fk_statut (fk_statut);

UPDATE llx_projet as p set p.opp_percent = (SELECT percent FROM llx_c_lead_status as cls WHERE cls.rowid = p.fk_opp_status)  WHERE p.opp_percent IS NULL AND p.fk_opp_status IS NOT NULL;
 
 

CREATE TABLE llx_website
(
	rowid         integer AUTO_INCREMENT NOT NULL PRIMARY KEY,
	entity        integer DEFAULT 1,
	shortname     varchar(24) NOT NULL,
	description   varchar(255),
	status		  integer,
    date_creation     datetime,
    date_modification datetime,
	tms           timestamp
) ENGINE=innodb;
 
ALTER TABLE llx_website ADD UNIQUE INDEX uk_website_shortname (shortname, entity);

CREATE TABLE llx_website_page
(
	rowid         integer AUTO_INCREMENT NOT NULL PRIMARY KEY,
	fk_website    integer,
	pageurl       varchar(16) NOT NULL,
	title         varchar(255),						
	description   varchar(255),						
	keywords      varchar(255),
	content		  text,
    status        integer,
    date_creation     datetime,
    date_modification datetime,
	tms           timestamp
) ENGINE=innodb;

ALTER TABLE llx_website_page ADD UNIQUE INDEX uk_website_page_url (fk_website,pageurl);

ALTER TABLE llx_website_page ADD CONSTRAINT fk_website_page_website FOREIGN KEY (fk_website) REFERENCES llx_website (rowid);

CREATE TABLE llx_c_format_cards
(
  rowid integer NOT NULL AUTO_INCREMENT PRIMARY KEY,
  code varchar(50) NOT NULL,
  name varchar(50) NOT NULL,
  paper_size varchar(20) NOT NULL,
  orientation varchar(1) NOT NULL,
  metric varchar(5) NOT NULL,
  leftmargin double(24,8) NOT NULL,
  topmargin double(24,8) NOT NULL,
  nx integer NOT NULL,
  ny integer NOT NULL,
  spacex double(24,8) NOT NULL,
  spacey double(24,8) NOT NULL,
  width double(24,8) NOT NULL,
  height double(24,8) NOT NULL,
  font_size integer NOT NULL,
  custom_x double(24,8) NOT NULL,
  custom_y double(24,8) NOT NULL,
  active integer NOT NULL
) ENGINE=InnoDB;

INSERT INTO llx_c_format_cards (rowid, code, name, paper_size, orientation, metric, leftmargin, topmargin, nx, ny, spacex, spacey, width, height, font_size, custom_x, custom_y, active) VALUES (1, '5160', 'Avery-5160, WL-875WX', 'letter', 'P', 'mm', 5.58165000, 12.70000000, 3, 10, 3.55600000, 0.00000000, 65.87490000, 25.40000000, 7, 0.00000000, 0.00000000, 1);
INSERT INTO llx_c_format_cards (rowid, code, name, paper_size, orientation, metric, leftmargin, topmargin, nx, ny, spacex, spacey, width, height, font_size, custom_x, custom_y, active) VALUES (2, '5161', 'Avery-5161, WL-75WX', 'letter', 'P', 'mm', 4.44500000, 12.70000000, 2, 10, 3.96800000, 0.00000000, 101.60000000, 25.40000000, 7, 0.00000000, 0.00000000, 1);
INSERT INTO llx_c_format_cards (rowid, code, name, paper_size, orientation, metric, leftmargin, topmargin, nx, ny, spacex, spacey, width, height, font_size, custom_x, custom_y, active) VALUES (3, '5162', 'Avery-5162, WL-100WX', 'letter', 'P', 'mm', 3.87350000, 22.35200000, 2, 7, 4.95400000, 0.00000000, 101.60000000, 33.78100000, 8, 0.00000000, 0.00000000, 1);
INSERT INTO llx_c_format_cards (rowid, code, name, paper_size, orientation, metric, leftmargin, topmargin, nx, ny, spacex, spacey, width, height, font_size, custom_x, custom_y, active) VALUES (4, '5163', 'Avery-5163, WL-125WX', 'letter', 'P', 'mm', 4.57200000, 12.70000000, 2, 5, 3.55600000, 0.00000000, 101.60000000, 50.80000000, 10, 0.00000000, 0.00000000, 1);
INSERT INTO llx_c_format_cards (rowid, code, name, paper_size, orientation, metric, leftmargin, topmargin, nx, ny, spacex, spacey, width, height, font_size, custom_x, custom_y, active) VALUES (5, '5164', '5164 (Letter)', 'letter', 'P', 'in', 0.14800000, 0.50000000, 2, 3, 0.20310000, 0.00000000, 4.00000000, 3.33000000, 12, 0.00000000, 0.00000000, 0);
INSERT INTO llx_c_format_cards (rowid, code, name, paper_size, orientation, metric, leftmargin, topmargin, nx, ny, spacex, spacey, width, height, font_size, custom_x, custom_y, active) VALUES (6, '8600', 'Avery-8600', 'letter', 'P', 'mm', 7.10000000, 19.00000000, 3, 10, 9.50000000, 3.10000000, 66.60000000, 25.40000000, 7, 0.00000000, 0.00000000, 1);
INSERT INTO llx_c_format_cards (rowid, code, name, paper_size, orientation, metric, leftmargin, topmargin, nx, ny, spacex, spacey, width, height, font_size, custom_x, custom_y, active) VALUES (7, '99012', 'DYMO 99012 89*36mm', 'custom', 'L', 'mm', 1.00000000, 1.00000000, 1, 1, 0.00000000, 0.00000000, 36.00000000, 89.00000000, 10, 36.00000000, 89.00000000, 1);
INSERT INTO llx_c_format_cards (rowid, code, name, paper_size, orientation, metric, leftmargin, topmargin, nx, ny, spacex, spacey, width, height, font_size, custom_x, custom_y, active) VALUES (8, '99014', 'DYMO 99014 101*54mm', 'custom', 'L', 'mm', 1.00000000, 1.00000000, 1, 1, 0.00000000, 0.00000000, 54.00000000, 101.00000000, 10, 54.00000000, 101.00000000, 1);
INSERT INTO llx_c_format_cards (rowid, code, name, paper_size, orientation, metric, leftmargin, topmargin, nx, ny, spacex, spacey, width, height, font_size, custom_x, custom_y, active) VALUES (9, 'AVERYC32010', 'Avery-C32010', 'A4', 'P', 'mm', 15.00000000, 13.00000000, 2, 5, 10.00000000, 0.00000000, 85.00000000, 54.00000000, 10, 0.00000000, 0.00000000, 1);
INSERT INTO llx_c_format_cards (rowid, code, name, paper_size, orientation, metric, leftmargin, topmargin, nx, ny, spacex, spacey, width, height, font_size, custom_x, custom_y, active) VALUES (10, 'CARD', 'Dolibarr Business cards', 'A4', 'P', 'mm', 15.00000000, 15.00000000, 2, 5, 0.00000000, 0.00000000, 85.00000000, 54.00000000, 10, 0.00000000, 0.00000000, 1);
INSERT INTO llx_c_format_cards (rowid, code, name, paper_size, orientation, metric, leftmargin, topmargin, nx, ny, spacex, spacey, width, height, font_size, custom_x, custom_y, active) VALUES (11, 'L7163', 'Avery-L7163', 'A4', 'P', 'mm', 5.00000000, 15.00000000, 2, 7, 2.50000000, 0.00000000, 99.10000000, 38.10000000, 8, 0.00000000, 0.00000000, 1);

ALTER TABLE llx_extrafields ADD COLUMN ishidden integer DEFAULT 0;


ALTER TABLE llx_paiementfourn ADD COLUMN ref varchar(30) AFTER rowid;
ALTER TABLE llx_paiementfourn ADD COLUMN entity integer AFTER ref;


CREATE TABLE llx_multicurrency 
( 
	rowid integer AUTO_INCREMENT PRIMARY KEY, 
	date_create datetime DEFAULT NULL, 
	code varchar(255) DEFAULT NULL, 
	name varchar(255) DEFAULT NULL, 
	entity integer DEFAULT 1,
	fk_user integer DEFAULT NULL
) ENGINE=innodb;

CREATE TABLE llx_multicurrency_rate 
( 
	rowid integer AUTO_INCREMENT PRIMARY KEY, 
	date_sync datetime DEFAULT NULL,  
	rate double NOT NULL DEFAULT 0, 
	fk_multicurrency integer NOT NULL, 
	entity integer NOT NULL DEFAULT 1
) ENGINE=innodb;

ALTER TABLE llx_societe ADD COLUMN fk_multicurrency integer;
ALTER TABLE llx_societe ADD COLUMN multicurrency_code varchar(255);

ALTER TABLE llx_product_price ADD COLUMN fk_multicurrency integer;
ALTER TABLE llx_product_price ADD COLUMN multicurrency_code varchar(255);
ALTER TABLE llx_product_price ADD COLUMN multicurrency_price double(24,8) DEFAULT 0;

ALTER TABLE llx_commande ADD COLUMN fk_multicurrency integer;
ALTER TABLE llx_commande ADD COLUMN multicurrency_code varchar(255);
ALTER TABLE llx_commande ADD COLUMN multicurrency_tx double(24,8) DEFAULT 1;
ALTER TABLE llx_commande ADD COLUMN multicurrency_total_ht double(24,8) DEFAULT 0;
ALTER TABLE llx_commande ADD COLUMN multicurrency_total_tva double(24,8) DEFAULT 0;
ALTER TABLE llx_commande ADD COLUMN multicurrency_total_ttc double(24,8) DEFAULT 0;

ALTER TABLE llx_commandedet ADD COLUMN fk_multicurrency integer;
ALTER TABLE llx_commandedet ADD COLUMN multicurrency_code varchar(255);
ALTER TABLE llx_commandedet ADD COLUMN multicurrency_subprice double(24,8) DEFAULT 0;
ALTER TABLE llx_commandedet ADD COLUMN multicurrency_total_ht double(24,8) DEFAULT 0;
ALTER TABLE llx_commandedet ADD COLUMN multicurrency_total_tva double(24,8) DEFAULT 0;
ALTER TABLE llx_commandedet ADD COLUMN multicurrency_total_ttc double(24,8) DEFAULT 0;

ALTER TABLE llx_commande_fournisseur ADD COLUMN fk_multicurrency integer;
ALTER TABLE llx_commande_fournisseur ADD COLUMN multicurrency_code varchar(255);
ALTER TABLE llx_commande_fournisseur ADD COLUMN multicurrency_tx double(24,8) DEFAULT 1;
ALTER TABLE llx_commande_fournisseur ADD COLUMN multicurrency_total_ht double(24,8) DEFAULT 0;
ALTER TABLE llx_commande_fournisseur ADD COLUMN multicurrency_total_tva double(24,8) DEFAULT 0;
ALTER TABLE llx_commande_fournisseur ADD COLUMN multicurrency_total_ttc double(24,8) DEFAULT 0;

ALTER TABLE llx_commande_fournisseurdet ADD COLUMN fk_multicurrency integer;
ALTER TABLE llx_commande_fournisseurdet ADD COLUMN multicurrency_code varchar(255);
ALTER TABLE llx_commande_fournisseurdet ADD COLUMN multicurrency_subprice double(24,8) DEFAULT 0;
ALTER TABLE llx_commande_fournisseurdet ADD COLUMN multicurrency_total_ht double(24,8) DEFAULT 0;
ALTER TABLE llx_commande_fournisseurdet ADD COLUMN multicurrency_total_tva double(24,8) DEFAULT 0;
ALTER TABLE llx_commande_fournisseurdet ADD COLUMN multicurrency_total_ttc double(24,8) DEFAULT 0;

ALTER TABLE llx_facture_fourn ADD COLUMN fk_multicurrency integer;
ALTER TABLE llx_facture_fourn ADD COLUMN multicurrency_code varchar(255);
ALTER TABLE llx_facture_fourn ADD COLUMN multicurrency_tx double(24,8) DEFAULT 1;
ALTER TABLE llx_facture_fourn ADD COLUMN multicurrency_total_ht double(24,8) DEFAULT 0;
ALTER TABLE llx_facture_fourn ADD COLUMN multicurrency_total_tva double(24,8) DEFAULT 0;
ALTER TABLE llx_facture_fourn ADD COLUMN multicurrency_total_ttc double(24,8) DEFAULT 0;

ALTER TABLE llx_facture_fourn_det ADD COLUMN fk_multicurrency integer;
ALTER TABLE llx_facture_fourn_det ADD COLUMN multicurrency_code varchar(255);
ALTER TABLE llx_facture_fourn_det ADD COLUMN multicurrency_subprice double(24,8) DEFAULT 0;
ALTER TABLE llx_facture_fourn_det ADD COLUMN multicurrency_total_ht double(24,8) DEFAULT 0;
ALTER TABLE llx_facture_fourn_det ADD COLUMN multicurrency_total_tva double(24,8) DEFAULT 0;
ALTER TABLE llx_facture_fourn_det ADD COLUMN multicurrency_total_ttc double(24,8) DEFAULT 0;

ALTER TABLE llx_facture ADD COLUMN fk_multicurrency integer;
ALTER TABLE llx_facture ADD COLUMN multicurrency_code varchar(255);
ALTER TABLE llx_facture ADD COLUMN multicurrency_tx double(24,8) DEFAULT 1;
ALTER TABLE llx_facture ADD COLUMN multicurrency_total_ht double(24,8) DEFAULT 0;
ALTER TABLE llx_facture ADD COLUMN multicurrency_total_tva double(24,8) DEFAULT 0;
ALTER TABLE llx_facture ADD COLUMN multicurrency_total_ttc double(24,8) DEFAULT 0;

ALTER TABLE llx_facturedet ADD COLUMN fk_multicurrency integer;
ALTER TABLE llx_facturedet ADD COLUMN multicurrency_code varchar(255);
ALTER TABLE llx_facturedet ADD COLUMN multicurrency_subprice double(24,8) DEFAULT 0;
ALTER TABLE llx_facturedet ADD COLUMN multicurrency_total_ht double(24,8) DEFAULT 0;
ALTER TABLE llx_facturedet ADD COLUMN multicurrency_total_tva double(24,8) DEFAULT 0;
ALTER TABLE llx_facturedet ADD COLUMN multicurrency_total_ttc double(24,8) DEFAULT 0;

ALTER TABLE llx_propal ADD COLUMN fk_multicurrency integer;
ALTER TABLE llx_propal ADD COLUMN multicurrency_code varchar(255);
ALTER TABLE llx_propal ADD COLUMN multicurrency_tx double(24,8) DEFAULT 1;
ALTER TABLE llx_propal ADD COLUMN multicurrency_total_ht double(24,8) DEFAULT 0;
ALTER TABLE llx_propal ADD COLUMN multicurrency_total_tva double(24,8) DEFAULT 0;
ALTER TABLE llx_propal ADD COLUMN multicurrency_total_ttc double(24,8) DEFAULT 0;

ALTER TABLE llx_propaldet ADD COLUMN fk_multicurrency integer;
ALTER TABLE llx_propaldet ADD COLUMN multicurrency_code varchar(255);
ALTER TABLE llx_propaldet ADD COLUMN multicurrency_subprice double(24,8) DEFAULT 0;
ALTER TABLE llx_propaldet ADD COLUMN multicurrency_total_ht double(24,8) DEFAULT 0;
ALTER TABLE llx_propaldet ADD COLUMN multicurrency_total_tva double(24,8) DEFAULT 0;
ALTER TABLE llx_propaldet ADD COLUMN multicurrency_total_ttc double(24,8) DEFAULT 0;
<<<<<<< HEAD
 
=======
 

ALTER TABLE llx_facture_rec ADD COLUMN auto_validate integer DEFAULT 0;
ALTER TABLE llx_facture_rec ADD COLUMN fk_account integer DEFAULT 0;

ALTER TABLE llx_facture_rec ADD COLUMN fk_multicurrency integer;
ALTER TABLE llx_facture_rec ADD COLUMN multicurrency_code varchar(255);
ALTER TABLE llx_facture_rec ADD COLUMN multicurrency_tx double(24,8) DEFAULT 1;
ALTER TABLE llx_facture_rec ADD COLUMN multicurrency_total_ht double(24,8) DEFAULT 0;
ALTER TABLE llx_facture_rec ADD COLUMN multicurrency_total_tva double(24,8) DEFAULT 0;
ALTER TABLE llx_facture_rec ADD COLUMN multicurrency_total_ttc double(24,8) DEFAULT 0;

ALTER TABLE llx_facturedet_rec ADD COLUMN fk_multicurrency integer;
ALTER TABLE llx_facturedet_rec ADD COLUMN multicurrency_code varchar(255);
ALTER TABLE llx_facturedet_rec ADD COLUMN multicurrency_subprice double(24,8) DEFAULT 0;
ALTER TABLE llx_facturedet_rec ADD COLUMN multicurrency_total_ht double(24,8) DEFAULT 0;
ALTER TABLE llx_facturedet_rec ADD COLUMN multicurrency_total_tva double(24,8) DEFAULT 0;
ALTER TABLE llx_facturedet_rec ADD COLUMN multicurrency_total_ttc double(24,8) DEFAULT 0;
>>>>>>> 4f6289be
<|MERGE_RESOLUTION|>--- conflicted
+++ resolved
@@ -212,9 +212,7 @@
 ALTER TABLE llx_propaldet ADD COLUMN multicurrency_total_ht double(24,8) DEFAULT 0;
 ALTER TABLE llx_propaldet ADD COLUMN multicurrency_total_tva double(24,8) DEFAULT 0;
 ALTER TABLE llx_propaldet ADD COLUMN multicurrency_total_ttc double(24,8) DEFAULT 0;
-<<<<<<< HEAD
- 
-=======
+
  
 
 ALTER TABLE llx_facture_rec ADD COLUMN auto_validate integer DEFAULT 0;
@@ -233,4 +231,3 @@
 ALTER TABLE llx_facturedet_rec ADD COLUMN multicurrency_total_ht double(24,8) DEFAULT 0;
 ALTER TABLE llx_facturedet_rec ADD COLUMN multicurrency_total_tva double(24,8) DEFAULT 0;
 ALTER TABLE llx_facturedet_rec ADD COLUMN multicurrency_total_ttc double(24,8) DEFAULT 0;
->>>>>>> 4f6289be
