--- conflicted
+++ resolved
@@ -103,7 +103,6 @@
 
 UPDATE llx_projet as p set p.opp_percent = (SELECT percent FROM llx_c_lead_status as cls WHERE cls.rowid = p.fk_opp_status)  WHERE p.opp_percent IS NULL AND p.fk_opp_status IS NOT NULL;
  
-<<<<<<< HEAD
 ALTER TABLE llx_facturedet ADD COLUMN fk_contract_line  integer NULL AFTER rang;
 ALTER TABLE llx_facturedet_rec ADD COLUMN import_key varchar(14);
 
@@ -397,7 +396,9 @@
 
 -- Delete old deprecated field
 ALTER TABLE llx_product_stock DROP COLUMN pmp;
-=======
+
+-- VMYSQL4.1 ALTER TABLE llx_c_type_resource CHANGE COLUMN rowid rowid integer NOT NULL AUTO_INCREMENT;
+
 ALTER TABLE llx_resource ADD COLUMN asset_number    varchar(255) after ref;
 ALTER TABLE llx_resource ADD COLUMN datec           datetime DEFAULT NULL;
 ALTER TABLE llx_resource ADD COLUMN date_valid      datetime DEFAULT NULL;
@@ -408,5 +409,4 @@
 ALTER TABLE llx_resource ADD COLUMN import_key			varchar(14);
 ALTER TABLE llx_resource ADD COLUMN extraparams			varchar(255);	
  
-ALTER TABLE llx_element_resources ADD COLUMN duree				real;          -- total duration of using ressource
->>>>>>> ea5b8a40
+ALTER TABLE llx_element_resources ADD COLUMN duree real;          -- total duration of using ressource
