--
-- Be carefull to requests order.
-- This file must be loaded by calling /install/index.php page
-- when current version is 4.0.0 or higher.
--
-- To rename a table:       ALTER TABLE llx_table RENAME TO llx_table_new;
-- To add a column:         ALTER TABLE llx_table ADD COLUMN newcol varchar(60) NOT NULL DEFAULT '0' AFTER existingcol;
-- To rename a column:      ALTER TABLE llx_table CHANGE COLUMN oldname newname varchar(60);
-- To drop a column:        ALTER TABLE llx_table DROP COLUMN oldname;
-- To change type of field: ALTER TABLE llx_table MODIFY COLUMN name varchar(60);
-- To drop a foreign key:   ALTER TABLE llx_table DROP FOREIGN KEY fk_name;
-- To drop an index:        -- VMYSQL4.0 DROP INDEX nomindex on llx_table
-- To drop an index:        -- VPGSQL8.0 DROP INDEX nomindex
-- To restrict request to Mysql version x.y minimum use -- VMYSQLx.y
-- To restrict request to Pgsql version x.y minimum use -- VPGSQLx.y
-- To make pk to be auto increment (mysql):    VMYSQL4.3 ALTER TABLE llx_c_shipment_mode CHANGE COLUMN rowid rowid INTEGER NOT NULL AUTO_INCREMENT;
-- To make pk to be auto increment (postgres): VPGSQL8.2 NOT POSSIBLE. MUST DELETE/CREATE TABLE
-- To set a field as NULL:                     VPGSQL8.2 ALTER TABLE llx_table ALTER COLUMN name DROP NOT NULL;
-- To set a field as default NULL:             VPGSQL8.2 ALTER TABLE llx_table ALTER COLUMN name SET DEFAULT NULL;
-- Note: fields with type BLOB/TEXT can't have default value.
-- -- VPGSQL8.2 DELETE FROM llx_usergroup_user      WHERE fk_user      NOT IN (SELECT rowid from llx_user);
-- -- VMYSQL4.1 DELETE FROM llx_usergroup_user      WHERE fk_usergroup NOT IN (SELECT rowid from llx_usergroup);

-- Drop old table not used (Informations are already presents in llx_accounting_bookkeeping)
DROP TABLE llx_accountingtransaction;
DROP TABLE llx_accountingdebcred;

-- Already into 3.9 but we do it again to be sure
ALTER TABLE llx_product ADD COLUMN localtax1_type varchar(10)  NOT NULL DEFAULT '0' after localtax1_tx; 
ALTER TABLE llx_product ADD COLUMN localtax2_type varchar(10)  NOT NULL DEFAULT '0' after localtax2_tx; 
ALTER TABLE llx_product_price ADD COLUMN localtax1_type varchar(10)  NOT NULL DEFAULT '0' after localtax1_tx; 
ALTER TABLE llx_product_price ADD COLUMN localtax2_type varchar(10)  NOT NULL DEFAULT '0' after localtax2_tx; 
ALTER TABLE llx_product_customer_price ADD COLUMN localtax1_type varchar(10)  NOT NULL DEFAULT '0' after localtax1_tx; 
ALTER TABLE llx_product_customer_price ADD COLUMN localtax2_type varchar(10)  NOT NULL DEFAULT '0' after localtax2_tx; 
ALTER TABLE llx_product_customer_price_log ADD COLUMN localtax1_type varchar(10)  NOT NULL DEFAULT '0' after localtax1_tx; 
ALTER TABLE llx_product_customer_price_log ADD COLUMN localtax2_type varchar(10)  NOT NULL DEFAULT '0' after localtax2_tx; 


ALTER TABLE llx_expedition ADD COLUMN billed smallint DEFAULT 0;

CREATE TABLE llx_product_lot (
  rowid integer AUTO_INCREMENT PRIMARY KEY,
  tms timestamp,
  fk_product integer NOT NULL,
  batch varchar(30) NOT NULL,
  eatby datetime DEFAULT NULL,
  sellby datetime DEFAULT NULL,
  note_public  text,
  note_private text,
  qty double NOT NULL DEFAULT 0,
  import_key varchar(14) DEFAULT NULL
) ENGINE=InnoDB;

ALTER TABLE llx_product ADD COLUMN note_public text;
ALTER TABLE llx_user ADD COLUMN note_public text;

ALTER TABLE llx_c_type_contact ADD COLUMN position integer NOT NULL DEFAULT 0;


ALTER TABLE llx_product ADD COLUMN  model_pdf	varchar(255) default '';

ALTER TABLE llx_product ADD COLUMN width		float        DEFAULT NULL;
ALTER TABLE llx_product ADD COLUMN width_units	tinyint      DEFAULT NULL;
ALTER TABLE llx_product ADD COLUMN height		float        DEFAULT NULL;
ALTER TABLE llx_product ADD COLUMN height_units tinyint      DEFAULT NULL;

ALTER TABLE llx_product ADD COLUMN default_vat_code	varchar(10) after cost_price;

ALTER TABLE llx_product MODIFY COLUMN stock	real;

CREATE TABLE llx_categorie_user 
(
  fk_categorie 	integer NOT NULL,
  fk_user 		integer NOT NULL,
  import_key 	varchar(14)
) ENGINE=innodb;

ALTER TABLE llx_categorie_user ADD PRIMARY KEY pk_categorie_user (fk_categorie, fk_user);
ALTER TABLE llx_categorie_user ADD INDEX idx_categorie_user_fk_categorie (fk_categorie);
ALTER TABLE llx_categorie_user ADD INDEX idx_categorie_user_fk_user (fk_user);

ALTER TABLE llx_categorie_user ADD CONSTRAINT fk_categorie_user_categorie_rowid FOREIGN KEY (fk_categorie) REFERENCES llx_categorie (rowid);
ALTER TABLE llx_categorie_user ADD CONSTRAINT fk_categorie_user_fk_user FOREIGN KEY (fk_user) REFERENCES llx_user (rowid);



ALTER TABLE llx_accounting_bookkeeping ADD COLUMN validated tinyint DEFAULT 0 NOT NULL;
ALTER TABLE llx_bank_account MODIFY COLUMN accountancy_journal varchar(16) DEFAULT NULL;

ALTER TABLE llx_fichinter ADD COLUMN datet date  after duree;
ALTER TABLE llx_fichinter ADD COLUMN datee date  after duree;
ALTER TABLE llx_fichinter ADD COLUMN dateo date  after duree;

ALTER TABLE llx_projet ADD COLUMN opp_percent double(5,2) after fk_opp_status;
UPDATE llx_projet as p set opp_percent = (SELECT percent from llx_c_lead_status as cls where cls.rowid = p.fk_opp_status) where opp_percent IS NULL;

ALTER TABLE llx_overwrite_trans ADD UNIQUE INDEX uk_overwrite_trans(lang, transkey);

ALTER TABLE llx_cronjob MODIFY COLUMN unitfrequency	varchar(255) NOT NULL DEFAULT '3600';
ALTER TABLE llx_cronjob ADD COLUMN test varchar(255) DEFAULT '1';

ALTER TABLE llx_facture ADD INDEX idx_facture_fk_statut (fk_statut);

UPDATE llx_projet as p set p.opp_percent = (SELECT percent FROM llx_c_lead_status as cls WHERE cls.rowid = p.fk_opp_status)  WHERE p.opp_percent IS NULL AND p.fk_opp_status IS NOT NULL;
 
ALTER TABLE llx_facturedet ADD COLUMN fk_contract_line  integer NULL AFTER rang;
ALTER TABLE llx_facturedet_rec ADD COLUMN import_key varchar(14);

--DROP TABLE llx_website_page;
--DROP TABLE llx_website;
CREATE TABLE llx_website
(
	rowid         integer AUTO_INCREMENT NOT NULL PRIMARY KEY,
	entity        integer DEFAULT 1,
	ref		      varchar(24) NOT NULL,
	description   varchar(255),
	status		  integer,
	fk_default_home integer,
    date_creation     datetime,
    date_modification datetime,
	tms           timestamp
) ENGINE=innodb;
ALTER TABLE llx_website ADD COLUMN fk_default_home integer;
ALTER TABLE llx_website ADD UNIQUE INDEX uk_website_ref (ref, entity);

CREATE TABLE llx_website_page
(
	rowid         integer AUTO_INCREMENT NOT NULL PRIMARY KEY,
	fk_website    integer,
	pageurl       varchar(16) NOT NULL,
	title         varchar(255),						
	description   varchar(255),						
	keywords      varchar(255),
	content		  text,
    status        integer,
    date_creation     datetime,
    date_modification datetime,
	tms           timestamp
) ENGINE=innodb;

ALTER TABLE llx_website_page ADD UNIQUE INDEX uk_website_page_url (fk_website,pageurl);

ALTER TABLE llx_website_page ADD CONSTRAINT fk_website_page_website FOREIGN KEY (fk_website) REFERENCES llx_website (rowid);

CREATE TABLE llx_c_format_cards
(
  rowid integer NOT NULL AUTO_INCREMENT PRIMARY KEY,
  code varchar(50) NOT NULL,
  name varchar(50) NOT NULL,
  paper_size varchar(20) NOT NULL,
  orientation varchar(1) NOT NULL,
  metric varchar(5) NOT NULL,
  leftmargin double(24,8) NOT NULL,
  topmargin double(24,8) NOT NULL,
  nx integer NOT NULL,
  ny integer NOT NULL,
  spacex double(24,8) NOT NULL,
  spacey double(24,8) NOT NULL,
  width double(24,8) NOT NULL,
  height double(24,8) NOT NULL,
  font_size integer NOT NULL,
  custom_x double(24,8) NOT NULL,
  custom_y double(24,8) NOT NULL,
  active integer NOT NULL
) ENGINE=InnoDB;

INSERT INTO llx_c_format_cards (rowid, code, name, paper_size, orientation, metric, leftmargin, topmargin, nx, ny, spacex, spacey, width, height, font_size, custom_x, custom_y, active) VALUES (1, '5160', 'Avery-5160, WL-875WX', 'letter', 'P', 'mm', 5.58165000, 12.70000000, 3, 10, 3.55600000, 0.00000000, 65.87490000, 25.40000000, 7, 0.00000000, 0.00000000, 1);
INSERT INTO llx_c_format_cards (rowid, code, name, paper_size, orientation, metric, leftmargin, topmargin, nx, ny, spacex, spacey, width, height, font_size, custom_x, custom_y, active) VALUES (2, '5161', 'Avery-5161, WL-75WX', 'letter', 'P', 'mm', 4.44500000, 12.70000000, 2, 10, 3.96800000, 0.00000000, 101.60000000, 25.40000000, 7, 0.00000000, 0.00000000, 1);
INSERT INTO llx_c_format_cards (rowid, code, name, paper_size, orientation, metric, leftmargin, topmargin, nx, ny, spacex, spacey, width, height, font_size, custom_x, custom_y, active) VALUES (3, '5162', 'Avery-5162, WL-100WX', 'letter', 'P', 'mm', 3.87350000, 22.35200000, 2, 7, 4.95400000, 0.00000000, 101.60000000, 33.78100000, 8, 0.00000000, 0.00000000, 1);
INSERT INTO llx_c_format_cards (rowid, code, name, paper_size, orientation, metric, leftmargin, topmargin, nx, ny, spacex, spacey, width, height, font_size, custom_x, custom_y, active) VALUES (4, '5163', 'Avery-5163, WL-125WX', 'letter', 'P', 'mm', 4.57200000, 12.70000000, 2, 5, 3.55600000, 0.00000000, 101.60000000, 50.80000000, 10, 0.00000000, 0.00000000, 1);
INSERT INTO llx_c_format_cards (rowid, code, name, paper_size, orientation, metric, leftmargin, topmargin, nx, ny, spacex, spacey, width, height, font_size, custom_x, custom_y, active) VALUES (5, '5164', '5164 (Letter)', 'letter', 'P', 'in', 0.14800000, 0.50000000, 2, 3, 0.20310000, 0.00000000, 4.00000000, 3.33000000, 12, 0.00000000, 0.00000000, 0);
INSERT INTO llx_c_format_cards (rowid, code, name, paper_size, orientation, metric, leftmargin, topmargin, nx, ny, spacex, spacey, width, height, font_size, custom_x, custom_y, active) VALUES (6, '8600', 'Avery-8600', 'letter', 'P', 'mm', 7.10000000, 19.00000000, 3, 10, 9.50000000, 3.10000000, 66.60000000, 25.40000000, 7, 0.00000000, 0.00000000, 1);
INSERT INTO llx_c_format_cards (rowid, code, name, paper_size, orientation, metric, leftmargin, topmargin, nx, ny, spacex, spacey, width, height, font_size, custom_x, custom_y, active) VALUES (7, '99012', 'DYMO 99012 89*36mm', 'custom', 'L', 'mm', 1.00000000, 1.00000000, 1, 1, 0.00000000, 0.00000000, 36.00000000, 89.00000000, 10, 36.00000000, 89.00000000, 1);
INSERT INTO llx_c_format_cards (rowid, code, name, paper_size, orientation, metric, leftmargin, topmargin, nx, ny, spacex, spacey, width, height, font_size, custom_x, custom_y, active) VALUES (8, '99014', 'DYMO 99014 101*54mm', 'custom', 'L', 'mm', 1.00000000, 1.00000000, 1, 1, 0.00000000, 0.00000000, 54.00000000, 101.00000000, 10, 54.00000000, 101.00000000, 1);
INSERT INTO llx_c_format_cards (rowid, code, name, paper_size, orientation, metric, leftmargin, topmargin, nx, ny, spacex, spacey, width, height, font_size, custom_x, custom_y, active) VALUES (9, 'AVERYC32010', 'Avery-C32010', 'A4', 'P', 'mm', 15.00000000, 13.00000000, 2, 5, 10.00000000, 0.00000000, 85.00000000, 54.00000000, 10, 0.00000000, 0.00000000, 1);
INSERT INTO llx_c_format_cards (rowid, code, name, paper_size, orientation, metric, leftmargin, topmargin, nx, ny, spacex, spacey, width, height, font_size, custom_x, custom_y, active) VALUES (10, 'CARD', 'Dolibarr Business cards', 'A4', 'P', 'mm', 15.00000000, 15.00000000, 2, 5, 0.00000000, 0.00000000, 85.00000000, 54.00000000, 10, 0.00000000, 0.00000000, 1);
INSERT INTO llx_c_format_cards (rowid, code, name, paper_size, orientation, metric, leftmargin, topmargin, nx, ny, spacex, spacey, width, height, font_size, custom_x, custom_y, active) VALUES (11, 'L7163', 'Avery-L7163', 'A4', 'P', 'mm', 5.00000000, 15.00000000, 2, 7, 2.50000000, 0.00000000, 99.10000000, 38.10000000, 8, 0.00000000, 0.00000000, 1);

ALTER TABLE llx_extrafields ADD COLUMN ishidden integer DEFAULT 0;


ALTER TABLE llx_paiementfourn ADD COLUMN ref varchar(30) AFTER rowid;
ALTER TABLE llx_paiementfourn ADD COLUMN entity integer AFTER ref;


CREATE TABLE llx_multicurrency 
( 
	rowid integer AUTO_INCREMENT PRIMARY KEY, 
	date_create datetime DEFAULT NULL, 
	code varchar(255) DEFAULT NULL, 
	name varchar(255) DEFAULT NULL, 
	entity integer DEFAULT 1,
	fk_user integer DEFAULT NULL
) ENGINE=innodb;

CREATE TABLE llx_multicurrency_rate 
( 
	rowid integer AUTO_INCREMENT PRIMARY KEY, 
	date_sync datetime DEFAULT NULL,  
	rate double NOT NULL DEFAULT 0, 
	fk_multicurrency integer NOT NULL 
) ENGINE=innodb;

ALTER TABLE llx_societe ADD COLUMN fk_multicurrency integer;
ALTER TABLE llx_societe ADD COLUMN multicurrency_code varchar(255);
ALTER TABLE llx_societe ADD COLUMN fk_shipping_method integer AFTER cond_reglement_supplier;

ALTER TABLE llx_product_price ADD COLUMN fk_multicurrency integer;
ALTER TABLE llx_product_price ADD COLUMN multicurrency_code varchar(255);
ALTER TABLE llx_product_price ADD COLUMN multicurrency_price double(24,8) DEFAULT 0;

ALTER TABLE llx_commande ADD COLUMN fk_multicurrency integer;
ALTER TABLE llx_commande ADD COLUMN multicurrency_code varchar(255);
ALTER TABLE llx_commande ADD COLUMN multicurrency_tx double(24,8) DEFAULT 1;
ALTER TABLE llx_commande ADD COLUMN multicurrency_total_ht double(24,8) DEFAULT 0;
ALTER TABLE llx_commande ADD COLUMN multicurrency_total_tva double(24,8) DEFAULT 0;
ALTER TABLE llx_commande ADD COLUMN multicurrency_total_ttc double(24,8) DEFAULT 0;

ALTER TABLE llx_commandedet ADD COLUMN fk_multicurrency integer;
ALTER TABLE llx_commandedet ADD COLUMN multicurrency_code varchar(255);
ALTER TABLE llx_commandedet ADD COLUMN multicurrency_subprice double(24,8) DEFAULT 0;
ALTER TABLE llx_commandedet ADD COLUMN multicurrency_total_ht double(24,8) DEFAULT 0;
ALTER TABLE llx_commandedet ADD COLUMN multicurrency_total_tva double(24,8) DEFAULT 0;
ALTER TABLE llx_commandedet ADD COLUMN multicurrency_total_ttc double(24,8) DEFAULT 0;

ALTER TABLE llx_commande_fournisseur ADD COLUMN fk_multicurrency integer;
ALTER TABLE llx_commande_fournisseur ADD COLUMN multicurrency_code varchar(255);
ALTER TABLE llx_commande_fournisseur ADD COLUMN multicurrency_tx double(24,8) DEFAULT 1;
ALTER TABLE llx_commande_fournisseur ADD COLUMN multicurrency_total_ht double(24,8) DEFAULT 0;
ALTER TABLE llx_commande_fournisseur ADD COLUMN multicurrency_total_tva double(24,8) DEFAULT 0;
ALTER TABLE llx_commande_fournisseur ADD COLUMN multicurrency_total_ttc double(24,8) DEFAULT 0;

ALTER TABLE llx_commande_fournisseurdet ADD COLUMN fk_multicurrency integer;
ALTER TABLE llx_commande_fournisseurdet ADD COLUMN multicurrency_code varchar(255);
ALTER TABLE llx_commande_fournisseurdet ADD COLUMN multicurrency_subprice double(24,8) DEFAULT 0;
ALTER TABLE llx_commande_fournisseurdet ADD COLUMN multicurrency_total_ht double(24,8) DEFAULT 0;
ALTER TABLE llx_commande_fournisseurdet ADD COLUMN multicurrency_total_tva double(24,8) DEFAULT 0;
ALTER TABLE llx_commande_fournisseurdet ADD COLUMN multicurrency_total_ttc double(24,8) DEFAULT 0;

ALTER TABLE llx_facture_fourn ADD COLUMN fk_multicurrency integer;
ALTER TABLE llx_facture_fourn ADD COLUMN multicurrency_code varchar(255);
ALTER TABLE llx_facture_fourn ADD COLUMN multicurrency_tx double(24,8) DEFAULT 1;
ALTER TABLE llx_facture_fourn ADD COLUMN multicurrency_total_ht double(24,8) DEFAULT 0;
ALTER TABLE llx_facture_fourn ADD COLUMN multicurrency_total_tva double(24,8) DEFAULT 0;
ALTER TABLE llx_facture_fourn ADD COLUMN multicurrency_total_ttc double(24,8) DEFAULT 0;

ALTER TABLE llx_facture_fourn_det ADD COLUMN fk_multicurrency integer;
ALTER TABLE llx_facture_fourn_det ADD COLUMN multicurrency_code varchar(255);
ALTER TABLE llx_facture_fourn_det ADD COLUMN multicurrency_subprice double(24,8) DEFAULT 0;
ALTER TABLE llx_facture_fourn_det ADD COLUMN multicurrency_total_ht double(24,8) DEFAULT 0;
ALTER TABLE llx_facture_fourn_det ADD COLUMN multicurrency_total_tva double(24,8) DEFAULT 0;
ALTER TABLE llx_facture_fourn_det ADD COLUMN multicurrency_total_ttc double(24,8) DEFAULT 0;

ALTER TABLE llx_facture ADD COLUMN fk_multicurrency integer;
ALTER TABLE llx_facture ADD COLUMN multicurrency_code varchar(255);
ALTER TABLE llx_facture ADD COLUMN multicurrency_tx double(24,8) DEFAULT 1;
ALTER TABLE llx_facture ADD COLUMN multicurrency_total_ht double(24,8) DEFAULT 0;
ALTER TABLE llx_facture ADD COLUMN multicurrency_total_tva double(24,8) DEFAULT 0;
ALTER TABLE llx_facture ADD COLUMN multicurrency_total_ttc double(24,8) DEFAULT 0;

ALTER TABLE llx_facturedet ADD COLUMN fk_multicurrency integer;
ALTER TABLE llx_facturedet ADD COLUMN multicurrency_code varchar(255);
ALTER TABLE llx_facturedet ADD COLUMN multicurrency_subprice double(24,8) DEFAULT 0;
ALTER TABLE llx_facturedet ADD COLUMN multicurrency_total_ht double(24,8) DEFAULT 0;
ALTER TABLE llx_facturedet ADD COLUMN multicurrency_total_tva double(24,8) DEFAULT 0;
ALTER TABLE llx_facturedet ADD COLUMN multicurrency_total_ttc double(24,8) DEFAULT 0;

ALTER TABLE llx_propal ADD COLUMN fk_multicurrency integer;
ALTER TABLE llx_propal ADD COLUMN multicurrency_code varchar(255);
ALTER TABLE llx_propal ADD COLUMN multicurrency_tx double(24,8) DEFAULT 1;
ALTER TABLE llx_propal ADD COLUMN multicurrency_total_ht double(24,8) DEFAULT 0;
ALTER TABLE llx_propal ADD COLUMN multicurrency_total_tva double(24,8) DEFAULT 0;
ALTER TABLE llx_propal ADD COLUMN multicurrency_total_ttc double(24,8) DEFAULT 0;

ALTER TABLE llx_propaldet ADD COLUMN fk_multicurrency integer;
ALTER TABLE llx_propaldet ADD COLUMN multicurrency_code varchar(255);
ALTER TABLE llx_propaldet ADD COLUMN multicurrency_subprice double(24,8) DEFAULT 0;
ALTER TABLE llx_propaldet ADD COLUMN multicurrency_total_ht double(24,8) DEFAULT 0;
ALTER TABLE llx_propaldet ADD COLUMN multicurrency_total_tva double(24,8) DEFAULT 0;
ALTER TABLE llx_propaldet ADD COLUMN multicurrency_total_ttc double(24,8) DEFAULT 0;

 
-- Add for recurring template invoices

ALTER TABLE llx_facture_rec ADD COLUMN auto_validate integer DEFAULT 0;
ALTER TABLE llx_facture_rec ADD COLUMN fk_account integer DEFAULT 0;

ALTER TABLE llx_facture_rec ADD COLUMN fk_multicurrency integer;
ALTER TABLE llx_facture_rec ADD COLUMN multicurrency_code varchar(255);
ALTER TABLE llx_facture_rec ADD COLUMN multicurrency_tx double(24,8) DEFAULT 1;
ALTER TABLE llx_facture_rec ADD COLUMN multicurrency_total_ht double(24,8) DEFAULT 0;
ALTER TABLE llx_facture_rec ADD COLUMN multicurrency_total_tva double(24,8) DEFAULT 0;
ALTER TABLE llx_facture_rec ADD COLUMN multicurrency_total_ttc double(24,8) DEFAULT 0;

ALTER TABLE llx_facturedet_rec ADD COLUMN fk_multicurrency integer;
ALTER TABLE llx_facturedet_rec ADD COLUMN multicurrency_code varchar(255);
ALTER TABLE llx_facturedet_rec ADD COLUMN multicurrency_subprice double(24,8) DEFAULT 0;
ALTER TABLE llx_facturedet_rec ADD COLUMN multicurrency_total_ht double(24,8) DEFAULT 0;
ALTER TABLE llx_facturedet_rec ADD COLUMN multicurrency_total_tva double(24,8) DEFAULT 0;
ALTER TABLE llx_facturedet_rec ADD COLUMN multicurrency_total_ttc double(24,8) DEFAULT 0;

ALTER TABLE llx_contratdet ADD COLUMN fk_multicurrency integer;
ALTER TABLE llx_contratdet ADD COLUMN multicurrency_code varchar(255);
ALTER TABLE llx_contratdet ADD COLUMN multicurrency_subprice double(24,8) DEFAULT 0;
ALTER TABLE llx_contratdet ADD COLUMN multicurrency_total_ht double(24,8) DEFAULT 0;
ALTER TABLE llx_contratdet ADD COLUMN multicurrency_total_tva double(24,8) DEFAULT 0;
ALTER TABLE llx_contratdet ADD COLUMN multicurrency_total_ttc double(24,8) DEFAULT 0;

ALTER TABLE llx_paiement ADD COLUMN multicurrency_amount double(24,8) DEFAULT 0;
ALTER TABLE llx_paiement_facture ADD COLUMN multicurrency_amount double(24,8) DEFAULT 0;
ALTER TABLE llx_paiementfourn ADD COLUMN multicurrency_amount double(24,8) DEFAULT 0;
ALTER TABLE llx_paiementfourn_facturefourn ADD COLUMN multicurrency_amount double(24,8) DEFAULT 0;

ALTER TABLE llx_societe_remise_except ADD COLUMN multicurrency_amount_ht double(24,8) DEFAULT 0 NOT NULL;
ALTER TABLE llx_societe_remise_except ADD COLUMN multicurrency_amount_tva double(24,8) DEFAULT 0 NOT NULL;
ALTER TABLE llx_societe_remise_except ADD COLUMN multicurrency_amount_ttc double(24,8) DEFAULT 0 NOT NULL;

ALTER TABLE llx_supplier_proposal ADD COLUMN fk_multicurrency integer;
ALTER TABLE llx_supplier_proposal ADD COLUMN multicurrency_code varchar(255);
ALTER TABLE llx_supplier_proposal ADD COLUMN multicurrency_tx double(24,8) DEFAULT 1;
ALTER TABLE llx_supplier_proposal ADD COLUMN multicurrency_total_ht double(24,8) DEFAULT 0;
ALTER TABLE llx_supplier_proposal ADD COLUMN multicurrency_total_tva double(24,8) DEFAULT 0;
ALTER TABLE llx_supplier_proposal ADD COLUMN multicurrency_total_ttc double(24,8) DEFAULT 0;

ALTER TABLE llx_supplier_proposaldet ADD COLUMN fk_multicurrency integer;
ALTER TABLE llx_supplier_proposaldet ADD COLUMN multicurrency_code varchar(255);
ALTER TABLE llx_supplier_proposaldet ADD COLUMN multicurrency_subprice double(24,8) DEFAULT 0;
ALTER TABLE llx_supplier_proposaldet ADD COLUMN multicurrency_total_ht double(24,8) DEFAULT 0;
ALTER TABLE llx_supplier_proposaldet ADD COLUMN multicurrency_total_tva double(24,8) DEFAULT 0;
ALTER TABLE llx_supplier_proposaldet ADD COLUMN multicurrency_total_ttc double(24,8) DEFAULT 0;

ALTER TABLE llx_expensereport ADD COLUMN fk_multicurrency integer;
ALTER TABLE llx_expensereport ADD COLUMN multicurrency_code varchar(255);
ALTER TABLE llx_expensereport ADD COLUMN multicurrency_tx double(24,8) DEFAULT 1;
ALTER TABLE llx_expensereport ADD COLUMN multicurrency_total_ht double(24,8) DEFAULT 0;
ALTER TABLE llx_expensereport ADD COLUMN multicurrency_total_tva double(24,8) DEFAULT 0;
ALTER TABLE llx_expensereport ADD COLUMN multicurrency_total_ttc double(24,8) DEFAULT 0;

ALTER TABLE llx_expensereport_det ADD COLUMN fk_multicurrency integer;
ALTER TABLE llx_expensereport_det ADD COLUMN multicurrency_code varchar(255);
ALTER TABLE llx_expensereport_det ADD COLUMN multicurrency_subprice double(24,8) DEFAULT 0;
ALTER TABLE llx_expensereport_det ADD COLUMN multicurrency_total_ht double(24,8) DEFAULT 0;
ALTER TABLE llx_expensereport_det ADD COLUMN multicurrency_total_tva double(24,8) DEFAULT 0;
ALTER TABLE llx_expensereport_det ADD COLUMN multicurrency_total_ttc double(24,8) DEFAULT 0;

ALTER TABLE llx_product_lang ADD COLUMN import_key varchar(14) DEFAULT NULL;

ALTER TABLE llx_actioncomm MODIFY COLUMN elementtype varchar(255) DEFAULT NULL;

DELETE FROM llx_menu where module='expensereport';

ALTER TABLE llx_accounting_account ADD COLUMN fk_accounting_category integer DEFAULT 0 after label;

CREATE TABLE llx_c_accounting_category (
<<<<<<< HEAD
  rowid 		integer NOT NULL AUTO_INCREMENT PRIMARY KEY,
  code 			varchar(16) NOT NULL,
  label 		varchar(255) NOT NULL,
  range_account 		varchar(255) NOT NULL,
  position    	integer DEFAULT 0,
  fk_country 	integer DEFAULT NULL,			-- This category is dedicated to a country
  active 		integer DEFAULT 1
=======
  rowid 			integer NOT NULL AUTO_INCREMENT PRIMARY KEY,
  code 				varchar(16) NOT NULL,
  label 			varchar(255) NOT NULL,
  range_account		varchar(255) NOT NULL,
  sens 				tinyint(1) NOT NULL DEFAULT '0', -- For international accounting  0 : credit - debit / 1 : debit - credit
  category_type		tinyint(1) NOT NULL DEFAULT '0', -- Field calculated or not
  formula			varchar(255) NOT NULL,			 -- Example : 1 + 2 (rowid of the category)
  position    		integer DEFAULT 0,
  fk_country 		integer DEFAULT NULL,			 -- This category is dedicated to a country
  active 			integer DEFAULT 1
>>>>>>> fda5e600
) ENGINE=innodb;

ALTER TABLE llx_c_accounting_category ADD UNIQUE INDEX uk_c_accounting_category(code);

<<<<<<< HEAD
CREATE TABLE IF NOT EXISTS llx_advtargetemailing
(
  rowid integer NOT NULL AUTO_INCREMENT PRIMARY KEY,
  name varchar(200) NOT NULL,
  entity integer NOT NULL DEFAULT 1,
  fk_mailing	integer NOT NULL,
  filtervalue	text,
  fk_user_author integer NOT NULL,
  datec datetime NOT NULL,
  fk_user_mod integer NOT NULL,
  tms timestamp NOT NULL
) ENGINE=innodb;

ALTER TABLE llx_advtargetemailing ADD UNIQUE INDEX uk_advtargetemailing_name (name);
=======
INSERT INTO llx_c_accounting_category (rowid, code, label, range_account, sens, category_type, formula, position, fk_country, active) VALUES (  1,'VTE',"Ventes de marchandises", '707xxx', 0, 0, '', '10', 1, 1);
INSERT INTO llx_c_accounting_category (rowid, code, label, range_account, sens, category_type, formula, position, fk_country, active) VALUES (  2,'MAR',"Coût d'achats marchandises vendues", '603xxx | 607xxx | 609xxx', 0, 0, '', '20', 1, 1);
INSERT INTO llx_c_accounting_category (rowid, code, label, range_account, sens, category_type, formula, position, fk_country, active) VALUES (  3,'MARGE',"Marge commerciale", '', 0, 1, '1 + 2', '30', 1, 1);

UPDATE llx_accounting_account SET account_parent = '0' WHERE account_parent = '';
-- VMYSQL4.1 ALTER TABLE llx_accounting_account MODIFY COLUMN account_parent integer DEFAULT 0;
-- VPGSQL8.2 ALTER TABLE llx_accounting_account ALTER COLUMN account_parent TYPE integer USING account_parent::integer;


-- VMYSQL4.1 DROP INDEX uk_bordereau_cheque ON llx_bordereau_cheque;
-- VPGSQL8.2 DROP INDEX uk_bordereau_cheque;
ALTER TABLE llx_bordereau_cheque CHANGE COLUMN number ref VARCHAR(30) NOT NULL;
CREATE UNIQUE INDEX uk_bordereau_cheque ON llx_bordereau_cheque (ref, entity);


ALTER TABLE llx_societe_rib ADD COLUMN date_rum	date after rum;

-- Add more action to log
insert into llx_c_action_trigger (code,label,description,elementtype,rang) values ('PROJECT_MODIFY','Project modified','Executed when a project is modified','project',141);
insert into llx_c_action_trigger (code,label,description,elementtype,rang) values ('PROJECT_DELETE','Project deleted','Executed when a project is deleted','project',142);
insert into llx_c_action_trigger (code,label,description,elementtype,rang) values ('ORDER_SUPPLIER_CREATE','Supplier order validated','Executed when a supplier order is validated','order_supplier',11);
insert into llx_c_action_trigger (code,label,description,elementtype,rang) values ('ORDER_SUPPLIER_SUBMIT','Supplier order request submited','Executed when a supplier order is approved','order_supplier',12);
insert into llx_c_action_trigger (code,label,description,elementtype,rang) values ('ORDER_SUPPLIER_RECEIVE','Supplier order request received','Executed when a supplier order is received','order_supplier',12);
insert into llx_c_action_trigger (code,label,description,elementtype,rang) values ('ORDER_SUPPLIER_CLASSIFY_BILLED','Supplier order set billed','Executed when a supplier order is set as billed','order_supplier',14);

ALTER TABLE llx_product_fournisseur_price ADD supplier_reputation varchar(10) NULL;

ALTER TABLE llx_product ADD COLUMN default_vat_code varchar(10) after cost_price;

-- Delete old deprecated field
ALTER TABLE llx_product_stock DROP COLUMN pmp;

-- VMYSQL4.1 ALTER TABLE llx_c_type_resource CHANGE COLUMN rowid rowid integer NOT NULL AUTO_INCREMENT;

ALTER TABLE llx_resource ADD COLUMN asset_number    varchar(255) after ref;
ALTER TABLE llx_resource ADD COLUMN datec           datetime DEFAULT NULL;
ALTER TABLE llx_resource ADD COLUMN date_valid      datetime DEFAULT NULL;
ALTER TABLE llx_resource ADD COLUMN fk_user_author  integer DEFAULT NULL;
ALTER TABLE llx_resource ADD COLUMN fk_user_modif   integer DEFAULT NULL;
ALTER TABLE llx_resource ADD COLUMN fk_user_valid   integer DEFAULT NULL;
ALTER TABLE llx_resource ADD COLUMN fk_statut       smallint NOT NULL DEFAULT '0';
ALTER TABLE llx_resource ADD COLUMN import_key			varchar(14);
ALTER TABLE llx_resource ADD COLUMN extraparams			varchar(255);	
 
ALTER TABLE llx_element_resources ADD COLUMN duree real;          -- total duration of using ressource
>>>>>>> fda5e600
<|MERGE_RESOLUTION|>--- conflicted
+++ resolved
@@ -352,15 +352,6 @@
 ALTER TABLE llx_accounting_account ADD COLUMN fk_accounting_category integer DEFAULT 0 after label;
 
 CREATE TABLE llx_c_accounting_category (
-<<<<<<< HEAD
-  rowid 		integer NOT NULL AUTO_INCREMENT PRIMARY KEY,
-  code 			varchar(16) NOT NULL,
-  label 		varchar(255) NOT NULL,
-  range_account 		varchar(255) NOT NULL,
-  position    	integer DEFAULT 0,
-  fk_country 	integer DEFAULT NULL,			-- This category is dedicated to a country
-  active 		integer DEFAULT 1
-=======
   rowid 			integer NOT NULL AUTO_INCREMENT PRIMARY KEY,
   code 				varchar(16) NOT NULL,
   label 			varchar(255) NOT NULL,
@@ -371,27 +362,10 @@
   position    		integer DEFAULT 0,
   fk_country 		integer DEFAULT NULL,			 -- This category is dedicated to a country
   active 			integer DEFAULT 1
->>>>>>> fda5e600
 ) ENGINE=innodb;
 
 ALTER TABLE llx_c_accounting_category ADD UNIQUE INDEX uk_c_accounting_category(code);
 
-<<<<<<< HEAD
-CREATE TABLE IF NOT EXISTS llx_advtargetemailing
-(
-  rowid integer NOT NULL AUTO_INCREMENT PRIMARY KEY,
-  name varchar(200) NOT NULL,
-  entity integer NOT NULL DEFAULT 1,
-  fk_mailing	integer NOT NULL,
-  filtervalue	text,
-  fk_user_author integer NOT NULL,
-  datec datetime NOT NULL,
-  fk_user_mod integer NOT NULL,
-  tms timestamp NOT NULL
-) ENGINE=innodb;
-
-ALTER TABLE llx_advtargetemailing ADD UNIQUE INDEX uk_advtargetemailing_name (name);
-=======
 INSERT INTO llx_c_accounting_category (rowid, code, label, range_account, sens, category_type, formula, position, fk_country, active) VALUES (  1,'VTE',"Ventes de marchandises", '707xxx', 0, 0, '', '10', 1, 1);
 INSERT INTO llx_c_accounting_category (rowid, code, label, range_account, sens, category_type, formula, position, fk_country, active) VALUES (  2,'MAR',"Coût d'achats marchandises vendues", '603xxx | 607xxx | 609xxx', 0, 0, '', '20', 1, 1);
 INSERT INTO llx_c_accounting_category (rowid, code, label, range_account, sens, category_type, formula, position, fk_country, active) VALUES (  3,'MARGE',"Marge commerciale", '', 0, 1, '1 + 2', '30', 1, 1);
@@ -437,4 +411,3 @@
 ALTER TABLE llx_resource ADD COLUMN extraparams			varchar(255);	
  
 ALTER TABLE llx_element_resources ADD COLUMN duree real;          -- total duration of using ressource
->>>>>>> fda5e600
