--
-- Be carefull to requests order.
-- This file must be loaded by calling /install/index.php page
-- when current version is 4.0.0 or higher.
--
-- To rename a table:       ALTER TABLE llx_table RENAME TO llx_table_new;
-- To add a column:         ALTER TABLE llx_table ADD COLUMN newcol varchar(60) NOT NULL DEFAULT '0' AFTER existingcol;
-- To rename a column:      ALTER TABLE llx_table CHANGE COLUMN oldname newname varchar(60);
-- To drop a column:        ALTER TABLE llx_table DROP COLUMN oldname;
-- To change type of field: ALTER TABLE llx_table MODIFY COLUMN name varchar(60);
-- To drop a foreign key:   ALTER TABLE llx_table DROP FOREIGN KEY fk_name;
-- To drop an index:        -- VMYSQL4.0 DROP INDEX nomindex on llx_table
-- To drop an index:        -- VPGSQL8.0 DROP INDEX nomindex
-- To restrict request to Mysql version x.y minimum use -- VMYSQLx.y
-- To restrict request to Pgsql version x.y minimum use -- VPGSQLx.y
-- To make pk to be auto increment (mysql):    VMYSQL4.3 ALTER TABLE llx_c_shipment_mode CHANGE COLUMN rowid rowid INTEGER NOT NULL AUTO_INCREMENT;
-- To make pk to be auto increment (postgres): VPGSQL8.2 NOT POSSIBLE. MUST DELETE/CREATE TABLE
-- To set a field as NULL:                     VPGSQL8.2 ALTER TABLE llx_table ALTER COLUMN name DROP NOT NULL;
-- To set a field as default NULL:             VPGSQL8.2 ALTER TABLE llx_table ALTER COLUMN name SET DEFAULT NULL;
-- Note: fields with type BLOB/TEXT can't have default value.
-- -- VPGSQL8.2 DELETE FROM llx_usergroup_user      WHERE fk_user      NOT IN (SELECT rowid from llx_user);
-- -- VMYSQL4.1 DELETE FROM llx_usergroup_user      WHERE fk_usergroup NOT IN (SELECT rowid from llx_usergroup);

-- Drop old table not used (Informations are already presents in llx_accounting_bookkeeping)
DROP TABLE llx_accountingtransaction;
DROP TABLE llx_accountingdebcred;

-- Already into 3.9 but we do it again to be sure
ALTER TABLE llx_product ADD COLUMN localtax1_type varchar(10)  NOT NULL DEFAULT '0' after localtax1_tx; 
ALTER TABLE llx_product ADD COLUMN localtax2_type varchar(10)  NOT NULL DEFAULT '0' after localtax2_tx; 
ALTER TABLE llx_product_price ADD COLUMN localtax1_type varchar(10)  NOT NULL DEFAULT '0' after localtax1_tx; 
ALTER TABLE llx_product_price ADD COLUMN localtax2_type varchar(10)  NOT NULL DEFAULT '0' after localtax2_tx; 
ALTER TABLE llx_product_customer_price ADD COLUMN localtax1_type varchar(10)  NOT NULL DEFAULT '0' after localtax1_tx; 
ALTER TABLE llx_product_customer_price ADD COLUMN localtax2_type varchar(10)  NOT NULL DEFAULT '0' after localtax2_tx; 
ALTER TABLE llx_product_customer_price_log ADD COLUMN localtax1_type varchar(10)  NOT NULL DEFAULT '0' after localtax1_tx; 
ALTER TABLE llx_product_customer_price_log ADD COLUMN localtax2_type varchar(10)  NOT NULL DEFAULT '0' after localtax2_tx; 


ALTER TABLE llx_c_type_contact ADD COLUMN position integer NOT NULL DEFAULT 0;


ALTER TABLE llx_product ADD COLUMN  model_pdf	varchar(255) default '';

ALTER TABLE llx_product ADD COLUMN width		float        DEFAULT NULL;
ALTER TABLE llx_product ADD COLUMN width_units	tinyint      DEFAULT NULL;
ALTER TABLE llx_product ADD COLUMN height		float        DEFAULT NULL;
ALTER TABLE llx_product ADD COLUMN height_units tinyint      DEFAULT NULL;


CREATE TABLE llx_categorie_user 
(
  fk_categorie 	integer NOT NULL,
  fk_user 		integer NOT NULL,
  import_key 	varchar(14)
) ENGINE=innodb;

ALTER TABLE llx_categorie_user ADD PRIMARY KEY pk_categorie_user (fk_categorie, fk_user);
ALTER TABLE llx_categorie_user ADD INDEX idx_categorie_user_fk_categorie (fk_categorie);
ALTER TABLE llx_categorie_user ADD INDEX idx_categorie_user_fk_user (fk_user);

ALTER TABLE llx_categorie_user ADD CONSTRAINT fk_categorie_user_categorie_rowid FOREIGN KEY (fk_categorie) REFERENCES llx_categorie (rowid);
ALTER TABLE llx_categorie_user ADD CONSTRAINT fk_categorie_user_fk_user FOREIGN KEY (fk_user) REFERENCES llx_user (rowid);



ALTER TABLE llx_accounting_bookkeeping ADD COLUMN validated tinyint DEFAULT 0 NOT NULL;
ALTER TABLE llx_bank_account MODIFY COLUMN accountancy_journal varchar(16) DEFAULT NULL;

ALTER TABLE llx_fichinter ADD COLUMN datet date  after duree;
ALTER TABLE llx_fichinter ADD COLUMN datee date  after duree;
ALTER TABLE llx_fichinter ADD COLUMN dateo date  after duree;

ALTER TABLE llx_projet ADD COLUMN opp_percent double(5,2) after fk_opp_status;
UPDATE llx_projet as p set opp_percent = (SELECT percent from llx_c_lead_status as cls where cls.rowid = p.fk_opp_status) where opp_percent IS NULL;

ALTER TABLE llx_overwrite_trans ADD UNIQUE INDEX uk_overwrite_trans(lang, transkey);

ALTER TABLE llx_cronjob MODIFY COLUMN unitfrequency	varchar(255) NOT NULL DEFAULT '3600';
ALTER TABLE llx_cronjob ADD COLUMN test varchar(255) DEFAULT '1';

ALTER TABLE llx_facture ADD INDEX idx_facture_fk_statut (fk_statut);

UPDATE llx_projet as p set p.opp_percent = (SELECT percent FROM llx_c_lead_status as cls WHERE cls.rowid = p.fk_opp_status)  WHERE p.opp_percent IS NULL AND p.fk_opp_status IS NOT NULL;
 
ALTER TABLE llx_facturedet ADD COLUMN fk_contract_line  integer NULL AFTER rang;
ALTER TABLE llx_facturedet_rec ADD COLUMN import_key varchar(14);

CREATE TABLE llx_website
(
	rowid         integer AUTO_INCREMENT NOT NULL PRIMARY KEY,
	entity        integer DEFAULT 1,
	shortname     varchar(24) NOT NULL,
	description   varchar(255),
	status		  integer,
    date_creation     datetime,
    date_modification datetime,
	tms           timestamp
) ENGINE=innodb;
 
ALTER TABLE llx_website ADD UNIQUE INDEX uk_website_shortname (shortname, entity);

CREATE TABLE llx_website_page
(
	rowid         integer AUTO_INCREMENT NOT NULL PRIMARY KEY,
	fk_website    integer,
	pageurl       varchar(16) NOT NULL,
	title         varchar(255),						
	description   varchar(255),						
	keywords      varchar(255),
	content		  text,
    status        integer,
    date_creation     datetime,
    date_modification datetime,
	tms           timestamp
) ENGINE=innodb;

ALTER TABLE llx_website_page ADD UNIQUE INDEX uk_website_page_url (fk_website,pageurl);

ALTER TABLE llx_website_page ADD CONSTRAINT fk_website_page_website FOREIGN KEY (fk_website) REFERENCES llx_website (rowid);

CREATE TABLE llx_c_format_cards
(
  rowid integer NOT NULL AUTO_INCREMENT PRIMARY KEY,
  code varchar(50) NOT NULL,
  name varchar(50) NOT NULL,
  paper_size varchar(20) NOT NULL,
  orientation varchar(1) NOT NULL,
  metric varchar(5) NOT NULL,
  leftmargin double(24,8) NOT NULL,
  topmargin double(24,8) NOT NULL,
  nx integer NOT NULL,
  ny integer NOT NULL,
  spacex double(24,8) NOT NULL,
  spacey double(24,8) NOT NULL,
  width double(24,8) NOT NULL,
  height double(24,8) NOT NULL,
  font_size integer NOT NULL,
  custom_x double(24,8) NOT NULL,
  custom_y double(24,8) NOT NULL,
  active integer NOT NULL
) ENGINE=InnoDB;

INSERT INTO llx_c_format_cards (rowid, code, name, paper_size, orientation, metric, leftmargin, topmargin, nx, ny, spacex, spacey, width, height, font_size, custom_x, custom_y, active) VALUES (1, '5160', 'Avery-5160, WL-875WX', 'letter', 'P', 'mm', 5.58165000, 12.70000000, 3, 10, 3.55600000, 0.00000000, 65.87490000, 25.40000000, 7, 0.00000000, 0.00000000, 1);
INSERT INTO llx_c_format_cards (rowid, code, name, paper_size, orientation, metric, leftmargin, topmargin, nx, ny, spacex, spacey, width, height, font_size, custom_x, custom_y, active) VALUES (2, '5161', 'Avery-5161, WL-75WX', 'letter', 'P', 'mm', 4.44500000, 12.70000000, 2, 10, 3.96800000, 0.00000000, 101.60000000, 25.40000000, 7, 0.00000000, 0.00000000, 1);
INSERT INTO llx_c_format_cards (rowid, code, name, paper_size, orientation, metric, leftmargin, topmargin, nx, ny, spacex, spacey, width, height, font_size, custom_x, custom_y, active) VALUES (3, '5162', 'Avery-5162, WL-100WX', 'letter', 'P', 'mm', 3.87350000, 22.35200000, 2, 7, 4.95400000, 0.00000000, 101.60000000, 33.78100000, 8, 0.00000000, 0.00000000, 1);
INSERT INTO llx_c_format_cards (rowid, code, name, paper_size, orientation, metric, leftmargin, topmargin, nx, ny, spacex, spacey, width, height, font_size, custom_x, custom_y, active) VALUES (4, '5163', 'Avery-5163, WL-125WX', 'letter', 'P', 'mm', 4.57200000, 12.70000000, 2, 5, 3.55600000, 0.00000000, 101.60000000, 50.80000000, 10, 0.00000000, 0.00000000, 1);
INSERT INTO llx_c_format_cards (rowid, code, name, paper_size, orientation, metric, leftmargin, topmargin, nx, ny, spacex, spacey, width, height, font_size, custom_x, custom_y, active) VALUES (5, '5164', '5164 (Letter)', 'letter', 'P', 'in', 0.14800000, 0.50000000, 2, 3, 0.20310000, 0.00000000, 4.00000000, 3.33000000, 12, 0.00000000, 0.00000000, 0);
INSERT INTO llx_c_format_cards (rowid, code, name, paper_size, orientation, metric, leftmargin, topmargin, nx, ny, spacex, spacey, width, height, font_size, custom_x, custom_y, active) VALUES (6, '8600', 'Avery-8600', 'letter', 'P', 'mm', 7.10000000, 19.00000000, 3, 10, 9.50000000, 3.10000000, 66.60000000, 25.40000000, 7, 0.00000000, 0.00000000, 1);
INSERT INTO llx_c_format_cards (rowid, code, name, paper_size, orientation, metric, leftmargin, topmargin, nx, ny, spacex, spacey, width, height, font_size, custom_x, custom_y, active) VALUES (7, '99012', 'DYMO 99012 89*36mm', 'custom', 'L', 'mm', 1.00000000, 1.00000000, 1, 1, 0.00000000, 0.00000000, 36.00000000, 89.00000000, 10, 36.00000000, 89.00000000, 1);
INSERT INTO llx_c_format_cards (rowid, code, name, paper_size, orientation, metric, leftmargin, topmargin, nx, ny, spacex, spacey, width, height, font_size, custom_x, custom_y, active) VALUES (8, '99014', 'DYMO 99014 101*54mm', 'custom', 'L', 'mm', 1.00000000, 1.00000000, 1, 1, 0.00000000, 0.00000000, 54.00000000, 101.00000000, 10, 54.00000000, 101.00000000, 1);
INSERT INTO llx_c_format_cards (rowid, code, name, paper_size, orientation, metric, leftmargin, topmargin, nx, ny, spacex, spacey, width, height, font_size, custom_x, custom_y, active) VALUES (9, 'AVERYC32010', 'Avery-C32010', 'A4', 'P', 'mm', 15.00000000, 13.00000000, 2, 5, 10.00000000, 0.00000000, 85.00000000, 54.00000000, 10, 0.00000000, 0.00000000, 1);
INSERT INTO llx_c_format_cards (rowid, code, name, paper_size, orientation, metric, leftmargin, topmargin, nx, ny, spacex, spacey, width, height, font_size, custom_x, custom_y, active) VALUES (10, 'CARD', 'Dolibarr Business cards', 'A4', 'P', 'mm', 15.00000000, 15.00000000, 2, 5, 0.00000000, 0.00000000, 85.00000000, 54.00000000, 10, 0.00000000, 0.00000000, 1);
INSERT INTO llx_c_format_cards (rowid, code, name, paper_size, orientation, metric, leftmargin, topmargin, nx, ny, spacex, spacey, width, height, font_size, custom_x, custom_y, active) VALUES (11, 'L7163', 'Avery-L7163', 'A4', 'P', 'mm', 5.00000000, 15.00000000, 2, 7, 2.50000000, 0.00000000, 99.10000000, 38.10000000, 8, 0.00000000, 0.00000000, 1);

ALTER TABLE llx_extrafields ADD COLUMN ishidden integer DEFAULT 0;


ALTER TABLE llx_paiementfourn ADD COLUMN ref varchar(30) AFTER rowid;
ALTER TABLE llx_paiementfourn ADD COLUMN entity integer AFTER ref;


CREATE TABLE llx_multicurrency 
( 
	rowid integer AUTO_INCREMENT PRIMARY KEY, 
	date_create datetime DEFAULT NULL, 
	code varchar(255) DEFAULT NULL, 
	name varchar(255) DEFAULT NULL, 
	entity integer DEFAULT 1,
	fk_user integer DEFAULT NULL
) ENGINE=innodb;

CREATE TABLE llx_multicurrency_rate 
( 
	rowid integer AUTO_INCREMENT PRIMARY KEY, 
	date_sync datetime DEFAULT NULL,  
	rate double NOT NULL DEFAULT 0, 
	fk_multicurrency integer NOT NULL, 
	entity integer NOT NULL DEFAULT 1
) ENGINE=innodb;

ALTER TABLE llx_societe ADD COLUMN fk_multicurrency integer;
ALTER TABLE llx_societe ADD COLUMN multicurrency_code varchar(255);

ALTER TABLE llx_product_price ADD COLUMN fk_multicurrency integer;
ALTER TABLE llx_product_price ADD COLUMN multicurrency_code varchar(255);
ALTER TABLE llx_product_price ADD COLUMN multicurrency_price double(24,8) DEFAULT 0;

ALTER TABLE llx_commande ADD COLUMN fk_multicurrency integer;
ALTER TABLE llx_commande ADD COLUMN multicurrency_code varchar(255);
ALTER TABLE llx_commande ADD COLUMN multicurrency_tx double(24,8) DEFAULT 1;
ALTER TABLE llx_commande ADD COLUMN multicurrency_total_ht double(24,8) DEFAULT 0;
ALTER TABLE llx_commande ADD COLUMN multicurrency_total_tva double(24,8) DEFAULT 0;
ALTER TABLE llx_commande ADD COLUMN multicurrency_total_ttc double(24,8) DEFAULT 0;

ALTER TABLE llx_commandedet ADD COLUMN fk_multicurrency integer;
ALTER TABLE llx_commandedet ADD COLUMN multicurrency_code varchar(255);
ALTER TABLE llx_commandedet ADD COLUMN multicurrency_subprice double(24,8) DEFAULT 0;
ALTER TABLE llx_commandedet ADD COLUMN multicurrency_total_ht double(24,8) DEFAULT 0;
ALTER TABLE llx_commandedet ADD COLUMN multicurrency_total_tva double(24,8) DEFAULT 0;
ALTER TABLE llx_commandedet ADD COLUMN multicurrency_total_ttc double(24,8) DEFAULT 0;

ALTER TABLE llx_commande_fournisseur ADD COLUMN fk_multicurrency integer;
ALTER TABLE llx_commande_fournisseur ADD COLUMN multicurrency_code varchar(255);
ALTER TABLE llx_commande_fournisseur ADD COLUMN multicurrency_tx double(24,8) DEFAULT 1;
ALTER TABLE llx_commande_fournisseur ADD COLUMN multicurrency_total_ht double(24,8) DEFAULT 0;
ALTER TABLE llx_commande_fournisseur ADD COLUMN multicurrency_total_tva double(24,8) DEFAULT 0;
ALTER TABLE llx_commande_fournisseur ADD COLUMN multicurrency_total_ttc double(24,8) DEFAULT 0;

ALTER TABLE llx_commande_fournisseurdet ADD COLUMN fk_multicurrency integer;
ALTER TABLE llx_commande_fournisseurdet ADD COLUMN multicurrency_code varchar(255);
ALTER TABLE llx_commande_fournisseurdet ADD COLUMN multicurrency_subprice double(24,8) DEFAULT 0;
ALTER TABLE llx_commande_fournisseurdet ADD COLUMN multicurrency_total_ht double(24,8) DEFAULT 0;
ALTER TABLE llx_commande_fournisseurdet ADD COLUMN multicurrency_total_tva double(24,8) DEFAULT 0;
ALTER TABLE llx_commande_fournisseurdet ADD COLUMN multicurrency_total_ttc double(24,8) DEFAULT 0;

ALTER TABLE llx_facture_fourn ADD COLUMN fk_multicurrency integer;
ALTER TABLE llx_facture_fourn ADD COLUMN multicurrency_code varchar(255);
ALTER TABLE llx_facture_fourn ADD COLUMN multicurrency_tx double(24,8) DEFAULT 1;
ALTER TABLE llx_facture_fourn ADD COLUMN multicurrency_total_ht double(24,8) DEFAULT 0;
ALTER TABLE llx_facture_fourn ADD COLUMN multicurrency_total_tva double(24,8) DEFAULT 0;
ALTER TABLE llx_facture_fourn ADD COLUMN multicurrency_total_ttc double(24,8) DEFAULT 0;

ALTER TABLE llx_facture_fourn_det ADD COLUMN fk_multicurrency integer;
ALTER TABLE llx_facture_fourn_det ADD COLUMN multicurrency_code varchar(255);
ALTER TABLE llx_facture_fourn_det ADD COLUMN multicurrency_subprice double(24,8) DEFAULT 0;
ALTER TABLE llx_facture_fourn_det ADD COLUMN multicurrency_total_ht double(24,8) DEFAULT 0;
ALTER TABLE llx_facture_fourn_det ADD COLUMN multicurrency_total_tva double(24,8) DEFAULT 0;
ALTER TABLE llx_facture_fourn_det ADD COLUMN multicurrency_total_ttc double(24,8) DEFAULT 0;

ALTER TABLE llx_facture ADD COLUMN fk_multicurrency integer;
ALTER TABLE llx_facture ADD COLUMN multicurrency_code varchar(255);
ALTER TABLE llx_facture ADD COLUMN multicurrency_tx double(24,8) DEFAULT 1;
ALTER TABLE llx_facture ADD COLUMN multicurrency_total_ht double(24,8) DEFAULT 0;
ALTER TABLE llx_facture ADD COLUMN multicurrency_total_tva double(24,8) DEFAULT 0;
ALTER TABLE llx_facture ADD COLUMN multicurrency_total_ttc double(24,8) DEFAULT 0;

ALTER TABLE llx_facturedet ADD COLUMN fk_multicurrency integer;
ALTER TABLE llx_facturedet ADD COLUMN multicurrency_code varchar(255);
ALTER TABLE llx_facturedet ADD COLUMN multicurrency_subprice double(24,8) DEFAULT 0;
ALTER TABLE llx_facturedet ADD COLUMN multicurrency_total_ht double(24,8) DEFAULT 0;
ALTER TABLE llx_facturedet ADD COLUMN multicurrency_total_tva double(24,8) DEFAULT 0;
ALTER TABLE llx_facturedet ADD COLUMN multicurrency_total_ttc double(24,8) DEFAULT 0;

ALTER TABLE llx_propal ADD COLUMN fk_multicurrency integer;
ALTER TABLE llx_propal ADD COLUMN multicurrency_code varchar(255);
ALTER TABLE llx_propal ADD COLUMN multicurrency_tx double(24,8) DEFAULT 1;
ALTER TABLE llx_propal ADD COLUMN multicurrency_total_ht double(24,8) DEFAULT 0;
ALTER TABLE llx_propal ADD COLUMN multicurrency_total_tva double(24,8) DEFAULT 0;
ALTER TABLE llx_propal ADD COLUMN multicurrency_total_ttc double(24,8) DEFAULT 0;

ALTER TABLE llx_propaldet ADD COLUMN fk_multicurrency integer;
ALTER TABLE llx_propaldet ADD COLUMN multicurrency_code varchar(255);
ALTER TABLE llx_propaldet ADD COLUMN multicurrency_subprice double(24,8) DEFAULT 0;
ALTER TABLE llx_propaldet ADD COLUMN multicurrency_total_ht double(24,8) DEFAULT 0;
ALTER TABLE llx_propaldet ADD COLUMN multicurrency_total_tva double(24,8) DEFAULT 0;
ALTER TABLE llx_propaldet ADD COLUMN multicurrency_total_ttc double(24,8) DEFAULT 0;

 
-- Add for recurring template invoices

ALTER TABLE llx_facture_rec ADD COLUMN auto_validate integer DEFAULT 0;
ALTER TABLE llx_facture_rec ADD COLUMN fk_account integer DEFAULT 0;

ALTER TABLE llx_facture_rec ADD COLUMN fk_multicurrency integer;
ALTER TABLE llx_facture_rec ADD COLUMN multicurrency_code varchar(255);
ALTER TABLE llx_facture_rec ADD COLUMN multicurrency_tx double(24,8) DEFAULT 1;
ALTER TABLE llx_facture_rec ADD COLUMN multicurrency_total_ht double(24,8) DEFAULT 0;
ALTER TABLE llx_facture_rec ADD COLUMN multicurrency_total_tva double(24,8) DEFAULT 0;
ALTER TABLE llx_facture_rec ADD COLUMN multicurrency_total_ttc double(24,8) DEFAULT 0;

ALTER TABLE llx_facturedet_rec ADD COLUMN fk_multicurrency integer;
ALTER TABLE llx_facturedet_rec ADD COLUMN multicurrency_code varchar(255);
ALTER TABLE llx_facturedet_rec ADD COLUMN multicurrency_subprice double(24,8) DEFAULT 0;
ALTER TABLE llx_facturedet_rec ADD COLUMN multicurrency_total_ht double(24,8) DEFAULT 0;
ALTER TABLE llx_facturedet_rec ADD COLUMN multicurrency_total_tva double(24,8) DEFAULT 0;
ALTER TABLE llx_facturedet_rec ADD COLUMN multicurrency_total_ttc double(24,8) DEFAULT 0;

ALTER TABLE llx_contratdet ADD COLUMN fk_multicurrency integer;
ALTER TABLE llx_contratdet ADD COLUMN multicurrency_code varchar(255);
ALTER TABLE llx_contratdet ADD COLUMN multicurrency_subprice double(24,8) DEFAULT 0;
ALTER TABLE llx_contratdet ADD COLUMN multicurrency_total_ht double(24,8) DEFAULT 0;
ALTER TABLE llx_contratdet ADD COLUMN multicurrency_total_tva double(24,8) DEFAULT 0;
ALTER TABLE llx_contratdet ADD COLUMN multicurrency_total_ttc double(24,8) DEFAULT 0;



ALTER TABLE llx_paiement ADD COLUMN multicurrency_amount double(24,8) DEFAULT 0;
ALTER TABLE llx_paiement_facture ADD COLUMN multicurrency_amount double(24,8) DEFAULT 0;
ALTER TABLE llx_paiementfourn ADD COLUMN multicurrency_amount double(24,8) DEFAULT 0;
ALTER TABLE llx_paiementfourn_facturefourn ADD COLUMN multicurrency_amount double(24,8) DEFAULT 0;

ALTER TABLE llx_societe_remise_except ADD COLUMN multicurrency_amount_ht double(24,8) NOT NULL;
ALTER TABLE llx_societe_remise_except ADD COLUMN multicurrency_amount_tva double(24,8) DEFAULT 0 NOT NULL;
ALTER TABLE llx_societe_remise_except ADD COLUMN multicurrency_amount_ttc double(24,8) DEFAULT 0 NOT NULL;



ALTER TABLE llx_supplier_proposal ADD COLUMN fk_multicurrency integer;
ALTER TABLE llx_supplier_proposal ADD COLUMN multicurrency_code varchar(255);
ALTER TABLE llx_supplier_proposal ADD COLUMN multicurrency_tx double(24,8) DEFAULT 1;
ALTER TABLE llx_supplier_proposal ADD COLUMN multicurrency_total_ht double(24,8) DEFAULT 0;
ALTER TABLE llx_supplier_proposal ADD COLUMN multicurrency_total_tva double(24,8) DEFAULT 0;
ALTER TABLE llx_supplier_proposal ADD COLUMN multicurrency_total_ttc double(24,8) DEFAULT 0;

ALTER TABLE llx_supplier_proposaldet ADD COLUMN fk_multicurrency integer;
ALTER TABLE llx_supplier_proposaldet ADD COLUMN multicurrency_code varchar(255);
ALTER TABLE llx_supplier_proposaldet ADD COLUMN multicurrency_subprice double(24,8) DEFAULT 0;
ALTER TABLE llx_supplier_proposaldet ADD COLUMN multicurrency_total_ht double(24,8) DEFAULT 0;
ALTER TABLE llx_supplier_proposaldet ADD COLUMN multicurrency_total_tva double(24,8) DEFAULT 0;
ALTER TABLE llx_supplier_proposaldet ADD COLUMN multicurrency_total_ttc double(24,8) DEFAULT 0;

ALTER TABLE llx_expensereport ADD COLUMN fk_multicurrency integer;
ALTER TABLE llx_expensereport ADD COLUMN multicurrency_code varchar(255);
ALTER TABLE llx_expensereport ADD COLUMN multicurrency_tx double(24,8) DEFAULT 1;
ALTER TABLE llx_expensereport ADD COLUMN multicurrency_total_ht double(24,8) DEFAULT 0;
ALTER TABLE llx_expensereport ADD COLUMN multicurrency_total_tva double(24,8) DEFAULT 0;
ALTER TABLE llx_expensereport ADD COLUMN multicurrency_total_ttc double(24,8) DEFAULT 0;

ALTER TABLE llx_expensereport_det ADD COLUMN fk_multicurrency integer;
ALTER TABLE llx_expensereport_det ADD COLUMN multicurrency_code varchar(255);
ALTER TABLE llx_expensereport_det ADD COLUMN multicurrency_subprice double(24,8) DEFAULT 0;
ALTER TABLE llx_expensereport_det ADD COLUMN multicurrency_total_ht double(24,8) DEFAULT 0;
ALTER TABLE llx_expensereport_det ADD COLUMN multicurrency_total_tva double(24,8) DEFAULT 0;
ALTER TABLE llx_expensereport_det ADD COLUMN multicurrency_total_ttc double(24,8) DEFAULT 0;

ALTER TABLE llx_product_lang ADD COLUMN import_key varchar(14) DEFAULT NULL;

ALTER TABLE llx_actioncomm MODIFY COLUMN elementtype varchar(255) DEFAULT NULL;

DELETE FROM llx_menu where module='expensereport';

ALTER TABLE llx_accounting_account ADD COLUMN fk_accounting_category integer DEFAULT 0 after label;

CREATE TABLE llx_c_accounting_category (
  rowid 		integer NOT NULL AUTO_INCREMENT PRIMARY KEY,
  code 			varchar(16) NOT NULL,
  label 		varchar(255) NOT NULL,
  range 		varchar(255) NOT NULL,
  position    	integer DEFAULT 0,
  fk_country 	integer DEFAULT NULL,			-- This category is dedicated to a country
  active 		integer DEFAULT 1
) ENGINE=innodb;

ALTER TABLE llx_c_accounting_category ADD UNIQUE INDEX uk_c_accounting_category(code);

<<<<<<< HEAD

DROP INDEX uk_bordereau_cheque ON llx_bordereau_cheque;
ALTER TABLE llx_bordereau_cheque CHANGE number ref VARCHAR(30) NOT NULL;
CREATE UNIQUE INDEX uk_bordereau_cheque ON llx_bordereau_cheque (ref, entity);
=======
ALTER TABLE llx_accounting_account MODIFY COLUMN account_parent integer;
>>>>>>> 8cd1b958
<|MERGE_RESOLUTION|>--- conflicted
+++ resolved
@@ -343,11 +343,9 @@
 
 ALTER TABLE llx_c_accounting_category ADD UNIQUE INDEX uk_c_accounting_category(code);
 
-<<<<<<< HEAD
+ALTER TABLE llx_accounting_account MODIFY COLUMN account_parent integer;
+
 
 DROP INDEX uk_bordereau_cheque ON llx_bordereau_cheque;
 ALTER TABLE llx_bordereau_cheque CHANGE number ref VARCHAR(30) NOT NULL;
-CREATE UNIQUE INDEX uk_bordereau_cheque ON llx_bordereau_cheque (ref, entity);
-=======
-ALTER TABLE llx_accounting_account MODIFY COLUMN account_parent integer;
->>>>>>> 8cd1b958
+CREATE UNIQUE INDEX uk_bordereau_cheque ON llx_bordereau_cheque (ref, entity);