--
-- Be carefull to requests order.
-- This file must be loaded by calling /install/index.php page
-- when current version is 4.0.0 or higher.
--
-- To rename a table:       ALTER TABLE llx_table RENAME TO llx_table_new;
-- To add a column:         ALTER TABLE llx_table ADD COLUMN newcol varchar(60) NOT NULL DEFAULT '0' AFTER existingcol;
-- To rename a column:      ALTER TABLE llx_table CHANGE COLUMN oldname newname varchar(60);
-- To drop a column:        ALTER TABLE llx_table DROP COLUMN oldname;
-- To change type of field: ALTER TABLE llx_table MODIFY COLUMN name varchar(60);
-- To drop a foreign key:   ALTER TABLE llx_table DROP FOREIGN KEY fk_name;
-- To drop an index:        -- VMYSQL4.0 DROP INDEX nomindex on llx_table
-- To drop an index:        -- VPGSQL8.0 DROP INDEX nomindex
-- To restrict request to Mysql version x.y minimum use -- VMYSQLx.y
-- To restrict request to Pgsql version x.y minimum use -- VPGSQLx.y
-- To make pk to be auto increment (mysql):    VMYSQL4.3 ALTER TABLE llx_c_shipment_mode CHANGE COLUMN rowid rowid INTEGER NOT NULL AUTO_INCREMENT;
-- To make pk to be auto increment (postgres): VPGSQL8.2 NOT POSSIBLE. MUST DELETE/CREATE TABLE
-- To set a field as NULL:                     VPGSQL8.2 ALTER TABLE llx_table ALTER COLUMN name DROP NOT NULL;
-- To set a field as default NULL:             VPGSQL8.2 ALTER TABLE llx_table ALTER COLUMN name SET DEFAULT NULL;
-- Note: fields with type BLOB/TEXT can't have default value.
-- -- VPGSQL8.2 DELETE FROM llx_usergroup_user      WHERE fk_user      NOT IN (SELECT rowid from llx_user);
-- -- VMYSQL4.1 DELETE FROM llx_usergroup_user      WHERE fk_usergroup NOT IN (SELECT rowid from llx_usergroup);


ALTER TABLE llx_accounting_bookkeeping ADD COLUMN validated tinyint DEFAULT 0 NOT NULL;
ALTER TABLE llx_bank_account MODIFY COLUMN accountancy_journal varchar(16) DEFAULT NULL;

ALTER TABLE llx_fichinter ADD COLUMN datet date  after duree;
ALTER TABLE llx_fichinter ADD COLUMN datee date  after duree;
ALTER TABLE llx_fichinter ADD COLUMN dateo date  after duree;

ALTER TABLE llx_projet ADD COLUMN opp_percent double(5,2) after fk_opp_status;
UPDATE llx_projet as p set opp_percent = (SELECT percent from llx_c_lead_status as cls where cls.rowid = p.fk_opp_status) where opp_percent IS NULL;

ALTER TABLE llx_overwrite_trans ADD UNIQUE INDEX uk_overwrite_trans(lang, transkey);

ALTER TABLE llx_cronjob MODIFY COLUMN unitfrequency	varchar(255) NOT NULL DEFAULT '3600';
ALTER TABLE llx_cronjob ADD COLUMN test varchar(255) DEFAULT '1';

ALTER TABLE llx_facture ADD INDEX idx_facture_fk_statut (fk_statut);

UPDATE llx_projet as p set p.opp_percent = (SELECT percent FROM llx_c_lead_status as cls WHERE cls.rowid = p.fk_opp_status)  WHERE p.opp_percent IS NULL AND p.fk_opp_status IS NOT NULL;
 
 

CREATE TABLE llx_website
(
	rowid         integer AUTO_INCREMENT NOT NULL PRIMARY KEY,
	entity        integer DEFAULT 1,
	shortname     varchar(24) NOT NULL,
	description   varchar(255),
	status		  integer,
    date_creation     datetime,
    date_modification datetime,
	tms           timestamp
) ENGINE=innodb;
 
ALTER TABLE llx_website ADD UNIQUE INDEX uk_website_shortname (shortname, entity);

CREATE TABLE llx_website_page
(
	rowid         integer AUTO_INCREMENT NOT NULL PRIMARY KEY,
	fk_website    integer,
	pageurl       varchar(16) NOT NULL,
	title         varchar(255),						
	description   varchar(255),						
	keywords      varchar(255),
	content		  text,
    status        integer,
    date_creation     datetime,
    date_modification datetime,
	tms           timestamp
) ENGINE=innodb;

ALTER TABLE llx_website_page ADD UNIQUE INDEX uk_website_page_url (fk_website,pageurl);

ALTER TABLE llx_website_page ADD CONSTRAINT fk_website_page_website FOREIGN KEY (fk_website) REFERENCES llx_website (rowid);

CREATE TABLE llx_c_format_cards
(
  rowid integer NOT NULL AUTO_INCREMENT PRIMARY KEY,
  code varchar(50) NOT NULL,
  name varchar(50) NOT NULL,
  paper_size varchar(20) NOT NULL,
  orientation varchar(1) NOT NULL,
  metric varchar(5) NOT NULL,
  leftmargin double(24,8) NOT NULL,
  topmargin double(24,8) NOT NULL,
  nx integer NOT NULL,
  ny integer NOT NULL,
  spacex double(24,8) NOT NULL,
  spacey double(24,8) NOT NULL,
  width double(24,8) NOT NULL,
  height double(24,8) NOT NULL,
  font_size integer NOT NULL,
  custom_x double(24,8) NOT NULL,
  custom_y double(24,8) NOT NULL,
  active integer NOT NULL
) ENGINE=InnoDB;

INSERT INTO llx_c_format_cards (rowid, code, name, paper_size, orientation, metric, leftmargin, topmargin, nx, ny, spacex, spacey, width, height, font_size, custom_x, custom_y, active) VALUES (1, '5160', 'Avery-5160, WL-875WX', 'letter', 'P', 'mm', 5.58165000, 12.70000000, 3, 10, 3.55600000, 0.00000000, 65.87490000, 25.40000000, 7, 0.00000000, 0.00000000, 1);
INSERT INTO llx_c_format_cards (rowid, code, name, paper_size, orientation, metric, leftmargin, topmargin, nx, ny, spacex, spacey, width, height, font_size, custom_x, custom_y, active) VALUES (2, '5161', 'Avery-5161, WL-75WX', 'letter', 'P', 'mm', 4.44500000, 12.70000000, 2, 10, 3.96800000, 0.00000000, 101.60000000, 25.40000000, 7, 0.00000000, 0.00000000, 1);
INSERT INTO llx_c_format_cards (rowid, code, name, paper_size, orientation, metric, leftmargin, topmargin, nx, ny, spacex, spacey, width, height, font_size, custom_x, custom_y, active) VALUES (3, '5162', 'Avery-5162, WL-100WX', 'letter', 'P', 'mm', 3.87350000, 22.35200000, 2, 7, 4.95400000, 0.00000000, 101.60000000, 33.78100000, 8, 0.00000000, 0.00000000, 1);
INSERT INTO llx_c_format_cards (rowid, code, name, paper_size, orientation, metric, leftmargin, topmargin, nx, ny, spacex, spacey, width, height, font_size, custom_x, custom_y, active) VALUES (4, '5163', 'Avery-5163, WL-125WX', 'letter', 'P', 'mm', 4.57200000, 12.70000000, 2, 5, 3.55600000, 0.00000000, 101.60000000, 50.80000000, 10, 0.00000000, 0.00000000, 1);
INSERT INTO llx_c_format_cards (rowid, code, name, paper_size, orientation, metric, leftmargin, topmargin, nx, ny, spacex, spacey, width, height, font_size, custom_x, custom_y, active) VALUES (5, '5164', '5164 (Letter)', 'letter', 'P', 'in', 0.14800000, 0.50000000, 2, 3, 0.20310000, 0.00000000, 4.00000000, 3.33000000, 12, 0.00000000, 0.00000000, 0);
INSERT INTO llx_c_format_cards (rowid, code, name, paper_size, orientation, metric, leftmargin, topmargin, nx, ny, spacex, spacey, width, height, font_size, custom_x, custom_y, active) VALUES (6, '8600', 'Avery-8600', 'letter', 'P', 'mm', 7.10000000, 19.00000000, 3, 10, 9.50000000, 3.10000000, 66.60000000, 25.40000000, 7, 0.00000000, 0.00000000, 1);
INSERT INTO llx_c_format_cards (rowid, code, name, paper_size, orientation, metric, leftmargin, topmargin, nx, ny, spacex, spacey, width, height, font_size, custom_x, custom_y, active) VALUES (7, '99012', 'DYMO 99012 89*36mm', 'custom', 'L', 'mm', 1.00000000, 1.00000000, 1, 1, 0.00000000, 0.00000000, 36.00000000, 89.00000000, 10, 36.00000000, 89.00000000, 1);
INSERT INTO llx_c_format_cards (rowid, code, name, paper_size, orientation, metric, leftmargin, topmargin, nx, ny, spacex, spacey, width, height, font_size, custom_x, custom_y, active) VALUES (8, '99014', 'DYMO 99014 101*54mm', 'custom', 'L', 'mm', 1.00000000, 1.00000000, 1, 1, 0.00000000, 0.00000000, 54.00000000, 101.00000000, 10, 54.00000000, 101.00000000, 1);
INSERT INTO llx_c_format_cards (rowid, code, name, paper_size, orientation, metric, leftmargin, topmargin, nx, ny, spacex, spacey, width, height, font_size, custom_x, custom_y, active) VALUES (9, 'AVERYC32010', 'Avery-C32010', 'A4', 'P', 'mm', 15.00000000, 13.00000000, 2, 5, 10.00000000, 0.00000000, 85.00000000, 54.00000000, 10, 0.00000000, 0.00000000, 1);
INSERT INTO llx_c_format_cards (rowid, code, name, paper_size, orientation, metric, leftmargin, topmargin, nx, ny, spacex, spacey, width, height, font_size, custom_x, custom_y, active) VALUES (10, 'CARD', 'Dolibarr Business cards', 'A4', 'P', 'mm', 15.00000000, 15.00000000, 2, 5, 0.00000000, 0.00000000, 85.00000000, 54.00000000, 10, 0.00000000, 0.00000000, 1);
INSERT INTO llx_c_format_cards (rowid, code, name, paper_size, orientation, metric, leftmargin, topmargin, nx, ny, spacex, spacey, width, height, font_size, custom_x, custom_y, active) VALUES (11, 'L7163', 'Avery-L7163', 'A4', 'P', 'mm', 5.00000000, 15.00000000, 2, 7, 2.50000000, 0.00000000, 99.10000000, 38.10000000, 8, 0.00000000, 0.00000000, 1);

ALTER TABLE llx_extrafields ADD COLUMN ishidden integer DEFAULT 0;

<<<<<<< HEAD
CREATE TABLE IF NOT EXISTS llx_multicurrency 
( 
	rowid integer AUTO_INCREMENT PRIMARY KEY, 
	date_create datetime DEFAULT NULL, 
	code varchar(255) DEFAULT NULL, 
	name varchar(255) DEFAULT NULL, 
	entity integer DEFAULT NULL,
	fk_user integer DEFAULT NULL,
	KEY code (code)
) ENGINE=innodb;

CREATE TABLE IF NOT EXISTS llx_multicurrency_rate 
( 
	rowid integer AUTO_INCREMENT PRIMARY KEY, 
	date_sync datetime DEFAULT NULL,  
	rate double NOT NULL DEFAULT '0', 
	fk_multicurrency integer NOT NULL DEFAULT '0', 
	entity integer NOT NULL DEFAULT '0', 
	KEY fk_multicurrency (fk_multicurrency), 
	KEY entity (entity) 
) ENGINE=innodb;

ALTER TABLE llx_societe ADD COLUMN fk_multicurrency integer;
ALTER TABLE llx_societe ADD COLUMN multicurrency_code varchar(255);

ALTER TABLE llx_product_price ADD COLUMN fk_multicurrency integer;
ALTER TABLE llx_product_price ADD COLUMN multicurrency_code varchar(255);
ALTER TABLE llx_product_price ADD COLUMN multicurrency_price double(24,8) DEFAULT 0;

ALTER TABLE llx_commande ADD COLUMN fk_multicurrency integer;
ALTER TABLE llx_commande ADD COLUMN multicurrency_code varchar(255);
ALTER TABLE llx_commande ADD COLUMN multicurrency_tx double(24,8) DEFAULT 1;
ALTER TABLE llx_commande ADD COLUMN multicurrency_total_ht double(24,8) DEFAULT 0;
ALTER TABLE llx_commande ADD COLUMN multicurrency_total_tva double(24,8) DEFAULT 0;
ALTER TABLE llx_commande ADD COLUMN multicurrency_total_ttc double(24,8) DEFAULT 0;

ALTER TABLE llx_commandedet ADD COLUMN fk_multicurrency integer;
ALTER TABLE llx_commandedet ADD COLUMN multicurrency_code varchar(255);
ALTER TABLE llx_commandedet ADD COLUMN multicurrency_subprice double(24,8) DEFAULT 0;
ALTER TABLE llx_commandedet ADD COLUMN multicurrency_total_ht double(24,8) DEFAULT 0;
ALTER TABLE llx_commandedet ADD COLUMN multicurrency_total_tva double(24,8) DEFAULT 0;
ALTER TABLE llx_commandedet ADD COLUMN multicurrency_total_ttc double(24,8) DEFAULT 0;

ALTER TABLE llx_commande_fournisseur ADD COLUMN fk_multicurrency integer;
ALTER TABLE llx_commande_fournisseur ADD COLUMN multicurrency_code varchar(255);
ALTER TABLE llx_commande_fournisseur ADD COLUMN multicurrency_tx double(24,8) DEFAULT 1;
ALTER TABLE llx_commande_fournisseur ADD COLUMN multicurrency_total_ht double(24,8) DEFAULT 0;
ALTER TABLE llx_commande_fournisseur ADD COLUMN multicurrency_total_tva double(24,8) DEFAULT 0;
ALTER TABLE llx_commande_fournisseur ADD COLUMN multicurrency_total_ttc double(24,8) DEFAULT 0;

ALTER TABLE llx_commande_fournisseurdet ADD COLUMN fk_multicurrency integer;
ALTER TABLE llx_commande_fournisseurdet ADD COLUMN multicurrency_code varchar(255);
ALTER TABLE llx_commande_fournisseurdet ADD COLUMN multicurrency_subprice double(24,8) DEFAULT 0;
ALTER TABLE llx_commande_fournisseurdet ADD COLUMN multicurrency_total_ht double(24,8) DEFAULT 0;
ALTER TABLE llx_commande_fournisseurdet ADD COLUMN multicurrency_total_tva double(24,8) DEFAULT 0;
ALTER TABLE llx_commande_fournisseurdet ADD COLUMN multicurrency_total_ttc double(24,8) DEFAULT 0;

ALTER TABLE llx_facture_fourn ADD COLUMN fk_multicurrency integer;
ALTER TABLE llx_facture_fourn ADD COLUMN multicurrency_code varchar(255);
ALTER TABLE llx_facture_fourn ADD COLUMN multicurrency_tx double(24,8) DEFAULT 1;
ALTER TABLE llx_facture_fourn ADD COLUMN multicurrency_total_ht double(24,8) DEFAULT 0;
ALTER TABLE llx_facture_fourn ADD COLUMN multicurrency_total_tva double(24,8) DEFAULT 0;
ALTER TABLE llx_facture_fourn ADD COLUMN multicurrency_total_ttc double(24,8) DEFAULT 0;

ALTER TABLE llx_facture_fourn_det ADD COLUMN fk_multicurrency integer;
ALTER TABLE llx_facture_fourn_det ADD COLUMN multicurrency_code varchar(255);
ALTER TABLE llx_facture_fourn_det ADD COLUMN multicurrency_subprice double(24,8) DEFAULT 0;
ALTER TABLE llx_facture_fourn_det ADD COLUMN multicurrency_total_ht double(24,8) DEFAULT 0;
ALTER TABLE llx_facture_fourn_det ADD COLUMN multicurrency_total_tva double(24,8) DEFAULT 0;
ALTER TABLE llx_facture_fourn_det ADD COLUMN multicurrency_total_ttc double(24,8) DEFAULT 0;

ALTER TABLE llx_facture ADD COLUMN fk_multicurrency integer;
ALTER TABLE llx_facture ADD COLUMN multicurrency_code varchar(255);
ALTER TABLE llx_facture ADD COLUMN multicurrency_tx double(24,8) DEFAULT 1;
ALTER TABLE llx_facture ADD COLUMN multicurrency_total_ht double(24,8) DEFAULT 0;
ALTER TABLE llx_facture ADD COLUMN multicurrency_total_tva double(24,8) DEFAULT 0;
ALTER TABLE llx_facture ADD COLUMN multicurrency_total_ttc double(24,8) DEFAULT 0;

ALTER TABLE llx_facturedet ADD COLUMN fk_multicurrency integer;
ALTER TABLE llx_facturedet ADD COLUMN multicurrency_code varchar(255);
ALTER TABLE llx_facturedet ADD COLUMN multicurrency_subprice double(24,8) DEFAULT 0;
ALTER TABLE llx_facturedet ADD COLUMN multicurrency_total_ht double(24,8) DEFAULT 0;
ALTER TABLE llx_facturedet ADD COLUMN multicurrency_total_tva double(24,8) DEFAULT 0;
ALTER TABLE llx_facturedet ADD COLUMN multicurrency_total_ttc double(24,8) DEFAULT 0;

ALTER TABLE llx_propal ADD COLUMN fk_multicurrency integer;
ALTER TABLE llx_propal ADD COLUMN multicurrency_code varchar(255);
ALTER TABLE llx_propal ADD COLUMN multicurrency_tx double(24,8) DEFAULT 1;
ALTER TABLE llx_propal ADD COLUMN multicurrency_total_ht double(24,8) DEFAULT 0;
ALTER TABLE llx_propal ADD COLUMN multicurrency_total_tva double(24,8) DEFAULT 0;
ALTER TABLE llx_propal ADD COLUMN multicurrency_total_ttc double(24,8) DEFAULT 0;

ALTER TABLE llx_propaldet ADD COLUMN fk_multicurrency integer;
ALTER TABLE llx_propaldet ADD COLUMN multicurrency_code varchar(255);
ALTER TABLE llx_propaldet ADD COLUMN multicurrency_subprice double(24,8) DEFAULT 0;
ALTER TABLE llx_propaldet ADD COLUMN multicurrency_total_ht double(24,8) DEFAULT 0;
ALTER TABLE llx_propaldet ADD COLUMN multicurrency_total_tva double(24,8) DEFAULT 0;
ALTER TABLE llx_propaldet ADD COLUMN multicurrency_total_ttc double(24,8) DEFAULT 0;
 
=======
ALTER TABLE llx_paiementfourn ADD COLUMN ref varchar(30) AFTER rowid;
ALTER TABLE llx_paiementfourn ADD COLUMN entity integer AFTER ref;
>>>>>>> d66bc6f1
 <|MERGE_RESOLUTION|>--- conflicted
+++ resolved
@@ -112,27 +112,28 @@
 
 ALTER TABLE llx_extrafields ADD COLUMN ishidden integer DEFAULT 0;
 
-<<<<<<< HEAD
-CREATE TABLE IF NOT EXISTS llx_multicurrency 
+
+ALTER TABLE llx_paiementfourn ADD COLUMN ref varchar(30) AFTER rowid;
+ALTER TABLE llx_paiementfourn ADD COLUMN entity integer AFTER ref;
+
+
+CREATE TABLE llx_multicurrency 
 ( 
 	rowid integer AUTO_INCREMENT PRIMARY KEY, 
 	date_create datetime DEFAULT NULL, 
 	code varchar(255) DEFAULT NULL, 
 	name varchar(255) DEFAULT NULL, 
-	entity integer DEFAULT NULL,
-	fk_user integer DEFAULT NULL,
-	KEY code (code)
-) ENGINE=innodb;
-
-CREATE TABLE IF NOT EXISTS llx_multicurrency_rate 
+	entity integer DEFAULT 1,
+	fk_user integer DEFAULT NULL
+) ENGINE=innodb;
+
+CREATE TABLE llx_multicurrency_rate 
 ( 
 	rowid integer AUTO_INCREMENT PRIMARY KEY, 
 	date_sync datetime DEFAULT NULL,  
-	rate double NOT NULL DEFAULT '0', 
-	fk_multicurrency integer NOT NULL DEFAULT '0', 
-	entity integer NOT NULL DEFAULT '0', 
-	KEY fk_multicurrency (fk_multicurrency), 
-	KEY entity (entity) 
+	rate double NOT NULL DEFAULT 0, 
+	fk_multicurrency integer NOT NULL, 
+	entity integer NOT NULL DEFAULT 1
 ) ENGINE=innodb;
 
 ALTER TABLE llx_societe ADD COLUMN fk_multicurrency integer;
@@ -211,9 +212,4 @@
 ALTER TABLE llx_propaldet ADD COLUMN multicurrency_total_ht double(24,8) DEFAULT 0;
 ALTER TABLE llx_propaldet ADD COLUMN multicurrency_total_tva double(24,8) DEFAULT 0;
 ALTER TABLE llx_propaldet ADD COLUMN multicurrency_total_ttc double(24,8) DEFAULT 0;
- 
-=======
-ALTER TABLE llx_paiementfourn ADD COLUMN ref varchar(30) AFTER rowid;
-ALTER TABLE llx_paiementfourn ADD COLUMN entity integer AFTER ref;
->>>>>>> d66bc6f1
  