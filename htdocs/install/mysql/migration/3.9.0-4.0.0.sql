--
-- Be carefull to requests order.
-- This file must be loaded by calling /install/index.php page
-- when current version is 4.0.0 or higher.
--
-- To rename a table:       ALTER TABLE llx_table RENAME TO llx_table_new;
-- To add a column:         ALTER TABLE llx_table ADD COLUMN newcol varchar(60) NOT NULL DEFAULT '0' AFTER existingcol;
-- To rename a column:      ALTER TABLE llx_table CHANGE COLUMN oldname newname varchar(60);
-- To drop a column:        ALTER TABLE llx_table DROP COLUMN oldname;
-- To change type of field: ALTER TABLE llx_table MODIFY COLUMN name varchar(60);
-- To drop a foreign key:   ALTER TABLE llx_table DROP FOREIGN KEY fk_name;
-- To drop an index:        -- VMYSQL4.0 DROP INDEX nomindex on llx_table
-- To drop an index:        -- VPGSQL8.0 DROP INDEX nomindex
-- To restrict request to Mysql version x.y minimum use -- VMYSQLx.y
-- To restrict request to Pgsql version x.y minimum use -- VPGSQLx.y
-- To make pk to be auto increment (mysql):    VMYSQL4.3 ALTER TABLE llx_c_shipment_mode CHANGE COLUMN rowid rowid INTEGER NOT NULL AUTO_INCREMENT;
-- To make pk to be auto increment (postgres): VPGSQL8.2 NOT POSSIBLE. MUST DELETE/CREATE TABLE
-- To set a field as NULL:                     VPGSQL8.2 ALTER TABLE llx_table ALTER COLUMN name DROP NOT NULL;
-- To set a field as default NULL:             VPGSQL8.2 ALTER TABLE llx_table ALTER COLUMN name SET DEFAULT NULL;
-- Note: fields with type BLOB/TEXT can't have default value.
-- -- VPGSQL8.2 DELETE FROM llx_usergroup_user      WHERE fk_user      NOT IN (SELECT rowid from llx_user);
-- -- VMYSQL4.1 DELETE FROM llx_usergroup_user      WHERE fk_usergroup NOT IN (SELECT rowid from llx_usergroup);



CREATE TABLE llx_categorie_user 
(
  fk_categorie 	integer NOT NULL,
  fk_user 		integer NOT NULL,
  import_key 	varchar(14)
) ENGINE=innodb;

ALTER TABLE llx_categorie_user ADD PRIMARY KEY pk_categorie_user (fk_categorie, fk_user);
ALTER TABLE llx_categorie_user ADD INDEX idx_categorie_user_fk_categorie (fk_categorie);
ALTER TABLE llx_categorie_user ADD INDEX idx_categorie_user_fk_user (fk_user);

ALTER TABLE llx_categorie_user ADD CONSTRAINT fk_categorie_user_categorie_rowid FOREIGN KEY (fk_categorie) REFERENCES llx_categorie (rowid);
ALTER TABLE llx_categorie_user ADD CONSTRAINT fk_categorie_user_fk_user FOREIGN KEY (fk_user) REFERENCES llx_user (rowid);



ALTER TABLE llx_accounting_bookkeeping ADD COLUMN validated tinyint DEFAULT 0 NOT NULL;
ALTER TABLE llx_bank_account MODIFY COLUMN accountancy_journal varchar(16) DEFAULT NULL;

ALTER TABLE llx_fichinter ADD COLUMN datet date  after duree;
ALTER TABLE llx_fichinter ADD COLUMN datee date  after duree;
ALTER TABLE llx_fichinter ADD COLUMN dateo date  after duree;

ALTER TABLE llx_projet ADD COLUMN opp_percent double(5,2) after fk_opp_status;
UPDATE llx_projet as p set opp_percent = (SELECT percent from llx_c_lead_status as cls where cls.rowid = p.fk_opp_status) where opp_percent IS NULL;

ALTER TABLE llx_overwrite_trans ADD UNIQUE INDEX uk_overwrite_trans(lang, transkey);

ALTER TABLE llx_cronjob MODIFY COLUMN unitfrequency	varchar(255) NOT NULL DEFAULT '3600';
ALTER TABLE llx_cronjob ADD COLUMN test varchar(255) DEFAULT '1';

ALTER TABLE llx_facture ADD INDEX idx_facture_fk_statut (fk_statut);

UPDATE llx_projet as p set p.opp_percent = (SELECT percent FROM llx_c_lead_status as cls WHERE cls.rowid = p.fk_opp_status)  WHERE p.opp_percent IS NULL AND p.fk_opp_status IS NOT NULL;
 
ALTER TABLE llx_facturedet ADD COLUMN fk_contract_line  integer NULL AFTER rang;
ALTER TABLE llx_facturedet_rec ADD COLUMN import_key varchar(14);

CREATE TABLE llx_website
(
	rowid         integer AUTO_INCREMENT NOT NULL PRIMARY KEY,
	entity        integer DEFAULT 1,
	shortname     varchar(24) NOT NULL,
	description   varchar(255),
	status		  integer,
    date_creation     datetime,
    date_modification datetime,
	tms           timestamp
) ENGINE=innodb;
 
ALTER TABLE llx_website ADD UNIQUE INDEX uk_website_shortname (shortname, entity);

CREATE TABLE llx_website_page
(
	rowid         integer AUTO_INCREMENT NOT NULL PRIMARY KEY,
	fk_website    integer,
	pageurl       varchar(16) NOT NULL,
	title         varchar(255),						
	description   varchar(255),						
	keywords      varchar(255),
	content		  text,
    status        integer,
    date_creation     datetime,
    date_modification datetime,
	tms           timestamp
) ENGINE=innodb;

ALTER TABLE llx_website_page ADD UNIQUE INDEX uk_website_page_url (fk_website,pageurl);

ALTER TABLE llx_website_page ADD CONSTRAINT fk_website_page_website FOREIGN KEY (fk_website) REFERENCES llx_website (rowid);

CREATE TABLE llx_c_format_cards
(
  rowid integer NOT NULL AUTO_INCREMENT PRIMARY KEY,
  code varchar(50) NOT NULL,
  name varchar(50) NOT NULL,
  paper_size varchar(20) NOT NULL,
  orientation varchar(1) NOT NULL,
  metric varchar(5) NOT NULL,
  leftmargin double(24,8) NOT NULL,
  topmargin double(24,8) NOT NULL,
  nx integer NOT NULL,
  ny integer NOT NULL,
  spacex double(24,8) NOT NULL,
  spacey double(24,8) NOT NULL,
  width double(24,8) NOT NULL,
  height double(24,8) NOT NULL,
  font_size integer NOT NULL,
  custom_x double(24,8) NOT NULL,
  custom_y double(24,8) NOT NULL,
  active integer NOT NULL
) ENGINE=InnoDB;

INSERT INTO llx_c_format_cards (rowid, code, name, paper_size, orientation, metric, leftmargin, topmargin, nx, ny, spacex, spacey, width, height, font_size, custom_x, custom_y, active) VALUES (1, '5160', 'Avery-5160, WL-875WX', 'letter', 'P', 'mm', 5.58165000, 12.70000000, 3, 10, 3.55600000, 0.00000000, 65.87490000, 25.40000000, 7, 0.00000000, 0.00000000, 1);
INSERT INTO llx_c_format_cards (rowid, code, name, paper_size, orientation, metric, leftmargin, topmargin, nx, ny, spacex, spacey, width, height, font_size, custom_x, custom_y, active) VALUES (2, '5161', 'Avery-5161, WL-75WX', 'letter', 'P', 'mm', 4.44500000, 12.70000000, 2, 10, 3.96800000, 0.00000000, 101.60000000, 25.40000000, 7, 0.00000000, 0.00000000, 1);
INSERT INTO llx_c_format_cards (rowid, code, name, paper_size, orientation, metric, leftmargin, topmargin, nx, ny, spacex, spacey, width, height, font_size, custom_x, custom_y, active) VALUES (3, '5162', 'Avery-5162, WL-100WX', 'letter', 'P', 'mm', 3.87350000, 22.35200000, 2, 7, 4.95400000, 0.00000000, 101.60000000, 33.78100000, 8, 0.00000000, 0.00000000, 1);
INSERT INTO llx_c_format_cards (rowid, code, name, paper_size, orientation, metric, leftmargin, topmargin, nx, ny, spacex, spacey, width, height, font_size, custom_x, custom_y, active) VALUES (4, '5163', 'Avery-5163, WL-125WX', 'letter', 'P', 'mm', 4.57200000, 12.70000000, 2, 5, 3.55600000, 0.00000000, 101.60000000, 50.80000000, 10, 0.00000000, 0.00000000, 1);
INSERT INTO llx_c_format_cards (rowid, code, name, paper_size, orientation, metric, leftmargin, topmargin, nx, ny, spacex, spacey, width, height, font_size, custom_x, custom_y, active) VALUES (5, '5164', '5164 (Letter)', 'letter', 'P', 'in', 0.14800000, 0.50000000, 2, 3, 0.20310000, 0.00000000, 4.00000000, 3.33000000, 12, 0.00000000, 0.00000000, 0);
INSERT INTO llx_c_format_cards (rowid, code, name, paper_size, orientation, metric, leftmargin, topmargin, nx, ny, spacex, spacey, width, height, font_size, custom_x, custom_y, active) VALUES (6, '8600', 'Avery-8600', 'letter', 'P', 'mm', 7.10000000, 19.00000000, 3, 10, 9.50000000, 3.10000000, 66.60000000, 25.40000000, 7, 0.00000000, 0.00000000, 1);
INSERT INTO llx_c_format_cards (rowid, code, name, paper_size, orientation, metric, leftmargin, topmargin, nx, ny, spacex, spacey, width, height, font_size, custom_x, custom_y, active) VALUES (7, '99012', 'DYMO 99012 89*36mm', 'custom', 'L', 'mm', 1.00000000, 1.00000000, 1, 1, 0.00000000, 0.00000000, 36.00000000, 89.00000000, 10, 36.00000000, 89.00000000, 1);
INSERT INTO llx_c_format_cards (rowid, code, name, paper_size, orientation, metric, leftmargin, topmargin, nx, ny, spacex, spacey, width, height, font_size, custom_x, custom_y, active) VALUES (8, '99014', 'DYMO 99014 101*54mm', 'custom', 'L', 'mm', 1.00000000, 1.00000000, 1, 1, 0.00000000, 0.00000000, 54.00000000, 101.00000000, 10, 54.00000000, 101.00000000, 1);
INSERT INTO llx_c_format_cards (rowid, code, name, paper_size, orientation, metric, leftmargin, topmargin, nx, ny, spacex, spacey, width, height, font_size, custom_x, custom_y, active) VALUES (9, 'AVERYC32010', 'Avery-C32010', 'A4', 'P', 'mm', 15.00000000, 13.00000000, 2, 5, 10.00000000, 0.00000000, 85.00000000, 54.00000000, 10, 0.00000000, 0.00000000, 1);
INSERT INTO llx_c_format_cards (rowid, code, name, paper_size, orientation, metric, leftmargin, topmargin, nx, ny, spacex, spacey, width, height, font_size, custom_x, custom_y, active) VALUES (10, 'CARD', 'Dolibarr Business cards', 'A4', 'P', 'mm', 15.00000000, 15.00000000, 2, 5, 0.00000000, 0.00000000, 85.00000000, 54.00000000, 10, 0.00000000, 0.00000000, 1);
INSERT INTO llx_c_format_cards (rowid, code, name, paper_size, orientation, metric, leftmargin, topmargin, nx, ny, spacex, spacey, width, height, font_size, custom_x, custom_y, active) VALUES (11, 'L7163', 'Avery-L7163', 'A4', 'P', 'mm', 5.00000000, 15.00000000, 2, 7, 2.50000000, 0.00000000, 99.10000000, 38.10000000, 8, 0.00000000, 0.00000000, 1);

ALTER TABLE llx_extrafields ADD COLUMN ishidden integer DEFAULT 0;


ALTER TABLE llx_paiementfourn ADD COLUMN ref varchar(30) AFTER rowid;
ALTER TABLE llx_paiementfourn ADD COLUMN entity integer AFTER ref;


CREATE TABLE llx_multicurrency 
( 
	rowid integer AUTO_INCREMENT PRIMARY KEY, 
	date_create datetime DEFAULT NULL, 
	code varchar(255) DEFAULT NULL, 
	name varchar(255) DEFAULT NULL, 
	entity integer DEFAULT 1,
	fk_user integer DEFAULT NULL
) ENGINE=innodb;

CREATE TABLE llx_multicurrency_rate 
( 
	rowid integer AUTO_INCREMENT PRIMARY KEY, 
	date_sync datetime DEFAULT NULL,  
	rate double NOT NULL DEFAULT 0, 
	fk_multicurrency integer NOT NULL, 
	entity integer NOT NULL DEFAULT 1
) ENGINE=innodb;

ALTER TABLE llx_societe ADD COLUMN fk_multicurrency integer;
ALTER TABLE llx_societe ADD COLUMN multicurrency_code varchar(255);

ALTER TABLE llx_product_price ADD COLUMN fk_multicurrency integer;
ALTER TABLE llx_product_price ADD COLUMN multicurrency_code varchar(255);
ALTER TABLE llx_product_price ADD COLUMN multicurrency_price double(24,8) DEFAULT 0;

ALTER TABLE llx_commande ADD COLUMN fk_multicurrency integer;
ALTER TABLE llx_commande ADD COLUMN multicurrency_code varchar(255);
ALTER TABLE llx_commande ADD COLUMN multicurrency_tx double(24,8) DEFAULT 1;
ALTER TABLE llx_commande ADD COLUMN multicurrency_total_ht double(24,8) DEFAULT 0;
ALTER TABLE llx_commande ADD COLUMN multicurrency_total_tva double(24,8) DEFAULT 0;
ALTER TABLE llx_commande ADD COLUMN multicurrency_total_ttc double(24,8) DEFAULT 0;

ALTER TABLE llx_commandedet ADD COLUMN fk_multicurrency integer;
ALTER TABLE llx_commandedet ADD COLUMN multicurrency_code varchar(255);
ALTER TABLE llx_commandedet ADD COLUMN multicurrency_subprice double(24,8) DEFAULT 0;
ALTER TABLE llx_commandedet ADD COLUMN multicurrency_total_ht double(24,8) DEFAULT 0;
ALTER TABLE llx_commandedet ADD COLUMN multicurrency_total_tva double(24,8) DEFAULT 0;
ALTER TABLE llx_commandedet ADD COLUMN multicurrency_total_ttc double(24,8) DEFAULT 0;

ALTER TABLE llx_commande_fournisseur ADD COLUMN fk_multicurrency integer;
ALTER TABLE llx_commande_fournisseur ADD COLUMN multicurrency_code varchar(255);
ALTER TABLE llx_commande_fournisseur ADD COLUMN multicurrency_tx double(24,8) DEFAULT 1;
ALTER TABLE llx_commande_fournisseur ADD COLUMN multicurrency_total_ht double(24,8) DEFAULT 0;
ALTER TABLE llx_commande_fournisseur ADD COLUMN multicurrency_total_tva double(24,8) DEFAULT 0;
ALTER TABLE llx_commande_fournisseur ADD COLUMN multicurrency_total_ttc double(24,8) DEFAULT 0;

ALTER TABLE llx_commande_fournisseurdet ADD COLUMN fk_multicurrency integer;
ALTER TABLE llx_commande_fournisseurdet ADD COLUMN multicurrency_code varchar(255);
ALTER TABLE llx_commande_fournisseurdet ADD COLUMN multicurrency_subprice double(24,8) DEFAULT 0;
ALTER TABLE llx_commande_fournisseurdet ADD COLUMN multicurrency_total_ht double(24,8) DEFAULT 0;
ALTER TABLE llx_commande_fournisseurdet ADD COLUMN multicurrency_total_tva double(24,8) DEFAULT 0;
ALTER TABLE llx_commande_fournisseurdet ADD COLUMN multicurrency_total_ttc double(24,8) DEFAULT 0;

ALTER TABLE llx_facture_fourn ADD COLUMN fk_multicurrency integer;
ALTER TABLE llx_facture_fourn ADD COLUMN multicurrency_code varchar(255);
ALTER TABLE llx_facture_fourn ADD COLUMN multicurrency_tx double(24,8) DEFAULT 1;
ALTER TABLE llx_facture_fourn ADD COLUMN multicurrency_total_ht double(24,8) DEFAULT 0;
ALTER TABLE llx_facture_fourn ADD COLUMN multicurrency_total_tva double(24,8) DEFAULT 0;
ALTER TABLE llx_facture_fourn ADD COLUMN multicurrency_total_ttc double(24,8) DEFAULT 0;

ALTER TABLE llx_facture_fourn_det ADD COLUMN fk_multicurrency integer;
ALTER TABLE llx_facture_fourn_det ADD COLUMN multicurrency_code varchar(255);
ALTER TABLE llx_facture_fourn_det ADD COLUMN multicurrency_subprice double(24,8) DEFAULT 0;
ALTER TABLE llx_facture_fourn_det ADD COLUMN multicurrency_total_ht double(24,8) DEFAULT 0;
ALTER TABLE llx_facture_fourn_det ADD COLUMN multicurrency_total_tva double(24,8) DEFAULT 0;
ALTER TABLE llx_facture_fourn_det ADD COLUMN multicurrency_total_ttc double(24,8) DEFAULT 0;

ALTER TABLE llx_facture ADD COLUMN fk_multicurrency integer;
ALTER TABLE llx_facture ADD COLUMN multicurrency_code varchar(255);
ALTER TABLE llx_facture ADD COLUMN multicurrency_tx double(24,8) DEFAULT 1;
ALTER TABLE llx_facture ADD COLUMN multicurrency_total_ht double(24,8) DEFAULT 0;
ALTER TABLE llx_facture ADD COLUMN multicurrency_total_tva double(24,8) DEFAULT 0;
ALTER TABLE llx_facture ADD COLUMN multicurrency_total_ttc double(24,8) DEFAULT 0;

ALTER TABLE llx_facturedet ADD COLUMN fk_multicurrency integer;
ALTER TABLE llx_facturedet ADD COLUMN multicurrency_code varchar(255);
ALTER TABLE llx_facturedet ADD COLUMN multicurrency_subprice double(24,8) DEFAULT 0;
ALTER TABLE llx_facturedet ADD COLUMN multicurrency_total_ht double(24,8) DEFAULT 0;
ALTER TABLE llx_facturedet ADD COLUMN multicurrency_total_tva double(24,8) DEFAULT 0;
ALTER TABLE llx_facturedet ADD COLUMN multicurrency_total_ttc double(24,8) DEFAULT 0;

ALTER TABLE llx_propal ADD COLUMN fk_multicurrency integer;
ALTER TABLE llx_propal ADD COLUMN multicurrency_code varchar(255);
ALTER TABLE llx_propal ADD COLUMN multicurrency_tx double(24,8) DEFAULT 1;
ALTER TABLE llx_propal ADD COLUMN multicurrency_total_ht double(24,8) DEFAULT 0;
ALTER TABLE llx_propal ADD COLUMN multicurrency_total_tva double(24,8) DEFAULT 0;
ALTER TABLE llx_propal ADD COLUMN multicurrency_total_ttc double(24,8) DEFAULT 0;

ALTER TABLE llx_propaldet ADD COLUMN fk_multicurrency integer;
ALTER TABLE llx_propaldet ADD COLUMN multicurrency_code varchar(255);
ALTER TABLE llx_propaldet ADD COLUMN multicurrency_subprice double(24,8) DEFAULT 0;
ALTER TABLE llx_propaldet ADD COLUMN multicurrency_total_ht double(24,8) DEFAULT 0;
ALTER TABLE llx_propaldet ADD COLUMN multicurrency_total_tva double(24,8) DEFAULT 0;
ALTER TABLE llx_propaldet ADD COLUMN multicurrency_total_ttc double(24,8) DEFAULT 0;

 
-- Add for recurring template invoices

ALTER TABLE llx_facture_rec ADD COLUMN auto_validate integer DEFAULT 0;
ALTER TABLE llx_facture_rec ADD COLUMN fk_account integer DEFAULT 0;

ALTER TABLE llx_facture_rec ADD COLUMN fk_multicurrency integer;
ALTER TABLE llx_facture_rec ADD COLUMN multicurrency_code varchar(255);
ALTER TABLE llx_facture_rec ADD COLUMN multicurrency_tx double(24,8) DEFAULT 1;
ALTER TABLE llx_facture_rec ADD COLUMN multicurrency_total_ht double(24,8) DEFAULT 0;
ALTER TABLE llx_facture_rec ADD COLUMN multicurrency_total_tva double(24,8) DEFAULT 0;
ALTER TABLE llx_facture_rec ADD COLUMN multicurrency_total_ttc double(24,8) DEFAULT 0;

ALTER TABLE llx_facturedet_rec ADD COLUMN fk_multicurrency integer;
ALTER TABLE llx_facturedet_rec ADD COLUMN multicurrency_code varchar(255);
ALTER TABLE llx_facturedet_rec ADD COLUMN multicurrency_subprice double(24,8) DEFAULT 0;
ALTER TABLE llx_facturedet_rec ADD COLUMN multicurrency_total_ht double(24,8) DEFAULT 0;
ALTER TABLE llx_facturedet_rec ADD COLUMN multicurrency_total_tva double(24,8) DEFAULT 0;
ALTER TABLE llx_facturedet_rec ADD COLUMN multicurrency_total_ttc double(24,8) DEFAULT 0;

ALTER TABLE llx_contratdet ADD COLUMN fk_multicurrency integer;
ALTER TABLE llx_contratdet ADD COLUMN multicurrency_code varchar(255);
ALTER TABLE llx_contratdet ADD COLUMN multicurrency_subprice double(24,8) DEFAULT 0;
ALTER TABLE llx_contratdet ADD COLUMN multicurrency_total_ht double(24,8) DEFAULT 0;
ALTER TABLE llx_contratdet ADD COLUMN multicurrency_total_tva double(24,8) DEFAULT 0;
ALTER TABLE llx_contratdet ADD COLUMN multicurrency_total_ttc double(24,8) DEFAULT 0;
<<<<<<< HEAD
=======

ALTER TABLE llx_paiement ADD COLUMN multicurrency_amount double(24,8) DEFAULT 0;
ALTER TABLE llx_paiement_facture ADD COLUMN multicurrency_amount double(24,8) DEFAULT 0;
ALTER TABLE llx_paiementfourn_facturefourn ADD COLUMN multicurrency_amount double(24,8) DEFAULT 0;

ALTER TABLE llx_societe_remise_except ADD COLUMN multicurrency_amount_ht double(24,8) NOT NULL;
ALTER TABLE llx_societe_remise_except ADD COLUMN multicurrency_amount_tva double(24,8) DEFAULT 0 NOT NULL;
ALTER TABLE llx_societe_remise_except ADD COLUMN multicurrency_amount_ttc double(24,8) DEFAULT 0 NOT NULL;
>>>>>>> 86c89987
<|MERGE_RESOLUTION|>--- conflicted
+++ resolved
@@ -257,8 +257,8 @@
 ALTER TABLE llx_contratdet ADD COLUMN multicurrency_total_ht double(24,8) DEFAULT 0;
 ALTER TABLE llx_contratdet ADD COLUMN multicurrency_total_tva double(24,8) DEFAULT 0;
 ALTER TABLE llx_contratdet ADD COLUMN multicurrency_total_ttc double(24,8) DEFAULT 0;
-<<<<<<< HEAD
-=======
+
+
 
 ALTER TABLE llx_paiement ADD COLUMN multicurrency_amount double(24,8) DEFAULT 0;
 ALTER TABLE llx_paiement_facture ADD COLUMN multicurrency_amount double(24,8) DEFAULT 0;
@@ -266,5 +266,4 @@
 
 ALTER TABLE llx_societe_remise_except ADD COLUMN multicurrency_amount_ht double(24,8) NOT NULL;
 ALTER TABLE llx_societe_remise_except ADD COLUMN multicurrency_amount_tva double(24,8) DEFAULT 0 NOT NULL;
-ALTER TABLE llx_societe_remise_except ADD COLUMN multicurrency_amount_ttc double(24,8) DEFAULT 0 NOT NULL;
->>>>>>> 86c89987
+ALTER TABLE llx_societe_remise_except ADD COLUMN multicurrency_amount_ttc double(24,8) DEFAULT 0 NOT NULL;