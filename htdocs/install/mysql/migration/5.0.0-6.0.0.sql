--- conflicted
+++ resolved
@@ -583,10 +583,6 @@
 -- VPGSQL8.2 CREATE TRIGGER update_customer_modtime BEFORE UPDATE ON llx_website FOR EACH ROW EXECUTE PROCEDURE update_modified_column_tms();
 -- VPGSQL8.2 CREATE TRIGGER update_customer_modtime BEFORE UPDATE ON llx_website_page FOR EACH ROW EXECUTE PROCEDURE update_modified_column_tms();
 
-<<<<<<< HEAD
-
-insert into llx_c_tva(rowid,fk_pays,code,taux,localtax1,localtax1_type,localtax2,localtax2_type,recuperableonly,note,active) values (1176, 117, 'IGST-CGST', 8, 8, '1', 0, '0', 0, 'IGST-CGST', 1);
-insert into llx_c_tva(rowid,fk_pays,code,taux,localtax1,localtax1_type,localtax2,localtax2_type,recuperableonly,note,active) values (1177, 117, 'SGST', 0, 0, '0', 16, '1', 0, 'SGST', 1);
 
 CREATE TABLE llx_facture_rec_extrafields
 (
@@ -607,7 +603,6 @@
 )ENGINE=innodb;
 
 ALTER TABLE llx_facturedet_rec_extrafields ADD INDEX idx_facturedet_rec_extrafields (fk_object);
-=======
+
 insert into llx_c_tva(rowid,fk_pays,code,taux,localtax1,localtax1_type,localtax2,localtax2_type,recuperableonly,note,active) values (1176, 117, 'CGST+SGST', 0,  9, '1', 9, '1', 0, 'CGST+SGST - Same state sales', 1);
-insert into llx_c_tva(rowid,fk_pays,code,taux,localtax1,localtax1_type,localtax2,localtax2_type,recuperableonly,note,active) values (1177, 117, 'IGST'     , 18, 0, '0', 0, '0', 0, 'IGST',      1);
->>>>>>> 0d0b7f8a
+insert into llx_c_tva(rowid,fk_pays,code,taux,localtax1,localtax1_type,localtax2,localtax2_type,recuperableonly,note,active) values (1177, 117, 'IGST'     , 18, 0, '0', 0, '0', 0, 'IGST',      1);