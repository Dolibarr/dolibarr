--- conflicted
+++ resolved
@@ -348,9 +348,6 @@
 
 DELETE from llx_c_actioncomm where code in ('AC_PROP','AC_COM','AC_FAC','AC_SHIP','AC_SUP_ORD','AC_SUP_INV') AND id NOT IN (SELECT DISTINCT fk_action FROM llx_actioncomm);
 
-<<<<<<< HEAD
 ALTER TABLE llx_product_fournisseur_price ADD COLUMN vat_deductibility_rate double NOT NULL DEFAULT 100;
-=======
-
-ALTER TABLE llx_inventory ADD COLUMN ref varchar(48);
->>>>>>> df729d88
+
+ALTER TABLE llx_inventory ADD COLUMN ref varchar(48);