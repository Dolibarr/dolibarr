--- conflicted
+++ resolved
@@ -161,7 +161,27 @@
   fk_user_modif         integer
 )ENGINE=innodb;
 
-<<<<<<< HEAD
+
+create table llx_default_values
+(
+  rowid           integer AUTO_INCREMENT PRIMARY KEY,
+  entity          integer DEFAULT 1 NOT NULL,		-- multi company id
+  type			  varchar(10),                      -- 'createform', 'filters', 'sortorder'
+  user_id         integer DEFAULT 0 NOT NULL,       -- 0 or user id
+  page            varchar(255),                     -- relative url of page
+  param           varchar(255),                     -- parameter
+  value		      varchar(128)                      -- value
+)ENGINE=innodb;
+
+ALTER TABLE llx_default_values ADD UNIQUE INDEX uk_default_values(type, entity, user_id, page, param);
+
+
+ALTER TABLE llx_supplier_proposaldet ADD INDEX idx_supplier_proposaldet_fk_supplier_proposal (fk_supplier_proposal);
+ALTER TABLE llx_supplier_proposaldet ADD INDEX idx_supplier_proposaldet_fk_product (fk_product);
+
+ALTER TABLE llx_supplier_proposaldet ADD CONSTRAINT fk_supplier_proposaldet_fk_unit FOREIGN KEY (fk_unit) REFERENCES llx_c_units (rowid);
+ALTER TABLE llx_supplier_proposaldet ADD CONSTRAINT fk_supplier_proposaldet_fk_supplier_proposal FOREIGN KEY (fk_supplier_proposal) REFERENCES llx_supplier_proposal (rowid);
+
 -- NEW inventory module
 CREATE TABLE llx_inventory 
 ( 
@@ -198,26 +218,4 @@
 ALTER TABLE llx_inventory ADD INDEX idx_inventory_datec (datec);
 ALTER TABLE llx_inventorydet ADD INDEX idx_inventorydet_tms (tms);
 ALTER TABLE llx_inventorydet ADD INDEX idx_inventorydet_datec (datec);
-ALTER TABLE llx_inventorydet ADD INDEX idx_inventorydet_fk_inventory (fk_inventory);
-=======
-
-create table llx_default_values
-(
-  rowid           integer AUTO_INCREMENT PRIMARY KEY,
-  entity          integer DEFAULT 1 NOT NULL,		-- multi company id
-  type			  varchar(10),                      -- 'createform', 'filters', 'sortorder'
-  user_id         integer DEFAULT 0 NOT NULL,       -- 0 or user id
-  page            varchar(255),                     -- relative url of page
-  param           varchar(255),                     -- parameter
-  value		      varchar(128)                      -- value
-)ENGINE=innodb;
-
-ALTER TABLE llx_default_values ADD UNIQUE INDEX uk_default_values(type, entity, user_id, page, param);
-
-
-ALTER TABLE llx_supplier_proposaldet ADD INDEX idx_supplier_proposaldet_fk_supplier_proposal (fk_supplier_proposal);
-ALTER TABLE llx_supplier_proposaldet ADD INDEX idx_supplier_proposaldet_fk_product (fk_product);
-
-ALTER TABLE llx_supplier_proposaldet ADD CONSTRAINT fk_supplier_proposaldet_fk_unit FOREIGN KEY (fk_unit) REFERENCES llx_c_units (rowid);
-ALTER TABLE llx_supplier_proposaldet ADD CONSTRAINT fk_supplier_proposaldet_fk_supplier_proposal FOREIGN KEY (fk_supplier_proposal) REFERENCES llx_supplier_proposal (rowid);
->>>>>>> 676ff84a
+ALTER TABLE llx_inventorydet ADD INDEX idx_inventorydet_fk_inventory (fk_inventory);