--- conflicted
+++ resolved
@@ -397,16 +397,6 @@
 ALTER TABLE llx_usergroup_rights ADD UNIQUE INDEX uk_usergroup_rights (entity, fk_usergroup, fk_id);
 ALTER TABLE llx_usergroup_rights ADD CONSTRAINT fk_usergroup_rights_fk_usergroup FOREIGN KEY (fk_usergroup) REFERENCES llx_usergroup (rowid);
 
-<<<<<<< HEAD
-ALTER TABLE llx_c_paiement DROP PRIMARY KEY;
-ALTER TABLE llx_c_paiement ADD COLUMN entity integer DEFAULT 1 NOT NULL AFTER id;
-ALTER TABLE llx_c_paiement DROP INDEX uk_c_paiement;
-ALTER TABLE llx_c_paiement ADD UNIQUE INDEX uk_c_paiement(id, entity, code);
-
-ALTER TABLE llx_c_payment_term DROP PRIMARY KEY;
-ALTER TABLE llx_c_payment_term ADD COLUMN entity integer DEFAULT 1 NOT NULL AFTER rowid;
-ALTER TABLE llx_c_payment_term ADD UNIQUE INDEX uk_c_payment_term(rowid, entity, code);
-=======
 CREATE TABLE llx_blockedlog 
 ( 
 	rowid integer AUTO_INCREMENT PRIMARY KEY, 
@@ -441,4 +431,12 @@
 ) ENGINE=innodb;
 
 ALTER TABLE llx_blockedlog_authority ADD INDEX signature (signature);
->>>>>>> 248c5acf
+
+ALTER TABLE llx_c_paiement DROP PRIMARY KEY;
+ALTER TABLE llx_c_paiement ADD COLUMN entity integer DEFAULT 1 NOT NULL AFTER id;
+ALTER TABLE llx_c_paiement DROP INDEX uk_c_paiement;
+ALTER TABLE llx_c_paiement ADD UNIQUE INDEX uk_c_paiement(id, entity, code);
+
+ALTER TABLE llx_c_payment_term DROP PRIMARY KEY;
+ALTER TABLE llx_c_payment_term ADD COLUMN entity integer DEFAULT 1 NOT NULL AFTER rowid;
+ALTER TABLE llx_c_payment_term ADD UNIQUE INDEX uk_c_payment_term(rowid, entity, code);