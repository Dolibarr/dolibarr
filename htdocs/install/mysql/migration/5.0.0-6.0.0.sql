--
-- Be carefull to requests order.
-- This file must be loaded by calling /install/index.php page
-- when current version is 6.0.0 or higher.
--
-- To rename a table:       ALTER TABLE llx_table RENAME TO llx_table_new;
-- To add a column:         ALTER TABLE llx_table ADD COLUMN newcol varchar(60) NOT NULL DEFAULT '0' AFTER existingcol;
-- To rename a column:      ALTER TABLE llx_table CHANGE COLUMN oldname newname varchar(60);
-- To drop a column:        ALTER TABLE llx_table DROP COLUMN oldname;
-- To change type of field: ALTER TABLE llx_table MODIFY COLUMN name varchar(60);
-- To drop a foreign key:   ALTER TABLE llx_table DROP FOREIGN KEY fk_name;
-- To drop an index:        -- VMYSQL4.0 DROP INDEX nomindex on llx_table
-- To drop an index:        -- VPGSQL8.0 DROP INDEX nomindex
-- To restrict request to Mysql version x.y minimum use -- VMYSQLx.y
-- To restrict request to Pgsql version x.y minimum use -- VPGSQLx.y
-- To make pk to be auto increment (mysql):    -- VMYSQL4.3 ALTER TABLE llx_c_shipment_mode CHANGE COLUMN rowid rowid INTEGER NOT NULL AUTO_INCREMENT;
-- To make pk to be auto increment (postgres): -- VPGSQL8.2 NOT POSSIBLE. MUST DELETE/CREATE TABLE
-- To set a field as NULL:                     -- VMYSQL4.3 ALTER TABLE llx_table MODIFY COLUMN name varchar(60) NULL;
-- To set a field as NULL:                     -- VPGSQL8.2 ALTER TABLE llx_table ALTER COLUMN name DROP NOT NULL;
-- To set a field as NOT NULL:                 -- VMYSQL4.3 ALTER TABLE llx_table MODIFY COLUMN name varchar(60) NOT NULL;
-- To set a field as NOT NULL:                 -- VPGSQL8.2 ALTER TABLE llx_table ALTER COLUMN name SET NOT NULL;
-- To set a field as default NULL:             -- VPGSQL8.2 ALTER TABLE llx_table ALTER COLUMN name SET DEFAULT NULL;
-- Note: fields with type BLOB/TEXT can't have default value.
-- -- VPGSQL8.2 DELETE FROM llx_usergroup_user      WHERE fk_user      NOT IN (SELECT rowid from llx_user);
-- -- VMYSQL4.1 DELETE FROM llx_usergroup_user      WHERE fk_usergroup NOT IN (SELECT rowid from llx_usergroup);


<<<<<<< HEAD
ALTER TABLE llx_product_customer_price_log ADD COLUMN price_level smallint default 1;
=======
ALTER TABLE llx_supplier_proposaldet CHANGE COLUMN fk_askpricesupplier fk_supplier_proposal integer NOT NULL;

-- VMYSQL4.1 SET sql_mode = 'ALLOW_INVALID_DATES';
-- -- VMYSQL4.1 ALTER TABLE llx_adherent MODIFY COLUMN datefin datetime DEFAULT '2001-01-01 00:00:00';
-- VMYSQL4.1 update llx_adherent set datefin = NULL where DATE(STR_TO_DATE(datefin, '%Y-%m-%d')) IS NULL;
-- VMYSQL4.1 SET sql_mode = 'NO_ZERO_DATE';
-- VMYSQL4.1 update llx_adherent set datefin = NULL where DATE(STR_TO_DATE(datefin, '%Y-%m-%d')) IS NULL;

-- VMYSQL4.1 ALTER TABLE llx_opensurvey_sondage MODIFY COLUMN tms timestamp DEFAULT '2001-01-01 00:00:00';
-- VMYSQL4.1 ALTER TABLE llx_adherent MODIFY COLUMN datefin datetime NULL;

-- To remove a default value for date that is not valid when field is not null
-- VMYSQL4.1 ALTER TABLE llx_chargesociales MODIFY COLUMN date_ech datetime DEFAULT NULL;
-- VMYSQL4.1 ALTER TABLE llx_chargesociales MODIFY COLUMN date_ech datetime NOT NULL;




-- Clean corrupted values for tms
-- VMYSQL4.1 SET sql_mode = 'ALLOW_INVALID_DATES';
-- VMYSQL4.1 update llx_opensurvey_sondage set tms = date_fin where DATE(STR_TO_DATE(tms, '%Y-%m-%d')) IS NULL;
-- VMYSQL4.1 SET sql_mode = 'NO_ZERO_DATE';
-- VMYSQL4.1 update llx_opensurvey_sondage set tms = date_fin where DATE(STR_TO_DATE(tms, '%Y-%m-%d')) IS NULL;
-- Remove default not null on date_fin
-- VMYSQL4.3 ALTER TABLE llx_opensurvey_sondage MODIFY COLUMN date_fin DATETIME NULL DEFAULT NULL;
-- VPGSQL8.2 ALTER TABLE llx_opensurvey_sondage ALTER COLUMN date_fin DROP NOT NULL;

-- VMYSQL4.1 ALTER TABLE llx_opensurvey_sondage MODIFY COLUMN tms timestamp DEFAULT CURRENT_TIMESTAMP;

ALTER TABLE llx_opensurvey_sondage ADD COLUMN fk_user_creat integer NOT NULL DEFAULT 0;
ALTER TABLE llx_opensurvey_sondage ADD COLUMN status integer DEFAULT 1 after date_fin;
ALTER TABLE llx_opensurvey_sondage ADD COLUMN entity integer DEFAULT 1 NOT NULL;
ALTER TABLE llx_opensurvey_sondage ADD COLUMN allow_comments tinyint NOT NULL DEFAULT 1;
ALTER TABLE llx_opensurvey_sondage ADD COLUMN allow_spy tinyint NOT NULL DEFAULT 1 AFTER allow_comments;
ALTER TABLE llx_opensurvey_sondage ADD COLUMN sujet TEXT;


ALTER TABLE llx_socpeople MODIFY COLUMN zip varchar(25);


ALTER TABLE llx_extrafields ADD COLUMN fieldcomputed text;
ALTER TABLE llx_extrafields ADD COLUMN fielddefault varchar(255);

ALTER TABLE llx_c_typent MODIFY COLUMN libelle varchar(64); 


ALTER TABLE llx_holiday ADD COLUMN ref	varchar(30) NULL;
ALTER TABLE llx_holiday ADD COLUMN ref_ext	varchar(255);


CREATE TABLE llx_notify_def_object
(
  id				integer AUTO_INCREMENT PRIMARY KEY,
  entity			integer DEFAULT 1 NOT NULL,		-- multi company id
  objet_type		varchar(16),					-- 'actioncomm'
  objet_id			integer NOT NULL,				-- id of parent key
  type_notif		varchar(16) DEFAULT 'browser',	-- 'browser', 'email', 'sms', 'webservice', ...
  date_notif		datetime,						-- date notification
  user_id			integer,						-- notification is for this user
  moreparam			varchar(255)
)ENGINE=innodb;

ALTER TABLE llx_facturedet_rec ADD COLUMN vat_src_code varchar(10) DEFAULT '' AFTER tva_tx;

ALTER TABLE llx_extrafields ADD COLUMN langs varchar(24);

ALTER TABLE llx_supplier_proposaldet ADD COLUMN fk_unit integer DEFAULT NULL;
>>>>>>> f8ac5861

ALTER TABLE llx_ecm_files ADD COLUMN ref varchar(128) AFTER rowid;
ALTER TABLE llx_ecm_files CHANGE COLUMN fullpath filepath varchar(255);
ALTER TABLE llx_ecm_files CHANGE COLUMN filepath filepath varchar(255);
ALTER TABLE llx_ecm_files ADD COLUMN position integer;
ALTER TABLE llx_ecm_files ADD COLUMN keyword varchar(750);
ALTER TABLE llx_ecm_files CHANGE COLUMN keyword keyword varchar(750);
ALTER TABLE llx_ecm_files ADD COLUMN gen_or_uploaded varchar(12);

ALTER TABLE llx_ecm_files DROP INDEX uk_ecm_files;
ALTER TABLE llx_ecm_files ADD UNIQUE INDEX uk_ecm_files (filepath, filename, entity);

ALTER TABLE llx_ecm_files ADD INDEX idx_ecm_files_label (label);


ALTER TABLE llx_expedition ADD COLUMN fk_projet integer DEFAULT NULL after fk_soc;


ALTER TABLE llx_holiday ADD COLUMN import_key				varchar(14);
ALTER TABLE llx_holiday ADD COLUMN extraparams				varchar(255);	

ALTER TABLE llx_expensereport ADD COLUMN import_key			varchar(14);
ALTER TABLE llx_expensereport ADD COLUMN extraparams		varchar(255);	

ALTER TABLE llx_actioncomm ADD COLUMN import_key			varchar(14);
ALTER TABLE llx_actioncomm ADD COLUMN extraparams			varchar(255);	


ALTER TABLE llx_bank_account ADD COLUMN extraparams		varchar(255);	

ALTER TABLE llx_bank ADD COLUMN numero_compte varchar(32) NULL; 

-- VMYSQL4.1 ALTER TABLE llx_bank_account MODIFY COLUMN state_id integer DEFAULT NULL;
-- VPGSQL8.2 ALTER TABLE llx_bank_account MODIFY COLUMN state_id integer USING state_id::integer;

-- VMYSQL4.1 ALTER TABLE llx_adherent MODIFY COLUMN state_id integer DEFAULT NULL;
-- VPGSQL8.2 ALTER TABLE llx_adherent MODIFY COLUMN state_id integer USING state_id::integer;
-- VMYSQL4.1 ALTER TABLE llx_adherent MODIFY COLUMN country integer DEFAULT NULL;
-- VPGSQL8.2 ALTER TABLE llx_adherent MODIFY COLUMN country integer USING country::integer;

INSERT INTO llx_c_action_trigger (code,label,description,elementtype,rang) VALUES ('PRODUCT_CREATE','Product or service created','Executed when a product or sevice is created','product',30);
INSERT INTO llx_c_action_trigger (code,label,description,elementtype,rang) VALUES ('PRODUCT_MODIFY','Product or service modified','Executed when a product or sevice is modified','product',30);
INSERT INTO llx_c_action_trigger (code,label,description,elementtype,rang) VALUES ('PRODUCT_DELETE','Product or service deleted','Executed when a product or sevice is deleted','product',30);

INSERT INTO llx_c_action_trigger (code,label,description,elementtype,rang) VALUES ('EXPENSE_REPORT_CREATE','Expense report created','Executed when an expense report is created','expense_report',201);
INSERT INTO llx_c_action_trigger (code,label,description,elementtype,rang) VALUES ('EXPENSE_REPORT_CREATE','Expense report created','Executed when an expense report is created','expense_report',201);
INSERT INTO llx_c_action_trigger (code,label,description,elementtype,rang) VALUES ('EXPENSE_REPORT_VALIDATE','Expense report validated','Executed when an expense report is validated','expense_report',202);
INSERT INTO llx_c_action_trigger (code,label,description,elementtype,rang) VALUES ('EXPENSE_REPORT_APPROVE','Expense report approved','Executed when an expense report is approved','expense_report',203);
INSERT INTO llx_c_action_trigger (code,label,description,elementtype,rang) VALUES ('EXPENSE_REPORT_PAYED','Expense report billed','Executed when an expense report is set as billed','expense_report',204);

ALTER TABLE llx_c_email_templates ADD COLUMN content_lines text;

ALTER TABLE llx_loan ADD COLUMN fk_projet integer DEFAULT NULL;

ALTER TABLE llx_holiday ADD COLUMN fk_user_modif integer;
ALTER TABLE llx_projet ADD COLUMN fk_user_modif integer;

ALTER TABLE llx_projet_task_time ADD COLUMN datec date;
ALTER TABLE llx_projet_task_time ADD COLUMN tms timestamp;

ALTER TABLE llx_product_price_by_qty ADD COLUMN fk_user_creat integer;
ALTER TABLE llx_product_price_by_qty ADD COLUMN fk_user_modif integer;
ALTER TABLE llx_product_price_by_qty DROP COLUMN date_price;
ALTER TABLE llx_product_price_by_qty ADD COLUMN tms timestamp;
ALTER TABLE llx_product_price_by_qty ADD COLUMN import_key varchar(14);

ALTER TABLE llx_user ADD COLUMN import_key varchar(14);

ALTER TABLE llx_facture_rec ADD COLUMN tms timestamp;
UPDATE llx_facture_rec SET tms = datec where tms < '2000-01-01';

CREATE TABLE llx_product_attribute
(
  rowid INT PRIMARY KEY NOT NULL AUTO_INCREMENT,
  ref VARCHAR(255) NOT NULL,
  label VARCHAR(255) NOT NULL,
  rang INT DEFAULT 0 NOT NULL,
  entity INT DEFAULT 1 NOT NULL
);
ALTER TABLE llx_product_attribute ADD CONSTRAINT unique_ref UNIQUE (ref);

CREATE TABLE llx_product_attribute_value
(
  rowid INT PRIMARY KEY NOT NULL AUTO_INCREMENT,
  fk_product_attribute INT NOT NULL,
  ref VARCHAR(255) DEFAULT NULL,
  value VARCHAR(255) DEFAULT NULL,
  entity INT DEFAULT 1 NOT NULL
);
ALTER TABLE llx_product_attribute_value ADD CONSTRAINT unique_ref UNIQUE (fk_product_attribute,ref);

CREATE TABLE llx_product_attribute_combination2val
(
  rowid INT PRIMARY KEY NOT NULL AUTO_INCREMENT,
  fk_prod_combination INT NOT NULL,
  fk_prod_attr INT NOT NULL,
  fk_prod_attr_val INT NOT NULL
);
CREATE TABLE llx_product_attribute_combination
(
  rowid INT PRIMARY KEY NOT NULL AUTO_INCREMENT,
  fk_product_parent INT NOT NULL,
  fk_product_child INT NOT NULL,
  variation_price FLOAT NOT NULL,
  variation_price_percentage INT NULL,
  variation_weight FLOAT NOT NULL,
  entity INT DEFAULT 1 NOT NULL
);


ALTER TABLE llx_bank_account DROP FOREIGN KEY bank_fk_accountancy_journal;

-- Fix missing entity column after init demo
ALTER TABLE llx_accounting_journal ADD COLUMN entity integer DEFAULT 1;

-- Add journal entries
INSERT INTO llx_accounting_journal (rowid, code, label, nature, active) VALUES (1,'VT', 'Sale journal', 2, 1);
INSERT INTO llx_accounting_journal (rowid, code, label, nature, active) VALUES (2,'AC', 'Purchase journal', 3, 1);
INSERT INTO llx_accounting_journal (rowid, code, label, nature, active) VALUES (3,'BQ', 'Bank journal', 4, 1);
INSERT INTO llx_accounting_journal (rowid, code, label, nature, active) VALUES (4,'OD', 'Other journal', 1, 1);
INSERT INTO llx_accounting_journal (rowid, code, label, nature, active) VALUES (5,'AN', 'Has new journal', 9, 1);
INSERT INTO llx_accounting_journal (rowid, code, label, nature, active) VALUES (6,'ER', 'Expense report journal', 5, 1);
-- Fix old entries
UPDATE llx_accounting_journal SET nature = 1 WHERE code = 'OD' AND nature = 0;
UPDATE llx_accounting_journal SET nature = 2 WHERE code = 'VT' AND nature = 1;
UPDATE llx_accounting_journal SET nature = 3 WHERE code = 'AC' AND nature = 2;
UPDATE llx_accounting_journal SET nature = 4 WHERE (code = 'BK' OR code = 'BQ') AND nature = 3;

UPDATE llx_bank_account SET accountancy_journal = 'BQ' WHERE accountancy_journal = 'BK';
UPDATE llx_bank_account SET accountancy_journal = 'OD' WHERE accountancy_journal IS NULL;

ALTER TABLE llx_bank_account ADD COLUMN fk_accountancy_journal integer;
ALTER TABLE llx_bank_account ADD INDEX idx_fk_accountancy_journal (fk_accountancy_journal);

UPDATE llx_bank_account AS ba SET fk_accountancy_journal = (SELECT rowid FROM llx_accounting_journal AS aj WHERE ba.accountancy_journal = aj.code) WHERE accountancy_journal NOT IN ('1', '2', '3', '4', '5', '6', '5', '8', '9', '10', '11', '12', '13', '14', '15');
ALTER TABLE llx_bank_account ADD CONSTRAINT fk_bank_account_accountancy_journal FOREIGN KEY (fk_accountancy_journal) REFERENCES llx_accounting_journal (rowid);

--Update general ledger for FEC format & harmonization

ALTER TABLE llx_accounting_bookkeeping MODIFY COLUMN code_tiers varchar(32);
ALTER TABLE llx_accounting_bookkeeping CHANGE COLUMN code_tiers thirdparty_code varchar(32);

--Subledger account
ALTER TABLE llx_accounting_bookkeeping ADD COLUMN subledger_account varchar(32);
ALTER TABLE llx_accounting_bookkeeping CHANGE COLUMN thirdparty_label subledger_label varchar(255);    	-- If field was already created, rename it	
ALTER TABLE llx_accounting_bookkeeping ADD COLUMN subledger_label varchar(255) AFTER subledger_account;	-- If field dod not exists yet

UPDATE llx_accounting_bookkeeping SET subledger_account = numero_compte WHERE subledger_account IS NULL;

ALTER TABLE llx_accounting_bookkeeping MODIFY COLUMN label_compte varchar(255);
ALTER TABLE llx_accounting_bookkeeping MODIFY COLUMN code_journal varchar(32);

ALTER TABLE llx_accounting_bookkeeping ADD COLUMN label_operation varchar(255) AFTER label_compte;
ALTER TABLE llx_accounting_bookkeeping ADD COLUMN multicurrency_amount double AFTER sens;
ALTER TABLE llx_accounting_bookkeeping ADD COLUMN multicurrency_code varchar(255) AFTER multicurrency_amount;
ALTER TABLE llx_accounting_bookkeeping ADD COLUMN lettering_code varchar(255) AFTER multicurrency_code;
ALTER TABLE llx_accounting_bookkeeping ADD COLUMN date_lettering datetime AFTER lettering_code;
ALTER TABLE llx_accounting_bookkeeping ADD COLUMN journal_label varchar(255) AFTER code_journal;
ALTER TABLE llx_accounting_bookkeeping ADD COLUMN date_validated datetime AFTER validated;

DROP TABLE llx_accounting_bookkeeping_tmp;
CREATE TABLE llx_accounting_bookkeeping_tmp 
(
  rowid                 integer NOT NULL AUTO_INCREMENT PRIMARY KEY,
  entity                integer DEFAULT 1 NOT NULL,	-- 					| multi company id
  doc_date              date NOT NULL,				-- FEC:PieceDate
  doc_type              varchar(30) NOT NULL,		-- FEC:PieceRef		| facture_client/reglement_client/facture_fournisseur/reglement_fournisseur
  doc_ref               varchar(300) NOT NULL,		-- 					| facture_client/reglement_client/... reference number
  fk_doc                integer NOT NULL,			-- 					| facture_client/reglement_client/... rowid
  fk_docdet             integer NOT NULL,			-- 					| facture_client/reglement_client/... line rowid
  thirdparty_code       varchar(32),				-- Third party code (customer or supplier) when record is saved (may help debug) 
  subledger_account     varchar(32),				-- FEC:CompAuxNum	| account number of subledger account
  subledger_label       varchar(255),				-- FEC:CompAuxLib	| label of subledger account
  numero_compte         varchar(32),				-- FEC:CompteNum	| account number
  label_compte          varchar(255) NOT NULL,		-- FEC:CompteLib	| label of account
  label_operation       varchar(255),				-- FEC:EcritureLib	| label of the operation
  debit                 double(24,8) NOT NULL,		-- FEC:Debit
  credit                double(24,8) NOT NULL,		-- FEC:Credit
  montant               double(24,8) NOT NULL,		-- FEC:Montant (Not necessary)
  sens                  varchar(1) DEFAULT NULL,	-- FEC:Sens (Not necessary)
  multicurrency_amount  double(24,8),				-- FEC:Montantdevise
  multicurrency_code    varchar(255),				-- FEC:Idevise
  lettering_code        varchar(255),				-- FEC:EcritureLet
  date_lettering        datetime,					-- FEC:DateLet
  fk_user_author        integer NOT NULL,			-- 					| user creating
  fk_user_modif         integer,					-- 					| user making last change
  date_creation         datetime,					-- FEC:EcritureDate	| creation date
  tms                   timestamp,					--					| date last modification 
  import_key            varchar(14),
  code_journal          varchar(32) NOT NULL,		-- FEC:JournalCode
  journal_label         varchar(255),				-- FEC:JournalLib
  piece_num             integer NOT NULL,			-- FEC:EcritureNum
  validated             tinyint DEFAULT 0 NOT NULL,	-- 					| 0 line not validated / 1 line validated (No deleting / No modification) 
  date_validated        datetime					-- FEC:ValidDate
) ENGINE=innodb;

ALTER TABLE llx_accounting_bookkeeping_tmp ADD INDEX idx_accounting_bookkeeping_doc_date (doc_date);
ALTER TABLE llx_accounting_bookkeeping_tmp ADD INDEX idx_accounting_bookkeeping_fk_docdet (fk_docdet);
ALTER TABLE llx_accounting_bookkeeping_tmp ADD INDEX idx_accounting_bookkeeping_numero_compte (numero_compte);
ALTER TABLE llx_accounting_bookkeeping_tmp ADD INDEX idx_accounting_bookkeeping_code_journal (code_journal);


ALTER TABLE llx_accounting_bookkeeping MODIFY COLUMN debit double(24,8);
ALTER TABLE llx_accounting_bookkeeping MODIFY COLUMN credit double(24,8);
ALTER TABLE llx_accounting_bookkeeping MODIFY COLUMN montant double(24,8);
ALTER TABLE llx_accounting_bookkeeping MODIFY COLUMN multicurrency_amount double(24,8);


ALTER TABLE llx_paiementfourn ADD COLUMN model_pdf varchar(255);

insert into llx_c_action_trigger (code,label,description,elementtype,rang) values ('EXPENSE_REPORT_CREATE','Expense report created','Executed when an expense report is created','expensereport',201);
insert into llx_c_action_trigger (code,label,description,elementtype,rang) values ('EXPENSE_REPORT_VALIDATE','Expense report validated','Executed when an expense report is validated','expensereport',202);
insert into llx_c_action_trigger (code,label,description,elementtype,rang) values ('EXPENSE_REPORT_APPROVE','Expense report approved','Executed when an expense report is approved','expensereport',203);
insert into llx_c_action_trigger (code,label,description,elementtype,rang) values ('EXPENSE_REPORT_PAYED','Expense report billed','Executed when an expense report is set as billed','expensereport',204);

insert into llx_c_action_trigger (code,label,description,elementtype,rang) values ('HOLIDAY_CREATE'  ,'Leave request created','Executed when a leave request is created','holiday',221);
insert into llx_c_action_trigger (code,label,description,elementtype,rang) values ('HOLIDAY_VALIDATE','Leave request validated','Executed when a leave request is validated','holiday',222);
insert into llx_c_action_trigger (code,label,description,elementtype,rang) values ('HOLIDAY_APPROVE' ,'Leave request approved','Executed when a leave request is approved','holiday',223);


ALTER TABLE llx_societe_remise_except ADD COLUMN fk_invoice_supplier_line	integer;
ALTER TABLE llx_societe_remise_except ADD COLUMN fk_invoice_supplier		integer;
ALTER TABLE llx_societe_remise_except ADD COLUMN fk_invoice_supplier_source	integer;

ALTER TABLE llx_societe_remise_except ADD CONSTRAINT fk_soc_remise_fk_invoice_supplier_line       FOREIGN KEY (fk_invoice_supplier_line) REFERENCES llx_facture_fourn_det (rowid);
ALTER TABLE llx_societe_remise_except ADD CONSTRAINT fk_societe_remise_fk_invoice_supplier        FOREIGN KEY (fk_invoice_supplier)      REFERENCES llx_facture_fourn (rowid);
ALTER TABLE llx_societe_remise_except ADD CONSTRAINT fk_societe_remise_fk_invoice_supplier_source FOREIGN KEY (fk_invoice_supplier)      REFERENCES llx_facture_fourn (rowid);

ALTER TABLE llx_facture_rec ADD COLUMN vat_src_code	varchar(10) DEFAULT '';
ALTER TABLE llx_expensereport_det ADD COLUMN vat_src_code varchar(10)  DEFAULT '';

DELETE FROM llx_const WHERE name = __ENCRYPT('ADHERENT_BANK_USE_AUTO')__;

UPDATE llx_const SET value = __ENCRYPT('moono-lisa')__ WHERE value = __ENCRYPT('moono')__ AND name = __ENCRYPT('FCKEDITOR_SKIN')__;

ALTER TABLE llx_product_price ADD COLUMN default_vat_code	varchar(10) AFTER tva_tx;
ALTER TABLE llx_product_fournisseur_price ADD COLUMN default_vat_code	varchar(10) AFTER tva_tx;

ALTER TABLE llx_user ADD COLUMN model_pdf varchar(255);
ALTER TABLE llx_usergroup ADD COLUMN model_pdf varchar(255);

INSERT INTO llx_const (name, entity, value, type, visible, note) VALUES (__ENCRYPT('PRODUCT_ADDON_PDF_ODT_PATH')__, 1, __ENCRYPT('DOL_DATA_ROOT/doctemplates/products')__, 'chaine', 0, '');
INSERT INTO llx_const (name, entity, value, type, visible, note) VALUES (__ENCRYPT('CONTRACT_ADDON_PDF_ODT_PATH')__, 1, __ENCRYPT('DOL_DATA_ROOT/doctemplates/contracts')__, 'chaine', 0, '');
INSERT INTO llx_const (name, entity, value, type, visible, note) VALUES (__ENCRYPT('USERGROUP_ADDON_PDF_ODT_PATH')__, 1, __ENCRYPT('DOL_DATA_ROOT/doctemplates/usergroups')__, 'chaine', 0, '');
INSERT INTO llx_const (name, entity, value, type, visible, note) VALUES (__ENCRYPT('USER_ADDON_PDF_ODT_PATH')__, 1, __ENCRYPT('DOL_DATA_ROOT/doctemplates/users')__, 'chaine', 0, '');

INSERT INTO llx_const (name, entity, value, type, visible, note) VALUES (__ENCRYPT('MAIN_ENABLE_OVERWRITE_TRANSLATION')__, 1, __ENCRYPT('1')__, 'chaine', 0, 'Enable overwrote of translation');

ALTER TABLE llx_chargesociales ADD COLUMN ref varchar(16);
ALTER TABLE llx_chargesociales ADD COLUMN fk_projet integer DEFAULT NULL;

ALTER TABLE llx_cronjob ADD COLUMN processing integer NOT NULL DEFAULT 0;

ALTER TABLE llx_website ADD COLUMN fk_user_create integer;
ALTER TABLE llx_website ADD COLUMN fk_user_modif integer;

-- Add missing fields making not possible to enter reference price of products into another currency
ALTER TABLE llx_product_fournisseur_price ADD COLUMN multicurrency_tx			double(24,8) DEFAULT 1;
ALTER TABLE llx_product_fournisseur_price ADD COLUMN multicurrency_price_ttc	double(24,8) DEFAULT NULL;

ALTER TABLE llx_product_fournisseur_price ADD COLUMN fk_multicurrency		 integer;
ALTER TABLE llx_product_fournisseur_price ADD COLUMN multicurrency_code		 varchar(255);
ALTER TABLE llx_product_fournisseur_price ADD COLUMN multicurrency_tx	     double(24,8) DEFAULT 1;
ALTER TABLE llx_product_fournisseur_price ADD COLUMN multicurrency_price	 double(24,8) DEFAULT NULL;
ALTER TABLE llx_product_fournisseur_price ADD COLUMN multicurrency_price_ttc double(24,8) DEFAULT NULL;

ALTER TABLE llx_product_fournisseur_price_log ADD COLUMN fk_multicurrency		 integer;
ALTER TABLE llx_product_fournisseur_price_log ADD COLUMN multicurrency_code		 varchar(255);
ALTER TABLE llx_product_fournisseur_price_log ADD COLUMN multicurrency_tx	     double(24,8) DEFAULT 1;
ALTER TABLE llx_product_fournisseur_price_log ADD COLUMN multicurrency_price	 double(24,8) DEFAULT NULL;
ALTER TABLE llx_product_fournisseur_price_log ADD COLUMN multicurrency_price_ttc double(24,8) DEFAULT NULL;

UPDATE llx_contrat SET ref = rowid WHERE ref IS NULL OR ref = '';

CREATE TABLE llx_payment_various
(
  rowid                 integer AUTO_INCREMENT PRIMARY KEY,
  tms                   timestamp,
  datec                 datetime,
  datep                 date,
  datev                 date,
  sens                  smallint DEFAULT 0 NOT NULL,
  amount                double(24,8) DEFAULT 0 NOT NULL,
  fk_typepayment        integer NOT NULL,
  num_payment           varchar(50),
  label                 varchar(255),
  accountancy_code		varchar(32),
  entity                integer DEFAULT 1 NOT NULL,
  note                  text,
  fk_bank               integer,
  fk_user_author        integer,
  fk_user_modif         integer
)ENGINE=innodb;


CREATE TABLE llx_default_values
(
  rowid           integer AUTO_INCREMENT PRIMARY KEY,
  entity          integer DEFAULT 1 NOT NULL,		-- multi company id
  type			  varchar(10),                      -- 'createform', 'filters', 'sortorder'
  user_id         integer DEFAULT 0 NOT NULL,       -- 0 or user id
  page            varchar(255),                     -- relative url of page
  param           varchar(255),                     -- parameter
  value		      varchar(128)                      -- value
)ENGINE=innodb;

ALTER TABLE llx_default_values ADD UNIQUE INDEX uk_default_values(type, entity, user_id, page, param);


ALTER TABLE llx_supplier_proposaldet ADD INDEX idx_supplier_proposaldet_fk_supplier_proposal (fk_supplier_proposal);
ALTER TABLE llx_supplier_proposaldet ADD INDEX idx_supplier_proposaldet_fk_product (fk_product);

UPDATE llx_supplier_proposaldet SET fk_unit = NULL where fk_unit not in (SELECT rowid from llx_c_units);
ALTER TABLE llx_supplier_proposaldet ADD CONSTRAINT fk_supplier_proposaldet_fk_unit FOREIGN KEY (fk_unit) REFERENCES llx_c_units (rowid);

ALTER TABLE llx_supplier_proposaldet ADD CONSTRAINT fk_supplier_proposaldet_fk_supplier_proposal FOREIGN KEY (fk_supplier_proposal) REFERENCES llx_supplier_proposal (rowid);

-- NEW inventory module
CREATE TABLE llx_inventory 
( 
rowid integer NOT NULL AUTO_INCREMENT PRIMARY KEY, 
entity integer DEFAULT 0, 
ref varchar(48),
datec datetime DEFAULT NULL,
tms timestamp, 
fk_user_author	integer,
fk_user_modif     integer,
fk_user_valid		integer,
fk_warehouse integer DEFAULT 0, 
status integer DEFAULT 0, 
title varchar(255) NOT NULL, 
date_inventory datetime DEFAULT NULL,
import_key  varchar(14)
)ENGINE=InnoDB;

CREATE TABLE llx_inventorydet 
( 
rowid integer NOT NULL AUTO_INCREMENT PRIMARY KEY, 
datec datetime DEFAULT NULL,
tms timestamp, 
fk_inventory integer DEFAULT 0, 
fk_warehouse integer DEFAULT 0,
fk_product integer DEFAULT 0,  
batch varchar(30) DEFAULT NULL,
qty_view double DEFAULT NULL,
qty_stock double DEFAULT NULL,
qty_regulated double DEFAULT NULL,
pmp double DEFAULT 0, 
pa double DEFAULT 0, 
new_pmp double DEFAULT 0
)ENGINE=InnoDB;

ALTER TABLE llx_inventory ADD COLUMN datec datetime DEFAULT NULL;

ALTER TABLE llx_inventory ADD INDEX idx_inventory_tms (tms);
ALTER TABLE llx_inventory ADD INDEX idx_inventory_datec (datec);
ALTER TABLE llx_inventorydet ADD INDEX idx_inventorydet_tms (tms);
ALTER TABLE llx_inventorydet ADD INDEX idx_inventorydet_datec (datec);
ALTER TABLE llx_inventorydet ADD INDEX idx_inventorydet_fk_inventory (fk_inventory);

INSERT INTO llx_c_tva(fk_pays,taux,code,recuperableonly,note,active)                                                   VALUES (1, '8.5', '85', '0','VAT standard rate (DOM sauf Guyane et Saint-Martin)',0);
INSERT INTO llx_c_tva(fk_pays,taux,code,recuperableonly,note,active)                                                   VALUES (1, '8.5', '85NPR', '1','VAT standard rate (DOM sauf Guyane et Saint-Martin), non perçu par le vendeur mais récupérable par acheteur',0);
INSERT INTO llx_c_tva(fk_pays,taux,code,recuperableonly,localtax1,localtax1_type,note,active)                          VALUES (1, '8.5', '85NPROM', '1', 2, 3, 'VAT standard rate (DOM sauf Guyane et Saint-Martin), NPR, Octroi de Mer',0);
INSERT INTO llx_c_tva(fk_pays,taux,code,recuperableonly,localtax1,localtax1_type,localtax2,localtax2_type,note,active) VALUES (1, '8.5', '85NPROMOMR', '1', 2, 3, 2.5, 3, 'VAT standard rate (DOM sauf Guyane et Saint-Martin), NPR, Octroi de Mer et Octroi de Mer Regional',0);

ALTER TABLE llx_events MODIFY COLUMN ip varchar(250);

ALTER TABLE llx_facture ADD COLUMN fk_fac_rec_source integer;

DELETE FROM llx_c_actioncomm WHERE code IN ('AC_PROP','AC_COM','AC_FAC','AC_SHIP','AC_SUP_ORD','AC_SUP_INV') AND id NOT IN (SELECT DISTINCT fk_action FROM llx_actioncomm);

-- Fix: delete orphelin category.
DELETE FROM llx_categorie_product WHERE fk_categorie NOT IN (SELECT rowid FROM llx_categorie WHERE type = 0);
DELETE FROM llx_categorie_societe WHERE fk_categorie NOT IN (SELECT rowid FROM llx_categorie WHERE type IN (1, 2));
DELETE FROM llx_categorie_member WHERE fk_categorie NOT IN (SELECT rowid FROM llx_categorie WHERE type = 3);
DELETE FROM llx_categorie_contact WHERE fk_categorie NOT IN (SELECT rowid FROM llx_categorie WHERE type = 4);
DELETE FROM llx_categorie_project WHERE fk_categorie NOT IN (SELECT rowid FROM llx_categorie WHERE type = 5);

ALTER TABLE llx_inventory ADD COLUMN ref varchar(48);

-- VPGSQL8.2 ALTER TABLE llx_projet_task ALTER COLUMN planned_workload DROP NOT NULL;

CREATE TABLE llx_loan_schedule
(
  rowid				integer AUTO_INCREMENT PRIMARY KEY,
  fk_loan			integer,
  datec				datetime,         
  tms				timestamp,
  datep				datetime,         
  amount_capital	real DEFAULT 0,
  amount_insurance	real DEFAULT 0,
  amount_interest	real DEFAULT 0,
  fk_typepayment	integer NOT NULL,
  num_payment		varchar(50),
  note_private      text,
  note_public       text,
  fk_bank			integer NOT NULL,
  fk_user_creat		integer,          
  fk_user_modif		integer           
)ENGINE=innodb;

ALTER TABLE llx_tva ADD COLUMN datec date AFTER tms;

ALTER TABLE llx_user_rights ADD COLUMN entity integer DEFAULT 1 NOT NULL AFTER rowid;
ALTER TABLE llx_user_rights DROP FOREIGN KEY fk_user_rights_fk_user_user;
ALTER TABLE llx_user_rights DROP INDEX uk_user_rights;
ALTER TABLE llx_user_rights DROP INDEX fk_user;
ALTER TABLE llx_user_rights ADD UNIQUE INDEX uk_user_rights (entity, fk_user, fk_id);
ALTER TABLE llx_user_rights ADD CONSTRAINT fk_user_rights_fk_user_user FOREIGN KEY (fk_user) REFERENCES llx_user (rowid);

ALTER TABLE llx_usergroup_rights ADD COLUMN entity integer DEFAULT 1 NOT NULL AFTER rowid;
ALTER TABLE llx_usergroup_rights DROP FOREIGN KEY fk_usergroup_rights_fk_usergroup;
ALTER TABLE llx_usergroup_rights DROP INDEX fk_usergroup;
ALTER TABLE llx_usergroup_rights ADD UNIQUE INDEX uk_usergroup_rights (entity, fk_usergroup, fk_id);
ALTER TABLE llx_usergroup_rights ADD CONSTRAINT fk_usergroup_rights_fk_usergroup FOREIGN KEY (fk_usergroup) REFERENCES llx_usergroup (rowid);

-- For new module website

CREATE TABLE llx_website_page
(
	rowid         integer AUTO_INCREMENT NOT NULL PRIMARY KEY,
	fk_website    integer NOT NULL,
	pageurl       varchar(16) NOT NULL,
	title         varchar(255),						
	description   varchar(255),						
	keywords      varchar(255),
	content		  mediumtext,		-- text is not enough in size
    status        integer,
    fk_user_create integer,
    fk_user_modif  integer,
    date_creation  datetime,
	tms            timestamp
) ENGINE=innodb;

ALTER TABLE llx_website_page ADD UNIQUE INDEX uk_website_page_url (fk_website,pageurl);

ALTER TABLE llx_website_page ADD CONSTRAINT fk_website_page_website FOREIGN KEY (fk_website) REFERENCES llx_website (rowid);


UPDATE llx_extrafields set elementtype='categorie' where elementtype='categories';


-- For new module blockedlog

CREATE TABLE llx_blockedlog 
( 
	rowid integer AUTO_INCREMENT PRIMARY KEY, 
	tms	timestamp,
	action varchar(50), 
	amounts real NOT NULL, 
	signature varchar(100) NOT NULL, 
	signature_line varchar(100) NOT NULL, 
	element varchar(50), 
	fk_object integer,
	ref_object varchar(100), 
	date_object	datetime,
	object_data	text,
	fk_user	integer,
	entity integer DEFAULT 1 NOT NULL, 
	certified integer
) ENGINE=innodb;

ALTER TABLE llx_blockedlog ADD INDEX signature (signature);
ALTER TABLE llx_blockedlog ADD INDEX fk_object_element (fk_object,element);
ALTER TABLE llx_blockedlog ADD INDEX entity (entity);
ALTER TABLE llx_blockedlog ADD INDEX fk_user (fk_user); 
ALTER TABLE llx_blockedlog ADD INDEX entity_action (entity,action);
ALTER TABLE llx_blockedlog ADD INDEX entity_action_certified (entity,action,certified);

CREATE TABLE llx_blockedlog_authority 
( 
	rowid integer AUTO_INCREMENT PRIMARY KEY, 
	blockchain longtext NOT NULL,
	signature varchar(100) NOT NULL,
	tms timestamp
) ENGINE=innodb;

ALTER TABLE llx_blockedlog_authority ADD INDEX signature (signature);

-- VMYSQL4.1 INSERT IGNORE INTO llx_product_lot (entity, fk_product, batch, eatby, sellby, datec, fk_user_creat, fk_user_modif) SELECT DISTINCT e.entity, ps.fk_product, pb.batch, pb.eatby, pb.sellby, pb.tms, e.fk_user_author, e.fk_user_author from llx_product_batch as pb, llx_product_stock as ps, llx_entrepot as e WHERE pb.fk_product_stock = ps.rowid AND ps.fk_entrepot = e.rowid;

UPDATE llx_bank SET label= '(SupplierInvoicePayment)' WHERE label= 'Règlement fournisseur';
UPDATE llx_bank SET label= '(CustomerInvoicePayment)' WHERE label= 'Règlement client';
UPDATE llx_bank SET label= '(payment_salary)' WHERE label LIKE 'Règlement salaire';

ALTER TABLE llx_mailing_cibles MODIFY COLUMN source_url varchar(255);

-- VPGSQL8.2 CREATE TRIGGER update_customer_modtime BEFORE UPDATE ON llx_website FOR EACH ROW EXECUTE PROCEDURE update_modified_column_tms();
-- VPGSQL8.2 CREATE TRIGGER update_customer_modtime BEFORE UPDATE ON llx_website_page FOR EACH ROW EXECUTE PROCEDURE update_modified_column_tms();


insert into llx_c_tva(rowid,fk_pays,code,taux,localtax1,localtax1_type,localtax2,localtax2_type,recuperableonly,note,active) values (1176, 117, 'IGST-CGST', 8, 8, '1', 0, '0', 0, 'IGST-CGST', 1);
insert into llx_c_tva(rowid,fk_pays,code,taux,localtax1,localtax1_type,localtax2,localtax2_type,recuperableonly,note,active) values (1177, 117, 'SGST', 0, 0, '0', 16, '1', 0, 'SGST', 1);<|MERGE_RESOLUTION|>--- conflicted
+++ resolved
@@ -25,9 +25,6 @@
 -- -- VMYSQL4.1 DELETE FROM llx_usergroup_user      WHERE fk_usergroup NOT IN (SELECT rowid from llx_usergroup);
 
 
-<<<<<<< HEAD
-ALTER TABLE llx_product_customer_price_log ADD COLUMN price_level smallint default 1;
-=======
 ALTER TABLE llx_supplier_proposaldet CHANGE COLUMN fk_askpricesupplier fk_supplier_proposal integer NOT NULL;
 
 -- VMYSQL4.1 SET sql_mode = 'ALLOW_INVALID_DATES';
@@ -95,7 +92,6 @@
 ALTER TABLE llx_extrafields ADD COLUMN langs varchar(24);
 
 ALTER TABLE llx_supplier_proposaldet ADD COLUMN fk_unit integer DEFAULT NULL;
->>>>>>> f8ac5861
 
 ALTER TABLE llx_ecm_files ADD COLUMN ref varchar(128) AFTER rowid;
 ALTER TABLE llx_ecm_files CHANGE COLUMN fullpath filepath varchar(255);
