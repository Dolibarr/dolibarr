--
-- Be carefull to requests order.
-- This file must be loaded by calling /install/index.php page
-- when current version is 6.0.0 or higher.
--
-- To rename a table:       ALTER TABLE llx_table RENAME TO llx_table_new;
-- To add a column:         ALTER TABLE llx_table ADD COLUMN newcol varchar(60) NOT NULL DEFAULT '0' AFTER existingcol;
-- To rename a column:      ALTER TABLE llx_table CHANGE COLUMN oldname newname varchar(60);
-- To drop a column:        ALTER TABLE llx_table DROP COLUMN oldname;
-- To change type of field: ALTER TABLE llx_table MODIFY COLUMN name varchar(60);
-- To drop a foreign key:   ALTER TABLE llx_table DROP FOREIGN KEY fk_name;
-- To drop an index:        -- VMYSQL4.0 DROP INDEX nomindex on llx_table
-- To drop an index:        -- VPGSQL8.0 DROP INDEX nomindex
-- To restrict request to Mysql version x.y minimum use -- VMYSQLx.y
-- To restrict request to Pgsql version x.y minimum use -- VPGSQLx.y
-- To make pk to be auto increment (mysql):    -- VMYSQL4.3 ALTER TABLE llx_c_shipment_mode CHANGE COLUMN rowid rowid INTEGER NOT NULL AUTO_INCREMENT;
-- To make pk to be auto increment (postgres): -- VPGSQL8.2 NOT POSSIBLE. MUST DELETE/CREATE TABLE
-- To set a field as NULL:                     -- VMYSQL4.3 ALTER TABLE llx_table MODIFY COLUMN name varchar(60) NULL;
-- To set a field as NULL:                     -- VPGSQL8.2 ALTER TABLE llx_table ALTER COLUMN name DROP NOT NULL;
-- To set a field as NOT NULL:                 -- VMYSQL4.3 ALTER TABLE llx_table MODIFY COLUMN name varchar(60) NOT NULL;
-- To set a field as NOT NULL:                 -- VPGSQL8.2 ALTER TABLE llx_table ALTER COLUMN name SET NOT NULL;
-- To set a field as default NULL:             -- VPGSQL8.2 ALTER TABLE llx_table ALTER COLUMN name SET DEFAULT NULL;
-- Note: fields with type BLOB/TEXT can't have default value.
-- -- VPGSQL8.2 DELETE FROM llx_usergroup_user      WHERE fk_user      NOT IN (SELECT rowid from llx_user);
-- -- VMYSQL4.1 DELETE FROM llx_usergroup_user      WHERE fk_usergroup NOT IN (SELECT rowid from llx_usergroup);


ALTER TABLE llx_supplier_proposaldet CHANGE COLUMN fk_askpricesupplier fk_supplier_proposal integer NOT NULL;

-- VMYSQL4.1 SET sql_mode = 'ALLOW_INVALID_DATES';
-- -- VMYSQL4.1 ALTER TABLE llx_adherent MODIFY COLUMN datefin datetime DEFAULT '2001-01-01 00:00:00';
-- VMYSQL4.1 update llx_adherent set datefin = NULL where DATE(STR_TO_DATE(datefin, '%Y-%m-%d')) IS NULL;
-- VMYSQL4.1 SET sql_mode = 'NO_ZERO_DATE';
-- VMYSQL4.1 update llx_adherent set datefin = NULL where DATE(STR_TO_DATE(datefin, '%Y-%m-%d')) IS NULL;

-- VMYSQL4.1 ALTER TABLE llx_opensurvey_sondage MODIFY COLUMN tms timestamp DEFAULT '2001-01-01 00:00:00';
-- VMYSQL4.1 ALTER TABLE llx_adherent MODIFY COLUMN datefin datetime NULL;

-- To remove a default value for date that is not valid when field is not null
-- VMYSQL4.1 ALTER TABLE llx_chargesociales MODIFY COLUMN date_ech datetime DEFAULT NULL;
-- VMYSQL4.1 ALTER TABLE llx_chargesociales MODIFY COLUMN date_ech datetime NOT NULL;




-- Clean corrupted values for tms
-- VMYSQL4.1 SET sql_mode = 'ALLOW_INVALID_DATES';
-- VMYSQL4.1 update llx_opensurvey_sondage set tms = date_fin where DATE(STR_TO_DATE(tms, '%Y-%m-%d')) IS NULL;
-- VMYSQL4.1 SET sql_mode = 'NO_ZERO_DATE';
-- VMYSQL4.1 update llx_opensurvey_sondage set tms = date_fin where DATE(STR_TO_DATE(tms, '%Y-%m-%d')) IS NULL;
-- Remove default not null on date_fin
-- VMYSQL4.3 ALTER TABLE llx_opensurvey_sondage MODIFY COLUMN date_fin DATETIME NULL DEFAULT NULL;
-- VPGSQL8.2 ALTER TABLE llx_opensurvey_sondage ALTER COLUMN date_fin DROP NOT NULL;

-- VMYSQL4.1 ALTER TABLE llx_opensurvey_sondage MODIFY COLUMN tms timestamp DEFAULT CURRENT_TIMESTAMP;

ALTER TABLE llx_opensurvey_sondage ADD COLUMN fk_user_creat integer NOT NULL DEFAULT 0;
ALTER TABLE llx_opensurvey_sondage ADD COLUMN status integer DEFAULT 1 after date_fin;
ALTER TABLE llx_opensurvey_sondage ADD COLUMN entity integer DEFAULT 1 NOT NULL;
ALTER TABLE llx_opensurvey_sondage ADD COLUMN allow_comments tinyint NOT NULL DEFAULT 1;
ALTER TABLE llx_opensurvey_sondage ADD COLUMN allow_spy tinyint NOT NULL DEFAULT 1 AFTER allow_comments;
ALTER TABLE llx_opensurvey_sondage ADD COLUMN sujet TEXT;


ALTER TABLE llx_socpeople MODIFY COLUMN zip varchar(25);


ALTER TABLE llx_extrafields ADD COLUMN fieldcomputed text;
ALTER TABLE llx_extrafields ADD COLUMN fielddefault varchar(255);

ALTER TABLE llx_c_typent MODIFY COLUMN libelle varchar(64); 


ALTER TABLE llx_holiday ADD COLUMN ref	varchar(30) NULL;
ALTER TABLE llx_holiday ADD COLUMN ref_ext	varchar(255);


CREATE TABLE llx_notify_def_object
(
  id				integer AUTO_INCREMENT PRIMARY KEY,
  entity			integer DEFAULT 1 NOT NULL,		-- multi company id
  objet_type		varchar(16),					-- 'actioncomm'
  objet_id			integer NOT NULL,				-- id of parent key
  type_notif		varchar(16) DEFAULT 'browser',	-- 'browser', 'email', 'sms', 'webservice', ...
  date_notif		datetime,						-- date notification
  user_id			integer,						-- notification is for this user
  moreparam			varchar(255)
)ENGINE=innodb;

ALTER TABLE llx_facturedet_rec ADD COLUMN vat_src_code varchar(10) DEFAULT '' AFTER tva_tx;

ALTER TABLE llx_extrafields ADD COLUMN langs varchar(24);

ALTER TABLE llx_supplier_proposaldet ADD COLUMN fk_unit integer DEFAULT NULL;

ALTER TABLE llx_ecm_files ADD COLUMN ref varchar(128) AFTER rowid;
ALTER TABLE llx_ecm_files CHANGE COLUMN fullpath filepath varchar(255);
ALTER TABLE llx_ecm_files CHANGE COLUMN filepath filepath varchar(255);
ALTER TABLE llx_ecm_files ADD COLUMN position integer;
ALTER TABLE llx_ecm_files ADD COLUMN keyword varchar(750);
ALTER TABLE llx_ecm_files CHANGE COLUMN keyword keyword varchar(750);
ALTER TABLE llx_ecm_files ADD COLUMN gen_or_uploaded varchar(12);

ALTER TABLE llx_ecm_files DROP INDEX uk_ecm_files;
ALTER TABLE llx_ecm_files ADD UNIQUE INDEX uk_ecm_files (filepath, filename, entity);

ALTER TABLE llx_ecm_files ADD INDEX idx_ecm_files_label (label);


ALTER TABLE llx_expedition ADD COLUMN fk_projet integer DEFAULT NULL after fk_soc;


ALTER TABLE llx_holiday ADD COLUMN import_key				varchar(14);
ALTER TABLE llx_holiday ADD COLUMN extraparams				varchar(255);	

ALTER TABLE llx_expensereport ADD COLUMN import_key			varchar(14);
ALTER TABLE llx_expensereport ADD COLUMN extraparams		varchar(255);	

ALTER TABLE llx_actioncomm ADD COLUMN import_key			varchar(14);
ALTER TABLE llx_actioncomm ADD COLUMN extraparams			varchar(255);	


ALTER TABLE llx_bank_account ADD COLUMN extraparams		varchar(255);	

ALTER TABLE llx_bank ADD COLUMN numero_compte varchar(32) NULL; 

-- VMYSQL4.1 ALTER TABLE llx_bank_account MODIFY COLUMN state_id integer DEFAULT NULL;
-- VPGSQL8.2 ALTER TABLE llx_bank_account MODIFY COLUMN state_id integer USING state_id::integer;

-- VMYSQL4.1 ALTER TABLE llx_adherent MODIFY COLUMN state_id integer DEFAULT NULL;
-- VPGSQL8.2 ALTER TABLE llx_adherent MODIFY COLUMN state_id integer USING state_id::integer;
-- VMYSQL4.1 ALTER TABLE llx_adherent MODIFY COLUMN country integer DEFAULT NULL;
-- VPGSQL8.2 ALTER TABLE llx_adherent MODIFY COLUMN country integer USING country::integer;

INSERT INTO llx_c_action_trigger (code,label,description,elementtype,rang) VALUES ('PRODUCT_CREATE','Product or service created','Executed when a product or sevice is created','product',30);
INSERT INTO llx_c_action_trigger (code,label,description,elementtype,rang) VALUES ('PRODUCT_MODIFY','Product or service modified','Executed when a product or sevice is modified','product',30);
INSERT INTO llx_c_action_trigger (code,label,description,elementtype,rang) VALUES ('PRODUCT_DELETE','Product or service deleted','Executed when a product or sevice is deleted','product',30);

INSERT INTO llx_c_action_trigger (code,label,description,elementtype,rang) VALUES ('EXPENSE_REPORT_CREATE','Expense report created','Executed when an expense report is created','expense_report',201);
INSERT INTO llx_c_action_trigger (code,label,description,elementtype,rang) VALUES ('EXPENSE_REPORT_CREATE','Expense report created','Executed when an expense report is created','expense_report',201);
INSERT INTO llx_c_action_trigger (code,label,description,elementtype,rang) VALUES ('EXPENSE_REPORT_VALIDATE','Expense report validated','Executed when an expense report is validated','expense_report',202);
INSERT INTO llx_c_action_trigger (code,label,description,elementtype,rang) VALUES ('EXPENSE_REPORT_APPROVE','Expense report approved','Executed when an expense report is approved','expense_report',203);
INSERT INTO llx_c_action_trigger (code,label,description,elementtype,rang) VALUES ('EXPENSE_REPORT_PAYED','Expense report billed','Executed when an expense report is set as billed','expense_report',204);

ALTER TABLE llx_c_email_templates ADD COLUMN content_lines text;

ALTER TABLE llx_loan ADD COLUMN fk_projet integer DEFAULT NULL;

ALTER TABLE llx_holiday ADD COLUMN fk_user_modif integer;
ALTER TABLE llx_projet ADD COLUMN fk_user_modif integer;

ALTER TABLE llx_projet_task_time ADD COLUMN datec date;
ALTER TABLE llx_projet_task_time ADD COLUMN tms timestamp;

ALTER TABLE llx_product_price_by_qty ADD COLUMN fk_user_creat integer;
ALTER TABLE llx_product_price_by_qty ADD COLUMN fk_user_modif integer;
ALTER TABLE llx_product_price_by_qty DROP COLUMN date_price;
ALTER TABLE llx_product_price_by_qty ADD COLUMN tms timestamp;
ALTER TABLE llx_product_price_by_qty ADD COLUMN import_key varchar(14);

ALTER TABLE llx_user ADD COLUMN import_key varchar(14);

ALTER TABLE llx_facture_rec ADD COLUMN tms timestamp;
UPDATE llx_facture_rec SET tms = datec where tms < '2000-01-01';

CREATE TABLE llx_product_attribute
(
  rowid INT PRIMARY KEY NOT NULL AUTO_INCREMENT,
  ref VARCHAR(255) NOT NULL,
  label VARCHAR(255) NOT NULL,
  rang INT DEFAULT 0 NOT NULL,
  entity INT DEFAULT 1 NOT NULL
);
ALTER TABLE llx_product_attribute ADD CONSTRAINT unique_ref UNIQUE (ref);

CREATE TABLE llx_product_attribute_value
(
  rowid INT PRIMARY KEY NOT NULL AUTO_INCREMENT,
  fk_product_attribute INT NOT NULL,
  ref VARCHAR(255) DEFAULT NULL,
  value VARCHAR(255) DEFAULT NULL,
  entity INT DEFAULT 1 NOT NULL
);
ALTER TABLE llx_product_attribute_value ADD CONSTRAINT unique_ref UNIQUE (fk_product_attribute,ref);

CREATE TABLE llx_product_attribute_combination2val
(
  rowid INT PRIMARY KEY NOT NULL AUTO_INCREMENT,
  fk_prod_combination INT NOT NULL,
  fk_prod_attr INT NOT NULL,
  fk_prod_attr_val INT NOT NULL
);
CREATE TABLE llx_product_attribute_combination
(
  rowid INT PRIMARY KEY NOT NULL AUTO_INCREMENT,
  fk_product_parent INT NOT NULL,
  fk_product_child INT NOT NULL,
  variation_price FLOAT NOT NULL,
  variation_price_percentage INT NULL,
  variation_weight FLOAT NOT NULL,
  entity INT DEFAULT 1 NOT NULL
);


ALTER TABLE llx_bank_account DROP FOREIGN KEY bank_fk_accountancy_journal;

-- Fix missing entity column after init demo
ALTER TABLE llx_accounting_journal ADD COLUMN entity integer DEFAULT 1;

-- Add journal entries
INSERT INTO llx_accounting_journal (rowid, code, label, nature, active) VALUES (1,'VT', 'Sale journal', 2, 1);
INSERT INTO llx_accounting_journal (rowid, code, label, nature, active) VALUES (2,'AC', 'Purchase journal', 3, 1);
INSERT INTO llx_accounting_journal (rowid, code, label, nature, active) VALUES (3,'BQ', 'Bank journal', 4, 1);
INSERT INTO llx_accounting_journal (rowid, code, label, nature, active) VALUES (4,'OD', 'Other journal', 1, 1);
INSERT INTO llx_accounting_journal (rowid, code, label, nature, active) VALUES (5,'AN', 'Has new journal', 9, 1);
INSERT INTO llx_accounting_journal (rowid, code, label, nature, active) VALUES (6,'ER', 'Expense report journal', 5, 1);
-- Fix old entries
UPDATE llx_accounting_journal SET nature = 1 WHERE code = 'OD' AND nature = 0;
UPDATE llx_accounting_journal SET nature = 2 WHERE code = 'VT' AND nature = 1;
UPDATE llx_accounting_journal SET nature = 3 WHERE code = 'AC' AND nature = 2;
UPDATE llx_accounting_journal SET nature = 4 WHERE (code = 'BK' OR code = 'BQ') AND nature = 3;

UPDATE llx_bank_account SET accountancy_journal = 'BQ' WHERE accountancy_journal = 'BK';
UPDATE llx_bank_account SET accountancy_journal = 'OD' WHERE accountancy_journal IS NULL;

ALTER TABLE llx_bank_account ADD COLUMN fk_accountancy_journal integer;
ALTER TABLE llx_bank_account ADD INDEX idx_fk_accountancy_journal (fk_accountancy_journal);

UPDATE llx_bank_account AS ba SET fk_accountancy_journal = (SELECT rowid FROM llx_accounting_journal AS aj WHERE ba.accountancy_journal = aj.code) WHERE accountancy_journal NOT IN ('1', '2', '3', '4', '5', '6', '5', '8', '9', '10', '11', '12', '13', '14', '15');
ALTER TABLE llx_bank_account ADD CONSTRAINT fk_bank_account_accountancy_journal FOREIGN KEY (fk_accountancy_journal) REFERENCES llx_accounting_journal (rowid);

--Update general ledger for FEC format & harmonization

ALTER TABLE llx_accounting_bookkeeping MODIFY COLUMN code_tiers varchar(32);
ALTER TABLE llx_accounting_bookkeeping CHANGE COLUMN code_tiers thirdparty_code varchar(32);

--Subledger account
ALTER TABLE llx_accounting_bookkeeping ADD COLUMN subledger_account varchar(32);
ALTER TABLE llx_accounting_bookkeeping CHANGE COLUMN thirdparty_label subledger_label varchar(255);    	-- If field was already created, rename it	
ALTER TABLE llx_accounting_bookkeeping ADD COLUMN subledger_label varchar(255) AFTER subledger_account;	-- If field dod not exists yet

UPDATE llx_accounting_bookkeeping SET subledger_account = numero_compte WHERE subledger_account IS NULL;

ALTER TABLE llx_accounting_bookkeeping MODIFY COLUMN label_compte varchar(255);
ALTER TABLE llx_accounting_bookkeeping MODIFY COLUMN code_journal varchar(32);

ALTER TABLE llx_accounting_bookkeeping ADD COLUMN label_operation varchar(255) AFTER label_compte;
ALTER TABLE llx_accounting_bookkeeping ADD COLUMN multicurrency_amount double AFTER sens;
ALTER TABLE llx_accounting_bookkeeping ADD COLUMN multicurrency_code varchar(255) AFTER multicurrency_amount;
ALTER TABLE llx_accounting_bookkeeping ADD COLUMN lettering_code varchar(255) AFTER multicurrency_code;
ALTER TABLE llx_accounting_bookkeeping ADD COLUMN date_lettering datetime AFTER lettering_code;
ALTER TABLE llx_accounting_bookkeeping ADD COLUMN journal_label varchar(255) AFTER code_journal;
ALTER TABLE llx_accounting_bookkeeping ADD COLUMN date_validated datetime AFTER validated;

DROP TABLE llx_accounting_bookkeeping_tmp;
CREATE TABLE llx_accounting_bookkeeping_tmp 
(
  rowid                 integer NOT NULL AUTO_INCREMENT PRIMARY KEY,
  entity                integer DEFAULT 1 NOT NULL,	-- 					| multi company id
  doc_date              date NOT NULL,				-- FEC:PieceDate
  doc_type              varchar(30) NOT NULL,		-- FEC:PieceRef		| facture_client/reglement_client/facture_fournisseur/reglement_fournisseur
  doc_ref               varchar(300) NOT NULL,		-- 					| facture_client/reglement_client/... reference number
  fk_doc                integer NOT NULL,			-- 					| facture_client/reglement_client/... rowid
  fk_docdet             integer NOT NULL,			-- 					| facture_client/reglement_client/... line rowid
  thirdparty_code       varchar(32),				-- Third party code (customer or supplier) when record is saved (may help debug) 
  subledger_account     varchar(32),				-- FEC:CompAuxNum	| account number of subledger account
  subledger_label       varchar(255),				-- FEC:CompAuxLib	| label of subledger account
  numero_compte         varchar(32),				-- FEC:CompteNum	| account number
  label_compte          varchar(255) NOT NULL,		-- FEC:CompteLib	| label of account
  label_operation       varchar(255),				-- FEC:EcritureLib	| label of the operation
  debit                 double(24,8) NOT NULL,		-- FEC:Debit
  credit                double(24,8) NOT NULL,		-- FEC:Credit
  montant               double(24,8) NOT NULL,		-- FEC:Montant (Not necessary)
  sens                  varchar(1) DEFAULT NULL,	-- FEC:Sens (Not necessary)
  multicurrency_amount  double(24,8),				-- FEC:Montantdevise
  multicurrency_code    varchar(255),				-- FEC:Idevise
  lettering_code        varchar(255),				-- FEC:EcritureLet
  date_lettering        datetime,					-- FEC:DateLet
  fk_user_author        integer NOT NULL,			-- 					| user creating
  fk_user_modif         integer,					-- 					| user making last change
  date_creation         datetime,					-- FEC:EcritureDate	| creation date
  tms                   timestamp,					--					| date last modification 
  import_key            varchar(14),
  code_journal          varchar(32) NOT NULL,		-- FEC:JournalCode
  journal_label         varchar(255),				-- FEC:JournalLib
  piece_num             integer NOT NULL,			-- FEC:EcritureNum
  validated             tinyint DEFAULT 0 NOT NULL,	-- 					| 0 line not validated / 1 line validated (No deleting / No modification) 
  date_validated        datetime					-- FEC:ValidDate
) ENGINE=innodb;

ALTER TABLE llx_accounting_bookkeeping_tmp ADD INDEX idx_accounting_bookkeeping_doc_date (doc_date);
ALTER TABLE llx_accounting_bookkeeping_tmp ADD INDEX idx_accounting_bookkeeping_fk_docdet (fk_docdet);
ALTER TABLE llx_accounting_bookkeeping_tmp ADD INDEX idx_accounting_bookkeeping_numero_compte (numero_compte);
ALTER TABLE llx_accounting_bookkeeping_tmp ADD INDEX idx_accounting_bookkeeping_code_journal (code_journal);


ALTER TABLE llx_accounting_bookkeeping MODIFY COLUMN debit double(24,8);
ALTER TABLE llx_accounting_bookkeeping MODIFY COLUMN credit double(24,8);
ALTER TABLE llx_accounting_bookkeeping MODIFY COLUMN montant double(24,8);
ALTER TABLE llx_accounting_bookkeeping MODIFY COLUMN multicurrency_amount double(24,8);


ALTER TABLE llx_paiementfourn ADD COLUMN model_pdf varchar(255);

insert into llx_c_action_trigger (code,label,description,elementtype,rang) values ('EXPENSE_REPORT_CREATE','Expense report created','Executed when an expense report is created','expensereport',201);
insert into llx_c_action_trigger (code,label,description,elementtype,rang) values ('EXPENSE_REPORT_VALIDATE','Expense report validated','Executed when an expense report is validated','expensereport',202);
insert into llx_c_action_trigger (code,label,description,elementtype,rang) values ('EXPENSE_REPORT_APPROVE','Expense report approved','Executed when an expense report is approved','expensereport',203);
insert into llx_c_action_trigger (code,label,description,elementtype,rang) values ('EXPENSE_REPORT_PAYED','Expense report billed','Executed when an expense report is set as billed','expensereport',204);

insert into llx_c_action_trigger (code,label,description,elementtype,rang) values ('HOLIDAY_CREATE'  ,'Leave request created','Executed when a leave request is created','holiday',221);
insert into llx_c_action_trigger (code,label,description,elementtype,rang) values ('HOLIDAY_VALIDATE','Leave request validated','Executed when a leave request is validated','holiday',222);
insert into llx_c_action_trigger (code,label,description,elementtype,rang) values ('HOLIDAY_APPROVE' ,'Leave request approved','Executed when a leave request is approved','holiday',223);


ALTER TABLE llx_societe_remise_except ADD COLUMN fk_invoice_supplier_line	integer;
ALTER TABLE llx_societe_remise_except ADD COLUMN fk_invoice_supplier		integer;
ALTER TABLE llx_societe_remise_except ADD COLUMN fk_invoice_supplier_source	integer;

ALTER TABLE llx_societe_remise_except ADD CONSTRAINT fk_soc_remise_fk_invoice_supplier_line       FOREIGN KEY (fk_invoice_supplier_line) REFERENCES llx_facture_fourn_det (rowid);
ALTER TABLE llx_societe_remise_except ADD CONSTRAINT fk_societe_remise_fk_invoice_supplier        FOREIGN KEY (fk_invoice_supplier)      REFERENCES llx_facture_fourn (rowid);
ALTER TABLE llx_societe_remise_except ADD CONSTRAINT fk_societe_remise_fk_invoice_supplier_source FOREIGN KEY (fk_invoice_supplier)      REFERENCES llx_facture_fourn (rowid);

ALTER TABLE llx_facture_rec ADD COLUMN vat_src_code	varchar(10) DEFAULT '';
ALTER TABLE llx_expensereport_det ADD COLUMN vat_src_code varchar(10)  DEFAULT '';

DELETE FROM llx_const WHERE name = __ENCRYPT('ADHERENT_BANK_USE_AUTO')__;

UPDATE llx_const SET value = __ENCRYPT('moono-lisa')__ WHERE value = __ENCRYPT('moono')__ AND name = __ENCRYPT('FCKEDITOR_SKIN')__;

ALTER TABLE llx_product_price ADD COLUMN default_vat_code	varchar(10) AFTER tva_tx;
ALTER TABLE llx_product_fournisseur_price ADD COLUMN default_vat_code	varchar(10) AFTER tva_tx;

ALTER TABLE llx_user ADD COLUMN model_pdf varchar(255);
ALTER TABLE llx_usergroup ADD COLUMN model_pdf varchar(255);

INSERT INTO llx_const (name, entity, value, type, visible, note) VALUES (__ENCRYPT('PRODUCT_ADDON_PDF_ODT_PATH')__, 1, __ENCRYPT('DOL_DATA_ROOT/doctemplates/products')__, 'chaine', 0, '');
INSERT INTO llx_const (name, entity, value, type, visible, note) VALUES (__ENCRYPT('CONTRACT_ADDON_PDF_ODT_PATH')__, 1, __ENCRYPT('DOL_DATA_ROOT/doctemplates/contracts')__, 'chaine', 0, '');
INSERT INTO llx_const (name, entity, value, type, visible, note) VALUES (__ENCRYPT('USERGROUP_ADDON_PDF_ODT_PATH')__, 1, __ENCRYPT('DOL_DATA_ROOT/doctemplates/usergroups')__, 'chaine', 0, '');
INSERT INTO llx_const (name, entity, value, type, visible, note) VALUES (__ENCRYPT('USER_ADDON_PDF_ODT_PATH')__, 1, __ENCRYPT('DOL_DATA_ROOT/doctemplates/users')__, 'chaine', 0, '');

INSERT INTO llx_const (name, entity, value, type, visible, note) VALUES (__ENCRYPT('MAIN_ENABLE_OVERWRITE_TRANSLATION')__, 1, __ENCRYPT('1')__, 'chaine', 0, 'Enable overwrote of translation');

ALTER TABLE llx_chargesociales ADD COLUMN ref varchar(16);
ALTER TABLE llx_chargesociales ADD COLUMN fk_projet integer DEFAULT NULL;

ALTER TABLE llx_cronjob ADD COLUMN processing integer NOT NULL DEFAULT 0;

ALTER TABLE llx_website ADD COLUMN fk_user_create integer;
ALTER TABLE llx_website ADD COLUMN fk_user_modif integer;

-- Add missing fields making not possible to enter reference price of products into another currency
ALTER TABLE llx_product_fournisseur_price ADD COLUMN multicurrency_tx			double(24,8) DEFAULT 1;
ALTER TABLE llx_product_fournisseur_price ADD COLUMN multicurrency_price_ttc	double(24,8) DEFAULT NULL;

ALTER TABLE llx_product_fournisseur_price ADD COLUMN fk_multicurrency		 integer;
ALTER TABLE llx_product_fournisseur_price ADD COLUMN multicurrency_code		 varchar(255);
ALTER TABLE llx_product_fournisseur_price ADD COLUMN multicurrency_tx	     double(24,8) DEFAULT 1;
ALTER TABLE llx_product_fournisseur_price ADD COLUMN multicurrency_price	 double(24,8) DEFAULT NULL;
ALTER TABLE llx_product_fournisseur_price ADD COLUMN multicurrency_price_ttc double(24,8) DEFAULT NULL;

ALTER TABLE llx_product_fournisseur_price_log ADD COLUMN fk_multicurrency		 integer;
ALTER TABLE llx_product_fournisseur_price_log ADD COLUMN multicurrency_code		 varchar(255);
ALTER TABLE llx_product_fournisseur_price_log ADD COLUMN multicurrency_tx	     double(24,8) DEFAULT 1;
ALTER TABLE llx_product_fournisseur_price_log ADD COLUMN multicurrency_price	 double(24,8) DEFAULT NULL;
ALTER TABLE llx_product_fournisseur_price_log ADD COLUMN multicurrency_price_ttc double(24,8) DEFAULT NULL;

<<<<<<< HEAD
UPDATE llx_contrat set ref = rowid where ref is null or ref = '';
=======
UPDATE llx_contrat SET ref = rowid WHERE ref IS NULL OR ref = '';
>>>>>>> 8d0f2186

CREATE TABLE llx_payment_various
(
  rowid                 integer AUTO_INCREMENT PRIMARY KEY,
  tms                   timestamp,
  datec                 datetime,
  datep                 date,
  datev                 date,
  sens                  smallint DEFAULT 0 NOT NULL,
  amount                double(24,8) DEFAULT 0 NOT NULL,
  fk_typepayment        integer NOT NULL,
  num_payment           varchar(50),
  label                 varchar(255),
  accountancy_code		varchar(32),
  entity                integer DEFAULT 1 NOT NULL,
  note                  text,
  fk_bank               integer,
  fk_user_author        integer,
  fk_user_modif         integer
)ENGINE=innodb;


CREATE TABLE llx_default_values
(
  rowid           integer AUTO_INCREMENT PRIMARY KEY,
  entity          integer DEFAULT 1 NOT NULL,		-- multi company id
  type			  varchar(10),                      -- 'createform', 'filters', 'sortorder'
  user_id         integer DEFAULT 0 NOT NULL,       -- 0 or user id
  page            varchar(255),                     -- relative url of page
  param           varchar(255),                     -- parameter
  value		      varchar(128)                      -- value
)ENGINE=innodb;

ALTER TABLE llx_default_values ADD UNIQUE INDEX uk_default_values(type, entity, user_id, page, param);


ALTER TABLE llx_supplier_proposaldet ADD INDEX idx_supplier_proposaldet_fk_supplier_proposal (fk_supplier_proposal);
ALTER TABLE llx_supplier_proposaldet ADD INDEX idx_supplier_proposaldet_fk_product (fk_product);

UPDATE llx_supplier_proposaldet SET fk_unit = NULL where fk_unit not in (SELECT rowid from llx_c_units);
ALTER TABLE llx_supplier_proposaldet ADD CONSTRAINT fk_supplier_proposaldet_fk_unit FOREIGN KEY (fk_unit) REFERENCES llx_c_units (rowid);

ALTER TABLE llx_supplier_proposaldet ADD CONSTRAINT fk_supplier_proposaldet_fk_supplier_proposal FOREIGN KEY (fk_supplier_proposal) REFERENCES llx_supplier_proposal (rowid);

-- NEW inventory module
CREATE TABLE llx_inventory 
( 
rowid integer NOT NULL AUTO_INCREMENT PRIMARY KEY, 
datec datetime DEFAULT NULL,
tms timestamp, 
fk_warehouse integer DEFAULT 0, 
entity integer DEFAULT 0, 
status integer DEFAULT 0, 
title varchar(255) NOT NULL, 
date_inventory datetime DEFAULT NULL
) 
ENGINE=InnoDB;

CREATE TABLE llx_inventorydet 
( 
rowid integer NOT NULL AUTO_INCREMENT PRIMARY KEY, 
datec datetime DEFAULT NULL,
tms timestamp, 
fk_inventory integer DEFAULT 0, 
fk_warehouse integer DEFAULT 0,
fk_product integer DEFAULT 0,  
batch varchar(30) DEFAULT NULL,
qty_view double DEFAULT NULL,
qty_stock double DEFAULT NULL,
qty_regulated double DEFAULT NULL,
pmp double DEFAULT 0, 
pa double DEFAULT 0, 
new_pmp double DEFAULT 0
) 
ENGINE=InnoDB;

ALTER TABLE llx_inventory ADD INDEX idx_inventory_tms (tms);
ALTER TABLE llx_inventory ADD INDEX idx_inventory_datec (datec);
ALTER TABLE llx_inventorydet ADD INDEX idx_inventorydet_tms (tms);
ALTER TABLE llx_inventorydet ADD INDEX idx_inventorydet_datec (datec);
ALTER TABLE llx_inventorydet ADD INDEX idx_inventorydet_fk_inventory (fk_inventory);

INSERT INTO llx_c_tva(fk_pays,taux,code,recuperableonly,note,active)                                                   VALUES (1, '8.5', '85', '0','VAT standard rate (DOM sauf Guyane et Saint-Martin)',0);
INSERT INTO llx_c_tva(fk_pays,taux,code,recuperableonly,note,active)                                                   VALUES (1, '8.5', '85NPR', '1','VAT standard rate (DOM sauf Guyane et Saint-Martin), non perçu par le vendeur mais récupérable par acheteur',0);
INSERT INTO llx_c_tva(fk_pays,taux,code,recuperableonly,localtax1,localtax1_type,note,active)                          VALUES (1, '8.5', '85NPROM', '1', 2, 3, 'VAT standard rate (DOM sauf Guyane et Saint-Martin), NPR, Octroi de Mer',0);
INSERT INTO llx_c_tva(fk_pays,taux,code,recuperableonly,localtax1,localtax1_type,localtax2,localtax2_type,note,active) VALUES (1, '8.5', '85NPROMOMR', '1', 2, 3, 2.5, 3, 'VAT standard rate (DOM sauf Guyane et Saint-Martin), NPR, Octroi de Mer et Octroi de Mer Regional',0);

ALTER TABLE llx_events MODIFY COLUMN ip varchar(250);

ALTER TABLE llx_facture ADD COLUMN fk_fac_rec_source integer;

DELETE FROM llx_c_actioncomm WHERE code IN ('AC_PROP','AC_COM','AC_FAC','AC_SHIP','AC_SUP_ORD','AC_SUP_INV') AND id NOT IN (SELECT DISTINCT fk_action FROM llx_actioncomm);

-- Fix: delete orphelin category.
DELETE FROM llx_categorie_product WHERE fk_categorie NOT IN (SELECT rowid FROM llx_categorie WHERE type = 0);
DELETE FROM llx_categorie_societe WHERE fk_categorie NOT IN (SELECT rowid FROM llx_categorie WHERE type IN (1, 2));
DELETE FROM llx_categorie_member WHERE fk_categorie NOT IN (SELECT rowid FROM llx_categorie WHERE type = 3);
DELETE FROM llx_categorie_contact WHERE fk_categorie NOT IN (SELECT rowid FROM llx_categorie WHERE type = 4);
DELETE FROM llx_categorie_project WHERE fk_categorie NOT IN (SELECT rowid FROM llx_categorie WHERE type = 5);

ALTER TABLE llx_inventory ADD COLUMN ref varchar(48);

-- VPGSQL8.2 ALTER TABLE llx_projet_task ALTER COLUMN planned_workload DROP NOT NULL;

CREATE TABLE llx_loan_schedule
(
  rowid				integer AUTO_INCREMENT PRIMARY KEY,
  fk_loan			integer,
  datec				datetime,         
  tms				timestamp,
  datep				datetime,         
  amount_capital	real DEFAULT 0,
  amount_insurance	real DEFAULT 0,
  amount_interest	real DEFAULT 0,
  fk_typepayment	integer NOT NULL,
  num_payment		varchar(50),
  note_private      text,
  note_public       text,
  fk_bank			integer NOT NULL,
  fk_user_creat		integer,          
  fk_user_modif		integer           
)ENGINE=innodb;

ALTER TABLE llx_tva ADD COLUMN datec date AFTER tms;

ALTER TABLE llx_user_rights ADD COLUMN entity integer DEFAULT 1 NOT NULL AFTER rowid;
ALTER TABLE llx_user_rights DROP FOREIGN KEY fk_user_rights_fk_user_user;
ALTER TABLE llx_user_rights DROP INDEX uk_user_rights;
ALTER TABLE llx_user_rights DROP INDEX fk_user;
ALTER TABLE llx_user_rights ADD UNIQUE INDEX uk_user_rights (entity, fk_user, fk_id);
ALTER TABLE llx_user_rights ADD CONSTRAINT fk_user_rights_fk_user_user FOREIGN KEY (fk_user) REFERENCES llx_user (rowid);

ALTER TABLE llx_usergroup_rights ADD COLUMN entity integer DEFAULT 1 NOT NULL AFTER rowid;
ALTER TABLE llx_usergroup_rights DROP FOREIGN KEY fk_usergroup_rights_fk_usergroup;
ALTER TABLE llx_usergroup_rights DROP INDEX fk_usergroup;
ALTER TABLE llx_usergroup_rights ADD UNIQUE INDEX uk_usergroup_rights (entity, fk_usergroup, fk_id);
ALTER TABLE llx_usergroup_rights ADD CONSTRAINT fk_usergroup_rights_fk_usergroup FOREIGN KEY (fk_usergroup) REFERENCES llx_usergroup (rowid);

-- For new module website

CREATE TABLE llx_website_page
(
	rowid         integer AUTO_INCREMENT NOT NULL PRIMARY KEY,
	fk_website    integer NOT NULL,
	pageurl       varchar(16) NOT NULL,
	title         varchar(255),						
	description   varchar(255),						
	keywords      varchar(255),
	content		  mediumtext,		-- text is not enough in size
    status        integer,
    fk_user_create integer,
    fk_user_modif  integer,
    date_creation  datetime,
	tms            timestamp
) ENGINE=innodb;

ALTER TABLE llx_website_page ADD UNIQUE INDEX uk_website_page_url (fk_website,pageurl);

ALTER TABLE llx_website_page ADD CONSTRAINT fk_website_page_website FOREIGN KEY (fk_website) REFERENCES llx_website (rowid);


UPDATE llx_extrafields set elementtype='categorie' where elementtype='categories';


-- For new module blockedlog

CREATE TABLE llx_blockedlog 
( 
	rowid integer AUTO_INCREMENT PRIMARY KEY, 
	tms	timestamp,
	action varchar(50), 
	amounts real NOT NULL, 
	signature varchar(100) NOT NULL, 
	signature_line varchar(100) NOT NULL, 
	element varchar(50), 
	fk_object integer,
	ref_object varchar(100), 
	date_object	datetime,
	object_data	text,
	fk_user	integer,
	entity integer DEFAULT 1 NOT NULL, 
	certified integer
) ENGINE=innodb;

ALTER TABLE llx_blockedlog ADD INDEX signature (signature);
ALTER TABLE llx_blockedlog ADD INDEX fk_object_element (fk_object,element);
ALTER TABLE llx_blockedlog ADD INDEX entity (entity);
ALTER TABLE llx_blockedlog ADD INDEX fk_user (fk_user); 
ALTER TABLE llx_blockedlog ADD INDEX entity_action (entity,action);
ALTER TABLE llx_blockedlog ADD INDEX entity_action_certified (entity,action,certified);

CREATE TABLE llx_blockedlog_authority 
( 
	rowid integer AUTO_INCREMENT PRIMARY KEY, 
	blockchain longtext NOT NULL,
	signature varchar(100) NOT NULL,
	tms timestamp
) ENGINE=innodb;

ALTER TABLE llx_blockedlog_authority ADD INDEX signature (signature);

-- VMYSQL4.1 INSERT IGNORE INTO llx_product_lot (entity, fk_product, batch, eatby, sellby, datec, fk_user_creat, fk_user_modif) SELECT DISTINCT e.entity, ps.fk_product, pb.batch, pb.eatby, pb.sellby, pb.tms, e.fk_user_author, e.fk_user_author from llx_product_batch as pb, llx_product_stock as ps, llx_entrepot as e WHERE pb.fk_product_stock = ps.rowid AND ps.fk_entrepot = e.rowid;

UPDATE llx_bank SET label= '(SupplierInvoicePayment)' WHERE label= 'Règlement fournisseur';
UPDATE llx_bank SET label= '(CustomerInvoicePayment)' WHERE label= 'Règlement client';
UPDATE llx_bank SET label= '(payment_salary)' WHERE label LIKE 'Règlement salaire';

ALTER TABLE llx_mailing_cibles MODIFY COLUMN source_url varchar(255);

-- VPGSQL8.2 CREATE TRIGGER update_customer_modtime BEFORE UPDATE ON llx_website FOR EACH ROW EXECUTE PROCEDURE update_modified_column_tms();
-- VPGSQL8.2 CREATE TRIGGER update_customer_modtime BEFORE UPDATE ON llx_website_page FOR EACH ROW EXECUTE PROCEDURE update_modified_column_tms();


insert into llx_c_tva(rowid,fk_pays,code,taux,localtax1,localtax1_type,localtax2,localtax2_type,recuperableonly,note,active) values (1176, 117, 'IGST-CGST', 8, 8, '1', 0, '0', 0, 'IGST-CGST', 1);
insert into llx_c_tva(rowid,fk_pays,code,taux,localtax1,localtax1_type,localtax2,localtax2_type,recuperableonly,note,active) values (1177, 117, 'SGST', 0, 0, '0', 16, '1', 0, 'SGST', 1);<|MERGE_RESOLUTION|>--- conflicted
+++ resolved
@@ -364,11 +364,7 @@
 ALTER TABLE llx_product_fournisseur_price_log ADD COLUMN multicurrency_price	 double(24,8) DEFAULT NULL;
 ALTER TABLE llx_product_fournisseur_price_log ADD COLUMN multicurrency_price_ttc double(24,8) DEFAULT NULL;
 
-<<<<<<< HEAD
-UPDATE llx_contrat set ref = rowid where ref is null or ref = '';
-=======
 UPDATE llx_contrat SET ref = rowid WHERE ref IS NULL OR ref = '';
->>>>>>> 8d0f2186
 
 CREATE TABLE llx_payment_various
 (
