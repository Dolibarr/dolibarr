--
-- Be carefull to requests order.
-- This file must be loaded by calling /install/index.php page
-- when current version is 6.0.0 or higher.
--
-- To rename a table:       ALTER TABLE llx_table RENAME TO llx_table_new;
-- To add a column:         ALTER TABLE llx_table ADD COLUMN newcol varchar(60) NOT NULL DEFAULT '0' AFTER existingcol;
-- To rename a column:      ALTER TABLE llx_table CHANGE COLUMN oldname newname varchar(60);
-- To drop a column:        ALTER TABLE llx_table DROP COLUMN oldname;
-- To change type of field: ALTER TABLE llx_table MODIFY COLUMN name varchar(60);
-- To drop a foreign key:   ALTER TABLE llx_table DROP FOREIGN KEY fk_name;
-- To drop an index:        -- VMYSQL4.0 DROP INDEX nomindex on llx_table
-- To drop an index:        -- VPGSQL8.0 DROP INDEX nomindex
-- To restrict request to Mysql version x.y minimum use -- VMYSQLx.y
-- To restrict request to Pgsql version x.y minimum use -- VPGSQLx.y
-- To make pk to be auto increment (mysql):    -- VMYSQL4.3 ALTER TABLE llx_c_shipment_mode CHANGE COLUMN rowid rowid INTEGER NOT NULL AUTO_INCREMENT;
-- To make pk to be auto increment (postgres): -- VPGSQL8.2 NOT POSSIBLE. MUST DELETE/CREATE TABLE
-- To set a field as NULL:                     -- VMYSQL4.3 ALTER TABLE llx_table MODIFY COLUMN name varchar(60) NULL;
-- To set a field as NULL:                     -- VPGSQL8.2 ALTER TABLE llx_table ALTER COLUMN name DROP NOT NULL;
-- To set a field as NOT NULL:                 -- VMYSQL4.3 ALTER TABLE llx_table MODIFY COLUMN name varchar(60) NOT NULL;
-- To set a field as NOT NULL:                 -- VPGSQL8.2 ALTER TABLE llx_table ALTER COLUMN name SET NOT NULL;
-- To set a field as default NULL:             -- VPGSQL8.2 ALTER TABLE llx_table ALTER COLUMN name SET DEFAULT NULL;
-- Note: fields with type BLOB/TEXT can't have default value.
-- -- VPGSQL8.2 DELETE FROM llx_usergroup_user      WHERE fk_user      NOT IN (SELECT rowid from llx_user);
-- -- VMYSQL4.1 DELETE FROM llx_usergroup_user      WHERE fk_usergroup NOT IN (SELECT rowid from llx_usergroup);


-- VMYSQL4.1 ALTER TABLE llx_opensurvey_sondage MODIFY COLUMN tms timestamp DEFAULT '2001-01-01 00:00:00';

-- Clean corrupted values for tms
-- VMYSQL4.1 SET sql_mode = 'ALLOW_INVALID_DATES';
-- VMYSQL4.1 update llx_opensurvey_sondage set tms = date_fin where DATE(STR_TO_DATE(tms, '%Y-%m-%d')) IS NULL;
-- VMYSQL4.1 SET sql_mode = 'NO_ZERO_DATE';
-- VMYSQL4.1 update llx_opensurvey_sondage set tms = date_fin where DATE(STR_TO_DATE(tms, '%Y-%m-%d')) IS NULL;
-- Remove default not null on date_fin
-- VMYSQL4.3 ALTER TABLE llx_opensurvey_sondage MODIFY COLUMN date_fin DATETIME NULL DEFAULT NULL;
-- VPGSQL8.2 ALTER TABLE llx_opensurvey_sondage ALTER COLUMN date_fin DROP NOT NULL;

-- VMYSQL4.1 ALTER TABLE llx_opensurvey_sondage MODIFY COLUMN tms timestamp DEFAULT CURRENT_TIMESTAMP;

ALTER TABLE llx_opensurvey_sondage ADD COLUMN fk_user_creat integer NOT NULL DEFAULT 0;
ALTER TABLE llx_opensurvey_sondage ADD COLUMN status integer DEFAULT 1 after date_fin;
ALTER TABLE llx_opensurvey_sondage ADD COLUMN entity integer DEFAULT 1 NOT NULL;
ALTER TABLE llx_opensurvey_sondage ADD COLUMN allow_comments tinyint NOT NULL DEFAULT 1;
ALTER TABLE llx_opensurvey_sondage ADD COLUMN allow_spy tinyint NOT NULL DEFAULT 1 AFTER allow_comments;
ALTER TABLE llx_opensurvey_sondage ADD COLUMN sujet TEXT;


ALTER TABLE llx_extrafields ADD COLUMN fieldcomputed text;
ALTER TABLE llx_extrafields ADD COLUMN fielddefault varchar(255);

ALTER TABLE llx_c_typent MODIFY COLUMN libelle varchar(64); 


create table llx_notify_def_object
(
  id				integer AUTO_INCREMENT PRIMARY KEY,
  entity			integer DEFAULT 1 NOT NULL,		-- multi company id
  objet_type		varchar(16),					-- 'actioncomm'
  objet_id			integer NOT NULL,				-- id of parent key
  type_notif		varchar(16) DEFAULT 'browser',	-- 'browser', 'email', 'sms', 'webservice', ...
  date_notif		datetime,						-- date notification
  user_id			integer,						-- notification is for this user
  moreparam			varchar(255)
)ENGINE=innodb;

ALTER TABLE llx_facturedet_rec ADD COLUMN vat_src_code varchar(10) DEFAULT '' AFTER tva_tx;

ALTER TABLE llx_extrafields ADD COLUMN langs varchar(24);

ALTER TABLE llx_supplier_proposaldet ADD COLUMN fk_unit integer DEFAULT NULL;

ALTER TABLE llx_ecm_files ADD COLUMN ref varchar(128) AFTER rowid;
ALTER TABLE llx_ecm_files CHANGE COLUMN fullpath filepath varchar(255);
ALTER TABLE llx_ecm_files CHANGE COLUMN filepath filepath varchar(255);
ALTER TABLE llx_ecm_files ADD COLUMN position integer;
ALTER TABLE llx_ecm_files ADD COLUMN keyword varchar(750);
ALTER TABLE llx_ecm_files CHANGE COLUMN keyword keyword varchar(750);
ALTER TABLE llx_ecm_files ADD COLUMN gen_or_uploaded varchar(12);

ALTER TABLE llx_ecm_files DROP INDEX uk_ecm_files;
ALTER TABLE llx_ecm_files ADD UNIQUE INDEX uk_ecm_files (filepath, filename, entity);

ALTER TABLE llx_ecm_files ADD INDEX idx_ecm_files_label (label);


ALTER TABLE llx_expedition ADD COLUMN fk_projet integer DEFAULT NULL after fk_soc;


ALTER TABLE llx_holiday ADD COLUMN import_key				varchar(14);
ALTER TABLE llx_holiday ADD COLUMN extraparams				varchar(255);	

ALTER TABLE llx_expensereport ADD COLUMN import_key			varchar(14);
ALTER TABLE llx_expensereport ADD COLUMN extraparams		varchar(255);	

ALTER TABLE llx_actioncomm ADD COLUMN import_key			varchar(14);
ALTER TABLE llx_actioncomm ADD COLUMN extraparams			varchar(255);	


ALTER TABLE llx_bank_account ADD COLUMN extraparams		varchar(255);	

-- VMYSQL4.1 ALTER TABLE llx_bank_account MODIFY COLUMN state_id integer DEFAULT NULL;
-- VPGSQL8.2 ALTER TABLE llx_bank_account MODIFY COLUMN state_id integer USING state_id::integer;

-- VMYSQL4.1 ALTER TABLE llx_adherent MODIFY COLUMN state_id integer DEFAULT NULL;
-- VPGSQL8.2 ALTER TABLE llx_adherent MODIFY COLUMN state_id integer USING state_id::integer;
-- VMYSQL4.1 ALTER TABLE llx_adherent MODIFY COLUMN country integer DEFAULT NULL;
-- VPGSQL8.2 ALTER TABLE llx_adherent MODIFY COLUMN country integer USING country::integer;

insert into llx_c_action_trigger (code,label,description,elementtype,rang) values ('PRODUCT_CREATE','Product or service created','Executed when a product or sevice is created','product',30);
insert into llx_c_action_trigger (code,label,description,elementtype,rang) values ('PRODUCT_MODIFY','Product or service modified','Executed when a product or sevice is modified','product',30);
insert into llx_c_action_trigger (code,label,description,elementtype,rang) values ('PRODUCT_DELETE','Product or service deleted','Executed when a product or sevice is deleted','product',30);

insert into llx_c_action_trigger (code,label,description,elementtype,rang) values ('EXPENSE_REPORT_CREATE','Expense report created','Executed when an expense report is created','expense_report',201);
insert into llx_c_action_trigger (code,label,description,elementtype,rang) values ('EXPENSE_REPORT_VALIDATE','Expense report validated','Executed when an expense report is validated','expense_report',202);
insert into llx_c_action_trigger (code,label,description,elementtype,rang) values ('EXPENSE_REPORT_APPROVE','Expense report approved','Executed when an expense report is approved','expense_report',203);
insert into llx_c_action_trigger (code,label,description,elementtype,rang) values ('EXPENSE_REPORT_PAYED','Expense report billed','Executed when an expense report is set as billed','expense_report',204);

ALTER TABLE llx_c_email_templates ADD COLUMN content_lines text;

ALTER TABLE llx_loan ADD COLUMN fk_projet integer DEFAULT NULL;

ALTER TABLE llx_holiday ADD COLUMN fk_user_modif integer;
ALTER TABLE llx_projet ADD COLUMN fk_user_modif integer;

ALTER TABLE llx_projet_task_time ADD COLUMN datec date;
ALTER TABLE llx_projet_task_time ADD COLUMN tms timestamp;

ALTER TABLE llx_product_price_by_qty ADD COLUMN fk_user_creat integer;
ALTER TABLE llx_product_price_by_qty ADD COLUMN fk_user_modif integer;
ALTER TABLE llx_product_price_by_qty DROP COLUMN date_price;
ALTER TABLE llx_product_price_by_qty ADD COLUMN tms timestamp;
ALTER TABLE llx_product_price_by_qty ADD COLUMN import_key varchar(14);

ALTER TABLE llx_user ADD COLUMN import_key varchar(14);


CREATE TABLE llx_product_attribute
(
  rowid INT PRIMARY KEY NOT NULL AUTO_INCREMENT,
  ref VARCHAR(255) NOT NULL,
  label VARCHAR(255) NOT NULL,
  rang INT DEFAULT 0 NOT NULL,
  entity INT DEFAULT 1 NOT NULL
);
ALTER TABLE llx_product_attribute ADD CONSTRAINT unique_ref UNIQUE (ref);

CREATE TABLE llx_product_attribute_value
(
  rowid INT PRIMARY KEY NOT NULL AUTO_INCREMENT,
  fk_product_attribute INT NOT NULL,
  ref VARCHAR(255) DEFAULT NULL,
  value VARCHAR(255) DEFAULT NULL,
  entity INT DEFAULT 1 NOT NULL
);
ALTER TABLE llx_product_attribute_value ADD CONSTRAINT unique_ref UNIQUE (fk_product_attribute,ref);

CREATE TABLE llx_product_attribute_combination2val
(
  rowid INT PRIMARY KEY NOT NULL AUTO_INCREMENT,
  fk_prod_combination INT NOT NULL,
  fk_prod_attr INT NOT NULL,
  fk_prod_attr_val INT NOT NULL
);
CREATE TABLE llx_product_attribute_combination
(
  rowid INT PRIMARY KEY NOT NULL AUTO_INCREMENT,
  fk_product_parent INT NOT NULL,
  fk_product_child INT NOT NULL,
  variation_price FLOAT NOT NULL,
  variation_price_percentage INT NULL,
  variation_weight FLOAT NOT NULL,
  entity INT DEFAULT 1 NOT NULL
);


ALTER TABLE llx_bank_account drop foreign key bank_fk_accountancy_journal;

-- Fix missing entity column after init demo
ALTER TABLE llx_accounting_journal ADD COLUMN entity integer DEFAULT 1;

-- Add journal entries
INSERT INTO llx_accounting_journal (rowid, code, label, nature, active) VALUES (1,'VT', 'Sale journal', 2, 1);
INSERT INTO llx_accounting_journal (rowid, code, label, nature, active) VALUES (2,'AC', 'Purchase journal', 3, 1);
INSERT INTO llx_accounting_journal (rowid, code, label, nature, active) VALUES (3,'BQ', 'Bank journal', 4, 1);
INSERT INTO llx_accounting_journal (rowid, code, label, nature, active) VALUES (4,'OD', 'Other journal', 1, 1);
INSERT INTO llx_accounting_journal (rowid, code, label, nature, active) VALUES (5,'AN', 'Has new journal', 9, 1);
INSERT INTO llx_accounting_journal (rowid, code, label, nature, active) VALUES (6,'ER', 'Expense report journal', 5, 1);
-- Fix old entries
UPDATE llx_accounting_journal SET nature = 1 where code = 'OD' and nature = 0;
UPDATE llx_accounting_journal SET nature = 2 where code = 'VT' and nature = 1;
UPDATE llx_accounting_journal SET nature = 3 where code = 'AC' and nature = 2;
UPDATE llx_accounting_journal SET nature = 4 where (code = 'BK' or code = 'BQ') and nature = 3;

UPDATE llx_bank_account as ba set accountancy_journal = 'BQ' where accountancy_journal = 'BK';
UPDATE llx_bank_account as ba set accountancy_journal = 'OD' where accountancy_journal IS NULL;

ALTER TABLE llx_bank_account ADD COLUMN fk_accountancy_journal integer;
ALTER TABLE llx_bank_account ADD INDEX idx_fk_accountancy_journal (fk_accountancy_journal);

UPDATE llx_bank_account as ba set fk_accountancy_journal = (SELECT rowid FROM llx_accounting_journal as aj where ba.accountancy_journal = aj.code) where accountancy_journal not in ('1', '2', '3', '4', '5', '6', '5', '8', '9', '10', '11', '12', '13', '14', '15');
ALTER TABLE llx_bank_account ADD CONSTRAINT fk_bank_account_accountancy_journal FOREIGN KEY (fk_accountancy_journal) REFERENCES llx_accounting_journal (rowid);

--Update general ledger for FEC format & harmonization

ALTER TABLE llx_accounting_bookkeeping MODIFY COLUMN code_tiers varchar(32);
ALTER TABLE llx_accounting_bookkeeping CHANGE COLUMN code_tiers thirdparty_code varchar(32);

--Subledger account
ALTER TABLE llx_accounting_bookkeeping ADD COLUMN subledger_account varchar(32);
ALTER TABLE llx_accounting_bookkeeping CHANGE COLUMN thirdparty_label subledger_label varchar(255);    	-- If field was already created, rename it	
ALTER TABLE llx_accounting_bookkeeping ADD COLUMN subledger_label varchar(255) AFTER subledger_account;	-- If field dod not exists yet

update llx_accounting_bookkeeping set subledger_account = numero_compte where subledger_account IS NULL;

ALTER TABLE llx_accounting_bookkeeping MODIFY COLUMN label_compte varchar(255);
ALTER TABLE llx_accounting_bookkeeping MODIFY COLUMN code_journal varchar(32);

ALTER TABLE llx_accounting_bookkeeping ADD COLUMN label_operation varchar(255) AFTER label_compte;
ALTER TABLE llx_accounting_bookkeeping ADD COLUMN multicurrency_amount double AFTER sens;
ALTER TABLE llx_accounting_bookkeeping ADD COLUMN multicurrency_code varchar(255) AFTER multicurrency_amount;
ALTER TABLE llx_accounting_bookkeeping ADD COLUMN lettering_code varchar(255) AFTER multicurrency_code;
ALTER TABLE llx_accounting_bookkeeping ADD COLUMN date_lettering datetime AFTER lettering_code;
ALTER TABLE llx_accounting_bookkeeping ADD COLUMN journal_label varchar(255) AFTER code_journal;
ALTER TABLE llx_accounting_bookkeeping ADD COLUMN date_validated datetime AFTER validated;

CREATE TABLE llx_accounting_bookkeeping_tmp 
(
  rowid                 integer NOT NULL AUTO_INCREMENT PRIMARY KEY,
  entity                integer DEFAULT 1 NOT NULL,	-- 					| multi company id
  doc_date              date NOT NULL,				-- FEC:PieceDate
  doc_type              varchar(30) NOT NULL,		-- FEC:PieceRef		| facture_client/reglement_client/facture_fournisseur/reglement_fournisseur
  doc_ref               varchar(300) NOT NULL,		-- 					| facture_client/reglement_client/... reference number
  fk_doc                integer NOT NULL,			-- 					| facture_client/reglement_client/... rowid
  fk_docdet             integer NOT NULL,			-- 					| facture_client/reglement_client/... line rowid
  thirdparty_code       varchar(32),				-- Third party code (customer or supplier) when record is saved (may help debug) 
  subledger_account     varchar(32),				-- FEC:CompAuxNum	| account number of subledger account
  subledger_label       varchar(255),				-- FEC:CompAuxLib	| label of subledger account
  numero_compte         varchar(32) NOT NULL,		-- FEC:CompteNum	| account number
  label_compte          varchar(255) NOT NULL,		-- FEC:CompteLib	| label of account
  label_operation       varchar(255),				-- FEC:EcritureLib	| label of the operation
  debit                 numeric(24,8) NOT NULL,		-- FEC:Debit
  credit                numeric(24,8) NOT NULL,		-- FEC:Credit
  montant               numeric(24,8) NOT NULL,		-- FEC:Montant (Not necessary)
  sens                  varchar(1) DEFAULT NULL,	-- FEC:Sens (Not necessary)
  multicurrency_amount  numeric(24,8),				-- FEC:Montantdevise
  multicurrency_code    varchar(255),				-- FEC:Idevise
  lettering_code        varchar(255),				-- FEC:EcritureLet
  date_lettering        datetime,					-- FEC:DateLet
  fk_user_author        integer NOT NULL,			-- 					| user creating
  fk_user_modif         integer,					-- 					| user making last change
  date_creation         datetime,					-- FEC:EcritureDate	| creation date
  tms                   timestamp,					--					| date last modification 
  import_key            varchar(14),
  code_journal          varchar(32) NOT NULL,		-- FEC:JournalCode
  journal_label         varchar(255),				-- FEC:JournalLib
  piece_num             integer NOT NULL,			-- FEC:EcritureNum
  validated             tinyint DEFAULT 0 NOT NULL,	-- 					| 0 line not validated / 1 line validated (No deleting / No modification) 
  date_validated        datetime					-- FEC:ValidDate
) ENGINE=innodb;

ALTER TABLE llx_accounting_bookkeeping_tmp ADD INDEX idx_accounting_bookkeeping_doc_date (doc_date);
ALTER TABLE llx_accounting_bookkeeping_tmp ADD INDEX idx_accounting_bookkeeping_fk_docdet (fk_docdet);
ALTER TABLE llx_accounting_bookkeeping_tmp ADD INDEX idx_accounting_bookkeeping_numero_compte (numero_compte);
ALTER TABLE llx_accounting_bookkeeping_tmp ADD INDEX idx_accounting_bookkeeping_code_journal (code_journal);

ALTER TABLE llx_paiementfourn ADD COLUMN model_pdf varchar(255);

insert into llx_c_action_trigger (code,label,description,elementtype,rang) values ('EXPENSE_REPORT_CREATE','Expense report created','Executed when an expense report is created','expensereport',201);
insert into llx_c_action_trigger (code,label,description,elementtype,rang) values ('EXPENSE_REPORT_VALIDATE','Expense report validated','Executed when an expense report is validated','expensereport',202);
insert into llx_c_action_trigger (code,label,description,elementtype,rang) values ('EXPENSE_REPORT_APPROVE','Expense report approved','Executed when an expense report is approved','expensereport',203);
insert into llx_c_action_trigger (code,label,description,elementtype,rang) values ('EXPENSE_REPORT_PAYED','Expense report billed','Executed when an expense report is set as billed','expensereport',204);

insert into llx_c_action_trigger (code,label,description,elementtype,rang) values ('HOLIDAY_CREATE'  ,'Leave request created','Executed when a leave request is created','holiday',221);
insert into llx_c_action_trigger (code,label,description,elementtype,rang) values ('HOLIDAY_VALIDATE','Leave request validated','Executed when a leave request is validated','holiday',222);
insert into llx_c_action_trigger (code,label,description,elementtype,rang) values ('HOLIDAY_APPROVE' ,'Leave request approved','Executed when a leave request is approved','holiday',223);


ALTER TABLE llx_societe_remise_except ADD COLUMN fk_invoice_supplier_line	integer;
ALTER TABLE llx_societe_remise_except ADD COLUMN fk_invoice_supplier		integer;
ALTER TABLE llx_societe_remise_except ADD COLUMN fk_invoice_supplier_source	integer;

ALTER TABLE llx_societe_remise_except ADD CONSTRAINT fk_soc_remise_fk_invoice_supplier_line       FOREIGN KEY (fk_invoice_supplier_line) REFERENCES llx_facture_fourn_det (rowid);
ALTER TABLE llx_societe_remise_except ADD CONSTRAINT fk_societe_remise_fk_invoice_supplier        FOREIGN KEY (fk_invoice_supplier)      REFERENCES llx_facture_fourn (rowid);
ALTER TABLE llx_societe_remise_except ADD CONSTRAINT fk_societe_remise_fk_invoice_supplier_source FOREIGN KEY (fk_invoice_supplier)      REFERENCES llx_facture_fourn (rowid);

ALTER TABLE llx_facture_rec ADD COLUMN vat_src_code	varchar(10) DEFAULT '';
ALTER TABLE llx_expensereport_det ADD COLUMN vat_src_code varchar(10)  DEFAULT '';

DELETE FROM llx_const WHERE name = __ENCRYPT('ADHERENT_BANK_USE_AUTO')__;

UPDATE llx_const SET value = __ENCRYPT('moono-lisa')__ WHERE value = __ENCRYPT('moono')__ AND name = __ENCRYPT('FCKEDITOR_SKIN')__;

ALTER TABLE llx_product_price ADD COLUMN default_vat_code	varchar(10) AFTER tva_tx;
ALTER TABLE llx_product_fournisseur_price ADD COLUMN default_vat_code	varchar(10) AFTER tva_tx;

ALTER TABLE llx_user ADD COLUMN model_pdf varchar(255);
ALTER TABLE llx_usergroup ADD COLUMN model_pdf varchar(255);

INSERT INTO llx_const (name, entity, value, type, visible, note) VALUES (__ENCRYPT('PRODUCT_ADDON_PDF_ODT_PATH')__, 1, __ENCRYPT('DOL_DATA_ROOT/doctemplates/products')__, 'chaine', 0, '');
INSERT INTO llx_const (name, entity, value, type, visible, note) VALUES (__ENCRYPT('CONTRACT_ADDON_PDF_ODT_PATH')__, 1, __ENCRYPT('DOL_DATA_ROOT/doctemplates/contracts')__, 'chaine', 0, '');
INSERT INTO llx_const (name, entity, value, type, visible, note) VALUES (__ENCRYPT('USERGROUP_ADDON_PDF_ODT_PATH')__, 1, __ENCRYPT('DOL_DATA_ROOT/doctemplates/usergroups')__, 'chaine', 0, '');
INSERT INTO llx_const (name, entity, value, type, visible, note) VALUES (__ENCRYPT('USER_ADDON_PDF_ODT_PATH')__, 1, __ENCRYPT('DOL_DATA_ROOT/doctemplates/users')__, 'chaine', 0, '');

INSERT INTO llx_const (name, entity, value, type, visible, note) VALUES (__ENCRYPT('MAIN_ENABLE_OVERWRITE_TRANSLATION')__, 1, __ENCRYPT('1')__, 'chaine', 0, 'Enable overwrote of translation');

ALTER TABLE llx_chargesociales ADD COLUMN ref varchar(16);
ALTER TABLE llx_chargesociales ADD COLUMN fk_projet integer DEFAULT NULL;

ALTER TABLE llx_cronjob ADD COLUMN processing integer NOT NULL DEFAULT 0;

ALTER TABLE llx_website ADD COLUMN fk_user_create integer;
ALTER TABLE llx_website ADD COLUMN fk_user_modif integer;

-- Add missing fields making not possible to enter reference price of products into another currency
ALTER TABLE llx_product_fournisseur_price ADD COLUMN multicurrency_tx			double(24,8) DEFAULT 1;
ALTER TABLE llx_product_fournisseur_price ADD COLUMN multicurrency_price_ttc	double(24,8) DEFAULT NULL;

ALTER TABLE llx_product_fournisseur_price ADD COLUMN fk_multicurrency		 integer;
ALTER TABLE llx_product_fournisseur_price ADD COLUMN multicurrency_code		 varchar(255);
ALTER TABLE llx_product_fournisseur_price ADD COLUMN multicurrency_tx	     double(24,8) DEFAULT 1;
ALTER TABLE llx_product_fournisseur_price ADD COLUMN multicurrency_price	 double(24,8) DEFAULT NULL;
ALTER TABLE llx_product_fournisseur_price ADD COLUMN multicurrency_price_ttc double(24,8) DEFAULT NULL;

ALTER TABLE llx_product_fournisseur_price_log ADD COLUMN fk_multicurrency		 integer;
ALTER TABLE llx_product_fournisseur_price_log ADD COLUMN multicurrency_code		 varchar(255);
ALTER TABLE llx_product_fournisseur_price_log ADD COLUMN multicurrency_tx	     double(24,8) DEFAULT 1;
ALTER TABLE llx_product_fournisseur_price_log ADD COLUMN multicurrency_price	 double(24,8) DEFAULT NULL;
ALTER TABLE llx_product_fournisseur_price_log ADD COLUMN multicurrency_price_ttc double(24,8) DEFAULT NULL;

create table llx_payment_various
(
  rowid                 integer AUTO_INCREMENT PRIMARY KEY,
  tms                   timestamp,
  datec                 datetime,
  datep                 date,
  datev                 date,
  sens                  smallint DEFAULT 0 NOT NULL,
  amount                double(24,8) DEFAULT 0 NOT NULL,
  fk_typepayment        integer NOT NULL,
  num_payment           varchar(50),
  label                 varchar(255),
  accountancy_code		varchar(32),
  entity                integer DEFAULT 1 NOT NULL,
  note                  text,
  fk_bank               integer,
  fk_user_author        integer,
  fk_user_modif         integer
)ENGINE=innodb;


create table llx_default_values
(
  rowid           integer AUTO_INCREMENT PRIMARY KEY,
  entity          integer DEFAULT 1 NOT NULL,		-- multi company id
  type			  varchar(10),                      -- 'createform', 'filters', 'sortorder'
  user_id         integer DEFAULT 0 NOT NULL,       -- 0 or user id
  page            varchar(255),                     -- relative url of page
  param           varchar(255),                     -- parameter
  value		      varchar(128)                      -- value
)ENGINE=innodb;

ALTER TABLE llx_default_values ADD UNIQUE INDEX uk_default_values(type, entity, user_id, page, param);


ALTER TABLE llx_supplier_proposaldet ADD INDEX idx_supplier_proposaldet_fk_supplier_proposal (fk_supplier_proposal);
ALTER TABLE llx_supplier_proposaldet ADD INDEX idx_supplier_proposaldet_fk_product (fk_product);

UPDATE llx_supplier_proposaldet SET fk_unit = NULL where fk_unit not in (SELECT rowid from llx_c_units);
ALTER TABLE llx_supplier_proposaldet ADD CONSTRAINT fk_supplier_proposaldet_fk_unit FOREIGN KEY (fk_unit) REFERENCES llx_c_units (rowid);

ALTER TABLE llx_supplier_proposaldet ADD CONSTRAINT fk_supplier_proposaldet_fk_supplier_proposal FOREIGN KEY (fk_supplier_proposal) REFERENCES llx_supplier_proposal (rowid);

-- NEW inventory module
CREATE TABLE llx_inventory 
( 
rowid integer NOT NULL AUTO_INCREMENT PRIMARY KEY, 
datec datetime DEFAULT NULL,
tms timestamp, 
fk_warehouse integer DEFAULT 0, 
entity integer DEFAULT 0, 
status integer DEFAULT 0, 
title varchar(255) NOT NULL, 
date_inventory datetime DEFAULT NULL
) 
ENGINE=InnoDB;

CREATE TABLE llx_inventorydet 
( 
rowid integer NOT NULL AUTO_INCREMENT PRIMARY KEY, 
datec datetime DEFAULT NULL,
tms timestamp, 
fk_inventory integer DEFAULT 0, 
fk_warehouse integer DEFAULT 0,
fk_product integer DEFAULT 0,  
batch varchar(30) DEFAULT NULL,
qty_view double DEFAULT NULL,
qty_stock double DEFAULT NULL,
qty_regulated double DEFAULT NULL,
pmp double DEFAULT 0, 
pa double DEFAULT 0, 
new_pmp double DEFAULT 0
) 
ENGINE=InnoDB;

ALTER TABLE llx_inventory ADD INDEX idx_inventory_tms (tms);
ALTER TABLE llx_inventory ADD INDEX idx_inventory_datec (datec);
ALTER TABLE llx_inventorydet ADD INDEX idx_inventorydet_tms (tms);
ALTER TABLE llx_inventorydet ADD INDEX idx_inventorydet_datec (datec);
ALTER TABLE llx_inventorydet ADD INDEX idx_inventorydet_fk_inventory (fk_inventory);

insert into llx_c_tva(fk_pays,taux,code,recuperableonly,note,active)                                                   values (1, '8.5', '85', '0','VAT standard rate (DOM sauf Guyane et Saint-Martin)',0);
insert into llx_c_tva(fk_pays,taux,code,recuperableonly,note,active)                                                   values (1, '8.5', '85NPR', '1','VAT standard rate (DOM sauf Guyane et Saint-Martin), non perçu par le vendeur mais récupérable par acheteur',0);
insert into llx_c_tva(fk_pays,taux,code,recuperableonly,localtax1,localtax1_type,note,active)                          values (1, '8.5', '85NPROM', '1', 2, 3, 'VAT standard rate (DOM sauf Guyane et Saint-Martin), NPR, Octroi de Mer',0);
insert into llx_c_tva(fk_pays,taux,code,recuperableonly,localtax1,localtax1_type,localtax2,localtax2_type,note,active) values (1, '8.5', '85NPROMOMR', '1', 2, 3, 2.5, 3, 'VAT standard rate (DOM sauf Guyane et Saint-Martin), NPR, Octroi de Mer et Octroi de Mer Regional',0);

ALTER TABLE llx_events MODIFY COLUMN ip varchar(250);

ALTER TABLE llx_facture ADD COLUMN fk_fac_rec_source integer;

DELETE from llx_c_actioncomm where code in ('AC_PROP','AC_COM','AC_FAC','AC_SHIP','AC_SUP_ORD','AC_SUP_INV') AND id NOT IN (SELECT DISTINCT fk_action FROM llx_actioncomm);

-- Fix: delete orphelin category.
delete from llx_categorie_product where fk_categorie not in (select rowid from llx_categorie where type = 0);
delete from llx_categorie_societe where fk_categorie not in (select rowid from llx_categorie where type in (1, 2));
delete from llx_categorie_member where fk_categorie not in (select rowid from llx_categorie where type = 3);
delete from llx_categorie_contact where fk_categorie not in (select rowid from llx_categorie where type = 4);
delete from llx_categorie_project where fk_categorie not in (select rowid from llx_categorie where type = 5);

ALTER TABLE llx_inventory ADD COLUMN ref varchar(48);

create table llx_loan_schedule
(
  rowid				integer AUTO_INCREMENT PRIMARY KEY,
  fk_loan			integer,
  datec				datetime,         
  tms				timestamp,
  datep				datetime,         
  amount_capital	real DEFAULT 0,
  amount_insurance	real DEFAULT 0,
  amount_interest	real DEFAULT 0,
  fk_typepayment	integer NOT NULL,
  num_payment		varchar(50),
  note_private      text,
  note_public       text,
  fk_bank			integer NOT NULL,
  fk_user_creat		integer,          
  fk_user_modif		integer           
)ENGINE=innodb;

ALTER TABLE llx_tva ADD COLUMN datec date AFTER tms;

ALTER TABLE llx_user_rights ADD COLUMN entity integer DEFAULT 1 NOT NULL AFTER rowid;
ALTER TABLE llx_user_rights DROP FOREIGN KEY fk_user_rights_fk_user_user;
ALTER TABLE llx_user_rights DROP INDEX uk_user_rights;
ALTER TABLE llx_user_rights DROP INDEX fk_user;
ALTER TABLE llx_user_rights ADD UNIQUE INDEX uk_user_rights (entity, fk_user, fk_id);
ALTER TABLE llx_user_rights ADD CONSTRAINT fk_user_rights_fk_user_user FOREIGN KEY (fk_user) REFERENCES llx_user (rowid);

ALTER TABLE llx_usergroup_rights ADD COLUMN entity integer DEFAULT 1 NOT NULL AFTER rowid;
ALTER TABLE llx_usergroup_rights DROP FOREIGN KEY fk_usergroup_rights_fk_usergroup;
ALTER TABLE llx_usergroup_rights DROP INDEX fk_usergroup;
ALTER TABLE llx_usergroup_rights ADD UNIQUE INDEX uk_usergroup_rights (entity, fk_usergroup, fk_id);
ALTER TABLE llx_usergroup_rights ADD CONSTRAINT fk_usergroup_rights_fk_usergroup FOREIGN KEY (fk_usergroup) REFERENCES llx_usergroup (rowid);

CREATE TABLE llx_blockedlog 
( 
	rowid integer AUTO_INCREMENT PRIMARY KEY, 
	tms	timestamp,
	action varchar(50), 
	amounts real NOT NULL, 
	signature varchar(100) NOT NULL, 
	signature_line varchar(100) NOT NULL, 
	element varchar(50), 
	fk_object integer,
	ref_object varchar(100), 
	date_object	datetime,
	object_data	text,
	fk_user	integer,
	entity integer DEFAULT 1 NOT NULL, 
	certified integer
) ENGINE=innodb;

ALTER TABLE llx_blockedlog ADD INDEX signature (signature);
ALTER TABLE llx_blockedlog ADD INDEX fk_object_element (fk_object,element);
ALTER TABLE llx_blockedlog ADD INDEX entity (entity);
ALTER TABLE llx_blockedlog ADD INDEX fk_user (fk_user); 
ALTER TABLE llx_blockedlog ADD INDEX entity_action (entity,action);
ALTER TABLE llx_blockedlog ADD INDEX entity_action_certified (entity,action,certified);

CREATE TABLE llx_blockedlog_authority 
( 
	rowid integer AUTO_INCREMENT PRIMARY KEY, 
	blockchain longtext NOT NULL,
	signature varchar(100) NOT NULL,
	tms timestamp
) ENGINE=innodb;

ALTER TABLE llx_blockedlog_authority ADD INDEX signature (signature);

<<<<<<< HEAD
ALTER TABLE llx_c_paiement DROP PRIMARY KEY;
ALTER TABLE llx_c_paiement ADD COLUMN entity integer DEFAULT 1 NOT NULL AFTER id;
ALTER TABLE llx_c_paiement DROP INDEX uk_c_paiement;
ALTER TABLE llx_c_paiement ADD UNIQUE INDEX uk_c_paiement(id, entity, code);

ALTER TABLE llx_c_payment_term DROP PRIMARY KEY;
ALTER TABLE llx_c_payment_term ADD COLUMN entity integer DEFAULT 1 NOT NULL AFTER rowid;
ALTER TABLE llx_c_payment_term ADD UNIQUE INDEX uk_c_payment_term(rowid, entity, code);
=======
-- VMYSQL4.1 INSERT IGNORE INTO llx_product_lot (entity, fk_product, batch, eatby, sellby, datec, fk_user_creat, fk_user_modif) SELECT DISTINCT e.entity, ps.fk_product, pb.batch, pb.eatby, pb.sellby, pb.tms, e.fk_user_author, e.fk_user_author from llx_product_batch as pb, llx_product_stock as ps, llx_entrepot as e WHERE pb.fk_product_stock = ps.rowid AND ps.fk_entrepot = e.rowid

UPDATE llx_bank SET label= '(SupplierInvoicePayment)' WHERE label= 'Règlement fournisseur';
UPDATE llx_bank SET label= '(CustomerInvoicePayment)' WHERE label= 'Règlement client';
>>>>>>> ab0a730d
<|MERGE_RESOLUTION|>--- conflicted
+++ resolved
@@ -498,7 +498,11 @@
 
 ALTER TABLE llx_blockedlog_authority ADD INDEX signature (signature);
 
-<<<<<<< HEAD
+-- VMYSQL4.1 INSERT IGNORE INTO llx_product_lot (entity, fk_product, batch, eatby, sellby, datec, fk_user_creat, fk_user_modif) SELECT DISTINCT e.entity, ps.fk_product, pb.batch, pb.eatby, pb.sellby, pb.tms, e.fk_user_author, e.fk_user_author from llx_product_batch as pb, llx_product_stock as ps, llx_entrepot as e WHERE pb.fk_product_stock = ps.rowid AND ps.fk_entrepot = e.rowid
+
+UPDATE llx_bank SET label= '(SupplierInvoicePayment)' WHERE label= 'Règlement fournisseur';
+UPDATE llx_bank SET label= '(CustomerInvoicePayment)' WHERE label= 'Règlement client';
+
 ALTER TABLE llx_c_paiement DROP PRIMARY KEY;
 ALTER TABLE llx_c_paiement ADD COLUMN entity integer DEFAULT 1 NOT NULL AFTER id;
 ALTER TABLE llx_c_paiement DROP INDEX uk_c_paiement;
@@ -506,10 +510,4 @@
 
 ALTER TABLE llx_c_payment_term DROP PRIMARY KEY;
 ALTER TABLE llx_c_payment_term ADD COLUMN entity integer DEFAULT 1 NOT NULL AFTER rowid;
-ALTER TABLE llx_c_payment_term ADD UNIQUE INDEX uk_c_payment_term(rowid, entity, code);
-=======
--- VMYSQL4.1 INSERT IGNORE INTO llx_product_lot (entity, fk_product, batch, eatby, sellby, datec, fk_user_creat, fk_user_modif) SELECT DISTINCT e.entity, ps.fk_product, pb.batch, pb.eatby, pb.sellby, pb.tms, e.fk_user_author, e.fk_user_author from llx_product_batch as pb, llx_product_stock as ps, llx_entrepot as e WHERE pb.fk_product_stock = ps.rowid AND ps.fk_entrepot = e.rowid
-
-UPDATE llx_bank SET label= '(SupplierInvoicePayment)' WHERE label= 'Règlement fournisseur';
-UPDATE llx_bank SET label= '(CustomerInvoicePayment)' WHERE label= 'Règlement client';
->>>>>>> ab0a730d
+ALTER TABLE llx_c_payment_term ADD UNIQUE INDEX uk_c_payment_term(rowid, entity, code);