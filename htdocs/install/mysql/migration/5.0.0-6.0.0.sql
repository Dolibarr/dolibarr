--- conflicted
+++ resolved
@@ -518,7 +518,10 @@
 
 ALTER TABLE llx_blockedlog_authority ADD INDEX signature (signature);
 
-<<<<<<< HEAD
+-- VMYSQL4.1 INSERT IGNORE INTO llx_product_lot (entity, fk_product, batch, eatby, sellby, datec, fk_user_creat, fk_user_modif) SELECT DISTINCT e.entity, ps.fk_product, pb.batch, pb.eatby, pb.sellby, pb.tms, e.fk_user_author, e.fk_user_author from llx_product_batch as pb, llx_product_stock as ps, llx_entrepot as e WHERE pb.fk_product_stock = ps.rowid AND ps.fk_entrepot = e.rowid;
+
+UPDATE llx_bank SET label= '(SupplierInvoicePayment)' WHERE label= 'Règlement fournisseur';
+UPDATE llx_bank SET label= '(CustomerInvoicePayment)' WHERE label= 'Règlement client';
 
 CREATE TABLE IF NOT EXISTS llx_expensereport_ik (
     rowid           integer  AUTO_INCREMENT PRIMARY KEY,
@@ -652,10 +655,4 @@
 ALTER TABLE llx_expensereport_det ADD COLUMN fk_c_exp_tax_cat integer;
 
 ALTER TABLE llx_user ADD COLUMN default_range integer;
-ALTER TABLE llx_user ADD COLUMN default_c_exp_tax_cat integer;
-=======
--- VMYSQL4.1 INSERT IGNORE INTO llx_product_lot (entity, fk_product, batch, eatby, sellby, datec, fk_user_creat, fk_user_modif) SELECT DISTINCT e.entity, ps.fk_product, pb.batch, pb.eatby, pb.sellby, pb.tms, e.fk_user_author, e.fk_user_author from llx_product_batch as pb, llx_product_stock as ps, llx_entrepot as e WHERE pb.fk_product_stock = ps.rowid AND ps.fk_entrepot = e.rowid;
-
-UPDATE llx_bank SET label= '(SupplierInvoicePayment)' WHERE label= 'Règlement fournisseur';
-UPDATE llx_bank SET label= '(CustomerInvoicePayment)' WHERE label= 'Règlement client';
->>>>>>> e7e42522
+ALTER TABLE llx_user ADD COLUMN default_c_exp_tax_cat integer;