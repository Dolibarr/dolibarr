--
<<<<<<< HEAD
-- $Id: 3.0.0-3.1.0.sql,v 1.88 2011/08/08 22:27:01 hregis Exp $
=======
-- $Id: 3.0.0-3.1.0.sql,v 1.89 2011/08/24 12:54:19 eldy Exp $
>>>>>>> 19bde3ab
--
-- Be carefull to requests order.
-- This file must be loaded by calling /install/index.php page
-- when current version is 2.8.0 or higher. 
--
-- To rename a table:       ALTER TABLE llx_table RENAME TO llx_table_new;
-- To add a column:         ALTER TABLE llx_table ADD COLUMN newcol varchar(60) NOT NULL DEFAULT '0' AFTER existingcol;
-- To rename a column:      ALTER TABLE llx_table CHANGE COLUMN oldname newname varchar(60);
-- To change type of field: ALTER TABLE llx_table MODIFY name varchar(60);
--

DROP table llx_prelevement_notifications;

-- Fix corrupted data
update llx_deplacement set dated='2010-01-01' where dated < '2000-01-01';

ALTER TABLE llx_c_methode_commande_fournisseur RENAME TO llx_c_input_method;

ALTER TABLE llx_adherent MODIFY login varchar(50);

ALTER TABLE llx_c_ziptown ADD COLUMN fk_pays integer NOT NULL DEFAULT 0 after fk_county; 
ALTER TABLE llx_c_ziptown MODIFY fk_county integer NULL; 

ALTER TABLE llx_c_actioncomm ADD COLUMN position integer NOT NULL DEFAULT 0;
ALTER TABLE llx_propal ADD COLUMN fk_demand_reason integer NULL DEFAULT 0;
ALTER TABLE llx_commande_fournisseur ADD COLUMN fk_cond_reglement integer NULL DEFAULT 0 after model_pdf;
ALTER TABLE llx_commande_fournisseur ADD COLUMN fk_mode_reglement integer NULL DEFAULT 0 after fk_cond_reglement;
ALTER TABLE llx_commande_fournisseur ADD COLUMN import_key varchar(14);

--ALTER TABLE llx_c_currencies ADD COLUMN symbole varchar(3) NOT NULL default '';

ALTER TABLE llx_commande_fournisseur MODIFY model_pdf varchar(255);
ALTER TABLE llx_commande MODIFY model_pdf varchar(255);
ALTER TABLE llx_don MODIFY model_pdf varchar(255);
ALTER TABLE llx_expedition MODIFY model_pdf varchar(255);
ALTER TABLE llx_facture_fourn MODIFY model_pdf varchar(255);
ALTER TABLE llx_facture MODIFY model_pdf varchar(255);
ALTER TABLE llx_fichinter MODIFY model_pdf varchar(255);
ALTER TABLE llx_livraison MODIFY model_pdf varchar(255);
ALTER TABLE llx_projet MODIFY model_pdf varchar(255);
ALTER TABLE llx_propal MODIFY model_pdf varchar(255);

ALTER TABLE llx_societe MODIFY siren varchar(32);
ALTER TABLE llx_societe MODIFY siret varchar(32);
ALTER TABLE llx_societe MODIFY ape varchar(32);
ALTER TABLE llx_societe MODIFY idprof4 varchar(32);

-- Delete old constants
DELETE FROM llx_const WHERE __DECRYPT('name')__ = 'MAIN_MENU_BARRETOP';
DELETE FROM llx_const WHERE __DECRYPT('name')__ = 'MAIN_MENUFRONT_BARRETOP';
DELETE FROM llx_const WHERE __DECRYPT('name')__ = 'MAIN_MENU_BARRELEFT';
DELETE FROM llx_const WHERE __DECRYPT('name')__ = 'MAIN_MENUFRONT_BARRELEFT';

DELETE FROM llx_const WHERE __DECRYPT('name')__ = 'MAIN_POPUP_CALENDAR' and value in ('1','eldy');
DELETE FROM llx_const WHERE __DECRYPT('name')__ = 'MAIN_CONFIRM_AJAX';

ALTER TABLE llx_facture_fourn ADD COLUMN ref_ext varchar(30) AFTER entity;
ALTER TABLE llx_commande_fournisseur ADD COLUMN ref_ext varchar(30) AFTER entity;
ALTER TABLE llx_adherent ADD COLUMN ref_ext varchar(30) after entity;

ALTER TABLE llx_commande ADD COLUMN fk_demand_reason integer AFTER fk_availability;

ALTER TABLE llx_facturedet DROP INDEX uk_fk_remise_except;
ALTER TABLE llx_facturedet ADD UNIQUE INDEX uk_fk_remise_except (fk_remise_except, fk_facture);

ALTER TABLE llx_societe ADD COLUMN fk_currency integer DEFAULT 0 AFTER fk_forme_juridique;
ALTER TABLE llx_societe ADD COLUMN status tinyint DEFAULT 1;
ALTER TABLE llx_societe ADD COLUMN logo varchar(255);

ALTER TABLE llx_societe_remise MODIFY remise_client double(6,3) DEFAULT 0 NOT NULL;

ALTER TABLE llx_menu ADD COLUMN fk_mainmenu   varchar(16) after fk_menu;
ALTER TABLE llx_menu ADD COLUMN fk_leftmenu   varchar(16) after fk_menu;
ALTER TABLE llx_menu MODIFY leftmenu varchar(100) NULL;


CREATE TABLE llx_c_availability
(
	rowid		integer	 	AUTO_INCREMENT PRIMARY KEY,
	code		varchar(30) NOT NULL,
	label		varchar(60) NOT NULL,
	active		tinyint 	DEFAULT 1  NOT NULL
)ENGINE=innodb;

ALTER TABLE llx_c_availability ADD UNIQUE INDEX uk_c_availability(code);

-- Use table name input_reason to match also input_method
DROP table llx_c_demand_reason;
CREATE TABLE llx_c_input_reason
(
	rowid		integer	 	AUTO_INCREMENT PRIMARY KEY,
	code		varchar(30) NOT NULL,
	label		varchar(60) NOT NULL,
	active		tinyint 	DEFAULT 1  NOT NULL
)ENGINE=innodb;

ALTER TABLE llx_c_input_reason ADD UNIQUE INDEX uk_c_input_reason(code);

INSERT INTO llx_c_input_reason (rowid,code,label,active) VALUES (1, 'SRC_INTE',       'Web site', 1);
INSERT INTO llx_c_input_reason (rowid,code,label,active) VALUES (2, 'SRC_CAMP_MAIL',  'Mailing campaign', 1);
INSERT INTO llx_c_input_reason (rowid,code,label,active) VALUES (3, 'SRC_CAMP_PHO',   'Phone campaign', 1);
INSERT INTO llx_c_input_reason (rowid,code,label,active) VALUES (4, 'SRC_CAMP_FAX',   'Fax campaign', 1);
INSERT INTO llx_c_input_reason (rowid,code,label,active) VALUES (5, 'SRC_COMM',       'Commercial contact', 1);
INSERT INTO llx_c_input_reason (rowid,code,label,active) VALUES (6, 'SRC_SHOP',       'Shop contact', 1);
INSERT INTO llx_c_input_reason (rowid,code,label,active) VALUES (7, 'SRC_CAMP_EMAIL', 'EMailing campaign', 1);

ALTER TABLE llx_propal CHANGE COLUMN delivery fk_availability integer NULL;
ALTER TABLE llx_propal ADD COLUMN fk_availability integer NULL AFTER date_livraison;
ALTER TABLE llx_commande ADD COLUMN fk_availability integer NULL AFTER date_livraison;

INSERT INTO llx_c_availability (rowid,code,label,active) VALUES (1, 'AV_NOW', 'Immediate', 1);
INSERT INTO llx_c_availability (rowid,code,label,active) VALUES (2, 'AV_1W',  '1 week', 1);
INSERT INTO llx_c_availability (rowid,code,label,active) VALUES (3, 'AV_2W',  '2 weeks', 1);
INSERT INTO llx_c_availability (rowid,code,label,active) VALUES (4, 'AV_3W',  '3 weeks', 1);

ALTER TABLE llx_propaldet ADD INDEX idx_propaldet_fk_product (fk_product);
ALTER TABLE llx_commandedet ADD INDEX idx_commandedet_fk_product (fk_product);
ALTER TABLE llx_facturedet ADD INDEX idx_facturedet_fk_product (fk_product);

ALTER TABLE llx_mailing_cibles ADD COLUMN tag varchar(128) NULL AFTER other;
ALTER TABLE llx_mailing ADD COLUMN tag varchar(128) NULL AFTER email_errorsto;

ALTER TABLE llx_usergroup_user DROP INDEX fk_user;
ALTER TABLE llx_usergroup_user DROP INDEX uk_user_group_entity;
ALTER TABLE llx_usergroup_user ADD COLUMN entity integer DEFAULT 1 NOT NULL AFTER rowid;
ALTER TABLE llx_usergroup_user ADD UNIQUE INDEX uk_usergroup_user (entity,fk_user,fk_usergroup);
-- V4.1 DELETE FROM llx_usergroup_user WHERE fk_user NOT IN (SELECT rowid from llx_user);
ALTER TABLE llx_usergroup_user ADD CONSTRAINT fk_usergroup_user_fk_user      FOREIGN KEY (fk_user)         REFERENCES llx_user (rowid);
-- V4.1 DELETE FROM llx_usergroup_user WHERE fk_usergroup NOT IN (SELECT rowid from llx_usergroup);
ALTER TABLE llx_usergroup_user ADD CONSTRAINT fk_usergroup_user_fk_usergroup FOREIGN KEY (fk_usergroup)    REFERENCES llx_usergroup (rowid);

-- V4.1 DELETE FROM llx_product_fournisseur_price_log where fk_product_fournisseur NOT IN (SELECT pf.rowid from llx_product_fournisseur as pf, llx_product as p WHERE pf.fk_product = p.rowid);
-- V4.1 DELETE FROM llx_product_fournisseur_price where fk_product_fournisseur NOT IN (SELECT pf.rowid from llx_product_fournisseur as pf, llx_product as p WHERE pf.fk_product = p.rowid);
-- V4.1 DELETE FROM llx_product_fournisseur where fk_product NOT IN (SELECT rowid from llx_product);
ALTER TABLE llx_product_fournisseur ADD CONSTRAINT fk_product_fournisseur_fk_product FOREIGN KEY (fk_product) REFERENCES llx_product (rowid);

ALTER TABLE llx_commande ADD COLUMN ref_int	varchar(30) AFTER ref_ext;
ALTER TABLE llx_facture ADD COLUMN ref_int varchar(30) AFTER ref_ext;
ALTER TABLE llx_societe ADD COLUMN ref_int varchar(60) AFTER ref_ext;
ALTER TABLE llx_expedition ADD COLUMN ref_ext varchar(30) AFTER fk_soc;
ALTER TABLE llx_expedition ADD COLUMN ref_int varchar(30) AFTER ref_ext;
ALTER TABLE llx_livraison ADD COLUMN ref_ext varchar(30) AFTER fk_soc;
ALTER TABLE llx_livraison ADD COLUMN ref_int varchar(30) AFTER ref_ext;

INSERT INTO llx_c_shipment_mode (rowid,code,libelle,description,active) VALUES (4,'LETTREMAX','Lettre Max','Courrier Suivi et Lettre Max',0);
INSERT INTO llx_c_actioncomm (id, code, type, libelle, module, position) VALUES ( 10, 'AC_SHIP', 'system', 'Send shipping by email'	,'shipping', 11);

ALTER TABLE llx_actioncomm DROP INDEX idx_actioncomm_fk_facture;
ALTER TABLE llx_actioncomm DROP INDEX idx_actioncomm_fk_supplier_order;
ALTER TABLE llx_actioncomm DROP INDEX idx_actioncomm_fk_supplier_invoice;
ALTER TABLE llx_actioncomm ADD COLUMN entity integer DEFAULT 1 NOT NULL AFTER id;
ALTER TABLE llx_actioncomm ADD COLUMN fk_element integer DEFAULT NULL AFTER note;
ALTER TABLE llx_actioncomm ADD COLUMN elementtype varchar(16) DEFAULT NULL AFTER fk_element;


ALTER TABLE llx_c_regions MODIFY COLUMN cheflieu    varchar(50);
ALTER TABLE llx_c_departements MODIFY COLUMN cheflieu    varchar(50);


-- Table c_action_trigger
DROP table llx_c_action_trigger;
create table llx_c_action_trigger
(
  rowid			integer AUTO_INCREMENT PRIMARY KEY,
  code			varchar(32)				NOT NULL,
  label			varchar(128)			NOT NULL,
  description	varchar(255),
  elementtype	varchar(16) 			NOT NULL,
  rang			integer		DEFAULT 0
  
)ENGINE=innodb;
ALTER TABLE llx_c_action_trigger ADD UNIQUE INDEX uk_action_trigger_code (code);

INSERT INTO llx_c_action_trigger (rowid,code,label,description,elementtype,rang) VALUES (1,'FICHEINTER_VALIDATE','Validation fiche intervention','Executed when a intervention is validated','ficheinter',18);
INSERT INTO llx_c_action_trigger (rowid,code,label,description,elementtype,rang) VALUES (2,'BILL_VALIDATE','Validation facture client','Executed when a customer invoice is approved','facture',6);
INSERT INTO llx_c_action_trigger (rowid,code,label,description,elementtype,rang) VALUES (3,'ORDER_SUPPLIER_APPROVE','Approbation commande fournisseur','Executed when a supplier order is approved','order_supplier',11);
INSERT INTO llx_c_action_trigger (rowid,code,label,description,elementtype,rang) VALUES (4,'ORDER_SUPPLIER_REFUSE','Refus commande fournisseur','Executed when a supplier order is refused','order_supplier',12);
INSERT INTO llx_c_action_trigger (rowid,code,label,description,elementtype,rang) VALUES (5,'ORDER_VALIDATE','Validation commande client','Executed when a customer order is validated','commande',4);
INSERT INTO llx_c_action_trigger (rowid,code,label,description,elementtype,rang) VALUES (6,'PROPAL_VALIDATE','Validation proposition client','Executed when a commercial proposal is validated','propal',2);
INSERT INTO llx_c_action_trigger (rowid,code,label,description,elementtype,rang) VALUES (7,'WITHDRAW_TRANSMIT','Transmission prélèvement','Executed when a withdrawal is transmited','withdraw',25);
INSERT INTO llx_c_action_trigger (rowid,code,label,description,elementtype,rang) VALUES (8,'WITHDRAW_CREDIT','Créditer prélèvement','Executed when a withdrawal is credited','withdraw',26);
INSERT INTO llx_c_action_trigger (rowid,code,label,description,elementtype,rang) VALUES (9,'WITHDRAW_EMIT','Emission prélèvement','Executed when a withdrawal is emited','withdraw',27);
INSERT INTO llx_c_action_trigger (rowid,code,label,description,elementtype,rang) VALUES (10,'COMPANY_CREATE','Third party created','Executed when a third party is created','societe',1);
INSERT INTO llx_c_action_trigger (rowid,code,label,description,elementtype,rang) VALUES (11,'CONTRACT_VALIDATE','Contract validated','Executed when a contract is validated','contrat',17);
INSERT INTO llx_c_action_trigger (rowid,code,label,description,elementtype,rang) VALUES (12,'PROPAL_SENTBYMAIL','Commercial proposal sent by mail','Executed when a commercial proposal is sent by mail','propal',3);
INSERT INTO llx_c_action_trigger (rowid,code,label,description,elementtype,rang) VALUES (13,'ORDER_SENTBYMAIL','Customer order sent by mail','Executed when a customer order is sent by mail ','commande',5);
INSERT INTO llx_c_action_trigger (rowid,code,label,description,elementtype,rang) VALUES (14,'BILL_PAYED','Customer invoice payed','Executed when a customer invoice is payed','facture',7);
INSERT INTO llx_c_action_trigger (rowid,code,label,description,elementtype,rang) VALUES (15,'BILL_CANCEL','Customer invoice canceled','Executed when a customer invoice is conceled','facture',8);
INSERT INTO llx_c_action_trigger (rowid,code,label,description,elementtype,rang) VALUES (16,'BILL_SENTBYMAIL','Customer invoice sent by mail','Executed when a customer invoice is sent by mail','facture',9);
INSERT INTO llx_c_action_trigger (rowid,code,label,description,elementtype,rang) VALUES (17,'ORDER_SUPPLIER_VALIDATE','Supplier order validated','Executed when a supplier order is validated','order_supplier',10);
INSERT INTO llx_c_action_trigger (rowid,code,label,description,elementtype,rang) VALUES (18,'ORDER_SUPPLIER_SENTBYMAIL','Supplier order sent by mail','Executed when a supplier order is sent by mail','order_supplier',13);
INSERT INTO llx_c_action_trigger (rowid,code,label,description,elementtype,rang) VALUES (19,'BILL_SUPPLIER_VALIDATE','Supplier invoice validated','Executed when a supplier invoice is validated','invoice_supplier',14);
INSERT INTO llx_c_action_trigger (rowid,code,label,description,elementtype,rang) VALUES (20,'BILL_SUPPLIER_PAYED','Supplier invoice payed','Executed when a supplier invoice is payed','invoice_supplier',15);
INSERT INTO llx_c_action_trigger (rowid,code,label,description,elementtype,rang) VALUES (21,'BILL_SUPPLIER_SENTBYMAIL','Supplier invoice sent by mail','Executed when a supplier invoice is sent by mail','invoice_supplier',16);
INSERT INTO llx_c_action_trigger (rowid,code,label,description,elementtype,rang) VALUES (22,'SHIPPING_VALIDATE','Shipping validated','Executed when a shipping is validated','shipping',19);
INSERT INTO llx_c_action_trigger (rowid,code,label,description,elementtype,rang) VALUES (23,'SHIPPING_SENTBYMAIL','Shipping sent by mail','Executed when a shipping is sent by mail','shipping',20);
INSERT INTO llx_c_action_trigger (rowid,code,label,description,elementtype,rang) VALUES (24,'MEMBER_VALIDATE','Member validated','Executed when a member is validated','member',21);
INSERT INTO llx_c_action_trigger (rowid,code,label,description,elementtype,rang) VALUES (25,'MEMBER_SUBSCRIPTION','Member subscribed','Executed when a member is subscribed','member',22);
INSERT INTO llx_c_action_trigger (rowid,code,label,description,elementtype,rang) VALUES (26,'MEMBER_RESILIATE','Member resiliated','Executed when a member is resiliated','member',23);
INSERT INTO llx_c_action_trigger (rowid,code,label,description,elementtype,rang) VALUES (27,'MEMBER_DELETE','Member deleted','Executed when a member is deleted','member',24);

DROP table llx_action_def;

--Add Chile data (id pays=67)
-- Regions Chile
INSERT INTO llx_c_regions (rowid, code_region, fk_pays, cheflieu, tncc, nom, active) VALUES (6701, 6701, 67, NULL, NULL, 'Tarapacá', 1);
INSERT INTO llx_c_regions (rowid, code_region, fk_pays, cheflieu, tncc, nom, active) VALUES (6702, 6702, 67, NULL, NULL, 'Antofagasta', 1);
INSERT INTO llx_c_regions (rowid, code_region, fk_pays, cheflieu, tncc, nom, active) VALUES (6703, 6703, 67, NULL, NULL, 'Atacama', 1);
INSERT INTO llx_c_regions (rowid, code_region, fk_pays, cheflieu, tncc, nom, active) VALUES (6704, 6704, 67, NULL, NULL, 'Coquimbo', 1);
INSERT INTO llx_c_regions (rowid, code_region, fk_pays, cheflieu, tncc, nom, active) VALUES (6705, 6705, 67, NULL, NULL, 'Valparaíso', 1);
INSERT INTO llx_c_regions (rowid, code_region, fk_pays, cheflieu, tncc, nom, active) VALUES (6706, 6706, 67, NULL, NULL, 'General Bernardo O Higgins', 1);
INSERT INTO llx_c_regions (rowid, code_region, fk_pays, cheflieu, tncc, nom, active) VALUES (6707, 6707, 67, NULL, NULL, 'Maule', 1);
INSERT INTO llx_c_regions (rowid, code_region, fk_pays, cheflieu, tncc, nom, active) VALUES (6708, 6708, 67, NULL, NULL, 'Biobío', 1);
INSERT INTO llx_c_regions (rowid, code_region, fk_pays, cheflieu, tncc, nom, active) VALUES (6709, 6709, 67, NULL, NULL, 'Raucanía', 1);
INSERT INTO llx_c_regions (rowid, code_region, fk_pays, cheflieu, tncc, nom, active) VALUES (6710, 6710, 67, NULL, NULL, 'Los Lagos', 1);
INSERT INTO llx_c_regions (rowid, code_region, fk_pays, cheflieu, tncc, nom, active) VALUES (6711, 6711, 67, NULL, NULL, 'Aysén General Carlos Ibáñez del Campo', 1);
INSERT INTO llx_c_regions (rowid, code_region, fk_pays, cheflieu, tncc, nom, active) VALUES (6712, 6712, 67, NULL, NULL, 'Magallanes y Antártica Chilena', 1);
INSERT INTO llx_c_regions (rowid, code_region, fk_pays, cheflieu, tncc, nom, active) VALUES (6713, 6713, 67, NULL, NULL, 'Santiago', 1);
INSERT INTO llx_c_regions (rowid, code_region, fk_pays, cheflieu, tncc, nom, active) VALUES (6714, 6714, 67, NULL, NULL, 'Los Ríos', 1);
INSERT INTO llx_c_regions (rowid, code_region, fk_pays, cheflieu, tncc, nom, active) VALUES (6715, 6715, 67, NULL, NULL, 'Arica y Parinacota', 1);
-- Provinces Chile
INSERT INTO llx_c_departements ( code_departement, fk_region, cheflieu, tncc, ncc, nom, active) VALUES ('151', 6715, '', 0, '151', 'Arica', 1);
INSERT INTO llx_c_departements ( code_departement, fk_region, cheflieu, tncc, ncc, nom, active) VALUES ('152', 6715, '', 0, '152', 'Parinacota', 1);
INSERT INTO llx_c_departements ( code_departement, fk_region, cheflieu, tncc, ncc, nom, active) VALUES ('011', 6701, '', 0, '011', 'Iquique', 1);
INSERT INTO llx_c_departements ( code_departement, fk_region, cheflieu, tncc, ncc, nom, active) VALUES ('014', 6701, '', 0, '014', 'Tamarugal', 1);
INSERT INTO llx_c_departements ( code_departement, fk_region, cheflieu, tncc, ncc, nom, active) VALUES ('021', 6702, '', 0, '021', 'Antofagasa', 1);
INSERT INTO llx_c_departements ( code_departement, fk_region, cheflieu, tncc, ncc, nom, active) VALUES ('022', 6702, '', 0, '022', 'El Loa', 1);
INSERT INTO llx_c_departements ( code_departement, fk_region, cheflieu, tncc, ncc, nom, active) VALUES ('023', 6702, '', 0, '023', 'Tocopilla', 1);
INSERT INTO llx_c_departements ( code_departement, fk_region, cheflieu, tncc, ncc, nom, active) VALUES ('031', 6703, '', 0, '031', 'Copiapó', 1);
INSERT INTO llx_c_departements ( code_departement, fk_region, cheflieu, tncc, ncc, nom, active) VALUES ('032', 6703, '', 0, '032', 'Chañaral', 1);
INSERT INTO llx_c_departements ( code_departement, fk_region, cheflieu, tncc, ncc, nom, active) VALUES ('033', 6703, '', 0, '033', 'Huasco', 1);
INSERT INTO llx_c_departements ( code_departement, fk_region, cheflieu, tncc, ncc, nom, active) VALUES ('041', 6704, '', 0, '041', 'Elqui', 1);
INSERT INTO llx_c_departements ( code_departement, fk_region, cheflieu, tncc, ncc, nom, active) VALUES ('042', 6704, '', 0, '042', 'Choapa', 1);
INSERT INTO llx_c_departements ( code_departement, fk_region, cheflieu, tncc, ncc, nom, active) VALUES ('043', 6704, '', 0, '043', 'Limarí', 1);
INSERT INTO llx_c_departements ( code_departement, fk_region, cheflieu, tncc, ncc, nom, active) VALUES ('051', 6705, '', 0, '051', 'Valparaíso', 1);
INSERT INTO llx_c_departements ( code_departement, fk_region, cheflieu, tncc, ncc, nom, active) VALUES ('052', 6705, '', 0, '052', 'Isla de Pascua', 1);
INSERT INTO llx_c_departements ( code_departement, fk_region, cheflieu, tncc, ncc, nom, active) VALUES ('053', 6705, '', 0, '053', 'Los Andes', 1);
INSERT INTO llx_c_departements ( code_departement, fk_region, cheflieu, tncc, ncc, nom, active) VALUES ('054', 6705, '', 0, '054', 'Petorca', 1);
INSERT INTO llx_c_departements ( code_departement, fk_region, cheflieu, tncc, ncc, nom, active) VALUES ('055', 6705, '', 0, '055', 'Quillota', 1);
INSERT INTO llx_c_departements ( code_departement, fk_region, cheflieu, tncc, ncc, nom, active) VALUES ('056', 6705, '', 0, '056', 'San Antonio', 1);
INSERT INTO llx_c_departements ( code_departement, fk_region, cheflieu, tncc, ncc, nom, active) VALUES ('057', 6705, '', 0, '057', 'San Felipe de Aconcagua', 1);
INSERT INTO llx_c_departements ( code_departement, fk_region, cheflieu, tncc, ncc, nom, active) VALUES ('058', 6705, '', 0, '058', 'Marga Marga', 1);
INSERT INTO llx_c_departements ( code_departement, fk_region, cheflieu, tncc, ncc, nom, active) VALUES ('061', 6706, '', 0, '061', 'Cachapoal', 1);
INSERT INTO llx_c_departements ( code_departement, fk_region, cheflieu, tncc, ncc, nom, active) VALUES ('062', 6706, '', 0, '062', 'Cardenal Caro', 1);
INSERT INTO llx_c_departements ( code_departement, fk_region, cheflieu, tncc, ncc, nom, active) VALUES ('063', 6706, '', 0, '063', 'Colchagua', 1);
INSERT INTO llx_c_departements ( code_departement, fk_region, cheflieu, tncc, ncc, nom, active) VALUES ('071', 6707, '', 0, '071', 'Talca', 1);
INSERT INTO llx_c_departements ( code_departement, fk_region, cheflieu, tncc, ncc, nom, active) VALUES ('072', 6707, '', 0, '072', 'Cauquenes', 1);
INSERT INTO llx_c_departements ( code_departement, fk_region, cheflieu, tncc, ncc, nom, active) VALUES ('073', 6707, '', 0, '073', 'Curicó', 1);
INSERT INTO llx_c_departements ( code_departement, fk_region, cheflieu, tncc, ncc, nom, active) VALUES ('074', 6707, '', 0, '074', 'Linares', 1);
INSERT INTO llx_c_departements ( code_departement, fk_region, cheflieu, tncc, ncc, nom, active) VALUES ('081', 6708, '', 0, '081', 'Concepción', 1);
INSERT INTO llx_c_departements ( code_departement, fk_region, cheflieu, tncc, ncc, nom, active) VALUES ('082', 6708, '', 0, '082', 'Arauco', 1);
INSERT INTO llx_c_departements ( code_departement, fk_region, cheflieu, tncc, ncc, nom, active) VALUES ('083', 6708, '', 0, '083', 'Biobío', 1);
INSERT INTO llx_c_departements ( code_departement, fk_region, cheflieu, tncc, ncc, nom, active) VALUES ('084', 6708, '', 0, '084', 'Ñuble', 1);
INSERT INTO llx_c_departements ( code_departement, fk_region, cheflieu, tncc, ncc, nom, active) VALUES ('091', 6709, '', 0, '091', 'Cautín', 1);
INSERT INTO llx_c_departements ( code_departement, fk_region, cheflieu, tncc, ncc, nom, active) VALUES ('092', 6709, '', 0, '092', 'Malleco', 1);
INSERT INTO llx_c_departements ( code_departement, fk_region, cheflieu, tncc, ncc, nom, active) VALUES ('141', 6714, '', 0, '141', 'Valdivia', 1);
INSERT INTO llx_c_departements ( code_departement, fk_region, cheflieu, tncc, ncc, nom, active) VALUES ('142', 6714, '', 0, '142', 'Ranco', 1);
INSERT INTO llx_c_departements ( code_departement, fk_region, cheflieu, tncc, ncc, nom, active) VALUES ('101', 6710, '', 0, '101', 'Llanquihue', 1);
INSERT INTO llx_c_departements ( code_departement, fk_region, cheflieu, tncc, ncc, nom, active) VALUES ('102', 6710, '', 0, '102', 'Chiloé', 1);
INSERT INTO llx_c_departements ( code_departement, fk_region, cheflieu, tncc, ncc, nom, active) VALUES ('103', 6710, '', 0, '103', 'Osorno', 1);
INSERT INTO llx_c_departements ( code_departement, fk_region, cheflieu, tncc, ncc, nom, active) VALUES ('104', 6710, '', 0, '104', 'Palena', 1);
INSERT INTO llx_c_departements ( code_departement, fk_region, cheflieu, tncc, ncc, nom, active) VALUES ('111', 6711, '', 0, '111', 'Coihaique', 1);
INSERT INTO llx_c_departements ( code_departement, fk_region, cheflieu, tncc, ncc, nom, active) VALUES ('112', 6711, '', 0, '112', 'Aisén', 1);
INSERT INTO llx_c_departements ( code_departement, fk_region, cheflieu, tncc, ncc, nom, active) VALUES ('113', 6711, '', 0, '113', 'Capitán Prat', 1);
INSERT INTO llx_c_departements ( code_departement, fk_region, cheflieu, tncc, ncc, nom, active) VALUES ('114', 6711, '', 0, '114', 'General Carrera', 1);
INSERT INTO llx_c_departements ( code_departement, fk_region, cheflieu, tncc, ncc, nom, active) VALUES ('121', 6712, '', 0, '121', 'Magallanes', 1);
INSERT INTO llx_c_departements ( code_departement, fk_region, cheflieu, tncc, ncc, nom, active) VALUES ('122', 6712, '', 0, '122', 'Antártica Chilena', 1);
INSERT INTO llx_c_departements ( code_departement, fk_region, cheflieu, tncc, ncc, nom, active) VALUES ('123', 6712, '', 0, '123', 'Tierra del Fuego', 1);
INSERT INTO llx_c_departements ( code_departement, fk_region, cheflieu, tncc, ncc, nom, active) VALUES ('124', 6712, '', 0, '124', 'Última Esperanza', 1);
INSERT INTO llx_c_departements ( code_departement, fk_region, cheflieu, tncc, ncc, nom, active) VALUES ('131', 6713, '', 0, '131', 'Santiago', 1);
INSERT INTO llx_c_departements ( code_departement, fk_region, cheflieu, tncc, ncc, nom, active) VALUES ('132', 6713, '', 0, '132', 'Cordillera', 1);
INSERT INTO llx_c_departements ( code_departement, fk_region, cheflieu, tncc, ncc, nom, active) VALUES ('133', 6713, '', 0, '133', 'Chacabuco', 1);
INSERT INTO llx_c_departements ( code_departement, fk_region, cheflieu, tncc, ncc, nom, active) VALUES ('134', 6713, '', 0, '134', 'Maipo', 1);
INSERT INTO llx_c_departements ( code_departement, fk_region, cheflieu, tncc, ncc, nom, active) VALUES ('135', 6713, '', 0, '135', 'Melipilla', 1);
INSERT INTO llx_c_departements ( code_departement, fk_region, cheflieu, tncc, ncc, nom, active) VALUES ('136', 6713, '', 0, '136', 'Talagante', 1);

--Add Mexique data (id pays=154)
-- Regions Mexique
INSERT INTO llx_c_regions (rowid, fk_pays, code_region, cheflieu, tncc, nom, active) VALUES (15401,  154, 15401, '', 0, 'Mexique', 1);
-- Provinces Mexique
INSERT INTO llx_c_departements ( code_departement, fk_region, cheflieu, tncc, ncc, nom, active) VALUES ('DIF', 15401, '', 0, 'DIF', 'Distrito Federal', 1);
INSERT INTO llx_c_departements ( code_departement, fk_region, cheflieu, tncc, ncc, nom, active) VALUES ('AGS', 15401, '', 0, 'AGS', 'Aguascalientes', 1);
INSERT INTO llx_c_departements ( code_departement, fk_region, cheflieu, tncc, ncc, nom, active) VALUES ('BCN', 15401, '', 0, 'BCN', 'Baja California Norte', 1);
INSERT INTO llx_c_departements ( code_departement, fk_region, cheflieu, tncc, ncc, nom, active) VALUES ('BCS', 15401, '', 0, 'BCS', 'Baja California Sur', 1);
INSERT INTO llx_c_departements ( code_departement, fk_region, cheflieu, tncc, ncc, nom, active) VALUES ('CAM', 15401, '', 0, 'CAM', 'Campeche', 1);
INSERT INTO llx_c_departements ( code_departement, fk_region, cheflieu, tncc, ncc, nom, active) VALUES ('CHP', 15401, '', 0, 'CHP', 'Chiapas', 1);
INSERT INTO llx_c_departements ( code_departement, fk_region, cheflieu, tncc, ncc, nom, active) VALUES ('CHI', 15401, '', 0, 'CHI', 'Chihuahua', 1);
INSERT INTO llx_c_departements ( code_departement, fk_region, cheflieu, tncc, ncc, nom, active) VALUES ('COA', 15401, '', 0, 'COA', 'Coahuila', 1);
INSERT INTO llx_c_departements ( code_departement, fk_region, cheflieu, tncc, ncc, nom, active) VALUES ('COL', 15401, '', 0, 'COL', 'Colima', 1);
INSERT INTO llx_c_departements ( code_departement, fk_region, cheflieu, tncc, ncc, nom, active) VALUES ('DUR', 15401, '', 0, 'DUR', 'Durango', 1);
INSERT INTO llx_c_departements ( code_departement, fk_region, cheflieu, tncc, ncc, nom, active) VALUES ('GTO', 15401, '', 0, 'GTO', 'Guanajuato', 1);
INSERT INTO llx_c_departements ( code_departement, fk_region, cheflieu, tncc, ncc, nom, active) VALUES ('GRO', 15401, '', 0, 'GRO', 'Guerrero', 1);
INSERT INTO llx_c_departements ( code_departement, fk_region, cheflieu, tncc, ncc, nom, active) VALUES ('HGO', 15401, '', 0, 'HGO', 'Hidalgo', 1);
INSERT INTO llx_c_departements ( code_departement, fk_region, cheflieu, tncc, ncc, nom, active) VALUES ('JAL', 15401, '', 0, 'JAL', 'Jalisco', 1);
INSERT INTO llx_c_departements ( code_departement, fk_region, cheflieu, tncc, ncc, nom, active) VALUES ('MEX', 15401, '', 0, 'MEX', 'México', 1);
INSERT INTO llx_c_departements ( code_departement, fk_region, cheflieu, tncc, ncc, nom, active) VALUES ('MIC', 15401, '', 0, 'MIC', 'Michoacán de Ocampo', 1);
INSERT INTO llx_c_departements ( code_departement, fk_region, cheflieu, tncc, ncc, nom, active) VALUES ('MOR', 15401, '', 0, 'MOR', 'Morelos', 1);
INSERT INTO llx_c_departements ( code_departement, fk_region, cheflieu, tncc, ncc, nom, active) VALUES ('NAY', 15401, '', 0, 'NAY', 'Nayarit', 1);
INSERT INTO llx_c_departements ( code_departement, fk_region, cheflieu, tncc, ncc, nom, active) VALUES ('NLE', 15401, '', 0, 'NLE', 'Nuevo León', 1);
INSERT INTO llx_c_departements ( code_departement, fk_region, cheflieu, tncc, ncc, nom, active) VALUES ('OAX', 15401, '', 0, 'OAX', 'Oaxaca', 1);
INSERT INTO llx_c_departements ( code_departement, fk_region, cheflieu, tncc, ncc, nom, active) VALUES ('PUE', 15401, '', 0, 'PUE', 'Puebla', 1);
INSERT INTO llx_c_departements ( code_departement, fk_region, cheflieu, tncc, ncc, nom, active) VALUES ('QRO', 15401, '', 0, 'QRO', 'Querétaro', 1);
INSERT INTO llx_c_departements ( code_departement, fk_region, cheflieu, tncc, ncc, nom, active) VALUES ('ROO', 15401, '', 0, 'ROO', 'Quintana Roo', 1);
INSERT INTO llx_c_departements ( code_departement, fk_region, cheflieu, tncc, ncc, nom, active) VALUES ('SLP', 15401, '', 0, 'SLP', 'San Luis Potosí', 1);
INSERT INTO llx_c_departements ( code_departement, fk_region, cheflieu, tncc, ncc, nom, active) VALUES ('SIN', 15401, '', 0, 'SIN', 'Sinaloa', 1);
INSERT INTO llx_c_departements ( code_departement, fk_region, cheflieu, tncc, ncc, nom, active) VALUES ('SON', 15401, '', 0, 'SON', 'Sonora', 1);
INSERT INTO llx_c_departements ( code_departement, fk_region, cheflieu, tncc, ncc, nom, active) VALUES ('TAB', 15401, '', 0, 'TAB', 'Tabasco', 1);
INSERT INTO llx_c_departements ( code_departement, fk_region, cheflieu, tncc, ncc, nom, active) VALUES ('TAM', 15401, '', 0, 'TAM', 'Tamaulipas', 1);
INSERT INTO llx_c_departements ( code_departement, fk_region, cheflieu, tncc, ncc, nom, active) VALUES ('TLX', 15401, '', 0, 'TLX', 'Tlaxcala', 1);
INSERT INTO llx_c_departements ( code_departement, fk_region, cheflieu, tncc, ncc, nom, active) VALUES ('VER', 15401, '', 0, 'VER', 'Veracruz', 1);
INSERT INTO llx_c_departements ( code_departement, fk_region, cheflieu, tncc, ncc, nom, active) VALUES ('YUC', 15401, '', 0, 'YUC', 'Yucatán', 1);
INSERT INTO llx_c_departements ( code_departement, fk_region, cheflieu, tncc, ncc, nom, active) VALUES ('ZAC', 15401, '', 0, 'ZAC', 'Zacatecas', 1);
-- Formes juridiques Mexique
INSERT INTO llx_c_forme_juridique (fk_pays, code, libelle, active) VALUES (154, '15401', 'Sociedad en nombre colectivo', 1);
INSERT INTO llx_c_forme_juridique (fk_pays, code, libelle, active) VALUES (154, '15402', 'Sociedad en comandita simple', 1);
INSERT INTO llx_c_forme_juridique (fk_pays, code, libelle, active) VALUES (154, '15403', 'Sociedad de responsabilidad limitada', 1);
INSERT INTO llx_c_forme_juridique (fk_pays, code, libelle, active) VALUES (154, '15404', 'Sociedad anónima', 1);
INSERT INTO llx_c_forme_juridique (fk_pays, code, libelle, active) VALUES (154, '15405', 'Sociedad en comandita por acciones', 1);
INSERT INTO llx_c_forme_juridique (fk_pays, code, libelle, active) VALUES (154, '15406', 'Sociedad cooperativa', 1);

--Add Colombie data (id pays=70)
-- Regions Colombie 
INSERT INTO llx_c_regions (rowid, fk_pays, code_region, cheflieu, tncc, nom, active) VALUES (7001,  70, 7001, '', 0, 'Colombie', 1);
-- Provinces Colombie
INSERT INTO llx_c_departements ( code_departement, fk_region, cheflieu, tncc, ncc, nom, active) VALUES ('ANT', 7001, '', 0, 'ANT', 'Antioquia', 1);
INSERT INTO llx_c_departements ( code_departement, fk_region, cheflieu, tncc, ncc, nom, active) VALUES ('BOL', 7001, '', 0, 'BOL', 'Bolívar', 1);
INSERT INTO llx_c_departements ( code_departement, fk_region, cheflieu, tncc, ncc, nom, active) VALUES ('BOY', 7001, '', 0, 'BOY', 'Boyacá', 1);
INSERT INTO llx_c_departements ( code_departement, fk_region, cheflieu, tncc, ncc, nom, active) VALUES ('CAL', 7001, '', 0, 'CAL', 'Caldas', 1);
INSERT INTO llx_c_departements ( code_departement, fk_region, cheflieu, tncc, ncc, nom, active) VALUES ('CAU', 7001, '', 0, 'CAU', 'Cauca', 1);
INSERT INTO llx_c_departements ( code_departement, fk_region, cheflieu, tncc, ncc, nom, active) VALUES ('CUN', 7001, '', 0, 'CUN', 'Cundinamarca', 1);
INSERT INTO llx_c_departements ( code_departement, fk_region, cheflieu, tncc, ncc, nom, active) VALUES ('HUI', 7001, '', 0, 'HUI', 'Huila', 1);
INSERT INTO llx_c_departements ( code_departement, fk_region, cheflieu, tncc, ncc, nom, active) VALUES ('LAG', 7001, '', 0, 'LAG', 'La Guajira', 1);
INSERT INTO llx_c_departements ( code_departement, fk_region, cheflieu, tncc, ncc, nom, active) VALUES ('MET', 7001, '', 0, 'MET', 'Meta', 1);
INSERT INTO llx_c_departements ( code_departement, fk_region, cheflieu, tncc, ncc, nom, active) VALUES ('NAR', 7001, '', 0, 'NAR', 'Nariño', 1);
INSERT INTO llx_c_departements ( code_departement, fk_region, cheflieu, tncc, ncc, nom, active) VALUES ('NDS', 7001, '', 0, 'NDS', 'Norte de Santander', 1);
INSERT INTO llx_c_departements ( code_departement, fk_region, cheflieu, tncc, ncc, nom, active) VALUES ('SAN', 7001, '', 0, 'SAN', 'Santander', 1);
INSERT INTO llx_c_departements ( code_departement, fk_region, cheflieu, tncc, ncc, nom, active) VALUES ('SUC', 7001, '', 0, 'SUC', 'Sucre', 1);
INSERT INTO llx_c_departements ( code_departement, fk_region, cheflieu, tncc, ncc, nom, active) VALUES ('TOL', 7001, '', 0, 'TOL', 'Tolima', 1);
INSERT INTO llx_c_departements ( code_departement, fk_region, cheflieu, tncc, ncc, nom, active) VALUES ('VAC', 7001, '', 0, 'VAC', 'Valle del Cauca', 1);
INSERT INTO llx_c_departements ( code_departement, fk_region, cheflieu, tncc, ncc, nom, active) VALUES ('RIS', 7001, '', 0, 'RIS', 'Risalda', 1);
INSERT INTO llx_c_departements ( code_departement, fk_region, cheflieu, tncc, ncc, nom, active) VALUES ('ATL', 7001, '', 0, 'ATL', 'Atlántico', 1);
INSERT INTO llx_c_departements ( code_departement, fk_region, cheflieu, tncc, ncc, nom, active) VALUES ('COR', 7001, '', 0, 'COR', 'Córdoba', 1);
INSERT INTO llx_c_departements ( code_departement, fk_region, cheflieu, tncc, ncc, nom, active) VALUES ('SAP', 7001, '', 0, 'SAP', 'San Andrés, Providencia y Santa Catalina', 1);
INSERT INTO llx_c_departements ( code_departement, fk_region, cheflieu, tncc, ncc, nom, active) VALUES ('ARA', 7001, '', 0, 'ARA', 'Arauca', 1);
INSERT INTO llx_c_departements ( code_departement, fk_region, cheflieu, tncc, ncc, nom, active) VALUES ('CAS', 7001, '', 0, 'CAS', 'Casanare', 1);
INSERT INTO llx_c_departements ( code_departement, fk_region, cheflieu, tncc, ncc, nom, active) VALUES ('AMA', 7001, '', 0, 'AMA', 'Amazonas', 1);
INSERT INTO llx_c_departements ( code_departement, fk_region, cheflieu, tncc, ncc, nom, active) VALUES ('CAQ', 7001, '', 0, 'CAQ', 'Caquetá', 1);
INSERT INTO llx_c_departements ( code_departement, fk_region, cheflieu, tncc, ncc, nom, active) VALUES ('CHO', 7001, '', 0, 'CHO', 'Chocó', 1);
INSERT INTO llx_c_departements ( code_departement, fk_region, cheflieu, tncc, ncc, nom, active) VALUES ('GUA', 7001, '', 0, 'GUA', 'Guainía', 1);
INSERT INTO llx_c_departements ( code_departement, fk_region, cheflieu, tncc, ncc, nom, active) VALUES ('GUV', 7001, '', 0, 'GUV', 'Guaviare', 1);
INSERT INTO llx_c_departements ( code_departement, fk_region, cheflieu, tncc, ncc, nom, active) VALUES ('PUT', 7001, '', 0, 'PUT', 'Putumayo', 1);
INSERT INTO llx_c_departements ( code_departement, fk_region, cheflieu, tncc, ncc, nom, active) VALUES ('QUI', 7001, '', 0, 'QUI', 'Quindío', 1);
INSERT INTO llx_c_departements ( code_departement, fk_region, cheflieu, tncc, ncc, nom, active) VALUES ('VAU', 7001, '', 0, 'VAU', 'Vaupés', 1);
INSERT INTO llx_c_departements ( code_departement, fk_region, cheflieu, tncc, ncc, nom, active) VALUES ('BOG', 7001, '', 0, 'BOG', 'Bogotá', 1);
INSERT INTO llx_c_departements ( code_departement, fk_region, cheflieu, tncc, ncc, nom, active) VALUES ('VID', 7001, '', 0, 'VID', 'Vichada', 1);
INSERT INTO llx_c_departements ( code_departement, fk_region, cheflieu, tncc, ncc, nom, active) VALUES ('CES', 7001, '', 0, 'CES', 'Cesar', 1);
INSERT INTO llx_c_departements ( code_departement, fk_region, cheflieu, tncc, ncc, nom, active) VALUES ('MAG', 7001, '', 0, 'MAG', 'Magdalena', 1);

--Add Honduras data (id pays=114)
-- Regions Honduras 
INSERT INTO llx_c_regions (rowid, fk_pays, code_region, cheflieu, tncc, nom, active) VALUES (11401,  114, 11401, '', 0, 'Honduras', 1);
-- Provinces Honduras
INSERT INTO llx_c_departements ( code_departement, fk_region, cheflieu, tncc, ncc, nom, active) VALUES ('AT', 11401, '', 0, 'AT', 'Atlántida', 1);
INSERT INTO llx_c_departements ( code_departement, fk_region, cheflieu, tncc, ncc, nom, active) VALUES ('CH', 11401, '', 0, 'CH', 'Choluteca', 1);
INSERT INTO llx_c_departements ( code_departement, fk_region, cheflieu, tncc, ncc, nom, active) VALUES ('CL', 11401, '', 0, 'CL', 'Colón', 1);
INSERT INTO llx_c_departements ( code_departement, fk_region, cheflieu, tncc, ncc, nom, active) VALUES ('CM', 11401, '', 0, 'CM', 'Comayagua', 1);
INSERT INTO llx_c_departements ( code_departement, fk_region, cheflieu, tncc, ncc, nom, active) VALUES ('CO', 11401, '', 0, 'CO', 'Copán', 1);
INSERT INTO llx_c_departements ( code_departement, fk_region, cheflieu, tncc, ncc, nom, active) VALUES ('CR', 11401, '', 0, 'CR', 'Cortés', 1);
INSERT INTO llx_c_departements ( code_departement, fk_region, cheflieu, tncc, ncc, nom, active) VALUES ('EP', 11401, '', 0, 'EP', 'El Paraíso', 1);
INSERT INTO llx_c_departements ( code_departement, fk_region, cheflieu, tncc, ncc, nom, active) VALUES ('FM', 11401, '', 0, 'FM', 'Francisco Morazán', 1);
INSERT INTO llx_c_departements ( code_departement, fk_region, cheflieu, tncc, ncc, nom, active) VALUES ('GD', 11401, '', 0, 'GD', 'Gracias a Dios', 1);
INSERT INTO llx_c_departements ( code_departement, fk_region, cheflieu, tncc, ncc, nom, active) VALUES ('IN', 11401, '', 0, 'IN', 'Intibucá', 1);
INSERT INTO llx_c_departements ( code_departement, fk_region, cheflieu, tncc, ncc, nom, active) VALUES ('IB', 11401, '', 0, 'IB', 'Islas de la Bahía', 1);
INSERT INTO llx_c_departements ( code_departement, fk_region, cheflieu, tncc, ncc, nom, active) VALUES ('LP', 11401, '', 0, 'LP', 'La Paz', 1);
INSERT INTO llx_c_departements ( code_departement, fk_region, cheflieu, tncc, ncc, nom, active) VALUES ('LM', 11401, '', 0, 'LM', 'Lempira', 1);
INSERT INTO llx_c_departements ( code_departement, fk_region, cheflieu, tncc, ncc, nom, active) VALUES ('OC', 11401, '', 0, 'OC', 'Ocotepeque', 1);
INSERT INTO llx_c_departements ( code_departement, fk_region, cheflieu, tncc, ncc, nom, active) VALUES ('OL', 11401, '', 0, 'OL', 'Olancho', 1);
INSERT INTO llx_c_departements ( code_departement, fk_region, cheflieu, tncc, ncc, nom, active) VALUES ('SB', 11401, '', 0, 'SB', 'Santa Bárbara', 1);
INSERT INTO llx_c_departements ( code_departement, fk_region, cheflieu, tncc, ncc, nom, active) VALUES ('VL', 11401, '', 0, 'VL', 'Valle', 1);
INSERT INTO llx_c_departements ( code_departement, fk_region, cheflieu, tncc, ncc, nom, active) VALUES ('YO', 11401, '', 0, 'YO', 'Yoro', 1);
INSERT INTO llx_c_departements ( code_departement, fk_region, cheflieu, tncc, ncc, nom, active) VALUES ('DC', 11401, '', 0, 'DC', 'Distrito Central', 1);
-- Currency Honduras
INSERT INTO llx_c_currencies ( code, code_iso, active, label ) VALUES ( 'LH', 'HNL', 1, 'Lempiras');
-- ISV (VAT) Honduras
INSERT INTO llx_c_tva(rowid,fk_pays,taux,recuperableonly,note,active) VALUES (1141,114,     '0','0','No ISV',1);
INSERT INTO llx_c_tva(rowid,fk_pays,taux,recuperableonly,note,active) VALUES (1142,114,     '12','0','ISV 12%',1);
-- Currency Mexique
INSERT INTO llx_c_currencies ( code, code_iso, active, label ) VALUES ( 'MX', 'MXP', 1, 'Pesos Mexicanos');
-- VAT MEXIQUE
insert into llx_c_tva(rowid,fk_pays,taux,recuperableonly,note,active) values (1541,154,     '0','0','No VAT',1);
insert into llx_c_tva(rowid,fk_pays,taux,recuperableonly,note,active) values (1542,154,     '16','0','VAT 16%',1);
insert into llx_c_tva(rowid,fk_pays,taux,recuperableonly,note,active) values (1543,154,     '10','0','VAT Frontero',1);


--Add Barbados data (id pays=46)
-- Region Barbados 
INSERT INTO llx_c_regions (rowid, fk_pays, code_region, cheflieu, tncc, nom, active) VALUES (4601,  46, 4601, 'Bridgetown', 0, 'Barbados', 1);
-- Parish Barbados
INSERT INTO llx_c_departements ( code_departement, fk_region, cheflieu, tncc, ncc, nom, active) VALUES ('CC', 4601, 'Oistins', 0, 'CC', 'Christ Church', 1);
INSERT INTO llx_c_departements ( code_departement, fk_region, cheflieu, tncc, ncc, nom, active) VALUES ('SA', 4601, 'Greenland', 0, 'SA', 'Saint Andrew', 1);
INSERT INTO llx_c_departements ( code_departement, fk_region, cheflieu, tncc, ncc, nom, active) VALUES ('SG', 4601, 'Bulkeley', 0, 'SG', 'Saint George', 1);
INSERT INTO llx_c_departements ( code_departement, fk_region, cheflieu, tncc, ncc, nom, active) VALUES ('JA', 4601, 'Holetown', 0, 'JA', 'Saint James', 1);
INSERT INTO llx_c_departements ( code_departement, fk_region, cheflieu, tncc, ncc, nom, active) VALUES ('SJ', 4601, 'Four Roads', 0, 'SJ', 'Saint John', 1);
INSERT INTO llx_c_departements ( code_departement, fk_region, cheflieu, tncc, ncc, nom, active) VALUES ('SB', 4601, 'Bathsheba', 0, 'SB', 'Saint Joseph', 1);
INSERT INTO llx_c_departements ( code_departement, fk_region, cheflieu, tncc, ncc, nom, active) VALUES ('SL', 4601, 'Crab Hill', 0, 'SL', 'Saint Lucy', 1);
INSERT INTO llx_c_departements ( code_departement, fk_region, cheflieu, tncc, ncc, nom, active) VALUES ('SM', 4601, 'Bridgetown', 0, 'SM', 'Saint Michael', 1);
INSERT INTO llx_c_departements ( code_departement, fk_region, cheflieu, tncc, ncc, nom, active) VALUES ('SP', 4601, 'Speightstown', 0, 'SP', 'Saint Peter', 1);
INSERT INTO llx_c_departements ( code_departement, fk_region, cheflieu, tncc, ncc, nom, active) VALUES ('SC', 4601, 'Crane', 0, 'SC', 'Saint Philip', 1);
INSERT INTO llx_c_departements ( code_departement, fk_region, cheflieu, tncc, ncc, nom, active) VALUES ('ST', 4601, 'Hillaby', 0, 'ST', 'Saint Thomas', 1);
-- Currency Barbados
INSERT INTO llx_c_currencies ( code, code_iso, active, label ) VALUES ( 'BD', 'BBD', 1, 'Barbadian or Bajan Dollar');
-- VAT Barbados
INSERT INTO llx_c_tva(rowid,fk_pays,taux,recuperableonly,note,active) VALUES (461,46,     '0','0','No VAT',1);
INSERT INTO llx_c_tva(rowid,fk_pays,taux,recuperableonly,note,active) VALUES (462,46,     '15','0','VAT 15%',1);
INSERT INTO llx_c_tva(rowid,fk_pays,taux,recuperableonly,note,active) VALUES (463,46,     '7.5','0','VAT 7.5%',1);

update llx_actioncomm set elementtype='invoice' where elementtype='facture';
update llx_actioncomm set elementtype='order' where elementtype='commande';
update llx_actioncomm set elementtype='contract' where elementtype='contrat';


alter table llx_propal add column   tms             timestamp after fk_projet;


create table llx_product_extrafields
(
  rowid                     integer AUTO_INCREMENT PRIMARY KEY,
  tms                       timestamp,
  fk_object                 integer NOT NULL
) ENGINE=innodb;
create table llx_societe_extrafields
(
  rowid                     integer AUTO_INCREMENT PRIMARY KEY,
  tms                       timestamp,
  fk_object                 integer NOT NULL
) ENGINE=innodb;

ALTER TABLE llx_product_extrafields ADD INDEX idx_product_extrafields (fk_object);
ALTER TABLE llx_societe_extrafields ADD INDEX idx_societe_extrafields (fk_object);

alter table llx_adherent_options_label drop index uk_adherent_options_label_name;
alter table llx_adherent_options_label rename to llx_extrafields; 
ALTER TABLE llx_extrafields ADD COLUMN elementtype varchar(64) NOT NULL DEFAULT 'member' AFTER entity;
ALTER TABLE llx_extrafields ADD UNIQUE INDEX uk_extrafields_name (name, entity, elementtype);
ALTER TABLE llx_adherent_options rename to llx_adherent_extrafields;
ALTER TABLE llx_adherent_extrafields CHANGE COLUMN fk_member fk_object integer NOT NULL;

-- drop tables renamed into llx_advanced_extra_xxx
drop table llx_extra_fields_options;
drop table llx_extra_fields_values;
drop table llx_extra_fields;

ALTER TABLE llx_commande MODIFY ref_int varchar(50);
ALTER TABLE llx_commande MODIFY ref_ext varchar(50);
ALTER TABLE llx_commande MODIFY ref_client varchar(50);
ALTER TABLE llx_facture MODIFY ref_int varchar(50);
ALTER TABLE llx_facture MODIFY ref_ext varchar(50);
ALTER TABLE llx_facture MODIFY ref_client varchar(50);
ALTER TABLE llx_propal MODIFY ref_ext varchar(50);
ALTER TABLE llx_propal MODIFY ref_client varchar(50);
ALTER TABLE llx_propal ADD COLUMN ref_int varchar(50) AFTER ref_ext;

-- Add module field to allow external modules to set their name when they add a new record during init/remove.
ALTER TABLE llx_c_chargesociales  ADD COLUMN module        varchar(32) NULL;
ALTER TABLE llx_c_civilite        ADD COLUMN module        varchar(32) NULL;
ALTER TABLE llx_c_effectif        ADD COLUMN module        varchar(32) NULL;
ALTER TABLE llx_c_forme_juridique ADD COLUMN module        varchar(32) NULL;
ALTER TABLE llx_c_input_method    ADD COLUMN module        varchar(32) NULL;
ALTER TABLE llx_c_input_reason    ADD COLUMN module        varchar(32) NULL;
ALTER TABLE llx_c_paiement        ADD COLUMN module        varchar(32) NULL;
ALTER TABLE llx_c_paper_format    ADD COLUMN module        varchar(32) NULL;
ALTER TABLE llx_c_payment_term    ADD COLUMN module        varchar(32) NULL;
ALTER TABLE llx_c_prospectlevel   ADD COLUMN module        varchar(32) NULL;
ALTER TABLE llx_c_shipment_mode   ADD COLUMN module        varchar(32) NULL;
ALTER TABLE llx_c_type_contact    ADD COLUMN module        varchar(32) NULL;
ALTER TABLE llx_c_type_fees       ADD COLUMN module        varchar(32) NULL;
ALTER TABLE llx_c_typent          ADD COLUMN module        varchar(32) NULL;

ALTER TABLE llx_user ADD signature text DEFAULT NULL AFTER email;

ALTER TABLE llx_don ADD   phone_mobile    varchar(24) after email;
ALTER TABLE llx_don ADD   phone           varchar(24) after email;

ALTER TABLE llx_user ADD civilite varchar(6) after entity;<|MERGE_RESOLUTION|>--- conflicted
+++ resolved
@@ -1,9 +1,5 @@
 --
-<<<<<<< HEAD
--- $Id: 3.0.0-3.1.0.sql,v 1.88 2011/08/08 22:27:01 hregis Exp $
-=======
 -- $Id: 3.0.0-3.1.0.sql,v 1.89 2011/08/24 12:54:19 eldy Exp $
->>>>>>> 19bde3ab
 --
 -- Be carefull to requests order.
 -- This file must be loaded by calling /install/index.php page
