--- conflicted
+++ resolved
@@ -644,9 +644,7 @@
 
 ALTER TABLE llx_stcomm ADD COLUMN picto varchar(128);
 
-<<<<<<< HEAD
 ALTER TABLE llx_adherent ADD COLUMN pass_crypted varchar(128) after pass;
-=======
+
 -- New trigger for Supplier invoice unvalidation
-INSERT INTO llx_c_action_trigger (code, label, description, elementtype, rang) VALUES ('BILL_SUPPLIER_UNVALIDATE','Supplier invoice unvalidated','Executed when a supplier invoice status is set back to draft','invoice_supplier',15);
->>>>>>> 06faf762
+INSERT INTO llx_c_action_trigger (code, label, description, elementtype, rang) VALUES ('BILL_SUPPLIER_UNVALIDATE','Supplier invoice unvalidated','Executed when a supplier invoice status is set back to draft','invoice_supplier',15);