--
-- Be carefull to requests order.
-- This file must be loaded by calling /install/index.php page
-- when current version is 3.8.0 or higher.
--
-- To rename a table:       ALTER TABLE llx_table RENAME TO llx_table_new;
-- To add a column:         ALTER TABLE llx_table ADD COLUMN newcol varchar(60) NOT NULL DEFAULT '0' AFTER existingcol;
-- To rename a column:      ALTER TABLE llx_table CHANGE COLUMN oldname newname varchar(60);
-- To drop a column:        ALTER TABLE llx_table DROP COLUMN oldname;
-- To change type of field: ALTER TABLE llx_table MODIFY COLUMN name varchar(60);
-- To drop a foreign key:   ALTER TABLE llx_table DROP FOREIGN KEY fk_name;
-- To restrict request to Mysql version x.y use -- VMYSQLx.y
-- To restrict request to Pgsql version x.y use -- VPGSQLx.y
-- To make pk to be auto increment (mysql):    VMYSQL4.3 ALTER TABLE llx_c_shipment_mode CHANGE COLUMN rowid rowid INTEGER NOT NULL AUTO_INCREMENT;
-- To make pk to be auto increment (postgres): VPGSQL8.2 NOT POSSIBLE. MUST DELETE/CREATE TABLE
-- To set a field as NULL:                     VPGSQL8.2 ALTER TABLE llx_table ALTER COLUMN name DROP NOT NULL;
-- To set a field as default NULL:             VPGSQL8.2 ALTER TABLE llx_table ALTER COLUMN name SET DEFAULT NULL;
-- -- VPGSQL8.2 DELETE FROM llx_usergroup_user      WHERE fk_user      NOT IN (SELECT rowid from llx_user);
-- -- VMYSQL4.1 DELETE FROM llx_usergroup_user      WHERE fk_usergroup NOT IN (SELECT rowid from llx_usergroup);


ALTER TABLE llx_commande_fournisseur MODIFY COLUMN date_livraison datetime; 

-- Add id commandefourndet in llx_commande_fournisseur_dispatch to correct /fourn/commande/dispatch.php display when several times same product in supplier order
ALTER TABLE llx_commande_fournisseur_dispatch ADD COLUMN fk_commandefourndet INTEGER NOT NULL DEFAULT 0 AFTER fk_product;


-- Remove menu entries of removed or renamed modules
DELETE FROM llx_menu where module = 'printipp';


ALTER TABLE llx_bank ADD INDEX idx_bank_num_releve(num_releve);


--create table for price expressions and add column in product supplier
create table llx_c_price_expression
(
  rowid      integer AUTO_INCREMENT PRIMARY KEY,
  title      varchar(20) NOT NULL,
  expression varchar(80) NOT NULL
)ENGINE=innodb;

ALTER TABLE llx_product_fournisseur_price ADD COLUMN fk_supplier_price_expression integer DEFAULT NULL;
ALTER TABLE llx_product ADD COLUMN fk_price_expression integer DEFAULT NULL;
ALTER TABLE llx_product_price ADD COLUMN fk_price_expression integer DEFAULT NULL;


--create table for user conf of printing driver
CREATE TABLE llx_printing 
(
 rowid integer AUTO_INCREMENT PRIMARY KEY,
 tms timestamp,
 datec datetime,
 printer_name text NOT NULL, 
 printer_location text NOT NULL,
 printer_id varchar(255) NOT NULL,
 copy integer NOT NULL DEFAULT '1',
 module varchar(16) NOT NULL,
 driver varchar(16) NOT NULL,
 userid integer
)ENGINE=innodb;

ALTER TABLE llx_product_fournisseur_price ADD COLUMN fk_price_expression integer DEFAULT NULL;

-- Taiwan VAT Rates
insert into llx_c_tva(rowid,fk_pays,taux,recuperableonly,note,active) values ( 2131, 213, '5', '0', 'VAT 5%', 1);

-- Add situation invoices
ALTER TABLE llx_facture ADD COLUMN situation_cycle_ref smallint;
ALTER TABLE llx_facture ADD COLUMN situation_counter smallint;
ALTER TABLE llx_facture ADD COLUMN situation_final smallint;
ALTER TABLE llx_facturedet ADD COLUMN situation_percent real;
ALTER TABLE llx_facturedet ADD COLUMN fk_prev_id integer;

-- Convert SMTP config to main entity, so new entities don't get the old values
UPDATE llx_const SET entity = 1 WHERE entity = 0 AND name = "MAIN_MAIL_SENDMODE";
UPDATE llx_const SET entity = 1 WHERE entity = 0 AND name = "MAIN_MAIL_SMTP_PORT";
UPDATE llx_const SET entity = 1 WHERE entity = 0 AND name = "MAIN_MAIL_SMTP_SERVER";
UPDATE llx_const SET entity = 1 WHERE entity = 0 AND name = "MAIN_MAIL_SMTPS_ID";
UPDATE llx_const SET entity = 1 WHERE entity = 0 AND name = "MAIN_MAIL_SMTPS_PW";
UPDATE llx_const SET entity = 1 WHERE entity = 0 AND name = "MAIN_MAIL_EMAIL_TLS";


create table llx_bank_account_extrafields
(
  rowid                     integer AUTO_INCREMENT PRIMARY KEY,
  tms                       timestamp,
  fk_object                 integer NOT NULL,
  import_key                varchar(14)                          		-- import key
) ENGINE=innodb;


ALTER TABLE llx_stock_mouvement MODIFY COLUMN label varchar(255);
ALTER TABLE llx_stock_mouvement ADD COLUMN inventorycode varchar(128);

ALTER TABLE llx_product_association ADD COLUMN incdec integer DEFAULT 1;



ALTER TABLE llx_bank_account_extrafields ADD INDEX idx_bank_account_extrafields (fk_object);


create table llx_contratdet_extrafields
(
  rowid            integer AUTO_INCREMENT PRIMARY KEY,
  tms              timestamp,
  fk_object        integer NOT NULL,    -- object id
  import_key       varchar(14)      	-- import key
)ENGINE=innodb;

ALTER TABLE llx_contratdet_extrafields ADD INDEX idx_contratdet_extrafields (fk_object);

ALTER TABLE llx_product_fournisseur_price ADD COLUMN delivery_time_days integer;

ALTER TABLE llx_commande_fournisseur_dispatch ADD COLUMN comment	varchar(255);
ALTER TABLE llx_commande_fournisseur_dispatch ADD COLUMN status integer;
ALTER TABLE llx_commande_fournisseur_dispatch ADD COLUMN tms timestamp;
ALTER TABLE llx_commande_fournisseur_dispatch ADD COLUMN batch varchar(30) DEFAULT NULL;
ALTER TABLE llx_commande_fournisseur_dispatch ADD COLUMN eatby date DEFAULT NULL;
ALTER TABLE llx_commande_fournisseur_dispatch ADD COLUMN sellby date DEFAULT NULL;
ALTER TABLE llx_stock_mouvement ADD COLUMN batch varchar(30) DEFAULT NULL;
ALTER TABLE llx_stock_mouvement ADD COLUMN eatby date DEFAULT NULL;
ALTER TABLE llx_stock_mouvement ADD COLUMN sellby date DEFAULT NULL;



CREATE TABLE llx_expensereport (
  rowid integer NOT NULL AUTO_INCREMENT PRIMARY KEY,
  ref        		varchar(50) NOT NULL,
  entity 			integer DEFAULT 1 NOT NULL,		-- multi company id
  ref_number_int 	integer DEFAULT NULL,
  ref_ext 			integer,
  total_ht 			double(24,8) DEFAULT 0,
  total_tva 		double(24,8) DEFAULT 0,
  localtax1			double(24,8) DEFAULT 0,				-- amount total localtax1
  localtax2			double(24,8) DEFAULT 0,				-- amount total localtax2	
  total_ttc 		double(24,8) DEFAULT 0,
  date_debut 		date NOT NULL,
  date_fin 			date NOT NULL,
  date_create 		datetime NOT NULL,
  date_valid 		datetime,
  date_approve		datetime,
  date_refuse 		datetime,
  date_cancel 		datetime,
  date_paiement 	datetime,
  tms 		 		timestamp,
  fk_user_author 	integer NOT NULL,
  fk_user_modif 	integer DEFAULT NULL,
  fk_user_valid 	integer DEFAULT NULL,
  fk_user_validator integer DEFAULT NULL,
  fk_user_approve   integer DEFAULT NULL,
  fk_user_refuse 	integer DEFAULT NULL,
  fk_user_cancel 	integer DEFAULT NULL,
  fk_user_paid 		integer DEFAULT NULL,
  fk_c_expensereport_statuts integer NOT NULL,		-- 1=brouillon, 2=validé (attente approb), 4=annulé, 5=approuvé, 6=payed, 99=refusé
  fk_c_paiement 	integer DEFAULT NULL,
  note_public		text,
  note_private 		text,
  detail_refuse 	varchar(255) DEFAULT NULL,
  detail_cancel 	varchar(255) DEFAULT NULL,
  integration_compta integer DEFAULT NULL,		-- not used
  fk_bank_account 	integer DEFAULT NULL,
  model_pdf 		varchar(50) DEFAULT NULL
) ENGINE=innodb;


CREATE TABLE llx_expensereport_det
(
   rowid integer NOT NULL AUTO_INCREMENT PRIMARY KEY,
   fk_expensereport integer NOT NULL,
   fk_c_type_fees integer NOT NULL,
   fk_projet integer NOT NULL,
   fk_c_tva integer NOT NULL,
   comments text NOT NULL,
   product_type integer DEFAULT -1,
   qty real NOT NULL,
   value_unit real NOT NULL,
   remise_percent real,
   tva_tx						double(6,3),						    -- Vat rat
   localtax1_tx               	double(6,3)  DEFAULT 0,    		 	-- localtax1 rate
   localtax1_type			 	varchar(10)	  	 NULL, 				 	-- localtax1 type
   localtax2_tx               	double(6,3)  DEFAULT 0,    		 	-- localtax2 rate
   localtax2_type			 	varchar(10)	  	 NULL, 				 	-- localtax2 type
   total_ht double(24,8) DEFAULT 0 NOT NULL,
   total_tva double(24,8) DEFAULT 0 NOT NULL,
   total_localtax1				double(24,8)  	DEFAULT 0,		-- Total LocalTax1 for total quantity of line
   total_localtax2				double(24,8)	DEFAULT 0,		-- total LocalTax2 for total quantity of line
   total_ttc double(24,8) DEFAULT 0 NOT NULL,
   date date NOT NULL,
   info_bits					integer DEFAULT 0,				-- TVA NPR ou non
   special_code					integer DEFAULT 0,			    -- code pour les lignes speciales
   rang							integer DEFAULT 0,				-- position of line
   import_key					varchar(14)
) ENGINE=innodb;


ALTER TABLE llx_projet ADD COLUMN budget_amount double(24,8);
<<<<<<< HEAD



create table llx_commande_fournisseurdet_extrafields
(
  rowid                     integer AUTO_INCREMENT PRIMARY KEY,
  tms                       timestamp,
  fk_object                 integer NOT NULL,
  import_key                varchar(14)
) ENGINE=innodb;

ALTER TABLE llx_commande_fournisseurdet_extrafields ADD INDEX idx_commande_fournisseurdet_extrafields (fk_object);

=======
-- Commercial name
ALTER TABLE llx_societe ADD COLUMN commercial_name varchar(128) NULL;
>>>>>>> c8d16dc6
<|MERGE_RESOLUTION|>--- conflicted
+++ resolved
@@ -195,8 +195,8 @@
 
 
 ALTER TABLE llx_projet ADD COLUMN budget_amount double(24,8);
-<<<<<<< HEAD
-
+-- Commercial name
+ALTER TABLE llx_societe ADD COLUMN commercial_name varchar(128) NULL;
 
 
 create table llx_commande_fournisseurdet_extrafields
@@ -209,7 +209,3 @@
 
 ALTER TABLE llx_commande_fournisseurdet_extrafields ADD INDEX idx_commande_fournisseurdet_extrafields (fk_object);
 
-=======
--- Commercial name
-ALTER TABLE llx_societe ADD COLUMN commercial_name varchar(128) NULL;
->>>>>>> c8d16dc6
