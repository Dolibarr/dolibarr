--- conflicted
+++ resolved
@@ -18,15 +18,20 @@
 -- -- VPGSQL8.2 DELETE FROM llx_usergroup_user      WHERE fk_user      NOT IN (SELECT rowid from llx_user);
 -- -- VMYSQL4.1 DELETE FROM llx_usergroup_user      WHERE fk_usergroup NOT IN (SELECT rowid from llx_usergroup);
 
+
 --create table for price expressions and add column in product supplier
 create table llx_c_price_expression
 (
-  rowid     integer AUTO_INCREMENT PRIMARY KEY,
-  title     varchar(20) NOT NULL,
-  expression    varchar(80) NOT NULL
+  rowid      integer AUTO_INCREMENT PRIMARY KEY,
+  title      varchar(20) NOT NULL,
+  expression varchar(80) NOT NULL
 )ENGINE=innodb;
 
-<<<<<<< HEAD
+ALTER TABLE llx_product_fournisseur_price ADD COLUMN fk_supplier_price_expression integer DEFAULT NULL;
+ALTER TABLE llx_product ADD COLUMN fk_price_expression integer DEFAULT NULL;
+ALTER TABLE llx_product_price ADD COLUMN fk_price_expression integer DEFAULT NULL;
+
+
 --create table for user conf of printing driver
 CREATE TABLE llx_printing 
 (
@@ -70,8 +75,3 @@
   fk_object                 integer NOT NULL,
   import_key                varchar(14)                          		-- import key
 ) ENGINE=innodb;
-=======
-ALTER TABLE llx_product_fournisseur_price ADD fk_supplier_price_expression integer DEFAULT NULL;
-ALTER TABLE llx_product ADD fk_price_expression integer DEFAULT NULL;
-ALTER TABLE llx_product_price ADD fk_price_expression integer DEFAULT NULL;
->>>>>>> 2c01370c
