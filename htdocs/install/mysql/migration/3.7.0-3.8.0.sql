--
-- Be carefull to requests order.
-- This file must be loaded by calling /install/index.php page
-- when current version is 3.8.0 or higher.
--
-- To rename a table:       ALTER TABLE llx_table RENAME TO llx_table_new;
-- To add a column:         ALTER TABLE llx_table ADD COLUMN newcol varchar(60) NOT NULL DEFAULT '0' AFTER existingcol;
-- To rename a column:      ALTER TABLE llx_table CHANGE COLUMN oldname newname varchar(60);
-- To drop a column:        ALTER TABLE llx_table DROP COLUMN oldname;
-- To change type of field: ALTER TABLE llx_table MODIFY COLUMN name varchar(60);
-- To drop a foreign key:   ALTER TABLE llx_table DROP FOREIGN KEY fk_name;
-- To restrict request to Mysql version x.y use -- VMYSQLx.y
-- To restrict request to Pgsql version x.y use -- VPGSQLx.y
-- To make pk to be auto increment (mysql):    VMYSQL4.3 ALTER TABLE llx_c_shipment_mode CHANGE COLUMN rowid rowid INTEGER NOT NULL AUTO_INCREMENT;
-- To make pk to be auto increment (postgres): VPGSQL8.2 NOT POSSIBLE. MUST DELETE/CREATE TABLE
-- To set a field as NULL:                     VPGSQL8.2 ALTER TABLE llx_table ALTER COLUMN name DROP NOT NULL;
-- To set a field as default NULL:             VPGSQL8.2 ALTER TABLE llx_table ALTER COLUMN name SET DEFAULT NULL;
-- -- VPGSQL8.2 DELETE FROM llx_usergroup_user      WHERE fk_user      NOT IN (SELECT rowid from llx_user);
-- -- VMYSQL4.1 DELETE FROM llx_usergroup_user      WHERE fk_usergroup NOT IN (SELECT rowid from llx_usergroup);


ALTER TABLE llx_extrafields ADD COLUMN perms varchar(255) after fieldrequired;
ALTER TABLE llx_extrafields ADD COLUMN list integer DEFAULT 0 after perms;

ALTER TABLE llx_payment_salary ADD COLUMN salary real after datev;

UPDATE llx_projet_task_time SET task_datehour = task_date where task_datehour IS NULL;
ALTER TABLE llx_projet_task_time ADD COLUMN task_date_withhour integer DEFAULT 0 after task_datehour;

ALTER TABLE llx_projet_task MODIFY COLUMN duration_effective real DEFAULT 0 NULL;
ALTER TABLE llx_projet_task MODIFY COLUMN planned_workload real DEFAULT 0 NULL;


ALTER TABLE llx_commande_fournisseur MODIFY COLUMN date_livraison datetime; 

-- Add id commandefourndet in llx_commande_fournisseur_dispatch to correct /fourn/commande/dispatch.php display when several times same product in supplier order
ALTER TABLE llx_commande_fournisseur_dispatch ADD COLUMN fk_commandefourndet INTEGER NOT NULL DEFAULT 0 AFTER fk_product;


-- Remove menu entries of removed or renamed modules
DELETE FROM llx_menu where module = 'printipp';


ALTER TABLE llx_bank ADD INDEX idx_bank_num_releve(num_releve);


--create table for price expressions and add column in product supplier
create table llx_c_price_expression
(
  rowid      integer AUTO_INCREMENT PRIMARY KEY,
  title      varchar(20) NOT NULL,
  expression varchar(80) NOT NULL
)ENGINE=innodb;

ALTER TABLE llx_product_fournisseur_price ADD COLUMN fk_supplier_price_expression integer DEFAULT NULL;
ALTER TABLE llx_product ADD COLUMN fk_price_expression integer DEFAULT NULL;
ALTER TABLE llx_product_price ADD COLUMN fk_price_expression integer DEFAULT NULL;


--create table for user conf of printing driver
CREATE TABLE llx_printing 
(
 rowid integer AUTO_INCREMENT PRIMARY KEY,
 tms timestamp,
 datec datetime,
 printer_name text NOT NULL, 
 printer_location text NOT NULL,
 printer_id varchar(255) NOT NULL,
 copy integer NOT NULL DEFAULT '1',
 module varchar(16) NOT NULL,
 driver varchar(16) NOT NULL,
 userid integer
)ENGINE=innodb;

ALTER TABLE llx_product_fournisseur_price ADD COLUMN fk_price_expression integer DEFAULT NULL;

-- Taiwan VAT Rates
insert into llx_c_tva(rowid,fk_pays,taux,recuperableonly,note,active) values ( 2131, 213, '5', '0', 'VAT 5%', 1);

-- Add situation invoices
ALTER TABLE llx_facture ADD COLUMN situation_cycle_ref smallint;
ALTER TABLE llx_facture ADD COLUMN situation_counter smallint;
ALTER TABLE llx_facture ADD COLUMN situation_final smallint;
ALTER TABLE llx_facturedet ADD COLUMN situation_percent real;
ALTER TABLE llx_facturedet ADD COLUMN fk_prev_id integer;

-- Convert SMTP config to main entity, so new entities don't get the old values
UPDATE llx_const SET entity = 1 WHERE entity = 0 AND name = "MAIN_MAIL_SENDMODE";
UPDATE llx_const SET entity = 1 WHERE entity = 0 AND name = "MAIN_MAIL_SMTP_PORT";
UPDATE llx_const SET entity = 1 WHERE entity = 0 AND name = "MAIN_MAIL_SMTP_SERVER";
UPDATE llx_const SET entity = 1 WHERE entity = 0 AND name = "MAIN_MAIL_SMTPS_ID";
UPDATE llx_const SET entity = 1 WHERE entity = 0 AND name = "MAIN_MAIL_SMTPS_PW";
UPDATE llx_const SET entity = 1 WHERE entity = 0 AND name = "MAIN_MAIL_EMAIL_TLS";


create table llx_bank_account_extrafields
(
  rowid                     integer AUTO_INCREMENT PRIMARY KEY,
  tms                       timestamp,
  fk_object                 integer NOT NULL,
  import_key                varchar(14)                          		-- import key
) ENGINE=innodb;


ALTER TABLE llx_stock_mouvement MODIFY COLUMN label varchar(255);
ALTER TABLE llx_stock_mouvement ADD COLUMN inventorycode varchar(128);

ALTER TABLE llx_product_association ADD COLUMN incdec integer DEFAULT 1;



ALTER TABLE llx_bank_account_extrafields ADD INDEX idx_bank_account_extrafields (fk_object);


create table llx_contratdet_extrafields
(
  rowid            integer AUTO_INCREMENT PRIMARY KEY,
  tms              timestamp,
  fk_object        integer NOT NULL,    -- object id
  import_key       varchar(14)      	-- import key
)ENGINE=innodb;

ALTER TABLE llx_contratdet_extrafields ADD INDEX idx_contratdet_extrafields (fk_object);

ALTER TABLE llx_product_fournisseur_price ADD COLUMN delivery_time_days integer;


ALTER TABLE llx_commande_fournisseur_dispatch ADD COLUMN comment	varchar(255);
ALTER TABLE llx_commande_fournisseur_dispatch ADD COLUMN status integer;
ALTER TABLE llx_commande_fournisseur_dispatch ADD COLUMN tms timestamp;
ALTER TABLE llx_commande_fournisseur_dispatch ADD COLUMN batch varchar(30) DEFAULT NULL;
ALTER TABLE llx_commande_fournisseur_dispatch ADD COLUMN eatby date DEFAULT NULL;
ALTER TABLE llx_commande_fournisseur_dispatch ADD COLUMN sellby date DEFAULT NULL;
ALTER TABLE llx_stock_mouvement ADD COLUMN batch varchar(30) DEFAULT NULL;
ALTER TABLE llx_stock_mouvement ADD COLUMN eatby date DEFAULT NULL;
ALTER TABLE llx_stock_mouvement ADD COLUMN sellby date DEFAULT NULL;



CREATE TABLE llx_expensereport (
  rowid integer NOT NULL AUTO_INCREMENT PRIMARY KEY,
  ref        		varchar(50) NOT NULL,
  entity 			integer DEFAULT 1 NOT NULL,		-- multi company id
  ref_number_int 	integer DEFAULT NULL,
  ref_ext 			integer,
  total_ht 			double(24,8) DEFAULT 0,
  total_tva 		double(24,8) DEFAULT 0,
  localtax1			double(24,8) DEFAULT 0,				-- amount total localtax1
  localtax2			double(24,8) DEFAULT 0,				-- amount total localtax2	
  total_ttc 		double(24,8) DEFAULT 0,
  date_debut 		date NOT NULL,
  date_fin 			date NOT NULL,
  date_create 		datetime NOT NULL,
  date_valid 		datetime,
  date_approve		datetime,
  date_refuse 		datetime,
  date_cancel 		datetime,
  date_paiement 	datetime,
  tms 		 		timestamp,
  fk_user_author 	integer NOT NULL,
  fk_user_modif 	integer DEFAULT NULL,
  fk_user_valid 	integer DEFAULT NULL,
  fk_user_validator integer DEFAULT NULL,
  fk_user_approve   integer DEFAULT NULL,
  fk_user_refuse 	integer DEFAULT NULL,
  fk_user_cancel 	integer DEFAULT NULL,
  fk_user_paid 		integer DEFAULT NULL,
  fk_statut			integer NOT NULL,		-- 1=brouillon, 2=validé (attente approb), 4=annulé, 5=approuvé, 6=payed, 99=refusé
  fk_c_paiement 	integer DEFAULT NULL,
  note_public		text,
  note_private 		text,
  detail_refuse 	varchar(255) DEFAULT NULL,
  detail_cancel 	varchar(255) DEFAULT NULL,
  integration_compta integer DEFAULT NULL,		-- not used
  fk_bank_account 	integer DEFAULT NULL,
  model_pdf 		varchar(50) DEFAULT NULL
) ENGINE=innodb;


CREATE TABLE llx_expensereport_det
(
   rowid integer NOT NULL AUTO_INCREMENT PRIMARY KEY,
   fk_expensereport integer NOT NULL,
   fk_c_type_fees integer NOT NULL,
   fk_projet integer NOT NULL,
   fk_c_tva integer NOT NULL,
   comments text NOT NULL,
   product_type integer DEFAULT -1,
   qty real NOT NULL,
   value_unit real NOT NULL,
   remise_percent real,
   tva_tx						double(6,3),						    -- Vat rat
   localtax1_tx               	double(6,3)  DEFAULT 0,    		 	-- localtax1 rate
   localtax1_type			 	varchar(10)	  	 NULL, 				 	-- localtax1 type
   localtax2_tx               	double(6,3)  DEFAULT 0,    		 	-- localtax2 rate
   localtax2_type			 	varchar(10)	  	 NULL, 				 	-- localtax2 type
   total_ht double(24,8) DEFAULT 0 NOT NULL,
   total_tva double(24,8) DEFAULT 0 NOT NULL,
   total_localtax1				double(24,8)  	DEFAULT 0,		-- Total LocalTax1 for total quantity of line
   total_localtax2				double(24,8)	DEFAULT 0,		-- total LocalTax2 for total quantity of line
   total_ttc double(24,8) DEFAULT 0 NOT NULL,
   date date NOT NULL,
   info_bits					integer DEFAULT 0,				-- TVA NPR ou non
   special_code					integer DEFAULT 0,			    -- code pour les lignes speciales
   rang							integer DEFAULT 0,				-- position of line
   import_key					varchar(14)
) ENGINE=innodb;


ALTER TABLE llx_projet ADD COLUMN budget_amount double(24,8);


create table llx_commande_fournisseurdet_extrafields
(
  rowid                     integer AUTO_INCREMENT PRIMARY KEY,
  tms                       timestamp,
  fk_object                 integer NOT NULL,
  import_key                varchar(14)
) ENGINE=innodb;

ALTER TABLE llx_commande_fournisseurdet_extrafields ADD INDEX idx_commande_fournisseurdet_extrafields (fk_object);


create table llx_facture_fourn_det_extrafields
(
  rowid                     integer AUTO_INCREMENT PRIMARY KEY,
  tms                       timestamp,
  fk_object                 integer NOT NULL,
  import_key                varchar(14)                          		-- import key
) ENGINE=innodb;

ALTER TABLE llx_facture_fourn_det_extrafields ADD INDEX idx_facture_fourn_det_extrafields (fk_object);

ALTER TABLE llx_facture_fourn_det ADD COLUMN special_code	 integer DEFAULT 0;
ALTER TABLE llx_facture_fourn_det ADD COLUMN rang integer DEFAULT 0;
ALTER TABLE llx_facture_fourn_det ADD COLUMN fk_parent_line integer NULL after fk_facture_fourn;

ALTER TABLE llx_commande_fournisseurdet ADD COLUMN special_code	 integer DEFAULT 0;
ALTER TABLE llx_commande_fournisseurdet ADD COLUMN rang integer DEFAULT 0;
ALTER TABLE llx_commande_fournisseurdet ADD COLUMN fk_parent_line integer NULL after fk_commande;

ALTER TABLE llx_projet ADD COLUMN date_close datetime DEFAULT NULL;    
ALTER TABLE llx_projet ADD COLUMN fk_user_close integer DEFAULT NULL;


  
-- Module AskPriceSupplier --
CREATE TABLE llx_askpricesupplier (
  rowid integer NOT NULL AUTO_INCREMENT PRIMARY KEY,
  ref varchar(30) NOT NULL,
  entity integer NOT NULL DEFAULT '1',
  ref_ext varchar(255) DEFAULT NULL,
  ref_int varchar(255) DEFAULT NULL,
  fk_soc integer DEFAULT NULL,
  fk_projet integer DEFAULT NULL,
  tms timestamp,
  datec datetime DEFAULT NULL,
  date_valid datetime DEFAULT NULL,
  date_cloture datetime DEFAULT NULL,
  fk_user_author integer DEFAULT NULL,
  fk_user_modif integer DEFAULT NULL,
  fk_user_valid integer DEFAULT NULL,
  fk_user_cloture integer DEFAULT NULL,
  fk_statut smallint NOT NULL DEFAULT '0',
  price double DEFAULT '0',
  remise_percent double DEFAULT '0',
  remise_absolue double DEFAULT '0',
  remise double DEFAULT '0',
  total_ht double(24,8) DEFAULT 0,
  tva double(24,8) DEFAULT 0,
  localtax1 double(24,8) DEFAULT 0,
  localtax2 double(24,8) DEFAULT 0,
  total double(24,8) DEFAULT 0,
  fk_account integer DEFAULT NULL,
  fk_currency varchar(3) DEFAULT NULL,
  fk_cond_reglement integer DEFAULT NULL,
  fk_mode_reglement integer DEFAULT NULL,
  note_private text,
  note_public text,
  model_pdf varchar(255) DEFAULT NULL,
  date_livraison date DEFAULT NULL,
  fk_shipping_method integer DEFAULT NULL,
  import_key varchar(14) DEFAULT NULL,
  extraparams varchar(255) DEFAULT NULL
) ENGINE=innodb;

CREATE TABLE llx_askpricesupplierdet (
  rowid integer NOT NULL AUTO_INCREMENT PRIMARY KEY,
  fk_askpricesupplier integer NOT NULL,
  fk_parent_line integer DEFAULT NULL,
  fk_product integer DEFAULT NULL,
  label varchar(255) DEFAULT NULL,
  description text,
  fk_remise_except integer DEFAULT NULL,
  tva_tx double(6,3) DEFAULT 0,
  localtax1_tx double(6,3) DEFAULT 0,
  localtax1_type varchar(10) DEFAULT NULL,
  localtax2_tx double(6,3) DEFAULT 0,
  localtax2_type varchar(10) DEFAULT NULL,
  qty double DEFAULT NULL,
  remise_percent double DEFAULT '0',
  remise double DEFAULT '0',
  price double DEFAULT NULL,
  subprice double(24,8) DEFAULT 0,
  total_ht double(24,8) DEFAULT 0,
  total_tva double(24,8) DEFAULT 0,
  total_localtax1 double(24,8) DEFAULT 0,
  total_localtax2 double(24,8) DEFAULT 0,
  total_ttc double(24,8) DEFAULT 0,
  product_type integer DEFAULT 0,
  info_bits integer DEFAULT 0,
  buy_price_ht double(24,8) DEFAULT 0,
  fk_product_fournisseur_price integer DEFAULT NULL,
  special_code integer DEFAULT 0,
  rang integer DEFAULT 0,
  ref_fourn varchar(30) DEFAULT NULL
) ENGINE=innodb;

CREATE TABLE llx_askpricesupplier_extrafields (
  rowid integer AUTO_INCREMENT PRIMARY KEY,
  tms timestamp,
  fk_object integer NOT NULL,
  import_key varchar(14) DEFAULT NULL
) ENGINE=innodb;

CREATE TABLE llx_askpricesupplierdet_extrafields (
  rowid integer AUTO_INCREMENT PRIMARY KEY,
  tms timestamp,
  fk_object integer NOT NULL,
  import_key varchar(14) DEFAULT NULL
) ENGINE=innodb;
-- End Module AskPriceSupplier --


ALTER TABLE llx_societe ADD COLUMN fk_incoterms integer;
ALTER TABLE llx_societe ADD COLUMN location_incoterms varchar(255);
ALTER TABLE llx_propal ADD COLUMN fk_incoterms integer;
ALTER TABLE llx_propal ADD COLUMN location_incoterms varchar(255);
ALTER TABLE llx_commande ADD COLUMN fk_incoterms integer;
ALTER TABLE llx_commande ADD COLUMN location_incoterms varchar(255);
ALTER TABLE llx_commande_fournisseur ADD COLUMN fk_incoterms integer;
ALTER TABLE llx_commande_fournisseur ADD COLUMN location_incoterms varchar(255);
ALTER TABLE llx_facture ADD COLUMN fk_incoterms integer;
ALTER TABLE llx_facture ADD COLUMN location_incoterms varchar(255);
ALTER TABLE llx_facture_fourn ADD COLUMN fk_incoterms integer;
ALTER TABLE llx_facture_fourn ADD COLUMN location_incoterms varchar(255);
ALTER TABLE llx_expedition ADD COLUMN fk_incoterms integer;
ALTER TABLE llx_expedition ADD COLUMN location_incoterms varchar(255);
ALTER TABLE llx_livraison ADD COLUMN 	fk_incoterms integer;
ALTER TABLE llx_livraison ADD COLUMN 	location_incoterms varchar(255);

CREATE TABLE llx_c_incoterms (
  rowid integer AUTO_INCREMENT PRIMARY KEY,
  code varchar(3) NOT NULL,
  libelle varchar(255) NOT NULL,
  active tinyint DEFAULT 1  NOT NULL
) ENGINE=innodb;

ALTER TABLE llx_c_incoterms ADD UNIQUE INDEX uk_c_incoterms (code);

INSERT INTO llx_c_incoterms (code, libelle, active) VALUES ('EXW', 'Ex Works, au départ non chargé, non dédouané sortie d''usine (uniquement adapté aux flux domestiques, nationaux)', 1);
INSERT INTO llx_c_incoterms (code, libelle, active) VALUES ('FCA', 'Free Carrier, marchandises dédouanées et chargées dans le pays de départ, chez le vendeur ou chez le commissionnaire de transport de l''acheteur', 1);
INSERT INTO llx_c_incoterms (code, libelle, active) VALUES ('FAS', 'Free Alongside Ship, sur le quai du port de départ', 1);
INSERT INTO llx_c_incoterms (code, libelle, active) VALUES ('FOB', 'Free On Board, chargé sur le bateau, les frais de chargement dans celui-ci étant fonction du liner term indiqué par la compagnie maritime (à la charge du vendeur)', 1);
INSERT INTO llx_c_incoterms (code, libelle, active) VALUES ('CFR', 'Cost and Freight, chargé dans le bateau, livraison au port de départ, frais payés jusqu''au port d''arrivée, sans assurance pour le transport, non déchargé du navire à destination (les frais de déchargement sont inclus ou non au port d''arrivée)', 1);
INSERT INTO llx_c_incoterms (code, libelle, active) VALUES ('CIF', 'Cost, Insurance and Freight, chargé sur le bateau, frais jusqu''au port d''arrivée, avec l''assurance marchandise transportée souscrite par le vendeur pour le compte de l''acheteur', 1);
INSERT INTO llx_c_incoterms (code, libelle, active) VALUES ('CPT', 'Carriage Paid To, livraison au premier transporteur, frais jusqu''au déchargement du mode de transport, sans assurance pour le transport', 1);
INSERT INTO llx_c_incoterms (code, libelle, active) VALUES ('CIP', 'Carriage and Insurance Paid to, idem CPT, avec assurance marchandise transportée souscrite par le vendeur pour le compte de l''acheteur', 1);
INSERT INTO llx_c_incoterms (code, libelle, active) VALUES ('DAT', 'Delivered At Terminal, marchandises (déchargées) livrées sur quai, dans un terminal maritime, fluvial, aérien, routier ou ferroviaire désigné (dédouanement import, et post-acheminement payés par l''acheteur)', 1);
INSERT INTO llx_c_incoterms (code, libelle, active) VALUES ('DAP', 'Delivered At Place, marchandises (non déchargées) mises à disposition de l''acheteur dans le pays d''importation au lieu précisé dans le contrat (déchargement, dédouanement import payé par l''acheteur)', 1);
INSERT INTO llx_c_incoterms (code, libelle, active) VALUES ('DDP', 'Delivered Duty Paid, marchandises (non déchargées) livrées à destination finale, dédouanement import et taxes à la charge du vendeur ; l''acheteur prend en charge uniquement le déchargement (si exclusion des taxes type TVA, le préciser clairement)', 1);

-- Extrafields fk_object must be unique (1-1 relation)
ALTER TABLE llx_societe_extrafields DROP INDEX idx_societe_extrafields;
ALTER TABLE llx_societe_extrafields ADD UNIQUE INDEX uk_societe_extrafields (fk_object);

<<<<<<< HEAD
-- Module Donation
ALTER TABLE llx_don ADD COLUMN fk_country integer NOT NULL after country;
ALTER TABLE llx_don CHANGE COLUMN fk_paiement fk_payment integer;
ALTER TABLE llx_don ADD COLUMN paid smallint default 0 NOT NULL after fk_payment;
ALTER TABLE llx_don CHANGE COLUMN fk_don_projet fk_project integer NULL;

create table llx_payment_donation
(
  rowid           integer AUTO_INCREMENT PRIMARY KEY,
  fk_donation     integer,
  datec           datetime,           -- date de creation
  tms             timestamp,
  datep           datetime,           -- payment date
  amount          real DEFAULT 0,
  fk_typepayment  integer NOT NULL,
  num_payment     varchar(50),
  note            text,
  fk_bank         integer NOT NULL,
  fk_user_creat   integer,            -- creation user
  fk_user_modif   integer             -- last modification user
)ENGINE=innodb;
=======

insert into llx_c_action_trigger (code,label,description,elementtype,rang) values ('BILL_VALIDATE','Customer invoice validated','Executed when a customer invoice is approved','facture',6);
insert into llx_c_action_trigger (code,label,description,elementtype,rang) values ('ORDER_SUPPLIER_APPROVE','Supplier order request approved','Executed when a supplier order is approved','order_supplier',12);
insert into llx_c_action_trigger (code,label,description,elementtype,rang) values ('ORDER_SUPPLIER_REFUSE','Supplier order request refused','Executed when a supplier order is refused','order_supplier',13);
insert into llx_c_action_trigger (code,label,description,elementtype,rang) values ('ORDER_VALIDATE','Customer order validate','Executed when a customer order is validated','commande',4);
insert into llx_c_action_trigger (code,label,description,elementtype,rang) values ('PROPAL_VALIDATE','Customer proposal validated','Executed when a commercial proposal is validated','propal',2);
insert into llx_c_action_trigger (code,label,description,elementtype,rang) values ('COMPANY_SENTBYMAIL','Mails sent from third party card','Executed when you send email from third party card','societe',1);
insert into llx_c_action_trigger (code,label,description,elementtype,rang) values ('COMPANY_CREATE','Third party created','Executed when a third party is created','societe',1);
insert into llx_c_action_trigger (code,label,description,elementtype,rang) values ('CONTRACT_VALIDATE','Contract validated','Executed when a contract is validated','contrat',18);
insert into llx_c_action_trigger (code,label,description,elementtype,rang) values ('PROPAL_SENTBYMAIL','Commercial proposal sent by mail','Executed when a commercial proposal is sent by mail','propal',3);
insert into llx_c_action_trigger (code,label,description,elementtype,rang) values ('ORDER_SENTBYMAIL','Customer order sent by mail','Executed when a customer order is sent by mail ','commande',5);
insert into llx_c_action_trigger (code,label,description,elementtype,rang) values ('BILL_PAYED','Customer invoice payed','Executed when a customer invoice is payed','facture',7);
insert into llx_c_action_trigger (code,label,description,elementtype,rang) values ('BILL_CANCEL','Customer invoice canceled','Executed when a customer invoice is conceled','facture',8);
insert into llx_c_action_trigger (code,label,description,elementtype,rang) values ('BILL_SENTBYMAIL','Customer invoice sent by mail','Executed when a customer invoice is sent by mail','facture',9);
insert into llx_c_action_trigger (code,label,description,elementtype,rang) values ('ORDER_SUPPLIER_VALIDATE','Supplier order validated','Executed when a supplier order is validated','order_supplier',11);
insert into llx_c_action_trigger (code,label,description,elementtype,rang) values ('ORDER_SUPPLIER_SENTBYMAIL','Supplier order sent by mail','Executed when a supplier order is sent by mail','order_supplier',14);
insert into llx_c_action_trigger (code,label,description,elementtype,rang) values ('BILL_SUPPLIER_VALIDATE','Supplier invoice validated','Executed when a supplier invoice is validated','invoice_supplier',15);
insert into llx_c_action_trigger (code,label,description,elementtype,rang) values ('BILL_SUPPLIER_PAYED','Supplier invoice payed','Executed when a supplier invoice is payed','invoice_supplier',16);
insert into llx_c_action_trigger (code,label,description,elementtype,rang) values ('BILL_SUPPLIER_SENTBYMAIL','Supplier invoice sent by mail','Executed when a supplier invoice is sent by mail','invoice_supplier',17);
insert into llx_c_action_trigger (code,label,description,elementtype,rang) values ('BILL_SUPPLIER_CANCELED','Supplier invoice cancelled','Executed when a supplier invoice is cancelled','invoice_supplier',17);
insert into llx_c_action_trigger (code,label,description,elementtype,rang) values ('SHIPPING_VALIDATE','Shipping validated','Executed when a shipping is validated','shipping',20);
insert into llx_c_action_trigger (code,label,description,elementtype,rang) values ('SHIPPING_SENTBYMAIL','Shipping sent by mail','Executed when a shipping is sent by mail','shipping',21);
insert into llx_c_action_trigger (code,label,description,elementtype,rang) values ('MEMBER_VALIDATE','Member validated','Executed when a member is validated','member',22);
insert into llx_c_action_trigger (code,label,description,elementtype,rang) values ('MEMBER_SUBSCRIPTION','Member subscribed','Executed when a member is subscribed','member',23);
insert into llx_c_action_trigger (code,label,description,elementtype,rang) values ('MEMBER_RESILIATE','Member resiliated','Executed when a member is resiliated','member',24);
insert into llx_c_action_trigger (code,label,description,elementtype,rang) values ('MEMBER_MODIFY','Member modified','Executed when a member is modified','member',24);
insert into llx_c_action_trigger (code,label,description,elementtype,rang) values ('MEMBER_DELETE','Member deleted','Executed when a member is deleted','member',25);
insert into llx_c_action_trigger (code,label,description,elementtype,rang) values ('BILL_UNVALIDATE','Customer invoice unvalidated','Executed when a customer invoice status set back to draft','facture',10);
insert into llx_c_action_trigger (code,label,description,elementtype,rang) values ('FICHINTER_VALIDATE','Intervention validated','Executed when a intervention is validated','ficheinter',19);
insert into llx_c_action_trigger (code,label,description,elementtype,rang) values ('FICHINTER_CLASSIFY_BILLED','Intervention set billed','Executed when a intervention is set to billed (when option FICHINTER_CLASSIFY_BILLED is set)','ficheinter',19);
insert into llx_c_action_trigger (code,label,description,elementtype,rang) values ('FICHINTER_CLASSIFY_UNBILLED','Intervention set unbilled','Executed when a intervention is set to unbilled (when option FICHINTER_CLASSIFY_BILLED is set)','ficheinter',19);
insert into llx_c_action_trigger (code,label,description,elementtype,rang) values ('FICHINTER_REOPEN','Intervention opened','Executed when a intervention is re-opened','ficheinter',19);
insert into llx_c_action_trigger (code,label,description,elementtype,rang) values ('FICHINTER_SENTBYMAIL','Intervention sent by mail','Executed when a intervention is sent by mail','ficheinter',19);
insert into llx_c_action_trigger (code,label,description,elementtype,rang) values ('PROJECT_CREATE','Project creation','Executed when a project is created','project',30);
insert into llx_c_action_trigger (code,label,description,elementtype,rang) values ('PROPAL_CLOSE_SIGNED','Customer proposal closed signed','Executed when a customer proposal is closed signed','propal',2);
insert into llx_c_action_trigger (code,label,description,elementtype,rang) values ('PROPAL_CLOSE_REFUSED','Customer proposal closed refused','Executed when a customer proposal is closed refused','propal',2);
insert into llx_c_action_trigger (code,label,description,elementtype,rang) values ('PROPAL_CLASSIFY_BILLED','Customer proposal set billed','Executed when a customer proposal is set to billed','propal',2);
insert into llx_c_action_trigger (code,label,description,elementtype,rang) values ('TASK_CREATE','Task created','Executed when a project task is created','project',35);
insert into llx_c_action_trigger (code,label,description,elementtype,rang) values ('TASK_MODIFY','Task modified','Executed when a project task is modified','project',36);
insert into llx_c_action_trigger (code,label,description,elementtype,rang) values ('TASK_DELETE','Task deleted','Executed when a project task is deleted','project',37);
>>>>>>> 3a9c195f
<|MERGE_RESOLUTION|>--- conflicted
+++ resolved
@@ -374,7 +374,6 @@
 ALTER TABLE llx_societe_extrafields DROP INDEX idx_societe_extrafields;
 ALTER TABLE llx_societe_extrafields ADD UNIQUE INDEX uk_societe_extrafields (fk_object);
 
-<<<<<<< HEAD
 -- Module Donation
 ALTER TABLE llx_don ADD COLUMN fk_country integer NOT NULL after country;
 ALTER TABLE llx_don CHANGE COLUMN fk_paiement fk_payment integer;
@@ -396,7 +395,6 @@
   fk_user_creat   integer,            -- creation user
   fk_user_modif   integer             -- last modification user
 )ENGINE=innodb;
-=======
 
 insert into llx_c_action_trigger (code,label,description,elementtype,rang) values ('BILL_VALIDATE','Customer invoice validated','Executed when a customer invoice is approved','facture',6);
 insert into llx_c_action_trigger (code,label,description,elementtype,rang) values ('ORDER_SUPPLIER_APPROVE','Supplier order request approved','Executed when a supplier order is approved','order_supplier',12);
@@ -436,5 +434,4 @@
 insert into llx_c_action_trigger (code,label,description,elementtype,rang) values ('PROPAL_CLASSIFY_BILLED','Customer proposal set billed','Executed when a customer proposal is set to billed','propal',2);
 insert into llx_c_action_trigger (code,label,description,elementtype,rang) values ('TASK_CREATE','Task created','Executed when a project task is created','project',35);
 insert into llx_c_action_trigger (code,label,description,elementtype,rang) values ('TASK_MODIFY','Task modified','Executed when a project task is modified','project',36);
-insert into llx_c_action_trigger (code,label,description,elementtype,rang) values ('TASK_DELETE','Task deleted','Executed when a project task is deleted','project',37);
->>>>>>> 3a9c195f
+insert into llx_c_action_trigger (code,label,description,elementtype,rang) values ('TASK_DELETE','Task deleted','Executed when a project task is deleted','project',37);