--- conflicted
+++ resolved
@@ -797,21 +797,6 @@
 update llx_opensurvey_sondage set format = 'D' where format = 'D+';
 update llx_opensurvey_sondage set format = 'A' where format = 'A+';
 
-<<<<<<< HEAD
-
---Deal with holidays_user that do not have rowid
--- Disabled: too dangerous patch. rowid is a primary key. How is it possible to have no rowid ?
---CREATE TABLE llx_holiday_users_tmp
---(
---	rowid       integer NOT NULL AUTO_INCREMENT PRIMARY KEY,
---	fk_user     integer NOT NULL,
---	fk_type     integer NOT NULL,
---	nb_holiday  real NOT NULL DEFAULT '0'
---) ENGINE=innodb;
---INSERT INTO llx_holiday_users_tmp(fk_user,fk_type,nb_holiday) SELECT fk_user,fk_type,nb_holiday FROM llx_holiday_users;
---DROP TABLE llx_holiday_users;
---ALTER TABLE llx_holiday_users_tmp RENAME TO llx_holiday_users;
-=======
 --Deal with holidays_user that do not have rowid
 CREATE TABLE llx_holiday_users_tmp
 (
@@ -822,5 +807,4 @@
 ) ENGINE=innodb;
 INSERT INTO llx_holiday_users_tmp(fk_user,fk_type,nb_holiday) SELECT fk_user,fk_type,nb_holiday FROM llx_holiday_users;
 DROP TABLE llx_holiday_users;
-ALTER TABLE llx_holiday_users_tmp RENAME TO llx_holiday_users;
->>>>>>> 0f545511
+ALTER TABLE llx_holiday_users_tmp RENAME TO llx_holiday_users;