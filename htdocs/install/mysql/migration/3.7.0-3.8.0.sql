--
-- Be carefull to requests order.
-- This file must be loaded by calling /install/index.php page
-- when current version is 3.8.0 or higher.
--
-- To rename a table:       ALTER TABLE llx_table RENAME TO llx_table_new;
-- To add a column:         ALTER TABLE llx_table ADD COLUMN newcol varchar(60) NOT NULL DEFAULT '0' AFTER existingcol;
-- To rename a column:      ALTER TABLE llx_table CHANGE COLUMN oldname newname varchar(60);
-- To drop a column:        ALTER TABLE llx_table DROP COLUMN oldname;
-- To change type of field: ALTER TABLE llx_table MODIFY COLUMN name varchar(60);
-- To drop a foreign key:   ALTER TABLE llx_table DROP FOREIGN KEY fk_name;
-- To restrict request to Mysql version x.y use -- VMYSQLx.y
-- To restrict request to Pgsql version x.y use -- VPGSQLx.y
-- To make pk to be auto increment (mysql):    VMYSQL4.3 ALTER TABLE llx_c_shipment_mode CHANGE COLUMN rowid rowid INTEGER NOT NULL AUTO_INCREMENT;
-- To make pk to be auto increment (postgres): VPGSQL8.2 NOT POSSIBLE. MUST DELETE/CREATE TABLE
-- To set a field as NULL:                     VPGSQL8.2 ALTER TABLE llx_table ALTER COLUMN name DROP NOT NULL;
-- To set a field as default NULL:             VPGSQL8.2 ALTER TABLE llx_table ALTER COLUMN name SET DEFAULT NULL;
-- -- VPGSQL8.2 DELETE FROM llx_usergroup_user      WHERE fk_user      NOT IN (SELECT rowid from llx_user);
-- -- VMYSQL4.1 DELETE FROM llx_usergroup_user      WHERE fk_usergroup NOT IN (SELECT rowid from llx_usergroup);

-- Loan
create table llx_loan
(
  rowid							integer AUTO_INCREMENT PRIMARY KEY,
  entity						integer DEFAULT 1 NOT NULL,
  datec							datetime,
  tms							timestamp,
  label							varchar(80) NOT NULL,
  fk_bank						integer,
  capital						real     default 0 NOT NULL,
  datestart						date,
  dateend						date,
  nbterm						real,
  rate							double  NOT NULL,
  note_private                  text,
  note_public                   text,
  capital_position				real     default 0,
  date_position					date,
  paid							smallint default 0 NOT NULL,
  accountancy_account_capital	varchar(32),
  accountancy_account_insurance	varchar(32),
  accountancy_account_interest	varchar(32),
  fk_user_author				integer DEFAULT NULL,
  fk_user_modif					integer DEFAULT NULL,
  active						tinyint DEFAULT 1  NOT NULL
)ENGINE=innodb;

create table llx_payment_loan
(
  rowid				integer AUTO_INCREMENT PRIMARY KEY,
  fk_loan			integer,
  datec				datetime,
  tms				timestamp,
  datep				datetime,
  amount_capital	real DEFAULT 0,
  amount_insurance	real DEFAULT 0,
  amount_interest	real DEFAULT 0,
  fk_typepayment	integer NOT NULL,
  num_payment		varchar(50),
  note_private      text,
  note_public       text,
  fk_bank			integer NOT NULL,
  fk_user_creat		integer,
  fk_user_modif		integer
)ENGINE=innodb;

ALTER TABLE llx_extrafields ADD COLUMN fieldrequired integer DEFAULT 0;
ALTER TABLE llx_extrafields ADD COLUMN perms varchar(255) after fieldrequired;
ALTER TABLE llx_extrafields ADD COLUMN list integer DEFAULT 0 after perms;

ALTER TABLE llx_payment_salary ADD COLUMN salary real after datev;

UPDATE llx_projet_task_time SET task_datehour = task_date where task_datehour IS NULL;
ALTER TABLE llx_projet_task_time ADD COLUMN task_date_withhour integer DEFAULT 0 after task_datehour;

ALTER TABLE llx_projet_task MODIFY COLUMN duration_effective real DEFAULT 0 NULL;
ALTER TABLE llx_projet_task MODIFY COLUMN planned_workload real DEFAULT 0 NULL;


ALTER TABLE llx_commande_fournisseur MODIFY COLUMN date_livraison datetime; 

-- Add id commandefourndet in llx_commande_fournisseur_dispatch to correct /fourn/commande/dispatch.php display when several times same product in supplier order
ALTER TABLE llx_commande_fournisseur_dispatch ADD COLUMN fk_commandefourndet INTEGER NOT NULL DEFAULT 0 AFTER fk_product;


-- Remove menu entries of removed or renamed modules
DELETE FROM llx_menu where module = 'printipp';


ALTER TABLE llx_bank ADD INDEX idx_bank_num_releve(num_releve);


--create table for price expressions and add column in product supplier
create table llx_c_price_expression
(
  rowid      integer AUTO_INCREMENT PRIMARY KEY,
  title      varchar(20) NOT NULL,
  expression varchar(80) NOT NULL
)ENGINE=innodb;

ALTER TABLE llx_product_fournisseur_price ADD COLUMN fk_supplier_price_expression integer DEFAULT NULL;
ALTER TABLE llx_product ADD COLUMN fk_price_expression integer DEFAULT NULL;
ALTER TABLE llx_product_price ADD COLUMN fk_price_expression integer DEFAULT NULL;


--create table for user conf of printing driver
CREATE TABLE llx_printing 
(
 rowid integer AUTO_INCREMENT PRIMARY KEY,
 tms timestamp,
 datec datetime,
 printer_name text NOT NULL, 
 printer_location text NOT NULL,
 printer_id varchar(255) NOT NULL,
 copy integer NOT NULL DEFAULT '1',
 module varchar(16) NOT NULL,
 driver varchar(16) NOT NULL,
 userid integer
)ENGINE=innodb;

ALTER TABLE llx_product_fournisseur_price ADD COLUMN fk_price_expression integer DEFAULT NULL;

-- Taiwan VAT Rates
insert into llx_c_tva(rowid,fk_pays,taux,recuperableonly,note,active) values ( 2131, 213, '5', '0', 'VAT 5%', 1);

-- Add situation invoices
ALTER TABLE llx_facture ADD COLUMN situation_cycle_ref smallint;
ALTER TABLE llx_facture ADD COLUMN situation_counter smallint;
ALTER TABLE llx_facture ADD COLUMN situation_final smallint;
ALTER TABLE llx_facturedet ADD COLUMN situation_percent real;
ALTER TABLE llx_facturedet ADD COLUMN fk_prev_id integer;

-- Convert SMTP config to main entity, so new entities don't get the old values
UPDATE llx_const SET entity = 1 WHERE entity = 0 AND name = "MAIN_MAIL_SENDMODE";
UPDATE llx_const SET entity = 1 WHERE entity = 0 AND name = "MAIN_MAIL_SMTP_PORT";
UPDATE llx_const SET entity = 1 WHERE entity = 0 AND name = "MAIN_MAIL_SMTP_SERVER";
UPDATE llx_const SET entity = 1 WHERE entity = 0 AND name = "MAIN_MAIL_SMTPS_ID";
UPDATE llx_const SET entity = 1 WHERE entity = 0 AND name = "MAIN_MAIL_SMTPS_PW";
UPDATE llx_const SET entity = 1 WHERE entity = 0 AND name = "MAIN_MAIL_EMAIL_TLS";


create table llx_bank_account_extrafields
(
  rowid                     integer AUTO_INCREMENT PRIMARY KEY,
  tms                       timestamp,
  fk_object                 integer NOT NULL,
  import_key                varchar(14)                          		-- import key
) ENGINE=innodb;


ALTER TABLE llx_stock_mouvement MODIFY COLUMN label varchar(255);
ALTER TABLE llx_stock_mouvement ADD COLUMN inventorycode varchar(128);

ALTER TABLE llx_product_association ADD COLUMN incdec integer DEFAULT 1;



ALTER TABLE llx_bank_account_extrafields ADD INDEX idx_bank_account_extrafields (fk_object);


create table llx_contratdet_extrafields
(
  rowid            integer AUTO_INCREMENT PRIMARY KEY,
  tms              timestamp,
  fk_object        integer NOT NULL,    -- object id
  import_key       varchar(14)      	-- import key
)ENGINE=innodb;

ALTER TABLE llx_contratdet_extrafields ADD INDEX idx_contratdet_extrafields (fk_object);

ALTER TABLE llx_product_fournisseur_price ADD COLUMN delivery_time_days integer;


ALTER TABLE llx_commande_fournisseur_dispatch ADD COLUMN comment	varchar(255);
ALTER TABLE llx_commande_fournisseur_dispatch ADD COLUMN status integer;
ALTER TABLE llx_commande_fournisseur_dispatch ADD COLUMN tms timestamp;
ALTER TABLE llx_commande_fournisseur_dispatch ADD COLUMN batch varchar(30) DEFAULT NULL;
ALTER TABLE llx_commande_fournisseur_dispatch ADD COLUMN eatby date DEFAULT NULL;
ALTER TABLE llx_commande_fournisseur_dispatch ADD COLUMN sellby date DEFAULT NULL;
ALTER TABLE llx_stock_mouvement ADD COLUMN batch varchar(30) DEFAULT NULL;
ALTER TABLE llx_stock_mouvement ADD COLUMN eatby date DEFAULT NULL;
ALTER TABLE llx_stock_mouvement ADD COLUMN sellby date DEFAULT NULL;

UPDATE llx_product_batch SET batch = 'unknown' WHERE batch IS NULL;
ALTER TABLE llx_product_batch MODIFY COLUMN batch varchar(30) NOT NULL;


CREATE TABLE llx_expensereport (
  rowid integer NOT NULL AUTO_INCREMENT PRIMARY KEY,
  ref        		varchar(50) NOT NULL,
  entity 			integer DEFAULT 1 NOT NULL,		-- multi company id
  ref_number_int 	integer DEFAULT NULL,
  ref_ext 			integer,
  total_ht 			double(24,8) DEFAULT 0,
  total_tva 		double(24,8) DEFAULT 0,
  localtax1			double(24,8) DEFAULT 0,				-- amount total localtax1
  localtax2			double(24,8) DEFAULT 0,				-- amount total localtax2	
  total_ttc 		double(24,8) DEFAULT 0,
  date_debut 		date NOT NULL,
  date_fin 			date NOT NULL,
  date_create 		datetime NOT NULL,
  date_valid 		datetime,
  date_approve		datetime,
  date_refuse 		datetime,
  date_cancel 		datetime,
  date_paiement 	datetime,
  tms 		 		timestamp,
  fk_user_author 	integer NOT NULL,
  fk_user_modif 	integer DEFAULT NULL,
  fk_user_valid 	integer DEFAULT NULL,
  fk_user_validator integer DEFAULT NULL,
  fk_user_approve   integer DEFAULT NULL,
  fk_user_refuse 	integer DEFAULT NULL,
  fk_user_cancel 	integer DEFAULT NULL,
  fk_user_paid 		integer DEFAULT NULL,
  fk_statut			integer NOT NULL,		-- 1=brouillon, 2=validé (attente approb), 4=annulé, 5=approuvé, 6=payed, 99=refusé
  fk_c_paiement 	integer DEFAULT NULL,
  note_public		text,
  note_private 		text,
  detail_refuse 	varchar(255) DEFAULT NULL,
  detail_cancel 	varchar(255) DEFAULT NULL,
  integration_compta integer DEFAULT NULL,		-- not used
  fk_bank_account 	integer DEFAULT NULL,
  model_pdf 		varchar(50) DEFAULT NULL
) ENGINE=innodb;


CREATE TABLE llx_expensereport_det
(
   rowid integer NOT NULL AUTO_INCREMENT PRIMARY KEY,
   fk_expensereport integer NOT NULL,
   fk_c_type_fees integer NOT NULL,
   fk_projet integer NOT NULL,
   fk_c_tva integer NOT NULL,
   comments text NOT NULL,
   product_type integer DEFAULT -1,
   qty real NOT NULL,
   value_unit real NOT NULL,
   remise_percent real,
   tva_tx						double(6,3),						    -- Vat rat
   localtax1_tx               	double(6,3)  DEFAULT 0,    		 	-- localtax1 rate
   localtax1_type			 	varchar(10)	  	 NULL, 				 	-- localtax1 type
   localtax2_tx               	double(6,3)  DEFAULT 0,    		 	-- localtax2 rate
   localtax2_type			 	varchar(10)	  	 NULL, 				 	-- localtax2 type
   total_ht double(24,8) DEFAULT 0 NOT NULL,
   total_tva double(24,8) DEFAULT 0 NOT NULL,
   total_localtax1				double(24,8)  	DEFAULT 0,		-- Total LocalTax1 for total quantity of line
   total_localtax2				double(24,8)	DEFAULT 0,		-- total LocalTax2 for total quantity of line
   total_ttc double(24,8) DEFAULT 0 NOT NULL,
   date date NOT NULL,
   info_bits					integer DEFAULT 0,				-- TVA NPR ou non
   special_code					integer DEFAULT 0,			    -- code pour les lignes speciales
   rang							integer DEFAULT 0,				-- position of line
   import_key					varchar(14)
) ENGINE=innodb;


ALTER TABLE llx_projet ADD COLUMN budget_amount double(24,8);


create table llx_commande_fournisseurdet_extrafields
(
  rowid                     integer AUTO_INCREMENT PRIMARY KEY,
  tms                       timestamp,
  fk_object                 integer NOT NULL,
  import_key                varchar(14)
) ENGINE=innodb;

ALTER TABLE llx_commande_fournisseurdet_extrafields ADD INDEX idx_commande_fournisseurdet_extrafields (fk_object);


create table llx_facture_fourn_det_extrafields
(
  rowid                     integer AUTO_INCREMENT PRIMARY KEY,
  tms                       timestamp,
  fk_object                 integer NOT NULL,
  import_key                varchar(14)                          		-- import key
) ENGINE=innodb;

ALTER TABLE llx_facture_fourn_det_extrafields ADD INDEX idx_facture_fourn_det_extrafields (fk_object);

ALTER TABLE llx_facture_fourn_det ADD COLUMN special_code	 integer DEFAULT 0;
ALTER TABLE llx_facture_fourn_det ADD COLUMN rang integer DEFAULT 0;
ALTER TABLE llx_facture_fourn_det ADD COLUMN fk_parent_line integer NULL after fk_facture_fourn;

ALTER TABLE llx_commande_fournisseurdet ADD COLUMN special_code	 integer DEFAULT 0;
ALTER TABLE llx_commande_fournisseurdet ADD COLUMN rang integer DEFAULT 0;
ALTER TABLE llx_commande_fournisseurdet ADD COLUMN fk_parent_line integer NULL after fk_commande;

ALTER TABLE llx_projet ADD COLUMN date_close datetime DEFAULT NULL;    
ALTER TABLE llx_projet ADD COLUMN fk_user_close integer DEFAULT NULL;


  
-- Module AskPriceSupplier --
CREATE TABLE llx_askpricesupplier (
  rowid integer NOT NULL AUTO_INCREMENT PRIMARY KEY,
  ref varchar(30) NOT NULL,
  entity integer NOT NULL DEFAULT '1',
  ref_ext varchar(255) DEFAULT NULL,
  ref_int varchar(255) DEFAULT NULL,
  fk_soc integer DEFAULT NULL,
  fk_projet integer DEFAULT NULL,
  tms timestamp,
  datec datetime DEFAULT NULL,
  date_valid datetime DEFAULT NULL,
  date_cloture datetime DEFAULT NULL,
  fk_user_author integer DEFAULT NULL,
  fk_user_modif integer DEFAULT NULL,
  fk_user_valid integer DEFAULT NULL,
  fk_user_cloture integer DEFAULT NULL,
  fk_statut smallint NOT NULL DEFAULT '0',
  price double DEFAULT '0',
  remise_percent double DEFAULT '0',
  remise_absolue double DEFAULT '0',
  remise double DEFAULT '0',
  total_ht double(24,8) DEFAULT 0,
  tva double(24,8) DEFAULT 0,
  localtax1 double(24,8) DEFAULT 0,
  localtax2 double(24,8) DEFAULT 0,
  total double(24,8) DEFAULT 0,
  fk_account integer DEFAULT NULL,
  fk_currency varchar(3) DEFAULT NULL,
  fk_cond_reglement integer DEFAULT NULL,
  fk_mode_reglement integer DEFAULT NULL,
  note_private text,
  note_public text,
  model_pdf varchar(255) DEFAULT NULL,
  date_livraison date DEFAULT NULL,
  fk_shipping_method integer DEFAULT NULL,
  import_key varchar(14) DEFAULT NULL,
  extraparams varchar(255) DEFAULT NULL
) ENGINE=innodb;

CREATE TABLE llx_askpricesupplierdet (
  rowid integer NOT NULL AUTO_INCREMENT PRIMARY KEY,
  fk_askpricesupplier integer NOT NULL,
  fk_parent_line integer DEFAULT NULL,
  fk_product integer DEFAULT NULL,
  label varchar(255) DEFAULT NULL,
  description text,
  fk_remise_except integer DEFAULT NULL,
  tva_tx double(6,3) DEFAULT 0,
  localtax1_tx double(6,3) DEFAULT 0,
  localtax1_type varchar(10) DEFAULT NULL,
  localtax2_tx double(6,3) DEFAULT 0,
  localtax2_type varchar(10) DEFAULT NULL,
  qty double DEFAULT NULL,
  remise_percent double DEFAULT '0',
  remise double DEFAULT '0',
  price double DEFAULT NULL,
  subprice double(24,8) DEFAULT 0,
  total_ht double(24,8) DEFAULT 0,
  total_tva double(24,8) DEFAULT 0,
  total_localtax1 double(24,8) DEFAULT 0,
  total_localtax2 double(24,8) DEFAULT 0,
  total_ttc double(24,8) DEFAULT 0,
  product_type integer DEFAULT 0,
  info_bits integer DEFAULT 0,
  buy_price_ht double(24,8) DEFAULT 0,
  fk_product_fournisseur_price integer DEFAULT NULL,
  special_code integer DEFAULT 0,
  rang integer DEFAULT 0,
  ref_fourn varchar(30) DEFAULT NULL
) ENGINE=innodb;

CREATE TABLE llx_askpricesupplier_extrafields (
  rowid integer AUTO_INCREMENT PRIMARY KEY,
  tms timestamp,
  fk_object integer NOT NULL,
  import_key varchar(14) DEFAULT NULL
) ENGINE=innodb;

CREATE TABLE llx_askpricesupplierdet_extrafields (
  rowid integer AUTO_INCREMENT PRIMARY KEY,
  tms timestamp,
  fk_object integer NOT NULL,
  import_key varchar(14) DEFAULT NULL
) ENGINE=innodb;
-- End Module AskPriceSupplier --


ALTER TABLE llx_commande_fournisseur ADD COLUMN date_approve2 datetime after date_approve;
ALTER TABLE llx_commande_fournisseur ADD COLUMN fk_user_approve2 integer after fk_user_approve;

ALTER TABLE llx_societe ADD COLUMN fk_incoterms integer;
ALTER TABLE llx_societe ADD COLUMN location_incoterms varchar(255);
ALTER TABLE llx_propal ADD COLUMN fk_incoterms integer;
ALTER TABLE llx_propal ADD COLUMN location_incoterms varchar(255);
ALTER TABLE llx_commande ADD COLUMN fk_incoterms integer;
ALTER TABLE llx_commande ADD COLUMN location_incoterms varchar(255);
ALTER TABLE llx_commande_fournisseur ADD COLUMN fk_incoterms integer;
ALTER TABLE llx_commande_fournisseur ADD COLUMN location_incoterms varchar(255);
ALTER TABLE llx_facture ADD COLUMN fk_incoterms integer;
ALTER TABLE llx_facture ADD COLUMN location_incoterms varchar(255);
ALTER TABLE llx_facture_fourn ADD COLUMN fk_incoterms integer;
ALTER TABLE llx_facture_fourn ADD COLUMN location_incoterms varchar(255);
ALTER TABLE llx_expedition ADD COLUMN fk_incoterms integer;
ALTER TABLE llx_expedition ADD COLUMN location_incoterms varchar(255);
ALTER TABLE llx_livraison ADD COLUMN 	fk_incoterms integer;
ALTER TABLE llx_livraison ADD COLUMN 	location_incoterms varchar(255);

CREATE TABLE llx_c_incoterms (
  rowid integer AUTO_INCREMENT PRIMARY KEY,
  code varchar(3) NOT NULL,
  libelle varchar(255) NOT NULL,
  active tinyint DEFAULT 1  NOT NULL
) ENGINE=innodb;

ALTER TABLE llx_c_incoterms ADD UNIQUE INDEX uk_c_incoterms (code);

INSERT INTO llx_c_incoterms (code, libelle, active) VALUES ('EXW', 'Ex Works, au départ non chargé, non dédouané sortie d''usine (uniquement adapté aux flux domestiques, nationaux)', 1);
INSERT INTO llx_c_incoterms (code, libelle, active) VALUES ('FCA', 'Free Carrier, marchandises dédouanées et chargées dans le pays de départ, chez le vendeur ou chez le commissionnaire de transport de l''acheteur', 1);
INSERT INTO llx_c_incoterms (code, libelle, active) VALUES ('FAS', 'Free Alongside Ship, sur le quai du port de départ', 1);
INSERT INTO llx_c_incoterms (code, libelle, active) VALUES ('FOB', 'Free On Board, chargé sur le bateau, les frais de chargement dans celui-ci étant fonction du liner term indiqué par la compagnie maritime (à la charge du vendeur)', 1);
INSERT INTO llx_c_incoterms (code, libelle, active) VALUES ('CFR', 'Cost and Freight, chargé dans le bateau, livraison au port de départ, frais payés jusqu''au port d''arrivée, sans assurance pour le transport, non déchargé du navire à destination (les frais de déchargement sont inclus ou non au port d''arrivée)', 1);
INSERT INTO llx_c_incoterms (code, libelle, active) VALUES ('CIF', 'Cost, Insurance and Freight, chargé sur le bateau, frais jusqu''au port d''arrivée, avec l''assurance marchandise transportée souscrite par le vendeur pour le compte de l''acheteur', 1);
INSERT INTO llx_c_incoterms (code, libelle, active) VALUES ('CPT', 'Carriage Paid To, livraison au premier transporteur, frais jusqu''au déchargement du mode de transport, sans assurance pour le transport', 1);
INSERT INTO llx_c_incoterms (code, libelle, active) VALUES ('CIP', 'Carriage and Insurance Paid to, idem CPT, avec assurance marchandise transportée souscrite par le vendeur pour le compte de l''acheteur', 1);
INSERT INTO llx_c_incoterms (code, libelle, active) VALUES ('DAT', 'Delivered At Terminal, marchandises (déchargées) livrées sur quai, dans un terminal maritime, fluvial, aérien, routier ou ferroviaire désigné (dédouanement import, et post-acheminement payés par l''acheteur)', 1);
INSERT INTO llx_c_incoterms (code, libelle, active) VALUES ('DAP', 'Delivered At Place, marchandises (non déchargées) mises à disposition de l''acheteur dans le pays d''importation au lieu précisé dans le contrat (déchargement, dédouanement import payé par l''acheteur)', 1);
INSERT INTO llx_c_incoterms (code, libelle, active) VALUES ('DDP', 'Delivered Duty Paid, marchandises (non déchargées) livrées à destination finale, dédouanement import et taxes à la charge du vendeur ; l''acheteur prend en charge uniquement le déchargement (si exclusion des taxes type TVA, le préciser clairement)', 1);

-- Extrafields fk_object must be unique (1-1 relation)
ALTER TABLE llx_societe_extrafields DROP INDEX idx_societe_extrafields;
ALTER TABLE llx_societe_extrafields ADD UNIQUE INDEX uk_societe_extrafields (fk_object);

-- Module Donation
ALTER TABLE llx_don ADD COLUMN fk_country integer NOT NULL after country;
ALTER TABLE llx_don CHANGE COLUMN fk_paiement fk_payment integer;
ALTER TABLE llx_don ADD COLUMN paid smallint default 0 NOT NULL after fk_payment;
ALTER TABLE llx_don CHANGE COLUMN fk_don_projet fk_projet integer NULL;

create table llx_don_extrafields
(
  rowid                     integer AUTO_INCREMENT PRIMARY KEY,
  tms                       timestamp,
  fk_object                 integer NOT NULL,
  import_key                varchar(14)                          		-- import key
) ENGINE=innodb;

ALTER TABLE llx_don_extrafields ADD INDEX idx_don_extrafields (fk_object);

create table llx_payment_donation
(
  rowid           integer AUTO_INCREMENT PRIMARY KEY,
  fk_donation     integer,
  datec           datetime,           -- date de creation
  tms             timestamp,
  datep           datetime,           -- payment date
  amount          real DEFAULT 0,
  fk_typepayment  integer NOT NULL,
  num_payment     varchar(50),
  note            text,
  fk_bank         integer NOT NULL,
  fk_user_creat   integer,            -- creation user
  fk_user_modif   integer             -- last modification user
)ENGINE=innodb;

insert into llx_c_action_trigger (code,label,description,elementtype,rang) values ('BILL_VALIDATE','Customer invoice validated','Executed when a customer invoice is approved','facture',6);
insert into llx_c_action_trigger (code,label,description,elementtype,rang) values ('ORDER_SUPPLIER_APPROVE','Supplier order request approved','Executed when a supplier order is approved','order_supplier',12);
insert into llx_c_action_trigger (code,label,description,elementtype,rang) values ('ORDER_SUPPLIER_REFUSE','Supplier order request refused','Executed when a supplier order is refused','order_supplier',13);
insert into llx_c_action_trigger (code,label,description,elementtype,rang) values ('ORDER_VALIDATE','Customer order validate','Executed when a customer order is validated','commande',4);
insert into llx_c_action_trigger (code,label,description,elementtype,rang) values ('PROPAL_VALIDATE','Customer proposal validated','Executed when a commercial proposal is validated','propal',2);
insert into llx_c_action_trigger (code,label,description,elementtype,rang) values ('COMPANY_SENTBYMAIL','Mails sent from third party card','Executed when you send email from third party card','societe',1);
insert into llx_c_action_trigger (code,label,description,elementtype,rang) values ('COMPANY_CREATE','Third party created','Executed when a third party is created','societe',1);
insert into llx_c_action_trigger (code,label,description,elementtype,rang) values ('CONTRACT_VALIDATE','Contract validated','Executed when a contract is validated','contrat',18);
insert into llx_c_action_trigger (code,label,description,elementtype,rang) values ('PROPAL_SENTBYMAIL','Commercial proposal sent by mail','Executed when a commercial proposal is sent by mail','propal',3);
insert into llx_c_action_trigger (code,label,description,elementtype,rang) values ('ORDER_SENTBYMAIL','Customer order sent by mail','Executed when a customer order is sent by mail ','commande',5);
insert into llx_c_action_trigger (code,label,description,elementtype,rang) values ('BILL_PAYED','Customer invoice payed','Executed when a customer invoice is payed','facture',7);
insert into llx_c_action_trigger (code,label,description,elementtype,rang) values ('BILL_CANCEL','Customer invoice canceled','Executed when a customer invoice is conceled','facture',8);
insert into llx_c_action_trigger (code,label,description,elementtype,rang) values ('BILL_SENTBYMAIL','Customer invoice sent by mail','Executed when a customer invoice is sent by mail','facture',9);
insert into llx_c_action_trigger (code,label,description,elementtype,rang) values ('ORDER_SUPPLIER_VALIDATE','Supplier order validated','Executed when a supplier order is validated','order_supplier',11);
insert into llx_c_action_trigger (code,label,description,elementtype,rang) values ('ORDER_SUPPLIER_SENTBYMAIL','Supplier order sent by mail','Executed when a supplier order is sent by mail','order_supplier',14);
insert into llx_c_action_trigger (code,label,description,elementtype,rang) values ('BILL_SUPPLIER_VALIDATE','Supplier invoice validated','Executed when a supplier invoice is validated','invoice_supplier',15);
insert into llx_c_action_trigger (code,label,description,elementtype,rang) values ('BILL_SUPPLIER_PAYED','Supplier invoice payed','Executed when a supplier invoice is payed','invoice_supplier',16);
insert into llx_c_action_trigger (code,label,description,elementtype,rang) values ('BILL_SUPPLIER_SENTBYMAIL','Supplier invoice sent by mail','Executed when a supplier invoice is sent by mail','invoice_supplier',17);
insert into llx_c_action_trigger (code,label,description,elementtype,rang) values ('BILL_SUPPLIER_CANCELED','Supplier invoice cancelled','Executed when a supplier invoice is cancelled','invoice_supplier',17);
insert into llx_c_action_trigger (code,label,description,elementtype,rang) values ('SHIPPING_VALIDATE','Shipping validated','Executed when a shipping is validated','shipping',20);
insert into llx_c_action_trigger (code,label,description,elementtype,rang) values ('SHIPPING_SENTBYMAIL','Shipping sent by mail','Executed when a shipping is sent by mail','shipping',21);
insert into llx_c_action_trigger (code,label,description,elementtype,rang) values ('MEMBER_VALIDATE','Member validated','Executed when a member is validated','member',22);
insert into llx_c_action_trigger (code,label,description,elementtype,rang) values ('MEMBER_SUBSCRIPTION','Member subscribed','Executed when a member is subscribed','member',23);
insert into llx_c_action_trigger (code,label,description,elementtype,rang) values ('MEMBER_RESILIATE','Member resiliated','Executed when a member is resiliated','member',24);
insert into llx_c_action_trigger (code,label,description,elementtype,rang) values ('MEMBER_MODIFY','Member modified','Executed when a member is modified','member',24);
insert into llx_c_action_trigger (code,label,description,elementtype,rang) values ('MEMBER_DELETE','Member deleted','Executed when a member is deleted','member',25);
insert into llx_c_action_trigger (code,label,description,elementtype,rang) values ('BILL_UNVALIDATE','Customer invoice unvalidated','Executed when a customer invoice status set back to draft','facture',10);
insert into llx_c_action_trigger (code,label,description,elementtype,rang) values ('FICHINTER_VALIDATE','Intervention validated','Executed when a intervention is validated','ficheinter',19);
insert into llx_c_action_trigger (code,label,description,elementtype,rang) values ('FICHINTER_CLASSIFY_BILLED','Intervention set billed','Executed when a intervention is set to billed (when option FICHINTER_CLASSIFY_BILLED is set)','ficheinter',19);
insert into llx_c_action_trigger (code,label,description,elementtype,rang) values ('FICHINTER_CLASSIFY_UNBILLED','Intervention set unbilled','Executed when a intervention is set to unbilled (when option FICHINTER_CLASSIFY_BILLED is set)','ficheinter',19);
insert into llx_c_action_trigger (code,label,description,elementtype,rang) values ('FICHINTER_REOPEN','Intervention opened','Executed when a intervention is re-opened','ficheinter',19);
insert into llx_c_action_trigger (code,label,description,elementtype,rang) values ('FICHINTER_SENTBYMAIL','Intervention sent by mail','Executed when a intervention is sent by mail','ficheinter',19);
insert into llx_c_action_trigger (code,label,description,elementtype,rang) values ('PROJECT_CREATE','Project creation','Executed when a project is created','project',30);
insert into llx_c_action_trigger (code,label,description,elementtype,rang) values ('PROPAL_CLOSE_SIGNED','Customer proposal closed signed','Executed when a customer proposal is closed signed','propal',2);
insert into llx_c_action_trigger (code,label,description,elementtype,rang) values ('PROPAL_CLOSE_REFUSED','Customer proposal closed refused','Executed when a customer proposal is closed refused','propal',2);
insert into llx_c_action_trigger (code,label,description,elementtype,rang) values ('PROPAL_CLASSIFY_BILLED','Customer proposal set billed','Executed when a customer proposal is set to billed','propal',2);
insert into llx_c_action_trigger (code,label,description,elementtype,rang) values ('TASK_CREATE','Task created','Executed when a project task is created','project',35);
insert into llx_c_action_trigger (code,label,description,elementtype,rang) values ('TASK_MODIFY','Task modified','Executed when a project task is modified','project',36);
insert into llx_c_action_trigger (code,label,description,elementtype,rang) values ('TASK_DELETE','Task deleted','Executed when a project task is deleted','project',37);

create table llx_c_price_global_variable
(
	rowid					integer AUTO_INCREMENT PRIMARY KEY,
	code					varchar(20) NOT NULL,
	description		text DEFAULT NULL,
	value					double(24,8) DEFAULT 0
)ENGINE=innodb;

create table llx_c_price_global_variable_updater
(
	rowid						integer AUTO_INCREMENT PRIMARY KEY,
	type						integer NOT NULL,
	description			text DEFAULT NULL,
	parameters			text DEFAULT NULL,
	fk_variable			integer NOT NULL,
	update_interval	integer DEFAULT 0,
	next_update			integer DEFAULT 0,
	last_status			text DEFAULT NULL
)ENGINE=innodb;

ALTER TABLE llx_adherent CHANGE COLUMN note note_private text DEFAULT NULL;
ALTER TABLE llx_adherent ADD COLUMN note_public text DEFAULT NULL after note_private;

<<<<<<< HEAD
-- Feature request: A page to merge two thirdparties into one #2613
ALTER TABLE llx_categorie_societe CHANGE COLUMN fk_societe fk_soc INTEGER NOT NULL;
ALTER TABLE llx_societe CHANGE COLUMN fk_societe fk_soc INTEGER NOT NULL;
=======
CREATE TABLE IF NOT EXISTS llx_propal_merge_pdf_product (
  rowid integer NOT NULL auto_increment PRIMARY KEY,
  fk_product integer NOT NULL,
  file_name varchar(200) NOT NULL,
  lang 	varchar(5) DEFAULT NULL,
  fk_user_author integer DEFAULT NULL,
  fk_user_mod integer NOT NULL,
  datec datetime NOT NULL,
  tms timestamp NOT NULL,
  import_key varchar(14) DEFAULT NULL
) ENGINE=InnoDB;
>>>>>>> 21a6fd1c
<|MERGE_RESOLUTION|>--- conflicted
+++ resolved
@@ -520,11 +520,6 @@
 ALTER TABLE llx_adherent CHANGE COLUMN note note_private text DEFAULT NULL;
 ALTER TABLE llx_adherent ADD COLUMN note_public text DEFAULT NULL after note_private;
 
-<<<<<<< HEAD
--- Feature request: A page to merge two thirdparties into one #2613
-ALTER TABLE llx_categorie_societe CHANGE COLUMN fk_societe fk_soc INTEGER NOT NULL;
-ALTER TABLE llx_societe CHANGE COLUMN fk_societe fk_soc INTEGER NOT NULL;
-=======
 CREATE TABLE IF NOT EXISTS llx_propal_merge_pdf_product (
   rowid integer NOT NULL auto_increment PRIMARY KEY,
   fk_product integer NOT NULL,
@@ -536,4 +531,7 @@
   tms timestamp NOT NULL,
   import_key varchar(14) DEFAULT NULL
 ) ENGINE=InnoDB;
->>>>>>> 21a6fd1c
+
+-- Feature request: A page to merge two thirdparties into one #2613
+ALTER TABLE llx_categorie_societe CHANGE COLUMN fk_societe fk_soc INTEGER NOT NULL;
+ALTER TABLE llx_societe CHANGE COLUMN fk_societe fk_soc INTEGER NOT NULL;