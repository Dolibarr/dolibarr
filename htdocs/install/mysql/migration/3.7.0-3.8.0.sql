--
-- Be carefull to requests order.
-- This file must be loaded by calling /install/index.php page
-- when current version is 3.8.0 or higher.
--
-- To rename a table:       ALTER TABLE llx_table RENAME TO llx_table_new;
-- To add a column:         ALTER TABLE llx_table ADD COLUMN newcol varchar(60) NOT NULL DEFAULT '0' AFTER existingcol;
-- To rename a column:      ALTER TABLE llx_table CHANGE COLUMN oldname newname varchar(60);
-- To drop a column:        ALTER TABLE llx_table DROP COLUMN oldname;
-- To change type of field: ALTER TABLE llx_table MODIFY COLUMN name varchar(60);
-- To drop a foreign key:   ALTER TABLE llx_table DROP FOREIGN KEY fk_name;
-- To restrict request to Mysql version x.y use -- VMYSQLx.y
-- To restrict request to Pgsql version x.y use -- VPGSQLx.y
-- To make pk to be auto increment (mysql):    VMYSQL4.3 ALTER TABLE llx_c_shipment_mode CHANGE COLUMN rowid rowid INTEGER NOT NULL AUTO_INCREMENT;
-- To make pk to be auto increment (postgres): VPGSQL8.2 NOT POSSIBLE. MUST DELETE/CREATE TABLE
-- To set a field as NULL:                     VPGSQL8.2 ALTER TABLE llx_table ALTER COLUMN name DROP NOT NULL;
-- To set a field as default NULL:             VPGSQL8.2 ALTER TABLE llx_table ALTER COLUMN name SET DEFAULT NULL;
-- -- VPGSQL8.2 DELETE FROM llx_usergroup_user      WHERE fk_user      NOT IN (SELECT rowid from llx_user);
-- -- VMYSQL4.1 DELETE FROM llx_usergroup_user      WHERE fk_usergroup NOT IN (SELECT rowid from llx_usergroup);


--create table for price expressions and add column in product supplier
create table llx_c_price_expression
(
  rowid      integer AUTO_INCREMENT PRIMARY KEY,
  title      varchar(20) NOT NULL,
  expression varchar(80) NOT NULL
)ENGINE=innodb;

ALTER TABLE llx_product_fournisseur_price ADD COLUMN fk_supplier_price_expression integer DEFAULT NULL;
ALTER TABLE llx_product ADD COLUMN fk_price_expression integer DEFAULT NULL;
ALTER TABLE llx_product_price ADD COLUMN fk_price_expression integer DEFAULT NULL;


--create table for user conf of printing driver
CREATE TABLE llx_printing 
(
 rowid integer AUTO_INCREMENT PRIMARY KEY,
 tms timestamp,
 datec datetime,
 printer_name text NOT NULL, 
 printer_location text NOT NULL,
 printer_id varchar(255) NOT NULL,
 copy integer NOT NULL DEFAULT '1',
 module varchar(16) NOT NULL,
 driver varchar(16) NOT NULL,
 userid integer
)ENGINE=innodb;

ALTER TABLE llx_product_fournisseur_price ADD COLUMN fk_price_expression integer DEFAULT NULL;

-- Taiwan VAT Rates
insert into llx_c_tva(rowid,fk_pays,taux,recuperableonly,note,active) values ( 2131, 213, '5', '0', 'VAT 5%', 1);

-- Add situation invoices
ALTER TABLE llx_facture ADD COLUMN situation_cycle_ref smallint;
ALTER TABLE llx_facture ADD COLUMN situation_counter smallint;
ALTER TABLE llx_facture ADD COLUMN situation_final smallint;
ALTER TABLE llx_facturedet ADD COLUMN situation_percent real;
ALTER TABLE llx_facturedet ADD COLUMN fk_prev_id integer;

-- Convert SMTP config to main entity, so new entities don't get the old values
UPDATE llx_const SET entity = 1 WHERE entity = 0 AND name = "MAIN_MAIL_SENDMODE";
UPDATE llx_const SET entity = 1 WHERE entity = 0 AND name = "MAIN_MAIL_SMTP_PORT";
UPDATE llx_const SET entity = 1 WHERE entity = 0 AND name = "MAIN_MAIL_SMTP_SERVER";
UPDATE llx_const SET entity = 1 WHERE entity = 0 AND name = "MAIN_MAIL_SMTPS_ID";
UPDATE llx_const SET entity = 1 WHERE entity = 0 AND name = "MAIN_MAIL_SMTPS_PW";
UPDATE llx_const SET entity = 1 WHERE entity = 0 AND name = "MAIN_MAIL_EMAIL_TLS";


create table llx_bank_account_extrafields
(
  rowid                     integer AUTO_INCREMENT PRIMARY KEY,
  tms                       timestamp,
  fk_object                 integer NOT NULL,
  import_key                varchar(14)                          		-- import key
) ENGINE=innodb;

<<<<<<< HEAD

ALTER TABLE llx_stock_mouvement MODIFY COLUMN label varchar(255);
ALTER TABLE llx_stock_mouvement ADD COLUMN inventorycode varchar(128);

ALTER TABLE llx_product_association ADD COLUMN incdec integer DEFAULT 1;
=======
ALTER TABLE llx_bank_account_extrafields ADD INDEX idx_bank_account_extrafields (fk_object);


create table llx_contratdet_extrafields
(
  rowid            integer AUTO_INCREMENT PRIMARY KEY,
  tms              timestamp,
  fk_object        integer NOT NULL,    -- object id
  import_key       varchar(14)      	-- import key
)ENGINE=innodb;

ALTER TABLE llx_contratdet_extrafields ADD INDEX idx_contratdet_extrafields (fk_object);
>>>>>>> 6d751ad6
<|MERGE_RESOLUTION|>--- conflicted
+++ resolved
@@ -76,13 +76,14 @@
   import_key                varchar(14)                          		-- import key
 ) ENGINE=innodb;
 
-<<<<<<< HEAD
 
 ALTER TABLE llx_stock_mouvement MODIFY COLUMN label varchar(255);
 ALTER TABLE llx_stock_mouvement ADD COLUMN inventorycode varchar(128);
 
 ALTER TABLE llx_product_association ADD COLUMN incdec integer DEFAULT 1;
-=======
+
+
+
 ALTER TABLE llx_bank_account_extrafields ADD INDEX idx_bank_account_extrafields (fk_object);
 
 
@@ -94,5 +95,4 @@
   import_key       varchar(14)      	-- import key
 )ENGINE=innodb;
 
-ALTER TABLE llx_contratdet_extrafields ADD INDEX idx_contratdet_extrafields (fk_object);
->>>>>>> 6d751ad6
+ALTER TABLE llx_contratdet_extrafields ADD INDEX idx_contratdet_extrafields (fk_object);