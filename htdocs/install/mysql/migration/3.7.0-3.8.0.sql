--
-- Be carefull to requests order.
-- This file must be loaded by calling /install/index.php page
-- when current version is 3.8.0 or higher.
--
-- To rename a table:       ALTER TABLE llx_table RENAME TO llx_table_new;
-- To add a column:         ALTER TABLE llx_table ADD COLUMN newcol varchar(60) NOT NULL DEFAULT '0' AFTER existingcol;
-- To rename a column:      ALTER TABLE llx_table CHANGE COLUMN oldname newname varchar(60);
-- To drop a column:        ALTER TABLE llx_table DROP COLUMN oldname;
-- To change type of field: ALTER TABLE llx_table MODIFY COLUMN name varchar(60);
-- To drop a foreign key:   ALTER TABLE llx_table DROP FOREIGN KEY fk_name;
-- To restrict request to Mysql version x.y use -- VMYSQLx.y
-- To restrict request to Pgsql version x.y use -- VPGSQLx.y
-- To make pk to be auto increment (mysql):    VMYSQL4.3 ALTER TABLE llx_c_shipment_mode CHANGE COLUMN rowid rowid INTEGER NOT NULL AUTO_INCREMENT;
-- To make pk to be auto increment (postgres): VPGSQL8.2 NOT POSSIBLE. MUST DELETE/CREATE TABLE
-- To set a field as NULL:                     VPGSQL8.2 ALTER TABLE llx_table ALTER COLUMN name DROP NOT NULL;
-- To set a field as default NULL:             VPGSQL8.2 ALTER TABLE llx_table ALTER COLUMN name SET DEFAULT NULL;
-- -- VPGSQL8.2 DELETE FROM llx_usergroup_user      WHERE fk_user      NOT IN (SELECT rowid from llx_user);
-- -- VMYSQL4.1 DELETE FROM llx_usergroup_user      WHERE fk_usergroup NOT IN (SELECT rowid from llx_usergroup);

-- Loan
create table llx_loan
(
  rowid							integer AUTO_INCREMENT PRIMARY KEY,
  entity						integer DEFAULT 1 NOT NULL,
  datec							datetime,
  tms							timestamp,
  label							varchar(80) NOT NULL,
  fk_bank						integer,
  capital						real     default 0 NOT NULL,
  datestart						date,
  dateend						date,
  nbterm						real,
  rate							double  NOT NULL,
  note_private                  text,
  note_public                   text,
  capital_position				real     default 0,
  date_position					date,
  paid							smallint default 0 NOT NULL,
  accountancy_account_capital	varchar(32),
  accountancy_account_insurance	varchar(32),
  accountancy_account_interest	varchar(32),
  fk_user_author				integer DEFAULT NULL,
  fk_user_modif					integer DEFAULT NULL,
  active						tinyint DEFAULT 1  NOT NULL
)ENGINE=innodb;

create table llx_payment_loan
(
  rowid				integer AUTO_INCREMENT PRIMARY KEY,
  fk_loan			integer,
  datec				datetime,
  tms				timestamp,
  datep				datetime,
  amount_capital	real DEFAULT 0,
  amount_insurance	real DEFAULT 0,
  amount_interest	real DEFAULT 0,
  fk_typepayment	integer NOT NULL,
  num_payment		varchar(50),
  note_private      text,
  note_public       text,
  fk_bank			integer NOT NULL,
  fk_user_creat		integer,
  fk_user_modif		integer
)ENGINE=innodb;

ALTER TABLE llx_extrafields ADD COLUMN fieldrequired integer DEFAULT 0;
ALTER TABLE llx_extrafields ADD COLUMN perms varchar(255) after fieldrequired;
ALTER TABLE llx_extrafields ADD COLUMN list integer DEFAULT 0 after perms;

ALTER TABLE llx_payment_salary ADD COLUMN salary real after datev;

UPDATE llx_projet_task_time SET task_datehour = task_date where task_datehour IS NULL;
ALTER TABLE llx_projet_task_time ADD COLUMN task_date_withhour integer DEFAULT 0 after task_datehour;

ALTER TABLE llx_projet_task MODIFY COLUMN duration_effective real DEFAULT 0 NULL;
ALTER TABLE llx_projet_task MODIFY COLUMN planned_workload real DEFAULT 0 NULL;


ALTER TABLE llx_commande_fournisseur MODIFY COLUMN date_livraison datetime; 

-- Add id commandefourndet in llx_commande_fournisseur_dispatch to correct /fourn/commande/dispatch.php display when several times same product in supplier order
ALTER TABLE llx_commande_fournisseur_dispatch ADD COLUMN fk_commandefourndet INTEGER NOT NULL DEFAULT 0 AFTER fk_product;


-- Remove menu entries of removed or renamed modules
DELETE FROM llx_menu where module = 'printipp';


ALTER TABLE llx_bank ADD INDEX idx_bank_num_releve(num_releve);


--create table for price expressions and add column in product supplier
create table llx_c_price_expression
(
  rowid      integer AUTO_INCREMENT PRIMARY KEY,
  title      varchar(20) NOT NULL,
  expression varchar(80) NOT NULL
)ENGINE=innodb;

ALTER TABLE llx_product_fournisseur_price ADD COLUMN fk_supplier_price_expression integer DEFAULT NULL;
ALTER TABLE llx_product ADD COLUMN fk_price_expression integer DEFAULT NULL;
ALTER TABLE llx_product_price ADD COLUMN fk_price_expression integer DEFAULT NULL;


--create table for user conf of printing driver
CREATE TABLE llx_printing 
(
 rowid integer AUTO_INCREMENT PRIMARY KEY,
 tms timestamp,
 datec datetime,
 printer_name text NOT NULL, 
 printer_location text NOT NULL,
 printer_id varchar(255) NOT NULL,
 copy integer NOT NULL DEFAULT '1',
 module varchar(16) NOT NULL,
 driver varchar(16) NOT NULL,
 userid integer
)ENGINE=innodb;

ALTER TABLE llx_product_fournisseur_price ADD COLUMN fk_price_expression integer DEFAULT NULL;

-- Taiwan VAT Rates
insert into llx_c_tva(rowid,fk_pays,taux,recuperableonly,note,active) values ( 2131, 213, '5', '0', 'VAT 5%', 1);

-- Add situation invoices
ALTER TABLE llx_facture ADD COLUMN situation_cycle_ref smallint;
ALTER TABLE llx_facture ADD COLUMN situation_counter smallint;
ALTER TABLE llx_facture ADD COLUMN situation_final smallint;
ALTER TABLE llx_facturedet ADD COLUMN situation_percent real;
ALTER TABLE llx_facturedet ADD COLUMN fk_prev_id integer;

-- Convert SMTP config to main entity, so new entities don't get the old values
UPDATE llx_const SET entity = 1 WHERE entity = 0 AND name = "MAIN_MAIL_SENDMODE";
UPDATE llx_const SET entity = 1 WHERE entity = 0 AND name = "MAIN_MAIL_SMTP_PORT";
UPDATE llx_const SET entity = 1 WHERE entity = 0 AND name = "MAIN_MAIL_SMTP_SERVER";
UPDATE llx_const SET entity = 1 WHERE entity = 0 AND name = "MAIN_MAIL_SMTPS_ID";
UPDATE llx_const SET entity = 1 WHERE entity = 0 AND name = "MAIN_MAIL_SMTPS_PW";
UPDATE llx_const SET entity = 1 WHERE entity = 0 AND name = "MAIN_MAIL_EMAIL_TLS";


create table llx_bank_account_extrafields
(
  rowid                     integer AUTO_INCREMENT PRIMARY KEY,
  tms                       timestamp,
  fk_object                 integer NOT NULL,
  import_key                varchar(14)                          		-- import key
) ENGINE=innodb;


ALTER TABLE llx_stock_mouvement MODIFY COLUMN label varchar(255);
ALTER TABLE llx_stock_mouvement ADD COLUMN inventorycode varchar(128);

ALTER TABLE llx_product_association ADD COLUMN incdec integer DEFAULT 1;



ALTER TABLE llx_bank_account_extrafields ADD INDEX idx_bank_account_extrafields (fk_object);


create table llx_contratdet_extrafields
(
  rowid            integer AUTO_INCREMENT PRIMARY KEY,
  tms              timestamp,
  fk_object        integer NOT NULL,    -- object id
  import_key       varchar(14)      	-- import key
)ENGINE=innodb;

ALTER TABLE llx_contratdet_extrafields ADD INDEX idx_contratdet_extrafields (fk_object);

ALTER TABLE llx_product_fournisseur_price ADD COLUMN delivery_time_days integer;


ALTER TABLE llx_commande_fournisseur_dispatch ADD COLUMN comment	varchar(255);
ALTER TABLE llx_commande_fournisseur_dispatch ADD COLUMN status integer;
ALTER TABLE llx_commande_fournisseur_dispatch ADD COLUMN tms timestamp;
ALTER TABLE llx_commande_fournisseur_dispatch ADD COLUMN batch varchar(30) DEFAULT NULL;
ALTER TABLE llx_commande_fournisseur_dispatch ADD COLUMN eatby date DEFAULT NULL;
ALTER TABLE llx_commande_fournisseur_dispatch ADD COLUMN sellby date DEFAULT NULL;
ALTER TABLE llx_stock_mouvement ADD COLUMN batch varchar(30) DEFAULT NULL;
ALTER TABLE llx_stock_mouvement ADD COLUMN eatby date DEFAULT NULL;
ALTER TABLE llx_stock_mouvement ADD COLUMN sellby date DEFAULT NULL;

UPDATE llx_product_batch SET batch = 'unknown' WHERE batch IS NULL;
ALTER TABLE llx_product_batch MODIFY COLUMN batch varchar(30) NOT NULL;


CREATE TABLE llx_expensereport (
  rowid integer NOT NULL AUTO_INCREMENT PRIMARY KEY,
  ref        		varchar(50) NOT NULL,
  entity 			integer DEFAULT 1 NOT NULL,		-- multi company id
  ref_number_int 	integer DEFAULT NULL,
  ref_ext 			integer,
  total_ht 			double(24,8) DEFAULT 0,
  total_tva 		double(24,8) DEFAULT 0,
  localtax1			double(24,8) DEFAULT 0,				-- amount total localtax1
  localtax2			double(24,8) DEFAULT 0,				-- amount total localtax2	
  total_ttc 		double(24,8) DEFAULT 0,
  date_debut 		date NOT NULL,
  date_fin 			date NOT NULL,
  date_create 		datetime NOT NULL,
  date_valid 		datetime,
  date_approve		datetime,
  date_refuse 		datetime,
  date_cancel 		datetime,
  date_paiement 	datetime,
  tms 		 		timestamp,
  fk_user_author 	integer NOT NULL,
  fk_user_modif 	integer DEFAULT NULL,
  fk_user_valid 	integer DEFAULT NULL,
  fk_user_validator integer DEFAULT NULL,
  fk_user_approve   integer DEFAULT NULL,
  fk_user_refuse 	integer DEFAULT NULL,
  fk_user_cancel 	integer DEFAULT NULL,
  fk_user_paid 		integer DEFAULT NULL,
  fk_statut			integer NOT NULL,		-- 1=brouillon, 2=validé (attente approb), 4=annulé, 5=approuvé, 6=payed, 99=refusé
  fk_c_paiement 	integer DEFAULT NULL,
  note_public		text,
  note_private 		text,
  detail_refuse 	varchar(255) DEFAULT NULL,
  detail_cancel 	varchar(255) DEFAULT NULL,
  integration_compta integer DEFAULT NULL,		-- not used
  fk_bank_account 	integer DEFAULT NULL,
  model_pdf 		varchar(50) DEFAULT NULL
) ENGINE=innodb;


CREATE TABLE llx_expensereport_det
(
   rowid integer NOT NULL AUTO_INCREMENT PRIMARY KEY,
   fk_expensereport integer NOT NULL,
   fk_c_type_fees integer NOT NULL,
   fk_projet integer NOT NULL,
   fk_c_tva integer NOT NULL,
   comments text NOT NULL,
   product_type integer DEFAULT -1,
   qty real NOT NULL,
   value_unit real NOT NULL,
   remise_percent real,
   tva_tx						double(6,3),						    -- Vat rat
   localtax1_tx               	double(6,3)  DEFAULT 0,    		 	-- localtax1 rate
   localtax1_type			 	varchar(10)	  	 NULL, 				 	-- localtax1 type
   localtax2_tx               	double(6,3)  DEFAULT 0,    		 	-- localtax2 rate
   localtax2_type			 	varchar(10)	  	 NULL, 				 	-- localtax2 type
   total_ht double(24,8) DEFAULT 0 NOT NULL,
   total_tva double(24,8) DEFAULT 0 NOT NULL,
   total_localtax1				double(24,8)  	DEFAULT 0,		-- Total LocalTax1 for total quantity of line
   total_localtax2				double(24,8)	DEFAULT 0,		-- total LocalTax2 for total quantity of line
   total_ttc double(24,8) DEFAULT 0 NOT NULL,
   date date NOT NULL,
   info_bits					integer DEFAULT 0,				-- TVA NPR ou non
   special_code					integer DEFAULT 0,			    -- code pour les lignes speciales
   rang							integer DEFAULT 0,				-- position of line
   import_key					varchar(14)
) ENGINE=innodb;


ALTER TABLE llx_projet ADD COLUMN budget_amount double(24,8);


create table llx_commande_fournisseurdet_extrafields
(
  rowid                     integer AUTO_INCREMENT PRIMARY KEY,
  tms                       timestamp,
  fk_object                 integer NOT NULL,
  import_key                varchar(14)
) ENGINE=innodb;

ALTER TABLE llx_commande_fournisseurdet_extrafields ADD INDEX idx_commande_fournisseurdet_extrafields (fk_object);


create table llx_facture_fourn_det_extrafields
(
  rowid                     integer AUTO_INCREMENT PRIMARY KEY,
  tms                       timestamp,
  fk_object                 integer NOT NULL,
  import_key                varchar(14)                          		-- import key
) ENGINE=innodb;

ALTER TABLE llx_facture_fourn_det_extrafields ADD INDEX idx_facture_fourn_det_extrafields (fk_object);

ALTER TABLE llx_facture_fourn_det ADD COLUMN special_code	 integer DEFAULT 0;
ALTER TABLE llx_facture_fourn_det ADD COLUMN rang integer DEFAULT 0;
ALTER TABLE llx_facture_fourn_det ADD COLUMN fk_parent_line integer NULL after fk_facture_fourn;

ALTER TABLE llx_commande_fournisseurdet ADD COLUMN special_code	 integer DEFAULT 0;
ALTER TABLE llx_commande_fournisseurdet ADD COLUMN rang integer DEFAULT 0;
ALTER TABLE llx_commande_fournisseurdet ADD COLUMN fk_parent_line integer NULL after fk_commande;

ALTER TABLE llx_projet ADD COLUMN date_close datetime DEFAULT NULL;    
ALTER TABLE llx_projet ADD COLUMN fk_user_close integer DEFAULT NULL;


  
-- Module AskPriceSupplier --
CREATE TABLE llx_askpricesupplier (
  rowid integer NOT NULL AUTO_INCREMENT PRIMARY KEY,
  ref varchar(30) NOT NULL,
  entity integer NOT NULL DEFAULT '1',
  ref_ext varchar(255) DEFAULT NULL,
  ref_int varchar(255) DEFAULT NULL,
  fk_soc integer DEFAULT NULL,
  fk_projet integer DEFAULT NULL,
  tms timestamp,
  datec datetime DEFAULT NULL,
  date_valid datetime DEFAULT NULL,
  date_cloture datetime DEFAULT NULL,
  fk_user_author integer DEFAULT NULL,
  fk_user_modif integer DEFAULT NULL,
  fk_user_valid integer DEFAULT NULL,
  fk_user_cloture integer DEFAULT NULL,
  fk_statut smallint NOT NULL DEFAULT '0',
  price double DEFAULT '0',
  remise_percent double DEFAULT '0',
  remise_absolue double DEFAULT '0',
  remise double DEFAULT '0',
  total_ht double(24,8) DEFAULT 0,
  tva double(24,8) DEFAULT 0,
  localtax1 double(24,8) DEFAULT 0,
  localtax2 double(24,8) DEFAULT 0,
  total double(24,8) DEFAULT 0,
  fk_account integer DEFAULT NULL,
  fk_currency varchar(3) DEFAULT NULL,
  fk_cond_reglement integer DEFAULT NULL,
  fk_mode_reglement integer DEFAULT NULL,
  note_private text,
  note_public text,
  model_pdf varchar(255) DEFAULT NULL,
  date_livraison date DEFAULT NULL,
  fk_shipping_method integer DEFAULT NULL,
  import_key varchar(14) DEFAULT NULL,
  extraparams varchar(255) DEFAULT NULL
) ENGINE=innodb;

CREATE TABLE llx_askpricesupplierdet (
  rowid integer NOT NULL AUTO_INCREMENT PRIMARY KEY,
  fk_askpricesupplier integer NOT NULL,
  fk_parent_line integer DEFAULT NULL,
  fk_product integer DEFAULT NULL,
  label varchar(255) DEFAULT NULL,
  description text,
  fk_remise_except integer DEFAULT NULL,
  tva_tx double(6,3) DEFAULT 0,
  localtax1_tx double(6,3) DEFAULT 0,
  localtax1_type varchar(10) DEFAULT NULL,
  localtax2_tx double(6,3) DEFAULT 0,
  localtax2_type varchar(10) DEFAULT NULL,
  qty double DEFAULT NULL,
  remise_percent double DEFAULT '0',
  remise double DEFAULT '0',
  price double DEFAULT NULL,
  subprice double(24,8) DEFAULT 0,
  total_ht double(24,8) DEFAULT 0,
  total_tva double(24,8) DEFAULT 0,
  total_localtax1 double(24,8) DEFAULT 0,
  total_localtax2 double(24,8) DEFAULT 0,
  total_ttc double(24,8) DEFAULT 0,
  product_type integer DEFAULT 0,
  info_bits integer DEFAULT 0,
  buy_price_ht double(24,8) DEFAULT 0,
  fk_product_fournisseur_price integer DEFAULT NULL,
  special_code integer DEFAULT 0,
  rang integer DEFAULT 0,
  ref_fourn varchar(30) DEFAULT NULL
) ENGINE=innodb;

CREATE TABLE llx_askpricesupplier_extrafields (
  rowid integer AUTO_INCREMENT PRIMARY KEY,
  tms timestamp,
  fk_object integer NOT NULL,
  import_key varchar(14) DEFAULT NULL
) ENGINE=innodb;

CREATE TABLE llx_askpricesupplierdet_extrafields (
  rowid integer AUTO_INCREMENT PRIMARY KEY,
  tms timestamp,
  fk_object integer NOT NULL,
  import_key varchar(14) DEFAULT NULL
) ENGINE=innodb;
-- End Module AskPriceSupplier --


ALTER TABLE llx_commande_fournisseur ADD COLUMN date_approve2 datetime after date_approve;
ALTER TABLE llx_commande_fournisseur ADD COLUMN fk_user_approve2 integer after fk_user_approve;

ALTER TABLE llx_societe ADD COLUMN fk_incoterms integer;
ALTER TABLE llx_societe ADD COLUMN location_incoterms varchar(255);
ALTER TABLE llx_propal ADD COLUMN fk_incoterms integer;
ALTER TABLE llx_propal ADD COLUMN location_incoterms varchar(255);
ALTER TABLE llx_commande ADD COLUMN fk_incoterms integer;
ALTER TABLE llx_commande ADD COLUMN location_incoterms varchar(255);
ALTER TABLE llx_commande_fournisseur ADD COLUMN fk_incoterms integer;
ALTER TABLE llx_commande_fournisseur ADD COLUMN location_incoterms varchar(255);
ALTER TABLE llx_facture ADD COLUMN fk_incoterms integer;
ALTER TABLE llx_facture ADD COLUMN location_incoterms varchar(255);
ALTER TABLE llx_facture_fourn ADD COLUMN fk_incoterms integer;
ALTER TABLE llx_facture_fourn ADD COLUMN location_incoterms varchar(255);
ALTER TABLE llx_expedition ADD COLUMN fk_incoterms integer;
ALTER TABLE llx_expedition ADD COLUMN location_incoterms varchar(255);
ALTER TABLE llx_livraison ADD COLUMN 	fk_incoterms integer;
ALTER TABLE llx_livraison ADD COLUMN 	location_incoterms varchar(255);

CREATE TABLE llx_c_incoterms (
  rowid integer AUTO_INCREMENT PRIMARY KEY,
  code varchar(3) NOT NULL,
  libelle varchar(255) NOT NULL,
  active tinyint DEFAULT 1  NOT NULL
) ENGINE=innodb;

ALTER TABLE llx_c_incoterms ADD UNIQUE INDEX uk_c_incoterms (code);

INSERT INTO llx_c_incoterms (code, libelle, active) VALUES ('EXW', 'Ex Works, au départ non chargé, non dédouané sortie d''usine (uniquement adapté aux flux domestiques, nationaux)', 1);
INSERT INTO llx_c_incoterms (code, libelle, active) VALUES ('FCA', 'Free Carrier, marchandises dédouanées et chargées dans le pays de départ, chez le vendeur ou chez le commissionnaire de transport de l''acheteur', 1);
INSERT INTO llx_c_incoterms (code, libelle, active) VALUES ('FAS', 'Free Alongside Ship, sur le quai du port de départ', 1);
INSERT INTO llx_c_incoterms (code, libelle, active) VALUES ('FOB', 'Free On Board, chargé sur le bateau, les frais de chargement dans celui-ci étant fonction du liner term indiqué par la compagnie maritime (à la charge du vendeur)', 1);
INSERT INTO llx_c_incoterms (code, libelle, active) VALUES ('CFR', 'Cost and Freight, chargé dans le bateau, livraison au port de départ, frais payés jusqu''au port d''arrivée, sans assurance pour le transport, non déchargé du navire à destination (les frais de déchargement sont inclus ou non au port d''arrivée)', 1);
INSERT INTO llx_c_incoterms (code, libelle, active) VALUES ('CIF', 'Cost, Insurance and Freight, chargé sur le bateau, frais jusqu''au port d''arrivée, avec l''assurance marchandise transportée souscrite par le vendeur pour le compte de l''acheteur', 1);
INSERT INTO llx_c_incoterms (code, libelle, active) VALUES ('CPT', 'Carriage Paid To, livraison au premier transporteur, frais jusqu''au déchargement du mode de transport, sans assurance pour le transport', 1);
INSERT INTO llx_c_incoterms (code, libelle, active) VALUES ('CIP', 'Carriage and Insurance Paid to, idem CPT, avec assurance marchandise transportée souscrite par le vendeur pour le compte de l''acheteur', 1);
INSERT INTO llx_c_incoterms (code, libelle, active) VALUES ('DAT', 'Delivered At Terminal, marchandises (déchargées) livrées sur quai, dans un terminal maritime, fluvial, aérien, routier ou ferroviaire désigné (dédouanement import, et post-acheminement payés par l''acheteur)', 1);
INSERT INTO llx_c_incoterms (code, libelle, active) VALUES ('DAP', 'Delivered At Place, marchandises (non déchargées) mises à disposition de l''acheteur dans le pays d''importation au lieu précisé dans le contrat (déchargement, dédouanement import payé par l''acheteur)', 1);
INSERT INTO llx_c_incoterms (code, libelle, active) VALUES ('DDP', 'Delivered Duty Paid, marchandises (non déchargées) livrées à destination finale, dédouanement import et taxes à la charge du vendeur ; l''acheteur prend en charge uniquement le déchargement (si exclusion des taxes type TVA, le préciser clairement)', 1);

-- Extrafields fk_object must be unique (1-1 relation)
ALTER TABLE llx_societe_extrafields DROP INDEX idx_societe_extrafields;
ALTER TABLE llx_societe_extrafields ADD UNIQUE INDEX uk_societe_extrafields (fk_object);

-- Module Donation
ALTER TABLE llx_don ADD COLUMN fk_country integer NOT NULL after country;
ALTER TABLE llx_don CHANGE COLUMN fk_paiement fk_payment integer;
ALTER TABLE llx_don ADD COLUMN paid smallint default 0 NOT NULL after fk_payment;
ALTER TABLE llx_don CHANGE COLUMN fk_don_projet fk_projet integer NULL;

create table llx_don_extrafields
(
  rowid                     integer AUTO_INCREMENT PRIMARY KEY,
  tms                       timestamp,
  fk_object                 integer NOT NULL,
  import_key                varchar(14)                          		-- import key
) ENGINE=innodb;

ALTER TABLE llx_don_extrafields ADD INDEX idx_don_extrafields (fk_object);

create table llx_payment_donation
(
  rowid           integer AUTO_INCREMENT PRIMARY KEY,
  fk_donation     integer,
  datec           datetime,           -- date de creation
  tms             timestamp,
  datep           datetime,           -- payment date
  amount          real DEFAULT 0,
  fk_typepayment  integer NOT NULL,
  num_payment     varchar(50),
  note            text,
  fk_bank         integer NOT NULL,
  fk_user_creat   integer,            -- creation user
  fk_user_modif   integer             -- last modification user
)ENGINE=innodb;

insert into llx_c_action_trigger (code,label,description,elementtype,rang) values ('BILL_VALIDATE','Customer invoice validated','Executed when a customer invoice is approved','facture',6);
insert into llx_c_action_trigger (code,label,description,elementtype,rang) values ('ORDER_SUPPLIER_APPROVE','Supplier order request approved','Executed when a supplier order is approved','order_supplier',12);
insert into llx_c_action_trigger (code,label,description,elementtype,rang) values ('ORDER_SUPPLIER_REFUSE','Supplier order request refused','Executed when a supplier order is refused','order_supplier',13);
insert into llx_c_action_trigger (code,label,description,elementtype,rang) values ('ORDER_VALIDATE','Customer order validate','Executed when a customer order is validated','commande',4);
insert into llx_c_action_trigger (code,label,description,elementtype,rang) values ('PROPAL_VALIDATE','Customer proposal validated','Executed when a commercial proposal is validated','propal',2);
insert into llx_c_action_trigger (code,label,description,elementtype,rang) values ('COMPANY_SENTBYMAIL','Mails sent from third party card','Executed when you send email from third party card','societe',1);
insert into llx_c_action_trigger (code,label,description,elementtype,rang) values ('COMPANY_CREATE','Third party created','Executed when a third party is created','societe',1);
insert into llx_c_action_trigger (code,label,description,elementtype,rang) values ('CONTRACT_VALIDATE','Contract validated','Executed when a contract is validated','contrat',18);
insert into llx_c_action_trigger (code,label,description,elementtype,rang) values ('PROPAL_SENTBYMAIL','Commercial proposal sent by mail','Executed when a commercial proposal is sent by mail','propal',3);
insert into llx_c_action_trigger (code,label,description,elementtype,rang) values ('ORDER_SENTBYMAIL','Customer order sent by mail','Executed when a customer order is sent by mail ','commande',5);
insert into llx_c_action_trigger (code,label,description,elementtype,rang) values ('BILL_PAYED','Customer invoice payed','Executed when a customer invoice is payed','facture',7);
insert into llx_c_action_trigger (code,label,description,elementtype,rang) values ('BILL_CANCEL','Customer invoice canceled','Executed when a customer invoice is conceled','facture',8);
insert into llx_c_action_trigger (code,label,description,elementtype,rang) values ('BILL_SENTBYMAIL','Customer invoice sent by mail','Executed when a customer invoice is sent by mail','facture',9);
insert into llx_c_action_trigger (code,label,description,elementtype,rang) values ('ORDER_SUPPLIER_VALIDATE','Supplier order validated','Executed when a supplier order is validated','order_supplier',11);
insert into llx_c_action_trigger (code,label,description,elementtype,rang) values ('ORDER_SUPPLIER_SENTBYMAIL','Supplier order sent by mail','Executed when a supplier order is sent by mail','order_supplier',14);
insert into llx_c_action_trigger (code,label,description,elementtype,rang) values ('BILL_SUPPLIER_VALIDATE','Supplier invoice validated','Executed when a supplier invoice is validated','invoice_supplier',15);
insert into llx_c_action_trigger (code,label,description,elementtype,rang) values ('BILL_SUPPLIER_PAYED','Supplier invoice payed','Executed when a supplier invoice is payed','invoice_supplier',16);
insert into llx_c_action_trigger (code,label,description,elementtype,rang) values ('BILL_SUPPLIER_SENTBYMAIL','Supplier invoice sent by mail','Executed when a supplier invoice is sent by mail','invoice_supplier',17);
insert into llx_c_action_trigger (code,label,description,elementtype,rang) values ('BILL_SUPPLIER_CANCELED','Supplier invoice cancelled','Executed when a supplier invoice is cancelled','invoice_supplier',17);
insert into llx_c_action_trigger (code,label,description,elementtype,rang) values ('SHIPPING_VALIDATE','Shipping validated','Executed when a shipping is validated','shipping',20);
insert into llx_c_action_trigger (code,label,description,elementtype,rang) values ('SHIPPING_SENTBYMAIL','Shipping sent by mail','Executed when a shipping is sent by mail','shipping',21);
insert into llx_c_action_trigger (code,label,description,elementtype,rang) values ('MEMBER_VALIDATE','Member validated','Executed when a member is validated','member',22);
insert into llx_c_action_trigger (code,label,description,elementtype,rang) values ('MEMBER_SUBSCRIPTION','Member subscribed','Executed when a member is subscribed','member',23);
insert into llx_c_action_trigger (code,label,description,elementtype,rang) values ('MEMBER_RESILIATE','Member resiliated','Executed when a member is resiliated','member',24);
insert into llx_c_action_trigger (code,label,description,elementtype,rang) values ('MEMBER_MODIFY','Member modified','Executed when a member is modified','member',24);
insert into llx_c_action_trigger (code,label,description,elementtype,rang) values ('MEMBER_DELETE','Member deleted','Executed when a member is deleted','member',25);
insert into llx_c_action_trigger (code,label,description,elementtype,rang) values ('BILL_UNVALIDATE','Customer invoice unvalidated','Executed when a customer invoice status set back to draft','facture',10);
insert into llx_c_action_trigger (code,label,description,elementtype,rang) values ('FICHINTER_VALIDATE','Intervention validated','Executed when a intervention is validated','ficheinter',19);
insert into llx_c_action_trigger (code,label,description,elementtype,rang) values ('FICHINTER_CLASSIFY_BILLED','Intervention set billed','Executed when a intervention is set to billed (when option FICHINTER_CLASSIFY_BILLED is set)','ficheinter',19);
insert into llx_c_action_trigger (code,label,description,elementtype,rang) values ('FICHINTER_CLASSIFY_UNBILLED','Intervention set unbilled','Executed when a intervention is set to unbilled (when option FICHINTER_CLASSIFY_BILLED is set)','ficheinter',19);
insert into llx_c_action_trigger (code,label,description,elementtype,rang) values ('FICHINTER_REOPEN','Intervention opened','Executed when a intervention is re-opened','ficheinter',19);
insert into llx_c_action_trigger (code,label,description,elementtype,rang) values ('FICHINTER_SENTBYMAIL','Intervention sent by mail','Executed when a intervention is sent by mail','ficheinter',19);
insert into llx_c_action_trigger (code,label,description,elementtype,rang) values ('PROJECT_CREATE','Project creation','Executed when a project is created','project',30);
insert into llx_c_action_trigger (code,label,description,elementtype,rang) values ('PROPAL_CLOSE_SIGNED','Customer proposal closed signed','Executed when a customer proposal is closed signed','propal',2);
insert into llx_c_action_trigger (code,label,description,elementtype,rang) values ('PROPAL_CLOSE_REFUSED','Customer proposal closed refused','Executed when a customer proposal is closed refused','propal',2);
insert into llx_c_action_trigger (code,label,description,elementtype,rang) values ('PROPAL_CLASSIFY_BILLED','Customer proposal set billed','Executed when a customer proposal is set to billed','propal',2);
insert into llx_c_action_trigger (code,label,description,elementtype,rang) values ('TASK_CREATE','Task created','Executed when a project task is created','project',35);
insert into llx_c_action_trigger (code,label,description,elementtype,rang) values ('TASK_MODIFY','Task modified','Executed when a project task is modified','project',36);
insert into llx_c_action_trigger (code,label,description,elementtype,rang) values ('TASK_DELETE','Task deleted','Executed when a project task is deleted','project',37);

create table llx_c_price_global_variable
(
	rowid					integer AUTO_INCREMENT PRIMARY KEY,
	code					varchar(20) NOT NULL,
	description		text DEFAULT NULL,
	value					double(24,8) DEFAULT 0
)ENGINE=innodb;

create table llx_c_price_global_variable_updater
(
	rowid						integer AUTO_INCREMENT PRIMARY KEY,
	type						integer NOT NULL,
	description			text DEFAULT NULL,
	parameters			text DEFAULT NULL,
	fk_variable			integer NOT NULL,
	update_interval	integer DEFAULT 0,
	next_update			integer DEFAULT 0,
	last_status			text DEFAULT NULL
)ENGINE=innodb;

ALTER TABLE llx_adherent CHANGE COLUMN note note_private text DEFAULT NULL;
ALTER TABLE llx_adherent ADD COLUMN note_public text DEFAULT NULL after note_private;

CREATE TABLE IF NOT EXISTS llx_propal_merge_pdf_product (
  rowid integer NOT NULL auto_increment PRIMARY KEY,
  fk_product integer NOT NULL,
  file_name varchar(200) NOT NULL,
  lang 	varchar(5) DEFAULT NULL,
  fk_user_author integer DEFAULT NULL,
  fk_user_mod integer NOT NULL,
  datec datetime NOT NULL,
  tms timestamp NOT NULL,
  import_key varchar(14) DEFAULT NULL
) ENGINE=InnoDB;

<<<<<<< HEAD

=======
>>>>>>> e2e6049c
-- Feature request: A page to merge two thirdparties into one #2613
ALTER TABLE llx_categorie_societe CHANGE COLUMN fk_societe fk_soc INTEGER NOT NULL;
ALTER TABLE llx_societe CHANGE COLUMN fk_societe fk_soc INTEGER NOT NULL;

<|MERGE_RESOLUTION|>--- conflicted
+++ resolved
@@ -532,11 +532,7 @@
   import_key varchar(14) DEFAULT NULL
 ) ENGINE=InnoDB;
 
-<<<<<<< HEAD
-
-=======
->>>>>>> e2e6049c
+
 -- Feature request: A page to merge two thirdparties into one #2613
 ALTER TABLE llx_categorie_societe CHANGE COLUMN fk_societe fk_soc INTEGER NOT NULL;
 ALTER TABLE llx_societe CHANGE COLUMN fk_societe fk_soc INTEGER NOT NULL;
-
