--
-- Be carefull to requests order.
-- This file must be loaded by calling /install/index.php page
-- when current version is 3.8.0 or higher.
--
-- To rename a table:       ALTER TABLE llx_table RENAME TO llx_table_new;
-- To add a column:         ALTER TABLE llx_table ADD COLUMN newcol varchar(60) NOT NULL DEFAULT '0' AFTER existingcol;
-- To rename a column:      ALTER TABLE llx_table CHANGE COLUMN oldname newname varchar(60);
-- To drop a column:        ALTER TABLE llx_table DROP COLUMN oldname;
-- To change type of field: ALTER TABLE llx_table MODIFY COLUMN name varchar(60);
-- To drop a foreign key:   ALTER TABLE llx_table DROP FOREIGN KEY fk_name;
-- To restrict request to Mysql version x.y use -- VMYSQLx.y
-- To restrict request to Pgsql version x.y use -- VPGSQLx.y
-- To make pk to be auto increment (mysql):    VMYSQL4.3 ALTER TABLE llx_c_shipment_mode CHANGE COLUMN rowid rowid INTEGER NOT NULL AUTO_INCREMENT;
-- To make pk to be auto increment (postgres): VPGSQL8.2 NOT POSSIBLE. MUST DELETE/CREATE TABLE
-- To set a field as NULL:                     VPGSQL8.2 ALTER TABLE llx_table ALTER COLUMN name DROP NOT NULL;
-- To set a field as default NULL:             VPGSQL8.2 ALTER TABLE llx_table ALTER COLUMN name SET DEFAULT NULL;
-- -- VPGSQL8.2 DELETE FROM llx_usergroup_user      WHERE fk_user      NOT IN (SELECT rowid from llx_user);
-- -- VMYSQL4.1 DELETE FROM llx_usergroup_user      WHERE fk_usergroup NOT IN (SELECT rowid from llx_usergroup);

-- Loan
create table llx_loan
(
  rowid							integer AUTO_INCREMENT PRIMARY KEY,
  entity						integer DEFAULT 1 NOT NULL,
  datec							datetime,
  tms							timestamp,
  label							varchar(80) NOT NULL,
  fk_bank						integer,
  capital						real     default 0 NOT NULL,
  datestart						date,
  dateend						date,
  nbterm						real,
  rate							double  NOT NULL,
  note_private                  text,
  note_public                   text,
  capital_position				real     default 0,
  date_position					date,
  paid							smallint default 0 NOT NULL,
  accountancy_account_capital	varchar(32),
  accountancy_account_insurance	varchar(32),
  accountancy_account_interest	varchar(32),
  fk_user_author				integer DEFAULT NULL,
  fk_user_modif					integer DEFAULT NULL,
  active						tinyint DEFAULT 1  NOT NULL
)ENGINE=innodb;

create table llx_payment_loan
(
  rowid				integer AUTO_INCREMENT PRIMARY KEY,
  fk_loan			integer,
  datec				datetime,
  tms				timestamp,
  datep				datetime,
  amount_capital	real DEFAULT 0,
  amount_insurance	real DEFAULT 0,
  amount_interest	real DEFAULT 0,
  fk_typepayment	integer NOT NULL,
  num_payment		varchar(50),
  note_private      text,
  note_public       text,
  fk_bank			integer NOT NULL,
  fk_user_creat		integer,
  fk_user_modif		integer
)ENGINE=innodb;

ALTER TABLE llx_extrafields ADD COLUMN fieldrequired integer DEFAULT 0;
ALTER TABLE llx_extrafields ADD COLUMN perms varchar(255) after fieldrequired;
ALTER TABLE llx_extrafields ADD COLUMN list integer DEFAULT 0 after perms;

ALTER TABLE llx_payment_salary ADD COLUMN salary real after datev;

UPDATE llx_projet_task_time SET task_datehour = task_date where task_datehour IS NULL;
ALTER TABLE llx_projet_task_time ADD COLUMN task_date_withhour integer DEFAULT 0 after task_datehour;

ALTER TABLE llx_projet_task MODIFY COLUMN duration_effective real DEFAULT 0 NULL;
ALTER TABLE llx_projet_task MODIFY COLUMN planned_workload real DEFAULT 0 NULL;


ALTER TABLE llx_commande_fournisseur MODIFY COLUMN date_livraison datetime; 

-- Add id commandefourndet in llx_commande_fournisseur_dispatch to correct /fourn/commande/dispatch.php display when several times same product in supplier order
ALTER TABLE llx_commande_fournisseur_dispatch ADD COLUMN fk_commandefourndet INTEGER NOT NULL DEFAULT 0 AFTER fk_product;


-- Remove menu entries of removed or renamed modules
DELETE FROM llx_menu where module = 'printipp';


ALTER TABLE llx_bank ADD INDEX idx_bank_num_releve(num_releve);


--create table for price expressions and add column in product supplier
create table llx_c_price_expression
(
  rowid      integer AUTO_INCREMENT PRIMARY KEY,
  title      varchar(20) NOT NULL,
  expression varchar(80) NOT NULL
)ENGINE=innodb;

ALTER TABLE llx_product_fournisseur_price ADD COLUMN fk_supplier_price_expression integer DEFAULT NULL;
ALTER TABLE llx_product ADD COLUMN fk_price_expression integer DEFAULT NULL;
ALTER TABLE llx_product_price ADD COLUMN fk_price_expression integer DEFAULT NULL;


--create table for user conf of printing driver
CREATE TABLE llx_printing 
(
 rowid integer AUTO_INCREMENT PRIMARY KEY,
 tms timestamp,
 datec datetime,
 printer_name text NOT NULL, 
 printer_location text NOT NULL,
 printer_id varchar(255) NOT NULL,
 copy integer NOT NULL DEFAULT '1',
 module varchar(16) NOT NULL,
 driver varchar(16) NOT NULL,
 userid integer
)ENGINE=innodb;

ALTER TABLE llx_product_fournisseur_price ADD COLUMN fk_price_expression integer DEFAULT NULL;

-- Taiwan VAT Rates
insert into llx_c_tva(rowid,fk_pays,taux,recuperableonly,note,active) values ( 2131, 213, '5', '0', 'VAT 5%', 1);

-- Add situation invoices
ALTER TABLE llx_facture ADD COLUMN situation_cycle_ref smallint;
ALTER TABLE llx_facture ADD COLUMN situation_counter smallint;
ALTER TABLE llx_facture ADD COLUMN situation_final smallint;
ALTER TABLE llx_facturedet ADD COLUMN situation_percent real;
ALTER TABLE llx_facturedet ADD COLUMN fk_prev_id integer;

-- Convert SMTP config to main entity, so new entities don't get the old values
UPDATE llx_const SET entity = 1 WHERE entity = 0 AND name = "MAIN_MAIL_SENDMODE";
UPDATE llx_const SET entity = 1 WHERE entity = 0 AND name = "MAIN_MAIL_SMTP_PORT";
UPDATE llx_const SET entity = 1 WHERE entity = 0 AND name = "MAIN_MAIL_SMTP_SERVER";
UPDATE llx_const SET entity = 1 WHERE entity = 0 AND name = "MAIN_MAIL_SMTPS_ID";
UPDATE llx_const SET entity = 1 WHERE entity = 0 AND name = "MAIN_MAIL_SMTPS_PW";
UPDATE llx_const SET entity = 1 WHERE entity = 0 AND name = "MAIN_MAIL_EMAIL_TLS";


create table llx_bank_account_extrafields
(
  rowid                     integer AUTO_INCREMENT PRIMARY KEY,
  tms                       timestamp,
  fk_object                 integer NOT NULL,
  import_key                varchar(14)                          		-- import key
) ENGINE=innodb;


ALTER TABLE llx_stock_mouvement MODIFY COLUMN label varchar(255);
ALTER TABLE llx_stock_mouvement ADD COLUMN inventorycode varchar(128);

ALTER TABLE llx_product_association ADD COLUMN incdec integer DEFAULT 1;



ALTER TABLE llx_bank_account_extrafields ADD INDEX idx_bank_account_extrafields (fk_object);


create table llx_contratdet_extrafields
(
  rowid            integer AUTO_INCREMENT PRIMARY KEY,
  tms              timestamp,
  fk_object        integer NOT NULL,    -- object id
  import_key       varchar(14)      	-- import key
)ENGINE=innodb;

ALTER TABLE llx_contratdet_extrafields ADD INDEX idx_contratdet_extrafields (fk_object);

ALTER TABLE llx_product_fournisseur_price ADD COLUMN delivery_time_days integer;


ALTER TABLE llx_commande_fournisseur_dispatch ADD COLUMN comment	varchar(255);
ALTER TABLE llx_commande_fournisseur_dispatch ADD COLUMN status integer;
ALTER TABLE llx_commande_fournisseur_dispatch ADD COLUMN tms timestamp;
ALTER TABLE llx_commande_fournisseur_dispatch ADD COLUMN batch varchar(30) DEFAULT NULL;
ALTER TABLE llx_commande_fournisseur_dispatch ADD COLUMN eatby date DEFAULT NULL;
ALTER TABLE llx_commande_fournisseur_dispatch ADD COLUMN sellby date DEFAULT NULL;
ALTER TABLE llx_stock_mouvement ADD COLUMN batch varchar(30) DEFAULT NULL;
ALTER TABLE llx_stock_mouvement ADD COLUMN eatby date DEFAULT NULL;
ALTER TABLE llx_stock_mouvement ADD COLUMN sellby date DEFAULT NULL;

UPDATE llx_product_batch SET batch = 'unknown' WHERE batch IS NULL;
ALTER TABLE llx_product_batch MODIFY COLUMN batch varchar(30) NOT NULL;


CREATE TABLE llx_expensereport (
  rowid integer NOT NULL AUTO_INCREMENT PRIMARY KEY,
  ref        		varchar(50) NOT NULL,
  entity 			integer DEFAULT 1 NOT NULL,		-- multi company id
  ref_number_int 	integer DEFAULT NULL,
  ref_ext 			integer,
  total_ht 			double(24,8) DEFAULT 0,
  total_tva 		double(24,8) DEFAULT 0,
  localtax1			double(24,8) DEFAULT 0,				-- amount total localtax1
  localtax2			double(24,8) DEFAULT 0,				-- amount total localtax2	
  total_ttc 		double(24,8) DEFAULT 0,
  date_debut 		date NOT NULL,
  date_fin 			date NOT NULL,
  date_create 		datetime NOT NULL,
  date_valid 		datetime,
  date_approve		datetime,
  date_refuse 		datetime,
  date_cancel 		datetime,
  date_paiement 	datetime,
  tms 		 		timestamp,
  fk_user_author 	integer NOT NULL,
  fk_user_modif 	integer DEFAULT NULL,
  fk_user_valid 	integer DEFAULT NULL,
  fk_user_validator integer DEFAULT NULL,
  fk_user_approve   integer DEFAULT NULL,
  fk_user_refuse 	integer DEFAULT NULL,
  fk_user_cancel 	integer DEFAULT NULL,
  fk_user_paid 		integer DEFAULT NULL,
  fk_statut			integer NOT NULL,		-- 1=brouillon, 2=validé (attente approb), 4=annulé, 5=approuvé, 6=payed, 99=refusé
  fk_c_paiement 	integer DEFAULT NULL,
  note_public		text,
  note_private 		text,
  detail_refuse 	varchar(255) DEFAULT NULL,
  detail_cancel 	varchar(255) DEFAULT NULL,
  integration_compta integer DEFAULT NULL,		-- not used
  fk_bank_account 	integer DEFAULT NULL,
  model_pdf 		varchar(50) DEFAULT NULL
) ENGINE=innodb;


CREATE TABLE llx_expensereport_det
(
   rowid integer NOT NULL AUTO_INCREMENT PRIMARY KEY,
   fk_expensereport integer NOT NULL,
   fk_c_type_fees integer NOT NULL,
   fk_projet integer NOT NULL,
   fk_c_tva integer NOT NULL,
   comments text NOT NULL,
   product_type integer DEFAULT -1,
   qty real NOT NULL,
   value_unit real NOT NULL,
   remise_percent real,
   tva_tx						double(6,3),						    -- Vat rat
   localtax1_tx               	double(6,3)  DEFAULT 0,    		 	-- localtax1 rate
   localtax1_type			 	varchar(10)	  	 NULL, 				 	-- localtax1 type
   localtax2_tx               	double(6,3)  DEFAULT 0,    		 	-- localtax2 rate
   localtax2_type			 	varchar(10)	  	 NULL, 				 	-- localtax2 type
   total_ht double(24,8) DEFAULT 0 NOT NULL,
   total_tva double(24,8) DEFAULT 0 NOT NULL,
   total_localtax1				double(24,8)  	DEFAULT 0,		-- Total LocalTax1 for total quantity of line
   total_localtax2				double(24,8)	DEFAULT 0,		-- total LocalTax2 for total quantity of line
   total_ttc double(24,8) DEFAULT 0 NOT NULL,
   date date NOT NULL,
   info_bits					integer DEFAULT 0,				-- TVA NPR ou non
   special_code					integer DEFAULT 0,			    -- code pour les lignes speciales
   rang							integer DEFAULT 0,				-- position of line
   import_key					varchar(14)
) ENGINE=innodb;


ALTER TABLE llx_projet ADD COLUMN budget_amount double(24,8);


create table llx_commande_fournisseurdet_extrafields
(
  rowid                     integer AUTO_INCREMENT PRIMARY KEY,
  tms                       timestamp,
  fk_object                 integer NOT NULL,
  import_key                varchar(14)
) ENGINE=innodb;

ALTER TABLE llx_commande_fournisseurdet_extrafields ADD INDEX idx_commande_fournisseurdet_extrafields (fk_object);


create table llx_facture_fourn_det_extrafields
(
  rowid                     integer AUTO_INCREMENT PRIMARY KEY,
  tms                       timestamp,
  fk_object                 integer NOT NULL,
  import_key                varchar(14)                          		-- import key
) ENGINE=innodb;

ALTER TABLE llx_facture_fourn_det_extrafields ADD INDEX idx_facture_fourn_det_extrafields (fk_object);

ALTER TABLE llx_facture_fourn_det ADD COLUMN special_code	 integer DEFAULT 0;
ALTER TABLE llx_facture_fourn_det ADD COLUMN rang integer DEFAULT 0;
ALTER TABLE llx_facture_fourn_det ADD COLUMN fk_parent_line integer NULL after fk_facture_fourn;

ALTER TABLE llx_commande_fournisseurdet ADD COLUMN special_code	 integer DEFAULT 0;
ALTER TABLE llx_commande_fournisseurdet ADD COLUMN rang integer DEFAULT 0;
ALTER TABLE llx_commande_fournisseurdet ADD COLUMN fk_parent_line integer NULL after fk_commande;

ALTER TABLE llx_projet ADD COLUMN date_close datetime DEFAULT NULL;    
ALTER TABLE llx_projet ADD COLUMN fk_user_close integer DEFAULT NULL;


  
-- Module AskPriceSupplier --
CREATE TABLE llx_askpricesupplier (
  rowid integer NOT NULL AUTO_INCREMENT PRIMARY KEY,
  ref varchar(30) NOT NULL,
  entity integer NOT NULL DEFAULT '1',
  ref_ext varchar(255) DEFAULT NULL,
  ref_int varchar(255) DEFAULT NULL,
  fk_soc integer DEFAULT NULL,
  fk_projet integer DEFAULT NULL,
  tms timestamp,
  datec datetime DEFAULT NULL,
  date_valid datetime DEFAULT NULL,
  date_cloture datetime DEFAULT NULL,
  fk_user_author integer DEFAULT NULL,
  fk_user_modif integer DEFAULT NULL,
  fk_user_valid integer DEFAULT NULL,
  fk_user_cloture integer DEFAULT NULL,
  fk_statut smallint NOT NULL DEFAULT '0',
  price double DEFAULT '0',
  remise_percent double DEFAULT '0',
  remise_absolue double DEFAULT '0',
  remise double DEFAULT '0',
  total_ht double(24,8) DEFAULT 0,
  tva double(24,8) DEFAULT 0,
  localtax1 double(24,8) DEFAULT 0,
  localtax2 double(24,8) DEFAULT 0,
  total double(24,8) DEFAULT 0,
  fk_account integer DEFAULT NULL,
  fk_currency varchar(3) DEFAULT NULL,
  fk_cond_reglement integer DEFAULT NULL,
  fk_mode_reglement integer DEFAULT NULL,
  note_private text,
  note_public text,
  model_pdf varchar(255) DEFAULT NULL,
  date_livraison date DEFAULT NULL,
  fk_shipping_method integer DEFAULT NULL,
  import_key varchar(14) DEFAULT NULL,
  extraparams varchar(255) DEFAULT NULL
) ENGINE=innodb;

CREATE TABLE llx_askpricesupplierdet (
  rowid integer NOT NULL AUTO_INCREMENT PRIMARY KEY,
  fk_askpricesupplier integer NOT NULL,
  fk_parent_line integer DEFAULT NULL,
  fk_product integer DEFAULT NULL,
  label varchar(255) DEFAULT NULL,
  description text,
  fk_remise_except integer DEFAULT NULL,
  tva_tx double(6,3) DEFAULT 0,
  localtax1_tx double(6,3) DEFAULT 0,
  localtax1_type varchar(10) DEFAULT NULL,
  localtax2_tx double(6,3) DEFAULT 0,
  localtax2_type varchar(10) DEFAULT NULL,
  qty double DEFAULT NULL,
  remise_percent double DEFAULT '0',
  remise double DEFAULT '0',
  price double DEFAULT NULL,
  subprice double(24,8) DEFAULT 0,
  total_ht double(24,8) DEFAULT 0,
  total_tva double(24,8) DEFAULT 0,
  total_localtax1 double(24,8) DEFAULT 0,
  total_localtax2 double(24,8) DEFAULT 0,
  total_ttc double(24,8) DEFAULT 0,
  product_type integer DEFAULT 0,
  info_bits integer DEFAULT 0,
  buy_price_ht double(24,8) DEFAULT 0,
  fk_product_fournisseur_price integer DEFAULT NULL,
  special_code integer DEFAULT 0,
  rang integer DEFAULT 0,
  ref_fourn varchar(30) DEFAULT NULL
) ENGINE=innodb;

CREATE TABLE llx_askpricesupplier_extrafields (
  rowid integer AUTO_INCREMENT PRIMARY KEY,
  tms timestamp,
  fk_object integer NOT NULL,
  import_key varchar(14) DEFAULT NULL
) ENGINE=innodb;

CREATE TABLE llx_askpricesupplierdet_extrafields (
  rowid integer AUTO_INCREMENT PRIMARY KEY,
  tms timestamp,
  fk_object integer NOT NULL,
  import_key varchar(14) DEFAULT NULL
) ENGINE=innodb;
-- End Module AskPriceSupplier --


ALTER TABLE llx_commande_fournisseur ADD COLUMN date_approve2 datetime after date_approve;
ALTER TABLE llx_commande_fournisseur ADD COLUMN fk_user_approve2 integer after fk_user_approve;

ALTER TABLE llx_societe ADD COLUMN fk_incoterms integer;
ALTER TABLE llx_societe ADD COLUMN location_incoterms varchar(255);
ALTER TABLE llx_propal ADD COLUMN fk_incoterms integer;
ALTER TABLE llx_propal ADD COLUMN location_incoterms varchar(255);
ALTER TABLE llx_commande ADD COLUMN fk_incoterms integer;
ALTER TABLE llx_commande ADD COLUMN location_incoterms varchar(255);
ALTER TABLE llx_commande_fournisseur ADD COLUMN fk_incoterms integer;
ALTER TABLE llx_commande_fournisseur ADD COLUMN location_incoterms varchar(255);
ALTER TABLE llx_facture ADD COLUMN fk_incoterms integer;
ALTER TABLE llx_facture ADD COLUMN location_incoterms varchar(255);
ALTER TABLE llx_facture_fourn ADD COLUMN fk_incoterms integer;
ALTER TABLE llx_facture_fourn ADD COLUMN location_incoterms varchar(255);
ALTER TABLE llx_expedition ADD COLUMN fk_incoterms integer;
ALTER TABLE llx_expedition ADD COLUMN location_incoterms varchar(255);
ALTER TABLE llx_livraison ADD COLUMN 	fk_incoterms integer;
ALTER TABLE llx_livraison ADD COLUMN 	location_incoterms varchar(255);

CREATE TABLE llx_c_incoterms (
  rowid integer AUTO_INCREMENT PRIMARY KEY,
  code varchar(3) NOT NULL,
  libelle varchar(255) NOT NULL,
  active tinyint DEFAULT 1  NOT NULL
) ENGINE=innodb;

ALTER TABLE llx_c_incoterms ADD UNIQUE INDEX uk_c_incoterms (code);

INSERT INTO llx_c_incoterms (code, libelle, active) VALUES ('EXW', 'Ex Works, au départ non chargé, non dédouané sortie d''usine (uniquement adapté aux flux domestiques, nationaux)', 1);
INSERT INTO llx_c_incoterms (code, libelle, active) VALUES ('FCA', 'Free Carrier, marchandises dédouanées et chargées dans le pays de départ, chez le vendeur ou chez le commissionnaire de transport de l''acheteur', 1);
INSERT INTO llx_c_incoterms (code, libelle, active) VALUES ('FAS', 'Free Alongside Ship, sur le quai du port de départ', 1);
INSERT INTO llx_c_incoterms (code, libelle, active) VALUES ('FOB', 'Free On Board, chargé sur le bateau, les frais de chargement dans celui-ci étant fonction du liner term indiqué par la compagnie maritime (à la charge du vendeur)', 1);
INSERT INTO llx_c_incoterms (code, libelle, active) VALUES ('CFR', 'Cost and Freight, chargé dans le bateau, livraison au port de départ, frais payés jusqu''au port d''arrivée, sans assurance pour le transport, non déchargé du navire à destination (les frais de déchargement sont inclus ou non au port d''arrivée)', 1);
INSERT INTO llx_c_incoterms (code, libelle, active) VALUES ('CIF', 'Cost, Insurance and Freight, chargé sur le bateau, frais jusqu''au port d''arrivée, avec l''assurance marchandise transportée souscrite par le vendeur pour le compte de l''acheteur', 1);
INSERT INTO llx_c_incoterms (code, libelle, active) VALUES ('CPT', 'Carriage Paid To, livraison au premier transporteur, frais jusqu''au déchargement du mode de transport, sans assurance pour le transport', 1);
INSERT INTO llx_c_incoterms (code, libelle, active) VALUES ('CIP', 'Carriage and Insurance Paid to, idem CPT, avec assurance marchandise transportée souscrite par le vendeur pour le compte de l''acheteur', 1);
INSERT INTO llx_c_incoterms (code, libelle, active) VALUES ('DAT', 'Delivered At Terminal, marchandises (déchargées) livrées sur quai, dans un terminal maritime, fluvial, aérien, routier ou ferroviaire désigné (dédouanement import, et post-acheminement payés par l''acheteur)', 1);
INSERT INTO llx_c_incoterms (code, libelle, active) VALUES ('DAP', 'Delivered At Place, marchandises (non déchargées) mises à disposition de l''acheteur dans le pays d''importation au lieu précisé dans le contrat (déchargement, dédouanement import payé par l''acheteur)', 1);
INSERT INTO llx_c_incoterms (code, libelle, active) VALUES ('DDP', 'Delivered Duty Paid, marchandises (non déchargées) livrées à destination finale, dédouanement import et taxes à la charge du vendeur ; l''acheteur prend en charge uniquement le déchargement (si exclusion des taxes type TVA, le préciser clairement)', 1);

-- Extrafields fk_object must be unique (1-1 relation)
ALTER TABLE llx_societe_extrafields DROP INDEX idx_societe_extrafields;
ALTER TABLE llx_societe_extrafields ADD UNIQUE INDEX uk_societe_extrafields (fk_object);

-- Module Donation
ALTER TABLE llx_don ADD COLUMN fk_country integer NOT NULL after country;
ALTER TABLE llx_don CHANGE COLUMN fk_paiement fk_payment integer;
ALTER TABLE llx_don ADD COLUMN paid smallint default 0 NOT NULL after fk_payment;
ALTER TABLE llx_don CHANGE COLUMN fk_don_projet fk_projet integer NULL;

create table llx_don_extrafields
(
  rowid                     integer AUTO_INCREMENT PRIMARY KEY,
  tms                       timestamp,
  fk_object                 integer NOT NULL,
  import_key                varchar(14)                          		-- import key
) ENGINE=innodb;

ALTER TABLE llx_don_extrafields ADD INDEX idx_don_extrafields (fk_object);

create table llx_payment_donation
(
  rowid           integer AUTO_INCREMENT PRIMARY KEY,
  fk_donation     integer,
  datec           datetime,           -- date de creation
  tms             timestamp,
  datep           datetime,           -- payment date
  amount          real DEFAULT 0,
  fk_typepayment  integer NOT NULL,
  num_payment     varchar(50),
  note            text,
  fk_bank         integer NOT NULL,
  fk_user_creat   integer,            -- creation user
  fk_user_modif   integer             -- last modification user
)ENGINE=innodb;

insert into llx_c_action_trigger (code,label,description,elementtype,rang) values ('BILL_VALIDATE','Customer invoice validated','Executed when a customer invoice is approved','facture',6);
insert into llx_c_action_trigger (code,label,description,elementtype,rang) values ('ORDER_SUPPLIER_APPROVE','Supplier order request approved','Executed when a supplier order is approved','order_supplier',12);
insert into llx_c_action_trigger (code,label,description,elementtype,rang) values ('ORDER_SUPPLIER_REFUSE','Supplier order request refused','Executed when a supplier order is refused','order_supplier',13);
insert into llx_c_action_trigger (code,label,description,elementtype,rang) values ('ORDER_VALIDATE','Customer order validate','Executed when a customer order is validated','commande',4);
insert into llx_c_action_trigger (code,label,description,elementtype,rang) values ('PROPAL_VALIDATE','Customer proposal validated','Executed when a commercial proposal is validated','propal',2);
insert into llx_c_action_trigger (code,label,description,elementtype,rang) values ('COMPANY_SENTBYMAIL','Mails sent from third party card','Executed when you send email from third party card','societe',1);
insert into llx_c_action_trigger (code,label,description,elementtype,rang) values ('COMPANY_CREATE','Third party created','Executed when a third party is created','societe',1);
insert into llx_c_action_trigger (code,label,description,elementtype,rang) values ('CONTRACT_VALIDATE','Contract validated','Executed when a contract is validated','contrat',18);
insert into llx_c_action_trigger (code,label,description,elementtype,rang) values ('PROPAL_SENTBYMAIL','Commercial proposal sent by mail','Executed when a commercial proposal is sent by mail','propal',3);
insert into llx_c_action_trigger (code,label,description,elementtype,rang) values ('ORDER_SENTBYMAIL','Customer order sent by mail','Executed when a customer order is sent by mail ','commande',5);
insert into llx_c_action_trigger (code,label,description,elementtype,rang) values ('BILL_PAYED','Customer invoice payed','Executed when a customer invoice is payed','facture',7);
insert into llx_c_action_trigger (code,label,description,elementtype,rang) values ('BILL_CANCEL','Customer invoice canceled','Executed when a customer invoice is conceled','facture',8);
insert into llx_c_action_trigger (code,label,description,elementtype,rang) values ('BILL_SENTBYMAIL','Customer invoice sent by mail','Executed when a customer invoice is sent by mail','facture',9);
insert into llx_c_action_trigger (code,label,description,elementtype,rang) values ('ORDER_SUPPLIER_VALIDATE','Supplier order validated','Executed when a supplier order is validated','order_supplier',11);
insert into llx_c_action_trigger (code,label,description,elementtype,rang) values ('ORDER_SUPPLIER_SENTBYMAIL','Supplier order sent by mail','Executed when a supplier order is sent by mail','order_supplier',14);
insert into llx_c_action_trigger (code,label,description,elementtype,rang) values ('BILL_SUPPLIER_VALIDATE','Supplier invoice validated','Executed when a supplier invoice is validated','invoice_supplier',15);
insert into llx_c_action_trigger (code,label,description,elementtype,rang) values ('BILL_SUPPLIER_PAYED','Supplier invoice payed','Executed when a supplier invoice is payed','invoice_supplier',16);
insert into llx_c_action_trigger (code,label,description,elementtype,rang) values ('BILL_SUPPLIER_SENTBYMAIL','Supplier invoice sent by mail','Executed when a supplier invoice is sent by mail','invoice_supplier',17);
insert into llx_c_action_trigger (code,label,description,elementtype,rang) values ('BILL_SUPPLIER_CANCELED','Supplier invoice cancelled','Executed when a supplier invoice is cancelled','invoice_supplier',17);
insert into llx_c_action_trigger (code,label,description,elementtype,rang) values ('SHIPPING_VALIDATE','Shipping validated','Executed when a shipping is validated','shipping',20);
insert into llx_c_action_trigger (code,label,description,elementtype,rang) values ('SHIPPING_SENTBYMAIL','Shipping sent by mail','Executed when a shipping is sent by mail','shipping',21);
insert into llx_c_action_trigger (code,label,description,elementtype,rang) values ('MEMBER_VALIDATE','Member validated','Executed when a member is validated','member',22);
insert into llx_c_action_trigger (code,label,description,elementtype,rang) values ('MEMBER_SUBSCRIPTION','Member subscribed','Executed when a member is subscribed','member',23);
insert into llx_c_action_trigger (code,label,description,elementtype,rang) values ('MEMBER_RESILIATE','Member resiliated','Executed when a member is resiliated','member',24);
insert into llx_c_action_trigger (code,label,description,elementtype,rang) values ('MEMBER_MODIFY','Member modified','Executed when a member is modified','member',24);
insert into llx_c_action_trigger (code,label,description,elementtype,rang) values ('MEMBER_DELETE','Member deleted','Executed when a member is deleted','member',25);
insert into llx_c_action_trigger (code,label,description,elementtype,rang) values ('BILL_UNVALIDATE','Customer invoice unvalidated','Executed when a customer invoice status set back to draft','facture',10);
insert into llx_c_action_trigger (code,label,description,elementtype,rang) values ('FICHINTER_VALIDATE','Intervention validated','Executed when a intervention is validated','ficheinter',19);
insert into llx_c_action_trigger (code,label,description,elementtype,rang) values ('FICHINTER_CLASSIFY_BILLED','Intervention set billed','Executed when a intervention is set to billed (when option FICHINTER_CLASSIFY_BILLED is set)','ficheinter',19);
insert into llx_c_action_trigger (code,label,description,elementtype,rang) values ('FICHINTER_CLASSIFY_UNBILLED','Intervention set unbilled','Executed when a intervention is set to unbilled (when option FICHINTER_CLASSIFY_BILLED is set)','ficheinter',19);
insert into llx_c_action_trigger (code,label,description,elementtype,rang) values ('FICHINTER_REOPEN','Intervention opened','Executed when a intervention is re-opened','ficheinter',19);
insert into llx_c_action_trigger (code,label,description,elementtype,rang) values ('FICHINTER_SENTBYMAIL','Intervention sent by mail','Executed when a intervention is sent by mail','ficheinter',19);
insert into llx_c_action_trigger (code,label,description,elementtype,rang) values ('PROJECT_CREATE','Project creation','Executed when a project is created','project',30);
insert into llx_c_action_trigger (code,label,description,elementtype,rang) values ('PROPAL_CLOSE_SIGNED','Customer proposal closed signed','Executed when a customer proposal is closed signed','propal',2);
insert into llx_c_action_trigger (code,label,description,elementtype,rang) values ('PROPAL_CLOSE_REFUSED','Customer proposal closed refused','Executed when a customer proposal is closed refused','propal',2);
insert into llx_c_action_trigger (code,label,description,elementtype,rang) values ('PROPAL_CLASSIFY_BILLED','Customer proposal set billed','Executed when a customer proposal is set to billed','propal',2);
insert into llx_c_action_trigger (code,label,description,elementtype,rang) values ('TASK_CREATE','Task created','Executed when a project task is created','project',35);
insert into llx_c_action_trigger (code,label,description,elementtype,rang) values ('TASK_MODIFY','Task modified','Executed when a project task is modified','project',36);
insert into llx_c_action_trigger (code,label,description,elementtype,rang) values ('TASK_DELETE','Task deleted','Executed when a project task is deleted','project',37);

create table llx_c_price_global_variable
(
	rowid					integer AUTO_INCREMENT PRIMARY KEY,
	code					varchar(20) NOT NULL,
	description		text DEFAULT NULL,
	value					double(24,8) DEFAULT 0
)ENGINE=innodb;

create table llx_c_price_global_variable_updater
(
	rowid						integer AUTO_INCREMENT PRIMARY KEY,
	type						integer NOT NULL,
	description			text DEFAULT NULL,
	parameters			text DEFAULT NULL,
	fk_variable			integer NOT NULL,
	update_interval	integer DEFAULT 0,
	next_update			integer DEFAULT 0,
	last_status			text DEFAULT NULL
)ENGINE=innodb;
<<<<<<< HEAD
-- Units
create table llx_c_units(
	rowid integer AUTO_INCREMENT PRIMARY KEY,
	code varchar(3),
	label varchar(50),
	short_label varchar(5),
	active tinyint DEFAULT 1 NOT NULL
)ENGINE=innodb;
ALTER TABLE llx_c_units ADD UNIQUE uk_c_units_code(code);

INSERT INTO llx_c_units ( code, label, short_label, active) VALUES ('P','piece','p', 1);
INSERT INTO llx_c_units ( code, label, short_label, active) VALUES ('SET','set','se', 1);
INSERT INTO llx_c_units ( code, label, short_label, active) VALUES ('S','second','s', 1);
INSERT INTO llx_c_units ( code, label, short_label, active) VALUES ('H','hour','h', 1);
INSERT INTO llx_c_units ( code, label, short_label, active) VALUES ('D','day','d', 1);
INSERT INTO llx_c_units ( code, label, short_label, active) VALUES ('KG','kilogram','kg', 1);
INSERT INTO llx_c_units ( code, label, short_label, active) VALUES ('G','gram','g', 1);
INSERT INTO llx_c_units ( code, label, short_label, active) VALUES ('M','meter','m', 1);
INSERT INTO llx_c_units ( code, label, short_label, active) VALUES ('LM','linear meter','lm', 1);
INSERT INTO llx_c_units ( code, label, short_label, active) VALUES ('M2','square meter','m2', 1);
INSERT INTO llx_c_units ( code, label, short_label, active) VALUES ('M3','cubic meter','m3', 1);
INSERT INTO llx_c_units ( code, label, short_label, active) VALUES ('L','liter','l', 1);

alter table llx_product add fk_unit integer default NULL;
ALTER TABLE llx_product ADD CONSTRAINT fk_product_fk_unit FOREIGN KEY (fk_unit) REFERENCES llx_c_units (rowid);

alter table llx_facturedet_rec add fk_unit integer default NULL;
ALTER TABLE llx_facturedet_rec ADD CONSTRAINT fk_facturedet_rec_fk_unit FOREIGN KEY (fk_unit) REFERENCES llx_c_units (rowid);

alter table llx_facturedet add fk_unit integer default NULL;
ALTER TABLE llx_facturedet ADD CONSTRAINT fk_facturedet_fk_unit FOREIGN KEY (fk_unit) REFERENCES llx_c_units (rowid);

alter table llx_propaldet add fk_unit integer default NULL;
ALTER TABLE llx_propaldet ADD CONSTRAINT fk_propaldet_fk_unit FOREIGN KEY (fk_unit) REFERENCES llx_c_units (rowid);

alter table llx_commandedet add fk_unit integer default NULL;
ALTER TABLE llx_commandedet ADD CONSTRAINT fk_commandedet_fk_unit FOREIGN KEY (fk_unit) REFERENCES llx_c_units (rowid);

alter table llx_contratdet add fk_unit integer default NULL;
ALTER TABLE llx_contratdet ADD CONSTRAINT fk_contratdet_fk_unit FOREIGN KEY (fk_unit) REFERENCES llx_c_units (rowid);
=======

ALTER TABLE llx_adherent CHANGE COLUMN note note_private text DEFAULT NULL;
ALTER TABLE llx_adherent ADD COLUMN note_public text DEFAULT NULL after note_private;

CREATE TABLE IF NOT EXISTS llx_propal_merge_pdf_product (
  rowid integer NOT NULL auto_increment PRIMARY KEY,
  fk_product integer NOT NULL,
  file_name varchar(200) NOT NULL,
  lang 	varchar(5) DEFAULT NULL,
  fk_user_author integer DEFAULT NULL,
  fk_user_mod integer NOT NULL,
  datec datetime NOT NULL,
  tms timestamp NOT NULL,
  import_key varchar(14) DEFAULT NULL
) ENGINE=InnoDB;


-- Feature request: A page to merge two thirdparties into one #2613
ALTER TABLE llx_categorie_societe CHANGE COLUMN fk_societe fk_soc INTEGER NOT NULL;
ALTER TABLE llx_societe CHANGE COLUMN fk_societe fk_soc INTEGER NOT NULL;
ALTER TABLE llx_user CHANGE COLUMN fk_societe fk_soc INTEGER NOT NULL;
>>>>>>> 5c80d46b
<|MERGE_RESOLUTION|>--- conflicted
+++ resolved
@@ -516,7 +516,27 @@
 	next_update			integer DEFAULT 0,
 	last_status			text DEFAULT NULL
 )ENGINE=innodb;
-<<<<<<< HEAD
+
+ALTER TABLE llx_adherent CHANGE COLUMN note note_private text DEFAULT NULL;
+ALTER TABLE llx_adherent ADD COLUMN note_public text DEFAULT NULL after note_private;
+
+CREATE TABLE IF NOT EXISTS llx_propal_merge_pdf_product (
+  rowid integer NOT NULL auto_increment PRIMARY KEY,
+  fk_product integer NOT NULL,
+  file_name varchar(200) NOT NULL,
+  lang 	varchar(5) DEFAULT NULL,
+  fk_user_author integer DEFAULT NULL,
+  fk_user_mod integer NOT NULL,
+  datec datetime NOT NULL,
+  tms timestamp NOT NULL,
+  import_key varchar(14) DEFAULT NULL
+) ENGINE=InnoDB;
+
+
+-- Feature request: A page to merge two thirdparties into one #2613
+ALTER TABLE llx_categorie_societe CHANGE COLUMN fk_societe fk_soc INTEGER NOT NULL;
+ALTER TABLE llx_societe CHANGE COLUMN fk_societe fk_soc INTEGER NOT NULL;
+ALTER TABLE llx_user CHANGE COLUMN fk_societe fk_soc INTEGER NOT NULL;
 -- Units
 create table llx_c_units(
 	rowid integer AUTO_INCREMENT PRIMARY KEY,
@@ -556,27 +576,4 @@
 ALTER TABLE llx_commandedet ADD CONSTRAINT fk_commandedet_fk_unit FOREIGN KEY (fk_unit) REFERENCES llx_c_units (rowid);
 
 alter table llx_contratdet add fk_unit integer default NULL;
-ALTER TABLE llx_contratdet ADD CONSTRAINT fk_contratdet_fk_unit FOREIGN KEY (fk_unit) REFERENCES llx_c_units (rowid);
-=======
-
-ALTER TABLE llx_adherent CHANGE COLUMN note note_private text DEFAULT NULL;
-ALTER TABLE llx_adherent ADD COLUMN note_public text DEFAULT NULL after note_private;
-
-CREATE TABLE IF NOT EXISTS llx_propal_merge_pdf_product (
-  rowid integer NOT NULL auto_increment PRIMARY KEY,
-  fk_product integer NOT NULL,
-  file_name varchar(200) NOT NULL,
-  lang 	varchar(5) DEFAULT NULL,
-  fk_user_author integer DEFAULT NULL,
-  fk_user_mod integer NOT NULL,
-  datec datetime NOT NULL,
-  tms timestamp NOT NULL,
-  import_key varchar(14) DEFAULT NULL
-) ENGINE=InnoDB;
-
-
--- Feature request: A page to merge two thirdparties into one #2613
-ALTER TABLE llx_categorie_societe CHANGE COLUMN fk_societe fk_soc INTEGER NOT NULL;
-ALTER TABLE llx_societe CHANGE COLUMN fk_societe fk_soc INTEGER NOT NULL;
-ALTER TABLE llx_user CHANGE COLUMN fk_societe fk_soc INTEGER NOT NULL;
->>>>>>> 5c80d46b
+ALTER TABLE llx_contratdet ADD CONSTRAINT fk_contratdet_fk_unit FOREIGN KEY (fk_unit) REFERENCES llx_c_units (rowid);