--- conflicted
+++ resolved
@@ -26,7 +26,6 @@
   expression    varchar(80) NOT NULL
 )ENGINE=innodb;
 
-<<<<<<< HEAD
 --create table for user conf of printing driver
 CREATE TABLE llx_printing 
 (
@@ -43,9 +42,6 @@
 )ENGINE=innodb;
 
 ALTER TABLE llx_product_fournisseur_price ADD fk_price_expression integer DEFAULT NULL;
-=======
-ALTER TABLE llx_product_fournisseur_price ADD fk_price_expression integer DEFAULT NULL;
 
 -- Taiwan VAT Rates
-insert into llx_c_tva(rowid,fk_pays,taux,recuperableonly,note,active) values ( 2131, 213, '5', '0', 'VAT 5%', 1);
->>>>>>> 348e8295
+insert into llx_c_tva(rowid,fk_pays,taux,recuperableonly,note,active) values ( 2131, 213, '5', '0', 'VAT 5%', 1);