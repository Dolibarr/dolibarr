--- conflicted
+++ resolved
@@ -236,9 +236,4 @@
 ALTER TABLE llx_socpeople ADD COLUMN note_public text after note;
 ALTER TABLE llx_societe ADD COLUMN note_public text after note;
 
-<<<<<<< HEAD
->>>>>>> refs/heads/develop
-=======
-ALTER TABLE llx_actioncomm ADD COLUMN transparency integer after fk_user_action;
-
->>>>>>> fafd4269
+ALTER TABLE llx_actioncomm ADD COLUMN transparency integer after fk_user_action;