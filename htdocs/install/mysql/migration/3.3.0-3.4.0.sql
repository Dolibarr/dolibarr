--- conflicted
+++ resolved
@@ -81,14 +81,10 @@
 alter table llx_societe_address CHANGE COLUMN cp zip varchar(10);
 alter table llx_societe CHANGE COLUMN tel phone varchar(20);
 
-<<<<<<< HEAD
 ALTER TABLE llx_c_shipment_mode ADD COLUMN tracking VARCHAR(256) NOT NULL DEFAULT '' AFTER description;
 ALTER TABLE llx_c_shipment_mode CHANGE COLUMN rowid INTEGER NOT NULL;
 -- VMYSQL4.3 ALTER TABLE llx_c_shipment_mode CHANGE COLUMN rowid INTEGER AUTO_INCREMENT PRIMARY_KEY;
 -- VPGSQL8.2 ALTER TABLE llx_c_shipment_mode CHANGE COLUMN rowid INTEGER SERIAL PRIMARY KEY;
-=======
-ALTER TABLE llx_c_shipment_mode ADD COLUMN tracking VARCHAR(256) NOT NULL AFTER description;
-ALTER TABLE llx_c_shipment_mode MODIFY COLUMN rowid INT(11) NOT NULL AUTO_INCREMENT;
 
 ALTER TABLE llx_stock_mouvement MODIFY COLUMN value real;
 
@@ -105,5 +101,4 @@
   accountancy_code_buy	varchar(15) DEFAULT NULL
 ) ENGINE=innodb;
 
-insert into llx_c_revenuestamp(rowid,fk_pays,taux,note,active) values (101, 10, '0.4', 'Timbre fiscal', 1);
->>>>>>> b9bb0f98
+insert into llx_c_revenuestamp(rowid,fk_pays,taux,note,active) values (101, 10, '0.4', 'Timbre fiscal', 1);