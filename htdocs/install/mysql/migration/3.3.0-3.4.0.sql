--
-- Be carefull to requests order.
-- This file must be loaded by calling /install/index.php page
-- when current version is 3.4.0 or higher. 
--
-- To rename a table:       ALTER TABLE llx_table RENAME TO llx_table_new;
-- To add a column:         ALTER TABLE llx_table ADD COLUMN newcol varchar(60) NOT NULL DEFAULT '0' AFTER existingcol;
-- To rename a column:      ALTER TABLE llx_table CHANGE COLUMN oldname newname varchar(60);
-- To drop a column:        ALTER TABLE llx_table DROP COLUMN oldname;
-- To change type of field: ALTER TABLE llx_table MODIFY COLUMN name varchar(60);
-- To drop a foreign key:   ALTER TABLE llx_table DROP FOREIGN KEY fk_name;
-- To restrict request to Mysql version x.y use -- VMYSQLx.y
-- To restrict request to Pgsql version x.y use -- VPGSQLx.y
-- To make pk to be auto increment (mysql):   VMYSQL4.3 ALTER TABLE llx_c_shipment_mode CHANGE COLUMN rowid rowid INTEGER NOT NULL AUTO_INCREMENT;
-- To make pk to be auto increment (postgres) VPGSQL8.2 NOT POSSIBLE. MUST DELETE/CREATE TABLE

-- -- VPGSQL8.2 DELETE FROM llx_usergroup_user      WHERE fk_user      NOT IN (SELECT rowid from llx_user);
-- -- VMYSQL4.1 DELETE FROM llx_usergroup_user      WHERE fk_usergroup NOT IN (SELECT rowid from llx_usergroup);


create table llx_adherent_type_extrafields
(
  rowid                     integer AUTO_INCREMENT PRIMARY KEY,
  tms                       timestamp,
  fk_object                 integer NOT NULL,
  import_key                varchar(14)                          		-- import key
) ENGINE=innodb;
ALTER TABLE llx_adherent_type_extrafields ADD INDEX idx_adherent_type_extrafields (fk_object);

UPDATE llx_const set value = __ENCRYPT('eldy_menu.php')__ where __DECRYPT('value')__ = 'eldy_backoffice.php';
UPDATE llx_const set value = __ENCRYPT('eldy_menu.php')__ where __DECRYPT('value')__ = 'eldy_frontoffice.php';
UPDATE llx_const set value = __ENCRYPT('auguria_menu.php')__ where __DECRYPT('value')__ = 'auguria_backoffice.php';
UPDATE llx_const set value = __ENCRYPT('auguria_menu.php')__ where __DECRYPT('value')__ = 'auguria_frontoffice.php';
UPDATE llx_const set value = __ENCRYPT('smartphone_menu.php')__ where __DECRYPT('value')__ = 'smartphone_backoffice.php';
UPDATE llx_const set value = __ENCRYPT('smartphone_menu.php')__ where __DECRYPT('value')__ = 'smartphone_frontoffice.php';
UPDATE llx_const set name = __ENCRYPT('MAIN_INFO_SOCIETE_ADDRESS')__ where __DECRYPT('name')__ = 'MAIN_INFO_SOCIETE_ADRESSE';
UPDATE llx_const set name = __ENCRYPT('MAIN_INFO_SOCIETE_TOWN')__ where __DECRYPT('name')__ = 'MAIN_INFO_SOCIETE_VILLE';
UPDATE llx_const set name = __ENCRYPT('MAIN_INFO_SOCIETE_ZIP')__ where __DECRYPT('name')__ = 'MAIN_INFO_SOCIETE_CP';
UPDATE llx_const set name = __ENCRYPT('MAIN_INFO_SOCIETE_COUNTRY')__ where __DECRYPT('name')__ = 'MAIN_INFO_SOCIETE_PAYS';
UPDATE llx_const set name = __ENCRYPT('MAIN_INFO_SOCIETE_STATE')__ where __DECRYPT('name')__ = 'MAIN_INFO_SOCIETE_DEPARTEMENT';
UPDATE llx_const set name = __ENCRYPT('LIVRAISON_ADDON_NUMBER')__ where __DECRYPT('name')__ = 'LIVRAISON_ADDON';

ALTER TABLE llx_user add COLUMN fk_user integer;

-- margin on contracts
alter table llx_contratdet add column fk_product_fournisseur_price integer after info_bits;
alter table llx_contratdet add column buy_price_ht double(24,8) DEFAULT 0 after fk_product_fournisseur_price;

-- serialised array, to store value of select list choices for example
alter table llx_extrafields add column param text after pos;

-- numbering on supplier invoice
ALTER TABLE llx_facture_fourn ADD COLUMN ref varchar(30) after rowid;
ALTER TABLE llx_facture_fourn MODIFY COLUMN ref varchar(30);
ALTER TABLE llx_facture_fourn DROP INDEX uk_facture_fourn;
ALTER TABLE llx_facture_fourn DROP INDEX uk_facture_fourn_ref;
UPDATE llx_facture_fourn set ref = NULL where ref = '';
ALTER TABLE llx_facture_fourn ADD UNIQUE INDEX uk_facture_fourn_ref (ref, entity);
ALTER TABLE llx_facture_fourn CHANGE COLUMN facnumber ref_supplier varchar(30);
ALTER TABLE llx_facture_fourn ADD UNIQUE INDEX uk_facture_fourn_ref_supplier (ref_supplier, fk_soc, entity);


alter table llx_propal   CHANGE COLUMN fk_adresse_livraison fk_delivery_address integer;
alter table llx_commande CHANGE COLUMN fk_adresse_livraison fk_delivery_address integer;
alter table llx_don      CHANGE COLUMN adresse address text;
alter table llx_don      CHANGE COLUMN ville town text;
alter table llx_don      CHANGE COLUMN prenom firstname varchar(50);
alter table llx_don      CHANGE COLUMN nom lastname varchar(50);
alter table llx_don 	  CHANGE COLUMN cp zip varchar(10);
alter table llx_don      CHANGE COLUMN pays country varchar(50);
alter table llx_adherent CHANGE COLUMN adresse address text;
alter table llx_adherent CHANGE COLUMN nom lastname varchar(50);
alter table llx_adherent CHANGE COLUMN prenom firstname varchar(50);
alter table llx_adherent CHANGE COLUMN ville town text;
alter table llx_adherent CHANGE COLUMN cp zip varchar(10);
alter table llx_adherent CHANGE COLUMN pays country varchar(50);
alter table llx_adherent CHANGE COLUMN naiss birth date;
alter table llx_adherent CHANGE COLUMN fk_departement state_id varchar(50);
alter table llx_bank_account CHANGE COLUMN adresse_proprio owner_address text;
alter table llx_bank_account CHANGE COLUMN fk_departement state_id varchar(50);
alter table llx_mailing_cibles CHANGE COLUMN nom lastname varchar(50);
alter table llx_mailing_cibles CHANGE COLUMN prenom firstname varchar(50);
alter table llx_user     CHANGE COLUMN name lastname varchar(50);
alter table llx_entrepot CHANGE COLUMN ville town text;
alter table llx_entrepot CHANGE COLUMN cp zip varchar(10);
alter table llx_societe  CHANGE COLUMN ville town text;
alter table llx_societe  CHANGE COLUMN cp zip varchar(10);
alter table llx_societe  CHANGE COLUMN tel phone varchar(20);
alter table llx_socpeople  CHANGE COLUMN name lastname varchar(50);
alter table llx_socpeople  CHANGE COLUMN ville town text;
alter table llx_socpeople  CHANGE COLUMN cp zip varchar(10);
alter table llx_societe_rib CHANGE COLUMN adresse_proprio owner_address text;
alter table llx_societe_address CHANGE COLUMN ville town text;
alter table llx_societe_address CHANGE COLUMN cp zip varchar(10);


-- remove constraint and index before rename field
ALTER TABLE llx_expedition DROP FOREIGN KEY fk_expedition_fk_expedition_methode;
ALTER TABLE llx_expedition DROP FOREIGN KEY fk_expedition_fk_shipping_method;
ALTER TABLE llx_expedition DROP INDEX idx_expedition_fk_expedition_methode;
ALTER TABLE llx_expedition CHANGE COLUMN fk_expedition_methode fk_shipping_method integer;

ALTER TABLE llx_c_shipment_mode ADD COLUMN tracking VARCHAR(256) NOT NULL DEFAULT '' AFTER description;

--ALTER TABLE llx_c_shipment_mode DROP COLUMN CASCADE;
--ALTER TABLE llx_c_shipment_mode ADD COLUMN rowid INTEGER AUTO_INCREMENT PRIMARY KEY;
--ALTER TABLE llc_c_shipment_mode ADD COLUMN rowid SERIAL PRIMARY KEY;
--ALTER TABLE llx_c_shipment_mode ADD COLUMN rowid INTEGER AUTO_INCREMENT PRIMARY KEY;

-- VMYSQL4.3 ALTER TABLE llx_c_shipment_mode CHANGE COLUMN rowid rowid INTEGER NOT NULL AUTO_INCREMENT;
-- VPGSQL8.2 DROP table llx_c_shipment_mode;
-- VPGSQL8.2 CREATE TABLE llx_c_shipment_mode (rowid SERIAL PRIMARY KEY, tms timestamp, code varchar(30) NOT NULL, libelle varchar(50) NOT NULL, description text, tracking varchar(256) NOT NULL, active integer DEFAULT 0, module varchar(32) NULL);
-- VPGSQL8.2 INSERT INTO llx_c_shipment_mode (rowid,code,libelle,description,tracking,active) VALUES (1,'CATCH','Catch','Catch by client','',1);
-- VPGSQL8.2 INSERT INTO llx_c_shipment_mode (rowid,code,libelle,description,tracking,active) VALUES (2,'TRANS','Transporter','Generic transporter','',1);
-- VPGSQL8.2 INSERT INTO llx_c_shipment_mode (rowid,code,libelle,description,tracking,active) VALUES (3,'COLSUI','Colissimo Suivi','Colissimo Suivi','',0);
-- VPGSQL8.2 INSERT INTO llx_c_shipment_mode (rowid,code,libelle,description,tracking,active) VALUES (4,'LETTREMAX','Lettre Max','Courrier Suivi et Lettre Max','',0);
-- VPGSQL8.2 INSERT INTO llx_c_shipment_mode (rowid,code,libelle,description,tracking,active) VALUES (5,'UPS','UPS','United Parcel Service','http://wwwapps.ups.com/etracking/tracking.cgi?InquiryNumber2=&InquiryNumber3=&tracknums_displayed=3&loc=fr_FR&TypeOfInquiryNumber=T&HTMLVersion=4.0&InquiryNumber22=&InquiryNumber32=&track=Track&Suivi.x=64&Suivi.y=7&Suivi=Valider&InquiryNumber1={TRACKID}',0);
-- VPGSQL8.2 INSERT INTO llx_c_shipment_mode (rowid,code,libelle,description,tracking,active) VALUES (6,'KIALA','KIALA','Relais Kiala','http://www.kiala.fr/tnt/delivery/{TRACKID}',0);
-- VPGSQL8.2 INSERT INTO llx_c_shipment_mode (rowid,code,libelle,description,tracking,active) VALUES (7,'GLS','GLS','General Logistics Systems','http://www.gls-group.eu/276-I-PORTAL-WEB/content/GLS/FR01/FR/5004.htm?txtAction=71000&txtRefNo={TRACKID}',0);
-- VPGSQL8.2 INSERT INTO llx_c_shipment_mode (rowid,code,libelle,description,tracking,active) VALUES (8,'CHRONO','Chronopost','Chronopost','http://www.chronopost.fr/expedier/inputLTNumbersNoJahia.do?listeNumeros={TRACKID}',0);

-- and create the new index and constraint
ALTER TABLE llx_expedition ADD INDEX idx_expedition_fk_shipping_method (fk_shipping_method);
ALTER TABLE llx_expedition ADD CONSTRAINT fk_expedition_fk_shipping_method FOREIGN KEY (fk_shipping_method) REFERENCES llx_c_shipment_mode (rowid);



ALTER TABLE llx_stock_mouvement MODIFY COLUMN value real;

create table llx_propal_extrafields
(
  rowid                     integer AUTO_INCREMENT PRIMARY KEY,
  tms                       timestamp,
  fk_object                 integer NOT NULL,
  import_key                varchar(14)                          		-- import key
) ENGINE=innodb;
ALTER TABLE llx_propal_extrafields ADD INDEX idx_propal_extrafields (fk_object);

create table llx_facture_extrafields
(
  rowid integer AUTO_INCREMENT PRIMARY KEY,
  tms timestamp,
  fk_object integer NOT NULL,
  import_key varchar(14) -- import key
) ENGINE=innodb;
ALTER TABLE llx_facture_extrafields ADD INDEX idx_facture_extrafields (fk_object);
ALTER TABLE llx_facture ADD COLUMN revenuestamp double(24,8) DEFAULT 0 AFTER localtax2;

CREATE TABLE llx_c_revenuestamp
(
  rowid             integer NOT NULL AUTO_INCREMENT PRIMARY KEY,
  fk_pays           integer NOT NULL,
  taux              double  NOT NULL,
  note              varchar(128),
  active            tinyint DEFAULT 1 NOT NULL,
  accountancy_code_sell	varchar(15) DEFAULT NULL,
  accountancy_code_buy	varchar(15) DEFAULT NULL
) ENGINE=innodb;

insert into llx_c_revenuestamp(rowid,fk_pays,taux,note,active) values (101, 10, '0.4', 'Timbre fiscal', 1);

ALTER TABLE llx_c_tva MODIFY COLUMN localtax1_type varchar(10)	NOT NULL DEFAULT '0';
ALTER TABLE llx_c_tva MODIFY COLUMN localtax2_type varchar(10)	NOT NULL DEFAULT '0';
ALTER TABLE llx_commande_fournisseurdet MODIFY COLUMN localtax1_type varchar(10)	NOT NULL DEFAULT '0';
ALTER TABLE llx_commande_fournisseurdet MODIFY COLUMN localtax2_type varchar(10)	NOT NULL DEFAULT '0';
ALTER TABLE llx_commandedet MODIFY COLUMN localtax1_type varchar(10)	NOT NULL DEFAULT '0';
ALTER TABLE llx_commandedet MODIFY COLUMN localtax2_type varchar(10)	NOT NULL DEFAULT '0';
ALTER TABLE llx_contratdet MODIFY COLUMN localtax1_type varchar(10)	NOT NULL DEFAULT '0';
ALTER TABLE llx_contratdet MODIFY COLUMN localtax2_type varchar(10)	NOT NULL DEFAULT '0';
ALTER TABLE llx_facture_fourn_det MODIFY COLUMN localtax1_type varchar(10)	NOT NULL DEFAULT '0';
ALTER TABLE llx_facture_fourn_det MODIFY COLUMN localtax2_type varchar(10)	NOT NULL DEFAULT '0';
ALTER TABLE llx_facturedet_rec MODIFY COLUMN localtax1_type varchar(10)	NOT NULL DEFAULT '0';
ALTER TABLE llx_facturedet_rec MODIFY COLUMN localtax2_type varchar(10)	NOT NULL DEFAULT '0';
ALTER TABLE llx_facturedet MODIFY COLUMN localtax1_type varchar(10)	NOT NULL DEFAULT '0';
ALTER TABLE llx_facturedet MODIFY COLUMN localtax2_type varchar(10)	NOT NULL DEFAULT '0';
ALTER TABLE llx_propaldet MODIFY COLUMN localtax1_type varchar(10)	NOT NULL DEFAULT '0';
ALTER TABLE llx_propaldet MODIFY COLUMN localtax2_type varchar(10)	NOT NULL DEFAULT '0';
-- No more use type 7, use revenuse stamp instead
UPDATE llx_c_tva set localtax1=0, localtax1_type='0' where localtax1_type = '7';
UPDATE llx_c_tva set localtax2=0, localtax2_type='0' where localtax2_type = '7';

ALTER TABLE llx_facture_fourn_det ADD COLUMN info_bits integer NOT NULL DEFAULT 0 after date_end;
ALTER TABLE llx_product_fournisseur_price ADD COLUMN info_bits integer NOT NULL DEFAULT 0 after tva_tx;

ALTER TABLE llx_actioncomm ADD COLUMN code varchar(32) NULL after fk_action;


ALTER TABLE llx_holiday ADD COLUMN note text; 
ALTER TABLE llx_holiday ADD COLUMN note_public text;

-- Add new trigger on Invoice BILL_UNVALIDATE + Index 
INSERT INTO llx_c_action_trigger (rowid,code,label,description,elementtype,rang) values (28,'BILL_UNVALIDATE','Customer invoice unvalidated','Executed when a customer invoice status set back to draft','facture',10);
ALTER TABLE llx_c_action_trigger ADD INDEX idx_action_trigger_rang (rang); 


ALTER TABLE llx_facture_fourn_det ADD COLUMN fk_code_ventilation integer DEFAULT 0 NOT NULL;
ALTER TABLE llx_facturedet DROP COLUMN fk_export_compta;

CREATE TABLE llx_cronjob 
(
	rowid 			integer AUTO_INCREMENT PRIMARY KEY,
	tms 			timestamp,
	datec 			datetime,
	jobtype			varchar(10) NOT NULL,
  	label 			text NOT NULL,
	command			varchar(255),
  	classesname 		varchar(255),
  	objectname		varchar(255),
  	methodename		varchar(255),
  	params 			text NOT NULL,
	md5params 		varchar(32),
  	module_name 		varchar(255),
  	priority 		integer DEFAULT 0,
  	datelastrun 		datetime,
  	datenextrun 		datetime,
  	datestart		datetime,
  	dateend			datetime,
  	datelastresult      	datetime,
  	lastresult      	text,
  	lastoutput      	text,
  	unitfrequency	 	integer NOT NULL DEFAULT 0,
  	frequency 		integer NOT NULL DEFAULT 0,
	nbrun			integer,
  	status 			integer NOT NULL DEFAULT 1,
  	fk_user_author 		integer DEFAULT NULL,
  	fk_user_mod 		integer DEFAULT NULL,
	note text
)ENGINE=innodb;


ALTER TABLE llx_societe MODIFY COLUMN zip varchar(25);

ALTER TABLE llx_user ADD COLUMN address           varchar(255);
ALTER TABLE llx_user ADD COLUMN zip               varchar(25);
ALTER TABLE llx_user ADD COLUMN town              varchar(50);
ALTER TABLE llx_user ADD COLUMN fk_state          integer        DEFAULT 0;
ALTER TABLE llx_user ADD COLUMN fk_country        integer        DEFAULT 0;
ALTER TABLE llx_user ADD COLUMN color             varchar(6);

ALTER TABLE llx_product_price ADD COLUMN import_key varchar(14) AFTER price_by_qty;

DROP TABLE llx_printer_ipp;
CREATE TABLE llx_printer_ipp 
(
	rowid integer AUTO_INCREMENT PRIMARY KEY,
	tms 	timestamp,
	datec 	datetime,
	printer_name text NOT NULL, 
	printer_location text NOT NULL,
	printer_uri varchar(256) NOT NULL,
	copy integer NOT NULL DEFAULT '1',
	module varchar(16) NOT NULL,
	login varchar(32) NOT NULL
) ENGINE=innodb;

ALTER TABLE llx_socpeople ADD COLUMN ref_ext varchar(128) after entity;

create table llx_commande_extrafields
(
  rowid                     integer AUTO_INCREMENT PRIMARY KEY,
  tms                       timestamp,
  fk_object                 integer NOT NULL,
  import_key                varchar(14)
) ENGINE=innodb;
ALTER TABLE llx_commande_extrafields ADD INDEX idx_commande_extrafields (fk_object);

ALTER TABLE llx_socpeople ADD COLUMN note_public text after note;
ALTER TABLE llx_societe ADD COLUMN note_public text after note;

ALTER TABLE llx_actioncomm ADD COLUMN transparency integer after fk_user_action;

INSERT INTO llx_c_action_trigger (rowid,code,label,description,elementtype,rang) VALUES (29,'FICHINTER_SENTBYMAIL','Intervention sent by mail','Executed when a intervention is sent by mail','ficheinter',29);

ALTER TABLE llx_adherent ADD COLUMN canvas varchar(32) after fk_user_valid; 

ALTER TABLE llx_expedition CHANGE COLUMN note note_private text;
ALTER TABLE llx_expedition ADD COLUMN note_public text after note_private;
ALTER TABLE llx_livraison CHANGE COLUMN note note_private text;
ALTER TABLE llx_facture CHANGE COLUMN note note_private text;
ALTER TABLE llx_commande CHANGE COLUMN note note_private text;
ALTER TABLE llx_propal CHANGE COLUMN note note_private text;
ALTER TABLE llx_commande_fournisseur CHANGE COLUMN note note_private text;
ALTER TABLE llx_contrat CHANGE COLUMN note note_private text;
ALTER TABLE llx_deplacement CHANGE COLUMN note note_private text;
ALTER TABLE llx_don CHANGE COLUMN note note_private text;
ALTER TABLE llx_facture_fourn CHANGE COLUMN note note_private text;
ALTER TABLE llx_facture_rec CHANGE COLUMN note note_private text;
ALTER TABLE llx_holiday CHANGE COLUMN note note_private text;
ALTER TABLE llx_societe CHANGE COLUMN note note_private text;
ALTER TABLE llx_socpeople CHANGE COLUMN note note_private text;

create table llx_projet_extrafields
(
  rowid                     integer AUTO_INCREMENT PRIMARY KEY,
  tms                       timestamp,
  fk_object                 integer NOT NULL,
  import_key                varchar(14)                          		-- import key
) ENGINE=innodb;
ALTER TABLE llx_projet_extrafields ADD INDEX idx_projet_extrafields (fk_object);

create table llx_projet_task_extrafields
(
  rowid                     integer AUTO_INCREMENT PRIMARY KEY,
  tms                       timestamp,
  fk_object                 integer NOT NULL,
  import_key                varchar(14)                          		-- import key
) ENGINE=innodb;
ALTER TABLE llx_projet_task_extrafields ADD INDEX idx_projet_task_extrafields (fk_object);


CREATE TABLE llx_opensurvey_comments (
    id_comment INTEGER unsigned NOT NULL AUTO_INCREMENT PRIMARY KEY,
    id_sondage CHAR(16) NOT NULL,
    comment text NOT NULL,
    tms timestamp,
    usercomment text
) ENGINE=InnoDB;

CREATE TABLE llx_opensurvey_sondage (
       id_sondage VARCHAR(16) PRIMARY KEY,
       id_sondage_admin CHAR(24),
       commentaires text,
       mail_admin VARCHAR(128),
       nom_admin VARCHAR(64),
       titre text,
       date_fin datetime,
       format VARCHAR(2),
       mailsonde varchar(2) DEFAULT '0',
       survey_link_visible integer DEFAULT 1,
       canedit integer DEFAULT 0,
       origin varchar(64),
       tms timestamp,
       sujet TEXT
) ENGINE=InnoDB;
CREATE TABLE llx_opensurvey_user_studs (
    id_users INTEGER NOT NULL AUTO_INCREMENT PRIMARY KEY,
    nom VARCHAR(64) NOT NULL,
    id_sondage VARCHAR(16) NOT NULL,
    reponses VARCHAR(100) NOT NULL,
    tms timestamp
) ENGINE=InnoDB;

ALTER TABLE llx_opensurvey_comments ADD INDEX idx_id_comment (id_comment);
ALTER TABLE llx_opensurvey_comments ADD INDEX idx_id_sondage (id_sondage);
ALTER TABLE llx_opensurvey_sondage ADD INDEX idx_id_sondage_admin (id_sondage_admin);
ALTER TABLE llx_opensurvey_sondage ADD INDEX idx_date_fin (date_fin);
ALTER TABLE llx_opensurvey_user_studs ADD INDEX idx_id_users (id_users);
ALTER TABLE llx_opensurvey_user_studs ADD INDEX idx_nom (nom);
ALTER TABLE llx_opensurvey_user_studs ADD INDEX idx_id_sondage (id_sondage);

<<<<<<< HEAD
ALTER TABLE llx_projet_task ADD duration_planned REAL NULL DEFAULT NULL;
ALTER TABLE llx_projet_task ADD subprice DOUBLE(24,8) NULL DEFAULT NULL;

ALTER TABLE llx_fichinter ADD datee datetime NULL DEFAULT NULL;
ALTER TABLE llx_fichinter ADD dateo datetime NULL DEFAULT NULL;
ALTER TABLE llx_fichinter ADD fulldayevent integer NULL DEFAULT NULL;
ALTER TABLE llx_fichinter ADD total_ht DOUBLE(24,8) NULL DEFAULT NULL;
ALTER TABLE llx_fichinterdet ADD subprice DOUBLE(24,8) NULL DEFAULT NULL;
ALTER TABLE llx_fichinterdet MODIFY COLUMN duree real;
=======
ALTER TABLE llx_boxes ADD COLUMN params varchar(255);
>>>>>>> d9a28051
<|MERGE_RESOLUTION|>--- conflicted
+++ resolved
@@ -348,7 +348,6 @@
 ALTER TABLE llx_opensurvey_user_studs ADD INDEX idx_nom (nom);
 ALTER TABLE llx_opensurvey_user_studs ADD INDEX idx_id_sondage (id_sondage);
 
-<<<<<<< HEAD
 ALTER TABLE llx_projet_task ADD duration_planned REAL NULL DEFAULT NULL;
 ALTER TABLE llx_projet_task ADD subprice DOUBLE(24,8) NULL DEFAULT NULL;
 
@@ -358,6 +357,5 @@
 ALTER TABLE llx_fichinter ADD total_ht DOUBLE(24,8) NULL DEFAULT NULL;
 ALTER TABLE llx_fichinterdet ADD subprice DOUBLE(24,8) NULL DEFAULT NULL;
 ALTER TABLE llx_fichinterdet MODIFY COLUMN duree real;
-=======
-ALTER TABLE llx_boxes ADD COLUMN params varchar(255);
->>>>>>> d9a28051
+
+ALTER TABLE llx_boxes ADD COLUMN params varchar(255);