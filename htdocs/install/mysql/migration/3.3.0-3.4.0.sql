--
-- Be carefull to requests order.
-- This file must be loaded by calling /install/index.php page
-- when current version is 3.4.0 or higher. 
--
-- To rename a table:       ALTER TABLE llx_table RENAME TO llx_table_new;
-- To add a column:         ALTER TABLE llx_table ADD COLUMN newcol varchar(60) NOT NULL DEFAULT '0' AFTER existingcol;
-- To rename a column:      ALTER TABLE llx_table CHANGE COLUMN oldname newname varchar(60);
-- To drop a column:        ALTER TABLE llx_table DROP COLUMN oldname;
-- To change type of field: ALTER TABLE llx_table MODIFY COLUMN name varchar(60);
-- To drop a foreign key:   ALTER TABLE llx_table DROP FOREIGN KEY fk_name;
-- To restrict request to Mysql version x.y use -- VMYSQLx.y
-- To restrict request to Pgsql version x.y use -- VPGSQLx.y
-- To make pk to be auto increment (mysql):   VMYSQL4.3 ALTER TABLE llx_c_shipment_mode CHANGE COLUMN rowid rowid INTEGER NOT NULL AUTO_INCREMENT;
-- To make pk to be auto increment (postgres) VPGSQL8.2 NOT POSSIBLE. MUST DELETE/CREATE TABLE

-- -- VPGSQL8.2 DELETE FROM llx_usergroup_user      WHERE fk_user      NOT IN (SELECT rowid from llx_user);
-- -- VMYSQL4.1 DELETE FROM llx_usergroup_user      WHERE fk_usergroup NOT IN (SELECT rowid from llx_usergroup);

create table llx_adherent_type_extrafields
(
  rowid                     integer AUTO_INCREMENT PRIMARY KEY,
  tms                       timestamp,
  fk_object                 integer NOT NULL,
  import_key                varchar(14)                          		-- import key
) ENGINE=innodb;
ALTER TABLE llx_adherent_type_extrafields ADD INDEX idx_adherent_type_extrafields (fk_object);

UPDATE llx_const set value='eldy_menu.php' where value='eldy_backoffice.php';
UPDATE llx_const set value='eldy_menu.php' where value='eldy_frontoffice.php';
UPDATE llx_const set value='auguria_menu.php' where value='auguria_backoffice.php';
UPDATE llx_const set value='auguria_menu.php' where value='auguria_frontoffice.php';
UPDATE llx_const set value='smartphone_menu.php' where value='smartphone_backoffice.php';
UPDATE llx_const set value='smartphone_menu.php' where value='smartphone_frontoffice.php';
UPDATE llx_const set name='MAIN_INFO_SOCIETE_ADDRESS' where name='MAIN_INFO_SOCIETE_ADRESSE';
UPDATE llx_const set name='MAIN_INFO_SOCIETE_TOWN' where name='MAIN_INFO_SOCIETE_VILLE';
UPDATE llx_const set name='MAIN_INFO_SOCIETE_ZIP' where name='MAIN_INFO_SOCIETE_CP';
UPDATE llx_const set name='MAIN_INFO_SOCIETE_COUNTRY' where name='MAIN_INFO_SOCIETE_PAYS';
UPDATE llx_const set name='MAIN_INFO_SOCIETE_STATE' where name='MAIN_INFO_SOCIETE_DEPARTEMENT';
UPDATE llx_const set name='LIVRAISON_ADDON_NUMBER' where name='LIVRAISON_ADDON';

ALTER TABLE llx_user add COLUMN fk_user integer;

-- margin on contracts
alter table llx_contratdet add column fk_product_fournisseur_price integer after info_bits;
alter table llx_contratdet add column buy_price_ht double(24,8) DEFAULT 0 after fk_product_fournisseur_price;

-- serialised array, to store value of select list choices for example
alter table llx_extrafields add column param text after pos;

-- numbering on supplier invoice
alter table llx_facture_fourn add column ref varchar(30) NOT NULL after rowid;


alter table llx_propal   CHANGE COLUMN fk_adresse_livraison fk_delivery_address integer;
alter table llx_commande CHANGE COLUMN fk_adresse_livraison fk_delivery_address integer;
alter table llx_don      CHANGE COLUMN adresse address text;
alter table llx_don      CHANGE COLUMN ville town text;
alter table llx_don      CHANGE COLUMN prenom firstname varchar(50);
alter table llx_don      CHANGE COLUMN nom lastname varchar(50);
alter table llx_don 	  CHANGE COLUMN cp zip varchar(10);
alter table llx_don      CHANGE COLUMN pays country varchar(50);
alter table llx_adherent CHANGE COLUMN adresse address text;
alter table llx_adherent CHANGE COLUMN nom lastname varchar(50);
alter table llx_adherent CHANGE COLUMN prenom firstname varchar(50);
alter table llx_adherent CHANGE COLUMN ville town text;
alter table llx_adherent CHANGE COLUMN cp zip varchar(10);
alter table llx_adherent CHANGE COLUMN pays country varchar(50);
alter table llx_adherent CHANGE COLUMN naiss birth date;
alter table llx_adherent CHANGE COLUMN fk_departement state_id varchar(50);
alter table llx_bank_account CHANGE COLUMN adresse_proprio owner_address text;
alter table llx_bank_account CHANGE COLUMN fk_departement state_id varchar(50);
alter table llx_mailing_cibles CHANGE COLUMN nom lastname varchar(50);
alter table llx_mailing_cibles CHANGE COLUMN prenom firstname varchar(50);
alter table llx_user     CHANGE COLUMN name lastname varchar(50);
alter table llx_entrepot CHANGE COLUMN ville town text;
alter table llx_entrepot CHANGE COLUMN cp zip varchar(10);
alter table llx_societe  CHANGE COLUMN ville town text;
alter table llx_societe  CHANGE COLUMN cp zip varchar(10);
alter table llx_societe  CHANGE COLUMN tel phone varchar(20);
alter table llx_socpeople  CHANGE COLUMN name lastname varchar(50);
alter table llx_socpeople  CHANGE COLUMN ville town text;
alter table llx_socpeople  CHANGE COLUMN cp zip varchar(10);
alter table llx_societe_rib CHANGE COLUMN adresse_proprio owner_address text;
alter table llx_societe_address CHANGE COLUMN ville town text;
alter table llx_societe_address CHANGE COLUMN cp zip varchar(10);
alter table llx_expedition   CHANGE COLUMN fk_expedition_methode fk_shipping_method integer;
alter table llx_facture_fourn CHANGE COLUMN facnumber ref_supplier varchar(30);

ALTER TABLE llx_c_shipment_mode ADD COLUMN tracking VARCHAR(256) NOT NULL DEFAULT '' AFTER description;

--ALTER TABLE llx_c_shipment_mode DROP COLUMN CASCADE;
--ALTER TABLE llx_c_shipment_mode ADD COLUMN rowid INTEGER AUTO_INCREMENT PRIMARY KEY;
--ALTER TABLE llc_c_shipment_mode ADD COLUMN rowid SERIAL PRIMARY KEY;
--ALTER TABLE llx_c_shipment_mode ADD COLUMN rowid INTEGER AUTO_INCREMENT PRIMARY KEY;

-- VMYSQL4.3 ALTER TABLE llx_c_shipment_mode CHANGE COLUMN rowid rowid INTEGER NOT NULL AUTO_INCREMENT;
-- VPGSQL8.2 DROP table llx_c_shipment_mode;
-- VPGSQL8.2 CREATE TABLE llx_c_shipment_mode (rowid SERIAL PRIMARY KEY, tms timestamp, code varchar(30) NOT NULL, libelle varchar(50) NOT NULL, description text, tracking varchar(256) NOT NULL, active integer DEFAULT 0, module varchar(32) NULL);



ALTER TABLE llx_stock_mouvement MODIFY COLUMN value real;

create table llx_propal_extrafields
(
  rowid                     integer AUTO_INCREMENT PRIMARY KEY,
  tms                       timestamp,
  fk_object                 integer NOT NULL,
  import_key                varchar(14)                          		-- import key
) ENGINE=innodb;
ALTER TABLE llx_propal_extrafields ADD INDEX idx_propal_extrafields (fk_object);

create table llx_facture_extrafields
(
  rowid integer AUTO_INCREMENT PRIMARY KEY,
  tms timestamp,
  fk_object integer NOT NULL,
  import_key varchar(14) -- import key
) ENGINE=innodb;
ALTER TABLE llx_facture_extrafields ADD INDEX idx_facture_extrafields (fk_object);
ALTER TABLE llx_facture ADD COLUMN revenuestamp double(24,8) DEFAULT 0 AFTER localtax2;

CREATE TABLE llx_c_revenuestamp
(
  rowid             integer NOT NULL AUTO_INCREMENT PRIMARY KEY,
  fk_pays           integer NOT NULL,
  taux              double  NOT NULL,
  note              varchar(128),
  active            tinyint DEFAULT 1 NOT NULL,
  accountancy_code_sell	varchar(15) DEFAULT NULL,
  accountancy_code_buy	varchar(15) DEFAULT NULL
) ENGINE=innodb;

insert into llx_c_revenuestamp(rowid,fk_pays,taux,note,active) values (101, 10, '0.4', 'Timbre fiscal', 1);

ALTER TABLE llx_c_tva MODIFY COLUMN localtax1_type varchar(10)	NOT NULL DEFAULT '0';
ALTER TABLE llx_c_tva MODIFY COLUMN localtax2_type varchar(10)	NOT NULL DEFAULT '0';
ALTER TABLE llx_commande_fournisseurdet MODIFY COLUMN localtax1_type varchar(10)	NOT NULL DEFAULT '0';
ALTER TABLE llx_commande_fournisseurdet MODIFY COLUMN localtax2_type varchar(10)	NOT NULL DEFAULT '0';
ALTER TABLE llx_commandedet MODIFY COLUMN localtax1_type varchar(10)	NOT NULL DEFAULT '0';
ALTER TABLE llx_commandedet MODIFY COLUMN localtax2_type varchar(10)	NOT NULL DEFAULT '0';
ALTER TABLE llx_contratdet MODIFY COLUMN localtax1_type varchar(10)	NOT NULL DEFAULT '0';
ALTER TABLE llx_contratdet MODIFY COLUMN localtax2_type varchar(10)	NOT NULL DEFAULT '0';
ALTER TABLE llx_facture_fourn_det MODIFY COLUMN localtax1_type varchar(10)	NOT NULL DEFAULT '0';
ALTER TABLE llx_facture_fourn_det MODIFY COLUMN localtax2_type varchar(10)	NOT NULL DEFAULT '0';
ALTER TABLE llx_facturedet_rec MODIFY COLUMN localtax1_type varchar(10)	NOT NULL DEFAULT '0';
ALTER TABLE llx_facturedet_rec MODIFY COLUMN localtax2_type varchar(10)	NOT NULL DEFAULT '0';
ALTER TABLE llx_facturedet MODIFY COLUMN localtax1_type varchar(10)	NOT NULL DEFAULT '0';
ALTER TABLE llx_facturedet MODIFY COLUMN localtax2_type varchar(10)	NOT NULL DEFAULT '0';
ALTER TABLE llx_propaldet MODIFY COLUMN localtax1_type varchar(10)	NOT NULL DEFAULT '0';
ALTER TABLE llx_propaldet MODIFY COLUMN localtax2_type varchar(10)	NOT NULL DEFAULT '0';
-- No more use type 7, use revenuse stamp instead
UPDATE llx_c_tva set localtax1=0, localtax1_type='0' where localtax1_type = '7';
UPDATE llx_c_tva set localtax2=0, localtax2_type='0' where localtax2_type = '7';

ALTER TABLE llx_facture_fourn_det ADD COLUMN info_bits integer NOT NULL DEFAULT 0 after date_end;

ALTER TABLE llx_actioncomm ADD COLUMN code varchar(32) NULL after fk_action;


ALTER TABLE llx_holiday ADD COLUMN note text; 
ALTER TABLE llx_holiday ADD COLUMN note_public text;

-- Add new trigger on Invoice BILL_UNVALIDATE + Index 
INSERT INTO llx_c_action_trigger (rowid,code,label,description,elementtype,rang) values (28,'BILL_UNVALIDATE','Customer invoice unvalidated','Executed when a customer invoice status set back to draft','facture',10);
ALTER TABLE llx_c_action_trigger ADD INDEX idx_action_trigger_rang (rang); 


ALTER TABLE llx_facture_fourn_det ADD COLUMN fk_code_ventilation integer DEFAULT 0 NOT NULL;
ALTER TABLE llx_facturedet DROP COLUMN fk_export_compta;

CREATE TABLE llx_cronjob 
(
	rowid 			integer AUTO_INCREMENT PRIMARY KEY,
	tms 			timestamp,
	datec 			datetime,
	jobtype			varchar(10) NOT NULL,
  	label 			text NOT NULL,
	command			varchar(255),
  	classesname 		varchar(255),
  	objectname		varchar(255),
  	methodename		varchar(255),
  	params 			text NOT NULL,
	md5params 		varchar(32),
  	module_name 		varchar(255),
  	priority 		integer DEFAULT 0,
  	datelastrun 		datetime,
  	datenextrun 		datetime,
  	datestart		datetime,
  	dateend			datetime,
  	datelastresult      	datetime,
  	lastresult      	text,
  	lastoutput      	text,
  	unitfrequency	 	integer NOT NULL DEFAULT 0,
  	frequency 		integer NOT NULL DEFAULT 0,
	nbrun			integer,
  	status 			integer NOT NULL DEFAULT 1,
  	fk_user_author 		integer DEFAULT NULL,
  	fk_user_mod 		integer DEFAULT NULL,
	note text
)ENGINE=innodb;


ALTER TABLE llx_societe MODIFY COLUMN zip varchar(25);

ALTER TABLE llx_user ADD COLUMN   address           varchar(255);
ALTER TABLE llx_user ADD COLUMN   zip               varchar(25);
ALTER TABLE llx_user ADD COLUMN   town              varchar(50);
ALTER TABLE llx_user ADD COLUMN   fk_state          integer        DEFAULT 0;
ALTER TABLE llx_user ADD COLUMN   fk_country        integer        DEFAULT 0;
ALTER TABLE llx_product_price ADD COLUMN import_key varchar(14) AFTER price_by_qty;

DROP TABLE llx_printer_ipp;
CREATE TABLE llx_printer_ipp 
(
	rowid int(11) NOT NULL AUTO_INCREMENT PRIMARY KEY,
	tms 	timestamp,
	datec 	datetime,
	printer_name text NOT NULL, 
	printer_location text NOT NULL,
	printer_uri varchar(256) NOT NULL,
	copy int(11) NOT NULL DEFAULT '1',
	module varchar(16) NOT NULL,
	login varchar(32) NOT NULL
)ENGINE=innodb;

ALTER TABLE llx_socpeople ADD COLUMN ref_ext varchar(128) after entity;

ALTER TABLE llx_socpeople ADD COLUMN note_public text after note;
ALTER TABLE llx_societe ADD COLUMN note_public text after note;

<<<<<<< HEAD
ALTER TABLE llx_facture_fourn_det ADD COLUMN info_bits integer NOT NULL DEFAULT 0 after date_end;
ALTER TABLE llx_actioncomm ADD COLUMN transparency integer after fk_user_action;
=======
ALTER TABLE llx_actioncomm ADD COLUMN transparency integer after fk_user_action;

ALTER TABLE llx_facture_fourn_det ADD COLUMN info_bits integer DEFAULT 0;

INSERT INTO llx_c_action_trigger (rowid,code,label,description,elementtype,rang) VALUES (29,'FICHINTER_SENTBYMAIL','Intervention sent by mail','Executed when a intervention is sent by mail','ficheinter',29);
>>>>>>> 3247ce2d
<|MERGE_RESOLUTION|>--- conflicted
+++ resolved
@@ -230,13 +230,7 @@
 ALTER TABLE llx_socpeople ADD COLUMN note_public text after note;
 ALTER TABLE llx_societe ADD COLUMN note_public text after note;
 
-<<<<<<< HEAD
 ALTER TABLE llx_facture_fourn_det ADD COLUMN info_bits integer NOT NULL DEFAULT 0 after date_end;
 ALTER TABLE llx_actioncomm ADD COLUMN transparency integer after fk_user_action;
-=======
-ALTER TABLE llx_actioncomm ADD COLUMN transparency integer after fk_user_action;
-
-ALTER TABLE llx_facture_fourn_det ADD COLUMN info_bits integer DEFAULT 0;
-
-INSERT INTO llx_c_action_trigger (rowid,code,label,description,elementtype,rang) VALUES (29,'FICHINTER_SENTBYMAIL','Intervention sent by mail','Executed when a intervention is sent by mail','ficheinter',29);
->>>>>>> 3247ce2d
+
+INSERT INTO llx_c_action_trigger (rowid,code,label,description,elementtype,rang) VALUES (29,'FICHINTER_SENTBYMAIL','Intervention sent by mail','Executed when a intervention is sent by mail','ficheinter',29);