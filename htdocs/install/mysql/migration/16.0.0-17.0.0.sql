--- conflicted
+++ resolved
@@ -55,13 +55,6 @@
 
 ALTER TABLE llx_facture_fourn ADD COLUMN close_missing_amount double(24, 8) after close_code;
 
-<<<<<<< HEAD
--- Allow users to make subscriptions of any amount during membership subscription 
-ALTER TABLE llx_adherent_type ADD COLUMN caneditamount integer DEFAULT 0 AFTER amount;
-
-ALTER TABLE llx_product ADD COLUMN fk_default_workstation integer DEFAULT NULL;
-ALTER TABLE llx_bom_bomline ADD COLUMN fk_unit integer DEFAULT NULL;
-=======
 -- Allow users to make subscriptions of any amount during membership subscription
 ALTER TABLE llx_adherent_type ADD COLUMN caneditamount integer DEFAULT 0 AFTER amount;
 
@@ -70,4 +63,6 @@
 ALTER TABLE llx_ticket ADD COLUMN ip varchar(250);
 
 ALTER TABLE llx_societe ADD last_main_doc VARCHAR(255) NULL AFTER model_pdf;
->>>>>>> 31fa3266
+
+ALTER TABLE llx_product ADD COLUMN fk_default_workstation integer DEFAULT NULL;
+ALTER TABLE llx_bom_bomline ADD COLUMN fk_unit integer DEFAULT NULL;