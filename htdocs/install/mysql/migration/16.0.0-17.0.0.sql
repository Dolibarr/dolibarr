--
-- Be carefull to requests order.
-- This file must be loaded by calling /install/index.php page
-- when current version is 16.0.0 or higher.
--
-- To restrict request to Mysql version x.y minimum use -- VMYSQLx.y
-- To restrict request to Pgsql version x.y minimum use -- VPGSQLx.y
-- To rename a table:       ALTER TABLE llx_table RENAME TO llx_table_new;
-- To add a column:         ALTER TABLE llx_table ADD COLUMN newcol varchar(60) NOT NULL DEFAULT '0' AFTER existingcol;
-- To rename a column:      ALTER TABLE llx_table CHANGE COLUMN oldname newname varchar(60);
-- To drop a column:        ALTER TABLE llx_table DROP COLUMN oldname;
-- To change type of field: ALTER TABLE llx_table MODIFY COLUMN name varchar(60);
-- To drop a foreign key:   ALTER TABLE llx_table DROP FOREIGN KEY fk_name;
-- To create a unique index ALTER TABLE llx_table ADD UNIQUE INDEX uk_table_field (field);
-- To drop an index:        -- VMYSQL4.1 DROP INDEX nomindex on llx_table;
-- To drop an index:        -- VPGSQL8.2 DROP INDEX nomindex;
-- To make pk to be auto increment (mysql):
-- -- VMYSQL4.3 ALTER TABLE llx_table ADD PRIMARY KEY(rowid);
-- -- VMYSQL4.3 ALTER TABLE llx_table CHANGE COLUMN rowid rowid INTEGER NOT NULL AUTO_INCREMENT;
-- To make pk to be auto increment (postgres):
-- -- VPGSQL8.2 CREATE SEQUENCE llx_table_rowid_seq OWNED BY llx_table.rowid;
-- -- VPGSQL8.2 ALTER TABLE llx_table ADD PRIMARY KEY (rowid);
-- -- VPGSQL8.2 ALTER TABLE llx_table ALTER COLUMN rowid SET DEFAULT nextval('llx_table_rowid_seq');
-- -- VPGSQL8.2 SELECT setval('llx_table_rowid_seq', MAX(rowid)) FROM llx_table;
-- To set a field as NULL:                     -- VMYSQL4.3 ALTER TABLE llx_table MODIFY COLUMN name varchar(60) NULL;
-- To set a field as NULL:                     -- VPGSQL8.2 ALTER TABLE llx_table ALTER COLUMN name DROP NOT NULL;
-- To set a field as NOT NULL:                 -- VMYSQL4.3 ALTER TABLE llx_table MODIFY COLUMN name varchar(60) NOT NULL;
-- To set a field as NOT NULL:                 -- VPGSQL8.2 ALTER TABLE llx_table ALTER COLUMN name SET NOT NULL;
-- To set a field as default NULL:             -- VPGSQL8.2 ALTER TABLE llx_table ALTER COLUMN name SET DEFAULT NULL;
-- Note: fields with type BLOB/TEXT can't have default value.
-- To rebuild sequence for postgresql after insert by forcing id autoincrement fields:
-- -- VPGSQL8.2 SELECT dol_util_rebuild_sequences();


-- Missing in v16 or lower

ALTER TABLE llx_accounting_system MODIFY COLUMN pcg_version varchar(32) NOT NULL;

ALTER TABLE llx_c_action_trigger MODIFY elementtype VARCHAR(64);

ALTER TABLE llx_c_email_templates ADD COLUMN joinfiles text;
ALTER TABLE llx_c_email_templates ADD COLUMN email_from varchar(255);
ALTER TABLE llx_c_email_templates ADD COLUMN email_to varchar(255);
ALTER TABLE llx_c_email_templates ADD COLUMN email_tocc varchar(255);
ALTER TABLE llx_c_email_templates ADD COLUMN email_tobcc varchar(255);
ALTER TABLE llx_c_email_templates ADD COLUMN content_lines text;
ALTER TABLE llx_c_email_templates ADD COLUMN enabled varchar(255) DEFAULT '1';

ALTER TABLE llx_expedition ADD COLUMN billed smallint    DEFAULT 0;

ALTER TABLE llx_user DROP COLUMN idpers1;
ALTER TABLE llx_user DROP COLUMN idpers2;
ALTER TABLE llx_user DROP COLUMN idpers3;

UPDATE llx_c_actioncomm SET type = 'system' WHERE code = 'AC_OTH';

ALTER TABLE llx_opensurvey_user_studs MODIFY reponses VARCHAR(200) NOT NULL;

-- v17

ALTER TABLE llx_mailing_cibles MODIFY COLUMN source_type varchar(32); 

ALTER TABLE llx_actioncomm ADD INDEX idx_actioncomm_percent (percent);

UPDATE llx_c_paiement SET code = 'BANCON' WHERE code = 'BAN' AND libelle = 'Bancontact';

-- VMYSQL4.3 ALTER TABLE llx_partnership MODIFY COLUMN fk_user_creat integer NULL;
-- VPGSQL8.2 ALTER TABLE llx_partnership ALTER COLUMN fk_user_creat DROP NOT NULL;

ALTER TABLE llx_partnership ADD COLUMN ip varchar(250);
ALTER TABLE llx_adherent ADD COLUMN ip varchar(250);
ALTER TABLE llx_projet ADD COLUMN ip varchar(250);
ALTER TABLE llx_actioncomm ADD COLUMN ip varchar(250);
ALTER TABLE llx_eventorganization_conferenceorboothattendee ADD COLUMN ip varchar(250);
ALTER TABLE llx_opensurvey_user_studs ADD COLUMN ip varchar(250);
ALTER TABLE llx_opensurvey_comments ADD COLUMN ip varchar(250);

ALTER TABLE llx_fichinterdet_rec DROP COLUMN remise;
ALTER TABLE llx_fichinterdet_rec DROP COLUMN fk_export_commpta;

UPDATE llx_const set name = 'ADHERENT_MAILMAN_ADMIN_PASSWORD' WHERE name = 'ADHERENT_MAILMAN_ADMINPW';

ALTER TABLE llx_oauth_token ADD COLUMN state text after tokenstring;

ALTER TABLE llx_adherent ADD COLUMN default_lang VARCHAR(6) DEFAULT NULL AFTER datefin;

ALTER TABLE llx_adherent_type ADD COLUMN caneditamount integer DEFAULT 0 AFTER amount;

ALTER TABLE llx_holiday CHANGE COLUMN date_approve date_approval datetime;

UPDATE llx_holiday SET date_approval = date_valid WHERE statut = 3 AND date_approval IS NULL;
UPDATE llx_holiday SET fk_user_approve = fk_user_valid WHERE statut = 3 AND fk_user_approve IS NULL;

ALTER TABLE llx_inventory ADD COLUMN categories_product VARCHAR(255) DEFAULT NULL AFTER fk_product;

ALTER TABLE llx_societe ADD last_main_doc VARCHAR(255) NULL AFTER model_pdf;

ALTER TABLE llx_emailcollector_emailcollector MODIFY COLUMN lastresult text;
ALTER TABLE llx_emailcollector_emailcollector ADD COLUMN port varchar(10) DEFAULT '993';
ALTER TABLE llx_emailcollector_emailcollector ADD COLUMN acces_type integer DEFAULT 0;
ALTER TABLE llx_emailcollector_emailcollector ADD COLUMN oauth_service varchar(128) DEFAULT NULL;


ALTER TABLE llx_bank ADD COLUMN position integer DEFAULT 0;

ALTER TABLE llx_commande_fournisseur_dispatch ADD INDEX idx_commande_fournisseur_dispatch_fk_product (fk_product);

INSERT INTO llx_const (name, entity, value, type, visible) VALUES ('MAIN_SECURITY_MAX_IMG_IN_HTML_CONTENT', 1, 1000, 'int', 0);

ALTER TABLE llx_emailcollector_emailcollector ADD COLUMN port varchar(10) DEFAULT '993';

ALTER TABLE llx_facture ADD COLUMN close_missing_amount double(24, 8) after close_code;

ALTER TABLE llx_facture_fourn ADD COLUMN close_missing_amount double(24, 8) after close_code;

ALTER TABLE llx_inventory ADD COLUMN categories_product VARCHAR(255) DEFAULT NULL AFTER fk_product;

ALTER TABLE llx_product ADD COLUMN sell_or_eat_by_mandatory tinyint DEFAULT 0 NOT NULL AFTER tobatch;
  -- Make sell-by or eat-by date mandatory

ALTER TABLE llx_recruitment_recruitmentcandidature ADD email_date datetime after email_msgid;

ALTER TABLE llx_ticket ADD COLUMN ip varchar(250);

ALTER TABLE llx_ticket ADD email_date datetime after email_msgid;

ALTER TABLE llx_ticket MODIFY COLUMN message mediumtext;

ALTER TABLE llx_cronjob ADD COLUMN pid integer;

INSERT INTO llx_c_hrm_public_holiday (code, entity, fk_country, dayrule, year, month, day, active) VALUES('BE-VICTORYDAY',  0, 2, '', 0,  5,  8, 1);
INSERT INTO llx_c_hrm_public_holiday (code, entity, fk_country, dayrule, year, month, day, active) VALUES('BE-NATIONALDAY', 0, 2, '', 0,  7, 21, 1);
INSERT INTO llx_c_hrm_public_holiday (code, entity, fk_country, dayrule, year, month, day, active) VALUES('BE-ASSOMPTION',  0, 2, '', 0,  8, 15, 1);
INSERT INTO llx_c_hrm_public_holiday (code, entity, fk_country, dayrule, year, month, day, active) VALUES('BE-TOUSSAINT',   0, 2, '', 0, 11,  1, 1);
INSERT INTO llx_c_hrm_public_holiday (code, entity, fk_country, dayrule, year, month, day, active) VALUES('BE-ARMISTICE',   0, 2, '', 0, 11, 11, 1);
INSERT INTO llx_c_hrm_public_holiday (code, entity, fk_country, dayrule, year, month, day, active) VALUES('BE-EASTER',      0, 2, 'eastermonday', 0, 0, 0, 1);
INSERT INTO llx_c_hrm_public_holiday (code, entity, fk_country, dayrule, year, month, day, active) VALUES('BE-ASCENSION',   0, 2, 'ascension', 0, 0, 0, 1);
INSERT INTO llx_c_hrm_public_holiday (code, entity, fk_country, dayrule, year, month, day, active) VALUES('BE-PENTECOST',   0, 2, 'pentecost', 0, 0, 0, 1);

ALTER TABLE llx_societe_rib ADD COLUMN state_id integer AFTER default_rib;
ALTER TABLE llx_societe_rib ADD COLUMN fk_country integer AFTER state_id;
ALTER TABLE llx_societe_rib ADD COLUMN currency_code varchar(3) AFTER fk_country;

ALTER TABLE llx_user_rib ADD COLUMN state_id integer AFTER owner_address;
ALTER TABLE llx_user_rib ADD COLUMN fk_country integer AFTER state_id;
ALTER TABLE llx_user_rib ADD COLUMN currency_code varchar(3) AFTER fk_country;

CREATE TABLE llx_bank_extrafields
(
  rowid      integer AUTO_INCREMENT PRIMARY KEY,
  tms        timestamp DEFAULT CURRENT_TIMESTAMP ON UPDATE CURRENT_TIMESTAMP,
  fk_object  integer NOT NULL,
  import_key varchar(14)
)ENGINE=innodb;

ALTER TABLE llx_bank_extrafields ADD INDEX idx_bank_extrafields (fk_object);

ALTER TABLE llx_product_lot ADD COLUMN note_public text DEFAULT NULL after batch;
ALTER TABLE llx_product_lot ADD COLUMN note_private text DEFAULT NULL after note_public;

ALTER TABLE llx_user CHANGE COLUMN note note_private text;

UPDATE llx_c_effectif SET code='EF101-500', libelle='101 - 500' WHERE code='EF100-500';


ALTER TABLE llx_product ADD COLUMN fk_default_workstation integer DEFAULT NULL;
ALTER TABLE llx_bom_bomline ADD COLUMN fk_unit integer DEFAULT NULL;

ALTER TABLE llx_rights_def ADD COLUMN tms timestamp DEFAULT CURRENT_TIMESTAMP ON UPDATE CURRENT_TIMESTAMP;

UPDATE llx_establishment SET name='' WHERE name IS NULL;
ALTER TABLE llx_establishment CHANGE name label varchar(255) NOT NULL;

ALTER TABLE llx_don ADD UNIQUE INDEX idx_don_uk_ref (ref, entity);

ALTER TABLE llx_don ADD INDEX idx_don_fk_soc (fk_soc);
ALTER TABLE llx_don ADD INDEX idx_don_fk_project (fk_projet);
ALTER TABLE llx_don ADD INDEX idx_don_fk_user_author (fk_user_author);
ALTER TABLE llx_don ADD INDEX idx_don_fk_user_valid (fk_user_valid);

ALTER TABLE llx_commande ADD COLUMN revenuestamp double(24,8) DEFAULT 0 after localtax2;

create table llx_element_categorie
(
  rowid integer AUTO_INCREMENT PRIMARY KEY,
  fk_categorie  integer NOT NULL,
  fk_element  integer NOT NULL,
  import_key    varchar(14)
)ENGINE=innodb;

ALTER TABLE llx_element_categorie ADD UNIQUE INDEX idx_element_categorie_idx (fk_element, fk_categorie);

ALTER TABLE llx_element_categorie ADD CONSTRAINT fk_element_categorie_fk_categorie FOREIGN KEY (fk_categorie) REFERENCES llx_categorie(rowid);

INSERT INTO llx_c_action_trigger (code,label,description,elementtype,rang) VALUES ('PROJECT_SENTBYMAIL','Project sent by mail','Executed when a project is sent by email','project',144);

ALTER TABLE llx_socpeople ADD INDEX idx_socpeople_lastname (lastname);

ALTER TABLE llx_societe ADD INDEX idx_societe_nom(nom);

ALTER TABLE llx_extrafields MODIFY COLUMN fielddefault text;

ALTER TABLE llx_bank_url ADD INDEX idx_bank_url_url_id (url_id);

ALTER TABLE llx_societe_remise_except ADD COLUMN multicurrency_code varchar(3) NULL;
ALTER TABLE llx_societe_remise_except ADD COLUMN multicurrency_tx double(24,8) NULL;

-- VMYSQL4.3 ALTER TABLE llx_hrm_evaluationdet CHANGE COLUMN `rank` rankorder integer;
-- VPGSQL8.2 ALTER TABLE llx_hrm_evaluationdet CHANGE COLUMN rank rankorder integer;


-- Rename const to hide public and private notes (fix allow notes const was used to hide)
UPDATE llx_const SET name = 'MAIN_LIST_HIDE_PUBLIC_NOTES' WHERE name = 'MAIN_LIST_ALLOW_PUBLIC_NOTES';
UPDATE llx_const SET name = 'MAIN_LIST_HIDE_PRIVATE_NOTES' WHERE name = 'MAIN_LIST_ALLOW_PRIVATE_NOTES';


ALTER TABLE llx_projet ADD COLUMN date_start_event datetime;
ALTER TABLE llx_projet ADD COLUMN date_end_event   datetime;
ALTER TABLE llx_projet ADD COLUMN location         varchar(255);


ALTER TABLE llx_c_action_trigger MODIFY COLUMN code varchar(128);

ALTER TABLE llx_overwrite_trans DROP INDEX uk_overwrite_trans;
ALTER TABLE llx_overwrite_trans ADD UNIQUE INDEX uk_overwrite_trans(entity, lang, transkey);

--
-- List of all managed triggered events (used for trigger agenda automatic events and for notification)
--

insert into llx_c_action_trigger (code,label,description,elementtype,rang) values ('COMPANY_CREATE','Third party created','Executed when a third party is created','societe',1);
insert into llx_c_action_trigger (code,label,description,elementtype,rang) values ('COMPANY_MODIFY','Third party update','Executed when you update third party','societe',1);
insert into llx_c_action_trigger (code,label,description,elementtype,rang) values ('COMPANY_SENTBYMAIL','Mails sent from third party card','Executed when you send email from third party card','societe',1);
insert into llx_c_action_trigger (code,label,description,elementtype,rang) values ('COMPANY_DELETE','Third party deleted','Executed when you delete third party','societe',1);
insert into llx_c_action_trigger (code,label,description,elementtype,rang) values ('PROPAL_VALIDATE','Customer proposal validated','Executed when a commercial proposal is validated','propal',2);
insert into llx_c_action_trigger (code,label,description,elementtype,rang) values ('PROPAL_MODIFY','Customer proposal modified','Executed when a customer proposal is modified','propal',2);
insert into llx_c_action_trigger (code,label,description,elementtype,rang) values ('PROPAL_SENTBYMAIL','Commercial proposal sent by mail','Executed when a commercial proposal is sent by mail','propal',3);
insert into llx_c_action_trigger (code,label,description,elementtype,rang) values ('PROPAL_CLOSE_SIGNED','Customer proposal closed signed','Executed when a customer proposal is closed signed','propal',2);
insert into llx_c_action_trigger (code,label,description,elementtype,rang) values ('PROPAL_CLOSE_SIGNED_WEB','Customer proposal closed signed on portal','Executed when a customer proposal is closed signed on portal','propal',2);
insert into llx_c_action_trigger (code,label,description,elementtype,rang) values ('PROPAL_CLOSE_REFUSED','Customer proposal closed refused','Executed when a customer proposal is closed refused','propal',2);
insert into llx_c_action_trigger (code,label,description,elementtype,rang) values ('PROPAL_CLOSE_REFUSED_WEB','Customer proposal closed refused on portal','Executed when a customer proposal is closed refused on portal','propal',2);
insert into llx_c_action_trigger (code,label,description,elementtype,rang) values ('PROPAL_CLASSIFY_BILLED','Customer proposal set billed','Executed when a customer proposal is set to billed','propal',2);
insert into llx_c_action_trigger (code,label,description,elementtype,rang) values ('PROPAL_DELETE','Customer proposal deleted','Executed when a customer proposal is deleted','propal',2);
insert into llx_c_action_trigger (code,label,description,elementtype,rang) values ('ORDER_VALIDATE','Customer order validate','Executed when a customer order is validated','commande',4);
insert into llx_c_action_trigger (code,label,description,elementtype,rang) values ('ORDER_CLOSE','Customer order classify delivered','Executed when a customer order is set delivered','commande',5);
insert into llx_c_action_trigger (code,label,description,elementtype,rang) values ('ORDER_MODIFY','Customer order modified','Executed when a customer order is set modified','commande',5);
insert into llx_c_action_trigger (code,label,description,elementtype,rang) values ('ORDER_CLASSIFY_BILLED','Customer order classify billed','Executed when a customer order is set to billed','commande',5);
insert into llx_c_action_trigger (code,label,description,elementtype,rang) values ('ORDER_CANCEL','Customer order canceled','Executed when a customer order is canceled','commande',5);
insert into llx_c_action_trigger (code,label,description,elementtype,rang) values ('ORDER_SENTBYMAIL','Customer order sent by mail','Executed when a customer order is sent by mail ','commande',5);
insert into llx_c_action_trigger (code,label,description,elementtype,rang) values ('ORDER_DELETE','Customer order deleted','Executed when a customer order is deleted','commande',5);
insert into llx_c_action_trigger (code,label,description,elementtype,rang) values ('BILL_VALIDATE','Customer invoice validated','Executed when a customer invoice is approved','facture',6);
insert into llx_c_action_trigger (code,label,description,elementtype,rang) values ('BILL_MODIFY','Customer invoice modified','Executed when a customer invoice is modified','facture',7);
insert into llx_c_action_trigger (code,label,description,elementtype,rang) values ('BILL_PAYED','Customer invoice payed','Executed when a customer invoice is payed','facture',7);
insert into llx_c_action_trigger (code,label,description,elementtype,rang) values ('BILL_CANCEL','Customer invoice canceled','Executed when a customer invoice is conceled','facture',8);
insert into llx_c_action_trigger (code,label,description,elementtype,rang) values ('BILL_SENTBYMAIL','Customer invoice sent by mail','Executed when a customer invoice is sent by mail','facture',9);
insert into llx_c_action_trigger (code,label,description,elementtype,rang) values ('BILL_UNVALIDATE','Customer invoice unvalidated','Executed when a customer invoice status set back to draft','facture',9);
insert into llx_c_action_trigger (code,label,description,elementtype,rang) values ('BILL_DELETE','Customer invoice deleted','Executed when a customer invoice is deleted','facture',9);
insert into llx_c_action_trigger (code,label,description,elementtype,rang) values ('PROPOSAL_SUPPLIER_VALIDATE','Price request validated','Executed when a commercial proposal is validated','proposal_supplier',10);
insert into llx_c_action_trigger (code,label,description,elementtype,rang) values ('PROPOSAL_SUPPLIER_MODIFY','Price request modified','Executed when a commercial proposal is modified','proposal_supplier',10);
insert into llx_c_action_trigger (code,label,description,elementtype,rang) values ('PROPOSAL_SUPPLIER_SENTBYMAIL','Price request sent by mail','Executed when a commercial proposal is sent by mail','proposal_supplier',10);
insert into llx_c_action_trigger (code,label,description,elementtype,rang) values ('PROPOSAL_SUPPLIER_CLOSE_SIGNED','Price request closed signed','Executed when a customer proposal is closed signed','proposal_supplier',10);
insert into llx_c_action_trigger (code,label,description,elementtype,rang) values ('PROPOSAL_SUPPLIER_CLOSE_REFUSED','Price request closed refused','Executed when a customer proposal is closed refused','proposal_supplier',10);
insert into llx_c_action_trigger (code,label,description,elementtype,rang) values ('PROPOSAL_SUPPLIER_DELETE','Price request deleted','Executed when a customer proposal delete','proposal_supplier',10);
--insert into llx_c_action_trigger (code,label,description,elementtype,rang) values ('ORDER_SUPPLIER_CREATE','Supplier order created','Executed when a supplier order is created','order_supplier',11);
insert into llx_c_action_trigger (code,label,description,elementtype,rang) values ('ORDER_SUPPLIER_VALIDATE','Supplier order validated','Executed when a supplier order is validated','order_supplier',12);
insert into llx_c_action_trigger (code,label,description,elementtype,rang) values ('ORDER_SUPPLIER_APPROVE','Supplier order request approved','Executed when a supplier order is approved','order_supplier',13);
insert into llx_c_action_trigger (code,label,description,elementtype,rang) values ('ORDER_SUPPLIER_MODIFY','Supplier order request modified','Executed when a supplier order is modified','order_supplier',13);
insert into llx_c_action_trigger (code,label,description,elementtype,rang) values ('ORDER_SUPPLIER_SUBMIT','Supplier order request submited','Executed when a supplier order is approved','order_supplier',13);
insert into llx_c_action_trigger (code,label,description,elementtype,rang) values ('ORDER_SUPPLIER_RECEIVE','Supplier order request received','Executed when a supplier order is received','order_supplier',13);
insert into llx_c_action_trigger (code,label,description,elementtype,rang) values ('ORDER_SUPPLIER_REFUSE','Supplier order request refused','Executed when a supplier order is refused','order_supplier',13);
insert into llx_c_action_trigger (code,label,description,elementtype,rang) values ('ORDER_SUPPLIER_CANCEL','Supplier order request canceled','Executed when a supplier order is canceled','order_supplier',13);
insert into llx_c_action_trigger (code,label,description,elementtype,rang) values ('ORDER_SUPPLIER_SENTBYMAIL','Supplier order sent by mail','Executed when a supplier order is sent by mail','order_supplier',14);
insert into llx_c_action_trigger (code,label,description,elementtype,rang) values ('ORDER_SUPPLIER_CLASSIFY_BILLED','Supplier order set billed','Executed when a supplier order is set as billed','order_supplier',14);
insert into llx_c_action_trigger (code,label,description,elementtype,rang) values ('ORDER_SUPPLIER_DELETE','Supplier order deleted','Executed when a supplier order is deleted','order_supplier',14);
insert into llx_c_action_trigger (code,label,description,elementtype,rang) values ('BILL_SUPPLIER_VALIDATE','Supplier invoice validated','Executed when a supplier invoice is validated','invoice_supplier',15);
insert into llx_c_action_trigger (code,label,description,elementtype,rang) values ('BILL_SUPPLIER_MODIFY','Supplier invoice modified','Executed when a supplier invoice is modified','invoice_supplier',15);
insert into llx_c_action_trigger (code,label,description,elementtype,rang) values ('BILL_SUPPLIER_UNVALIDATE','Supplier invoice unvalidated','Executed when a supplier invoice status is set back to draft','invoice_supplier',15);
insert into llx_c_action_trigger (code,label,description,elementtype,rang) values ('BILL_SUPPLIER_PAYED','Supplier invoice payed','Executed when a supplier invoice is payed','invoice_supplier',16);
insert into llx_c_action_trigger (code,label,description,elementtype,rang) values ('BILL_SUPPLIER_SENTBYMAIL','Supplier invoice sent by mail','Executed when a supplier invoice is sent by mail','invoice_supplier',17);
insert into llx_c_action_trigger (code,label,description,elementtype,rang) values ('BILL_SUPPLIER_CANCELED','Supplier invoice cancelled','Executed when a supplier invoice is cancelled','invoice_supplier',17);
insert into llx_c_action_trigger (code,label,description,elementtype,rang) values ('BILL_SUPPLIER_DELETE','Supplier invoice deleted','Executed when a supplier invoice is deleted','invoice_supplier',17);
insert into llx_c_action_trigger (code,label,description,elementtype,rang) values ('CONTRACT_VALIDATE','Contract validated','Executed when a contract is validated','contrat',18);
insert into llx_c_action_trigger (code,label,description,elementtype,rang) values ('CONTRACT_MODIFY','Contract modified','Executed when a contract is modified','contrat',18);
insert into llx_c_action_trigger (code,label,description,elementtype,rang) values ('CONTRACT_SENTBYMAIL','Contract sent by mail','Executed when a contract is sent by mail','contrat',18);
insert into llx_c_action_trigger (code,label,description,elementtype,rang) values ('CONTRACT_DELETE','Contract deleted','Executed when a contract is deleted','contrat',18);
insert into llx_c_action_trigger (code,label,description,elementtype,rang) values ('SHIPPING_VALIDATE','Shipping validated','Executed when a shipping is validated','shipping',20);
insert into llx_c_action_trigger (code,label,description,elementtype,rang) values ('SHIPPING_MODIFY','Shipping modified','Executed when a shipping is modified','shipping',20);
insert into llx_c_action_trigger (code,label,description,elementtype,rang) values ('SHIPPING_SENTBYMAIL','Shipping sent by mail','Executed when a shipping is sent by mail','shipping',21);
insert into llx_c_action_trigger (code,label,description,elementtype,rang) values ('SHIPPING_DELETE','Shipping sent is deleted','Executed when a shipping is deleted','shipping',21);
insert into llx_c_action_trigger (code,label,description,elementtype,rang) values ('RECEPTION_VALIDATE','Reception validated','Executed when a reception is validated','reception',22);
insert into llx_c_action_trigger (code,label,description,elementtype,rang) values ('RECEPTION_SENTBYMAIL','Reception sent by mail','Executed when a reception is sent by mail','reception',22);
insert into llx_c_action_trigger (code,label,description,elementtype,rang) values ('MEMBER_VALIDATE','Member validated','Executed when a member is validated','member',22);
insert into llx_c_action_trigger (code,label,description,elementtype,rang) values ('MEMBER_MODIFY','Member modified','Executed when a member is modified','member',23);
insert into llx_c_action_trigger (code,label,description,elementtype,rang) values ('MEMBER_SENTBYMAIL','Mails sent from member card','Executed when you send email from member card','member',23);
insert into llx_c_action_trigger (code,label,description,elementtype,rang) values ('MEMBER_SUBSCRIPTION_CREATE','Member subscribtion recorded','Executed when a member subscribtion is deleted','member',24);
insert into llx_c_action_trigger (code,label,description,elementtype,rang) values ('MEMBER_SUBSCRIPTION_MODIFY','Member subscribtion modified','Executed when a member subscribtion is modified','member',24);
insert into llx_c_action_trigger (code,label,description,elementtype,rang) values ('MEMBER_SUBSCRIPTION_DELETE','Member subscribtion deleted','Executed when a member subscribtion is deleted','member',24);
insert into llx_c_action_trigger (code,label,description,elementtype,rang) values ('MEMBER_RESILIATE','Member resiliated','Executed when a member is resiliated','member',25);
insert into llx_c_action_trigger (code,label,description,elementtype,rang) values ('MEMBER_DELETE','Member deleted','Executed when a member is deleted','member',26);
insert into llx_c_action_trigger (code,label,description,elementtype,rang) values ('MEMBER_EXCLUDE','Member excluded','Executed when a member is excluded','member',27);
insert into llx_c_action_trigger (code,label,description,elementtype,rang) values ('FICHINTER_VALIDATE','Intervention validated','Executed when a intervention is validated','ficheinter',30);
insert into llx_c_action_trigger (code,label,description,elementtype,rang) values ('FICHINTER_MODIFY','Intervention modify','Executed when a intervention is modify','ficheinter',30);
insert into llx_c_action_trigger (code,label,description,elementtype,rang) values ('FICHINTER_CLASSIFY_BILLED','Intervention set billed','Executed when a intervention is set to billed (when option FICHINTER_CLASSIFY_BILLED is set)','ficheinter',32);
insert into llx_c_action_trigger (code,label,description,elementtype,rang) values ('FICHINTER_CLASSIFY_UNBILLED','Intervention set unbilled','Executed when a intervention is set to unbilled (when option FICHINTER_CLASSIFY_BILLED is set)','ficheinter',33);
insert into llx_c_action_trigger (code,label,description,elementtype,rang) values ('FICHINTER_REOPEN','Intervention opened','Executed when a intervention is re-opened','ficheinter',34);
insert into llx_c_action_trigger (code,label,description,elementtype,rang) values ('FICHINTER_SENTBYMAIL','Intervention sent by mail','Executed when a intervention is sent by mail','ficheinter',35);
insert into llx_c_action_trigger (code,label,description,elementtype,rang) values ('FICHINTER_DELETE','Intervention is deleted','Executed when a intervention is deleted','ficheinter',35);
insert into llx_c_action_trigger (code,label,description,elementtype,rang) values ('PRODUCT_CREATE','Product or service created','Executed when a product or sevice is created','product',40);
insert into llx_c_action_trigger (code,label,description,elementtype,rang) values ('PRODUCT_MODIFY','Product or service modified','Executed when a product or sevice is modified','product',41);
insert into llx_c_action_trigger (code,label,description,elementtype,rang) values ('PRODUCT_DELETE','Product or service deleted','Executed when a product or sevice is deleted','product',42);
insert into llx_c_action_trigger (code,label,description,elementtype,rang) values ('EXPENSE_REPORT_CREATE','Expense report created','Executed when an expense report is created','expensereport',201);
insert into llx_c_action_trigger (code,label,description,elementtype,rang) values ('EXPENSE_REPORT_VALIDATE','Expense report validated','Executed when an expense report is validated','expensereport',202);
insert into llx_c_action_trigger (code,label,description,elementtype,rang) values ('EXPENSE_REPORT_MODIFY','Expense report modified','Executed when an expense report is modified','expensereport',202);
insert into llx_c_action_trigger (code,label,description,elementtype,rang) values ('EXPENSE_REPORT_APPROVE','Expense report approved','Executed when an expense report is approved','expensereport',203);
insert into llx_c_action_trigger (code,label,description,elementtype,rang) values ('EXPENSE_REPORT_PAID','Expense report billed','Executed when an expense report is set as billed','expensereport',204);
insert into llx_c_action_trigger (code,label,description,elementtype,rang) values ('EXPENSE_REPORT_DELETE','Expense report deleted','Executed when an expense report is deleted','expensereport',205);
insert into llx_c_action_trigger (code,label,description,elementtype,rang) values ('HOLIDAY_VALIDATE','Expense report validated','Executed when an expense report is validated','expensereport',211);
insert into llx_c_action_trigger (code,label,description,elementtype,rang) values ('HOLIDAY_MODIFY','Expense report modified','Executed when an expense report is modified','expensereport',212);
insert into llx_c_action_trigger (code,label,description,elementtype,rang) values ('HOLIDAY_APPROVE','Expense report approved','Executed when an expense report is approved','expensereport',212);
insert into llx_c_action_trigger (code,label,description,elementtype,rang) values ('PROJECT_CREATE','Project creation','Executed when a project is created','project',140);
insert into llx_c_action_trigger (code,label,description,elementtype,rang) values ('PROJECT_VALIDATE','Project validation','Executed when a project is validated','project',141);
insert into llx_c_action_trigger (code,label,description,elementtype,rang) values ('PROJECT_MODIFY','Project modified','Executed when a project is modified','project',142);
insert into llx_c_action_trigger (code,label,description,elementtype,rang) values ('PROJECT_DELETE','Project deleted','Executed when a project is deleted','project',143);
insert into llx_c_action_trigger (code,label,description,elementtype,rang) values ('PROJECT_SENTBYMAIL','Project sent by mail','Executed when a project is sent by email','project',144);
insert into llx_c_action_trigger (code,label,description,elementtype,rang) values ('TICKET_CREATE','Ticket created','Executed when a ticket is created','ticket',161);
insert into llx_c_action_trigger (code,label,description,elementtype,rang) values ('TICKET_MODIFY','Ticket modified','Executed when a ticket is modified','ticket',163);
insert into llx_c_action_trigger (code,label,description,elementtype,rang) values ('TICKET_ASSIGNED','Ticket assigned','Executed when a ticket is modified','ticket',164);
insert into llx_c_action_trigger (code,label,description,elementtype,rang) values ('TICKET_CLOSE','Ticket closed','Executed when a ticket is closed','ticket',165);
insert into llx_c_action_trigger (code,label,description,elementtype,rang) values ('TICKET_SENTBYMAIL','Ticket message sent by email','Executed when a message is sent from the ticket record','ticket',166);
insert into llx_c_action_trigger (code,label,description,elementtype,rang) values ('TICKET_DELETE','Ticket deleted','Executed when a ticket is deleted','ticket',167);
insert into llx_c_action_trigger (code,label,description,elementtype,rang) values ('USER_SENTBYMAIL','Email sent','Executed when an email is sent from user card','user',300);
insert into llx_c_action_trigger (code,label,description,elementtype,rang) values ('USER_CREATE','User created','Executed when a user is created','user',301);
insert into llx_c_action_trigger (code,label,description,elementtype,rang) values ('USER_MODIFY','User update','Executed when a user is updated','user',302);
insert into llx_c_action_trigger (code,label,description,elementtype,rang) values ('USER_DELETE','User update','Executed when a user is deleted','user',303);
insert into llx_c_action_trigger (code,label,description,elementtype,rang) values ('USER_NEW_PASSWORD','User update','Executed when a user is change password','user',304);
insert into llx_c_action_trigger (code,label,description,elementtype,rang) values ('USER_ENABLEDISABLE','User update','Executed when a user is enable or disable','user',305);
insert into llx_c_action_trigger (code,label,description,elementtype,rang) values ('FICHINTER_MODIFY','Intervention modified','Executed when a intervention is modified','ficheinter',19);
insert into llx_c_action_trigger (code,label,description,elementtype,rang) values ('BOM_VALIDATE','BOM validated','Executed when a BOM is validated','bom',650);
insert into llx_c_action_trigger (code,label,description,elementtype,rang) values ('BOM_UNVALIDATE','BOM unvalidated','Executed when a BOM is unvalidated','bom',651);
insert into llx_c_action_trigger (code,label,description,elementtype,rang) values ('BOM_CLOSE','BOM disabled','Executed when a BOM is disabled','bom',652);
insert into llx_c_action_trigger (code,label,description,elementtype,rang) values ('BOM_REOPEN','BOM reopen','Executed when a BOM is re-open','bom',653);
insert into llx_c_action_trigger (code,label,description,elementtype,rang) values ('BOM_DELETE','BOM deleted','Executed when a BOM deleted','bom',654);
insert into llx_c_action_trigger (code,label,description,elementtype,rang) values ('MRP_MO_VALIDATE','MO validated','Executed when a MO is validated','mrp',660);
insert into llx_c_action_trigger (code,label,description,elementtype,rang) values ('MRP_MO_PRODUCED','MO produced','Executed when a MO is produced','mrp',661);
insert into llx_c_action_trigger (code,label,description,elementtype,rang) values ('MRP_MO_DELETE','MO deleted','Executed when a MO is deleted','mrp',662);
insert into llx_c_action_trigger (code,label,description,elementtype,rang) values ('MRP_MO_CANCEL','MO canceled','Executed when a MO is canceled','mrp',663);
insert into llx_c_action_trigger (code,label,description,elementtype,rang) values ('CONTACT_CREATE','Contact address created','Executed when a contact is created','contact',50);
insert into llx_c_action_trigger (code,label,description,elementtype,rang) values ('CONTACT_MODIFY','Contact address update','Executed when a contact is updated','contact',51);
insert into llx_c_action_trigger (code,label,description,elementtype,rang) values ('CONTACT_SENTBYMAIL','Mails sent from third party card','Executed when you send email from contact address record','contact',52);
insert into llx_c_action_trigger (code,label,description,elementtype,rang) values ('CONTACT_DELETE','Contact address deleted','Executed when a contact is deleted','contact',53);
insert into llx_c_action_trigger (code,label,description,elementtype,rang) values ('RECRUITMENTJOBPOSITION_CREATE','Job created','Executed when a job is created','recruitment',7500);
insert into llx_c_action_trigger (code,label,description,elementtype,rang) values ('RECRUITMENTJOBPOSITION_MODIFY','Job modified','Executed when a job is modified','recruitment',7502);
insert into llx_c_action_trigger (code,label,description,elementtype,rang) values ('RECRUITMENTJOBPOSITION_SENTBYMAIL','Mails sent from job record','Executed when you send email from job record','recruitment',7504);
insert into llx_c_action_trigger (code,label,description,elementtype,rang) values ('RECRUITMENTJOBPOSITION_DELETE','Job deleted','Executed when a job is deleted','recruitment',7506);
insert into llx_c_action_trigger (code,label,description,elementtype,rang) values ('RECRUITMENTCANDIDATURE_CREATE','Candidature created','Executed when a candidature is created','recruitment',7510);
insert into llx_c_action_trigger (code,label,description,elementtype,rang) values ('RECRUITMENTCANDIDATURE_MODIFY','Candidature modified','Executed when a candidature is modified','recruitment',7512);
insert into llx_c_action_trigger (code,label,description,elementtype,rang) values ('RECRUITMENTCANDIDATURE_SENTBYMAIL','Mails sent from candidature record','Executed when you send email from candidature record','recruitment',7514);
insert into llx_c_action_trigger (code,label,description,elementtype,rang) values ('RECRUITMENTCANDIDATURE_DELETE','Candidature deleted','Executed when a candidature is deleted','recruitment',7516);

-- actions not enabled by default : they are excluded when we enable the module Agenda (except TASK_...)
insert into llx_c_action_trigger (code,label,description,elementtype,rang) values ('TASK_CREATE','Task created','Executed when a project task is created','project',150);
insert into llx_c_action_trigger (code,label,description,elementtype,rang) values ('TASK_MODIFY','Task modified','Executed when a project task is modified','project',151);
insert into llx_c_action_trigger (code,label,description,elementtype,rang) values ('TASK_DELETE','Task deleted','Executed when a project task is deleted','project',152);
insert into llx_c_action_trigger (code,label,description,elementtype,rang) values ('ACTION_CREATE','Action added','Executed when an action is added to the agenda','agenda',700);

-- holiday
insert into llx_c_action_trigger (code,label,description,elementtype,rang) values ('HOLIDAY_CREATE','Holiday created','Executed when a holiday is created','holiday',800);
insert into llx_c_action_trigger (code,label,description,elementtype,rang) values ('HOLIDAY_MODIFY','Holiday modified','Executed when a holiday is modified','holiday',801);
insert into llx_c_action_trigger (code,label,description,elementtype,rang) values ('HOLIDAY_VALIDATE','Holiday validated','Executed when a holiday is validated','holiday',802);
insert into llx_c_action_trigger (code,label,description,elementtype,rang) values ('HOLIDAY_APPROVE','Holiday aprouved','Executed when a holiday is aprouved','holiday',803);
insert into llx_c_action_trigger (code,label,description,elementtype,rang) values ('HOLIDAY_CANCEL','Holiday canceled','Executed when a holiday is canceled','holiday',802);
insert into llx_c_action_trigger (code,label,description,elementtype,rang) values ('HOLIDAY_DELETE','Holiday deleted','Executed when a holiday is deleted','holiday',804);

-- facture rec
insert into llx_c_action_trigger (code,label,description,elementtype,rang) values ('BILLREC_CREATE','Template invoices created','Executed when a Template invoices is created','facturerec',900);
insert into llx_c_action_trigger (code,label,description,elementtype,rang) values ('BILLREC_MODIFY','Template invoices update','Executed when a Template invoices is updated','facturerec',901);
insert into llx_c_action_trigger (code,label,description,elementtype,rang) values ('BILLREC_DELETE','Template invoices deleted','Executed when a Template invoices is deleted','facturerec',902);
insert into llx_c_action_trigger (code,label,description,elementtype,rang) values ('BILLREC_AUTOCREATEBILL','Template invoices use to create invoices with auto batch','Executed when a Template invoices is use to create invoice with auto batch','facturerec',903);


ALTER TABLE llx_prelevement_facture RENAME TO llx_prelevement;
ALTER TABLE llx_prelevement_facture_demande RENAME TO llx_prelevement_demande;

ALTER TABLE llx_prelevement ADD COLUMN fk_salary INTEGER NULL AFTER fk_facture_fourn;
ALTER TABLE llx_prelevement_demande ADD COLUMN fk_salary INTEGER NULL AFTER fk_facture_fourn;

ALTER TABLE llx_user ADD COLUMN birth_place varchar(64);

ALTER TABLE llx_opensurvey_user_studs ADD COLUMN date_creation datetime NULL;
ALTER TABLE llx_opensurvey_comments ADD COLUMN date_creation datetime NULL;

<<<<<<< HEAD
ALTER TABLE llx_c_tva ADD COLUMN use_default tinyint DEFAULT 0;
=======
ALTER TABLE llx_user ADD COLUMN birth_place varchar(64);

-- Rename prospect level on contact
ALTER TABLE llx_socpeople CHANGE fk_prospectcontactlevel fk_prospectlevel varchar(12);
>>>>>>> 97d2d4a1
<|MERGE_RESOLUTION|>--- conflicted
+++ resolved
@@ -389,11 +389,4 @@
 ALTER TABLE llx_opensurvey_user_studs ADD COLUMN date_creation datetime NULL;
 ALTER TABLE llx_opensurvey_comments ADD COLUMN date_creation datetime NULL;
 
-<<<<<<< HEAD
-ALTER TABLE llx_c_tva ADD COLUMN use_default tinyint DEFAULT 0;
-=======
-ALTER TABLE llx_user ADD COLUMN birth_place varchar(64);
-
--- Rename prospect level on contact
-ALTER TABLE llx_socpeople CHANGE fk_prospectcontactlevel fk_prospectlevel varchar(12);
->>>>>>> 97d2d4a1
+ALTER TABLE llx_c_tva ADD COLUMN use_default tinyint DEFAULT 0;