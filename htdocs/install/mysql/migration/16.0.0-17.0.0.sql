--- conflicted
+++ resolved
@@ -53,9 +53,7 @@
 
 ALTER TABLE llx_facture_fourn ADD COLUMN close_missing_amount double(24, 8) after close_code;
 
-<<<<<<< HEAD
-ALTER TABLE llx_inventory ADD COLUMN categories_product VARCHAR(255) DEFAULT NULL AFTER fk_product;
-=======
--- Allow users to make subscriptions of any amount during membership subscription 
+-- Allow users to make subscriptions of any amount during membership subscription
 ALTER TABLE llx_adherent_type ADD COLUMN caneditamount integer DEFAULT 0 AFTER amount;
->>>>>>> 20380fb2
+
+ALTER TABLE llx_inventory ADD COLUMN categories_product VARCHAR(255) DEFAULT NULL AFTER fk_product;