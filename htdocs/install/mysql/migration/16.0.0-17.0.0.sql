--- conflicted
+++ resolved
@@ -56,15 +56,13 @@
 
 
 -- v17
-<<<<<<< HEAD
-=======
 
 ALTER TABLE llx_oauth_token ADD COLUMN state text after tokenstring;
 
->>>>>>> e9b370e7
 ALTER TABLE llx_adherent ADD COLUMN default_lang VARCHAR(6) DEFAULT NULL AFTER datefin;
 
 ALTER TABLE llx_adherent_type ADD COLUMN caneditamount integer DEFAULT 0 AFTER amount;
+  -- Allow users to make subscriptions of any amount during membership subscription
 
 ALTER TABLE llx_facture ADD COLUMN close_missing_amount double(24, 8) after close_code;
 
@@ -106,11 +104,7 @@
 
 ALTER TABLE llx_ticket ADD email_date datetime after email_msgid;
 
-<<<<<<< HEAD
 INSERT INTO llx_const (name, entity, value, type, visible) VALUES ('MAIN_SECURITY_MAX_IMG_IN_HTML_CONTENT', 1, 1000, 'int', 0);
-=======
-ALTER TABLE llx_cronjob ADD COLUMN pid integer;
-
 INSERT INTO llx_c_hrm_public_holiday (code, entity, fk_country, dayrule, year, month, day, active) VALUES('BE-VICTORYDAY',  0, 2, '', 0,  5,  8, 1);
 INSERT INTO llx_c_hrm_public_holiday (code, entity, fk_country, dayrule, year, month, day, active) VALUES('BE-NATIONALDAY', 0, 2, '', 0,  7, 21, 1);
 INSERT INTO llx_c_hrm_public_holiday (code, entity, fk_country, dayrule, year, month, day, active) VALUES('BE-ASSOMPTION',  0, 2, '', 0,  8, 15, 1);
@@ -118,5 +112,4 @@
 INSERT INTO llx_c_hrm_public_holiday (code, entity, fk_country, dayrule, year, month, day, active) VALUES('BE-ARMISTICE',   0, 2, '', 0, 11, 11, 1);
 INSERT INTO llx_c_hrm_public_holiday (code, entity, fk_country, dayrule, year, month, day, active) VALUES('BE-EASTER',      0, 2, 'eastermonday', 0, 0, 0, 1);
 INSERT INTO llx_c_hrm_public_holiday (code, entity, fk_country, dayrule, year, month, day, active) VALUES('BE-ASCENSION',   0, 2, 'ascension', 0, 0, 0, 1);
-INSERT INTO llx_c_hrm_public_holiday (code, entity, fk_country, dayrule, year, month, day, active) VALUES('BE-PENTECOST',   0, 2, 'pentecost', 0, 0, 0, 1);
->>>>>>> e9b370e7
+INSERT INTO llx_c_hrm_public_holiday (code, entity, fk_country, dayrule, year, month, day, active) VALUES('BE-PENTECOST',   0, 2, 'pentecost', 0, 0, 0, 1);