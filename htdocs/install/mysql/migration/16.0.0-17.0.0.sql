--- conflicted
+++ resolved
@@ -137,8 +137,7 @@
 ALTER TABLE llx_user_rib ADD COLUMN state_id integer AFTER owner_address;
 ALTER TABLE llx_user_rib ADD COLUMN fk_country integer AFTER state_id;
 ALTER TABLE llx_user_rib ADD COLUMN currency_code varchar(3) AFTER fk_country;
-<<<<<<< HEAD
-=======
+
 
 CREATE TABLE llx_bank_extrafields
 (
@@ -183,4 +182,3 @@
 ALTER TABLE llx_element_categorie ADD UNIQUE INDEX idx_element_categorie_idx (fk_element, fk_categorie);
 
 ALTER TABLE llx_element_categorie ADD CONSTRAINT fk_element_categorie_fk_categorie FOREIGN KEY (fk_categorie)     REFERENCES llx_fk_categorie(rowid);
->>>>>>> 7aa8fa98
