--- conflicted
+++ resolved
@@ -67,29 +67,6 @@
 
 ALTER TABLE llx_adherent ADD COLUMN default_lang VARCHAR(6) DEFAULT NULL AFTER datefin;
 
-<<<<<<< HEAD
-CREATE TABLE llx_expeditiondet_dispatch
-(
-    rowid             integer AUTO_INCREMENT PRIMARY KEY,
-    fk_expeditiondet  integer NOT NULL,
-    fk_product        integer NOT NULL,
-    fk_product_parent integer NOT NULL,
-    fk_entrepot       integer NOT NULL,
-    qty               real
-)ENGINE=innodb;
-
-ALTER TABLE llx_expeditiondet_dispatch ADD INDEX idx_expeditiondet_dispatch_fk_expeditiondet (fk_expeditiondet);
-ALTER TABLE llx_expeditiondet_dispatch ADD INDEX idx_expeditiondet_dispatch_fk_product (fk_product);
-ALTER TABLE llx_expeditiondet_dispatch ADD INDEX idx_expeditiondet_dispatch_fk_product_parent (fk_product_parent);
-ALTER TABLE llx_expeditiondet_dispatch ADD INDEX idx_expeditiondet_dispatch_fk_entrepot (fk_entrepot);
-ALTER TABLE llx_expeditiondet_dispatch ADD CONSTRAINT fk_expeditiondet_dispatch_fk_expeditiondet FOREIGN KEY (fk_expeditiondet) REFERENCES llx_expeditiondet (rowid);
-ALTER TABLE llx_expeditiondet_dispatch ADD CONSTRAINT fk_expeditiondet_dispatch_fk_product FOREIGN KEY (fk_product) REFERENCES llx_product (rowid);
-ALTER TABLE llx_expeditiondet_dispatch ADD CONSTRAINT fk_expeditiondet_dispatch_fk_product_parent FOREIGN KEY (fk_product_parent) REFERENCES llx_product (rowid);
-ALTER TABLE llx_expeditiondet_dispatch ADD CONSTRAINT fk_expeditiondet_dispatch_fk_entrepot FOREIGN KEY (fk_entrepot) REFERENCES llx_entrepot (rowid);
-
--- Allow users to make subscriptions of any amount during membership subscription
-=======
->>>>>>> 57bcc217
 ALTER TABLE llx_adherent_type ADD COLUMN caneditamount integer DEFAULT 0 AFTER amount;
 
 ALTER TABLE llx_holiday CHANGE COLUMN date_approve date_approval datetime;
@@ -120,6 +97,28 @@
 ALTER TABLE llx_facture ADD COLUMN close_missing_amount double(24, 8) after close_code;
 
 ALTER TABLE llx_facture_fourn ADD COLUMN close_missing_amount double(24, 8) after close_code;
+
+CREATE TABLE llx_expeditiondet_dispatch
+(
+    rowid             integer AUTO_INCREMENT PRIMARY KEY,
+    fk_expeditiondet  integer NOT NULL,
+    fk_product        integer NOT NULL,
+    fk_product_parent integer NOT NULL,
+    fk_entrepot       integer NOT NULL,
+    qty               real
+)ENGINE=innodb;
+
+ALTER TABLE llx_expeditiondet_dispatch ADD INDEX idx_expeditiondet_dispatch_fk_expeditiondet (fk_expeditiondet);
+ALTER TABLE llx_expeditiondet_dispatch ADD INDEX idx_expeditiondet_dispatch_fk_product (fk_product);
+ALTER TABLE llx_expeditiondet_dispatch ADD INDEX idx_expeditiondet_dispatch_fk_product_parent (fk_product_parent);
+ALTER TABLE llx_expeditiondet_dispatch ADD INDEX idx_expeditiondet_dispatch_fk_entrepot (fk_entrepot);
+ALTER TABLE llx_expeditiondet_dispatch ADD CONSTRAINT fk_expeditiondet_dispatch_fk_expeditiondet FOREIGN KEY (fk_expeditiondet) REFERENCES llx_expeditiondet (rowid);
+ALTER TABLE llx_expeditiondet_dispatch ADD CONSTRAINT fk_expeditiondet_dispatch_fk_product FOREIGN KEY (fk_product) REFERENCES llx_product (rowid);
+ALTER TABLE llx_expeditiondet_dispatch ADD CONSTRAINT fk_expeditiondet_dispatch_fk_product_parent FOREIGN KEY (fk_product_parent) REFERENCES llx_product (rowid);
+ALTER TABLE llx_expeditiondet_dispatch ADD CONSTRAINT fk_expeditiondet_dispatch_fk_entrepot FOREIGN KEY (fk_entrepot) REFERENCES llx_entrepot (rowid);
+
+-- Allow users to make subscriptions of any amount during membership subscription
+ALTER TABLE llx_adherent_type ADD COLUMN caneditamount integer DEFAULT 0 AFTER amount;
 
 ALTER TABLE llx_inventory ADD COLUMN categories_product VARCHAR(255) DEFAULT NULL AFTER fk_product;
 
