--- conflicted
+++ resolved
@@ -78,9 +78,7 @@
 
 INSERT INTO llx_const (name, entity, value, type, visible) VALUES ('MAIN_SECURITY_MAX_IMG_IN_HTML_CONTENT', 1, 1000, 'int', 0);
 
-<<<<<<< HEAD
+ALTER TABLE llx_adherent ADD COLUMN default_lang VARCHAR(6) DEFAULT NULL AFTER datefin;
+
 -- Make sell-by or eat-by date mandatory
-ALTER TABLE llx_product ADD COLUMN sell_or_eat_by_mandatory tinyint DEFAULT 0 NOT NULL AFTER tobatch;
-=======
-ALTER TABLE llx_adherent ADD COLUMN default_lang VARCHAR(6) DEFAULT NULL AFTER datefin;
->>>>>>> bde596de
+ALTER TABLE llx_product ADD COLUMN sell_or_eat_by_mandatory tinyint DEFAULT 0 NOT NULL AFTER tobatch;