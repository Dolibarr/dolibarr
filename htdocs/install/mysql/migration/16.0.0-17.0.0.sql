--
-- Be carefull to requests order.
-- This file must be loaded by calling /install/index.php page
-- when current version is 16.0.0 or higher.
--
-- To restrict request to Mysql version x.y minimum use -- VMYSQLx.y
-- To restrict request to Pgsql version x.y minimum use -- VPGSQLx.y
-- To rename a table:       ALTER TABLE llx_table RENAME TO llx_table_new;
-- To add a column:         ALTER TABLE llx_table ADD COLUMN newcol varchar(60) NOT NULL DEFAULT '0' AFTER existingcol;
-- To rename a column:      ALTER TABLE llx_table CHANGE COLUMN oldname newname varchar(60);
-- To drop a column:        ALTER TABLE llx_table DROP COLUMN oldname;
-- To change type of field: ALTER TABLE llx_table MODIFY COLUMN name varchar(60);
-- To drop a foreign key:   ALTER TABLE llx_table DROP FOREIGN KEY fk_name;
-- To create a unique index ALTER TABLE llx_table ADD UNIQUE INDEX uk_table_field (field);
-- To drop an index:        -- VMYSQL4.1 DROP INDEX nomindex on llx_table;
-- To drop an index:        -- VPGSQL8.2 DROP INDEX nomindex;
-- To make pk to be auto increment (mysql):
-- -- VMYSQL4.3 ALTER TABLE llx_table ADD PRIMARY KEY(rowid);
-- -- VMYSQL4.3 ALTER TABLE llx_table CHANGE COLUMN rowid rowid INTEGER NOT NULL AUTO_INCREMENT;
-- To make pk to be auto increment (postgres):
-- -- VPGSQL8.2 CREATE SEQUENCE llx_table_rowid_seq OWNED BY llx_table.rowid;
-- -- VPGSQL8.2 ALTER TABLE llx_table ADD PRIMARY KEY (rowid);
-- -- VPGSQL8.2 ALTER TABLE llx_table ALTER COLUMN rowid SET DEFAULT nextval('llx_table_rowid_seq');
-- -- VPGSQL8.2 SELECT setval('llx_table_rowid_seq', MAX(rowid)) FROM llx_table;
-- To set a field as NULL:                     -- VMYSQL4.3 ALTER TABLE llx_table MODIFY COLUMN name varchar(60) NULL;
-- To set a field as NULL:                     -- VPGSQL8.2 ALTER TABLE llx_table ALTER COLUMN name DROP NOT NULL;
-- To set a field as NOT NULL:                 -- VMYSQL4.3 ALTER TABLE llx_table MODIFY COLUMN name varchar(60) NOT NULL;
-- To set a field as NOT NULL:                 -- VPGSQL8.2 ALTER TABLE llx_table ALTER COLUMN name SET NOT NULL;
-- To set a field as default NULL:             -- VPGSQL8.2 ALTER TABLE llx_table ALTER COLUMN name SET DEFAULT NULL;
-- Note: fields with type BLOB/TEXT can't have default value.
-- To rebuild sequence for postgresql after insert by forcing id autoincrement fields:
-- -- VPGSQL8.2 SELECT dol_util_rebuild_sequences();


-- Missing in v16 or lower

ALTER TABLE llx_accounting_system MODIFY COLUMN pcg_version varchar(32) NOT NULL;

ALTER TABLE llx_c_action_trigger MODIFY elementtype VARCHAR(64);

ALTER TABLE llx_c_email_templates ADD COLUMN joinfiles text;
ALTER TABLE llx_c_email_templates ADD COLUMN email_from varchar(255);
ALTER TABLE llx_c_email_templates ADD COLUMN email_to varchar(255);
ALTER TABLE llx_c_email_templates ADD COLUMN email_tocc varchar(255);
ALTER TABLE llx_c_email_templates ADD COLUMN email_tobcc varchar(255);
ALTER TABLE llx_c_email_templates ADD COLUMN content_lines text;
ALTER TABLE llx_c_email_templates ADD COLUMN enabled varchar(255) DEFAULT '1';

ALTER TABLE llx_expedition ADD COLUMN billed smallint    DEFAULT 0;

ALTER TABLE llx_user DROP COLUMN idpers1;
ALTER TABLE llx_user DROP COLUMN idpers2;
ALTER TABLE llx_user DROP COLUMN idpers3;


-- v17

-- VMYSQL4.3 ALTER TABLE llx_partnership MODIFY COLUMN fk_user_creat integer NULL;
-- VPGSQL8.2 ALTER TABLE llx_partnership ALTER COLUMN fk_user_creat DROP NOT NULL;

ALTER TABLE llx_partnership ADD COLUMN ip varchar(250);
ALTER TABLE llx_adherent ADD COLUMN ip varchar(250);

UPDATE llx_const set name = 'ADHERENT_MAILMAN_ADMIN_PASSWORD' WHERE name = 'ADHERENT_MAILMAN_ADMINPW';

ALTER TABLE llx_oauth_token ADD COLUMN state text after tokenstring;

ALTER TABLE llx_adherent ADD COLUMN default_lang VARCHAR(6) DEFAULT NULL AFTER datefin;

ALTER TABLE llx_adherent_type ADD COLUMN caneditamount integer DEFAULT 0 AFTER amount;


ALTER TABLE llx_inventory ADD COLUMN categories_product VARCHAR(255) DEFAULT NULL AFTER fk_product;

ALTER TABLE llx_ticket ADD COLUMN ip varchar(250);

ALTER TABLE llx_societe ADD last_main_doc VARCHAR(255) NULL AFTER model_pdf;

ALTER TABLE llx_emailcollector_emailcollector MODIFY COLUMN lastresult text;
ALTER TABLE llx_emailcollector_emailcollector ADD COLUMN port varchar(10) DEFAULT '993';
ALTER TABLE llx_emailcollector_emailcollector ADD COLUMN acces_type integer DEFAULT 0;
ALTER TABLE llx_emailcollector_emailcollector ADD COLUMN oauth_service varchar(128) DEFAULT NULL;


ALTER TABLE llx_bank ADD COLUMN position integer DEFAULT 0;

ALTER TABLE llx_commande_fournisseur_dispatch ADD INDEX idx_commande_fournisseur_dispatch_fk_product (fk_product);

INSERT INTO llx_const (name, entity, value, type, visible) VALUES ('MAIN_SECURITY_MAX_IMG_IN_HTML_CONTENT', 1, 1000, 'int', 0);

ALTER TABLE llx_emailcollector_emailcollector ADD COLUMN port varchar(10) DEFAULT '993';

ALTER TABLE llx_facture ADD COLUMN close_missing_amount double(24, 8) after close_code;

ALTER TABLE llx_facture_fourn ADD COLUMN close_missing_amount double(24, 8) after close_code;

ALTER TABLE llx_inventory ADD COLUMN categories_product VARCHAR(255) DEFAULT NULL AFTER fk_product;

ALTER TABLE llx_product ADD COLUMN sell_or_eat_by_mandatory tinyint DEFAULT 0 NOT NULL AFTER tobatch;
  -- Make sell-by or eat-by date mandatory

ALTER TABLE llx_recruitment_recruitmentcandidature ADD email_date datetime after email_msgid;

ALTER TABLE llx_societe ADD last_main_doc VARCHAR(255) NULL AFTER model_pdf;

ALTER TABLE llx_ticket ADD COLUMN ip varchar(250);

ALTER TABLE llx_ticket ADD email_date datetime after email_msgid;

ALTER TABLE llx_cronjob ADD COLUMN pid integer;

INSERT INTO llx_c_hrm_public_holiday (code, entity, fk_country, dayrule, year, month, day, active) VALUES('BE-VICTORYDAY',  0, 2, '', 0,  5,  8, 1);
INSERT INTO llx_c_hrm_public_holiday (code, entity, fk_country, dayrule, year, month, day, active) VALUES('BE-NATIONALDAY', 0, 2, '', 0,  7, 21, 1);
INSERT INTO llx_c_hrm_public_holiday (code, entity, fk_country, dayrule, year, month, day, active) VALUES('BE-ASSOMPTION',  0, 2, '', 0,  8, 15, 1);
INSERT INTO llx_c_hrm_public_holiday (code, entity, fk_country, dayrule, year, month, day, active) VALUES('BE-TOUSSAINT',   0, 2, '', 0, 11,  1, 1);
INSERT INTO llx_c_hrm_public_holiday (code, entity, fk_country, dayrule, year, month, day, active) VALUES('BE-ARMISTICE',   0, 2, '', 0, 11, 11, 1);
INSERT INTO llx_c_hrm_public_holiday (code, entity, fk_country, dayrule, year, month, day, active) VALUES('BE-EASTER',      0, 2, 'eastermonday', 0, 0, 0, 1);
INSERT INTO llx_c_hrm_public_holiday (code, entity, fk_country, dayrule, year, month, day, active) VALUES('BE-ASCENSION',   0, 2, 'ascension', 0, 0, 0, 1);
INSERT INTO llx_c_hrm_public_holiday (code, entity, fk_country, dayrule, year, month, day, active) VALUES('BE-PENTECOST',   0, 2, 'pentecost', 0, 0, 0, 1);

<<<<<<< HEAD
ALTER TABLE llx_mrp_mo ADD COLUMN predicted_cost double(24, 8) DEFAULT 0 AFTER qty;

ALTER TABLE llx_mrp_mo ADD COLUMN real_cost double(24, 8) DEFAULT 0 AFTER qty;
=======
ALTER TABLE llx_societe_rib ADD COLUMN state_id integer AFTER default_rib;
ALTER TABLE llx_societe_rib ADD COLUMN fk_country integer AFTER state_id;
ALTER TABLE llx_societe_rib ADD COLUMN currency_code varchar(3) AFTER fk_country;

ALTER TABLE llx_user_rib ADD COLUMN state_id integer AFTER owner_address;
ALTER TABLE llx_user_rib ADD COLUMN fk_country integer AFTER state_id;
ALTER TABLE llx_user_rib ADD COLUMN currency_code varchar(3) AFTER fk_country;
>>>>>>> 966aaddd
<|MERGE_RESOLUTION|>--- conflicted
+++ resolved
@@ -118,11 +118,11 @@
 INSERT INTO llx_c_hrm_public_holiday (code, entity, fk_country, dayrule, year, month, day, active) VALUES('BE-ASCENSION',   0, 2, 'ascension', 0, 0, 0, 1);
 INSERT INTO llx_c_hrm_public_holiday (code, entity, fk_country, dayrule, year, month, day, active) VALUES('BE-PENTECOST',   0, 2, 'pentecost', 0, 0, 0, 1);
 
-<<<<<<< HEAD
+
 ALTER TABLE llx_mrp_mo ADD COLUMN predicted_cost double(24, 8) DEFAULT 0 AFTER qty;
 
 ALTER TABLE llx_mrp_mo ADD COLUMN real_cost double(24, 8) DEFAULT 0 AFTER qty;
-=======
+
 ALTER TABLE llx_societe_rib ADD COLUMN state_id integer AFTER default_rib;
 ALTER TABLE llx_societe_rib ADD COLUMN fk_country integer AFTER state_id;
 ALTER TABLE llx_societe_rib ADD COLUMN currency_code varchar(3) AFTER fk_country;
@@ -130,4 +130,3 @@
 ALTER TABLE llx_user_rib ADD COLUMN state_id integer AFTER owner_address;
 ALTER TABLE llx_user_rib ADD COLUMN fk_country integer AFTER state_id;
 ALTER TABLE llx_user_rib ADD COLUMN currency_code varchar(3) AFTER fk_country;
->>>>>>> 966aaddd
