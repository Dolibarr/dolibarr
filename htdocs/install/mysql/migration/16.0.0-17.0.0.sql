--- conflicted
+++ resolved
@@ -149,9 +149,7 @@
 
 ALTER TABLE llx_rights_def ADD COLUMN tms timestamp DEFAULT CURRENT_TIMESTAMP ON UPDATE CURRENT_TIMESTAMP;
 
-<<<<<<< HEAD
 ALTER TABLE llx_establishment ADD COLUMN label varchar(255) NOT NULL AFTER entity;
-=======
 
 ALTER TABLE llx_don ADD UNIQUE INDEX idx_don_uk_ref (ref, entity);
 
@@ -173,4 +171,3 @@
 ALTER TABLE llx_element_categorie ADD UNIQUE INDEX idx_element_categorie_idx (fk_element, fk_categorie);
 
 ALTER TABLE llx_element_categorie ADD CONSTRAINT fk_element_categorie_fk_categorie FOREIGN KEY (fk_categorie)     REFERENCES llx_fk_categorie(rowid);
->>>>>>> 605db7d7
