--- conflicted
+++ resolved
@@ -48,6 +48,8 @@
 
 ALTER TABLE llx_expedition ADD COLUMN billed smallint    DEFAULT 0;
 
+ALTER TABLE llx_accounting_system MODIFY COLUMN pcg_version varchar(32) NOT NULL;
+
 ALTER TABLE llx_user DROP COLUMN idpers1;
 ALTER TABLE llx_user DROP COLUMN idpers2;
 ALTER TABLE llx_user DROP COLUMN idpers3;
@@ -86,12 +88,4 @@
 
 ALTER TABLE llx_ticket ADD COLUMN ip varchar(250);
 
-<<<<<<< HEAD
-ALTER TABLE llx_ticket ADD email_date datetime after email_msgid;
-=======
--- Make sell-by or eat-by date mandatory
-ALTER TABLE llx_product ADD COLUMN sell_or_eat_by_mandatory tinyint DEFAULT 0 NOT NULL AFTER tobatch;
-
-ALTER TABLE llx_product ADD COLUMN fk_default_workstation integer DEFAULT NULL;
-ALTER TABLE llx_bom_bomline ADD COLUMN fk_unit integer DEFAULT NULL;
->>>>>>> 9ec0c996
+ALTER TABLE llx_ticket ADD email_date datetime after email_msgid;