--- conflicted
+++ resolved
@@ -396,13 +396,7 @@
 
 ALTER TABLE llx_c_tva ADD COLUMN use_default tinyint DEFAULT 0;
 
-<<<<<<< HEAD
-ALTER TABLE llx_socpeople ADD COLUMN update_parent integer AFTER fk_stcommcontact;
-ALTER TABLE llx_socpeople ADD COLUMN fk_parent integer NULL AFTER fk_stcommcontact;
-=======
 ALTER TABLE llx_commande_fournisseurdet MODIFY COLUMN ref varchar(128);
 ALTER TABLE llx_facture_fourn_det MODIFY COLUMN ref varchar(128);
 
 ALTER TABLE llx_projet ADD COLUMN extraparams varchar(255);
-
->>>>>>> 4ebb39fe
