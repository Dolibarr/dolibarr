--- conflicted
+++ resolved
@@ -116,16 +116,16 @@
 
 ALTER TABLE llx_ticket ADD email_date datetime after email_msgid;
 
-<<<<<<< HEAD
+
 ALTER TABLE llx_cronjob ADD COLUMN pid integer;
 
 ALTER TABLE llx_mrp_mo ADD COLUMN predicted_cost double(24, 8) DEFAULT 0 AFTER qty;
 
 ALTER TABLE llx_mrp_mo ADD COLUMN real_cost double(24, 8) DEFAULT 0 AFTER qty;
 
-=======
+
 INSERT INTO llx_const (name, entity, value, type, visible) VALUES ('MAIN_SECURITY_MAX_IMG_IN_HTML_CONTENT', 1, 1000, 'int', 0);
->>>>>>> 6f5040ef
+
 INSERT INTO llx_c_hrm_public_holiday (code, entity, fk_country, dayrule, year, month, day, active) VALUES('BE-VICTORYDAY',  0, 2, '', 0,  5,  8, 1);
 INSERT INTO llx_c_hrm_public_holiday (code, entity, fk_country, dayrule, year, month, day, active) VALUES('BE-NATIONALDAY', 0, 2, '', 0,  7, 21, 1);
 INSERT INTO llx_c_hrm_public_holiday (code, entity, fk_country, dayrule, year, month, day, active) VALUES('BE-ASSOMPTION',  0, 2, '', 0,  8, 15, 1);
