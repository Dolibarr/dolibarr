--- conflicted
+++ resolved
@@ -111,13 +111,11 @@
 
 ALTER TABLE llx_ticket ADD email_date datetime after email_msgid;
 
-<<<<<<< HEAD
-INSERT INTO llx_const (name, entity, value, type, visible) VALUES ('MAIN_SECURITY_MAX_IMG_IN_HTML_CONTENT', 1, 1000, 'int', 0);
+ALTER TABLE llx_cronjob ADD COLUMN pid integer;
+
 
 ALTER TABLE llx_element_element CHANGE sourcetype sourcetype VARCHAR(64) NOT NULL;
 ALTER TABLE llx_element_element CHANGE targettype targettype VARCHAR(64) NOT NULL;
-=======
-ALTER TABLE llx_cronjob ADD COLUMN pid integer;
 
 INSERT INTO llx_c_hrm_public_holiday (code, entity, fk_country, dayrule, year, month, day, active) VALUES('BE-VICTORYDAY',  0, 2, '', 0,  5,  8, 1);
 INSERT INTO llx_c_hrm_public_holiday (code, entity, fk_country, dayrule, year, month, day, active) VALUES('BE-NATIONALDAY', 0, 2, '', 0,  7, 21, 1);
@@ -134,5 +132,4 @@
 
 ALTER TABLE llx_user_rib ADD COLUMN state_id integer AFTER owner_address;
 ALTER TABLE llx_user_rib ADD COLUMN fk_country integer AFTER state_id;
-ALTER TABLE llx_user_rib ADD COLUMN currency_code varchar(3) AFTER fk_country;
->>>>>>> 57bcc217
+ALTER TABLE llx_user_rib ADD COLUMN currency_code varchar(3) AFTER fk_country;