--- conflicted
+++ resolved
@@ -64,10 +64,8 @@
 
 ALTER TABLE llx_societe ADD last_main_doc VARCHAR(255) NULL AFTER model_pdf;
 
-<<<<<<< HEAD
 ALTER TABLE llx_emailcollector_emailcollector ADD COLUMN port varchar(10) DEFAULT '993';
-=======
+
 ALTER TABLE llx_bank ADD COLUMN position integer DEFAULT 0;
 
 ALTER TABLE llx_commande_fournisseur_dispatch ADD INDEX idx_commande_fournisseur_dispatch_fk_product (fk_product);
->>>>>>> f1452459
