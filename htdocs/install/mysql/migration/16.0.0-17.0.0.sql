--- conflicted
+++ resolved
@@ -49,9 +49,5 @@
 
 ALTER TABLE llx_facture_fourn ADD COLUMN close_missing_amount double(24, 8) after close_code;
 
-<<<<<<< HEAD
 -- Allow users to make subscriptions of any amount during membership subscription 
-ALTER TABLE llx_adherent_type ADD COLUMN caneditamount varchar(3) DEFAULT 0 AFTER amount;
-=======
-
->>>>>>> c0977e5e
+ALTER TABLE llx_adherent_type ADD COLUMN caneditamount varchar(3) DEFAULT 0 AFTER amount;