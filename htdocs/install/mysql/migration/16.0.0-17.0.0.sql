--
-- Be carefull to requests order.
-- This file must be loaded by calling /install/index.php page
-- when current version is 16.0.0 or higher.
--
-- To restrict request to Mysql version x.y minimum use -- VMYSQLx.y
-- To restrict request to Pgsql version x.y minimum use -- VPGSQLx.y
-- To rename a table:       ALTER TABLE llx_table RENAME TO llx_table_new;
-- To add a column:         ALTER TABLE llx_table ADD COLUMN newcol varchar(60) NOT NULL DEFAULT '0' AFTER existingcol;
-- To rename a column:      ALTER TABLE llx_table CHANGE COLUMN oldname newname varchar(60);
-- To drop a column:        ALTER TABLE llx_table DROP COLUMN oldname;
-- To change type of field: ALTER TABLE llx_table MODIFY COLUMN name varchar(60);
-- To drop a foreign key:   ALTER TABLE llx_table DROP FOREIGN KEY fk_name;
-- To create a unique index ALTER TABLE llx_table ADD UNIQUE INDEX uk_table_field (field);
-- To drop an index:        -- VMYSQL4.1 DROP INDEX nomindex on llx_table;
-- To drop an index:        -- VPGSQL8.2 DROP INDEX nomindex;
-- To make pk to be auto increment (mysql):
-- -- VMYSQL4.3 ALTER TABLE llx_table ADD PRIMARY KEY(rowid);
-- -- VMYSQL4.3 ALTER TABLE llx_table CHANGE COLUMN rowid rowid INTEGER NOT NULL AUTO_INCREMENT;
-- To make pk to be auto increment (postgres):
-- -- VPGSQL8.2 CREATE SEQUENCE llx_table_rowid_seq OWNED BY llx_table.rowid;
-- -- VPGSQL8.2 ALTER TABLE llx_table ADD PRIMARY KEY (rowid);
-- -- VPGSQL8.2 ALTER TABLE llx_table ALTER COLUMN rowid SET DEFAULT nextval('llx_table_rowid_seq');
-- -- VPGSQL8.2 SELECT setval('llx_table_rowid_seq', MAX(rowid)) FROM llx_table;
-- To set a field as NULL:                     -- VMYSQL4.3 ALTER TABLE llx_table MODIFY COLUMN name varchar(60) NULL;
-- To set a field as NULL:                     -- VPGSQL8.2 ALTER TABLE llx_table ALTER COLUMN name DROP NOT NULL;
-- To set a field as NOT NULL:                 -- VMYSQL4.3 ALTER TABLE llx_table MODIFY COLUMN name varchar(60) NOT NULL;
-- To set a field as NOT NULL:                 -- VPGSQL8.2 ALTER TABLE llx_table ALTER COLUMN name SET NOT NULL;
-- To set a field as default NULL:             -- VPGSQL8.2 ALTER TABLE llx_table ALTER COLUMN name SET DEFAULT NULL;
-- Note: fields with type BLOB/TEXT can't have default value.
-- To rebuild sequence for postgresql after insert by forcing id autoincrement fields:
-- -- VPGSQL8.2 SELECT dol_util_rebuild_sequences();


-- Missing in v16 or lower

ALTER TABLE llx_c_action_trigger MODIFY elementtype VARCHAR(64);

ALTER TABLE llx_c_email_templates ADD COLUMN joinfiles text;
ALTER TABLE llx_c_email_templates ADD COLUMN email_from varchar(255);
ALTER TABLE llx_c_email_templates ADD COLUMN email_to varchar(255);
ALTER TABLE llx_c_email_templates ADD COLUMN email_tocc varchar(255);
ALTER TABLE llx_c_email_templates ADD COLUMN email_tobcc varchar(255);
ALTER TABLE llx_c_email_templates ADD COLUMN content_lines text;

ALTER TABLE llx_expedition ADD COLUMN billed smallint    DEFAULT 0;

ALTER TABLE llx_accounting_system MODIFY COLUMN pcg_version varchar(32) NOT NULL;

ALTER TABLE llx_user DROP COLUMN idpers1;
ALTER TABLE llx_user DROP COLUMN idpers2;
ALTER TABLE llx_user DROP COLUMN idpers3;


-- v17

ALTER TABLE llx_facture ADD COLUMN close_missing_amount double(24, 8) after close_code;

ALTER TABLE llx_facture_fourn ADD COLUMN close_missing_amount double(24, 8) after close_code;

-- Allow users to make subscriptions of any amount during membership subscription
ALTER TABLE llx_adherent_type ADD COLUMN caneditamount integer DEFAULT 0 AFTER amount;

ALTER TABLE llx_inventory ADD COLUMN categories_product VARCHAR(255) DEFAULT NULL AFTER fk_product;

ALTER TABLE llx_ticket ADD COLUMN ip varchar(250);

ALTER TABLE llx_societe ADD last_main_doc VARCHAR(255) NULL AFTER model_pdf;

<<<<<<< HEAD
ALTER TABLE llx_product ADD COLUMN fk_default_workstation integer DEFAULT NULL;
ALTER TABLE llx_bom_bomline ADD COLUMN fk_unit integer DEFAULT NULL;
=======
ALTER TABLE llx_emailcollector_emailcollector ADD COLUMN port varchar(10) DEFAULT '993';

ALTER TABLE llx_bank ADD COLUMN position integer DEFAULT 0;

ALTER TABLE llx_commande_fournisseur_dispatch ADD INDEX idx_commande_fournisseur_dispatch_fk_product (fk_product);

ALTER TABLE llx_recruitment_recruitmentcandidature ADD email_date datetime after email_msgid;
ALTER TABLE llx_ticket ADD email_date datetime after email_msgid;

INSERT INTO llx_const (name, entity, value, type, visible) VALUES ('MAIN_SECURITY_MAX_IMG_IN_HTML_CONTENT', 1, 1000, 'int', 0);

ALTER TABLE llx_adherent ADD COLUMN default_lang VARCHAR(6) DEFAULT NULL AFTER datefin;

-- Make sell-by or eat-by date mandatory
ALTER TABLE llx_product ADD COLUMN sell_or_eat_by_mandatory tinyint DEFAULT 0 NOT NULL AFTER tobatch;
>>>>>>> febc1b86
<|MERGE_RESOLUTION|>--- conflicted
+++ resolved
@@ -67,10 +67,6 @@
 
 ALTER TABLE llx_societe ADD last_main_doc VARCHAR(255) NULL AFTER model_pdf;
 
-<<<<<<< HEAD
-ALTER TABLE llx_product ADD COLUMN fk_default_workstation integer DEFAULT NULL;
-ALTER TABLE llx_bom_bomline ADD COLUMN fk_unit integer DEFAULT NULL;
-=======
 ALTER TABLE llx_emailcollector_emailcollector ADD COLUMN port varchar(10) DEFAULT '993';
 
 ALTER TABLE llx_bank ADD COLUMN position integer DEFAULT 0;
@@ -86,4 +82,6 @@
 
 -- Make sell-by or eat-by date mandatory
 ALTER TABLE llx_product ADD COLUMN sell_or_eat_by_mandatory tinyint DEFAULT 0 NOT NULL AFTER tobatch;
->>>>>>> febc1b86
+
+ALTER TABLE llx_product ADD COLUMN fk_default_workstation integer DEFAULT NULL;
+ALTER TABLE llx_bom_bomline ADD COLUMN fk_unit integer DEFAULT NULL;