--
-- Be carefull to requests order.
-- This file must be loaded by calling /install/index.php page
-- when current version is 16.0.0 or higher.
--
-- To restrict request to Mysql version x.y minimum use -- VMYSQLx.y
-- To restrict request to Pgsql version x.y minimum use -- VPGSQLx.y
-- To rename a table:       ALTER TABLE llx_table RENAME TO llx_table_new;
-- To add a column:         ALTER TABLE llx_table ADD COLUMN newcol varchar(60) NOT NULL DEFAULT '0' AFTER existingcol;
-- To rename a column:      ALTER TABLE llx_table CHANGE COLUMN oldname newname varchar(60);
-- To drop a column:        ALTER TABLE llx_table DROP COLUMN oldname;
-- To change type of field: ALTER TABLE llx_table MODIFY COLUMN name varchar(60);
-- To drop a foreign key:   ALTER TABLE llx_table DROP FOREIGN KEY fk_name;
-- To create a unique index ALTER TABLE llx_table ADD UNIQUE INDEX uk_table_field (field);
-- To drop an index:        -- VMYSQL4.1 DROP INDEX nomindex on llx_table;
-- To drop an index:        -- VPGSQL8.2 DROP INDEX nomindex;
-- To make pk to be auto increment (mysql):
-- -- VMYSQL4.3 ALTER TABLE llx_table ADD PRIMARY KEY(rowid);
-- -- VMYSQL4.3 ALTER TABLE llx_table CHANGE COLUMN rowid rowid INTEGER NOT NULL AUTO_INCREMENT;
-- To make pk to be auto increment (postgres):
-- -- VPGSQL8.2 CREATE SEQUENCE llx_table_rowid_seq OWNED BY llx_table.rowid;
-- -- VPGSQL8.2 ALTER TABLE llx_table ADD PRIMARY KEY (rowid);
-- -- VPGSQL8.2 ALTER TABLE llx_table ALTER COLUMN rowid SET DEFAULT nextval('llx_table_rowid_seq');
-- -- VPGSQL8.2 SELECT setval('llx_table_rowid_seq', MAX(rowid)) FROM llx_table;
-- To set a field as NULL:                     -- VMYSQL4.3 ALTER TABLE llx_table MODIFY COLUMN name varchar(60) NULL;
-- To set a field as NULL:                     -- VPGSQL8.2 ALTER TABLE llx_table ALTER COLUMN name DROP NOT NULL;
-- To set a field as NOT NULL:                 -- VMYSQL4.3 ALTER TABLE llx_table MODIFY COLUMN name varchar(60) NOT NULL;
-- To set a field as NOT NULL:                 -- VPGSQL8.2 ALTER TABLE llx_table ALTER COLUMN name SET NOT NULL;
-- To set a field as default NULL:             -- VPGSQL8.2 ALTER TABLE llx_table ALTER COLUMN name SET DEFAULT NULL;
-- Note: fields with type BLOB/TEXT can't have default value.
-- To rebuild sequence for postgresql after insert by forcing id autoincrement fields:
-- -- VPGSQL8.2 SELECT dol_util_rebuild_sequences();


-- Missing in v16 or lower

-- VMYSQL4.3 ALTER TABLE llx_emailcollector_emailcollector MODIFY COLUMN tms timestamp DEFAULT CURRENT_TIMESTAMP ON UPDATE CURRENT_TIMESTAMP;

ALTER TABLE llx_accounting_account DROP FOREIGN KEY fk_accounting_account_fk_pcg_version;
ALTER TABLE llx_accounting_system MODIFY COLUMN pcg_version varchar(32) NOT NULL;
ALTER TABLE llx_accounting_account ADD CONSTRAINT fk_accounting_account_fk_pcg_version FOREIGN KEY (fk_pcg_version) REFERENCES llx_accounting_system (pcg_version);

ALTER TABLE llx_c_action_trigger MODIFY elementtype VARCHAR(64);

ALTER TABLE llx_c_email_templates ADD COLUMN joinfiles text;
ALTER TABLE llx_c_email_templates ADD COLUMN email_from varchar(255);
ALTER TABLE llx_c_email_templates ADD COLUMN email_to varchar(255);
ALTER TABLE llx_c_email_templates ADD COLUMN email_tocc varchar(255);
ALTER TABLE llx_c_email_templates ADD COLUMN email_tobcc varchar(255);
ALTER TABLE llx_c_email_templates ADD COLUMN content_lines text;
ALTER TABLE llx_c_email_templates ADD COLUMN enabled varchar(255) DEFAULT '1';

ALTER TABLE llx_expedition ADD COLUMN billed smallint    DEFAULT 0;

ALTER TABLE llx_user DROP COLUMN idpers1;
ALTER TABLE llx_user DROP COLUMN idpers2;
ALTER TABLE llx_user DROP COLUMN idpers3;

UPDATE llx_c_actioncomm SET type = 'system' WHERE code = 'AC_OTH';

ALTER TABLE llx_opensurvey_user_studs MODIFY reponses VARCHAR(200) NOT NULL;

ALTER TABLE llx_overwrite_trans DROP INDEX uk_overwrite_trans;
ALTER TABLE llx_overwrite_trans ADD UNIQUE INDEX uk_overwrite_trans(lang, transkey, entity);

-- v17

ALTER TABLE llx_mailing_cibles MODIFY COLUMN source_type varchar(32); 

ALTER TABLE llx_actioncomm ADD INDEX idx_actioncomm_percent (percent);

UPDATE llx_c_paiement SET code = 'BANCON' WHERE code = 'BAN' AND libelle = 'Bancontact';

ALTER TABLE llx_partnership DROP FOREIGN KEY llx_partnership_fk_user_creat;
-- VMYSQL4.3 ALTER TABLE llx_partnership MODIFY COLUMN fk_user_creat integer NULL;
-- VPGSQL8.2 ALTER TABLE llx_partnership ALTER COLUMN fk_user_creat DROP NOT NULL;

ALTER TABLE llx_partnership ADD COLUMN ip varchar(250);
ALTER TABLE llx_adherent ADD COLUMN ip varchar(250);
ALTER TABLE llx_projet ADD COLUMN ip varchar(250);
ALTER TABLE llx_actioncomm ADD COLUMN ip varchar(250);
ALTER TABLE llx_eventorganization_conferenceorboothattendee ADD COLUMN ip varchar(250);
ALTER TABLE llx_opensurvey_user_studs ADD COLUMN ip varchar(250);
ALTER TABLE llx_opensurvey_comments ADD COLUMN ip varchar(250);

ALTER TABLE llx_fichinterdet_rec DROP COLUMN remise;
ALTER TABLE llx_fichinterdet_rec DROP COLUMN fk_export_commpta;

UPDATE llx_const set name = 'ADHERENT_MAILMAN_ADMIN_PASSWORD' WHERE name = 'ADHERENT_MAILMAN_ADMINPW';

ALTER TABLE llx_oauth_token ADD COLUMN state text after tokenstring;

ALTER TABLE llx_adherent ADD COLUMN default_lang VARCHAR(6) DEFAULT NULL AFTER datefin;

ALTER TABLE llx_adherent_type ADD COLUMN caneditamount integer DEFAULT 0 AFTER amount;

ALTER TABLE llx_holiday CHANGE COLUMN date_approve date_approval datetime;

UPDATE llx_holiday SET date_approval = date_valid WHERE statut = 3 AND date_approval IS NULL;
UPDATE llx_holiday SET fk_user_approve = fk_user_valid WHERE statut = 3 AND fk_user_approve IS NULL;

ALTER TABLE llx_inventory ADD COLUMN categories_product VARCHAR(255) DEFAULT NULL AFTER fk_product;

ALTER TABLE llx_societe ADD last_main_doc VARCHAR(255) NULL AFTER model_pdf;

ALTER TABLE llx_emailcollector_emailcollector MODIFY COLUMN lastresult text;
ALTER TABLE llx_emailcollector_emailcollector ADD COLUMN port varchar(10) DEFAULT '993';
ALTER TABLE llx_emailcollector_emailcollector ADD COLUMN acces_type integer DEFAULT 0;
ALTER TABLE llx_emailcollector_emailcollector ADD COLUMN oauth_service varchar(128) DEFAULT NULL;


ALTER TABLE llx_bank ADD COLUMN position integer DEFAULT 0;

ALTER TABLE llx_commande_fournisseur_dispatch ADD INDEX idx_commande_fournisseur_dispatch_fk_product (fk_product);

INSERT INTO llx_const (name, entity, value, type, visible) VALUES ('MAIN_SECURITY_MAX_IMG_IN_HTML_CONTENT', 1, 1000, 'int', 0);

ALTER TABLE llx_emailcollector_emailcollector ADD COLUMN port varchar(10) DEFAULT '993';

ALTER TABLE llx_facture ADD COLUMN close_missing_amount double(24, 8) after close_code;

ALTER TABLE llx_facture_fourn ADD COLUMN close_missing_amount double(24, 8) after close_code;

ALTER TABLE llx_inventory ADD COLUMN categories_product VARCHAR(255) DEFAULT NULL AFTER fk_product;

ALTER TABLE llx_product ADD COLUMN sell_or_eat_by_mandatory tinyint DEFAULT 0 NOT NULL AFTER tobatch;
  -- Make sell-by or eat-by date mandatory

ALTER TABLE llx_recruitment_recruitmentcandidature ADD email_date datetime after email_msgid;

ALTER TABLE llx_ticket ADD COLUMN ip varchar(250);

ALTER TABLE llx_ticket ADD email_date datetime after email_msgid;

ALTER TABLE llx_ticket MODIFY COLUMN message mediumtext;

ALTER TABLE llx_cronjob ADD COLUMN pid integer;

INSERT INTO llx_c_hrm_public_holiday (code, entity, fk_country, dayrule, year, month, day, active) VALUES('BE-VICTORYDAY',  0, 2, '', 0,  5,  8, 1);
INSERT INTO llx_c_hrm_public_holiday (code, entity, fk_country, dayrule, year, month, day, active) VALUES('BE-NATIONALDAY', 0, 2, '', 0,  7, 21, 1);
INSERT INTO llx_c_hrm_public_holiday (code, entity, fk_country, dayrule, year, month, day, active) VALUES('BE-ASSOMPTION',  0, 2, '', 0,  8, 15, 1);
INSERT INTO llx_c_hrm_public_holiday (code, entity, fk_country, dayrule, year, month, day, active) VALUES('BE-TOUSSAINT',   0, 2, '', 0, 11,  1, 1);
INSERT INTO llx_c_hrm_public_holiday (code, entity, fk_country, dayrule, year, month, day, active) VALUES('BE-ARMISTICE',   0, 2, '', 0, 11, 11, 1);
INSERT INTO llx_c_hrm_public_holiday (code, entity, fk_country, dayrule, year, month, day, active) VALUES('BE-EASTER',      0, 2, 'eastermonday', 0, 0, 0, 1);
INSERT INTO llx_c_hrm_public_holiday (code, entity, fk_country, dayrule, year, month, day, active) VALUES('BE-ASCENSION',   0, 2, 'ascension', 0, 0, 0, 1);
INSERT INTO llx_c_hrm_public_holiday (code, entity, fk_country, dayrule, year, month, day, active) VALUES('BE-PENTECOST',   0, 2, 'pentecost', 0, 0, 0, 1);

ALTER TABLE llx_societe_rib ADD COLUMN state_id integer AFTER default_rib;
ALTER TABLE llx_societe_rib ADD COLUMN fk_country integer AFTER state_id;
ALTER TABLE llx_societe_rib ADD COLUMN currency_code varchar(3) AFTER fk_country;

DELETE FROM llx_societe_rib WHERE fk_soc = 0;
ALTER TABLE llx_societe_rib ADD CONSTRAINT llx_societe_rib_fk_societe FOREIGN KEY (fk_soc) REFERENCES llx_societe(rowid);

ALTER TABLE llx_user_rib ADD COLUMN state_id integer AFTER owner_address;
ALTER TABLE llx_user_rib ADD COLUMN fk_country integer AFTER state_id;
ALTER TABLE llx_user_rib ADD COLUMN currency_code varchar(3) AFTER fk_country;

CREATE TABLE llx_bank_extrafields
(
  rowid      integer AUTO_INCREMENT PRIMARY KEY,
  tms        timestamp DEFAULT CURRENT_TIMESTAMP ON UPDATE CURRENT_TIMESTAMP,
  fk_object  integer NOT NULL,
  import_key varchar(14)
)ENGINE=innodb;

ALTER TABLE llx_bank_extrafields ADD INDEX idx_bank_extrafields (fk_object);

ALTER TABLE llx_product_lot ADD COLUMN note_public text DEFAULT NULL after batch;
ALTER TABLE llx_product_lot ADD COLUMN note_private text DEFAULT NULL after note_public;

ALTER TABLE llx_user CHANGE COLUMN note note_private text;

UPDATE llx_c_effectif SET code='EF101-500', libelle='101 - 500' WHERE code='EF100-500';


ALTER TABLE llx_product ADD COLUMN fk_default_workstation integer DEFAULT NULL;
ALTER TABLE llx_bom_bomline ADD COLUMN fk_unit integer DEFAULT NULL;

ALTER TABLE llx_rights_def ADD COLUMN tms timestamp DEFAULT CURRENT_TIMESTAMP ON UPDATE CURRENT_TIMESTAMP;

UPDATE llx_establishment SET name='' WHERE name IS NULL;
ALTER TABLE llx_establishment CHANGE name label varchar(255) NOT NULL;

ALTER TABLE llx_don ADD UNIQUE INDEX idx_don_uk_ref (ref, entity);

ALTER TABLE llx_don ADD INDEX idx_don_fk_soc (fk_soc);
ALTER TABLE llx_don ADD INDEX idx_don_fk_project (fk_projet);
ALTER TABLE llx_don ADD INDEX idx_don_fk_user_author (fk_user_author);
ALTER TABLE llx_don ADD INDEX idx_don_fk_user_valid (fk_user_valid);

ALTER TABLE llx_commande ADD COLUMN revenuestamp double(24,8) DEFAULT 0 after localtax2;

create table llx_element_categorie
(
  rowid integer AUTO_INCREMENT PRIMARY KEY,
  fk_categorie  integer NOT NULL,
  fk_element  integer NOT NULL,
  import_key    varchar(14)
)ENGINE=innodb;

ALTER TABLE llx_element_categorie ADD UNIQUE INDEX idx_element_categorie_idx (fk_element, fk_categorie);

ALTER TABLE llx_element_categorie ADD CONSTRAINT fk_element_categorie_fk_categorie FOREIGN KEY (fk_categorie) REFERENCES llx_categorie(rowid);

INSERT INTO llx_c_action_trigger (code,label,description,elementtype,rang) VALUES ('PROJECT_SENTBYMAIL','Project sent by mail','Executed when a project is sent by email','project',144);

ALTER TABLE llx_socpeople ADD INDEX idx_socpeople_lastname (lastname);

ALTER TABLE llx_societe ADD INDEX idx_societe_nom(nom);

ALTER TABLE llx_extrafields MODIFY COLUMN fielddefault text;

ALTER TABLE llx_bank_url ADD INDEX idx_bank_url_url_id (url_id);

ALTER TABLE llx_societe_remise_except ADD COLUMN multicurrency_code varchar(3) NULL;
ALTER TABLE llx_societe_remise_except ADD COLUMN multicurrency_tx double(24,8) NULL;

-- VMYSQL4.3 ALTER TABLE llx_hrm_evaluationdet CHANGE COLUMN `rank` rankorder integer;
-- VPGSQL8.2 ALTER TABLE llx_hrm_evaluationdet CHANGE COLUMN rank rankorder integer;
-- VMYSQL4.3 ALTER TABLE llx_hrm_skillrank CHANGE COLUMN `rank` rankorder integer;
-- VPGSQL8.2 ALTER TABLE llx_hrm_skillrank CHANGE COLUMN rank rankorder integer;


-- Rename const to hide public and private notes (fix allow notes const was used to hide)
UPDATE llx_const SET name = 'MAIN_LIST_HIDE_PUBLIC_NOTES' WHERE name = 'MAIN_LIST_ALLOW_PUBLIC_NOTES';
UPDATE llx_const SET name = 'MAIN_LIST_HIDE_PRIVATE_NOTES' WHERE name = 'MAIN_LIST_ALLOW_PRIVATE_NOTES';


ALTER TABLE llx_projet ADD COLUMN date_start_event datetime;
ALTER TABLE llx_projet ADD COLUMN date_end_event   datetime;
ALTER TABLE llx_projet ADD COLUMN location         varchar(255);


ALTER TABLE llx_c_action_trigger MODIFY COLUMN code varchar(128);

ALTER TABLE llx_overwrite_trans DROP INDEX uk_overwrite_trans;
ALTER TABLE llx_overwrite_trans ADD UNIQUE INDEX uk_overwrite_trans(entity, lang, transkey);

--
-- List of all managed triggered events (used for trigger agenda automatic events and for notification)
--

insert into llx_c_action_trigger (code,label,description,elementtype,rang) values ('COMPANY_CREATE','Third party created','Executed when a third party is created','societe',1);
insert into llx_c_action_trigger (code,label,description,elementtype,rang) values ('COMPANY_MODIFY','Third party update','Executed when you update third party','societe',1);
insert into llx_c_action_trigger (code,label,description,elementtype,rang) values ('COMPANY_SENTBYMAIL','Mails sent from third party card','Executed when you send email from third party card','societe',1);
insert into llx_c_action_trigger (code,label,description,elementtype,rang) values ('COMPANY_DELETE','Third party deleted','Executed when you delete third party','societe',1);
insert into llx_c_action_trigger (code,label,description,elementtype,rang) values ('PROPAL_VALIDATE','Customer proposal validated','Executed when a commercial proposal is validated','propal',2);
insert into llx_c_action_trigger (code,label,description,elementtype,rang) values ('PROPAL_MODIFY','Customer proposal modified','Executed when a customer proposal is modified','propal',2);
insert into llx_c_action_trigger (code,label,description,elementtype,rang) values ('PROPAL_SENTBYMAIL','Commercial proposal sent by mail','Executed when a commercial proposal is sent by mail','propal',3);
insert into llx_c_action_trigger (code,label,description,elementtype,rang) values ('PROPAL_CLOSE_SIGNED','Customer proposal closed signed','Executed when a customer proposal is closed signed','propal',2);
insert into llx_c_action_trigger (code,label,description,elementtype,rang) values ('PROPAL_CLOSE_REFUSED','Customer proposal closed refused','Executed when a customer proposal is closed refused','propal',2);
insert into llx_c_action_trigger (code,label,description,elementtype,rang) values ('PROPAL_CLASSIFY_BILLED','Customer proposal set billed','Executed when a customer proposal is set to billed','propal',2);
insert into llx_c_action_trigger (code,label,description,elementtype,rang) values ('PROPAL_DELETE','Customer proposal deleted','Executed when a customer proposal is deleted','propal',2);
insert into llx_c_action_trigger (code,label,description,elementtype,rang) values ('ORDER_VALIDATE','Customer order validate','Executed when a customer order is validated','commande',4);
insert into llx_c_action_trigger (code,label,description,elementtype,rang) values ('ORDER_CLOSE','Customer order classify delivered','Executed when a customer order is set delivered','commande',5);
insert into llx_c_action_trigger (code,label,description,elementtype,rang) values ('ORDER_MODIFY','Customer order modified','Executed when a customer order is set modified','commande',5);
insert into llx_c_action_trigger (code,label,description,elementtype,rang) values ('ORDER_CLASSIFY_BILLED','Customer order classify billed','Executed when a customer order is set to billed','commande',5);
insert into llx_c_action_trigger (code,label,description,elementtype,rang) values ('ORDER_CANCEL','Customer order canceled','Executed when a customer order is canceled','commande',5);
insert into llx_c_action_trigger (code,label,description,elementtype,rang) values ('ORDER_SENTBYMAIL','Customer order sent by mail','Executed when a customer order is sent by mail ','commande',5);
insert into llx_c_action_trigger (code,label,description,elementtype,rang) values ('ORDER_DELETE','Customer order deleted','Executed when a customer order is deleted','commande',5);
insert into llx_c_action_trigger (code,label,description,elementtype,rang) values ('BILL_VALIDATE','Customer invoice validated','Executed when a customer invoice is approved','facture',6);
insert into llx_c_action_trigger (code,label,description,elementtype,rang) values ('BILL_MODIFY','Customer invoice modified','Executed when a customer invoice is modified','facture',7);
insert into llx_c_action_trigger (code,label,description,elementtype,rang) values ('BILL_PAYED','Customer invoice payed','Executed when a customer invoice is payed','facture',7);
insert into llx_c_action_trigger (code,label,description,elementtype,rang) values ('BILL_CANCEL','Customer invoice canceled','Executed when a customer invoice is conceled','facture',8);
insert into llx_c_action_trigger (code,label,description,elementtype,rang) values ('BILL_SENTBYMAIL','Customer invoice sent by mail','Executed when a customer invoice is sent by mail','facture',9);
insert into llx_c_action_trigger (code,label,description,elementtype,rang) values ('BILL_UNVALIDATE','Customer invoice unvalidated','Executed when a customer invoice status set back to draft','facture',9);
insert into llx_c_action_trigger (code,label,description,elementtype,rang) values ('BILL_DELETE','Customer invoice deleted','Executed when a customer invoice is deleted','facture',9);
insert into llx_c_action_trigger (code,label,description,elementtype,rang) values ('PROPOSAL_SUPPLIER_VALIDATE','Price request validated','Executed when a commercial proposal is validated','proposal_supplier',10);
insert into llx_c_action_trigger (code,label,description,elementtype,rang) values ('PROPOSAL_SUPPLIER_MODIFY','Price request modified','Executed when a commercial proposal is modified','proposal_supplier',10);
insert into llx_c_action_trigger (code,label,description,elementtype,rang) values ('PROPOSAL_SUPPLIER_SENTBYMAIL','Price request sent by mail','Executed when a commercial proposal is sent by mail','proposal_supplier',10);
insert into llx_c_action_trigger (code,label,description,elementtype,rang) values ('PROPOSAL_SUPPLIER_CLOSE_SIGNED','Price request closed signed','Executed when a customer proposal is closed signed','proposal_supplier',10);
insert into llx_c_action_trigger (code,label,description,elementtype,rang) values ('PROPOSAL_SUPPLIER_CLOSE_REFUSED','Price request closed refused','Executed when a customer proposal is closed refused','proposal_supplier',10);
insert into llx_c_action_trigger (code,label,description,elementtype,rang) values ('PROPOSAL_SUPPLIER_DELETE','Price request deleted','Executed when a customer proposal delete','proposal_supplier',10);
--insert into llx_c_action_trigger (code,label,description,elementtype,rang) values ('ORDER_SUPPLIER_CREATE','Supplier order created','Executed when a supplier order is created','order_supplier',11);
insert into llx_c_action_trigger (code,label,description,elementtype,rang) values ('ORDER_SUPPLIER_VALIDATE','Supplier order validated','Executed when a supplier order is validated','order_supplier',12);
insert into llx_c_action_trigger (code,label,description,elementtype,rang) values ('ORDER_SUPPLIER_APPROVE','Supplier order request approved','Executed when a supplier order is approved','order_supplier',13);
insert into llx_c_action_trigger (code,label,description,elementtype,rang) values ('ORDER_SUPPLIER_MODIFY','Supplier order request modified','Executed when a supplier order is modified','order_supplier',13);
insert into llx_c_action_trigger (code,label,description,elementtype,rang) values ('ORDER_SUPPLIER_SUBMIT','Supplier order request submited','Executed when a supplier order is approved','order_supplier',13);
insert into llx_c_action_trigger (code,label,description,elementtype,rang) values ('ORDER_SUPPLIER_RECEIVE','Supplier order request received','Executed when a supplier order is received','order_supplier',13);
insert into llx_c_action_trigger (code,label,description,elementtype,rang) values ('ORDER_SUPPLIER_REFUSE','Supplier order request refused','Executed when a supplier order is refused','order_supplier',13);
insert into llx_c_action_trigger (code,label,description,elementtype,rang) values ('ORDER_SUPPLIER_CANCEL','Supplier order request canceled','Executed when a supplier order is canceled','order_supplier',13);
insert into llx_c_action_trigger (code,label,description,elementtype,rang) values ('ORDER_SUPPLIER_SENTBYMAIL','Supplier order sent by mail','Executed when a supplier order is sent by mail','order_supplier',14);
insert into llx_c_action_trigger (code,label,description,elementtype,rang) values ('ORDER_SUPPLIER_CLASSIFY_BILLED','Supplier order set billed','Executed when a supplier order is set as billed','order_supplier',14);
insert into llx_c_action_trigger (code,label,description,elementtype,rang) values ('ORDER_SUPPLIER_DELETE','Supplier order deleted','Executed when a supplier order is deleted','order_supplier',14);
insert into llx_c_action_trigger (code,label,description,elementtype,rang) values ('BILL_SUPPLIER_VALIDATE','Supplier invoice validated','Executed when a supplier invoice is validated','invoice_supplier',15);
insert into llx_c_action_trigger (code,label,description,elementtype,rang) values ('BILL_SUPPLIER_MODIFY','Supplier invoice modified','Executed when a supplier invoice is modified','invoice_supplier',15);
insert into llx_c_action_trigger (code,label,description,elementtype,rang) values ('BILL_SUPPLIER_UNVALIDATE','Supplier invoice unvalidated','Executed when a supplier invoice status is set back to draft','invoice_supplier',15);
insert into llx_c_action_trigger (code,label,description,elementtype,rang) values ('BILL_SUPPLIER_PAYED','Supplier invoice payed','Executed when a supplier invoice is payed','invoice_supplier',16);
insert into llx_c_action_trigger (code,label,description,elementtype,rang) values ('BILL_SUPPLIER_SENTBYMAIL','Supplier invoice sent by mail','Executed when a supplier invoice is sent by mail','invoice_supplier',17);
insert into llx_c_action_trigger (code,label,description,elementtype,rang) values ('BILL_SUPPLIER_CANCELED','Supplier invoice cancelled','Executed when a supplier invoice is cancelled','invoice_supplier',17);
insert into llx_c_action_trigger (code,label,description,elementtype,rang) values ('BILL_SUPPLIER_DELETE','Supplier invoice deleted','Executed when a supplier invoice is deleted','invoice_supplier',17);
insert into llx_c_action_trigger (code,label,description,elementtype,rang) values ('CONTRACT_VALIDATE','Contract validated','Executed when a contract is validated','contrat',18);
insert into llx_c_action_trigger (code,label,description,elementtype,rang) values ('CONTRACT_MODIFY','Contract modified','Executed when a contract is modified','contrat',18);
insert into llx_c_action_trigger (code,label,description,elementtype,rang) values ('CONTRACT_SENTBYMAIL','Contract sent by mail','Executed when a contract is sent by mail','contrat',18);
insert into llx_c_action_trigger (code,label,description,elementtype,rang) values ('CONTRACT_DELETE','Contract deleted','Executed when a contract is deleted','contrat',18);
insert into llx_c_action_trigger (code,label,description,elementtype,rang) values ('SHIPPING_VALIDATE','Shipping validated','Executed when a shipping is validated','shipping',20);
insert into llx_c_action_trigger (code,label,description,elementtype,rang) values ('SHIPPING_MODIFY','Shipping modified','Executed when a shipping is modified','shipping',20);
insert into llx_c_action_trigger (code,label,description,elementtype,rang) values ('SHIPPING_SENTBYMAIL','Shipping sent by mail','Executed when a shipping is sent by mail','shipping',21);
insert into llx_c_action_trigger (code,label,description,elementtype,rang) values ('SHIPPING_DELETE','Shipping sent is deleted','Executed when a shipping is deleted','shipping',21);
insert into llx_c_action_trigger (code,label,description,elementtype,rang) values ('RECEPTION_VALIDATE','Reception validated','Executed when a reception is validated','reception',22);
insert into llx_c_action_trigger (code,label,description,elementtype,rang) values ('RECEPTION_SENTBYMAIL','Reception sent by mail','Executed when a reception is sent by mail','reception',22);
insert into llx_c_action_trigger (code,label,description,elementtype,rang) values ('MEMBER_VALIDATE','Member validated','Executed when a member is validated','member',22);
insert into llx_c_action_trigger (code,label,description,elementtype,rang) values ('MEMBER_MODIFY','Member modified','Executed when a member is modified','member',23);
insert into llx_c_action_trigger (code,label,description,elementtype,rang) values ('MEMBER_SENTBYMAIL','Mails sent from member card','Executed when you send email from member card','member',23);
insert into llx_c_action_trigger (code,label,description,elementtype,rang) values ('MEMBER_SUBSCRIPTION_CREATE','Member subscribtion recorded','Executed when a member subscribtion is deleted','member',24);
insert into llx_c_action_trigger (code,label,description,elementtype,rang) values ('MEMBER_SUBSCRIPTION_MODIFY','Member subscribtion modified','Executed when a member subscribtion is modified','member',24);
insert into llx_c_action_trigger (code,label,description,elementtype,rang) values ('MEMBER_SUBSCRIPTION_DELETE','Member subscribtion deleted','Executed when a member subscribtion is deleted','member',24);
insert into llx_c_action_trigger (code,label,description,elementtype,rang) values ('MEMBER_RESILIATE','Member resiliated','Executed when a member is resiliated','member',25);
insert into llx_c_action_trigger (code,label,description,elementtype,rang) values ('MEMBER_DELETE','Member deleted','Executed when a member is deleted','member',26);
insert into llx_c_action_trigger (code,label,description,elementtype,rang) values ('MEMBER_EXCLUDE','Member excluded','Executed when a member is excluded','member',27);
insert into llx_c_action_trigger (code,label,description,elementtype,rang) values ('FICHINTER_VALIDATE','Intervention validated','Executed when a intervention is validated','ficheinter',30);
insert into llx_c_action_trigger (code,label,description,elementtype,rang) values ('FICHINTER_MODIFY','Intervention modify','Executed when a intervention is modify','ficheinter',30);
insert into llx_c_action_trigger (code,label,description,elementtype,rang) values ('FICHINTER_CLASSIFY_BILLED','Intervention set billed','Executed when a intervention is set to billed (when option FICHINTER_CLASSIFY_BILLED is set)','ficheinter',32);
insert into llx_c_action_trigger (code,label,description,elementtype,rang) values ('FICHINTER_CLASSIFY_UNBILLED','Intervention set unbilled','Executed when a intervention is set to unbilled (when option FICHINTER_CLASSIFY_BILLED is set)','ficheinter',33);
insert into llx_c_action_trigger (code,label,description,elementtype,rang) values ('FICHINTER_REOPEN','Intervention opened','Executed when a intervention is re-opened','ficheinter',34);
insert into llx_c_action_trigger (code,label,description,elementtype,rang) values ('FICHINTER_SENTBYMAIL','Intervention sent by mail','Executed when a intervention is sent by mail','ficheinter',35);
insert into llx_c_action_trigger (code,label,description,elementtype,rang) values ('FICHINTER_DELETE','Intervention is deleted','Executed when a intervention is deleted','ficheinter',35);
insert into llx_c_action_trigger (code,label,description,elementtype,rang) values ('PRODUCT_CREATE','Product or service created','Executed when a product or sevice is created','product',40);
insert into llx_c_action_trigger (code,label,description,elementtype,rang) values ('PRODUCT_MODIFY','Product or service modified','Executed when a product or sevice is modified','product',41);
insert into llx_c_action_trigger (code,label,description,elementtype,rang) values ('PRODUCT_DELETE','Product or service deleted','Executed when a product or sevice is deleted','product',42);
insert into llx_c_action_trigger (code,label,description,elementtype,rang) values ('EXPENSE_REPORT_CREATE','Expense report created','Executed when an expense report is created','expensereport',201);
insert into llx_c_action_trigger (code,label,description,elementtype,rang) values ('EXPENSE_REPORT_VALIDATE','Expense report validated','Executed when an expense report is validated','expensereport',202);
insert into llx_c_action_trigger (code,label,description,elementtype,rang) values ('EXPENSE_REPORT_MODIFY','Expense report modified','Executed when an expense report is modified','expensereport',202);
insert into llx_c_action_trigger (code,label,description,elementtype,rang) values ('EXPENSE_REPORT_APPROVE','Expense report approved','Executed when an expense report is approved','expensereport',203);
insert into llx_c_action_trigger (code,label,description,elementtype,rang) values ('EXPENSE_REPORT_PAID','Expense report billed','Executed when an expense report is set as billed','expensereport',204);
insert into llx_c_action_trigger (code,label,description,elementtype,rang) values ('EXPENSE_REPORT_DELETE','Expense report deleted','Executed when an expense report is deleted','expensereport',205);
insert into llx_c_action_trigger (code,label,description,elementtype,rang) values ('HOLIDAY_VALIDATE','Expense report validated','Executed when an expense report is validated','expensereport',211);
insert into llx_c_action_trigger (code,label,description,elementtype,rang) values ('HOLIDAY_MODIFY','Expense report modified','Executed when an expense report is modified','expensereport',212);
insert into llx_c_action_trigger (code,label,description,elementtype,rang) values ('HOLIDAY_APPROVE','Expense report approved','Executed when an expense report is approved','expensereport',212);
insert into llx_c_action_trigger (code,label,description,elementtype,rang) values ('PROJECT_CREATE','Project creation','Executed when a project is created','project',140);
insert into llx_c_action_trigger (code,label,description,elementtype,rang) values ('PROJECT_VALIDATE','Project validation','Executed when a project is validated','project',141);
insert into llx_c_action_trigger (code,label,description,elementtype,rang) values ('PROJECT_MODIFY','Project modified','Executed when a project is modified','project',142);
insert into llx_c_action_trigger (code,label,description,elementtype,rang) values ('PROJECT_DELETE','Project deleted','Executed when a project is deleted','project',143);
insert into llx_c_action_trigger (code,label,description,elementtype,rang) values ('PROJECT_SENTBYMAIL','Project sent by mail','Executed when a project is sent by email','project',144);
insert into llx_c_action_trigger (code,label,description,elementtype,rang) values ('TICKET_CREATE','Ticket created','Executed when a ticket is created','ticket',161);
insert into llx_c_action_trigger (code,label,description,elementtype,rang) values ('TICKET_MODIFY','Ticket modified','Executed when a ticket is modified','ticket',163);
insert into llx_c_action_trigger (code,label,description,elementtype,rang) values ('TICKET_ASSIGNED','Ticket assigned','Executed when a ticket is modified','ticket',164);
insert into llx_c_action_trigger (code,label,description,elementtype,rang) values ('TICKET_CLOSE','Ticket closed','Executed when a ticket is closed','ticket',165);
insert into llx_c_action_trigger (code,label,description,elementtype,rang) values ('TICKET_SENTBYMAIL','Ticket message sent by email','Executed when a message is sent from the ticket record','ticket',166);
insert into llx_c_action_trigger (code,label,description,elementtype,rang) values ('TICKET_DELETE','Ticket deleted','Executed when a ticket is deleted','ticket',167);
insert into llx_c_action_trigger (code,label,description,elementtype,rang) values ('USER_SENTBYMAIL','Email sent','Executed when an email is sent from user card','user',300);
insert into llx_c_action_trigger (code,label,description,elementtype,rang) values ('USER_CREATE','User created','Executed when a user is created','user',301);
insert into llx_c_action_trigger (code,label,description,elementtype,rang) values ('USER_MODIFY','User update','Executed when a user is updated','user',302);
insert into llx_c_action_trigger (code,label,description,elementtype,rang) values ('USER_DELETE','User update','Executed when a user is deleted','user',303);
insert into llx_c_action_trigger (code,label,description,elementtype,rang) values ('USER_NEW_PASSWORD','User update','Executed when a user is change password','user',304);
insert into llx_c_action_trigger (code,label,description,elementtype,rang) values ('USER_ENABLEDISABLE','User update','Executed when a user is enable or disable','user',305);
insert into llx_c_action_trigger (code,label,description,elementtype,rang) values ('FICHINTER_MODIFY','Intervention modified','Executed when a intervention is modified','ficheinter',19);
insert into llx_c_action_trigger (code,label,description,elementtype,rang) values ('BOM_VALIDATE','BOM validated','Executed when a BOM is validated','bom',650);
insert into llx_c_action_trigger (code,label,description,elementtype,rang) values ('BOM_UNVALIDATE','BOM unvalidated','Executed when a BOM is unvalidated','bom',651);
insert into llx_c_action_trigger (code,label,description,elementtype,rang) values ('BOM_CLOSE','BOM disabled','Executed when a BOM is disabled','bom',652);
insert into llx_c_action_trigger (code,label,description,elementtype,rang) values ('BOM_REOPEN','BOM reopen','Executed when a BOM is re-open','bom',653);
insert into llx_c_action_trigger (code,label,description,elementtype,rang) values ('BOM_DELETE','BOM deleted','Executed when a BOM deleted','bom',654);
insert into llx_c_action_trigger (code,label,description,elementtype,rang) values ('MRP_MO_VALIDATE','MO validated','Executed when a MO is validated','mrp',660);
insert into llx_c_action_trigger (code,label,description,elementtype,rang) values ('MRP_MO_PRODUCED','MO produced','Executed when a MO is produced','mrp',661);
insert into llx_c_action_trigger (code,label,description,elementtype,rang) values ('MRP_MO_DELETE','MO deleted','Executed when a MO is deleted','mrp',662);
insert into llx_c_action_trigger (code,label,description,elementtype,rang) values ('MRP_MO_CANCEL','MO canceled','Executed when a MO is canceled','mrp',663);
insert into llx_c_action_trigger (code,label,description,elementtype,rang) values ('CONTACT_CREATE','Contact address created','Executed when a contact is created','contact',50);
insert into llx_c_action_trigger (code,label,description,elementtype,rang) values ('CONTACT_MODIFY','Contact address update','Executed when a contact is updated','contact',51);
insert into llx_c_action_trigger (code,label,description,elementtype,rang) values ('CONTACT_SENTBYMAIL','Mails sent from third party card','Executed when you send email from contact address record','contact',52);
insert into llx_c_action_trigger (code,label,description,elementtype,rang) values ('CONTACT_DELETE','Contact address deleted','Executed when a contact is deleted','contact',53);
insert into llx_c_action_trigger (code,label,description,elementtype,rang) values ('RECRUITMENTJOBPOSITION_CREATE','Job created','Executed when a job is created','recruitment',7500);
insert into llx_c_action_trigger (code,label,description,elementtype,rang) values ('RECRUITMENTJOBPOSITION_MODIFY','Job modified','Executed when a job is modified','recruitment',7502);
insert into llx_c_action_trigger (code,label,description,elementtype,rang) values ('RECRUITMENTJOBPOSITION_SENTBYMAIL','Mails sent from job record','Executed when you send email from job record','recruitment',7504);
insert into llx_c_action_trigger (code,label,description,elementtype,rang) values ('RECRUITMENTJOBPOSITION_DELETE','Job deleted','Executed when a job is deleted','recruitment',7506);
insert into llx_c_action_trigger (code,label,description,elementtype,rang) values ('RECRUITMENTCANDIDATURE_CREATE','Candidature created','Executed when a candidature is created','recruitment',7510);
insert into llx_c_action_trigger (code,label,description,elementtype,rang) values ('RECRUITMENTCANDIDATURE_MODIFY','Candidature modified','Executed when a candidature is modified','recruitment',7512);
insert into llx_c_action_trigger (code,label,description,elementtype,rang) values ('RECRUITMENTCANDIDATURE_SENTBYMAIL','Mails sent from candidature record','Executed when you send email from candidature record','recruitment',7514);
insert into llx_c_action_trigger (code,label,description,elementtype,rang) values ('RECRUITMENTCANDIDATURE_DELETE','Candidature deleted','Executed when a candidature is deleted','recruitment',7516);

-- actions not enabled by default : they are excluded when we enable the module Agenda (except TASK_...)
insert into llx_c_action_trigger (code,label,description,elementtype,rang) values ('TASK_CREATE','Task created','Executed when a project task is created','project',150);
insert into llx_c_action_trigger (code,label,description,elementtype,rang) values ('TASK_MODIFY','Task modified','Executed when a project task is modified','project',151);
insert into llx_c_action_trigger (code,label,description,elementtype,rang) values ('TASK_DELETE','Task deleted','Executed when a project task is deleted','project',152);
insert into llx_c_action_trigger (code,label,description,elementtype,rang) values ('ACTION_CREATE','Action added','Executed when an action is added to the agenda','agenda',700);

-- holiday
insert into llx_c_action_trigger (code,label,description,elementtype,rang) values ('HOLIDAY_CREATE','Holiday created','Executed when a holiday is created','holiday',800);
insert into llx_c_action_trigger (code,label,description,elementtype,rang) values ('HOLIDAY_MODIFY','Holiday modified','Executed when a holiday is modified','holiday',801);
insert into llx_c_action_trigger (code,label,description,elementtype,rang) values ('HOLIDAY_VALIDATE','Holiday validated','Executed when a holiday is validated','holiday',802);
insert into llx_c_action_trigger (code,label,description,elementtype,rang) values ('HOLIDAY_APPROVE','Holiday aprouved','Executed when a holiday is aprouved','holiday',803);
insert into llx_c_action_trigger (code,label,description,elementtype,rang) values ('HOLIDAY_CANCEL','Holiday canceled','Executed when a holiday is canceled','holiday',802);
insert into llx_c_action_trigger (code,label,description,elementtype,rang) values ('HOLIDAY_DELETE','Holiday deleted','Executed when a holiday is deleted','holiday',804);

-- facture rec
insert into llx_c_action_trigger (code,label,description,elementtype,rang) values ('BILLREC_CREATE','Template invoices created','Executed when a Template invoices is created','facturerec',900);
insert into llx_c_action_trigger (code,label,description,elementtype,rang) values ('BILLREC_MODIFY','Template invoices update','Executed when a Template invoices is updated','facturerec',901);
insert into llx_c_action_trigger (code,label,description,elementtype,rang) values ('BILLREC_DELETE','Template invoices deleted','Executed when a Template invoices is deleted','facturerec',902);
insert into llx_c_action_trigger (code,label,description,elementtype,rang) values ('BILLREC_AUTOCREATEBILL','Template invoices use to create invoices with auto batch','Executed when a Template invoices is use to create invoice with auto batch','facturerec',903);


ALTER TABLE llx_prelevement_facture RENAME TO llx_prelevement;
ALTER TABLE llx_prelevement_facture_demande RENAME TO llx_prelevement_demande;

ALTER TABLE llx_prelevement ADD COLUMN fk_salary INTEGER NULL AFTER fk_facture_fourn;
ALTER TABLE llx_prelevement_demande ADD COLUMN fk_salary INTEGER NULL AFTER fk_facture_fourn;

ALTER TABLE llx_user ADD COLUMN birth_place varchar(64);

ALTER TABLE llx_opensurvey_user_studs ADD COLUMN date_creation datetime NULL;
ALTER TABLE llx_opensurvey_comments ADD COLUMN date_creation datetime NULL;

ALTER TABLE llx_c_tva ADD COLUMN use_default tinyint DEFAULT 0;

ALTER TABLE llx_commande_fournisseurdet MODIFY COLUMN ref varchar(128);
ALTER TABLE llx_facture_fourn_det MODIFY COLUMN ref varchar(128);

ALTER TABLE llx_projet ADD COLUMN extraparams varchar(255);

DELETE FROM llx_const WHERE name = 'TICKET_CREATE_THIRD_PARTY_WITH_CONTACT_IF_NOT_EXIST';

<<<<<<< HEAD
INSERT INTO llx_c_hrm_public_holiday (code, entity, fk_country, dayrule, year, month, day, active) VALUES('GR-ΠΡΩΤΟΧΡΟΝΙΑ', 0, 102, '', 0,  1,  1, 1);
INSERT INTO llx_c_hrm_public_holiday (code, entity, fk_country, dayrule, year, month, day, active) VALUES('GR-ΘΕΟΦΑΝΕΙΑ', 0, 102, '', 0,  1,  6, 1);
INSERT INTO llx_c_hrm_public_holiday (code, entity, fk_country, dayrule, year, month, day, active) VALUES('GR-25Η ΜΑΡΤΙΟΥ', 0, 102, '', 0,  3,  25, 1);
INSERT INTO llx_c_hrm_public_holiday (code, entity, fk_country, dayrule, year, month, day, active) VALUES('GR-ΠΡΩΤΟΜΑΓΙΑ', 0, 102, '', 0,  5,  1, 1);
INSERT INTO llx_c_hrm_public_holiday (code, entity, fk_country, dayrule, year, month, day, active) VALUES('GR-ΚΑΘΑΡΑ ΔΕΥΤΕΡΑ', 0, 102, 'ΚΑΘΑΡΑ_ΔΕΥΤΕΡΑ', 0,  0,  0, 1);
INSERT INTO llx_c_hrm_public_holiday (code, entity, fk_country, dayrule, year, month, day, active) VALUES('GR-ΜΕΓΑΛΗ ΠΑΡΑΣΚΕΥΗ', 0, 102, 'ΜΕΓΑΛΗ_ΠΑΡΑΣΚΕΥΗ', 0,  0,  0, 1);
INSERT INTO llx_c_hrm_public_holiday (code, entity, fk_country, dayrule, year, month, day, active) VALUES('GR-ΔΕΥΤΕΡΑ ΤΟΥ ΠΑΣΧΑ', 0, 102, 'ΔΕΥΤΕΡΑ_ΤΟΥ_ΠΑΣΧΑ', 0,  0,  0, 1);
INSERT INTO llx_c_hrm_public_holiday (code, entity, fk_country, dayrule, year, month, day, active) VALUES('GR-ΤΟΥ ΑΓΙΟΥ ΠΝΕΥΜΑΤΟΣ', 0, 102, 'ΤΟΥ_ΑΓΙΟΥ_ΠΝΕΥΜΑΤΟΣ', 0,  0,  0, 1);
INSERT INTO llx_c_hrm_public_holiday (code, entity, fk_country, dayrule, year, month, day, active) VALUES('GR-ΚΟΙΜΗΣΗ ΤΗΣ ΘΕΟΤΟΚΟΥ', 0, 102, '', 0,  8,  15, 1);
INSERT INTO llx_c_hrm_public_holiday (code, entity, fk_country, dayrule, year, month, day, active) VALUES('GR-28Η ΟΚΤΩΒΡΙΟΥ', 0, 102, '', 0,  10, 28, 1);
INSERT INTO llx_c_hrm_public_holiday (code, entity, fk_country, dayrule, year, month, day, active) VALUES('GR-ΧΡΙΣΤΟΥΓΕΝΝΑ', 0, 102, '', 0,  12, 25, 1);
INSERT INTO llx_c_hrm_public_holiday (code, entity, fk_country, dayrule, year, month, day, active) VALUES('GR-ΣΥΝΑΞΗ ΘΕΟΤΟΚΟΥ', 0, 102, '', 0, 12, 26, 1);
=======
UPDATE llx_menu SET url = '/fourn/paiement/list.php?mainmenu=billing&leftmenu=suppliers_bills_payment' WHERE leftmenu = 'suppliers_bills_payment';
>>>>>>> e080261e
<|MERGE_RESOLUTION|>--- conflicted
+++ resolved
@@ -409,7 +409,6 @@
 
 DELETE FROM llx_const WHERE name = 'TICKET_CREATE_THIRD_PARTY_WITH_CONTACT_IF_NOT_EXIST';
 
-<<<<<<< HEAD
 INSERT INTO llx_c_hrm_public_holiday (code, entity, fk_country, dayrule, year, month, day, active) VALUES('GR-ΠΡΩΤΟΧΡΟΝΙΑ', 0, 102, '', 0,  1,  1, 1);
 INSERT INTO llx_c_hrm_public_holiday (code, entity, fk_country, dayrule, year, month, day, active) VALUES('GR-ΘΕΟΦΑΝΕΙΑ', 0, 102, '', 0,  1,  6, 1);
 INSERT INTO llx_c_hrm_public_holiday (code, entity, fk_country, dayrule, year, month, day, active) VALUES('GR-25Η ΜΑΡΤΙΟΥ', 0, 102, '', 0,  3,  25, 1);
@@ -422,6 +421,5 @@
 INSERT INTO llx_c_hrm_public_holiday (code, entity, fk_country, dayrule, year, month, day, active) VALUES('GR-28Η ΟΚΤΩΒΡΙΟΥ', 0, 102, '', 0,  10, 28, 1);
 INSERT INTO llx_c_hrm_public_holiday (code, entity, fk_country, dayrule, year, month, day, active) VALUES('GR-ΧΡΙΣΤΟΥΓΕΝΝΑ', 0, 102, '', 0,  12, 25, 1);
 INSERT INTO llx_c_hrm_public_holiday (code, entity, fk_country, dayrule, year, month, day, active) VALUES('GR-ΣΥΝΑΞΗ ΘΕΟΤΟΚΟΥ', 0, 102, '', 0, 12, 26, 1);
-=======
+
 UPDATE llx_menu SET url = '/fourn/paiement/list.php?mainmenu=billing&leftmenu=suppliers_bills_payment' WHERE leftmenu = 'suppliers_bills_payment';
->>>>>>> e080261e
