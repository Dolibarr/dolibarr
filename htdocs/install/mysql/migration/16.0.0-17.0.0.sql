--- conflicted
+++ resolved
@@ -143,13 +143,11 @@
 
 ALTER TABLE llx_bank_extrafields ADD INDEX idx_bank_extrafields (fk_object);
 
-<<<<<<< HEAD
 ALTER TABLE llx_product_lot ADD COLUMN note_public text DEFAULT NULL after batch;
 ALTER TABLE llx_product_lot ADD COLUMN note_private text DEFAULT NULL after note_public;
-=======
+
 ALTER TABLE llx_user CHANGE COLUMN note note_private text;
 
 UPDATE llx_c_effectif SET code='EF101-500', libelle='101 - 500' WHERE code='EF100-500';
 
 ALTER TABLE llx_rights_def ADD COLUMN tms timestamp DEFAULT CURRENT_TIMESTAMP ON UPDATE CURRENT_TIMESTAMP;
->>>>>>> e0bfd192
