--
-- Be carefull to requests order.
-- This file must be loaded by calling /install/index.php page
-- when current version is 16.0.0 or higher.
--
-- To restrict request to Mysql version x.y minimum use -- VMYSQLx.y
-- To restrict request to Pgsql version x.y minimum use -- VPGSQLx.y
-- To rename a table:       ALTER TABLE llx_table RENAME TO llx_table_new;
-- To add a column:         ALTER TABLE llx_table ADD COLUMN newcol varchar(60) NOT NULL DEFAULT '0' AFTER existingcol;
-- To rename a column:      ALTER TABLE llx_table CHANGE COLUMN oldname newname varchar(60);
-- To drop a column:        ALTER TABLE llx_table DROP COLUMN oldname;
-- To change type of field: ALTER TABLE llx_table MODIFY COLUMN name varchar(60);
-- To drop a foreign key:   ALTER TABLE llx_table DROP FOREIGN KEY fk_name;
-- To create a unique index ALTER TABLE llx_table ADD UNIQUE INDEX uk_table_field (field);
-- To drop an index:        -- VMYSQL4.1 DROP INDEX nomindex on llx_table;
-- To drop an index:        -- VPGSQL8.2 DROP INDEX nomindex;
-- To make pk to be auto increment (mysql):
-- -- VMYSQL4.3 ALTER TABLE llx_table ADD PRIMARY KEY(rowid);
-- -- VMYSQL4.3 ALTER TABLE llx_table CHANGE COLUMN rowid rowid INTEGER NOT NULL AUTO_INCREMENT;
-- To make pk to be auto increment (postgres):
-- -- VPGSQL8.2 CREATE SEQUENCE llx_table_rowid_seq OWNED BY llx_table.rowid;
-- -- VPGSQL8.2 ALTER TABLE llx_table ADD PRIMARY KEY (rowid);
-- -- VPGSQL8.2 ALTER TABLE llx_table ALTER COLUMN rowid SET DEFAULT nextval('llx_table_rowid_seq');
-- -- VPGSQL8.2 SELECT setval('llx_table_rowid_seq', MAX(rowid)) FROM llx_table;
-- To set a field as NULL:                     -- VMYSQL4.3 ALTER TABLE llx_table MODIFY COLUMN name varchar(60) NULL;
-- To set a field as NULL:                     -- VPGSQL8.2 ALTER TABLE llx_table ALTER COLUMN name DROP NOT NULL;
-- To set a field as NOT NULL:                 -- VMYSQL4.3 ALTER TABLE llx_table MODIFY COLUMN name varchar(60) NOT NULL;
-- To set a field as NOT NULL:                 -- VPGSQL8.2 ALTER TABLE llx_table ALTER COLUMN name SET NOT NULL;
-- To set a field as default NULL:             -- VPGSQL8.2 ALTER TABLE llx_table ALTER COLUMN name SET DEFAULT NULL;
-- Note: fields with type BLOB/TEXT can't have default value.
-- To rebuild sequence for postgresql after insert by forcing id autoincrement fields:
-- -- VPGSQL8.2 SELECT dol_util_rebuild_sequences();


-- Missing in v16 or lower

ALTER TABLE llx_accounting_system MODIFY COLUMN pcg_version varchar(32) NOT NULL;

ALTER TABLE llx_c_action_trigger MODIFY elementtype VARCHAR(64);

ALTER TABLE llx_c_email_templates ADD COLUMN joinfiles text;
ALTER TABLE llx_c_email_templates ADD COLUMN email_from varchar(255);
ALTER TABLE llx_c_email_templates ADD COLUMN email_to varchar(255);
ALTER TABLE llx_c_email_templates ADD COLUMN email_tocc varchar(255);
ALTER TABLE llx_c_email_templates ADD COLUMN email_tobcc varchar(255);
ALTER TABLE llx_c_email_templates ADD COLUMN content_lines text;
ALTER TABLE llx_c_email_templates ADD COLUMN enabled varchar(255) DEFAULT '1';

ALTER TABLE llx_expedition ADD COLUMN billed smallint    DEFAULT 0;

ALTER TABLE llx_user DROP COLUMN idpers1;
ALTER TABLE llx_user DROP COLUMN idpers2;
ALTER TABLE llx_user DROP COLUMN idpers3;

UPDATE llx_c_actioncomm SET type = 'system' WHERE code = 'AC_OTH';

ALTER TABLE llx_opensurvey_user_studs MODIFY reponses VARCHAR(200) NOT NULL;

-- v17

ALTER TABLE llx_mailing_cibles MODIFY COLUMN source_type varchar(32); 

ALTER TABLE llx_actioncomm ADD INDEX idx_actioncomm_percent (percent);

UPDATE llx_c_paiement SET code = 'BANCON' WHERE code = 'BAN' AND libelle = 'Bancontact';

-- VMYSQL4.3 ALTER TABLE llx_partnership MODIFY COLUMN fk_user_creat integer NULL;
-- VPGSQL8.2 ALTER TABLE llx_partnership ALTER COLUMN fk_user_creat DROP NOT NULL;

ALTER TABLE llx_partnership ADD COLUMN ip varchar(250);
ALTER TABLE llx_adherent ADD COLUMN ip varchar(250);
ALTER TABLE llx_projet ADD COLUMN ip varchar(250);
ALTER TABLE llx_actioncomm ADD COLUMN ip varchar(250);
ALTER TABLE llx_eventorganization_conferenceorboothattendee ADD COLUMN ip varchar(250);
ALTER TABLE llx_opensurvey_user_studs ADD COLUMN ip varchar(250);
ALTER TABLE llx_opensurvey_comments ADD COLUMN ip varchar(250);

ALTER TABLE llx_fichinterdet_rec DROP COLUMN remise;
ALTER TABLE llx_fichinterdet_rec DROP COLUMN fk_export_commpta;

UPDATE llx_const set name = 'ADHERENT_MAILMAN_ADMIN_PASSWORD' WHERE name = 'ADHERENT_MAILMAN_ADMINPW';

ALTER TABLE llx_oauth_token ADD COLUMN state text after tokenstring;

ALTER TABLE llx_adherent ADD COLUMN default_lang VARCHAR(6) DEFAULT NULL AFTER datefin;

ALTER TABLE llx_adherent_type ADD COLUMN caneditamount integer DEFAULT 0 AFTER amount;

ALTER TABLE llx_holiday CHANGE COLUMN date_approve date_approval datetime;

UPDATE llx_holiday SET date_approval = date_valid WHERE statut = 3 AND date_approval IS NULL;
UPDATE llx_holiday SET fk_user_approve = fk_user_valid WHERE statut = 3 AND fk_user_approve IS NULL;

ALTER TABLE llx_inventory ADD COLUMN categories_product VARCHAR(255) DEFAULT NULL AFTER fk_product;

ALTER TABLE llx_societe ADD last_main_doc VARCHAR(255) NULL AFTER model_pdf;

ALTER TABLE llx_emailcollector_emailcollector MODIFY COLUMN lastresult text;
ALTER TABLE llx_emailcollector_emailcollector ADD COLUMN port varchar(10) DEFAULT '993';
ALTER TABLE llx_emailcollector_emailcollector ADD COLUMN acces_type integer DEFAULT 0;
ALTER TABLE llx_emailcollector_emailcollector ADD COLUMN oauth_service varchar(128) DEFAULT NULL;


ALTER TABLE llx_bank ADD COLUMN position integer DEFAULT 0;

ALTER TABLE llx_commande_fournisseur_dispatch ADD INDEX idx_commande_fournisseur_dispatch_fk_product (fk_product);

INSERT INTO llx_const (name, entity, value, type, visible) VALUES ('MAIN_SECURITY_MAX_IMG_IN_HTML_CONTENT', 1, 1000, 'int', 0);

ALTER TABLE llx_emailcollector_emailcollector ADD COLUMN port varchar(10) DEFAULT '993';

ALTER TABLE llx_facture ADD COLUMN close_missing_amount double(24, 8) after close_code;

ALTER TABLE llx_facture_fourn ADD COLUMN close_missing_amount double(24, 8) after close_code;

ALTER TABLE llx_inventory ADD COLUMN categories_product VARCHAR(255) DEFAULT NULL AFTER fk_product;

ALTER TABLE llx_product ADD COLUMN sell_or_eat_by_mandatory tinyint DEFAULT 0 NOT NULL AFTER tobatch;
  -- Make sell-by or eat-by date mandatory

ALTER TABLE llx_recruitment_recruitmentcandidature ADD email_date datetime after email_msgid;

ALTER TABLE llx_ticket ADD COLUMN ip varchar(250);

ALTER TABLE llx_ticket ADD email_date datetime after email_msgid;

ALTER TABLE llx_ticket MODIFY COLUMN message mediumtext;

ALTER TABLE llx_cronjob ADD COLUMN pid integer;

INSERT INTO llx_c_hrm_public_holiday (code, entity, fk_country, dayrule, year, month, day, active) VALUES('BE-VICTORYDAY',  0, 2, '', 0,  5,  8, 1);
INSERT INTO llx_c_hrm_public_holiday (code, entity, fk_country, dayrule, year, month, day, active) VALUES('BE-NATIONALDAY', 0, 2, '', 0,  7, 21, 1);
INSERT INTO llx_c_hrm_public_holiday (code, entity, fk_country, dayrule, year, month, day, active) VALUES('BE-ASSOMPTION',  0, 2, '', 0,  8, 15, 1);
INSERT INTO llx_c_hrm_public_holiday (code, entity, fk_country, dayrule, year, month, day, active) VALUES('BE-TOUSSAINT',   0, 2, '', 0, 11,  1, 1);
INSERT INTO llx_c_hrm_public_holiday (code, entity, fk_country, dayrule, year, month, day, active) VALUES('BE-ARMISTICE',   0, 2, '', 0, 11, 11, 1);
INSERT INTO llx_c_hrm_public_holiday (code, entity, fk_country, dayrule, year, month, day, active) VALUES('BE-EASTER',      0, 2, 'eastermonday', 0, 0, 0, 1);
INSERT INTO llx_c_hrm_public_holiday (code, entity, fk_country, dayrule, year, month, day, active) VALUES('BE-ASCENSION',   0, 2, 'ascension', 0, 0, 0, 1);
INSERT INTO llx_c_hrm_public_holiday (code, entity, fk_country, dayrule, year, month, day, active) VALUES('BE-PENTECOST',   0, 2, 'pentecost', 0, 0, 0, 1);

ALTER TABLE llx_societe_rib ADD COLUMN state_id integer AFTER default_rib;
ALTER TABLE llx_societe_rib ADD COLUMN fk_country integer AFTER state_id;
ALTER TABLE llx_societe_rib ADD COLUMN currency_code varchar(3) AFTER fk_country;

ALTER TABLE llx_user_rib ADD COLUMN state_id integer AFTER owner_address;
ALTER TABLE llx_user_rib ADD COLUMN fk_country integer AFTER state_id;
ALTER TABLE llx_user_rib ADD COLUMN currency_code varchar(3) AFTER fk_country;

CREATE TABLE llx_bank_extrafields
(
  rowid      integer AUTO_INCREMENT PRIMARY KEY,
  tms        timestamp DEFAULT CURRENT_TIMESTAMP ON UPDATE CURRENT_TIMESTAMP,
  fk_object  integer NOT NULL,
  import_key varchar(14)
)ENGINE=innodb;

ALTER TABLE llx_bank_extrafields ADD INDEX idx_bank_extrafields (fk_object);

ALTER TABLE llx_product_lot ADD COLUMN note_public text DEFAULT NULL after batch;
ALTER TABLE llx_product_lot ADD COLUMN note_private text DEFAULT NULL after note_public;

ALTER TABLE llx_user CHANGE COLUMN note note_private text;

UPDATE llx_c_effectif SET code='EF101-500', libelle='101 - 500' WHERE code='EF100-500';


ALTER TABLE llx_product ADD COLUMN fk_default_workstation integer DEFAULT NULL;
ALTER TABLE llx_bom_bomline ADD COLUMN fk_unit integer DEFAULT NULL;

ALTER TABLE llx_rights_def ADD COLUMN tms timestamp DEFAULT CURRENT_TIMESTAMP ON UPDATE CURRENT_TIMESTAMP;

UPDATE llx_establishment SET name='' WHERE name IS NULL;
ALTER TABLE llx_establishment CHANGE name label varchar(255) NOT NULL;

ALTER TABLE llx_don ADD UNIQUE INDEX idx_don_uk_ref (ref, entity);

ALTER TABLE llx_don ADD INDEX idx_don_fk_soc (fk_soc);
ALTER TABLE llx_don ADD INDEX idx_don_fk_project (fk_projet);
ALTER TABLE llx_don ADD INDEX idx_don_fk_user_author (fk_user_author);
ALTER TABLE llx_don ADD INDEX idx_don_fk_user_valid (fk_user_valid);

ALTER TABLE llx_commande ADD COLUMN revenuestamp double(24,8) DEFAULT 0 after localtax2;

create table llx_element_categorie
(
  rowid integer AUTO_INCREMENT PRIMARY KEY,
  fk_categorie  integer NOT NULL,
  fk_element  integer NOT NULL,
  import_key    varchar(14)
)ENGINE=innodb;

ALTER TABLE llx_element_categorie ADD UNIQUE INDEX idx_element_categorie_idx (fk_element, fk_categorie);

ALTER TABLE llx_element_categorie ADD CONSTRAINT fk_element_categorie_fk_categorie FOREIGN KEY (fk_categorie) REFERENCES llx_categorie(rowid);

INSERT INTO llx_c_action_trigger (code,label,description,elementtype,rang) VALUES ('PROJECT_SENTBYMAIL','Project sent by mail','Executed when a project is sent by email','project',144);

ALTER TABLE llx_socpeople ADD INDEX idx_socpeople_lastname (lastname);

ALTER TABLE llx_societe ADD INDEX idx_societe_nom(nom);

ALTER TABLE llx_extrafields MODIFY COLUMN fielddefault text;

ALTER TABLE llx_bank_url ADD INDEX idx_bank_url_url_id (url_id);

ALTER TABLE llx_societe_remise_except ADD COLUMN multicurrency_code varchar(3) NULL;
ALTER TABLE llx_societe_remise_except ADD COLUMN multicurrency_tx double(24,8) NULL;

-- VMYSQL4.3 ALTER TABLE llx_hrm_evaluationdet CHANGE COLUMN `rank` rankorder integer;
-- VPGSQL8.2 ALTER TABLE llx_hrm_evaluationdet CHANGE COLUMN rank rankorder integer;
-- VMYSQL4.3 ALTER TABLE llx_hrm_skillrank CHANGE COLUMN `rank` rankorder integer;
-- VPGSQL8.2 ALTER TABLE llx_hrm_skillrank CHANGE COLUMN rank rankorder integer;


-- Rename const to hide public and private notes (fix allow notes const was used to hide)
UPDATE llx_const SET name = 'MAIN_LIST_HIDE_PUBLIC_NOTES' WHERE name = 'MAIN_LIST_ALLOW_PUBLIC_NOTES';
UPDATE llx_const SET name = 'MAIN_LIST_HIDE_PRIVATE_NOTES' WHERE name = 'MAIN_LIST_ALLOW_PRIVATE_NOTES';


ALTER TABLE llx_projet ADD COLUMN date_start_event datetime;
ALTER TABLE llx_projet ADD COLUMN date_end_event   datetime;
ALTER TABLE llx_projet ADD COLUMN location         varchar(255);


ALTER TABLE llx_c_action_trigger MODIFY COLUMN code varchar(128);

ALTER TABLE llx_overwrite_trans DROP INDEX uk_overwrite_trans;
ALTER TABLE llx_overwrite_trans ADD UNIQUE INDEX uk_overwrite_trans(entity, lang, transkey);

--
-- List of all managed triggered events (used for trigger agenda automatic events and for notification)
--

insert into llx_c_action_trigger (code,label,description,elementtype,rang) values ('COMPANY_CREATE','Third party created','Executed when a third party is created','societe',1);
insert into llx_c_action_trigger (code,label,description,elementtype,rang) values ('COMPANY_MODIFY','Third party update','Executed when you update third party','societe',1);
insert into llx_c_action_trigger (code,label,description,elementtype,rang) values ('COMPANY_SENTBYMAIL','Mails sent from third party card','Executed when you send email from third party card','societe',1);
insert into llx_c_action_trigger (code,label,description,elementtype,rang) values ('COMPANY_DELETE','Third party deleted','Executed when you delete third party','societe',1);
insert into llx_c_action_trigger (code,label,description,elementtype,rang) values ('PROPAL_VALIDATE','Customer proposal validated','Executed when a commercial proposal is validated','propal',2);
insert into llx_c_action_trigger (code,label,description,elementtype,rang) values ('PROPAL_MODIFY','Customer proposal modified','Executed when a customer proposal is modified','propal',2);
insert into llx_c_action_trigger (code,label,description,elementtype,rang) values ('PROPAL_SENTBYMAIL','Commercial proposal sent by mail','Executed when a commercial proposal is sent by mail','propal',3);
insert into llx_c_action_trigger (code,label,description,elementtype,rang) values ('PROPAL_CLOSE_SIGNED','Customer proposal closed signed','Executed when a customer proposal is closed signed','propal',2);
insert into llx_c_action_trigger (code,label,description,elementtype,rang) values ('PROPAL_CLOSE_SIGNED_WEB','Customer proposal closed signed on portal','Executed when a customer proposal is closed signed on portal','propal',2);
insert into llx_c_action_trigger (code,label,description,elementtype,rang) values ('PROPAL_CLOSE_REFUSED','Customer proposal closed refused','Executed when a customer proposal is closed refused','propal',2);
insert into llx_c_action_trigger (code,label,description,elementtype,rang) values ('PROPAL_CLOSE_REFUSED_WEB','Customer proposal closed refused on portal','Executed when a customer proposal is closed refused on portal','propal',2);
insert into llx_c_action_trigger (code,label,description,elementtype,rang) values ('PROPAL_CLASSIFY_BILLED','Customer proposal set billed','Executed when a customer proposal is set to billed','propal',2);
insert into llx_c_action_trigger (code,label,description,elementtype,rang) values ('PROPAL_DELETE','Customer proposal deleted','Executed when a customer proposal is deleted','propal',2);
insert into llx_c_action_trigger (code,label,description,elementtype,rang) values ('ORDER_VALIDATE','Customer order validate','Executed when a customer order is validated','commande',4);
insert into llx_c_action_trigger (code,label,description,elementtype,rang) values ('ORDER_CLOSE','Customer order classify delivered','Executed when a customer order is set delivered','commande',5);
insert into llx_c_action_trigger (code,label,description,elementtype,rang) values ('ORDER_MODIFY','Customer order modified','Executed when a customer order is set modified','commande',5);
insert into llx_c_action_trigger (code,label,description,elementtype,rang) values ('ORDER_CLASSIFY_BILLED','Customer order classify billed','Executed when a customer order is set to billed','commande',5);
insert into llx_c_action_trigger (code,label,description,elementtype,rang) values ('ORDER_CANCEL','Customer order canceled','Executed when a customer order is canceled','commande',5);
insert into llx_c_action_trigger (code,label,description,elementtype,rang) values ('ORDER_SENTBYMAIL','Customer order sent by mail','Executed when a customer order is sent by mail ','commande',5);
insert into llx_c_action_trigger (code,label,description,elementtype,rang) values ('ORDER_DELETE','Customer order deleted','Executed when a customer order is deleted','commande',5);
insert into llx_c_action_trigger (code,label,description,elementtype,rang) values ('BILL_VALIDATE','Customer invoice validated','Executed when a customer invoice is approved','facture',6);
insert into llx_c_action_trigger (code,label,description,elementtype,rang) values ('BILL_MODIFY','Customer invoice modified','Executed when a customer invoice is modified','facture',7);
insert into llx_c_action_trigger (code,label,description,elementtype,rang) values ('BILL_PAYED','Customer invoice payed','Executed when a customer invoice is payed','facture',7);
insert into llx_c_action_trigger (code,label,description,elementtype,rang) values ('BILL_CANCEL','Customer invoice canceled','Executed when a customer invoice is conceled','facture',8);
insert into llx_c_action_trigger (code,label,description,elementtype,rang) values ('BILL_SENTBYMAIL','Customer invoice sent by mail','Executed when a customer invoice is sent by mail','facture',9);
insert into llx_c_action_trigger (code,label,description,elementtype,rang) values ('BILL_UNVALIDATE','Customer invoice unvalidated','Executed when a customer invoice status set back to draft','facture',9);
insert into llx_c_action_trigger (code,label,description,elementtype,rang) values ('BILL_DELETE','Customer invoice deleted','Executed when a customer invoice is deleted','facture',9);
insert into llx_c_action_trigger (code,label,description,elementtype,rang) values ('PROPOSAL_SUPPLIER_VALIDATE','Price request validated','Executed when a commercial proposal is validated','proposal_supplier',10);
insert into llx_c_action_trigger (code,label,description,elementtype,rang) values ('PROPOSAL_SUPPLIER_MODIFY','Price request modified','Executed when a commercial proposal is modified','proposal_supplier',10);
insert into llx_c_action_trigger (code,label,description,elementtype,rang) values ('PROPOSAL_SUPPLIER_SENTBYMAIL','Price request sent by mail','Executed when a commercial proposal is sent by mail','proposal_supplier',10);
insert into llx_c_action_trigger (code,label,description,elementtype,rang) values ('PROPOSAL_SUPPLIER_CLOSE_SIGNED','Price request closed signed','Executed when a customer proposal is closed signed','proposal_supplier',10);
insert into llx_c_action_trigger (code,label,description,elementtype,rang) values ('PROPOSAL_SUPPLIER_CLOSE_REFUSED','Price request closed refused','Executed when a customer proposal is closed refused','proposal_supplier',10);
insert into llx_c_action_trigger (code,label,description,elementtype,rang) values ('PROPOSAL_SUPPLIER_DELETE','Price request deleted','Executed when a customer proposal delete','proposal_supplier',10);
--insert into llx_c_action_trigger (code,label,description,elementtype,rang) values ('ORDER_SUPPLIER_CREATE','Supplier order created','Executed when a supplier order is created','order_supplier',11);
insert into llx_c_action_trigger (code,label,description,elementtype,rang) values ('ORDER_SUPPLIER_VALIDATE','Supplier order validated','Executed when a supplier order is validated','order_supplier',12);
insert into llx_c_action_trigger (code,label,description,elementtype,rang) values ('ORDER_SUPPLIER_APPROVE','Supplier order request approved','Executed when a supplier order is approved','order_supplier',13);
insert into llx_c_action_trigger (code,label,description,elementtype,rang) values ('ORDER_SUPPLIER_MODIFY','Supplier order request modified','Executed when a supplier order is modified','order_supplier',13);
insert into llx_c_action_trigger (code,label,description,elementtype,rang) values ('ORDER_SUPPLIER_SUBMIT','Supplier order request submited','Executed when a supplier order is approved','order_supplier',13);
insert into llx_c_action_trigger (code,label,description,elementtype,rang) values ('ORDER_SUPPLIER_RECEIVE','Supplier order request received','Executed when a supplier order is received','order_supplier',13);
insert into llx_c_action_trigger (code,label,description,elementtype,rang) values ('ORDER_SUPPLIER_REFUSE','Supplier order request refused','Executed when a supplier order is refused','order_supplier',13);
insert into llx_c_action_trigger (code,label,description,elementtype,rang) values ('ORDER_SUPPLIER_CANCEL','Supplier order request canceled','Executed when a supplier order is canceled','order_supplier',13);
insert into llx_c_action_trigger (code,label,description,elementtype,rang) values ('ORDER_SUPPLIER_SENTBYMAIL','Supplier order sent by mail','Executed when a supplier order is sent by mail','order_supplier',14);
insert into llx_c_action_trigger (code,label,description,elementtype,rang) values ('ORDER_SUPPLIER_CLASSIFY_BILLED','Supplier order set billed','Executed when a supplier order is set as billed','order_supplier',14);
insert into llx_c_action_trigger (code,label,description,elementtype,rang) values ('ORDER_SUPPLIER_DELETE','Supplier order deleted','Executed when a supplier order is deleted','order_supplier',14);
insert into llx_c_action_trigger (code,label,description,elementtype,rang) values ('BILL_SUPPLIER_VALIDATE','Supplier invoice validated','Executed when a supplier invoice is validated','invoice_supplier',15);
insert into llx_c_action_trigger (code,label,description,elementtype,rang) values ('BILL_SUPPLIER_MODIFY','Supplier invoice modified','Executed when a supplier invoice is modified','invoice_supplier',15);
insert into llx_c_action_trigger (code,label,description,elementtype,rang) values ('BILL_SUPPLIER_UNVALIDATE','Supplier invoice unvalidated','Executed when a supplier invoice status is set back to draft','invoice_supplier',15);
insert into llx_c_action_trigger (code,label,description,elementtype,rang) values ('BILL_SUPPLIER_PAYED','Supplier invoice payed','Executed when a supplier invoice is payed','invoice_supplier',16);
insert into llx_c_action_trigger (code,label,description,elementtype,rang) values ('BILL_SUPPLIER_SENTBYMAIL','Supplier invoice sent by mail','Executed when a supplier invoice is sent by mail','invoice_supplier',17);
insert into llx_c_action_trigger (code,label,description,elementtype,rang) values ('BILL_SUPPLIER_CANCELED','Supplier invoice cancelled','Executed when a supplier invoice is cancelled','invoice_supplier',17);
insert into llx_c_action_trigger (code,label,description,elementtype,rang) values ('BILL_SUPPLIER_DELETE','Supplier invoice deleted','Executed when a supplier invoice is deleted','invoice_supplier',17);
insert into llx_c_action_trigger (code,label,description,elementtype,rang) values ('CONTRACT_VALIDATE','Contract validated','Executed when a contract is validated','contrat',18);
insert into llx_c_action_trigger (code,label,description,elementtype,rang) values ('CONTRACT_MODIFY','Contract modified','Executed when a contract is modified','contrat',18);
insert into llx_c_action_trigger (code,label,description,elementtype,rang) values ('CONTRACT_SENTBYMAIL','Contract sent by mail','Executed when a contract is sent by mail','contrat',18);
insert into llx_c_action_trigger (code,label,description,elementtype,rang) values ('CONTRACT_DELETE','Contract deleted','Executed when a contract is deleted','contrat',18);
insert into llx_c_action_trigger (code,label,description,elementtype,rang) values ('SHIPPING_VALIDATE','Shipping validated','Executed when a shipping is validated','shipping',20);
insert into llx_c_action_trigger (code,label,description,elementtype,rang) values ('SHIPPING_MODIFY','Shipping modified','Executed when a shipping is modified','shipping',20);
insert into llx_c_action_trigger (code,label,description,elementtype,rang) values ('SHIPPING_SENTBYMAIL','Shipping sent by mail','Executed when a shipping is sent by mail','shipping',21);
insert into llx_c_action_trigger (code,label,description,elementtype,rang) values ('SHIPPING_DELETE','Shipping sent is deleted','Executed when a shipping is deleted','shipping',21);
insert into llx_c_action_trigger (code,label,description,elementtype,rang) values ('RECEPTION_VALIDATE','Reception validated','Executed when a reception is validated','reception',22);
insert into llx_c_action_trigger (code,label,description,elementtype,rang) values ('RECEPTION_SENTBYMAIL','Reception sent by mail','Executed when a reception is sent by mail','reception',22);
insert into llx_c_action_trigger (code,label,description,elementtype,rang) values ('MEMBER_VALIDATE','Member validated','Executed when a member is validated','member',22);
insert into llx_c_action_trigger (code,label,description,elementtype,rang) values ('MEMBER_MODIFY','Member modified','Executed when a member is modified','member',23);
insert into llx_c_action_trigger (code,label,description,elementtype,rang) values ('MEMBER_SENTBYMAIL','Mails sent from member card','Executed when you send email from member card','member',23);
insert into llx_c_action_trigger (code,label,description,elementtype,rang) values ('MEMBER_SUBSCRIPTION_CREATE','Member subscribtion recorded','Executed when a member subscribtion is deleted','member',24);
insert into llx_c_action_trigger (code,label,description,elementtype,rang) values ('MEMBER_SUBSCRIPTION_MODIFY','Member subscribtion modified','Executed when a member subscribtion is modified','member',24);
insert into llx_c_action_trigger (code,label,description,elementtype,rang) values ('MEMBER_SUBSCRIPTION_DELETE','Member subscribtion deleted','Executed when a member subscribtion is deleted','member',24);
insert into llx_c_action_trigger (code,label,description,elementtype,rang) values ('MEMBER_RESILIATE','Member resiliated','Executed when a member is resiliated','member',25);
insert into llx_c_action_trigger (code,label,description,elementtype,rang) values ('MEMBER_DELETE','Member deleted','Executed when a member is deleted','member',26);
insert into llx_c_action_trigger (code,label,description,elementtype,rang) values ('MEMBER_EXCLUDE','Member excluded','Executed when a member is excluded','member',27);
insert into llx_c_action_trigger (code,label,description,elementtype,rang) values ('FICHINTER_VALIDATE','Intervention validated','Executed when a intervention is validated','ficheinter',30);
insert into llx_c_action_trigger (code,label,description,elementtype,rang) values ('FICHINTER_MODIFY','Intervention modify','Executed when a intervention is modify','ficheinter',30);
insert into llx_c_action_trigger (code,label,description,elementtype,rang) values ('FICHINTER_CLASSIFY_BILLED','Intervention set billed','Executed when a intervention is set to billed (when option FICHINTER_CLASSIFY_BILLED is set)','ficheinter',32);
insert into llx_c_action_trigger (code,label,description,elementtype,rang) values ('FICHINTER_CLASSIFY_UNBILLED','Intervention set unbilled','Executed when a intervention is set to unbilled (when option FICHINTER_CLASSIFY_BILLED is set)','ficheinter',33);
insert into llx_c_action_trigger (code,label,description,elementtype,rang) values ('FICHINTER_REOPEN','Intervention opened','Executed when a intervention is re-opened','ficheinter',34);
insert into llx_c_action_trigger (code,label,description,elementtype,rang) values ('FICHINTER_SENTBYMAIL','Intervention sent by mail','Executed when a intervention is sent by mail','ficheinter',35);
insert into llx_c_action_trigger (code,label,description,elementtype,rang) values ('FICHINTER_DELETE','Intervention is deleted','Executed when a intervention is deleted','ficheinter',35);
insert into llx_c_action_trigger (code,label,description,elementtype,rang) values ('PRODUCT_CREATE','Product or service created','Executed when a product or sevice is created','product',40);
insert into llx_c_action_trigger (code,label,description,elementtype,rang) values ('PRODUCT_MODIFY','Product or service modified','Executed when a product or sevice is modified','product',41);
insert into llx_c_action_trigger (code,label,description,elementtype,rang) values ('PRODUCT_DELETE','Product or service deleted','Executed when a product or sevice is deleted','product',42);
insert into llx_c_action_trigger (code,label,description,elementtype,rang) values ('EXPENSE_REPORT_CREATE','Expense report created','Executed when an expense report is created','expensereport',201);
insert into llx_c_action_trigger (code,label,description,elementtype,rang) values ('EXPENSE_REPORT_VALIDATE','Expense report validated','Executed when an expense report is validated','expensereport',202);
insert into llx_c_action_trigger (code,label,description,elementtype,rang) values ('EXPENSE_REPORT_MODIFY','Expense report modified','Executed when an expense report is modified','expensereport',202);
insert into llx_c_action_trigger (code,label,description,elementtype,rang) values ('EXPENSE_REPORT_APPROVE','Expense report approved','Executed when an expense report is approved','expensereport',203);
insert into llx_c_action_trigger (code,label,description,elementtype,rang) values ('EXPENSE_REPORT_PAID','Expense report billed','Executed when an expense report is set as billed','expensereport',204);
insert into llx_c_action_trigger (code,label,description,elementtype,rang) values ('EXPENSE_REPORT_DELETE','Expense report deleted','Executed when an expense report is deleted','expensereport',205);
insert into llx_c_action_trigger (code,label,description,elementtype,rang) values ('HOLIDAY_VALIDATE','Expense report validated','Executed when an expense report is validated','expensereport',211);
insert into llx_c_action_trigger (code,label,description,elementtype,rang) values ('HOLIDAY_MODIFY','Expense report modified','Executed when an expense report is modified','expensereport',212);
insert into llx_c_action_trigger (code,label,description,elementtype,rang) values ('HOLIDAY_APPROVE','Expense report approved','Executed when an expense report is approved','expensereport',212);
insert into llx_c_action_trigger (code,label,description,elementtype,rang) values ('PROJECT_CREATE','Project creation','Executed when a project is created','project',140);
insert into llx_c_action_trigger (code,label,description,elementtype,rang) values ('PROJECT_VALIDATE','Project validation','Executed when a project is validated','project',141);
insert into llx_c_action_trigger (code,label,description,elementtype,rang) values ('PROJECT_MODIFY','Project modified','Executed when a project is modified','project',142);
insert into llx_c_action_trigger (code,label,description,elementtype,rang) values ('PROJECT_DELETE','Project deleted','Executed when a project is deleted','project',143);
insert into llx_c_action_trigger (code,label,description,elementtype,rang) values ('PROJECT_SENTBYMAIL','Project sent by mail','Executed when a project is sent by email','project',144);
insert into llx_c_action_trigger (code,label,description,elementtype,rang) values ('TICKET_CREATE','Ticket created','Executed when a ticket is created','ticket',161);
insert into llx_c_action_trigger (code,label,description,elementtype,rang) values ('TICKET_MODIFY','Ticket modified','Executed when a ticket is modified','ticket',163);
insert into llx_c_action_trigger (code,label,description,elementtype,rang) values ('TICKET_ASSIGNED','Ticket assigned','Executed when a ticket is modified','ticket',164);
insert into llx_c_action_trigger (code,label,description,elementtype,rang) values ('TICKET_CLOSE','Ticket closed','Executed when a ticket is closed','ticket',165);
insert into llx_c_action_trigger (code,label,description,elementtype,rang) values ('TICKET_SENTBYMAIL','Ticket message sent by email','Executed when a message is sent from the ticket record','ticket',166);
insert into llx_c_action_trigger (code,label,description,elementtype,rang) values ('TICKET_DELETE','Ticket deleted','Executed when a ticket is deleted','ticket',167);
insert into llx_c_action_trigger (code,label,description,elementtype,rang) values ('USER_SENTBYMAIL','Email sent','Executed when an email is sent from user card','user',300);
insert into llx_c_action_trigger (code,label,description,elementtype,rang) values ('USER_CREATE','User created','Executed when a user is created','user',301);
insert into llx_c_action_trigger (code,label,description,elementtype,rang) values ('USER_MODIFY','User update','Executed when a user is updated','user',302);
insert into llx_c_action_trigger (code,label,description,elementtype,rang) values ('USER_DELETE','User update','Executed when a user is deleted','user',303);
insert into llx_c_action_trigger (code,label,description,elementtype,rang) values ('USER_NEW_PASSWORD','User update','Executed when a user is change password','user',304);
insert into llx_c_action_trigger (code,label,description,elementtype,rang) values ('USER_ENABLEDISABLE','User update','Executed when a user is enable or disable','user',305);
insert into llx_c_action_trigger (code,label,description,elementtype,rang) values ('FICHINTER_MODIFY','Intervention modified','Executed when a intervention is modified','ficheinter',19);
insert into llx_c_action_trigger (code,label,description,elementtype,rang) values ('BOM_VALIDATE','BOM validated','Executed when a BOM is validated','bom',650);
insert into llx_c_action_trigger (code,label,description,elementtype,rang) values ('BOM_UNVALIDATE','BOM unvalidated','Executed when a BOM is unvalidated','bom',651);
insert into llx_c_action_trigger (code,label,description,elementtype,rang) values ('BOM_CLOSE','BOM disabled','Executed when a BOM is disabled','bom',652);
insert into llx_c_action_trigger (code,label,description,elementtype,rang) values ('BOM_REOPEN','BOM reopen','Executed when a BOM is re-open','bom',653);
insert into llx_c_action_trigger (code,label,description,elementtype,rang) values ('BOM_DELETE','BOM deleted','Executed when a BOM deleted','bom',654);
insert into llx_c_action_trigger (code,label,description,elementtype,rang) values ('MRP_MO_VALIDATE','MO validated','Executed when a MO is validated','mrp',660);
insert into llx_c_action_trigger (code,label,description,elementtype,rang) values ('MRP_MO_PRODUCED','MO produced','Executed when a MO is produced','mrp',661);
insert into llx_c_action_trigger (code,label,description,elementtype,rang) values ('MRP_MO_DELETE','MO deleted','Executed when a MO is deleted','mrp',662);
insert into llx_c_action_trigger (code,label,description,elementtype,rang) values ('MRP_MO_CANCEL','MO canceled','Executed when a MO is canceled','mrp',663);
insert into llx_c_action_trigger (code,label,description,elementtype,rang) values ('CONTACT_CREATE','Contact address created','Executed when a contact is created','contact',50);
insert into llx_c_action_trigger (code,label,description,elementtype,rang) values ('CONTACT_MODIFY','Contact address update','Executed when a contact is updated','contact',51);
insert into llx_c_action_trigger (code,label,description,elementtype,rang) values ('CONTACT_SENTBYMAIL','Mails sent from third party card','Executed when you send email from contact address record','contact',52);
insert into llx_c_action_trigger (code,label,description,elementtype,rang) values ('CONTACT_DELETE','Contact address deleted','Executed when a contact is deleted','contact',53);
insert into llx_c_action_trigger (code,label,description,elementtype,rang) values ('RECRUITMENTJOBPOSITION_CREATE','Job created','Executed when a job is created','recruitment',7500);
insert into llx_c_action_trigger (code,label,description,elementtype,rang) values ('RECRUITMENTJOBPOSITION_MODIFY','Job modified','Executed when a job is modified','recruitment',7502);
insert into llx_c_action_trigger (code,label,description,elementtype,rang) values ('RECRUITMENTJOBPOSITION_SENTBYMAIL','Mails sent from job record','Executed when you send email from job record','recruitment',7504);
insert into llx_c_action_trigger (code,label,description,elementtype,rang) values ('RECRUITMENTJOBPOSITION_DELETE','Job deleted','Executed when a job is deleted','recruitment',7506);
insert into llx_c_action_trigger (code,label,description,elementtype,rang) values ('RECRUITMENTCANDIDATURE_CREATE','Candidature created','Executed when a candidature is created','recruitment',7510);
insert into llx_c_action_trigger (code,label,description,elementtype,rang) values ('RECRUITMENTCANDIDATURE_MODIFY','Candidature modified','Executed when a candidature is modified','recruitment',7512);
insert into llx_c_action_trigger (code,label,description,elementtype,rang) values ('RECRUITMENTCANDIDATURE_SENTBYMAIL','Mails sent from candidature record','Executed when you send email from candidature record','recruitment',7514);
insert into llx_c_action_trigger (code,label,description,elementtype,rang) values ('RECRUITMENTCANDIDATURE_DELETE','Candidature deleted','Executed when a candidature is deleted','recruitment',7516);

-- actions not enabled by default : they are excluded when we enable the module Agenda (except TASK_...)
insert into llx_c_action_trigger (code,label,description,elementtype,rang) values ('TASK_CREATE','Task created','Executed when a project task is created','project',150);
insert into llx_c_action_trigger (code,label,description,elementtype,rang) values ('TASK_MODIFY','Task modified','Executed when a project task is modified','project',151);
insert into llx_c_action_trigger (code,label,description,elementtype,rang) values ('TASK_DELETE','Task deleted','Executed when a project task is deleted','project',152);
insert into llx_c_action_trigger (code,label,description,elementtype,rang) values ('ACTION_CREATE','Action added','Executed when an action is added to the agenda','agenda',700);

-- holiday
insert into llx_c_action_trigger (code,label,description,elementtype,rang) values ('HOLIDAY_CREATE','Holiday created','Executed when a holiday is created','holiday',800);
insert into llx_c_action_trigger (code,label,description,elementtype,rang) values ('HOLIDAY_MODIFY','Holiday modified','Executed when a holiday is modified','holiday',801);
insert into llx_c_action_trigger (code,label,description,elementtype,rang) values ('HOLIDAY_VALIDATE','Holiday validated','Executed when a holiday is validated','holiday',802);
insert into llx_c_action_trigger (code,label,description,elementtype,rang) values ('HOLIDAY_APPROVE','Holiday aprouved','Executed when a holiday is aprouved','holiday',803);
insert into llx_c_action_trigger (code,label,description,elementtype,rang) values ('HOLIDAY_CANCEL','Holiday canceled','Executed when a holiday is canceled','holiday',802);
insert into llx_c_action_trigger (code,label,description,elementtype,rang) values ('HOLIDAY_DELETE','Holiday deleted','Executed when a holiday is deleted','holiday',804);

-- facture rec
insert into llx_c_action_trigger (code,label,description,elementtype,rang) values ('BILLREC_CREATE','Template invoices created','Executed when a Template invoices is created','facturerec',900);
insert into llx_c_action_trigger (code,label,description,elementtype,rang) values ('BILLREC_MODIFY','Template invoices update','Executed when a Template invoices is updated','facturerec',901);
insert into llx_c_action_trigger (code,label,description,elementtype,rang) values ('BILLREC_DELETE','Template invoices deleted','Executed when a Template invoices is deleted','facturerec',902);
insert into llx_c_action_trigger (code,label,description,elementtype,rang) values ('BILLREC_AUTOCREATEBILL','Template invoices use to create invoices with auto batch','Executed when a Template invoices is use to create invoice with auto batch','facturerec',903);


ALTER TABLE llx_prelevement_facture RENAME TO llx_prelevement;
ALTER TABLE llx_prelevement_facture_demande RENAME TO llx_prelevement_demande;

ALTER TABLE llx_prelevement ADD COLUMN fk_salary INTEGER NULL AFTER fk_facture_fourn;
ALTER TABLE llx_prelevement_demande ADD COLUMN fk_salary INTEGER NULL AFTER fk_facture_fourn;

ALTER TABLE llx_user ADD COLUMN birth_place varchar(64);

ALTER TABLE llx_opensurvey_user_studs ADD COLUMN date_creation datetime NULL;
ALTER TABLE llx_opensurvey_comments ADD COLUMN date_creation datetime NULL;

<<<<<<< HEAD
ALTER TABLE llx_c_tva ADD COLUMN use_default tinyint DEFAULT 0;

-- expense report payments
ALTER TABLE llx_payment_expensereport RENAME TO llx_paymentuser;

create table llx_payment_expense_report
(
    rowid integer AUTO_INCREMENT PRIMARY KEY,
    fk_paiementuser INTEGER DEFAULT NULL,
    fk_expensereport  INTEGER DEFAULT NULL,
    amount double(24,8) DEFAULT 0
)ENGINE=innodb;

INSERT INTO llx_payment_expense_report (rowid, fk_paiementuser, fk_expensereport, amount) SELECT pu.rowid, pu.rowid, pu.fk_expensereport, pu.amount FROM llx_paymentuser pu WHERE pu.fk_expensereport IS NOT NULL;

-- VPGSQL8.2 CREATE SEQUENCE llx_paymentuser_rowid_seq OWNED BY llx_paymentuser.rowid;
-- VPGSQL8.2 ALTER TABLE llx_paymentuser ALTER COLUMN rowid SET DEFAULT nextval('llx_paymentuser_rowid_seq');
-- VPGSQL8.2 SELECT setval('llx_paymentuser_rowid_seq', MAX(rowid)) FROM llx_paymentuser;
=======
ALTER TABLE llx_c_tva ADD COLUMN use_default tinyint DEFAULT 0;
>>>>>>> 92a81564
<|MERGE_RESOLUTION|>--- conflicted
+++ resolved
@@ -391,25 +391,4 @@
 ALTER TABLE llx_opensurvey_user_studs ADD COLUMN date_creation datetime NULL;
 ALTER TABLE llx_opensurvey_comments ADD COLUMN date_creation datetime NULL;
 
-<<<<<<< HEAD
-ALTER TABLE llx_c_tva ADD COLUMN use_default tinyint DEFAULT 0;
-
--- expense report payments
-ALTER TABLE llx_payment_expensereport RENAME TO llx_paymentuser;
-
-create table llx_payment_expense_report
-(
-    rowid integer AUTO_INCREMENT PRIMARY KEY,
-    fk_paiementuser INTEGER DEFAULT NULL,
-    fk_expensereport  INTEGER DEFAULT NULL,
-    amount double(24,8) DEFAULT 0
-)ENGINE=innodb;
-
-INSERT INTO llx_payment_expense_report (rowid, fk_paiementuser, fk_expensereport, amount) SELECT pu.rowid, pu.rowid, pu.fk_expensereport, pu.amount FROM llx_paymentuser pu WHERE pu.fk_expensereport IS NOT NULL;
-
--- VPGSQL8.2 CREATE SEQUENCE llx_paymentuser_rowid_seq OWNED BY llx_paymentuser.rowid;
--- VPGSQL8.2 ALTER TABLE llx_paymentuser ALTER COLUMN rowid SET DEFAULT nextval('llx_paymentuser_rowid_seq');
--- VPGSQL8.2 SELECT setval('llx_paymentuser_rowid_seq', MAX(rowid)) FROM llx_paymentuser;
-=======
-ALTER TABLE llx_c_tva ADD COLUMN use_default tinyint DEFAULT 0;
->>>>>>> 92a81564
+ALTER TABLE llx_c_tva ADD COLUMN use_default tinyint DEFAULT 0;