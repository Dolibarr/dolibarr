--- conflicted
+++ resolved
@@ -64,11 +64,9 @@
 ALTER TABLE llx_inventory ADD COLUMN categories_product VARCHAR(255) DEFAULT NULL AFTER fk_product;
 
 ALTER TABLE llx_ticket ADD COLUMN ip varchar(250);
-
-<<<<<<< HEAD
 ALTER TABLE llx_product ADD COLUMN fk_default_workstation integer DEFAULT NULL;
 ALTER TABLE llx_bom_bomline ADD COLUMN fk_unit integer DEFAULT NULL;
-=======
+
 ALTER TABLE llx_societe ADD last_main_doc VARCHAR(255) NULL AFTER model_pdf;
 
 ALTER TABLE llx_emailcollector_emailcollector ADD COLUMN port varchar(10) DEFAULT '993';
@@ -80,5 +78,4 @@
 ALTER TABLE llx_recruitment_recruitmentcandidature ADD email_date datetime after email_msgid;
 ALTER TABLE llx_ticket ADD email_date datetime after email_msgid;
 
-INSERT INTO llx_const (name, entity, value, type, visible) VALUES ('MAIN_SECURITY_MAX_IMG_IN_HTML_CONTENT', 1, 1000, 'int', 0);
->>>>>>> f56abb1e
+INSERT INTO llx_const (name, entity, value, type, visible) VALUES ('MAIN_SECURITY_MAX_IMG_IN_HTML_CONTENT', 1, 1000, 'int', 0);