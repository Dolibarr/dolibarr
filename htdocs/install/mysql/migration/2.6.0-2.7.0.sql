--
<<<<<<< HEAD
-- $Id: 2.6.0-2.7.0.sql,v 1.26 2011/01/16 02:05:18 eldy Exp $
--
=======
>>>>>>> 0a6022cb
-- Be carefull to requests order.
-- This file must be loaded by calling /install/index.php page
-- when current version is 2.6.0 or higher. 
--

alter table llx_tmp_caisse modify fk_tva int(11) NOT NULL;

drop table llx_facture_stats;
drop table llx_stock_valorisation;
drop table llx_entrepot_valorisation;
drop table llx_groupesociete_remise;
drop table llx_groupesociete;

update llx_actioncomm set datep = datec where datep is null and datec is not null;

-- Create new table for import module
create table llx_import_model
(
  	rowid         integer AUTO_INCREMENT PRIMARY KEY,
	fk_user		  integer DEFAULT 0 NOT NULL,
  	label         varchar(50) NOT NULL,
  	type		  varchar(20) NOT NULL,
  	field         text NOT NULL
)ENGINE=innodb;

update llx_bank_url set type='banktransfert' where type='?' and label='(banktransfert)';

ALTER TABLE llx_import_model ADD UNIQUE INDEX uk_import_model (label,type);

delete from llx_const where name = 'FACTURE_ENABLE_RECUR';

alter table llx_facturedet_rec add column  product_type		  integer    DEFAULT 0 after fk_product;

alter table llx_c_chargesociales change actioncompta code varchar(12) NOT NULL;
alter table llx_c_chargesociales add column  fk_pays  integer    DEFAULT 1 NOT NULL;

-- Usage of llx_menu_const and llx_menu_constraint is too complicated
-- so we made first change to remove it
alter table llx_menu_const drop foreign key fk_menu_const_fk_menu;
update llx_menu_constraint set action = '$conf->societe->enabled' where action = '$conf->commercial->enabled';

ALTER TABLE llx_adherent ADD UNIQUE INDEX uk_adherent_fk_soc (fk_soc);

alter table llx_facture add column  tms timestamp after date_valid;
alter table llx_facture_fourn add column  tms timestamp after datef;
alter table llx_facture_fourn add column  fk_facture_source   integer after fk_user_valid;
  
update llx_facture set tms = datec where tms <= 0;
update llx_facture_fourn set tms = datec where tms <= 0;


-- Clean no more required parameters
delete from llx_const where name = 'MAIN_MODULE_COMMERCIAL';
delete from llx_const where name like 'MAIN_MODULE_%_DIR_OUTPUT';
delete from llx_const where name like 'MAIN_MODULE_%_DIR_TEMP';
delete from llx_const where name like 'PRODUIT_CONFIRM_DELETE_LINE';
delete from llx_const where name = 'MAIN_MODULE_SYSLOG' and entity = 2;
delete from llx_const where name = 'SYSLOG_FILE' and entity = 2;
delete from llx_const where name = 'SYSLOG_LEVEL' and entity = 2;

alter table llx_societe add column import_key varchar(14);

 
-- V4.1 delete from llx_paiementfourn where rowid not in (select fk_paiementfourn from llx_paiementfourn_facturefourn);
-- V4.1 delete from llx_paiementfourn_facturefourn where fk_facturefourn not in (select rowid from llx_facture_fourn);


 
-- Multi company
ALTER TABLE llx_rights_def ADD COLUMN entity integer DEFAULT 1 NOT NULL AFTER module;
ALTER TABLE llx_events ADD COLUMN entity integer DEFAULT 1 NOT NULL AFTER type;
ALTER TABLE llx_boxes_def ADD COLUMN entity integer DEFAULT 1 NOT NULL AFTER file;
ALTER TABLE llx_user_param ADD COLUMN entity integer DEFAULT 1 NOT NULL AFTER fk_user;
ALTER TABLE llx_societe ADD COLUMN entity integer DEFAULT 1 NOT NULL AFTER nom;
ALTER TABLE llx_socpeople ADD COLUMN entity integer DEFAULT 1 NOT NULL AFTER fk_soc;
ALTER TABLE llx_product ADD COLUMN entity integer DEFAULT 1 NOT NULL AFTER ref;
ALTER TABLE llx_entrepot ADD COLUMN entity integer DEFAULT 1 NOT NULL AFTER label;
ALTER TABLE llx_chargesociales ADD COLUMN entity integer DEFAULT 1 NOT NULL AFTER libelle;
ALTER TABLE llx_tva ADD COLUMN entity integer DEFAULT 1 NOT NULL AFTER label;
ALTER TABLE llx_bank_account ADD COLUMN entity integer DEFAULT 1 NOT NULL AFTER label;
ALTER TABLE llx_document_model ADD COLUMN entity integer DEFAULT 1 NOT NULL AFTER nom;
ALTER TABLE llx_menu ADD COLUMN entity integer DEFAULT 1 NOT NULL AFTER menu_handler;
ALTER TABLE llx_ecm_directories ADD COLUMN entity integer DEFAULT 1 NOT NULL AFTER label;
ALTER TABLE llx_mailing ADD COLUMN entity integer DEFAULT 1 NOT NULL AFTER titre;
ALTER TABLE llx_categorie ADD COLUMN entity integer DEFAULT 1 NOT NULL AFTER label;
ALTER TABLE llx_propal ADD COLUMN entity integer DEFAULT 1 NOT NULL AFTER ref;
ALTER TABLE llx_commande ADD COLUMN entity integer DEFAULT 1 NOT NULL AFTER ref;
ALTER TABLE llx_commande_fournisseur ADD COLUMN entity integer DEFAULT 1 NOT NULL AFTER ref;
ALTER TABLE llx_product_fournisseur ADD COLUMN entity integer DEFAULT 1 NOT NULL AFTER ref_fourn;
ALTER TABLE llx_facture ADD COLUMN entity integer DEFAULT 1 NOT NULL AFTER facnumber;
ALTER TABLE llx_expedition ADD COLUMN entity integer DEFAULT 1 NOT NULL AFTER ref;
ALTER TABLE llx_facture_fourn ADD COLUMN entity integer DEFAULT 1 NOT NULL AFTER facnumber;
ALTER TABLE llx_livraison ADD COLUMN entity integer DEFAULT 1 NOT NULL AFTER ref;
ALTER TABLE llx_fichinter ADD COLUMN entity integer DEFAULT 1 NOT NULL AFTER ref;
ALTER TABLE llx_contrat ADD COLUMN entity integer DEFAULT 1 NOT NULL AFTER ref;
ALTER TABLE llx_c_barcode_type ADD COLUMN entity integer DEFAULT 1 NOT NULL AFTER code;
ALTER TABLE llx_dolibarr_modules ADD COLUMN entity integer DEFAULT 1 NOT NULL AFTER numero;
ALTER TABLE llx_bank_categ ADD COLUMN entity integer DEFAULT 1 NOT NULL AFTER label;
ALTER TABLE llx_bordereau_cheque ADD COLUMN entity integer DEFAULT 1 NOT NULL AFTER number;
ALTER TABLE llx_prelevement_bons ADD COLUMN entity integer DEFAULT 1 NOT NULL AFTER ref;
ALTER TABLE llx_projet ADD COLUMN entity integer DEFAULT 1 NOT NULL AFTER ref;
ALTER TABLE llx_adherent ADD COLUMN entity integer DEFAULT 1 NOT NULL AFTER rowid;
ALTER TABLE llx_adherent_type ADD COLUMN entity integer DEFAULT 1 NOT NULL AFTER rowid;
ALTER TABLE llx_adherent_options_label ADD COLUMN entity integer DEFAULT 1 NOT NULL AFTER name;
ALTER TABLE llx_facture_rec ADD COLUMN entity integer DEFAULT 1 NOT NULL AFTER fk_soc;

ALTER TABLE llx_rights_def DROP PRIMARY KEY;
ALTER TABLE llx_dolibarr_modules DROP PRIMARY KEY;

ALTER TABLE llx_adherent_options_label DROP PRIMARY KEY;
ALTER TABLE llx_adherent_options_label MODIFY COLUMN name varchar(64) NOT NULL;
ALTER TABLE llx_adherent_options_label ADD COLUMN rowid integer AUTO_INCREMENT PRIMARY KEY FIRST;

ALTER TABLE llx_user_param DROP INDEX fk_user;
ALTER TABLE llx_societe DROP INDEX uk_societe_prefix_comm;
ALTER TABLE llx_societe DROP INDEX uk_societe_code_client;
ALTER TABLE llx_product DROP INDEX uk_product_ref;
ALTER TABLE llx_entrepot DROP INDEX label;
ALTER TABLE llx_bank_account DROP INDEX uk_bank_account_label;
ALTER TABLE llx_document_model DROP INDEX uk_document_model;
ALTER TABLE llx_menu DROP INDEX idx_menu_uk_menu;
ALTER TABLE llx_categorie DROP INDEX uk_categorie_ref;
ALTER TABLE llx_propal DROP INDEX ref;
ALTER TABLE llx_commande DROP INDEX ref;
ALTER TABLE llx_commande_fournisseur DROP INDEX uk_commande_fournisseur_ref;
ALTER TABLE llx_product_fournisseur DROP INDEX fk_product;
ALTER TABLE llx_product_fournisseur DROP INDEX fk_soc;
ALTER TABLE llx_facture DROP INDEX idx_facture_uk_facnumber;
ALTER TABLE llx_expedition DROP INDEX idx_expedition_uk_ref;
ALTER TABLE llx_facture_fourn DROP INDEX uk_facture_fourn_ref;
ALTER TABLE llx_livraison DROP INDEX idx_expedition_uk_ref;
ALTER TABLE llx_livraison DROP INDEX idx_livraison_uk_ref;
ALTER TABLE llx_fichinter DROP INDEX ref;
ALTER TABLE llx_prelevement_bons DROP INDEX ref;
ALTER TABLE llx_projet DROP INDEX ref;
ALTER TABLE llx_boxes_def DROP INDEX uk_boxes_def;
ALTER TABLE llx_adherent DROP INDEX uk_adherent_login;
ALTER TABLE llx_adherent_type DROP INDEX uk_adherent_type_libelle;
ALTER TABLE llx_facture_rec DROP INDEX idx_facture_rec_uk_titre;

ALTER TABLE llx_rights_def ADD PRIMARY KEY pk_rights_def (id, entity);
ALTER TABLE llx_dolibarr_modules ADD PRIMARY KEY pk_dolibarr_modules (numero, entity);

ALTER TABLE llx_user_param ADD UNIQUE INDEX uk_user_param (fk_user,param,entity);
ALTER TABLE llx_societe ADD UNIQUE INDEX uk_societe_prefix_comm (prefix_comm, entity);
ALTER TABLE llx_societe ADD UNIQUE INDEX uk_societe_code_client (code_client, entity);
ALTER TABLE llx_product ADD UNIQUE INDEX uk_product_ref (ref, entity);
ALTER TABLE llx_entrepot ADD UNIQUE INDEX uk_entrepot_label (label, entity);
ALTER TABLE llx_bank_account ADD UNIQUE INDEX uk_bank_account_label (label, entity);
ALTER TABLE llx_document_model ADD UNIQUE INDEX uk_document_model (nom, type, entity);
ALTER TABLE llx_menu ADD UNIQUE INDEX idx_menu_uk_menu (menu_handler, fk_menu, url, entity);
ALTER TABLE llx_categorie ADD UNIQUE INDEX uk_categorie_ref (label, type, entity);
ALTER TABLE llx_propal ADD UNIQUE INDEX uk_propal_ref (ref, entity);
ALTER TABLE llx_commande ADD UNIQUE INDEX uk_commande_ref (ref, entity);
ALTER TABLE llx_commande_fournisseur ADD UNIQUE INDEX uk_commande_fournisseur_ref (ref, fk_soc, entity);
ALTER TABLE llx_product_fournisseur ADD UNIQUE INDEX uk_product_fournisseur_ref (ref_fourn, fk_soc, entity);
ALTER TABLE llx_product_fournisseur ADD INDEX idx_product_fourn_fk_product (fk_product, entity);
ALTER TABLE llx_product_fournisseur ADD INDEX idx_product_fourn_fk_soc (fk_soc, entity);
ALTER TABLE llx_facture ADD UNIQUE INDEX idx_facture_uk_facnumber (facnumber, entity);
ALTER TABLE llx_expedition ADD UNIQUE INDEX idx_expedition_uk_ref (ref, entity);
ALTER TABLE llx_facture_fourn ADD UNIQUE INDEX uk_facture_fourn_ref (facnumber, fk_soc, entity);
ALTER TABLE llx_livraison ADD UNIQUE INDEX idx_livraison_uk_ref (ref, entity);
ALTER TABLE llx_fichinter ADD UNIQUE INDEX uk_fichinter_ref (ref, entity);
ALTER TABLE llx_contrat ADD UNIQUE INDEX uk_contrat_ref (ref, entity);
ALTER TABLE llx_bordereau_cheque ADD UNIQUE INDEX uk_bordereau_cheque (number, entity);
ALTER TABLE llx_prelevement_bons ADD UNIQUE INDEX uk_prelevement_bons_ref (ref, entity);
ALTER TABLE llx_projet ADD UNIQUE INDEX uk_projet_ref (ref, entity);
ALTER TABLE llx_boxes_def ADD UNIQUE INDEX uk_boxes_def (file, entity);
ALTER TABLE llx_adherent ADD UNIQUE INDEX uk_adherent_login (login, entity);
ALTER TABLE llx_adherent_type ADD UNIQUE INDEX uk_adherent_type_libelle (libelle, entity);
ALTER TABLE llx_adherent_options_label ADD UNIQUE INDEX uk_adherent_options_label_name (name, entity);
ALTER TABLE llx_facture_rec ADD UNIQUE INDEX idx_facture_rec_uk_titre (titre, entity);

ALTER TABLE llx_projet ADD INDEX idx_projet_fk_soc (fk_soc);
-- V4.1 update llx_projet set fk_soc=null where fk_soc is not null and fk_soc not in (select rowid from llx_societe);
ALTER TABLE llx_projet ADD CONSTRAINT fk_projet_fk_soc FOREIGN KEY (fk_soc) REFERENCES llx_societe (rowid);

ALTER TABLE llx_facture_rec ADD CONSTRAINT fk_facture_rec_fk_soc FOREIGN KEY (fk_soc) REFERENCES llx_societe (rowid);


UPDATE llx_const SET entity=0 WHERE name='MAIN_MODULE_USER' AND entity=1;
UPDATE llx_const SET entity=0 WHERE name='MAIN_POPUP_CALENDAR' AND entity=1;
UPDATE llx_const SET entity=0 WHERE name='MAIN_MAIL_SMTP_SERVER' AND entity=1;
UPDATE llx_const SET entity=0 WHERE name='MAIN_MAIL_SMTP_PORT' AND entity=1;
UPDATE llx_const SET entity=0 WHERE name='MAIN_UPLOAD_DOC' AND entity=1;
UPDATE llx_const SET entity=0 WHERE name='MAIN_FEATURES_LEVEL' AND entity=1;
UPDATE llx_const SET entity=0 WHERE name='MAIN_SEARCHFORM_SOCIETE' AND entity=1;
UPDATE llx_const SET entity=0 WHERE name='MAIN_SEARCHFORM_CONTACT' AND entity=1;
UPDATE llx_const SET entity=0 WHERE name='MAIN_SEARCHFORM_PRODUITSERVICE' AND entity=1;
UPDATE llx_const SET entity=0 WHERE name='MAIN_SEARCHFORM_ADHERENT' AND entity=1;
UPDATE llx_const SET entity=0 WHERE name='MAIN_SIZE_LISTE_LIMIT' AND entity=1;
UPDATE llx_const SET entity=0 WHERE name='MAIN_SHOW_WORKBOARD' AND entity=1;
UPDATE llx_const SET entity=0 WHERE name='SOCIETE_NOLIST_COURRIER' AND entity=1;
UPDATE llx_const SET entity=0 WHERE name='GENBARCODE_LOCATION' AND entity=1;

UPDATE llx_const SET entity=0 WHERE name='MAIN_MODULE_SYSLOG';
UPDATE llx_const SET entity=0 WHERE name='SYSLOG_FILE';
UPDATE llx_const SET entity=0 WHERE name='SYSLOG_LEVEL';


-- Fix to solve forgoten names on keys
ALTER TABLE llx_dolibarr_modules drop primary KEY;
ALTER TABLE llx_dolibarr_modules ADD PRIMARY KEY pk_dolibarr_modules (numero, entity);

ALTER TABLE llx_events add column user_agent     varchar(128) NULL after ip;


alter table llx_commande_fournisseur add column   ref_supplier        varchar(30) after entity;

alter table llx_mailing add column bgcolor  varchar(8) after body;
alter table llx_mailing add column bgimage  varchar(255) after bgcolor;

-- Added US states
INSERT INTO llx_c_regions (rowid, fk_pays, code_region, cheflieu, tncc, nom, active) VALUES (1101, 11, 1101, '', 0, 'United-States', 1);
--
-- Provinces US
insert into llx_c_departements ( code_departement, fk_region, cheflieu, tncc, ncc, nom, active) values ('AL', 1101, '', 0, 'ALABAMA', 'Alabama', 1);
insert into llx_c_departements ( code_departement, fk_region, cheflieu, tncc, ncc, nom, active) values ('AK', 1101, '', 0, 'ALASKA', 'Alaska', 1);
insert into llx_c_departements ( code_departement, fk_region, cheflieu, tncc, ncc, nom, active) values ('AZ', 1101, '', 0, 'ARIZONA', 'Arizona', 1);
insert into llx_c_departements ( code_departement, fk_region, cheflieu, tncc, ncc, nom, active) values ('AR', 1101, '', 0, 'ARKANSAS', 'Arkansas', 1);
insert into llx_c_departements ( code_departement, fk_region, cheflieu, tncc, ncc, nom, active) values ('CA', 1101, '', 0, 'CALIFORNIA', 'California', 1);
insert into llx_c_departements ( code_departement, fk_region, cheflieu, tncc, ncc, nom, active) values ('CO', 1101, '', 0, 'COLORADO', 'Colorado', 1);
insert into llx_c_departements ( code_departement, fk_region, cheflieu, tncc, ncc, nom, active) values ('CT', 1101, '', 0, 'CONNECTICUT', 'Connecticut', 1);
insert into llx_c_departements ( code_departement, fk_region, cheflieu, tncc, ncc, nom, active) values ('DE', 1101, '', 0, 'DELAWARE', 'Delaware', 1);
insert into llx_c_departements ( code_departement, fk_region, cheflieu, tncc, ncc, nom, active) values ('FL', 1101, '', 0, 'FLORIDA', 'Florida', 1);
insert into llx_c_departements ( code_departement, fk_region, cheflieu, tncc, ncc, nom, active) values ('GA', 1101, '', 0, 'GEORGIA', 'Georgia', 1);
insert into llx_c_departements ( code_departement, fk_region, cheflieu, tncc, ncc, nom, active) values ('HI', 1101, '', 0, 'HAWAII', 'Hawaii', 1);
insert into llx_c_departements ( code_departement, fk_region, cheflieu, tncc, ncc, nom, active) values ('ID', 1101, '', 0, 'IDAHO', 'Idaho', 1);
insert into llx_c_departements ( code_departement, fk_region, cheflieu, tncc, ncc, nom, active) values ('IL', 1101, '', 0, 'ILLINOIS','Illinois', 1);
insert into llx_c_departements ( code_departement, fk_region, cheflieu, tncc, ncc, nom, active) values ('IN', 1101, '', 0, 'INDIANA', 'Indiana', 1);
insert into llx_c_departements ( code_departement, fk_region, cheflieu, tncc, ncc, nom, active) values ('IA', 1101, '', 0, 'IOWA', 'Iowa', 1);
insert into llx_c_departements ( code_departement, fk_region, cheflieu, tncc, ncc, nom, active) values ('KS', 1101, '', 0, 'KANSAS', 'Kansas', 1);
insert into llx_c_departements ( code_departement, fk_region, cheflieu, tncc, ncc, nom, active) values ('KY', 1101, '', 0, 'KENTUCKY', 'Kentucky', 1);
insert into llx_c_departements ( code_departement, fk_region, cheflieu, tncc, ncc, nom, active) values ('LA', 1101, '', 0, 'LOUISIANA', 'Louisiana', 1);
insert into llx_c_departements ( code_departement, fk_region, cheflieu, tncc, ncc, nom, active) values ('ME', 1101, '', 0, 'MAINE', 'Maine', 1);
insert into llx_c_departements ( code_departement, fk_region, cheflieu, tncc, ncc, nom, active) values ('MD', 1101, '', 0, 'MARYLAND', 'Maryland', 1);
insert into llx_c_departements ( code_departement, fk_region, cheflieu, tncc, ncc, nom, active) values ('MA', 1101, '', 0, 'MASSACHUSSETTS', 'Massachusetts', 1);
insert into llx_c_departements ( code_departement, fk_region, cheflieu, tncc, ncc, nom, active) values ('MI', 1101, '', 0, 'MICHIGAN', 'Michigan', 1);
insert into llx_c_departements ( code_departement, fk_region, cheflieu, tncc, ncc, nom, active) values ('MN', 1101, '', 0, 'MINNESOTA', 'Minnesota', 1);
insert into llx_c_departements ( code_departement, fk_region, cheflieu, tncc, ncc, nom, active) values ('MS', 1101, '', 0, 'MISSISSIPPI', 'Mississippi', 1);
insert into llx_c_departements ( code_departement, fk_region, cheflieu, tncc, ncc, nom, active) values ('MO', 1101, '', 0, 'MISSOURI', 'Missouri', 1);
insert into llx_c_departements ( code_departement, fk_region, cheflieu, tncc, ncc, nom, active) values ('MT', 1101, '', 0, 'MONTANA', 'Montana', 1);
insert into llx_c_departements ( code_departement, fk_region, cheflieu, tncc, ncc, nom, active) values ('NE', 1101, '', 0, 'NEBRASKA', 'Nebraska', 1);
insert into llx_c_departements ( code_departement, fk_region, cheflieu, tncc, ncc, nom, active) values ('NV', 1101, '', 0, 'NEVADA', 'Nevada', 1);
insert into llx_c_departements ( code_departement, fk_region, cheflieu, tncc, ncc, nom, active) values ('NH', 1101, '', 0, 'NEW HAMPSHIRE', 'New Hampshire', 1);
insert into llx_c_departements ( code_departement, fk_region, cheflieu, tncc, ncc, nom, active) values ('NJ', 1101, '', 0, 'NEW JERSEY', 'New Jersey', 1);
insert into llx_c_departements ( code_departement, fk_region, cheflieu, tncc, ncc, nom, active) values ('NM', 1101, '', 0, 'NEW MEXICO', 'New Mexico', 1);
insert into llx_c_departements ( code_departement, fk_region, cheflieu, tncc, ncc, nom, active) values ('NY', 1101, '', 0, 'NEW YORK', 'New York', 1);
insert into llx_c_departements ( code_departement, fk_region, cheflieu, tncc, ncc, nom, active) values ('NC', 1101, '', 0, 'NORTH CAROLINA', 'North Carolina', 1);
insert into llx_c_departements ( code_departement, fk_region, cheflieu, tncc, ncc, nom, active) values ('ND', 1101, '', 0, 'NORTH DAKOTA', 'North Dakota', 1);
insert into llx_c_departements ( code_departement, fk_region, cheflieu, tncc, ncc, nom, active) values ('OH', 1101, '', 0, 'OHIO', 'Ohio', 1);
insert into llx_c_departements ( code_departement, fk_region, cheflieu, tncc, ncc, nom, active) values ('OK', 1101, '', 0, 'OKLAHOMA', 'Oklahoma', 1);
insert into llx_c_departements ( code_departement, fk_region, cheflieu, tncc, ncc, nom, active) values ('OR', 1101, '', 0, 'OREGON', 'Oregon', 1);
insert into llx_c_departements ( code_departement, fk_region, cheflieu, tncc, ncc, nom, active) values ('PA', 1101, '', 0, 'PENNSYLVANIA', 'Pennsylvania', 1);
insert into llx_c_departements ( code_departement, fk_region, cheflieu, tncc, ncc, nom, active) values ('RI', 1101, '', 0, 'RHODE ISLAND', 'Rhode Island', 1);
insert into llx_c_departements ( code_departement, fk_region, cheflieu, tncc, ncc, nom, active) values ('SC', 1101, '', 0, 'SOUTH CAROLINA', 'South Carolina', 1);
insert into llx_c_departements ( code_departement, fk_region, cheflieu, tncc, ncc, nom, active) values ('SD', 1101, '', 0, 'SOUTH DAKOTA', 'South Dakota', 1);
insert into llx_c_departements ( code_departement, fk_region, cheflieu, tncc, ncc, nom, active) values ('TN', 1101, '', 0, 'TENNESSEE', 'Tennessee', 1);
insert into llx_c_departements ( code_departement, fk_region, cheflieu, tncc, ncc, nom, active) values ('TX', 1101, '', 0, 'TEXAS', 'Texas', 1);
insert into llx_c_departements ( code_departement, fk_region, cheflieu, tncc, ncc, nom, active) values ('UT', 1101, '', 0, 'UTAH', 'Utah', 1);
insert into llx_c_departements ( code_departement, fk_region, cheflieu, tncc, ncc, nom, active) values ('VT', 1101, '', 0, 'VERMONT', 'Vermont', 1);
insert into llx_c_departements ( code_departement, fk_region, cheflieu, tncc, ncc, nom, active) values ('VA', 1101, '', 0, 'VIRGINIA', 'Virginia', 1);
insert into llx_c_departements ( code_departement, fk_region, cheflieu, tncc, ncc, nom, active) values ('WA', 1101, '', 0, 'WASHINGTON', 'Washington', 1);
insert into llx_c_departements ( code_departement, fk_region, cheflieu, tncc, ncc, nom, active) values ('WV', 1101, '', 0, 'WEST VIRGINIA', 'West Virginia', 1);
insert into llx_c_departements ( code_departement, fk_region, cheflieu, tncc, ncc, nom, active) values ('WI', 1101, '', 0, 'WISCONSIN', 'Wisconsin', 1);
insert into llx_c_departements ( code_departement, fk_region, cheflieu, tncc, ncc, nom, active) values ('WY', 1101, '', 0, 'WYOMING', 'Wyoming', 1);

alter table llx_facture_fourn_det add column ref               varchar(50) after fk_product;
alter table llx_facture_fourn_det add column label             varchar(255) after ref;

alter table llx_societe_rib modify column iban_prefix varchar(34);
alter table llx_bank_account modify column iban_prefix varchar(34);


alter table llx_projet add column datec date after fk_statut;

delete from llx_action_def;
insert into llx_action_def (rowid,code,titre,description,objet_type) values (1,'NOTIFY_VAL_FICHINTER','Validation fiche intervention','Executed when a intervention is validated','ficheinter');
insert into llx_action_def (rowid,code,titre,description,objet_type) values (2,'NOTIFY_VAL_FAC','Validation facture client','Executed when a customer invoice is approved','facture');
insert into llx_action_def (rowid,code,titre,description,objet_type) values (3,'NOTIFY_APP_ORDER_SUPPLIER','Approbation commande fournisseur','Executed when a supplier order is approved','order_supplier');
insert into llx_action_def (rowid,code,titre,description,objet_type) values (4,'NOTIFY_REF_ORDER_SUPPLIER','Refus commande fournisseur','Executed when a supplier order is refused','order_supplier');


insert into llx_c_tva(rowid,fk_pays,taux,recuperableonly,note,active) values ( 51, 5,  '19','0','VAT standard rate',1);
insert into llx_c_tva(rowid,fk_pays,taux,recuperableonly,note,active) values ( 52, 5,   '7','0','VAT reduced rate', 1);
insert into llx_c_tva(rowid,fk_pays,taux,recuperableonly,note,active) values ( 53, 5,   '0','0','VAT Rate 0', 1); 

-- Add rule to avoid duplicate use of discount
update llx_facturedet set fk_remise_except = null where fk_remise_except = 0;
ALTER TABLE llx_facturedet ADD UNIQUE INDEX uk_fk_remise_except (fk_remise_except);

-- Add Mauritius
INSERT INTO llx_c_forme_juridique (fk_pays, code, libelle, active) VALUES (152, '15201', 'Mauritius Private Company Limited By Shares', 1);
INSERT INTO llx_c_forme_juridique (fk_pays, code, libelle, active) VALUES (152, '15202', 'Mauritius Company Limited By Guarantee', 1);
INSERT INTO llx_c_forme_juridique (fk_pays, code, libelle, active) VALUES (152, '15203', 'Mauritius Public Company Limited By Shares', 1);
INSERT INTO llx_c_forme_juridique (fk_pays, code, libelle, active) VALUES (152, '15204', 'Mauritius Foreign Company', 1);
INSERT INTO llx_c_forme_juridique (fk_pays, code, libelle, active) VALUES (152, '15205', 'Mauritius GBC1 (Offshore Company)', 1);
INSERT INTO llx_c_forme_juridique (fk_pays, code, libelle, active) VALUES (152, '15206', 'Mauritius GBC2 (International Company)', 1);
INSERT INTO llx_c_forme_juridique (fk_pays, code, libelle, active) VALUES (152, '15207', 'Mauritius General Partnership', 1);
INSERT INTO llx_c_forme_juridique (fk_pays, code, libelle, active) VALUES (152, '15208', 'Mauritius Limited Partnership', 1);
INSERT INTO llx_c_forme_juridique (fk_pays, code, libelle, active) VALUES (152, '15209', 'Mauritius Sole Proprietorship', 1);
INSERT INTO llx_c_forme_juridique (fk_pays, code, libelle, active) VALUES (152, '15210', 'Mauritius Trusts', 1);

insert into llx_c_currencies ( code, code_iso, active, label ) values ( 'MU', 'MUR', 1, 'Roupies mauritiennes');

insert into llx_c_tva(rowid,fk_pays,taux,recuperableonly,note,active) values (1521,152,  '0','0','VAT Rate 0',1);
insert into llx_c_tva(rowid,fk_pays,taux,recuperableonly,note,active) values (1522,152,  '15','0','VAT Rate 15',1);

INSERT INTO llx_c_regions (rowid, fk_pays, code_region, cheflieu, tncc, nom, active) VALUES (15201, 152, 15201, '', 0, 'Rivière Noire', 1);
INSERT INTO llx_c_regions (rowid, fk_pays, code_region, cheflieu, tncc, nom, active) VALUES (15202, 152, 15202, '', 0, 'Flacq', 1);
INSERT INTO llx_c_regions (rowid, fk_pays, code_region, cheflieu, tncc, nom, active) VALUES (15203, 152, 15203, '', 0, 'Grand Port', 1);
INSERT INTO llx_c_regions (rowid, fk_pays, code_region, cheflieu, tncc, nom, active) VALUES (15204, 152, 15204, '', 0, 'Moka', 1);
INSERT INTO llx_c_regions (rowid, fk_pays, code_region, cheflieu, tncc, nom, active) VALUES (15205, 152, 15205, '', 0, 'Pamplemousses', 1);
INSERT INTO llx_c_regions (rowid, fk_pays, code_region, cheflieu, tncc, nom, active) VALUES (15206, 152, 15206, '', 0, 'Plaines Wilhems', 1);
INSERT INTO llx_c_regions (rowid, fk_pays, code_region, cheflieu, tncc, nom, active) VALUES (15207, 152, 15207, '', 0, 'Port-Louis', 1);
INSERT INTO llx_c_regions (rowid, fk_pays, code_region, cheflieu, tncc, nom, active) VALUES (15208, 152, 15208, '', 0, 'Rivière du Rempart', 1);
INSERT INTO llx_c_regions (rowid, fk_pays, code_region, cheflieu, tncc, nom, active) VALUES (15209, 152, 15209, '', 0, 'Savanne', 1);
INSERT INTO llx_c_regions (rowid, fk_pays, code_region, cheflieu, tncc, nom, active) VALUES (15210, 152, 15210, '', 0, 'Rodrigues', 1);
INSERT INTO llx_c_regions (rowid, fk_pays, code_region, cheflieu, tncc, nom, active) VALUES (15211, 152, 15211, '', 0, 'Les îles Agaléga', 1);
INSERT INTO llx_c_regions (rowid, fk_pays, code_region, cheflieu, tncc, nom, active) VALUES (15212, 152, 15212, '', 0, 'Les écueils des Cargados Carajos', 1);

alter table llx_const modify column name        varchar(255) NOT NULL;
alter table llx_const modify column value       text NOT NULL;

-- SWEDEN (id 20)
insert into llx_c_tva(rowid,fk_pays,taux,recuperableonly,note,active) values (201,20,  '25','0','VAT standard rate',1);
insert into llx_c_tva(rowid,fk_pays,taux,recuperableonly,note,active) values (202,20,  '12','0','VAT reduced rate',1);
insert into llx_c_tva(rowid,fk_pays,taux,recuperableonly,note,active) values (203,20,   '6','0','VAT super-reduced rate',1);
insert into llx_c_tva(rowid,fk_pays,taux,recuperableonly,note,active) values (204,20,   '0','0','VAT Rate 0',  1);

-- Regions Suisse (id pays=6) 
INSERT INTO llx_c_regions (rowid, fk_pays, code_region, cheflieu, tncc, nom, active) VALUES (601, 6, 601, '', 1, 'Cantons', 1);

-- Cantons Suisse 
INSERT INTO llx_c_departements (fk_region, code_departement, ncc, nom, active) VALUES (601,'AG','ARGOVIE','Argovie',1); 
INSERT INTO llx_c_departements (fk_region, code_departement, ncc, nom, active) VALUES (601,'AI','APPENZELL RHODES INTERIEURES','Appenzell Rhodes intérieures',1); 
INSERT INTO llx_c_departements (fk_region, code_departement, ncc, nom, active) VALUES (601,'AR','APPENZELL RHODES EXTERIEURES','Appenzell Rhodes extérieures',1); 
INSERT INTO llx_c_departements (fk_region, code_departement, ncc, nom, active) VALUES (601,'BE','BERNE','Berne',1); 
INSERT INTO llx_c_departements (fk_region, code_departement, ncc, nom, active) VALUES (601,'BL','BALE CAMPAGNE','Bâle Campagne',1); 
INSERT INTO llx_c_departements (fk_region, code_departement, ncc, nom, active) VALUES (601,'BS','BALE VILLE','Bâle Ville',1); 
INSERT INTO llx_c_departements (fk_region, code_departement, ncc, nom, active) VALUES (601,'FR','FRIBOURG','Fribourg',1); 
INSERT INTO llx_c_departements (fk_region, code_departement, ncc, nom, active) VALUES (601,'GE','GENEVE','Genève',1); 
INSERT INTO llx_c_departements (fk_region, code_departement, ncc, nom, active) VALUES (601,'GL','GLARIS','Glaris',1); 
INSERT INTO llx_c_departements (fk_region, code_departement, ncc, nom, active) VALUES (601,'GR','GRISONS','Grisons',1); 
INSERT INTO llx_c_departements (fk_region, code_departement, ncc, nom, active) VALUES (601,'JU','JURA','Jura',1); 
INSERT INTO llx_c_departements (fk_region, code_departement, ncc, nom, active) VALUES (601,'LU','LUCERNE','Lucerne',1); 
INSERT INTO llx_c_departements (fk_region, code_departement, ncc, nom, active) VALUES (601,'NE','NEUCHATEL','Neuchâtel',1); 
INSERT INTO llx_c_departements (fk_region, code_departement, ncc, nom, active) VALUES (601,'NW','NIDWALD','Nidwald',1); 
INSERT INTO llx_c_departements (fk_region, code_departement, ncc, nom, active) VALUES (601,'OW','OBWALD','Obwald',1); 
INSERT INTO llx_c_departements (fk_region, code_departement, ncc, nom, active) VALUES (601,'SG','SAINT-GALL','Saint-Gall',1); 
INSERT INTO llx_c_departements (fk_region, code_departement, ncc, nom, active) VALUES (601,'SH','SCHAFFHOUSE','Schaffhouse',1); 
INSERT INTO llx_c_departements (fk_region, code_departement, ncc, nom, active) VALUES (601,'SO','SOLEURE','Soleure',1); 
INSERT INTO llx_c_departements (fk_region, code_departement, ncc, nom, active) VALUES (601,'SZ','SCHWYZ','Schwyz',1); 
INSERT INTO llx_c_departements (fk_region, code_departement, ncc, nom, active) VALUES (601,'TG','THURGOVIE','Thurgovie',1); 
INSERT INTO llx_c_departements (fk_region, code_departement, ncc, nom, active) VALUES (601,'TI','TESSIN','Tessin',1); 
INSERT INTO llx_c_departements (fk_region, code_departement, ncc, nom, active) VALUES (601,'UR','URI','Uri',1); 
INSERT INTO llx_c_departements (fk_region, code_departement, ncc, nom, active) VALUES (601,'VD','VAUD','Vaud',1); 
INSERT INTO llx_c_departements (fk_region, code_departement, ncc, nom, active) VALUES (601,'VS','VALAIS','Valais',1); 
INSERT INTO llx_c_departements (fk_region, code_departement, ncc, nom, active) VALUES (601,'ZG','ZUG','Zug',1); 
INSERT INTO llx_c_departements (fk_region, code_departement, ncc, nom, active) VALUES (601,'ZH','ZURICH','Zürich',1);

-- Regions spain (id pays=4)
INSERT INTO llx_c_regions (rowid, fk_pays, code_region, cheflieu, tncc, nom, active) VALUES (401,  4, 401, '', 0, 'Andalucia', 1);
INSERT INTO llx_c_regions (rowid, fk_pays, code_region, cheflieu, tncc, nom, active) VALUES (402,  4, 402, '', 0, 'Aragón', 1);
INSERT INTO llx_c_regions (rowid, fk_pays, code_region, cheflieu, tncc, nom, active) VALUES (403,  4, 403, '', 0, 'Castilla y León', 1);
INSERT INTO llx_c_regions (rowid, fk_pays, code_region, cheflieu, tncc, nom, active) VALUES (404,  4, 404, '', 0, 'Castilla la Mancha', 1);
INSERT INTO llx_c_regions (rowid, fk_pays, code_region, cheflieu, tncc, nom, active) VALUES (405,  4, 405, '', 0, 'Canarias', 1);
INSERT INTO llx_c_regions (rowid, fk_pays, code_region, cheflieu, tncc, nom, active) VALUES (406,  4, 406, '', 0, 'Cataluña', 1);
INSERT INTO llx_c_regions (rowid, fk_pays, code_region, cheflieu, tncc, nom, active) VALUES (407,  4, 407, '', 0, 'Comunidad de Ceuta', 1);
INSERT INTO llx_c_regions (rowid, fk_pays, code_region, cheflieu, tncc, nom, active) VALUES (408,  4, 408, '', 0, 'Comunidad Foral de Navarra', 1);
INSERT INTO llx_c_regions (rowid, fk_pays, code_region, cheflieu, tncc, nom, active) VALUES (409,  4, 409, '', 0, 'Comunidad de Melilla', 1);
INSERT INTO llx_c_regions (rowid, fk_pays, code_region, cheflieu, tncc, nom, active) VALUES (410,  4, 410, '', 0, 'Cantabria', 1);
INSERT INTO llx_c_regions (rowid, fk_pays, code_region, cheflieu, tncc, nom, active) VALUES (411,  4, 411, '', 0, 'Comunidad Valenciana', 1);
INSERT INTO llx_c_regions (rowid, fk_pays, code_region, cheflieu, tncc, nom, active) VALUES (412,  4, 412, '', 0, 'Extemadura', 1);
INSERT INTO llx_c_regions (rowid, fk_pays, code_region, cheflieu, tncc, nom, active) VALUES (413,  4, 413, '', 0, 'Galicia', 1);
INSERT INTO llx_c_regions (rowid, fk_pays, code_region, cheflieu, tncc, nom, active) VALUES (414,  4, 414, '', 0, 'Islas Baleares', 1);
INSERT INTO llx_c_regions (rowid, fk_pays, code_region, cheflieu, tncc, nom, active) VALUES (415,  4, 415, '', 0, 'La Rioja', 1);
INSERT INTO llx_c_regions (rowid, fk_pays, code_region, cheflieu, tncc, nom, active) VALUES (416,  4, 416, '', 0, 'Comunidad de Madrid', 1);
INSERT INTO llx_c_regions (rowid, fk_pays, code_region, cheflieu, tncc, nom, active) VALUES (417,  4, 417, '', 0, 'Región de Murcia', 1);
INSERT INTO llx_c_regions (rowid, fk_pays, code_region, cheflieu, tncc, nom, active) VALUES (418,  4, 418, '', 0, 'Principado de Asturias', 1);
INSERT INTO llx_c_regions (rowid, fk_pays, code_region, cheflieu, tncc, nom, active) VALUES (419,  4, 419, '', 0, 'Pais Vasco', 1);
INSERT INTO llx_c_regions (rowid, fk_pays, code_region, cheflieu, tncc, nom, active) VALUES (420,  4, 420, '', 0, 'Otros', 1);

-- Provinces Spain
INSERT INTO llx_c_departements ( code_departement, fk_region, cheflieu, tncc, ncc, nom, active) VALUES ('01', 419, '', 19, 'PAIS VASCO', 'País Vasco', 1);
INSERT INTO llx_c_departements ( code_departement, fk_region, cheflieu, tncc, ncc, nom, active) VALUES ('02', 404, '', 4, 'ALBACETE', 'Albacete', 1);
INSERT INTO llx_c_departements ( code_departement, fk_region, cheflieu, tncc, ncc, nom, active) VALUES ('03', 411, '', 11, 'ALICANTE', 'Alicante', 1);
INSERT INTO llx_c_departements ( code_departement, fk_region, cheflieu, tncc, ncc, nom, active) VALUES ('04', 401, '', 1, 'ALMERIA', 'Almería', 1);
INSERT INTO llx_c_departements ( code_departement, fk_region, cheflieu, tncc, ncc, nom, active) VALUES ('05', 403, '', 3, 'AVILA', 'Avila', 1);
INSERT INTO llx_c_departements ( code_departement, fk_region, cheflieu, tncc, ncc, nom, active) VALUES ('06', 412, '', 12, 'BADAJOZ', 'Badajoz', 1);
INSERT INTO llx_c_departements ( code_departement, fk_region, cheflieu, tncc, ncc, nom, active) VALUES ('07', 414, '', 14, 'ISLAS BALEARES', 'Islas Baleares', 1);
INSERT INTO llx_c_departements ( code_departement, fk_region, cheflieu, tncc, ncc, nom, active) VALUES ('08', 406, '', 6, 'BARCELONA', 'Barcelona', 1);
INSERT INTO llx_c_departements ( code_departement, fk_region, cheflieu, tncc, ncc, nom, active) VALUES ('09', 403, '', 8, 'BURGOS', 'Burgos', 1);
INSERT INTO llx_c_departements ( code_departement, fk_region, cheflieu, tncc, ncc, nom, active) VALUES ('10', 412, '', 12, 'CACERES', 'Cáceres', 1);
INSERT INTO llx_c_departements ( code_departement, fk_region, cheflieu, tncc, ncc, nom, active) VALUES ('11', 401, '', 1, 'CADIz', 'Cádiz', 1);
INSERT INTO llx_c_departements ( code_departement, fk_region, cheflieu, tncc, ncc, nom, active) VALUES ('12', 411, '', 11, 'CASTELLON', 'Castellón', 1);
INSERT INTO llx_c_departements ( code_departement, fk_region, cheflieu, tncc, ncc, nom, active) VALUES ('13', 404, '', 4, 'CIUDAD REAL', 'Ciudad Real', 1);
INSERT INTO llx_c_departements ( code_departement, fk_region, cheflieu, tncc, ncc, nom, active) VALUES ('14', 401, '', 1, 'CORDOBA', 'Córdoba', 1);
INSERT INTO llx_c_departements ( code_departement, fk_region, cheflieu, tncc, ncc, nom, active) VALUES ('15', 413, '', 13, 'LA CORUÑA', 'La Coruña', 1);
INSERT INTO llx_c_departements ( code_departement, fk_region, cheflieu, tncc, ncc, nom, active) VALUES ('16', 404, '', 4, 'CUENCA', 'Cuenca', 1);
INSERT INTO llx_c_departements ( code_departement, fk_region, cheflieu, tncc, ncc, nom, active) VALUES ('17', 406, '', 6, 'GERONA', 'Gerona', 1);
INSERT INTO llx_c_departements ( code_departement, fk_region, cheflieu, tncc, ncc, nom, active) VALUES ('18', 401, '', 1, 'GRANADA', 'Granada', 1);
INSERT INTO llx_c_departements ( code_departement, fk_region, cheflieu, tncc, ncc, nom, active) VALUES ('19', 404, '', 4, 'GUADALAJARA', 'Guadalajara', 1);
INSERT INTO llx_c_departements ( code_departement, fk_region, cheflieu, tncc, ncc, nom, active) VALUES ('20', 419, '', 19, 'GUIPUZCOA', 'Guipúzcoa', 1);
INSERT INTO llx_c_departements ( code_departement, fk_region, cheflieu, tncc, ncc, nom, active) VALUES ('21', 401, '', 1, 'HUELVA', 'Huelva', 1);
INSERT INTO llx_c_departements ( code_departement, fk_region, cheflieu, tncc, ncc, nom, active) VALUES ('22', 402, '', 2, 'HUESCA', 'Huesca', 1);
INSERT INTO llx_c_departements ( code_departement, fk_region, cheflieu, tncc, ncc, nom, active) VALUES ('23', 401, '', 1, 'JAEN', 'Jaén', 1);
INSERT INTO llx_c_departements ( code_departement, fk_region, cheflieu, tncc, ncc, nom, active) VALUES ('24', 403, '', 3, 'LEON', 'León', 1);
INSERT INTO llx_c_departements ( code_departement, fk_region, cheflieu, tncc, ncc, nom, active) VALUES ('25', 406, '', 6, 'LERIDA', 'Lérida', 1);
INSERT INTO llx_c_departements ( code_departement, fk_region, cheflieu, tncc, ncc, nom, active) VALUES ('26', 415, '', 15, 'LA RIOJA', 'La Rioja', 1);
INSERT INTO llx_c_departements ( code_departement, fk_region, cheflieu, tncc, ncc, nom, active) VALUES ('27', 413, '', 13, 'LUGO', 'Lugo', 1);
INSERT INTO llx_c_departements ( code_departement, fk_region, cheflieu, tncc, ncc, nom, active) VALUES ('28', 416, '', 16, 'MADRID', 'Madrid', 1);
INSERT INTO llx_c_departements ( code_departement, fk_region, cheflieu, tncc, ncc, nom, active) VALUES ('29', 401, '', 1, 'MALAGA', 'Málaga', 1);
INSERT INTO llx_c_departements ( code_departement, fk_region, cheflieu, tncc, ncc, nom, active) VALUES ('30', 417, '', 17, 'MURCIA', 'Murcia', 1);
INSERT INTO llx_c_departements ( code_departement, fk_region, cheflieu, tncc, ncc, nom, active) VALUES ('31', 408, '', 8, 'NAVARRA', 'Navarra', 1);
INSERT INTO llx_c_departements ( code_departement, fk_region, cheflieu, tncc, ncc, nom, active) VALUES ('32', 413, '', 13, 'ORENSE', 'Orense', 1);
INSERT INTO llx_c_departements ( code_departement, fk_region, cheflieu, tncc, ncc, nom, active) VALUES ('33', 418, '', 18, 'ASTURIAS', 'Asturias', 1);
INSERT INTO llx_c_departements ( code_departement, fk_region, cheflieu, tncc, ncc, nom, active) VALUES ('34', 403, '', 3, 'PALENCIA', 'Palencia', 1);
INSERT INTO llx_c_departements ( code_departement, fk_region, cheflieu, tncc, ncc, nom, active) VALUES ('35', 405, '', 5, 'LAS PALMAS', 'Las Palmas', 1);
INSERT INTO llx_c_departements ( code_departement, fk_region, cheflieu, tncc, ncc, nom, active) VALUES ('36', 413, '', 13, 'PONTEVEDRA', 'Pontevedra', 1);
INSERT INTO llx_c_departements ( code_departement, fk_region, cheflieu, tncc, ncc, nom, active) VALUES ('37', 403, '', 3, 'SALAMANCA', 'Salamanca', 1);
INSERT INTO llx_c_departements ( code_departement, fk_region, cheflieu, tncc, ncc, nom, active) VALUES ('38', 405, '', 5, 'STA. CRUZ DE TENERIFE', 'Sta. Cruz de Tenerife', 1);
INSERT INTO llx_c_departements ( code_departement, fk_region, cheflieu, tncc, ncc, nom, active) VALUES ('39', 410, '', 10, 'CANTABRIA', 'Cantabria', 1);
INSERT INTO llx_c_departements ( code_departement, fk_region, cheflieu, tncc, ncc, nom, active) VALUES ('40', 403, '', 3, 'SEGOVIA', 'Segovia', 1);
INSERT INTO llx_c_departements ( code_departement, fk_region, cheflieu, tncc, ncc, nom, active) VALUES ('41', 401, '', 1, 'SEVILLA', 'Sevilla', 1);
INSERT INTO llx_c_departements ( code_departement, fk_region, cheflieu, tncc, ncc, nom, active) VALUES ('42', 403, '', 3, 'SORIA', 'Soria', 1);
INSERT INTO llx_c_departements ( code_departement, fk_region, cheflieu, tncc, ncc, nom, active) VALUES ('43', 406, '', 6, 'TARRAGONA', 'Tarragona', 1);
INSERT INTO llx_c_departements ( code_departement, fk_region, cheflieu, tncc, ncc, nom, active) VALUES ('44', 402, '', 2, 'TERUEL', 'Teruel', 1);
INSERT INTO llx_c_departements ( code_departement, fk_region, cheflieu, tncc, ncc, nom, active) VALUES ('45', 404, '', 5, 'TOLEDO', 'Toledo', 1);
INSERT INTO llx_c_departements ( code_departement, fk_region, cheflieu, tncc, ncc, nom, active) VALUES ('46', 411, '', 11, 'VALENCIA', 'Valencia', 1);
INSERT INTO llx_c_departements ( code_departement, fk_region, cheflieu, tncc, ncc, nom, active) VALUES ('47', 403, '', 3, 'VALLADOLID', 'Valladolid', 1);
INSERT INTO llx_c_departements ( code_departement, fk_region, cheflieu, tncc, ncc, nom, active) VALUES ('48', 419, '', 19, 'VIZCAYA', 'Vizcaya', 1);
INSERT INTO llx_c_departements ( code_departement, fk_region, cheflieu, tncc, ncc, nom, active) VALUES ('49', 403, '', 3, 'ZAMORA', 'Zamora', 1);
INSERT INTO llx_c_departements ( code_departement, fk_region, cheflieu, tncc, ncc, nom, active) VALUES ('50', 402, '', 1, 'ZARAGOZA', 'Zaragoza', 1);
INSERT INTO llx_c_departements ( code_departement, fk_region, cheflieu, tncc, ncc, nom, active) VALUES ('51', 407, '', 7, 'CEUTA', 'Ceuta', 1);
INSERT INTO llx_c_departements ( code_departement, fk_region, cheflieu, tncc, ncc, nom, active) VALUES ('52', 409, '', 9, 'MELILLA', 'Melilla', 1);
INSERT INTO llx_c_departements ( code_departement, fk_region, cheflieu, tncc, ncc, nom, active) VALUES ('53', 420, '', 20, 'OTROS', 'Otros', 1);


alter table llx_product_price modify price_level smallint NULL DEFAULT 1;
alter table llx_commandedet modify special_code integer UNSIGNED DEFAULT 0;
alter table llx_facturedet modify special_code integer UNSIGNED DEFAULT 0;
alter table llx_propaldet modify special_code integer UNSIGNED DEFAULT 0;
alter table llx_societe modify special_code integer NULL;
alter table llx_c_forme_juridique modify code integer NOT NULL;

ALTER TABLE llx_bank_class ADD UNIQUE INDEX idx_bank_class_lineid (lineid);
ALTER TABLE llx_c_ecotaxe ADD UNIQUE INDEX uk_c_ecotaxe (code);
ALTER TABLE llx_c_methode_commande_fournisseur ADD UNIQUE INDEX uk_c_methode_commande_fournisseur (code);

ALTER TABLE llx_menu change user usertype      integer NOT NULL default '0';

-- Rename index
ALTER TABLE llx_adherent_options MODIFY COLUMN optid integer;
ALTER TABLE llx_adherent_options DROP PRIMARY KEY;
ALTER TABLE llx_adherent_options DROP INDEX uk_adherent_options;
ALTER TABLE llx_adherent_options DROP INDEX idx_adherent_options;
ALTER TABLE llx_adherent_options DROP INDEX adhid;
ALTER TABLE llx_adherent_options CHANGE optid rowid integer AUTO_INCREMENT PRIMARY KEY;
ALTER TABLE llx_adherent_options CHANGE adhid fk_member integer NOT NULL;
ALTER TABLE llx_adherent_options ADD INDEX idx_adherent_options (fk_member);

ALTER TABLE llx_adherent DROP INDEX idx_adherent_fk_soc;

ALTER TABLE llx_propaldet ADD INDEX idx_propaldet_fk_propal (fk_propal);
-- V4.1 delete from llx_propaldet where fk_propal not in (select rowid from llx_propal);
ALTER TABLE llx_propaldet ADD CONSTRAINT fk_propaldet_fk_propal FOREIGN KEY (fk_propal) REFERENCES llx_propal (rowid);

ALTER TABLE llx_bank_class DROP INDEX idx_bank_class_lineid;
ALTER TABLE llx_bank_class DROP INDEX uk_bank_class_lineid;
ALTER TABLE llx_bank_class ADD UNIQUE INDEX uk_bank_class_lineid (lineid, fk_categ);


-- Not used. Just to be compatible with 2.7 upgrade process or higher
alter table llx_menu add column enabled varchar(255) NULL default '1';<|MERGE_RESOLUTION|>--- conflicted
+++ resolved
@@ -1,9 +1,4 @@
 --
-<<<<<<< HEAD
--- $Id: 2.6.0-2.7.0.sql,v 1.26 2011/01/16 02:05:18 eldy Exp $
---
-=======
->>>>>>> 0a6022cb
 -- Be carefull to requests order.
 -- This file must be loaded by calling /install/index.php page
 -- when current version is 2.6.0 or higher. 
