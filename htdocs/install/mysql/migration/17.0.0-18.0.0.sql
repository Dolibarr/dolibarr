--- conflicted
+++ resolved
@@ -564,7 +564,8 @@
 insert into llx_c_action_trigger (code,label,description,elementtype,rang) values ('HRM_EVALUATION_UNVALIDATE', 'HR Evaluation back to draft', 'Executed when an evaluation is back to draft', 'hrm', 4003);
 insert into llx_c_action_trigger (code,label,description,elementtype,rang) values ('HRM_EVALUATION_DELETE', 'HR Evaluation deleted', 'Executed when an evaluation is dleted', 'hrm', 4005);
 
-<<<<<<< HEAD
+UPDATE llx_menu SET url = '/fourn/paiement/list.php?mainmenu=billing&leftmenu=suppliers_bills_payment' WHERE leftmenu = 'suppliers_bills_payment';
+
 -- Easya 2024
 -- Backport VAT by entity #24965 - Also available on Easya 2022
 -- VMYSQL4.1 DROP INDEX uk_c_tva_id on llx_c_tva;
@@ -577,7 +578,4 @@
 
 -- Product/service managed in stock
 ALTER TABLE llx_product ADD COLUMN stockable_product integer DEFAULT 1 NOT NULL;
-UPDATE llx_product set stockable_product = 0 WHERE type = 1;
-=======
-UPDATE llx_menu SET url = '/fourn/paiement/list.php?mainmenu=billing&leftmenu=suppliers_bills_payment' WHERE leftmenu = 'suppliers_bills_payment';
->>>>>>> 8fa86667
+UPDATE llx_product set stockable_product = 0 WHERE type = 1;