--- conflicted
+++ resolved
@@ -74,10 +74,9 @@
 ALTER TABLE llx_bank_account ADD COLUMN owner_country_id integer DEFAULT NULL;
 
 
-<<<<<<< HEAD
 ALTER TABLE llx_propal ADD COLUMN model_pdf_pos_sign VARCHAR(10) DEFAULT NULL AFTER last_main_doc;
   
-=======
+
 ALTER TABLE llx_supplier_proposal ADD UNIQUE INDEX uk_supplier_proposal_ref (ref, entity);
 
 ALTER TABLE llx_supplier_proposal ADD INDEX idx_supplier_proposal_fk_soc (fk_soc);
@@ -90,4 +89,3 @@
 
 ALTER TABLE llx_prelevement_demande ADD COLUMN type varchar(12) DEFAULT '';
 UPDATE llx_prelevement_demande SET type = 'ban' WHERE ext_payment_id IS NULL AND type = '';
->>>>>>> 42696954
