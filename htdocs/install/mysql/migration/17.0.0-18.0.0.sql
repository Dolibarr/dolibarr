--
-- Be carefull to requests order.
-- This file must be loaded by calling /install/index.php page
-- when current version is 18.0.0 or higher.
--
-- To restrict request to Mysql version x.y minimum use -- VMYSQLx.y
-- To restrict request to Pgsql version x.y minimum use -- VPGSQLx.y
-- To rename a table:       ALTER TABLE llx_table RENAME TO llx_table_new;
-- To add a column:         ALTER TABLE llx_table ADD COLUMN newcol varchar(60) NOT NULL DEFAULT '0' AFTER existingcol;
-- To rename a column:      ALTER TABLE llx_table CHANGE COLUMN oldname newname varchar(60);
-- To drop a column:        ALTER TABLE llx_table DROP COLUMN oldname;
-- To change type of field: ALTER TABLE llx_table MODIFY COLUMN name varchar(60);
-- To drop a foreign key:   ALTER TABLE llx_table DROP FOREIGN KEY fk_name;
-- To create a unique index ALTER TABLE llx_table ADD UNIQUE INDEX uk_table_field (field);
-- To drop an index:        -- VMYSQL4.1 DROP INDEX nomindex on llx_table;
-- To drop an index:        -- VPGSQL8.2 DROP INDEX nomindex;
-- To make pk to be auto increment (mysql):
-- -- VMYSQL4.3 ALTER TABLE llx_table ADD PRIMARY KEY(rowid);
-- -- VMYSQL4.3 ALTER TABLE llx_table CHANGE COLUMN rowid rowid INTEGER NOT NULL AUTO_INCREMENT;
-- To make pk to be auto increment (postgres):
-- -- VPGSQL8.2 CREATE SEQUENCE llx_table_rowid_seq OWNED BY llx_table.rowid;
-- -- VPGSQL8.2 ALTER TABLE llx_table ADD PRIMARY KEY (rowid);
-- -- VPGSQL8.2 ALTER TABLE llx_table ALTER COLUMN rowid SET DEFAULT nextval('llx_table_rowid_seq');
-- -- VPGSQL8.2 SELECT setval('llx_table_rowid_seq', MAX(rowid)) FROM llx_table;
-- To set a field as NULL:                     -- VMYSQL4.3 ALTER TABLE llx_table MODIFY COLUMN name varchar(60) NULL;
-- To set a field as NULL:                     -- VPGSQL8.2 ALTER TABLE llx_table ALTER COLUMN name DROP NOT NULL;
-- To set a field as NOT NULL:                 -- VMYSQL4.3 ALTER TABLE llx_table MODIFY COLUMN name varchar(60) NOT NULL;
-- To set a field as NOT NULL:                 -- VPGSQL8.2 ALTER TABLE llx_table ALTER COLUMN name SET NOT NULL;
-- To set a field as default NULL:             -- VPGSQL8.2 ALTER TABLE llx_table ALTER COLUMN name SET DEFAULT NULL;
-- Note: fields with type BLOB/TEXT can't have default value.
-- To rebuild sequence for postgresql after insert by forcing id autoincrement fields:
-- -- VPGSQL8.2 SELECT dol_util_rebuild_sequences();


-- v17

-- VMYSQL4.3 ALTER TABLE llx_hrm_skillrank CHANGE COLUMN `rank` rankorder integer;
-- VPGSQL8.2 ALTER TABLE llx_hrm_skillrank CHANGE COLUMN rank rankorder integer;

ALTER TABLE llx_accounting_system CHANGE COLUMN fk_pays fk_country integer; 

ALTER TABLE llx_commande_fournisseurdet MODIFY COLUMN ref varchar(128);
ALTER TABLE llx_facture_fourn_det MODIFY COLUMN ref varchar(128);


-- v18

ALTER TABLE llx_notify_def ADD COLUMN email varchar(255);
ALTER TABLE llx_notify_def ADD COLUMN threshold double(24,8);
ALTER TABLE llx_notify_def ADD COLUMN context varchar(128);

ALTER TABLE llx_c_action_trigger ADD COLUMN contexts varchar(255) NULL;

insert into llx_c_action_trigger (code,label,description,elementtype,rang) values ('PROJECT_CLOSE','Project closed','Executed when a project is closed','project',145);

-- amount was removed in v12
ALTER TABLE llx_facture DROP COLUMN amount;

-- Rename prospect level on contact
ALTER TABLE llx_socpeople CHANGE fk_prospectcontactlevel fk_prospectlevel varchar(12);

ALTER TABLE llx_facture ADD COLUMN prorata_discount	real DEFAULT NULL;

ALTER TABLE llx_facture MODIFY COLUMN situation_cycle_ref integer;

ALTER TABLE llx_payment_salary MODIFY COLUMN datep datetime;

INSERT INTO llx_c_tva(rowid,fk_pays,code,taux,localtax1,localtax1_type,localtax2,localtax2_type,recuperableonly,note,active) values (1179, 117, 'I-28'  , 28,   0, '0',   0, '0', 0, 'IGST',      1);
INSERT INTO llx_c_tva(rowid,fk_pays,code,taux,localtax1,localtax1_type,localtax2,localtax2_type,recuperableonly,note,active) values (1176, 117, 'C+S-18',  0,   9, '1',   9, '1', 0, 'CGST+SGST - Same state sales', 1);


ALTER TABLE llx_user ADD COLUMN flagdelsessionsbefore datetime DEFAULT NULL;

ALTER TABLE llx_website ADD COLUMN pageviews_previous_month BIGINT UNSIGNED DEFAULT 0;

ALTER TABLE llx_product_stock ADD CONSTRAINT fk_product_product_rowid FOREIGN KEY (fk_product) REFERENCES llx_product (rowid);
ALTER TABLE llx_product_stock ADD CONSTRAINT fk_entrepot_entrepot_rowid FOREIGN KEY (fk_entrepot) REFERENCES llx_entrepot (rowid);


ALTER TABLE llx_bank_account ADD COLUMN owner_zip varchar(25);
ALTER TABLE llx_bank_account ADD COLUMN owner_town varchar(50);
ALTER TABLE llx_bank_account ADD COLUMN owner_country_id integer DEFAULT NULL;

ALTER TABLE llx_prelevement_bons ADD COLUMN fk_bank_account integer DEFAULT NULL;

ALTER TABLE llx_supplier_proposal ADD UNIQUE INDEX uk_supplier_proposal_ref (ref, entity);

ALTER TABLE llx_supplier_proposal ADD INDEX idx_supplier_proposal_fk_soc (fk_soc);
ALTER TABLE llx_supplier_proposal ADD INDEX idx_supplier_proposal_fk_user_author (fk_user_author);
ALTER TABLE llx_supplier_proposal ADD INDEX idx_supplier_proposal_fk_user_valid (fk_user_valid);
ALTER TABLE llx_supplier_proposal ADD INDEX idx_supplier_proposal_fk_projet (fk_projet);
ALTER TABLE llx_supplier_proposal ADD INDEX idx_supplier_proposal_fk_account(fk_account);

ALTER TABLE llx_ecm_files ADD COLUMN share_pass varchar(32) after share;

ALTER TABLE llx_prelevement_demande ADD COLUMN type varchar(12) DEFAULT '';
UPDATE llx_prelevement_demande SET type = 'ban' WHERE ext_payment_id IS NULL AND type = '';

<<<<<<< HEAD
-- Element time
ALTER TABLE llx_projet_task_time RENAME TO llx_element_time;
ALTER TABLE llx_element_time CHANGE COLUMN fk_task fk_element integer NOT NULL;
ALTER TABLE llx_element_time CHANGE COLUMN task_date element_date date;
ALTER TABLE llx_element_time CHANGE COLUMN task_datehour element_datehour datetime;
ALTER TABLE llx_element_time CHANGE COLUMN task_date_withhour element_date_withhour integer;
ALTER TABLE llx_element_time CHANGE COLUMN task_duration element_duration double;
ALTER TABLE llx_element_time ADD COLUMN elementtype varchar(32) NOT NULL DEFAULT 'task' AFTER fk_element;

DROP INDEX idx_projet_task_time_task on llx_element_time;
DROP INDEX idx_projet_task_time_date on llx_element_time;
DROP INDEX idx_projet_task_time_datehour on llx_element_time;

ALTER TABLE llx_element_time ADD INDEX idx_element_time_task (fk_element);
ALTER TABLE llx_element_time ADD INDEX idx_element_time_date (element_date);
ALTER TABLE llx_element_time ADD INDEX idx_element_time_datehour (element_datehour);
=======
ALTER TABLE llx_recruitment_recruitmentcandidature ADD COLUMN fk_user integer;
>>>>>>> 09a5f09e
<|MERGE_RESOLUTION|>--- conflicted
+++ resolved
@@ -96,7 +96,8 @@
 ALTER TABLE llx_prelevement_demande ADD COLUMN type varchar(12) DEFAULT '';
 UPDATE llx_prelevement_demande SET type = 'ban' WHERE ext_payment_id IS NULL AND type = '';
 
-<<<<<<< HEAD
+ALTER TABLE llx_recruitment_recruitmentcandidature ADD COLUMN fk_user integer;
+
 -- Element time
 ALTER TABLE llx_projet_task_time RENAME TO llx_element_time;
 ALTER TABLE llx_element_time CHANGE COLUMN fk_task fk_element integer NOT NULL;
@@ -112,7 +113,4 @@
 
 ALTER TABLE llx_element_time ADD INDEX idx_element_time_task (fk_element);
 ALTER TABLE llx_element_time ADD INDEX idx_element_time_date (element_date);
-ALTER TABLE llx_element_time ADD INDEX idx_element_time_datehour (element_datehour);
-=======
-ALTER TABLE llx_recruitment_recruitmentcandidature ADD COLUMN fk_user integer;
->>>>>>> 09a5f09e
+ALTER TABLE llx_element_time ADD INDEX idx_element_time_datehour (element_datehour);