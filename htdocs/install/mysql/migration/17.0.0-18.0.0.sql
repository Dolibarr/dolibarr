--
-- Be carefull to requests order.
-- This file must be loaded by calling /install/index.php page
-- when current version is 18.0.0 or higher.
--
-- To restrict request to Mysql version x.y minimum use -- VMYSQLx.y
-- To restrict request to Pgsql version x.y minimum use -- VPGSQLx.y
-- To rename a table:       ALTER TABLE llx_table RENAME TO llx_table_new;
-- To add a column:         ALTER TABLE llx_table ADD COLUMN newcol varchar(60) NOT NULL DEFAULT '0' AFTER existingcol;
-- To rename a column:      ALTER TABLE llx_table CHANGE COLUMN oldname newname varchar(60);
-- To drop a column:        ALTER TABLE llx_table DROP COLUMN oldname;
-- To change type of field: ALTER TABLE llx_table MODIFY COLUMN name varchar(60);
-- To drop a foreign key:   ALTER TABLE llx_table DROP FOREIGN KEY fk_name;
-- To create a unique index ALTER TABLE llx_table ADD UNIQUE INDEX uk_table_field (field);
-- To drop an index:        -- VMYSQL4.1 DROP INDEX nomindex on llx_table;
-- To drop an index:        -- VPGSQL8.2 DROP INDEX nomindex;
-- To make pk to be auto increment (mysql):
-- -- VMYSQL4.3 ALTER TABLE llx_table ADD PRIMARY KEY(rowid);
-- -- VMYSQL4.3 ALTER TABLE llx_table CHANGE COLUMN rowid rowid INTEGER NOT NULL AUTO_INCREMENT;
-- To make pk to be auto increment (postgres):
-- -- VPGSQL8.2 CREATE SEQUENCE llx_table_rowid_seq OWNED BY llx_table.rowid;
-- -- VPGSQL8.2 ALTER TABLE llx_table ADD PRIMARY KEY (rowid);
-- -- VPGSQL8.2 ALTER TABLE llx_table ALTER COLUMN rowid SET DEFAULT nextval('llx_table_rowid_seq');
-- -- VPGSQL8.2 SELECT setval('llx_table_rowid_seq', MAX(rowid)) FROM llx_table;
-- To set a field as NULL:                     -- VMYSQL4.3 ALTER TABLE llx_table MODIFY COLUMN name varchar(60) NULL;
-- To set a field as NULL:                     -- VPGSQL8.2 ALTER TABLE llx_table ALTER COLUMN name DROP NOT NULL;
-- To set a field as NOT NULL:                 -- VMYSQL4.3 ALTER TABLE llx_table MODIFY COLUMN name varchar(60) NOT NULL;
-- To set a field as NOT NULL:                 -- VPGSQL8.2 ALTER TABLE llx_table ALTER COLUMN name SET NOT NULL;
-- To set a field as default NULL:             -- VPGSQL8.2 ALTER TABLE llx_table ALTER COLUMN name SET DEFAULT NULL;
-- Note: fields with type BLOB/TEXT can't have default value.
-- To rebuild sequence for postgresql after insert by forcing id autoincrement fields:
-- -- VPGSQL8.2 SELECT dol_util_rebuild_sequences();


-- v17

-- VMYSQL4.3 ALTER TABLE llx_hrm_skillrank CHANGE COLUMN `rank` rankorder integer;
-- VPGSQL8.2 ALTER TABLE llx_hrm_skillrank CHANGE COLUMN rank rankorder integer;

ALTER TABLE llx_accounting_system CHANGE COLUMN fk_pays fk_country integer;

ALTER TABLE llx_commande_fournisseurdet MODIFY COLUMN ref varchar(128);
ALTER TABLE llx_facture_fourn_det MODIFY COLUMN ref varchar(128);


-- v18

insert into llx_c_action_trigger (code,label,description,elementtype,rang) values ('PROJECT_CLOSE','Project closed','Executed when a project is closed','project',145);

-- amount was removed in v12
ALTER TABLE llx_facture DROP COLUMN amount;

-- Rename prospect level on contact
ALTER TABLE llx_socpeople CHANGE fk_prospectcontactlevel fk_prospectlevel varchar(12);

ALTER TABLE llx_facture ADD COLUMN prorata_discount	real DEFAULT NULL;

ALTER TABLE llx_payment_salary MODIFY COLUMN datep datetime;

INSERT INTO llx_c_tva(rowid,fk_pays,code,taux,localtax1,localtax1_type,localtax2,localtax2_type,recuperableonly,note,active) values (1179, 117, 'I-28'  , 28,   0, '0',   0, '0', 0, 'IGST',      1);
INSERT INTO llx_c_tva(rowid,fk_pays,code,taux,localtax1,localtax1_type,localtax2,localtax2_type,recuperableonly,note,active) values (1176, 117, 'C+S-18',  0,   9, '1',   9, '1', 0, 'CGST+SGST - Same state sales', 1);


ALTER TABLE llx_user ADD COLUMN flagdelsessionsbefore datetime DEFAULT NULL;

ALTER TABLE llx_website ADD COLUMN pageviews_previous_month BIGINT UNSIGNED DEFAULT 0;

ALTER TABLE llx_product_stock ADD CONSTRAINT fk_product_product_rowid FOREIGN KEY (fk_product) REFERENCES llx_product (rowid);
ALTER TABLE llx_product_stock ADD CONSTRAINT fk_entrepot_entrepot_rowid FOREIGN KEY (fk_entrepot) REFERENCES llx_entrepot (rowid);


ALTER TABLE llx_bank_account ADD COLUMN owner_zip varchar(25);
ALTER TABLE llx_bank_account ADD COLUMN owner_town varchar(50);
ALTER TABLE llx_bank_account ADD COLUMN owner_country_id integer DEFAULT NULL;


<<<<<<< HEAD
-- Virtual products (kits) with shipment dispatcher
CREATE TABLE llx_expeditiondet_dispatch
(
    rowid             integer AUTO_INCREMENT PRIMARY KEY,
    fk_expeditiondet  integer NOT NULL,
    fk_product        integer NOT NULL,
    fk_product_parent integer NOT NULL,
    fk_entrepot       integer NOT NULL,
    qty               real
)ENGINE=innodb;
ALTER TABLE llx_expeditiondet_dispatch ADD INDEX idx_expeditiondet_dispatch_fk_expeditiondet (fk_expeditiondet);
ALTER TABLE llx_expeditiondet_dispatch ADD INDEX idx_expeditiondet_dispatch_fk_product (fk_product);
ALTER TABLE llx_expeditiondet_dispatch ADD INDEX idx_expeditiondet_dispatch_fk_product_parent (fk_product_parent);
ALTER TABLE llx_expeditiondet_dispatch ADD INDEX idx_expeditiondet_dispatch_fk_entrepot (fk_entrepot);
ALTER TABLE llx_expeditiondet_dispatch ADD CONSTRAINT fk_expeditiondet_dispatch_fk_expeditiondet FOREIGN KEY (fk_expeditiondet) REFERENCES llx_expeditiondet (rowid);
ALTER TABLE llx_expeditiondet_dispatch ADD CONSTRAINT fk_expeditiondet_dispatch_fk_product FOREIGN KEY (fk_product) REFERENCES llx_product (rowid);
ALTER TABLE llx_expeditiondet_dispatch ADD CONSTRAINT fk_expeditiondet_dispatch_fk_product_parent FOREIGN KEY (fk_product_parent) REFERENCES llx_product (rowid);
ALTER TABLE llx_expeditiondet_dispatch ADD CONSTRAINT fk_expeditiondet_dispatch_fk_entrepot FOREIGN KEY (fk_entrepot) REFERENCES llx_entrepot (rowid);

-- Remove indec column in virtual products (kits)
ALTER TABLE llx_product_association DROP COLUMN incdec;
=======
ALTER TABLE llx_supplier_proposal ADD UNIQUE INDEX uk_supplier_proposal_ref (ref, entity);

ALTER TABLE llx_supplier_proposal ADD INDEX idx_supplier_proposal_fk_soc (fk_soc);
ALTER TABLE llx_supplier_proposal ADD INDEX idx_supplier_proposal_fk_user_author (fk_user_author);
ALTER TABLE llx_supplier_proposal ADD INDEX idx_supplier_proposal_fk_user_valid (fk_user_valid);
ALTER TABLE llx_supplier_proposal ADD INDEX idx_supplier_proposal_fk_projet (fk_projet);
ALTER TABLE llx_supplier_proposal ADD INDEX idx_supplier_proposal_fk_account(fk_account);

ALTER TABLE llx_ecm_files ADD COLUMN share_pass varchar(32) after share;
>>>>>>> fae051de
<|MERGE_RESOLUTION|>--- conflicted
+++ resolved
@@ -37,7 +37,7 @@
 -- VMYSQL4.3 ALTER TABLE llx_hrm_skillrank CHANGE COLUMN `rank` rankorder integer;
 -- VPGSQL8.2 ALTER TABLE llx_hrm_skillrank CHANGE COLUMN rank rankorder integer;
 
-ALTER TABLE llx_accounting_system CHANGE COLUMN fk_pays fk_country integer;
+ALTER TABLE llx_accounting_system CHANGE COLUMN fk_pays fk_country integer; 
 
 ALTER TABLE llx_commande_fournisseurdet MODIFY COLUMN ref varchar(128);
 ALTER TABLE llx_facture_fourn_det MODIFY COLUMN ref varchar(128);
@@ -74,7 +74,8 @@
 ALTER TABLE llx_bank_account ADD COLUMN owner_country_id integer DEFAULT NULL;
 
 
-<<<<<<< HEAD
+ALTER TABLE llx_supplier_proposal ADD UNIQUE INDEX uk_supplier_proposal_ref (ref, entity);
+
 -- Virtual products (kits) with shipment dispatcher
 CREATE TABLE llx_expeditiondet_dispatch
 (
@@ -94,11 +95,6 @@
 ALTER TABLE llx_expeditiondet_dispatch ADD CONSTRAINT fk_expeditiondet_dispatch_fk_product_parent FOREIGN KEY (fk_product_parent) REFERENCES llx_product (rowid);
 ALTER TABLE llx_expeditiondet_dispatch ADD CONSTRAINT fk_expeditiondet_dispatch_fk_entrepot FOREIGN KEY (fk_entrepot) REFERENCES llx_entrepot (rowid);
 
--- Remove indec column in virtual products (kits)
-ALTER TABLE llx_product_association DROP COLUMN incdec;
-=======
-ALTER TABLE llx_supplier_proposal ADD UNIQUE INDEX uk_supplier_proposal_ref (ref, entity);
-
 ALTER TABLE llx_supplier_proposal ADD INDEX idx_supplier_proposal_fk_soc (fk_soc);
 ALTER TABLE llx_supplier_proposal ADD INDEX idx_supplier_proposal_fk_user_author (fk_user_author);
 ALTER TABLE llx_supplier_proposal ADD INDEX idx_supplier_proposal_fk_user_valid (fk_user_valid);
@@ -106,4 +102,7 @@
 ALTER TABLE llx_supplier_proposal ADD INDEX idx_supplier_proposal_fk_account(fk_account);
 
 ALTER TABLE llx_ecm_files ADD COLUMN share_pass varchar(32) after share;
->>>>>>> fae051de
+
+
+-- Remove indec column in virtual products (kits)
+ALTER TABLE llx_product_association DROP COLUMN incdec;