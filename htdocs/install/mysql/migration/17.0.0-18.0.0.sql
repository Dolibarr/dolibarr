--
-- Be carefull to requests order.
-- This file must be loaded by calling /install/index.php page
-- when current version is 18.0.0 or higher.
--
-- To restrict request to Mysql version x.y minimum use -- VMYSQLx.y
-- To restrict request to Pgsql version x.y minimum use -- VPGSQLx.y
-- To rename a table:       ALTER TABLE llx_table RENAME TO llx_table_new;
-- To add a column:         ALTER TABLE llx_table ADD COLUMN newcol varchar(60) NOT NULL DEFAULT '0' AFTER existingcol;
-- To rename a column:      ALTER TABLE llx_table CHANGE COLUMN oldname newname varchar(60);
-- To drop a column:        ALTER TABLE llx_table DROP COLUMN oldname;
-- To change type of field: ALTER TABLE llx_table MODIFY COLUMN name varchar(60);
-- To drop a foreign key:   ALTER TABLE llx_table DROP FOREIGN KEY fk_name;
-- To create a unique index ALTER TABLE llx_table ADD UNIQUE INDEX uk_table_field (field);
-- To drop an index:        -- VMYSQL4.1 DROP INDEX nomindex on llx_table;
-- To drop an index:        -- VPGSQL8.2 DROP INDEX nomindex;
-- To make pk to be auto increment (mysql):
-- -- VMYSQL4.3 ALTER TABLE llx_table ADD PRIMARY KEY(rowid);
-- -- VMYSQL4.3 ALTER TABLE llx_table CHANGE COLUMN rowid rowid INTEGER NOT NULL AUTO_INCREMENT;
-- To make pk to be auto increment (postgres):
-- -- VPGSQL8.2 CREATE SEQUENCE llx_table_rowid_seq OWNED BY llx_table.rowid;
-- -- VPGSQL8.2 ALTER TABLE llx_table ADD PRIMARY KEY (rowid);
-- -- VPGSQL8.2 ALTER TABLE llx_table ALTER COLUMN rowid SET DEFAULT nextval('llx_table_rowid_seq');
-- -- VPGSQL8.2 SELECT setval('llx_table_rowid_seq', MAX(rowid)) FROM llx_table;
-- To set a field as NULL:                     -- VMYSQL4.3 ALTER TABLE llx_table MODIFY COLUMN name varchar(60) NULL;
-- To set a field as NULL:                     -- VPGSQL8.2 ALTER TABLE llx_table ALTER COLUMN name DROP NOT NULL;
-- To set a field as NOT NULL:                 -- VMYSQL4.3 ALTER TABLE llx_table MODIFY COLUMN name varchar(60) NOT NULL;
-- To set a field as NOT NULL:                 -- VPGSQL8.2 ALTER TABLE llx_table ALTER COLUMN name SET NOT NULL;
-- To set a field as default NULL:             -- VPGSQL8.2 ALTER TABLE llx_table ALTER COLUMN name SET DEFAULT NULL;
-- Note: fields with type BLOB/TEXT can't have default value.
-- To rebuild sequence for postgresql after insert by forcing id autoincrement fields:
-- -- VPGSQL8.2 SELECT dol_util_rebuild_sequences();


-- v17

-- VMYSQL4.3 ALTER TABLE llx_emailcollector_emailcollector MODIFY COLUMN tms timestamp DEFAULT CURRENT_TIMESTAMP ON UPDATE CURRENT_TIMESTAMP;

-- VMYSQL4.3 ALTER TABLE llx_hrm_skillrank CHANGE COLUMN `rank` rankorder integer;
-- VPGSQL8.2 ALTER TABLE llx_hrm_skillrank CHANGE COLUMN rank rankorder integer;

ALTER TABLE llx_accounting_system CHANGE COLUMN fk_pays fk_country integer;

ALTER TABLE llx_commande_fournisseurdet MODIFY COLUMN ref varchar(128);
ALTER TABLE llx_facture_fourn_det MODIFY COLUMN ref varchar(128);

ALTER TABLE llx_projet ADD COLUMN extraparams varchar(255);

DELETE FROM llx_boxes WHERE box_id IN (select rowid FROM llx_boxes_def WHERE file IN ('box_bom.php@bom', 'box_bom.php', 'box_members.php', 'box_last_modified_ticket', 'box_members_last_subscriptions', 'box_members_last_modified', 'box_members_subscriptions_by_year'));
DELETE FROM llx_boxes_def WHERE file IN ('box_bom.php@bom', 'box_bom.php', 'box_members.php', 'box_last_modified_ticket', 'box_members_last_subscriptions', 'box_members_last_modified', 'box_members_subscriptions_by_year');


-- v18

ALTER TABLE llx_notify_def ADD COLUMN email varchar(255);
ALTER TABLE llx_notify_def ADD COLUMN threshold double(24,8);
ALTER TABLE llx_notify_def ADD COLUMN context varchar(128);

ALTER TABLE llx_c_action_trigger ADD COLUMN contexts varchar(255) NULL;

insert into llx_c_action_trigger (code,label,description,elementtype,rang) values ('PROJECT_CLOSE','Project closed','Executed when a project is closed','project',145);

insert into llx_c_action_trigger (code,label,description,elementtype,rang) values ('BILLREC_CREATE','Template invoices created','Executed when a Template invoices is created','facturerec',900);
insert into llx_c_action_trigger (code,label,description,elementtype,rang) values ('BILLREC_MODIFY','Template invoices update','Executed when a Template invoices is updated','facturerec',901);
insert into llx_c_action_trigger (code,label,description,elementtype,rang) values ('BILLREC_DELETE','Template invoices deleted','Executed when a Template invoices is deleted','facturerec',902);
insert into llx_c_action_trigger (code,label,description,elementtype,rang) values ('BILLREC_AUTOCREATEBILL','Template invoices use to create invoices with auto batch','Executed when a Template invoices is use to create invoice with auto batch','facturerec',903);

insert into llx_c_action_trigger (code,label,description,elementtype,rang) values ('PARTNERSHIP_CREATE','Partnership created','Executed when a partnership is created','partnership',58000);
insert into llx_c_action_trigger (code,label,description,elementtype,rang) values ('PARTNERSHIP_MODIFY','Partnership modified','Executed when a partnership is modified','partnership',58002);
insert into llx_c_action_trigger (code,label,description,elementtype,rang) values ('PARTNERSHIP_SENTBYMAIL','Mails sent from partnership file','Executed when you send email from partnership file','partnership',58004);
insert into llx_c_action_trigger (code,label,description,elementtype,rang) values ('PARTNERSHIP_DELETE','Partnership deleted','Executed when a partnership is deleted','partnership',58006);


-- amount was removed in v12
ALTER TABLE llx_facture DROP COLUMN amount;

-- Rename prospect level on contact
ALTER TABLE llx_socpeople CHANGE fk_prospectcontactlevel fk_prospectlevel varchar(12);

ALTER TABLE llx_facture ADD COLUMN prorata_discount	real DEFAULT NULL;

ALTER TABLE llx_facture MODIFY COLUMN situation_cycle_ref integer;

ALTER TABLE llx_payment_salary MODIFY COLUMN datep datetime;

INSERT INTO llx_c_tva(rowid,fk_pays,code,taux,localtax1,localtax1_type,localtax2,localtax2_type,recuperableonly,note,active) values (1179, 117, 'I-28'  , 28,   0, '0',   0, '0', 0, 'IGST',      1);
INSERT INTO llx_c_tva(rowid,fk_pays,code,taux,localtax1,localtax1_type,localtax2,localtax2_type,recuperableonly,note,active) values (1176, 117, 'C+S-18',  0,   9, '1',   9, '1', 0, 'CGST+SGST - Same state sales', 1);


ALTER TABLE llx_user ADD COLUMN flagdelsessionsbefore datetime DEFAULT NULL;

ALTER TABLE llx_website ADD COLUMN pageviews_previous_month BIGINT UNSIGNED DEFAULT 0;

ALTER TABLE llx_product_stock ADD CONSTRAINT fk_product_product_rowid FOREIGN KEY (fk_product) REFERENCES llx_product (rowid);
ALTER TABLE llx_product_stock ADD CONSTRAINT fk_entrepot_entrepot_rowid FOREIGN KEY (fk_entrepot) REFERENCES llx_entrepot (rowid);


ALTER TABLE llx_bank_account ADD COLUMN owner_zip varchar(25);
ALTER TABLE llx_bank_account ADD COLUMN owner_town varchar(50);
ALTER TABLE llx_bank_account ADD COLUMN owner_country_id integer DEFAULT NULL;

ALTER TABLE llx_prelevement_bons ADD COLUMN fk_bank_account integer DEFAULT NULL;

ALTER TABLE llx_supplier_proposal ADD UNIQUE INDEX uk_supplier_proposal_ref (ref, entity);

ALTER TABLE llx_supplier_proposal ADD INDEX idx_supplier_proposal_fk_soc (fk_soc);
ALTER TABLE llx_supplier_proposal ADD INDEX idx_supplier_proposal_fk_user_author (fk_user_author);
ALTER TABLE llx_supplier_proposal ADD INDEX idx_supplier_proposal_fk_user_valid (fk_user_valid);
ALTER TABLE llx_supplier_proposal ADD INDEX idx_supplier_proposal_fk_projet (fk_projet);
ALTER TABLE llx_supplier_proposal ADD INDEX idx_supplier_proposal_fk_account(fk_account);

ALTER TABLE llx_ecm_files ADD COLUMN share_pass varchar(32) after share;

ALTER TABLE llx_prelevement_demande ADD COLUMN type varchar(12) DEFAULT '';
UPDATE llx_prelevement_demande SET type = 'ban' WHERE ext_payment_id IS NULL AND type = '';

ALTER TABLE llx_recruitment_recruitmentcandidature ADD COLUMN fk_user integer;

ALTER TABLE llx_bordereau_cheque ADD COLUMN type VARCHAR(6) DEFAULT 'CHQ';

-- Element time
ALTER TABLE llx_projet_task_time RENAME TO llx_element_time;

-- VMYSQL4.1 SET sql_mode = 'ALLOW_INVALID_DATES';
-- VMYSQL4.1 update llx_element_time set task_date = NULL where DATE(STR_TO_DATE(task_date, '%Y-%m-%d')) IS NULL;
-- VMYSQL4.1 SET sql_mode = 'NO_ZERO_DATE';
-- VMYSQL4.1 update llx_element_time set task_date = NULL where DATE(STR_TO_DATE(task_date, '%Y-%m-%d')) IS NULL;

ALTER TABLE llx_element_time CHANGE COLUMN fk_task fk_element integer NOT NULL;
ALTER TABLE llx_element_time CHANGE COLUMN task_date element_date date;
ALTER TABLE llx_element_time CHANGE COLUMN task_datehour element_datehour datetime;
ALTER TABLE llx_element_time CHANGE COLUMN task_date_withhour element_date_withhour integer;
ALTER TABLE llx_element_time CHANGE COLUMN task_duration element_duration double;
ALTER TABLE llx_element_time ADD COLUMN elementtype varchar(32) NOT NULL DEFAULT 'task' AFTER fk_element;

-- VMYSQL4.1 DROP INDEX idx_projet_task_time_task on llx_element_time;
-- VMYSQL4.1 DROP INDEX idx_projet_task_time_date on llx_element_time;
-- VMYSQL4.1 DROP INDEX idx_projet_task_time_datehour on llx_element_time;
-- VPGSQL8.2 DROP INDEX idx_projet_task_time_task;
-- VPGSQL8.2 DROP INDEX idx_projet_task_time_date;
-- VPGSQL8.2 DROP INDEX idx_projet_task_time_datehour;

ALTER TABLE llx_element_time ADD INDEX idx_element_time_task (fk_element);
ALTER TABLE llx_element_time ADD INDEX idx_element_time_date (element_date);
ALTER TABLE llx_element_time ADD INDEX idx_element_time_datehour (element_datehour);


ALTER TABLE llx_c_country ADD COLUMN numeric_code VARCHAR(3);

UPDATE llx_c_country SET numeric_code = '004' WHERE code_iso = 'AFG';
UPDATE llx_c_country SET numeric_code = '248' WHERE code_iso = 'ALA';
UPDATE llx_c_country SET numeric_code = '008' WHERE code_iso = 'ALB';
UPDATE llx_c_country SET numeric_code = '276' WHERE code_iso = 'DEU';
UPDATE llx_c_country SET numeric_code = '020' WHERE code_iso = 'AND';
UPDATE llx_c_country SET numeric_code = '024' WHERE code_iso = 'AGO';
UPDATE llx_c_country SET numeric_code = '660' WHERE code_iso = 'AIA';
UPDATE llx_c_country SET numeric_code = '010' WHERE code_iso = 'ATA';
UPDATE llx_c_country SET numeric_code = '028' WHERE code_iso = 'ATG';
UPDATE llx_c_country SET numeric_code = '682' WHERE code_iso = 'SAU';
UPDATE llx_c_country SET numeric_code = '012' WHERE code_iso = 'DZA';
UPDATE llx_c_country SET numeric_code = '032' WHERE code_iso = 'ARG';
UPDATE llx_c_country SET numeric_code = '051' WHERE code_iso = 'ARM';
UPDATE llx_c_country SET numeric_code = '533' WHERE code_iso = 'ABW';
UPDATE llx_c_country SET numeric_code = '036' WHERE code_iso = 'AUS';
UPDATE llx_c_country SET numeric_code = '040' WHERE code_iso = 'AUT';
UPDATE llx_c_country SET numeric_code = '031' WHERE code_iso = 'AZE';
UPDATE llx_c_country SET numeric_code = '044' WHERE code_iso = 'BHS';
UPDATE llx_c_country SET numeric_code = '050' WHERE code_iso = 'BGD';
UPDATE llx_c_country SET numeric_code = '052' WHERE code_iso = 'BRB';
UPDATE llx_c_country SET numeric_code = '048' WHERE code_iso = 'BHR';
UPDATE llx_c_country SET numeric_code = '056' WHERE code_iso = 'BEL';
UPDATE llx_c_country SET numeric_code = '084' WHERE code_iso = 'BLZ';
UPDATE llx_c_country SET numeric_code = '204' WHERE code_iso = 'BEN';
UPDATE llx_c_country SET numeric_code = '060' WHERE code_iso = 'BMU';
UPDATE llx_c_country SET numeric_code = '112' WHERE code_iso = 'BLR';
UPDATE llx_c_country SET numeric_code = '068' WHERE code_iso = 'BOL';
UPDATE llx_c_country SET numeric_code = '535' WHERE code_iso = 'BES';
UPDATE llx_c_country SET numeric_code = '070' WHERE code_iso = 'BIH';
UPDATE llx_c_country SET numeric_code = '072' WHERE code_iso = 'BWA';
UPDATE llx_c_country SET numeric_code = '076' WHERE code_iso = 'BRA';
UPDATE llx_c_country SET numeric_code = '096' WHERE code_iso = 'BRN';
UPDATE llx_c_country SET numeric_code = '100' WHERE code_iso = 'BGR';
UPDATE llx_c_country SET numeric_code = '854' WHERE code_iso = 'BFA';
UPDATE llx_c_country SET numeric_code = '108' WHERE code_iso = 'BDI';
UPDATE llx_c_country SET numeric_code = '064' WHERE code_iso = 'BTN';
UPDATE llx_c_country SET numeric_code = '132' WHERE code_iso = 'CPV';
UPDATE llx_c_country SET numeric_code = '116' WHERE code_iso = 'KHM';
UPDATE llx_c_country SET numeric_code = '120' WHERE code_iso = 'CMR';
UPDATE llx_c_country SET numeric_code = '124' WHERE code_iso = 'CAN';
UPDATE llx_c_country SET numeric_code = '634' WHERE code_iso = 'QAT';
UPDATE llx_c_country SET numeric_code = '148' WHERE code_iso = 'TCD';
UPDATE llx_c_country SET numeric_code = '152' WHERE code_iso = 'CHL';
UPDATE llx_c_country SET numeric_code = '156' WHERE code_iso = 'CHN';
UPDATE llx_c_country SET numeric_code = '196' WHERE code_iso = 'CYP';
UPDATE llx_c_country SET numeric_code = '170' WHERE code_iso = 'COL';
UPDATE llx_c_country SET numeric_code = '174' WHERE code_iso = 'COM';
UPDATE llx_c_country SET numeric_code = '408' WHERE code_iso = 'PRK';
UPDATE llx_c_country SET numeric_code = '410' WHERE code_iso = 'KOR';
UPDATE llx_c_country SET numeric_code = '384' WHERE code_iso = 'CIV';
UPDATE llx_c_country SET numeric_code = '188' WHERE code_iso = 'CRI';
UPDATE llx_c_country SET numeric_code = '191' WHERE code_iso = 'HRV';
UPDATE llx_c_country SET numeric_code = '192' WHERE code_iso = 'CUB';
UPDATE llx_c_country SET numeric_code = '531' WHERE code_iso = 'CUW';
UPDATE llx_c_country SET numeric_code = '208' WHERE code_iso = 'DNK';
UPDATE llx_c_country SET numeric_code = '212' WHERE code_iso = 'DMA';
UPDATE llx_c_country SET numeric_code = '218' WHERE code_iso = 'ECU';
UPDATE llx_c_country SET numeric_code = '818' WHERE code_iso = 'EGY';
UPDATE llx_c_country SET numeric_code = '222' WHERE code_iso = 'SLV';
UPDATE llx_c_country SET numeric_code = '784' WHERE code_iso = 'ARE';
UPDATE llx_c_country SET numeric_code = '232' WHERE code_iso = 'ERI';
UPDATE llx_c_country SET numeric_code = '703' WHERE code_iso = 'SVK';
UPDATE llx_c_country SET numeric_code = '705' WHERE code_iso = 'SVN';
UPDATE llx_c_country SET numeric_code = '724' WHERE code_iso = 'ESP';
UPDATE llx_c_country SET numeric_code = '840' WHERE code_iso = 'USA';
UPDATE llx_c_country SET numeric_code = '233' WHERE code_iso = 'EST';
UPDATE llx_c_country SET numeric_code = '231' WHERE code_iso = 'ETH';
UPDATE llx_c_country SET numeric_code = '608' WHERE code_iso = 'PHL';
UPDATE llx_c_country SET numeric_code = '246' WHERE code_iso = 'FIN';
UPDATE llx_c_country SET numeric_code = '242' WHERE code_iso = 'FJI';
UPDATE llx_c_country SET numeric_code = '250' WHERE code_iso = 'FRA';
UPDATE llx_c_country SET numeric_code = '266' WHERE code_iso = 'GAB';
UPDATE llx_c_country SET numeric_code = '270' WHERE code_iso = 'GMB';
UPDATE llx_c_country SET numeric_code = '268' WHERE code_iso = 'GEO';
UPDATE llx_c_country SET numeric_code = '288' WHERE code_iso = 'GHA';
UPDATE llx_c_country SET numeric_code = '292' WHERE code_iso = 'GIB';
UPDATE llx_c_country SET numeric_code = '308' WHERE code_iso = 'GRD';
UPDATE llx_c_country SET numeric_code = '300' WHERE code_iso = 'GRC';
UPDATE llx_c_country SET numeric_code = '304' WHERE code_iso = 'GRL';
UPDATE llx_c_country SET numeric_code = '312' WHERE code_iso = 'GLP';
UPDATE llx_c_country SET numeric_code = '316' WHERE code_iso = 'GUM';
UPDATE llx_c_country SET numeric_code = '320' WHERE code_iso = 'GTM';
UPDATE llx_c_country SET numeric_code = '254' WHERE code_iso = 'GUF';
UPDATE llx_c_country SET numeric_code = '831' WHERE code_iso = 'GGY';
UPDATE llx_c_country SET numeric_code = '324' WHERE code_iso = 'GIN';
UPDATE llx_c_country SET numeric_code = '624' WHERE code_iso = 'GNB';
UPDATE llx_c_country SET numeric_code = '226' WHERE code_iso = 'GNQ';
UPDATE llx_c_country SET numeric_code = '328' WHERE code_iso = 'GUY';
UPDATE llx_c_country SET numeric_code = '332' WHERE code_iso = 'HTI';
UPDATE llx_c_country SET numeric_code = '340' WHERE code_iso = 'HND';
UPDATE llx_c_country SET numeric_code = '344' WHERE code_iso = 'HKG';
UPDATE llx_c_country SET numeric_code = '348' WHERE code_iso = 'HUN';
UPDATE llx_c_country SET numeric_code = '356' WHERE code_iso = 'IND';
UPDATE llx_c_country SET numeric_code = '360' WHERE code_iso = 'IDN';
UPDATE llx_c_country SET numeric_code = '368' WHERE code_iso = 'IRQ';
UPDATE llx_c_country SET numeric_code = '364' WHERE code_iso = 'IRN';
UPDATE llx_c_country SET numeric_code = '372' WHERE code_iso = 'IRL';
UPDATE llx_c_country SET numeric_code = '074' WHERE code_iso = 'BVT';
UPDATE llx_c_country SET numeric_code = '833' WHERE code_iso = 'IMN';
UPDATE llx_c_country SET numeric_code = '162' WHERE code_iso = 'CXR';
UPDATE llx_c_country SET numeric_code = '352' WHERE code_iso = 'ISL';
UPDATE llx_c_country SET numeric_code = '136' WHERE code_iso = 'CYM';
UPDATE llx_c_country SET numeric_code = '166' WHERE code_iso = 'CCK';
UPDATE llx_c_country SET numeric_code = '184' WHERE code_iso = 'COK';
UPDATE llx_c_country SET numeric_code = '234' WHERE code_iso = 'FRO';
UPDATE llx_c_country SET numeric_code = '239' WHERE code_iso = 'SGS';
UPDATE llx_c_country SET numeric_code = '334' WHERE code_iso = 'HMD';
UPDATE llx_c_country SET numeric_code = '238' WHERE code_iso = 'FLK';
UPDATE llx_c_country SET numeric_code = '580' WHERE code_iso = 'MNP';
UPDATE llx_c_country SET numeric_code = '584' WHERE code_iso = 'MHL';
UPDATE llx_c_country SET numeric_code = '612' WHERE code_iso = 'PCN';
UPDATE llx_c_country SET numeric_code = '090' WHERE code_iso = 'SLB';
UPDATE llx_c_country SET numeric_code = '796' WHERE code_iso = 'TCA';
UPDATE llx_c_country SET numeric_code = '581' WHERE code_iso = 'UMI';
UPDATE llx_c_country SET numeric_code = '092' WHERE code_iso = 'VGB';
UPDATE llx_c_country SET numeric_code = '850' WHERE code_iso = 'VIR';
UPDATE llx_c_country SET numeric_code = '376' WHERE code_iso = 'ISR';
UPDATE llx_c_country SET numeric_code = '380' WHERE code_iso = 'ITA';
UPDATE llx_c_country SET numeric_code = '388' WHERE code_iso = 'JAM';
UPDATE llx_c_country SET numeric_code = '392' WHERE code_iso = 'JPN';
UPDATE llx_c_country SET numeric_code = '832' WHERE code_iso = 'JEY';
UPDATE llx_c_country SET numeric_code = '400' WHERE code_iso = 'JOR';
UPDATE llx_c_country SET numeric_code = '398' WHERE code_iso = 'KAZ';
UPDATE llx_c_country SET numeric_code = '404' WHERE code_iso = 'KEN';
UPDATE llx_c_country SET numeric_code = '417' WHERE code_iso = 'KGZ';
UPDATE llx_c_country SET numeric_code = '296' WHERE code_iso = 'KIR';
UPDATE llx_c_country SET numeric_code = '414' WHERE code_iso = 'KWT';
UPDATE llx_c_country SET numeric_code = '418' WHERE code_iso = 'LAO';
UPDATE llx_c_country SET numeric_code = '426' WHERE code_iso = 'LSO';
UPDATE llx_c_country SET numeric_code = '428' WHERE code_iso = 'LVA';
UPDATE llx_c_country SET numeric_code = '422' WHERE code_iso = 'LBN';
UPDATE llx_c_country SET numeric_code = '430' WHERE code_iso = 'LBR';
UPDATE llx_c_country SET numeric_code = '434' WHERE code_iso = 'LBY';
UPDATE llx_c_country SET numeric_code = '438' WHERE code_iso = 'LIE';
UPDATE llx_c_country SET numeric_code = '440' WHERE code_iso = 'LTU';
UPDATE llx_c_country SET numeric_code = '442' WHERE code_iso = 'LUX';
UPDATE llx_c_country SET numeric_code = '446' WHERE code_iso = 'MAC';
UPDATE llx_c_country SET numeric_code = '807' WHERE code_iso = 'MKD';
UPDATE llx_c_country SET numeric_code = '450' WHERE code_iso = 'MDG';
UPDATE llx_c_country SET numeric_code = '458' WHERE code_iso = 'MYS';
UPDATE llx_c_country SET numeric_code = '454' WHERE code_iso = 'MWI';
UPDATE llx_c_country SET numeric_code = '462' WHERE code_iso = 'MDV';
UPDATE llx_c_country SET numeric_code = '466' WHERE code_iso = 'MLI';
UPDATE llx_c_country SET numeric_code = '470' WHERE code_iso = 'MLT';
UPDATE llx_c_country SET numeric_code = '504' WHERE code_iso = 'MAR';
UPDATE llx_c_country SET numeric_code = '474' WHERE code_iso = 'MTQ';
UPDATE llx_c_country SET numeric_code = '480' WHERE code_iso = 'MUS';
UPDATE llx_c_country SET numeric_code = '478' WHERE code_iso = 'MRT';
UPDATE llx_c_country SET numeric_code = '175' WHERE code_iso = 'MYT';
UPDATE llx_c_country SET numeric_code = '484' WHERE code_iso = 'MEX';
UPDATE llx_c_country SET numeric_code = '583' WHERE code_iso = 'FSM';
UPDATE llx_c_country SET numeric_code = '498' WHERE code_iso = 'MDA';
UPDATE llx_c_country SET numeric_code = '492' WHERE code_iso = 'MCO';
UPDATE llx_c_country SET numeric_code = '496' WHERE code_iso = 'MNG';
UPDATE llx_c_country SET numeric_code = '499' WHERE code_iso = 'MNE';
UPDATE llx_c_country SET numeric_code = '500' WHERE code_iso = 'MSR';
UPDATE llx_c_country SET numeric_code = '508' WHERE code_iso = 'MOZ';
UPDATE llx_c_country SET numeric_code = '104' WHERE code_iso = 'MMR';
UPDATE llx_c_country SET numeric_code = '516' WHERE code_iso = 'NAM';
UPDATE llx_c_country SET numeric_code = '520' WHERE code_iso = 'NRU';
UPDATE llx_c_country SET numeric_code = '524' WHERE code_iso = 'NPL';
UPDATE llx_c_country SET numeric_code = '558' WHERE code_iso = 'NIC';
UPDATE llx_c_country SET numeric_code = '562' WHERE code_iso = 'NER';
UPDATE llx_c_country SET numeric_code = '566' WHERE code_iso = 'NGA';
UPDATE llx_c_country SET numeric_code = '570' WHERE code_iso = 'NIU';
UPDATE llx_c_country SET numeric_code = '574' WHERE code_iso = 'NFK';
UPDATE llx_c_country SET numeric_code = '578' WHERE code_iso = 'NOR';
UPDATE llx_c_country SET numeric_code = '540' WHERE code_iso = 'NCL';
UPDATE llx_c_country SET numeric_code = '554' WHERE code_iso = 'NZL';
UPDATE llx_c_country SET numeric_code = '512' WHERE code_iso = 'OMN';
UPDATE llx_c_country SET numeric_code = '528' WHERE code_iso = 'NLD';
UPDATE llx_c_country SET numeric_code = '586' WHERE code_iso = 'PAK';
UPDATE llx_c_country SET numeric_code = '585' WHERE code_iso = 'PLW';
UPDATE llx_c_country SET numeric_code = '275' WHERE code_iso = 'PSE';
UPDATE llx_c_country SET numeric_code = '591' WHERE code_iso = 'PAN';
UPDATE llx_c_country SET numeric_code = '598' WHERE code_iso = 'PNG';
UPDATE llx_c_country SET numeric_code = '600' WHERE code_iso = 'PRY';
UPDATE llx_c_country SET numeric_code = '604' WHERE code_iso = 'PER';
UPDATE llx_c_country SET numeric_code = '258' WHERE code_iso = 'PYF';
UPDATE llx_c_country SET numeric_code = '616' WHERE code_iso = 'POL';
UPDATE llx_c_country SET numeric_code = '620' WHERE code_iso = 'PRT';
UPDATE llx_c_country SET numeric_code = '630' WHERE code_iso = 'PRI';
UPDATE llx_c_country SET numeric_code = '826' WHERE code_iso = 'GBR';
UPDATE llx_c_country SET numeric_code = '732' WHERE code_iso = 'ESH';
UPDATE llx_c_country SET numeric_code = '140' WHERE code_iso = 'CAF';
UPDATE llx_c_country SET numeric_code = '203' WHERE code_iso = 'CZE';
UPDATE llx_c_country SET numeric_code = '178' WHERE code_iso = 'COG';
UPDATE llx_c_country SET numeric_code = '180' WHERE code_iso = 'COD';
UPDATE llx_c_country SET numeric_code = '214' WHERE code_iso = 'DOM';
UPDATE llx_c_country SET numeric_code = '638' WHERE code_iso = 'REU';
UPDATE llx_c_country SET numeric_code = '646' WHERE code_iso = 'RWA';
UPDATE llx_c_country SET numeric_code = '642' WHERE code_iso = 'ROU';
UPDATE llx_c_country SET numeric_code = '643' WHERE code_iso = 'RUS';
UPDATE llx_c_country SET numeric_code = '882' WHERE code_iso = 'WSM';
UPDATE llx_c_country SET numeric_code = '016' WHERE code_iso = 'ASM';
UPDATE llx_c_country SET numeric_code = '652' WHERE code_iso = 'BLM';
UPDATE llx_c_country SET numeric_code = '659' WHERE code_iso = 'KNA';
UPDATE llx_c_country SET numeric_code = '674' WHERE code_iso = 'SMR';
UPDATE llx_c_country SET numeric_code = '663' WHERE code_iso = 'MAF';
UPDATE llx_c_country SET numeric_code = '666' WHERE code_iso = 'SPM';
UPDATE llx_c_country SET numeric_code = '670' WHERE code_iso = 'VCT';
UPDATE llx_c_country SET numeric_code = '654' WHERE code_iso = 'SHN';
UPDATE llx_c_country SET numeric_code = '662' WHERE code_iso = 'LCA';
UPDATE llx_c_country SET numeric_code = '678' WHERE code_iso = 'STP';
UPDATE llx_c_country SET numeric_code = '686' WHERE code_iso = 'SEN';
UPDATE llx_c_country SET numeric_code = '688' WHERE code_iso = 'SRB';
UPDATE llx_c_country SET numeric_code = '690' WHERE code_iso = 'SYC';
UPDATE llx_c_country SET numeric_code = '694' WHERE code_iso = 'SLE';
UPDATE llx_c_country SET numeric_code = '702' WHERE code_iso = 'SGP';
UPDATE llx_c_country SET numeric_code = '534' WHERE code_iso = 'SXM';
UPDATE llx_c_country SET numeric_code = '760' WHERE code_iso = 'SYR';
UPDATE llx_c_country SET numeric_code = '706' WHERE code_iso = 'SOM';
UPDATE llx_c_country SET numeric_code = '144' WHERE code_iso = 'LKA';
UPDATE llx_c_country SET numeric_code = '748' WHERE code_iso = 'SWZ';
UPDATE llx_c_country SET numeric_code = '710' WHERE code_iso = 'ZAF';
UPDATE llx_c_country SET numeric_code = '729' WHERE code_iso = 'SDN';
UPDATE llx_c_country SET numeric_code = '728' WHERE code_iso = 'SSD';
UPDATE llx_c_country SET numeric_code = '752' WHERE code_iso = 'SWE';
UPDATE llx_c_country SET numeric_code = '756' WHERE code_iso = 'CHE';
UPDATE llx_c_country SET numeric_code = '740' WHERE code_iso = 'SUR';
UPDATE llx_c_country SET numeric_code = '744' WHERE code_iso = 'SJM';
UPDATE llx_c_country SET numeric_code = '764' WHERE code_iso = 'THA';
UPDATE llx_c_country SET numeric_code = '158' WHERE code_iso = 'TWN';
UPDATE llx_c_country SET numeric_code = '834' WHERE code_iso = 'TZA';
UPDATE llx_c_country SET numeric_code = '762' WHERE code_iso = 'TJK';
UPDATE llx_c_country SET numeric_code = '086' WHERE code_iso = 'IOT';
UPDATE llx_c_country SET numeric_code = '260' WHERE code_iso = 'ATF';
UPDATE llx_c_country SET numeric_code = '626' WHERE code_iso = 'TLS';
UPDATE llx_c_country SET numeric_code = '768' WHERE code_iso = 'TGO';
UPDATE llx_c_country SET numeric_code = '772' WHERE code_iso = 'TKL';
UPDATE llx_c_country SET numeric_code = '776' WHERE code_iso = 'TON';
UPDATE llx_c_country SET numeric_code = '780' WHERE code_iso = 'TTO';
UPDATE llx_c_country SET numeric_code = '788' WHERE code_iso = 'TUN';
UPDATE llx_c_country SET numeric_code = '795' WHERE code_iso = 'TKM';
UPDATE llx_c_country SET numeric_code = '792' WHERE code_iso = 'TUR';
UPDATE llx_c_country SET numeric_code = '798' WHERE code_iso = 'TUV';
UPDATE llx_c_country SET numeric_code = '804' WHERE code_iso = 'UKR';
UPDATE llx_c_country SET numeric_code = '800' WHERE code_iso = 'UGA';
UPDATE llx_c_country SET numeric_code = '858' WHERE code_iso = 'URY';
UPDATE llx_c_country SET numeric_code = '860' WHERE code_iso = 'UZB';
UPDATE llx_c_country SET numeric_code = '548' WHERE code_iso = 'VUT';
UPDATE llx_c_country SET numeric_code = '336' WHERE code_iso = 'VAT';
UPDATE llx_c_country SET numeric_code = '862' WHERE code_iso = 'VEN';
UPDATE llx_c_country SET numeric_code = '704' WHERE code_iso = 'VNM';
UPDATE llx_c_country SET numeric_code = '876' WHERE code_iso = 'WLF';
UPDATE llx_c_country SET numeric_code = '887' WHERE code_iso = 'YEM';
UPDATE llx_c_country SET numeric_code = '262' WHERE code_iso = 'DJI';
UPDATE llx_c_country SET numeric_code = '894' WHERE code_iso = 'ZMB';
UPDATE llx_c_country SET numeric_code = '716' WHERE code_iso = 'ZWE';

-- Generate documents on product batch
ALTER TABLE llx_product_lot ADD COLUMN model_pdf varchar(255) AFTER scrapping_date;
ALTER TABLE llx_product_lot ADD COLUMN last_main_doc varchar(255) AFTER model_pdf;


ALTER TABLE llx_product_fournisseur_price ADD COLUMN status integer DEFAULT 1;

ALTER TABLE llx_product_fournisseur_price_log ADD INDEX idx_product_fournisseur_price_log_fk_product_fournisseur (fk_product_fournisseur);
ALTER TABLE llx_product_fournisseur_price_log ADD INDEX idx_product_fournisseur_price_log_fk_user (fk_user);
--ALTER TABLE llx_product_fournisseur_price_log ADD INDEX idx_product_fournisseur_price_log_fk_multicurrency (fk_multicurrency);

ALTER TABLE llx_bordereau_cheque ADD COLUMN label varchar(255) AFTER ref;

ALTER TABLE llx_societe ADD COLUMN vat_reverse_charge tinyint DEFAULT 0 AFTER tva_assuj;
ALTER TABLE llx_facture_fourn ADD COLUMN vat_reverse_charge tinyint DEFAULT 0 AFTER close_note;

ALTER TABLE llx_c_email_templates add COLUMN defaultfortype smallint DEFAULT 0;

ALTER TABLE llx_mailing ADD COLUMN fk_user_modif integer AFTER fk_user_creat;
ALTER TABLE llx_mailing ADD COLUMN evenunsubscribe smallint DEFAULT 0;
ALTER TABLE llx_mailing ADD COLUMN name_from varchar(128) AFTER email_from;

ALTER TABLE llx_bom_bomline ADD COLUMN fk_default_workstation integer DEFAULT NULL;
ALTER TABLE llx_mrp_production ADD COLUMN fk_default_workstation integer DEFAULT NULL;

ALTER TABLE llx_facture ADD COLUMN subtype smallint DEFAULT NULL;

CREATE TABLE llx_c_invoice_subtype (
  rowid integer AUTO_INCREMENT PRIMARY KEY,
  entity integer DEFAULT 1,
  fk_country integer NOT NULL,
  code varchar(4) NOT NULL,
  label varchar(100),
  active tinyint DEFAULT 1 NOT NULL
) ENGINE=innodb;

ALTER TABLE llx_c_invoice_subtype MODIFY COLUMN code varchar(4);
ALTER TABLE llx_c_invoice_subtype ADD UNIQUE INDEX uk_c_invoice_subtype (entity, code);

ALTER TABLE llx_projet ADD COLUMN fk_project integer DEFAULT NULL;

-- Upgrade default PDF models to the 'new' ones (eproved since 4 dolibarr versions from now)
--UPDATE llx_const SET value='eratosthene' WHERE name='COMMANDE_ADDON_PDF' and value='einstein';
--UPDATE llx_const SET value='sponge' WHERE name='FACTURE_ADDON_PDF' and value='crabe';
--UPDATE llx_const SET value='espadon' WHERE name='EXPEDITION_ADDON_PDF' and value='merou';
--UPDATE llx_const SET value='cyan' WHERE name='PROPALE_ADDON_PDF' and value='azur';
--UPDATE llx_const SET value='storm' WHERE name IN ('DELIVERY_ADDON_PDF','LIVRAISON_ADDON_PDF') and value='typhon';
--UPDATE llx_const SET value='cornas' WHERE name='COMMANDE_SUPPLIER_ADDON_PDF' and value='muscadet';


ALTER TABLE llx_c_propalst ADD COLUMN sortorder smallint DEFAULT 0;
ALTER TABLE llx_c_stcomm ADD COLUMN sortorder smallint DEFAULT 0;

ALTER TABLE llx_element_time ADD COLUMN ref_ext varchar(32);

ALTER TABLE llx_c_ziptown ADD COLUMN town_up varchar(180);


-- Email Collector
ALTER TABLE llx_emailcollector_emailcollector ADD COLUMN imap_encryption varchar(16) DEFAULT 'ssl' AFTER hostcharset;
ALTER TABLE llx_emailcollector_emailcollector ADD COLUMN norsh integer DEFAULT 0 AFTER imap_encryption;

insert into llx_c_invoice_subtype (entity, fk_country, code, label, active) VALUES (1, 102, '1.1', 'Τιμολόγιο Πώλησης', 1);
insert into llx_c_invoice_subtype (entity, fk_country, code, label, active) VALUES (1, 102, '1.2', 'Τιμολόγιο Πώλησης / Ενδοκοινοτικές Παραδόσεις', 1);
insert into llx_c_invoice_subtype (entity, fk_country, code, label, active) VALUES (1, 102, '1.3', 'Τιμολόγιο Πώλησης / Παραδόσεις Τρίτων Χωρών', 1);
insert into llx_c_invoice_subtype (entity, fk_country, code, label, active) VALUES (1, 102, '1.4', 'Τιμολόγιο Πώλησης / Πώληση για Λογαριασμό Τρίτων', 0);
insert into llx_c_invoice_subtype (entity, fk_country, code, label, active) VALUES (1, 102, '1.5', 'Τιμολόγιο Πώλησης / Εκκαθάριση Πωλήσεων Τρίτων - Αμοιβή από Πωλήσεις Τρίτων', 0);
insert into llx_c_invoice_subtype (entity, fk_country, code, label, active) VALUES (1, 102, '1.6', 'Τιμολόγιο Πώλησης / Συμπληρωματικό Παραστατικό', 0);
insert into llx_c_invoice_subtype (entity, fk_country, code, label, active) VALUES (1, 102, '2.1', 'Τιμολόγιο Παροχής', 1);
insert into llx_c_invoice_subtype (entity, fk_country, code, label, active) VALUES (1, 102, '2.2', 'Τιμολόγιο Παροχής / Ενδοκοινοτική Παροχή Υπηρεσιών', 1);
insert into llx_c_invoice_subtype (entity, fk_country, code, label, active) VALUES (1, 102, '2.3', 'Τιμολόγιο Παροχής / Παροχή Υπηρεσιών σε λήπτη Τρίτης Χώρας', 1);
insert into llx_c_invoice_subtype (entity, fk_country, code, label, active) VALUES (1, 102, '2.4', 'Τιμολόγιο Παροχής / Συμπληρωματικό Παραστατικό', 0);
insert into llx_c_invoice_subtype (entity, fk_country, code, label, active) VALUES (1, 102, '3.1', 'Τίτλος Κτήσης (μη υπόχρεος Εκδότης)', 0);
insert into llx_c_invoice_subtype (entity, fk_country, code, label, active) VALUES (1, 102, '3.2', 'Τίτλος Κτήσης (άρνηση έκδοσης από υπόχρεο Εκδότη)', 0);
insert into llx_c_invoice_subtype (entity, fk_country, code, label, active) VALUES (1, 102, '6.1', 'Στοιχείο Αυτοπαράδοσης', 0);
insert into llx_c_invoice_subtype (entity, fk_country, code, label, active) VALUES (1, 102, '6.2', 'Στοιχείο Ιδιοχρησιμοποίησης', 0);
insert into llx_c_invoice_subtype (entity, fk_country, code, label, active) VALUES (1, 102, '7.1', 'Συμβόλαιο - Έσοδο', 0);
insert into llx_c_invoice_subtype (entity, fk_country, code, label, active) VALUES (1, 102, '8.1', 'Ενοίκια - Έσοδο', 0);
insert into llx_c_invoice_subtype (entity, fk_country, code, label, active) VALUES (1, 102, '8.2', 'Ειδικό Στοιχείο – Απόδειξης Είσπραξης Φόρου Διαμονής', 0);
insert into llx_c_invoice_subtype (entity, fk_country, code, label, active) VALUES (1, 102, '11.1', 'ΑΛΠ', 1);
insert into llx_c_invoice_subtype (entity, fk_country, code, label, active) VALUES (1, 102, '11.2', 'ΑΠΥ', 1);
insert into llx_c_invoice_subtype (entity, fk_country, code, label, active) VALUES (1, 102, '11.3', 'Απλοποιημένο Τιμολόγιο', 0);
insert into llx_c_invoice_subtype (entity, fk_country, code, label, active) VALUES (1, 102, '11.5', 'Απόδειξη Λιανικής Πώλησης για Λογ/σμό Τρίτων', 0);

ALTER TABLE llx_partnership ADD COLUMN email_partnership varchar(64) after fk_member;

ALTER TABLE llx_contratdet ADD INDEX idx_contratdet_statut (statut);

ALTER TABLE fk_product_price_product DROP FOREIGN KEY fk_product_price_product;
 
ALTER TABLE llx_societe_rib ADD COLUMN ext_payment_site varchar(128);

-- Drop the composite unique index that exists on llx_commande_fournisseur to rebuild a new one without the fk_soc.
-- The old design allowed for a duplicate reference as long as fk_soc was not the same.
-- VMYSQL4.1 DROP INDEX uk_commande_fournisseur_ref on llx_commande_fournisseur;
-- VPGSQL8.2 DROP INDEX uk_commande_fournisseur_ref;
ALTER TABLE llx_commande_fournisseur ADD UNIQUE INDEX uk_commande_fournisseur_ref (ref, entity);

-- Drop the composite unique index that exists on llx_actioncomm to rebuild a new one without unique feature.
-- The old design introduced a deadlock over traffic intense Dolibarr instance.
-- VMYSQL4.1 DROP INDEX uk_actioncomm_ref on llx_actioncomm;
-- VPGSQL8.2 DROP INDEX uk_actioncomm_ref;
ALTER TABLE llx_actioncomm ADD INDEX idx_actioncomm_ref (ref, entity);

-- Bump llx_reception.ref_supplier to allow up to 255 characters to match llx_commande_fournisseur.ref_supplier.
-- See: https://github.com/Dolibarr/dolibarr/pull/25034
ALTER TABLE llx_reception MODIFY COLUMN ref_supplier varchar(255);

insert into llx_c_chargesociales (fk_pays, id, libelle, deductible, active, code) values ( 102, 10201, 'Αναλυτική Περιοδική Δήλωση (ΑΠΔ)', 1, 1, 'ΑΠΔ');
insert into llx_c_chargesociales (fk_pays, id, libelle, deductible, active, code) values ( 102, 10202, 'Φόρος Μισθωτών Υπηρεσιών (ΦΜΥ)', 1, 1, 'ΦΜΥ');
insert into llx_c_chargesociales (fk_pays, id, libelle, deductible, active, code) values ( 102, 10203, 'Ασφαλιστικές εισφορές (ΕΦΚΑ)', 1, 1, 'ΕΦΚΑ');
insert into llx_c_chargesociales (fk_pays, id, libelle, deductible, active, code) values ( 102, 10204, 'Προκαταβολή Φόρου Εισοδήματος', 0, 1, 'ΕΦΟΡΙΑ');
insert into llx_c_chargesociales (fk_pays, id, libelle, deductible, active, code) values ( 102, 10205, 'Ενιαίος Φόρος Ιδιοκτησίας Ακινήτων (ΕΝ.Φ.Ι.Α) ', 0, 1, 'ΕΝΦΙΑ');
insert into llx_c_chargesociales (fk_pays, id, libelle, deductible, active, code) values ( 102, 10206, 'Ετήσιο τέλος διατήρησης Μερίδας στο
Γ.Ε.ΜΗ.', 1, 1, 'ΓΕΜΗ');
insert into llx_c_chargesociales (fk_pays, id, libelle, deductible, active, code) values ( 102, 10207, 'Επαγγελματικό Επιμελητήριο', 1, 1, 'ΕΕ');
insert into llx_c_chargesociales (fk_pays, id, libelle, deductible, active, code) values ( 102, 10208, 'Εμπορικό και Βιομηχανικό Επιμελητηρίο', 1, 1, 'ΕΒΕ');
insert into llx_c_chargesociales (fk_pays, id, libelle, deductible, active, code) values ( 102, 10209, 'Τέλη Κυκλοφορίας', 1, 1,'ΤΕΛΗ');
insert into llx_c_chargesociales (fk_pays, id, libelle, deductible, active, code) values ( 102, 10210, 'Ασφάλιση οχήματος', 1, 1,'ΑΣΦΑΛΕΙΑ');
insert into llx_c_chargesociales (fk_pays, id, libelle, deductible, active, code) values ( 102, 10211, 'Ενοίκιο', 1, 1,'ΕΝΟΙΚΙΟ');
insert into llx_c_chargesociales (fk_pays, id, libelle, deductible, active, code) values ( 102, 10212, 'Κοινόχρηστα', 1, 1, 'ΚΟΙΝΟ');
insert into llx_c_chargesociales (fk_pays, id, libelle, deductible, active, code) values ( 102, 10213, 'Ηλεκτροδότηση', 1, 1, 'ΡΕΥΜΑ');

-- Leaves specific to Greece - info from https://www.kepea.gr/
insert into llx_c_holiday_types(code, label, affect, delay, newbymonth, fk_country, sortorder, active) values ('5D1Y', 'Κανονική άδεια(Πενθήμερο 1ο έτος)', 1,  0, 1.667, 102, 6, 1);
insert into llx_c_holiday_types(code, label, affect, delay, newbymonth, fk_country, sortorder, active) values ('5D2Y', 'Κανονική άδεια(Πενθήμερο 2ο έτος)', 1,  0, 1.75, 102, 7, 1);
insert into llx_c_holiday_types(code, label, affect, delay, newbymonth, fk_country, sortorder, active) values ('5D3-10Y', 'Κανονική άδεια(Πενθήμερο 3ο έως 10ο έτος)', 1, 0, 1.833, 102, 8, 1);
insert into llx_c_holiday_types(code, label, affect, delay, newbymonth, fk_country, sortorder, active) values ('5D10-25Y', 'Κανονική άδεια(Πενθήμερο 10ο έως 25ο έτος)', 1, 0, 2.083,    102, 9, 1);
insert into llx_c_holiday_types(code, label, affect, delay, newbymonth, fk_country, sortorder, active) values ('5D25+Y', 'Κανονική άδεια(Πενθήμερο 25+ έτη)', 1, 0, 2.166,    102, 10, 1);
insert into llx_c_holiday_types(code, label, affect, delay, newbymonth, fk_country, sortorder, active) values ('6D1Y', 'Κανονική άδεια(Εξαήμερο 1ο έτος)', 1, 0, 2.00,    102, 11, 1);
insert into llx_c_holiday_types(code, label, affect, delay, newbymonth, fk_country, sortorder, active) values ('6D2Y', 'Κανονική άδεια(Εξαήμερο 2ο έτος)', 1, 0, 2.083,    102, 12, 1);
insert into llx_c_holiday_types(code, label, affect, delay, newbymonth, fk_country, sortorder, active) values ('6D3-10Y', 'Κανονική άδεια(Εξαήμερο 3ο έως 10ο έτος)', 1, 0, 2.166,    102, 13, 1);
insert into llx_c_holiday_types(code, label, affect, delay, newbymonth, fk_country, sortorder, active) values ('6D10-25Y', 'Κανονική άδεια(Εξαήμερο 10ο έως 25ο έτος)', 1, 0, 2.083,    102, 14, 1);
insert into llx_c_holiday_types(code, label, affect, delay, newbymonth, fk_country, sortorder, active) values ('6D25+Y', 'Κανονική άδεια(Εξαήμερο 25+ έτη)', 1, 0, 2.166,    102, 15, 1);
insert into llx_c_holiday_types(code, label, affect, delay, newbymonth, fk_country, sortorder, active) values ('5D-WED', 'Πενθήμερη άδεια γάμου(με αποδοχές)', 0, 0, 0, 102, 16, 0);
insert into llx_c_holiday_types(code, label, affect, delay, newbymonth, fk_country, sortorder, active) values ('6D-WED', 'Εξαήμερη άδεια γάμου(με αποδοχές)', 0, 0, 0, 102, 17, 0);
insert into llx_c_holiday_types(code, label, affect, delay, newbymonth, fk_country, sortorder, active) values ('7D-AR', 'Επταήμερη άδεια ιατρικώς υποβοηθούμενης αναπαραγωγής(με αποδοχές)', 0, 0, 0, 102, 18, 0);
insert into llx_c_holiday_types(code, label, affect, delay, newbymonth, fk_country, sortorder, active) values ('1D-BC', 'Μονοήμερη άδεια προγεννητικών εξετάσεων(με αποδοχές)', 0, 0, 0, 102, 19, 0);
insert into llx_c_holiday_types(code, label, affect, delay, newbymonth, fk_country, sortorder, active) values ('1D-GYN', 'Μονοήμερη άδεια γυναικολογικού ελέγχου(με αποδοχές)', 0,  0, 0, 102, 20, 0);
insert into llx_c_holiday_types(code, label, affect, delay, newbymonth, fk_country, sortorder, active) values ('149D-ML', 'Άδεια Μητρότητας (Άδεια κύησης – λοχείας)56 ημέρες πριν-93 ημέρες μετα(με αποδοχές)', 0,  0, 0,    102, 21, 0);
insert into llx_c_holiday_types(code, label, affect, delay, newbymonth, fk_country, sortorder, active) values ('14D-PL', '14ήμερη Άδεια πατρότητας(με αποδοχές)', 0,  0, 0, 102, 22, 0);
insert into llx_c_holiday_types(code, label, affect, delay, newbymonth, fk_country, sortorder, active) values ('1-2H-CC', 'Άδεια φροντίδας παιδιών (μειωμένο ωράριο  https://www.kepea.gr/aarticle.php?id=1984)', 0,  0, 0, 102, 23, 0);
insert into llx_c_holiday_types(code, label, affect, delay, newbymonth, fk_country, sortorder, active) values ('9M-M', 'Ειδική άδεια προστασίας μητρότητας 9 μηνών(χωρίς αποδοχές)', 0,  0, 0, 102, 24, 0);
insert into llx_c_holiday_types(code, label, affect, delay, newbymonth, fk_country, sortorder, active) values ('4M-M', 'Τετράμηνη γονική Άδεια Ανατροφής Τέκνων(χωρίς αποδοχές)', 0,  0, 0, 102, 25, 0);
insert into llx_c_holiday_types(code, label, affect, delay, newbymonth, fk_country, sortorder, active) values ('6-8D-SP', 'Εξαήμερη ή Οκταήμερη Άδεια για μονογονεϊκές οικογένειες(με αποδοχές)', 0, 0, 0, 102, 26, 0);
insert into llx_c_holiday_types(code, label, affect, delay, newbymonth, fk_country, sortorder, active) values ('6-8-14D-FC', 'Άδεια για ασθένεια μελών οικογένειας(χωρίς αποδοχές, 6 ημέρες/έτος ένα παιδί - 8 ημέρες/έτος δύο παιδιά και σε 14 ημέρες/έτος τρία (3) παιδιά και πάνω', 0, 0, 0, 102, 27, 0);
insert into llx_c_holiday_types(code, label, affect, delay, newbymonth, fk_country, sortorder, active) values ('10D-CD', 'Δεκαήμερη Γονική Άδεια για παιδί με σοβαρά νοσήματα και λόγω νοσηλείας παιδιών(με αποδοχές)', 0, 0, 0, 102, 28, 0);
insert into llx_c_holiday_types(code, label, affect, delay, newbymonth, fk_country, sortorder, active) values ('30D-CD', 'Άδεια λόγω νοσηλείας των παιδιών(έως 30 ημέρες/έτος χωρίς αποδοχές)', 0, 0, 0, 102, 29, 0);
insert into llx_c_holiday_types(code, label, affect, delay, newbymonth, fk_country, sortorder, active) values ('5D-CG', 'Άδεια φροντιστή(έως 5 ημέρες/έτος χωρίς αποδοχές)', 0, 0, 0, 102, 30, 0);
insert into llx_c_holiday_types(code, label, affect, delay, newbymonth, fk_country, sortorder, active) values ('2D-CG', 'Άδεια απουσίας από την εργασία για λόγους ανωτέρας βίας(έως 2 ημέρες/έτος με αποδοχές)', 0,  0, 0, 102, 31, 0);
insert into llx_c_holiday_types(code, label, affect, delay, newbymonth, fk_country, sortorder, active) values ('2D-SC', 'Άδεια για παρακολούθηση σχολικής επίδοσης(έως 2 ημέρες/έτος με αποδοχές)', 0, 0, 0, 102, 32, 0);
insert into llx_c_holiday_types(code, label, affect, delay, newbymonth, fk_country, sortorder, active) values ('1D-BD', 'Μονοήμερη άδεια αιμοδοσίας(με αποδοχές)', 0,  0, 0, 102, 33, 0);
insert into llx_c_holiday_types(code, label, affect, delay, newbymonth, fk_country, sortorder, active) values ('22D-BT', 'Άδεια για μετάγγιση αίματος & αιμοκάθαρση(έως 22 ημέρες/έτος με αποδοχές)', 0, 0, 0, 102, 34, 0);
insert into llx_c_holiday_types(code, label, affect, delay, newbymonth, fk_country, sortorder, active) values ('30D-HIV', 'Άδεια λόγω AIDS(έως ένα (1) μήνα/έτος με αποδοχές)', 0, 0, 0, 102, 35, 0);
insert into llx_c_holiday_types(code, label, affect, delay, newbymonth, fk_country, sortorder, active) values ('20D-CD', 'Άδεια πενθούντων γονέων(20 ημέρες με αποδοχές)', 0, 0, 0, 102, 36, 0);
insert into llx_c_holiday_types(code, label, affect, delay, newbymonth, fk_country, sortorder, active) values ('2D-FD', 'Άδεια λόγω θανάτου συγγενούς(2 ημέρες με αποδοχές)', 0, 0, 0, 102, 37, 0);
insert into llx_c_holiday_types(code, label, affect, delay, newbymonth, fk_country, sortorder, active) values ('DIS', 'Άδειες αναπήρων(30 ημέρες με αποδοχές)', 0, 0, 0, 102, 38, 0);
insert into llx_c_holiday_types(code, label, affect, delay, newbymonth, fk_country, sortorder, active) values ('SE', 'Άδεια εξετάσεων μαθητών, σπουδαστών, φοιτητών(30 ημέρες χωρίς αποδοχές)', 0, 0, 0, 102, 39, 0);
insert into llx_c_holiday_types(code, label, affect, delay, newbymonth, fk_country, sortorder, active) values ('NOT PAID', 'Άδεια άνευ αποδοχών(έως ένα (1) έτος)', 0, 0, 0, 102, 40, 0);

<<<<<<< HEAD
-- Easya 2024
-- Backport VAT by entity #24965 - Also available on Easya 2022
-- VMYSQL4.1 DROP INDEX uk_c_tva_id on llx_c_tva;
-- VPGSQL8.2 DROP INDEX uk_c_tva_id;
ALTER TABLE llx_c_tva ADD COLUMN entity integer DEFAULT 1 NOT NULL AFTER rowid;
ALTER TABLE llx_c_tva ADD UNIQUE INDEX uk_c_tva_id (entity, fk_pays, code, taux, recuperableonly);

-- Add input reason on invoice
ALTER TABLE llx_facture ADD COLUMN fk_input_reason integer NULL DEFAULT NULL AFTER last_main_doc;
=======
-- hrm triggers
insert into llx_c_action_trigger (code,label,description,elementtype,rang) values ('HRM_EVALUATION_CREATE', 'HR Evaluation created', 'Executed when an evaluation is created', 'hrm', 4000);
insert into llx_c_action_trigger (code,label,description,elementtype,rang) values ('HRM_EVALUATION_MODIFY', 'HR Evaluation modified', 'Executed when an evaluation is modified', 'hrm', 4001);
insert into llx_c_action_trigger (code,label,description,elementtype,rang) values ('HRM_EVALUATION_VALIDATE', 'HR Evaluation validated', 'Executed when an evaluation is validated', 'hrm', 4002);
insert into llx_c_action_trigger (code,label,description,elementtype,rang) values ('HRM_EVALUATION_UNVALIDATE', 'HR Evaluation back to draft', 'Executed when an evaluation is back to draft', 'hrm', 4003);
insert into llx_c_action_trigger (code,label,description,elementtype,rang) values ('HRM_EVALUATION_DELETE', 'HR Evaluation deleted', 'Executed when an evaluation is dleted', 'hrm', 4005);
>>>>>>> 2f5df0f6
<|MERGE_RESOLUTION|>--- conflicted
+++ resolved
@@ -557,7 +557,13 @@
 insert into llx_c_holiday_types(code, label, affect, delay, newbymonth, fk_country, sortorder, active) values ('SE', 'Άδεια εξετάσεων μαθητών, σπουδαστών, φοιτητών(30 ημέρες χωρίς αποδοχές)', 0, 0, 0, 102, 39, 0);
 insert into llx_c_holiday_types(code, label, affect, delay, newbymonth, fk_country, sortorder, active) values ('NOT PAID', 'Άδεια άνευ αποδοχών(έως ένα (1) έτος)', 0, 0, 0, 102, 40, 0);
 
-<<<<<<< HEAD
+-- hrm triggers
+insert into llx_c_action_trigger (code,label,description,elementtype,rang) values ('HRM_EVALUATION_CREATE', 'HR Evaluation created', 'Executed when an evaluation is created', 'hrm', 4000);
+insert into llx_c_action_trigger (code,label,description,elementtype,rang) values ('HRM_EVALUATION_MODIFY', 'HR Evaluation modified', 'Executed when an evaluation is modified', 'hrm', 4001);
+insert into llx_c_action_trigger (code,label,description,elementtype,rang) values ('HRM_EVALUATION_VALIDATE', 'HR Evaluation validated', 'Executed when an evaluation is validated', 'hrm', 4002);
+insert into llx_c_action_trigger (code,label,description,elementtype,rang) values ('HRM_EVALUATION_UNVALIDATE', 'HR Evaluation back to draft', 'Executed when an evaluation is back to draft', 'hrm', 4003);
+insert into llx_c_action_trigger (code,label,description,elementtype,rang) values ('HRM_EVALUATION_DELETE', 'HR Evaluation deleted', 'Executed when an evaluation is dleted', 'hrm', 4005);
+
 -- Easya 2024
 -- Backport VAT by entity #24965 - Also available on Easya 2022
 -- VMYSQL4.1 DROP INDEX uk_c_tva_id on llx_c_tva;
@@ -566,12 +572,4 @@
 ALTER TABLE llx_c_tva ADD UNIQUE INDEX uk_c_tva_id (entity, fk_pays, code, taux, recuperableonly);
 
 -- Add input reason on invoice
-ALTER TABLE llx_facture ADD COLUMN fk_input_reason integer NULL DEFAULT NULL AFTER last_main_doc;
-=======
--- hrm triggers
-insert into llx_c_action_trigger (code,label,description,elementtype,rang) values ('HRM_EVALUATION_CREATE', 'HR Evaluation created', 'Executed when an evaluation is created', 'hrm', 4000);
-insert into llx_c_action_trigger (code,label,description,elementtype,rang) values ('HRM_EVALUATION_MODIFY', 'HR Evaluation modified', 'Executed when an evaluation is modified', 'hrm', 4001);
-insert into llx_c_action_trigger (code,label,description,elementtype,rang) values ('HRM_EVALUATION_VALIDATE', 'HR Evaluation validated', 'Executed when an evaluation is validated', 'hrm', 4002);
-insert into llx_c_action_trigger (code,label,description,elementtype,rang) values ('HRM_EVALUATION_UNVALIDATE', 'HR Evaluation back to draft', 'Executed when an evaluation is back to draft', 'hrm', 4003);
-insert into llx_c_action_trigger (code,label,description,elementtype,rang) values ('HRM_EVALUATION_DELETE', 'HR Evaluation deleted', 'Executed when an evaluation is dleted', 'hrm', 4005);
->>>>>>> 2f5df0f6
+ALTER TABLE llx_facture ADD COLUMN fk_input_reason integer NULL DEFAULT NULL AFTER last_main_doc;