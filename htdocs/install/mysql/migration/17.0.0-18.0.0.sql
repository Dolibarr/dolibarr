--- conflicted
+++ resolved
@@ -429,13 +429,11 @@
 
 ALTER TABLE llx_c_ziptown ADD COLUMN town_up varchar(180);
 
-<<<<<<< HEAD
--- All duration of services in bom are now stored in seconds
-UPDATE llx_bom_bomline b INNER JOIN llx_c_units u ON b.fk_unit = u.rowid SET b.qty = b.qty * u.scale WHERE u.unit_type = 'time';
-UPDATE llx_bom_bomline b SET b.fk_unit = 30 WHERE b.fk_unit IN (SELECT rowid FROM llx_c_units WHERE unit_type = 'time');
-=======
 
 -- Email Collector
 ALTER TABLE llx_emailcollector_emailcollector ADD COLUMN imap_encryption varchar(16) DEFAULT "ssl" AFTER hostcharset;
 ALTER TABLE llx_emailcollector_emailcollector ADD COLUMN norsh integer DEFAULT 0 AFTER imap_encryption;
->>>>>>> 029d4673
+
+-- All duration of services in bom are now stored in seconds
+UPDATE llx_bom_bomline b INNER JOIN llx_c_units u ON b.fk_unit = u.rowid SET b.qty = b.qty * u.scale WHERE u.unit_type = 'time';
+UPDATE llx_bom_bomline b SET b.fk_unit = 30 WHERE b.fk_unit IN (SELECT rowid FROM llx_c_units WHERE unit_type = 'time');