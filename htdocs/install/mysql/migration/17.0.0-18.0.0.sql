--
-- Be carefull to requests order.
-- This file must be loaded by calling /install/index.php page
-- when current version is 18.0.0 or higher.
--
-- To restrict request to Mysql version x.y minimum use -- VMYSQLx.y
-- To restrict request to Pgsql version x.y minimum use -- VPGSQLx.y
-- To rename a table:       ALTER TABLE llx_table RENAME TO llx_table_new;
-- To add a column:         ALTER TABLE llx_table ADD COLUMN newcol varchar(60) NOT NULL DEFAULT '0' AFTER existingcol;
-- To rename a column:      ALTER TABLE llx_table CHANGE COLUMN oldname newname varchar(60);
-- To drop a column:        ALTER TABLE llx_table DROP COLUMN oldname;
-- To change type of field: ALTER TABLE llx_table MODIFY COLUMN name varchar(60);
-- To drop a foreign key:   ALTER TABLE llx_table DROP FOREIGN KEY fk_name;
-- To create a unique index ALTER TABLE llx_table ADD UNIQUE INDEX uk_table_field (field);
-- To drop an index:        -- VMYSQL4.1 DROP INDEX nomindex on llx_table;
-- To drop an index:        -- VPGSQL8.2 DROP INDEX nomindex;
-- To make pk to be auto increment (mysql):
-- -- VMYSQL4.3 ALTER TABLE llx_table ADD PRIMARY KEY(rowid);
-- -- VMYSQL4.3 ALTER TABLE llx_table CHANGE COLUMN rowid rowid INTEGER NOT NULL AUTO_INCREMENT;
-- To make pk to be auto increment (postgres):
-- -- VPGSQL8.2 CREATE SEQUENCE llx_table_rowid_seq OWNED BY llx_table.rowid;
-- -- VPGSQL8.2 ALTER TABLE llx_table ADD PRIMARY KEY (rowid);
-- -- VPGSQL8.2 ALTER TABLE llx_table ALTER COLUMN rowid SET DEFAULT nextval('llx_table_rowid_seq');
-- -- VPGSQL8.2 SELECT setval('llx_table_rowid_seq', MAX(rowid)) FROM llx_table;
-- To set a field as NULL:                     -- VMYSQL4.3 ALTER TABLE llx_table MODIFY COLUMN name varchar(60) NULL;
-- To set a field as NULL:                     -- VPGSQL8.2 ALTER TABLE llx_table ALTER COLUMN name DROP NOT NULL;
-- To set a field as NOT NULL:                 -- VMYSQL4.3 ALTER TABLE llx_table MODIFY COLUMN name varchar(60) NOT NULL;
-- To set a field as NOT NULL:                 -- VPGSQL8.2 ALTER TABLE llx_table ALTER COLUMN name SET NOT NULL;
-- To set a field as default NULL:             -- VPGSQL8.2 ALTER TABLE llx_table ALTER COLUMN name SET DEFAULT NULL;
-- Note: fields with type BLOB/TEXT can't have default value.
-- To rebuild sequence for postgresql after insert by forcing id autoincrement fields:
-- -- VPGSQL8.2 SELECT dol_util_rebuild_sequences();


-- v17

-- VMYSQL4.3 ALTER TABLE llx_hrm_skillrank CHANGE COLUMN `rank` rankorder integer;
-- VPGSQL8.2 ALTER TABLE llx_hrm_skillrank CHANGE COLUMN rank rankorder integer;

ALTER TABLE llx_accounting_system CHANGE COLUMN fk_pays fk_country integer; 

ALTER TABLE llx_commande_fournisseurdet MODIFY COLUMN ref varchar(128);
ALTER TABLE llx_facture_fourn_det MODIFY COLUMN ref varchar(128);


-- v18

ALTER TABLE llx_notify_def ADD COLUMN email varchar(255);
ALTER TABLE llx_notify_def ADD COLUMN threshold double(24,8);
ALTER TABLE llx_notify_def ADD COLUMN context varchar(128);

ALTER TABLE llx_c_action_trigger ADD COLUMN contexts varchar(255) NULL;

insert into llx_c_action_trigger (code,label,description,elementtype,rang) values ('PROJECT_CLOSE','Project closed','Executed when a project is closed','project',145);

-- amount was removed in v12
ALTER TABLE llx_facture DROP COLUMN amount;

-- Rename prospect level on contact
ALTER TABLE llx_socpeople CHANGE fk_prospectcontactlevel fk_prospectlevel varchar(12);

ALTER TABLE llx_facture ADD COLUMN prorata_discount	real DEFAULT NULL;

ALTER TABLE llx_facture MODIFY COLUMN situation_cycle_ref integer;

ALTER TABLE llx_payment_salary MODIFY COLUMN datep datetime;

INSERT INTO llx_c_tva(rowid,fk_pays,code,taux,localtax1,localtax1_type,localtax2,localtax2_type,recuperableonly,note,active) values (1179, 117, 'I-28'  , 28,   0, '0',   0, '0', 0, 'IGST',      1);
INSERT INTO llx_c_tva(rowid,fk_pays,code,taux,localtax1,localtax1_type,localtax2,localtax2_type,recuperableonly,note,active) values (1176, 117, 'C+S-18',  0,   9, '1',   9, '1', 0, 'CGST+SGST - Same state sales', 1);


ALTER TABLE llx_user ADD COLUMN flagdelsessionsbefore datetime DEFAULT NULL;

ALTER TABLE llx_website ADD COLUMN pageviews_previous_month BIGINT UNSIGNED DEFAULT 0;

ALTER TABLE llx_product_stock ADD CONSTRAINT fk_product_product_rowid FOREIGN KEY (fk_product) REFERENCES llx_product (rowid);
ALTER TABLE llx_product_stock ADD CONSTRAINT fk_entrepot_entrepot_rowid FOREIGN KEY (fk_entrepot) REFERENCES llx_entrepot (rowid);


ALTER TABLE llx_bank_account ADD COLUMN owner_zip varchar(25);
ALTER TABLE llx_bank_account ADD COLUMN owner_town varchar(50);
ALTER TABLE llx_bank_account ADD COLUMN owner_country_id integer DEFAULT NULL;

ALTER TABLE llx_prelevement_bons ADD COLUMN fk_bank_account integer DEFAULT NULL;

ALTER TABLE llx_supplier_proposal ADD UNIQUE INDEX uk_supplier_proposal_ref (ref, entity);

ALTER TABLE llx_supplier_proposal ADD INDEX idx_supplier_proposal_fk_soc (fk_soc);
ALTER TABLE llx_supplier_proposal ADD INDEX idx_supplier_proposal_fk_user_author (fk_user_author);
ALTER TABLE llx_supplier_proposal ADD INDEX idx_supplier_proposal_fk_user_valid (fk_user_valid);
ALTER TABLE llx_supplier_proposal ADD INDEX idx_supplier_proposal_fk_projet (fk_projet);
ALTER TABLE llx_supplier_proposal ADD INDEX idx_supplier_proposal_fk_account(fk_account);

ALTER TABLE llx_ecm_files ADD COLUMN share_pass varchar(32) after share;

ALTER TABLE llx_prelevement_demande ADD COLUMN type varchar(12) DEFAULT '';
UPDATE llx_prelevement_demande SET type = 'ban' WHERE ext_payment_id IS NULL AND type = '';

ALTER TABLE llx_recruitment_recruitmentcandidature ADD COLUMN fk_user integer;

<<<<<<< HEAD
-- Element time
ALTER TABLE llx_projet_task_time RENAME TO llx_element_time;
ALTER TABLE llx_element_time CHANGE COLUMN fk_task fk_element integer NOT NULL;
ALTER TABLE llx_element_time CHANGE COLUMN task_date element_date date;
ALTER TABLE llx_element_time CHANGE COLUMN task_datehour element_datehour datetime;
ALTER TABLE llx_element_time CHANGE COLUMN task_date_withhour element_date_withhour integer;
ALTER TABLE llx_element_time CHANGE COLUMN task_duration element_duration double;
ALTER TABLE llx_element_time ADD COLUMN elementtype varchar(32) NOT NULL DEFAULT 'task' AFTER fk_element;

DROP INDEX idx_projet_task_time_task on llx_element_time;
DROP INDEX idx_projet_task_time_date on llx_element_time;
DROP INDEX idx_projet_task_time_datehour on llx_element_time;

ALTER TABLE llx_element_time ADD INDEX idx_element_time_task (fk_element);
ALTER TABLE llx_element_time ADD INDEX idx_element_time_date (element_date);
ALTER TABLE llx_element_time ADD INDEX idx_element_time_datehour (element_datehour);
=======
ALTER TABLE llx_bordereau_cheque ADD COLUMN type VARCHAR(6) DEFAULT 'CHQ';
>>>>>>> 2f5c841f
<|MERGE_RESOLUTION|>--- conflicted
+++ resolved
@@ -98,7 +98,8 @@
 
 ALTER TABLE llx_recruitment_recruitmentcandidature ADD COLUMN fk_user integer;
 
-<<<<<<< HEAD
+ALTER TABLE llx_bordereau_cheque ADD COLUMN type VARCHAR(6) DEFAULT 'CHQ';
+
 -- Element time
 ALTER TABLE llx_projet_task_time RENAME TO llx_element_time;
 ALTER TABLE llx_element_time CHANGE COLUMN fk_task fk_element integer NOT NULL;
@@ -114,7 +115,4 @@
 
 ALTER TABLE llx_element_time ADD INDEX idx_element_time_task (fk_element);
 ALTER TABLE llx_element_time ADD INDEX idx_element_time_date (element_date);
-ALTER TABLE llx_element_time ADD INDEX idx_element_time_datehour (element_datehour);
-=======
-ALTER TABLE llx_bordereau_cheque ADD COLUMN type VARCHAR(6) DEFAULT 'CHQ';
->>>>>>> 2f5c841f
+ALTER TABLE llx_element_time ADD INDEX idx_element_time_datehour (element_datehour);