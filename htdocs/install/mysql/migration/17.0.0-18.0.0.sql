--- conflicted
+++ resolved
@@ -57,11 +57,8 @@
 INSERT INTO llx_c_tva(rowid,fk_pays,code,taux,localtax1,localtax1_type,localtax2,localtax2_type,recuperableonly,note,active) values (1179, 117, 'I-28'  , 28,   0, '0',   0, '0', 0, 'IGST',      1);
 INSERT INTO llx_c_tva(rowid,fk_pays,code,taux,localtax1,localtax1_type,localtax2,localtax2_type,recuperableonly,note,active) values (1176, 117, 'C+S-18',  0,   9, '1',   9, '1', 0, 'CGST+SGST - Same state sales', 1);
 
-<<<<<<< HEAD
 ALTER TABLE llx_c_tva ADD COLUMN type_vat smallint NOT NULL DEFAULT '0' AFTER fk_pays;
-=======
 
 ALTER TABLE llx_user ADD COLUMN flagdelsessionsbefore datetime DEFAULT NULL;
 
 ALTER TABLE llx_website ADD COLUMN pageviews_previous_month BIGINT UNSIGNED DEFAULT 0;
->>>>>>> 22720b65
