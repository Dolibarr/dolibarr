--
-- Be carefull to requests order.
-- This file must be loaded by calling /install/index.php page
-- when current version is 18.0.0 or higher.
--
-- To restrict request to Mysql version x.y minimum use -- VMYSQLx.y
-- To restrict request to Pgsql version x.y minimum use -- VPGSQLx.y
-- To rename a table:       ALTER TABLE llx_table RENAME TO llx_table_new;
-- To add a column:         ALTER TABLE llx_table ADD COLUMN newcol varchar(60) NOT NULL DEFAULT '0' AFTER existingcol;
-- To rename a column:      ALTER TABLE llx_table CHANGE COLUMN oldname newname varchar(60);
-- To drop a column:        ALTER TABLE llx_table DROP COLUMN oldname;
-- To change type of field: ALTER TABLE llx_table MODIFY COLUMN name varchar(60);
-- To drop a foreign key:   ALTER TABLE llx_table DROP FOREIGN KEY fk_name;
-- To create a unique index ALTER TABLE llx_table ADD UNIQUE INDEX uk_table_field (field);
-- To drop an index:        -- VMYSQL4.1 DROP INDEX nomindex on llx_table;
-- To drop an index:        -- VPGSQL8.2 DROP INDEX nomindex;
-- To make pk to be auto increment (mysql):
-- -- VMYSQL4.3 ALTER TABLE llx_table ADD PRIMARY KEY(rowid);
-- -- VMYSQL4.3 ALTER TABLE llx_table CHANGE COLUMN rowid rowid INTEGER NOT NULL AUTO_INCREMENT;
-- To make pk to be auto increment (postgres):
-- -- VPGSQL8.2 CREATE SEQUENCE llx_table_rowid_seq OWNED BY llx_table.rowid;
-- -- VPGSQL8.2 ALTER TABLE llx_table ADD PRIMARY KEY (rowid);
-- -- VPGSQL8.2 ALTER TABLE llx_table ALTER COLUMN rowid SET DEFAULT nextval('llx_table_rowid_seq');
-- -- VPGSQL8.2 SELECT setval('llx_table_rowid_seq', MAX(rowid)) FROM llx_table;
-- To set a field as NULL:                     -- VMYSQL4.3 ALTER TABLE llx_table MODIFY COLUMN name varchar(60) NULL;
-- To set a field as NULL:                     -- VPGSQL8.2 ALTER TABLE llx_table ALTER COLUMN name DROP NOT NULL;
-- To set a field as NOT NULL:                 -- VMYSQL4.3 ALTER TABLE llx_table MODIFY COLUMN name varchar(60) NOT NULL;
-- To set a field as NOT NULL:                 -- VPGSQL8.2 ALTER TABLE llx_table ALTER COLUMN name SET NOT NULL;
-- To set a field as default NULL:             -- VPGSQL8.2 ALTER TABLE llx_table ALTER COLUMN name SET DEFAULT NULL;
-- Note: fields with type BLOB/TEXT can't have default value.
-- To rebuild sequence for postgresql after insert by forcing id autoincrement fields:
-- -- VPGSQL8.2 SELECT dol_util_rebuild_sequences();


-- v17

-- VMYSQL4.3 ALTER TABLE llx_hrm_skillrank CHANGE COLUMN `rank` rankorder integer;
-- VPGSQL8.2 ALTER TABLE llx_hrm_skillrank CHANGE COLUMN rank rankorder integer;

ALTER TABLE llx_accounting_system CHANGE COLUMN fk_pays fk_country integer; 

ALTER TABLE llx_commande_fournisseurdet MODIFY COLUMN ref varchar(128);
ALTER TABLE llx_facture_fourn_det MODIFY COLUMN ref varchar(128);


-- v18

ALTER TABLE llx_notify_def ADD COLUMN email varchar(255);
ALTER TABLE llx_notify_def ADD COLUMN threshold double(24,8);
ALTER TABLE llx_notify_def ADD COLUMN context varchar(128);

ALTER TABLE llx_c_action_trigger ADD COLUMN contexts varchar(255) NULL;

insert into llx_c_action_trigger (code,label,description,elementtype,rang) values ('PROJECT_CLOSE','Project closed','Executed when a project is closed','project',145);

-- amount was removed in v12
ALTER TABLE llx_facture DROP COLUMN amount;

-- Rename prospect level on contact
ALTER TABLE llx_socpeople CHANGE fk_prospectcontactlevel fk_prospectlevel varchar(12);

ALTER TABLE llx_facture ADD COLUMN prorata_discount	real DEFAULT NULL;

ALTER TABLE llx_facture MODIFY COLUMN situation_cycle_ref integer;

ALTER TABLE llx_payment_salary MODIFY COLUMN datep datetime;

INSERT INTO llx_c_tva(rowid,fk_pays,code,taux,localtax1,localtax1_type,localtax2,localtax2_type,recuperableonly,note,active) values (1179, 117, 'I-28'  , 28,   0, '0',   0, '0', 0, 'IGST',      1);
INSERT INTO llx_c_tva(rowid,fk_pays,code,taux,localtax1,localtax1_type,localtax2,localtax2_type,recuperableonly,note,active) values (1176, 117, 'C+S-18',  0,   9, '1',   9, '1', 0, 'CGST+SGST - Same state sales', 1);


ALTER TABLE llx_user ADD COLUMN flagdelsessionsbefore datetime DEFAULT NULL;

ALTER TABLE llx_website ADD COLUMN pageviews_previous_month BIGINT UNSIGNED DEFAULT 0;

ALTER TABLE llx_product_stock ADD CONSTRAINT fk_product_product_rowid FOREIGN KEY (fk_product) REFERENCES llx_product (rowid);
ALTER TABLE llx_product_stock ADD CONSTRAINT fk_entrepot_entrepot_rowid FOREIGN KEY (fk_entrepot) REFERENCES llx_entrepot (rowid);


ALTER TABLE llx_bank_account ADD COLUMN owner_zip varchar(25);
ALTER TABLE llx_bank_account ADD COLUMN owner_town varchar(50);
ALTER TABLE llx_bank_account ADD COLUMN owner_country_id integer DEFAULT NULL;

ALTER TABLE llx_prelevement_bons ADD COLUMN fk_bank_account integer DEFAULT NULL;

ALTER TABLE llx_propal ADD COLUMN model_pdf_pos_sign VARCHAR(10) DEFAULT NULL AFTER last_main_doc;
  

ALTER TABLE llx_supplier_proposal ADD UNIQUE INDEX uk_supplier_proposal_ref (ref, entity);

ALTER TABLE llx_supplier_proposal ADD INDEX idx_supplier_proposal_fk_soc (fk_soc);
ALTER TABLE llx_supplier_proposal ADD INDEX idx_supplier_proposal_fk_user_author (fk_user_author);
ALTER TABLE llx_supplier_proposal ADD INDEX idx_supplier_proposal_fk_user_valid (fk_user_valid);
ALTER TABLE llx_supplier_proposal ADD INDEX idx_supplier_proposal_fk_projet (fk_projet);
ALTER TABLE llx_supplier_proposal ADD INDEX idx_supplier_proposal_fk_account(fk_account);

ALTER TABLE llx_ecm_files ADD COLUMN share_pass varchar(32) after share;

ALTER TABLE llx_prelevement_demande ADD COLUMN type varchar(12) DEFAULT '';
UPDATE llx_prelevement_demande SET type = 'ban' WHERE ext_payment_id IS NULL AND type = '';
<<<<<<< HEAD
=======

ALTER TABLE llx_recruitment_recruitmentcandidature ADD COLUMN fk_user integer;
>>>>>>> 8bde9ce2
<|MERGE_RESOLUTION|>--- conflicted
+++ resolved
@@ -98,8 +98,5 @@
 
 ALTER TABLE llx_prelevement_demande ADD COLUMN type varchar(12) DEFAULT '';
 UPDATE llx_prelevement_demande SET type = 'ban' WHERE ext_payment_id IS NULL AND type = '';
-<<<<<<< HEAD
-=======
 
 ALTER TABLE llx_recruitment_recruitmentcandidature ADD COLUMN fk_user integer;
->>>>>>> 8bde9ce2
