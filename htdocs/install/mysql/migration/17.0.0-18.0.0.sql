--
-- Be carefull to requests order.
-- This file must be loaded by calling /install/index.php page
-- when current version is 18.0.0 or higher.
--
-- To restrict request to Mysql version x.y minimum use -- VMYSQLx.y
-- To restrict request to Pgsql version x.y minimum use -- VPGSQLx.y
-- To rename a table:       ALTER TABLE llx_table RENAME TO llx_table_new;
-- To add a column:         ALTER TABLE llx_table ADD COLUMN newcol varchar(60) NOT NULL DEFAULT '0' AFTER existingcol;
-- To rename a column:      ALTER TABLE llx_table CHANGE COLUMN oldname newname varchar(60);
-- To drop a column:        ALTER TABLE llx_table DROP COLUMN oldname;
-- To change type of field: ALTER TABLE llx_table MODIFY COLUMN name varchar(60);
-- To drop a foreign key:   ALTER TABLE llx_table DROP FOREIGN KEY fk_name;
-- To create a unique index ALTER TABLE llx_table ADD UNIQUE INDEX uk_table_field (field);
-- To drop an index:        -- VMYSQL4.1 DROP INDEX nomindex on llx_table;
-- To drop an index:        -- VPGSQL8.2 DROP INDEX nomindex;
-- To make pk to be auto increment (mysql):
-- -- VMYSQL4.3 ALTER TABLE llx_table ADD PRIMARY KEY(rowid);
-- -- VMYSQL4.3 ALTER TABLE llx_table CHANGE COLUMN rowid rowid INTEGER NOT NULL AUTO_INCREMENT;
-- To make pk to be auto increment (postgres):
-- -- VPGSQL8.2 CREATE SEQUENCE llx_table_rowid_seq OWNED BY llx_table.rowid;
-- -- VPGSQL8.2 ALTER TABLE llx_table ADD PRIMARY KEY (rowid);
-- -- VPGSQL8.2 ALTER TABLE llx_table ALTER COLUMN rowid SET DEFAULT nextval('llx_table_rowid_seq');
-- -- VPGSQL8.2 SELECT setval('llx_table_rowid_seq', MAX(rowid)) FROM llx_table;
-- To set a field as NULL:                     -- VMYSQL4.3 ALTER TABLE llx_table MODIFY COLUMN name varchar(60) NULL;
-- To set a field as NULL:                     -- VPGSQL8.2 ALTER TABLE llx_table ALTER COLUMN name DROP NOT NULL;
-- To set a field as NOT NULL:                 -- VMYSQL4.3 ALTER TABLE llx_table MODIFY COLUMN name varchar(60) NOT NULL;
-- To set a field as NOT NULL:                 -- VPGSQL8.2 ALTER TABLE llx_table ALTER COLUMN name SET NOT NULL;
-- To set a field as default NULL:             -- VPGSQL8.2 ALTER TABLE llx_table ALTER COLUMN name SET DEFAULT NULL;
-- Note: fields with type BLOB/TEXT can't have default value.
-- To rebuild sequence for postgresql after insert by forcing id autoincrement fields:
-- -- VPGSQL8.2 SELECT dol_util_rebuild_sequences();


-- v17

-- VMYSQL4.3 ALTER TABLE llx_hrm_skillrank CHANGE COLUMN `rank` rankorder integer;
-- VPGSQL8.2 ALTER TABLE llx_hrm_skillrank CHANGE COLUMN rank rankorder integer;

ALTER TABLE llx_accounting_system CHANGE COLUMN fk_pays fk_country integer;

ALTER TABLE llx_commande_fournisseurdet MODIFY COLUMN ref varchar(128);
ALTER TABLE llx_facture_fourn_det MODIFY COLUMN ref varchar(128);


-- v18

ALTER TABLE llx_notify_def ADD COLUMN email varchar(255);
ALTER TABLE llx_notify_def ADD COLUMN threshold double(24,8);
ALTER TABLE llx_notify_def ADD COLUMN context varchar(128);

ALTER TABLE llx_c_action_trigger ADD COLUMN contexts varchar(255) NULL;

insert into llx_c_action_trigger (code,label,description,elementtype,rang) values ('PROJECT_CLOSE','Project closed','Executed when a project is closed','project',145);

-- amount was removed in v12
ALTER TABLE llx_facture DROP COLUMN amount;

-- Rename prospect level on contact
ALTER TABLE llx_socpeople CHANGE fk_prospectcontactlevel fk_prospectlevel varchar(12);

ALTER TABLE llx_facture ADD COLUMN prorata_discount	real DEFAULT NULL;

ALTER TABLE llx_facture MODIFY COLUMN situation_cycle_ref integer;

ALTER TABLE llx_payment_salary MODIFY COLUMN datep datetime;

INSERT INTO llx_c_tva(rowid,fk_pays,code,taux,localtax1,localtax1_type,localtax2,localtax2_type,recuperableonly,note,active) values (1179, 117, 'I-28'  , 28,   0, '0',   0, '0', 0, 'IGST',      1);
INSERT INTO llx_c_tva(rowid,fk_pays,code,taux,localtax1,localtax1_type,localtax2,localtax2_type,recuperableonly,note,active) values (1176, 117, 'C+S-18',  0,   9, '1',   9, '1', 0, 'CGST+SGST - Same state sales', 1);


ALTER TABLE llx_user ADD COLUMN flagdelsessionsbefore datetime DEFAULT NULL;

ALTER TABLE llx_website ADD COLUMN pageviews_previous_month BIGINT UNSIGNED DEFAULT 0;

ALTER TABLE llx_product_stock ADD CONSTRAINT fk_product_product_rowid FOREIGN KEY (fk_product) REFERENCES llx_product (rowid);
ALTER TABLE llx_product_stock ADD CONSTRAINT fk_entrepot_entrepot_rowid FOREIGN KEY (fk_entrepot) REFERENCES llx_entrepot (rowid);


ALTER TABLE llx_bank_account ADD COLUMN owner_zip varchar(25);
ALTER TABLE llx_bank_account ADD COLUMN owner_town varchar(50);
ALTER TABLE llx_bank_account ADD COLUMN owner_country_id integer DEFAULT NULL;

ALTER TABLE llx_prelevement_bons ADD COLUMN fk_bank_account integer DEFAULT NULL;

ALTER TABLE llx_supplier_proposal ADD UNIQUE INDEX uk_supplier_proposal_ref (ref, entity);

ALTER TABLE llx_supplier_proposal ADD INDEX idx_supplier_proposal_fk_soc (fk_soc);
ALTER TABLE llx_supplier_proposal ADD INDEX idx_supplier_proposal_fk_user_author (fk_user_author);
ALTER TABLE llx_supplier_proposal ADD INDEX idx_supplier_proposal_fk_user_valid (fk_user_valid);
ALTER TABLE llx_supplier_proposal ADD INDEX idx_supplier_proposal_fk_projet (fk_projet);
ALTER TABLE llx_supplier_proposal ADD INDEX idx_supplier_proposal_fk_account(fk_account);

ALTER TABLE llx_ecm_files ADD COLUMN share_pass varchar(32) after share;

ALTER TABLE llx_prelevement_demande ADD COLUMN type varchar(12) DEFAULT '';
UPDATE llx_prelevement_demande SET type = 'ban' WHERE ext_payment_id IS NULL AND type = '';

ALTER TABLE llx_recruitment_recruitmentcandidature ADD COLUMN fk_user integer;

ALTER TABLE llx_bordereau_cheque ADD COLUMN type VARCHAR(6) DEFAULT 'CHQ';

-- Element time
ALTER TABLE llx_projet_task_time RENAME TO llx_element_time;
ALTER TABLE llx_element_time CHANGE COLUMN fk_task fk_element integer NOT NULL;
ALTER TABLE llx_element_time CHANGE COLUMN task_date element_date date;
ALTER TABLE llx_element_time CHANGE COLUMN task_datehour element_datehour datetime;
ALTER TABLE llx_element_time CHANGE COLUMN task_date_withhour element_date_withhour integer;
ALTER TABLE llx_element_time CHANGE COLUMN task_duration element_duration double;
ALTER TABLE llx_element_time ADD COLUMN elementtype varchar(32) NOT NULL DEFAULT 'task' AFTER fk_element;

-- VMYSQL4.1 DROP INDEX idx_projet_task_time_task on llx_element_time;
-- VMYSQL4.1 DROP INDEX idx_projet_task_time_date on llx_element_time;
-- VMYSQL4.1 DROP INDEX idx_projet_task_time_datehour on llx_element_time;
-- VPGSQL8.2 DROP INDEX idx_projet_task_time_task;
-- VPGSQL8.2 DROP INDEX idx_projet_task_time_date;
-- VPGSQL8.2 DROP INDEX idx_projet_task_time_datehour;

ALTER TABLE llx_element_time ADD INDEX idx_element_time_task (fk_element);
ALTER TABLE llx_element_time ADD INDEX idx_element_time_date (element_date);
ALTER TABLE llx_element_time ADD INDEX idx_element_time_datehour (element_datehour);


ALTER TABLE llx_c_country ADD COLUMN numeric_code VARCHAR(3);

UPDATE llx_c_country SET numeric_code = '004' WHERE code_iso = 'AFG';
UPDATE llx_c_country SET numeric_code = '248' WHERE code_iso = 'ALA';
UPDATE llx_c_country SET numeric_code = '008' WHERE code_iso = 'ALB';
UPDATE llx_c_country SET numeric_code = '276' WHERE code_iso = 'DEU';
UPDATE llx_c_country SET numeric_code = '020' WHERE code_iso = 'AND';
UPDATE llx_c_country SET numeric_code = '024' WHERE code_iso = 'AGO';
UPDATE llx_c_country SET numeric_code = '660' WHERE code_iso = 'AIA';
UPDATE llx_c_country SET numeric_code = '010' WHERE code_iso = 'ATA';
UPDATE llx_c_country SET numeric_code = '028' WHERE code_iso = 'ATG';
UPDATE llx_c_country SET numeric_code = '682' WHERE code_iso = 'SAU';
UPDATE llx_c_country SET numeric_code = '012' WHERE code_iso = 'DZA';
UPDATE llx_c_country SET numeric_code = '032' WHERE code_iso = 'ARG';
UPDATE llx_c_country SET numeric_code = '051' WHERE code_iso = 'ARM';
UPDATE llx_c_country SET numeric_code = '533' WHERE code_iso = 'ABW';
UPDATE llx_c_country SET numeric_code = '036' WHERE code_iso = 'AUS';
UPDATE llx_c_country SET numeric_code = '040' WHERE code_iso = 'AUT';
UPDATE llx_c_country SET numeric_code = '031' WHERE code_iso = 'AZE';
UPDATE llx_c_country SET numeric_code = '044' WHERE code_iso = 'BHS';
UPDATE llx_c_country SET numeric_code = '050' WHERE code_iso = 'BGD';
UPDATE llx_c_country SET numeric_code = '052' WHERE code_iso = 'BRB';
UPDATE llx_c_country SET numeric_code = '048' WHERE code_iso = 'BHR';
UPDATE llx_c_country SET numeric_code = '056' WHERE code_iso = 'BEL';
UPDATE llx_c_country SET numeric_code = '084' WHERE code_iso = 'BLZ';
UPDATE llx_c_country SET numeric_code = '204' WHERE code_iso = 'BEN';
UPDATE llx_c_country SET numeric_code = '060' WHERE code_iso = 'BMU';
UPDATE llx_c_country SET numeric_code = '112' WHERE code_iso = 'BLR';
UPDATE llx_c_country SET numeric_code = '068' WHERE code_iso = 'BOL';
UPDATE llx_c_country SET numeric_code = '535' WHERE code_iso = 'BES';
UPDATE llx_c_country SET numeric_code = '070' WHERE code_iso = 'BIH';
UPDATE llx_c_country SET numeric_code = '072' WHERE code_iso = 'BWA';
UPDATE llx_c_country SET numeric_code = '076' WHERE code_iso = 'BRA';
UPDATE llx_c_country SET numeric_code = '096' WHERE code_iso = 'BRN';
UPDATE llx_c_country SET numeric_code = '100' WHERE code_iso = 'BGR';
UPDATE llx_c_country SET numeric_code = '854' WHERE code_iso = 'BFA';
UPDATE llx_c_country SET numeric_code = '108' WHERE code_iso = 'BDI';
UPDATE llx_c_country SET numeric_code = '064' WHERE code_iso = 'BTN';
UPDATE llx_c_country SET numeric_code = '132' WHERE code_iso = 'CPV';
UPDATE llx_c_country SET numeric_code = '116' WHERE code_iso = 'KHM';
UPDATE llx_c_country SET numeric_code = '120' WHERE code_iso = 'CMR';
UPDATE llx_c_country SET numeric_code = '124' WHERE code_iso = 'CAN';
UPDATE llx_c_country SET numeric_code = '634' WHERE code_iso = 'QAT';
UPDATE llx_c_country SET numeric_code = '148' WHERE code_iso = 'TCD';
UPDATE llx_c_country SET numeric_code = '152' WHERE code_iso = 'CHL';
UPDATE llx_c_country SET numeric_code = '156' WHERE code_iso = 'CHN';
UPDATE llx_c_country SET numeric_code = '196' WHERE code_iso = 'CYP';
UPDATE llx_c_country SET numeric_code = '170' WHERE code_iso = 'COL';
UPDATE llx_c_country SET numeric_code = '174' WHERE code_iso = 'COM';
UPDATE llx_c_country SET numeric_code = '408' WHERE code_iso = 'PRK';
UPDATE llx_c_country SET numeric_code = '410' WHERE code_iso = 'KOR';
UPDATE llx_c_country SET numeric_code = '384' WHERE code_iso = 'CIV';
UPDATE llx_c_country SET numeric_code = '188' WHERE code_iso = 'CRI';
UPDATE llx_c_country SET numeric_code = '191' WHERE code_iso = 'HRV';
UPDATE llx_c_country SET numeric_code = '192' WHERE code_iso = 'CUB';
UPDATE llx_c_country SET numeric_code = '531' WHERE code_iso = 'CUW';
UPDATE llx_c_country SET numeric_code = '208' WHERE code_iso = 'DNK';
UPDATE llx_c_country SET numeric_code = '212' WHERE code_iso = 'DMA';
UPDATE llx_c_country SET numeric_code = '218' WHERE code_iso = 'ECU';
UPDATE llx_c_country SET numeric_code = '818' WHERE code_iso = 'EGY';
UPDATE llx_c_country SET numeric_code = '222' WHERE code_iso = 'SLV';
UPDATE llx_c_country SET numeric_code = '784' WHERE code_iso = 'ARE';
UPDATE llx_c_country SET numeric_code = '232' WHERE code_iso = 'ERI';
UPDATE llx_c_country SET numeric_code = '703' WHERE code_iso = 'SVK';
UPDATE llx_c_country SET numeric_code = '705' WHERE code_iso = 'SVN';
UPDATE llx_c_country SET numeric_code = '724' WHERE code_iso = 'ESP';
UPDATE llx_c_country SET numeric_code = '840' WHERE code_iso = 'USA';
UPDATE llx_c_country SET numeric_code = '233' WHERE code_iso = 'EST';
UPDATE llx_c_country SET numeric_code = '231' WHERE code_iso = 'ETH';
UPDATE llx_c_country SET numeric_code = '608' WHERE code_iso = 'PHL';
UPDATE llx_c_country SET numeric_code = '246' WHERE code_iso = 'FIN';
UPDATE llx_c_country SET numeric_code = '242' WHERE code_iso = 'FJI';
UPDATE llx_c_country SET numeric_code = '250' WHERE code_iso = 'FRA';
UPDATE llx_c_country SET numeric_code = '266' WHERE code_iso = 'GAB';
UPDATE llx_c_country SET numeric_code = '270' WHERE code_iso = 'GMB';
UPDATE llx_c_country SET numeric_code = '268' WHERE code_iso = 'GEO';
UPDATE llx_c_country SET numeric_code = '288' WHERE code_iso = 'GHA';
UPDATE llx_c_country SET numeric_code = '292' WHERE code_iso = 'GIB';
UPDATE llx_c_country SET numeric_code = '308' WHERE code_iso = 'GRD';
UPDATE llx_c_country SET numeric_code = '300' WHERE code_iso = 'GRC';
UPDATE llx_c_country SET numeric_code = '304' WHERE code_iso = 'GRL';
UPDATE llx_c_country SET numeric_code = '312' WHERE code_iso = 'GLP';
UPDATE llx_c_country SET numeric_code = '316' WHERE code_iso = 'GUM';
UPDATE llx_c_country SET numeric_code = '320' WHERE code_iso = 'GTM';
UPDATE llx_c_country SET numeric_code = '254' WHERE code_iso = 'GUF';
UPDATE llx_c_country SET numeric_code = '831' WHERE code_iso = 'GGY';
UPDATE llx_c_country SET numeric_code = '324' WHERE code_iso = 'GIN';
UPDATE llx_c_country SET numeric_code = '624' WHERE code_iso = 'GNB';
UPDATE llx_c_country SET numeric_code = '226' WHERE code_iso = 'GNQ';
UPDATE llx_c_country SET numeric_code = '328' WHERE code_iso = 'GUY';
UPDATE llx_c_country SET numeric_code = '332' WHERE code_iso = 'HTI';
UPDATE llx_c_country SET numeric_code = '340' WHERE code_iso = 'HND';
UPDATE llx_c_country SET numeric_code = '344' WHERE code_iso = 'HKG';
UPDATE llx_c_country SET numeric_code = '348' WHERE code_iso = 'HUN';
UPDATE llx_c_country SET numeric_code = '356' WHERE code_iso = 'IND';
UPDATE llx_c_country SET numeric_code = '360' WHERE code_iso = 'IDN';
UPDATE llx_c_country SET numeric_code = '368' WHERE code_iso = 'IRQ';
UPDATE llx_c_country SET numeric_code = '364' WHERE code_iso = 'IRN';
UPDATE llx_c_country SET numeric_code = '372' WHERE code_iso = 'IRL';
UPDATE llx_c_country SET numeric_code = '074' WHERE code_iso = 'BVT';
UPDATE llx_c_country SET numeric_code = '833' WHERE code_iso = 'IMN';
UPDATE llx_c_country SET numeric_code = '162' WHERE code_iso = 'CXR';
UPDATE llx_c_country SET numeric_code = '352' WHERE code_iso = 'ISL';
UPDATE llx_c_country SET numeric_code = '136' WHERE code_iso = 'CYM';
UPDATE llx_c_country SET numeric_code = '166' WHERE code_iso = 'CCK';
UPDATE llx_c_country SET numeric_code = '184' WHERE code_iso = 'COK';
UPDATE llx_c_country SET numeric_code = '234' WHERE code_iso = 'FRO';
UPDATE llx_c_country SET numeric_code = '239' WHERE code_iso = 'SGS';
UPDATE llx_c_country SET numeric_code = '334' WHERE code_iso = 'HMD';
UPDATE llx_c_country SET numeric_code = '238' WHERE code_iso = 'FLK';
UPDATE llx_c_country SET numeric_code = '580' WHERE code_iso = 'MNP';
UPDATE llx_c_country SET numeric_code = '584' WHERE code_iso = 'MHL';
UPDATE llx_c_country SET numeric_code = '612' WHERE code_iso = 'PCN';
UPDATE llx_c_country SET numeric_code = '090' WHERE code_iso = 'SLB';
UPDATE llx_c_country SET numeric_code = '796' WHERE code_iso = 'TCA';
UPDATE llx_c_country SET numeric_code = '581' WHERE code_iso = 'UMI';
UPDATE llx_c_country SET numeric_code = '092' WHERE code_iso = 'VGB';
UPDATE llx_c_country SET numeric_code = '850' WHERE code_iso = 'VIR';
UPDATE llx_c_country SET numeric_code = '376' WHERE code_iso = 'ISR';
UPDATE llx_c_country SET numeric_code = '380' WHERE code_iso = 'ITA';
UPDATE llx_c_country SET numeric_code = '388' WHERE code_iso = 'JAM';
UPDATE llx_c_country SET numeric_code = '392' WHERE code_iso = 'JPN';
UPDATE llx_c_country SET numeric_code = '832' WHERE code_iso = 'JEY';
UPDATE llx_c_country SET numeric_code = '400' WHERE code_iso = 'JOR';
UPDATE llx_c_country SET numeric_code = '398' WHERE code_iso = 'KAZ';
UPDATE llx_c_country SET numeric_code = '404' WHERE code_iso = 'KEN';
UPDATE llx_c_country SET numeric_code = '417' WHERE code_iso = 'KGZ';
UPDATE llx_c_country SET numeric_code = '296' WHERE code_iso = 'KIR';
UPDATE llx_c_country SET numeric_code = '414' WHERE code_iso = 'KWT';
UPDATE llx_c_country SET numeric_code = '418' WHERE code_iso = 'LAO';
UPDATE llx_c_country SET numeric_code = '426' WHERE code_iso = 'LSO';
UPDATE llx_c_country SET numeric_code = '428' WHERE code_iso = 'LVA';
UPDATE llx_c_country SET numeric_code = '422' WHERE code_iso = 'LBN';
UPDATE llx_c_country SET numeric_code = '430' WHERE code_iso = 'LBR';
UPDATE llx_c_country SET numeric_code = '434' WHERE code_iso = 'LBY';
UPDATE llx_c_country SET numeric_code = '438' WHERE code_iso = 'LIE';
UPDATE llx_c_country SET numeric_code = '440' WHERE code_iso = 'LTU';
UPDATE llx_c_country SET numeric_code = '442' WHERE code_iso = 'LUX';
UPDATE llx_c_country SET numeric_code = '446' WHERE code_iso = 'MAC';
UPDATE llx_c_country SET numeric_code = '807' WHERE code_iso = 'MKD';
UPDATE llx_c_country SET numeric_code = '450' WHERE code_iso = 'MDG';
UPDATE llx_c_country SET numeric_code = '458' WHERE code_iso = 'MYS';
UPDATE llx_c_country SET numeric_code = '454' WHERE code_iso = 'MWI';
UPDATE llx_c_country SET numeric_code = '462' WHERE code_iso = 'MDV';
UPDATE llx_c_country SET numeric_code = '466' WHERE code_iso = 'MLI';
UPDATE llx_c_country SET numeric_code = '470' WHERE code_iso = 'MLT';
UPDATE llx_c_country SET numeric_code = '504' WHERE code_iso = 'MAR';
UPDATE llx_c_country SET numeric_code = '474' WHERE code_iso = 'MTQ';
UPDATE llx_c_country SET numeric_code = '480' WHERE code_iso = 'MUS';
UPDATE llx_c_country SET numeric_code = '478' WHERE code_iso = 'MRT';
UPDATE llx_c_country SET numeric_code = '175' WHERE code_iso = 'MYT';
UPDATE llx_c_country SET numeric_code = '484' WHERE code_iso = 'MEX';
UPDATE llx_c_country SET numeric_code = '583' WHERE code_iso = 'FSM';
UPDATE llx_c_country SET numeric_code = '498' WHERE code_iso = 'MDA';
UPDATE llx_c_country SET numeric_code = '492' WHERE code_iso = 'MCO';
UPDATE llx_c_country SET numeric_code = '496' WHERE code_iso = 'MNG';
UPDATE llx_c_country SET numeric_code = '499' WHERE code_iso = 'MNE';
UPDATE llx_c_country SET numeric_code = '500' WHERE code_iso = 'MSR';
UPDATE llx_c_country SET numeric_code = '508' WHERE code_iso = 'MOZ';
UPDATE llx_c_country SET numeric_code = '104' WHERE code_iso = 'MMR';
UPDATE llx_c_country SET numeric_code = '516' WHERE code_iso = 'NAM';
UPDATE llx_c_country SET numeric_code = '520' WHERE code_iso = 'NRU';
UPDATE llx_c_country SET numeric_code = '524' WHERE code_iso = 'NPL';
UPDATE llx_c_country SET numeric_code = '558' WHERE code_iso = 'NIC';
UPDATE llx_c_country SET numeric_code = '562' WHERE code_iso = 'NER';
UPDATE llx_c_country SET numeric_code = '566' WHERE code_iso = 'NGA';
UPDATE llx_c_country SET numeric_code = '570' WHERE code_iso = 'NIU';
UPDATE llx_c_country SET numeric_code = '574' WHERE code_iso = 'NFK';
UPDATE llx_c_country SET numeric_code = '578' WHERE code_iso = 'NOR';
UPDATE llx_c_country SET numeric_code = '540' WHERE code_iso = 'NCL';
UPDATE llx_c_country SET numeric_code = '554' WHERE code_iso = 'NZL';
UPDATE llx_c_country SET numeric_code = '512' WHERE code_iso = 'OMN';
UPDATE llx_c_country SET numeric_code = '528' WHERE code_iso = 'NLD';
UPDATE llx_c_country SET numeric_code = '586' WHERE code_iso = 'PAK';
UPDATE llx_c_country SET numeric_code = '585' WHERE code_iso = 'PLW';
UPDATE llx_c_country SET numeric_code = '275' WHERE code_iso = 'PSE';
UPDATE llx_c_country SET numeric_code = '591' WHERE code_iso = 'PAN';
UPDATE llx_c_country SET numeric_code = '598' WHERE code_iso = 'PNG';
UPDATE llx_c_country SET numeric_code = '600' WHERE code_iso = 'PRY';
UPDATE llx_c_country SET numeric_code = '604' WHERE code_iso = 'PER';
UPDATE llx_c_country SET numeric_code = '258' WHERE code_iso = 'PYF';
UPDATE llx_c_country SET numeric_code = '616' WHERE code_iso = 'POL';
UPDATE llx_c_country SET numeric_code = '620' WHERE code_iso = 'PRT';
UPDATE llx_c_country SET numeric_code = '630' WHERE code_iso = 'PRI';
UPDATE llx_c_country SET numeric_code = '826' WHERE code_iso = 'GBR';
UPDATE llx_c_country SET numeric_code = '732' WHERE code_iso = 'ESH';
UPDATE llx_c_country SET numeric_code = '140' WHERE code_iso = 'CAF';
UPDATE llx_c_country SET numeric_code = '203' WHERE code_iso = 'CZE';
UPDATE llx_c_country SET numeric_code = '178' WHERE code_iso = 'COG';
UPDATE llx_c_country SET numeric_code = '180' WHERE code_iso = 'COD';
UPDATE llx_c_country SET numeric_code = '214' WHERE code_iso = 'DOM';
UPDATE llx_c_country SET numeric_code = '638' WHERE code_iso = 'REU';
UPDATE llx_c_country SET numeric_code = '646' WHERE code_iso = 'RWA';
UPDATE llx_c_country SET numeric_code = '642' WHERE code_iso = 'ROU';
UPDATE llx_c_country SET numeric_code = '643' WHERE code_iso = 'RUS';
UPDATE llx_c_country SET numeric_code = '882' WHERE code_iso = 'WSM';
UPDATE llx_c_country SET numeric_code = '016' WHERE code_iso = 'ASM';
UPDATE llx_c_country SET numeric_code = '652' WHERE code_iso = 'BLM';
UPDATE llx_c_country SET numeric_code = '659' WHERE code_iso = 'KNA';
UPDATE llx_c_country SET numeric_code = '674' WHERE code_iso = 'SMR';
UPDATE llx_c_country SET numeric_code = '663' WHERE code_iso = 'MAF';
UPDATE llx_c_country SET numeric_code = '666' WHERE code_iso = 'SPM';
UPDATE llx_c_country SET numeric_code = '670' WHERE code_iso = 'VCT';
UPDATE llx_c_country SET numeric_code = '654' WHERE code_iso = 'SHN';
UPDATE llx_c_country SET numeric_code = '662' WHERE code_iso = 'LCA';
UPDATE llx_c_country SET numeric_code = '678' WHERE code_iso = 'STP';
UPDATE llx_c_country SET numeric_code = '686' WHERE code_iso = 'SEN';
UPDATE llx_c_country SET numeric_code = '688' WHERE code_iso = 'SRB';
UPDATE llx_c_country SET numeric_code = '690' WHERE code_iso = 'SYC';
UPDATE llx_c_country SET numeric_code = '694' WHERE code_iso = 'SLE';
UPDATE llx_c_country SET numeric_code = '702' WHERE code_iso = 'SGP';
UPDATE llx_c_country SET numeric_code = '534' WHERE code_iso = 'SXM';
UPDATE llx_c_country SET numeric_code = '760' WHERE code_iso = 'SYR';
UPDATE llx_c_country SET numeric_code = '706' WHERE code_iso = 'SOM';
UPDATE llx_c_country SET numeric_code = '144' WHERE code_iso = 'LKA';
UPDATE llx_c_country SET numeric_code = '748' WHERE code_iso = 'SWZ';
UPDATE llx_c_country SET numeric_code = '710' WHERE code_iso = 'ZAF';
UPDATE llx_c_country SET numeric_code = '729' WHERE code_iso = 'SDN';
UPDATE llx_c_country SET numeric_code = '728' WHERE code_iso = 'SSD';
UPDATE llx_c_country SET numeric_code = '752' WHERE code_iso = 'SWE';
UPDATE llx_c_country SET numeric_code = '756' WHERE code_iso = 'CHE';
UPDATE llx_c_country SET numeric_code = '740' WHERE code_iso = 'SUR';
UPDATE llx_c_country SET numeric_code = '744' WHERE code_iso = 'SJM';
UPDATE llx_c_country SET numeric_code = '764' WHERE code_iso = 'THA';
UPDATE llx_c_country SET numeric_code = '158' WHERE code_iso = 'TWN';
UPDATE llx_c_country SET numeric_code = '834' WHERE code_iso = 'TZA';
UPDATE llx_c_country SET numeric_code = '762' WHERE code_iso = 'TJK';
UPDATE llx_c_country SET numeric_code = '086' WHERE code_iso = 'IOT';
UPDATE llx_c_country SET numeric_code = '260' WHERE code_iso = 'ATF';
UPDATE llx_c_country SET numeric_code = '626' WHERE code_iso = 'TLS';
UPDATE llx_c_country SET numeric_code = '768' WHERE code_iso = 'TGO';
UPDATE llx_c_country SET numeric_code = '772' WHERE code_iso = 'TKL';
UPDATE llx_c_country SET numeric_code = '776' WHERE code_iso = 'TON';
UPDATE llx_c_country SET numeric_code = '780' WHERE code_iso = 'TTO';
UPDATE llx_c_country SET numeric_code = '788' WHERE code_iso = 'TUN';
UPDATE llx_c_country SET numeric_code = '795' WHERE code_iso = 'TKM';
UPDATE llx_c_country SET numeric_code = '792' WHERE code_iso = 'TUR';
UPDATE llx_c_country SET numeric_code = '798' WHERE code_iso = 'TUV';
UPDATE llx_c_country SET numeric_code = '804' WHERE code_iso = 'UKR';
UPDATE llx_c_country SET numeric_code = '800' WHERE code_iso = 'UGA';
UPDATE llx_c_country SET numeric_code = '858' WHERE code_iso = 'URY';
UPDATE llx_c_country SET numeric_code = '860' WHERE code_iso = 'UZB';
UPDATE llx_c_country SET numeric_code = '548' WHERE code_iso = 'VUT';
UPDATE llx_c_country SET numeric_code = '336' WHERE code_iso = 'VAT';
UPDATE llx_c_country SET numeric_code = '862' WHERE code_iso = 'VEN';
UPDATE llx_c_country SET numeric_code = '704' WHERE code_iso = 'VNM';
UPDATE llx_c_country SET numeric_code = '876' WHERE code_iso = 'WLF';
UPDATE llx_c_country SET numeric_code = '887' WHERE code_iso = 'YEM';
UPDATE llx_c_country SET numeric_code = '262' WHERE code_iso = 'DJI';
UPDATE llx_c_country SET numeric_code = '894' WHERE code_iso = 'ZMB';
UPDATE llx_c_country SET numeric_code = '716' WHERE code_iso = 'ZWE';

-- Generate documents on product batch
ALTER TABLE llx_product_lot ADD COLUMN model_pdf varchar(255) AFTER scrapping_date;
ALTER TABLE llx_product_lot ADD COLUMN last_main_doc varchar(255) AFTER model_pdf;


ALTER TABLE llx_product_fournisseur_price ADD COLUMN status integer DEFAULT 1;

ALTER TABLE llx_product_fournisseur_price_log ADD INDEX idx_product_fournisseur_price_log_fk_product_fournisseur (fk_product_fournisseur);
ALTER TABLE llx_product_fournisseur_price_log ADD INDEX idx_product_fournisseur_price_log_fk_user (fk_user);
--ALTER TABLE llx_product_fournisseur_price_log ADD INDEX idx_product_fournisseur_price_log_fk_multicurrency (fk_multicurrency);

ALTER TABLE llx_bordereau_cheque ADD COLUMN label varchar(255) AFTER ref;

ALTER TABLE llx_societe ADD COLUMN vat_reverse_charge tinyint DEFAULT 0 AFTER tva_assuj;
ALTER TABLE llx_facture_fourn ADD COLUMN vat_reverse_charge tinyint DEFAULT 0 AFTER close_note;

ALTER TABLE llx_c_email_templates add COLUMN defaultfortype smallint DEFAULT 0;

ALTER TABLE llx_mailing ADD COLUMN fk_user_modif integer AFTER fk_user_creat;
ALTER TABLE llx_mailing ADD COLUMN evenunsubscribe smallint DEFAULT 0;
ALTER TABLE llx_mailing ADD COLUMN name_from varchar(128) AFTER email_from;

ALTER TABLE llx_bom_bomline ADD COLUMN fk_default_workstation integer DEFAULT NULL;
ALTER TABLE llx_mrp_production ADD COLUMN fk_default_workstation integer DEFAULT NULL;

ALTER TABLE llx_facture ADD COLUMN subtype smallint DEFAULT NULL;

CREATE TABLE llx_c_invoice_subtype (
  rowid integer AUTO_INCREMENT PRIMARY KEY,
  entity integer DEFAULT 1,
  fk_country integer NOT NULL,
  code varchar(4) NOT NULL,
  label varchar(100),
  active tinyint DEFAULT 1 NOT NULL
) ENGINE=innodb;

ALTER TABLE llx_c_invoice_subtype MODIFY COLUMN code varchar(4);
ALTER TABLE llx_c_invoice_subtype ADD UNIQUE INDEX uk_c_invoice_subtype (entity, code);

ALTER TABLE llx_projet ADD COLUMN fk_project integer DEFAULT NULL;

-- Upgrade default PDF models to the 'new' ones (eproved since 4 dolibarr versions from now)
--UPDATE llx_const SET value='eratosthene' WHERE name='COMMANDE_ADDON_PDF' and value='einstein';
--UPDATE llx_const SET value='sponge' WHERE name='FACTURE_ADDON_PDF' and value='crabe';
--UPDATE llx_const SET value='espadon' WHERE name='EXPEDITION_ADDON_PDF' and value='merou';
--UPDATE llx_const SET value='cyan' WHERE name='PROPALE_ADDON_PDF' and value='azur';
--UPDATE llx_const SET value='storm' WHERE name IN ('DELIVERY_ADDON_PDF','LIVRAISON_ADDON_PDF') and value='typhon';
--UPDATE llx_const SET value='cornas' WHERE name='COMMANDE_SUPPLIER_ADDON_PDF' and value='muscadet';


ALTER TABLE llx_c_propalst ADD COLUMN sortorder smallint DEFAULT 0;
ALTER TABLE llx_c_stcomm ADD COLUMN sortorder smallint DEFAULT 0;

ALTER TABLE llx_element_time ADD COLUMN ref_ext varchar(32);

ALTER TABLE llx_c_ziptown ADD COLUMN town_up varchar(180);


-- Email Collector
ALTER TABLE llx_emailcollector_emailcollector ADD COLUMN imap_encryption varchar(16) DEFAULT 'ssl' AFTER hostcharset;
ALTER TABLE llx_emailcollector_emailcollector ADD COLUMN norsh integer DEFAULT 0 AFTER imap_encryption;

insert into llx_c_invoice_subtype (entity, fk_country, code, label, active) VALUES (1, 102, '1.1', 'Τιμολόγιο Πώλησης', 1);
insert into llx_c_invoice_subtype (entity, fk_country, code, label, active) VALUES (1, 102, '1.2', 'Τιμολόγιο Πώλησης / Ενδοκοινοτικές Παραδόσεις', 1);
insert into llx_c_invoice_subtype (entity, fk_country, code, label, active) VALUES (1, 102, '1.3', 'Τιμολόγιο Πώλησης / Παραδόσεις Τρίτων Χωρών', 1);
insert into llx_c_invoice_subtype (entity, fk_country, code, label, active) VALUES (1, 102, '1.4', 'Τιμολόγιο Πώλησης / Πώληση για Λογαριασμό Τρίτων', 0);
insert into llx_c_invoice_subtype (entity, fk_country, code, label, active) VALUES (1, 102, '1.5', 'Τιμολόγιο Πώλησης / Εκκαθάριση Πωλήσεων Τρίτων - Αμοιβή από Πωλήσεις Τρίτων', 0);
insert into llx_c_invoice_subtype (entity, fk_country, code, label, active) VALUES (1, 102, '1.6', 'Τιμολόγιο Πώλησης / Συμπληρωματικό Παραστατικό', 0);
insert into llx_c_invoice_subtype (entity, fk_country, code, label, active) VALUES (1, 102, '2.1', 'Τιμολόγιο Παροχής', 1);
insert into llx_c_invoice_subtype (entity, fk_country, code, label, active) VALUES (1, 102, '2.2', 'Τιμολόγιο Παροχής / Ενδοκοινοτική Παροχή Υπηρεσιών', 1);
insert into llx_c_invoice_subtype (entity, fk_country, code, label, active) VALUES (1, 102, '2.3', 'Τιμολόγιο Παροχής / Παροχή Υπηρεσιών σε λήπτη Τρίτης Χώρας', 1);
insert into llx_c_invoice_subtype (entity, fk_country, code, label, active) VALUES (1, 102, '2.4', 'Τιμολόγιο Παροχής / Συμπληρωματικό Παραστατικό', 0);
insert into llx_c_invoice_subtype (entity, fk_country, code, label, active) VALUES (1, 102, '3.1', 'Τίτλος Κτήσης (μη υπόχρεος Εκδότης)', 0);
insert into llx_c_invoice_subtype (entity, fk_country, code, label, active) VALUES (1, 102, '3.2', 'Τίτλος Κτήσης (άρνηση έκδοσης από υπόχρεο Εκδότη)', 0);
insert into llx_c_invoice_subtype (entity, fk_country, code, label, active) VALUES (1, 102, '6.1', 'Στοιχείο Αυτοπαράδοσης', 0);
insert into llx_c_invoice_subtype (entity, fk_country, code, label, active) VALUES (1, 102, '6.2', 'Στοιχείο Ιδιοχρησιμοποίησης', 0);
insert into llx_c_invoice_subtype (entity, fk_country, code, label, active) VALUES (1, 102, '7.1', 'Συμβόλαιο - Έσοδο', 0);
insert into llx_c_invoice_subtype (entity, fk_country, code, label, active) VALUES (1, 102, '8.1', 'Ενοίκια - Έσοδο', 0);
insert into llx_c_invoice_subtype (entity, fk_country, code, label, active) VALUES (1, 102, '8.2', 'Ειδικό Στοιχείο – Απόδειξης Είσπραξης Φόρου Διαμονής', 0);
insert into llx_c_invoice_subtype (entity, fk_country, code, label, active) VALUES (1, 102, '11.1', 'ΑΛΠ', 1);
insert into llx_c_invoice_subtype (entity, fk_country, code, label, active) VALUES (1, 102, '11.2', 'ΑΠΥ', 1);
insert into llx_c_invoice_subtype (entity, fk_country, code, label, active) VALUES (1, 102, '11.3', 'Απλοποιημένο Τιμολόγιο', 0);
insert into llx_c_invoice_subtype (entity, fk_country, code, label, active) VALUES (1, 102, '11.5', 'Απόδειξη Λιανικής Πώλησης για Λογ/σμό Τρίτων', 0);

ALTER TABLE llx_partnership ADD COLUMN email_partnership varchar(64) after fk_member;

ALTER TABLE llx_contratdet ADD INDEX idx_contratdet_statut (statut);

<<<<<<< HEAD
-- Drop the composite unique index that exists on llx_commande_fournisseur to rebuild a new one without the fk_soc.
-- The old design allowed for a duplicate reference as long as fk_soc was not the same.
-- VMYSQL4.1 DROP INDEX uk_commande_fournisseur_ref on llx_commande_fournisseur;
-- VPGSQL8.2 DROP INDEX uk_commande_fournisseur_ref;
ALTER TABLE llx_commande_fournisseur ADD UNIQUE INDEX uk_commande_fournisseur_ref (ref, entity);
=======
-- Drop the composite unique index that exists on llx_actioncomm to rebuild a new one without unique feature.
-- The old design introduced a deadlock over traffic intense Dolibarr instance.
-- VMYSQL4.1 DROP INDEX uk_actioncomm_ref on llx_actioncomm;
-- VPGSQL8.2 DROP INDEX uk_actioncomm_ref;
ALTER TABLE llx_actioncomm ADD INDEX idx_actioncomm_ref (ref, entity);
>>>>>>> d4d2efa4
<|MERGE_RESOLUTION|>--- conflicted
+++ resolved
@@ -461,16 +461,14 @@
 
 ALTER TABLE llx_contratdet ADD INDEX idx_contratdet_statut (statut);
 
-<<<<<<< HEAD
 -- Drop the composite unique index that exists on llx_commande_fournisseur to rebuild a new one without the fk_soc.
 -- The old design allowed for a duplicate reference as long as fk_soc was not the same.
 -- VMYSQL4.1 DROP INDEX uk_commande_fournisseur_ref on llx_commande_fournisseur;
 -- VPGSQL8.2 DROP INDEX uk_commande_fournisseur_ref;
 ALTER TABLE llx_commande_fournisseur ADD UNIQUE INDEX uk_commande_fournisseur_ref (ref, entity);
-=======
+
 -- Drop the composite unique index that exists on llx_actioncomm to rebuild a new one without unique feature.
 -- The old design introduced a deadlock over traffic intense Dolibarr instance.
 -- VMYSQL4.1 DROP INDEX uk_actioncomm_ref on llx_actioncomm;
 -- VPGSQL8.2 DROP INDEX uk_actioncomm_ref;
-ALTER TABLE llx_actioncomm ADD INDEX idx_actioncomm_ref (ref, entity);
->>>>>>> d4d2efa4
+ALTER TABLE llx_actioncomm ADD INDEX idx_actioncomm_ref (ref, entity);