--- conflicted
+++ resolved
@@ -37,7 +37,7 @@
 -- VMYSQL4.3 ALTER TABLE llx_hrm_skillrank CHANGE COLUMN `rank` rankorder integer;
 -- VPGSQL8.2 ALTER TABLE llx_hrm_skillrank CHANGE COLUMN rank rankorder integer;
 
-ALTER TABLE llx_accounting_system CHANGE COLUMN fk_pays fk_country integer; 
+ALTER TABLE llx_accounting_system CHANGE COLUMN fk_pays fk_country integer;
 
 
 -- v18
@@ -65,7 +65,12 @@
 ALTER TABLE llx_product_stock ADD CONSTRAINT fk_product_product_rowid FOREIGN KEY (fk_product) REFERENCES llx_product (rowid);
 ALTER TABLE llx_product_stock ADD CONSTRAINT fk_entrepot_entrepot_rowid FOREIGN KEY (fk_entrepot) REFERENCES llx_entrepot (rowid);
 
-<<<<<<< HEAD
+
+ALTER TABLE llx_bank_account ADD COLUMN owner_zip varchar(25);
+ALTER TABLE llx_bank_account ADD COLUMN owner_town varchar(50);
+ALTER TABLE llx_bank_account ADD COLUMN owner_country_id integer DEFAULT NULL;
+
+
 -- Virtual products (kits) with shipment dispatcher
 CREATE TABLE llx_expeditiondet_dispatch
 (
@@ -86,12 +91,4 @@
 ALTER TABLE llx_expeditiondet_dispatch ADD CONSTRAINT fk_expeditiondet_dispatch_fk_entrepot FOREIGN KEY (fk_entrepot) REFERENCES llx_entrepot (rowid);
 
 -- Remove indec column in virtual products (kits)
-ALTER TABLE llx_product_association DROP COLUMN incdec;
-=======
-
-ALTER TABLE llx_bank_account ADD COLUMN owner_zip varchar(25);
-ALTER TABLE llx_bank_account ADD COLUMN owner_town varchar(50);
-ALTER TABLE llx_bank_account ADD COLUMN owner_country_id integer DEFAULT NULL;
-
-  
->>>>>>> af61006b
+ALTER TABLE llx_product_association DROP COLUMN incdec;