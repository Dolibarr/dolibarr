--
-- Be carefull to requests order.
-- This file must be loaded by calling /install/index.php page
-- when current version is 18.0.0 or higher.
--
-- To restrict request to Mysql version x.y minimum use -- VMYSQLx.y
-- To restrict request to Pgsql version x.y minimum use -- VPGSQLx.y
-- To rename a table:       ALTER TABLE llx_table RENAME TO llx_table_new;
-- To add a column:         ALTER TABLE llx_table ADD COLUMN newcol varchar(60) NOT NULL DEFAULT '0' AFTER existingcol;
-- To rename a column:      ALTER TABLE llx_table CHANGE COLUMN oldname newname varchar(60);
-- To drop a column:        ALTER TABLE llx_table DROP COLUMN oldname;
-- To change type of field: ALTER TABLE llx_table MODIFY COLUMN name varchar(60);
-- To drop a foreign key:   ALTER TABLE llx_table DROP FOREIGN KEY fk_name;
-- To create a unique index ALTER TABLE llx_table ADD UNIQUE INDEX uk_table_field (field);
-- To drop an index:        -- VMYSQL4.1 DROP INDEX nomindex on llx_table;
-- To drop an index:        -- VPGSQL8.2 DROP INDEX nomindex;
-- To make pk to be auto increment (mysql):
-- -- VMYSQL4.3 ALTER TABLE llx_table ADD PRIMARY KEY(rowid);
-- -- VMYSQL4.3 ALTER TABLE llx_table CHANGE COLUMN rowid rowid INTEGER NOT NULL AUTO_INCREMENT;
-- To make pk to be auto increment (postgres):
-- -- VPGSQL8.2 CREATE SEQUENCE llx_table_rowid_seq OWNED BY llx_table.rowid;
-- -- VPGSQL8.2 ALTER TABLE llx_table ADD PRIMARY KEY (rowid);
-- -- VPGSQL8.2 ALTER TABLE llx_table ALTER COLUMN rowid SET DEFAULT nextval('llx_table_rowid_seq');
-- -- VPGSQL8.2 SELECT setval('llx_table_rowid_seq', MAX(rowid)) FROM llx_table;
-- To set a field as NULL:                     -- VMYSQL4.3 ALTER TABLE llx_table MODIFY COLUMN name varchar(60) NULL;
-- To set a field as NULL:                     -- VPGSQL8.2 ALTER TABLE llx_table ALTER COLUMN name DROP NOT NULL;
-- To set a field as NOT NULL:                 -- VMYSQL4.3 ALTER TABLE llx_table MODIFY COLUMN name varchar(60) NOT NULL;
-- To set a field as NOT NULL:                 -- VPGSQL8.2 ALTER TABLE llx_table ALTER COLUMN name SET NOT NULL;
-- To set a field as default NULL:             -- VPGSQL8.2 ALTER TABLE llx_table ALTER COLUMN name SET DEFAULT NULL;
-- Note: fields with type BLOB/TEXT can't have default value.
-- To rebuild sequence for postgresql after insert by forcing id autoincrement fields:
-- -- VPGSQL8.2 SELECT dol_util_rebuild_sequences();


-- v17

-- VMYSQL4.3 ALTER TABLE llx_hrm_skillrank CHANGE COLUMN `rank` rankorder integer;
-- VPGSQL8.2 ALTER TABLE llx_hrm_skillrank CHANGE COLUMN rank rankorder integer;

ALTER TABLE llx_accounting_system CHANGE COLUMN fk_pays fk_country integer;

ALTER TABLE llx_commande_fournisseurdet MODIFY COLUMN ref varchar(128);
ALTER TABLE llx_facture_fourn_det MODIFY COLUMN ref varchar(128);


-- v18

ALTER TABLE llx_notify_def ADD COLUMN email varchar(255);
ALTER TABLE llx_notify_def ADD COLUMN threshold double(24,8);
ALTER TABLE llx_notify_def ADD COLUMN context varchar(128);

ALTER TABLE llx_c_action_trigger ADD COLUMN contexts varchar(255) NULL;

insert into llx_c_action_trigger (code,label,description,elementtype,rang) values ('PROJECT_CLOSE','Project closed','Executed when a project is closed','project',145);

-- amount was removed in v12
ALTER TABLE llx_facture DROP COLUMN amount;

-- Rename prospect level on contact
ALTER TABLE llx_socpeople CHANGE fk_prospectcontactlevel fk_prospectlevel varchar(12);

ALTER TABLE llx_facture ADD COLUMN prorata_discount	real DEFAULT NULL;

ALTER TABLE llx_facture MODIFY COLUMN situation_cycle_ref integer;

ALTER TABLE llx_payment_salary MODIFY COLUMN datep datetime;

INSERT INTO llx_c_tva(rowid,fk_pays,code,taux,localtax1,localtax1_type,localtax2,localtax2_type,recuperableonly,note,active) values (1179, 117, 'I-28'  , 28,   0, '0',   0, '0', 0, 'IGST',      1);
INSERT INTO llx_c_tva(rowid,fk_pays,code,taux,localtax1,localtax1_type,localtax2,localtax2_type,recuperableonly,note,active) values (1176, 117, 'C+S-18',  0,   9, '1',   9, '1', 0, 'CGST+SGST - Same state sales', 1);


ALTER TABLE llx_user ADD COLUMN flagdelsessionsbefore datetime DEFAULT NULL;

ALTER TABLE llx_website ADD COLUMN pageviews_previous_month BIGINT UNSIGNED DEFAULT 0;

ALTER TABLE llx_product_stock ADD CONSTRAINT fk_product_product_rowid FOREIGN KEY (fk_product) REFERENCES llx_product (rowid);
ALTER TABLE llx_product_stock ADD CONSTRAINT fk_entrepot_entrepot_rowid FOREIGN KEY (fk_entrepot) REFERENCES llx_entrepot (rowid);


ALTER TABLE llx_bank_account ADD COLUMN owner_zip varchar(25);
ALTER TABLE llx_bank_account ADD COLUMN owner_town varchar(50);
ALTER TABLE llx_bank_account ADD COLUMN owner_country_id integer DEFAULT NULL;

ALTER TABLE llx_prelevement_bons ADD COLUMN fk_bank_account integer DEFAULT NULL;

ALTER TABLE llx_supplier_proposal ADD UNIQUE INDEX uk_supplier_proposal_ref (ref, entity);

ALTER TABLE llx_supplier_proposal ADD INDEX idx_supplier_proposal_fk_soc (fk_soc);
ALTER TABLE llx_supplier_proposal ADD INDEX idx_supplier_proposal_fk_user_author (fk_user_author);
ALTER TABLE llx_supplier_proposal ADD INDEX idx_supplier_proposal_fk_user_valid (fk_user_valid);
ALTER TABLE llx_supplier_proposal ADD INDEX idx_supplier_proposal_fk_projet (fk_projet);
ALTER TABLE llx_supplier_proposal ADD INDEX idx_supplier_proposal_fk_account(fk_account);

ALTER TABLE llx_ecm_files ADD COLUMN share_pass varchar(32) after share;

ALTER TABLE llx_prelevement_demande ADD COLUMN type varchar(12) DEFAULT '';
UPDATE llx_prelevement_demande SET type = 'ban' WHERE ext_payment_id IS NULL AND type = '';

ALTER TABLE llx_recruitment_recruitmentcandidature ADD COLUMN fk_user integer;

ALTER TABLE llx_bordereau_cheque ADD COLUMN type VARCHAR(6) DEFAULT 'CHQ';

-- Element time
ALTER TABLE llx_projet_task_time RENAME TO llx_element_time;
ALTER TABLE llx_element_time CHANGE COLUMN fk_task fk_element integer NOT NULL;
ALTER TABLE llx_element_time CHANGE COLUMN task_date element_date date;
ALTER TABLE llx_element_time CHANGE COLUMN task_datehour element_datehour datetime;
ALTER TABLE llx_element_time CHANGE COLUMN task_date_withhour element_date_withhour integer;
ALTER TABLE llx_element_time CHANGE COLUMN task_duration element_duration double;
ALTER TABLE llx_element_time ADD COLUMN elementtype varchar(32) NOT NULL DEFAULT 'task' AFTER fk_element;

-- VMYSQL4.1 DROP INDEX idx_projet_task_time_task on llx_element_time;
-- VMYSQL4.1 DROP INDEX idx_projet_task_time_date on llx_element_time;
-- VMYSQL4.1 DROP INDEX idx_projet_task_time_datehour on llx_element_time;
-- VPGSQL8.2 DROP INDEX idx_projet_task_time_task;
-- VPGSQL8.2 DROP INDEX idx_projet_task_time_date;
-- VPGSQL8.2 DROP INDEX idx_projet_task_time_datehour;

ALTER TABLE llx_element_time ADD INDEX idx_element_time_task (fk_element);
ALTER TABLE llx_element_time ADD INDEX idx_element_time_date (element_date);
ALTER TABLE llx_element_time ADD INDEX idx_element_time_datehour (element_datehour);


ALTER TABLE llx_c_country ADD COLUMN numeric_code VARCHAR(3);

UPDATE llx_c_country SET numeric_code = '004' WHERE code_iso = 'AFG';
UPDATE llx_c_country SET numeric_code = '248' WHERE code_iso = 'ALA';
UPDATE llx_c_country SET numeric_code = '008' WHERE code_iso = 'ALB';
UPDATE llx_c_country SET numeric_code = '276' WHERE code_iso = 'DEU';
UPDATE llx_c_country SET numeric_code = '020' WHERE code_iso = 'AND';
UPDATE llx_c_country SET numeric_code = '024' WHERE code_iso = 'AGO';
UPDATE llx_c_country SET numeric_code = '660' WHERE code_iso = 'AIA';
UPDATE llx_c_country SET numeric_code = '010' WHERE code_iso = 'ATA';
UPDATE llx_c_country SET numeric_code = '028' WHERE code_iso = 'ATG';
UPDATE llx_c_country SET numeric_code = '682' WHERE code_iso = 'SAU';
UPDATE llx_c_country SET numeric_code = '012' WHERE code_iso = 'DZA';
UPDATE llx_c_country SET numeric_code = '032' WHERE code_iso = 'ARG';
UPDATE llx_c_country SET numeric_code = '051' WHERE code_iso = 'ARM';
UPDATE llx_c_country SET numeric_code = '533' WHERE code_iso = 'ABW';
UPDATE llx_c_country SET numeric_code = '036' WHERE code_iso = 'AUS';
UPDATE llx_c_country SET numeric_code = '040' WHERE code_iso = 'AUT';
UPDATE llx_c_country SET numeric_code = '031' WHERE code_iso = 'AZE';
UPDATE llx_c_country SET numeric_code = '044' WHERE code_iso = 'BHS';
UPDATE llx_c_country SET numeric_code = '050' WHERE code_iso = 'BGD';
UPDATE llx_c_country SET numeric_code = '052' WHERE code_iso = 'BRB';
UPDATE llx_c_country SET numeric_code = '048' WHERE code_iso = 'BHR';
UPDATE llx_c_country SET numeric_code = '056' WHERE code_iso = 'BEL';
UPDATE llx_c_country SET numeric_code = '084' WHERE code_iso = 'BLZ';
UPDATE llx_c_country SET numeric_code = '204' WHERE code_iso = 'BEN';
UPDATE llx_c_country SET numeric_code = '060' WHERE code_iso = 'BMU';
UPDATE llx_c_country SET numeric_code = '112' WHERE code_iso = 'BLR';
UPDATE llx_c_country SET numeric_code = '068' WHERE code_iso = 'BOL';
UPDATE llx_c_country SET numeric_code = '535' WHERE code_iso = 'BES';
UPDATE llx_c_country SET numeric_code = '070' WHERE code_iso = 'BIH';
UPDATE llx_c_country SET numeric_code = '072' WHERE code_iso = 'BWA';
UPDATE llx_c_country SET numeric_code = '076' WHERE code_iso = 'BRA';
UPDATE llx_c_country SET numeric_code = '096' WHERE code_iso = 'BRN';
UPDATE llx_c_country SET numeric_code = '100' WHERE code_iso = 'BGR';
UPDATE llx_c_country SET numeric_code = '854' WHERE code_iso = 'BFA';
UPDATE llx_c_country SET numeric_code = '108' WHERE code_iso = 'BDI';
UPDATE llx_c_country SET numeric_code = '064' WHERE code_iso = 'BTN';
UPDATE llx_c_country SET numeric_code = '132' WHERE code_iso = 'CPV';
UPDATE llx_c_country SET numeric_code = '116' WHERE code_iso = 'KHM';
UPDATE llx_c_country SET numeric_code = '120' WHERE code_iso = 'CMR';
UPDATE llx_c_country SET numeric_code = '124' WHERE code_iso = 'CAN';
UPDATE llx_c_country SET numeric_code = '634' WHERE code_iso = 'QAT';
UPDATE llx_c_country SET numeric_code = '148' WHERE code_iso = 'TCD';
UPDATE llx_c_country SET numeric_code = '152' WHERE code_iso = 'CHL';
UPDATE llx_c_country SET numeric_code = '156' WHERE code_iso = 'CHN';
UPDATE llx_c_country SET numeric_code = '196' WHERE code_iso = 'CYP';
UPDATE llx_c_country SET numeric_code = '170' WHERE code_iso = 'COL';
UPDATE llx_c_country SET numeric_code = '174' WHERE code_iso = 'COM';
UPDATE llx_c_country SET numeric_code = '408' WHERE code_iso = 'PRK';
UPDATE llx_c_country SET numeric_code = '410' WHERE code_iso = 'KOR';
UPDATE llx_c_country SET numeric_code = '384' WHERE code_iso = 'CIV';
UPDATE llx_c_country SET numeric_code = '188' WHERE code_iso = 'CRI';
UPDATE llx_c_country SET numeric_code = '191' WHERE code_iso = 'HRV';
UPDATE llx_c_country SET numeric_code = '192' WHERE code_iso = 'CUB';
UPDATE llx_c_country SET numeric_code = '531' WHERE code_iso = 'CUW';
UPDATE llx_c_country SET numeric_code = '208' WHERE code_iso = 'DNK';
UPDATE llx_c_country SET numeric_code = '212' WHERE code_iso = 'DMA';
UPDATE llx_c_country SET numeric_code = '218' WHERE code_iso = 'ECU';
UPDATE llx_c_country SET numeric_code = '818' WHERE code_iso = 'EGY';
UPDATE llx_c_country SET numeric_code = '222' WHERE code_iso = 'SLV';
UPDATE llx_c_country SET numeric_code = '784' WHERE code_iso = 'ARE';
UPDATE llx_c_country SET numeric_code = '232' WHERE code_iso = 'ERI';
UPDATE llx_c_country SET numeric_code = '703' WHERE code_iso = 'SVK';
UPDATE llx_c_country SET numeric_code = '705' WHERE code_iso = 'SVN';
UPDATE llx_c_country SET numeric_code = '724' WHERE code_iso = 'ESP';
UPDATE llx_c_country SET numeric_code = '840' WHERE code_iso = 'USA';
UPDATE llx_c_country SET numeric_code = '233' WHERE code_iso = 'EST';
UPDATE llx_c_country SET numeric_code = '231' WHERE code_iso = 'ETH';
UPDATE llx_c_country SET numeric_code = '608' WHERE code_iso = 'PHL';
UPDATE llx_c_country SET numeric_code = '246' WHERE code_iso = 'FIN';
UPDATE llx_c_country SET numeric_code = '242' WHERE code_iso = 'FJI';
UPDATE llx_c_country SET numeric_code = '250' WHERE code_iso = 'FRA';
UPDATE llx_c_country SET numeric_code = '266' WHERE code_iso = 'GAB';
UPDATE llx_c_country SET numeric_code = '270' WHERE code_iso = 'GMB';
UPDATE llx_c_country SET numeric_code = '268' WHERE code_iso = 'GEO';
UPDATE llx_c_country SET numeric_code = '288' WHERE code_iso = 'GHA';
UPDATE llx_c_country SET numeric_code = '292' WHERE code_iso = 'GIB';
UPDATE llx_c_country SET numeric_code = '308' WHERE code_iso = 'GRD';
UPDATE llx_c_country SET numeric_code = '300' WHERE code_iso = 'GRC';
UPDATE llx_c_country SET numeric_code = '304' WHERE code_iso = 'GRL';
UPDATE llx_c_country SET numeric_code = '312' WHERE code_iso = 'GLP';
UPDATE llx_c_country SET numeric_code = '316' WHERE code_iso = 'GUM';
UPDATE llx_c_country SET numeric_code = '320' WHERE code_iso = 'GTM';
UPDATE llx_c_country SET numeric_code = '254' WHERE code_iso = 'GUF';
UPDATE llx_c_country SET numeric_code = '831' WHERE code_iso = 'GGY';
UPDATE llx_c_country SET numeric_code = '324' WHERE code_iso = 'GIN';
UPDATE llx_c_country SET numeric_code = '624' WHERE code_iso = 'GNB';
UPDATE llx_c_country SET numeric_code = '226' WHERE code_iso = 'GNQ';
UPDATE llx_c_country SET numeric_code = '328' WHERE code_iso = 'GUY';
UPDATE llx_c_country SET numeric_code = '332' WHERE code_iso = 'HTI';
UPDATE llx_c_country SET numeric_code = '340' WHERE code_iso = 'HND';
UPDATE llx_c_country SET numeric_code = '344' WHERE code_iso = 'HKG';
UPDATE llx_c_country SET numeric_code = '348' WHERE code_iso = 'HUN';
UPDATE llx_c_country SET numeric_code = '356' WHERE code_iso = 'IND';
UPDATE llx_c_country SET numeric_code = '360' WHERE code_iso = 'IDN';
UPDATE llx_c_country SET numeric_code = '368' WHERE code_iso = 'IRQ';
UPDATE llx_c_country SET numeric_code = '364' WHERE code_iso = 'IRN';
UPDATE llx_c_country SET numeric_code = '372' WHERE code_iso = 'IRL';
UPDATE llx_c_country SET numeric_code = '074' WHERE code_iso = 'BVT';
UPDATE llx_c_country SET numeric_code = '833' WHERE code_iso = 'IMN';
UPDATE llx_c_country SET numeric_code = '162' WHERE code_iso = 'CXR';
UPDATE llx_c_country SET numeric_code = '352' WHERE code_iso = 'ISL';
UPDATE llx_c_country SET numeric_code = '136' WHERE code_iso = 'CYM';
UPDATE llx_c_country SET numeric_code = '166' WHERE code_iso = 'CCK';
UPDATE llx_c_country SET numeric_code = '184' WHERE code_iso = 'COK';
UPDATE llx_c_country SET numeric_code = '234' WHERE code_iso = 'FRO';
UPDATE llx_c_country SET numeric_code = '239' WHERE code_iso = 'SGS';
UPDATE llx_c_country SET numeric_code = '334' WHERE code_iso = 'HMD';
UPDATE llx_c_country SET numeric_code = '238' WHERE code_iso = 'FLK';
UPDATE llx_c_country SET numeric_code = '580' WHERE code_iso = 'MNP';
UPDATE llx_c_country SET numeric_code = '584' WHERE code_iso = 'MHL';
UPDATE llx_c_country SET numeric_code = '612' WHERE code_iso = 'PCN';
UPDATE llx_c_country SET numeric_code = '090' WHERE code_iso = 'SLB';
UPDATE llx_c_country SET numeric_code = '796' WHERE code_iso = 'TCA';
UPDATE llx_c_country SET numeric_code = '581' WHERE code_iso = 'UMI';
UPDATE llx_c_country SET numeric_code = '092' WHERE code_iso = 'VGB';
UPDATE llx_c_country SET numeric_code = '850' WHERE code_iso = 'VIR';
UPDATE llx_c_country SET numeric_code = '376' WHERE code_iso = 'ISR';
UPDATE llx_c_country SET numeric_code = '380' WHERE code_iso = 'ITA';
UPDATE llx_c_country SET numeric_code = '388' WHERE code_iso = 'JAM';
UPDATE llx_c_country SET numeric_code = '392' WHERE code_iso = 'JPN';
UPDATE llx_c_country SET numeric_code = '832' WHERE code_iso = 'JEY';
UPDATE llx_c_country SET numeric_code = '400' WHERE code_iso = 'JOR';
UPDATE llx_c_country SET numeric_code = '398' WHERE code_iso = 'KAZ';
UPDATE llx_c_country SET numeric_code = '404' WHERE code_iso = 'KEN';
UPDATE llx_c_country SET numeric_code = '417' WHERE code_iso = 'KGZ';
UPDATE llx_c_country SET numeric_code = '296' WHERE code_iso = 'KIR';
UPDATE llx_c_country SET numeric_code = '414' WHERE code_iso = 'KWT';
UPDATE llx_c_country SET numeric_code = '418' WHERE code_iso = 'LAO';
UPDATE llx_c_country SET numeric_code = '426' WHERE code_iso = 'LSO';
UPDATE llx_c_country SET numeric_code = '428' WHERE code_iso = 'LVA';
UPDATE llx_c_country SET numeric_code = '422' WHERE code_iso = 'LBN';
UPDATE llx_c_country SET numeric_code = '430' WHERE code_iso = 'LBR';
UPDATE llx_c_country SET numeric_code = '434' WHERE code_iso = 'LBY';
UPDATE llx_c_country SET numeric_code = '438' WHERE code_iso = 'LIE';
UPDATE llx_c_country SET numeric_code = '440' WHERE code_iso = 'LTU';
UPDATE llx_c_country SET numeric_code = '442' WHERE code_iso = 'LUX';
UPDATE llx_c_country SET numeric_code = '446' WHERE code_iso = 'MAC';
UPDATE llx_c_country SET numeric_code = '807' WHERE code_iso = 'MKD';
UPDATE llx_c_country SET numeric_code = '450' WHERE code_iso = 'MDG';
UPDATE llx_c_country SET numeric_code = '458' WHERE code_iso = 'MYS';
UPDATE llx_c_country SET numeric_code = '454' WHERE code_iso = 'MWI';
UPDATE llx_c_country SET numeric_code = '462' WHERE code_iso = 'MDV';
UPDATE llx_c_country SET numeric_code = '466' WHERE code_iso = 'MLI';
UPDATE llx_c_country SET numeric_code = '470' WHERE code_iso = 'MLT';
UPDATE llx_c_country SET numeric_code = '504' WHERE code_iso = 'MAR';
UPDATE llx_c_country SET numeric_code = '474' WHERE code_iso = 'MTQ';
UPDATE llx_c_country SET numeric_code = '480' WHERE code_iso = 'MUS';
UPDATE llx_c_country SET numeric_code = '478' WHERE code_iso = 'MRT';
UPDATE llx_c_country SET numeric_code = '175' WHERE code_iso = 'MYT';
UPDATE llx_c_country SET numeric_code = '484' WHERE code_iso = 'MEX';
UPDATE llx_c_country SET numeric_code = '583' WHERE code_iso = 'FSM';
UPDATE llx_c_country SET numeric_code = '498' WHERE code_iso = 'MDA';
UPDATE llx_c_country SET numeric_code = '492' WHERE code_iso = 'MCO';
UPDATE llx_c_country SET numeric_code = '496' WHERE code_iso = 'MNG';
UPDATE llx_c_country SET numeric_code = '499' WHERE code_iso = 'MNE';
UPDATE llx_c_country SET numeric_code = '500' WHERE code_iso = 'MSR';
UPDATE llx_c_country SET numeric_code = '508' WHERE code_iso = 'MOZ';
UPDATE llx_c_country SET numeric_code = '104' WHERE code_iso = 'MMR';
UPDATE llx_c_country SET numeric_code = '516' WHERE code_iso = 'NAM';
UPDATE llx_c_country SET numeric_code = '520' WHERE code_iso = 'NRU';
UPDATE llx_c_country SET numeric_code = '524' WHERE code_iso = 'NPL';
UPDATE llx_c_country SET numeric_code = '558' WHERE code_iso = 'NIC';
UPDATE llx_c_country SET numeric_code = '562' WHERE code_iso = 'NER';
UPDATE llx_c_country SET numeric_code = '566' WHERE code_iso = 'NGA';
UPDATE llx_c_country SET numeric_code = '570' WHERE code_iso = 'NIU';
UPDATE llx_c_country SET numeric_code = '574' WHERE code_iso = 'NFK';
UPDATE llx_c_country SET numeric_code = '578' WHERE code_iso = 'NOR';
UPDATE llx_c_country SET numeric_code = '540' WHERE code_iso = 'NCL';
UPDATE llx_c_country SET numeric_code = '554' WHERE code_iso = 'NZL';
UPDATE llx_c_country SET numeric_code = '512' WHERE code_iso = 'OMN';
UPDATE llx_c_country SET numeric_code = '528' WHERE code_iso = 'NLD';
UPDATE llx_c_country SET numeric_code = '586' WHERE code_iso = 'PAK';
UPDATE llx_c_country SET numeric_code = '585' WHERE code_iso = 'PLW';
UPDATE llx_c_country SET numeric_code = '275' WHERE code_iso = 'PSE';
UPDATE llx_c_country SET numeric_code = '591' WHERE code_iso = 'PAN';
UPDATE llx_c_country SET numeric_code = '598' WHERE code_iso = 'PNG';
UPDATE llx_c_country SET numeric_code = '600' WHERE code_iso = 'PRY';
UPDATE llx_c_country SET numeric_code = '604' WHERE code_iso = 'PER';
UPDATE llx_c_country SET numeric_code = '258' WHERE code_iso = 'PYF';
UPDATE llx_c_country SET numeric_code = '616' WHERE code_iso = 'POL';
UPDATE llx_c_country SET numeric_code = '620' WHERE code_iso = 'PRT';
UPDATE llx_c_country SET numeric_code = '630' WHERE code_iso = 'PRI';
UPDATE llx_c_country SET numeric_code = '826' WHERE code_iso = 'GBR';
UPDATE llx_c_country SET numeric_code = '732' WHERE code_iso = 'ESH';
UPDATE llx_c_country SET numeric_code = '140' WHERE code_iso = 'CAF';
UPDATE llx_c_country SET numeric_code = '203' WHERE code_iso = 'CZE';
UPDATE llx_c_country SET numeric_code = '178' WHERE code_iso = 'COG';
UPDATE llx_c_country SET numeric_code = '180' WHERE code_iso = 'COD';
UPDATE llx_c_country SET numeric_code = '214' WHERE code_iso = 'DOM';
UPDATE llx_c_country SET numeric_code = '638' WHERE code_iso = 'REU';
UPDATE llx_c_country SET numeric_code = '646' WHERE code_iso = 'RWA';
UPDATE llx_c_country SET numeric_code = '642' WHERE code_iso = 'ROU';
UPDATE llx_c_country SET numeric_code = '643' WHERE code_iso = 'RUS';
UPDATE llx_c_country SET numeric_code = '882' WHERE code_iso = 'WSM';
UPDATE llx_c_country SET numeric_code = '016' WHERE code_iso = 'ASM';
UPDATE llx_c_country SET numeric_code = '652' WHERE code_iso = 'BLM';
UPDATE llx_c_country SET numeric_code = '659' WHERE code_iso = 'KNA';
UPDATE llx_c_country SET numeric_code = '674' WHERE code_iso = 'SMR';
UPDATE llx_c_country SET numeric_code = '663' WHERE code_iso = 'MAF';
UPDATE llx_c_country SET numeric_code = '666' WHERE code_iso = 'SPM';
UPDATE llx_c_country SET numeric_code = '670' WHERE code_iso = 'VCT';
UPDATE llx_c_country SET numeric_code = '654' WHERE code_iso = 'SHN';
UPDATE llx_c_country SET numeric_code = '662' WHERE code_iso = 'LCA';
UPDATE llx_c_country SET numeric_code = '678' WHERE code_iso = 'STP';
UPDATE llx_c_country SET numeric_code = '686' WHERE code_iso = 'SEN';
UPDATE llx_c_country SET numeric_code = '688' WHERE code_iso = 'SRB';
UPDATE llx_c_country SET numeric_code = '690' WHERE code_iso = 'SYC';
UPDATE llx_c_country SET numeric_code = '694' WHERE code_iso = 'SLE';
UPDATE llx_c_country SET numeric_code = '702' WHERE code_iso = 'SGP';
UPDATE llx_c_country SET numeric_code = '534' WHERE code_iso = 'SXM';
UPDATE llx_c_country SET numeric_code = '760' WHERE code_iso = 'SYR';
UPDATE llx_c_country SET numeric_code = '706' WHERE code_iso = 'SOM';
UPDATE llx_c_country SET numeric_code = '144' WHERE code_iso = 'LKA';
UPDATE llx_c_country SET numeric_code = '748' WHERE code_iso = 'SWZ';
UPDATE llx_c_country SET numeric_code = '710' WHERE code_iso = 'ZAF';
UPDATE llx_c_country SET numeric_code = '729' WHERE code_iso = 'SDN';
UPDATE llx_c_country SET numeric_code = '728' WHERE code_iso = 'SSD';
UPDATE llx_c_country SET numeric_code = '752' WHERE code_iso = 'SWE';
UPDATE llx_c_country SET numeric_code = '756' WHERE code_iso = 'CHE';
UPDATE llx_c_country SET numeric_code = '740' WHERE code_iso = 'SUR';
UPDATE llx_c_country SET numeric_code = '744' WHERE code_iso = 'SJM';
UPDATE llx_c_country SET numeric_code = '764' WHERE code_iso = 'THA';
UPDATE llx_c_country SET numeric_code = '158' WHERE code_iso = 'TWN';
UPDATE llx_c_country SET numeric_code = '834' WHERE code_iso = 'TZA';
UPDATE llx_c_country SET numeric_code = '762' WHERE code_iso = 'TJK';
UPDATE llx_c_country SET numeric_code = '086' WHERE code_iso = 'IOT';
UPDATE llx_c_country SET numeric_code = '260' WHERE code_iso = 'ATF';
UPDATE llx_c_country SET numeric_code = '626' WHERE code_iso = 'TLS';
UPDATE llx_c_country SET numeric_code = '768' WHERE code_iso = 'TGO';
UPDATE llx_c_country SET numeric_code = '772' WHERE code_iso = 'TKL';
UPDATE llx_c_country SET numeric_code = '776' WHERE code_iso = 'TON';
UPDATE llx_c_country SET numeric_code = '780' WHERE code_iso = 'TTO';
UPDATE llx_c_country SET numeric_code = '788' WHERE code_iso = 'TUN';
UPDATE llx_c_country SET numeric_code = '795' WHERE code_iso = 'TKM';
UPDATE llx_c_country SET numeric_code = '792' WHERE code_iso = 'TUR';
UPDATE llx_c_country SET numeric_code = '798' WHERE code_iso = 'TUV';
UPDATE llx_c_country SET numeric_code = '804' WHERE code_iso = 'UKR';
UPDATE llx_c_country SET numeric_code = '800' WHERE code_iso = 'UGA';
UPDATE llx_c_country SET numeric_code = '858' WHERE code_iso = 'URY';
UPDATE llx_c_country SET numeric_code = '860' WHERE code_iso = 'UZB';
UPDATE llx_c_country SET numeric_code = '548' WHERE code_iso = 'VUT';
UPDATE llx_c_country SET numeric_code = '336' WHERE code_iso = 'VAT';
UPDATE llx_c_country SET numeric_code = '862' WHERE code_iso = 'VEN';
UPDATE llx_c_country SET numeric_code = '704' WHERE code_iso = 'VNM';
UPDATE llx_c_country SET numeric_code = '876' WHERE code_iso = 'WLF';
UPDATE llx_c_country SET numeric_code = '887' WHERE code_iso = 'YEM';
UPDATE llx_c_country SET numeric_code = '262' WHERE code_iso = 'DJI';
UPDATE llx_c_country SET numeric_code = '894' WHERE code_iso = 'ZMB';
UPDATE llx_c_country SET numeric_code = '716' WHERE code_iso = 'ZWE';

-- Generate documents on product batch
ALTER TABLE llx_product_lot ADD COLUMN model_pdf varchar(255) AFTER scrapping_date;
ALTER TABLE llx_product_lot ADD COLUMN last_main_doc varchar(255) AFTER model_pdf;

<<<<<<< HEAD
-- payments on several expense reports
ALTER TABLE llx_payment_expensereport RENAME TO llx_paymentuser;

create table llx_payment_expense_report
(
    rowid integer AUTO_INCREMENT PRIMARY KEY,
    fk_paiementuser INTEGER DEFAULT NULL,
    fk_expensereport  INTEGER DEFAULT NULL,
    amount double(24,8) DEFAULT 0
)ENGINE=innodb;

INSERT INTO llx_payment_expense_report (rowid, fk_paiementuser, fk_expensereport, amount) SELECT pu.rowid, pu.rowid, pu.fk_expensereport, pu.amount FROM llx_paymentuser pu WHERE pu.fk_expensereport IS NOT NULL;

-- VPGSQL8.2 CREATE SEQUENCE llx_paymentuser_rowid_seq OWNED BY llx_paymentuser.rowid;
-- VPGSQL8.2 ALTER TABLE llx_paymentuser ALTER COLUMN rowid SET DEFAULT nextval('llx_paymentuser_rowid_seq');
-- VPGSQL8.2 SELECT setval('llx_paymentuser_rowid_seq', MAX(rowid)) FROM llx_paymentuser;
=======

ALTER TABLE llx_product_fournisseur_price ADD COLUMN status integer DEFAULT 1;

ALTER TABLE llx_product_fournisseur_price_log ADD INDEX idx_product_fournisseur_price_log_fk_product_fournisseur (fk_product_fournisseur);
ALTER TABLE llx_product_fournisseur_price_log ADD INDEX idx_product_fournisseur_price_log_fk_user (fk_user);
--ALTER TABLE llx_product_fournisseur_price_log ADD INDEX idx_product_fournisseur_price_log_fk_multicurrency (fk_multicurrency);

ALTER TABLE llx_bordereau_cheque ADD COLUMN label varchar(255) AFTER ref;

ALTER TABLE llx_societe ADD COLUMN vat_reverse_charge tinyint DEFAULT 0 AFTER tva_assuj;
ALTER TABLE llx_facture_fourn ADD COLUMN vat_reverse_charge tinyint DEFAULT 0 AFTER close_note;

ALTER TABLE llx_c_email_templates add COLUMN defaultfortype smallint DEFAULT 0;

ALTER TABLE llx_mailing ADD COLUMN fk_user_modif integer AFTER fk_user_creat;
ALTER TABLE llx_mailing ADD COLUMN evenunsubscribe smallint DEFAULT 0;
ALTER TABLE llx_mailing ADD COLUMN name_from varchar(128) AFTER email_from;
>>>>>>> 28c625dc
<|MERGE_RESOLUTION|>--- conflicted
+++ resolved
@@ -377,7 +377,24 @@
 ALTER TABLE llx_product_lot ADD COLUMN model_pdf varchar(255) AFTER scrapping_date;
 ALTER TABLE llx_product_lot ADD COLUMN last_main_doc varchar(255) AFTER model_pdf;
 
-<<<<<<< HEAD
+
+ALTER TABLE llx_product_fournisseur_price ADD COLUMN status integer DEFAULT 1;
+
+ALTER TABLE llx_product_fournisseur_price_log ADD INDEX idx_product_fournisseur_price_log_fk_product_fournisseur (fk_product_fournisseur);
+ALTER TABLE llx_product_fournisseur_price_log ADD INDEX idx_product_fournisseur_price_log_fk_user (fk_user);
+--ALTER TABLE llx_product_fournisseur_price_log ADD INDEX idx_product_fournisseur_price_log_fk_multicurrency (fk_multicurrency);
+
+ALTER TABLE llx_bordereau_cheque ADD COLUMN label varchar(255) AFTER ref;
+
+ALTER TABLE llx_societe ADD COLUMN vat_reverse_charge tinyint DEFAULT 0 AFTER tva_assuj;
+ALTER TABLE llx_facture_fourn ADD COLUMN vat_reverse_charge tinyint DEFAULT 0 AFTER close_note;
+
+ALTER TABLE llx_c_email_templates add COLUMN defaultfortype smallint DEFAULT 0;
+
+ALTER TABLE llx_mailing ADD COLUMN fk_user_modif integer AFTER fk_user_creat;
+ALTER TABLE llx_mailing ADD COLUMN evenunsubscribe smallint DEFAULT 0;
+ALTER TABLE llx_mailing ADD COLUMN name_from varchar(128) AFTER email_from;
+
 -- payments on several expense reports
 ALTER TABLE llx_payment_expensereport RENAME TO llx_paymentuser;
 
@@ -393,23 +410,4 @@
 
 -- VPGSQL8.2 CREATE SEQUENCE llx_paymentuser_rowid_seq OWNED BY llx_paymentuser.rowid;
 -- VPGSQL8.2 ALTER TABLE llx_paymentuser ALTER COLUMN rowid SET DEFAULT nextval('llx_paymentuser_rowid_seq');
--- VPGSQL8.2 SELECT setval('llx_paymentuser_rowid_seq', MAX(rowid)) FROM llx_paymentuser;
-=======
-
-ALTER TABLE llx_product_fournisseur_price ADD COLUMN status integer DEFAULT 1;
-
-ALTER TABLE llx_product_fournisseur_price_log ADD INDEX idx_product_fournisseur_price_log_fk_product_fournisseur (fk_product_fournisseur);
-ALTER TABLE llx_product_fournisseur_price_log ADD INDEX idx_product_fournisseur_price_log_fk_user (fk_user);
---ALTER TABLE llx_product_fournisseur_price_log ADD INDEX idx_product_fournisseur_price_log_fk_multicurrency (fk_multicurrency);
-
-ALTER TABLE llx_bordereau_cheque ADD COLUMN label varchar(255) AFTER ref;
-
-ALTER TABLE llx_societe ADD COLUMN vat_reverse_charge tinyint DEFAULT 0 AFTER tva_assuj;
-ALTER TABLE llx_facture_fourn ADD COLUMN vat_reverse_charge tinyint DEFAULT 0 AFTER close_note;
-
-ALTER TABLE llx_c_email_templates add COLUMN defaultfortype smallint DEFAULT 0;
-
-ALTER TABLE llx_mailing ADD COLUMN fk_user_modif integer AFTER fk_user_creat;
-ALTER TABLE llx_mailing ADD COLUMN evenunsubscribe smallint DEFAULT 0;
-ALTER TABLE llx_mailing ADD COLUMN name_from varchar(128) AFTER email_from;
->>>>>>> 28c625dc
+-- VPGSQL8.2 SELECT setval('llx_paymentuser_rowid_seq', MAX(rowid)) FROM llx_paymentuser;