--- conflicted
+++ resolved
@@ -386,11 +386,9 @@
 
 ALTER TABLE llx_bordereau_cheque ADD COLUMN label varchar(255) AFTER ref;
 
-<<<<<<< HEAD
 ALTER TABLE llx_societe ADD COLUMN vat_reverse_charge tinyint DEFAULT 0 AFTER tva_assuj;
 ALTER TABLE llx_facture_fourn ADD COLUMN vat_reverse_charge tinyint DEFAULT 0 AFTER close_note;
-=======
+
 ALTER TABLE llx_c_email_templates add COLUMN defaultfortype smallint DEFAULT 0;
 
-ALTER TABLE llx_mailing ADD COLUMN evenunsubscribe smallint DEFAULT 0;
->>>>>>> 572d09f8
+ALTER TABLE llx_mailing ADD COLUMN evenunsubscribe smallint DEFAULT 0;