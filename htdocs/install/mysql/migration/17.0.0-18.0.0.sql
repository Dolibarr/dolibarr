--- conflicted
+++ resolved
@@ -411,11 +411,6 @@
 
 ALTER TABLE llx_c_invoice_subtype ADD UNIQUE INDEX uk_c_invoice_subtype (entity, code);
 
-<<<<<<< HEAD
--- All duration of services in bom are now stored in seconds
-UPDATE llx_bom_bomline b INNER JOIN llx_c_units u ON b.fk_unit = u.rowid SET b.qty = b.qty * u.scale WHERE u.unit_type = 'time';
-UPDATE llx_bom_bomline b SET b.fk_unit = 30 WHERE b.fk_unit IN (SELECT rowid FROM llx_c_units WHERE unit_type = 'time');
-=======
 ALTER TABLE llx_projet ADD COLUMN fk_project integer DEFAULT NULL;
 
 -- Upgrade default PDF models to the 'new' ones (eproved since 4 dolibarr versions from now)
@@ -433,4 +428,7 @@
 ALTER TABLE llx_element_time ADD COLUMN ref_ext varchar(32);
 
 ALTER TABLE llx_c_ziptown ADD COLUMN town_up varchar(180);
->>>>>>> 927d4389
+
+-- All duration of services in bom are now stored in seconds
+UPDATE llx_bom_bomline b INNER JOIN llx_c_units u ON b.fk_unit = u.rowid SET b.qty = b.qty * u.scale WHERE u.unit_type = 'time';
+UPDATE llx_bom_bomline b SET b.fk_unit = 30 WHERE b.fk_unit IN (SELECT rowid FROM llx_c_units WHERE unit_type = 'time');