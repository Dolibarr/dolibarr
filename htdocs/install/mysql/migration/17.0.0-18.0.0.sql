--
-- Be carefull to requests order.
-- This file must be loaded by calling /install/index.php page
-- when current version is 18.0.0 or higher.
--
-- To restrict request to Mysql version x.y minimum use -- VMYSQLx.y
-- To restrict request to Pgsql version x.y minimum use -- VPGSQLx.y
-- To rename a table:       ALTER TABLE llx_table RENAME TO llx_table_new;
-- To add a column:         ALTER TABLE llx_table ADD COLUMN newcol varchar(60) NOT NULL DEFAULT '0' AFTER existingcol;
-- To rename a column:      ALTER TABLE llx_table CHANGE COLUMN oldname newname varchar(60);
-- To drop a column:        ALTER TABLE llx_table DROP COLUMN oldname;
-- To change type of field: ALTER TABLE llx_table MODIFY COLUMN name varchar(60);
-- To drop a foreign key:   ALTER TABLE llx_table DROP FOREIGN KEY fk_name;
-- To create a unique index ALTER TABLE llx_table ADD UNIQUE INDEX uk_table_field (field);
-- To drop an index:        -- VMYSQL4.1 DROP INDEX nomindex on llx_table;
-- To drop an index:        -- VPGSQL8.2 DROP INDEX nomindex;
-- To make pk to be auto increment (mysql):
-- -- VMYSQL4.3 ALTER TABLE llx_table ADD PRIMARY KEY(rowid);
-- -- VMYSQL4.3 ALTER TABLE llx_table CHANGE COLUMN rowid rowid INTEGER NOT NULL AUTO_INCREMENT;
-- To make pk to be auto increment (postgres):
-- -- VPGSQL8.2 CREATE SEQUENCE llx_table_rowid_seq OWNED BY llx_table.rowid;
-- -- VPGSQL8.2 ALTER TABLE llx_table ADD PRIMARY KEY (rowid);
-- -- VPGSQL8.2 ALTER TABLE llx_table ALTER COLUMN rowid SET DEFAULT nextval('llx_table_rowid_seq');
-- -- VPGSQL8.2 SELECT setval('llx_table_rowid_seq', MAX(rowid)) FROM llx_table;
-- To set a field as NULL:                     -- VMYSQL4.3 ALTER TABLE llx_table MODIFY COLUMN name varchar(60) NULL;
-- To set a field as NULL:                     -- VPGSQL8.2 ALTER TABLE llx_table ALTER COLUMN name DROP NOT NULL;
-- To set a field as NOT NULL:                 -- VMYSQL4.3 ALTER TABLE llx_table MODIFY COLUMN name varchar(60) NOT NULL;
-- To set a field as NOT NULL:                 -- VPGSQL8.2 ALTER TABLE llx_table ALTER COLUMN name SET NOT NULL;
-- To set a field as default NULL:             -- VPGSQL8.2 ALTER TABLE llx_table ALTER COLUMN name SET DEFAULT NULL;
-- Note: fields with type BLOB/TEXT can't have default value.
-- To rebuild sequence for postgresql after insert by forcing id autoincrement fields:
-- -- VPGSQL8.2 SELECT dol_util_rebuild_sequences();


-- v17

-- VMYSQL4.3 ALTER TABLE llx_hrm_skillrank CHANGE COLUMN `rank` rankorder integer;
-- VPGSQL8.2 ALTER TABLE llx_hrm_skillrank CHANGE COLUMN rank rankorder integer;

ALTER TABLE llx_accounting_system CHANGE COLUMN fk_pays fk_country integer;

ALTER TABLE llx_commande_fournisseurdet MODIFY COLUMN ref varchar(128);
ALTER TABLE llx_facture_fourn_det MODIFY COLUMN ref varchar(128);


-- v18

ALTER TABLE llx_notify_def ADD COLUMN email varchar(255);
ALTER TABLE llx_notify_def ADD COLUMN threshold double(24,8);
ALTER TABLE llx_notify_def ADD COLUMN context varchar(128);

ALTER TABLE llx_c_action_trigger ADD COLUMN contexts varchar(255) NULL;

insert into llx_c_action_trigger (code,label,description,elementtype,rang) values ('PROJECT_CLOSE','Project closed','Executed when a project is closed','project',145);

-- amount was removed in v12
ALTER TABLE llx_facture DROP COLUMN amount;

-- Rename prospect level on contact
ALTER TABLE llx_socpeople CHANGE fk_prospectcontactlevel fk_prospectlevel varchar(12);

ALTER TABLE llx_facture ADD COLUMN prorata_discount	real DEFAULT NULL;

ALTER TABLE llx_facture MODIFY COLUMN situation_cycle_ref integer;

ALTER TABLE llx_payment_salary MODIFY COLUMN datep datetime;

INSERT INTO llx_c_tva(rowid,fk_pays,code,taux,localtax1,localtax1_type,localtax2,localtax2_type,recuperableonly,note,active) values (1179, 117, 'I-28'  , 28,   0, '0',   0, '0', 0, 'IGST',      1);
INSERT INTO llx_c_tva(rowid,fk_pays,code,taux,localtax1,localtax1_type,localtax2,localtax2_type,recuperableonly,note,active) values (1176, 117, 'C+S-18',  0,   9, '1',   9, '1', 0, 'CGST+SGST - Same state sales', 1);


ALTER TABLE llx_user ADD COLUMN flagdelsessionsbefore datetime DEFAULT NULL;

ALTER TABLE llx_website ADD COLUMN pageviews_previous_month BIGINT UNSIGNED DEFAULT 0;

ALTER TABLE llx_product_stock ADD CONSTRAINT fk_product_product_rowid FOREIGN KEY (fk_product) REFERENCES llx_product (rowid);
ALTER TABLE llx_product_stock ADD CONSTRAINT fk_entrepot_entrepot_rowid FOREIGN KEY (fk_entrepot) REFERENCES llx_entrepot (rowid);


ALTER TABLE llx_bank_account ADD COLUMN owner_zip varchar(25);
ALTER TABLE llx_bank_account ADD COLUMN owner_town varchar(50);
ALTER TABLE llx_bank_account ADD COLUMN owner_country_id integer DEFAULT NULL;

ALTER TABLE llx_prelevement_bons ADD COLUMN fk_bank_account integer DEFAULT NULL;

ALTER TABLE llx_supplier_proposal ADD UNIQUE INDEX uk_supplier_proposal_ref (ref, entity);

ALTER TABLE llx_supplier_proposal ADD INDEX idx_supplier_proposal_fk_soc (fk_soc);
ALTER TABLE llx_supplier_proposal ADD INDEX idx_supplier_proposal_fk_user_author (fk_user_author);
ALTER TABLE llx_supplier_proposal ADD INDEX idx_supplier_proposal_fk_user_valid (fk_user_valid);
ALTER TABLE llx_supplier_proposal ADD INDEX idx_supplier_proposal_fk_projet (fk_projet);
ALTER TABLE llx_supplier_proposal ADD INDEX idx_supplier_proposal_fk_account(fk_account);

ALTER TABLE llx_ecm_files ADD COLUMN share_pass varchar(32) after share;

ALTER TABLE llx_prelevement_demande ADD COLUMN type varchar(12) DEFAULT '';
UPDATE llx_prelevement_demande SET type = 'ban' WHERE ext_payment_id IS NULL AND type = '';

ALTER TABLE llx_recruitment_recruitmentcandidature ADD COLUMN fk_user integer;

ALTER TABLE llx_bordereau_cheque ADD COLUMN type VARCHAR(6) DEFAULT 'CHQ';

-- Element time
ALTER TABLE llx_projet_task_time RENAME TO llx_element_time;
ALTER TABLE llx_element_time CHANGE COLUMN fk_task fk_element integer NOT NULL;
ALTER TABLE llx_element_time CHANGE COLUMN task_date element_date date;
ALTER TABLE llx_element_time CHANGE COLUMN task_datehour element_datehour datetime;
ALTER TABLE llx_element_time CHANGE COLUMN task_date_withhour element_date_withhour integer;
ALTER TABLE llx_element_time CHANGE COLUMN task_duration element_duration double;
ALTER TABLE llx_element_time ADD COLUMN elementtype varchar(32) NOT NULL DEFAULT 'task' AFTER fk_element;

-- VMYSQL4.1 DROP INDEX idx_projet_task_time_task on llx_element_time;
-- VMYSQL4.1 DROP INDEX idx_projet_task_time_date on llx_element_time;
-- VMYSQL4.1 DROP INDEX idx_projet_task_time_datehour on llx_element_time;
-- VPGSQL8.2 DROP INDEX idx_projet_task_time_task;
-- VPGSQL8.2 DROP INDEX idx_projet_task_time_date;
-- VPGSQL8.2 DROP INDEX idx_projet_task_time_datehour;

ALTER TABLE llx_element_time ADD INDEX idx_element_time_task (fk_element);
ALTER TABLE llx_element_time ADD INDEX idx_element_time_date (element_date);
ALTER TABLE llx_element_time ADD INDEX idx_element_time_datehour (element_datehour);


ALTER TABLE llx_c_country ADD COLUMN numeric_code VARCHAR(3);

UPDATE llx_c_country SET numeric_code = '004' WHERE code_iso = 'AFG';
UPDATE llx_c_country SET numeric_code = '248' WHERE code_iso = 'ALA';
UPDATE llx_c_country SET numeric_code = '008' WHERE code_iso = 'ALB';
UPDATE llx_c_country SET numeric_code = '276' WHERE code_iso = 'DEU';
UPDATE llx_c_country SET numeric_code = '020' WHERE code_iso = 'AND';
UPDATE llx_c_country SET numeric_code = '024' WHERE code_iso = 'AGO';
UPDATE llx_c_country SET numeric_code = '660' WHERE code_iso = 'AIA';
UPDATE llx_c_country SET numeric_code = '010' WHERE code_iso = 'ATA';
UPDATE llx_c_country SET numeric_code = '028' WHERE code_iso = 'ATG';
UPDATE llx_c_country SET numeric_code = '682' WHERE code_iso = 'SAU';
UPDATE llx_c_country SET numeric_code = '012' WHERE code_iso = 'DZA';
UPDATE llx_c_country SET numeric_code = '032' WHERE code_iso = 'ARG';
UPDATE llx_c_country SET numeric_code = '051' WHERE code_iso = 'ARM';
UPDATE llx_c_country SET numeric_code = '533' WHERE code_iso = 'ABW';
UPDATE llx_c_country SET numeric_code = '036' WHERE code_iso = 'AUS';
UPDATE llx_c_country SET numeric_code = '040' WHERE code_iso = 'AUT';
UPDATE llx_c_country SET numeric_code = '031' WHERE code_iso = 'AZE';
UPDATE llx_c_country SET numeric_code = '044' WHERE code_iso = 'BHS';
UPDATE llx_c_country SET numeric_code = '050' WHERE code_iso = 'BGD';
UPDATE llx_c_country SET numeric_code = '052' WHERE code_iso = 'BRB';
UPDATE llx_c_country SET numeric_code = '048' WHERE code_iso = 'BHR';
UPDATE llx_c_country SET numeric_code = '056' WHERE code_iso = 'BEL';
UPDATE llx_c_country SET numeric_code = '084' WHERE code_iso = 'BLZ';
UPDATE llx_c_country SET numeric_code = '204' WHERE code_iso = 'BEN';
UPDATE llx_c_country SET numeric_code = '060' WHERE code_iso = 'BMU';
UPDATE llx_c_country SET numeric_code = '112' WHERE code_iso = 'BLR';
UPDATE llx_c_country SET numeric_code = '068' WHERE code_iso = 'BOL';
UPDATE llx_c_country SET numeric_code = '535' WHERE code_iso = 'BES';
UPDATE llx_c_country SET numeric_code = '070' WHERE code_iso = 'BIH';
UPDATE llx_c_country SET numeric_code = '072' WHERE code_iso = 'BWA';
UPDATE llx_c_country SET numeric_code = '076' WHERE code_iso = 'BRA';
UPDATE llx_c_country SET numeric_code = '096' WHERE code_iso = 'BRN';
UPDATE llx_c_country SET numeric_code = '100' WHERE code_iso = 'BGR';
UPDATE llx_c_country SET numeric_code = '854' WHERE code_iso = 'BFA';
UPDATE llx_c_country SET numeric_code = '108' WHERE code_iso = 'BDI';
UPDATE llx_c_country SET numeric_code = '064' WHERE code_iso = 'BTN';
UPDATE llx_c_country SET numeric_code = '132' WHERE code_iso = 'CPV';
UPDATE llx_c_country SET numeric_code = '116' WHERE code_iso = 'KHM';
UPDATE llx_c_country SET numeric_code = '120' WHERE code_iso = 'CMR';
UPDATE llx_c_country SET numeric_code = '124' WHERE code_iso = 'CAN';
UPDATE llx_c_country SET numeric_code = '634' WHERE code_iso = 'QAT';
UPDATE llx_c_country SET numeric_code = '148' WHERE code_iso = 'TCD';
UPDATE llx_c_country SET numeric_code = '152' WHERE code_iso = 'CHL';
UPDATE llx_c_country SET numeric_code = '156' WHERE code_iso = 'CHN';
UPDATE llx_c_country SET numeric_code = '196' WHERE code_iso = 'CYP';
UPDATE llx_c_country SET numeric_code = '170' WHERE code_iso = 'COL';
UPDATE llx_c_country SET numeric_code = '174' WHERE code_iso = 'COM';
UPDATE llx_c_country SET numeric_code = '408' WHERE code_iso = 'PRK';
UPDATE llx_c_country SET numeric_code = '410' WHERE code_iso = 'KOR';
UPDATE llx_c_country SET numeric_code = '384' WHERE code_iso = 'CIV';
UPDATE llx_c_country SET numeric_code = '188' WHERE code_iso = 'CRI';
UPDATE llx_c_country SET numeric_code = '191' WHERE code_iso = 'HRV';
UPDATE llx_c_country SET numeric_code = '192' WHERE code_iso = 'CUB';
UPDATE llx_c_country SET numeric_code = '531' WHERE code_iso = 'CUW';
UPDATE llx_c_country SET numeric_code = '208' WHERE code_iso = 'DNK';
UPDATE llx_c_country SET numeric_code = '212' WHERE code_iso = 'DMA';
UPDATE llx_c_country SET numeric_code = '218' WHERE code_iso = 'ECU';
UPDATE llx_c_country SET numeric_code = '818' WHERE code_iso = 'EGY';
UPDATE llx_c_country SET numeric_code = '222' WHERE code_iso = 'SLV';
UPDATE llx_c_country SET numeric_code = '784' WHERE code_iso = 'ARE';
UPDATE llx_c_country SET numeric_code = '232' WHERE code_iso = 'ERI';
UPDATE llx_c_country SET numeric_code = '703' WHERE code_iso = 'SVK';
UPDATE llx_c_country SET numeric_code = '705' WHERE code_iso = 'SVN';
UPDATE llx_c_country SET numeric_code = '724' WHERE code_iso = 'ESP';
UPDATE llx_c_country SET numeric_code = '840' WHERE code_iso = 'USA';
UPDATE llx_c_country SET numeric_code = '233' WHERE code_iso = 'EST';
UPDATE llx_c_country SET numeric_code = '231' WHERE code_iso = 'ETH';
UPDATE llx_c_country SET numeric_code = '608' WHERE code_iso = 'PHL';
UPDATE llx_c_country SET numeric_code = '246' WHERE code_iso = 'FIN';
UPDATE llx_c_country SET numeric_code = '242' WHERE code_iso = 'FJI';
UPDATE llx_c_country SET numeric_code = '250' WHERE code_iso = 'FRA';
UPDATE llx_c_country SET numeric_code = '266' WHERE code_iso = 'GAB';
UPDATE llx_c_country SET numeric_code = '270' WHERE code_iso = 'GMB';
UPDATE llx_c_country SET numeric_code = '268' WHERE code_iso = 'GEO';
UPDATE llx_c_country SET numeric_code = '288' WHERE code_iso = 'GHA';
UPDATE llx_c_country SET numeric_code = '292' WHERE code_iso = 'GIB';
UPDATE llx_c_country SET numeric_code = '308' WHERE code_iso = 'GRD';
UPDATE llx_c_country SET numeric_code = '300' WHERE code_iso = 'GRC';
UPDATE llx_c_country SET numeric_code = '304' WHERE code_iso = 'GRL';
UPDATE llx_c_country SET numeric_code = '312' WHERE code_iso = 'GLP';
UPDATE llx_c_country SET numeric_code = '316' WHERE code_iso = 'GUM';
UPDATE llx_c_country SET numeric_code = '320' WHERE code_iso = 'GTM';
UPDATE llx_c_country SET numeric_code = '254' WHERE code_iso = 'GUF';
UPDATE llx_c_country SET numeric_code = '831' WHERE code_iso = 'GGY';
UPDATE llx_c_country SET numeric_code = '324' WHERE code_iso = 'GIN';
UPDATE llx_c_country SET numeric_code = '624' WHERE code_iso = 'GNB';
UPDATE llx_c_country SET numeric_code = '226' WHERE code_iso = 'GNQ';
UPDATE llx_c_country SET numeric_code = '328' WHERE code_iso = 'GUY';
UPDATE llx_c_country SET numeric_code = '332' WHERE code_iso = 'HTI';
UPDATE llx_c_country SET numeric_code = '340' WHERE code_iso = 'HND';
UPDATE llx_c_country SET numeric_code = '344' WHERE code_iso = 'HKG';
UPDATE llx_c_country SET numeric_code = '348' WHERE code_iso = 'HUN';
UPDATE llx_c_country SET numeric_code = '356' WHERE code_iso = 'IND';
UPDATE llx_c_country SET numeric_code = '360' WHERE code_iso = 'IDN';
UPDATE llx_c_country SET numeric_code = '368' WHERE code_iso = 'IRQ';
UPDATE llx_c_country SET numeric_code = '364' WHERE code_iso = 'IRN';
UPDATE llx_c_country SET numeric_code = '372' WHERE code_iso = 'IRL';
UPDATE llx_c_country SET numeric_code = '074' WHERE code_iso = 'BVT';
UPDATE llx_c_country SET numeric_code = '833' WHERE code_iso = 'IMN';
UPDATE llx_c_country SET numeric_code = '162' WHERE code_iso = 'CXR';
UPDATE llx_c_country SET numeric_code = '352' WHERE code_iso = 'ISL';
UPDATE llx_c_country SET numeric_code = '136' WHERE code_iso = 'CYM';
UPDATE llx_c_country SET numeric_code = '166' WHERE code_iso = 'CCK';
UPDATE llx_c_country SET numeric_code = '184' WHERE code_iso = 'COK';
UPDATE llx_c_country SET numeric_code = '234' WHERE code_iso = 'FRO';
UPDATE llx_c_country SET numeric_code = '239' WHERE code_iso = 'SGS';
UPDATE llx_c_country SET numeric_code = '334' WHERE code_iso = 'HMD';
UPDATE llx_c_country SET numeric_code = '238' WHERE code_iso = 'FLK';
UPDATE llx_c_country SET numeric_code = '580' WHERE code_iso = 'MNP';
UPDATE llx_c_country SET numeric_code = '584' WHERE code_iso = 'MHL';
UPDATE llx_c_country SET numeric_code = '612' WHERE code_iso = 'PCN';
UPDATE llx_c_country SET numeric_code = '090' WHERE code_iso = 'SLB';
UPDATE llx_c_country SET numeric_code = '796' WHERE code_iso = 'TCA';
UPDATE llx_c_country SET numeric_code = '581' WHERE code_iso = 'UMI';
UPDATE llx_c_country SET numeric_code = '092' WHERE code_iso = 'VGB';
UPDATE llx_c_country SET numeric_code = '850' WHERE code_iso = 'VIR';
UPDATE llx_c_country SET numeric_code = '376' WHERE code_iso = 'ISR';
UPDATE llx_c_country SET numeric_code = '380' WHERE code_iso = 'ITA';
UPDATE llx_c_country SET numeric_code = '388' WHERE code_iso = 'JAM';
UPDATE llx_c_country SET numeric_code = '392' WHERE code_iso = 'JPN';
UPDATE llx_c_country SET numeric_code = '832' WHERE code_iso = 'JEY';
UPDATE llx_c_country SET numeric_code = '400' WHERE code_iso = 'JOR';
UPDATE llx_c_country SET numeric_code = '398' WHERE code_iso = 'KAZ';
UPDATE llx_c_country SET numeric_code = '404' WHERE code_iso = 'KEN';
UPDATE llx_c_country SET numeric_code = '417' WHERE code_iso = 'KGZ';
UPDATE llx_c_country SET numeric_code = '296' WHERE code_iso = 'KIR';
UPDATE llx_c_country SET numeric_code = '414' WHERE code_iso = 'KWT';
UPDATE llx_c_country SET numeric_code = '418' WHERE code_iso = 'LAO';
UPDATE llx_c_country SET numeric_code = '426' WHERE code_iso = 'LSO';
UPDATE llx_c_country SET numeric_code = '428' WHERE code_iso = 'LVA';
UPDATE llx_c_country SET numeric_code = '422' WHERE code_iso = 'LBN';
UPDATE llx_c_country SET numeric_code = '430' WHERE code_iso = 'LBR';
UPDATE llx_c_country SET numeric_code = '434' WHERE code_iso = 'LBY';
UPDATE llx_c_country SET numeric_code = '438' WHERE code_iso = 'LIE';
UPDATE llx_c_country SET numeric_code = '440' WHERE code_iso = 'LTU';
UPDATE llx_c_country SET numeric_code = '442' WHERE code_iso = 'LUX';
UPDATE llx_c_country SET numeric_code = '446' WHERE code_iso = 'MAC';
UPDATE llx_c_country SET numeric_code = '807' WHERE code_iso = 'MKD';
UPDATE llx_c_country SET numeric_code = '450' WHERE code_iso = 'MDG';
UPDATE llx_c_country SET numeric_code = '458' WHERE code_iso = 'MYS';
UPDATE llx_c_country SET numeric_code = '454' WHERE code_iso = 'MWI';
UPDATE llx_c_country SET numeric_code = '462' WHERE code_iso = 'MDV';
UPDATE llx_c_country SET numeric_code = '466' WHERE code_iso = 'MLI';
UPDATE llx_c_country SET numeric_code = '470' WHERE code_iso = 'MLT';
UPDATE llx_c_country SET numeric_code = '504' WHERE code_iso = 'MAR';
UPDATE llx_c_country SET numeric_code = '474' WHERE code_iso = 'MTQ';
UPDATE llx_c_country SET numeric_code = '480' WHERE code_iso = 'MUS';
UPDATE llx_c_country SET numeric_code = '478' WHERE code_iso = 'MRT';
UPDATE llx_c_country SET numeric_code = '175' WHERE code_iso = 'MYT';
UPDATE llx_c_country SET numeric_code = '484' WHERE code_iso = 'MEX';
UPDATE llx_c_country SET numeric_code = '583' WHERE code_iso = 'FSM';
UPDATE llx_c_country SET numeric_code = '498' WHERE code_iso = 'MDA';
UPDATE llx_c_country SET numeric_code = '492' WHERE code_iso = 'MCO';
UPDATE llx_c_country SET numeric_code = '496' WHERE code_iso = 'MNG';
UPDATE llx_c_country SET numeric_code = '499' WHERE code_iso = 'MNE';
UPDATE llx_c_country SET numeric_code = '500' WHERE code_iso = 'MSR';
UPDATE llx_c_country SET numeric_code = '508' WHERE code_iso = 'MOZ';
UPDATE llx_c_country SET numeric_code = '104' WHERE code_iso = 'MMR';
UPDATE llx_c_country SET numeric_code = '516' WHERE code_iso = 'NAM';
UPDATE llx_c_country SET numeric_code = '520' WHERE code_iso = 'NRU';
UPDATE llx_c_country SET numeric_code = '524' WHERE code_iso = 'NPL';
UPDATE llx_c_country SET numeric_code = '558' WHERE code_iso = 'NIC';
UPDATE llx_c_country SET numeric_code = '562' WHERE code_iso = 'NER';
UPDATE llx_c_country SET numeric_code = '566' WHERE code_iso = 'NGA';
UPDATE llx_c_country SET numeric_code = '570' WHERE code_iso = 'NIU';
UPDATE llx_c_country SET numeric_code = '574' WHERE code_iso = 'NFK';
UPDATE llx_c_country SET numeric_code = '578' WHERE code_iso = 'NOR';
UPDATE llx_c_country SET numeric_code = '540' WHERE code_iso = 'NCL';
UPDATE llx_c_country SET numeric_code = '554' WHERE code_iso = 'NZL';
UPDATE llx_c_country SET numeric_code = '512' WHERE code_iso = 'OMN';
UPDATE llx_c_country SET numeric_code = '528' WHERE code_iso = 'NLD';
UPDATE llx_c_country SET numeric_code = '586' WHERE code_iso = 'PAK';
UPDATE llx_c_country SET numeric_code = '585' WHERE code_iso = 'PLW';
UPDATE llx_c_country SET numeric_code = '275' WHERE code_iso = 'PSE';
UPDATE llx_c_country SET numeric_code = '591' WHERE code_iso = 'PAN';
UPDATE llx_c_country SET numeric_code = '598' WHERE code_iso = 'PNG';
UPDATE llx_c_country SET numeric_code = '600' WHERE code_iso = 'PRY';
UPDATE llx_c_country SET numeric_code = '604' WHERE code_iso = 'PER';
UPDATE llx_c_country SET numeric_code = '258' WHERE code_iso = 'PYF';
UPDATE llx_c_country SET numeric_code = '616' WHERE code_iso = 'POL';
UPDATE llx_c_country SET numeric_code = '620' WHERE code_iso = 'PRT';
UPDATE llx_c_country SET numeric_code = '630' WHERE code_iso = 'PRI';
UPDATE llx_c_country SET numeric_code = '826' WHERE code_iso = 'GBR';
UPDATE llx_c_country SET numeric_code = '732' WHERE code_iso = 'ESH';
UPDATE llx_c_country SET numeric_code = '140' WHERE code_iso = 'CAF';
UPDATE llx_c_country SET numeric_code = '203' WHERE code_iso = 'CZE';
UPDATE llx_c_country SET numeric_code = '178' WHERE code_iso = 'COG';
UPDATE llx_c_country SET numeric_code = '180' WHERE code_iso = 'COD';
UPDATE llx_c_country SET numeric_code = '214' WHERE code_iso = 'DOM';
UPDATE llx_c_country SET numeric_code = '638' WHERE code_iso = 'REU';
UPDATE llx_c_country SET numeric_code = '646' WHERE code_iso = 'RWA';
UPDATE llx_c_country SET numeric_code = '642' WHERE code_iso = 'ROU';
UPDATE llx_c_country SET numeric_code = '643' WHERE code_iso = 'RUS';
UPDATE llx_c_country SET numeric_code = '882' WHERE code_iso = 'WSM';
UPDATE llx_c_country SET numeric_code = '016' WHERE code_iso = 'ASM';
UPDATE llx_c_country SET numeric_code = '652' WHERE code_iso = 'BLM';
UPDATE llx_c_country SET numeric_code = '659' WHERE code_iso = 'KNA';
UPDATE llx_c_country SET numeric_code = '674' WHERE code_iso = 'SMR';
UPDATE llx_c_country SET numeric_code = '663' WHERE code_iso = 'MAF';
UPDATE llx_c_country SET numeric_code = '666' WHERE code_iso = 'SPM';
UPDATE llx_c_country SET numeric_code = '670' WHERE code_iso = 'VCT';
UPDATE llx_c_country SET numeric_code = '654' WHERE code_iso = 'SHN';
UPDATE llx_c_country SET numeric_code = '662' WHERE code_iso = 'LCA';
UPDATE llx_c_country SET numeric_code = '678' WHERE code_iso = 'STP';
UPDATE llx_c_country SET numeric_code = '686' WHERE code_iso = 'SEN';
UPDATE llx_c_country SET numeric_code = '688' WHERE code_iso = 'SRB';
UPDATE llx_c_country SET numeric_code = '690' WHERE code_iso = 'SYC';
UPDATE llx_c_country SET numeric_code = '694' WHERE code_iso = 'SLE';
UPDATE llx_c_country SET numeric_code = '702' WHERE code_iso = 'SGP';
UPDATE llx_c_country SET numeric_code = '534' WHERE code_iso = 'SXM';
UPDATE llx_c_country SET numeric_code = '760' WHERE code_iso = 'SYR';
UPDATE llx_c_country SET numeric_code = '706' WHERE code_iso = 'SOM';
UPDATE llx_c_country SET numeric_code = '144' WHERE code_iso = 'LKA';
UPDATE llx_c_country SET numeric_code = '748' WHERE code_iso = 'SWZ';
UPDATE llx_c_country SET numeric_code = '710' WHERE code_iso = 'ZAF';
UPDATE llx_c_country SET numeric_code = '729' WHERE code_iso = 'SDN';
UPDATE llx_c_country SET numeric_code = '728' WHERE code_iso = 'SSD';
UPDATE llx_c_country SET numeric_code = '752' WHERE code_iso = 'SWE';
UPDATE llx_c_country SET numeric_code = '756' WHERE code_iso = 'CHE';
UPDATE llx_c_country SET numeric_code = '740' WHERE code_iso = 'SUR';
UPDATE llx_c_country SET numeric_code = '744' WHERE code_iso = 'SJM';
UPDATE llx_c_country SET numeric_code = '764' WHERE code_iso = 'THA';
UPDATE llx_c_country SET numeric_code = '158' WHERE code_iso = 'TWN';
UPDATE llx_c_country SET numeric_code = '834' WHERE code_iso = 'TZA';
UPDATE llx_c_country SET numeric_code = '762' WHERE code_iso = 'TJK';
UPDATE llx_c_country SET numeric_code = '086' WHERE code_iso = 'IOT';
UPDATE llx_c_country SET numeric_code = '260' WHERE code_iso = 'ATF';
UPDATE llx_c_country SET numeric_code = '626' WHERE code_iso = 'TLS';
UPDATE llx_c_country SET numeric_code = '768' WHERE code_iso = 'TGO';
UPDATE llx_c_country SET numeric_code = '772' WHERE code_iso = 'TKL';
UPDATE llx_c_country SET numeric_code = '776' WHERE code_iso = 'TON';
UPDATE llx_c_country SET numeric_code = '780' WHERE code_iso = 'TTO';
UPDATE llx_c_country SET numeric_code = '788' WHERE code_iso = 'TUN';
UPDATE llx_c_country SET numeric_code = '795' WHERE code_iso = 'TKM';
UPDATE llx_c_country SET numeric_code = '792' WHERE code_iso = 'TUR';
UPDATE llx_c_country SET numeric_code = '798' WHERE code_iso = 'TUV';
UPDATE llx_c_country SET numeric_code = '804' WHERE code_iso = 'UKR';
UPDATE llx_c_country SET numeric_code = '800' WHERE code_iso = 'UGA';
UPDATE llx_c_country SET numeric_code = '858' WHERE code_iso = 'URY';
UPDATE llx_c_country SET numeric_code = '860' WHERE code_iso = 'UZB';
UPDATE llx_c_country SET numeric_code = '548' WHERE code_iso = 'VUT';
UPDATE llx_c_country SET numeric_code = '336' WHERE code_iso = 'VAT';
UPDATE llx_c_country SET numeric_code = '862' WHERE code_iso = 'VEN';
UPDATE llx_c_country SET numeric_code = '704' WHERE code_iso = 'VNM';
UPDATE llx_c_country SET numeric_code = '876' WHERE code_iso = 'WLF';
UPDATE llx_c_country SET numeric_code = '887' WHERE code_iso = 'YEM';
UPDATE llx_c_country SET numeric_code = '262' WHERE code_iso = 'DJI';
UPDATE llx_c_country SET numeric_code = '894' WHERE code_iso = 'ZMB';
UPDATE llx_c_country SET numeric_code = '716' WHERE code_iso = 'ZWE';

-- Generate documents on product batch
ALTER TABLE llx_product_lot ADD COLUMN model_pdf varchar(255) AFTER scrapping_date;
ALTER TABLE llx_product_lot ADD COLUMN last_main_doc varchar(255) AFTER model_pdf;


ALTER TABLE llx_product_fournisseur_price ADD COLUMN status integer DEFAULT 1;

ALTER TABLE llx_product_fournisseur_price_log ADD INDEX idx_product_fournisseur_price_log_fk_product_fournisseur (fk_product_fournisseur);
ALTER TABLE llx_product_fournisseur_price_log ADD INDEX idx_product_fournisseur_price_log_fk_user (fk_user);
--ALTER TABLE llx_product_fournisseur_price_log ADD INDEX idx_product_fournisseur_price_log_fk_multicurrency (fk_multicurrency);

ALTER TABLE llx_bordereau_cheque ADD COLUMN label varchar(255) AFTER ref;

ALTER TABLE llx_societe ADD COLUMN vat_reverse_charge tinyint DEFAULT 0 AFTER tva_assuj;
ALTER TABLE llx_facture_fourn ADD COLUMN vat_reverse_charge tinyint DEFAULT 0 AFTER close_note;

ALTER TABLE llx_c_email_templates add COLUMN defaultfortype smallint DEFAULT 0;

ALTER TABLE llx_mailing ADD COLUMN fk_user_modif integer AFTER fk_user_creat;
ALTER TABLE llx_mailing ADD COLUMN evenunsubscribe smallint DEFAULT 0;
ALTER TABLE llx_mailing ADD COLUMN name_from varchar(128) AFTER email_from;

ALTER TABLE llx_bom_bomline ADD COLUMN fk_default_workstation integer DEFAULT NULL;
ALTER TABLE llx_mrp_production ADD COLUMN fk_default_workstation integer DEFAULT NULL;

ALTER TABLE llx_facture ADD COLUMN subtype smallint DEFAULT NULL;

CREATE TABLE llx_c_invoice_subtype (
  rowid integer AUTO_INCREMENT PRIMARY KEY,
  entity integer DEFAULT 1,
  fk_country integer NOT NULL,
  code varchar(3) NOT NULL,
  label varchar(100),
  active tinyint DEFAULT 1 NOT NULL
) ENGINE=innodb;

ALTER TABLE llx_c_invoice_subtype ADD UNIQUE INDEX uk_c_invoice_subtype (entity, code);

<<<<<<< HEAD
ALTER TABLE llx_projet ADD COLUMN fk_project int DEFAULT NULL;
=======
-- Upgrade default PDF models to the 'new' ones (eproved since 4 dolibarr versions from now)
--UPDATE llx_const SET value="eratosthene" WHERE name="COMMANDE_ADDON_PDF" and value="einstein";
--UPDATE llx_const SET value="sponge" WHERE name="FACTURE_ADDON_PDF" and value="crabe";
--UPDATE llx_const SET value="espadon" WHERE name="EXPEDITION_ADDON_PDF" and value="merou";
--UPDATE llx_const SET value="cyan" WHERE name="PROPALE_ADDON_PDF" and value="azur";
--UPDATE llx_const SET value="storm" WHERE name IN ("DELIVERY_ADDON_PDF","LIVRAISON_ADDON_PDF") and value="typhon";
--UPDATE llx_const SET value="cornas" WHERE name="COMMANDE_SUPPLIER_ADDON_PDF" and value="muscadet";


ALTER TABLE llx_c_propalst ADD COLUMN sortorder smallint DEFAULT 0;
ALTER TABLE llx_c_stcomm ADD COLUMN sortorder smallint DEFAULT 0;

ALTER TABLE llx_element_time ADD COLUMN ref_ext varchar(32);

ALTER TABLE llx_c_ziptown ADD COLUMN town_up varchar(180);
>>>>>>> 45cc4100
<|MERGE_RESOLUTION|>--- conflicted
+++ resolved
@@ -411,9 +411,8 @@
 
 ALTER TABLE llx_c_invoice_subtype ADD UNIQUE INDEX uk_c_invoice_subtype (entity, code);
 
-<<<<<<< HEAD
-ALTER TABLE llx_projet ADD COLUMN fk_project int DEFAULT NULL;
-=======
+ALTER TABLE llx_projet ADD COLUMN fk_project integer DEFAULT NULL;
+
 -- Upgrade default PDF models to the 'new' ones (eproved since 4 dolibarr versions from now)
 --UPDATE llx_const SET value="eratosthene" WHERE name="COMMANDE_ADDON_PDF" and value="einstein";
 --UPDATE llx_const SET value="sponge" WHERE name="FACTURE_ADDON_PDF" and value="crabe";
@@ -428,5 +427,4 @@
 
 ALTER TABLE llx_element_time ADD COLUMN ref_ext varchar(32);
 
-ALTER TABLE llx_c_ziptown ADD COLUMN town_up varchar(180);
->>>>>>> 45cc4100
+ALTER TABLE llx_c_ziptown ADD COLUMN town_up varchar(180);