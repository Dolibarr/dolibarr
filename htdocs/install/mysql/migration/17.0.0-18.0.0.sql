--
-- Be carefull to requests order.
-- This file must be loaded by calling /install/index.php page
-- when current version is 18.0.0 or higher.
--
-- To restrict request to Mysql version x.y minimum use -- VMYSQLx.y
-- To restrict request to Pgsql version x.y minimum use -- VPGSQLx.y
-- To rename a table:       ALTER TABLE llx_table RENAME TO llx_table_new;
-- To add a column:         ALTER TABLE llx_table ADD COLUMN newcol varchar(60) NOT NULL DEFAULT '0' AFTER existingcol;
-- To rename a column:      ALTER TABLE llx_table CHANGE COLUMN oldname newname varchar(60);
-- To drop a column:        ALTER TABLE llx_table DROP COLUMN oldname;
-- To change type of field: ALTER TABLE llx_table MODIFY COLUMN name varchar(60);
-- To drop a foreign key:   ALTER TABLE llx_table DROP FOREIGN KEY fk_name;
-- To create a unique index ALTER TABLE llx_table ADD UNIQUE INDEX uk_table_field (field);
-- To drop an index:        -- VMYSQL4.1 DROP INDEX nomindex on llx_table;
-- To drop an index:        -- VPGSQL8.2 DROP INDEX nomindex;
-- To make pk to be auto increment (mysql):
-- -- VMYSQL4.3 ALTER TABLE llx_table ADD PRIMARY KEY(rowid);
-- -- VMYSQL4.3 ALTER TABLE llx_table CHANGE COLUMN rowid rowid INTEGER NOT NULL AUTO_INCREMENT;
-- To make pk to be auto increment (postgres):
-- -- VPGSQL8.2 CREATE SEQUENCE llx_table_rowid_seq OWNED BY llx_table.rowid;
-- -- VPGSQL8.2 ALTER TABLE llx_table ADD PRIMARY KEY (rowid);
-- -- VPGSQL8.2 ALTER TABLE llx_table ALTER COLUMN rowid SET DEFAULT nextval('llx_table_rowid_seq');
-- -- VPGSQL8.2 SELECT setval('llx_table_rowid_seq', MAX(rowid)) FROM llx_table;
-- To set a field as NULL:                     -- VMYSQL4.3 ALTER TABLE llx_table MODIFY COLUMN name varchar(60) NULL;
-- To set a field as NULL:                     -- VPGSQL8.2 ALTER TABLE llx_table ALTER COLUMN name DROP NOT NULL;
-- To set a field as NOT NULL:                 -- VMYSQL4.3 ALTER TABLE llx_table MODIFY COLUMN name varchar(60) NOT NULL;
-- To set a field as NOT NULL:                 -- VPGSQL8.2 ALTER TABLE llx_table ALTER COLUMN name SET NOT NULL;
-- To set a field as default NULL:             -- VPGSQL8.2 ALTER TABLE llx_table ALTER COLUMN name SET DEFAULT NULL;
-- Note: fields with type BLOB/TEXT can't have default value.
-- To rebuild sequence for postgresql after insert by forcing id autoincrement fields:
-- -- VPGSQL8.2 SELECT dol_util_rebuild_sequences();


-- v17

-- VMYSQL4.3 ALTER TABLE llx_hrm_skillrank CHANGE COLUMN `rank` rankorder integer;
-- VPGSQL8.2 ALTER TABLE llx_hrm_skillrank CHANGE COLUMN rank rankorder integer;

ALTER TABLE llx_accounting_system CHANGE COLUMN fk_pays fk_country integer; 

ALTER TABLE llx_commande_fournisseurdet MODIFY COLUMN ref varchar(128);
ALTER TABLE llx_facture_fourn_det MODIFY COLUMN ref varchar(128);


-- v18

insert into llx_c_action_trigger (code,label,description,elementtype,rang) values ('PROJECT_CLOSE','Project closed','Executed when a project is closed','project',145);

-- amount was removed in v12
ALTER TABLE llx_facture DROP COLUMN amount;

-- Rename prospect level on contact
ALTER TABLE llx_socpeople CHANGE fk_prospectcontactlevel fk_prospectlevel varchar(12);

ALTER TABLE llx_facture ADD COLUMN prorata_discount	real DEFAULT NULL;

ALTER TABLE llx_payment_salary MODIFY COLUMN datep datetime;

INSERT INTO llx_c_tva(rowid,fk_pays,code,taux,localtax1,localtax1_type,localtax2,localtax2_type,recuperableonly,note,active) values (1179, 117, 'I-28'  , 28,   0, '0',   0, '0', 0, 'IGST',      1);
INSERT INTO llx_c_tva(rowid,fk_pays,code,taux,localtax1,localtax1_type,localtax2,localtax2_type,recuperableonly,note,active) values (1176, 117, 'C+S-18',  0,   9, '1',   9, '1', 0, 'CGST+SGST - Same state sales', 1);


ALTER TABLE llx_user ADD COLUMN flagdelsessionsbefore datetime DEFAULT NULL;

ALTER TABLE llx_website ADD COLUMN pageviews_previous_month BIGINT UNSIGNED DEFAULT 0;

ALTER TABLE llx_product_stock ADD CONSTRAINT fk_product_product_rowid FOREIGN KEY (fk_product) REFERENCES llx_product (rowid);
ALTER TABLE llx_product_stock ADD CONSTRAINT fk_entrepot_entrepot_rowid FOREIGN KEY (fk_entrepot) REFERENCES llx_entrepot (rowid);


ALTER TABLE llx_bank_account ADD COLUMN owner_zip varchar(25);
ALTER TABLE llx_bank_account ADD COLUMN owner_town varchar(50);
ALTER TABLE llx_bank_account ADD COLUMN owner_country_id integer DEFAULT NULL;


ALTER TABLE llx_supplier_proposal ADD UNIQUE INDEX uk_supplier_proposal_ref (ref, entity);

-- Virtual products (kits) with shipment dispatcher
CREATE TABLE llx_expeditiondet_dispatch
(
    rowid             integer AUTO_INCREMENT PRIMARY KEY,
    fk_expeditiondet  integer NOT NULL,
    fk_product        integer NOT NULL,
    fk_product_parent integer NOT NULL,
    fk_entrepot       integer NOT NULL,
    qty               real
)ENGINE=innodb;
ALTER TABLE llx_expeditiondet_dispatch ADD INDEX idx_expeditiondet_dispatch_fk_expeditiondet (fk_expeditiondet);
ALTER TABLE llx_expeditiondet_dispatch ADD INDEX idx_expeditiondet_dispatch_fk_product (fk_product);
ALTER TABLE llx_expeditiondet_dispatch ADD INDEX idx_expeditiondet_dispatch_fk_product_parent (fk_product_parent);
ALTER TABLE llx_expeditiondet_dispatch ADD INDEX idx_expeditiondet_dispatch_fk_entrepot (fk_entrepot);
ALTER TABLE llx_expeditiondet_dispatch ADD CONSTRAINT fk_expeditiondet_dispatch_fk_expeditiondet FOREIGN KEY (fk_expeditiondet) REFERENCES llx_expeditiondet (rowid);
ALTER TABLE llx_expeditiondet_dispatch ADD CONSTRAINT fk_expeditiondet_dispatch_fk_product FOREIGN KEY (fk_product) REFERENCES llx_product (rowid);
ALTER TABLE llx_expeditiondet_dispatch ADD CONSTRAINT fk_expeditiondet_dispatch_fk_product_parent FOREIGN KEY (fk_product_parent) REFERENCES llx_product (rowid);
ALTER TABLE llx_expeditiondet_dispatch ADD CONSTRAINT fk_expeditiondet_dispatch_fk_entrepot FOREIGN KEY (fk_entrepot) REFERENCES llx_entrepot (rowid);

ALTER TABLE llx_supplier_proposal ADD INDEX idx_supplier_proposal_fk_soc (fk_soc);
ALTER TABLE llx_supplier_proposal ADD INDEX idx_supplier_proposal_fk_user_author (fk_user_author);
ALTER TABLE llx_supplier_proposal ADD INDEX idx_supplier_proposal_fk_user_valid (fk_user_valid);
ALTER TABLE llx_supplier_proposal ADD INDEX idx_supplier_proposal_fk_projet (fk_projet);
ALTER TABLE llx_supplier_proposal ADD INDEX idx_supplier_proposal_fk_account(fk_account);

ALTER TABLE llx_ecm_files ADD COLUMN share_pass varchar(32) after share;

<<<<<<< HEAD

-- Remove indec column in virtual products (kits)
ALTER TABLE llx_product_association DROP COLUMN incdec;
=======
ALTER TABLE llx_prelevement_demande ADD COLUMN type varchar(12) DEFAULT '';
UPDATE llx_prelevement_demande SET type = 'ban' WHERE ext_payment_id IS NULL AND type = '';
>>>>>>> 857a3090
<|MERGE_RESOLUTION|>--- conflicted
+++ resolved
@@ -103,11 +103,8 @@
 
 ALTER TABLE llx_ecm_files ADD COLUMN share_pass varchar(32) after share;
 
-<<<<<<< HEAD
+ALTER TABLE llx_prelevement_demande ADD COLUMN type varchar(12) DEFAULT '';
+UPDATE llx_prelevement_demande SET type = 'ban' WHERE ext_payment_id IS NULL AND type = '';
 
 -- Remove indec column in virtual products (kits)
-ALTER TABLE llx_product_association DROP COLUMN incdec;
-=======
-ALTER TABLE llx_prelevement_demande ADD COLUMN type varchar(12) DEFAULT '';
-UPDATE llx_prelevement_demande SET type = 'ban' WHERE ext_payment_id IS NULL AND type = '';
->>>>>>> 857a3090
+ALTER TABLE llx_product_association DROP COLUMN incdec;