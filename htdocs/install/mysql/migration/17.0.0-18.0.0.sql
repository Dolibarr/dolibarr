--- conflicted
+++ resolved
@@ -371,12 +371,8 @@
 UPDATE llx_c_country SET numeric_code = '887' WHERE code_iso = 'YEM';
 UPDATE llx_c_country SET numeric_code = '262' WHERE code_iso = 'DJI';
 UPDATE llx_c_country SET numeric_code = '894' WHERE code_iso = 'ZMB';
-<<<<<<< HEAD
-UPDATE llx_c_country SET numeric_code = '716' WHERE code_iso = 'ZWE';
-=======
 UPDATE llx_c_country SET numeric_code = '716' WHERE code_iso = 'ZWE';
 
 -- Generate documents on product batch
 ALTER TABLE llx_product_lot ADD COLUMN model_pdf varchar(255) AFTER scrapping_date;
-ALTER TABLE llx_product_lot ADD COLUMN last_main_doc varchar(255) AFTER model_pdf;
->>>>>>> a2748602
+ALTER TABLE llx_product_lot ADD COLUMN last_main_doc varchar(255) AFTER model_pdf;