--
-- Be carefull to requests order.
-- This file must be loaded by calling /install/index.php page
-- when current version is 18.0.0 or higher.
--
-- To restrict request to Mysql version x.y minimum use -- VMYSQLx.y
-- To restrict request to Pgsql version x.y minimum use -- VPGSQLx.y
-- To rename a table:       ALTER TABLE llx_table RENAME TO llx_table_new;
-- To add a column:         ALTER TABLE llx_table ADD COLUMN newcol varchar(60) NOT NULL DEFAULT '0' AFTER existingcol;
-- To rename a column:      ALTER TABLE llx_table CHANGE COLUMN oldname newname varchar(60);
-- To drop a column:        ALTER TABLE llx_table DROP COLUMN oldname;
-- To change type of field: ALTER TABLE llx_table MODIFY COLUMN name varchar(60);
-- To drop a foreign key:   ALTER TABLE llx_table DROP FOREIGN KEY fk_name;
-- To create a unique index ALTER TABLE llx_table ADD UNIQUE INDEX uk_table_field (field);
-- To drop an index:        -- VMYSQL4.1 DROP INDEX nomindex on llx_table;
-- To drop an index:        -- VPGSQL8.2 DROP INDEX nomindex;
-- To make pk to be auto increment (mysql):
-- -- VMYSQL4.3 ALTER TABLE llx_table ADD PRIMARY KEY(rowid);
-- -- VMYSQL4.3 ALTER TABLE llx_table CHANGE COLUMN rowid rowid INTEGER NOT NULL AUTO_INCREMENT;
-- To make pk to be auto increment (postgres):
-- -- VPGSQL8.2 CREATE SEQUENCE llx_table_rowid_seq OWNED BY llx_table.rowid;
-- -- VPGSQL8.2 ALTER TABLE llx_table ADD PRIMARY KEY (rowid);
-- -- VPGSQL8.2 ALTER TABLE llx_table ALTER COLUMN rowid SET DEFAULT nextval('llx_table_rowid_seq');
-- -- VPGSQL8.2 SELECT setval('llx_table_rowid_seq', MAX(rowid)) FROM llx_table;
-- To set a field as NULL:                     -- VMYSQL4.3 ALTER TABLE llx_table MODIFY COLUMN name varchar(60) NULL;
-- To set a field as NULL:                     -- VPGSQL8.2 ALTER TABLE llx_table ALTER COLUMN name DROP NOT NULL;
-- To set a field as NOT NULL:                 -- VMYSQL4.3 ALTER TABLE llx_table MODIFY COLUMN name varchar(60) NOT NULL;
-- To set a field as NOT NULL:                 -- VPGSQL8.2 ALTER TABLE llx_table ALTER COLUMN name SET NOT NULL;
-- To set a field as default NULL:             -- VPGSQL8.2 ALTER TABLE llx_table ALTER COLUMN name SET DEFAULT NULL;
-- Note: fields with type BLOB/TEXT can't have default value.
-- To rebuild sequence for postgresql after insert by forcing id autoincrement fields:
-- -- VPGSQL8.2 SELECT dol_util_rebuild_sequences();


-- v17

-- VMYSQL4.3 ALTER TABLE llx_hrm_skillrank CHANGE COLUMN `rank` rankorder integer;
-- VPGSQL8.2 ALTER TABLE llx_hrm_skillrank CHANGE COLUMN rank rankorder integer;



-- v18

insert into llx_c_action_trigger (code,label,description,elementtype,rang) values ('PROJECT_CLOSE','Project closed','Executed when a project is closed','project',145);

-- amount was removed in v12
ALTER TABLE llx_facture DROP COLUMN amount;

-- Rename prospect level on contact
ALTER TABLE llx_socpeople CHANGE fk_prospectcontactlevel fk_prospectlevel varchar(12);

<<<<<<< HEAD
-- Virtual products (kits) with shipment dispatcher
CREATE TABLE llx_expeditiondet_dispatch
(
    rowid             integer AUTO_INCREMENT PRIMARY KEY,
    fk_expeditiondet  integer NOT NULL,
    fk_product        integer NOT NULL,
    fk_product_parent integer NOT NULL,
    fk_entrepot       integer NOT NULL,
    qty               real
)ENGINE=innodb;
ALTER TABLE llx_expeditiondet_dispatch ADD INDEX idx_expeditiondet_dispatch_fk_expeditiondet (fk_expeditiondet);
ALTER TABLE llx_expeditiondet_dispatch ADD INDEX idx_expeditiondet_dispatch_fk_product (fk_product);
ALTER TABLE llx_expeditiondet_dispatch ADD INDEX idx_expeditiondet_dispatch_fk_product_parent (fk_product_parent);
ALTER TABLE llx_expeditiondet_dispatch ADD INDEX idx_expeditiondet_dispatch_fk_entrepot (fk_entrepot);
ALTER TABLE llx_expeditiondet_dispatch ADD CONSTRAINT fk_expeditiondet_dispatch_fk_expeditiondet FOREIGN KEY (fk_expeditiondet) REFERENCES llx_expeditiondet (rowid);
ALTER TABLE llx_expeditiondet_dispatch ADD CONSTRAINT fk_expeditiondet_dispatch_fk_product FOREIGN KEY (fk_product) REFERENCES llx_product (rowid);
ALTER TABLE llx_expeditiondet_dispatch ADD CONSTRAINT fk_expeditiondet_dispatch_fk_product_parent FOREIGN KEY (fk_product_parent) REFERENCES llx_product (rowid);
ALTER TABLE llx_expeditiondet_dispatch ADD CONSTRAINT fk_expeditiondet_dispatch_fk_entrepot FOREIGN KEY (fk_entrepot) REFERENCES llx_entrepot (rowid);

-- Remove indec column in virtual products (kits)
ALTER TABLE llx_product_association DROP COLUMN incdec;
=======
ALTER TABLE llx_facture ADD COLUMN prorata_discount	real DEFAULT NULL;

ALTER TABLE llx_payment_salary MODIFY COLUMN datep datetime;

INSERT INTO llx_c_tva(rowid,fk_pays,code,taux,localtax1,localtax1_type,localtax2,localtax2_type,recuperableonly,note,active) values (1179, 117, 'I-28'  , 28,   0, '0',   0, '0', 0, 'IGST',      1);
INSERT INTO llx_c_tva(rowid,fk_pays,code,taux,localtax1,localtax1_type,localtax2,localtax2_type,recuperableonly,note,active) values (1176, 117, 'C+S-18',  0,   9, '1',   9, '1', 0, 'CGST+SGST - Same state sales', 1);


ALTER TABLE llx_user ADD COLUMN flagdelsessionsbefore datetime DEFAULT NULL;

ALTER TABLE llx_website ADD COLUMN pageviews_previous_month BIGINT UNSIGNED DEFAULT 0;
>>>>>>> 2890b735
<|MERGE_RESOLUTION|>--- conflicted
+++ resolved
@@ -49,7 +49,18 @@
 -- Rename prospect level on contact
 ALTER TABLE llx_socpeople CHANGE fk_prospectcontactlevel fk_prospectlevel varchar(12);
 
-<<<<<<< HEAD
+ALTER TABLE llx_facture ADD COLUMN prorata_discount	real DEFAULT NULL;
+
+ALTER TABLE llx_payment_salary MODIFY COLUMN datep datetime;
+
+INSERT INTO llx_c_tva(rowid,fk_pays,code,taux,localtax1,localtax1_type,localtax2,localtax2_type,recuperableonly,note,active) values (1179, 117, 'I-28'  , 28,   0, '0',   0, '0', 0, 'IGST',      1);
+INSERT INTO llx_c_tva(rowid,fk_pays,code,taux,localtax1,localtax1_type,localtax2,localtax2_type,recuperableonly,note,active) values (1176, 117, 'C+S-18',  0,   9, '1',   9, '1', 0, 'CGST+SGST - Same state sales', 1);
+
+
+ALTER TABLE llx_user ADD COLUMN flagdelsessionsbefore datetime DEFAULT NULL;
+
+ALTER TABLE llx_website ADD COLUMN pageviews_previous_month BIGINT UNSIGNED DEFAULT 0;
+
 -- Virtual products (kits) with shipment dispatcher
 CREATE TABLE llx_expeditiondet_dispatch
 (
@@ -70,17 +81,4 @@
 ALTER TABLE llx_expeditiondet_dispatch ADD CONSTRAINT fk_expeditiondet_dispatch_fk_entrepot FOREIGN KEY (fk_entrepot) REFERENCES llx_entrepot (rowid);
 
 -- Remove indec column in virtual products (kits)
-ALTER TABLE llx_product_association DROP COLUMN incdec;
-=======
-ALTER TABLE llx_facture ADD COLUMN prorata_discount	real DEFAULT NULL;
-
-ALTER TABLE llx_payment_salary MODIFY COLUMN datep datetime;
-
-INSERT INTO llx_c_tva(rowid,fk_pays,code,taux,localtax1,localtax1_type,localtax2,localtax2_type,recuperableonly,note,active) values (1179, 117, 'I-28'  , 28,   0, '0',   0, '0', 0, 'IGST',      1);
-INSERT INTO llx_c_tva(rowid,fk_pays,code,taux,localtax1,localtax1_type,localtax2,localtax2_type,recuperableonly,note,active) values (1176, 117, 'C+S-18',  0,   9, '1',   9, '1', 0, 'CGST+SGST - Same state sales', 1);
-
-
-ALTER TABLE llx_user ADD COLUMN flagdelsessionsbefore datetime DEFAULT NULL;
-
-ALTER TABLE llx_website ADD COLUMN pageviews_previous_month BIGINT UNSIGNED DEFAULT 0;
->>>>>>> 2890b735
+ALTER TABLE llx_product_association DROP COLUMN incdec;