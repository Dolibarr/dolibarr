--- conflicted
+++ resolved
@@ -395,24 +395,6 @@
 ALTER TABLE llx_mailing ADD COLUMN evenunsubscribe smallint DEFAULT 0;
 ALTER TABLE llx_mailing ADD COLUMN name_from varchar(128) AFTER email_from;
 
-<<<<<<< HEAD
--- payments on several expense reports
-ALTER TABLE llx_payment_expensereport RENAME TO llx_paymentuser;
-
-create table llx_payment_expense_report
-(
-    rowid integer AUTO_INCREMENT PRIMARY KEY,
-    fk_paiementuser INTEGER DEFAULT NULL,
-    fk_expensereport  INTEGER DEFAULT NULL,
-    amount double(24,8) DEFAULT 0
-)ENGINE=innodb;
-
-INSERT INTO llx_payment_expense_report (rowid, fk_paiementuser, fk_expensereport, amount) SELECT pu.rowid, pu.rowid, pu.fk_expensereport, pu.amount FROM llx_paymentuser pu WHERE pu.fk_expensereport IS NOT NULL;
-
--- VPGSQL8.2 CREATE SEQUENCE llx_paymentuser_rowid_seq OWNED BY llx_paymentuser.rowid;
--- VPGSQL8.2 ALTER TABLE llx_paymentuser ALTER COLUMN rowid SET DEFAULT nextval('llx_paymentuser_rowid_seq');
--- VPGSQL8.2 SELECT setval('llx_paymentuser_rowid_seq', MAX(rowid)) FROM llx_paymentuser;
-=======
 ALTER TABLE llx_bom_bomline ADD COLUMN fk_default_workstation integer DEFAULT NULL;
 ALTER TABLE llx_mrp_production ADD COLUMN fk_default_workstation integer DEFAULT NULL;
 
@@ -451,4 +433,20 @@
 -- Email Collector
 ALTER TABLE llx_emailcollector_emailcollector ADD COLUMN imap_encryption varchar(16) DEFAULT "ssl" AFTER hostcharset;
 ALTER TABLE llx_emailcollector_emailcollector ADD COLUMN norsh integer DEFAULT 0 AFTER imap_encryption;
->>>>>>> 029d4673
+
+-- payments on several expense reports
+ALTER TABLE llx_payment_expensereport RENAME TO llx_paymentuser;
+
+create table llx_payment_expense_report
+(
+    rowid integer AUTO_INCREMENT PRIMARY KEY,
+    fk_paiementuser INTEGER DEFAULT NULL,
+    fk_expensereport  INTEGER DEFAULT NULL,
+    amount double(24,8) DEFAULT 0
+)ENGINE=innodb;
+
+INSERT INTO llx_payment_expense_report (rowid, fk_paiementuser, fk_expensereport, amount) SELECT pu.rowid, pu.rowid, pu.fk_expensereport, pu.amount FROM llx_paymentuser pu WHERE pu.fk_expensereport IS NOT NULL;
+
+-- VPGSQL8.2 CREATE SEQUENCE llx_paymentuser_rowid_seq OWNED BY llx_paymentuser.rowid;
+-- VPGSQL8.2 ALTER TABLE llx_paymentuser ALTER COLUMN rowid SET DEFAULT nextval('llx_paymentuser_rowid_seq');
+-- VPGSQL8.2 SELECT setval('llx_paymentuser_rowid_seq', MAX(rowid)) FROM llx_paymentuser;