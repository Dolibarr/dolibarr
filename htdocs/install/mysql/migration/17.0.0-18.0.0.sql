--- conflicted
+++ resolved
@@ -404,7 +404,7 @@
   rowid integer AUTO_INCREMENT PRIMARY KEY,
   entity integer DEFAULT 1,
   fk_country integer NOT NULL,
-  code varchar(4) NOT NULL,
+  code varchar(3) NOT NULL,
   label varchar(100),
   active tinyint DEFAULT 1 NOT NULL
 ) ENGINE=innodb;
@@ -436,10 +436,6 @@
 ALTER TABLE llx_societe_rib ADD COLUMN online_sign_name		varchar(64) AFTER online_sign_ip;
 
 INSERT INTO llx_const (name, entity, value, type, visible) VALUES ('PROPOSAL_ALLOW_ONLINESIGN', 1, '1', 'string', 0);
-<<<<<<< HEAD
-=======
-
->>>>>>> 58a65cff
 
 -- Email Collector
 ALTER TABLE llx_emailcollector_emailcollector ADD COLUMN imap_encryption varchar(16) DEFAULT 'ssl' AFTER hostcharset;
