--- conflicted
+++ resolved
@@ -526,14 +526,11 @@
 INSERT INTO llx_c_departements ( code_departement, fk_region, cheflieu, tncc, ncc, nom, active) VALUES ('SS', 11801, NULL, 0, 'SS', 'Sumatera Selatan', 1);    
 INSERT INTO llx_c_departements ( code_departement, fk_region, cheflieu, tncc, ncc, nom, active) VALUES ('SU', 11801, NULL, 0, 'SU', 'Sumatera Utara	', 1);
 
-<<<<<<< HEAD
 -- Expedition
 ALTER TABLE llx_expedition ADD fk_user_shipped INT(11) DEFAULT NULL;
 ALTER TABLE llx_expedition ADD date_shipped datetime DEFAULT NULL;
-=======
+
 -- New available chart of accounts
 INSERT INTO llx_accounting_system (fk_country, pcg_version, label, active) VALUES (188, 'RO-BASE', 'Plan de conturi romanesc',    1);
 INSERT INTO llx_accounting_system (fk_country, pcg_version, label, active) VALUES (  5,   'SKR03', 'Standardkontenrahmen SKR 03', 1);
-INSERT INTO llx_accounting_system (fk_country, pcg_version, label, active) VALUES (  5,   'SKR04', 'Standardkontenrahmen SKR 04', 1);
-
->>>>>>> 118d22cf
+INSERT INTO llx_accounting_system (fk_country, pcg_version, label, active) VALUES (  5,   'SKR04', 'Standardkontenrahmen SKR 04', 1);