--
-- Be carefull to requests order.
-- This file must be loaded by calling /install/index.php page
-- when current version is 8.0.0 or higher.
--
-- To restrict request to Mysql version x.y minimum use -- VMYSQLx.y
-- To restrict request to Pgsql version x.y minimum use -- VPGSQLx.y
-- To rename a table:       ALTER TABLE llx_table RENAME TO llx_table_new;
-- To add a column:         ALTER TABLE llx_table ADD COLUMN newcol varchar(60) NOT NULL DEFAULT '0' AFTER existingcol;
-- To rename a column:      ALTER TABLE llx_table CHANGE COLUMN oldname newname varchar(60);
-- To drop a column:        ALTER TABLE llx_table DROP COLUMN oldname;
-- To change type of field: ALTER TABLE llx_table MODIFY COLUMN name varchar(60);
-- To drop a foreign key:   ALTER TABLE llx_table DROP FOREIGN KEY fk_name;
-- To create a unique index ALTER TABLE llx_table ADD UNIQUE INDEX uk_table_field (field);
-- To drop an index:        -- VMYSQL4.1 DROP INDEX nomindex on llx_table
-- To drop an index:        -- VPGSQL8.2 DROP INDEX nomindex
-- To make pk to be auto increment (mysql):    -- VMYSQL4.3 ALTER TABLE llx_table CHANGE COLUMN rowid rowid INTEGER NOT NULL AUTO_INCREMENT;
-- To make pk to be auto increment (postgres):
-- -- VPGSQL8.2 CREATE SEQUENCE llx_table_rowid_seq OWNED BY llx_table.rowid;
-- -- VPGSQL8.2 ALTER TABLE llx_table ADD PRIMARY KEY (rowid);
-- -- VPGSQL8.2 ALTER TABLE llx_table ALTER COLUMN rowid SET DEFAULT nextval('llx_table_rowid_seq');
-- -- VPGSQL8.2 SELECT setval('llx_table_rowid_seq', MAX(rowid)) FROM llx_table;
-- To set a field as NULL:                     -- VMYSQL4.3 ALTER TABLE llx_table MODIFY COLUMN name varchar(60) NULL;
-- To set a field as NULL:                     -- VPGSQL8.2 ALTER TABLE llx_table ALTER COLUMN name DROP NOT NULL;
-- To set a field as NOT NULL:                 -- VMYSQL4.3 ALTER TABLE llx_table MODIFY COLUMN name varchar(60) NOT NULL;
-- To set a field as NOT NULL:                 -- VPGSQL8.2 ALTER TABLE llx_table ALTER COLUMN name SET NOT NULL;
-- To set a field as default NULL:             -- VPGSQL8.2 ALTER TABLE llx_table ALTER COLUMN name SET DEFAULT NULL;
-- Note: fields with type BLOB/TEXT can't have default value.


-- -- VPGSQL8.2 DELETE FROM llx_usergroup_user      WHERE fk_user      NOT IN (SELECT rowid from llx_user);
-- -- VMYSQL4.1 DELETE FROM llx_usergroup_user      WHERE fk_usergroup NOT IN (SELECT rowid from llx_usergroup);



-- Forgot in 7.0

-- VMYSQL4.1 DROP INDEX nom on llx_societe;
-- VMYSQL4.1 ALTER TABLE llx_c_regions drop FOREIGN KEY fk_c_regions_fk_pays;
-- VMYSQL4.1 ALTER TABLE llx_product_association ADD COLUMN rowid integer AUTO_INCREMENT PRIMARY KEY;

ALTER TABLE llx_website_page ADD COLUMN fk_user_create integer;
ALTER TABLE llx_website_page ADD COLUMN fk_user_modif integer; 
ALTER TABLE llx_website_page ADD COLUMN type_container varchar(16) NOT NULL DEFAULT 'page';



-- drop very old table (bad name)
DROP TABLE llx_c_accountancy_category;
DROP TABLE llx_c_accountingaccount;

update llx_propal set fk_statut = 1 where fk_statut = -1;

ALTER TABLE llx_inventory ADD COLUMN fk_user_creat integer;
ALTER TABLE llx_inventory ADD COLUMN fk_user_modif integer;
ALTER TABLE llx_inventory ADD COLUMN fk_user_valid integer;
ALTER TABLE llx_inventory ADD COLUMN import_key varchar(14);

-- Missing Chart of accounts in migration 7.0.0
INSERT INTO llx_accounting_system (fk_country, pcg_version, label, active) VALUES (  1, 'PCG14-DEV', 'The developed accountancy french plan 2014', 1);
INSERT INTO llx_accounting_system (fk_country, pcg_version, label, active) VALUES (  6, 'PCG_SUISSE', 'Switzerland plan', 1);
INSERT INTO llx_accounting_system (fk_country, pcg_version, label, active) VALUES (140, 'PCN-LUXEMBURG', 'Plan comptable normalisé Luxembourgeois', 1);
INSERT INTO llx_accounting_system (fk_country, pcg_version, label, active) VALUES ( 80, 'DK-STD', 'Standardkontoplan fra SKAT', 1);
INSERT INTO llx_accounting_system (fk_country, pcg_version, label, active) VALUES ( 10, 'PCT', 'The Tunisia plan', 1);
INSERT INTO llx_accounting_system (fk_country, pcg_version, label, active) VALUES ( 12, 'PCG', 'The Moroccan chart of accounts', 1);

INSERT INTO llx_accounting_system (fk_country, pcg_version, label, active) VALUES ( 67,'PC-MIPYME', 'The PYME accountancy Chile plan', 1);
INSERT INTO llx_accounting_system (fk_country, pcg_version, label, active) VALUES (  7,'ENG-BASE',  'England plan', 1);
INSERT INTO llx_accounting_system (fk_country, pcg_version, label, active) VALUES ( 49,'SYSCOHADA-BJ', 'Plan comptable Ouest-Africain', 1);
INSERT INTO llx_accounting_system (fk_country, pcg_version, label, active) VALUES ( 60,'SYSCOHADA-BF', 'Plan comptable Ouest-Africain', 1);
INSERT INTO llx_accounting_system (fk_country, pcg_version, label, active) VALUES ( 24,'SYSCOHADA-CM', 'Plan comptable Ouest-Africain', 1);
INSERT INTO llx_accounting_system (fk_country, pcg_version, label, active) VALUES ( 65,'SYSCOHADA-CF', 'Plan comptable Ouest-Africain', 1);
INSERT INTO llx_accounting_system (fk_country, pcg_version, label, active) VALUES ( 71,'SYSCOHADA-KM', 'Plan comptable Ouest-Africain', 1);
INSERT INTO llx_accounting_system (fk_country, pcg_version, label, active) VALUES ( 72,'SYSCOHADA-CG', 'Plan comptable Ouest-Africain', 1);
INSERT INTO llx_accounting_system (fk_country, pcg_version, label, active) VALUES ( 21,'SYSCOHADA-CI', 'Plan comptable Ouest-Africain', 1);
INSERT INTO llx_accounting_system (fk_country, pcg_version, label, active) VALUES ( 16,'SYSCOHADA-GA', 'Plan comptable Ouest-Africain', 1);
INSERT INTO llx_accounting_system (fk_country, pcg_version, label, active) VALUES ( 87,'SYSCOHADA-GQ', 'Plan comptable Ouest-Africain', 1);
INSERT INTO llx_accounting_system (fk_country, pcg_version, label, active) VALUES (147,'SYSCOHADA-ML', 'Plan comptable Ouest-Africain', 1);
INSERT INTO llx_accounting_system (fk_country, pcg_version, label, active) VALUES (168,'SYSCOHADA-NE', 'Plan comptable Ouest-Africain', 1);
INSERT INTO llx_accounting_system (fk_country, pcg_version, label, active) VALUES ( 73,'SYSCOHADA-CD', 'Plan comptable Ouest-Africain', 1);
INSERT INTO llx_accounting_system (fk_country, pcg_version, label, active) VALUES ( 22,'SYSCOHADA-SN', 'Plan comptable Ouest-Africain', 1);
INSERT INTO llx_accounting_system (fk_country, pcg_version, label, active) VALUES ( 66,'SYSCOHADA-TD', 'Plan comptable Ouest-Africain', 1);
INSERT INTO llx_accounting_system (fk_country, pcg_version, label, active) VALUES ( 15,'SYSCOHADA-TG', 'Plan comptable Ouest-Africain', 1);

-- For 8.0

ALTER TABLE llx_paiementfourn ADD COLUMN fk_user_modif integer AFTER fk_user_author;

-- delete old permission no more used
DELETE FROM llx_rights_def WHERE perms = 'main' and module = 'commercial';

delete from llx_rights_def where perms IS NULL;
delete from llx_user_rights where fk_user not IN (select rowid from llx_user);
delete from llx_usergroup_rights where fk_usergroup not in (select rowid from llx_usergroup);
delete from llx_usergroup_rights where fk_id not in (select id from llx_rights_def);

ALTER TABLE llx_inventory ADD COLUMN fk_product integer DEFAULT NULL;
ALTER TABLE llx_inventory MODIFY COLUMN fk_warehouse integer DEFAULT NULL;

ALTER TABLE llx_c_type_fees DROP COLUMN llx_c_type_fees;
ALTER TABLE llx_c_type_fees ADD COLUMN type integer DEFAULT 0;

<<<<<<< HEAD
ALTER TABLE llx_c_field_list ADD COLUMN visible tinyint	DEFAULT 1 NOT NULL AFTER search;

ALTER TABLE llx_c_ecotax CHANGE COLUMN libelle label varchar(255);
=======
ALTER TABLE llx_c_ecotaxe CHANGE COLUMN libelle label varchar(255);
>>>>>>> 30c1b20e

ALTER TABLE llx_product_fournisseur_price DROP COLUMN unitcharges;

ALTER TABLE llx_societe ADD COLUMN fk_entrepot integer DEFAULT 0;
ALTER TABLE llx_projet ADD COLUMN bill_time integer DEFAULT 0;

ALTER TABLE llx_societe ADD COLUMN order_min_amount double(24,8) DEFAULT NULL AFTER outstanding_limit;
ALTER TABLE llx_societe ADD COLUMN supplier_order_min_amount double(24,8) DEFAULT NULL AFTER order_min_amount;


create table llx_c_type_container
(
  rowid      	integer AUTO_INCREMENT PRIMARY KEY,
  code          varchar(32) NOT NULL,
  entity		integer	DEFAULT 1 NOT NULL,	-- multi company id
  label 	    varchar(64)	NOT NULL,
  module     	varchar(32) NULL,
  active  	    tinyint DEFAULT 1  NOT NULL
)ENGINE=innodb;

ALTER TABLE llx_c_type_container ADD UNIQUE INDEX uk_c_type_container_id (code, entity);


ALTER TABLE llx_societe_remise_except ADD COLUMN discount_type integer DEFAULT 0 NOT NULL AFTER fk_soc;
ALTER TABLE llx_societe_remise_except ADD INDEX idx_societe_remise_except_discount_type (discount_type);
ALTER TABLE llx_societe ADD COLUMN remise_supplier real DEFAULT 0 AFTER remise_client;
CREATE TABLE llx_societe_remise_supplier
(
  rowid				integer AUTO_INCREMENT PRIMARY KEY,
  entity			integer DEFAULT 1 NOT NULL,			-- multi company id
  fk_soc			integer NOT NULL,
  tms				timestamp,
  datec				datetime,							-- creation date
  fk_user_author	integer,							-- creation user
  remise_supplier	double(6,3)  DEFAULT 0 NOT NULL,	-- discount
  note				text
)ENGINE=innodb;
insert into llx_c_type_container (code,label,module,active) values ('page',     'Page',     'system', 1);
insert into llx_c_type_container (code,label,module,active) values ('banner',   'Banner',   'system', 1);
insert into llx_c_type_container (code,label,module,active) values ('blogpost', 'BlogPost', 'system', 1);
insert into llx_c_type_container (code,label,module,active) values ('other',    'Other',    'system', 1);

-- For supplier product buy price in multicurency
ALTER TABLE llx_product_fournisseur_price CHANGE COLUMN multicurrency_price_ttc multicurrency_unitprice DOUBLE(24,8) NULL DEFAULT NULL;
ALTER TABLE llx_product_fournisseur_price_log CHANGE COLUMN multicurrency_price_ttc multicurrency_unitprice DOUBLE(24,8) NULL DEFAULT NULL;

ALTER TABLE llx_expensereport_det ADD COLUMN docnumber varchar(128) after fk_expensereport;

ALTER TABLE llx_website_page ADD COLUMN aliasalt varchar(255) after pageurl;

DELETE FROM llx_c_paiement WHERE code = '' or code = '-' or id = 0;

-- Remove duplicate record with same primary key in llx_c_paiement
DROP TABLE llx_c_paiement_temp;
CREATE TABLE llx_c_paiement_temp AS SELECT * FROM llx_c_paiement;
DELETE FROM llx_c_paiement WHERE entity > 1 AND id IN (SELECT cp2.id FROM llx_c_paiement_temp as cp2 WHERE cp2.entity = 1);

-- Add missing keys and primary key
ALTER TABLE llx_c_paiement DROP INDEX uk_c_paiement;
ALTER TABLE llx_c_paiement ADD UNIQUE INDEX uk_c_paiement_code(entity, code);

-- VMYSQL4.3 ALTER TABLE llx_c_paiement CHANGE COLUMN id id INTEGER AUTO_INCREMENT PRIMARY KEY;
-- VPGSQL8.2 CREATE SEQUENCE llx_c_paiement_id_seq OWNED BY llx_c_paiement.id;
-- VPGSQL8.2 ALTER TABLE llx_c_paiement ADD PRIMARY KEY (id);
-- VPGSQL8.2 ALTER TABLE llx_c_paiement ALTER COLUMN id SET DEFAULT nextval('llx_c_paiement_id_seq');
-- VPGSQL8.2 SELECT setval('llx_c_paiement_id_seq', MAX(id)) FROM llx_c_paiement;

-- Add missing keys and primary key
ALTER TABLE llx_c_payment_term DROP INDEX uk_c_payment_term;
ALTER TABLE llx_c_payment_term ADD UNIQUE INDEX uk_c_payment_term_code(entity, code);
-- VMYSQL4.3 ALTER TABLE llx_c_payment_term CHANGE COLUMN rowid rowid INTEGER AUTO_INCREMENT PRIMARY KEY;
-- VPGSQL8.2 CREATE SEQUENCE llx_c_payment_term_rowid_seq OWNED BY llx_c_payment_term.rowid;
-- VPGSQL8.2 ALTER TABLE llx_c_payment_term ADD PRIMARY KEY (rowid);
-- VPGSQL8.2 ALTER TABLE llx_c_payment_term ALTER COLUMN rowid SET DEFAULT nextval('llx_c_payment_term_rowid_seq');
-- VPGSQL8.2 SELECT setval('llx_c_payment_term_rowid_seq', MAX(rowid)) FROM llx_c_payment_term;

ALTER TABLE llx_oauth_token ADD COLUMN tokenstring text;

-- Add field for payment modes
ALTER TABLE llx_societe_rib ADD COLUMN type varchar(32) DEFAULT 'ban' after rowid;
ALTER TABLE llx_societe_rib ADD COLUMN last_four varchar(4);
ALTER TABLE llx_societe_rib ADD COLUMN card_type varchar(255);
ALTER TABLE llx_societe_rib ADD COLUMN cvn varchar(255);
ALTER TABLE llx_societe_rib ADD COLUMN exp_date_month INTEGER;
ALTER TABLE llx_societe_rib ADD COLUMN exp_date_year INTEGER;
ALTER TABLE llx_societe_rib ADD COLUMN country_code varchar(10);
ALTER TABLE llx_societe_rib ADD COLUMN approved integer DEFAULT 0;
ALTER TABLE llx_societe_rib ADD COLUMN email varchar(255);
ALTER TABLE llx_societe_rib ADD COLUMN ending_date date;
ALTER TABLE llx_societe_rib ADD COLUMN max_total_amount_of_all_payments double(24,8);
ALTER TABLE llx_societe_rib ADD COLUMN preapproval_key varchar(255);
ALTER TABLE llx_societe_rib ADD COLUMN starting_date date;
ALTER TABLE llx_societe_rib ADD COLUMN total_amount_of_all_payments double(24,8);
ALTER TABLE llx_societe_rib ADD COLUMN stripe_card_ref varchar(128);
ALTER TABLE llx_societe_rib ADD COLUMN status integer NOT NULL DEFAULT 1;

UPDATE llx_societe_rib set type = 'ban' where type = '' OR type IS NULL;
-- VMYSQL4.3 ALTER TABLE llx_societe_rib MODIFY COLUMN type varchar(32) NOT NULL;
-- VPGSQL8.2 ALTER TABLE llx_societe_rib ALTER COLUMN type SET NOT NULL;
   
   
-- Module ticket
CREATE TABLE llx_ticket
(
	rowid       integer AUTO_INCREMENT PRIMARY KEY,
	entity		integer DEFAULT 1,
    ref         varchar(128) NOT NULL,
	track_id    varchar(128) NOT NULL,
	fk_soc		integer DEFAULT 0,
	fk_project	integer DEFAULT 0,
	origin_email   varchar(128),
	fk_user_create	integer,
	fk_user_assign	integer,
	subject	varchar(255),
	message	text,
	fk_statut integer,
	resolution integer,
	progress varchar(100),
	timing varchar(20),
	type_code varchar(32),
	category_code varchar(32),
	severity_code varchar(32),
	datec datetime,
	date_read datetime,
	date_close datetime,
	notify_tiers_at_create tinyint,
	tms timestamp
)ENGINE=innodb;

ALTER TABLE llx_ticket ADD COLUMN notify_tiers_at_create integer;
ALTER TABLE llx_ticket DROP INDEX uk_ticket_rowid_track_id;
ALTER TABLE llx_ticket ADD UNIQUE uk_ticket_track_id (track_id);

CREATE TABLE llx_ticket_msg
(
	rowid       integer AUTO_INCREMENT PRIMARY KEY,
	entity		integer DEFAULT 1,
	fk_track_id   varchar(128),
	fk_user_action	integer,
	datec datetime,
	message	text,
	private		integer DEFAULT 0
)ENGINE=innodb;


ALTER TABLE llx_ticket_msg ADD CONSTRAINT fk_ticket_msg_fk_track_id FOREIGN KEY (fk_track_id) REFERENCES llx_ticket (track_id);

CREATE TABLE llx_ticket_logs
(
	rowid       integer AUTO_INCREMENT PRIMARY KEY,
	entity		integer DEFAULT 1,
	fk_track_id   varchar(128),
	fk_user_create	integer,
	datec datetime,
	message	text
)ENGINE=innodb;

ALTER TABLE llx_ticket_logs ADD CONSTRAINT fk_ticket_logs_fk_track_id FOREIGN KEY (fk_track_id) REFERENCES llx_ticket (track_id);

CREATE TABLE llx_ticket_extrafields
(
  rowid            integer AUTO_INCREMENT PRIMARY KEY,
  tms              timestamp,
  fk_object        integer NOT NULL,    
  import_key       varchar(14)
)ENGINE=innodb;



-- Create dictionaries tables for ticket
create table llx_c_ticket_severity
(
  rowid			integer AUTO_INCREMENT PRIMARY KEY,
  entity		integer DEFAULT 1,
  code			varchar(32)				NOT NULL,
  pos			varchar(32)				NOT NULL,
  label			varchar(128)			NOT NULL,
  color			varchar(10)				NOT NULL,
  active		integer DEFAULT 1,
  use_default	integer DEFAULT 1,
  description	varchar(255)
)ENGINE=innodb;

create table llx_c_ticket_type
(
  rowid			integer AUTO_INCREMENT PRIMARY KEY,
  entity		integer DEFAULT 1,
  code			varchar(32)				NOT NULL,
  pos			varchar(32)				NOT NULL,
  label			varchar(128)			NOT NULL,
  active		integer DEFAULT 1,
  use_default	integer DEFAULT 1,
  description	varchar(255)
)ENGINE=innodb;

create table llx_c_ticket_category
(
  rowid			integer AUTO_INCREMENT PRIMARY KEY,
  entity		integer DEFAULT 1,
  code			varchar(32)				NOT NULL,
  pos			varchar(32)				NOT NULL,
  label			varchar(128)			NOT NULL,
  active		integer DEFAULT 1,
  use_default	integer DEFAULT 1,
  description	varchar(255)
)ENGINE=innodb;

ALTER TABLE llx_c_ticket_category ADD UNIQUE INDEX uk_code (code, entity);
ALTER TABLE llx_c_ticket_severity ADD UNIQUE INDEX uk_code (code, entity);
ALTER TABLE llx_c_ticket_type     ADD UNIQUE INDEX uk_code (code, entity);



-- Load data
INSERT INTO llx_c_ticket_severity (code, pos, label, color, active, use_default, description) VALUES('LOW',      '10', 'Low',                 '', 1, 0, NULL);
INSERT INTO llx_c_ticket_severity (code, pos, label, color, active, use_default, description) VALUES('NORMAL',   '20', 'Normal',              '', 1, 1, NULL);
INSERT INTO llx_c_ticket_severity (code, pos, label, color, active, use_default, description) VALUES('HIGH',     '30', 'High',                '', 1, 0, NULL);
INSERT INTO llx_c_ticket_severity (code, pos, label, color, active, use_default, description) VALUES('BLOCKING', '40', 'Critical / blocking', '', 1, 0, NULL);

INSERT INTO llx_c_ticket_type (code, pos, label, active, use_default, description) VALUES('COM',     '10', 'Commercial question',           1, 1, NULL);
INSERT INTO llx_c_ticket_type (code, pos, label, active, use_default, description) VALUES('ISSUE',   '20', 'Issue or problem'  ,            1, 0, NULL);
INSERT INTO llx_c_ticket_type (code, pos, label, active, use_default, description) VALUES('REQUEST', '25', 'Change or enhancement request', 1, 0, NULL);
INSERT INTO llx_c_ticket_type (code, pos, label, active, use_default, description) VALUES('PROJECT', '30', 'Project', 0, 0, NULL);
INSERT INTO llx_c_ticket_type (code, pos, label, active, use_default, description) VALUES('OTHER',   '40', 'Other',   1, 0, NULL);

INSERT INTO llx_c_ticket_category (code, pos, label, active, use_default, description) VALUES('OTHER', '10', 'Other',           1, 1, NULL);

INSERT INTO llx_c_type_contact (rowid, element, source, code, libelle, active, module) VALUES(155, 'ticket', 'internal', 'SUPPORTTEC', 'Utilisateur contact support', 1, NULL);
INSERT INTO llx_c_type_contact (rowid, element, source, code, libelle, active, module) VALUES(156, 'ticket', 'internal', 'CONTRIBUTOR', 'Intervenant', 1, NULL);
INSERT INTO llx_c_type_contact (rowid, element, source, code, libelle, active, module) VALUES(157, 'ticket', 'external', 'SUPPORTCLI', 'Contact client suivi incident', 1, NULL);
INSERT INTO llx_c_type_contact (rowid, element, source, code, libelle, active, module) VALUES(158, 'ticket', 'external', 'CONTRIBUTOR', 'Intervenant', 1, NULL);



ALTER TABLE llx_facturedet_rec ADD COLUMN date_start_fill integer DEFAULT 0;
ALTER TABLE llx_facturedet_rec ADD COLUMN date_end_fill integer DEFAULT 0;



CREATE TABLE llx_societe_account(
	-- BEGIN MODULEBUILDER FIELDS
	rowid integer AUTO_INCREMENT PRIMARY KEY NOT NULL,
	entity	integer DEFAULT 1, 
	key_account       varchar(128),
	login             varchar(128) NOT NULL, 
    pass_encoding     varchar(24),
    pass_crypted      varchar(128),
    pass_temp         varchar(128),			    -- temporary password when asked for forget password
    fk_soc integer,
	site              varchar(128),
	fk_website        integer,
	note_private      text,
    date_last_login   datetime,
    date_previous_login datetime,
	date_creation datetime NOT NULL, 
	tms timestamp NOT NULL, 
	fk_user_creat integer NOT NULL, 
	fk_user_modif integer, 
	import_key varchar(14), 
	status integer 
	-- END MODULEBUILDER FIELDS
) ENGINE=innodb;

-- VMYSQL4.3 ALTER TABLE llx_societe_account MODIFY COLUMN pass_encoding varchar(24) NULL;

ALTER TABLE llx_const MODIFY type varchar(64) DEFAULT 'string';

UPDATE llx_const set type = 'text' where type = 'texte';
UPDATE llx_const set type = 'html' where name in (__ENCRYPT('ADHERENT_AUTOREGISTER_NOTIF_MAIL')__,__ENCRYPT('ADHERENT_AUTOREGISTER_MAIL')__,__ENCRYPT('ADHERENT_MAIL_VALID')__,__ENCRYPT('ADHERENT_MAIL_COTIS')__,__ENCRYPT('ADHERENT_MAIL_RESIL')__);

--UPDATE llx_const SET value = '', type = 'emailtemplate:member' WHERE name = __ENCRYPT('ADHERENT_AUTOREGISTER_MAIL')__ AND type != 'emailtemplate:member';
--UPDATE llx_const SET value = '', type = 'emailtemplate:member' WHERE name = __ENCRYPT('ADHERENT_MAIL_VALID')__ AND type != 'emailtemplate:member';
--UPDATE llx_const SET value = '', type = 'emailtemplate:member' WHERE name = __ENCRYPT('ADHERENT_MAIL_COTIS')__ AND type != 'emailtemplate:member';
--UPDATE llx_const SET value = '', type = 'emailtemplate:member' WHERE name = __ENCRYPT('ADHERENT_MAIL_RESIL')__ AND type != 'emailtemplate:member';

ALTER TABLE llx_societe_account ADD COLUMN key_account varchar(128);

ALTER TABLE llx_societe_account ADD INDEX idx_societe_account_rowid (rowid);
ALTER TABLE llx_societe_account ADD INDEX idx_societe_account_login (login);
ALTER TABLE llx_societe_account ADD INDEX idx_societe_account_status (status);
ALTER TABLE llx_societe_account ADD INDEX idx_societe_account_fk_website (fk_website);
ALTER TABLE llx_societe_account ADD INDEX idx_societe_account_fk_soc (fk_soc);

ALTER TABLE llx_societe_account ADD UNIQUE INDEX uk_societe_account_login_website_soc(entity, fk_soc, login, site, fk_website);
ALTER TABLE llx_societe_account ADD UNIQUE INDEX uk_societe_account_key_account_soc(entity, fk_soc, key_account, site, fk_website);

ALTER TABLE llx_societe_account ADD CONSTRAINT llx_societe_account_fk_website FOREIGN KEY (fk_website) REFERENCES llx_website(rowid);
ALTER TABLE llx_societe_account ADD CONSTRAINT llx_societe_account_fk_societe FOREIGN KEY (fk_soc) REFERENCES llx_societe(rowid);


ALTER TABLE llx_societe_rib MODIFY COLUMN max_total_amount_of_all_payments double(24,8);
ALTER TABLE llx_societe_rib MODIFY COLUMN total_amount_of_all_payments double(24,8);


INSERT INTO llx_c_email_templates (entity,module,type_template,lang,private,fk_user,datec,label,position,enabled,active,topic,content,content_lines,joinfiles) VALUES (0,'adherent','member','',0,null,null,'(SendingEmailOnAutoSubscription)'       ,10,1,1,'[__[MAIN_INFO_SOCIETE_NOM]__] __(YourMembershipRequestWasReceived)__','__(Hello)__ __MEMBER_FULLNAME__,<br><br>\n\n__(ThisIsContentOfYourMembershipRequestWasReceived)__<br>\n<br>__ONLINE_PAYMENT_TEXT_AND_URL__<br>\n<br><br>\n__(Sincerely)__<br>__USER_SIGNATURE__',null, 1);
INSERT INTO llx_c_email_templates (entity,module,type_template,lang,private,fk_user,datec,label,position,enabled,active,topic,content,content_lines,joinfiles) VALUES (0,'adherent','member','',0,null,null,'(SendingEmailOnMemberValidation)'       ,20,1,1,'[__[MAIN_INFO_SOCIETE_NOM]__] __(YourMembershipWasValidated)__',      '__(Hello)__ __MEMBER_FULLNAME__,<br><br>\n\n__(ThisIsContentOfYourMembershipWasValidated)__<br>\n<br>__ONLINE_PAYMENT_TEXT_AND_URL__<br>\n<br><br>\n__(Sincerely)__<br>__USER_SIGNATURE__',null, 1);
INSERT INTO llx_c_email_templates (entity,module,type_template,lang,private,fk_user,datec,label,position,enabled,active,topic,content,content_lines,joinfiles) VALUES (0,'adherent','member','',0,null,null,'(SendingEmailOnNewSubscription)'        ,30,1,1,'[__[MAIN_INFO_SOCIETE_NOM]__] __(YourSubscriptionWasRecorded)__',     '__(Hello)__ __MEMBER_FULLNAME__,<br><br>\n\n__(ThisIsContentOfYourSubscriptionWasRecorded)__<br>\n\n<br><br>\n__(Sincerely)__<br>__USER_SIGNATURE__',null, 1);
INSERT INTO llx_c_email_templates (entity,module,type_template,lang,private,fk_user,datec,label,position,enabled,active,topic,content,content_lines,joinfiles) VALUES (0,'adherent','member','',0,null,null,'(SendingReminderForExpiredSubscription)',40,1,1,'[__[MAIN_INFO_SOCIETE_NOM]__] __(SubscriptionReminderEmail)__',       '__(Hello)__ __MEMBER_FULLNAME__,<br><br>\n\n__(ThisIsContentOfSubscriptionReminderEmail)__<br>\n<br>__ONLINE_PAYMENT_TEXT_AND_URL__<br>\n<br><br>\n__(Sincerely)__<br>__USER_SIGNATURE__',null, 1);
INSERT INTO llx_c_email_templates (entity,module,type_template,lang,private,fk_user,datec,label,position,enabled,active,topic,content,content_lines,joinfiles) VALUES (0,'adherent','member','',0,null,null,'(SendingEmailOnCancelation)'            ,50,1,1,'[__[MAIN_INFO_SOCIETE_NOM]__] __(YourMembershipWasCanceled)__',       '__(Hello)__ __MEMBER_FULLNAME__,<br><br>\n\n__(YourMembershipWasCanceled)__<br>\n<br><br>\n__(Sincerely)__<br>__USER_SIGNATURE__',null, 1);
INSERT INTO llx_c_email_templates (entity,module,type_template,lang,private,fk_user,datec,label,position,enabled,active,topic,content,content_lines,joinfiles) VALUES (0,'adherent','member','',0,null,null,'(SendingAnEMailToMember)'               ,60,1,1,'[__[MAIN_INFO_SOCIETE_NOM]__] __(CardContent)__',                     '__(Hello)__,<br><br>\n\n__(ThisIsContentOfYourCard)__<br>\n__(ID)__ : __ID__<br>\n__(Civiliyty)__ : __MEMBER_CIVILITY__<br>\n__(Firstname)__ : __MEMBER_FIRSTNAME__<br>\n__(Lastname)__ : __MEMBER_LASTNAME__<br>\n__(Fullname)__ : __MEMBER_FULLNAME__<br>\n__(Company)__ : __MEMBER_COMPANY__<br>\n__(Address)__ : __MEMBER_ADDRESS__<br>\n__(Zip)__ : __MEMBER_ZIP__<br>\n__(Town)__ : __MEMBER_TOWN__<br>\n__(Country)__ : __MEMBER_COUNTRY__<br>\n__(Email)__ : __MEMBER_EMAIL__<br>\n__(Birthday)__ : __MEMBER_BIRTH__<br>\n__(Photo)__ : __MEMBER_PHOTO__<br>\n__(Login)__ : __MEMBER_LOGIN__<br>\n__(Password)__ : __MEMBER_PASSWORD__<br>\n__(Phone)__ : __MEMBER_PHONE__<br>\n__(PhonePerso)__ : __MEMBER_PHONEPRO__<br>\n__(PhoneMobile)__ : __MEMBER_PHONEMOBILE__<br><br>\n__(Sincerely)__<br>__USER_SIGNATURE__',null, 1);

ALTER TABLE llx_product ADD COLUMN fk_default_warehouse integer DEFAULT NULL;
ALTER TABLE llx_product ADD CONSTRAINT fk_product_default_warehouse FOREIGN KEY (fk_default_warehouse) REFERENCES llx_entrepot (rowid);

-- Assets
CREATE TABLE llx_asset(
	rowid integer AUTO_INCREMENT PRIMARY KEY NOT NULL,
	ref varchar(128) NOT NULL,
	entity integer DEFAULT 1 NOT NULL,
	label varchar(255),
	amount_ht double(24,8) DEFAULT NULL,
	amount_vat double(24,8) DEFAULT NULL,
	fk_asset_type integer NOT NULL,
	description text,
	note_public text,
	note_private text,
	date_creation datetime NOT NULL,
	tms timestamp NOT NULL,
	fk_user_creat integer NOT NULL,
	fk_user_modif integer,
	import_key varchar(14),
	status integer NOT NULL
) ENGINE=innodb;

ALTER TABLE llx_asset ADD INDEX idx_asset_rowid (rowid);
ALTER TABLE llx_asset ADD INDEX idx_asset_ref (ref);
ALTER TABLE llx_asset ADD INDEX idx_asset_entity (entity);

ALTER TABLE llx_asset ADD INDEX idx_asset_fk_asset_type (fk_asset_type);

create table llx_asset_extrafields
(
  rowid integer AUTO_INCREMENT PRIMARY KEY,
  tms timestamp,
  fk_object integer NOT NULL,
  import_key varchar(14)
) ENGINE=innodb;

create table llx_asset_type
(
  rowid                                 integer AUTO_INCREMENT PRIMARY KEY,
  entity                                integer DEFAULT 1 NOT NULL,	-- multi company id
  tms                                   timestamp,
  label                                 varchar(50) NOT NULL,
  accountancy_code_asset                varchar(32),
  accountancy_code_depreciation_asset   varchar(32),
  accountancy_code_depreciation_expense varchar(32),
  note                                  text
)ENGINE=innodb;

ALTER TABLE llx_asset_type ADD UNIQUE INDEX uk_asset_type_label (label, entity);

ALTER TABLE llx_asset ADD CONSTRAINT fk_asset_asset_type FOREIGN KEY (fk_asset_type)    REFERENCES llx_asset_type (rowid);

create table llx_asset_type_extrafields
(
  rowid                     integer AUTO_INCREMENT PRIMARY KEY,
  tms                       timestamp,
  fk_object                 integer NOT NULL,
  import_key                varchar(14)                          		-- import key
) ENGINE=innodb;

ALTER TABLE llx_asset_type_extrafields ADD INDEX idx_asset_type_extrafields (fk_object);

INSERT INTO llx_accounting_journal (rowid, code, label, nature, active) VALUES (7,'INV', 'Inventory journal', 8, 1);

UPDATE llx_accounting_account set account_parent = 0 WHERE account_parent = '' OR account_parent IS NULL;
-- VMYSQL4.1 ALTER TABLE llx_accounting_account MODIFY COLUMN account_parent integer DEFAULT 0;
-- VPGSQL8.2 ALTER TABLE llx_accounting_account ALTER COLUMN account_parent DROP DEFAULT;
-- VPGSQL8.2 ALTER TABLE llx_accounting_account MODIFY COLUMN account_parent integer USING account_parent::integer;
-- VPGSQL8.2 ALTER TABLE llx_accounting_account ALTER COLUMN account_parent SET DEFAULT 0;
ALTER TABLE llx_accounting_account ADD INDEX idx_accounting_account_account_parent (account_parent);

UPDATE llx_accounting_bookkeeping set date_creation = tms where date_creation IS NULL;

ALTER TABLE llx_extrafields MODIFY COLUMN list VARCHAR(128);

UPDATE llx_rights_def set module = 'asset' where module = 'assets';

ALTER TABLE llx_c_accounting_category ADD COLUMN entity integer NOT NULL DEFAULT 1 AFTER rowid;
-- VMYSQL4.1 DROP INDEX uk_c_accounting_category on llx_c_accounting_category;
-- VPGSQL8.2 DROP INDEX uk_c_accounting_category;
ALTER TABLE llx_c_accounting_category ADD UNIQUE INDEX uk_c_accounting_category(code,entity);
-- VMYSQL4.1 DROP INDEX uk_accounting_journal_code on llx_accounting_journal;
-- VPGSQL8.2 DROP INDEX uk_accounting_journal_code;
ALTER TABLE llx_accounting_journal ADD UNIQUE INDEX uk_accounting_journal_code (code,entity);

UPDATE llx_c_email_templates SET lang = '' WHERE lang IS NULL;

-- Warehouse
ALTER TABLE llx_entrepot ADD COLUMN model_pdf VARCHAR(255) AFTER fk_user_author;
ALTER TABLE llx_stock_mouvement ADD COLUMN model_pdf VARCHAR(255) AFTER origintype;


insert into llx_c_regions (fk_pays, code_region, cheflieu, tncc, nom, active) values (  118, 11801, '', 0, 'Indonesia', 1);

INSERT INTO llx_c_departements ( code_departement, fk_region, cheflieu, tncc, ncc, nom, active) VALUES ('BA', 11801, NULL, 0, 'BA', 'Bali', 1);    
INSERT INTO llx_c_departements ( code_departement, fk_region, cheflieu, tncc, ncc, nom, active) VALUES ('BB', 11801, NULL, 0, 'BB', 'Bangka Belitung', 1);    
INSERT INTO llx_c_departements ( code_departement, fk_region, cheflieu, tncc, ncc, nom, active) VALUES ('BT', 11801, NULL, 0, 'BT', 'Banten', 1);    
INSERT INTO llx_c_departements ( code_departement, fk_region, cheflieu, tncc, ncc, nom, active) VALUES ('BE', 11801, NULL, 0, 'BA', 'Bengkulu', 1);    
INSERT INTO llx_c_departements ( code_departement, fk_region, cheflieu, tncc, ncc, nom, active) VALUES ('YO', 11801, NULL, 0, 'YO', 'DI Yogyakarta', 1);    
INSERT INTO llx_c_departements ( code_departement, fk_region, cheflieu, tncc, ncc, nom, active) VALUES ('JK', 11801, NULL, 0, 'JK', 'DKI Jakarta', 1);    
INSERT INTO llx_c_departements ( code_departement, fk_region, cheflieu, tncc, ncc, nom, active) VALUES ('GO', 11801, NULL, 0, 'GO', 'Gorontalo', 1);    
INSERT INTO llx_c_departements ( code_departement, fk_region, cheflieu, tncc, ncc, nom, active) VALUES ('JA', 11801, NULL, 0, 'JA', 'Jambi', 1);    
INSERT INTO llx_c_departements ( code_departement, fk_region, cheflieu, tncc, ncc, nom, active) VALUES ('JB', 11801, NULL, 0, 'JB', 'Jawa Barat', 1);    
INSERT INTO llx_c_departements ( code_departement, fk_region, cheflieu, tncc, ncc, nom, active) VALUES ('JT', 11801, NULL, 0, 'JT', 'Jawa Tengah', 1);    
INSERT INTO llx_c_departements ( code_departement, fk_region, cheflieu, tncc, ncc, nom, active) VALUES ('JI', 11801, NULL, 0, 'JI', 'Jawa Timur', 1);    
INSERT INTO llx_c_departements ( code_departement, fk_region, cheflieu, tncc, ncc, nom, active) VALUES ('KB', 11801, NULL, 0, 'KB', 'Kalimantan Barat', 1);    
INSERT INTO llx_c_departements ( code_departement, fk_region, cheflieu, tncc, ncc, nom, active) VALUES ('KS', 11801, NULL, 0, 'KS', 'Kalimantan Selatan', 1);    
INSERT INTO llx_c_departements ( code_departement, fk_region, cheflieu, tncc, ncc, nom, active) VALUES ('KT', 11801, NULL, 0, 'KT', 'Kalimantan Tengah', 1);    
INSERT INTO llx_c_departements ( code_departement, fk_region, cheflieu, tncc, ncc, nom, active) VALUES ('KI', 11801, NULL, 0, 'KI', 'Kalimantan Timur', 1);    
INSERT INTO llx_c_departements ( code_departement, fk_region, cheflieu, tncc, ncc, nom, active) VALUES ('KU', 11801, NULL, 0, 'KU', 'Kalimantan Utara', 1);    
INSERT INTO llx_c_departements ( code_departement, fk_region, cheflieu, tncc, ncc, nom, active) VALUES ('KR', 11801, NULL, 0, 'KR', 'Kepulauan Riau', 1);    
INSERT INTO llx_c_departements ( code_departement, fk_region, cheflieu, tncc, ncc, nom, active) VALUES ('LA', 11801, NULL, 0, 'LA', 'Lampung', 1);    
INSERT INTO llx_c_departements ( code_departement, fk_region, cheflieu, tncc, ncc, nom, active) VALUES ('MA', 11801, NULL, 0, 'MA', 'Maluku', 1);    
INSERT INTO llx_c_departements ( code_departement, fk_region, cheflieu, tncc, ncc, nom, active) VALUES ('MU', 11801, NULL, 0, 'MU', 'Maluku Utara', 1);    
INSERT INTO llx_c_departements ( code_departement, fk_region, cheflieu, tncc, ncc, nom, active) VALUES ('AC', 11801, NULL, 0, 'AC', 'Nanggroe Aceh Darussalam', 1);    
INSERT INTO llx_c_departements ( code_departement, fk_region, cheflieu, tncc, ncc, nom, active) VALUES ('NB', 11801, NULL, 0, 'NB', 'Nusa Tenggara Barat', 1);    
INSERT INTO llx_c_departements ( code_departement, fk_region, cheflieu, tncc, ncc, nom, active) VALUES ('NT', 11801, NULL, 0, 'NT', 'Nusa Tenggara Timur', 1);    
INSERT INTO llx_c_departements ( code_departement, fk_region, cheflieu, tncc, ncc, nom, active) VALUES ('PA', 11801, NULL, 0, 'PA', 'Papua', 1);    
INSERT INTO llx_c_departements ( code_departement, fk_region, cheflieu, tncc, ncc, nom, active) VALUES ('PB', 11801, NULL, 0, 'PB', 'Papua Barat', 1);    
INSERT INTO llx_c_departements ( code_departement, fk_region, cheflieu, tncc, ncc, nom, active) VALUES ('RI', 11801, NULL, 0, 'RI', 'Riau', 1);    
INSERT INTO llx_c_departements ( code_departement, fk_region, cheflieu, tncc, ncc, nom, active) VALUES ('SR', 11801, NULL, 0, 'SR', 'Sulawesi Barat', 1);    
INSERT INTO llx_c_departements ( code_departement, fk_region, cheflieu, tncc, ncc, nom, active) VALUES ('SN', 11801, NULL, 0, 'SN', 'Sulawesi Selatan', 1);    
INSERT INTO llx_c_departements ( code_departement, fk_region, cheflieu, tncc, ncc, nom, active) VALUES ('ST', 11801, NULL, 0, 'ST', 'Sulawesi Tengah', 1);    
INSERT INTO llx_c_departements ( code_departement, fk_region, cheflieu, tncc, ncc, nom, active) VALUES ('SG', 11801, NULL, 0, 'SG', 'Sulawesi Tenggara', 1);    
INSERT INTO llx_c_departements ( code_departement, fk_region, cheflieu, tncc, ncc, nom, active) VALUES ('SA', 11801, NULL, 0, 'SA', 'Sulawesi Utara', 1);    
INSERT INTO llx_c_departements ( code_departement, fk_region, cheflieu, tncc, ncc, nom, active) VALUES ('SB', 11801, NULL, 0, 'SB', 'Sumatera Barat', 1);    
INSERT INTO llx_c_departements ( code_departement, fk_region, cheflieu, tncc, ncc, nom, active) VALUES ('SS', 11801, NULL, 0, 'SS', 'Sumatera Selatan', 1);    
INSERT INTO llx_c_departements ( code_departement, fk_region, cheflieu, tncc, ncc, nom, active) VALUES ('SU', 11801, NULL, 0, 'SU', 'Sumatera Utara	', 1);

-- New available chart of accounts
INSERT INTO llx_accounting_system (fk_country, pcg_version, label, active) VALUES (188, 'RO-BASE', 'Plan de conturi romanesc',    1);
INSERT INTO llx_accounting_system (fk_country, pcg_version, label, active) VALUES (  5,   'SKR03', 'Standardkontenrahmen SKR 03', 1);
INSERT INTO llx_accounting_system (fk_country, pcg_version, label, active) VALUES (  5,   'SKR04', 'Standardkontenrahmen SKR 04', 1);


-- advtargetmailing
ALTER TABLE llx_advtargetemailing ADD COLUMN fk_element integer NOT NULL;
ALTER TABLE llx_advtargetemailing ADD COLUMN type_element varchar(180) NOT NULL;
UPDATE llx_advtargetemailing SET fk_element = fk_mailing, type_element='mailing';
ALTER TABLE llx_advtargetemailing DROP COLUMN fk_mailing;
<|MERGE_RESOLUTION|>--- conflicted
+++ resolved
@@ -100,13 +100,9 @@
 ALTER TABLE llx_c_type_fees DROP COLUMN llx_c_type_fees;
 ALTER TABLE llx_c_type_fees ADD COLUMN type integer DEFAULT 0;
 
-<<<<<<< HEAD
 ALTER TABLE llx_c_field_list ADD COLUMN visible tinyint	DEFAULT 1 NOT NULL AFTER search;
 
-ALTER TABLE llx_c_ecotax CHANGE COLUMN libelle label varchar(255);
-=======
 ALTER TABLE llx_c_ecotaxe CHANGE COLUMN libelle label varchar(255);
->>>>>>> 30c1b20e
 
 ALTER TABLE llx_product_fournisseur_price DROP COLUMN unitcharges;
 
