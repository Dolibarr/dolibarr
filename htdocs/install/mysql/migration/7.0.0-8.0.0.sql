--- conflicted
+++ resolved
@@ -492,9 +492,6 @@
 
 -- Warehouse
 ALTER TABLE llx_entrepot ADD COLUMN model_pdf VARCHAR(255) AFTER fk_user_author;
-<<<<<<< HEAD
-ALTER TABLE llx_stock_mouvement ADD COLUMN model_pdf VARCHAR(255) AFTER origintype;
-=======
 ALTER TABLE llx_stock_mouvement ADD COLUMN model_pdf VARCHAR(255) AFTER origintype;
 
 
@@ -546,4 +543,3 @@
 ALTER TABLE llx_advtargetemailing ADD COLUMN type_element varchar(180) NOT NULL;
 UPDATE llx_advtargetemailing SET fk_element = fk_mailing, type_element='mailing';
 ALTER TABLE llx_advtargetemailing DROP COLUMN fk_mailing;
->>>>>>> 292d7967
