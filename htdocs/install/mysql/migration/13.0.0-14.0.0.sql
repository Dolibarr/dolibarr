--- conflicted
+++ resolved
@@ -26,6 +26,8 @@
 -- To set a field as NOT NULL:                 -- VPGSQL8.2 ALTER TABLE llx_table ALTER COLUMN name SET NOT NULL;
 -- To set a field as default NULL:             -- VPGSQL8.2 ALTER TABLE llx_table ALTER COLUMN name SET DEFAULT NULL;
 -- Note: fields with type BLOB/TEXT can't have default value.
+-- To rebuild sequence for postgresql after insert by forcing id autoincrement fields: 
+-- -- VPGSQL8.2 SELECT dol_util_rebuild_sequences();
 
 
 -- Missing in v13 or lower
@@ -427,9 +429,7 @@
 
 ALTER TABLE llx_entrepot ADD COLUMN fk_project INTEGER DEFAULT NULL AFTER entity; -- project associated to warehouse if any
 
-<<<<<<< HEAD
 -- Rebuild sequence for postgres only after query INSERT INTO llx_salary(rowid, ...
 -- VPGSQL8.2 SELECT dol_util_rebuild_sequences();
-=======
+
 UPDATE llx_const SET value = 'github' WHERE __DECRYPT('name')__ = 'MAIN_BUGTRACK_ENABLELINK' AND __DECRYPT('value')__ = 1;
->>>>>>> 18d87ae5
