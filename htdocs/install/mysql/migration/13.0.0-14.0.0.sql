--- conflicted
+++ resolved
@@ -594,11 +594,7 @@
   name						varchar(255) NOT NULL,
   ip						varchar(128),
   pathoffile				varchar(255)
-<<<<<<< HEAD
 )ENGINE=innodb;
-=======
-)ENGINE=innodb;
 
 -- VMYSQL4.3 ALTER TABLE llx_partnership MODIFY COLUMN date_partnership_end date NULL;
--- VPGSQL8.2 ALTER TABLE llx_partnership ALTER COLUMN date_partnership_end DROP NOT NULL;
->>>>>>> 04ce50c6
+-- VPGSQL8.2 ALTER TABLE llx_partnership ALTER COLUMN date_partnership_end DROP NOT NULL;