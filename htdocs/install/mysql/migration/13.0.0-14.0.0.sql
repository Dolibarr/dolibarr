--
-- Be carefull to requests order.
-- This file must be loaded by calling /install/index.php page
-- when current version is 14.0.0 or higher.
--
-- To restrict request to Mysql version x.y minimum use -- VMYSQLx.y
-- To restrict request to Pgsql version x.y minimum use -- VPGSQLx.y
-- To rename a table:       ALTER TABLE llx_table RENAME TO llx_table_new;
-- To add a column:         ALTER TABLE llx_table ADD COLUMN newcol varchar(60) NOT NULL DEFAULT '0' AFTER existingcol;
-- To rename a column:      ALTER TABLE llx_table CHANGE COLUMN oldname newname varchar(60);
-- To drop a column:        ALTER TABLE llx_table DROP COLUMN oldname;
-- To change type of field: ALTER TABLE llx_table MODIFY COLUMN name varchar(60);
-- To drop a foreign key:   ALTER TABLE llx_table DROP FOREIGN KEY fk_name;
-- To create a unique index ALTER TABLE llx_table ADD UNIQUE INDEX uk_table_field (field);
-- To drop an index:        -- VMYSQL4.1 DROP INDEX nomindex on llx_table;
-- To drop an index:        -- VPGSQL8.2 DROP INDEX nomindex;
-- To make pk to be auto increment (mysql):    -- VMYSQL4.3 ALTER TABLE llx_table CHANGE COLUMN rowid rowid INTEGER NOT NULL AUTO_INCREMENT;
-- To make pk to be auto increment (postgres):
-- -- VPGSQL8.2 CREATE SEQUENCE llx_table_rowid_seq OWNED BY llx_table.rowid;
-- -- VPGSQL8.2 ALTER TABLE llx_table ADD PRIMARY KEY (rowid);
-- -- VPGSQL8.2 ALTER TABLE llx_table ALTER COLUMN rowid SET DEFAULT nextval('llx_table_rowid_seq');
-- -- VPGSQL8.2 SELECT setval('llx_table_rowid_seq', MAX(rowid)) FROM llx_table;
-- To set a field as NULL:                     -- VMYSQL4.3 ALTER TABLE llx_table MODIFY COLUMN name varchar(60) NULL;
-- To set a field as NULL:                     -- VPGSQL8.2 ALTER TABLE llx_table ALTER COLUMN name DROP NOT NULL;
-- To set a field as NOT NULL:                 -- VMYSQL4.3 ALTER TABLE llx_table MODIFY COLUMN name varchar(60) NOT NULL;
-- To set a field as NOT NULL:                 -- VPGSQL8.2 ALTER TABLE llx_table ALTER COLUMN name SET NOT NULL;
-- To set a field as default NULL:             -- VPGSQL8.2 ALTER TABLE llx_table ALTER COLUMN name SET DEFAULT NULL;
-- Note: fields with type BLOB/TEXT can't have default value.
-- To rebuild sequence for postgresql after insert by forcing id autoincrement fields: 
-- -- VPGSQL8.2 SELECT dol_util_rebuild_sequences();


-- Missing in v13 or lower

-- VMYSQL4.1 SET sql_mode = 'ALLOW_INVALID_DATES';
-- VMYSQL4.1 update llx_propal set tms = datec where DATE(STR_TO_DATE(tms, '%Y-%m-%d')) IS NULL;
-- VMYSQL4.1 SET sql_mode = 'NO_ZERO_DATE';
-- VMYSQL4.1 update llx_propal set tms = null where DATE(STR_TO_DATE(tms, '%Y-%m-%d')) IS NULL;

-- VPGSQL8.2 DROP TRIGGER update_customer_modtime ON llx_ecm_directories;
-- VPGSQL8.2 DROP TRIGGER update_customer_modtime ON llx_ecm_files;
-- VPGSQL8.2 CREATE TRIGGER update_customer_modtime BEFORE UPDATE ON llx_ecm_directories FOR EACH ROW EXECUTE PROCEDURE update_modified_column_tms();
-- VPGSQL8.2 CREATE TRIGGER update_customer_modtime BEFORE UPDATE ON llx_ecm_files FOR EACH ROW EXECUTE PROCEDURE update_modified_column_tms();

ALTER TABLE llx_ecm_files ADD COLUMN note_private text AFTER fk_user_m;
ALTER TABLE llx_ecm_files ADD COLUMN note_public text AFTER note_private;

ALTER TABLE llx_accounting_bookkeeping DROP INDEX idx_accounting_bookkeeping_numero_compte;
ALTER TABLE llx_accounting_bookkeeping DROP INDEX idx_accounting_bookkeeping_code_journal;

ALTER TABLE llx_accounting_bookkeeping ADD INDEX idx_accounting_bookkeeping_fk_docdet (fk_docdet);
ALTER TABLE llx_accounting_bookkeeping ADD INDEX idx_accounting_bookkeeping_doc_date (doc_date);
ALTER TABLE llx_accounting_bookkeeping ADD INDEX idx_accounting_bookkeeping_numero_compte (numero_compte, entity);
ALTER TABLE llx_accounting_bookkeeping ADD INDEX idx_accounting_bookkeeping_code_journal (code_journal, entity);

ALTER TABLE llx_accounting_bookkeeping ADD INDEX idx_accounting_bookkeeping_piece_num (piece_num, entity);

ALTER TABLE llx_recruitment_recruitmentcandidature MODIFY COLUMN email_msgid VARCHAR(175);

ALTER TABLE llx_asset CHANGE COLUMN amount amount_ht double(24,8) DEFAULT NULL;
ALTER TABLE llx_asset ADD COLUMN amount_vat double(24,8) DEFAULT NULL;

ALTER TABLE llx_supplier_proposal_extrafields ADD INDEX idx_supplier_proposal_extrafields (fk_object);
ALTER TABLE llx_supplier_proposaldet_extrafields ADD INDEX idx_supplier_proposaldet_extrafields (fk_object);

ALTER TABLE llx_asset_extrafields ADD INDEX idx_asset_extrafields (fk_object);

insert into llx_c_actioncomm (id, code, type, libelle, module, active, position) values ( 6,'AC_EMAIL_IN','system','reception Email',NULL, 1, 4);

-- VMYSQL4.3 ALTER TABLE llx_accounting_bookkeeping MODIFY COLUMN montant double(24,8) NULL;
-- VPGSQL8.2 ALTER TABLE llx_accounting_bookkeeping ALTER COLUMN montant DROP NOT NULL;

UPDATE llx_c_country SET eec = 1 WHERE code IN ('AT','BE','BG','CY','CZ','DE','DK','EE','ES','FI','FR','GR','HR','NL','HU','IE','IM','IT','LT','LU','LV','MC','MT','PL','PT','RO','SE','SK','SI');

INSERT INTO llx_accounting_system (fk_country, pcg_version, label, active) VALUES (  11, 'US-BASE', 'USA basic chart of accounts', 1);
INSERT INTO llx_accounting_system (fk_country, pcg_version, label, active) VALUES ( 14, 'CA-ENG-BASE', 'Canadian basic chart of accounts - English', 1);
INSERT INTO llx_accounting_system (fk_country, pcg_version, label, active) VALUES ( 154, 'SAT/24-2019', 'Catalogo y codigo agrupador fiscal del 2019', 1);

UPDATE llx_accounting_system SET fk_country = 1 WHERE fk_country IS NULL;

UPDATE llx_const set value = __ENCRYPT('eldy')__ WHERE __DECRYPT('value')__ = 'auguria';
UPDATE llx_const set value = __ENCRYPT('eldy')__ WHERE __DECRYPT('value')__ = 'bureau2crea';
UPDATE llx_const set value = __ENCRYPT('eldy')__ WHERE __DECRYPT('value')__ = 'amarok';
UPDATE llx_const set value = __ENCRYPT('eldy')__ WHERE __DECRYPT('value')__ = 'cameleo';
DELETE FROM llx_user_param where param = 'MAIN_THEME' and value in ('auguria', 'amarok', 'cameleo');

ALTER TABLE llx_product_fournisseur_price ADD COLUMN packaging real DEFAULT NULL;
ALTER TABLE llx_product_fournisseur_price MODIFY COLUMN packaging real DEFAULT NULL;


-- For v14

--Fix bad sign on multicompany column for customer invoice lines
UPDATE llx_facturedet SET multicurrency_subprice = -multicurrency_subprice WHERE ((multicurrency_subprice < 0 and subprice > 0) OR (multicurrency_subprice > 0 and subprice < 0));
UPDATE llx_facturedet SET multicurrency_total_ht = -multicurrency_total_ht WHERE ((multicurrency_total_ht < 0 and total_ht > 0) OR (multicurrency_total_ht > 0 and total_ht < 0));
UPDATE llx_facturedet SET multicurrency_total_tva = -multicurrency_total_tva WHERE ((multicurrency_total_tva < 0 and total_tva > 0) OR (multicurrency_total_tva > 0 and total_tva < 0)); 
UPDATE llx_facturedet SET multicurrency_total_ttc = -multicurrency_total_ttc WHERE ((multicurrency_total_ttc < 0 and total_ttc > 0) OR (multicurrency_total_ttc > 0 and total_ttc < 0));  
--Fix bad sign on multicompany column for customer invoices
UPDATE llx_facture SET multicurrency_total_ht = -multicurrency_total_ht WHERE ((multicurrency_total_ht < 0 and total_ht > 0) OR (multicurrency_total_ht > 0 and total_ht < 0));  
UPDATE llx_facture SET multicurrency_total_tva = -multicurrency_total_tva WHERE ((multicurrency_total_tva < 0 and total_tva > 0) OR (multicurrency_total_tva > 0 and total_tva < 0));  
UPDATE llx_facture SET multicurrency_total_ttc = -multicurrency_total_ttc WHERE ((multicurrency_total_ttc < 0 and total_ttc > 0) OR (multicurrency_total_ttc > 0 and total_ttc < 0));  
--Fix bad sign on multicurrency column for supplier invoice lines
UPDATE llx_facture_fourn_det SET multicurrency_subprice = -multicurrency_subprice WHERE ((multicurrency_subprice < 0 and pu_ht > 0) OR (multicurrency_subprice > 0 and pu_ht < 0));
UPDATE llx_facture_fourn_det SET multicurrency_total_ht = -multicurrency_total_ht WHERE ((multicurrency_total_ht < 0 and total_ht > 0) OR (multicurrency_total_ht > 0 and total_ht < 0));
UPDATE llx_facture_fourn_det SET multicurrency_total_tva = -multicurrency_total_tva WHERE ((multicurrency_total_tva < 0 and tva > 0) OR (multicurrency_total_tva > 0 and tva < 0)); 
UPDATE llx_facture_fourn_det SET multicurrency_total_ttc = -multicurrency_total_ttc WHERE ((multicurrency_total_ttc < 0 and total_ttc > 0) OR (multicurrency_total_ttc > 0 and total_ttc < 0));  
--Fix bad sign on multicompany column for customer invoices
UPDATE llx_facture_fourn SET multicurrency_total_ht = -multicurrency_total_ht WHERE ((multicurrency_total_ht < 0 and total_ht > 0) OR (multicurrency_total_ht > 0 and total_ht < 0));  
UPDATE llx_facture_fourn SET multicurrency_total_tva = -multicurrency_total_tva WHERE ((multicurrency_total_tva < 0 and total_tva > 0) OR (multicurrency_total_tva > 0 and total_tva < 0));  
UPDATE llx_facture_fourn SET multicurrency_total_ttc = -multicurrency_total_ttc WHERE ((multicurrency_total_ttc < 0 and total_ttc > 0) OR (multicurrency_total_ttc > 0 and total_ttc < 0));  


UPDATE llx_c_ticket_type set label = 'Issue or bug' WHERE code = 'ISSUE';
INSERT INTO llx_c_ticket_type (code, pos, label, active, use_default, description) VALUES('PROBLEM', '22', 'Problem', 0, 0, NULL);

ALTER TABLE llx_import_model MODIFY COLUMN type varchar(64);
ALTER TABLE llx_export_model MODIFY COLUMN type varchar(64);

ALTER TABLE llx_import_model ADD COLUMN entity integer DEFAULT 0 NOT NULL;
ALTER TABLE llx_export_model ADD COLUMN entity integer DEFAULT 0 NOT NULL;

ALTER TABLE llx_product_lot ADD COLUMN eol_date datetime NULL;
ALTER TABLE llx_product_lot ADD COLUMN manufacturing_date datetime NULL;
ALTER TABLE llx_product_lot ADD COLUMN scrapping_date datetime NULL;

create table llx_accounting_groups_account
(
  rowid            integer AUTO_INCREMENT PRIMARY KEY,
  fk_accounting_account		INTEGER NOT NULL,
  fk_c_accounting_category	INTEGER NOT NULL
)ENGINE=innodb;


ALTER TABLE llx_oauth_token ADD COLUMN restricted_ips varchar(200);
ALTER TABLE llx_oauth_token ADD COLUMN datec datetime DEFAULT NULL;
ALTER TABLE llx_oauth_token ADD COLUMN tms timestamp DEFAULT CURRENT_TIMESTAMP ON UPDATE CURRENT_TIMESTAMP;

ALTER TABLE llx_events ADD COLUMN authentication_method varchar(64) NULL;
ALTER TABLE llx_events ADD COLUMN fk_oauth_token integer NULL;

ALTER TABLE llx_mailing_cibles MODIFY COLUMN tag varchar(64) NULL;
ALTER TABLE llx_mailing_cibles ADD INDEX idx_mailing_cibles_tag (tag);


ALTER TABLE llx_c_availability ADD COLUMN position integer NOT NULL DEFAULT 0;

ALTER TABLE llx_adherent ADD COLUMN ref varchar(30) AFTER rowid;
UPDATE llx_adherent SET ref = rowid WHERE ref = '' or ref IS NULL;
ALTER TABLE llx_adherent MODIFY COLUMN ref varchar(30) NOT NULL;
ALTER TABLE llx_adherent ADD UNIQUE INDEX uk_adherent_ref (ref, entity);

ALTER TABLE llx_societe ADD COLUMN accountancy_code_sell varchar(32) AFTER webservices_key;
ALTER TABLE llx_societe ADD COLUMN accountancy_code_buy varchar(32) AFTER accountancy_code_sell;

ALTER TABLE llx_bank_account ADD COLUMN ics varchar(32) NULL;
ALTER TABLE llx_bank_account ADD COLUMN ics_transfer varchar(32) NULL;

ALTER TABLE llx_facture MODIFY COLUMN date_valid DATETIME NULL DEFAULT NULL;


-- VMYSQL4.1 INSERT INTO llx_boxes_def (file, entity) SELECT  'box_dolibarr_state_board.php', 1 FROM DUAL WHERE NOT EXISTS (SELECT * FROM llx_boxes_def WHERE file = 'box_dolibarr_state_board.php' AND entity = 1);

-- VMYSQL4.1 INSERT INTO llx_boxes_def (file, entity) SELECT  'box_members_last_modified.php', 1 FROM DUAL WHERE NOT EXISTS (SELECT * FROM llx_boxes_def WHERE file = 'box_members_last_modified.php' AND entity = 1);
-- VMYSQL4.1 INSERT INTO llx_boxes_def (file, entity) SELECT  'box_members_last_subscriptions.php', 1 FROM DUAL WHERE NOT EXISTS (SELECT * FROM llx_boxes_def WHERE file = 'box_members_last_subscriptions.php' AND entity = 1);
-- VMYSQL4.1 INSERT INTO llx_boxes_def (file, entity) SELECT  'box_members_subscriptions_by_year.php', 1 FROM DUAL WHERE NOT EXISTS (SELECT * FROM llx_boxes_def WHERE file = 'box_members_subscriptions_by_year.php' AND entity = 1);
-- VMYSQL4.1 INSERT INTO llx_boxes_def (file, entity) SELECT  'box_members_by_type.php', 1 FROM DUAL WHERE NOT EXISTS (SELECT * FROM llx_boxes_def WHERE file = 'box_members_by_type.php' AND entity = 1);


ALTER TABLE llx_website ADD COLUMN lastaccess datetime NULL;
ALTER TABLE llx_website ADD COLUMN pageviews_month BIGINT UNSIGNED DEFAULT 0;
ALTER TABLE llx_website ADD COLUMN pageviews_total BIGINT UNSIGNED DEFAULT 0;


-- Drop foreign key with bad name or not required
ALTER TABLE llx_workstation_workstation DROP FOREIGN KEY llx_workstation_workstation_fk_user_creat;
ALTER TABLE llx_propal DROP FOREIGN KEY llx_propal_fk_warehouse;


CREATE TABLE llx_workstation_workstation(
	-- BEGIN MODULEBUILDER FIELDS
	rowid integer AUTO_INCREMENT PRIMARY KEY NOT NULL,
	ref varchar(128) DEFAULT '(PROV)' NOT NULL,
    label varchar(255),
    type varchar(7),
    note_public text,
	entity int DEFAULT 1,
	note_private text,
	date_creation datetime NOT NULL,
	tms timestamp,
	fk_user_creat integer NOT NULL,
	fk_user_modif integer,
	import_key varchar(14),
	status smallint NOT NULL,
	nb_operators_required integer,
	thm_operator_estimated double,
	thm_machine_estimated double
	-- END MODULEBUILDER FIELDS
) ENGINE=innodb;

ALTER TABLE llx_workstation_workstation ADD INDEX idx_workstation_workstation_rowid (rowid);
ALTER TABLE llx_workstation_workstation ADD INDEX idx_workstation_workstation_ref (ref);
ALTER TABLE llx_workstation_workstation ADD CONSTRAINT fk_workstation_workstation_fk_user_creat FOREIGN KEY (fk_user_creat) REFERENCES llx_user(rowid);
ALTER TABLE llx_workstation_workstation ADD INDEX idx_workstation_workstation_status (status);

CREATE TABLE llx_workstation_workstation_resource(
	rowid integer AUTO_INCREMENT PRIMARY KEY NOT NULL,
	tms timestamp,
	fk_resource integer,
	fk_workstation integer
) ENGINE=innodb;

CREATE TABLE llx_workstation_workstation_usergroup(
	rowid integer AUTO_INCREMENT PRIMARY KEY NOT NULL,
	tms timestamp,
	fk_usergroup integer,
	fk_workstation integer
) ENGINE=innodb;

DROP TABLE llx_c_producbatch_qcstatus;		-- delete table with bad name

CREATE TABLE llx_c_productbatch_qcstatus(
  rowid integer AUTO_INCREMENT PRIMARY KEY NOT NULL,
  entity   integer NOT NULL DEFAULT 1,
  code     varchar(16)        NOT NULL,
  label    varchar(50)        NOT NULL,
  active   integer  DEFAULT 1 NOT NULL
) ENGINE=innodb;

ALTER TABLE llx_c_productbatch_qcstatus ADD UNIQUE INDEX uk_c_productbatch_qcstatus(code, entity);

INSERT INTO llx_c_productbatch_qcstatus (code, label, active) VALUES ('OK', 'InWorkingOrder', 1);
INSERT INTO llx_c_productbatch_qcstatus (code, label, active) VALUES ('KO', 'OutOfOrder', 1);

ALTER TABLE llx_product_customer_price ADD COLUMN ref_customer varchar(30);
ALTER TABLE llx_product_customer_price_log ADD COLUMN ref_customer varchar(30);

ALTER TABLE llx_propal ADD COLUMN fk_warehouse integer DEFAULT NULL AFTER fk_shipping_method;
--ALTER TABLE llx_propal ADD CONSTRAINT fk_propal_fk_warehouse FOREIGN KEY (fk_warehouse) REFERENCES llx_entrepot(rowid);
ALTER TABLE llx_propal ADD INDEX idx_propal_fk_warehouse(fk_warehouse);

ALTER TABLE llx_societe DROP INDEX idx_societe_entrepot;
ALTER TABLE llx_societe CHANGE fk_entrepot fk_warehouse INTEGER DEFAULT NULL;
--ALTER TABLE llx_societe ADD CONSTRAINT fk_propal_fk_warehouse FOREIGN KEY (fk_warehouse) REFERENCES llx_entrepot(rowid);
ALTER TABLE llx_societe ADD INDEX idx_societe_warehouse(fk_warehouse);

-- VMYSQL4.3 ALTER TABLE llx_societe MODIFY COLUMN fk_typent integer NULL;
-- VPGSQL8.2 ALTER TABLE llx_societe ALTER COLUMN fk_typent DROP NOT NULL;
UPDATE llx_societe SET fk_typent=NULL, tms=tms WHERE fk_typent=0;

DELETE FROM llx_c_typent WHERE code='TE_UNKNOWN';

ALTER TABLE llx_socpeople MODIFY poste varchar(255);

ALTER TABLE llx_menu ADD COLUMN prefix varchar(255) NULL AFTER titre;

ALTER TABLE llx_chargesociales ADD COLUMN fk_user integer DEFAULT NULL;

ALTER TABLE llx_mrp_production ADD COLUMN origin_id integer AFTER fk_mo;
ALTER TABLE llx_mrp_production ADD COLUMN origin_type varchar(10) AFTER origin_id;

ALTER TABLE llx_fichinter ADD COLUMN last_main_doc varchar(255) AFTER model_pdf;
ALTER TABLE llx_projet ADD COLUMN last_main_doc varchar(255) AFTER model_pdf;
ALTER TABLE llx_expensereport ADD COLUMN last_main_doc varchar(255) DEFAULT NULL AFTER model_pdf;

create table llx_payment_vat
(
  rowid           integer AUTO_INCREMENT PRIMARY KEY,
  fk_tva          integer,
  datec           datetime,           -- date de creation
  tms             timestamp,
  datep           datetime,           -- payment date
  amount          double(24,8) DEFAULT 0,
  fk_typepaiement integer NOT NULL,
  num_paiement    varchar(50),
  note            text,
  fk_bank         integer NOT NULL,
  fk_user_creat   integer,            -- creation user
  fk_user_modif   integer             -- last modification user

)ENGINE=innodb;

ALTER TABLE llx_tva ADD COLUMN paye smallint default 1 NOT NULL;
ALTER TABLE llx_tva ADD COLUMN fk_account integer;

INSERT INTO llx_payment_vat (rowid, fk_tva, datec, datep, amount, fk_typepaiement, num_paiement, note, fk_bank, fk_user_creat, fk_user_modif) SELECT rowid, rowid, NOW(), datep, amount, COALESCE(fk_typepayment, 0), num_payment, 'Created automatically by migration v13 to v14', fk_bank, fk_user_creat, fk_user_modif FROM llx_tva WHERE fk_bank IS NOT NULL;
--UPDATE llx_bank_url as url INNER JOIN llx_tva tva ON tva.rowid = url.url_id SET url.type = 'vat', url.label = CONCAT('(', tva.label, ')') WHERE type = 'payment_vat';
--INSERT INTO llx_bank_url (fk_bank, url_id, url, label, type) SELECT b.fk_bank, ptva.rowid, REPLACE(b.url, 'tva/card.php', 'payment_vat/card.php'), '(paiement)', 'payment_vat' FROM llx_bank_url b INNER JOIN llx_tva tva ON (tva.fk_bank = b.fk_bank) INNER JOIN llx_payment_vat ptva on (ptva.fk_bank = b.fk_bank) WHERE type = 'vat';

--ALTER TABLE llx_tva DROP COLUMN fk_bank;

ALTER TABLE llx_tva ALTER COLUMN paye SET DEFAULT 0;


-- Event organization 
INSERT INTO llx_c_email_templates (entity, module, type_template, lang, private, fk_user, datec, label, position, active, topic, content, content_lines, enabled, joinfiles) values (0, '', 'conferenceorbooth', '', 0, null, null, '(EventOrganizationEmailAskConf)',       10, 1, '[__[MAIN_INFO_SOCIETE_NOM]__] __(EventOrganizationEmailAskConf)__', '__(Hello)__,<br /><br />__(OrganizationEventConfRequestWasReceived)__<br /><br /><br />__(Sincerely)__<br />__USER_SIGNATURE__', null, '1', null);
INSERT INTO llx_c_email_templates (entity, module, type_template, lang, private, fk_user, datec, label, position, active, topic, content, content_lines, enabled, joinfiles) values (0, '', 'conferenceorbooth', '', 0, null, null, '(EventOrganizationEmailAskBooth)',      20, 1, '[__[MAIN_INFO_SOCIETE_NOM]__] __(EventOrganizationEmailAskBooth)__', '__(Hello)__,<br /><br />__(OrganizationEventBoothRequestWasReceived)__<br /><br /><br />__(Sincerely)__<br />__USER_SIGNATURE__', null, '1', null);
-- TODO Add message for registration only to event  __ONLINE_PAYMENT_TEXT_AND_URL__
INSERT INTO llx_c_email_templates (entity, module, type_template, lang, private, fk_user, datec, label, position, active, topic, content, content_lines, enabled, joinfiles) values (0, '', 'conferenceorbooth', '', 0, null, null, '(EventOrganizationEmailSubsBooth)',     30, 1, '[__[MAIN_INFO_SOCIETE_NOM]__] __(EventOrganizationEmailBoothPayment)__', '__(Hello)__,<br /><br />__(OrganizationEventPaymentOfBoothWasReceived)__<br /><br /><br />__(Sincerely)__<br />__USER_SIGNATURE__', null, '1', null);
INSERT INTO llx_c_email_templates (entity, module, type_template, lang, private, fk_user, datec, label, position, active, topic, content, content_lines, enabled, joinfiles) values (0, '', 'conferenceorbooth', '', 0, null, null, '(EventOrganizationEmailSubsEvent)',     40, 1, '[__[MAIN_INFO_SOCIETE_NOM]__] __(EventOrganizationEmailRegistrationPayment)__', '__(Hello)__,<br /><br />__(OrganizationEventPaymentOfRegistrationWasReceived)__<br /><br />__(Sincerely)__<br />__USER_SIGNATURE__', null, '1', null);
INSERT INTO llx_c_email_templates (entity, module, type_template, lang, private, fk_user, datec, label, position, active, topic, content, content_lines, enabled, joinfiles) values (0, '', 'conferenceorbooth', '', 0, null, null, '(EventOrganizationMassEmailAttendees)', 50, 1, '[__[MAIN_INFO_SOCIETE_NOM]__] __(EventOrganizationMassEmailAttendees)__', '__(Hello)__,<br /><br />__(OrganizationEventBulkMailToAttendees)__<br /><br />__(Sincerely)__<br />__USER_SIGNATURE__', null, '1', null);
INSERT INTO llx_c_email_templates (entity, module, type_template, lang, private, fk_user, datec, label, position, active, topic, content, content_lines, enabled, joinfiles) values (0, '', 'conferenceorbooth', '', 0, null, null, '(EventOrganizationMassEmailSpeakers)',  60, 1, '[__[MAIN_INFO_SOCIETE_NOM]__] __(EventOrganizationMassEmailSpeakers)__', '__(Hello)__,<br /><br />__(OrganizationEventBulkMailToSpeakers)__<br /><br />__(Sincerely)__<br />__USER_SIGNATURE__', null, '1', null);

ALTER TABLE llx_projet ADD COLUMN accept_conference_suggestions integer DEFAULT 0;
ALTER TABLE llx_projet ADD COLUMN accept_booth_suggestions integer DEFAULT 0;
ALTER TABLE llx_projet ADD COLUMN price_registration double(24,8);
ALTER TABLE llx_projet ADD COLUMN price_booth double(24,8);

ALTER TABLE llx_actioncomm ADD COLUMN num_vote integer DEFAULT NULL AFTER reply_to;
ALTER TABLE llx_actioncomm ADD COLUMN event_paid smallint NOT NULL DEFAULT 0 AFTER num_vote;
ALTER TABLE llx_actioncomm ADD COLUMN status smallint NOT NULL DEFAULT 0 AFTER event_paid;
ALTER TABLE llx_actioncomm ADD COLUMN ref varchar(30) AFTER id;
UPDATE llx_actioncomm SET ref = id WHERE ref = '' OR ref IS NULL;
ALTER TABLE llx_actioncomm MODIFY COLUMN ref varchar(30) NOT NULL;
ALTER TABLE llx_actioncomm ADD UNIQUE INDEX uk_actioncomm_ref (ref, entity);

ALTER TABLE llx_c_actioncomm MODIFY code varchar(50) NOT NULL;
ALTER TABLE llx_c_actioncomm MODIFY module varchar(50) DEFAULT NULL;

INSERT INTO llx_c_actioncomm (id, code, type, libelle, module, active, position) VALUES ( 60,'AC_EO_ONLINECONF','module','Online/Virtual conference','conference@eventorganization', 1, 60);
INSERT INTO llx_c_actioncomm (id, code, type, libelle, module, active, position) VALUES ( 61,'AC_EO_INDOORCONF','module','Indoor conference','conference@eventorganization', 1, 61);
INSERT INTO llx_c_actioncomm (id, code, type, libelle, module, active, position) VALUES ( 62,'AC_EO_ONLINEBOOTH','module','Online/Virtual booth','booth@eventorganization', 1, 62);
INSERT INTO llx_c_actioncomm (id, code, type, libelle, module, active, position) VALUES ( 63,'AC_EO_INDOORBOOTH','module','Indoor booth','booth@eventorganization', 1, 63);
-- Code enhanced - Standardize field name
ALTER TABLE llx_commande CHANGE COLUMN tva total_tva double(24,8) default 0;
ALTER TABLE llx_supplier_proposal CHANGE COLUMN tva total_tva double(24,8) default 0;
ALTER TABLE llx_supplier_proposal CHANGE COLUMN total total_ttc double(24,8) default 0;
ALTER TABLE llx_propal CHANGE COLUMN tva total_tva double(24,8) default 0;
ALTER TABLE llx_propal CHANGE COLUMN total total_ttc double(24,8) default 0;
ALTER TABLE llx_facture CHANGE COLUMN tva total_tva double(24,8) default 0;
ALTER TABLE llx_facture CHANGE COLUMN total total_ht double(24,8) default 0;
ALTER TABLE llx_facture_rec CHANGE COLUMN tva total_tva double(24,8) default 0;
ALTER TABLE llx_facture_rec CHANGE COLUMN total total_ht double(24,8) default 0;
ALTER TABLE llx_commande_fournisseur CHANGE COLUMN tva total_tva double(24,8) default 0;


--VMYSQL4.3 ALTER TABLE llx_c_civility CHANGE COLUMN rowid rowid INTEGER NOT NULL AUTO_INCREMENT;
--VPGSQL8.2 CREATE SEQUENCE llx_c_civility_rowid_seq OWNED BY llx_c_civility.rowid;
--VPGSQL8.2 ALTER TABLE llx_c_civility ALTER COLUMN rowid SET DEFAULT nextval('llx_c_civility_rowid_seq');
--VPGSQL8.2 SELECT setval('llx_c_civility_rowid_seq', MAX(rowid)) FROM llx_c_civility;


-- Change for salary intent table
create table llx_salary
(
  rowid           integer AUTO_INCREMENT PRIMARY KEY,
  ref             varchar(30) NULL,           -- payment reference number (currently NULL because there is no numbering manager yet)
  label           varchar(255),
  tms             timestamp DEFAULT CURRENT_TIMESTAMP ON UPDATE CURRENT_TIMESTAMP,
  datec           datetime,                   -- Create date
  fk_user         integer NOT NULL,
  datep           date,                       -- payment date
  datev           date,                       -- value date (this field should not be here, only into bank tables)
  salary          double(24,8),               -- salary of user when payment was done
  amount          double(24,8) NOT NULL DEFAULT 0,
  fk_projet       integer DEFAULT NULL,
  datesp          date,                       -- date start period
  dateep          date,                       -- date end period
  entity          integer DEFAULT 1 NOT NULL, -- multi company id
  note            text,
  fk_bank         integer,
  paye            smallint default 1 NOT NULL,
  fk_typepayment  integer NOT NULL,			  -- default payment mode for payment
  fk_account      integer,					  -- default bank account for payment
  fk_user_author  integer,                    -- user creating
  fk_user_modif   integer                     -- user making last change
) ENGINE=innodb;

-- VMYSQL4.1 ALTER TABLE llx_payment_salary CHANGE COLUMN fk_user fk_user integer NULL;
-- VPGSQL8.2 ALTER TABLE llx_payment_salary ALTER COLUMN fk_user DROP NOT NULL;
ALTER TABLE llx_payment_salary ADD COLUMN fk_salary integer;

INSERT INTO llx_salary (rowid, ref, fk_user, amount, fk_projet, fk_typepayment, label, datesp, dateep, entity, note, fk_bank, paye) SELECT ps.rowid, ps.rowid, ps.fk_user, ps.amount, ps.fk_projet, ps.fk_typepayment, ps.label, ps.datesp, ps.dateep, ps.entity, ps.note, ps.fk_bank, 1 FROM llx_payment_salary ps WHERE ps.fk_salary IS NULL;
UPDATE llx_payment_salary SET fk_salary = rowid WHERE fk_salary IS NULL;
UPDATE llx_payment_salary SET ref = rowid WHERE ref IS NULL;

ALTER TABLE llx_salary ALTER COLUMN paye set default 0;

UPDATE llx_extrafields SET elementtype = 'salary' WHERE elementtype = 'payment_salary';
ALTER TABLE llx_payment_salary_extrafields RENAME TO llx_salary_extrafields;
-- VMYSQL4.1 DROP INDEX idx_payment_salary_extrafields on llx_salary_extrafields;
-- VPGSQL8.2 DROP INDEX idx_payment_salary_extrafields;
ALTER TABLE llx_salary_extrafields ADD INDEX idx_salary_extrafields (fk_object);


DELETE FROM llx_boxes WHERE box_id IN (SELECT rowid FROM llx_boxes_def WHERE file IN ('box_graph_ticket_by_severity', 'box_ticket_by_severity.php', 'box_nb_ticket_last_x_days.php', 'box_nb_tickets_type.php', 'box_new_vs_close_ticket.php'));
DELETE FROM llx_boxes_def WHERE file IN ('box_graph_ticket_by_severity', 'box_ticket_by_severity.php', 'box_nb_ticket_last_x_days.php', 'box_nb_tickets_type.php', 'box_new_vs_close_ticket.php');

-- VMYSQL4.1 INSERT INTO llx_boxes_def (file, entity) SELECT  'box_graph_ticket_by_severity.php', 1 FROM DUAL WHERE NOT EXISTS (SELECT * FROM llx_boxes_def WHERE file = 'box_graph_ticket_by_severity.php' AND entity = 1);
-- VMYSQL4.1 INSERT INTO llx_boxes_def (file, entity) SELECT  'box_graph_nb_ticket_last_x_days.php', 1 FROM DUAL WHERE NOT EXISTS (SELECT * FROM llx_boxes_def WHERE file = 'box_graph_nb_ticket_last_x_days.php' AND entity = 1);
-- VMYSQL4.1 INSERT INTO llx_boxes_def (file, entity) SELECT  'box_graph_nb_tickets_type.php', 1 FROM DUAL WHERE NOT EXISTS (SELECT * FROM llx_boxes_def WHERE file = 'box_graph_nb_tickets_type.php' AND entity = 1);
-- VMYSQL4.1 INSERT INTO llx_boxes_def (file, entity) SELECT  'box_graph_new_vs_close_ticket.php', 1 FROM DUAL WHERE NOT EXISTS (SELECT * FROM llx_boxes_def WHERE file = 'box_graph_new_vs_close_ticket.php' AND entity = 1);

create table llx_product_perentity
(
    rowid         				integer AUTO_INCREMENT PRIMARY KEY,
    fk_product	   				integer,
    entity             			integer DEFAULT 1 NOT NULL,      	-- multi company id
    accountancy_code_sell         varchar(32),                        -- Selling accountancy code
    accountancy_code_sell_intra   varchar(32),                        -- Selling accountancy code for vat intracommunity
    accountancy_code_sell_export  varchar(32),                        -- Selling accountancy code for vat export
    accountancy_code_buy          varchar(32),                        -- Buying accountancy code
    accountancy_code_buy_intra    varchar(32),                        -- Buying accountancy code for vat intracommunity
    accountancy_code_buy_export   varchar(32),                     	  -- Buying accountancy code for vat import
    pmp double(24,8)
)ENGINE=innodb;

ALTER TABLE llx_product_perentity ADD INDEX idx_product_perentity_fk_product (fk_product);
ALTER TABLE llx_product_perentity ADD UNIQUE INDEX uk_product_perentity (fk_product, entity);

create table llx_societe_perentity
(
    rowid         			integer AUTO_INCREMENT PRIMARY KEY,
    fk_soc        			integer,
    entity             		integer DEFAULT 1 NOT NULL,             -- multi company id
--  code_compta            	varchar(24),                         	-- code compta client
--  code_compta_fournisseur varchar(24),                         	-- code compta founisseur
    accountancy_code_sell		varchar(32),                            -- Selling accountancy code
    accountancy_code_buy		varchar(32)                             -- Buying accountancy code
)ENGINE=innodb;

ALTER TABLE llx_societe_perentity ADD INDEX idx_societe_perentity_fk_soc (fk_soc);
ALTER TABLE llx_societe_perentity ADD UNIQUE INDEX uk_societe_perentity (fk_soc, entity);

CREATE TABLE llx_eventorganization_conferenceorboothattendee(
    rowid integer AUTO_INCREMENT PRIMARY KEY NOT NULL,
    ref varchar(128) NOT NULL,
    fk_soc integer,
    fk_actioncomm integer,
    fk_project integer NOT NULL,
    fk_invoice integer NULL,
    email varchar(100),
    date_subscription datetime,
    amount double DEFAULT NULL,
    note_public text,
    note_private text,
    date_creation datetime NOT NULL,
    tms timestamp,
    fk_user_creat integer,
    fk_user_modif integer,
    last_main_doc varchar(255),
    import_key varchar(14),
    model_pdf varchar(255),
    status smallint NOT NULL
) ENGINE=innodb;

-- VMYSQL4.3 ALTER TABLE llx_eventorganization_conferenceorboothattendee MODIFY COLUMN fk_actioncomm integer NULL;
-- VPGSQL8.2 ALTER TABLE llx_eventorganization_conferenceorboothattendee ALTER COLUMN fk_actioncomm DROP NOT NULL;

ALTER TABLE llx_eventorganization_conferenceorboothattendee ADD COLUMN fk_project integer NOT NULL;
ALTER TABLE llx_eventorganization_conferenceorboothattendee ADD COLUMN fk_invoice integer NULL;

ALTER TABLE llx_eventorganization_conferenceorboothattendee DROP FOREIGN KEY fx_eventorganization_conferenceorboothattendee_fk_soc;
ALTER TABLE llx_eventorganization_conferenceorboothattendee DROP FOREIGN KEY fx_eventorganization_conferenceorboothattendee_fk_actioncomm;
ALTER TABLE llx_eventorganization_conferenceorboothattendee DROP FOREIGN KEY fx_eventorganization_conferenceorboothattendee_fk_project;

ALTER TABLE llx_eventorganization_conferenceorboothattendee ADD INDEX idx_eventorganization_conferenceorboothattendee_rowid (rowid);
ALTER TABLE llx_eventorganization_conferenceorboothattendee ADD INDEX idx_eventorganization_conferenceorboothattendee_ref (ref);
ALTER TABLE llx_eventorganization_conferenceorboothattendee ADD INDEX idx_eventorganization_conferenceorboothattendee_fk_soc (fk_soc);
ALTER TABLE llx_eventorganization_conferenceorboothattendee ADD INDEX idx_eventorganization_conferenceorboothattendee_fk_actioncomm (fk_actioncomm);
ALTER TABLE llx_eventorganization_conferenceorboothattendee ADD INDEX idx_eventorganization_conferenceorboothattendee_email (email);
ALTER TABLE llx_eventorganization_conferenceorboothattendee ADD INDEX idx_eventorganization_conferenceorboothattendee_status (status);

-- VMYSQL4.1 DROP INDEX uk_eventorganization_conferenceorboothattendee on llx_eventorganization_conferenceorboothattendee;
-- VPGSQL8.2 DROP INDEX uk_eventorganization_conferenceorboothattendee;

ALTER TABLE llx_eventorganization_conferenceorboothattendee ADD UNIQUE INDEX uk_eventorganization_conferenceorboothattendee(fk_project, email, fk_actioncomm);


create table llx_eventorganization_conferenceorboothattendee_extrafields
(
    rowid                     integer AUTO_INCREMENT PRIMARY KEY,
    tms                       timestamp,
    fk_object                 integer NOT NULL,
    import_key                varchar(14)                          		-- import key
) ENGINE=innodb;

ALTER TABLE llx_eventorganization_conferenceorboothattendee_extrafields ADD INDEX idx_conferenceorboothattendee_fk_object(fk_object);

ALTER TABLE llx_c_ticket_category ADD COLUMN public integer DEFAULT 0;

-- VPGSQL8.2 ALTER TABLE llx_c_ticket_category ALTER COLUMN pos TYPE INTEGER USING pos::INTEGER;
-- VPGSQL8.2 ALTER TABLE llx_c_ticket_category ALTER COLUMN pos SET NOT NULL;
-- VPGSQL8.2 ALTER TABLE llx_c_ticket_category ALTER COLUMN pos SET DEFAULT 0;
ALTER TABLE llx_c_ticket_category MODIFY COLUMN pos	integer DEFAULT 0 NOT NULL;


ALTER TABLE llx_propal ADD COLUMN date_signature datetime AFTER date_valid;
ALTER TABLE llx_propal ADD COLUMN fk_user_signature integer AFTER fk_user_valid;
ALTER TABLE llx_propal ADD CONSTRAINT fk_propal_fk_user_signature FOREIGN KEY (fk_user_signature) REFERENCES llx_user (rowid);

UPDATE llx_propal SET fk_user_signature = fk_user_cloture WHERE fk_user_signature IS NULL AND fk_user_cloture IS NOT NULL;
UPDATE llx_propal SET date_signature = date_cloture WHERE date_signature IS NULL AND date_cloture IS NOT NULL;


ALTER TABLE llx_product ADD COLUMN batch_mask VARCHAR(32) DEFAULT NULL;
ALTER TABLE llx_product ADD COLUMN lifetime INTEGER NULL;
ALTER TABLE llx_product ADD COLUMN qc_frequency INTEGER NULL;

insert into llx_c_type_contact(rowid, element, source, code, libelle, active ) values (210, 'conferenceorbooth', 'internal', 'MANAGER',  'Conference or Booth manager', 1);
insert into llx_c_type_contact(rowid, element, source, code, libelle, active ) values (211, 'conferenceorbooth', 'external', 'SPEAKER',   'Conference Speaker', 1);
insert into llx_c_type_contact(rowid, element, source, code, libelle, active ) values (212, 'conferenceorbooth', 'external', 'RESPONSIBLE',   'Booth responsible', 1);


CREATE TABLE llx_partnership(
	rowid integer AUTO_INCREMENT PRIMARY KEY NOT NULL, 
	ref varchar(128) DEFAULT '(PROV)' NOT NULL, 
	status smallint NOT NULL DEFAULT '0', 
	fk_soc integer, 
	fk_member integer, 
	date_partnership_start date NOT NULL, 
	date_partnership_end date NULL, 
	entity integer	DEFAULT 1 NOT NULL,	-- multi company id, 0 = all
	reason_decline_or_cancel text NULL,
	date_creation datetime NOT NULL, 
	fk_user_creat integer NOT NULL, 
	tms timestamp, 
	fk_user_modif integer, 
	note_private text, 
	note_public text, 
	last_main_doc varchar(255), 
	count_last_url_check_error integer DEFAULT '0',
	last_check_backlink datetime NULL,
	import_key varchar(14),
	model_pdf varchar(255)
) ENGINE=innodb;

ALTER TABLE llx_partnership ADD COLUMN last_check_backlink datetime NULL;

ALTER TABLE llx_partnership ADD INDEX idx_partnership_rowid (rowid);
ALTER TABLE llx_partnership ADD INDEX idx_partnership_ref (ref);
ALTER TABLE llx_partnership ADD INDEX idx_partnership_fk_soc (fk_soc);
ALTER TABLE llx_partnership ADD CONSTRAINT llx_partnership_fk_user_creat FOREIGN KEY (fk_user_creat) REFERENCES llx_user(rowid);
ALTER TABLE llx_partnership ADD INDEX idx_partnership_status (status);
ALTER TABLE llx_partnership ADD INDEX idx_partnership_fk_member (fk_member);

create table llx_partnership_extrafields
(
  rowid                     integer AUTO_INCREMENT PRIMARY KEY,
  tms                       timestamp,
  fk_object                 integer NOT NULL,
  import_key                varchar(14)                          		-- import key
) ENGINE=innodb;

ALTER TABLE llx_partnership_extrafields ADD INDEX idx_partnership_fk_object(fk_object);

INSERT INTO llx_c_email_templates (entity,module,type_template,label,lang,position,topic,joinfiles,content) VALUES (0, 'partnership', 'partnership_send', '(SendingEmailOnPartnershipWillSoonBeCanceled)', '', 100, '[__[MAIN_INFO_SOCIETE_NOM]__] - __(YourPartnershipWillSoonBeCanceledTopic)__', 0, '<body>\n <p>Hello,<br><br>\n__(YourPartnershipWillSoonBeCanceledContent)__</p>\n<br />\n\n<br />\n\n            __(Sincerely)__ <br />\n            __[MAIN_INFO_SOCIETE_NOM]__ <br />\n </body>\n');
INSERT INTO llx_c_email_templates (entity,module,type_template,label,lang,position,topic,joinfiles,content) VALUES (0, 'partnership', 'partnership_send', '(SendingEmailOnPartnershipCanceled)', '', 100, '[__[MAIN_INFO_SOCIETE_NOM]__] - __(YourPartnershipCanceledTopic)__', 0, '<body>\n <p>Hello,<br><br>\n__(YourPartnershipCanceledContent)__</p>\n<br />\n\n<br />\n\n            __(Sincerely)__ <br />\n            __[MAIN_INFO_SOCIETE_NOM]__ <br />\n </body>\n');
INSERT INTO llx_c_email_templates (entity,module,type_template,label,lang,position,topic,joinfiles,content) VALUES (0, 'partnership', 'partnership_send', '(SendingEmailOnPartnershipRefused)', '', 100, '[__[MAIN_INFO_SOCIETE_NOM]__] - __(YourPartnershipRefusedTopic)__', 0, '<body>\n <p>Hello,<br><br>\n__(YourPartnershipRefusedContent)__</p>\n<br />\n\n<br />\n\n            __(Sincerely)__ <br />\n            __[MAIN_INFO_SOCIETE_NOM]__ <br />\n </body>\n');
INSERT INTO llx_c_email_templates (entity,module,type_template,label,lang,position,topic,joinfiles,content) VALUES (0, 'partnership', 'partnership_send', '(SendingEmailOnPartnershipAccepted)', '', 100, '[__[MAIN_INFO_SOCIETE_NOM]__] - __(YourPartnershipAcceptedTopic)__', 0, '<body>\n <p>Hello,<br><br>\n__(YourPartnershipAcceptedContent)__</p>\n<br />\n\n<br />\n\n            __(Sincerely)__ <br />\n            __[MAIN_INFO_SOCIETE_NOM]__ <br />\n </body>\n');
ALTER TABLE llx_adherent ADD COLUMN url varchar(255) NULL AFTER email;
ALTER TABLE llx_facture_fourn ADD COLUMN date_closing datetime DEFAULT NULL after date_valid;

ALTER TABLE llx_facture_fourn ADD COLUMN fk_user_closing integer DEFAULT NULL after fk_user_valid;

ALTER TABLE llx_entrepot ADD COLUMN fk_project INTEGER DEFAULT NULL AFTER entity; -- project associated to warehouse if any

-- Add external payment support for donation
ALTER TABLE llx_payment_donation ADD COLUMN ext_payment_site  varchar(128) AFTER note;
ALTER TABLE llx_payment_donation ADD COLUMN ext_payment_id  varchar(128) AFTER note;

-- Rebuild sequence for postgres only after query INSERT INTO llx_salary(rowid, ...
-- VPGSQL8.2 SELECT dol_util_rebuild_sequences();

UPDATE llx_const SET type = 'chaine', value = __ENCRYPT('github')__ WHERE __DECRYPT('name')__ = 'MAIN_BUGTRACK_ENABLELINK' AND __DECRYPT('value')__ = '1';

ALTER TABLE llx_facture_fourn_det ADD COLUMN fk_remise_except integer DEFAULT NULL after remise_percent;
ALTER TABLE llx_facture_fourn_det ADD UNIQUE INDEX uk_fk_remise_except (fk_remise_except, fk_facture_fourn);

CREATE TABLE llx_knowledgemanagement_knowledgerecord(
	-- BEGIN MODULEBUILDER FIELDS
	rowid integer AUTO_INCREMENT PRIMARY KEY NOT NULL, 
	ref varchar(128) NOT NULL, 
	date_creation datetime NOT NULL, 
	tms timestamp, 
	last_main_doc varchar(255), 
	fk_user_creat integer NOT NULL, 
	fk_user_modif integer, 
	fk_user_valid integer, 
	import_key varchar(14), 
	model_pdf varchar(255), 
	question text NOT NULL, 
	answer text,
	url varchar(255),
	fk_ticket integer,
	fk_c_ticket_category integer,
	status integer NOT NULL
	-- END MODULEBUILDER FIELDS
) ENGINE=innodb;

ALTER TABLE llx_knowledgemanagement_knowledgerecord ADD COLUMN fk_ticket integer;
ALTER TABLE llx_knowledgemanagement_knowledgerecord ADD COLUMN fk_c_ticket_category integer;
ALTER TABLE llx_knowledgemanagement_knowledgerecord ADD COLUMN url varchar(255);


create table llx_knowledgemanagement_knowledgerecord_extrafields
(
  rowid                     integer AUTO_INCREMENT PRIMARY KEY,
  tms                       timestamp,
  fk_object                 integer NOT NULL,
  import_key                varchar(14)                          		-- import key
) ENGINE=innodb;

-- add default amount by member type
ALTER TABLE llx_adherent_type ADD COLUMN amount DOUBLE(24,8) NULL DEFAULT NULL AFTER subscription;

-- add action trigger
INSERT INTO llx_c_action_trigger (code,label,description,elementtype,rang) VALUES ('COMPANY_MODIFY','Third party update','Executed when you update third party','societe',1);
INSERT INTO llx_c_action_trigger (code,label,description,elementtype,rang) VALUES ('CONTACT_MODIFY','Contact address update','Executed when a contact is updated','contact',51);


create table llx_c_partnership_type
(
  rowid      	integer AUTO_INCREMENT PRIMARY KEY,
  entity        integer DEFAULT 1 NOT NULL,
  code          varchar(32) NOT NULL,
  label 	    varchar(64)	NOT NULL,
  active  	    tinyint DEFAULT 1  NOT NULL
)ENGINE=innodb;

DELETE FROM llx_rights_def WHERE module = 'hrm' AND perms = 'employee';


CREATE TABLE llx_ecm_directories_extrafields
(
  rowid                     integer AUTO_INCREMENT PRIMARY KEY,
  tms                       timestamp DEFAULT CURRENT_TIMESTAMP ON UPDATE CURRENT_TIMESTAMP,
  fk_object                 integer NOT NULL,
  import_key                varchar(14)                             -- import key
) ENGINE=innodb;

DROP TABLE llx_categorie_association;
DROP TABLE llx_cond_reglement;
DROP TABLE llx_zapier_hook_extrafields;

CREATE TABLE llx_onlinesignature
(
  rowid                     integer AUTO_INCREMENT PRIMARY KEY,
  entity                    integer DEFAULT 1 NOT NULL,
  object_type               varchar(32) NOT NULL,
  object_id					integer NOT NULL,
  datec                     datetime NOT NULL,
  tms                       timestamp DEFAULT CURRENT_TIMESTAMP ON UPDATE CURRENT_TIMESTAMP,
  name						varchar(255) NOT NULL,
  ip						varchar(128),
  pathoffile				varchar(255)
)ENGINE=innodb;

-- VMYSQL4.3 ALTER TABLE llx_partnership MODIFY COLUMN date_partnership_end date NULL;
-- VPGSQL8.2 ALTER TABLE llx_partnership ALTER COLUMN date_partnership_end DROP NOT NULL;

ALTER TABLE llx_facture_fourn CHANGE COLUMN fk_mode_transport fk_transport_mode integer;

ALTER TABLE llx_c_socialnetworks DROP INDEX idx_c_socialnetworks_code;
ALTER TABLE llx_c_socialnetworks ADD UNIQUE INDEX idx_c_socialnetworks_code_entity (code, entity);

ALTER TABLE llx_propaldet ADD COLUMN import_key varchar(14);

-- Easya 2022.5

-- Dictionaries - add possibility to manage countries in EEC #20261
UPDATE llx_c_country SET eec = 0 WHERE code IN ('GB', 'UK', 'IM');
UPDATE llx_c_country SET eec = 0 WHERE eec IS NULL;
ALTER TABLE llx_c_country MODIFY COLUMN eec tinyint DEFAULT 0 NOT NULL;

-- Add option for SEPA formatting
ALTER TABLE llx_bank_account ADD COLUMN pti_in_ctti integer DEFAULT 0 AFTER domiciliation;

-- Keep the last msg sent to display warnings on ticket list
ALTER TABLE llx_ticket ADD COLUMN date_last_msg_sent datetime AFTER date_read;

<<<<<<< HEAD
-- Add input reason on invoice
ALTER TABLE llx_facture ADD COLUMN fk_input_reason integer NULL DEFAULT NULL AFTER last_main_doc;
=======
-- Rename value to create ficheinter automatically ont tickets
UPDATE llx_const SET name = 'WORKFLOW_TICKET_CREATE_INTERVENTION' WHERE name = 'TICKET_AUTO_CREATE_FICHINTER_CREATE';
>>>>>>> f3b9dbb1
<|MERGE_RESOLUTION|>--- conflicted
+++ resolved
@@ -668,10 +668,9 @@
 -- Keep the last msg sent to display warnings on ticket list
 ALTER TABLE llx_ticket ADD COLUMN date_last_msg_sent datetime AFTER date_read;
 
-<<<<<<< HEAD
--- Add input reason on invoice
-ALTER TABLE llx_facture ADD COLUMN fk_input_reason integer NULL DEFAULT NULL AFTER last_main_doc;
-=======
 -- Rename value to create ficheinter automatically ont tickets
 UPDATE llx_const SET name = 'WORKFLOW_TICKET_CREATE_INTERVENTION' WHERE name = 'TICKET_AUTO_CREATE_FICHINTER_CREATE';
->>>>>>> f3b9dbb1
+
+
+-- Add input reason on invoice
+ALTER TABLE llx_facture ADD COLUMN fk_input_reason integer NULL DEFAULT NULL AFTER last_main_doc;