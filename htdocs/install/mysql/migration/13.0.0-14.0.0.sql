--
-- Be carefull to requests order.
-- This file must be loaded by calling /install/index.php page
-- when current version is 14.0.0 or higher.
--
-- To restrict request to Mysql version x.y minimum use -- VMYSQLx.y
-- To restrict request to Pgsql version x.y minimum use -- VPGSQLx.y
-- To rename a table:       ALTER TABLE llx_table RENAME TO llx_table_new;
-- To add a column:         ALTER TABLE llx_table ADD COLUMN newcol varchar(60) NOT NULL DEFAULT '0' AFTER existingcol;
-- To rename a column:      ALTER TABLE llx_table CHANGE COLUMN oldname newname varchar(60);
-- To drop a column:        ALTER TABLE llx_table DROP COLUMN oldname;
-- To change type of field: ALTER TABLE llx_table MODIFY COLUMN name varchar(60);
-- To drop a foreign key:   ALTER TABLE llx_table DROP FOREIGN KEY fk_name;
-- To create a unique index ALTER TABLE llx_table ADD UNIQUE INDEX uk_table_field (field);
-- To drop an index:        -- VMYSQL4.1 DROP INDEX nomindex on llx_table;
-- To drop an index:        -- VPGSQL8.2 DROP INDEX nomindex;
-- To make pk to be auto increment (mysql):    -- VMYSQL4.3 ALTER TABLE llx_table CHANGE COLUMN rowid rowid INTEGER NOT NULL AUTO_INCREMENT;
-- To make pk to be auto increment (postgres):
-- -- VPGSQL8.2 CREATE SEQUENCE llx_table_rowid_seq OWNED BY llx_table.rowid;
-- -- VPGSQL8.2 ALTER TABLE llx_table ADD PRIMARY KEY (rowid);
-- -- VPGSQL8.2 ALTER TABLE llx_table ALTER COLUMN rowid SET DEFAULT nextval('llx_table_rowid_seq');
-- -- VPGSQL8.2 SELECT setval('llx_table_rowid_seq', MAX(rowid)) FROM llx_table;
-- To set a field as NULL:                     -- VMYSQL4.3 ALTER TABLE llx_table MODIFY COLUMN name varchar(60) NULL;
-- To set a field as NULL:                     -- VPGSQL8.2 ALTER TABLE llx_table ALTER COLUMN name DROP NOT NULL;
-- To set a field as NOT NULL:                 -- VMYSQL4.3 ALTER TABLE llx_table MODIFY COLUMN name varchar(60) NOT NULL;
-- To set a field as NOT NULL:                 -- VPGSQL8.2 ALTER TABLE llx_table ALTER COLUMN name SET NOT NULL;
-- To set a field as default NULL:             -- VPGSQL8.2 ALTER TABLE llx_table ALTER COLUMN name SET DEFAULT NULL;
-- Note: fields with type BLOB/TEXT can't have default value.
-- To rebuild sequence for postgresql after insert by forcing id autoincrement fields: 
-- -- VPGSQL8.2 SELECT dol_util_rebuild_sequences();


-- Missing in v13 or lower

-- VMYSQL4.1 SET sql_mode = 'ALLOW_INVALID_DATES';
-- VMYSQL4.1 update llx_propal set tms = datec where DATE(STR_TO_DATE(tms, '%Y-%m-%d')) IS NULL;
-- VMYSQL4.1 SET sql_mode = 'NO_ZERO_DATE';
-- VMYSQL4.1 update llx_propal set tms = null where DATE(STR_TO_DATE(tms, '%Y-%m-%d')) IS NULL;

-- VPGSQL8.2 DROP TRIGGER update_customer_modtime ON llx_ecm_directories;
-- VPGSQL8.2 DROP TRIGGER update_customer_modtime ON llx_ecm_files;
-- VPGSQL8.2 CREATE TRIGGER update_customer_modtime BEFORE UPDATE ON llx_ecm_directories FOR EACH ROW EXECUTE PROCEDURE update_modified_column_tms();
-- VPGSQL8.2 CREATE TRIGGER update_customer_modtime BEFORE UPDATE ON llx_ecm_files FOR EACH ROW EXECUTE PROCEDURE update_modified_column_tms();

ALTER TABLE llx_ecm_files ADD COLUMN note_private text AFTER fk_user_m;
ALTER TABLE llx_ecm_files ADD COLUMN note_public text AFTER note_private;

ALTER TABLE llx_accounting_bookkeeping DROP INDEX idx_accounting_bookkeeping_numero_compte;
ALTER TABLE llx_accounting_bookkeeping DROP INDEX idx_accounting_bookkeeping_code_journal;

ALTER TABLE llx_accounting_bookkeeping ADD INDEX idx_accounting_bookkeeping_fk_docdet (fk_docdet);
ALTER TABLE llx_accounting_bookkeeping ADD INDEX idx_accounting_bookkeeping_doc_date (doc_date);
ALTER TABLE llx_accounting_bookkeeping ADD INDEX idx_accounting_bookkeeping_numero_compte (numero_compte, entity);
ALTER TABLE llx_accounting_bookkeeping ADD INDEX idx_accounting_bookkeeping_code_journal (code_journal, entity);

ALTER TABLE llx_accounting_bookkeeping ADD INDEX idx_accounting_bookkeeping_piece_num (piece_num, entity);

ALTER TABLE llx_recruitment_recruitmentcandidature MODIFY COLUMN email_msgid VARCHAR(175);

ALTER TABLE llx_asset CHANGE COLUMN amount amount_ht double(24,8) DEFAULT NULL;
ALTER TABLE llx_asset ADD COLUMN amount_vat double(24,8) DEFAULT NULL;

ALTER TABLE llx_supplier_proposal_extrafields ADD INDEX idx_supplier_proposal_extrafields (fk_object);
ALTER TABLE llx_supplier_proposaldet_extrafields ADD INDEX idx_supplier_proposaldet_extrafields (fk_object);

ALTER TABLE llx_asset_extrafields ADD INDEX idx_asset_extrafields (fk_object);

insert into llx_c_actioncomm (id, code, type, libelle, module, active, position) values ( 6,'AC_EMAIL_IN','system','reception Email',NULL, 1, 4);

-- VMYSQL4.3 ALTER TABLE llx_accounting_bookkeeping MODIFY COLUMN montant double(24,8) NULL;
-- VPGSQL8.2 ALTER TABLE llx_accounting_bookkeeping ALTER COLUMN montant DROP NOT NULL;

UPDATE llx_c_country SET eec = 1 WHERE code IN ('AT','BE','BG','CY','CZ','DE','DK','EE','ES','FI','FR','GR','HR','NL','HU','IE','IM','IT','LT','LU','LV','MC','MT','PL','PT','RO','SE','SK','SI');

INSERT INTO llx_accounting_system (fk_country, pcg_version, label, active) VALUES (  11, 'US-BASE', 'USA basic chart of accounts', 1);
INSERT INTO llx_accounting_system (fk_country, pcg_version, label, active) VALUES ( 14, 'CA-ENG-BASE', 'Canadian basic chart of accounts - English', 1);
INSERT INTO llx_accounting_system (fk_country, pcg_version, label, active) VALUES ( 154, 'SAT/24-2019', 'Catalogo y codigo agrupador fiscal del 2019', 1);

UPDATE llx_accounting_system SET fk_country = 1 WHERE fk_country IS NULL;

UPDATE llx_const set value = __ENCRYPT('eldy')__ WHERE __DECRYPT('value')__ = 'auguria';
UPDATE llx_const set value = __ENCRYPT('eldy')__ WHERE __DECRYPT('value')__ = 'bureau2crea';
UPDATE llx_const set value = __ENCRYPT('eldy')__ WHERE __DECRYPT('value')__ = 'amarok';
UPDATE llx_const set value = __ENCRYPT('eldy')__ WHERE __DECRYPT('value')__ = 'cameleo';
DELETE FROM llx_user_param where param = 'MAIN_THEME' and value in ('auguria', 'amarok', 'cameleo');

ALTER TABLE llx_product_fournisseur_price ADD COLUMN packaging real DEFAULT NULL;
-- VMYSQL4.3 ALTER TABLE llx_product_fournisseur_price MODIFY COLUMN packaging real DEFAULT NULL;
-- VPGSQL8.2 ALTER TABLE llx_product_fournisseur_price MODIFY COLUMN packaging real DEFAULT NULL USING packaging::real;


-- For v14

--Fix bad sign on multicompany column for customer invoice lines
UPDATE llx_facturedet SET multicurrency_subprice = -multicurrency_subprice WHERE ((multicurrency_subprice < 0 and subprice > 0) OR (multicurrency_subprice > 0 and subprice < 0));
UPDATE llx_facturedet SET multicurrency_total_ht = -multicurrency_total_ht WHERE ((multicurrency_total_ht < 0 and total_ht > 0) OR (multicurrency_total_ht > 0 and total_ht < 0));
UPDATE llx_facturedet SET multicurrency_total_tva = -multicurrency_total_tva WHERE ((multicurrency_total_tva < 0 and total_tva > 0) OR (multicurrency_total_tva > 0 and total_tva < 0)); 
UPDATE llx_facturedet SET multicurrency_total_ttc = -multicurrency_total_ttc WHERE ((multicurrency_total_ttc < 0 and total_ttc > 0) OR (multicurrency_total_ttc > 0 and total_ttc < 0));  
--Fix bad sign on multicompany column for customer invoices
UPDATE llx_facture SET multicurrency_total_ht = -multicurrency_total_ht WHERE ((multicurrency_total_ht < 0 and total_ht > 0) OR (multicurrency_total_ht > 0 and total_ht < 0));  
UPDATE llx_facture SET multicurrency_total_tva = -multicurrency_total_tva WHERE ((multicurrency_total_tva < 0 and total_tva > 0) OR (multicurrency_total_tva > 0 and total_tva < 0));  
UPDATE llx_facture SET multicurrency_total_ttc = -multicurrency_total_ttc WHERE ((multicurrency_total_ttc < 0 and total_ttc > 0) OR (multicurrency_total_ttc > 0 and total_ttc < 0));  
--Fix bad sign on multicurrency column for supplier invoice lines
UPDATE llx_facture_fourn_det SET multicurrency_subprice = -multicurrency_subprice WHERE ((multicurrency_subprice < 0 and pu_ht > 0) OR (multicurrency_subprice > 0 and pu_ht < 0));
UPDATE llx_facture_fourn_det SET multicurrency_total_ht = -multicurrency_total_ht WHERE ((multicurrency_total_ht < 0 and total_ht > 0) OR (multicurrency_total_ht > 0 and total_ht < 0));
UPDATE llx_facture_fourn_det SET multicurrency_total_tva = -multicurrency_total_tva WHERE ((multicurrency_total_tva < 0 and tva > 0) OR (multicurrency_total_tva > 0 and tva < 0)); 
UPDATE llx_facture_fourn_det SET multicurrency_total_ttc = -multicurrency_total_ttc WHERE ((multicurrency_total_ttc < 0 and total_ttc > 0) OR (multicurrency_total_ttc > 0 and total_ttc < 0));  
--Fix bad sign on multicompany column for customer invoices
UPDATE llx_facture_fourn SET multicurrency_total_ht = -multicurrency_total_ht WHERE ((multicurrency_total_ht < 0 and total_ht > 0) OR (multicurrency_total_ht > 0 and total_ht < 0));  
UPDATE llx_facture_fourn SET multicurrency_total_tva = -multicurrency_total_tva WHERE ((multicurrency_total_tva < 0 and total_tva > 0) OR (multicurrency_total_tva > 0 and total_tva < 0));  
UPDATE llx_facture_fourn SET multicurrency_total_ttc = -multicurrency_total_ttc WHERE ((multicurrency_total_ttc < 0 and total_ttc > 0) OR (multicurrency_total_ttc > 0 and total_ttc < 0));  


UPDATE llx_c_ticket_type set label = 'Issue or bug' WHERE code = 'ISSUE';
INSERT INTO llx_c_ticket_type (code, pos, label, active, use_default, description) VALUES('PROBLEM', '22', 'Problem', 0, 0, NULL);

ALTER TABLE llx_import_model MODIFY COLUMN type varchar(64);
ALTER TABLE llx_export_model MODIFY COLUMN type varchar(64);

ALTER TABLE llx_import_model ADD COLUMN entity integer DEFAULT 0 NOT NULL;
ALTER TABLE llx_export_model ADD COLUMN entity integer DEFAULT 0 NOT NULL;

ALTER TABLE llx_product_lot ADD COLUMN eol_date datetime NULL;
ALTER TABLE llx_product_lot ADD COLUMN manufacturing_date datetime NULL;
ALTER TABLE llx_product_lot ADD COLUMN scrapping_date datetime NULL;

create table llx_accounting_groups_account
(
  rowid            integer AUTO_INCREMENT PRIMARY KEY,
  fk_accounting_account		INTEGER NOT NULL,
  fk_c_accounting_category	INTEGER NOT NULL
)ENGINE=innodb;


ALTER TABLE llx_oauth_token ADD COLUMN restricted_ips varchar(200);
ALTER TABLE llx_oauth_token ADD COLUMN datec datetime DEFAULT NULL;
ALTER TABLE llx_oauth_token ADD COLUMN tms timestamp DEFAULT CURRENT_TIMESTAMP ON UPDATE CURRENT_TIMESTAMP;

ALTER TABLE llx_events ADD COLUMN authentication_method varchar(64) NULL;
ALTER TABLE llx_events ADD COLUMN fk_oauth_token integer NULL;

ALTER TABLE llx_mailing_cibles MODIFY COLUMN tag varchar(64) NULL;
ALTER TABLE llx_mailing_cibles ADD INDEX idx_mailing_cibles_tag (tag);


ALTER TABLE llx_c_availability ADD COLUMN position integer NOT NULL DEFAULT 0;

ALTER TABLE llx_adherent ADD COLUMN ref varchar(30) AFTER rowid;
UPDATE llx_adherent SET ref = rowid WHERE ref = '' or ref IS NULL;
ALTER TABLE llx_adherent MODIFY COLUMN ref varchar(30) NOT NULL;
ALTER TABLE llx_adherent ADD UNIQUE INDEX uk_adherent_ref (ref, entity);

ALTER TABLE llx_societe ADD COLUMN accountancy_code_sell varchar(32) AFTER webservices_key;
ALTER TABLE llx_societe ADD COLUMN accountancy_code_buy varchar(32) AFTER accountancy_code_sell;

ALTER TABLE llx_bank_account ADD COLUMN ics varchar(32) NULL;
ALTER TABLE llx_bank_account ADD COLUMN ics_transfer varchar(32) NULL;

ALTER TABLE llx_facture MODIFY COLUMN date_valid DATETIME NULL DEFAULT NULL;


-- VMYSQL4.1 INSERT INTO llx_boxes_def (file, entity) SELECT  'box_dolibarr_state_board.php', 1 FROM DUAL WHERE NOT EXISTS (SELECT * FROM llx_boxes_def WHERE file = 'box_dolibarr_state_board.php' AND entity = 1);

-- VMYSQL4.1 INSERT INTO llx_boxes_def (file, entity) SELECT  'box_members_last_modified.php', 1 FROM DUAL WHERE NOT EXISTS (SELECT * FROM llx_boxes_def WHERE file = 'box_members_last_modified.php' AND entity = 1);
-- VMYSQL4.1 INSERT INTO llx_boxes_def (file, entity) SELECT  'box_members_last_subscriptions.php', 1 FROM DUAL WHERE NOT EXISTS (SELECT * FROM llx_boxes_def WHERE file = 'box_members_last_subscriptions.php' AND entity = 1);
-- VMYSQL4.1 INSERT INTO llx_boxes_def (file, entity) SELECT  'box_members_subscriptions_by_year.php', 1 FROM DUAL WHERE NOT EXISTS (SELECT * FROM llx_boxes_def WHERE file = 'box_members_subscriptions_by_year.php' AND entity = 1);
-- VMYSQL4.1 INSERT INTO llx_boxes_def (file, entity) SELECT  'box_members_by_type.php', 1 FROM DUAL WHERE NOT EXISTS (SELECT * FROM llx_boxes_def WHERE file = 'box_members_by_type.php' AND entity = 1);


ALTER TABLE llx_website ADD COLUMN lastaccess datetime NULL;
ALTER TABLE llx_website ADD COLUMN pageviews_month BIGINT UNSIGNED DEFAULT 0;
ALTER TABLE llx_website ADD COLUMN pageviews_total BIGINT UNSIGNED DEFAULT 0;


-- Drop foreign key with bad name or not required
ALTER TABLE llx_workstation_workstation DROP FOREIGN KEY llx_workstation_workstation_fk_user_creat;
ALTER TABLE llx_propal DROP FOREIGN KEY llx_propal_fk_warehouse;


CREATE TABLE llx_workstation_workstation(
	-- BEGIN MODULEBUILDER FIELDS
	rowid integer AUTO_INCREMENT PRIMARY KEY NOT NULL,
	ref varchar(128) DEFAULT '(PROV)' NOT NULL,
    label varchar(255),
    type varchar(7),
    note_public text,
	entity int DEFAULT 1,
	note_private text,
	date_creation datetime NOT NULL,
	tms timestamp,
	fk_user_creat integer NOT NULL,
	fk_user_modif integer,
	import_key varchar(14),
	status smallint NOT NULL,
	nb_operators_required integer,
	thm_operator_estimated double,
	thm_machine_estimated double
	-- END MODULEBUILDER FIELDS
) ENGINE=innodb;

ALTER TABLE llx_workstation_workstation ADD INDEX idx_workstation_workstation_rowid (rowid);
ALTER TABLE llx_workstation_workstation ADD INDEX idx_workstation_workstation_ref (ref);
ALTER TABLE llx_workstation_workstation ADD CONSTRAINT fk_workstation_workstation_fk_user_creat FOREIGN KEY (fk_user_creat) REFERENCES llx_user(rowid);
ALTER TABLE llx_workstation_workstation ADD INDEX idx_workstation_workstation_status (status);

CREATE TABLE llx_workstation_workstation_resource(
	rowid integer AUTO_INCREMENT PRIMARY KEY NOT NULL,
	tms timestamp,
	fk_resource integer,
	fk_workstation integer
) ENGINE=innodb;

CREATE TABLE llx_workstation_workstation_usergroup(
	rowid integer AUTO_INCREMENT PRIMARY KEY NOT NULL,
	tms timestamp,
	fk_usergroup integer,
	fk_workstation integer
) ENGINE=innodb;

DROP TABLE llx_c_producbatch_qcstatus;		-- delete table with bad name

CREATE TABLE llx_c_productbatch_qcstatus(
  rowid integer AUTO_INCREMENT PRIMARY KEY NOT NULL,
  entity   integer NOT NULL DEFAULT 1,
  code     varchar(16)        NOT NULL,
  label    varchar(50)        NOT NULL,
  active   integer  DEFAULT 1 NOT NULL
) ENGINE=innodb;

ALTER TABLE llx_c_productbatch_qcstatus ADD UNIQUE INDEX uk_c_productbatch_qcstatus(code, entity);

INSERT INTO llx_c_productbatch_qcstatus (code, label, active) VALUES ('OK', 'InWorkingOrder', 1);
INSERT INTO llx_c_productbatch_qcstatus (code, label, active) VALUES ('KO', 'OutOfOrder', 1);

ALTER TABLE llx_product_customer_price ADD COLUMN ref_customer varchar(30);
ALTER TABLE llx_product_customer_price_log ADD COLUMN ref_customer varchar(30);

ALTER TABLE llx_propal ADD COLUMN fk_warehouse integer DEFAULT NULL AFTER fk_shipping_method;
--ALTER TABLE llx_propal ADD CONSTRAINT fk_propal_fk_warehouse FOREIGN KEY (fk_warehouse) REFERENCES llx_entrepot(rowid);
ALTER TABLE llx_propal ADD INDEX idx_propal_fk_warehouse(fk_warehouse);

ALTER TABLE llx_societe DROP INDEX idx_societe_entrepot;
ALTER TABLE llx_societe CHANGE fk_entrepot fk_warehouse INTEGER DEFAULT NULL;
--ALTER TABLE llx_societe ADD CONSTRAINT fk_propal_fk_warehouse FOREIGN KEY (fk_warehouse) REFERENCES llx_entrepot(rowid);
ALTER TABLE llx_societe ADD INDEX idx_societe_warehouse(fk_warehouse);

-- VMYSQL4.3 ALTER TABLE llx_societe MODIFY COLUMN fk_typent integer NULL;
-- VPGSQL8.2 ALTER TABLE llx_societe ALTER COLUMN fk_typent DROP NOT NULL;
UPDATE llx_societe SET fk_typent=NULL, tms=tms WHERE fk_typent=0;

DELETE FROM llx_c_typent WHERE code='TE_UNKNOWN';

ALTER TABLE llx_socpeople MODIFY poste varchar(255);

ALTER TABLE llx_menu ADD COLUMN prefix varchar(255) NULL AFTER titre;

ALTER TABLE llx_chargesociales ADD COLUMN fk_user integer DEFAULT NULL;

ALTER TABLE llx_mrp_production ADD COLUMN origin_id integer AFTER fk_mo;
ALTER TABLE llx_mrp_production ADD COLUMN origin_type varchar(10) AFTER origin_id;

ALTER TABLE llx_fichinter ADD COLUMN last_main_doc varchar(255) AFTER model_pdf;
ALTER TABLE llx_projet ADD COLUMN last_main_doc varchar(255) AFTER model_pdf;
ALTER TABLE llx_expensereport ADD COLUMN last_main_doc varchar(255) DEFAULT NULL AFTER model_pdf;

create table llx_payment_vat
(
  rowid           integer AUTO_INCREMENT PRIMARY KEY,
  fk_tva          integer,
  datec           datetime,           -- date de creation
  tms             timestamp,
  datep           datetime,           -- payment date
  amount          double(24,8) DEFAULT 0,
  fk_typepaiement integer NOT NULL,
  num_paiement    varchar(50),
  note            text,
  fk_bank         integer NOT NULL,
  fk_user_creat   integer,            -- creation user
  fk_user_modif   integer             -- last modification user

)ENGINE=innodb;

ALTER TABLE llx_tva ADD COLUMN paye smallint default 1 NOT NULL;
ALTER TABLE llx_tva ADD COLUMN fk_account integer;

INSERT INTO llx_payment_vat (rowid, fk_tva, datec, datep, amount, fk_typepaiement, num_paiement, note, fk_bank, fk_user_creat, fk_user_modif) SELECT rowid, rowid, NOW(), datep, amount, COALESCE(fk_typepayment, 0), num_payment, 'Created automatically by migration v13 to v14', fk_bank, fk_user_creat, fk_user_modif FROM llx_tva WHERE fk_bank IS NOT NULL;
--UPDATE llx_bank_url as url INNER JOIN llx_tva tva ON tva.rowid = url.url_id SET url.type = 'vat', url.label = CONCAT('(', tva.label, ')') WHERE type = 'payment_vat';
--INSERT INTO llx_bank_url (fk_bank, url_id, url, label, type) SELECT b.fk_bank, ptva.rowid, REPLACE(b.url, 'tva/card.php', 'payment_vat/card.php'), '(paiement)', 'payment_vat' FROM llx_bank_url b INNER JOIN llx_tva tva ON (tva.fk_bank = b.fk_bank) INNER JOIN llx_payment_vat ptva on (ptva.fk_bank = b.fk_bank) WHERE type = 'vat';

--ALTER TABLE llx_tva DROP COLUMN fk_bank;

ALTER TABLE llx_tva ALTER COLUMN paye SET DEFAULT 0;


-- Event organization 
INSERT INTO llx_c_email_templates (entity, module, type_template, lang, private, fk_user, datec, label, position, active, topic, content, content_lines, enabled, joinfiles) values (0, '', 'conferenceorbooth', '', 0, null, null, '(EventOrganizationEmailAskConf)',       10, 1, '[__[MAIN_INFO_SOCIETE_NOM]__] __(EventOrganizationEmailAskConf)__', '__(Hello)__,<br /><br />__(OrganizationEventConfRequestWasReceived)__<br /><br /><br />__(Sincerely)__<br />__USER_SIGNATURE__', null, '1', null);
INSERT INTO llx_c_email_templates (entity, module, type_template, lang, private, fk_user, datec, label, position, active, topic, content, content_lines, enabled, joinfiles) values (0, '', 'conferenceorbooth', '', 0, null, null, '(EventOrganizationEmailAskBooth)',      20, 1, '[__[MAIN_INFO_SOCIETE_NOM]__] __(EventOrganizationEmailAskBooth)__', '__(Hello)__,<br /><br />__(OrganizationEventBoothRequestWasReceived)__<br /><br /><br />__(Sincerely)__<br />__USER_SIGNATURE__', null, '1', null);
-- TODO Add message for registration only to event  __ONLINE_PAYMENT_TEXT_AND_URL__
INSERT INTO llx_c_email_templates (entity, module, type_template, lang, private, fk_user, datec, label, position, active, topic, content, content_lines, enabled, joinfiles) values (0, '', 'conferenceorbooth', '', 0, null, null, '(EventOrganizationEmailSubsBooth)',     30, 1, '[__[MAIN_INFO_SOCIETE_NOM]__] __(EventOrganizationEmailBoothPayment)__', '__(Hello)__,<br /><br />__(OrganizationEventPaymentOfBoothWasReceived)__<br /><br /><br />__(Sincerely)__<br />__USER_SIGNATURE__', null, '1', null);
INSERT INTO llx_c_email_templates (entity, module, type_template, lang, private, fk_user, datec, label, position, active, topic, content, content_lines, enabled, joinfiles) values (0, '', 'conferenceorbooth', '', 0, null, null, '(EventOrganizationEmailSubsEvent)',     40, 1, '[__[MAIN_INFO_SOCIETE_NOM]__] __(EventOrganizationEmailRegistrationPayment)__', '__(Hello)__,<br /><br />__(OrganizationEventPaymentOfRegistrationWasReceived)__<br /><br />__(Sincerely)__<br />__USER_SIGNATURE__', null, '1', null);
INSERT INTO llx_c_email_templates (entity, module, type_template, lang, private, fk_user, datec, label, position, active, topic, content, content_lines, enabled, joinfiles) values (0, '', 'conferenceorbooth', '', 0, null, null, '(EventOrganizationMassEmailAttendees)', 50, 1, '[__[MAIN_INFO_SOCIETE_NOM]__] __(EventOrganizationMassEmailAttendees)__', '__(Hello)__,<br /><br />__(OrganizationEventBulkMailToAttendees)__<br /><br />__(Sincerely)__<br />__USER_SIGNATURE__', null, '1', null);
INSERT INTO llx_c_email_templates (entity, module, type_template, lang, private, fk_user, datec, label, position, active, topic, content, content_lines, enabled, joinfiles) values (0, '', 'conferenceorbooth', '', 0, null, null, '(EventOrganizationMassEmailSpeakers)',  60, 1, '[__[MAIN_INFO_SOCIETE_NOM]__] __(EventOrganizationMassEmailSpeakers)__', '__(Hello)__,<br /><br />__(OrganizationEventBulkMailToSpeakers)__<br /><br />__(Sincerely)__<br />__USER_SIGNATURE__', null, '1', null);

ALTER TABLE llx_projet ADD COLUMN accept_conference_suggestions integer DEFAULT 0;
ALTER TABLE llx_projet ADD COLUMN accept_booth_suggestions integer DEFAULT 0;
ALTER TABLE llx_projet ADD COLUMN price_registration double(24,8);
ALTER TABLE llx_projet ADD COLUMN price_booth double(24,8);

ALTER TABLE llx_actioncomm ADD COLUMN num_vote integer DEFAULT NULL AFTER reply_to;
ALTER TABLE llx_actioncomm ADD COLUMN event_paid smallint NOT NULL DEFAULT 0 AFTER num_vote;
ALTER TABLE llx_actioncomm ADD COLUMN status smallint NOT NULL DEFAULT 0 AFTER event_paid;
ALTER TABLE llx_actioncomm ADD COLUMN ref varchar(30) AFTER id;
UPDATE llx_actioncomm SET ref = id WHERE ref = '' OR ref IS NULL;
ALTER TABLE llx_actioncomm MODIFY COLUMN ref varchar(30) NOT NULL;
ALTER TABLE llx_actioncomm ADD UNIQUE INDEX uk_actioncomm_ref (ref, entity);

ALTER TABLE llx_c_actioncomm MODIFY code varchar(50) NOT NULL;
ALTER TABLE llx_c_actioncomm MODIFY module varchar(50) DEFAULT NULL;

INSERT INTO llx_c_actioncomm (id, code, type, libelle, module, active, position) VALUES ( 60,'AC_EO_ONLINECONF','module','Online/Virtual conference','conference@eventorganization', 1, 60);
INSERT INTO llx_c_actioncomm (id, code, type, libelle, module, active, position) VALUES ( 61,'AC_EO_INDOORCONF','module','Indoor conference','conference@eventorganization', 1, 61);
INSERT INTO llx_c_actioncomm (id, code, type, libelle, module, active, position) VALUES ( 62,'AC_EO_ONLINEBOOTH','module','Online/Virtual booth','booth@eventorganization', 1, 62);
INSERT INTO llx_c_actioncomm (id, code, type, libelle, module, active, position) VALUES ( 63,'AC_EO_INDOORBOOTH','module','Indoor booth','booth@eventorganization', 1, 63);
-- Code enhanced - Standardize field name
ALTER TABLE llx_commande CHANGE COLUMN tva total_tva double(24,8) default 0;
ALTER TABLE llx_supplier_proposal CHANGE COLUMN tva total_tva double(24,8) default 0;
ALTER TABLE llx_supplier_proposal CHANGE COLUMN total total_ttc double(24,8) default 0;
ALTER TABLE llx_propal CHANGE COLUMN tva total_tva double(24,8) default 0;
ALTER TABLE llx_propal CHANGE COLUMN total total_ttc double(24,8) default 0;
ALTER TABLE llx_facture CHANGE COLUMN tva total_tva double(24,8) default 0;
ALTER TABLE llx_facture CHANGE COLUMN total total_ht double(24,8) default 0;
ALTER TABLE llx_facture_rec CHANGE COLUMN tva total_tva double(24,8) default 0;
ALTER TABLE llx_facture_rec CHANGE COLUMN total total_ht double(24,8) default 0;
ALTER TABLE llx_commande_fournisseur CHANGE COLUMN tva total_tva double(24,8) default 0;


--VMYSQL4.3 ALTER TABLE llx_c_civility CHANGE COLUMN rowid rowid INTEGER NOT NULL AUTO_INCREMENT;
--VPGSQL8.2 CREATE SEQUENCE llx_c_civility_rowid_seq OWNED BY llx_c_civility.rowid;
--VPGSQL8.2 ALTER TABLE llx_c_civility ALTER COLUMN rowid SET DEFAULT nextval('llx_c_civility_rowid_seq');
--VPGSQL8.2 SELECT setval('llx_c_civility_rowid_seq', MAX(rowid)) FROM llx_c_civility;


-- Change for salary intent table
create table llx_salary
(
  rowid           integer AUTO_INCREMENT PRIMARY KEY,
  ref             varchar(30) NULL,           -- payment reference number (currently NULL because there is no numbering manager yet)
  label           varchar(255),
  tms             timestamp DEFAULT CURRENT_TIMESTAMP ON UPDATE CURRENT_TIMESTAMP,
  datec           datetime,                   -- Create date
  fk_user         integer NOT NULL,
  datep           date,                       -- payment date
  datev           date,                       -- value date (this field should not be here, only into bank tables)
  salary          double(24,8),               -- salary of user when payment was done
  amount          double(24,8) NOT NULL DEFAULT 0,
  fk_projet       integer DEFAULT NULL,
  datesp          date,                       -- date start period
  dateep          date,                       -- date end period
  entity          integer DEFAULT 1 NOT NULL, -- multi company id
  note            text,
  fk_bank         integer,
  paye            smallint default 1 NOT NULL,
  fk_typepayment  integer NOT NULL,			  -- default payment mode for payment
  fk_account      integer,					  -- default bank account for payment
  fk_user_author  integer,                    -- user creating
  fk_user_modif   integer                     -- user making last change
) ENGINE=innodb;

-- VMYSQL4.1 ALTER TABLE llx_payment_salary CHANGE COLUMN fk_user fk_user integer NULL;
-- VPGSQL8.2 ALTER TABLE llx_payment_salary ALTER COLUMN fk_user DROP NOT NULL;
ALTER TABLE llx_payment_salary ADD COLUMN fk_salary integer;

INSERT INTO llx_salary (rowid, ref, fk_user, amount, fk_projet, fk_typepayment, label, datesp, dateep, entity, note, fk_bank, paye) SELECT ps.rowid, ps.rowid, ps.fk_user, ps.amount, ps.fk_projet, ps.fk_typepayment, ps.label, ps.datesp, ps.dateep, ps.entity, ps.note, ps.fk_bank, 1 FROM llx_payment_salary ps WHERE ps.fk_salary IS NULL;
UPDATE llx_payment_salary SET fk_salary = rowid WHERE fk_salary IS NULL;
UPDATE llx_payment_salary SET ref = rowid WHERE ref IS NULL;

ALTER TABLE llx_salary ALTER COLUMN paye set default 0;

UPDATE llx_extrafields SET elementtype = 'salary' WHERE elementtype = 'payment_salary';
ALTER TABLE llx_payment_salary_extrafields RENAME TO llx_salary_extrafields;
-- VMYSQL4.1 DROP INDEX idx_payment_salary_extrafields on llx_salary_extrafields;
-- VPGSQL8.2 DROP INDEX idx_payment_salary_extrafields;
ALTER TABLE llx_salary_extrafields ADD INDEX idx_salary_extrafields (fk_object);


DELETE FROM llx_boxes WHERE box_id IN (SELECT rowid FROM llx_boxes_def WHERE file IN ('box_graph_ticket_by_severity', 'box_ticket_by_severity.php', 'box_nb_ticket_last_x_days.php', 'box_nb_tickets_type.php', 'box_new_vs_close_ticket.php'));
DELETE FROM llx_boxes_def WHERE file IN ('box_graph_ticket_by_severity', 'box_ticket_by_severity.php', 'box_nb_ticket_last_x_days.php', 'box_nb_tickets_type.php', 'box_new_vs_close_ticket.php');

-- VMYSQL4.1 INSERT INTO llx_boxes_def (file, entity) SELECT  'box_graph_ticket_by_severity.php', 1 FROM DUAL WHERE NOT EXISTS (SELECT * FROM llx_boxes_def WHERE file = 'box_graph_ticket_by_severity.php' AND entity = 1);
-- VMYSQL4.1 INSERT INTO llx_boxes_def (file, entity) SELECT  'box_graph_nb_ticket_last_x_days.php', 1 FROM DUAL WHERE NOT EXISTS (SELECT * FROM llx_boxes_def WHERE file = 'box_graph_nb_ticket_last_x_days.php' AND entity = 1);
-- VMYSQL4.1 INSERT INTO llx_boxes_def (file, entity) SELECT  'box_graph_nb_tickets_type.php', 1 FROM DUAL WHERE NOT EXISTS (SELECT * FROM llx_boxes_def WHERE file = 'box_graph_nb_tickets_type.php' AND entity = 1);
-- VMYSQL4.1 INSERT INTO llx_boxes_def (file, entity) SELECT  'box_graph_new_vs_close_ticket.php', 1 FROM DUAL WHERE NOT EXISTS (SELECT * FROM llx_boxes_def WHERE file = 'box_graph_new_vs_close_ticket.php' AND entity = 1);

create table llx_product_perentity
(
    rowid         				integer AUTO_INCREMENT PRIMARY KEY,
    fk_product	   				integer,
    entity             			integer DEFAULT 1 NOT NULL,      	-- multi company id
    accountancy_code_sell         varchar(32),                        -- Selling accountancy code
    accountancy_code_sell_intra   varchar(32),                        -- Selling accountancy code for vat intracommunity
    accountancy_code_sell_export  varchar(32),                        -- Selling accountancy code for vat export
    accountancy_code_buy          varchar(32),                        -- Buying accountancy code
    accountancy_code_buy_intra    varchar(32),                        -- Buying accountancy code for vat intracommunity
    accountancy_code_buy_export   varchar(32),                     	  -- Buying accountancy code for vat import
    pmp double(24,8)
)ENGINE=innodb;

ALTER TABLE llx_product_perentity ADD INDEX idx_product_perentity_fk_product (fk_product);
ALTER TABLE llx_product_perentity ADD UNIQUE INDEX uk_product_perentity (fk_product, entity);

create table llx_societe_perentity
(
    rowid         			integer AUTO_INCREMENT PRIMARY KEY,
    fk_soc        			integer,
    entity             		integer DEFAULT 1 NOT NULL,             -- multi company id
--  code_compta            	varchar(24),                         	-- code compta client
--  code_compta_fournisseur varchar(24),                         	-- code compta founisseur
    accountancy_code_sell		varchar(32),                            -- Selling accountancy code
    accountancy_code_buy		varchar(32)                             -- Buying accountancy code
)ENGINE=innodb;

ALTER TABLE llx_societe_perentity ADD INDEX idx_societe_perentity_fk_soc (fk_soc);
ALTER TABLE llx_societe_perentity ADD UNIQUE INDEX uk_societe_perentity (fk_soc, entity);

CREATE TABLE llx_eventorganization_conferenceorboothattendee(
    rowid integer AUTO_INCREMENT PRIMARY KEY NOT NULL,
    ref varchar(128) NOT NULL,
    fk_soc integer,
    fk_actioncomm integer,
    fk_project integer NOT NULL,
    fk_invoice integer NULL,
    email varchar(100),
    date_subscription datetime,
    amount double DEFAULT NULL,
    note_public text,
    note_private text,
    date_creation datetime NOT NULL,
    tms timestamp,
    fk_user_creat integer,
    fk_user_modif integer,
    last_main_doc varchar(255),
    import_key varchar(14),
    model_pdf varchar(255),
    status smallint NOT NULL
) ENGINE=innodb;

-- VMYSQL4.3 ALTER TABLE llx_eventorganization_conferenceorboothattendee MODIFY COLUMN fk_actioncomm integer NULL;
-- VPGSQL8.2 ALTER TABLE llx_eventorganization_conferenceorboothattendee ALTER COLUMN fk_actioncomm DROP NOT NULL;

ALTER TABLE llx_eventorganization_conferenceorboothattendee ADD COLUMN fk_project integer NOT NULL;
ALTER TABLE llx_eventorganization_conferenceorboothattendee ADD COLUMN fk_invoice integer NULL;

ALTER TABLE llx_eventorganization_conferenceorboothattendee DROP FOREIGN KEY fx_eventorganization_conferenceorboothattendee_fk_soc;
ALTER TABLE llx_eventorganization_conferenceorboothattendee DROP FOREIGN KEY fx_eventorganization_conferenceorboothattendee_fk_actioncomm;
ALTER TABLE llx_eventorganization_conferenceorboothattendee DROP FOREIGN KEY fx_eventorganization_conferenceorboothattendee_fk_project;

ALTER TABLE llx_eventorganization_conferenceorboothattendee ADD INDEX idx_eventorganization_conferenceorboothattendee_rowid (rowid);
ALTER TABLE llx_eventorganization_conferenceorboothattendee ADD INDEX idx_eventorganization_conferenceorboothattendee_ref (ref);
ALTER TABLE llx_eventorganization_conferenceorboothattendee ADD INDEX idx_eventorganization_conferenceorboothattendee_fk_soc (fk_soc);
ALTER TABLE llx_eventorganization_conferenceorboothattendee ADD INDEX idx_eventorganization_conferenceorboothattendee_fk_actioncomm (fk_actioncomm);
ALTER TABLE llx_eventorganization_conferenceorboothattendee ADD INDEX idx_eventorganization_conferenceorboothattendee_email (email);
ALTER TABLE llx_eventorganization_conferenceorboothattendee ADD INDEX idx_eventorganization_conferenceorboothattendee_status (status);

-- VMYSQL4.1 DROP INDEX uk_eventorganization_conferenceorboothattendee on llx_eventorganization_conferenceorboothattendee;
-- VPGSQL8.2 DROP INDEX uk_eventorganization_conferenceorboothattendee;

ALTER TABLE llx_eventorganization_conferenceorboothattendee ADD UNIQUE INDEX uk_eventorganization_conferenceorboothattendee(fk_project, email, fk_actioncomm);


create table llx_eventorganization_conferenceorboothattendee_extrafields
(
    rowid                     integer AUTO_INCREMENT PRIMARY KEY,
    tms                       timestamp,
    fk_object                 integer NOT NULL,
    import_key                varchar(14)                          		-- import key
) ENGINE=innodb;

ALTER TABLE llx_eventorganization_conferenceorboothattendee_extrafields ADD INDEX idx_conferenceorboothattendee_fk_object(fk_object);

ALTER TABLE llx_c_ticket_category ADD COLUMN public integer DEFAULT 0;

-- VPGSQL8.2 ALTER TABLE llx_c_ticket_category ALTER COLUMN pos TYPE INTEGER USING pos::INTEGER;
-- VPGSQL8.2 ALTER TABLE llx_c_ticket_category ALTER COLUMN pos SET NOT NULL;
-- VPGSQL8.2 ALTER TABLE llx_c_ticket_category ALTER COLUMN pos SET DEFAULT 0;
ALTER TABLE llx_c_ticket_category MODIFY COLUMN pos	integer DEFAULT 0 NOT NULL;


ALTER TABLE llx_propal ADD COLUMN date_signature datetime AFTER date_valid;
ALTER TABLE llx_propal ADD COLUMN fk_user_signature integer AFTER fk_user_valid;
ALTER TABLE llx_propal ADD CONSTRAINT fk_propal_fk_user_signature FOREIGN KEY (fk_user_signature) REFERENCES llx_user (rowid);

UPDATE llx_propal SET fk_user_signature = fk_user_cloture WHERE fk_user_signature IS NULL AND fk_user_cloture IS NOT NULL;
UPDATE llx_propal SET date_signature = date_cloture WHERE date_signature IS NULL AND date_cloture IS NOT NULL;


ALTER TABLE llx_product ADD COLUMN batch_mask VARCHAR(32) DEFAULT NULL;
ALTER TABLE llx_product ADD COLUMN lifetime INTEGER NULL;
ALTER TABLE llx_product ADD COLUMN qc_frequency INTEGER NULL;

insert into llx_c_type_contact(rowid, element, source, code, libelle, active ) values (210, 'conferenceorbooth', 'internal', 'MANAGER',  'Conference or Booth manager', 1);
insert into llx_c_type_contact(rowid, element, source, code, libelle, active ) values (211, 'conferenceorbooth', 'external', 'SPEAKER',   'Conference Speaker', 1);
insert into llx_c_type_contact(rowid, element, source, code, libelle, active ) values (212, 'conferenceorbooth', 'external', 'RESPONSIBLE',   'Booth responsible', 1);


CREATE TABLE llx_partnership(
	rowid integer AUTO_INCREMENT PRIMARY KEY NOT NULL, 
	ref varchar(128) DEFAULT '(PROV)' NOT NULL, 
	status smallint NOT NULL DEFAULT '0', 
	fk_soc integer, 
	fk_member integer, 
	date_partnership_start date NOT NULL, 
	date_partnership_end date NULL, 
	entity integer	DEFAULT 1 NOT NULL,	-- multi company id, 0 = all
	reason_decline_or_cancel text NULL,
	date_creation datetime NOT NULL, 
	fk_user_creat integer NOT NULL, 
	tms timestamp, 
	fk_user_modif integer, 
	note_private text, 
	note_public text, 
	last_main_doc varchar(255), 
	count_last_url_check_error integer DEFAULT '0',
	last_check_backlink datetime NULL,
	import_key varchar(14),
	model_pdf varchar(255)
) ENGINE=innodb;

ALTER TABLE llx_partnership ADD COLUMN last_check_backlink datetime NULL;

ALTER TABLE llx_partnership ADD INDEX idx_partnership_rowid (rowid);
ALTER TABLE llx_partnership ADD INDEX idx_partnership_ref (ref);
ALTER TABLE llx_partnership ADD INDEX idx_partnership_fk_soc (fk_soc);
ALTER TABLE llx_partnership ADD CONSTRAINT llx_partnership_fk_user_creat FOREIGN KEY (fk_user_creat) REFERENCES llx_user(rowid);
ALTER TABLE llx_partnership ADD INDEX idx_partnership_status (status);
ALTER TABLE llx_partnership ADD INDEX idx_partnership_fk_member (fk_member);

create table llx_partnership_extrafields
(
  rowid                     integer AUTO_INCREMENT PRIMARY KEY,
  tms                       timestamp,
  fk_object                 integer NOT NULL,
  import_key                varchar(14)                          		-- import key
) ENGINE=innodb;

ALTER TABLE llx_partnership_extrafields ADD INDEX idx_partnership_fk_object(fk_object);

INSERT INTO llx_c_email_templates (entity,module,type_template,label,lang,position,topic,joinfiles,content) VALUES (0, 'partnership', 'partnership_send', '(SendingEmailOnPartnershipWillSoonBeCanceled)', '', 100, '[__[MAIN_INFO_SOCIETE_NOM]__] - __(YourPartnershipWillSoonBeCanceledTopic)__', 0, '<body>\n <p>Hello,<br><br>\n__(YourPartnershipWillSoonBeCanceledContent)__</p>\n<br />\n\n<br />\n\n            __(Sincerely)__ <br />\n            __[MAIN_INFO_SOCIETE_NOM]__ <br />\n </body>\n');
INSERT INTO llx_c_email_templates (entity,module,type_template,label,lang,position,topic,joinfiles,content) VALUES (0, 'partnership', 'partnership_send', '(SendingEmailOnPartnershipCanceled)', '', 100, '[__[MAIN_INFO_SOCIETE_NOM]__] - __(YourPartnershipCanceledTopic)__', 0, '<body>\n <p>Hello,<br><br>\n__(YourPartnershipCanceledContent)__</p>\n<br />\n\n<br />\n\n            __(Sincerely)__ <br />\n            __[MAIN_INFO_SOCIETE_NOM]__ <br />\n </body>\n');
INSERT INTO llx_c_email_templates (entity,module,type_template,label,lang,position,topic,joinfiles,content) VALUES (0, 'partnership', 'partnership_send', '(SendingEmailOnPartnershipRefused)', '', 100, '[__[MAIN_INFO_SOCIETE_NOM]__] - __(YourPartnershipRefusedTopic)__', 0, '<body>\n <p>Hello,<br><br>\n__(YourPartnershipRefusedContent)__</p>\n<br />\n\n<br />\n\n            __(Sincerely)__ <br />\n            __[MAIN_INFO_SOCIETE_NOM]__ <br />\n </body>\n');
INSERT INTO llx_c_email_templates (entity,module,type_template,label,lang,position,topic,joinfiles,content) VALUES (0, 'partnership', 'partnership_send', '(SendingEmailOnPartnershipAccepted)', '', 100, '[__[MAIN_INFO_SOCIETE_NOM]__] - __(YourPartnershipAcceptedTopic)__', 0, '<body>\n <p>Hello,<br><br>\n__(YourPartnershipAcceptedContent)__</p>\n<br />\n\n<br />\n\n            __(Sincerely)__ <br />\n            __[MAIN_INFO_SOCIETE_NOM]__ <br />\n </body>\n');
ALTER TABLE llx_adherent ADD COLUMN url varchar(255) NULL AFTER email;
ALTER TABLE llx_facture_fourn ADD COLUMN date_closing datetime DEFAULT NULL after date_valid;

ALTER TABLE llx_facture_fourn ADD COLUMN fk_user_closing integer DEFAULT NULL after fk_user_valid;

ALTER TABLE llx_entrepot ADD COLUMN fk_project INTEGER DEFAULT NULL AFTER entity; -- project associated to warehouse if any

-- Add external payment support for donation
ALTER TABLE llx_payment_donation ADD COLUMN ext_payment_site  varchar(128) AFTER note;
ALTER TABLE llx_payment_donation ADD COLUMN ext_payment_id  varchar(128) AFTER note;

-- Rebuild sequence for postgres only after query INSERT INTO llx_salary(rowid, ...
-- VPGSQL8.2 SELECT dol_util_rebuild_sequences();

UPDATE llx_const SET type = 'chaine', value = __ENCRYPT('github')__ WHERE __DECRYPT('name')__ = 'MAIN_BUGTRACK_ENABLELINK' AND __DECRYPT('value')__ = '1';

ALTER TABLE llx_facture_fourn_det ADD COLUMN fk_remise_except integer DEFAULT NULL after remise_percent;
ALTER TABLE llx_facture_fourn_det ADD UNIQUE INDEX uk_fk_remise_except (fk_remise_except, fk_facture_fourn);

CREATE TABLE llx_knowledgemanagement_knowledgerecord(
	-- BEGIN MODULEBUILDER FIELDS
	rowid integer AUTO_INCREMENT PRIMARY KEY NOT NULL, 
	ref varchar(128) NOT NULL, 
	date_creation datetime NOT NULL, 
	tms timestamp, 
	last_main_doc varchar(255), 
	fk_user_creat integer NOT NULL, 
	fk_user_modif integer, 
	fk_user_valid integer, 
	import_key varchar(14), 
	model_pdf varchar(255), 
	question text NOT NULL, 
	answer text,
	url varchar(255),
	fk_ticket integer,
	fk_c_ticket_category integer,
	status integer NOT NULL
	-- END MODULEBUILDER FIELDS
) ENGINE=innodb;

ALTER TABLE llx_knowledgemanagement_knowledgerecord ADD COLUMN fk_ticket integer;
ALTER TABLE llx_knowledgemanagement_knowledgerecord ADD COLUMN fk_c_ticket_category integer;
ALTER TABLE llx_knowledgemanagement_knowledgerecord ADD COLUMN url varchar(255);


create table llx_knowledgemanagement_knowledgerecord_extrafields
(
  rowid                     integer AUTO_INCREMENT PRIMARY KEY,
  tms                       timestamp,
  fk_object                 integer NOT NULL,
  import_key                varchar(14)                          		-- import key
) ENGINE=innodb;

-- add default amount by member type
ALTER TABLE llx_adherent_type ADD COLUMN amount DOUBLE(24,8) NULL DEFAULT NULL AFTER subscription;

-- add action trigger
INSERT INTO llx_c_action_trigger (code,label,description,elementtype,rang) VALUES ('COMPANY_MODIFY','Third party update','Executed when you update third party','societe',1);
INSERT INTO llx_c_action_trigger (code,label,description,elementtype,rang) VALUES ('CONTACT_MODIFY','Contact address update','Executed when a contact is updated','contact',51);


create table llx_c_partnership_type
(
  rowid      	integer AUTO_INCREMENT PRIMARY KEY,
  entity        integer DEFAULT 1 NOT NULL,
  code          varchar(32) NOT NULL,
  label 	    varchar(64)	NOT NULL,
  active  	    tinyint DEFAULT 1  NOT NULL
)ENGINE=innodb;

DELETE FROM llx_rights_def WHERE module = 'hrm' AND perms = 'employee';


CREATE TABLE llx_ecm_directories_extrafields
(
  rowid                     integer AUTO_INCREMENT PRIMARY KEY,
  tms                       timestamp DEFAULT CURRENT_TIMESTAMP ON UPDATE CURRENT_TIMESTAMP,
  fk_object                 integer NOT NULL,
  import_key                varchar(14)                             -- import key
) ENGINE=innodb;

DROP TABLE llx_categorie_association;
DROP TABLE llx_cond_reglement;
DROP TABLE llx_zapier_hook_extrafields;

CREATE TABLE llx_onlinesignature
(
  rowid                     integer AUTO_INCREMENT PRIMARY KEY,
  entity                    integer DEFAULT 1 NOT NULL,
  object_type               varchar(32) NOT NULL,
  object_id					integer NOT NULL,
  datec                     datetime NOT NULL,
  tms                       timestamp DEFAULT CURRENT_TIMESTAMP ON UPDATE CURRENT_TIMESTAMP,
  name						varchar(255) NOT NULL,
  ip						varchar(128),
  pathoffile				varchar(255)
)ENGINE=innodb;

-- VMYSQL4.3 ALTER TABLE llx_partnership MODIFY COLUMN date_partnership_end date NULL;
-- VPGSQL8.2 ALTER TABLE llx_partnership ALTER COLUMN date_partnership_end DROP NOT NULL;

ALTER TABLE llx_facture_fourn CHANGE COLUMN fk_mode_transport fk_transport_mode integer;

ALTER TABLE llx_c_socialnetworks DROP INDEX idx_c_socialnetworks_code;
ALTER TABLE llx_c_socialnetworks ADD UNIQUE INDEX idx_c_socialnetworks_code_entity (code, entity);

ALTER TABLE llx_propaldet ADD COLUMN import_key varchar(14);

-- Easya 2022.5

-- Backport 15.0.0 -> 16.0.0
ALTER TABLE llx_product_attribute_value MODIFY COLUMN ref VARCHAR(180) NOT NULL;
ALTER TABLE llx_product_attribute_value MODIFY COLUMN value VARCHAR(255) NOT NULL;
ALTER TABLE llx_product_attribute_value ADD COLUMN position INTEGER NOT NULL DEFAULT 0;
ALTER TABLE llx_product_attribute CHANGE rang position INTEGER DEFAULT 0 NOT NULL;

-- Dictionaries - add possibility to manage countries in EEC #20261
UPDATE llx_c_country SET eec = 0 WHERE code IN ('GB', 'UK', 'IM');
UPDATE llx_c_country SET eec = 0 WHERE eec IS NULL;
ALTER TABLE llx_c_country MODIFY COLUMN eec tinyint DEFAULT 0 NOT NULL;

-- Add option for SEPA formatting
ALTER TABLE llx_bank_account ADD COLUMN pti_in_ctti integer DEFAULT 0 AFTER domiciliation;

-- Keep the last msg sent to display warnings on ticket list
ALTER TABLE llx_ticket ADD COLUMN date_last_msg_sent datetime AFTER date_read;

-- Rename value to create ficheinter automatically ont tickets
UPDATE llx_const SET name = 'WORKFLOW_TICKET_CREATE_INTERVENTION' WHERE name = 'TICKET_AUTO_CREATE_FICHINTER_CREATE';

-- Deposit generation helper with specific payment terms
ALTER TABLE llx_c_payment_term ADD COLUMN deposit_percent real DEFAULT NULL AFTER decalage;
ALTER TABLE llx_societe ADD COLUMN deposit_percent real DEFAULT NULL AFTER cond_reglement;
ALTER TABLE llx_propal ADD COLUMN deposit_percent real DEFAULT NULL AFTER fk_cond_reglement;
ALTER TABLE llx_commande ADD COLUMN deposit_percent real DEFAULT NULL AFTER fk_cond_reglement;
INSERT INTO llx_c_payment_term(code, sortorder, active, libelle, libelle_facture, type_cdr, nbjour, deposit_percent) values ('DEP30PCTDEL', 13, 0, '__DEPOSIT_PERCENT__% deposit', '__DEPOSIT_PERCENT__% deposit, remainder on delivery', 0, 1, 30);

-- Add products categories field on inventory card
ALTER TABLE llx_inventory ADD COLUMN categories_product VARCHAR(255) DEFAULT NULL AFTER fk_product;

-- Add input reason on invoice
ALTER TABLE llx_facture ADD COLUMN fk_input_reason integer NULL DEFAULT NULL AFTER last_main_doc;

-- Add accountancy code general on user / customer / supplier subledger
ALTER TABLE llx_user ADD COLUMN accountancy_code_user_general varchar(32) DEFAULT NULL AFTER fk_barcode_type;
ALTER TABLE llx_societe ADD COLUMN accountancy_code_customer_general varchar(32) DEFAULT NULL AFTER code_fournisseur;
ALTER TABLE llx_societe ADD COLUMN accountancy_code_supplier_general varchar(32) DEFAULT NULL AFTER code_compta;
ALTER TABLE llx_societe_perentity ADD COLUMN accountancy_code_customer_general varchar(32) DEFAULT NULL AFTER entity;
ALTER TABLE llx_societe_perentity ADD COLUMN accountancy_code_supplier_general varchar(32) DEFAULT NULL AFTER accountancy_code_customer;

-- Rename const to hide public and private notes (fix allow notes const was used to hide)
UPDATE llx_const SET name = 'MAIN_LIST_HIDE_PUBLIC_NOTES' WHERE name = 'MAIN_LIST_ALLOW_PUBLIC_NOTES';
UPDATE llx_const SET name = 'MAIN_LIST_HIDE_PRIVATE_NOTES' WHERE name = 'MAIN_LIST_ALLOW_PRIVATE_NOTES';

-- Rename prospect level on contact
ALTER TABLE llx_socpeople CHANGE fk_prospectcontactlevel fk_prospectlevel varchar(12);

-- Virtual products (kits) with shipment dispatcher
create table llx_expeditiondet_dispatch
(
    rowid             integer AUTO_INCREMENT PRIMARY KEY,
    fk_expeditiondet  integer NOT NULL,
    fk_product        integer NOT NULL,
    fk_product_parent integer NOT NULL,
    fk_entrepot       integer NOT NULL,
    qty               real
)ENGINE=innodb;
ALTER TABLE llx_expeditiondet_dispatch ADD INDEX idx_expeditiondet_dispatch_fk_expeditiondet (fk_expeditiondet);
ALTER TABLE llx_expeditiondet_dispatch ADD INDEX idx_expeditiondet_dispatch_fk_product (fk_product);
ALTER TABLE llx_expeditiondet_dispatch ADD INDEX idx_expeditiondet_dispatch_fk_product_parent (fk_product_parent);
ALTER TABLE llx_expeditiondet_dispatch ADD INDEX idx_expeditiondet_dispatch_fk_entrepot (fk_entrepot);
ALTER TABLE llx_expeditiondet_dispatch ADD CONSTRAINT fk_expeditiondet_dispatch_fk_expeditiondet FOREIGN KEY (fk_expeditiondet) REFERENCES llx_expeditiondet (rowid);
ALTER TABLE llx_expeditiondet_dispatch ADD CONSTRAINT fk_expeditiondet_dispatch_fk_product FOREIGN KEY (fk_product) REFERENCES llx_product (rowid);
ALTER TABLE llx_expeditiondet_dispatch ADD CONSTRAINT fk_expeditiondet_dispatch_fk_product_parent FOREIGN KEY (fk_product_parent) REFERENCES llx_product (rowid);
ALTER TABLE llx_expeditiondet_dispatch ADD CONSTRAINT fk_expeditiondet_dispatch_fk_entrepot FOREIGN KEY (fk_entrepot) REFERENCES llx_entrepot (rowid);

-- Remove index column in virtual products (kits)
ALTER TABLE llx_product_association DROP COLUMN incdec;

-- Backport 14.0.0 -> 15.0.0
ALTER TABLE llx_emailcollector_emailcollectoraction MODIFY COLUMN actionparam TEXT;

-- Backport 15.0.0 -> 16.0.0
ALTER TABLE llx_emailcollector_emailcollector ADD COLUMN position INTEGER NOT NULL DEFAULT 0;

-- Backport 16.0.0 -> 17.0.0
ALTER TABLE llx_emailcollector_emailcollector MODIFY COLUMN lastresult text;
ALTER TABLE llx_emailcollector_emailcollector ADD COLUMN port varchar(10) DEFAULT '993';
ALTER TABLE llx_emailcollector_emailcollector ADD COLUMN acces_type integer DEFAULT 0;
ALTER TABLE llx_emailcollector_emailcollector ADD COLUMN oauth_service varchar(128) DEFAULT NULL;

-- Increase size of action params for email collector (v15)
ALTER TABLE llx_emailcollector_emailcollectoraction MODIFY COLUMN actionparam TEXT;

-- Fix field message must be mediumtext
ALTER TABLE llx_ticket MODIFY COLUMN message mediumtext;

-- Replace MAIN_SEARCH_CATEGORY_CUSTOMER_ON_LISTS by (MAIN_SEARCH_CATEGORY_CUSTOMER_ON_CONTRACT_LIST, MAIN_SEARCH_CATEGORY_CUSTOMER_ON_PROJECT_LIST and MAIN_SEARCH_CATEGORY_CUSTOMER_ON_TASK_LIST)
INSERT INTO llx_const (name, entity, value, type, visible, note) SELECT 'MAIN_SEARCH_CATEGORY_CUSTOMER_ON_CONTRACT_LIST', entity, value, type, visible, note FROM llx_const WHERE name = "MAIN_SEARCH_CATEGORY_CUSTOMER_ON_LISTS";
INSERT INTO llx_const (name, entity, value, type, visible, note) SELECT 'MAIN_SEARCH_CATEGORY_CUSTOMER_ON_PROJECT_LIST', entity, value, type, visible, note FROM llx_const WHERE name = "MAIN_SEARCH_CATEGORY_CUSTOMER_ON_LISTS";
INSERT INTO llx_const (name, entity, value, type, visible, note) SELECT 'MAIN_SEARCH_CATEGORY_CUSTOMER_ON_TASK_LIST', entity, value, type, visible, note FROM llx_const WHERE name = "MAIN_SEARCH_CATEGORY_CUSTOMER_ON_LISTS";
DELETE FROM llx_const WHERE name = "MAIN_SEARCH_CATEGORY_CUSTOMER_ON_LISTS";

-- Make sell-by or eat-by date mandatory
ALTER TABLE llx_product ADD COLUMN sell_or_eat_by_mandatory tinyint DEFAULT 0 NOT NULL AFTER tobatch;

<<<<<<< HEAD
-- Generate documents on product batch
ALTER TABLE llx_product_lot ADD COLUMN model_pdf varchar(255) AFTER scrapping_date;
ALTER TABLE llx_product_lot ADD COLUMN last_main_doc varchar(255) AFTER model_pdf;
=======
-- Add VAT reverse charge
ALTER TABLE llx_societe ADD COLUMN vat_reverse_charge tinyint DEFAULT 0 AFTER tva_assuj;
ALTER TABLE llx_societe_perentity ADD COLUMN vat_reverse_charge tinyint DEFAULT 0 AFTER entity;
ALTER TABLE llx_facture_fourn ADD COLUMN vat_reverse_charge tinyint DEFAULT 0 AFTER close_note;
>>>>>>> b4931360
<|MERGE_RESOLUTION|>--- conflicted
+++ resolved
@@ -754,13 +754,12 @@
 -- Make sell-by or eat-by date mandatory
 ALTER TABLE llx_product ADD COLUMN sell_or_eat_by_mandatory tinyint DEFAULT 0 NOT NULL AFTER tobatch;
 
-<<<<<<< HEAD
+
 -- Generate documents on product batch
 ALTER TABLE llx_product_lot ADD COLUMN model_pdf varchar(255) AFTER scrapping_date;
 ALTER TABLE llx_product_lot ADD COLUMN last_main_doc varchar(255) AFTER model_pdf;
-=======
+
 -- Add VAT reverse charge
 ALTER TABLE llx_societe ADD COLUMN vat_reverse_charge tinyint DEFAULT 0 AFTER tva_assuj;
 ALTER TABLE llx_societe_perentity ADD COLUMN vat_reverse_charge tinyint DEFAULT 0 AFTER entity;
 ALTER TABLE llx_facture_fourn ADD COLUMN vat_reverse_charge tinyint DEFAULT 0 AFTER close_note;
->>>>>>> b4931360
