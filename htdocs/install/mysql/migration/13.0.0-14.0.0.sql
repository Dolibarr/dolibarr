--- conflicted
+++ resolved
@@ -353,13 +353,12 @@
 ALTER TABLE llx_c_ticket_category MODIFY COLUMN pos	integer DEFAULT 0 NOT NULL;
 
 
-<<<<<<< HEAD
 ALTER TABLE llx_propal ADD COLUMN date_signature datetime AFTER date_valid;
 ALTER TABLE llx_propal ADD COLUMN fk_user_signature integer AFTER fk_user_valid;
 ALTER TABLE llx_propal ADD CONSTRAINT fk_propal_fk_user_signature FOREIGN KEY (fk_user_signature) REFERENCES llx_user (rowid);
 
 UPDATE llx_propal SET fk_user_signature = fk_user_cloture WHERE fk_user_signature IS NULL AND fk_user_cloture IS NOT NULL;
 UPDATE llx_propal SET date_signature = date_cloture WHERE date_signature IS NULL AND date_cloture IS NOT NULL;
-=======
-ALTER TABLE llx_product ADD COLUMN batch_mask VARCHAR(32);
->>>>>>> 0adbffd8
+
+ALTER TABLE llx_product ADD COLUMN batch_mask VARCHAR(32) NULL;
+
