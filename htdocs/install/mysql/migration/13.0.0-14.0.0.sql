--- conflicted
+++ resolved
@@ -702,10 +702,6 @@
 UPDATE llx_const SET name = 'MAIN_LIST_HIDE_PUBLIC_NOTES' WHERE name = 'MAIN_LIST_ALLOW_PUBLIC_NOTES';
 UPDATE llx_const SET name = 'MAIN_LIST_HIDE_PRIVATE_NOTES' WHERE name = 'MAIN_LIST_ALLOW_PRIVATE_NOTES';
 
-<<<<<<< HEAD
--- Make sell-by or eat-by date mandatory
-ALTER TABLE llx_product ADD COLUMN sell_or_eat_by_mandatory tinyint DEFAULT 0 NOT NULL AFTER tobatch;
-=======
 -- Add shipment lines dispatcher
 create table llx_expeditiondet_dispatch
 (
@@ -725,4 +721,6 @@
 ALTER TABLE llx_expeditiondet_dispatch ADD CONSTRAINT fk_expeditiondet_dispatch_fk_product FOREIGN KEY (fk_product) REFERENCES llx_product (rowid);
 ALTER TABLE llx_expeditiondet_dispatch ADD CONSTRAINT fk_expeditiondet_dispatch_fk_product_parent FOREIGN KEY (fk_product_parent) REFERENCES llx_product (rowid);
 ALTER TABLE llx_expeditiondet_dispatch ADD CONSTRAINT fk_expeditiondet_dispatch_fk_entrepot FOREIGN KEY (fk_entrepot) REFERENCES llx_entrepot (rowid);
->>>>>>> f6b9027a
+
+-- Make sell-by or eat-by date mandatory
+ALTER TABLE llx_product ADD COLUMN sell_or_eat_by_mandatory tinyint DEFAULT 0 NOT NULL AFTER tobatch;