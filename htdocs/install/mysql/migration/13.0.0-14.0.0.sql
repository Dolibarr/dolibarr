--
-- Be carefull to requests order.
-- This file must be loaded by calling /install/index.php page
-- when current version is 14.0.0 or higher.
--
-- To restrict request to Mysql version x.y minimum use -- VMYSQLx.y
-- To restrict request to Pgsql version x.y minimum use -- VPGSQLx.y
-- To rename a table:       ALTER TABLE llx_table RENAME TO llx_table_new;
-- To add a column:         ALTER TABLE llx_table ADD COLUMN newcol varchar(60) NOT NULL DEFAULT '0' AFTER existingcol;
-- To rename a column:      ALTER TABLE llx_table CHANGE COLUMN oldname newname varchar(60);
-- To drop a column:        ALTER TABLE llx_table DROP COLUMN oldname;
-- To change type of field: ALTER TABLE llx_table MODIFY COLUMN name varchar(60);
-- To drop a foreign key:   ALTER TABLE llx_table DROP FOREIGN KEY fk_name;
-- To create a unique index ALTER TABLE llx_table ADD UNIQUE INDEX uk_table_field (field);
-- To drop an index:        -- VMYSQL4.1 DROP INDEX nomindex on llx_table
-- To drop an index:        -- VPGSQL8.2 DROP INDEX nomindex
-- To make pk to be auto increment (mysql):    -- VMYSQL4.3 ALTER TABLE llx_table CHANGE COLUMN rowid rowid INTEGER NOT NULL AUTO_INCREMENT;
-- To make pk to be auto increment (postgres):
-- -- VPGSQL8.2 CREATE SEQUENCE llx_table_rowid_seq OWNED BY llx_table.rowid;
-- -- VPGSQL8.2 ALTER TABLE llx_table ADD PRIMARY KEY (rowid);
-- -- VPGSQL8.2 ALTER TABLE llx_table ALTER COLUMN rowid SET DEFAULT nextval('llx_table_rowid_seq');
-- -- VPGSQL8.2 SELECT setval('llx_table_rowid_seq', MAX(rowid)) FROM llx_table;
-- To set a field as NULL:                     -- VMYSQL4.3 ALTER TABLE llx_table MODIFY COLUMN name varchar(60) NULL;
-- To set a field as NULL:                     -- VPGSQL8.2 ALTER TABLE llx_table ALTER COLUMN name DROP NOT NULL;
-- To set a field as NOT NULL:                 -- VMYSQL4.3 ALTER TABLE llx_table MODIFY COLUMN name varchar(60) NOT NULL;
-- To set a field as NOT NULL:                 -- VPGSQL8.2 ALTER TABLE llx_table ALTER COLUMN name SET NOT NULL;
-- To set a field as default NULL:             -- VPGSQL8.2 ALTER TABLE llx_table ALTER COLUMN name SET DEFAULT NULL;
-- Note: fields with type BLOB/TEXT can't have default value.


-- Missing in v13 or lower

ALTER TABLE llx_asset CHANGE COLUMN amount amount_ht double(24,8) DEFAULT NULL;
ALTER TABLE llx_asset ADD COLUMN amount_vat double(24,8) DEFAULT NULL;

ALTER TABLE llx_supplier_proposal_extrafields ADD INDEX idx_supplier_proposal_extrafields (fk_object);
ALTER TABLE llx_supplier_proposaldet_extrafields ADD INDEX idx_supplier_proposaldet_extrafields (fk_object);

ALTER TABLE llx_asset_extrafields ADD INDEX idx_asset_extrafields (fk_object);

insert into llx_c_actioncomm (id, code, type, libelle, module, active, position) values ( 6,'AC_EMAIL_IN','system','reception Email',NULL, 1, 4);

-- VMYSQL4.3 ALTER TABLE llx_accounting_bookkeeping MODIFY COLUMN montant double(24,8) NULL;
-- VPGSQL8.2 ALTER TABLE llx_accounting_bookkeeping ALTER COLUMN montant DROP NOT NULL;

UPDATE llx_c_country SET eec = 1 WHERE code IN ('AT','BE','BG','CY','CZ','DE','DK','EE','ES','FI','FR','GR','HR','NL','HU','IE','IM','IT','LT','LU','LV','MC','MT','PL','PT','RO','SE','SK','SI');


-- For v14

ALTER TABLE llx_oauth_token ADD COLUMN restricted_ips varchar(200);
ALTER TABLE llx_oauth_token ADD COLUMN datec datetime DEFAULT NULL;
ALTER TABLE llx_oauth_token ADD COLUMN tms timestamp DEFAULT CURRENT_TIMESTAMP ON UPDATE CURRENT_TIMESTAMP;

ALTER TABLE llx_events ADD COLUMN authentication_method varchar(64) NULL;
ALTER TABLE llx_events ADD COLUMN fk_oauth_token integer NULL;

ALTER TABLE llx_mailing_cibles MODIFY COLUMN tag varchar(64) NULL;
ALTER TABLE llx_mailing_cibles ADD INDEX idx_mailing_cibles_tag (tag);


ALTER TABLE llx_c_availability ADD COLUMN position integer NOT NULL DEFAULT 0;

ALTER TABLE llx_adherent ADD COLUMN ref varchar(30) AFTER rowid;
UPDATE llx_adherent SET ref = rowid WHERE ref = '' or ref IS NULL;
ALTER TABLE llx_adherent MODIFY COLUMN ref varchar(30) NOT NULL;
ALTER TABLE llx_adherent ADD UNIQUE INDEX uk_adherent_ref (ref, entity);

ALTER TABLE llx_societe ADD COLUMN accountancy_code_sell varchar(32) AFTER webservices_key;
ALTER TABLE llx_societe ADD COLUMN accountancy_code_buy varchar(32) AFTER accountancy_code_sell;

ALTER TABLE llx_bank_account ADD COLUMN ics varchar(32) NULL;
ALTER TABLE llx_bank_account ADD COLUMN ics_transfer varchar(32) NULL;

ALTER TABLE llx_facture MODIFY COLUMN date_valid DATETIME NULL DEFAULT NULL;


-- VMYSQL4.1 INSERT INTO llx_boxes_def (file, entity) SELECT  'box_dolibarr_state_board.php', 1 FROM DUAL WHERE NOT EXISTS (SELECT * FROM llx_boxes_def WHERE file = 'box_dolibarr_state_board.php' AND entity = 1);

-- VMYSQL4.1 INSERT INTO llx_boxes_def (file, entity) SELECT  'box_members_last_modified.php', 1 FROM DUAL WHERE NOT EXISTS (SELECT * FROM llx_boxes_def WHERE file = 'box_members_last_modified.php' AND entity = 1);
-- VMYSQL4.1 INSERT INTO llx_boxes_def (file, entity) SELECT  'box_members_last_subscriptions.php', 1 FROM DUAL WHERE NOT EXISTS (SELECT * FROM llx_boxes_def WHERE file = 'box_members_last_subscriptions.php' AND entity = 1);
-- VMYSQL4.1 INSERT INTO llx_boxes_def (file, entity) SELECT  'box_members_subscriptions_by_year.php', 1 FROM DUAL WHERE NOT EXISTS (SELECT * FROM llx_boxes_def WHERE file = 'box_members_subscriptions_by_year.php' AND entity = 1);
-- VMYSQL4.1 INSERT INTO llx_boxes_def (file, entity) SELECT  'box_members_by_type.php', 1 FROM DUAL WHERE NOT EXISTS (SELECT * FROM llx_boxes_def WHERE file = 'box_members_by_type.php' AND entity = 1);


ALTER TABLE llx_website ADD COLUMN lastaccess datetime NULL;
ALTER TABLE llx_website ADD COLUMN pageviews_month BIGINT UNSIGNED DEFAULT 0;
ALTER TABLE llx_website ADD COLUMN pageviews_total BIGINT UNSIGNED DEFAULT 0;


-- Drop foreign key with bad name or not required
ALTER TABLE llx_workstation_workstation DROP FOREIGN KEY llx_workstation_workstation_fk_user_creat;
ALTER TABLE llx_propal DROP FOREIGN KEY llx_propal_fk_warehouse;


CREATE TABLE llx_workstation_workstation(
	-- BEGIN MODULEBUILDER FIELDS
	rowid integer AUTO_INCREMENT PRIMARY KEY NOT NULL,
	ref varchar(128) DEFAULT '(PROV)' NOT NULL,
    label varchar(255),
    type varchar(7),
    note_public text,
	entity int DEFAULT 1,
	note_private text,
	date_creation datetime NOT NULL,
	tms timestamp,
	fk_user_creat integer NOT NULL,
	fk_user_modif integer,
	import_key varchar(14),
	status smallint NOT NULL,
	nb_operators_required integer,
	thm_operator_estimated double,
	thm_machine_estimated double
	-- END MODULEBUILDER FIELDS
) ENGINE=innodb;

ALTER TABLE llx_workstation_workstation ADD INDEX idx_workstation_workstation_rowid (rowid);
ALTER TABLE llx_workstation_workstation ADD INDEX idx_workstation_workstation_ref (ref);
ALTER TABLE llx_workstation_workstation ADD CONSTRAINT fk_workstation_workstation_fk_user_creat FOREIGN KEY (fk_user_creat) REFERENCES llx_user(rowid);
ALTER TABLE llx_workstation_workstation ADD INDEX idx_workstation_workstation_status (status);

CREATE TABLE llx_workstation_workstation_resource(
	rowid integer AUTO_INCREMENT PRIMARY KEY NOT NULL,
	tms timestamp,
	fk_resource integer,
	fk_workstation integer
) ENGINE=innodb;

CREATE TABLE llx_workstation_workstation_usergroup(
	rowid integer AUTO_INCREMENT PRIMARY KEY NOT NULL,
	tms timestamp,
	fk_usergroup integer,
	fk_workstation integer
) ENGINE=innodb;


ALTER TABLE llx_product_customer_price ADD COLUMN ref_customer varchar(30);
ALTER TABLE llx_product_customer_price_log ADD COLUMN ref_customer varchar(30);

ALTER TABLE llx_propal ADD COLUMN fk_warehouse integer DEFAULT NULL AFTER fk_shipping_method;
--ALTER TABLE llx_propal ADD CONSTRAINT fk_propal_fk_warehouse FOREIGN KEY (fk_warehouse) REFERENCES llx_entrepot(rowid);
ALTER TABLE llx_propal ADD INDEX idx_propal_fk_warehouse(fk_warehouse);

ALTER TABLE llx_societe DROP INDEX idx_societe_entrepot;
ALTER TABLE llx_societe CHANGE fk_entrepot fk_warehouse INTEGER DEFAULT NULL;
--ALTER TABLE llx_societe ADD CONSTRAINT fk_propal_fk_warehouse FOREIGN KEY (fk_warehouse) REFERENCES llx_entrepot(rowid);
ALTER TABLE llx_societe ADD INDEX idx_societe_warehouse(fk_warehouse);

-- VMYSQL4.3 ALTER TABLE llx_societe MODIFY COLUMN fk_typent integer NULL;
-- VPGSQL8.2 ALTER TABLE llx_societe ALTER COLUMN fk_typent DROP NOT NULL;
UPDATE llx_societe SET fk_typent=NULL, tms=tms WHERE fk_typent=0;

DELETE FROM llx_c_typent WHERE code='TE_UNKNOWN';

ALTER TABLE llx_socpeople MODIFY poste varchar(255);

ALTER TABLE llx_menu ADD COLUMN prefix varchar(255) NULL AFTER titre;

ALTER TABLE llx_chargesociales ADD COLUMN fk_user integer DEFAULT NULL;

ALTER TABLE llx_mrp_production ADD COLUMN origin_id integer AFTER fk_mo;
ALTER TABLE llx_mrp_production ADD COLUMN origin_type varchar(10) AFTER origin_id;

ALTER TABLE llx_fichinter ADD COLUMN last_main_doc varchar(255) AFTER model_pdf;
ALTER TABLE llx_projet ADD COLUMN last_main_doc varchar(255) AFTER model_pdf;

create table llx_payment_vat
(
  rowid           integer AUTO_INCREMENT PRIMARY KEY,
  fk_tva          integer,
  datec           datetime,           -- date de creation
  tms             timestamp,
  datep           datetime,           -- payment date
  amount          double(24,8) DEFAULT 0,
  fk_typepaiement integer NOT NULL,
  num_paiement    varchar(50),
  note            text,
  fk_bank         integer NOT NULL,
  fk_user_creat   integer,            -- creation user
  fk_user_modif   integer             -- last modification user

)ENGINE=innodb;

ALTER TABLE llx_tva ADD COLUMN paye smallint default 1 NOT NULL;
ALTER TABLE llx_tva ADD COLUMN fk_account integer;

INSERT INTO llx_payment_vat (rowid, fk_tva, datec, datep, amount, fk_typepaiement, num_paiement, note, fk_bank, fk_user_creat, fk_user_modif) SELECT rowid, rowid, NOW(), datep, amount, COALESCE(fk_typepayment, 0), num_payment, 'Created automatically by migration v13 to v14', fk_bank, fk_user_creat, fk_user_modif FROM llx_tva WHERE fk_bank IS NOT NULL;
--UPDATE llx_bank_url as url INNER JOIN llx_tva tva ON tva.rowid = url.url_id SET url.type = 'vat', url.label = CONCAT('(', tva.label, ')') WHERE type = 'payment_vat';
--INSERT INTO llx_bank_url (fk_bank, url_id, url, label, type) SELECT b.fk_bank, ptva.rowid, REPLACE(b.url, 'tva/card.php', 'payment_vat/card.php'), '(paiement)', 'payment_vat' FROM llx_bank_url b INNER JOIN llx_tva tva ON (tva.fk_bank = b.fk_bank) INNER JOIN llx_payment_vat ptva on (ptva.fk_bank = b.fk_bank) WHERE type = 'vat';

--ALTER TABLE llx_tva DROP COLUMN fk_bank;

ALTER TABLE llx_tva ALTER COLUMN paye SET DEFAULT 0;


INSERT INTO llx_c_email_templates (entity, module, type_template, lang, private, fk_user, datec, tms, label, position, active, topic, content, content_lines, enabled, joinfiles) values (0, '', 'eventorganization_send', '', 0, null, null, '2021-02-14 14:42:41', 'EventOrganizationEmailAskConf', 10, 1, '[__[MAIN_INFO_SOCIETE_NOM]__] __(EventOrganizationEmailAskConf)__', '__(Hello)__ __THIRDPARTY_NAME__,<br /><br />__(ThisIsContentOfYourOrganizationEventConfRequestWasReceived)__<br /><br />__ONLINE_PAYMENT_TEXT_AND_URL__<br /><br /><br />__(Sincerely)__<br />__USER_SIGNATURE__', null, '1', null);
INSERT INTO llx_c_email_templates (entity, module, type_template, lang, private, fk_user, datec, tms, label, position, active, topic, content, content_lines, enabled, joinfiles) values (0, '', 'eventorganization_send', '', 0, null, null, '2021-02-14 14:42:41', 'EventOrganizationEmailAskBooth', 20, 1, '[__[MAIN_INFO_SOCIETE_NOM]__] __(EventOrganizationEmailAskBooth)__', '__(Hello)__ __THIRDPARTY_NAME__,<br /><br />__(ThisIsContentOfYourOrganizationEventBoothRequestWasReceived)__<br /><br />__ONLINE_PAYMENT_TEXT_AND_URL__<br /><br /><br />__(Sincerely)__<br />__USER_SIGNATURE__', null, '1', null);
INSERT INTO llx_c_email_templates (entity, module, type_template, lang, private, fk_user, datec, tms, label, position, active, topic, content, content_lines, enabled, joinfiles) values (0, '', 'eventorganization_send', '', 0, null, null, '2021-02-14 14:42:41', 'EventOrganizationEmailSubsBooth', 30, 1, '[__[MAIN_INFO_SOCIETE_NOM]__] __(EventOrganizationEmailSubsBooth)__', '__(Hello)__ __THIRDPARTY_NAME__,<br /><br />__(ThisIsContentOfYourOrganizationEventBoothSubscriptionWasReceived)__<br /><br />__ONLINE_PAYMENT_TEXT_AND_URL__<br /><br /><br />__(Sincerely)__<br />__USER_SIGNATURE__', null, '1', null);
INSERT INTO llx_c_email_templates (entity, module, type_template, lang, private, fk_user, datec, tms, label, position, active, topic, content, content_lines, enabled, joinfiles) values (0, '', 'eventorganization_send', '', 0, null, null, '2021-02-14 14:42:41', 'EventOrganizationEmailSubsEvent', 40, 1, '[__[MAIN_INFO_SOCIETE_NOM]__] __(EventOrganizationEmailSubsEvent)__', '__(Hello)__ __THIRDPARTY_NAME__,<br /><br />__(ThisIsContentOfYourOrganizationEventEventSubscriptionWasReceived)__<br /><br />__ONLINE_PAYMENT_TEXT_AND_URL__<br /><br /><br />__(Sincerely)__<br />__USER_SIGNATURE__', null, '1', null);
INSERT INTO llx_c_email_templates (entity, module, type_template, lang, private, fk_user, datec, tms, label, position, active, topic, content, content_lines, enabled, joinfiles) values (0, '', 'eventorganization_send', '', 0, null, null, '2021-02-14 14:42:41', 'EventOrganizationMassEmailAttendes', 50, 1, '[__[MAIN_INFO_SOCIETE_NOM]__] __(EventOrganizationMassEmailAttendes)__', '__(Hello)__ __THIRDPARTY_NAME__,<br /><br />__(ThisIsContentOfYourOrganizationEventBulkMailToAttendees)__<br /><br />__(Sincerely)__<br />__USER_SIGNATURE__', null, '1', null);
INSERT INTO llx_c_email_templates (entity, module, type_template, lang, private, fk_user, datec, tms, label, position, active, topic, content, content_lines, enabled, joinfiles) values (0, '', 'eventorganization_send', '', 0, null, null, '2021-02-14 14:42:41', 'EventOrganizationMassEmailSpeakers', 60, 1, '[__[MAIN_INFO_SOCIETE_NOM]__] __(EventOrganizationMassEmailSpeakers)__', '__(Hello)__ __THIRDPARTY_NAME__,<br /><br />__(ThisIsContentOfYourOrganizationEventBulkMailToSpeakers)__<br /><br />__(Sincerely)__<br />__USER_SIGNATURE__', null, '1', null);

ALTER TABLE llx_projet ADD COLUMN accept_conference_suggestions integer DEFAULT 0;
ALTER TABLE llx_projet ADD COLUMN accept_booth_suggestions integer DEFAULT 0;
ALTER TABLE llx_projet ADD COLUMN price_registration double(24,8);
ALTER TABLE llx_projet ADD COLUMN price_booth double(24,8);

ALTER TABLE llx_actioncomm ADD COLUMN num_vote integer DEFAULT NULL AFTER reply_to;
ALTER TABLE llx_actioncomm ADD COLUMN event_paid smallint NOT NULL DEFAULT 0 AFTER num_vote;
ALTER TABLE llx_actioncomm ADD COLUMN status smallint NOT NULL DEFAULT 0 AFTER event_paid;
ALTER TABLE llx_actioncomm ADD COLUMN ref varchar(30) AFTER id;
UPDATE llx_actioncomm SET ref = id WHERE ref = '' OR ref IS NULL;
ALTER TABLE llx_actioncomm MODIFY COLUMN ref varchar(30) NOT NULL;
ALTER TABLE llx_actioncomm ADD UNIQUE INDEX uk_actioncomm_ref (ref, entity);

ALTER TABLE llx_c_actioncomm MODIFY code varchar(50) NOT NULL;
ALTER TABLE llx_c_actioncomm MODIFY module varchar(50) DEFAULT NULL;

INSERT INTO llx_c_actioncomm (id, code, type, libelle, module, active, position) VALUES ( 60,'AC_EO_ONLINECONF','module','Online/Virtual conference','conference@eventorganization', 1, 60);
INSERT INTO llx_c_actioncomm (id, code, type, libelle, module, active, position) VALUES ( 61,'AC_EO_INDOORCONF','module','Indoor conference','conference@eventorganization', 1, 61);
INSERT INTO llx_c_actioncomm (id, code, type, libelle, module, active, position) VALUES ( 62,'AC_EO_ONLINEBOOTH','module','Online/Virtual booth','booth@eventorganization', 1, 62);
INSERT INTO llx_c_actioncomm (id, code, type, libelle, module, active, position) VALUES ( 63,'AC_EO_INDOORBOOTH','module','Indoor booth','booth@eventorganization', 1, 63);
-- Code enhanced - Standardize field name
ALTER TABLE llx_commande CHANGE COLUMN tva total_tva double(24,8) default 0;
ALTER TABLE llx_supplier_proposal CHANGE COLUMN tva total_tva double(24,8) default 0;
ALTER TABLE llx_supplier_proposal CHANGE COLUMN total total_ttc double(24,8) default 0;
ALTER TABLE llx_propal CHANGE COLUMN tva total_tva double(24,8) default 0;
ALTER TABLE llx_propal CHANGE COLUMN total total_ttc double(24,8) default 0;
ALTER TABLE llx_commande_fournisseur CHANGE COLUMN tva total_tva double(24,8) default 0;


--VMYSQL4.3 ALTER TABLE llx_c_civility CHANGE COLUMN rowid rowid INTEGER NOT NULL AUTO_INCREMENT;
--VPGSQL8.2 CREATE SEQUENCE llx_c_civility_rowid_seq OWNED BY llx_c_civility.rowid;
--VPGSQL8.2 ALTER TABLE llx_c_civility ALTER COLUMN rowid SET DEFAULT nextval('llx_c_civility_rowid_seq');
--VPGSQL8.2 SELECT setval('llx_c_civility_rowid_seq', MAX(rowid)) FROM llx_c_civility;


-- Change for salary intent table
create table llx_salary
(
  rowid           integer AUTO_INCREMENT PRIMARY KEY,
  ref             varchar(30) NULL,           -- payment reference number (currently NULL because there is no numbering manager yet)
  label           varchar(255),
  tms             timestamp,
  datec           datetime,                   -- Create date
  fk_user         integer NOT NULL,
  datep           date,                       -- payment date
  datev           date,                       -- value date (this field should not be here, only into bank tables)
  salary          double(24,8),               -- salary of user when payment was done
  amount          double(24,8) NOT NULL DEFAULT 0,
  fk_projet       integer DEFAULT NULL,
  datesp          date,                       -- date start period
  dateep          date,                       -- date end period
  entity          integer DEFAULT 1 NOT NULL, -- multi company id
  note            text,
  fk_bank         integer,
  paye            smallint default 1 NOT NULL,
  fk_typepayment  integer NOT NULL,			  -- default payment mode for payment
  fk_account      integer,					  -- default bank account for payment
  fk_user_author  integer,                    -- user creating
  fk_user_modif   integer                     -- user making last change
) ENGINE=innodb;

ALTER TABLE llx_payment_salary CHANGE COLUMN fk_user fk_user integer NULL;
ALTER TABLE llx_payment_salary ADD COLUMN fk_salary integer;

INSERT INTO llx_salary (rowid, ref, fk_user, amount, fk_projet, fk_typepayment, label, datesp, dateep, entity, note, fk_bank, paye) SELECT ps.rowid, ps.rowid, ps.fk_user, ps.amount, ps.fk_projet, ps.fk_typepayment, ps.label, ps.datesp, ps.dateep, ps.entity, ps.note, ps.fk_bank, 1 FROM llx_payment_salary ps WHERE ps.fk_salary IS NULL;
UPDATE llx_payment_salary as ps SET ps.fk_salary = ps.rowid WHERE ps.fk_salary IS NULL;
UPDATE llx_payment_salary as ps SET ps.ref = ps.rowid WHERE ps.ref IS NULL;

ALTER TABLE llx_salary CHANGE paye paye smallint default 0 NOT NULL;


DELETE FROM llx_boxes WHERE box_id IN (SELECT rowid FROM llx_boxes_def WHERE file IN ('box_graph_ticket_by_severity', 'box_ticket_by_severity.php', 'box_nb_ticket_last_x_days.php', 'box_nb_tickets_type.php', 'box_new_vs_close_ticket.php'));
DELETE FROM llx_boxes_def WHERE file IN ('box_graph_ticket_by_severity', 'box_ticket_by_severity.php', 'box_nb_ticket_last_x_days.php', 'box_nb_tickets_type.php', 'box_new_vs_close_ticket.php');

-- VMYSQL4.1 INSERT INTO llx_boxes_def (file, entity) SELECT  'box_graph_ticket_by_severity.php', 1 FROM DUAL WHERE NOT EXISTS (SELECT * FROM llx_boxes_def WHERE file = 'box_graph_ticket_by_severity.php' AND entity = 1);
-- VMYSQL4.1 INSERT INTO llx_boxes_def (file, entity) SELECT  'box_graph_nb_ticket_last_x_days.php', 1 FROM DUAL WHERE NOT EXISTS (SELECT * FROM llx_boxes_def WHERE file = 'box_graph_nb_ticket_last_x_days.php' AND entity = 1);
-- VMYSQL4.1 INSERT INTO llx_boxes_def (file, entity) SELECT  'box_graph_nb_tickets_type.php', 1 FROM DUAL WHERE NOT EXISTS (SELECT * FROM llx_boxes_def WHERE file = 'box_graph_nb_tickets_type.php' AND entity = 1);
-- VMYSQL4.1 INSERT INTO llx_boxes_def (file, entity) SELECT  'box_graph_new_vs_close_ticket.php', 1 FROM DUAL WHERE NOT EXISTS (SELECT * FROM llx_boxes_def WHERE file = 'box_graph_new_vs_close_ticket.php' AND entity = 1);


<<<<<<< HEAD
CREATE TABLE llx_eventorganization_conferenceorboothattendee(
    rowid integer AUTO_INCREMENT PRIMARY KEY NOT NULL,
    ref varchar(128) NOT NULL,
    fk_soc integer,
    fk_project integer,
    fk_actioncomm integer NOT NULL,
    email varchar(100),
    date_subscription datetime,
    amount double DEFAULT NULL,
    note_public text,
    note_private text,
    date_creation datetime NOT NULL,
    tms timestamp,
    fk_user_creat integer NOT NULL,
    fk_user_modif integer,
    last_main_doc varchar(255),
    import_key varchar(14),
    model_pdf varchar(255),
    status smallint NOT NULL
) ENGINE=innodb;

ALTER TABLE llx_eventorganization_conferenceorboothattendee ADD INDEX idx_eventorganization_conferenceorboothattendee_rowid (rowid);
ALTER TABLE llx_eventorganization_conferenceorboothattendee ADD INDEX idx_eventorganization_conferenceorboothattendee_ref (ref);
ALTER TABLE llx_eventorganization_conferenceorboothattendee ADD INDEX idx_eventorganization_conferenceorboothattendee_fk_soc (fk_soc);
ALTER TABLE llx_eventorganization_conferenceorboothattendee ADD CONSTRAINT fx_eventorganization_conferenceorboothattendee_fk_soc FOREIGN KEY (fk_soc) REFERENCES llx_societe(rowid);
ALTER TABLE llx_eventorganization_conferenceorboothattendee ADD INDEX idx_eventorganization_conferenceorboothattendee_fk_project (fk_project);
ALTER TABLE llx_eventorganization_conferenceorboothattendee ADD CONSTRAINT fx_eventorganization_conferenceorboothattendee_fk_project FOREIGN KEY (fk_project) REFERENCES llx_projet(rowid);
ALTER TABLE llx_eventorganization_conferenceorboothattendee ADD INDEX idx_eventorganization_conferenceorboothattendee_fk_actioncomm (fk_actioncomm);
ALTER TABLE llx_eventorganization_conferenceorboothattendee ADD CONSTRAINT fx_eventorganization_conferenceorboothattendee_fk_actioncomm FOREIGN KEY (fk_actioncomm) REFERENCES llx_actioncomm(id);
ALTER TABLE llx_eventorganization_conferenceorboothattendee ADD INDEX idx_eventorganization_conferenceorboothattendee_email (email);
ALTER TABLE llx_eventorganization_conferenceorboothattendee ADD CONSTRAINT llx_eventorganization_conferenceorboothattendee_fk_user_creat FOREIGN KEY (fk_user_creat) REFERENCES llx_user(rowid);
ALTER TABLE llx_eventorganization_conferenceorboothattendee ADD INDEX idx_eventorganization_conferenceorboothattendee_status (status);
ALTER TABLE llx_eventorganization_conferenceorboothattendee ADD UNIQUE INDEX uk_eventorganization_conferenceorboothattendee(fk_soc, fk_project, fk_actioncomm, email);

create table llx_eventorganization_conferenceorboothattendee_extrafields
(
    rowid                     integer AUTO_INCREMENT PRIMARY KEY,
    tms                       timestamp,
    fk_object                 integer NOT NULL,
    import_key                varchar(14)                          		-- import key
) ENGINE=innodb;

ALTER TABLE llx_eventorganization_conferenceorboothattendee_extrafields ADD INDEX idx_conferenceorboothattendee_fk_object(fk_object);
=======
ALTER TABLE llx_c_ticket_category ADD COLUMN public integer DEFAULT 0;


>>>>>>> 4a22c8e8
<|MERGE_RESOLUTION|>--- conflicted
+++ resolved
@@ -280,7 +280,6 @@
 -- VMYSQL4.1 INSERT INTO llx_boxes_def (file, entity) SELECT  'box_graph_new_vs_close_ticket.php', 1 FROM DUAL WHERE NOT EXISTS (SELECT * FROM llx_boxes_def WHERE file = 'box_graph_new_vs_close_ticket.php' AND entity = 1);
 
 
-<<<<<<< HEAD
 CREATE TABLE llx_eventorganization_conferenceorboothattendee(
     rowid integer AUTO_INCREMENT PRIMARY KEY NOT NULL,
     ref varchar(128) NOT NULL,
@@ -324,8 +323,7 @@
 ) ENGINE=innodb;
 
 ALTER TABLE llx_eventorganization_conferenceorboothattendee_extrafields ADD INDEX idx_conferenceorboothattendee_fk_object(fk_object);
-=======
+
 ALTER TABLE llx_c_ticket_category ADD COLUMN public integer DEFAULT 0;
 
 
->>>>>>> 4a22c8e8
