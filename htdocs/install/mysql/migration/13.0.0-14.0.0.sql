--- conflicted
+++ resolved
@@ -32,8 +32,6 @@
 
 -- Missing in v13 or lower
 
-<<<<<<< HEAD
-=======
 -- VMYSQL4.1 SET sql_mode = 'ALLOW_INVALID_DATES';
 -- VMYSQL4.1 update llx_propal set tms = datec where DATE(STR_TO_DATE(tms, '%Y-%m-%d')) IS NULL;
 -- VMYSQL4.1 SET sql_mode = 'NO_ZERO_DATE';
@@ -57,7 +55,6 @@
 
 ALTER TABLE llx_accounting_bookkeeping ADD INDEX idx_accounting_bookkeeping_piece_num (piece_num, entity);
 
->>>>>>> 95dc2558
 ALTER TABLE llx_recruitment_recruitmentcandidature MODIFY COLUMN email_msgid VARCHAR(175);
 
 ALTER TABLE llx_asset CHANGE COLUMN amount amount_ht double(24,8) DEFAULT NULL;
@@ -93,8 +90,6 @@
 
 -- For v14
 
-<<<<<<< HEAD
-=======
 --Fix bad sign on multicompany column for customer invoice lines
 UPDATE llx_facturedet SET multicurrency_subprice = -multicurrency_subprice WHERE ((multicurrency_subprice < 0 and subprice > 0) OR (multicurrency_subprice > 0 and subprice < 0));
 UPDATE llx_facturedet SET multicurrency_total_ht = -multicurrency_total_ht WHERE ((multicurrency_total_ht < 0 and total_ht > 0) OR (multicurrency_total_ht > 0 and total_ht < 0));
@@ -128,7 +123,6 @@
 ALTER TABLE llx_product_lot ADD COLUMN manufacturing_date datetime NULL;
 ALTER TABLE llx_product_lot ADD COLUMN scrapping_date datetime NULL;
 
->>>>>>> 95dc2558
 create table llx_accounting_groups_account
 (
   rowid            integer AUTO_INCREMENT PRIMARY KEY,
@@ -297,14 +291,6 @@
 ALTER TABLE llx_tva ALTER COLUMN paye SET DEFAULT 0;
 
 
-<<<<<<< HEAD
-INSERT INTO llx_c_email_templates (entity, module, type_template, lang, private, fk_user, datec, tms, label, position, active, topic, content, content_lines, enabled, joinfiles) values (0, '', 'eventorganization_send', '', 0, null, null, '2021-02-14 14:42:41', 'EventOrganizationEmailAskConf', 10, 1, '[__[MAIN_INFO_SOCIETE_NOM]__] __(EventOrganizationEmailAskConf)__', '__(Hello)__ __THIRDPARTY_NAME__,<br /><br />__(ThisIsContentOfYourOrganizationEventConfRequestWasReceived)__<br /><br />__ONLINE_PAYMENT_TEXT_AND_URL__<br /><br /><br />__(Sincerely)__<br />__USER_SIGNATURE__', null, '1', null);
-INSERT INTO llx_c_email_templates (entity, module, type_template, lang, private, fk_user, datec, tms, label, position, active, topic, content, content_lines, enabled, joinfiles) values (0, '', 'eventorganization_send', '', 0, null, null, '2021-02-14 14:42:41', 'EventOrganizationEmailAskBooth', 20, 1, '[__[MAIN_INFO_SOCIETE_NOM]__] __(EventOrganizationEmailAskBooth)__', '__(Hello)__ __THIRDPARTY_NAME__,<br /><br />__(ThisIsContentOfYourOrganizationEventBoothRequestWasReceived)__<br /><br />__ONLINE_PAYMENT_TEXT_AND_URL__<br /><br /><br />__(Sincerely)__<br />__USER_SIGNATURE__', null, '1', null);
-INSERT INTO llx_c_email_templates (entity, module, type_template, lang, private, fk_user, datec, tms, label, position, active, topic, content, content_lines, enabled, joinfiles) values (0, '', 'eventorganization_send', '', 0, null, null, '2021-02-14 14:42:41', 'EventOrganizationEmailSubsBooth', 30, 1, '[__[MAIN_INFO_SOCIETE_NOM]__] __(EventOrganizationEmailSubsBooth)__', '__(Hello)__ __THIRDPARTY_NAME__,<br /><br />__(ThisIsContentOfYourOrganizationEventBoothSubscriptionWasReceived)__<br /><br />__ONLINE_PAYMENT_TEXT_AND_URL__<br /><br /><br />__(Sincerely)__<br />__USER_SIGNATURE__', null, '1', null);
-INSERT INTO llx_c_email_templates (entity, module, type_template, lang, private, fk_user, datec, tms, label, position, active, topic, content, content_lines, enabled, joinfiles) values (0, '', 'eventorganization_send', '', 0, null, null, '2021-02-14 14:42:41', 'EventOrganizationEmailSubsEvent', 40, 1, '[__[MAIN_INFO_SOCIETE_NOM]__] __(EventOrganizationEmailSubsEvent)__', '__(Hello)__ __THIRDPARTY_NAME__,<br /><br />__(ThisIsContentOfYourOrganizationEventEventSubscriptionWasReceived)__<br /><br />__ONLINE_PAYMENT_TEXT_AND_URL__<br /><br /><br />__(Sincerely)__<br />__USER_SIGNATURE__', null, '1', null);
-INSERT INTO llx_c_email_templates (entity, module, type_template, lang, private, fk_user, datec, tms, label, position, active, topic, content, content_lines, enabled, joinfiles) values (0, '', 'eventorganization_send', '', 0, null, null, '2021-02-14 14:42:41', 'EventOrganizationMassEmailAttendees', 50, 1, '[__[MAIN_INFO_SOCIETE_NOM]__] __(EventOrganizationMassEmailAttendees)__', '__(Hello)__ __THIRDPARTY_NAME__,<br /><br />__(ThisIsContentOfYourOrganizationEventBulkMailToAttendees)__<br /><br />__(Sincerely)__<br />__USER_SIGNATURE__', null, '1', null);
-INSERT INTO llx_c_email_templates (entity, module, type_template, lang, private, fk_user, datec, tms, label, position, active, topic, content, content_lines, enabled, joinfiles) values (0, '', 'eventorganization_send', '', 0, null, null, '2021-02-14 14:42:41', 'EventOrganizationMassEmailSpeakers', 60, 1, '[__[MAIN_INFO_SOCIETE_NOM]__] __(EventOrganizationMassEmailSpeakers)__', '__(Hello)__ __THIRDPARTY_NAME__,<br /><br />__(ThisIsContentOfYourOrganizationEventBulkMailToSpeakers)__<br /><br />__(Sincerely)__<br />__USER_SIGNATURE__', null, '1', null);
-=======
 -- Event organization 
 INSERT INTO llx_c_email_templates (entity, module, type_template, lang, private, fk_user, datec, label, position, active, topic, content, content_lines, enabled, joinfiles) values (0, '', 'conferenceorbooth', '', 0, null, null, '(EventOrganizationEmailAskConf)',       10, 1, '[__[MAIN_INFO_SOCIETE_NOM]__] __(EventOrganizationEmailAskConf)__', '__(Hello)__,<br /><br />__(OrganizationEventConfRequestWasReceived)__<br /><br /><br />__(Sincerely)__<br />__USER_SIGNATURE__', null, '1', null);
 INSERT INTO llx_c_email_templates (entity, module, type_template, lang, private, fk_user, datec, label, position, active, topic, content, content_lines, enabled, joinfiles) values (0, '', 'conferenceorbooth', '', 0, null, null, '(EventOrganizationEmailAskBooth)',      20, 1, '[__[MAIN_INFO_SOCIETE_NOM]__] __(EventOrganizationEmailAskBooth)__', '__(Hello)__,<br /><br />__(OrganizationEventBoothRequestWasReceived)__<br /><br /><br />__(Sincerely)__<br />__USER_SIGNATURE__', null, '1', null);
@@ -313,7 +299,6 @@
 INSERT INTO llx_c_email_templates (entity, module, type_template, lang, private, fk_user, datec, label, position, active, topic, content, content_lines, enabled, joinfiles) values (0, '', 'conferenceorbooth', '', 0, null, null, '(EventOrganizationEmailSubsEvent)',     40, 1, '[__[MAIN_INFO_SOCIETE_NOM]__] __(EventOrganizationEmailRegistrationPayment)__', '__(Hello)__,<br /><br />__(OrganizationEventPaymentOfRegistrationWasReceived)__<br /><br />__(Sincerely)__<br />__USER_SIGNATURE__', null, '1', null);
 INSERT INTO llx_c_email_templates (entity, module, type_template, lang, private, fk_user, datec, label, position, active, topic, content, content_lines, enabled, joinfiles) values (0, '', 'conferenceorbooth', '', 0, null, null, '(EventOrganizationMassEmailAttendees)', 50, 1, '[__[MAIN_INFO_SOCIETE_NOM]__] __(EventOrganizationMassEmailAttendees)__', '__(Hello)__,<br /><br />__(OrganizationEventBulkMailToAttendees)__<br /><br />__(Sincerely)__<br />__USER_SIGNATURE__', null, '1', null);
 INSERT INTO llx_c_email_templates (entity, module, type_template, lang, private, fk_user, datec, label, position, active, topic, content, content_lines, enabled, joinfiles) values (0, '', 'conferenceorbooth', '', 0, null, null, '(EventOrganizationMassEmailSpeakers)',  60, 1, '[__[MAIN_INFO_SOCIETE_NOM]__] __(EventOrganizationMassEmailSpeakers)__', '__(Hello)__,<br /><br />__(OrganizationEventBulkMailToSpeakers)__<br /><br />__(Sincerely)__<br />__USER_SIGNATURE__', null, '1', null);
->>>>>>> 95dc2558
 
 ALTER TABLE llx_projet ADD COLUMN accept_conference_suggestions integer DEFAULT 0;
 ALTER TABLE llx_projet ADD COLUMN accept_booth_suggestions integer DEFAULT 0;
@@ -388,9 +373,6 @@
 UPDATE llx_payment_salary SET fk_salary = rowid WHERE fk_salary IS NULL;
 UPDATE llx_payment_salary SET ref = rowid WHERE ref IS NULL;
 
-<<<<<<< HEAD
-ALTER TABLE llx_salary CHANGE paye paye smallint default 0 NOT NULL;
-=======
 ALTER TABLE llx_salary ALTER COLUMN paye set default 0;
 
 UPDATE llx_extrafields SET elementtype = 'salary' WHERE elementtype = 'payment_salary';
@@ -398,7 +380,6 @@
 -- VMYSQL4.1 DROP INDEX idx_payment_salary_extrafields on llx_salary_extrafields;
 -- VPGSQL8.2 DROP INDEX idx_payment_salary_extrafields;
 ALTER TABLE llx_salary_extrafields ADD INDEX idx_salary_extrafields (fk_object);
->>>>>>> 95dc2558
 
 
 DELETE FROM llx_boxes WHERE box_id IN (SELECT rowid FROM llx_boxes_def WHERE file IN ('box_graph_ticket_by_severity', 'box_ticket_by_severity.php', 'box_nb_ticket_last_x_days.php', 'box_nb_tickets_type.php', 'box_new_vs_close_ticket.php'));
@@ -419,12 +400,8 @@
     accountancy_code_sell_export  varchar(32),                        -- Selling accountancy code for vat export
     accountancy_code_buy          varchar(32),                        -- Buying accountancy code
     accountancy_code_buy_intra    varchar(32),                        -- Buying accountancy code for vat intracommunity
-<<<<<<< HEAD
-    accountancy_code_buy_export   varchar(32)                  		-- Buying accountancy code for vat import
-=======
     accountancy_code_buy_export   varchar(32),                     	  -- Buying accountancy code for vat import
     pmp double(24,8)
->>>>>>> 95dc2558
 )ENGINE=innodb;
 
 ALTER TABLE llx_product_perentity ADD INDEX idx_product_perentity_fk_product (fk_product);
@@ -448,24 +425,16 @@
     rowid integer AUTO_INCREMENT PRIMARY KEY NOT NULL,
     ref varchar(128) NOT NULL,
     fk_soc integer,
-<<<<<<< HEAD
-    fk_actioncomm integer NOT NULL,
-=======
     fk_actioncomm integer,
     fk_project integer NOT NULL,
     fk_invoice integer NULL,
->>>>>>> 95dc2558
     email varchar(100),
     date_subscription datetime,
     amount double DEFAULT NULL,
     note_public text,
     note_private text,
     date_creation datetime NOT NULL,
-<<<<<<< HEAD
-    tms timestamp,
-=======
     tms timestamp DEFAULT CURRENT_TIMESTAMP ON UPDATE CURRENT_TIMESTAMP,
->>>>>>> 95dc2558
     fk_user_creat integer,
     fk_user_modif integer,
     last_main_doc varchar(255),
@@ -474,8 +443,6 @@
     status smallint NOT NULL
 ) ENGINE=innodb;
 
-<<<<<<< HEAD
-=======
 -- VMYSQL4.3 ALTER TABLE llx_eventorganization_conferenceorboothattendee MODIFY COLUMN fk_actioncomm integer NULL;
 -- VPGSQL8.2 ALTER TABLE llx_eventorganization_conferenceorboothattendee ALTER COLUMN fk_actioncomm DROP NOT NULL;
 
@@ -486,35 +453,23 @@
 ALTER TABLE llx_eventorganization_conferenceorboothattendee DROP FOREIGN KEY fx_eventorganization_conferenceorboothattendee_fk_actioncomm;
 ALTER TABLE llx_eventorganization_conferenceorboothattendee DROP FOREIGN KEY fx_eventorganization_conferenceorboothattendee_fk_project;
 
->>>>>>> 95dc2558
 ALTER TABLE llx_eventorganization_conferenceorboothattendee ADD INDEX idx_eventorganization_conferenceorboothattendee_rowid (rowid);
 ALTER TABLE llx_eventorganization_conferenceorboothattendee ADD INDEX idx_eventorganization_conferenceorboothattendee_ref (ref);
 ALTER TABLE llx_eventorganization_conferenceorboothattendee ADD INDEX idx_eventorganization_conferenceorboothattendee_fk_soc (fk_soc);
 ALTER TABLE llx_eventorganization_conferenceorboothattendee ADD INDEX idx_eventorganization_conferenceorboothattendee_fk_actioncomm (fk_actioncomm);
-<<<<<<< HEAD
-ALTER TABLE llx_eventorganization_conferenceorboothattendee ADD CONSTRAINT fx_eventorganization_conferenceorboothattendee_fk_actioncomm FOREIGN KEY (fk_actioncomm) REFERENCES llx_actioncomm(id);
 ALTER TABLE llx_eventorganization_conferenceorboothattendee ADD INDEX idx_eventorganization_conferenceorboothattendee_email (email);
 ALTER TABLE llx_eventorganization_conferenceorboothattendee ADD INDEX idx_eventorganization_conferenceorboothattendee_status (status);
-ALTER TABLE llx_eventorganization_conferenceorboothattendee ADD UNIQUE INDEX uk_eventorganization_conferenceorboothattendee(fk_soc, fk_actioncomm, email);
-=======
-ALTER TABLE llx_eventorganization_conferenceorboothattendee ADD INDEX idx_eventorganization_conferenceorboothattendee_email (email);
-ALTER TABLE llx_eventorganization_conferenceorboothattendee ADD INDEX idx_eventorganization_conferenceorboothattendee_status (status);
 
 -- VMYSQL4.1 DROP INDEX uk_eventorganization_conferenceorboothattendee on llx_eventorganization_conferenceorboothattendee;
 -- VPGSQL8.2 DROP INDEX uk_eventorganization_conferenceorboothattendee;
 
 ALTER TABLE llx_eventorganization_conferenceorboothattendee ADD UNIQUE INDEX uk_eventorganization_conferenceorboothattendee(fk_project, email, fk_actioncomm);
 
->>>>>>> 95dc2558
 
 create table llx_eventorganization_conferenceorboothattendee_extrafields
 (
     rowid                     integer AUTO_INCREMENT PRIMARY KEY,
-<<<<<<< HEAD
-    tms                       timestamp,
-=======
     tms                       timestamp DEFAULT CURRENT_TIMESTAMP ON UPDATE CURRENT_TIMESTAMP,
->>>>>>> 95dc2558
     fk_object                 integer NOT NULL,
     import_key                varchar(14)                          		-- import key
 ) ENGINE=innodb;
@@ -522,13 +477,10 @@
 ALTER TABLE llx_eventorganization_conferenceorboothattendee_extrafields ADD INDEX idx_conferenceorboothattendee_fk_object(fk_object);
 
 ALTER TABLE llx_c_ticket_category ADD COLUMN public integer DEFAULT 0;
-<<<<<<< HEAD
-=======
 
 -- VPGSQL8.2 ALTER TABLE llx_c_ticket_category ALTER COLUMN pos TYPE INTEGER USING pos::INTEGER;
 -- VPGSQL8.2 ALTER TABLE llx_c_ticket_category ALTER COLUMN pos SET NOT NULL;
 -- VPGSQL8.2 ALTER TABLE llx_c_ticket_category ALTER COLUMN pos SET DEFAULT 0;
->>>>>>> 95dc2558
 ALTER TABLE llx_c_ticket_category MODIFY COLUMN pos	integer DEFAULT 0 NOT NULL;
 
 
@@ -540,13 +492,9 @@
 UPDATE llx_propal SET date_signature = date_cloture WHERE date_signature IS NULL AND date_cloture IS NOT NULL;
 
 
-<<<<<<< HEAD
-ALTER TABLE llx_product ADD COLUMN batch_mask VARCHAR(32) NULL;
-=======
 ALTER TABLE llx_product ADD COLUMN batch_mask VARCHAR(32) DEFAULT NULL;
 ALTER TABLE llx_product ADD COLUMN lifetime INTEGER NULL;
 ALTER TABLE llx_product ADD COLUMN qc_frequency INTEGER NULL;
->>>>>>> 95dc2558
 
 insert into llx_c_type_contact(rowid, element, source, code, libelle, active ) values (210, 'conferenceorbooth', 'internal', 'MANAGER',  'Conference or Booth manager', 1);
 insert into llx_c_type_contact(rowid, element, source, code, libelle, active ) values (211, 'conferenceorbooth', 'external', 'SPEAKER',   'Conference Speaker', 1);
@@ -560,31 +508,16 @@
 	fk_soc integer, 
 	fk_member integer, 
 	date_partnership_start date NOT NULL, 
-<<<<<<< HEAD
-	date_partnership_end date NOT NULL, 
-=======
 	date_partnership_end date NULL, 
->>>>>>> 95dc2558
 	entity integer	DEFAULT 1 NOT NULL,	-- multi company id, 0 = all
 	reason_decline_or_cancel text NULL,
 	date_creation datetime NOT NULL, 
 	fk_user_creat integer NOT NULL, 
-<<<<<<< HEAD
-	tms timestamp, 
-=======
 	tms timestamp DEFAULT CURRENT_TIMESTAMP ON UPDATE CURRENT_TIMESTAMP,
->>>>>>> 95dc2558
 	fk_user_modif integer, 
 	note_private text, 
 	note_public text, 
 	last_main_doc varchar(255), 
-<<<<<<< HEAD
-	count_last_url_check_error integer DEFAULT '0', 
-	import_key varchar(14), 
-	model_pdf varchar(255)
-) ENGINE=innodb;
-
-=======
 	count_last_url_check_error integer DEFAULT '0',
 	last_check_backlink datetime NULL,
 	import_key varchar(14),
@@ -593,7 +526,6 @@
 
 ALTER TABLE llx_partnership ADD COLUMN last_check_backlink datetime NULL;
 
->>>>>>> 95dc2558
 ALTER TABLE llx_partnership ADD INDEX idx_partnership_rowid (rowid);
 ALTER TABLE llx_partnership ADD INDEX idx_partnership_ref (ref);
 ALTER TABLE llx_partnership ADD INDEX idx_partnership_fk_soc (fk_soc);
@@ -604,25 +536,13 @@
 create table llx_partnership_extrafields
 (
   rowid                     integer AUTO_INCREMENT PRIMARY KEY,
-<<<<<<< HEAD
-  tms                       timestamp,
-=======
   tms                       timestamp DEFAULT CURRENT_TIMESTAMP ON UPDATE CURRENT_TIMESTAMP,
->>>>>>> 95dc2558
   fk_object                 integer NOT NULL,
   import_key                varchar(14)                          		-- import key
 ) ENGINE=innodb;
 
 ALTER TABLE llx_partnership_extrafields ADD INDEX idx_partnership_fk_object(fk_object);
 
-<<<<<<< HEAD
-INSERT INTO llx_c_email_templates (entity,module,type_template,label,lang,position,topic,joinfiles,content) VALUES (0, 'partnership', 'member', '(AlertStatusPartnershipExpiration)', NULL, 100, '[__[MAIN_INFO_SOCIETE_NOM]__] - __(YourMembershipWillSoonExpireTopic)__', 0, '<body>\n <p>Dear __MEMBER_FULLNAME__,<br><br>\n__(YourMembershipWillSoonExpireContent)__</p>\n<br />\n\n            __(Sincerely)__ <br />\n            __[PARTNERSHIP_SOCIETE_NOM]__ <br />\n </body>\n');
-ALTER TABLE llx_facture_fourn ADD COLUMN date_closing datetime DEFAULT NULL after date_valid;
-
-ALTER TABLE llx_facture_fourn ADD COLUMN fk_user_closing integer DEFAULT NULL after fk_user_valid;
-
-ALTER TABLE llx_entrepot ADD COLUMN fk_project INTEGER DEFAULT NULL AFTER entity; -- project associated to warehouse if any
-=======
 INSERT INTO llx_c_email_templates (entity,module,type_template,label,lang,position,topic,joinfiles,content) VALUES (0, 'partnership', 'partnership_send', '(SendingEmailOnPartnershipWillSoonBeCanceled)', '', 100, '[__[MAIN_INFO_SOCIETE_NOM]__] - __(YourPartnershipWillSoonBeCanceledTopic)__', 0, '<body>\n <p>Hello,<br><br>\n__(YourPartnershipWillSoonBeCanceledContent)__</p>\n<br />\n\n<br />\n\n            __(Sincerely)__ <br />\n            __[MAIN_INFO_SOCIETE_NOM]__ <br />\n </body>\n');
 INSERT INTO llx_c_email_templates (entity,module,type_template,label,lang,position,topic,joinfiles,content) VALUES (0, 'partnership', 'partnership_send', '(SendingEmailOnPartnershipCanceled)', '', 100, '[__[MAIN_INFO_SOCIETE_NOM]__] - __(YourPartnershipCanceledTopic)__', 0, '<body>\n <p>Hello,<br><br>\n__(YourPartnershipCanceledContent)__</p>\n<br />\n\n<br />\n\n            __(Sincerely)__ <br />\n            __[MAIN_INFO_SOCIETE_NOM]__ <br />\n </body>\n');
 INSERT INTO llx_c_email_templates (entity,module,type_template,label,lang,position,topic,joinfiles,content) VALUES (0, 'partnership', 'partnership_send', '(SendingEmailOnPartnershipRefused)', '', 100, '[__[MAIN_INFO_SOCIETE_NOM]__] - __(YourPartnershipRefusedTopic)__', 0, '<body>\n <p>Hello,<br><br>\n__(YourPartnershipRefusedContent)__</p>\n<br />\n\n<br />\n\n            __(Sincerely)__ <br />\n            __[MAIN_INFO_SOCIETE_NOM]__ <br />\n </body>\n');
@@ -733,5 +653,4 @@
 ALTER TABLE llx_c_socialnetworks DROP INDEX idx_c_socialnetworks_code;
 ALTER TABLE llx_c_socialnetworks ADD UNIQUE INDEX idx_c_socialnetworks_code_entity (code, entity);
 
-ALTER TABLE llx_propaldet ADD COLUMN import_key varchar(14);
->>>>>>> 95dc2558
+ALTER TABLE llx_propaldet ADD COLUMN import_key varchar(14);