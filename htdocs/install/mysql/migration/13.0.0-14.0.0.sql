--
-- Be carefull to requests order.
-- This file must be loaded by calling /install/index.php page
-- when current version is 14.0.0 or higher.
--
-- To restrict request to Mysql version x.y minimum use -- VMYSQLx.y
-- To restrict request to Pgsql version x.y minimum use -- VPGSQLx.y
-- To rename a table:       ALTER TABLE llx_table RENAME TO llx_table_new;
-- To add a column:         ALTER TABLE llx_table ADD COLUMN newcol varchar(60) NOT NULL DEFAULT '0' AFTER existingcol;
-- To rename a column:      ALTER TABLE llx_table CHANGE COLUMN oldname newname varchar(60);
-- To drop a column:        ALTER TABLE llx_table DROP COLUMN oldname;
-- To change type of field: ALTER TABLE llx_table MODIFY COLUMN name varchar(60);
-- To drop a foreign key:   ALTER TABLE llx_table DROP FOREIGN KEY fk_name;
-- To create a unique index ALTER TABLE llx_table ADD UNIQUE INDEX uk_table_field (field);
-- To drop an index:        -- VMYSQL4.1 DROP INDEX nomindex on llx_table
-- To drop an index:        -- VPGSQL8.2 DROP INDEX nomindex
-- To make pk to be auto increment (mysql):    -- VMYSQL4.3 ALTER TABLE llx_table CHANGE COLUMN rowid rowid INTEGER NOT NULL AUTO_INCREMENT;
-- To make pk to be auto increment (postgres):
-- -- VPGSQL8.2 CREATE SEQUENCE llx_table_rowid_seq OWNED BY llx_table.rowid;
-- -- VPGSQL8.2 ALTER TABLE llx_table ADD PRIMARY KEY (rowid);
-- -- VPGSQL8.2 ALTER TABLE llx_table ALTER COLUMN rowid SET DEFAULT nextval('llx_table_rowid_seq');
-- -- VPGSQL8.2 SELECT setval('llx_table_rowid_seq', MAX(rowid)) FROM llx_table;
-- To set a field as NULL:                     -- VMYSQL4.3 ALTER TABLE llx_table MODIFY COLUMN name varchar(60) NULL;
-- To set a field as NULL:                     -- VPGSQL8.2 ALTER TABLE llx_table ALTER COLUMN name DROP NOT NULL;
-- To set a field as NOT NULL:                 -- VMYSQL4.3 ALTER TABLE llx_table MODIFY COLUMN name varchar(60) NOT NULL;
-- To set a field as NOT NULL:                 -- VPGSQL8.2 ALTER TABLE llx_table ALTER COLUMN name SET NOT NULL;
-- To set a field as default NULL:             -- VPGSQL8.2 ALTER TABLE llx_table ALTER COLUMN name SET DEFAULT NULL;
-- Note: fields with type BLOB/TEXT can't have default value.


-- Missing in v13 or lower

ALTER TABLE llx_supplier_proposal_extrafields ADD INDEX idx_supplier_proposal_extrafields (fk_object);
ALTER TABLE llx_supplier_proposaldet_extrafields ADD INDEX idx_supplier_proposaldet_extrafields (fk_object);

ALTER TABLE llx_asset_extrafields ADD INDEX idx_asset_extrafields (fk_object);

-- For v14

ALTER TABLE llx_c_availability ADD COLUMN position integer NOT NULL DEFAULT 0;

ALTER TABLE llx_adherent ADD COLUMN ref varchar(30) AFTER rowid;
UPDATE llx_adherent SET ref = rowid WHERE ref = '' or ref IS NULL;
ALTER TABLE llx_adherent MODIFY COLUMN ref varchar(30) NOT NULL;
ALTER TABLE llx_adherent ADD UNIQUE INDEX uk_adherent_ref (ref, entity);

ALTER TABLE llx_societe ADD COLUMN accountancy_code_sell varchar(32) AFTER webservices_key;
ALTER TABLE llx_societe ADD COLUMN accountancy_code_buy varchar(32) AFTER accountancy_code_sell;

ALTER TABLE llx_bank_account ADD COLUMN ics varchar(32) NULL;
ALTER TABLE llx_bank_account ADD COLUMN ics_transfer varchar(32) NULL;

ALTER TABLE llx_facture MODIFY COLUMN date_valid DATETIME NULL DEFAULT NULL;


-- VMYSQL4.1 INSERT INTO llx_boxes_def (file, entity) SELECT  'box_dolibarr_state_board.php', 1 FROM DUAL WHERE NOT EXISTS (SELECT * FROM llx_boxes_def WHERE file = 'box_dolibarr_state_board.php' AND entity = 1);


ALTER TABLE llx_website ADD COLUMN lastaccess datetime NULL;
ALTER TABLE llx_website ADD COLUMN pageviews_month BIGINT UNSIGNED DEFAULT 0;
ALTER TABLE llx_website ADD COLUMN pageviews_total BIGINT UNSIGNED DEFAULT 0;


-- Drop foreign key with bad name or not required
ALTER TABLE llx_workstation_workstation DROP FOREIGN KEY llx_workstation_workstation_fk_user_creat;
ALTER TABLE llx_propal DROP FOREIGN KEY llx_propal_fk_warehouse;


CREATE TABLE llx_workstation_workstation(
	-- BEGIN MODULEBUILDER FIELDS
	rowid integer AUTO_INCREMENT PRIMARY KEY NOT NULL,
	ref varchar(128) DEFAULT '(PROV)' NOT NULL,
    label varchar(255),
    type varchar(7),
    note_public text,
	entity int DEFAULT 1,
	note_private text,
	date_creation datetime NOT NULL,
	tms timestamp,
	fk_user_creat integer NOT NULL,
	fk_user_modif integer,
	import_key varchar(14),
	status smallint NOT NULL,
	nb_operators_required integer,
	thm_operator_estimated double,
	thm_machine_estimated double
	-- END MODULEBUILDER FIELDS
) ENGINE=innodb;

ALTER TABLE llx_workstation_workstation ADD INDEX idx_workstation_workstation_rowid (rowid);
ALTER TABLE llx_workstation_workstation ADD INDEX idx_workstation_workstation_ref (ref);
ALTER TABLE llx_workstation_workstation ADD CONSTRAINT fk_workstation_workstation_fk_user_creat FOREIGN KEY (fk_user_creat) REFERENCES llx_user(rowid);
ALTER TABLE llx_workstation_workstation ADD INDEX idx_workstation_workstation_status (status);

CREATE TABLE llx_workstation_workstation_resource(
	rowid integer AUTO_INCREMENT PRIMARY KEY NOT NULL,
	tms timestamp,
	fk_resource integer,
	fk_workstation integer
) ENGINE=innodb;

CREATE TABLE llx_workstation_workstation_usergroup(
	rowid integer AUTO_INCREMENT PRIMARY KEY NOT NULL,
	tms timestamp,
	fk_usergroup integer,
	fk_workstation integer
) ENGINE=innodb;


ALTER TABLE llx_product_customer_price ADD COLUMN ref_customer varchar(30);
ALTER TABLE llx_product_customer_price_log ADD COLUMN ref_customer varchar(30);

ALTER TABLE llx_propal ADD COLUMN fk_warehouse integer DEFAULT NULL AFTER fk_shipping_method;
--ALTER TABLE llx_propal ADD CONSTRAINT fk_propal_fk_warehouse FOREIGN KEY (fk_warehouse) REFERENCES llx_entrepot(rowid);
ALTER TABLE llx_propal ADD INDEX idx_propal_fk_warehouse(fk_warehouse);

ALTER TABLE llx_societe DROP INDEX idx_societe_entrepot;
ALTER TABLE llx_societe CHANGE fk_entrepot fk_warehouse INTEGER DEFAULT NULL;
--ALTER TABLE llx_societe ADD CONSTRAINT fk_propal_fk_warehouse FOREIGN KEY (fk_warehouse) REFERENCES llx_entrepot(rowid);
ALTER TABLE llx_societe ADD INDEX idx_societe_warehouse(fk_warehouse);

-- VMYSQL4.3 ALTER TABLE llx_societe MODIFY COLUMN fk_typent integer NULL;
-- VPGSQL8.2 ALTER TABLE llx_societe ALTER COLUMN fk_typent DROP NOT NULL;
UPDATE llx_societe SET fk_typent=NULL WHERE fk_typent=0;
DELETE FROM llx_c_typent WHERE code='TE_UNKNOWN';

ALTER TABLE llx_socpeople MODIFY poste varchar(255);

<<<<<<< HEAD
ALTER TABLE llx_chargesociales ADD COLUMN fk_user integer DEFAULT NULL;

ALTER TABLE llx_mrp_production ADD COLUMN origin_id integer AFTER fk_mo;
ALTER TABLE llx_mrp_production ADD COLUMN origin_type varchar(10) AFTER origin_id;
=======
ALTER TABLE llx_menu ADD COLUMN prefix varchar(255) NULL AFTER titre;

ALTER TABLE llx_chargesociales ADD COLUMN fk_user integer DEFAULT NULL;

ALTER TABLE llx_fichinter ADD COLUMN last_main_doc varchar(255) AFTER model_pdf;
ALTER TABLE llx_projet ADD COLUMN last_main_doc varchar(255) AFTER model_pdf;

create table llx_payment_vat
(
  rowid           integer AUTO_INCREMENT PRIMARY KEY,
  fk_tva          integer,
  datec           datetime,           -- date de creation
  tms             timestamp,
  datep           datetime,           -- payment date
  amount          double(24,8) DEFAULT 0,
  fk_typepaiement integer NOT NULL,
  num_paiement    varchar(50),
  note            text,
  fk_bank         integer NOT NULL,
  fk_user_creat   integer,            -- creation user
  fk_user_modif   integer             -- last modification user

)ENGINE=innodb;

ALTER TABLE llx_tva ADD COLUMN paye smallint default 1 NOT NULL;
ALTER TABLE llx_tva ADD COLUMN fk_account integer;

--INSERT INTO llx_payment_vat (fk_tva, datec, datep, amount, fk_typepaiement, num_paiement, note, fk_bank, fk_user_creat, fk_user_modif) SELECT rowid, NOW(), datep, amount, COALESCE(fk_typepayment, 0), num_payment, '', fk_bank, fk_user_creat, fk_user_modif FROM llx_tva;
--UPDATE llx_bank_url as url INNER JOIN llx_tva tva ON tva.rowid = url.url_id SET url.type = 'vat', url.label = CONCAT('(', tva.label, ')') WHERE type = 'payment_vat';
--INSERT INTO llx_bank_url (fk_bank, url_id, url, label, type) SELECT b.fk_bank, ptva.rowid, REPLACE(b.url, 'tva/card.php', 'payment_vat/card.php'), '(paiement)', 'payment_vat' FROM llx_bank_url b INNER JOIN llx_tva tva ON (tva.fk_bank = b.fk_bank) INNER JOIN llx_payment_vat ptva on (ptva.fk_bank = b.fk_bank) WHERE type = 'vat';

--ALTER TABLE llx_tva DROP COLUMN fk_bank;

ALTER TABLE llx_tva ALTER COLUMN paye SET DEFAULT 0;
>>>>>>> c9f34cc0
<|MERGE_RESOLUTION|>--- conflicted
+++ resolved
@@ -126,15 +126,12 @@
 
 ALTER TABLE llx_socpeople MODIFY poste varchar(255);
 
-<<<<<<< HEAD
+ALTER TABLE llx_menu ADD COLUMN prefix varchar(255) NULL AFTER titre;
+
 ALTER TABLE llx_chargesociales ADD COLUMN fk_user integer DEFAULT NULL;
 
 ALTER TABLE llx_mrp_production ADD COLUMN origin_id integer AFTER fk_mo;
 ALTER TABLE llx_mrp_production ADD COLUMN origin_type varchar(10) AFTER origin_id;
-=======
-ALTER TABLE llx_menu ADD COLUMN prefix varchar(255) NULL AFTER titre;
-
-ALTER TABLE llx_chargesociales ADD COLUMN fk_user integer DEFAULT NULL;
 
 ALTER TABLE llx_fichinter ADD COLUMN last_main_doc varchar(255) AFTER model_pdf;
 ALTER TABLE llx_projet ADD COLUMN last_main_doc varchar(255) AFTER model_pdf;
@@ -165,5 +162,4 @@
 
 --ALTER TABLE llx_tva DROP COLUMN fk_bank;
 
-ALTER TABLE llx_tva ALTER COLUMN paye SET DEFAULT 0;
->>>>>>> c9f34cc0
+ALTER TABLE llx_tva ALTER COLUMN paye SET DEFAULT 0;