--- conflicted
+++ resolved
@@ -279,8 +279,7 @@
 -- VMYSQL4.1 INSERT INTO llx_boxes_def (file, entity) SELECT  'box_graph_nb_tickets_type.php', 1 FROM DUAL WHERE NOT EXISTS (SELECT * FROM llx_boxes_def WHERE file = 'box_graph_nb_tickets_type.php' AND entity = 1);
 -- VMYSQL4.1 INSERT INTO llx_boxes_def (file, entity) SELECT  'box_graph_new_vs_close_ticket.php', 1 FROM DUAL WHERE NOT EXISTS (SELECT * FROM llx_boxes_def WHERE file = 'box_graph_new_vs_close_ticket.php' AND entity = 1);
 
-<<<<<<< HEAD
-create table llx_product_accountancy
+create table llx_product_perentity
 (
     rowid         				integer AUTO_INCREMENT PRIMARY KEY,
     fk_product	   				integer,
@@ -293,10 +292,10 @@
     accountancy_code_buy_export   varchar(32)                  		-- Buying accountancy code for vat import
 )ENGINE=innodb;
 
-ALTER TABLE llx_product_accountancy ADD INDEX idx_product_accountancy_fk_product (fk_product);
-ALTER TABLE llx_product_accountancy ADD UNIQUE INDEX uk_product_accountancy (fk_product, entity);
-
-create table llx_societe_accountancy
+ALTER TABLE llx_product_perentity ADD INDEX idx_product_perentity_fk_product (fk_product);
+ALTER TABLE llx_product_perentity ADD UNIQUE INDEX uk_product_perentity (fk_product, entity);
+
+create table llx_societe_perentity
 (
     rowid         			integer AUTO_INCREMENT PRIMARY KEY,
     fk_soc        			integer,
@@ -307,11 +306,8 @@
     accountancy_code_buy		varchar(32)                             -- Buying accountancy code
 )ENGINE=innodb;
 
-ALTER TABLE llx_societe_accountancy ADD INDEX idx_societe_accountancy_fk_soc (fk_soc);
-ALTER TABLE llx_societe_accountancy ADD UNIQUE INDEX uk_societe_accountancy (fk_soc, entity);
-=======
+ALTER TABLE llx_societe_perentity ADD INDEX idx_societe_perentity_fk_soc (fk_soc);
+ALTER TABLE llx_societe_perentity ADD UNIQUE INDEX uk_societe_perentity (fk_soc, entity);
 
 ALTER TABLE llx_c_ticket_category ADD COLUMN public integer DEFAULT 0;
 
-
->>>>>>> 4a22c8e8
