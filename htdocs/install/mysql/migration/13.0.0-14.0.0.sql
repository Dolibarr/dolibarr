--- conflicted
+++ resolved
@@ -215,12 +215,13 @@
 ALTER TABLE llx_propal CHANGE COLUMN total total_ttc double(24,8) default 0;
 ALTER TABLE llx_commande_fournisseur CHANGE COLUMN tva total_tva double(24,8) default 0;
 
-<<<<<<< HEAD
+
 --VMYSQL4.3 ALTER TABLE llx_c_civility CHANGE COLUMN rowid rowid INTEGER NOT NULL AUTO_INCREMENT;
 --VPGSQL8.2 CREATE SEQUENCE llx_c_civility_rowid_seq OWNED BY llx_c_civility.rowid;
 --VPGSQL8.2 ALTER TABLE llx_c_civility ALTER COLUMN rowid SET DEFAULT nextval('llx_c_civility_rowid_seq');
 --VPGSQL8.2 SELECT setval('llx_c_civility_rowid_seq', MAX(rowid)) FROM llx_c_civility;
-=======
+
+
 -- Change for salary intent table
 create table llx_salary
 (
@@ -245,7 +246,7 @@
   fk_account      integer,					  -- default bank account for payment
   fk_user_author  integer,                    -- user creating
   fk_user_modif   integer                     -- user making last change
-)ENGINE=innodb;
+) ENGINE=innodb;
 
 ALTER TABLE llx_payment_salary CHANGE COLUMN fk_user fk_user integer NULL;
 ALTER TABLE llx_payment_salary ADD COLUMN fk_salary integer;
@@ -254,5 +255,4 @@
 UPDATE llx_payment_salary as ps SET ps.fk_salary = ps.rowid WHERE ps.fk_salary IS NULL;
 UPDATE llx_payment_salary as ps SET ps.ref = ps.rowid WHERE ps.ref IS NULL;
 
-ALTER TABLE llx_salary CHANGE paye paye smallint default 0 NOT NULL;
->>>>>>> 315e66aa
+ALTER TABLE llx_salary CHANGE paye paye smallint default 0 NOT NULL;