--
-- Be carefull to requests order.
-- This file must be loaded by calling /install/index.php page
-- when current version is 14.0.0 or higher.
--
-- To restrict request to Mysql version x.y minimum use -- VMYSQLx.y
-- To restrict request to Pgsql version x.y minimum use -- VPGSQLx.y
-- To rename a table:       ALTER TABLE llx_table RENAME TO llx_table_new;
-- To add a column:         ALTER TABLE llx_table ADD COLUMN newcol varchar(60) NOT NULL DEFAULT '0' AFTER existingcol;
-- To rename a column:      ALTER TABLE llx_table CHANGE COLUMN oldname newname varchar(60);
-- To drop a column:        ALTER TABLE llx_table DROP COLUMN oldname;
-- To change type of field: ALTER TABLE llx_table MODIFY COLUMN name varchar(60);
-- To drop a foreign key:   ALTER TABLE llx_table DROP FOREIGN KEY fk_name;
-- To create a unique index ALTER TABLE llx_table ADD UNIQUE INDEX uk_table_field (field);
-- To drop an index:        -- VMYSQL4.1 DROP INDEX nomindex on llx_table;
-- To drop an index:        -- VPGSQL8.2 DROP INDEX nomindex;
-- To make pk to be auto increment (mysql):    -- VMYSQL4.3 ALTER TABLE llx_table CHANGE COLUMN rowid rowid INTEGER NOT NULL AUTO_INCREMENT;
-- To make pk to be auto increment (postgres):
-- -- VPGSQL8.2 CREATE SEQUENCE llx_table_rowid_seq OWNED BY llx_table.rowid;
-- -- VPGSQL8.2 ALTER TABLE llx_table ADD PRIMARY KEY (rowid);
-- -- VPGSQL8.2 ALTER TABLE llx_table ALTER COLUMN rowid SET DEFAULT nextval('llx_table_rowid_seq');
-- -- VPGSQL8.2 SELECT setval('llx_table_rowid_seq', MAX(rowid)) FROM llx_table;
-- To set a field as NULL:                     -- VMYSQL4.3 ALTER TABLE llx_table MODIFY COLUMN name varchar(60) NULL;
-- To set a field as NULL:                     -- VPGSQL8.2 ALTER TABLE llx_table ALTER COLUMN name DROP NOT NULL;
-- To set a field as NOT NULL:                 -- VMYSQL4.3 ALTER TABLE llx_table MODIFY COLUMN name varchar(60) NOT NULL;
-- To set a field as NOT NULL:                 -- VPGSQL8.2 ALTER TABLE llx_table ALTER COLUMN name SET NOT NULL;
-- To set a field as default NULL:             -- VPGSQL8.2 ALTER TABLE llx_table ALTER COLUMN name SET DEFAULT NULL;
-- Note: fields with type BLOB/TEXT can't have default value.
-- To rebuild sequence for postgresql after insert by forcing id autoincrement fields: 
-- -- VPGSQL8.2 SELECT dol_util_rebuild_sequences();


-- Missing in v13 or lower

-- VMYSQL4.1 SET sql_mode = 'ALLOW_INVALID_DATES';
-- VMYSQL4.1 update llx_propal set tms = datec where DATE(STR_TO_DATE(tms, '%Y-%m-%d')) IS NULL;
-- VMYSQL4.1 SET sql_mode = 'NO_ZERO_DATE';
-- VMYSQL4.1 update llx_propal set tms = null where DATE(STR_TO_DATE(tms, '%Y-%m-%d')) IS NULL;

-- VPGSQL8.2 DROP TRIGGER update_customer_modtime ON llx_ecm_directories;
-- VPGSQL8.2 DROP TRIGGER update_customer_modtime ON llx_ecm_files;
-- VPGSQL8.2 CREATE TRIGGER update_customer_modtime BEFORE UPDATE ON llx_ecm_directories FOR EACH ROW EXECUTE PROCEDURE update_modified_column_tms();
-- VPGSQL8.2 CREATE TRIGGER update_customer_modtime BEFORE UPDATE ON llx_ecm_files FOR EACH ROW EXECUTE PROCEDURE update_modified_column_tms();

ALTER TABLE llx_ecm_files ADD COLUMN note_private text AFTER fk_user_m;
ALTER TABLE llx_ecm_files ADD COLUMN note_public text AFTER note_private;

ALTER TABLE llx_accounting_bookkeeping DROP INDEX idx_accounting_bookkeeping_numero_compte;
ALTER TABLE llx_accounting_bookkeeping DROP INDEX idx_accounting_bookkeeping_code_journal;

ALTER TABLE llx_accounting_bookkeeping ADD INDEX idx_accounting_bookkeeping_fk_docdet (fk_docdet);
ALTER TABLE llx_accounting_bookkeeping ADD INDEX idx_accounting_bookkeeping_doc_date (doc_date);
ALTER TABLE llx_accounting_bookkeeping ADD INDEX idx_accounting_bookkeeping_numero_compte (numero_compte, entity);
ALTER TABLE llx_accounting_bookkeeping ADD INDEX idx_accounting_bookkeeping_code_journal (code_journal, entity);

ALTER TABLE llx_accounting_bookkeeping ADD INDEX idx_accounting_bookkeeping_piece_num (piece_num, entity);

ALTER TABLE llx_recruitment_recruitmentcandidature MODIFY COLUMN email_msgid VARCHAR(175);

ALTER TABLE llx_asset CHANGE COLUMN amount amount_ht double(24,8) DEFAULT NULL;
ALTER TABLE llx_asset ADD COLUMN amount_vat double(24,8) DEFAULT NULL;

ALTER TABLE llx_supplier_proposal_extrafields ADD INDEX idx_supplier_proposal_extrafields (fk_object);
ALTER TABLE llx_supplier_proposaldet_extrafields ADD INDEX idx_supplier_proposaldet_extrafields (fk_object);

ALTER TABLE llx_asset_extrafields ADD INDEX idx_asset_extrafields (fk_object);

insert into llx_c_actioncomm (id, code, type, libelle, module, active, position) values ( 6,'AC_EMAIL_IN','system','reception Email',NULL, 1, 4);

-- VMYSQL4.3 ALTER TABLE llx_accounting_bookkeeping MODIFY COLUMN montant double(24,8) NULL;
-- VPGSQL8.2 ALTER TABLE llx_accounting_bookkeeping ALTER COLUMN montant DROP NOT NULL;

UPDATE llx_c_country SET eec = 1 WHERE code IN ('AT','BE','BG','CY','CZ','DE','DK','EE','ES','FI','FR','GR','HR','NL','HU','IE','IM','IT','LT','LU','LV','MC','MT','PL','PT','RO','SE','SK','SI');

INSERT INTO llx_accounting_system (fk_country, pcg_version, label, active) VALUES (  11, 'US-BASE', 'USA basic chart of accounts', 1);
INSERT INTO llx_accounting_system (fk_country, pcg_version, label, active) VALUES ( 14, 'CA-ENG-BASE', 'Canadian basic chart of accounts - English', 1);
INSERT INTO llx_accounting_system (fk_country, pcg_version, label, active) VALUES ( 154, 'SAT/24-2019', 'Catalogo y codigo agrupador fiscal del 2019', 1);

UPDATE llx_accounting_system SET fk_country = 1 WHERE fk_country IS NULL;

UPDATE llx_const set value = __ENCRYPT('eldy')__ WHERE __DECRYPT('value')__ = 'auguria';
UPDATE llx_const set value = __ENCRYPT('eldy')__ WHERE __DECRYPT('value')__ = 'bureau2crea';
UPDATE llx_const set value = __ENCRYPT('eldy')__ WHERE __DECRYPT('value')__ = 'amarok';
UPDATE llx_const set value = __ENCRYPT('eldy')__ WHERE __DECRYPT('value')__ = 'cameleo';
DELETE FROM llx_user_param where param = 'MAIN_THEME' and value in ('auguria', 'amarok', 'cameleo');

ALTER TABLE llx_product_fournisseur_price ADD COLUMN packaging real DEFAULT NULL;
-- VMYSQL4.3 ALTER TABLE llx_product_fournisseur_price MODIFY COLUMN packaging real DEFAULT NULL;
-- VPGSQL8.2 ALTER TABLE llx_product_fournisseur_price MODIFY COLUMN packaging real DEFAULT NULL USING packaging::real;


-- For v14

--Fix bad sign on multicompany column for customer invoice lines
UPDATE llx_facturedet SET multicurrency_subprice = -multicurrency_subprice WHERE ((multicurrency_subprice < 0 and subprice > 0) OR (multicurrency_subprice > 0 and subprice < 0));
UPDATE llx_facturedet SET multicurrency_total_ht = -multicurrency_total_ht WHERE ((multicurrency_total_ht < 0 and total_ht > 0) OR (multicurrency_total_ht > 0 and total_ht < 0));
UPDATE llx_facturedet SET multicurrency_total_tva = -multicurrency_total_tva WHERE ((multicurrency_total_tva < 0 and total_tva > 0) OR (multicurrency_total_tva > 0 and total_tva < 0)); 
UPDATE llx_facturedet SET multicurrency_total_ttc = -multicurrency_total_ttc WHERE ((multicurrency_total_ttc < 0 and total_ttc > 0) OR (multicurrency_total_ttc > 0 and total_ttc < 0));  
--Fix bad sign on multicompany column for customer invoices
UPDATE llx_facture SET multicurrency_total_ht = -multicurrency_total_ht WHERE ((multicurrency_total_ht < 0 and total_ht > 0) OR (multicurrency_total_ht > 0 and total_ht < 0));  
UPDATE llx_facture SET multicurrency_total_tva = -multicurrency_total_tva WHERE ((multicurrency_total_tva < 0 and total_tva > 0) OR (multicurrency_total_tva > 0 and total_tva < 0));  
UPDATE llx_facture SET multicurrency_total_ttc = -multicurrency_total_ttc WHERE ((multicurrency_total_ttc < 0 and total_ttc > 0) OR (multicurrency_total_ttc > 0 and total_ttc < 0));  
--Fix bad sign on multicurrency column for supplier invoice lines
UPDATE llx_facture_fourn_det SET multicurrency_subprice = -multicurrency_subprice WHERE ((multicurrency_subprice < 0 and pu_ht > 0) OR (multicurrency_subprice > 0 and pu_ht < 0));
UPDATE llx_facture_fourn_det SET multicurrency_total_ht = -multicurrency_total_ht WHERE ((multicurrency_total_ht < 0 and total_ht > 0) OR (multicurrency_total_ht > 0 and total_ht < 0));
UPDATE llx_facture_fourn_det SET multicurrency_total_tva = -multicurrency_total_tva WHERE ((multicurrency_total_tva < 0 and tva > 0) OR (multicurrency_total_tva > 0 and tva < 0)); 
UPDATE llx_facture_fourn_det SET multicurrency_total_ttc = -multicurrency_total_ttc WHERE ((multicurrency_total_ttc < 0 and total_ttc > 0) OR (multicurrency_total_ttc > 0 and total_ttc < 0));  
--Fix bad sign on multicompany column for customer invoices
UPDATE llx_facture_fourn SET multicurrency_total_ht = -multicurrency_total_ht WHERE ((multicurrency_total_ht < 0 and total_ht > 0) OR (multicurrency_total_ht > 0 and total_ht < 0));  
UPDATE llx_facture_fourn SET multicurrency_total_tva = -multicurrency_total_tva WHERE ((multicurrency_total_tva < 0 and total_tva > 0) OR (multicurrency_total_tva > 0 and total_tva < 0));  
UPDATE llx_facture_fourn SET multicurrency_total_ttc = -multicurrency_total_ttc WHERE ((multicurrency_total_ttc < 0 and total_ttc > 0) OR (multicurrency_total_ttc > 0 and total_ttc < 0));  


UPDATE llx_c_ticket_type set label = 'Issue or bug' WHERE code = 'ISSUE';
INSERT INTO llx_c_ticket_type (code, pos, label, active, use_default, description) VALUES('PROBLEM', '22', 'Problem', 0, 0, NULL);

ALTER TABLE llx_import_model MODIFY COLUMN type varchar(64);
ALTER TABLE llx_export_model MODIFY COLUMN type varchar(64);

ALTER TABLE llx_import_model ADD COLUMN entity integer DEFAULT 0 NOT NULL;
ALTER TABLE llx_export_model ADD COLUMN entity integer DEFAULT 0 NOT NULL;

ALTER TABLE llx_product_lot ADD COLUMN eol_date datetime NULL;
ALTER TABLE llx_product_lot ADD COLUMN manufacturing_date datetime NULL;
ALTER TABLE llx_product_lot ADD COLUMN scrapping_date datetime NULL;

create table llx_accounting_groups_account
(
  rowid            integer AUTO_INCREMENT PRIMARY KEY,
  fk_accounting_account		INTEGER NOT NULL,
  fk_c_accounting_category	INTEGER NOT NULL
)ENGINE=innodb;


ALTER TABLE llx_oauth_token ADD COLUMN restricted_ips varchar(200);
ALTER TABLE llx_oauth_token ADD COLUMN datec datetime DEFAULT NULL;
ALTER TABLE llx_oauth_token ADD COLUMN tms timestamp DEFAULT CURRENT_TIMESTAMP ON UPDATE CURRENT_TIMESTAMP;

ALTER TABLE llx_events ADD COLUMN authentication_method varchar(64) NULL;
ALTER TABLE llx_events ADD COLUMN fk_oauth_token integer NULL;

ALTER TABLE llx_mailing_cibles MODIFY COLUMN tag varchar(64) NULL;
ALTER TABLE llx_mailing_cibles ADD INDEX idx_mailing_cibles_tag (tag);


ALTER TABLE llx_c_availability ADD COLUMN position integer NOT NULL DEFAULT 0;

ALTER TABLE llx_adherent ADD COLUMN ref varchar(30) AFTER rowid;
UPDATE llx_adherent SET ref = rowid WHERE ref = '' or ref IS NULL;
ALTER TABLE llx_adherent MODIFY COLUMN ref varchar(30) NOT NULL;
ALTER TABLE llx_adherent ADD UNIQUE INDEX uk_adherent_ref (ref, entity);

ALTER TABLE llx_societe ADD COLUMN accountancy_code_sell varchar(32) AFTER webservices_key;
ALTER TABLE llx_societe ADD COLUMN accountancy_code_buy varchar(32) AFTER accountancy_code_sell;

ALTER TABLE llx_bank_account ADD COLUMN ics varchar(32) NULL;
ALTER TABLE llx_bank_account ADD COLUMN ics_transfer varchar(32) NULL;

ALTER TABLE llx_facture MODIFY COLUMN date_valid DATETIME NULL DEFAULT NULL;


-- VMYSQL4.1 INSERT INTO llx_boxes_def (file, entity) SELECT  'box_dolibarr_state_board.php', 1 FROM DUAL WHERE NOT EXISTS (SELECT * FROM llx_boxes_def WHERE file = 'box_dolibarr_state_board.php' AND entity = 1);

-- VMYSQL4.1 INSERT INTO llx_boxes_def (file, entity) SELECT  'box_members_last_modified.php', 1 FROM DUAL WHERE NOT EXISTS (SELECT * FROM llx_boxes_def WHERE file = 'box_members_last_modified.php' AND entity = 1);
-- VMYSQL4.1 INSERT INTO llx_boxes_def (file, entity) SELECT  'box_members_last_subscriptions.php', 1 FROM DUAL WHERE NOT EXISTS (SELECT * FROM llx_boxes_def WHERE file = 'box_members_last_subscriptions.php' AND entity = 1);
-- VMYSQL4.1 INSERT INTO llx_boxes_def (file, entity) SELECT  'box_members_subscriptions_by_year.php', 1 FROM DUAL WHERE NOT EXISTS (SELECT * FROM llx_boxes_def WHERE file = 'box_members_subscriptions_by_year.php' AND entity = 1);
-- VMYSQL4.1 INSERT INTO llx_boxes_def (file, entity) SELECT  'box_members_by_type.php', 1 FROM DUAL WHERE NOT EXISTS (SELECT * FROM llx_boxes_def WHERE file = 'box_members_by_type.php' AND entity = 1);


ALTER TABLE llx_website ADD COLUMN lastaccess datetime NULL;
ALTER TABLE llx_website ADD COLUMN pageviews_month BIGINT UNSIGNED DEFAULT 0;
ALTER TABLE llx_website ADD COLUMN pageviews_total BIGINT UNSIGNED DEFAULT 0;


-- Drop foreign key with bad name or not required
ALTER TABLE llx_workstation_workstation DROP FOREIGN KEY llx_workstation_workstation_fk_user_creat;
ALTER TABLE llx_propal DROP FOREIGN KEY llx_propal_fk_warehouse;


CREATE TABLE llx_workstation_workstation(
	-- BEGIN MODULEBUILDER FIELDS
	rowid integer AUTO_INCREMENT PRIMARY KEY NOT NULL,
	ref varchar(128) DEFAULT '(PROV)' NOT NULL,
    label varchar(255),
    type varchar(7),
    note_public text,
	entity int DEFAULT 1,
	note_private text,
	date_creation datetime NOT NULL,
	tms timestamp,
	fk_user_creat integer NOT NULL,
	fk_user_modif integer,
	import_key varchar(14),
	status smallint NOT NULL,
	nb_operators_required integer,
	thm_operator_estimated double,
	thm_machine_estimated double
	-- END MODULEBUILDER FIELDS
) ENGINE=innodb;

ALTER TABLE llx_workstation_workstation ADD INDEX idx_workstation_workstation_rowid (rowid);
ALTER TABLE llx_workstation_workstation ADD INDEX idx_workstation_workstation_ref (ref);
ALTER TABLE llx_workstation_workstation ADD CONSTRAINT fk_workstation_workstation_fk_user_creat FOREIGN KEY (fk_user_creat) REFERENCES llx_user(rowid);
ALTER TABLE llx_workstation_workstation ADD INDEX idx_workstation_workstation_status (status);

CREATE TABLE llx_workstation_workstation_resource(
	rowid integer AUTO_INCREMENT PRIMARY KEY NOT NULL,
	tms timestamp,
	fk_resource integer,
	fk_workstation integer
) ENGINE=innodb;

CREATE TABLE llx_workstation_workstation_usergroup(
	rowid integer AUTO_INCREMENT PRIMARY KEY NOT NULL,
	tms timestamp,
	fk_usergroup integer,
	fk_workstation integer
) ENGINE=innodb;

DROP TABLE llx_c_producbatch_qcstatus;		-- delete table with bad name

CREATE TABLE llx_c_productbatch_qcstatus(
  rowid integer AUTO_INCREMENT PRIMARY KEY NOT NULL,
  entity   integer NOT NULL DEFAULT 1,
  code     varchar(16)        NOT NULL,
  label    varchar(50)        NOT NULL,
  active   integer  DEFAULT 1 NOT NULL
) ENGINE=innodb;

ALTER TABLE llx_c_productbatch_qcstatus ADD UNIQUE INDEX uk_c_productbatch_qcstatus(code, entity);

INSERT INTO llx_c_productbatch_qcstatus (code, label, active) VALUES ('OK', 'InWorkingOrder', 1);
INSERT INTO llx_c_productbatch_qcstatus (code, label, active) VALUES ('KO', 'OutOfOrder', 1);

ALTER TABLE llx_product_customer_price ADD COLUMN ref_customer varchar(30);
ALTER TABLE llx_product_customer_price_log ADD COLUMN ref_customer varchar(30);

ALTER TABLE llx_propal ADD COLUMN fk_warehouse integer DEFAULT NULL AFTER fk_shipping_method;
--ALTER TABLE llx_propal ADD CONSTRAINT fk_propal_fk_warehouse FOREIGN KEY (fk_warehouse) REFERENCES llx_entrepot(rowid);
ALTER TABLE llx_propal ADD INDEX idx_propal_fk_warehouse(fk_warehouse);

ALTER TABLE llx_societe DROP INDEX idx_societe_entrepot;
ALTER TABLE llx_societe CHANGE fk_entrepot fk_warehouse INTEGER DEFAULT NULL;
--ALTER TABLE llx_societe ADD CONSTRAINT fk_propal_fk_warehouse FOREIGN KEY (fk_warehouse) REFERENCES llx_entrepot(rowid);
ALTER TABLE llx_societe ADD INDEX idx_societe_warehouse(fk_warehouse);

-- VMYSQL4.3 ALTER TABLE llx_societe MODIFY COLUMN fk_typent integer NULL;
-- VPGSQL8.2 ALTER TABLE llx_societe ALTER COLUMN fk_typent DROP NOT NULL;
UPDATE llx_societe SET fk_typent=NULL, tms=tms WHERE fk_typent=0;

DELETE FROM llx_c_typent WHERE code='TE_UNKNOWN';

ALTER TABLE llx_socpeople MODIFY poste varchar(255);

ALTER TABLE llx_menu ADD COLUMN prefix varchar(255) NULL AFTER titre;

ALTER TABLE llx_chargesociales ADD COLUMN fk_user integer DEFAULT NULL;

ALTER TABLE llx_mrp_production ADD COLUMN origin_id integer AFTER fk_mo;
ALTER TABLE llx_mrp_production ADD COLUMN origin_type varchar(10) AFTER origin_id;

ALTER TABLE llx_fichinter ADD COLUMN last_main_doc varchar(255) AFTER model_pdf;
ALTER TABLE llx_projet ADD COLUMN last_main_doc varchar(255) AFTER model_pdf;
ALTER TABLE llx_expensereport ADD COLUMN last_main_doc varchar(255) DEFAULT NULL AFTER model_pdf;

create table llx_payment_vat
(
  rowid           integer AUTO_INCREMENT PRIMARY KEY,
  fk_tva          integer,
  datec           datetime,           -- date de creation
  tms             timestamp,
  datep           datetime,           -- payment date
  amount          double(24,8) DEFAULT 0,
  fk_typepaiement integer NOT NULL,
  num_paiement    varchar(50),
  note            text,
  fk_bank         integer NOT NULL,
  fk_user_creat   integer,            -- creation user
  fk_user_modif   integer             -- last modification user

)ENGINE=innodb;

ALTER TABLE llx_tva ADD COLUMN paye smallint default 1 NOT NULL;
ALTER TABLE llx_tva ADD COLUMN fk_account integer;

INSERT INTO llx_payment_vat (rowid, fk_tva, datec, datep, amount, fk_typepaiement, num_paiement, note, fk_bank, fk_user_creat, fk_user_modif) SELECT rowid, rowid, NOW(), datep, amount, COALESCE(fk_typepayment, 0), num_payment, 'Created automatically by migration v13 to v14', fk_bank, fk_user_creat, fk_user_modif FROM llx_tva WHERE fk_bank IS NOT NULL;
--UPDATE llx_bank_url as url INNER JOIN llx_tva tva ON tva.rowid = url.url_id SET url.type = 'vat', url.label = CONCAT('(', tva.label, ')') WHERE type = 'payment_vat';
--INSERT INTO llx_bank_url (fk_bank, url_id, url, label, type) SELECT b.fk_bank, ptva.rowid, REPLACE(b.url, 'tva/card.php', 'payment_vat/card.php'), '(paiement)', 'payment_vat' FROM llx_bank_url b INNER JOIN llx_tva tva ON (tva.fk_bank = b.fk_bank) INNER JOIN llx_payment_vat ptva on (ptva.fk_bank = b.fk_bank) WHERE type = 'vat';

--ALTER TABLE llx_tva DROP COLUMN fk_bank;

ALTER TABLE llx_tva ALTER COLUMN paye SET DEFAULT 0;


-- Event organization 
INSERT INTO llx_c_email_templates (entity, module, type_template, lang, private, fk_user, datec, label, position, active, topic, content, content_lines, enabled, joinfiles) values (0, '', 'conferenceorbooth', '', 0, null, null, '(EventOrganizationEmailAskConf)',       10, 1, '[__[MAIN_INFO_SOCIETE_NOM]__] __(EventOrganizationEmailAskConf)__', '__(Hello)__,<br /><br />__(OrganizationEventConfRequestWasReceived)__<br /><br /><br />__(Sincerely)__<br />__USER_SIGNATURE__', null, '1', null);
INSERT INTO llx_c_email_templates (entity, module, type_template, lang, private, fk_user, datec, label, position, active, topic, content, content_lines, enabled, joinfiles) values (0, '', 'conferenceorbooth', '', 0, null, null, '(EventOrganizationEmailAskBooth)',      20, 1, '[__[MAIN_INFO_SOCIETE_NOM]__] __(EventOrganizationEmailAskBooth)__', '__(Hello)__,<br /><br />__(OrganizationEventBoothRequestWasReceived)__<br /><br /><br />__(Sincerely)__<br />__USER_SIGNATURE__', null, '1', null);
-- TODO Add message for registration only to event  __ONLINE_PAYMENT_TEXT_AND_URL__
INSERT INTO llx_c_email_templates (entity, module, type_template, lang, private, fk_user, datec, label, position, active, topic, content, content_lines, enabled, joinfiles) values (0, '', 'conferenceorbooth', '', 0, null, null, '(EventOrganizationEmailSubsBooth)',     30, 1, '[__[MAIN_INFO_SOCIETE_NOM]__] __(EventOrganizationEmailBoothPayment)__', '__(Hello)__,<br /><br />__(OrganizationEventPaymentOfBoothWasReceived)__<br /><br /><br />__(Sincerely)__<br />__USER_SIGNATURE__', null, '1', null);
INSERT INTO llx_c_email_templates (entity, module, type_template, lang, private, fk_user, datec, label, position, active, topic, content, content_lines, enabled, joinfiles) values (0, '', 'conferenceorbooth', '', 0, null, null, '(EventOrganizationEmailSubsEvent)',     40, 1, '[__[MAIN_INFO_SOCIETE_NOM]__] __(EventOrganizationEmailRegistrationPayment)__', '__(Hello)__,<br /><br />__(OrganizationEventPaymentOfRegistrationWasReceived)__<br /><br />__(Sincerely)__<br />__USER_SIGNATURE__', null, '1', null);
INSERT INTO llx_c_email_templates (entity, module, type_template, lang, private, fk_user, datec, label, position, active, topic, content, content_lines, enabled, joinfiles) values (0, '', 'conferenceorbooth', '', 0, null, null, '(EventOrganizationMassEmailAttendees)', 50, 1, '[__[MAIN_INFO_SOCIETE_NOM]__] __(EventOrganizationMassEmailAttendees)__', '__(Hello)__,<br /><br />__(OrganizationEventBulkMailToAttendees)__<br /><br />__(Sincerely)__<br />__USER_SIGNATURE__', null, '1', null);
INSERT INTO llx_c_email_templates (entity, module, type_template, lang, private, fk_user, datec, label, position, active, topic, content, content_lines, enabled, joinfiles) values (0, '', 'conferenceorbooth', '', 0, null, null, '(EventOrganizationMassEmailSpeakers)',  60, 1, '[__[MAIN_INFO_SOCIETE_NOM]__] __(EventOrganizationMassEmailSpeakers)__', '__(Hello)__,<br /><br />__(OrganizationEventBulkMailToSpeakers)__<br /><br />__(Sincerely)__<br />__USER_SIGNATURE__', null, '1', null);

ALTER TABLE llx_projet ADD COLUMN accept_conference_suggestions integer DEFAULT 0;
ALTER TABLE llx_projet ADD COLUMN accept_booth_suggestions integer DEFAULT 0;
ALTER TABLE llx_projet ADD COLUMN price_registration double(24,8);
ALTER TABLE llx_projet ADD COLUMN price_booth double(24,8);

ALTER TABLE llx_actioncomm ADD COLUMN num_vote integer DEFAULT NULL AFTER reply_to;
ALTER TABLE llx_actioncomm ADD COLUMN event_paid smallint NOT NULL DEFAULT 0 AFTER num_vote;
ALTER TABLE llx_actioncomm ADD COLUMN status smallint NOT NULL DEFAULT 0 AFTER event_paid;
ALTER TABLE llx_actioncomm ADD COLUMN ref varchar(30) AFTER id;
UPDATE llx_actioncomm SET ref = id WHERE ref = '' OR ref IS NULL;
ALTER TABLE llx_actioncomm MODIFY COLUMN ref varchar(30) NOT NULL;
ALTER TABLE llx_actioncomm ADD UNIQUE INDEX uk_actioncomm_ref (ref, entity);

ALTER TABLE llx_c_actioncomm MODIFY code varchar(50) NOT NULL;
ALTER TABLE llx_c_actioncomm MODIFY module varchar(50) DEFAULT NULL;

INSERT INTO llx_c_actioncomm (id, code, type, libelle, module, active, position) VALUES ( 60,'AC_EO_ONLINECONF','module','Online/Virtual conference','conference@eventorganization', 1, 60);
INSERT INTO llx_c_actioncomm (id, code, type, libelle, module, active, position) VALUES ( 61,'AC_EO_INDOORCONF','module','Indoor conference','conference@eventorganization', 1, 61);
INSERT INTO llx_c_actioncomm (id, code, type, libelle, module, active, position) VALUES ( 62,'AC_EO_ONLINEBOOTH','module','Online/Virtual booth','booth@eventorganization', 1, 62);
INSERT INTO llx_c_actioncomm (id, code, type, libelle, module, active, position) VALUES ( 63,'AC_EO_INDOORBOOTH','module','Indoor booth','booth@eventorganization', 1, 63);
-- Code enhanced - Standardize field name
ALTER TABLE llx_commande CHANGE COLUMN tva total_tva double(24,8) default 0;
ALTER TABLE llx_supplier_proposal CHANGE COLUMN tva total_tva double(24,8) default 0;
ALTER TABLE llx_supplier_proposal CHANGE COLUMN total total_ttc double(24,8) default 0;
ALTER TABLE llx_propal CHANGE COLUMN tva total_tva double(24,8) default 0;
ALTER TABLE llx_propal CHANGE COLUMN total total_ttc double(24,8) default 0;
ALTER TABLE llx_facture CHANGE COLUMN tva total_tva double(24,8) default 0;
ALTER TABLE llx_facture CHANGE COLUMN total total_ht double(24,8) default 0;
ALTER TABLE llx_facture_rec CHANGE COLUMN tva total_tva double(24,8) default 0;
ALTER TABLE llx_facture_rec CHANGE COLUMN total total_ht double(24,8) default 0;
ALTER TABLE llx_commande_fournisseur CHANGE COLUMN tva total_tva double(24,8) default 0;


--VMYSQL4.3 ALTER TABLE llx_c_civility CHANGE COLUMN rowid rowid INTEGER NOT NULL AUTO_INCREMENT;
--VPGSQL8.2 CREATE SEQUENCE llx_c_civility_rowid_seq OWNED BY llx_c_civility.rowid;
--VPGSQL8.2 ALTER TABLE llx_c_civility ALTER COLUMN rowid SET DEFAULT nextval('llx_c_civility_rowid_seq');
--VPGSQL8.2 SELECT setval('llx_c_civility_rowid_seq', MAX(rowid)) FROM llx_c_civility;


-- Change for salary intent table
create table llx_salary
(
  rowid           integer AUTO_INCREMENT PRIMARY KEY,
  ref             varchar(30) NULL,           -- payment reference number (currently NULL because there is no numbering manager yet)
  label           varchar(255),
  tms             timestamp DEFAULT CURRENT_TIMESTAMP ON UPDATE CURRENT_TIMESTAMP,
  datec           datetime,                   -- Create date
  fk_user         integer NOT NULL,
  datep           date,                       -- payment date
  datev           date,                       -- value date (this field should not be here, only into bank tables)
  salary          double(24,8),               -- salary of user when payment was done
  amount          double(24,8) NOT NULL DEFAULT 0,
  fk_projet       integer DEFAULT NULL,
  datesp          date,                       -- date start period
  dateep          date,                       -- date end period
  entity          integer DEFAULT 1 NOT NULL, -- multi company id
  note            text,
  fk_bank         integer,
  paye            smallint default 1 NOT NULL,
  fk_typepayment  integer NOT NULL,			  -- default payment mode for payment
  fk_account      integer,					  -- default bank account for payment
  fk_user_author  integer,                    -- user creating
  fk_user_modif   integer                     -- user making last change
) ENGINE=innodb;

-- VMYSQL4.1 ALTER TABLE llx_payment_salary CHANGE COLUMN fk_user fk_user integer NULL;
-- VPGSQL8.2 ALTER TABLE llx_payment_salary ALTER COLUMN fk_user DROP NOT NULL;
ALTER TABLE llx_payment_salary ADD COLUMN fk_salary integer;

INSERT INTO llx_salary (rowid, ref, fk_user, amount, fk_projet, fk_typepayment, label, datesp, dateep, entity, note, fk_bank, paye) SELECT ps.rowid, ps.rowid, ps.fk_user, ps.amount, ps.fk_projet, ps.fk_typepayment, ps.label, ps.datesp, ps.dateep, ps.entity, ps.note, ps.fk_bank, 1 FROM llx_payment_salary ps WHERE ps.fk_salary IS NULL;
UPDATE llx_payment_salary SET fk_salary = rowid WHERE fk_salary IS NULL;
UPDATE llx_payment_salary SET ref = rowid WHERE ref IS NULL;

ALTER TABLE llx_salary ALTER COLUMN paye set default 0;

UPDATE llx_extrafields SET elementtype = 'salary' WHERE elementtype = 'payment_salary';
ALTER TABLE llx_payment_salary_extrafields RENAME TO llx_salary_extrafields;
-- VMYSQL4.1 DROP INDEX idx_payment_salary_extrafields on llx_salary_extrafields;
-- VPGSQL8.2 DROP INDEX idx_payment_salary_extrafields;
ALTER TABLE llx_salary_extrafields ADD INDEX idx_salary_extrafields (fk_object);


DELETE FROM llx_boxes WHERE box_id IN (SELECT rowid FROM llx_boxes_def WHERE file IN ('box_graph_ticket_by_severity', 'box_ticket_by_severity.php', 'box_nb_ticket_last_x_days.php', 'box_nb_tickets_type.php', 'box_new_vs_close_ticket.php'));
DELETE FROM llx_boxes_def WHERE file IN ('box_graph_ticket_by_severity', 'box_ticket_by_severity.php', 'box_nb_ticket_last_x_days.php', 'box_nb_tickets_type.php', 'box_new_vs_close_ticket.php');

-- VMYSQL4.1 INSERT INTO llx_boxes_def (file, entity) SELECT  'box_graph_ticket_by_severity.php', 1 FROM DUAL WHERE NOT EXISTS (SELECT * FROM llx_boxes_def WHERE file = 'box_graph_ticket_by_severity.php' AND entity = 1);
-- VMYSQL4.1 INSERT INTO llx_boxes_def (file, entity) SELECT  'box_graph_nb_ticket_last_x_days.php', 1 FROM DUAL WHERE NOT EXISTS (SELECT * FROM llx_boxes_def WHERE file = 'box_graph_nb_ticket_last_x_days.php' AND entity = 1);
-- VMYSQL4.1 INSERT INTO llx_boxes_def (file, entity) SELECT  'box_graph_nb_tickets_type.php', 1 FROM DUAL WHERE NOT EXISTS (SELECT * FROM llx_boxes_def WHERE file = 'box_graph_nb_tickets_type.php' AND entity = 1);
-- VMYSQL4.1 INSERT INTO llx_boxes_def (file, entity) SELECT  'box_graph_new_vs_close_ticket.php', 1 FROM DUAL WHERE NOT EXISTS (SELECT * FROM llx_boxes_def WHERE file = 'box_graph_new_vs_close_ticket.php' AND entity = 1);

create table llx_product_perentity
(
    rowid         				integer AUTO_INCREMENT PRIMARY KEY,
    fk_product	   				integer,
    entity             			integer DEFAULT 1 NOT NULL,      	-- multi company id
    accountancy_code_sell         varchar(32),                        -- Selling accountancy code
    accountancy_code_sell_intra   varchar(32),                        -- Selling accountancy code for vat intracommunity
    accountancy_code_sell_export  varchar(32),                        -- Selling accountancy code for vat export
    accountancy_code_buy          varchar(32),                        -- Buying accountancy code
    accountancy_code_buy_intra    varchar(32),                        -- Buying accountancy code for vat intracommunity
    accountancy_code_buy_export   varchar(32),                     	  -- Buying accountancy code for vat import
    pmp double(24,8)
)ENGINE=innodb;

ALTER TABLE llx_product_perentity ADD INDEX idx_product_perentity_fk_product (fk_product);
ALTER TABLE llx_product_perentity ADD UNIQUE INDEX uk_product_perentity (fk_product, entity);

create table llx_societe_perentity
(
    rowid         			integer AUTO_INCREMENT PRIMARY KEY,
    fk_soc        			integer,
    entity             		integer DEFAULT 1 NOT NULL,             -- multi company id
--  code_compta            	varchar(24),                         	-- code compta client
--  code_compta_fournisseur varchar(24),                         	-- code compta founisseur
    accountancy_code_sell		varchar(32),                            -- Selling accountancy code
    accountancy_code_buy		varchar(32)                             -- Buying accountancy code
)ENGINE=innodb;

ALTER TABLE llx_societe_perentity ADD INDEX idx_societe_perentity_fk_soc (fk_soc);
ALTER TABLE llx_societe_perentity ADD UNIQUE INDEX uk_societe_perentity (fk_soc, entity);

CREATE TABLE llx_eventorganization_conferenceorboothattendee(
    rowid integer AUTO_INCREMENT PRIMARY KEY NOT NULL,
    ref varchar(128) NOT NULL,
    fk_soc integer,
    fk_actioncomm integer,
    fk_project integer NOT NULL,
    fk_invoice integer NULL,
    email varchar(100),
    date_subscription datetime,
    amount double DEFAULT NULL,
    note_public text,
    note_private text,
    date_creation datetime NOT NULL,
    tms timestamp,
    fk_user_creat integer,
    fk_user_modif integer,
    last_main_doc varchar(255),
    import_key varchar(14),
    model_pdf varchar(255),
    status smallint NOT NULL
) ENGINE=innodb;

-- VMYSQL4.3 ALTER TABLE llx_eventorganization_conferenceorboothattendee MODIFY COLUMN fk_actioncomm integer NULL;
-- VPGSQL8.2 ALTER TABLE llx_eventorganization_conferenceorboothattendee ALTER COLUMN fk_actioncomm DROP NOT NULL;

ALTER TABLE llx_eventorganization_conferenceorboothattendee ADD COLUMN fk_project integer NOT NULL;
ALTER TABLE llx_eventorganization_conferenceorboothattendee ADD COLUMN fk_invoice integer NULL;

ALTER TABLE llx_eventorganization_conferenceorboothattendee DROP FOREIGN KEY fx_eventorganization_conferenceorboothattendee_fk_soc;
ALTER TABLE llx_eventorganization_conferenceorboothattendee DROP FOREIGN KEY fx_eventorganization_conferenceorboothattendee_fk_actioncomm;
ALTER TABLE llx_eventorganization_conferenceorboothattendee DROP FOREIGN KEY fx_eventorganization_conferenceorboothattendee_fk_project;

ALTER TABLE llx_eventorganization_conferenceorboothattendee ADD INDEX idx_eventorganization_conferenceorboothattendee_rowid (rowid);
ALTER TABLE llx_eventorganization_conferenceorboothattendee ADD INDEX idx_eventorganization_conferenceorboothattendee_ref (ref);
ALTER TABLE llx_eventorganization_conferenceorboothattendee ADD INDEX idx_eventorganization_conferenceorboothattendee_fk_soc (fk_soc);
ALTER TABLE llx_eventorganization_conferenceorboothattendee ADD INDEX idx_eventorganization_conferenceorboothattendee_fk_actioncomm (fk_actioncomm);
ALTER TABLE llx_eventorganization_conferenceorboothattendee ADD INDEX idx_eventorganization_conferenceorboothattendee_email (email);
ALTER TABLE llx_eventorganization_conferenceorboothattendee ADD INDEX idx_eventorganization_conferenceorboothattendee_status (status);

-- VMYSQL4.1 DROP INDEX uk_eventorganization_conferenceorboothattendee on llx_eventorganization_conferenceorboothattendee;
-- VPGSQL8.2 DROP INDEX uk_eventorganization_conferenceorboothattendee;

ALTER TABLE llx_eventorganization_conferenceorboothattendee ADD UNIQUE INDEX uk_eventorganization_conferenceorboothattendee(fk_project, email, fk_actioncomm);


create table llx_eventorganization_conferenceorboothattendee_extrafields
(
    rowid                     integer AUTO_INCREMENT PRIMARY KEY,
    tms                       timestamp,
    fk_object                 integer NOT NULL,
    import_key                varchar(14)                          		-- import key
) ENGINE=innodb;

ALTER TABLE llx_eventorganization_conferenceorboothattendee_extrafields ADD INDEX idx_conferenceorboothattendee_fk_object(fk_object);

ALTER TABLE llx_c_ticket_category ADD COLUMN public integer DEFAULT 0;

-- VPGSQL8.2 ALTER TABLE llx_c_ticket_category ALTER COLUMN pos TYPE INTEGER USING pos::INTEGER;
-- VPGSQL8.2 ALTER TABLE llx_c_ticket_category ALTER COLUMN pos SET NOT NULL;
-- VPGSQL8.2 ALTER TABLE llx_c_ticket_category ALTER COLUMN pos SET DEFAULT 0;
ALTER TABLE llx_c_ticket_category MODIFY COLUMN pos	integer DEFAULT 0 NOT NULL;


ALTER TABLE llx_propal ADD COLUMN date_signature datetime AFTER date_valid;
ALTER TABLE llx_propal ADD COLUMN fk_user_signature integer AFTER fk_user_valid;
ALTER TABLE llx_propal ADD CONSTRAINT fk_propal_fk_user_signature FOREIGN KEY (fk_user_signature) REFERENCES llx_user (rowid);

UPDATE llx_propal SET fk_user_signature = fk_user_cloture WHERE fk_user_signature IS NULL AND fk_user_cloture IS NOT NULL;
UPDATE llx_propal SET date_signature = date_cloture WHERE date_signature IS NULL AND date_cloture IS NOT NULL;


ALTER TABLE llx_product ADD COLUMN batch_mask VARCHAR(32) DEFAULT NULL;
ALTER TABLE llx_product ADD COLUMN lifetime INTEGER NULL;
ALTER TABLE llx_product ADD COLUMN qc_frequency INTEGER NULL;

insert into llx_c_type_contact(rowid, element, source, code, libelle, active ) values (210, 'conferenceorbooth', 'internal', 'MANAGER',  'Conference or Booth manager', 1);
insert into llx_c_type_contact(rowid, element, source, code, libelle, active ) values (211, 'conferenceorbooth', 'external', 'SPEAKER',   'Conference Speaker', 1);
insert into llx_c_type_contact(rowid, element, source, code, libelle, active ) values (212, 'conferenceorbooth', 'external', 'RESPONSIBLE',   'Booth responsible', 1);


CREATE TABLE llx_partnership(
	rowid integer AUTO_INCREMENT PRIMARY KEY NOT NULL, 
	ref varchar(128) DEFAULT '(PROV)' NOT NULL, 
	status smallint NOT NULL DEFAULT '0', 
	fk_soc integer, 
	fk_member integer, 
	date_partnership_start date NOT NULL, 
	date_partnership_end date NULL, 
	entity integer	DEFAULT 1 NOT NULL,	-- multi company id, 0 = all
	reason_decline_or_cancel text NULL,
	date_creation datetime NOT NULL, 
	fk_user_creat integer NOT NULL, 
	tms timestamp, 
	fk_user_modif integer, 
	note_private text, 
	note_public text, 
	last_main_doc varchar(255), 
	count_last_url_check_error integer DEFAULT '0',
	last_check_backlink datetime NULL,
	import_key varchar(14),
	model_pdf varchar(255)
) ENGINE=innodb;

ALTER TABLE llx_partnership ADD COLUMN last_check_backlink datetime NULL;

ALTER TABLE llx_partnership ADD INDEX idx_partnership_rowid (rowid);
ALTER TABLE llx_partnership ADD INDEX idx_partnership_ref (ref);
ALTER TABLE llx_partnership ADD INDEX idx_partnership_fk_soc (fk_soc);
ALTER TABLE llx_partnership ADD CONSTRAINT llx_partnership_fk_user_creat FOREIGN KEY (fk_user_creat) REFERENCES llx_user(rowid);
ALTER TABLE llx_partnership ADD INDEX idx_partnership_status (status);
ALTER TABLE llx_partnership ADD INDEX idx_partnership_fk_member (fk_member);

create table llx_partnership_extrafields
(
  rowid                     integer AUTO_INCREMENT PRIMARY KEY,
  tms                       timestamp,
  fk_object                 integer NOT NULL,
  import_key                varchar(14)                          		-- import key
) ENGINE=innodb;

ALTER TABLE llx_partnership_extrafields ADD INDEX idx_partnership_fk_object(fk_object);

INSERT INTO llx_c_email_templates (entity,module,type_template,label,lang,position,topic,joinfiles,content) VALUES (0, 'partnership', 'partnership_send', '(SendingEmailOnPartnershipWillSoonBeCanceled)', '', 100, '[__[MAIN_INFO_SOCIETE_NOM]__] - __(YourPartnershipWillSoonBeCanceledTopic)__', 0, '<body>\n <p>Hello,<br><br>\n__(YourPartnershipWillSoonBeCanceledContent)__</p>\n<br />\n\n<br />\n\n            __(Sincerely)__ <br />\n            __[MAIN_INFO_SOCIETE_NOM]__ <br />\n </body>\n');
INSERT INTO llx_c_email_templates (entity,module,type_template,label,lang,position,topic,joinfiles,content) VALUES (0, 'partnership', 'partnership_send', '(SendingEmailOnPartnershipCanceled)', '', 100, '[__[MAIN_INFO_SOCIETE_NOM]__] - __(YourPartnershipCanceledTopic)__', 0, '<body>\n <p>Hello,<br><br>\n__(YourPartnershipCanceledContent)__</p>\n<br />\n\n<br />\n\n            __(Sincerely)__ <br />\n            __[MAIN_INFO_SOCIETE_NOM]__ <br />\n </body>\n');
INSERT INTO llx_c_email_templates (entity,module,type_template,label,lang,position,topic,joinfiles,content) VALUES (0, 'partnership', 'partnership_send', '(SendingEmailOnPartnershipRefused)', '', 100, '[__[MAIN_INFO_SOCIETE_NOM]__] - __(YourPartnershipRefusedTopic)__', 0, '<body>\n <p>Hello,<br><br>\n__(YourPartnershipRefusedContent)__</p>\n<br />\n\n<br />\n\n            __(Sincerely)__ <br />\n            __[MAIN_INFO_SOCIETE_NOM]__ <br />\n </body>\n');
INSERT INTO llx_c_email_templates (entity,module,type_template,label,lang,position,topic,joinfiles,content) VALUES (0, 'partnership', 'partnership_send', '(SendingEmailOnPartnershipAccepted)', '', 100, '[__[MAIN_INFO_SOCIETE_NOM]__] - __(YourPartnershipAcceptedTopic)__', 0, '<body>\n <p>Hello,<br><br>\n__(YourPartnershipAcceptedContent)__</p>\n<br />\n\n<br />\n\n            __(Sincerely)__ <br />\n            __[MAIN_INFO_SOCIETE_NOM]__ <br />\n </body>\n');
ALTER TABLE llx_adherent ADD COLUMN url varchar(255) NULL AFTER email;
ALTER TABLE llx_facture_fourn ADD COLUMN date_closing datetime DEFAULT NULL after date_valid;

ALTER TABLE llx_facture_fourn ADD COLUMN fk_user_closing integer DEFAULT NULL after fk_user_valid;

ALTER TABLE llx_entrepot ADD COLUMN fk_project INTEGER DEFAULT NULL AFTER entity; -- project associated to warehouse if any

-- Add external payment support for donation
ALTER TABLE llx_payment_donation ADD COLUMN ext_payment_site  varchar(128) AFTER note;
ALTER TABLE llx_payment_donation ADD COLUMN ext_payment_id  varchar(128) AFTER note;

-- Rebuild sequence for postgres only after query INSERT INTO llx_salary(rowid, ...
-- VPGSQL8.2 SELECT dol_util_rebuild_sequences();

UPDATE llx_const SET type = 'chaine', value = __ENCRYPT('github')__ WHERE __DECRYPT('name')__ = 'MAIN_BUGTRACK_ENABLELINK' AND __DECRYPT('value')__ = '1';

ALTER TABLE llx_facture_fourn_det ADD COLUMN fk_remise_except integer DEFAULT NULL after remise_percent;
ALTER TABLE llx_facture_fourn_det ADD UNIQUE INDEX uk_fk_remise_except (fk_remise_except, fk_facture_fourn);

CREATE TABLE llx_knowledgemanagement_knowledgerecord(
	-- BEGIN MODULEBUILDER FIELDS
	rowid integer AUTO_INCREMENT PRIMARY KEY NOT NULL, 
	ref varchar(128) NOT NULL, 
	date_creation datetime NOT NULL, 
	tms timestamp, 
	last_main_doc varchar(255), 
	fk_user_creat integer NOT NULL, 
	fk_user_modif integer, 
	fk_user_valid integer, 
	import_key varchar(14), 
	model_pdf varchar(255), 
	question text NOT NULL, 
	answer text,
	url varchar(255),
	fk_ticket integer,
	fk_c_ticket_category integer,
	status integer NOT NULL
	-- END MODULEBUILDER FIELDS
) ENGINE=innodb;

ALTER TABLE llx_knowledgemanagement_knowledgerecord ADD COLUMN fk_ticket integer;
ALTER TABLE llx_knowledgemanagement_knowledgerecord ADD COLUMN fk_c_ticket_category integer;
ALTER TABLE llx_knowledgemanagement_knowledgerecord ADD COLUMN url varchar(255);


create table llx_knowledgemanagement_knowledgerecord_extrafields
(
  rowid                     integer AUTO_INCREMENT PRIMARY KEY,
  tms                       timestamp,
  fk_object                 integer NOT NULL,
  import_key                varchar(14)                          		-- import key
) ENGINE=innodb;

-- add default amount by member type
ALTER TABLE llx_adherent_type ADD COLUMN amount DOUBLE(24,8) NULL DEFAULT NULL AFTER subscription;

-- add action trigger
INSERT INTO llx_c_action_trigger (code,label,description,elementtype,rang) VALUES ('COMPANY_MODIFY','Third party update','Executed when you update third party','societe',1);
INSERT INTO llx_c_action_trigger (code,label,description,elementtype,rang) VALUES ('CONTACT_MODIFY','Contact address update','Executed when a contact is updated','contact',51);


create table llx_c_partnership_type
(
  rowid      	integer AUTO_INCREMENT PRIMARY KEY,
  entity        integer DEFAULT 1 NOT NULL,
  code          varchar(32) NOT NULL,
  label 	    varchar(64)	NOT NULL,
  active  	    tinyint DEFAULT 1  NOT NULL
)ENGINE=innodb;

DELETE FROM llx_rights_def WHERE module = 'hrm' AND perms = 'employee';


CREATE TABLE llx_ecm_directories_extrafields
(
  rowid                     integer AUTO_INCREMENT PRIMARY KEY,
  tms                       timestamp DEFAULT CURRENT_TIMESTAMP ON UPDATE CURRENT_TIMESTAMP,
  fk_object                 integer NOT NULL,
  import_key                varchar(14)                             -- import key
) ENGINE=innodb;

DROP TABLE llx_categorie_association;
DROP TABLE llx_cond_reglement;
DROP TABLE llx_zapier_hook_extrafields;

CREATE TABLE llx_onlinesignature
(
  rowid                     integer AUTO_INCREMENT PRIMARY KEY,
  entity                    integer DEFAULT 1 NOT NULL,
  object_type               varchar(32) NOT NULL,
  object_id					integer NOT NULL,
  datec                     datetime NOT NULL,
  tms                       timestamp DEFAULT CURRENT_TIMESTAMP ON UPDATE CURRENT_TIMESTAMP,
  name						varchar(255) NOT NULL,
  ip						varchar(128),
  pathoffile				varchar(255)
)ENGINE=innodb;

-- VMYSQL4.3 ALTER TABLE llx_partnership MODIFY COLUMN date_partnership_end date NULL;
-- VPGSQL8.2 ALTER TABLE llx_partnership ALTER COLUMN date_partnership_end DROP NOT NULL;

ALTER TABLE llx_facture_fourn CHANGE COLUMN fk_mode_transport fk_transport_mode integer;

ALTER TABLE llx_c_socialnetworks DROP INDEX idx_c_socialnetworks_code;
ALTER TABLE llx_c_socialnetworks ADD UNIQUE INDEX idx_c_socialnetworks_code_entity (code, entity);

ALTER TABLE llx_propaldet ADD COLUMN import_key varchar(14);

-- Easya 2022.5

-- Backport 15.0.0 -> 16.0.0
ALTER TABLE llx_product_attribute_value MODIFY COLUMN ref VARCHAR(180) NOT NULL;
ALTER TABLE llx_product_attribute_value MODIFY COLUMN value VARCHAR(255) NOT NULL;
ALTER TABLE llx_product_attribute_value ADD COLUMN position INTEGER NOT NULL DEFAULT 0;
ALTER TABLE llx_product_attribute CHANGE rang position INTEGER DEFAULT 0 NOT NULL;

-- Dictionaries - add possibility to manage countries in EEC #20261
UPDATE llx_c_country SET eec = 0 WHERE code IN ('GB', 'UK', 'IM');
UPDATE llx_c_country SET eec = 0 WHERE eec IS NULL;
ALTER TABLE llx_c_country MODIFY COLUMN eec tinyint DEFAULT 0 NOT NULL;

-- Add option for SEPA formatting
ALTER TABLE llx_bank_account ADD COLUMN pti_in_ctti integer DEFAULT 0 AFTER domiciliation;

-- Keep the last msg sent to display warnings on ticket list
ALTER TABLE llx_ticket ADD COLUMN date_last_msg_sent datetime AFTER date_read;

-- Rename value to create ficheinter automatically ont tickets
UPDATE llx_const SET name = 'WORKFLOW_TICKET_CREATE_INTERVENTION' WHERE name = 'TICKET_AUTO_CREATE_FICHINTER_CREATE';

-- Deposit generation helper with specific payment terms
ALTER TABLE llx_c_payment_term ADD COLUMN deposit_percent real DEFAULT NULL AFTER decalage;
ALTER TABLE llx_societe ADD COLUMN deposit_percent real DEFAULT NULL AFTER cond_reglement;
ALTER TABLE llx_propal ADD COLUMN deposit_percent real DEFAULT NULL AFTER fk_cond_reglement;
ALTER TABLE llx_commande ADD COLUMN deposit_percent real DEFAULT NULL AFTER fk_cond_reglement;
INSERT INTO llx_c_payment_term(code, sortorder, active, libelle, libelle_facture, type_cdr, nbjour, deposit_percent) values ('DEP30PCTDEL', 13, 0, '__DEPOSIT_PERCENT__% deposit', '__DEPOSIT_PERCENT__% deposit, remainder on delivery', 0, 1, 30);

-- Add products categories field on inventory card
ALTER TABLE llx_inventory ADD COLUMN categories_product VARCHAR(255) DEFAULT NULL AFTER fk_product;

-- Add input reason on invoice
ALTER TABLE llx_facture ADD COLUMN fk_input_reason integer NULL DEFAULT NULL AFTER last_main_doc;

-- Add accountancy code general on user / customer / supplier subledger
ALTER TABLE llx_user ADD COLUMN accountancy_code_user_general varchar(32) DEFAULT NULL AFTER fk_barcode_type;
ALTER TABLE llx_societe ADD COLUMN accountancy_code_customer_general varchar(32) DEFAULT NULL AFTER code_fournisseur;
ALTER TABLE llx_societe ADD COLUMN accountancy_code_supplier_general varchar(32) DEFAULT NULL AFTER code_compta;
ALTER TABLE llx_societe_perentity ADD COLUMN accountancy_code_customer_general varchar(32) DEFAULT NULL AFTER entity;
ALTER TABLE llx_societe_perentity ADD COLUMN accountancy_code_supplier_general varchar(32) DEFAULT NULL AFTER accountancy_code_customer;

-- Rename const to hide public and private notes (fix allow notes const was used to hide)
UPDATE llx_const SET name = 'MAIN_LIST_HIDE_PUBLIC_NOTES' WHERE name = 'MAIN_LIST_ALLOW_PUBLIC_NOTES';
UPDATE llx_const SET name = 'MAIN_LIST_HIDE_PRIVATE_NOTES' WHERE name = 'MAIN_LIST_ALLOW_PRIVATE_NOTES';

-- Rename prospect level on contact
ALTER TABLE llx_socpeople CHANGE fk_prospectcontactlevel fk_prospectlevel varchar(12);

-- Add shipment lines dispatcher
create table llx_expeditiondet_dispatch
(
    rowid             integer AUTO_INCREMENT PRIMARY KEY,
    fk_expeditiondet  integer NOT NULL,
    fk_product        integer NOT NULL,
    fk_product_parent integer NOT NULL,
    fk_entrepot       integer NOT NULL,
    qty               real
)ENGINE=innodb;

ALTER TABLE llx_expeditiondet_dispatch ADD INDEX idx_expeditiondet_dispatch_fk_expeditiondet (fk_expeditiondet);
ALTER TABLE llx_expeditiondet_dispatch ADD INDEX idx_expeditiondet_dispatch_fk_product (fk_product);
ALTER TABLE llx_expeditiondet_dispatch ADD INDEX idx_expeditiondet_dispatch_fk_product_parent (fk_product_parent);
ALTER TABLE llx_expeditiondet_dispatch ADD INDEX idx_expeditiondet_dispatch_fk_entrepot (fk_entrepot);
ALTER TABLE llx_expeditiondet_dispatch ADD CONSTRAINT fk_expeditiondet_dispatch_fk_expeditiondet FOREIGN KEY (fk_expeditiondet) REFERENCES llx_expeditiondet (rowid);
ALTER TABLE llx_expeditiondet_dispatch ADD CONSTRAINT fk_expeditiondet_dispatch_fk_product FOREIGN KEY (fk_product) REFERENCES llx_product (rowid);
ALTER TABLE llx_expeditiondet_dispatch ADD CONSTRAINT fk_expeditiondet_dispatch_fk_product_parent FOREIGN KEY (fk_product_parent) REFERENCES llx_product (rowid);
ALTER TABLE llx_expeditiondet_dispatch ADD CONSTRAINT fk_expeditiondet_dispatch_fk_entrepot FOREIGN KEY (fk_entrepot) REFERENCES llx_entrepot (rowid);

<<<<<<< HEAD
-- Backport 14.0.0 -> 15.0.0
ALTER TABLE llx_emailcollector_emailcollectoraction MODIFY COLUMN actionparam TEXT;

-- Backport 15.0.0 -> 16.0.0
ALTER TABLE llx_emailcollector_emailcollector ADD COLUMN position INTEGER NOT NULL DEFAULT 0;

-- Backport 16.0.0 -> 17.0.0
ALTER TABLE llx_emailcollector_emailcollector MODIFY COLUMN lastresult text;
ALTER TABLE llx_emailcollector_emailcollector ADD COLUMN port varchar(10) DEFAULT '993';
ALTER TABLE llx_emailcollector_emailcollector ADD COLUMN acces_type integer DEFAULT 0;
ALTER TABLE llx_emailcollector_emailcollector ADD COLUMN oauth_service varchar(128) DEFAULT NULL;
=======
-- Increase size of action params for email collector (v15)
ALTER TABLE llx_emailcollector_emailcollectoraction MODIFY COLUMN actionparam TEXT;

-- Fix field message must be mediumtext
ALTER TABLE llx_ticket MODIFY COLUMN message mediumtext;
>>>>>>> 1e3e1d3d
<|MERGE_RESOLUTION|>--- conflicted
+++ resolved
@@ -725,7 +725,6 @@
 ALTER TABLE llx_expeditiondet_dispatch ADD CONSTRAINT fk_expeditiondet_dispatch_fk_product_parent FOREIGN KEY (fk_product_parent) REFERENCES llx_product (rowid);
 ALTER TABLE llx_expeditiondet_dispatch ADD CONSTRAINT fk_expeditiondet_dispatch_fk_entrepot FOREIGN KEY (fk_entrepot) REFERENCES llx_entrepot (rowid);
 
-<<<<<<< HEAD
 -- Backport 14.0.0 -> 15.0.0
 ALTER TABLE llx_emailcollector_emailcollectoraction MODIFY COLUMN actionparam TEXT;
 
@@ -737,10 +736,9 @@
 ALTER TABLE llx_emailcollector_emailcollector ADD COLUMN port varchar(10) DEFAULT '993';
 ALTER TABLE llx_emailcollector_emailcollector ADD COLUMN acces_type integer DEFAULT 0;
 ALTER TABLE llx_emailcollector_emailcollector ADD COLUMN oauth_service varchar(128) DEFAULT NULL;
-=======
+
 -- Increase size of action params for email collector (v15)
 ALTER TABLE llx_emailcollector_emailcollectoraction MODIFY COLUMN actionparam TEXT;
 
 -- Fix field message must be mediumtext
-ALTER TABLE llx_ticket MODIFY COLUMN message mediumtext;
->>>>>>> 1e3e1d3d
+ALTER TABLE llx_ticket MODIFY COLUMN message mediumtext;