--- conflicted
+++ resolved
@@ -90,21 +90,21 @@
 --Fix bad sign on multicompany column for customer invoice lines
 UPDATE llx_facturedet SET multicurrency_subprice = -multicurrency_subprice WHERE ((multicurrency_subprice < 0 and subprice > 0) OR (multicurrency_subprice > 0 and subprice < 0));
 UPDATE llx_facturedet SET multicurrency_total_ht = -multicurrency_total_ht WHERE ((multicurrency_total_ht < 0 and total_ht > 0) OR (multicurrency_total_ht > 0 and total_ht < 0));
-UPDATE llx_facturedet SET multicurrency_total_tva = -multicurrency_total_tva WHERE ((multicurrency_total_tva < 0 and total_tva > 0) OR (multicurrency_total_tva > 0 and total_tva < 0)); 
-UPDATE llx_facturedet SET multicurrency_total_ttc = -multicurrency_total_ttc WHERE ((multicurrency_total_ttc < 0 and total_ttc > 0) OR (multicurrency_total_ttc > 0 and total_ttc < 0));  
+UPDATE llx_facturedet SET multicurrency_total_tva = -multicurrency_total_tva WHERE ((multicurrency_total_tva < 0 and total_tva > 0) OR (multicurrency_total_tva > 0 and total_tva < 0));
+UPDATE llx_facturedet SET multicurrency_total_ttc = -multicurrency_total_ttc WHERE ((multicurrency_total_ttc < 0 and total_ttc > 0) OR (multicurrency_total_ttc > 0 and total_ttc < 0));
 --Fix bad sign on multicompany column for customer invoices
-UPDATE llx_facture SET multicurrency_total_ht = -multicurrency_total_ht WHERE ((multicurrency_total_ht < 0 and total_ht > 0) OR (multicurrency_total_ht > 0 and total_ht < 0));  
-UPDATE llx_facture SET multicurrency_total_tva = -multicurrency_total_tva WHERE ((multicurrency_total_tva < 0 and total_tva > 0) OR (multicurrency_total_tva > 0 and total_tva < 0));  
-UPDATE llx_facture SET multicurrency_total_ttc = -multicurrency_total_ttc WHERE ((multicurrency_total_ttc < 0 and total_ttc > 0) OR (multicurrency_total_ttc > 0 and total_ttc < 0));  
+UPDATE llx_facture SET multicurrency_total_ht = -multicurrency_total_ht WHERE ((multicurrency_total_ht < 0 and total_ht > 0) OR (multicurrency_total_ht > 0 and total_ht < 0));
+UPDATE llx_facture SET multicurrency_total_tva = -multicurrency_total_tva WHERE ((multicurrency_total_tva < 0 and total_tva > 0) OR (multicurrency_total_tva > 0 and total_tva < 0));
+UPDATE llx_facture SET multicurrency_total_ttc = -multicurrency_total_ttc WHERE ((multicurrency_total_ttc < 0 and total_ttc > 0) OR (multicurrency_total_ttc > 0 and total_ttc < 0));
 --Fix bad sign on multicurrency column for supplier invoice lines
 UPDATE llx_facture_fourn_det SET multicurrency_subprice = -multicurrency_subprice WHERE ((multicurrency_subprice < 0 and pu_ht > 0) OR (multicurrency_subprice > 0 and pu_ht < 0));
 UPDATE llx_facture_fourn_det SET multicurrency_total_ht = -multicurrency_total_ht WHERE ((multicurrency_total_ht < 0 and total_ht > 0) OR (multicurrency_total_ht > 0 and total_ht < 0));
-UPDATE llx_facture_fourn_det SET multicurrency_total_tva = -multicurrency_total_tva WHERE ((multicurrency_total_tva < 0 and tva > 0) OR (multicurrency_total_tva > 0 and tva < 0)); 
-UPDATE llx_facture_fourn_det SET multicurrency_total_ttc = -multicurrency_total_ttc WHERE ((multicurrency_total_ttc < 0 and total_ttc > 0) OR (multicurrency_total_ttc > 0 and total_ttc < 0));  
+UPDATE llx_facture_fourn_det SET multicurrency_total_tva = -multicurrency_total_tva WHERE ((multicurrency_total_tva < 0 and tva > 0) OR (multicurrency_total_tva > 0 and tva < 0));
+UPDATE llx_facture_fourn_det SET multicurrency_total_ttc = -multicurrency_total_ttc WHERE ((multicurrency_total_ttc < 0 and total_ttc > 0) OR (multicurrency_total_ttc > 0 and total_ttc < 0));
 --Fix bad sign on multicompany column for customer invoices
-UPDATE llx_facture_fourn SET multicurrency_total_ht = -multicurrency_total_ht WHERE ((multicurrency_total_ht < 0 and total_ht > 0) OR (multicurrency_total_ht > 0 and total_ht < 0));  
-UPDATE llx_facture_fourn SET multicurrency_total_tva = -multicurrency_total_tva WHERE ((multicurrency_total_tva < 0 and total_tva > 0) OR (multicurrency_total_tva > 0 and total_tva < 0));  
-UPDATE llx_facture_fourn SET multicurrency_total_ttc = -multicurrency_total_ttc WHERE ((multicurrency_total_ttc < 0 and total_ttc > 0) OR (multicurrency_total_ttc > 0 and total_ttc < 0));  
+UPDATE llx_facture_fourn SET multicurrency_total_ht = -multicurrency_total_ht WHERE ((multicurrency_total_ht < 0 and total_ht > 0) OR (multicurrency_total_ht > 0 and total_ht < 0));
+UPDATE llx_facture_fourn SET multicurrency_total_tva = -multicurrency_total_tva WHERE ((multicurrency_total_tva < 0 and total_tva > 0) OR (multicurrency_total_tva > 0 and total_tva < 0));
+UPDATE llx_facture_fourn SET multicurrency_total_ttc = -multicurrency_total_ttc WHERE ((multicurrency_total_ttc < 0 and total_ttc > 0) OR (multicurrency_total_ttc > 0 and total_ttc < 0));
 
 
 UPDATE llx_c_ticket_type set label = 'Issue or bug' WHERE code = 'ISSUE';
@@ -647,7 +647,8 @@
 
 ALTER TABLE llx_facture_fourn CHANGE COLUMN fk_mode_transport fk_transport_mode integer;
 
-<<<<<<< HEAD
+ALTER TABLE llx_c_socialnetworks DROP INDEX idx_c_socialnetworks_code;
+ALTER TABLE llx_c_socialnetworks ADD UNIQUE INDEX idx_c_socialnetworks_code_entity (code, entity);
 
 
 
@@ -659,7 +660,3 @@
 INSERT INTO llx_c_payment_term(code, sortorder, active, libelle, libelle_facture, type_cdr, nbjour, deposit_percent) values ('DEP30PCTDEL', 13, 0, '__DEPOSIT_PERCENT__% deposit', '__DEPOSIT_PERCENT__% deposit, remainder on delivery', 0, 1, 30);
 
 
-=======
-ALTER TABLE llx_c_socialnetworks DROP INDEX idx_c_socialnetworks_code;
-ALTER TABLE llx_c_socialnetworks ADD UNIQUE INDEX idx_c_socialnetworks_code_entity (code, entity);
->>>>>>> ec78f21c
