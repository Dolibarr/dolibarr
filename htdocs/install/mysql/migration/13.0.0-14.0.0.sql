--
-- Be carefull to requests order.
-- This file must be loaded by calling /install/index.php page
-- when current version is 14.0.0 or higher.
--
-- To restrict request to Mysql version x.y minimum use -- VMYSQLx.y
-- To restrict request to Pgsql version x.y minimum use -- VPGSQLx.y
-- To rename a table:       ALTER TABLE llx_table RENAME TO llx_table_new;
-- To add a column:         ALTER TABLE llx_table ADD COLUMN newcol varchar(60) NOT NULL DEFAULT '0' AFTER existingcol;
-- To rename a column:      ALTER TABLE llx_table CHANGE COLUMN oldname newname varchar(60);
-- To drop a column:        ALTER TABLE llx_table DROP COLUMN oldname;
-- To change type of field: ALTER TABLE llx_table MODIFY COLUMN name varchar(60);
-- To drop a foreign key:   ALTER TABLE llx_table DROP FOREIGN KEY fk_name;
-- To create a unique index ALTER TABLE llx_table ADD UNIQUE INDEX uk_table_field (field);
-- To drop an index:        -- VMYSQL4.1 DROP INDEX nomindex on llx_table
-- To drop an index:        -- VPGSQL8.2 DROP INDEX nomindex
-- To make pk to be auto increment (mysql):    -- VMYSQL4.3 ALTER TABLE llx_table CHANGE COLUMN rowid rowid INTEGER NOT NULL AUTO_INCREMENT;
-- To make pk to be auto increment (postgres):
-- -- VPGSQL8.2 CREATE SEQUENCE llx_table_rowid_seq OWNED BY llx_table.rowid;
-- -- VPGSQL8.2 ALTER TABLE llx_table ADD PRIMARY KEY (rowid);
-- -- VPGSQL8.2 ALTER TABLE llx_table ALTER COLUMN rowid SET DEFAULT nextval('llx_table_rowid_seq');
-- -- VPGSQL8.2 SELECT setval('llx_table_rowid_seq', MAX(rowid)) FROM llx_table;
-- To set a field as NULL:                     -- VMYSQL4.3 ALTER TABLE llx_table MODIFY COLUMN name varchar(60) NULL;
-- To set a field as NULL:                     -- VPGSQL8.2 ALTER TABLE llx_table ALTER COLUMN name DROP NOT NULL;
-- To set a field as NOT NULL:                 -- VMYSQL4.3 ALTER TABLE llx_table MODIFY COLUMN name varchar(60) NOT NULL;
-- To set a field as NOT NULL:                 -- VPGSQL8.2 ALTER TABLE llx_table ALTER COLUMN name SET NOT NULL;
-- To set a field as default NULL:             -- VPGSQL8.2 ALTER TABLE llx_table ALTER COLUMN name SET DEFAULT NULL;
-- Note: fields with type BLOB/TEXT can't have default value.


-- Missing in v13 or lower

ALTER TABLE llx_supplier_proposal_extrafields ADD INDEX idx_supplier_proposal_extrafields (fk_object);
ALTER TABLE llx_supplier_proposaldet_extrafields ADD INDEX idx_supplier_proposaldet_extrafields (fk_object);

ALTER TABLE llx_asset_extrafields ADD INDEX idx_asset_extrafields (fk_object);

-- For v14

ALTER TABLE llx_c_availability ADD COLUMN position integer NOT NULL DEFAULT 0;

ALTER TABLE llx_adherent ADD COLUMN ref varchar(30) AFTER rowid;
UPDATE llx_adherent SET ref = rowid WHERE ref = '' or ref IS NULL;
ALTER TABLE llx_adherent MODIFY COLUMN ref varchar(30) NOT NULL;
ALTER TABLE llx_adherent ADD UNIQUE INDEX uk_adherent_ref (ref, entity);

ALTER TABLE llx_societe ADD COLUMN accountancy_code_sell varchar(32) AFTER webservices_key;
ALTER TABLE llx_societe ADD COLUMN accountancy_code_buy varchar(32) AFTER accountancy_code_sell;

ALTER TABLE llx_bank_account ADD COLUMN ics varchar(32) NULL;
ALTER TABLE llx_bank_account ADD COLUMN ics_transfer varchar(32) NULL;

ALTER TABLE llx_facture MODIFY COLUMN date_valid DATETIME NULL DEFAULT NULL;


-- VMYSQL4.1 INSERT INTO llx_boxes_def (file, entity) SELECT  'box_dolibarr_state_board.php', 1 FROM DUAL WHERE NOT EXISTS (SELECT * FROM llx_boxes_def WHERE file = 'box_dolibarr_state_board.php' AND entity = 1);


ALTER TABLE llx_website ADD COLUMN lastaccess datetime NULL;
ALTER TABLE llx_website ADD COLUMN pageviews_month BIGINT UNSIGNED DEFAULT 0;
ALTER TABLE llx_website ADD COLUMN pageviews_total BIGINT UNSIGNED DEFAULT 0;


-- Drop foreign key with bad name or not required
ALTER TABLE llx_workstation_workstation DROP FOREIGN KEY llx_workstation_workstation_fk_user_creat;
ALTER TABLE llx_propal DROP FOREIGN KEY llx_propal_fk_warehouse;


CREATE TABLE llx_workstation_workstation(
	-- BEGIN MODULEBUILDER FIELDS
	rowid integer AUTO_INCREMENT PRIMARY KEY NOT NULL,
	ref varchar(128) DEFAULT '(PROV)' NOT NULL,
    label varchar(255),
    type varchar(7),
    note_public text,
	entity int DEFAULT 1,
	note_private text,
	date_creation datetime NOT NULL,
	tms timestamp,
	fk_user_creat integer NOT NULL,
	fk_user_modif integer,
	import_key varchar(14),
	status smallint NOT NULL,
	nb_operators_required integer,
	thm_operator_estimated double,
	thm_machine_estimated double
	-- END MODULEBUILDER FIELDS
) ENGINE=innodb;

ALTER TABLE llx_workstation_workstation ADD INDEX idx_workstation_workstation_rowid (rowid);
ALTER TABLE llx_workstation_workstation ADD INDEX idx_workstation_workstation_ref (ref);
ALTER TABLE llx_workstation_workstation ADD CONSTRAINT fk_workstation_workstation_fk_user_creat FOREIGN KEY (fk_user_creat) REFERENCES llx_user(rowid);
ALTER TABLE llx_workstation_workstation ADD INDEX idx_workstation_workstation_status (status);

CREATE TABLE llx_workstation_workstation_resource(
	rowid integer AUTO_INCREMENT PRIMARY KEY NOT NULL,
	tms timestamp,
	fk_resource integer,
	fk_workstation integer
) ENGINE=innodb;

CREATE TABLE llx_workstation_workstation_usergroup(
	rowid integer AUTO_INCREMENT PRIMARY KEY NOT NULL,
	tms timestamp,
	fk_usergroup integer,
	fk_workstation integer
) ENGINE=innodb;


ALTER TABLE llx_product_customer_price ADD COLUMN ref_customer varchar(30);
ALTER TABLE llx_product_customer_price_log ADD COLUMN ref_customer varchar(30);

ALTER TABLE llx_propal ADD COLUMN fk_warehouse integer DEFAULT NULL AFTER fk_shipping_method;
--ALTER TABLE llx_propal ADD CONSTRAINT fk_propal_fk_warehouse FOREIGN KEY (fk_warehouse) REFERENCES llx_entrepot(rowid);
ALTER TABLE llx_propal ADD INDEX idx_propal_fk_warehouse(fk_warehouse);

ALTER TABLE llx_societe DROP INDEX idx_societe_entrepot;
ALTER TABLE llx_societe CHANGE fk_entrepot fk_warehouse INTEGER DEFAULT NULL;
--ALTER TABLE llx_societe ADD CONSTRAINT fk_propal_fk_warehouse FOREIGN KEY (fk_warehouse) REFERENCES llx_entrepot(rowid);
ALTER TABLE llx_societe ADD INDEX idx_societe_warehouse(fk_warehouse);

<<<<<<< HEAD
ALTER TABLE llx_societe MODIFY COLUMN fk_typent integer DEFAULT NULL;
UPDATE llx_societe SET fk_typent=NULL WHERE fk_typent=0;
DELETE FROM llx_c_typent WHERE code='TE_UNKNOWN';
=======
ALTER TABLE llx_socpeople MODIFY poste varchar(255);

ALTER TABLE llx_chargesociales ADD COLUMN fk_user integer DEFAULT NULL;
>>>>>>> 6e7e8d7d
<|MERGE_RESOLUTION|>--- conflicted
+++ resolved
@@ -119,12 +119,10 @@
 --ALTER TABLE llx_societe ADD CONSTRAINT fk_propal_fk_warehouse FOREIGN KEY (fk_warehouse) REFERENCES llx_entrepot(rowid);
 ALTER TABLE llx_societe ADD INDEX idx_societe_warehouse(fk_warehouse);
 
-<<<<<<< HEAD
 ALTER TABLE llx_societe MODIFY COLUMN fk_typent integer DEFAULT NULL;
 UPDATE llx_societe SET fk_typent=NULL WHERE fk_typent=0;
 DELETE FROM llx_c_typent WHERE code='TE_UNKNOWN';
-=======
+
 ALTER TABLE llx_socpeople MODIFY poste varchar(255);
 
-ALTER TABLE llx_chargesociales ADD COLUMN fk_user integer DEFAULT NULL;
->>>>>>> 6e7e8d7d
+ALTER TABLE llx_chargesociales ADD COLUMN fk_user integer DEFAULT NULL;