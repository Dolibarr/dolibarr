--
-- Be carefull to requests order.
-- This file must be loaded by calling /install/index.php page
-- when current version is 14.0.0 or higher.
--
-- To restrict request to Mysql version x.y minimum use -- VMYSQLx.y
-- To restrict request to Pgsql version x.y minimum use -- VPGSQLx.y
-- To rename a table:       ALTER TABLE llx_table RENAME TO llx_table_new;
-- To add a column:         ALTER TABLE llx_table ADD COLUMN newcol varchar(60) NOT NULL DEFAULT '0' AFTER existingcol;
-- To rename a column:      ALTER TABLE llx_table CHANGE COLUMN oldname newname varchar(60);
-- To drop a column:        ALTER TABLE llx_table DROP COLUMN oldname;
-- To change type of field: ALTER TABLE llx_table MODIFY COLUMN name varchar(60);
-- To drop a foreign key:   ALTER TABLE llx_table DROP FOREIGN KEY fk_name;
-- To create a unique index ALTER TABLE llx_table ADD UNIQUE INDEX uk_table_field (field);
-- To drop an index:        -- VMYSQL4.1 DROP INDEX nomindex on llx_table
-- To drop an index:        -- VPGSQL8.2 DROP INDEX nomindex
-- To make pk to be auto increment (mysql):    -- VMYSQL4.3 ALTER TABLE llx_table CHANGE COLUMN rowid rowid INTEGER NOT NULL AUTO_INCREMENT;
-- To make pk to be auto increment (postgres):
-- -- VPGSQL8.2 CREATE SEQUENCE llx_table_rowid_seq OWNED BY llx_table.rowid;
-- -- VPGSQL8.2 ALTER TABLE llx_table ADD PRIMARY KEY (rowid);
-- -- VPGSQL8.2 ALTER TABLE llx_table ALTER COLUMN rowid SET DEFAULT nextval('llx_table_rowid_seq');
-- -- VPGSQL8.2 SELECT setval('llx_table_rowid_seq', MAX(rowid)) FROM llx_table;
-- To set a field as NULL:                     -- VMYSQL4.3 ALTER TABLE llx_table MODIFY COLUMN name varchar(60) NULL;
-- To set a field as NULL:                     -- VPGSQL8.2 ALTER TABLE llx_table ALTER COLUMN name DROP NOT NULL;
-- To set a field as NOT NULL:                 -- VMYSQL4.3 ALTER TABLE llx_table MODIFY COLUMN name varchar(60) NOT NULL;
-- To set a field as NOT NULL:                 -- VPGSQL8.2 ALTER TABLE llx_table ALTER COLUMN name SET NOT NULL;
-- To set a field as default NULL:             -- VPGSQL8.2 ALTER TABLE llx_table ALTER COLUMN name SET DEFAULT NULL;
-- Note: fields with type BLOB/TEXT can't have default value.


-- Missing in v13 or lower

ALTER TABLE llx_asset CHANGE COLUMN amount amount_ht double(24,8) DEFAULT NULL;
ALTER TABLE llx_asset ADD COLUMN amount_vat double(24,8) DEFAULT NULL;

ALTER TABLE llx_supplier_proposal_extrafields ADD INDEX idx_supplier_proposal_extrafields (fk_object);
ALTER TABLE llx_supplier_proposaldet_extrafields ADD INDEX idx_supplier_proposaldet_extrafields (fk_object);

ALTER TABLE llx_asset_extrafields ADD INDEX idx_asset_extrafields (fk_object);

insert into llx_c_actioncomm (id, code, type, libelle, module, active, position) values ( 6,'AC_EMAIL_IN','system','reception Email',NULL, 1, 4);

-- VMYSQL4.3 ALTER TABLE llx_accounting_bookkeeping MODIFY COLUMN montant double(24,8) NULL;
-- VPGSQL8.2 ALTER TABLE llx_accounting_bookkeeping ALTER COLUMN montant DROP NOT NULL;

UPDATE llx_c_country SET eec = 1 WHERE code IN ('AT','BE','BG','CY','CZ','DE','DK','EE','ES','FI','FR','GR','HR','NL','HU','IE','IM','IT','LT','LU','LV','MC','MT','PL','PT','RO','SE','SK','SI');


-- For v14

ALTER TABLE llx_oauth_token ADD COLUMN restricted_ips varchar(200);
ALTER TABLE llx_oauth_token ADD COLUMN datec datetime DEFAULT NULL;
ALTER TABLE llx_oauth_token ADD COLUMN tms timestamp DEFAULT CURRENT_TIMESTAMP ON UPDATE CURRENT_TIMESTAMP;

ALTER TABLE llx_events ADD COLUMN authentication_method varchar(64) NULL;
ALTER TABLE llx_events ADD COLUMN fk_oauth_token integer NULL;

ALTER TABLE llx_mailing_cibles MODIFY COLUMN tag varchar(64) NULL;
ALTER TABLE llx_mailing_cibles ADD INDEX idx_mailing_cibles_tag (tag);


ALTER TABLE llx_c_availability ADD COLUMN position integer NOT NULL DEFAULT 0;

ALTER TABLE llx_adherent ADD COLUMN ref varchar(30) AFTER rowid;
UPDATE llx_adherent SET ref = rowid WHERE ref = '' or ref IS NULL;
ALTER TABLE llx_adherent MODIFY COLUMN ref varchar(30) NOT NULL;
ALTER TABLE llx_adherent ADD UNIQUE INDEX uk_adherent_ref (ref, entity);

ALTER TABLE llx_societe ADD COLUMN accountancy_code_sell varchar(32) AFTER webservices_key;
ALTER TABLE llx_societe ADD COLUMN accountancy_code_buy varchar(32) AFTER accountancy_code_sell;

ALTER TABLE llx_bank_account ADD COLUMN ics varchar(32) NULL;
ALTER TABLE llx_bank_account ADD COLUMN ics_transfer varchar(32) NULL;

ALTER TABLE llx_facture MODIFY COLUMN date_valid DATETIME NULL DEFAULT NULL;


-- VMYSQL4.1 INSERT INTO llx_boxes_def (file, entity) SELECT  'box_dolibarr_state_board.php', 1 FROM DUAL WHERE NOT EXISTS (SELECT * FROM llx_boxes_def WHERE file = 'box_dolibarr_state_board.php' AND entity = 1);

-- VMYSQL4.1 INSERT INTO llx_boxes_def (file, entity) SELECT  'box_members_last_modified.php', 1 FROM DUAL WHERE NOT EXISTS (SELECT * FROM llx_boxes_def WHERE file = 'box_members_last_modified.php' AND entity = 1);
-- VMYSQL4.1 INSERT INTO llx_boxes_def (file, entity) SELECT  'box_members_last_subscriptions.php', 1 FROM DUAL WHERE NOT EXISTS (SELECT * FROM llx_boxes_def WHERE file = 'box_members_last_subscriptions.php' AND entity = 1);
-- VMYSQL4.1 INSERT INTO llx_boxes_def (file, entity) SELECT  'box_members_subscriptions_by_year.php', 1 FROM DUAL WHERE NOT EXISTS (SELECT * FROM llx_boxes_def WHERE file = 'box_members_subscriptions_by_year.php' AND entity = 1);
-- VMYSQL4.1 INSERT INTO llx_boxes_def (file, entity) SELECT  'box_members_by_type.php', 1 FROM DUAL WHERE NOT EXISTS (SELECT * FROM llx_boxes_def WHERE file = 'box_members_by_type.php' AND entity = 1);


ALTER TABLE llx_website ADD COLUMN lastaccess datetime NULL;
ALTER TABLE llx_website ADD COLUMN pageviews_month BIGINT UNSIGNED DEFAULT 0;
ALTER TABLE llx_website ADD COLUMN pageviews_total BIGINT UNSIGNED DEFAULT 0;


-- Drop foreign key with bad name or not required
ALTER TABLE llx_workstation_workstation DROP FOREIGN KEY llx_workstation_workstation_fk_user_creat;
ALTER TABLE llx_propal DROP FOREIGN KEY llx_propal_fk_warehouse;


CREATE TABLE llx_workstation_workstation(
	-- BEGIN MODULEBUILDER FIELDS
	rowid integer AUTO_INCREMENT PRIMARY KEY NOT NULL,
	ref varchar(128) DEFAULT '(PROV)' NOT NULL,
    label varchar(255),
    type varchar(7),
    note_public text,
	entity int DEFAULT 1,
	note_private text,
	date_creation datetime NOT NULL,
	tms timestamp,
	fk_user_creat integer NOT NULL,
	fk_user_modif integer,
	import_key varchar(14),
	status smallint NOT NULL,
	nb_operators_required integer,
	thm_operator_estimated double,
	thm_machine_estimated double
	-- END MODULEBUILDER FIELDS
) ENGINE=innodb;

ALTER TABLE llx_workstation_workstation ADD INDEX idx_workstation_workstation_rowid (rowid);
ALTER TABLE llx_workstation_workstation ADD INDEX idx_workstation_workstation_ref (ref);
ALTER TABLE llx_workstation_workstation ADD CONSTRAINT fk_workstation_workstation_fk_user_creat FOREIGN KEY (fk_user_creat) REFERENCES llx_user(rowid);
ALTER TABLE llx_workstation_workstation ADD INDEX idx_workstation_workstation_status (status);

CREATE TABLE llx_workstation_workstation_resource(
	rowid integer AUTO_INCREMENT PRIMARY KEY NOT NULL,
	tms timestamp,
	fk_resource integer,
	fk_workstation integer
) ENGINE=innodb;

CREATE TABLE llx_workstation_workstation_usergroup(
	rowid integer AUTO_INCREMENT PRIMARY KEY NOT NULL,
	tms timestamp,
	fk_usergroup integer,
	fk_workstation integer
) ENGINE=innodb;


ALTER TABLE llx_product_customer_price ADD COLUMN ref_customer varchar(30);
ALTER TABLE llx_product_customer_price_log ADD COLUMN ref_customer varchar(30);

ALTER TABLE llx_propal ADD COLUMN fk_warehouse integer DEFAULT NULL AFTER fk_shipping_method;
--ALTER TABLE llx_propal ADD CONSTRAINT fk_propal_fk_warehouse FOREIGN KEY (fk_warehouse) REFERENCES llx_entrepot(rowid);
ALTER TABLE llx_propal ADD INDEX idx_propal_fk_warehouse(fk_warehouse);

ALTER TABLE llx_societe DROP INDEX idx_societe_entrepot;
ALTER TABLE llx_societe CHANGE fk_entrepot fk_warehouse INTEGER DEFAULT NULL;
--ALTER TABLE llx_societe ADD CONSTRAINT fk_propal_fk_warehouse FOREIGN KEY (fk_warehouse) REFERENCES llx_entrepot(rowid);
ALTER TABLE llx_societe ADD INDEX idx_societe_warehouse(fk_warehouse);

-- VMYSQL4.3 ALTER TABLE llx_societe MODIFY COLUMN fk_typent integer NULL;
-- VPGSQL8.2 ALTER TABLE llx_societe ALTER COLUMN fk_typent DROP NOT NULL;
UPDATE llx_societe SET fk_typent=NULL, tms=tms WHERE fk_typent=0;

DELETE FROM llx_c_typent WHERE code='TE_UNKNOWN';

ALTER TABLE llx_socpeople MODIFY poste varchar(255);

ALTER TABLE llx_menu ADD COLUMN prefix varchar(255) NULL AFTER titre;

ALTER TABLE llx_chargesociales ADD COLUMN fk_user integer DEFAULT NULL;

ALTER TABLE llx_mrp_production ADD COLUMN origin_id integer AFTER fk_mo;
ALTER TABLE llx_mrp_production ADD COLUMN origin_type varchar(10) AFTER origin_id;

ALTER TABLE llx_fichinter ADD COLUMN last_main_doc varchar(255) AFTER model_pdf;
ALTER TABLE llx_projet ADD COLUMN last_main_doc varchar(255) AFTER model_pdf;

create table llx_payment_vat
(
  rowid           integer AUTO_INCREMENT PRIMARY KEY,
  fk_tva          integer,
  datec           datetime,           -- date de creation
  tms             timestamp,
  datep           datetime,           -- payment date
  amount          double(24,8) DEFAULT 0,
  fk_typepaiement integer NOT NULL,
  num_paiement    varchar(50),
  note            text,
  fk_bank         integer NOT NULL,
  fk_user_creat   integer,            -- creation user
  fk_user_modif   integer             -- last modification user

)ENGINE=innodb;

ALTER TABLE llx_tva ADD COLUMN paye smallint default 1 NOT NULL;
ALTER TABLE llx_tva ADD COLUMN fk_account integer;

INSERT INTO llx_payment_vat (rowid, fk_tva, datec, datep, amount, fk_typepaiement, num_paiement, note, fk_bank, fk_user_creat, fk_user_modif) SELECT rowid, rowid, NOW(), datep, amount, COALESCE(fk_typepayment, 0), num_payment, 'Created automatically by migration v13 to v14', fk_bank, fk_user_creat, fk_user_modif FROM llx_tva WHERE fk_bank IS NOT NULL;
--UPDATE llx_bank_url as url INNER JOIN llx_tva tva ON tva.rowid = url.url_id SET url.type = 'vat', url.label = CONCAT('(', tva.label, ')') WHERE type = 'payment_vat';
--INSERT INTO llx_bank_url (fk_bank, url_id, url, label, type) SELECT b.fk_bank, ptva.rowid, REPLACE(b.url, 'tva/card.php', 'payment_vat/card.php'), '(paiement)', 'payment_vat' FROM llx_bank_url b INNER JOIN llx_tva tva ON (tva.fk_bank = b.fk_bank) INNER JOIN llx_payment_vat ptva on (ptva.fk_bank = b.fk_bank) WHERE type = 'vat';

--ALTER TABLE llx_tva DROP COLUMN fk_bank;

ALTER TABLE llx_tva ALTER COLUMN paye SET DEFAULT 0;


INSERT INTO llx_c_email_templates (entity, module, type_template, lang, private, fk_user, datec, tms, label, position, active, topic, content, content_lines, enabled, joinfiles) values (0, '', 'eventorganization_send', '', 0, null, null, '2021-02-14 14:42:41', 'EventOrganizationEmailAskConf', 10, 1, '[__[MAIN_INFO_SOCIETE_NOM]__] __(EventOrganizationEmailAskConf)__', '__(Hello)__ __THIRDPARTY_NAME__,<br /><br />__(ThisIsContentOfYourOrganizationEventConfRequestWasReceived)__<br /><br />__ONLINE_PAYMENT_TEXT_AND_URL__<br /><br /><br />__(Sincerely)__<br />__USER_SIGNATURE__', null, '1', null);
INSERT INTO llx_c_email_templates (entity, module, type_template, lang, private, fk_user, datec, tms, label, position, active, topic, content, content_lines, enabled, joinfiles) values (0, '', 'eventorganization_send', '', 0, null, null, '2021-02-14 14:42:41', 'EventOrganizationEmailAskBooth', 20, 1, '[__[MAIN_INFO_SOCIETE_NOM]__] __(EventOrganizationEmailAskBooth)__', '__(Hello)__ __THIRDPARTY_NAME__,<br /><br />__(ThisIsContentOfYourOrganizationEventBoothRequestWasReceived)__<br /><br />__ONLINE_PAYMENT_TEXT_AND_URL__<br /><br /><br />__(Sincerely)__<br />__USER_SIGNATURE__', null, '1', null);
INSERT INTO llx_c_email_templates (entity, module, type_template, lang, private, fk_user, datec, tms, label, position, active, topic, content, content_lines, enabled, joinfiles) values (0, '', 'eventorganization_send', '', 0, null, null, '2021-02-14 14:42:41', 'EventOrganizationEmailSubsBooth', 30, 1, '[__[MAIN_INFO_SOCIETE_NOM]__] __(EventOrganizationEmailSubsBooth)__', '__(Hello)__ __THIRDPARTY_NAME__,<br /><br />__(ThisIsContentOfYourOrganizationEventBoothSubscriptionWasReceived)__<br /><br />__ONLINE_PAYMENT_TEXT_AND_URL__<br /><br /><br />__(Sincerely)__<br />__USER_SIGNATURE__', null, '1', null);
INSERT INTO llx_c_email_templates (entity, module, type_template, lang, private, fk_user, datec, tms, label, position, active, topic, content, content_lines, enabled, joinfiles) values (0, '', 'eventorganization_send', '', 0, null, null, '2021-02-14 14:42:41', 'EventOrganizationEmailSubsEvent', 40, 1, '[__[MAIN_INFO_SOCIETE_NOM]__] __(EventOrganizationEmailSubsEvent)__', '__(Hello)__ __THIRDPARTY_NAME__,<br /><br />__(ThisIsContentOfYourOrganizationEventEventSubscriptionWasReceived)__<br /><br />__ONLINE_PAYMENT_TEXT_AND_URL__<br /><br /><br />__(Sincerely)__<br />__USER_SIGNATURE__', null, '1', null);
INSERT INTO llx_c_email_templates (entity, module, type_template, lang, private, fk_user, datec, tms, label, position, active, topic, content, content_lines, enabled, joinfiles) values (0, '', 'eventorganization_send', '', 0, null, null, '2021-02-14 14:42:41', 'EventOrganizationMassEmailAttendees', 50, 1, '[__[MAIN_INFO_SOCIETE_NOM]__] __(EventOrganizationMassEmailAttendees)__', '__(Hello)__ __THIRDPARTY_NAME__,<br /><br />__(ThisIsContentOfYourOrganizationEventBulkMailToAttendees)__<br /><br />__(Sincerely)__<br />__USER_SIGNATURE__', null, '1', null);
INSERT INTO llx_c_email_templates (entity, module, type_template, lang, private, fk_user, datec, tms, label, position, active, topic, content, content_lines, enabled, joinfiles) values (0, '', 'eventorganization_send', '', 0, null, null, '2021-02-14 14:42:41', 'EventOrganizationMassEmailSpeakers', 60, 1, '[__[MAIN_INFO_SOCIETE_NOM]__] __(EventOrganizationMassEmailSpeakers)__', '__(Hello)__ __THIRDPARTY_NAME__,<br /><br />__(ThisIsContentOfYourOrganizationEventBulkMailToSpeakers)__<br /><br />__(Sincerely)__<br />__USER_SIGNATURE__', null, '1', null);

ALTER TABLE llx_projet ADD COLUMN accept_conference_suggestions integer DEFAULT 0;
ALTER TABLE llx_projet ADD COLUMN accept_booth_suggestions integer DEFAULT 0;
ALTER TABLE llx_projet ADD COLUMN price_registration double(24,8);
ALTER TABLE llx_projet ADD COLUMN price_booth double(24,8);

ALTER TABLE llx_actioncomm ADD COLUMN num_vote integer DEFAULT NULL AFTER reply_to;
ALTER TABLE llx_actioncomm ADD COLUMN event_paid smallint NOT NULL DEFAULT 0 AFTER num_vote;
ALTER TABLE llx_actioncomm ADD COLUMN status smallint NOT NULL DEFAULT 0 AFTER event_paid;
ALTER TABLE llx_actioncomm ADD COLUMN ref varchar(30) AFTER id;
UPDATE llx_actioncomm SET ref = id WHERE ref = '' OR ref IS NULL;
ALTER TABLE llx_actioncomm MODIFY COLUMN ref varchar(30) NOT NULL;
ALTER TABLE llx_actioncomm ADD UNIQUE INDEX uk_actioncomm_ref (ref, entity);

ALTER TABLE llx_c_actioncomm MODIFY code varchar(50) NOT NULL;
ALTER TABLE llx_c_actioncomm MODIFY module varchar(50) DEFAULT NULL;

INSERT INTO llx_c_actioncomm (id, code, type, libelle, module, active, position) VALUES ( 60,'AC_EO_ONLINECONF','module','Online/Virtual conference','conference@eventorganization', 1, 60);
INSERT INTO llx_c_actioncomm (id, code, type, libelle, module, active, position) VALUES ( 61,'AC_EO_INDOORCONF','module','Indoor conference','conference@eventorganization', 1, 61);
INSERT INTO llx_c_actioncomm (id, code, type, libelle, module, active, position) VALUES ( 62,'AC_EO_ONLINEBOOTH','module','Online/Virtual booth','booth@eventorganization', 1, 62);
INSERT INTO llx_c_actioncomm (id, code, type, libelle, module, active, position) VALUES ( 63,'AC_EO_INDOORBOOTH','module','Indoor booth','booth@eventorganization', 1, 63);
-- Code enhanced - Standardize field name
ALTER TABLE llx_commande CHANGE COLUMN tva total_tva double(24,8) default 0;
ALTER TABLE llx_supplier_proposal CHANGE COLUMN tva total_tva double(24,8) default 0;
ALTER TABLE llx_supplier_proposal CHANGE COLUMN total total_ttc double(24,8) default 0;
ALTER TABLE llx_propal CHANGE COLUMN tva total_tva double(24,8) default 0;
ALTER TABLE llx_propal CHANGE COLUMN total total_ttc double(24,8) default 0;
ALTER TABLE llx_facture CHANGE COLUMN tva total_tva double(24,8) default 0;
ALTER TABLE llx_facture CHANGE COLUMN total total_ht double(24,8) default 0;
ALTER TABLE llx_facture_rec CHANGE COLUMN tva total_tva double(24,8) default 0;
ALTER TABLE llx_facture_rec CHANGE COLUMN total total_ht double(24,8) default 0;
ALTER TABLE llx_commande_fournisseur CHANGE COLUMN tva total_tva double(24,8) default 0;


--VMYSQL4.3 ALTER TABLE llx_c_civility CHANGE COLUMN rowid rowid INTEGER NOT NULL AUTO_INCREMENT;
--VPGSQL8.2 CREATE SEQUENCE llx_c_civility_rowid_seq OWNED BY llx_c_civility.rowid;
--VPGSQL8.2 ALTER TABLE llx_c_civility ALTER COLUMN rowid SET DEFAULT nextval('llx_c_civility_rowid_seq');
--VPGSQL8.2 SELECT setval('llx_c_civility_rowid_seq', MAX(rowid)) FROM llx_c_civility;


-- Change for salary intent table
create table llx_salary
(
  rowid           integer AUTO_INCREMENT PRIMARY KEY,
  ref             varchar(30) NULL,           -- payment reference number (currently NULL because there is no numbering manager yet)
  label           varchar(255),
  tms             timestamp,
  datec           datetime,                   -- Create date
  fk_user         integer NOT NULL,
  datep           date,                       -- payment date
  datev           date,                       -- value date (this field should not be here, only into bank tables)
  salary          double(24,8),               -- salary of user when payment was done
  amount          double(24,8) NOT NULL DEFAULT 0,
  fk_projet       integer DEFAULT NULL,
  datesp          date,                       -- date start period
  dateep          date,                       -- date end period
  entity          integer DEFAULT 1 NOT NULL, -- multi company id
  note            text,
  fk_bank         integer,
  paye            smallint default 1 NOT NULL,
  fk_typepayment  integer NOT NULL,			  -- default payment mode for payment
  fk_account      integer,					  -- default bank account for payment
  fk_user_author  integer,                    -- user creating
  fk_user_modif   integer                     -- user making last change
) ENGINE=innodb;

ALTER TABLE llx_payment_salary CHANGE COLUMN fk_user fk_user integer NULL;
ALTER TABLE llx_payment_salary ADD COLUMN fk_salary integer;

INSERT INTO llx_salary (rowid, ref, fk_user, amount, fk_projet, fk_typepayment, label, datesp, dateep, entity, note, fk_bank, paye) SELECT ps.rowid, ps.rowid, ps.fk_user, ps.amount, ps.fk_projet, ps.fk_typepayment, ps.label, ps.datesp, ps.dateep, ps.entity, ps.note, ps.fk_bank, 1 FROM llx_payment_salary ps WHERE ps.fk_salary IS NULL;
UPDATE llx_payment_salary as ps SET ps.fk_salary = ps.rowid WHERE ps.fk_salary IS NULL;
UPDATE llx_payment_salary as ps SET ps.ref = ps.rowid WHERE ps.ref IS NULL;

ALTER TABLE llx_salary CHANGE paye paye smallint default 0 NOT NULL;


DELETE FROM llx_boxes WHERE box_id IN (SELECT rowid FROM llx_boxes_def WHERE file IN ('box_graph_ticket_by_severity', 'box_ticket_by_severity.php', 'box_nb_ticket_last_x_days.php', 'box_nb_tickets_type.php', 'box_new_vs_close_ticket.php'));
DELETE FROM llx_boxes_def WHERE file IN ('box_graph_ticket_by_severity', 'box_ticket_by_severity.php', 'box_nb_ticket_last_x_days.php', 'box_nb_tickets_type.php', 'box_new_vs_close_ticket.php');

-- VMYSQL4.1 INSERT INTO llx_boxes_def (file, entity) SELECT  'box_graph_ticket_by_severity.php', 1 FROM DUAL WHERE NOT EXISTS (SELECT * FROM llx_boxes_def WHERE file = 'box_graph_ticket_by_severity.php' AND entity = 1);
-- VMYSQL4.1 INSERT INTO llx_boxes_def (file, entity) SELECT  'box_graph_nb_ticket_last_x_days.php', 1 FROM DUAL WHERE NOT EXISTS (SELECT * FROM llx_boxes_def WHERE file = 'box_graph_nb_ticket_last_x_days.php' AND entity = 1);
-- VMYSQL4.1 INSERT INTO llx_boxes_def (file, entity) SELECT  'box_graph_nb_tickets_type.php', 1 FROM DUAL WHERE NOT EXISTS (SELECT * FROM llx_boxes_def WHERE file = 'box_graph_nb_tickets_type.php' AND entity = 1);
-- VMYSQL4.1 INSERT INTO llx_boxes_def (file, entity) SELECT  'box_graph_new_vs_close_ticket.php', 1 FROM DUAL WHERE NOT EXISTS (SELECT * FROM llx_boxes_def WHERE file = 'box_graph_new_vs_close_ticket.php' AND entity = 1);

create table llx_product_perentity
(
    rowid         				integer AUTO_INCREMENT PRIMARY KEY,
    fk_product	   				integer,
    entity             			integer DEFAULT 1 NOT NULL,      	-- multi company id
    accountancy_code_sell         varchar(32),                        -- Selling accountancy code
    accountancy_code_sell_intra   varchar(32),                        -- Selling accountancy code for vat intracommunity
    accountancy_code_sell_export  varchar(32),                        -- Selling accountancy code for vat export
    accountancy_code_buy          varchar(32),                        -- Buying accountancy code
    accountancy_code_buy_intra    varchar(32),                        -- Buying accountancy code for vat intracommunity
    accountancy_code_buy_export   varchar(32)                  		-- Buying accountancy code for vat import
)ENGINE=innodb;

ALTER TABLE llx_product_perentity ADD INDEX idx_product_perentity_fk_product (fk_product);
ALTER TABLE llx_product_perentity ADD UNIQUE INDEX uk_product_perentity (fk_product, entity);

create table llx_societe_perentity
(
    rowid         			integer AUTO_INCREMENT PRIMARY KEY,
    fk_soc        			integer,
    entity             		integer DEFAULT 1 NOT NULL,             -- multi company id
--  code_compta            	varchar(24),                         	-- code compta client
--  code_compta_fournisseur varchar(24),                         	-- code compta founisseur
    accountancy_code_sell		varchar(32),                            -- Selling accountancy code
    accountancy_code_buy		varchar(32)                             -- Buying accountancy code
)ENGINE=innodb;

ALTER TABLE llx_societe_perentity ADD INDEX idx_societe_perentity_fk_soc (fk_soc);
ALTER TABLE llx_societe_perentity ADD UNIQUE INDEX uk_societe_perentity (fk_soc, entity);

CREATE TABLE llx_eventorganization_conferenceorboothattendee(
    rowid integer AUTO_INCREMENT PRIMARY KEY NOT NULL,
    ref varchar(128) NOT NULL,
    fk_soc integer,
    fk_actioncomm integer NOT NULL,
    email varchar(100),
    date_subscription datetime,
    amount double DEFAULT NULL,
    note_public text,
    note_private text,
    date_creation datetime NOT NULL,
    tms timestamp,
    fk_user_creat integer NOT NULL,
    fk_user_modif integer,
    last_main_doc varchar(255),
    import_key varchar(14),
    model_pdf varchar(255),
    status smallint NOT NULL
) ENGINE=innodb;

ALTER TABLE llx_eventorganization_conferenceorboothattendee ADD INDEX idx_eventorganization_conferenceorboothattendee_rowid (rowid);
ALTER TABLE llx_eventorganization_conferenceorboothattendee ADD INDEX idx_eventorganization_conferenceorboothattendee_ref (ref);
ALTER TABLE llx_eventorganization_conferenceorboothattendee ADD INDEX idx_eventorganization_conferenceorboothattendee_fk_soc (fk_soc);
ALTER TABLE llx_eventorganization_conferenceorboothattendee ADD INDEX idx_eventorganization_conferenceorboothattendee_fk_actioncomm (fk_actioncomm);
ALTER TABLE llx_eventorganization_conferenceorboothattendee ADD CONSTRAINT fx_eventorganization_conferenceorboothattendee_fk_actioncomm FOREIGN KEY (fk_actioncomm) REFERENCES llx_actioncomm(id);
ALTER TABLE llx_eventorganization_conferenceorboothattendee ADD INDEX idx_eventorganization_conferenceorboothattendee_email (email);
ALTER TABLE llx_eventorganization_conferenceorboothattendee ADD CONSTRAINT llx_eventorganization_conferenceorboothattendee_fk_user_creat FOREIGN KEY (fk_user_creat) REFERENCES llx_user(rowid);
ALTER TABLE llx_eventorganization_conferenceorboothattendee ADD INDEX idx_eventorganization_conferenceorboothattendee_status (status);
ALTER TABLE llx_eventorganization_conferenceorboothattendee ADD UNIQUE INDEX uk_eventorganization_conferenceorboothattendee(fk_soc, fk_actioncomm, email);

create table llx_eventorganization_conferenceorboothattendee_extrafields
(
    rowid                     integer AUTO_INCREMENT PRIMARY KEY,
    tms                       timestamp,
    fk_object                 integer NOT NULL,
    import_key                varchar(14)                          		-- import key
) ENGINE=innodb;

ALTER TABLE llx_eventorganization_conferenceorboothattendee_extrafields ADD INDEX idx_conferenceorboothattendee_fk_object(fk_object);

ALTER TABLE llx_c_ticket_category ADD COLUMN public integer DEFAULT 0;
ALTER TABLE llx_c_ticket_category MODIFY COLUMN pos	integer DEFAULT 0 NOT NULL;


ALTER TABLE llx_propal ADD COLUMN date_signature datetime AFTER date_valid;
ALTER TABLE llx_propal ADD COLUMN fk_user_signature integer AFTER fk_user_valid;
ALTER TABLE llx_propal ADD CONSTRAINT fk_propal_fk_user_signature FOREIGN KEY (fk_user_signature) REFERENCES llx_user (rowid);

UPDATE llx_propal SET fk_user_signature = fk_user_cloture WHERE fk_user_signature IS NULL AND fk_user_cloture IS NOT NULL;
UPDATE llx_propal SET date_signature = date_cloture WHERE date_signature IS NULL AND date_cloture IS NOT NULL;


ALTER TABLE llx_product ADD COLUMN batch_mask VARCHAR(32) NULL;

insert into llx_c_type_contact(rowid, element, source, code, libelle, active ) values (210, 'conferenceorbooth', 'internal', 'MANAGER',  'Conference or Booth manager', 1);
insert into llx_c_type_contact(rowid, element, source, code, libelle, active ) values (211, 'conferenceorbooth', 'external', 'SPEAKER',   'Conference Speaker', 1);
insert into llx_c_type_contact(rowid, element, source, code, libelle, active ) values (212, 'conferenceorbooth', 'external', 'RESPONSIBLE',   'Booth responsible', 1);

<<<<<<< HEAD

CREATE TABLE llx_partnership(
	-- BEGIN MODULEBUILDER FIELDS
	rowid integer AUTO_INCREMENT PRIMARY KEY NOT NULL, 
	ref varchar(128) DEFAULT '(PROV)' NOT NULL, 
	fk_soc integer, 
	fk_member integer, 
	date_partnership_start datetime NOT NULL, 
	date_partnership_end datetime NOT NULL, 
	status smallint NOT NULL DEFAULT '0', 
	date_creation datetime NOT NULL, 
	fk_user_creat integer NOT NULL, 
	tms timestamp, 
	fk_user_modif integer, 
	note_private text, 
	note_public text, 
	last_main_doc varchar(255), 
	count_last_url_check_error integer DEFAULT '0', 
	reason_decline_or_cancel text NULL,
	import_key varchar(14), 
	model_pdf varchar(255)
	-- END MODULEBUILDER FIELDS
) ENGINE=innodb;

ALTER TABLE llx_partnership ADD INDEX idx_partnership_rowid (rowid);
ALTER TABLE llx_partnership ADD INDEX idx_partnership_ref (ref);
ALTER TABLE llx_partnership ADD INDEX idx_partnership_fk_soc (fk_soc);
ALTER TABLE llx_partnership ADD CONSTRAINT llx_partnership_fk_user_creat FOREIGN KEY (fk_user_creat) REFERENCES llx_user(rowid);
ALTER TABLE llx_partnership ADD INDEX idx_partnership_status (status);
ALTER TABLE llx_partnership ADD INDEX idx_partnership_fk_member (fk_member);

create table llx_partnership_extrafields
(
  rowid                     integer AUTO_INCREMENT PRIMARY KEY,
  tms                       timestamp,
  fk_object                 integer NOT NULL,
  import_key                varchar(14)                          		-- import key
) ENGINE=innodb;

ALTER TABLE llx_partnership_extrafields ADD INDEX idx_partnership_fk_object(fk_object);

INSERT INTO llx_c_email_templates (entity,module,type_template,label,lang,position,topic,joinfiles,content) VALUES (0, 'partnership', 'member', '(AlertStatusPartnershipExpiration)', NULL, 100, '[__[MAIN_INFO_SOCIETE_NOM]__] - __(YourMembershipWillSoonExpireTopic)__', 0, '<body>\n <p>Dear __MEMBER_FULLNAME__,<br><br>\n__(YourMembershipWillSoonExpireContent)__</p>\n<br />\n\n            __(Sincerely)__ <br />\n            __[PARTNERSHIP_SOCIETE_NOM]__ <br />\n </body>\n');
=======
ALTER TABLE llx_facture_fourn ADD COLUMN date_closing datetime DEFAULT NULL after date_valid;
ALTER TABLE llx_facture_fourn ADD COLUMN fk_user_closing integer DEFAULT NULL after fk_user_valid;
>>>>>>> f4d56c71
<|MERGE_RESOLUTION|>--- conflicted
+++ resolved
@@ -371,7 +371,6 @@
 insert into llx_c_type_contact(rowid, element, source, code, libelle, active ) values (211, 'conferenceorbooth', 'external', 'SPEAKER',   'Conference Speaker', 1);
 insert into llx_c_type_contact(rowid, element, source, code, libelle, active ) values (212, 'conferenceorbooth', 'external', 'RESPONSIBLE',   'Booth responsible', 1);
 
-<<<<<<< HEAD
 
 CREATE TABLE llx_partnership(
 	-- BEGIN MODULEBUILDER FIELDS
@@ -414,7 +413,5 @@
 ALTER TABLE llx_partnership_extrafields ADD INDEX idx_partnership_fk_object(fk_object);
 
 INSERT INTO llx_c_email_templates (entity,module,type_template,label,lang,position,topic,joinfiles,content) VALUES (0, 'partnership', 'member', '(AlertStatusPartnershipExpiration)', NULL, 100, '[__[MAIN_INFO_SOCIETE_NOM]__] - __(YourMembershipWillSoonExpireTopic)__', 0, '<body>\n <p>Dear __MEMBER_FULLNAME__,<br><br>\n__(YourMembershipWillSoonExpireContent)__</p>\n<br />\n\n            __(Sincerely)__ <br />\n            __[PARTNERSHIP_SOCIETE_NOM]__ <br />\n </body>\n');
-=======
 ALTER TABLE llx_facture_fourn ADD COLUMN date_closing datetime DEFAULT NULL after date_valid;
-ALTER TABLE llx_facture_fourn ADD COLUMN fk_user_closing integer DEFAULT NULL after fk_user_valid;
->>>>>>> f4d56c71
+ALTER TABLE llx_facture_fourn ADD COLUMN fk_user_closing integer DEFAULT NULL after fk_user_valid;