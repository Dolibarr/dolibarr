--- conflicted
+++ resolved
@@ -403,7 +403,6 @@
 
 
 ALTER TABLE llx_product ADD COLUMN batch_mask VARCHAR(32) NULL;
-<<<<<<< HEAD
 ALTER TABLE llx_product ADD COLUMN lifetime INTEGER NULL;
 ALTER TABLE llx_product ADD COLUMN qc_frequency INTEGER NULL;
 
@@ -412,10 +411,6 @@
 ALTER TABLE llx_product_lot ADD COLUMN scrapping_date datetime;
 ALTER TABLE llx_product_lot ADD COLUMN commissionning_date datetime;
 ALTER TABLE llx_product_lot ADD COLUMN qc_frequency INT;
-=======
-ALTER TABLE llx_product ADD COLUMN lifetime INTEGER NULL;
-ALTER TABLE llx_product ADD COLUMN qc_frequency INTEGER NULL;
->>>>>>> cfded75d
 
 insert into llx_c_type_contact(rowid, element, source, code, libelle, active ) values (210, 'conferenceorbooth', 'internal', 'MANAGER',  'Conference or Booth manager', 1);
 insert into llx_c_type_contact(rowid, element, source, code, libelle, active ) values (211, 'conferenceorbooth', 'external', 'SPEAKER',   'Conference Speaker', 1);
