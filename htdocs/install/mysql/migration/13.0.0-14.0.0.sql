--
-- Be carefull to requests order.
-- This file must be loaded by calling /install/index.php page
-- when current version is 14.0.0 or higher.
--
-- To restrict request to Mysql version x.y minimum use -- VMYSQLx.y
-- To restrict request to Pgsql version x.y minimum use -- VPGSQLx.y
-- To rename a table:       ALTER TABLE llx_table RENAME TO llx_table_new;
-- To add a column:         ALTER TABLE llx_table ADD COLUMN newcol varchar(60) NOT NULL DEFAULT '0' AFTER existingcol;
-- To rename a column:      ALTER TABLE llx_table CHANGE COLUMN oldname newname varchar(60);
-- To drop a column:        ALTER TABLE llx_table DROP COLUMN oldname;
-- To change type of field: ALTER TABLE llx_table MODIFY COLUMN name varchar(60);
-- To drop a foreign key:   ALTER TABLE llx_table DROP FOREIGN KEY fk_name;
-- To create a unique index ALTER TABLE llx_table ADD UNIQUE INDEX uk_table_field (field);
-- To drop an index:        -- VMYSQL4.1 DROP INDEX nomindex on llx_table
-- To drop an index:        -- VPGSQL8.2 DROP INDEX nomindex
-- To make pk to be auto increment (mysql):    -- VMYSQL4.3 ALTER TABLE llx_table CHANGE COLUMN rowid rowid INTEGER NOT NULL AUTO_INCREMENT;
-- To make pk to be auto increment (postgres):
-- -- VPGSQL8.2 CREATE SEQUENCE llx_table_rowid_seq OWNED BY llx_table.rowid;
-- -- VPGSQL8.2 ALTER TABLE llx_table ADD PRIMARY KEY (rowid);
-- -- VPGSQL8.2 ALTER TABLE llx_table ALTER COLUMN rowid SET DEFAULT nextval('llx_table_rowid_seq');
-- -- VPGSQL8.2 SELECT setval('llx_table_rowid_seq', MAX(rowid)) FROM llx_table;
-- To set a field as NULL:                     -- VMYSQL4.3 ALTER TABLE llx_table MODIFY COLUMN name varchar(60) NULL;
-- To set a field as NULL:                     -- VPGSQL8.2 ALTER TABLE llx_table ALTER COLUMN name DROP NOT NULL;
-- To set a field as NOT NULL:                 -- VMYSQL4.3 ALTER TABLE llx_table MODIFY COLUMN name varchar(60) NOT NULL;
-- To set a field as NOT NULL:                 -- VPGSQL8.2 ALTER TABLE llx_table ALTER COLUMN name SET NOT NULL;
-- To set a field as default NULL:             -- VPGSQL8.2 ALTER TABLE llx_table ALTER COLUMN name SET DEFAULT NULL;
-- Note: fields with type BLOB/TEXT can't have default value.


-- Missing in v13 or lower

ALTER TABLE llx_asset CHANGE COLUMN amount amount_ht double(24,8) DEFAULT NULL;
ALTER TABLE llx_asset ADD COLUMN amount_vat double(24,8) DEFAULT NULL;

ALTER TABLE llx_supplier_proposal_extrafields ADD INDEX idx_supplier_proposal_extrafields (fk_object);
ALTER TABLE llx_supplier_proposaldet_extrafields ADD INDEX idx_supplier_proposaldet_extrafields (fk_object);

ALTER TABLE llx_asset_extrafields ADD INDEX idx_asset_extrafields (fk_object);

insert into llx_c_actioncomm (id, code, type, libelle, module, active, position) values ( 6,'AC_EMAIL_IN','system','reception Email',NULL, 1, 4);

-- VMYSQL4.3 ALTER TABLE llx_accounting_bookkeeping MODIFY COLUMN montant double(24,8) NULL;
-- VPGSQL8.2 ALTER TABLE llx_accounting_bookkeeping ALTER COLUMN montant DROP NOT NULL;

UPDATE llx_c_country SET eec = 1 WHERE code IN ('AT','BE','BG','CY','CZ','DE','DK','EE','ES','FI','FR','GR','HR','NL','HU','IE','IM','IT','LT','LU','LV','MC','MT','PL','PT','RO','SE','SK','SI');


-- For v14

ALTER TABLE llx_oauth_token ADD COLUMN restricted_ips varchar(200);
ALTER TABLE llx_oauth_token ADD COLUMN datec datetime DEFAULT NULL;
ALTER TABLE llx_oauth_token ADD COLUMN tms timestamp DEFAULT CURRENT_TIMESTAMP ON UPDATE CURRENT_TIMESTAMP;

ALTER TABLE llx_events ADD COLUMN authentication_method varchar(64) NULL;
ALTER TABLE llx_events ADD COLUMN fk_oauth_token integer NULL;

ALTER TABLE llx_mailing_cibles MODIFY COLUMN tag varchar(64) NULL;
ALTER TABLE llx_mailing_cibles ADD INDEX idx_mailing_cibles_tag (tag);


ALTER TABLE llx_c_availability ADD COLUMN position integer NOT NULL DEFAULT 0;

ALTER TABLE llx_adherent ADD COLUMN ref varchar(30) AFTER rowid;
UPDATE llx_adherent SET ref = rowid WHERE ref = '' or ref IS NULL;
ALTER TABLE llx_adherent MODIFY COLUMN ref varchar(30) NOT NULL;
ALTER TABLE llx_adherent ADD UNIQUE INDEX uk_adherent_ref (ref, entity);

ALTER TABLE llx_societe ADD COLUMN accountancy_code_sell varchar(32) AFTER webservices_key;
ALTER TABLE llx_societe ADD COLUMN accountancy_code_buy varchar(32) AFTER accountancy_code_sell;

ALTER TABLE llx_bank_account ADD COLUMN ics varchar(32) NULL;
ALTER TABLE llx_bank_account ADD COLUMN ics_transfer varchar(32) NULL;

ALTER TABLE llx_facture MODIFY COLUMN date_valid DATETIME NULL DEFAULT NULL;


-- VMYSQL4.1 INSERT INTO llx_boxes_def (file, entity) SELECT  'box_dolibarr_state_board.php', 1 FROM DUAL WHERE NOT EXISTS (SELECT * FROM llx_boxes_def WHERE file = 'box_dolibarr_state_board.php' AND entity = 1);

-- VMYSQL4.1 INSERT INTO llx_boxes_def (file, entity) SELECT  'box_members_last_modified.php', 1 FROM DUAL WHERE NOT EXISTS (SELECT * FROM llx_boxes_def WHERE file = 'box_members_last_modified.php' AND entity = 1);
-- VMYSQL4.1 INSERT INTO llx_boxes_def (file, entity) SELECT  'box_members_last_subscriptions.php', 1 FROM DUAL WHERE NOT EXISTS (SELECT * FROM llx_boxes_def WHERE file = 'box_members_last_subscriptions.php' AND entity = 1);
-- VMYSQL4.1 INSERT INTO llx_boxes_def (file, entity) SELECT  'box_members_subscriptions_by_year.php', 1 FROM DUAL WHERE NOT EXISTS (SELECT * FROM llx_boxes_def WHERE file = 'box_members_subscriptions_by_year.php' AND entity = 1);
-- VMYSQL4.1 INSERT INTO llx_boxes_def (file, entity) SELECT  'box_members_by_type.php', 1 FROM DUAL WHERE NOT EXISTS (SELECT * FROM llx_boxes_def WHERE file = 'box_members_by_type.php' AND entity = 1);


ALTER TABLE llx_website ADD COLUMN lastaccess datetime NULL;
ALTER TABLE llx_website ADD COLUMN pageviews_month BIGINT UNSIGNED DEFAULT 0;
ALTER TABLE llx_website ADD COLUMN pageviews_total BIGINT UNSIGNED DEFAULT 0;


-- Drop foreign key with bad name or not required
ALTER TABLE llx_workstation_workstation DROP FOREIGN KEY llx_workstation_workstation_fk_user_creat;
ALTER TABLE llx_propal DROP FOREIGN KEY llx_propal_fk_warehouse;


CREATE TABLE llx_workstation_workstation(
	-- BEGIN MODULEBUILDER FIELDS
	rowid integer AUTO_INCREMENT PRIMARY KEY NOT NULL,
	ref varchar(128) DEFAULT '(PROV)' NOT NULL,
    label varchar(255),
    type varchar(7),
    note_public text,
	entity int DEFAULT 1,
	note_private text,
	date_creation datetime NOT NULL,
	tms timestamp,
	fk_user_creat integer NOT NULL,
	fk_user_modif integer,
	import_key varchar(14),
	status smallint NOT NULL,
	nb_operators_required integer,
	thm_operator_estimated double,
	thm_machine_estimated double
	-- END MODULEBUILDER FIELDS
) ENGINE=innodb;

ALTER TABLE llx_workstation_workstation ADD INDEX idx_workstation_workstation_rowid (rowid);
ALTER TABLE llx_workstation_workstation ADD INDEX idx_workstation_workstation_ref (ref);
ALTER TABLE llx_workstation_workstation ADD CONSTRAINT fk_workstation_workstation_fk_user_creat FOREIGN KEY (fk_user_creat) REFERENCES llx_user(rowid);
ALTER TABLE llx_workstation_workstation ADD INDEX idx_workstation_workstation_status (status);

CREATE TABLE llx_workstation_workstation_resource(
	rowid integer AUTO_INCREMENT PRIMARY KEY NOT NULL,
	tms timestamp,
	fk_resource integer,
	fk_workstation integer
) ENGINE=innodb;

CREATE TABLE llx_workstation_workstation_usergroup(
	rowid integer AUTO_INCREMENT PRIMARY KEY NOT NULL,
	tms timestamp,
	fk_usergroup integer,
	fk_workstation integer
) ENGINE=innodb;


ALTER TABLE llx_product_customer_price ADD COLUMN ref_customer varchar(30);
ALTER TABLE llx_product_customer_price_log ADD COLUMN ref_customer varchar(30);

ALTER TABLE llx_propal ADD COLUMN fk_warehouse integer DEFAULT NULL AFTER fk_shipping_method;
--ALTER TABLE llx_propal ADD CONSTRAINT fk_propal_fk_warehouse FOREIGN KEY (fk_warehouse) REFERENCES llx_entrepot(rowid);
ALTER TABLE llx_propal ADD INDEX idx_propal_fk_warehouse(fk_warehouse);

ALTER TABLE llx_societe DROP INDEX idx_societe_entrepot;
ALTER TABLE llx_societe CHANGE fk_entrepot fk_warehouse INTEGER DEFAULT NULL;
--ALTER TABLE llx_societe ADD CONSTRAINT fk_propal_fk_warehouse FOREIGN KEY (fk_warehouse) REFERENCES llx_entrepot(rowid);
ALTER TABLE llx_societe ADD INDEX idx_societe_warehouse(fk_warehouse);

-- VMYSQL4.3 ALTER TABLE llx_societe MODIFY COLUMN fk_typent integer NULL;
-- VPGSQL8.2 ALTER TABLE llx_societe ALTER COLUMN fk_typent DROP NOT NULL;
UPDATE llx_societe SET fk_typent=NULL, tms=tms WHERE fk_typent=0;

DELETE FROM llx_c_typent WHERE code='TE_UNKNOWN';

ALTER TABLE llx_socpeople MODIFY poste varchar(255);

ALTER TABLE llx_menu ADD COLUMN prefix varchar(255) NULL AFTER titre;

ALTER TABLE llx_chargesociales ADD COLUMN fk_user integer DEFAULT NULL;

ALTER TABLE llx_mrp_production ADD COLUMN origin_id integer AFTER fk_mo;
ALTER TABLE llx_mrp_production ADD COLUMN origin_type varchar(10) AFTER origin_id;

ALTER TABLE llx_fichinter ADD COLUMN last_main_doc varchar(255) AFTER model_pdf;
ALTER TABLE llx_projet ADD COLUMN last_main_doc varchar(255) AFTER model_pdf;

create table llx_payment_vat
(
  rowid           integer AUTO_INCREMENT PRIMARY KEY,
  fk_tva          integer,
  datec           datetime,           -- date de creation
  tms             timestamp,
  datep           datetime,           -- payment date
  amount          double(24,8) DEFAULT 0,
  fk_typepaiement integer NOT NULL,
  num_paiement    varchar(50),
  note            text,
  fk_bank         integer NOT NULL,
  fk_user_creat   integer,            -- creation user
  fk_user_modif   integer             -- last modification user

)ENGINE=innodb;

ALTER TABLE llx_tva ADD COLUMN paye smallint default 1 NOT NULL;
ALTER TABLE llx_tva ADD COLUMN fk_account integer;

INSERT INTO llx_payment_vat (rowid, fk_tva, datec, datep, amount, fk_typepaiement, num_paiement, note, fk_bank, fk_user_creat, fk_user_modif) SELECT rowid, rowid, NOW(), datep, amount, COALESCE(fk_typepayment, 0), num_payment, 'Created automatically by migration v13 to v14', fk_bank, fk_user_creat, fk_user_modif FROM llx_tva WHERE fk_bank IS NOT NULL;
--UPDATE llx_bank_url as url INNER JOIN llx_tva tva ON tva.rowid = url.url_id SET url.type = 'vat', url.label = CONCAT('(', tva.label, ')') WHERE type = 'payment_vat';
--INSERT INTO llx_bank_url (fk_bank, url_id, url, label, type) SELECT b.fk_bank, ptva.rowid, REPLACE(b.url, 'tva/card.php', 'payment_vat/card.php'), '(paiement)', 'payment_vat' FROM llx_bank_url b INNER JOIN llx_tva tva ON (tva.fk_bank = b.fk_bank) INNER JOIN llx_payment_vat ptva on (ptva.fk_bank = b.fk_bank) WHERE type = 'vat';

--ALTER TABLE llx_tva DROP COLUMN fk_bank;

ALTER TABLE llx_tva ALTER COLUMN paye SET DEFAULT 0;


INSERT INTO llx_c_email_templates (entity, module, type_template, lang, private, fk_user, datec, tms, label, position, active, topic, content, content_lines, enabled, joinfiles) values (0, '', 'eventorganization_send', '', 0, null, null, '2021-02-14 14:42:41', 'EventOrganizationEmailAskConf', 10, 1, '[__[MAIN_INFO_SOCIETE_NOM]__] __(EventOrganizationEmailAskConf)__', '__(Hello)__ __THIRDPARTY_NAME__,<br /><br />__(ThisIsContentOfYourOrganizationEventConfRequestWasReceived)__<br /><br />__ONLINE_PAYMENT_TEXT_AND_URL__<br /><br /><br />__(Sincerely)__<br />__USER_SIGNATURE__', null, '1', null);
INSERT INTO llx_c_email_templates (entity, module, type_template, lang, private, fk_user, datec, tms, label, position, active, topic, content, content_lines, enabled, joinfiles) values (0, '', 'eventorganization_send', '', 0, null, null, '2021-02-14 14:42:41', 'EventOrganizationEmailAskBooth', 20, 1, '[__[MAIN_INFO_SOCIETE_NOM]__] __(EventOrganizationEmailAskBooth)__', '__(Hello)__ __THIRDPARTY_NAME__,<br /><br />__(ThisIsContentOfYourOrganizationEventBoothRequestWasReceived)__<br /><br />__ONLINE_PAYMENT_TEXT_AND_URL__<br /><br /><br />__(Sincerely)__<br />__USER_SIGNATURE__', null, '1', null);
INSERT INTO llx_c_email_templates (entity, module, type_template, lang, private, fk_user, datec, tms, label, position, active, topic, content, content_lines, enabled, joinfiles) values (0, '', 'eventorganization_send', '', 0, null, null, '2021-02-14 14:42:41', 'EventOrganizationEmailSubsBooth', 30, 1, '[__[MAIN_INFO_SOCIETE_NOM]__] __(EventOrganizationEmailSubsBooth)__', '__(Hello)__ __THIRDPARTY_NAME__,<br /><br />__(ThisIsContentOfYourOrganizationEventBoothSubscriptionWasReceived)__<br /><br />__ONLINE_PAYMENT_TEXT_AND_URL__<br /><br /><br />__(Sincerely)__<br />__USER_SIGNATURE__', null, '1', null);
INSERT INTO llx_c_email_templates (entity, module, type_template, lang, private, fk_user, datec, tms, label, position, active, topic, content, content_lines, enabled, joinfiles) values (0, '', 'eventorganization_send', '', 0, null, null, '2021-02-14 14:42:41', 'EventOrganizationEmailSubsEvent', 40, 1, '[__[MAIN_INFO_SOCIETE_NOM]__] __(EventOrganizationEmailSubsEvent)__', '__(Hello)__ __THIRDPARTY_NAME__,<br /><br />__(ThisIsContentOfYourOrganizationEventEventSubscriptionWasReceived)__<br /><br />__ONLINE_PAYMENT_TEXT_AND_URL__<br /><br /><br />__(Sincerely)__<br />__USER_SIGNATURE__', null, '1', null);
INSERT INTO llx_c_email_templates (entity, module, type_template, lang, private, fk_user, datec, tms, label, position, active, topic, content, content_lines, enabled, joinfiles) values (0, '', 'eventorganization_send', '', 0, null, null, '2021-02-14 14:42:41', 'EventOrganizationMassEmailAttendees', 50, 1, '[__[MAIN_INFO_SOCIETE_NOM]__] __(EventOrganizationMassEmailAttendees)__', '__(Hello)__ __THIRDPARTY_NAME__,<br /><br />__(ThisIsContentOfYourOrganizationEventBulkMailToAttendees)__<br /><br />__(Sincerely)__<br />__USER_SIGNATURE__', null, '1', null);
INSERT INTO llx_c_email_templates (entity, module, type_template, lang, private, fk_user, datec, tms, label, position, active, topic, content, content_lines, enabled, joinfiles) values (0, '', 'eventorganization_send', '', 0, null, null, '2021-02-14 14:42:41', 'EventOrganizationMassEmailSpeakers', 60, 1, '[__[MAIN_INFO_SOCIETE_NOM]__] __(EventOrganizationMassEmailSpeakers)__', '__(Hello)__ __THIRDPARTY_NAME__,<br /><br />__(ThisIsContentOfYourOrganizationEventBulkMailToSpeakers)__<br /><br />__(Sincerely)__<br />__USER_SIGNATURE__', null, '1', null);

ALTER TABLE llx_projet ADD COLUMN accept_conference_suggestions integer DEFAULT 0;
ALTER TABLE llx_projet ADD COLUMN accept_booth_suggestions integer DEFAULT 0;
ALTER TABLE llx_projet ADD COLUMN price_registration double(24,8);
ALTER TABLE llx_projet ADD COLUMN price_booth double(24,8);

ALTER TABLE llx_actioncomm ADD COLUMN num_vote integer DEFAULT NULL AFTER reply_to;
ALTER TABLE llx_actioncomm ADD COLUMN event_paid smallint NOT NULL DEFAULT 0 AFTER num_vote;
ALTER TABLE llx_actioncomm ADD COLUMN status smallint NOT NULL DEFAULT 0 AFTER event_paid;
ALTER TABLE llx_actioncomm ADD COLUMN ref varchar(30) AFTER id;
UPDATE llx_actioncomm SET ref = id WHERE ref = '' OR ref IS NULL;
ALTER TABLE llx_actioncomm MODIFY COLUMN ref varchar(30) NOT NULL;
ALTER TABLE llx_actioncomm ADD UNIQUE INDEX uk_actioncomm_ref (ref, entity);

ALTER TABLE llx_c_actioncomm MODIFY code varchar(50) NOT NULL;
ALTER TABLE llx_c_actioncomm MODIFY module varchar(50) DEFAULT NULL;

INSERT INTO llx_c_actioncomm (id, code, type, libelle, module, active, position) VALUES ( 60,'AC_EO_ONLINECONF','module','Online/Virtual conference','conference@eventorganization', 1, 60);
INSERT INTO llx_c_actioncomm (id, code, type, libelle, module, active, position) VALUES ( 61,'AC_EO_INDOORCONF','module','Indoor conference','conference@eventorganization', 1, 61);
INSERT INTO llx_c_actioncomm (id, code, type, libelle, module, active, position) VALUES ( 62,'AC_EO_ONLINEBOOTH','module','Online/Virtual booth','booth@eventorganization', 1, 62);
INSERT INTO llx_c_actioncomm (id, code, type, libelle, module, active, position) VALUES ( 63,'AC_EO_INDOORBOOTH','module','Indoor booth','booth@eventorganization', 1, 63);
-- Code enhanced - Standardize field name
ALTER TABLE llx_commande CHANGE COLUMN tva total_tva double(24,8) default 0;
ALTER TABLE llx_supplier_proposal CHANGE COLUMN tva total_tva double(24,8) default 0;
ALTER TABLE llx_supplier_proposal CHANGE COLUMN total total_ttc double(24,8) default 0;
ALTER TABLE llx_propal CHANGE COLUMN tva total_tva double(24,8) default 0;
ALTER TABLE llx_propal CHANGE COLUMN total total_ttc double(24,8) default 0;
ALTER TABLE llx_commande_fournisseur CHANGE COLUMN tva total_tva double(24,8) default 0;


--VMYSQL4.3 ALTER TABLE llx_c_civility CHANGE COLUMN rowid rowid INTEGER NOT NULL AUTO_INCREMENT;
--VPGSQL8.2 CREATE SEQUENCE llx_c_civility_rowid_seq OWNED BY llx_c_civility.rowid;
--VPGSQL8.2 ALTER TABLE llx_c_civility ALTER COLUMN rowid SET DEFAULT nextval('llx_c_civility_rowid_seq');
--VPGSQL8.2 SELECT setval('llx_c_civility_rowid_seq', MAX(rowid)) FROM llx_c_civility;


-- Change for salary intent table
create table llx_salary
(
  rowid           integer AUTO_INCREMENT PRIMARY KEY,
  ref             varchar(30) NULL,           -- payment reference number (currently NULL because there is no numbering manager yet)
  label           varchar(255),
  tms             timestamp,
  datec           datetime,                   -- Create date
  fk_user         integer NOT NULL,
  datep           date,                       -- payment date
  datev           date,                       -- value date (this field should not be here, only into bank tables)
  salary          double(24,8),               -- salary of user when payment was done
  amount          double(24,8) NOT NULL DEFAULT 0,
  fk_projet       integer DEFAULT NULL,
  datesp          date,                       -- date start period
  dateep          date,                       -- date end period
  entity          integer DEFAULT 1 NOT NULL, -- multi company id
  note            text,
  fk_bank         integer,
  paye            smallint default 1 NOT NULL,
  fk_typepayment  integer NOT NULL,			  -- default payment mode for payment
  fk_account      integer,					  -- default bank account for payment
  fk_user_author  integer,                    -- user creating
  fk_user_modif   integer                     -- user making last change
) ENGINE=innodb;

ALTER TABLE llx_payment_salary CHANGE COLUMN fk_user fk_user integer NULL;
ALTER TABLE llx_payment_salary ADD COLUMN fk_salary integer;

INSERT INTO llx_salary (rowid, ref, fk_user, amount, fk_projet, fk_typepayment, label, datesp, dateep, entity, note, fk_bank, paye) SELECT ps.rowid, ps.rowid, ps.fk_user, ps.amount, ps.fk_projet, ps.fk_typepayment, ps.label, ps.datesp, ps.dateep, ps.entity, ps.note, ps.fk_bank, 1 FROM llx_payment_salary ps WHERE ps.fk_salary IS NULL;
UPDATE llx_payment_salary as ps SET ps.fk_salary = ps.rowid WHERE ps.fk_salary IS NULL;
UPDATE llx_payment_salary as ps SET ps.ref = ps.rowid WHERE ps.ref IS NULL;

ALTER TABLE llx_salary CHANGE paye paye smallint default 0 NOT NULL;


DELETE FROM llx_boxes WHERE box_id IN (SELECT rowid FROM llx_boxes_def WHERE file IN ('box_graph_ticket_by_severity', 'box_ticket_by_severity.php', 'box_nb_ticket_last_x_days.php', 'box_nb_tickets_type.php', 'box_new_vs_close_ticket.php'));
DELETE FROM llx_boxes_def WHERE file IN ('box_graph_ticket_by_severity', 'box_ticket_by_severity.php', 'box_nb_ticket_last_x_days.php', 'box_nb_tickets_type.php', 'box_new_vs_close_ticket.php');

-- VMYSQL4.1 INSERT INTO llx_boxes_def (file, entity) SELECT  'box_graph_ticket_by_severity.php', 1 FROM DUAL WHERE NOT EXISTS (SELECT * FROM llx_boxes_def WHERE file = 'box_graph_ticket_by_severity.php' AND entity = 1);
-- VMYSQL4.1 INSERT INTO llx_boxes_def (file, entity) SELECT  'box_graph_nb_ticket_last_x_days.php', 1 FROM DUAL WHERE NOT EXISTS (SELECT * FROM llx_boxes_def WHERE file = 'box_graph_nb_ticket_last_x_days.php' AND entity = 1);
-- VMYSQL4.1 INSERT INTO llx_boxes_def (file, entity) SELECT  'box_graph_nb_tickets_type.php', 1 FROM DUAL WHERE NOT EXISTS (SELECT * FROM llx_boxes_def WHERE file = 'box_graph_nb_tickets_type.php' AND entity = 1);
-- VMYSQL4.1 INSERT INTO llx_boxes_def (file, entity) SELECT  'box_graph_new_vs_close_ticket.php', 1 FROM DUAL WHERE NOT EXISTS (SELECT * FROM llx_boxes_def WHERE file = 'box_graph_new_vs_close_ticket.php' AND entity = 1);

create table llx_product_perentity
(
    rowid         				integer AUTO_INCREMENT PRIMARY KEY,
    fk_product	   				integer,
    entity             			integer DEFAULT 1 NOT NULL,      	-- multi company id
    accountancy_code_sell         varchar(32),                        -- Selling accountancy code
    accountancy_code_sell_intra   varchar(32),                        -- Selling accountancy code for vat intracommunity
    accountancy_code_sell_export  varchar(32),                        -- Selling accountancy code for vat export
    accountancy_code_buy          varchar(32),                        -- Buying accountancy code
    accountancy_code_buy_intra    varchar(32),                        -- Buying accountancy code for vat intracommunity
    accountancy_code_buy_export   varchar(32)                  		-- Buying accountancy code for vat import
)ENGINE=innodb;

ALTER TABLE llx_product_perentity ADD INDEX idx_product_perentity_fk_product (fk_product);
ALTER TABLE llx_product_perentity ADD UNIQUE INDEX uk_product_perentity (fk_product, entity);

create table llx_societe_perentity
(
    rowid         			integer AUTO_INCREMENT PRIMARY KEY,
    fk_soc        			integer,
    entity             		integer DEFAULT 1 NOT NULL,             -- multi company id
--  code_compta            	varchar(24),                         	-- code compta client
--  code_compta_fournisseur varchar(24),                         	-- code compta founisseur
    accountancy_code_sell		varchar(32),                            -- Selling accountancy code
    accountancy_code_buy		varchar(32)                             -- Buying accountancy code
)ENGINE=innodb;

ALTER TABLE llx_societe_perentity ADD INDEX idx_societe_perentity_fk_soc (fk_soc);
ALTER TABLE llx_societe_perentity ADD UNIQUE INDEX uk_societe_perentity (fk_soc, entity);

CREATE TABLE llx_eventorganization_conferenceorboothattendee(
    rowid integer AUTO_INCREMENT PRIMARY KEY NOT NULL,
    ref varchar(128) NOT NULL,
    fk_soc integer,
    fk_actioncomm integer NOT NULL,
    email varchar(100),
    date_subscription datetime,
    amount double DEFAULT NULL,
    note_public text,
    note_private text,
    date_creation datetime NOT NULL,
    tms timestamp,
    fk_user_creat integer NOT NULL,
    fk_user_modif integer,
    last_main_doc varchar(255),
    import_key varchar(14),
    model_pdf varchar(255),
    status smallint NOT NULL
) ENGINE=innodb;

ALTER TABLE llx_eventorganization_conferenceorboothattendee ADD INDEX idx_eventorganization_conferenceorboothattendee_rowid (rowid);
ALTER TABLE llx_eventorganization_conferenceorboothattendee ADD INDEX idx_eventorganization_conferenceorboothattendee_ref (ref);
ALTER TABLE llx_eventorganization_conferenceorboothattendee ADD INDEX idx_eventorganization_conferenceorboothattendee_fk_soc (fk_soc);
ALTER TABLE llx_eventorganization_conferenceorboothattendee ADD INDEX idx_eventorganization_conferenceorboothattendee_fk_actioncomm (fk_actioncomm);
ALTER TABLE llx_eventorganization_conferenceorboothattendee ADD CONSTRAINT fx_eventorganization_conferenceorboothattendee_fk_actioncomm FOREIGN KEY (fk_actioncomm) REFERENCES llx_actioncomm(id);
ALTER TABLE llx_eventorganization_conferenceorboothattendee ADD INDEX idx_eventorganization_conferenceorboothattendee_email (email);
ALTER TABLE llx_eventorganization_conferenceorboothattendee ADD CONSTRAINT llx_eventorganization_conferenceorboothattendee_fk_user_creat FOREIGN KEY (fk_user_creat) REFERENCES llx_user(rowid);
ALTER TABLE llx_eventorganization_conferenceorboothattendee ADD INDEX idx_eventorganization_conferenceorboothattendee_status (status);
ALTER TABLE llx_eventorganization_conferenceorboothattendee ADD UNIQUE INDEX uk_eventorganization_conferenceorboothattendee(fk_soc, fk_actioncomm, email);

create table llx_eventorganization_conferenceorboothattendee_extrafields
(
    rowid                     integer AUTO_INCREMENT PRIMARY KEY,
    tms                       timestamp,
    fk_object                 integer NOT NULL,
    import_key                varchar(14)                          		-- import key
) ENGINE=innodb;

ALTER TABLE llx_eventorganization_conferenceorboothattendee_extrafields ADD INDEX idx_conferenceorboothattendee_fk_object(fk_object);

ALTER TABLE llx_c_ticket_category ADD COLUMN public integer DEFAULT 0;
ALTER TABLE llx_c_ticket_category MODIFY COLUMN pos	integer DEFAULT 0 NOT NULL;


ALTER TABLE llx_propal ADD COLUMN date_signature datetime AFTER date_valid;
ALTER TABLE llx_propal ADD COLUMN fk_user_signature integer AFTER fk_user_valid;
ALTER TABLE llx_propal ADD CONSTRAINT fk_propal_fk_user_signature FOREIGN KEY (fk_user_signature) REFERENCES llx_user (rowid);

UPDATE llx_propal SET fk_user_signature = fk_user_cloture WHERE fk_user_signature IS NULL AND fk_user_cloture IS NOT NULL;
UPDATE llx_propal SET date_signature = date_cloture WHERE date_signature IS NULL AND date_cloture IS NOT NULL;

<<<<<<< HEAD




CREATE TABLE llx_partnership(
	-- BEGIN MODULEBUILDER FIELDS
	rowid integer AUTO_INCREMENT PRIMARY KEY NOT NULL, 
	ref varchar(128) DEFAULT '(PROV)' NOT NULL, 
	fk_soc integer, 
	fk_member integer, 
	date_partnership_start datetime NOT NULL, 
	date_partnership_end datetime NOT NULL, 
	status smallint NOT NULL DEFAULT '0', 
	date_creation datetime NOT NULL, 
	fk_user_creat integer NOT NULL, 
	tms timestamp, 
	fk_user_modif integer, 
	note_private text, 
	note_public text, 
	last_main_doc varchar(255), 
	count_last_url_check_error integer DEFAULT '0', 
	reason_decline_or_cancel text NULL,
	import_key varchar(14), 
	model_pdf varchar(255)
	-- END MODULEBUILDER FIELDS
) ENGINE=innodb;

ALTER TABLE llx_partnership ADD INDEX idx_partnership_rowid (rowid);
ALTER TABLE llx_partnership ADD INDEX idx_partnership_ref (ref);
ALTER TABLE llx_partnership ADD INDEX idx_partnership_fk_soc (fk_soc);
ALTER TABLE llx_partnership ADD CONSTRAINT llx_partnership_fk_user_creat FOREIGN KEY (fk_user_creat) REFERENCES llx_user(rowid);
ALTER TABLE llx_partnership ADD INDEX idx_partnership_status (status);
ALTER TABLE llx_partnership ADD INDEX idx_partnership_fk_member (fk_member);

create table llx_partnership_extrafields
(
  rowid                     integer AUTO_INCREMENT PRIMARY KEY,
  tms                       timestamp,
  fk_object                 integer NOT NULL,
  import_key                varchar(14)                          		-- import key
) ENGINE=innodb;

ALTER TABLE llx_partnership_extrafields ADD INDEX idx_partnership_fk_object(fk_object);
=======
ALTER TABLE llx_product ADD COLUMN batch_mask VARCHAR(32) NULL;

insert into llx_c_type_contact(rowid, element, source, code, libelle, active ) values (210, 'conferenceorbooth', 'internal', 'MANAGER',  'Conference or Booth manager', 1);
insert into llx_c_type_contact(rowid, element, source, code, libelle, active ) values (211, 'conferenceorbooth', 'external', 'SPEAKER',   'Conference Speaker', 1);
insert into llx_c_type_contact(rowid, element, source, code, libelle, active ) values (212, 'conferenceorbooth', 'external', 'RESPONSIBLE',   'Booth responsible', 1);
>>>>>>> 231f4418
<|MERGE_RESOLUTION|>--- conflicted
+++ resolved
@@ -360,9 +360,12 @@
 UPDATE llx_propal SET fk_user_signature = fk_user_cloture WHERE fk_user_signature IS NULL AND fk_user_cloture IS NOT NULL;
 UPDATE llx_propal SET date_signature = date_cloture WHERE date_signature IS NULL AND date_cloture IS NOT NULL;
 
-<<<<<<< HEAD
-
-
+
+ALTER TABLE llx_product ADD COLUMN batch_mask VARCHAR(32) NULL;
+
+insert into llx_c_type_contact(rowid, element, source, code, libelle, active ) values (210, 'conferenceorbooth', 'internal', 'MANAGER',  'Conference or Booth manager', 1);
+insert into llx_c_type_contact(rowid, element, source, code, libelle, active ) values (211, 'conferenceorbooth', 'external', 'SPEAKER',   'Conference Speaker', 1);
+insert into llx_c_type_contact(rowid, element, source, code, libelle, active ) values (212, 'conferenceorbooth', 'external', 'RESPONSIBLE',   'Booth responsible', 1);
 
 
 CREATE TABLE llx_partnership(
@@ -403,11 +406,4 @@
   import_key                varchar(14)                          		-- import key
 ) ENGINE=innodb;
 
-ALTER TABLE llx_partnership_extrafields ADD INDEX idx_partnership_fk_object(fk_object);
-=======
-ALTER TABLE llx_product ADD COLUMN batch_mask VARCHAR(32) NULL;
-
-insert into llx_c_type_contact(rowid, element, source, code, libelle, active ) values (210, 'conferenceorbooth', 'internal', 'MANAGER',  'Conference or Booth manager', 1);
-insert into llx_c_type_contact(rowid, element, source, code, libelle, active ) values (211, 'conferenceorbooth', 'external', 'SPEAKER',   'Conference Speaker', 1);
-insert into llx_c_type_contact(rowid, element, source, code, libelle, active ) values (212, 'conferenceorbooth', 'external', 'RESPONSIBLE',   'Booth responsible', 1);
->>>>>>> 231f4418
+ALTER TABLE llx_partnership_extrafields ADD INDEX idx_partnership_fk_object(fk_object);