--- conflicted
+++ resolved
@@ -47,11 +47,6 @@
 
 ALTER TABLE llx_facture MODIFY COLUMN date_valid DATETIME NULL DEFAULT NULL;
 
-<<<<<<< HEAD
-
-ALTER TABLE llx_product_customer_price ADD COLUMN ref_customer varchar(30);
-ALTER TABLE llx_product_customer_price_log ADD COLUMN ref_customer varchar(30);
-=======
 ALTER TABLE llx_website ADD COLUMN lastaccess datetime NULL;
 ALTER TABLE llx_website ADD COLUMN pageviews_month BIGINT UNSIGNED DEFAULT 0;
 ALTER TABLE llx_website ADD COLUMN pageviews_total BIGINT UNSIGNED DEFAULT 0;
@@ -59,4 +54,7 @@
 ALTER TABLE llx_propal ADD COLUMN fk_warehouse integer DEFAULT NULL AFTER fk_shipping_method;
 ALTER TABLE llx_propal ADD CONSTRAINT llx_propal_fk_warehouse FOREIGN KEY (fk_warehouse) REFERENCES llx_entrepot(rowid);
 ALTER TABLE llx_propal ADD INDEX idx_propal_fk_warehouse(fk_warehouse);
->>>>>>> fd35ef0a
+
+
+ALTER TABLE llx_product_customer_price ADD COLUMN ref_customer varchar(30);
+ALTER TABLE llx_product_customer_price_log ADD COLUMN ref_customer varchar(30);
