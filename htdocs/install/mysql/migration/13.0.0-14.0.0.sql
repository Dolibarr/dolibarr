--
-- Be carefull to requests order.
-- This file must be loaded by calling /install/index.php page
-- when current version is 14.0.0 or higher.
--
-- To restrict request to Mysql version x.y minimum use -- VMYSQLx.y
-- To restrict request to Pgsql version x.y minimum use -- VPGSQLx.y
-- To rename a table:       ALTER TABLE llx_table RENAME TO llx_table_new;
-- To add a column:         ALTER TABLE llx_table ADD COLUMN newcol varchar(60) NOT NULL DEFAULT '0' AFTER existingcol;
-- To rename a column:      ALTER TABLE llx_table CHANGE COLUMN oldname newname varchar(60);
-- To drop a column:        ALTER TABLE llx_table DROP COLUMN oldname;
-- To change type of field: ALTER TABLE llx_table MODIFY COLUMN name varchar(60);
-- To drop a foreign key:   ALTER TABLE llx_table DROP FOREIGN KEY fk_name;
-- To create a unique index ALTER TABLE llx_table ADD UNIQUE INDEX uk_table_field (field);
-- To drop an index:        -- VMYSQL4.1 DROP INDEX nomindex on llx_table
-- To drop an index:        -- VPGSQL8.2 DROP INDEX nomindex
-- To make pk to be auto increment (mysql):    -- VMYSQL4.3 ALTER TABLE llx_table CHANGE COLUMN rowid rowid INTEGER NOT NULL AUTO_INCREMENT;
-- To make pk to be auto increment (postgres):
-- -- VPGSQL8.2 CREATE SEQUENCE llx_table_rowid_seq OWNED BY llx_table.rowid;
-- -- VPGSQL8.2 ALTER TABLE llx_table ADD PRIMARY KEY (rowid);
-- -- VPGSQL8.2 ALTER TABLE llx_table ALTER COLUMN rowid SET DEFAULT nextval('llx_table_rowid_seq');
-- -- VPGSQL8.2 SELECT setval('llx_table_rowid_seq', MAX(rowid)) FROM llx_table;
-- To set a field as NULL:                     -- VMYSQL4.3 ALTER TABLE llx_table MODIFY COLUMN name varchar(60) NULL;
-- To set a field as NULL:                     -- VPGSQL8.2 ALTER TABLE llx_table ALTER COLUMN name DROP NOT NULL;
-- To set a field as NOT NULL:                 -- VMYSQL4.3 ALTER TABLE llx_table MODIFY COLUMN name varchar(60) NOT NULL;
-- To set a field as NOT NULL:                 -- VPGSQL8.2 ALTER TABLE llx_table ALTER COLUMN name SET NOT NULL;
-- To set a field as default NULL:             -- VPGSQL8.2 ALTER TABLE llx_table ALTER COLUMN name SET DEFAULT NULL;
-- Note: fields with type BLOB/TEXT can't have default value.
-- To rebuild sequence for postgresql after insert by forcing id autoincrement fields: 
-- -- VPGSQL8.2 SELECT dol_util_rebuild_sequences();


-- Missing in v13 or lower

ALTER TABLE llx_accounting_bookkeeping DROP INDEX idx_accounting_bookkeeping_numero_compte;
ALTER TABLE llx_accounting_bookkeeping DROP INDEX idx_accounting_bookkeeping_code_journal;

ALTER TABLE llx_accounting_bookkeeping ADD INDEX idx_accounting_bookkeeping_fk_docdet (fk_docdet);
ALTER TABLE llx_accounting_bookkeeping ADD INDEX idx_accounting_bookkeeping_doc_date (doc_date);
ALTER TABLE llx_accounting_bookkeeping ADD INDEX idx_accounting_bookkeeping_numero_compte (numero_compte, entity);
ALTER TABLE llx_accounting_bookkeeping ADD INDEX idx_accounting_bookkeeping_code_journal (code_journal, entity);

ALTER TABLE llx_accounting_bookkeeping ADD INDEX idx_accounting_bookkeeping_piece_num (piece_num, entity);

ALTER TABLE llx_recruitment_recruitmentcandidature MODIFY COLUMN email_msgid VARCHAR(175);

ALTER TABLE llx_asset CHANGE COLUMN amount amount_ht double(24,8) DEFAULT NULL;
ALTER TABLE llx_asset ADD COLUMN amount_vat double(24,8) DEFAULT NULL;

ALTER TABLE llx_supplier_proposal_extrafields ADD INDEX idx_supplier_proposal_extrafields (fk_object);
ALTER TABLE llx_supplier_proposaldet_extrafields ADD INDEX idx_supplier_proposaldet_extrafields (fk_object);

ALTER TABLE llx_asset_extrafields ADD INDEX idx_asset_extrafields (fk_object);

insert into llx_c_actioncomm (id, code, type, libelle, module, active, position) values ( 6,'AC_EMAIL_IN','system','reception Email',NULL, 1, 4);

-- VMYSQL4.3 ALTER TABLE llx_accounting_bookkeeping MODIFY COLUMN montant double(24,8) NULL;
-- VPGSQL8.2 ALTER TABLE llx_accounting_bookkeeping ALTER COLUMN montant DROP NOT NULL;

UPDATE llx_c_country SET eec = 1 WHERE code IN ('AT','BE','BG','CY','CZ','DE','DK','EE','ES','FI','FR','GR','HR','NL','HU','IE','IM','IT','LT','LU','LV','MC','MT','PL','PT','RO','SE','SK','SI');


-- For v14

ALTER TABLE llx_export_model MODIFY COLUMN type varchar(64);

create table llx_accounting_groups_account
(
  rowid            integer AUTO_INCREMENT PRIMARY KEY,
  fk_accounting_account		INTEGER NOT NULL,
  fk_c_accounting_category	INTEGER NOT NULL
)ENGINE=innodb;


ALTER TABLE llx_oauth_token ADD COLUMN restricted_ips varchar(200);
ALTER TABLE llx_oauth_token ADD COLUMN datec datetime DEFAULT NULL;
ALTER TABLE llx_oauth_token ADD COLUMN tms timestamp DEFAULT CURRENT_TIMESTAMP ON UPDATE CURRENT_TIMESTAMP;

ALTER TABLE llx_events ADD COLUMN authentication_method varchar(64) NULL;
ALTER TABLE llx_events ADD COLUMN fk_oauth_token integer NULL;

ALTER TABLE llx_mailing_cibles MODIFY COLUMN tag varchar(64) NULL;
ALTER TABLE llx_mailing_cibles ADD INDEX idx_mailing_cibles_tag (tag);


ALTER TABLE llx_c_availability ADD COLUMN position integer NOT NULL DEFAULT 0;

ALTER TABLE llx_adherent ADD COLUMN ref varchar(30) AFTER rowid;
UPDATE llx_adherent SET ref = rowid WHERE ref = '' or ref IS NULL;
ALTER TABLE llx_adherent MODIFY COLUMN ref varchar(30) NOT NULL;
ALTER TABLE llx_adherent ADD UNIQUE INDEX uk_adherent_ref (ref, entity);

ALTER TABLE llx_societe ADD COLUMN accountancy_code_sell varchar(32) AFTER webservices_key;
ALTER TABLE llx_societe ADD COLUMN accountancy_code_buy varchar(32) AFTER accountancy_code_sell;

ALTER TABLE llx_bank_account ADD COLUMN ics varchar(32) NULL;
ALTER TABLE llx_bank_account ADD COLUMN ics_transfer varchar(32) NULL;

ALTER TABLE llx_facture MODIFY COLUMN date_valid DATETIME NULL DEFAULT NULL;


-- VMYSQL4.1 INSERT INTO llx_boxes_def (file, entity) SELECT  'box_dolibarr_state_board.php', 1 FROM DUAL WHERE NOT EXISTS (SELECT * FROM llx_boxes_def WHERE file = 'box_dolibarr_state_board.php' AND entity = 1);

-- VMYSQL4.1 INSERT INTO llx_boxes_def (file, entity) SELECT  'box_members_last_modified.php', 1 FROM DUAL WHERE NOT EXISTS (SELECT * FROM llx_boxes_def WHERE file = 'box_members_last_modified.php' AND entity = 1);
-- VMYSQL4.1 INSERT INTO llx_boxes_def (file, entity) SELECT  'box_members_last_subscriptions.php', 1 FROM DUAL WHERE NOT EXISTS (SELECT * FROM llx_boxes_def WHERE file = 'box_members_last_subscriptions.php' AND entity = 1);
-- VMYSQL4.1 INSERT INTO llx_boxes_def (file, entity) SELECT  'box_members_subscriptions_by_year.php', 1 FROM DUAL WHERE NOT EXISTS (SELECT * FROM llx_boxes_def WHERE file = 'box_members_subscriptions_by_year.php' AND entity = 1);
-- VMYSQL4.1 INSERT INTO llx_boxes_def (file, entity) SELECT  'box_members_by_type.php', 1 FROM DUAL WHERE NOT EXISTS (SELECT * FROM llx_boxes_def WHERE file = 'box_members_by_type.php' AND entity = 1);


ALTER TABLE llx_website ADD COLUMN lastaccess datetime NULL;
ALTER TABLE llx_website ADD COLUMN pageviews_month BIGINT UNSIGNED DEFAULT 0;
ALTER TABLE llx_website ADD COLUMN pageviews_total BIGINT UNSIGNED DEFAULT 0;


-- Drop foreign key with bad name or not required
ALTER TABLE llx_workstation_workstation DROP FOREIGN KEY llx_workstation_workstation_fk_user_creat;
ALTER TABLE llx_propal DROP FOREIGN KEY llx_propal_fk_warehouse;


CREATE TABLE llx_workstation_workstation(
	-- BEGIN MODULEBUILDER FIELDS
	rowid integer AUTO_INCREMENT PRIMARY KEY NOT NULL,
	ref varchar(128) DEFAULT '(PROV)' NOT NULL,
    label varchar(255),
    type varchar(7),
    note_public text,
	entity int DEFAULT 1,
	note_private text,
	date_creation datetime NOT NULL,
	tms timestamp,
	fk_user_creat integer NOT NULL,
	fk_user_modif integer,
	import_key varchar(14),
	status smallint NOT NULL,
	nb_operators_required integer,
	thm_operator_estimated double,
	thm_machine_estimated double
	-- END MODULEBUILDER FIELDS
) ENGINE=innodb;

ALTER TABLE llx_workstation_workstation ADD INDEX idx_workstation_workstation_rowid (rowid);
ALTER TABLE llx_workstation_workstation ADD INDEX idx_workstation_workstation_ref (ref);
ALTER TABLE llx_workstation_workstation ADD CONSTRAINT fk_workstation_workstation_fk_user_creat FOREIGN KEY (fk_user_creat) REFERENCES llx_user(rowid);
ALTER TABLE llx_workstation_workstation ADD INDEX idx_workstation_workstation_status (status);

CREATE TABLE llx_workstation_workstation_resource(
	rowid integer AUTO_INCREMENT PRIMARY KEY NOT NULL,
	tms timestamp,
	fk_resource integer,
	fk_workstation integer
) ENGINE=innodb;

CREATE TABLE llx_workstation_workstation_usergroup(
	rowid integer AUTO_INCREMENT PRIMARY KEY NOT NULL,
	tms timestamp,
	fk_usergroup integer,
	fk_workstation integer
) ENGINE=innodb;


ALTER TABLE llx_product_customer_price ADD COLUMN ref_customer varchar(30);
ALTER TABLE llx_product_customer_price_log ADD COLUMN ref_customer varchar(30);

ALTER TABLE llx_propal ADD COLUMN fk_warehouse integer DEFAULT NULL AFTER fk_shipping_method;
--ALTER TABLE llx_propal ADD CONSTRAINT fk_propal_fk_warehouse FOREIGN KEY (fk_warehouse) REFERENCES llx_entrepot(rowid);
ALTER TABLE llx_propal ADD INDEX idx_propal_fk_warehouse(fk_warehouse);

ALTER TABLE llx_societe DROP INDEX idx_societe_entrepot;
ALTER TABLE llx_societe CHANGE fk_entrepot fk_warehouse INTEGER DEFAULT NULL;
--ALTER TABLE llx_societe ADD CONSTRAINT fk_propal_fk_warehouse FOREIGN KEY (fk_warehouse) REFERENCES llx_entrepot(rowid);
ALTER TABLE llx_societe ADD INDEX idx_societe_warehouse(fk_warehouse);

-- VMYSQL4.3 ALTER TABLE llx_societe MODIFY COLUMN fk_typent integer NULL;
-- VPGSQL8.2 ALTER TABLE llx_societe ALTER COLUMN fk_typent DROP NOT NULL;
UPDATE llx_societe SET fk_typent=NULL, tms=tms WHERE fk_typent=0;

DELETE FROM llx_c_typent WHERE code='TE_UNKNOWN';

ALTER TABLE llx_socpeople MODIFY poste varchar(255);

ALTER TABLE llx_menu ADD COLUMN prefix varchar(255) NULL AFTER titre;

ALTER TABLE llx_chargesociales ADD COLUMN fk_user integer DEFAULT NULL;

ALTER TABLE llx_mrp_production ADD COLUMN origin_id integer AFTER fk_mo;
ALTER TABLE llx_mrp_production ADD COLUMN origin_type varchar(10) AFTER origin_id;

ALTER TABLE llx_fichinter ADD COLUMN last_main_doc varchar(255) AFTER model_pdf;
ALTER TABLE llx_projet ADD COLUMN last_main_doc varchar(255) AFTER model_pdf;

create table llx_payment_vat
(
  rowid           integer AUTO_INCREMENT PRIMARY KEY,
  fk_tva          integer,
  datec           datetime,           -- date de creation
  tms             timestamp,
  datep           datetime,           -- payment date
  amount          double(24,8) DEFAULT 0,
  fk_typepaiement integer NOT NULL,
  num_paiement    varchar(50),
  note            text,
  fk_bank         integer NOT NULL,
  fk_user_creat   integer,            -- creation user
  fk_user_modif   integer             -- last modification user

)ENGINE=innodb;

ALTER TABLE llx_tva ADD COLUMN paye smallint default 1 NOT NULL;
ALTER TABLE llx_tva ADD COLUMN fk_account integer;

INSERT INTO llx_payment_vat (rowid, fk_tva, datec, datep, amount, fk_typepaiement, num_paiement, note, fk_bank, fk_user_creat, fk_user_modif) SELECT rowid, rowid, NOW(), datep, amount, COALESCE(fk_typepayment, 0), num_payment, 'Created automatically by migration v13 to v14', fk_bank, fk_user_creat, fk_user_modif FROM llx_tva WHERE fk_bank IS NOT NULL;
--UPDATE llx_bank_url as url INNER JOIN llx_tva tva ON tva.rowid = url.url_id SET url.type = 'vat', url.label = CONCAT('(', tva.label, ')') WHERE type = 'payment_vat';
--INSERT INTO llx_bank_url (fk_bank, url_id, url, label, type) SELECT b.fk_bank, ptva.rowid, REPLACE(b.url, 'tva/card.php', 'payment_vat/card.php'), '(paiement)', 'payment_vat' FROM llx_bank_url b INNER JOIN llx_tva tva ON (tva.fk_bank = b.fk_bank) INNER JOIN llx_payment_vat ptva on (ptva.fk_bank = b.fk_bank) WHERE type = 'vat';

--ALTER TABLE llx_tva DROP COLUMN fk_bank;

ALTER TABLE llx_tva ALTER COLUMN paye SET DEFAULT 0;


INSERT INTO llx_c_email_templates (entity, module, type_template, lang, private, fk_user, datec, tms, label, position, active, topic, content, content_lines, enabled, joinfiles) values (0, '', 'eventorganization_send', '', 0, null, null, '2021-02-14 14:42:41', 'EventOrganizationEmailAskConf', 10, 1, '[__[MAIN_INFO_SOCIETE_NOM]__] __(EventOrganizationEmailAskConf)__', '__(Hello)__ __THIRDPARTY_NAME__,<br /><br />__(ThisIsContentOfYourOrganizationEventConfRequestWasReceived)__<br /><br />__ONLINE_PAYMENT_TEXT_AND_URL__<br /><br /><br />__(Sincerely)__<br />__USER_SIGNATURE__', null, '1', null);
INSERT INTO llx_c_email_templates (entity, module, type_template, lang, private, fk_user, datec, tms, label, position, active, topic, content, content_lines, enabled, joinfiles) values (0, '', 'eventorganization_send', '', 0, null, null, '2021-02-14 14:42:41', 'EventOrganizationEmailAskBooth', 20, 1, '[__[MAIN_INFO_SOCIETE_NOM]__] __(EventOrganizationEmailAskBooth)__', '__(Hello)__ __THIRDPARTY_NAME__,<br /><br />__(ThisIsContentOfYourOrganizationEventBoothRequestWasReceived)__<br /><br />__ONLINE_PAYMENT_TEXT_AND_URL__<br /><br /><br />__(Sincerely)__<br />__USER_SIGNATURE__', null, '1', null);
INSERT INTO llx_c_email_templates (entity, module, type_template, lang, private, fk_user, datec, tms, label, position, active, topic, content, content_lines, enabled, joinfiles) values (0, '', 'eventorganization_send', '', 0, null, null, '2021-02-14 14:42:41', 'EventOrganizationEmailSubsBooth', 30, 1, '[__[MAIN_INFO_SOCIETE_NOM]__] __(EventOrganizationEmailSubsBooth)__', '__(Hello)__ __THIRDPARTY_NAME__,<br /><br />__(ThisIsContentOfYourOrganizationEventBoothSubscriptionWasReceived)__<br /><br />__ONLINE_PAYMENT_TEXT_AND_URL__<br /><br /><br />__(Sincerely)__<br />__USER_SIGNATURE__', null, '1', null);
INSERT INTO llx_c_email_templates (entity, module, type_template, lang, private, fk_user, datec, tms, label, position, active, topic, content, content_lines, enabled, joinfiles) values (0, '', 'eventorganization_send', '', 0, null, null, '2021-02-14 14:42:41', 'EventOrganizationEmailSubsEvent', 40, 1, '[__[MAIN_INFO_SOCIETE_NOM]__] __(EventOrganizationEmailSubsEvent)__', '__(Hello)__ __THIRDPARTY_NAME__,<br /><br />__(ThisIsContentOfYourOrganizationEventEventSubscriptionWasReceived)__<br /><br />__ONLINE_PAYMENT_TEXT_AND_URL__<br /><br /><br />__(Sincerely)__<br />__USER_SIGNATURE__', null, '1', null);
INSERT INTO llx_c_email_templates (entity, module, type_template, lang, private, fk_user, datec, tms, label, position, active, topic, content, content_lines, enabled, joinfiles) values (0, '', 'eventorganization_send', '', 0, null, null, '2021-02-14 14:42:41', 'EventOrganizationMassEmailAttendees', 50, 1, '[__[MAIN_INFO_SOCIETE_NOM]__] __(EventOrganizationMassEmailAttendees)__', '__(Hello)__ __THIRDPARTY_NAME__,<br /><br />__(ThisIsContentOfYourOrganizationEventBulkMailToAttendees)__<br /><br />__(Sincerely)__<br />__USER_SIGNATURE__', null, '1', null);
INSERT INTO llx_c_email_templates (entity, module, type_template, lang, private, fk_user, datec, tms, label, position, active, topic, content, content_lines, enabled, joinfiles) values (0, '', 'eventorganization_send', '', 0, null, null, '2021-02-14 14:42:41', 'EventOrganizationMassEmailSpeakers', 60, 1, '[__[MAIN_INFO_SOCIETE_NOM]__] __(EventOrganizationMassEmailSpeakers)__', '__(Hello)__ __THIRDPARTY_NAME__,<br /><br />__(ThisIsContentOfYourOrganizationEventBulkMailToSpeakers)__<br /><br />__(Sincerely)__<br />__USER_SIGNATURE__', null, '1', null);

ALTER TABLE llx_projet ADD COLUMN accept_conference_suggestions integer DEFAULT 0;
ALTER TABLE llx_projet ADD COLUMN accept_booth_suggestions integer DEFAULT 0;
ALTER TABLE llx_projet ADD COLUMN price_registration double(24,8);
ALTER TABLE llx_projet ADD COLUMN price_booth double(24,8);

ALTER TABLE llx_actioncomm ADD COLUMN num_vote integer DEFAULT NULL AFTER reply_to;
ALTER TABLE llx_actioncomm ADD COLUMN event_paid smallint NOT NULL DEFAULT 0 AFTER num_vote;
ALTER TABLE llx_actioncomm ADD COLUMN status smallint NOT NULL DEFAULT 0 AFTER event_paid;
ALTER TABLE llx_actioncomm ADD COLUMN ref varchar(30) AFTER id;
UPDATE llx_actioncomm SET ref = id WHERE ref = '' OR ref IS NULL;
ALTER TABLE llx_actioncomm MODIFY COLUMN ref varchar(30) NOT NULL;
ALTER TABLE llx_actioncomm ADD UNIQUE INDEX uk_actioncomm_ref (ref, entity);

ALTER TABLE llx_c_actioncomm MODIFY code varchar(50) NOT NULL;
ALTER TABLE llx_c_actioncomm MODIFY module varchar(50) DEFAULT NULL;

INSERT INTO llx_c_actioncomm (id, code, type, libelle, module, active, position) VALUES ( 60,'AC_EO_ONLINECONF','module','Online/Virtual conference','conference@eventorganization', 1, 60);
INSERT INTO llx_c_actioncomm (id, code, type, libelle, module, active, position) VALUES ( 61,'AC_EO_INDOORCONF','module','Indoor conference','conference@eventorganization', 1, 61);
INSERT INTO llx_c_actioncomm (id, code, type, libelle, module, active, position) VALUES ( 62,'AC_EO_ONLINEBOOTH','module','Online/Virtual booth','booth@eventorganization', 1, 62);
INSERT INTO llx_c_actioncomm (id, code, type, libelle, module, active, position) VALUES ( 63,'AC_EO_INDOORBOOTH','module','Indoor booth','booth@eventorganization', 1, 63);
-- Code enhanced - Standardize field name
ALTER TABLE llx_commande CHANGE COLUMN tva total_tva double(24,8) default 0;
ALTER TABLE llx_supplier_proposal CHANGE COLUMN tva total_tva double(24,8) default 0;
ALTER TABLE llx_supplier_proposal CHANGE COLUMN total total_ttc double(24,8) default 0;
ALTER TABLE llx_propal CHANGE COLUMN tva total_tva double(24,8) default 0;
ALTER TABLE llx_propal CHANGE COLUMN total total_ttc double(24,8) default 0;
ALTER TABLE llx_facture CHANGE COLUMN tva total_tva double(24,8) default 0;
ALTER TABLE llx_facture CHANGE COLUMN total total_ht double(24,8) default 0;
ALTER TABLE llx_facture_rec CHANGE COLUMN tva total_tva double(24,8) default 0;
ALTER TABLE llx_facture_rec CHANGE COLUMN total total_ht double(24,8) default 0;
ALTER TABLE llx_commande_fournisseur CHANGE COLUMN tva total_tva double(24,8) default 0;


--VMYSQL4.3 ALTER TABLE llx_c_civility CHANGE COLUMN rowid rowid INTEGER NOT NULL AUTO_INCREMENT;
--VPGSQL8.2 CREATE SEQUENCE llx_c_civility_rowid_seq OWNED BY llx_c_civility.rowid;
--VPGSQL8.2 ALTER TABLE llx_c_civility ALTER COLUMN rowid SET DEFAULT nextval('llx_c_civility_rowid_seq');
--VPGSQL8.2 SELECT setval('llx_c_civility_rowid_seq', MAX(rowid)) FROM llx_c_civility;


-- Change for salary intent table
create table llx_salary
(
  rowid           integer AUTO_INCREMENT PRIMARY KEY,
  ref             varchar(30) NULL,           -- payment reference number (currently NULL because there is no numbering manager yet)
  label           varchar(255),
  tms             timestamp DEFAULT CURRENT_TIMESTAMP ON UPDATE CURRENT_TIMESTAMP,
  datec           datetime,                   -- Create date
  fk_user         integer NOT NULL,
  datep           date,                       -- payment date
  datev           date,                       -- value date (this field should not be here, only into bank tables)
  salary          double(24,8),               -- salary of user when payment was done
  amount          double(24,8) NOT NULL DEFAULT 0,
  fk_projet       integer DEFAULT NULL,
  datesp          date,                       -- date start period
  dateep          date,                       -- date end period
  entity          integer DEFAULT 1 NOT NULL, -- multi company id
  note            text,
  fk_bank         integer,
  paye            smallint default 1 NOT NULL,
  fk_typepayment  integer NOT NULL,			  -- default payment mode for payment
  fk_account      integer,					  -- default bank account for payment
  fk_user_author  integer,                    -- user creating
  fk_user_modif   integer                     -- user making last change
) ENGINE=innodb;

-- VMYSQL4.1 ALTER TABLE llx_payment_salary CHANGE COLUMN fk_user fk_user integer NULL;
-- VPGSQL8.2 ALTER TABLE llx_payment_salary ALTER COLUMN fk_user DROP NOT NULL;
ALTER TABLE llx_payment_salary ADD COLUMN fk_salary integer;

INSERT INTO llx_salary (rowid, ref, fk_user, amount, fk_projet, fk_typepayment, label, datesp, dateep, entity, note, fk_bank, paye) SELECT ps.rowid, ps.rowid, ps.fk_user, ps.amount, ps.fk_projet, ps.fk_typepayment, ps.label, ps.datesp, ps.dateep, ps.entity, ps.note, ps.fk_bank, 1 FROM llx_payment_salary ps WHERE ps.fk_salary IS NULL;
UPDATE llx_payment_salary SET fk_salary = rowid WHERE fk_salary IS NULL;
UPDATE llx_payment_salary SET ref = rowid WHERE ref IS NULL;

ALTER TABLE llx_salary ALTER COLUMN paye set default 0;

DELETE FROM llx_boxes WHERE box_id IN (SELECT rowid FROM llx_boxes_def WHERE file IN ('box_graph_ticket_by_severity', 'box_ticket_by_severity.php', 'box_nb_ticket_last_x_days.php', 'box_nb_tickets_type.php', 'box_new_vs_close_ticket.php'));
DELETE FROM llx_boxes_def WHERE file IN ('box_graph_ticket_by_severity', 'box_ticket_by_severity.php', 'box_nb_ticket_last_x_days.php', 'box_nb_tickets_type.php', 'box_new_vs_close_ticket.php');

-- VMYSQL4.1 INSERT INTO llx_boxes_def (file, entity) SELECT  'box_graph_ticket_by_severity.php', 1 FROM DUAL WHERE NOT EXISTS (SELECT * FROM llx_boxes_def WHERE file = 'box_graph_ticket_by_severity.php' AND entity = 1);
-- VMYSQL4.1 INSERT INTO llx_boxes_def (file, entity) SELECT  'box_graph_nb_ticket_last_x_days.php', 1 FROM DUAL WHERE NOT EXISTS (SELECT * FROM llx_boxes_def WHERE file = 'box_graph_nb_ticket_last_x_days.php' AND entity = 1);
-- VMYSQL4.1 INSERT INTO llx_boxes_def (file, entity) SELECT  'box_graph_nb_tickets_type.php', 1 FROM DUAL WHERE NOT EXISTS (SELECT * FROM llx_boxes_def WHERE file = 'box_graph_nb_tickets_type.php' AND entity = 1);
-- VMYSQL4.1 INSERT INTO llx_boxes_def (file, entity) SELECT  'box_graph_new_vs_close_ticket.php', 1 FROM DUAL WHERE NOT EXISTS (SELECT * FROM llx_boxes_def WHERE file = 'box_graph_new_vs_close_ticket.php' AND entity = 1);

create table llx_product_perentity
(
    rowid         				integer AUTO_INCREMENT PRIMARY KEY,
    fk_product	   				integer,
    entity             			integer DEFAULT 1 NOT NULL,      	-- multi company id
    accountancy_code_sell         varchar(32),                        -- Selling accountancy code
    accountancy_code_sell_intra   varchar(32),                        -- Selling accountancy code for vat intracommunity
    accountancy_code_sell_export  varchar(32),                        -- Selling accountancy code for vat export
    accountancy_code_buy          varchar(32),                        -- Buying accountancy code
    accountancy_code_buy_intra    varchar(32),                        -- Buying accountancy code for vat intracommunity
    accountancy_code_buy_export   varchar(32),                     	  -- Buying accountancy code for vat import
    pmp double(24,8)
)ENGINE=innodb;

ALTER TABLE llx_product_perentity ADD INDEX idx_product_perentity_fk_product (fk_product);
ALTER TABLE llx_product_perentity ADD UNIQUE INDEX uk_product_perentity (fk_product, entity);

create table llx_societe_perentity
(
    rowid         			integer AUTO_INCREMENT PRIMARY KEY,
    fk_soc        			integer,
    entity             		integer DEFAULT 1 NOT NULL,             -- multi company id
--  code_compta            	varchar(24),                         	-- code compta client
--  code_compta_fournisseur varchar(24),                         	-- code compta founisseur
    accountancy_code_sell		varchar(32),                            -- Selling accountancy code
    accountancy_code_buy		varchar(32)                             -- Buying accountancy code
)ENGINE=innodb;

ALTER TABLE llx_societe_perentity ADD INDEX idx_societe_perentity_fk_soc (fk_soc);
ALTER TABLE llx_societe_perentity ADD UNIQUE INDEX uk_societe_perentity (fk_soc, entity);

CREATE TABLE llx_eventorganization_conferenceorboothattendee(
    rowid integer AUTO_INCREMENT PRIMARY KEY NOT NULL,
    ref varchar(128) NOT NULL,
    fk_soc integer,
    fk_actioncomm integer NOT NULL,
    email varchar(100),
    date_subscription datetime,
    amount double DEFAULT NULL,
    note_public text,
    note_private text,
    date_creation datetime NOT NULL,
    tms timestamp,
    fk_user_creat integer,
    fk_user_modif integer,
    last_main_doc varchar(255),
    import_key varchar(14),
    model_pdf varchar(255),
    status smallint NOT NULL
) ENGINE=innodb;

ALTER TABLE llx_eventorganization_conferenceorboothattendee ADD INDEX idx_eventorganization_conferenceorboothattendee_rowid (rowid);
ALTER TABLE llx_eventorganization_conferenceorboothattendee ADD INDEX idx_eventorganization_conferenceorboothattendee_ref (ref);
ALTER TABLE llx_eventorganization_conferenceorboothattendee ADD INDEX idx_eventorganization_conferenceorboothattendee_fk_soc (fk_soc);
ALTER TABLE llx_eventorganization_conferenceorboothattendee ADD INDEX idx_eventorganization_conferenceorboothattendee_fk_actioncomm (fk_actioncomm);
ALTER TABLE llx_eventorganization_conferenceorboothattendee ADD CONSTRAINT fx_eventorganization_conferenceorboothattendee_fk_actioncomm FOREIGN KEY (fk_actioncomm) REFERENCES llx_actioncomm(id);
ALTER TABLE llx_eventorganization_conferenceorboothattendee ADD INDEX idx_eventorganization_conferenceorboothattendee_email (email);
ALTER TABLE llx_eventorganization_conferenceorboothattendee ADD INDEX idx_eventorganization_conferenceorboothattendee_status (status);
ALTER TABLE llx_eventorganization_conferenceorboothattendee ADD UNIQUE INDEX uk_eventorganization_conferenceorboothattendee(fk_soc, fk_actioncomm, email);

create table llx_eventorganization_conferenceorboothattendee_extrafields
(
    rowid                     integer AUTO_INCREMENT PRIMARY KEY,
    tms                       timestamp,
    fk_object                 integer NOT NULL,
    import_key                varchar(14)                          		-- import key
) ENGINE=innodb;

ALTER TABLE llx_eventorganization_conferenceorboothattendee_extrafields ADD INDEX idx_conferenceorboothattendee_fk_object(fk_object);

ALTER TABLE llx_c_ticket_category ADD COLUMN public integer DEFAULT 0;
ALTER TABLE llx_c_ticket_category MODIFY COLUMN pos	integer DEFAULT 0 NOT NULL;


ALTER TABLE llx_propal ADD COLUMN date_signature datetime AFTER date_valid;
ALTER TABLE llx_propal ADD COLUMN fk_user_signature integer AFTER fk_user_valid;
ALTER TABLE llx_propal ADD CONSTRAINT fk_propal_fk_user_signature FOREIGN KEY (fk_user_signature) REFERENCES llx_user (rowid);

UPDATE llx_propal SET fk_user_signature = fk_user_cloture WHERE fk_user_signature IS NULL AND fk_user_cloture IS NOT NULL;
UPDATE llx_propal SET date_signature = date_cloture WHERE date_signature IS NULL AND date_cloture IS NOT NULL;


ALTER TABLE llx_product ADD COLUMN batch_mask VARCHAR(32) NULL;

insert into llx_c_type_contact(rowid, element, source, code, libelle, active ) values (210, 'conferenceorbooth', 'internal', 'MANAGER',  'Conference or Booth manager', 1);
insert into llx_c_type_contact(rowid, element, source, code, libelle, active ) values (211, 'conferenceorbooth', 'external', 'SPEAKER',   'Conference Speaker', 1);
insert into llx_c_type_contact(rowid, element, source, code, libelle, active ) values (212, 'conferenceorbooth', 'external', 'RESPONSIBLE',   'Booth responsible', 1);


CREATE TABLE llx_partnership(
	rowid integer AUTO_INCREMENT PRIMARY KEY NOT NULL, 
	ref varchar(128) DEFAULT '(PROV)' NOT NULL, 
	status smallint NOT NULL DEFAULT '0', 
	fk_soc integer, 
	fk_member integer, 
	date_partnership_start date NOT NULL, 
	date_partnership_end date NOT NULL, 
	entity integer	DEFAULT 1 NOT NULL,	-- multi company id, 0 = all
	reason_decline_or_cancel text NULL,
	date_creation datetime NOT NULL, 
	fk_user_creat integer NOT NULL, 
	tms timestamp, 
	fk_user_modif integer, 
	note_private text, 
	note_public text, 
	last_main_doc varchar(255), 
	count_last_url_check_error integer DEFAULT '0', 
	import_key varchar(14), 
	model_pdf varchar(255)
) ENGINE=innodb;

ALTER TABLE llx_partnership ADD INDEX idx_partnership_rowid (rowid);
ALTER TABLE llx_partnership ADD INDEX idx_partnership_ref (ref);
ALTER TABLE llx_partnership ADD INDEX idx_partnership_fk_soc (fk_soc);
ALTER TABLE llx_partnership ADD CONSTRAINT llx_partnership_fk_user_creat FOREIGN KEY (fk_user_creat) REFERENCES llx_user(rowid);
ALTER TABLE llx_partnership ADD INDEX idx_partnership_status (status);
ALTER TABLE llx_partnership ADD INDEX idx_partnership_fk_member (fk_member);

create table llx_partnership_extrafields
(
  rowid                     integer AUTO_INCREMENT PRIMARY KEY,
  tms                       timestamp,
  fk_object                 integer NOT NULL,
  import_key                varchar(14)                          		-- import key
) ENGINE=innodb;

ALTER TABLE llx_partnership_extrafields ADD INDEX idx_partnership_fk_object(fk_object);

INSERT INTO llx_c_email_templates (entity,module,type_template,label,lang,position,topic,joinfiles,content) VALUES (0, 'partnership', 'member', '(AlertStatusPartnershipExpiration)', NULL, 100, '[__[MAIN_INFO_SOCIETE_NOM]__] - __(YourMembershipWillSoonExpireTopic)__', 0, '<body>\n <p>Dear __MEMBER_FULLNAME__,<br><br>\n__(YourMembershipWillSoonExpireContent)__</p>\n<br />\n\n            __(Sincerely)__ <br />\n            __[PARTNERSHIP_SOCIETE_NOM]__ <br />\n </body>\n');
ALTER TABLE llx_facture_fourn ADD COLUMN date_closing datetime DEFAULT NULL after date_valid;

ALTER TABLE llx_facture_fourn ADD COLUMN fk_user_closing integer DEFAULT NULL after fk_user_valid;

ALTER TABLE llx_entrepot ADD COLUMN fk_project INTEGER DEFAULT NULL AFTER entity; -- project associated to warehouse if any

-- Add external payement suport for donation
ALTER TABLE llx_payment_donation ADD COLUMN ext_payment_site  varchar(128) AFTER note;
ALTER TABLE llx_payment_donation ADD COLUMN ext_payment_id  varchar(128) AFTER note;

-- Rebuild sequence for postgres only after query INSERT INTO llx_salary(rowid, ...
-- VPGSQL8.2 SELECT dol_util_rebuild_sequences();

UPDATE llx_const SET value = 'github' WHERE __DECRYPT('name')__ = 'MAIN_BUGTRACK_ENABLELINK' AND __DECRYPT('value')__ = 1;

ALTER TABLE llx_facture_fourn_det ADD COLUMN fk_remise_except integer DEFAULT NULL after remise_percent;
ALTER TABLE llx_facture_fourn_det ADD UNIQUE INDEX uk_fk_remise_except (fk_remise_except, fk_facture_fourn);

CREATE TABLE llx_knowledgemanagement_knowledgerecord(
	-- BEGIN MODULEBUILDER FIELDS
	rowid integer AUTO_INCREMENT PRIMARY KEY NOT NULL, 
	ref varchar(128) NOT NULL, 
	date_creation datetime NOT NULL, 
	tms timestamp, 
	last_main_doc varchar(255), 
	fk_user_creat integer NOT NULL, 
	fk_user_modif integer, 
	fk_user_valid integer, 
	import_key varchar(14), 
	model_pdf varchar(255), 
	question text NOT NULL, 
	answer text, 
	status integer NOT NULL
	-- END MODULEBUILDER FIELDS
) ENGINE=innodb;

create table llx_knowledgemanagement_knowledgerecord_extrafields
(
  rowid                     integer AUTO_INCREMENT PRIMARY KEY,
  tms                       timestamp,
  fk_object                 integer NOT NULL,
  import_key                varchar(14)                          		-- import key
) ENGINE=innodb;

<<<<<<< HEAD
create table llx_c_type_transaction
(
    id				integer      AUTO_INCREMENT PRIMARY KEY,
    code			varchar(12)  NOT NULL,
    label			varchar(32),
    active          tinyint DEFAULT 1  NOT NULL
)ENGINE=innodb;

ALTER TABLE llx_c_type_transaction ADD UNIQUE INDEX uk_c_type_transaction(code);

insert into llx_c_type_transaction (code, label, active) values ('STANDARD', 'Standard', 1);

ALTER TABLE llx_product_perentity ADD COLUMN fk_c_type_transaction integer NULL after fk_product;
ALTER TABLE llx_product_perentity DROP INDEX uk_product_perentity;
ALTER TABLE llx_product_perentity ADD UNIQUE INDEX uk_product_perentity (fk_product, fk_c_type_transaction, entity);
ALTER TABLE llx_propaldet ADD COLUMN fk_c_type_transaction integer NULL after fk_product;
ALTER TABLE llx_commandedet ADD COLUMN fk_c_type_transaction integer NULL after fk_product;
ALTER TABLE llx_facturedet ADD COLUMN fk_c_type_transaction integer NULL after fk_product;
ALTER TABLE llx_commande_fournisseurdet ADD COLUMN fk_c_type_transaction integer NULL after fk_product;
ALTER TABLE llx_supplier_proposaldet ADD COLUMN fk_c_type_transaction integer NULL after fk_product;
ALTER TABLE llx_facture_fourn_det ADD COLUMN fk_c_type_transaction integer NULL after fk_product;
=======
-- add default amount by member type
ALTER TABLE llx_adherent_type ADD COLUMN amount DOUBLE(24,8) NULL DEFAULT NULL AFTER subscription;
>>>>>>> c84fc06e
<|MERGE_RESOLUTION|>--- conflicted
+++ resolved
@@ -480,7 +480,6 @@
   import_key                varchar(14)                          		-- import key
 ) ENGINE=innodb;
 
-<<<<<<< HEAD
 create table llx_c_type_transaction
 (
     id				integer      AUTO_INCREMENT PRIMARY KEY,
@@ -502,7 +501,6 @@
 ALTER TABLE llx_commande_fournisseurdet ADD COLUMN fk_c_type_transaction integer NULL after fk_product;
 ALTER TABLE llx_supplier_proposaldet ADD COLUMN fk_c_type_transaction integer NULL after fk_product;
 ALTER TABLE llx_facture_fourn_det ADD COLUMN fk_c_type_transaction integer NULL after fk_product;
-=======
+
 -- add default amount by member type
 ALTER TABLE llx_adherent_type ADD COLUMN amount DOUBLE(24,8) NULL DEFAULT NULL AFTER subscription;
->>>>>>> c84fc06e
