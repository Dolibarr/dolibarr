--
-- Be carefull to requests order.
-- This file must be loaded by calling /install/index.php page
-- when current version is 14.0.0 or higher.
--
-- To restrict request to Mysql version x.y minimum use -- VMYSQLx.y
-- To restrict request to Pgsql version x.y minimum use -- VPGSQLx.y
-- To rename a table:       ALTER TABLE llx_table RENAME TO llx_table_new;
-- To add a column:         ALTER TABLE llx_table ADD COLUMN newcol varchar(60) NOT NULL DEFAULT '0' AFTER existingcol;
-- To rename a column:      ALTER TABLE llx_table CHANGE COLUMN oldname newname varchar(60);
-- To drop a column:        ALTER TABLE llx_table DROP COLUMN oldname;
-- To change type of field: ALTER TABLE llx_table MODIFY COLUMN name varchar(60);
-- To drop a foreign key:   ALTER TABLE llx_table DROP FOREIGN KEY fk_name;
-- To create a unique index ALTER TABLE llx_table ADD UNIQUE INDEX uk_table_field (field);
-- To drop an index:        -- VMYSQL4.1 DROP INDEX nomindex on llx_table
-- To drop an index:        -- VPGSQL8.2 DROP INDEX nomindex
-- To make pk to be auto increment (mysql):    -- VMYSQL4.3 ALTER TABLE llx_table CHANGE COLUMN rowid rowid INTEGER NOT NULL AUTO_INCREMENT;
-- To make pk to be auto increment (postgres):
-- -- VPGSQL8.2 CREATE SEQUENCE llx_table_rowid_seq OWNED BY llx_table.rowid;
-- -- VPGSQL8.2 ALTER TABLE llx_table ADD PRIMARY KEY (rowid);
-- -- VPGSQL8.2 ALTER TABLE llx_table ALTER COLUMN rowid SET DEFAULT nextval('llx_table_rowid_seq');
-- -- VPGSQL8.2 SELECT setval('llx_table_rowid_seq', MAX(rowid)) FROM llx_table;
-- To set a field as NULL:                     -- VMYSQL4.3 ALTER TABLE llx_table MODIFY COLUMN name varchar(60) NULL;
-- To set a field as NULL:                     -- VPGSQL8.2 ALTER TABLE llx_table ALTER COLUMN name DROP NOT NULL;
-- To set a field as NOT NULL:                 -- VMYSQL4.3 ALTER TABLE llx_table MODIFY COLUMN name varchar(60) NOT NULL;
-- To set a field as NOT NULL:                 -- VPGSQL8.2 ALTER TABLE llx_table ALTER COLUMN name SET NOT NULL;
-- To set a field as default NULL:             -- VPGSQL8.2 ALTER TABLE llx_table ALTER COLUMN name SET DEFAULT NULL;
-- Note: fields with type BLOB/TEXT can't have default value.


-- Missing in v13 or lower

ALTER TABLE llx_asset CHANGE COLUMN amount amount_ht double(24,8) DEFAULT NULL;
ALTER TABLE llx_asset ADD COLUMN amount_vat double(24,8) DEFAULT NULL;

ALTER TABLE llx_supplier_proposal_extrafields ADD INDEX idx_supplier_proposal_extrafields (fk_object);
ALTER TABLE llx_supplier_proposaldet_extrafields ADD INDEX idx_supplier_proposaldet_extrafields (fk_object);

ALTER TABLE llx_asset_extrafields ADD INDEX idx_asset_extrafields (fk_object);

insert into llx_c_actioncomm (id, code, type, libelle, module, active, position) values ( 6,'AC_EMAIL_IN','system','reception Email',NULL, 1, 4);

-- For v14

ALTER TABLE llx_c_availability ADD COLUMN position integer NOT NULL DEFAULT 0;

ALTER TABLE llx_adherent ADD COLUMN ref varchar(30) AFTER rowid;
UPDATE llx_adherent SET ref = rowid WHERE ref = '' or ref IS NULL;
ALTER TABLE llx_adherent MODIFY COLUMN ref varchar(30) NOT NULL;
ALTER TABLE llx_adherent ADD UNIQUE INDEX uk_adherent_ref (ref, entity);

ALTER TABLE llx_societe ADD COLUMN accountancy_code_sell varchar(32) AFTER webservices_key;
ALTER TABLE llx_societe ADD COLUMN accountancy_code_buy varchar(32) AFTER accountancy_code_sell;

ALTER TABLE llx_bank_account ADD COLUMN ics varchar(32) NULL;
ALTER TABLE llx_bank_account ADD COLUMN ics_transfer varchar(32) NULL;

ALTER TABLE llx_facture MODIFY COLUMN date_valid DATETIME NULL DEFAULT NULL;


-- VMYSQL4.1 INSERT INTO llx_boxes_def (file, entity) SELECT  'box_dolibarr_state_board.php', 1 FROM DUAL WHERE NOT EXISTS (SELECT * FROM llx_boxes_def WHERE file = 'box_dolibarr_state_board.php' AND entity = 1);


ALTER TABLE llx_website ADD COLUMN lastaccess datetime NULL;
ALTER TABLE llx_website ADD COLUMN pageviews_month BIGINT UNSIGNED DEFAULT 0;
ALTER TABLE llx_website ADD COLUMN pageviews_total BIGINT UNSIGNED DEFAULT 0;


-- Drop foreign key with bad name or not required
ALTER TABLE llx_workstation_workstation DROP FOREIGN KEY llx_workstation_workstation_fk_user_creat;
ALTER TABLE llx_propal DROP FOREIGN KEY llx_propal_fk_warehouse;


CREATE TABLE llx_workstation_workstation(
	-- BEGIN MODULEBUILDER FIELDS
	rowid integer AUTO_INCREMENT PRIMARY KEY NOT NULL,
	ref varchar(128) DEFAULT '(PROV)' NOT NULL,
    label varchar(255),
    type varchar(7),
    note_public text,
	entity int DEFAULT 1,
	note_private text,
	date_creation datetime NOT NULL,
	tms timestamp,
	fk_user_creat integer NOT NULL,
	fk_user_modif integer,
	import_key varchar(14),
	status smallint NOT NULL,
	nb_operators_required integer,
	thm_operator_estimated double,
	thm_machine_estimated double
	-- END MODULEBUILDER FIELDS
) ENGINE=innodb;

ALTER TABLE llx_workstation_workstation ADD INDEX idx_workstation_workstation_rowid (rowid);
ALTER TABLE llx_workstation_workstation ADD INDEX idx_workstation_workstation_ref (ref);
ALTER TABLE llx_workstation_workstation ADD CONSTRAINT fk_workstation_workstation_fk_user_creat FOREIGN KEY (fk_user_creat) REFERENCES llx_user(rowid);
ALTER TABLE llx_workstation_workstation ADD INDEX idx_workstation_workstation_status (status);

CREATE TABLE llx_workstation_workstation_resource(
	rowid integer AUTO_INCREMENT PRIMARY KEY NOT NULL,
	tms timestamp,
	fk_resource integer,
	fk_workstation integer
) ENGINE=innodb;

CREATE TABLE llx_workstation_workstation_usergroup(
	rowid integer AUTO_INCREMENT PRIMARY KEY NOT NULL,
	tms timestamp,
	fk_usergroup integer,
	fk_workstation integer
) ENGINE=innodb;


ALTER TABLE llx_product_customer_price ADD COLUMN ref_customer varchar(30);
ALTER TABLE llx_product_customer_price_log ADD COLUMN ref_customer varchar(30);

ALTER TABLE llx_propal ADD COLUMN fk_warehouse integer DEFAULT NULL AFTER fk_shipping_method;
--ALTER TABLE llx_propal ADD CONSTRAINT fk_propal_fk_warehouse FOREIGN KEY (fk_warehouse) REFERENCES llx_entrepot(rowid);
ALTER TABLE llx_propal ADD INDEX idx_propal_fk_warehouse(fk_warehouse);

ALTER TABLE llx_societe DROP INDEX idx_societe_entrepot;
ALTER TABLE llx_societe CHANGE fk_entrepot fk_warehouse INTEGER DEFAULT NULL;
--ALTER TABLE llx_societe ADD CONSTRAINT fk_propal_fk_warehouse FOREIGN KEY (fk_warehouse) REFERENCES llx_entrepot(rowid);
ALTER TABLE llx_societe ADD INDEX idx_societe_warehouse(fk_warehouse);

-- VMYSQL4.3 ALTER TABLE llx_societe MODIFY COLUMN fk_typent integer NULL;
-- VPGSQL8.2 ALTER TABLE llx_societe ALTER COLUMN fk_typent DROP NOT NULL;
UPDATE llx_societe SET fk_typent=NULL WHERE fk_typent=0;
DELETE FROM llx_c_typent WHERE code='TE_UNKNOWN';

ALTER TABLE llx_socpeople MODIFY poste varchar(255);

ALTER TABLE llx_menu ADD COLUMN prefix varchar(255) NULL AFTER titre;

ALTER TABLE llx_chargesociales ADD COLUMN fk_user integer DEFAULT NULL;

ALTER TABLE llx_fichinter ADD COLUMN last_main_doc varchar(255) AFTER model_pdf;
ALTER TABLE llx_projet ADD COLUMN last_main_doc varchar(255) AFTER model_pdf;

create table llx_payment_vat
(
  rowid           integer AUTO_INCREMENT PRIMARY KEY,
  fk_tva          integer,
  datec           datetime,           -- date de creation
  tms             timestamp,
  datep           datetime,           -- payment date
  amount          double(24,8) DEFAULT 0,
  fk_typepaiement integer NOT NULL,
  num_paiement    varchar(50),
  note            text,
  fk_bank         integer NOT NULL,
  fk_user_creat   integer,            -- creation user
  fk_user_modif   integer             -- last modification user

)ENGINE=innodb;

ALTER TABLE llx_tva ADD COLUMN paye smallint default 1 NOT NULL;
ALTER TABLE llx_tva ADD COLUMN fk_account integer;

--INSERT INTO llx_payment_vat (fk_tva, datec, datep, amount, fk_typepaiement, num_paiement, note, fk_bank, fk_user_creat, fk_user_modif) SELECT rowid, NOW(), datep, amount, COALESCE(fk_typepayment, 0), num_payment, '', fk_bank, fk_user_creat, fk_user_modif FROM llx_tva;
--UPDATE llx_bank_url as url INNER JOIN llx_tva tva ON tva.rowid = url.url_id SET url.type = 'vat', url.label = CONCAT('(', tva.label, ')') WHERE type = 'payment_vat';
--INSERT INTO llx_bank_url (fk_bank, url_id, url, label, type) SELECT b.fk_bank, ptva.rowid, REPLACE(b.url, 'tva/card.php', 'payment_vat/card.php'), '(paiement)', 'payment_vat' FROM llx_bank_url b INNER JOIN llx_tva tva ON (tva.fk_bank = b.fk_bank) INNER JOIN llx_payment_vat ptva on (ptva.fk_bank = b.fk_bank) WHERE type = 'vat';

--ALTER TABLE llx_tva DROP COLUMN fk_bank;

ALTER TABLE llx_tva ALTER COLUMN paye SET DEFAULT 0;

INSERT INTO llx_c_email_templates (entity, module, type_template, lang, private, fk_user, datec, tms, label, position, active, topic, content, content_lines, enabled, joinfiles) values (0, '', 'eventorganization_send', '', 0, null, null, '2021-02-14 14:42:41', 'EventOrganizationEmailAskConf', 10, 1, '[__[MAIN_INFO_SOCIETE_NOM]__] __(EventOrganizationEmailAskConf)__', '__(Hello)__ __THIRDPARTY_NAME__,<br /><br />__(ThisIsContentOfYourOragnisationEventConfRequestWasReceived)__<br /><br />__ONLINE_PAYMENT_TEXT_AND_URL__<br /><br /><br />__(Sincerely)__<br />__USER_SIGNATURE__', null, '1', null);
INSERT INTO llx_c_email_templates (entity, module, type_template, lang, private, fk_user, datec, tms, label, position, active, topic, content, content_lines, enabled, joinfiles) values (0, '', 'eventorganization_send', '', 0, null, null, '2021-02-14 14:42:41', 'EventOrganizationEmailAskBooth', 20, 1, '[__[MAIN_INFO_SOCIETE_NOM]__] __(EventOrganizationEmailAskBooth)__', '__(Hello)__ __THIRDPARTY_NAME__,<br /><br />__(ThisIsContentOfYourOragnisationEventBoothRequestWasReceived)__<br /><br />__ONLINE_PAYMENT_TEXT_AND_URL__<br /><br /><br />__(Sincerely)__<br />__USER_SIGNATURE__', null, '1', null);
INSERT INTO llx_c_email_templates (entity, module, type_template, lang, private, fk_user, datec, tms, label, position, active, topic, content, content_lines, enabled, joinfiles) values (0, '', 'eventorganization_send', '', 0, null, null, '2021-02-14 14:42:41', 'EventOrganizationEmailSubsBooth', 30, 1, '[__[MAIN_INFO_SOCIETE_NOM]__] __(EventOrganizationEmailSubsBooth)__', '__(Hello)__ __THIRDPARTY_NAME__,<br /><br />__(ThisIsContentOfYourOragnisationEventBoothSubscriptionWasReceived)__<br /><br />__ONLINE_PAYMENT_TEXT_AND_URL__<br /><br /><br />__(Sincerely)__<br />__USER_SIGNATURE__', null, '1', null);
INSERT INTO llx_c_email_templates (entity, module, type_template, lang, private, fk_user, datec, tms, label, position, active, topic, content, content_lines, enabled, joinfiles) values (0, '', 'eventorganization_send', '', 0, null, null, '2021-02-14 14:42:41', 'EventOrganizationEmailSubsEvent', 40, 1, '[__[MAIN_INFO_SOCIETE_NOM]__] __(EventOrganizationEmailSubsEvent)__', '__(Hello)__ __THIRDPARTY_NAME__,<br /><br />__(ThisIsContentOfYourOragnisationEventEventSubscriptionWasReceived)__<br /><br />__ONLINE_PAYMENT_TEXT_AND_URL__<br /><br /><br />__(Sincerely)__<br />__USER_SIGNATURE__', null, '1', null);
INSERT INTO llx_c_email_templates (entity, module, type_template, lang, private, fk_user, datec, tms, label, position, active, topic, content, content_lines, enabled, joinfiles) values (0, '', 'eventorganization_send', '', 0, null, null, '2021-02-14 14:42:41', 'EventOrganizationMassEmailAttendes', 50, 1, '[__[MAIN_INFO_SOCIETE_NOM]__] __(EventOrganizationMassEmailAttendes)__', '__(Hello)__ __THIRDPARTY_NAME__,<br /><br />__(ThisIsContentOfYourOragnisationEventBulkMailToAttendes)__<br /><br />__(Sincerely)__<br />__USER_SIGNATURE__', null, '1', null);
INSERT INTO llx_c_email_templates (entity, module, type_template, lang, private, fk_user, datec, tms, label, position, active, topic, content, content_lines, enabled, joinfiles) values (0, '', 'eventorganization_send', '', 0, null, null, '2021-02-14 14:42:41', 'EventOrganizationMassEmailSpeakers', 60, 1, '[__[MAIN_INFO_SOCIETE_NOM]__] __(EventOrganizationMassEmailSpeakers)__', '__(Hello)__ __THIRDPARTY_NAME__,<br /><br />__(ThisIsContentOfYourOragnisationEventBulkMailToSpeakers)__<br /><br />__(Sincerely)__<br />__USER_SIGNATURE__', null, '1', null);

<<<<<<< HEAD
create table llx_salary
(
  rowid           integer AUTO_INCREMENT PRIMARY KEY,
  ref             varchar(30) NULL,           -- payment reference number (currently NULL because there is no numbering manager yet)
  tms             timestamp,
  datec           datetime,                   -- Create date
  fk_user         integer NOT NULL,
  datep           date,                       -- payment date
  datev           date,                       -- value date (this field should not be here, only into bank tables)
  salary          double(24,8),               -- salary of user when payment was done
  amount          double(24,8) NOT NULL DEFAULT 0,
  fk_projet       integer DEFAULT NULL,
  fk_typepayment  integer NOT NULL,
  num_payment     varchar(50),                -- num cheque or other
  label           varchar(255),
  datesp          date,                       -- date start period
  dateep          date,                       -- date end period
  entity          integer DEFAULT 1 NOT NULL, -- multi company id
  note            text,
  fk_bank         integer,
  paye            smallint default 1 NOT NULL,
  fk_account      integer,
  fk_user_author  integer,                    -- user creating
  fk_user_modif   integer                     -- user making last change
)ENGINE=innodb;

ALTER TABLE llx_payment_salary CHANGE fk_user fk_user integer NULL;
ALTER TABLE llx_payment_salary ADD COLUMN fk_salary integer;

REPLACE INTO llx_salary (rowid, fk_user, amount, fk_projet, fk_account, fk_typepayment, num_payment, label, datesp, dateep, entity, note, fk_bank) SELECT ps.rowid, ps.fk_user, ps.amount, ps.fk_projet, b.fk_account, ps.fk_typepayment, ps.num_payment, ps.label, ps.datesp, ps.dateep, ps.entity, ps.note, ps.fk_bank FROM llx_payment_salary ps LEFT JOIN llx_salary s ON (s.rowid = ps.fk_salary) LEFT JOIN llx_bank b ON (b.rowid = ps.fk_bank) WHERE s.rowid IS NULL;

UPDATE llx_payment_salary ps INNER JOIN llx_salary s ON (s.rowid = ps.rowid) SET ps.fk_salary = s.rowid WHERE ps.fk_salary IS NULL;

ALTER TABLE llx_salary CHANGE paye paye smallint default 0 NOT NULL;
=======

-- Code enhanced - Standardize field name
ALTER TABLE llx_commande CHANGE COLUMN tva total_tva double(24,8) default 0;
ALTER TABLE llx_supplier_proposal CHANGE COLUMN tva total_tva double(24,8) default 0;
ALTER TABLE llx_supplier_proposal CHANGE COLUMN total total_ttc double(24,8) default 0;
ALTER TABLE llx_propal CHANGE COLUMN tva total_tva double(24,8) default 0;
>>>>>>> a92f03d9
<|MERGE_RESOLUTION|>--- conflicted
+++ resolved
@@ -173,7 +173,12 @@
 INSERT INTO llx_c_email_templates (entity, module, type_template, lang, private, fk_user, datec, tms, label, position, active, topic, content, content_lines, enabled, joinfiles) values (0, '', 'eventorganization_send', '', 0, null, null, '2021-02-14 14:42:41', 'EventOrganizationMassEmailAttendes', 50, 1, '[__[MAIN_INFO_SOCIETE_NOM]__] __(EventOrganizationMassEmailAttendes)__', '__(Hello)__ __THIRDPARTY_NAME__,<br /><br />__(ThisIsContentOfYourOragnisationEventBulkMailToAttendes)__<br /><br />__(Sincerely)__<br />__USER_SIGNATURE__', null, '1', null);
 INSERT INTO llx_c_email_templates (entity, module, type_template, lang, private, fk_user, datec, tms, label, position, active, topic, content, content_lines, enabled, joinfiles) values (0, '', 'eventorganization_send', '', 0, null, null, '2021-02-14 14:42:41', 'EventOrganizationMassEmailSpeakers', 60, 1, '[__[MAIN_INFO_SOCIETE_NOM]__] __(EventOrganizationMassEmailSpeakers)__', '__(Hello)__ __THIRDPARTY_NAME__,<br /><br />__(ThisIsContentOfYourOragnisationEventBulkMailToSpeakers)__<br /><br />__(Sincerely)__<br />__USER_SIGNATURE__', null, '1', null);
 
-<<<<<<< HEAD
+-- Code enhanced - Standardize field name
+ALTER TABLE llx_commande CHANGE COLUMN tva total_tva double(24,8) default 0;
+ALTER TABLE llx_supplier_proposal CHANGE COLUMN tva total_tva double(24,8) default 0;
+ALTER TABLE llx_supplier_proposal CHANGE COLUMN total total_ttc double(24,8) default 0;
+ALTER TABLE llx_propal CHANGE COLUMN tva total_tva double(24,8) default 0;
+
 create table llx_salary
 (
   rowid           integer AUTO_INCREMENT PRIMARY KEY,
@@ -207,12 +212,4 @@
 
 UPDATE llx_payment_salary ps INNER JOIN llx_salary s ON (s.rowid = ps.rowid) SET ps.fk_salary = s.rowid WHERE ps.fk_salary IS NULL;
 
-ALTER TABLE llx_salary CHANGE paye paye smallint default 0 NOT NULL;
-=======
-
--- Code enhanced - Standardize field name
-ALTER TABLE llx_commande CHANGE COLUMN tva total_tva double(24,8) default 0;
-ALTER TABLE llx_supplier_proposal CHANGE COLUMN tva total_tva double(24,8) default 0;
-ALTER TABLE llx_supplier_proposal CHANGE COLUMN total total_ttc double(24,8) default 0;
-ALTER TABLE llx_propal CHANGE COLUMN tva total_tva double(24,8) default 0;
->>>>>>> a92f03d9
+ALTER TABLE llx_salary CHANGE paye paye smallint default 0 NOT NULL;