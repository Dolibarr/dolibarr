--- conflicted
+++ resolved
@@ -39,10 +39,8 @@
 ALTER TABLE llx_adherent MODIFY COLUMN ref varchar(30) NOT NULL;
 ALTER TABLE llx_adherent ADD UNIQUE INDEX uk_adherent_ref (ref, entity);
 
-<<<<<<< HEAD
 ALTER TABLE llx_societe ADD COLUMN accountancy_code_sell varchar(32) AFTER webservices_key;
 ALTER TABLE llx_societe ADD COLUMN accountancy_code_buy varchar(32) AFTER accountancy_code_sell;
-=======
+
 ALTER TABLE llx_bank_account ADD COLUMN ics varchar(32) NULL;
-ALTER TABLE llx_bank_account ADD COLUMN ics_transfer varchar(32) NULL;
->>>>>>> a3a7069c
+ALTER TABLE llx_bank_account ADD COLUMN ics_transfer varchar(32) NULL;