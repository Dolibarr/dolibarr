--- conflicted
+++ resolved
@@ -655,18 +655,13 @@
 
 ALTER TABLE llx_propaldet ADD COLUMN import_key varchar(14);
 
-<<<<<<< HEAD
 -- Backport 15.0.0 -> 16.0.0
 ALTER TABLE llx_product_attribute_value MODIFY COLUMN ref VARCHAR(180) NOT NULL;
 ALTER TABLE llx_product_attribute_value MODIFY COLUMN value VARCHAR(255) NOT NULL;
 ALTER TABLE llx_product_attribute_value ADD COLUMN position INTEGER NOT NULL DEFAULT 0;
 ALTER TABLE llx_product_attribute CHANGE rang position INTEGER DEFAULT 0 NOT NULL;
 
--- Easya 2022.5 -> 2022.6
-ALTER TABLE llx_ticket ADD COLUMN date_last_msg_sent datetime AFTER date_read;
-=======
 -- Easya 2022.5
->>>>>>> 7937f34b
 
 -- Dictionaries - add possibility to manage countries in EEC #20261
 UPDATE llx_c_country SET eec = 0 WHERE code IN ('GB', 'UK', 'IM');
