--- conflicted
+++ resolved
@@ -724,11 +724,7 @@
 ALTER TABLE llx_expeditiondet_dispatch ADD CONSTRAINT fk_expeditiondet_dispatch_fk_product_parent FOREIGN KEY (fk_product_parent) REFERENCES llx_product (rowid);
 ALTER TABLE llx_expeditiondet_dispatch ADD CONSTRAINT fk_expeditiondet_dispatch_fk_entrepot FOREIGN KEY (fk_entrepot) REFERENCES llx_entrepot (rowid);
 
-<<<<<<< HEAD
--- Add VAT reverse charge
-ALTER TABLE llx_societe ADD COLUMN vat_reverse_charge tinyint DEFAULT 0 AFTER tva_assuj;
-=======
--- Remove indec column in virtual products (kits)
+-- Remove index column in virtual products (kits)
 ALTER TABLE llx_product_association DROP COLUMN incdec;
 
 -- Backport 14.0.0 -> 15.0.0
@@ -757,4 +753,6 @@
 
 -- Make sell-by or eat-by date mandatory
 ALTER TABLE llx_product ADD COLUMN sell_or_eat_by_mandatory tinyint DEFAULT 0 NOT NULL AFTER tobatch;
->>>>>>> 7bbf92f8
+
+-- Add VAT reverse charge
+ALTER TABLE llx_societe ADD COLUMN vat_reverse_charge tinyint DEFAULT 0 AFTER tva_assuj;