--- conflicted
+++ resolved
@@ -202,9 +202,6 @@
 ALTER TABLE llx_projet_task_time ADD COLUMN invoice_line_id integer DEFAULT NULL;
 
 
-<<<<<<< HEAD
-ALTER TABLE llx_product ADD COLUMN price_autogen TINYINT(1) DEFAULT 0;
-=======
 create table llx_stock_lotserial
 (
   rowid           integer AUTO_INCREMENT PRIMARY KEY,
@@ -266,4 +263,4 @@
 ALTER TABLE llx_c_typent ADD COLUMN position integer NOT NULL DEFAULT 0;
 ALTER TABLE llx_c_forme_juridique ADD COLUMN position integer NOT NULL DEFAULT 0;
 ALTER TABLE llx_c_type_fees ADD COLUMN position integer NOT NULL DEFAULT 0;
->>>>>>> 456913e3
+ALTER TABLE llx_product ADD COLUMN price_autogen TINYINT(1) DEFAULT 0;