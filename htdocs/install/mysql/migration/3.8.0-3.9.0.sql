--- conflicted
+++ resolved
@@ -42,9 +42,7 @@
   transvalue      text
 )ENGINE=innodb;
 
-<<<<<<< HEAD
-ALTER TABLE llx_paiement ADD COLUMN ref varchar(30) NOT NULL AFTER rowid;
-=======
 ALTER TABLE llx_payment_salary ADD COLUMN datec datetime after tms;
 ALTER TABLE llx_payment_salary CHANGE COLUMN fk_user_creat fk_user_author integer;
->>>>>>> ad1a4c7e
+
+ALTER TABLE llx_paiement ADD COLUMN ref varchar(30) NOT NULL AFTER rowid;