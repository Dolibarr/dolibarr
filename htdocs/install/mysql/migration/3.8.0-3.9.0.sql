--- conflicted
+++ resolved
@@ -593,10 +593,7 @@
 
 ALTER TABLE llx_holiday ADD COLUMN tms timestamp;
 ALTER TABLE llx_holiday ADD COLUMN entity integer DEFAULT 1 NOT NULL;
-<<<<<<< HEAD
-=======
 
 -- Fix Argentina provences
 INSERT INTO llx_c_departements ( code_departement, fk_region, cheflieu, tncc, ncc, nom, active) VALUES ('2326', 2305, '', 0, 'MISIONES', 'Misiones', 1);
-UPDATE llx_c_departements SET ncc = "FORMOSA", nom = "Formosa" WHERE nom = "Formosa Misiones";
->>>>>>> 490ef11e
+UPDATE llx_c_departements SET ncc = "FORMOSA", nom = "Formosa" WHERE nom = "Formosa Misiones";