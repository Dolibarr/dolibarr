--- conflicted
+++ resolved
@@ -24,8 +24,6 @@
 ALTER TABLE llx_accounting_system MODIFY COLUMN pcg_version varchar(32);
 ALTER TABLE llx_accountingaccount MODIFY COLUMN fk_pcg_version varchar(32);
 
-<<<<<<< HEAD
 UPDATE llx_const SET name = __ENCRYPT('ACCOUNTING_EXPORT_PREFIX_SPEC')__ WHERE __DECRYPT('name')__ = 'EXPORT_PREFIX_SPEC';
-=======
-ALTER TABLE llx_societe ADD COLUMN model_pdf varchar(255);
->>>>>>> 91ddca6a
+
+ALTER TABLE llx_societe ADD COLUMN model_pdf varchar(255);