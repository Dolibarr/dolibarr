--- conflicted
+++ resolved
@@ -477,7 +477,6 @@
 INSERT INTO llx_c_departements ( code_departement, fk_region, cheflieu, tncc, ncc, nom, active) VALUES ('112', 5209, '', 0, '', 'General Federico Román', 1);
 
 
-<<<<<<< HEAD
 
 -- Regions Austria (id country=41)
 INSERT INTO llx_c_regions (fk_pays, code_region, cheflieu, tncc, nom, active) values (  41, 4101, '', 0, 'Österreich', 1);
@@ -494,8 +493,7 @@
 INSERT INTO llx_c_departements (fk_region, code_departement, ncc, nom, active) VALUES (4101,'W','WIEN','Wien',1);
 
 
-
--- Austria
+-- Juridical status Austria
 INSERT INTO llx_c_forme_juridique (fk_pays, code, libelle, active) VALUES (41, '4100', 'GmbH - Gesellschaft mit beschränkter Haftung', 1);
 INSERT INTO llx_c_forme_juridique (fk_pays, code, libelle, active) VALUES (41, '4101', 'GesmbH - Gesellschaft mit beschränkter Haftung', 1);
 INSERT INTO llx_c_forme_juridique (fk_pays, code, libelle, active) VALUES (41, '4102', 'AG - Aktiengesellschaft', 1);
@@ -512,11 +510,7 @@
 INSERT INTO llx_c_forme_juridique (fk_pays, code, libelle, active) VALUES (41, '4113', 'GesnbR - Gesellschaft nach bürgerlichem Recht', 1);
 INSERT INTO llx_c_forme_juridique (fk_pays, code, libelle, active) VALUES (41, '4114', 'e.U. - eingetragener Einzelunternehmer', 1);
 
-
-
---
--- Austria
---
+-- Social contributions Austria
 insert into llx_c_chargesociales (id, libelle, deductible, active, code, fk_pays) values (4101, 'Krankenversicherung',				1,1,'TAXATKV'   ,'41');
 insert into llx_c_chargesociales (id, libelle, deductible, active, code, fk_pays) values (4102, 'Unfallversicherung',				1,1,'TAXATUV'   ,'41');
 insert into llx_c_chargesociales (id, libelle, deductible, active, code, fk_pays) values (4103, 'Pensionsversicherung',				1,1,'TAXATPV'   ,'41');
@@ -526,6 +520,5 @@
 insert into llx_c_chargesociales (id, libelle, deductible, active, code, fk_pays) values (4107, 'Arbeiterkammerumlage',				1,1,'TAXATAK'   ,'41');
 insert into llx_c_chargesociales (id, libelle, deductible, active, code, fk_pays) values (4108, 'Mitarbeitervorsorgekasse',			1,1,'TAXATMVK'  ,'41');
 insert into llx_c_chargesociales (id, libelle, deductible, active, code, fk_pays) values (4109, 'Familienlastenausgleichsfond',		1,1,'TAXATFLAF' ,'41');
-=======
-ALTER TABLE llx_accounting_bookkeeping CHANGE COLUMN doc_ref doc_ref varchar(255) NOT NULL;
->>>>>>> 71d0024b
+
+ALTER TABLE llx_accounting_bookkeeping MODIFY COLUMN doc_ref varchar(255) NOT NULL;
