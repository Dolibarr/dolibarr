--
-- Be carefull to requests order.
-- This file must be loaded by calling /install/index.php page
-- when current version is 3.9.0 or higher.
--
-- To rename a table:       ALTER TABLE llx_table RENAME TO llx_table_new;
-- To add a column:         ALTER TABLE llx_table ADD COLUMN newcol varchar(60) NOT NULL DEFAULT '0' AFTER existingcol;
-- To rename a column:      ALTER TABLE llx_table CHANGE COLUMN oldname newname varchar(60);
-- To drop a column:        ALTER TABLE llx_table DROP COLUMN oldname;
-- To change type of field: ALTER TABLE llx_table MODIFY COLUMN name varchar(60);
-- To drop a foreign key:   ALTER TABLE llx_table DROP FOREIGN KEY fk_name;
-- To restrict request to Mysql version x.y use -- VMYSQLx.y
-- To restrict request to Pgsql version x.y use -- VPGSQLx.y
-- To make pk to be auto increment (mysql):    VMYSQL4.3 ALTER TABLE llx_c_shipment_mode CHANGE COLUMN rowid rowid INTEGER NOT NULL AUTO_INCREMENT;
-- To make pk to be auto increment (postgres): VPGSQL8.2 NOT POSSIBLE. MUST DELETE/CREATE TABLE
-- To set a field as NULL:                     VPGSQL8.2 ALTER TABLE llx_table ALTER COLUMN name DROP NOT NULL;
-- To set a field as default NULL:             VPGSQL8.2 ALTER TABLE llx_table ALTER COLUMN name SET DEFAULT NULL;
-- -- VPGSQL8.2 DELETE FROM llx_usergroup_user      WHERE fk_user      NOT IN (SELECT rowid from llx_user);
-- -- VMYSQL4.1 DELETE FROM llx_usergroup_user      WHERE fk_usergroup NOT IN (SELECT rowid from llx_usergroup);


INSERT INTO llx_const (name, value, type, note, visible) values (__ENCRYPT('MAIN_DELAY_EXPENSEREPORTS_TO_PAY')__,__ENCRYPT('31')__,'chaine','Tolérance de retard avant alerte (en jours) sur les notes de frais impayées',0);

ALTER TABLE llx_accounting_system MODIFY COLUMN pcg_version varchar(32);
ALTER TABLE llx_accountingaccount MODIFY COLUMN fk_pcg_version varchar(32);

UPDATE llx_const SET name = __ENCRYPT('ACCOUNTING_EXPORT_PREFIX_SPEC')__ WHERE __DECRYPT('name')__ = 'EXPORT_PREFIX_SPEC';

UPDATE llx_const set value = __ENCRYPT('eldy')__ WHERE __DECRYPT('value')__ = 'auguria';
UPDATE llx_const set value = __ENCRYPT('eldy')__ WHERE __DECRYPT('value')__ = 'bureau2crea';
UPDATE llx_const set value = __ENCRYPT('eldy')__ WHERE __DECRYPT('value')__ = 'amarok';
UPDATE llx_const set value = __ENCRYPT('eldy')__ WHERE __DECRYPT('value')__ = 'cameleo';

ALTER TABLE llx_accountingaccount RENAME TO llx_accounting_account;

ALTER TABLE llx_societe ADD COLUMN model_pdf varchar(255);

ALTER TABLE llx_societe_commerciaux ADD COLUMN import_key varchar(14) AFTER fk_user;

ALTER TABLE llx_categorie ADD COLUMN color varchar(8);

create table llx_overwrite_trans
(
  rowid           integer AUTO_INCREMENT PRIMARY KEY,
  lang            varchar(5),	-- en_US, fr_FR ...
  transkey	      varchar(128),
  transvalue      text
)ENGINE=innodb;

ALTER TABLE llx_payment_salary ADD COLUMN datec datetime after tms;
ALTER TABLE llx_payment_salary CHANGE COLUMN fk_user_creat fk_user_author integer;

<<<<<<< HEAD
ALTER TABLE llx_paiement ADD COLUMN ref varchar(30) NOT NULL AFTER rowid;
=======
ALTER TABLE llx_adherent ADD COLUMN pass_crypted varchar(128) after pass;

>>>>>>> bb050734
<|MERGE_RESOLUTION|>--- conflicted
+++ resolved
@@ -50,9 +50,7 @@
 ALTER TABLE llx_payment_salary ADD COLUMN datec datetime after tms;
 ALTER TABLE llx_payment_salary CHANGE COLUMN fk_user_creat fk_user_author integer;
 
-<<<<<<< HEAD
-ALTER TABLE llx_paiement ADD COLUMN ref varchar(30) NOT NULL AFTER rowid;
-=======
 ALTER TABLE llx_adherent ADD COLUMN pass_crypted varchar(128) after pass;
 
->>>>>>> bb050734
+
+ALTER TABLE llx_paiement ADD COLUMN ref varchar(30) NOT NULL AFTER rowid;