--- conflicted
+++ resolved
@@ -24,12 +24,8 @@
 ALTER TABLE llx_accounting_system MODIFY COLUMN pcg_version varchar(32);
 ALTER TABLE llx_accountingaccount MODIFY COLUMN fk_pcg_version varchar(32);
 
-<<<<<<< HEAD
 UPDATE llx_const SET name = __ENCRYPT('ACCOUNTING_EXPORT_PREFIX_SPEC')__ WHERE __DECRYPT('name')__ = 'EXPORT_PREFIX_SPEC';
 
-ALTER TABLE llx_societe ADD COLUMN model_pdf varchar(255);
-=======
 ALTER TABLE llx_accountingaccount RENAME TO llx_accounting_account;
 
-ALTER TABLE llx_societe ADD COLUMN model_pdf varchar(255);
->>>>>>> 4b031e9e
+ALTER TABLE llx_societe ADD COLUMN model_pdf varchar(255);