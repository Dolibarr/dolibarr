--- conflicted
+++ resolved
@@ -24,8 +24,6 @@
 ALTER TABLE llx_accounting_system MODIFY COLUMN pcg_version varchar(32);
 ALTER TABLE llx_accountingaccount MODIFY COLUMN fk_pcg_version varchar(32);
 
-<<<<<<< HEAD
 ALTER TABLE llx_accountingaccount RENAME TO llx_accounting_account;
-=======
+
 ALTER TABLE llx_societe ADD COLUMN model_pdf varchar(255);
->>>>>>> 0a6451d7
