--- conflicted
+++ resolved
@@ -73,10 +73,6 @@
 
 ALTER TABLE llx_c_price_expression MODIFY COLUMN expression varchar(255) NOT NULL;
 
-<<<<<<< HEAD
-UPDATE llx_bank_url set url = REPLACE( url, 'compta/salaries/', 'salaries/');
-=======
 UPDATE llx_bank_url set url = REPLACE( url, 'compta/salaries/', 'salaries/');
 
-ALTER TABLE llx_stock_mouvement ADD COLUMN fk_projet INTEGER NOT NULL DEFAULT 0 AFTER model_pdf;
->>>>>>> 75792ea4
+ALTER TABLE llx_stock_mouvement ADD COLUMN fk_projet INTEGER NOT NULL DEFAULT 0 AFTER model_pdf;