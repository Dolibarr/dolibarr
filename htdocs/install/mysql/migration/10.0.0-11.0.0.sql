--- conflicted
+++ resolved
@@ -89,7 +89,6 @@
 
 UPDATE llx_projet set usage_opportunity = 1 WHERE fk_opp_status > 0;
 
-<<<<<<< HEAD
 create table llx_societe_contacts
 (
     rowid           integer AUTO_INCREMENT PRIMARY KEY,
@@ -107,10 +106,7 @@
 ALTER TABLE llx_societe_contacts ADD CONSTRAINT fk_societe_contacts_fk_soc FOREIGN KEY (fk_soc)  REFERENCES llx_societe(rowid);
 ALTER TABLE llx_societe_contacts ADD CONSTRAINT fk_societe_contacts_fk_socpeople FOREIGN KEY (fk_socpeople)  REFERENCES llx_socpeople(rowid);
 
-=======
 ALTER TABLE llx_accounting_account MODIFY COLUMN rowid bigint AUTO_INCREMENT;
-  
->>>>>>> 6d38d580
 
 create table llx_c_hrm_public_holiday
 (
@@ -126,9 +122,5 @@
   import_key			varchar(14)
 )ENGINE=innodb;
 
-<<<<<<< HEAD
-=======
-
 ALTER TABLE llx_supplier_proposaldet ADD COLUMN  date_start	datetime   DEFAULT NULL;
 ALTER TABLE llx_supplier_proposaldet ADD COLUMN  date_end	datetime   DEFAULT NULL;
->>>>>>> 6d38d580
