--
-- Be carefull to requests order.
-- This file must be loaded by calling /install/index.php page
-- when current version is 11.0.0 or higher.
--
-- To restrict request to Mysql version x.y minimum use -- VMYSQLx.y
-- To restrict request to Pgsql version x.y minimum use -- VPGSQLx.y
-- To rename a table:       ALTER TABLE llx_table RENAME TO llx_table_new;
-- To add a column:         ALTER TABLE llx_table ADD COLUMN newcol varchar(60) NOT NULL DEFAULT '0' AFTER existingcol;
-- To rename a column:      ALTER TABLE llx_table CHANGE COLUMN oldname newname varchar(60);
-- To drop a column:        ALTER TABLE llx_table DROP COLUMN oldname;
-- To change type of field: ALTER TABLE llx_table MODIFY COLUMN name varchar(60);
-- To drop a foreign key:   ALTER TABLE llx_table DROP FOREIGN KEY fk_name;
-- To create a unique index ALTER TABLE llx_table ADD UNIQUE INDEX uk_table_field (field);
-- To drop an index:        -- VMYSQL4.1 DROP INDEX nomindex on llx_table
-- To drop an index:        -- VPGSQL8.2 DROP INDEX nomindex
-- To make pk to be auto increment (mysql):    -- VMYSQL4.3 ALTER TABLE llx_table CHANGE COLUMN rowid rowid INTEGER NOT NULL AUTO_INCREMENT;
-- To make pk to be auto increment (postgres):
-- -- VPGSQL8.2 CREATE SEQUENCE llx_table_rowid_seq OWNED BY llx_table.rowid;
-- -- VPGSQL8.2 ALTER TABLE llx_table ADD PRIMARY KEY (rowid);
-- -- VPGSQL8.2 ALTER TABLE llx_table ALTER COLUMN rowid SET DEFAULT nextval('llx_table_rowid_seq');
-- -- VPGSQL8.2 SELECT setval('llx_table_rowid_seq', MAX(rowid)) FROM llx_table;
-- To set a field as NULL:                     -- VMYSQL4.3 ALTER TABLE llx_table MODIFY COLUMN name varchar(60) NULL;
-- To set a field as NULL:                     -- VPGSQL8.2 ALTER TABLE llx_table ALTER COLUMN name DROP NOT NULL;
-- To set a field as NOT NULL:                 -- VMYSQL4.3 ALTER TABLE llx_table MODIFY COLUMN name varchar(60) NOT NULL;
-- To set a field as NOT NULL:                 -- VPGSQL8.2 ALTER TABLE llx_table ALTER COLUMN name SET NOT NULL;
-- To set a field as default NULL:             -- VPGSQL8.2 ALTER TABLE llx_table ALTER COLUMN name SET DEFAULT NULL;
-- Note: fields with type BLOB/TEXT can't have default value.


-- Missing in v10
ALTER TABLE llx_account_bookkeeping ADD COLUMN date_export datetime DEFAULT NULL;
ALTER TABLE llx_expensereport ADD COLUMN paid smallint default 0 NOT NULL;
UPDATE llx_expensereport set paid = 1 WHERE fk_statut = 6 and paid = 0;

UPDATE llx_c_units SET short_label = 'i' WHERE code = 'MI';
UPDATE llx_c_units SET unit_type = 'weight', short_label = 'kg', scale = 0 WHERE code = 'KG';
UPDATE llx_c_units SET unit_type = 'weight', short_label = 'g', scale = -3 WHERE code = 'G';
UPDATE llx_c_units SET unit_type = 'time' WHERE code IN ('S','H','D');
UPDATE llx_c_units SET unit_type = 'size' WHERE code IN ('M','LM');
UPDATE llx_c_units SET label = 'SizeUnitm', scale = 0 WHERE code IN ('M');
UPDATE llx_c_units SET active = 0, scale = 0 WHERE code IN ('LM');
UPDATE llx_c_units SET unit_type = 'surface', scale = 0 WHERE code IN ('M2');
UPDATE llx_c_units SET unit_type = 'volume', scale = 0 WHERE code IN ('M3','L');
UPDATE llx_c_units SET scale = -3, active = 0 WHERE code IN ('L');
UPDATE llx_c_units SET label = 'VolumeUnitm3' WHERE code IN ('M3');
UPDATE llx_c_units SET label = 'SurfaceUnitm2' WHERE code IN ('M2');


-- For v11

create table llx_categorie_warehouse
(
  fk_categorie  integer NOT NULL,
  fk_warehouse  integer NOT NULL,
  import_key    varchar(14)
) ENGINE=innodb;

ALTER TABLE llx_categorie_warehouse ADD PRIMARY KEY pk_categorie_warehouse (fk_categorie, fk_warehouse);
ALTER TABLE llx_categorie_warehouse ADD INDEX idx_categorie_warehouse_fk_categorie (fk_categorie);
ALTER TABLE llx_categorie_warehouse ADD INDEX idx_categorie_warehouse_fk_warehouse (fk_warehouse);

ALTER TABLE llx_categorie_warehouse ADD CONSTRAINT fk_categorie_warehouse_categorie_rowid FOREIGN KEY (fk_categorie) REFERENCES llx_categorie (rowid);
ALTER TABLE llx_categorie_warehouse ADD CONSTRAINT fk_categorie_warehouse_fk_warehouse_rowid FOREIGN KEY (fk_warehouse) REFERENCES llx_entrepot (rowid);


create table llx_holiday_extrafields
(
  rowid                     integer AUTO_INCREMENT PRIMARY KEY,
  tms                       timestamp,
  fk_object                 integer NOT NULL,
  import_key                varchar(14)                          		-- import key
) ENGINE=innodb;

ALTER TABLE llx_holiday_extrafields ADD INDEX idx_holiday_extrafields (fk_object);

ALTER TABLE llx_societe_rib MODIFY label varchar(200);

insert into llx_c_action_trigger (code,label,description,elementtype,rang) values ('USER_SENTBYMAIL','Email sent','Executed when an email is sent from user card','user',300);

create table llx_entrepot_extrafields
(
  rowid                     integer AUTO_INCREMENT PRIMARY KEY,
  tms                       timestamp,
  fk_object                 integer NOT NULL,
  import_key                varchar(14)                          		-- import key
) ENGINE=innodb;

ALTER TABLE llx_entrepot_extrafields ADD INDEX idx_entrepot_extrafields (fk_object);

ALTER TABLE llx_extrafields ADD COLUMN printable boolean DEFAULT FALSE;

ALTER TABLE llx_facture ADD COLUMN retained_warranty real DEFAULT NULL after situation_final;
ALTER TABLE llx_facture ADD COLUMN retained_warranty_date_limit	date DEFAULT NULL after retained_warranty;
ALTER TABLE llx_facture ADD COLUMN retained_warranty_fk_cond_reglement	integer  DEFAULT NULL after retained_warranty_date_limit;
ALTER TABLE llx_facture ADD COLUMN date_closing datetime DEFAULT NULL after date_valid;
ALTER TABLE llx_facture ADD COLUMN fk_user_closing integer DEFAULT NULL after fk_user_valid;

ALTER TABLE llx_c_shipment_mode ADD COLUMN entity integer DEFAULT 1 NOT NULL;

ALTER TABLE llx_c_shipment_mode DROP INDEX uk_c_shipment_mode;
ALTER TABLE llx_c_shipment_mode ADD UNIQUE INDEX uk_c_shipment_mode (code, entity);

ALTER TABLE llx_facture_fourn DROP COLUMN total;

ALTER TABLE llx_user ADD COLUMN iplastlogin         varchar(250);
ALTER TABLE llx_user ADD COLUMN ippreviouslogin     varchar(250);

ALTER TABLE llx_events ADD COLUMN prefix_session varchar(255) NULL;

create table llx_payment_salary_extrafields
(
  rowid            integer AUTO_INCREMENT PRIMARY KEY,
  tms              timestamp,
  fk_object        integer NOT NULL,    -- salary payment id
  import_key       varchar(14)      	-- import key
)ENGINE=innodb;

ALTER TABLE llx_payment_salary_extrafields ADD INDEX idx_payment_salary_extrafields (fk_object);

ALTER TABLE llx_c_price_expression MODIFY COLUMN expression varchar(255) NOT NULL;

UPDATE llx_bank_url set url = REPLACE( url, 'compta/salaries/', 'salaries/');

ALTER TABLE llx_stock_mouvement ADD COLUMN fk_projet INTEGER NOT NULL DEFAULT 0 AFTER model_pdf;

ALTER TABLE llx_oauth_token ADD COLUMN fk_soc integer DEFAULT NULL after token;

ALTER TABLE llx_mailing ADD COLUMN tms timestamp;
ALTER TABLE llx_mailing_cibles ADD COLUMN tms timestamp;

ALTER TABLE llx_projet ADD COLUMN usage_opportunity integer DEFAULT 0;
ALTER TABLE llx_projet ADD COLUMN usage_task integer DEFAULT 1;
ALTER TABLE llx_projet CHANGE COLUMN bill_time usage_bill_time integer DEFAULT 0;		-- rename existing field
ALTER TABLE llx_projet ADD COLUMN usage_organize_event integer DEFAULT 0;

UPDATE llx_projet set usage_opportunity = 1 WHERE fk_opp_status > 0;

create table llx_societe_contacts
(
    rowid           integer AUTO_INCREMENT PRIMARY KEY,
    entity          integer DEFAULT 1 NOT NULL,
    date_creation           datetime NOT NULL,
    fk_soc		        integer NOT NULL,
    fk_c_type_contact	int NOT NULL,
    fk_socpeople        integer NOT NULL,
    tms TIMESTAMP,
    import_key VARCHAR(14)
)ENGINE=innodb;

ALTER TABLE llx_societe_contacts ADD UNIQUE INDEX idx_societe_contacts_idx1 (entity, fk_soc, fk_c_type_contact, fk_socpeople);
ALTER TABLE llx_societe_contacts ADD CONSTRAINT fk_societe_contacts_fk_c_type_contact FOREIGN KEY (fk_c_type_contact)  REFERENCES llx_c_type_contact(rowid);
ALTER TABLE llx_societe_contacts ADD CONSTRAINT fk_societe_contacts_fk_soc FOREIGN KEY (fk_soc)  REFERENCES llx_societe(rowid);
ALTER TABLE llx_societe_contacts ADD CONSTRAINT fk_societe_contacts_fk_socpeople FOREIGN KEY (fk_socpeople)  REFERENCES llx_socpeople(rowid);

ALTER TABLE llx_accounting_account MODIFY COLUMN rowid bigint AUTO_INCREMENT;


ALTER TABLE llx_supplier_proposaldet ADD COLUMN  date_start	datetime   DEFAULT NULL;
ALTER TABLE llx_supplier_proposaldet ADD COLUMN  date_end	datetime   DEFAULT NULL;


create table llx_c_hrm_public_holiday
(
  id					integer AUTO_INCREMENT PRIMARY KEY,
  entity				integer	DEFAULT 0 NOT NULL,	-- multi company id, 0 = all
  fk_country			integer,
  code		    		varchar(62),
  dayrule               varchar(64) DEFAULT '', 	-- 'easter', 'eastermonday', ...
  day					integer,
  month					integer,
  year					integer,					-- 0 for all years
  active				integer DEFAULT 1,
  import_key			varchar(14)
)ENGINE=innodb;

ALTER TABLE llx_c_hrm_public_holiday ADD UNIQUE INDEX uk_c_hrm_public_holiday(entity, code);
ALTER TABLE llx_c_hrm_public_holiday ADD UNIQUE INDEX uk_c_hrm_public_holiday2(entity, fk_country, dayrule, day, month, year);


-- A lot of countries
INSERT INTO llx_c_hrm_public_holiday (code, entity, fk_country, year, month, day, active) VALUES('NEWYEARDAY1',    0, 0, 0,  1,  1, 1);
INSERT INTO llx_c_hrm_public_holiday (code, entity, fk_country, year, month, day, active) VALUES('LABORDAY1',      0, 0, 0,  5,  1, 1);
INSERT INTO llx_c_hrm_public_holiday (code, entity, fk_country, year, month, day, active) VALUES('ASSOMPTIONDAY1', 0, 0, 0,  8, 15, 1);
INSERT INTO llx_c_hrm_public_holiday (code, entity, fk_country, year, month, day, active) VALUES('CHRISTMASDAY1',  0, 0, 0, 12, 25, 1);

-- France only (1)
INSERT INTO llx_c_hrm_public_holiday (code, entity, fk_country, dayrule, year, month, day, active) VALUES('FR-VICTORYDAY',  0, 1, '', 0,  5,  8, 1);
INSERT INTO llx_c_hrm_public_holiday (code, entity, fk_country, dayrule, year, month, day, active) VALUES('FR-NATIONALDAY', 0, 1, '', 0,  7, 14, 1);
INSERT INTO llx_c_hrm_public_holiday (code, entity, fk_country, dayrule, year, month, day, active) VALUES('FR-ASSOMPTION',  0, 1, '', 0,  8, 15, 1);
INSERT INTO llx_c_hrm_public_holiday (code, entity, fk_country, dayrule, year, month, day, active) VALUES('FR-TOUSSAINT',   0, 1, '', 0, 11,  1, 1);
INSERT INTO llx_c_hrm_public_holiday (code, entity, fk_country, dayrule, year, month, day, active) VALUES('FR-ARMISTICE',   0, 1, '', 0, 11, 11, 1);
INSERT INTO llx_c_hrm_public_holiday (code, entity, fk_country, dayrule, year, month, day, active) VALUES('FR-EASTER',      0, 1, 'eastermonday', 0, 0, 0, 1);
INSERT INTO llx_c_hrm_public_holiday (code, entity, fk_country, dayrule, year, month, day, active) VALUES('FR-ASCENSION',   0, 1, 'ascension', 0, 0, 0, 1);
INSERT INTO llx_c_hrm_public_holiday (code, entity, fk_country, dayrule, year, month, day, active) VALUES('FR-PENTECOST',   0, 1, 'pentecost', 0, 0, 0, 1);

-- Italy (3)
INSERT INTO llx_c_hrm_public_holiday (code, entity, fk_country, year, month, day, active) VALUES('IT-LIBEAZIONE',     0, 3, 0,  4, 25, 1);
INSERT INTO llx_c_hrm_public_holiday (code, entity, fk_country, year, month, day, active) VALUES('IT-EPIPHANY',       0, 3, 0,  6,  1, 1);
INSERT INTO llx_c_hrm_public_holiday (code, entity, fk_country, year, month, day, active) VALUES('IT-REPUBBLICA',     0, 3, 0,  6,  2, 1);
INSERT INTO llx_c_hrm_public_holiday (code, entity, fk_country, year, month, day, active) VALUES('IT-TUTTISANTIT',    0, 3, 0, 11,  1, 1);
INSERT INTO llx_c_hrm_public_holiday (code, entity, fk_country, year, month, day, active) VALUES('IT-IMMACULE',       0, 3, 0, 12,  8, 1);
INSERT INTO llx_c_hrm_public_holiday (code, entity, fk_country, year, month, day, active) VALUES('IT-SAINTSTEFAN',    0, 3, 0, 12, 26, 1);

-- Spain (4)
INSERT INTO llx_c_hrm_public_holiday (code, entity, fk_country, dayrule, year, month, day, active) VALUES('ES-EASTER',        0, 4, 'easter', 0,  0,  0, 1);
INSERT INTO llx_c_hrm_public_holiday (code, entity, fk_country, dayrule, year, month, day, active) VALUES('ES-REYE',          0, 4,       '', 0,  6,  1, 1);
INSERT INTO llx_c_hrm_public_holiday (code, entity, fk_country, dayrule, year, month, day, active) VALUES('ES-HISPANIDAD',    0, 4,       '', 0, 10, 12, 1);
INSERT INTO llx_c_hrm_public_holiday (code, entity, fk_country, dayrule, year, month, day, active) VALUES('ES-TOUSSAINT',     0, 4,       '', 0, 11,  1, 1);
INSERT INTO llx_c_hrm_public_holiday (code, entity, fk_country, dayrule, year, month, day, active) VALUES('ES-CONSTITUIZION', 0, 4,       '', 0, 12,  6, 1);
INSERT INTO llx_c_hrm_public_holiday (code, entity, fk_country, dayrule, year, month, day, active) VALUES('ES-IMMACULE',      0, 4,       '', 0, 12,  8, 1);

-- Austria (41)
INSERT INTO llx_c_hrm_public_holiday (code, entity, fk_country, dayrule, year, month, day, active) VALUES('AT-EASTER',       0, 41, 'eastermonday', 0,  0,  0, 1);
INSERT INTO llx_c_hrm_public_holiday (code, entity, fk_country, dayrule, year, month, day, active) VALUES('AT-ASCENSION',    0, 41,    'ascension', 0,  0,  0, 1);
INSERT INTO llx_c_hrm_public_holiday (code, entity, fk_country, dayrule, year, month, day, active) VALUES('AT-PENTECOST',    0, 41,    'pentecost', 0,  0,  0, 1);
INSERT INTO llx_c_hrm_public_holiday (code, entity, fk_country, dayrule, year, month, day, active) VALUES('AT-FRONLEICHNAM', 0, 41, 'fronleichnam', 0,  0,  0, 1);
INSERT INTO llx_c_hrm_public_holiday (code, entity, fk_country, dayrule, year, month, day, active) VALUES('AT-KONEGIE',      0, 41,             '', 0,  6,  1, 1);
INSERT INTO llx_c_hrm_public_holiday (code, entity, fk_country, dayrule, year, month, day, active) VALUES('AT-26OKT',        0, 41,             '', 0, 10, 26, 1);
INSERT INTO llx_c_hrm_public_holiday (code, entity, fk_country, dayrule, year, month, day, active) VALUES('AT-TOUSSAINT',    0, 41,             '', 0, 11,  1, 1);
INSERT INTO llx_c_hrm_public_holiday (code, entity, fk_country, dayrule, year, month, day, active) VALUES('AT-IMMACULE',     0, 41,             '', 0, 12,  8, 1);
INSERT INTO llx_c_hrm_public_holiday (code, entity, fk_country, dayrule, year, month, day, active) VALUES('AT-24DEC',        0, 41,             '', 0, 12, 24, 1);
INSERT INTO llx_c_hrm_public_holiday (code, entity, fk_country, dayrule, year, month, day, active) VALUES('AT-SAINTSTEFAN',  0, 41,             '', 0, 12, 26, 1);
INSERT INTO llx_c_hrm_public_holiday (code, entity, fk_country, dayrule, year, month, day, active) VALUES('AT-Silvester',    0, 41,             '', 0, 12, 31, 1);

-- India (117)
INSERT INTO llx_c_hrm_public_holiday (code, entity, fk_country, dayrule, year, month, day, active) VALUES('IN-REPUBLICDAY',  0, 117, '', 0,  1, 26, 1);
INSERT INTO llx_c_hrm_public_holiday (code, entity, fk_country, dayrule, year, month, day, active) VALUES('IN-GANDI',        0, 117, '', 0, 10,  2, 1);

<<<<<<< HEAD
ALTER TABLE llx_product ADD COLUMN net_measure         float;
ALTER TABLE llx_product ADD COLUMN net_measure_units     tinyint;
=======
create table llx_adherent_type_lang
(
  rowid          integer AUTO_INCREMENT PRIMARY KEY,
  fk_type        integer      DEFAULT 0 NOT NULL,
  lang           varchar(5)   DEFAULT 0 NOT NULL,
  label          varchar(255) NOT NULL,
  description    text,
  email          text,
  import_key varchar(14) DEFAULT NULL
)ENGINE=innodb;

create table llx_fichinter_rec
(
	rowid				integer AUTO_INCREMENT PRIMARY KEY,
	titre				varchar(50) NOT NULL,
	entity				integer DEFAULT 1 NOT NULL,	 -- multi company id
	fk_soc				integer DEFAULT NULL,
	datec				datetime,  -- date de creation
	fk_contrat			integer DEFAULT 0,          -- contrat auquel est rattache la fiche
	fk_user_author		integer,                    -- createur
	fk_projet			integer,                    -- projet auquel est associe la facture
	duree				real,                       -- duree totale de l'intervention
	description			text,
	modelpdf			varchar(50),
	note_private		text,
	note_public			text,
	frequency			integer,					-- frequency (for example: 3 for every 3 month)
	unit_frequency		varchar(2) DEFAULT 'm',		-- 'm' for month (date_when must be a day <= 28), 'y' for year, ...
	date_when			datetime DEFAULT NULL,		-- date for next gen (when an invoice is generated, this field must be updated with next date)
	date_last_gen		datetime DEFAULT NULL,		-- date for last gen (date with last successfull generation of invoice)
	nb_gen_done			integer DEFAULT NULL,		-- nb of generation done (when an invoice is generated, this field must incremented)
	nb_gen_max			integer DEFAULT NULL,		-- maximum number of generation
	auto_validate		integer NULL DEFAULT NULL	-- statut of the generated intervention

)ENGINE=innodb;

ALTER TABLE llx_fichinter_rec ADD UNIQUE INDEX idx_fichinter_rec_uk_titre (titre, entity);
ALTER TABLE llx_fichinter_rec ADD INDEX idx_fichinter_rec_fk_soc (fk_soc);
ALTER TABLE llx_fichinter_rec ADD INDEX idx_fichinter_rec_fk_user_author (fk_user_author);
ALTER TABLE llx_fichinter_rec ADD INDEX idx_fichinter_rec_fk_projet (fk_projet);
ALTER TABLE llx_fichinter_rec ADD CONSTRAINT fk_fichinter_rec_fk_user_author    FOREIGN KEY (fk_user_author) REFERENCES llx_user (rowid);
ALTER TABLE llx_fichinter_rec ADD CONSTRAINT fk_fichinter_rec_fk_projet         FOREIGN KEY (fk_projet) REFERENCES llx_projet (rowid);

create table llx_fichinterdet_rec
(
	rowid				integer AUTO_INCREMENT PRIMARY KEY,
	fk_fichinter		integer NOT NULL,
	date				datetime,				-- date de la ligne d'intervention
	description			text,					-- description de la ligne d'intervention
	duree				integer,				-- duree de la ligne d'intervention
	rang				integer DEFAULT 0,		-- ordre affichage sur la fiche
	total_ht			DOUBLE(24, 8) NULL DEFAULT NULL,
	subprice			DOUBLE(24, 8) NULL DEFAULT NULL,
	fk_parent_line		integer NULL DEFAULT NULL,
	fk_product			integer NULL DEFAULT NULL,
	label				varchar(255) NULL DEFAULT NULL,
	tva_tx				DOUBLE(6, 3) NULL DEFAULT NULL,
	localtax1_tx		DOUBLE(6, 3) NULL DEFAULT 0,
	localtax1_type		VARCHAR(1) NULL DEFAULT NULL,
	localtax2_tx		DOUBLE(6, 3) NULL DEFAULT 0,
	localtax2_type		VARCHAR(1) NULL DEFAULT NULL,
	qty					double NULL DEFAULT NULL,
	remise_percent		double NULL DEFAULT 0,
	remise				double NULL DEFAULT 0,
	fk_remise_except	integer NULL DEFAULT NULL,
	price				DOUBLE(24, 8) NULL DEFAULT NULL,
	total_tva			DOUBLE(24, 8) NULL DEFAULT NULL,
	total_localtax1		DOUBLE(24, 8) NULL DEFAULT 0,
	total_localtax2		DOUBLE(24, 8) NULL DEFAULT 0,
	total_ttc			DOUBLE(24, 8) NULL DEFAULT NULL,
	product_type		INTEGER NULL DEFAULT 0,
	date_start			datetime NULL DEFAULT NULL,
	date_end			datetime NULL DEFAULT NULL,
	info_bits			INTEGER NULL DEFAULT 0,
	buy_price_ht		DOUBLE(24, 8) NULL DEFAULT 0,
	fk_product_fournisseur_price	integer NULL DEFAULT NULL,
	fk_code_ventilation	integer NOT NULL DEFAULT 0,
	fk_export_commpta	integer NOT NULL DEFAULT 0,
	special_code		integer UNSIGNED NULL DEFAULT 0,
	fk_unit				integer NULL DEFAULT NULL,
	import_key			varchar(14) NULL DEFAULT NULL
)ENGINE=innodb;

ALTER TABLE llx_supplier_proposaldet ADD COLUMN date_start datetime DEFAULT NULL AFTER product_type;
ALTER TABLE llx_supplier_proposaldet ADD COLUMN date_end datetime DEFAULT NULL AFTER date_start;
>>>>>>> 17468664
<|MERGE_RESOLUTION|>--- conflicted
+++ resolved
@@ -227,10 +227,9 @@
 INSERT INTO llx_c_hrm_public_holiday (code, entity, fk_country, dayrule, year, month, day, active) VALUES('IN-REPUBLICDAY',  0, 117, '', 0,  1, 26, 1);
 INSERT INTO llx_c_hrm_public_holiday (code, entity, fk_country, dayrule, year, month, day, active) VALUES('IN-GANDI',        0, 117, '', 0, 10,  2, 1);
 
-<<<<<<< HEAD
 ALTER TABLE llx_product ADD COLUMN net_measure         float;
 ALTER TABLE llx_product ADD COLUMN net_measure_units     tinyint;
-=======
+
 create table llx_adherent_type_lang
 (
   rowid          integer AUTO_INCREMENT PRIMARY KEY,
@@ -315,5 +314,4 @@
 )ENGINE=innodb;
 
 ALTER TABLE llx_supplier_proposaldet ADD COLUMN date_start datetime DEFAULT NULL AFTER product_type;
-ALTER TABLE llx_supplier_proposaldet ADD COLUMN date_end datetime DEFAULT NULL AFTER date_start;
->>>>>>> 17468664
+ALTER TABLE llx_supplier_proposaldet ADD COLUMN date_end datetime DEFAULT NULL AFTER date_start;