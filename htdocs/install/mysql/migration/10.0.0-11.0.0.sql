--- conflicted
+++ resolved
@@ -89,7 +89,6 @@
 
 UPDATE llx_projet set usage_opportunity = 1 WHERE fk_opp_status > 0;
 
-<<<<<<< HEAD
 create table llx_societe_contacts
 (
     rowid           integer AUTO_INCREMENT PRIMARY KEY,
@@ -106,13 +105,13 @@
 ALTER TABLE llx_societe_contacts ADD CONSTRAINT fk_societe_contacts_fk_c_type_contact FOREIGN KEY (fk_c_type_contact)  REFERENCES llx_c_type_contact(rowid);
 ALTER TABLE llx_societe_contacts ADD CONSTRAINT fk_societe_contacts_fk_soc FOREIGN KEY (fk_soc)  REFERENCES llx_societe(rowid);
 ALTER TABLE llx_societe_contacts ADD CONSTRAINT fk_societe_contacts_fk_socpeople FOREIGN KEY (fk_socpeople)  REFERENCES llx_socpeople(rowid);
-=======
+
 
 create table llx_c_hrm_public_holiday
 (
   id					integer AUTO_INCREMENT PRIMARY KEY,
   entity				integer	DEFAULT 0 NOT NULL,	-- multi company id, 0 = all
-  fk_country			integer,			
+  fk_country			integer,
   code		    		varchar(62),
   dayrule               varchar(255) DEFAULT 'date', -- 'date', 'xxx', ...
   day					integer,
@@ -122,6 +121,3 @@
   import_key			varchar(14)
 )ENGINE=innodb;
 
-
-  
->>>>>>> ec1751ba
