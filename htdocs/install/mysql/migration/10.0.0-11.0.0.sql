--
-- Be carefull to requests order.
-- This file must be loaded by calling /install/index.php page
-- when current version is 11.0.0 or higher.
--
-- To restrict request to Mysql version x.y minimum use -- VMYSQLx.y
-- To restrict request to Pgsql version x.y minimum use -- VPGSQLx.y
-- To rename a table:       ALTER TABLE llx_table RENAME TO llx_table_new;
-- To add a column:         ALTER TABLE llx_table ADD COLUMN newcol varchar(60) NOT NULL DEFAULT '0' AFTER existingcol;
-- To rename a column:      ALTER TABLE llx_table CHANGE COLUMN oldname newname varchar(60);
-- To drop a column:        ALTER TABLE llx_table DROP COLUMN oldname;
-- To change type of field: ALTER TABLE llx_table MODIFY COLUMN name varchar(60);
-- To drop a foreign key:   ALTER TABLE llx_table DROP FOREIGN KEY fk_name;
-- To create a unique index ALTER TABLE llx_table ADD UNIQUE INDEX uk_table_field (field);
-- To drop an index:        -- VMYSQL4.1 DROP INDEX nomindex on llx_table
-- To drop an index:        -- VPGSQL8.2 DROP INDEX nomindex
-- To make pk to be auto increment (mysql):    -- VMYSQL4.3 ALTER TABLE llx_table CHANGE COLUMN rowid rowid INTEGER NOT NULL AUTO_INCREMENT;
-- To make pk to be auto increment (postgres):
-- -- VPGSQL8.2 CREATE SEQUENCE llx_table_rowid_seq OWNED BY llx_table.rowid;
-- -- VPGSQL8.2 ALTER TABLE llx_table ADD PRIMARY KEY (rowid);
-- -- VPGSQL8.2 ALTER TABLE llx_table ALTER COLUMN rowid SET DEFAULT nextval('llx_table_rowid_seq');
-- -- VPGSQL8.2 SELECT setval('llx_table_rowid_seq', MAX(rowid)) FROM llx_table;
-- To set a field as NULL:                     -- VMYSQL4.3 ALTER TABLE llx_table MODIFY COLUMN name varchar(60) NULL;
-- To set a field as NULL:                     -- VPGSQL8.2 ALTER TABLE llx_table ALTER COLUMN name DROP NOT NULL;
-- To set a field as NOT NULL:                 -- VMYSQL4.3 ALTER TABLE llx_table MODIFY COLUMN name varchar(60) NOT NULL;
-- To set a field as NOT NULL:                 -- VPGSQL8.2 ALTER TABLE llx_table ALTER COLUMN name SET NOT NULL;
-- To set a field as default NULL:             -- VPGSQL8.2 ALTER TABLE llx_table ALTER COLUMN name SET DEFAULT NULL;
-- Note: fields with type BLOB/TEXT can't have default value.


-- Missing in v10
ALTER TABLE llx_account_bookkeeping ADD COLUMN date_export datetime DEFAULT NULL;
ALTER TABLE llx_expensereport ADD COLUMN paid smallint default 0 NOT NULL;
UPDATE llx_expensereport set paid = 1 WHERE fk_statut = 6 and paid = 0;

UPDATE llx_c_units SET short_label = 'i' WHERE code = 'MI';
UPDATE llx_c_units SET unit_type = 'weight', short_label = 'kg', scale = 0 WHERE code = 'KG';
UPDATE llx_c_units SET unit_type = 'weight', short_label = 'g', scale = -3 WHERE code = 'G';
UPDATE llx_c_units SET unit_type = 'time' WHERE code IN ('S','H','D');
UPDATE llx_c_units SET unit_type = 'size' WHERE code IN ('M','LM');
UPDATE llx_c_units SET label = 'SizeUnitm', scale = 0 WHERE code IN ('M');
UPDATE llx_c_units SET active = 0, scale = 0 WHERE code IN ('LM');
UPDATE llx_c_units SET unit_type = 'surface', scale = 0 WHERE code IN ('M2');
UPDATE llx_c_units SET unit_type = 'volume', scale = 0 WHERE code IN ('M3','L');
UPDATE llx_c_units SET scale = -3, active = 0 WHERE code IN ('L');
UPDATE llx_c_units SET label = 'VolumeUnitm3' WHERE code IN ('M3');
UPDATE llx_c_units SET label = 'SurfaceUnitm2' WHERE code IN ('M2');


-- For v11

create table llx_categorie_warehouse
(
  fk_categorie  integer NOT NULL,
  fk_warehouse  integer NOT NULL,
  import_key    varchar(14)
) ENGINE=innodb;

ALTER TABLE llx_categorie_warehouse ADD PRIMARY KEY pk_categorie_warehouse (fk_categorie, fk_warehouse);
ALTER TABLE llx_categorie_warehouse ADD INDEX idx_categorie_warehouse_fk_categorie (fk_categorie);
ALTER TABLE llx_categorie_warehouse ADD INDEX idx_categorie_warehouse_fk_warehouse (fk_warehouse);

ALTER TABLE llx_categorie_warehouse ADD CONSTRAINT fk_categorie_warehouse_categorie_rowid FOREIGN KEY (fk_categorie) REFERENCES llx_categorie (rowid);
ALTER TABLE llx_categorie_warehouse ADD CONSTRAINT fk_categorie_warehouse_fk_warehouse_rowid FOREIGN KEY (fk_warehouse) REFERENCES llx_entrepot (rowid);


create table llx_holiday_extrafields
(
  rowid                     integer AUTO_INCREMENT PRIMARY KEY,
  tms                       timestamp,
  fk_object                 integer NOT NULL,
  import_key                varchar(14)                          		-- import key
) ENGINE=innodb;

ALTER TABLE llx_holiday_extrafields ADD INDEX idx_holiday_extrafields (fk_object);

ALTER TABLE llx_societe_rib MODIFY label varchar(200);

insert into llx_c_action_trigger (code,label,description,elementtype,rang) values ('USER_SENTBYMAIL','Email sent','Executed when an email is sent from user card','user',300);

create table llx_entrepot_extrafields
(
  rowid                     integer AUTO_INCREMENT PRIMARY KEY,
  tms                       timestamp,
  fk_object                 integer NOT NULL,
  import_key                varchar(14)                          		-- import key
) ENGINE=innodb;

ALTER TABLE llx_entrepot_extrafields ADD INDEX idx_entrepot_extrafields (fk_object);

ALTER TABLE llx_extrafields ADD COLUMN printable boolean DEFAULT FALSE;

ALTER TABLE llx_facture ADD COLUMN retained_warranty real DEFAULT NULL after situation_final;
ALTER TABLE llx_facture ADD COLUMN retained_warranty_date_limit	date DEFAULT NULL after retained_warranty;
ALTER TABLE llx_facture ADD COLUMN retained_warranty_fk_cond_reglement	integer  DEFAULT NULL after retained_warranty_date_limit;
ALTER TABLE llx_facture ADD COLUMN date_cosing datetime DEFAULT NULL after date_valid;
ALTER TABLE llx_facture ADD COLUMN fk_user_closing integer DEFAULT NULL after fk_user_valid;

ALTER TABLE llx_c_shipment_mode ADD COLUMN entity integer DEFAULT 1 NOT NULL;

ALTER TABLE llx_c_shipment_mode DROP INDEX uk_c_shipment_mode;
ALTER TABLE llx_c_shipment_mode ADD UNIQUE INDEX uk_c_shipment_mode (code, entity);

ALTER TABLE llx_facture_fourn DROP COLUMN total;

ALTER TABLE llx_user ADD COLUMN iplastlogin         varchar(250);
ALTER TABLE llx_user ADD COLUMN ippreviouslogin     varchar(250);

ALTER TABLE llx_events ADD COLUMN prefix_session varchar(255) NULL;

create table llx_payment_salary_extrafields
(
  rowid            integer AUTO_INCREMENT PRIMARY KEY,
  tms              timestamp,
  fk_object        integer NOT NULL,    -- salary payment id
  import_key       varchar(14)      	-- import key
)ENGINE=innodb;

ALTER TABLE llx_payment_salary_extrafields ADD INDEX idx_payment_salary_extrafields (fk_object);

ALTER TABLE llx_c_price_expression MODIFY COLUMN expression varchar(255) NOT NULL;

UPDATE llx_bank_url set url = REPLACE( url, 'compta/salaries/', 'salaries/');

ALTER TABLE llx_stock_mouvement ADD COLUMN fk_projet INTEGER NOT NULL DEFAULT 0 AFTER model_pdf;

ALTER TABLE llx_oauth_token ADD COLUMN fk_soc integer DEFAULT NULL after token;

ALTER TABLE llx_mailing ADD COLUMN tms timestamp;
ALTER TABLE llx_mailing_cibles ADD COLUMN tms timestamp;

ALTER TABLE llx_projet ADD COLUMN usage_opportunity integer DEFAULT 0;
ALTER TABLE llx_projet ADD COLUMN usage_task integer DEFAULT 1;
ALTER TABLE llx_projet CHANGE COLUMN bill_time usage_bill_time integer DEFAULT 0;		-- rename existing field
ALTER TABLE llx_projet ADD COLUMN usage_organize_event integer DEFAULT 0;

UPDATE llx_projet set usage_opportunity = 1 WHERE fk_opp_status > 0;

create table llx_societe_contacts
(
    rowid           integer AUTO_INCREMENT PRIMARY KEY,
    entity          integer DEFAULT 1 NOT NULL,
    date_creation           datetime NOT NULL,
    fk_soc		        integer NOT NULL,
    fk_c_type_contact	int NOT NULL,
    fk_socpeople        integer NOT NULL,
    tms TIMESTAMP,
    import_key VARCHAR(14)
)ENGINE=innodb;

ALTER TABLE llx_societe_contacts ADD UNIQUE INDEX idx_societe_contacts_idx1 (entity, fk_soc, fk_c_type_contact, fk_socpeople);
ALTER TABLE llx_societe_contacts ADD CONSTRAINT fk_societe_contacts_fk_c_type_contact FOREIGN KEY (fk_c_type_contact)  REFERENCES llx_c_type_contact(rowid);
ALTER TABLE llx_societe_contacts ADD CONSTRAINT fk_societe_contacts_fk_soc FOREIGN KEY (fk_soc)  REFERENCES llx_societe(rowid);
ALTER TABLE llx_societe_contacts ADD CONSTRAINT fk_societe_contacts_fk_socpeople FOREIGN KEY (fk_socpeople)  REFERENCES llx_socpeople(rowid);

ALTER TABLE llx_accounting_account MODIFY COLUMN rowid bigint AUTO_INCREMENT;


ALTER TABLE llx_supplier_proposaldet ADD COLUMN  date_start	datetime   DEFAULT NULL;
ALTER TABLE llx_supplier_proposaldet ADD COLUMN  date_end	datetime   DEFAULT NULL;


create table llx_c_hrm_public_holiday
(
  id					integer AUTO_INCREMENT PRIMARY KEY,
  entity				integer	DEFAULT 0 NOT NULL,	-- multi company id, 0 = all
  fk_country			integer,
  code		    		varchar(62),
  dayrule               varchar(64) DEFAULT '', 	-- 'easter', 'eastermonday', ...
  day					integer,
  month					integer,
  year					integer,					-- 0 for all years
  active				integer DEFAULT 1,
  import_key			varchar(14)
)ENGINE=innodb;

ALTER TABLE llx_c_hrm_public_holiday ADD UNIQUE INDEX uk_c_hrm_public_holiday(entity, code);
ALTER TABLE llx_c_hrm_public_holiday ADD UNIQUE INDEX uk_c_hrm_public_holiday2(entity, fk_country, dayrule, day, month, year);


-- A lot of countries
INSERT INTO llx_c_hrm_public_holiday (code, entity, fk_country, year, month, day, active) VALUES('NEWYEARDAY1',    0, 0, 0,  1,  1, 1);
INSERT INTO llx_c_hrm_public_holiday (code, entity, fk_country, year, month, day, active) VALUES('LABORDAY1',      0, 0, 0,  5,  1, 1);
INSERT INTO llx_c_hrm_public_holiday (code, entity, fk_country, year, month, day, active) VALUES('ASSOMPTIONDAY1', 0, 0, 0,  8, 15, 1);
INSERT INTO llx_c_hrm_public_holiday (code, entity, fk_country, year, month, day, active) VALUES('CHRISTMASDAY1',  0, 0, 0, 12, 25, 1);

-- France only (1)
INSERT INTO llx_c_hrm_public_holiday (code, entity, fk_country, dayrule, year, month, day, active) VALUES('FR-VICTORYDAY',  0, 1, '', 0,  5,  8, 1);
INSERT INTO llx_c_hrm_public_holiday (code, entity, fk_country, dayrule, year, month, day, active) VALUES('FR-NATIONALDAY', 0, 1, '', 0,  7, 14, 1);
INSERT INTO llx_c_hrm_public_holiday (code, entity, fk_country, dayrule, year, month, day, active) VALUES('FR-ASSOMPTION',  0, 1, '', 0,  8, 15, 1);
INSERT INTO llx_c_hrm_public_holiday (code, entity, fk_country, dayrule, year, month, day, active) VALUES('FR-TOUSSAINT',   0, 1, '', 0, 11,  1, 1);
INSERT INTO llx_c_hrm_public_holiday (code, entity, fk_country, dayrule, year, month, day, active) VALUES('FR-ARMISTICE',   0, 1, '', 0, 11, 11, 1);
INSERT INTO llx_c_hrm_public_holiday (code, entity, fk_country, dayrule, year, month, day, active) VALUES('FR-EASTER',      0, 1, 'eastermonday', 0, 0, 0, 1);
INSERT INTO llx_c_hrm_public_holiday (code, entity, fk_country, dayrule, year, month, day, active) VALUES('FR-ASCENSION',   0, 1, 'ascension', 0, 0, 0, 1);
INSERT INTO llx_c_hrm_public_holiday (code, entity, fk_country, dayrule, year, month, day, active) VALUES('FR-PENTECOST',   0, 1, 'pentecost', 0, 0, 0, 1);

-- Italy (3)
INSERT INTO llx_c_hrm_public_holiday (code, entity, fk_country, year, month, day, active) VALUES('IT-LIBEAZIONE',     0, 3, 0,  4, 25, 1);
INSERT INTO llx_c_hrm_public_holiday (code, entity, fk_country, year, month, day, active) VALUES('IT-EPIPHANY',       0, 3, 0,  6,  1, 1);
INSERT INTO llx_c_hrm_public_holiday (code, entity, fk_country, year, month, day, active) VALUES('IT-REPUBBLICA',     0, 3, 0,  6,  2, 1);
INSERT INTO llx_c_hrm_public_holiday (code, entity, fk_country, year, month, day, active) VALUES('IT-TUTTISANTIT',    0, 3, 0, 11,  1, 1);
INSERT INTO llx_c_hrm_public_holiday (code, entity, fk_country, year, month, day, active) VALUES('IT-IMMACULE',       0, 3, 0, 12,  8, 1);
INSERT INTO llx_c_hrm_public_holiday (code, entity, fk_country, year, month, day, active) VALUES('IT-SAINTSTEFAN',    0, 3, 0, 12, 26, 1);

-- Spain (4)
INSERT INTO llx_c_hrm_public_holiday (code, entity, fk_country, dayrule, year, month, day, active) VALUES('ES-EASTER',        0, 4, 'easter', 0,  0,  0, 1);
INSERT INTO llx_c_hrm_public_holiday (code, entity, fk_country, dayrule, year, month, day, active) VALUES('ES-REYE',          0, 4,       '', 0,  6,  1, 1);
INSERT INTO llx_c_hrm_public_holiday (code, entity, fk_country, dayrule, year, month, day, active) VALUES('ES-HISPANIDAD',    0, 4,       '', 0, 10, 12, 1);
INSERT INTO llx_c_hrm_public_holiday (code, entity, fk_country, dayrule, year, month, day, active) VALUES('ES-TOUSSAINT',     0, 4,       '', 0, 11,  1, 1);
INSERT INTO llx_c_hrm_public_holiday (code, entity, fk_country, dayrule, year, month, day, active) VALUES('ES-CONSTITUIZION', 0, 4,       '', 0, 12,  6, 1);
INSERT INTO llx_c_hrm_public_holiday (code, entity, fk_country, dayrule, year, month, day, active) VALUES('ES-IMMACULE',      0, 4,       '', 0, 12,  8, 1);

-- Austria (41)
INSERT INTO llx_c_hrm_public_holiday (code, entity, fk_country, dayrule, year, month, day, active) VALUES('AT-EASTER',       0, 41, 'eastermonday', 0,  0,  0, 1);
INSERT INTO llx_c_hrm_public_holiday (code, entity, fk_country, dayrule, year, month, day, active) VALUES('AT-ASCENSION',    0, 41,    'ascension', 0,  0,  0, 1);
INSERT INTO llx_c_hrm_public_holiday (code, entity, fk_country, dayrule, year, month, day, active) VALUES('AT-PENTECOST',    0, 41,    'pentecost', 0,  0,  0, 1);
INSERT INTO llx_c_hrm_public_holiday (code, entity, fk_country, dayrule, year, month, day, active) VALUES('AT-FRONLEICHNAM', 0, 41, 'fronleichnam', 0,  0,  0, 1);
INSERT INTO llx_c_hrm_public_holiday (code, entity, fk_country, dayrule, year, month, day, active) VALUES('AT-KONEGIE',      0, 41,             '', 0,  6,  1, 1);
INSERT INTO llx_c_hrm_public_holiday (code, entity, fk_country, dayrule, year, month, day, active) VALUES('AT-26OKT',        0, 41,             '', 0, 10, 26, 1);
INSERT INTO llx_c_hrm_public_holiday (code, entity, fk_country, dayrule, year, month, day, active) VALUES('AT-TOUSSAINT',    0, 41,             '', 0, 11,  1, 1);
INSERT INTO llx_c_hrm_public_holiday (code, entity, fk_country, dayrule, year, month, day, active) VALUES('AT-IMMACULE',     0, 41,             '', 0, 12,  8, 1);
INSERT INTO llx_c_hrm_public_holiday (code, entity, fk_country, dayrule, year, month, day, active) VALUES('AT-24DEC',        0, 41,             '', 0, 12, 24, 1);
INSERT INTO llx_c_hrm_public_holiday (code, entity, fk_country, dayrule, year, month, day, active) VALUES('AT-SAINTSTEFAN',  0, 41,             '', 0, 12, 26, 1);
INSERT INTO llx_c_hrm_public_holiday (code, entity, fk_country, dayrule, year, month, day, active) VALUES('AT-Silvester',    0, 41,             '', 0, 12, 31, 1);

-- India (117)
INSERT INTO llx_c_hrm_public_holiday (code, entity, fk_country, dayrule, year, month, day, active) VALUES('IN-REPUBLICDAY',  0, 117, '', 0,  1, 26, 1);
INSERT INTO llx_c_hrm_public_holiday (code, entity, fk_country, dayrule, year, month, day, active) VALUES('IN-GANDI',        0, 117, '', 0, 10,  2, 1);
<<<<<<< HEAD
=======

create table llx_adherent_type_lang
(
  rowid          integer AUTO_INCREMENT PRIMARY KEY,
  fk_type        integer      DEFAULT 0 NOT NULL,
  lang           varchar(5)   DEFAULT 0 NOT NULL,
  label          varchar(255) NOT NULL,
  description    text,
  email          text,
  import_key varchar(14) DEFAULT NULL
)ENGINE=innodb;

create table llx_fichinter_rec
(
	rowid				integer AUTO_INCREMENT PRIMARY KEY,
	titre				varchar(50) NOT NULL,
	entity				integer DEFAULT 1 NOT NULL,	 -- multi company id
	fk_soc				integer DEFAULT NULL,
	datec				datetime,  -- date de creation
	fk_contrat			integer DEFAULT 0,          -- contrat auquel est rattache la fiche
	fk_user_author		integer,                    -- createur
	fk_projet			integer,                    -- projet auquel est associe la facture
	duree				real,                       -- duree totale de l'intervention
	description			text,
	modelpdf			varchar(50),
	note_private		text,
	note_public			text,
	frequency			integer,					-- frequency (for example: 3 for every 3 month)
	unit_frequency		varchar(2) DEFAULT 'm',		-- 'm' for month (date_when must be a day <= 28), 'y' for year, ...
	date_when			datetime DEFAULT NULL,		-- date for next gen (when an invoice is generated, this field must be updated with next date)
	date_last_gen		datetime DEFAULT NULL,		-- date for last gen (date with last successfull generation of invoice)
	nb_gen_done			integer DEFAULT NULL,		-- nb of generation done (when an invoice is generated, this field must incremented)
	nb_gen_max			integer DEFAULT NULL,		-- maximum number of generation
	auto_validate		integer NULL DEFAULT NULL	-- statut of the generated intervention

)ENGINE=innodb;

ALTER TABLE llx_fichinter_rec ADD UNIQUE INDEX idx_fichinter_rec_uk_titre (titre, entity);
ALTER TABLE llx_fichinter_rec ADD INDEX idx_fichinter_rec_fk_soc (fk_soc);
ALTER TABLE llx_fichinter_rec ADD INDEX idx_fichinter_rec_fk_user_author (fk_user_author);
ALTER TABLE llx_fichinter_rec ADD INDEX idx_fichinter_rec_fk_projet (fk_projet);
ALTER TABLE llx_fichinter_rec ADD CONSTRAINT fk_fichinter_rec_fk_user_author    FOREIGN KEY (fk_user_author) REFERENCES llx_user (rowid);
ALTER TABLE llx_fichinter_rec ADD CONSTRAINT fk_fichinter_rec_fk_projet         FOREIGN KEY (fk_projet) REFERENCES llx_projet (rowid);

create table llx_fichinterdet_rec
(
	rowid				integer AUTO_INCREMENT PRIMARY KEY,
	fk_fichinter		integer NOT NULL,
	date				datetime,				-- date de la ligne d'intervention
	description			text,					-- description de la ligne d'intervention
	duree				integer,				-- duree de la ligne d'intervention
	rang				integer DEFAULT 0,		-- ordre affichage sur la fiche
	total_ht			DOUBLE(24, 8) NULL DEFAULT NULL,
	subprice			DOUBLE(24, 8) NULL DEFAULT NULL,
	fk_parent_line		integer NULL DEFAULT NULL,
	fk_product			integer NULL DEFAULT NULL,
	label				varchar(255) NULL DEFAULT NULL,
	tva_tx				DOUBLE(6, 3) NULL DEFAULT NULL,
	localtax1_tx		DOUBLE(6, 3) NULL DEFAULT 0,
	localtax1_type		VARCHAR(1) NULL DEFAULT NULL,
	localtax2_tx		DOUBLE(6, 3) NULL DEFAULT 0,
	localtax2_type		VARCHAR(1) NULL DEFAULT NULL,
	qty					double NULL DEFAULT NULL,
	remise_percent		double NULL DEFAULT 0,
	remise				double NULL DEFAULT 0,
	fk_remise_except	integer NULL DEFAULT NULL,
	price				DOUBLE(24, 8) NULL DEFAULT NULL,
	total_tva			DOUBLE(24, 8) NULL DEFAULT NULL,
	total_localtax1		DOUBLE(24, 8) NULL DEFAULT 0,
	total_localtax2		DOUBLE(24, 8) NULL DEFAULT 0,
	total_ttc			DOUBLE(24, 8) NULL DEFAULT NULL,
	product_type		INTEGER NULL DEFAULT 0,
	date_start			datetime NULL DEFAULT NULL,
	date_end			datetime NULL DEFAULT NULL,
	info_bits			INTEGER NULL DEFAULT 0,
	buy_price_ht		DOUBLE(24, 8) NULL DEFAULT 0,
	fk_product_fournisseur_price	integer NULL DEFAULT NULL,
	fk_code_ventilation	integer NOT NULL DEFAULT 0,
	fk_export_commpta	integer NOT NULL DEFAULT 0,
	special_code		integer UNSIGNED NULL DEFAULT 0,
	fk_unit				integer NULL DEFAULT NULL,
	import_key			varchar(14) NULL DEFAULT NULL
)ENGINE=innodb;

ALTER TABLE llx_supplier_proposaldet ADD COLUMN date_start datetime DEFAULT NULL AFTER product_type;
ALTER TABLE llx_supplier_proposaldet ADD COLUMN date_end datetime DEFAULT NULL AFTER date_start;
>>>>>>> d7677e84
<|MERGE_RESOLUTION|>--- conflicted
+++ resolved
@@ -226,8 +226,6 @@
 -- India (117)
 INSERT INTO llx_c_hrm_public_holiday (code, entity, fk_country, dayrule, year, month, day, active) VALUES('IN-REPUBLICDAY',  0, 117, '', 0,  1, 26, 1);
 INSERT INTO llx_c_hrm_public_holiday (code, entity, fk_country, dayrule, year, month, day, active) VALUES('IN-GANDI',        0, 117, '', 0, 10,  2, 1);
-<<<<<<< HEAD
-=======
 
 create table llx_adherent_type_lang
 (
@@ -314,4 +312,3 @@
 
 ALTER TABLE llx_supplier_proposaldet ADD COLUMN date_start datetime DEFAULT NULL AFTER product_type;
 ALTER TABLE llx_supplier_proposaldet ADD COLUMN date_end datetime DEFAULT NULL AFTER date_start;
->>>>>>> d7677e84
