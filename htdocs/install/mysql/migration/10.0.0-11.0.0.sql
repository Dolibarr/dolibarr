--- conflicted
+++ resolved
@@ -209,7 +209,6 @@
 INSERT INTO llx_c_hrm_public_holiday (code, entity, fk_country, dayrule, year, month, day, active) VALUES('IN-REPUBLICDAY',  0, 117, '', 0,  1, 26, 1);
 INSERT INTO llx_c_hrm_public_holiday (code, entity, fk_country, dayrule, year, month, day, active) VALUES('IN-GANDI',        0, 117, '', 0, 10,  2, 1);
 
-<<<<<<< HEAD
 create table llx_adherent_type_lang
 (
   rowid          integer AUTO_INCREMENT PRIMARY KEY,
@@ -220,7 +219,7 @@
   email          text,
   import_key varchar(14) DEFAULT NULL
 )ENGINE=innodb;
-=======
+
 create table llx_fichinter_rec
 (
 	rowid				integer AUTO_INCREMENT PRIMARY KEY,
@@ -292,4 +291,3 @@
 	fk_unit				integer NULL DEFAULT NULL,
 	import_key			varchar(14) NULL DEFAULT NULL
 )ENGINE=innodb;
->>>>>>> 1060ac46
