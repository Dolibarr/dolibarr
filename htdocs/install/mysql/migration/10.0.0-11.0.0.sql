--- conflicted
+++ resolved
@@ -226,7 +226,6 @@
 INSERT INTO llx_c_hrm_public_holiday (code, entity, fk_country, dayrule, year, month, day, active) VALUES('IN-REPUBLICDAY',  0, 117, '', 0,  1, 26, 1);
 INSERT INTO llx_c_hrm_public_holiday (code, entity, fk_country, dayrule, year, month, day, active) VALUES('IN-GANDI',        0, 117, '', 0, 10,  2, 1);
 
-<<<<<<< HEAD
 create table llx_c_socialnetworks
 (
   rowid       integer AUTO_INCREMENT PRIMARY KEY,
@@ -278,7 +277,6 @@
 ALTER TABLE llx_socpeople ADD COLUMN socialnetworks text DEFAULT NULL AFTER email;
 ALTER TABLE llx_user ADD COLUMN socialnetworks text DEFAULT NULL AFTER personal_email;
 
-=======
 create table llx_adherent_type_lang
 (
   rowid          integer AUTO_INCREMENT PRIMARY KEY,
@@ -290,7 +288,6 @@
   import_key varchar(14) DEFAULT NULL
 )ENGINE=innodb;
 
->>>>>>> 6bfcecf2
 create table llx_fichinter_rec
 (
 	rowid				integer AUTO_INCREMENT PRIMARY KEY,
