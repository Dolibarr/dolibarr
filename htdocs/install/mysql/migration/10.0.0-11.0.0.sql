--- conflicted
+++ resolved
@@ -79,8 +79,5 @@
 
 ALTER TABLE llx_oauth_token ADD COLUMN fk_soc integer DEFAULT NULL after token;
 
-<<<<<<< HEAD
 ALTER TABLE llx_mailing ADD COLUMN tms timestamp;
-=======
->>>>>>> 27b61eca
-ALTER TABLE llx_mailing_cibles ADD COLUMN tms timestamp;
+ALTER TABLE llx_mailing_cibles ADD COLUMN tms timestamp;