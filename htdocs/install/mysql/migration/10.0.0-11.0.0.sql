--
-- Be carefull to requests order.
-- This file must be loaded by calling /install/index.php page
-- when current version is 11.0.0 or higher.
--
-- To restrict request to Mysql version x.y minimum use -- VMYSQLx.y
-- To restrict request to Pgsql version x.y minimum use -- VPGSQLx.y
-- To rename a table:       ALTER TABLE llx_table RENAME TO llx_table_new;
-- To add a column:         ALTER TABLE llx_table ADD COLUMN newcol varchar(60) NOT NULL DEFAULT '0' AFTER existingcol;
-- To rename a column:      ALTER TABLE llx_table CHANGE COLUMN oldname newname varchar(60);
-- To drop a column:        ALTER TABLE llx_table DROP COLUMN oldname;
-- To change type of field: ALTER TABLE llx_table MODIFY COLUMN name varchar(60);
-- To drop a foreign key:   ALTER TABLE llx_table DROP FOREIGN KEY fk_name;
-- To create a unique index ALTER TABLE llx_table ADD UNIQUE INDEX uk_table_field (field);
-- To drop an index:        -- VMYSQL4.1 DROP INDEX nomindex on llx_table
-- To drop an index:        -- VPGSQL8.2 DROP INDEX nomindex
-- To make pk to be auto increment (mysql):    -- VMYSQL4.3 ALTER TABLE llx_table CHANGE COLUMN rowid rowid INTEGER NOT NULL AUTO_INCREMENT;
-- To make pk to be auto increment (postgres):
-- -- VPGSQL8.2 CREATE SEQUENCE llx_table_rowid_seq OWNED BY llx_table.rowid;
-- -- VPGSQL8.2 ALTER TABLE llx_table ADD PRIMARY KEY (rowid);
-- -- VPGSQL8.2 ALTER TABLE llx_table ALTER COLUMN rowid SET DEFAULT nextval('llx_table_rowid_seq');
-- -- VPGSQL8.2 SELECT setval('llx_table_rowid_seq', MAX(rowid)) FROM llx_table;
-- To set a field as NULL:                     -- VMYSQL4.3 ALTER TABLE llx_table MODIFY COLUMN name varchar(60) NULL;
-- To set a field as NULL:                     -- VPGSQL8.2 ALTER TABLE llx_table ALTER COLUMN name DROP NOT NULL;
-- To set a field as NOT NULL:                 -- VMYSQL4.3 ALTER TABLE llx_table MODIFY COLUMN name varchar(60) NOT NULL;
-- To set a field as NOT NULL:                 -- VPGSQL8.2 ALTER TABLE llx_table ALTER COLUMN name SET NOT NULL;
-- To set a field as default NULL:             -- VPGSQL8.2 ALTER TABLE llx_table ALTER COLUMN name SET DEFAULT NULL;
-- Note: fields with type BLOB/TEXT can't have default value.


-- Missing in v10
ALTER TABLE llx_account_bookkeeping ADD COLUMN date_export datetime DEFAULT NULL;
ALTER TABLE llx_expensereport ADD COLUMN paid smallint default 0 NOT NULL;
UPDATE llx_expensereport set paid = 1 WHERE fk_statut = 6 and paid = 0;

create table llx_entrepot_extrafields
(
  rowid                     integer AUTO_INCREMENT PRIMARY KEY,
  tms                       timestamp,
  fk_object                 integer NOT NULL,
  import_key                varchar(14)                          		-- import key
) ENGINE=innodb;

ALTER TABLE llx_entrepot_extrafields ADD INDEX idx_entrepot_extrafields (fk_object);


ALTER TABLE llx_facture ADD COLUMN retained_warranty real DEFAULT NULL after situation_final;
ALTER TABLE llx_facture ADD COLUMN retained_warranty_date_limit	date DEFAULT NULL after retained_warranty;
ALTER TABLE llx_facture ADD COLUMN retained_warranty_fk_cond_reglement	integer  DEFAULT NULL after retained_warranty_date_limit;


ALTER TABLE llx_c_shipment_mode ADD COLUMN entity integer DEFAULT 1 NOT NULL;

ALTER TABLE llx_c_shipment_mode DROP INDEX uk_c_shipment_mode;
ALTER TABLE llx_c_shipment_mode ADD UNIQUE INDEX uk_c_shipment_mode (code, entity);

ALTER TABLE llx_facture_fourn DROP COLUMN total;

ALTER TABLE llx_user ADD COLUMN iplastlogin         varchar(250);
ALTER TABLE llx_user ADD COLUMN ippreviouslogin     varchar(250);

ALTER TABLE llx_events ADD COLUMN prefix_session varchar(255) NULL;

create table llx_payment_salary_extrafields
(
  rowid            integer AUTO_INCREMENT PRIMARY KEY,
  tms              timestamp,
  fk_object        integer NOT NULL,    -- salary payment id
  import_key       varchar(14)      	-- import key
)ENGINE=innodb;

ALTER TABLE llx_payment_salary_extrafields ADD INDEX idx_payment_salary_extrafields (fk_object);

ALTER TABLE llx_c_price_expression MODIFY COLUMN expression varchar(255) NOT NULL;

UPDATE llx_bank_url set url = REPLACE( url, 'compta/salaries/', 'salaries/');

ALTER TABLE llx_stock_mouvement ADD COLUMN fk_projet INTEGER NOT NULL DEFAULT 0 AFTER model_pdf;

ALTER TABLE llx_oauth_token ADD COLUMN fk_soc integer DEFAULT NULL after token;

ALTER TABLE llx_mailing ADD COLUMN tms timestamp;
ALTER TABLE llx_mailing_cibles ADD COLUMN tms timestamp;

ALTER TABLE llx_projet ADD COLUMN usage_opportunity integer DEFAULT 0;
ALTER TABLE llx_projet ADD COLUMN usage_task integer DEFAULT 1;
ALTER TABLE llx_projet CHANGE COLUMN bill_time usage_bill_time integer DEFAULT 0;		-- rename existing field
ALTER TABLE llx_projet ADD COLUMN usage_organize_event integer DEFAULT 0;

UPDATE llx_projet set usage_opportunity = 1 WHERE fk_opp_status > 0;

<<<<<<< HEAD
ALTER TABLE llx_accounting_account MODIFY COLUMN rowid bigint AUTO_INCREMENT;
  
=======

create table llx_c_hrm_public_holiday
(
  id					integer AUTO_INCREMENT PRIMARY KEY,
  entity				integer	DEFAULT 0 NOT NULL,	-- multi company id, 0 = all
  fk_country			integer,			
  code		    		varchar(62),
  dayrule               varchar(255) DEFAULT 'date', -- 'date', 'xxx', ...
  day					integer,
  month					integer,
  year					integer,					-- 0 for all years
  active				integer DEFAULT 1,
  import_key			varchar(14)
)ENGINE=innodb;


ALTER TABLE llx_supplier_proposaldet ADD COLUMN  date_start	datetime   DEFAULT NULL;
ALTER TABLE llx_supplier_proposaldet ADD COLUMN  date_end	datetime   DEFAULT NULL;

 
>>>>>>> f338a5f9
<|MERGE_RESOLUTION|>--- conflicted
+++ resolved
@@ -89,10 +89,8 @@
 
 UPDATE llx_projet set usage_opportunity = 1 WHERE fk_opp_status > 0;
 
-<<<<<<< HEAD
 ALTER TABLE llx_accounting_account MODIFY COLUMN rowid bigint AUTO_INCREMENT;
   
-=======
 
 create table llx_c_hrm_public_holiday
 (
@@ -111,6 +109,3 @@
 
 ALTER TABLE llx_supplier_proposaldet ADD COLUMN  date_start	datetime   DEFAULT NULL;
 ALTER TABLE llx_supplier_proposaldet ADD COLUMN  date_end	datetime   DEFAULT NULL;
-
- 
->>>>>>> f338a5f9
