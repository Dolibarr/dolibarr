--
-- Be carefull to requests order.
-- This file must be loaded by calling /install/index.php page
-- when current version is 11.0.0 or higher.
--
-- To restrict request to Mysql version x.y minimum use -- VMYSQLx.y
-- To restrict request to Pgsql version x.y minimum use -- VPGSQLx.y
-- To rename a table:       ALTER TABLE llx_table RENAME TO llx_table_new;
-- To add a column:         ALTER TABLE llx_table ADD COLUMN newcol varchar(60) NOT NULL DEFAULT '0' AFTER existingcol;
-- To rename a column:      ALTER TABLE llx_table CHANGE COLUMN oldname newname varchar(60);
-- To drop a column:        ALTER TABLE llx_table DROP COLUMN oldname;
-- To change type of field: ALTER TABLE llx_table MODIFY COLUMN name varchar(60);
-- To drop a foreign key:   ALTER TABLE llx_table DROP FOREIGN KEY fk_name;
-- To create a unique index ALTER TABLE llx_table ADD UNIQUE INDEX uk_table_field (field);
-- To drop an index:        -- VMYSQL4.1 DROP INDEX nomindex on llx_table
-- To drop an index:        -- VPGSQL8.2 DROP INDEX nomindex
-- To make pk to be auto increment (mysql):    -- VMYSQL4.3 ALTER TABLE llx_table CHANGE COLUMN rowid rowid INTEGER NOT NULL AUTO_INCREMENT;
-- To make pk to be auto increment (postgres):
-- -- VPGSQL8.2 CREATE SEQUENCE llx_table_rowid_seq OWNED BY llx_table.rowid;
-- -- VPGSQL8.2 ALTER TABLE llx_table ADD PRIMARY KEY (rowid);
-- -- VPGSQL8.2 ALTER TABLE llx_table ALTER COLUMN rowid SET DEFAULT nextval('llx_table_rowid_seq');
-- -- VPGSQL8.2 SELECT setval('llx_table_rowid_seq', MAX(rowid)) FROM llx_table;
-- To set a field as NULL:                     -- VMYSQL4.3 ALTER TABLE llx_table MODIFY COLUMN name varchar(60) NULL;
-- To set a field as NULL:                     -- VPGSQL8.2 ALTER TABLE llx_table ALTER COLUMN name DROP NOT NULL;
-- To set a field as NOT NULL:                 -- VMYSQL4.3 ALTER TABLE llx_table MODIFY COLUMN name varchar(60) NOT NULL;
-- To set a field as NOT NULL:                 -- VPGSQL8.2 ALTER TABLE llx_table ALTER COLUMN name SET NOT NULL;
-- To set a field as default NULL:             -- VPGSQL8.2 ALTER TABLE llx_table ALTER COLUMN name SET DEFAULT NULL;
-- Note: fields with type BLOB/TEXT can't have default value.


-- Missing in v10
ALTER TABLE llx_account_bookkeeping ADD COLUMN date_export datetime DEFAULT NULL;
ALTER TABLE llx_expensereport ADD COLUMN paid smallint default 0 NOT NULL;
UPDATE llx_expensereport set paid = 1 WHERE fk_statut = 6 and paid = 0;


-- For v11

create table llx_categorie_warehouse
(
  fk_categorie  integer NOT NULL,
  fk_warehouse  integer NOT NULL,
  import_key    varchar(14)
) ENGINE=innodb;

ALTER TABLE llx_categorie_warehouse ADD PRIMARY KEY pk_categorie_warehouse (fk_categorie, fk_warehouse);
ALTER TABLE llx_categorie_warehouse ADD INDEX idx_categorie_warehouse_fk_categorie (fk_categorie);
ALTER TABLE llx_categorie_warehouse ADD INDEX idx_categorie_warehouse_fk_warehouse (fk_warehouse);

ALTER TABLE llx_categorie_warehouse ADD CONSTRAINT fk_categorie_warehouse_categorie_rowid FOREIGN KEY (fk_categorie) REFERENCES llx_categorie (rowid);
ALTER TABLE llx_categorie_warehouse ADD CONSTRAINT fk_categorie_warehouse_fk_warehouse_rowid FOREIGN KEY (fk_warehouse) REFERENCES llx_entrepot (rowid);


create table llx_holiday_extrafields
(
  rowid                     integer AUTO_INCREMENT PRIMARY KEY,
  tms                       timestamp,
  fk_object                 integer NOT NULL,
  import_key                varchar(14)                          		-- import key
) ENGINE=innodb;

ALTER TABLE llx_holiday_extrafields ADD INDEX idx_holiday_extrafields (fk_object);

ALTER TABLE llx_societe_rib MODIFY label varchar(200);

insert into llx_c_action_trigger (code,label,description,elementtype,rang) values ('USER_SENTBYMAIL','Email sent','Executed when an email is sent from user card','user',300);

create table llx_entrepot_extrafields
(
  rowid                     integer AUTO_INCREMENT PRIMARY KEY,
  tms                       timestamp,
  fk_object                 integer NOT NULL,
  import_key                varchar(14)                          		-- import key
) ENGINE=innodb;

ALTER TABLE llx_entrepot_extrafields ADD INDEX idx_entrepot_extrafields (fk_object);

ALTER TABLE llx_extrafields ADD COLUMN printable boolean DEFAULT FALSE;

ALTER TABLE llx_facture ADD COLUMN retained_warranty real DEFAULT NULL after situation_final;
ALTER TABLE llx_facture ADD COLUMN retained_warranty_date_limit	date DEFAULT NULL after retained_warranty;
ALTER TABLE llx_facture ADD COLUMN retained_warranty_fk_cond_reglement	integer  DEFAULT NULL after retained_warranty_date_limit;


ALTER TABLE llx_c_shipment_mode ADD COLUMN entity integer DEFAULT 1 NOT NULL;

ALTER TABLE llx_c_shipment_mode DROP INDEX uk_c_shipment_mode;
ALTER TABLE llx_c_shipment_mode ADD UNIQUE INDEX uk_c_shipment_mode (code, entity);

ALTER TABLE llx_facture_fourn DROP COLUMN total;

ALTER TABLE llx_user ADD COLUMN iplastlogin         varchar(250);
ALTER TABLE llx_user ADD COLUMN ippreviouslogin     varchar(250);

ALTER TABLE llx_events ADD COLUMN prefix_session varchar(255) NULL;

create table llx_payment_salary_extrafields
(
  rowid            integer AUTO_INCREMENT PRIMARY KEY,
  tms              timestamp,
  fk_object        integer NOT NULL,    -- salary payment id
  import_key       varchar(14)      	-- import key
)ENGINE=innodb;

ALTER TABLE llx_payment_salary_extrafields ADD INDEX idx_payment_salary_extrafields (fk_object);

ALTER TABLE llx_c_price_expression MODIFY COLUMN expression varchar(255) NOT NULL;

UPDATE llx_bank_url set url = REPLACE( url, 'compta/salaries/', 'salaries/');

ALTER TABLE llx_stock_mouvement ADD COLUMN fk_projet INTEGER NOT NULL DEFAULT 0 AFTER model_pdf;

ALTER TABLE llx_oauth_token ADD COLUMN fk_soc integer DEFAULT NULL after token;

ALTER TABLE llx_mailing ADD COLUMN tms timestamp;
ALTER TABLE llx_mailing_cibles ADD COLUMN tms timestamp;

ALTER TABLE llx_projet ADD COLUMN usage_opportunity integer DEFAULT 0;
ALTER TABLE llx_projet ADD COLUMN usage_task integer DEFAULT 1;
ALTER TABLE llx_projet CHANGE COLUMN bill_time usage_bill_time integer DEFAULT 0;		-- rename existing field
ALTER TABLE llx_projet ADD COLUMN usage_organize_event integer DEFAULT 0;

UPDATE llx_projet set usage_opportunity = 1 WHERE fk_opp_status > 0;

create table llx_societe_contacts
(
    rowid           integer AUTO_INCREMENT PRIMARY KEY,
    entity          integer DEFAULT 1 NOT NULL,
    date_creation           datetime NOT NULL,
    fk_soc		        integer NOT NULL,
    fk_c_type_contact	int NOT NULL,
    fk_socpeople        integer NOT NULL,
    tms TIMESTAMP,
    import_key VARCHAR(14)
)ENGINE=innodb;

ALTER TABLE llx_societe_contacts ADD UNIQUE INDEX idx_societe_contacts_idx1 (entity, fk_soc, fk_c_type_contact, fk_socpeople);
ALTER TABLE llx_societe_contacts ADD CONSTRAINT fk_societe_contacts_fk_c_type_contact FOREIGN KEY (fk_c_type_contact)  REFERENCES llx_c_type_contact(rowid);
ALTER TABLE llx_societe_contacts ADD CONSTRAINT fk_societe_contacts_fk_soc FOREIGN KEY (fk_soc)  REFERENCES llx_societe(rowid);
ALTER TABLE llx_societe_contacts ADD CONSTRAINT fk_societe_contacts_fk_socpeople FOREIGN KEY (fk_socpeople)  REFERENCES llx_socpeople(rowid);

<<<<<<< HEAD
ALTER TABLE llx_accounting_account MODIFY COLUMN rowid bigint AUTO_INCREMENT;
=======
ALTER TABLE llx_supplier_proposaldet ADD COLUMN  date_start	datetime   DEFAULT NULL;
ALTER TABLE llx_supplier_proposaldet ADD COLUMN  date_end	datetime   DEFAULT NULL;

>>>>>>> ef15bbee

create table llx_c_hrm_public_holiday
(
  id					integer AUTO_INCREMENT PRIMARY KEY,
  entity				integer	DEFAULT 0 NOT NULL,	-- multi company id, 0 = all
  fk_country			integer,
  code		    		varchar(62),
  dayrule               varchar(64) DEFAULT '', 	-- 'easter', 'eastermonday', ...
  day					integer,
  month					integer,
  year					integer,					-- 0 for all years
  active				integer DEFAULT 1,
  import_key			varchar(14)
)ENGINE=innodb;

ALTER TABLE llx_c_hrm_public_holiday ADD UNIQUE INDEX uk_c_hrm_public_holiday(entity, code);
ALTER TABLE llx_c_hrm_public_holiday ADD UNIQUE INDEX uk_c_hrm_public_holiday2(entity, fk_country, dayrule, day, month, year);


-- A lot of countries
INSERT INTO llx_c_hrm_public_holiday (code, entity, fk_country, year, month, day, active) VALUES('NEWYEARDAY1',    0, 0, 0,  1,  1, 1);
INSERT INTO llx_c_hrm_public_holiday (code, entity, fk_country, year, month, day, active) VALUES('LABORDAY1',      0, 0, 0,  5,  1, 1);
INSERT INTO llx_c_hrm_public_holiday (code, entity, fk_country, year, month, day, active) VALUES('ASSOMPTIONDAY1', 0, 0, 0,  8, 15, 1);
INSERT INTO llx_c_hrm_public_holiday (code, entity, fk_country, year, month, day, active) VALUES('CHRISTMASDAY1',  0, 0, 0, 12, 25, 1);

-- France only (1)
INSERT INTO llx_c_hrm_public_holiday (code, entity, fk_country, dayrule, year, month, day, active) VALUES('FR-VICTORYDAY',  0, 1, '', 0,  5,  8, 1);
INSERT INTO llx_c_hrm_public_holiday (code, entity, fk_country, dayrule, year, month, day, active) VALUES('FR-NATIONALDAY', 0, 1, '', 0,  7, 14, 1);
INSERT INTO llx_c_hrm_public_holiday (code, entity, fk_country, dayrule, year, month, day, active) VALUES('FR-ASSOMPTION',  0, 1, '', 0,  8, 15, 1);
INSERT INTO llx_c_hrm_public_holiday (code, entity, fk_country, dayrule, year, month, day, active) VALUES('FR-TOUSSAINT',   0, 1, '', 0, 11,  1, 1);
INSERT INTO llx_c_hrm_public_holiday (code, entity, fk_country, dayrule, year, month, day, active) VALUES('FR-ARMISTICE',   0, 1, '', 0, 11, 11, 1);
INSERT INTO llx_c_hrm_public_holiday (code, entity, fk_country, dayrule, year, month, day, active) VALUES('FR-EASTER',      0, 1, 'eastermonday', 0, 0, 0, 1);
INSERT INTO llx_c_hrm_public_holiday (code, entity, fk_country, dayrule, year, month, day, active) VALUES('FR-ASCENSION',   0, 1, 'ascension', 0, 0, 0, 1);
INSERT INTO llx_c_hrm_public_holiday (code, entity, fk_country, dayrule, year, month, day, active) VALUES('FR-PENTECOST',   0, 1, 'pentecost', 0, 0, 0, 1);

-- Italy (3)
INSERT INTO llx_c_hrm_public_holiday (code, entity, fk_country, year, month, day, active) VALUES('IT-LIBEAZIONE',     0, 3, 0,  4, 25, 1);
INSERT INTO llx_c_hrm_public_holiday (code, entity, fk_country, year, month, day, active) VALUES('IT-EPIPHANY',       0, 3, 0,  6,  1, 1);
INSERT INTO llx_c_hrm_public_holiday (code, entity, fk_country, year, month, day, active) VALUES('IT-REPUBBLICA',     0, 3, 0,  6,  2, 1);
INSERT INTO llx_c_hrm_public_holiday (code, entity, fk_country, year, month, day, active) VALUES('IT-TUTTISANTIT',    0, 3, 0, 11,  1, 1);
INSERT INTO llx_c_hrm_public_holiday (code, entity, fk_country, year, month, day, active) VALUES('IT-IMMACULE',       0, 3, 0, 12,  8, 1);
INSERT INTO llx_c_hrm_public_holiday (code, entity, fk_country, year, month, day, active) VALUES('IT-SAINTSTEFAN',    0, 3, 0, 12, 26, 1);

-- Spain (4)
INSERT INTO llx_c_hrm_public_holiday (code, entity, fk_country, dayrule, year, month, day, active) VALUES('ES-EASTER',        0, 4, 'easter', 0,  0,  0, 1);
INSERT INTO llx_c_hrm_public_holiday (code, entity, fk_country, dayrule, year, month, day, active) VALUES('ES-REYE',          0, 4,       '', 0,  6,  1, 1);
INSERT INTO llx_c_hrm_public_holiday (code, entity, fk_country, dayrule, year, month, day, active) VALUES('ES-HISPANIDAD',    0, 4,       '', 0, 10, 12, 1);
INSERT INTO llx_c_hrm_public_holiday (code, entity, fk_country, dayrule, year, month, day, active) VALUES('ES-TOUSSAINT',     0, 4,       '', 0, 11,  1, 1);
INSERT INTO llx_c_hrm_public_holiday (code, entity, fk_country, dayrule, year, month, day, active) VALUES('ES-CONSTITUIZION', 0, 4,       '', 0, 12,  6, 1);
INSERT INTO llx_c_hrm_public_holiday (code, entity, fk_country, dayrule, year, month, day, active) VALUES('ES-IMMACULE',      0, 4,       '', 0, 12,  8, 1);

-- Austria (41)
INSERT INTO llx_c_hrm_public_holiday (code, entity, fk_country, dayrule, year, month, day, active) VALUES('AT-EASTER',       0, 41, 'eastermonday', 0,  0,  0, 1);
INSERT INTO llx_c_hrm_public_holiday (code, entity, fk_country, dayrule, year, month, day, active) VALUES('AT-ASCENSION',    0, 41,    'ascension', 0,  0,  0, 1);
INSERT INTO llx_c_hrm_public_holiday (code, entity, fk_country, dayrule, year, month, day, active) VALUES('AT-PENTECOST',    0, 41,    'pentecost', 0,  0,  0, 1);
INSERT INTO llx_c_hrm_public_holiday (code, entity, fk_country, dayrule, year, month, day, active) VALUES('AT-FRONLEICHNAM', 0, 41, 'fronleichnam', 0,  0,  0, 1);
INSERT INTO llx_c_hrm_public_holiday (code, entity, fk_country, dayrule, year, month, day, active) VALUES('AT-KONEGIE',      0, 41,             '', 0,  6,  1, 1);
INSERT INTO llx_c_hrm_public_holiday (code, entity, fk_country, dayrule, year, month, day, active) VALUES('AT-26OKT',        0, 41,             '', 0, 10, 26, 1);
INSERT INTO llx_c_hrm_public_holiday (code, entity, fk_country, dayrule, year, month, day, active) VALUES('AT-TOUSSAINT',    0, 41,             '', 0, 11,  1, 1);
INSERT INTO llx_c_hrm_public_holiday (code, entity, fk_country, dayrule, year, month, day, active) VALUES('AT-IMMACULE',     0, 41,             '', 0, 12,  8, 1);
INSERT INTO llx_c_hrm_public_holiday (code, entity, fk_country, dayrule, year, month, day, active) VALUES('AT-24DEC',        0, 41,             '', 0, 12, 24, 1);
INSERT INTO llx_c_hrm_public_holiday (code, entity, fk_country, dayrule, year, month, day, active) VALUES('AT-SAINTSTEFAN',  0, 41,             '', 0, 12, 26, 1);
INSERT INTO llx_c_hrm_public_holiday (code, entity, fk_country, dayrule, year, month, day, active) VALUES('AT-Silvester',    0, 41,             '', 0, 12, 31, 1);

-- India (117)
INSERT INTO llx_c_hrm_public_holiday (code, entity, fk_country, dayrule, year, month, day, active) VALUES('IN-REPUBLICDAY',  0, 117, '', 0,  1, 26, 1);
INSERT INTO llx_c_hrm_public_holiday (code, entity, fk_country, dayrule, year, month, day, active) VALUES('IN-GANDI',        0, 117, '', 0, 10,  2, 1);

<<<<<<< HEAD
ALTER TABLE llx_supplier_proposaldet ADD COLUMN date_start datetime DEFAULT NULL AFTER product_type;
ALTER TABLE llx_supplier_proposaldet ADD COLUMN date_end datetime DEFAULT NULL AFTER date_start;
=======
create table llx_fichinter_rec
(
	rowid				integer AUTO_INCREMENT PRIMARY KEY,
	titre				varchar(50) NOT NULL,
	entity				integer DEFAULT 1 NOT NULL,	 -- multi company id
	fk_soc				integer DEFAULT NULL,
	datec				datetime,  -- date de creation
	fk_contrat			integer DEFAULT 0,          -- contrat auquel est rattache la fiche
	fk_user_author		integer,                    -- createur
	fk_projet			integer,                    -- projet auquel est associe la facture
	duree				real,                       -- duree totale de l'intervention
	description			text,
	modelpdf			varchar(50),
	note_private		text,
	note_public			text,
	frequency			integer,					-- frequency (for example: 3 for every 3 month)
	unit_frequency		varchar(2) DEFAULT 'm',		-- 'm' for month (date_when must be a day <= 28), 'y' for year, ...
	date_when			datetime DEFAULT NULL,		-- date for next gen (when an invoice is generated, this field must be updated with next date)
	date_last_gen		datetime DEFAULT NULL,		-- date for last gen (date with last successfull generation of invoice)
	nb_gen_done			integer DEFAULT NULL,		-- nb of generation done (when an invoice is generated, this field must incremented)
	nb_gen_max			integer DEFAULT NULL,		-- maximum number of generation
	auto_validate		integer NULL DEFAULT NULL	-- statut of the generated intervention

)ENGINE=innodb;

ALTER TABLE llx_fichinter_rec ADD UNIQUE INDEX idx_fichinter_rec_uk_titre (titre, entity);
ALTER TABLE llx_fichinter_rec ADD INDEX idx_fichinter_rec_fk_soc (fk_soc);
ALTER TABLE llx_fichinter_rec ADD INDEX idx_fichinter_rec_fk_user_author (fk_user_author);
ALTER TABLE llx_fichinter_rec ADD INDEX idx_fichinter_rec_fk_projet (fk_projet);
ALTER TABLE llx_fichinter_rec ADD CONSTRAINT fk_fichinter_rec_fk_user_author    FOREIGN KEY (fk_user_author) REFERENCES llx_user (rowid);
ALTER TABLE llx_fichinter_rec ADD CONSTRAINT fk_fichinter_rec_fk_projet         FOREIGN KEY (fk_projet) REFERENCES llx_projet (rowid);

create table llx_fichinterdet_rec
(
	rowid				integer AUTO_INCREMENT PRIMARY KEY,
	fk_fichinter		integer NOT NULL,
	date				datetime,				-- date de la ligne d'intervention
	description			text,					-- description de la ligne d'intervention
	duree				integer,				-- duree de la ligne d'intervention
	rang				integer DEFAULT 0,		-- ordre affichage sur la fiche
	total_ht			DOUBLE(24, 8) NULL DEFAULT NULL,
	subprice			DOUBLE(24, 8) NULL DEFAULT NULL,
	fk_parent_line		integer NULL DEFAULT NULL,
	fk_product			integer NULL DEFAULT NULL,
	label				varchar(255) NULL DEFAULT NULL,
	tva_tx				DOUBLE(6, 3) NULL DEFAULT NULL,
	localtax1_tx		DOUBLE(6, 3) NULL DEFAULT 0,
	localtax1_type		VARCHAR(1) NULL DEFAULT NULL,
	localtax2_tx		DOUBLE(6, 3) NULL DEFAULT 0,
	localtax2_type		VARCHAR(1) NULL DEFAULT NULL,
	qty					double NULL DEFAULT NULL,
	remise_percent		double NULL DEFAULT 0,
	remise				double NULL DEFAULT 0,
	fk_remise_except	integer NULL DEFAULT NULL,
	price				DOUBLE(24, 8) NULL DEFAULT NULL,
	total_tva			DOUBLE(24, 8) NULL DEFAULT NULL,
	total_localtax1		DOUBLE(24, 8) NULL DEFAULT 0,
	total_localtax2		DOUBLE(24, 8) NULL DEFAULT 0,
	total_ttc			DOUBLE(24, 8) NULL DEFAULT NULL,
	product_type		INTEGER NULL DEFAULT 0,
	date_start			datetime NULL DEFAULT NULL,
	date_end			datetime NULL DEFAULT NULL,
	info_bits			INTEGER NULL DEFAULT 0,
	buy_price_ht		DOUBLE(24, 8) NULL DEFAULT 0,
	fk_product_fournisseur_price	integer NULL DEFAULT NULL,
	fk_code_ventilation	integer NOT NULL DEFAULT 0,
	fk_export_commpta	integer NOT NULL DEFAULT 0,
	special_code		integer UNSIGNED NULL DEFAULT 0,
	fk_unit				integer NULL DEFAULT NULL,
	import_key			varchar(14) NULL DEFAULT NULL
)ENGINE=innodb;
>>>>>>> ef15bbee
<|MERGE_RESOLUTION|>--- conflicted
+++ resolved
@@ -139,13 +139,12 @@
 ALTER TABLE llx_societe_contacts ADD CONSTRAINT fk_societe_contacts_fk_soc FOREIGN KEY (fk_soc)  REFERENCES llx_societe(rowid);
 ALTER TABLE llx_societe_contacts ADD CONSTRAINT fk_societe_contacts_fk_socpeople FOREIGN KEY (fk_socpeople)  REFERENCES llx_socpeople(rowid);
 
-<<<<<<< HEAD
 ALTER TABLE llx_accounting_account MODIFY COLUMN rowid bigint AUTO_INCREMENT;
-=======
+
+
 ALTER TABLE llx_supplier_proposaldet ADD COLUMN  date_start	datetime   DEFAULT NULL;
 ALTER TABLE llx_supplier_proposaldet ADD COLUMN  date_end	datetime   DEFAULT NULL;
 
->>>>>>> ef15bbee
 
 create table llx_c_hrm_public_holiday
 (
@@ -214,10 +213,6 @@
 INSERT INTO llx_c_hrm_public_holiday (code, entity, fk_country, dayrule, year, month, day, active) VALUES('IN-REPUBLICDAY',  0, 117, '', 0,  1, 26, 1);
 INSERT INTO llx_c_hrm_public_holiday (code, entity, fk_country, dayrule, year, month, day, active) VALUES('IN-GANDI',        0, 117, '', 0, 10,  2, 1);
 
-<<<<<<< HEAD
-ALTER TABLE llx_supplier_proposaldet ADD COLUMN date_start datetime DEFAULT NULL AFTER product_type;
-ALTER TABLE llx_supplier_proposaldet ADD COLUMN date_end datetime DEFAULT NULL AFTER date_start;
-=======
 create table llx_fichinter_rec
 (
 	rowid				integer AUTO_INCREMENT PRIMARY KEY,
@@ -289,4 +284,6 @@
 	fk_unit				integer NULL DEFAULT NULL,
 	import_key			varchar(14) NULL DEFAULT NULL
 )ENGINE=innodb;
->>>>>>> ef15bbee
+
+ALTER TABLE llx_supplier_proposaldet ADD COLUMN date_start datetime DEFAULT NULL AFTER product_type;
+ALTER TABLE llx_supplier_proposaldet ADD COLUMN date_end datetime DEFAULT NULL AFTER date_start;