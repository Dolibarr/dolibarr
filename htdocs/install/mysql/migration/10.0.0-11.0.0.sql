--- conflicted
+++ resolved
@@ -565,32 +565,4 @@
 
 ALTER TABLE llx_website ADD COLUMN use_manifest integer;
 
-<<<<<<< HEAD
--- Category type
-CREATE TABLE llx_c_type_category
-(
-  rowid         integer PRIMARY KEY,
-  code          varchar(32) NOT NULL,
-  element_key   varchar(255) NOT NULL,
-  element_table varchar(255) NOT NULL,
-  object_class  varchar(255) NOT NULL,
-  object_table  varchar(255) NOT NULL
-)ENGINE=innodb;
-
-ALTER TABLE llx_c_type_category ADD UNIQUE INDEX uk_c_type_category(code);
-
-INSERT INTO llx_c_type_category (rowid, code, element_key, element_table, object_class, object_table) values (0, 'product',      'product',   'product',     'Product',     'product');
-INSERT INTO llx_c_type_category (rowid, code, element_key, element_table, object_class, object_table) values (1, 'supplier',     'soc',       'fournisseur', 'Fournisseur', 'societe');
-INSERT INTO llx_c_type_category (rowid, code, element_key, element_table, object_class, object_table) values (2, 'customer',     'soc',       'societe',     'Societe',     'societe');
-INSERT INTO llx_c_type_category (rowid, code, element_key, element_table, object_class, object_table) values (3, 'member',       'member',    'member',      'Adherent',    'adherent');
-INSERT INTO llx_c_type_category (rowid, code, element_key, element_table, object_class, object_table) values (4, 'contact',      'socpeople', 'contact',     'Contact',     'socpeople');
-INSERT INTO llx_c_type_category (rowid, code, element_key, element_table, object_class, object_table) values (5, 'bank_account', 'account',   'account',     'Account',     'bank_account');
-INSERT INTO llx_c_type_category (rowid, code, element_key, element_table, object_class, object_table) values (6, 'project',      'project',   'project',     'Project',     'projet');
-INSERT INTO llx_c_type_category (rowid, code, element_key, element_table, object_class, object_table) values (7, 'user',         'user',      'user',        'User',        'user');
-INSERT INTO llx_c_type_category (rowid, code, element_key, element_table, object_class, object_table) values (8, 'bank_line',    'account',   'account',     'Account',     'bank_account');
-INSERT INTO llx_c_type_category (rowid, code, element_key, element_table, object_class, object_table) values (9, 'warehouse',    'warehouse', 'warehouse',   'Entrepot',    'entrepot');
-
-ALTER TABLE llx_categorie CHANGE type type integer NOT NULL DEFAULT '1';
-=======
-ALTER TABLE llx_facture_rec MODIFY COLUMN fk_cond_reglement integer NOT NULL DEFAULT 1;
->>>>>>> 9a52bff3
+ALTER TABLE llx_facture_rec MODIFY COLUMN fk_cond_reglement integer NOT NULL DEFAULT 1;