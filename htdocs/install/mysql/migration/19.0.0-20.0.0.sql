--
-- This file is executed by calling /install/index.php page
-- when current version is higher than the name of this file.
-- Be carefull in the position of each SQL request.
--
-- To restrict request to Mysql version x.y minimum use -- VMYSQLx.y
-- To restrict request to Pgsql version x.y minimum use -- VPGSQLx.y
-- To rename a table:       ALTER TABLE llx_table RENAME TO llx_table_new; -- Note that "RENAME TO" is both compatible mysql/postgesql, not "RENAME" alone.
-- To add a column:         ALTER TABLE llx_table ADD COLUMN newcol varchar(60) NOT NULL DEFAULT '0' AFTER existingcol;
-- To rename a column:      ALTER TABLE llx_table CHANGE COLUMN oldname newname varchar(60);
-- To drop a column:        ALTER TABLE llx_table DROP COLUMN oldname;
-- To change type of field: ALTER TABLE llx_table MODIFY COLUMN name varchar(60);
-- To drop a foreign key:   ALTER TABLE llx_table DROP FOREIGN KEY fk_name;
-- To create a unique index ALTER TABLE llx_table ADD UNIQUE INDEX uk_table_field (field);
-- To drop an index:        -- VMYSQL4.1 DROP INDEX nomindex ON llx_table;
-- To drop an index:        -- VPGSQL8.2 DROP INDEX nomindex;
-- To make pk to be auto increment (mysql):
-- -- VMYSQL4.3 ALTER TABLE llx_table ADD PRIMARY KEY(rowid);
-- -- VMYSQL4.3 ALTER TABLE llx_table CHANGE COLUMN rowid rowid INTEGER NOT NULL AUTO_INCREMENT;
-- To make pk to be auto increment (postgres):
-- -- VPGSQL8.2 CREATE SEQUENCE llx_table_rowid_seq OWNED BY llx_table.rowid;
-- -- VPGSQL8.2 ALTER TABLE llx_table ADD PRIMARY KEY (rowid);
-- -- VPGSQL8.2 ALTER TABLE llx_table ALTER COLUMN rowid SET DEFAULT nextval('llx_table_rowid_seq');
-- -- VPGSQL8.2 SELECT setval('llx_table_rowid_seq', MAX(rowid)) FROM llx_table;
-- To set a field as NULL:                     -- VMYSQL4.3 ALTER TABLE llx_table MODIFY COLUMN name varchar(60) NULL;
-- To set a field as NULL:                     -- VPGSQL8.2 ALTER TABLE llx_table ALTER COLUMN name DROP NOT NULL;
-- To set a field as NOT NULL:                 -- VMYSQL4.3 ALTER TABLE llx_table MODIFY COLUMN name varchar(60) NOT NULL;
-- To set a field as NOT NULL:                 -- VPGSQL8.2 ALTER TABLE llx_table ALTER COLUMN name SET NOT NULL;
-- To set a field as default NULL:             -- VPGSQL8.2 ALTER TABLE llx_table ALTER COLUMN name SET DEFAULT NULL;
-- Note: fields with type BLOB/TEXT can't have default value.
-- To rebuild sequence for postgresql after insert, by forcing id autoincrement fields:
-- -- VPGSQL8.2 SELECT dol_util_rebuild_sequences();


-- V18 forgotten

UPDATE llx_paiement SET ref = rowid WHERE ref IS NULL OR ref = '';


-- V19 forgotten

ALTER TABLE llx_resource ADD COLUMN phone varchar(255) DEFAULT NULL AFTER max_users;
ALTER TABLE llx_resource ADD COLUMN email varchar(255) DEFAULT NULL AFTER phone;
ALTER TABLE llx_resource ADD COLUMN url varchar(255) DEFAULT NULL AFTER email;
ALTER TABLE llx_resource ADD COLUMN fk_state integer DEFAULT NULL AFTER fk_country;
ALTER TABLE llx_resource ADD INDEX idx_resource_fk_state (fk_state);

UPDATE llx_c_type_contact SET element = 'stocktransfer' WHERE element = 'StockTransfer';

DELETE FROM llx_boxes WHERE box_id IN (SELECT rowid FROM llx_boxes_def WHERE file = 'box_members.php');
DELETE FROM llx_boxes_def WHERE file = 'box_members.php';

UPDATE llx_c_units SET scale = 1 WHERE code = 'S';


-- Use unique keys for extrafields
ALTER TABLE llx_actioncomm_extrafields DROP INDEX idx_actioncomm_extrafields;
ALTER TABLE llx_actioncomm_extrafields ADD UNIQUE INDEX uk_actioncomm_extrafields (fk_object);
ALTER TABLE llx_adherent_extrafields DROP INDEX idx_adherent_extrafields;
ALTER TABLE llx_adherent_extrafields ADD UNIQUE INDEX uk_adherent_extrafields (fk_object);
ALTER TABLE llx_adherent_type_extrafields DROP INDEX idx_adherent_type_extrafields;
ALTER TABLE llx_adherent_type_extrafields ADD UNIQUE INDEX uk_adherent_type_extrafields (fk_object);
ALTER TABLE llx_asset_model_extrafields DROP INDEX idx_asset_model_extrafields;
ALTER TABLE llx_asset_model_extrafields ADD UNIQUE INDEX uk_asset_model_extrafields (fk_object);
ALTER TABLE llx_bank_account_extrafields DROP INDEX idx_bank_account_extrafields;
ALTER TABLE llx_bank_account_extrafields ADD UNIQUE INDEX uk_bank_account_extrafields (fk_object);
ALTER TABLE llx_bank_extrafields DROP INDEX idx_bank_extrafields;
ALTER TABLE llx_bank_extrafields ADD UNIQUE INDEX uk_bank_extrafields (fk_object);
ALTER TABLE llx_bom_bom_extrafields DROP INDEX idx_bom_bom_extrafields_fk_object;
ALTER TABLE llx_bom_bom_extrafields ADD UNIQUE INDEX uk_bom_bom_extrafields_fk_object (fk_object);
ALTER TABLE llx_categories_extrafields DROP INDEX idx_categories_extrafields;
ALTER TABLE llx_categories_extrafields ADD UNIQUE INDEX uk_categories_extrafields (fk_object);
ALTER TABLE llx_commande_extrafields DROP INDEX idx_commande_extrafields;
ALTER TABLE llx_commande_extrafields ADD UNIQUE INDEX uk_commande_extrafields (fk_object);
ALTER TABLE llx_commande_fournisseur_extrafields DROP INDEX idx_commande_fournisseur_extrafields;
ALTER TABLE llx_commande_fournisseur_extrafields ADD UNIQUE INDEX uk_commande_fournisseur_extrafields (fk_object);
ALTER TABLE llx_commande_fournisseurdet_extrafields DROP INDEX idx_commande_fournisseurdet_extrafields;
ALTER TABLE llx_commande_fournisseurdet_extrafields ADD UNIQUE INDEX uk_commande_fournisseurdet_extrafields (fk_object);
ALTER TABLE llx_commandedet_extrafields DROP INDEX idx_commandedet_extrafields;
ALTER TABLE llx_commandedet_extrafields ADD UNIQUE INDEX uk_commandedet_extrafields (fk_object);
ALTER TABLE llx_contrat_extrafields DROP INDEX idx_contrat_extrafields;
ALTER TABLE llx_contrat_extrafields ADD UNIQUE INDEX uk_contrat_extrafields (fk_object);
ALTER TABLE llx_contratdet_extrafields DROP INDEX idx_contratdet_extrafields;
ALTER TABLE llx_contratdet_extrafields ADD UNIQUE INDEX uk_contratdet_extrafields (fk_object);
ALTER TABLE llx_delivery_extrafields DROP INDEX idx_delivery_extrafields;
ALTER TABLE llx_delivery_extrafields ADD UNIQUE INDEX uk_delivery_extrafields (fk_object);
ALTER TABLE llx_deliverydet_extrafields DROP INDEX idx_deliverydet_extrafields;
ALTER TABLE llx_deliverydet_extrafields ADD UNIQUE INDEX uk_deliverydet_extrafields (fk_object);
ALTER TABLE llx_ecm_directories_extrafields DROP INDEX idx_ecm_directories_extrafields;
ALTER TABLE llx_ecm_directories_extrafields ADD UNIQUE INDEX uk_ecm_directories_extrafields (fk_object);
ALTER TABLE llx_ecm_files_extrafields DROP INDEX idx_ecm_files_extrafields;
ALTER TABLE llx_ecm_files_extrafields ADD UNIQUE INDEX uk_ecm_files_extrafields (fk_object);
ALTER TABLE llx_entrepot_extrafields DROP INDEX idx_entrepot_extrafields;
ALTER TABLE llx_entrepot_extrafields ADD UNIQUE INDEX uk_entrepot_extrafields (fk_object);
ALTER TABLE llx_eventorganization_conferenceorboothattendee_extrafields DROP INDEX idx_conferenceorboothattendee_fk_object;
ALTER TABLE llx_eventorganization_conferenceorboothattendee_extrafields ADD UNIQUE INDEX uk_conferenceorboothattendee_fk_object (fk_object);
ALTER TABLE llx_expedition_extrafields DROP INDEX idx_expedition_extrafields;
ALTER TABLE llx_expedition_extrafields ADD UNIQUE INDEX uk_expedition_extrafields (fk_object);
ALTER TABLE llx_expeditiondet_extrafields DROP INDEX idx_expeditiondet_extrafields;
ALTER TABLE llx_expeditiondet_extrafields ADD UNIQUE INDEX uk_expeditiondet_extrafields (fk_object);
ALTER TABLE llx_expensereport_extrafields DROP INDEX idx_expensereport_extrafields;
ALTER TABLE llx_expensereport_extrafields ADD UNIQUE INDEX uk_expensereport_extrafields (fk_object);
ALTER TABLE llx_facture_extrafields DROP INDEX idx_facture_extrafields;
ALTER TABLE llx_facture_extrafields ADD UNIQUE INDEX uk_facture_extrafields (fk_object);
ALTER TABLE llx_facture_fourn_det_extrafields DROP INDEX idx_facture_fourn_det_extrafields;
ALTER TABLE llx_facture_fourn_det_extrafields ADD UNIQUE INDEX uk_facture_fourn_det_extrafields (fk_object);
ALTER TABLE llx_facture_fourn_det_rec_extrafields DROP INDEX idx_facture_fourn_det_rec_extrafields;
ALTER TABLE llx_facture_fourn_det_rec_extrafields ADD UNIQUE INDEX uk_facture_fourn_det_rec_extrafields (fk_object);
ALTER TABLE llx_facture_fourn_extrafields DROP INDEX idx_facture_fourn_extrafields;
ALTER TABLE llx_facture_fourn_extrafields ADD UNIQUE INDEX uk_facture_fourn_extrafields (fk_object);
ALTER TABLE llx_facture_fourn_rec_extrafields DROP INDEX idx_facture_fourn_rec_extrafields;
ALTER TABLE llx_facture_fourn_rec_extrafields ADD UNIQUE INDEX uk_facture_fourn_rec_extrafields (fk_object);
ALTER TABLE llx_facture_rec_extrafields DROP INDEX idx_facture_rec_extrafields;
ALTER TABLE llx_facture_rec_extrafields ADD UNIQUE INDEX uk_facture_rec_extrafields (fk_object);
ALTER TABLE llx_facturedet_extrafields DROP INDEX idx_facturedet_extrafields;
ALTER TABLE llx_facturedet_extrafields ADD UNIQUE INDEX uk_facturedet_extrafields (fk_object);
ALTER TABLE llx_facturedet_rec_extrafields DROP INDEX idx_facturedet_rec_extrafields;
ALTER TABLE llx_facturedet_rec_extrafields ADD UNIQUE INDEX uk_facturedet_rec_extrafields (fk_object);
ALTER TABLE llx_fichinter_extrafields DROP INDEX idx_ficheinter_extrafields;
ALTER TABLE llx_fichinter_extrafields ADD UNIQUE INDEX uk_ficheinter_extrafields (fk_object);
ALTER TABLE llx_fichinterdet_extrafields DROP INDEX idx_ficheinterdet_extrafields;
ALTER TABLE llx_fichinterdet_extrafields ADD UNIQUE INDEX uk_ficheinterdet_extrafields (fk_object);
ALTER TABLE llx_holiday_extrafields DROP INDEX idx_holiday_extrafields;
ALTER TABLE llx_holiday_extrafields ADD UNIQUE INDEX uk_holiday_extrafields (fk_object);
ALTER TABLE llx_hrm_evaluation_extrafields DROP INDEX idx_evaluation_fk_object;
ALTER TABLE llx_hrm_evaluation_extrafields ADD UNIQUE INDEX uk_evaluation_fk_object (fk_object);
ALTER TABLE llx_hrm_evaluationdet_extrafields DROP INDEX idx_evaluationdet_fk_object;
ALTER TABLE llx_hrm_evaluationdet_extrafields ADD UNIQUE INDEX uk_evaluationdet_fk_object (fk_object);
ALTER TABLE llx_hrm_job_extrafields DROP INDEX idx_job_fk_object;
ALTER TABLE llx_hrm_job_extrafields ADD UNIQUE INDEX uk_job_fk_object (fk_object);
ALTER TABLE llx_hrm_skill_extrafields DROP INDEX idx_skill_fk_object;
ALTER TABLE llx_hrm_skill_extrafields ADD UNIQUE INDEX uk_skill_fk_object (fk_object);
ALTER TABLE llx_inventory_extrafields DROP INDEX idx_inventory_extrafields;
ALTER TABLE llx_inventory_extrafields ADD UNIQUE INDEX uk_inventory_extrafields (fk_object);
ALTER TABLE llx_knowledgemanagement_knowledgerecord_extrafields DROP INDEX idx_knowledgerecord_fk_object;
ALTER TABLE llx_knowledgemanagement_knowledgerecord_extrafields ADD UNIQUE INDEX uk_knowledgerecord_fk_object (fk_object);
ALTER TABLE llx_mrp_mo_extrafields DROP INDEX idx_mrp_mo_fk_object;
ALTER TABLE llx_mrp_mo_extrafields ADD UNIQUE INDEX uk_mrp_mo_fk_object (fk_object);
ALTER TABLE llx_mrp_production_extrafields DROP INDEX idx_mrp_production_fk_object;
ALTER TABLE llx_mrp_production_extrafields ADD UNIQUE INDEX uk_mrp_production_fk_object (fk_object);
ALTER TABLE llx_partnership_extrafields DROP INDEX idx_partnership_extrafields;
ALTER TABLE llx_partnership_extrafields ADD UNIQUE INDEX uk_partnership_extrafields (fk_object);
ALTER TABLE llx_product_extrafields DROP INDEX idx_product_extrafields;
ALTER TABLE llx_product_extrafields ADD UNIQUE INDEX uk_product_extrafields (fk_object);
ALTER TABLE llx_product_fournisseur_price_extrafields DROP INDEX idx_product_fournisseur_price_extrafields;
ALTER TABLE llx_product_fournisseur_price_extrafields ADD UNIQUE INDEX uk_product_fournisseur_price_extrafields (fk_object);
ALTER TABLE llx_product_lot_extrafields DROP INDEX idx_product_lot_extrafields;
ALTER TABLE llx_product_lot_extrafields ADD UNIQUE INDEX uk_product_lot_extrafields (fk_object);
ALTER TABLE llx_projet_extrafields DROP INDEX idx_projet_extrafields;
ALTER TABLE llx_projet_extrafields ADD UNIQUE INDEX uk_projet_extrafields (fk_object);
ALTER TABLE llx_projet_task_extrafields DROP INDEX idx_projet_task_extrafields;
ALTER TABLE llx_projet_task_extrafields ADD UNIQUE INDEX uk_projet_task_extrafields (fk_object);
ALTER TABLE llx_propal_extrafields DROP INDEX idx_propal_extrafields;
ALTER TABLE llx_propal_extrafields ADD UNIQUE INDEX uk_propal_extrafields (fk_object);
ALTER TABLE llx_propaldet_extrafields DROP INDEX idx_propaldet_extrafields;
ALTER TABLE llx_propaldet_extrafields ADD UNIQUE INDEX uk_propaldet_extrafields (fk_object);
ALTER TABLE llx_reception_extrafields DROP INDEX idx_reception_extrafields;
ALTER TABLE llx_reception_extrafields ADD UNIQUE INDEX uk_reception_extrafields (fk_object);
ALTER TABLE llx_recruitment_recruitmentcandidature_extrafields DROP INDEX idx_recruitmentcandidature_fk_object;
ALTER TABLE llx_recruitment_recruitmentcandidature_extrafields ADD UNIQUE INDEX uk_recruitmentcandidature_fk_object (fk_object);
ALTER TABLE llx_recruitment_recruitmentjobposition_extrafields DROP INDEX idx_recruitmentjobposition_fk_object;
ALTER TABLE llx_recruitment_recruitmentjobposition_extrafields ADD UNIQUE INDEX uk_recruitmentjobposition_fk_object (fk_object);
ALTER TABLE llx_resource_extrafields DROP INDEX idx_resource_extrafields;
ALTER TABLE llx_resource_extrafields ADD UNIQUE INDEX uk_resource_extrafields (fk_object);
ALTER TABLE llx_salary_extrafields DROP INDEX idx_salary_extrafields;
ALTER TABLE llx_salary_extrafields ADD UNIQUE INDEX uk_salary_extrafields (fk_object);
ALTER TABLE llx_socpeople_extrafields DROP INDEX idx_socpeople_extrafields;
ALTER TABLE llx_socpeople_extrafields ADD UNIQUE INDEX uk_socpeople_extrafields (fk_object);
ALTER TABLE llx_stock_mouvement_extrafields DROP INDEX idx_stock_mouvement_extrafields;
ALTER TABLE llx_stock_mouvement_extrafields ADD UNIQUE INDEX uk_stock_mouvement_extrafields (fk_object);
ALTER TABLE llx_supplier_proposal_extrafields DROP INDEX idx_supplier_proposal_extrafields;
ALTER TABLE llx_supplier_proposal_extrafields ADD UNIQUE INDEX uk_supplier_proposal_extrafields (fk_object);
ALTER TABLE llx_supplier_proposaldet_extrafields DROP INDEX idx_supplier_proposaldet_extrafields;
ALTER TABLE llx_supplier_proposaldet_extrafields ADD UNIQUE INDEX uk_supplier_proposaldet_extrafields (fk_object);
ALTER TABLE llx_ticket_extrafields DROP INDEX idx_ticket_extrafields;
ALTER TABLE llx_ticket_extrafields ADD UNIQUE INDEX uk_ticket_extrafields (fk_object);
ALTER TABLE llx_user_extrafields DROP INDEX idx_user_extrafields;
ALTER TABLE llx_user_extrafields ADD UNIQUE INDEX uk_user_extrafields (fk_object);
ALTER TABLE llx_usergroup_extrafields DROP INDEX idx_usergroup_extrafields;
ALTER TABLE llx_usergroup_extrafields ADD UNIQUE INDEX uk_usergroup_extrafields (fk_object);

ALTER TABLE llx_website ADD COLUMN name_template varchar(255) NULL;
ALTER TABLE llx_website ADD COLUMN lastpageid integer DEFAULT 0;

UPDATE llx_categorie SET date_creation = tms, tms = tms WHERE date_creation IS NULL AND tms IS NOT NULL;

ALTER TABLE llx_product_price ADD COLUMN price_label varchar(255) AFTER fk_user_author;
ALTER TABLE llx_product_customer_price_log ADD COLUMN price_label varchar(255) AFTER fk_user;
ALTER TABLE llx_product_customer_price ADD COLUMN price_label varchar(255) AFTER fk_user;
ALTER TABLE llx_product ADD COLUMN price_label varchar(255) AFTER price_base_type;

ALTER TABLE llx_fichinter_rec ADD COLUMN status smallint DEFAULT 0;
ALTER TABLE llx_fichinter_rec CHANGE COLUMN titre title varchar(50) NOT NULL;
CREATE TABLE llx_product_thirdparty
(
    rowid                               integer AUTO_INCREMENT PRIMARY KEY NOT NULL,
    fk_product                          integer NOT NULL,
    fk_soc                              integer NOT NULL,
    fk_product_thirdparty_relation_type integer NOT NULL,
    date_start                          datetime,
    date_end                            datetime,
    fk_project                          integer,
    description                         text,
    note_public                         text,
    note_private                        text,
    date_creation                       datetime NOT NULL,
    tms                                 timestamp DEFAULT CURRENT_TIMESTAMP ON UPDATE CURRENT_TIMESTAMP,
    fk_user_creat                       integer NOT NULL,
    fk_user_modif                       integer,
    last_main_doc                       varchar(255),
    import_key                          varchar(14),
    model_pdf                           varchar(255),
    status                              integer DEFAULT 1 NOT NULL
) ENGINE = innodb;


CREATE TABLE llx_c_product_thirdparty_relation_type
(
    rowid  integer AUTO_INCREMENT PRIMARY KEY NOT NULL,
    code   varchar(24) NOT NULL,
    label  varchar(128),
    active tinyint default 1 NOT NULL
) ENGINE = innodb;


ALTER TABLE llx_c_tva ADD COLUMN type_vat smallint NOT NULL DEFAULT 0 AFTER fk_pays;

ALTER TABLE llx_categorie ADD COLUMN position integer DEFAULT 0 AFTER color;

ALTER TABLE llx_product DROP COLUMN onportal;

ALTER TABLE llx_product ADD COLUMN last_main_doc varchar(255);

ALTER TABLE llx_hrm_evaluation ADD COLUMN last_main_doc varchar(255);

ALTER TABLE llx_knowledgemanagement_knowledgerecord MODIFY COLUMN answer longtext;

ALTER TABLE llx_commande_fournisseur_dispatch_extrafields RENAME TO llx_receptiondet_batch_extrafields;
ALTER TABLE llx_commande_fournisseur_dispatch RENAME TO llx_receptiondet_batch;

-- Rename const to add customer categories on not customer/prospect third-party if enabled
UPDATE llx_const SET name = 'THIRDPARTY_CAN_HAVE_CUSTOMER_CATEGORY_EVEN_IF_NOT_CUSTOMER_PROSPECT' WHERE name = 'THIRDPARTY_CAN_HAVE_CATEGORY_EVEN_IF_NOT_CUSTOMER_PROSPECT_SUPPLIER';

ALTER TABLE llx_fichinter ADD COLUMN signed_status smallint DEFAULT NULL AFTER duree;
ALTER TABLE llx_contrat ADD COLUMN signed_status smallint DEFAULT NULL AFTER date_contrat;
ALTER TABLE llx_expedition ADD COLUMN signed_status smallint DEFAULT NULL AFTER billed;

ALTER TABLE llx_fichinter ADD COLUMN online_sign_ip	varchar(48);
ALTER TABLE llx_fichinter ADD COLUMN online_sign_name varchar(64);
ALTER TABLE llx_contrat ADD COLUMN online_sign_ip	varchar(48);
ALTER TABLE llx_contrat ADD COLUMN online_sign_name varchar(64);
ALTER TABLE llx_expedition ADD COLUMN online_sign_ip	varchar(48);
ALTER TABLE llx_expedition ADD COLUMN online_sign_name varchar(64);

ALTER TABLE llx_mailing ADD COLUMN messtype	varchar(16) DEFAULT 'email' after rowid;

ALTER TABLE llx_ticket ADD COLUMN model_pdf varchar(255);
ALTER TABLE llx_ticket ADD COLUMN last_main_doc varchar(255);
ALTER TABLE llx_ticket ADD COLUMN extraparams varchar(255);
ALTER TABLE llx_ticket ADD COLUMN origin_replyto varchar(128);
ALTER TABLE llx_ticket ADD COLUMN origin_references text DEFAULT NULL;

ALTER TABLE llx_expensereport MODIFY COLUMN model_pdf varchar(255) DEFAULT NULL;
ALTER TABLE llx_fichinter_rec MODIFY COLUMN modelpdf varchar(255) DEFAULT NULL;
ALTER TABLE llx_societe ADD COLUMN geolat double(24,8) DEFAULT NULL;
ALTER TABLE llx_societe ADD COLUMN geolong double(24,8) DEFAULT NULL;
ALTER TABLE llx_societe ADD COLUMN geopoint point DEFAULT NULL;
ALTER TABLE llx_societe ADD COLUMN georesultcode varchar(16) NULL;

ALTER TABLE llx_socpeople ADD COLUMN geolat double(24,8) DEFAULT NULL;
ALTER TABLE llx_socpeople ADD COLUMN geolong double(24,8) DEFAULT NULL;
ALTER TABLE llx_socpeople ADD COLUMN geopoint point DEFAULT NULL;
ALTER TABLE llx_socpeople ADD COLUMN georesultcode varchar(16) NULL;

ALTER TABLE llx_socpeople ADD COLUMN name_alias varchar(255) NULL;

-- Supplier
INSERT INTO llx_c_email_templates (entity, module, type_template, lang, private, fk_user, datec, label, position, enabled, active, topic, content, content_lines, joinfiles) VALUES (0, 'supplier_invoice','invoice_supplier_send','',0,null,null,'(SendingReminderEmailOnUnpaidSupplierInvoice)',100, 'isModEnabled("supplier_invoice")',1,'[__[MAIN_INFO_SOCIETE_NOM]__] - __(SupplierInvoice)__','__(Hello)__,<br /><br />__(SupplierInvoiceUnpaidContent)__<br />__URL_SUPPLIER_INVOICE__<br /><br />__(Sincerely)__<br />__USER_SIGNATURE__',null, 0);


ALTER TABLE llx_societe ADD COLUMN phone_mobile varchar(20) after phone;

ALTER TABLE llx_facture ADD INDEX idx_facture_tms (tms);
ALTER TABLE llx_facture_fourn ADD INDEX idx_facture_fourn_tms (tms);

ALTER TABLE llx_element_element MODIFY COLUMN sourcetype VARCHAR(64) NOT NULL;
ALTER TABLE llx_element_element MODIFY COLUMN targettype VARCHAR(64) NOT NULL;
ALTER TABLE llx_c_type_contact MODIFY COLUMN element VARCHAR(64) NOT NULL;

ALTER TABLE llx_product_association ADD COLUMN import_key varchar(14) DEFAULT NULL;

ALTER TABLE llx_ticket ADD COLUMN barcode varchar(255) DEFAULT NULL after extraparams;
ALTER TABLE llx_ticket ADD COLUMN fk_barcode_type integer DEFAULT NULL after barcode;

ALTER TABLE llx_ticket ADD UNIQUE INDEX uk_ticket_barcode_barcode_type (barcode, fk_barcode_type, entity);
ALTER TABLE llx_ticket ADD CONSTRAINT llx_ticket_fk_product_barcode_type FOREIGN KEY (fk_barcode_type) REFERENCES  llx_c_barcode_type (rowid);

ALTER TABLE llx_socpeople ADD COLUMN fk_parent integer NULL;

ALTER TABLE llx_expeditiondet ADD COLUMN fk_product integer;
ALTER TABLE llx_expeditiondet ADD COLUMN fk_element integer;
ALTER TABLE llx_expeditiondet ADD COLUMN element_type varchar(50) DEFAULT 'order' NOT NULL;
ALTER TABLE llx_expeditiondet CHANGE COLUMN fk_origin_line fk_elementdet integer;
ALTER TABLE llx_expeditiondet DROP INDEX idx_expeditiondet_fk_origin_line;
ALTER TABLE llx_expeditiondet ADD INDEX idx_expeditiondet_fk_elementdet (fk_elementdet);

ALTER TABLE llx_receptiondet_batch CHANGE COLUMN fk_commande fk_element integer;
ALTER TABLE llx_receptiondet_batch CHANGE COLUMN fk_commandefourndet fk_elementdet integer;

ALTER TABLE llx_supplier_proposaldet MODIFY ref_fourn VARCHAR(128) NULL;

ALTER TABLE llx_projet ADD COLUMN ref_ext varchar(50) after ref;
ALTER TABLE llx_projet ADD COLUMN email_date datetime after email_msgid;

-- bookcal
ALTER TABLE llx_bookcal_calendar ADD COLUMN entity integer DEFAULT 1 NOT NULL AFTER rowid;

ALTER TABLE llx_rights_def ADD COLUMN module_origin varchar(64) AFTER module;
ALTER TABLE llx_rights_def ADD COLUMN enabled text NULL AFTER bydefault;

DELETE FROM llx_c_action_trigger WHERE code = 'BILLREC_AUTOCREATEBILL';


insert into llx_c_type_contact (element, source, code, libelle, active) values ('thirdparty', 'internal', 'SALESREPTHIRD',  'Sales Representative', 1);

ALTER TABLE llx_societe_commerciaux ADD COLUMN fk_c_type_contact_code varchar(32) NOT NULL DEFAULT 'SALESREPTHIRD';

-- VMYSQL4.1 DROP INDEX uk_societe_commerciaux ON llx_societe_commerciaux;
-- VPGSQL8.2 DROP INDEX uk_societe_commerciaux;
ALTER TABLE llx_societe_commerciaux ADD UNIQUE INDEX uk_societe_commerciaux_c_type_contact (fk_soc, fk_user, fk_c_type_contact_code);
ALTER TABLE llx_societe_commerciaux ADD CONSTRAINT fk_societe_commerciaux_fk_c_type_contact_code FOREIGN KEY (fk_c_type_contact_code)  REFERENCES llx_c_type_contact(code);
ALTER TABLE llx_societe_commerciaux ADD CONSTRAINT fk_societe_commerciaux_fk_soc FOREIGN KEY (fk_soc)  REFERENCES llx_societe(rowid);
ALTER TABLE llx_societe_commerciaux ADD CONSTRAINT fk_societe_commerciaux_fk_user FOREIGN KEY (fk_user)  REFERENCES llx_user(rowid);


-- element_element, see https://github.com/Dolibarr/dolibarr/pull/29329

ALTER TABLE llx_element_element ADD COLUMN relationtype	varchar(64) DEFAULT NULL AFTER targettype;
<<<<<<< HEAD
=======

ALTER TABLE llx_ecm_files DROP column keyword;

ALTER TABLE llx_c_type_container ADD COLUMN typecontainer varchar(10) DEFAULT 'page';
UPDATE llx_c_type_container SET typecontainer  = 'container' WHERE code IN ('banner', 'other', 'menu');
--UPDATE llx_c_type_container SET typecontainer  = 'page' WHERE code IN ('page', 'blogpost');
UPDATE llx_c_type_container SET position = 10  WHERE code IN ('page');
UPDATE llx_c_type_container SET position = 20  WHERE code IN ('blogpost');

UPDATE llx_c_type_container SET position = 100 WHERE position = 0;

INSERT INTO llx_c_type_container(code, entity, label, active, module, position, typecontainer) VALUES ('service', 1, 'Service (ajax or api)', 1, 'system', 300, 'service');
>>>>>>> e4bcc4c7


-- knowledgemanagement module
insert into llx_c_action_trigger (code,label,description,elementtype,rang) values ('KNOWLEDGERECORD_CREATE','Knowledgerecord created','Executed when a knowledgerecord is created','knowledgemanagement',57001);
insert into llx_c_action_trigger (code,label,description,elementtype,rang) values ('KNOWLEDGERECORD_MODIFY','Knowledgerecord modified','Executed when a knowledgerecord is modified','knowledgemanagement',57002);
insert into llx_c_action_trigger (code,label,description,elementtype,rang) values ('KNOWLEDGERECORD_VALIDATE','Knowledgerecord Evaluation validated','Executed when an evaluation is validated','knowledgemanagement',57004);
insert into llx_c_action_trigger (code,label,description,elementtype,rang) values ('KNOWLEDGERECORD_REOPEN','Knowledgerecord reopen','Executed when an evaluation is back to draft','knowledgemanagement',57004);
insert into llx_c_action_trigger (code,label,description,elementtype,rang) values ('KNOWLEDGERECORD_UNVALIDATE','Knowledgerecord unvalidated','Executed when an evaluation is back to draft','knowledgemanagement',57004);
insert into llx_c_action_trigger (code,label,description,elementtype,rang) values ('KNOWLEDGERECORD_CANCEL','Knowledgerecord cancel','Executed when an evaluation to cancel','knowledgemanagement',57004);
insert into llx_c_action_trigger (code,label,description,elementtype,rang) values ('KNOWLEDGERECORD_SENTBYMAIL','Mails sent from knowledgerecord file','knowledgerecord when you send email from knowledgerecord file','knowledgemanagement',57004);
insert into llx_c_action_trigger (code,label,description,elementtype,rang) values ('KNOWLEDGERECORD_DELETE','Knowledgerecord deleted','Executed when a knowledgerecord is deleted','knowledgemanagement',57006);<|MERGE_RESOLUTION|>--- conflicted
+++ resolved
@@ -336,8 +336,8 @@
 -- element_element, see https://github.com/Dolibarr/dolibarr/pull/29329
 
 ALTER TABLE llx_element_element ADD COLUMN relationtype	varchar(64) DEFAULT NULL AFTER targettype;
-<<<<<<< HEAD
-=======
+
+ALTER TABLE llx_expedition ADD COLUMN signed_status smallint DEFAULT 0 AFTER billed;
 
 ALTER TABLE llx_ecm_files DROP column keyword;
 
@@ -350,7 +350,6 @@
 UPDATE llx_c_type_container SET position = 100 WHERE position = 0;
 
 INSERT INTO llx_c_type_container(code, entity, label, active, module, position, typecontainer) VALUES ('service', 1, 'Service (ajax or api)', 1, 'system', 300, 'service');
->>>>>>> e4bcc4c7
 
 
 -- knowledgemanagement module
