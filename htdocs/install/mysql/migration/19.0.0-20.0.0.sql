--
-- This file is executed by calling /install/index.php page
-- when current version is higher than the name of this file.
-- Be carefull in the position of each SQL request.
--
-- To restrict request to Mysql version x.y minimum use -- VMYSQLx.y
-- To restrict request to Pgsql version x.y minimum use -- VPGSQLx.y
-- To rename a table:       ALTER TABLE llx_table RENAME TO llx_table_new; -- Note that "RENAME TO" is both compatible mysql/postgesql, not "RENAME" alone.
-- To add a column:         ALTER TABLE llx_table ADD COLUMN newcol varchar(60) NOT NULL DEFAULT '0' AFTER existingcol;
-- To rename a column:      ALTER TABLE llx_table CHANGE COLUMN oldname newname varchar(60);
-- To drop a column:        ALTER TABLE llx_table DROP COLUMN oldname;
-- To change type of field: ALTER TABLE llx_table MODIFY COLUMN name varchar(60);
-- To drop a foreign key:   ALTER TABLE llx_table DROP FOREIGN KEY fk_name;
-- To create a unique index ALTER TABLE llx_table ADD UNIQUE INDEX uk_table_field (field);
-- To drop an index:        -- VMYSQL4.1 DROP INDEX nomindex ON llx_table;
-- To drop an index:        -- VPGSQL8.2 DROP INDEX nomindex;
-- To make pk to be auto increment (mysql):
-- -- VMYSQL4.3 ALTER TABLE llx_table ADD PRIMARY KEY(rowid);
-- -- VMYSQL4.3 ALTER TABLE llx_table CHANGE COLUMN rowid rowid INTEGER NOT NULL AUTO_INCREMENT;
-- To make pk to be auto increment (postgres):
-- -- VPGSQL8.2 CREATE SEQUENCE llx_table_rowid_seq OWNED BY llx_table.rowid;
-- -- VPGSQL8.2 ALTER TABLE llx_table ADD PRIMARY KEY (rowid);
-- -- VPGSQL8.2 ALTER TABLE llx_table ALTER COLUMN rowid SET DEFAULT nextval('llx_table_rowid_seq');
-- -- VPGSQL8.2 SELECT setval('llx_table_rowid_seq', MAX(rowid)) FROM llx_table;
-- To set a field as NULL:                     -- VMYSQL4.3 ALTER TABLE llx_table MODIFY COLUMN name varchar(60) NULL;
-- To set a field as NULL:                     -- VPGSQL8.2 ALTER TABLE llx_table ALTER COLUMN name DROP NOT NULL;
-- To set a field as NOT NULL:                 -- VMYSQL4.3 ALTER TABLE llx_table MODIFY COLUMN name varchar(60) NOT NULL;
-- To set a field as NOT NULL:                 -- VPGSQL8.2 ALTER TABLE llx_table ALTER COLUMN name SET NOT NULL;
-- To set a field as default NULL:             -- VPGSQL8.2 ALTER TABLE llx_table ALTER COLUMN name SET DEFAULT NULL;
-- Note: fields with type BLOB/TEXT can't have default value.
-- To rebuild sequence for postgresql after insert, by forcing id autoincrement fields:
-- -- VPGSQL8.2 SELECT dol_util_rebuild_sequences();


-- V18 forgotten

UPDATE llx_paiement SET ref = rowid WHERE ref IS NULL OR ref = '';


-- V19 forgotten

ALTER TABLE llx_resource ADD COLUMN phone varchar(255) DEFAULT NULL AFTER max_users;
ALTER TABLE llx_resource ADD COLUMN email varchar(255) DEFAULT NULL AFTER phone;
ALTER TABLE llx_resource ADD COLUMN url varchar(255) DEFAULT NULL AFTER email;
ALTER TABLE llx_resource ADD COLUMN fk_state integer DEFAULT NULL AFTER fk_country;
ALTER TABLE llx_resource ADD INDEX idx_resource_fk_state (fk_state);

UPDATE llx_c_type_contact SET element = 'stocktransfer' WHERE element = 'StockTransfer';

DELETE FROM llx_boxes WHERE box_id IN (SELECT rowid FROM llx_boxes_def WHERE file = 'box_members.php');
DELETE FROM llx_boxes_def WHERE file = 'box_members.php';

-- Use unique keys for extrafields
ALTER TABLE llx_actioncomm_extrafields DROP INDEX idx_actioncomm_extrafields;
ALTER TABLE llx_actioncomm_extrafields ADD UNIQUE INDEX uk_actioncomm_extrafields (fk_object);
ALTER TABLE llx_adherent_extrafields DROP INDEX idx_adherent_extrafields;
ALTER TABLE llx_adherent_extrafields ADD UNIQUE INDEX uk_adherent_extrafields (fk_object);
ALTER TABLE llx_adherent_type_extrafields DROP INDEX idx_adherent_type_extrafields;
ALTER TABLE llx_adherent_type_extrafields ADD UNIQUE INDEX uk_adherent_type_extrafields (fk_object);
ALTER TABLE llx_asset_model_extrafields DROP INDEX idx_asset_model_extrafields;
ALTER TABLE llx_asset_model_extrafields ADD UNIQUE INDEX uk_asset_model_extrafields (fk_object);
ALTER TABLE llx_bank_account_extrafields DROP INDEX idx_bank_account_extrafields;
ALTER TABLE llx_bank_account_extrafields ADD UNIQUE INDEX uk_bank_account_extrafields (fk_object);
ALTER TABLE llx_bank_extrafields DROP INDEX idx_bank_extrafields;
ALTER TABLE llx_bank_extrafields ADD UNIQUE INDEX uk_bank_extrafields (fk_object);
ALTER TABLE llx_bom_bom_extrafields DROP INDEX idx_bom_bom_extrafields_fk_object;
ALTER TABLE llx_bom_bom_extrafields ADD UNIQUE INDEX uk_bom_bom_extrafields_fk_object (fk_object);
ALTER TABLE llx_categories_extrafields DROP INDEX idx_categories_extrafields;
ALTER TABLE llx_categories_extrafields ADD UNIQUE INDEX uk_categories_extrafields (fk_object);
ALTER TABLE llx_commande_extrafields DROP INDEX idx_commande_extrafields;
ALTER TABLE llx_commande_extrafields ADD UNIQUE INDEX uk_commande_extrafields (fk_object);
ALTER TABLE llx_commande_fournisseur_extrafields DROP INDEX idx_commande_fournisseur_extrafields;
ALTER TABLE llx_commande_fournisseur_extrafields ADD UNIQUE INDEX uk_commande_fournisseur_extrafields (fk_object);
ALTER TABLE llx_commande_fournisseurdet_extrafields DROP INDEX idx_commande_fournisseurdet_extrafields;
ALTER TABLE llx_commande_fournisseurdet_extrafields ADD UNIQUE INDEX uk_commande_fournisseurdet_extrafields (fk_object);
ALTER TABLE llx_commandedet_extrafields DROP INDEX idx_commandedet_extrafields;
ALTER TABLE llx_commandedet_extrafields ADD UNIQUE INDEX uk_commandedet_extrafields (fk_object);
ALTER TABLE llx_contrat_extrafields DROP INDEX idx_contrat_extrafields;
ALTER TABLE llx_contrat_extrafields ADD UNIQUE INDEX uk_contrat_extrafields (fk_object);
ALTER TABLE llx_contratdet_extrafields DROP INDEX idx_contratdet_extrafields;
ALTER TABLE llx_contratdet_extrafields ADD UNIQUE INDEX uk_contratdet_extrafields (fk_object);
ALTER TABLE llx_delivery_extrafields DROP INDEX idx_delivery_extrafields;
ALTER TABLE llx_delivery_extrafields ADD UNIQUE INDEX uk_delivery_extrafields (fk_object);
ALTER TABLE llx_deliverydet_extrafields DROP INDEX idx_deliverydet_extrafields;
ALTER TABLE llx_deliverydet_extrafields ADD UNIQUE INDEX uk_deliverydet_extrafields (fk_object);
ALTER TABLE llx_ecm_directories_extrafields DROP INDEX idx_ecm_directories_extrafields;
ALTER TABLE llx_ecm_directories_extrafields ADD UNIQUE INDEX uk_ecm_directories_extrafields (fk_object);
ALTER TABLE llx_ecm_files_extrafields DROP INDEX idx_ecm_files_extrafields;
ALTER TABLE llx_ecm_files_extrafields ADD UNIQUE INDEX uk_ecm_files_extrafields (fk_object);
ALTER TABLE llx_entrepot_extrafields DROP INDEX idx_entrepot_extrafields;
ALTER TABLE llx_entrepot_extrafields ADD UNIQUE INDEX uk_entrepot_extrafields (fk_object);
ALTER TABLE llx_eventorganization_conferenceorboothattendee_extrafields DROP INDEX idx_conferenceorboothattendee_fk_object;
ALTER TABLE llx_eventorganization_conferenceorboothattendee_extrafields ADD UNIQUE INDEX uk_conferenceorboothattendee_fk_object (fk_object);
ALTER TABLE llx_expedition_extrafields DROP INDEX idx_expedition_extrafields;
ALTER TABLE llx_expedition_extrafields ADD UNIQUE INDEX uk_expedition_extrafields (fk_object);
ALTER TABLE llx_expeditiondet_extrafields DROP INDEX idx_expeditiondet_extrafields;
ALTER TABLE llx_expeditiondet_extrafields ADD UNIQUE INDEX uk_expeditiondet_extrafields (fk_object);
ALTER TABLE llx_expensereport_extrafields DROP INDEX idx_expensereport_extrafields;
ALTER TABLE llx_expensereport_extrafields ADD UNIQUE INDEX uk_expensereport_extrafields (fk_object);
ALTER TABLE llx_facture_extrafields DROP INDEX idx_facture_extrafields;
ALTER TABLE llx_facture_extrafields ADD UNIQUE INDEX uk_facture_extrafields (fk_object);
ALTER TABLE llx_facture_fourn_det_extrafields DROP INDEX idx_facture_fourn_det_extrafields;
ALTER TABLE llx_facture_fourn_det_extrafields ADD UNIQUE INDEX uk_facture_fourn_det_extrafields (fk_object);
ALTER TABLE llx_facture_fourn_det_rec_extrafields DROP INDEX idx_facture_fourn_det_rec_extrafields;
ALTER TABLE llx_facture_fourn_det_rec_extrafields ADD UNIQUE INDEX uk_facture_fourn_det_rec_extrafields (fk_object);
ALTER TABLE llx_facture_fourn_extrafields DROP INDEX idx_facture_fourn_extrafields;
ALTER TABLE llx_facture_fourn_extrafields ADD UNIQUE INDEX uk_facture_fourn_extrafields (fk_object);
ALTER TABLE llx_facture_fourn_rec_extrafields DROP INDEX idx_facture_fourn_rec_extrafields;
ALTER TABLE llx_facture_fourn_rec_extrafields ADD UNIQUE INDEX uk_facture_fourn_rec_extrafields (fk_object);
ALTER TABLE llx_facture_rec_extrafields DROP INDEX idx_facture_rec_extrafields;
ALTER TABLE llx_facture_rec_extrafields ADD UNIQUE INDEX uk_facture_rec_extrafields (fk_object);
ALTER TABLE llx_facturedet_extrafields DROP INDEX idx_facturedet_extrafields;
ALTER TABLE llx_facturedet_extrafields ADD UNIQUE INDEX uk_facturedet_extrafields (fk_object);
ALTER TABLE llx_facturedet_rec_extrafields DROP INDEX idx_facturedet_rec_extrafields;
ALTER TABLE llx_facturedet_rec_extrafields ADD UNIQUE INDEX uk_facturedet_rec_extrafields (fk_object);
ALTER TABLE llx_fichinter_extrafields DROP INDEX idx_ficheinter_extrafields;
ALTER TABLE llx_fichinter_extrafields ADD UNIQUE INDEX uk_ficheinter_extrafields (fk_object);
ALTER TABLE llx_fichinterdet_extrafields DROP INDEX idx_ficheinterdet_extrafields;
ALTER TABLE llx_fichinterdet_extrafields ADD UNIQUE INDEX uk_ficheinterdet_extrafields (fk_object);
ALTER TABLE llx_holiday_extrafields DROP INDEX idx_holiday_extrafields;
ALTER TABLE llx_holiday_extrafields ADD UNIQUE INDEX uk_holiday_extrafields (fk_object);
ALTER TABLE llx_hrm_evaluation_extrafields DROP INDEX idx_evaluation_fk_object;
ALTER TABLE llx_hrm_evaluation_extrafields ADD UNIQUE INDEX uk_evaluation_fk_object (fk_object);
ALTER TABLE llx_hrm_evaluationdet_extrafields DROP INDEX idx_evaluationdet_fk_object;
ALTER TABLE llx_hrm_evaluationdet_extrafields ADD UNIQUE INDEX uk_evaluationdet_fk_object (fk_object);
ALTER TABLE llx_hrm_job_extrafields DROP INDEX idx_job_fk_object;
ALTER TABLE llx_hrm_job_extrafields ADD UNIQUE INDEX uk_job_fk_object (fk_object);
ALTER TABLE llx_hrm_skill_extrafields DROP INDEX idx_skill_fk_object;
ALTER TABLE llx_hrm_skill_extrafields ADD UNIQUE INDEX uk_skill_fk_object (fk_object);
ALTER TABLE llx_inventory_extrafields DROP INDEX idx_inventory_extrafields;
ALTER TABLE llx_inventory_extrafields ADD UNIQUE INDEX uk_inventory_extrafields (fk_object);
ALTER TABLE llx_knowledgemanagement_knowledgerecord_extrafields DROP INDEX idx_knowledgerecord_fk_object;
ALTER TABLE llx_knowledgemanagement_knowledgerecord_extrafields ADD UNIQUE INDEX uk_knowledgerecord_fk_object (fk_object);
ALTER TABLE llx_mrp_mo_extrafields DROP INDEX idx_mrp_mo_fk_object;
ALTER TABLE llx_mrp_mo_extrafields ADD UNIQUE INDEX uk_mrp_mo_fk_object (fk_object);
ALTER TABLE llx_mrp_production_extrafields DROP INDEX idx_mrp_production_fk_object;
ALTER TABLE llx_mrp_production_extrafields ADD UNIQUE INDEX uk_mrp_production_fk_object (fk_object);
ALTER TABLE llx_partnership_extrafields DROP INDEX idx_partnership_extrafields;
ALTER TABLE llx_partnership_extrafields ADD UNIQUE INDEX uk_partnership_extrafields (fk_object);
ALTER TABLE llx_product_extrafields DROP INDEX idx_product_extrafields;
ALTER TABLE llx_product_extrafields ADD UNIQUE INDEX uk_product_extrafields (fk_object);
ALTER TABLE llx_product_fournisseur_price_extrafields DROP INDEX idx_product_fournisseur_price_extrafields;
ALTER TABLE llx_product_fournisseur_price_extrafields ADD UNIQUE INDEX uk_product_fournisseur_price_extrafields (fk_object);
ALTER TABLE llx_product_lot_extrafields DROP INDEX idx_product_lot_extrafields;
ALTER TABLE llx_product_lot_extrafields ADD UNIQUE INDEX uk_product_lot_extrafields (fk_object);
ALTER TABLE llx_projet_extrafields DROP INDEX idx_projet_extrafields;
ALTER TABLE llx_projet_extrafields ADD UNIQUE INDEX uk_projet_extrafields (fk_object);
ALTER TABLE llx_projet_task_extrafields DROP INDEX idx_projet_task_extrafields;
ALTER TABLE llx_projet_task_extrafields ADD UNIQUE INDEX uk_projet_task_extrafields (fk_object);
ALTER TABLE llx_propal_extrafields DROP INDEX idx_propal_extrafields;
ALTER TABLE llx_propal_extrafields ADD UNIQUE INDEX uk_propal_extrafields (fk_object);
ALTER TABLE llx_propaldet_extrafields DROP INDEX idx_propaldet_extrafields;
ALTER TABLE llx_propaldet_extrafields ADD UNIQUE INDEX uk_propaldet_extrafields (fk_object);
ALTER TABLE llx_reception_extrafields DROP INDEX idx_reception_extrafields;
ALTER TABLE llx_reception_extrafields ADD UNIQUE INDEX uk_reception_extrafields (fk_object);
ALTER TABLE llx_recruitment_recruitmentcandidature_extrafields DROP INDEX idx_recruitmentcandidature_fk_object;
ALTER TABLE llx_recruitment_recruitmentcandidature_extrafields ADD UNIQUE INDEX uk_recruitmentcandidature_fk_object (fk_object);
ALTER TABLE llx_recruitment_recruitmentjobposition_extrafields DROP INDEX idx_recruitmentjobposition_fk_object;
ALTER TABLE llx_recruitment_recruitmentjobposition_extrafields ADD UNIQUE INDEX uk_recruitmentjobposition_fk_object (fk_object);
ALTER TABLE llx_resource_extrafields DROP INDEX idx_resource_extrafields;
ALTER TABLE llx_resource_extrafields ADD UNIQUE INDEX uk_resource_extrafields (fk_object);
ALTER TABLE llx_salary_extrafields DROP INDEX idx_salary_extrafields;
ALTER TABLE llx_salary_extrafields ADD UNIQUE INDEX uk_salary_extrafields (fk_object);
ALTER TABLE llx_socpeople_extrafields DROP INDEX idx_socpeople_extrafields;
ALTER TABLE llx_socpeople_extrafields ADD UNIQUE INDEX uk_socpeople_extrafields (fk_object);
ALTER TABLE llx_stock_mouvement_extrafields DROP INDEX idx_stock_mouvement_extrafields;
ALTER TABLE llx_stock_mouvement_extrafields ADD UNIQUE INDEX uk_stock_mouvement_extrafields (fk_object);
ALTER TABLE llx_supplier_proposal_extrafields DROP INDEX idx_supplier_proposal_extrafields;
ALTER TABLE llx_supplier_proposal_extrafields ADD UNIQUE INDEX uk_supplier_proposal_extrafields (fk_object);
ALTER TABLE llx_supplier_proposaldet_extrafields DROP INDEX idx_supplier_proposaldet_extrafields;
ALTER TABLE llx_supplier_proposaldet_extrafields ADD UNIQUE INDEX uk_supplier_proposaldet_extrafields (fk_object);
ALTER TABLE llx_ticket_extrafields DROP INDEX idx_ticket_extrafields;
ALTER TABLE llx_ticket_extrafields ADD UNIQUE INDEX uk_ticket_extrafields (fk_object);
ALTER TABLE llx_user_extrafields DROP INDEX idx_user_extrafields;
ALTER TABLE llx_user_extrafields ADD UNIQUE INDEX uk_user_extrafields (fk_object);
ALTER TABLE llx_usergroup_extrafields DROP INDEX idx_usergroup_extrafields;
ALTER TABLE llx_usergroup_extrafields ADD UNIQUE INDEX uk_usergroup_extrafields (fk_object);

ALTER TABLE llx_website ADD COLUMN name_template varchar(255) NULL;
ALTER TABLE llx_website ADD COLUMN lastpageid integer DEFAULT 0;

UPDATE llx_categorie SET date_creation = tms, tms = tms WHERE date_creation IS NULL AND tms IS NOT NULL;

ALTER TABLE llx_product_price ADD COLUMN price_label varchar(255) AFTER fk_user_author;
ALTER TABLE llx_product_customer_price_log ADD COLUMN price_label varchar(255) AFTER fk_user;
ALTER TABLE llx_product_customer_price ADD COLUMN price_label varchar(255) AFTER fk_user;
ALTER TABLE llx_product ADD COLUMN price_label varchar(255) AFTER price_base_type;


CREATE TABLE llx_product_thirdparty
(
    rowid                               integer AUTO_INCREMENT PRIMARY KEY NOT NULL,
    fk_product                          integer NOT NULL,
    fk_soc                              integer NOT NULL,
    fk_product_thirdparty_relation_type integer NOT NULL,
    date_start                          datetime,
    date_end                            datetime,
    fk_project                          integer,
    description                         text,
    note_public                         text,
    note_private                        text,
    date_creation                       datetime NOT NULL,
    tms                                 timestamp DEFAULT CURRENT_TIMESTAMP ON UPDATE CURRENT_TIMESTAMP,
    fk_user_creat                       integer NOT NULL,
    fk_user_modif                       integer,
    last_main_doc                       varchar(255),
    import_key                          varchar(14),
    model_pdf                           varchar(255),
    status                              integer DEFAULT 1 NOT NULL
) ENGINE = innodb;


CREATE TABLE llx_c_product_thirdparty_relation_type
(
    rowid  integer AUTO_INCREMENT PRIMARY KEY NOT NULL,
    code   varchar(24) NOT NULL,
    label  varchar(128),
    active tinyint default 1 NOT NULL
) ENGINE = innodb;


ALTER TABLE llx_c_tva ADD COLUMN type_vat smallint NOT NULL DEFAULT 0 AFTER fk_pays;

ALTER TABLE llx_categorie ADD COLUMN position integer DEFAULT 0 AFTER color;

ALTER TABLE llx_product DROP COLUMN onportal;

ALTER TABLE llx_product ADD COLUMN last_main_doc varchar(255);

ALTER TABLE llx_knowledgemanagement_knowledgerecord MODIFY COLUMN answer longtext;

ALTER TABLE llx_commande_fournisseur_dispatch_extrafields RENAME TO llx_receptiondet_batch_extrafields;
ALTER TABLE llx_commande_fournisseur_dispatch RENAME TO llx_receptiondet_batch;

-- Rename const to add customer categories on not customer/prospect third-party if enabled
UPDATE llx_const SET name = 'THIRDPARTY_CAN_HAVE_CUSTOMER_CATEGORY_EVEN_IF_NOT_CUSTOMER_PROSPECT' WHERE name = 'THIRDPARTY_CAN_HAVE_CATEGORY_EVEN_IF_NOT_CUSTOMER_PROSPECT_SUPPLIER';

ALTER TABLE llx_fichinter ADD COLUMN signed_status smallint DEFAULT NULL AFTER duree;
ALTER TABLE llx_contrat ADD COLUMN signed_status smallint DEFAULT NULL AFTER date_contrat;

ALTER TABLE llx_mailing ADD COLUMN messtype	varchar(16) DEFAULT 'email' after rowid;

ALTER TABLE llx_ticket ADD COLUMN model_pdf varchar(255);
ALTER TABLE llx_ticket ADD COLUMN last_main_doc varchar(255);
ALTER TABLE llx_ticket ADD COLUMN extraparams varchar(255);
ALTER TABLE llx_ticket ADD COLUMN origin_replyto varchar(128);
ALTER TABLE llx_ticket ADD COLUMN origin_references text DEFAULT NULL;

ALTER TABLE llx_expensereport MODIFY COLUMN model_pdf varchar(255) DEFAULT NULL;
ALTER TABLE llx_fichinter_rec MODIFY COLUMN modelpdf varchar(255) DEFAULT NULL;
ALTER TABLE llx_societe ADD COLUMN geolat double(24,8) DEFAULT NULL;
ALTER TABLE llx_societe ADD COLUMN geolong double(24,8) DEFAULT NULL;
ALTER TABLE llx_societe ADD COLUMN geopoint point DEFAULT NULL;
ALTER TABLE llx_societe ADD COLUMN georesultcode varchar(16) NULL;

ALTER TABLE llx_socpeople ADD COLUMN geolat double(24,8) DEFAULT NULL;
ALTER TABLE llx_socpeople ADD COLUMN geolong double(24,8) DEFAULT NULL;
ALTER TABLE llx_socpeople ADD COLUMN geopoint point DEFAULT NULL;
ALTER TABLE llx_socpeople ADD COLUMN georesultcode varchar(16) NULL;

ALTER TABLE llx_socpeople ADD COLUMN name_alias varchar(255) NULL;

-- Supplier
INSERT INTO llx_c_email_templates (entity, module, type_template, lang, private, fk_user, datec, label, position, enabled, active, topic, content, content_lines, joinfiles) VALUES (0, 'supplier_invoice','invoice_supplier_send','',0,null,null,'(SendingReminderEmailOnUnpaidSupplierInvoice)',100, 'isModEnabled("supplier_invoice")',1,'[__[MAIN_INFO_SOCIETE_NOM]__] - __(SupplierInvoice)__','__(Hello)__,<br /><br />__(SupplierInvoiceUnpaidContent)__<br />__URL_SUPPLIER_INVOICE__<br /><br />__(Sincerely)__<br />__USER_SIGNATURE__',null, 0);


ALTER TABLE llx_societe ADD COLUMN phone_mobile varchar(20) after phone;

ALTER TABLE llx_facture ADD INDEX idx_facture_tms (tms);
ALTER TABLE llx_facture_fourn ADD INDEX idx_facture_fourn_tms (tms);

ALTER TABLE llx_element_element MODIFY COLUMN sourcetype VARCHAR(64) NOT NULL;
ALTER TABLE llx_element_element MODIFY COLUMN targettype VARCHAR(64) NOT NULL;
ALTER TABLE llx_c_type_contact MODIFY COLUMN element VARCHAR(64) NOT NULL;

ALTER TABLE llx_product_association ADD COLUMN import_key varchar(14) DEFAULT NULL;

ALTER TABLE llx_ticket ADD COLUMN barcode varchar(255) DEFAULT NULL after extraparams;
ALTER TABLE llx_ticket ADD COLUMN fk_barcode_type integer DEFAULT NULL after barcode;

ALTER TABLE llx_ticket ADD UNIQUE INDEX uk_ticket_barcode_barcode_type (barcode, fk_barcode_type, entity);
ALTER TABLE llx_ticket ADD CONSTRAINT llx_ticket_fk_product_barcode_type FOREIGN KEY (fk_barcode_type) REFERENCES  llx_c_barcode_type (rowid);

ALTER TABLE llx_socpeople ADD COLUMN fk_parent integer NULL;

ALTER TABLE llx_expeditiondet ADD COLUMN fk_element integer;
ALTER TABLE llx_expeditiondet ADD COLUMN element_type varchar(50) DEFAULT 'order' NOT NULL;

ALTER TABLE llx_receptiondet_batch CHANGE COLUMN fk_commande fk_element integer;
ALTER TABLE llx_receptiondet_batch CHANGE COLUMN fk_commandefourndet fk_elementdet integer;

ALTER TABLE llx_supplier_proposaldet MODIFY ref_fourn VARCHAR(128) NULL;

<<<<<<< HEAD
ALTER TABLE llx_rights_def ADD COLUMN module_origin varchar(64) AFTER module;
ALTER TABLE llx_rights_def ADD COLUMN enabled text NULL AFTER bydefault;
=======
ALTER TABLE llx_projet ADD COLUMN ref_ext varchar(50) after ref;
>>>>>>> 3024e72e
<|MERGE_RESOLUTION|>--- conflicted
+++ resolved
@@ -291,9 +291,7 @@
 
 ALTER TABLE llx_supplier_proposaldet MODIFY ref_fourn VARCHAR(128) NULL;
 
-<<<<<<< HEAD
+ALTER TABLE llx_projet ADD COLUMN ref_ext varchar(50) after ref;
+
 ALTER TABLE llx_rights_def ADD COLUMN module_origin varchar(64) AFTER module;
-ALTER TABLE llx_rights_def ADD COLUMN enabled text NULL AFTER bydefault;
-=======
-ALTER TABLE llx_projet ADD COLUMN ref_ext varchar(50) after ref;
->>>>>>> 3024e72e
+ALTER TABLE llx_rights_def ADD COLUMN enabled text NULL AFTER bydefault;