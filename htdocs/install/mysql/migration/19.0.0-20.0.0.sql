--- conflicted
+++ resolved
@@ -200,9 +200,7 @@
 
 
 ALTER TABLE llx_c_tva ADD COLUMN type_vat smallint NOT NULL DEFAULT 0 AFTER fk_pays;
-<<<<<<< HEAD
+
 ALTER TABLE llx_categorie ADD COLUMN position integer DEFAULT 0 AFTER color;
-=======
 
 ALTER TABLE llx_product DROP COLUMN onportal; 
->>>>>>> 43e82eff
