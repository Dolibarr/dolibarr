--- conflicted
+++ resolved
@@ -234,10 +234,6 @@
 ALTER TABLE llx_socpeople ADD COLUMN geolat double(24,8) DEFAULT NULL;
 ALTER TABLE llx_socpeople ADD COLUMN geolong double(24,8) DEFAULT NULL;
 ALTER TABLE llx_socpeople ADD COLUMN geopoint point DEFAULT NULL;
-<<<<<<< HEAD
 ALTER TABLE llx_socpeople ADD COLUMN georesultcode varchar(16) NULL;
 
-ALTER TABLE llx_socpeople ADD COLUMN alias varchar(255) NULL;
-=======
-ALTER TABLE llx_socpeople ADD COLUMN georesultcode varchar(16) NULL;
->>>>>>> 56bd7be8
+ALTER TABLE llx_socpeople ADD COLUMN alias varchar(255) NULL;