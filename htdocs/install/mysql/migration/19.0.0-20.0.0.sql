--- conflicted
+++ resolved
@@ -265,7 +265,12 @@
 ALTER TABLE llx_facture ADD INDEX idx_facture_tms (tms);
 ALTER TABLE llx_facture_fourn ADD INDEX idx_facture_fourn_tms (tms);
 
-<<<<<<< HEAD
+ALTER TABLE llx_element_element MODIFY COLUMN sourcetype VARCHAR(64) NOT NULL;
+ALTER TABLE llx_element_element MODIFY COLUMN targettype VARCHAR(64) NOT NULL;
+ALTER TABLE llx_c_type_contact MODIFY COLUMN element VARCHAR(64) NOT NULL;
+
+ALTER TABLE llx_product_association ADD COLUMN import_key varchar(14) DEFAULT NULL;
+
 -- Dispatcher for virtual products
 ALTER TABLE llx_expeditiondet ADD COLUMN fk_parent integer NULL AFTER fk_origin_line;
 ALTER TABLE llx_expeditiondet ADD COLUMN fk_product integer NULL AFTER fk_parent;
@@ -274,11 +279,4 @@
 ALTER TABLE llx_expeditiondet ADD CONSTRAINT fk_expeditiondet_fk_parent FOREIGN KEY (fk_parent) REFERENCES llx_expeditiondet (rowid);
 ALTER TABLE llx_expeditiondet ADD CONSTRAINT fk_expeditiondet_fk_product FOREIGN KEY (fk_product) REFERENCES llx_product (rowid);
 
-UPDATE llx_expeditiondet as ed LEFT JOIN llx_commandedet as cd ON cd.rowid = ed.fk_origin_line SET ed.fk_product = cd.fk_product WHERE ed.fk_product IS NULL;
-=======
-ALTER TABLE llx_element_element MODIFY COLUMN sourcetype VARCHAR(64) NOT NULL;
-ALTER TABLE llx_element_element MODIFY COLUMN targettype VARCHAR(64) NOT NULL;
-ALTER TABLE llx_c_type_contact MODIFY COLUMN element VARCHAR(64) NOT NULL;
-
-ALTER TABLE llx_product_association ADD COLUMN import_key varchar(14) DEFAULT NULL;
->>>>>>> ee214ae7
+UPDATE llx_expeditiondet as ed LEFT JOIN llx_commandedet as cd ON cd.rowid = ed.fk_origin_line SET ed.fk_product = cd.fk_product WHERE ed.fk_product IS NULL;