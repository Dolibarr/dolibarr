--- conflicted
+++ resolved
@@ -408,8 +408,4 @@
 -- missing entity field
 ALTER TABLE llx_c_holiday_types DROP INDEX uk_c_holiday_types;
 ALTER TABLE llx_c_holiday_types ADD COLUMN entity	integer DEFAULT 1 NOT NULL AFTER rowid;
-<<<<<<< HEAD
-ALTER TABLE llx_c_holiday_types ADD UNIQUE INDEX uk_c_holiday_types (entity, code);
-=======
-ALTER TABLE llx_c_holiday_types ADD UNIQUE INDEX uk_c_holiday_types (entity, code);
->>>>>>> c7f5be15
+ALTER TABLE llx_c_holiday_types ADD UNIQUE INDEX uk_c_holiday_types (entity, code);