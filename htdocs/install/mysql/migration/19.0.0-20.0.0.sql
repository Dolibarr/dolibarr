--
-- This file is executed by calling /install/index.php page
-- when current version is higher than the name of this file.
-- Be carefull in the position of each SQL request.
--
-- To restrict request to Mysql version x.y minimum use -- VMYSQLx.y
-- To restrict request to Pgsql version x.y minimum use -- VPGSQLx.y
-- To rename a table:       ALTER TABLE llx_table RENAME TO llx_table_new;
-- To add a column:         ALTER TABLE llx_table ADD COLUMN newcol varchar(60) NOT NULL DEFAULT '0' AFTER existingcol;
-- To rename a column:      ALTER TABLE llx_table CHANGE COLUMN oldname newname varchar(60);
-- To drop a column:        ALTER TABLE llx_table DROP COLUMN oldname;
-- To change type of field: ALTER TABLE llx_table MODIFY COLUMN name varchar(60);
-- To drop a foreign key:   ALTER TABLE llx_table DROP FOREIGN KEY fk_name;
-- To create a unique index ALTER TABLE llx_table ADD UNIQUE INDEX uk_table_field (field);
-- To drop an index:        -- VMYSQL4.1 DROP INDEX nomindex ON llx_table;
-- To drop an index:        -- VPGSQL8.2 DROP INDEX nomindex;
-- To make pk to be auto increment (mysql):
-- -- VMYSQL4.3 ALTER TABLE llx_table ADD PRIMARY KEY(rowid);
-- -- VMYSQL4.3 ALTER TABLE llx_table CHANGE COLUMN rowid rowid INTEGER NOT NULL AUTO_INCREMENT;
-- To make pk to be auto increment (postgres):
-- -- VPGSQL8.2 CREATE SEQUENCE llx_table_rowid_seq OWNED BY llx_table.rowid;
-- -- VPGSQL8.2 ALTER TABLE llx_table ADD PRIMARY KEY (rowid);
-- -- VPGSQL8.2 ALTER TABLE llx_table ALTER COLUMN rowid SET DEFAULT nextval('llx_table_rowid_seq');
-- -- VPGSQL8.2 SELECT setval('llx_table_rowid_seq', MAX(rowid)) FROM llx_table;
-- To set a field as NULL:                     -- VMYSQL4.3 ALTER TABLE llx_table MODIFY COLUMN name varchar(60) NULL;
-- To set a field as NULL:                     -- VPGSQL8.2 ALTER TABLE llx_table ALTER COLUMN name DROP NOT NULL;
-- To set a field as NOT NULL:                 -- VMYSQL4.3 ALTER TABLE llx_table MODIFY COLUMN name varchar(60) NOT NULL;
-- To set a field as NOT NULL:                 -- VPGSQL8.2 ALTER TABLE llx_table ALTER COLUMN name SET NOT NULL;
-- To set a field as default NULL:             -- VPGSQL8.2 ALTER TABLE llx_table ALTER COLUMN name SET DEFAULT NULL;
-- Note: fields with type BLOB/TEXT can't have default value.
-- To rebuild sequence for postgresql after insert, by forcing id autoincrement fields:
-- -- VPGSQL8.2 SELECT dol_util_rebuild_sequences();


-- V18 forgotten

UPDATE llx_paiement SET ref = rowid WHERE ref IS NULL OR ref = '';


-- V19 forgotten

ALTER TABLE llx_resource ADD COLUMN phone varchar(255) DEFAULT NULL AFTER max_users;
ALTER TABLE llx_resource ADD COLUMN email varchar(255) DEFAULT NULL AFTER phone;
ALTER TABLE llx_resource ADD COLUMN url varchar(255) DEFAULT NULL AFTER email;
ALTER TABLE llx_resource ADD COLUMN fk_state integer DEFAULT NULL AFTER fk_country;
ALTER TABLE llx_resource ADD INDEX idx_resource_fk_state (fk_state);

UPDATE llx_c_type_contact SET element = 'stocktransfer' WHERE element = 'StockTransfer';


-- Use unique keys for extrafields
ALTER TABLE llx_actioncomm_extrafields DROP INDEX idx_actioncomm_extrafields;
ALTER TABLE llx_actioncomm_extrafields ADD UNIQUE INDEX uk_actioncomm_extrafields (fk_object);
ALTER TABLE llx_adherent_extrafields DROP INDEX idx_adherent_extrafields;
ALTER TABLE llx_adherent_extrafields ADD UNIQUE INDEX uk_adherent_extrafields (fk_object);
ALTER TABLE llx_adherent_type_extrafields DROP INDEX idx_adherent_type_extrafields;
ALTER TABLE llx_adherent_type_extrafields ADD UNIQUE INDEX uk_adherent_type_extrafields (fk_object);
ALTER TABLE llx_asset_model_extrafields DROP INDEX idx_asset_model_extrafields;
ALTER TABLE llx_asset_model_extrafields ADD UNIQUE INDEX uk_asset_model_extrafields (fk_object);
ALTER TABLE llx_bank_account_extrafields DROP INDEX idx_bank_account_extrafields;
ALTER TABLE llx_bank_account_extrafields ADD UNIQUE INDEX uk_bank_account_extrafields (fk_object);
ALTER TABLE llx_bank_extrafields DROP INDEX idx_bank_extrafields;
ALTER TABLE llx_bank_extrafields ADD UNIQUE INDEX uk_bank_extrafields (fk_object);
ALTER TABLE llx_bom_bom_extrafields DROP INDEX idx_bom_bom_extrafields_fk_object;
ALTER TABLE llx_bom_bom_extrafields ADD UNIQUE INDEX uk_bom_bom_extrafields_fk_object (fk_object);
ALTER TABLE llx_categories_extrafields DROP INDEX idx_categories_extrafields;
ALTER TABLE llx_categories_extrafields ADD UNIQUE INDEX uk_categories_extrafields (fk_object);
ALTER TABLE llx_commande_extrafields DROP INDEX idx_commande_extrafields;
ALTER TABLE llx_commande_extrafields ADD UNIQUE INDEX uk_commande_extrafields (fk_object);
ALTER TABLE llx_commande_fournisseur_dispatch_extrafields DROP INDEX idx_commande_fournisseur_dispatch_extrafields;
ALTER TABLE llx_commande_fournisseur_dispatch_extrafields ADD UNIQUE INDEX uk_commande_fournisseur_dispatch_extrafields (fk_object);
ALTER TABLE llx_commande_fournisseur_extrafields DROP INDEX idx_commande_fournisseur_extrafields;
ALTER TABLE llx_commande_fournisseur_extrafields ADD UNIQUE INDEX uk_commande_fournisseur_extrafields (fk_object);
ALTER TABLE llx_commande_fournisseurdet_extrafields DROP INDEX idx_commande_fournisseurdet_extrafields;
ALTER TABLE llx_commande_fournisseurdet_extrafields ADD UNIQUE INDEX uk_commande_fournisseurdet_extrafields (fk_object);
ALTER TABLE llx_commandedet_extrafields DROP INDEX idx_commandedet_extrafields;
ALTER TABLE llx_commandedet_extrafields ADD UNIQUE INDEX uk_commandedet_extrafields (fk_object);
ALTER TABLE llx_contrat_extrafields DROP INDEX idx_contrat_extrafields;
ALTER TABLE llx_contrat_extrafields ADD UNIQUE INDEX uk_contrat_extrafields (fk_object);
ALTER TABLE llx_contratdet_extrafields DROP INDEX idx_contratdet_extrafields;
ALTER TABLE llx_contratdet_extrafields ADD UNIQUE INDEX uk_contratdet_extrafields (fk_object);
ALTER TABLE llx_delivery_extrafields DROP INDEX idx_delivery_extrafields;
ALTER TABLE llx_delivery_extrafields ADD UNIQUE INDEX uk_delivery_extrafields (fk_object);
ALTER TABLE llx_deliverydet_extrafields DROP INDEX idx_deliverydet_extrafields;
ALTER TABLE llx_deliverydet_extrafields ADD UNIQUE INDEX uk_deliverydet_extrafields (fk_object);
ALTER TABLE llx_ecm_directories_extrafields DROP INDEX idx_ecm_directories_extrafields;
ALTER TABLE llx_ecm_directories_extrafields ADD UNIQUE INDEX uk_ecm_directories_extrafields (fk_object);
ALTER TABLE llx_ecm_files_extrafields DROP INDEX idx_ecm_files_extrafields;
ALTER TABLE llx_ecm_files_extrafields ADD UNIQUE INDEX uk_ecm_files_extrafields (fk_object);
ALTER TABLE llx_entrepot_extrafields DROP INDEX idx_entrepot_extrafields;
ALTER TABLE llx_entrepot_extrafields ADD UNIQUE INDEX uk_entrepot_extrafields (fk_object);
ALTER TABLE llx_eventorganization_conferenceorboothattendee_extrafields DROP INDEX idx_conferenceorboothattendee_fk_object;
ALTER TABLE llx_eventorganization_conferenceorboothattendee_extrafields ADD UNIQUE INDEX uk_conferenceorboothattendee_fk_object (fk_object);
ALTER TABLE llx_expedition_extrafields DROP INDEX idx_expedition_extrafields;
ALTER TABLE llx_expedition_extrafields ADD UNIQUE INDEX uk_expedition_extrafields (fk_object);
ALTER TABLE llx_expeditiondet_extrafields DROP INDEX idx_expeditiondet_extrafields;
ALTER TABLE llx_expeditiondet_extrafields ADD UNIQUE INDEX uk_expeditiondet_extrafields (fk_object);
ALTER TABLE llx_expensereport_extrafields DROP INDEX idx_expensereport_extrafields;
ALTER TABLE llx_expensereport_extrafields ADD UNIQUE INDEX uk_expensereport_extrafields (fk_object);
ALTER TABLE llx_facture_extrafields DROP INDEX idx_facture_extrafields;
ALTER TABLE llx_facture_extrafields ADD UNIQUE INDEX uk_facture_extrafields (fk_object);
ALTER TABLE llx_facture_fourn_det_extrafields DROP INDEX idx_facture_fourn_det_extrafields;
ALTER TABLE llx_facture_fourn_det_extrafields ADD UNIQUE INDEX uk_facture_fourn_det_extrafields (fk_object);
ALTER TABLE llx_facture_fourn_det_rec_extrafields DROP INDEX idx_facture_fourn_det_rec_extrafields;
ALTER TABLE llx_facture_fourn_det_rec_extrafields ADD UNIQUE INDEX uk_facture_fourn_det_rec_extrafields (fk_object);
ALTER TABLE llx_facture_fourn_extrafields DROP INDEX idx_facture_fourn_extrafields;
ALTER TABLE llx_facture_fourn_extrafields ADD UNIQUE INDEX uk_facture_fourn_extrafields (fk_object);
ALTER TABLE llx_facture_fourn_rec_extrafields DROP INDEX idx_facture_fourn_rec_extrafields;
ALTER TABLE llx_facture_fourn_rec_extrafields ADD UNIQUE INDEX uk_facture_fourn_rec_extrafields (fk_object);
ALTER TABLE llx_facture_rec_extrafields DROP INDEX idx_facture_rec_extrafields;
ALTER TABLE llx_facture_rec_extrafields ADD UNIQUE INDEX uk_facture_rec_extrafields (fk_object);
ALTER TABLE llx_facturedet_extrafields DROP INDEX idx_facturedet_extrafields;
ALTER TABLE llx_facturedet_extrafields ADD UNIQUE INDEX uk_facturedet_extrafields (fk_object);
ALTER TABLE llx_facturedet_rec_extrafields DROP INDEX idx_facturedet_rec_extrafields;
ALTER TABLE llx_facturedet_rec_extrafields ADD UNIQUE INDEX uk_facturedet_rec_extrafields (fk_object);
ALTER TABLE llx_fichinter_extrafields DROP INDEX idx_ficheinter_extrafields;
ALTER TABLE llx_fichinter_extrafields ADD UNIQUE INDEX uk_ficheinter_extrafields (fk_object);
ALTER TABLE llx_fichinterdet_extrafields DROP INDEX idx_ficheinterdet_extrafields;
ALTER TABLE llx_fichinterdet_extrafields ADD UNIQUE INDEX uk_ficheinterdet_extrafields (fk_object);
ALTER TABLE llx_holiday_extrafields DROP INDEX idx_holiday_extrafields;
ALTER TABLE llx_holiday_extrafields ADD UNIQUE INDEX uk_holiday_extrafields (fk_object);
ALTER TABLE llx_hrm_evaluation_extrafields DROP INDEX idx_evaluation_fk_object;
ALTER TABLE llx_hrm_evaluation_extrafields ADD UNIQUE INDEX uk_evaluation_fk_object (fk_object);
ALTER TABLE llx_hrm_evaluationdet_extrafields DROP INDEX idx_evaluationdet_fk_object;
ALTER TABLE llx_hrm_evaluationdet_extrafields ADD UNIQUE INDEX uk_evaluationdet_fk_object (fk_object);
ALTER TABLE llx_hrm_job_extrafields DROP INDEX idx_job_fk_object;
ALTER TABLE llx_hrm_job_extrafields ADD UNIQUE INDEX uk_job_fk_object (fk_object);
ALTER TABLE llx_hrm_skill_extrafields DROP INDEX idx_skill_fk_object;
ALTER TABLE llx_hrm_skill_extrafields ADD UNIQUE INDEX uk_skill_fk_object (fk_object);
ALTER TABLE llx_inventory_extrafields DROP INDEX idx_inventory_extrafields;
ALTER TABLE llx_inventory_extrafields ADD UNIQUE INDEX uk_inventory_extrafields (fk_object);
ALTER TABLE llx_knowledgemanagement_knowledgerecord_extrafields DROP INDEX idx_knowledgerecord_fk_object;
ALTER TABLE llx_knowledgemanagement_knowledgerecord_extrafields ADD UNIQUE INDEX uk_knowledgerecord_fk_object (fk_object);
ALTER TABLE llx_mrp_mo_extrafields DROP INDEX idx_mrp_mo_fk_object;
ALTER TABLE llx_mrp_mo_extrafields ADD UNIQUE INDEX uk_mrp_mo_fk_object (fk_object);
ALTER TABLE llx_mrp_production_extrafields DROP INDEX idx_mrp_production_fk_object;
ALTER TABLE llx_mrp_production_extrafields ADD UNIQUE INDEX uk_mrp_production_fk_object (fk_object);
ALTER TABLE llx_partnership_extrafields DROP INDEX idx_partnership_extrafields;
ALTER TABLE llx_partnership_extrafields ADD UNIQUE INDEX uk_partnership_extrafields (fk_object);
ALTER TABLE llx_product_extrafields DROP INDEX idx_product_extrafields;
ALTER TABLE llx_product_extrafields ADD UNIQUE INDEX uk_product_extrafields (fk_object);
ALTER TABLE llx_product_fournisseur_price_extrafields DROP INDEX idx_product_fournisseur_price_extrafields;
ALTER TABLE llx_product_fournisseur_price_extrafields ADD UNIQUE INDEX uk_product_fournisseur_price_extrafields (fk_object);
ALTER TABLE llx_product_lot_extrafields DROP INDEX idx_product_lot_extrafields;
ALTER TABLE llx_product_lot_extrafields ADD UNIQUE INDEX uk_product_lot_extrafields (fk_object);
ALTER TABLE llx_projet_extrafields DROP INDEX idx_projet_extrafields;
ALTER TABLE llx_projet_extrafields ADD UNIQUE INDEX uk_projet_extrafields (fk_object);
ALTER TABLE llx_projet_task_extrafields DROP INDEX idx_projet_task_extrafields;
ALTER TABLE llx_projet_task_extrafields ADD UNIQUE INDEX uk_projet_task_extrafields (fk_object);
ALTER TABLE llx_propal_extrafields DROP INDEX idx_propal_extrafields;
ALTER TABLE llx_propal_extrafields ADD UNIQUE INDEX uk_propal_extrafields (fk_object);
ALTER TABLE llx_propaldet_extrafields DROP INDEX idx_propaldet_extrafields;
ALTER TABLE llx_propaldet_extrafields ADD UNIQUE INDEX uk_propaldet_extrafields (fk_object);
ALTER TABLE llx_reception_extrafields DROP INDEX idx_reception_extrafields;
ALTER TABLE llx_reception_extrafields ADD UNIQUE INDEX uk_reception_extrafields (fk_object);
ALTER TABLE llx_recruitment_recruitmentcandidature_extrafields DROP INDEX idx_recruitmentcandidature_fk_object;
ALTER TABLE llx_recruitment_recruitmentcandidature_extrafields ADD UNIQUE INDEX uk_recruitmentcandidature_fk_object (fk_object);
ALTER TABLE llx_recruitment_recruitmentjobposition_extrafields DROP INDEX idx_recruitmentjobposition_fk_object;
ALTER TABLE llx_recruitment_recruitmentjobposition_extrafields ADD UNIQUE INDEX uk_recruitmentjobposition_fk_object (fk_object);
ALTER TABLE llx_resource_extrafields DROP INDEX idx_resource_extrafields;
ALTER TABLE llx_resource_extrafields ADD UNIQUE INDEX uk_resource_extrafields (fk_object);
ALTER TABLE llx_salary_extrafields DROP INDEX idx_salary_extrafields;
ALTER TABLE llx_salary_extrafields ADD UNIQUE INDEX uk_salary_extrafields (fk_object);
ALTER TABLE llx_socpeople_extrafields DROP INDEX idx_socpeople_extrafields;
ALTER TABLE llx_socpeople_extrafields ADD UNIQUE INDEX uk_socpeople_extrafields (fk_object);
ALTER TABLE llx_stock_mouvement_extrafields DROP INDEX idx_stock_mouvement_extrafields;
ALTER TABLE llx_stock_mouvement_extrafields ADD UNIQUE INDEX uk_stock_mouvement_extrafields (fk_object);
ALTER TABLE llx_supplier_proposal_extrafields DROP INDEX idx_supplier_proposal_extrafields;
ALTER TABLE llx_supplier_proposal_extrafields ADD UNIQUE INDEX uk_supplier_proposal_extrafields (fk_object);
ALTER TABLE llx_supplier_proposaldet_extrafields DROP INDEX idx_supplier_proposaldet_extrafields;
ALTER TABLE llx_supplier_proposaldet_extrafields ADD UNIQUE INDEX uk_supplier_proposaldet_extrafields (fk_object);
ALTER TABLE llx_ticket_extrafields DROP INDEX idx_ticket_extrafields;
ALTER TABLE llx_ticket_extrafields ADD UNIQUE INDEX uk_ticket_extrafields (fk_object);
ALTER TABLE llx_user_extrafields DROP INDEX idx_user_extrafields;
ALTER TABLE llx_user_extrafields ADD UNIQUE INDEX uk_user_extrafields (fk_object);
ALTER TABLE llx_usergroup_extrafields DROP INDEX idx_usergroup_extrafields;
ALTER TABLE llx_usergroup_extrafields ADD UNIQUE INDEX uk_usergroup_extrafields (fk_object);

ALTER TABLE llx_website ADD COLUMN name_template varchar(255) NULL;
ALTER TABLE llx_website ADD COLUMN lastpageid integer DEFAULT 0;

UPDATE llx_categorie SET date_creation = tms, tms = tms WHERE date_creation IS NULL AND tms IS NOT NULL;

ALTER TABLE llx_product_price ADD COLUMN price_label varchar(255) AFTER fk_user_author;
ALTER TABLE llx_product_customer_price_log ADD COLUMN price_label varchar(255) AFTER fk_user;
ALTER TABLE llx_product_customer_price ADD COLUMN price_label varchar(255) AFTER fk_user;
ALTER TABLE llx_product ADD COLUMN price_label varchar(255) AFTER price_base_type;


CREATE TABLE llx_product_thirdparty
(
    rowid                               integer AUTO_INCREMENT PRIMARY KEY NOT NULL,
    fk_product                          integer NOT NULL,
    fk_soc                              integer NOT NULL,
    fk_product_thirdparty_relation_type integer NOT NULL,
    date_start                          datetime,
    date_end                            datetime,
    fk_project                          integer,
    description                         text,
    note_public                         text,
    note_private                        text,
    date_creation                       datetime NOT NULL,
    tms                                 timestamp DEFAULT CURRENT_TIMESTAMP ON UPDATE CURRENT_TIMESTAMP,
    fk_user_creat                       integer NOT NULL,
    fk_user_modif                       integer,
    last_main_doc                       varchar(255),
    import_key                          varchar(14),
    model_pdf                           varchar(255),
    status                              integer DEFAULT 1 NOT NULL
) ENGINE = innodb;


CREATE TABLE llx_c_product_thirdparty_relation_type
(
    rowid  integer AUTO_INCREMENT PRIMARY KEY NOT NULL,
    code   varchar(24) NOT NULL,
    label  varchar(128),
    active tinyint default 1 NOT NULL
) ENGINE = innodb;


ALTER TABLE llx_c_tva ADD COLUMN type_vat smallint NOT NULL DEFAULT 0 AFTER fk_pays;

ALTER TABLE llx_categorie ADD COLUMN position integer DEFAULT 0 AFTER color;

ALTER TABLE llx_product DROP COLUMN onportal;

<<<<<<< HEAD
ALTER TABLE llx_knowledgemanagement_knowledgerecord MODIFY COLUMN answer longtext;

-- Dispatcher for virtual products
ALTER TABLE llx_expeditiondet ADD COLUMN fk_parent integer NULL AFTER fk_origin_line;
ALTER TABLE llx_expeditiondet ADD COLUMN fk_product integer NULL AFTER fk_parent;
ALTER TABLE llx_expeditiondet ADD INDEX idx_expeditiondet_fk_parent (fk_parent);
ALTER TABLE llx_expeditiondet ADD INDEX idx_expeditiondet_fk_poduct (fk_product);
ALTER TABLE llx_expeditiondet ADD CONSTRAINT fk_expeditiondet_fk_parent FOREIGN KEY (fk_parent) REFERENCES llx_expeditiondet (rowid);
ALTER TABLE llx_expeditiondet ADD CONSTRAINT fk_expeditiondet_fk_product FOREIGN KEY (fk_product) REFERENCES llx_product (rowid);

UPDATE llx_expeditiondet as ed LEFT JOIN llx_commandedet as cd ON cd.rowid = ed.fk_origin_line SET ed.fk_product = cd.fk_product WHERE ed.fk_product IS NULL;
=======
ALTER TABLE llx_product ADD COLUMN last_main_doc varchar(255);

ALTER TABLE llx_knowledgemanagement_knowledgerecord MODIFY COLUMN answer longtext;

-- Rename const to add customer categories on not customer/prospect third-party if enabled
UPDATE llx_const SET name = 'THIRDPARTY_CAN_HAVE_CUSTOMER_CATEGORY_EVEN_IF_NOT_CUSTOMER_PROSPECT' WHERE name = 'THIRDPARTY_CAN_HAVE_CATEGORY_EVEN_IF_NOT_CUSTOMER_PROSPECT_SUPPLIER';

ALTER TABLE llx_fichinter ADD COLUMN signed_status integer DEFAULT NULL AFTER duree;
ALTER TABLE llx_contrat ADD COLUMN signed_status integer DEFAULT NULL AFTER date_contrat;

ALTER TABLE llx_mailing ADD COLUMN messtype	varchar(16) DEFAULT 'email' after rowid;

ALTER TABLE llx_ticket ADD COLUMN model_pdf varchar(255);
ALTER TABLE llx_ticket ADD COLUMN last_main_doc varchar(255);
ALTER TABLE llx_ticket ADD COLUMN extraparams varchar(255);
ALTER TABLE llx_ticket ADD COLUMN origin_replyto varchar(128);

ALTER TABLE llx_expensereport MODIFY COLUMN model_pdf varchar(255) DEFAULT NULL;
ALTER TABLE llx_fichinter_rec MODIFY COLUMN modelpdf varchar(255) DEFAULT NULL;
ALTER TABLE llx_societe ADD COLUMN geolat double(24,8) DEFAULT NULL;
ALTER TABLE llx_societe ADD COLUMN geolong double(24,8) DEFAULT NULL;
ALTER TABLE llx_societe ADD COLUMN geopoint point DEFAULT NULL;
ALTER TABLE llx_societe ADD COLUMN georesultcode varchar(16) NULL;

ALTER TABLE llx_socpeople ADD COLUMN geolat double(24,8) DEFAULT NULL;
ALTER TABLE llx_socpeople ADD COLUMN geolong double(24,8) DEFAULT NULL;
ALTER TABLE llx_socpeople ADD COLUMN geopoint point DEFAULT NULL;
ALTER TABLE llx_socpeople ADD COLUMN georesultcode varchar(16) NULL;

ALTER TABLE llx_socpeople ADD COLUMN name_alias varchar(255) NULL;

-- Supplier
INSERT INTO llx_c_email_templates (entity, module, type_template, lang, private, fk_user, datec, label, position, enabled, active, topic, content, content_lines, joinfiles) VALUES (0, 'supplier_invoice','invoice_supplier_send','',0,null,null,'(SendingReminderEmailOnUnpaidSupplierInvoice)',100, 'isModEnabled("supplier_invoice")',1,'[__[MAIN_INFO_SOCIETE_NOM]__] - __(SupplierInvoice)__','__(Hello)__,<br /><br />__(SupplierInvoiceUnpaidContent)__<br />__URL_SUPPLIER_INVOICE__<br /><br />__(Sincerely)__<br />__USER_SIGNATURE__',null, 0);


ALTER TABLE llx_societe ADD COLUMN phone_mobile varchar(20) after phone;

ALTER TABLE llx_facture ADD INDEX idx_facture_tms (tms);
ALTER TABLE llx_facture_fourn ADD INDEX idx_facture_fourn_tms (tms);
>>>>>>> 0f295fb0
<|MERGE_RESOLUTION|>--- conflicted
+++ resolved
@@ -225,8 +225,45 @@
 
 ALTER TABLE llx_product DROP COLUMN onportal;
 
-<<<<<<< HEAD
+ALTER TABLE llx_product ADD COLUMN last_main_doc varchar(255);
+
 ALTER TABLE llx_knowledgemanagement_knowledgerecord MODIFY COLUMN answer longtext;
+
+-- Rename const to add customer categories on not customer/prospect third-party if enabled
+UPDATE llx_const SET name = 'THIRDPARTY_CAN_HAVE_CUSTOMER_CATEGORY_EVEN_IF_NOT_CUSTOMER_PROSPECT' WHERE name = 'THIRDPARTY_CAN_HAVE_CATEGORY_EVEN_IF_NOT_CUSTOMER_PROSPECT_SUPPLIER';
+
+ALTER TABLE llx_fichinter ADD COLUMN signed_status integer DEFAULT NULL AFTER duree;
+ALTER TABLE llx_contrat ADD COLUMN signed_status integer DEFAULT NULL AFTER date_contrat;
+
+ALTER TABLE llx_mailing ADD COLUMN messtype	varchar(16) DEFAULT 'email' after rowid;
+
+ALTER TABLE llx_ticket ADD COLUMN model_pdf varchar(255);
+ALTER TABLE llx_ticket ADD COLUMN last_main_doc varchar(255);
+ALTER TABLE llx_ticket ADD COLUMN extraparams varchar(255);
+ALTER TABLE llx_ticket ADD COLUMN origin_replyto varchar(128);
+
+ALTER TABLE llx_expensereport MODIFY COLUMN model_pdf varchar(255) DEFAULT NULL;
+ALTER TABLE llx_fichinter_rec MODIFY COLUMN modelpdf varchar(255) DEFAULT NULL;
+ALTER TABLE llx_societe ADD COLUMN geolat double(24,8) DEFAULT NULL;
+ALTER TABLE llx_societe ADD COLUMN geolong double(24,8) DEFAULT NULL;
+ALTER TABLE llx_societe ADD COLUMN geopoint point DEFAULT NULL;
+ALTER TABLE llx_societe ADD COLUMN georesultcode varchar(16) NULL;
+
+ALTER TABLE llx_socpeople ADD COLUMN geolat double(24,8) DEFAULT NULL;
+ALTER TABLE llx_socpeople ADD COLUMN geolong double(24,8) DEFAULT NULL;
+ALTER TABLE llx_socpeople ADD COLUMN geopoint point DEFAULT NULL;
+ALTER TABLE llx_socpeople ADD COLUMN georesultcode varchar(16) NULL;
+
+ALTER TABLE llx_socpeople ADD COLUMN name_alias varchar(255) NULL;
+
+-- Supplier
+INSERT INTO llx_c_email_templates (entity, module, type_template, lang, private, fk_user, datec, label, position, enabled, active, topic, content, content_lines, joinfiles) VALUES (0, 'supplier_invoice','invoice_supplier_send','',0,null,null,'(SendingReminderEmailOnUnpaidSupplierInvoice)',100, 'isModEnabled("supplier_invoice")',1,'[__[MAIN_INFO_SOCIETE_NOM]__] - __(SupplierInvoice)__','__(Hello)__,<br /><br />__(SupplierInvoiceUnpaidContent)__<br />__URL_SUPPLIER_INVOICE__<br /><br />__(Sincerely)__<br />__USER_SIGNATURE__',null, 0);
+
+
+ALTER TABLE llx_societe ADD COLUMN phone_mobile varchar(20) after phone;
+
+ALTER TABLE llx_facture ADD INDEX idx_facture_tms (tms);
+ALTER TABLE llx_facture_fourn ADD INDEX idx_facture_fourn_tms (tms);
 
 -- Dispatcher for virtual products
 ALTER TABLE llx_expeditiondet ADD COLUMN fk_parent integer NULL AFTER fk_origin_line;
@@ -236,45 +273,4 @@
 ALTER TABLE llx_expeditiondet ADD CONSTRAINT fk_expeditiondet_fk_parent FOREIGN KEY (fk_parent) REFERENCES llx_expeditiondet (rowid);
 ALTER TABLE llx_expeditiondet ADD CONSTRAINT fk_expeditiondet_fk_product FOREIGN KEY (fk_product) REFERENCES llx_product (rowid);
 
-UPDATE llx_expeditiondet as ed LEFT JOIN llx_commandedet as cd ON cd.rowid = ed.fk_origin_line SET ed.fk_product = cd.fk_product WHERE ed.fk_product IS NULL;
-=======
-ALTER TABLE llx_product ADD COLUMN last_main_doc varchar(255);
-
-ALTER TABLE llx_knowledgemanagement_knowledgerecord MODIFY COLUMN answer longtext;
-
--- Rename const to add customer categories on not customer/prospect third-party if enabled
-UPDATE llx_const SET name = 'THIRDPARTY_CAN_HAVE_CUSTOMER_CATEGORY_EVEN_IF_NOT_CUSTOMER_PROSPECT' WHERE name = 'THIRDPARTY_CAN_HAVE_CATEGORY_EVEN_IF_NOT_CUSTOMER_PROSPECT_SUPPLIER';
-
-ALTER TABLE llx_fichinter ADD COLUMN signed_status integer DEFAULT NULL AFTER duree;
-ALTER TABLE llx_contrat ADD COLUMN signed_status integer DEFAULT NULL AFTER date_contrat;
-
-ALTER TABLE llx_mailing ADD COLUMN messtype	varchar(16) DEFAULT 'email' after rowid;
-
-ALTER TABLE llx_ticket ADD COLUMN model_pdf varchar(255);
-ALTER TABLE llx_ticket ADD COLUMN last_main_doc varchar(255);
-ALTER TABLE llx_ticket ADD COLUMN extraparams varchar(255);
-ALTER TABLE llx_ticket ADD COLUMN origin_replyto varchar(128);
-
-ALTER TABLE llx_expensereport MODIFY COLUMN model_pdf varchar(255) DEFAULT NULL;
-ALTER TABLE llx_fichinter_rec MODIFY COLUMN modelpdf varchar(255) DEFAULT NULL;
-ALTER TABLE llx_societe ADD COLUMN geolat double(24,8) DEFAULT NULL;
-ALTER TABLE llx_societe ADD COLUMN geolong double(24,8) DEFAULT NULL;
-ALTER TABLE llx_societe ADD COLUMN geopoint point DEFAULT NULL;
-ALTER TABLE llx_societe ADD COLUMN georesultcode varchar(16) NULL;
-
-ALTER TABLE llx_socpeople ADD COLUMN geolat double(24,8) DEFAULT NULL;
-ALTER TABLE llx_socpeople ADD COLUMN geolong double(24,8) DEFAULT NULL;
-ALTER TABLE llx_socpeople ADD COLUMN geopoint point DEFAULT NULL;
-ALTER TABLE llx_socpeople ADD COLUMN georesultcode varchar(16) NULL;
-
-ALTER TABLE llx_socpeople ADD COLUMN name_alias varchar(255) NULL;
-
--- Supplier
-INSERT INTO llx_c_email_templates (entity, module, type_template, lang, private, fk_user, datec, label, position, enabled, active, topic, content, content_lines, joinfiles) VALUES (0, 'supplier_invoice','invoice_supplier_send','',0,null,null,'(SendingReminderEmailOnUnpaidSupplierInvoice)',100, 'isModEnabled("supplier_invoice")',1,'[__[MAIN_INFO_SOCIETE_NOM]__] - __(SupplierInvoice)__','__(Hello)__,<br /><br />__(SupplierInvoiceUnpaidContent)__<br />__URL_SUPPLIER_INVOICE__<br /><br />__(Sincerely)__<br />__USER_SIGNATURE__',null, 0);
-
-
-ALTER TABLE llx_societe ADD COLUMN phone_mobile varchar(20) after phone;
-
-ALTER TABLE llx_facture ADD INDEX idx_facture_tms (tms);
-ALTER TABLE llx_facture_fourn ADD INDEX idx_facture_fourn_tms (tms);
->>>>>>> 0f295fb0
+UPDATE llx_expeditiondet as ed LEFT JOIN llx_commandedet as cd ON cd.rowid = ed.fk_origin_line SET ed.fk_product = cd.fk_product WHERE ed.fk_product IS NULL;