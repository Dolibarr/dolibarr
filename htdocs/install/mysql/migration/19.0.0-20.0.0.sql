--- conflicted
+++ resolved
@@ -161,12 +161,12 @@
 
 UPDATE llx_categorie SET date_creation = tms, tms = tms WHERE date_creation IS NULL AND tms IS NOT NULL;
 
-<<<<<<< HEAD
 ALTER TABLE llx_product_price ADD COLUMN price_label varchar(255) AFTER fk_user_author;
 ALTER TABLE llx_product_customer_price_log ADD COLUMN price_label varchar(255) AFTER fk_user;
 ALTER TABLE llx_product_customer_price ADD COLUMN price_label varchar(255) AFTER fk_user;
 ALTER TABLE llx_product ADD COLUMN price_label varchar(255) AFTER price_base_type;
-=======
+
+
 CREATE TABLE llx_product_thirdparty
 (
     rowid                               integer AUTO_INCREMENT PRIMARY KEY NOT NULL,
@@ -197,4 +197,3 @@
     label  varchar(128),
     active tinyint default 1 NOT NULL
 ) ENGINE = innodb;
->>>>>>> 6a0ae206
