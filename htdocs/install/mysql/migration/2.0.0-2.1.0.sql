--- conflicted
+++ resolved
@@ -1,10 +1,4 @@
 --
-<<<<<<< HEAD
--- $Id: 2.0.0-2.1.0.sql,v 1.4 2011/01/16 02:05:18 eldy Exp $
--- $Revision: 1.4 $
---
-=======
->>>>>>> 0a6022cb
 -- Attention a l ordre des requetes.
 -- Ce fichier doit etre charge sur une version 2.0.0 
 -- sans AUCUNE erreur ni warning
