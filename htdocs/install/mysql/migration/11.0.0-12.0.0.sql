--- conflicted
+++ resolved
@@ -189,9 +189,8 @@
 ALTER TABLE llx_extrafields MODIFY COLUMN printable integer DEFAULT 0;
 ALTER TABLE llx_extrafields ADD COLUMN printable integer DEFAULT 0;
 
-<<<<<<< HEAD
 UPDATE llx_const SET name = 'INVOICE_USE_RETAINED_WARRANTY' WHERE name = 'INVOICE_USE_SITUATION_RETAINED_WARRANTY'
-=======
+
 ALTER TABLE llx_accounting_account DROP COLUMN pcg_subtype;
 
 ALTER TABLE llx_product ADD COLUMN accountancy_code_buy_intra varchar(32) AFTER accountancy_code_buy;
@@ -208,4 +207,3 @@
 
 ALTER TABLE llx_blockedlog MODIFY COLUMN object_data mediumtext;
 ALTER TABLE llx_blockedlog ADD COLUMN object_version varchar(32) DEFAULT '';
->>>>>>> f09321a4
