--
-- Be carefull to requests order.
-- This file must be loaded by calling /install/index.php page
-- when current version is 12.0.0 or higher.
--
-- To restrict request to Mysql version x.y minimum use -- VMYSQLx.y
-- To restrict request to Pgsql version x.y minimum use -- VPGSQLx.y
-- To rename a table:       ALTER TABLE llx_table RENAME TO llx_table_new;
-- To add a column:         ALTER TABLE llx_table ADD COLUMN newcol varchar(60) NOT NULL DEFAULT '0' AFTER existingcol;
-- To rename a column:      ALTER TABLE llx_table CHANGE COLUMN oldname newname varchar(60);
-- To drop a column:        ALTER TABLE llx_table DROP COLUMN oldname;
-- To change type of field: ALTER TABLE llx_table MODIFY COLUMN name varchar(60);
-- To drop a foreign key:   ALTER TABLE llx_table DROP FOREIGN KEY fk_name;
-- To create a unique index ALTER TABLE llx_table ADD UNIQUE INDEX uk_table_field (field);
-- To drop an index:        -- VMYSQL4.1 DROP INDEX nomindex on llx_table
-- To drop an index:        -- VPGSQL8.2 DROP INDEX nomindex
-- To make pk to be auto increment (mysql):    -- VMYSQL4.3 ALTER TABLE llx_table CHANGE COLUMN rowid rowid INTEGER NOT NULL AUTO_INCREMENT;
-- To make pk to be auto increment (postgres):
-- -- VPGSQL8.2 CREATE SEQUENCE llx_table_rowid_seq OWNED BY llx_table.rowid;
-- -- VPGSQL8.2 ALTER TABLE llx_table ADD PRIMARY KEY (rowid);
-- -- VPGSQL8.2 ALTER TABLE llx_table ALTER COLUMN rowid SET DEFAULT nextval('llx_table_rowid_seq');
-- -- VPGSQL8.2 SELECT setval('llx_table_rowid_seq', MAX(rowid)) FROM llx_table;
-- To set a field as NULL:                     -- VMYSQL4.3 ALTER TABLE llx_table MODIFY COLUMN name varchar(60) NULL;
-- To set a field as NULL:                     -- VPGSQL8.2 ALTER TABLE llx_table ALTER COLUMN name DROP NOT NULL;
-- To set a field as NOT NULL:                 -- VMYSQL4.3 ALTER TABLE llx_table MODIFY COLUMN name varchar(60) NOT NULL;
-- To set a field as NOT NULL:                 -- VPGSQL8.2 ALTER TABLE llx_table ALTER COLUMN name SET NOT NULL;
-- To set a field as default NULL:             -- VPGSQL8.2 ALTER TABLE llx_table ALTER COLUMN name SET DEFAULT NULL;
-- Note: fields with type BLOB/TEXT can't have default value.


-- Missing in v11



-- For v12

ALTER TABLE llx_bookmark DROP INDEX uk_bookmark_url;
ALTER TABLE llx_bookmark DROP INDEX uk_bookmark_title;

ALTER TABLE llx_bookmark MODIFY COLUMN url TEXT;

ALTER TABLE llx_bookmark ADD UNIQUE uk_bookmark_title (fk_user, entity, title);


ALTER TABLE llx_societe_rib ADD COLUMN stripe_account varchar(128);


create table llx_object_lang
(
  rowid          integer AUTO_INCREMENT PRIMARY KEY,
  fk_object      integer      DEFAULT 0 NOT NULL,
  type_object    varchar(32)  NOT NULL,
  property       varchar(32)  NOT NULL,
  lang           varchar(5)   DEFAULT 0 NOT NULL,
  value          text,
  import_key varchar(14) DEFAULT NULL
)ENGINE=innodb;


ALTER TABLE llx_object_lang ADD UNIQUE INDEX uk_object_lang (fk_object, type_object, property, lang);

<<<<<<< HEAD
CREATE TABLE llx_categorie_actioncomm
(
  fk_categorie integer NOT NULL,
  fk_actioncomm integer NOT NULL,
  import_key varchar(14)
) ENGINE=innodb;

ALTER TABLE llx_categorie_actioncomm ADD PRIMARY KEY pk_categorie_actioncomm (fk_categorie, fk_actioncomm);
ALTER TABLE llx_categorie_actioncomm ADD INDEX idx_categorie_actioncomm_fk_categorie (fk_categorie);
ALTER TABLE llx_categorie_actioncomm ADD INDEX idx_categorie_actioncomm_fk_actioncomm (fk_actioncomm);

ALTER TABLE llx_categorie_actioncomm ADD CONSTRAINT fk_categorie_actioncomm_categorie_rowid FOREIGN KEY (fk_categorie) REFERENCES llx_categorie (rowid);
ALTER TABLE llx_categorie_actioncomm ADD CONSTRAINT fk_categorie_actioncomm_fk_actioncomm FOREIGN KEY (fk_actioncomm) REFERENCES llx_actioncomm (id);
=======
ALTER TABLE llx_accounting_account ADD COLUMN labelshort varchar(255) DEFAULT NULL after label;
>>>>>>> a803feb8


ALTER TABLE llx_subscription ADD COLUMN fk_user_creat   integer DEFAULT NULL;
ALTER TABLE llx_subscription ADD COLUMN fk_user_valid   integer DEFAULT NULL;<|MERGE_RESOLUTION|>--- conflicted
+++ resolved
@@ -59,7 +59,7 @@
 
 ALTER TABLE llx_object_lang ADD UNIQUE INDEX uk_object_lang (fk_object, type_object, property, lang);
 
-<<<<<<< HEAD
+
 CREATE TABLE llx_categorie_actioncomm
 (
   fk_categorie integer NOT NULL,
@@ -73,9 +73,9 @@
 
 ALTER TABLE llx_categorie_actioncomm ADD CONSTRAINT fk_categorie_actioncomm_categorie_rowid FOREIGN KEY (fk_categorie) REFERENCES llx_categorie (rowid);
 ALTER TABLE llx_categorie_actioncomm ADD CONSTRAINT fk_categorie_actioncomm_fk_actioncomm FOREIGN KEY (fk_actioncomm) REFERENCES llx_actioncomm (id);
-=======
+
+
 ALTER TABLE llx_accounting_account ADD COLUMN labelshort varchar(255) DEFAULT NULL after label;
->>>>>>> a803feb8
 
 
 ALTER TABLE llx_subscription ADD COLUMN fk_user_creat   integer DEFAULT NULL;
