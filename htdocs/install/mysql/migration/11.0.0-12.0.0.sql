--- conflicted
+++ resolved
@@ -34,7 +34,6 @@
 
 -- For v12
 
-<<<<<<< HEAD
 -- Migration to the new regions (France)
 UPDATE llx_c_regions set nom = 'Centre-Val de Loire' WHERE fk_pays = 1 AND code_region = 24;
 insert into llx_c_regions (fk_pays,code_region,cheflieu,tncc,nom) values (1, 27, '21231', 0, 'Bourgogne-Franche-Comté');
@@ -69,17 +68,13 @@
 DELETE FROM llx_c_regions WHERE fk_pays = 1 AND code_region = 82;
 DELETE FROM llx_c_regions WHERE fk_pays = 1 AND code_region = 83;
 DELETE FROM llx_c_regions WHERE fk_pays = 1 AND code_region = 91;
-=======
+
 ALTER TABLE llx_bookmark DROP INDEX uk_bookmark_url;
 ALTER TABLE llx_bookmark DROP INDEX uk_bookmark_title;
 
 ALTER TABLE llx_bookmark MODIFY COLUMN url TEXT;
 
 ALTER TABLE llx_bookmark ADD UNIQUE uk_bookmark_title (fk_user, entity, title);
-
-
-ALTER TABLE llx_societe_rib ADD COLUMN stripe_account varchar(128);
->>>>>>> 9a52bff3
 
 
 ALTER TABLE llx_societe_rib ADD COLUMN stripe_account varchar(128);
@@ -99,8 +94,6 @@
 ALTER TABLE llx_object_lang ADD UNIQUE INDEX uk_object_lang (fk_object, type_object, property, lang);
 
 
-<<<<<<< HEAD
-=======
 CREATE TABLE llx_categorie_actioncomm
 (
   fk_categorie integer NOT NULL,
@@ -118,7 +111,5 @@
 
 ALTER TABLE llx_accounting_account ADD COLUMN labelshort varchar(255) DEFAULT NULL after label;
 
-
 ALTER TABLE llx_subscription ADD COLUMN fk_user_creat   integer DEFAULT NULL;
-ALTER TABLE llx_subscription ADD COLUMN fk_user_valid   integer DEFAULT NULL;
->>>>>>> 9a52bff3
+ALTER TABLE llx_subscription ADD COLUMN fk_user_valid   integer DEFAULT NULL;