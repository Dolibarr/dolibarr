--
-- Be carefull to requests order.
-- This file must be loaded by calling /install/index.php page
-- when current version is 12.0.0 or higher.
--
-- To restrict request to Mysql version x.y minimum use -- VMYSQLx.y
-- To restrict request to Pgsql version x.y minimum use -- VPGSQLx.y
-- To rename a table:       ALTER TABLE llx_table RENAME TO llx_table_new;
-- To add a column:         ALTER TABLE llx_table ADD COLUMN newcol varchar(60) NOT NULL DEFAULT '0' AFTER existingcol;
-- To rename a column:      ALTER TABLE llx_table CHANGE COLUMN oldname newname varchar(60);
-- To drop a column:        ALTER TABLE llx_table DROP COLUMN oldname;
-- To change type of field: ALTER TABLE llx_table MODIFY COLUMN name varchar(60);
-- To drop a foreign key:   ALTER TABLE llx_table DROP FOREIGN KEY fk_name;
-- To create a unique index ALTER TABLE llx_table ADD UNIQUE INDEX uk_table_field (field);
-- To drop an index:        -- VMYSQL4.1 DROP INDEX nomindex on llx_table
-- To drop an index:        -- VPGSQL8.2 DROP INDEX nomindex
-- To make pk to be auto increment (mysql):    -- VMYSQL4.3 ALTER TABLE llx_table CHANGE COLUMN rowid rowid INTEGER NOT NULL AUTO_INCREMENT;
-- To make pk to be auto increment (postgres):
-- -- VPGSQL8.2 CREATE SEQUENCE llx_table_rowid_seq OWNED BY llx_table.rowid;
-- -- VPGSQL8.2 ALTER TABLE llx_table ADD PRIMARY KEY (rowid);
-- -- VPGSQL8.2 ALTER TABLE llx_table ALTER COLUMN rowid SET DEFAULT nextval('llx_table_rowid_seq');
-- -- VPGSQL8.2 SELECT setval('llx_table_rowid_seq', MAX(rowid)) FROM llx_table;
-- To set a field as NULL:                     -- VMYSQL4.3 ALTER TABLE llx_table MODIFY COLUMN name varchar(60) NULL;
-- To set a field as NULL:                     -- VPGSQL8.2 ALTER TABLE llx_table ALTER COLUMN name DROP NOT NULL;
-- To set a field as NOT NULL:                 -- VMYSQL4.3 ALTER TABLE llx_table MODIFY COLUMN name varchar(60) NOT NULL;
-- To set a field as NOT NULL:                 -- VPGSQL8.2 ALTER TABLE llx_table ALTER COLUMN name SET NOT NULL;
-- To set a field as default NULL:             -- VPGSQL8.2 ALTER TABLE llx_table ALTER COLUMN name SET DEFAULT NULL;
-- Note: fields with type BLOB/TEXT can't have default value.


-- Missing in v11

create table llx_commande_fournisseur_dispatch_extrafields
(
  rowid            integer AUTO_INCREMENT PRIMARY KEY,
  tms              timestamp,
  fk_object        integer NOT NULL,    -- object id
  import_key       varchar(14)      	-- import key
)ENGINE=innodb;

ALTER TABLE llx_commande_fournisseur_dispatch_extrafields ADD INDEX idx_commande_fournisseur_dispatch_extrafields (fk_object);



-- For v12

UPDATE llx_website SET lang = 'en' WHERE lang like 'en_%';
UPDATE llx_website SET lang = 'fr' WHERE lang like 'fr_%';
UPDATE llx_website SET lang = 'es' WHERE lang like 'es_%';
UPDATE llx_website SET lang = 'de' WHERE lang like 'de_%';
UPDATE llx_website SET lang = 'it' WHERE lang like 'it_%';
UPDATE llx_website SET lang = 'pt' WHERE lang like 'pt_%';
UPDATE llx_website_page SET lang = 'en' WHERE lang like 'en_%';
UPDATE llx_website_page SET lang = 'fr' WHERE lang like 'fr_%';
UPDATE llx_website_page SET lang = 'es' WHERE lang like 'es_%';
UPDATE llx_website_page SET lang = 'de' WHERE lang like 'de_%';
UPDATE llx_website_page SET lang = 'it' WHERE lang like 'it_%';
UPDATE llx_website_page SET lang = 'pt' WHERE lang like 'pt_%';

ALTER TABLE llx_website ADD COLUMN lang varchar(8);
ALTER TABLE llx_website ADD COLUMN otherlang varchar(255); 

ALTER TABLE llx_holiday_users DROP INDEX uk_holiday_users;
ALTER TABLE llx_holiday_users ADD UNIQUE INDEX uk_holiday_users(fk_user, fk_type);

ALTER TABLE llx_ticket ADD COLUMN import_key varchar(14);

--ALTER TABLE llx_facturerec DROP COLUMN vat_src_code;


-- Migration to the new regions (France)
UPDATE llx_c_regions set nom = 'Centre-Val de Loire' WHERE fk_pays = 1 AND code_region = 24;
insert into llx_c_regions (fk_pays,code_region,cheflieu,tncc,nom) values (1, 27, '21231', 0, 'Bourgogne-Franche-Comté');
insert into llx_c_regions (fk_pays,code_region,cheflieu,tncc,nom) values (1, 28, '76540', 0, 'Normandie');
insert into llx_c_regions (fk_pays,code_region,cheflieu,tncc,nom) values (1, 32, '59350', 4, 'Hauts-de-France');
insert into llx_c_regions (fk_pays,code_region,cheflieu,tncc,nom) values (1, 44, '67482', 2, 'Grand Est');
insert into llx_c_regions (fk_pays,code_region,cheflieu,tncc,nom) values (1, 75, '33063', 0, 'Nouvelle-Aquitaine');
insert into llx_c_regions (fk_pays,code_region,cheflieu,tncc,nom) values (1, 76, '31355', 1, 'Occitanie');
insert into llx_c_regions (fk_pays,code_region,cheflieu,tncc,nom) values (1, 84, '69123', 1, 'Auvergne-Rhône-Alpes');

UPDATE llx_c_departements set fk_region = 27 WHERE fk_region = 26 OR fk_region = 43;
UPDATE llx_c_departements set fk_region = 28 WHERE fk_region = 25 OR fk_region = 23;
UPDATE llx_c_departements set fk_region = 32 WHERE fk_region = 22 OR fk_region = 31;
UPDATE llx_c_departements set fk_region = 44 WHERE fk_region = 21 OR fk_region = 41 OR fk_region = 42;
UPDATE llx_c_departements set fk_region = 75 WHERE fk_region = 54 OR fk_region = 74 OR fk_region = 72;
UPDATE llx_c_departements set fk_region = 76 WHERE fk_region = 73 OR fk_region = 91;
UPDATE llx_c_departements set fk_region = 84 WHERE fk_region = 82 OR fk_region = 83;

DELETE FROM llx_c_regions WHERE fk_pays = 1 AND code_region = 21;
DELETE FROM llx_c_regions WHERE fk_pays = 1 AND code_region = 22;
DELETE FROM llx_c_regions WHERE fk_pays = 1 AND code_region = 23;
DELETE FROM llx_c_regions WHERE fk_pays = 1 AND code_region = 25;
DELETE FROM llx_c_regions WHERE fk_pays = 1 AND code_region = 26;
DELETE FROM llx_c_regions WHERE fk_pays = 1 AND code_region = 31;
DELETE FROM llx_c_regions WHERE fk_pays = 1 AND code_region = 41;
DELETE FROM llx_c_regions WHERE fk_pays = 1 AND code_region = 42;
DELETE FROM llx_c_regions WHERE fk_pays = 1 AND code_region = 43;
DELETE FROM llx_c_regions WHERE fk_pays = 1 AND code_region = 54;
DELETE FROM llx_c_regions WHERE fk_pays = 1 AND code_region = 72;
DELETE FROM llx_c_regions WHERE fk_pays = 1 AND code_region = 73;
DELETE FROM llx_c_regions WHERE fk_pays = 1 AND code_region = 74;
DELETE FROM llx_c_regions WHERE fk_pays = 1 AND code_region = 82;
DELETE FROM llx_c_regions WHERE fk_pays = 1 AND code_region = 83;
DELETE FROM llx_c_regions WHERE fk_pays = 1 AND code_region = 91;

ALTER TABLE llx_bookmark DROP INDEX uk_bookmark_url;
ALTER TABLE llx_bookmark DROP INDEX uk_bookmark_title;

ALTER TABLE llx_bookmark MODIFY COLUMN url TEXT;

ALTER TABLE llx_bookmark ADD UNIQUE uk_bookmark_title (fk_user, entity, title);


ALTER TABLE llx_societe_rib ADD COLUMN stripe_account varchar(128);

create table llx_object_lang
(
  rowid          integer AUTO_INCREMENT PRIMARY KEY,
  fk_object      integer      DEFAULT 0 NOT NULL,
  type_object    varchar(32)  NOT NULL,
  property       varchar(32)  NOT NULL,
  lang           varchar(5)   DEFAULT 0 NOT NULL,
  value          text,
  import_key varchar(14) DEFAULT NULL
)ENGINE=innodb;


ALTER TABLE llx_object_lang ADD UNIQUE INDEX uk_object_lang (fk_object, type_object, property, lang);


CREATE TABLE llx_categorie_actioncomm
(
  fk_categorie integer NOT NULL,
  fk_actioncomm integer NOT NULL,
  import_key varchar(14)
) ENGINE=innodb;

ALTER TABLE llx_categorie_actioncomm ADD PRIMARY KEY pk_categorie_actioncomm (fk_categorie, fk_actioncomm);
ALTER TABLE llx_categorie_actioncomm ADD INDEX idx_categorie_actioncomm_fk_categorie (fk_categorie);
ALTER TABLE llx_categorie_actioncomm ADD INDEX idx_categorie_actioncomm_fk_actioncomm (fk_actioncomm);

ALTER TABLE llx_categorie_actioncomm ADD CONSTRAINT fk_categorie_actioncomm_categorie_rowid FOREIGN KEY (fk_categorie) REFERENCES llx_categorie (rowid);
ALTER TABLE llx_categorie_actioncomm ADD CONSTRAINT fk_categorie_actioncomm_fk_actioncomm FOREIGN KEY (fk_actioncomm) REFERENCES llx_actioncomm (id);


ALTER TABLE llx_accounting_account ADD COLUMN labelshort varchar(255) DEFAULT NULL after label;

ALTER TABLE llx_subscription ADD COLUMN fk_user_creat   integer DEFAULT NULL;
ALTER TABLE llx_subscription ADD COLUMN fk_user_valid   integer DEFAULT NULL;

UPDATE llx_c_forme_juridique set libelle = 'SRL - Société à responsabilité limitée' WHERE code = '201';

ALTER TABLE llx_c_country ADD COLUMN eec integer;
UPDATE llx_c_country SET eec = 1 WHERE code IN ('AT','BE','BG','CY','CZ','DE','DK','EE','ES','FI','FR','GB','GR','HR','NL','HU','IE','IM','IT','LT','LU','LV','MC','MT','PL','PT','RO','SE','SK','SI','UK');

INSERT INTO llx_accounting_system (fk_country, pcg_version, label, active) VALUES (  1, 'PCG18-ASSOC', 'French foundation chart of accounts 2018', 1);

INSERT INTO llx_accounting_system (fk_country, pcg_version, label, active) VALUES (  1, 'PCGAFR14-DEV', 'The developed farm accountancy french plan 2014', 1);

INSERT INTO llx_accounting_system (fk_country, pcg_version, label, active) VALUES ( 41, 'AT-BASE', 'Plan Austria', 1);



create table llx_c_ticket_resolution
(
  rowid			integer AUTO_INCREMENT PRIMARY KEY,
  entity		integer DEFAULT 1,
  code			varchar(32)				NOT NULL,
  pos			varchar(32)				NOT NULL,
  label			varchar(128)			NOT NULL,
  active		integer DEFAULT 1,
  use_default	integer DEFAULT 1,
  description	varchar(255)
)ENGINE=innodb;

ALTER TABLE llx_c_ticket_resolution ADD UNIQUE INDEX uk_code (code, entity);

INSERT INTO llx_c_ticket_resolution (code, pos, label, active, use_default, description) VALUES('SOLVED',   '10', 'Solved',    1, 0, NULL);
INSERT INTO llx_c_ticket_resolution (code, pos, label, active, use_default, description) VALUES('CANCELED', '50', 'Canceled',  1, 0, NULL);
INSERT INTO llx_c_ticket_resolution (code, pos, label, active, use_default, description) VALUES('OTHER',    '90', 'Other',     1, 0, NULL);

DELETE FROM llx_const WHERE name = __ENCRYPT('DONATION_ART885')__;

<<<<<<< HEAD
UPDATE llx_const SET name = 'INVOICE_USE_RETAINED_WARRANTY' WHERE name = 'INVOICE_USE_SITUATION_RETAINED_WARRANTY'
=======
ALTER TABLE llx_extrafields MODIFY COLUMN printable integer DEFAULT 0;
ALTER TABLE llx_extrafields ADD COLUMN printable integer DEFAULT 0;

>>>>>>> 096a568e
<|MERGE_RESOLUTION|>--- conflicted
+++ resolved
@@ -181,10 +181,7 @@
 
 DELETE FROM llx_const WHERE name = __ENCRYPT('DONATION_ART885')__;
 
-<<<<<<< HEAD
-UPDATE llx_const SET name = 'INVOICE_USE_RETAINED_WARRANTY' WHERE name = 'INVOICE_USE_SITUATION_RETAINED_WARRANTY'
-=======
 ALTER TABLE llx_extrafields MODIFY COLUMN printable integer DEFAULT 0;
 ALTER TABLE llx_extrafields ADD COLUMN printable integer DEFAULT 0;
 
->>>>>>> 096a568e
+UPDATE llx_const SET name = 'INVOICE_USE_RETAINED_WARRANTY' WHERE name = 'INVOICE_USE_SITUATION_RETAINED_WARRANTY'