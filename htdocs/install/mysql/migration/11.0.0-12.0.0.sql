--
-- Be carefull to requests order.
-- This file must be loaded by calling /install/index.php page
-- when current version is 12.0.0 or higher.
--
-- To restrict request to Mysql version x.y minimum use -- VMYSQLx.y
-- To restrict request to Pgsql version x.y minimum use -- VPGSQLx.y
-- To rename a table:       ALTER TABLE llx_table RENAME TO llx_table_new;
-- To add a column:         ALTER TABLE llx_table ADD COLUMN newcol varchar(60) NOT NULL DEFAULT '0' AFTER existingcol;
-- To rename a column:      ALTER TABLE llx_table CHANGE COLUMN oldname newname varchar(60);
-- To drop a column:        ALTER TABLE llx_table DROP COLUMN oldname;
-- To change type of field: ALTER TABLE llx_table MODIFY COLUMN name varchar(60);
-- To drop a foreign key:   ALTER TABLE llx_table DROP FOREIGN KEY fk_name;
-- To create a unique index ALTER TABLE llx_table ADD UNIQUE INDEX uk_table_field (field);
-- To drop an index:        -- VMYSQL4.1 DROP INDEX nomindex on llx_table
-- To drop an index:        -- VPGSQL8.2 DROP INDEX nomindex
-- To make pk to be auto increment (mysql):    -- VMYSQL4.3 ALTER TABLE llx_table CHANGE COLUMN rowid rowid INTEGER NOT NULL AUTO_INCREMENT;
-- To make pk to be auto increment (postgres):
-- -- VPGSQL8.2 CREATE SEQUENCE llx_table_rowid_seq OWNED BY llx_table.rowid;
-- -- VPGSQL8.2 ALTER TABLE llx_table ADD PRIMARY KEY (rowid);
-- -- VPGSQL8.2 ALTER TABLE llx_table ALTER COLUMN rowid SET DEFAULT nextval('llx_table_rowid_seq');
-- -- VPGSQL8.2 SELECT setval('llx_table_rowid_seq', MAX(rowid)) FROM llx_table;
-- To set a field as NULL:                     -- VMYSQL4.3 ALTER TABLE llx_table MODIFY COLUMN name varchar(60) NULL;
-- To set a field as NULL:                     -- VPGSQL8.2 ALTER TABLE llx_table ALTER COLUMN name DROP NOT NULL;
-- To set a field as NOT NULL:                 -- VMYSQL4.3 ALTER TABLE llx_table MODIFY COLUMN name varchar(60) NOT NULL;
-- To set a field as NOT NULL:                 -- VPGSQL8.2 ALTER TABLE llx_table ALTER COLUMN name SET NOT NULL;
-- To set a field as default NULL:             -- VPGSQL8.2 ALTER TABLE llx_table ALTER COLUMN name SET DEFAULT NULL;
-- Note: fields with type BLOB/TEXT can't have default value.


-- Missing in v11

create table llx_commande_fournisseur_dispatch_extrafields
(
  rowid            integer AUTO_INCREMENT PRIMARY KEY,
  tms              timestamp,
  fk_object        integer NOT NULL,    -- object id
  import_key       varchar(14)      	-- import key
)ENGINE=innodb;

ALTER TABLE llx_commande_fournisseur_dispatch_extrafields ADD INDEX idx_commande_fournisseur_dispatch_extrafields (fk_object);

UPDATE llx_accounting_system SET fk_country = NULL, active = 0 WHERE pcg_version = 'SYSCOHADA';

create table llx_c_shipment_package_type
(
    rowid        integer  AUTO_INCREMENT PRIMARY KEY,
    label        varchar(50) NOT NULL,  -- Short name
    description	 varchar(255), -- Description
    active       integer DEFAULT 1 NOT NULL, -- Active or not	
    entity       integer DEFAULT 1 NOT NULL -- Multi company id 
)ENGINE=innodb;



-- For v12

-- Delete an old index that is duplicated
-- VMYSQL4.1 DROP INDEX ix_fk_product_stock on llx_product_batch;
-- VPGSQL8.2 DROP INDEX ix_fk_product_stock

DELETE FROM llx_menu where module='supplier_proposal';

UPDATE llx_website SET lang = 'en' WHERE lang like 'en_%';
UPDATE llx_website SET lang = 'fr' WHERE lang like 'fr_%';
UPDATE llx_website SET lang = 'es' WHERE lang like 'es_%';
UPDATE llx_website SET lang = 'de' WHERE lang like 'de_%';
UPDATE llx_website SET lang = 'it' WHERE lang like 'it_%';
UPDATE llx_website SET lang = 'pt' WHERE lang like 'pt_%';
UPDATE llx_website_page SET lang = 'en' WHERE lang like 'en_%';
UPDATE llx_website_page SET lang = 'fr' WHERE lang like 'fr_%';
UPDATE llx_website_page SET lang = 'es' WHERE lang like 'es_%';
UPDATE llx_website_page SET lang = 'de' WHERE lang like 'de_%';
UPDATE llx_website_page SET lang = 'it' WHERE lang like 'it_%';
UPDATE llx_website_page SET lang = 'pt' WHERE lang like 'pt_%';

ALTER TABLE llx_website ADD COLUMN lang varchar(8);
ALTER TABLE llx_website ADD COLUMN otherlang varchar(255); 

ALTER TABLE llx_website_page ADD COLUMN author_alias varchar(64);

UPDATE llx_rights_def SET perms = 'order_advance', subperms = 'close' WHERE module = 'commande' AND perms = 'cloturer';
UPDATE llx_rights_def SET perms = 'propal_advance', subperms = 'close' WHERE module = 'propale' AND perms = 'cloturer';

ALTER TABLE llx_holiday_users DROP INDEX uk_holiday_users;
ALTER TABLE llx_holiday_users ADD UNIQUE INDEX uk_holiday_users(fk_user, fk_type);

ALTER TABLE llx_ticket ADD COLUMN import_key varchar(14);

ALTER TABLE llx_ticket ADD UNIQUE uk_ticket_ref (ref, entity);
ALTER TABLE llx_ticket ADD INDEX idx_ticket_entity (entity);
ALTER TABLE llx_ticket ADD INDEX idx_ticket_fk_soc (fk_soc);
ALTER TABLE llx_ticket ADD INDEX idx_ticket_fk_user_assign (fk_user_assign);
ALTER TABLE llx_ticket ADD INDEX idx_ticket_fk_project (fk_project);
ALTER TABLE llx_ticket ADD INDEX idx_ticket_fk_statut (fk_statut);


--ALTER TABLE llx_facturerec DROP COLUMN vat_src_code;


-- Migration to the new regions (France)
UPDATE llx_c_regions set nom = 'Centre-Val de Loire' WHERE fk_pays = 1 AND code_region = 24;
insert into llx_c_regions (fk_pays,code_region,cheflieu,tncc,nom) values (1, 27, '21231', 0, 'Bourgogne-Franche-Comté');
insert into llx_c_regions (fk_pays,code_region,cheflieu,tncc,nom) values (1, 28, '76540', 0, 'Normandie');
insert into llx_c_regions (fk_pays,code_region,cheflieu,tncc,nom) values (1, 32, '59350', 4, 'Hauts-de-France');
insert into llx_c_regions (fk_pays,code_region,cheflieu,tncc,nom) values (1, 44, '67482', 2, 'Grand Est');
insert into llx_c_regions (fk_pays,code_region,cheflieu,tncc,nom) values (1, 75, '33063', 0, 'Nouvelle-Aquitaine');
insert into llx_c_regions (fk_pays,code_region,cheflieu,tncc,nom) values (1, 76, '31355', 1, 'Occitanie');
insert into llx_c_regions (fk_pays,code_region,cheflieu,tncc,nom) values (1, 84, '69123', 1, 'Auvergne-Rhône-Alpes');

UPDATE llx_c_departements set fk_region = 27 WHERE fk_region = 26 OR fk_region = 43;
UPDATE llx_c_departements set fk_region = 28 WHERE fk_region = 25 OR fk_region = 23;
UPDATE llx_c_departements set fk_region = 32 WHERE fk_region = 22 OR fk_region = 31;
UPDATE llx_c_departements set fk_region = 44 WHERE fk_region = 21 OR fk_region = 41 OR fk_region = 42;
UPDATE llx_c_departements set fk_region = 75 WHERE fk_region = 54 OR fk_region = 74 OR fk_region = 72;
UPDATE llx_c_departements set fk_region = 76 WHERE fk_region = 73 OR fk_region = 91;
UPDATE llx_c_departements set fk_region = 84 WHERE fk_region = 82 OR fk_region = 83;

DELETE FROM llx_c_regions WHERE fk_pays = 1 AND code_region = 21;
DELETE FROM llx_c_regions WHERE fk_pays = 1 AND code_region = 22;
DELETE FROM llx_c_regions WHERE fk_pays = 1 AND code_region = 23;
DELETE FROM llx_c_regions WHERE fk_pays = 1 AND code_region = 25;
DELETE FROM llx_c_regions WHERE fk_pays = 1 AND code_region = 26;
DELETE FROM llx_c_regions WHERE fk_pays = 1 AND code_region = 31;
DELETE FROM llx_c_regions WHERE fk_pays = 1 AND code_region = 41;
DELETE FROM llx_c_regions WHERE fk_pays = 1 AND code_region = 42;
DELETE FROM llx_c_regions WHERE fk_pays = 1 AND code_region = 43;
DELETE FROM llx_c_regions WHERE fk_pays = 1 AND code_region = 54;
DELETE FROM llx_c_regions WHERE fk_pays = 1 AND code_region = 72;
DELETE FROM llx_c_regions WHERE fk_pays = 1 AND code_region = 73;
DELETE FROM llx_c_regions WHERE fk_pays = 1 AND code_region = 74;
DELETE FROM llx_c_regions WHERE fk_pays = 1 AND code_region = 82;
DELETE FROM llx_c_regions WHERE fk_pays = 1 AND code_region = 83;
DELETE FROM llx_c_regions WHERE fk_pays = 1 AND code_region = 91;

ALTER TABLE llx_bookmark DROP INDEX uk_bookmark_url;
ALTER TABLE llx_bookmark DROP INDEX uk_bookmark_title;

ALTER TABLE llx_bookmark MODIFY COLUMN url TEXT;

ALTER TABLE llx_bookmark ADD UNIQUE uk_bookmark_title (fk_user, entity, title);


ALTER TABLE llx_societe_rib ADD COLUMN stripe_account varchar(128);

create table llx_object_lang
(
  rowid          integer AUTO_INCREMENT PRIMARY KEY,
  fk_object      integer      DEFAULT 0 NOT NULL,
  type_object    varchar(32)  NOT NULL,				-- value found into $object->element
  property       varchar(32)  NOT NULL,
  lang           varchar(5)   DEFAULT 0 NOT NULL,
  value          text,
  import_key varchar(14) DEFAULT NULL
)ENGINE=innodb;


ALTER TABLE llx_object_lang ADD UNIQUE INDEX uk_object_lang (fk_object, type_object, property, lang);


CREATE TABLE llx_categorie_actioncomm
(
  fk_categorie integer NOT NULL,
  fk_actioncomm integer NOT NULL,
  import_key varchar(14)
) ENGINE=innodb;

ALTER TABLE llx_categorie_actioncomm ADD PRIMARY KEY pk_categorie_actioncomm (fk_categorie, fk_actioncomm);
ALTER TABLE llx_categorie_actioncomm ADD INDEX idx_categorie_actioncomm_fk_categorie (fk_categorie);
ALTER TABLE llx_categorie_actioncomm ADD INDEX idx_categorie_actioncomm_fk_actioncomm (fk_actioncomm);

ALTER TABLE llx_categorie_actioncomm ADD CONSTRAINT fk_categorie_actioncomm_categorie_rowid FOREIGN KEY (fk_categorie) REFERENCES llx_categorie (rowid);
ALTER TABLE llx_categorie_actioncomm ADD CONSTRAINT fk_categorie_actioncomm_fk_actioncomm FOREIGN KEY (fk_actioncomm) REFERENCES llx_actioncomm (id);


ALTER TABLE llx_accounting_account ADD COLUMN labelshort varchar(255) DEFAULT NULL after label;

ALTER TABLE llx_subscription ADD COLUMN fk_user_creat   integer DEFAULT NULL;
ALTER TABLE llx_subscription ADD COLUMN fk_user_valid   integer DEFAULT NULL;

UPDATE llx_c_forme_juridique set libelle = 'SRL - Société à responsabilité limitée' WHERE code = '201';

ALTER TABLE llx_c_country ADD COLUMN eec integer;
UPDATE llx_c_country SET eec = 1 WHERE code IN ('AT','BE','BG','CY','CZ','DE','DK','EE','ES','FI','FR','GB','GR','HR','NL','HU','IE','IM','IT','LT','LU','LV','MC','MT','PL','PT','RO','SE','SK','SI','UK');

INSERT INTO llx_accounting_system (fk_country, pcg_version, label, active) VALUES (  1, 'PCG18-ASSOC', 'French foundation chart of accounts 2018', 1);

INSERT INTO llx_accounting_system (fk_country, pcg_version, label, active) VALUES (  1, 'PCGAFR14-DEV', 'The developed farm accountancy french plan 2014', 1);

INSERT INTO llx_accounting_system (fk_country, pcg_version, label, active) VALUES ( 41, 'AT-BASE', 'Plan Austria', 1);



create table llx_c_ticket_resolution
(
  rowid			integer AUTO_INCREMENT PRIMARY KEY,
  entity		integer DEFAULT 1,
  code			varchar(32)				NOT NULL,
  pos			varchar(32)				NOT NULL,
  label			varchar(128)			NOT NULL,
  active		integer DEFAULT 1,
  use_default	integer DEFAULT 1,
  description	varchar(255)
)ENGINE=innodb;

ALTER TABLE llx_c_ticket_resolution ADD UNIQUE INDEX uk_code (code, entity);

INSERT INTO llx_c_ticket_resolution (code, pos, label, active, use_default, description) VALUES('SOLVED',   '10', 'Solved',    1, 0, NULL);
INSERT INTO llx_c_ticket_resolution (code, pos, label, active, use_default, description) VALUES('CANCELED', '50', 'Canceled',  1, 0, NULL);
INSERT INTO llx_c_ticket_resolution (code, pos, label, active, use_default, description) VALUES('OTHER',    '90', 'Other',     1, 0, NULL);

DELETE FROM llx_const WHERE name = __ENCRYPT('DONATION_ART885')__;

ALTER TABLE llx_extrafields MODIFY COLUMN printable integer DEFAULT 0;
ALTER TABLE llx_extrafields ADD COLUMN printable integer DEFAULT 0;

UPDATE llx_const SET name = 'INVOICE_USE_RETAINED_WARRANTY' WHERE name = 'INVOICE_USE_SITUATION_RETAINED_WARRANTY';

ALTER TABLE llx_accounting_account DROP COLUMN pcg_subtype;

ALTER TABLE llx_product ADD COLUMN accountancy_code_buy_intra varchar(32) AFTER accountancy_code_buy;
ALTER TABLE llx_product ADD COLUMN accountancy_code_buy_export varchar(32) AFTER accountancy_code_buy_intra;

ALTER TABLE llx_entrepot ADD COLUMN fax varchar(20) DEFAULT NULL;
ALTER TABLE llx_entrepot ADD COLUMN phone varchar(20) DEFAULT NULL;

ALTER TABLE llx_accounting_account ADD COLUMN reconcilable tinyint DEFAULT 0 NOT NULL after active;

ALTER TABLE llx_categorie MODIFY type integer NOT NULL DEFAULT 1;

ALTER TABLE llx_societe_remise_except ADD COLUMN vat_src_code varchar(10) DEFAULT '';

ALTER TABLE llx_blockedlog MODIFY COLUMN object_data mediumtext;
ALTER TABLE llx_blockedlog ADD COLUMN object_version varchar(32) DEFAULT '';

ALTER TABLE llx_product_lot MODIFY COLUMN batch varchar(128);
ALTER TABLE llx_product_batch MODIFY COLUMN batch varchar(128);
ALTER TABLE llx_commande_fournisseur_dispatch MODIFY COLUMN batch varchar(128);
ALTER TABLE llx_stock_mouvement MODIFY COLUMN batch varchar(128);
ALTER TABLE llx_mrp_production MODIFY COLUMN batch varchar(128);
ALTER TABLE llx_mrp_production MODIFY qty real NOT NULL DEFAULT 1;

create table llx_categorie_website_page
(
  fk_categorie  	integer NOT NULL,
  fk_website_page   integer NOT NULL,
  import_key    	varchar(14)
)ENGINE=innodb;

ALTER TABLE llx_categorie_website_page ADD PRIMARY KEY pk_categorie_website_page (fk_categorie, fk_website_page);
ALTER TABLE llx_categorie_website_page ADD INDEX idx_categorie_website_page_fk_categorie (fk_categorie);
ALTER TABLE llx_categorie_website_page ADD INDEX idx_categorie_website_page_fk_website_page (fk_website_page);

ALTER TABLE llx_categorie_website_page ADD CONSTRAINT fk_categorie_website_page_categorie_rowid FOREIGN KEY (fk_categorie) REFERENCES llx_categorie (rowid);
ALTER TABLE llx_categorie_website_page ADD CONSTRAINT fk_categorie_website_page_website_page_rowid FOREIGN KEY (fk_website_page) REFERENCES llx_website_page (rowid);

ALTER TABLE llx_categorie ADD COLUMN date_creation	datetime; 
ALTER TABLE llx_categorie ADD COLUMN tms     		timestamp;
ALTER TABLE llx_categorie ADD COLUMN fk_user_creat	integer;
ALTER TABLE llx_categorie ADD COLUMN fk_user_modif	integer;

ALTER TABLE llx_commandedet ADD CONSTRAINT fk_commandedet_fk_commandefourndet FOREIGN KEY (fk_commandefourndet) REFERENCES llx_commande_fournisseurdet (rowid);

<<<<<<< HEAD
--Dictionary of package type because filename in V11 was incomplete

create table llx_c_prospectcontactlevel
(
  code            varchar(12) PRIMARY KEY,
  label           varchar(30),
  sortorder       smallint,
  active          smallint    DEFAULT 1 NOT NULL,
  module          varchar(32) NULL
) ENGINE=innodb;
insert into llx_c_prospectcontactlevel (code,label,sortorder) values ('PL_NONE',      'None',     1);
insert into llx_c_prospectcontactlevel (code,label,sortorder) values ('PL_LOW',       'Low',      2);
insert into llx_c_prospectcontactlevel (code,label,sortorder) values ('PL_MEDIUM',    'Medium',   3);
insert into llx_c_prospectcontactlevel (code,label,sortorder) values ('PL_HIGH',      'High',     4);

create table llx_c_stcommcontact
(
  id       integer      PRIMARY KEY,
  code     varchar(12)  NOT NULL,
  libelle  varchar(30),
  picto    varchar(128),
  active   tinyint default 1  NOT NULL
)ENGINE=innodb;
ALTER TABLE llx_c_stcommcontact ADD UNIQUE INDEX uk_c_stcommcontact(code);
insert into llx_c_stcommcontact (id,code,libelle) values (-1, 'ST_NO',    'Do not contact');
insert into llx_c_stcommcontact (id,code,libelle) values ( 0, 'ST_NEVER', 'Never contacted');
insert into llx_c_stcommcontact (id,code,libelle) values ( 1, 'ST_TODO',  'To contact');
insert into llx_c_stcommcontact (id,code,libelle) values ( 2, 'ST_PEND',  'Contact in progress');
insert into llx_c_stcommcontact (id,code,libelle) values ( 3, 'ST_DONE',  'Contacted');

ALTER TABLE llx_socpeople ADD COLUMN fk_prospectcontactlevel varchar(12) AFTER priv;
ALTER TABLE llx_socpeople ADD COLUMN fk_stcommcontact integer DEFAULT 0 NOT NULL AFTER fk_prospectcontactlevel;
=======

-- VMYSQL4.3 ALTER TABLE llx_prelevement_facture_demande MODIFY COLUMN fk_facture INTEGER NULL;
-- VPGSQL8.2 ALTER TABLE llx_prelevement_facture_demande ALTER COLUMN fk_facture DROP NOT NULL;
ALTER TABLE llx_prelevement_facture_demande ADD COLUMN fk_facture_fourn INTEGER NULL;

-- VMYSQL4.3 ALTER TABLE llx_prelevement_facture MODIFY COLUMN fk_facture INTEGER NULL;
-- VPGSQL8.2 ALTER TABLE llx_prelevement_facture ALTER COLUMN fk_facture DROP NOT NULL;
ALTER TABLE llx_prelevement_facture ADD COLUMN fk_facture_fourn INTEGER NULL;

ALTER TABLE llx_menu MODIFY COLUMN module varchar(255);
>>>>>>> a40c2fdb
<|MERGE_RESOLUTION|>--- conflicted
+++ resolved
@@ -261,9 +261,6 @@
 
 ALTER TABLE llx_commandedet ADD CONSTRAINT fk_commandedet_fk_commandefourndet FOREIGN KEY (fk_commandefourndet) REFERENCES llx_commande_fournisseurdet (rowid);
 
-<<<<<<< HEAD
---Dictionary of package type because filename in V11 was incomplete
-
 create table llx_c_prospectcontactlevel
 (
   code            varchar(12) PRIMARY KEY,
@@ -294,7 +291,6 @@
 
 ALTER TABLE llx_socpeople ADD COLUMN fk_prospectcontactlevel varchar(12) AFTER priv;
 ALTER TABLE llx_socpeople ADD COLUMN fk_stcommcontact integer DEFAULT 0 NOT NULL AFTER fk_prospectcontactlevel;
-=======
 
 -- VMYSQL4.3 ALTER TABLE llx_prelevement_facture_demande MODIFY COLUMN fk_facture INTEGER NULL;
 -- VPGSQL8.2 ALTER TABLE llx_prelevement_facture_demande ALTER COLUMN fk_facture DROP NOT NULL;
@@ -304,5 +300,4 @@
 -- VPGSQL8.2 ALTER TABLE llx_prelevement_facture ALTER COLUMN fk_facture DROP NOT NULL;
 ALTER TABLE llx_prelevement_facture ADD COLUMN fk_facture_fourn INTEGER NULL;
 
-ALTER TABLE llx_menu MODIFY COLUMN module varchar(255);
->>>>>>> a40c2fdb
+ALTER TABLE llx_menu MODIFY COLUMN module varchar(255);