--- conflicted
+++ resolved
@@ -67,12 +67,8 @@
 ALTER TABLE llx_facture_rec MODIFY COLUMN titre varchar(200) NOT NULL;
 
 -- This var is per entity now, so we remove const if global if exists
-<<<<<<< HEAD
-delete from llx_const where name = 'PROJECT_HIDE_TASKS' and entity = 0;
-
-=======
+
 delete from llx_const where name in ('PROJECT_HIDE_TASKS', 'MAIN_BUGTRACK_ENABLELINK', 'MAIN_HELP_DISABLELINK') and entity = 0;
->>>>>>> c2890015
 
 -- For v12
 
