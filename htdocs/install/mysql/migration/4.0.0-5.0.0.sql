--
-- Be carefull to requests order.
-- This file must be loaded by calling /install/index.php page
-- when current version is 4.0.0 or higher.
--
-- To rename a table:       ALTER TABLE llx_table RENAME TO llx_table_new;
-- To add a column:         ALTER TABLE llx_table ADD COLUMN newcol varchar(60) NOT NULL DEFAULT '0' AFTER existingcol;
-- To rename a column:      ALTER TABLE llx_table CHANGE COLUMN oldname newname varchar(60);
-- To drop a column:        ALTER TABLE llx_table DROP COLUMN oldname;
-- To change type of field: ALTER TABLE llx_table MODIFY COLUMN name varchar(60);
-- To drop a foreign key:   ALTER TABLE llx_table DROP FOREIGN KEY fk_name;
-- To drop an index:        -- VMYSQL4.0 DROP INDEX nomindex on llx_table
-- To drop an index:        -- VPGSQL8.0 DROP INDEX nomindex
-- To restrict request to Mysql version x.y minimum use -- VMYSQLx.y
-- To restrict request to Pgsql version x.y minimum use -- VPGSQLx.y
-- To make pk to be auto increment (mysql):    -- VMYSQL4.3 ALTER TABLE llx_c_shipment_mode CHANGE COLUMN rowid rowid INTEGER NOT NULL AUTO_INCREMENT;
-- To make pk to be auto increment (postgres): -- VPGSQL8.2 NOT POSSIBLE. MUST DELETE/CREATE TABLE
-- To set a field as NULL:                     -- VMYSQL4.3 ALTER TABLE llx_table MODIFY COLUMN name varchar(60) NULL;
-- To set a field as NULL:                     -- VPGSQL8.2 ALTER TABLE llx_table ALTER COLUMN name DROP NOT NULL;
-- To set a field as NOT NULL:                 -- VMYSQL4.3 ALTER TABLE llx_table MODIFY COLUMN name varchar(60) NOT NULL;
-- To set a field as NOT NULL:                 -- VPGSQL8.2 ALTER TABLE llx_table ALTER COLUMN name SET NOT NULL;
-- To set a field as default NULL:             -- VPGSQL8.2 ALTER TABLE llx_table ALTER COLUMN name SET DEFAULT NULL;
-- Note: fields with type BLOB/TEXT can't have default value.
-- -- VPGSQL8.2 DELETE FROM llx_usergroup_user      WHERE fk_user      NOT IN (SELECT rowid from llx_user);
-- -- VMYSQL4.1 DELETE FROM llx_usergroup_user      WHERE fk_usergroup NOT IN (SELECT rowid from llx_usergroup);

-- after changing const name, please insure that old constant was rename
UPDATE llx_const SET name = 'THIRDPARTY_DEFAULT_CREATE_CONTACT' WHERE name='MAIN_THIRPARTY_CREATION_INDIVIDUAL'  -- under 3.9.0
UPDATE llx_const SET name = 'THIRDPARTY_DEFAULT_CREATE_CONTACT' WHERE name='MAIN_THIRDPARTY_CREATION_INDIVIDUAL' -- under 4.0.1

-- VPGSQL8.2 ALTER TABLE llx_product_lot ALTER COLUMN entity SET DEFAULT 1;
ALTER TABLE llx_product_lot MODIFY COLUMN entity integer DEFAULT 1;
UPDATE llx_product_lot SET entity = 1 WHERE entity IS NULL;

ALTER TABLE llx_c_actioncomm ADD COLUMN picto varchar(48);

ALTER TABLE llx_facturedet ADD INDEX idx_facturedet_fk_code_ventilation (fk_code_ventilation);
ALTER TABLE llx_facture_fourn_det ADD INDEX idx_facture_fourn_det_fk_code_ventilation (fk_code_ventilation);

ALTER TABLE llx_facture_fourn_det ADD INDEX idx_facture_fourn_det_fk_product (fk_product);

ALTER TABLE llx_facture_rec ADD COLUMN fk_user_modif integer;
ALTER TABLE llx_expedition ADD COLUMN fk_user_modif integer;

ALTER TABLE llx_adherent ADD COLUMN model_pdf varchar(255);

ALTER TABLE llx_don ADD COLUMN date_valid datetime;

DELETE FROM llx_menu where module='expensereport';

ALTER TABLE llx_user DROP COLUMN phenix_login;
ALTER TABLE llx_user DROP COLUMN phenix_pass;
ALTER TABLE llx_user ADD COLUMN dateemployment datetime;

ALTER TABLE llx_societe ADD COLUMN fk_account integer;

ALTER TABLE llx_commandedet ADD COLUMN fk_commandefourndet integer DEFAULT NULL after import_key;   -- link to detail line of commande fourn (resplenish)
ALTER TABLE llx_commandedet MODIFY COLUMN fk_commandefourndet integer DEFAULT NULL;

ALTER TABLE llx_website ADD COLUMN virtualhost varchar(255) after fk_default_home;

ALTER TABLE llx_chargesociales ADD COLUMN fk_account integer after fk_type;
ALTER TABLE llx_chargesociales ADD COLUMN fk_mode_reglement integer after fk_account;

ALTER TABLE llx_ecm_files ADD COLUMN gen_or_uploaded varchar(12) after cover; 

DROP TABLE llx_document_generator;
DROP TABLE llx_ecm_documents;
DROP TABLE llx_holiday_events;
DROP TABLE llx_holiday_types;

ALTER TABLE llx_notify ADD COLUMN type_target varchar(16) NULL;

ALTER TABLE llx_entrepot DROP COLUMN valo_pmp;

ALTER TABLE llx_notify_def MODIFY COLUMN fk_soc integer NULL;
-- VPGSQL8.2 ALTER TABLE llx_notify_def ALTER COLUMN fk_soc SET DEFAULT NULL;


create table llx_categorie_project
(
  fk_categorie  integer NOT NULL,
  fk_project    integer NOT NULL,
  import_key    varchar(14)
)ENGINE=innodb;

ALTER TABLE llx_categorie_project ADD PRIMARY KEY pk_categorie_project (fk_categorie, fk_project);
ALTER TABLE llx_categorie_project ADD INDEX idx_categorie_project_fk_categorie (fk_categorie);
ALTER TABLE llx_categorie_project ADD INDEX idx_categorie_project_fk_project (fk_project);

ALTER TABLE llx_categorie_project ADD CONSTRAINT fk_categorie_project_categorie_rowid FOREIGN KEY (fk_categorie) REFERENCES llx_categorie (rowid);
ALTER TABLE llx_categorie_project ADD CONSTRAINT fk_categorie_project_fk_project_rowid FOREIGN KEY (fk_project) REFERENCES llx_projet (rowid);

ALTER TABLE llx_societe_remise_except ADD COLUMN entity	integer DEFAULT 1 NOT NULL after rowid;
ALTER TABLE llx_societe_remise ADD COLUMN entity	integer DEFAULT 1 NOT NULL after rowid;


create table llx_expensereport_extrafields
(
  rowid                     integer AUTO_INCREMENT PRIMARY KEY,
  tms                       timestamp,
  fk_object                 integer NOT NULL,
  import_key                varchar(14)                          		-- import key
) ENGINE=innodb;

ALTER TABLE llx_expensereport_extrafields ADD INDEX idx_expensereport_extrafields (fk_object);

ALTER TABLE llx_cotisation RENAME TO llx_subscription;
ALTER TABLE llx_subscription ADD UNIQUE INDEX uk_subscription (fk_adherent,dateadh);
ALTER TABLE llx_subscription CHANGE COLUMN cotisation subscription real;
ALTER TABLE llx_adherent_type CHANGE COLUMN cotisation subscription varchar(3) NOT NULL DEFAULT 'yes';
 
CREATE TABLE llx_product_lot_extrafields
(
  rowid                     integer AUTO_INCREMENT PRIMARY KEY,
  tms                       timestamp,
  fk_object                 integer NOT NULL,
  import_key                varchar(14)                          		-- import key
) ENGINE=innodb;

ALTER TABLE llx_product_lot_extrafields ADD INDEX idx_product_lot_extrafields (fk_object);

ALTER TABLE llx_website_page MODIFY content MEDIUMTEXT;

CREATE TABLE llx_product_warehouse_properties
(
  rowid           		integer AUTO_INCREMENT PRIMARY KEY,
  tms             		timestamp,
  fk_product      		integer NOT NULL,
  fk_entrepot     		integer NOT NULL,
  seuil_stock_alerte    integer DEFAULT 0,
  desiredstock    		integer DEFAULT 0,
  import_key      		varchar(14)               -- Import key
)ENGINE=innodb;

ALTER TABLE llx_accounting_bookkeeping ADD COLUMN entity integer DEFAULT 1 NOT NULL;
ALTER TABLE llx_accounting_bookkeeping ADD COLUMN fk_user_modif     integer;
ALTER TABLE llx_accounting_bookkeeping ADD COLUMN date_creation		datetime;
ALTER TABLE llx_accounting_bookkeeping ADD COLUMN tms               timestamp;
-- VMYSQL4.3 ALTER TABLE llx_accounting_bookkeeping MODIFY COLUMN numero_compte varchar(32) NOT NULL;
-- VMYSQL4.3 ALTER TABLE llx_accounting_bookkeeping MODIFY COLUMN code_journal varchar(32) NOT NULL;
-- VPGSQL8.2 ALTER TABLE llx_accounting_bookkeeping ALTER COLUMN numero_compte SET NOT NULL;
-- VPGSQL8.2 ALTER TABLE llx_accounting_bookkeeping ALTER COLUMN code_journal SET NOT NULL;

ALTER TABLE llx_accounting_account ADD UNIQUE INDEX uk_accounting_account (account_number, entity, fk_pcg_version);

ALTER TABLE llx_expensereport_det ADD COLUMN fk_code_ventilation integer DEFAULT 0;

ALTER TABLE llx_c_payment_term change fdm type_cdr tinyint;


ALTER TABLE llx_facturedet ADD COLUMN vat_src_code varchar(10) DEFAULT '' AFTER tva_tx;
ALTER TABLE llx_facture_fourn_det ADD COLUMN vat_src_code varchar(10) DEFAULT '' AFTER tva_tx;
ALTER TABLE llx_commandedet ADD COLUMN vat_src_code varchar(10) DEFAULT '' AFTER tva_tx;
ALTER TABLE llx_commande_fournisseurdet ADD COLUMN vat_src_code varchar(10) DEFAULT '' AFTER tva_tx;
ALTER TABLE llx_propaldet ADD COLUMN vat_src_code varchar(10) DEFAULT '' AFTER tva_tx;
ALTER TABLE llx_supplier_proposaldet ADD COLUMN vat_src_code varchar(10) DEFAULT '' AFTER tva_tx;

ALTER TABLE llx_c_payment_term change fdm type_cdr tinyint;

ALTER TABLE llx_entrepot ADD COLUMN fk_parent integer DEFAULT 0;


create table llx_resource_extrafields
(
  rowid                     integer AUTO_INCREMENT PRIMARY KEY,
  tms                       timestamp,
  fk_object                 integer NOT NULL,
  import_key                varchar(14)                          		-- import key
) ENGINE=innodb;

ALTER TABLE llx_resource_extrafields ADD INDEX idx_resource_extrafields (fk_object);

INSERT INTO llx_const (name, value, type, note, visible) values ('MAIN_SIZE_SHORTLIST_LIMIT','3','chaine','Max length for small lists (tabs)',0);


ALTER TABLE llx_bank_account ADD COLUMN note_public     		text;
ALTER TABLE llx_bank_account ADD COLUMN model_pdf       		varchar(255);
ALTER TABLE llx_bank_account ADD COLUMN import_key      		varchar(14);

ALTER TABLE llx_overwrite_trans ADD COLUMN entity integer DEFAULT 1 NOT NULL AFTER rowid;
<<<<<<< HEAD
=======


create table llx_user_employment
(
  rowid             integer AUTO_INCREMENT PRIMARY KEY,
  entity            integer DEFAULT 1 NOT NULL, -- multi company id
  ref				varchar(50),				-- reference
  ref_ext			varchar(50),				-- reference into an external system (not used by dolibarr)
  fk_user			integer,
  datec             datetime,
  tms               timestamp,
  fk_user_creat     integer,
  fk_user_modif     integer,
  job				varchar(128),				-- job position. may be a dictionnary
  status            integer NOT NULL,			-- draft, active, closed
  salary			double(24,8),				-- last and current value stored into llx_user
  salaryextra		double(24,8),				-- last and current value stored into llx_user
  weeklyhours		double(16,8),				-- last and current value stored into llx_user
  dateemployment    date,						-- last and current value stored into llx_user
  dateemploymentend date						-- last and current value stored into llx_user
)ENGINE=innodb;

>>>>>>> 52080fb9
<|MERGE_RESOLUTION|>--- conflicted
+++ resolved
@@ -179,8 +179,6 @@
 ALTER TABLE llx_bank_account ADD COLUMN import_key      		varchar(14);
 
 ALTER TABLE llx_overwrite_trans ADD COLUMN entity integer DEFAULT 1 NOT NULL AFTER rowid;
-<<<<<<< HEAD
-=======
 
 
 create table llx_user_employment
@@ -203,4 +201,3 @@
   dateemploymentend date						-- last and current value stored into llx_user
 )ENGINE=innodb;
 
->>>>>>> 52080fb9
