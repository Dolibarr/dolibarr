--- conflicted
+++ resolved
@@ -208,11 +208,6 @@
   dateemploymentend date						-- last and current value stored into llx_user
 )ENGINE=innodb;
 
-<<<<<<< HEAD
-ALTER TABLE llx_c_actioncomm MODIFY COLUMN type varchar(50) DEFAULT 'system' NOT NULL;
-=======
-
-
 
 -- Sequence to removed duplicated values of llx_links. Use serveral times if you still have duplicate.
 drop table tmp_links_double;
@@ -224,4 +219,4 @@
 
 ALTER TABLE llx_links ADD UNIQUE INDEX uk_links (objectid,label);
 
->>>>>>> cc70b51b
+ALTER TABLE llx_c_actioncomm MODIFY COLUMN type varchar(50) DEFAULT 'system' NOT NULL;