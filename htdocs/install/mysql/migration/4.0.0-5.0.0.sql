--
-- Be carefull to requests order.
-- This file must be loaded by calling /install/index.php page
-- when current version is 4.0.0 or higher.
--
-- To rename a table:       ALTER TABLE llx_table RENAME TO llx_table_new;
-- To add a column:         ALTER TABLE llx_table ADD COLUMN newcol varchar(60) NOT NULL DEFAULT '0' AFTER existingcol;
-- To rename a column:      ALTER TABLE llx_table CHANGE COLUMN oldname newname varchar(60);
-- To drop a column:        ALTER TABLE llx_table DROP COLUMN oldname;
-- To change type of field: ALTER TABLE llx_table MODIFY COLUMN name varchar(60);
-- To drop a foreign key:   ALTER TABLE llx_table DROP FOREIGN KEY fk_name;
-- To drop an index:        -- VMYSQL4.0 DROP INDEX nomindex on llx_table
-- To drop an index:        -- VPGSQL8.0 DROP INDEX nomindex
-- To restrict request to Mysql version x.y minimum use -- VMYSQLx.y
-- To restrict request to Pgsql version x.y minimum use -- VPGSQLx.y
-- To make pk to be auto increment (mysql):    VMYSQL4.3 ALTER TABLE llx_c_shipment_mode CHANGE COLUMN rowid rowid INTEGER NOT NULL AUTO_INCREMENT;
-- To make pk to be auto increment (postgres): VPGSQL8.2 NOT POSSIBLE. MUST DELETE/CREATE TABLE
-- To set a field as NULL:                     VPGSQL8.2 ALTER TABLE llx_table ALTER COLUMN name DROP NOT NULL;
-- To set a field as default NULL:             VPGSQL8.2 ALTER TABLE llx_table ALTER COLUMN name SET DEFAULT NULL;
-- Note: fields with type BLOB/TEXT can't have default value.
-- -- VPGSQL8.2 DELETE FROM llx_usergroup_user      WHERE fk_user      NOT IN (SELECT rowid from llx_user);
-- -- VMYSQL4.1 DELETE FROM llx_usergroup_user      WHERE fk_usergroup NOT IN (SELECT rowid from llx_usergroup);


ALTER TABLE llx_website ADD COLUMN virtualhost varchar(255) after fk_default_home;

<<<<<<< HEAD
ALTER TABLE llx_chargesociales ADD COLUMN fk_account integer after fk_type;
ALTER TABLE llx_chargesociales ADD COLUMN fk_mode_reglement integer after fk_account;
=======
ALTER TABLE llx_ecm_files ADD COLUMN gen_or_uploaded varchar(12) after cover; 

DROP TABLE llx_document_generator;
DROP TABLE llx_ecm_documents;


>>>>>>> 74f28b38
<|MERGE_RESOLUTION|>--- conflicted
+++ resolved
@@ -24,14 +24,12 @@
 
 ALTER TABLE llx_website ADD COLUMN virtualhost varchar(255) after fk_default_home;
 
-<<<<<<< HEAD
 ALTER TABLE llx_chargesociales ADD COLUMN fk_account integer after fk_type;
 ALTER TABLE llx_chargesociales ADD COLUMN fk_mode_reglement integer after fk_account;
-=======
+
 ALTER TABLE llx_ecm_files ADD COLUMN gen_or_uploaded varchar(12) after cover; 
 
 DROP TABLE llx_document_generator;
 DROP TABLE llx_ecm_documents;
 
 
->>>>>>> 74f28b38
