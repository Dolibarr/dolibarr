--
-- Be carefull to requests order.
-- This file must be loaded by calling /install/index.php page
-- when current version is 4.0.0 or higher.
--
-- To rename a table:       ALTER TABLE llx_table RENAME TO llx_table_new;
-- To add a column:         ALTER TABLE llx_table ADD COLUMN newcol varchar(60) NOT NULL DEFAULT '0' AFTER existingcol;
-- To rename a column:      ALTER TABLE llx_table CHANGE COLUMN oldname newname varchar(60);
-- To drop a column:        ALTER TABLE llx_table DROP COLUMN oldname;
-- To change type of field: ALTER TABLE llx_table MODIFY COLUMN name varchar(60);
-- To set a DEFAULT value:  ALTER TABLE llx_table ALTER COLUMN name SET DEFAULT (0|NULL|...);
-- To drop a foreign key:   ALTER TABLE llx_table DROP FOREIGN KEY fk_name;
-- To drop an index:        -- VMYSQL4.0 DROP INDEX nomindex on llx_table
-- To drop an index:        -- VPGSQL8.0 DROP INDEX nomindex
-- To restrict request to Mysql version x.y minimum use -- VMYSQLx.y
-- To restrict request to Pgsql version x.y minimum use -- VPGSQLx.y
-- To make pk to be auto increment (mysql):    -- VMYSQL4.3 ALTER TABLE llx_c_shipment_mode CHANGE COLUMN rowid rowid INTEGER NOT NULL AUTO_INCREMENT;
-- To make pk to be auto increment (postgres): -- VPGSQL8.2 NOT POSSIBLE. MUST DELETE/CREATE TABLE
-- To set a field as NULL:                     -- VMYSQL4.3 ALTER TABLE llx_table MODIFY COLUMN name varchar(60) NULL;
-- To set a field as NULL:                     -- VPGSQL8.2 ALTER TABLE llx_table ALTER COLUMN name DROP NOT NULL;
-- To set a field as NOT NULL:                 -- VMYSQL4.3 ALTER TABLE llx_table MODIFY COLUMN name varchar(60) NOT NULL;
-- To set a field as NOT NULL:                 -- VPGSQL8.2 ALTER TABLE llx_table ALTER COLUMN name SET NOT NULL;
-- Note: fields with type BLOB/TEXT can't have default value.
-- -- VPGSQL8.2 DELETE FROM llx_usergroup_user      WHERE fk_user      NOT IN (SELECT rowid from llx_user);
-- -- VMYSQL4.1 DELETE FROM llx_usergroup_user      WHERE fk_usergroup NOT IN (SELECT rowid from llx_usergroup);

-- after changing const name, please insure that old constant was rename
UPDATE llx_const SET name = __ENCRYPT('THIRDPARTY_DEFAULT_CREATE_CONTACT')__ WHERE name = __ENCRYPT('MAIN_THIRPARTY_CREATION_INDIVIDUAL')__;  -- under 3.9.0
UPDATE llx_const SET name = __ENCRYPT('THIRDPARTY_DEFAULT_CREATE_CONTACT')__ WHERE name = __ENCRYPT('MAIN_THIRDPARTY_CREATION_INDIVIDUAL')__; -- under 4.0.1

-- VPGSQL8.2 ALTER TABLE llx_product_lot ALTER COLUMN entity SET DEFAULT 1;
ALTER TABLE llx_product_lot MODIFY COLUMN entity integer DEFAULT 1;
UPDATE llx_product_lot SET entity = 1 WHERE entity IS NULL;

ALTER TABLE llx_societe ALTER COLUMN fk_stcomm SET DEFAULT 0;

ALTER TABLE llx_c_actioncomm ADD COLUMN picto varchar(48);

ALTER TABLE llx_facturedet ADD INDEX idx_facturedet_fk_code_ventilation (fk_code_ventilation);
ALTER TABLE llx_facture_fourn_det ADD INDEX idx_facture_fourn_det_fk_code_ventilation (fk_code_ventilation);

ALTER TABLE llx_facture_fourn_det ADD INDEX idx_facture_fourn_det_fk_product (fk_product);

ALTER TABLE llx_facture_rec ADD COLUMN fk_user_modif integer;
ALTER TABLE llx_expedition ADD COLUMN fk_user_modif integer;

ALTER TABLE llx_adherent ADD COLUMN model_pdf varchar(255);

ALTER TABLE llx_don ADD COLUMN date_valid datetime;

DELETE FROM llx_menu where module='expensereport';

ALTER TABLE llx_facturedet ADD COLUMN fk_user_author integer after fk_unit;
ALTER TABLE llx_facturedet ADD COLUMN fk_user_modif integer after fk_unit;

ALTER TABLE llx_user DROP COLUMN phenix_login;
ALTER TABLE llx_user DROP COLUMN phenix_pass;
ALTER TABLE llx_user ADD COLUMN dateemployment datetime;

ALTER TABLE llx_societe ADD COLUMN fk_account integer;

ALTER TABLE llx_commandedet ADD COLUMN fk_commandefourndet integer DEFAULT NULL after import_key;   -- link to detail line of commande fourn (resplenish)
ALTER TABLE llx_commandedet MODIFY COLUMN fk_commandefourndet integer DEFAULT NULL;

ALTER TABLE llx_website ADD COLUMN virtualhost varchar(255) after fk_default_home;

ALTER TABLE llx_chargesociales ADD COLUMN fk_account integer after fk_type;
ALTER TABLE llx_chargesociales ADD COLUMN fk_mode_reglement integer after fk_account;
ALTER TABLE llx_chargesociales ADD COLUMN fk_user_author		integer;
ALTER TABLE llx_chargesociales ADD COLUMN fk_user_modif         integer;
ALTER TABLE llx_chargesociales ADD COLUMN fk_user_valid			integer;


ALTER TABLE llx_ecm_files ADD COLUMN gen_or_uploaded varchar(12) after cover; 

DROP TABLE llx_document_generator;
DROP TABLE llx_ecm_documents;
DROP TABLE llx_holiday_events;
DROP TABLE llx_holiday_types;

ALTER TABLE llx_notify ADD COLUMN type_target varchar(16) NULL;

ALTER TABLE llx_entrepot DROP COLUMN valo_pmp;

ALTER TABLE llx_notify_def MODIFY COLUMN fk_soc integer NULL;
-- VPGSQL8.2 ALTER TABLE llx_notify_def ALTER COLUMN fk_soc SET DEFAULT NULL;


create table llx_categorie_project
(
  fk_categorie  integer NOT NULL,
  fk_project    integer NOT NULL,
  import_key    varchar(14)
)ENGINE=innodb;

ALTER TABLE llx_categorie_project ADD PRIMARY KEY pk_categorie_project (fk_categorie, fk_project);
ALTER TABLE llx_categorie_project ADD INDEX idx_categorie_project_fk_categorie (fk_categorie);
ALTER TABLE llx_categorie_project ADD INDEX idx_categorie_project_fk_project (fk_project);

ALTER TABLE llx_categorie_project ADD CONSTRAINT fk_categorie_project_categorie_rowid FOREIGN KEY (fk_categorie) REFERENCES llx_categorie (rowid);
ALTER TABLE llx_categorie_project ADD CONSTRAINT fk_categorie_project_fk_project_rowid FOREIGN KEY (fk_project) REFERENCES llx_projet (rowid);

ALTER TABLE llx_societe_remise_except ADD COLUMN entity	integer DEFAULT 1 NOT NULL after rowid;
ALTER TABLE llx_societe_remise ADD COLUMN entity	integer DEFAULT 1 NOT NULL after rowid;


create table llx_expensereport_extrafields
(
  rowid                     integer AUTO_INCREMENT PRIMARY KEY,
  tms                       timestamp,
  fk_object                 integer NOT NULL,
  import_key                varchar(14)                          		-- import key
) ENGINE=innodb;

ALTER TABLE llx_expensereport_extrafields ADD INDEX idx_expensereport_extrafields (fk_object);

ALTER TABLE llx_cotisation RENAME TO llx_subscription;
ALTER TABLE llx_subscription ADD UNIQUE INDEX uk_subscription (fk_adherent,dateadh);
ALTER TABLE llx_subscription CHANGE COLUMN cotisation subscription real;
ALTER TABLE llx_adherent_type CHANGE COLUMN cotisation subscription varchar(3) NOT NULL DEFAULT '1';

UPDATE llx_adherent_type SET subscription = '1' WHERE subscription = 'yes';

CREATE TABLE llx_product_lot_extrafields
(
  rowid                     integer AUTO_INCREMENT PRIMARY KEY,
  tms                       timestamp,
  fk_object                 integer NOT NULL,
  import_key                varchar(14)                          		-- import key
) ENGINE=innodb;

ALTER TABLE llx_product_lot_extrafields ADD INDEX idx_product_lot_extrafields (fk_object);

ALTER TABLE llx_website_page MODIFY content MEDIUMTEXT;

CREATE TABLE llx_product_warehouse_properties
(
  rowid           		integer AUTO_INCREMENT PRIMARY KEY,
  tms             		timestamp,
  fk_product      		integer NOT NULL,
  fk_entrepot     		integer NOT NULL,
  seuil_stock_alerte    integer DEFAULT 0,
  desiredstock    		integer DEFAULT 0,
  import_key      		varchar(14)               -- Import key
)ENGINE=innodb;

ALTER TABLE llx_accounting_bookkeeping ADD COLUMN entity integer DEFAULT 1 NOT NULL;
ALTER TABLE llx_accounting_bookkeeping ADD COLUMN fk_user_modif     integer;
ALTER TABLE llx_accounting_bookkeeping ADD COLUMN date_creation		datetime;
ALTER TABLE llx_accounting_bookkeeping ADD COLUMN tms               timestamp;
-- VMYSQL4.3 ALTER TABLE llx_accounting_bookkeeping MODIFY COLUMN numero_compte varchar(32) NOT NULL;
-- VMYSQL4.3 ALTER TABLE llx_accounting_bookkeeping MODIFY COLUMN code_journal varchar(32) NOT NULL;
-- VPGSQL8.2 ALTER TABLE llx_accounting_bookkeeping ALTER COLUMN numero_compte SET NOT NULL;
-- VPGSQL8.2 ALTER TABLE llx_accounting_bookkeeping ALTER COLUMN code_journal SET NOT NULL;

ALTER TABLE llx_accounting_account ADD UNIQUE INDEX uk_accounting_account (account_number, entity, fk_pcg_version);

ALTER TABLE llx_expensereport_det ADD COLUMN fk_code_ventilation integer DEFAULT 0;

ALTER TABLE llx_c_payment_term change fdm type_cdr tinyint;


ALTER TABLE llx_facturedet ADD COLUMN vat_src_code varchar(10) DEFAULT '' AFTER tva_tx;
ALTER TABLE llx_facture_fourn_det ADD COLUMN vat_src_code varchar(10) DEFAULT '' AFTER tva_tx;
ALTER TABLE llx_commandedet ADD COLUMN vat_src_code varchar(10) DEFAULT '' AFTER tva_tx;
ALTER TABLE llx_commande_fournisseurdet ADD COLUMN vat_src_code varchar(10) DEFAULT '' AFTER tva_tx;
ALTER TABLE llx_propaldet ADD COLUMN vat_src_code varchar(10) DEFAULT '' AFTER tva_tx;
ALTER TABLE llx_supplier_proposaldet ADD COLUMN vat_src_code varchar(10) DEFAULT '' AFTER tva_tx;
ALTER TABLE llx_contratdet ADD COLUMN vat_src_code varchar(10) DEFAULT '' AFTER tva_tx;

ALTER TABLE llx_c_payment_term change fdm type_cdr tinyint;

ALTER TABLE llx_entrepot ADD COLUMN fk_parent integer DEFAULT 0;


create table llx_resource_extrafields
(
  rowid                     integer AUTO_INCREMENT PRIMARY KEY,
  tms                       timestamp,
  fk_object                 integer NOT NULL,
  import_key                varchar(14)                          		-- import key
) ENGINE=innodb;

ALTER TABLE llx_resource_extrafields ADD INDEX idx_resource_extrafields (fk_object);

INSERT INTO llx_const (name, value, type, note, visible, entity) values (__ENCRYPT('MAIN_SIZE_SHORTLIST_LIMIT')__, __ENCRYPT('3')__, 'chaine', 'Max length for small lists (tabs)', 0, 0);

INSERT INTO llx_const (name, value, type, note, visible, entity) values (__ENCRYPT('EXPEDITION_ADDON_NUMBER')__, __ENCRYPT('mod_expedition_safor')__, 'chaine','Name for numbering manager for shipments',0,1);

ALTER TABLE llx_bank_account ADD COLUMN note_public     		text;
ALTER TABLE llx_bank_account ADD COLUMN model_pdf       		varchar(255);
ALTER TABLE llx_bank_account ADD COLUMN import_key      		varchar(14);

ALTER TABLE llx_projet ADD COLUMN import_key      	        	varchar(14);
ALTER TABLE llx_projet_task ADD COLUMN import_key      		    varchar(14);
ALTER TABLE llx_projet_task_time ADD COLUMN import_key      	varchar(14);


ALTER TABLE llx_overwrite_trans ADD COLUMN entity integer DEFAULT 1 NOT NULL AFTER rowid;

ALTER TABLE llx_mailing_cibles ADD COLUMN error_text varchar(255);

ALTER TABLE llx_c_actioncomm MODIFY COLUMN type varchar(50) DEFAULT 'system' NOT NULL;

create table llx_user_employment
(
  rowid             integer AUTO_INCREMENT PRIMARY KEY,
  entity            integer DEFAULT 1 NOT NULL, -- multi company id
  ref				varchar(50),				-- reference
  ref_ext			varchar(50),				-- reference into an external system (not used by dolibarr)
  fk_user			integer,
  datec             datetime,
  tms               timestamp,
  fk_user_creat     integer,
  fk_user_modif     integer,
  job				varchar(128),				-- job position. may be a dictionnary
  status            integer NOT NULL,			-- draft, active, closed
  salary			double(24,8),				-- last and current value stored into llx_user
  salaryextra		double(24,8),				-- last and current value stored into llx_user
  weeklyhours		double(16,8),				-- last and current value stored into llx_user
  dateemployment    date,						-- last and current value stored into llx_user
  dateemploymentend date						-- last and current value stored into llx_user
)ENGINE=innodb;


ALTER TABLE llx_expensereport ADD INDEX idx_expensereport_date_debut (date_debut);
ALTER TABLE llx_expensereport ADD INDEX idx_expensereport_date_fin (date_fin);
ALTER TABLE llx_expensereport ADD INDEX idx_expensereport_fk_statut (fk_statut);

ALTER TABLE llx_expensereport ADD INDEX idx_expensereport_fk_user_author (fk_user_author);
ALTER TABLE llx_expensereport ADD INDEX idx_expensereport_fk_user_valid (fk_user_valid);
ALTER TABLE llx_expensereport ADD INDEX idx_expensereport_fk_user_approve (fk_user_approve);
ALTER TABLE llx_expensereport ADD INDEX idx_expensereport_fk_refuse (fk_user_approve);

DELETE FROM llx_actioncomm_resources WHERE fk_actioncomm not in (select id from llx_actioncomm);

-- Sequence to removed duplicated values of llx_links. Use serveral times if you still have duplicate.
drop table tmp_links_double;
--select objectid, label, max(rowid) as max_rowid, count(rowid) as count_rowid from llx_links where label is not null group by objectid, label having count(rowid) >= 2;
create table tmp_links_double as (select objectid, label, max(rowid) as max_rowid, count(rowid) as count_rowid from llx_links where label is not null group by objectid, label having count(rowid) >= 2);
--select * from tmp_links_double;
delete from llx_links where (rowid, label) in (select max_rowid, label from tmp_links_double);	--update to avoid duplicate, delete to delete
drop table tmp_links_double;

ALTER TABLE llx_links ADD UNIQUE INDEX uk_links (objectid,label);

ALTER TABLE llx_expensereport ADD UNIQUE INDEX idx_expensereport_uk_ref (ref, entity);

UPDATE llx_projet_task SET ref = NULL WHERE ref = '';
ALTER TABLE llx_projet_task ADD UNIQUE INDEX uk_projet_task_ref (ref, entity);

ALTER TABLE llx_contrat ADD COLUMN fk_user_modif integer;


<<<<<<< HEAD
-- Product attributes
CREATE TABLE llx_product_attribute
(
  rowid INT PRIMARY KEY NOT NULL AUTO_INCREMENT,
  ref VARCHAR(255) NOT NULL,
  label VARCHAR(255) NOT NULL,
  rang INT DEFAULT 0 NOT NULL,
  entity INT DEFAULT 1 NOT NULL
);
ALTER TABLE llx_product_attribute ADD CONSTRAINT unique_ref UNIQUE (ref);
CREATE TABLE llx_product_attribute_combination
(
  rowid INT PRIMARY KEY NOT NULL AUTO_INCREMENT,
  fk_product_parent INT NOT NULL,
  fk_product_child INT NOT NULL,
  variation_price FLOAT NOT NULL,
  variation_price_percentage INT NULL,
  variation_weight FLOAT NOT NULL,
  entity INT DEFAULT 1 NOT NULL
);
CREATE TABLE llx_product_attribute_combination2val
(
  rowid INT PRIMARY KEY NOT NULL AUTO_INCREMENT,
  fk_prod_combination INT NOT NULL,
  fk_prod_attr INT NOT NULL,
  fk_prod_attr_val INT NOT NULL
);
CREATE TABLE llx_product_attribute_value
(
  rowid INT PRIMARY KEY NOT NULL AUTO_INCREMENT,
  fk_product_attribute INT NOT NULL,
  ref VARCHAR(255) DEFAULT NULL,
  value VARCHAR(255) DEFAULT NULL,
  entity INT DEFAULT 1 NOT NULL
);
ALTER TABLE llx_product_attribute_value ADD CONSTRAINT unique_ref UNIQUE (fk_product_attribute,ref);
=======
update llx_accounting_account set account_parent = 0 where account_parent = '';

ALTER TABLE llx_product_price ADD COLUMN default_vat_code	varchar(10) after tva_tx;
ALTER TABLE llx_product_fournisseur_price ADD COLUMN default_vat_code	varchar(10) after tva_tx;
>>>>>>> 6e2aaf74
<|MERGE_RESOLUTION|>--- conflicted
+++ resolved
@@ -24,6 +24,7 @@
 -- -- VPGSQL8.2 DELETE FROM llx_usergroup_user      WHERE fk_user      NOT IN (SELECT rowid from llx_user);
 -- -- VMYSQL4.1 DELETE FROM llx_usergroup_user      WHERE fk_usergroup NOT IN (SELECT rowid from llx_usergroup);
 
+
 -- after changing const name, please insure that old constant was rename
 UPDATE llx_const SET name = __ENCRYPT('THIRDPARTY_DEFAULT_CREATE_CONTACT')__ WHERE name = __ENCRYPT('MAIN_THIRPARTY_CREATION_INDIVIDUAL')__;  -- under 3.9.0
 UPDATE llx_const SET name = __ENCRYPT('THIRDPARTY_DEFAULT_CREATE_CONTACT')__ WHERE name = __ENCRYPT('MAIN_THIRDPARTY_CREATION_INDIVIDUAL')__; -- under 4.0.1
@@ -252,46 +253,7 @@
 ALTER TABLE llx_contrat ADD COLUMN fk_user_modif integer;
 
 
-<<<<<<< HEAD
--- Product attributes
-CREATE TABLE llx_product_attribute
-(
-  rowid INT PRIMARY KEY NOT NULL AUTO_INCREMENT,
-  ref VARCHAR(255) NOT NULL,
-  label VARCHAR(255) NOT NULL,
-  rang INT DEFAULT 0 NOT NULL,
-  entity INT DEFAULT 1 NOT NULL
-);
-ALTER TABLE llx_product_attribute ADD CONSTRAINT unique_ref UNIQUE (ref);
-CREATE TABLE llx_product_attribute_combination
-(
-  rowid INT PRIMARY KEY NOT NULL AUTO_INCREMENT,
-  fk_product_parent INT NOT NULL,
-  fk_product_child INT NOT NULL,
-  variation_price FLOAT NOT NULL,
-  variation_price_percentage INT NULL,
-  variation_weight FLOAT NOT NULL,
-  entity INT DEFAULT 1 NOT NULL
-);
-CREATE TABLE llx_product_attribute_combination2val
-(
-  rowid INT PRIMARY KEY NOT NULL AUTO_INCREMENT,
-  fk_prod_combination INT NOT NULL,
-  fk_prod_attr INT NOT NULL,
-  fk_prod_attr_val INT NOT NULL
-);
-CREATE TABLE llx_product_attribute_value
-(
-  rowid INT PRIMARY KEY NOT NULL AUTO_INCREMENT,
-  fk_product_attribute INT NOT NULL,
-  ref VARCHAR(255) DEFAULT NULL,
-  value VARCHAR(255) DEFAULT NULL,
-  entity INT DEFAULT 1 NOT NULL
-);
-ALTER TABLE llx_product_attribute_value ADD CONSTRAINT unique_ref UNIQUE (fk_product_attribute,ref);
-=======
-update llx_accounting_account set account_parent = 0 where account_parent = '';
+UPDATE llx_accounting_account set account_parent = 0 where account_parent = '';
 
 ALTER TABLE llx_product_price ADD COLUMN default_vat_code	varchar(10) after tva_tx;
 ALTER TABLE llx_product_fournisseur_price ADD COLUMN default_vat_code	varchar(10) after tva_tx;
->>>>>>> 6e2aaf74
