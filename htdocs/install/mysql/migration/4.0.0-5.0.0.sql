--
-- Be carefull to requests order.
-- This file must be loaded by calling /install/index.php page
-- when current version is 4.0.0 or higher.
--
-- To rename a table:       ALTER TABLE llx_table RENAME TO llx_table_new;
-- To add a column:         ALTER TABLE llx_table ADD COLUMN newcol varchar(60) NOT NULL DEFAULT '0' AFTER existingcol;
-- To rename a column:      ALTER TABLE llx_table CHANGE COLUMN oldname newname varchar(60);
-- To drop a column:        ALTER TABLE llx_table DROP COLUMN oldname;
-- To change type of field: ALTER TABLE llx_table MODIFY COLUMN name varchar(60);
-- To set a DEFAULT value:  ALTER TABLE llx_table ALTER COLUMN name SET DEFAULT (0|NULL|...);
-- To drop a foreign key:   ALTER TABLE llx_table DROP FOREIGN KEY fk_name;
-- To drop an index:        -- VMYSQL4.0 DROP INDEX nomindex on llx_table
-- To drop an index:        -- VPGSQL8.0 DROP INDEX nomindex
-- To restrict request to Mysql version x.y minimum use -- VMYSQLx.y
-- To restrict request to Pgsql version x.y minimum use -- VPGSQLx.y
-- To make pk to be auto increment (mysql):    -- VMYSQL4.3 ALTER TABLE llx_c_shipment_mode CHANGE COLUMN rowid rowid INTEGER NOT NULL AUTO_INCREMENT;
-- To make pk to be auto increment (postgres): -- VPGSQL8.2 NOT POSSIBLE. MUST DELETE/CREATE TABLE
-- To set a field as NULL:                     -- VMYSQL4.3 ALTER TABLE llx_table MODIFY COLUMN name varchar(60) NULL;
-- To set a field as NULL:                     -- VPGSQL8.2 ALTER TABLE llx_table ALTER COLUMN name DROP NOT NULL;
-- To set a field as NOT NULL:                 -- VMYSQL4.3 ALTER TABLE llx_table MODIFY COLUMN name varchar(60) NOT NULL;
-- To set a field as NOT NULL:                 -- VPGSQL8.2 ALTER TABLE llx_table ALTER COLUMN name SET NOT NULL;
-- Note: fields with type BLOB/TEXT can't have default value.
-- -- VPGSQL8.2 DELETE FROM llx_usergroup_user      WHERE fk_user      NOT IN (SELECT rowid from llx_user);
-- -- VMYSQL4.1 DELETE FROM llx_usergroup_user      WHERE fk_usergroup NOT IN (SELECT rowid from llx_usergroup);

-- after changing const name, please insure that old constant was rename
UPDATE llx_const SET name = __ENCRYPT('THIRDPARTY_DEFAULT_CREATE_CONTACT')__ WHERE name = __ENCRYPT('MAIN_THIRPARTY_CREATION_INDIVIDUAL')__;  -- under 3.9.0
UPDATE llx_const SET name = __ENCRYPT('THIRDPARTY_DEFAULT_CREATE_CONTACT')__ WHERE name = __ENCRYPT('MAIN_THIRDPARTY_CREATION_INDIVIDUAL')__; -- under 4.0.1

-- VPGSQL8.2 ALTER TABLE llx_product_lot ALTER COLUMN entity SET DEFAULT 1;
ALTER TABLE llx_product_lot MODIFY COLUMN entity integer DEFAULT 1;
UPDATE llx_product_lot SET entity = 1 WHERE entity IS NULL;

ALTER TABLE llx_societe ALTER COLUMN fk_stcomm SET DEFAULT 0;

ALTER TABLE llx_c_actioncomm ADD COLUMN picto varchar(48);

ALTER TABLE llx_facturedet ADD INDEX idx_facturedet_fk_code_ventilation (fk_code_ventilation);
ALTER TABLE llx_facture_fourn_det ADD INDEX idx_facture_fourn_det_fk_code_ventilation (fk_code_ventilation);

ALTER TABLE llx_facture_fourn_det ADD INDEX idx_facture_fourn_det_fk_product (fk_product);

ALTER TABLE llx_facture_rec ADD COLUMN fk_user_modif integer;
ALTER TABLE llx_expedition ADD COLUMN fk_user_modif integer;

ALTER TABLE llx_adherent ADD COLUMN model_pdf varchar(255);

ALTER TABLE llx_don ADD COLUMN date_valid datetime;

DELETE FROM llx_menu where module='expensereport';

ALTER TABLE llx_facturedet ADD COLUMN fk_user_author integer after fk_unit;
ALTER TABLE llx_facturedet ADD COLUMN fk_user_modif integer after fk_unit;

ALTER TABLE llx_user DROP COLUMN phenix_login;
ALTER TABLE llx_user DROP COLUMN phenix_pass;
ALTER TABLE llx_user ADD COLUMN dateemployment datetime;

ALTER TABLE llx_societe ADD COLUMN fk_account integer;

ALTER TABLE llx_commandedet ADD COLUMN fk_commandefourndet integer DEFAULT NULL after import_key;   -- link to detail line of commande fourn (resplenish)
ALTER TABLE llx_commandedet MODIFY COLUMN fk_commandefourndet integer DEFAULT NULL;

ALTER TABLE llx_website ADD COLUMN virtualhost varchar(255) after fk_default_home;

ALTER TABLE llx_chargesociales ADD COLUMN fk_account integer after fk_type;
ALTER TABLE llx_chargesociales ADD COLUMN fk_mode_reglement integer after fk_account;
ALTER TABLE llx_chargesociales ADD COLUMN fk_user_author		integer;
ALTER TABLE llx_chargesociales ADD COLUMN fk_user_modif         integer;
ALTER TABLE llx_chargesociales ADD COLUMN fk_user_valid			integer;


ALTER TABLE llx_ecm_files ADD COLUMN gen_or_uploaded varchar(12) after cover; 

DROP TABLE llx_document_generator;
DROP TABLE llx_ecm_documents;
DROP TABLE llx_holiday_events;
DROP TABLE llx_holiday_types;

ALTER TABLE llx_notify ADD COLUMN type_target varchar(16) NULL;

ALTER TABLE llx_entrepot DROP COLUMN valo_pmp;

ALTER TABLE llx_notify_def MODIFY COLUMN fk_soc integer NULL;
-- VPGSQL8.2 ALTER TABLE llx_notify_def ALTER COLUMN fk_soc SET DEFAULT NULL;


create table llx_categorie_project
(
  fk_categorie  integer NOT NULL,
  fk_project    integer NOT NULL,
  import_key    varchar(14)
)ENGINE=innodb;

ALTER TABLE llx_categorie_project ADD PRIMARY KEY pk_categorie_project (fk_categorie, fk_project);
ALTER TABLE llx_categorie_project ADD INDEX idx_categorie_project_fk_categorie (fk_categorie);
ALTER TABLE llx_categorie_project ADD INDEX idx_categorie_project_fk_project (fk_project);

ALTER TABLE llx_categorie_project ADD CONSTRAINT fk_categorie_project_categorie_rowid FOREIGN KEY (fk_categorie) REFERENCES llx_categorie (rowid);
ALTER TABLE llx_categorie_project ADD CONSTRAINT fk_categorie_project_fk_project_rowid FOREIGN KEY (fk_project) REFERENCES llx_projet (rowid);

ALTER TABLE llx_societe_remise_except ADD COLUMN entity	integer DEFAULT 1 NOT NULL after rowid;
ALTER TABLE llx_societe_remise ADD COLUMN entity	integer DEFAULT 1 NOT NULL after rowid;


create table llx_expensereport_extrafields
(
  rowid                     integer AUTO_INCREMENT PRIMARY KEY,
  tms                       timestamp,
  fk_object                 integer NOT NULL,
  import_key                varchar(14)                          		-- import key
) ENGINE=innodb;

ALTER TABLE llx_expensereport_extrafields ADD INDEX idx_expensereport_extrafields (fk_object);

ALTER TABLE llx_cotisation RENAME TO llx_subscription;
ALTER TABLE llx_subscription ADD UNIQUE INDEX uk_subscription (fk_adherent,dateadh);
ALTER TABLE llx_subscription CHANGE COLUMN cotisation subscription real;
ALTER TABLE llx_adherent_type CHANGE COLUMN cotisation subscription varchar(3) NOT NULL DEFAULT '1';

UPDATE llx_adherent_type SET subscription = '1' WHERE subscription = 'yes';

CREATE TABLE llx_product_lot_extrafields
(
  rowid                     integer AUTO_INCREMENT PRIMARY KEY,
  tms                       timestamp,
  fk_object                 integer NOT NULL,
  import_key                varchar(14)                          		-- import key
) ENGINE=innodb;

ALTER TABLE llx_product_lot_extrafields ADD INDEX idx_product_lot_extrafields (fk_object);

ALTER TABLE llx_website_page MODIFY content MEDIUMTEXT;

CREATE TABLE llx_product_warehouse_properties
(
  rowid           		integer AUTO_INCREMENT PRIMARY KEY,
  tms             		timestamp,
  fk_product      		integer NOT NULL,
  fk_entrepot     		integer NOT NULL,
  seuil_stock_alerte    integer DEFAULT 0,
  desiredstock    		integer DEFAULT 0,
  import_key      		varchar(14)               -- Import key
)ENGINE=innodb;

ALTER TABLE llx_accounting_bookkeeping ADD COLUMN entity integer DEFAULT 1 NOT NULL;
ALTER TABLE llx_accounting_bookkeeping ADD COLUMN fk_user_modif     integer;
ALTER TABLE llx_accounting_bookkeeping ADD COLUMN date_creation		datetime;
ALTER TABLE llx_accounting_bookkeeping ADD COLUMN tms               timestamp;
-- VMYSQL4.3 ALTER TABLE llx_accounting_bookkeeping MODIFY COLUMN numero_compte varchar(32) NOT NULL;
-- VMYSQL4.3 ALTER TABLE llx_accounting_bookkeeping MODIFY COLUMN code_journal varchar(32) NOT NULL;
-- VPGSQL8.2 ALTER TABLE llx_accounting_bookkeeping ALTER COLUMN numero_compte SET NOT NULL;
-- VPGSQL8.2 ALTER TABLE llx_accounting_bookkeeping ALTER COLUMN code_journal SET NOT NULL;

ALTER TABLE llx_accounting_account ADD UNIQUE INDEX uk_accounting_account (account_number, entity, fk_pcg_version);

ALTER TABLE llx_expensereport_det ADD COLUMN fk_code_ventilation integer DEFAULT 0;

ALTER TABLE llx_c_payment_term change fdm type_cdr tinyint;


ALTER TABLE llx_facturedet ADD COLUMN vat_src_code varchar(10) DEFAULT '' AFTER tva_tx;
ALTER TABLE llx_facture_fourn_det ADD COLUMN vat_src_code varchar(10) DEFAULT '' AFTER tva_tx;
ALTER TABLE llx_commandedet ADD COLUMN vat_src_code varchar(10) DEFAULT '' AFTER tva_tx;
ALTER TABLE llx_commande_fournisseurdet ADD COLUMN vat_src_code varchar(10) DEFAULT '' AFTER tva_tx;
ALTER TABLE llx_propaldet ADD COLUMN vat_src_code varchar(10) DEFAULT '' AFTER tva_tx;
ALTER TABLE llx_supplier_proposaldet ADD COLUMN vat_src_code varchar(10) DEFAULT '' AFTER tva_tx;

ALTER TABLE llx_c_payment_term change fdm type_cdr tinyint;

ALTER TABLE llx_entrepot ADD COLUMN fk_parent integer DEFAULT 0;


create table llx_resource_extrafields
(
  rowid                     integer AUTO_INCREMENT PRIMARY KEY,
  tms                       timestamp,
  fk_object                 integer NOT NULL,
  import_key                varchar(14)                          		-- import key
) ENGINE=innodb;

ALTER TABLE llx_resource_extrafields ADD INDEX idx_resource_extrafields (fk_object);

INSERT INTO llx_const (name, value, type, note, visible) values (__ENCRYPT('MAIN_SIZE_SHORTLIST_LIMIT')__,__ENCRYPT('3')__,'chaine','Max length for small lists (tabs)',0);


ALTER TABLE llx_bank_account ADD COLUMN note_public     		text;
ALTER TABLE llx_bank_account ADD COLUMN model_pdf       		varchar(255);
ALTER TABLE llx_bank_account ADD COLUMN import_key      		varchar(14);

ALTER TABLE llx_projet ADD COLUMN import_key      	        	varchar(14);
ALTER TABLE llx_projet_task ADD COLUMN import_key      		    varchar(14);
ALTER TABLE llx_projet_task_time ADD COLUMN import_key      	varchar(14);


ALTER TABLE llx_overwrite_trans ADD COLUMN entity integer DEFAULT 1 NOT NULL AFTER rowid;

ALTER TABLE llx_mailing_cibles ADD COLUMN error_text varchar(255);

ALTER TABLE llx_c_actioncomm MODIFY COLUMN type varchar(50) DEFAULT 'system' NOT NULL;

create table llx_user_employment
(
  rowid             integer AUTO_INCREMENT PRIMARY KEY,
  entity            integer DEFAULT 1 NOT NULL, -- multi company id
  ref				varchar(50),				-- reference
  ref_ext			varchar(50),				-- reference into an external system (not used by dolibarr)
  fk_user			integer,
  datec             datetime,
  tms               timestamp,
  fk_user_creat     integer,
  fk_user_modif     integer,
  job				varchar(128),				-- job position. may be a dictionnary
  status            integer NOT NULL,			-- draft, active, closed
  salary			double(24,8),				-- last and current value stored into llx_user
  salaryextra		double(24,8),				-- last and current value stored into llx_user
  weeklyhours		double(16,8),				-- last and current value stored into llx_user
  dateemployment    date,						-- last and current value stored into llx_user
  dateemploymentend date						-- last and current value stored into llx_user
)ENGINE=innodb;


ALTER TABLE llx_expensereport ADD INDEX idx_expensereport_date_debut (date_debut);
ALTER TABLE llx_expensereport ADD INDEX idx_expensereport_date_fin (date_fin);
ALTER TABLE llx_expensereport ADD INDEX idx_expensereport_fk_statut (fk_statut);

ALTER TABLE llx_expensereport ADD INDEX idx_expensereport_fk_user_author (fk_user_author);
ALTER TABLE llx_expensereport ADD INDEX idx_expensereport_fk_user_valid (fk_user_valid);
ALTER TABLE llx_expensereport ADD INDEX idx_expensereport_fk_user_approve (fk_user_approve);
ALTER TABLE llx_expensereport ADD INDEX idx_expensereport_fk_refuse (fk_user_approve);

DELETE FROM llx_actioncomm_resources WHERE fk_actioncomm not in (select id from llx_actioncomm);

-- Sequence to removed duplicated values of llx_links. Use serveral times if you still have duplicate.
drop table tmp_links_double;
--select objectid, label, max(rowid) as max_rowid, count(rowid) as count_rowid from llx_links where label is not null group by objectid, label having count(rowid) >= 2;
create table tmp_links_double as (select objectid, label, max(rowid) as max_rowid, count(rowid) as count_rowid from llx_links where label is not null group by objectid, label having count(rowid) >= 2);
--select * from tmp_links_double;
delete from llx_links where (rowid, label) in (select max_rowid, label from tmp_links_double);	--update to avoid duplicate, delete to delete
drop table tmp_links_double;

ALTER TABLE llx_links ADD UNIQUE INDEX uk_links (objectid,label);

ALTER TABLE llx_expensereport ADD UNIQUE INDEX idx_expensereport_uk_ref (ref, entity);

UPDATE llx_projet_task SET ref = NULL WHERE ref = '';
ALTER TABLE llx_projet_task ADD UNIQUE INDEX uk_projet_task_ref (ref, entity);

<<<<<<< HEAD
-- Product attributes
CREATE TABLE llx_product_attribute
(
  rowid INT PRIMARY KEY NOT NULL AUTO_INCREMENT,
  ref VARCHAR(255) NOT NULL,
  label VARCHAR(255) NOT NULL,
  rang INT DEFAULT 0 NOT NULL,
  entity INT DEFAULT 1 NOT NULL
);
ALTER TABLE llx_product_attribute ADD CONSTRAINT unique_ref UNIQUE (ref);
CREATE TABLE llx_product_attribute_combination
(
  rowid INT PRIMARY KEY NOT NULL AUTO_INCREMENT,
  fk_product_parent INT NOT NULL,
  fk_product_child INT NOT NULL,
  variation_price FLOAT NOT NULL,
  variation_price_percentage INT NULL,
  variation_weight FLOAT NOT NULL,
  entity INT DEFAULT 1 NOT NULL
);
CREATE TABLE llx_product_attribute_combination2val
(
  rowid INT PRIMARY KEY NOT NULL AUTO_INCREMENT,
  fk_prod_combination INT NOT NULL,
  fk_prod_attr INT NOT NULL,
  fk_prod_attr_val INT NOT NULL
);
CREATE TABLE llx_product_attribute_value
(
  rowid INT PRIMARY KEY NOT NULL AUTO_INCREMENT,
  fk_product_attribute INT NOT NULL,
  ref VARCHAR(255) DEFAULT NULL,
  value VARCHAR(255) DEFAULT NULL,
  entity INT DEFAULT 1 NOT NULL
);
ALTER TABLE llx_product_attribute_value ADD CONSTRAINT unique_ref UNIQUE (fk_product_attribute,ref);
=======
ALTER TABLE llx_contrat ADD COLUMN fk_user_modif integer;
>>>>>>> 46a80411
<|MERGE_RESOLUTION|>--- conflicted
+++ resolved
@@ -247,7 +247,9 @@
 UPDATE llx_projet_task SET ref = NULL WHERE ref = '';
 ALTER TABLE llx_projet_task ADD UNIQUE INDEX uk_projet_task_ref (ref, entity);
 
-<<<<<<< HEAD
+ALTER TABLE llx_contrat ADD COLUMN fk_user_modif integer;
+
+
 -- Product attributes
 CREATE TABLE llx_product_attribute
 (
@@ -283,7 +285,4 @@
   value VARCHAR(255) DEFAULT NULL,
   entity INT DEFAULT 1 NOT NULL
 );
-ALTER TABLE llx_product_attribute_value ADD CONSTRAINT unique_ref UNIQUE (fk_product_attribute,ref);
-=======
-ALTER TABLE llx_contrat ADD COLUMN fk_user_modif integer;
->>>>>>> 46a80411
+ALTER TABLE llx_product_attribute_value ADD CONSTRAINT unique_ref UNIQUE (fk_product_attribute,ref);