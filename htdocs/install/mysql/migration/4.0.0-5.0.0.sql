--- conflicted
+++ resolved
@@ -24,7 +24,6 @@
 -- -- VPGSQL8.2 DELETE FROM llx_usergroup_user      WHERE fk_user      NOT IN (SELECT rowid from llx_user);
 -- -- VMYSQL4.1 DELETE FROM llx_usergroup_user      WHERE fk_usergroup NOT IN (SELECT rowid from llx_usergroup);
 
-<<<<<<< HEAD
 -- after changing const name, please insure that old constant was rename
 UPDATE llx_const SET name = __ENCRYPT('THIRDPARTY_DEFAULT_CREATE_CONTACT')__ WHERE name = __ENCRYPT('MAIN_THIRPARTY_CREATION_INDIVIDUAL')__;  -- under 3.9.0
 UPDATE llx_const SET name = __ENCRYPT('THIRDPARTY_DEFAULT_CREATE_CONTACT')__ WHERE name = __ENCRYPT('MAIN_THIRDPARTY_CREATION_INDIVIDUAL')__; -- under 4.0.1
@@ -48,10 +47,9 @@
 ALTER TABLE llx_don ADD COLUMN date_valid datetime;
 
 DELETE FROM llx_menu where module='expensereport';
-=======
+
 ALTER TABLE llx_facturedet ADD COLUMN fk_user_author integer after fk_unit;
 ALTER TABLE llx_facturedet ADD COLUMN fk_user_modif integer after fk_unit;
->>>>>>> eda718a9
 
 ALTER TABLE llx_user DROP COLUMN phenix_login;
 ALTER TABLE llx_user DROP COLUMN phenix_pass;
