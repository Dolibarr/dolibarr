--
-- Be carefull to requests order.
-- This file must be loaded by calling /install/index.php page
-- when current version is 4.0.0 or higher.
--
-- To rename a table:       ALTER TABLE llx_table RENAME TO llx_table_new;
-- To add a column:         ALTER TABLE llx_table ADD COLUMN newcol varchar(60) NOT NULL DEFAULT '0' AFTER existingcol;
-- To rename a column:      ALTER TABLE llx_table CHANGE COLUMN oldname newname varchar(60);
-- To drop a column:        ALTER TABLE llx_table DROP COLUMN oldname;
-- To change type of field: ALTER TABLE llx_table MODIFY COLUMN name varchar(60);
-- To drop a foreign key:   ALTER TABLE llx_table DROP FOREIGN KEY fk_name;
-- To drop an index:        -- VMYSQL4.0 DROP INDEX nomindex on llx_table
-- To drop an index:        -- VPGSQL8.0 DROP INDEX nomindex
-- To restrict request to Mysql version x.y minimum use -- VMYSQLx.y
-- To restrict request to Pgsql version x.y minimum use -- VPGSQLx.y
-- To make pk to be auto increment (mysql):    -- VMYSQL4.3 ALTER TABLE llx_c_shipment_mode CHANGE COLUMN rowid rowid INTEGER NOT NULL AUTO_INCREMENT;
-- To make pk to be auto increment (postgres): -- VPGSQL8.2 NOT POSSIBLE. MUST DELETE/CREATE TABLE
-- To set a field as NULL:                     -- VMYSQL4.3 ALTER TABLE llx_table MODIFY COLUMN name varchar(60) NULL;
-- To set a field as NULL:                     -- VPGSQL8.2 ALTER TABLE llx_table ALTER COLUMN name DROP NOT NULL;
-- To set a field as NOT NULL:                 -- VMYSQL4.3 ALTER TABLE llx_table MODIFY COLUMN name varchar(60) NOT NULL;
-- To set a field as NOT NULL:                 -- VPGSQL8.2 ALTER TABLE llx_table ALTER COLUMN name SET NOT NULL;
-- To set a field as default NULL:             -- VPGSQL8.2 ALTER TABLE llx_table ALTER COLUMN name SET DEFAULT NULL;
-- Note: fields with type BLOB/TEXT can't have default value.
-- -- VPGSQL8.2 DELETE FROM llx_usergroup_user      WHERE fk_user      NOT IN (SELECT rowid from llx_user);
-- -- VMYSQL4.1 DELETE FROM llx_usergroup_user      WHERE fk_usergroup NOT IN (SELECT rowid from llx_usergroup);

-- after changing const name, please insure that old constant was rename
UPDATE llx_const SET name = __ENCRYPT('THIRDPARTY_DEFAULT_CREATE_CONTACT')__ WHERE name = __ENCRYPT('MAIN_THIRPARTY_CREATION_INDIVIDUAL')__;  -- under 3.9.0
UPDATE llx_const SET name = __ENCRYPT('THIRDPARTY_DEFAULT_CREATE_CONTACT')__ WHERE name = __ENCRYPT('MAIN_THIRDPARTY_CREATION_INDIVIDUAL')__; -- under 4.0.1

-- VPGSQL8.2 ALTER TABLE llx_product_lot ALTER COLUMN entity SET DEFAULT 1;
ALTER TABLE llx_product_lot MODIFY COLUMN entity integer DEFAULT 1;
UPDATE llx_product_lot SET entity = 1 WHERE entity IS NULL;

ALTER TABLE llx_c_actioncomm ADD COLUMN picto varchar(48);

ALTER TABLE llx_facturedet ADD INDEX idx_facturedet_fk_code_ventilation (fk_code_ventilation);
ALTER TABLE llx_facture_fourn_det ADD INDEX idx_facture_fourn_det_fk_code_ventilation (fk_code_ventilation);

ALTER TABLE llx_facture_fourn_det ADD INDEX idx_facture_fourn_det_fk_product (fk_product);

ALTER TABLE llx_facture_rec ADD COLUMN fk_user_modif integer;
ALTER TABLE llx_expedition ADD COLUMN fk_user_modif integer;

ALTER TABLE llx_adherent ADD COLUMN model_pdf varchar(255);

ALTER TABLE llx_don ADD COLUMN date_valid datetime;

DELETE FROM llx_menu where module='expensereport';

ALTER TABLE llx_facturedet ADD COLUMN fk_user_author integer after fk_unit;
ALTER TABLE llx_facturedet ADD COLUMN fk_user_modif integer after fk_unit;

ALTER TABLE llx_user DROP COLUMN phenix_login;
ALTER TABLE llx_user DROP COLUMN phenix_pass;
ALTER TABLE llx_user ADD COLUMN dateemployment datetime;

ALTER TABLE llx_societe ADD COLUMN fk_account integer;

ALTER TABLE llx_commandedet ADD COLUMN fk_commandefourndet integer DEFAULT NULL after import_key;   -- link to detail line of commande fourn (resplenish)
ALTER TABLE llx_commandedet MODIFY COLUMN fk_commandefourndet integer DEFAULT NULL;

ALTER TABLE llx_website ADD COLUMN virtualhost varchar(255) after fk_default_home;

ALTER TABLE llx_chargesociales ADD COLUMN fk_account integer after fk_type;
ALTER TABLE llx_chargesociales ADD COLUMN fk_mode_reglement integer after fk_account;

ALTER TABLE llx_ecm_files ADD COLUMN gen_or_uploaded varchar(12) after cover; 

DROP TABLE llx_document_generator;
DROP TABLE llx_ecm_documents;
DROP TABLE llx_holiday_events;
DROP TABLE llx_holiday_types;

ALTER TABLE llx_notify ADD COLUMN type_target varchar(16) NULL;

ALTER TABLE llx_entrepot DROP COLUMN valo_pmp;

ALTER TABLE llx_notify_def MODIFY COLUMN fk_soc integer NULL;
-- VPGSQL8.2 ALTER TABLE llx_notify_def ALTER COLUMN fk_soc SET DEFAULT NULL;


create table llx_categorie_project
(
  fk_categorie  integer NOT NULL,
  fk_project    integer NOT NULL,
  import_key    varchar(14)
)ENGINE=innodb;

ALTER TABLE llx_categorie_project ADD PRIMARY KEY pk_categorie_project (fk_categorie, fk_project);
ALTER TABLE llx_categorie_project ADD INDEX idx_categorie_project_fk_categorie (fk_categorie);
ALTER TABLE llx_categorie_project ADD INDEX idx_categorie_project_fk_project (fk_project);

ALTER TABLE llx_categorie_project ADD CONSTRAINT fk_categorie_project_categorie_rowid FOREIGN KEY (fk_categorie) REFERENCES llx_categorie (rowid);
ALTER TABLE llx_categorie_project ADD CONSTRAINT fk_categorie_project_fk_project_rowid FOREIGN KEY (fk_project) REFERENCES llx_projet (rowid);

ALTER TABLE llx_societe_remise_except ADD COLUMN entity	integer DEFAULT 1 NOT NULL after rowid;
ALTER TABLE llx_societe_remise ADD COLUMN entity	integer DEFAULT 1 NOT NULL after rowid;


create table llx_expensereport_extrafields
(
  rowid                     integer AUTO_INCREMENT PRIMARY KEY,
  tms                       timestamp,
  fk_object                 integer NOT NULL,
  import_key                varchar(14)                          		-- import key
) ENGINE=innodb;

ALTER TABLE llx_expensereport_extrafields ADD INDEX idx_expensereport_extrafields (fk_object);

ALTER TABLE llx_cotisation RENAME TO llx_subscription;
ALTER TABLE llx_subscription ADD UNIQUE INDEX uk_subscription (fk_adherent,dateadh);
ALTER TABLE llx_subscription CHANGE COLUMN cotisation subscription real;
ALTER TABLE llx_adherent_type CHANGE COLUMN cotisation subscription varchar(3) NOT NULL DEFAULT '1';

UPDATE llx_adherent_type SET subscription = '1' WHERE subscription = 'yes';

CREATE TABLE llx_product_lot_extrafields
(
  rowid                     integer AUTO_INCREMENT PRIMARY KEY,
  tms                       timestamp,
  fk_object                 integer NOT NULL,
  import_key                varchar(14)                          		-- import key
) ENGINE=innodb;

ALTER TABLE llx_product_lot_extrafields ADD INDEX idx_product_lot_extrafields (fk_object);

ALTER TABLE llx_website_page MODIFY content MEDIUMTEXT;

CREATE TABLE llx_product_warehouse_properties
(
  rowid           		integer AUTO_INCREMENT PRIMARY KEY,
  tms             		timestamp,
  fk_product      		integer NOT NULL,
  fk_entrepot     		integer NOT NULL,
  seuil_stock_alerte    integer DEFAULT 0,
  desiredstock    		integer DEFAULT 0,
  import_key      		varchar(14)               -- Import key
)ENGINE=innodb;

ALTER TABLE llx_accounting_bookkeeping ADD COLUMN entity integer DEFAULT 1 NOT NULL;
ALTER TABLE llx_accounting_bookkeeping ADD COLUMN fk_user_modif     integer;
ALTER TABLE llx_accounting_bookkeeping ADD COLUMN date_creation		datetime;
ALTER TABLE llx_accounting_bookkeeping ADD COLUMN tms               timestamp;
-- VMYSQL4.3 ALTER TABLE llx_accounting_bookkeeping MODIFY COLUMN numero_compte varchar(32) NOT NULL;
-- VMYSQL4.3 ALTER TABLE llx_accounting_bookkeeping MODIFY COLUMN code_journal varchar(32) NOT NULL;
-- VPGSQL8.2 ALTER TABLE llx_accounting_bookkeeping ALTER COLUMN numero_compte SET NOT NULL;
-- VPGSQL8.2 ALTER TABLE llx_accounting_bookkeeping ALTER COLUMN code_journal SET NOT NULL;

ALTER TABLE llx_accounting_account ADD UNIQUE INDEX uk_accounting_account (account_number, entity, fk_pcg_version);

ALTER TABLE llx_expensereport_det ADD COLUMN fk_code_ventilation integer DEFAULT 0;

ALTER TABLE llx_c_payment_term change fdm type_cdr tinyint;


ALTER TABLE llx_facturedet ADD COLUMN vat_src_code varchar(10) DEFAULT '' AFTER tva_tx;
ALTER TABLE llx_facture_fourn_det ADD COLUMN vat_src_code varchar(10) DEFAULT '' AFTER tva_tx;
ALTER TABLE llx_commandedet ADD COLUMN vat_src_code varchar(10) DEFAULT '' AFTER tva_tx;
ALTER TABLE llx_commande_fournisseurdet ADD COLUMN vat_src_code varchar(10) DEFAULT '' AFTER tva_tx;
ALTER TABLE llx_propaldet ADD COLUMN vat_src_code varchar(10) DEFAULT '' AFTER tva_tx;
ALTER TABLE llx_supplier_proposaldet ADD COLUMN vat_src_code varchar(10) DEFAULT '' AFTER tva_tx;

ALTER TABLE llx_c_payment_term change fdm type_cdr tinyint;

ALTER TABLE llx_entrepot ADD COLUMN fk_parent integer DEFAULT 0;


create table llx_resource_extrafields
(
  rowid                     integer AUTO_INCREMENT PRIMARY KEY,
  tms                       timestamp,
  fk_object                 integer NOT NULL,
  import_key                varchar(14)                          		-- import key
) ENGINE=innodb;

ALTER TABLE llx_resource_extrafields ADD INDEX idx_resource_extrafields (fk_object);

INSERT INTO llx_const (name, value, type, note, visible) values (__ENCRYPT('MAIN_SIZE_SHORTLIST_LIMIT')__,__ENCRYPT('3')__,'chaine','Max length for small lists (tabs)',0);


ALTER TABLE llx_bank_account ADD COLUMN note_public     		text;
ALTER TABLE llx_bank_account ADD COLUMN model_pdf       		varchar(255);
ALTER TABLE llx_bank_account ADD COLUMN import_key      		varchar(14);

ALTER TABLE llx_overwrite_trans ADD COLUMN entity integer DEFAULT 1 NOT NULL AFTER rowid;

ALTER TABLE llx_mailing_cibles ADD COLUMN error_text varchar(255);


create table llx_user_employment
(
  rowid             integer AUTO_INCREMENT PRIMARY KEY,
  entity            integer DEFAULT 1 NOT NULL, -- multi company id
  ref				varchar(50),				-- reference
  ref_ext			varchar(50),				-- reference into an external system (not used by dolibarr)
  fk_user			integer,
  datec             datetime,
  tms               timestamp,
  fk_user_creat     integer,
  fk_user_modif     integer,
  job				varchar(128),				-- job position. may be a dictionnary
  status            integer NOT NULL,			-- draft, active, closed
  salary			double(24,8),				-- last and current value stored into llx_user
  salaryextra		double(24,8),				-- last and current value stored into llx_user
  weeklyhours		double(16,8),				-- last and current value stored into llx_user
  dateemployment    date,						-- last and current value stored into llx_user
  dateemploymentend date						-- last and current value stored into llx_user
)ENGINE=innodb;


-- Sequence to removed duplicated values of llx_links. Use serveral times if you still have duplicate.
drop table tmp_links_double;
--select objectid, label, max(rowid) as max_rowid, count(rowid) as count_rowid from llx_links where label is not null group by objectid, label having count(rowid) >= 2;
create table tmp_links_double as (select objectid, label, max(rowid) as max_rowid, count(rowid) as count_rowid from llx_links where label is not null group by objectid, label having count(rowid) >= 2);
--select * from tmp_links_double;
delete from llx_links where (rowid, label) in (select max_rowid, label from tmp_links_double);	--update to avoid duplicate, delete to delete
drop table tmp_links_double;

ALTER TABLE llx_links ADD UNIQUE INDEX uk_links (objectid,label);

<<<<<<< HEAD
ALTER TABLE llx_loan ADD COLUMN fk_project integer DEFAULT NULL;
=======
ALTER TABLE llx_c_actioncomm MODIFY COLUMN type varchar(50) DEFAULT 'system' NOT NULL;
>>>>>>> 59ba5ef4
<|MERGE_RESOLUTION|>--- conflicted
+++ resolved
@@ -209,6 +209,8 @@
 )ENGINE=innodb;
 
 
+
+
 -- Sequence to removed duplicated values of llx_links. Use serveral times if you still have duplicate.
 drop table tmp_links_double;
 --select objectid, label, max(rowid) as max_rowid, count(rowid) as count_rowid from llx_links where label is not null group by objectid, label having count(rowid) >= 2;
@@ -219,8 +221,6 @@
 
 ALTER TABLE llx_links ADD UNIQUE INDEX uk_links (objectid,label);
 
-<<<<<<< HEAD
-ALTER TABLE llx_loan ADD COLUMN fk_project integer DEFAULT NULL;
-=======
 ALTER TABLE llx_c_actioncomm MODIFY COLUMN type varchar(50) DEFAULT 'system' NOT NULL;
->>>>>>> 59ba5ef4
+
+ALTER TABLE llx_loan ADD COLUMN fk_project integer DEFAULT NULL;