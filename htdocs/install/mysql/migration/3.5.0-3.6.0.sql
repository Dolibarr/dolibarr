--- conflicted
+++ resolved
@@ -980,18 +980,17 @@
   recuperableonly           integer NOT NULL DEFAULT '0',   -- Other NPR VAT
   localtax1_tx				double(6,3)  DEFAULT 0,         -- Other local VAT 1 
   localtax2_tx				double(6,3)  DEFAULT 0,         -- Other local VAT 2
-  fk_user				integer,
-  import_key			varchar(14)                  -- Import key
+  fk_user				    integer,
+  import_key			    varchar(14)                  -- Import key
 )ENGINE=innodb;
 
 ALTER TABLE llx_product_customer_price ADD INDEX idx_product_customer_price_fk_user (fk_user);
-
-ALTER TABLE llx_product_customer_price ADD CONSTRAINT fk_product_customer_price_fk_user    FOREIGN KEY (fk_user)    REFERENCES llx_user (rowid);
-
+ALTER TABLE llx_product_customer_price ADD INDEX idx_product_customer_price_fk_soc (fk_soc);
 ALTER TABLE llx_product_customer_price ADD UNIQUE INDEX uk_customer_price_fk_product_fk_soc (fk_product, fk_soc);
 
-ALTER TABLE llx_product_customer_price ADD CONSTRAINT fk_customer_price_fk_product FOREIGN KEY (fk_product) REFERENCES llx_product(rowid) ON DELETE CASCADE;
-ALTER TABLE llx_product_customer_price ADD CONSTRAINT fk_customer_price_fk_soc FOREIGN KEY (fk_soc) REFERENCES llx_societe(rowid) ON DELETE CASCADE;
+ALTER TABLE llx_product_customer_price ADD CONSTRAINT fk_product_customer_price_fk_user FOREIGN KEY (fk_user) REFERENCES llx_user (rowid);
+ALTER TABLE llx_product_customer_price ADD CONSTRAINT fk_customer_price_fk_product FOREIGN KEY (fk_product) REFERENCES llx_product(rowid);
+ALTER TABLE llx_product_customer_price ADD CONSTRAINT fk_customer_price_fk_soc FOREIGN KEY (fk_soc) REFERENCES llx_societe(rowid);
 
 ALTER TABLE llx_user ADD COLUMN barcode varchar(255) DEFAULT NULL;
 ALTER TABLE llx_user ADD COLUMN fk_barcode_type integer DEFAULT 0;
@@ -1011,7 +1010,7 @@
   price_min_ttc				double(24,8) DEFAULT 0,
   price_base_type			varchar(3)   DEFAULT 'HT',
   tva_tx					double(6,3),
-  recuperableonly           integer NOT NULL DEFAULT '0',   -- Other NPR VAT
+  recuperableonly           integer NOT NULL DEFAULT 0,   -- Other NPR VAT
   localtax1_tx				double(6,3)  DEFAULT 0,         -- Other local VAT 1 
   localtax2_tx				double(6,3)  DEFAULT 0,         -- Other local VAT 2
   fk_user				integer,
@@ -1028,7 +1027,7 @@
   eatby datetime DEFAULT NULL,
   sellby datetime DEFAULT NULL,
   batch varchar(30) DEFAULT NULL,
-  qty double NOT NULL DEFAULT '0',
+  qty double NOT NULL DEFAULT 0,
   import_key varchar(14) DEFAULT NULL,
   KEY ix_fk_product_stock (fk_product_stock)
 ) ENGINE=InnoDB;
@@ -1039,7 +1038,7 @@
   eatby date DEFAULT NULL,
   sellby date DEFAULT NULL,
   batch varchar(30) DEFAULT NULL,
-  qty double NOT NULL DEFAULT '0',
+  qty double NOT NULL DEFAULT 0,
   fk_origin_stock integer NOT NULL,
   KEY ix_fk_expeditiondet (fk_expeditiondet)
 ) ENGINE=InnoDB;
@@ -1063,16 +1062,12 @@
 )ENGINE=innodb;
 
 --New 1074 : Stock mouvement link to origin
-<<<<<<< HEAD
 ALTER TABLE llx_stock_mouvement ADD fk_origin integer;
 ALTER TABLE llx_stock_mouvement ADD origintype VARCHAR(32);
 
 --New 1300 : Add THM on user
 ALTER TABLE llx_user ADD thm double(24,8);
 ALTER TABLE llx_projet_task_time ADD thm double(24,8);
-=======
-ALTER TABLE llx_stock_mouvement ADD fk_origin INT NOT NULL ;
-ALTER TABLE llx_stock_mouvement ADD origintype VARCHAR( 32 ) NOT NULL ;
 
 
 -- New : extrafield on categories
@@ -1084,5 +1079,4 @@
   import_key                varchar(14)                          		-- import key
 ) ENGINE=innodb;
 
-ALTER TABLE llx_categories_extrafields ADD INDEX idx_categories_extrafields (fk_object);
->>>>>>> 50343568
+ALTER TABLE llx_categories_extrafields ADD INDEX idx_categories_extrafields (fk_object);