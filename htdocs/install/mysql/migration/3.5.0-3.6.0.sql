--- conflicted
+++ resolved
@@ -1062,12 +1062,12 @@
 )ENGINE=innodb;
 
 --New 1074 : Stock mouvement link to origin
-ALTER TABLE llx_stock_mouvement ADD fk_origin integer;
-ALTER TABLE llx_stock_mouvement ADD origintype VARCHAR(32);
+ALTER TABLE llx_stock_mouvement ADD fk_origin INT NOT NULL ;
+ALTER TABLE llx_stock_mouvement ADD origintype VARCHAR( 32 ) NOT NULL ;
 
 --New 1300 : Add THM on user
-ALTER TABLE llx_user ADD thm double(24,8);
-ALTER TABLE llx_projet_task_time ADD thm double(24,8);
+ALTER TABLE llx_user ADD thm FLOAT NOT NULL ;
+ALTER TABLE llx_projet_task_time ADD thm FLOAT NOT NULL ;
 
 
 -- New : extrafield on categories
@@ -1079,10 +1079,7 @@
   import_key                varchar(14)                          		-- import key
 ) ENGINE=innodb;
 
-<<<<<<< HEAD
---New 1300 : Add THM on user
-ALTER TABLE llx_user ADD thm FLOAT NOT NULL ;
-ALTER TABLE llx_projet_task_time ADD thm FLOAT NOT NULL ;
+ALTER TABLE llx_categories_extrafields ADD INDEX idx_categories_extrafields (fk_object);
 
 --Payment in expense note module
 ALTER TABLE llx_deplacement CHANGE COLUMN km amount real NOT NULL DEFAULT 0;
@@ -1101,6 +1098,3 @@
   fk_user_creat integer,
   fk_user_modif integer
 )ENGINE=innodb;
-=======
-ALTER TABLE llx_categories_extrafields ADD INDEX idx_categories_extrafields (fk_object);
->>>>>>> de4ee498
