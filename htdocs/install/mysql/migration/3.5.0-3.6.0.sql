--- conflicted
+++ resolved
@@ -1198,10 +1198,6 @@
 
 ALTER TABLE llx_c_type_resource ADD UNIQUE INDEX uk_c_type_resource_id (label, code);
 
-<<<<<<< HEAD
-ALTER TABLE llx_mailing_cibles ADD INDEX idx_mailing_cibles_fk_mailing_email (fk_mailing,email);
-=======
 -- Fix: Missing instruction not correctly done into 3.5
 -- VPGSQL8.2 ALTER TABLE llx_facture_fourn ALTER fk_mode_reglement DROP NOT NULL;
--- VPGSQL8.2 ALTER TABLE llx_facture_fourn ALTER fk_cond_reglement DROP NOT NULL;
->>>>>>> bb9862d6
+-- VPGSQL8.2 ALTER TABLE llx_facture_fourn ALTER fk_cond_reglement DROP NOT NULL;