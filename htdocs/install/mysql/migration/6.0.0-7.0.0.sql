--
-- Be carefull to requests order.
-- This file must be loaded by calling /install/index.php page
-- when current version is 7.0.0 or higher.
--
-- To rename a table:       ALTER TABLE llx_table RENAME TO llx_table_new;
-- To add a column:         ALTER TABLE llx_table ADD COLUMN newcol varchar(60) NOT NULL DEFAULT '0' AFTER existingcol;
-- To rename a column:      ALTER TABLE llx_table CHANGE COLUMN oldname newname varchar(60);
-- To drop a column:        ALTER TABLE llx_table DROP COLUMN oldname;
-- To change type of field: ALTER TABLE llx_table MODIFY COLUMN name varchar(60);
-- To drop a foreign key:   ALTER TABLE llx_table DROP FOREIGN KEY fk_name;
-- To drop an index:        -- VMYSQL4.0 DROP INDEX nomindex on llx_table
-- To drop an index:        -- VPGSQL8.0 DROP INDEX nomindex
-- To restrict request to Mysql version x.y minimum use -- VMYSQLx.y
-- To restrict request to Pgsql version x.y minimum use -- VPGSQLx.y
-- To make pk to be auto increment (mysql):    -- VMYSQL4.3 ALTER TABLE llx_c_shipment_mode CHANGE COLUMN rowid rowid INTEGER NOT NULL AUTO_INCREMENT;
-- To make pk to be auto increment (postgres): -- VPGSQL8.2 NOT POSSIBLE. MUST DELETE/CREATE TABLE
-- To set a field as NULL:                     -- VMYSQL4.3 ALTER TABLE llx_table MODIFY COLUMN name varchar(60) NULL;
-- To set a field as NULL:                     -- VPGSQL8.2 ALTER TABLE llx_table ALTER COLUMN name DROP NOT NULL;
-- To set a field as NOT NULL:                 -- VMYSQL4.3 ALTER TABLE llx_table MODIFY COLUMN name varchar(60) NOT NULL;
-- To set a field as NOT NULL:                 -- VPGSQL8.2 ALTER TABLE llx_table ALTER COLUMN name SET NOT NULL;
-- To set a field as default NULL:             -- VPGSQL8.2 ALTER TABLE llx_table ALTER COLUMN name SET DEFAULT NULL;
-- Note: fields with type BLOB/TEXT can't have default value.
-- -- VPGSQL8.2 DELETE FROM llx_usergroup_user      WHERE fk_user      NOT IN (SELECT rowid from llx_user);
-- -- VMYSQL4.1 DELETE FROM llx_usergroup_user      WHERE fk_usergroup NOT IN (SELECT rowid from llx_usergroup);


-- VMYSQLUTF8UNICODECI ALTER TABLE llx_accounting_account MODIFY account_number VARCHAR(20) CHARACTER SET utf8;
-- VMYSQLUTF8UNICODECI ALTER TABLE llx_accounting_account MODIFY account_number VARCHAR(20) COLLATE utf8_unicode_ci;
-- VMYSQLUTF8UNICODECI ALTER TABLE llx_accounting_bookkeeping MODIFY numero_compte VARCHAR(20) CHARACTER SET utf8;
-- VMYSQLUTF8UNICODECI ALTER TABLE llx_accounting_bookkeeping MODIFY numero_compte VARCHAR(20) COLLATE utf8_unicode_ci;
-- VMYSQLUTF8UNICODECI ALTER TABLE llx_accounting_journal MODIFY code VARCHAR(20) CHARACTER SET utf8;
-- VMYSQLUTF8UNICODECI ALTER TABLE llx_accounting_journal MODIFY code VARCHAR(20) COLLATE utf8_unicode_ci;
-- VMYSQLUTF8UNICODECI ALTER TABLE llx_bank_account MODIFY accountancy_journal VARCHAR(20) CHARACTER SET utf8;
-- VMYSQLUTF8UNICODECI ALTER TABLE llx_bank_account MODIFY accountancy_journal VARCHAR(20) COLLATE utf8_unicode_ci;
-- VMYSQLUTF8UNICODECI ALTER TABLE llx_stock_mouvement MODIFY batch VARCHAR(30) CHARACTER SET utf8;
-- VMYSQLUTF8UNICODECI ALTER TABLE llx_stock_mouvement MODIFY batch VARCHAR(30) COLLATE utf8_unicode_ci;
-- VMYSQLUTF8UNICODECI ALTER TABLE llx_product_lot MODIFY batch VARCHAR(30) CHARACTER SET utf8;
-- VMYSQLUTF8UNICODECI ALTER TABLE llx_product_lot MODIFY batch VARCHAR(30) COLLATE utf8_unicode_ci;
-- VMYSQLUTF8UNICODECI ALTER TABLE llx_product_batch MODIFY batch VARCHAR(30) CHARACTER SET utf8;
-- VMYSQLUTF8UNICODECI ALTER TABLE llx_product_batch MODIFY batch VARCHAR(30) COLLATE utf8_unicode_ci;
-- VMYSQLUTF8UNICODECI ALTER TABLE llx_product MODIFY accountancy_code_sell VARCHAR(32) CHARACTER SET utf8;
-- VMYSQLUTF8UNICODECI ALTER TABLE llx_product MODIFY accountancy_code_sell VARCHAR(32) COLLATE utf8_unicode_ci;
-- VMYSQLUTF8UNICODECI ALTER TABLE llx_product MODIFY accountancy_code_buy VARCHAR(32) CHARACTER SET utf8;
-- VMYSQLUTF8UNICODECI ALTER TABLE llx_product MODIFY accountancy_code_buy VARCHAR(32) COLLATE utf8_unicode_ci;
-- VMYSQLUTF8UNICODECI ALTER TABLE llx_c_type_fees MODIFY accountancy_code VARCHAR(32) CHARACTER SET utf8;
-- VMYSQLUTF8UNICODECI ALTER TABLE llx_c_type_fees MODIFY accountancy_code VARCHAR(32) COLLATE utf8_unicode_ci;


-- Missing in 5.0
ALTER TABLE llx_user MODIFY login varchar(50) NOT NULL;

-- Missing in 6.0 ?
ALTER TABLE llx_product_price ADD COLUMN fk_multicurrency integer;
ALTER TABLE llx_product_price ADD COLUMN multicurrency_code	varchar(255);
ALTER TABLE llx_product_price ADD COLUMN multicurrency_tx double(24,8) DEFAULT 1;
ALTER TABLE llx_product_price ADD COLUMN multicurrency_price double(24,8) DEFAULT NULL;
ALTER TABLE llx_product_price ADD COLUMN multicurrency_price_ttc double(24,8) DEFAULT NULL;

ALTER TABLE llx_website_page ADD COLUMN fk_user_create integer;
ALTER TABLE llx_website_page ADD COLUMN fk_user_modif integer; 


-- For 7.0

UPDATE llx_website SET entity = 1 WHERE entity IS NULL;
-- VMYSQL4.3 ALTER TABLE llx_website MODIFY COLUMN entity integer NOT NULL DEFAULT 1;
-- VPGSQL8.2 ALTER TABLE llx_website ALTER COLUMN entity SET NOT NULL;

ALTER TABLE llx_user ADD COLUMN birth date;

-- VMYSQL4.1 ALTER TABLE llx_holiday_users DROP PRIMARY KEY;

ALTER TABLE llx_holiday_users ADD UNIQUE INDEX uk_holiday_users(fk_user, fk_type, nb_holiday);

ALTER TABLE llx_product_fournisseur_price ADD COLUMN localtax1_tx double(6,3) DEFAULT 0;
ALTER TABLE llx_product_fournisseur_price ADD COLUMN localtax1_type varchar(10)  NOT NULL DEFAULT '0';
ALTER TABLE llx_product_fournisseur_price ADD COLUMN localtax2_tx double(6,3) DEFAULT 0;
ALTER TABLE llx_product_fournisseur_price ADD COLUMN localtax2_type varchar(10)  NOT NULL DEFAULT '0';


insert into llx_c_action_trigger (code,label,description,elementtype,rang) values ('MEMBER_SENTBYMAIL','Mails sent from member card','Executed when you send email from member card','member',23);

ALTER TABLE llx_ecm_files MODIFY label varchar(128) NOT NULL;
ALTER TABLE llx_ecm_files ADD COLUMN share varchar(128) NULL after label;
ALTER TABLE llx_ecm_files ADD COLUMN src_object_type varchar(32);
ALTER TABLE llx_ecm_files ADD COLUMN src_object_id integer;


ALTER TABLE llx_propal ADD COLUMN last_main_doc varchar(255);
ALTER TABLE llx_commande ADD COLUMN last_main_doc varchar(255);
ALTER TABLE llx_facture ADD COLUMN last_main_doc varchar(255);
ALTER TABLE llx_contrat ADD COLUMN last_main_doc varchar(255);
ALTER TABLE llx_expedition ADD COLUMN last_main_doc varchar(255);
ALTER TABLE llx_fichinter ADD COLUMN last_main_doc varchar(255);
ALTER TABLE llx_livraison ADD COLUMN last_main_doc varchar(255);
ALTER TABLE llx_supplier_proposal ADD COLUMN last_main_doc varchar(255);
ALTER TABLE llx_facture_fourn ADD COLUMN last_main_doc varchar(255);
ALTER TABLE llx_commande_fournisseur ADD COLUMN last_main_doc varchar(255);


ALTER TABLE llx_c_paiement        ADD COLUMN position        integer NOT NULL DEFAULT 0;
ALTER TABLE llx_c_payment_term    ADD COLUMN position        integer NOT NULL DEFAULT 0;

ALTER TABLE llx_product MODIFY COLUMN seuil_stock_alerte integer DEFAULT NULL;
-- VPGSQL8.2 ALTER TABLE llx_product ALTER COLUMN seuil_stock_alerte SET DEFAULT NULL;

ALTER TABLE llx_facture_rec ADD COLUMN suspended integer DEFAULT 0;

ALTER TABLE llx_facture_rec MODIFY COLUMN titre VARCHAR(100);

ALTER TABLE llx_contrat MODIFY COLUMN ref varchar(50);
ALTER TABLE llx_contrat MODIFY COLUMN ref_customer varchar(50);
ALTER TABLE llx_contrat MODIFY COLUMN ref_supplier varchar(50);
ALTER TABLE llx_contrat MODIFY COLUMN ref_ext varchar(50);


UPDATE llx_c_email_templates SET position = 0 WHERE position IS NULL;
UPDATE llx_c_email_templates SET lang = '' WHERE lang IS NULL;

ALTER TABLE llx_c_email_templates ADD COLUMN enabled varchar(255) DEFAULT '1';
ALTER TABLE llx_c_email_templates ADD COLUMN joinfiles varchar(255) DEFAULT '1';
ALTER TABLE llx_c_email_templates MODIFY COLUMN content mediumtext;

INSERT INTO llx_c_email_templates (entity,module,type_template,lang,private,fk_user,datec,label,position,enabled,active,topic,content,content_lines) VALUES (0,'adherent','member','',0,null,null,'(SendAnEMailToMember)',1,1,1,'__(CardContent)__','__(Hello)__,<br><br>\n\n__(ThisIsContentOfYourCard)__<br>\n__(ID)__ : __ID__<br>\n__(Civiliyty)__ : __MEMBER_CIVILITY__<br>\n__(Firstname)__ : __MEMBER_FIRSTNAME__<br />\n__(Lastname)__ : __MEMBER_LASTNAME__<br />\n__(Fullname)__ : __MEMBER_FULLNAME__<br />\n__(Company)__ : __MEMBER_COMPANY__<br />\n__(Address)__ : __MEMBER_ADDRESS__<br />\n__(Zip)__ : __MEMBER_ZIP__<br />\n__(Town)__ : __MEMBER_TOWN__<br />\n__(Country)__ : __MEMBER_COUNTRY__<br />\n__(Email)__ : __MEMBER_EMAIL__<br />\n__(Birthday)__ : __MEMBER_BIRTH__<br />\n__(Photo)__ : __MEMBER_PHOTO__<br />\n__(Login)__ : __MEMBER_LOGIN__<br />\n__(Password)__ : __MEMBER_PASSWORD__<br />\n__(Phone)__ : __MEMBER_PHONE__<br />\n__(PhonePerso)__ : __MEMBER_PHONEPRO__<br />\n__(PhoneMobile)__ : __MEMBER_PHONEMOBILE__<br><br>\n__(Sincerely)__<br>__USER_SIGNATURE__',null);
INSERT INTO llx_c_email_templates (entity,module,type_template,lang,private,fk_user,datec,label,position,enabled,active,topic,content,content_lines) VALUES (0,'banque','thirdparty','',0,null,null,'(YourSEPAMandate)',1,1,0,'__(YourSEPAMandate)__','__(Hello)__,<br><br>\n\n__(FindYourSEPAMandate)__ :<br>\n__MYCOMPANY_NAME__<br>\n__MYCOMPANY_FULLADDRESS__<br><br>\n__(Sincerely)__<br>\n__USER_SIGNATURE__',null);

INSERT INTO llx_c_accounting_category (rowid, code, label, range_account, sens, category_type, formula, position, fk_country, active) VALUES (  1, 'VENTES',    'Income of products/services',               'Exemple: 7xxxxx', 0, 0, '',                '10', 1, 1);
INSERT INTO llx_c_accounting_category (rowid, code, label, range_account, sens, category_type, formula, position, fk_country, active) VALUES (  2, 'DEPENSES',  'Expenses of products/services',             'Exemple: 6xxxxx', 0, 0, '',                '20', 1, 1);
INSERT INTO llx_c_accounting_category (rowid, code, label, range_account, sens, category_type, formula, position, fk_country, active) VALUES (  3, 'PROFIT',    'Balance',                                   '',                0, 1, 'VENTES+DEPENSES', '30', 1, 1);

UPDATE llx_c_accounting_category set code = 'VENTES',   range_account='7xxxxx' where code = 'VTE';
UPDATE llx_c_accounting_category set code = 'DEPENSES', range_account='6xxxxx' where code = 'MAR';
UPDATE llx_c_accounting_category set code = 'PROFIT',   range_account='Balance', formula = 'VENTES+DEPENSES' where code = 'MARGE';

ALTER TABLE llx_menu MODIFY COLUMN perms text;

ALTER TABLE llx_mailing MODIFY COLUMN titre varchar(128);
ALTER TABLE llx_mailing MODIFY COLUMN sujet varchar(128);

ALTER TABLE llx_mailing MODIFY COLUMN langs varchar(64);

ALTER TABLE llx_facture_fourn ADD COLUMN date_pointoftax	date DEFAULT NULL;
ALTER TABLE llx_facture_fourn ADD COLUMN date_valid		date;

ALTER TABLE llx_bookmark DROP COLUMN fk_soc;
 
ALTER TABLE llx_website MODIFY COLUMN ref varchar(128);

ALTER TABLE llx_website_page MODIFY COLUMN pageurl varchar(255);
ALTER TABLE llx_website_page ADD COLUMN lang varchar(6);
ALTER TABLE llx_website_page ADD COLUMN fk_page integer;
ALTER TABLE llx_website_page ADD COLUMN grabbed_from varchar(255);
ALTER TABLE llx_website_page ADD COLUMN htmlheader mediumtext;
ALTER TABLE llx_website_page MODIFY COLUMN htmlheader mediumtext;

ALTER TABLE llx_website_page MODIFY COLUMN status INTEGER DEFAULT 1;
UPDATE llx_website_page set status = 1 WHERE status IS NULL;

ALTER TABLE llx_website ADD COLUMN import_key varchar(14);
ALTER TABLE llx_website_page ADD COLUMN import_key varchar(14);
ALTER TABLE llx_fichinter ADD COLUMN import_key varchar(14);
ALTER TABLE llx_livraison ADD COLUMN import_key varchar(14);
ALTER TABLE llx_livraison ADD COLUMN extraparams varchar(255);
ALTER TABLE llx_don ADD COLUMN extraparams varchar(255);

ALTER TABLE llx_accounting_account ADD COLUMN import_key varchar(14);
ALTER TABLE llx_accounting_account ADD COLUMN extraparams varchar(255);
ALTER TABLE llx_accounting_bookkeeping ADD COLUMN import_key varchar(14);
ALTER TABLE llx_accounting_bookkeeping ADD COLUMN extraparams varchar(255);

ALTER TABLE llx_accounting_bookkeeping ADD COLUMN date_lim_reglement datetime DEFAULT NULL;
ALTER TABLE llx_accounting_bookkeeping ADD COLUMN fk_user integer NULL;


ALTER TABLE llx_menu MODIFY fk_mainmenu varchar(100);
ALTER TABLE llx_menu MODIFY fk_leftmenu varchar(100); 


CREATE TABLE llx_website_extrafields
(
  rowid                     integer AUTO_INCREMENT PRIMARY KEY,
  tms                       timestamp,
  fk_object                 integer NOT NULL,
  import_key                varchar(14)                          		-- import key
) ENGINE=innodb;

ALTER TABLE llx_website_extrafields ADD INDEX idx_website_extrafields (fk_object);


CREATE TABLE llx_website_account(
	rowid integer AUTO_INCREMENT PRIMARY KEY NOT NULL, 
	login             varchar(64) NOT NULL, 
	pass_encoding     varchar(24) NOT NULL,
    pass_crypted      varchar(128),
    pass_temp         varchar(128),			    -- temporary password when asked for forget password
    fk_soc integer,
	fk_website          integer NOT NULL,
	note_private        text,
    date_last_login     datetime,
    date_previous_login datetime,
	date_creation       datetime NOT NULL, 
	tms                 timestamp NOT NULL, 
	fk_user_creat       integer NOT NULL, 
	fk_user_modif       integer, 
	import_key          varchar(14), 
	status integer 
) ENGINE=innodb;


ALTER TABLE llx_website_account ADD INDEX idx_website_account_rowid (rowid);
ALTER TABLE llx_website_account ADD INDEX idx_website_account_login (login);
ALTER TABLE llx_website_account ADD INDEX idx_website_account_import_key (import_key);
ALTER TABLE llx_website_account ADD INDEX idx_website_account_status (status);
ALTER TABLE llx_website_account ADD INDEX idx_website_account_fk_soc (fk_soc);

ALTER TABLE llx_website_account ADD UNIQUE INDEX uk_website_account_login_website_soc(login, fk_website, fk_soc);

ALTER TABLE llx_website_account ADD CONSTRAINT llx_website_account_fk_website FOREIGN KEY (fk_website) REFERENCES llx_website(rowid);

CREATE TABLE llx_website_account_extrafields
(
  rowid                     integer AUTO_INCREMENT PRIMARY KEY,
  tms                       timestamp,
  fk_object                 integer NOT NULL,
  import_key                varchar(14)                          		-- import key
) ENGINE=innodb;

ALTER TABLE llx_website_account_extrafields ADD INDEX idx_website_account_extrafields (fk_object);





alter table llx_user add column pass_encoding varchar(24) NULL;




CREATE TABLE IF NOT EXISTS llx_expensereport_ik (
    rowid           integer  AUTO_INCREMENT PRIMARY KEY,
    datec           datetime  DEFAULT NULL,
    tms             timestamp,
    fk_c_exp_tax_cat integer DEFAULT 0 NOT NULL,
    fk_range        integer DEFAULT 0 NOT NULL,
    coef            double DEFAULT 0 NOT NULL,
    ikoffset          double DEFAULT 0 NOT NULL,
    active          integer DEFAULT 1
)ENGINE=innodb;

CREATE TABLE IF NOT EXISTS llx_c_exp_tax_cat (
    rowid       integer  AUTO_INCREMENT PRIMARY KEY,
    label       varchar(48) NOT NULL,
    entity      integer DEFAULT 1 NOT NULL,
    active      integer DEFAULT 1 NOT NULL
)ENGINE=innodb;

CREATE TABLE IF NOT EXISTS llx_c_exp_tax_range (
    rowid       integer  AUTO_INCREMENT PRIMARY KEY,
    fk_c_exp_tax_cat integer DEFAULT 1 NOT NULL,
    range_ik    double DEFAULT 0 NOT NULL,
    entity      integer DEFAULT 1 NOT NULL,
    active      integer DEFAULT 1 NOT NULL
)ENGINE=innodb;

INSERT INTO llx_c_type_fees (code, label, active, accountancy_code) VALUES
('EX_KME', 'ExpLabelKm', 1, '625100'),
('EX_FUE', 'ExpLabelFuelCV', 0, '606150'),
('EX_HOT', 'ExpLabelHotel', 0, '625160'),
('EX_PAR', 'ExpLabelParkingCV', 0, '625160'),
('EX_TOL', 'ExpLabelTollCV', 0, '625160'),
('EX_TAX', 'ExpLabelVariousTaxes', 0, '637800'),
('EX_IND', 'ExpLabelIndemnityTranspSub', 0, '648100'),
('EX_SUM', 'ExpLabelMaintenanceSupply', 0, '606300'),
('EX_SUO', 'ExpLabelOfficeSupplies', 0, '606400'),
('EX_CAR', 'ExpLabelCarRental', 0, '613000'),
('EX_DOC', 'ExpLabelDocumentation', 0, '618100'),
('EX_CUR', 'ExpLabelCustomersReceiving', 0, '625710'),
('EX_OTR', 'ExpLabelOtherReceiving', 0, '625700'),
('EX_POS', 'ExpLabelPostage', 0, '626100'),
('EX_CAM', 'ExpLabelMaintenanceRepairCV', 0, '615300'),
('EX_EMM', 'ExpLabelEmployeesMeal', 0, '625160'),
('EX_GUM', 'ExpLabelGuestsMeal', 0, '625160'),
('EX_BRE', 'ExpLabelBreakfast', 0, '625160'),
('EX_FUE_VP', 'ExpLabelFuelPV', 0, '606150'),
('EX_TOL_VP', 'ExpLabelTollPV', 0, '625160'),
('EX_PAR_VP', 'ExpLabelParkingPV', 0, '625160'),
('EX_CAM_VP', 'ExpLabelMaintenanceRepairPV', 0, '615300');

INSERT INTO llx_expensereport_ik (rowid, fk_c_exp_tax_cat, fk_range, coef, ikoffset) values (1,4, 1, 0.41, 0);
INSERT INTO llx_expensereport_ik (rowid, fk_c_exp_tax_cat, fk_range, coef, ikoffset) values (2,4, 2, 0.244, 824);
INSERT INTO llx_expensereport_ik (rowid, fk_c_exp_tax_cat, fk_range, coef, ikoffset) values (3,4, 3, 0.286, 0);
INSERT INTO llx_expensereport_ik (rowid, fk_c_exp_tax_cat, fk_range, coef, ikoffset) values (4,5, 4, 0.493, 0);
INSERT INTO llx_expensereport_ik (rowid, fk_c_exp_tax_cat, fk_range, coef, ikoffset) values (5,5, 5, 0.277, 1082);
INSERT INTO llx_expensereport_ik (rowid, fk_c_exp_tax_cat, fk_range, coef, ikoffset) values (6,5, 6, 0.332, 0); 
INSERT INTO llx_expensereport_ik (rowid, fk_c_exp_tax_cat, fk_range, coef, ikoffset) values (7,6, 7, 0.543, 0); 
INSERT INTO llx_expensereport_ik (rowid, fk_c_exp_tax_cat, fk_range, coef, ikoffset) values (8,6, 8, 0.305, 1180); 
INSERT INTO llx_expensereport_ik (rowid, fk_c_exp_tax_cat, fk_range, coef, ikoffset) values (9,6, 9, 0.364, 0); 
INSERT INTO llx_expensereport_ik (rowid, fk_c_exp_tax_cat, fk_range, coef, ikoffset) values (10,7, 10, 0.568, 0); 
INSERT INTO llx_expensereport_ik (rowid, fk_c_exp_tax_cat, fk_range, coef, ikoffset) values (11,7, 11, 0.32, 1244); 
INSERT INTO llx_expensereport_ik (rowid, fk_c_exp_tax_cat, fk_range, coef, ikoffset) values (12,7, 12, 0.382, 0); 
INSERT INTO llx_expensereport_ik (rowid, fk_c_exp_tax_cat, fk_range, coef, ikoffset) values (13,8, 13, 0.595, 0); 
INSERT INTO llx_expensereport_ik (rowid, fk_c_exp_tax_cat, fk_range, coef, ikoffset) values (14,8, 14, 0.337, 1288); 
INSERT INTO llx_expensereport_ik (rowid, fk_c_exp_tax_cat, fk_range, coef, ikoffset) values (15,8, 15, 0.401, 0); 


INSERT INTO llx_c_exp_tax_cat (rowid, label, entity, active) values (1,'ExpAutoCat', 1, 1);
INSERT INTO llx_c_exp_tax_cat (rowid, label, entity, active) values (2,'ExpCycloCat', 1, 1);
INSERT INTO llx_c_exp_tax_cat (rowid, label, entity, active) values (3,'ExpMotoCat', 1, 1);
INSERT INTO llx_c_exp_tax_cat (rowid, label, entity, active) values (4,'ExpAuto3CV', 1, 1);
INSERT INTO llx_c_exp_tax_cat (rowid, label, entity, active) values (5,'ExpAuto4CV', 1, 1);
INSERT INTO llx_c_exp_tax_cat (rowid, label, entity, active) values (6,'ExpAuto5CV', 1, 1);
INSERT INTO llx_c_exp_tax_cat (rowid, label, entity, active) values (7,'ExpAuto6CV', 1, 1);
INSERT INTO llx_c_exp_tax_cat (rowid, label, entity, active) values (8,'ExpAuto7CV', 1, 1);
INSERT INTO llx_c_exp_tax_cat (rowid, label, entity, active) values (9,'ExpAuto8CV', 1, 1);
INSERT INTO llx_c_exp_tax_cat (rowid, label, entity, active) values (10,'ExpAuto9CV', 1, 1);
INSERT INTO llx_c_exp_tax_cat (rowid, label, entity, active) values (11,'ExpAuto10CV', 1, 1);
INSERT INTO llx_c_exp_tax_cat (rowid, label, entity, active) values (12,'ExpAuto11CV', 1, 1);
INSERT INTO llx_c_exp_tax_cat (rowid, label, entity, active) values (13,'ExpAuto12CV', 1, 1);
INSERT INTO llx_c_exp_tax_cat (rowid, label, entity, active) values (14,'ExpAuto3PCV', 1, 1);
INSERT INTO llx_c_exp_tax_cat (rowid, label, entity, active) values (15,'ExpAuto4PCV', 1, 1);
INSERT INTO llx_c_exp_tax_cat (rowid, label, entity, active) values (16,'ExpAuto5PCV', 1, 1);
INSERT INTO llx_c_exp_tax_cat (rowid, label, entity, active) values (17,'ExpAuto6PCV', 1, 1);
INSERT INTO llx_c_exp_tax_cat (rowid, label, entity, active) values (18,'ExpAuto7PCV', 1, 1);
INSERT INTO llx_c_exp_tax_cat (rowid, label, entity, active) values (19,'ExpAuto8PCV', 1, 1);
INSERT INTO llx_c_exp_tax_cat (rowid, label, entity, active) values (20,'ExpAuto9PCV', 1, 1);
INSERT INTO llx_c_exp_tax_cat (rowid, label, entity, active) values (21,'ExpAuto10PCV', 1, 1);
INSERT INTO llx_c_exp_tax_cat (rowid, label, entity, active) values (22,'ExpAuto11PCV', 1, 1);
INSERT INTO llx_c_exp_tax_cat (rowid, label, entity, active) values (23,'ExpAuto12PCV', 1, 1);
INSERT INTO llx_c_exp_tax_cat (rowid, label, entity, active) values (24,'ExpAuto13PCV', 1, 1);
INSERT INTO llx_c_exp_tax_cat (rowid, label, entity, active) values (25,'ExpCyclo', 1, 1);
INSERT INTO llx_c_exp_tax_cat (rowid, label, entity, active) values (26,'ExpMoto12CV', 1, 1);
INSERT INTO llx_c_exp_tax_cat (rowid, label, entity, active) values (27,'ExpMoto345CV', 1, 1);
INSERT INTO llx_c_exp_tax_cat (rowid, label, entity, active) values (28,'ExpMoto5PCV', 1, 1);


INSERT INTO llx_c_exp_tax_range (rowid,fk_c_exp_tax_cat,range_ik, entity, active) values (1,4, 0, 1, 1);
INSERT INTO llx_c_exp_tax_range (rowid,fk_c_exp_tax_cat,range_ik, entity, active) values (2,4, 5000, 1, 1);
INSERT INTO llx_c_exp_tax_range (rowid,fk_c_exp_tax_cat,range_ik, entity, active) values (3,4, 20000, 1, 1);
INSERT INTO llx_c_exp_tax_range (rowid,fk_c_exp_tax_cat,range_ik, entity, active) values (4,5, 0, 1, 1);
INSERT INTO llx_c_exp_tax_range (rowid,fk_c_exp_tax_cat,range_ik, entity, active) values (5,5, 5000, 1, 1);
INSERT INTO llx_c_exp_tax_range (rowid,fk_c_exp_tax_cat,range_ik, entity, active) values (6,5, 20000, 1, 1);
INSERT INTO llx_c_exp_tax_range (rowid,fk_c_exp_tax_cat,range_ik, entity, active) values (7,6, 0, 1, 1);
INSERT INTO llx_c_exp_tax_range (rowid,fk_c_exp_tax_cat,range_ik, entity, active) values (8,6, 5000, 1, 1);
INSERT INTO llx_c_exp_tax_range (rowid,fk_c_exp_tax_cat,range_ik, entity, active) values (9,6, 20000, 1, 1);
INSERT INTO llx_c_exp_tax_range (rowid,fk_c_exp_tax_cat,range_ik, entity, active) values (10,7, 0, 1, 1);
INSERT INTO llx_c_exp_tax_range (rowid,fk_c_exp_tax_cat,range_ik, entity, active) values (11,7, 5000, 1, 1);
INSERT INTO llx_c_exp_tax_range (rowid,fk_c_exp_tax_cat,range_ik, entity, active) values (12,7, 20000, 1, 1);
INSERT INTO llx_c_exp_tax_range (rowid,fk_c_exp_tax_cat,range_ik, entity, active) values (13,8, 0, 1, 1);
INSERT INTO llx_c_exp_tax_range (rowid,fk_c_exp_tax_cat,range_ik, entity, active) values (14,8, 5000, 1, 1);
INSERT INTO llx_c_exp_tax_range (rowid,fk_c_exp_tax_cat,range_ik, entity, active) values (15,8, 20000, 1, 1);

CREATE TABLE llx_expensereport_rules (
    rowid integer AUTO_INCREMENT PRIMARY KEY,
    datec datetime  DEFAULT NULL,
    tms timestamp,
    dates datetime NOT NULL,
    datee datetime NOT NULL,
    amount numeric(24,8) NOT NULL,
    restrictive tinyint NOT NULL,
    fk_user integer DEFAULT NULL,
    fk_usergroup integer DEFAULT NULL,
    fk_c_type_fees integer NOT NULL,
    code_expense_rules_type varchar(50) NOT NULL,
    is_for_all tinyint DEFAULT '0',
    entity integer DEFAULT 1
)ENGINE=innodb;

ALTER TABLE llx_expensereport_det ADD COLUMN rule_warning_message text;
ALTER TABLE llx_expensereport_det ADD COLUMN fk_c_exp_tax_cat integer;

ALTER TABLE llx_user ADD COLUMN default_range integer;
ALTER TABLE llx_user ADD COLUMN default_c_exp_tax_cat integer;

ALTER TABLE llx_extrafields ADD COLUMN fk_user_author integer;
ALTER TABLE llx_extrafields ADD COLUMN fk_user_modif integer;
ALTER TABLE llx_extrafields ADD COLUMN datec datetime;
ALTER TABLE llx_extrafields ADD COLUMN tms timestamp;

-- We fix value of 'list' from 0 to 1 for all extrafields created before this migration
UPDATE llx_extrafields SET list = 1 WHERE list = 0 AND fk_user_author IS NULL and fk_user_modif IS NULL and datec IS NULL;		
UPDATE llx_extrafields SET list = 3 WHERE type = 'separate' AND list != 3;		

ALTER TABLE llx_extrafields MODIFY COLUMN list integer DEFAULT 1;
--VPGSQL8.2 ALTER TABLE llx_extrafields ALTER COLUMN list SET DEFAULT 1;

ALTER TABLE llx_extrafields MODIFY COLUMN langs varchar(64);

ALTER TABLE llx_holiday_config MODIFY COLUMN name varchar(128);
ALTER TABLE llx_holiday_config ADD UNIQUE INDEX idx_holiday_config (name);

ALTER TABLE llx_actioncomm MODIFY COLUMN label varchar(255) NOT NULL;

ALTER TABLE llx_payment_various ADD COLUMN fk_projet integer DEFAULT NULL after accountancy_code;

UPDATE llx_const set name = 'ONLINE_PAYMENT_MESSAGE_OK'  where name = 'PAYPAL_MESSAGE_OK';
UPDATE llx_const set name = 'ONLINE_PAYMENT_MESSAGE_KO'  where name = 'PAYPAL_MESSAGE_KO';
UPDATE llx_const set name = 'ONLINE_PAYMENT_CREDITOR'    where name = 'PAYPAL_CREDITOR';
UPDATE llx_const set name = 'ONLINE_PAYMENT_CSS_URL'     where name = 'PAYPAL_CSS_URL';
UPDATE llx_const set name = 'ONLINE_PAYMENT_NEWFORMTEXT' where name = 'PAYPAL_NEWFORMTEXT';
UPDATE llx_const set name = 'ONLINE_PAYMENT_LOGO'        where name = 'PAYPAL_LOGO';

ALTER TABLE llx_accounting_system ADD COLUMN fk_country integer;

UPDATE llx_accounting_account SET pcg_type = 'INCOME'  where pcg_type = 'PROD';
UPDATE llx_accounting_account SET pcg_type = 'EXPENSE' where pcg_type = 'CHARGE';
UPDATE llx_accounting_account SET pcg_type = 'INCOME'  where pcg_type = 'VENTAS_E_INGRESOS';
UPDATE llx_accounting_account SET pcg_type = 'EXPENSE' where pcg_type = 'COMPRAS_GASTOS';

ALTER TABLE llx_c_action_trigger MODIFY COLUMN elementtype varchar(24) NOT NULL;

insert into llx_c_action_trigger (code,label,description,elementtype,rang) values ('CONTRACT_SENTBYMAIL','Contract sent by mail','Executed when a contract is sent by mail','contrat',18);

insert into llx_c_action_trigger (code,label,description,elementtype,rang) values ('PROPOSAL_SUPPLIER_VALIDATE','Price request validated','Executed when a commercial proposal is validated','proposal_supplier',10);
insert into llx_c_action_trigger (code,label,description,elementtype,rang) values ('PROPOSAL_SUPPLIER_SENTBYMAIL','Price request sent by mail','Executed when a commercial proposal is sent by mail','proposal_supplier',10);
insert into llx_c_action_trigger (code,label,description,elementtype,rang) values ('PROPOSAL_SUPPLIER_CLOSE_SIGNED','Price request closed signed','Executed when a customer proposal is closed signed','proposal_supplier',10);
insert into llx_c_action_trigger (code,label,description,elementtype,rang) values ('PROPOSAL_SUPPLIER_CLOSE_REFUSED','Price request closed refused','Executed when a customer proposal is closed refused','proposal_supplier',10);

DROP TABLE llx_projet_task_comment;

CREATE TABLE llx_comment (
    rowid integer AUTO_INCREMENT PRIMARY KEY,
    datec datetime  DEFAULT NULL,
    tms timestamp,
    description text NOT NULL,
    fk_user_author integer DEFAULT NULL,
    fk_element integer DEFAULT NULL,
    element_type varchar(50) DEFAULT NULL,
    entity integer DEFAULT 1,
    import_key varchar(125) DEFAULT NULL
)ENGINE=innodb;

-- Accountancy - Remove old constants
DELETE FROM llx_const WHERE name = __ENCRYPT('ACCOUNTING_SELL_JOURNAL')__;
DELETE FROM llx_const WHERE name = __ENCRYPT('ACCOUNTING_PURCHASE_JOURNAL')__;
DELETE FROM llx_const WHERE name = __ENCRYPT('ACCOUNTING_SOCIAL_JOURNAL')__;
DELETE FROM llx_const WHERE name = __ENCRYPT('ACCOUNTING_MISCELLANEOUS_JOURNAL')__;
DELETE FROM llx_const WHERE name = __ENCRYPT('ACCOUNTING_GROUPBYACCOUNT')__;
DELETE FROM llx_const WHERE name = __ENCRYPT('ACCOUNTING_EXPORT_GLOBAL_ACCOUNT')__;
DELETE FROM llx_const WHERE name = __ENCRYPT('ACCOUNTING_EXPORT_LABEL')__;
DELETE FROM llx_const WHERE name = __ENCRYPT('ACCOUNTING_EXPORT_AMOUNT')__;
DELETE FROM llx_const WHERE name = __ENCRYPT('ACCOUNTING_EXPORT_DEVISE')__;
DELETE FROM llx_const WHERE name = __ENCRYPT('ACCOUNTING_EXPORT_PIECE')__;
DELETE FROM llx_const WHERE name = __ENCRYPT('ACCOUNTING_EXPENSEREPORT_JOURNAL')__;

-- VMYSQL4.1 ALTER TABLE llx_c_paiement DROP PRIMARY KEY;
ALTER TABLE llx_c_paiement ADD COLUMN entity integer DEFAULT 1 NOT NULL AFTER id;
ALTER TABLE llx_c_paiement DROP INDEX uk_c_paiement;
ALTER TABLE llx_c_paiement ADD UNIQUE INDEX uk_c_paiement(id, entity, code);

-- VMYSQL4.1 ALTER TABLE llx_c_payment_term DROP PRIMARY KEY;
ALTER TABLE llx_c_payment_term ADD COLUMN entity integer DEFAULT 1 NOT NULL AFTER rowid;
ALTER TABLE llx_c_payment_term ADD UNIQUE INDEX uk_c_payment_term(rowid, entity, code);

ALTER TABLE llx_projet CHANGE datec datec datetime;

create table llx_c_email_senderprofile
(
  rowid           integer AUTO_INCREMENT PRIMARY KEY,
  entity		  integer DEFAULT 1 NOT NULL,	  -- multi company id
  private         smallint DEFAULT 0 NOT NULL,    -- Template public or private
  date_creation   datetime,
  tms             timestamp,
  label           varchar(255),					  -- Label of predefined email
  email           varchar(255),					  -- Email
  signature		  text,                           -- Predefined signature
  position        smallint,					      -- Position
  active          tinyint DEFAULT 1  NOT NULL
)ENGINE=innodb;

ALTER TABLE llx_c_email_senderprofile ADD UNIQUE INDEX uk_c_email_senderprofile(entity, label, email);


-- Description of chart of account CL CL-PYME
INSERT INTO llx_accounting_system (fk_country, pcg_version, label, active) VALUES (67, 'PC-MIPYME', 'The PYME accountancy Chile plan', 1);

UPDATE llx_accounting_system SET fk_country =  1 WHERE pcg_version = 'PCG99-ABREGE';
UPDATE llx_accounting_system SET fk_country =  1 WHERE pcg_version = 'PCG99-BASE';
UPDATE llx_accounting_system SET fk_country =  1 WHERE pcg_version = 'PCG14-DEV';
UPDATE llx_accounting_system SET fk_country =  2 WHERE pcg_version = 'PCMN-BASE';
UPDATE llx_accounting_system SET fk_country =  4 WHERE pcg_version = 'PCG08-PYME';
UPDATE llx_accounting_system SET fk_country = 10 WHERE pcg_version = 'PCT';
UPDATE llx_accounting_system SET fk_country = 80 WHERE pcg_version = 'DK-STD';
UPDATE llx_accounting_system SET fk_country = 67 WHERE pcg_version = 'PC-MIPYME';
UPDATE llx_accounting_system SET fk_country =  6 WHERE pcg_version = 'PCG_SUISSE';
UPDATE llx_accounting_system SET fk_country =140 WHERE pcg_version = 'PCN-LUXEMBURG';
UPDATE llx_accounting_system SET fk_country = 12 WHERE pcg_version = 'PCG';



CREATE TABLE llx_actioncomm_reminder(
	-- BEGIN MODULEBUILDER FIELDS
	rowid integer AUTO_INCREMENT PRIMARY KEY NOT NULL, 
	dateremind datetime NOT NULL, 
	typeremind varchar(32) NOT NULL, 
	fk_user integer NOT NULL, 
	offsetvalue integer NOT NULL, 
	offsetunit varchar(1) NOT NULL,
	status integer NOT NULL DEFAULT 0
	-- END MODULEBUILDER FIELDS
) ENGINE=innodb;

ALTER TABLE llx_actioncomm_reminder ADD INDEX idx_actioncomm_reminder_rowid (rowid);
ALTER TABLE llx_actioncomm_reminder ADD INDEX idx_actioncomm_reminder_dateremind (dateremind);
ALTER TABLE llx_actioncomm_reminder ADD INDEX idx_actioncomm_reminder_fk_user (fk_user);

ALTER TABLE llx_actioncomm_reminder ADD UNIQUE INDEX uk_actioncomm_reminder_unique(fk_user, typeremind, offsetvalue, offsetunit);


-- VPGSQL8.2 CREATE SEQUENCE llx_supplier_proposal_rowid_seq;
-- VPGSQL8.2 ALTER TABLE llx_supplier_proposal ALTER COLUMN rowid SET DEFAULT nextval('llx_supplier_proposal_rowid_seq');
-- VPGSQL8.2 ALTER TABLE llx_supplier_proposal ALTER COLUMN rowid SET NOT NULL;
-- VPGSQL8.2 SELECT setval('llx_supplier_proposal_rowid_seq', (SELECT MAX(rowid) FROM llx_supplier_proposal));

-- VPGSQL8.2 CREATE SEQUENCE llx_supplier_proposaldet_rowid_seq;
-- VPGSQL8.2 ALTER TABLE llx_supplier_proposaldet ALTER COLUMN rowid SET DEFAULT nextval('llx_supplier_proposaldet_rowid_seq');
-- VPGSQL8.2 ALTER TABLE llx_supplier_proposaldet ALTER COLUMN rowid SET NOT NULL;
-- VPGSQL8.2 SELECT setval('llx_supplier_proposaldet_rowid_seq', (SELECT MAX(rowid) FROM llx_supplier_proposaldet));


-- May have error due to duplicate keys
ALTER TABLE llx_resource ADD UNIQUE INDEX uk_resource_ref (ref, entity);

<<<<<<< HEAD
ALTER TABLE llx_product ADD COLUMN accountancy_code_sell_intra varchar(32) AFTER accountancy_code_sell;
ALTER TABLE llx_product ADD COLUMN accountancy_code_sell_export varchar(32) AFTER accountancy_code_sell_intra;

-- SPEC : use database type "double" to store monetary values
=======
-- SPEC : use database type 'double' to store monetary values
>>>>>>> e78406e1
ALTER TABLE llx_blockedlog MODIFY COLUMN amounts double(24,8);
ALTER TABLE llx_chargessociales MODIFY COLUMN amount double(24,8);
ALTER TABLE llx_commande MODIFY COLUMN amount_ht double(24,8);
ALTER TABLE llx_commande_fournisseur MODIFY COLUMN amount_ht double(24,8);
ALTER TABLE llx_don MODIFY COLUMN amount double(24,8);
ALTER TABLE llx_expensereport_rules MODIFY COLUMN amount double(24,8);
ALTER TABLE llx_loan MODIFY COLUMN capital double(24,8);
ALTER TABLE llx_loan MODIFY COLUMN capital_position double(24,8);
ALTER TABLE llx_loan_schedule MODIFY COLUMN amount_capital double(24,8);
ALTER TABLE llx_loan_schedule MODIFY COLUMN amount_insurance double(24,8);
ALTER TABLE llx_loan_schedule MODIFY COLUMN amount_interest double(24,8);
ALTER TABLE llx_paiementcharge MODIFY COLUMN amount double(24,8);
ALTER TABLE llx_paiementfourn MODIFY COLUMN amount double(24,8);
ALTER TABLE llx_payment_donation MODIFY COLUMN amount double(24,8);
ALTER TABLE llx_payment_expensereport MODIFY COLUMN amount double(24,8);
ALTER TABLE llx_payment_loan MODIFY COLUMN amount_capital double(24,8);
ALTER TABLE llx_payment_loan MODIFY COLUMN amount_insurance double(24,8);
ALTER TABLE llx_payment_loan MODIFY COLUMN amount_interest double(24,8);
ALTER TABLE llx_payment_salary MODIFY COLUMN salary double(24,8);
ALTER TABLE llx_payment_salary MODIFY COLUMN amount double(24,8);
ALTER TABLE llx_prelevement_bons MODIFY COLUMN amount double(24,8);
ALTER TABLE llx_prelevement_facture_demande MODIFY COLUMN amount double(24,8);
ALTER TABLE llx_prelevement_lignes MODIFY COLUMN amount double(24,8);
ALTER TABLE llx_societe MODIFY COLUMN capital double(24,8);
ALTER TABLE llx_tva MODIFY COLUMN amount double(24,8);
ALTER TABLE llx_subscription MODIFY COLUMN subscription double(24,8);<|MERGE_RESOLUTION|>--- conflicted
+++ resolved
@@ -521,14 +521,10 @@
 -- May have error due to duplicate keys
 ALTER TABLE llx_resource ADD UNIQUE INDEX uk_resource_ref (ref, entity);
 
-<<<<<<< HEAD
 ALTER TABLE llx_product ADD COLUMN accountancy_code_sell_intra varchar(32) AFTER accountancy_code_sell;
 ALTER TABLE llx_product ADD COLUMN accountancy_code_sell_export varchar(32) AFTER accountancy_code_sell_intra;
 
--- SPEC : use database type "double" to store monetary values
-=======
 -- SPEC : use database type 'double' to store monetary values
->>>>>>> e78406e1
 ALTER TABLE llx_blockedlog MODIFY COLUMN amounts double(24,8);
 ALTER TABLE llx_chargessociales MODIFY COLUMN amount double(24,8);
 ALTER TABLE llx_commande MODIFY COLUMN amount_ht double(24,8);
