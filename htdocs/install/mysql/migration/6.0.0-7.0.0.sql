--- conflicted
+++ resolved
@@ -32,16 +32,6 @@
 ALTER TABLE llx_website_page ADD COLUMN lang varchar(6);
 ALTER TABLE llx_website_page ADD COLUMN fk_page integer;
 
-<<<<<<< HEAD
-ALTER TABLE llx_c_paiement DROP PRIMARY KEY;
-ALTER TABLE llx_c_paiement ADD COLUMN entity integer DEFAULT 1 NOT NULL AFTER id;
-ALTER TABLE llx_c_paiement DROP INDEX uk_c_paiement;
-ALTER TABLE llx_c_paiement ADD UNIQUE INDEX uk_c_paiement(id, entity, code);
-
-ALTER TABLE llx_c_payment_term DROP PRIMARY KEY;
-ALTER TABLE llx_c_payment_term ADD COLUMN entity integer DEFAULT 1 NOT NULL AFTER rowid;
-ALTER TABLE llx_c_payment_term ADD UNIQUE INDEX uk_c_payment_term(rowid, entity, code);
-=======
 ALTER TABLE llx_fichinter ADD COLUMN import_key varchar(14);
 ALTER TABLE llx_livraison ADD COLUMN import_key varchar(14);
 ALTER TABLE llx_livraison ADD COLUMN extraparams varchar(255);
@@ -53,4 +43,12 @@
 ALTER TABLE llx_accounting_bookkeeping ADD COLUMN extraparams varchar(255);
 
 ALTER TABLE llx_accounting_bookkeeping ADD COLUMN date_lim_reglement datetime;
->>>>>>> 760d2617
+
+ALTER TABLE llx_c_paiement DROP PRIMARY KEY;
+ALTER TABLE llx_c_paiement ADD COLUMN entity integer DEFAULT 1 NOT NULL AFTER id;
+ALTER TABLE llx_c_paiement DROP INDEX uk_c_paiement;
+ALTER TABLE llx_c_paiement ADD UNIQUE INDEX uk_c_paiement(id, entity, code);
+
+ALTER TABLE llx_c_payment_term DROP PRIMARY KEY;
+ALTER TABLE llx_c_payment_term ADD COLUMN entity integer DEFAULT 1 NOT NULL AFTER rowid;
+ALTER TABLE llx_c_payment_term ADD UNIQUE INDEX uk_c_payment_term(rowid, entity, code);