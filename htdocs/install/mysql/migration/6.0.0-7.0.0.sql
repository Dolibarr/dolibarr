--
-- Be carefull to requests order.
-- This file must be loaded by calling /install/index.php page
-- when current version is 7.0.0 or higher.
--
-- To rename a table:       ALTER TABLE llx_table RENAME TO llx_table_new;
-- To add a column:         ALTER TABLE llx_table ADD COLUMN newcol varchar(60) NOT NULL DEFAULT '0' AFTER existingcol;
-- To rename a column:      ALTER TABLE llx_table CHANGE COLUMN oldname newname varchar(60);
-- To drop a column:        ALTER TABLE llx_table DROP COLUMN oldname;
-- To change type of field: ALTER TABLE llx_table MODIFY COLUMN name varchar(60);
-- To drop a foreign key:   ALTER TABLE llx_table DROP FOREIGN KEY fk_name;
-- To drop an index:        -- VMYSQL4.0 DROP INDEX nomindex on llx_table
-- To drop an index:        -- VPGSQL8.0 DROP INDEX nomindex
-- To restrict request to Mysql version x.y minimum use -- VMYSQLx.y
-- To restrict request to Pgsql version x.y minimum use -- VPGSQLx.y
-- To make pk to be auto increment (mysql):    -- VMYSQL4.3 ALTER TABLE llx_c_shipment_mode CHANGE COLUMN rowid rowid INTEGER NOT NULL AUTO_INCREMENT;
-- To make pk to be auto increment (postgres): -- VPGSQL8.2 NOT POSSIBLE. MUST DELETE/CREATE TABLE
-- To set a field as NULL:                     -- VMYSQL4.3 ALTER TABLE llx_table MODIFY COLUMN name varchar(60) NULL;
-- To set a field as NULL:                     -- VPGSQL8.2 ALTER TABLE llx_table ALTER COLUMN name DROP NOT NULL;
-- To set a field as NOT NULL:                 -- VMYSQL4.3 ALTER TABLE llx_table MODIFY COLUMN name varchar(60) NOT NULL;
-- To set a field as NOT NULL:                 -- VPGSQL8.2 ALTER TABLE llx_table ALTER COLUMN name SET NOT NULL;
-- To set a field as default NULL:             -- VPGSQL8.2 ALTER TABLE llx_table ALTER COLUMN name SET DEFAULT NULL;
-- Note: fields with type BLOB/TEXT can't have default value.
-- -- VPGSQL8.2 DELETE FROM llx_usergroup_user      WHERE fk_user      NOT IN (SELECT rowid from llx_user);
-- -- VMYSQL4.1 DELETE FROM llx_usergroup_user      WHERE fk_usergroup NOT IN (SELECT rowid from llx_usergroup);


ALTER TABLE llx_facture_fourn ADD COLUMN date_pointoftax	date DEFAULT NULL;
ALTER TABLE llx_facture_fourn ADD COLUMN date_valid		date;

ALTER TABLE llx_website_page MODIFY COLUMN pageurl varchar(255);
ALTER TABLE llx_website_page ADD COLUMN lang varchar(6);
ALTER TABLE llx_website_page ADD COLUMN fk_page integer;

ALTER TABLE llx_website_page MODIFY COLUMN status INTEGER DEFAULT 1;
UPDATE llx_website_page set status = 1 WHERE status IS NULL;

ALTER TABLE llx_website ADD COLUMN import_key varchar(14);
ALTER TABLE llx_website_page ADD COLUMN import_key varchar(14);
ALTER TABLE llx_fichinter ADD COLUMN import_key varchar(14);
ALTER TABLE llx_livraison ADD COLUMN import_key varchar(14);
ALTER TABLE llx_livraison ADD COLUMN extraparams varchar(255);
ALTER TABLE llx_don ADD COLUMN extraparams varchar(255);

ALTER TABLE llx_accounting_account ADD COLUMN import_key varchar(14);
ALTER TABLE llx_accounting_account ADD COLUMN extraparams varchar(255);
ALTER TABLE llx_accounting_bookkeeping ADD COLUMN import_key varchar(14);
ALTER TABLE llx_accounting_bookkeeping ADD COLUMN extraparams varchar(255);

ALTER TABLE llx_accounting_bookkeeping ADD COLUMN date_lim_reglement datetime;

<<<<<<< HEAD
ALTER TABLE llx_c_paiement DROP PRIMARY KEY;
ALTER TABLE llx_c_paiement ADD COLUMN entity integer DEFAULT 1 NOT NULL AFTER id;
ALTER TABLE llx_c_paiement DROP INDEX uk_c_paiement;
ALTER TABLE llx_c_paiement ADD UNIQUE INDEX uk_c_paiement(id, entity, code);

ALTER TABLE llx_c_payment_term DROP PRIMARY KEY;
ALTER TABLE llx_c_payment_term ADD COLUMN entity integer DEFAULT 1 NOT NULL AFTER rowid;
ALTER TABLE llx_c_payment_term ADD UNIQUE INDEX uk_c_payment_term(rowid, entity, code);
=======
CREATE TABLE IF NOT EXISTS llx_expensereport_ik (
    rowid           integer  AUTO_INCREMENT PRIMARY KEY,
    datec           datetime  DEFAULT NULL,
    tms             timestamp,
    fk_c_exp_tax_cat integer DEFAULT 0 NOT NULL,
    fk_range        integer DEFAULT 0 NOT NULL,	  	  
    coef            double DEFAULT 0 NOT NULL,  
    offset          double DEFAULT 0 NOT NULL	          
)ENGINE=innodb DEFAULT CHARSET=utf8;

CREATE TABLE IF NOT EXISTS llx_c_exp_tax_cat (
    rowid       integer  AUTO_INCREMENT PRIMARY KEY,
    label       varchar(48) NOT NULL,
    entity      integer DEFAULT 1 NOT NULL,
    active      integer DEFAULT 1 NOT NULL	          
)ENGINE=innodb DEFAULT CHARSET=utf8;

CREATE TABLE IF NOT EXISTS llx_c_exp_tax_range (
    rowid       integer  AUTO_INCREMENT PRIMARY KEY,
    fk_c_exp_tax_cat integer DEFAULT 1 NOT NULL,
    range_ik    double DEFAULT 0 NOT NULL,   
    entity      integer DEFAULT 1 NOT NULL,
    active      integer DEFAULT 1 NOT NULL		          
)ENGINE=innodb DEFAULT CHARSET=utf8;

INSERT INTO llx_c_type_fees (code, label, active, accountancy_code) VALUES
('EX_KME', 'ExpLabelKm', 1, '625100'),
('EX_FUE', 'ExpLabelFuelCV', 0, '606150'),
('EX_HOT', 'ExpLabelHotel', 0, '625160'),
('EX_PAR', 'ExpLabelParkingCV', 0, '625160'),
('EX_TOL', 'ExpLabelTollCV', 0, '625160'),
('EX_TAX', 'ExpLabelVariousTaxes', 0, '637800'),
('EX_IND', 'ExpLabelIndemnityTranspSub', 0, '648100'),
('EX_SUM', 'ExpLabelMaintenanceSupply', 0, '606300'),
('EX_SUO', 'ExpLabelOfficeSupplies', 0, '606400'),
('EX_CAR', 'ExpLabelCarRental', 0, '613000'),
('EX_DOC', 'ExpLabelDocumentation', 0, '618100'),
('EX_CUR', 'ExpLabelCustomersReceiving', 0, '625710'),
('EX_OTR', 'ExpLabelOtherReceiving', 0, '625700'),
('EX_POS', 'ExpLabelPostage', 0, '626100'),
('EX_CAM', 'ExpLabelMaintenanceRepairCV', 0, '615300'),
('EX_EMM', 'ExpLabelEmployeesMeal', 0, '625160'),
('EX_GUM', 'ExpLabelGuestsMeal', 0, '625160'),
('EX_BRE', 'ExpLabelBreakfast', 0, '625160'),
('EX_FUE_VP', 'ExpLabelFuelPV', 0, '606150'),
('EX_TOL_VP', 'ExpLabelTollPV', 0, '625160'),
('EX_PAR_VP', 'ExpLabelParkingPV', 0, '625160'),
('EX_CAM_VP', 'ExpLabelMaintenanceRepairPV', 0, '615300');

INSERT INTO llx_expensereport_ik (rowid,fk_c_exp_tax_cat, fk_range, coef, offset) values (1,4, 1, 0.41, 0);
INSERT INTO llx_expensereport_ik (rowid,fk_c_exp_tax_cat, fk_range, coef, offset) values (2,4, 2, 0.244, 824);
INSERT INTO llx_expensereport_ik (rowid,fk_c_exp_tax_cat, fk_range, coef, offset) values (3,4, 3, 0.286, 0);
INSERT INTO llx_expensereport_ik (rowid,fk_c_exp_tax_cat, fk_range, coef, offset) values (4,5, 4, 0.493, 0);
INSERT INTO llx_expensereport_ik (rowid,fk_c_exp_tax_cat, fk_range, coef, offset) values (5,5, 5, 0.277, 1082);
INSERT INTO llx_expensereport_ik (rowid,fk_c_exp_tax_cat, fk_range, coef, offset) values (6,5, 6, 0.332, 0); 
INSERT INTO llx_expensereport_ik (rowid,fk_c_exp_tax_cat, fk_range, coef, offset) values (7,6, 7, 0.543, 0); 
INSERT INTO llx_expensereport_ik (rowid,fk_c_exp_tax_cat, fk_range, coef, offset) values (8,6, 8, 0.305, 1180); 
INSERT INTO llx_expensereport_ik (rowid,fk_c_exp_tax_cat, fk_range, coef, offset) values (9,6, 9, 0.364, 0); 
INSERT INTO llx_expensereport_ik (rowid,fk_c_exp_tax_cat, fk_range, coef, offset) values (10,7, 10, 0.568, 0); 
INSERT INTO llx_expensereport_ik (rowid,fk_c_exp_tax_cat, fk_range, coef, offset) values (11,7, 11, 0.32, 1244); 
INSERT INTO llx_expensereport_ik (rowid,fk_c_exp_tax_cat, fk_range, coef, offset) values (12,7, 12, 0.382, 0); 
INSERT INTO llx_expensereport_ik (rowid,fk_c_exp_tax_cat, fk_range, coef, offset) values (13,8, 13, 0.595, 0); 
INSERT INTO llx_expensereport_ik (rowid,fk_c_exp_tax_cat, fk_range, coef, offset) values (14,8, 14, 0.337, 1288); 
INSERT INTO llx_expensereport_ik (rowid,fk_c_exp_tax_cat, fk_range, coef, offset) values (15,8, 15, 0.401, 0); 


INSERT INTO llx_c_exp_tax_cat (rowid, label, entity, active) values (1,'ExpAutoCat', 1, 1);
INSERT INTO llx_c_exp_tax_cat (rowid, label, entity, active) values (2,'ExpCycloCat', 1, 1);
INSERT INTO llx_c_exp_tax_cat (rowid, label, entity, active) values (3,'ExpMotoCat', 1, 1);
INSERT INTO llx_c_exp_tax_cat (rowid, label, entity, active) values (4,'ExpAuto3CV', 1, 1);
INSERT INTO llx_c_exp_tax_cat (rowid, label, entity, active) values (5,'ExpAuto4CV', 1, 1);
INSERT INTO llx_c_exp_tax_cat (rowid, label, entity, active) values (6,'ExpAuto5CV', 1, 1);
INSERT INTO llx_c_exp_tax_cat (rowid, label, entity, active) values (7,'ExpAuto6CV', 1, 1);
INSERT INTO llx_c_exp_tax_cat (rowid, label, entity, active) values (8,'ExpAuto7CV', 1, 1);
INSERT INTO llx_c_exp_tax_cat (rowid, label, entity, active) values (9,'ExpAuto8CV', 1, 1);
INSERT INTO llx_c_exp_tax_cat (rowid, label, entity, active) values (10,'ExpAuto9CV', 1, 1);
INSERT INTO llx_c_exp_tax_cat (rowid, label, entity, active) values (11,'ExpAuto10CV', 1, 1);
INSERT INTO llx_c_exp_tax_cat (rowid, label, entity, active) values (12,'ExpAuto11CV', 1, 1);
INSERT INTO llx_c_exp_tax_cat (rowid, label, entity, active) values (13,'ExpAuto12CV', 1, 1);
INSERT INTO llx_c_exp_tax_cat (rowid, label, entity, active) values (14,'ExpAuto3PCV', 1, 1);
INSERT INTO llx_c_exp_tax_cat (rowid, label, entity, active) values (15,'ExpAuto4PCV', 1, 1);
INSERT INTO llx_c_exp_tax_cat (rowid, label, entity, active) values (16,'ExpAuto5PCV', 1, 1);
INSERT INTO llx_c_exp_tax_cat (rowid, label, entity, active) values (17,'ExpAuto6PCV', 1, 1);
INSERT INTO llx_c_exp_tax_cat (rowid, label, entity, active) values (18,'ExpAuto7PCV', 1, 1);
INSERT INTO llx_c_exp_tax_cat (rowid, label, entity, active) values (19,'ExpAuto8PCV', 1, 1);
INSERT INTO llx_c_exp_tax_cat (rowid, label, entity, active) values (20,'ExpAuto9PCV', 1, 1);
INSERT INTO llx_c_exp_tax_cat (rowid, label, entity, active) values (21,'ExpAuto10PCV', 1, 1);
INSERT INTO llx_c_exp_tax_cat (rowid, label, entity, active) values (22,'ExpAuto11PCV', 1, 1);
INSERT INTO llx_c_exp_tax_cat (rowid, label, entity, active) values (23,'ExpAuto12PCV', 1, 1);
INSERT INTO llx_c_exp_tax_cat (rowid, label, entity, active) values (24,'ExpAuto13PCV', 1, 1);
INSERT INTO llx_c_exp_tax_cat (rowid, label, entity, active) values (25,'ExpCyclo', 1, 1);
INSERT INTO llx_c_exp_tax_cat (rowid, label, entity, active) values (26,'ExpMoto12CV', 1, 1);
INSERT INTO llx_c_exp_tax_cat (rowid, label, entity, active) values (27,'ExpMoto345CV', 1, 1);
INSERT INTO llx_c_exp_tax_cat (rowid, label, entity, active) values (28,'ExpMoto5PCV', 1, 1);


INSERT INTO llx_c_exp_tax_range (rowid,fk_c_exp_tax_cat,range_ik, entity, active) values (1,4, 0, 1, 1);
INSERT INTO llx_c_exp_tax_range (rowid,fk_c_exp_tax_cat,range_ik, entity, active) values (2,4, 5000, 1, 1);
INSERT INTO llx_c_exp_tax_range (rowid,fk_c_exp_tax_cat,range_ik, entity, active) values (3,4, 20000, 1, 1);
INSERT INTO llx_c_exp_tax_range (rowid,fk_c_exp_tax_cat,range_ik, entity, active) values (4,5, 0, 1, 1);
INSERT INTO llx_c_exp_tax_range (rowid,fk_c_exp_tax_cat,range_ik, entity, active) values (5,5, 5000, 1, 1);
INSERT INTO llx_c_exp_tax_range (rowid,fk_c_exp_tax_cat,range_ik, entity, active) values (6,5, 20000, 1, 1);
INSERT INTO llx_c_exp_tax_range (rowid,fk_c_exp_tax_cat,range_ik, entity, active) values (7,6, 0, 1, 1);
INSERT INTO llx_c_exp_tax_range (rowid,fk_c_exp_tax_cat,range_ik, entity, active) values (8,6, 5000, 1, 1);
INSERT INTO llx_c_exp_tax_range (rowid,fk_c_exp_tax_cat,range_ik, entity, active) values (9,6, 20000, 1, 1);
INSERT INTO llx_c_exp_tax_range (rowid,fk_c_exp_tax_cat,range_ik, entity, active) values (10,7, 0, 1, 1);
INSERT INTO llx_c_exp_tax_range (rowid,fk_c_exp_tax_cat,range_ik, entity, active) values (11,7, 5000, 1, 1);
INSERT INTO llx_c_exp_tax_range (rowid,fk_c_exp_tax_cat,range_ik, entity, active) values (12,7, 20000, 1, 1);
INSERT INTO llx_c_exp_tax_range (rowid,fk_c_exp_tax_cat,range_ik, entity, active) values (13,8, 0, 1, 1);
INSERT INTO llx_c_exp_tax_range (rowid,fk_c_exp_tax_cat,range_ik, entity, active) values (14,8, 5000, 1, 1);
INSERT INTO llx_c_exp_tax_range (rowid,fk_c_exp_tax_cat,range_ik, entity, active) values (15,8, 20000, 1, 1);

CREATE TABLE llx_expensereport_rules (
    rowid integer AUTO_INCREMENT PRIMARY KEY,
    datec datetime  DEFAULT NULL,
    tms timestamp,
    dates datetime NOT NULL,
    datee datetime NOT NULL,
    amount numeric(24,8) NOT NULL,
    restrictive tinyint NOT NULL,
    fk_user integer DEFAULT NULL,
    fk_usergroup integer DEFAULT NULL,
    fk_c_type_fees integer NOT NULL,
    code_expense_rules_type varchar(50) NOT NULL,
    is_for_all tinyint DEFAULT '0',
    entity integer DEFAULT 1
);

ALTER TABLE llx_expensereport_det ADD COLUMN rule_warning_message text;
ALTER TABLE llx_expensereport_det ADD COLUMN fk_c_exp_tax_cat integer;

ALTER TABLE llx_user ADD COLUMN default_range integer;
ALTER TABLE llx_user ADD COLUMN default_c_exp_tax_cat integer;
>>>>>>> 69357dd9
<|MERGE_RESOLUTION|>--- conflicted
+++ resolved
@@ -49,16 +49,6 @@
 
 ALTER TABLE llx_accounting_bookkeeping ADD COLUMN date_lim_reglement datetime;
 
-<<<<<<< HEAD
-ALTER TABLE llx_c_paiement DROP PRIMARY KEY;
-ALTER TABLE llx_c_paiement ADD COLUMN entity integer DEFAULT 1 NOT NULL AFTER id;
-ALTER TABLE llx_c_paiement DROP INDEX uk_c_paiement;
-ALTER TABLE llx_c_paiement ADD UNIQUE INDEX uk_c_paiement(id, entity, code);
-
-ALTER TABLE llx_c_payment_term DROP PRIMARY KEY;
-ALTER TABLE llx_c_payment_term ADD COLUMN entity integer DEFAULT 1 NOT NULL AFTER rowid;
-ALTER TABLE llx_c_payment_term ADD UNIQUE INDEX uk_c_payment_term(rowid, entity, code);
-=======
 CREATE TABLE IF NOT EXISTS llx_expensereport_ik (
     rowid           integer  AUTO_INCREMENT PRIMARY KEY,
     datec           datetime  DEFAULT NULL,
@@ -192,4 +182,12 @@
 
 ALTER TABLE llx_user ADD COLUMN default_range integer;
 ALTER TABLE llx_user ADD COLUMN default_c_exp_tax_cat integer;
->>>>>>> 69357dd9
+
+ALTER TABLE llx_c_paiement DROP PRIMARY KEY;
+ALTER TABLE llx_c_paiement ADD COLUMN entity integer DEFAULT 1 NOT NULL AFTER id;
+ALTER TABLE llx_c_paiement DROP INDEX uk_c_paiement;
+ALTER TABLE llx_c_paiement ADD UNIQUE INDEX uk_c_paiement(id, entity, code);
+
+ALTER TABLE llx_c_payment_term DROP PRIMARY KEY;
+ALTER TABLE llx_c_payment_term ADD COLUMN entity integer DEFAULT 1 NOT NULL AFTER rowid;
+ALTER TABLE llx_c_payment_term ADD UNIQUE INDEX uk_c_payment_term(rowid, entity, code);