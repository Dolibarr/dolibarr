--- conflicted
+++ resolved
@@ -446,12 +446,8 @@
 UPDATE llx_accounting_system SET fk_country =  4 WHERE pcg_version = 'PCG08-PYME';
 UPDATE llx_accounting_system SET fk_country = 80 WHERE pcg_version = 'DK-STD';
 UPDATE llx_accounting_system SET fk_country = 67 WHERE pcg_version = 'PC-MIPYME';
-<<<<<<< HEAD
+UPDATE llx_accounting_system SET fk_country =  6 WHERE pcg_version = 'PCG_SUISSE';
 UPDATE llx_accounting_system SET fk_country =140 WHERE pcg_version = 'PCN-LUXEMBURG';
-
-=======
-UPDATE llx_accounting_system SET fk_country =  6 WHERE pcg_version = 'PCG_SUISSE';
->>>>>>> 110f2fc5
 
 -- May have error due to duplicate keys
 ALTER TABLE llx_resource ADD UNIQUE INDEX uk_resource_ref (ref, entity);