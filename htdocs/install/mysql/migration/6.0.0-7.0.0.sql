--- conflicted
+++ resolved
@@ -201,9 +201,8 @@
 ALTER TABLE llx_holiday_config MODIFY COLUMN name varchar(128);
 ALTER TABLE llx_holiday_config ADD UNIQUE INDEX idx_holiday_config (name);
 
-<<<<<<< HEAD
 ALTER TABLE llx_payment_various ADD COLUMN fk_projet integer DEFAULT NULL after accountancy_code;
-=======
+
 UPDATE llx_const set name = 'ONLINE_PAYMENT_MESSAGE_OK'  where name = 'PAYPAL_MESSAGE_OK';
 UPDATE llx_const set name = 'ONLINE_PAYMENT_MESSAGE_KO'  where name = 'PAYPAL_MESSAGE_KO';
 UPDATE llx_const set name = 'ONLINE_PAYMENT_CREDITOR'    where name = 'PAYPAL_CREDITOR';
@@ -230,6 +229,4 @@
 -- VMYSQLUTF8UNICODECI ALTER TABLE llx_product MODIFY accountancy_code_sell VARCHAR(32) CHARACTER SET utf8;
 -- VMYSQLUTF8UNICODECI ALTER TABLE llx_product MODIFY accountancy_code_sell VARCHAR(32) COLLATE utf8_unicode_ci;
 -- VMYSQLUTF8UNICODECI ALTER TABLE llx_product MODIFY accountancy_code_buy VARCHAR(32) CHARACTER SET utf8;
--- VMYSQLUTF8UNICODECI ALTER TABLE llx_product MODIFY accountancy_code_buy VARCHAR(32) COLLATE utf8_unicode_ci;
-
->>>>>>> 31a74d44
+-- VMYSQLUTF8UNICODECI ALTER TABLE llx_product MODIFY accountancy_code_buy VARCHAR(32) COLLATE utf8_unicode_ci;