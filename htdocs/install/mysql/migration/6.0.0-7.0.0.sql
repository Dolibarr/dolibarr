--- conflicted
+++ resolved
@@ -186,7 +186,11 @@
 ALTER TABLE llx_user ADD COLUMN default_range integer;
 ALTER TABLE llx_user ADD COLUMN default_c_exp_tax_cat integer;
 
-<<<<<<< HEAD
+ALTER TABLE llx_extrafields ADD COLUMN fk_user_author integer;
+ALTER TABLE llx_extrafields ADD COLUMN fk_user_modif integer;
+ALTER TABLE llx_extrafields ADD COLUMN datec datetime;
+ALTER TABLE llx_extrafields ADD COLUMN tms timestamp;
+
 ALTER TABLE llx_c_paiement DROP PRIMARY KEY;
 ALTER TABLE llx_c_paiement ADD COLUMN entity integer DEFAULT 1 NOT NULL AFTER id;
 ALTER TABLE llx_c_paiement DROP INDEX uk_c_paiement;
@@ -194,10 +198,4 @@
 
 ALTER TABLE llx_c_payment_term DROP PRIMARY KEY;
 ALTER TABLE llx_c_payment_term ADD COLUMN entity integer DEFAULT 1 NOT NULL AFTER rowid;
-ALTER TABLE llx_c_payment_term ADD UNIQUE INDEX uk_c_payment_term(rowid, entity, code);
-=======
-ALTER TABLE llx_extrafields ADD COLUMN fk_user_author integer;
-ALTER TABLE llx_extrafields ADD COLUMN fk_user_modif integer;
-ALTER TABLE llx_extrafields ADD COLUMN datec datetime;
-ALTER TABLE llx_extrafields ADD COLUMN tms timestamp;
->>>>>>> 9cd5c8a5
+ALTER TABLE llx_c_payment_term ADD UNIQUE INDEX uk_c_payment_term(rowid, entity, code);