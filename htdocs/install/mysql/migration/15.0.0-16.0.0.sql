--- conflicted
+++ resolved
@@ -95,7 +95,6 @@
     import_key varchar(14)
 )ENGINE=innodb;
 
-<<<<<<< HEAD
 
 -- Facture fourn rec
 CREATE TABLE llx_facture_fourn_rec
@@ -221,6 +220,5 @@
 ALTER TABLE llx_facture_fourn_det_rec_extrafields ADD INDEX idx_facture_fourn_det_rec_extrafields (fk_object);
 
 ALTER TABLE llx_facture_fourn ADD fk_fac_rec_source integer;
-=======
+
 ALTER TABLE llx_mrp_mo ADD COLUMN fk_parent_line integer;
->>>>>>> c9a685e0
