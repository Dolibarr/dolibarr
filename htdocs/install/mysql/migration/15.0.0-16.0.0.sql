--- conflicted
+++ resolved
@@ -257,10 +257,6 @@
 
 ALTER TABLE llx_mailing ADD UNIQUE uk_mailing(titre, entity);
 
-<<<<<<< HEAD
-ALTER TABLE llx_inventorydet ADD COLUMN pmp_real double DEFAULT NULL;
-ALTER TABLE llx_inventorydet ADD COLUMN pmp_expected double DEFAULT NULL;
-=======
 create table llx_inventory_extrafields
 (
     rowid                     integer AUTO_INCREMENT PRIMARY KEY,
@@ -277,4 +273,6 @@
 
 -- Set default ticket type to OTHER if no default exists
 UPDATE llx_c_ticket_type SET use_default=1 WHERE code='OTHER' AND NOT EXISTS(SELECT * FROM (SELECT * FROM llx_c_ticket_type) AS t WHERE use_default=1);
->>>>>>> 893e1571
+
+ALTER TABLE llx_inventorydet ADD COLUMN pmp_real double DEFAULT NULL;
+ALTER TABLE llx_inventorydet ADD COLUMN pmp_expected double DEFAULT NULL;
