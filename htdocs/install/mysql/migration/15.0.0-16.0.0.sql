--- conflicted
+++ resolved
@@ -290,9 +290,8 @@
 ALTER TABLE llx_chargesociales ADD COLUMN note_private text;
 ALTER TABLE llx_chargesociales ADD COLUMN note_public text;
 
-<<<<<<< HEAD
 ALTER TABLE llx_user ADD mail_autocopy tinyint NULL AFTER fk_warehouse;
-=======
+
 ALTER TABLE llx_c_availability ADD COLUMN type_duration varchar(1);
 ALTER TABLE llx_c_availability ADD COLUMN qty real DEFAULT 0;
 
@@ -300,5 +299,4 @@
 UPDATE llx_c_availability SET type_duration = 'w', qty = 1 WHERE code = 'AV_1W';
 UPDATE llx_c_availability SET type_duration = 'w', qty = 2 WHERE code = 'AV_2W';
 UPDATE llx_c_availability SET type_duration = 'w', qty = 3 WHERE code = 'AV_3W';
-UPDATE llx_c_availability SET type_duration = 'w', qty = 4 WHERE code = 'AV_4W';
->>>>>>> 867883e9
+UPDATE llx_c_availability SET type_duration = 'w', qty = 4 WHERE code = 'AV_4W';