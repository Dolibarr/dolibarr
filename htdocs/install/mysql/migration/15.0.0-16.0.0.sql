--
-- Be carefull to requests order.
-- This file must be loaded by calling /install/index.php page
-- when current version is 15.0.0 or higher.
--
-- To restrict request to Mysql version x.y minimum use -- VMYSQLx.y
-- To restrict request to Pgsql version x.y minimum use -- VPGSQLx.y
-- To rename a table:       ALTER TABLE llx_table RENAME TO llx_table_new;
-- To add a column:         ALTER TABLE llx_table ADD COLUMN newcol varchar(60) NOT NULL DEFAULT '0' AFTER existingcol;
-- To rename a column:      ALTER TABLE llx_table CHANGE COLUMN oldname newname varchar(60);
-- To drop a column:        ALTER TABLE llx_table DROP COLUMN oldname;
-- To change type of field: ALTER TABLE llx_table MODIFY COLUMN name varchar(60);
-- To drop a foreign key:   ALTER TABLE llx_table DROP FOREIGN KEY fk_name;
-- To create a unique index ALTER TABLE llx_table ADD UNIQUE INDEX uk_table_field (field);
-- To drop an index:        -- VMYSQL4.1 DROP INDEX nomindex on llx_table;
-- To drop an index:        -- VPGSQL8.2 DROP INDEX nomindex;
-- To make pk to be auto increment (mysql):    -- VMYSQL4.3 ALTER TABLE llx_table CHANGE COLUMN rowid rowid INTEGER NOT NULL AUTO_INCREMENT;
-- To make pk to be auto increment (postgres):
-- -- VPGSQL8.2 CREATE SEQUENCE llx_table_rowid_seq OWNED BY llx_table.rowid;
-- -- VPGSQL8.2 ALTER TABLE llx_table ADD PRIMARY KEY (rowid);
-- -- VPGSQL8.2 ALTER TABLE llx_table ALTER COLUMN rowid SET DEFAULT nextval('llx_table_rowid_seq');
-- -- VPGSQL8.2 SELECT setval('llx_table_rowid_seq', MAX(rowid)) FROM llx_table;
-- To set a field as NULL:                     -- VMYSQL4.3 ALTER TABLE llx_table MODIFY COLUMN name varchar(60) NULL;
-- To set a field as NULL:                     -- VPGSQL8.2 ALTER TABLE llx_table ALTER COLUMN name DROP NOT NULL;
-- To set a field as NOT NULL:                 -- VMYSQL4.3 ALTER TABLE llx_table MODIFY COLUMN name varchar(60) NOT NULL;
-- To set a field as NOT NULL:                 -- VPGSQL8.2 ALTER TABLE llx_table ALTER COLUMN name SET NOT NULL;
-- To set a field as default NULL:             -- VPGSQL8.2 ALTER TABLE llx_table ALTER COLUMN name SET DEFAULT NULL;
-- Note: fields with type BLOB/TEXT can't have default value.
-- To rebuild sequence for postgresql after insert by forcing id autoincrement fields:
-- -- VPGSQL8.2 SELECT dol_util_rebuild_sequences();


-- Missing in v15 or lower

ALTER TABLE llx_c_availability MODIFY COLUMN label varchar(128);
ALTER TABLE llx_c_civility MODIFY COLUMN label varchar(128);
ALTER TABLE llx_c_country MODIFY COLUMN label varchar(128);
ALTER TABLE llx_c_currencies MODIFY COLUMN label varchar(128);
ALTER TABLE llx_c_effectif MODIFY COLUMN libelle varchar(128);
ALTER TABLE llx_c_exp_tax_cat MODIFY COLUMN label varchar(128);
ALTER TABLE llx_c_hrm_department MODIFY COLUMN label varchar(128);
ALTER TABLE llx_c_hrm_function MODIFY COLUMN label varchar(128);
ALTER TABLE llx_c_input_reason MODIFY COLUMN label varchar(128);
ALTER TABLE llx_c_lead_status MODIFY COLUMN label varchar(128);
ALTER TABLE llx_c_paper_format MODIFY COLUMN label varchar(128);
ALTER TABLE llx_c_partnership_type MODIFY COLUMN label varchar(128);
ALTER TABLE llx_c_product_nature MODIFY COLUMN label varchar(128);
ALTER TABLE llx_c_productbatch_qcstatus MODIFY COLUMN label varchar(128);
ALTER TABLE llx_c_propalst MODIFY COLUMN label varchar(128);
ALTER TABLE llx_c_prospectcontactlevel MODIFY COLUMN label varchar(128);
ALTER TABLE llx_c_prospectlevel MODIFY COLUMN label varchar(128);
ALTER TABLE llx_c_recruitment_origin MODIFY COLUMN label varchar(128);
ALTER TABLE llx_c_shipment_package_type MODIFY COLUMN label varchar(128);
ALTER TABLE llx_c_type_container MODIFY COLUMN label varchar(128);
ALTER TABLE llx_c_type_fees MODIFY COLUMN label varchar(128);
ALTER TABLE llx_c_type_resource MODIFY COLUMN label varchar(128);
ALTER TABLE llx_c_units MODIFY COLUMN label varchar(128);
ALTER TABLE llx_c_actioncomm MODIFY COLUMN libelle varchar(128);
ALTER TABLE llx_c_barcode_type MODIFY COLUMN libelle varchar(128);
ALTER TABLE llx_c_chargesociales MODIFY COLUMN libelle varchar(128);
ALTER TABLE llx_c_input_method MODIFY COLUMN libelle varchar(128);
ALTER TABLE llx_c_paiement MODIFY COLUMN libelle varchar(128);
ALTER TABLE llx_c_shipment_mode MODIFY COLUMN libelle varchar(128);
ALTER TABLE llx_c_stcomm MODIFY COLUMN libelle varchar(128);
ALTER TABLE llx_c_stcommcontact MODIFY COLUMN libelle varchar(128);
ALTER TABLE llx_c_type_contact MODIFY COLUMN libelle varchar(128);
ALTER TABLE llx_c_typent MODIFY COLUMN libelle varchar(128);

UPDATE llx_rights_def SET perms = 'writeall' WHERE perms = 'writeall_advance' AND module = 'holiday';


INSERT INTO llx_c_forme_juridique (fk_pays, code, libelle, active) VALUES (154, '15401', '601 - General de Ley Personas Morales', 1);
INSERT INTO llx_c_forme_juridique (fk_pays, code, libelle, active) VALUES (154, '15402', '603 - Personas Morales con Fines no Lucrativos', 1);
INSERT INTO llx_c_forme_juridique (fk_pays, code, libelle, active) VALUES (154, '15403', '605 - Sueldos y Salarios e Ingresos Asimilados a Salarios', 1);
INSERT INTO llx_c_forme_juridique (fk_pays, code, libelle, active) VALUES (154, '15404', '606 - Arrendamiento', 1);
INSERT INTO llx_c_forme_juridique (fk_pays, code, libelle, active) VALUES (154, '15405', '607 - Régimen de Enajenación o Adquisición de Bienes', 1);
INSERT INTO llx_c_forme_juridique (fk_pays, code, libelle, active) VALUES (154, '15406', '608 - Demás ingresos', 1);
INSERT INTO llx_c_forme_juridique (fk_pays, code, libelle, active) VALUES (154, '15407', '610 - Residentes en el Extranjero sin Establecimiento Permanente en México', 1);
INSERT INTO llx_c_forme_juridique (fk_pays, code, libelle, active) VALUES (154, '15408', '611 - Ingresos por Dividendos (socios y accionistas)', 1);
INSERT INTO llx_c_forme_juridique (fk_pays, code, libelle, active) VALUES (154, '15409', '612 - Personas Físicas con Actividades Empresariales y Profesionales', 1);
INSERT INTO llx_c_forme_juridique (fk_pays, code, libelle, active) VALUES (154, '15410', '614 - Ingresos por intereses', 1);
INSERT INTO llx_c_forme_juridique (fk_pays, code, libelle, active) VALUES (154, '15411', '615 - Régimen de los ingresos por obtención de premios', 1);
INSERT INTO llx_c_forme_juridique (fk_pays, code, libelle, active) VALUES (154, '15412', '616 - Sin obligaciones fiscales', 1);
INSERT INTO llx_c_forme_juridique (fk_pays, code, libelle, active) VALUES (154, '15413', '620 - Sociedades Cooperativas de Producción que optan por diferir sus ingresos', 1);
INSERT INTO llx_c_forme_juridique (fk_pays, code, libelle, active) VALUES (154, '15414', '621 - Incorporación Fiscal', 1);
INSERT INTO llx_c_forme_juridique (fk_pays, code, libelle, active) VALUES (154, '15415', '622 - Actividades Agrícolas, Ganaderas, Silvícolas y Pesqueras', 1);
INSERT INTO llx_c_forme_juridique (fk_pays, code, libelle, active) VALUES (154, '15416', '623 - Opcional para Grupos de Sociedades', 1);
INSERT INTO llx_c_forme_juridique (fk_pays, code, libelle, active) VALUES (154, '15417', '624 - Coordinados', 1);
INSERT INTO llx_c_forme_juridique (fk_pays, code, libelle, active) VALUES (154, '15418', '625 - Régimen de las Actividades Empresariales con ingresos a través de Plataformas Tecnológicas', 1);
INSERT INTO llx_c_forme_juridique (fk_pays, code, libelle, active) VALUES (154, '15419', '626 - Régimen Simplificado de Confianza', 1);


-- v16

ALTER TABLE llx_projet_task_time ADD COLUMN fk_product integer NULL;

INSERT INTO llx_c_action_trigger (code,label,description,elementtype,rang) values ('PROPAL_MODIFY','Customer proposal modified','Executed when a customer proposal is modified','propal',2);
INSERT INTO llx_c_action_trigger (code,label,description,elementtype,rang) values ('ORDER_MODIFY','Customer order modified','Executed when a customer order is set modified','commande',5);
INSERT INTO llx_c_action_trigger (code,label,description,elementtype,rang) values ('BILL_MODIFY','Customer invoice modified','Executed when a customer invoice is modified','facture',7);
INSERT INTO llx_c_action_trigger (code,label,description,elementtype,rang) values ('PROPOSAL_SUPPLIER_MODIFY','Price request modified','Executed when a commercial proposal is modified','proposal_supplier',10);
INSERT INTO llx_c_action_trigger (code,label,description,elementtype,rang) values ('ORDER_SUPPLIER_MODIFY','Supplier order request modified','Executed when a supplier order is modified','order_supplier',13);
INSERT INTO llx_c_action_trigger (code,label,description,elementtype,rang) values ('BILL_SUPPLIER_MODIFY','Supplier invoice modified','Executed when a supplier invoice is modified','invoice_supplier',15);
INSERT INTO llx_c_action_trigger (code,label,description,elementtype,rang) values ('CONTRACT_MODIFY','Contract modified','Executed when a contract is modified','contrat',18);
INSERT INTO llx_c_action_trigger (code,label,description,elementtype,rang) values ('SHIPPING_MODIFY','Shipping modified','Executed when a shipping is modified','shipping',20);
INSERT INTO llx_c_action_trigger (code,label,description,elementtype,rang) values ('FICHINTER_MODIFY','Intervention modify','Executed when a intervention is modify','ficheinter',30);
INSERT INTO llx_c_action_trigger (code,label,description,elementtype,rang) values ('PRODUCT_MODIFY','Product or service modified','Executed when a product or sevice is modified','product',41);
INSERT INTO llx_c_action_trigger (code,label,description,elementtype,rang) values ('EXPENSE_REPORT_MODIFY','Expense report modified','Executed when an expense report is modified','expensereport',202);
INSERT INTO llx_c_action_trigger (code,label,description,elementtype,rang) values ('HOLIDAY_MODIFY','Expense report modified','Executed when an expense report is modified','expensereport',212);

ALTER TABLE llx_ticket ADD COLUMN date_last_msg_sent datetime AFTER date_read;

CREATE TABLE llx_stock_mouvement_extrafields (
    rowid integer AUTO_INCREMENT PRIMARY KEY,
    tms timestamp DEFAULT CURRENT_TIMESTAMP ON UPDATE CURRENT_TIMESTAMP,
    fk_object integer NOT NULL,
    import_key varchar(14)
)ENGINE=innodb;

ALTER TABLE llx_stock_mouvement_extrafields ADD INDEX idx_stock_mouvement_extrafields (fk_object);


-- Facture fourn rec
CREATE TABLE llx_facture_fourn_rec
(
    rowid                       integer AUTO_INCREMENT PRIMARY KEY,
    titre                       varchar(200)        NOT NULL,
    ref_supplier			    varchar(180) NOT NULL,
    entity                      integer   DEFAULT 1 NOT NULL,
    fk_soc                      integer             NOT NULL,
    datec                       datetime,
    tms                         timestamp DEFAULT CURRENT_TIMESTAMP ON UPDATE CURRENT_TIMESTAMP,
    suspended                   integer   DEFAULT 0,
    libelle				        varchar(255),
    amount                      double(24, 8) DEFAULT 0 NOT NULL,
    remise                      real     DEFAULT 0,
    vat_src_code		        varchar(10)  DEFAULT '',
    localtax1				    double(24,8)     DEFAULT 0,
    localtax2				    double(24,8)     DEFAULT 0,
    total_ht				    double(24,8)     DEFAULT 0,
    total_tva				    double(24,8)     DEFAULT 0,
    total_ttc				    double(24,8)     DEFAULT 0,
    fk_user_author              integer,
    fk_user_modif               integer,
    fk_projet                   integer,
    fk_account                  integer,
    fk_cond_reglement		    integer,
    fk_mode_reglement		    integer,
    date_lim_reglement 	        date,
    note_private                text,
    note_public                 text,
    modelpdf                    varchar(255),
    fk_multicurrency            integer,
    multicurrency_code          varchar(3),
    multicurrency_tx            double(24,8) DEFAULT 1,
    multicurrency_total_ht      double(24,8) DEFAULT 0,
    multicurrency_total_tva     double(24,8) DEFAULT 0,
    multicurrency_total_ttc     double(24,8) DEFAULT 0,
    usenewprice                 integer DEFAULT 0,
    frequency                   integer,
    unit_frequency              varchar(2) DEFAULT 'm',
    date_when                   datetime DEFAULT NULL,
    date_last_gen               datetime DEFAULT NULL,
    nb_gen_done                 integer DEFAULT NULL,
    nb_gen_max                  integer DEFAULT NULL,
    auto_validate               integer DEFAULT 0,
    generate_pdf                integer DEFAULT 1
)ENGINE=innodb;

ALTER TABLE llx_facture_fourn_rec ADD UNIQUE INDEX uk_facture_fourn_rec_ref (titre, entity);
ALTER TABLE llx_facture_fourn_rec ADD UNIQUE INDEX uk_facture_fourn_rec_ref_supplier (ref_supplier, fk_soc, entity);
ALTER TABLE llx_facture_fourn_rec ADD INDEX idx_facture_fourn_rec_date_lim_reglement (date_lim_reglement);
ALTER TABLE llx_facture_fourn_rec ADD INDEX idx_facture_fourn_rec_fk_soc (fk_soc);
ALTER TABLE llx_facture_fourn_rec ADD INDEX idx_facture_fourn_rec_fk_user_author (fk_user_author);
ALTER TABLE llx_facture_fourn_rec ADD INDEX idx_facture_fourn_rec_fk_projet (fk_projet);
ALTER TABLE llx_facture_fourn_rec ADD CONSTRAINT fk_facture_fourn_rec_fk_soc            FOREIGN KEY (fk_soc) REFERENCES llx_societe (rowid);
ALTER TABLE llx_facture_fourn_rec ADD CONSTRAINT fk_facture_fourn_rec_fk_user_author    FOREIGN KEY (fk_user_author) REFERENCES llx_user (rowid);
ALTER TABLE llx_facture_fourn_rec ADD CONSTRAINT fk_facture_fourn_rec_fk_projet         FOREIGN KEY (fk_projet) REFERENCES llx_projet (rowid);

CREATE TABLE llx_facture_fourn_rec_extrafields
(
    rowid                     integer AUTO_INCREMENT PRIMARY KEY,
    tms                       timestamp DEFAULT CURRENT_TIMESTAMP ON UPDATE CURRENT_TIMESTAMP,
    fk_object                 integer NOT NULL,
    import_key                varchar(14)                          		-- import key
) ENGINE=innodb;

ALTER TABLE llx_facture_fourn_rec_extrafields ADD INDEX idx_facture_fourn_rec_extrafields (fk_object);

CREATE TABLE llx_facture_fourn_det_rec
(
    rowid				integer AUTO_INCREMENT PRIMARY KEY,
    fk_facture_fourn		integer NOT NULL,
    fk_parent_line	integer NULL,
    fk_product		integer NULL,
    ref               varchar(50),
    label				varchar(255) DEFAULT NULL,
    description		text,
    pu_ht             double(24,8),
  pu_ttc            double(24,8),
  qty               real,
  remise_percent	real       DEFAULT 0,
  fk_remise_except	integer    NULL,
  vat_src_code					varchar(10)  DEFAULT '',
  tva_tx			double(7,4),
  localtax1_tx      double(7,4) DEFAULT 0,
  localtax1_type	varchar(10) NULL,
  localtax2_tx      double(7,4) DEFAULT 0,
  localtax2_type	varchar(10)	 NULL,
  total_ht			double(24,8),
  total_tva			double(24,8),
  total_localtax1	double(24,8) DEFAULT 0,
  total_localtax2	double(24,8) DEFAULT 0,
  total_ttc			double(24,8),
  product_type		integer DEFAULT 0,
  date_start        integer   DEFAULT NULL,
  date_end          integer   DEFAULT NULL,
  info_bits			integer DEFAULT 0,
  special_code		integer UNSIGNED DEFAULT 0,
  rang				integer DEFAULT 0,
  fk_unit           integer    DEFAULT NULL,
  import_key		varchar(14),
  fk_user_author	integer,
  fk_user_modif     integer,
  fk_multicurrency          integer,
  multicurrency_code        varchar(3),
  multicurrency_subprice    double(24,8) DEFAULT 0,
  multicurrency_total_ht    double(24,8) DEFAULT 0,
  multicurrency_total_tva   double(24,8) DEFAULT 0,
  multicurrency_total_ttc   double(24,8) DEFAULT 0
)ENGINE=innodb;

ALTER TABLE llx_facture_fourn_det_rec ADD CONSTRAINT fk_facture_fourn_det_rec_fk_unit FOREIGN KEY (fk_unit) REFERENCES llx_c_units (rowid);

CREATE TABLE llx_facture_fourn_det_rec_extrafields
(
    rowid            integer AUTO_INCREMENT PRIMARY KEY,
    tms              timestamp DEFAULT CURRENT_TIMESTAMP ON UPDATE CURRENT_TIMESTAMP,
    fk_object        integer NOT NULL,    -- object id
    import_key       varchar(14)      	-- import key
)ENGINE=innodb;

ALTER TABLE llx_facture_fourn_det_rec_extrafields ADD INDEX idx_facture_fourn_det_rec_extrafields (fk_object);

ALTER TABLE llx_facture_fourn ADD COLUMN fk_fac_rec_source integer;

ALTER TABLE llx_mrp_mo ADD COLUMN fk_parent_line integer;

ALTER TABLE llx_projet_task ADD COLUMN status integer DEFAULT 1 NOT NULL;

ALTER TABLE llx_product_attribute_value MODIFY COLUMN ref VARCHAR(180) NOT NULL;
ALTER TABLE llx_product_attribute_value MODIFY COLUMN value VARCHAR(255) NOT NULL;
ALTER TABLE llx_product_attribute_value ADD COLUMN position INTEGER NOT NULL DEFAULT 0;
ALTER TABLE llx_product_attribute CHANGE rang position INTEGER DEFAULT 0 NOT NULL;


ALTER TABLE llx_advtargetemailing RENAME TO llx_mailing_advtarget;

ALTER TABLE llx_mailing ADD UNIQUE uk_mailing(titre, entity);

create table llx_inventory_extrafields
(
    rowid                     integer AUTO_INCREMENT PRIMARY KEY,
    tms                       timestamp DEFAULT CURRENT_TIMESTAMP ON UPDATE CURRENT_TIMESTAMP,
    fk_object                 integer NOT NULL,
    import_key                varchar(14)                          		-- import key
) ENGINE=innodb;
ALTER TABLE llx_inventory_extrafields ADD INDEX idx_inventory_extrafields (fk_object);


ALTER TABLE llx_reception MODIFY COLUMN ref_supplier varchar(128);

ALTER TABLE llx_bank_account ADD COLUMN pti_in_ctti smallint DEFAULT 0 AFTER domiciliation;

-- Set default ticket type to OTHER if no default exists
UPDATE llx_c_ticket_type SET use_default=1 WHERE code='OTHER' AND NOT EXISTS(SELECT * FROM (SELECT * FROM llx_c_ticket_type) AS t WHERE use_default=1);


ALTER TABLE llx_propal ADD last_main_doc VARCHAR(255) NULL AFTER model_pdf;

UPDATE llx_c_country SET eec=0 WHERE eec IS NULL;
ALTER TABLE llx_c_country MODIFY COLUMN eec tinyint DEFAULT 0 NOT NULL;
<<<<<<< HEAD

ALTER TABLE llx_c_availability ADD COLUMN type_duration char(1);
ALTER TABLE llx_c_availability ADD COLUMN number real DEFAULT 0;

delete from llx_c_availability WHERE rowid IN (1,2,3,4,5);
INSERT INTO llx_c_availability (rowid,code,label,type_duration,number,active,position) VALUES (1, 'AV_NOW', 'Immediate', null, 0, 1, 10);
INSERT INTO llx_c_availability (rowid,code,label,type_duration,number,active,position) VALUES (2, 'AV_1W',  '1 week', 'w', 1, 1, 20);
INSERT INTO llx_c_availability (rowid,code,label,type_duration,number,active,position) VALUES (3, 'AV_2W',  '2 weeks', 'w', 2, 1, 30);
INSERT INTO llx_c_availability (rowid,code,label,type_duration,number,active,position) VALUES (4, 'AV_3W',  '3 weeks', 'w', 3, 1, 40);
INSERT INTO llx_c_availability (rowid,code,label,type_duration,number,active,position) VALUES (5, 'AV_4W',  '4 weeks', 'w', 4, 1, 50);
=======
>>>>>>> 66f21fc1
<|MERGE_RESOLUTION|>--- conflicted
+++ resolved
@@ -279,16 +279,16 @@
 
 UPDATE llx_c_country SET eec=0 WHERE eec IS NULL;
 ALTER TABLE llx_c_country MODIFY COLUMN eec tinyint DEFAULT 0 NOT NULL;
-<<<<<<< HEAD
-
 ALTER TABLE llx_c_availability ADD COLUMN type_duration char(1);
 ALTER TABLE llx_c_availability ADD COLUMN number real DEFAULT 0;
 
-delete from llx_c_availability WHERE rowid IN (1,2,3,4,5);
 INSERT INTO llx_c_availability (rowid,code,label,type_duration,number,active,position) VALUES (1, 'AV_NOW', 'Immediate', null, 0, 1, 10);
 INSERT INTO llx_c_availability (rowid,code,label,type_duration,number,active,position) VALUES (2, 'AV_1W',  '1 week', 'w', 1, 1, 20);
 INSERT INTO llx_c_availability (rowid,code,label,type_duration,number,active,position) VALUES (3, 'AV_2W',  '2 weeks', 'w', 2, 1, 30);
 INSERT INTO llx_c_availability (rowid,code,label,type_duration,number,active,position) VALUES (4, 'AV_3W',  '3 weeks', 'w', 3, 1, 40);
 INSERT INTO llx_c_availability (rowid,code,label,type_duration,number,active,position) VALUES (5, 'AV_4W',  '4 weeks', 'w', 4, 1, 50);
-=======
->>>>>>> 66f21fc1
+UPDATE llx_c_availability SET type_duration = null, number = 0 WHERE code = 'AV_NOW';
+UPDATE llx_c_availability SET type_duration = 'w', number = 1 WHERE code = 'AV_1W';
+UPDATE llx_c_availability SET type_duration = 'w', number = 2 WHERE code = 'AV_2W';
+UPDATE llx_c_availability SET type_duration = 'w', number = 3 WHERE code = 'AV_3W';
+UPDATE llx_c_availability SET type_duration = 'w', number = 4 WHERE code = 'AV_4W';