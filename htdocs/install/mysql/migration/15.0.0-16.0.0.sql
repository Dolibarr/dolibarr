--
-- Be carefull to requests order.
-- This file must be loaded by calling /install/index.php page
-- when current version is 14.0.0 or higher.
--
-- To restrict request to Mysql version x.y minimum use -- VMYSQLx.y
-- To restrict request to Pgsql version x.y minimum use -- VPGSQLx.y
-- To rename a table:       ALTER TABLE llx_table RENAME TO llx_table_new;
-- To add a column:         ALTER TABLE llx_table ADD COLUMN newcol varchar(60) NOT NULL DEFAULT '0' AFTER existingcol;
-- To rename a column:      ALTER TABLE llx_table CHANGE COLUMN oldname newname varchar(60);
-- To drop a column:        ALTER TABLE llx_table DROP COLUMN oldname;
-- To change type of field: ALTER TABLE llx_table MODIFY COLUMN name varchar(60);
-- To drop a foreign key:   ALTER TABLE llx_table DROP FOREIGN KEY fk_name;
-- To create a unique index ALTER TABLE llx_table ADD UNIQUE INDEX uk_table_field (field);
-- To drop an index:        -- VMYSQL4.1 DROP INDEX nomindex on llx_table;
-- To drop an index:        -- VPGSQL8.2 DROP INDEX nomindex;
-- To make pk to be auto increment (mysql):    -- VMYSQL4.3 ALTER TABLE llx_table CHANGE COLUMN rowid rowid INTEGER NOT NULL AUTO_INCREMENT;
-- To make pk to be auto increment (postgres):
-- -- VPGSQL8.2 CREATE SEQUENCE llx_table_rowid_seq OWNED BY llx_table.rowid;
-- -- VPGSQL8.2 ALTER TABLE llx_table ADD PRIMARY KEY (rowid);
-- -- VPGSQL8.2 ALTER TABLE llx_table ALTER COLUMN rowid SET DEFAULT nextval('llx_table_rowid_seq');
-- -- VPGSQL8.2 SELECT setval('llx_table_rowid_seq', MAX(rowid)) FROM llx_table;
-- To set a field as NULL:                     -- VMYSQL4.3 ALTER TABLE llx_table MODIFY COLUMN name varchar(60) NULL;
-- To set a field as NULL:                     -- VPGSQL8.2 ALTER TABLE llx_table ALTER COLUMN name DROP NOT NULL;
-- To set a field as NOT NULL:                 -- VMYSQL4.3 ALTER TABLE llx_table MODIFY COLUMN name varchar(60) NOT NULL;
-- To set a field as NOT NULL:                 -- VPGSQL8.2 ALTER TABLE llx_table ALTER COLUMN name SET NOT NULL;
-- To set a field as default NULL:             -- VPGSQL8.2 ALTER TABLE llx_table ALTER COLUMN name SET DEFAULT NULL;
-- Note: fields with type BLOB/TEXT can't have default value.
-- To rebuild sequence for postgresql after insert by forcing id autoincrement fields:
-- -- VPGSQL8.2 SELECT dol_util_rebuild_sequences();

-- Missing in v15 or lower

UPDATE llx_rights_def SET perms = 'writeall' WHERE perms = 'writeall_advance' AND module = 'holiday';



-- v16

<<<<<<< HEAD
-- Facture fourn rec
CREATE TABLE llx_facture_fourn_rec
(
    rowid                       integer AUTO_INCREMENT PRIMARY KEY,
    titre                       varchar(200)        NOT NULL,
    ref_supplier			    varchar(180) NOT NULL,
    entity                      integer   DEFAULT 1 NOT NULL,
    fk_soc                      integer             NOT NULL,
    datec                       datetime,
    tms                         timestamp DEFAULT CURRENT_TIMESTAMP ON UPDATE CURRENT_TIMESTAMP,
    suspended                   integer   DEFAULT 0,
    libelle				        varchar(255),
    amount                      double(24, 8) DEFAULT 0 NOT NULL,
    remise                      real     DEFAULT 0,
    vat_src_code		        varchar(10)  DEFAULT '',
    localtax1				    double(24,8)     DEFAULT 0,
    localtax2				    double(24,8)     DEFAULT 0,
    total_ht				    double(24,8)     DEFAULT 0,
    total_tva				    double(24,8)     DEFAULT 0,
    total_ttc				    double(24,8)     DEFAULT 0,
    fk_user_author              integer,
    fk_user_modif               integer,
    fk_projet                   integer,
    fk_account                  integer,
    fk_cond_reglement		    integer,
    fk_mode_reglement		    integer,
    date_lim_reglement 	        date,
    note_private                text,
    note_public                 text,
    modelpdf                    varchar(255),
    fk_multicurrency            integer,
    multicurrency_code          varchar(3),
    multicurrency_tx            double(24,8) DEFAULT 1,
    multicurrency_total_ht      double(24,8) DEFAULT 0,
    multicurrency_total_tva     double(24,8) DEFAULT 0,
    multicurrency_total_ttc     double(24,8) DEFAULT 0,
    usenewprice                 integer DEFAULT 0,
    frequency                   integer,
    unit_frequency              varchar(2) DEFAULT 'm',
    date_when                   datetime DEFAULT NULL,
    date_last_gen               datetime DEFAULT NULL,
    nb_gen_done                 integer DEFAULT NULL,
    nb_gen_max                  integer DEFAULT NULL,
    auto_validate               integer DEFAULT 0,
    generate_pdf                integer DEFAULT 1

)ENGINE=innodb;

ALTER TABLE llx_facture_fourn_rec ADD UNIQUE INDEX uk_facture_fourn_rec_ref (titre, entity);
ALTER TABLE llx_facture_fourn_rec ADD UNIQUE INDEX uk_facture_fourn_rec_ref_supplier (ref_supplier, fk_soc, entity);
ALTER TABLE llx_facture_fourn_rec ADD INDEX idx_facture_fourn_rec_date_lim_reglement (date_lim_reglement);
ALTER TABLE llx_facture_fourn_rec ADD INDEX idx_facture_fourn_rec_fk_soc (fk_soc);
ALTER TABLE llx_facture_fourn_rec ADD INDEX idx_facture_fourn_rec_fk_user_author (fk_user_author);
ALTER TABLE llx_facture_fourn_rec ADD INDEX idx_facture_fourn_rec_fk_projet (fk_projet);
ALTER TABLE llx_facture_fourn_rec ADD CONSTRAINT fk_facture_fourn_rec_fk_soc            FOREIGN KEY (fk_soc) REFERENCES llx_societe (rowid);
ALTER TABLE llx_facture_fourn_rec ADD CONSTRAINT fk_facture_fourn_rec_fk_user_author    FOREIGN KEY (fk_user_author) REFERENCES llx_user (rowid);
ALTER TABLE llx_facture_fourn_rec ADD CONSTRAINT fk_facture_fourn_rec_fk_projet         FOREIGN KEY (fk_projet) REFERENCES llx_projet (rowid);

CREATE TABLE llx_facture_fourn_rec_extrafields
(
    rowid                     integer AUTO_INCREMENT PRIMARY KEY,
    tms                       timestamp DEFAULT CURRENT_TIMESTAMP ON UPDATE CURRENT_TIMESTAMP,
    fk_object                 integer NOT NULL,
    import_key                varchar(14)                          		-- import key
) ENGINE=innodb;

ALTER TABLE llx_facture_fourn_rec_extrafields ADD INDEX idx_facture_fourn_rec_extrafields (fk_object);

CREATE TABLE llx_facture_fourn_det_rec
(
    rowid				integer AUTO_INCREMENT PRIMARY KEY,
    fk_facture_fourn		integer NOT NULL,
    fk_parent_line	integer NULL,
    fk_product		integer NULL,
    ref               varchar(50),
    label				varchar(255) DEFAULT NULL,
    description		text,
    pu_ht             double(24,8),
  pu_ttc            double(24,8),
  qty               real,
  remise_percent	real       DEFAULT 0,
  fk_remise_except	integer    NULL,
  vat_src_code					varchar(10)  DEFAULT '',
  tva_tx			double(7,4),
  localtax1_tx      double(7,4) DEFAULT 0,
  localtax1_type	varchar(10) NULL,
  localtax2_tx      double(7,4) DEFAULT 0,
  localtax2_type	varchar(10)	 NULL,
  total_ht			double(24,8),
  total_tva			double(24,8),
  total_localtax1	double(24,8) DEFAULT 0,
  total_localtax2	double(24,8) DEFAULT 0,
  total_ttc			double(24,8),
  product_type		integer DEFAULT 0,
  date_start        integer   DEFAULT NULL,
  date_end          integer   DEFAULT NULL,
  info_bits			integer DEFAULT 0,
  special_code		integer UNSIGNED DEFAULT 0,
  rang				integer DEFAULT 0,
  fk_unit           integer    DEFAULT NULL,
  import_key		varchar(14),
  fk_user_author	integer,
  fk_user_modif     integer,
  fk_multicurrency          integer,
  multicurrency_code        varchar(3),
  multicurrency_subprice    double(24,8) DEFAULT 0,
  multicurrency_total_ht    double(24,8) DEFAULT 0,
  multicurrency_total_tva   double(24,8) DEFAULT 0,
  multicurrency_total_ttc   double(24,8) DEFAULT 0
)ENGINE=innodb;

ALTER TABLE llx_facture_fourn_det_rec ADD CONSTRAINT fk_facture_fourn_det_rec_fk_unit FOREIGN KEY (fk_unit) REFERENCES llx_c_units (rowid);

CREATE TABLE llx_facture_fourn_det_rec_extrafields
(
    rowid            integer AUTO_INCREMENT PRIMARY KEY,
    tms              timestamp DEFAULT CURRENT_TIMESTAMP ON UPDATE CURRENT_TIMESTAMP,
    fk_object        integer NOT NULL,    -- object id
    import_key       varchar(14)      	-- import key
)ENGINE=innodb;

ALTER TABLE llx_facture_fourn_det_rec_extrafields ADD INDEX idx_facture_fourn_det_rec_extrafields (fk_object);

ALTER TABLE llx_facture_fourn ADD fk_fac_rec_source integer;
=======
ALTER TABLE llx_projet_task_time ADD COLUMN fk_product integer NULL;
>>>>>>> 38dbaa3d
<|MERGE_RESOLUTION|>--- conflicted
+++ resolved
@@ -29,6 +29,7 @@
 -- To rebuild sequence for postgresql after insert by forcing id autoincrement fields:
 -- -- VPGSQL8.2 SELECT dol_util_rebuild_sequences();
 
+
 -- Missing in v15 or lower
 
 UPDATE llx_rights_def SET perms = 'writeall' WHERE perms = 'writeall_advance' AND module = 'holiday';
@@ -37,7 +38,8 @@
 
 -- v16
 
-<<<<<<< HEAD
+ALTER TABLE llx_projet_task_time ADD COLUMN fk_product integer NULL;
+
 -- Facture fourn rec
 CREATE TABLE llx_facture_fourn_rec
 (
@@ -161,7 +163,4 @@
 
 ALTER TABLE llx_facture_fourn_det_rec_extrafields ADD INDEX idx_facture_fourn_det_rec_extrafields (fk_object);
 
-ALTER TABLE llx_facture_fourn ADD fk_fac_rec_source integer;
-=======
-ALTER TABLE llx_projet_task_time ADD COLUMN fk_product integer NULL;
->>>>>>> 38dbaa3d
+ALTER TABLE llx_facture_fourn ADD fk_fac_rec_source integer;