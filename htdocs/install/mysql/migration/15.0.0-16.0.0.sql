--- conflicted
+++ resolved
@@ -290,9 +290,6 @@
 -- Set default ticket type to OTHER if no default exists
 UPDATE llx_c_ticket_type SET use_default=1 WHERE code='OTHER' AND NOT EXISTS(SELECT * FROM (SELECT * FROM llx_c_ticket_type) AS t WHERE use_default=1);
 
-<<<<<<< HEAD
-=======
-
 ALTER TABLE llx_user DROP COLUMN webcal_login;
 ALTER TABLE llx_user DROP COLUMN module_comm;
 ALTER TABLE llx_user DROP COLUMN module_compta;
@@ -301,8 +298,6 @@
 ALTER TABLE llx_user ADD COLUMN ref_employee varchar(50) DEFAULT NULL AFTER entity;
 ALTER TABLE llx_user ADD COLUMN national_registration_number varchar(50) DEFAULT NULL;
 
-
->>>>>>> 8c808ea5
 ALTER TABLE llx_propal ADD last_main_doc VARCHAR(255) NULL AFTER model_pdf;
 
 UPDATE llx_c_country SET eec=0 WHERE eec IS NULL;
@@ -321,9 +316,6 @@
 UPDATE llx_c_availability SET type_duration = 'w', qty = 1 WHERE code = 'AV_1W';
 UPDATE llx_c_availability SET type_duration = 'w', qty = 2 WHERE code = 'AV_2W';
 UPDATE llx_c_availability SET type_duration = 'w', qty = 3 WHERE code = 'AV_3W';
-<<<<<<< HEAD
-UPDATE llx_c_availability SET type_duration = 'w', qty = 4 WHERE code = 'AV_4W';
-=======
 UPDATE llx_c_availability SET type_duration = 'w', qty = 4 WHERE code = 'AV_4W';
 
 ALTER TABLE llx_boxes_def ADD COLUMN fk_user integer DEFAULT 0 NOT NULL;
@@ -335,5 +327,4 @@
 DELETE FROM llx_boxes WHERE box_id IN (select rowid FROM llx_boxes_def WHERE file IN ('box_bom.php@bom', 'box_bom.php'));
 DELETE FROM llx_boxes_def WHERE file IN ('box_bom.php@bom', 'box_bom.php');
 
-ALTER TABLE llx_takepos_floor_tables ADD UNIQUE(entity,label); 
->>>>>>> 8c808ea5
+ALTER TABLE llx_takepos_floor_tables ADD UNIQUE(entity,label); 