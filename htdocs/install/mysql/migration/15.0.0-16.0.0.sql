--- conflicted
+++ resolved
@@ -246,8 +246,7 @@
 ) ENGINE=innodb;
 ALTER TABLE llx_inventory_extrafields ADD INDEX idx_inventory_extrafields (fk_object);
 
-<<<<<<< HEAD
+
 ALTER TABLE llx_reception MODIFY COLUMN ref_supplier varchar(128);
-=======
+
 ALTER TABLE llx_bank_account ADD COLUMN pti_in_ctti smallint DEFAULT 0 AFTER domiciliation;
->>>>>>> b46719c2
