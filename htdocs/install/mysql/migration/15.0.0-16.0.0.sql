--- conflicted
+++ resolved
@@ -95,11 +95,9 @@
     import_key varchar(14)
 )ENGINE=innodb;
 
-<<<<<<< HEAD
+ALTER TABLE llx_mrp_mo ADD COLUMN fk_parent_line integer;
+
 ALTER TABLE llx_product_attribute_value MODIFY COLUMN ref VARCHAR(180) NOT NULL;
 ALTER TABLE llx_product_attribute_value MODIFY COLUMN value VARCHAR(255) NOT NULL;
 ALTER TABLE llx_product_attribute_value ADD COLUMN position INTEGER NOT NULL DEFAULT 0;
-ALTER TABLE llx_product_attribute CHANGE rang position INTEGER DEFAULT 0 NOT NULL;
-=======
-ALTER TABLE llx_mrp_mo ADD COLUMN fk_parent_line integer;
->>>>>>> e4a7e656
+ALTER TABLE llx_product_attribute CHANGE rang position INTEGER DEFAULT 0 NOT NULL;