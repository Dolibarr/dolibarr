--- conflicted
+++ resolved
@@ -28,6 +28,7 @@
 -- Note: fields with type BLOB/TEXT can't have default value.
 -- To rebuild sequence for postgresql after insert by forcing id autoincrement fields:
 -- -- VPGSQL8.2 SELECT dol_util_rebuild_sequences();
+
 
 -- Missing in v15 or lower
 
@@ -69,9 +70,8 @@
 
 
 
-<<<<<<< HEAD
 -- v16
-=======
+
 ALTER TABLE llx_projet_task_time ADD COLUMN fk_product integer NULL;
 
 INSERT INTO llx_c_action_trigger (code,label,description,elementtype,rang) values ('PROPAL_MODIFY','Customer proposal modified','Executed when a customer proposal is modified','propal',2);
@@ -86,4 +86,3 @@
 INSERT INTO llx_c_action_trigger (code,label,description,elementtype,rang) values ('PRODUCT_MODIFY','Product or service modified','Executed when a product or sevice is modified','product',41);
 INSERT INTO llx_c_action_trigger (code,label,description,elementtype,rang) values ('EXPENSE_REPORT_MODIFY','Expense report modified','Executed when an expense report is modified','expensereport',202);
 INSERT INTO llx_c_action_trigger (code,label,description,elementtype,rang) values ('HOLIDAY_MODIFY','Expense report modified','Executed when an expense report is modified','expensereport',212);
->>>>>>> 58fcf88e
