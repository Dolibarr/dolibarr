--- conflicted
+++ resolved
@@ -237,10 +237,6 @@
 
 ALTER TABLE llx_mailing ADD UNIQUE uk_mailing(titre, entity);
 
-<<<<<<< HEAD
-
-ALTER TABLE llx_socpeople ADD COLUMN parent integer DEFAULT 0 NOT NULL AFTER fk_stcommcontact;
-=======
 create table llx_inventory_extrafields
 (
     rowid                     integer AUTO_INCREMENT PRIMARY KEY,
@@ -254,4 +250,5 @@
 ALTER TABLE llx_reception MODIFY COLUMN ref_supplier varchar(128);
 
 ALTER TABLE llx_bank_account ADD COLUMN pti_in_ctti smallint DEFAULT 0 AFTER domiciliation;
->>>>>>> 99ddef05
+
+ALTER TABLE llx_socpeople ADD COLUMN parent integer DEFAULT 0 NOT NULL AFTER fk_stcommcontact;