--- conflicted
+++ resolved
@@ -285,11 +285,9 @@
 
 UPDATE llx_c_country SET eec=0 WHERE eec IS NULL;
 ALTER TABLE llx_c_country MODIFY COLUMN eec tinyint DEFAULT 0 NOT NULL;
-<<<<<<< HEAD
 ALTER TABLE llx_inventorydet ADD COLUMN pmp_real double DEFAULT NULL;
 ALTER TABLE llx_inventorydet ADD COLUMN pmp_expected double DEFAULT NULL;
 
-=======
 
 
 ALTER TABLE llx_chargesociales ADD COLUMN note_private text;
@@ -303,4 +301,3 @@
 UPDATE llx_c_availability SET type_duration = 'w', qty = 2 WHERE code = 'AV_2W';
 UPDATE llx_c_availability SET type_duration = 'w', qty = 3 WHERE code = 'AV_3W';
 UPDATE llx_c_availability SET type_duration = 'w', qty = 4 WHERE code = 'AV_4W';
->>>>>>> 95dc2558
