--
-- Be carefull to requests order.
-- This file must be loaded by calling /install/index.php page
-- when current version is 15.0.0 or higher.
--
-- To restrict request to Mysql version x.y minimum use -- VMYSQLx.y
-- To restrict request to Pgsql version x.y minimum use -- VPGSQLx.y
-- To rename a table:       ALTER TABLE llx_table RENAME TO llx_table_new;
-- To add a column:         ALTER TABLE llx_table ADD COLUMN newcol varchar(60) NOT NULL DEFAULT '0' AFTER existingcol;
-- To rename a column:      ALTER TABLE llx_table CHANGE COLUMN oldname newname varchar(60);
-- To drop a column:        ALTER TABLE llx_table DROP COLUMN oldname;
-- To change type of field: ALTER TABLE llx_table MODIFY COLUMN name varchar(60);
-- To drop a foreign key:   ALTER TABLE llx_table DROP FOREIGN KEY fk_name;
-- To create a unique index ALTER TABLE llx_table ADD UNIQUE INDEX uk_table_field (field);
-- To drop an index:        -- VMYSQL4.1 DROP INDEX nomindex on llx_table;
-- To drop an index:        -- VPGSQL8.2 DROP INDEX nomindex;
-- To make pk to be auto increment (mysql):    -- VMYSQL4.3 ALTER TABLE llx_table CHANGE COLUMN rowid rowid INTEGER NOT NULL AUTO_INCREMENT;
-- To make pk to be auto increment (postgres):
-- -- VPGSQL8.2 CREATE SEQUENCE llx_table_rowid_seq OWNED BY llx_table.rowid;
-- -- VPGSQL8.2 ALTER TABLE llx_table ADD PRIMARY KEY (rowid);
-- -- VPGSQL8.2 ALTER TABLE llx_table ALTER COLUMN rowid SET DEFAULT nextval('llx_table_rowid_seq');
-- -- VPGSQL8.2 SELECT setval('llx_table_rowid_seq', MAX(rowid)) FROM llx_table;
-- To set a field as NULL:                     -- VMYSQL4.3 ALTER TABLE llx_table MODIFY COLUMN name varchar(60) NULL;
-- To set a field as NULL:                     -- VPGSQL8.2 ALTER TABLE llx_table ALTER COLUMN name DROP NOT NULL;
-- To set a field as NOT NULL:                 -- VMYSQL4.3 ALTER TABLE llx_table MODIFY COLUMN name varchar(60) NOT NULL;
-- To set a field as NOT NULL:                 -- VPGSQL8.2 ALTER TABLE llx_table ALTER COLUMN name SET NOT NULL;
-- To set a field as default NULL:             -- VPGSQL8.2 ALTER TABLE llx_table ALTER COLUMN name SET DEFAULT NULL;
-- Note: fields with type BLOB/TEXT can't have default value.
-- To rebuild sequence for postgresql after insert by forcing id autoincrement fields:
-- -- VPGSQL8.2 SELECT dol_util_rebuild_sequences();


ALTER TABLE llx_holiday ADD COLUMN nb_open_day double(24,8) DEFAULT NULL;

-- Missing in v15 or lower

ALTER TABLE llx_c_actioncomm MODIFY COLUMN libelle varchar(128);
ALTER TABLE llx_c_availability MODIFY COLUMN label varchar(128);
ALTER TABLE llx_c_barcode_type MODIFY COLUMN libelle varchar(128);
ALTER TABLE llx_c_chargesociales MODIFY COLUMN libelle varchar(128);
ALTER TABLE llx_c_civility MODIFY COLUMN label varchar(128);
ALTER TABLE llx_c_country MODIFY COLUMN label varchar(128);
ALTER TABLE llx_c_currencies MODIFY COLUMN label varchar(128);
ALTER TABLE llx_c_effectif MODIFY COLUMN libelle varchar(128);
ALTER TABLE llx_c_exp_tax_cat MODIFY COLUMN label varchar(128);
ALTER TABLE llx_c_hrm_department MODIFY COLUMN label varchar(128);
ALTER TABLE llx_c_hrm_function MODIFY COLUMN label varchar(128);
ALTER TABLE llx_c_input_method MODIFY COLUMN libelle varchar(128);
ALTER TABLE llx_c_input_reason MODIFY COLUMN label varchar(128);
ALTER TABLE llx_c_lead_status MODIFY COLUMN label varchar(128);
ALTER TABLE llx_c_paiement MODIFY COLUMN libelle varchar(128);
ALTER TABLE llx_c_paper_format MODIFY COLUMN label varchar(128);
ALTER TABLE llx_c_partnership_type MODIFY COLUMN label varchar(128);
ALTER TABLE llx_c_product_nature MODIFY COLUMN label varchar(128);
ALTER TABLE llx_c_productbatch_qcstatus MODIFY COLUMN label varchar(128);
ALTER TABLE llx_c_propalst MODIFY COLUMN label varchar(128);
ALTER TABLE llx_c_prospectcontactlevel MODIFY COLUMN label varchar(128);
ALTER TABLE llx_c_prospectlevel MODIFY COLUMN label varchar(128);
ALTER TABLE llx_c_recruitment_origin MODIFY COLUMN label varchar(128);
ALTER TABLE llx_c_shipment_mode MODIFY COLUMN libelle varchar(128);
ALTER TABLE llx_c_shipment_package_type MODIFY COLUMN label varchar(128);
ALTER TABLE llx_c_stcomm MODIFY COLUMN libelle varchar(128);
ALTER TABLE llx_c_stcommcontact MODIFY COLUMN libelle varchar(128);
ALTER TABLE llx_c_type_contact MODIFY COLUMN libelle varchar(128);
ALTER TABLE llx_c_type_container MODIFY COLUMN label varchar(128);
ALTER TABLE llx_c_type_fees MODIFY COLUMN label varchar(128);
ALTER TABLE llx_c_type_resource MODIFY COLUMN label varchar(128);
ALTER TABLE llx_c_typent MODIFY COLUMN libelle varchar(128);
ALTER TABLE llx_c_units MODIFY COLUMN label varchar(128);


UPDATE llx_rights_def SET perms = 'writeall' WHERE perms = 'writeall_advance' AND module = 'holiday';

-- Insert company legal forms of Mexico   
INSERT INTO llx_c_forme_juridique (fk_pays, code, libelle, active) VALUES (154, '15401', '601 - General de Ley Personas Morales', 1);
INSERT INTO llx_c_forme_juridique (fk_pays, code, libelle, active) VALUES (154, '15402', '603 - Personas Morales con Fines no Lucrativos', 1);
INSERT INTO llx_c_forme_juridique (fk_pays, code, libelle, active) VALUES (154, '15403', '605 - Sueldos y Salarios e Ingresos Asimilados a Salarios', 1);
INSERT INTO llx_c_forme_juridique (fk_pays, code, libelle, active) VALUES (154, '15404', '606 - Arrendamiento', 1);
INSERT INTO llx_c_forme_juridique (fk_pays, code, libelle, active) VALUES (154, '15405', '607 - Régimen de Enajenación o Adquisición de Bienes', 1);
INSERT INTO llx_c_forme_juridique (fk_pays, code, libelle, active) VALUES (154, '15406', '608 - Demás ingresos', 1);
INSERT INTO llx_c_forme_juridique (fk_pays, code, libelle, active) VALUES (154, '15407', '610 - Residentes en el Extranjero sin Establecimiento Permanente en México', 1);
INSERT INTO llx_c_forme_juridique (fk_pays, code, libelle, active) VALUES (154, '15408', '611 - Ingresos por Dividendos (socios y accionistas)', 1);
INSERT INTO llx_c_forme_juridique (fk_pays, code, libelle, active) VALUES (154, '15409', '612 - Personas Físicas con Actividades Empresariales y Profesionales', 1);
INSERT INTO llx_c_forme_juridique (fk_pays, code, libelle, active) VALUES (154, '15410', '614 - Ingresos por intereses', 1);
INSERT INTO llx_c_forme_juridique (fk_pays, code, libelle, active) VALUES (154, '15411', '615 - Régimen de los ingresos por obtención de premios', 1);
INSERT INTO llx_c_forme_juridique (fk_pays, code, libelle, active) VALUES (154, '15412', '616 - Sin obligaciones fiscales', 1);
INSERT INTO llx_c_forme_juridique (fk_pays, code, libelle, active) VALUES (154, '15413', '620 - Sociedades Cooperativas de Producción que optan por diferir sus ingresos', 1);
INSERT INTO llx_c_forme_juridique (fk_pays, code, libelle, active) VALUES (154, '15414', '621 - Incorporación Fiscal', 1);
INSERT INTO llx_c_forme_juridique (fk_pays, code, libelle, active) VALUES (154, '15415', '622 - Actividades Agrícolas, Ganaderas, Silvícolas y Pesqueras', 1);
INSERT INTO llx_c_forme_juridique (fk_pays, code, libelle, active) VALUES (154, '15416', '623 - Opcional para Grupos de Sociedades', 1);
INSERT INTO llx_c_forme_juridique (fk_pays, code, libelle, active) VALUES (154, '15417', '624 - Coordinados', 1);
INSERT INTO llx_c_forme_juridique (fk_pays, code, libelle, active) VALUES (154, '15418', '625 - Régimen de las Actividades Empresariales con ingresos a través de Plataformas Tecnológicas', 1);
INSERT INTO llx_c_forme_juridique (fk_pays, code, libelle, active) VALUES (154, '15419', '626 - Régimen Simplificado de Confianza', 1);


ALTER TABLE llx_partnership ADD UNIQUE INDEX uk_fk_type_fk_soc (fk_type, fk_soc, date_partnership_start);
ALTER TABLE llx_partnership ADD UNIQUE INDEX uk_fk_type_fk_member (fk_type, fk_member, date_partnership_start);


-- Add column to help to fix a very critical bug when transferring into accounting bank record of a bank account into another currency.
-- Idea is to update this column manually in v15 with value in currency of company for bank that are not into the main currency and the transfer
-- into accounting will use it in priority if value is not null. The script repair.sql contains the sequence to fix datas in llx_bank.
ALTER TABLE llx_bank ADD COLUMN amount_main_currency double(24,8) NULL;


-- v16

ALTER TABLE llx_societe_account DROP FOREIGN KEY llx_societe_account_fk_website;

UPDATE llx_cronjob set label = 'RecurringInvoicesJob' where label = 'RecurringInvoices';
UPDATE llx_cronjob set label = 'RecurringSupplierInvoicesJob' where label = 'RecurringSupplierInvoices';

ALTER TABLE llx_facture ADD INDEX idx_facture_datef (datef);

ALTER TABLE llx_projet_task_time ADD COLUMN fk_product integer NULL;

INSERT INTO llx_c_action_trigger (code,label,description,elementtype,rang) values ('PROPAL_MODIFY','Customer proposal modified','Executed when a customer proposal is modified','propal',2);
INSERT INTO llx_c_action_trigger (code,label,description,elementtype,rang) values ('ORDER_MODIFY','Customer order modified','Executed when a customer order is set modified','commande',5);
INSERT INTO llx_c_action_trigger (code,label,description,elementtype,rang) values ('BILL_MODIFY','Customer invoice modified','Executed when a customer invoice is modified','facture',7);
INSERT INTO llx_c_action_trigger (code,label,description,elementtype,rang) values ('PROPOSAL_SUPPLIER_MODIFY','Price request modified','Executed when a commercial proposal is modified','proposal_supplier',10);
INSERT INTO llx_c_action_trigger (code,label,description,elementtype,rang) values ('ORDER_SUPPLIER_MODIFY','Supplier order request modified','Executed when a supplier order is modified','order_supplier',13);
INSERT INTO llx_c_action_trigger (code,label,description,elementtype,rang) values ('BILL_SUPPLIER_MODIFY','Supplier invoice modified','Executed when a supplier invoice is modified','invoice_supplier',15);
INSERT INTO llx_c_action_trigger (code,label,description,elementtype,rang) values ('CONTRACT_MODIFY','Contract modified','Executed when a contract is modified','contrat',18);
INSERT INTO llx_c_action_trigger (code,label,description,elementtype,rang) values ('SHIPPING_MODIFY','Shipping modified','Executed when a shipping is modified','shipping',20);
INSERT INTO llx_c_action_trigger (code,label,description,elementtype,rang) values ('FICHINTER_MODIFY','Intervention modify','Executed when a intervention is modify','ficheinter',30);
INSERT INTO llx_c_action_trigger (code,label,description,elementtype,rang) values ('PRODUCT_MODIFY','Product or service modified','Executed when a product or sevice is modified','product',41);
INSERT INTO llx_c_action_trigger (code,label,description,elementtype,rang) values ('EXPENSE_REPORT_MODIFY','Expense report modified','Executed when an expense report is modified','expensereport',202);
INSERT INTO llx_c_action_trigger (code,label,description,elementtype,rang) values ('HOLIDAY_MODIFY','Expense report modified','Executed when an expense report is modified','expensereport',212);

ALTER TABLE llx_ticket ADD COLUMN date_last_msg_sent datetime AFTER date_read;

UPDATE llx_const SET name = 'WORKFLOW_TICKET_LINK_CONTRACT' WHERE name = 'TICKET_AUTO_ASSIGN_CONTRACT_CREATE';
UPDATE llx_const SET name = 'WORKFLOW_TICKET_CREATE_INTERVENTION' WHERE name = 'TICKET_AUTO_CREATE_FICHINTER_CREATE';

CREATE TABLE llx_stock_mouvement_extrafields (
    rowid integer AUTO_INCREMENT PRIMARY KEY,
    tms timestamp DEFAULT CURRENT_TIMESTAMP ON UPDATE CURRENT_TIMESTAMP,
    fk_object integer NOT NULL,
    import_key varchar(14)
)ENGINE=innodb;

ALTER TABLE llx_stock_mouvement_extrafields ADD INDEX idx_stock_mouvement_extrafields (fk_object);


-- Facture fourn rec
CREATE TABLE llx_facture_fourn_rec
(
    rowid                       integer AUTO_INCREMENT PRIMARY KEY,
    titre                       varchar(200)        NOT NULL,
    ref_supplier			    varchar(180) NOT NULL,
    entity                      integer   DEFAULT 1 NOT NULL,
    fk_soc                      integer             NOT NULL,
    datec                       datetime,
    tms                         timestamp DEFAULT CURRENT_TIMESTAMP ON UPDATE CURRENT_TIMESTAMP,
    suspended                   integer   DEFAULT 0,
    libelle				        varchar(255),
    amount                      double(24, 8) DEFAULT 0 NOT NULL,
    remise                      real     DEFAULT 0,
    vat_src_code		        varchar(10)  DEFAULT '',
    localtax1				    double(24,8)     DEFAULT 0,
    localtax2				    double(24,8)     DEFAULT 0,
    total_ht				    double(24,8)     DEFAULT 0,
    total_tva				    double(24,8)     DEFAULT 0,
    total_ttc				    double(24,8)     DEFAULT 0,
    fk_user_author              integer,
    fk_user_modif               integer,
    fk_projet                   integer,
    fk_account                  integer,
    fk_cond_reglement		    integer,
    fk_mode_reglement		    integer,
    date_lim_reglement 	        date,
    note_private                text,
    note_public                 text,
    modelpdf                    varchar(255),
    fk_multicurrency            integer,
    multicurrency_code          varchar(3),
    multicurrency_tx            double(24,8) DEFAULT 1,
    multicurrency_total_ht      double(24,8) DEFAULT 0,
    multicurrency_total_tva     double(24,8) DEFAULT 0,
    multicurrency_total_ttc     double(24,8) DEFAULT 0,
    usenewprice                 integer DEFAULT 0,
    frequency                   integer,
    unit_frequency              varchar(2) DEFAULT 'm',
    date_when                   datetime DEFAULT NULL,
    date_last_gen               datetime DEFAULT NULL,
    nb_gen_done                 integer DEFAULT NULL,
    nb_gen_max                  integer DEFAULT NULL,
    auto_validate               integer DEFAULT 0,
    generate_pdf                integer DEFAULT 1
)ENGINE=innodb;

ALTER TABLE llx_facture_fourn_rec ADD UNIQUE INDEX uk_facture_fourn_rec_ref (titre, entity);
ALTER TABLE llx_facture_fourn_rec ADD UNIQUE INDEX uk_facture_fourn_rec_ref_supplier (ref_supplier, fk_soc, entity);
ALTER TABLE llx_facture_fourn_rec ADD INDEX idx_facture_fourn_rec_date_lim_reglement (date_lim_reglement);
ALTER TABLE llx_facture_fourn_rec ADD INDEX idx_facture_fourn_rec_fk_soc (fk_soc);
ALTER TABLE llx_facture_fourn_rec ADD INDEX idx_facture_fourn_rec_fk_user_author (fk_user_author);
ALTER TABLE llx_facture_fourn_rec ADD INDEX idx_facture_fourn_rec_fk_projet (fk_projet);
ALTER TABLE llx_facture_fourn_rec ADD CONSTRAINT fk_facture_fourn_rec_fk_soc            FOREIGN KEY (fk_soc) REFERENCES llx_societe (rowid);
ALTER TABLE llx_facture_fourn_rec ADD CONSTRAINT fk_facture_fourn_rec_fk_user_author    FOREIGN KEY (fk_user_author) REFERENCES llx_user (rowid);
ALTER TABLE llx_facture_fourn_rec ADD CONSTRAINT fk_facture_fourn_rec_fk_projet         FOREIGN KEY (fk_projet) REFERENCES llx_projet (rowid);

CREATE TABLE llx_facture_fourn_rec_extrafields
(
    rowid                     integer AUTO_INCREMENT PRIMARY KEY,
    tms                       timestamp DEFAULT CURRENT_TIMESTAMP ON UPDATE CURRENT_TIMESTAMP,
    fk_object                 integer NOT NULL,
    import_key                varchar(14)                          		-- import key
) ENGINE=innodb;

ALTER TABLE llx_facture_fourn_rec_extrafields ADD INDEX idx_facture_fourn_rec_extrafields (fk_object);

CREATE TABLE llx_facture_fourn_det_rec
(
  rowid                 integer AUTO_INCREMENT PRIMARY KEY,
  fk_facture_fourn  	integer NOT NULL,
  fk_parent_line        integer NULL,
  fk_product            integer NULL,
  ref                   varchar(50),
  label                 varchar(255) DEFAULT NULL,
  description           text,
  pu_ht                 double(24,8),
  pu_ttc                double(24,8),
  qty                   real,
  remise_percent        real       DEFAULT 0,
  fk_remise_except      integer    NULL,
  vat_src_code          varchar(10)  DEFAULT '',
  tva_tx                double(7,4),
  localtax1_tx          double(7,4) DEFAULT 0,
  localtax1_type        varchar(10) NULL,
  localtax2_tx          double(7,4) DEFAULT 0,
  localtax2_type        varchar(10)	 NULL,
  total_ht              double(24,8),
  total_tva             double(24,8),
  total_localtax1       double(24,8) DEFAULT 0,
  total_localtax2       double(24,8) DEFAULT 0,
  total_ttc             double(24,8),
  product_type          integer   DEFAULT 0,
  date_start            integer   DEFAULT NULL,
  date_end              integer   DEFAULT NULL,
  info_bits             integer   DEFAULT 0,
  special_code          integer  UNSIGNED DEFAULT 0,
  rang                  integer   DEFAULT 0,
  fk_unit               integer   DEFAULT NULL,
  import_key            varchar(14),
  fk_user_author        integer,
  fk_user_modif         integer,
  fk_multicurrency      integer,
  multicurrency_code        varchar(3),
  multicurrency_subprice    double(24,8) DEFAULT 0,
  multicurrency_total_ht    double(24,8) DEFAULT 0,
  multicurrency_total_tva   double(24,8) DEFAULT 0,
  multicurrency_total_ttc   double(24,8) DEFAULT 0
)ENGINE=innodb;

ALTER TABLE llx_facture_fourn_det_rec ADD CONSTRAINT fk_facture_fourn_det_rec_fk_unit FOREIGN KEY (fk_unit) REFERENCES llx_c_units (rowid);

CREATE TABLE llx_facture_fourn_det_rec_extrafields
(
    rowid            integer AUTO_INCREMENT PRIMARY KEY,
    tms              timestamp DEFAULT CURRENT_TIMESTAMP ON UPDATE CURRENT_TIMESTAMP,
    fk_object        integer NOT NULL,    -- object id
    import_key       varchar(14)      	-- import key
)ENGINE=innodb;

ALTER TABLE llx_facture_fourn_det_rec_extrafields ADD INDEX idx_facture_fourn_det_rec_extrafields (fk_object);

ALTER TABLE llx_facture_fourn ADD COLUMN fk_fac_rec_source integer;

ALTER TABLE llx_mrp_mo ADD COLUMN fk_parent_line integer;

ALTER TABLE llx_projet_task ADD COLUMN status integer DEFAULT 1 NOT NULL;

ALTER TABLE llx_product_attribute_value MODIFY COLUMN ref VARCHAR(180) NOT NULL;
ALTER TABLE llx_product_attribute_value MODIFY COLUMN value VARCHAR(255) NOT NULL;
ALTER TABLE llx_product_attribute_value ADD COLUMN position INTEGER NOT NULL DEFAULT 0;
ALTER TABLE llx_product_attribute CHANGE rang position INTEGER DEFAULT 0 NOT NULL;

ALTER TABLE llx_advtargetemailing RENAME TO llx_mailing_advtarget;

ALTER TABLE llx_mailing ADD UNIQUE INDEX uk_mailing(titre, entity);

create table llx_inventory_extrafields
(
    rowid                     integer AUTO_INCREMENT PRIMARY KEY,
    tms                       timestamp DEFAULT CURRENT_TIMESTAMP ON UPDATE CURRENT_TIMESTAMP,
    fk_object                 integer NOT NULL,
    import_key                varchar(14)                          		-- import key
) ENGINE=innodb;

ALTER TABLE llx_inventory_extrafields ADD INDEX idx_inventory_extrafields (fk_object);

ALTER TABLE llx_reception MODIFY COLUMN ref_supplier varchar(128);

ALTER TABLE llx_bank_account ADD COLUMN pti_in_ctti smallint DEFAULT 0 AFTER domiciliation;

-- Set default ticket type to OTHER if no default exists
UPDATE llx_c_ticket_type SET use_default=1 WHERE code='OTHER' AND NOT EXISTS(SELECT * FROM (SELECT * FROM llx_c_ticket_type) AS t WHERE use_default=1);


ALTER TABLE llx_user DROP COLUMN webcal_login;
ALTER TABLE llx_user DROP COLUMN module_comm;
ALTER TABLE llx_user DROP COLUMN module_compta;
ALTER TABLE llx_user DROP COLUMN ref_int;

ALTER TABLE llx_user ADD COLUMN ref_employee varchar(50) DEFAULT NULL AFTER entity;
ALTER TABLE llx_user ADD COLUMN national_registration_number varchar(50) DEFAULT NULL;


ALTER TABLE llx_propal ADD last_main_doc VARCHAR(255) NULL AFTER model_pdf;

UPDATE llx_c_country SET eec=0 WHERE eec IS NULL;
ALTER TABLE llx_c_country MODIFY COLUMN eec tinyint DEFAULT 0 NOT NULL;
ALTER TABLE llx_inventorydet ADD COLUMN pmp_real double DEFAULT NULL;
ALTER TABLE llx_inventorydet ADD COLUMN pmp_expected double DEFAULT NULL;



ALTER TABLE llx_chargesociales ADD COLUMN note_private text;
ALTER TABLE llx_chargesociales ADD COLUMN note_public text;

ALTER TABLE llx_c_availability ADD COLUMN type_duration varchar(1);
ALTER TABLE llx_c_availability ADD COLUMN qty real DEFAULT 0;

UPDATE llx_c_availability SET type_duration = null, qty = 0 WHERE code = 'AV_NOW';
UPDATE llx_c_availability SET type_duration = 'w', qty = 1 WHERE code = 'AV_1W';
UPDATE llx_c_availability SET type_duration = 'w', qty = 2 WHERE code = 'AV_2W';
UPDATE llx_c_availability SET type_duration = 'w', qty = 3 WHERE code = 'AV_3W';
UPDATE llx_c_availability SET type_duration = 'w', qty = 4 WHERE code = 'AV_4W';

<<<<<<< HEAD

-- Deposit generation helper with specific payment terms
ALTER TABLE llx_c_payment_term ADD COLUMN deposit_percent VARCHAR(63) DEFAULT NULL AFTER decalage;
ALTER TABLE llx_societe ADD COLUMN deposit_percent VARCHAR(63) DEFAULT NULL AFTER cond_reglement;
ALTER TABLE llx_propal ADD COLUMN deposit_percent VARCHAR(63) DEFAULT NULL AFTER fk_cond_reglement;
ALTER TABLE llx_commande ADD COLUMN deposit_percent VARCHAR(63) DEFAULT NULL AFTER fk_cond_reglement;
INSERT INTO llx_c_payment_term(code, sortorder, active, libelle, libelle_facture, type_cdr, nbjour, deposit_percent) values ('DEP30PCTDEL', 13, 0, '__DEPOSIT_PERCENT__% deposit', '__DEPOSIT_PERCENT__% deposit, remainder on delivery', 0, 1, '30');

=======
ALTER TABLE llx_boxes_def ADD COLUMN fk_user integer DEFAULT 0 NOT NULL;

ALTER TABLE llx_contratdet ADD COLUMN rang integer DEFAULT 0 AFTER info_bits;

ALTER TABLE llx_actioncomm MODIFY COLUMN note mediumtext;

DELETE FROM llx_boxes WHERE box_id IN (select rowid FROM llx_boxes_def WHERE file IN ('box_bom.php@bom', 'box_bom.php'));
DELETE FROM llx_boxes_def WHERE file IN ('box_bom.php@bom', 'box_bom.php');

ALTER TABLE llx_takepos_floor_tables ADD UNIQUE(entity,label);

ALTER TABLE llx_partnership ADD COLUMN url_to_check varchar(255);
ALTER TABLE llx_c_partnership_type ADD COLUMN keyword	varchar(128);


ALTER TABLE llx_eventorganization_conferenceorboothattendee	ADD COLUMN firstname varchar(100);
ALTER TABLE llx_eventorganization_conferenceorboothattendee	ADD COLUMN lastname varchar(100);
ALTER TABLE llx_eventorganization_conferenceorboothattendee ADD COLUMN email_company varchar(128) after email;


ALTER TABLE llx_c_email_template ADD COLUMN email_from varchar(255);
ALTER TABLE llx_c_email_template ADD COLUMN email_to varchar(255);
ALTER TABLE llx_c_email_template ADD COLUMN email_tocc varchar(255);
ALTER TABLE llx_c_email_template ADD COLUMN email_tobcc varchar(255);
>>>>>>> ff065e03
<|MERGE_RESOLUTION|>--- conflicted
+++ resolved
@@ -327,7 +327,6 @@
 UPDATE llx_c_availability SET type_duration = 'w', qty = 3 WHERE code = 'AV_3W';
 UPDATE llx_c_availability SET type_duration = 'w', qty = 4 WHERE code = 'AV_4W';
 
-<<<<<<< HEAD
 
 -- Deposit generation helper with specific payment terms
 ALTER TABLE llx_c_payment_term ADD COLUMN deposit_percent VARCHAR(63) DEFAULT NULL AFTER decalage;
@@ -336,7 +335,7 @@
 ALTER TABLE llx_commande ADD COLUMN deposit_percent VARCHAR(63) DEFAULT NULL AFTER fk_cond_reglement;
 INSERT INTO llx_c_payment_term(code, sortorder, active, libelle, libelle_facture, type_cdr, nbjour, deposit_percent) values ('DEP30PCTDEL', 13, 0, '__DEPOSIT_PERCENT__% deposit', '__DEPOSIT_PERCENT__% deposit, remainder on delivery', 0, 1, '30');
 
-=======
+
 ALTER TABLE llx_boxes_def ADD COLUMN fk_user integer DEFAULT 0 NOT NULL;
 
 ALTER TABLE llx_contratdet ADD COLUMN rang integer DEFAULT 0 AFTER info_bits;
@@ -361,4 +360,4 @@
 ALTER TABLE llx_c_email_template ADD COLUMN email_to varchar(255);
 ALTER TABLE llx_c_email_template ADD COLUMN email_tocc varchar(255);
 ALTER TABLE llx_c_email_template ADD COLUMN email_tobcc varchar(255);
->>>>>>> ff065e03
+
