--
-- Be carefull to requests order.
-- This file must be loaded by calling /install/index.php page
-- when current version is 15.0.0 or higher.
--
-- To restrict request to Mysql version x.y minimum use -- VMYSQLx.y
-- To restrict request to Pgsql version x.y minimum use -- VPGSQLx.y
-- To rename a table:       ALTER TABLE llx_table RENAME TO llx_table_new;
-- To add a column:         ALTER TABLE llx_table ADD COLUMN newcol varchar(60) NOT NULL DEFAULT '0' AFTER existingcol;
-- To rename a column:      ALTER TABLE llx_table CHANGE COLUMN oldname newname varchar(60);
-- To drop a column:        ALTER TABLE llx_table DROP COLUMN oldname;
-- To change type of field: ALTER TABLE llx_table MODIFY COLUMN name varchar(60);
-- To drop a foreign key:   ALTER TABLE llx_table DROP FOREIGN KEY fk_name;
-- To create a unique index ALTER TABLE llx_table ADD UNIQUE INDEX uk_table_field (field);
-- To drop an index:        -- VMYSQL4.1 DROP INDEX nomindex on llx_table;
-- To drop an index:        -- VPGSQL8.2 DROP INDEX nomindex;
-- To make pk to be auto increment (mysql):    -- VMYSQL4.3 ALTER TABLE llx_table CHANGE COLUMN rowid rowid INTEGER NOT NULL AUTO_INCREMENT;
-- To make pk to be auto increment (postgres):
-- -- VPGSQL8.2 CREATE SEQUENCE llx_table_rowid_seq OWNED BY llx_table.rowid;
-- -- VPGSQL8.2 ALTER TABLE llx_table ADD PRIMARY KEY (rowid);
-- -- VPGSQL8.2 ALTER TABLE llx_table ALTER COLUMN rowid SET DEFAULT nextval('llx_table_rowid_seq');
-- -- VPGSQL8.2 SELECT setval('llx_table_rowid_seq', MAX(rowid)) FROM llx_table;
-- To set a field as NULL:                     -- VMYSQL4.3 ALTER TABLE llx_table MODIFY COLUMN name varchar(60) NULL;
-- To set a field as NULL:                     -- VPGSQL8.2 ALTER TABLE llx_table ALTER COLUMN name DROP NOT NULL;
-- To set a field as NOT NULL:                 -- VMYSQL4.3 ALTER TABLE llx_table MODIFY COLUMN name varchar(60) NOT NULL;
-- To set a field as NOT NULL:                 -- VPGSQL8.2 ALTER TABLE llx_table ALTER COLUMN name SET NOT NULL;
-- To set a field as default NULL:             -- VPGSQL8.2 ALTER TABLE llx_table ALTER COLUMN name SET DEFAULT NULL;
-- Note: fields with type BLOB/TEXT can't have default value.
-- To rebuild sequence for postgresql after insert by forcing id autoincrement fields:
-- -- VPGSQL8.2 SELECT dol_util_rebuild_sequences();


ALTER TABLE llx_holiday ADD COLUMN nb_open_day double(24,8) DEFAULT NULL;

-- Missing in v15 or lower

insert into llx_c_type_resource (code, label, active) values ('RES_ROOMS', 'Rooms',  1);
insert into llx_c_type_resource (code, label, active) values ('RES_CARS',  'Cars',  1);

ALTER TABLE llx_c_actioncomm MODIFY COLUMN libelle varchar(128);
ALTER TABLE llx_c_availability MODIFY COLUMN label varchar(128);
ALTER TABLE llx_c_barcode_type MODIFY COLUMN libelle varchar(128);
ALTER TABLE llx_c_chargesociales MODIFY COLUMN libelle varchar(128);
ALTER TABLE llx_c_civility MODIFY COLUMN label varchar(128);
ALTER TABLE llx_c_country MODIFY COLUMN label varchar(128);
ALTER TABLE llx_c_currencies MODIFY COLUMN label varchar(128);
ALTER TABLE llx_c_effectif MODIFY COLUMN libelle varchar(128);
ALTER TABLE llx_c_exp_tax_cat MODIFY COLUMN label varchar(128);
ALTER TABLE llx_c_hrm_department MODIFY COLUMN label varchar(128);
ALTER TABLE llx_c_hrm_function MODIFY COLUMN label varchar(128);
ALTER TABLE llx_c_input_method MODIFY COLUMN libelle varchar(128);
ALTER TABLE llx_c_input_reason MODIFY COLUMN label varchar(128);
ALTER TABLE llx_c_lead_status MODIFY COLUMN label varchar(128);
ALTER TABLE llx_c_paiement MODIFY COLUMN libelle varchar(128);
ALTER TABLE llx_c_paper_format MODIFY COLUMN label varchar(128);
ALTER TABLE llx_c_partnership_type MODIFY COLUMN label varchar(128);
ALTER TABLE llx_c_product_nature MODIFY COLUMN label varchar(128);
ALTER TABLE llx_c_productbatch_qcstatus MODIFY COLUMN label varchar(128);
ALTER TABLE llx_c_propalst MODIFY COLUMN label varchar(128);
ALTER TABLE llx_c_prospectcontactlevel MODIFY COLUMN label varchar(128);
ALTER TABLE llx_c_prospectlevel MODIFY COLUMN label varchar(128);
ALTER TABLE llx_c_recruitment_origin MODIFY COLUMN label varchar(128);
ALTER TABLE llx_c_shipment_mode MODIFY COLUMN libelle varchar(128);
ALTER TABLE llx_c_shipment_package_type MODIFY COLUMN label varchar(128);
ALTER TABLE llx_c_stcomm MODIFY COLUMN libelle varchar(128);
ALTER TABLE llx_c_stcommcontact MODIFY COLUMN libelle varchar(128);
ALTER TABLE llx_c_type_contact MODIFY COLUMN libelle varchar(128);
ALTER TABLE llx_c_type_container MODIFY COLUMN label varchar(128);
ALTER TABLE llx_c_type_fees MODIFY COLUMN label varchar(128);
ALTER TABLE llx_c_type_resource MODIFY COLUMN label varchar(128);
ALTER TABLE llx_c_typent MODIFY COLUMN libelle varchar(128);
ALTER TABLE llx_c_units MODIFY COLUMN label varchar(128);


UPDATE llx_rights_def SET perms = 'writeall' WHERE perms = 'writeall_advance' AND module = 'holiday';

-- Insert company legal forms of Mexico   
INSERT INTO llx_c_forme_juridique (fk_pays, code, libelle, active) VALUES (154, '15401', '601 - General de Ley Personas Morales', 1);
INSERT INTO llx_c_forme_juridique (fk_pays, code, libelle, active) VALUES (154, '15402', '603 - Personas Morales con Fines no Lucrativos', 1);
INSERT INTO llx_c_forme_juridique (fk_pays, code, libelle, active) VALUES (154, '15403', '605 - Sueldos y Salarios e Ingresos Asimilados a Salarios', 1);
INSERT INTO llx_c_forme_juridique (fk_pays, code, libelle, active) VALUES (154, '15404', '606 - Arrendamiento', 1);
INSERT INTO llx_c_forme_juridique (fk_pays, code, libelle, active) VALUES (154, '15405', '607 - Régimen de Enajenación o Adquisición de Bienes', 1);
INSERT INTO llx_c_forme_juridique (fk_pays, code, libelle, active) VALUES (154, '15406', '608 - Demás ingresos', 1);
INSERT INTO llx_c_forme_juridique (fk_pays, code, libelle, active) VALUES (154, '15407', '610 - Residentes en el Extranjero sin Establecimiento Permanente en México', 1);
INSERT INTO llx_c_forme_juridique (fk_pays, code, libelle, active) VALUES (154, '15408', '611 - Ingresos por Dividendos (socios y accionistas)', 1);
INSERT INTO llx_c_forme_juridique (fk_pays, code, libelle, active) VALUES (154, '15409', '612 - Personas Físicas con Actividades Empresariales y Profesionales', 1);
INSERT INTO llx_c_forme_juridique (fk_pays, code, libelle, active) VALUES (154, '15410', '614 - Ingresos por intereses', 1);
INSERT INTO llx_c_forme_juridique (fk_pays, code, libelle, active) VALUES (154, '15411', '615 - Régimen de los ingresos por obtención de premios', 1);
INSERT INTO llx_c_forme_juridique (fk_pays, code, libelle, active) VALUES (154, '15412', '616 - Sin obligaciones fiscales', 1);
INSERT INTO llx_c_forme_juridique (fk_pays, code, libelle, active) VALUES (154, '15413', '620 - Sociedades Cooperativas de Producción que optan por diferir sus ingresos', 1);
INSERT INTO llx_c_forme_juridique (fk_pays, code, libelle, active) VALUES (154, '15414', '621 - Incorporación Fiscal', 1);
INSERT INTO llx_c_forme_juridique (fk_pays, code, libelle, active) VALUES (154, '15415', '622 - Actividades Agrícolas, Ganaderas, Silvícolas y Pesqueras', 1);
INSERT INTO llx_c_forme_juridique (fk_pays, code, libelle, active) VALUES (154, '15416', '623 - Opcional para Grupos de Sociedades', 1);
INSERT INTO llx_c_forme_juridique (fk_pays, code, libelle, active) VALUES (154, '15417', '624 - Coordinados', 1);
INSERT INTO llx_c_forme_juridique (fk_pays, code, libelle, active) VALUES (154, '15418', '625 - Régimen de las Actividades Empresariales con ingresos a través de Plataformas Tecnológicas', 1);
INSERT INTO llx_c_forme_juridique (fk_pays, code, libelle, active) VALUES (154, '15419', '626 - Régimen Simplificado de Confianza', 1);


ALTER TABLE llx_partnership ADD UNIQUE INDEX uk_fk_type_fk_soc (fk_type, fk_soc, date_partnership_start);
ALTER TABLE llx_partnership ADD UNIQUE INDEX uk_fk_type_fk_member (fk_type, fk_member, date_partnership_start);


-- Add column to help to fix a very critical bug when transferring into accounting bank record of a bank account into another currency.
-- Idea is to update this column manually in v15 with value in currency of company for bank that are not into the main currency and the transfer
-- into accounting will use it in priority if value is not null. The script repair.sql contains the sequence to fix datas in llx_bank.
ALTER TABLE llx_bank ADD COLUMN amount_main_currency double(24,8) NULL;


-- v16

ALTER TABLE llx_societe_account DROP FOREIGN KEY llx_societe_account_fk_website;

UPDATE llx_cronjob set label = 'RecurringInvoicesJob' where label = 'RecurringInvoices';
UPDATE llx_cronjob set label = 'RecurringSupplierInvoicesJob' where label = 'RecurringSupplierInvoices';

ALTER TABLE llx_facture ADD INDEX idx_facture_datef (datef);

ALTER TABLE llx_projet_task_time ADD COLUMN fk_product integer NULL;

INSERT INTO llx_c_action_trigger (code,label,description,elementtype,rang) values ('PROPAL_MODIFY','Customer proposal modified','Executed when a customer proposal is modified','propal',2);
INSERT INTO llx_c_action_trigger (code,label,description,elementtype,rang) values ('ORDER_MODIFY','Customer order modified','Executed when a customer order is set modified','commande',5);
INSERT INTO llx_c_action_trigger (code,label,description,elementtype,rang) values ('BILL_MODIFY','Customer invoice modified','Executed when a customer invoice is modified','facture',7);
INSERT INTO llx_c_action_trigger (code,label,description,elementtype,rang) values ('PROPOSAL_SUPPLIER_MODIFY','Price request modified','Executed when a commercial proposal is modified','proposal_supplier',10);
INSERT INTO llx_c_action_trigger (code,label,description,elementtype,rang) values ('ORDER_SUPPLIER_MODIFY','Supplier order request modified','Executed when a supplier order is modified','order_supplier',13);
INSERT INTO llx_c_action_trigger (code,label,description,elementtype,rang) values ('BILL_SUPPLIER_MODIFY','Supplier invoice modified','Executed when a supplier invoice is modified','invoice_supplier',15);
INSERT INTO llx_c_action_trigger (code,label,description,elementtype,rang) values ('CONTRACT_MODIFY','Contract modified','Executed when a contract is modified','contrat',18);
INSERT INTO llx_c_action_trigger (code,label,description,elementtype,rang) values ('SHIPPING_MODIFY','Shipping modified','Executed when a shipping is modified','shipping',20);
INSERT INTO llx_c_action_trigger (code,label,description,elementtype,rang) values ('FICHINTER_MODIFY','Intervention modify','Executed when a intervention is modify','ficheinter',30);
INSERT INTO llx_c_action_trigger (code,label,description,elementtype,rang) values ('PRODUCT_MODIFY','Product or service modified','Executed when a product or sevice is modified','product',41);
INSERT INTO llx_c_action_trigger (code,label,description,elementtype,rang) values ('EXPENSE_REPORT_MODIFY','Expense report modified','Executed when an expense report is modified','expensereport',202);
INSERT INTO llx_c_action_trigger (code,label,description,elementtype,rang) values ('HOLIDAY_MODIFY','Expense report modified','Executed when an expense report is modified','expensereport',212);

ALTER TABLE llx_ticket ADD COLUMN date_last_msg_sent datetime AFTER date_read;

UPDATE llx_const SET name = 'WORKFLOW_TICKET_LINK_CONTRACT' WHERE name = 'TICKET_AUTO_ASSIGN_CONTRACT_CREATE';
UPDATE llx_const SET name = 'WORKFLOW_TICKET_CREATE_INTERVENTION' WHERE name = 'TICKET_AUTO_CREATE_FICHINTER_CREATE';

CREATE TABLE llx_stock_mouvement_extrafields (
    rowid integer AUTO_INCREMENT PRIMARY KEY,
    tms timestamp DEFAULT CURRENT_TIMESTAMP ON UPDATE CURRENT_TIMESTAMP,
    fk_object integer NOT NULL,
    import_key varchar(14)
)ENGINE=innodb;

ALTER TABLE llx_stock_mouvement_extrafields ADD INDEX idx_stock_mouvement_extrafields (fk_object);


-- Facture fourn rec
CREATE TABLE llx_facture_fourn_rec
(
    rowid                       integer AUTO_INCREMENT PRIMARY KEY,
    titre                       varchar(200)        NOT NULL,
    ref_supplier			    varchar(180) NOT NULL,
    entity                      integer   DEFAULT 1 NOT NULL,
    fk_soc                      integer             NOT NULL,
    datec                       datetime,
    tms                         timestamp DEFAULT CURRENT_TIMESTAMP ON UPDATE CURRENT_TIMESTAMP,
    suspended                   integer   DEFAULT 0,
    libelle				        varchar(255),
    amount                      double(24, 8) DEFAULT 0 NOT NULL,
    remise                      real     DEFAULT 0,
    vat_src_code		        varchar(10)  DEFAULT '',
    localtax1				    double(24,8)     DEFAULT 0,
    localtax2				    double(24,8)     DEFAULT 0,
    total_ht				    double(24,8)     DEFAULT 0,
    total_tva				    double(24,8)     DEFAULT 0,
    total_ttc				    double(24,8)     DEFAULT 0,
    fk_user_author              integer,
    fk_user_modif               integer,
    fk_projet                   integer,
    fk_account                  integer,
    fk_cond_reglement		    integer,
    fk_mode_reglement		    integer,
    date_lim_reglement 	        date,
    note_private                text,
    note_public                 text,
    modelpdf                    varchar(255),
    fk_multicurrency            integer,
    multicurrency_code          varchar(3),
    multicurrency_tx            double(24,8) DEFAULT 1,
    multicurrency_total_ht      double(24,8) DEFAULT 0,
    multicurrency_total_tva     double(24,8) DEFAULT 0,
    multicurrency_total_ttc     double(24,8) DEFAULT 0,
    usenewprice                 integer DEFAULT 0,
    frequency                   integer,
    unit_frequency              varchar(2) DEFAULT 'm',
    date_when                   datetime DEFAULT NULL,
    date_last_gen               datetime DEFAULT NULL,
    nb_gen_done                 integer DEFAULT NULL,
    nb_gen_max                  integer DEFAULT NULL,
    auto_validate               integer DEFAULT 0,
    generate_pdf                integer DEFAULT 1
)ENGINE=innodb;

ALTER TABLE llx_facture_fourn_rec ADD UNIQUE INDEX uk_facture_fourn_rec_ref (titre, entity);
ALTER TABLE llx_facture_fourn_rec ADD UNIQUE INDEX uk_facture_fourn_rec_ref_supplier (ref_supplier, fk_soc, entity);
ALTER TABLE llx_facture_fourn_rec ADD INDEX idx_facture_fourn_rec_date_lim_reglement (date_lim_reglement);
ALTER TABLE llx_facture_fourn_rec ADD INDEX idx_facture_fourn_rec_fk_soc (fk_soc);
ALTER TABLE llx_facture_fourn_rec ADD INDEX idx_facture_fourn_rec_fk_user_author (fk_user_author);
ALTER TABLE llx_facture_fourn_rec ADD INDEX idx_facture_fourn_rec_fk_projet (fk_projet);
ALTER TABLE llx_facture_fourn_rec ADD CONSTRAINT fk_facture_fourn_rec_fk_soc            FOREIGN KEY (fk_soc) REFERENCES llx_societe (rowid);
ALTER TABLE llx_facture_fourn_rec ADD CONSTRAINT fk_facture_fourn_rec_fk_user_author    FOREIGN KEY (fk_user_author) REFERENCES llx_user (rowid);
ALTER TABLE llx_facture_fourn_rec ADD CONSTRAINT fk_facture_fourn_rec_fk_projet         FOREIGN KEY (fk_projet) REFERENCES llx_projet (rowid);

CREATE TABLE llx_facture_fourn_rec_extrafields
(
    rowid                     integer AUTO_INCREMENT PRIMARY KEY,
    tms                       timestamp DEFAULT CURRENT_TIMESTAMP ON UPDATE CURRENT_TIMESTAMP,
    fk_object                 integer NOT NULL,
    import_key                varchar(14)                          		-- import key
) ENGINE=innodb;

ALTER TABLE llx_facture_fourn_rec_extrafields ADD INDEX idx_facture_fourn_rec_extrafields (fk_object);

CREATE TABLE llx_facture_fourn_det_rec
(
  rowid                 integer AUTO_INCREMENT PRIMARY KEY,
  fk_facture_fourn  	integer NOT NULL,
  fk_parent_line        integer NULL,
  fk_product            integer NULL,
  ref                   varchar(50),
  label                 varchar(255) DEFAULT NULL,
  description           text,
  pu_ht                 double(24,8),
  pu_ttc                double(24,8),
  qty                   real,
  remise_percent        real       DEFAULT 0,
  fk_remise_except      integer    NULL,
  vat_src_code          varchar(10)  DEFAULT '',
  tva_tx                double(7,4),
  localtax1_tx          double(7,4) DEFAULT 0,
  localtax1_type        varchar(10) NULL,
  localtax2_tx          double(7,4) DEFAULT 0,
  localtax2_type        varchar(10)	 NULL,
  total_ht              double(24,8),
  total_tva             double(24,8),
  total_localtax1       double(24,8) DEFAULT 0,
  total_localtax2       double(24,8) DEFAULT 0,
  total_ttc             double(24,8),
  product_type          integer   DEFAULT 0,
  date_start            integer   DEFAULT NULL,
  date_end              integer   DEFAULT NULL,
  info_bits             integer   DEFAULT 0,
  special_code          integer  UNSIGNED DEFAULT 0,
  rang                  integer   DEFAULT 0,
  fk_unit               integer   DEFAULT NULL,
  import_key            varchar(14),
  fk_user_author        integer,
  fk_user_modif         integer,
  fk_multicurrency      integer,
  multicurrency_code        varchar(3),
  multicurrency_subprice    double(24,8) DEFAULT 0,
  multicurrency_total_ht    double(24,8) DEFAULT 0,
  multicurrency_total_tva   double(24,8) DEFAULT 0,
  multicurrency_total_ttc   double(24,8) DEFAULT 0
)ENGINE=innodb;

ALTER TABLE llx_facture_fourn_det_rec ADD CONSTRAINT fk_facture_fourn_det_rec_fk_unit FOREIGN KEY (fk_unit) REFERENCES llx_c_units (rowid);

CREATE TABLE llx_facture_fourn_det_rec_extrafields
(
    rowid            integer AUTO_INCREMENT PRIMARY KEY,
    tms              timestamp DEFAULT CURRENT_TIMESTAMP ON UPDATE CURRENT_TIMESTAMP,
    fk_object        integer NOT NULL,    -- object id
    import_key       varchar(14)      	-- import key
)ENGINE=innodb;

ALTER TABLE llx_facture_fourn_det_rec_extrafields ADD INDEX idx_facture_fourn_det_rec_extrafields (fk_object);

ALTER TABLE llx_facture_fourn ADD COLUMN fk_fac_rec_source integer;

ALTER TABLE llx_mrp_mo ADD COLUMN fk_parent_line integer;

ALTER TABLE llx_projet_task ADD COLUMN status integer DEFAULT 1 NOT NULL;

ALTER TABLE llx_product_attribute_value MODIFY COLUMN ref VARCHAR(180) NOT NULL;
ALTER TABLE llx_product_attribute_value MODIFY COLUMN value VARCHAR(255) NOT NULL;
ALTER TABLE llx_product_attribute_value ADD COLUMN position INTEGER NOT NULL DEFAULT 0;
ALTER TABLE llx_product_attribute CHANGE rang position INTEGER DEFAULT 0 NOT NULL;

ALTER TABLE llx_advtargetemailing RENAME TO llx_mailing_advtarget;

ALTER TABLE llx_mailing ADD UNIQUE INDEX uk_mailing(titre, entity);

create table llx_inventory_extrafields
(
    rowid                     integer AUTO_INCREMENT PRIMARY KEY,
    tms                       timestamp DEFAULT CURRENT_TIMESTAMP ON UPDATE CURRENT_TIMESTAMP,
    fk_object                 integer NOT NULL,
    import_key                varchar(14)                          		-- import key
) ENGINE=innodb;

ALTER TABLE llx_inventory_extrafields ADD INDEX idx_inventory_extrafields (fk_object);

ALTER TABLE llx_reception MODIFY COLUMN ref_supplier varchar(128);

ALTER TABLE llx_bank_account ADD COLUMN pti_in_ctti smallint DEFAULT 0 AFTER domiciliation;

-- Set default ticket type to OTHER if no default exists
UPDATE llx_c_ticket_type SET use_default=1 WHERE code='OTHER' AND NOT EXISTS(SELECT * FROM (SELECT * FROM llx_c_ticket_type) AS t WHERE use_default=1);


ALTER TABLE llx_user DROP COLUMN webcal_login;
ALTER TABLE llx_user DROP COLUMN module_comm;
ALTER TABLE llx_user DROP COLUMN module_compta;
ALTER TABLE llx_user DROP COLUMN ref_int;

ALTER TABLE llx_user ADD COLUMN ref_employee varchar(50) DEFAULT NULL AFTER entity;
ALTER TABLE llx_user ADD COLUMN national_registration_number varchar(50) DEFAULT NULL;


ALTER TABLE llx_propal ADD last_main_doc VARCHAR(255) NULL AFTER model_pdf;

UPDATE llx_c_country SET eec=0 WHERE eec IS NULL;
ALTER TABLE llx_c_country MODIFY COLUMN eec tinyint DEFAULT 0 NOT NULL;
ALTER TABLE llx_inventorydet ADD COLUMN pmp_real double DEFAULT NULL;
ALTER TABLE llx_inventorydet ADD COLUMN pmp_expected double DEFAULT NULL;



ALTER TABLE llx_chargesociales ADD COLUMN note_private text;
ALTER TABLE llx_chargesociales ADD COLUMN note_public text;

ALTER TABLE llx_c_availability ADD COLUMN type_duration varchar(1);
ALTER TABLE llx_c_availability ADD COLUMN qty real DEFAULT 0;

UPDATE llx_c_availability SET type_duration = null, qty = 0 WHERE code = 'AV_NOW';
UPDATE llx_c_availability SET type_duration = 'w', qty = 1 WHERE code = 'AV_1W';
UPDATE llx_c_availability SET type_duration = 'w', qty = 2 WHERE code = 'AV_2W';
UPDATE llx_c_availability SET type_duration = 'w', qty = 3 WHERE code = 'AV_3W';
UPDATE llx_c_availability SET type_duration = 'w', qty = 4 WHERE code = 'AV_4W';


-- Deposit generation helper with specific payment terms
ALTER TABLE llx_c_payment_term ADD COLUMN deposit_percent VARCHAR(63) DEFAULT NULL AFTER decalage;
ALTER TABLE llx_societe ADD COLUMN deposit_percent VARCHAR(63) DEFAULT NULL AFTER cond_reglement;
ALTER TABLE llx_propal ADD COLUMN deposit_percent VARCHAR(63) DEFAULT NULL AFTER fk_cond_reglement;
ALTER TABLE llx_commande ADD COLUMN deposit_percent VARCHAR(63) DEFAULT NULL AFTER fk_cond_reglement;
INSERT INTO llx_c_payment_term(code, sortorder, active, libelle, libelle_facture, type_cdr, nbjour, deposit_percent) values ('DEP30PCTDEL', 13, 0, '__DEPOSIT_PERCENT__% deposit', '__DEPOSIT_PERCENT__% deposit, remainder on delivery', 0, 1, '30');


ALTER TABLE llx_boxes_def ADD COLUMN fk_user integer DEFAULT 0 NOT NULL;

ALTER TABLE llx_contratdet ADD COLUMN rang integer DEFAULT 0 AFTER info_bits;

ALTER TABLE llx_actioncomm MODIFY COLUMN note mediumtext;

DELETE FROM llx_boxes WHERE box_id IN (select rowid FROM llx_boxes_def WHERE file IN ('box_bom.php@bom', 'box_bom.php'));
DELETE FROM llx_boxes_def WHERE file IN ('box_bom.php@bom', 'box_bom.php');

ALTER TABLE llx_takepos_floor_tables ADD UNIQUE(entity,label);

ALTER TABLE llx_partnership ADD COLUMN url_to_check varchar(255);
ALTER TABLE llx_c_partnership_type ADD COLUMN keyword	varchar(128);


ALTER TABLE llx_eventorganization_conferenceorboothattendee	ADD COLUMN firstname varchar(100);
ALTER TABLE llx_eventorganization_conferenceorboothattendee	ADD COLUMN lastname varchar(100);
ALTER TABLE llx_eventorganization_conferenceorboothattendee ADD COLUMN email_company varchar(128) after email;


ALTER TABLE llx_c_email_template ADD COLUMN email_from varchar(255);
ALTER TABLE llx_c_email_template ADD COLUMN email_to varchar(255);
ALTER TABLE llx_c_email_template ADD COLUMN email_tocc varchar(255);
ALTER TABLE llx_c_email_template ADD COLUMN email_tobcc varchar(255);

<<<<<<< HEAD
-- Assets - New module
ALTER TABLE llx_asset DROP FOREIGN KEY fk_asset_asset_type;
ALTER TABLE llx_asset DROP INDEX idx_asset_fk_asset_type;

ALTER TABLE llx_asset CHANGE COLUMN amount_ht acquisition_value_ht double(24,8) NOT NULL;
ALTER TABLE llx_asset CHANGE COLUMN amount_vat recovered_vat double(24,8);

DELETE FROM llx_asset WHERE fk_asset_type IS NOT NULL;

ALTER TABLE llx_asset DROP COLUMN fk_asset_type;
ALTER TABLE llx_asset DROP COLUMN description;

ALTER TABLE llx_asset ADD COLUMN fk_asset_model integer AFTER label;
ALTER TABLE llx_asset ADD COLUMN reversal_amount_ht double(24,8) AFTER fk_asset_model;
ALTER TABLE llx_asset ADD COLUMN reversal_date date AFTER recovered_vat;
ALTER TABLE llx_asset ADD COLUMN date_acquisition date NOT NULL AFTER reversal_date;
ALTER TABLE llx_asset ADD COLUMN date_start date NOT NULL AFTER date_acquisition;
ALTER TABLE llx_asset ADD COLUMN qty real DEFAULT 1 NOT NULL AFTER date_start;
ALTER TABLE llx_asset ADD COLUMN acquisition_type smallint DEFAULT 0 NOT NULL AFTER qty;
ALTER TABLE llx_asset ADD COLUMN asset_type smallint DEFAULT 0 NOT NULL AFTER acquisition_type;
ALTER TABLE llx_asset ADD COLUMN not_depreciated integer DEFAULT 0 AFTER asset_type;
ALTER TABLE llx_asset ADD COLUMN disposal_date date AFTER not_depreciated;
ALTER TABLE llx_asset ADD COLUMN disposal_amount_ht double(24,8) AFTER disposal_date;
ALTER TABLE llx_asset ADD COLUMN fk_disposal_type integer AFTER disposal_amount_ht;
ALTER TABLE llx_asset ADD COLUMN disposal_depreciated integer DEFAULT 0 AFTER fk_disposal_type;
ALTER TABLE llx_asset ADD COLUMN disposal_subject_to_vat integer DEFAULT 0 AFTER disposal_depreciated;
ALTER TABLE llx_asset ADD COLUMN last_main_doc varchar(255) AFTER fk_user_modif;
ALTER TABLE llx_asset ADD COLUMN model_pdf varchar(255) AFTER import_key;

DROP TABLE llx_asset_type;

CREATE TABLE llx_c_asset_disposal_type
(
    rowid    integer            AUTO_INCREMENT PRIMARY KEY,
    entity 	 integer NOT NULL DEFAULT 1,
    code     varchar(16)        NOT NULL,
    label    varchar(50)        NOT NULL,
    active   integer  DEFAULT 1 NOT NULL
)ENGINE=innodb;

CREATE TABLE llx_asset_accountancy_codes_economic(
    rowid						integer			AUTO_INCREMENT PRIMARY KEY NOT NULL,
    fk_asset					integer,
    fk_asset_model				integer,

    asset						varchar(32),
    depreciation_asset			varchar(32),
    depreciation_expense		varchar(32),
    value_asset_sold			varchar(32),
    receivable_on_assignment	varchar(32),
    proceeds_from_sales			varchar(32),
    vat_collected				varchar(32),
    vat_deductible				varchar(32),
    tms                         timestamp       DEFAULT CURRENT_TIMESTAMP ON UPDATE CURRENT_TIMESTAMP,
    fk_user_modif				integer
) ENGINE=innodb;

CREATE TABLE llx_asset_accountancy_codes_fiscal(
    rowid									integer			AUTO_INCREMENT PRIMARY KEY NOT NULL,
    fk_asset								integer,
    fk_asset_model							integer,

    accelerated_depreciation				varchar(32),
    endowment_accelerated_depreciation		varchar(32),
    provision_accelerated_depreciation		varchar(32),

    tms                                     timestamp       DEFAULT CURRENT_TIMESTAMP ON UPDATE CURRENT_TIMESTAMP,
    fk_user_modif							integer
) ENGINE=innodb;

CREATE TABLE llx_asset_depreciation_options_economic(
    rowid								integer			AUTO_INCREMENT PRIMARY KEY NOT NULL,
    fk_asset							integer,
    fk_asset_model						integer,

    depreciation_type					smallint		DEFAULT 0 NOT NULL,		-- 0:linear, 1:degressive, 2:exceptional
    accelerated_depreciation_option		integer,								-- activate accelerated depreciation mode (fiscal)

    degressive_coefficient				double(24,8),
    duration							smallint		NOT NULL,
    duration_type						smallint		DEFAULT 0  NOT NULL,	-- 0:annual, 1:monthly, 2:daily

	amount_base_depreciation_ht			double(24,8),
	amount_base_deductible_ht			double(24,8),
	total_amount_last_depreciation_ht	double(24,8),

	tms                                 timestamp       DEFAULT CURRENT_TIMESTAMP ON UPDATE CURRENT_TIMESTAMP,
	fk_user_modif						integer
) ENGINE=innodb;

CREATE TABLE llx_asset_depreciation_options_fiscal(
    rowid								integer			AUTO_INCREMENT PRIMARY KEY NOT NULL,
    fk_asset							integer,
    fk_asset_model						integer,

    depreciation_type					smallint		DEFAULT 0 NOT NULL,		-- 0:linear, 1:degressive, 2:exceptional

    degressive_coefficient				double(24,8),
    duration							smallint		NOT NULL,
    duration_type						smallint		DEFAULT 0  NOT NULL,	-- 0:annual, 1:monthly, 2:daily

	amount_base_depreciation_ht			double(24,8),
	amount_base_deductible_ht			double(24,8),
	total_amount_last_depreciation_ht	double(24,8),

	tms                                 timestamp       DEFAULT CURRENT_TIMESTAMP ON UPDATE CURRENT_TIMESTAMP,
	fk_user_modif						integer
) ENGINE=innodb;

CREATE TABLE llx_asset_depreciation(
    rowid								integer			AUTO_INCREMENT PRIMARY KEY NOT NULL,

    fk_asset							integer			NOT NULL,
    depreciation_mode					varchar(255)	NOT NULL,	-- (economic, fiscal or other)

    ref 								varchar(255)	NOT NULL,
    depreciation_date					datetime		NOT NULL,
    depreciation_ht						double(24,8)	NOT NULL,
	cumulative_depreciation_ht			double(24,8)	NOT NULL,

    accountancy_code_debit				varchar(32),
    accountancy_code_credit				varchar(32),

	tms                                 timestamp       DEFAULT CURRENT_TIMESTAMP ON UPDATE CURRENT_TIMESTAMP,
	fk_user_modif						integer
) ENGINE=innodb;

CREATE TABLE llx_asset_model(
    rowid					integer			AUTO_INCREMENT PRIMARY KEY NOT NULL,
    entity					integer			DEFAULT 1 NOT NULL,  -- multi company id
    ref						varchar(128)	NOT NULL,
    label					varchar(255)	NOT NULL,

    asset_type				smallint		NOT NULL,
    fk_pays					integer DEFAULT 0,

    note_public				text,
    note_private			text,
    date_creation			datetime		NOT NULL,
    tms                     timestamp       DEFAULT CURRENT_TIMESTAMP ON UPDATE CURRENT_TIMESTAMP,
    fk_user_creat			integer			NOT NULL,
    fk_user_modif			integer,
    import_key				varchar(14),
    status					smallint		NOT NULL
) ENGINE=innodb;

CREATE TABLE llx_asset_model_extrafields
(
    rowid                     integer       AUTO_INCREMENT PRIMARY KEY,
    tms                       timestamp     DEFAULT CURRENT_TIMESTAMP ON UPDATE CURRENT_TIMESTAMP,
    fk_object                 integer       NOT NULL,
    import_key                varchar(14)                          		-- import key
) ENGINE=innodb;

ALTER TABLE llx_c_asset_disposal_type ADD UNIQUE INDEX uk_c_asset_disposal_type(code, entity);

ALTER TABLE llx_asset ADD INDEX idx_asset_fk_asset_model (fk_asset_model);
ALTER TABLE llx_asset ADD INDEX idx_asset_fk_disposal_type (fk_disposal_type);

ALTER TABLE llx_asset ADD CONSTRAINT fk_asset_asset_model	FOREIGN KEY (fk_asset_model)	REFERENCES llx_asset_model (rowid);
ALTER TABLE llx_asset ADD CONSTRAINT fk_asset_disposal_type	FOREIGN KEY (fk_disposal_type)	REFERENCES llx_c_asset_disposal_type (rowid);
ALTER TABLE llx_asset ADD CONSTRAINT fk_asset_user_creat	FOREIGN KEY (fk_user_creat)		REFERENCES llx_user (rowid);
ALTER TABLE llx_asset ADD CONSTRAINT fk_asset_user_modif	FOREIGN KEY (fk_user_modif)		REFERENCES llx_user (rowid);

ALTER TABLE llx_asset_accountancy_codes_economic ADD INDEX idx_asset_ace_rowid (rowid);
ALTER TABLE llx_asset_accountancy_codes_economic ADD UNIQUE uk_asset_ace_fk_asset (fk_asset);
ALTER TABLE llx_asset_accountancy_codes_economic ADD UNIQUE uk_asset_ace_fk_asset_model (fk_asset_model);

ALTER TABLE llx_asset_accountancy_codes_economic ADD CONSTRAINT fk_asset_ace_asset			FOREIGN KEY (fk_asset)			REFERENCES llx_asset (rowid);
ALTER TABLE llx_asset_accountancy_codes_economic ADD CONSTRAINT fk_asset_ace_asset_model	FOREIGN KEY (fk_asset_model)	REFERENCES llx_asset_model (rowid);
ALTER TABLE llx_asset_accountancy_codes_economic ADD CONSTRAINT fk_asset_ace_user_modif		FOREIGN KEY (fk_user_modif)		REFERENCES llx_user (rowid);

ALTER TABLE llx_asset_accountancy_codes_fiscal ADD INDEX idx_asset_acf_rowid (rowid);
ALTER TABLE llx_asset_accountancy_codes_fiscal ADD UNIQUE uk_asset_acf_fk_asset (fk_asset);
ALTER TABLE llx_asset_accountancy_codes_fiscal ADD UNIQUE uk_asset_acf_fk_asset_model (fk_asset_model);

ALTER TABLE llx_asset_accountancy_codes_fiscal ADD CONSTRAINT fk_asset_acf_asset		FOREIGN KEY (fk_asset)			REFERENCES llx_asset (rowid);
ALTER TABLE llx_asset_accountancy_codes_fiscal ADD CONSTRAINT fk_asset_acf_asset_model	FOREIGN KEY (fk_asset_model)	REFERENCES llx_asset_model (rowid);
ALTER TABLE llx_asset_accountancy_codes_fiscal ADD CONSTRAINT fk_asset_acf_user_modif	FOREIGN KEY (fk_user_modif)		REFERENCES llx_user (rowid);

ALTER TABLE llx_asset_depreciation_options_economic ADD INDEX idx_asset_doe_rowid (rowid);
ALTER TABLE llx_asset_depreciation_options_economic ADD UNIQUE uk_asset_doe_fk_asset (fk_asset);
ALTER TABLE llx_asset_depreciation_options_economic ADD UNIQUE uk_asset_doe_fk_asset_model (fk_asset_model);

ALTER TABLE llx_asset_depreciation_options_economic ADD CONSTRAINT fk_asset_doe_asset		FOREIGN KEY (fk_asset)			REFERENCES llx_asset (rowid);
ALTER TABLE llx_asset_depreciation_options_economic ADD CONSTRAINT fk_asset_doe_asset_model	FOREIGN KEY (fk_asset_model)	REFERENCES llx_asset_model (rowid);
ALTER TABLE llx_asset_depreciation_options_economic ADD CONSTRAINT fk_asset_doe_user_modif	FOREIGN KEY (fk_user_modif)		REFERENCES llx_user (rowid);

ALTER TABLE llx_asset_depreciation_options_fiscal ADD INDEX idx_asset_dof_rowid (rowid);
ALTER TABLE llx_asset_depreciation_options_fiscal ADD UNIQUE uk_asset_dof_fk_asset (fk_asset);
ALTER TABLE llx_asset_depreciation_options_fiscal ADD UNIQUE uk_asset_dof_fk_asset_model (fk_asset_model);

ALTER TABLE llx_asset_depreciation_options_fiscal ADD CONSTRAINT fk_asset_dof_asset			FOREIGN KEY (fk_asset)			REFERENCES llx_asset (rowid);
ALTER TABLE llx_asset_depreciation_options_fiscal ADD CONSTRAINT fk_asset_dof_asset_model	FOREIGN KEY (fk_asset_model)	REFERENCES llx_asset_model (rowid);
ALTER TABLE llx_asset_depreciation_options_fiscal ADD CONSTRAINT fk_asset_dof_user_modif	FOREIGN KEY (fk_user_modif)		REFERENCES llx_user (rowid);

ALTER TABLE llx_asset_depreciation ADD INDEX idx_asset_depreciation_rowid (rowid);
ALTER TABLE llx_asset_depreciation ADD INDEX idx_asset_depreciation_fk_asset (fk_asset);
ALTER TABLE llx_asset_depreciation ADD INDEX idx_asset_depreciation_depreciation_mode (depreciation_mode);
ALTER TABLE llx_asset_depreciation ADD INDEX idx_asset_depreciation_ref (ref);
ALTER TABLE llx_asset_depreciation ADD UNIQUE uk_asset_depreciation_fk_asset (fk_asset, depreciation_mode, ref);

ALTER TABLE llx_asset_depreciation ADD CONSTRAINT fk_asset_depreciation_asset		FOREIGN KEY (fk_asset)			REFERENCES llx_asset (rowid);
ALTER TABLE llx_asset_depreciation ADD CONSTRAINT fk_asset_depreciation_user_modif	FOREIGN KEY (fk_user_modif)		REFERENCES llx_user (rowid);

ALTER TABLE llx_asset_model ADD INDEX idx_asset_model_rowid (rowid);
ALTER TABLE llx_asset_model ADD INDEX idx_asset_model_ref (ref);
ALTER TABLE llx_asset_model ADD INDEX idx_asset_model_pays (fk_pays);
ALTER TABLE llx_asset_model ADD INDEX idx_asset_model_entity (entity);
ALTER TABLE llx_asset_model ADD UNIQUE INDEX uk_asset_model (entity, ref);

ALTER TABLE llx_asset_model ADD CONSTRAINT fk_asset_model_user_creat	FOREIGN KEY (fk_user_creat)		REFERENCES llx_user (rowid);
ALTER TABLE llx_asset_model ADD CONSTRAINT fk_asset_model_user_modif	FOREIGN KEY (fk_user_modif)		REFERENCES llx_user (rowid);

ALTER TABLE llx_asset_model_extrafields ADD INDEX idx_asset_model_extrafields (fk_object);
=======
ALTER TABLE llx_c_holiday_types ADD COLUMN sortorder smallint;
>>>>>>> a55fe58d
<|MERGE_RESOLUTION|>--- conflicted
+++ resolved
@@ -299,72 +299,6 @@
 -- Set default ticket type to OTHER if no default exists
 UPDATE llx_c_ticket_type SET use_default=1 WHERE code='OTHER' AND NOT EXISTS(SELECT * FROM (SELECT * FROM llx_c_ticket_type) AS t WHERE use_default=1);
 
-
-ALTER TABLE llx_user DROP COLUMN webcal_login;
-ALTER TABLE llx_user DROP COLUMN module_comm;
-ALTER TABLE llx_user DROP COLUMN module_compta;
-ALTER TABLE llx_user DROP COLUMN ref_int;
-
-ALTER TABLE llx_user ADD COLUMN ref_employee varchar(50) DEFAULT NULL AFTER entity;
-ALTER TABLE llx_user ADD COLUMN national_registration_number varchar(50) DEFAULT NULL;
-
-
-ALTER TABLE llx_propal ADD last_main_doc VARCHAR(255) NULL AFTER model_pdf;
-
-UPDATE llx_c_country SET eec=0 WHERE eec IS NULL;
-ALTER TABLE llx_c_country MODIFY COLUMN eec tinyint DEFAULT 0 NOT NULL;
-ALTER TABLE llx_inventorydet ADD COLUMN pmp_real double DEFAULT NULL;
-ALTER TABLE llx_inventorydet ADD COLUMN pmp_expected double DEFAULT NULL;
-
-
-
-ALTER TABLE llx_chargesociales ADD COLUMN note_private text;
-ALTER TABLE llx_chargesociales ADD COLUMN note_public text;
-
-ALTER TABLE llx_c_availability ADD COLUMN type_duration varchar(1);
-ALTER TABLE llx_c_availability ADD COLUMN qty real DEFAULT 0;
-
-UPDATE llx_c_availability SET type_duration = null, qty = 0 WHERE code = 'AV_NOW';
-UPDATE llx_c_availability SET type_duration = 'w', qty = 1 WHERE code = 'AV_1W';
-UPDATE llx_c_availability SET type_duration = 'w', qty = 2 WHERE code = 'AV_2W';
-UPDATE llx_c_availability SET type_duration = 'w', qty = 3 WHERE code = 'AV_3W';
-UPDATE llx_c_availability SET type_duration = 'w', qty = 4 WHERE code = 'AV_4W';
-
-
--- Deposit generation helper with specific payment terms
-ALTER TABLE llx_c_payment_term ADD COLUMN deposit_percent VARCHAR(63) DEFAULT NULL AFTER decalage;
-ALTER TABLE llx_societe ADD COLUMN deposit_percent VARCHAR(63) DEFAULT NULL AFTER cond_reglement;
-ALTER TABLE llx_propal ADD COLUMN deposit_percent VARCHAR(63) DEFAULT NULL AFTER fk_cond_reglement;
-ALTER TABLE llx_commande ADD COLUMN deposit_percent VARCHAR(63) DEFAULT NULL AFTER fk_cond_reglement;
-INSERT INTO llx_c_payment_term(code, sortorder, active, libelle, libelle_facture, type_cdr, nbjour, deposit_percent) values ('DEP30PCTDEL', 13, 0, '__DEPOSIT_PERCENT__% deposit', '__DEPOSIT_PERCENT__% deposit, remainder on delivery', 0, 1, '30');
-
-
-ALTER TABLE llx_boxes_def ADD COLUMN fk_user integer DEFAULT 0 NOT NULL;
-
-ALTER TABLE llx_contratdet ADD COLUMN rang integer DEFAULT 0 AFTER info_bits;
-
-ALTER TABLE llx_actioncomm MODIFY COLUMN note mediumtext;
-
-DELETE FROM llx_boxes WHERE box_id IN (select rowid FROM llx_boxes_def WHERE file IN ('box_bom.php@bom', 'box_bom.php'));
-DELETE FROM llx_boxes_def WHERE file IN ('box_bom.php@bom', 'box_bom.php');
-
-ALTER TABLE llx_takepos_floor_tables ADD UNIQUE(entity,label);
-
-ALTER TABLE llx_partnership ADD COLUMN url_to_check varchar(255);
-ALTER TABLE llx_c_partnership_type ADD COLUMN keyword	varchar(128);
-
-
-ALTER TABLE llx_eventorganization_conferenceorboothattendee	ADD COLUMN firstname varchar(100);
-ALTER TABLE llx_eventorganization_conferenceorboothattendee	ADD COLUMN lastname varchar(100);
-ALTER TABLE llx_eventorganization_conferenceorboothattendee ADD COLUMN email_company varchar(128) after email;
-
-
-ALTER TABLE llx_c_email_template ADD COLUMN email_from varchar(255);
-ALTER TABLE llx_c_email_template ADD COLUMN email_to varchar(255);
-ALTER TABLE llx_c_email_template ADD COLUMN email_tocc varchar(255);
-ALTER TABLE llx_c_email_template ADD COLUMN email_tobcc varchar(255);
-
-<<<<<<< HEAD
 -- Assets - New module
 ALTER TABLE llx_asset DROP FOREIGN KEY fk_asset_asset_type;
 ALTER TABLE llx_asset DROP INDEX idx_asset_fk_asset_type;
@@ -580,6 +514,69 @@
 ALTER TABLE llx_asset_model ADD CONSTRAINT fk_asset_model_user_modif	FOREIGN KEY (fk_user_modif)		REFERENCES llx_user (rowid);
 
 ALTER TABLE llx_asset_model_extrafields ADD INDEX idx_asset_model_extrafields (fk_object);
-=======
-ALTER TABLE llx_c_holiday_types ADD COLUMN sortorder smallint;
->>>>>>> a55fe58d
+
+ALTER TABLE llx_user DROP COLUMN webcal_login;
+ALTER TABLE llx_user DROP COLUMN module_comm;
+ALTER TABLE llx_user DROP COLUMN module_compta;
+ALTER TABLE llx_user DROP COLUMN ref_int;
+
+ALTER TABLE llx_user ADD COLUMN ref_employee varchar(50) DEFAULT NULL AFTER entity;
+ALTER TABLE llx_user ADD COLUMN national_registration_number varchar(50) DEFAULT NULL;
+
+
+ALTER TABLE llx_propal ADD last_main_doc VARCHAR(255) NULL AFTER model_pdf;
+
+UPDATE llx_c_country SET eec=0 WHERE eec IS NULL;
+ALTER TABLE llx_c_country MODIFY COLUMN eec tinyint DEFAULT 0 NOT NULL;
+ALTER TABLE llx_inventorydet ADD COLUMN pmp_real double DEFAULT NULL;
+ALTER TABLE llx_inventorydet ADD COLUMN pmp_expected double DEFAULT NULL;
+
+
+
+ALTER TABLE llx_chargesociales ADD COLUMN note_private text;
+ALTER TABLE llx_chargesociales ADD COLUMN note_public text;
+
+ALTER TABLE llx_c_availability ADD COLUMN type_duration varchar(1);
+ALTER TABLE llx_c_availability ADD COLUMN qty real DEFAULT 0;
+
+UPDATE llx_c_availability SET type_duration = null, qty = 0 WHERE code = 'AV_NOW';
+UPDATE llx_c_availability SET type_duration = 'w', qty = 1 WHERE code = 'AV_1W';
+UPDATE llx_c_availability SET type_duration = 'w', qty = 2 WHERE code = 'AV_2W';
+UPDATE llx_c_availability SET type_duration = 'w', qty = 3 WHERE code = 'AV_3W';
+UPDATE llx_c_availability SET type_duration = 'w', qty = 4 WHERE code = 'AV_4W';
+
+
+-- Deposit generation helper with specific payment terms
+ALTER TABLE llx_c_payment_term ADD COLUMN deposit_percent VARCHAR(63) DEFAULT NULL AFTER decalage;
+ALTER TABLE llx_societe ADD COLUMN deposit_percent VARCHAR(63) DEFAULT NULL AFTER cond_reglement;
+ALTER TABLE llx_propal ADD COLUMN deposit_percent VARCHAR(63) DEFAULT NULL AFTER fk_cond_reglement;
+ALTER TABLE llx_commande ADD COLUMN deposit_percent VARCHAR(63) DEFAULT NULL AFTER fk_cond_reglement;
+INSERT INTO llx_c_payment_term(code, sortorder, active, libelle, libelle_facture, type_cdr, nbjour, deposit_percent) values ('DEP30PCTDEL', 13, 0, '__DEPOSIT_PERCENT__% deposit', '__DEPOSIT_PERCENT__% deposit, remainder on delivery', 0, 1, '30');
+
+
+ALTER TABLE llx_boxes_def ADD COLUMN fk_user integer DEFAULT 0 NOT NULL;
+
+ALTER TABLE llx_contratdet ADD COLUMN rang integer DEFAULT 0 AFTER info_bits;
+
+ALTER TABLE llx_actioncomm MODIFY COLUMN note mediumtext;
+
+DELETE FROM llx_boxes WHERE box_id IN (select rowid FROM llx_boxes_def WHERE file IN ('box_bom.php@bom', 'box_bom.php'));
+DELETE FROM llx_boxes_def WHERE file IN ('box_bom.php@bom', 'box_bom.php');
+
+ALTER TABLE llx_takepos_floor_tables ADD UNIQUE(entity,label);
+
+ALTER TABLE llx_partnership ADD COLUMN url_to_check varchar(255);
+ALTER TABLE llx_c_partnership_type ADD COLUMN keyword	varchar(128);
+
+
+ALTER TABLE llx_eventorganization_conferenceorboothattendee	ADD COLUMN firstname varchar(100);
+ALTER TABLE llx_eventorganization_conferenceorboothattendee	ADD COLUMN lastname varchar(100);
+ALTER TABLE llx_eventorganization_conferenceorboothattendee ADD COLUMN email_company varchar(128) after email;
+
+
+ALTER TABLE llx_c_email_template ADD COLUMN email_from varchar(255);
+ALTER TABLE llx_c_email_template ADD COLUMN email_to varchar(255);
+ALTER TABLE llx_c_email_template ADD COLUMN email_tocc varchar(255);
+ALTER TABLE llx_c_email_template ADD COLUMN email_tobcc varchar(255);
+
+ALTER TABLE llx_c_holiday_types ADD COLUMN sortorder smallint;