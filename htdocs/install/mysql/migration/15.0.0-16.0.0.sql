--- conflicted
+++ resolved
@@ -313,8 +313,7 @@
 
 ALTER TABLE llx_contratdet ADD COLUMN rang integer DEFAULT 0 AFTER info_bits;
 
-<<<<<<< HEAD
+ALTER TABLE llx_actioncomm MODIFY COLUMN note mediumtext;
+
+
 ALTER TABLE llx_facture ADD COLUMN fk_input_reason integer NULL DEFAULT NULL AFTER last_main_doc;
-=======
-ALTER TABLE llx_actioncomm MODIFY COLUMN note mediumtext;
->>>>>>> b8d19c93
