--
-- Be carefull to requests order.
-- This file must be loaded by calling /install/index.php page
-- when current version is 15.0.0 or higher.
--
-- To restrict request to Mysql version x.y minimum use -- VMYSQLx.y
-- To restrict request to Pgsql version x.y minimum use -- VPGSQLx.y
-- To rename a table:       ALTER TABLE llx_table RENAME TO llx_table_new;
-- To add a column:         ALTER TABLE llx_table ADD COLUMN newcol varchar(60) NOT NULL DEFAULT '0' AFTER existingcol;
-- To rename a column:      ALTER TABLE llx_table CHANGE COLUMN oldname newname varchar(60);
-- To drop a column:        ALTER TABLE llx_table DROP COLUMN oldname;
-- To change type of field: ALTER TABLE llx_table MODIFY COLUMN name varchar(60);
-- To drop a foreign key:   ALTER TABLE llx_table DROP FOREIGN KEY fk_name;
-- To create a unique index ALTER TABLE llx_table ADD UNIQUE INDEX uk_table_field (field);
-- To drop an index:        -- VMYSQL4.1 DROP INDEX nomindex on llx_table;
-- To drop an index:        -- VPGSQL8.2 DROP INDEX nomindex;
-- To make pk to be auto increment (mysql):    -- VMYSQL4.3 ALTER TABLE llx_table CHANGE COLUMN rowid rowid INTEGER NOT NULL AUTO_INCREMENT;
-- To make pk to be auto increment (postgres):
-- -- VPGSQL8.2 CREATE SEQUENCE llx_table_rowid_seq OWNED BY llx_table.rowid;
-- -- VPGSQL8.2 ALTER TABLE llx_table ADD PRIMARY KEY (rowid);
-- -- VPGSQL8.2 ALTER TABLE llx_table ALTER COLUMN rowid SET DEFAULT nextval('llx_table_rowid_seq');
-- -- VPGSQL8.2 SELECT setval('llx_table_rowid_seq', MAX(rowid)) FROM llx_table;
-- To set a field as NULL:                     -- VMYSQL4.3 ALTER TABLE llx_table MODIFY COLUMN name varchar(60) NULL;
-- To set a field as NULL:                     -- VPGSQL8.2 ALTER TABLE llx_table ALTER COLUMN name DROP NOT NULL;
-- To set a field as NOT NULL:                 -- VMYSQL4.3 ALTER TABLE llx_table MODIFY COLUMN name varchar(60) NOT NULL;
-- To set a field as NOT NULL:                 -- VPGSQL8.2 ALTER TABLE llx_table ALTER COLUMN name SET NOT NULL;
-- To set a field as default NULL:             -- VPGSQL8.2 ALTER TABLE llx_table ALTER COLUMN name SET DEFAULT NULL;
-- Note: fields with type BLOB/TEXT can't have default value.
-- To rebuild sequence for postgresql after insert by forcing id autoincrement fields:
-- -- VPGSQL8.2 SELECT dol_util_rebuild_sequences();


-- Missing in v15 or lower

ALTER TABLE llx_c_availability MODIFY COLUMN label varchar(128);
ALTER TABLE llx_c_civility MODIFY COLUMN label varchar(128);
ALTER TABLE llx_c_country MODIFY COLUMN label varchar(128);
ALTER TABLE llx_c_currencies MODIFY COLUMN label varchar(128);
ALTER TABLE llx_c_effectif MODIFY COLUMN libelle varchar(128);
ALTER TABLE llx_c_exp_tax_cat MODIFY COLUMN label varchar(128);
ALTER TABLE llx_c_hrm_department MODIFY COLUMN label varchar(128);
ALTER TABLE llx_c_hrm_function MODIFY COLUMN label varchar(128);
ALTER TABLE llx_c_input_reason MODIFY COLUMN label varchar(128);
ALTER TABLE llx_c_lead_status MODIFY COLUMN label varchar(128);
ALTER TABLE llx_c_paper_format MODIFY COLUMN label varchar(128);
ALTER TABLE llx_c_partnership_type MODIFY COLUMN label varchar(128);
ALTER TABLE llx_c_product_nature MODIFY COLUMN label varchar(128);
ALTER TABLE llx_c_productbatch_qcstatus MODIFY COLUMN label varchar(128);
ALTER TABLE llx_c_propalst MODIFY COLUMN label varchar(128);
ALTER TABLE llx_c_prospectcontactlevel MODIFY COLUMN label varchar(128);
ALTER TABLE llx_c_prospectlevel MODIFY COLUMN label varchar(128);
ALTER TABLE llx_c_recruitment_origin MODIFY COLUMN label varchar(128);
ALTER TABLE llx_c_shipment_package_type MODIFY COLUMN label varchar(128);
ALTER TABLE llx_c_type_container MODIFY COLUMN label varchar(128);
ALTER TABLE llx_c_type_fees MODIFY COLUMN label varchar(128);
ALTER TABLE llx_c_type_resource MODIFY COLUMN label varchar(128);
ALTER TABLE llx_c_units MODIFY COLUMN label varchar(128);
ALTER TABLE llx_c_actioncomm MODIFY COLUMN libelle varchar(128);
ALTER TABLE llx_c_barcode_type MODIFY COLUMN libelle varchar(128);
ALTER TABLE llx_c_chargesociales MODIFY COLUMN libelle varchar(128);
ALTER TABLE llx_c_input_method MODIFY COLUMN libelle varchar(128);
ALTER TABLE llx_c_paiement MODIFY COLUMN libelle varchar(128);
ALTER TABLE llx_c_shipment_mode MODIFY COLUMN libelle varchar(128);
ALTER TABLE llx_c_stcomm MODIFY COLUMN libelle varchar(128);
ALTER TABLE llx_c_stcommcontact MODIFY COLUMN libelle varchar(128);
ALTER TABLE llx_c_type_contact MODIFY COLUMN libelle varchar(128);
ALTER TABLE llx_c_typent MODIFY COLUMN libelle varchar(128);

UPDATE llx_rights_def SET perms = 'writeall' WHERE perms = 'writeall_advance' AND module = 'holiday';


INSERT INTO llx_c_forme_juridique (fk_pays, code, libelle, active) VALUES (154, '15401', '601 - General de Ley Personas Morales', 1);
INSERT INTO llx_c_forme_juridique (fk_pays, code, libelle, active) VALUES (154, '15402', '603 - Personas Morales con Fines no Lucrativos', 1);
INSERT INTO llx_c_forme_juridique (fk_pays, code, libelle, active) VALUES (154, '15403', '605 - Sueldos y Salarios e Ingresos Asimilados a Salarios', 1);
INSERT INTO llx_c_forme_juridique (fk_pays, code, libelle, active) VALUES (154, '15404', '606 - Arrendamiento', 1);
INSERT INTO llx_c_forme_juridique (fk_pays, code, libelle, active) VALUES (154, '15405', '607 - Régimen de Enajenación o Adquisición de Bienes', 1);
INSERT INTO llx_c_forme_juridique (fk_pays, code, libelle, active) VALUES (154, '15406', '608 - Demás ingresos', 1);
INSERT INTO llx_c_forme_juridique (fk_pays, code, libelle, active) VALUES (154, '15407', '610 - Residentes en el Extranjero sin Establecimiento Permanente en México', 1);
INSERT INTO llx_c_forme_juridique (fk_pays, code, libelle, active) VALUES (154, '15408', '611 - Ingresos por Dividendos (socios y accionistas)', 1);
INSERT INTO llx_c_forme_juridique (fk_pays, code, libelle, active) VALUES (154, '15409', '612 - Personas Físicas con Actividades Empresariales y Profesionales', 1);
INSERT INTO llx_c_forme_juridique (fk_pays, code, libelle, active) VALUES (154, '15410', '614 - Ingresos por intereses', 1);
INSERT INTO llx_c_forme_juridique (fk_pays, code, libelle, active) VALUES (154, '15411', '615 - Régimen de los ingresos por obtención de premios', 1);
INSERT INTO llx_c_forme_juridique (fk_pays, code, libelle, active) VALUES (154, '15412', '616 - Sin obligaciones fiscales', 1);
INSERT INTO llx_c_forme_juridique (fk_pays, code, libelle, active) VALUES (154, '15413', '620 - Sociedades Cooperativas de Producción que optan por diferir sus ingresos', 1);
INSERT INTO llx_c_forme_juridique (fk_pays, code, libelle, active) VALUES (154, '15414', '621 - Incorporación Fiscal', 1);
INSERT INTO llx_c_forme_juridique (fk_pays, code, libelle, active) VALUES (154, '15415', '622 - Actividades Agrícolas, Ganaderas, Silvícolas y Pesqueras', 1);
INSERT INTO llx_c_forme_juridique (fk_pays, code, libelle, active) VALUES (154, '15416', '623 - Opcional para Grupos de Sociedades', 1);
INSERT INTO llx_c_forme_juridique (fk_pays, code, libelle, active) VALUES (154, '15417', '624 - Coordinados', 1);
INSERT INTO llx_c_forme_juridique (fk_pays, code, libelle, active) VALUES (154, '15418', '625 - Régimen de las Actividades Empresariales con ingresos a través de Plataformas Tecnológicas', 1);
INSERT INTO llx_c_forme_juridique (fk_pays, code, libelle, active) VALUES (154, '15419', '626 - Régimen Simplificado de Confianza', 1);


-- v16

ALTER TABLE llx_projet_task_time ADD COLUMN fk_product integer NULL;

INSERT INTO llx_c_action_trigger (code,label,description,elementtype,rang) values ('PROPAL_MODIFY','Customer proposal modified','Executed when a customer proposal is modified','propal',2);
INSERT INTO llx_c_action_trigger (code,label,description,elementtype,rang) values ('ORDER_MODIFY','Customer order modified','Executed when a customer order is set modified','commande',5);
INSERT INTO llx_c_action_trigger (code,label,description,elementtype,rang) values ('BILL_MODIFY','Customer invoice modified','Executed when a customer invoice is modified','facture',7);
INSERT INTO llx_c_action_trigger (code,label,description,elementtype,rang) values ('PROPOSAL_SUPPLIER_MODIFY','Price request modified','Executed when a commercial proposal is modified','proposal_supplier',10);
INSERT INTO llx_c_action_trigger (code,label,description,elementtype,rang) values ('ORDER_SUPPLIER_MODIFY','Supplier order request modified','Executed when a supplier order is modified','order_supplier',13);
INSERT INTO llx_c_action_trigger (code,label,description,elementtype,rang) values ('BILL_SUPPLIER_MODIFY','Supplier invoice modified','Executed when a supplier invoice is modified','invoice_supplier',15);
INSERT INTO llx_c_action_trigger (code,label,description,elementtype,rang) values ('CONTRACT_MODIFY','Contract modified','Executed when a contract is modified','contrat',18);
INSERT INTO llx_c_action_trigger (code,label,description,elementtype,rang) values ('SHIPPING_MODIFY','Shipping modified','Executed when a shipping is modified','shipping',20);
INSERT INTO llx_c_action_trigger (code,label,description,elementtype,rang) values ('FICHINTER_MODIFY','Intervention modify','Executed when a intervention is modify','ficheinter',30);
INSERT INTO llx_c_action_trigger (code,label,description,elementtype,rang) values ('PRODUCT_MODIFY','Product or service modified','Executed when a product or sevice is modified','product',41);
INSERT INTO llx_c_action_trigger (code,label,description,elementtype,rang) values ('EXPENSE_REPORT_MODIFY','Expense report modified','Executed when an expense report is modified','expensereport',202);
INSERT INTO llx_c_action_trigger (code,label,description,elementtype,rang) values ('HOLIDAY_MODIFY','Expense report modified','Executed when an expense report is modified','expensereport',212);

ALTER TABLE llx_ticket ADD COLUMN date_last_msg_sent datetime AFTER date_read;

CREATE TABLE llx_stock_mouvement_extrafields (
    rowid integer AUTO_INCREMENT PRIMARY KEY,
    tms timestamp DEFAULT CURRENT_TIMESTAMP ON UPDATE CURRENT_TIMESTAMP,
    fk_object integer NOT NULL,
    import_key varchar(14)
)ENGINE=innodb;

ALTER TABLE llx_stock_mouvement_extrafields ADD INDEX idx_stock_mouvement_extrafields (fk_object);


-- Facture fourn rec
CREATE TABLE llx_facture_fourn_rec
(
    rowid                       integer AUTO_INCREMENT PRIMARY KEY,
    titre                       varchar(200)        NOT NULL,
    ref_supplier			    varchar(180) NOT NULL,
    entity                      integer   DEFAULT 1 NOT NULL,
    fk_soc                      integer             NOT NULL,
    datec                       datetime,
    tms                         timestamp DEFAULT CURRENT_TIMESTAMP ON UPDATE CURRENT_TIMESTAMP,
    suspended                   integer   DEFAULT 0,
    libelle				        varchar(255),
    amount                      double(24, 8) DEFAULT 0 NOT NULL,
    remise                      real     DEFAULT 0,
    vat_src_code		        varchar(10)  DEFAULT '',
    localtax1				    double(24,8)     DEFAULT 0,
    localtax2				    double(24,8)     DEFAULT 0,
    total_ht				    double(24,8)     DEFAULT 0,
    total_tva				    double(24,8)     DEFAULT 0,
    total_ttc				    double(24,8)     DEFAULT 0,
    fk_user_author              integer,
    fk_user_modif               integer,
    fk_projet                   integer,
    fk_account                  integer,
    fk_cond_reglement		    integer,
    fk_mode_reglement		    integer,
    date_lim_reglement 	        date,
    note_private                text,
    note_public                 text,
    modelpdf                    varchar(255),
    fk_multicurrency            integer,
    multicurrency_code          varchar(3),
    multicurrency_tx            double(24,8) DEFAULT 1,
    multicurrency_total_ht      double(24,8) DEFAULT 0,
    multicurrency_total_tva     double(24,8) DEFAULT 0,
    multicurrency_total_ttc     double(24,8) DEFAULT 0,
    usenewprice                 integer DEFAULT 0,
    frequency                   integer,
    unit_frequency              varchar(2) DEFAULT 'm',
    date_when                   datetime DEFAULT NULL,
    date_last_gen               datetime DEFAULT NULL,
    nb_gen_done                 integer DEFAULT NULL,
    nb_gen_max                  integer DEFAULT NULL,
    auto_validate               integer DEFAULT 0,
    generate_pdf                integer DEFAULT 1
)ENGINE=innodb;

ALTER TABLE llx_facture_fourn_rec ADD UNIQUE INDEX uk_facture_fourn_rec_ref (titre, entity);
ALTER TABLE llx_facture_fourn_rec ADD UNIQUE INDEX uk_facture_fourn_rec_ref_supplier (ref_supplier, fk_soc, entity);
ALTER TABLE llx_facture_fourn_rec ADD INDEX idx_facture_fourn_rec_date_lim_reglement (date_lim_reglement);
ALTER TABLE llx_facture_fourn_rec ADD INDEX idx_facture_fourn_rec_fk_soc (fk_soc);
ALTER TABLE llx_facture_fourn_rec ADD INDEX idx_facture_fourn_rec_fk_user_author (fk_user_author);
ALTER TABLE llx_facture_fourn_rec ADD INDEX idx_facture_fourn_rec_fk_projet (fk_projet);
ALTER TABLE llx_facture_fourn_rec ADD CONSTRAINT fk_facture_fourn_rec_fk_soc            FOREIGN KEY (fk_soc) REFERENCES llx_societe (rowid);
ALTER TABLE llx_facture_fourn_rec ADD CONSTRAINT fk_facture_fourn_rec_fk_user_author    FOREIGN KEY (fk_user_author) REFERENCES llx_user (rowid);
ALTER TABLE llx_facture_fourn_rec ADD CONSTRAINT fk_facture_fourn_rec_fk_projet         FOREIGN KEY (fk_projet) REFERENCES llx_projet (rowid);

CREATE TABLE llx_facture_fourn_rec_extrafields
(
    rowid                     integer AUTO_INCREMENT PRIMARY KEY,
    tms                       timestamp DEFAULT CURRENT_TIMESTAMP ON UPDATE CURRENT_TIMESTAMP,
    fk_object                 integer NOT NULL,
    import_key                varchar(14)                          		-- import key
) ENGINE=innodb;

ALTER TABLE llx_facture_fourn_rec_extrafields ADD INDEX idx_facture_fourn_rec_extrafields (fk_object);

CREATE TABLE llx_facture_fourn_det_rec
(
    rowid				integer AUTO_INCREMENT PRIMARY KEY,
    fk_facture_fourn		integer NOT NULL,
    fk_parent_line	integer NULL,
    fk_product		integer NULL,
    ref               varchar(50),
    label				varchar(255) DEFAULT NULL,
    description		text,
    pu_ht             double(24,8),
  pu_ttc            double(24,8),
  qty               real,
  remise_percent	real       DEFAULT 0,
  fk_remise_except	integer    NULL,
  vat_src_code					varchar(10)  DEFAULT '',
  tva_tx			double(7,4),
  localtax1_tx      double(7,4) DEFAULT 0,
  localtax1_type	varchar(10) NULL,
  localtax2_tx      double(7,4) DEFAULT 0,
  localtax2_type	varchar(10)	 NULL,
  total_ht			double(24,8),
  total_tva			double(24,8),
  total_localtax1	double(24,8) DEFAULT 0,
  total_localtax2	double(24,8) DEFAULT 0,
  total_ttc			double(24,8),
  product_type		integer DEFAULT 0,
  date_start        integer   DEFAULT NULL,
  date_end          integer   DEFAULT NULL,
  info_bits			integer DEFAULT 0,
  special_code		integer UNSIGNED DEFAULT 0,
  rang				integer DEFAULT 0,
  fk_unit           integer    DEFAULT NULL,
  import_key		varchar(14),
  fk_user_author	integer,
  fk_user_modif     integer,
  fk_multicurrency          integer,
  multicurrency_code        varchar(3),
  multicurrency_subprice    double(24,8) DEFAULT 0,
  multicurrency_total_ht    double(24,8) DEFAULT 0,
  multicurrency_total_tva   double(24,8) DEFAULT 0,
  multicurrency_total_ttc   double(24,8) DEFAULT 0
)ENGINE=innodb;

ALTER TABLE llx_facture_fourn_det_rec ADD CONSTRAINT fk_facture_fourn_det_rec_fk_unit FOREIGN KEY (fk_unit) REFERENCES llx_c_units (rowid);

CREATE TABLE llx_facture_fourn_det_rec_extrafields
(
    rowid            integer AUTO_INCREMENT PRIMARY KEY,
    tms              timestamp DEFAULT CURRENT_TIMESTAMP ON UPDATE CURRENT_TIMESTAMP,
    fk_object        integer NOT NULL,    -- object id
    import_key       varchar(14)      	-- import key
)ENGINE=innodb;

ALTER TABLE llx_facture_fourn_det_rec_extrafields ADD INDEX idx_facture_fourn_det_rec_extrafields (fk_object);

ALTER TABLE llx_facture_fourn ADD COLUMN fk_fac_rec_source integer;

ALTER TABLE llx_mrp_mo ADD COLUMN fk_parent_line integer;

ALTER TABLE llx_projet_task ADD COLUMN status integer DEFAULT 1 NOT NULL;

ALTER TABLE llx_product_attribute_value MODIFY COLUMN ref VARCHAR(180) NOT NULL;
ALTER TABLE llx_product_attribute_value MODIFY COLUMN value VARCHAR(255) NOT NULL;
ALTER TABLE llx_product_attribute_value ADD COLUMN position INTEGER NOT NULL DEFAULT 0;
ALTER TABLE llx_product_attribute CHANGE rang position INTEGER DEFAULT 0 NOT NULL;


ALTER TABLE llx_advtargetemailing RENAME TO llx_mailing_advtarget;

ALTER TABLE llx_mailing ADD UNIQUE uk_mailing(titre, entity);

create table llx_inventory_extrafields
(
    rowid                     integer AUTO_INCREMENT PRIMARY KEY,
    tms                       timestamp DEFAULT CURRENT_TIMESTAMP ON UPDATE CURRENT_TIMESTAMP,
    fk_object                 integer NOT NULL,
    import_key                varchar(14)                          		-- import key
) ENGINE=innodb;
ALTER TABLE llx_inventory_extrafields ADD INDEX idx_inventory_extrafields (fk_object);


ALTER TABLE llx_reception MODIFY COLUMN ref_supplier varchar(128);

ALTER TABLE llx_bank_account ADD COLUMN pti_in_ctti smallint DEFAULT 0 AFTER domiciliation;

-- Set default ticket type to OTHER if no default exists
UPDATE llx_c_ticket_type SET use_default=1 WHERE code='OTHER' AND NOT EXISTS(SELECT * FROM (SELECT * FROM llx_c_ticket_type) AS t WHERE use_default=1);


<<<<<<< HEAD
-- Deposit generation helper with specific payment terms
ALTER TABLE llx_c_payment_term ADD COLUMN deposit_percent VARCHAR(63) DEFAULT NULL AFTER decalage;
ALTER TABLE llx_societe ADD COLUMN deposit_percent VARCHAR(63) DEFAULT NULL AFTER cond_reglement;
ALTER TABLE llx_propal ADD COLUMN deposit_percent VARCHAR(63) DEFAULT NULL AFTER fk_cond_reglement;
ALTER TABLE llx_commande ADD COLUMN deposit_percent VARCHAR(63) DEFAULT NULL AFTER fk_cond_reglement;
INSERT INTO llx_c_payment_term(code, sortorder, active, libelle, libelle_facture, type_cdr, nbjour, deposit_percent) values ('DEP30PCTDEL', 13, 0, '__DEPOSIT_PERCENT__% deposit', '__DEPOSIT_PERCENT__% deposit, remainder on delivery', 0, 1, '30');
=======
ALTER TABLE llx_propal ADD last_main_doc VARCHAR(255) NULL AFTER model_pdf;

UPDATE llx_c_country SET eec=0 WHERE eec IS NULL;
ALTER TABLE llx_c_country MODIFY COLUMN eec tinyint DEFAULT 0 NOT NULL;
>>>>>>> 66f21fc1
<|MERGE_RESOLUTION|>--- conflicted
+++ resolved
@@ -275,16 +275,15 @@
 UPDATE llx_c_ticket_type SET use_default=1 WHERE code='OTHER' AND NOT EXISTS(SELECT * FROM (SELECT * FROM llx_c_ticket_type) AS t WHERE use_default=1);
 
 
-<<<<<<< HEAD
+ALTER TABLE llx_propal ADD last_main_doc VARCHAR(255) NULL AFTER model_pdf;
+
+UPDATE llx_c_country SET eec=0 WHERE eec IS NULL;
+ALTER TABLE llx_c_country MODIFY COLUMN eec tinyint DEFAULT 0 NOT NULL;
+
+
 -- Deposit generation helper with specific payment terms
 ALTER TABLE llx_c_payment_term ADD COLUMN deposit_percent VARCHAR(63) DEFAULT NULL AFTER decalage;
 ALTER TABLE llx_societe ADD COLUMN deposit_percent VARCHAR(63) DEFAULT NULL AFTER cond_reglement;
 ALTER TABLE llx_propal ADD COLUMN deposit_percent VARCHAR(63) DEFAULT NULL AFTER fk_cond_reglement;
 ALTER TABLE llx_commande ADD COLUMN deposit_percent VARCHAR(63) DEFAULT NULL AFTER fk_cond_reglement;
 INSERT INTO llx_c_payment_term(code, sortorder, active, libelle, libelle_facture, type_cdr, nbjour, deposit_percent) values ('DEP30PCTDEL', 13, 0, '__DEPOSIT_PERCENT__% deposit', '__DEPOSIT_PERCENT__% deposit, remainder on delivery', 0, 1, '30');
-=======
-ALTER TABLE llx_propal ADD last_main_doc VARCHAR(255) NULL AFTER model_pdf;
-
-UPDATE llx_c_country SET eec=0 WHERE eec IS NULL;
-ALTER TABLE llx_c_country MODIFY COLUMN eec tinyint DEFAULT 0 NOT NULL;
->>>>>>> 66f21fc1
