--
-- Be carefull to requests order.
-- This file must be loaded by calling /install/index.php page
-- when current version is 15.0.0 or higher.
--
-- To restrict request to Mysql version x.y minimum use -- VMYSQLx.y
-- To restrict request to Pgsql version x.y minimum use -- VPGSQLx.y
-- To rename a table:       ALTER TABLE llx_table RENAME TO llx_table_new;
-- To add a column:         ALTER TABLE llx_table ADD COLUMN newcol varchar(60) NOT NULL DEFAULT '0' AFTER existingcol;
-- To rename a column:      ALTER TABLE llx_table CHANGE COLUMN oldname newname varchar(60);
-- To drop a column:        ALTER TABLE llx_table DROP COLUMN oldname;
-- To change type of field: ALTER TABLE llx_table MODIFY COLUMN name varchar(60);
-- To drop a foreign key:   ALTER TABLE llx_table DROP FOREIGN KEY fk_name;
-- To create a unique index ALTER TABLE llx_table ADD UNIQUE INDEX uk_table_field (field);
-- To drop an index:        -- VMYSQL4.1 DROP INDEX nomindex on llx_table;
-- To drop an index:        -- VPGSQL8.2 DROP INDEX nomindex;
-- To make pk to be auto increment (mysql):
-- -- VMYSQL4.3 ALTER TABLE llx_table ADD PRIMARY KEY(rowid);
-- -- VMYSQL4.3 ALTER TABLE llx_table CHANGE COLUMN rowid rowid INTEGER NOT NULL AUTO_INCREMENT;
-- To make pk to be auto increment (postgres):
-- -- VPGSQL8.2 CREATE SEQUENCE llx_table_rowid_seq OWNED BY llx_table.rowid;
-- -- VPGSQL8.2 ALTER TABLE llx_table ADD PRIMARY KEY (rowid);
-- -- VPGSQL8.2 ALTER TABLE llx_table ALTER COLUMN rowid SET DEFAULT nextval('llx_table_rowid_seq');
-- -- VPGSQL8.2 SELECT setval('llx_table_rowid_seq', MAX(rowid)) FROM llx_table;
-- To set a field as NULL:                     -- VMYSQL4.3 ALTER TABLE llx_table MODIFY COLUMN name varchar(60) NULL;
-- To set a field as NULL:                     -- VPGSQL8.2 ALTER TABLE llx_table ALTER COLUMN name DROP NOT NULL;
-- To set a field as NOT NULL:                 -- VMYSQL4.3 ALTER TABLE llx_table MODIFY COLUMN name varchar(60) NOT NULL;
-- To set a field as NOT NULL:                 -- VPGSQL8.2 ALTER TABLE llx_table ALTER COLUMN name SET NOT NULL;
-- To set a field as default NULL:             -- VPGSQL8.2 ALTER TABLE llx_table ALTER COLUMN name SET DEFAULT NULL;
-- Note: fields with type BLOB/TEXT can't have default value.
-- To rebuild sequence for postgresql after insert by forcing id autoincrement fields:
-- -- VPGSQL8.2 SELECT dol_util_rebuild_sequences();



-- Missing in v15 or lower

-- VMYSQL4.3 ALTER TABLE llx_c_civility ADD PRIMARY KEY(rowid);
-- VMYSQL4.3 ALTER TABLE llx_c_civility CHANGE COLUMN rowid rowid INTEGER NOT NULL AUTO_INCREMENT;

-- VMYSQL4.3 ALTER TABLE llx_c_payment_term ADD PRIMARY KEY(rowid);
-- VMYSQL4.3 ALTER TABLE llx_c_payment_term CHANGE COLUMN rowid rowid INTEGER NOT NULL AUTO_INCREMENT;

-- VPGSQL8.2 CREATE SEQUENCE llx_c_civility_rowid_seq OWNED BY llx_c_civility.rowid;
-- VPGSQL8.2 ALTER TABLE llx_c_civility ADD PRIMARY KEY (rowid);
-- VPGSQL8.2 ALTER TABLE llx_c_civility ALTER COLUMN rowid SET DEFAULT nextval('llx_c_civility_rowid_seq');
-- VPGSQL8.2 SELECT setval('llx_c_civility_rowid_seq', MAX(rowid)) FROM llx_c_civility;

-- VPGSQL8.2 CREATE SEQUENCE llx_c_payment_term_rowid_seq OWNED BY llx_c_payment_term.rowid;
-- VPGSQL8.2 ALTER TABLE llx_c_payment_term ADD PRIMARY KEY (rowid);
-- VPGSQL8.2 ALTER TABLE llx_c_payment_term ALTER COLUMN rowid SET DEFAULT nextval('llx_c_payment_term_rowid_seq');
-- VPGSQL8.2 SELECT setval('llx_c_payment_term_rowid_seq', MAX(rowid)) FROM llx_c_payment_term;

ALTER TABLE llx_entrepot ADD COLUMN barcode  varchar(180) DEFAULT NULL;
ALTER TABLE llx_entrepot ADD COLUMN fk_barcode_type integer      DEFAULT NULL;

ALTER TABLE llx_c_transport_mode ADD UNIQUE INDEX uk_c_transport_mode (code, entity);

ALTER TABLE llx_c_shipment_mode MODIFY COLUMN tracking varchar(255) NULL;

ALTER TABLE llx_holiday ADD COLUMN nb_open_day double(24,8) DEFAULT NULL;

ALTER TABLE llx_element_tag ADD COLUMN fk_categorie INTEGER;


insert into llx_c_type_resource (code, label, active) values ('RES_ROOMS', 'Rooms',  1);
insert into llx_c_type_resource (code, label, active) values ('RES_CARS',  'Cars',  1);

ALTER TABLE llx_c_actioncomm MODIFY COLUMN libelle varchar(128);
ALTER TABLE llx_c_availability MODIFY COLUMN label varchar(128);
ALTER TABLE llx_c_barcode_type MODIFY COLUMN libelle varchar(128);
ALTER TABLE llx_c_chargesociales MODIFY COLUMN libelle varchar(128);
ALTER TABLE llx_c_civility MODIFY COLUMN label varchar(128);
ALTER TABLE llx_c_country MODIFY COLUMN label varchar(128);
ALTER TABLE llx_c_currencies MODIFY COLUMN label varchar(128);
ALTER TABLE llx_c_effectif MODIFY COLUMN libelle varchar(128);
ALTER TABLE llx_c_exp_tax_cat MODIFY COLUMN label varchar(128);
ALTER TABLE llx_c_hrm_department MODIFY COLUMN label varchar(128);
ALTER TABLE llx_c_hrm_function MODIFY COLUMN label varchar(128);
ALTER TABLE llx_c_input_method MODIFY COLUMN libelle varchar(128);
ALTER TABLE llx_c_input_reason MODIFY COLUMN label varchar(128);
ALTER TABLE llx_c_lead_status MODIFY COLUMN label varchar(128);
ALTER TABLE llx_c_paiement MODIFY COLUMN libelle varchar(128);
ALTER TABLE llx_c_paper_format MODIFY COLUMN label varchar(128);
ALTER TABLE llx_c_partnership_type MODIFY COLUMN label varchar(128);
ALTER TABLE llx_c_product_nature MODIFY COLUMN label varchar(128);
ALTER TABLE llx_c_productbatch_qcstatus MODIFY COLUMN label varchar(128);
ALTER TABLE llx_c_propalst MODIFY COLUMN label varchar(128);
ALTER TABLE llx_c_prospectcontactlevel MODIFY COLUMN label varchar(128);
ALTER TABLE llx_c_prospectlevel MODIFY COLUMN label varchar(128);
ALTER TABLE llx_c_recruitment_origin MODIFY COLUMN label varchar(128);
ALTER TABLE llx_c_shipment_mode MODIFY COLUMN libelle varchar(128);
ALTER TABLE llx_c_shipment_package_type MODIFY COLUMN label varchar(128);
ALTER TABLE llx_c_stcomm MODIFY COLUMN libelle varchar(128);
ALTER TABLE llx_c_stcommcontact MODIFY COLUMN libelle varchar(128);
ALTER TABLE llx_c_type_contact MODIFY COLUMN libelle varchar(128);
ALTER TABLE llx_c_type_container MODIFY COLUMN label varchar(128);
ALTER TABLE llx_c_type_fees MODIFY COLUMN label varchar(128);
ALTER TABLE llx_c_type_resource MODIFY COLUMN label varchar(128);
ALTER TABLE llx_c_typent MODIFY COLUMN libelle varchar(128);
ALTER TABLE llx_c_units MODIFY COLUMN label varchar(128);


UPDATE llx_rights_def SET perms = 'writeall' WHERE perms = 'writeall_advance' AND module = 'holiday';

-- Insert company legal forms of Mexico   
INSERT INTO llx_c_forme_juridique (fk_pays, code, libelle, active) VALUES (154, '15401', '601 - General de Ley Personas Morales', 1);
INSERT INTO llx_c_forme_juridique (fk_pays, code, libelle, active) VALUES (154, '15402', '603 - Personas Morales con Fines no Lucrativos', 1);
INSERT INTO llx_c_forme_juridique (fk_pays, code, libelle, active) VALUES (154, '15403', '605 - Sueldos y Salarios e Ingresos Asimilados a Salarios', 1);
INSERT INTO llx_c_forme_juridique (fk_pays, code, libelle, active) VALUES (154, '15404', '606 - Arrendamiento', 1);
INSERT INTO llx_c_forme_juridique (fk_pays, code, libelle, active) VALUES (154, '15405', '607 - Régimen de Enajenación o Adquisición de Bienes', 1);
INSERT INTO llx_c_forme_juridique (fk_pays, code, libelle, active) VALUES (154, '15406', '608 - Demás ingresos', 1);
INSERT INTO llx_c_forme_juridique (fk_pays, code, libelle, active) VALUES (154, '15407', '610 - Residentes en el Extranjero sin Establecimiento Permanente en México', 1);
INSERT INTO llx_c_forme_juridique (fk_pays, code, libelle, active) VALUES (154, '15408', '611 - Ingresos por Dividendos (socios y accionistas)', 1);
INSERT INTO llx_c_forme_juridique (fk_pays, code, libelle, active) VALUES (154, '15409', '612 - Personas Físicas con Actividades Empresariales y Profesionales', 1);
INSERT INTO llx_c_forme_juridique (fk_pays, code, libelle, active) VALUES (154, '15410', '614 - Ingresos por intereses', 1);
INSERT INTO llx_c_forme_juridique (fk_pays, code, libelle, active) VALUES (154, '15411', '615 - Régimen de los ingresos por obtención de premios', 1);
INSERT INTO llx_c_forme_juridique (fk_pays, code, libelle, active) VALUES (154, '15412', '616 - Sin obligaciones fiscales', 1);
INSERT INTO llx_c_forme_juridique (fk_pays, code, libelle, active) VALUES (154, '15413', '620 - Sociedades Cooperativas de Producción que optan por diferir sus ingresos', 1);
INSERT INTO llx_c_forme_juridique (fk_pays, code, libelle, active) VALUES (154, '15414', '621 - Incorporación Fiscal', 1);
INSERT INTO llx_c_forme_juridique (fk_pays, code, libelle, active) VALUES (154, '15415', '622 - Actividades Agrícolas, Ganaderas, Silvícolas y Pesqueras', 1);
INSERT INTO llx_c_forme_juridique (fk_pays, code, libelle, active) VALUES (154, '15416', '623 - Opcional para Grupos de Sociedades', 1);
INSERT INTO llx_c_forme_juridique (fk_pays, code, libelle, active) VALUES (154, '15417', '624 - Coordinados', 1);
INSERT INTO llx_c_forme_juridique (fk_pays, code, libelle, active) VALUES (154, '15418', '625 - Régimen de las Actividades Empresariales con ingresos a través de Plataformas Tecnológicas', 1);
INSERT INTO llx_c_forme_juridique (fk_pays, code, libelle, active) VALUES (154, '15419', '626 - Régimen Simplificado de Confianza', 1);


ALTER TABLE llx_partnership ADD UNIQUE INDEX uk_fk_type_fk_soc (fk_type, fk_soc, date_partnership_start);
ALTER TABLE llx_partnership ADD UNIQUE INDEX uk_fk_type_fk_member (fk_type, fk_member, date_partnership_start);


-- Add column to help to fix a very critical bug when transferring into accounting bank record of a bank account into another currency.
-- Idea is to update this column manually in v15 with value in currency of company for bank that are not into the main currency and the transfer
-- into accounting will use it in priority if value is not null. The script repair.sql contains the sequence to fix datas in llx_bank.
ALTER TABLE llx_bank ADD COLUMN amount_main_currency double(24,8) NULL;


-- v16

ALTER TABLE llx_projet_task_time ADD COLUMN intervention_id integer DEFAULT NULL;
ALTER TABLE llx_projet_task_time ADD COLUMN intervention_line_id integer DEFAULT NULL;

ALTER TABLE llx_c_stcomm MODIFY COLUMN code VARCHAR(24) NOT NULL;
ALTER TABLE llx_societe_account DROP FOREIGN KEY llx_societe_account_fk_website;

UPDATE llx_cronjob set label = 'RecurringInvoicesJob' where label = 'RecurringInvoices';
UPDATE llx_cronjob set label = 'RecurringSupplierInvoicesJob' where label = 'RecurringSupplierInvoices';

ALTER TABLE llx_facture ADD INDEX idx_facture_datef (datef);

ALTER TABLE llx_projet_task_time ADD COLUMN fk_product integer NULL;

INSERT INTO llx_c_action_trigger (code,label,description,elementtype,rang) values ('PROPAL_MODIFY','Customer proposal modified','Executed when a customer proposal is modified','propal',2);
INSERT INTO llx_c_action_trigger (code,label,description,elementtype,rang) values ('ORDER_MODIFY','Customer order modified','Executed when a customer order is set modified','commande',5);
INSERT INTO llx_c_action_trigger (code,label,description,elementtype,rang) values ('BILL_MODIFY','Customer invoice modified','Executed when a customer invoice is modified','facture',7);
INSERT INTO llx_c_action_trigger (code,label,description,elementtype,rang) values ('PROPOSAL_SUPPLIER_MODIFY','Price request modified','Executed when a commercial proposal is modified','proposal_supplier',10);
INSERT INTO llx_c_action_trigger (code,label,description,elementtype,rang) values ('ORDER_SUPPLIER_MODIFY','Supplier order request modified','Executed when a supplier order is modified','order_supplier',13);
INSERT INTO llx_c_action_trigger (code,label,description,elementtype,rang) values ('BILL_SUPPLIER_MODIFY','Supplier invoice modified','Executed when a supplier invoice is modified','invoice_supplier',15);
INSERT INTO llx_c_action_trigger (code,label,description,elementtype,rang) values ('CONTRACT_MODIFY','Contract modified','Executed when a contract is modified','contrat',18);
INSERT INTO llx_c_action_trigger (code,label,description,elementtype,rang) values ('SHIPPING_MODIFY','Shipping modified','Executed when a shipping is modified','shipping',20);
INSERT INTO llx_c_action_trigger (code,label,description,elementtype,rang) values ('FICHINTER_MODIFY','Intervention modify','Executed when a intervention is modify','ficheinter',30);
INSERT INTO llx_c_action_trigger (code,label,description,elementtype,rang) values ('PRODUCT_MODIFY','Product or service modified','Executed when a product or sevice is modified','product',41);
INSERT INTO llx_c_action_trigger (code,label,description,elementtype,rang) values ('EXPENSE_REPORT_MODIFY','Expense report modified','Executed when an expense report is modified','expensereport',202);
INSERT INTO llx_c_action_trigger (code,label,description,elementtype,rang) values ('HOLIDAY_MODIFY','Expense report modified','Executed when an expense report is modified','expensereport',212);

ALTER TABLE llx_ticket ADD COLUMN date_last_msg_sent datetime AFTER date_read;

UPDATE llx_const SET name = 'WORKFLOW_TICKET_LINK_CONTRACT' WHERE name = 'TICKET_AUTO_ASSIGN_CONTRACT_CREATE';
UPDATE llx_const SET name = 'WORKFLOW_TICKET_CREATE_INTERVENTION' WHERE name = 'TICKET_AUTO_CREATE_FICHINTER_CREATE';

CREATE TABLE llx_stock_mouvement_extrafields (
    rowid integer AUTO_INCREMENT PRIMARY KEY,
    tms timestamp DEFAULT CURRENT_TIMESTAMP ON UPDATE CURRENT_TIMESTAMP,
    fk_object integer NOT NULL,
    import_key varchar(14)
)ENGINE=innodb;

ALTER TABLE llx_stock_mouvement_extrafields ADD INDEX idx_stock_mouvement_extrafields (fk_object);


-- Facture fourn rec
CREATE TABLE llx_facture_fourn_rec
(
    rowid                       integer AUTO_INCREMENT PRIMARY KEY,
    titre                       varchar(200)             NOT NULL,
    ref_supplier                varchar(180)             NOT NULL,
    entity                      integer       DEFAULT 1  NOT NULL,
    fk_soc                      integer                  NOT NULL,
    datec                       datetime,
    tms                         timestamp     DEFAULT CURRENT_TIMESTAMP  ON UPDATE CURRENT_TIMESTAMP,
    suspended                   integer       DEFAULT 0,
    libelle                     varchar(255),
    amount                      double(24,8)  DEFAULT 0  NOT NULL,
    remise                      real          DEFAULT 0,
    vat_src_code                varchar(10)   DEFAULT '',
    localtax1                   double(24,8)  DEFAULT 0,
    localtax2                   double(24,8)  DEFAULT 0,
    total_ht                    double(24,8)  DEFAULT 0,
    total_tva                   double(24,8)  DEFAULT 0,
    total_ttc                   double(24,8)  DEFAULT 0,
    fk_user_author              integer,
    fk_user_modif               integer,
    fk_projet                   integer,
    fk_account                  integer,
    fk_cond_reglement           integer,
    fk_mode_reglement           integer,
    date_lim_reglement 	        date,
    note_private                text,
    note_public                 text,
    modelpdf                    varchar(255),
    fk_multicurrency            integer,
    multicurrency_code          varchar(3),
    multicurrency_tx            double(24,8)  DEFAULT 1,
    multicurrency_total_ht      double(24,8)  DEFAULT 0,
    multicurrency_total_tva     double(24,8)  DEFAULT 0,
    multicurrency_total_ttc     double(24,8)  DEFAULT 0,
    usenewprice                 integer       DEFAULT 0,
    frequency                   integer,
    unit_frequency              varchar(2)    DEFAULT 'm',
    date_when                   datetime      DEFAULT NULL,
    date_last_gen               datetime      DEFAULT NULL,
    nb_gen_done                 integer       DEFAULT NULL,
    nb_gen_max                  integer       DEFAULT NULL,
    auto_validate               integer       DEFAULT 0,
    generate_pdf                integer       DEFAULT 1
) ENGINE=innodb;

ALTER TABLE llx_facture_fourn_rec ADD UNIQUE INDEX uk_facture_fourn_rec_ref (titre, entity);
ALTER TABLE llx_facture_fourn_rec ADD UNIQUE INDEX uk_facture_fourn_rec_ref_supplier (ref_supplier, fk_soc, entity);
ALTER TABLE llx_facture_fourn_rec ADD INDEX idx_facture_fourn_rec_date_lim_reglement (date_lim_reglement);
ALTER TABLE llx_facture_fourn_rec ADD INDEX idx_facture_fourn_rec_fk_soc (fk_soc);
ALTER TABLE llx_facture_fourn_rec ADD INDEX idx_facture_fourn_rec_fk_user_author (fk_user_author);
ALTER TABLE llx_facture_fourn_rec ADD INDEX idx_facture_fourn_rec_fk_projet (fk_projet);
ALTER TABLE llx_facture_fourn_rec ADD CONSTRAINT fk_facture_fourn_rec_fk_soc            FOREIGN KEY (fk_soc) REFERENCES llx_societe (rowid);
ALTER TABLE llx_facture_fourn_rec ADD CONSTRAINT fk_facture_fourn_rec_fk_user_author    FOREIGN KEY (fk_user_author) REFERENCES llx_user (rowid);
ALTER TABLE llx_facture_fourn_rec ADD CONSTRAINT fk_facture_fourn_rec_fk_projet         FOREIGN KEY (fk_projet) REFERENCES llx_projet (rowid);

CREATE TABLE llx_facture_fourn_rec_extrafields
(
    rowid                     integer AUTO_INCREMENT PRIMARY KEY,
    tms                       timestamp DEFAULT CURRENT_TIMESTAMP ON UPDATE CURRENT_TIMESTAMP,
    fk_object                 integer NOT NULL,
    import_key                varchar(14)                          		-- import key
) ENGINE=innodb;

ALTER TABLE llx_facture_fourn_rec_extrafields ADD INDEX idx_facture_fourn_rec_extrafields (fk_object);

CREATE TABLE llx_facture_fourn_det_rec
(
  rowid                 integer AUTO_INCREMENT PRIMARY KEY,
  fk_facture_fourn  	integer NOT NULL,
  fk_parent_line        integer NULL,
  fk_product            integer NULL,
  ref                   varchar(50),
  label                 varchar(255)  DEFAULT NULL,
  description           text,
  pu_ht                 double(24,8),
  pu_ttc                double(24,8),
  qty                   real,
  remise_percent        real          DEFAULT 0,
  fk_remise_except      integer       NULL,
  vat_src_code          varchar(10)   DEFAULT '',
  tva_tx                double(7,4),
  localtax1_tx          double(7,4)   DEFAULT 0,
  localtax1_type        varchar(10)   NULL,
  localtax2_tx          double(7,4)   DEFAULT 0,
  localtax2_type        varchar(10)   NULL,
  total_ht              double(24,8),
  total_tva             double(24,8),
  total_localtax1       double(24,8)  DEFAULT 0,
  total_localtax2       double(24,8)  DEFAULT 0,
  total_ttc             double(24,8),
  product_type          integer   DEFAULT 0,
  date_start            integer   DEFAULT NULL,
  date_end              integer   DEFAULT NULL,
  info_bits             integer   DEFAULT 0,
  special_code          integer  UNSIGNED DEFAULT 0,
  rang                  integer   DEFAULT 0,
  fk_unit               integer   DEFAULT NULL,
  import_key            varchar(14),
  fk_user_author        integer,
  fk_user_modif         integer,
  fk_multicurrency      integer,
  multicurrency_code        varchar(3),
  multicurrency_subprice    double(24,8) DEFAULT 0,
  multicurrency_total_ht    double(24,8) DEFAULT 0,
  multicurrency_total_tva   double(24,8) DEFAULT 0,
  multicurrency_total_ttc   double(24,8) DEFAULT 0
) ENGINE=innodb;


ALTER TABLE llx_facture_fourn_det_rec ADD CONSTRAINT fk_facture_fourn_det_rec_fk_unit FOREIGN KEY (fk_unit) REFERENCES llx_c_units (rowid);


CREATE TABLE llx_facture_fourn_det_rec_extrafields
(
    rowid            integer AUTO_INCREMENT PRIMARY KEY,
    tms              timestamp DEFAULT CURRENT_TIMESTAMP ON UPDATE CURRENT_TIMESTAMP,
    fk_object        integer NOT NULL,    -- object id
    import_key       varchar(14)      	  -- import key
) ENGINE=innodb;


ALTER TABLE llx_facture_fourn_det_rec_extrafields ADD INDEX idx_facture_fourn_det_rec_extrafields (fk_object);

ALTER TABLE llx_facture_fourn ADD COLUMN fk_fac_rec_source integer;

ALTER TABLE llx_mrp_mo ADD COLUMN fk_parent_line integer;

ALTER TABLE llx_projet_task ADD COLUMN status integer DEFAULT 1 NOT NULL;

ALTER TABLE llx_product_attribute_value MODIFY COLUMN ref VARCHAR(180) NOT NULL;
ALTER TABLE llx_product_attribute_value MODIFY COLUMN value VARCHAR(255) NOT NULL;
ALTER TABLE llx_product_attribute_value ADD COLUMN position INTEGER NOT NULL DEFAULT 0;
ALTER TABLE llx_product_attribute CHANGE rang position INTEGER DEFAULT 0 NOT NULL;

ALTER TABLE llx_emailcollector_emailcollector ADD COLUMN position INTEGER NOT NULL DEFAULT 0;

ALTER TABLE llx_advtargetemailing RENAME TO llx_mailing_advtarget;

ALTER TABLE llx_mailing ADD UNIQUE INDEX uk_mailing (titre, entity);


create table llx_inventory_extrafields
(
    rowid                     integer AUTO_INCREMENT PRIMARY KEY,
    tms                       timestamp DEFAULT CURRENT_TIMESTAMP ON UPDATE CURRENT_TIMESTAMP,
    fk_object                 integer NOT NULL,
    import_key                varchar(14)                          		-- import key
) ENGINE=innodb;


ALTER TABLE llx_inventory_extrafields ADD INDEX idx_inventory_extrafields (fk_object);

ALTER TABLE llx_reception MODIFY COLUMN ref_supplier varchar(128);

ALTER TABLE llx_bank_account ADD COLUMN pti_in_ctti smallint DEFAULT 0 AFTER domiciliation;

-- Set default ticket type to OTHER if no default exists
UPDATE llx_c_ticket_type SET use_default=1 WHERE code='OTHER' AND NOT EXISTS(SELECT * FROM (SELECT * FROM llx_c_ticket_type) AS t WHERE use_default=1);

-- Assets - New module
ALTER TABLE llx_asset DROP FOREIGN KEY fk_asset_asset_type;
ALTER TABLE llx_asset DROP INDEX idx_asset_fk_asset_type;

ALTER TABLE llx_asset CHANGE COLUMN amount_ht acquisition_value_ht double(24,8) NOT NULL;
ALTER TABLE llx_asset CHANGE COLUMN amount_vat recovered_vat double(24,8);

DELETE FROM llx_asset WHERE fk_asset_type IS NOT NULL;

ALTER TABLE llx_asset DROP COLUMN fk_asset_type;
ALTER TABLE llx_asset DROP COLUMN description;

ALTER TABLE llx_asset ADD COLUMN fk_asset_model integer AFTER label;
ALTER TABLE llx_asset ADD COLUMN reversal_amount_ht double(24,8) AFTER fk_asset_model;
ALTER TABLE llx_asset ADD COLUMN reversal_date date AFTER recovered_vat;
ALTER TABLE llx_asset ADD COLUMN date_acquisition date NOT NULL AFTER reversal_date;
ALTER TABLE llx_asset ADD COLUMN date_start date NOT NULL AFTER date_acquisition;
ALTER TABLE llx_asset ADD COLUMN qty real DEFAULT 1 NOT NULL AFTER date_start;
ALTER TABLE llx_asset ADD COLUMN acquisition_type smallint DEFAULT 0 NOT NULL AFTER qty;
ALTER TABLE llx_asset ADD COLUMN asset_type smallint DEFAULT 0 NOT NULL AFTER acquisition_type;
ALTER TABLE llx_asset ADD COLUMN not_depreciated integer DEFAULT 0 AFTER asset_type;
ALTER TABLE llx_asset ADD COLUMN disposal_date date AFTER not_depreciated;
ALTER TABLE llx_asset ADD COLUMN disposal_amount_ht double(24,8) AFTER disposal_date;
ALTER TABLE llx_asset ADD COLUMN fk_disposal_type integer AFTER disposal_amount_ht;
ALTER TABLE llx_asset ADD COLUMN disposal_depreciated integer DEFAULT 0 AFTER fk_disposal_type;
ALTER TABLE llx_asset ADD COLUMN disposal_subject_to_vat integer DEFAULT 0 AFTER disposal_depreciated;
ALTER TABLE llx_asset ADD COLUMN last_main_doc varchar(255) AFTER fk_user_modif;
ALTER TABLE llx_asset ADD COLUMN model_pdf varchar(255) AFTER import_key;

DROP TABLE llx_asset_type;


CREATE TABLE llx_c_asset_disposal_type
(
    rowid 			integer 	AUTO_INCREMENT  PRIMARY KEY,
    entity 			integer 	NOT NULL  DEFAULT 1,
    code 			varchar(16) 	NOT NULL,
    label 			varchar(50) 	NOT NULL,
    active 			integer 	NOT NULL  DEFAULT 1 
) ENGINE=innodb;


CREATE TABLE llx_asset_accountancy_codes_economic
(
    rowid			integer		AUTO_INCREMENT  PRIMARY KEY  NOT NULL,
    fk_asset			integer,
    fk_asset_model		integer,

    asset			varchar(32),
    depreciation_asset		varchar(32),
    depreciation_expense	varchar(32),
    value_asset_sold		varchar(32),
    receivable_on_assignment	varchar(32),
    proceeds_from_sales		varchar(32),
    vat_collected		varchar(32),
    vat_deductible		varchar(32),
    tms				timestamp       DEFAULT CURRENT_TIMESTAMP  ON UPDATE CURRENT_TIMESTAMP,
    fk_user_modif		integer
) ENGINE=innodb;


CREATE TABLE llx_asset_accountancy_codes_fiscal
(
    rowid					integer		AUTO_INCREMENT  PRIMARY KEY  NOT NULL,
    fk_asset					integer,
    fk_asset_model				integer,

    accelerated_depreciation			varchar(32),
    endowment_accelerated_depreciation		varchar(32),
    provision_accelerated_depreciation		varchar(32),

    tms 					timestamp       DEFAULT CURRENT_TIMESTAMP  ON UPDATE CURRENT_TIMESTAMP,
    fk_user_modif				integer
) ENGINE=innodb;


CREATE TABLE llx_asset_depreciation_options_economic
(
    rowid					integer			AUTO_INCREMENT  PRIMARY KEY  NOT NULL,
    fk_asset					integer,
    fk_asset_model				integer,

    depreciation_type				smallint		DEFAULT 0  NOT NULL,		-- 0:linear, 1:degressive, 2:exceptional
    accelerated_depreciation_option		integer,						-- activate accelerated depreciation mode (fiscal)

    degressive_coefficient			double(24,8),
    duration					smallint			   NOT NULL,
    duration_type				smallint		DEFAULT 0  NOT NULL,		-- 0:annual, 1:monthly, 2:daily

    amount_base_depreciation_ht			double(24,8),
    amount_base_deductible_ht			double(24,8),
    total_amount_last_depreciation_ht		double(24,8),

    tms                                 	timestamp       	DEFAULT CURRENT_TIMESTAMP  ON UPDATE CURRENT_TIMESTAMP,
    fk_user_modif				integer
) ENGINE=innodb;


CREATE TABLE llx_asset_depreciation_options_fiscal
(
    rowid					integer			AUTO_INCREMENT  PRIMARY KEY  NOT NULL,
    fk_asset					integer,
    fk_asset_model				integer,

    depreciation_type				smallint		DEFAULT 0  NOT NULL,		-- 0:linear, 1:degressive, 2:exceptional

    degressive_coefficient			double(24,8),
    duration					smallint		NOT NULL,
    duration_type				smallint		DEFAULT 0  NOT NULL,		-- 0:annual, 1:monthly, 2:daily

    amount_base_depreciation_ht			double(24,8),
    amount_base_deductible_ht			double(24,8),
    total_amount_last_depreciation_ht		double(24,8),

    tms						timestamp 		DEFAULT CURRENT_TIMESTAMP  ON UPDATE CURRENT_TIMESTAMP,
    fk_user_modif				integer
) ENGINE=innodb;


CREATE TABLE llx_asset_depreciation
(
    rowid					integer		AUTO_INCREMENT  PRIMARY KEY  NOT NULL,

    fk_asset					integer		NOT NULL,
    depreciation_mode				varchar(255)	NOT NULL,		-- (economic, fiscal or other)

    ref 					varchar(255)	NOT NULL,
    depreciation_date				datetime	NOT NULL,
    depreciation_ht				double(24,8)	NOT NULL,
    cumulative_depreciation_ht			double(24,8)	NOT NULL,

    accountancy_code_debit			varchar(32),
    accountancy_code_credit			varchar(32),

    tms                                		timestamp       DEFAULT CURRENT_TIMESTAMP  ON UPDATE CURRENT_TIMESTAMP,
    fk_user_modif				integer
) ENGINE=innodb;


CREATE TABLE llx_asset_model(
    rowid					integer		AUTO_INCREMENT  PRIMARY KEY  NOT NULL,
    entity					integer		DEFAULT 1  NOT NULL,  	-- multi company id
    ref						varchar(128)	NOT NULL,
    label					varchar(255)	NOT NULL,

    asset_type					smallint	NOT NULL,
    fk_pays					integer 	DEFAULT 0,

    note_public					text,
    note_private				text,
    date_creation				datetime	NOT NULL,
    tms                     			timestamp       DEFAULT CURRENT_TIMESTAMP  ON UPDATE CURRENT_TIMESTAMP,
    fk_user_creat				integer		NOT NULL,
    fk_user_modif				integer,
    import_key					varchar(14),
    status					smallint	NOT NULL
) ENGINE=innodb;

CREATE TABLE llx_asset_model_extrafields
(
    rowid                     integer       AUTO_INCREMENT  PRIMARY KEY,
    tms                       timestamp     DEFAULT CURRENT_TIMESTAMP  ON UPDATE CURRENT_TIMESTAMP,
    fk_object                 integer       NOT NULL,
    import_key                varchar(14)                          		-- import key
) ENGINE=innodb;


ALTER TABLE llx_c_asset_disposal_type ADD UNIQUE INDEX uk_c_asset_disposal_type(code, entity);

ALTER TABLE llx_asset ADD INDEX idx_asset_fk_asset_model (fk_asset_model);
ALTER TABLE llx_asset ADD INDEX idx_asset_fk_disposal_type (fk_disposal_type);

ALTER TABLE llx_asset ADD CONSTRAINT fk_asset_asset_model	FOREIGN KEY (fk_asset_model)		REFERENCES llx_asset_model (rowid);
ALTER TABLE llx_asset ADD CONSTRAINT fk_asset_disposal_type	FOREIGN KEY (fk_disposal_type)		REFERENCES llx_c_asset_disposal_type (rowid);
ALTER TABLE llx_asset ADD CONSTRAINT fk_asset_user_creat	FOREIGN KEY (fk_user_creat)		REFERENCES llx_user (rowid);
ALTER TABLE llx_asset ADD CONSTRAINT fk_asset_user_modif	FOREIGN KEY (fk_user_modif)		REFERENCES llx_user (rowid);

ALTER TABLE llx_asset_accountancy_codes_economic ADD INDEX idx_asset_ace_rowid (rowid);
ALTER TABLE llx_asset_accountancy_codes_economic ADD UNIQUE uk_asset_ace_fk_asset (fk_asset);
ALTER TABLE llx_asset_accountancy_codes_economic ADD UNIQUE uk_asset_ace_fk_asset_model (fk_asset_model);

ALTER TABLE llx_asset_accountancy_codes_economic ADD CONSTRAINT fk_asset_ace_asset		FOREIGN KEY (fk_asset)		REFERENCES llx_asset (rowid);
ALTER TABLE llx_asset_accountancy_codes_economic ADD CONSTRAINT fk_asset_ace_asset_model	FOREIGN KEY (fk_asset_model)	REFERENCES llx_asset_model (rowid);
ALTER TABLE llx_asset_accountancy_codes_economic ADD CONSTRAINT fk_asset_ace_user_modif		FOREIGN KEY (fk_user_modif)	REFERENCES llx_user (rowid);

ALTER TABLE llx_asset_accountancy_codes_fiscal ADD INDEX idx_asset_acf_rowid (rowid);
ALTER TABLE llx_asset_accountancy_codes_fiscal ADD UNIQUE uk_asset_acf_fk_asset (fk_asset);
ALTER TABLE llx_asset_accountancy_codes_fiscal ADD UNIQUE uk_asset_acf_fk_asset_model (fk_asset_model);

ALTER TABLE llx_asset_accountancy_codes_fiscal ADD CONSTRAINT fk_asset_acf_asset		FOREIGN KEY (fk_asset)		REFERENCES llx_asset (rowid);
ALTER TABLE llx_asset_accountancy_codes_fiscal ADD CONSTRAINT fk_asset_acf_asset_model		FOREIGN KEY (fk_asset_model)	REFERENCES llx_asset_model (rowid);
ALTER TABLE llx_asset_accountancy_codes_fiscal ADD CONSTRAINT fk_asset_acf_user_modif		FOREIGN KEY (fk_user_modif)	REFERENCES llx_user (rowid);

ALTER TABLE llx_asset_depreciation_options_economic ADD INDEX idx_asset_doe_rowid (rowid);
ALTER TABLE llx_asset_depreciation_options_economic ADD UNIQUE uk_asset_doe_fk_asset (fk_asset);
ALTER TABLE llx_asset_depreciation_options_economic ADD UNIQUE uk_asset_doe_fk_asset_model (fk_asset_model);

ALTER TABLE llx_asset_depreciation_options_economic ADD CONSTRAINT fk_asset_doe_asset		FOREIGN KEY (fk_asset)		REFERENCES llx_asset (rowid);
ALTER TABLE llx_asset_depreciation_options_economic ADD CONSTRAINT fk_asset_doe_asset_model	FOREIGN KEY (fk_asset_model)	REFERENCES llx_asset_model (rowid);
ALTER TABLE llx_asset_depreciation_options_economic ADD CONSTRAINT fk_asset_doe_user_modif	FOREIGN KEY (fk_user_modif)	REFERENCES llx_user (rowid);

ALTER TABLE llx_asset_depreciation_options_fiscal ADD INDEX idx_asset_dof_rowid (rowid);
ALTER TABLE llx_asset_depreciation_options_fiscal ADD UNIQUE uk_asset_dof_fk_asset (fk_asset);
ALTER TABLE llx_asset_depreciation_options_fiscal ADD UNIQUE uk_asset_dof_fk_asset_model (fk_asset_model);

ALTER TABLE llx_asset_depreciation_options_fiscal ADD CONSTRAINT fk_asset_dof_asset		FOREIGN KEY (fk_asset)		REFERENCES llx_asset (rowid);
ALTER TABLE llx_asset_depreciation_options_fiscal ADD CONSTRAINT fk_asset_dof_asset_model	FOREIGN KEY (fk_asset_model)	REFERENCES llx_asset_model (rowid);
ALTER TABLE llx_asset_depreciation_options_fiscal ADD CONSTRAINT fk_asset_dof_user_modif	FOREIGN KEY (fk_user_modif)	REFERENCES llx_user (rowid);

ALTER TABLE llx_asset_depreciation ADD INDEX idx_asset_depreciation_rowid (rowid);
ALTER TABLE llx_asset_depreciation ADD INDEX idx_asset_depreciation_fk_asset (fk_asset);
ALTER TABLE llx_asset_depreciation ADD INDEX idx_asset_depreciation_depreciation_mode (depreciation_mode);
ALTER TABLE llx_asset_depreciation ADD INDEX idx_asset_depreciation_ref (ref);
ALTER TABLE llx_asset_depreciation ADD UNIQUE uk_asset_depreciation_fk_asset (fk_asset, depreciation_mode, ref);

ALTER TABLE llx_asset_depreciation ADD CONSTRAINT fk_asset_depreciation_asset			FOREIGN KEY (fk_asset)		REFERENCES llx_asset (rowid);
ALTER TABLE llx_asset_depreciation ADD CONSTRAINT fk_asset_depreciation_user_modif		FOREIGN KEY (fk_user_modif)	REFERENCES llx_user (rowid);

ALTER TABLE llx_asset_model ADD INDEX idx_asset_model_rowid (rowid);
ALTER TABLE llx_asset_model ADD INDEX idx_asset_model_ref (ref);
ALTER TABLE llx_asset_model ADD INDEX idx_asset_model_pays (fk_pays);
ALTER TABLE llx_asset_model ADD INDEX idx_asset_model_entity (entity);
ALTER TABLE llx_asset_model ADD UNIQUE INDEX uk_asset_model (entity, ref);

ALTER TABLE llx_asset_model ADD CONSTRAINT fk_asset_model_user_creat		FOREIGN KEY (fk_user_creat)		REFERENCES llx_user (rowid);
ALTER TABLE llx_asset_model ADD CONSTRAINT fk_asset_model_user_modif		FOREIGN KEY (fk_user_modif)		REFERENCES llx_user (rowid);

ALTER TABLE llx_asset_model_extrafields ADD INDEX idx_asset_model_extrafields (fk_object);

ALTER TABLE llx_user DROP COLUMN webcal_login;
ALTER TABLE llx_user DROP COLUMN module_comm;
ALTER TABLE llx_user DROP COLUMN module_compta;
ALTER TABLE llx_user DROP COLUMN ref_int;

ALTER TABLE llx_user ADD COLUMN ref_employee varchar(50) DEFAULT NULL AFTER entity;
ALTER TABLE llx_user ADD COLUMN national_registration_number varchar(50) DEFAULT NULL;


ALTER TABLE llx_propal ADD last_main_doc VARCHAR(255) NULL AFTER model_pdf;

UPDATE llx_c_country SET eec=0 WHERE eec IS NULL;
ALTER TABLE llx_c_country MODIFY COLUMN eec tinyint DEFAULT 0 NOT NULL;
ALTER TABLE llx_inventorydet ADD COLUMN pmp_real double DEFAULT NULL;
ALTER TABLE llx_inventorydet ADD COLUMN pmp_expected double DEFAULT NULL;



ALTER TABLE llx_chargesociales ADD COLUMN note_private text;
ALTER TABLE llx_chargesociales ADD COLUMN note_public text;

ALTER TABLE llx_c_availability ADD COLUMN type_duration varchar(1);
ALTER TABLE llx_c_availability ADD COLUMN qty real DEFAULT 0;

UPDATE llx_c_availability SET type_duration = null, qty = 0 WHERE code = 'AV_NOW';
UPDATE llx_c_availability SET type_duration = 'w', qty = 1 WHERE code = 'AV_1W';
UPDATE llx_c_availability SET type_duration = 'w', qty = 2 WHERE code = 'AV_2W';
UPDATE llx_c_availability SET type_duration = 'w', qty = 3 WHERE code = 'AV_3W';
UPDATE llx_c_availability SET type_duration = 'w', qty = 4 WHERE code = 'AV_4W';


-- Deposit generation helper with specific payment terms
ALTER TABLE llx_c_payment_term 	ADD COLUMN deposit_percent VARCHAR(63) DEFAULT NULL AFTER decalage;
ALTER TABLE llx_societe 	ADD COLUMN deposit_percent VARCHAR(63) DEFAULT NULL AFTER cond_reglement;
ALTER TABLE llx_propal 		ADD COLUMN deposit_percent VARCHAR(63) DEFAULT NULL AFTER fk_cond_reglement;
ALTER TABLE llx_commande 	ADD COLUMN deposit_percent VARCHAR(63) DEFAULT NULL AFTER fk_cond_reglement;

INSERT INTO llx_c_payment_term(code, sortorder, active, libelle, libelle_facture, type_cdr, nbjour, deposit_percent) values ('DEP30PCTDEL', 13, 0, '__DEPOSIT_PERCENT__% deposit', '__DEPOSIT_PERCENT__% deposit, remainder on delivery', 0, 1, '30');


ALTER TABLE llx_boxes_def ADD COLUMN fk_user integer DEFAULT 0 NOT NULL;

ALTER TABLE llx_contratdet ADD COLUMN rang integer DEFAULT 0 AFTER info_bits;

ALTER TABLE llx_actioncomm MODIFY COLUMN note mediumtext;

DELETE FROM llx_boxes WHERE box_id IN (select rowid FROM llx_boxes_def WHERE file IN ('box_bom.php@bom', 'box_bom.php', 'box_members.php', 'box_last_modified_ticket', 'box_members_last_subscriptions', 'box_members_last_modified', 'box_members_subscriptions_by_year'));
DELETE FROM llx_boxes_def WHERE file IN ('box_bom.php@bom', 'box_bom.php', 'box_members.php', 'box_last_modified_ticket', 'box_members_last_subscriptions', 'box_members_last_modified', 'box_members_subscriptions_by_year');

ALTER TABLE llx_takepos_floor_tables ADD UNIQUE(entity,label);

ALTER TABLE llx_partnership 		ADD COLUMN url_to_check varchar(255);
ALTER TABLE llx_c_partnership_type 	ADD COLUMN keyword	varchar(128);


ALTER TABLE llx_eventorganization_conferenceorboothattendee 	ADD COLUMN firstname 	 varchar(100);
ALTER TABLE llx_eventorganization_conferenceorboothattendee 	ADD COLUMN lastname 	 varchar(100);
ALTER TABLE llx_eventorganization_conferenceorboothattendee 	ADD COLUMN email_company varchar(128) after email;


ALTER TABLE llx_c_email_template ADD COLUMN email_from varchar(255);
ALTER TABLE llx_c_email_template ADD COLUMN email_to varchar(255);
ALTER TABLE llx_c_email_template ADD COLUMN email_tocc varchar(255);
ALTER TABLE llx_c_email_template ADD COLUMN email_tobcc varchar(255);

ALTER TABLE llx_fichinter ADD COLUMN ref_client varchar(255) after ref_ext;

ALTER TABLE llx_c_holiday_types ADD COLUMN sortorder smallint;

ALTER TABLE llx_expedition MODIFY COLUMN ref_customer varchar(255);

ALTER TABLE llx_extrafields ADD COLUMN css varchar(128);
ALTER TABLE llx_extrafields ADD COLUMN cssview varchar(128);
ALTER TABLE llx_extrafields ADD COLUMN csslist varchar(128);

ALTER TABLE llx_cronjob ADD COLUMN email_alert varchar(128);

ALTER TABLE llx_paiement MODIFY COLUMN ext_payment_id varchar(255);
ALTER TABLE llx_payment_donation MODIFY COLUMN ext_payment_id varchar(255);
ALTER TABLE llx_prelevement_facture_demande MODIFY COLUMN ext_payment_id varchar(255);

INSERT INTO llx_accounting_system (fk_country, pcg_version, label, active) VALUES (140, 'PCN2020-LUXEMBURG', 'Plan comptable normalisé 2020 Luxembourgeois', 1);

<<<<<<< HEAD
-- Allow users to make subscriptions of any amount during membership subscription 
ALTER TABLE llx_adherent_type ADD COLUMN caneditamount varchar(3) DEFAULT 0 AFTER amount;
=======
ALTER TABLE llx_cronjob MODIFY COLUMN label varchar(255) NOT NULL;

-- We need to keep only the PurgeDeleteTemporaryFilesShort with params = 'tempfilsold+logfiles'
DELETE FROM llx_cronjob WHERE label = 'PurgeDeleteTemporaryFilesShort' AND params = 'tempfilesold';

ALTER TABLE llx_cronjob DROP INDEX uk_cronjob;
ALTER TABLE llx_cronjob ADD UNIQUE INDEX uk_cronjob (label, entity);
>>>>>>> 1b5eb2de
<|MERGE_RESOLUTION|>--- conflicted
+++ resolved
@@ -651,15 +651,10 @@
 
 INSERT INTO llx_accounting_system (fk_country, pcg_version, label, active) VALUES (140, 'PCN2020-LUXEMBURG', 'Plan comptable normalisé 2020 Luxembourgeois', 1);
 
-<<<<<<< HEAD
--- Allow users to make subscriptions of any amount during membership subscription 
-ALTER TABLE llx_adherent_type ADD COLUMN caneditamount varchar(3) DEFAULT 0 AFTER amount;
-=======
 ALTER TABLE llx_cronjob MODIFY COLUMN label varchar(255) NOT NULL;
 
 -- We need to keep only the PurgeDeleteTemporaryFilesShort with params = 'tempfilsold+logfiles'
 DELETE FROM llx_cronjob WHERE label = 'PurgeDeleteTemporaryFilesShort' AND params = 'tempfilesold';
 
 ALTER TABLE llx_cronjob DROP INDEX uk_cronjob;
-ALTER TABLE llx_cronjob ADD UNIQUE INDEX uk_cronjob (label, entity);
->>>>>>> 1b5eb2de
+ALTER TABLE llx_cronjob ADD UNIQUE INDEX uk_cronjob (label, entity);