--- conflicted
+++ resolved
@@ -274,13 +274,11 @@
 -- Set default ticket type to OTHER if no default exists
 UPDATE llx_c_ticket_type SET use_default=1 WHERE code='OTHER' AND NOT EXISTS(SELECT * FROM (SELECT * FROM llx_c_ticket_type) AS t WHERE use_default=1);
 
-<<<<<<< HEAD
+
+ALTER TABLE llx_propal ADD last_main_doc VARCHAR(255) NULL AFTER model_pdf;
+
+UPDATE llx_c_country SET eec=0 WHERE eec IS NULL;
+ALTER TABLE llx_c_country MODIFY COLUMN eec tinyint DEFAULT 0 NOT NULL;
 ALTER TABLE llx_inventorydet ADD COLUMN pmp_real double DEFAULT NULL;
 ALTER TABLE llx_inventorydet ADD COLUMN pmp_expected double DEFAULT NULL;
-=======
-
-ALTER TABLE llx_propal ADD last_main_doc VARCHAR(255) NULL AFTER model_pdf;
-
-UPDATE llx_c_country SET eec=0 WHERE eec IS NULL;
-ALTER TABLE llx_c_country MODIFY COLUMN eec tinyint DEFAULT 0 NOT NULL;
->>>>>>> 66f21fc1
+
