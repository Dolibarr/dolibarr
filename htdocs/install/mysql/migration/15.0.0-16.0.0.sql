--- conflicted
+++ resolved
@@ -279,8 +279,12 @@
 
 UPDATE llx_c_country SET eec=0 WHERE eec IS NULL;
 ALTER TABLE llx_c_country MODIFY COLUMN eec tinyint DEFAULT 0 NOT NULL;
-<<<<<<< HEAD
-ALTER TABLE llx_c_availability ADD COLUMN type_duration char(1);
+
+
+ALTER TABLE llx_chargesociales ADD COLUMN note_private text;
+ALTER TABLE llx_chargesociales ADD COLUMN note_public text;
+
+ALTER TABLE llx_c_availability ADD COLUMN type_duration varchar(1);
 ALTER TABLE llx_c_availability ADD COLUMN qty real DEFAULT 0;
 
 UPDATE llx_c_availability SET type_duration = null, qty = 0 WHERE code = 'AV_NOW';
@@ -288,9 +292,3 @@
 UPDATE llx_c_availability SET type_duration = 'w', qty = 2 WHERE code = 'AV_2W';
 UPDATE llx_c_availability SET type_duration = 'w', qty = 3 WHERE code = 'AV_3W';
 UPDATE llx_c_availability SET type_duration = 'w', qty = 4 WHERE code = 'AV_4W';
-=======
-
-
-ALTER TABLE llx_chargesociales ADD COLUMN note_private text;
-ALTER TABLE llx_chargesociales ADD COLUMN note_public text;
->>>>>>> c6338e0d
