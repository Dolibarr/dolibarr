--
-- Be carefull to requests order.
-- This file must be loaded by calling /install/index.php page
-- when current version is 15.0.0 or higher.
--
-- To restrict request to Mysql version x.y minimum use -- VMYSQLx.y
-- To restrict request to Pgsql version x.y minimum use -- VPGSQLx.y
-- To rename a table:       ALTER TABLE llx_table RENAME TO llx_table_new;
-- To add a column:         ALTER TABLE llx_table ADD COLUMN newcol varchar(60) NOT NULL DEFAULT '0' AFTER existingcol;
-- To rename a column:      ALTER TABLE llx_table CHANGE COLUMN oldname newname varchar(60);
-- To drop a column:        ALTER TABLE llx_table DROP COLUMN oldname;
-- To change type of field: ALTER TABLE llx_table MODIFY COLUMN name varchar(60);
-- To drop a foreign key:   ALTER TABLE llx_table DROP FOREIGN KEY fk_name;
-- To create a unique index ALTER TABLE llx_table ADD UNIQUE INDEX uk_table_field (field);
-- To drop an index:        -- VMYSQL4.1 DROP INDEX nomindex on llx_table;
-- To drop an index:        -- VPGSQL8.2 DROP INDEX nomindex;
-- To make pk to be auto increment (mysql):    -- VMYSQL4.3 ALTER TABLE llx_table CHANGE COLUMN rowid rowid INTEGER NOT NULL AUTO_INCREMENT;
-- To make pk to be auto increment (postgres):
-- -- VPGSQL8.2 CREATE SEQUENCE llx_table_rowid_seq OWNED BY llx_table.rowid;
-- -- VPGSQL8.2 ALTER TABLE llx_table ADD PRIMARY KEY (rowid);
-- -- VPGSQL8.2 ALTER TABLE llx_table ALTER COLUMN rowid SET DEFAULT nextval('llx_table_rowid_seq');
-- -- VPGSQL8.2 SELECT setval('llx_table_rowid_seq', MAX(rowid)) FROM llx_table;
-- To set a field as NULL:                     -- VMYSQL4.3 ALTER TABLE llx_table MODIFY COLUMN name varchar(60) NULL;
-- To set a field as NULL:                     -- VPGSQL8.2 ALTER TABLE llx_table ALTER COLUMN name DROP NOT NULL;
-- To set a field as NOT NULL:                 -- VMYSQL4.3 ALTER TABLE llx_table MODIFY COLUMN name varchar(60) NOT NULL;
-- To set a field as NOT NULL:                 -- VPGSQL8.2 ALTER TABLE llx_table ALTER COLUMN name SET NOT NULL;
-- To set a field as default NULL:             -- VPGSQL8.2 ALTER TABLE llx_table ALTER COLUMN name SET DEFAULT NULL;
-- Note: fields with type BLOB/TEXT can't have default value.
-- To rebuild sequence for postgresql after insert by forcing id autoincrement fields:
-- -- VPGSQL8.2 SELECT dol_util_rebuild_sequences();


-- Missing in v15 or lower

ALTER TABLE llx_c_availability MODIFY COLUMN label varchar(128);
ALTER TABLE llx_c_civility MODIFY COLUMN label varchar(128);
ALTER TABLE llx_c_country MODIFY COLUMN label varchar(128);
ALTER TABLE llx_c_currencies MODIFY COLUMN label varchar(128);
ALTER TABLE llx_c_effectif MODIFY COLUMN libelle varchar(128);
ALTER TABLE llx_c_exp_tax_cat MODIFY COLUMN label varchar(128);
ALTER TABLE llx_c_hrm_department MODIFY COLUMN label varchar(128);
ALTER TABLE llx_c_hrm_function MODIFY COLUMN label varchar(128);
ALTER TABLE llx_c_input_reason MODIFY COLUMN label varchar(128);
ALTER TABLE llx_c_lead_status MODIFY COLUMN label varchar(128);
ALTER TABLE llx_c_paper_format MODIFY COLUMN label varchar(128);
ALTER TABLE llx_c_partnership_type MODIFY COLUMN label varchar(128);
ALTER TABLE llx_c_product_nature MODIFY COLUMN label varchar(128);
ALTER TABLE llx_c_productbatch_qcstatus MODIFY COLUMN label varchar(128);
ALTER TABLE llx_c_propalst MODIFY COLUMN label varchar(128);
ALTER TABLE llx_c_prospectcontactlevel MODIFY COLUMN label varchar(128);
ALTER TABLE llx_c_prospectlevel MODIFY COLUMN label varchar(128);
ALTER TABLE llx_c_recruitment_origin MODIFY COLUMN label varchar(128);
ALTER TABLE llx_c_shipment_package_type MODIFY COLUMN label varchar(128);
ALTER TABLE llx_c_type_container MODIFY COLUMN label varchar(128);
ALTER TABLE llx_c_type_fees MODIFY COLUMN label varchar(128);
ALTER TABLE llx_c_type_resource MODIFY COLUMN label varchar(128);
ALTER TABLE llx_c_units MODIFY COLUMN label varchar(128);
ALTER TABLE llx_c_actioncomm MODIFY COLUMN libelle varchar(128);
ALTER TABLE llx_c_barcode_type MODIFY COLUMN libelle varchar(128);
ALTER TABLE llx_c_chargesociales MODIFY COLUMN libelle varchar(128);
ALTER TABLE llx_c_input_method MODIFY COLUMN libelle varchar(128);
ALTER TABLE llx_c_paiement MODIFY COLUMN libelle varchar(128);
ALTER TABLE llx_c_shipment_mode MODIFY COLUMN libelle varchar(128);
ALTER TABLE llx_c_stcomm MODIFY COLUMN libelle varchar(128);
ALTER TABLE llx_c_stcommcontact MODIFY COLUMN libelle varchar(128);
ALTER TABLE llx_c_type_contact MODIFY COLUMN libelle varchar(128);
ALTER TABLE llx_c_typent MODIFY COLUMN libelle varchar(128);

UPDATE llx_rights_def SET perms = 'writeall' WHERE perms = 'writeall_advance' AND module = 'holiday';



-- v16

ALTER TABLE llx_projet_task_time ADD COLUMN fk_product integer NULL;

INSERT INTO llx_c_action_trigger (code,label,description,elementtype,rang) values ('PROPAL_MODIFY','Customer proposal modified','Executed when a customer proposal is modified','propal',2);
INSERT INTO llx_c_action_trigger (code,label,description,elementtype,rang) values ('ORDER_MODIFY','Customer order modified','Executed when a customer order is set modified','commande',5);
INSERT INTO llx_c_action_trigger (code,label,description,elementtype,rang) values ('BILL_MODIFY','Customer invoice modified','Executed when a customer invoice is modified','facture',7);
INSERT INTO llx_c_action_trigger (code,label,description,elementtype,rang) values ('PROPOSAL_SUPPLIER_MODIFY','Price request modified','Executed when a commercial proposal is modified','proposal_supplier',10);
INSERT INTO llx_c_action_trigger (code,label,description,elementtype,rang) values ('ORDER_SUPPLIER_MODIFY','Supplier order request modified','Executed when a supplier order is modified','order_supplier',13);
INSERT INTO llx_c_action_trigger (code,label,description,elementtype,rang) values ('BILL_SUPPLIER_MODIFY','Supplier invoice modified','Executed when a supplier invoice is modified','invoice_supplier',15);
INSERT INTO llx_c_action_trigger (code,label,description,elementtype,rang) values ('CONTRACT_MODIFY','Contract modified','Executed when a contract is modified','contrat',18);
INSERT INTO llx_c_action_trigger (code,label,description,elementtype,rang) values ('SHIPPING_MODIFY','Shipping modified','Executed when a shipping is modified','shipping',20);
INSERT INTO llx_c_action_trigger (code,label,description,elementtype,rang) values ('FICHINTER_MODIFY','Intervention modify','Executed when a intervention is modify','ficheinter',30);
INSERT INTO llx_c_action_trigger (code,label,description,elementtype,rang) values ('PRODUCT_MODIFY','Product or service modified','Executed when a product or sevice is modified','product',41);
INSERT INTO llx_c_action_trigger (code,label,description,elementtype,rang) values ('EXPENSE_REPORT_MODIFY','Expense report modified','Executed when an expense report is modified','expensereport',202);
INSERT INTO llx_c_action_trigger (code,label,description,elementtype,rang) values ('HOLIDAY_MODIFY','Expense report modified','Executed when an expense report is modified','expensereport',212);

<<<<<<< HEAD
-- Facture fourn rec
CREATE TABLE llx_facture_fourn_rec
(
    rowid                       integer AUTO_INCREMENT PRIMARY KEY,
    titre                       varchar(200)        NOT NULL,
    ref_supplier			    varchar(180) NOT NULL,
    entity                      integer   DEFAULT 1 NOT NULL,
    fk_soc                      integer             NOT NULL,
    datec                       datetime,
    tms                         timestamp DEFAULT CURRENT_TIMESTAMP ON UPDATE CURRENT_TIMESTAMP,
    suspended                   integer   DEFAULT 0,
    libelle				        varchar(255),
    amount                      double(24, 8) DEFAULT 0 NOT NULL,
    remise                      real     DEFAULT 0,
    vat_src_code		        varchar(10)  DEFAULT '',
    localtax1				    double(24,8)     DEFAULT 0,
    localtax2				    double(24,8)     DEFAULT 0,
    total_ht				    double(24,8)     DEFAULT 0,
    total_tva				    double(24,8)     DEFAULT 0,
    total_ttc				    double(24,8)     DEFAULT 0,
    fk_user_author              integer,
    fk_user_modif               integer,
    fk_projet                   integer,
    fk_account                  integer,
    fk_cond_reglement		    integer,
    fk_mode_reglement		    integer,
    date_lim_reglement 	        date,
    note_private                text,
    note_public                 text,
    modelpdf                    varchar(255),
    fk_multicurrency            integer,
    multicurrency_code          varchar(3),
    multicurrency_tx            double(24,8) DEFAULT 1,
    multicurrency_total_ht      double(24,8) DEFAULT 0,
    multicurrency_total_tva     double(24,8) DEFAULT 0,
    multicurrency_total_ttc     double(24,8) DEFAULT 0,
    usenewprice                 integer DEFAULT 0,
    frequency                   integer,
    unit_frequency              varchar(2) DEFAULT 'm',
    date_when                   datetime DEFAULT NULL,
    date_last_gen               datetime DEFAULT NULL,
    nb_gen_done                 integer DEFAULT NULL,
    nb_gen_max                  integer DEFAULT NULL,
    auto_validate               integer DEFAULT 0,
    generate_pdf                integer DEFAULT 1

)ENGINE=innodb;

ALTER TABLE llx_facture_fourn_rec ADD UNIQUE INDEX uk_facture_fourn_rec_ref (titre, entity);
ALTER TABLE llx_facture_fourn_rec ADD UNIQUE INDEX uk_facture_fourn_rec_ref_supplier (ref_supplier, fk_soc, entity);
ALTER TABLE llx_facture_fourn_rec ADD INDEX idx_facture_fourn_rec_date_lim_reglement (date_lim_reglement);
ALTER TABLE llx_facture_fourn_rec ADD INDEX idx_facture_fourn_rec_fk_soc (fk_soc);
ALTER TABLE llx_facture_fourn_rec ADD INDEX idx_facture_fourn_rec_fk_user_author (fk_user_author);
ALTER TABLE llx_facture_fourn_rec ADD INDEX idx_facture_fourn_rec_fk_projet (fk_projet);
ALTER TABLE llx_facture_fourn_rec ADD CONSTRAINT fk_facture_fourn_rec_fk_soc            FOREIGN KEY (fk_soc) REFERENCES llx_societe (rowid);
ALTER TABLE llx_facture_fourn_rec ADD CONSTRAINT fk_facture_fourn_rec_fk_user_author    FOREIGN KEY (fk_user_author) REFERENCES llx_user (rowid);
ALTER TABLE llx_facture_fourn_rec ADD CONSTRAINT fk_facture_fourn_rec_fk_projet         FOREIGN KEY (fk_projet) REFERENCES llx_projet (rowid);

CREATE TABLE llx_facture_fourn_rec_extrafields
(
    rowid                     integer AUTO_INCREMENT PRIMARY KEY,
    tms                       timestamp DEFAULT CURRENT_TIMESTAMP ON UPDATE CURRENT_TIMESTAMP,
    fk_object                 integer NOT NULL,
    import_key                varchar(14)                          		-- import key
) ENGINE=innodb;

ALTER TABLE llx_facture_fourn_rec_extrafields ADD INDEX idx_facture_fourn_rec_extrafields (fk_object);

CREATE TABLE llx_facture_fourn_det_rec
(
    rowid				integer AUTO_INCREMENT PRIMARY KEY,
    fk_facture_fourn		integer NOT NULL,
    fk_parent_line	integer NULL,
    fk_product		integer NULL,
    ref               varchar(50),
    label				varchar(255) DEFAULT NULL,
    description		text,
    pu_ht             double(24,8),
  pu_ttc            double(24,8),
  qty               real,
  remise_percent	real       DEFAULT 0,
  fk_remise_except	integer    NULL,
  vat_src_code					varchar(10)  DEFAULT '',
  tva_tx			double(7,4),
  localtax1_tx      double(7,4) DEFAULT 0,
  localtax1_type	varchar(10) NULL,
  localtax2_tx      double(7,4) DEFAULT 0,
  localtax2_type	varchar(10)	 NULL,
  total_ht			double(24,8),
  total_tva			double(24,8),
  total_localtax1	double(24,8) DEFAULT 0,
  total_localtax2	double(24,8) DEFAULT 0,
  total_ttc			double(24,8),
  product_type		integer DEFAULT 0,
  date_start        integer   DEFAULT NULL,
  date_end          integer   DEFAULT NULL,
  info_bits			integer DEFAULT 0,
  special_code		integer UNSIGNED DEFAULT 0,
  rang				integer DEFAULT 0,
  fk_unit           integer    DEFAULT NULL,
  import_key		varchar(14),
  fk_user_author	integer,
  fk_user_modif     integer,
  fk_multicurrency          integer,
  multicurrency_code        varchar(3),
  multicurrency_subprice    double(24,8) DEFAULT 0,
  multicurrency_total_ht    double(24,8) DEFAULT 0,
  multicurrency_total_tva   double(24,8) DEFAULT 0,
  multicurrency_total_ttc   double(24,8) DEFAULT 0
)ENGINE=innodb;

ALTER TABLE llx_facture_fourn_det_rec ADD CONSTRAINT fk_facture_fourn_det_rec_fk_unit FOREIGN KEY (fk_unit) REFERENCES llx_c_units (rowid);

CREATE TABLE llx_facture_fourn_det_rec_extrafields
(
    rowid            integer AUTO_INCREMENT PRIMARY KEY,
    tms              timestamp DEFAULT CURRENT_TIMESTAMP ON UPDATE CURRENT_TIMESTAMP,
    fk_object        integer NOT NULL,    -- object id
    import_key       varchar(14)      	-- import key
)ENGINE=innodb;

ALTER TABLE llx_facture_fourn_det_rec_extrafields ADD INDEX idx_facture_fourn_det_rec_extrafields (fk_object);

ALTER TABLE llx_facture_fourn ADD fk_fac_rec_source integer;
=======

CREATE TABLE llx_stock_mouvement_extrafields (
    rowid integer AUTO_INCREMENT PRIMARY KEY,
    tms timestamp DEFAULT CURRENT_TIMESTAMP ON UPDATE CURRENT_TIMESTAMP,
    fk_object integer NOT NULL,
    import_key varchar(14)
)ENGINE=innodb;
>>>>>>> 902246e5
<|MERGE_RESOLUTION|>--- conflicted
+++ resolved
@@ -87,7 +87,15 @@
 INSERT INTO llx_c_action_trigger (code,label,description,elementtype,rang) values ('EXPENSE_REPORT_MODIFY','Expense report modified','Executed when an expense report is modified','expensereport',202);
 INSERT INTO llx_c_action_trigger (code,label,description,elementtype,rang) values ('HOLIDAY_MODIFY','Expense report modified','Executed when an expense report is modified','expensereport',212);
 
-<<<<<<< HEAD
+
+CREATE TABLE llx_stock_mouvement_extrafields (
+    rowid integer AUTO_INCREMENT PRIMARY KEY,
+    tms timestamp DEFAULT CURRENT_TIMESTAMP ON UPDATE CURRENT_TIMESTAMP,
+    fk_object integer NOT NULL,
+    import_key varchar(14)
+)ENGINE=innodb;
+
+
 -- Facture fourn rec
 CREATE TABLE llx_facture_fourn_rec
 (
@@ -211,13 +219,4 @@
 
 ALTER TABLE llx_facture_fourn_det_rec_extrafields ADD INDEX idx_facture_fourn_det_rec_extrafields (fk_object);
 
-ALTER TABLE llx_facture_fourn ADD fk_fac_rec_source integer;
-=======
-
-CREATE TABLE llx_stock_mouvement_extrafields (
-    rowid integer AUTO_INCREMENT PRIMARY KEY,
-    tms timestamp DEFAULT CURRENT_TIMESTAMP ON UPDATE CURRENT_TIMESTAMP,
-    fk_object integer NOT NULL,
-    import_key varchar(14)
-)ENGINE=innodb;
->>>>>>> 902246e5
+ALTER TABLE llx_facture_fourn ADD fk_fac_rec_source integer;