--
-- Be carefull to requests order.
-- This file must be loaded by calling /install/index.php page
-- when current version is 15.0.0 or higher.
--
-- To restrict request to Mysql version x.y minimum use -- VMYSQLx.y
-- To restrict request to Pgsql version x.y minimum use -- VPGSQLx.y
-- To rename a table:       ALTER TABLE llx_table RENAME TO llx_table_new;
-- To add a column:         ALTER TABLE llx_table ADD COLUMN newcol varchar(60) NOT NULL DEFAULT '0' AFTER existingcol;
-- To rename a column:      ALTER TABLE llx_table CHANGE COLUMN oldname newname varchar(60);
-- To drop a column:        ALTER TABLE llx_table DROP COLUMN oldname;
-- To change type of field: ALTER TABLE llx_table MODIFY COLUMN name varchar(60);
-- To drop a foreign key:   ALTER TABLE llx_table DROP FOREIGN KEY fk_name;
-- To create a unique index ALTER TABLE llx_table ADD UNIQUE INDEX uk_table_field (field);
-- To drop an index:        -- VMYSQL4.1 DROP INDEX nomindex on llx_table;
-- To drop an index:        -- VPGSQL8.2 DROP INDEX nomindex;
-- To make pk to be auto increment (mysql):    -- VMYSQL4.3 ALTER TABLE llx_table CHANGE COLUMN rowid rowid INTEGER NOT NULL AUTO_INCREMENT;
-- To make pk to be auto increment (postgres):
-- -- VPGSQL8.2 CREATE SEQUENCE llx_table_rowid_seq OWNED BY llx_table.rowid;
-- -- VPGSQL8.2 ALTER TABLE llx_table ADD PRIMARY KEY (rowid);
-- -- VPGSQL8.2 ALTER TABLE llx_table ALTER COLUMN rowid SET DEFAULT nextval('llx_table_rowid_seq');
-- -- VPGSQL8.2 SELECT setval('llx_table_rowid_seq', MAX(rowid)) FROM llx_table;
-- To set a field as NULL:                     -- VMYSQL4.3 ALTER TABLE llx_table MODIFY COLUMN name varchar(60) NULL;
-- To set a field as NULL:                     -- VPGSQL8.2 ALTER TABLE llx_table ALTER COLUMN name DROP NOT NULL;
-- To set a field as NOT NULL:                 -- VMYSQL4.3 ALTER TABLE llx_table MODIFY COLUMN name varchar(60) NOT NULL;
-- To set a field as NOT NULL:                 -- VPGSQL8.2 ALTER TABLE llx_table ALTER COLUMN name SET NOT NULL;
-- To set a field as default NULL:             -- VPGSQL8.2 ALTER TABLE llx_table ALTER COLUMN name SET DEFAULT NULL;
-- Note: fields with type BLOB/TEXT can't have default value.
-- To rebuild sequence for postgresql after insert by forcing id autoincrement fields:
-- -- VPGSQL8.2 SELECT dol_util_rebuild_sequences();


ALTER TABLE llx_holiday ADD COLUMN nb_open_day double(24,8) DEFAULT NULL;

-- Missing in v15 or lower

ALTER TABLE llx_c_actioncomm MODIFY COLUMN libelle varchar(128);
ALTER TABLE llx_c_availability MODIFY COLUMN label varchar(128);
ALTER TABLE llx_c_barcode_type MODIFY COLUMN libelle varchar(128);
ALTER TABLE llx_c_chargesociales MODIFY COLUMN libelle varchar(128);
ALTER TABLE llx_c_civility MODIFY COLUMN label varchar(128);
ALTER TABLE llx_c_country MODIFY COLUMN label varchar(128);
ALTER TABLE llx_c_currencies MODIFY COLUMN label varchar(128);
ALTER TABLE llx_c_effectif MODIFY COLUMN libelle varchar(128);
ALTER TABLE llx_c_exp_tax_cat MODIFY COLUMN label varchar(128);
ALTER TABLE llx_c_hrm_department MODIFY COLUMN label varchar(128);
ALTER TABLE llx_c_hrm_function MODIFY COLUMN label varchar(128);
ALTER TABLE llx_c_input_method MODIFY COLUMN libelle varchar(128);
ALTER TABLE llx_c_input_reason MODIFY COLUMN label varchar(128);
ALTER TABLE llx_c_lead_status MODIFY COLUMN label varchar(128);
ALTER TABLE llx_c_paiement MODIFY COLUMN libelle varchar(128);
ALTER TABLE llx_c_paper_format MODIFY COLUMN label varchar(128);
ALTER TABLE llx_c_partnership_type MODIFY COLUMN label varchar(128);
ALTER TABLE llx_c_product_nature MODIFY COLUMN label varchar(128);
ALTER TABLE llx_c_productbatch_qcstatus MODIFY COLUMN label varchar(128);
ALTER TABLE llx_c_propalst MODIFY COLUMN label varchar(128);
ALTER TABLE llx_c_prospectcontactlevel MODIFY COLUMN label varchar(128);
ALTER TABLE llx_c_prospectlevel MODIFY COLUMN label varchar(128);
ALTER TABLE llx_c_recruitment_origin MODIFY COLUMN label varchar(128);
ALTER TABLE llx_c_shipment_mode MODIFY COLUMN libelle varchar(128);
ALTER TABLE llx_c_shipment_package_type MODIFY COLUMN label varchar(128);
ALTER TABLE llx_c_stcomm MODIFY COLUMN libelle varchar(128);
ALTER TABLE llx_c_stcommcontact MODIFY COLUMN libelle varchar(128);
ALTER TABLE llx_c_type_contact MODIFY COLUMN libelle varchar(128);
ALTER TABLE llx_c_type_container MODIFY COLUMN label varchar(128);
ALTER TABLE llx_c_type_fees MODIFY COLUMN label varchar(128);
ALTER TABLE llx_c_type_resource MODIFY COLUMN label varchar(128);
ALTER TABLE llx_c_typent MODIFY COLUMN libelle varchar(128);
ALTER TABLE llx_c_units MODIFY COLUMN label varchar(128);


UPDATE llx_rights_def SET perms = 'writeall' WHERE perms = 'writeall_advance' AND module = 'holiday';

-- Insert company legal forms of Mexico   
INSERT INTO llx_c_forme_juridique (fk_pays, code, libelle, active) VALUES (154, '15401', '601 - General de Ley Personas Morales', 1);
INSERT INTO llx_c_forme_juridique (fk_pays, code, libelle, active) VALUES (154, '15402', '603 - Personas Morales con Fines no Lucrativos', 1);
INSERT INTO llx_c_forme_juridique (fk_pays, code, libelle, active) VALUES (154, '15403', '605 - Sueldos y Salarios e Ingresos Asimilados a Salarios', 1);
INSERT INTO llx_c_forme_juridique (fk_pays, code, libelle, active) VALUES (154, '15404', '606 - Arrendamiento', 1);
INSERT INTO llx_c_forme_juridique (fk_pays, code, libelle, active) VALUES (154, '15405', '607 - Régimen de Enajenación o Adquisición de Bienes', 1);
INSERT INTO llx_c_forme_juridique (fk_pays, code, libelle, active) VALUES (154, '15406', '608 - Demás ingresos', 1);
INSERT INTO llx_c_forme_juridique (fk_pays, code, libelle, active) VALUES (154, '15407', '610 - Residentes en el Extranjero sin Establecimiento Permanente en México', 1);
INSERT INTO llx_c_forme_juridique (fk_pays, code, libelle, active) VALUES (154, '15408', '611 - Ingresos por Dividendos (socios y accionistas)', 1);
INSERT INTO llx_c_forme_juridique (fk_pays, code, libelle, active) VALUES (154, '15409', '612 - Personas Físicas con Actividades Empresariales y Profesionales', 1);
INSERT INTO llx_c_forme_juridique (fk_pays, code, libelle, active) VALUES (154, '15410', '614 - Ingresos por intereses', 1);
INSERT INTO llx_c_forme_juridique (fk_pays, code, libelle, active) VALUES (154, '15411', '615 - Régimen de los ingresos por obtención de premios', 1);
INSERT INTO llx_c_forme_juridique (fk_pays, code, libelle, active) VALUES (154, '15412', '616 - Sin obligaciones fiscales', 1);
INSERT INTO llx_c_forme_juridique (fk_pays, code, libelle, active) VALUES (154, '15413', '620 - Sociedades Cooperativas de Producción que optan por diferir sus ingresos', 1);
INSERT INTO llx_c_forme_juridique (fk_pays, code, libelle, active) VALUES (154, '15414', '621 - Incorporación Fiscal', 1);
INSERT INTO llx_c_forme_juridique (fk_pays, code, libelle, active) VALUES (154, '15415', '622 - Actividades Agrícolas, Ganaderas, Silvícolas y Pesqueras', 1);
INSERT INTO llx_c_forme_juridique (fk_pays, code, libelle, active) VALUES (154, '15416', '623 - Opcional para Grupos de Sociedades', 1);
INSERT INTO llx_c_forme_juridique (fk_pays, code, libelle, active) VALUES (154, '15417', '624 - Coordinados', 1);
INSERT INTO llx_c_forme_juridique (fk_pays, code, libelle, active) VALUES (154, '15418', '625 - Régimen de las Actividades Empresariales con ingresos a través de Plataformas Tecnológicas', 1);
INSERT INTO llx_c_forme_juridique (fk_pays, code, libelle, active) VALUES (154, '15419', '626 - Régimen Simplificado de Confianza', 1);


ALTER TABLE llx_partnership ADD UNIQUE INDEX uk_fk_type_fk_soc (fk_type, fk_soc, date_partnership_start);
ALTER TABLE llx_partnership ADD UNIQUE INDEX uk_fk_type_fk_member (fk_type, fk_member, date_partnership_start);


-- v16

ALTER TABLE llx_projet_task_time ADD COLUMN fk_product integer NULL;

INSERT INTO llx_c_action_trigger (code,label,description,elementtype,rang) values ('PROPAL_MODIFY','Customer proposal modified','Executed when a customer proposal is modified','propal',2);
INSERT INTO llx_c_action_trigger (code,label,description,elementtype,rang) values ('ORDER_MODIFY','Customer order modified','Executed when a customer order is set modified','commande',5);
INSERT INTO llx_c_action_trigger (code,label,description,elementtype,rang) values ('BILL_MODIFY','Customer invoice modified','Executed when a customer invoice is modified','facture',7);
INSERT INTO llx_c_action_trigger (code,label,description,elementtype,rang) values ('PROPOSAL_SUPPLIER_MODIFY','Price request modified','Executed when a commercial proposal is modified','proposal_supplier',10);
INSERT INTO llx_c_action_trigger (code,label,description,elementtype,rang) values ('ORDER_SUPPLIER_MODIFY','Supplier order request modified','Executed when a supplier order is modified','order_supplier',13);
INSERT INTO llx_c_action_trigger (code,label,description,elementtype,rang) values ('BILL_SUPPLIER_MODIFY','Supplier invoice modified','Executed when a supplier invoice is modified','invoice_supplier',15);
INSERT INTO llx_c_action_trigger (code,label,description,elementtype,rang) values ('CONTRACT_MODIFY','Contract modified','Executed when a contract is modified','contrat',18);
INSERT INTO llx_c_action_trigger (code,label,description,elementtype,rang) values ('SHIPPING_MODIFY','Shipping modified','Executed when a shipping is modified','shipping',20);
INSERT INTO llx_c_action_trigger (code,label,description,elementtype,rang) values ('FICHINTER_MODIFY','Intervention modify','Executed when a intervention is modify','ficheinter',30);
INSERT INTO llx_c_action_trigger (code,label,description,elementtype,rang) values ('PRODUCT_MODIFY','Product or service modified','Executed when a product or sevice is modified','product',41);
INSERT INTO llx_c_action_trigger (code,label,description,elementtype,rang) values ('EXPENSE_REPORT_MODIFY','Expense report modified','Executed when an expense report is modified','expensereport',202);
INSERT INTO llx_c_action_trigger (code,label,description,elementtype,rang) values ('HOLIDAY_MODIFY','Expense report modified','Executed when an expense report is modified','expensereport',212);

ALTER TABLE llx_ticket ADD COLUMN date_last_msg_sent datetime AFTER date_read;

CREATE TABLE llx_stock_mouvement_extrafields (
    rowid integer AUTO_INCREMENT PRIMARY KEY,
    tms timestamp DEFAULT CURRENT_TIMESTAMP ON UPDATE CURRENT_TIMESTAMP,
    fk_object integer NOT NULL,
    import_key varchar(14)
)ENGINE=innodb;

ALTER TABLE llx_stock_mouvement_extrafields ADD INDEX idx_stock_mouvement_extrafields (fk_object);


-- Facture fourn rec
CREATE TABLE llx_facture_fourn_rec
(
    rowid                       integer AUTO_INCREMENT PRIMARY KEY,
    titre                       varchar(200)        NOT NULL,
    ref_supplier			    varchar(180) NOT NULL,
    entity                      integer   DEFAULT 1 NOT NULL,
    fk_soc                      integer             NOT NULL,
    datec                       datetime,
    tms                         timestamp DEFAULT CURRENT_TIMESTAMP ON UPDATE CURRENT_TIMESTAMP,
    suspended                   integer   DEFAULT 0,
    libelle				        varchar(255),
    amount                      double(24, 8) DEFAULT 0 NOT NULL,
    remise                      real     DEFAULT 0,
    vat_src_code		        varchar(10)  DEFAULT '',
    localtax1				    double(24,8)     DEFAULT 0,
    localtax2				    double(24,8)     DEFAULT 0,
    total_ht				    double(24,8)     DEFAULT 0,
    total_tva				    double(24,8)     DEFAULT 0,
    total_ttc				    double(24,8)     DEFAULT 0,
    fk_user_author              integer,
    fk_user_modif               integer,
    fk_projet                   integer,
    fk_account                  integer,
    fk_cond_reglement		    integer,
    fk_mode_reglement		    integer,
    date_lim_reglement 	        date,
    note_private                text,
    note_public                 text,
    modelpdf                    varchar(255),
    fk_multicurrency            integer,
    multicurrency_code          varchar(3),
    multicurrency_tx            double(24,8) DEFAULT 1,
    multicurrency_total_ht      double(24,8) DEFAULT 0,
    multicurrency_total_tva     double(24,8) DEFAULT 0,
    multicurrency_total_ttc     double(24,8) DEFAULT 0,
    usenewprice                 integer DEFAULT 0,
    frequency                   integer,
    unit_frequency              varchar(2) DEFAULT 'm',
    date_when                   datetime DEFAULT NULL,
    date_last_gen               datetime DEFAULT NULL,
    nb_gen_done                 integer DEFAULT NULL,
    nb_gen_max                  integer DEFAULT NULL,
    auto_validate               integer DEFAULT 0,
    generate_pdf                integer DEFAULT 1
)ENGINE=innodb;

ALTER TABLE llx_facture_fourn_rec ADD UNIQUE INDEX uk_facture_fourn_rec_ref (titre, entity);
ALTER TABLE llx_facture_fourn_rec ADD UNIQUE INDEX uk_facture_fourn_rec_ref_supplier (ref_supplier, fk_soc, entity);
ALTER TABLE llx_facture_fourn_rec ADD INDEX idx_facture_fourn_rec_date_lim_reglement (date_lim_reglement);
ALTER TABLE llx_facture_fourn_rec ADD INDEX idx_facture_fourn_rec_fk_soc (fk_soc);
ALTER TABLE llx_facture_fourn_rec ADD INDEX idx_facture_fourn_rec_fk_user_author (fk_user_author);
ALTER TABLE llx_facture_fourn_rec ADD INDEX idx_facture_fourn_rec_fk_projet (fk_projet);
ALTER TABLE llx_facture_fourn_rec ADD CONSTRAINT fk_facture_fourn_rec_fk_soc            FOREIGN KEY (fk_soc) REFERENCES llx_societe (rowid);
ALTER TABLE llx_facture_fourn_rec ADD CONSTRAINT fk_facture_fourn_rec_fk_user_author    FOREIGN KEY (fk_user_author) REFERENCES llx_user (rowid);
ALTER TABLE llx_facture_fourn_rec ADD CONSTRAINT fk_facture_fourn_rec_fk_projet         FOREIGN KEY (fk_projet) REFERENCES llx_projet (rowid);

CREATE TABLE llx_facture_fourn_rec_extrafields
(
    rowid                     integer AUTO_INCREMENT PRIMARY KEY,
    tms                       timestamp DEFAULT CURRENT_TIMESTAMP ON UPDATE CURRENT_TIMESTAMP,
    fk_object                 integer NOT NULL,
    import_key                varchar(14)                          		-- import key
) ENGINE=innodb;

ALTER TABLE llx_facture_fourn_rec_extrafields ADD INDEX idx_facture_fourn_rec_extrafields (fk_object);

CREATE TABLE llx_facture_fourn_det_rec
(
  rowid                 integer AUTO_INCREMENT PRIMARY KEY,
  fk_facture_fourn  	integer NOT NULL,
  fk_parent_line        integer NULL,
  fk_product            integer NULL,
  ref                   varchar(50),
  label                 varchar(255) DEFAULT NULL,
  description           text,
  pu_ht                 double(24,8),
  pu_ttc                double(24,8),
  qty                   real,
  remise_percent        real       DEFAULT 0,
  fk_remise_except      integer    NULL,
  vat_src_code          varchar(10)  DEFAULT '',
  tva_tx                double(7,4),
  localtax1_tx          double(7,4) DEFAULT 0,
  localtax1_type        varchar(10) NULL,
  localtax2_tx          double(7,4) DEFAULT 0,
  localtax2_type        varchar(10)	 NULL,
  total_ht              double(24,8),
  total_tva             double(24,8),
  total_localtax1       double(24,8) DEFAULT 0,
  total_localtax2       double(24,8) DEFAULT 0,
  total_ttc             double(24,8),
  product_type          integer   DEFAULT 0,
  date_start            integer   DEFAULT NULL,
  date_end              integer   DEFAULT NULL,
  info_bits             integer   DEFAULT 0,
  special_code          integer  UNSIGNED DEFAULT 0,
  rang                  integer   DEFAULT 0,
  fk_unit               integer   DEFAULT NULL,
  import_key            varchar(14),
  fk_user_author        integer,
  fk_user_modif         integer,
  fk_multicurrency      integer,
  multicurrency_code        varchar(3),
  multicurrency_subprice    double(24,8) DEFAULT 0,
  multicurrency_total_ht    double(24,8) DEFAULT 0,
  multicurrency_total_tva   double(24,8) DEFAULT 0,
  multicurrency_total_ttc   double(24,8) DEFAULT 0
)ENGINE=innodb;

ALTER TABLE llx_facture_fourn_det_rec ADD CONSTRAINT fk_facture_fourn_det_rec_fk_unit FOREIGN KEY (fk_unit) REFERENCES llx_c_units (rowid);

CREATE TABLE llx_facture_fourn_det_rec_extrafields
(
    rowid            integer AUTO_INCREMENT PRIMARY KEY,
    tms              timestamp DEFAULT CURRENT_TIMESTAMP ON UPDATE CURRENT_TIMESTAMP,
    fk_object        integer NOT NULL,    -- object id
    import_key       varchar(14)      	-- import key
)ENGINE=innodb;

ALTER TABLE llx_facture_fourn_det_rec_extrafields ADD INDEX idx_facture_fourn_det_rec_extrafields (fk_object);

ALTER TABLE llx_facture_fourn ADD COLUMN fk_fac_rec_source integer;

ALTER TABLE llx_mrp_mo ADD COLUMN fk_parent_line integer;

ALTER TABLE llx_projet_task ADD COLUMN status integer DEFAULT 1 NOT NULL;

ALTER TABLE llx_product_attribute_value MODIFY COLUMN ref VARCHAR(180) NOT NULL;
ALTER TABLE llx_product_attribute_value MODIFY COLUMN value VARCHAR(255) NOT NULL;
ALTER TABLE llx_product_attribute_value ADD COLUMN position INTEGER NOT NULL DEFAULT 0;
ALTER TABLE llx_product_attribute CHANGE rang position INTEGER DEFAULT 0 NOT NULL;

ALTER TABLE llx_advtargetemailing RENAME TO llx_mailing_advtarget;

ALTER TABLE llx_mailing ADD UNIQUE INDEX uk_mailing(titre, entity);

create table llx_inventory_extrafields
(
    rowid                     integer AUTO_INCREMENT PRIMARY KEY,
    tms                       timestamp DEFAULT CURRENT_TIMESTAMP ON UPDATE CURRENT_TIMESTAMP,
    fk_object                 integer NOT NULL,
    import_key                varchar(14)                          		-- import key
) ENGINE=innodb;

ALTER TABLE llx_inventory_extrafields ADD INDEX idx_inventory_extrafields (fk_object);

ALTER TABLE llx_reception MODIFY COLUMN ref_supplier varchar(128);

ALTER TABLE llx_bank_account ADD COLUMN pti_in_ctti smallint DEFAULT 0 AFTER domiciliation;

ALTER TABLE llx_socpeople ADD COLUMN fk_parent integer DEFAULT 0 NOT NULL AFTER fk_stcommcontact;

-- Set default ticket type to OTHER if no default exists
UPDATE llx_c_ticket_type SET use_default=1 WHERE code='OTHER' AND NOT EXISTS(SELECT * FROM (SELECT * FROM llx_c_ticket_type) AS t WHERE use_default=1);

ALTER TABLE llx_propal ADD last_main_doc VARCHAR(255) NULL AFTER model_pdf;

UPDATE llx_c_country SET eec=0 WHERE eec IS NULL;
<<<<<<< HEAD
ALTER TABLE llx_c_country MODIFY COLUMN eec tinyint DEFAULT 0 NOT NULL;
=======
ALTER TABLE llx_c_country MODIFY COLUMN eec tinyint DEFAULT 0 NOT NULL;


ALTER TABLE llx_chargesociales ADD COLUMN note_private text;
ALTER TABLE llx_chargesociales ADD COLUMN note_public text;

ALTER TABLE llx_c_availability ADD COLUMN type_duration varchar(1);
ALTER TABLE llx_c_availability ADD COLUMN qty real DEFAULT 0;

UPDATE llx_c_availability SET type_duration = null, qty = 0 WHERE code = 'AV_NOW';
UPDATE llx_c_availability SET type_duration = 'w', qty = 1 WHERE code = 'AV_1W';
UPDATE llx_c_availability SET type_duration = 'w', qty = 2 WHERE code = 'AV_2W';
UPDATE llx_c_availability SET type_duration = 'w', qty = 3 WHERE code = 'AV_3W';
UPDATE llx_c_availability SET type_duration = 'w', qty = 4 WHERE code = 'AV_4W';
>>>>>>> 867883e9
<|MERGE_RESOLUTION|>--- conflicted
+++ resolved
@@ -285,11 +285,7 @@
 ALTER TABLE llx_propal ADD last_main_doc VARCHAR(255) NULL AFTER model_pdf;
 
 UPDATE llx_c_country SET eec=0 WHERE eec IS NULL;
-<<<<<<< HEAD
 ALTER TABLE llx_c_country MODIFY COLUMN eec tinyint DEFAULT 0 NOT NULL;
-=======
-ALTER TABLE llx_c_country MODIFY COLUMN eec tinyint DEFAULT 0 NOT NULL;
-
 
 ALTER TABLE llx_chargesociales ADD COLUMN note_private text;
 ALTER TABLE llx_chargesociales ADD COLUMN note_public text;
@@ -301,5 +297,4 @@
 UPDATE llx_c_availability SET type_duration = 'w', qty = 1 WHERE code = 'AV_1W';
 UPDATE llx_c_availability SET type_duration = 'w', qty = 2 WHERE code = 'AV_2W';
 UPDATE llx_c_availability SET type_duration = 'w', qty = 3 WHERE code = 'AV_3W';
-UPDATE llx_c_availability SET type_duration = 'w', qty = 4 WHERE code = 'AV_4W';
->>>>>>> 867883e9
+UPDATE llx_c_availability SET type_duration = 'w', qty = 4 WHERE code = 'AV_4W';