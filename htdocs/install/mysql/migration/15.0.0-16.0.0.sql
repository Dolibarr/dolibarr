--
-- Be carefull to requests order.
-- This file must be loaded by calling /install/index.php page
-- when current version is 15.0.0 or higher.
--
-- To restrict request to Mysql version x.y minimum use -- VMYSQLx.y
-- To restrict request to Pgsql version x.y minimum use -- VPGSQLx.y
-- To rename a table:       ALTER TABLE llx_table RENAME TO llx_table_new;
-- To add a column:         ALTER TABLE llx_table ADD COLUMN newcol varchar(60) NOT NULL DEFAULT '0' AFTER existingcol;
-- To rename a column:      ALTER TABLE llx_table CHANGE COLUMN oldname newname varchar(60);
-- To drop a column:        ALTER TABLE llx_table DROP COLUMN oldname;
-- To change type of field: ALTER TABLE llx_table MODIFY COLUMN name varchar(60);
-- To drop a foreign key:   ALTER TABLE llx_table DROP FOREIGN KEY fk_name;
-- To create a unique index ALTER TABLE llx_table ADD UNIQUE INDEX uk_table_field (field);
-- To drop an index:        -- VMYSQL4.1 DROP INDEX nomindex on llx_table;
-- To drop an index:        -- VPGSQL8.2 DROP INDEX nomindex;
-- To make pk to be auto increment (mysql):    -- VMYSQL4.3 ALTER TABLE llx_table CHANGE COLUMN rowid rowid INTEGER NOT NULL AUTO_INCREMENT;
-- To make pk to be auto increment (postgres):
-- -- VPGSQL8.2 CREATE SEQUENCE llx_table_rowid_seq OWNED BY llx_table.rowid;
-- -- VPGSQL8.2 ALTER TABLE llx_table ADD PRIMARY KEY (rowid);
-- -- VPGSQL8.2 ALTER TABLE llx_table ALTER COLUMN rowid SET DEFAULT nextval('llx_table_rowid_seq');
-- -- VPGSQL8.2 SELECT setval('llx_table_rowid_seq', MAX(rowid)) FROM llx_table;
-- To set a field as NULL:                     -- VMYSQL4.3 ALTER TABLE llx_table MODIFY COLUMN name varchar(60) NULL;
-- To set a field as NULL:                     -- VPGSQL8.2 ALTER TABLE llx_table ALTER COLUMN name DROP NOT NULL;
-- To set a field as NOT NULL:                 -- VMYSQL4.3 ALTER TABLE llx_table MODIFY COLUMN name varchar(60) NOT NULL;
-- To set a field as NOT NULL:                 -- VPGSQL8.2 ALTER TABLE llx_table ALTER COLUMN name SET NOT NULL;
-- To set a field as default NULL:             -- VPGSQL8.2 ALTER TABLE llx_table ALTER COLUMN name SET DEFAULT NULL;
-- Note: fields with type BLOB/TEXT can't have default value.
-- To rebuild sequence for postgresql after insert by forcing id autoincrement fields:
-- -- VPGSQL8.2 SELECT dol_util_rebuild_sequences();


ALTER TABLE llx_holiday ADD COLUMN nb_open_day double(24,8) DEFAULT NULL;

-- Missing in v15 or lower

ALTER TABLE llx_c_actioncomm MODIFY COLUMN libelle varchar(128);
ALTER TABLE llx_c_availability MODIFY COLUMN label varchar(128);
ALTER TABLE llx_c_barcode_type MODIFY COLUMN libelle varchar(128);
ALTER TABLE llx_c_chargesociales MODIFY COLUMN libelle varchar(128);
ALTER TABLE llx_c_civility MODIFY COLUMN label varchar(128);
ALTER TABLE llx_c_country MODIFY COLUMN label varchar(128);
ALTER TABLE llx_c_currencies MODIFY COLUMN label varchar(128);
ALTER TABLE llx_c_effectif MODIFY COLUMN libelle varchar(128);
ALTER TABLE llx_c_exp_tax_cat MODIFY COLUMN label varchar(128);
ALTER TABLE llx_c_hrm_department MODIFY COLUMN label varchar(128);
ALTER TABLE llx_c_hrm_function MODIFY COLUMN label varchar(128);
ALTER TABLE llx_c_input_method MODIFY COLUMN libelle varchar(128);
ALTER TABLE llx_c_input_reason MODIFY COLUMN label varchar(128);
ALTER TABLE llx_c_lead_status MODIFY COLUMN label varchar(128);
ALTER TABLE llx_c_paiement MODIFY COLUMN libelle varchar(128);
ALTER TABLE llx_c_paper_format MODIFY COLUMN label varchar(128);
ALTER TABLE llx_c_partnership_type MODIFY COLUMN label varchar(128);
ALTER TABLE llx_c_product_nature MODIFY COLUMN label varchar(128);
ALTER TABLE llx_c_productbatch_qcstatus MODIFY COLUMN label varchar(128);
ALTER TABLE llx_c_propalst MODIFY COLUMN label varchar(128);
ALTER TABLE llx_c_prospectcontactlevel MODIFY COLUMN label varchar(128);
ALTER TABLE llx_c_prospectlevel MODIFY COLUMN label varchar(128);
ALTER TABLE llx_c_recruitment_origin MODIFY COLUMN label varchar(128);
ALTER TABLE llx_c_shipment_mode MODIFY COLUMN libelle varchar(128);
ALTER TABLE llx_c_shipment_package_type MODIFY COLUMN label varchar(128);
ALTER TABLE llx_c_stcomm MODIFY COLUMN libelle varchar(128);
ALTER TABLE llx_c_stcommcontact MODIFY COLUMN libelle varchar(128);
ALTER TABLE llx_c_type_contact MODIFY COLUMN libelle varchar(128);
ALTER TABLE llx_c_type_container MODIFY COLUMN label varchar(128);
ALTER TABLE llx_c_type_fees MODIFY COLUMN label varchar(128);
ALTER TABLE llx_c_type_resource MODIFY COLUMN label varchar(128);
ALTER TABLE llx_c_typent MODIFY COLUMN libelle varchar(128);
ALTER TABLE llx_c_units MODIFY COLUMN label varchar(128);


UPDATE llx_rights_def SET perms = 'writeall' WHERE perms = 'writeall_advance' AND module = 'holiday';

-- Insert company legal forms of Mexico   
INSERT INTO llx_c_forme_juridique (fk_pays, code, libelle, active) VALUES (154, '15401', '601 - General de Ley Personas Morales', 1);
INSERT INTO llx_c_forme_juridique (fk_pays, code, libelle, active) VALUES (154, '15402', '603 - Personas Morales con Fines no Lucrativos', 1);
INSERT INTO llx_c_forme_juridique (fk_pays, code, libelle, active) VALUES (154, '15403', '605 - Sueldos y Salarios e Ingresos Asimilados a Salarios', 1);
INSERT INTO llx_c_forme_juridique (fk_pays, code, libelle, active) VALUES (154, '15404', '606 - Arrendamiento', 1);
INSERT INTO llx_c_forme_juridique (fk_pays, code, libelle, active) VALUES (154, '15405', '607 - Régimen de Enajenación o Adquisición de Bienes', 1);
INSERT INTO llx_c_forme_juridique (fk_pays, code, libelle, active) VALUES (154, '15406', '608 - Demás ingresos', 1);
INSERT INTO llx_c_forme_juridique (fk_pays, code, libelle, active) VALUES (154, '15407', '610 - Residentes en el Extranjero sin Establecimiento Permanente en México', 1);
INSERT INTO llx_c_forme_juridique (fk_pays, code, libelle, active) VALUES (154, '15408', '611 - Ingresos por Dividendos (socios y accionistas)', 1);
INSERT INTO llx_c_forme_juridique (fk_pays, code, libelle, active) VALUES (154, '15409', '612 - Personas Físicas con Actividades Empresariales y Profesionales', 1);
INSERT INTO llx_c_forme_juridique (fk_pays, code, libelle, active) VALUES (154, '15410', '614 - Ingresos por intereses', 1);
INSERT INTO llx_c_forme_juridique (fk_pays, code, libelle, active) VALUES (154, '15411', '615 - Régimen de los ingresos por obtención de premios', 1);
INSERT INTO llx_c_forme_juridique (fk_pays, code, libelle, active) VALUES (154, '15412', '616 - Sin obligaciones fiscales', 1);
INSERT INTO llx_c_forme_juridique (fk_pays, code, libelle, active) VALUES (154, '15413', '620 - Sociedades Cooperativas de Producción que optan por diferir sus ingresos', 1);
INSERT INTO llx_c_forme_juridique (fk_pays, code, libelle, active) VALUES (154, '15414', '621 - Incorporación Fiscal', 1);
INSERT INTO llx_c_forme_juridique (fk_pays, code, libelle, active) VALUES (154, '15415', '622 - Actividades Agrícolas, Ganaderas, Silvícolas y Pesqueras', 1);
INSERT INTO llx_c_forme_juridique (fk_pays, code, libelle, active) VALUES (154, '15416', '623 - Opcional para Grupos de Sociedades', 1);
INSERT INTO llx_c_forme_juridique (fk_pays, code, libelle, active) VALUES (154, '15417', '624 - Coordinados', 1);
INSERT INTO llx_c_forme_juridique (fk_pays, code, libelle, active) VALUES (154, '15418', '625 - Régimen de las Actividades Empresariales con ingresos a través de Plataformas Tecnológicas', 1);
INSERT INTO llx_c_forme_juridique (fk_pays, code, libelle, active) VALUES (154, '15419', '626 - Régimen Simplificado de Confianza', 1);


ALTER TABLE llx_partnership ADD UNIQUE INDEX uk_fk_type_fk_soc (fk_type, fk_soc, date_partnership_start);
ALTER TABLE llx_partnership ADD UNIQUE INDEX uk_fk_type_fk_member (fk_type, fk_member, date_partnership_start);


-- v16

UPDATE llx_cronjob set label = 'RecurringInvoicesJob' where label = 'RecurringInvoices';
UPDATE llx_cronjob set label = 'RecurringSupplierInvoicesJob' where label = 'RecurringSupplierInvoices';

ALTER TABLE llx_facture ADD INDEX idx_facture_datef (datef);

ALTER TABLE llx_projet_task_time ADD COLUMN fk_product integer NULL;

INSERT INTO llx_c_action_trigger (code,label,description,elementtype,rang) values ('PROPAL_MODIFY','Customer proposal modified','Executed when a customer proposal is modified','propal',2);
INSERT INTO llx_c_action_trigger (code,label,description,elementtype,rang) values ('ORDER_MODIFY','Customer order modified','Executed when a customer order is set modified','commande',5);
INSERT INTO llx_c_action_trigger (code,label,description,elementtype,rang) values ('BILL_MODIFY','Customer invoice modified','Executed when a customer invoice is modified','facture',7);
INSERT INTO llx_c_action_trigger (code,label,description,elementtype,rang) values ('PROPOSAL_SUPPLIER_MODIFY','Price request modified','Executed when a commercial proposal is modified','proposal_supplier',10);
INSERT INTO llx_c_action_trigger (code,label,description,elementtype,rang) values ('ORDER_SUPPLIER_MODIFY','Supplier order request modified','Executed when a supplier order is modified','order_supplier',13);
INSERT INTO llx_c_action_trigger (code,label,description,elementtype,rang) values ('BILL_SUPPLIER_MODIFY','Supplier invoice modified','Executed when a supplier invoice is modified','invoice_supplier',15);
INSERT INTO llx_c_action_trigger (code,label,description,elementtype,rang) values ('CONTRACT_MODIFY','Contract modified','Executed when a contract is modified','contrat',18);
INSERT INTO llx_c_action_trigger (code,label,description,elementtype,rang) values ('SHIPPING_MODIFY','Shipping modified','Executed when a shipping is modified','shipping',20);
INSERT INTO llx_c_action_trigger (code,label,description,elementtype,rang) values ('FICHINTER_MODIFY','Intervention modify','Executed when a intervention is modify','ficheinter',30);
INSERT INTO llx_c_action_trigger (code,label,description,elementtype,rang) values ('PRODUCT_MODIFY','Product or service modified','Executed when a product or sevice is modified','product',41);
INSERT INTO llx_c_action_trigger (code,label,description,elementtype,rang) values ('EXPENSE_REPORT_MODIFY','Expense report modified','Executed when an expense report is modified','expensereport',202);
INSERT INTO llx_c_action_trigger (code,label,description,elementtype,rang) values ('HOLIDAY_MODIFY','Expense report modified','Executed when an expense report is modified','expensereport',212);

ALTER TABLE llx_ticket ADD COLUMN date_last_msg_sent datetime AFTER date_read;

UPDATE llx_const SET name = 'WORKFLOW_TICKET_LINK_CONTRACT' WHERE name = 'TICKET_AUTO_ASSIGN_CONTRACT_CREATE';
UPDATE llx_const SET name = 'WORKFLOW_TICKET_CREATE_INTERVENTION' WHERE name = 'TICKET_AUTO_CREATE_FICHINTER_CREATE';

CREATE TABLE llx_stock_mouvement_extrafields (
    rowid integer AUTO_INCREMENT PRIMARY KEY,
    tms timestamp DEFAULT CURRENT_TIMESTAMP ON UPDATE CURRENT_TIMESTAMP,
    fk_object integer NOT NULL,
    import_key varchar(14)
)ENGINE=innodb;

ALTER TABLE llx_stock_mouvement_extrafields ADD INDEX idx_stock_mouvement_extrafields (fk_object);


-- Facture fourn rec
CREATE TABLE llx_facture_fourn_rec
(
    rowid                       integer AUTO_INCREMENT PRIMARY KEY,
    titre                       varchar(200)        NOT NULL,
    ref_supplier			    varchar(180) NOT NULL,
    entity                      integer   DEFAULT 1 NOT NULL,
    fk_soc                      integer             NOT NULL,
    datec                       datetime,
    tms                         timestamp DEFAULT CURRENT_TIMESTAMP ON UPDATE CURRENT_TIMESTAMP,
    suspended                   integer   DEFAULT 0,
    libelle				        varchar(255),
    amount                      double(24, 8) DEFAULT 0 NOT NULL,
    remise                      real     DEFAULT 0,
    vat_src_code		        varchar(10)  DEFAULT '',
    localtax1				    double(24,8)     DEFAULT 0,
    localtax2				    double(24,8)     DEFAULT 0,
    total_ht				    double(24,8)     DEFAULT 0,
    total_tva				    double(24,8)     DEFAULT 0,
    total_ttc				    double(24,8)     DEFAULT 0,
    fk_user_author              integer,
    fk_user_modif               integer,
    fk_projet                   integer,
    fk_account                  integer,
    fk_cond_reglement		    integer,
    fk_mode_reglement		    integer,
    date_lim_reglement 	        date,
    note_private                text,
    note_public                 text,
    modelpdf                    varchar(255),
    fk_multicurrency            integer,
    multicurrency_code          varchar(3),
    multicurrency_tx            double(24,8) DEFAULT 1,
    multicurrency_total_ht      double(24,8) DEFAULT 0,
    multicurrency_total_tva     double(24,8) DEFAULT 0,
    multicurrency_total_ttc     double(24,8) DEFAULT 0,
    usenewprice                 integer DEFAULT 0,
    frequency                   integer,
    unit_frequency              varchar(2) DEFAULT 'm',
    date_when                   datetime DEFAULT NULL,
    date_last_gen               datetime DEFAULT NULL,
    nb_gen_done                 integer DEFAULT NULL,
    nb_gen_max                  integer DEFAULT NULL,
    auto_validate               integer DEFAULT 0,
    generate_pdf                integer DEFAULT 1
)ENGINE=innodb;

ALTER TABLE llx_facture_fourn_rec ADD UNIQUE INDEX uk_facture_fourn_rec_ref (titre, entity);
ALTER TABLE llx_facture_fourn_rec ADD UNIQUE INDEX uk_facture_fourn_rec_ref_supplier (ref_supplier, fk_soc, entity);
ALTER TABLE llx_facture_fourn_rec ADD INDEX idx_facture_fourn_rec_date_lim_reglement (date_lim_reglement);
ALTER TABLE llx_facture_fourn_rec ADD INDEX idx_facture_fourn_rec_fk_soc (fk_soc);
ALTER TABLE llx_facture_fourn_rec ADD INDEX idx_facture_fourn_rec_fk_user_author (fk_user_author);
ALTER TABLE llx_facture_fourn_rec ADD INDEX idx_facture_fourn_rec_fk_projet (fk_projet);
ALTER TABLE llx_facture_fourn_rec ADD CONSTRAINT fk_facture_fourn_rec_fk_soc            FOREIGN KEY (fk_soc) REFERENCES llx_societe (rowid);
ALTER TABLE llx_facture_fourn_rec ADD CONSTRAINT fk_facture_fourn_rec_fk_user_author    FOREIGN KEY (fk_user_author) REFERENCES llx_user (rowid);
ALTER TABLE llx_facture_fourn_rec ADD CONSTRAINT fk_facture_fourn_rec_fk_projet         FOREIGN KEY (fk_projet) REFERENCES llx_projet (rowid);

CREATE TABLE llx_facture_fourn_rec_extrafields
(
    rowid                     integer AUTO_INCREMENT PRIMARY KEY,
    tms                       timestamp DEFAULT CURRENT_TIMESTAMP ON UPDATE CURRENT_TIMESTAMP,
    fk_object                 integer NOT NULL,
    import_key                varchar(14)                          		-- import key
) ENGINE=innodb;

ALTER TABLE llx_facture_fourn_rec_extrafields ADD INDEX idx_facture_fourn_rec_extrafields (fk_object);

CREATE TABLE llx_facture_fourn_det_rec
(
  rowid                 integer AUTO_INCREMENT PRIMARY KEY,
  fk_facture_fourn  	integer NOT NULL,
  fk_parent_line        integer NULL,
  fk_product            integer NULL,
  ref                   varchar(50),
  label                 varchar(255) DEFAULT NULL,
  description           text,
  pu_ht                 double(24,8),
  pu_ttc                double(24,8),
  qty                   real,
  remise_percent        real       DEFAULT 0,
  fk_remise_except      integer    NULL,
  vat_src_code          varchar(10)  DEFAULT '',
  tva_tx                double(7,4),
  localtax1_tx          double(7,4) DEFAULT 0,
  localtax1_type        varchar(10) NULL,
  localtax2_tx          double(7,4) DEFAULT 0,
  localtax2_type        varchar(10)	 NULL,
  total_ht              double(24,8),
  total_tva             double(24,8),
  total_localtax1       double(24,8) DEFAULT 0,
  total_localtax2       double(24,8) DEFAULT 0,
  total_ttc             double(24,8),
  product_type          integer   DEFAULT 0,
  date_start            integer   DEFAULT NULL,
  date_end              integer   DEFAULT NULL,
  info_bits             integer   DEFAULT 0,
  special_code          integer  UNSIGNED DEFAULT 0,
  rang                  integer   DEFAULT 0,
  fk_unit               integer   DEFAULT NULL,
  import_key            varchar(14),
  fk_user_author        integer,
  fk_user_modif         integer,
  fk_multicurrency      integer,
  multicurrency_code        varchar(3),
  multicurrency_subprice    double(24,8) DEFAULT 0,
  multicurrency_total_ht    double(24,8) DEFAULT 0,
  multicurrency_total_tva   double(24,8) DEFAULT 0,
  multicurrency_total_ttc   double(24,8) DEFAULT 0
)ENGINE=innodb;

ALTER TABLE llx_facture_fourn_det_rec ADD CONSTRAINT fk_facture_fourn_det_rec_fk_unit FOREIGN KEY (fk_unit) REFERENCES llx_c_units (rowid);

CREATE TABLE llx_facture_fourn_det_rec_extrafields
(
    rowid            integer AUTO_INCREMENT PRIMARY KEY,
    tms              timestamp DEFAULT CURRENT_TIMESTAMP ON UPDATE CURRENT_TIMESTAMP,
    fk_object        integer NOT NULL,    -- object id
    import_key       varchar(14)      	-- import key
)ENGINE=innodb;

ALTER TABLE llx_facture_fourn_det_rec_extrafields ADD INDEX idx_facture_fourn_det_rec_extrafields (fk_object);

ALTER TABLE llx_facture_fourn ADD COLUMN fk_fac_rec_source integer;

ALTER TABLE llx_mrp_mo ADD COLUMN fk_parent_line integer;

ALTER TABLE llx_projet_task ADD COLUMN status integer DEFAULT 1 NOT NULL;

ALTER TABLE llx_product_attribute_value MODIFY COLUMN ref VARCHAR(180) NOT NULL;
ALTER TABLE llx_product_attribute_value MODIFY COLUMN value VARCHAR(255) NOT NULL;
ALTER TABLE llx_product_attribute_value ADD COLUMN position INTEGER NOT NULL DEFAULT 0;
ALTER TABLE llx_product_attribute CHANGE rang position INTEGER DEFAULT 0 NOT NULL;

ALTER TABLE llx_advtargetemailing RENAME TO llx_mailing_advtarget;

ALTER TABLE llx_mailing ADD UNIQUE INDEX uk_mailing(titre, entity);

create table llx_inventory_extrafields
(
    rowid                     integer AUTO_INCREMENT PRIMARY KEY,
    tms                       timestamp DEFAULT CURRENT_TIMESTAMP ON UPDATE CURRENT_TIMESTAMP,
    fk_object                 integer NOT NULL,
    import_key                varchar(14)                          		-- import key
) ENGINE=innodb;

ALTER TABLE llx_inventory_extrafields ADD INDEX idx_inventory_extrafields (fk_object);

ALTER TABLE llx_reception MODIFY COLUMN ref_supplier varchar(128);

ALTER TABLE llx_bank_account ADD COLUMN pti_in_ctti smallint DEFAULT 0 AFTER domiciliation;

-- Set default ticket type to OTHER if no default exists
UPDATE llx_c_ticket_type SET use_default=1 WHERE code='OTHER' AND NOT EXISTS(SELECT * FROM (SELECT * FROM llx_c_ticket_type) AS t WHERE use_default=1);


ALTER TABLE llx_user DROP COLUMN webcal_login;
ALTER TABLE llx_user DROP COLUMN module_comm;
ALTER TABLE llx_user DROP COLUMN module_compta;
ALTER TABLE llx_user DROP COLUMN ref_int;

ALTER TABLE llx_user ADD COLUMN ref_employee varchar(50) DEFAULT NULL AFTER entity;
ALTER TABLE llx_user ADD COLUMN national_registration_number varchar(50) DEFAULT NULL;


ALTER TABLE llx_propal ADD last_main_doc VARCHAR(255) NULL AFTER model_pdf;

UPDATE llx_c_country SET eec=0 WHERE eec IS NULL;
ALTER TABLE llx_c_country MODIFY COLUMN eec tinyint DEFAULT 0 NOT NULL;
ALTER TABLE llx_inventorydet ADD COLUMN pmp_real double DEFAULT NULL;
ALTER TABLE llx_inventorydet ADD COLUMN pmp_expected double DEFAULT NULL;



ALTER TABLE llx_chargesociales ADD COLUMN note_private text;
ALTER TABLE llx_chargesociales ADD COLUMN note_public text;

ALTER TABLE llx_user ADD mail_autocopy tinyint NULL AFTER fk_warehouse;

ALTER TABLE llx_c_availability ADD COLUMN type_duration varchar(1);
ALTER TABLE llx_c_availability ADD COLUMN qty real DEFAULT 0;

UPDATE llx_c_availability SET type_duration = null, qty = 0 WHERE code = 'AV_NOW';
UPDATE llx_c_availability SET type_duration = 'w', qty = 1 WHERE code = 'AV_1W';
UPDATE llx_c_availability SET type_duration = 'w', qty = 2 WHERE code = 'AV_2W';
UPDATE llx_c_availability SET type_duration = 'w', qty = 3 WHERE code = 'AV_3W';
<<<<<<< HEAD
UPDATE llx_c_availability SET type_duration = 'w', qty = 4 WHERE code = 'AV_4W';
=======
UPDATE llx_c_availability SET type_duration = 'w', qty = 4 WHERE code = 'AV_4W';

ALTER TABLE llx_boxes_def ADD COLUMN fk_user integer DEFAULT 0 NOT NULL;

ALTER TABLE llx_contratdet ADD COLUMN rang integer DEFAULT 0 AFTER info_bits;

ALTER TABLE llx_actioncomm MODIFY COLUMN note mediumtext;

DELETE FROM llx_boxes WHERE box_id IN (select rowid FROM llx_boxes_def WHERE file IN ('box_bom.php@bom', 'box_bom.php'));
DELETE FROM llx_boxes_def WHERE file IN ('box_bom.php@bom', 'box_bom.php');

ALTER TABLE llx_takepos_floor_tables ADD UNIQUE(entity,label); 
>>>>>>> 8c808ea5
<|MERGE_RESOLUTION|>--- conflicted
+++ resolved
@@ -319,9 +319,6 @@
 UPDATE llx_c_availability SET type_duration = 'w', qty = 1 WHERE code = 'AV_1W';
 UPDATE llx_c_availability SET type_duration = 'w', qty = 2 WHERE code = 'AV_2W';
 UPDATE llx_c_availability SET type_duration = 'w', qty = 3 WHERE code = 'AV_3W';
-<<<<<<< HEAD
-UPDATE llx_c_availability SET type_duration = 'w', qty = 4 WHERE code = 'AV_4W';
-=======
 UPDATE llx_c_availability SET type_duration = 'w', qty = 4 WHERE code = 'AV_4W';
 
 ALTER TABLE llx_boxes_def ADD COLUMN fk_user integer DEFAULT 0 NOT NULL;
@@ -334,4 +331,3 @@
 DELETE FROM llx_boxes_def WHERE file IN ('box_bom.php@bom', 'box_bom.php');
 
 ALTER TABLE llx_takepos_floor_tables ADD UNIQUE(entity,label); 
->>>>>>> 8c808ea5
