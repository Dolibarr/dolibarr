--- conflicted
+++ resolved
@@ -350,17 +350,14 @@
 ALTER TABLE llx_partnership ADD COLUMN url_to_check varchar(255);
 ALTER TABLE llx_c_partnership_type ADD COLUMN keyword	varchar(128);
 
+
 ALTER TABLE llx_eventorganization_conferenceorboothattendee	ADD COLUMN firstname varchar(100);
 ALTER TABLE llx_eventorganization_conferenceorboothattendee	ADD COLUMN lastname varchar(100);
 ALTER TABLE llx_eventorganization_conferenceorboothattendee ADD COLUMN email_company varchar(128) after email;
 
-<<<<<<< HEAD
-ALTER TABLE llx_inventory ADD COLUMN fk_categories_product VARCHAR(255) DEFAULT NULL AFTER fk_product;
-=======
+ALTER TABLE llx_inventory ADD COLUMN categories_product VARCHAR(255) DEFAULT NULL AFTER fk_product;
 
 ALTER TABLE llx_c_email_template ADD COLUMN email_from varchar(255);
 ALTER TABLE llx_c_email_template ADD COLUMN email_to varchar(255);
 ALTER TABLE llx_c_email_template ADD COLUMN email_tocc varchar(255);
-ALTER TABLE llx_c_email_template ADD COLUMN email_tobcc varchar(255);
-
->>>>>>> 5912a4a6
+ALTER TABLE llx_c_email_template ADD COLUMN email_tobcc varchar(255);