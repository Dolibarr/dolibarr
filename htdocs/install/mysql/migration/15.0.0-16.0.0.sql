--
-- Be carefull to requests order.
-- This file must be loaded by calling /install/index.php page
-- when current version is 15.0.0 or higher.
--
-- To restrict request to Mysql version x.y minimum use -- VMYSQLx.y
-- To restrict request to Pgsql version x.y minimum use -- VPGSQLx.y
-- To rename a table:       ALTER TABLE llx_table RENAME TO llx_table_new;
-- To add a column:         ALTER TABLE llx_table ADD COLUMN newcol varchar(60) NOT NULL DEFAULT '0' AFTER existingcol;
-- To rename a column:      ALTER TABLE llx_table CHANGE COLUMN oldname newname varchar(60);
-- To drop a column:        ALTER TABLE llx_table DROP COLUMN oldname;
-- To change type of field: ALTER TABLE llx_table MODIFY COLUMN name varchar(60);
-- To drop a foreign key:   ALTER TABLE llx_table DROP FOREIGN KEY fk_name;
-- To create a unique index ALTER TABLE llx_table ADD UNIQUE INDEX uk_table_field (field);
-- To drop an index:        -- VMYSQL4.1 DROP INDEX nomindex on llx_table;
-- To drop an index:        -- VPGSQL8.2 DROP INDEX nomindex;
-- To make pk to be auto increment (mysql):    -- VMYSQL4.3 ALTER TABLE llx_table CHANGE COLUMN rowid rowid INTEGER NOT NULL AUTO_INCREMENT;
-- To make pk to be auto increment (postgres):
-- -- VPGSQL8.2 CREATE SEQUENCE llx_table_rowid_seq OWNED BY llx_table.rowid;
-- -- VPGSQL8.2 ALTER TABLE llx_table ADD PRIMARY KEY (rowid);
-- -- VPGSQL8.2 ALTER TABLE llx_table ALTER COLUMN rowid SET DEFAULT nextval('llx_table_rowid_seq');
-- -- VPGSQL8.2 SELECT setval('llx_table_rowid_seq', MAX(rowid)) FROM llx_table;
-- To set a field as NULL:                     -- VMYSQL4.3 ALTER TABLE llx_table MODIFY COLUMN name varchar(60) NULL;
-- To set a field as NULL:                     -- VPGSQL8.2 ALTER TABLE llx_table ALTER COLUMN name DROP NOT NULL;
-- To set a field as NOT NULL:                 -- VMYSQL4.3 ALTER TABLE llx_table MODIFY COLUMN name varchar(60) NOT NULL;
-- To set a field as NOT NULL:                 -- VPGSQL8.2 ALTER TABLE llx_table ALTER COLUMN name SET NOT NULL;
-- To set a field as default NULL:             -- VPGSQL8.2 ALTER TABLE llx_table ALTER COLUMN name SET DEFAULT NULL;
-- Note: fields with type BLOB/TEXT can't have default value.
-- To rebuild sequence for postgresql after insert by forcing id autoincrement fields:
-- -- VPGSQL8.2 SELECT dol_util_rebuild_sequences();


-- Missing in v15 or lower

ALTER TABLE llx_c_availability MODIFY COLUMN label varchar(128);
ALTER TABLE llx_c_civility MODIFY COLUMN label varchar(128);
ALTER TABLE llx_c_country MODIFY COLUMN label varchar(128);
ALTER TABLE llx_c_currencies MODIFY COLUMN label varchar(128);
ALTER TABLE llx_c_effectif MODIFY COLUMN libelle varchar(128);
ALTER TABLE llx_c_exp_tax_cat MODIFY COLUMN label varchar(128);
ALTER TABLE llx_c_hrm_department MODIFY COLUMN label varchar(128);
ALTER TABLE llx_c_hrm_function MODIFY COLUMN label varchar(128);
ALTER TABLE llx_c_input_reason MODIFY COLUMN label varchar(128);
ALTER TABLE llx_c_lead_status MODIFY COLUMN label varchar(128);
ALTER TABLE llx_c_paper_format MODIFY COLUMN label varchar(128);
ALTER TABLE llx_c_partnership_type MODIFY COLUMN label varchar(128);
ALTER TABLE llx_c_product_nature MODIFY COLUMN label varchar(128);
ALTER TABLE llx_c_productbatch_qcstatus MODIFY COLUMN label varchar(128);
ALTER TABLE llx_c_propalst MODIFY COLUMN label varchar(128);
ALTER TABLE llx_c_prospectcontactlevel MODIFY COLUMN label varchar(128);
ALTER TABLE llx_c_prospectlevel MODIFY COLUMN label varchar(128);
ALTER TABLE llx_c_recruitment_origin MODIFY COLUMN label varchar(128);
ALTER TABLE llx_c_shipment_package_type MODIFY COLUMN label varchar(128);
ALTER TABLE llx_c_type_container MODIFY COLUMN label varchar(128);
ALTER TABLE llx_c_type_fees MODIFY COLUMN label varchar(128);
ALTER TABLE llx_c_type_resource MODIFY COLUMN label varchar(128);
ALTER TABLE llx_c_units MODIFY COLUMN label varchar(128);
ALTER TABLE llx_c_actioncomm MODIFY COLUMN libelle varchar(128);
ALTER TABLE llx_c_barcode_type MODIFY COLUMN libelle varchar(128);
ALTER TABLE llx_c_chargesociales MODIFY COLUMN libelle varchar(128);
ALTER TABLE llx_c_input_method MODIFY COLUMN libelle varchar(128);
ALTER TABLE llx_c_paiement MODIFY COLUMN libelle varchar(128);
ALTER TABLE llx_c_shipment_mode MODIFY COLUMN libelle varchar(128);
ALTER TABLE llx_c_stcomm MODIFY COLUMN libelle varchar(128);
ALTER TABLE llx_c_stcommcontact MODIFY COLUMN libelle varchar(128);
ALTER TABLE llx_c_type_contact MODIFY COLUMN libelle varchar(128);
ALTER TABLE llx_c_typent MODIFY COLUMN libelle varchar(128);

UPDATE llx_rights_def SET perms = 'writeall' WHERE perms = 'writeall_advance' AND module = 'holiday';


INSERT INTO llx_c_forme_juridique (fk_pays, code, libelle, active) VALUES (154, '15401', '601 - General de Ley Personas Morales', 1);
INSERT INTO llx_c_forme_juridique (fk_pays, code, libelle, active) VALUES (154, '15402', '603 - Personas Morales con Fines no Lucrativos', 1);
INSERT INTO llx_c_forme_juridique (fk_pays, code, libelle, active) VALUES (154, '15403', '605 - Sueldos y Salarios e Ingresos Asimilados a Salarios', 1);
INSERT INTO llx_c_forme_juridique (fk_pays, code, libelle, active) VALUES (154, '15404', '606 - Arrendamiento', 1);
INSERT INTO llx_c_forme_juridique (fk_pays, code, libelle, active) VALUES (154, '15405', '607 - Régimen de Enajenación o Adquisición de Bienes', 1);
INSERT INTO llx_c_forme_juridique (fk_pays, code, libelle, active) VALUES (154, '15406', '608 - Demás ingresos', 1);
INSERT INTO llx_c_forme_juridique (fk_pays, code, libelle, active) VALUES (154, '15407', '610 - Residentes en el Extranjero sin Establecimiento Permanente en México', 1);
INSERT INTO llx_c_forme_juridique (fk_pays, code, libelle, active) VALUES (154, '15408', '611 - Ingresos por Dividendos (socios y accionistas)', 1);
INSERT INTO llx_c_forme_juridique (fk_pays, code, libelle, active) VALUES (154, '15409', '612 - Personas Físicas con Actividades Empresariales y Profesionales', 1);
INSERT INTO llx_c_forme_juridique (fk_pays, code, libelle, active) VALUES (154, '15410', '614 - Ingresos por intereses', 1);
INSERT INTO llx_c_forme_juridique (fk_pays, code, libelle, active) VALUES (154, '15411', '615 - Régimen de los ingresos por obtención de premios', 1);
INSERT INTO llx_c_forme_juridique (fk_pays, code, libelle, active) VALUES (154, '15412', '616 - Sin obligaciones fiscales', 1);
INSERT INTO llx_c_forme_juridique (fk_pays, code, libelle, active) VALUES (154, '15413', '620 - Sociedades Cooperativas de Producción que optan por diferir sus ingresos', 1);
INSERT INTO llx_c_forme_juridique (fk_pays, code, libelle, active) VALUES (154, '15414', '621 - Incorporación Fiscal', 1);
INSERT INTO llx_c_forme_juridique (fk_pays, code, libelle, active) VALUES (154, '15415', '622 - Actividades Agrícolas, Ganaderas, Silvícolas y Pesqueras', 1);
INSERT INTO llx_c_forme_juridique (fk_pays, code, libelle, active) VALUES (154, '15416', '623 - Opcional para Grupos de Sociedades', 1);
INSERT INTO llx_c_forme_juridique (fk_pays, code, libelle, active) VALUES (154, '15417', '624 - Coordinados', 1);
INSERT INTO llx_c_forme_juridique (fk_pays, code, libelle, active) VALUES (154, '15418', '625 - Régimen de las Actividades Empresariales con ingresos a través de Plataformas Tecnológicas', 1);
INSERT INTO llx_c_forme_juridique (fk_pays, code, libelle, active) VALUES (154, '15419', '626 - Régimen Simplificado de Confianza', 1);


-- v16

ALTER TABLE llx_projet_task_time ADD COLUMN fk_product integer NULL;

INSERT INTO llx_c_action_trigger (code,label,description,elementtype,rang) values ('PROPAL_MODIFY','Customer proposal modified','Executed when a customer proposal is modified','propal',2);
INSERT INTO llx_c_action_trigger (code,label,description,elementtype,rang) values ('ORDER_MODIFY','Customer order modified','Executed when a customer order is set modified','commande',5);
INSERT INTO llx_c_action_trigger (code,label,description,elementtype,rang) values ('BILL_MODIFY','Customer invoice modified','Executed when a customer invoice is modified','facture',7);
INSERT INTO llx_c_action_trigger (code,label,description,elementtype,rang) values ('PROPOSAL_SUPPLIER_MODIFY','Price request modified','Executed when a commercial proposal is modified','proposal_supplier',10);
INSERT INTO llx_c_action_trigger (code,label,description,elementtype,rang) values ('ORDER_SUPPLIER_MODIFY','Supplier order request modified','Executed when a supplier order is modified','order_supplier',13);
INSERT INTO llx_c_action_trigger (code,label,description,elementtype,rang) values ('BILL_SUPPLIER_MODIFY','Supplier invoice modified','Executed when a supplier invoice is modified','invoice_supplier',15);
INSERT INTO llx_c_action_trigger (code,label,description,elementtype,rang) values ('CONTRACT_MODIFY','Contract modified','Executed when a contract is modified','contrat',18);
INSERT INTO llx_c_action_trigger (code,label,description,elementtype,rang) values ('SHIPPING_MODIFY','Shipping modified','Executed when a shipping is modified','shipping',20);
INSERT INTO llx_c_action_trigger (code,label,description,elementtype,rang) values ('FICHINTER_MODIFY','Intervention modify','Executed when a intervention is modify','ficheinter',30);
INSERT INTO llx_c_action_trigger (code,label,description,elementtype,rang) values ('PRODUCT_MODIFY','Product or service modified','Executed when a product or sevice is modified','product',41);
INSERT INTO llx_c_action_trigger (code,label,description,elementtype,rang) values ('EXPENSE_REPORT_MODIFY','Expense report modified','Executed when an expense report is modified','expensereport',202);
INSERT INTO llx_c_action_trigger (code,label,description,elementtype,rang) values ('HOLIDAY_MODIFY','Expense report modified','Executed when an expense report is modified','expensereport',212);

ALTER TABLE llx_ticket ADD COLUMN date_last_msg_sent datetime AFTER date_read;

CREATE TABLE llx_stock_mouvement_extrafields (
    rowid integer AUTO_INCREMENT PRIMARY KEY,
    tms timestamp DEFAULT CURRENT_TIMESTAMP ON UPDATE CURRENT_TIMESTAMP,
    fk_object integer NOT NULL,
    import_key varchar(14)
)ENGINE=innodb;

ALTER TABLE llx_stock_mouvement_extrafields ADD INDEX idx_stock_mouvement_extrafields (fk_object);


-- Facture fourn rec
CREATE TABLE llx_facture_fourn_rec
(
    rowid                       integer AUTO_INCREMENT PRIMARY KEY,
    titre                       varchar(200)        NOT NULL,
    ref_supplier			    varchar(180) NOT NULL,
    entity                      integer   DEFAULT 1 NOT NULL,
    fk_soc                      integer             NOT NULL,
    datec                       datetime,
    tms                         timestamp DEFAULT CURRENT_TIMESTAMP ON UPDATE CURRENT_TIMESTAMP,
    suspended                   integer   DEFAULT 0,
    libelle				        varchar(255),
    amount                      double(24, 8) DEFAULT 0 NOT NULL,
    remise                      real     DEFAULT 0,
    vat_src_code		        varchar(10)  DEFAULT '',
    localtax1				    double(24,8)     DEFAULT 0,
    localtax2				    double(24,8)     DEFAULT 0,
    total_ht				    double(24,8)     DEFAULT 0,
    total_tva				    double(24,8)     DEFAULT 0,
    total_ttc				    double(24,8)     DEFAULT 0,
    fk_user_author              integer,
    fk_user_modif               integer,
    fk_projet                   integer,
    fk_account                  integer,
    fk_cond_reglement		    integer,
    fk_mode_reglement		    integer,
    date_lim_reglement 	        date,
    note_private                text,
    note_public                 text,
    modelpdf                    varchar(255),
    fk_multicurrency            integer,
    multicurrency_code          varchar(3),
    multicurrency_tx            double(24,8) DEFAULT 1,
    multicurrency_total_ht      double(24,8) DEFAULT 0,
    multicurrency_total_tva     double(24,8) DEFAULT 0,
    multicurrency_total_ttc     double(24,8) DEFAULT 0,
    usenewprice                 integer DEFAULT 0,
    frequency                   integer,
    unit_frequency              varchar(2) DEFAULT 'm',
    date_when                   datetime DEFAULT NULL,
    date_last_gen               datetime DEFAULT NULL,
    nb_gen_done                 integer DEFAULT NULL,
    nb_gen_max                  integer DEFAULT NULL,
    auto_validate               integer DEFAULT 0,
    generate_pdf                integer DEFAULT 1
)ENGINE=innodb;

ALTER TABLE llx_facture_fourn_rec ADD UNIQUE INDEX uk_facture_fourn_rec_ref (titre, entity);
ALTER TABLE llx_facture_fourn_rec ADD UNIQUE INDEX uk_facture_fourn_rec_ref_supplier (ref_supplier, fk_soc, entity);
ALTER TABLE llx_facture_fourn_rec ADD INDEX idx_facture_fourn_rec_date_lim_reglement (date_lim_reglement);
ALTER TABLE llx_facture_fourn_rec ADD INDEX idx_facture_fourn_rec_fk_soc (fk_soc);
ALTER TABLE llx_facture_fourn_rec ADD INDEX idx_facture_fourn_rec_fk_user_author (fk_user_author);
ALTER TABLE llx_facture_fourn_rec ADD INDEX idx_facture_fourn_rec_fk_projet (fk_projet);
ALTER TABLE llx_facture_fourn_rec ADD CONSTRAINT fk_facture_fourn_rec_fk_soc            FOREIGN KEY (fk_soc) REFERENCES llx_societe (rowid);
ALTER TABLE llx_facture_fourn_rec ADD CONSTRAINT fk_facture_fourn_rec_fk_user_author    FOREIGN KEY (fk_user_author) REFERENCES llx_user (rowid);
ALTER TABLE llx_facture_fourn_rec ADD CONSTRAINT fk_facture_fourn_rec_fk_projet         FOREIGN KEY (fk_projet) REFERENCES llx_projet (rowid);

CREATE TABLE llx_facture_fourn_rec_extrafields
(
    rowid                     integer AUTO_INCREMENT PRIMARY KEY,
    tms                       timestamp DEFAULT CURRENT_TIMESTAMP ON UPDATE CURRENT_TIMESTAMP,
    fk_object                 integer NOT NULL,
    import_key                varchar(14)                          		-- import key
) ENGINE=innodb;

ALTER TABLE llx_facture_fourn_rec_extrafields ADD INDEX idx_facture_fourn_rec_extrafields (fk_object);

CREATE TABLE llx_facture_fourn_det_rec
(
    rowid				integer AUTO_INCREMENT PRIMARY KEY,
    fk_facture_fourn		integer NOT NULL,
    fk_parent_line	integer NULL,
    fk_product		integer NULL,
    ref               varchar(50),
    label				varchar(255) DEFAULT NULL,
    description		text,
    pu_ht             double(24,8),
  pu_ttc            double(24,8),
  qty               real,
  remise_percent	real       DEFAULT 0,
  fk_remise_except	integer    NULL,
  vat_src_code					varchar(10)  DEFAULT '',
  tva_tx			double(7,4),
  localtax1_tx      double(7,4) DEFAULT 0,
  localtax1_type	varchar(10) NULL,
  localtax2_tx      double(7,4) DEFAULT 0,
  localtax2_type	varchar(10)	 NULL,
  total_ht			double(24,8),
  total_tva			double(24,8),
  total_localtax1	double(24,8) DEFAULT 0,
  total_localtax2	double(24,8) DEFAULT 0,
  total_ttc			double(24,8),
  product_type		integer DEFAULT 0,
  date_start        integer   DEFAULT NULL,
  date_end          integer   DEFAULT NULL,
  info_bits			integer DEFAULT 0,
  special_code		integer UNSIGNED DEFAULT 0,
  rang				integer DEFAULT 0,
  fk_unit           integer    DEFAULT NULL,
  import_key		varchar(14),
  fk_user_author	integer,
  fk_user_modif     integer,
  fk_multicurrency          integer,
  multicurrency_code        varchar(3),
  multicurrency_subprice    double(24,8) DEFAULT 0,
  multicurrency_total_ht    double(24,8) DEFAULT 0,
  multicurrency_total_tva   double(24,8) DEFAULT 0,
  multicurrency_total_ttc   double(24,8) DEFAULT 0
)ENGINE=innodb;

ALTER TABLE llx_facture_fourn_det_rec ADD CONSTRAINT fk_facture_fourn_det_rec_fk_unit FOREIGN KEY (fk_unit) REFERENCES llx_c_units (rowid);

CREATE TABLE llx_facture_fourn_det_rec_extrafields
(
    rowid            integer AUTO_INCREMENT PRIMARY KEY,
    tms              timestamp DEFAULT CURRENT_TIMESTAMP ON UPDATE CURRENT_TIMESTAMP,
    fk_object        integer NOT NULL,    -- object id
    import_key       varchar(14)      	-- import key
)ENGINE=innodb;

ALTER TABLE llx_facture_fourn_det_rec_extrafields ADD INDEX idx_facture_fourn_det_rec_extrafields (fk_object);

ALTER TABLE llx_facture_fourn ADD COLUMN fk_fac_rec_source integer;

ALTER TABLE llx_mrp_mo ADD COLUMN fk_parent_line integer;

ALTER TABLE llx_projet_task ADD COLUMN status integer DEFAULT 1 NOT NULL;

ALTER TABLE llx_product_attribute_value MODIFY COLUMN ref VARCHAR(180) NOT NULL;
ALTER TABLE llx_product_attribute_value MODIFY COLUMN value VARCHAR(255) NOT NULL;
ALTER TABLE llx_product_attribute_value ADD COLUMN position INTEGER NOT NULL DEFAULT 0;
ALTER TABLE llx_product_attribute CHANGE rang position INTEGER DEFAULT 0 NOT NULL;


ALTER TABLE llx_advtargetemailing RENAME TO llx_mailing_advtarget;

ALTER TABLE llx_mailing ADD UNIQUE uk_mailing(titre, entity);

create table llx_inventory_extrafields
(
    rowid                     integer AUTO_INCREMENT PRIMARY KEY,
    tms                       timestamp DEFAULT CURRENT_TIMESTAMP ON UPDATE CURRENT_TIMESTAMP,
    fk_object                 integer NOT NULL,
    import_key                varchar(14)                          		-- import key
) ENGINE=innodb;
ALTER TABLE llx_inventory_extrafields ADD INDEX idx_inventory_extrafields (fk_object);


ALTER TABLE llx_reception MODIFY COLUMN ref_supplier varchar(128);

ALTER TABLE llx_bank_account ADD COLUMN pti_in_ctti smallint DEFAULT 0 AFTER domiciliation;

-- Set default ticket type to OTHER if no default exists
UPDATE llx_c_ticket_type SET use_default=1 WHERE code='OTHER' AND NOT EXISTS(SELECT * FROM (SELECT * FROM llx_c_ticket_type) AS t WHERE use_default=1);

<<<<<<< HEAD
ALTER TABLE llx_user ADD COLUMN ref_employee varchar(50) DEFAULT NULL;
ALTER TABLE llx_user ADD COLUMN national_registration_number varchar(50) DEFAULT NULL;
=======

ALTER TABLE llx_propal ADD last_main_doc VARCHAR(255) NULL AFTER model_pdf;

UPDATE llx_c_country SET eec=0 WHERE eec IS NULL;
ALTER TABLE llx_c_country MODIFY COLUMN eec tinyint DEFAULT 0 NOT NULL;


ALTER TABLE llx_chargesociales ADD COLUMN note_private text;
ALTER TABLE llx_chargesociales ADD COLUMN note_public text;
>>>>>>> 6ffa4fa7
<|MERGE_RESOLUTION|>--- conflicted
+++ resolved
@@ -274,10 +274,8 @@
 -- Set default ticket type to OTHER if no default exists
 UPDATE llx_c_ticket_type SET use_default=1 WHERE code='OTHER' AND NOT EXISTS(SELECT * FROM (SELECT * FROM llx_c_ticket_type) AS t WHERE use_default=1);
 
-<<<<<<< HEAD
 ALTER TABLE llx_user ADD COLUMN ref_employee varchar(50) DEFAULT NULL;
 ALTER TABLE llx_user ADD COLUMN national_registration_number varchar(50) DEFAULT NULL;
-=======
 
 ALTER TABLE llx_propal ADD last_main_doc VARCHAR(255) NULL AFTER model_pdf;
 
@@ -286,5 +284,4 @@
 
 
 ALTER TABLE llx_chargesociales ADD COLUMN note_private text;
-ALTER TABLE llx_chargesociales ADD COLUMN note_public text;
->>>>>>> 6ffa4fa7
+ALTER TABLE llx_chargesociales ADD COLUMN note_public text;