--- conflicted
+++ resolved
@@ -358,7 +358,8 @@
 
 DELETE FROM llx_const WHERE name in ('MAIN_INCLUDE_ZERO_VAT_IN_REPORTS');
 
-<<<<<<< HEAD
+ALTER TABLE llx_projet_task_time MODIFY COLUMN datec datetime;
+
 -- rename Table
 ALTER TABLE llx_livraison RENAME TO llx_delivery;
 ALTER TABLE llx_livraison_extrafields RENAME TO llx_delivery_extrafields;
@@ -394,7 +395,4 @@
 -- update llx_document_model
 UPDATE llx_document_model SET type = 'delivery' WHERE llx_document_model.type = 'livraison';
 
--- TODO Check DB llx_actioncomm, llx_element_element(already modified by shipping/delivery), llx_c_email_template, llx_c_type_contact, llx_object_langs because Module changing label livraison 2 delivery. I think those table have been manage by Module Expedition 
-=======
-ALTER TABLE llx_projet_task_time MODIFY COLUMN datec datetime;
->>>>>>> ed3a4de4
+-- TODO Check DB llx_actioncomm, llx_element_element(already modified by shipping/delivery), llx_c_email_template, llx_c_type_contact, llx_object_langs because Module changing label livraison 2 delivery. I think those table have been manage by Module Expedition 