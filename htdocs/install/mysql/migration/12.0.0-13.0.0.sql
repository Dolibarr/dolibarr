--- conflicted
+++ resolved
@@ -358,14 +358,10 @@
 
 DELETE FROM llx_const WHERE name in ('MAIN_INCLUDE_ZERO_VAT_IN_REPORTS');
 
-<<<<<<< HEAD
+UPDATE llx_projet_task_time SET tms = null WHERE tms = 0;
+ALTER TABLE llx_projet_task_time MODIFY COLUMN tms timestamp DEFAULT CURRENT_TIMESTAMP ON UPDATE CURRENT_TIMESTAMP;
+
 ALTER TABLE llx_projet_task_time MODIFY COLUMN datec datetime;
 
 DELETE FROM llx_user_rights WHERE fk_id IN (SELECT id FROM llx_rights_def where module = 'holiday' and perms = 'lire_tous'); 
 DELETE FROM llx_rights_def where module = 'holiday' and perms = 'lire_tous';
-=======
-UPDATE llx_projet_task_time SET tms = null WHERE tms = 0;
-ALTER TABLE llx_projet_task_time MODIFY COLUMN tms timestamp DEFAULT CURRENT_TIMESTAMP ON UPDATE CURRENT_TIMESTAMP;
-
-ALTER TABLE llx_projet_task_time MODIFY COLUMN datec datetime;
->>>>>>> 29f19d95
