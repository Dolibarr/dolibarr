--
-- Be carefull to requests order.
-- This file must be loaded by calling /install/index.php page
-- when current version is 13.0.0 or higher.
--
-- To restrict request to Mysql version x.y minimum use -- VMYSQLx.y
-- To restrict request to Pgsql version x.y minimum use -- VPGSQLx.y
-- To rename a table:       ALTER TABLE llx_table RENAME TO llx_table_new;
-- To add a column:         ALTER TABLE llx_table ADD COLUMN newcol varchar(60) NOT NULL DEFAULT '0' AFTER existingcol;
-- To rename a column:      ALTER TABLE llx_table CHANGE COLUMN oldname newname varchar(60);
-- To drop a column:        ALTER TABLE llx_table DROP COLUMN oldname;
-- To change type of field: ALTER TABLE llx_table MODIFY COLUMN name varchar(60);
-- To drop a foreign key:   ALTER TABLE llx_table DROP FOREIGN KEY fk_name;
-- To create a unique index ALTER TABLE llx_table ADD UNIQUE INDEX uk_table_field (field);
-- To drop an index:        -- VMYSQL4.1 DROP INDEX nomindex on llx_table
-- To drop an index:        -- VPGSQL8.2 DROP INDEX nomindex
-- To make pk to be auto increment (mysql):    -- VMYSQL4.3 ALTER TABLE llx_table CHANGE COLUMN rowid rowid INTEGER NOT NULL AUTO_INCREMENT;
-- To make pk to be auto increment (postgres):
-- -- VPGSQL8.2 CREATE SEQUENCE llx_table_rowid_seq OWNED BY llx_table.rowid;
-- -- VPGSQL8.2 ALTER TABLE llx_table ADD PRIMARY KEY (rowid);
-- -- VPGSQL8.2 ALTER TABLE llx_table ALTER COLUMN rowid SET DEFAULT nextval('llx_table_rowid_seq');
-- -- VPGSQL8.2 SELECT setval('llx_table_rowid_seq', MAX(rowid)) FROM llx_table;
-- To set a field as NULL:                     -- VMYSQL4.3 ALTER TABLE llx_table MODIFY COLUMN name varchar(60) NULL;
-- To set a field as NULL:                     -- VPGSQL8.2 ALTER TABLE llx_table ALTER COLUMN name DROP NOT NULL;
-- To set a field as NOT NULL:                 -- VMYSQL4.3 ALTER TABLE llx_table MODIFY COLUMN name varchar(60) NOT NULL;
-- To set a field as NOT NULL:                 -- VPGSQL8.2 ALTER TABLE llx_table ALTER COLUMN name SET NOT NULL;
-- To set a field as default NULL:             -- VPGSQL8.2 ALTER TABLE llx_table ALTER COLUMN name SET DEFAULT NULL;
-- Note: fields with type BLOB/TEXT can't have default value.


-- Missing in v12 or lower

ALTER TABLE llx_payment_salary MODIFY COLUMN ref varchar(30) NULL;
ALTER TABLE llx_payment_various MODIFY COLUMN ref varchar(30) NULL;

ALTER TABLE llx_prelevement_bons ADD COLUMN type varchar(16) DEFAULT 'debit-order';

ALTER TABLE llx_prelevement_facture_demande ADD INDEX idx_prelevement_facture_demande_fk_facture (fk_facture);
ALTER TABLE llx_prelevement_facture_demande ADD INDEX idx_prelevement_facture_demande_fk_facture_fourn (fk_facture_fourn);

ALTER TABLE llx_document_model MODIFY COLUMN type varchar(64);

ALTER TABLE llx_bom_bom MODIFY COLUMN duration double(24,8);

ALTER TABLE llx_bom_bom_extrafields ADD INDEX idx_bom_bom_extrafields_fk_object (fk_object);

create table llx_mrp_mo_extrafields
(
  rowid                     integer AUTO_INCREMENT PRIMARY KEY,
  tms                       timestamp DEFAULT CURRENT_TIMESTAMP ON UPDATE CURRENT_TIMESTAMP,
  fk_object                 integer NOT NULL,
  import_key                varchar(14)                                 -- import key
) ENGINE=innodb;

ALTER TABLE llx_mrp_mo_extrafields DROP INDEX idx_fk_object;

ALTER TABLE llx_mrp_mo_extrafields ADD INDEX idx_mrp_mo_fk_object(fk_object);


-- For v13

insert into llx_c_tva(rowid,fk_pays,taux,recuperableonly,note,active) values (111,11,     '0','0','No Sales Tax',1);
insert into llx_c_tva(rowid,fk_pays,taux,recuperableonly,note,active) values (112,11,     '4','0','Sales Tax 4%',1);
insert into llx_c_tva(rowid,fk_pays,taux,recuperableonly,note,active) values (113,11,     '6','0','Sales Tax 6%',1);

ALTER TABLE llx_bom_bom ADD COLUMN bomtype integer DEFAULT 0;

UPDATE llx_emailcollector_emailcollector SET ref = 'Collect_Ticket_Requests' WHERE ref = 'Collect_Ticket_Requets';
UPDATE llx_emailcollector_emailcollector SET ref = 'Collect_Responses_In' WHERE ref = 'Collect_Responses';


UPDATE llx_document_model set nom = 'standard' where nom = 'Standard' and type ='stock';
UPDATE llx_document_model set nom = 'stdmovement', type = 'movement' where nom = 'StdMouvement' and type ='mouvement';


UPDATE llx_const SET value = 0 WHERE name = 'FACTURE_TVAOPTION' and value = 'franchise';
UPDATE llx_const SET value = 1 WHERE name = 'FACTURE_TVAOPTION' and value <> 'franchise' AND value <> '0' AND value <> '1';

ALTER TABLE llx_commande MODIFY COLUMN date_livraison DATETIME;

ALTER TABLE llx_website ADD COLUMN position integer DEFAULT 0;

ALTER TABLE llx_establishment ADD COLUMN ref varchar(30);
ALTER TABLE llx_establishment ADD COLUMN label varchar(128);
UPDATE llx_establishment SET ref = rowid WHERE ref IS NULL;
ALTER TABLE llx_establishment MODIFY COLUMN ref varchar(30) NOT NULL;
ALTER TABLE llx_establishment MODIFY COLUMN label varchar(128);

INSERT INTO llx_const (name, entity, value, type, visible) VALUES ('PRODUCT_PRICE_BASE_TYPE', 0, 'HT', 'string', 0);

ALTER TABLE llx_subscription MODIFY COLUMN datef DATETIME;

ALTER TABLE llx_loan_schedule ADD column fk_payment_loan INTEGER;


ALTER TABLE llx_user DROP COLUMN jabberid;
ALTER TABLE llx_user DROP COLUMN skype;
ALTER TABLE llx_user DROP COLUMN twitter;
ALTER TABLE llx_user DROP COLUMN facebook;
ALTER TABLE llx_user DROP COLUMN linkedin;
ALTER TABLE llx_user DROP COLUMN instagram;
ALTER TABLE llx_user DROP COLUMN snapchat;
ALTER TABLE llx_user DROP COLUMN googleplus;
ALTER TABLE llx_user DROP COLUMN youtube;
ALTER TABLE llx_user DROP COLUMN whatsapp;

ALTER TABLE llx_user ADD COLUMN datestartvalidity datetime;
ALTER TABLE llx_user ADD COLUMN dateendvalidity   datetime;

ALTER TABLE llx_user ADD COLUMN idpers1 varchar(128);
ALTER TABLE llx_user ADD COLUMN idpers2	varchar(128);
ALTER TABLE llx_user ADD COLUMN idpers3	varchar(128);


-- Intracomm Report
CREATE TABLE llx_c_transport_mode (
  rowid     integer AUTO_INCREMENT PRIMARY KEY,
  entity    integer	DEFAULT 1 NOT NULL,	-- multi company id
  code      varchar(3) NOT NULL,
  label     varchar(255) NOT NULL,
  active    tinyint DEFAULT 1  NOT NULL
) ENGINE=innodb;

INSERT INTO llx_c_transport_mode (code, label, active) VALUES ('MAR', 'Transport maritime (y compris camions ou wagons sur bateau)', 1);
INSERT INTO llx_c_transport_mode (code, label, active) VALUES ('TRA', 'Transport par chemin de fer (y compris camions sur wagon)', 1);
INSERT INTO llx_c_transport_mode (code, label, active) VALUES ('ROU', 'Transport par route', 1);
INSERT INTO llx_c_transport_mode (code, label, active) VALUES ('AIR', 'Transport par air', 1);
INSERT INTO llx_c_transport_mode (code, label, active) VALUES ('POS', 'Envois postaux', 1);
INSERT INTO llx_c_transport_mode (code, label, active) VALUES ('OLE', 'Installations de transport fixe (oléoduc)', 1);
INSERT INTO llx_c_transport_mode (code, label, active) VALUES ('NAV', 'Transport par navigation intérieure', 1);
INSERT INTO llx_c_transport_mode (code, label, active) VALUES ('PRO', 'Propulsion propre', 1);

ALTER TABLE llx_facture ADD COLUMN fk_transport_mode integer after location_incoterms;
ALTER TABLE llx_facture_fourn ADD COLUMN fk_transport_mode integer after location_incoterms;

ALTER TABLE llx_societe ADD COLUMN transport_mode tinyint after cond_reglement;
ALTER TABLE llx_societe ADD COLUMN transport_mode_supplier tinyint after cond_reglement_supplier;

CREATE TABLE llx_intracommreport
(
  rowid				integer AUTO_INCREMENT PRIMARY KEY,

  ref				varchar(30)        NOT NULL,			-- report reference number
  entity			integer  DEFAULT 1 NOT NULL,			-- multi company id
  type_declaration	varchar(32),
  periods			varchar(32),
  mode				varchar(32),
  content_xml		text,
  type_export		varchar(10),
  datec             datetime,
  tms               timestamp DEFAULT CURRENT_TIMESTAMP ON UPDATE CURRENT_TIMESTAMP
)ENGINE=innodb;

ALTER TABLE llx_c_incoterms ADD COLUMN label varchar(100) NULL;

CREATE TABLE llx_recruitment_recruitmentjobposition(
	rowid integer AUTO_INCREMENT PRIMARY KEY NOT NULL,
	ref varchar(128) DEFAULT '(PROV)' NOT NULL,
	entity INTEGER DEFAULT 1 NOT NULL,
	label varchar(255) NOT NULL,
	qty integer DEFAULT 1 NOT NULL,
	fk_soc integer,
	fk_project integer,
	fk_user_recruiter integer,
	fk_user_supervisor integer,
	fk_establishment integer,
	date_planned date,
	remuneration_suggested varchar(255),
	description text,
	note_public text,
	note_private text,
	date_creation datetime NOT NULL,
	tms timestamp DEFAULT CURRENT_TIMESTAMP ON UPDATE CURRENT_TIMESTAMP,
	fk_user_creat integer NOT NULL,
	fk_user_modif integer,
	last_main_doc varchar(255),
	import_key varchar(14),
	model_pdf varchar(255),
	status smallint NOT NULL
) ENGINE=innodb;

ALTER TABLE llx_recruitment_recruitmentjobposition ADD INDEX idx_recruitment_recruitmentjobposition_rowid (rowid);
ALTER TABLE llx_recruitment_recruitmentjobposition ADD INDEX idx_recruitment_recruitmentjobposition_ref (ref);
ALTER TABLE llx_recruitment_recruitmentjobposition ADD INDEX idx_recruitment_recruitmentjobposition_fk_soc (fk_soc);
ALTER TABLE llx_recruitment_recruitmentjobposition ADD INDEX idx_recruitment_recruitmentjobposition_fk_project (fk_project);
ALTER TABLE llx_recruitment_recruitmentjobposition ADD CONSTRAINT llx_recruitment_recruitmentjobposition_fk_user_recruiter FOREIGN KEY (fk_user_recruiter) REFERENCES llx_user(rowid);
ALTER TABLE llx_recruitment_recruitmentjobposition ADD CONSTRAINT llx_recruitment_recruitmentjobposition_fk_user_supervisor FOREIGN KEY (fk_user_supervisor) REFERENCES llx_user(rowid);
ALTER TABLE llx_recruitment_recruitmentjobposition ADD CONSTRAINT llx_recruitment_recruitmentjobposition_fk_establishment FOREIGN KEY (fk_establishment) REFERENCES llx_establishment(rowid);
ALTER TABLE llx_recruitment_recruitmentjobposition ADD CONSTRAINT llx_recruitment_recruitmentjobposition_fk_user_creat FOREIGN KEY (fk_user_creat) REFERENCES llx_user(rowid);
ALTER TABLE llx_recruitment_recruitmentjobposition ADD INDEX idx_recruitment_recruitmentjobposition_status (status);

ALTER TABLE llx_recruitment_recruitmentjobposition ADD COLUMN email_recruiter varchar(255);
ALTER TABLE llx_recruitment_recruitmentjobposition ADD COLUMN entity INTEGER DEFAULT 1 NOT NULL;
ALTER TABLE llx_recruitment_recruitmentjobposition ADD COLUMN remuneration_suggested varchar(255);

create table llx_recruitment_recruitmentjobposition_extrafields
(
  rowid                     integer AUTO_INCREMENT PRIMARY KEY,
  tms                       timestamp DEFAULT CURRENT_TIMESTAMP ON UPDATE CURRENT_TIMESTAMP,
  fk_object                 integer NOT NULL,
  import_key                varchar(14)                          		-- import key
) ENGINE=innodb;

ALTER TABLE llx_recruitment_recruitmentjobposition_extrafields ADD INDEX idx_recruitmentjobposition_fk_object(fk_object);



CREATE TABLE llx_recruitment_recruitmentcandidature(
	-- BEGIN MODULEBUILDER FIELDS
	rowid integer AUTO_INCREMENT PRIMARY KEY NOT NULL,
	entity integer NOT NULL DEFAULT 1,
	fk_recruitmentjobposition INTEGER NULL,
	ref varchar(128) DEFAULT '(PROV)' NOT NULL,
	description text,
	note_public text,
	note_private text,
	date_creation datetime NOT NULL,
	tms timestamp DEFAULT CURRENT_TIMESTAMP ON UPDATE CURRENT_TIMESTAMP,
	fk_user_creat integer NOT NULL,
	fk_user_modif integer,
	import_key varchar(14),
	model_pdf varchar(255),
	status smallint NOT NULL,
	firstname varchar(128),
	lastname varchar(128),
	email varchar(255),
	phone varchar(64),
	date_birth date,
	remuneration_requested integer,
	remuneration_proposed integer,
	email_msgid varchar(255),
	fk_recruitment_origin INTEGER NULL
	-- END MODULEBUILDER FIELDS
) ENGINE=innodb;

ALTER TABLE llx_recruitment_recruitmentcandidature ADD COLUMN entity integer NOT NULL DEFAULT 1;
ALTER TABLE llx_recruitment_recruitmentcandidature ADD COLUMN email_msgid varchar(255);
ALTER TABLE llx_recruitment_recruitmentcandidature ADD COLUMN fk_recruitment_origin INTEGER NULL;
ALTER TABLE llx_recruitment_recruitmentcandidature ADD COLUMN date_birth date;

ALTER TABLE llx_recruitment_recruitmentcandidature ADD INDEX idx_recruitment_recruitmentcandidature_rowid (rowid);
ALTER TABLE llx_recruitment_recruitmentcandidature ADD INDEX idx_recruitment_recruitmentcandidature_ref (ref);
ALTER TABLE llx_recruitment_recruitmentcandidature ADD CONSTRAINT llx_recruitment_recruitmentcandidature_fk_user_creat FOREIGN KEY (fk_user_creat) REFERENCES llx_user(rowid);
ALTER TABLE llx_recruitment_recruitmentcandidature ADD INDEX idx_recruitment_recruitmentcandidature_status (status);

create table llx_recruitment_recruitmentcandidature_extrafields
(
  rowid                     integer AUTO_INCREMENT PRIMARY KEY,
  tms                       timestamp DEFAULT CURRENT_TIMESTAMP ON UPDATE CURRENT_TIMESTAMP,
  fk_object                 integer NOT NULL,
  import_key                varchar(14)                          		-- import key
) ENGINE=innodb;

ALTER TABLE llx_recruitment_recruitmentcandidature_extrafields ADD INDEX idx_recruitmentcandidature_fk_object(fk_object);

ALTER TABLE llx_recruitment_recruitmentcandidature ADD UNIQUE INDEX uk_recruitmentcandidature_email_msgid(email_msgid);


ALTER TABLE llx_product_attribute ADD COLUMN ref_ext VARCHAR(255) after ref;
ALTER TABLE llx_product_attribute_combination ADD COLUMN variation_ref_ext varchar(255) AFTER variation_weight;


CREATE TABLE llx_product_attribute_combination_price_level
(
  rowid INTEGER PRIMARY KEY NOT NULL AUTO_INCREMENT,
  fk_product_attribute_combination INTEGER DEFAULT 1 NOT NULL,
  fk_price_level INTEGER DEFAULT 1 NOT NULL,
  variation_price DOUBLE(24,8) NOT NULL,
  variation_price_percentage INTEGER NULL
)ENGINE=innodb;

ALTER TABLE llx_product_attribute_combination_price_level ADD UNIQUE( fk_product_attribute_combination, fk_price_level);



-- Add dictionary for prospect level and action commercial on contacts (Using this is not recommanded)

create table llx_c_prospectcontactlevel
(
  code            varchar(12) PRIMARY KEY,
  label           varchar(30),
  sortorder       smallint,
  active          smallint    DEFAULT 1 NOT NULL,
  module          varchar(32) NULL
) ENGINE=innodb;
insert into llx_c_prospectcontactlevel (code,label,sortorder) values ('PL_NONE',      'None',     1);
insert into llx_c_prospectcontactlevel (code,label,sortorder) values ('PL_LOW',       'Low',      2);
insert into llx_c_prospectcontactlevel (code,label,sortorder) values ('PL_MEDIUM',    'Medium',   3);
insert into llx_c_prospectcontactlevel (code,label,sortorder) values ('PL_HIGH',      'High',     4);

create table llx_c_stcommcontact
(
  id       integer      PRIMARY KEY,
  code     varchar(12)  NOT NULL,
  libelle  varchar(30),
  picto    varchar(128),
  active   tinyint default 1  NOT NULL
)ENGINE=innodb;
ALTER TABLE llx_c_stcommcontact ADD UNIQUE INDEX uk_c_stcommcontact(code);

insert into llx_c_stcommcontact (id,code,libelle) values (-1, 'ST_NO',    'Do not contact');
insert into llx_c_stcommcontact (id,code,libelle) values ( 0, 'ST_NEVER', 'Never contacted');
insert into llx_c_stcommcontact (id,code,libelle) values ( 1, 'ST_TODO',  'To contact');
insert into llx_c_stcommcontact (id,code,libelle) values ( 2, 'ST_PEND',  'Contact in progress');
insert into llx_c_stcommcontact (id,code,libelle) values ( 3, 'ST_DONE',  'Contacted');

ALTER TABLE llx_socpeople ADD COLUMN fk_prospectcontactlevel varchar(12) AFTER priv;
ALTER TABLE llx_socpeople ADD COLUMN fk_stcommcontact integer DEFAULT 0 NOT NULL AFTER fk_prospectcontactlevel;

create table llx_c_recruitment_origin
(
  rowid      	integer AUTO_INCREMENT PRIMARY KEY,
  code          varchar(32) NOT NULL,
  label 	    varchar(64)	NOT NULL,
  active  	    tinyint DEFAULT 1  NOT NULL
)ENGINE=innodb;


ALTER TABLE llx_recruitment_recruitmentcandidature ADD UNIQUE INDEX uk_recruitmentcandidature_email_msgid(email_msgid);


ALTER TABLE llx_product MODIFY COLUMN seuil_stock_alerte float;
ALTER TABLE llx_product MODIFY COLUMN desiredstock float;

ALTER TABLE llx_product_warehouse_properties MODIFY COLUMN seuil_stock_alerte float;
ALTER TABLE llx_product_warehouse_properties MODIFY COLUMN desiredstock float;

ALTER TABLE llx_product ADD COLUMN fk_state integer DEFAULT NULL;

ALTER TABLE llx_projet ADD COLUMN email_msgid varchar(255);
ALTER TABLE llx_ticket ADD COLUMN email_msgid varchar(255);
ALTER TABLE llx_actioncomm ADD COLUMN reply_to varchar(255);

ALTER TABLE llx_paiement ADD pos_change DOUBLE(24,8) DEFAULT 0 AFTER fk_export_compta;

insert into llx_c_action_trigger (code,label,description,elementtype,rang) values ('CONTACT_CREATE','Contact address created','Executed when a contact is created','contact',50);
insert into llx_c_action_trigger (code,label,description,elementtype,rang) values ('CONTACT_SENTBYMAIL','Mails sent from third party card','Executed when you send email from contact adress card','contact',51);
insert into llx_c_action_trigger (code,label,description,elementtype,rang) values ('CONTACT_DELETE','Contact address deleted','Executed when a contact is deleted','contact',52);

ALTER TABLE llx_ecm_directories CHANGE COLUMN date_m tms timestamp DEFAULT CURRENT_TIMESTAMP ON UPDATE CURRENT_TIMESTAMP;
ALTER TABLE llx_ecm_files CHANGE COLUMN date_m tms timestamp DEFAULT CURRENT_TIMESTAMP ON UPDATE CURRENT_TIMESTAMP;

INSERT INTO llx_c_email_templates (entity,module,type_template,lang,private,fk_user,datec,label,position,enabled,active,topic,content,content_lines,joinfiles) VALUES (0,'recruitment','recruitmentcandidature_send','',0,null,null,'(AnswerCandidature)'                    ,100,'$conf->recruitment->enabled',1,'[__[MAIN_INFO_SOCIETE_NOM]__] __(YourCandidature)__',       '__(Hello)__ __CANDIDATE_FULLNAME__,<br><br>\n\n__(YourCandidatureAnswer)__<br>\n<br><br>\n__(Sincerely)__<br>__USER_SIGNATURE__',null, 0);

ALTER TABLE llx_c_action_trigger MODIFY COLUMN code varchar(64) NOT NULL;

insert into llx_c_action_trigger (code,label,description,elementtype,rang) values ('RECRUITMENTJOBPOSITION_CREATE','Job created','Executed when a job is created','recruitment',7500);
insert into llx_c_action_trigger (code,label,description,elementtype,rang) values ('RECRUITMENTJOBPOSITION_MODIFY','Job modified','Executed when a job is modified','recruitment',7502);
insert into llx_c_action_trigger (code,label,description,elementtype,rang) values ('RECRUITMENTJOBPOSITION_SENTBYMAIL','Mails sent from job record','Executed when you send email from job record','recruitment',7504);
insert into llx_c_action_trigger (code,label,description,elementtype,rang) values ('RECRUITMENTJOBPOSITION_DELETE','Job deleted','Executed when a job is deleted','recruitment',7506);
insert into llx_c_action_trigger (code,label,description,elementtype,rang) values ('RECRUITMENTCANDIDATURE_CREATE','Candidature created','Executed when a candidature is created','recruitment',7510);
insert into llx_c_action_trigger (code,label,description,elementtype,rang) values ('RECRUITMENTCANDIDATURE_MODIFY','Candidature modified','Executed when a candidature is modified','recruitment',7512);
insert into llx_c_action_trigger (code,label,description,elementtype,rang) values ('RECRUITMENTCANDIDATURE_SENTBYMAIL','Mails sent from candidature record','Executed when you send email from candidature record','recruitment',7514);
insert into llx_c_action_trigger (code,label,description,elementtype,rang) values ('RECRUITMENTCANDIDATURE_DELETE','Candidature deleted','Executed when a candidature is deleted','recruitment',7516);

ALTER TABLE llx_actioncomm_reminder ADD COLUMN entity integer NOT NULL DEFAULT 1;
ALTER TABLE llx_actioncomm_reminder ADD COLUMN fk_actioncomm integer NOT NULL;
ALTER TABLE llx_actioncomm_reminder ADD COLUMN fk_email_template integer;
ALTER TABLE llx_actioncomm_reminder ADD COLUMN lasterror varchar(128) NULL;

ALTER TABLE llx_actioncomm_reminder DROP INDEX uk_actioncomm_reminder_unique;
ALTER TABLE llx_actioncomm_reminder ADD UNIQUE uk_actioncomm_reminder_unique (fk_user, typeremind, offsetvalue, offsetunit, fk_actioncomm);

ALTER TABLE llx_actioncomm_reminder ADD INDEX idx_actioncomm_reminder_status (status);


ALTER TABLE llx_inventorydet ADD UNIQUE uk_inventorydet(fk_inventory, fk_warehouse, fk_product, batch);

ALTER TABLE llx_commandedet ADD COLUMN ref_ext varchar(255) AFTER label;
<<<<<<< HEAD
ALTER TABLE llx_facturedet ADD COLUMN ref_ext varchar(255) AFTER multicurrency_total_ttc;
=======
ALTER TABLE llx_facturedet ADD COLUMN ref_ext varchar(255) AFTER multicurrency_total_ttc;

ALTER TABLE llx_c_ticket_category ADD COLUMN fk_parent integer DEFAULT 0 NOT NULL;
ALTER TABLE llx_c_ticket_category ADD COLUMN force_severity varchar(32) NULL;

ALTER TABLE llx_c_ticket_severity CHANGE color color VARCHAR(10) NULL; 

ALTER TABLE llx_expensereport ADD COLUMN fk_user_creat integer NULL;

ALTER TABLE llx_expensereport_ik ADD COLUMN ikoffset double DEFAULT 0 NOT NULL;

ALTER TABLE llx_paiement ADD COLUMN ref_ext varchar(255) AFTER ref;

ALTER TABLE llx_bank ADD COLUMN origin_id integer;
ALTER TABLE llx_bank ADD COLUMN origin_type varchar(64) NULL;
ALTER TABLE llx_bank ADD COLUMN import_key varchar(14);

ALTER TABLE llx_menu MODIFY COLUMN enabled text;

CREATE TABLE llx_ecm_files_extrafields
(
  rowid                     integer AUTO_INCREMENT PRIMARY KEY,
  tms                       timestamp DEFAULT CURRENT_TIMESTAMP ON UPDATE CURRENT_TIMESTAMP,
  fk_object                 integer NOT NULL,
  import_key                varchar(14)                             -- import key
) ENGINE=innodb;

ALTER TABLE llx_ecm_files_extrafields ADD INDEX idx_ecm_files_extrafields (fk_object);

CREATE TABLE llx_ecm_directories_extrafields
(
  rowid                     integer AUTO_INCREMENT PRIMARY KEY,
  tms                       timestamp DEFAULT CURRENT_TIMESTAMP ON UPDATE CURRENT_TIMESTAMP,
  fk_object                 integer NOT NULL,
  import_key                varchar(14)                             -- import key
) ENGINE=innodb;

ALTER TABLE llx_ecm_directories_extrafields ADD INDEX idx_ecm_directories_extrafields (fk_object);
ALTER TABLE llx_website_page ADD COLUMN object_type varchar(255);
ALTER TABLE llx_website_page ADD COLUMN fk_object varchar(255);

DELETE FROM llx_const WHERE name in ('MAIN_INCLUDE_ZERO_VAT_IN_REPORTS');

UPDATE llx_projet_task_time SET tms = null WHERE tms = 0;
ALTER TABLE llx_projet_task_time MODIFY COLUMN tms timestamp DEFAULT CURRENT_TIMESTAMP ON UPDATE CURRENT_TIMESTAMP;

ALTER TABLE llx_projet_task_time MODIFY COLUMN datec datetime;


DELETE FROM llx_user_rights WHERE fk_id IN (SELECT id FROM llx_rights_def where module = 'holiday' and perms = 'lire_tous'); 
DELETE FROM llx_rights_def where module = 'holiday' and perms = 'lire_tous';
UPDATE llx_rights_def set perms = 'readall' WHERE perms = 'read_all' and module = 'holiday';

CREATE TABLE llx_c_product_nature (
      rowid integer AUTO_INCREMENT PRIMARY KEY,
      code tinyint NOT NULL,
      label varchar(100),
      active tinyint DEFAULT 1  NOT NULL
) ENGINE=innodb;

ALTER TABLE llx_c_product_nature ADD UNIQUE INDEX uk_c_product_nature(code, active);

INSERT INTO llx_c_product_nature (code, label, active) VALUES (0, 'RowMaterial', 1);
INSERT INTO llx_c_product_nature (code, label, active) VALUES (1, 'Finished', 1);

ALTER TABLE llx_product MODIFY COLUMN finished tinyint DEFAULT NULL;
ALTER TABLE llx_product ADD CONSTRAINT fk_product_finished FOREIGN KEY (finished) REFERENCES llx_c_product_nature (code);


-- MIGRATION TO DO AFTER RENAMING AN OBJECT

-- drop constraint
ALTER TABLE llx_livraison DROP FOREIGN KEY  fk_livraison_fk_soc;
ALTER TABLE llx_livraison DROP FOREIGN KEY  fk_livraison_fk_user_author;
ALTER TABLE llx_livraison DROP FOREIGN KEY  fk_livraison_fk_user_valid;

-- rename Table
ALTER TABLE llx_livraison RENAME TO llx_delivery;
ALTER TABLE llx_livraison_extrafields RENAME TO llx_delivery_extrafields;
ALTER TABLE llx_livraisondet RENAME TO llx_deliverydet;
ALTER TABLE llx_livraisondet_extrafields RENAME TO llx_deliverydet_extrafields;

-- rename index
ALTER TABLE llx_delivery DROP INDEX idx_livraison_uk_ref;
ALTER TABLE llx_delivery ADD UNIQUE INDEX idx_delivery_uk_ref (ref, entity);
ALTER TABLE llx_delivery DROP INDEX idx_livraison_fk_soc;
ALTER TABLE llx_delivery ADD INDEX idx_delivery_fk_soc (fk_soc);
ALTER TABLE llx_delivery DROP INDEX idx_livraison_fk_user_author;
ALTER TABLE llx_delivery ADD INDEX idx_delivery_fk_user_author (fk_user_author);
ALTER TABLE llx_delivery DROP INDEX idx_livraison_fk_user_valid;
ALTER TABLE llx_delivery ADD INDEX idx_delivery_fk_user_valid (fk_user_valid);

-- drop constraint
ALTER TABLE llx_delivery DROP FOREIGN KEY  fk_livraison_fk_soc;
ALTER TABLE llx_delivery DROP FOREIGN KEY  fk_livraison_fk_user_author;
ALTER TABLE llx_delivery DROP FOREIGN KEY  fk_livraison_fk_user_valid;

-- add constraint
ALTER TABLE llx_delivery ADD CONSTRAINT fk_delivery_fk_soc			FOREIGN KEY (fk_soc)			REFERENCES llx_societe (rowid);
ALTER TABLE llx_delivery ADD CONSTRAINT fk_delivery_fk_user_author	FOREIGN KEY (fk_user_author)	REFERENCES llx_user (rowid);
ALTER TABLE llx_delivery ADD CONSTRAINT fk_delivery_fk_user_valid	FOREIGN KEY (fk_user_valid)	REFERENCES llx_user (rowid);

ALTER TABLE llx_deliverydet DROP FOREIGN KEY  fk_livraisondet_fk_livraison;
ALTER TABLE llx_deliverydet DROP INDEX idx_livraisondet_fk_expedition;
ALTER TABLE llx_deliverydet CHANGE COLUMN fk_livraison fk_delivery integer;
ALTER TABLE llx_deliverydet ADD INDEX idx_deliverydet_fk_delivery (fk_delivery);
ALTER TABLE llx_deliverydet ADD CONSTRAINT fk_deliverydet_fk_delivery FOREIGN KEY (fk_delivery) REFERENCES llx_delivery (rowid);

UPDATE llx_extrafields SET elementtype = 'delivery' WHERE elementtype = 'livraison';
UPDATE llx_extrafields SET elementtype = 'deliverydet' WHERE elementtype = 'livraisondet';

-- update llx_ecm_files
UPDATE llx_ecm_files SET src_object_type = 'delivery' WHERE src_object_type = 'livraison';

-- update llx_links
UPDATE llx_links SET objecttype = 'delivery' WHERE objecttype = 'livraison';

-- update llx_document_model
UPDATE llx_document_model SET type = 'delivery' WHERE type = 'livraison';

-- update llx_object_lang
UPDATE llx_object_lang SET type_object = 'delivery' WHERE type_object = 'livraison';

-- update llx_c_type_contact
UPDATE llx_c_type_contact SET element = 'delivery' WHERE element = 'livraison';

-- update llx_c_email_template
UPDATE llx_c_email_template SET type_template = 'delivery' WHERE type_template = 'livraison';

-- update llx_element_element
UPDATE llx_element_element SET sourcetype = 'delivery' WHERE sourcetype = 'livraison';
UPDATE llx_element_element SET targettype = 'delivery' WHERE targettype = 'livraison';

-- update llx_actioncomm
UPDATE llx_actioncomm SET element_type = 'delivery' WHERE element_type = 'livraison';

-- update llx_const
UPDATE llx_const set name = 'DELIVERY_ADDON_NUMBER' WHERE name = 'LIVRAISON_ADDON_NUMBER';
UPDATE llx_const set value = 'mod_delivery_jade' WHERE value = 'mod_livraison_jade' AND name = 'DELIVERY_ADDON_NUMBER';
UPDATE llx_const set value = 'mod_delivery_saphir' WHERE value = 'mod_livraison_saphir' AND name = 'DELIVERY_ADDON_NUMBER';

-- update llx_rights_def
UPDATE llx_rights_def set perms = 'delivery' WHERE perms = 'livraison' and module = 'expedition';
UPDATE llx_rights_def set perms = 'delivery_advance' WHERE perms = 'livraison_advance' and module = 'expedition';



CREATE TABLE llx_zapier_hook(
    rowid integer AUTO_INCREMENT PRIMARY KEY,
    entity integer DEFAULT 1 NOT NULL,
    url varchar(255),
    event varchar(255),
    module varchar(128),
    action varchar(128),
    status integer,
    date_creation datetime NOT NULL,
    fk_user integer NOT NULL,
    tms timestamp DEFAULT CURRENT_TIMESTAMP ON UPDATE CURRENT_TIMESTAMP,
    import_key varchar(14)
) ENGINE=innodb;
>>>>>>> 0bc93764
<|MERGE_RESOLUTION|>--- conflicted
+++ resolved
@@ -367,9 +367,6 @@
 ALTER TABLE llx_inventorydet ADD UNIQUE uk_inventorydet(fk_inventory, fk_warehouse, fk_product, batch);
 
 ALTER TABLE llx_commandedet ADD COLUMN ref_ext varchar(255) AFTER label;
-<<<<<<< HEAD
-ALTER TABLE llx_facturedet ADD COLUMN ref_ext varchar(255) AFTER multicurrency_total_ttc;
-=======
 ALTER TABLE llx_facturedet ADD COLUMN ref_ext varchar(255) AFTER multicurrency_total_ttc;
 
 ALTER TABLE llx_c_ticket_category ADD COLUMN fk_parent integer DEFAULT 0 NOT NULL;
@@ -530,4 +527,3 @@
     tms timestamp DEFAULT CURRENT_TIMESTAMP ON UPDATE CURRENT_TIMESTAMP,
     import_key varchar(14)
 ) ENGINE=innodb;
->>>>>>> 0bc93764
