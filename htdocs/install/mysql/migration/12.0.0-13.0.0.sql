--- conflicted
+++ resolved
@@ -582,14 +582,11 @@
 
 -- Removed no more used function
 -- VPGSQL8.2 DROP FUNCTION IF EXISTS update_modified_column_date_m() CASCADE;
-<<<<<<< HEAD
-=======
 -- VPGSQL8.2 DROP TRIGGER update_customer_modtime ON llx_ecm_directories;
 -- VPGSQL8.2 DROP TRIGGER update_customer_modtime ON llx_ecm_files;
 -- VPGSQL8.2 CREATE TRIGGER update_customer_modtime BEFORE UPDATE ON llx_ecm_directories FOR EACH ROW EXECUTE PROCEDURE update_modified_column_tms();
 -- VPGSQL8.2 CREATE TRIGGER update_customer_modtime BEFORE UPDATE ON llx_ecm_files FOR EACH ROW EXECUTE PROCEDURE update_modified_column_tms();
 
->>>>>>> 95dc2558
 
 insert into llx_c_actioncomm (id, code, type, libelle, module, active, position) values ( 6,'AC_EMAIL_IN','system','reception Email',NULL, 1, 4);
 
