--
-- Be carefull to requests order.
-- This file must be loaded by calling /install/index.php page
-- when current version is 13.0.0 or higher.
--
-- To restrict request to Mysql version x.y minimum use -- VMYSQLx.y
-- To restrict request to Pgsql version x.y minimum use -- VPGSQLx.y
-- To rename a table:       ALTER TABLE llx_table RENAME TO llx_table_new;
-- To add a column:         ALTER TABLE llx_table ADD COLUMN newcol varchar(60) NOT NULL DEFAULT '0' AFTER existingcol;
-- To rename a column:      ALTER TABLE llx_table CHANGE COLUMN oldname newname varchar(60);
-- To drop a column:        ALTER TABLE llx_table DROP COLUMN oldname;
-- To change type of field: ALTER TABLE llx_table MODIFY COLUMN name varchar(60);
-- To drop a foreign key:   ALTER TABLE llx_table DROP FOREIGN KEY fk_name;
-- To create a unique index ALTER TABLE llx_table ADD UNIQUE INDEX uk_table_field (field);
-- To drop an index:        -- VMYSQL4.1 DROP INDEX nomindex on llx_table
-- To drop an index:        -- VPGSQL8.2 DROP INDEX nomindex
-- To make pk to be auto increment (mysql):    -- VMYSQL4.3 ALTER TABLE llx_table CHANGE COLUMN rowid rowid INTEGER NOT NULL AUTO_INCREMENT;
-- To make pk to be auto increment (postgres):
-- -- VPGSQL8.2 CREATE SEQUENCE llx_table_rowid_seq OWNED BY llx_table.rowid;
-- -- VPGSQL8.2 ALTER TABLE llx_table ADD PRIMARY KEY (rowid);
-- -- VPGSQL8.2 ALTER TABLE llx_table ALTER COLUMN rowid SET DEFAULT nextval('llx_table_rowid_seq');
-- -- VPGSQL8.2 SELECT setval('llx_table_rowid_seq', MAX(rowid)) FROM llx_table;
-- To set a field as NULL:                     -- VMYSQL4.3 ALTER TABLE llx_table MODIFY COLUMN name varchar(60) NULL;
-- To set a field as NULL:                     -- VPGSQL8.2 ALTER TABLE llx_table ALTER COLUMN name DROP NOT NULL;
-- To set a field as NOT NULL:                 -- VMYSQL4.3 ALTER TABLE llx_table MODIFY COLUMN name varchar(60) NOT NULL;
-- To set a field as NOT NULL:                 -- VPGSQL8.2 ALTER TABLE llx_table ALTER COLUMN name SET NOT NULL;
-- To set a field as default NULL:             -- VPGSQL8.2 ALTER TABLE llx_table ALTER COLUMN name SET DEFAULT NULL;
-- Note: fields with type BLOB/TEXT can't have default value.


-- Missing in v12

ALTER TABLE llx_prelevement_bons ADD COLUMN type varchar(16) DEFAULT 'debit-order';

ALTER TABLE llx_prelevement_facture_demande ADD INDEX idx_prelevement_facture_demande_fk_facture (fk_facture);
ALTER TABLE llx_prelevement_facture_demande ADD INDEX idx_prelevement_facture_demande_fk_facture_fourn (fk_facture_fourn);

ALTER TABLE llx_bom_bom MODIFY COLUMN duration double(24,8);


-- For v13

UPDATE llx_const SET value = 0 WHERE name = 'FACTURE_TVAOPTION' and value = 'franchise';
UPDATE llx_const SET value = 1 WHERE name = 'FACTURE_TVAOPTION' and value <> 'franchise' AND value <> '0' AND value <> '1';

ALTER TABLE llx_commande MODIFY COLUMN date_livraison DATETIME;

ALTER TABLE llx_website ADD COLUMN position integer DEFAULT 0;

ALTER TABLE llx_establishment ADD COLUMN ref varchar(30);
ALTER TABLE llx_establishment ADD COLUMN name varchar(128);
UPDATE llx_establishment SET ref = rowid WHERE ref IS NULL;
ALTER TABLE llx_establishment MODIFY COLUMN ref varchar(30) NOT NULL;
ALTER TABLE llx_establishment MODIFY COLUMN name varchar(128);

INSERT INTO llx_const (name, entity, value, type, visible) VALUES ('PRODUCT_PRICE_BASE_TYPE', 0, 'HT', 'string', 0);

ALTER TABLE llx_subscription MODIFY COLUMN datef DATETIME;

ALTER TABLE llx_loan_schedule ADD column fk_payment_loan INTEGER;

<<<<<<< HEAD
ALTER TABLE llx_societe ADD COLUMN old INTEGER NULL DEFAULT NULL AFTER parent;
=======

ALTER TABLE llx_user DROP COLUMN jabberid;
ALTER TABLE llx_user DROP COLUMN skype;
ALTER TABLE llx_user DROP COLUMN twitter;
ALTER TABLE llx_user DROP COLUMN facebook;
ALTER TABLE llx_user DROP COLUMN linkedin;
ALTER TABLE llx_user DROP COLUMN instagram;
ALTER TABLE llx_user DROP COLUMN snapchat;
ALTER TABLE llx_user DROP COLUMN googleplus;
ALTER TABLE llx_user DROP COLUMN youtube;
ALTER TABLE llx_user DROP COLUMN whatsapp;

ALTER TABLE llx_user ADD COLUMN datestartvalidity datetime;
ALTER TABLE llx_user ADD COLUMN dateendvalidity   datetime;

ALTER TABLE llx_c_incoterms ADD COLUMN label varchar(100) NULL;



CREATE TABLE llx_recruitment_recruitmentjobposition(
	rowid integer AUTO_INCREMENT PRIMARY KEY NOT NULL, 
	ref varchar(128) DEFAULT '(PROV)' NOT NULL, 
	label varchar(255) NOT NULL, 
	qty integer DEFAULT 1 NOT NULL, 
	fk_soc integer, 
	fk_project integer, 
	fk_user_recruiter integer, 
	fk_user_supervisor integer, 
	fk_establishment integer, 
	date_planned date, 
	description text, 
	note_public text, 
	note_private text, 
	date_creation datetime NOT NULL, 
	tms timestamp, 
	fk_user_creat integer NOT NULL, 
	fk_user_modif integer, 
	last_main_doc varchar(255), 
	import_key varchar(14), 
	model_pdf varchar(255), 
	status smallint NOT NULL
) ENGINE=innodb;

ALTER TABLE llx_recruitment_recruitmentjobposition ADD INDEX idx_recruitment_recruitmentjobposition_rowid (rowid);
ALTER TABLE llx_recruitment_recruitmentjobposition ADD INDEX idx_recruitment_recruitmentjobposition_ref (ref);
ALTER TABLE llx_recruitment_recruitmentjobposition ADD INDEX idx_recruitment_recruitmentjobposition_fk_soc (fk_soc);
ALTER TABLE llx_recruitment_recruitmentjobposition ADD INDEX idx_recruitment_recruitmentjobposition_fk_project (fk_project);
ALTER TABLE llx_recruitment_recruitmentjobposition ADD CONSTRAINT llx_recruitment_recruitmentjobposition_fk_user_recruiter FOREIGN KEY (fk_user_recruiter) REFERENCES llx_user(rowid);
ALTER TABLE llx_recruitment_recruitmentjobposition ADD CONSTRAINT llx_recruitment_recruitmentjobposition_fk_user_supervisor FOREIGN KEY (fk_user_supervisor) REFERENCES llx_user(rowid);
ALTER TABLE llx_recruitment_recruitmentjobposition ADD CONSTRAINT llx_recruitment_recruitmentjobposition_fk_establishment FOREIGN KEY (fk_establishment) REFERENCES llx_establishment(rowid);
ALTER TABLE llx_recruitment_recruitmentjobposition ADD CONSTRAINT llx_recruitment_recruitmentjobposition_fk_user_creat FOREIGN KEY (fk_user_creat) REFERENCES llx_user(rowid);
ALTER TABLE llx_recruitment_recruitmentjobposition ADD INDEX idx_recruitment_recruitmentjobposition_status (status);

ALTER TABLE llx_recruitment_recruitmentjobposition ADD COLUMN email_recruiter varchar(255);

create table llx_recruitment_recruitmentjobposition_extrafields
(
  rowid                     integer AUTO_INCREMENT PRIMARY KEY,
  tms                       timestamp,
  fk_object                 integer NOT NULL,
  import_key                varchar(14)                          		-- import key
) ENGINE=innodb;

ALTER TABLE llx_recruitment_recruitmentjobposition_extrafields ADD INDEX idx_fk_object(fk_object);


-- Add dictionary for prospect level and action commercial on contacts (Using this is not recommanded)

create table llx_c_prospectcontactlevel
(
  code            varchar(12) PRIMARY KEY,
  label           varchar(30),
  sortorder       smallint,
  active          smallint    DEFAULT 1 NOT NULL,
  module          varchar(32) NULL
) ENGINE=innodb;
insert into llx_c_prospectcontactlevel (code,label,sortorder) values ('PL_NONE',      'None',     1);
insert into llx_c_prospectcontactlevel (code,label,sortorder) values ('PL_LOW',       'Low',      2);
insert into llx_c_prospectcontactlevel (code,label,sortorder) values ('PL_MEDIUM',    'Medium',   3);
insert into llx_c_prospectcontactlevel (code,label,sortorder) values ('PL_HIGH',      'High',     4);

create table llx_c_stcommcontact
(
  id       integer      PRIMARY KEY,
  code     varchar(12)  NOT NULL,
  libelle  varchar(30),
  picto    varchar(128),
  active   tinyint default 1  NOT NULL
)ENGINE=innodb;
ALTER TABLE llx_c_stcommcontact ADD UNIQUE INDEX uk_c_stcommcontact(code);

insert into llx_c_stcommcontact (id,code,libelle) values (-1, 'ST_NO',    'Do not contact');
insert into llx_c_stcommcontact (id,code,libelle) values ( 0, 'ST_NEVER', 'Never contacted');
insert into llx_c_stcommcontact (id,code,libelle) values ( 1, 'ST_TODO',  'To contact');
insert into llx_c_stcommcontact (id,code,libelle) values ( 2, 'ST_PEND',  'Contact in progress');
insert into llx_c_stcommcontact (id,code,libelle) values ( 3, 'ST_DONE',  'Contacted');

ALTER TABLE llx_socpeople ADD COLUMN fk_prospectcontactlevel varchar(12) AFTER priv;
ALTER TABLE llx_socpeople ADD COLUMN fk_stcommcontact integer DEFAULT 0 NOT NULL AFTER fk_prospectcontactlevel;

>>>>>>> 1f02b331
<|MERGE_RESOLUTION|>--- conflicted
+++ resolved
@@ -58,10 +58,6 @@
 ALTER TABLE llx_subscription MODIFY COLUMN datef DATETIME;
 
 ALTER TABLE llx_loan_schedule ADD column fk_payment_loan INTEGER;
-
-<<<<<<< HEAD
-ALTER TABLE llx_societe ADD COLUMN old INTEGER NULL DEFAULT NULL AFTER parent;
-=======
 
 ALTER TABLE llx_user DROP COLUMN jabberid;
 ALTER TABLE llx_user DROP COLUMN skype;
@@ -162,4 +158,4 @@
 ALTER TABLE llx_socpeople ADD COLUMN fk_prospectcontactlevel varchar(12) AFTER priv;
 ALTER TABLE llx_socpeople ADD COLUMN fk_stcommcontact integer DEFAULT 0 NOT NULL AFTER fk_prospectcontactlevel;
 
->>>>>>> 1f02b331
+ALTER TABLE llx_societe ADD COLUMN old INTEGER NULL DEFAULT NULL AFTER parent;