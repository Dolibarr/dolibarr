--- conflicted
+++ resolved
@@ -263,13 +263,8 @@
   active  	    tinyint DEFAULT 1  NOT NULL
 )ENGINE=innodb;
 
-<<<<<<< HEAD
-=======
-
 ALTER TABLE llx_recruitment_recruitmentcandidature ADD UNIQUE INDEX uk_recruitmentcandidature_email_msgid(email_msgid);
 
-
->>>>>>> 1408c862
 ALTER TABLE llx_product MODIFY COLUMN seuil_stock_alerte float;
 ALTER TABLE llx_product MODIFY COLUMN desiredstock float;
 ALTER TABLE llx_product_warehouse_properties MODIFY COLUMN seuil_stock_alerte float; 
