--- conflicted
+++ resolved
@@ -46,8 +46,6 @@
 ALTER TABLE llx_establishment MODIFY COLUMN ref varchar(30) NOT NULL;
 ALTER TABLE llx_establishment MODIFY COLUMN name varchar(128);
 
-<<<<<<< HEAD
-INSERT INTO llx_const (rowid, name, entity, value, type, visible, note, tms) VALUES (NULL, 'PRODUCT_PRICE_BASE_TYPE', '1', 'HT', 'string', '0', NULL, CURRENT_TIMESTAMP);
-=======
+INSERT INTO llx_const (name, entity, value, type, visible, note) VALUES ('PRODUCT_PRICE_BASE_TYPE', '0', 'HT', 'string', '0', NULL);
+
 ALTER TABLE llx_subscription MODIFY COLUMN datef DATETIME;
->>>>>>> 77c1c462
