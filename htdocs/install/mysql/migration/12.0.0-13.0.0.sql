--
-- Be carefull to requests order.
-- This file must be loaded by calling /install/index.php page
-- when current version is 13.0.0 or higher.
--
-- To restrict request to Mysql version x.y minimum use -- VMYSQLx.y
-- To restrict request to Pgsql version x.y minimum use -- VPGSQLx.y
-- To rename a table:       ALTER TABLE llx_table RENAME TO llx_table_new;
-- To add a column:         ALTER TABLE llx_table ADD COLUMN newcol varchar(60) NOT NULL DEFAULT '0' AFTER existingcol;
-- To rename a column:      ALTER TABLE llx_table CHANGE COLUMN oldname newname varchar(60);
-- To drop a column:        ALTER TABLE llx_table DROP COLUMN oldname;
-- To change type of field: ALTER TABLE llx_table MODIFY COLUMN name varchar(60);
-- To drop a foreign key:   ALTER TABLE llx_table DROP FOREIGN KEY fk_name;
-- To create a unique index ALTER TABLE llx_table ADD UNIQUE INDEX uk_table_field (field);
-- To drop an index:        -- VMYSQL4.1 DROP INDEX nomindex on llx_table
-- To drop an index:        -- VPGSQL8.2 DROP INDEX nomindex
-- To make pk to be auto increment (mysql):    -- VMYSQL4.3 ALTER TABLE llx_table CHANGE COLUMN rowid rowid INTEGER NOT NULL AUTO_INCREMENT;
-- To make pk to be auto increment (postgres):
-- -- VPGSQL8.2 CREATE SEQUENCE llx_table_rowid_seq OWNED BY llx_table.rowid;
-- -- VPGSQL8.2 ALTER TABLE llx_table ADD PRIMARY KEY (rowid);
-- -- VPGSQL8.2 ALTER TABLE llx_table ALTER COLUMN rowid SET DEFAULT nextval('llx_table_rowid_seq');
-- -- VPGSQL8.2 SELECT setval('llx_table_rowid_seq', MAX(rowid)) FROM llx_table;
-- To set a field as NULL:                     -- VMYSQL4.3 ALTER TABLE llx_table MODIFY COLUMN name varchar(60) NULL;
-- To set a field as NULL:                     -- VPGSQL8.2 ALTER TABLE llx_table ALTER COLUMN name DROP NOT NULL;
-- To set a field as NOT NULL:                 -- VMYSQL4.3 ALTER TABLE llx_table MODIFY COLUMN name varchar(60) NOT NULL;
-- To set a field as NOT NULL:                 -- VPGSQL8.2 ALTER TABLE llx_table ALTER COLUMN name SET NOT NULL;
-- To set a field as default NULL:             -- VPGSQL8.2 ALTER TABLE llx_table ALTER COLUMN name SET DEFAULT NULL;
-- Note: fields with type BLOB/TEXT can't have default value.


-- Missing in v12

ALTER TABLE llx_prelevement_bons ADD COLUMN type varchar(16) DEFAULT 'debit-order';



-- For v13

<<<<<<< HEAD
ALTER TABLE llx_website ADD COLUMN position integer DEFAULT 0;
INSERT INTO llx_const (rowid, name, entity, value, type, visible, note, tms) VALUES (NULL, 'PRODUCT_PRICE_BASE_TYPE', '1', 'HT', 'string', '0', NULL, CURRENT_TIMESTAMP);
=======
ALTER TABLE llx_commande MODIFY COLUMN date_livraison DATETIME;

ALTER TABLE llx_website ADD COLUMN position integer DEFAULT 0;

ALTER TABLE llx_establishment ADD COLUMN ref varchar(30);
ALTER TABLE llx_establishment ADD COLUMN name varchar(128);
UPDATE llx_establishment SET ref = rowid WHERE ref IS NULL;
ALTER TABLE llx_establishment MODIFY COLUMN ref varchar(30) NOT NULL;
ALTER TABLE llx_establishment MODIFY COLUMN name varchar(128);
>>>>>>> c2890015
<|MERGE_RESOLUTION|>--- conflicted
+++ resolved
@@ -36,10 +36,6 @@
 
 -- For v13
 
-<<<<<<< HEAD
-ALTER TABLE llx_website ADD COLUMN position integer DEFAULT 0;
-INSERT INTO llx_const (rowid, name, entity, value, type, visible, note, tms) VALUES (NULL, 'PRODUCT_PRICE_BASE_TYPE', '1', 'HT', 'string', '0', NULL, CURRENT_TIMESTAMP);
-=======
 ALTER TABLE llx_commande MODIFY COLUMN date_livraison DATETIME;
 
 ALTER TABLE llx_website ADD COLUMN position integer DEFAULT 0;
@@ -49,4 +45,5 @@
 UPDATE llx_establishment SET ref = rowid WHERE ref IS NULL;
 ALTER TABLE llx_establishment MODIFY COLUMN ref varchar(30) NOT NULL;
 ALTER TABLE llx_establishment MODIFY COLUMN name varchar(128);
->>>>>>> c2890015
+
+INSERT INTO llx_const (rowid, name, entity, value, type, visible, note, tms) VALUES (NULL, 'PRODUCT_PRICE_BASE_TYPE', '1', 'HT', 'string', '0', NULL, CURRENT_TIMESTAMP);