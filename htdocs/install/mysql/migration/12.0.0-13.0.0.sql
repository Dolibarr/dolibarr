--- conflicted
+++ resolved
@@ -356,7 +356,8 @@
 ALTER TABLE llx_website_page ADD COLUMN object_type varchar(255);
 ALTER TABLE llx_website_page ADD COLUMN fk_object varchar(255);
 
-<<<<<<< HEAD
+DELETE FROM llx_const WHERE name in ('MAIN_INCLUDE_ZERO_VAT_IN_REPORTS');
+
 -- rename Table
 ALTER TABLE llx_livraison RENAME TO llx_delivery;
 ALTER TABLE llx_livraison_extrafields RENAME TO llx_delivery_extrafields;
@@ -377,7 +378,4 @@
 -- add constraint
 ALTER TABLE llx_delivery ADD CONSTRAINT fk_delivery_fk_soc			FOREIGN KEY (fk_soc)			REFERENCES llx_societe (rowid);
 ALTER TABLE llx_delivery ADD CONSTRAINT fk_delivery_fk_user_author	FOREIGN KEY (fk_user_author)	REFERENCES llx_user (rowid);
-ALTER TABLE llx_delivery ADD CONSTRAINT fk_delivery_fk_user_valid	FOREIGN KEY (fk_user_valid)	REFERENCES llx_user (rowid);
-=======
-DELETE FROM llx_const WHERE name in ('MAIN_INCLUDE_ZERO_VAT_IN_REPORTS');
->>>>>>> 4ea102f1
+ALTER TABLE llx_delivery ADD CONSTRAINT fk_delivery_fk_user_valid	FOREIGN KEY (fk_user_valid)	REFERENCES llx_user (rowid);