--- conflicted
+++ resolved
@@ -32,9 +32,6 @@
 
 
 -- For v13
-<<<<<<< HEAD
-INSERT INTO llx_const (rowid, name, entity, value, type, visible, note, tms) VALUES (NULL, 'PRODUCT_PRICE_BASE_TYPE', '1', 'HT', 'string', '0', NULL, CURRENT_TIMESTAMP);
-=======
 
 ALTER TABLE llx_website ADD COLUMN position integer DEFAULT 0;
->>>>>>> d89c9abc
+INSERT INTO llx_const (rowid, name, entity, value, type, visible, note, tms) VALUES (NULL, 'PRODUCT_PRICE_BASE_TYPE', '1', 'HT', 'string', '0', NULL, CURRENT_TIMESTAMP);