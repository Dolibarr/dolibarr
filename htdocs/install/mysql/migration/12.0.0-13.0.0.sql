--- conflicted
+++ resolved
@@ -320,8 +320,6 @@
 
 ALTER TABLE llx_expensereport_ik ADD COLUMN ikoffset double DEFAULT 0 NOT NULL;
 
-<<<<<<< HEAD
-
 ALTER TABLE llx_commande CHANGE COLUMN tva total_tva double(24,8) default 0;
 ALTER TABLE llx_commande_fournisseur CHANGE COLUMN tva total_tva double(24,8) default 0;
 ALTER TABLE llx_facture CHANGE COLUMN tva total_tva double(24,8) default 0;
@@ -332,6 +330,5 @@
 ALTER TABLE llx_supplier_proposal CHANGE COLUMN total total_ttc double(24,8) default 0;
 ALTER TABLE llx_propal CHANGE COLUMN total total_ttc double(24,8) default 0;
 ALTER TABLE llx_propal CHANGE COLUMN tva total_tva double(24,8) default 0;
-=======
+
 ALTER TABLE llx_paiement ADD COLUMN ref_ext varchar(255) AFTER ref;
->>>>>>> cde58c69
