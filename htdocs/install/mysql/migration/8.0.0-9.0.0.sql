--- conflicted
+++ resolved
@@ -55,11 +55,7 @@
 ALTER TABLE llx_user ADD COLUMN dateemploymentend date after dateemployment;
 
 ALTER TABLE llx_stock_mouvement ADD COLUMN fk_project integer;
-<<<<<<< HEAD
-Alter tABLE llx_c_action_trigger MODIFY COLUMN elementtype varchar(32);
-=======
 ALTER TABLE llx_c_action_trigger MODIFY COLUMN elementtype varchar(32);
->>>>>>> 85cdc441
 ALTER TABLE llx_c_field_list ADD COLUMN visible tinyint	DEFAULT 1 NOT NULL AFTER search;
 
 
