--- conflicted
+++ resolved
@@ -286,16 +286,12 @@
 --update llx_expensereport_det set fk_code_ventilation = maxid WHERE fk_code_ventilation = minid;
 
 
-ALTER TABLE llx_accounting_account DROP INDEX uk_accounting_account;
-ALTER TABLE llx_accounting_account ADD UNIQUE INDEX uk_accounting_account (account_number, entity, fk_pcg_version);
-
-<<<<<<< HEAD
-ALTER TABLE llx_payment_salary ADD COLUMN fk_projet integer DEFAULT NULL after amount;
-
 ALTER TABLE llx_facture ADD COLUMN retained_warranty real DEFAULT NULL after situation_final;
 ALTER TABLE llx_facture ADD COLUMN retained_warranty_date_limit	date DEFAULT NULL after retained_warranty;
 ALTER TABLE llx_facture ADD COLUMN retained_warranty_fk_cond_reglement	integer  DEFAULT NULL after retained_warranty_date_limit;
 
-=======
+
+ALTER TABLE llx_accounting_account DROP INDEX uk_accounting_account;
+ALTER TABLE llx_accounting_account ADD UNIQUE INDEX uk_accounting_account (account_number, entity, fk_pcg_version);
+
 UPDATE llx_projet SET fk_opp_status = NULL WHERE fk_opp_status = -1;
->>>>>>> b526f7da
