--
-- Be carefull to requests order.
-- This file must be loaded by calling /install/index.php page
-- when current version is 9.0.0 or higher.
--
-- To restrict request to Mysql version x.y minimum use -- VMYSQLx.y
-- To restrict request to Pgsql version x.y minimum use -- VPGSQLx.y
-- To rename a table:       ALTER TABLE llx_table RENAME TO llx_table_new;
-- To add a column:         ALTER TABLE llx_table ADD COLUMN newcol varchar(60) NOT NULL DEFAULT '0' AFTER existingcol;
-- To rename a column:      ALTER TABLE llx_table CHANGE COLUMN oldname newname varchar(60);
-- To drop a column:        ALTER TABLE llx_table DROP COLUMN oldname;
-- To change type of field: ALTER TABLE llx_table MODIFY COLUMN name varchar(60);
-- To drop a foreign key:   ALTER TABLE llx_table DROP FOREIGN KEY fk_name;
-- To create a unique index ALTER TABLE llx_table ADD UNIQUE INDEX uk_table_field (field);
-- To drop an index:        -- VMYSQL4.1 DROP INDEX nomindex on llx_table
-- To drop an index:        -- VPGSQL8.2 DROP INDEX nomindex
-- To make pk to be auto increment (mysql):    -- VMYSQL4.3 ALTER TABLE llx_table CHANGE COLUMN rowid rowid INTEGER NOT NULL AUTO_INCREMENT;
-- To make pk to be auto increment (postgres):
-- -- VPGSQL8.2 CREATE SEQUENCE llx_table_rowid_seq OWNED BY llx_table.rowid;
-- -- VPGSQL8.2 ALTER TABLE llx_table ADD PRIMARY KEY (rowid);
-- -- VPGSQL8.2 ALTER TABLE llx_table ALTER COLUMN rowid SET DEFAULT nextval('llx_table_rowid_seq');
-- -- VPGSQL8.2 SELECT setval('llx_table_rowid_seq', MAX(rowid)) FROM llx_table;
-- To set a field as NULL:                     -- VMYSQL4.3 ALTER TABLE llx_table MODIFY COLUMN name varchar(60) NULL;
-- To set a field as NULL:                     -- VPGSQL8.2 ALTER TABLE llx_table ALTER COLUMN name DROP NOT NULL;
-- To set a field as NOT NULL:                 -- VMYSQL4.3 ALTER TABLE llx_table MODIFY COLUMN name varchar(60) NOT NULL;
-- To set a field as NOT NULL:                 -- VPGSQL8.2 ALTER TABLE llx_table ALTER COLUMN name SET NOT NULL;
-- To set a field as default NULL:             -- VPGSQL8.2 ALTER TABLE llx_table ALTER COLUMN name SET DEFAULT NULL;
-- Note: fields with type BLOB/TEXT can't have default value.


-- Missing in 8.0
ALTER TABLE llx_accounting_account DROP FOREIGN KEY fk_accounting_account_fk_pcg_version;
ALTER TABLE llx_accounting_account MODIFY COLUMN fk_pcg_version varchar(32) NOT NULL;
ALTER TABLE llx_accounting_system MODIFY COLUMN pcg_version varchar(32) NOT NULL;
ALTER TABLE llx_accounting_account ADD CONSTRAINT fk_accounting_account_fk_pcg_version    FOREIGN KEY (fk_pcg_version)    REFERENCES llx_accounting_system (pcg_version);

ALTER TABLE llx_facture ADD COLUMN module_source varchar(32);
ALTER TABLE llx_facture ADD COLUMN pos_source varchar(32);

create table llx_facture_rec_extrafields
(
  rowid                     integer AUTO_INCREMENT PRIMARY KEY,
  tms                       timestamp,
  fk_object                 integer NOT NULL,
  import_key                varchar(14)
) ENGINE=innodb;


-- For 9.0
ALTER TABLE llx_extrafields ADD COLUMN help text NULL;
ALTER TABLE llx_extrafields ADD COLUMN totalizable boolean DEFAULT FALSE after list;
ALTER TABLE llx_product_fournisseur_price ADD COLUMN desc_fourn text after ref_fourn;


ALTER TABLE llx_user ADD COLUMN dateemploymentend date after dateemployment;

ALTER TABLE llx_stock_mouvement ADD COLUMN fk_project integer;
ALTER TABLE llx_c_action_trigger MODIFY COLUMN elementtype varchar(32);
ALTER TABLE llx_c_field_list ADD COLUMN visible tinyint	DEFAULT 1 NOT NULL AFTER search;


insert into llx_c_action_trigger (code,label,description,elementtype,rang) values ('COMPANY_DELETE','Third party deleted','Executed when you delete third party','societe',1);
insert into llx_c_action_trigger (code,label,description,elementtype,rang) values ('PROPAL_DELETE','Customer proposal deleted','Executed when a customer proposal is deleted','propal',2);
insert into llx_c_action_trigger (code,label,description,elementtype,rang) values ('ORDER_DELETE','Customer order deleted','Executed when a customer order is deleted','commande',5);
insert into llx_c_action_trigger (code,label,description,elementtype,rang) values ('BILL_DELETE','Customer invoice deleted','Executed when a customer invoice is deleted','facture',9);
insert into llx_c_action_trigger (code,label,description,elementtype,rang) values ('PROPOSAL_SUPPLIER_DELETE','Price request deleted','Executed when a customer proposal delete','proposal_supplier',10);
insert into llx_c_action_trigger (code,label,description,elementtype,rang) values ('ORDER_SUPPLIER_DELETE','Supplier order deleted','Executed when a supplier order is deleted','order_supplier',14);
insert into llx_c_action_trigger (code,label,description,elementtype,rang) values ('BILL_SUPPLIER_DELETE','Supplier invoice deleted','Executed when a supplier invoice is deleted','invoice_supplier',17);
insert into llx_c_action_trigger (code,label,description,elementtype,rang) values ('CONTRACT_DELETE','Contract deleted','Executed when a contract is deleted','contrat',18);
insert into llx_c_action_trigger (code,label,description,elementtype,rang) values ('FICHINTER_DELETE','Intervention is deleted','Executed when a intervention is deleted','ficheinter',35);
insert into llx_c_action_trigger (code,label,description,elementtype,rang) values ('EXPENSE_DELETE','Expense report deleted','Executed when an expense report is deleted','expensereport',204);
insert into llx_c_action_trigger (code,label,description,elementtype,rang) values ('HOLIDAY_VALIDATE','Expense report validated','Executed when an expense report is validated','expensereport',202);
insert into llx_c_action_trigger (code,label,description,elementtype,rang) values ('HOLIDAY_APPROVE','Expense report approved','Executed when an expense report is approved','expensereport',203);

INSERT INTO llx_c_forme_juridique (fk_pays, code, libelle) VALUES (80, '8001', 'Aktieselvskab A/S');
INSERT INTO llx_c_forme_juridique (fk_pays, code, libelle) VALUES (80, '8002', 'Anparts Selvskab ApS');
INSERT INTO llx_c_forme_juridique (fk_pays, code, libelle) VALUES (80, '8003', 'Personlig ejet selvskab');
INSERT INTO llx_c_forme_juridique (fk_pays, code, libelle) VALUES (80, '8004', 'Iværksætterselvskab IVS');
INSERT INTO llx_c_forme_juridique (fk_pays, code, libelle) VALUES (80, '8005', 'Interessentskab I/S');
INSERT INTO llx_c_forme_juridique (fk_pays, code, libelle) VALUES (80, '8006', 'Holdingselskab');
INSERT INTO llx_c_forme_juridique (fk_pays, code, libelle) VALUES (80, '8007', 'Selskab Med Begrænset Hæftelse SMBA');
INSERT INTO llx_c_forme_juridique (fk_pays, code, libelle) VALUES (80, '8008', 'Kommanditselskab K/S');
INSERT INTO llx_c_forme_juridique (fk_pays, code, libelle) VALUES (80, '8009', 'SPE-selskab');

ALTER TABLE llx_payment_salary ADD COLUMN ref varchar(30) NULL after rowid;
ALTER TABLE llx_payment_salary ADD COLUMN fk_projet integer DEFAULT NULL after amount;

ALTER TABLE llx_payment_various ADD COLUMN ref varchar(30) NULL after rowid;

ALTER TABLE llx_categorie ADD COLUMN ref_ext varchar(255);

ALTER TABLE llx_paiement ADD COLUMN ext_payment_id varchar(128);
ALTER TABLE llx_paiement ADD COLUMN ext_payment_site varchar(128);

ALTER TABLE llx_societe ADD COLUMN twitter  varchar(255) after skype;
ALTER TABLE llx_societe ADD COLUMN facebook varchar(255) after skype;
ALTER TABLE llx_societe ADD COLUMN instagram  varchar(255) after skype;
ALTER TABLE llx_societe ADD COLUMN snapchat  varchar(255) after skype;
ALTER TABLE llx_societe ADD COLUMN googleplus  varchar(255) after skype;
ALTER TABLE llx_societe ADD COLUMN youtube  varchar(255) after skype;
ALTER TABLE llx_societe ADD COLUMN whatsapp  varchar(255) after skype;

ALTER TABLE llx_socpeople ADD COLUMN twitter  varchar(255) after skype;
ALTER TABLE llx_socpeople ADD COLUMN facebook varchar(255) after skype;
ALTER TABLE llx_socpeople ADD COLUMN instagram  varchar(255) after skype;
ALTER TABLE llx_socpeople ADD COLUMN snapchat  varchar(255) after skype;
ALTER TABLE llx_socpeople ADD COLUMN googleplus  varchar(255) after skype;
ALTER TABLE llx_socpeople ADD COLUMN youtube  varchar(255) after skype;
ALTER TABLE llx_socpeople ADD COLUMN whatsapp  varchar(255) after skype;

ALTER TABLE llx_adherent ADD COLUMN skype  varchar(255);
ALTER TABLE llx_adherent ADD COLUMN twitter  varchar(255);
ALTER TABLE llx_adherent ADD COLUMN facebook varchar(255);
ALTER TABLE llx_adherent ADD COLUMN instagram  varchar(255);
ALTER TABLE llx_adherent ADD COLUMN snapchat  varchar(255);
ALTER TABLE llx_adherent ADD COLUMN googleplus  varchar(255);
ALTER TABLE llx_adherent ADD COLUMN youtube  varchar(255);
ALTER TABLE llx_adherent ADD COLUMN whatsapp  varchar(255);

ALTER TABLE llx_user ADD COLUMN skype  varchar(255);
ALTER TABLE llx_user ADD COLUMN twitter  varchar(255);
ALTER TABLE llx_user ADD COLUMN facebook varchar(255);
ALTER TABLE llx_user ADD COLUMN instagram  varchar(255);
ALTER TABLE llx_user ADD COLUMN snapchat  varchar(255);
ALTER TABLE llx_user ADD COLUMN googleplus  varchar(255);
ALTER TABLE llx_user ADD COLUMN youtube  varchar(255);
ALTER TABLE llx_user ADD COLUMN whatsapp  varchar(255);


ALTER TABLE llx_website CHANGE COLUMN fk_user_create fk_user_creat integer;
ALTER TABLE llx_website_page CHANGE COLUMN fk_user_create fk_user_creat integer;

ALTER TABLE llx_website ADD COLUMN maincolor varchar(16);
ALTER TABLE llx_website ADD COLUMN maincolorbis varchar(16);

ALTER TABLE llx_website_page ADD COLUMN image varchar(255);

CREATE TABLE llx_takepos_floor_tables(
    rowid integer AUTO_INCREMENT PRIMARY KEY,
    entity integer DEFAULT 1 NOT NULL,
    label varchar(255),
    leftpos float,
    toppos float,
    floor smallint
) ENGINE=innodb;


UPDATE llx_c_payment_term SET decalage = nbjour, nbjour = 0 where decalage IS NULL AND type_cdr = 2;

<<<<<<< HEAD
-- Reception

ALTER TABLE llx_commande_fournisseur_dispatch ADD COLUMN fk_reception integer DEFAULT NULL;
ALTER TABLE llx_commande_fournisseur_dispatch CHANGE comment comment TEXT;
insert into llx_c_action_trigger (code,label,description,elementtype,rang) values ('RECEPTION_VALIDATE','Reception validated','Executed when a reception is validated','reception',22);
insert into llx_c_action_trigger (code,label,description,elementtype,rang) values ('RECEPTION_SENTBYMAIL','Reception sent by mail','Executed when a reception is sent by mail','reception',22);

create table llx_commande_fournisseur_dispatch_extrafields
(
  rowid            integer AUTO_INCREMENT PRIMARY KEY,
  tms              timestamp,
  fk_object        integer NOT NULL,    -- object id
  import_key       varchar(14)      	-- import key
)ENGINE=innodb;

ALTER TABLE llx_commande_fournisseur_dispatch_extrafields ADD INDEX idx_commande_fournisseur_dispatch_extrafields (fk_object);


create table llx_reception
(
  rowid                 integer AUTO_INCREMENT PRIMARY KEY,
  tms                   timestamp,
  ref                   varchar(30)        NOT NULL,
  entity                integer  DEFAULT 1 NOT NULL,	-- multi company id
  fk_soc                integer            NOT NULL,
  fk_projet  		integer  DEFAULT NULL,
  
  ref_ext               varchar(30),					-- reference into an external system (not used by dolibarr)
  ref_int				varchar(30),					-- reference into an internal system (used by dolibarr to store extern id like paypal info)
  ref_supplier          varchar(30),					-- customer number
  
  date_creation         datetime,						-- date de creation
  fk_user_author        integer,						-- author of creation
  fk_user_modif         integer,						-- author of last change
  date_valid            datetime,						-- date de validation
  fk_user_valid         integer,						-- valideur
  date_delivery			datetime	DEFAULT NULL,		-- date planned of delivery
  date_reception       datetime,						
  fk_shipping_method    integer,
  tracking_number       varchar(50),
  fk_statut             smallint	DEFAULT 0,			-- 0 = draft, 1 = validated, 2 = billed or closed depending on WORKFLOW_BILL_ON_SHIPMENT option
  billed                smallint    DEFAULT 0,
  
  height                float,							-- height
  width                 float,							-- with
  size_units            integer,						-- unit of all sizes (height, width, depth)
  size                  float,							-- depth
  weight_units          integer,						-- unit of weight
  weight                float,							-- weight
  note_private          text,
  note_public           text,
  model_pdf             varchar(255),
  fk_incoterms          integer,						-- for incoterms
  location_incoterms    varchar(255),					-- for incoterms
  
  import_key			varchar(14),
  extraparams			varchar(255)							-- for other parameters with json format
)ENGINE=innodb;

ALTER TABLE llx_reception ADD UNIQUE INDEX idx_reception_uk_ref (ref, entity);

ALTER TABLE llx_reception ADD INDEX idx_reception_fk_soc (fk_soc);
ALTER TABLE llx_reception ADD INDEX idx_reception_fk_user_author (fk_user_author);
ALTER TABLE llx_reception ADD INDEX idx_reception_fk_user_valid (fk_user_valid);
ALTER TABLE llx_reception ADD INDEX idx_reception_fk_shipping_method (fk_shipping_method);

ALTER TABLE llx_reception ADD CONSTRAINT fk_reception_fk_soc				FOREIGN KEY (fk_soc)			 REFERENCES llx_societe (rowid);
ALTER TABLE llx_reception ADD CONSTRAINT fk_reception_fk_user_author		FOREIGN KEY (fk_user_author)	 REFERENCES llx_user (rowid);
ALTER TABLE llx_reception ADD CONSTRAINT fk_reception_fk_user_valid 		FOREIGN KEY (fk_user_valid)		 REFERENCES llx_user (rowid);
ALTER TABLE llx_reception ADD CONSTRAINT fk_reception_fk_shipping_method 	FOREIGN KEY (fk_shipping_method) REFERENCES llx_c_shipment_mode (rowid);

create table llx_reception_extrafields
(
  rowid                     integer AUTO_INCREMENT PRIMARY KEY,
  tms                       timestamp,
  fk_object                 integer NOT NULL,
  import_key                varchar(14)                          		-- import key
) ENGINE=innodb;

ALTER TABLE llx_reception_extrafields ADD INDEX idx_reception_extrafields (fk_object);

ALTER TABLE llx_commande_fournisseur_dispatch ADD INDEX idx_commande_fournisseur_dispatch_fk_reception (fk_reception);
ALTER TABLE llx_commande_fournisseur_dispatch ADD CONSTRAINT fk_commande_fournisseur_dispatch_fk_reception FOREIGN KEY (fk_reception) REFERENCES llx_reception (rowid);

=======

UPDATE llx_holiday SET ref = rowid WHERE ref IS NULL;


-- DROP TABLE llx_emailcollector_emailcollectorfilter;
-- DROP TABLE llx_emailcollector_emailcollectoraction;
-- DROP TABLE llx_emailcollector_emailcollector;

CREATE TABLE llx_emailcollector_emailcollector(
        -- BEGIN MODULEBUILDER FIELDS
        rowid integer AUTO_INCREMENT PRIMARY KEY NOT NULL,
        entity integer DEFAULT 1 NOT NULL,
        ref varchar(128) NOT NULL,
        label varchar(255),
        description text,
        host varchar(255),
        login varchar(128),
        password varchar(128),
        source_directory varchar(255) NOT NULL,
        target_directory varchar(255),
        datelastresult datetime,
        codelastresult varchar(16),
        lastresult varchar(255),
        note_public text,
        note_private text,
        date_creation datetime NOT NULL,
        tms timestamp NOT NULL,
        fk_user_creat integer NOT NULL,
        fk_user_modif integer,
        import_key varchar(14),
        status integer NOT NULL
        -- END MODULEBUILDER FIELDS
) ENGINE=innodb;

ALTER TABLE llx_emailcollector_emailcollector ADD INDEX idx_emailcollector_entity (entity);
ALTER TABLE llx_emailcollector_emailcollector ADD INDEX idx_emailcollector_status (status);


CREATE TABLE llx_emailcollector_emailcollectorfilter(
	-- BEGIN MODULEBUILDER FIELDS
	rowid integer AUTO_INCREMENT PRIMARY KEY NOT NULL,
	fk_emailcollector INTEGER NOT NULL,
	type varchar(128) NOT NULL,
	rulevalue varchar(255) NULL,
	date_creation datetime NOT NULL,
	tms timestamp NOT NULL,
	fk_user_creat integer NOT NULL,
	fk_user_modif integer,
	import_key varchar(14),
	status integer NOT NULL
	-- END MODULEBUILDER FIELDS
) ENGINE=innodb;

CREATE TABLE llx_emailcollector_emailcollectoraction(
	-- BEGIN MODULEBUILDER FIELDS
	rowid integer AUTO_INCREMENT PRIMARY KEY NOT NULL,
	fk_emailcollector INTEGER NOT NULL,
	type varchar(128) NOT NULL,
	actionparam varchar(255) NULL,
	date_creation datetime NOT NULL,
	tms timestamp NOT NULL,
	fk_user_creat integer NOT NULL,
	fk_user_modif integer,
	position integer DEFAULT 0,
	import_key varchar(14),
	status integer NOT NULL
	-- END MODULEBUILDER FIELDS
) ENGINE=innodb;

ALTER TABLE llx_emailcollector_emailcollectorfilter ADD INDEX idx_emailcollector_fk_emailcollector (fk_emailcollector);
ALTER TABLE llx_emailcollector_emailcollectorfilter ADD CONSTRAINT fk_emailcollectorfilter_fk_emailcollector FOREIGN KEY (fk_emailcollector) REFERENCES llx_emailcollector_emailcollector(rowid);

ALTER TABLE llx_emailcollector_emailcollectoraction ADD INDEX idx_emailcollector_fk_emailcollector (fk_emailcollector);
ALTER TABLE llx_emailcollector_emailcollectoraction ADD CONSTRAINT fk_emailcollectoraction_fk_emailcollector FOREIGN KEY (fk_emailcollector) REFERENCES llx_emailcollector_emailcollector(rowid);


ALTER TABLE llx_emailcollector_emailcollectorfilter ADD UNIQUE INDEX uk_emailcollector_emailcollectorfilter (fk_emailcollector, type, rulevalue);
ALTER TABLE llx_emailcollector_emailcollectoraction ADD UNIQUE INDEX uk_emailcollector_emailcollectoraction (fk_emailcollector, type);

ALTER TABLE llx_societe_rib ADD COLUMN   comment        varchar(255);
ALTER TABLE llx_societe_rib ADD COLUMN   ipaddress      varchar(68);
>>>>>>> 4fa10296
<|MERGE_RESOLUTION|>--- conflicted
+++ resolved
@@ -147,93 +147,6 @@
 
 UPDATE llx_c_payment_term SET decalage = nbjour, nbjour = 0 where decalage IS NULL AND type_cdr = 2;
 
-<<<<<<< HEAD
--- Reception
-
-ALTER TABLE llx_commande_fournisseur_dispatch ADD COLUMN fk_reception integer DEFAULT NULL;
-ALTER TABLE llx_commande_fournisseur_dispatch CHANGE comment comment TEXT;
-insert into llx_c_action_trigger (code,label,description,elementtype,rang) values ('RECEPTION_VALIDATE','Reception validated','Executed when a reception is validated','reception',22);
-insert into llx_c_action_trigger (code,label,description,elementtype,rang) values ('RECEPTION_SENTBYMAIL','Reception sent by mail','Executed when a reception is sent by mail','reception',22);
-
-create table llx_commande_fournisseur_dispatch_extrafields
-(
-  rowid            integer AUTO_INCREMENT PRIMARY KEY,
-  tms              timestamp,
-  fk_object        integer NOT NULL,    -- object id
-  import_key       varchar(14)      	-- import key
-)ENGINE=innodb;
-
-ALTER TABLE llx_commande_fournisseur_dispatch_extrafields ADD INDEX idx_commande_fournisseur_dispatch_extrafields (fk_object);
-
-
-create table llx_reception
-(
-  rowid                 integer AUTO_INCREMENT PRIMARY KEY,
-  tms                   timestamp,
-  ref                   varchar(30)        NOT NULL,
-  entity                integer  DEFAULT 1 NOT NULL,	-- multi company id
-  fk_soc                integer            NOT NULL,
-  fk_projet  		integer  DEFAULT NULL,
-  
-  ref_ext               varchar(30),					-- reference into an external system (not used by dolibarr)
-  ref_int				varchar(30),					-- reference into an internal system (used by dolibarr to store extern id like paypal info)
-  ref_supplier          varchar(30),					-- customer number
-  
-  date_creation         datetime,						-- date de creation
-  fk_user_author        integer,						-- author of creation
-  fk_user_modif         integer,						-- author of last change
-  date_valid            datetime,						-- date de validation
-  fk_user_valid         integer,						-- valideur
-  date_delivery			datetime	DEFAULT NULL,		-- date planned of delivery
-  date_reception       datetime,						
-  fk_shipping_method    integer,
-  tracking_number       varchar(50),
-  fk_statut             smallint	DEFAULT 0,			-- 0 = draft, 1 = validated, 2 = billed or closed depending on WORKFLOW_BILL_ON_SHIPMENT option
-  billed                smallint    DEFAULT 0,
-  
-  height                float,							-- height
-  width                 float,							-- with
-  size_units            integer,						-- unit of all sizes (height, width, depth)
-  size                  float,							-- depth
-  weight_units          integer,						-- unit of weight
-  weight                float,							-- weight
-  note_private          text,
-  note_public           text,
-  model_pdf             varchar(255),
-  fk_incoterms          integer,						-- for incoterms
-  location_incoterms    varchar(255),					-- for incoterms
-  
-  import_key			varchar(14),
-  extraparams			varchar(255)							-- for other parameters with json format
-)ENGINE=innodb;
-
-ALTER TABLE llx_reception ADD UNIQUE INDEX idx_reception_uk_ref (ref, entity);
-
-ALTER TABLE llx_reception ADD INDEX idx_reception_fk_soc (fk_soc);
-ALTER TABLE llx_reception ADD INDEX idx_reception_fk_user_author (fk_user_author);
-ALTER TABLE llx_reception ADD INDEX idx_reception_fk_user_valid (fk_user_valid);
-ALTER TABLE llx_reception ADD INDEX idx_reception_fk_shipping_method (fk_shipping_method);
-
-ALTER TABLE llx_reception ADD CONSTRAINT fk_reception_fk_soc				FOREIGN KEY (fk_soc)			 REFERENCES llx_societe (rowid);
-ALTER TABLE llx_reception ADD CONSTRAINT fk_reception_fk_user_author		FOREIGN KEY (fk_user_author)	 REFERENCES llx_user (rowid);
-ALTER TABLE llx_reception ADD CONSTRAINT fk_reception_fk_user_valid 		FOREIGN KEY (fk_user_valid)		 REFERENCES llx_user (rowid);
-ALTER TABLE llx_reception ADD CONSTRAINT fk_reception_fk_shipping_method 	FOREIGN KEY (fk_shipping_method) REFERENCES llx_c_shipment_mode (rowid);
-
-create table llx_reception_extrafields
-(
-  rowid                     integer AUTO_INCREMENT PRIMARY KEY,
-  tms                       timestamp,
-  fk_object                 integer NOT NULL,
-  import_key                varchar(14)                          		-- import key
-) ENGINE=innodb;
-
-ALTER TABLE llx_reception_extrafields ADD INDEX idx_reception_extrafields (fk_object);
-
-ALTER TABLE llx_commande_fournisseur_dispatch ADD INDEX idx_commande_fournisseur_dispatch_fk_reception (fk_reception);
-ALTER TABLE llx_commande_fournisseur_dispatch ADD CONSTRAINT fk_commande_fournisseur_dispatch_fk_reception FOREIGN KEY (fk_reception) REFERENCES llx_reception (rowid);
-
-=======
-
 UPDATE llx_holiday SET ref = rowid WHERE ref IS NULL;
 
 
@@ -314,4 +227,3 @@
 
 ALTER TABLE llx_societe_rib ADD COLUMN   comment        varchar(255);
 ALTER TABLE llx_societe_rib ADD COLUMN   ipaddress      varchar(68);
->>>>>>> 4fa10296
