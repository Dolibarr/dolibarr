--- conflicted
+++ resolved
@@ -147,9 +147,7 @@
 
 UPDATE llx_c_payment_term SET decalage = nbjour, nbjour = 0 where decalage IS NULL AND type_cdr = 2;
 
-<<<<<<< HEAD
-ALTER TABLE llx_loan ADD COLUMN insurance_amount double(24,8) DEFAULT 0;
-=======
+
 UPDATE llx_holiday SET ref = rowid WHERE ref IS NULL;
 
 
@@ -230,4 +228,3 @@
 
 ALTER TABLE llx_societe_rib ADD COLUMN   comment        varchar(255);
 ALTER TABLE llx_societe_rib ADD COLUMN   ipaddress      varchar(68);
->>>>>>> fab6dde5
