--
-- Be carefull to requests order.
-- This file must be loaded by calling /install/index.php page
-- when current version is 9.0.0 or higher.
--
-- To restrict request to Mysql version x.y minimum use -- VMYSQLx.y
-- To restrict request to Pgsql version x.y minimum use -- VPGSQLx.y
-- To rename a table:       ALTER TABLE llx_table RENAME TO llx_table_new;
-- To add a column:         ALTER TABLE llx_table ADD COLUMN newcol varchar(60) NOT NULL DEFAULT '0' AFTER existingcol;
-- To rename a column:      ALTER TABLE llx_table CHANGE COLUMN oldname newname varchar(60);
-- To drop a column:        ALTER TABLE llx_table DROP COLUMN oldname;
-- To change type of field: ALTER TABLE llx_table MODIFY COLUMN name varchar(60);
-- To drop a foreign key:   ALTER TABLE llx_table DROP FOREIGN KEY fk_name;
-- To create a unique index ALTER TABLE llx_table ADD UNIQUE INDEX uk_table_field (field);
-- To drop an index:        -- VMYSQL4.1 DROP INDEX nomindex on llx_table
-- To drop an index:        -- VPGSQL8.2 DROP INDEX nomindex
-- To make pk to be auto increment (mysql):    -- VMYSQL4.3 ALTER TABLE llx_table CHANGE COLUMN rowid rowid INTEGER NOT NULL AUTO_INCREMENT;
-- To make pk to be auto increment (postgres):
-- -- VPGSQL8.2 CREATE SEQUENCE llx_table_rowid_seq OWNED BY llx_table.rowid;
-- -- VPGSQL8.2 ALTER TABLE llx_table ADD PRIMARY KEY (rowid);
-- -- VPGSQL8.2 ALTER TABLE llx_table ALTER COLUMN rowid SET DEFAULT nextval('llx_table_rowid_seq');
-- -- VPGSQL8.2 SELECT setval('llx_table_rowid_seq', MAX(rowid)) FROM llx_table;
-- To set a field as NULL:                     -- VMYSQL4.3 ALTER TABLE llx_table MODIFY COLUMN name varchar(60) NULL;
-- To set a field as NULL:                     -- VPGSQL8.2 ALTER TABLE llx_table ALTER COLUMN name DROP NOT NULL;
-- To set a field as NOT NULL:                 -- VMYSQL4.3 ALTER TABLE llx_table MODIFY COLUMN name varchar(60) NOT NULL;
-- To set a field as NOT NULL:                 -- VPGSQL8.2 ALTER TABLE llx_table ALTER COLUMN name SET NOT NULL;
-- To set a field as default NULL:             -- VPGSQL8.2 ALTER TABLE llx_table ALTER COLUMN name SET DEFAULT NULL;
-- Note: fields with type BLOB/TEXT can't have default value.


-- Missing in 8.0
ALTER TABLE llx_contrat_extrafields ADD INDEX idx_contrat_extrafields (fk_object);
ALTER TABLE llx_facture_rec_extrafields ADD INDEX idx_facture_rec_extrafields (fk_object);

ALTER TABLE llx_accounting_account DROP FOREIGN KEY fk_accounting_account_fk_pcg_version;
ALTER TABLE llx_accounting_account MODIFY COLUMN fk_pcg_version varchar(32) NOT NULL;
ALTER TABLE llx_accounting_system MODIFY COLUMN pcg_version varchar(32) NOT NULL;
ALTER TABLE llx_accounting_account ADD CONSTRAINT fk_accounting_account_fk_pcg_version    FOREIGN KEY (fk_pcg_version)    REFERENCES llx_accounting_system (pcg_version);

ALTER TABLE llx_facture ADD COLUMN module_source varchar(32);
ALTER TABLE llx_facture ADD COLUMN pos_source varchar(32);

create table llx_facture_rec_extrafields
(
  rowid                     integer AUTO_INCREMENT PRIMARY KEY,
  tms                       timestamp,
  fk_object                 integer NOT NULL,
  import_key                varchar(14)
) ENGINE=innodb;

ALTER TABLE llx_actioncomm ADD COLUMN email_subject varchar(255) after email_msgid;
ALTER TABLE llx_actioncomm ADD COLUMN email_tocc varchar(255) after email_to;
ALTER TABLE llx_actioncomm ADD COLUMN email_tobcc varchar(255) after email_tocc;

-- For 9.0
ALTER TABLE llx_extrafields ADD COLUMN help text NULL;
ALTER TABLE llx_extrafields ADD COLUMN totalizable boolean DEFAULT FALSE after list;
ALTER TABLE llx_product_fournisseur_price ADD COLUMN desc_fourn text after ref_fourn;


ALTER TABLE llx_user ADD COLUMN dateemploymentend date after dateemployment;

ALTER TABLE llx_stock_mouvement ADD COLUMN fk_project integer;
ALTER TABLE llx_c_action_trigger MODIFY COLUMN elementtype varchar(32);
ALTER TABLE llx_c_field_list ADD COLUMN visible tinyint	DEFAULT 1 NOT NULL AFTER search;


insert into llx_c_action_trigger (code,label,description,elementtype,rang) values ('COMPANY_DELETE','Third party deleted','Executed when you delete third party','societe',1);
insert into llx_c_action_trigger (code,label,description,elementtype,rang) values ('PROPAL_DELETE','Customer proposal deleted','Executed when a customer proposal is deleted','propal',2);
insert into llx_c_action_trigger (code,label,description,elementtype,rang) values ('ORDER_DELETE','Customer order deleted','Executed when a customer order is deleted','commande',5);
insert into llx_c_action_trigger (code,label,description,elementtype,rang) values ('BILL_DELETE','Customer invoice deleted','Executed when a customer invoice is deleted','facture',9);
insert into llx_c_action_trigger (code,label,description,elementtype,rang) values ('PROPOSAL_SUPPLIER_DELETE','Price request deleted','Executed when a customer proposal delete','proposal_supplier',10);
insert into llx_c_action_trigger (code,label,description,elementtype,rang) values ('ORDER_SUPPLIER_DELETE','Supplier order deleted','Executed when a supplier order is deleted','order_supplier',14);
insert into llx_c_action_trigger (code,label,description,elementtype,rang) values ('BILL_SUPPLIER_DELETE','Supplier invoice deleted','Executed when a supplier invoice is deleted','invoice_supplier',17);
insert into llx_c_action_trigger (code,label,description,elementtype,rang) values ('CONTRACT_DELETE','Contract deleted','Executed when a contract is deleted','contrat',18);
insert into llx_c_action_trigger (code,label,description,elementtype,rang) values ('FICHINTER_DELETE','Intervention is deleted','Executed when a intervention is deleted','ficheinter',35);
insert into llx_c_action_trigger (code,label,description,elementtype,rang) values ('EXPENSE_DELETE','Expense report deleted','Executed when an expense report is deleted','expensereport',204);
insert into llx_c_action_trigger (code,label,description,elementtype,rang) values ('HOLIDAY_VALIDATE','Expense report validated','Executed when an expense report is validated','expensereport',202);
insert into llx_c_action_trigger (code,label,description,elementtype,rang) values ('HOLIDAY_APPROVE','Expense report approved','Executed when an expense report is approved','expensereport',203);

INSERT INTO llx_c_forme_juridique (fk_pays, code, libelle) VALUES (80, '8001', 'Aktieselvskab A/S');
INSERT INTO llx_c_forme_juridique (fk_pays, code, libelle) VALUES (80, '8002', 'Anparts Selvskab ApS');
INSERT INTO llx_c_forme_juridique (fk_pays, code, libelle) VALUES (80, '8003', 'Personlig ejet selvskab');
INSERT INTO llx_c_forme_juridique (fk_pays, code, libelle) VALUES (80, '8004', 'Iværksætterselvskab IVS');
INSERT INTO llx_c_forme_juridique (fk_pays, code, libelle) VALUES (80, '8005', 'Interessentskab I/S');
INSERT INTO llx_c_forme_juridique (fk_pays, code, libelle) VALUES (80, '8006', 'Holdingselskab');
INSERT INTO llx_c_forme_juridique (fk_pays, code, libelle) VALUES (80, '8007', 'Selskab Med Begrænset Hæftelse SMBA');
INSERT INTO llx_c_forme_juridique (fk_pays, code, libelle) VALUES (80, '8008', 'Kommanditselskab K/S');
INSERT INTO llx_c_forme_juridique (fk_pays, code, libelle) VALUES (80, '8009', 'SPE-selskab');

ALTER TABLE llx_payment_salary ADD COLUMN ref varchar(30) NULL after rowid;
ALTER TABLE llx_payment_salary ADD COLUMN fk_projet integer DEFAULT NULL after amount;

ALTER TABLE llx_payment_various ADD COLUMN ref varchar(30) NULL after rowid;

ALTER TABLE llx_categorie ADD COLUMN ref_ext varchar(255);

ALTER TABLE llx_paiement ADD COLUMN ext_payment_id varchar(128);
ALTER TABLE llx_paiement ADD COLUMN ext_payment_site varchar(128);

ALTER TABLE llx_societe ADD COLUMN twitter  varchar(255) after skype;
ALTER TABLE llx_societe ADD COLUMN facebook varchar(255) after skype;
ALTER TABLE llx_societe ADD COLUMN instagram  varchar(255) after skype;
ALTER TABLE llx_societe ADD COLUMN snapchat  varchar(255) after skype;
ALTER TABLE llx_societe ADD COLUMN googleplus  varchar(255) after skype;
ALTER TABLE llx_societe ADD COLUMN youtube  varchar(255) after skype;
ALTER TABLE llx_societe ADD COLUMN whatsapp  varchar(255) after skype;

ALTER TABLE llx_socpeople ADD COLUMN twitter  varchar(255) after skype;
ALTER TABLE llx_socpeople ADD COLUMN facebook varchar(255) after skype;
ALTER TABLE llx_socpeople ADD COLUMN instagram  varchar(255) after skype;
ALTER TABLE llx_socpeople ADD COLUMN snapchat  varchar(255) after skype;
ALTER TABLE llx_socpeople ADD COLUMN googleplus  varchar(255) after skype;
ALTER TABLE llx_socpeople ADD COLUMN youtube  varchar(255) after skype;
ALTER TABLE llx_socpeople ADD COLUMN whatsapp  varchar(255) after skype;

ALTER TABLE llx_adherent ADD COLUMN skype  varchar(255);
ALTER TABLE llx_adherent ADD COLUMN twitter  varchar(255);
ALTER TABLE llx_adherent ADD COLUMN facebook varchar(255);
ALTER TABLE llx_adherent ADD COLUMN instagram  varchar(255);
ALTER TABLE llx_adherent ADD COLUMN snapchat  varchar(255);
ALTER TABLE llx_adherent ADD COLUMN googleplus  varchar(255);
ALTER TABLE llx_adherent ADD COLUMN youtube  varchar(255);
ALTER TABLE llx_adherent ADD COLUMN whatsapp  varchar(255);

ALTER TABLE llx_user ADD COLUMN skype  varchar(255);
ALTER TABLE llx_user ADD COLUMN twitter  varchar(255);
ALTER TABLE llx_user ADD COLUMN facebook varchar(255);
ALTER TABLE llx_user ADD COLUMN instagram  varchar(255);
ALTER TABLE llx_user ADD COLUMN snapchat  varchar(255);
ALTER TABLE llx_user ADD COLUMN googleplus  varchar(255);
ALTER TABLE llx_user ADD COLUMN youtube  varchar(255);
ALTER TABLE llx_user ADD COLUMN whatsapp  varchar(255);


ALTER TABLE llx_website CHANGE COLUMN fk_user_create fk_user_creat integer;
ALTER TABLE llx_website_page CHANGE COLUMN fk_user_create fk_user_creat integer;

ALTER TABLE llx_website ADD COLUMN maincolor varchar(16);
ALTER TABLE llx_website ADD COLUMN maincolorbis varchar(16);

ALTER TABLE llx_website_page ADD COLUMN image varchar(255);

CREATE TABLE llx_takepos_floor_tables(
    rowid integer AUTO_INCREMENT PRIMARY KEY,
    entity integer DEFAULT 1 NOT NULL,
    label varchar(255),
    leftpos float,
    toppos float,
    floor smallint
) ENGINE=innodb;


UPDATE llx_c_payment_term SET decalage = nbjour, nbjour = 0 where decalage IS NULL AND type_cdr = 2;


UPDATE llx_holiday SET ref = rowid WHERE ref IS NULL;


-- DROP TABLE llx_emailcollector_emailcollectorfilter;
-- DROP TABLE llx_emailcollector_emailcollectoraction;
-- DROP TABLE llx_emailcollector_emailcollector;

CREATE TABLE llx_emailcollector_emailcollector(
        -- BEGIN MODULEBUILDER FIELDS
        rowid integer AUTO_INCREMENT PRIMARY KEY NOT NULL,
        entity integer DEFAULT 1 NOT NULL,
        ref varchar(128) NOT NULL,
        label varchar(255),
        description text,
        host varchar(255),
        login varchar(128),
        password varchar(128),
        source_directory varchar(255) NOT NULL,
        target_directory varchar(255),
        datelastresult datetime,
        codelastresult varchar(16),
        lastresult varchar(255),
        note_public text,
        note_private text,
        date_creation datetime NOT NULL,
        tms timestamp NOT NULL,
        fk_user_creat integer NOT NULL,
        fk_user_modif integer,
        import_key varchar(14),
        status integer NOT NULL
        -- END MODULEBUILDER FIELDS
) ENGINE=innodb;

ALTER TABLE llx_emailcollector_emailcollector ADD COLUMN login varchar(128);
ALTER TABLE llx_emailcollector_emailcollector ADD INDEX idx_emailcollector_entity (entity);
ALTER TABLE llx_emailcollector_emailcollector ADD INDEX idx_emailcollector_status (status);


CREATE TABLE llx_emailcollector_emailcollectorfilter(
	-- BEGIN MODULEBUILDER FIELDS
	rowid integer AUTO_INCREMENT PRIMARY KEY NOT NULL,
	fk_emailcollector INTEGER NOT NULL,
	type varchar(128) NOT NULL,
	rulevalue varchar(255) NULL,
	date_creation datetime NOT NULL,
	tms timestamp NOT NULL,
	fk_user_creat integer NOT NULL,
	fk_user_modif integer,
	import_key varchar(14),
	status integer NOT NULL
	-- END MODULEBUILDER FIELDS
) ENGINE=innodb;

CREATE TABLE llx_emailcollector_emailcollectoraction(
	-- BEGIN MODULEBUILDER FIELDS
	rowid integer AUTO_INCREMENT PRIMARY KEY NOT NULL,
	fk_emailcollector INTEGER NOT NULL,
	type varchar(128) NOT NULL,
	actionparam varchar(255) NULL,
	date_creation datetime NOT NULL,
	tms timestamp NOT NULL,
	fk_user_creat integer NOT NULL,
	fk_user_modif integer,
	position integer DEFAULT 0,
	import_key varchar(14),
	status integer NOT NULL
	-- END MODULEBUILDER FIELDS
) ENGINE=innodb;

ALTER TABLE llx_emailcollector_emailcollectorfilter ADD INDEX idx_emailcollector_fk_emailcollector (fk_emailcollector);
ALTER TABLE llx_emailcollector_emailcollectorfilter ADD CONSTRAINT fk_emailcollectorfilter_fk_emailcollector FOREIGN KEY (fk_emailcollector) REFERENCES llx_emailcollector_emailcollector(rowid);

ALTER TABLE llx_emailcollector_emailcollectoraction ADD INDEX idx_emailcollector_fk_emailcollector (fk_emailcollector);
ALTER TABLE llx_emailcollector_emailcollectoraction ADD CONSTRAINT fk_emailcollectoraction_fk_emailcollector FOREIGN KEY (fk_emailcollector) REFERENCES llx_emailcollector_emailcollector(rowid);


ALTER TABLE llx_emailcollector_emailcollectorfilter ADD UNIQUE INDEX uk_emailcollector_emailcollectorfilter (fk_emailcollector, type, rulevalue);
ALTER TABLE llx_emailcollector_emailcollectoraction ADD UNIQUE INDEX uk_emailcollector_emailcollectoraction (fk_emailcollector, type);

ALTER TABLE llx_societe_rib ADD COLUMN   comment        varchar(255);
ALTER TABLE llx_societe_rib ADD COLUMN   ipaddress      varchar(68);

DROP TABLE llx_ticket_logs;


CREATE TABLE llx_pos_cash_fence(
	rowid INTEGER AUTO_INCREMENT PRIMARY KEY,
	entity INTEGER DEFAULT 1 NOT NULL,
	ref VARCHAR(64),
	label VARCHAR(255),
	opening double(24,8) default 0,
	cash double(24,8) default 0,
	card double(24,8) default 0,
	cheque double(24,8) default 0,
	status INTEGER,
	date_creation DATETIME NOT NULL,
	date_valid DATETIME,
	day_close INTEGER,
	month_close INTEGER,
	year_close INTEGER,
	posmodule VARCHAR(30),
	posnumber VARCHAR(30),
	fk_user_creat integer,
	fk_user_valid integer,
	tms TIMESTAMP NOT NULL,
	import_key VARCHAR(14)
) ENGINE=innodb;

-- VMYSQL4.3 ALTER TABLE llx_accounting_account MODIFY COLUMN account_number varchar(32) NOT NULL;
-- VPGSQL8.2 ALTER TABLE llx_accounting_account ALTER COLUMN account_number SET NOT NULL;


-- Withdrawals / Prelevements
UPDATE llx_const set name = 'PRELEVEMENT_END_TO_END' where name = 'END_TO_END';
UPDATE llx_const set name = 'PRELEVEMENT_USTRD' where name = 'USTRD';


-- Delete duplicate accounting account, but only if not used
DROP TABLE tmp_llx_accouting_account;
CREATE TABLE tmp_llx_accouting_account AS SELECT MIN(rowid) as MINID, MAX(rowid) as MAXID, account_number, entity, fk_pcg_version, count(*) AS NB FROM llx_accounting_account group BY account_number, entity, fk_pcg_version HAVING count(*) >= 2 order by account_number, entity, fk_pcg_version;
--SELECT * from tmp_llx_accouting_account;
DELETE from llx_accounting_account where rowid in (select minid from tmp_llx_accouting_account where minid NOT IN (SELECT fk_code_ventilation from llx_facturedet) AND minid NOT IN (SELECT fk_code_ventilation from llx_facture_fourn_det) AND minid NOT IN (SELECT fk_code_ventilation from llx_expensereport_det));

-- If there is record in tmp_llx_accouting_account, make a look on each line to do
--update llx_facturedet        set fk_code_ventilation = maxid WHERE fk_code_ventilation = minid;
--update llx_facture_fourn_det set fk_code_ventilation = maxid WHERE fk_code_ventilation = minid;
--update llx_expensereport_det set fk_code_ventilation = maxid WHERE fk_code_ventilation = minid;


ALTER TABLE llx_accounting_account DROP INDEX uk_accounting_account;
ALTER TABLE llx_accounting_account ADD UNIQUE INDEX uk_accounting_account (account_number, entity, fk_pcg_version);

<<<<<<< HEAD
=======
UPDATE llx_projet SET fk_opp_status = NULL WHERE fk_opp_status = -1;

>>>>>>> dccad0b1
<|MERGE_RESOLUTION|>--- conflicted
+++ resolved
@@ -286,8 +286,4 @@
 ALTER TABLE llx_accounting_account DROP INDEX uk_accounting_account;
 ALTER TABLE llx_accounting_account ADD UNIQUE INDEX uk_accounting_account (account_number, entity, fk_pcg_version);
 
-<<<<<<< HEAD
-=======
 UPDATE llx_projet SET fk_opp_status = NULL WHERE fk_opp_status = -1;
-
->>>>>>> dccad0b1
