--
-- Be carefull to requests order.
-- This file must be loaded by calling /install/index.php page
-- when current version is 9.0.0 or higher.
--
-- To restrict request to Mysql version x.y minimum use -- VMYSQLx.y
-- To restrict request to Pgsql version x.y minimum use -- VPGSQLx.y
-- To rename a table:       ALTER TABLE llx_table RENAME TO llx_table_new;
-- To add a column:         ALTER TABLE llx_table ADD COLUMN newcol varchar(60) NOT NULL DEFAULT '0' AFTER existingcol;
-- To rename a column:      ALTER TABLE llx_table CHANGE COLUMN oldname newname varchar(60);
-- To drop a column:        ALTER TABLE llx_table DROP COLUMN oldname;
-- To change type of field: ALTER TABLE llx_table MODIFY COLUMN name varchar(60);
-- To drop a foreign key:   ALTER TABLE llx_table DROP FOREIGN KEY fk_name;
-- To create a unique index ALTER TABLE llx_table ADD UNIQUE INDEX uk_table_field (field);
-- To drop an index:        -- VMYSQL4.1 DROP INDEX nomindex on llx_table
-- To drop an index:        -- VPGSQL8.2 DROP INDEX nomindex
-- To make pk to be auto increment (mysql):    -- VMYSQL4.3 ALTER TABLE llx_table CHANGE COLUMN rowid rowid INTEGER NOT NULL AUTO_INCREMENT;
-- To make pk to be auto increment (postgres):
-- -- VPGSQL8.2 CREATE SEQUENCE llx_table_rowid_seq OWNED BY llx_table.rowid;
-- -- VPGSQL8.2 ALTER TABLE llx_table ADD PRIMARY KEY (rowid);
-- -- VPGSQL8.2 ALTER TABLE llx_table ALTER COLUMN rowid SET DEFAULT nextval('llx_table_rowid_seq');
-- -- VPGSQL8.2 SELECT setval('llx_table_rowid_seq', MAX(rowid)) FROM llx_table;
-- To set a field as NULL:                     -- VMYSQL4.3 ALTER TABLE llx_table MODIFY COLUMN name varchar(60) NULL;
-- To set a field as NULL:                     -- VPGSQL8.2 ALTER TABLE llx_table ALTER COLUMN name DROP NOT NULL;
-- To set a field as NOT NULL:                 -- VMYSQL4.3 ALTER TABLE llx_table MODIFY COLUMN name varchar(60) NOT NULL;
-- To set a field as NOT NULL:                 -- VPGSQL8.2 ALTER TABLE llx_table ALTER COLUMN name SET NOT NULL;
-- To set a field as default NULL:             -- VPGSQL8.2 ALTER TABLE llx_table ALTER COLUMN name SET DEFAULT NULL;
-- Note: fields with type BLOB/TEXT can't have default value.


-- Missing in 8.0
ALTER TABLE llx_accounting_account DROP FOREIGN KEY fk_accounting_account_fk_pcg_version;
ALTER TABLE llx_accounting_account MODIFY COLUMN fk_pcg_version varchar(32) NOT NULL;
ALTER TABLE llx_accounting_system MODIFY COLUMN pcg_version varchar(32) NOT NULL;
ALTER TABLE llx_accounting_account ADD CONSTRAINT fk_accounting_account_fk_pcg_version    FOREIGN KEY (fk_pcg_version)    REFERENCES llx_accounting_system (pcg_version);

ALTER TABLE llx_facture ADD COLUMN module_source varchar(32);
ALTER TABLE llx_facture ADD COLUMN pos_source varchar(32);

create table llx_facture_rec_extrafields
(
  rowid                     integer AUTO_INCREMENT PRIMARY KEY,
  tms                       timestamp,
  fk_object                 integer NOT NULL,
  import_key                varchar(14)
) ENGINE=innodb;


-- For 9.0
ALTER TABLE llx_extrafields ADD COLUMN help text NULL;
ALTER TABLE llx_extrafields ADD COLUMN totalizable boolean DEFAULT FALSE after list;
ALTER TABLE llx_product_fournisseur_price ADD COLUMN desc_fourn text after ref_fourn;


ALTER TABLE llx_user ADD COLUMN dateemploymentend date after dateemployment;

ALTER TABLE llx_stock_mouvement ADD COLUMN fk_project integer;

ALTER TABLE llx_c_field_list ADD COLUMN visible tinyint	DEFAULT 1 NOT NULL AFTER search;


insert into llx_c_action_trigger (code,label,description,elementtype,rang) values ('COMPANY_DELETE','Third party deleted','Executed when you delete third party','societe',1);
insert into llx_c_action_trigger (code,label,description,elementtype,rang) values ('PROPAL_DELETE','Customer proposal deleted','Executed when a customer proposal is deleted','propal',2);
insert into llx_c_action_trigger (code,label,description,elementtype,rang) values ('ORDER_DELETE','Customer order deleted','Executed when a customer order is deleted','commande',5);
insert into llx_c_action_trigger (code,label,description,elementtype,rang) values ('BILL_DELETE','Customer invoice deleted','Executed when a customer invoice is deleted','facture',9);
insert into llx_c_action_trigger (code,label,description,elementtype,rang) values ('PROPOSAL_SUPPLIER_DELETE','Price request deleted','Executed when a customer proposal delete','proposal_supplier',10);
insert into llx_c_action_trigger (code,label,description,elementtype,rang) values ('ORDER_SUPPLIER_DELETE','Supplier order deleted','Executed when a supplier order is deleted','order_supplier',14);
insert into llx_c_action_trigger (code,label,description,elementtype,rang) values ('BILL_SUPPLIER_DELETE','Supplier invoice deleted','Executed when a supplier invoice is deleted','invoice_supplier',17);
insert into llx_c_action_trigger (code,label,description,elementtype,rang) values ('CONTRACT_DELETE','Contract deleted','Executed when a contract is deleted','contrat',18);
insert into llx_c_action_trigger (code,label,description,elementtype,rang) values ('FICHINTER_DELETE','Intervention is deleted','Executed when a intervention is deleted','ficheinter',35);
insert into llx_c_action_trigger (code,label,description,elementtype,rang) values ('EXPENSE_DELETE','Expense report deleted','Executed when an expense report is deleted','expensereport',204);
insert into llx_c_action_trigger (code,label,description,elementtype,rang) values ('HOLIDAY_VALIDATE','Expense report validated','Executed when an expense report is validated','expensereport',202);
insert into llx_c_action_trigger (code,label,description,elementtype,rang) values ('HOLIDAY_APPROVE','Expense report approved','Executed when an expense report is approved','expensereport',203);

ALTER TABLE llx_payment_salary ADD COLUMN ref varchar(30) NULL after rowid;
ALTER TABLE llx_payment_salary ADD COLUMN fk_projet integer DEFAULT NULL after amount;

ALTER TABLE llx_payment_various ADD COLUMN ref varchar(30) NULL after rowid;

ALTER TABLE llx_categorie ADD COLUMN ref_ext varchar(255);

ALTER TABLE llx_paiement ADD COLUMN ext_payment_id varchar(128);
ALTER TABLE llx_paiement ADD COLUMN ext_payment_site varchar(128);
ALTER TABLE llx_paiement ADD COLUMN fk_account integer DEFAULT 0 NOT NULL after num_paiement;

-- Get the planned account of the paiement from bankentries
UPDATE llx_paiement as p INNER JOIN llx_bank as b ON p.fk_bank = b.rowid SET p.fk_account = b.fk_account WHERE p.fk_account = 0;

ALTER TABLE llx_societe ADD COLUMN twitter  varchar(255) after skype;
ALTER TABLE llx_societe ADD COLUMN facebook varchar(255) after skype;
ALTER TABLE llx_societe ADD COLUMN instagram  varchar(255) after skype;
ALTER TABLE llx_societe ADD COLUMN snapchat  varchar(255) after skype;
ALTER TABLE llx_societe ADD COLUMN googleplus  varchar(255) after skype;
ALTER TABLE llx_societe ADD COLUMN youtube  varchar(255) after skype;
ALTER TABLE llx_societe ADD COLUMN whatsapp  varchar(255) after skype;

ALTER TABLE llx_socpeople ADD COLUMN twitter  varchar(255) after skype;
ALTER TABLE llx_socpeople ADD COLUMN facebook varchar(255) after skype;
ALTER TABLE llx_socpeople ADD COLUMN instagram  varchar(255) after skype;
ALTER TABLE llx_socpeople ADD COLUMN snapchat  varchar(255) after skype;
ALTER TABLE llx_socpeople ADD COLUMN googleplus  varchar(255) after skype;
ALTER TABLE llx_socpeople ADD COLUMN youtube  varchar(255) after skype;
ALTER TABLE llx_socpeople ADD COLUMN whatsapp  varchar(255) after skype;

ALTER TABLE llx_adherent ADD COLUMN skype  varchar(255);
ALTER TABLE llx_adherent ADD COLUMN twitter  varchar(255);
ALTER TABLE llx_adherent ADD COLUMN facebook varchar(255);
ALTER TABLE llx_adherent ADD COLUMN instagram  varchar(255);
ALTER TABLE llx_adherent ADD COLUMN snapchat  varchar(255);
ALTER TABLE llx_adherent ADD COLUMN googleplus  varchar(255);
ALTER TABLE llx_adherent ADD COLUMN youtube  varchar(255);
ALTER TABLE llx_adherent ADD COLUMN whatsapp  varchar(255);

ALTER TABLE llx_user ADD COLUMN skype  varchar(255);
ALTER TABLE llx_user ADD COLUMN twitter  varchar(255);
ALTER TABLE llx_user ADD COLUMN facebook varchar(255);
ALTER TABLE llx_user ADD COLUMN instagram  varchar(255);
ALTER TABLE llx_user ADD COLUMN snapchat  varchar(255);
ALTER TABLE llx_user ADD COLUMN googleplus  varchar(255);
ALTER TABLE llx_user ADD COLUMN youtube  varchar(255);
ALTER TABLE llx_user ADD COLUMN whatsapp  varchar(255);


ALTER TABLE llx_website CHANGE COLUMN fk_user_create fk_user_creat integer;
ALTER TABLE llx_website_page CHANGE COLUMN fk_user_create fk_user_creat integer;

ALTER TABLE llx_website ADD COLUMN maincolor varchar(16);
ALTER TABLE llx_website ADD COLUMN maincolorbis varchar(16);


CREATE TABLE llx_takepos_floor_tables(
    rowid integer AUTO_INCREMENT PRIMARY KEY,
    entity integer DEFAULT 1 NOT NULL,
    label varchar(255),
    leftpos float,
    toppos float,
    floor smallint
) ENGINE=innodb;


UPDATE llx_c_payment_term SET decalage = nbjour, nbjour = 0 where decalage IS NULL AND type_cdr = 2;

<<<<<<< HEAD
CREATE TABLE llx_bordereau_chequedet
(
    rowid 			integer AUTO_INCREMENT PRIMARY KEY,
    fk_bordereau 	integer NOT NULL,
    fk_bank 		integer,
    fk_paiement 	integer,
    type_line		varchar(255),
    emetteur 		varchar(255),
    amount 			double(28,8) DEFAULT 0,
    num_chq			varchar(50),
    banque			varchar(255),
    datec			datetime	
) ENGINE = InnoDB;

ALTER TABLE llx_bordereau_chequedet ADD INDEX idx_bordereaudet_fk_bordereau (fk_bordereau);
ALTER TABLE llx_bordereau_chequedet ADD INDEX idx_bordereaudet_fk_bank (fk_bank);
ALTER TABLE llx_bordereau_chequedet ADD INDEX idx_bordereaudet_fk_paiement (fk_paiement);

INSERT INTO llx_bordereau_chequedet (fk_bordereau, fk_bank, fk_paiement, type_line, emetteur, amount, num_chq, banque, datec) SELECT b.fk_bordereau, b.rowid as fk_bank, IF(ISNULL(p.rowid), 0, p.rowid) as fk_paiement, 'bank' as type_line, b.emetteur, b.amount, b.num_chq, b.banque, b.datec FROM llx_bank as b LEFT JOIN llx_paiement as p ON p.fk_bank=b.rowid WHERE b.fk_bordereau <> 0
=======
UPDATE llx_holiday SET ref = rowid WHERE ref IS NULL;
>>>>>>> 0c77f6c3
<|MERGE_RESOLUTION|>--- conflicted
+++ resolved
@@ -140,7 +140,6 @@
 
 UPDATE llx_c_payment_term SET decalage = nbjour, nbjour = 0 where decalage IS NULL AND type_cdr = 2;
 
-<<<<<<< HEAD
 CREATE TABLE llx_bordereau_chequedet
 (
     rowid 			integer AUTO_INCREMENT PRIMARY KEY,
@@ -160,6 +159,6 @@
 ALTER TABLE llx_bordereau_chequedet ADD INDEX idx_bordereaudet_fk_paiement (fk_paiement);
 
 INSERT INTO llx_bordereau_chequedet (fk_bordereau, fk_bank, fk_paiement, type_line, emetteur, amount, num_chq, banque, datec) SELECT b.fk_bordereau, b.rowid as fk_bank, IF(ISNULL(p.rowid), 0, p.rowid) as fk_paiement, 'bank' as type_line, b.emetteur, b.amount, b.num_chq, b.banque, b.datec FROM llx_bank as b LEFT JOIN llx_paiement as p ON p.fk_bank=b.rowid WHERE b.fk_bordereau <> 0
-=======
+
 UPDATE llx_holiday SET ref = rowid WHERE ref IS NULL;
->>>>>>> 0c77f6c3
+
