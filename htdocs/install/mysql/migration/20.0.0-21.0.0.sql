--- conflicted
+++ resolved
@@ -193,9 +193,6 @@
 
 ALTER TABLE llx_recruitment_recruitmentcandidature MODIFY fk_user_creat integer NULL;
 
-<<<<<<< HEAD
-ALTER TABLE llx_ecm_files ADD COLUMN agenda_id integer;
-=======
 ALTER TABLE llx_ecm_files ADD COLUMN agenda_id integer;
 
 -- Add accountancy code general on user / customer / supplier subledger
@@ -209,5 +206,4 @@
 ALTER TABLE llx_societe MODIFY COLUMN code_compta varchar(32);
 ALTER TABLE llx_societe MODIFY COLUMN code_compta_fournisseur varchar(32);
 ALTER TABLE llx_societe_perentity MODIFY COLUMN accountancy_code_customer varchar(32);
-ALTER TABLE llx_societe_perentity MODIFY COLUMN accountancy_code_supplier varchar(32);
->>>>>>> f70c9459
+ALTER TABLE llx_societe_perentity MODIFY COLUMN accountancy_code_supplier varchar(32);