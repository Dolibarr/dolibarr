--- conflicted
+++ resolved
@@ -132,33 +132,8 @@
 ALTER TABLE llx_recruitment_recruitmentcandidature ADD COLUMN ip varchar(250);
 ALTER TABLE llx_socpeople ADD COLUMN ip varchar(250);
 
-<<<<<<< HEAD
-=======
 ALTER TABLE llx_webhook_target ADD COLUMN trigger_stack text;
 
--- Product attribut extrafields
-CREATE TABLE llx_product_attribute_extrafields
-(
-  rowid                     integer AUTO_INCREMENT PRIMARY KEY,
-  tms                       timestamp DEFAULT CURRENT_TIMESTAMP ON UPDATE CURRENT_TIMESTAMP,
-  fk_object                 integer NOT NULL,
-  import_key                varchar(14)                          -- import key
-) ENGINE=innodb;
-
-ALTER TABLE llx_product_attribute_extrafields ADD INDEX idx_product_attribute_extrafields (fk_object);
-
--- Product attribut value extrafields
-CREATE TABLE llx_product_attribute_value_extrafields
-(
-  rowid                     integer AUTO_INCREMENT PRIMARY KEY,
-  tms                       timestamp DEFAULT CURRENT_TIMESTAMP ON UPDATE CURRENT_TIMESTAMP,
-  fk_object                 integer NOT NULL,
-  import_key                varchar(14)                          -- import key
-) ENGINE=innodb;
-
-ALTER TABLE llx_product_attribute_value_extrafields ADD INDEX idx_product_attribute_value_extrafields (fk_object);
-
->>>>>>> 235d23a2
 ALTER TABLE llx_recruitment_recruitmentcandidature MODIFY fk_user_creat integer NULL;
 
 ALTER TABLE llx_ecm_files ADD COLUMN agenda_id integer;
