--
-- This file is executed by calling /install/index.php page
-- when current version is higher than the name of this file.
-- Be carefull in the position of each SQL request.
--
-- To restrict request to Mysql version x.y minimum use -- VMYSQLx.y
-- To restrict request to Pgsql version x.y minimum use -- VPGSQLx.y
-- To rename a table:       ALTER TABLE llx_table RENAME TO llx_table_new; -- Note that "RENAME TO" is both compatible mysql/postgesql, not "RENAME" alone.
-- To add a column:         ALTER TABLE llx_table ADD COLUMN newcol varchar(60) NOT NULL DEFAULT '0' AFTER existingcol;
-- To rename a column:      ALTER TABLE llx_table CHANGE COLUMN oldname newname varchar(60);
-- To drop a column:        ALTER TABLE llx_table DROP COLUMN oldname;
-- To change type of field: ALTER TABLE llx_table MODIFY COLUMN name varchar(60);
-- To drop a foreign key or constraint:   ALTER TABLE llx_table DROP FOREIGN KEY fk_name;
-- To create a unique index:              ALTER TABLE llx_table ADD UNIQUE INDEX uk_table_field (field);
-- To drop an index:        -- VMYSQL4.1 DROP INDEX nomindex ON llx_table;
-- To drop an index:        -- VPGSQL8.2 DROP INDEX nomindex;
-- To make pk to be auto increment (mysql):
-- -- VMYSQL4.3 ALTER TABLE llx_table ADD PRIMARY KEY(rowid);
-- -- VMYSQL4.3 ALTER TABLE llx_table CHANGE COLUMN rowid rowid INTEGER NOT NULL AUTO_INCREMENT;
-- To make pk to be auto increment (postgres):
-- -- VPGSQL8.2 CREATE SEQUENCE llx_table_rowid_seq OWNED BY llx_table.rowid;
-- -- VPGSQL8.2 ALTER TABLE llx_table ADD PRIMARY KEY (rowid);
-- -- VPGSQL8.2 ALTER TABLE llx_table ALTER COLUMN rowid SET DEFAULT nextval('llx_table_rowid_seq');
-- -- VPGSQL8.2 SELECT setval('llx_table_rowid_seq', MAX(rowid)) FROM llx_table;
-- To set a field as NULL:                     -- VMYSQL4.3 ALTER TABLE llx_table MODIFY COLUMN name varchar(60) NULL;
-- To set a field as NULL:                     -- VPGSQL8.2 ALTER TABLE llx_table ALTER COLUMN name DROP NOT NULL;
-- To set a field as NOT NULL:                 -- VMYSQL4.3 ALTER TABLE llx_table MODIFY COLUMN name varchar(60) NOT NULL;
-- To set a field as NOT NULL:                 -- VPGSQL8.2 ALTER TABLE llx_table ALTER COLUMN name SET NOT NULL;
-- To set a field as default NULL:             -- VPGSQL8.2 ALTER TABLE llx_table ALTER COLUMN name SET DEFAULT NULL;
-- Note: fields with type BLOB/TEXT can't have default value.
-- To rebuild sequence for postgresql after insert, by forcing id autoincrement fields:
-- -- VPGSQL8.2 SELECT dol_util_rebuild_sequences();


DROP TABLE llx_contratdet_log;


-- add billable attribute to project task
ALTER TABLE llx_projet_task ADD COLUMN billable smallint DEFAULT 1;

ALTER TABLE llx_inventory DROP COLUMN datec;

UPDATE llx_document_model SET nom='standard_expensereport' WHERE nom='standard' AND type='expensereport';
UPDATE llx_document_model SET nom='standard_stock' WHERE nom='standard' AND type='stock';
UPDATE llx_document_model SET name='standard_movementstock' WHERE nom='standard' AND type='mouvement';
UPDATE llx_document_model SET nom='standard_evaluation' WHERE nom='standard' AND type='evaluation';
UPDATE llx_document_model SET nom='standard_supplierpayment' WHERE nom='standard' AND type='supplier_payment';
UPDATE llx_document_model SET nom='standard_member' WHERE nom='standard' AND type='member';
-- if rename failed delete old models
DELETE FROM llx_document_model WHERE nom='standard' AND type='expensereport';
DELETE FROM llx_document_model WHERE nom='standard' AND type='stock';
DELETE FROM llx_document_model WHERE nom='standard' AND type='mouvement';
DELETE FROM llx_document_model WHERE nom='standard' AND type='evaluation';
DELETE FROM llx_document_model WHERE nom='standard' AND type='supplier_payment';
DELETE FROM llx_document_model WHERE nom='standard' AND type='member';

ALTER TABLE llx_contrat ADD COLUMN total_tva double(24,8) DEFAULT 0;
ALTER TABLE llx_contrat ADD COLUMN localtax1 double(24,8) DEFAULT 0;
ALTER TABLE llx_contrat ADD COLUMN localtax2 double(24,8) DEFAULT 0;
ALTER TABLE llx_contrat ADD COLUMN revenuestamp double(24,8) DEFAULT 0;
ALTER TABLE llx_contrat ADD COLUMN total_ht double(24,8) DEFAULT 0;
ALTER TABLE llx_contrat ADD COLUMN total_ttc double(24,8) DEFAULT 0;

ALTER TABLE llx_expedition_package MODIFY COLUMN dangerous_goods varchar(60) DEFAULT '0';

ALTER TABLE llx_propal ADD COLUMN model_pdf_pos_sign VARCHAR(32) DEFAULT NULL AFTER model_pdf;
<<<<<<< HEAD
ALTER TABLE llx_commande ADD COLUMN signed_status smallint DEFAULT NULL AFTER total_ttc;
=======

-- a dictionary can not have entity = 0
ALTER TABLE llx_c_hrm_public_holiday DROP INDEX uk_c_hrm_public_holiday;
ALTER TABLE llx_c_hrm_public_holiday DROP INDEX uk_c_hrm_public_holiday2;
ALTER TABLE llx_c_hrm_public_holiday MODIFY COLUMN entity integer DEFAULT 1 NOT NULL;
UPDATE llx_c_hrm_public_holiday SET entity = 1 WHERE entity = 0;
ALTER TABLE llx_c_hrm_public_holiday ADD UNIQUE INDEX uk_c_hrm_public_holiday(entity, code);
ALTER TABLE llx_c_hrm_public_holiday ADD UNIQUE INDEX uk_c_hrm_public_holiday2(entity, fk_country, dayrule, day, month, year);
>>>>>>> 19462bf5
<|MERGE_RESOLUTION|>--- conflicted
+++ resolved
@@ -64,9 +64,9 @@
 ALTER TABLE llx_expedition_package MODIFY COLUMN dangerous_goods varchar(60) DEFAULT '0';
 
 ALTER TABLE llx_propal ADD COLUMN model_pdf_pos_sign VARCHAR(32) DEFAULT NULL AFTER model_pdf;
-<<<<<<< HEAD
+
 ALTER TABLE llx_commande ADD COLUMN signed_status smallint DEFAULT NULL AFTER total_ttc;
-=======
+
 
 -- a dictionary can not have entity = 0
 ALTER TABLE llx_c_hrm_public_holiday DROP INDEX uk_c_hrm_public_holiday;
@@ -74,5 +74,4 @@
 ALTER TABLE llx_c_hrm_public_holiday MODIFY COLUMN entity integer DEFAULT 1 NOT NULL;
 UPDATE llx_c_hrm_public_holiday SET entity = 1 WHERE entity = 0;
 ALTER TABLE llx_c_hrm_public_holiday ADD UNIQUE INDEX uk_c_hrm_public_holiday(entity, code);
-ALTER TABLE llx_c_hrm_public_holiday ADD UNIQUE INDEX uk_c_hrm_public_holiday2(entity, fk_country, dayrule, day, month, year);
->>>>>>> 19462bf5
+ALTER TABLE llx_c_hrm_public_holiday ADD UNIQUE INDEX uk_c_hrm_public_holiday2(entity, fk_country, dayrule, day, month, year);