--
-- This file is executed by calling /install/index.php page
-- when current version is higher than the name of this file.
-- Be carefull in the position of each SQL request.
--
-- To restrict request to Mysql version x.y minimum use -- VMYSQLx.y
-- To restrict request to Pgsql version x.y minimum use -- VPGSQLx.y
-- To rename a table:       ALTER TABLE llx_table RENAME TO llx_table_new; -- Note that "RENAME TO" is both compatible mysql/postgesql, not "RENAME" alone.
-- To add a column:         ALTER TABLE llx_table ADD COLUMN newcol varchar(60) NOT NULL DEFAULT '0' AFTER existingcol;
-- To rename a column:      ALTER TABLE llx_table CHANGE COLUMN oldname newname varchar(60);
-- To drop a column:        ALTER TABLE llx_table DROP COLUMN oldname;
-- To change type of field: ALTER TABLE llx_table MODIFY COLUMN name varchar(60);
-- To drop a foreign key or constraint:   ALTER TABLE llx_table DROP FOREIGN KEY fk_name;
-- To create a unique index:              ALTER TABLE llx_table ADD UNIQUE INDEX uk_table_field (field);
-- To drop an index:        -- VMYSQL4.1 DROP INDEX nomindex ON llx_table;
-- To drop an index:        -- VPGSQL8.2 DROP INDEX nomindex;
-- To make pk to be auto increment (mysql):
-- -- VMYSQL4.3 ALTER TABLE llx_table ADD PRIMARY KEY(rowid);
-- -- VMYSQL4.3 ALTER TABLE llx_table CHANGE COLUMN rowid rowid INTEGER NOT NULL AUTO_INCREMENT;
-- To make pk to be auto increment (postgres):
-- -- VPGSQL8.2 CREATE SEQUENCE llx_table_rowid_seq OWNED BY llx_table.rowid;
-- -- VPGSQL8.2 ALTER TABLE llx_table ADD PRIMARY KEY (rowid);
-- -- VPGSQL8.2 ALTER TABLE llx_table ALTER COLUMN rowid SET DEFAULT nextval('llx_table_rowid_seq');
-- -- VPGSQL8.2 SELECT setval('llx_table_rowid_seq', MAX(rowid)) FROM llx_table;
-- To set a field as NULL:                     -- VMYSQL4.3 ALTER TABLE llx_table MODIFY COLUMN name varchar(60) NULL;
-- To set a field as NULL:                     -- VPGSQL8.2 ALTER TABLE llx_table ALTER COLUMN name DROP NOT NULL;
-- To set a field as NOT NULL:                 -- VMYSQL4.3 ALTER TABLE llx_table MODIFY COLUMN name varchar(60) NOT NULL;
-- To set a field as NOT NULL:                 -- VPGSQL8.2 ALTER TABLE llx_table ALTER COLUMN name SET NOT NULL;
-- To set a field as default NULL:             -- VPGSQL8.2 ALTER TABLE llx_table ALTER COLUMN name SET DEFAULT NULL;
-- Note: fields with type BLOB/TEXT can't have default value.
-- To rebuild sequence for postgresql after insert, by forcing id autoincrement fields:
-- -- VPGSQL8.2 SELECT dol_util_rebuild_sequences();


-- Clean very old temporary tables (created during v9 migration or repair)

DROP TABLE tmp_llx_accouting_account;
DROP TABLE tmp_llx_accounting_account;


-- Previous version instruction forgotten

-- missing entity field
ALTER TABLE llx_c_holiday_types DROP INDEX uk_c_holiday_types;
ALTER TABLE llx_c_holiday_types ADD COLUMN entity integer DEFAULT 1 NOT NULL AFTER rowid;
ALTER TABLE llx_c_holiday_types ADD UNIQUE INDEX uk_c_holiday_types (entity, code);


-- V21 migration

DROP TABLE llx_contratdet_log;


-- add billable attribute to project task
ALTER TABLE llx_projet_task ADD COLUMN billable smallint DEFAULT 1;

ALTER TABLE llx_inventory DROP COLUMN datec;

UPDATE llx_document_model SET nom='standard_expensereport' WHERE nom='standard' AND type='expensereport';
UPDATE llx_document_model SET nom='standard_stock' WHERE nom='standard' AND type='stock';
UPDATE llx_document_model SET name='standard_movementstock' WHERE nom='standard' AND type='mouvement';
UPDATE llx_document_model SET nom='standard_evaluation' WHERE nom='standard' AND type='evaluation';
UPDATE llx_document_model SET nom='standard_supplierpayment' WHERE nom='standard' AND type='supplier_payment';
UPDATE llx_document_model SET nom='standard_member' WHERE nom='standard' AND type='member';
-- if rename failed delete old models
DELETE FROM llx_document_model WHERE nom='standard' AND type='expensereport';
DELETE FROM llx_document_model WHERE nom='standard' AND type='stock';
DELETE FROM llx_document_model WHERE nom='standard' AND type='mouvement';
DELETE FROM llx_document_model WHERE nom='standard' AND type='evaluation';
DELETE FROM llx_document_model WHERE nom='standard' AND type='supplier_payment';
DELETE FROM llx_document_model WHERE nom='standard' AND type='member';

ALTER TABLE llx_contrat ADD COLUMN total_tva double(24,8) DEFAULT 0;
ALTER TABLE llx_contrat ADD COLUMN localtax1 double(24,8) DEFAULT 0;
ALTER TABLE llx_contrat ADD COLUMN localtax2 double(24,8) DEFAULT 0;
ALTER TABLE llx_contrat ADD COLUMN revenuestamp double(24,8) DEFAULT 0;
ALTER TABLE llx_contrat ADD COLUMN total_ht double(24,8) DEFAULT 0;
ALTER TABLE llx_contrat ADD COLUMN total_ttc double(24,8) DEFAULT 0;

ALTER TABLE llx_expedition_package MODIFY COLUMN dangerous_goods varchar(60) DEFAULT '0';

ALTER TABLE llx_propal ADD COLUMN model_pdf_pos_sign VARCHAR(32) DEFAULT NULL AFTER model_pdf;

ALTER TABLE llx_commande ADD COLUMN signed_status smallint DEFAULT NULL AFTER total_ttc;


-- A dictionary can not have entity = 0
ALTER TABLE llx_c_hrm_public_holiday DROP INDEX uk_c_hrm_public_holiday;
ALTER TABLE llx_c_hrm_public_holiday DROP INDEX uk_c_hrm_public_holiday2;
ALTER TABLE llx_c_hrm_public_holiday MODIFY COLUMN entity integer DEFAULT 1 NOT NULL;
UPDATE llx_c_hrm_public_holiday SET entity = 1 WHERE entity = 0;
ALTER TABLE llx_c_hrm_public_holiday ADD UNIQUE INDEX uk_c_hrm_public_holiday(entity, code);
ALTER TABLE llx_c_hrm_public_holiday ADD UNIQUE INDEX uk_c_hrm_public_holiday2(entity, fk_country, dayrule, day, month, year);

ALTER TABLE llx_societe_account ADD COLUMN date_last_reset_password datetime after date_previous_login;
ALTER TABLE llx_user_rib ADD COLUMN default_rib smallint NOT NULL DEFAULT 0;
ALTER TABLE llx_prelevement_demande ADD COLUMN fk_societe_rib integer DEFAULT NULL after fk_user_demande;

-- Rename of bank table
ALTER TABLE llx_bank_categ RENAME TO llx_category_bank;		-- TODO Move content into llx_categorie instead of renaming it
ALTER TABLE llx_bank_class RENAME TO llx_category_bankline;


create table llx_paymentexpensereport_expensereport
(
  rowid            		integer AUTO_INCREMENT PRIMARY KEY,
  fk_payment       		integer,
  fk_expensereport 		integer,
  amount           		double(24,8)     DEFAULT 0,

  multicurrency_code	varchar(3),
  multicurrency_tx		double(24,8) DEFAULT 1,
  multicurrency_amount	double(24,8) DEFAULT 0
)ENGINE=innodb;


ALTER TABLE llx_contrat ADD COLUMN denormalized_lower_planned_end_date datetime;

-- Missing field vat_reverse_charge with constant MAIN_COMPANY_PERENTITY_SHARED
ALTER TABLE llx_societe_perentity ADD COLUMN vat_reverse_charge tinyint DEFAULT 0;


ALTER TABLE llx_actioncomm_reminder ADD COLUMN datedone datetime NULL;


-- Product attribut combination2val
ALTER TABLE llx_product_attribute_combination2val ADD INDEX idx_product_att_com2v_prod_combination (fk_prod_combination);
ALTER TABLE llx_product_attribute_combination2val ADD INDEX idx_product_att_com2v_prod_attr (fk_prod_attr);
ALTER TABLE llx_product_attribute_combination2val ADD INDEX idx_product_att_com2v_prod_attr_val (fk_prod_attr_val);

ALTER TABLE llx_societe ADD COLUMN ip varchar(250);
ALTER TABLE llx_recruitment_recruitmentcandidature ADD COLUMN ip varchar(250);
ALTER TABLE llx_socpeople ADD COLUMN ip varchar(250);

<<<<<<< HEAD
ALTER TABLE llx_recruitment_recruitmentcandidature MODIFY fk_user_creat integer NULL;
=======
ALTER TABLE llx_ecm_files ADD COLUMN agenda_id integer;
>>>>>>> 1834c37c
<|MERGE_RESOLUTION|>--- conflicted
+++ resolved
@@ -132,8 +132,6 @@
 ALTER TABLE llx_recruitment_recruitmentcandidature ADD COLUMN ip varchar(250);
 ALTER TABLE llx_socpeople ADD COLUMN ip varchar(250);
 
-<<<<<<< HEAD
 ALTER TABLE llx_recruitment_recruitmentcandidature MODIFY fk_user_creat integer NULL;
-=======
+
 ALTER TABLE llx_ecm_files ADD COLUMN agenda_id integer;
->>>>>>> 1834c37c
