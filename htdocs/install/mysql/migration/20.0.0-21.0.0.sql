--
-- This file is executed by calling /install/index.php page
-- when current version is higher than the name of this file.
-- Be carefull in the position of each SQL request.
--
-- To restrict request to Mysql version x.y minimum use -- VMYSQLx.y
-- To restrict request to Pgsql version x.y minimum use -- VPGSQLx.y
-- To rename a table:       ALTER TABLE llx_table RENAME TO llx_table_new; -- Note that "RENAME TO" is both compatible mysql/postgesql, not "RENAME" alone.
-- To add a column:         ALTER TABLE llx_table ADD COLUMN newcol varchar(60) NOT NULL DEFAULT '0' AFTER existingcol;
-- To rename a column:      ALTER TABLE llx_table CHANGE COLUMN oldname newname varchar(60);
-- To drop a column:        ALTER TABLE llx_table DROP COLUMN oldname;
-- To change type of field: ALTER TABLE llx_table MODIFY COLUMN name varchar(60);
-- To drop a foreign key or constraint:   ALTER TABLE llx_table DROP FOREIGN KEY fk_name;
-- To create a unique index:              ALTER TABLE llx_table ADD UNIQUE INDEX uk_table_field (field);
-- To drop an index:        -- VMYSQL4.1 DROP INDEX nomindex ON llx_table;
-- To drop an index:        -- VPGSQL8.2 DROP INDEX nomindex;
-- To make pk to be auto increment (mysql):
-- -- VMYSQL4.3 ALTER TABLE llx_table ADD PRIMARY KEY(rowid);
-- -- VMYSQL4.3 ALTER TABLE llx_table CHANGE COLUMN rowid rowid INTEGER NOT NULL AUTO_INCREMENT;
-- To make pk to be auto increment (postgres):
-- -- VPGSQL8.2 CREATE SEQUENCE llx_table_rowid_seq OWNED BY llx_table.rowid;
-- -- VPGSQL8.2 ALTER TABLE llx_table ADD PRIMARY KEY (rowid);
-- -- VPGSQL8.2 ALTER TABLE llx_table ALTER COLUMN rowid SET DEFAULT nextval('llx_table_rowid_seq');
-- -- VPGSQL8.2 SELECT setval('llx_table_rowid_seq', MAX(rowid)) FROM llx_table;
-- To set a field as NULL:                     -- VMYSQL4.3 ALTER TABLE llx_table MODIFY COLUMN name varchar(60) NULL;
-- To set a field as NULL:                     -- VPGSQL8.2 ALTER TABLE llx_table ALTER COLUMN name DROP NOT NULL;
-- To set a field as NOT NULL:                 -- VMYSQL4.3 ALTER TABLE llx_table MODIFY COLUMN name varchar(60) NOT NULL;
-- To set a field as NOT NULL:                 -- VPGSQL8.2 ALTER TABLE llx_table ALTER COLUMN name SET NOT NULL;
-- To set a field as default NULL:             -- VPGSQL8.2 ALTER TABLE llx_table ALTER COLUMN name SET DEFAULT NULL;
-- Note: fields with type BLOB/TEXT can't have default value.
-- To rebuild sequence for postgresql after insert, by forcing id autoincrement fields:
-- -- VPGSQL8.2 SELECT dol_util_rebuild_sequences();


-- Previous version instruction forgotten

-- missing entity field
ALTER TABLE llx_c_holiday_types DROP INDEX uk_c_holiday_types;
ALTER TABLE llx_c_holiday_types ADD COLUMN entity integer DEFAULT 1 NOT NULL AFTER rowid;
ALTER TABLE llx_c_holiday_types ADD UNIQUE INDEX uk_c_holiday_types (entity, code);


-- V21 migration

DROP TABLE llx_contratdet_log;


-- add billable attribute to project task
ALTER TABLE llx_projet_task ADD COLUMN billable smallint DEFAULT 1;

ALTER TABLE llx_inventory DROP COLUMN datec;

UPDATE llx_document_model SET nom='standard_expensereport' WHERE nom='standard' AND type='expensereport';
UPDATE llx_document_model SET nom='standard_stock' WHERE nom='standard' AND type='stock';
UPDATE llx_document_model SET name='standard_movementstock' WHERE nom='standard' AND type='mouvement';
UPDATE llx_document_model SET nom='standard_evaluation' WHERE nom='standard' AND type='evaluation';
UPDATE llx_document_model SET nom='standard_supplierpayment' WHERE nom='standard' AND type='supplier_payment';
UPDATE llx_document_model SET nom='standard_member' WHERE nom='standard' AND type='member';
-- if rename failed delete old models
DELETE FROM llx_document_model WHERE nom='standard' AND type='expensereport';
DELETE FROM llx_document_model WHERE nom='standard' AND type='stock';
DELETE FROM llx_document_model WHERE nom='standard' AND type='mouvement';
DELETE FROM llx_document_model WHERE nom='standard' AND type='evaluation';
DELETE FROM llx_document_model WHERE nom='standard' AND type='supplier_payment';
DELETE FROM llx_document_model WHERE nom='standard' AND type='member';

ALTER TABLE llx_contrat ADD COLUMN total_tva double(24,8) DEFAULT 0;
ALTER TABLE llx_contrat ADD COLUMN localtax1 double(24,8) DEFAULT 0;
ALTER TABLE llx_contrat ADD COLUMN localtax2 double(24,8) DEFAULT 0;
ALTER TABLE llx_contrat ADD COLUMN revenuestamp double(24,8) DEFAULT 0;
ALTER TABLE llx_contrat ADD COLUMN total_ht double(24,8) DEFAULT 0;
ALTER TABLE llx_contrat ADD COLUMN total_ttc double(24,8) DEFAULT 0;

ALTER TABLE llx_expedition_package MODIFY COLUMN dangerous_goods varchar(60) DEFAULT '0';

ALTER TABLE llx_propal ADD COLUMN model_pdf_pos_sign VARCHAR(32) DEFAULT NULL AFTER model_pdf;

ALTER TABLE llx_commande ADD COLUMN signed_status smallint DEFAULT NULL AFTER total_ttc;


-- A dictionary can not have entity = 0
ALTER TABLE llx_c_hrm_public_holiday DROP INDEX uk_c_hrm_public_holiday;
ALTER TABLE llx_c_hrm_public_holiday DROP INDEX uk_c_hrm_public_holiday2;
ALTER TABLE llx_c_hrm_public_holiday MODIFY COLUMN entity integer DEFAULT 1 NOT NULL;
UPDATE llx_c_hrm_public_holiday SET entity = 1 WHERE entity = 0;
ALTER TABLE llx_c_hrm_public_holiday ADD UNIQUE INDEX uk_c_hrm_public_holiday(entity, code);
ALTER TABLE llx_c_hrm_public_holiday ADD UNIQUE INDEX uk_c_hrm_public_holiday2(entity, fk_country, dayrule, day, month, year);

ALTER TABLE llx_societe_account ADD COLUMN date_last_reset_password datetime after date_previous_login;

-- Rename of bank table
<<<<<<< HEAD
ALTER TABLE llx_bank_categ RENAME TO llx_category_bank;
ALTER TABLE llx_bank_class RENAME TO llx_category_bankline;

ALTER TABLE llx_facture_fourn ADD COLUMN fk_iban smallint DEFAULT NULL;
=======
ALTER TABLE llx_bank_categ RENAME TO llx_category_bank;		-- TODO Move content into llx_categorie instead of renaming it
ALTER TABLE llx_bank_class RENAME TO llx_category_bankline;


create table llx_paymentexpensereport_expensereport
(
  rowid            		integer AUTO_INCREMENT PRIMARY KEY,
  fk_payment       		integer,
  fk_expensereport 		integer,
  amount           		double(24,8)     DEFAULT 0,

  multicurrency_code	varchar(3),
  multicurrency_tx		double(24,8) DEFAULT 1,
  multicurrency_amount	double(24,8) DEFAULT 0
)ENGINE=innodb;
>>>>>>> 969b8910
<|MERGE_RESOLUTION|>--- conflicted
+++ resolved
@@ -89,12 +89,6 @@
 ALTER TABLE llx_societe_account ADD COLUMN date_last_reset_password datetime after date_previous_login;
 
 -- Rename of bank table
-<<<<<<< HEAD
-ALTER TABLE llx_bank_categ RENAME TO llx_category_bank;
-ALTER TABLE llx_bank_class RENAME TO llx_category_bankline;
-
-ALTER TABLE llx_facture_fourn ADD COLUMN fk_iban smallint DEFAULT NULL;
-=======
 ALTER TABLE llx_bank_categ RENAME TO llx_category_bank;		-- TODO Move content into llx_categorie instead of renaming it
 ALTER TABLE llx_bank_class RENAME TO llx_category_bankline;
 
@@ -109,5 +103,4 @@
   multicurrency_code	varchar(3),
   multicurrency_tx		double(24,8) DEFAULT 1,
   multicurrency_amount	double(24,8) DEFAULT 0
-)ENGINE=innodb;
->>>>>>> 969b8910
+)ENGINE=innodb;