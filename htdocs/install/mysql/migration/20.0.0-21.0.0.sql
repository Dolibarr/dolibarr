--
-- This file is executed by calling /install/index.php page
-- when current version is higher than the name of this file.
-- Be carefull in the position of each SQL request.
--
-- To restrict request to Mysql version x.y minimum use -- VMYSQLx.y
-- To restrict request to Pgsql version x.y minimum use -- VPGSQLx.y
-- To rename a table:       ALTER TABLE llx_table RENAME TO llx_table_new; -- Note that "RENAME TO" is both compatible mysql/postgesql, not "RENAME" alone.
-- To add a column:         ALTER TABLE llx_table ADD COLUMN newcol varchar(60) NOT NULL DEFAULT '0' AFTER existingcol;
-- To rename a column:      ALTER TABLE llx_table CHANGE COLUMN oldname newname varchar(60);
-- To drop a column:        ALTER TABLE llx_table DROP COLUMN oldname;
-- To change type of field: ALTER TABLE llx_table MODIFY COLUMN name varchar(60);
-- To drop a foreign key or constraint:   ALTER TABLE llx_table DROP FOREIGN KEY fk_name;
-- To create a unique index:              ALTER TABLE llx_table ADD UNIQUE INDEX uk_table_field (field);
-- To drop an index:        -- VMYSQL4.1 DROP INDEX nomindex ON llx_table;
-- To drop an index:        -- VPGSQL8.2 DROP INDEX nomindex;
-- To make pk to be auto increment (mysql):
-- -- VMYSQL4.3 ALTER TABLE llx_table ADD PRIMARY KEY(rowid);
-- -- VMYSQL4.3 ALTER TABLE llx_table CHANGE COLUMN rowid rowid INTEGER NOT NULL AUTO_INCREMENT;
-- To make pk to be auto increment (postgres):
-- -- VPGSQL8.2 CREATE SEQUENCE llx_table_rowid_seq OWNED BY llx_table.rowid;
-- -- VPGSQL8.2 ALTER TABLE llx_table ADD PRIMARY KEY (rowid);
-- -- VPGSQL8.2 ALTER TABLE llx_table ALTER COLUMN rowid SET DEFAULT nextval('llx_table_rowid_seq');
-- -- VPGSQL8.2 SELECT setval('llx_table_rowid_seq', MAX(rowid)) FROM llx_table;
-- To set a field as NULL:                     -- VMYSQL4.3 ALTER TABLE llx_table MODIFY COLUMN name varchar(60) NULL;
-- To set a field as NULL:                     -- VPGSQL8.2 ALTER TABLE llx_table ALTER COLUMN name DROP NOT NULL;
-- To set a field as NOT NULL:                 -- VMYSQL4.3 ALTER TABLE llx_table MODIFY COLUMN name varchar(60) NOT NULL;
-- To set a field as NOT NULL:                 -- VPGSQL8.2 ALTER TABLE llx_table ALTER COLUMN name SET NOT NULL;
-- To set a field as default NULL:             -- VPGSQL8.2 ALTER TABLE llx_table ALTER COLUMN name SET DEFAULT NULL;
-- Note: fields with type BLOB/TEXT can't have default value.
-- To rebuild sequence for postgresql after insert, by forcing id autoincrement fields:
-- -- VPGSQL8.2 SELECT dol_util_rebuild_sequences();


-- Clean very old temporary tables (created during v9 migration or repair)

DROP TABLE tmp_llx_accouting_account;
DROP TABLE tmp_llx_accounting_account;


-- Previous version instruction forgotten

-- missing entity field
ALTER TABLE llx_c_holiday_types DROP INDEX uk_c_holiday_types;
ALTER TABLE llx_c_holiday_types ADD COLUMN entity integer DEFAULT 1 NOT NULL AFTER rowid;
ALTER TABLE llx_c_holiday_types ADD UNIQUE INDEX uk_c_holiday_types (entity, code);


-- V21 migration

DROP TABLE llx_contratdet_log;


-- add billable attribute to project task
ALTER TABLE llx_projet_task ADD COLUMN billable smallint DEFAULT 1;

ALTER TABLE llx_inventory DROP COLUMN datec;

UPDATE llx_document_model SET nom='standard_expensereport' WHERE nom='standard' AND type='expensereport';
UPDATE llx_document_model SET nom='standard_stock' WHERE nom='standard' AND type='stock';
UPDATE llx_document_model SET name='standard_movementstock' WHERE nom='standard' AND type='mouvement';
UPDATE llx_document_model SET nom='standard_evaluation' WHERE nom='standard' AND type='evaluation';
UPDATE llx_document_model SET nom='standard_supplierpayment' WHERE nom='standard' AND type='supplier_payment';
UPDATE llx_document_model SET nom='standard_member' WHERE nom='standard' AND type='member';
-- if rename failed delete old models
DELETE FROM llx_document_model WHERE nom='standard' AND type='expensereport';
DELETE FROM llx_document_model WHERE nom='standard' AND type='stock';
DELETE FROM llx_document_model WHERE nom='standard' AND type='mouvement';
DELETE FROM llx_document_model WHERE nom='standard' AND type='evaluation';
DELETE FROM llx_document_model WHERE nom='standard' AND type='supplier_payment';
DELETE FROM llx_document_model WHERE nom='standard' AND type='member';

ALTER TABLE llx_contrat ADD COLUMN total_tva double(24,8) DEFAULT 0;
ALTER TABLE llx_contrat ADD COLUMN localtax1 double(24,8) DEFAULT 0;
ALTER TABLE llx_contrat ADD COLUMN localtax2 double(24,8) DEFAULT 0;
ALTER TABLE llx_contrat ADD COLUMN revenuestamp double(24,8) DEFAULT 0;
ALTER TABLE llx_contrat ADD COLUMN total_ht double(24,8) DEFAULT 0;
ALTER TABLE llx_contrat ADD COLUMN total_ttc double(24,8) DEFAULT 0;

ALTER TABLE llx_expedition_package MODIFY COLUMN dangerous_goods varchar(60) DEFAULT '0';

ALTER TABLE llx_propal ADD COLUMN model_pdf_pos_sign VARCHAR(32) DEFAULT NULL AFTER model_pdf;

ALTER TABLE llx_commande ADD COLUMN signed_status smallint DEFAULT NULL AFTER total_ttc;


-- A dictionary can not have entity = 0
ALTER TABLE llx_c_hrm_public_holiday DROP INDEX uk_c_hrm_public_holiday;
ALTER TABLE llx_c_hrm_public_holiday DROP INDEX uk_c_hrm_public_holiday2;
ALTER TABLE llx_c_hrm_public_holiday MODIFY COLUMN entity integer DEFAULT 1 NOT NULL;
UPDATE llx_c_hrm_public_holiday SET entity = 1 WHERE entity = 0;
ALTER TABLE llx_c_hrm_public_holiday ADD UNIQUE INDEX uk_c_hrm_public_holiday(entity, code);
ALTER TABLE llx_c_hrm_public_holiday ADD UNIQUE INDEX uk_c_hrm_public_holiday2(entity, fk_country, dayrule, day, month, year);

ALTER TABLE llx_societe_account ADD COLUMN date_last_reset_password datetime after date_previous_login;
ALTER TABLE llx_user_rib ADD COLUMN default_rib smallint NOT NULL DEFAULT 0;
ALTER TABLE llx_prelevement_demande ADD COLUMN fk_societe_rib integer DEFAULT NULL after fk_user_demande;

-- Rename of bank table
ALTER TABLE llx_bank_categ RENAME TO llx_category_bank;		-- TODO Move content into llx_categorie instead of renaming it
ALTER TABLE llx_bank_class RENAME TO llx_category_bankline;


create table llx_paymentexpensereport_expensereport
(
  rowid            		integer AUTO_INCREMENT PRIMARY KEY,
  fk_payment       		integer,
  fk_expensereport 		integer,
  amount           		double(24,8)     DEFAULT 0,

  multicurrency_code	varchar(3),
  multicurrency_tx		double(24,8) DEFAULT 1,
  multicurrency_amount	double(24,8) DEFAULT 0
)ENGINE=innodb;


ALTER TABLE llx_contrat ADD COLUMN denormalized_lower_planned_end_date datetime;

-- Missing field vat_reverse_charge with constant MAIN_COMPANY_PERENTITY_SHARED
ALTER TABLE llx_societe_perentity ADD COLUMN vat_reverse_charge tinyint DEFAULT 0;


ALTER TABLE llx_actioncomm_reminder ADD COLUMN datedone datetime NULL;


-- Product attribut combination2val
ALTER TABLE llx_product_attribute_combination2val ADD INDEX idx_product_att_com2v_prod_combination (fk_prod_combination);
ALTER TABLE llx_product_attribute_combination2val ADD INDEX idx_product_att_com2v_prod_attr (fk_prod_attr);
ALTER TABLE llx_product_attribute_combination2val ADD INDEX idx_product_att_com2v_prod_attr_val (fk_prod_attr_val);

<<<<<<< HEAD

-- Duration (Sum of linked fichinter) of ticket
ALTER TABLE llx_ticket ADD COLUMN duration integer AFTER progress;
UPDATE llx_ticket AS t1
LEFT JOIN (
    SELECT
        (
            CASE
                WHEN ee.targettype = 'ticket' THEN ee.fk_target ELSE
                    ee.fk_source
            END
        ) AS rowid,
        SUM(fd.duree) AS duration
    FROM llx_element_element AS ee
    LEFT JOIN
        llx_fichinterdet AS fd
        ON
            (
                CASE
                    WHEN ee.targettype = 'fichinter' THEN ee.fk_target ELSE
                        ee.fk_source
                END
            )
            = fd.fk_fichinter
    WHERE
        (ee.sourcetype = 'fichinter' AND ee.targettype = 'ticket')
        OR (ee.targettype = 'fichinter' AND ee.sourcetype = 'ticket')
    GROUP BY
        (
            CASE
                WHEN ee.targettype = 'ticket' THEN ee.fk_target ELSE
                    ee.fk_source
            END
        )
) AS t2 ON t1.rowid = t2.rowid SET t1.duration = t2.duration;
=======
ALTER TABLE llx_societe ADD COLUMN ip varchar(250);
ALTER TABLE llx_recruitment_recruitmentcandidature ADD COLUMN ip varchar(250);
>>>>>>> 5470ad01
<|MERGE_RESOLUTION|>--- conflicted
+++ resolved
@@ -128,43 +128,40 @@
 ALTER TABLE llx_product_attribute_combination2val ADD INDEX idx_product_att_com2v_prod_attr (fk_prod_attr);
 ALTER TABLE llx_product_attribute_combination2val ADD INDEX idx_product_att_com2v_prod_attr_val (fk_prod_attr_val);
 
-<<<<<<< HEAD
+ALTER TABLE llx_societe ADD COLUMN ip varchar(250);
+ALTER TABLE llx_recruitment_recruitmentcandidature ADD COLUMN ip varchar(250);
 
 -- Duration (Sum of linked fichinter) of ticket
 ALTER TABLE llx_ticket ADD COLUMN duration integer AFTER progress;
 UPDATE llx_ticket AS t1
-LEFT JOIN (
-    SELECT
-        (
-            CASE
-                WHEN ee.targettype = 'ticket' THEN ee.fk_target ELSE
-                    ee.fk_source
-            END
-        ) AS rowid,
-        SUM(fd.duree) AS duration
-    FROM llx_element_element AS ee
-    LEFT JOIN
-        llx_fichinterdet AS fd
-        ON
-            (
-                CASE
-                    WHEN ee.targettype = 'fichinter' THEN ee.fk_target ELSE
-                        ee.fk_source
-                END
-            )
-            = fd.fk_fichinter
-    WHERE
-        (ee.sourcetype = 'fichinter' AND ee.targettype = 'ticket')
-        OR (ee.targettype = 'fichinter' AND ee.sourcetype = 'ticket')
-    GROUP BY
-        (
-            CASE
-                WHEN ee.targettype = 'ticket' THEN ee.fk_target ELSE
-                    ee.fk_source
-            END
-        )
-) AS t2 ON t1.rowid = t2.rowid SET t1.duration = t2.duration;
-=======
-ALTER TABLE llx_societe ADD COLUMN ip varchar(250);
-ALTER TABLE llx_recruitment_recruitmentcandidature ADD COLUMN ip varchar(250);
->>>>>>> 5470ad01
+	LEFT JOIN (
+	SELECT
+	(
+	CASE
+	WHEN ee.targettype = 'ticket' THEN ee.fk_target ELSE
+	ee.fk_source
+	END
+	) AS rowid,
+	SUM(fd.duree) AS duration
+	FROM llx_element_element AS ee
+	LEFT JOIN
+	llx_fichinterdet AS fd
+	ON
+	(
+	CASE
+	WHEN ee.targettype = 'fichinter' THEN ee.fk_target ELSE
+	ee.fk_source
+	END
+	)
+	= fd.fk_fichinter
+	WHERE
+	(ee.sourcetype = 'fichinter' AND ee.targettype = 'ticket')
+	OR (ee.targettype = 'fichinter' AND ee.sourcetype = 'ticket')
+	GROUP BY
+	(
+	CASE
+	WHEN ee.targettype = 'ticket' THEN ee.fk_target ELSE
+	ee.fk_source
+	END
+	)
+	) AS t2 ON t1.rowid = t2.rowid SET t1.duration = t2.duration;