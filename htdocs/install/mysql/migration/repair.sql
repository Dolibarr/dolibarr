--- conflicted
+++ resolved
@@ -579,9 +579,12 @@
 -- CREATE TABLE tmp_bank SELECT b.rowid, b.amount, p.rowid as pid, p.amount as pamount, p.multicurrency_amount as pmulticurrencyamount, b.datec FROM llx_bank as b INNER JOIN llx_bank_url as bu ON bu.fk_bank=b.rowid AND bu.type = 'payment' INNER JOIN llx_paiement as p ON bu.url_id = p.rowid WHERE p.multicurrency_amount <> 0 AND p.multicurrency_amount <> p.amount;
 -- UPDATE llx_bank as b SET b.amount_main_currency = (SELECT tb.pamount FROM tmp_bank as tb WHERE tb.rowid = b.rowid) WHERE b.amount_main_currency IS NULL AND b.rowid IN (SELECT rowid FROM tmp_bank);
 -- DROP TABLE tmp_bank2;
-<<<<<<< HEAD
--- CREATE TABLE tmp_bank2 SELECT b.rowid, b.amount, p.rowid as pid, p.amount as pamount, p.multicurrency_amount as pmulticurrencyamount FROM llx_bank as b INNER JOIN llx_bank_url as bu ON bu.fk_bank=b.rowid AND bu.type = 'payment_supplier' INNER JOIN llx_paiementfourn as p ON bu.url_id = p.rowid WHERE p.multicurrency_amount <> 0 AND p.multicurrency_amount <> p.amount;
--- UPDATE llx_bank as b SET b.amount_main_currency = (SELECT tb.pamount FROM tmp_bank2 as tb WHERE tb.rowid = b.rowid) WHERE b.amount_main_currency IS NULL;
+-- CREATE TABLE tmp_bank2 SELECT b.rowid, b.amount, p.rowid as pid, - p.amount as pamount, - p.multicurrency_amount as pmulticurrencyamount, b.datec FROM llx_bank as b INNER JOIN llx_bank_url as bu ON bu.fk_bank=b.rowid AND bu.type = 'payment_supplier' INNER JOIN llx_paiementfourn as p ON bu.url_id = p.rowid WHERE p.multicurrency_amount <> 0 AND p.multicurrency_amount <> p.amount;
+-- UPDATE llx_bank as b SET b.amount_main_currency = (SELECT tb.pamount FROM tmp_bank2 as tb WHERE tb.rowid = b.rowid) WHERE b.amount_main_currency IS NULL AND b.rowid IN (SELECT rowid FROM tmp_bank2);
+
+-- Sequence to fix the content of llx_bank.amount_main_currency (sign was wrong with some version)
+-- UPDATE llx_bank as b SET b.amount_main_currency = -b.amount_main_currency WHERE b.amount IS NOT NULL AND b.amount_main_currency IS NOT NULL AND SIGN(b.amount_main_currency) <> SIGN(b.amount);
+
 
 
 -- Delete duplicate entries into llx_c_transport_mode
@@ -659,10 +662,3 @@
 alter table llx_product_attribute_combination_price_level drop index fk_product_attribute_combinati_63;
 ALTER TABLE llx_product_attribute_combination_price_level ADD UNIQUE INDEX uk_prod_att_comb_price_level(fk_product_attribute_combination, fk_price_level);
 
-=======
--- CREATE TABLE tmp_bank2 SELECT b.rowid, b.amount, p.rowid as pid, - p.amount as pamount, - p.multicurrency_amount as pmulticurrencyamount, b.datec FROM llx_bank as b INNER JOIN llx_bank_url as bu ON bu.fk_bank=b.rowid AND bu.type = 'payment_supplier' INNER JOIN llx_paiementfourn as p ON bu.url_id = p.rowid WHERE p.multicurrency_amount <> 0 AND p.multicurrency_amount <> p.amount;
--- UPDATE llx_bank as b SET b.amount_main_currency = (SELECT tb.pamount FROM tmp_bank2 as tb WHERE tb.rowid = b.rowid) WHERE b.amount_main_currency IS NULL AND b.rowid IN (SELECT rowid FROM tmp_bank2);
-
--- Sequence to fix the content of llx_bank.amount_main_currency (sign was wrong with some version)
--- UPDATE llx_bank as b SET b.amount_main_currency = -b.amount_main_currency WHERE b.amount IS NOT NULL AND b.amount_main_currency IS NOT NULL AND SIGN(b.amount_main_currency) <> SIGN(b.amount);
->>>>>>> a633766b
