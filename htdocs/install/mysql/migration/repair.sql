--
-- Script to repair some fatal errors due to database corruption
-- when current version is 2.6.0 or higher. 
--


-- Replace xxx with your IP Address 
-- bind-address        = xxx.xxx.xxx.xxx
-- CREATE USER 'myuser'@'localhost' IDENTIFIED BY 'mypass';
-- CREATE USER 'myuser'@'%' IDENTIFIED BY 'mypass';
-- GRANT ALL ON *.* TO 'myuser'@'localhost';
-- GRANT ALL ON *.* TO 'myuser'@'%';
-- flush privileges;


-- Request to change default pagecode + colation of database
-- ALTER DATABASE name_of_database CHARACTER SET utf8 COLLATE utf8_unicode_ci;

-- Request to change default pagecode + colation of table
-- ALTER TABLE name_of_table CONVERT TO CHARACTER SET utf8 COLLATE utf8_unicode_ci;

-- Request to change character set and collation of a varchar column.
-- utf8 and utf8_unicode_ci is recommended (or even better utf8mb4 and utf8mb4_unicode_ci with mysql 5.5.3+)
-- ALTER TABLE name_of_table MODIFY field VARCHAR(20) CHARACTER SET utf8;
-- ALTER TABLE name_of_table MODIFY field VARCHAR(20) COLLATE utf8_unicode_ci;
-- You can check with 'show full columns from mytablename';



-- VMYSQLUTF8UNICODECI ALTER TABLE llx_accounting_account MODIFY account_number VARCHAR(20) CHARACTER SET utf8;
-- VMYSQLUTF8UNICODECI ALTER TABLE llx_accounting_account MODIFY account_number VARCHAR(20) COLLATE utf8_unicode_ci;
-- VMYSQLUTF8UNICODECI ALTER TABLE llx_accounting_bookkeeping MODIFY numero_compte VARCHAR(20) CHARACTER SET utf8;
-- VMYSQLUTF8UNICODECI ALTER TABLE llx_accounting_bookkeeping MODIFY numero_compte VARCHAR(20) COLLATE utf8_unicode_ci;
-- VMYSQLUTF8UNICODECI ALTER TABLE llx_accounting_journal MODIFY code VARCHAR(20) CHARACTER SET utf8;
-- VMYSQLUTF8UNICODECI ALTER TABLE llx_accounting_journal MODIFY code VARCHAR(20) COLLATE utf8_unicode_ci;
-- VMYSQLUTF8UNICODECI ALTER TABLE llx_bank_account MODIFY accountancy_journal VARCHAR(20) CHARACTER SET utf8;
-- VMYSQLUTF8UNICODECI ALTER TABLE llx_bank_account MODIFY accountancy_journal VARCHAR(20) COLLATE utf8_unicode_ci;
-- VMYSQLUTF8UNICODECI ALTER TABLE llx_stock_mouvement MODIFY batch VARCHAR(30) CHARACTER SET utf8;
-- VMYSQLUTF8UNICODECI ALTER TABLE llx_stock_mouvement MODIFY batch VARCHAR(30) COLLATE utf8_unicode_ci;
-- VMYSQLUTF8UNICODECI ALTER TABLE llx_product_lot MODIFY batch VARCHAR(30) CHARACTER SET utf8;
-- VMYSQLUTF8UNICODECI ALTER TABLE llx_product_lot MODIFY batch VARCHAR(30) COLLATE utf8_unicode_ci;
-- VMYSQLUTF8UNICODECI ALTER TABLE llx_product_batch MODIFY batch VARCHAR(30) CHARACTER SET utf8;
-- VMYSQLUTF8UNICODECI ALTER TABLE llx_product_batch MODIFY batch VARCHAR(30) COLLATE utf8_unicode_ci;
-- VMYSQLUTF8UNICODECI ALTER TABLE llx_product MODIFY accountancy_code_sell VARCHAR(32) CHARACTER SET utf8;
-- VMYSQLUTF8UNICODECI ALTER TABLE llx_product MODIFY accountancy_code_sell VARCHAR(32) COLLATE utf8_unicode_ci;
-- VMYSQLUTF8UNICODECI ALTER TABLE llx_product MODIFY accountancy_code_buy VARCHAR(32) CHARACTER SET utf8;
-- VMYSQLUTF8UNICODECI ALTER TABLE llx_product MODIFY accountancy_code_buy VARCHAR(32) COLLATE utf8_unicode_ci;
-- VMYSQLUTF8UNICODECI ALTER TABLE llx_c_type_fees MODIFY accountancy_code VARCHAR(32) CHARACTER SET utf8;
-- VMYSQLUTF8UNICODECI ALTER TABLE llx_c_type_fees MODIFY accountancy_code VARCHAR(32) COLLATE utf8_unicode_ci;


-- VMYSQL4.1 SET sql_mode = 'ALLOW_INVALID_DATES';
-- VMYSQL4.1 update llx_facture set date_pointoftax = NULL where DATE(STR_TO_DATE(date_pointoftax, '%Y-%m-%d')) IS NULL;
-- VMYSQL4.1 SET sql_mode = 'NO_ZERO_DATE';
-- VMYSQL4.1 update llx_facture set date_pointoftax = NULL where DATE(STR_TO_DATE(date_pointoftax, '%Y-%m-%d')) IS NULL;



-- Requests to clean corrupted data

-- VMYSQL4.1 INSERT IGNORE INTO llx_product_lot (entity, fk_product, batch, eatby, sellby, datec, fk_user_creat, fk_user_modif) SELECT DISTINCT e.entity, ps.fk_product, pb.batch, pb.eatby, pb.sellby, pb.tms, e.fk_user_author, e.fk_user_author from llx_product_batch as pb, llx_product_stock as ps, llx_entrepot as e WHERE pb.fk_product_stock = ps.rowid AND ps.fk_entrepot = e.rowid;
-- -- a tester VPGSQL9.5 INSERT IGNORE INTO llx_product_lot (entity, fk_product, batch, eatby, sellby, datec, fk_user_creat, fk_user_modif) SELECT DISTINCT e.entity, ps.fk_product, pb.batch, pb.eatby, pb.sellby, pb.tms, e.fk_user_author, e.fk_user_author from llx_product_batch as pb, llx_product_stock as ps, llx_entrepot as e WHERE pb.fk_product_stock = ps.rowid AND ps.fk_entrepot = e.rowid ON CONFLICT DO NOTHING;
-- -- avant 9.5 faire en variant x pour qu'au 2eme passage, le premier doublon soit dans la tabel cible
-- -- INSERT INTO llx_product_lot (entity, fk_product, batch, eatby, sellby, datec, fk_user_creat, fk_user_modif) 
-- -- SELECT DISTINCT e.entity, ps.fk_product, pb.batch, pb.eatby, pb.sellby, pb.tms, e.fk_user_author, e.fk_user_author 
-- -- from llx_product_batch as pb, llx_product_stock as ps, llx_entrepot as e
-- -- WHERE pb.fk_product_stock = ps.rowid AND ps.fk_entrepot = e.rowid 
-- -- AND NOT EXISTS (SELECT 1 FROM llx_product_lot as b WHERE b.fk_product=ps.fk_product and pb.batch=b.batch) LIMIT x


UPDATE llx_user set api_key = null where api_key = '';

UPDATE llx_c_email_templates SET position = 0 WHERE position IS NULL;
-- DELETE FROM llx_c_email_templates WHERE label = '(SendAnEMailToMember)';		-- Now it is '(SendingAnEMailToMemner)'


-- delete foreign key that should never exists
ALTER TABLE llx_propal DROP FOREIGN KEY fk_propal_fk_currency;
ALTER TABLE llx_commande DROP FOREIGN KEY fk_commande_fk_currency;
ALTER TABLE llx_facture DROP FOREIGN KEY fk_facture_fk_currency;

delete from llx_facturedet where fk_facture in (select rowid from llx_facture where ref in ('(PROV)','ErrorBadMask'));
delete from llx_facture where ref in ('(PROV)','ErrorBadMask');
delete from llx_commandedet where fk_commande in (select rowid from llx_commande where ref in ('(PROV)','ErrorBadMask'));
delete from llx_commande where ref in ('(PROV)','ErrorBadMask');
delete from llx_propaldet where fk_propal in (select rowid from llx_propal where ref in ('(PROV)','ErrorBadMask'));
delete from llx_propal where ref in ('(PROV)','ErrorBadMask');
delete from llx_facturedet where fk_facture in (select rowid from llx_facture where ref = '');
delete from llx_facture where ref = '';
delete from llx_commandedet where fk_commande in (select rowid from llx_commande where ref = '');
delete from llx_commande where ref = '';
delete from llx_propaldet where fk_propal in (select rowid from llx_propal where ref = '');
delete from llx_propal where ref = '';
delete from llx_livraisondet where fk_livraison in (select rowid from llx_livraison where ref = '');
delete from llx_livraison where ref = '';
delete from llx_expeditiondet where fk_expedition in (select rowid from llx_expedition where ref = '');
delete from llx_expedition where ref = '';
delete from llx_holiday_logs where fk_user_update not IN (select rowid from llx_user);

delete from llx_rights_def where perms IS NULL;
delete from llx_user_rights where fk_user not IN (select rowid from llx_user);
delete from llx_usergroup_rights where fk_usergroup not in (select rowid from llx_usergroup);
delete from llx_usergroup_rights where fk_id not in (select id from llx_rights_def);

update llx_deplacement set dated='2010-01-01' where dated < '2000-01-01';

update llx_subscription set fk_bank = null where fk_bank not in (select rowid from llx_bank);

update llx_propal set fk_projet = null where fk_projet not in (select rowid from llx_projet);
update llx_commande set fk_projet = null where fk_projet not in (select rowid from llx_projet);
update llx_facture set fk_projet = null where fk_projet not in (select rowid from llx_projet);
update llx_commande_fournisseur set fk_projet = null where fk_projet not in (select rowid from llx_projet);
update llx_contrat set fk_projet = null where fk_projet not in (select rowid from llx_projet);
update llx_deplacement set fk_projet = null where fk_projet not in (select rowid from llx_projet);
update llx_facture_fourn set fk_projet = null where fk_projet not in (select rowid from llx_projet);
update llx_facture_rec set fk_projet = null where fk_projet not in (select rowid from llx_projet);
update llx_fichinter set fk_projet = null where fk_projet not in (select rowid from llx_projet);
update llx_projet_task set fk_projet = null where fk_projet not in (select rowid from llx_projet);

update llx_propal set fk_user_author = null where fk_user_author not in (select rowid from llx_user);
update llx_propal set fk_user_valid = null where fk_user_valid not in (select rowid from llx_user);
update llx_propal set fk_user_cloture = null where fk_user_cloture not in (select rowid from llx_user);
update llx_commande set fk_user_author = null where fk_user_author not in (select rowid from llx_user);
update llx_commande set fk_user_valid = null where fk_user_valid not in (select rowid from llx_user);

delete from llx_societe_extrafields where fk_object not in (select rowid from llx_societe);
delete from llx_adherent_extrafields where fk_object not in (select rowid from llx_adherent);
delete from llx_product_extrafields where fk_object not in (select rowid from llx_product);
--delete from llx_societe_commerciaux where fk_soc not in (select rowid from llx_societe);

UPDATE llx_product SET datec = tms WHERE datec IS NULL;


-- Clean stocks

-- Reference for qty is llx_product_stock (detail in llx_product_batch may be not complete)
-- qty in llx_product may be not up to date
update llx_product_batch set batch = '' where batch = 'Non d&eacute;fini';
update llx_product_batch set batch = '' where batch = 'Non défini';

update llx_stock_mouvement set batch = null where batch = 'Non d&eacute;fini';
update llx_stock_mouvement set batch = null where batch = 'Non défini';

DELETE FROM llx_product_lot WHERE fk_product NOT IN (select rowid from llx_product); 
DELETE FROM llx_product_stock WHERE fk_product NOT IN (select rowid from llx_product); 
DELETE FROM llx_product_stock WHERE reel = 0 AND rowid NOT IN (SELECT fk_product_stock FROM llx_product_batch as pb);



-- Merge splitted lines into one in table llx_product_batch 
DROP TABLE tmp_llx_product_batch;
DROP TABLE tmp_llx_product_batch2;
CREATE TABLE tmp_llx_product_batch AS select fk_product_stock, eatby, sellby, batch, SUM(qty) as qty, COUNT(rowid) as nb FROM llx_product_batch GROUP BY fk_product_stock, eatby, sellby, batch HAVING COUNT(rowid) > 1;
CREATE TABLE tmp_llx_product_batch2 AS select pb.rowid, pb.fk_product_stock, pb.eatby, pb.sellby, pb.batch, pb.qty from llx_product_batch as pb, tmp_llx_product_batch as tpb where pb.fk_product_stock = tpb.fk_product_stock and COALESCE(pb.eatby, '2000-01-01') = COALESCE(tpb.eatby,'2000-01-01') and COALESCE(pb.sellby, '2000-01-01') = COALESCE(tpb.sellby, '2000-01-01') and pb.batch = tpb.batch;
--select * from tmp_llx_product_batch;
--select * from tmp_llx_product_batch2;
DELETE FROM llx_product_batch WHERE rowid IN (select rowid FROM tmp_llx_product_batch2);
INSERT INTO llx_product_batch(fk_product_stock, eatby, sellby, batch, qty) SELECT fk_product_stock, eatby, sellby, batch, qty FROM tmp_llx_product_batch;

DELETE FROM llx_product_stock WHERE reel = 0 AND rowid NOT IN (SELECT fk_product_stock FROM llx_product_batch as pb);
DELETE FROM llx_product_batch WHERE qty = 0;


-- Stock calculation on product
UPDATE llx_product p SET p.stock= (SELECT SUM(ps.reel) FROM llx_product_stock ps WHERE ps.fk_product = p.rowid);


-- Fix: delete orphelins in product_association
delete from llx_product_association where fk_product_pere NOT IN (select rowid from llx_product);
delete from llx_product_association where fk_product_fils NOT IN (select rowid from llx_product);

-- Fix: delete category child with no category parent.
drop table tmp_categorie;
create table tmp_categorie as select * from llx_categorie; 
-- select * from llx_categorie where fk_parent not in (select rowid from tmp_categorie) and fk_parent is not null and fk_parent <> 0;
delete from llx_categorie where fk_parent not in (select rowid from tmp_categorie) and fk_parent is not null and fk_parent <> 0;
drop table tmp_categorie;
-- Fix: delete orphelin category.
delete from llx_categorie_product where fk_categorie not in (select rowid from llx_categorie where type = 0);
delete from llx_categorie_fournisseur where fk_categorie not in (select rowid from llx_categorie where type = 1);
delete from llx_categorie_societe where fk_categorie not in (select rowid from llx_categorie where type = 2);
delete from llx_categorie_member where fk_categorie not in (select rowid from llx_categorie where type = 3);
delete from llx_categorie_contact where fk_categorie not in (select rowid from llx_categorie where type = 4);
delete from llx_categorie_project where fk_categorie not in (select rowid from llx_categorie where type = 6);

-- Fix: delete orphelins in ecm_files
delete from llx_ecm_files where src_object_type = 'expensereport' and src_object_id NOT IN (select rowid from llx_expensereport);

-- Fix: delete orphelin deliveries. Note: deliveries are linked to shipment by llx_element_element only. No other links.
delete from llx_livraisondet where fk_livraison not in (select fk_target from llx_element_element where targettype = 'delivery') AND fk_livraison not in (select fk_source from llx_element_element where sourcetype = 'delivery');
delete from llx_livraison    where rowid not in (select fk_target from llx_element_element where targettype = 'delivery') AND rowid not in (select fk_source from llx_element_element where sourcetype = 'delivery');


-- Fix delete element_element orphelins (right side)
delete from llx_element_element where targettype='shipping' and fk_target not in (select rowid from llx_expedition);
delete from llx_element_element where targettype='propal' and fk_target not in (select rowid from llx_propal);
delete from llx_element_element where targettype='facture' and fk_target not in (select rowid from llx_facture);
delete from llx_element_element where targettype='commande' and fk_target not in (select rowid from llx_commande);
-- Fix delete element_element orphelins (left side)
delete from llx_element_element where sourcetype='shipping' and fk_source not in (select rowid from llx_expedition);
delete from llx_element_element where sourcetype='propal' and fk_source not in (select rowid from llx_propal);
delete from llx_element_element where sourcetype='facture' and fk_source not in (select rowid from llx_facture);
delete from llx_element_element where sourcetype='commande' and fk_source not in (select rowid from llx_commande);


-- Fix: delete orphelin actioncomm_resources
DELETE FROM llx_actioncomm_resources WHERE fk_actioncomm not in (select id from llx_actioncomm);


-- Fix: delete orphelin links in llx_bank_url
DELETE from llx_bank_url where type = 'payment' and url_id not in (select rowid from llx_paiement);
DELETE from llx_bank_url where type = 'payment_supplier' and url_id not in (select rowid from llx_paiementfourn);
DELETE from llx_bank_url where type = 'company' and url_id not in (select rowid from llx_societe);
--SELECT * from llx_bank where rappro = 0 and label LIKE '(CustomerInvoicePayment%)' and rowid not in (select fk_bank from llx_bank_url where type = 'payment');
--SELECT * from llx_bank where rappro = 0 and label LIKE '(SupplierInvoicePayment%)' and rowid not in (select fk_bank from llx_bank_url where type = 'payment_supplier');

-- Fix link on parent that were removed
DROP table tmp_user;
CREATE TABLE tmp_user as (select * from llx_user);
UPDATE llx_user SET fk_user = NULL where fk_user NOT IN (select rowid from tmp_user);



UPDATE llx_product SET canvas = NULL where canvas = 'default@product';
UPDATE llx_product SET canvas = NULL where canvas = 'service@product';

DELETE FROM llx_boxes where box_id NOT IN (SELECT rowid FROM llx_boxes_def);

update llx_document_model set nom = 'typhon' where (nom = '' OR nom is null) and type = 'delivery';
DELETE FROM llx_document_model WHERE nom ='elevement' AND type='delivery';


-- Fix: It seems this is missing for some users
insert into llx_c_actioncomm (id, code, type, libelle, module, position) values ( 1,  'AC_TEL',     'system', 'Phone call'							,NULL, 2);
insert into llx_c_actioncomm (id, code, type, libelle, module, position) values ( 2,  'AC_FAX',     'system', 'Send Fax'							,NULL, 3);
insert into llx_c_actioncomm (id, code, type, libelle, module, position) values ( 3,  'AC_PROP',    'systemauto', 'Send commercial proposal by email'	,'propal',  10);
insert into llx_c_actioncomm (id, code, type, libelle, module, position) values ( 4,  'AC_EMAIL',   'system', 'Send Email'							,NULL, 4);
insert into llx_c_actioncomm (id, code, type, libelle, module, position) values ( 5,  'AC_RDV',     'system', 'Rendez-vous'							,NULL, 1);
insert into llx_c_actioncomm (id, code, type, libelle, module, position) values ( 8,  'AC_COM',     'systemauto', 'Send customer order by email'		,'order',   8);
insert into llx_c_actioncomm (id, code, type, libelle, module, position) values ( 9,  'AC_FAC',     'systemauto', 'Send customer invoice by email'		,'invoice', 6);
insert into llx_c_actioncomm (id, code, type, libelle, module, position) values ( 10, 'AC_SHIP',    'systemauto', 'Send shipping by email'				,'shipping', 11);
insert into llx_c_actioncomm (id, code, type, libelle, module, position) values ( 30, 'AC_SUP_ORD', 'systemauto', 'Send supplier order by email'		,'order_supplier',    9);
insert into llx_c_actioncomm (id, code, type, libelle, module, position) values  (31, 'AC_SUP_INV', 'systemauto', 'Send supplier invoice by email'		,'invoice_supplier', 7);
insert into llx_c_actioncomm (id, code, type, libelle, module, position) values ( 50, 'AC_OTH',     'system', 'Other'								,NULL, 5);


-- VMYSQL4.1 DELETE T1 FROM llx_boxes_def as T1, llx_boxes_def as T2 where T1.entity = T2.entity AND T1.file = T2.file AND T1.note = T2.note and T1.rowid > T2.rowid;
-- VPGSQL8.2 DELETE FROM llx_boxes_def as T1 WHERE rowid NOT IN (SELECT min(rowid) FROM llx_boxes_def GROUP BY file, entity, note);

-- We delete old entries into menu for module margin (pb with margin and margins)
-- VMYSQL DELETE from llx_menu where module = 'margin' and url = '/margin/index.php' and not exists (select * from llx_const where name = 'MAIN_MODULE_MARGIN' or name = 'MAIN_MODULE_MARGINS');
-- VMYSQL DELETE from llx_menu where module = 'margins' and url = '/margin/index.php' and not exists (select * from llx_const where name = 'MAIN_MODULE_MARGIN' or name = 'MAIN_MODULE_MARGINS');


ALTER TABLE llx_product_fournisseur_price DROP COLUMN fk_product_fournisseur;
ALTER TABLE llx_product_fournisseur_price DROP FOREIGN KEY fk_product_fournisseur;


-- Fix: deprecated tag to new one
update llx_opensurvey_sondage set format = 'D' where format = 'D+';
update llx_opensurvey_sondage set format = 'A' where format = 'A+';
update llx_opensurvey_sondage set tms = now();


-- ALTER TABLE llx_facture_fourn ALTER COLUMN fk_cond_reglement DROP NOT NULL;


update llx_product set barcode = null where barcode in ('', '-1', '0');
update llx_societe set barcode = null where barcode in ('', '-1', '0');


-- Sequence to removed duplicated values of llx_links. Use several times if you still have duplicate.
drop table tmp_links_double;
--select objectid, label, max(rowid) as max_rowid, count(rowid) as count_rowid from llx_links where label is not null group by objectid, label having count(rowid) >= 2;
create table tmp_links_double as (select objectid, label, max(rowid) as max_rowid, count(rowid) as count_rowid from llx_links where label is not null group by objectid, label having count(rowid) >= 2);
--select * from tmp_links_double;
delete from llx_links where (rowid, label) in (select max_rowid, label from tmp_links_double);	--update to avoid duplicate, delete to delete
drop table tmp_links_double;


-- Sequence to removed duplicated values of barcode in llx_product. Use several times if you still have duplicate.
drop table tmp_product_double;
--select barcode, max(rowid) as max_rowid, count(rowid) as count_rowid from llx_product where barcode is not null group by barcode having count(rowid) >= 2;
create table tmp_product_double as (select barcode, max(rowid) as max_rowid, count(rowid) as count_rowid from llx_product where barcode is not null group by barcode having count(rowid) >= 2);
--select * from tmp_product_double;
update llx_product set barcode = null where (rowid, barcode) in (select max_rowid, barcode from tmp_product_double);	--update to avoid duplicate, delete to delete
drop table tmp_product_double;


-- Sequence to removed duplicated values of barcode in llx_societe. Use several times if you still have duplicate.
drop table tmp_societe_double;
--select barcode, max(rowid) as max_rowid, count(rowid) as count_rowid from llx_societe where barcode is not null group by barcode having count(rowid) >= 2;
create table tmp_societe_double as (select barcode, max(rowid) as max_rowid, count(rowid) as count_rowid from llx_societe where barcode is not null group by barcode having count(rowid) >= 2);
--select * from tmp_societe_double;
update llx_societe set barcode = null where (rowid, barcode) in (select max_rowid, barcode from tmp_societe_double);
drop table tmp_societe_double;


-- Sequence to removed duplicated values of llx_accounting_account. Use several times if you still have duplicate.
drop table tmp_accounting_account_double;
--select account_number, fk_pcg_version, max(rowid) as max_rowid, count(rowid) as count_rowid from llx_accounting_account where label is not null group by account_number, fk_pcg_version having count(rowid) >= 2;
create table tmp_accounting_account_double as (select account_number, fk_pcg_version, max(rowid) as max_rowid, count(rowid) as count_rowid from llx_accounting_account where label is not null group by account_number, fk_pcg_version having count(rowid) >= 2);
--select * from tmp_accounting_account_double;
delete from llx_accounting_account where (rowid) in (select max_rowid from tmp_accounting_account_double);	--update to avoid duplicate, delete to delete
drop table tmp_accounting_account_double;


UPDATE llx_projet_task SET fk_task_parent = 0 WHERE fk_task_parent = rowid;


UPDATE llx_actioncomm set fk_user_action = fk_user_done where fk_user_done > 0 and (fk_user_action is null or fk_user_action = 0);
UPDATE llx_actioncomm set fk_user_action = fk_user_author where fk_user_author > 0 and (fk_user_action is null or fk_user_action = 0);


UPDATE llx_projet_task_time set task_datehour = task_date where task_datehour IS NULL and task_date IS NOT NULL;

UPDATE llx_projet set fk_opp_status = NULL where fk_opp_status = -1;
UPDATE llx_projet set fk_opp_status = (SELECT rowid FROM llx_c_lead_status WHERE code='PROSP') where fk_opp_status IS NULL and opp_amount > 0;
UPDATE llx_c_lead_status set code = 'WON' where code = 'WIN';

-- Requests to clean old tables or external modules tables

-- DROP TABLE llx_c_methode_commande_fournisseur;
-- DROP TABLE llx_c_source;
-- DROP TABLE llx_congespayes;
-- DROP TABLE llx_congespayes_config;
-- DROP TABLE llx_congespayes_log;
-- DROP TABLE llx_congespayes_events;
-- DROP TABLE llx_congespayes_users;
-- DROP TABLE llx_compta;
-- DROP TABLE llx_compta_compte_generaux;
-- DROP TABLE llx_compta_account;
-- DROP TABLE llx_cabinetmed*;
-- DROP TABLE llx_cond_reglement;
-- DROP TABLE llx_expedition_methode;
-- DROP TABLE llx_product_fournisseur;
-- DROP TABLE llx_element_rang;
-- DROP TABLE llx_dolicloud_customers;
-- DROP TABLE llx_dolicloud_emailstemplates;
-- DROP TABLE llx_dolicloud_stats;
-- DROP TABLE llx_submitew_message;
-- DROP TABLE llx_submitew_targets;
-- DROP TABLE llx_submitew_targets_param;
-- DROP TABLE llx_pos_cash;
-- DROP TABLE llx_pos_control_cash;
-- DROP TABLE llx_pos_facture;
-- DROP TABLE llx_pos_moviments;
-- DROP TABLE llx_pos_ticketdet;

-- To replace amount on all invoice and lines when forgetting to apply a 20% vat
-- update llx_facturedet set tva_tx = 20 where tva_tx = 0;
-- update llx_facturedet set total_ht = round(total_ttc / 1.2, 5) where total_ht = total_ttc;
-- update llx_facture set total = round(total_ttc / 1.2, 5) where total_ht = total_ttc;

-- To fix bad total of price excluding tax, vat and price tax including tax.
-- select * from llx_facture where tva <> (total_ttc - total - localtax1 - localtax2 - revenuestamp);
-- update llx_facture set tva = (total_ttc - total - localtax1 - localtax2 - revenuestamp) where tva <> (total_ttc - total - localtax1 - localtax2 - revenuestamp);
-- select * from llx_facturedet where total_tva <> (total_ttc - total_ht - total_localtax1 - total_localtax2);
-- update llx_facturedet set total_tva = (total_ttc - total_ht - total_localtax1 - total_localtax2) where total_tva <> (total_ttc - total_ht - total_localtax1 - total_localtax2);


-- To insert elements into a category
-- Search idcategory: select rowid from llx_categorie where type=0 and ref like '%xxx%'
-- Select all products to include: select * from llx_product where ref like '%xxx%'
-- If ok, insert: insert into llx_categorie_product(fk_categorie, fk_product) select idcategory, rowid from llx_product where ref like '%xxx%'
-- List of product with a category xxx: select distinct cp.fk_product from llx_categorie_product as cp, llx_categorie as c where cp.fk_categorie = c.rowid and c.label like 'xxx-%' order by fk_product;
-- List of product into 2 categories xxx: select cp.fk_product, count(cp.fk_product) as nb from llx_categorie_product as cp, llx_categorie as c where cp.fk_categorie = c.rowid and c.label like 'xxx-%' group by fk_product having nb > 1;
-- List of product with no category xxx yet: select rowid, ref from llx_product where rowid not in (select distinct cp.fk_product from llx_categorie_product as cp, llx_categorie as c where cp.fk_categorie = c.rowid and c.label like 'xxx-%' order by fk_product);

-- Fix type of product 2 does not exists
update llx_propaldet set product_type = 1 where product_type = 2;
update llx_commandedet set product_type = 1 where product_type = 2;
update llx_facturedet set product_type = 1 where product_type = 2;
--update llx_propaldet as d set d.product_type = 1 where d.fk_product = 22 and d.product_type = 0;
--update llx_commandedet as d set d.product_type = 1 where d.fk_product = 22 and d.product_type = 0;
--update llx_facturedet as d set d.product_type = 1 where d.fk_product = 22 and d.product_type = 0;

update llx_propal set fk_statut = 1 where fk_statut = -1;

delete from llx_commande_fournisseur_dispatch where fk_commandefourndet = 0 or fk_commandefourndet IS NULL;


delete from llx_menu where menu_handler = 'smartphone';

update llx_expedition set date_valid = date_creation where fk_statut = 1 and date_valid IS NULL;

-- Detect bad consistency between duraction_effective of a task and sum of time of tasks
-- select pt.rowid, pt.duration_effective, SUM(ptt.task_duration) as y from llx_projet_task as pt, llx_projet_task_time as ptt where ptt.fk_task = pt.rowid group by pt.rowid, pt.duration_effective having pt.duration_effective <> y;
update llx_projet_task as pt set pt.duration_effective = (select SUM(ptt.task_duration) as y from llx_projet_task_time as ptt where ptt.fk_task = pt.rowid) where pt.duration_effective <> (select SUM(ptt.task_duration) as y from llx_projet_task_time as ptt where ptt.fk_task = pt.rowid);
 

-- Remove duplicate of shipment mode (keep the one with tracking defined)
drop table tmp_c_shipment_mode;
create table tmp_c_shipment_mode as (select code, tracking from llx_c_shipment_mode);
DELETE FROM llx_c_shipment_mode where code IN (select code from tmp_c_shipment_mode WHERE tracking is NULL OR tracking = '') AND code IN (select code from tmp_c_shipment_mode WHERE tracking is NOT NULL AND tracking != '') AND (tracking IS NULL OR tracking = '');
drop table tmp_c_shipment_mode;


-- Restore id of user on link for payment of expense report
drop table tmp_bank_url_expense_user;
create table tmp_bank_url_expense_user (select e.fk_user_author, bu2.fk_bank from llx_expensereport as e, llx_bank_url as bu2 where bu2.url_id = e.rowid and bu2.type = 'payment_expensereport');
update llx_bank_url as bu set url_id = (select e.fk_user_author from tmp_bank_url_expense_user as e where e.fk_bank = bu.fk_bank) where (bu.url_id = 0 OR bu.url_id IS NULL) and bu.type ='user';
drop table tmp_bank_url_expense_user;


-- Delete duplicate accounting account, but only if not used
DROP TABLE tmp_llx_accouting_account;
CREATE TABLE tmp_llx_accouting_account AS SELECT MIN(rowid) as MINID, account_number, entity, fk_pcg_version, count(*) AS NB FROM llx_accounting_account group BY account_number, entity, fk_pcg_version HAVING count(*) >= 2 order by account_number, entity, fk_pcg_version;
--SELECT * from tmp_llx_accouting_account;
DELETE from llx_accounting_account where rowid in (select minid from tmp_llx_accouting_account where minid NOT IN (SELECT fk_code_ventilation from llx_facturedet) AND minid NOT IN (SELECT fk_code_ventilation from llx_facture_fourn_det) AND minid NOT IN (SELECT fk_code_ventilation from llx_expensereport_det));

ALTER TABLE llx_accounting_account DROP INDEX uk_accounting_account;
ALTER TABLE llx_accounting_account ADD UNIQUE INDEX uk_accounting_account (account_number, entity, fk_pcg_version);


-- VMYSQL4.1 update llx_projet_task_time set task_datehour = task_date where task_datehour < task_date or task_datehour > DATE_ADD(task_date, interval 1 day);


-- Clean product prices
--delete from llx_product_price where date_price between '2017-04-20 06:51:00' and '2017-04-20 06:51:05'; 
-- Set product prices into llx_product with last price into llx_product_prices
--update llx_product as p set 
-- p.price = (select pp.price from llx_product_price as pp where pp.price_level = 1 and pp.fk_product = p.rowid order by pp.tms desc limit 1),
-- p.price_ttc = (select pp.price_ttc from llx_product_price as pp where pp.price_level = 1 and pp.fk_product = p.rowid order by pp.tms desc limit 1),
-- p.price_min = (select pp.price_min from llx_product_price as pp where pp.price_level = 1 and pp.fk_product = p.rowid order by pp.tms desc limit 1),
-- p.price_min_ttc = (select pp.price_min_ttc from llx_product_price as pp where pp.price_level = 1 and pp.fk_product = p.rowid order by pp.tms desc limit 1),
-- p.tva_tx = 0
-- where price = 17.5

UPDATE llx_chargesociales SET date_creation = tms WHERE date_creation IS NULL;

-- VMYSQL4.1 SET sql_mode = 'ALLOW_INVALID_DATES';
-- VMYSQL4.1 update llx_accounting_account set tms = datec where DATE(STR_TO_DATE(tms, '%Y-%m-%d')) IS NULL;
-- VMYSQL4.1 SET sql_mode = 'NO_ZERO_DATE';
-- VMYSQL4.1 update llx_accounting_account set tms = datec where DATE(STR_TO_DATE(tms, '%Y-%m-%d')) IS NULL;

-- VMYSQL4.1 SET sql_mode = 'ALLOW_INVALID_DATES';
-- VMYSQL4.1 update llx_expensereport set date_debut = date_create where DATE(STR_TO_DATE(date_debut, '%Y-%m-%d')) IS NULL;
-- VMYSQL4.1 SET sql_mode = 'NO_ZERO_DATE';
-- VMYSQL4.1 update llx_expensereport set date_debut = date_create where DATE(STR_TO_DATE(date_debut, '%Y-%m-%d')) IS NULL;

-- VMYSQL4.1 SET sql_mode = 'ALLOW_INVALID_DATES';
-- VMYSQL4.1 update llx_expensereport set date_fin = date_debut where DATE(STR_TO_DATE(date_fin, '%Y-%m-%d')) IS NULL;
-- VMYSQL4.1 SET sql_mode = 'NO_ZERO_DATE';
-- VMYSQL4.1 update llx_expensereport set date_fin = date_debut where DATE(STR_TO_DATE(date_fin, '%Y-%m-%d')) IS NULL;

-- VMYSQL4.1 SET sql_mode = 'ALLOW_INVALID_DATES';
-- VMYSQL4.1 update llx_expensereport set date_valid = date_fin where DATE(STR_TO_DATE(date_valid, '%Y-%m-%d')) IS NULL;
-- VMYSQL4.1 SET sql_mode = 'NO_ZERO_DATE';
-- VMYSQL4.1 update llx_expensereport set date_valid = date_fin where DATE(STR_TO_DATE(date_valid, '%Y-%m-%d')) IS NULL;

-- VMYSQL4.1 SET sql_mode = 'ALLOW_INVALID_DATES';
-- VMYSQL4.1 update llx_expensereport_det as ed set date = (select date_debut from llx_expensereport as e where ed.fk_expensereport = e.rowid) where DATE(STR_TO_DATE(date, '%Y-%m-%d')) < '1000-00-00';
-- VMYSQL4.1 SET sql_mode = 'NO_ZERO_DATE';

-- VMYSQL4.1 SET sql_mode = 'ALLOW_INVALID_DATES';
-- VMYSQL4.1 update llx_bank set tms = datec where DATE(STR_TO_DATE(tms, '%Y-%m-%d')) IS NULL;
-- VMYSQL4.1 SET sql_mode = 'NO_ZERO_DATE';
-- VMYSQL4.1 update llx_bank set tms = datec where DATE(STR_TO_DATE(tms, '%Y-%m-%d')) IS NULL;

-- VMYSQL4.1 SET sql_mode = 'ALLOW_INVALID_DATES';
-- VMYSQL4.1 update llx_opensurvey_sondage set tms = date_fin where DATE(STR_TO_DATE(tms, '%Y-%m-%d')) IS NULL;
-- VMYSQL4.1 SET sql_mode = 'NO_ZERO_DATE';
-- VMYSQL4.1 update llx_opensurvey_sondage set tms = date_fin where DATE(STR_TO_DATE(tms, '%Y-%m-%d')) IS NULL;

-- VMYSQL4.1 SET sql_mode = 'ALLOW_INVALID_DATES';
-- VMYSQL4.1 update llx_facture_fourn set date_lim_reglement = null where DATE(STR_TO_DATE(date_lim_reglement, '%Y-%m-%d')) IS NULL;
-- VMYSQL4.1 SET sql_mode = 'NO_ZERO_DATE';
-- VMYSQL4.1 update llx_facture_fourn set date_lim_reglement = null where DATE(STR_TO_DATE(date_lim_reglement, '%Y-%m-%d')) IS NULL;


-- Backport a change of value into the hourly rate. 
-- update llx_projet_task_time as ptt set ptt.thm = (SELECT thm from llx_user as u where ptt.fk_user = u.rowid) where (ptt.thm is null)


-- select * from llx_facturedet as fd, llx_product as p where fd.fk_product = p.rowid AND fd.product_type != p.fk_product_type;
update llx_facturedet set product_type = 0 where product_type = 1 AND fk_product > 0 AND fk_product IN (SELECT rowid FROM llx_product WHERE fk_product_type = 0);
update llx_facturedet set product_type = 1 where product_type = 0 AND fk_product > 0 AND fk_product IN (SELECT rowid FROM llx_product WHERE fk_product_type = 1);

update llx_facture_fourn_det set product_type = 0 where product_type = 1 AND fk_product > 0 AND fk_product IN (SELECT rowid FROM llx_product WHERE fk_product_type = 0);
update llx_facture_fourn_det set product_type = 1 where product_type = 0 AND fk_product > 0 AND fk_product IN (SELECT rowid FROM llx_product WHERE fk_product_type = 1);
 

DELETE FROM llx_mrp_production where qty = 0;


UPDATE llx_accounting_bookkeeping set date_creation = tms where date_creation IS NULL;

 
-- UPDATE llx_contratdet set label = NULL WHERE label IS NOT NULL;
-- UPDATE llx_facturedet_rec set label = NULL WHERE label IS NOT NULL;


<<<<<<< HEAD
UPDATE llx_facturedet SET situation_percent = 100 WHERE situation_percent IS NULL AND fk_prev_id IS NULL;


-- Note to make all deposit as payed when there is already a discount generated from it.
--drop table tmp_invoice_deposit_mark_as_available;
--create table tmp_invoice_deposit_mark_as_available as select * from llx_facture as f where f.type = 3 and f.paye = 0 and f.rowid in (select fk_facture_source from llx_societe_remise_except);
--update llx_facture set paye = 1, fk_statut = 2 where rowid in (select rowid from tmp_invoice_deposit_mark_as_available);
=======
-- Test inconsistency of data into situation invoices: If it differs, it may be the total_ht that is wrong and situation_percent that is good.
-- select f.rowid, f.type, qty, subprice, situation_percent, total_ht, total_ttc, total_tva, multicurrency_total_ht, multicurrency_total_tva, multicurrency_total_ttc, (situation_percent  / 100 * subprice * qty * (1 - (fd.remise_percent / 100)))
-- from llx_facturedet as fd, llx_facture as f where fd.fk_facture = f.rowid AND (total_ht - situation_percent  / 100 * subprice * qty * (1 - (fd.remise_percent / 100))) > 0.01 and f.type = 5;
>>>>>>> 43434131



-- Note to migrate from old counter aquarium to new one
-- drop table tmp;
-- create table tmp select rowid, code_client, concat(substr(code_client, 1, 6),'-0',substr(code_client, 8, 5)) as code_client2 from llx_societe where code_client like 'CU____-____';
-- update llx_societe as s set code_client = (select code_client2 from tmp as t where t.rowid = s.rowid) where code_client like 'CU____-____';
-- drop table tmp;
-- create table tmp select rowid, code_fournisseur, concat(substr(code_fournisseur, 1, 6),'-0',substr(code_fournisseur, 8, 5)) as code_fournisseur2 from llx_societe where code_fournisseur like 'SU____-____';
-- select * from tmp;
-- update llx_societe as s set s.code_fournisseur = (select code_fournisseur2 from tmp as t where t.rowid = s.rowid) where s.code_fournisseur like 'SU____-____';
-- update llx_societe set code_compta =  concat('411', substr(code_client, 3, 2),substr(code_client, 8, 5)) where client in (1,2,3) and code_compte is not null;
-- update llx_societe set code_compta_fournisseur =  concat('401', substr(code_fournisseur, 3, 2),substr(code_fournisseur, 8, 5)) where fournisseur in (1,2,3) and code_fournisseur is not null;

<|MERGE_RESOLUTION|>--- conflicted
+++ resolved
@@ -491,19 +491,19 @@
 -- UPDATE llx_facturedet_rec set label = NULL WHERE label IS NOT NULL;
 
 
-<<<<<<< HEAD
+
 UPDATE llx_facturedet SET situation_percent = 100 WHERE situation_percent IS NULL AND fk_prev_id IS NULL;
+
+-- Test inconsistency of data into situation invoices: If it differs, it may be the total_ht that is wrong and situation_percent that is good.
+-- select f.rowid, f.type, qty, subprice, situation_percent, total_ht, total_ttc, total_tva, multicurrency_total_ht, multicurrency_total_tva, multicurrency_total_ttc, (situation_percent  / 100 * subprice * qty * (1 - (fd.remise_percent / 100)))
+-- from llx_facturedet as fd, llx_facture as f where fd.fk_facture = f.rowid AND (total_ht - situation_percent  / 100 * subprice * qty * (1 - (fd.remise_percent / 100))) > 0.01 and f.type = 5;
 
 
 -- Note to make all deposit as payed when there is already a discount generated from it.
 --drop table tmp_invoice_deposit_mark_as_available;
 --create table tmp_invoice_deposit_mark_as_available as select * from llx_facture as f where f.type = 3 and f.paye = 0 and f.rowid in (select fk_facture_source from llx_societe_remise_except);
 --update llx_facture set paye = 1, fk_statut = 2 where rowid in (select rowid from tmp_invoice_deposit_mark_as_available);
-=======
--- Test inconsistency of data into situation invoices: If it differs, it may be the total_ht that is wrong and situation_percent that is good.
--- select f.rowid, f.type, qty, subprice, situation_percent, total_ht, total_ttc, total_tva, multicurrency_total_ht, multicurrency_total_tva, multicurrency_total_ttc, (situation_percent  / 100 * subprice * qty * (1 - (fd.remise_percent / 100)))
--- from llx_facturedet as fd, llx_facture as f where fd.fk_facture = f.rowid AND (total_ht - situation_percent  / 100 * subprice * qty * (1 - (fd.remise_percent / 100))) > 0.01 and f.type = 5;
->>>>>>> 43434131
+
 
 
 
