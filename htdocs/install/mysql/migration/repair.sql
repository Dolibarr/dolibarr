--- conflicted
+++ resolved
@@ -108,10 +108,7 @@
 -- VMYSQL DELETE from llx_menu where module = 'margins' and url = '/margin/index.php' and not exists (select * from llx_const where name = 'MAIN_MODULE_MARGIN' or name = 'MAIN_MODULE_MARGINS');
 
 
-<<<<<<< HEAD
-=======
 ALTER TABLE llx_product_fournisseur_price DROP COLUMN fk_product_fournisseur;
->>>>>>> b16b1c2c
 ALTER TABLE llx_product_fournisseur_price DROP FOREIGN KEY fk_product_fournisseur;
 
 
@@ -152,7 +149,6 @@
 UPDATE llx_actioncomm set fk_user_action = fk_user_author where fk_user_author > 0 and (fk_user_action is null or fk_user_action = 0);
 
 
-<<<<<<< HEAD
 
 -- Requests to clean old tables or external modules tables
 
@@ -182,22 +178,10 @@
 -- DROP TABLE llx_pos_facture;
 -- DROP TABLE llx_pos_moviments;
 -- DROP TABLE llx_pos_ticketdet;
-=======
--- Requests to clean old tables or fields
-
--- DROP TABLE llx_c_methode_commande_fournisseur;
--- DROP TABLE llx_c_source;
--- DROP TABLE llx_cond_reglement;
--- DROP TABLE llx_expedition_methode;
--- DROP TABLE llx_product_fournisseur;
 
 -- To replace amount on all invoice and lines when forgetting to apply a 20% vat
 -- update llx_facturedet set tva_tx = 20 where tva_tx = 0;
 -- update llx_facturedet set total_ht = round(total_ttc / 1.2, 5) where total_ht = total_ttc;
 -- update llx_facturedet set total_tva = total_ttc - total_ht where total_vat = 0;
 -- update llx_facture set total = round(total_ttc / 1.2, 5) where total_ht = total_ttc;
--- update llx_facture set tva = total_ttc - total where tva = 0;
-
-
-
->>>>>>> b16b1c2c
+-- update llx_facture set tva = total_ttc - total where tva = 0;