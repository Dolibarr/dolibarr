--
-- Script to repair some fatal errors due to database corruption
-- when current version is 2.6.0 or higher. 
--


-- Replace xxx with your IP Address 
-- bind-address        = xxx.xxx.xxx.xxx
-- CREATE USER 'myuser'@'localhost' IDENTIFIED BY 'mypass';
-- CREATE USER 'myuser'@'%' IDENTIFIED BY 'mypass';
-- GRANT ALL ON *.* TO 'myuser'@'localhost';
-- GRANT ALL ON *.* TO 'myuser'@'%';
-- flush privileges;



-- Requests to clean corrupted database


UPDATE llx_user set api_key = null where api_key = '';


-- delete foreign key that should never exists
ALTER TABLE llx_propal DROP FOREIGN KEY fk_propal_fk_currency;
ALTER TABLE llx_commande DROP FOREIGN KEY fk_commande_fk_currency;
ALTER TABLE llx_facture DROP FOREIGN KEY fk_facture_fk_currency;

delete from llx_facturedet where fk_facture in (select rowid from llx_facture where facnumber in ('(PROV)','ErrorBadMask'));
delete from llx_facture where facnumber in ('(PROV)','ErrorBadMask');
delete from llx_commandedet where fk_commande in (select rowid from llx_commande where ref in ('(PROV)','ErrorBadMask'));
delete from llx_commande where ref in ('(PROV)','ErrorBadMask');
delete from llx_propaldet where fk_propal in (select rowid from llx_propal where ref in ('(PROV)','ErrorBadMask'));
delete from llx_propal where ref in ('(PROV)','ErrorBadMask');
delete from llx_facturedet where fk_facture in (select rowid from llx_facture where facnumber = '');
delete from llx_facture where facnumber = '';
delete from llx_commandedet where fk_commande in (select rowid from llx_commande where ref = '');
delete from llx_commande where ref = '';
delete from llx_propaldet where fk_propal in (select rowid from llx_propal where ref = '');
delete from llx_propal where ref = '';
delete from llx_livraisondet where fk_livraison in (select rowid from llx_livraison where ref = '');
delete from llx_livraison where ref = '';
delete from llx_expeditiondet where fk_expedition in (select rowid from llx_expedition where ref = '');
delete from llx_expedition where ref = '';
delete from llx_holiday_logs where fk_user_update not IN (select rowid from llx_user);

update llx_deplacement set dated='2010-01-01' where dated < '2000-01-01';

update llx_cotisation set fk_bank = null where fk_bank not in (select rowid from llx_bank);

update llx_propal set fk_projet = null where fk_projet not in (select rowid from llx_projet);
update llx_commande set fk_projet = null where fk_projet not in (select rowid from llx_projet);
update llx_facture set fk_projet = null where fk_projet not in (select rowid from llx_projet);
update llx_commande_fournisseur set fk_projet = null where fk_projet not in (select rowid from llx_projet);
update llx_contrat set fk_projet = null where fk_projet not in (select rowid from llx_projet);
update llx_deplacement set fk_projet = null where fk_projet not in (select rowid from llx_projet);
update llx_facture_fourn set fk_projet = null where fk_projet not in (select rowid from llx_projet);
update llx_facture_rec set fk_projet = null where fk_projet not in (select rowid from llx_projet);
update llx_fichinter set fk_projet = null where fk_projet not in (select rowid from llx_projet);
update llx_projet_task set fk_projet = null where fk_projet not in (select rowid from llx_projet);

update llx_propal set fk_user_author = null where fk_user_author not in (select rowid from llx_user);
update llx_propal set fk_user_valid = null where fk_user_valid not in (select rowid from llx_user);
update llx_propal set fk_user_cloture = null where fk_user_cloture not in (select rowid from llx_user);
update llx_commande set fk_user_author = null where fk_user_author not in (select rowid from llx_user);
update llx_commande set fk_user_valid = null where fk_user_valid not in (select rowid from llx_user);

delete from llx_societe_extrafields where fk_object not in (select rowid from llx_societe);
delete from llx_adherent_extrafields where fk_object not in (select rowid from llx_adherent);
delete from llx_product_extrafields where fk_object not in (select rowid from llx_product);
--delete from llx_societe_commerciaux where fk_soc not in (select rowid from llx_societe);


-- Clean stocks

-- Reference for qty is llx_product_stock (detail in llx_product_batch may be not complete)
-- qty in llx_product may be not up to date
update llx_product_batch set batch = '' where batch = 'Non d&eacute;fini';
update llx_product_batch set batch = '' where batch = 'Non défini';

DELETE FROM llx_product_lot WHERE fk_product NOT IN (select rowid from llx_product); 
DELETE FROM llx_product_stock WHERE fk_product NOT IN (select rowid from llx_product); 
DELETE FROM llx_product_stock WHERE reel = 0 AND rowid NOT IN (SELECT fk_product_stock FROM llx_product_batch as pb);

-- Merge splitted lines into one in table llx_product_batch 
DROP TABLE tmp_llx_product_batch;
DROP TABLE tmp_llx_product_batch2;
CREATE TABLE tmp_llx_product_batch AS select fk_product_stock, eatby, sellby, batch, SUM(qty) as qty, COUNT(rowid) as nb FROM llx_product_batch GROUP BY fk_product_stock, eatby, sellby, batch HAVING COUNT(rowid) > 1;
CREATE TABLE tmp_llx_product_batch2 AS select pb.rowid, pb.fk_product_stock, pb.eatby, pb.sellby, pb.batch, pb.qty from llx_product_batch as pb, tmp_llx_product_batch as tpb where pb.fk_product_stock = tpb.fk_product_stock and COALESCE(pb.eatby, '') = COALESCE(tpb.eatby,'') and COALESCE(pb.sellby, '') = COALESCE(tpb.sellby, '') and pb.batch = tpb.batch;
--select * from tmp_llx_product_batch;
--select * from tmp_llx_product_batch2;
DELETE FROM llx_product_batch WHERE rowid IN (select rowid FROM tmp_llx_product_batch2);
INSERT INTO llx_product_batch(fk_product_stock, eatby, sellby, batch, qty) SELECT fk_product_stock, eatby, sellby, batch, qty FROM tmp_llx_product_batch;

DELETE FROM llx_product_stock WHERE reel = 0 AND rowid NOT IN (SELECT fk_product_stock FROM llx_product_batch as pb);
DELETE FROM llx_product_batch WHERE qty = 0;


-- Stock calculation on product
UPDATE llx_product p SET p.stock= (SELECT SUM(ps.reel) FROM llx_product_stock ps WHERE ps.fk_product = p.rowid);


-- Fix: delete category child with no category parent.
drop table tmp_categorie;
create table tmp_categorie as select * from llx_categorie; 
-- select * from llx_categorie where fk_parent not in (select rowid from tmp_categorie) and fk_parent is not null and fk_parent <> 0;
delete from llx_categorie where fk_parent not in (select rowid from tmp_categorie) and fk_parent is not null and fk_parent <> 0;
drop table tmp_categorie;
-- Fix: delete orphelin category.
delete from llx_categorie_product where fk_categorie not in (select rowid from llx_categorie where type = 0);
delete from llx_categorie_societe where fk_categorie not in (select rowid from llx_categorie where type in (1, 2));
delete from llx_categorie_member where fk_categorie not in (select rowid from llx_categorie where type = 3);
delete from llx_categorie_contact where fk_categorie not in (select rowid from llx_categorie where type = 4);


-- Fix: delete orphelin deliveries. Note: deliveries are linked to shipment by llx_element_element only. No other links.
delete from llx_livraisondet where fk_livraison not in (select fk_target from llx_element_element where targettype = 'delivery') AND fk_livraison not in (select fk_source from llx_element_element where sourcetype = 'delivery');
delete from llx_livraison    where rowid not in (select fk_target from llx_element_element where targettype = 'delivery') AND rowid not in (select fk_source from llx_element_element where sourcetype = 'delivery');


-- Fix delete element_element orphelins (right side)
delete from llx_element_element where targettype='shipping' and fk_target not in (select rowid from llx_expedition);
delete from llx_element_element where targettype='propal' and fk_target not in (select rowid from llx_propal);
delete from llx_element_element where targettype='facture' and fk_target not in (select rowid from llx_facture);
delete from llx_element_element where targettype='commande' and fk_target not in (select rowid from llx_commande);
-- Fix delete element_element orphelins (left side)
delete from llx_element_element where sourcetype='shipping' and fk_source not in (select rowid from llx_expedition);
delete from llx_element_element where sourcetype='propal' and fk_source not in (select rowid from llx_propal);
delete from llx_element_element where sourcetype='facture' and fk_source not in (select rowid from llx_facture);
delete from llx_element_element where sourcetype='commande' and fk_source not in (select rowid from llx_commande);


UPDATE llx_product SET canvas = NULL where canvas = 'default@product';
UPDATE llx_product SET canvas = NULL where canvas = 'service@product';

DELETE FROM llx_boxes where box_id NOT IN (SELECT rowid FROM llx_boxes_def);

update llx_document_model set nom = 'typhon' where (nom = '' OR nom is null) and type = 'delivery';
DELETE FROM llx_document_model WHERE nom ='elevement' AND type='delivery';


-- Fix: It seems this is missing for some users
insert into llx_c_actioncomm (id, code, type, libelle, module, position) values ( 1,  'AC_TEL',     'system', 'Phone call'							,NULL, 2);
insert into llx_c_actioncomm (id, code, type, libelle, module, position) values ( 2,  'AC_FAX',     'system', 'Send Fax'							,NULL, 3);
insert into llx_c_actioncomm (id, code, type, libelle, module, position) values ( 3,  'AC_PROP',    'systemauto', 'Send commercial proposal by email'	,'propal',  10);
insert into llx_c_actioncomm (id, code, type, libelle, module, position) values ( 4,  'AC_EMAIL',   'system', 'Send Email'							,NULL, 4);
insert into llx_c_actioncomm (id, code, type, libelle, module, position) values ( 5,  'AC_RDV',     'system', 'Rendez-vous'							,NULL, 1);
insert into llx_c_actioncomm (id, code, type, libelle, module, position) values ( 8,  'AC_COM',     'systemauto', 'Send customer order by email'		,'order',   8);
insert into llx_c_actioncomm (id, code, type, libelle, module, position) values ( 9,  'AC_FAC',     'systemauto', 'Send customer invoice by email'		,'invoice', 6);
insert into llx_c_actioncomm (id, code, type, libelle, module, position) values ( 10, 'AC_SHIP',    'systemauto', 'Send shipping by email'				,'shipping', 11);
insert into llx_c_actioncomm (id, code, type, libelle, module, position) values ( 30, 'AC_SUP_ORD', 'systemauto', 'Send supplier order by email'		,'order_supplier',    9);
insert into llx_c_actioncomm (id, code, type, libelle, module, position) values  (31, 'AC_SUP_INV', 'systemauto', 'Send supplier invoice by email'		,'invoice_supplier', 7);
insert into llx_c_actioncomm (id, code, type, libelle, module, position) values ( 50, 'AC_OTH',     'system', 'Other'								,NULL, 5);


-- VMYSQL4.1 DELETE T1 FROM llx_boxes_def as T1, llx_boxes_def as T2 where T1.entity = T2.entity AND T1.file = T2.file AND T1.note = T2.note and T1.rowid > T2.rowid;
-- VPGSQL8.2 DELETE FROM llx_boxes_def as T1 WHERE rowid NOT IN (SELECT min(rowid) FROM llx_boxes_def GROUP BY file, entity, note);

-- We delete old entries into menu for module margin (pb with margin and margins)
-- VMYSQL DELETE from llx_menu where module = 'margin' and url = '/margin/index.php' and not exists (select * from llx_const where name = 'MAIN_MODULE_MARGIN' or name = 'MAIN_MODULE_MARGINS');
-- VMYSQL DELETE from llx_menu where module = 'margins' and url = '/margin/index.php' and not exists (select * from llx_const where name = 'MAIN_MODULE_MARGIN' or name = 'MAIN_MODULE_MARGINS');


ALTER TABLE llx_product_fournisseur_price DROP COLUMN fk_product_fournisseur;
ALTER TABLE llx_product_fournisseur_price DROP FOREIGN KEY fk_product_fournisseur;


-- Fix: deprecated tag to new one
update llx_opensurvey_sondage set format = 'D' where format = 'D+';
update llx_opensurvey_sondage set format = 'A' where format = 'A+';
update llx_opensurvey_sondage set tms = now();

-- ALTER TABLE llx_facture_fourn ALTER COLUMN fk_cond_reglement DROP NOT NULL;


update llx_product set barcode = null where barcode in ('', '-1', '0');
update llx_societe set barcode = null where barcode in ('', '-1', '0');


-- Sequence to removed duplicated values of barcode in llx_product. Use serveral times if you still have duplicate.
drop table tmp_product_double;
--select barcode, max(rowid) as max_rowid, count(rowid) as count_rowid from llx_product where barcode is not null group by barcode having count(rowid) >= 2;
create table tmp_product_double as (select barcode, max(rowid) as max_rowid, count(rowid) as count_rowid from llx_product where barcode is not null group by barcode having count(rowid) >= 2);
--select * from tmp_product_double;
update llx_product set barcode = null where (rowid, barcode) in (select max_rowid, barcode from tmp_product_double);
drop table tmp_product_double;


-- Sequence to removed duplicated values of barcode in llx_societe. Use serveral times if you still have duplicate.
drop table tmp_societe_double;
--select barcode, max(rowid) as max_rowid, count(rowid) as count_rowid from llx_societe where barcode is not null group by barcode having count(rowid) >= 2;
create table tmp_societe_double as (select barcode, max(rowid) as max_rowid, count(rowid) as count_rowid from llx_societe where barcode is not null group by barcode having count(rowid) >= 2);
--select * from tmp_societe_double;
update llx_societe set barcode = null where (rowid, barcode) in (select max_rowid, barcode from tmp_societe_double);
drop table tmp_societe_double;


UPDATE llx_projet_task SET fk_task_parent = 0 WHERE fk_task_parent = rowid;


UPDATE llx_actioncomm set fk_user_action = fk_user_done where fk_user_done > 0 and (fk_user_action is null or fk_user_action = 0);
UPDATE llx_actioncomm set fk_user_action = fk_user_author where fk_user_author > 0 and (fk_user_action is null or fk_user_action = 0);


UPDATE llx_projet_task_time set task_datehour = task_date where task_datehour IS NULL and task_date IS NOT NULL;

UPDATE llx_projet set fk_opp_status = NULL where fk_opp_status = -1;
UPDATE llx_c_lead_status set code = 'WON' where code = 'WIN';

-- Requests to clean old tables or external modules tables

-- DROP TABLE llx_c_methode_commande_fournisseur;
-- DROP TABLE llx_c_source;
-- DROP TABLE llx_congespayes;
-- DROP TABLE llx_congespayes_config;
-- DROP TABLE llx_congespayes_log;
-- DROP TABLE llx_congespayes_events;
-- DROP TABLE llx_congespayes_users;
-- DROP TABLE llx_compta;
-- DROP TABLE llx_compta_compte_generaux;
-- DROP TABLE llx_compta_account;
-- DROP TABLE llx_cabinetmed*;
-- DROP TABLE llx_cond_reglement;
-- DROP TABLE llx_expedition_methode;
-- DROP TABLE llx_product_fournisseur;
-- DROP TABLE llx_element_rang;
-- DROP TABLE llx_dolicloud_customers;
-- DROP TABLE llx_dolicloud_emailstemplates;
-- DROP TABLE llx_dolicloud_stats;
-- DROP TABLE llx_submitew_message;
-- DROP TABLE llx_submitew_targets;
-- DROP TABLE llx_submitew_targets_param;
-- DROP TABLE llx_pos_cash;
-- DROP TABLE llx_pos_control_cash;
-- DROP TABLE llx_pos_facture;
-- DROP TABLE llx_pos_moviments;
-- DROP TABLE llx_pos_ticketdet;

-- To replace amount on all invoice and lines when forgetting to apply a 20% vat
-- update llx_facturedet set tva_tx = 20 where tva_tx = 0;
-- update llx_facturedet set total_ht = round(total_ttc / 1.2, 5) where total_ht = total_ttc;
-- update llx_facturedet set total_tva = total_ttc - total_ht where total_vat = 0;
-- update llx_facture set total = round(total_ttc / 1.2, 5) where total_ht = total_ttc;
-- update llx_facture set tva = total_ttc - total where tva = 0;

-- To insert elements into a category
-- Search idcategory: select rowid from llx_categorie where type=0 and ref like '%xxx%'
-- Select all products to include: select * from llx_product where ref like '%xxx%'
-- If ok, insert: insert into llx_categorie_product(fk_categorie, fk_product) select idcategory, rowid from llx_product where ref like '%xxx%'
-- List of product with a category xxx: select distinct cp.fk_product from llx_categorie_product as cp, llx_categorie as c where cp.fk_categorie = c.rowid and c.label like 'xxx-%' order by fk_product;
-- List of product into 2 categories xxx: select cp.fk_product, count(cp.fk_product) as nb from llx_categorie_product as cp, llx_categorie as c where cp.fk_categorie = c.rowid and c.label like 'xxx-%' group by fk_product having nb > 1;
-- List of product with no category xxx yet: select rowid, ref from llx_product where rowid not in (select distinct cp.fk_product from llx_categorie_product as cp, llx_categorie as c where cp.fk_categorie = c.rowid and c.label like 'xxx-%' order by fk_product);

-- Fix type of product 2 does not exists
update llx_propaldet set product_type = 1 where product_type = 2;
update llx_commandedet set product_type = 1 where product_type = 2;
update llx_facturedet set product_type = 1 where product_type = 2;
--update llx_propaldet as d set d.product_type = 1 where d.fk_product = 22 and d.product_type = 0;
--update llx_commandedet as d set d.product_type = 1 where d.fk_product = 22 and d.product_type = 0;
--update llx_facturedet as d set d.product_type = 1 where d.fk_product = 22 and d.product_type = 0;

delete from llx_commande_fournisseur_dispatch where fk_commandefourndet = 0 or fk_commandefourndet IS NULL;


delete from llx_menu where menu_handler = 'smartphone';


<<<<<<< HEAD
-- Detect bad consistency between duraction_effective of a task and sum of time of tasks
-- select pt.rowid, pt.duration_effective, SUM(ptt.task_duration) as y from llx_projet_task as pt, llx_projet_task_time as ptt where ptt.fk_task = pt.rowid group by pt.rowid, pt.duration_effective having pt.duration_effective <> y;
update llx_projet_task as pt set pt.duration_effective = (select SUM(ptt.task_duration) as y from llx_projet_task_time as ptt where ptt.fk_task = pt.rowid) where pt.duration_effective <> (select SUM(ptt.task_duration) as y from llx_projet_task_time as ptt where ptt.fk_task = pt.rowid);
 

-- Remove duplicate of shipment mode (keep the one with tracking defined)
drop table tmp_c_shipment_mode;
create table tmp_c_shipment_mode as (select code, tracking from llx_c_shipment_mode);
DELETE FROM llx_c_shipment_mode where code IN (select code from tmp_c_shipment_mode WHERE tracking is NULL OR tracking = '') AND code IN (select code from tmp_c_shipment_mode WHERE tracking is NOT NULL AND tracking != '') AND (tracking IS NULL OR tracking = '');
drop table tmp_c_shipment_mode;

=======
-- Clean product prices
--delete from llx_product_price where date_price between '2017-04-20 06:51:00' and '2017-04-20 06:51:05'; 
-- Set product prices into llx_product with last price into llx_product_prices
--update llx_product as p set 
-- p.price = (select pp.price from llx_product_price as pp where pp.price_level = 1 and pp.fk_product = p.rowid order by pp.tms desc limit 1),
-- p.price_ttc = (select pp.price_ttc from llx_product_price as pp where pp.price_level = 1 and pp.fk_product = p.rowid order by pp.tms desc limit 1),
-- p.price_min = (select pp.price_min from llx_product_price as pp where pp.price_level = 1 and pp.fk_product = p.rowid order by pp.tms desc limit 1),
-- p.price_min_ttc = (select pp.price_min_ttc from llx_product_price as pp where pp.price_level = 1 and pp.fk_product = p.rowid order by pp.tms desc limit 1),
-- p.tva_tx = 0
-- where price = 17.5
>>>>>>> a2287fd1
<|MERGE_RESOLUTION|>--- conflicted
+++ resolved
@@ -264,7 +264,6 @@
 delete from llx_menu where menu_handler = 'smartphone';
 
 
-<<<<<<< HEAD
 -- Detect bad consistency between duraction_effective of a task and sum of time of tasks
 -- select pt.rowid, pt.duration_effective, SUM(ptt.task_duration) as y from llx_projet_task as pt, llx_projet_task_time as ptt where ptt.fk_task = pt.rowid group by pt.rowid, pt.duration_effective having pt.duration_effective <> y;
 update llx_projet_task as pt set pt.duration_effective = (select SUM(ptt.task_duration) as y from llx_projet_task_time as ptt where ptt.fk_task = pt.rowid) where pt.duration_effective <> (select SUM(ptt.task_duration) as y from llx_projet_task_time as ptt where ptt.fk_task = pt.rowid);
@@ -276,7 +275,7 @@
 DELETE FROM llx_c_shipment_mode where code IN (select code from tmp_c_shipment_mode WHERE tracking is NULL OR tracking = '') AND code IN (select code from tmp_c_shipment_mode WHERE tracking is NOT NULL AND tracking != '') AND (tracking IS NULL OR tracking = '');
 drop table tmp_c_shipment_mode;
 
-=======
+
 -- Clean product prices
 --delete from llx_product_price where date_price between '2017-04-20 06:51:00' and '2017-04-20 06:51:05'; 
 -- Set product prices into llx_product with last price into llx_product_prices
@@ -287,4 +286,3 @@
 -- p.price_min_ttc = (select pp.price_min_ttc from llx_product_price as pp where pp.price_level = 1 and pp.fk_product = p.rowid order by pp.tms desc limit 1),
 -- p.tva_tx = 0
 -- where price = 17.5
->>>>>>> a2287fd1
