--- conflicted
+++ resolved
@@ -71,8 +71,6 @@
 UPDATE llx_user set api_key = null where api_key = '';
 
 UPDATE llx_c_email_templates SET position = 0 WHERE position IS NULL;
--- DELETE FROM llx_c_email_templates WHERE label = '(SendAnEMailToMember)';		-- Now it is '(SendingAnEMailToMemner)'
-
 
 -- delete foreign key that should never exists
 ALTER TABLE llx_propal DROP FOREIGN KEY fk_propal_fk_currency;
@@ -165,10 +163,6 @@
 UPDATE llx_product p SET p.stock= (SELECT SUM(ps.reel) FROM llx_product_stock ps WHERE ps.fk_product = p.rowid);
 
 
--- Fix: delete orphelins in product_association
-delete from llx_product_association where fk_product_pere NOT IN (select rowid from llx_product);
-delete from llx_product_association where fk_product_fils NOT IN (select rowid from llx_product);
-
 -- Fix: delete category child with no category parent.
 drop table tmp_categorie;
 create table tmp_categorie as select * from llx_categorie; 
@@ -206,13 +200,6 @@
 -- Fix: delete orphelin actioncomm_resources
 DELETE FROM llx_actioncomm_resources WHERE fk_actioncomm not in (select id from llx_actioncomm);
 
-
--- Fix: delete orphelin links in llx_bank_url
-DELETE from llx_bank_url where type = 'payment' and url_id not in (select rowid from llx_paiement);
-DELETE from llx_bank_url where type = 'payment_supplier' and url_id not in (select rowid from llx_paiementfourn);
-DELETE from llx_bank_url where type = 'company' and url_id not in (select rowid from llx_societe);
---SELECT * from llx_bank where rappro = 0 and label LIKE '(CustomerInvoicePayment%)' and rowid not in (select fk_bank from llx_bank_url where type = 'payment');
---SELECT * from llx_bank where rappro = 0 and label LIKE '(SupplierInvoicePayment%)' and rowid not in (select fk_bank from llx_bank_url where type = 'payment_supplier');
 
 -- Fix link on parent that were removed
 DROP table tmp_user;
@@ -480,10 +467,7 @@
 update llx_facture_fourn_det set product_type = 0 where product_type = 1 AND fk_product > 0 AND fk_product IN (SELECT rowid FROM llx_product WHERE fk_product_type = 0);
 update llx_facture_fourn_det set product_type = 1 where product_type = 0 AND fk_product > 0 AND fk_product IN (SELECT rowid FROM llx_product WHERE fk_product_type = 1);
  
-
-DELETE FROM llx_mrp_production where qty = 0;
-
-
+ 
 UPDATE llx_accounting_bookkeeping set date_creation = tms where date_creation IS NULL;
 
  
@@ -491,19 +475,9 @@
 -- UPDATE llx_facturedet_rec set label = NULL WHERE label IS NOT NULL;
 
 
-<<<<<<< HEAD
-UPDATE llx_facturedet SET situation_percent = 100 WHERE situation_percent IS NULL AND fk_prev_id IS NULL;
-
-
--- Note to make all deposit as payed when there is already a discount generated from it.
---drop table tmp_invoice_deposit_mark_as_available;
---create table tmp_invoice_deposit_mark_as_available as select * from llx_facture as f where f.type = 3 and f.paye = 0 and f.rowid in (select fk_facture_source from llx_societe_remise_except);
---update llx_facture set paye = 1, fk_statut = 2 where rowid in (select rowid from tmp_invoice_deposit_mark_as_available);
-=======
 -- Test inconsistency of data into situation invoices: If it differs, it may be the total_ht that is wrong and situation_percent that is good.
 -- select f.rowid, f.type, fd.qty, fd.subprice, fd.situation_percent, fd.total_ht, fd.total_ttc, fd.total_tva, fd.multicurrency_total_ht, fd.multicurrency_total_tva, fd.multicurrency_total_ttc, (situation_percent  / 100 * subprice * qty * (1 - (fd.remise_percent / 100)))
 -- from llx_facturedet as fd, llx_facture as f where fd.fk_facture = f.rowid AND (total_ht - situation_percent  / 100 * subprice * qty * (1 - (fd.remise_percent / 100))) > 0.01 and f.type = 5;
->>>>>>> 6bbc25e8
 
 
 
