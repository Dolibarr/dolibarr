--
-- Script to repair some fatal errors due to database corruption
-- when current version is 2.6.0 or higher. 
--

-- Requests to clean corrupted database


-- delete foreign key that should never exists
ALTER TABLE llx_propal DROP FOREIGN KEY fk_propal_fk_currency;
ALTER TABLE llx_commande DROP FOREIGN KEY fk_commande_fk_currency;
ALTER TABLE llx_facture DROP FOREIGN KEY fk_facture_fk_currency;

delete from llx_facturedet where fk_facture in (select rowid from llx_facture where facnumber in ('(PROV)','ErrorBadMask'));
delete from llx_facture where facnumber in ('(PROV)','ErrorBadMask');
delete from llx_commandedet where fk_commande in (select rowid from llx_commande where ref in ('(PROV)','ErrorBadMask'));
delete from llx_commande where ref in ('(PROV)','ErrorBadMask');
delete from llx_propaldet where fk_propal in (select rowid from llx_propal where ref in ('(PROV)','ErrorBadMask'));
delete from llx_propal where ref in ('(PROV)','ErrorBadMask');
delete from llx_facturedet where fk_facture in (select rowid from llx_facture where facnumber = '');
delete from llx_facture where facnumber = '';
delete from llx_commandedet where fk_commande in (select rowid from llx_commande where ref = '');
delete from llx_commande where ref = '';
delete from llx_propaldet where fk_propal in (select rowid from llx_propal where ref = '');
delete from llx_propal where ref = '';
delete from llx_livraisondet where fk_livraison in (select rowid from llx_livraison where ref = '');
delete from llx_livraison where ref = '';
delete from llx_expeditiondet where fk_expedition in (select rowid from llx_expedition where ref = '');
delete from llx_expedition where ref = '';

update llx_deplacement set dated='2010-01-01' where dated < '2000-01-01';

update llx_cotisation set fk_bank = null where fk_bank not in (select rowid from llx_bank);

update llx_propal set fk_projet = null where fk_projet not in (select rowid from llx_projet);
update llx_commande set fk_projet = null where fk_projet not in (select rowid from llx_projet);
update llx_facture set fk_projet = null where fk_projet not in (select rowid from llx_projet);
update llx_commande_fournisseur set fk_projet = null where fk_projet not in (select rowid from llx_projet);
update llx_contrat set fk_projet = null where fk_projet not in (select rowid from llx_projet);
update llx_deplacement set fk_projet = null where fk_projet not in (select rowid from llx_projet);
update llx_facture_fourn set fk_projet = null where fk_projet not in (select rowid from llx_projet);
update llx_facture_rec set fk_projet = null where fk_projet not in (select rowid from llx_projet);
update llx_fichinter set fk_projet = null where fk_projet not in (select rowid from llx_projet);
update llx_projet_task set fk_projet = null where fk_projet not in (select rowid from llx_projet);

update llx_propal set fk_user_author = null where fk_user_author not in (select rowid from llx_user);
update llx_propal set fk_user_valid = null where fk_user_valid not in (select rowid from llx_user);
update llx_propal set fk_user_cloture = null where fk_user_cloture not in (select rowid from llx_user);
update llx_commande set fk_user_author = null where fk_user_author not in (select rowid from llx_user);
update llx_commande set fk_user_valid = null where fk_user_valid not in (select rowid from llx_user);

delete from llx_societe_extrafields where fk_object not in (select rowid from llx_societe);
delete from llx_adherent_extrafields where fk_object not in (select rowid from llx_adherent);
delete from llx_product_extrafields where fk_object not in (select rowid from llx_product);
--delete from llx_societe_commerciaux where fk_soc not in (select rowid from llx_societe);


-- Fix: delete category child with no category parent.
drop table tmp_categorie;
create table tmp_categorie as select * from llx_categorie; 
-- select * from llx_categorie where fk_parent not in (select rowid from tmp_categorie) and fk_parent is not null and fk_parent <> 0;
delete from llx_categorie where fk_parent not in (select rowid from tmp_categorie) and fk_parent is not null and fk_parent <> 0;
drop table tmp_categorie;
-- Fix: delete orphelin category.
delete from llx_categorie_product where fk_categorie not in (select rowid from llx_categorie where type = 0);
delete from llx_categorie_societe where fk_categorie not in (select rowid from llx_categorie where type in (1, 2));
delete from llx_categorie_member where fk_categorie not in (select rowid from llx_categorie where type = 3);
delete from llx_categorie_contact where fk_categorie not in (select rowid from llx_categorie where type = 4);


-- Fix: delete orphelin deliveries. Note: deliveries are linked to shipment by llx_element_element only. No other links.
delete from llx_livraisondet where fk_livraison not in (select fk_target from llx_element_element where targettype = 'delivery') AND fk_livraison not in (select fk_source from llx_element_element where sourcetype = 'delivery');
delete from llx_livraison    where rowid not in (select fk_target from llx_element_element where targettype = 'delivery') AND rowid not in (select fk_source from llx_element_element where sourcetype = 'delivery');


UPDATE llx_product SET canvas = NULL where canvas = 'default@product';
UPDATE llx_product SET canvas = NULL where canvas = 'service@product';

DELETE FROM llx_boxes where box_id NOT IN (SELECT rowid FROM llx_boxes_def);

update llx_document_model set nom = 'typhon' where (nom = '' OR nom is null) and type = 'delivery';
DELETE FROM llx_document_model WHERE nom ='elevement' AND type='delivery';


-- Fix: It seems this is missing for some users
insert into llx_c_actioncomm (id, code, type, libelle, module, position) values ( 1,  'AC_TEL',     'system', 'Phone call'							,NULL, 2);
insert into llx_c_actioncomm (id, code, type, libelle, module, position) values ( 2,  'AC_FAX',     'system', 'Send Fax'							,NULL, 3);
insert into llx_c_actioncomm (id, code, type, libelle, module, position) values ( 3,  'AC_PROP',    'systemauto', 'Send commercial proposal by email'	,'propal',  10);
insert into llx_c_actioncomm (id, code, type, libelle, module, position) values ( 4,  'AC_EMAIL',   'system', 'Send Email'							,NULL, 4);
insert into llx_c_actioncomm (id, code, type, libelle, module, position) values ( 5,  'AC_RDV',     'system', 'Rendez-vous'							,NULL, 1);
insert into llx_c_actioncomm (id, code, type, libelle, module, position) values ( 8,  'AC_COM',     'systemauto', 'Send customer order by email'		,'order',   8);
insert into llx_c_actioncomm (id, code, type, libelle, module, position) values ( 9,  'AC_FAC',     'systemauto', 'Send customer invoice by email'		,'invoice', 6);
insert into llx_c_actioncomm (id, code, type, libelle, module, position) values ( 10, 'AC_SHIP',    'systemauto', 'Send shipping by email'				,'shipping', 11);
insert into llx_c_actioncomm (id, code, type, libelle, module, position) values ( 30, 'AC_SUP_ORD', 'systemauto', 'Send supplier order by email'		,'order_supplier',    9);
insert into llx_c_actioncomm (id, code, type, libelle, module, position) values  (31, 'AC_SUP_INV', 'systemauto', 'Send supplier invoice by email'		,'invoice_supplier', 7);
insert into llx_c_actioncomm (id, code, type, libelle, module, position) values ( 50, 'AC_OTH',     'system', 'Other'								,NULL, 5);


-- Stock calculation on product
UPDATE llx_product p SET p.stock= (SELECT SUM(ps.reel) FROM llx_product_stock ps WHERE ps.fk_product = p.rowid);


-- VMYSQL4.1 DELETE T1 FROM llx_boxes_def as T1, llx_boxes_def as T2 where T1.entity = T2.entity AND T1.file = T2.file AND T1.note = T2.note and T1.rowid > T2.rowid;
-- VPGSQL8.2 DELETE FROM llx_boxes_def as T1 WHERE rowid NOT IN (SELECT min(rowid) FROM llx_boxes_def GROUP BY file, entity, note);

-- We delete old entries into menu for module margin (pb with margin and margins)
-- VMYSQL DELETE from llx_menu where module = 'margin' and url = '/margin/index.php' and not exists (select * from llx_const where name = 'MAIN_MODULE_MARGIN' or name = 'MAIN_MODULE_MARGINS');
-- VMYSQL DELETE from llx_menu where module = 'margins' and url = '/margin/index.php' and not exists (select * from llx_const where name = 'MAIN_MODULE_MARGIN' or name = 'MAIN_MODULE_MARGINS');


ALTER TABLE llx_product_fournisseur_price DROP FOREIGN KEY fk_product_fournisseur;


-- Fix: deprecated tag to new one
update llx_opensurvey_sondage set format = 'D' where format = 'D+';
update llx_opensurvey_sondage set format = 'A' where format = 'A+';


-- ALTER TABLE llx_facture_fourn ALTER COLUMN fk_cond_reglement DROP NOT NULL;


update llx_product set barcode = null where barcode in ('', '-1', '0');
update llx_societe set barcode = null where barcode in ('', '-1', '0');


-- Sequence to removed duplicated values of barcode in llx_product. Use serveral times if you still have duplicate.
drop table tmp_product_double;
--select barcode, max(rowid) as max_rowid, count(rowid) as count_rowid from llx_product where barcode is not null group by barcode having count(rowid) >= 2;
create table tmp_product_double as (select barcode, max(rowid) as max_rowid, count(rowid) as count_rowid from llx_product where barcode is not null group by barcode having count(rowid) >= 2);
--select * from tmp_product_double;
update llx_product set barcode = null where (rowid, barcode) in (select max_rowid, barcode from tmp_product_double);
drop table tmp_product_double;


-- Sequence to removed duplicated values of barcode in llx_societe. Use serveral times if you still have duplicate.
drop table tmp_societe_double;
--select barcode, max(rowid) as max_rowid, count(rowid) as count_rowid from llx_societe where barcode is not null group by barcode having count(rowid) >= 2;
create table tmp_societe_double as (select barcode, max(rowid) as max_rowid, count(rowid) as count_rowid from llx_societe where barcode is not null group by barcode having count(rowid) >= 2);
--select * from tmp_societe_double;
update llx_societe set barcode = null where (rowid, barcode) in (select max_rowid, barcode from tmp_societe_double);
drop table tmp_societe_double;


UPDATE llx_projet_task SET fk_task_parent = 0 WHERE fk_task_parent = rowid


<<<<<<< HEAD


-- Requests to clean old tables or external modules tables

-- DROP TABLE llx_c_methode_commande_fournisseur;
-- DROP TABLE llx_c_source;
-- DROP TABLE llx_congespayes;
-- DROP TABLE llx_congespayes_config;
-- DROP TABLE llx_congespayes_log;
-- DROP TABLE llx_congespayes_events;
-- DROP TABLE llx_congespayes_users;
-- DROP TABLE llx_compta;
-- DROP TABLE llx_compta_compte_generaux;
-- DROP TABLE llx_compta_account;
-- DROP TABLE llx_cabinetmed*;
-- DROP TABLE llx_cond_reglement;
-- DROP TABLE llx_expedition_methode;
-- DROP TABLE llx_product_fournisseur;
-- DROP TABLE llx_element_rang;
-- DROP TABLE llx_dolicloud_customers;
-- DROP TABLE llx_dolicloud_emailstemplates;
-- DROP TABLE llx_dolicloud_stats;
-- DROP TABLE llx_submitew_message;
-- DROP TABLE llx_submitew_targets;
-- DROP TABLE llx_submitew_targets_param;
-- DROP TABLE llx_pos_cash;
-- DROP TABLE llx_pos_control_cash;
-- DROP TABLE llx_pos_facture;
-- DROP TABLE llx_pos_moviments;
-- DROP TABLE llx_pos_ticketdet;








=======
UPDATE llx_actioncomm set fk_user_action = fk_user_done where fk_user_done > 0 and (fk_user_action is null or fk_user_action = 0);
>>>>>>> bf7a3349
<|MERGE_RESOLUTION|>--- conflicted
+++ resolved
@@ -144,7 +144,8 @@
 UPDATE llx_projet_task SET fk_task_parent = 0 WHERE fk_task_parent = rowid
 
 
-<<<<<<< HEAD
+UPDATE llx_actioncomm set fk_user_action = fk_user_done where fk_user_done > 0 and (fk_user_action is null or fk_user_action = 0);
+
 
 
 -- Requests to clean old tables or external modules tables
@@ -175,14 +176,3 @@
 -- DROP TABLE llx_pos_facture;
 -- DROP TABLE llx_pos_moviments;
 -- DROP TABLE llx_pos_ticketdet;
-
-
-
-
-
-
-
-
-=======
-UPDATE llx_actioncomm set fk_user_action = fk_user_done where fk_user_done > 0 and (fk_user_action is null or fk_user_action = 0);
->>>>>>> bf7a3349
