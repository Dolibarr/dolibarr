--- conflicted
+++ resolved
@@ -495,13 +495,8 @@
 UPDATE llx_facturedet SET situation_percent = 100 WHERE situation_percent IS NULL AND fk_prev_id IS NULL;
 
 -- Test inconsistency of data into situation invoices: If it differs, it may be the total_ht that is wrong and situation_percent that is good.
-<<<<<<< HEAD
--- select f.rowid, f.type, qty, subprice, situation_percent, fd.total_ht, fd.total_ttc, fd.total_tva, fd.multicurrency_total_ht, fd.multicurrency_total_tva, fd.multicurrency_total_ttc, (situation_percent  / 100 * subprice * qty * (1 - (fd.remise_percent / 100)))
--- from llx_facturedet as fd, llx_facture as f where fd.fk_facture = f.rowid AND (fd.total_ht - situation_percent  / 100 * subprice * qty * (1 - (fd.remise_percent / 100))) > 0.01 and f.type = 5;
-=======
 -- select f.rowid, f.type, fd.qty, fd.subprice, fd.situation_percent, fd.total_ht, fd.total_ttc, fd.total_tva, fd.multicurrency_total_ht, fd.multicurrency_total_tva, fd.multicurrency_total_ttc, (situation_percent  / 100 * subprice * qty * (1 - (fd.remise_percent / 100)))
 -- from llx_facturedet as fd, llx_facture as f where fd.fk_facture = f.rowid AND (total_ht - situation_percent  / 100 * subprice * qty * (1 - (fd.remise_percent / 100))) > 0.01 and f.type = 5;
->>>>>>> 5e6ce8ea
 
 
 -- Note to make all deposit as payed when there is already a discount generated from it.
