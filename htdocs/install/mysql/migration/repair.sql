--- conflicted
+++ resolved
@@ -306,26 +306,6 @@
 drop table tmp_c_shipment_mode;
 
 
-<<<<<<< HEAD
--- VMYSQL4.1 SET sql_mode = 'ALLOW_INVALID_DATES';
--- VMYSQL4.1 update llx_expensereport set date_debut = date_create where DATE(STR_TO_DATE(date_debut, '%Y-%m-%d')) IS NULL;
--- VMYSQL4.1 SET sql_mode = 'NO_ZERO_DATE';
--- VMYSQL4.1 update llx_expensereport set date_debut = date_create where DATE(STR_TO_DATE(date_debut, '%Y-%m-%d')) IS NULL;
-
--- VMYSQL4.1 SET sql_mode = 'ALLOW_INVALID_DATES';
--- VMYSQL4.1 update llx_expensereport set date_fin = date_debut where DATE(STR_TO_DATE(date_fin, '%Y-%m-%d')) IS NULL;
--- VMYSQL4.1 SET sql_mode = 'NO_ZERO_DATE';
--- VMYSQL4.1 update llx_expensereport set date_fin = date_debut where DATE(STR_TO_DATE(date_fin, '%Y-%m-%d')) IS NULL;
-
--- VMYSQL4.1 SET sql_mode = 'ALLOW_INVALID_DATES';
--- VMYSQL4.1 update llx_expensereport set date_valid = date_fin where DATE(STR_TO_DATE(date_valid, '%Y-%m-%d')) IS NULL;
--- VMYSQL4.1 SET sql_mode = 'NO_ZERO_DATE';
--- VMYSQL4.1 update llx_expensereport set date_valid = date_fin where DATE(STR_TO_DATE(date_valid, '%Y-%m-%d')) IS NULL;
-
--- VMYSQL4.1 SET sql_mode = 'ALLOW_INVALID_DATES';
--- VMYSQL4.1 update llx_expensereport_det as ed set date = (select date_debut from llx_expensereport as e where ed.fk_expensereport = e.rowid) where DATE(STR_TO_DATE(date, '%Y-%m-%d')) < '1000-00-00';
--- VMYSQL4.1 SET sql_mode = 'NO_ZERO_DATE';
-=======
 -- Clean product prices
 --delete from llx_product_price where date_price between '2017-04-20 06:51:00' and '2017-04-20 06:51:05'; 
 -- Set product prices into llx_product with last price into llx_product_prices
@@ -336,4 +316,23 @@
 -- p.price_min_ttc = (select pp.price_min_ttc from llx_product_price as pp where pp.price_level = 1 and pp.fk_product = p.rowid order by pp.tms desc limit 1),
 -- p.tva_tx = 0
 -- where price = 17.5
->>>>>>> 1096177c
+
+
+-- VMYSQL4.1 SET sql_mode = 'ALLOW_INVALID_DATES';
+-- VMYSQL4.1 update llx_expensereport set date_debut = date_create where DATE(STR_TO_DATE(date_debut, '%Y-%m-%d')) IS NULL;
+-- VMYSQL4.1 SET sql_mode = 'NO_ZERO_DATE';
+-- VMYSQL4.1 update llx_expensereport set date_debut = date_create where DATE(STR_TO_DATE(date_debut, '%Y-%m-%d')) IS NULL;
+
+-- VMYSQL4.1 SET sql_mode = 'ALLOW_INVALID_DATES';
+-- VMYSQL4.1 update llx_expensereport set date_fin = date_debut where DATE(STR_TO_DATE(date_fin, '%Y-%m-%d')) IS NULL;
+-- VMYSQL4.1 SET sql_mode = 'NO_ZERO_DATE';
+-- VMYSQL4.1 update llx_expensereport set date_fin = date_debut where DATE(STR_TO_DATE(date_fin, '%Y-%m-%d')) IS NULL;
+
+-- VMYSQL4.1 SET sql_mode = 'ALLOW_INVALID_DATES';
+-- VMYSQL4.1 update llx_expensereport set date_valid = date_fin where DATE(STR_TO_DATE(date_valid, '%Y-%m-%d')) IS NULL;
+-- VMYSQL4.1 SET sql_mode = 'NO_ZERO_DATE';
+-- VMYSQL4.1 update llx_expensereport set date_valid = date_fin where DATE(STR_TO_DATE(date_valid, '%Y-%m-%d')) IS NULL;
+
+-- VMYSQL4.1 SET sql_mode = 'ALLOW_INVALID_DATES';
+-- VMYSQL4.1 update llx_expensereport_det as ed set date = (select date_debut from llx_expensereport as e where ed.fk_expensereport = e.rowid) where DATE(STR_TO_DATE(date, '%Y-%m-%d')) < '1000-00-00';
+-- VMYSQL4.1 SET sql_mode = 'NO_ZERO_DATE';
