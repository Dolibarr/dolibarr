--
-- Script to repair some fatal errors due to database corruption
-- when current version is 2.6.0 or higher. 
--


-- Requests to clean corrupted database

-- delete foreign key that should never exists
ALTER TABLE llx_propal DROP FOREIGN KEY fk_propal_fk_currency;
ALTER TABLE llx_commande DROP FOREIGN KEY fk_commande_fk_currency;
ALTER TABLE llx_facture DROP FOREIGN KEY fk_facture_fk_currency;

delete from llx_facturedet where fk_facture in (select rowid from llx_facture where facnumber in ('(PROV)','ErrorBadMask'));
delete from llx_facture where facnumber in ('(PROV)','ErrorBadMask');
delete from llx_commandedet where fk_commande in (select rowid from llx_commande where ref in ('(PROV)','ErrorBadMask'));
delete from llx_commande where ref in ('(PROV)','ErrorBadMask');
delete from llx_propaldet where fk_propal in (select rowid from llx_propal where ref in ('(PROV)','ErrorBadMask'));
delete from llx_propal where ref in ('(PROV)','ErrorBadMask');
delete from llx_facturedet where fk_facture in (select rowid from llx_facture where facnumber = '');
delete from llx_facture where facnumber = '';
delete from llx_commandedet where fk_commande in (select rowid from llx_commande where ref = '');
delete from llx_commande where ref = '';
delete from llx_propaldet where fk_propal in (select rowid from llx_propal where ref = '');
delete from llx_propal where ref = '';
delete from llx_livraisondet where fk_livraison in (select rowid from llx_livraison where ref = '');
delete from llx_livraison where ref = '';
delete from llx_expeditiondet where fk_expedition in (select rowid from llx_expedition where ref = '');
delete from llx_expedition where ref = '';

update llx_deplacement set dated='2010-01-01' where dated < '2000-01-01';

update llx_cotisation set fk_bank = null where fk_bank not in (select rowid from llx_bank);

update llx_propal set fk_projet = null where fk_projet not in (select rowid from llx_projet);
update llx_commande set fk_projet = null where fk_projet not in (select rowid from llx_projet);
update llx_facture set fk_projet = null where fk_projet not in (select rowid from llx_projet);
update llx_commande_fournisseur set fk_projet = null where fk_projet not in (select rowid from llx_projet);
update llx_contrat set fk_projet = null where fk_projet not in (select rowid from llx_projet);
update llx_deplacement set fk_projet = null where fk_projet not in (select rowid from llx_projet);
update llx_facture_fourn set fk_projet = null where fk_projet not in (select rowid from llx_projet);
update llx_facture_rec set fk_projet = null where fk_projet not in (select rowid from llx_projet);
update llx_fichinter set fk_projet = null where fk_projet not in (select rowid from llx_projet);
update llx_projet_task set fk_projet = null where fk_projet not in (select rowid from llx_projet);

update llx_propal set fk_user_author = null where fk_user_author not in (select rowid from llx_user);
update llx_propal set fk_user_valid = null where fk_user_valid not in (select rowid from llx_user);
update llx_propal set fk_user_cloture = null where fk_user_cloture not in (select rowid from llx_user);
update llx_commande set fk_user_author = null where fk_user_author not in (select rowid from llx_user);
update llx_commande set fk_user_valid = null where fk_user_valid not in (select rowid from llx_user);

delete from llx_societe_extrafields where fk_object not in (select rowid from llx_societe);
delete from llx_adherent_extrafields where fk_object not in (select rowid from llx_adherent);
delete from llx_product_extrafields where fk_object not in (select rowid from llx_product);
--delete from llx_societe_commerciaux where fk_soc not in (select rowid from llx_societe);


-- Fix: delete category child with no category parent.
drop table tmp_categorie;
create table tmp_categorie as select * from llx_categorie; 
-- select * from llx_categorie where fk_parent not in (select rowid from tmp_categorie) and fk_parent is not null and fk_parent <> 0;
delete from llx_categorie where fk_parent not in (select rowid from tmp_categorie) and fk_parent is not null and fk_parent <> 0;
drop table tmp_categorie;
-- Fix: delete orphelin category.
delete from llx_categorie_product where fk_categorie not in (select rowid from llx_categorie where type = 0);
delete from llx_categorie_societe where fk_categorie not in (select rowid from llx_categorie where type in (1, 2));
delete from llx_categorie_member where fk_categorie not in (select rowid from llx_categorie where type = 3);


-- Fix: delete orphelin deliveries. Note: deliveries are linked to shipment by llx_element_element only. No other links.
delete from llx_livraisondet where fk_livraison not in (select fk_target from llx_element_element where targettype = 'delivery') AND fk_livraison not in (select fk_source from llx_element_element where sourcetype = 'delivery');
delete from llx_livraison    where rowid not in (select fk_target from llx_element_element where targettype = 'delivery') AND rowid not in (select fk_source from llx_element_element where sourcetype = 'delivery');


UPDATE llx_product SET canvas = NULL where canvas = 'default@product';
UPDATE llx_product SET canvas = NULL where canvas = 'service@product';

DELETE FROM llx_boxes where box_id NOT IN (SELECT rowid FROM llx_boxes_def);

DELETE FROM llx_document_model WHERE nom ='elevement' AND type='delivery';
DELETE FROM llx_document_model WHERE nom ='' AND type='delivery';

-- Fix: It seems this is missing for some users
insert into llx_c_actioncomm (id, code, type, libelle, module, position) values ( 1,  'AC_TEL',     'system', 'Phone call'							,NULL, 2);
insert into llx_c_actioncomm (id, code, type, libelle, module, position) values ( 2,  'AC_FAX',     'system', 'Send Fax'							,NULL, 3);
insert into llx_c_actioncomm (id, code, type, libelle, module, position) values ( 3,  'AC_PROP',    'systemauto', 'Send commercial proposal by email'	,'propal',  10);
insert into llx_c_actioncomm (id, code, type, libelle, module, position) values ( 4,  'AC_EMAIL',   'system', 'Send Email'							,NULL, 4);
insert into llx_c_actioncomm (id, code, type, libelle, module, position) values ( 5,  'AC_RDV',     'system', 'Rendez-vous'							,NULL, 1);
insert into llx_c_actioncomm (id, code, type, libelle, module, position) values ( 8,  'AC_COM',     'systemauto', 'Send customer order by email'		,'order',   8);
insert into llx_c_actioncomm (id, code, type, libelle, module, position) values ( 9,  'AC_FAC',     'systemauto', 'Send customer invoice by email'		,'invoice', 6);
insert into llx_c_actioncomm (id, code, type, libelle, module, position) values ( 10, 'AC_SHIP',    'systemauto', 'Send shipping by email'				,'shipping', 11);
insert into llx_c_actioncomm (id, code, type, libelle, module, position) values ( 30, 'AC_SUP_ORD', 'systemauto', 'Send supplier order by email'		,'order_supplier',    9);
insert into llx_c_actioncomm (id, code, type, libelle, module, position) values  (31, 'AC_SUP_INV', 'systemauto', 'Send supplier invoice by email'		,'invoice_supplier', 7);
insert into llx_c_actioncomm (id, code, type, libelle, module, position) values ( 50, 'AC_OTH',     'system', 'Other'								,NULL, 5);


-- Stock calculation on product
UPDATE llx_product p SET p.stock= (SELECT SUM(ps.reel) FROM llx_product_stock ps WHERE ps.fk_product = p.rowid);


-- VMYSQL4.1 DELETE T1 FROM llx_boxes_def as T1, llx_boxes_def as T2 where T1.entity = T2.entity AND T1.file = T2.file AND T1.note = T2.note and T1.rowid > T2.rowid;
-- VPGSQL8.2 DELETE FROM llx_boxes_def as T1 WHERE rowid NOT IN (SELECT min(rowid) FROM llx_boxes_def GROUP BY file, entity, note);


-- Requests to clean old tables or fields

-- DROP TABLE llx_c_methode_commande_fournisseur;
-- DROP TABLE llx_c_source;
-- DROP TABLE llx_cond_reglement;
-- DROP TABLE llx_expedition_methode;
-- DROP TABLE llx_product_fournisseur;
-- ALTER TABLE llx_product_fournisseur_price DROP COLUMN fk_product_fournisseur;
ALTER TABLE llx_product_fournisseur_price DROP FOREIGN KEY fk_product_fournisseur;

<<<<<<< HEAD
-- Fix: deprecated tag to new one
update llx_opensurvey_sondage set format = 'D' where format = 'D+';
update llx_opensurvey_sondage set format = 'A' where format = 'A+';


-- ALTER TABLE llx_facture_fourn ALTER COLUMN fk_cond_reglement DROP NOT NULL;


update llx_product set barcode = null where barcode in ('', '-1', '0');
update llx_societe set barcode = null where barcode in ('', '-1', '0');


-- Sequence to removed duplicated values of barcode in llx_product. Use serveral times if you still have duplicate.
drop table tmp_product_double;
--select barcode, max(rowid) as max_rowid, count(rowid) as count_rowid from llx_product where barcode is not null group by barcode having count(rowid) >= 2;
create table tmp_product_double as (select barcode, max(rowid) as max_rowid, count(rowid) as count_rowid from llx_product where barcode is not null group by barcode having count(rowid) >= 2);
--select * from tmp_product_double;
update llx_product set barcode = null where (rowid, barcode) in (select max_rowid, barcode from tmp_product_double);
drop table tmp_product_double;


-- Sequence to removed duplicated values of barcode in llx_societe. Use serveral times if you still have duplicate.
drop table tmp_societe_double;
--select barcode, max(rowid) as max_rowid, count(rowid) as count_rowid from llx_societe where barcode is not null group by barcode having count(rowid) >= 2;
create table tmp_societe_double as (select barcode, max(rowid) as max_rowid, count(rowid) as count_rowid from llx_societe where barcode is not null group by barcode having count(rowid) >= 2);
--select * from tmp_societe_double;
update llx_societe set barcode = null where (rowid, barcode) in (select max_rowid, barcode from tmp_societe_double);
drop table tmp_societe_double;


UPDATE llx_projet_task SET fk_task_parent = 0 WHERE fk_task_parent = rowid
=======

UPDATE llx_projet_task SET fk_task_parent = 0 WHERE fk_task_parent = rowid
>>>>>>> 4fa47251
<|MERGE_RESOLUTION|>--- conflicted
+++ resolved
@@ -112,7 +112,7 @@
 -- ALTER TABLE llx_product_fournisseur_price DROP COLUMN fk_product_fournisseur;
 ALTER TABLE llx_product_fournisseur_price DROP FOREIGN KEY fk_product_fournisseur;
 
-<<<<<<< HEAD
+
 -- Fix: deprecated tag to new one
 update llx_opensurvey_sondage set format = 'D' where format = 'D+';
 update llx_opensurvey_sondage set format = 'A' where format = 'A+';
@@ -143,8 +143,4 @@
 drop table tmp_societe_double;
 
 
-UPDATE llx_projet_task SET fk_task_parent = 0 WHERE fk_task_parent = rowid
-=======
-
-UPDATE llx_projet_task SET fk_task_parent = 0 WHERE fk_task_parent = rowid
->>>>>>> 4fa47251
+UPDATE llx_projet_task SET fk_task_parent = 0 WHERE fk_task_parent = rowid