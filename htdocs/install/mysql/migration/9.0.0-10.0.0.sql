--- conflicted
+++ resolved
@@ -95,15 +95,11 @@
 ALTER TABLE llx_payment_various ADD COLUMN subledger_account varchar(32);
 
 
-<<<<<<< HEAD
 ALTER TABLE llx_prelevement_facture_demande ADD COLUMN entity integer(11);
 ALTER TABLE llx_prelevement_facture_demande ADD COLUMN sourcetype varchar(32);
 ALTER TABLE llx_prelevement_facture_demande ADD COLUMN ext_payment_id varchar(128) NULL;
 ALTER TABLE llx_prelevement_facture_demande ADD COLUMN ext_payment_site varchar(128) NULL;
 
-
-CREATE TABLE llx_c_measuring_units(
-=======
 
 -- Fix if table exists
 ALTER TABLE llx_c_units DROP INDEX uk_c_units_code;
@@ -112,7 +108,6 @@
 
 -- Create if table dos not exists
 CREATE TABLE llx_c_units(
->>>>>>> 8f493bfb
 	rowid integer AUTO_INCREMENT PRIMARY KEY,
 	code varchar(3),
 	scale integer,
