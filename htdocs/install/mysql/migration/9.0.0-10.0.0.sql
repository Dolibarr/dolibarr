--- conflicted
+++ resolved
@@ -94,13 +94,6 @@
 
 ALTER TABLE llx_payment_various ADD COLUMN subledger_account varchar(32);
 
-<<<<<<< HEAD
-ALTER TABLE llx_societe ADD COLUMN linkedin  varchar(255) after whatsapp;
-ALTER TABLE llx_socpeople ADD COLUMN linkedin  varchar(255) after whatsapp;
-ALTER TABLE llx_adherent ADD COLUMN linkedin  varchar(255) after whatsapp;
-ALTER TABLE llx_user ADD COLUMN linkedin  varchar(255) after whatsapp;
-=======
-
 ALTER TABLE llx_prelevement_facture_demande ADD COLUMN entity integer(11);
 ALTER TABLE llx_prelevement_facture_demande ADD COLUMN sourcetype varchar(32);
 ALTER TABLE llx_prelevement_facture_demande ADD COLUMN ext_payment_id varchar(128) NULL;
@@ -170,4 +163,8 @@
 -- Save informations for online / API shopping and push to invoice
 ALTER TABLE llx_commande ADD COLUMN module_source varchar(32);
 ALTER TABLE llx_commande ADD COLUMN pos_source varchar(32);
->>>>>>> dfd6a0fe
+
+ALTER TABLE llx_societe ADD COLUMN linkedin  varchar(255) after whatsapp;
+ALTER TABLE llx_socpeople ADD COLUMN linkedin  varchar(255) after whatsapp;
+ALTER TABLE llx_adherent ADD COLUMN linkedin  varchar(255) after whatsapp;
+ALTER TABLE llx_user ADD COLUMN linkedin  varchar(255) after whatsapp;
