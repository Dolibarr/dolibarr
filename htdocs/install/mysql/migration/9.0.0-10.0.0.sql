--
-- Be carefull to requests order.
-- This file must be loaded by calling /install/index.php page
-- when current version is 10.0.0 or higher.
--
-- To restrict request to Mysql version x.y minimum use -- VMYSQLx.y
-- To restrict request to Pgsql version x.y minimum use -- VPGSQLx.y
-- To rename a table:       ALTER TABLE llx_table RENAME TO llx_table_new;
-- To add a column:         ALTER TABLE llx_table ADD COLUMN newcol varchar(60) NOT NULL DEFAULT '0' AFTER existingcol;
-- To rename a column:      ALTER TABLE llx_table CHANGE COLUMN oldname newname varchar(60);
-- To drop a column:        ALTER TABLE llx_table DROP COLUMN oldname;
-- To change type of field: ALTER TABLE llx_table MODIFY COLUMN name varchar(60);
-- To drop a foreign key:   ALTER TABLE llx_table DROP FOREIGN KEY fk_name;
-- To create a unique index ALTER TABLE llx_table ADD UNIQUE INDEX uk_table_field (field);
-- To drop an index:        -- VMYSQL4.1 DROP INDEX nomindex on llx_table
-- To drop an index:        -- VPGSQL8.2 DROP INDEX nomindex
-- To make pk to be auto increment (mysql):    -- VMYSQL4.3 ALTER TABLE llx_table CHANGE COLUMN rowid rowid INTEGER NOT NULL AUTO_INCREMENT;
-- To make pk to be auto increment (postgres):
-- -- VPGSQL8.2 CREATE SEQUENCE llx_table_rowid_seq OWNED BY llx_table.rowid;
-- -- VPGSQL8.2 ALTER TABLE llx_table ADD PRIMARY KEY (rowid);
-- -- VPGSQL8.2 ALTER TABLE llx_table ALTER COLUMN rowid SET DEFAULT nextval('llx_table_rowid_seq');
-- -- VPGSQL8.2 SELECT setval('llx_table_rowid_seq', MAX(rowid)) FROM llx_table;
-- To set a field as NULL:                     -- VMYSQL4.3 ALTER TABLE llx_table MODIFY COLUMN name varchar(60) NULL;
-- To set a field as NULL:                     -- VPGSQL8.2 ALTER TABLE llx_table ALTER COLUMN name DROP NOT NULL;
-- To set a field as NOT NULL:                 -- VMYSQL4.3 ALTER TABLE llx_table MODIFY COLUMN name varchar(60) NOT NULL;
-- To set a field as NOT NULL:                 -- VPGSQL8.2 ALTER TABLE llx_table ALTER COLUMN name SET NOT NULL;
-- To set a field as default NULL:             -- VPGSQL8.2 ALTER TABLE llx_table ALTER COLUMN name SET DEFAULT NULL;
-- Note: fields with type BLOB/TEXT can't have default value.

-- Missing in 9.0

DROP TABLE llx_ticket_logs;

CREATE TABLE llx_pos_cash_fence(
	rowid INTEGER AUTO_INCREMENT PRIMARY KEY,
	entity INTEGER DEFAULT 1 NOT NULL,
	ref VARCHAR(64),
	label VARCHAR(255),
	opening double(24,8) default 0,
	cash double(24,8) default 0,
	card double(24,8) default 0,
	cheque double(24,8) default 0,
	status INTEGER,
	date_creation DATETIME NOT NULL,
	date_valid DATETIME,
	day_close INTEGER,
	month_close INTEGER,
	year_close INTEGER,
	posmodule VARCHAR(30),
	posnumber VARCHAR(30),
	fk_user_creat integer,
	fk_user_valid integer,
	tms TIMESTAMP NOT NULL,
	import_key VARCHAR(14)
) ENGINE=innodb;



-- For 10.0

DROP TABLE llx_cotisation;

ALTER TABLE llx_loan ADD COLUMN insurance_amount double(24,8) DEFAULT 0;

ALTER TABLE llx_facture DROP INDEX idx_facture_uk_facnumber;
ALTER TABLE llx_facture CHANGE facnumber ref VARCHAR(30) NOT NULL;
ALTER TABLE llx_facture ADD UNIQUE INDEX uk_facture_ref (ref, entity);

insert into llx_c_action_trigger (code,label,description,elementtype,rang) values ('TICKET_CREATE','Ticket created','Executed when a ticket is created','ticket',161);
insert into llx_c_action_trigger (code,label,description,elementtype,rang) values ('TICKET_MODIFY','Ticket modified','Executed when a ticket is modified','ticket',163);
insert into llx_c_action_trigger (code,label,description,elementtype,rang) values ('TICKET_DELETE','Ticket deleted','Executed when a ticket is deleted','ticket',164);

create table llx_mailing_unsubscribe
(
  rowid				integer AUTO_INCREMENT PRIMARY KEY,
  entity			integer DEFAULT 1 NOT NULL,	         -- multi company id
  email				varchar(255),
  unsubscribegroup	varchar(128) DEFAULT '',
  ip				varchar(128),
  date_creat		datetime,                            -- creation date
  tms               timestamp
)ENGINE=innodb;

ALTER TABLE llx_mailing_unsubscribe ADD UNIQUE uk_mailing_unsubscribe(email, entity, unsubscribegroup);

ALTER TABLE llx_adherent ADD gender VARCHAR(10);
ALTER TABLE llx_subscription ADD fk_type integer;

-- Add url_id into unique index of bank_url
ALTER TABLE llx_bank_url DROP INDEX uk_bank_url;
ALTER TABLE llx_bank_url ADD UNIQUE INDEX uk_bank_url (fk_bank, url_id, type);

ALTER TABLE llx_actioncomm ADD COLUMN calling_duration integer;

ALTER TABLE llx_don ADD COLUMN fk_soc integer NULL;

ALTER TABLE llx_payment_various ADD COLUMN subledger_account varchar(32);

ALTER TABLE llx_prelevement_facture_demande ADD COLUMN entity integer;
ALTER TABLE llx_prelevement_facture_demande ADD COLUMN sourcetype varchar(32);
ALTER TABLE llx_prelevement_facture_demande ADD COLUMN ext_payment_id varchar(128) NULL;
ALTER TABLE llx_prelevement_facture_demande ADD COLUMN ext_payment_site varchar(128) NULL;

-- Fix if table exists
ALTER TABLE llx_c_units DROP INDEX uk_c_units_code;
ALTER TABLE llx_c_units ADD COLUMN scale integer;
ALTER TABLE llx_c_units ADD COLUMN unit_type varchar(10);

-- Create if table dos not exists
CREATE TABLE llx_c_units(
	rowid integer AUTO_INCREMENT PRIMARY KEY,
	code varchar(3),
	scale integer,
	label varchar(50),
	short_label varchar(5),
	unit_type varchar(10),
	active tinyint DEFAULT 1 NOT NULL
) ENGINE=innodb;

ALTER TABLE llx_c_units ADD UNIQUE uk_c_units_code(code);

INSERT INTO llx_c_units (code, scale, label, short_label, unit_type, active) VALUES ('T','3','WeightUnitton','T', 'weight', 1);
INSERT INTO llx_c_units (code, scale, label, short_label, unit_type, active) VALUES ('KG','0','WeightUnitkg','kg', 'weight', 1);
INSERT INTO llx_c_units (code, scale, label, short_label, unit_type, active) VALUES ('G','-3','WeightUnitg','g', 'weight', 1);
INSERT INTO llx_c_units (code, scale, label, short_label, unit_type, active) VALUES ('MG','-6','WeightUnitmg','mg', 'weight', 1);
INSERT INTO llx_c_units (code, scale, label, short_label, unit_type, active) VALUES ('OZ','98','WeightUnitounce','Oz', 'weight', 1);
INSERT INTO llx_c_units (code, scale, label, short_label, unit_type, active) VALUES ('LB','99','WeightUnitpound','lb', 'weight', 1);

INSERT INTO llx_c_units (code, scale, label, short_label, unit_type, active) VALUES ('M','0','SizeUnitm','m', 'size', 1);
INSERT INTO llx_c_units (code, scale, label, short_label, unit_type, active) VALUES ('DM','-1','SizeUnitdm','dm', 'size', 1);
INSERT INTO llx_c_units (code, scale, label, short_label, unit_type, active) VALUES ('CM','-2','SizeUnitcm','cm', 'size', 1);
INSERT INTO llx_c_units (code, scale, label, short_label, unit_type, active) VALUES ('MM','-3','SizeUnitmm','mm', 'size', 1);
INSERT INTO llx_c_units (code, scale, label, short_label, unit_type, active) VALUES ('FT','98','SizeUnitfoot','ft', 'size', 1);
INSERT INTO llx_c_units (code, scale, label, short_label, unit_type, active) VALUES ('IN','99','SizeUnitinch','in', 'size', 1);

INSERT INTO llx_c_units (code, scale, label, short_label, unit_type, active) VALUES ('M2','0','SurfaceUnitm2','m2', 'surface', 1);
INSERT INTO llx_c_units (code, scale, label, short_label, unit_type, active) VALUES ('DM2','-2','SurfaceUnitdm2','dm2', 'surface', 1);
INSERT INTO llx_c_units (code, scale, label, short_label, unit_type, active) VALUES ('CM2','-4','SurfaceUnitcm2','cm2', 'surface', 1);
INSERT INTO llx_c_units (code, scale, label, short_label, unit_type, active) VALUES ('MM2','-6','SurfaceUnitmm2','mm2', 'surface', 1);
INSERT INTO llx_c_units (code, scale, label, short_label, unit_type, active) VALUES ('FT2','98','SurfaceUnitfoot2','ft2', 'surface', 1);
INSERT INTO llx_c_units (code, scale, label, short_label, unit_type, active) VALUES ('IN2','99','SurfaceUnitinch2','in2', 'surface', 1);


INSERT INTO llx_c_units (code, scale, label, short_label, unit_type, active) VALUES ('M3','0','VolumeUnitm3','m3', 'volume', 1);
INSERT INTO llx_c_units (code, scale, label, short_label, unit_type, active) VALUES ('DM3','-3','VolumeUnitdm3','dm3', 'volume', 1);
INSERT INTO llx_c_units (code, scale, label, short_label, unit_type, active) VALUES ('CM3','-6','VolumeUnitcm3','cm3', 'volume', 1);
INSERT INTO llx_c_units (code, scale, label, short_label, unit_type, active) VALUES ('MM3','-9','VolumeUnitmm3','mm3', 'volume', 1);
INSERT INTO llx_c_units (code, scale, label, short_label, unit_type, active) VALUES ('FT3','88','VolumeUnitfoot3','ft3', 'volume', 1);
INSERT INTO llx_c_units (code, scale, label, short_label, unit_type, active) VALUES ('IN3','89','VolumeUnitinch3','in3', 'volume', 1);
INSERT INTO llx_c_units (code, scale, label, short_label, unit_type, active) VALUES ('OZ3','97','VolumeUnitounce','Oz', 'volume', 1);
INSERT INTO llx_c_units (code, scale, label, short_label, unit_type, active) VALUES ('L',  '98','VolumeUnitlitre','L', 'volume', 1);
INSERT INTO llx_c_units (code, scale, label, short_label, unit_type, active) VALUES ('GAL','99','VolumeUnitgallon','gal', 'volume', 1);

INSERT INTO llx_c_units (code, scale, label, short_label, unit_type, active) VALUES ('P','0','Piece','p', 'qty', 1);
INSERT INTO llx_c_units (code, scale, label, short_label, unit_type, active) VALUES ('SET', '0','Set','set', 'qty', 1);

INSERT INTO llx_c_units (code, scale, label, short_label, unit_type, active) VALUES ('S','0','second','s', 'time', 1);
INSERT INTO llx_c_units (code, scale, label, short_label, unit_type, active) VALUES ('MI','60','minute','i', 'time', 1);
INSERT INTO llx_c_units (code, scale, label, short_label, unit_type, active) VALUES ('H','3600','hour','h', 'time', 1);
INSERT INTO llx_c_units (code, scale, label, short_label, unit_type, active) VALUES ('D','86400','day','d', 'time', 1);
INSERT INTO llx_c_units (code, scale, label, short_label, unit_type, active) VALUES ('W','604800','week','w', 'time', 1);
INSERT INTO llx_c_units (code, scale, label, short_label, unit_type, active) VALUES ('MO','2629800','month','m', 'time', 1);
INSERT INTO llx_c_units (code, scale, label, short_label, unit_type, active) VALUES ('Y','31557600','year','y', 'time', 1);

UPDATE llx_c_units SET short_label = 'i' WHERE code = 'MI';
UPDATE llx_c_units SET unit_type = 'weight', short_label = 'kg' WHERE code = 'KG';
UPDATE llx_c_units SET unit_type = 'weight', short_label = 'g' WHERE code = 'G';
UPDATE llx_c_units SET unit_type = 'time' WHERE code IN ('S','H','D');
UPDATE llx_c_units SET unit_type = 'size' WHERE code IN ('M','LM');
UPDATE llx_c_units SET label = 'SizeUnitm' WHERE code IN ('M');
UPDATE llx_c_units SET active = 0 WHERE code IN ('LM');
UPDATE llx_c_units SET unit_type = 'surface' WHERE code IN ('M2');
UPDATE llx_c_units SET unit_type = 'volume' WHERE code IN ('M3','L');
UPDATE llx_c_units SET scale = -3, active = 0 WHERE code IN ('L');
UPDATE llx_c_units SET label = 'VolumeUnitm3' WHERE code IN ('M3');
UPDATE llx_c_units SET label = 'SurfaceUnitm2' WHERE code IN ('M2');


-- Default Warehouse id for a user
ALTER TABLE llx_user ADD COLUMN fk_warehouse INTEGER NULL;

-- Save informations for online / API shopping and push to invoice
ALTER TABLE llx_commande ADD COLUMN module_source varchar(32);
ALTER TABLE llx_commande ADD COLUMN pos_source varchar(32);


ALTER TABLE llx_societe ADD COLUMN linkedin  varchar(255) after whatsapp;
ALTER TABLE llx_socpeople ADD COLUMN linkedin  varchar(255) after whatsapp;
ALTER TABLE llx_adherent ADD COLUMN linkedin  varchar(255) after whatsapp;
ALTER TABLE llx_user ADD COLUMN linkedin  varchar(255) after whatsapp;

ALTER TABLE llx_expensereport_det ADD COLUMN fk_ecm_files integer DEFAULT NULL;


CREATE TABLE llx_bom_bom(
	-- BEGIN MODULEBUILDER FIELDS
	rowid integer AUTO_INCREMENT PRIMARY KEY NOT NULL,
	entity integer DEFAULT 1 NOT NULL,
	ref varchar(128) NOT NULL, 
	label varchar(255), 
	description text, 
	note_public text, 
	note_private text, 
	date_creation datetime NOT NULL, 
	tms timestamp NOT NULL, 
	date_valid datetime, 
	fk_user_creat integer NOT NULL, 
	fk_user_modif integer, 
	fk_user_valid integer, 
	import_key varchar(14), 
	status integer NOT NULL, 
	fk_product integer, 
	qty double(24,8)
	-- END MODULEBUILDER FIELDS
) ENGINE=innodb;

create table llx_bom_bom_extrafields
(
  rowid                     integer AUTO_INCREMENT PRIMARY KEY,
  tms                       timestamp,
  fk_object                 integer NOT NULL,
  import_key                varchar(14)                          		-- import key
) ENGINE=innodb;

CREATE TABLE llx_bom_bomline(
	-- BEGIN MODULEBUILDER FIELDS
	rowid integer AUTO_INCREMENT PRIMARY KEY NOT NULL, 
	description text, 
	import_key varchar(14), 
	qty double(24,8), 
	fk_product integer, 
	fk_bom integer, 
	rank integer NOT NULL
	-- END MODULEBUILDER FIELDS
) ENGINE=innodb;

create table llx_bom_bomline_extrafields
(
  rowid                     integer AUTO_INCREMENT PRIMARY KEY,
  tms                       timestamp,
  fk_object                 integer NOT NULL,
  import_key                varchar(14)                          		-- import key
) ENGINE=innodb;

ALTER TABLE llx_bom_bom ADD INDEX idx_bom_bom_rowid (rowid);
ALTER TABLE llx_bom_bom ADD INDEX idx_bom_bom_ref (ref);
ALTER TABLE llx_bom_bom ADD CONSTRAINT llx_bom_bom_fk_user_creat FOREIGN KEY (fk_user_creat) REFERENCES llx_user(rowid);
ALTER TABLE llx_bom_bom ADD INDEX idx_bom_bom_status (status);
ALTER TABLE llx_bom_bom ADD INDEX idx_bom_bom_fk_product (fk_product);

ALTER TABLE llx_bom_bomline ADD INDEX idx_bom_bomline_rowid (rowid);
ALTER TABLE llx_bom_bomline ADD INDEX idx_bom_bomline_fk_product (fk_product);
ALTER TABLE llx_bom_bomline ADD INDEX idx_bom_bomline_fk_bom (fk_bom);

ALTER TABLE llx_product_fournisseur_price ADD COLUMN barcode varchar(180) DEFAULT NULL;
ALTER TABLE llx_product_fournisseur_price ADD COLUMN fk_barcode_type integer DEFAULT NULL;
ALTER TABLE llx_product_fournisseur_price ADD INDEX idx_product_barcode (barcode);
ALTER TABLE llx_product_fournisseur_price ADD INDEX idx_product_fk_barcode_type (fk_barcode_type);
ALTER TABLE llx_product_fournisseur_price ADD UNIQUE INDEX uk_product_barcode (barcode, fk_barcode_type, entity);
ALTER TABLE llx_product_fournisseur_price ADD CONSTRAINT fk_product_fournisseur_price_barcode_type FOREIGN KEY (fk_barcode_type) REFERENCES llx_c_barcode_type (rowid);

ALTER TABLE llx_facturedet_rec ADD COLUMN buy_price_ht double(24,8) DEFAULT 0;
ALTER TABLE llx_facturedet_rec ADD COLUMN fk_product_fournisseur_price integer DEFAULT NULL;

ALTER TABLE llx_facturedet_rec ADD COLUMN fk_user_author integer;
ALTER TABLE llx_facturedet_rec ADD COLUMN fk_user_modif integer;

ALTER TABLE llx_expensereport_det MODIFY COLUMN value_unit double(24,8) NOT NULL;
ALTER TABLE llx_expensereport_det ADD COLUMN subprice double(24,8) DEFAULT 0 NOT NULL after qty;

ALTER TABLE llx_product_attribute_combination ADD INDEX idx_product_att_com_product_parent (fk_product_parent);
ALTER TABLE llx_product_attribute_combination ADD INDEX idx_product_att_com_product_child (fk_product_child);

<<<<<<< HEAD
-- Update visible field (disabled by default to not overwrite existing values !)
-- UPDATE llx_categorie SET visible = 1;

-- default 1 for avoid error with constraint
ALTER TABLE llx_categorie ADD COLUMN fk_user_creat integer NOT NULL DEFAULT 1;
ALTER TABLE llx_categorie ADD CONSTRAINT llx_category_fk_user_creat FOREIGN KEY (fk_user_creat) REFERENCES llx_user(rowid);
ALTER TABLE llx_categorie ADD COLUMN fk_user_modif integer;
=======
ALTER TABLE llx_product ADD COLUMN fk_project integer DEFAULT NULL;
ALTER TABLE llx_product ADD INDEX idx_product_fk_project (fk_project);

ALTER TABLE llx_actioncomm ADD COLUMN calling_duration integer;
>>>>>>> 0f2dd5dc
<|MERGE_RESOLUTION|>--- conflicted
+++ resolved
@@ -271,17 +271,15 @@
 ALTER TABLE llx_product_attribute_combination ADD INDEX idx_product_att_com_product_parent (fk_product_parent);
 ALTER TABLE llx_product_attribute_combination ADD INDEX idx_product_att_com_product_child (fk_product_child);
 
-<<<<<<< HEAD
+ALTER TABLE llx_product ADD COLUMN fk_project integer DEFAULT NULL;
+ALTER TABLE llx_product ADD INDEX idx_product_fk_project (fk_project);
+
+ALTER TABLE llx_actioncomm ADD COLUMN calling_duration integer;
+
 -- Update visible field (disabled by default to not overwrite existing values !)
 -- UPDATE llx_categorie SET visible = 1;
 
 -- default 1 for avoid error with constraint
 ALTER TABLE llx_categorie ADD COLUMN fk_user_creat integer NOT NULL DEFAULT 1;
 ALTER TABLE llx_categorie ADD CONSTRAINT llx_category_fk_user_creat FOREIGN KEY (fk_user_creat) REFERENCES llx_user(rowid);
-ALTER TABLE llx_categorie ADD COLUMN fk_user_modif integer;
-=======
-ALTER TABLE llx_product ADD COLUMN fk_project integer DEFAULT NULL;
-ALTER TABLE llx_product ADD INDEX idx_product_fk_project (fk_project);
-
-ALTER TABLE llx_actioncomm ADD COLUMN calling_duration integer;
->>>>>>> 0f2dd5dc
+ALTER TABLE llx_categorie ADD COLUMN fk_user_modif integer;