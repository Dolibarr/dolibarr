--- conflicted
+++ resolved
@@ -160,11 +160,10 @@
 -- Default Warehouse id for a user
 ALTER TABLE llx_user ADD COLUMN fk_warehouse INTEGER NULL;
 
-<<<<<<< HEAD
 -- Periodic attribute
 ALTER TABLE llx_product_attribute_value ADD COLUMN date_start DATE NULL DEFAULT NULL AFTER value;
 ALTER TABLE llx_product_attribute_value ADD COLUMN date_end DATE NULL DEFAULT NULL AFTER date_start;
-=======
+
 -- Save informations for online / API shopping and push to invoice
 ALTER TABLE llx_commande ADD COLUMN module_source varchar(32);
 ALTER TABLE llx_commande ADD COLUMN pos_source varchar(32);
@@ -233,5 +232,4 @@
 
 ALTER TABLE llx_bom_bomline ADD INDEX idx_bom_bomline_rowid (rowid);
 ALTER TABLE llx_bom_bomline ADD INDEX idx_bom_bomline_fk_product (fk_product);
-ALTER TABLE llx_bom_bomline ADD INDEX idx_bom_bomline_fk_bom (fk_bom);
->>>>>>> 61b75646
+ALTER TABLE llx_bom_bomline ADD INDEX idx_bom_bomline_fk_bom (fk_bom);