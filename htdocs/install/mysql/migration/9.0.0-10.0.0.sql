--
-- Be carefull to requests order.
-- This file must be loaded by calling /install/index.php page
-- when current version is 10.0.0 or higher.
--
-- To restrict request to Mysql version x.y minimum use -- VMYSQLx.y
-- To restrict request to Pgsql version x.y minimum use -- VPGSQLx.y
-- To rename a table:       ALTER TABLE llx_table RENAME TO llx_table_new;
-- To add a column:         ALTER TABLE llx_table ADD COLUMN newcol varchar(60) NOT NULL DEFAULT '0' AFTER existingcol;
-- To rename a column:      ALTER TABLE llx_table CHANGE COLUMN oldname newname varchar(60);
-- To drop a column:        ALTER TABLE llx_table DROP COLUMN oldname;
-- To change type of field: ALTER TABLE llx_table MODIFY COLUMN name varchar(60);
-- To drop a foreign key:   ALTER TABLE llx_table DROP FOREIGN KEY fk_name;
-- To create a unique index ALTER TABLE llx_table ADD UNIQUE INDEX uk_table_field (field);
-- To drop an index:        -- VMYSQL4.1 DROP INDEX nomindex on llx_table
-- To drop an index:        -- VPGSQL8.2 DROP INDEX nomindex
-- To make pk to be auto increment (mysql):    -- VMYSQL4.3 ALTER TABLE llx_table CHANGE COLUMN rowid rowid INTEGER NOT NULL AUTO_INCREMENT;
-- To make pk to be auto increment (postgres):
-- -- VPGSQL8.2 CREATE SEQUENCE llx_table_rowid_seq OWNED BY llx_table.rowid;
-- -- VPGSQL8.2 ALTER TABLE llx_table ADD PRIMARY KEY (rowid);
-- -- VPGSQL8.2 ALTER TABLE llx_table ALTER COLUMN rowid SET DEFAULT nextval('llx_table_rowid_seq');
-- -- VPGSQL8.2 SELECT setval('llx_table_rowid_seq', MAX(rowid)) FROM llx_table;
-- To set a field as NULL:                     -- VMYSQL4.3 ALTER TABLE llx_table MODIFY COLUMN name varchar(60) NULL;
-- To set a field as NULL:                     -- VPGSQL8.2 ALTER TABLE llx_table ALTER COLUMN name DROP NOT NULL;
-- To set a field as NOT NULL:                 -- VMYSQL4.3 ALTER TABLE llx_table MODIFY COLUMN name varchar(60) NOT NULL;
-- To set a field as NOT NULL:                 -- VPGSQL8.2 ALTER TABLE llx_table ALTER COLUMN name SET NOT NULL;
-- To set a field as default NULL:             -- VPGSQL8.2 ALTER TABLE llx_table ALTER COLUMN name SET DEFAULT NULL;
-- Note: fields with type BLOB/TEXT can't have default value.

-- Missing in 9.0

ALTER TABLE llx_actioncomm MODIFY COLUMN code varchar(50);

DROP TABLE llx_ticket_logs;

CREATE TABLE llx_pos_cash_fence(
	rowid INTEGER AUTO_INCREMENT PRIMARY KEY,
	entity INTEGER DEFAULT 1 NOT NULL,
	ref VARCHAR(64),
	label VARCHAR(255),
	opening double(24,8) default 0,
	cash double(24,8) default 0,
	card double(24,8) default 0,
	cheque double(24,8) default 0,
	status INTEGER,
	date_creation DATETIME NOT NULL,
	date_valid DATETIME,
	day_close INTEGER,
	month_close INTEGER,
	year_close INTEGER,
	posmodule VARCHAR(30),
	posnumber VARCHAR(30),
	fk_user_creat integer,
	fk_user_valid integer,
	tms TIMESTAMP NOT NULL,
	import_key VARCHAR(14)
) ENGINE=innodb;



-- For 10.0

DROP TABLE llx_cotisation;

ALTER TABLE llx_loan ADD COLUMN insurance_amount double(24,8) DEFAULT 0;

ALTER TABLE llx_facture DROP INDEX idx_facture_uk_facnumber;
ALTER TABLE llx_facture CHANGE facnumber ref VARCHAR(30) NOT NULL;
ALTER TABLE llx_facture ADD UNIQUE INDEX uk_facture_ref (ref, entity);

insert into llx_c_action_trigger (code,label,description,elementtype,rang) values ('TICKET_CREATE','Ticket created','Executed when a ticket is created','ticket',161);
insert into llx_c_action_trigger (code,label,description,elementtype,rang) values ('TICKET_MODIFY','Ticket modified','Executed when a ticket is modified','ticket',163);
insert into llx_c_action_trigger (code,label,description,elementtype,rang) values ('TICKET_DELETE','Ticket deleted','Executed when a ticket is deleted','ticket',164);

create table llx_mailing_unsubscribe
(
  rowid				integer AUTO_INCREMENT PRIMARY KEY,
  entity			integer DEFAULT 1 NOT NULL,	         -- multi company id
  email				varchar(255),
  unsubscribegroup	varchar(128) DEFAULT '',
  ip				varchar(128),
  date_creat		datetime,                            -- creation date
  tms               timestamp
)ENGINE=innodb;

ALTER TABLE llx_mailing_unsubscribe ADD UNIQUE uk_mailing_unsubscribe(email, entity, unsubscribegroup);

ALTER TABLE llx_adherent ADD gender VARCHAR(10);
ALTER TABLE llx_adherent_type ADD morphy VARCHAR(3);
ALTER TABLE llx_subscription ADD fk_type integer;

-- Add url_id into unique index of bank_url
ALTER TABLE llx_bank_url DROP INDEX uk_bank_url;
ALTER TABLE llx_bank_url ADD UNIQUE INDEX uk_bank_url (fk_bank, url_id, type);

ALTER TABLE llx_actioncomm ADD COLUMN calling_duration integer;

ALTER TABLE llx_don ADD COLUMN fk_soc integer NULL;

ALTER TABLE llx_payment_various ADD COLUMN subledger_account varchar(32);

ALTER TABLE llx_prelevement_facture_demande ADD COLUMN entity integer;
ALTER TABLE llx_prelevement_facture_demande ADD COLUMN sourcetype varchar(32);
ALTER TABLE llx_prelevement_facture_demande ADD COLUMN ext_payment_id varchar(128) NULL;
ALTER TABLE llx_prelevement_facture_demande ADD COLUMN ext_payment_site varchar(128) NULL;

-- Fix if table exists
ALTER TABLE llx_c_units DROP INDEX uk_c_units_code;
ALTER TABLE llx_c_units ADD COLUMN scale integer;
ALTER TABLE llx_c_units ADD COLUMN unit_type varchar(10);

-- Create if table dos not exists
CREATE TABLE llx_c_units(
	rowid integer AUTO_INCREMENT PRIMARY KEY,
	code varchar(3),
	scale integer,
	label varchar(50),
	short_label varchar(5),
	unit_type varchar(10),
	active tinyint DEFAULT 1 NOT NULL
) ENGINE=innodb;

ALTER TABLE llx_c_units ADD UNIQUE uk_c_units_code(code);

INSERT INTO llx_c_units (code, scale, label, short_label, unit_type, active) VALUES ('T','3','WeightUnitton','T', 'weight', 1);
INSERT INTO llx_c_units (code, scale, label, short_label, unit_type, active) VALUES ('KG','0','WeightUnitkg','kg', 'weight', 1);
INSERT INTO llx_c_units (code, scale, label, short_label, unit_type, active) VALUES ('G','-3','WeightUnitg','g', 'weight', 1);
INSERT INTO llx_c_units (code, scale, label, short_label, unit_type, active) VALUES ('MG','-6','WeightUnitmg','mg', 'weight', 1);
INSERT INTO llx_c_units (code, scale, label, short_label, unit_type, active) VALUES ('OZ','98','WeightUnitounce','Oz', 'weight', 1);
INSERT INTO llx_c_units (code, scale, label, short_label, unit_type, active) VALUES ('LB','99','WeightUnitpound','lb', 'weight', 1);

INSERT INTO llx_c_units (code, scale, label, short_label, unit_type, active) VALUES ('M','0','SizeUnitm','m', 'size', 1);
INSERT INTO llx_c_units (code, scale, label, short_label, unit_type, active) VALUES ('DM','-1','SizeUnitdm','dm', 'size', 1);
INSERT INTO llx_c_units (code, scale, label, short_label, unit_type, active) VALUES ('CM','-2','SizeUnitcm','cm', 'size', 1);
INSERT INTO llx_c_units (code, scale, label, short_label, unit_type, active) VALUES ('MM','-3','SizeUnitmm','mm', 'size', 1);
INSERT INTO llx_c_units (code, scale, label, short_label, unit_type, active) VALUES ('FT','98','SizeUnitfoot','ft', 'size', 1);
INSERT INTO llx_c_units (code, scale, label, short_label, unit_type, active) VALUES ('IN','99','SizeUnitinch','in', 'size', 1);

INSERT INTO llx_c_units (code, scale, label, short_label, unit_type, active) VALUES ('M2','0','SurfaceUnitm2','m2', 'surface', 1);
INSERT INTO llx_c_units (code, scale, label, short_label, unit_type, active) VALUES ('DM2','-2','SurfaceUnitdm2','dm2', 'surface', 1);
INSERT INTO llx_c_units (code, scale, label, short_label, unit_type, active) VALUES ('CM2','-4','SurfaceUnitcm2','cm2', 'surface', 1);
INSERT INTO llx_c_units (code, scale, label, short_label, unit_type, active) VALUES ('MM2','-6','SurfaceUnitmm2','mm2', 'surface', 1);
INSERT INTO llx_c_units (code, scale, label, short_label, unit_type, active) VALUES ('FT2','98','SurfaceUnitfoot2','ft2', 'surface', 1);
INSERT INTO llx_c_units (code, scale, label, short_label, unit_type, active) VALUES ('IN2','99','SurfaceUnitinch2','in2', 'surface', 1);


INSERT INTO llx_c_units (code, scale, label, short_label, unit_type, active) VALUES ('M3','0','VolumeUnitm3','m3', 'volume', 1);
INSERT INTO llx_c_units (code, scale, label, short_label, unit_type, active) VALUES ('DM3','-3','VolumeUnitdm3','dm3', 'volume', 1);
INSERT INTO llx_c_units (code, scale, label, short_label, unit_type, active) VALUES ('CM3','-6','VolumeUnitcm3','cm3', 'volume', 1);
INSERT INTO llx_c_units (code, scale, label, short_label, unit_type, active) VALUES ('MM3','-9','VolumeUnitmm3','mm3', 'volume', 1);
INSERT INTO llx_c_units (code, scale, label, short_label, unit_type, active) VALUES ('FT3','88','VolumeUnitfoot3','ft3', 'volume', 1);
INSERT INTO llx_c_units (code, scale, label, short_label, unit_type, active) VALUES ('IN3','89','VolumeUnitinch3','in3', 'volume', 1);
INSERT INTO llx_c_units (code, scale, label, short_label, unit_type, active) VALUES ('OZ3','97','VolumeUnitounce','Oz', 'volume', 1);
INSERT INTO llx_c_units (code, scale, label, short_label, unit_type, active) VALUES ('L',  '98','VolumeUnitlitre','L', 'volume', 1);
INSERT INTO llx_c_units (code, scale, label, short_label, unit_type, active) VALUES ('GAL','99','VolumeUnitgallon','gal', 'volume', 1);

INSERT INTO llx_c_units (code, scale, label, short_label, unit_type, active) VALUES ('P','0','Piece','p', 'qty', 1);
INSERT INTO llx_c_units (code, scale, label, short_label, unit_type, active) VALUES ('SET', '0','Set','set', 'qty', 1);

INSERT INTO llx_c_units (code, scale, label, short_label, unit_type, active) VALUES ('S','0','second','s', 'time', 1);
INSERT INTO llx_c_units (code, scale, label, short_label, unit_type, active) VALUES ('MI','60','minute','i', 'time', 1);
INSERT INTO llx_c_units (code, scale, label, short_label, unit_type, active) VALUES ('H','3600','hour','h', 'time', 1);
INSERT INTO llx_c_units (code, scale, label, short_label, unit_type, active) VALUES ('D','86400','day','d', 'time', 1);
INSERT INTO llx_c_units (code, scale, label, short_label, unit_type, active) VALUES ('W','604800','week','w', 'time', 1);
INSERT INTO llx_c_units (code, scale, label, short_label, unit_type, active) VALUES ('MO','2629800','month','m', 'time', 1);
INSERT INTO llx_c_units (code, scale, label, short_label, unit_type, active) VALUES ('Y','31557600','year','y', 'time', 1);

UPDATE llx_c_units SET short_label = 'i' WHERE code = 'MI';
UPDATE llx_c_units SET unit_type = 'weight', short_label = 'kg' WHERE code = 'KG';
UPDATE llx_c_units SET unit_type = 'weight', short_label = 'g' WHERE code = 'G';
UPDATE llx_c_units SET unit_type = 'time' WHERE code IN ('S','H','D');
UPDATE llx_c_units SET unit_type = 'size' WHERE code IN ('M','LM');
UPDATE llx_c_units SET label = 'SizeUnitm' WHERE code IN ('M');
UPDATE llx_c_units SET active = 0 WHERE code IN ('LM');
UPDATE llx_c_units SET unit_type = 'surface' WHERE code IN ('M2');
UPDATE llx_c_units SET unit_type = 'volume' WHERE code IN ('M3','L');
UPDATE llx_c_units SET scale = -3, active = 0 WHERE code IN ('L');
UPDATE llx_c_units SET label = 'VolumeUnitm3' WHERE code IN ('M3');
UPDATE llx_c_units SET label = 'SurfaceUnitm2' WHERE code IN ('M2');


-- Default Warehouse id for a user
ALTER TABLE llx_user ADD COLUMN fk_warehouse INTEGER NULL;

-- Save informations for online / API shopping and push to invoice
ALTER TABLE llx_commande ADD COLUMN module_source varchar(32);
ALTER TABLE llx_commande ADD COLUMN pos_source varchar(32);


ALTER TABLE llx_societe ADD COLUMN linkedin  varchar(255) after whatsapp;
ALTER TABLE llx_socpeople ADD COLUMN linkedin  varchar(255) after whatsapp;
ALTER TABLE llx_adherent ADD COLUMN linkedin  varchar(255) after whatsapp;
ALTER TABLE llx_user ADD COLUMN linkedin  varchar(255) after whatsapp;

ALTER TABLE llx_expensereport_det ADD COLUMN fk_ecm_files integer DEFAULT NULL;


CREATE TABLE llx_bom_bom(
	-- BEGIN MODULEBUILDER FIELDS
	rowid integer AUTO_INCREMENT PRIMARY KEY NOT NULL,
	entity integer DEFAULT 1 NOT NULL,
	ref varchar(128) NOT NULL, 
	label varchar(255), 
	description text, 
	note_public text, 
	note_private text, 
	date_creation datetime NOT NULL, 
	tms timestamp NOT NULL, 
	date_valid datetime, 
	fk_user_creat integer NOT NULL, 
	fk_user_modif integer, 
	fk_user_valid integer, 
	import_key varchar(14), 
	status integer NOT NULL, 
	fk_product integer, 
	qty double(24,8)
	-- END MODULEBUILDER FIELDS
) ENGINE=innodb;

create table llx_bom_bom_extrafields
(
  rowid                     integer AUTO_INCREMENT PRIMARY KEY,
  tms                       timestamp,
  fk_object                 integer NOT NULL,
  import_key                varchar(14)                          		-- import key
) ENGINE=innodb;

CREATE TABLE llx_bom_bomline(
	-- BEGIN MODULEBUILDER FIELDS
	rowid integer AUTO_INCREMENT PRIMARY KEY NOT NULL, 
	description text, 
	import_key varchar(14), 
	qty double(24,8), 
	fk_product integer, 
	fk_bom integer, 
	rank integer NOT NULL
	-- END MODULEBUILDER FIELDS
) ENGINE=innodb;

create table llx_bom_bomline_extrafields
(
  rowid                     integer AUTO_INCREMENT PRIMARY KEY,
  tms                       timestamp,
  fk_object                 integer NOT NULL,
  import_key                varchar(14)                          		-- import key
) ENGINE=innodb;

ALTER TABLE llx_bom_bom ADD INDEX idx_bom_bom_rowid (rowid);
ALTER TABLE llx_bom_bom ADD INDEX idx_bom_bom_ref (ref);
ALTER TABLE llx_bom_bom ADD CONSTRAINT llx_bom_bom_fk_user_creat FOREIGN KEY (fk_user_creat) REFERENCES llx_user(rowid);
ALTER TABLE llx_bom_bom ADD INDEX idx_bom_bom_status (status);
ALTER TABLE llx_bom_bom ADD INDEX idx_bom_bom_fk_product (fk_product);

ALTER TABLE llx_bom_bomline ADD INDEX idx_bom_bomline_rowid (rowid);
ALTER TABLE llx_bom_bomline ADD INDEX idx_bom_bomline_fk_product (fk_product);
ALTER TABLE llx_bom_bomline ADD INDEX idx_bom_bomline_fk_bom (fk_bom);

ALTER TABLE llx_product_fournisseur_price ADD COLUMN barcode varchar(180) DEFAULT NULL;
ALTER TABLE llx_product_fournisseur_price ADD COLUMN fk_barcode_type integer DEFAULT NULL;
ALTER TABLE llx_product_fournisseur_price ADD INDEX idx_product_barcode (barcode);
ALTER TABLE llx_product_fournisseur_price ADD INDEX idx_product_fk_barcode_type (fk_barcode_type);
ALTER TABLE llx_product_fournisseur_price ADD UNIQUE INDEX uk_product_barcode (barcode, fk_barcode_type, entity);
ALTER TABLE llx_product_fournisseur_price ADD CONSTRAINT fk_product_fournisseur_price_barcode_type FOREIGN KEY (fk_barcode_type) REFERENCES llx_c_barcode_type (rowid);

ALTER TABLE llx_facturedet_rec ADD COLUMN buy_price_ht double(24,8) DEFAULT 0;
ALTER TABLE llx_facturedet_rec ADD COLUMN fk_product_fournisseur_price integer DEFAULT NULL;

ALTER TABLE llx_facturedet_rec ADD COLUMN fk_user_author integer;
ALTER TABLE llx_facturedet_rec ADD COLUMN fk_user_modif integer;

ALTER TABLE llx_expensereport_det MODIFY COLUMN value_unit double(24,8) NOT NULL;
ALTER TABLE llx_expensereport_det ADD COLUMN subprice double(24,8) DEFAULT 0 NOT NULL after qty;

ALTER TABLE llx_product_attribute_combination ADD INDEX idx_product_att_com_product_parent (fk_product_parent);
ALTER TABLE llx_product_attribute_combination ADD INDEX idx_product_att_com_product_child (fk_product_child);

ALTER TABLE llx_user ADD COLUMN fk_user_expense_validator integer after fk_user;
ALTER TABLE llx_user ADD COLUMN fk_user_holiday_validator integer after fk_user_expense_validator;
ALTER TABLE llx_user ADD COLUMN personal_email varchar(255) after email;
ALTER TABLE llx_user ADD COLUMN personal_mobile varchar(20) after user_mobile;

ALTER TABLE llx_product ADD COLUMN fk_project integer DEFAULT NULL;
ALTER TABLE llx_product ADD INDEX idx_product_fk_project (fk_project);

ALTER TABLE llx_actioncomm ADD COLUMN calling_duration integer;

<<<<<<< HEAD
-- Update visible field (disabled by default to not overwrite existing values !)
-- UPDATE llx_categorie SET visible = 1;

-- default 1 for avoid error with constraint
ALTER TABLE llx_categorie ADD COLUMN fk_user_creat integer NOT NULL DEFAULT 1;
ALTER TABLE llx_categorie ADD CONSTRAINT llx_category_fk_user_creat FOREIGN KEY (fk_user_creat) REFERENCES llx_user(rowid);
ALTER TABLE llx_categorie ADD COLUMN fk_user_modif integer;
=======
ALTER TABLE llx_emailcollector_emailcollector ADD COLUMN datelastok datetime;
ALTER TABLE llx_emailcollector_emailcollector ADD COLUMN maxemailpercollect integer DEFAULT 100;

DELETE FROM llx_const WHERE name = 'THEME_ELDY_USE_HOVER' AND value = '0';
DELETE FROM llx_const WHERE name = 'THEME_ELDY_USE_CHECKED' AND value = '0';

insert into llx_c_action_trigger (code,label,description,elementtype,rang) values ('TICKET_CLOSE','Ticket closed','Executed when a ticket is closed','ticket',164);
insert into llx_c_action_trigger (code,label,description,elementtype,rang) values ('TICKET_SENTBYMAIL','Ticket message sent by email','Executed when a message is sent from the ticket record','ticket',166);

ALTER TABLE llx_inventorydet DROP COLUMN pmp; 
ALTER TABLE llx_inventorydet DROP COLUMN pa; 
ALTER TABLE llx_inventorydet DROP COLUMN new_pmp;
>>>>>>> 3c904615
<|MERGE_RESOLUTION|>--- conflicted
+++ resolved
@@ -284,25 +284,23 @@
 
 ALTER TABLE llx_actioncomm ADD COLUMN calling_duration integer;
 
-<<<<<<< HEAD
+ALTER TABLE llx_emailcollector_emailcollector ADD COLUMN datelastok datetime;
+ALTER TABLE llx_emailcollector_emailcollector ADD COLUMN maxemailpercollect integer DEFAULT 100;
+
+DELETE FROM llx_const WHERE name = 'THEME_ELDY_USE_HOVER' AND value = '0';
+DELETE FROM llx_const WHERE name = 'THEME_ELDY_USE_CHECKED' AND value = '0';
+
+insert into llx_c_action_trigger (code,label,description,elementtype,rang) values ('TICKET_CLOSE','Ticket closed','Executed when a ticket is closed','ticket',164);
+insert into llx_c_action_trigger (code,label,description,elementtype,rang) values ('TICKET_SENTBYMAIL','Ticket message sent by email','Executed when a message is sent from the ticket record','ticket',166);
+
+ALTER TABLE llx_inventorydet DROP COLUMN pmp; 
+ALTER TABLE llx_inventorydet DROP COLUMN pa; 
+ALTER TABLE llx_inventorydet DROP COLUMN new_pmp;
+
 -- Update visible field (disabled by default to not overwrite existing values !)
 -- UPDATE llx_categorie SET visible = 1;
 
 -- default 1 for avoid error with constraint
 ALTER TABLE llx_categorie ADD COLUMN fk_user_creat integer NOT NULL DEFAULT 1;
 ALTER TABLE llx_categorie ADD CONSTRAINT llx_category_fk_user_creat FOREIGN KEY (fk_user_creat) REFERENCES llx_user(rowid);
-ALTER TABLE llx_categorie ADD COLUMN fk_user_modif integer;
-=======
-ALTER TABLE llx_emailcollector_emailcollector ADD COLUMN datelastok datetime;
-ALTER TABLE llx_emailcollector_emailcollector ADD COLUMN maxemailpercollect integer DEFAULT 100;
-
-DELETE FROM llx_const WHERE name = 'THEME_ELDY_USE_HOVER' AND value = '0';
-DELETE FROM llx_const WHERE name = 'THEME_ELDY_USE_CHECKED' AND value = '0';
-
-insert into llx_c_action_trigger (code,label,description,elementtype,rang) values ('TICKET_CLOSE','Ticket closed','Executed when a ticket is closed','ticket',164);
-insert into llx_c_action_trigger (code,label,description,elementtype,rang) values ('TICKET_SENTBYMAIL','Ticket message sent by email','Executed when a message is sent from the ticket record','ticket',166);
-
-ALTER TABLE llx_inventorydet DROP COLUMN pmp; 
-ALTER TABLE llx_inventorydet DROP COLUMN pa; 
-ALTER TABLE llx_inventorydet DROP COLUMN new_pmp;
->>>>>>> 3c904615
+ALTER TABLE llx_categorie ADD COLUMN fk_user_modif integer;