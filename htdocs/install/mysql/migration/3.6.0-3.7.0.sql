--- conflicted
+++ resolved
@@ -1088,19 +1088,14 @@
 
 ALTER TABLE llx_contrat ADD COLUMN model_pdf varchar(255) DEFAULT NULL AFTER note_public;
 
-<<<<<<< HEAD
 -- Change on table tva, c_tva
 ALTER TABLE llx_tva RENAME TO llx_vat;
 ALTER TABLE llx_c_tva DROP INDEX uk_c_tva_id;
 ALTER TABLE llx_c_tva RENAME TO llx_c_vat;
 ALTER TABLE llx_c_vat ADD UNIQUE INDEX uk_c_vat_id (fk_pays, taux, recuperableonly);
 
-ALTER TABLE llx_c_email_template ADD UNIQUE INDEX uk_c_email_template(label, lang);
-ALTER TABLE llx_c_email_template ADD INDEX idx_type(type_template);
-=======
 ALTER TABLE llx_c_email_templates ADD UNIQUE INDEX uk_c_email_templates(label, lang);
 ALTER TABLE llx_c_email_templates ADD INDEX idx_type(type_template);
->>>>>>> 2cf21f85
 
 -- Remove OSC module
 DELETE FROM llx_const WHERE name = 'MAIN_MODULE_BOUTIQUE';
