--
-- Be carefull to requests order.
-- This file must be loaded by calling /install/index.php page
-- when current version is 3.7.0 or higher.
--
-- To rename a table:       ALTER TABLE llx_table RENAME TO llx_table_new;
-- To add a column:         ALTER TABLE llx_table ADD COLUMN newcol varchar(60) NOT NULL DEFAULT '0' AFTER existingcol;
-- To rename a column:      ALTER TABLE llx_table CHANGE COLUMN oldname newname varchar(60);
-- To drop a column:        ALTER TABLE llx_table DROP COLUMN oldname;
-- To change type of field: ALTER TABLE llx_table MODIFY COLUMN name varchar(60);
-- To drop a foreign key:   ALTER TABLE llx_table DROP FOREIGN KEY fk_name;
-- To restrict request to Mysql version x.y use -- VMYSQLx.y
-- To restrict request to Pgsql version x.y use -- VPGSQLx.y
-- To make pk to be auto increment (mysql):    VMYSQL4.3 ALTER TABLE llx_c_shipment_mode CHANGE COLUMN rowid rowid INTEGER NOT NULL AUTO_INCREMENT;
-- To make pk to be auto increment (postgres): VPGSQL8.2 NOT POSSIBLE. MUST DELETE/CREATE TABLE
-- To set a field as NULL:                     VPGSQL8.2 ALTER TABLE llx_table ALTER COLUMN name DROP NOT NULL;
-- To set a field as defailt NULL:             VPGSQL8.2 ALTER TABLE llx_table ALTER COLUMN name SET DEFAULT NULL;
-- -- VPGSQL8.2 DELETE FROM llx_usergroup_user      WHERE fk_user      NOT IN (SELECT rowid from llx_user);
-- -- VMYSQL4.1 DELETE FROM llx_usergroup_user      WHERE fk_usergroup NOT IN (SELECT rowid from llx_usergroup);


ALTER TABLE llx_c_paiement ADD COLUMN accountancy_code varchar(32) DEFAULT NULL AFTER active;

insert into llx_c_action_trigger (rowid,code,label,description,elementtype,rang) values (29,'FICHINTER_CLASSIFY_BILLED','Classify intervention as billed','Executed when a intervention is classified as billed (when option FICHINTER_DISABLE_DETAILS is set)','ficheinter',19);

insert into llx_c_actioncomm (id, code, type, libelle, module, active, position) values (11,'AC_INT','system','Intervention on site',NULL, 1, 4);

ALTER TABLE llx_accountingaccount add column entity integer DEFAULT 1 NOT NULL AFTER rowid;
ALTER TABLE llx_accountingaccount add column datec datetime NOT NULL AFTER entity;
ALTER TABLE llx_accountingaccount add column tms timestamp AFTER datec;
ALTER TABLE llx_accountingaccount add column fk_user_author integer DEFAULT NULL AFTER label;
ALTER TABLE llx_accountingaccount add column fk_user_modif integer DEFAULT NULL AFTER fk_user_author;


-- Drop old table
DROP TABLE llx_compta;
DROP TABLE llx_compta_account;
DROP TABLE llx_compta_compte_generaux;

-- Align size for accounting account
ALTER TABLE llx_accountingaccount MODIFY COLUMN account_number varchar(32);
ALTER TABLE llx_accountingaccount MODIFY COLUMN account_parent varchar(32);
ALTER TABLE llx_accountingdebcred MODIFY COLUMN account_number varchar(32);
ALTER TABLE llx_bank_account MODIFY COLUMN account_number varchar(32);
ALTER TABLE llx_c_chargesociales MODIFY COLUMN accountancy_code varchar(32);
ALTER TABLE llx_c_revenuestamp MODIFY COLUMN accountancy_code_sell varchar(32);
ALTER TABLE llx_c_revenuestamp MODIFY COLUMN accountancy_code_buy varchar(32);
ALTER TABLE llx_c_tva MODIFY COLUMN accountancy_code_sell varchar(32);
ALTER TABLE llx_c_tva MODIFY COLUMN accountancy_code_buy varchar(32);
ALTER TABLE llx_product MODIFY COLUMN accountancy_code_sell varchar(32);
ALTER TABLE llx_product MODIFY COLUMN accountancy_code_buy varchar(32);
ALTER TABLE llx_user MODIFY COLUMN accountancy_code varchar(32);


ALTER TABLE llx_bank_account ADD COLUMN accountancy_journal varchar(3) DEFAULT NULL AFTER account_number;

ALTER TABLE llx_projet_task_time ADD COLUMN task_datehour datetime after task_date;


-- Localtaxes by thirds
ALTER TABLE llx_c_tva MODIFY COLUMN localtax1 varchar(10);
ALTER TABLE llx_c_tva MODIFY COLUMN localtax2 varchar(10);
ALTER TABLE llx_localtax ADD COLUMN localtaxtype tinyint(4) after entity;
ALTER TABLE llx_societe ADD COLUMN localtax1_value double(6,3) after localtax1_assuj;
ALTER TABLE llx_societe ADD COLUMN localtax2_value double(6,3) after localtax2_assuj;



-- Added missing relations of llx_product
-- fk_country
ALTER TABLE llx_product MODIFY COLUMN fk_country INTEGER NULL DEFAULT NULL;
-- VPGSQL8.2 ALTER TABLE llx_product ALTER COLUMN fk_country DROP NOT NULL;
-- VPGSQL8.2 ALTER TABLE llx_product ALTER COLUMN fk_country SET DEFAULT NULL;
UPDATE llx_product SET fk_country = NULL WHERE fk_country = 0;
ALTER TABLE llx_product ADD INDEX idx_product_fk_country (fk_country);
ALTER TABLE llx_product ADD CONSTRAINT fk_product_fk_country FOREIGN KEY (fk_country) REFERENCES  llx_c_pays (rowid);
-- fk_user_author
ALTER TABLE llx_product MODIFY COLUMN fk_user_author INTEGER NULL DEFAULT NULL;
-- VPGSQL8.2 ALTER TABLE llx_product ALTER COLUMN fk_user_author DROP NOT NULL;
-- VPGSQL8.2 ALTER TABLE llx_product ALTER COLUMN fk_user_author SET DEFAULT NULL;
ALTER TABLE llx_product ADD INDEX idx_product_fk_user_author (fk_user_author);
-- fk_barcode_type
ALTER TABLE llx_product MODIFY COLUMN fk_barcode_type INTEGER NULL DEFAULT NULL;
-- VPGSQL8.2 ALTER TABLE llx_product ALTER COLUMN fk_barcode_type DROP NOT NULL;
-- VPGSQL8.2 ALTER TABLE llx_product ALTER COLUMN fk_barcode_type SET DEFAULT NULL;
UPDATE llx_product SET fk_barcode_type = NULL WHERE fk_barcode_type = 0;
ALTER TABLE llx_product ADD INDEX idx_product_fk_barcode_type (fk_barcode_type);
ALTER TABLE llx_product ADD CONSTRAINT fk_product_barcode_type FOREIGN KEY (fk_barcode_type) REFERENCES  llx_c_barcode_type (rowid);


-- Added missing relations of llx_product_price
-- fk_user_author
ALTER TABLE  llx_product_price ADD INDEX idx_product_price_fk_user_author (fk_user_author);
update llx_product_price set fk_user_author = null where fk_user_author = 0;
ALTER TABLE  llx_product_price ADD CONSTRAINT fk_product_price_user_author FOREIGN KEY (fk_user_author) REFERENCES  llx_user (rowid);
-- fk_user_author
ALTER TABLE  llx_product_price ADD INDEX idx_product_price_fk_product (fk_product);
ALTER TABLE  llx_product_price ADD CONSTRAINT fk_product_price_product FOREIGN KEY (fk_product) REFERENCES  llx_product (rowid);

<<<<<<< HEAD
ALTER TABLE llx_commande_fournisseur ADD COLUMN fk_account integer AFTER date_livraison;
ALTER TABLE llx_facture_fourn ADD COLUMN fk_account integer AFTER fk_projet;
=======

-- Fiscal years
create table llx_accounting_fiscalyear
(
	rowid			integer AUTO_INCREMENT PRIMARY KEY,
	label			varchar(128) NOT NULL,
	date_start		date,
	date_end		date,
	statut			tinyint DEFAULT 0 NOT NULL,
	entity			integer DEFAULT 1 NOT NULL,	  -- multi company id
	datec			datetime NOT NULL,
	tms				timestamp,
	fk_user_author	integer NULL,
	fk_user_modif	integer NULL
)ENGINE=innodb;
>>>>>>> e6240491
<|MERGE_RESOLUTION|>--- conflicted
+++ resolved
@@ -97,10 +97,8 @@
 ALTER TABLE  llx_product_price ADD INDEX idx_product_price_fk_product (fk_product);
 ALTER TABLE  llx_product_price ADD CONSTRAINT fk_product_price_product FOREIGN KEY (fk_product) REFERENCES  llx_product (rowid);
 
-<<<<<<< HEAD
 ALTER TABLE llx_commande_fournisseur ADD COLUMN fk_account integer AFTER date_livraison;
 ALTER TABLE llx_facture_fourn ADD COLUMN fk_account integer AFTER fk_projet;
-=======
 
 -- Fiscal years
 create table llx_accounting_fiscalyear
@@ -116,4 +114,3 @@
 	fk_user_author	integer NULL,
 	fk_user_modif	integer NULL
 )ENGINE=innodb;
->>>>>>> e6240491
