--
-- Be carefull to requests order.
-- This file must be loaded by calling /install/index.php page
-- when current version is 3.7.0 or higher.
--
-- To rename a table:       ALTER TABLE llx_table RENAME TO llx_table_new;
-- To add a column:         ALTER TABLE llx_table ADD COLUMN newcol varchar(60) NOT NULL DEFAULT '0' AFTER existingcol;
-- To rename a column:      ALTER TABLE llx_table CHANGE COLUMN oldname newname varchar(60);
-- To drop a column:        ALTER TABLE llx_table DROP COLUMN oldname;
-- To change type of field: ALTER TABLE llx_table MODIFY COLUMN name varchar(60);
-- To drop a foreign key:   ALTER TABLE llx_table DROP FOREIGN KEY fk_name;
-- To restrict request to Mysql version x.y use -- VMYSQLx.y
-- To restrict request to Pgsql version x.y use -- VPGSQLx.y
-- To make pk to be auto increment (mysql):    VMYSQL4.3 ALTER TABLE llx_c_shipment_mode CHANGE COLUMN rowid rowid INTEGER NOT NULL AUTO_INCREMENT;
-- To make pk to be auto increment (postgres): VPGSQL8.2 NOT POSSIBLE. MUST DELETE/CREATE TABLE
-- To set a field as NULL:                     VPGSQL8.2 ALTER TABLE llx_table ALTER COLUMN name DROP NOT NULL;
-- To set a field as default NULL:             VPGSQL8.2 ALTER TABLE llx_table ALTER COLUMN name SET DEFAULT NULL;
-- -- VPGSQL8.2 DELETE FROM llx_usergroup_user      WHERE fk_user      NOT IN (SELECT rowid from llx_user);
-- -- VMYSQL4.1 DELETE FROM llx_usergroup_user      WHERE fk_usergroup NOT IN (SELECT rowid from llx_usergroup);

ALTER TABLE llx_bank_account ADD COLUMN fk_user_author integer;

ALTER TABLE llx_c_actioncomm ADD COLUMN color varchar(9);

ALTER TABLE llx_propal ADD COLUMN fk_user_modif integer after fk_user_author;
ALTER TABLE llx_commande ADD COLUMN fk_user_modif integer after fk_user_author;
ALTER TABLE llx_facture ADD COLUMN fk_user_modif integer after fk_user_author;
ALTER TABLE llx_product ADD COLUMN fk_user_modif integer after fk_user_author;
ALTER TABLE llx_fichinter ADD COLUMN fk_user_modif integer after fk_user_author;
ALTER TABLE llx_commande_fournisseur ADD COLUMN fk_user_modif integer after fk_user_author;
ALTER TABLE llx_facture_fourn ADD COLUMN fk_user_modif integer after fk_user_author;
ALTER TABLE llx_bank_account ADD COLUMN fk_user_modif integer after fk_user_author;


ALTER TABLE llx_fichinter ADD COLUMN ref_ext 	varchar(255);


-- Defined only to have specific list for countries that can't use generic list (like argentina that need type A or B)
ALTER TABLE llx_c_typent ADD COLUMN fk_country integer NULL AFTER libelle;

INSERT INTO llx_c_action_trigger (rowid,code,label,description,elementtype,rang) values (29,'FICHINTER_CLASSIFY_BILLED','Classify intervention as billed','Executed when a intervention is classified as billed (when option FICHINTER_DISABLE_DETAILS is set)','ficheinter',19);

INSERT INTO llx_c_actioncomm (id, code, type, libelle, module, active, position) values (11,'AC_INT','system','Intervention on site',NULL, 1, 4);

ALTER TABLE llx_user ADD COLUMN fk_user_creat integer AFTER tms;
ALTER TABLE llx_user ADD COLUMN fk_user_modif integer AFTER fk_user_creat;

-- Add module accounting Expert
ALTER TABLE llx_bookkeeping RENAME TO llx_accounting_bookkeeping; -- To update old user of module Accounting Expert
 

CREATE TABLE llx_accounting_bookkeeping 
(
  rowid				integer NOT NULL AUTO_INCREMENT PRIMARY KEY,
  doc_date			date NOT NULL,
  doc_type			varchar(30) NOT NULL,	-- facture_client/reglement_client/facture_fournisseur/reglement_fournisseur
  doc_ref			varchar(30) NOT NULL,	-- facture_client/reglement_client/... reference number
  fk_doc			integer NOT NULL,		-- facture_client/reglement_client/... rowid
  fk_docdet			integer NOT NULL,		-- facture_client/reglement_client/... line rowid
  code_tiers		varchar(24),			-- code tiers
  numero_compte		varchar(32) DEFAULT NULL,
  label_compte		varchar(128) NOT NULL,
  debit				double NOT NULL,
  credit			double NOT NULL,
  montant			double NOT NULL,
  sens				varchar(1) DEFAULT NULL,
  fk_user_author	integer NOT NULL,
  import_key		varchar(14),
  code_journal		varchar(10) DEFAULT NULL,
  piece_num		integer NOT NULL
) ENGINE=innodb;

ALTER TABLE llx_c_paiement ADD COLUMN accountancy_code varchar(32) DEFAULT NULL AFTER active;
ALTER TABLE llx_bank_account ADD COLUMN accountancy_journal varchar(3) DEFAULT NULL AFTER account_number;

ALTER TABLE llx_accountingaccount add column entity integer DEFAULT 1 NOT NULL AFTER rowid;
ALTER TABLE llx_accountingaccount add column datec datetime NOT NULL AFTER entity;
ALTER TABLE llx_accountingaccount add column tms timestamp AFTER datec;
ALTER TABLE llx_accountingaccount add column fk_user_author integer DEFAULT NULL AFTER label;
ALTER TABLE llx_accountingaccount add column fk_user_modif integer DEFAULT NULL AFTER fk_user_author;

-- Qual 
UPDATE llx_const SET name = 'ACCOUNTING_MODE' WHERE name = 'COMPTA_MODE';
UPDATE llx_const SET name = 'ACCOUNTING_ACCOUNT_CUSTOMER' WHERE name = 'COMPTA_ACCOUNT_CUSTOMER';
UPDATE llx_const SET name = 'ACCOUNTING_ACCOUNT_SUPPLIER' WHERE name = 'COMPTA_ACCOUNT_SUPPLIER';
UPDATE llx_const SET name = 'ACCOUNTING_PRODUCT_BUY_ACCOUNT' WHERE name = 'COMPTA_PRODUCT_BUY_ACCOUNT';
UPDATE llx_const SET name = 'ACCOUNTING_PRODUCT_SOLD_ACCOUNT' WHERE name = 'COMPTA_PRODUCT_SOLD_ACCOUNT';
UPDATE llx_const SET name = 'ACCOUNTING_SERVICE_BUY_ACCOUNT' WHERE name = 'COMPTA_SERVICE_BUY_ACCOUNT';
UPDATE llx_const SET name = 'ACCOUNTING_SERVICE_SOLD_ACCOUNT' WHERE name = 'COMPTA_SERVICE_SOLD_ACCOUNT';

-- Compatibility with module Accounting Expert
UPDATE llx_const SET name = 'ACCOUNTING_SEPARATORCSV' WHERE name = 'ACCOUNTINGEX_SEPARATORCSV';
UPDATE llx_const SET name = 'ACCOUNTING_ACCOUNT_SUSPENSE' WHERE name = 'ACCOUNTINGEX_ACCOUNT_SUSPENSE';
UPDATE llx_const SET name = 'ACCOUNTING_SELL_JOURNAL' WHERE name = 'ACCOUNTINGEX_SELL_JOURNAL';
UPDATE llx_const SET name = 'ACCOUNTING_PURCHASE_JOURNAL' WHERE name = 'ACCOUNTINGEX_PURCHASE_JOURNAL';
UPDATE llx_const SET name = 'ACCOUNTING_SOCIAL_JOURNAL' WHERE name = 'ACCOUNTINGEX_SOCIAL_JOURNAL';
UPDATE llx_const SET name = 'ACCOUNTING_CASH_JOURNAL' WHERE name = 'ACCOUNTINGEX_CASH_JOURNAL';
UPDATE llx_const SET name = 'ACCOUNTING_MISCELLANEOUS_JOURNAL' WHERE name = 'ACCOUNTINGEX_MISCELLANEOUS_JOURNAL';
UPDATE llx_const SET name = 'ACCOUNTING_ACCOUNT_TRANSFER_CASH' WHERE name = 'ACCOUNTINGEX_ACCOUNT_TRANSFER_CASH';
UPDATE llx_const SET name = 'ACCOUNTING_MODELCSV' WHERE name = 'ACCOUNTINGEX_MODELCSV';
UPDATE llx_const SET name = 'ACCOUNTING_LENGTH_GACCOUNT' WHERE name = 'ACCOUNTINGEX_LENGTH_GACCOUNT';
UPDATE llx_const SET name = 'ACCOUNTING_LENGTH_AACCOUNT' WHERE name = 'ACCOUNTINGEX_LENGTH_AACCOUNT';
UPDATE llx_const SET name = 'ACCOUNTING_LIMIT_LIST_VENTILATION' WHERE name = 'ACCOUNTINGEX_LIMIT_LIST_VENTILATION';
UPDATE llx_const SET name = 'ACCOUNTING_LIST_SORT_VENTILATION_TODO' WHERE name = 'ACCOUNTINGEX_LIST_SORT_VENTILATION_TODO';
UPDATE llx_const SET name = 'ACCOUNTING_LIST_SORT_VENTILATION_DONE' WHERE name = 'ACCOUNTINGEX_LIST_SORT_VENTILATION_DONE';

-- Drop old table
DROP TABLE llx_compta;
DROP TABLE llx_compta_account;
DROP TABLE llx_compta_compte_generaux;

-- Align size for accounting account
ALTER TABLE llx_accountingaccount MODIFY COLUMN account_number varchar(32);
ALTER TABLE llx_accountingaccount MODIFY COLUMN account_parent varchar(32);
ALTER TABLE llx_accountingdebcred MODIFY COLUMN account_number varchar(32);
ALTER TABLE llx_bank_account MODIFY COLUMN account_number varchar(32);
ALTER TABLE llx_c_chargesociales MODIFY COLUMN accountancy_code varchar(32);
ALTER TABLE llx_c_revenuestamp MODIFY COLUMN accountancy_code_sell varchar(32);
ALTER TABLE llx_c_revenuestamp MODIFY COLUMN accountancy_code_buy varchar(32);
ALTER TABLE llx_c_tva MODIFY COLUMN accountancy_code_sell varchar(32);
ALTER TABLE llx_c_tva MODIFY COLUMN accountancy_code_buy varchar(32);
ALTER TABLE llx_product MODIFY COLUMN accountancy_code_sell varchar(32);
ALTER TABLE llx_product MODIFY COLUMN accountancy_code_buy varchar(32);
ALTER TABLE llx_user MODIFY COLUMN accountancy_code varchar(32);


ALTER TABLE llx_user ADD COLUMN thm double(24,8);
ALTER TABLE llx_user ADD COLUMN tjm double(24,8);
ALTER TABLE llx_user ADD COLUMN salary double(24,8);
ALTER TABLE llx_user ADD COLUMN salaryextra double(24,8);
ALTER TABLE llx_user ADD COLUMN weeklyhours double(16,8);


ALTER TABLE llx_projet_task_time ADD COLUMN task_datehour datetime after task_date;

ALTER TABLE llx_actioncomm_resources CHANGE COLUMN transparent transparency smallint default 1;


-- Localtaxes by thirds
ALTER TABLE llx_c_tva MODIFY COLUMN localtax1 varchar(10);
ALTER TABLE llx_c_tva MODIFY COLUMN localtax2 varchar(10);
ALTER TABLE llx_localtax ADD COLUMN localtaxtype tinyint after entity;
ALTER TABLE llx_societe ADD COLUMN localtax1_value double(6,3) after localtax1_assuj;
ALTER TABLE llx_societe ADD COLUMN localtax2_value double(6,3) after localtax2_assuj;

-- Change on table c_pays
ALTER TABLE llx_c_pays RENAME TO llx_c_country;

ALTER TABLE llx_c_country CHANGE COLUMN libelle label VARCHAR(50);

ALTER TABLE llx_c_ziptown ADD CONSTRAINT fk_c_ziptown_fk_pays FOREIGN KEY (fk_pays) REFERENCES llx_c_country (rowid);
ALTER TABLE llx_c_regions ADD CONSTRAINT fk_c_regions_fk_pays FOREIGN KEY (fk_pays) REFERENCES llx_c_country (rowid);


-- Added missing relations of llx_product
-- fk_country
ALTER TABLE llx_product MODIFY COLUMN fk_country INTEGER NULL DEFAULT NULL;
-- VPGSQL8.2 ALTER TABLE llx_product ALTER COLUMN fk_country DROP NOT NULL;
-- VPGSQL8.2 ALTER TABLE llx_product ALTER COLUMN fk_country SET DEFAULT NULL;
UPDATE llx_product SET fk_country = NULL WHERE fk_country = 0;
ALTER TABLE llx_product ADD INDEX idx_product_fk_country (fk_country);
ALTER TABLE llx_product ADD CONSTRAINT fk_product_fk_country FOREIGN KEY (fk_country) REFERENCES  llx_c_country (rowid);
-- fk_user_author
ALTER TABLE llx_product MODIFY COLUMN fk_user_author INTEGER NULL DEFAULT NULL;
-- VPGSQL8.2 ALTER TABLE llx_product ALTER COLUMN fk_user_author DROP NOT NULL;
-- VPGSQL8.2 ALTER TABLE llx_product ALTER COLUMN fk_user_author SET DEFAULT NULL;
ALTER TABLE llx_product ADD INDEX idx_product_fk_user_author (fk_user_author);
-- fk_barcode_type
ALTER TABLE llx_product MODIFY COLUMN fk_barcode_type INTEGER NULL DEFAULT NULL;
-- VPGSQL8.2 ALTER TABLE llx_product ALTER COLUMN fk_barcode_type DROP NOT NULL;
-- VPGSQL8.2 ALTER TABLE llx_product ALTER COLUMN fk_barcode_type SET DEFAULT NULL;
UPDATE llx_product SET fk_barcode_type = NULL WHERE fk_barcode_type = 0;
ALTER TABLE llx_product ADD INDEX idx_product_fk_barcode_type (fk_barcode_type);
UPDATE llx_product SET fk_barcode_type = NULL WHERE fk_barcode_type NOT IN (SELECT rowid from llx_c_barcode_type);
ALTER TABLE llx_product ADD CONSTRAINT fk_product_barcode_type FOREIGN KEY (fk_barcode_type) REFERENCES  llx_c_barcode_type (rowid);


-- Added missing relations of llx_product_price
-- fk_user_author
ALTER TABLE  llx_product_price ADD INDEX idx_product_price_fk_user_author (fk_user_author);
UPDATE llx_product_price set fk_user_author = null where fk_user_author = 0;
ALTER TABLE  llx_product_price ADD CONSTRAINT fk_product_price_user_author FOREIGN KEY (fk_user_author) REFERENCES  llx_user (rowid);
-- fk_user_author
ALTER TABLE  llx_product_price ADD INDEX idx_product_price_fk_product (fk_product);
DELETE from llx_product_price where fk_product NOT IN (SELECT rowid from llx_product);
ALTER TABLE  llx_product_price ADD CONSTRAINT fk_product_price_product FOREIGN KEY (fk_product) REFERENCES  llx_product (rowid);

ALTER TABLE llx_commande_fournisseur ADD COLUMN fk_account integer AFTER date_livraison;
ALTER TABLE llx_facture_fourn ADD COLUMN fk_account integer AFTER fk_projet;

-- Fiscal years
create table llx_accounting_fiscalyear
(
	rowid			integer AUTO_INCREMENT PRIMARY KEY,
	label			varchar(128) NOT NULL,
	date_start		date,
	date_end		date,
	statut			tinyint DEFAULT 0 NOT NULL,
	entity			integer DEFAULT 1 NOT NULL,	  -- multi company id
	datec			datetime NOT NULL,
	tms				timestamp,
	fk_user_author	integer NULL,
	fk_user_modif	integer NULL
)ENGINE=innodb;

ALTER TABLE llx_contrat ADD COLUMN ref_ext varchar(30) after ref;
ALTER TABLE llx_contrat ADD COLUMN ref_customer varchar(30) after ref_ext;

ALTER TABLE llx_propal ADD COLUMN fk_shipping_method integer AFTER date_livraison;
ALTER TABLE llx_commande ADD COLUMN fk_shipping_method integer AFTER date_livraison;

ALTER TABLE llx_adherents MODIFY COLUMN societe VARCHAR(60);

--
-- Descriptif des plans comptables ES PCG08-PYME
--

INSERT INTO llx_accounting_system (rowid, pcg_version, fk_pays, label, active) VALUES (4, 'PCG08-PYME', '4', 'The PYME accountancy spanish plan', '1');

INSERT INTO llx_accountingaccount (rowid, fk_pcg_version, pcg_type, pcg_subtype, account_number, account_parent, label, active) VALUES (4001,'PCG08-PYME','FINANCIACION', 'XXXXXX', '1', '', 'Financiación básica', '1');
INSERT INTO llx_accountingaccount (rowid, fk_pcg_version, pcg_type, pcg_subtype, account_number, account_parent, label, active) VALUES (4002,'PCG08-PYME','ACTIVO',  'XXXXXX', '2', '', 'Activo no corriente', '1');
INSERT INTO llx_accountingaccount (rowid, fk_pcg_version, pcg_type, pcg_subtype, account_number, account_parent, label, active) VALUES (4003,'PCG08-PYME','EXISTENCIAS', 'XXXXXX', '3', '', 'Existencias', '1');
INSERT INTO llx_accountingaccount (rowid, fk_pcg_version, pcg_type, pcg_subtype, account_number, account_parent, label, active) VALUES (4004,'PCG08-PYME','ACREEDORES_DEUDORES', 'XXXXXX', '4', '', 'Acreedores y deudores por operaciones comerciales', '1');
INSERT INTO llx_accountingaccount (rowid, fk_pcg_version, pcg_type, pcg_subtype, account_number, account_parent, label, active) VALUES (4005,'PCG08-PYME','CUENTAS_FINANCIERAS', 'XXXXXX', '5', '', 'Cuentas financieras', '1');
INSERT INTO llx_accountingaccount (rowid, fk_pcg_version, pcg_type, pcg_subtype, account_number, account_parent, label, active) VALUES (4006,'PCG08-PYME','COMPRAS_Y_GASTOS','XXXXXX', '6', '', 'Compras y gastos', '1');
INSERT INTO llx_accountingaccount (rowid, fk_pcg_version, pcg_type, pcg_subtype, account_number, account_parent, label, active) VALUES (4007,'PCG08-PYME','VENTAS_E_INGRESOS',  'XXXXXX', '7', '', 'Ventas e ingresos', '1');

INSERT INTO llx_accountingaccount (rowid, fk_pcg_version, pcg_type, pcg_subtype, account_number, account_parent, label, active) VALUES (4008, 'PCG08-PYME','FINANCIACION', 'XXXXXX', '10', '4001', 'CAPITAL', '1');
INSERT INTO llx_accountingaccount (rowid, fk_pcg_version, pcg_type, pcg_subtype, account_number, account_parent, label, active) VALUES (4009, 'PCG08-PYME','FINANCIACION', 'XXXXXX', '100', '4008', 'Capital social', '1');
INSERT INTO llx_accountingaccount (rowid, fk_pcg_version, pcg_type, pcg_subtype, account_number, account_parent, label, active) VALUES (4010, 'PCG08-PYME','FINANCIACION', 'XXXXXX', '101', '4008', 'Fondo social', '1');
INSERT INTO llx_accountingaccount (rowid, fk_pcg_version, pcg_type, pcg_subtype, account_number, account_parent, label, active) VALUES (4011, 'PCG08-PYME','FINANCIACION', 'CAPITAL', '102', '4008', 'Capital', '1');
INSERT INTO llx_accountingaccount (rowid, fk_pcg_version, pcg_type, pcg_subtype, account_number, account_parent, label, active) VALUES (4012, 'PCG08-PYME','FINANCIACION', 'XXXXXX', '103', '4008', 'Socios por desembolsos no exigidos', '1');
INSERT INTO llx_accountingaccount (rowid, fk_pcg_version, pcg_type, pcg_subtype, account_number, account_parent, label, active) VALUES (4013, 'PCG08-PYME','FINANCIACION', 'XXXXXX', '1030', '4012', 'Socios por desembolsos no exigidos capital social', '1');
INSERT INTO llx_accountingaccount (rowid, fk_pcg_version, pcg_type, pcg_subtype, account_number, account_parent, label, active) VALUES (4014, 'PCG08-PYME','FINANCIACION', 'XXXXXX', '1034', '4012', 'Socios por desembolsos no exigidos capital pendiente de inscripción', '1');
INSERT INTO llx_accountingaccount (rowid, fk_pcg_version, pcg_type, pcg_subtype, account_number, account_parent, label, active) VALUES (4015, 'PCG08-PYME','FINANCIACION', 'XXXXXX', '104', '4008', 'Socios por aportaciones no dineradas pendientes', '1');
INSERT INTO llx_accountingaccount (rowid, fk_pcg_version, pcg_type, pcg_subtype, account_number, account_parent, label, active) VALUES (4016, 'PCG08-PYME','FINANCIACION', 'XXXXXX', '1040', '4015', 'Socios por aportaciones no dineradas pendientes capital social', '1');
INSERT INTO llx_accountingaccount (rowid, fk_pcg_version, pcg_type, pcg_subtype, account_number, account_parent, label, active) VALUES (4017, 'PCG08-PYME','FINANCIACION', 'XXXXXX', '1044', '4015', 'Socios por aportaciones no dineradas pendientes capital pendiente de inscripción', '1');
INSERT INTO llx_accountingaccount (rowid, fk_pcg_version, pcg_type, pcg_subtype, account_number, account_parent, label, active) VALUES (4018, 'PCG08-PYME','FINANCIACION', 'XXXXXX', '108', '4008', 'Acciones o participaciones propias en situaciones especiales', '1');
INSERT INTO llx_accountingaccount (rowid, fk_pcg_version, pcg_type, pcg_subtype, account_number, account_parent, label, active) VALUES (4019, 'PCG08-PYME','FINANCIACION', 'XXXXXX', '109', '4008', 'Acciones o participaciones propias para reducción de capital', '1');
INSERT INTO llx_accountingaccount (rowid, fk_pcg_version, pcg_type, pcg_subtype, account_number, account_parent, label, active) VALUES (4020, 'PCG08-PYME','FINANCIACION', 'XXXXXX', '11', '4001', 'Reservas y otros instrumentos de patrimonio', '1');
INSERT INTO llx_accountingaccount (rowid, fk_pcg_version, pcg_type, pcg_subtype, account_number, account_parent, label, active) VALUES (4021, 'PCG08-PYME','FINANCIACION', 'XXXXXX', '110', '4020', 'Prima de emisión o asunción', '1');
INSERT INTO llx_accountingaccount (rowid, fk_pcg_version, pcg_type, pcg_subtype, account_number, account_parent, label, active) VALUES (4022, 'PCG08-PYME','FINANCIACION', 'XXXXXX', '111', '4020', 'Otros instrumentos de patrimonio neto', '1');
INSERT INTO llx_accountingaccount (rowid, fk_pcg_version, pcg_type, pcg_subtype, account_number, account_parent, label, active) VALUES (4023, 'PCG08-PYME','FINANCIACION', 'XXXXXX', '1110', '4022', 'Patrimonio neto por emisión de instrumentos financieros compuestos', '1');
INSERT INTO llx_accountingaccount (rowid, fk_pcg_version, pcg_type, pcg_subtype, account_number, account_parent, label, active) VALUES (4024, 'PCG08-PYME','FINANCIACION', 'XXXXXX', '1111', '4022', 'Resto de instrumentos de patrimoio neto', '1');
INSERT INTO llx_accountingaccount (rowid, fk_pcg_version, pcg_type, pcg_subtype, account_number, account_parent, label, active) VALUES (4025, 'PCG08-PYME','FINANCIACION', 'XXXXXX', '112', '4020', 'Reserva legal', '1');
INSERT INTO llx_accountingaccount (rowid, fk_pcg_version, pcg_type, pcg_subtype, account_number, account_parent, label, active) VALUES (4026, 'PCG08-PYME','FINANCIACION', 'XXXXXX', '113', '4020', 'Reservas voluntarias', '1');
INSERT INTO llx_accountingaccount (rowid, fk_pcg_version, pcg_type, pcg_subtype, account_number, account_parent, label, active) VALUES (4027, 'PCG08-PYME','FINANCIACION', 'XXXXXX', '114', '4020', 'Reservas especiales', '1');
INSERT INTO llx_accountingaccount (rowid, fk_pcg_version, pcg_type, pcg_subtype, account_number, account_parent, label, active) VALUES (4028, 'PCG08-PYME','FINANCIACION', 'XXXXXX', '1140', '4027', 'Reservas para acciones o participaciones de la sociedad dominante', '1');
INSERT INTO llx_accountingaccount (rowid, fk_pcg_version, pcg_type, pcg_subtype, account_number, account_parent, label, active) VALUES (4029, 'PCG08-PYME','FINANCIACION', 'XXXXXX', '1141', '4027', 'Reservas estatutarias', '1');
INSERT INTO llx_accountingaccount (rowid, fk_pcg_version, pcg_type, pcg_subtype, account_number, account_parent, label, active) VALUES (4030, 'PCG08-PYME','FINANCIACION', 'XXXXXX', '1142', '4027', 'Reservas por capital amortizado', '1');
INSERT INTO llx_accountingaccount (rowid, fk_pcg_version, pcg_type, pcg_subtype, account_number, account_parent, label, active) VALUES (4031, 'PCG08-PYME','FINANCIACION', 'XXXXXX', '1143', '4027', 'Reservas por fondo de comercio', '1');
INSERT INTO llx_accountingaccount (rowid, fk_pcg_version, pcg_type, pcg_subtype, account_number, account_parent, label, active) VALUES (4032, 'PCG08-PYME','FINANCIACION', 'XXXXXX', '1144', '4028', 'Reservas por acciones propias aceptadas en garantía', '1');
INSERT INTO llx_accountingaccount (rowid, fk_pcg_version, pcg_type, pcg_subtype, account_number, account_parent, label, active) VALUES (4033, 'PCG08-PYME','FINANCIACION', 'XXXXXX', '115', '4020', 'Reservas por pérdidas y ganancias actuariales y otros ajustes', '1');
INSERT INTO llx_accountingaccount (rowid, fk_pcg_version, pcg_type, pcg_subtype, account_number, account_parent, label, active) VALUES (4034, 'PCG08-PYME','FINANCIACION', 'XXXXXX', '118', '4020', 'Aportaciones de socios o propietarios', '1');
INSERT INTO llx_accountingaccount (rowid, fk_pcg_version, pcg_type, pcg_subtype, account_number, account_parent, label, active) VALUES (4035, 'PCG08-PYME','FINANCIACION', 'XXXXXX', '119', '4020', 'Diferencias por ajuste del capital a euros', '1');
INSERT INTO llx_accountingaccount (rowid, fk_pcg_version, pcg_type, pcg_subtype, account_number, account_parent, label, active) VALUES (4036, 'PCG08-PYME','FINANCIACION', 'XXXXXX', '12', '4001', 'Resultados pendientes de aplicación', '1');
INSERT INTO llx_accountingaccount (rowid, fk_pcg_version, pcg_type, pcg_subtype, account_number, account_parent, label, active) VALUES (4037, 'PCG08-PYME','FINANCIACION', 'XXXXXX', '120', '4036', 'Remanente', '1');
INSERT INTO llx_accountingaccount (rowid, fk_pcg_version, pcg_type, pcg_subtype, account_number, account_parent, label, active) VALUES (4038, 'PCG08-PYME','FINANCIACION', 'XXXXXX', '121', '4036', 'Resultados negativos de ejercicios anteriores', '1');
INSERT INTO llx_accountingaccount (rowid, fk_pcg_version, pcg_type, pcg_subtype, account_number, account_parent, label, active) VALUES (4039, 'PCG08-PYME','FINANCIACION', 'XXXXXX', '129', '4036', 'Resultado del ejercicio', '1');
INSERT INTO llx_accountingaccount (rowid, fk_pcg_version, pcg_type, pcg_subtype, account_number, account_parent, label, active) VALUES (4040, 'PCG08-PYME','FINANCIACION', 'XXXXXX', '13', '4001', 'Subvenciones, donaciones y ajustes por cambio de valor', '1');
INSERT INTO llx_accountingaccount (rowid, fk_pcg_version, pcg_type, pcg_subtype, account_number, account_parent, label, active) VALUES (4041, 'PCG08-PYME','FINANCIACION', 'XXXXXX', '130', '4040', 'Subvenciones oficiales de capital', '1');
INSERT INTO llx_accountingaccount (rowid, fk_pcg_version, pcg_type, pcg_subtype, account_number, account_parent, label, active) VALUES (4042, 'PCG08-PYME','FINANCIACION', 'XXXXXX', '131', '4040', 'Donaciones y legados de capital', '1');
INSERT INTO llx_accountingaccount (rowid, fk_pcg_version, pcg_type, pcg_subtype, account_number, account_parent, label, active) VALUES (4043, 'PCG08-PYME','FINANCIACION', 'XXXXXX', '132', '4040', 'Otras subvenciones, donaciones y legados', '1');
INSERT INTO llx_accountingaccount (rowid, fk_pcg_version, pcg_type, pcg_subtype, account_number, account_parent, label, active) VALUES (4044, 'PCG08-PYME','FINANCIACION', 'XXXXXX', '133', '4040', 'Ajustes por valoración en activos financieros disponibles para la venta', '1');
INSERT INTO llx_accountingaccount (rowid, fk_pcg_version, pcg_type, pcg_subtype, account_number, account_parent, label, active) VALUES (4045, 'PCG08-PYME','FINANCIACION', 'XXXXXX', '134', '4040', 'Operaciones de cobertura', '1');
INSERT INTO llx_accountingaccount (rowid, fk_pcg_version, pcg_type, pcg_subtype, account_number, account_parent, label, active) VALUES (4046, 'PCG08-PYME','FINANCIACION', 'XXXXXX', '1340', '4045', 'Cobertura de flujos de efectivo', '1');
INSERT INTO llx_accountingaccount (rowid, fk_pcg_version, pcg_type, pcg_subtype, account_number, account_parent, label, active) VALUES (4047, 'PCG08-PYME','FINANCIACION', 'XXXXXX', '1341', '4045', 'Cobertura de una inversión neta en un negocio extranjero', '1');
INSERT INTO llx_accountingaccount (rowid, fk_pcg_version, pcg_type, pcg_subtype, account_number, account_parent, label, active) VALUES (4048, 'PCG08-PYME','FINANCIACION', 'XXXXXX', '135', '4040', 'Diferencias de conversión', '1');
INSERT INTO llx_accountingaccount (rowid, fk_pcg_version, pcg_type, pcg_subtype, account_number, account_parent, label, active) VALUES (4049, 'PCG08-PYME','FINANCIACION', 'XXXXXX', '136', '4040', 'Ajustes por valoración en activos no corrientes y grupos enajenables de elementos mantenidos para la venta', '1');
INSERT INTO llx_accountingaccount (rowid, fk_pcg_version, pcg_type, pcg_subtype, account_number, account_parent, label, active) VALUES (4050, 'PCG08-PYME','FINANCIACION', 'XXXXXX', '137', '4040', 'Ingresos fiscales a distribuir en varios ejercicios', '1');
INSERT INTO llx_accountingaccount (rowid, fk_pcg_version, pcg_type, pcg_subtype, account_number, account_parent, label, active) VALUES (4051, 'PCG08-PYME','FINANCIACION', 'XXXXXX', '1370', '4050', 'Ingresos fiscales por diferencias permanentes a distribuir en varios ejercicios', '1');
INSERT INTO llx_accountingaccount (rowid, fk_pcg_version, pcg_type, pcg_subtype, account_number, account_parent, label, active) VALUES (4052, 'PCG08-PYME','FINANCIACION', 'XXXXXX', '1371', '4050', 'Ingresos fiscales por deducciones y bonificaciones a distribuir en varios ejercicios', '1');
INSERT INTO llx_accountingaccount (rowid, fk_pcg_version, pcg_type, pcg_subtype, account_number, account_parent, label, active) VALUES (4053, 'PCG08-PYME','FINANCIACION', 'XXXXXX', '14', '4001', 'Provisiones', '1');
INSERT INTO llx_accountingaccount (rowid, fk_pcg_version, pcg_type, pcg_subtype, account_number, account_parent, label, active) VALUES (4054, 'PCG08-PYME','FINANCIACION', 'XXXXXX', '141', '4053', 'Provisión para impuestos', '1');
INSERT INTO llx_accountingaccount (rowid, fk_pcg_version, pcg_type, pcg_subtype, account_number, account_parent, label, active) VALUES (4055, 'PCG08-PYME','FINANCIACION', 'XXXXXX', '142', '4053', 'Provisión para otras responsabilidades', '1');
INSERT INTO llx_accountingaccount (rowid, fk_pcg_version, pcg_type, pcg_subtype, account_number, account_parent, label, active) VALUES (4056, 'PCG08-PYME','FINANCIACION', 'XXXXXX', '143', '4053', 'Provisión por desmantelamiento, retiro o rehabilitación del inmovilizado', '1');
INSERT INTO llx_accountingaccount (rowid, fk_pcg_version, pcg_type, pcg_subtype, account_number, account_parent, label, active) VALUES (4057, 'PCG08-PYME','FINANCIACION', 'XXXXXX', '145', '4053', 'Provisión para actuaciones medioambientales', '1');
INSERT INTO llx_accountingaccount (rowid, fk_pcg_version, pcg_type, pcg_subtype, account_number, account_parent, label, active) VALUES (4058, 'PCG08-PYME','FINANCIACION', 'XXXXXX', '15', '4001', 'Deudas a largo plazo con características especiales', '1');
INSERT INTO llx_accountingaccount (rowid, fk_pcg_version, pcg_type, pcg_subtype, account_number, account_parent, label, active) VALUES (4059, 'PCG08-PYME','FINANCIACION', 'XXXXXX', '150', '4058', 'Acciones o participaciones a largo plazo consideradas como pasivos financieros', '1');
INSERT INTO llx_accountingaccount (rowid, fk_pcg_version, pcg_type, pcg_subtype, account_number, account_parent, label, active) VALUES (4060, 'PCG08-PYME','FINANCIACION', 'XXXXXX', '153', '4058', 'Desembolsos no exigidos por acciones o participaciones consideradas como pasivos financieros', '1');
INSERT INTO llx_accountingaccount (rowid, fk_pcg_version, pcg_type, pcg_subtype, account_number, account_parent, label, active) VALUES (4061, 'PCG08-PYME','FINANCIACION', 'XXXXXX', '1533', '4060', 'Desembolsos no exigidos empresas del grupo', '1');
INSERT INTO llx_accountingaccount (rowid, fk_pcg_version, pcg_type, pcg_subtype, account_number, account_parent, label, active) VALUES (4062, 'PCG08-PYME','FINANCIACION', 'XXXXXX', '1534', '4060', 'Desembolsos no exigidos empresas asociadas', '1');
INSERT INTO llx_accountingaccount (rowid, fk_pcg_version, pcg_type, pcg_subtype, account_number, account_parent, label, active) VALUES (4063, 'PCG08-PYME','FINANCIACION', 'XXXXXX', '1535', '4060', 'Desembolsos no exigidos otras partes vinculadas', '1');
INSERT INTO llx_accountingaccount (rowid, fk_pcg_version, pcg_type, pcg_subtype, account_number, account_parent, label, active) VALUES (4064, 'PCG08-PYME','FINANCIACION', 'XXXXXX', '1536', '4060', 'Otros desembolsos no exigidos', '1');
INSERT INTO llx_accountingaccount (rowid, fk_pcg_version, pcg_type, pcg_subtype, account_number, account_parent, label, active) VALUES (4065, 'PCG08-PYME','FINANCIACION', 'XXXXXX', '154', '4058', 'Aportaciones no dinerarias pendientes por acciones o participaciones consideradas como pasivos financieros', '1');
INSERT INTO llx_accountingaccount (rowid, fk_pcg_version, pcg_type, pcg_subtype, account_number, account_parent, label, active) VALUES (4066, 'PCG08-PYME','FINANCIACION', 'XXXXXX', '1543', '4065', 'Aportaciones no dinerarias pendientes empresas del grupo', '1');
INSERT INTO llx_accountingaccount (rowid, fk_pcg_version, pcg_type, pcg_subtype, account_number, account_parent, label, active) VALUES (4067, 'PCG08-PYME','FINANCIACION', 'XXXXXX', '1544', '4065', 'Aportaciones no dinerarias pendientes empresas asociadas', '1');
INSERT INTO llx_accountingaccount (rowid, fk_pcg_version, pcg_type, pcg_subtype, account_number, account_parent, label, active) VALUES (4068, 'PCG08-PYME','FINANCIACION', 'XXXXXX', '1545', '4065', 'Aportaciones no dinerarias pendientes otras partes vinculadas', '1');
INSERT INTO llx_accountingaccount (rowid, fk_pcg_version, pcg_type, pcg_subtype, account_number, account_parent, label, active) VALUES (4069, 'PCG08-PYME','FINANCIACION', 'XXXXXX', '1546', '4065', 'Otras aportaciones no dinerarias pendientes', '1');
INSERT INTO llx_accountingaccount (rowid, fk_pcg_version, pcg_type, pcg_subtype, account_number, account_parent, label, active) VALUES (4070, 'PCG08-PYME','FINANCIACION', 'XXXXXX', '16', '4001', 'Deudas a largo plazo con partes vinculadas', '1');
INSERT INTO llx_accountingaccount (rowid, fk_pcg_version, pcg_type, pcg_subtype, account_number, account_parent, label, active) VALUES (4071, 'PCG08-PYME','FINANCIACION', 'XXXXXX', '160', '4070', 'Deudas a largo plazo con entidades de crédito vinculadas', '1');
INSERT INTO llx_accountingaccount (rowid, fk_pcg_version, pcg_type, pcg_subtype, account_number, account_parent, label, active) VALUES (4072, 'PCG08-PYME','FINANCIACION', 'XXXXXX', '1603', '4071', 'Deudas a largo plazo con entidades de crédito empresas del grupo', '1');
INSERT INTO llx_accountingaccount (rowid, fk_pcg_version, pcg_type, pcg_subtype, account_number, account_parent, label, active) VALUES (4073, 'PCG08-PYME','FINANCIACION', 'XXXXXX', '1604', '4071', 'Deudas a largo plazo con entidades de crédito empresas asociadas', '1');
INSERT INTO llx_accountingaccount (rowid, fk_pcg_version, pcg_type, pcg_subtype, account_number, account_parent, label, active) VALUES (4074, 'PCG08-PYME','FINANCIACION', 'XXXXXX', '1605', '4071', 'Deudas a largo plazo con otras entidades de crédito vinculadas', '1');
INSERT INTO llx_accountingaccount (rowid, fk_pcg_version, pcg_type, pcg_subtype, account_number, account_parent, label, active) VALUES (4075, 'PCG08-PYME','FINANCIACION', 'XXXXXX', '161', '4070', 'Proveedores de inmovilizado a largo plazo partes vinculadas', '1');
INSERT INTO llx_accountingaccount (rowid, fk_pcg_version, pcg_type, pcg_subtype, account_number, account_parent, label, active) VALUES (4076, 'PCG08-PYME','FINANCIACION', 'XXXXXX', '1613', '4075', 'Proveedores de inmovilizado a largo plazo empresas del grupo', '1');
INSERT INTO llx_accountingaccount (rowid, fk_pcg_version, pcg_type, pcg_subtype, account_number, account_parent, label, active) VALUES (4077, 'PCG08-PYME','FINANCIACION', 'XXXXXX', '1614', '4075', 'Proveedores de inmovilizado a largo plazo empresas asociadas', '1');
INSERT INTO llx_accountingaccount (rowid, fk_pcg_version, pcg_type, pcg_subtype, account_number, account_parent, label, active) VALUES (4078, 'PCG08-PYME','FINANCIACION', 'XXXXXX', '1615', '4075', 'Proveedores de inmovilizado a largo plazo otras partes vinculadas', '1');
INSERT INTO llx_accountingaccount (rowid, fk_pcg_version, pcg_type, pcg_subtype, account_number, account_parent, label, active) VALUES (4079, 'PCG08-PYME','FINANCIACION', 'XXXXXX', '162', '4070', 'Acreedores por arrendamiento financiero a largo plazo partes vinculadas', '1');
INSERT INTO llx_accountingaccount (rowid, fk_pcg_version, pcg_type, pcg_subtype, account_number, account_parent, label, active) VALUES (4080, 'PCG08-PYME','FINANCIACION', 'XXXXXX', '1623', '4079', 'Acreedores por arrendamiento financiero a largo plazo empresas del grupo', '1');
INSERT INTO llx_accountingaccount (rowid, fk_pcg_version, pcg_type, pcg_subtype, account_number, account_parent, label, active) VALUES (4081, 'PCG08-PYME','FINANCIACION', 'XXXXXX', '1624', '4080', 'Acreedores por arrendamiento financiero a largo plazo empresas asociadas', '1');
INSERT INTO llx_accountingaccount (rowid, fk_pcg_version, pcg_type, pcg_subtype, account_number, account_parent, label, active) VALUES (4082, 'PCG08-PYME','FINANCIACION', 'XXXXXX', '1625', '4080', 'Acreedores por arrendamiento financiero a largo plazo otras partes vinculadas', '1');
INSERT INTO llx_accountingaccount (rowid, fk_pcg_version, pcg_type, pcg_subtype, account_number, account_parent, label, active) VALUES (4083, 'PCG08-PYME','FINANCIACION', 'XXXXXX', '163', '4070', 'Otras deudas a largo plazo con partes vinculadas', '1');
INSERT INTO llx_accountingaccount (rowid, fk_pcg_version, pcg_type, pcg_subtype, account_number, account_parent, label, active) VALUES (4084, 'PCG08-PYME','FINANCIACION', 'XXXXXX', '1633', '4083', 'Otras deudas a largo plazo empresas del grupo', '1');
INSERT INTO llx_accountingaccount (rowid, fk_pcg_version, pcg_type, pcg_subtype, account_number, account_parent, label, active) VALUES (4085, 'PCG08-PYME','FINANCIACION', 'XXXXXX', '1634', '4083', 'Otras deudas a largo plazo empresas asociadas', '1');
INSERT INTO llx_accountingaccount (rowid, fk_pcg_version, pcg_type, pcg_subtype, account_number, account_parent, label, active) VALUES (4086, 'PCG08-PYME','FINANCIACION', 'XXXXXX', '1635', '4083', 'Otras deudas a largo plazo otras partes vinculadas', '1');
INSERT INTO llx_accountingaccount (rowid, fk_pcg_version, pcg_type, pcg_subtype, account_number, account_parent, label, active) VALUES (4087, 'PCG08-PYME','FINANCIACION', 'XXXXXX', '17', '4001', 'Deudas a largo plazo por préstamos recibidos empresitos y otros conceptos', '1');
INSERT INTO llx_accountingaccount (rowid, fk_pcg_version, pcg_type, pcg_subtype, account_number, account_parent, label, active) VALUES (4088, 'PCG08-PYME','FINANCIACION', 'XXXXXX', '170', '4087', 'Deudas a largo plazo con entidades de crédito', '1');
INSERT INTO llx_accountingaccount (rowid, fk_pcg_version, pcg_type, pcg_subtype, account_number, account_parent, label, active) VALUES (4089, 'PCG08-PYME','FINANCIACION', 'XXXXXX', '171', '4087', 'Deudas a largo plazo', '1');
INSERT INTO llx_accountingaccount (rowid, fk_pcg_version, pcg_type, pcg_subtype, account_number, account_parent, label, active) VALUES (4090, 'PCG08-PYME','FINANCIACION', 'XXXXXX', '172', '4087', 'Deudas a largo plazo transformables en suvbenciones donaciones y legados', '1');
INSERT INTO llx_accountingaccount (rowid, fk_pcg_version, pcg_type, pcg_subtype, account_number, account_parent, label, active) VALUES (4091, 'PCG08-PYME','FINANCIACION', 'XXXXXX', '173', '4087', 'Proveedores de inmovilizado a largo plazo', '1');
INSERT INTO llx_accountingaccount (rowid, fk_pcg_version, pcg_type, pcg_subtype, account_number, account_parent, label, active) VALUES (4092, 'PCG08-PYME','FINANCIACION', 'XXXXXX', '174', '4087', 'Acreedores por arrendamiento financiero a largo plazo', '1');
INSERT INTO llx_accountingaccount (rowid, fk_pcg_version, pcg_type, pcg_subtype, account_number, account_parent, label, active) VALUES (4093, 'PCG08-PYME','FINANCIACION', 'XXXXXX', '175', '4087', 'Efectos a pagar a largo plazo', '1');
INSERT INTO llx_accountingaccount (rowid, fk_pcg_version, pcg_type, pcg_subtype, account_number, account_parent, label, active) VALUES (4094, 'PCG08-PYME','FINANCIACION', 'XXXXXX', '176', '4087', 'Pasivos por derivados financieros a largo plazo', '1');
INSERT INTO llx_accountingaccount (rowid, fk_pcg_version, pcg_type, pcg_subtype, account_number, account_parent, label, active) VALUES (4095, 'PCG08-PYME','FINANCIACION', 'XXXXXX', '177', '4087', 'Obligaciones y bonos', '1');
INSERT INTO llx_accountingaccount (rowid, fk_pcg_version, pcg_type, pcg_subtype, account_number, account_parent, label, active) VALUES (4096, 'PCG08-PYME','FINANCIACION', 'XXXXXX', '179', '4087', 'Deudas representadas en otros valores negociables', '1');
INSERT INTO llx_accountingaccount (rowid, fk_pcg_version, pcg_type, pcg_subtype, account_number, account_parent, label, active) VALUES (4097, 'PCG08-PYME','FINANCIACION', 'XXXXXX', '18', '4001', 'Pasivos por fianzas garantias y otros conceptos a largo plazo', '1');
INSERT INTO llx_accountingaccount (rowid, fk_pcg_version, pcg_type, pcg_subtype, account_number, account_parent, label, active) VALUES (4098, 'PCG08-PYME','FINANCIACION', 'XXXXXX', '180', '4097', 'Fianzas recibidas a largo plazo', '1');
INSERT INTO llx_accountingaccount (rowid, fk_pcg_version, pcg_type, pcg_subtype, account_number, account_parent, label, active) VALUES (4099, 'PCG08-PYME','FINANCIACION', 'XXXXXX', '181', '4097', 'Anticipos recibidos por ventas o prestaciones de servicios a largo plazo', '1');
INSERT INTO llx_accountingaccount (rowid, fk_pcg_version, pcg_type, pcg_subtype, account_number, account_parent, label, active) VALUES (4100, 'PCG08-PYME','FINANCIACION', 'XXXXXX', '185', '4097', 'Depositos recibidos a largo plazo', '1');
INSERT INTO llx_accountingaccount (rowid, fk_pcg_version, pcg_type, pcg_subtype, account_number, account_parent, label, active) VALUES (4101, 'PCG08-PYME','FINANCIACION', 'XXXXXX', '19', '4001', 'Situaciones transitorias de financiación', '1');
INSERT INTO llx_accountingaccount (rowid, fk_pcg_version, pcg_type, pcg_subtype, account_number, account_parent, label, active) VALUES (4102, 'PCG08-PYME','FINANCIACION', 'XXXXXX', '190', '4101', 'Acciones o participaciones emitidas', '1');
INSERT INTO llx_accountingaccount (rowid, fk_pcg_version, pcg_type, pcg_subtype, account_number, account_parent, label, active) VALUES (4103, 'PCG08-PYME','FINANCIACION', 'XXXXXX', '192', '4101', 'Suscriptores de acciones', '1');
INSERT INTO llx_accountingaccount (rowid, fk_pcg_version, pcg_type, pcg_subtype, account_number, account_parent, label, active) VALUES (4104, 'PCG08-PYME','FINANCIACION', 'XXXXXX', '194', '4101', 'Capital emitido pendiente de inscripción', '1');
INSERT INTO llx_accountingaccount (rowid, fk_pcg_version, pcg_type, pcg_subtype, account_number, account_parent, label, active) VALUES (4105, 'PCG08-PYME','FINANCIACION', 'XXXXXX', '195', '4101', 'Acciones o participaciones emitidas consideradas como pasivos financieros', '1');
INSERT INTO llx_accountingaccount (rowid, fk_pcg_version, pcg_type, pcg_subtype, account_number, account_parent, label, active) VALUES (4106, 'PCG08-PYME','FINANCIACION', 'XXXXXX', '197', '4101', 'Suscriptores de acciones consideradas como pasivos financieros', '1');
INSERT INTO llx_accountingaccount (rowid, fk_pcg_version, pcg_type, pcg_subtype, account_number, account_parent, label, active) VALUES (4107, 'PCG08-PYME','FINANCIACION', 'XXXXXX', '199', '4101', 'Acciones o participaciones emitidas consideradas como pasivos financieros pendientes de inscripción', '1');
INSERT INTO llx_accountingaccount (rowid, fk_pcg_version, pcg_type, pcg_subtype, account_number, account_parent, label, active) VALUES (4108, 'PCG08-PYME','ACTIVO', 'XXXXXX', '20', '4002', 'Inmovilizaciones intangibles', '1');
INSERT INTO llx_accountingaccount (rowid, fk_pcg_version, pcg_type, pcg_subtype, account_number, account_parent, label, active) VALUES (4109, 'PCG08-PYME','ACTIVO', 'XXXXXX', '200', '4108', 'Investigación', '1');
INSERT INTO llx_accountingaccount (rowid, fk_pcg_version, pcg_type, pcg_subtype, account_number, account_parent, label, active) VALUES (4110, 'PCG08-PYME','ACTIVO', 'XXXXXX', '201', '4108', 'Desarrollo', '1');
INSERT INTO llx_accountingaccount (rowid, fk_pcg_version, pcg_type, pcg_subtype, account_number, account_parent, label, active) VALUES (4111, 'PCG08-PYME','ACTIVO', 'XXXXXX', '202', '4108', 'Concesiones administrativas', '1');
INSERT INTO llx_accountingaccount (rowid, fk_pcg_version, pcg_type, pcg_subtype, account_number, account_parent, label, active) VALUES (4112, 'PCG08-PYME','ACTIVO', 'XXXXXX', '203', '4108', 'Propiedad industrial', '1');
INSERT INTO llx_accountingaccount (rowid, fk_pcg_version, pcg_type, pcg_subtype, account_number, account_parent, label, active) VALUES (4113, 'PCG08-PYME','ACTIVO', 'XXXXXX', '205', '4108', 'Derechos de transpaso', '1');
INSERT INTO llx_accountingaccount (rowid, fk_pcg_version, pcg_type, pcg_subtype, account_number, account_parent, label, active) VALUES (4114, 'PCG08-PYME','ACTIVO', 'XXXXXX', '206', '4108', 'Aplicaciones informáticas', '1');
INSERT INTO llx_accountingaccount (rowid, fk_pcg_version, pcg_type, pcg_subtype, account_number, account_parent, label, active) VALUES (4115, 'PCG08-PYME','ACTIVO', 'XXXXXX', '209', '4108', 'Anticipos para inmovilizaciones intangibles', '1');
INSERT INTO llx_accountingaccount (rowid, fk_pcg_version, pcg_type, pcg_subtype, account_number, account_parent, label, active) VALUES (4116, 'PCG08-PYME','ACTIVO', 'XXXXXX', '21', '4002', 'Inmovilizaciones materiales', '1');
INSERT INTO llx_accountingaccount (rowid, fk_pcg_version, pcg_type, pcg_subtype, account_number, account_parent, label, active) VALUES (4117, 'PCG08-PYME','ACTIVO', 'XXXXXX', '210', '4116', 'Terrenos y bienes naturales', '1');
INSERT INTO llx_accountingaccount (rowid, fk_pcg_version, pcg_type, pcg_subtype, account_number, account_parent, label, active) VALUES (4118, 'PCG08-PYME','ACTIVO', 'XXXXXX', '211', '4116', 'Construcciones', '1');
INSERT INTO llx_accountingaccount (rowid, fk_pcg_version, pcg_type, pcg_subtype, account_number, account_parent, label, active) VALUES (4119, 'PCG08-PYME','ACTIVO', 'XXXXXX', '212', '4116', 'Instalaciones técnicas', '1');
INSERT INTO llx_accountingaccount (rowid, fk_pcg_version, pcg_type, pcg_subtype, account_number, account_parent, label, active) VALUES (4120, 'PCG08-PYME','ACTIVO', 'XXXXXX', '213', '4116', 'Maquinaria', '1');
INSERT INTO llx_accountingaccount (rowid, fk_pcg_version, pcg_type, pcg_subtype, account_number, account_parent, label, active) VALUES (4121, 'PCG08-PYME','ACTIVO', 'XXXXXX', '214', '4116', 'Utillaje', '1');
INSERT INTO llx_accountingaccount (rowid, fk_pcg_version, pcg_type, pcg_subtype, account_number, account_parent, label, active) VALUES (4122, 'PCG08-PYME','ACTIVO', 'XXXXXX', '215', '4116', 'Otras instalaciones', '1');
INSERT INTO llx_accountingaccount (rowid, fk_pcg_version, pcg_type, pcg_subtype, account_number, account_parent, label, active) VALUES (4123, 'PCG08-PYME','ACTIVO', 'XXXXXX', '216', '4116', 'Mobiliario', '1');
INSERT INTO llx_accountingaccount (rowid, fk_pcg_version, pcg_type, pcg_subtype, account_number, account_parent, label, active) VALUES (4124, 'PCG08-PYME','ACTIVO', 'XXXXXX', '217', '4116', 'Equipos para procesos de información', '1');
INSERT INTO llx_accountingaccount (rowid, fk_pcg_version, pcg_type, pcg_subtype, account_number, account_parent, label, active) VALUES (4125, 'PCG08-PYME','ACTIVO', 'XXXXXX', '218', '4116', 'Elementos de transporte', '1');
INSERT INTO llx_accountingaccount (rowid, fk_pcg_version, pcg_type, pcg_subtype, account_number, account_parent, label, active) VALUES (4126, 'PCG08-PYME','ACTIVO', 'XXXXXX', '219', '4116', 'Otro inmovilizado material', '1');
INSERT INTO llx_accountingaccount (rowid, fk_pcg_version, pcg_type, pcg_subtype, account_number, account_parent, label, active) VALUES (4127, 'PCG08-PYME','ACTIVO', 'XXXXXX', '22', '4002', 'Inversiones inmobiliarias', '1');
INSERT INTO llx_accountingaccount (rowid, fk_pcg_version, pcg_type, pcg_subtype, account_number, account_parent, label, active) VALUES (4128, 'PCG08-PYME','ACTIVO', 'XXXXXX', '220', '4127', 'Inversiones en terreons y bienes naturales', '1');
INSERT INTO llx_accountingaccount (rowid, fk_pcg_version, pcg_type, pcg_subtype, account_number, account_parent, label, active) VALUES (4129, 'PCG08-PYME','ACTIVO', 'XXXXXX', '221', '4127', 'Inversiones en construcciones', '1');
INSERT INTO llx_accountingaccount (rowid, fk_pcg_version, pcg_type, pcg_subtype, account_number, account_parent, label, active) VALUES (4130, 'PCG08-PYME','ACTIVO', 'XXXXXX', '23', '4002', 'Inmovilizaciones materiales en curso', '1');
INSERT INTO llx_accountingaccount (rowid, fk_pcg_version, pcg_type, pcg_subtype, account_number, account_parent, label, active) VALUES (4131, 'PCG08-PYME','ACTIVO', 'XXXXXX', '230', '4130', 'Adaptación de terrenos y bienes naturales', '1');
INSERT INTO llx_accountingaccount (rowid, fk_pcg_version, pcg_type, pcg_subtype, account_number, account_parent, label, active) VALUES (4132, 'PCG08-PYME','ACTIVO', 'XXXXXX', '231', '4130', 'Construcciones en curso', '1');
INSERT INTO llx_accountingaccount (rowid, fk_pcg_version, pcg_type, pcg_subtype, account_number, account_parent, label, active) VALUES (4133, 'PCG08-PYME','ACTIVO', 'XXXXXX', '232', '4130', 'Instalaciones técnicas en montaje', '1');
INSERT INTO llx_accountingaccount (rowid, fk_pcg_version, pcg_type, pcg_subtype, account_number, account_parent, label, active) VALUES (4134, 'PCG08-PYME','ACTIVO', 'XXXXXX', '233', '4130', 'Maquinaria en montaje', '1');
INSERT INTO llx_accountingaccount (rowid, fk_pcg_version, pcg_type, pcg_subtype, account_number, account_parent, label, active) VALUES (4135, 'PCG08-PYME','ACTIVO', 'XXXXXX', '237', '4130', 'Equipos para procesos de información en montaje', '1');
INSERT INTO llx_accountingaccount (rowid, fk_pcg_version, pcg_type, pcg_subtype, account_number, account_parent, label, active) VALUES (4136, 'PCG08-PYME','ACTIVO', 'XXXXXX', '239', '4130', 'Anticipos para inmovilizaciones materiales', '1');
INSERT INTO llx_accountingaccount (rowid, fk_pcg_version, pcg_type, pcg_subtype, account_number, account_parent, label, active) VALUES (4137, 'PCG08-PYME','ACTIVO', 'XXXXXX', '24', '4002', 'Inversiones financieras a largo plazo en partes vinculadas', '1');
INSERT INTO llx_accountingaccount (rowid, fk_pcg_version, pcg_type, pcg_subtype, account_number, account_parent, label, active) VALUES (4138, 'PCG08-PYME','ACTIVO', 'XXXXXX', '240', '4137', 'Participaciones a largo plazo en partes vinculadas', '1');
INSERT INTO llx_accountingaccount (rowid, fk_pcg_version, pcg_type, pcg_subtype, account_number, account_parent, label, active) VALUES (4139, 'PCG08-PYME','ACTIVO', 'XXXXXX', '2403', '4138', 'Participaciones a largo plazo en empresas del grupo', '1');
INSERT INTO llx_accountingaccount (rowid, fk_pcg_version, pcg_type, pcg_subtype, account_number, account_parent, label, active) VALUES (4140, 'PCG08-PYME','ACTIVO', 'XXXXXX', '2404', '4138', 'Participaciones a largo plazo en empresas asociadas', '1');
INSERT INTO llx_accountingaccount (rowid, fk_pcg_version, pcg_type, pcg_subtype, account_number, account_parent, label, active) VALUES (4141, 'PCG08-PYME','ACTIVO', 'XXXXXX', '2405', '4138', 'Participaciones a largo plazo en otras partes vinculadas', '1');
INSERT INTO llx_accountingaccount (rowid, fk_pcg_version, pcg_type, pcg_subtype, account_number, account_parent, label, active) VALUES (4142, 'PCG08-PYME','ACTIVO', 'XXXXXX', '241', '4137', 'Valores representativos de deuda a largo plazo de partes vinculadas', '1');
INSERT INTO llx_accountingaccount (rowid, fk_pcg_version, pcg_type, pcg_subtype, account_number, account_parent, label, active) VALUES (4143, 'PCG08-PYME','ACTIVO', 'XXXXXX', '2413', '4142', 'Valores representativos de deuda a largo plazo de empresas del grupo', '1');
INSERT INTO llx_accountingaccount (rowid, fk_pcg_version, pcg_type, pcg_subtype, account_number, account_parent, label, active) VALUES (4144, 'PCG08-PYME','ACTIVO', 'XXXXXX', '2414', '4142', 'Valores representativos de deuda a largo plazo de empresas asociadas', '1');
INSERT INTO llx_accountingaccount (rowid, fk_pcg_version, pcg_type, pcg_subtype, account_number, account_parent, label, active) VALUES (4145, 'PCG08-PYME','ACTIVO', 'XXXXXX', '2415', '4142', 'Valores representativos de deuda a largo plazo de otras partes vinculadas', '1');
INSERT INTO llx_accountingaccount (rowid, fk_pcg_version, pcg_type, pcg_subtype, account_number, account_parent, label, active) VALUES (4146, 'PCG08-PYME','ACTIVO', 'XXXXXX', '242', '4137', 'Créditos a largo plazo a partes vinculadas', '1');
INSERT INTO llx_accountingaccount (rowid, fk_pcg_version, pcg_type, pcg_subtype, account_number, account_parent, label, active) VALUES (4147, 'PCG08-PYME','ACTIVO', 'XXXXXX', '2423', '4146', 'Créditos a largo plazo a empresas del grupo', '1');
INSERT INTO llx_accountingaccount (rowid, fk_pcg_version, pcg_type, pcg_subtype, account_number, account_parent, label, active) VALUES (4148, 'PCG08-PYME','ACTIVO', 'XXXXXX', '2424', '4146', 'Créditos a largo plazo a empresas asociadas', '1');
INSERT INTO llx_accountingaccount (rowid, fk_pcg_version, pcg_type, pcg_subtype, account_number, account_parent, label, active) VALUES (4149, 'PCG08-PYME','ACTIVO', 'XXXXXX', '2425', '4146', 'Créditos a largo plazo a otras partes vinculadas', '1');
INSERT INTO llx_accountingaccount (rowid, fk_pcg_version, pcg_type, pcg_subtype, account_number, account_parent, label, active) VALUES (4150, 'PCG08-PYME','ACTIVO', 'XXXXXX', '249', '4137', 'Desembolsos pendientes sobre participaciones a largo plazo en partes vinculadas', '1');
INSERT INTO llx_accountingaccount (rowid, fk_pcg_version, pcg_type, pcg_subtype, account_number, account_parent, label, active) VALUES (4151, 'PCG08-PYME','ACTIVO', 'XXXXXX', '2493', '4150', 'Desembolsos pendientes sobre participaciones a largo plazo en empresas del grupo', '1');
INSERT INTO llx_accountingaccount (rowid, fk_pcg_version, pcg_type, pcg_subtype, account_number, account_parent, label, active) VALUES (4152, 'PCG08-PYME','ACTIVO', 'XXXXXX', '2494', '4150', 'Desembolsos pendientes sobre participaciones a largo plazo en empresas asociadas', '1');
INSERT INTO llx_accountingaccount (rowid, fk_pcg_version, pcg_type, pcg_subtype, account_number, account_parent, label, active) VALUES (4153, 'PCG08-PYME','ACTIVO', 'XXXXXX', '2495', '4150', 'Desembolsos pendientes sobre participaciones a largo plazo en otras partes vinculadas', '1');
INSERT INTO llx_accountingaccount (rowid, fk_pcg_version, pcg_type, pcg_subtype, account_number, account_parent, label, active) VALUES (4154, 'PCG08-PYME','ACTIVO', 'XXXXXX', '25', '4002', 'Otras inversiones financieras a largo plazo', '1');
INSERT INTO llx_accountingaccount (rowid, fk_pcg_version, pcg_type, pcg_subtype, account_number, account_parent, label, active) VALUES (4155, 'PCG08-PYME','ACTIVO', 'XXXXXX', '250', '4154', 'Inversiones financieras a largo plazo en instrumentos de patrimonio', '1');
INSERT INTO llx_accountingaccount (rowid, fk_pcg_version, pcg_type, pcg_subtype, account_number, account_parent, label, active) VALUES (4156, 'PCG08-PYME','ACTIVO', 'XXXXXX', '251', '4154', 'Valores representativos de deuda a largo plazo', '1');
INSERT INTO llx_accountingaccount (rowid, fk_pcg_version, pcg_type, pcg_subtype, account_number, account_parent, label, active) VALUES (4157, 'PCG08-PYME','ACTIVO', 'XXXXXX', '252', '4154', 'Créditos a largo plazo', '1');
INSERT INTO llx_accountingaccount (rowid, fk_pcg_version, pcg_type, pcg_subtype, account_number, account_parent, label, active) VALUES (4158, 'PCG08-PYME','ACTIVO', 'XXXXXX', '253', '4154', 'Créditos a largo plazo por enajenación de inmovilizado', '1');
INSERT INTO llx_accountingaccount (rowid, fk_pcg_version, pcg_type, pcg_subtype, account_number, account_parent, label, active) VALUES (4159, 'PCG08-PYME','ACTIVO', 'XXXXXX', '254', '4154', 'Créditos a largo plazo al personal', '1');
INSERT INTO llx_accountingaccount (rowid, fk_pcg_version, pcg_type, pcg_subtype, account_number, account_parent, label, active) VALUES (4160, 'PCG08-PYME','ACTIVO', 'XXXXXX', '255', '4154', 'Activos por derivados financieros a largo plazo', '1');
INSERT INTO llx_accountingaccount (rowid, fk_pcg_version, pcg_type, pcg_subtype, account_number, account_parent, label, active) VALUES (4161, 'PCG08-PYME','ACTIVO', 'XXXXXX', '258', '4154', 'Imposiciones a largo plazo', '1');
INSERT INTO llx_accountingaccount (rowid, fk_pcg_version, pcg_type, pcg_subtype, account_number, account_parent, label, active) VALUES (4162, 'PCG08-PYME','ACTIVO', 'XXXXXX', '259', '4154', 'Desembolsos pendientes sobre participaciones en el patrimonio neto a largo plazo', '1');
INSERT INTO llx_accountingaccount (rowid, fk_pcg_version, pcg_type, pcg_subtype, account_number, account_parent, label, active) VALUES (4163, 'PCG08-PYME','ACTIVO', 'XXXXXX', '26', '4002', 'Fianzas y depósitos constituidos a largo plazo', '1');
INSERT INTO llx_accountingaccount (rowid, fk_pcg_version, pcg_type, pcg_subtype, account_number, account_parent, label, active) VALUES (4164, 'PCG08-PYME','ACTIVO', 'XXXXXX', '260', '4163', 'Fianzas constituidas a largo plazo', '1');
INSERT INTO llx_accountingaccount (rowid, fk_pcg_version, pcg_type, pcg_subtype, account_number, account_parent, label, active) VALUES (4165, 'PCG08-PYME','ACTIVO', 'XXXXXX', '261', '4163', 'Depósitos constituidos a largo plazo', '1');
INSERT INTO llx_accountingaccount (rowid, fk_pcg_version, pcg_type, pcg_subtype, account_number, account_parent, label, active) VALUES (4166, 'PCG08-PYME','ACTIVO', 'XXXXXX', '28', '4002', 'Amortización acumulada del inmovilizado', '1');
INSERT INTO llx_accountingaccount (rowid, fk_pcg_version, pcg_type, pcg_subtype, account_number, account_parent, label, active) VALUES (4167, 'PCG08-PYME','ACTIVO', 'XXXXXX', '280', '4166', 'Amortización acumulado del inmovilizado intangible', '1');
INSERT INTO llx_accountingaccount (rowid, fk_pcg_version, pcg_type, pcg_subtype, account_number, account_parent, label, active) VALUES (4168, 'PCG08-PYME','ACTIVO', 'XXXXXX', '2800', '4167', 'Amortización acumulada de investigación', '1');
INSERT INTO llx_accountingaccount (rowid, fk_pcg_version, pcg_type, pcg_subtype, account_number, account_parent, label, active) VALUES (4169, 'PCG08-PYME','ACTIVO', 'XXXXXX', '2801', '4167', 'Amortización acumulada de desarrollo', '1');
INSERT INTO llx_accountingaccount (rowid, fk_pcg_version, pcg_type, pcg_subtype, account_number, account_parent, label, active) VALUES (4170, 'PCG08-PYME','ACTIVO', 'XXXXXX', '2802', '4167', 'Amortización acumulada de concesiones administrativas', '1');
INSERT INTO llx_accountingaccount (rowid, fk_pcg_version, pcg_type, pcg_subtype, account_number, account_parent, label, active) VALUES (4171, 'PCG08-PYME','ACTIVO', 'XXXXXX', '2803', '4167', 'Amortización acumulada de propiedad industrial', '1');
INSERT INTO llx_accountingaccount (rowid, fk_pcg_version, pcg_type, pcg_subtype, account_number, account_parent, label, active) VALUES (4172, 'PCG08-PYME','ACTIVO', 'XXXXXX', '2805', '4167', 'Amortización acumulada de derechos de transpaso', '1');
INSERT INTO llx_accountingaccount (rowid, fk_pcg_version, pcg_type, pcg_subtype, account_number, account_parent, label, active) VALUES (4173, 'PCG08-PYME','ACTIVO', 'XXXXXX', '2806', '4167', 'Amortización acumulada de aplicaciones informáticas', '1');
INSERT INTO llx_accountingaccount (rowid, fk_pcg_version, pcg_type, pcg_subtype, account_number, account_parent, label, active) VALUES (4174, 'PCG08-PYME','ACTIVO', 'XXXXXX', '281', '4166', 'Amortización acumulado del inmovilizado material', '1');
INSERT INTO llx_accountingaccount (rowid, fk_pcg_version, pcg_type, pcg_subtype, account_number, account_parent, label, active) VALUES (4175, 'PCG08-PYME','ACTIVO', 'XXXXXX', '2811', '4174', 'Amortización acumulada de construcciones', '1');
INSERT INTO llx_accountingaccount (rowid, fk_pcg_version, pcg_type, pcg_subtype, account_number, account_parent, label, active) VALUES (4176, 'PCG08-PYME','ACTIVO', 'XXXXXX', '2812', '4174', 'Amortización acumulada de instalaciones técnicas', '1');
INSERT INTO llx_accountingaccount (rowid, fk_pcg_version, pcg_type, pcg_subtype, account_number, account_parent, label, active) VALUES (4177, 'PCG08-PYME','ACTIVO', 'XXXXXX', '2813', '4174', 'Amortización acumulada de maquinaria', '1');
INSERT INTO llx_accountingaccount (rowid, fk_pcg_version, pcg_type, pcg_subtype, account_number, account_parent, label, active) VALUES (4178, 'PCG08-PYME','ACTIVO', 'XXXXXX', '2814', '4174', 'Amortización acumulada de utillaje', '1');
INSERT INTO llx_accountingaccount (rowid, fk_pcg_version, pcg_type, pcg_subtype, account_number, account_parent, label, active) VALUES (4179, 'PCG08-PYME','ACTIVO', 'XXXXXX', '2815', '4174', 'Amortización acumulada de otras instalaciones', '1');
INSERT INTO llx_accountingaccount (rowid, fk_pcg_version, pcg_type, pcg_subtype, account_number, account_parent, label, active) VALUES (4180, 'PCG08-PYME','ACTIVO', 'XXXXXX', '2816', '4174', 'Amortización acumulada de mobiliario', '1');
INSERT INTO llx_accountingaccount (rowid, fk_pcg_version, pcg_type, pcg_subtype, account_number, account_parent, label, active) VALUES (4181, 'PCG08-PYME','ACTIVO', 'XXXXXX', '2817', '4174', 'Amortización acumulada de equipos para proceso de información', '1');
INSERT INTO llx_accountingaccount (rowid, fk_pcg_version, pcg_type, pcg_subtype, account_number, account_parent, label, active) VALUES (4182, 'PCG08-PYME','ACTIVO', 'XXXXXX', '2818', '4174', 'Amortización acumulada de elementos de transporte', '1');
INSERT INTO llx_accountingaccount (rowid, fk_pcg_version, pcg_type, pcg_subtype, account_number, account_parent, label, active) VALUES (4183, 'PCG08-PYME','ACTIVO', 'XXXXXX', '2819', '4175', 'Amortización acumulada de otro inmovilizado material', '1');
INSERT INTO llx_accountingaccount (rowid, fk_pcg_version, pcg_type, pcg_subtype, account_number, account_parent, label, active) VALUES (4184, 'PCG08-PYME','ACTIVO', 'XXXXXX', '282', '4166', 'Amortización acumulada de las inversiones inmobiliarias', '1');
INSERT INTO llx_accountingaccount (rowid, fk_pcg_version, pcg_type, pcg_subtype, account_number, account_parent, label, active) VALUES (4185, 'PCG08-PYME','ACTIVO', 'XXXXXX', '29', '4002', 'Deterioro de valor de activos no corrientes', '1');
INSERT INTO llx_accountingaccount (rowid, fk_pcg_version, pcg_type, pcg_subtype, account_number, account_parent, label, active) VALUES (4186, 'PCG08-PYME','ACTIVO', 'XXXXXX', '290', '4185', 'Deterioro de valor del inmovilizado intangible', '1');
INSERT INTO llx_accountingaccount (rowid, fk_pcg_version, pcg_type, pcg_subtype, account_number, account_parent, label, active) VALUES (4187, 'PCG08-PYME','ACTIVO', 'XXXXXX', '2900', '4186', 'Deterioro de valor de investigación', '1');
INSERT INTO llx_accountingaccount (rowid, fk_pcg_version, pcg_type, pcg_subtype, account_number, account_parent, label, active) VALUES (4188, 'PCG08-PYME','ACTIVO', 'XXXXXX', '2901', '4186', 'Deterioro de valor de desarrollo', '1');
INSERT INTO llx_accountingaccount (rowid, fk_pcg_version, pcg_type, pcg_subtype, account_number, account_parent, label, active) VALUES (4189, 'PCG08-PYME','ACTIVO', 'XXXXXX', '2902', '4186', 'Deterioro de valor de concesiones administrativas', '1');
INSERT INTO llx_accountingaccount (rowid, fk_pcg_version, pcg_type, pcg_subtype, account_number, account_parent, label, active) VALUES (4190, 'PCG08-PYME','ACTIVO', 'XXXXXX', '2903', '4186', 'Deterioro de valor de propiedad industrial', '1');
INSERT INTO llx_accountingaccount (rowid, fk_pcg_version, pcg_type, pcg_subtype, account_number, account_parent, label, active) VALUES (4191, 'PCG08-PYME','ACTIVO', 'XXXXXX', '2905', '4186', 'Deterioro de valor de derechos de transpaso', '1');
INSERT INTO llx_accountingaccount (rowid, fk_pcg_version, pcg_type, pcg_subtype, account_number, account_parent, label, active) VALUES (4192, 'PCG08-PYME','ACTIVO', 'XXXXXX', '2906', '4186', 'Deterioro de valor de aplicaciones informáticas', '1');
INSERT INTO llx_accountingaccount (rowid, fk_pcg_version, pcg_type, pcg_subtype, account_number, account_parent, label, active) VALUES (4193, 'PCG08-PYME','ACTIVO', 'XXXXXX', '291', '4185', 'Deterioro de valor del inmovilizado material', '1');
INSERT INTO llx_accountingaccount (rowid, fk_pcg_version, pcg_type, pcg_subtype, account_number, account_parent, label, active) VALUES (4194, 'PCG08-PYME','ACTIVO', 'XXXXXX', '2910', '4193', 'Deterioro de valor de terrenos y bienes naturales', '1');
INSERT INTO llx_accountingaccount (rowid, fk_pcg_version, pcg_type, pcg_subtype, account_number, account_parent, label, active) VALUES (4195, 'PCG08-PYME','ACTIVO', 'XXXXXX', '2911', '4193', 'Deterioro de valor de construcciones', '1');
INSERT INTO llx_accountingaccount (rowid, fk_pcg_version, pcg_type, pcg_subtype, account_number, account_parent, label, active) VALUES (4196, 'PCG08-PYME','ACTIVO', 'XXXXXX', '2912', '4193', 'Deterioro de valor de instalaciones técnicas', '1');
INSERT INTO llx_accountingaccount (rowid, fk_pcg_version, pcg_type, pcg_subtype, account_number, account_parent, label, active) VALUES (4197, 'PCG08-PYME','ACTIVO', 'XXXXXX', '2913', '4193', 'Deterioro de valor de maquinaria', '1');
INSERT INTO llx_accountingaccount (rowid, fk_pcg_version, pcg_type, pcg_subtype, account_number, account_parent, label, active) VALUES (4198, 'PCG08-PYME','ACTIVO', 'XXXXXX', '2914', '4193', 'Deterioro de valor de utillajes', '1');
INSERT INTO llx_accountingaccount (rowid, fk_pcg_version, pcg_type, pcg_subtype, account_number, account_parent, label, active) VALUES (4199, 'PCG08-PYME','ACTIVO', 'XXXXXX', '2915', '4194', 'Deterioro de valor de otras instalaciones', '1');
INSERT INTO llx_accountingaccount (rowid, fk_pcg_version, pcg_type, pcg_subtype, account_number, account_parent, label, active) VALUES (4200, 'PCG08-PYME','ACTIVO', 'XXXXXX', '2916', '4194', 'Deterioro de valor de mobiliario', '1');
INSERT INTO llx_accountingaccount (rowid, fk_pcg_version, pcg_type, pcg_subtype, account_number, account_parent, label, active) VALUES (4201, 'PCG08-PYME','ACTIVO', 'XXXXXX', '2917', '4194', 'Deterioro de valor de equipos para proceso de información', '1');
INSERT INTO llx_accountingaccount (rowid, fk_pcg_version, pcg_type, pcg_subtype, account_number, account_parent, label, active) VALUES (4202, 'PCG08-PYME','ACTIVO', 'XXXXXX', '2918', '4194', 'Deterioro de valor de elementos de transporte', '1');
INSERT INTO llx_accountingaccount (rowid, fk_pcg_version, pcg_type, pcg_subtype, account_number, account_parent, label, active) VALUES (4203, 'PCG08-PYME','ACTIVO', 'XXXXXX', '2919', '4194', 'Deterioro de valor de otro inmovilizado material', '1');
INSERT INTO llx_accountingaccount (rowid, fk_pcg_version, pcg_type, pcg_subtype, account_number, account_parent, label, active) VALUES (4204, 'PCG08-PYME','ACTIVO', 'XXXXXX', '292', '4185', 'Deterioro de valor de las inversiones inmobiliarias', '1');
INSERT INTO llx_accountingaccount (rowid, fk_pcg_version, pcg_type, pcg_subtype, account_number, account_parent, label, active) VALUES (4205, 'PCG08-PYME','ACTIVO', 'XXXXXX', '2920', '4204', 'Deterioro de valor de terrenos y bienes naturales', '1');
INSERT INTO llx_accountingaccount (rowid, fk_pcg_version, pcg_type, pcg_subtype, account_number, account_parent, label, active) VALUES (4206, 'PCG08-PYME','ACTIVO', 'XXXXXX', '2921', '4204', 'Deterioro de valor de construcciones', '1');
INSERT INTO llx_accountingaccount (rowid, fk_pcg_version, pcg_type, pcg_subtype, account_number, account_parent, label, active) VALUES (4207, 'PCG08-PYME','ACTIVO', 'XXXXXX', '293', '4185', 'Deterioro de valor de participaciones a largo plazo en partes vinculadas', '1');
INSERT INTO llx_accountingaccount (rowid, fk_pcg_version, pcg_type, pcg_subtype, account_number, account_parent, label, active) VALUES (4208, 'PCG08-PYME','ACTIVO', 'XXXXXX', '2933', '4207', 'Deterioro de valor de participaciones a largo plazo en empresas del grupo', '1');
INSERT INTO llx_accountingaccount (rowid, fk_pcg_version, pcg_type, pcg_subtype, account_number, account_parent, label, active) VALUES (4209, 'PCG08-PYME','ACTIVO', 'XXXXXX', '2934', '4207', 'Deterioro de valor de sobre participaciones a largo plazo en empresas asociadas', '1');
INSERT INTO llx_accountingaccount (rowid, fk_pcg_version, pcg_type, pcg_subtype, account_number, account_parent, label, active) VALUES (4210, 'PCG08-PYME','ACTIVO', 'XXXXXX', '2935', '4207', 'Deterioro de valor de sobre participaciones a largo plazo en otras partes vinculadas', '1');
INSERT INTO llx_accountingaccount (rowid, fk_pcg_version, pcg_type, pcg_subtype, account_number, account_parent, label, active) VALUES (4211, 'PCG08-PYME','ACTIVO', 'XXXXXX', '294', '4185', 'Deterioro de valor de valores representativos de deuda a largo plazo en partes vinculadas', '1');
INSERT INTO llx_accountingaccount (rowid, fk_pcg_version, pcg_type, pcg_subtype, account_number, account_parent, label, active) VALUES (4212, 'PCG08-PYME','ACTIVO', 'XXXXXX', '2943', '4211', 'Deterioro de valor de valores representativos de deuda a largo plazo en empresas del grupo', '1');
INSERT INTO llx_accountingaccount (rowid, fk_pcg_version, pcg_type, pcg_subtype, account_number, account_parent, label, active) VALUES (4213, 'PCG08-PYME','ACTIVO', 'XXXXXX', '2944', '4211', 'Deterioro de valor de valores representativos de deuda a largo plazo en empresas asociadas', '1');
INSERT INTO llx_accountingaccount (rowid, fk_pcg_version, pcg_type, pcg_subtype, account_number, account_parent, label, active) VALUES (4214, 'PCG08-PYME','ACTIVO', 'XXXXXX', '2945', '4211', 'Deterioro de valor de valores representativos de deuda a largo plazo en otras partes vinculadas', '1');
INSERT INTO llx_accountingaccount (rowid, fk_pcg_version, pcg_type, pcg_subtype, account_number, account_parent, label, active) VALUES (4215, 'PCG08-PYME','ACTIVO', 'XXXXXX', '295', '4185', 'Deterioro de valor de créditos a largo plazo a partes vinculadas', '1');
INSERT INTO llx_accountingaccount (rowid, fk_pcg_version, pcg_type, pcg_subtype, account_number, account_parent, label, active) VALUES (4216, 'PCG08-PYME','ACTIVO', 'XXXXXX', '2953', '4215', 'Deterioro de valor de créditos a largo plazo a empresas del grupo', '1');
INSERT INTO llx_accountingaccount (rowid, fk_pcg_version, pcg_type, pcg_subtype, account_number, account_parent, label, active) VALUES (4217, 'PCG08-PYME','ACTIVO', 'XXXXXX', '2954', '4215', 'Deterioro de valor de créditos a largo plazo a empresas asociadas', '1');
INSERT INTO llx_accountingaccount (rowid, fk_pcg_version, pcg_type, pcg_subtype, account_number, account_parent, label, active) VALUES (4218, 'PCG08-PYME','ACTIVO', 'XXXXXX', '2955', '4215', 'Deterioro de valor de créditos a largo plazo a otras partes vinculadas', '1');
INSERT INTO llx_accountingaccount (rowid, fk_pcg_version, pcg_type, pcg_subtype, account_number, account_parent, label, active) VALUES (4219, 'PCG08-PYME','ACTIVO', 'XXXXXX', '296', '4185', 'Deterioro de valor de participaciones en el patrimonio netoa largo plazo', '1');
INSERT INTO llx_accountingaccount (rowid, fk_pcg_version, pcg_type, pcg_subtype, account_number, account_parent, label, active) VALUES (4220, 'PCG08-PYME','ACTIVO', 'XXXXXX', '297', '4185', 'Deterioro de valor de valores representativos de deuda a largo plazo', '1');
INSERT INTO llx_accountingaccount (rowid, fk_pcg_version, pcg_type, pcg_subtype, account_number, account_parent, label, active) VALUES (4221, 'PCG08-PYME','ACTIVO', 'XXXXXX', '298', '4185', 'Deterioro de valor de créditos a largo plazo', '1');
INSERT INTO llx_accountingaccount (rowid, fk_pcg_version, pcg_type, pcg_subtype, account_number, account_parent, label, active) VALUES (4222, 'PCG08-PYME','EXISTENCIAS', 'XXXXXX', '30', '4003', 'Comerciales', '1');
INSERT INTO llx_accountingaccount (rowid, fk_pcg_version, pcg_type, pcg_subtype, account_number, account_parent, label, active) VALUES (4223, 'PCG08-PYME','EXISTENCIAS', 'XXXXXX', '300', '4222', 'Mercaderías A', '1');
INSERT INTO llx_accountingaccount (rowid, fk_pcg_version, pcg_type, pcg_subtype, account_number, account_parent, label, active) VALUES (4224, 'PCG08-PYME','EXISTENCIAS', 'XXXXXX', '301', '4222', 'Mercaderías B', '1');
INSERT INTO llx_accountingaccount (rowid, fk_pcg_version, pcg_type, pcg_subtype, account_number, account_parent, label, active) VALUES (4225, 'PCG08-PYME','EXISTENCIAS', 'XXXXXX', '31', '4003', 'Materias primas', '1');
INSERT INTO llx_accountingaccount (rowid, fk_pcg_version, pcg_type, pcg_subtype, account_number, account_parent, label, active) VALUES (4226, 'PCG08-PYME','EXISTENCIAS', 'XXXXXX', '310', '4225', 'Materias primas A', '1');
INSERT INTO llx_accountingaccount (rowid, fk_pcg_version, pcg_type, pcg_subtype, account_number, account_parent, label, active) VALUES (4227, 'PCG08-PYME','EXISTENCIAS', 'XXXXXX', '311', '4225', 'Materias primas B', '1');
INSERT INTO llx_accountingaccount (rowid, fk_pcg_version, pcg_type, pcg_subtype, account_number, account_parent, label, active) VALUES (4228, 'PCG08-PYME','EXISTENCIAS', 'XXXXXX', '32', '4003', 'Otros aprovisionamientos', '1');
INSERT INTO llx_accountingaccount (rowid, fk_pcg_version, pcg_type, pcg_subtype, account_number, account_parent, label, active) VALUES (4229, 'PCG08-PYME','EXISTENCIAS', 'XXXXXX', '320', '4228', 'Elementos y conjuntos incorporables', '1');
INSERT INTO llx_accountingaccount (rowid, fk_pcg_version, pcg_type, pcg_subtype, account_number, account_parent, label, active) VALUES (4230, 'PCG08-PYME','EXISTENCIAS', 'XXXXXX', '321', '4228', 'Combustibles', '1');
INSERT INTO llx_accountingaccount (rowid, fk_pcg_version, pcg_type, pcg_subtype, account_number, account_parent, label, active) VALUES (4231, 'PCG08-PYME','EXISTENCIAS', 'XXXXXX', '322', '4228', 'Repuestos', '1');
INSERT INTO llx_accountingaccount (rowid, fk_pcg_version, pcg_type, pcg_subtype, account_number, account_parent, label, active) VALUES (4232, 'PCG08-PYME','EXISTENCIAS', 'XXXXXX', '325', '4228', 'Materiales diversos', '1');
INSERT INTO llx_accountingaccount (rowid, fk_pcg_version, pcg_type, pcg_subtype, account_number, account_parent, label, active) VALUES (4233, 'PCG08-PYME','EXISTENCIAS', 'XXXXXX', '326', '4228', 'Embalajes', '1');
INSERT INTO llx_accountingaccount (rowid, fk_pcg_version, pcg_type, pcg_subtype, account_number, account_parent, label, active) VALUES (4234, 'PCG08-PYME','EXISTENCIAS', 'XXXXXX', '327', '4228', 'Envases', '1');
INSERT INTO llx_accountingaccount (rowid, fk_pcg_version, pcg_type, pcg_subtype, account_number, account_parent, label, active) VALUES (4235, 'PCG08-PYME','EXISTENCIAS', 'XXXXXX', '328', '4229', 'Material de oficina', '1');
INSERT INTO llx_accountingaccount (rowid, fk_pcg_version, pcg_type, pcg_subtype, account_number, account_parent, label, active) VALUES (4236, 'PCG08-PYME','EXISTENCIAS', 'XXXXXX', '33', '4003', 'Productos en curso', '1');
INSERT INTO llx_accountingaccount (rowid, fk_pcg_version, pcg_type, pcg_subtype, account_number, account_parent, label, active) VALUES (4237, 'PCG08-PYME','EXISTENCIAS', 'XXXXXX', '330', '4236', 'Productos en curos A', '1');
INSERT INTO llx_accountingaccount (rowid, fk_pcg_version, pcg_type, pcg_subtype, account_number, account_parent, label, active) VALUES (4238, 'PCG08-PYME','EXISTENCIAS', 'XXXXXX', '331', '4236', 'Productos en curso B', '1');
INSERT INTO llx_accountingaccount (rowid, fk_pcg_version, pcg_type, pcg_subtype, account_number, account_parent, label, active) VALUES (4239, 'PCG08-PYME','EXISTENCIAS', 'XXXXXX', '34', '4003', 'Productos semiterminados', '1');
INSERT INTO llx_accountingaccount (rowid, fk_pcg_version, pcg_type, pcg_subtype, account_number, account_parent, label, active) VALUES (4240, 'PCG08-PYME','EXISTENCIAS', 'XXXXXX', '340', '4239', 'Productos semiterminados A', '1');
INSERT INTO llx_accountingaccount (rowid, fk_pcg_version, pcg_type, pcg_subtype, account_number, account_parent, label, active) VALUES (4241, 'PCG08-PYME','EXISTENCIAS', 'XXXXXX', '341', '4239', 'Productos semiterminados B', '1');
INSERT INTO llx_accountingaccount (rowid, fk_pcg_version, pcg_type, pcg_subtype, account_number, account_parent, label, active) VALUES (4242, 'PCG08-PYME','EXISTENCIAS', 'XXXXXX', '35', '4003', 'Productos terminados', '1');
INSERT INTO llx_accountingaccount (rowid, fk_pcg_version, pcg_type, pcg_subtype, account_number, account_parent, label, active) VALUES (4243, 'PCG08-PYME','EXISTENCIAS', 'XXXXXX', '350', '4242', 'Productos terminados A', '1');
INSERT INTO llx_accountingaccount (rowid, fk_pcg_version, pcg_type, pcg_subtype, account_number, account_parent, label, active) VALUES (4244, 'PCG08-PYME','EXISTENCIAS', 'XXXXXX', '351', '4242', 'Productos terminados B', '1');
INSERT INTO llx_accountingaccount (rowid, fk_pcg_version, pcg_type, pcg_subtype, account_number, account_parent, label, active) VALUES (4245, 'PCG08-PYME','EXISTENCIAS', 'XXXXXX', '36', '4003', 'Subproductos, residuos y materiales recuperados', '1');
INSERT INTO llx_accountingaccount (rowid, fk_pcg_version, pcg_type, pcg_subtype, account_number, account_parent, label, active) VALUES (4246, 'PCG08-PYME','EXISTENCIAS', 'XXXXXX', '360', '4245', 'Subproductos A', '1');
INSERT INTO llx_accountingaccount (rowid, fk_pcg_version, pcg_type, pcg_subtype, account_number, account_parent, label, active) VALUES (4247, 'PCG08-PYME','EXISTENCIAS', 'XXXXXX', '361', '4245', 'Subproductos B', '1');
INSERT INTO llx_accountingaccount (rowid, fk_pcg_version, pcg_type, pcg_subtype, account_number, account_parent, label, active) VALUES (4248, 'PCG08-PYME','EXISTENCIAS', 'XXXXXX', '365', '4245', 'Residuos A', '1');
INSERT INTO llx_accountingaccount (rowid, fk_pcg_version, pcg_type, pcg_subtype, account_number, account_parent, label, active) VALUES (4249, 'PCG08-PYME','EXISTENCIAS', 'XXXXXX', '366', '4245', 'Residuos B', '1');
INSERT INTO llx_accountingaccount (rowid, fk_pcg_version, pcg_type, pcg_subtype, account_number, account_parent, label, active) VALUES (4250, 'PCG08-PYME','EXISTENCIAS', 'XXXXXX', '368', '4245', 'Materiales recuperados A', '1');
INSERT INTO llx_accountingaccount (rowid, fk_pcg_version, pcg_type, pcg_subtype, account_number, account_parent, label, active) VALUES (4251, 'PCG08-PYME','EXISTENCIAS', 'XXXXXX', '369', '4245', 'Materiales recuperados B', '1');
INSERT INTO llx_accountingaccount (rowid, fk_pcg_version, pcg_type, pcg_subtype, account_number, account_parent, label, active) VALUES (4252, 'PCG08-PYME','EXISTENCIAS', 'XXXXXX', '39', '4003', 'Deterioro de valor de las existencias', '1');
INSERT INTO llx_accountingaccount (rowid, fk_pcg_version, pcg_type, pcg_subtype, account_number, account_parent, label, active) VALUES (4253, 'PCG08-PYME','EXISTENCIAS', 'XXXXXX', '390', '4252', 'Deterioro de valor de las mercaderías', '1');
INSERT INTO llx_accountingaccount (rowid, fk_pcg_version, pcg_type, pcg_subtype, account_number, account_parent, label, active) VALUES (4254, 'PCG08-PYME','EXISTENCIAS', 'XXXXXX', '391', '4252', 'Deterioro de valor de las materias primas', '1');
INSERT INTO llx_accountingaccount (rowid, fk_pcg_version, pcg_type, pcg_subtype, account_number, account_parent, label, active) VALUES (4255, 'PCG08-PYME','EXISTENCIAS', 'XXXXXX', '392', '4252', 'Deterioro de valor de otros aprovisionamientos', '1');
INSERT INTO llx_accountingaccount (rowid, fk_pcg_version, pcg_type, pcg_subtype, account_number, account_parent, label, active) VALUES (4256, 'PCG08-PYME','EXISTENCIAS', 'XXXXXX', '393', '4252', 'Deterioro de valor de los productos en curso', '1');
INSERT INTO llx_accountingaccount (rowid, fk_pcg_version, pcg_type, pcg_subtype, account_number, account_parent, label, active) VALUES (4257, 'PCG08-PYME','EXISTENCIAS', 'XXXXXX', '394', '4252', 'Deterioro de valor de los productos semiterminados', '1');
INSERT INTO llx_accountingaccount (rowid, fk_pcg_version, pcg_type, pcg_subtype, account_number, account_parent, label, active) VALUES (4258, 'PCG08-PYME','EXISTENCIAS', 'XXXXXX', '395', '4252', 'Deterioro de valor de los productos terminados', '1');
INSERT INTO llx_accountingaccount (rowid, fk_pcg_version, pcg_type, pcg_subtype, account_number, account_parent, label, active) VALUES (4259, 'PCG08-PYME','EXISTENCIAS', 'XXXXXX', '396', '4252', 'Deterioro de valor de los subproductos, residuos y materiales recuperados', '1');
INSERT INTO llx_accountingaccount (rowid, fk_pcg_version, pcg_type, pcg_subtype, account_number, account_parent, label, active) VALUES (4260, 'PCG08-PYME','ACREEDORES_DEUDORES', 'PROVEEDORES', '40', '4004', 'Proveedores', '1');
INSERT INTO llx_accountingaccount (rowid, fk_pcg_version, pcg_type, pcg_subtype, account_number, account_parent, label, active) VALUES (4261, 'PCG08-PYME','ACREEDORES_DEUDORES', 'PROVEEDORES', '400', '4260', 'Proveedores', '1');
INSERT INTO llx_accountingaccount (rowid, fk_pcg_version, pcg_type, pcg_subtype, account_number, account_parent, label, active) VALUES (4262, 'PCG08-PYME','ACREEDORES_DEUDORES', 'XXXXXX', '4000', '4261', 'Proveedores euros', '1');
INSERT INTO llx_accountingaccount (rowid, fk_pcg_version, pcg_type, pcg_subtype, account_number, account_parent, label, active) VALUES (4263, 'PCG08-PYME','ACREEDORES_DEUDORES', 'XXXXXX', '4004', '4261', 'Proveedores moneda extranjera', '1');
INSERT INTO llx_accountingaccount (rowid, fk_pcg_version, pcg_type, pcg_subtype, account_number, account_parent, label, active) VALUES (4264, 'PCG08-PYME','ACREEDORES_DEUDORES', 'XXXXXX', '4009', '4261', 'Proveedores facturas pendientes de recibir o formalizar', '1');
INSERT INTO llx_accountingaccount (rowid, fk_pcg_version, pcg_type, pcg_subtype, account_number, account_parent, label, active) VALUES (4265, 'PCG08-PYME','ACREEDORES_DEUDORES', 'XXXXXX', '401', '4260', 'Proveedores efectos comerciales a pagar', '1');
INSERT INTO llx_accountingaccount (rowid, fk_pcg_version, pcg_type, pcg_subtype, account_number, account_parent, label, active) VALUES (4266, 'PCG08-PYME','ACREEDORES_DEUDORES', 'XXXXXX', '403', '4260', 'Proveedores empresas del grupo', '1');
INSERT INTO llx_accountingaccount (rowid, fk_pcg_version, pcg_type, pcg_subtype, account_number, account_parent, label, active) VALUES (4267, 'PCG08-PYME','ACREEDORES_DEUDORES', 'XXXXXX', '4030', '4266', 'Proveedores empresas del grupo euros', '1');
INSERT INTO llx_accountingaccount (rowid, fk_pcg_version, pcg_type, pcg_subtype, account_number, account_parent, label, active) VALUES (4268, 'PCG08-PYME','ACREEDORES_DEUDORES', 'XXXXXX', '4031', '4266', 'Efectos comerciales a pagar empresas del grupo', '1');
INSERT INTO llx_accountingaccount (rowid, fk_pcg_version, pcg_type, pcg_subtype, account_number, account_parent, label, active) VALUES (4269, 'PCG08-PYME','ACREEDORES_DEUDORES', 'XXXXXX', '4034', '4266', 'Proveedores empresas del grupo moneda extranjera', '1');
INSERT INTO llx_accountingaccount (rowid, fk_pcg_version, pcg_type, pcg_subtype, account_number, account_parent, label, active) VALUES (4270, 'PCG08-PYME','ACREEDORES_DEUDORES', 'XXXXXX', '4036', '4266', 'Envases y embalajes a devolver a proveedores empresas del grupo', '1');
INSERT INTO llx_accountingaccount (rowid, fk_pcg_version, pcg_type, pcg_subtype, account_number, account_parent, label, active) VALUES (4271, 'PCG08-PYME','ACREEDORES_DEUDORES', 'XXXXXX', '4039', '4266', 'Proveedores empresas del grupo facturas pendientes de recibir o de formalizar', '1');
INSERT INTO llx_accountingaccount (rowid, fk_pcg_version, pcg_type, pcg_subtype, account_number, account_parent, label, active) VALUES (4272, 'PCG08-PYME','ACREEDORES_DEUDORES', 'XXXXXX', '404', '4260', 'Proveedores empresas asociadas', '1');
INSERT INTO llx_accountingaccount (rowid, fk_pcg_version, pcg_type, pcg_subtype, account_number, account_parent, label, active) VALUES (4273, 'PCG08-PYME','ACREEDORES_DEUDORES', 'XXXXXX', '405', '4260', 'Proveedores otras partes vinculadas', '1');
INSERT INTO llx_accountingaccount (rowid, fk_pcg_version, pcg_type, pcg_subtype, account_number, account_parent, label, active) VALUES (4274, 'PCG08-PYME','ACREEDORES_DEUDORES', 'XXXXXX', '406', '4260', 'Envases y embalajes a devolver a proveedores', '1');
INSERT INTO llx_accountingaccount (rowid, fk_pcg_version, pcg_type, pcg_subtype, account_number, account_parent, label, active) VALUES (4275, 'PCG08-PYME','ACREEDORES_DEUDORES', 'XXXXXX', '407', '4260', 'Anticipos a proveedores', '1');
INSERT INTO llx_accountingaccount (rowid, fk_pcg_version, pcg_type, pcg_subtype, account_number, account_parent, label, active) VALUES (4276, 'PCG08-PYME','ACREEDORES_DEUDORES', 'XXXXXX', '41', '4004', 'Acreedores varios', '1');
INSERT INTO llx_accountingaccount (rowid, fk_pcg_version, pcg_type, pcg_subtype, account_number, account_parent, label, active) VALUES (4277, 'PCG08-PYME','ACREEDORES_DEUDORES', 'XXXXXX', '410', '4276', 'Acreedores por prestaciones de servicios', '1');
INSERT INTO llx_accountingaccount (rowid, fk_pcg_version, pcg_type, pcg_subtype, account_number, account_parent, label, active) VALUES (4278, 'PCG08-PYME','ACREEDORES_DEUDORES', 'XXXXXX', '4100', '4277', 'Acreedores por prestaciones de servicios euros', '1');
INSERT INTO llx_accountingaccount (rowid, fk_pcg_version, pcg_type, pcg_subtype, account_number, account_parent, label, active) VALUES (4279, 'PCG08-PYME','ACREEDORES_DEUDORES', 'XXXXXX', '4104', '4277', 'Acreedores por prestaciones de servicios moneda extranjera', '1');
INSERT INTO llx_accountingaccount (rowid, fk_pcg_version, pcg_type, pcg_subtype, account_number, account_parent, label, active) VALUES (4280, 'PCG08-PYME','ACREEDORES_DEUDORES', 'XXXXXX', '4109', '4277', 'Acreedores por prestaciones de servicios facturas pendientes de recibir o formalizar', '1');
INSERT INTO llx_accountingaccount (rowid, fk_pcg_version, pcg_type, pcg_subtype, account_number, account_parent, label, active) VALUES (4281, 'PCG08-PYME','ACREEDORES_DEUDORES', 'XXXXXX', '411', '4276', 'Acreedores efectos comerciales a pagar', '1');
INSERT INTO llx_accountingaccount (rowid, fk_pcg_version, pcg_type, pcg_subtype, account_number, account_parent, label, active) VALUES (4282, 'PCG08-PYME','ACREEDORES_DEUDORES', 'XXXXXX', '419', '4276', 'Acreedores por operaciones en común', '1');
INSERT INTO llx_accountingaccount (rowid, fk_pcg_version, pcg_type, pcg_subtype, account_number, account_parent, label, active) VALUES (4283, 'PCG08-PYME','ACREEDORES_DEUDORES', 'CLIENTES', '43', '4004', 'Clientes', '1');
INSERT INTO llx_accountingaccount (rowid, fk_pcg_version, pcg_type, pcg_subtype, account_number, account_parent, label, active) VALUES (4284, 'PCG08-PYME','ACREEDORES_DEUDORES', 'CLIENTES', '430', '4283', 'Clientes', '1');
INSERT INTO llx_accountingaccount (rowid, fk_pcg_version, pcg_type, pcg_subtype, account_number, account_parent, label, active) VALUES (4285, 'PCG08-PYME','ACREEDORES_DEUDORES', 'XXXXXX', '4300', '4284', 'Clientes euros', '1');
INSERT INTO llx_accountingaccount (rowid, fk_pcg_version, pcg_type, pcg_subtype, account_number, account_parent, label, active) VALUES (4286, 'PCG08-PYME','ACREEDORES_DEUDORES', 'XXXXXX', '4304', '4284', 'Clientes moneda extranjera', '1');
INSERT INTO llx_accountingaccount (rowid, fk_pcg_version, pcg_type, pcg_subtype, account_number, account_parent, label, active) VALUES (4287, 'PCG08-PYME','ACREEDORES_DEUDORES', 'XXXXXX', '4309', '4284', 'Clientes facturas pendientes de formalizar', '1');
INSERT INTO llx_accountingaccount (rowid, fk_pcg_version, pcg_type, pcg_subtype, account_number, account_parent, label, active) VALUES (4288, 'PCG08-PYME','ACREEDORES_DEUDORES', 'XXXXXX', '431', '4283', 'Clientes efectos comerciales a cobrar', '1');
INSERT INTO llx_accountingaccount (rowid, fk_pcg_version, pcg_type, pcg_subtype, account_number, account_parent, label, active) VALUES (4289, 'PCG08-PYME','ACREEDORES_DEUDORES', 'XXXXXX', '4310', '4288', 'Efectos comerciales en cartera', '1');
INSERT INTO llx_accountingaccount (rowid, fk_pcg_version, pcg_type, pcg_subtype, account_number, account_parent, label, active) VALUES (4290, 'PCG08-PYME','ACREEDORES_DEUDORES', 'XXXXXX', '4311', '4288', 'Efectos comerciales descontados', '1');
INSERT INTO llx_accountingaccount (rowid, fk_pcg_version, pcg_type, pcg_subtype, account_number, account_parent, label, active) VALUES (4291, 'PCG08-PYME','ACREEDORES_DEUDORES', 'XXXXXX', '4312', '4288', 'Efectos comerciales en gestión de cobro', '1');
INSERT INTO llx_accountingaccount (rowid, fk_pcg_version, pcg_type, pcg_subtype, account_number, account_parent, label, active) VALUES (4292, 'PCG08-PYME','ACREEDORES_DEUDORES', 'XXXXXX', '4315', '4288', 'Efectos comerciales impagados', '1');
INSERT INTO llx_accountingaccount (rowid, fk_pcg_version, pcg_type, pcg_subtype, account_number, account_parent, label, active) VALUES (4293, 'PCG08-PYME','ACREEDORES_DEUDORES', 'XXXXXX', '432', '4283', 'Clientes operaciones de factoring', '1');
INSERT INTO llx_accountingaccount (rowid, fk_pcg_version, pcg_type, pcg_subtype, account_number, account_parent, label, active) VALUES (4294, 'PCG08-PYME','ACREEDORES_DEUDORES', 'XXXXXX', '433', '4283', 'Clientes empresas del grupo', '1');
INSERT INTO llx_accountingaccount (rowid, fk_pcg_version, pcg_type, pcg_subtype, account_number, account_parent, label, active) VALUES (4295, 'PCG08-PYME','ACREEDORES_DEUDORES', 'XXXXXX', '4330', '4294', 'Clientes empresas del grupo euros', '1');
INSERT INTO llx_accountingaccount (rowid, fk_pcg_version, pcg_type, pcg_subtype, account_number, account_parent, label, active) VALUES (4296, 'PCG08-PYME','ACREEDORES_DEUDORES', 'XXXXXX', '4331', '4294', 'Efectos comerciales a cobrar empresas del grupo', '1');
INSERT INTO llx_accountingaccount (rowid, fk_pcg_version, pcg_type, pcg_subtype, account_number, account_parent, label, active) VALUES (4297, 'PCG08-PYME','ACREEDORES_DEUDORES', 'XXXXXX', '4332', '4294', 'Clientes empresas del grupo operaciones de factoring', '1');
INSERT INTO llx_accountingaccount (rowid, fk_pcg_version, pcg_type, pcg_subtype, account_number, account_parent, label, active) VALUES (4298, 'PCG08-PYME','ACREEDORES_DEUDORES', 'XXXXXX', '4334', '4294', 'Clientes empresas del grupo moneda extranjera', '1');
INSERT INTO llx_accountingaccount (rowid, fk_pcg_version, pcg_type, pcg_subtype, account_number, account_parent, label, active) VALUES (4299, 'PCG08-PYME','ACREEDORES_DEUDORES', 'XXXXXX', '4336', '4294', 'Clientes empresas del grupo dudoso cobro', '1');
INSERT INTO llx_accountingaccount (rowid, fk_pcg_version, pcg_type, pcg_subtype, account_number, account_parent, label, active) VALUES (4300, 'PCG08-PYME','ACREEDORES_DEUDORES', 'XXXXXX', '4337', '4294', 'Envases y embalajes a devolver a clientes empresas del grupo', '1');
INSERT INTO llx_accountingaccount (rowid, fk_pcg_version, pcg_type, pcg_subtype, account_number, account_parent, label, active) VALUES (4301, 'PCG08-PYME','ACREEDORES_DEUDORES', 'XXXXXX', '4339', '4294', 'Clientes empresas del grupo facturas pendientes de formalizar', '1');
INSERT INTO llx_accountingaccount (rowid, fk_pcg_version, pcg_type, pcg_subtype, account_number, account_parent, label, active) VALUES (4302, 'PCG08-PYME','ACREEDORES_DEUDORES', 'XXXXXX', '434', '4283', 'Clientes empresas asociadas', '1');
INSERT INTO llx_accountingaccount (rowid, fk_pcg_version, pcg_type, pcg_subtype, account_number, account_parent, label, active) VALUES (4303, 'PCG08-PYME','ACREEDORES_DEUDORES', 'XXXXXX', '435', '4283', 'Clientes otras partes vinculadas', '1');
INSERT INTO llx_accountingaccount (rowid, fk_pcg_version, pcg_type, pcg_subtype, account_number, account_parent, label, active) VALUES (4304, 'PCG08-PYME','ACREEDORES_DEUDORES', 'XXXXXX', '436', '4283', 'Clientes de dudoso cobro', '1');
INSERT INTO llx_accountingaccount (rowid, fk_pcg_version, pcg_type, pcg_subtype, account_number, account_parent, label, active) VALUES (4305, 'PCG08-PYME','ACREEDORES_DEUDORES', 'XXXXXX', '437', '4283', 'Envases y embalajes a devolver por clientes', '1');
INSERT INTO llx_accountingaccount (rowid, fk_pcg_version, pcg_type, pcg_subtype, account_number, account_parent, label, active) VALUES (4306, 'PCG08-PYME','ACREEDORES_DEUDORES', 'XXXXXX', '438', '4283', 'Anticipos de clientes', '1');
INSERT INTO llx_accountingaccount (rowid, fk_pcg_version, pcg_type, pcg_subtype, account_number, account_parent, label, active) VALUES (4307, 'PCG08-PYME','ACREEDORES_DEUDORES', 'XXXXXX', '44', '4004', 'Deudores varios', '1');
INSERT INTO llx_accountingaccount (rowid, fk_pcg_version, pcg_type, pcg_subtype, account_number, account_parent, label, active) VALUES (4308, 'PCG08-PYME','ACREEDORES_DEUDORES', 'XXXXXX', '440', '4307', 'Deudores', '1');
INSERT INTO llx_accountingaccount (rowid, fk_pcg_version, pcg_type, pcg_subtype, account_number, account_parent, label, active) VALUES (4309, 'PCG08-PYME','ACREEDORES_DEUDORES', 'XXXXXX', '4400', '4308', 'Deudores euros', '1');
INSERT INTO llx_accountingaccount (rowid, fk_pcg_version, pcg_type, pcg_subtype, account_number, account_parent, label, active) VALUES (4310, 'PCG08-PYME','ACREEDORES_DEUDORES', 'XXXXXX', '4404', '4308', 'Deudores moneda extranjera', '1');
INSERT INTO llx_accountingaccount (rowid, fk_pcg_version, pcg_type, pcg_subtype, account_number, account_parent, label, active) VALUES (4311, 'PCG08-PYME','ACREEDORES_DEUDORES', 'XXXXXX', '4409', '4308', 'Deudores facturas pendientes de formalizar', '1');
INSERT INTO llx_accountingaccount (rowid, fk_pcg_version, pcg_type, pcg_subtype, account_number, account_parent, label, active) VALUES (4312, 'PCG08-PYME','ACREEDORES_DEUDORES', 'XXXXXX', '441', '4307', 'Deudores efectos comerciales a cobrar', '1');
INSERT INTO llx_accountingaccount (rowid, fk_pcg_version, pcg_type, pcg_subtype, account_number, account_parent, label, active) VALUES (4313, 'PCG08-PYME','ACREEDORES_DEUDORES', 'XXXXXX', '4410', '4312', 'Deudores efectos comerciales en cartera', '1');
INSERT INTO llx_accountingaccount (rowid, fk_pcg_version, pcg_type, pcg_subtype, account_number, account_parent, label, active) VALUES (4314, 'PCG08-PYME','ACREEDORES_DEUDORES', 'XXXXXX', '4411', '4312', 'Deudores efectos comerciales descontados', '1');
INSERT INTO llx_accountingaccount (rowid, fk_pcg_version, pcg_type, pcg_subtype, account_number, account_parent, label, active) VALUES (4315, 'PCG08-PYME','ACREEDORES_DEUDORES', 'XXXXXX', '4412', '4312', 'Deudores efectos comerciales en gestión de cobro', '1');
INSERT INTO llx_accountingaccount (rowid, fk_pcg_version, pcg_type, pcg_subtype, account_number, account_parent, label, active) VALUES (4316, 'PCG08-PYME','ACREEDORES_DEUDORES', 'XXXXXX', '4415', '4312', 'Deudores efectos comerciales impagados', '1');
INSERT INTO llx_accountingaccount (rowid, fk_pcg_version, pcg_type, pcg_subtype, account_number, account_parent, label, active) VALUES (4317, 'PCG08-PYME','ACREEDORES_DEUDORES', 'XXXXXX', '446', '4307', 'Deudores de dusoso cobro', '1');
INSERT INTO llx_accountingaccount (rowid, fk_pcg_version, pcg_type, pcg_subtype, account_number, account_parent, label, active) VALUES (4318, 'PCG08-PYME','ACREEDORES_DEUDORES', 'XXXXXX', '449', '4307', 'Deudores por operaciones en común', '1');
INSERT INTO llx_accountingaccount (rowid, fk_pcg_version, pcg_type, pcg_subtype, account_number, account_parent, label, active) VALUES (4319, 'PCG08-PYME','ACREEDORES_DEUDORES', 'XXXXXX', '46', '4004', 'Personal', '1');
INSERT INTO llx_accountingaccount (rowid, fk_pcg_version, pcg_type, pcg_subtype, account_number, account_parent, label, active) VALUES (4320, 'PCG08-PYME','ACREEDORES_DEUDORES', 'XXXXXX', '460', '4319', 'Anticipos de renumeraciones', '1');
INSERT INTO llx_accountingaccount (rowid, fk_pcg_version, pcg_type, pcg_subtype, account_number, account_parent, label, active) VALUES (4321, 'PCG08-PYME','ACREEDORES_DEUDORES', 'XXXXXX', '465', '4319', 'Renumeraciones pendientes de pago', '1');
INSERT INTO llx_accountingaccount (rowid, fk_pcg_version, pcg_type, pcg_subtype, account_number, account_parent, label, active) VALUES (4322, 'PCG08-PYME','ACREEDORES_DEUDORES', 'XXXXXX', '47', '4004', 'Administraciones Públicas', '1');
INSERT INTO llx_accountingaccount (rowid, fk_pcg_version, pcg_type, pcg_subtype, account_number, account_parent, label, active) VALUES (4323, 'PCG08-PYME','ACREEDORES_DEUDORES', 'XXXXXX', '470', '4322', 'Hacienda Pública deudora por diversos conceptos', '1');
INSERT INTO llx_accountingaccount (rowid, fk_pcg_version, pcg_type, pcg_subtype, account_number, account_parent, label, active) VALUES (4324, 'PCG08-PYME','ACREEDORES_DEUDORES', 'XXXXXX', '4700', '4323', 'Hacienda Pública deudora por IVA', '1');
INSERT INTO llx_accountingaccount (rowid, fk_pcg_version, pcg_type, pcg_subtype, account_number, account_parent, label, active) VALUES (4325, 'PCG08-PYME','ACREEDORES_DEUDORES', 'XXXXXX', '4708', '4323', 'Hacienda Pública deudora por subvenciones concedidas', '1');
INSERT INTO llx_accountingaccount (rowid, fk_pcg_version, pcg_type, pcg_subtype, account_number, account_parent, label, active) VALUES (4326, 'PCG08-PYME','ACREEDORES_DEUDORES', 'XXXXXX', '4709', '4323', 'Hacienda Pública deudora por devolución de impuestos', '1');
INSERT INTO llx_accountingaccount (rowid, fk_pcg_version, pcg_type, pcg_subtype, account_number, account_parent, label, active) VALUES (4327, 'PCG08-PYME','ACREEDORES_DEUDORES', 'XXXXXX', '471', '4322', 'Organismos de la Seguridad Social deudores', '1');
INSERT INTO llx_accountingaccount (rowid, fk_pcg_version, pcg_type, pcg_subtype, account_number, account_parent, label, active) VALUES (4328, 'PCG08-PYME','ACREEDORES_DEUDORES', 'XXXXXX', '472', '4322', 'Hacienda Pública IVA soportado', '1');
INSERT INTO llx_accountingaccount (rowid, fk_pcg_version, pcg_type, pcg_subtype, account_number, account_parent, label, active) VALUES (4329, 'PCG08-PYME','ACREEDORES_DEUDORES', 'XXXXXX', '473', '4322', 'Hacienda Pública retenciones y pagos a cuenta', '1');
INSERT INTO llx_accountingaccount (rowid, fk_pcg_version, pcg_type, pcg_subtype, account_number, account_parent, label, active) VALUES (4330, 'PCG08-PYME','ACREEDORES_DEUDORES', 'XXXXXX', '474', '4322', 'Activos por impuesto diferido', '1');
INSERT INTO llx_accountingaccount (rowid, fk_pcg_version, pcg_type, pcg_subtype, account_number, account_parent, label, active) VALUES (4331, 'PCG08-PYME','ACREEDORES_DEUDORES', 'XXXXXX', '4740', '4330', 'Activos por diferencias temporarias deducibles', '1');
INSERT INTO llx_accountingaccount (rowid, fk_pcg_version, pcg_type, pcg_subtype, account_number, account_parent, label, active) VALUES (4332, 'PCG08-PYME','ACREEDORES_DEUDORES', 'XXXXXX', '4742', '4330', 'Derechos por deducciones y bonificaciones pendientes de aplicar', '1');
INSERT INTO llx_accountingaccount (rowid, fk_pcg_version, pcg_type, pcg_subtype, account_number, account_parent, label, active) VALUES (4333, 'PCG08-PYME','ACREEDORES_DEUDORES', 'XXXXXX', '4745', '4330', 'Crédito por pérdidasa compensar del ejercicio', '1');
INSERT INTO llx_accountingaccount (rowid, fk_pcg_version, pcg_type, pcg_subtype, account_number, account_parent, label, active) VALUES (4334, 'PCG08-PYME','ACREEDORES_DEUDORES', 'XXXXXX', '475', '4322', 'Hacienda Pública acreedora por conceptos fiscales', '1');
INSERT INTO llx_accountingaccount (rowid, fk_pcg_version, pcg_type, pcg_subtype, account_number, account_parent, label, active) VALUES (4335, 'PCG08-PYME','ACREEDORES_DEUDORES', 'XXXXXX', '4750', '4334', 'Hacienda Pública acreedora por IVA', '1');
INSERT INTO llx_accountingaccount (rowid, fk_pcg_version, pcg_type, pcg_subtype, account_number, account_parent, label, active) VALUES (4336, 'PCG08-PYME','ACREEDORES_DEUDORES', 'XXXXXX', '4751', '4334', 'Hacienda Pública acreedora por retenciones practicadas', '1');
INSERT INTO llx_accountingaccount (rowid, fk_pcg_version, pcg_type, pcg_subtype, account_number, account_parent, label, active) VALUES (4337, 'PCG08-PYME','ACREEDORES_DEUDORES', 'XXXXXX', '4752', '4334', 'Hacienda Pública acreedora por impuesto sobre sociedades', '1');
INSERT INTO llx_accountingaccount (rowid, fk_pcg_version, pcg_type, pcg_subtype, account_number, account_parent, label, active) VALUES (4338, 'PCG08-PYME','ACREEDORES_DEUDORES', 'XXXXXX', '4758', '4334', 'Hacienda Pública acreedora por subvenciones a integrar', '1');
INSERT INTO llx_accountingaccount (rowid, fk_pcg_version, pcg_type, pcg_subtype, account_number, account_parent, label, active) VALUES (4339, 'PCG08-PYME','ACREEDORES_DEUDORES', 'XXXXXX', '476', '4322', 'Organismos de la Seguridad Social acreedores', '1');
INSERT INTO llx_accountingaccount (rowid, fk_pcg_version, pcg_type, pcg_subtype, account_number, account_parent, label, active) VALUES (4340, 'PCG08-PYME','ACREEDORES_DEUDORES', 'XXXXXX', '477', '4322', 'Hacienda Pública IVA repercutido', '1');
INSERT INTO llx_accountingaccount (rowid, fk_pcg_version, pcg_type, pcg_subtype, account_number, account_parent, label, active) VALUES (4341, 'PCG08-PYME','ACREEDORES_DEUDORES', 'XXXXXX', '479', '4322', 'Pasivos por diferencias temporarias imponibles', '1');
INSERT INTO llx_accountingaccount (rowid, fk_pcg_version, pcg_type, pcg_subtype, account_number, account_parent, label, active) VALUES (4342, 'PCG08-PYME','ACREEDORES_DEUDORES', 'XXXXXX', '48', '4004', 'Ajustes por periodificación', '1');
INSERT INTO llx_accountingaccount (rowid, fk_pcg_version, pcg_type, pcg_subtype, account_number, account_parent, label, active) VALUES (4343, 'PCG08-PYME','ACREEDORES_DEUDORES', 'XXXXXX', '480', '4342', 'Gastos anticipados', '1');
INSERT INTO llx_accountingaccount (rowid, fk_pcg_version, pcg_type, pcg_subtype, account_number, account_parent, label, active) VALUES (4344, 'PCG08-PYME','ACREEDORES_DEUDORES', 'XXXXXX', '485', '4342', 'Ingresos anticipados', '1');
INSERT INTO llx_accountingaccount (rowid, fk_pcg_version, pcg_type, pcg_subtype, account_number, account_parent, label, active) VALUES (4345, 'PCG08-PYME','ACREEDORES_DEUDORES', 'XXXXXX', '49', '4004', 'Deterioro de valor de créditos comerciales y provisiones a corto plazo', '1');
INSERT INTO llx_accountingaccount (rowid, fk_pcg_version, pcg_type, pcg_subtype, account_number, account_parent, label, active) VALUES (4346, 'PCG08-PYME','ACREEDORES_DEUDORES', 'XXXXXX', '490', '4345', 'Deterioro de valor de créditos por operaciones comerciales', '1');
INSERT INTO llx_accountingaccount (rowid, fk_pcg_version, pcg_type, pcg_subtype, account_number, account_parent, label, active) VALUES (4347, 'PCG08-PYME','ACREEDORES_DEUDORES', 'XXXXXX', '493', '4345', 'Deterioro de valor de créditos por operaciones comerciales con partes vinculadas', '1');
INSERT INTO llx_accountingaccount (rowid, fk_pcg_version, pcg_type, pcg_subtype, account_number, account_parent, label, active) VALUES (4348, 'PCG08-PYME','ACREEDORES_DEUDORES', 'XXXXXX', '4933', '4347', 'Deterioro de valor de créditos por operaciones comerciales con empresas del grupo', '1');
INSERT INTO llx_accountingaccount (rowid, fk_pcg_version, pcg_type, pcg_subtype, account_number, account_parent, label, active) VALUES (4349, 'PCG08-PYME','ACREEDORES_DEUDORES', 'XXXXXX', '4934', '4347', 'Deterioro de valor de créditos por operaciones comerciales con empresas asociadas', '1');
INSERT INTO llx_accountingaccount (rowid, fk_pcg_version, pcg_type, pcg_subtype, account_number, account_parent, label, active) VALUES (4350, 'PCG08-PYME','ACREEDORES_DEUDORES', 'XXXXXX', '4935', '4347', 'Deterioro de valor de créditos por operaciones comerciales con otras partes vinculadas', '1');
INSERT INTO llx_accountingaccount (rowid, fk_pcg_version, pcg_type, pcg_subtype, account_number, account_parent, label, active) VALUES (4351, 'PCG08-PYME','ACREEDORES_DEUDORES', 'XXXXXX', '499', '4345', 'Provisiones por operaciones comerciales', '1');
INSERT INTO llx_accountingaccount (rowid, fk_pcg_version, pcg_type, pcg_subtype, account_number, account_parent, label, active) VALUES (4352, 'PCG08-PYME','ACREEDORES_DEUDORES', 'XXXXXX', '4994', '4351', 'Provisión para contratos anerosos', '1');
INSERT INTO llx_accountingaccount (rowid, fk_pcg_version, pcg_type, pcg_subtype, account_number, account_parent, label, active) VALUES (4353, 'PCG08-PYME','ACREEDORES_DEUDORES', 'XXXXXX', '4999', '4351', 'Provisión para otras operaciones comerciales', '1');
INSERT INTO llx_accountingaccount (rowid, fk_pcg_version, pcg_type, pcg_subtype, account_number, account_parent, label, active) VALUES (4354, 'PCG08-PYME','CUENTAS_FINANCIERAS', 'XXXXXX', '50', '4005', 'Emprésitos deudas con características especiales y otras emisiones análogas a corto plazo', '1');
INSERT INTO llx_accountingaccount (rowid, fk_pcg_version, pcg_type, pcg_subtype, account_number, account_parent, label, active) VALUES (4355, 'PCG08-PYME','CUENTAS_FINANCIERAS', 'XXXXXX', '500', '4354', 'Obligaciones y bonos a corto plazo', '1');
INSERT INTO llx_accountingaccount (rowid, fk_pcg_version, pcg_type, pcg_subtype, account_number, account_parent, label, active) VALUES (4356, 'PCG08-PYME','CUENTAS_FINANCIERAS', 'XXXXXX', '502', '4354', 'Acciones o participaciones a corto plazo consideradas como pasivos financieros', '1');
INSERT INTO llx_accountingaccount (rowid, fk_pcg_version, pcg_type, pcg_subtype, account_number, account_parent, label, active) VALUES (4357, 'PCG08-PYME','CUENTAS_FINANCIERAS', 'XXXXXX', '505', '4354', 'Deudas representadas en otros valores negociables a corto plazo', '1');
INSERT INTO llx_accountingaccount (rowid, fk_pcg_version, pcg_type, pcg_subtype, account_number, account_parent, label, active) VALUES (4358, 'PCG08-PYME','CUENTAS_FINANCIERAS', 'XXXXXX', '506', '4354', 'Intereses a corto plazo de emprésitos y otras emisiones analógicas', '1');
INSERT INTO llx_accountingaccount (rowid, fk_pcg_version, pcg_type, pcg_subtype, account_number, account_parent, label, active) VALUES (4359, 'PCG08-PYME','CUENTAS_FINANCIERAS', 'XXXXXX', '507', '4354', 'Dividendos de acciones o participaciones consideradas como pasivos financieros', '1');
INSERT INTO llx_accountingaccount (rowid, fk_pcg_version, pcg_type, pcg_subtype, account_number, account_parent, label, active) VALUES (4360, 'PCG08-PYME','CUENTAS_FINANCIERAS', 'XXXXXX', '509', '4354', 'Valores negociables amortizados', '1');
INSERT INTO llx_accountingaccount (rowid, fk_pcg_version, pcg_type, pcg_subtype, account_number, account_parent, label, active) VALUES (4361, 'PCG08-PYME','CUENTAS_FINANCIERAS', 'XXXXXX', '5090', '4360', 'Obligaciones y bonos amortizados', '1');
INSERT INTO llx_accountingaccount (rowid, fk_pcg_version, pcg_type, pcg_subtype, account_number, account_parent, label, active) VALUES (4362, 'PCG08-PYME','CUENTAS_FINANCIERAS', 'XXXXXX', '5095', '4360', 'Otros valores negociables amortizados', '1');
INSERT INTO llx_accountingaccount (rowid, fk_pcg_version, pcg_type, pcg_subtype, account_number, account_parent, label, active) VALUES (4363, 'PCG08-PYME','CUENTAS_FINANCIERAS', 'XXXXXX', '51', '4005', 'Deudas a corto plazo con partes vinculadas', '1');
INSERT INTO llx_accountingaccount (rowid, fk_pcg_version, pcg_type, pcg_subtype, account_number, account_parent, label, active) VALUES (4364, 'PCG08-PYME','CUENTAS_FINANCIERAS', 'XXXXXX', '510', '4363', 'Deudas a corto plazo con entidades de crédito vinculadas', '1');
INSERT INTO llx_accountingaccount (rowid, fk_pcg_version, pcg_type, pcg_subtype, account_number, account_parent, label, active) VALUES (4365, 'PCG08-PYME','CUENTAS_FINANCIERAS', 'XXXXXX', '5103', '4364', 'Deudas a corto plazo con entidades de crédito empresas del grupo', '1');
INSERT INTO llx_accountingaccount (rowid, fk_pcg_version, pcg_type, pcg_subtype, account_number, account_parent, label, active) VALUES (4366, 'PCG08-PYME','CUENTAS_FINANCIERAS', 'XXXXXX', '5104', '4364', 'Deudas a corto plazo con entidades de crédito empresas asociadas', '1');
INSERT INTO llx_accountingaccount (rowid, fk_pcg_version, pcg_type, pcg_subtype, account_number, account_parent, label, active) VALUES (4367, 'PCG08-PYME','CUENTAS_FINANCIERAS', 'XXXXXX', '5105', '4364', 'Deudas a corto plazo con otras entidades de crédito vinculadas', '1');
INSERT INTO llx_accountingaccount (rowid, fk_pcg_version, pcg_type, pcg_subtype, account_number, account_parent, label, active) VALUES (4368, 'PCG08-PYME','CUENTAS_FINANCIERAS', 'XXXXXX', '511', '4363', 'Proveedores de inmovilizado a corto plazo partes vinculadas', '1');
INSERT INTO llx_accountingaccount (rowid, fk_pcg_version, pcg_type, pcg_subtype, account_number, account_parent, label, active) VALUES (4369, 'PCG08-PYME','CUENTAS_FINANCIERAS', 'XXXXXX', '5113', '4368', 'Proveedores de inmovilizado a corto plazo empresas del grupo', '1');
INSERT INTO llx_accountingaccount (rowid, fk_pcg_version, pcg_type, pcg_subtype, account_number, account_parent, label, active) VALUES (4370, 'PCG08-PYME','CUENTAS_FINANCIERAS', 'XXXXXX', '5114', '4368', 'Proveedores de inmovilizado a corto plazo empresas asociadas', '1');
INSERT INTO llx_accountingaccount (rowid, fk_pcg_version, pcg_type, pcg_subtype, account_number, account_parent, label, active) VALUES (4371, 'PCG08-PYME','CUENTAS_FINANCIERAS', 'XXXXXX', '5115', '4368', 'Proveedores de inmovilizado a corto plazo otras partes vinculadas', '1');
INSERT INTO llx_accountingaccount (rowid, fk_pcg_version, pcg_type, pcg_subtype, account_number, account_parent, label, active) VALUES (4372, 'PCG08-PYME','CUENTAS_FINANCIERAS', 'XXXXXX', '512', '4363', 'Acreedores por arrendamiento financiero a corto plazo partes vinculadas', '1');
INSERT INTO llx_accountingaccount (rowid, fk_pcg_version, pcg_type, pcg_subtype, account_number, account_parent, label, active) VALUES (4373, 'PCG08-PYME','CUENTAS_FINANCIERAS', 'XXXXXX', '5123', '4372', 'Acreedores por arrendamiento financiero a corto plazo empresas del grupo', '1');
INSERT INTO llx_accountingaccount (rowid, fk_pcg_version, pcg_type, pcg_subtype, account_number, account_parent, label, active) VALUES (4374, 'PCG08-PYME','CUENTAS_FINANCIERAS', 'XXXXXX', '5124', '4372', 'Acreedores por arrendamiento financiero a corto plazo empresas asociadas', '1');
INSERT INTO llx_accountingaccount (rowid, fk_pcg_version, pcg_type, pcg_subtype, account_number, account_parent, label, active) VALUES (4375, 'PCG08-PYME','CUENTAS_FINANCIERAS', 'XXXXXX', '5125', '4372', 'Acreedores por arrendamiento financiero a corto plazo otras partes vinculadas', '1');
INSERT INTO llx_accountingaccount (rowid, fk_pcg_version, pcg_type, pcg_subtype, account_number, account_parent, label, active) VALUES (4376, 'PCG08-PYME','CUENTAS_FINANCIERAS', 'XXXXXX', '513', '4363', 'Otras deudas a corto plazo con partes vinculadas', '1');
INSERT INTO llx_accountingaccount (rowid, fk_pcg_version, pcg_type, pcg_subtype, account_number, account_parent, label, active) VALUES (4377, 'PCG08-PYME','CUENTAS_FINANCIERAS', 'XXXXXX', '5133', '4376', 'Otras deudas a corto plazo con empresas del grupo', '1');
INSERT INTO llx_accountingaccount (rowid, fk_pcg_version, pcg_type, pcg_subtype, account_number, account_parent, label, active) VALUES (4378, 'PCG08-PYME','CUENTAS_FINANCIERAS', 'XXXXXX', '5134', '4376', 'Otras deudas a corto plazo con empresas asociadas', '1');
INSERT INTO llx_accountingaccount (rowid, fk_pcg_version, pcg_type, pcg_subtype, account_number, account_parent, label, active) VALUES (4379, 'PCG08-PYME','CUENTAS_FINANCIERAS', 'XXXXXX', '5135', '4376', 'Otras deudas a corto plazo con partes vinculadas', '1');
INSERT INTO llx_accountingaccount (rowid, fk_pcg_version, pcg_type, pcg_subtype, account_number, account_parent, label, active) VALUES (4380, 'PCG08-PYME','CUENTAS_FINANCIERAS', 'XXXXXX', '514', '4363', 'Intereses a corto plazo con partes vinculadas', '1');
INSERT INTO llx_accountingaccount (rowid, fk_pcg_version, pcg_type, pcg_subtype, account_number, account_parent, label, active) VALUES (4381, 'PCG08-PYME','CUENTAS_FINANCIERAS', 'XXXXXX', '5143', '4380', 'Intereses a corto plazo empresas del grupo', '1');
INSERT INTO llx_accountingaccount (rowid, fk_pcg_version, pcg_type, pcg_subtype, account_number, account_parent, label, active) VALUES (4382, 'PCG08-PYME','CUENTAS_FINANCIERAS', 'XXXXXX', '5144', '4380', 'Intereses a corto plazo empresas asociadas', '1');
INSERT INTO llx_accountingaccount (rowid, fk_pcg_version, pcg_type, pcg_subtype, account_number, account_parent, label, active) VALUES (4383, 'PCG08-PYME','CUENTAS_FINANCIERAS', 'XXXXXX', '5145', '4380', 'Intereses deudas a corto plazo partes vinculadas', '1');
INSERT INTO llx_accountingaccount (rowid, fk_pcg_version, pcg_type, pcg_subtype, account_number, account_parent, label, active) VALUES (4384, 'PCG08-PYME','CUENTAS_FINANCIERAS', 'XXXXXX', '52', '4005', 'Deudas a corto plazo por préstamos recibidos y otros conceptos', '1');
INSERT INTO llx_accountingaccount (rowid, fk_pcg_version, pcg_type, pcg_subtype, account_number, account_parent, label, active) VALUES (4385, 'PCG08-PYME','CUENTAS_FINANCIERAS', 'XXXXXX', '520', '4384', 'Deudas a corto plazo con entidades de crédito', '1');
INSERT INTO llx_accountingaccount (rowid, fk_pcg_version, pcg_type, pcg_subtype, account_number, account_parent, label, active) VALUES (4386, 'PCG08-PYME','CUENTAS_FINANCIERAS', 'XXXXXX', '5200', '4385', 'Préstamos a corto plazo de entidades de crédito', '1');
INSERT INTO llx_accountingaccount (rowid, fk_pcg_version, pcg_type, pcg_subtype, account_number, account_parent, label, active) VALUES (4387, 'PCG08-PYME','CUENTAS_FINANCIERAS', 'XXXXXX', '5201', '4385', 'Deudas a corto plazo por crédito dispuesto', '1');
INSERT INTO llx_accountingaccount (rowid, fk_pcg_version, pcg_type, pcg_subtype, account_number, account_parent, label, active) VALUES (4388, 'PCG08-PYME','CUENTAS_FINANCIERAS', 'XXXXXX', '5208', '4385', 'Deudas por efectos descontados', '1');
INSERT INTO llx_accountingaccount (rowid, fk_pcg_version, pcg_type, pcg_subtype, account_number, account_parent, label, active) VALUES (4389, 'PCG08-PYME','CUENTAS_FINANCIERAS', 'XXXXXX', '5209', '4385', 'Deudas por operaciones de factoring', '1');
INSERT INTO llx_accountingaccount (rowid, fk_pcg_version, pcg_type, pcg_subtype, account_number, account_parent, label, active) VALUES (4390, 'PCG08-PYME','CUENTAS_FINANCIERAS', 'XXXXXX', '521', '4384', 'Deudas a corto plazo', '1');
INSERT INTO llx_accountingaccount (rowid, fk_pcg_version, pcg_type, pcg_subtype, account_number, account_parent, label, active) VALUES (4391, 'PCG08-PYME','CUENTAS_FINANCIERAS', 'XXXXXX', '522', '4384', 'Deudas a corto plazo transformables en subvenciones donaciones y legados', '1');
INSERT INTO llx_accountingaccount (rowid, fk_pcg_version, pcg_type, pcg_subtype, account_number, account_parent, label, active) VALUES (4392, 'PCG08-PYME','CUENTAS_FINANCIERAS', 'XXXXXX', '523', '4384', 'Proveedores de inmovilizado a corto plazo', '1');
INSERT INTO llx_accountingaccount (rowid, fk_pcg_version, pcg_type, pcg_subtype, account_number, account_parent, label, active) VALUES (4393, 'PCG08-PYME','CUENTAS_FINANCIERAS', 'XXXXXX', '526', '4384', 'Dividendo activo a pagar', '1');
INSERT INTO llx_accountingaccount (rowid, fk_pcg_version, pcg_type, pcg_subtype, account_number, account_parent, label, active) VALUES (4394, 'PCG08-PYME','CUENTAS_FINANCIERAS', 'XXXXXX', '527', '4384', 'Intereses a corto plazo de deudas con entidades de crédito', '1');
INSERT INTO llx_accountingaccount (rowid, fk_pcg_version, pcg_type, pcg_subtype, account_number, account_parent, label, active) VALUES (4395, 'PCG08-PYME','CUENTAS_FINANCIERAS', 'XXXXXX', '528', '4384', 'Intereses a corto plazo de deudas', '1');
INSERT INTO llx_accountingaccount (rowid, fk_pcg_version, pcg_type, pcg_subtype, account_number, account_parent, label, active) VALUES (4396, 'PCG08-PYME','CUENTAS_FINANCIERAS', 'XXXXXX', '529', '4384', 'Provisiones a corto plazo', '1');
INSERT INTO llx_accountingaccount (rowid, fk_pcg_version, pcg_type, pcg_subtype, account_number, account_parent, label, active) VALUES (4397, 'PCG08-PYME','CUENTAS_FINANCIERAS', 'XXXXXX', '5291', '4396', 'Provisión a corto plazo para impuestos', '1');
INSERT INTO llx_accountingaccount (rowid, fk_pcg_version, pcg_type, pcg_subtype, account_number, account_parent, label, active) VALUES (4398, 'PCG08-PYME','CUENTAS_FINANCIERAS', 'XXXXXX', '5292', '4396', 'Provisión a corto plazo para otras responsabilidades', '1');
INSERT INTO llx_accountingaccount (rowid, fk_pcg_version, pcg_type, pcg_subtype, account_number, account_parent, label, active) VALUES (4399, 'PCG08-PYME','CUENTAS_FINANCIERAS', 'XXXXXX', '5293', '4396', 'Provisión a corto plazo por desmantelamiento retiro o rehabilitación del inmovilizado', '1');
INSERT INTO llx_accountingaccount (rowid, fk_pcg_version, pcg_type, pcg_subtype, account_number, account_parent, label, active) VALUES (4400, 'PCG08-PYME','CUENTAS_FINANCIERAS', 'XXXXXX', '5295', '4396', 'Provisión a corto plazo para actuaciones medioambientales', '1');
INSERT INTO llx_accountingaccount (rowid, fk_pcg_version, pcg_type, pcg_subtype, account_number, account_parent, label, active) VALUES (4401, 'PCG08-PYME','CUENTAS_FINANCIERAS', 'XXXXXX', '53', '4005', 'Inversiones financieras a corto plazo en partes vinculadas', '1');
INSERT INTO llx_accountingaccount (rowid, fk_pcg_version, pcg_type, pcg_subtype, account_number, account_parent, label, active) VALUES (4402, 'PCG08-PYME','CUENTAS_FINANCIERAS', 'XXXXXX', '530', '4401', 'Participaciones a corto plazo en partes vinculadas', '1');
INSERT INTO llx_accountingaccount (rowid, fk_pcg_version, pcg_type, pcg_subtype, account_number, account_parent, label, active) VALUES (4403, 'PCG08-PYME','CUENTAS_FINANCIERAS', 'XXXXXX', '5303', '4402', 'Participaciones a corto plazo en empresas del grupo', '1');
INSERT INTO llx_accountingaccount (rowid, fk_pcg_version, pcg_type, pcg_subtype, account_number, account_parent, label, active) VALUES (4404, 'PCG08-PYME','CUENTAS_FINANCIERAS', 'XXXXXX', '5304', '4402', 'Participaciones a corto plazo en empresas asociadas', '1');
INSERT INTO llx_accountingaccount (rowid, fk_pcg_version, pcg_type, pcg_subtype, account_number, account_parent, label, active) VALUES (4405, 'PCG08-PYME','CUENTAS_FINANCIERAS', 'XXXXXX', '5305', '4402', 'Participaciones a corto plazo en otras partes vinculadas', '1');
INSERT INTO llx_accountingaccount (rowid, fk_pcg_version, pcg_type, pcg_subtype, account_number, account_parent, label, active) VALUES (4406, 'PCG08-PYME','CUENTAS_FINANCIERAS', 'XXXXXX', '531', '4401', 'Valores representativos de deuda a corto plazo de partes vinculadas', '1');
INSERT INTO llx_accountingaccount (rowid, fk_pcg_version, pcg_type, pcg_subtype, account_number, account_parent, label, active) VALUES (4407, 'PCG08-PYME','CUENTAS_FINANCIERAS', 'XXXXXX', '5313', '4406', 'Valores representativos de deuda a corto plazo de empresas del grupo', '1');
INSERT INTO llx_accountingaccount (rowid, fk_pcg_version, pcg_type, pcg_subtype, account_number, account_parent, label, active) VALUES (4408, 'PCG08-PYME','CUENTAS_FINANCIERAS', 'XXXXXX', '5314', '4406', 'Valores representativos de deuda a corto plazo de empresas asociadas', '1');
INSERT INTO llx_accountingaccount (rowid, fk_pcg_version, pcg_type, pcg_subtype, account_number, account_parent, label, active) VALUES (4409, 'PCG08-PYME','CUENTAS_FINANCIERAS', 'XXXXXX', '5315', '4406', 'Valores representativos de deuda a corto plazo de otras partes vinculadas', '1');
INSERT INTO llx_accountingaccount (rowid, fk_pcg_version, pcg_type, pcg_subtype, account_number, account_parent, label, active) VALUES (4410, 'PCG08-PYME','CUENTAS_FINANCIERAS', 'XXXXXX', '532', '4401', 'Créditos a corto plazo a partes vinculadas', '1');
INSERT INTO llx_accountingaccount (rowid, fk_pcg_version, pcg_type, pcg_subtype, account_number, account_parent, label, active) VALUES (4411, 'PCG08-PYME','CUENTAS_FINANCIERAS', 'XXXXXX', '5323', '4410', 'Créditos a corto plazo a empresas del grupo', '1');
INSERT INTO llx_accountingaccount (rowid, fk_pcg_version, pcg_type, pcg_subtype, account_number, account_parent, label, active) VALUES (4412, 'PCG08-PYME','CUENTAS_FINANCIERAS', 'XXXXXX', '5324', '4410', 'Créditos a corto plazo a empresas asociadas', '1');
INSERT INTO llx_accountingaccount (rowid, fk_pcg_version, pcg_type, pcg_subtype, account_number, account_parent, label, active) VALUES (4413, 'PCG08-PYME','CUENTAS_FINANCIERAS', 'XXXXXX', '5325', '4410', 'Créditos a corto plazo a otras partes vinculadas', '1');
INSERT INTO llx_accountingaccount (rowid, fk_pcg_version, pcg_type, pcg_subtype, account_number, account_parent, label, active) VALUES (4414, 'PCG08-PYME','CUENTAS_FINANCIERAS', 'XXXXXX', '533', '4401', 'Intereses a corto plazo de valores representativos de deuda de partes vinculadas', '1');
INSERT INTO llx_accountingaccount (rowid, fk_pcg_version, pcg_type, pcg_subtype, account_number, account_parent, label, active) VALUES (4415, 'PCG08-PYME','CUENTAS_FINANCIERAS', 'XXXXXX', '5333', '4414', 'Intereses a corto plazo de valores representativos de deuda en empresas del grupo', '1');
INSERT INTO llx_accountingaccount (rowid, fk_pcg_version, pcg_type, pcg_subtype, account_number, account_parent, label, active) VALUES (4416, 'PCG08-PYME','CUENTAS_FINANCIERAS', 'XXXXXX', '5334', '4414', 'Intereses a corto plazo de valores representativos de deuda en empresas asociadas', '1');
INSERT INTO llx_accountingaccount (rowid, fk_pcg_version, pcg_type, pcg_subtype, account_number, account_parent, label, active) VALUES (4417, 'PCG08-PYME','CUENTAS_FINANCIERAS', 'XXXXXX', '5335', '4414', 'Intereses a corto plazo de valores representativos de deuda en otras partes vinculadas', '1');
INSERT INTO llx_accountingaccount (rowid, fk_pcg_version, pcg_type, pcg_subtype, account_number, account_parent, label, active) VALUES (4418, 'PCG08-PYME','CUENTAS_FINANCIERAS', 'XXXXXX', '534', '4401', 'Intereses a corto plazo de créditos a partes vinculadas', '1');
INSERT INTO llx_accountingaccount (rowid, fk_pcg_version, pcg_type, pcg_subtype, account_number, account_parent, label, active) VALUES (4419, 'PCG08-PYME','CUENTAS_FINANCIERAS', 'XXXXXX', '5343', '4418', 'Intereses a corto plazo de créditos a empresas del grupo', '1');
INSERT INTO llx_accountingaccount (rowid, fk_pcg_version, pcg_type, pcg_subtype, account_number, account_parent, label, active) VALUES (4420, 'PCG08-PYME','CUENTAS_FINANCIERAS', 'XXXXXX', '5344', '4418', 'Intereses a corto plazo de créditos a empresas asociadas', '1');
INSERT INTO llx_accountingaccount (rowid, fk_pcg_version, pcg_type, pcg_subtype, account_number, account_parent, label, active) VALUES (4421, 'PCG08-PYME','CUENTAS_FINANCIERAS', 'XXXXXX', '5345', '4418', 'Intereses a corto plazo de créditos a otras partes vinculadas', '1');
INSERT INTO llx_accountingaccount (rowid, fk_pcg_version, pcg_type, pcg_subtype, account_number, account_parent, label, active) VALUES (4422, 'PCG08-PYME','CUENTAS_FINANCIERAS', 'XXXXXX', '535', '4401', 'Dividendo a cobrar de inversiones financieras en partes vinculadas', '1');
INSERT INTO llx_accountingaccount (rowid, fk_pcg_version, pcg_type, pcg_subtype, account_number, account_parent, label, active) VALUES (4423, 'PCG08-PYME','CUENTAS_FINANCIERAS', 'XXXXXX', '5353', '4422', 'Dividendo a cobrar de empresas del grupo', '1');
INSERT INTO llx_accountingaccount (rowid, fk_pcg_version, pcg_type, pcg_subtype, account_number, account_parent, label, active) VALUES (4424, 'PCG08-PYME','CUENTAS_FINANCIERAS', 'XXXXXX', '5354', '4422', 'Dividendo a cobrar de empresas asociadas', '1');
INSERT INTO llx_accountingaccount (rowid, fk_pcg_version, pcg_type, pcg_subtype, account_number, account_parent, label, active) VALUES (4425, 'PCG08-PYME','CUENTAS_FINANCIERAS', 'XXXXXX', '5355', '4422', 'Dividendo a cobrar de otras partes vinculadas', '1');
INSERT INTO llx_accountingaccount (rowid, fk_pcg_version, pcg_type, pcg_subtype, account_number, account_parent, label, active) VALUES (4426, 'PCG08-PYME','CUENTAS_FINANCIERAS', 'XXXXXX', '539', '4401', 'Desembolsos pendientes sobre participaciones a corto plazo en partes vinculadas', '1');
INSERT INTO llx_accountingaccount (rowid, fk_pcg_version, pcg_type, pcg_subtype, account_number, account_parent, label, active) VALUES (4427, 'PCG08-PYME','CUENTAS_FINANCIERAS', 'XXXXXX', '5393', '4426', 'Desembolsos pendientes sobre participaciones a corto plazo en empresas del grupo', '1');
INSERT INTO llx_accountingaccount (rowid, fk_pcg_version, pcg_type, pcg_subtype, account_number, account_parent, label, active) VALUES (4428, 'PCG08-PYME','CUENTAS_FINANCIERAS', 'XXXXXX', '5394', '4426', 'Desembolsos pendientes sobre participaciones a corto plazo en empresas asociadas', '1');
INSERT INTO llx_accountingaccount (rowid, fk_pcg_version, pcg_type, pcg_subtype, account_number, account_parent, label, active) VALUES (4429, 'PCG08-PYME','CUENTAS_FINANCIERAS', 'XXXXXX', '5395', '4426', 'Desembolsos pendientes sobre participaciones a corto plazo en otras partes vinculadas', '1');
INSERT INTO llx_accountingaccount (rowid, fk_pcg_version, pcg_type, pcg_subtype, account_number, account_parent, label, active) VALUES (4430, 'PCG08-PYME','CUENTAS_FINANCIERAS', 'XXXXXX', '54', '4005', 'Otras inversiones financieras a corto plazo', '1');
INSERT INTO llx_accountingaccount (rowid, fk_pcg_version, pcg_type, pcg_subtype, account_number, account_parent, label, active) VALUES (4431, 'PCG08-PYME','CUENTAS_FINANCIERAS', 'XXXXXX', '540', '4430', 'Inversiones financieras a corto plazo en instrumentos de patrimonio', '1');
INSERT INTO llx_accountingaccount (rowid, fk_pcg_version, pcg_type, pcg_subtype, account_number, account_parent, label, active) VALUES (4432, 'PCG08-PYME','CUENTAS_FINANCIERAS', 'XXXXXX', '541', '4430', 'Valores representativos de deuda a corto plazo', '1');
INSERT INTO llx_accountingaccount (rowid, fk_pcg_version, pcg_type, pcg_subtype, account_number, account_parent, label, active) VALUES (4433, 'PCG08-PYME','CUENTAS_FINANCIERAS', 'XXXXXX', '542', '4430', 'Créditos a corto plazo', '1');
INSERT INTO llx_accountingaccount (rowid, fk_pcg_version, pcg_type, pcg_subtype, account_number, account_parent, label, active) VALUES (4434, 'PCG08-PYME','CUENTAS_FINANCIERAS', 'XXXXXX', '543', '4430', 'Créditos a corto plazo por enejenación de inmovilizado', '1');
INSERT INTO llx_accountingaccount (rowid, fk_pcg_version, pcg_type, pcg_subtype, account_number, account_parent, label, active) VALUES (4435, 'PCG08-PYME','CUENTAS_FINANCIERAS', 'XXXXXX', '544', '4430', 'Créditos a corto plazo al personal', '1');
INSERT INTO llx_accountingaccount (rowid, fk_pcg_version, pcg_type, pcg_subtype, account_number, account_parent, label, active) VALUES (4436, 'PCG08-PYME','CUENTAS_FINANCIERAS', 'XXXXXX', '545', '4430', 'Dividendo a cobrar', '1');
INSERT INTO llx_accountingaccount (rowid, fk_pcg_version, pcg_type, pcg_subtype, account_number, account_parent, label, active) VALUES (4437, 'PCG08-PYME','CUENTAS_FINANCIERAS', 'XXXXXX', '546', '4430', 'Intereses a corto plazo de valores reprsentativos de deuda', '1');
INSERT INTO llx_accountingaccount (rowid, fk_pcg_version, pcg_type, pcg_subtype, account_number, account_parent, label, active) VALUES (4438, 'PCG08-PYME','CUENTAS_FINANCIERAS', 'XXXXXX', '547', '4430', 'Intereses a corto plazo de créditos', '1');
INSERT INTO llx_accountingaccount (rowid, fk_pcg_version, pcg_type, pcg_subtype, account_number, account_parent, label, active) VALUES (4439, 'PCG08-PYME','CUENTAS_FINANCIERAS', 'XXXXXX', '548', '4430', 'Imposiciones a corto plazo', '1');
INSERT INTO llx_accountingaccount (rowid, fk_pcg_version, pcg_type, pcg_subtype, account_number, account_parent, label, active) VALUES (4440, 'PCG08-PYME','CUENTAS_FINANCIERAS', 'XXXXXX', '549', '4430', 'Desembolsos pendientes sobre participaciones en el patrimonio neto a corto plazo', '1');
INSERT INTO llx_accountingaccount (rowid, fk_pcg_version, pcg_type, pcg_subtype, account_number, account_parent, label, active) VALUES (4441, 'PCG08-PYME','CUENTAS_FINANCIERAS', 'XXXXXX', '55', '4005', 'Otras cuentas no bancarias', '1');
INSERT INTO llx_accountingaccount (rowid, fk_pcg_version, pcg_type, pcg_subtype, account_number, account_parent, label, active) VALUES (4442, 'PCG08-PYME','CUENTAS_FINANCIERAS', 'XXXXXX', '550', '4441', 'Titular de la explotación', '1');
INSERT INTO llx_accountingaccount (rowid, fk_pcg_version, pcg_type, pcg_subtype, account_number, account_parent, label, active) VALUES (4443, 'PCG08-PYME','CUENTAS_FINANCIERAS', 'XXXXXX', '551', '4441', 'Cuenta corriente con socios y administradores', '1');
INSERT INTO llx_accountingaccount (rowid, fk_pcg_version, pcg_type, pcg_subtype, account_number, account_parent, label, active) VALUES (4444, 'PCG08-PYME','CUENTAS_FINANCIERAS', 'XXXXXX', '552', '4441', 'Cuenta corriente otras personas y entidades vinculadas', '1');
INSERT INTO llx_accountingaccount (rowid, fk_pcg_version, pcg_type, pcg_subtype, account_number, account_parent, label, active) VALUES (4445, 'PCG08-PYME','CUENTAS_FINANCIERAS', 'XXXXXX', '5523', '4444', 'Cuenta corriente con empresas del grupo', '1');
INSERT INTO llx_accountingaccount (rowid, fk_pcg_version, pcg_type, pcg_subtype, account_number, account_parent, label, active) VALUES (4446, 'PCG08-PYME','CUENTAS_FINANCIERAS', 'XXXXXX', '5524', '4444', 'Cuenta corriente con empresas asociadas', '1');
INSERT INTO llx_accountingaccount (rowid, fk_pcg_version, pcg_type, pcg_subtype, account_number, account_parent, label, active) VALUES (4447, 'PCG08-PYME','CUENTAS_FINANCIERAS', 'XXXXXX', '5525', '4444', 'Cuenta corriente con otras partes vinculadas', '1');
INSERT INTO llx_accountingaccount (rowid, fk_pcg_version, pcg_type, pcg_subtype, account_number, account_parent, label, active) VALUES (4448, 'PCG08-PYME','CUENTAS_FINANCIERAS', 'XXXXXX', '554', '4441', 'Cuenta corriente con uniones temporales de empresas y comunidades de bienes', '1');
INSERT INTO llx_accountingaccount (rowid, fk_pcg_version, pcg_type, pcg_subtype, account_number, account_parent, label, active) VALUES (4449, 'PCG08-PYME','CUENTAS_FINANCIERAS', 'XXXXXX', '555', '4441', 'Partidas pendientes de aplicación', '1');
INSERT INTO llx_accountingaccount (rowid, fk_pcg_version, pcg_type, pcg_subtype, account_number, account_parent, label, active) VALUES (4450, 'PCG08-PYME','CUENTAS_FINANCIERAS', 'XXXXXX', '556', '4441', 'Desembolsos exigidos sobre participaciones en el patrimonio neto', '1');
INSERT INTO llx_accountingaccount (rowid, fk_pcg_version, pcg_type, pcg_subtype, account_number, account_parent, label, active) VALUES (4451, 'PCG08-PYME','CUENTAS_FINANCIERAS', 'XXXXXX', '5563', '4450', 'Desembolsos exigidos sobre participaciones empresas del grupo', '1');
INSERT INTO llx_accountingaccount (rowid, fk_pcg_version, pcg_type, pcg_subtype, account_number, account_parent, label, active) VALUES (4452, 'PCG08-PYME','CUENTAS_FINANCIERAS', 'XXXXXX', '5564', '4450', 'Desembolsos exigidos sobre participaciones empresas asociadas', '1');
INSERT INTO llx_accountingaccount (rowid, fk_pcg_version, pcg_type, pcg_subtype, account_number, account_parent, label, active) VALUES (4453, 'PCG08-PYME','CUENTAS_FINANCIERAS', 'XXXXXX', '5565', '4450', 'Desembolsos exigidos sobre participaciones otras partes vinculadas', '1');
INSERT INTO llx_accountingaccount (rowid, fk_pcg_version, pcg_type, pcg_subtype, account_number, account_parent, label, active) VALUES (4454, 'PCG08-PYME','CUENTAS_FINANCIERAS', 'XXXXXX', '5566', '4450', 'Desembolsos exigidos sobre participaciones otras empresas', '1');
INSERT INTO llx_accountingaccount (rowid, fk_pcg_version, pcg_type, pcg_subtype, account_number, account_parent, label, active) VALUES (4455, 'PCG08-PYME','CUENTAS_FINANCIERAS', 'XXXXXX', '557', '4441', 'Dividendo activo a cuenta', '1');
INSERT INTO llx_accountingaccount (rowid, fk_pcg_version, pcg_type, pcg_subtype, account_number, account_parent, label, active) VALUES (4456, 'PCG08-PYME','CUENTAS_FINANCIERAS', 'XXXXXX', '558', '4441', 'Socios por desembolsos exigidos', '1');
INSERT INTO llx_accountingaccount (rowid, fk_pcg_version, pcg_type, pcg_subtype, account_number, account_parent, label, active) VALUES (4457, 'PCG08-PYME','CUENTAS_FINANCIERAS', 'XXXXXX', '5580', '4456', 'Socios por desembolsos exigidos sobre acciones o participaciones ordinarias', '1');
INSERT INTO llx_accountingaccount (rowid, fk_pcg_version, pcg_type, pcg_subtype, account_number, account_parent, label, active) VALUES (4458, 'PCG08-PYME','CUENTAS_FINANCIERAS', 'XXXXXX', '5585', '4456', 'Socios por desembolsos exigidos sobre acciones o participaciones consideradas como pasivos financieros', '1');
INSERT INTO llx_accountingaccount (rowid, fk_pcg_version, pcg_type, pcg_subtype, account_number, account_parent, label, active) VALUES (4459, 'PCG08-PYME','CUENTAS_FINANCIERAS', 'XXXXXX', '559', '4441', 'Derivados financieros a corto plazo', '1');
INSERT INTO llx_accountingaccount (rowid, fk_pcg_version, pcg_type, pcg_subtype, account_number, account_parent, label, active) VALUES (4460, 'PCG08-PYME','CUENTAS_FINANCIERAS', 'XXXXXX', '5590', '4459', 'Activos por derivados financieros a corto plazo', '1');
INSERT INTO llx_accountingaccount (rowid, fk_pcg_version, pcg_type, pcg_subtype, account_number, account_parent, label, active) VALUES (4461, 'PCG08-PYME','CUENTAS_FINANCIERAS', 'XXXXXX', '5595', '4459', 'Pasivos por derivados financieros a corto plazo', '1');
INSERT INTO llx_accountingaccount (rowid, fk_pcg_version, pcg_type, pcg_subtype, account_number, account_parent, label, active) VALUES (4462, 'PCG08-PYME','CUENTAS_FINANCIERAS', 'XXXXXX', '56', '4005', 'Finanzas y depósitos recibidos y constituidos a corto plazo y ajustes por periodificación', '1');
INSERT INTO llx_accountingaccount (rowid, fk_pcg_version, pcg_type, pcg_subtype, account_number, account_parent, label, active) VALUES (4463, 'PCG08-PYME','CUENTAS_FINANCIERAS', 'XXXXXX', '560', '4462', 'Finanzas recibidas a corto plazo', '1');
INSERT INTO llx_accountingaccount (rowid, fk_pcg_version, pcg_type, pcg_subtype, account_number, account_parent, label, active) VALUES (4464, 'PCG08-PYME','CUENTAS_FINANCIERAS', 'XXXXXX', '561', '4462', 'Depósitos recibidos a corto plazo', '1');
INSERT INTO llx_accountingaccount (rowid, fk_pcg_version, pcg_type, pcg_subtype, account_number, account_parent, label, active) VALUES (4465, 'PCG08-PYME','CUENTAS_FINANCIERAS', 'XXXXXX', '565', '4462', 'Finanzas constituidas a corto plazo', '1');
INSERT INTO llx_accountingaccount (rowid, fk_pcg_version, pcg_type, pcg_subtype, account_number, account_parent, label, active) VALUES (4466, 'PCG08-PYME','CUENTAS_FINANCIERAS', 'XXXXXX', '566', '4462', 'Depósitos constituidos a corto plazo', '1');
INSERT INTO llx_accountingaccount (rowid, fk_pcg_version, pcg_type, pcg_subtype, account_number, account_parent, label, active) VALUES (4467, 'PCG08-PYME','CUENTAS_FINANCIERAS', 'XXXXXX', '567', '4462', 'Intereses pagados por anticipado', '1');
INSERT INTO llx_accountingaccount (rowid, fk_pcg_version, pcg_type, pcg_subtype, account_number, account_parent, label, active) VALUES (4468, 'PCG08-PYME','CUENTAS_FINANCIERAS', 'XXXXXX', '568', '4462', 'Intereses cobrados a corto plazo', '1');
INSERT INTO llx_accountingaccount (rowid, fk_pcg_version, pcg_type, pcg_subtype, account_number, account_parent, label, active) VALUES (4469, 'PCG08-PYME','CUENTAS_FINANCIERAS', 'XXXXXX', '57', '4005', 'Tesorería', '1');
INSERT INTO llx_accountingaccount (rowid, fk_pcg_version, pcg_type, pcg_subtype, account_number, account_parent, label, active) VALUES (4470, 'PCG08-PYME','CUENTAS_FINANCIERAS', 'CAJA', '570', '4469', 'Caja euros', '1');
INSERT INTO llx_accountingaccount (rowid, fk_pcg_version, pcg_type, pcg_subtype, account_number, account_parent, label, active) VALUES (4471, 'PCG08-PYME','CUENTAS_FINANCIERAS', 'XXXXXX', '571', '4469', 'Caja moneda extranjera', '1');
INSERT INTO llx_accountingaccount (rowid, fk_pcg_version, pcg_type, pcg_subtype, account_number, account_parent, label, active) VALUES (4472, 'PCG08-PYME','CUENTAS_FINANCIERAS', 'BANCOS', '572', '4469', 'Bancos e instituciones de crédito cc vista euros', '1');
INSERT INTO llx_accountingaccount (rowid, fk_pcg_version, pcg_type, pcg_subtype, account_number, account_parent, label, active) VALUES (4473, 'PCG08-PYME','CUENTAS_FINANCIERAS', 'XXXXXX', '573', '4469', 'Bancos e instituciones de crédito cc vista moneda extranjera', '1');
INSERT INTO llx_accountingaccount (rowid, fk_pcg_version, pcg_type, pcg_subtype, account_number, account_parent, label, active) VALUES (4474, 'PCG08-PYME','CUENTAS_FINANCIERAS', 'XXXXXX', '574', '4469', 'Bancos e instituciones de crédito cuentas de ahorro euros', '1');
INSERT INTO llx_accountingaccount (rowid, fk_pcg_version, pcg_type, pcg_subtype, account_number, account_parent, label, active) VALUES (4475, 'PCG08-PYME','CUENTAS_FINANCIERAS', 'XXXXXX', '575', '4469', 'Bancos e instituciones de crédito cuentas de ahorro moneda extranjera', '1');
INSERT INTO llx_accountingaccount (rowid, fk_pcg_version, pcg_type, pcg_subtype, account_number, account_parent, label, active) VALUES (4476, 'PCG08-PYME','CUENTAS_FINANCIERAS', 'XXXXXX', '576', '4469', 'Inversiones a corto plazo de gran liquidez', '1');
INSERT INTO llx_accountingaccount (rowid, fk_pcg_version, pcg_type, pcg_subtype, account_number, account_parent, label, active) VALUES (4477, 'PCG08-PYME','CUENTAS_FINANCIERAS', 'XXXXXX', '59', '4005', 'Deterioro del valor de las inversiones financieras a corto plazo', '1');
INSERT INTO llx_accountingaccount (rowid, fk_pcg_version, pcg_type, pcg_subtype, account_number, account_parent, label, active) VALUES (4478, 'PCG08-PYME','CUENTAS_FINANCIERAS', 'XXXXXX', '593', '4477', 'Deterioro del valor de participaciones a corto plazo en partes vinculadas', '1');
INSERT INTO llx_accountingaccount (rowid, fk_pcg_version, pcg_type, pcg_subtype, account_number, account_parent, label, active) VALUES (4479, 'PCG08-PYME','CUENTAS_FINANCIERAS', 'XXXXXX', '5933', '4478', 'Deterioro del valor de participaciones a corto plazo en empresas del grupo', '1');
INSERT INTO llx_accountingaccount (rowid, fk_pcg_version, pcg_type, pcg_subtype, account_number, account_parent, label, active) VALUES (4480, 'PCG08-PYME','CUENTAS_FINANCIERAS', 'XXXXXX', '5934', '4478', 'Deterioro del valor de participaciones a corto plazo en empresas asociadas', '1');
INSERT INTO llx_accountingaccount (rowid, fk_pcg_version, pcg_type, pcg_subtype, account_number, account_parent, label, active) VALUES (4481, 'PCG08-PYME','CUENTAS_FINANCIERAS', 'XXXXXX', '5935', '4478', 'Deterioro del valor de participaciones a corto plazo en otras partes vinculadas', '1');
INSERT INTO llx_accountingaccount (rowid, fk_pcg_version, pcg_type, pcg_subtype, account_number, account_parent, label, active) VALUES (4482, 'PCG08-PYME','CUENTAS_FINANCIERAS', 'XXXXXX', '594', '4477', 'Deterioro del valor de valores representativos de deuda a corto plazo en partes vinculadas', '1');
INSERT INTO llx_accountingaccount (rowid, fk_pcg_version, pcg_type, pcg_subtype, account_number, account_parent, label, active) VALUES (4483, 'PCG08-PYME','CUENTAS_FINANCIERAS', 'XXXXXX', '5943', '4482', 'Deterioro del valor de valores representativos de deuda a corto plazo en empresas del grupo', '1');
INSERT INTO llx_accountingaccount (rowid, fk_pcg_version, pcg_type, pcg_subtype, account_number, account_parent, label, active) VALUES (4484, 'PCG08-PYME','CUENTAS_FINANCIERAS', 'XXXXXX', '5944', '4482', 'Deterioro del valor de valores representativos de deuda a corto plazo en empresas asociadas', '1');
INSERT INTO llx_accountingaccount (rowid, fk_pcg_version, pcg_type, pcg_subtype, account_number, account_parent, label, active) VALUES (4485, 'PCG08-PYME','CUENTAS_FINANCIERAS', 'XXXXXX', '5945', '4482', 'Deterioro del valor de valores representativos de deuda a corto plazo en otras partes vinculadas', '1');
INSERT INTO llx_accountingaccount (rowid, fk_pcg_version, pcg_type, pcg_subtype, account_number, account_parent, label, active) VALUES (4486, 'PCG08-PYME','CUENTAS_FINANCIERAS', 'XXXXXX', '595', '4477', 'Deterioro del valor de créditos a corto plazo en partes vinculadas', '1');
INSERT INTO llx_accountingaccount (rowid, fk_pcg_version, pcg_type, pcg_subtype, account_number, account_parent, label, active) VALUES (4487, 'PCG08-PYME','CUENTAS_FINANCIERAS', 'XXXXXX', '5953', '4486', 'Deterioro del valor de créditos a corto plazo en empresas del grupo', '1');
INSERT INTO llx_accountingaccount (rowid, fk_pcg_version, pcg_type, pcg_subtype, account_number, account_parent, label, active) VALUES (4488, 'PCG08-PYME','CUENTAS_FINANCIERAS', 'XXXXXX', '5954', '4486', 'Deterioro del valor de créditos a corto plazo en empresas asociadas', '1');
INSERT INTO llx_accountingaccount (rowid, fk_pcg_version, pcg_type, pcg_subtype, account_number, account_parent, label, active) VALUES (4489, 'PCG08-PYME','CUENTAS_FINANCIERAS', 'XXXXXX', '5955', '4486', 'Deterioro del valor de créditos a corto plazo en otras partes vinculadas', '1');
INSERT INTO llx_accountingaccount (rowid, fk_pcg_version, pcg_type, pcg_subtype, account_number, account_parent, label, active) VALUES (4490, 'PCG08-PYME','CUENTAS_FINANCIERAS', 'XXXXXX', '596', '4477', 'Deterioro del valor de participaciones a corto plazo', '1');
INSERT INTO llx_accountingaccount (rowid, fk_pcg_version, pcg_type, pcg_subtype, account_number, account_parent, label, active) VALUES (4491, 'PCG08-PYME','CUENTAS_FINANCIERAS', 'XXXXXX', '597', '4477', 'Deterioro del valor de valores representativos de deuda a corto plazo', '1');
INSERT INTO llx_accountingaccount (rowid, fk_pcg_version, pcg_type, pcg_subtype, account_number, account_parent, label, active) VALUES (4492, 'PCG08-PYME','CUENTAS_FINANCIERAS', 'XXXXXX', '598', '4477', 'Deterioro de valor de créditos a corto plazo', '1');
INSERT INTO llx_accountingaccount (rowid, fk_pcg_version, pcg_type, pcg_subtype, account_number, account_parent, label, active) VALUES (4493, 'PCG08-PYME','COMPRAS_Y_GASTOS', 'XXXXXX', '60', '4006', 'Compras', '1');
INSERT INTO llx_accountingaccount (rowid, fk_pcg_version, pcg_type, pcg_subtype, account_number, account_parent, label, active) VALUES (4494, 'PCG08-PYME','COMPRAS_Y_GASTOS', 'COMPRAS', '600', '4493', 'Compras de mercaderías', '1');
INSERT INTO llx_accountingaccount (rowid, fk_pcg_version, pcg_type, pcg_subtype, account_number, account_parent, label, active) VALUES (4495, 'PCG08-PYME','COMPRAS_Y_GASTOS', 'COMPRAS', '601', '4493', 'Compras de materias primas', '1');
INSERT INTO llx_accountingaccount (rowid, fk_pcg_version, pcg_type, pcg_subtype, account_number, account_parent, label, active) VALUES (4496, 'PCG08-PYME','COMPRAS_Y_GASTOS', 'XXXXXX', '602', '4493', 'Compras de otros aprovisionamientos', '1');
INSERT INTO llx_accountingaccount (rowid, fk_pcg_version, pcg_type, pcg_subtype, account_number, account_parent, label, active) VALUES (4497, 'PCG08-PYME','COMPRAS_Y_GASTOS', 'XXXXXX', '606', '4493', 'Descuentos sobre compras por pronto pago', '1');
INSERT INTO llx_accountingaccount (rowid, fk_pcg_version, pcg_type, pcg_subtype, account_number, account_parent, label, active) VALUES (4498, 'PCG08-PYME','COMPRAS_Y_GASTOS', 'XXXXXX', '6060', '4497', 'Descuentos sobre compras por pronto pago de mercaderías', '1');
INSERT INTO llx_accountingaccount (rowid, fk_pcg_version, pcg_type, pcg_subtype, account_number, account_parent, label, active) VALUES (4499, 'PCG08-PYME','COMPRAS_Y_GASTOS', 'XXXXXX', '6061', '4497', 'Descuentos sobre compras por pronto pago de materias primas', '1');
INSERT INTO llx_accountingaccount (rowid, fk_pcg_version, pcg_type, pcg_subtype, account_number, account_parent, label, active) VALUES (4500, 'PCG08-PYME','COMPRAS_Y_GASTOS', 'XXXXXX', '6062', '4497', 'Descuentos sobre compras por pronto pago de otros aprovisionamientos', '1');
INSERT INTO llx_accountingaccount (rowid, fk_pcg_version, pcg_type, pcg_subtype, account_number, account_parent, label, active) VALUES (4501, 'PCG08-PYME','COMPRAS_Y_GASTOS', 'COMPRAS', '607', '4493', 'Trabajos realizados por otras empresas', '1');
INSERT INTO llx_accountingaccount (rowid, fk_pcg_version, pcg_type, pcg_subtype, account_number, account_parent, label, active) VALUES (4502, 'PCG08-PYME','COMPRAS_Y_GASTOS', 'XXXXXX', '608', '4493', 'Devoluciones de compras y operaciones similares', '1');
INSERT INTO llx_accountingaccount (rowid, fk_pcg_version, pcg_type, pcg_subtype, account_number, account_parent, label, active) VALUES (4503, 'PCG08-PYME','COMPRAS_Y_GASTOS', 'XXXXXX', '6080', '4502', 'Devoluciones de compras de mercaderías', '1');
INSERT INTO llx_accountingaccount (rowid, fk_pcg_version, pcg_type, pcg_subtype, account_number, account_parent, label, active) VALUES (4504, 'PCG08-PYME','COMPRAS_Y_GASTOS', 'XXXXXX', '6081', '4502', 'Devoluciones de compras de materias primas', '1');
INSERT INTO llx_accountingaccount (rowid, fk_pcg_version, pcg_type, pcg_subtype, account_number, account_parent, label, active) VALUES (4505, 'PCG08-PYME','COMPRAS_Y_GASTOS', 'XXXXXX', '6082', '4502', 'Devoluciones de compras de otros aprovisionamientos', '1');
INSERT INTO llx_accountingaccount (rowid, fk_pcg_version, pcg_type, pcg_subtype, account_number, account_parent, label, active) VALUES (4506, 'PCG08-PYME','COMPRAS_Y_GASTOS', 'XXXXXX', '609', '4493', 'Rappels por compras', '1');
INSERT INTO llx_accountingaccount (rowid, fk_pcg_version, pcg_type, pcg_subtype, account_number, account_parent, label, active) VALUES (4507, 'PCG08-PYME','COMPRAS_Y_GASTOS', 'XXXXXX', '6090', '4506', 'Rappels por compras de mercaderías', '1');
INSERT INTO llx_accountingaccount (rowid, fk_pcg_version, pcg_type, pcg_subtype, account_number, account_parent, label, active) VALUES (4508, 'PCG08-PYME','COMPRAS_Y_GASTOS', 'XXXXXX', '6091', '4506', 'Rappels por compras de materias primas', '1');
INSERT INTO llx_accountingaccount (rowid, fk_pcg_version, pcg_type, pcg_subtype, account_number, account_parent, label, active) VALUES (4509, 'PCG08-PYME','COMPRAS_Y_GASTOS', 'XXXXXX', '6092', '4506', 'Rappels por compras de otros aprovisionamientos', '1');
INSERT INTO llx_accountingaccount (rowid, fk_pcg_version, pcg_type, pcg_subtype, account_number, account_parent, label, active) VALUES (4510, 'PCG08-PYME','COMPRAS_Y_GASTOS', 'XXXXXX', '61', '4006', 'Variación de existencias', '1');
INSERT INTO llx_accountingaccount (rowid, fk_pcg_version, pcg_type, pcg_subtype, account_number, account_parent, label, active) VALUES (4511, 'PCG08-PYME','COMPRAS_Y_GASTOS', 'XXXXXX', '610', '4510', 'Variación de existencias de mercaderías', '1');
INSERT INTO llx_accountingaccount (rowid, fk_pcg_version, pcg_type, pcg_subtype, account_number, account_parent, label, active) VALUES (4512, 'PCG08-PYME','COMPRAS_Y_GASTOS', 'XXXXXX', '611', '4510', 'Variación de existencias de materias primas', '1');
INSERT INTO llx_accountingaccount (rowid, fk_pcg_version, pcg_type, pcg_subtype, account_number, account_parent, label, active) VALUES (4513, 'PCG08-PYME','COMPRAS_Y_GASTOS', 'XXXXXX', '612', '4510', 'Variación de existencias de otros aprovisionamientos', '1');
INSERT INTO llx_accountingaccount (rowid, fk_pcg_version, pcg_type, pcg_subtype, account_number, account_parent, label, active) VALUES (4514, 'PCG08-PYME','COMPRAS_Y_GASTOS', 'XXXXXX', '62', '4006', 'Servicios exteriores', '1');
INSERT INTO llx_accountingaccount (rowid, fk_pcg_version, pcg_type, pcg_subtype, account_number, account_parent, label, active) VALUES (4515, 'PCG08-PYME','COMPRAS_Y_GASTOS', 'XXXXXX', '620', '4514', 'Gastos en investigación y desarrollo del ejercicio', '1');
INSERT INTO llx_accountingaccount (rowid, fk_pcg_version, pcg_type, pcg_subtype, account_number, account_parent, label, active) VALUES (4516, 'PCG08-PYME','COMPRAS_Y_GASTOS', 'XXXXXX', '621', '4514', 'Arrendamientos y cánones', '1');
INSERT INTO llx_accountingaccount (rowid, fk_pcg_version, pcg_type, pcg_subtype, account_number, account_parent, label, active) VALUES (4517, 'PCG08-PYME','COMPRAS_Y_GASTOS', 'XXXXXX', '622', '4514', 'Reparaciones y conservación', '1');
INSERT INTO llx_accountingaccount (rowid, fk_pcg_version, pcg_type, pcg_subtype, account_number, account_parent, label, active) VALUES (4518, 'PCG08-PYME','COMPRAS_Y_GASTOS', 'XXXXXX', '623', '4514', 'Servicios profesionales independientes', '1');
INSERT INTO llx_accountingaccount (rowid, fk_pcg_version, pcg_type, pcg_subtype, account_number, account_parent, label, active) VALUES (4519, 'PCG08-PYME','COMPRAS_Y_GASTOS', 'XXXXXX', '624', '4514', 'Transportes', '1');
INSERT INTO llx_accountingaccount (rowid, fk_pcg_version, pcg_type, pcg_subtype, account_number, account_parent, label, active) VALUES (4520, 'PCG08-PYME','COMPRAS_Y_GASTOS', 'XXXXXX', '625', '4514', 'Primas de seguros', '1');
INSERT INTO llx_accountingaccount (rowid, fk_pcg_version, pcg_type, pcg_subtype, account_number, account_parent, label, active) VALUES (4521, 'PCG08-PYME','COMPRAS_Y_GASTOS', 'XXXXXX', '626', '4514', 'Servicios bancarios y similares', '1');
INSERT INTO llx_accountingaccount (rowid, fk_pcg_version, pcg_type, pcg_subtype, account_number, account_parent, label, active) VALUES (4522, 'PCG08-PYME','COMPRAS_Y_GASTOS', 'XXXXXX', '627', '4514', 'Publicidad, propaganda y relaciones públicas', '1');
INSERT INTO llx_accountingaccount (rowid, fk_pcg_version, pcg_type, pcg_subtype, account_number, account_parent, label, active) VALUES (4523, 'PCG08-PYME','COMPRAS_Y_GASTOS', 'XXXXXX', '628', '4514', 'Suministros', '1');
INSERT INTO llx_accountingaccount (rowid, fk_pcg_version, pcg_type, pcg_subtype, account_number, account_parent, label, active) VALUES (4524, 'PCG08-PYME','COMPRAS_Y_GASTOS', 'XXXXXX', '629', '4514', 'Otros servicios', '1');
INSERT INTO llx_accountingaccount (rowid, fk_pcg_version, pcg_type, pcg_subtype, account_number, account_parent, label, active) VALUES (4525, 'PCG08-PYME','COMPRAS_Y_GASTOS', 'XXXXXX', '63', '4006', 'Tributos', '1');
INSERT INTO llx_accountingaccount (rowid, fk_pcg_version, pcg_type, pcg_subtype, account_number, account_parent, label, active) VALUES (4526, 'PCG08-PYME','COMPRAS_Y_GASTOS', 'XXXXXX', '630', '4525', 'Impuesto sobre benecifios', '1');
INSERT INTO llx_accountingaccount (rowid, fk_pcg_version, pcg_type, pcg_subtype, account_number, account_parent, label, active) VALUES (4527, 'PCG08-PYME','COMPRAS_Y_GASTOS', 'XXXXXX', '6300', '4526', 'Impuesto corriente', '1');
INSERT INTO llx_accountingaccount (rowid, fk_pcg_version, pcg_type, pcg_subtype, account_number, account_parent, label, active) VALUES (4528, 'PCG08-PYME','COMPRAS_Y_GASTOS', 'XXXXXX', '6301', '4526', 'Impuesto diferido', '1');
INSERT INTO llx_accountingaccount (rowid, fk_pcg_version, pcg_type, pcg_subtype, account_number, account_parent, label, active) VALUES (4529, 'PCG08-PYME','COMPRAS_Y_GASTOS', 'XXXXXX', '631', '4525', 'Otros tributos', '1');
INSERT INTO llx_accountingaccount (rowid, fk_pcg_version, pcg_type, pcg_subtype, account_number, account_parent, label, active) VALUES (4530, 'PCG08-PYME','COMPRAS_Y_GASTOS', 'XXXXXX', '633', '4525', 'Ajustes negativos en la imposición sobre beneficios', '1');
INSERT INTO llx_accountingaccount (rowid, fk_pcg_version, pcg_type, pcg_subtype, account_number, account_parent, label, active) VALUES (4531, 'PCG08-PYME','COMPRAS_Y_GASTOS', 'XXXXXX', '634', '4525', 'Ajustes negativos en la imposición indirecta', '1');
INSERT INTO llx_accountingaccount (rowid, fk_pcg_version, pcg_type, pcg_subtype, account_number, account_parent, label, active) VALUES (4532, 'PCG08-PYME','COMPRAS_Y_GASTOS', 'XXXXXX', '6341', '4531', 'Ajustes negativos en IVA de activo corriente', '1');
INSERT INTO llx_accountingaccount (rowid, fk_pcg_version, pcg_type, pcg_subtype, account_number, account_parent, label, active) VALUES (4533, 'PCG08-PYME','COMPRAS_Y_GASTOS', 'XXXXXX', '6342', '4531', 'Ajustes negativos en IVA de inversiones', '1');
INSERT INTO llx_accountingaccount (rowid, fk_pcg_version, pcg_type, pcg_subtype, account_number, account_parent, label, active) VALUES (4534, 'PCG08-PYME','COMPRAS_Y_GASTOS', 'XXXXXX', '636', '4525', 'Devolución de impuestos', '1');
INSERT INTO llx_accountingaccount (rowid, fk_pcg_version, pcg_type, pcg_subtype, account_number, account_parent, label, active) VALUES (4535, 'PCG08-PYME','COMPRAS_Y_GASTOS', 'XXXXXX', '638', '4525', 'Ajustes positivos en la imposición sobre beneficios', '1');
INSERT INTO llx_accountingaccount (rowid, fk_pcg_version, pcg_type, pcg_subtype, account_number, account_parent, label, active) VALUES (4536, 'PCG08-PYME','COMPRAS_Y_GASTOS', 'XXXXXX', '639', '4525', 'Ajustes positivos en la imposición directa', '1');
INSERT INTO llx_accountingaccount (rowid, fk_pcg_version, pcg_type, pcg_subtype, account_number, account_parent, label, active) VALUES (4537, 'PCG08-PYME','COMPRAS_Y_GASTOS', 'XXXXXX', '6391', '4536', 'Ajustes positivos en IVA de activo corriente', '1');
INSERT INTO llx_accountingaccount (rowid, fk_pcg_version, pcg_type, pcg_subtype, account_number, account_parent, label, active) VALUES (4538, 'PCG08-PYME','COMPRAS_Y_GASTOS', 'XXXXXX', '6392', '4536', 'Ajustes positivos en IVA de inversiones', '1');
INSERT INTO llx_accountingaccount (rowid, fk_pcg_version, pcg_type, pcg_subtype, account_number, account_parent, label, active) VALUES (4539, 'PCG08-PYME','COMPRAS_Y_GASTOS', 'XXXXXX', '64', '4006', 'Gastos de personal', '1');
INSERT INTO llx_accountingaccount (rowid, fk_pcg_version, pcg_type, pcg_subtype, account_number, account_parent, label, active) VALUES (4540, 'PCG08-PYME','COMPRAS_Y_GASTOS', 'XXXXXX', '640', '4539', 'Sueldos y salarios', '1');
INSERT INTO llx_accountingaccount (rowid, fk_pcg_version, pcg_type, pcg_subtype, account_number, account_parent, label, active) VALUES (4541, 'PCG08-PYME','COMPRAS_Y_GASTOS', 'XXXXXX', '641', '4539', 'Indemnizaciones', '1');
INSERT INTO llx_accountingaccount (rowid, fk_pcg_version, pcg_type, pcg_subtype, account_number, account_parent, label, active) VALUES (4542, 'PCG08-PYME','COMPRAS_Y_GASTOS', 'XXXXXX', '642', '4539', 'Seguridad social a cargo de la empresa', '1');
INSERT INTO llx_accountingaccount (rowid, fk_pcg_version, pcg_type, pcg_subtype, account_number, account_parent, label, active) VALUES (4543, 'PCG08-PYME','COMPRAS_Y_GASTOS', 'XXXXXX', '649', '4539', 'Otros gastos sociales', '1');
INSERT INTO llx_accountingaccount (rowid, fk_pcg_version, pcg_type, pcg_subtype, account_number, account_parent, label, active) VALUES (4544, 'PCG08-PYME','COMPRAS_Y_GASTOS', 'XXXXXX', '65', '4006', 'Otros gastos de gestión', '1');
INSERT INTO llx_accountingaccount (rowid, fk_pcg_version, pcg_type, pcg_subtype, account_number, account_parent, label, active) VALUES (4545, 'PCG08-PYME','COMPRAS_Y_GASTOS', 'XXXXXX', '650', '4544', 'Pérdidas de créditos comerciales incobrables', '1');
INSERT INTO llx_accountingaccount (rowid, fk_pcg_version, pcg_type, pcg_subtype, account_number, account_parent, label, active) VALUES (4546, 'PCG08-PYME','COMPRAS_Y_GASTOS', 'XXXXXX', '651', '4544', 'Resultados de operaciones en común', '1');
INSERT INTO llx_accountingaccount (rowid, fk_pcg_version, pcg_type, pcg_subtype, account_number, account_parent, label, active) VALUES (4547, 'PCG08-PYME','COMPRAS_Y_GASTOS', 'XXXXXX', '6510', '4546', 'Beneficio transferido gestor', '1');
INSERT INTO llx_accountingaccount (rowid, fk_pcg_version, pcg_type, pcg_subtype, account_number, account_parent, label, active) VALUES (4548, 'PCG08-PYME','COMPRAS_Y_GASTOS', 'XXXXXX', '6511', '4546', 'Pérdida soportada participe o asociado no gestor', '1');
INSERT INTO llx_accountingaccount (rowid, fk_pcg_version, pcg_type, pcg_subtype, account_number, account_parent, label, active) VALUES (4549, 'PCG08-PYME','COMPRAS_Y_GASTOS', 'XXXXXX', '659', '4544', 'Otras pérdidas en gestión corriente', '1');
INSERT INTO llx_accountingaccount (rowid, fk_pcg_version, pcg_type, pcg_subtype, account_number, account_parent, label, active) VALUES (4550, 'PCG08-PYME','COMPRAS_Y_GASTOS', 'XXXXXX', '66', '4006', 'Gastos financieros', '1');
INSERT INTO llx_accountingaccount (rowid, fk_pcg_version, pcg_type, pcg_subtype, account_number, account_parent, label, active) VALUES (4551, 'PCG08-PYME','COMPRAS_Y_GASTOS', 'XXXXXX', '660', '4550', 'Gastos financieros por actualización de provisiones', '1');
INSERT INTO llx_accountingaccount (rowid, fk_pcg_version, pcg_type, pcg_subtype, account_number, account_parent, label, active) VALUES (4552, 'PCG08-PYME','COMPRAS_Y_GASTOS', 'XXXXXX', '661', '4550', 'Intereses de obligaciones y bonos', '1');
INSERT INTO llx_accountingaccount (rowid, fk_pcg_version, pcg_type, pcg_subtype, account_number, account_parent, label, active) VALUES (4553, 'PCG08-PYME','COMPRAS_Y_GASTOS', 'XXXXXX', '6610', '4452', 'Intereses de obligaciones y bonos a largo plazo empresas del grupo', '1');
INSERT INTO llx_accountingaccount (rowid, fk_pcg_version, pcg_type, pcg_subtype, account_number, account_parent, label, active) VALUES (4554, 'PCG08-PYME','COMPRAS_Y_GASTOS', 'XXXXXX', '6611', '4452', 'Intereses de obligaciones y bonos a largo plazo empresas asociadas', '1');
INSERT INTO llx_accountingaccount (rowid, fk_pcg_version, pcg_type, pcg_subtype, account_number, account_parent, label, active) VALUES (4555, 'PCG08-PYME','COMPRAS_Y_GASTOS', 'XXXXXX', '6612', '4452', 'Intereses de obligaciones y bonos a largo plazo otras partes vinculadas', '1');
INSERT INTO llx_accountingaccount (rowid, fk_pcg_version, pcg_type, pcg_subtype, account_number, account_parent, label, active) VALUES (4556, 'PCG08-PYME','COMPRAS_Y_GASTOS', 'XXXXXX', '6613', '4452', 'Intereses de obligaciones y bonos a largo plazo otras empresas', '1');
INSERT INTO llx_accountingaccount (rowid, fk_pcg_version, pcg_type, pcg_subtype, account_number, account_parent, label, active) VALUES (4557, 'PCG08-PYME','COMPRAS_Y_GASTOS', 'XXXXXX', '6615', '4452', 'Intereses de obligaciones y bonos a corto plazo empresas del grupo', '1');
INSERT INTO llx_accountingaccount (rowid, fk_pcg_version, pcg_type, pcg_subtype, account_number, account_parent, label, active) VALUES (4558, 'PCG08-PYME','COMPRAS_Y_GASTOS', 'XXXXXX', '6616', '4452', 'Intereses de obligaciones y bonos a corto plazo empresas asociadas', '1');
INSERT INTO llx_accountingaccount (rowid, fk_pcg_version, pcg_type, pcg_subtype, account_number, account_parent, label, active) VALUES (4559, 'PCG08-PYME','COMPRAS_Y_GASTOS', 'XXXXXX', '6617', '4452', 'Intereses de obligaciones y bonos a corto plazo otras partes vinculadas', '1');
INSERT INTO llx_accountingaccount (rowid, fk_pcg_version, pcg_type, pcg_subtype, account_number, account_parent, label, active) VALUES (4560, 'PCG08-PYME','COMPRAS_Y_GASTOS', 'XXXXXX', '6618', '4452', 'Intereses de obligaciones y bonos a corto plazo otras empresas', '1');
INSERT INTO llx_accountingaccount (rowid, fk_pcg_version, pcg_type, pcg_subtype, account_number, account_parent, label, active) VALUES (4561, 'PCG08-PYME','COMPRAS_Y_GASTOS', 'XXXXXX', '662', '4550', 'Intereses de deudas', '1');
INSERT INTO llx_accountingaccount (rowid, fk_pcg_version, pcg_type, pcg_subtype, account_number, account_parent, label, active) VALUES (4562, 'PCG08-PYME','COMPRAS_Y_GASTOS', 'XXXXXX', '6620', '4561', 'Intereses de deudas empresas del grupo', '1');
INSERT INTO llx_accountingaccount (rowid, fk_pcg_version, pcg_type, pcg_subtype, account_number, account_parent, label, active) VALUES (4563, 'PCG08-PYME','COMPRAS_Y_GASTOS', 'XXXXXX', '6621', '4561', 'Intereses de deudas empresas asociadas', '1');
INSERT INTO llx_accountingaccount (rowid, fk_pcg_version, pcg_type, pcg_subtype, account_number, account_parent, label, active) VALUES (4564, 'PCG08-PYME','COMPRAS_Y_GASTOS', 'XXXXXX', '6622', '4561', 'Intereses de deudas otras partes vinculadas', '1');
INSERT INTO llx_accountingaccount (rowid, fk_pcg_version, pcg_type, pcg_subtype, account_number, account_parent, label, active) VALUES (4565, 'PCG08-PYME','COMPRAS_Y_GASTOS', 'XXXXXX', '6623', '4561', 'Intereses de deudas con entidades de crédito', '1');
INSERT INTO llx_accountingaccount (rowid, fk_pcg_version, pcg_type, pcg_subtype, account_number, account_parent, label, active) VALUES (4566, 'PCG08-PYME','COMPRAS_Y_GASTOS', 'XXXXXX', '6624', '4561', 'Intereses de deudas otras empresas', '1');
INSERT INTO llx_accountingaccount (rowid, fk_pcg_version, pcg_type, pcg_subtype, account_number, account_parent, label, active) VALUES (4567, 'PCG08-PYME','COMPRAS_Y_GASTOS', 'XXXXXX', '663', '4550', 'Pérdidas por valorización de activos y pasivos financieros por su valor razonable', '1');
INSERT INTO llx_accountingaccount (rowid, fk_pcg_version, pcg_type, pcg_subtype, account_number, account_parent, label, active) VALUES (4568, 'PCG08-PYME','COMPRAS_Y_GASTOS', 'XXXXXX', '664', '4550', 'Gastos por dividendos de acciones o participaciones consideradas como pasivos financieros', '1');
INSERT INTO llx_accountingaccount (rowid, fk_pcg_version, pcg_type, pcg_subtype, account_number, account_parent, label, active) VALUES (4569, 'PCG08-PYME','COMPRAS_Y_GASTOS', 'XXXXXX', '6640', '4568', 'Dividendos de pasivos empresas del grupo', '1');
INSERT INTO llx_accountingaccount (rowid, fk_pcg_version, pcg_type, pcg_subtype, account_number, account_parent, label, active) VALUES (4570, 'PCG08-PYME','COMPRAS_Y_GASTOS', 'XXXXXX', '6641', '4568', 'Dividendos de pasivos empresas asociadas', '1');
INSERT INTO llx_accountingaccount (rowid, fk_pcg_version, pcg_type, pcg_subtype, account_number, account_parent, label, active) VALUES (4571, 'PCG08-PYME','COMPRAS_Y_GASTOS', 'XXXXXX', '6642', '4568', 'Dividendos de pasivos otras partes vinculadas', '1');
INSERT INTO llx_accountingaccount (rowid, fk_pcg_version, pcg_type, pcg_subtype, account_number, account_parent, label, active) VALUES (4572, 'PCG08-PYME','COMPRAS_Y_GASTOS', 'XXXXXX', '6643', '4568', 'Dividendos de pasivos otras empresas', '1');
INSERT INTO llx_accountingaccount (rowid, fk_pcg_version, pcg_type, pcg_subtype, account_number, account_parent, label, active) VALUES (4573, 'PCG08-PYME','COMPRAS_Y_GASTOS', 'XXXXXX', '665', '4550', 'Intereses por descuento de efectos y operaciones de factoring', '1');
INSERT INTO llx_accountingaccount (rowid, fk_pcg_version, pcg_type, pcg_subtype, account_number, account_parent, label, active) VALUES (4574, 'PCG08-PYME','COMPRAS_Y_GASTOS', 'XXXXXX', '6650', '4573', 'Intereses por descuento de efectos en entidades de crédito del grupo', '1');
INSERT INTO llx_accountingaccount (rowid, fk_pcg_version, pcg_type, pcg_subtype, account_number, account_parent, label, active) VALUES (4575, 'PCG08-PYME','COMPRAS_Y_GASTOS', 'XXXXXX', '6651', '4573', 'Intereses por descuento de efectos en entidades de crédito asociadas', '1');
INSERT INTO llx_accountingaccount (rowid, fk_pcg_version, pcg_type, pcg_subtype, account_number, account_parent, label, active) VALUES (4576, 'PCG08-PYME','COMPRAS_Y_GASTOS', 'XXXXXX', '6652', '4573', 'Intereses por descuento de efectos en entidades de crédito vinculadas', '1');
INSERT INTO llx_accountingaccount (rowid, fk_pcg_version, pcg_type, pcg_subtype, account_number, account_parent, label, active) VALUES (4577, 'PCG08-PYME','COMPRAS_Y_GASTOS', 'XXXXXX', '6653', '4573', 'Intereses por descuento de efectos en otras entidades de crédito', '1');
INSERT INTO llx_accountingaccount (rowid, fk_pcg_version, pcg_type, pcg_subtype, account_number, account_parent, label, active) VALUES (4578, 'PCG08-PYME','COMPRAS_Y_GASTOS', 'XXXXXX', '6654', '4573', 'Intereses por operaciones de factoring con entidades de crédito del grupo', '1');
INSERT INTO llx_accountingaccount (rowid, fk_pcg_version, pcg_type, pcg_subtype, account_number, account_parent, label, active) VALUES (4579, 'PCG08-PYME','COMPRAS_Y_GASTOS', 'XXXXXX', '6655', '4573', 'Intereses por operaciones de factoring con entidades de crédito asociadas', '1');
INSERT INTO llx_accountingaccount (rowid, fk_pcg_version, pcg_type, pcg_subtype, account_number, account_parent, label, active) VALUES (4580, 'PCG08-PYME','COMPRAS_Y_GASTOS', 'XXXXXX', '6656', '4573', 'Intereses por operaciones de factoring con otras entidades de crédito vinculadas', '1');
INSERT INTO llx_accountingaccount (rowid, fk_pcg_version, pcg_type, pcg_subtype, account_number, account_parent, label, active) VALUES (4581, 'PCG08-PYME','COMPRAS_Y_GASTOS', 'XXXXXX', '6657', '4573', 'Intereses por operaciones de factoring con otras entidades de crédito', '1');
INSERT INTO llx_accountingaccount (rowid, fk_pcg_version, pcg_type, pcg_subtype, account_number, account_parent, label, active) VALUES (4582, 'PCG08-PYME','COMPRAS_Y_GASTOS', 'XXXXXX', '666', '4550', 'Pérdidas en participaciones y valores representativos de deuda', '1');
INSERT INTO llx_accountingaccount (rowid, fk_pcg_version, pcg_type, pcg_subtype, account_number, account_parent, label, active) VALUES (4583, 'PCG08-PYME','COMPRAS_Y_GASTOS', 'XXXXXX', '6660', '4582', 'Pérdidas en valores representativos de deuda a largo plazo empresas del grupo', '1');
INSERT INTO llx_accountingaccount (rowid, fk_pcg_version, pcg_type, pcg_subtype, account_number, account_parent, label, active) VALUES (4584, 'PCG08-PYME','COMPRAS_Y_GASTOS', 'XXXXXX', '6661', '4582', 'Pérdidas en valores representativos de deuda a largo plazo empresas asociadas', '1');
INSERT INTO llx_accountingaccount (rowid, fk_pcg_version, pcg_type, pcg_subtype, account_number, account_parent, label, active) VALUES (4585, 'PCG08-PYME','COMPRAS_Y_GASTOS', 'XXXXXX', '6662', '4582', 'Pérdidas en valores representativos de deuda a largo plazo otras partes vinculadas', '1');
INSERT INTO llx_accountingaccount (rowid, fk_pcg_version, pcg_type, pcg_subtype, account_number, account_parent, label, active) VALUES (4586, 'PCG08-PYME','COMPRAS_Y_GASTOS', 'XXXXXX', '6663', '4582', 'Pérdidas en participaciones y valores representativos de deuda a largo plazo otras empresas', '1');
INSERT INTO llx_accountingaccount (rowid, fk_pcg_version, pcg_type, pcg_subtype, account_number, account_parent, label, active) VALUES (4587, 'PCG08-PYME','COMPRAS_Y_GASTOS', 'XXXXXX', '6665', '4582', 'Pérdidas en participaciones y valores representativos de deuda a corto plazo empresas del grupo', '1');
INSERT INTO llx_accountingaccount (rowid, fk_pcg_version, pcg_type, pcg_subtype, account_number, account_parent, label, active) VALUES (4588, 'PCG08-PYME','COMPRAS_Y_GASTOS', 'XXXXXX', '6666', '4582', 'Pérdidas en participaciones y valores representativos de deuda a corto plazo empresas asociadas', '1');
INSERT INTO llx_accountingaccount (rowid, fk_pcg_version, pcg_type, pcg_subtype, account_number, account_parent, label, active) VALUES (4589, 'PCG08-PYME','COMPRAS_Y_GASTOS', 'XXXXXX', '6667', '4582', 'Pérdidas en valores representativos de deuda a corto plazo otras partes vinculadas', '1');
INSERT INTO llx_accountingaccount (rowid, fk_pcg_version, pcg_type, pcg_subtype, account_number, account_parent, label, active) VALUES (4590, 'PCG08-PYME','COMPRAS_Y_GASTOS', 'XXXXXX', '6668', '4582', 'Pérdidas en valores representativos de deuda a corto plazo otras empresas', '1');
INSERT INTO llx_accountingaccount (rowid, fk_pcg_version, pcg_type, pcg_subtype, account_number, account_parent, label, active) VALUES (4591, 'PCG08-PYME','COMPRAS_Y_GASTOS', 'XXXXXX', '667', '4550', 'Pérdidas de créditos no comerciales', '1');
INSERT INTO llx_accountingaccount (rowid, fk_pcg_version, pcg_type, pcg_subtype, account_number, account_parent, label, active) VALUES (4592, 'PCG08-PYME','COMPRAS_Y_GASTOS', 'XXXXXX', '6670', '4591', 'Pérdidas de créditos a largo plazo empresas del grupo', '1');
INSERT INTO llx_accountingaccount (rowid, fk_pcg_version, pcg_type, pcg_subtype, account_number, account_parent, label, active) VALUES (4593, 'PCG08-PYME','COMPRAS_Y_GASTOS', 'XXXXXX', '6671', '4591', 'Pérdidas de créditos a largo plazo empresas asociadas', '1');
INSERT INTO llx_accountingaccount (rowid, fk_pcg_version, pcg_type, pcg_subtype, account_number, account_parent, label, active) VALUES (4594, 'PCG08-PYME','COMPRAS_Y_GASTOS', 'XXXXXX', '6672', '4591', 'Pérdidas de créditos a largo plazo otras partes vinculadas', '1');
INSERT INTO llx_accountingaccount (rowid, fk_pcg_version, pcg_type, pcg_subtype, account_number, account_parent, label, active) VALUES (4595, 'PCG08-PYME','COMPRAS_Y_GASTOS', 'XXXXXX', '6673', '4591', 'Pérdidas de créditos a largo plazo otras empresas', '1');
INSERT INTO llx_accountingaccount (rowid, fk_pcg_version, pcg_type, pcg_subtype, account_number, account_parent, label, active) VALUES (4596, 'PCG08-PYME','COMPRAS_Y_GASTOS', 'XXXXXX', '6675', '4591', 'Pérdidas de créditos a corto plazo empresas del grupo', '1');
INSERT INTO llx_accountingaccount (rowid, fk_pcg_version, pcg_type, pcg_subtype, account_number, account_parent, label, active) VALUES (4597, 'PCG08-PYME','COMPRAS_Y_GASTOS', 'XXXXXX', '6676', '4591', 'Pérdidas de créditos a corto plazo empresas asociadas', '1');
INSERT INTO llx_accountingaccount (rowid, fk_pcg_version, pcg_type, pcg_subtype, account_number, account_parent, label, active) VALUES (4598, 'PCG08-PYME','COMPRAS_Y_GASTOS', 'XXXXXX', '6677', '4591', 'Pérdidas de créditos a corto plazo otras partes vinculadas', '1');
INSERT INTO llx_accountingaccount (rowid, fk_pcg_version, pcg_type, pcg_subtype, account_number, account_parent, label, active) VALUES (4599, 'PCG08-PYME','COMPRAS_Y_GASTOS', 'XXXXXX', '6678', '4591', 'Pérdidas de créditos a corto plazo otras empresas', '1');
INSERT INTO llx_accountingaccount (rowid, fk_pcg_version, pcg_type, pcg_subtype, account_number, account_parent, label, active) VALUES (4600, 'PCG08-PYME','COMPRAS_Y_GASTOS', 'XXXXXX', '668', '4550', 'Diferencias negativas de cambio', '1');
INSERT INTO llx_accountingaccount (rowid, fk_pcg_version, pcg_type, pcg_subtype, account_number, account_parent, label, active) VALUES (4601, 'PCG08-PYME','COMPRAS_Y_GASTOS', 'XXXXXX', '669', '4550', 'Otros gastos financieros', '1');
INSERT INTO llx_accountingaccount (rowid, fk_pcg_version, pcg_type, pcg_subtype, account_number, account_parent, label, active) VALUES (4602, 'PCG08-PYME','COMPRAS_Y_GASTOS', 'XXXXXX', '67', '4006', 'Pérdidas procedentes de activos no corrientes y gastos excepcionales', '1');
INSERT INTO llx_accountingaccount (rowid, fk_pcg_version, pcg_type, pcg_subtype, account_number, account_parent, label, active) VALUES (4603, 'PCG08-PYME','COMPRAS_Y_GASTOS', 'XXXXXX', '670', '4602', 'Pérdidas procedentes del inmovilizado intangible', '1');
INSERT INTO llx_accountingaccount (rowid, fk_pcg_version, pcg_type, pcg_subtype, account_number, account_parent, label, active) VALUES (4604, 'PCG08-PYME','COMPRAS_Y_GASTOS', 'XXXXXX', '671', '4602', 'Pérdidas procedentes del inmovilizado material', '1');
INSERT INTO llx_accountingaccount (rowid, fk_pcg_version, pcg_type, pcg_subtype, account_number, account_parent, label, active) VALUES (4605, 'PCG08-PYME','COMPRAS_Y_GASTOS', 'XXXXXX', '672', '4602', 'Pérdidas procedentes de las inversiones inmobiliarias', '1');
INSERT INTO llx_accountingaccount (rowid, fk_pcg_version, pcg_type, pcg_subtype, account_number, account_parent, label, active) VALUES (4607, 'PCG08-PYME','COMPRAS_Y_GASTOS', 'XXXXXX', '673', '4602', 'Pérdidas procedentes de participaciones a largo plazo en partes vinculadas', '1');
INSERT INTO llx_accountingaccount (rowid, fk_pcg_version, pcg_type, pcg_subtype, account_number, account_parent, label, active) VALUES (4608, 'PCG08-PYME','COMPRAS_Y_GASTOS', 'XXXXXX', '6733', '4607', 'Pérdidas procedentes de participaciones a largo plazo empresas del grupo', '1');
INSERT INTO llx_accountingaccount (rowid, fk_pcg_version, pcg_type, pcg_subtype, account_number, account_parent, label, active) VALUES (4609, 'PCG08-PYME','COMPRAS_Y_GASTOS', 'XXXXXX', '6734', '4607', 'Pérdidas procedentes de participaciones a largo plazo empresas asociadas', '1');
INSERT INTO llx_accountingaccount (rowid, fk_pcg_version, pcg_type, pcg_subtype, account_number, account_parent, label, active) VALUES (4610, 'PCG08-PYME','COMPRAS_Y_GASTOS', 'XXXXXX', '6735', '4607', 'Pérdidas procedentes de participaciones a largo plazo otras partes vinculadas', '1');
INSERT INTO llx_accountingaccount (rowid, fk_pcg_version, pcg_type, pcg_subtype, account_number, account_parent, label, active) VALUES (4611, 'PCG08-PYME','COMPRAS_Y_GASTOS', 'XXXXXX', '675', '4602', 'Pérdidas por operaciones con obligaciones propias', '1');
INSERT INTO llx_accountingaccount (rowid, fk_pcg_version, pcg_type, pcg_subtype, account_number, account_parent, label, active) VALUES (4612, 'PCG08-PYME','COMPRAS_Y_GASTOS', 'XXXXXX', '678', '4602', 'Gastos excepcionales', '1');
INSERT INTO llx_accountingaccount (rowid, fk_pcg_version, pcg_type, pcg_subtype, account_number, account_parent, label, active) VALUES (4613, 'PCG08-PYME','COMPRAS_Y_GASTOS', 'XXXXXX', '68', '4006', 'Dotaciones para amortizaciones', '1');
INSERT INTO llx_accountingaccount (rowid, fk_pcg_version, pcg_type, pcg_subtype, account_number, account_parent, label, active) VALUES (4614, 'PCG08-PYME','COMPRAS_Y_GASTOS', 'XXXXXX', '680', '4613', 'Amortización del inmovilizado intangible', '1');
INSERT INTO llx_accountingaccount (rowid, fk_pcg_version, pcg_type, pcg_subtype, account_number, account_parent, label, active) VALUES (4615, 'PCG08-PYME','COMPRAS_Y_GASTOS', 'XXXXXX', '681', '4613', 'Amortización del inmovilizado material', '1');
INSERT INTO llx_accountingaccount (rowid, fk_pcg_version, pcg_type, pcg_subtype, account_number, account_parent, label, active) VALUES (4616, 'PCG08-PYME','COMPRAS_Y_GASTOS', 'XXXXXX', '682', '4613', 'Amortización de las inversiones inmobiliarias', '1');
INSERT INTO llx_accountingaccount (rowid, fk_pcg_version, pcg_type, pcg_subtype, account_number, account_parent, label, active) VALUES (4617, 'PCG08-PYME','COMPRAS_Y_GASTOS', 'XXXXXX', '69', '4006', 'Pérdidas por deterioro y otras dotaciones', '1');
INSERT INTO llx_accountingaccount (rowid, fk_pcg_version, pcg_type, pcg_subtype, account_number, account_parent, label, active) VALUES (4618, 'PCG08-PYME','COMPRAS_Y_GASTOS', 'XXXXXX', '690', '4617', 'Pérdidas por deterioro del inmovilizado intangible', '1');
INSERT INTO llx_accountingaccount (rowid, fk_pcg_version, pcg_type, pcg_subtype, account_number, account_parent, label, active) VALUES (4619, 'PCG08-PYME','COMPRAS_Y_GASTOS', 'XXXXXX', '691', '4617', 'Pérdidas por deterioro del inmovilizado material', '1');
INSERT INTO llx_accountingaccount (rowid, fk_pcg_version, pcg_type, pcg_subtype, account_number, account_parent, label, active) VALUES (4620, 'PCG08-PYME','COMPRAS_Y_GASTOS', 'XXXXXX', '692', '4617', 'Pérdidas por deterioro de las inversiones inmobiliarias', '1');
INSERT INTO llx_accountingaccount (rowid, fk_pcg_version, pcg_type, pcg_subtype, account_number, account_parent, label, active) VALUES (4621, 'PCG08-PYME','COMPRAS_Y_GASTOS', 'XXXXXX', '693', '4617', 'Pérdidas por deterioro de existencias', '1');
INSERT INTO llx_accountingaccount (rowid, fk_pcg_version, pcg_type, pcg_subtype, account_number, account_parent, label, active) VALUES (4622, 'PCG08-PYME','COMPRAS_Y_GASTOS', 'XXXXXX', '6930', '4621', 'Pérdidas por deterioro de productos terminados y en curso de fabricación', '1');
INSERT INTO llx_accountingaccount (rowid, fk_pcg_version, pcg_type, pcg_subtype, account_number, account_parent, label, active) VALUES (4623, 'PCG08-PYME','COMPRAS_Y_GASTOS', 'XXXXXX', '6931', '4621', 'Pérdidas por deterioro de mercaderías', '1');
INSERT INTO llx_accountingaccount (rowid, fk_pcg_version, pcg_type, pcg_subtype, account_number, account_parent, label, active) VALUES (4624, 'PCG08-PYME','COMPRAS_Y_GASTOS', 'XXXXXX', '6932', '4621', 'Pérdidas por deterioro de materias primas', '1');
INSERT INTO llx_accountingaccount (rowid, fk_pcg_version, pcg_type, pcg_subtype, account_number, account_parent, label, active) VALUES (4625, 'PCG08-PYME','COMPRAS_Y_GASTOS', 'XXXXXX', '6933', '4621', 'Pérdidas por deterioro de otros aprovisionamientos', '1');
INSERT INTO llx_accountingaccount (rowid, fk_pcg_version, pcg_type, pcg_subtype, account_number, account_parent, label, active) VALUES (4626, 'PCG08-PYME','COMPRAS_Y_GASTOS', 'XXXXXX', '694', '4617', 'Pérdidas por deterioro de créditos por operaciones comerciales', '1');
INSERT INTO llx_accountingaccount (rowid, fk_pcg_version, pcg_type, pcg_subtype, account_number, account_parent, label, active) VALUES (4627, 'PCG08-PYME','COMPRAS_Y_GASTOS', 'XXXXXX', '695', '4617', 'Dotación a la provisión por operaciones comerciales', '1');
INSERT INTO llx_accountingaccount (rowid, fk_pcg_version, pcg_type, pcg_subtype, account_number, account_parent, label, active) VALUES (4628, 'PCG08-PYME','COMPRAS_Y_GASTOS', 'XXXXXX', '6954', '4627', 'Dotación a la provisión por contratos onerosos', '1');
INSERT INTO llx_accountingaccount (rowid, fk_pcg_version, pcg_type, pcg_subtype, account_number, account_parent, label, active) VALUES (4629, 'PCG08-PYME','COMPRAS_Y_GASTOS', 'XXXXXX', '6959', '4628', 'Dotación a la provisión para otras operaciones comerciales', '1');
INSERT INTO llx_accountingaccount (rowid, fk_pcg_version, pcg_type, pcg_subtype, account_number, account_parent, label, active) VALUES (4630, 'PCG08-PYME','COMPRAS_Y_GASTOS', 'XXXXXX', '696', '4617', 'Pérdidas por deterioro de participaciones y valores representativos de deuda a largo plazo', '1');
INSERT INTO llx_accountingaccount (rowid, fk_pcg_version, pcg_type, pcg_subtype, account_number, account_parent, label, active) VALUES (4631, 'PCG08-PYME','COMPRAS_Y_GASTOS', 'XXXXXX', '6960', '4630', 'Pérdidas por deterioro de participaciones en instrumentos de patrimonio neto a largo plazo empresas del grupo', '1');
INSERT INTO llx_accountingaccount (rowid, fk_pcg_version, pcg_type, pcg_subtype, account_number, account_parent, label, active) VALUES (4632, 'PCG08-PYME','COMPRAS_Y_GASTOS', 'XXXXXX', '6961', '4630', 'Pérdidas por deterioro de participaciones en instrumentos de patrimonio neto a largo plazo empresas asociadas', '1');
INSERT INTO llx_accountingaccount (rowid, fk_pcg_version, pcg_type, pcg_subtype, account_number, account_parent, label, active) VALUES (4633, 'PCG08-PYME','COMPRAS_Y_GASTOS', 'XXXXXX', '6962', '4630', 'Pérdidas por deterioro de participaciones en instrumentos de patrimonio neto a largo plazo otras partes vinculadas', '1');
INSERT INTO llx_accountingaccount (rowid, fk_pcg_version, pcg_type, pcg_subtype, account_number, account_parent, label, active) VALUES (4634, 'PCG08-PYME','COMPRAS_Y_GASTOS', 'XXXXXX', '6963', '4630', 'Pérdidas por deterioro de participaciones en instrumentos de patrimonio neto a largo plazo otras empresas', '1');
INSERT INTO llx_accountingaccount (rowid, fk_pcg_version, pcg_type, pcg_subtype, account_number, account_parent, label, active) VALUES (4635, 'PCG08-PYME','COMPRAS_Y_GASTOS', 'XXXXXX', '6965', '4630', 'Pérdidas por deterioro en valores representativos de deuda a largo plazo empresas del grupo', '1');
INSERT INTO llx_accountingaccount (rowid, fk_pcg_version, pcg_type, pcg_subtype, account_number, account_parent, label, active) VALUES (4636, 'PCG08-PYME','COMPRAS_Y_GASTOS', 'XXXXXX', '6966', '4630', 'Pérdidas por deterioro en valores representativos de deuda a largo plazo empresas asociadas', '1');
INSERT INTO llx_accountingaccount (rowid, fk_pcg_version, pcg_type, pcg_subtype, account_number, account_parent, label, active) VALUES (4637, 'PCG08-PYME','COMPRAS_Y_GASTOS', 'XXXXXX', '6967', '4630', 'Pérdidas por deterioro en valores representativos de deuda a largo plazo otras partes vinculadas', '1');
INSERT INTO llx_accountingaccount (rowid, fk_pcg_version, pcg_type, pcg_subtype, account_number, account_parent, label, active) VALUES (4638, 'PCG08-PYME','COMPRAS_Y_GASTOS', 'XXXXXX', '6968', '4630', 'Pérdidas por deterioro en valores representativos de deuda a largo plazo otras empresas', '1');
INSERT INTO llx_accountingaccount (rowid, fk_pcg_version, pcg_type, pcg_subtype, account_number, account_parent, label, active) VALUES (4639, 'PCG08-PYME','COMPRAS_Y_GASTOS', 'XXXXXX', '697', '4617', 'Pérdidas por deterioro de créditos a largo plazo', '1');
INSERT INTO llx_accountingaccount (rowid, fk_pcg_version, pcg_type, pcg_subtype, account_number, account_parent, label, active) VALUES (4640, 'PCG08-PYME','COMPRAS_Y_GASTOS', 'XXXXXX', '6970', '4639', 'Pérdidas por deterioro de créditos a largo plazo empresas del grupo', '1');
INSERT INTO llx_accountingaccount (rowid, fk_pcg_version, pcg_type, pcg_subtype, account_number, account_parent, label, active) VALUES (4641, 'PCG08-PYME','COMPRAS_Y_GASTOS', 'XXXXXX', '6971', '4639', 'Pérdidas por deterioro de créditos a largo plazo empresas asociadas', '1');
INSERT INTO llx_accountingaccount (rowid, fk_pcg_version, pcg_type, pcg_subtype, account_number, account_parent, label, active) VALUES (4642, 'PCG08-PYME','COMPRAS_Y_GASTOS', 'XXXXXX', '6972', '4639', 'Pérdidas por deterioro de créditos a largo plazo otras partes vinculadas', '1');
INSERT INTO llx_accountingaccount (rowid, fk_pcg_version, pcg_type, pcg_subtype, account_number, account_parent, label, active) VALUES (4643, 'PCG08-PYME','COMPRAS_Y_GASTOS', 'XXXXXX', '6973', '4639', 'Pérdidas por deterioro de créditos a largo plazo otras empresas', '1');
INSERT INTO llx_accountingaccount (rowid, fk_pcg_version, pcg_type, pcg_subtype, account_number, account_parent, label, active) VALUES (4644, 'PCG08-PYME','COMPRAS_Y_GASTOS', 'XXXXXX', '698', '4617', 'Pérdidas por deterioro de participaciones y valores representativos de deuda a corto plazo', '1');
INSERT INTO llx_accountingaccount (rowid, fk_pcg_version, pcg_type, pcg_subtype, account_number, account_parent, label, active) VALUES (4645, 'PCG08-PYME','COMPRAS_Y_GASTOS', 'XXXXXX', '6980', '4644', 'Pérdidas por deterioro de participaciones en instrumentos de patrimonio neto a corto plazo empresas del grupo', '1');
INSERT INTO llx_accountingaccount (rowid, fk_pcg_version, pcg_type, pcg_subtype, account_number, account_parent, label, active) VALUES (4646, 'PCG08-PYME','COMPRAS_Y_GASTOS', 'XXXXXX', '6981', '4644', 'Pérdidas por deterioro de participaciones en instrumentos de patrimonio neto a corto plazo empresas asociadas', '1');
INSERT INTO llx_accountingaccount (rowid, fk_pcg_version, pcg_type, pcg_subtype, account_number, account_parent, label, active) VALUES (4647, 'PCG08-PYME','COMPRAS_Y_GASTOS', 'XXXXXX', '6985', '4644', 'Pérdidas por deterioro en valores representativos de deuda a corto plazo empresas del grupo', '1');
INSERT INTO llx_accountingaccount (rowid, fk_pcg_version, pcg_type, pcg_subtype, account_number, account_parent, label, active) VALUES (4648, 'PCG08-PYME','COMPRAS_Y_GASTOS', 'XXXXXX', '6986', '4644', 'Pérdidas por deterioro en valores representativos de deuda a corto plazo empresas asociadas', '1');
INSERT INTO llx_accountingaccount (rowid, fk_pcg_version, pcg_type, pcg_subtype, account_number, account_parent, label, active) VALUES (4649, 'PCG08-PYME','COMPRAS_Y_GASTOS', 'XXXXXX', '6988', '4644', 'Pérdidas por deterioro en valores representativos de deuda a corto plazo de otras empresas', '1');
INSERT INTO llx_accountingaccount (rowid, fk_pcg_version, pcg_type, pcg_subtype, account_number, account_parent, label, active) VALUES (4650, 'PCG08-PYME','COMPRAS_Y_GASTOS', 'XXXXXX', '699', '4617', 'Pérdidas por deterioro de crédito a corto plazo', '1');
INSERT INTO llx_accountingaccount (rowid, fk_pcg_version, pcg_type, pcg_subtype, account_number, account_parent, label, active) VALUES (4651, 'PCG08-PYME','COMPRAS_Y_GASTOS', 'XXXXXX', '6990', '4650', 'Pérdidas por deterioro de crédito a corto plazo empresas del grupo', '1');
INSERT INTO llx_accountingaccount (rowid, fk_pcg_version, pcg_type, pcg_subtype, account_number, account_parent, label, active) VALUES (4652, 'PCG08-PYME','COMPRAS_Y_GASTOS', 'XXXXXX', '6991', '4650', 'Pérdidas por deterioro de crédito a corto plazo empresas asociadas', '1');
INSERT INTO llx_accountingaccount (rowid, fk_pcg_version, pcg_type, pcg_subtype, account_number, account_parent, label, active) VALUES (4653, 'PCG08-PYME','COMPRAS_Y_GASTOS', 'XXXXXX', '6992', '4650', 'Pérdidas por deterioro de crédito a corto plazo otras partes vinculadas', '1');
INSERT INTO llx_accountingaccount (rowid, fk_pcg_version, pcg_type, pcg_subtype, account_number, account_parent, label, active) VALUES (4654, 'PCG08-PYME','COMPRAS_Y_GASTOS', 'XXXXXX', '6993', '4650', 'Pérdidas por deterioro de crédito a corto plazo otras empresas', '1');
INSERT INTO llx_accountingaccount (rowid, fk_pcg_version, pcg_type, pcg_subtype, account_number, account_parent, label, active) VALUES (4655, 'PCG08-PYME','VENTAS_E_INGRESOS', 'XXXXXX', '70', '4007', 'Ventas', '1');
INSERT INTO llx_accountingaccount (rowid, fk_pcg_version, pcg_type, pcg_subtype, account_number, account_parent, label, active) VALUES (4656, 'PCG08-PYME','VENTAS_E_INGRESOS', 'VENTAS', '700', '4655', 'Ventas de mercaderías', '1');
INSERT INTO llx_accountingaccount (rowid, fk_pcg_version, pcg_type, pcg_subtype, account_number, account_parent, label, active) VALUES (4657, 'PCG08-PYME','VENTAS_E_INGRESOS', 'VENTAS', '701', '4655', 'Ventas de productos terminados', '1');
INSERT INTO llx_accountingaccount (rowid, fk_pcg_version, pcg_type, pcg_subtype, account_number, account_parent, label, active) VALUES (4658, 'PCG08-PYME','VENTAS_E_INGRESOS', 'XXXXXX', '702', '4655', 'Ventas de productos semiterminados', '1');
INSERT INTO llx_accountingaccount (rowid, fk_pcg_version, pcg_type, pcg_subtype, account_number, account_parent, label, active) VALUES (4659, 'PCG08-PYME','VENTAS_E_INGRESOS', 'XXXXXX', '703', '4655', 'Ventas de subproductos y residuos', '1');
INSERT INTO llx_accountingaccount (rowid, fk_pcg_version, pcg_type, pcg_subtype, account_number, account_parent, label, active) VALUES (4660, 'PCG08-PYME','VENTAS_E_INGRESOS', 'XXXXXX', '704', '4655', 'Ventas de envases y embalajes', '1');
INSERT INTO llx_accountingaccount (rowid, fk_pcg_version, pcg_type, pcg_subtype, account_number, account_parent, label, active) VALUES (4661, 'PCG08-PYME','VENTAS_E_INGRESOS', 'VENTAS', '705', '4655', 'Prestaciones de servicios', '1');
INSERT INTO llx_accountingaccount (rowid, fk_pcg_version, pcg_type, pcg_subtype, account_number, account_parent, label, active) VALUES (4662, 'PCG08-PYME','VENTAS_E_INGRESOS', 'XXXXXX', '706', '4655', 'Descuentos sobre ventas por pronto pago', '1');
INSERT INTO llx_accountingaccount (rowid, fk_pcg_version, pcg_type, pcg_subtype, account_number, account_parent, label, active) VALUES (4663, 'PCG08-PYME','VENTAS_E_INGRESOS', 'XXXXXX', '7060', '4662', 'Descuentos sobre ventas por pronto pago de mercaderías', '1');
INSERT INTO llx_accountingaccount (rowid, fk_pcg_version, pcg_type, pcg_subtype, account_number, account_parent, label, active) VALUES (4664, 'PCG08-PYME','VENTAS_E_INGRESOS', 'XXXXXX', '7061', '4662', 'Descuentos sobre ventas por pronto pago de productos terminados', '1');
INSERT INTO llx_accountingaccount (rowid, fk_pcg_version, pcg_type, pcg_subtype, account_number, account_parent, label, active) VALUES (4665, 'PCG08-PYME','VENTAS_E_INGRESOS', 'XXXXXX', '7062', '4662', 'Descuentos sobre ventas por pronto pago de productos semiterminados', '1');
INSERT INTO llx_accountingaccount (rowid, fk_pcg_version, pcg_type, pcg_subtype, account_number, account_parent, label, active) VALUES (4666, 'PCG08-PYME','VENTAS_E_INGRESOS', 'XXXXXX', '7063', '4662', 'Descuentos sobre ventas por pronto pago de subproductos y residuos', '1');
INSERT INTO llx_accountingaccount (rowid, fk_pcg_version, pcg_type, pcg_subtype, account_number, account_parent, label, active) VALUES (4667, 'PCG08-PYME','VENTAS_E_INGRESOS', 'XXXXXX', '708', '4655', 'Devoluciones de ventas y operacioes similares', '1');
INSERT INTO llx_accountingaccount (rowid, fk_pcg_version, pcg_type, pcg_subtype, account_number, account_parent, label, active) VALUES (4668, 'PCG08-PYME','VENTAS_E_INGRESOS', 'XXXXXX', '7080', '4667', 'Devoluciones de ventas de mercaderías', '1');
INSERT INTO llx_accountingaccount (rowid, fk_pcg_version, pcg_type, pcg_subtype, account_number, account_parent, label, active) VALUES (4669, 'PCG08-PYME','VENTAS_E_INGRESOS', 'XXXXXX', '7081', '4667', 'Devoluciones de ventas de productos terminados', '1');
INSERT INTO llx_accountingaccount (rowid, fk_pcg_version, pcg_type, pcg_subtype, account_number, account_parent, label, active) VALUES (4670, 'PCG08-PYME','VENTAS_E_INGRESOS', 'XXXXXX', '7082', '4667', 'Devoluciones de ventas de productos semiterminados', '1');
INSERT INTO llx_accountingaccount (rowid, fk_pcg_version, pcg_type, pcg_subtype, account_number, account_parent, label, active) VALUES (4671, 'PCG08-PYME','VENTAS_E_INGRESOS', 'XXXXXX', '7083', '4667', 'Devoluciones de ventas de subproductos y residuos', '1');
INSERT INTO llx_accountingaccount (rowid, fk_pcg_version, pcg_type, pcg_subtype, account_number, account_parent, label, active) VALUES (4672, 'PCG08-PYME','VENTAS_E_INGRESOS', 'XXXXXX', '7084', '4667', 'Devoluciones de ventas de envases y embalajes', '1');
INSERT INTO llx_accountingaccount (rowid, fk_pcg_version, pcg_type, pcg_subtype, account_number, account_parent, label, active) VALUES (4673, 'PCG08-PYME','VENTAS_E_INGRESOS', 'XXXXXX', '71', '4007', 'Variación de existencias', '1');
INSERT INTO llx_accountingaccount (rowid, fk_pcg_version, pcg_type, pcg_subtype, account_number, account_parent, label, active) VALUES (4674, 'PCG08-PYME','VENTAS_E_INGRESOS', 'XXXXXX', '710', '4673', 'Variación de existencias de productos en curso', '1');
INSERT INTO llx_accountingaccount (rowid, fk_pcg_version, pcg_type, pcg_subtype, account_number, account_parent, label, active) VALUES (4675, 'PCG08-PYME','VENTAS_E_INGRESOS', 'XXXXXX', '711', '4673', 'Variación de existencias de productos semiterminados', '1');
INSERT INTO llx_accountingaccount (rowid, fk_pcg_version, pcg_type, pcg_subtype, account_number, account_parent, label, active) VALUES (4676, 'PCG08-PYME','VENTAS_E_INGRESOS', 'XXXXXX', '712', '4673', 'Variación de existencias de productos terminados', '1');
INSERT INTO llx_accountingaccount (rowid, fk_pcg_version, pcg_type, pcg_subtype, account_number, account_parent, label, active) VALUES (4677, 'PCG08-PYME','VENTAS_E_INGRESOS', 'XXXXXX', '713', '4673', 'Variación de existencias de subproductos, residuos y materiales recuperados', '1');
INSERT INTO llx_accountingaccount (rowid, fk_pcg_version, pcg_type, pcg_subtype, account_number, account_parent, label, active) VALUES (4678, 'PCG08-PYME','VENTAS_E_INGRESOS', 'XXXXXX', '73', '4007', 'Trabajos realizados para la empresa', '1');
INSERT INTO llx_accountingaccount (rowid, fk_pcg_version, pcg_type, pcg_subtype, account_number, account_parent, label, active) VALUES (4679, 'PCG08-PYME','VENTAS_E_INGRESOS', 'XXXXXX', '730', '4678', 'Trabajos realizados para el inmovilizado intangible', '1');
INSERT INTO llx_accountingaccount (rowid, fk_pcg_version, pcg_type, pcg_subtype, account_number, account_parent, label, active) VALUES (4680, 'PCG08-PYME','VENTAS_E_INGRESOS', 'XXXXXX', '731', '4678', 'Trabajos realizados para el inmovilizado tangible', '1');
INSERT INTO llx_accountingaccount (rowid, fk_pcg_version, pcg_type, pcg_subtype, account_number, account_parent, label, active) VALUES (4681, 'PCG08-PYME','VENTAS_E_INGRESOS', 'XXXXXX', '732', '4678', 'Trabajos realizados en inversiones inmobiliarias', '1');
INSERT INTO llx_accountingaccount (rowid, fk_pcg_version, pcg_type, pcg_subtype, account_number, account_parent, label, active) VALUES (4682, 'PCG08-PYME','VENTAS_E_INGRESOS', 'XXXXXX', '733', '4678', 'Trabajos realizados para el inmovilizado material en curso', '1');
INSERT INTO llx_accountingaccount (rowid, fk_pcg_version, pcg_type, pcg_subtype, account_number, account_parent, label, active) VALUES (4683, 'PCG08-PYME','VENTAS_E_INGRESOS', 'XXXXXX', '74', '4007', 'Subvenciones, donaciones y legados', '1');
INSERT INTO llx_accountingaccount (rowid, fk_pcg_version, pcg_type, pcg_subtype, account_number, account_parent, label, active) VALUES (4684, 'PCG08-PYME','VENTAS_E_INGRESOS', 'XXXXXX', '740', '4683', 'Subvenciones, donaciones y legados a la explotación', '1');
INSERT INTO llx_accountingaccount (rowid, fk_pcg_version, pcg_type, pcg_subtype, account_number, account_parent, label, active) VALUES (4685, 'PCG08-PYME','VENTAS_E_INGRESOS', 'XXXXXX', '746', '4683', 'Subvenciones, donaciones y legados de capital transferidos al resultado del ejercicio', '1');
INSERT INTO llx_accountingaccount (rowid, fk_pcg_version, pcg_type, pcg_subtype, account_number, account_parent, label, active) VALUES (4686, 'PCG08-PYME','VENTAS_E_INGRESOS', 'XXXXXX', '747', '4683', 'Otras subvenciones, donaciones y legados transferidos al resultado del ejercicio', '1');
INSERT INTO llx_accountingaccount (rowid, fk_pcg_version, pcg_type, pcg_subtype, account_number, account_parent, label, active) VALUES (4687, 'PCG08-PYME','VENTAS_E_INGRESOS', 'XXXXXX', '75', '4007', 'Otros ingresos de gestión', '1');
INSERT INTO llx_accountingaccount (rowid, fk_pcg_version, pcg_type, pcg_subtype, account_number, account_parent, label, active) VALUES (4688, 'PCG08-PYME','VENTAS_E_INGRESOS', 'XXXXXX', '751', '4687', 'Resultados de operaciones en común', '1');
INSERT INTO llx_accountingaccount (rowid, fk_pcg_version, pcg_type, pcg_subtype, account_number, account_parent, label, active) VALUES (4689, 'PCG08-PYME','VENTAS_E_INGRESOS', 'XXXXXX', '7510', '4688', 'Pérdida transferida gestor', '1');
INSERT INTO llx_accountingaccount (rowid, fk_pcg_version, pcg_type, pcg_subtype, account_number, account_parent, label, active) VALUES (4690, 'PCG08-PYME','VENTAS_E_INGRESOS', 'XXXXXX', '7511', '4688', 'Beneficio atribuido participe o asociado no gestor', '1');
INSERT INTO llx_accountingaccount (rowid, fk_pcg_version, pcg_type, pcg_subtype, account_number, account_parent, label, active) VALUES (4691, 'PCG08-PYME','VENTAS_E_INGRESOS', 'XXXXXX', '752', '4687', 'Ingreso por arrendamiento', '1');
INSERT INTO llx_accountingaccount (rowid, fk_pcg_version, pcg_type, pcg_subtype, account_number, account_parent, label, active) VALUES (4692, 'PCG08-PYME','VENTAS_E_INGRESOS', 'XXXXXX', '753', '4687', 'Ingresos de propiedad industrial cedida en explotación', '1');
INSERT INTO llx_accountingaccount (rowid, fk_pcg_version, pcg_type, pcg_subtype, account_number, account_parent, label, active) VALUES (4693, 'PCG08-PYME','VENTAS_E_INGRESOS', 'XXXXXX', '754', '4687', 'Ingresos por comisiones', '1');
INSERT INTO llx_accountingaccount (rowid, fk_pcg_version, pcg_type, pcg_subtype, account_number, account_parent, label, active) VALUES (4694, 'PCG08-PYME','VENTAS_E_INGRESOS', 'XXXXXX', '755', '4687', 'Ingresos por servicios al personal', '1');
INSERT INTO llx_accountingaccount (rowid, fk_pcg_version, pcg_type, pcg_subtype, account_number, account_parent, label, active) VALUES (4695, 'PCG08-PYME','VENTAS_E_INGRESOS', 'XXXXXX', '759', '4687', 'Ingresos por servicios diversos', '1');
INSERT INTO llx_accountingaccount (rowid, fk_pcg_version, pcg_type, pcg_subtype, account_number, account_parent, label, active) VALUES (4696, 'PCG08-PYME','VENTAS_E_INGRESOS', 'XXXXXX', '76', '4007', 'Ingresos financieros', '1');
INSERT INTO llx_accountingaccount (rowid, fk_pcg_version, pcg_type, pcg_subtype, account_number, account_parent, label, active) VALUES (4697, 'PCG08-PYME','VENTAS_E_INGRESOS', 'XXXXXX', '760', '4696', 'Ingresos de participaciones en instrumentos de patrimonio', '1');
INSERT INTO llx_accountingaccount (rowid, fk_pcg_version, pcg_type, pcg_subtype, account_number, account_parent, label, active) VALUES (4698, 'PCG08-PYME','VENTAS_E_INGRESOS', 'XXXXXX', '7600', '4697', 'Ingresos de participaciones en instrumentos de patrimonio empresas del grupo', '1');
INSERT INTO llx_accountingaccount (rowid, fk_pcg_version, pcg_type, pcg_subtype, account_number, account_parent, label, active) VALUES (4699, 'PCG08-PYME','VENTAS_E_INGRESOS', 'XXXXXX', '7601', '4697', 'Ingresos de participaciones en instrumentos de patrimonio empresas asociadas', '1');
INSERT INTO llx_accountingaccount (rowid, fk_pcg_version, pcg_type, pcg_subtype, account_number, account_parent, label, active) VALUES (4700, 'PCG08-PYME','VENTAS_E_INGRESOS', 'XXXXXX', '7602', '4697', 'Ingresos de participaciones en instrumentos de patrimonio otras partes asociadas', '1');
INSERT INTO llx_accountingaccount (rowid, fk_pcg_version, pcg_type, pcg_subtype, account_number, account_parent, label, active) VALUES (4701, 'PCG08-PYME','VENTAS_E_INGRESOS', 'XXXXXX', '7603', '4697', 'Ingresos de participaciones en instrumentos de patrimonio otras empresas', '1');
INSERT INTO llx_accountingaccount (rowid, fk_pcg_version, pcg_type, pcg_subtype, account_number, account_parent, label, active) VALUES (4702, 'PCG08-PYME','VENTAS_E_INGRESOS', 'XXXXXX', '761', '4696', 'Ingresos de valores representativos de deuda', '1');
INSERT INTO llx_accountingaccount (rowid, fk_pcg_version, pcg_type, pcg_subtype, account_number, account_parent, label, active) VALUES (4703, 'PCG08-PYME','VENTAS_E_INGRESOS', 'XXXXXX', '7610', '4702', 'Ingresos de valores representativos de deuda empresas del grupo', '1');
INSERT INTO llx_accountingaccount (rowid, fk_pcg_version, pcg_type, pcg_subtype, account_number, account_parent, label, active) VALUES (4704, 'PCG08-PYME','VENTAS_E_INGRESOS', 'XXXXXX', '7611', '4702', 'Ingresos de valores representativos de deuda empresas asociadas', '1');
INSERT INTO llx_accountingaccount (rowid, fk_pcg_version, pcg_type, pcg_subtype, account_number, account_parent, label, active) VALUES (4705, 'PCG08-PYME','VENTAS_E_INGRESOS', 'XXXXXX', '7612', '4702', 'Ingresos de valores representativos de deuda otras partes asociadas', '1');
INSERT INTO llx_accountingaccount (rowid, fk_pcg_version, pcg_type, pcg_subtype, account_number, account_parent, label, active) VALUES (4706, 'PCG08-PYME','VENTAS_E_INGRESOS', 'XXXXXX', '7613', '4702', 'Ingresos de valores representativos de deuda otras empresas', '1');
INSERT INTO llx_accountingaccount (rowid, fk_pcg_version, pcg_type, pcg_subtype, account_number, account_parent, label, active) VALUES (4707, 'PCG08-PYME','VENTAS_E_INGRESOS', 'XXXXXX', '762', '4696', 'Ingresos de créditos', '1');
INSERT INTO llx_accountingaccount (rowid, fk_pcg_version, pcg_type, pcg_subtype, account_number, account_parent, label, active) VALUES (4708, 'PCG08-PYME','VENTAS_E_INGRESOS', 'XXXXXX', '7620', '4707', 'Ingresos de créditos a largo plazo', '1');
INSERT INTO llx_accountingaccount (rowid, fk_pcg_version, pcg_type, pcg_subtype, account_number, account_parent, label, active) VALUES (4709, 'PCG08-PYME','VENTAS_E_INGRESOS', 'XXXXXX', '76200', '4708', 'Ingresos de crédito a largo plazo empresas del grupo', '1');
INSERT INTO llx_accountingaccount (rowid, fk_pcg_version, pcg_type, pcg_subtype, account_number, account_parent, label, active) VALUES (4710, 'PCG08-PYME','VENTAS_E_INGRESOS', 'XXXXXX', '76201', '4708', 'Ingresos de crédito a largo plazo empresas asociadas', '1');
INSERT INTO llx_accountingaccount (rowid, fk_pcg_version, pcg_type, pcg_subtype, account_number, account_parent, label, active) VALUES (4711, 'PCG08-PYME','VENTAS_E_INGRESOS', 'XXXXXX', '76202', '4708', 'Ingresos de crédito a largo plazo otras partes asociadas', '1');
INSERT INTO llx_accountingaccount (rowid, fk_pcg_version, pcg_type, pcg_subtype, account_number, account_parent, label, active) VALUES (4712, 'PCG08-PYME','VENTAS_E_INGRESOS', 'XXXXXX', '76203', '4708', 'Ingresos de crédito a largo plazo otras empresas', '1');
INSERT INTO llx_accountingaccount (rowid, fk_pcg_version, pcg_type, pcg_subtype, account_number, account_parent, label, active) VALUES (4713, 'PCG08-PYME','VENTAS_E_INGRESOS', 'XXXXXX', '7621', '4707', 'Ingresos de créditos a corto plazo', '1');
INSERT INTO llx_accountingaccount (rowid, fk_pcg_version, pcg_type, pcg_subtype, account_number, account_parent, label, active) VALUES (4714, 'PCG08-PYME','VENTAS_E_INGRESOS', 'XXXXXX', '76210', '4713', 'Ingresos de crédito a corto plazo empresas del grupo', '1');
INSERT INTO llx_accountingaccount (rowid, fk_pcg_version, pcg_type, pcg_subtype, account_number, account_parent, label, active) VALUES (4715, 'PCG08-PYME','VENTAS_E_INGRESOS', 'XXXXXX', '76211', '4713', 'Ingresos de crédito a corto plazo empresas asociadas', '1');
INSERT INTO llx_accountingaccount (rowid, fk_pcg_version, pcg_type, pcg_subtype, account_number, account_parent, label, active) VALUES (4716, 'PCG08-PYME','VENTAS_E_INGRESOS', 'XXXXXX', '76212', '4713', 'Ingresos de crédito a corto plazo otras partes asociadas', '1');
INSERT INTO llx_accountingaccount (rowid, fk_pcg_version, pcg_type, pcg_subtype, account_number, account_parent, label, active) VALUES (4717, 'PCG08-PYME','VENTAS_E_INGRESOS', 'XXXXXX', '76213', '4713', 'Ingresos de crédito a corto plazo otras empresas', '1');
INSERT INTO llx_accountingaccount (rowid, fk_pcg_version, pcg_type, pcg_subtype, account_number, account_parent, label, active) VALUES (4718, 'PCG08-PYME','VENTAS_E_INGRESOS', 'XXXXXX', '763', '4696', 'Beneficios por valorización de activos y pasivos financieros por su valor razonable', '1');
INSERT INTO llx_accountingaccount (rowid, fk_pcg_version, pcg_type, pcg_subtype, account_number, account_parent, label, active) VALUES (4719, 'PCG08-PYME','VENTAS_E_INGRESOS', 'XXXXXX', '766', '4696', 'Beneficios en participaciones y valores representativos de deuda', '1');
INSERT INTO llx_accountingaccount (rowid, fk_pcg_version, pcg_type, pcg_subtype, account_number, account_parent, label, active) VALUES (4720, 'PCG08-PYME','VENTAS_E_INGRESOS', 'XXXXXX', '7660', '4719', 'Beneficios en participaciones y valores representativos de deuda a largo plazo empresas del grupo', '1');
INSERT INTO llx_accountingaccount (rowid, fk_pcg_version, pcg_type, pcg_subtype, account_number, account_parent, label, active) VALUES (4721, 'PCG08-PYME','VENTAS_E_INGRESOS', 'XXXXXX', '7661', '4719', 'Beneficios en participaciones y valores representativos de deuda a largo plazo empresas asociadas', '1');
INSERT INTO llx_accountingaccount (rowid, fk_pcg_version, pcg_type, pcg_subtype, account_number, account_parent, label, active) VALUES (4722, 'PCG08-PYME','VENTAS_E_INGRESOS', 'XXXXXX', '7662', '4719', 'Beneficios en participaciones y valores representativos de deuda a largo plazo otras partes asociadas', '1');
INSERT INTO llx_accountingaccount (rowid, fk_pcg_version, pcg_type, pcg_subtype, account_number, account_parent, label, active) VALUES (4723, 'PCG08-PYME','VENTAS_E_INGRESOS', 'XXXXXX', '7663', '4719', 'Beneficios en participaciones y valores representativos de deuda a largo plazo otras empresas', '1');
INSERT INTO llx_accountingaccount (rowid, fk_pcg_version, pcg_type, pcg_subtype, account_number, account_parent, label, active) VALUES (4724, 'PCG08-PYME','VENTAS_E_INGRESOS', 'XXXXXX', '7665', '4719', 'Beneficios en participaciones y valores representativos de deuda a corto plazo empresas del grupo', '1');
INSERT INTO llx_accountingaccount (rowid, fk_pcg_version, pcg_type, pcg_subtype, account_number, account_parent, label, active) VALUES (4725, 'PCG08-PYME','VENTAS_E_INGRESOS', 'XXXXXX', '7666', '4719', 'Beneficios en participaciones y valores representativos de deuda a corto plazo empresas asociadas', '1');
INSERT INTO llx_accountingaccount (rowid, fk_pcg_version, pcg_type, pcg_subtype, account_number, account_parent, label, active) VALUES (4726, 'PCG08-PYME','VENTAS_E_INGRESOS', 'XXXXXX', '7667', '4719', 'Beneficios en participaciones y valores representativos de deuda a corto plazo otras partes asociadas', '1');
INSERT INTO llx_accountingaccount (rowid, fk_pcg_version, pcg_type, pcg_subtype, account_number, account_parent, label, active) VALUES (4727, 'PCG08-PYME','VENTAS_E_INGRESOS', 'XXXXXX', '7668', '4719', 'Beneficios en participaciones y valores representativos de deuda a corto plazo otras empresas', '1');
INSERT INTO llx_accountingaccount (rowid, fk_pcg_version, pcg_type, pcg_subtype, account_number, account_parent, label, active) VALUES (4728, 'PCG08-PYME','VENTAS_E_INGRESOS', 'XXXXXX', '768', '4696', 'Diferencias positivas de cambio', '1');
INSERT INTO llx_accountingaccount (rowid, fk_pcg_version, pcg_type, pcg_subtype, account_number, account_parent, label, active) VALUES (4729, 'PCG08-PYME','VENTAS_E_INGRESOS', 'XXXXXX', '769', '4696', 'Otros ingresos financieros', '1');
INSERT INTO llx_accountingaccount (rowid, fk_pcg_version, pcg_type, pcg_subtype, account_number, account_parent, label, active) VALUES (4730, 'PCG08-PYME','VENTAS_E_INGRESOS', 'XXXXXX', '77', '4007', 'Beneficios procedentes de activos no corrientes e ingresos excepcionales', '1');
INSERT INTO llx_accountingaccount (rowid, fk_pcg_version, pcg_type, pcg_subtype, account_number, account_parent, label, active) VALUES (4731, 'PCG08-PYME','VENTAS_E_INGRESOS', 'XXXXXX', '770', '4730', 'Beneficios procedentes del inmovilizado intangible', '1');
INSERT INTO llx_accountingaccount (rowid, fk_pcg_version, pcg_type, pcg_subtype, account_number, account_parent, label, active) VALUES (4732, 'PCG08-PYME','VENTAS_E_INGRESOS', 'XXXXXX', '771', '4730', 'Beneficios procedentes del inmovilizado material', '1');
INSERT INTO llx_accountingaccount (rowid, fk_pcg_version, pcg_type, pcg_subtype, account_number, account_parent, label, active) VALUES (4733, 'PCG08-PYME','VENTAS_E_INGRESOS', 'XXXXXX', '772', '4730', 'Beneficios procedentes de las inversiones inmobiliarias', '1');
INSERT INTO llx_accountingaccount (rowid, fk_pcg_version, pcg_type, pcg_subtype, account_number, account_parent, label, active) VALUES (4734, 'PCG08-PYME','VENTAS_E_INGRESOS', 'XXXXXX', '773', '4730', 'Beneficios procedentes de participaciones a largo plazo en partes vinculadas', '1');
INSERT INTO llx_accountingaccount (rowid, fk_pcg_version, pcg_type, pcg_subtype, account_number, account_parent, label, active) VALUES (4735, 'PCG08-PYME','VENTAS_E_INGRESOS', 'XXXXXX', '7733', '4734', 'Beneficios procedentes de participaciones a largo plazo empresas del grupo', '1');
INSERT INTO llx_accountingaccount (rowid, fk_pcg_version, pcg_type, pcg_subtype, account_number, account_parent, label, active) VALUES (4736, 'PCG08-PYME','VENTAS_E_INGRESOS', 'XXXXXX', '7734', '4734', 'Beneficios procedentes de participaciones a largo plazo empresas asociadas', '1');
INSERT INTO llx_accountingaccount (rowid, fk_pcg_version, pcg_type, pcg_subtype, account_number, account_parent, label, active) VALUES (4737, 'PCG08-PYME','VENTAS_E_INGRESOS', 'XXXXXX', '7735', '4734', 'Beneficios procedentes de participaciones a largo plazo otras partes vinculadas', '1');
INSERT INTO llx_accountingaccount (rowid, fk_pcg_version, pcg_type, pcg_subtype, account_number, account_parent, label, active) VALUES (4738, 'PCG08-PYME','VENTAS_E_INGRESOS', 'XXXXXX', '775', '4730', 'Beneficios por operaciones con obligaciones propias', '1');
INSERT INTO llx_accountingaccount (rowid, fk_pcg_version, pcg_type, pcg_subtype, account_number, account_parent, label, active) VALUES (4739, 'PCG08-PYME','VENTAS_E_INGRESOS', 'XXXXXX', '778', '4730', 'Ingresos excepcionales', '1');
INSERT INTO llx_accountingaccount (rowid, fk_pcg_version, pcg_type, pcg_subtype, account_number, account_parent, label, active) VALUES (4741, 'PCG08-PYME','VENTAS_E_INGRESOS', 'XXXXXX', '79', '4007', 'Excesos y aplicaciones de provisiones y pérdidas por deterioro', '1');
INSERT INTO llx_accountingaccount (rowid, fk_pcg_version, pcg_type, pcg_subtype, account_number, account_parent, label, active) VALUES (4742, 'PCG08-PYME','VENTAS_E_INGRESOS', 'XXXXXX', '790', '4741', 'Revisión del deterioro del inmovilizado intangible', '1');
INSERT INTO llx_accountingaccount (rowid, fk_pcg_version, pcg_type, pcg_subtype, account_number, account_parent, label, active) VALUES (4743, 'PCG08-PYME','VENTAS_E_INGRESOS', 'XXXXXX', '791', '4741', 'Revisión del deterioro del inmovilizado material', '1');
INSERT INTO llx_accountingaccount (rowid, fk_pcg_version, pcg_type, pcg_subtype, account_number, account_parent, label, active) VALUES (4744, 'PCG08-PYME','VENTAS_E_INGRESOS', 'XXXXXX', '792', '4741', 'Revisión del deterioro de las inversiones inmobiliarias', '1');
INSERT INTO llx_accountingaccount (rowid, fk_pcg_version, pcg_type, pcg_subtype, account_number, account_parent, label, active) VALUES (4745, 'PCG08-PYME','VENTAS_E_INGRESOS', 'XXXXXX', '793', '4741', 'Revisión del deterioro de las existencias', '1');
INSERT INTO llx_accountingaccount (rowid, fk_pcg_version, pcg_type, pcg_subtype, account_number, account_parent, label, active) VALUES (4746, 'PCG08-PYME','VENTAS_E_INGRESOS', 'XXXXXX', '7930', '4745', 'Revisión del deterioro de productos terminados y en curso de fabricación', '1');
INSERT INTO llx_accountingaccount (rowid, fk_pcg_version, pcg_type, pcg_subtype, account_number, account_parent, label, active) VALUES (4747, 'PCG08-PYME','VENTAS_E_INGRESOS', 'XXXXXX', '7931', '4745', 'Revisión del deterioro de mercaderías', '1');
INSERT INTO llx_accountingaccount (rowid, fk_pcg_version, pcg_type, pcg_subtype, account_number, account_parent, label, active) VALUES (4748, 'PCG08-PYME','VENTAS_E_INGRESOS', 'XXXXXX', '7932', '4745', 'Revisión del deterioro de materias primas', '1');
INSERT INTO llx_accountingaccount (rowid, fk_pcg_version, pcg_type, pcg_subtype, account_number, account_parent, label, active) VALUES (4749, 'PCG08-PYME','VENTAS_E_INGRESOS', 'XXXXXX', '7933', '4745', 'Revisión del deterioro de otros aprovisionamientos', '1');
INSERT INTO llx_accountingaccount (rowid, fk_pcg_version, pcg_type, pcg_subtype, account_number, account_parent, label, active) VALUES (4750, 'PCG08-PYME','VENTAS_E_INGRESOS', 'XXXXXX', '794', '4741', 'Revisión del deterioro de créditos por operaciones comerciales', '1');
INSERT INTO llx_accountingaccount (rowid, fk_pcg_version, pcg_type, pcg_subtype, account_number, account_parent, label, active) VALUES (4751, 'PCG08-PYME','VENTAS_E_INGRESOS', 'XXXXXX', '795', '4741', 'Exceso de provisiones', '1');
INSERT INTO llx_accountingaccount (rowid, fk_pcg_version, pcg_type, pcg_subtype, account_number, account_parent, label, active) VALUES (4752, 'PCG08-PYME','VENTAS_E_INGRESOS', 'XXXXXX', '7951', '4751', 'Exceso de provisión para impuestos', '1');
INSERT INTO llx_accountingaccount (rowid, fk_pcg_version, pcg_type, pcg_subtype, account_number, account_parent, label, active) VALUES (4753, 'PCG08-PYME','VENTAS_E_INGRESOS', 'XXXXXX', '7952', '4751', 'Exceso de provisión para otras responsabilidades', '1');
INSERT INTO llx_accountingaccount (rowid, fk_pcg_version, pcg_type, pcg_subtype, account_number, account_parent, label, active) VALUES (4755, 'PCG08-PYME','VENTAS_E_INGRESOS', 'XXXXXX', '7954', '4751', 'Exceso de provisión para operaciones comerciales', '1');
INSERT INTO llx_accountingaccount (rowid, fk_pcg_version, pcg_type, pcg_subtype, account_number, account_parent, label, active) VALUES (4756, 'PCG08-PYME','VENTAS_E_INGRESOS', 'XXXXXX', '79544', '4755', 'Exceso de provisión por contratos onerosos', '1');
INSERT INTO llx_accountingaccount (rowid, fk_pcg_version, pcg_type, pcg_subtype, account_number, account_parent, label, active) VALUES (4757, 'PCG08-PYME','VENTAS_E_INGRESOS', 'XXXXXX', '79549', '4755', 'Exceso de provisión para otras operaciones comerciales', '1');
INSERT INTO llx_accountingaccount (rowid, fk_pcg_version, pcg_type, pcg_subtype, account_number, account_parent, label, active) VALUES (4758, 'PCG08-PYME','VENTAS_E_INGRESOS', 'XXXXXX', '7955', '4751', 'Exceso de provisión para actuaciones medioambienteales', '1');
INSERT INTO llx_accountingaccount (rowid, fk_pcg_version, pcg_type, pcg_subtype, account_number, account_parent, label, active) VALUES (4759, 'PCG08-PYME','VENTAS_E_INGRESOS', 'XXXXXX', '796', '4741', 'Revisión del deterioro de participaciones y valores representativos de deuda a largo plazo', '1');
INSERT INTO llx_accountingaccount (rowid, fk_pcg_version, pcg_type, pcg_subtype, account_number, account_parent, label, active) VALUES (4760, 'PCG08-PYME','VENTAS_E_INGRESOS', 'XXXXXX', '7960', '4759', 'Revisión del deterioro de participaciones en instrumentos de patrimonio neto a largo plazo empresas del grupo', '1');
INSERT INTO llx_accountingaccount (rowid, fk_pcg_version, pcg_type, pcg_subtype, account_number, account_parent, label, active) VALUES (4761, 'PCG08-PYME','VENTAS_E_INGRESOS', 'XXXXXX', '7961', '4759', 'Revisión del deterioro de participaciones en instrumentos de patrimonio neto a largo plazo empresas asociadas', '1');
INSERT INTO llx_accountingaccount (rowid, fk_pcg_version, pcg_type, pcg_subtype, account_number, account_parent, label, active) VALUES (4762, 'PCG08-PYME','VENTAS_E_INGRESOS', 'XXXXXX', '7962', '4759', 'Revisión del deterioro de participaciones en instrumentos de patrimonio neto a largo plazo otras partes vinculadas', '1');
INSERT INTO llx_accountingaccount (rowid, fk_pcg_version, pcg_type, pcg_subtype, account_number, account_parent, label, active) VALUES (4763, 'PCG08-PYME','VENTAS_E_INGRESOS', 'XXXXXX', '7963', '4759', 'Revisión del deterioro de participaciones en instrumentos de patrimonio neto a largo plazo otras empresas', '1');
INSERT INTO llx_accountingaccount (rowid, fk_pcg_version, pcg_type, pcg_subtype, account_number, account_parent, label, active) VALUES (4764, 'PCG08-PYME','VENTAS_E_INGRESOS', 'XXXXXX', '7965', '4759', 'Revisión del deterioro de valores representativos a largo plazo empresas del grupo', '1');
INSERT INTO llx_accountingaccount (rowid, fk_pcg_version, pcg_type, pcg_subtype, account_number, account_parent, label, active) VALUES (4765, 'PCG08-PYME','VENTAS_E_INGRESOS', 'XXXXXX', '7966', '4759', 'Revisión del deterioro de valores representativos a largo plazo empresas asociadas', '1');
INSERT INTO llx_accountingaccount (rowid, fk_pcg_version, pcg_type, pcg_subtype, account_number, account_parent, label, active) VALUES (4766, 'PCG08-PYME','VENTAS_E_INGRESOS', 'XXXXXX', '7967', '4759', 'Revisión del deterioro de valores representativos a largo otras partes vinculadas', '1');
INSERT INTO llx_accountingaccount (rowid, fk_pcg_version, pcg_type, pcg_subtype, account_number, account_parent, label, active) VALUES (4767, 'PCG08-PYME','VENTAS_E_INGRESOS', 'XXXXXX', '7968', '4759', 'Revisión del deterioro de valores representativos a largo plazo otras empresas', '1');
INSERT INTO llx_accountingaccount (rowid, fk_pcg_version, pcg_type, pcg_subtype, account_number, account_parent, label, active) VALUES (4768, 'PCG08-PYME','VENTAS_E_INGRESOS', 'XXXXXX', '797', '4741', 'Revisión del deterioro de créditos a largo plazo', '1');
INSERT INTO llx_accountingaccount (rowid, fk_pcg_version, pcg_type, pcg_subtype, account_number, account_parent, label, active) VALUES (4769, 'PCG08-PYME','VENTAS_E_INGRESOS', 'XXXXXX', '7970', '4768', 'Revisión del deterioro de créditos a largo plazo empresas del grupo', '1');
INSERT INTO llx_accountingaccount (rowid, fk_pcg_version, pcg_type, pcg_subtype, account_number, account_parent, label, active) VALUES (4770, 'PCG08-PYME','VENTAS_E_INGRESOS', 'XXXXXX', '7971', '4768', 'Revisión del deterioro de créditos a largo plazo empresas asociadas', '1');
INSERT INTO llx_accountingaccount (rowid, fk_pcg_version, pcg_type, pcg_subtype, account_number, account_parent, label, active) VALUES (4771, 'PCG08-PYME','VENTAS_E_INGRESOS', 'XXXXXX', '7972', '4768', 'Revisión del deterioro de créditos a largo plazo otras partes vinculadas', '1');
INSERT INTO llx_accountingaccount (rowid, fk_pcg_version, pcg_type, pcg_subtype, account_number, account_parent, label, active) VALUES (4772, 'PCG08-PYME','VENTAS_E_INGRESOS', 'XXXXXX', '7973', '4768', 'Revisión del deterioro de créditos a largo plazo otras empresas', '1');
INSERT INTO llx_accountingaccount (rowid, fk_pcg_version, pcg_type, pcg_subtype, account_number, account_parent, label, active) VALUES (4773, 'PCG08-PYME','VENTAS_E_INGRESOS', 'XXXXXX', '798', '4741', 'Revisión del deterioro de participaciones y valores representativos de deuda a corto plazo', '1');
INSERT INTO llx_accountingaccount (rowid, fk_pcg_version, pcg_type, pcg_subtype, account_number, account_parent, label, active) VALUES (4774, 'PCG08-PYME','VENTAS_E_INGRESOS', 'XXXXXX', '7980', '4773', 'Revisión del deterioro de participaciones en instrumentos de patrimonio neto a corto plazo empresas del grupo', '1');
INSERT INTO llx_accountingaccount (rowid, fk_pcg_version, pcg_type, pcg_subtype, account_number, account_parent, label, active) VALUES (4775, 'PCG08-PYME','VENTAS_E_INGRESOS', 'XXXXXX', '7981', '4773', 'Revisión del deterioro de participaciones en instrumentos de patrimonio neto a corto plazo empresas asociadas', '1');
INSERT INTO llx_accountingaccount (rowid, fk_pcg_version, pcg_type, pcg_subtype, account_number, account_parent, label, active) VALUES (4776, 'PCG08-PYME','VENTAS_E_INGRESOS', 'XXXXXX', '7985', '4773', 'Revisión del deterioro de valores representativos de deuda a corto plazo empresas del grupo', '1');
INSERT INTO llx_accountingaccount (rowid, fk_pcg_version, pcg_type, pcg_subtype, account_number, account_parent, label, active) VALUES (4777, 'PCG08-PYME','VENTAS_E_INGRESOS', 'XXXXXX', '7986', '4773', 'Revisión del deterioro de valores representativos de deuda a corto plazo empresas asociadas', '1');
INSERT INTO llx_accountingaccount (rowid, fk_pcg_version, pcg_type, pcg_subtype, account_number, account_parent, label, active) VALUES (4778, 'PCG08-PYME','VENTAS_E_INGRESOS', 'XXXXXX', '7987', '4773', 'Revisión del deterioro de valores representativos de deuda a corto plazo otras partes vinculadas', '1');
INSERT INTO llx_accountingaccount (rowid, fk_pcg_version, pcg_type, pcg_subtype, account_number, account_parent, label, active) VALUES (4779, 'PCG08-PYME','VENTAS_E_INGRESOS', 'XXXXXX', '7988', '4773', 'Revisión del deterioro de valores representativos de deuda a corto plazo otras empresas', '1');
INSERT INTO llx_accountingaccount (rowid, fk_pcg_version, pcg_type, pcg_subtype, account_number, account_parent, label, active) VALUES (4780, 'PCG08-PYME','VENTAS_E_INGRESOS', 'XXXXXX', '799', '4741', 'Revisión del deterioro de créditos a corto plazo', '1');
INSERT INTO llx_accountingaccount (rowid, fk_pcg_version, pcg_type, pcg_subtype, account_number, account_parent, label, active) VALUES (4781, 'PCG08-PYME','VENTAS_E_INGRESOS', 'XXXXXX', '7990', '4780', 'Revisión del deterioro de créditos a corto plazo empresas del grupo', '1');
INSERT INTO llx_accountingaccount (rowid, fk_pcg_version, pcg_type, pcg_subtype, account_number, account_parent, label, active) VALUES (4782, 'PCG08-PYME','VENTAS_E_INGRESOS', 'XXXXXX', '7991', '4780', 'Revisión del deterioro de créditos a corto plazo empresas asociadas', '1');
INSERT INTO llx_accountingaccount (rowid, fk_pcg_version, pcg_type, pcg_subtype, account_number, account_parent, label, active) VALUES (4783, 'PCG08-PYME','VENTAS_E_INGRESOS', 'XXXXXX', '7992', '4780', 'Revisión del deterioro de créditos a corto plazo otras partes vinculadas', '1');
INSERT INTO llx_accountingaccount (rowid, fk_pcg_version, pcg_type, pcg_subtype, account_number, account_parent, label, active) VALUES (4784, 'PCG08-PYME','VENTAS_E_INGRESOS', 'XXXXXX', '7993', '4780', 'Revisión del deterioro de créditos a corto plazo otras empresas', '1');


DROP TABLE llx_texts;


DROP TABLE llx_c_email_templates;
create table llx_c_email_templates
(
  rowid           integer AUTO_INCREMENT PRIMARY KEY,
  entity		  integer DEFAULT 1 NOT NULL,	  -- multi company id
  module          varchar(32),                    -- Nom du module en rapport avec le modele
  type_template   varchar(32),  				  -- template for which type of email (send invoice by email, send order, ...)
  private         smallint DEFAULT 0 NOT NULL,    -- Template public or private
  fk_user         integer,                        -- Id utilisateur si modele prive, sinon null
  datec           datetime,
  tms             timestamp,
  label           varchar(255),					  -- Label of predefined email
  position        smallint,					      -- Position
  topic			  text,                           -- Predefined topic
  content         text                            -- Predefined text
) ENGINE=innodb;


ALTER TABLE llx_c_departements DROP FOREIGN KEY fk_departements_fk_region;
--UPDATE llx_c_regions SET rowid = 0 where rowid = 1;

ALTER TABLE llx_c_regions ADD UNIQUE INDEX uk_code_region (code_region);

DELETE FROM llx_c_departements WHERE fk_region NOT IN (select code_region from llx_c_regions) AND fk_region IS NOT NULL AND fk_region <> 0;

ALTER TABLE llx_c_departements ADD CONSTRAINT fk_departements_code_region FOREIGN KEY (fk_region) REFERENCES llx_c_regions (code_region);


CREATE TABLE llx_holiday_types (
  rowid integer NOT NULL AUTO_INCREMENT PRIMARY KEY,
  label varchar(45) NOT NULL,
  description varchar(255) NOT NULL,
  affect integer NOT NULL,
  delay integer NOT NULL,
  insertAt DATETIME NOT NULL,
  updateAt DATETIME,
  deleteAt DATETIME,
  nbCongesDeducted varchar(255) NOT NULL,
  nbCongesEveryMonth varchar(255) NOT NULL
) ENGINE=innodb;

-- Change on table c_civilite
ALTER TABLE llx_c_civilite DROP INDEX uk_c_civilite;
ALTER TABLE llx_c_civilite RENAME TO llx_c_civility;
ALTER TABLE llx_c_civility CHANGE COLUMN civilite label VARCHAR(50);
ALTER TABLE llx_c_civility ADD UNIQUE INDEX uk_c_civility(code);
ALTER TABLE llx_adherent CHANGE COLUMN civilite civility VARCHAR(6);
ALTER TABLE llx_socpeople CHANGE COLUMN civilite civility VARCHAR(6);
ALTER TABLE llx_user CHANGE COLUMN civilite civility VARCHAR(6);

ALTER TABLE llx_c_type_fees CHANGE COLUMN libelle label VARCHAR(30);
ALTER TABLE llx_c_type_fees ADD COLUMN accountancy_code varchar(32) DEFAULT NULL AFTER label;

ALTER TABLE llx_actioncomm ADD INDEX idx_actioncomm_fk_element (fk_element);

ALTER TABLE llx_projet_task_time ADD INDEX idx_projet_task_time_task (fk_task);
ALTER TABLE llx_projet_task_time ADD INDEX idx_projet_task_time_date (task_date);
ALTER TABLE llx_projet_task_time ADD INDEX idx_projet_task_time_datehour (task_datehour);


-- add extrafield on ficheinter lines
CREATE TABLE llx_fichinterdet_extrafields
(
  rowid                     integer AUTO_INCREMENT PRIMARY KEY,
  tms                       timestamp,
  fk_object                 integer NOT NULL,
  import_key                varchar(14)                          		-- import key
) ENGINE=innodb;

ALTER TABLE llx_fichinterdet_extrafields ADD INDEX idx_ficheinterdet_extrafields (fk_object);

CREATE TABLE llx_usergroup_extrafields (
  rowid                     integer AUTO_INCREMENT PRIMARY KEY,
  tms                       timestamp,
  fk_object                 integer NOT NULL,
  import_key                varchar(14)                          		-- import key
) ENGINE=innodb;

ALTER TABLE llx_usergroup_extrafields ADD INDEX idx_usergroup_extrafields (fk_object);

<<<<<<< HEAD
-- Loan
create table llx_loan
(
  rowid							integer AUTO_INCREMENT PRIMARY KEY,
  entity						integer DEFAULT 1 NOT NULL,
  datec							datetime,
  tms							timestamp,
  label							varchar(80) NOT NULL,
  fk_bank						integer,
  capital						real     default 0 NOT NULL,
  datestart						date,
  dateend						date,
  nbterm						real,
  rate							double  NOT NULL,
  note							text,
  capital_position				real     default 0,
  date_position					date,
  paid							smallint default 0 NOT NULL,
  accountancy_account_capital	varchar(32),
  accountancy_account_insurance	varchar(32),
  accountancy_account_interest	varchar(32),
  fk_user_author				integer DEFAULT NULL,
  fk_user_modif					integer DEFAULT NULL,
  active						tinyint DEFAULT 1  NOT NULL
)ENGINE=innodb;

create table llx_payment_loan
(
  rowid				integer AUTO_INCREMENT PRIMARY KEY,
  fk_loan			integer,
  datec				datetime,
  tms				timestamp,
  datep				datetime,
  amount			real DEFAULT 0,
  fk_typepayment	integer NOT NULL,
  num_payment		varchar(50),
  note				text,
  fk_bank			integer NOT NULL,
  fk_user_creat		integer,
  fk_user_modif		integer
)ENGINE=innodb;
=======
ALTER TABLE llx_contrat ADD COLUMN model_pdf varchar(255) DEFAULT NULL AFTER note_public;
>>>>>>> ec2a8b55
<|MERGE_RESOLUTION|>--- conflicted
+++ resolved
@@ -1084,7 +1084,6 @@
 
 ALTER TABLE llx_usergroup_extrafields ADD INDEX idx_usergroup_extrafields (fk_object);
 
-<<<<<<< HEAD
 -- Loan
 create table llx_loan
 (
@@ -1126,6 +1125,5 @@
   fk_user_creat		integer,
   fk_user_modif		integer
 )ENGINE=innodb;
-=======
-ALTER TABLE llx_contrat ADD COLUMN model_pdf varchar(255) DEFAULT NULL AFTER note_public;
->>>>>>> ec2a8b55
+
+ALTER TABLE llx_contrat ADD COLUMN model_pdf varchar(255) DEFAULT NULL AFTER note_public;