--- conflicted
+++ resolved
@@ -1088,15 +1088,11 @@
 
 ALTER TABLE llx_contrat ADD COLUMN model_pdf varchar(255) DEFAULT NULL AFTER note_public;
 
-<<<<<<< HEAD
 ALTER TABLE llx_c_country ADD COLUMN favorite tinyint DEFAULT 0 AFTER active;
 UPDATE llx_c_country SET favorite = '1' WHERE rowid = '0';
 
-ALTER TABLE llx_c_email_templates ADD UNIQUE INDEX uk_c_email_templates(label, lang);
-=======
 ALTER TABLE llx_c_email_templates DROP INDEX uk_c_email_templates;
 ALTER TABLE llx_c_email_templates ADD UNIQUE INDEX uk_c_email_templates(entity, label, lang);
->>>>>>> 85ce8f8f
 ALTER TABLE llx_c_email_templates ADD INDEX idx_type(type_template);
 
 -- Remove OSC module
