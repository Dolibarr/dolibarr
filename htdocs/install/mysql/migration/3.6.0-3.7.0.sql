--
-- Be carefull to requests order.
-- This file must be loaded by calling /install/index.php page
-- when current version is 3.7.0 or higher.
--
-- To rename a table:       ALTER TABLE llx_table RENAME TO llx_table_new;
-- To add a column:         ALTER TABLE llx_table ADD COLUMN newcol varchar(60) NOT NULL DEFAULT '0' AFTER existingcol;
-- To rename a column:      ALTER TABLE llx_table CHANGE COLUMN oldname newname varchar(60);
-- To drop a column:        ALTER TABLE llx_table DROP COLUMN oldname;
-- To change type of field: ALTER TABLE llx_table MODIFY COLUMN name varchar(60);
-- To drop a foreign key:   ALTER TABLE llx_table DROP FOREIGN KEY fk_name;
-- To restrict request to Mysql version x.y use -- VMYSQLx.y
-- To restrict request to Pgsql version x.y use -- VPGSQLx.y
-- To make pk to be auto increment (mysql):    VMYSQL4.3 ALTER TABLE llx_c_shipment_mode CHANGE COLUMN rowid rowid INTEGER NOT NULL AUTO_INCREMENT;
-- To make pk to be auto increment (postgres): VPGSQL8.2 NOT POSSIBLE. MUST DELETE/CREATE TABLE
-- To set a field as NULL:                     VPGSQL8.2 ALTER TABLE llx_table ALTER COLUMN name DROP NOT NULL;
-- To set a field as default NULL:             VPGSQL8.2 ALTER TABLE llx_table ALTER COLUMN name SET DEFAULT NULL;
-- -- VPGSQL8.2 DELETE FROM llx_usergroup_user      WHERE fk_user      NOT IN (SELECT rowid from llx_user);
-- -- VMYSQL4.1 DELETE FROM llx_usergroup_user      WHERE fk_usergroup NOT IN (SELECT rowid from llx_usergroup);


--insert into llx_c_action_trigger (code,label,description,elementtype,rang) values ('FICHINTER_MODIFY','Intervention modified','Executed when a intervention is modified','ficheinter',19);
--insert into llx_c_action_trigger (code,label,description,elementtype,rang) values ('FICHINTER_DELETE','Intervention delete','Executed when a intervention is delete','ficheinter',19);
insert into llx_c_action_trigger (code,label,description,elementtype,rang) values ('FICHINTER_CLASSIFY_BILLED','Intervention set billed','Executed when a intervention is set to billed (when option FICHINTER_CLASSIFY_BILLED is set)','ficheinter',19);
insert into llx_c_action_trigger (code,label,description,elementtype,rang) values ('FICHINTER_CLASSIFY_UNBILLED','Intervention set unbilled','Executed when a intervention is set to unbilled (when option FICHINTER_CLASSIFY_BILLED is set)','ficheinter',19);
insert into llx_c_action_trigger (code,label,description,elementtype,rang) values ('FICHINTER_SENTBYMAIL','Intervention sent by mail','Executed when a intervention is sent by mail','ficheinter',19);
insert into llx_c_action_trigger (code,label,description,elementtype,rang) values ('FICHINTER_REOPEN','Intervention opened','Executed when a intervention is re-opened','ficheinter',19);
insert into llx_c_action_trigger (code,label,description,elementtype,rang) values ('PROPAL_CLASSIFY_BILLED','Customer proposal set billed','Executed when a customer proposal is set to billed','propal',2);

ALTER TABLE llx_notify ADD COLUMN fk_soc integer NULL after fk_action;

ALTER TABLE llx_bank_account ADD COLUMN fk_user_author integer;

ALTER TABLE llx_c_actioncomm ADD COLUMN color varchar(9);

ALTER TABLE llx_propal ADD COLUMN fk_user_modif integer after fk_user_author;
ALTER TABLE llx_commande ADD COLUMN fk_user_modif integer after fk_user_author;
ALTER TABLE llx_facture ADD COLUMN fk_user_modif integer after fk_user_author;
ALTER TABLE llx_product ADD COLUMN fk_user_modif integer after fk_user_author;
ALTER TABLE llx_fichinter ADD COLUMN fk_user_modif integer after fk_user_author;
ALTER TABLE llx_commande_fournisseur ADD COLUMN fk_user_modif integer after fk_user_author;
ALTER TABLE llx_facture_fourn ADD COLUMN fk_user_modif integer after fk_user_author;
ALTER TABLE llx_bank_account ADD COLUMN fk_user_modif integer after fk_user_author;


ALTER TABLE llx_fichinter ADD COLUMN ref_ext 	varchar(255);


-- Defined only to have specific list for countries that can't use generic list (like argentina that need type A or B)
ALTER TABLE llx_c_typent ADD COLUMN fk_country integer NULL AFTER libelle;

INSERT INTO llx_c_actioncomm (id, code, type, libelle, module, active, position) values (11,'AC_INT','system','Intervention on site',NULL, 1, 4);

ALTER TABLE llx_user ADD COLUMN fk_user_creat integer AFTER tms;
ALTER TABLE llx_user ADD COLUMN fk_user_modif integer AFTER fk_user_creat;

-- Add module accounting Expert
ALTER TABLE llx_bookkeeping RENAME TO llx_accounting_bookkeeping; -- To update old user of module Accounting Expert


CREATE TABLE llx_accounting_bookkeeping
(
  rowid				integer NOT NULL AUTO_INCREMENT PRIMARY KEY,
  doc_date			date NOT NULL,
  doc_type			varchar(30) NOT NULL,	-- facture_client/reglement_client/facture_fournisseur/reglement_fournisseur
  doc_ref			varchar(30) NOT NULL,	-- facture_client/reglement_client/... reference number
  fk_doc			integer NOT NULL,		-- facture_client/reglement_client/... rowid
  fk_docdet			integer NOT NULL,		-- facture_client/reglement_client/... line rowid
  code_tiers		varchar(24),			-- code tiers
  numero_compte		varchar(32) DEFAULT NULL,
  label_compte		varchar(128) NOT NULL,
  debit				double NOT NULL,
  credit			double NOT NULL,
  montant			double NOT NULL,
  sens				varchar(1) DEFAULT NULL,
  fk_user_author	integer NOT NULL,
  import_key		varchar(14),
  code_journal		varchar(10) DEFAULT NULL,
  piece_num		integer NOT NULL
) ENGINE=innodb;

ALTER TABLE llx_c_paiement ADD COLUMN accountancy_code varchar(32) DEFAULT NULL AFTER active;
ALTER TABLE llx_bank_account ADD COLUMN accountancy_journal varchar(3) DEFAULT NULL AFTER account_number;

ALTER TABLE llx_accountingaccount add column entity integer DEFAULT 1 NOT NULL AFTER rowid;
ALTER TABLE llx_accountingaccount add column datec datetime AFTER entity;
ALTER TABLE llx_accountingaccount add column tms timestamp AFTER datec;
ALTER TABLE llx_accountingaccount add column fk_user_author integer DEFAULT NULL AFTER label;
ALTER TABLE llx_accountingaccount add column fk_user_modif integer DEFAULT NULL AFTER fk_user_author;

-- Qual
UPDATE llx_const SET name = 'ACCOUNTING_MODE' WHERE name = 'COMPTA_MODE';
UPDATE llx_const SET name = 'ACCOUNTING_ACCOUNT_CUSTOMER' WHERE name = 'COMPTA_ACCOUNT_CUSTOMER';
UPDATE llx_const SET name = 'ACCOUNTING_ACCOUNT_SUPPLIER' WHERE name = 'COMPTA_ACCOUNT_SUPPLIER';
UPDATE llx_const SET name = 'ACCOUNTING_PRODUCT_BUY_ACCOUNT' WHERE name = 'COMPTA_PRODUCT_BUY_ACCOUNT';
UPDATE llx_const SET name = 'ACCOUNTING_PRODUCT_SOLD_ACCOUNT' WHERE name = 'COMPTA_PRODUCT_SOLD_ACCOUNT';
UPDATE llx_const SET name = 'ACCOUNTING_SERVICE_BUY_ACCOUNT' WHERE name = 'COMPTA_SERVICE_BUY_ACCOUNT';
UPDATE llx_const SET name = 'ACCOUNTING_SERVICE_SOLD_ACCOUNT' WHERE name = 'COMPTA_SERVICE_SOLD_ACCOUNT';

-- Compatibility with module Accounting Expert
UPDATE llx_const SET name = 'ACCOUNTING_SEPARATORCSV' WHERE name = 'ACCOUNTINGEX_SEPARATORCSV';
UPDATE llx_const SET name = 'ACCOUNTING_ACCOUNT_SUSPENSE' WHERE name = 'ACCOUNTINGEX_ACCOUNT_SUSPENSE';
UPDATE llx_const SET name = 'ACCOUNTING_SELL_JOURNAL' WHERE name = 'ACCOUNTINGEX_SELL_JOURNAL';
UPDATE llx_const SET name = 'ACCOUNTING_PURCHASE_JOURNAL' WHERE name = 'ACCOUNTINGEX_PURCHASE_JOURNAL';
UPDATE llx_const SET name = 'ACCOUNTING_SOCIAL_JOURNAL' WHERE name = 'ACCOUNTINGEX_SOCIAL_JOURNAL';
UPDATE llx_const SET name = 'ACCOUNTING_CASH_JOURNAL' WHERE name = 'ACCOUNTINGEX_CASH_JOURNAL';
UPDATE llx_const SET name = 'ACCOUNTING_MISCELLANEOUS_JOURNAL' WHERE name = 'ACCOUNTINGEX_MISCELLANEOUS_JOURNAL';
UPDATE llx_const SET name = 'ACCOUNTING_ACCOUNT_TRANSFER_CASH' WHERE name = 'ACCOUNTINGEX_ACCOUNT_TRANSFER_CASH';
UPDATE llx_const SET name = 'ACCOUNTING_MODELCSV' WHERE name = 'ACCOUNTINGEX_MODELCSV';
UPDATE llx_const SET name = 'ACCOUNTING_LENGTH_GACCOUNT' WHERE name = 'ACCOUNTINGEX_LENGTH_GACCOUNT';
UPDATE llx_const SET name = 'ACCOUNTING_LENGTH_AACCOUNT' WHERE name = 'ACCOUNTINGEX_LENGTH_AACCOUNT';
UPDATE llx_const SET name = 'ACCOUNTING_LIMIT_LIST_VENTILATION' WHERE name = 'ACCOUNTINGEX_LIMIT_LIST_VENTILATION';
UPDATE llx_const SET name = 'ACCOUNTING_LIST_SORT_VENTILATION_TODO' WHERE name = 'ACCOUNTINGEX_LIST_SORT_VENTILATION_TODO';
UPDATE llx_const SET name = 'ACCOUNTING_LIST_SORT_VENTILATION_DONE' WHERE name = 'ACCOUNTINGEX_LIST_SORT_VENTILATION_DONE';

-- Drop old table
DROP TABLE llx_compta;
DROP TABLE llx_compta_account;
DROP TABLE llx_compta_compte_generaux;

-- Align size for accounting account
ALTER TABLE llx_accountingaccount MODIFY COLUMN account_number varchar(32);
ALTER TABLE llx_accountingaccount MODIFY COLUMN account_parent varchar(32);
ALTER TABLE llx_accountingdebcred MODIFY COLUMN account_number varchar(32);
ALTER TABLE llx_bank_account MODIFY COLUMN account_number varchar(32);
ALTER TABLE llx_c_chargesociales MODIFY COLUMN accountancy_code varchar(32);
ALTER TABLE llx_c_revenuestamp MODIFY COLUMN accountancy_code_sell varchar(32);
ALTER TABLE llx_c_revenuestamp MODIFY COLUMN accountancy_code_buy varchar(32);
ALTER TABLE llx_c_tva MODIFY COLUMN accountancy_code_sell varchar(32);
ALTER TABLE llx_c_tva MODIFY COLUMN accountancy_code_buy varchar(32);
ALTER TABLE llx_product MODIFY COLUMN accountancy_code_sell varchar(32);
ALTER TABLE llx_product MODIFY COLUMN accountancy_code_buy varchar(32);
ALTER TABLE llx_user MODIFY COLUMN accountancy_code varchar(32);


ALTER TABLE llx_user ADD COLUMN thm double(24,8);
ALTER TABLE llx_user ADD COLUMN tjm double(24,8);
ALTER TABLE llx_user ADD COLUMN salary double(24,8);
ALTER TABLE llx_user ADD COLUMN salaryextra double(24,8);
ALTER TABLE llx_user ADD COLUMN weeklyhours double(16,8);


ALTER TABLE llx_projet_task_time ADD COLUMN task_datehour datetime after task_date;

ALTER TABLE llx_actioncomm_resources CHANGE COLUMN transparent transparency smallint default 1;


-- Localtaxes by thirds
ALTER TABLE llx_c_tva MODIFY COLUMN localtax1 varchar(10);
ALTER TABLE llx_c_tva MODIFY COLUMN localtax2 varchar(10);
ALTER TABLE llx_localtax ADD COLUMN localtaxtype tinyint after entity;
ALTER TABLE llx_societe ADD COLUMN localtax1_value double(6,3) after localtax1_assuj;
ALTER TABLE llx_societe ADD COLUMN localtax2_value double(6,3) after localtax2_assuj;

-- Change on table c_pays
ALTER TABLE llx_c_pays RENAME TO llx_c_country;

ALTER TABLE llx_c_country CHANGE COLUMN libelle label VARCHAR(50);

ALTER TABLE llx_c_ziptown ADD CONSTRAINT fk_c_ziptown_fk_pays FOREIGN KEY (fk_pays) REFERENCES llx_c_country (rowid);
ALTER TABLE llx_c_regions ADD CONSTRAINT fk_c_regions_fk_pays FOREIGN KEY (fk_pays) REFERENCES llx_c_country (rowid);


-- Added missing relations of llx_product
-- fk_country
ALTER TABLE llx_product MODIFY COLUMN fk_country INTEGER NULL DEFAULT NULL;
-- VPGSQL8.2 ALTER TABLE llx_product ALTER COLUMN fk_country DROP NOT NULL;
-- VPGSQL8.2 ALTER TABLE llx_product ALTER COLUMN fk_country SET DEFAULT NULL;
UPDATE llx_product SET fk_country = NULL WHERE fk_country = 0;
ALTER TABLE llx_product ADD INDEX idx_product_fk_country (fk_country);
ALTER TABLE llx_product ADD CONSTRAINT fk_product_fk_country FOREIGN KEY (fk_country) REFERENCES  llx_c_country (rowid);
-- fk_user_author
ALTER TABLE llx_product MODIFY COLUMN fk_user_author INTEGER NULL DEFAULT NULL;
-- VPGSQL8.2 ALTER TABLE llx_product ALTER COLUMN fk_user_author DROP NOT NULL;
-- VPGSQL8.2 ALTER TABLE llx_product ALTER COLUMN fk_user_author SET DEFAULT NULL;
ALTER TABLE llx_product ADD INDEX idx_product_fk_user_author (fk_user_author);
-- fk_barcode_type
ALTER TABLE llx_product MODIFY COLUMN fk_barcode_type INTEGER NULL DEFAULT NULL;
-- VPGSQL8.2 ALTER TABLE llx_product ALTER COLUMN fk_barcode_type DROP NOT NULL;
-- VPGSQL8.2 ALTER TABLE llx_product ALTER COLUMN fk_barcode_type SET DEFAULT NULL;
UPDATE llx_product SET fk_barcode_type = NULL WHERE fk_barcode_type = 0;
ALTER TABLE llx_product ADD INDEX idx_product_fk_barcode_type (fk_barcode_type);
UPDATE llx_product SET fk_barcode_type = NULL WHERE fk_barcode_type NOT IN (SELECT rowid from llx_c_barcode_type);
ALTER TABLE llx_product ADD CONSTRAINT fk_product_barcode_type FOREIGN KEY (fk_barcode_type) REFERENCES  llx_c_barcode_type (rowid);


-- Added missing relations of llx_product_price
-- fk_user_author
ALTER TABLE  llx_product_price ADD INDEX idx_product_price_fk_user_author (fk_user_author);
UPDATE llx_product_price set fk_user_author = null where fk_user_author = 0;
ALTER TABLE  llx_product_price ADD CONSTRAINT fk_product_price_user_author FOREIGN KEY (fk_user_author) REFERENCES  llx_user (rowid);
-- fk_user_author
ALTER TABLE  llx_product_price ADD INDEX idx_product_price_fk_product (fk_product);
DELETE from llx_product_price where fk_product NOT IN (SELECT rowid from llx_product);
ALTER TABLE  llx_product_price ADD CONSTRAINT fk_product_price_product FOREIGN KEY (fk_product) REFERENCES  llx_product (rowid);

ALTER TABLE llx_commande_fournisseur ADD COLUMN fk_account integer AFTER date_livraison;
ALTER TABLE llx_facture_fourn ADD COLUMN fk_account integer AFTER fk_projet;

-- Fiscal years
create table llx_accounting_fiscalyear
(
	rowid			integer AUTO_INCREMENT PRIMARY KEY,
	label			varchar(128) NOT NULL,
	date_start		date,
	date_end		date,
	statut			tinyint DEFAULT 0 NOT NULL,
	entity			integer DEFAULT 1 NOT NULL,	  -- multi company id
	datec			datetime NOT NULL,
	tms				timestamp,
	fk_user_author	integer NULL,
	fk_user_modif	integer NULL
)ENGINE=innodb;

ALTER TABLE llx_contrat ADD COLUMN ref_ext varchar(30) after ref;
ALTER TABLE llx_contrat ADD COLUMN ref_supplier varchar(30) after ref_ext;

ALTER TABLE llx_propal ADD COLUMN fk_shipping_method integer AFTER date_livraison;
ALTER TABLE llx_commande ADD COLUMN fk_shipping_method integer AFTER date_livraison;

ALTER TABLE llx_adherents MODIFY COLUMN societe VARCHAR(60);

--
-- Descriptif des plans comptables ES PCG08-PYME
--

INSERT INTO llx_accounting_system (rowid, pcg_version, fk_pays, label, active) VALUES (4, 'PCG08-PYME', '4', 'The PYME accountancy spanish plan', '1');

INSERT INTO llx_accountingaccount (rowid, fk_pcg_version, pcg_type, pcg_subtype, account_number, account_parent, label, active) VALUES (4001,'PCG08-PYME','FINANCIACION', 'XXXXXX', '1', '', 'Financiación básica', '1');
INSERT INTO llx_accountingaccount (rowid, fk_pcg_version, pcg_type, pcg_subtype, account_number, account_parent, label, active) VALUES (4002,'PCG08-PYME','ACTIVO',  'XXXXXX', '2', '', 'Activo no corriente', '1');
INSERT INTO llx_accountingaccount (rowid, fk_pcg_version, pcg_type, pcg_subtype, account_number, account_parent, label, active) VALUES (4003,'PCG08-PYME','EXISTENCIAS', 'XXXXXX', '3', '', 'Existencias', '1');
INSERT INTO llx_accountingaccount (rowid, fk_pcg_version, pcg_type, pcg_subtype, account_number, account_parent, label, active) VALUES (4004,'PCG08-PYME','ACREEDORES_DEUDORES', 'XXXXXX', '4', '', 'Acreedores y deudores por operaciones comerciales', '1');
INSERT INTO llx_accountingaccount (rowid, fk_pcg_version, pcg_type, pcg_subtype, account_number, account_parent, label, active) VALUES (4005,'PCG08-PYME','CUENTAS_FINANCIERAS', 'XXXXXX', '5', '', 'Cuentas financieras', '1');
INSERT INTO llx_accountingaccount (rowid, fk_pcg_version, pcg_type, pcg_subtype, account_number, account_parent, label, active) VALUES (4006,'PCG08-PYME','COMPRAS_Y_GASTOS','XXXXXX', '6', '', 'Compras y gastos', '1');
INSERT INTO llx_accountingaccount (rowid, fk_pcg_version, pcg_type, pcg_subtype, account_number, account_parent, label, active) VALUES (4007,'PCG08-PYME','VENTAS_E_INGRESOS',  'XXXXXX', '7', '', 'Ventas e ingresos', '1');

INSERT INTO llx_accountingaccount (rowid, fk_pcg_version, pcg_type, pcg_subtype, account_number, account_parent, label, active) VALUES (4008, 'PCG08-PYME','FINANCIACION', 'XXXXXX', '10', '4001', 'CAPITAL', '1');
INSERT INTO llx_accountingaccount (rowid, fk_pcg_version, pcg_type, pcg_subtype, account_number, account_parent, label, active) VALUES (4009, 'PCG08-PYME','FINANCIACION', 'XXXXXX', '100', '4008', 'Capital social', '1');
INSERT INTO llx_accountingaccount (rowid, fk_pcg_version, pcg_type, pcg_subtype, account_number, account_parent, label, active) VALUES (4010, 'PCG08-PYME','FINANCIACION', 'XXXXXX', '101', '4008', 'Fondo social', '1');
INSERT INTO llx_accountingaccount (rowid, fk_pcg_version, pcg_type, pcg_subtype, account_number, account_parent, label, active) VALUES (4011, 'PCG08-PYME','FINANCIACION', 'CAPITAL', '102', '4008', 'Capital', '1');
INSERT INTO llx_accountingaccount (rowid, fk_pcg_version, pcg_type, pcg_subtype, account_number, account_parent, label, active) VALUES (4012, 'PCG08-PYME','FINANCIACION', 'XXXXXX', '103', '4008', 'Socios por desembolsos no exigidos', '1');
INSERT INTO llx_accountingaccount (rowid, fk_pcg_version, pcg_type, pcg_subtype, account_number, account_parent, label, active) VALUES (4013, 'PCG08-PYME','FINANCIACION', 'XXXXXX', '1030', '4012', 'Socios por desembolsos no exigidos capital social', '1');
INSERT INTO llx_accountingaccount (rowid, fk_pcg_version, pcg_type, pcg_subtype, account_number, account_parent, label, active) VALUES (4014, 'PCG08-PYME','FINANCIACION', 'XXXXXX', '1034', '4012', 'Socios por desembolsos no exigidos capital pendiente de inscripción', '1');
INSERT INTO llx_accountingaccount (rowid, fk_pcg_version, pcg_type, pcg_subtype, account_number, account_parent, label, active) VALUES (4015, 'PCG08-PYME','FINANCIACION', 'XXXXXX', '104', '4008', 'Socios por aportaciones no dineradas pendientes', '1');
INSERT INTO llx_accountingaccount (rowid, fk_pcg_version, pcg_type, pcg_subtype, account_number, account_parent, label, active) VALUES (4016, 'PCG08-PYME','FINANCIACION', 'XXXXXX', '1040', '4015', 'Socios por aportaciones no dineradas pendientes capital social', '1');
INSERT INTO llx_accountingaccount (rowid, fk_pcg_version, pcg_type, pcg_subtype, account_number, account_parent, label, active) VALUES (4017, 'PCG08-PYME','FINANCIACION', 'XXXXXX', '1044', '4015', 'Socios por aportaciones no dineradas pendientes capital pendiente de inscripción', '1');
INSERT INTO llx_accountingaccount (rowid, fk_pcg_version, pcg_type, pcg_subtype, account_number, account_parent, label, active) VALUES (4018, 'PCG08-PYME','FINANCIACION', 'XXXXXX', '108', '4008', 'Acciones o participaciones propias en situaciones especiales', '1');
INSERT INTO llx_accountingaccount (rowid, fk_pcg_version, pcg_type, pcg_subtype, account_number, account_parent, label, active) VALUES (4019, 'PCG08-PYME','FINANCIACION', 'XXXXXX', '109', '4008', 'Acciones o participaciones propias para reducción de capital', '1');
INSERT INTO llx_accountingaccount (rowid, fk_pcg_version, pcg_type, pcg_subtype, account_number, account_parent, label, active) VALUES (4020, 'PCG08-PYME','FINANCIACION', 'XXXXXX', '11', '4001', 'Reservas y otros instrumentos de patrimonio', '1');
INSERT INTO llx_accountingaccount (rowid, fk_pcg_version, pcg_type, pcg_subtype, account_number, account_parent, label, active) VALUES (4021, 'PCG08-PYME','FINANCIACION', 'XXXXXX', '110', '4020', 'Prima de emisión o asunción', '1');
INSERT INTO llx_accountingaccount (rowid, fk_pcg_version, pcg_type, pcg_subtype, account_number, account_parent, label, active) VALUES (4022, 'PCG08-PYME','FINANCIACION', 'XXXXXX', '111', '4020', 'Otros instrumentos de patrimonio neto', '1');
INSERT INTO llx_accountingaccount (rowid, fk_pcg_version, pcg_type, pcg_subtype, account_number, account_parent, label, active) VALUES (4023, 'PCG08-PYME','FINANCIACION', 'XXXXXX', '1110', '4022', 'Patrimonio neto por emisión de instrumentos financieros compuestos', '1');
INSERT INTO llx_accountingaccount (rowid, fk_pcg_version, pcg_type, pcg_subtype, account_number, account_parent, label, active) VALUES (4024, 'PCG08-PYME','FINANCIACION', 'XXXXXX', '1111', '4022', 'Resto de instrumentos de patrimoio neto', '1');
INSERT INTO llx_accountingaccount (rowid, fk_pcg_version, pcg_type, pcg_subtype, account_number, account_parent, label, active) VALUES (4025, 'PCG08-PYME','FINANCIACION', 'XXXXXX', '112', '4020', 'Reserva legal', '1');
INSERT INTO llx_accountingaccount (rowid, fk_pcg_version, pcg_type, pcg_subtype, account_number, account_parent, label, active) VALUES (4026, 'PCG08-PYME','FINANCIACION', 'XXXXXX', '113', '4020', 'Reservas voluntarias', '1');
INSERT INTO llx_accountingaccount (rowid, fk_pcg_version, pcg_type, pcg_subtype, account_number, account_parent, label, active) VALUES (4027, 'PCG08-PYME','FINANCIACION', 'XXXXXX', '114', '4020', 'Reservas especiales', '1');
INSERT INTO llx_accountingaccount (rowid, fk_pcg_version, pcg_type, pcg_subtype, account_number, account_parent, label, active) VALUES (4028, 'PCG08-PYME','FINANCIACION', 'XXXXXX', '1140', '4027', 'Reservas para acciones o participaciones de la sociedad dominante', '1');
INSERT INTO llx_accountingaccount (rowid, fk_pcg_version, pcg_type, pcg_subtype, account_number, account_parent, label, active) VALUES (4029, 'PCG08-PYME','FINANCIACION', 'XXXXXX', '1141', '4027', 'Reservas estatutarias', '1');
INSERT INTO llx_accountingaccount (rowid, fk_pcg_version, pcg_type, pcg_subtype, account_number, account_parent, label, active) VALUES (4030, 'PCG08-PYME','FINANCIACION', 'XXXXXX', '1142', '4027', 'Reservas por capital amortizado', '1');
INSERT INTO llx_accountingaccount (rowid, fk_pcg_version, pcg_type, pcg_subtype, account_number, account_parent, label, active) VALUES (4031, 'PCG08-PYME','FINANCIACION', 'XXXXXX', '1143', '4027', 'Reservas por fondo de comercio', '1');
INSERT INTO llx_accountingaccount (rowid, fk_pcg_version, pcg_type, pcg_subtype, account_number, account_parent, label, active) VALUES (4032, 'PCG08-PYME','FINANCIACION', 'XXXXXX', '1144', '4028', 'Reservas por acciones propias aceptadas en garantía', '1');
INSERT INTO llx_accountingaccount (rowid, fk_pcg_version, pcg_type, pcg_subtype, account_number, account_parent, label, active) VALUES (4033, 'PCG08-PYME','FINANCIACION', 'XXXXXX', '115', '4020', 'Reservas por pérdidas y ganancias actuariales y otros ajustes', '1');
INSERT INTO llx_accountingaccount (rowid, fk_pcg_version, pcg_type, pcg_subtype, account_number, account_parent, label, active) VALUES (4034, 'PCG08-PYME','FINANCIACION', 'XXXXXX', '118', '4020', 'Aportaciones de socios o propietarios', '1');
INSERT INTO llx_accountingaccount (rowid, fk_pcg_version, pcg_type, pcg_subtype, account_number, account_parent, label, active) VALUES (4035, 'PCG08-PYME','FINANCIACION', 'XXXXXX', '119', '4020', 'Diferencias por ajuste del capital a euros', '1');
INSERT INTO llx_accountingaccount (rowid, fk_pcg_version, pcg_type, pcg_subtype, account_number, account_parent, label, active) VALUES (4036, 'PCG08-PYME','FINANCIACION', 'XXXXXX', '12', '4001', 'Resultados pendientes de aplicación', '1');
INSERT INTO llx_accountingaccount (rowid, fk_pcg_version, pcg_type, pcg_subtype, account_number, account_parent, label, active) VALUES (4037, 'PCG08-PYME','FINANCIACION', 'XXXXXX', '120', '4036', 'Remanente', '1');
INSERT INTO llx_accountingaccount (rowid, fk_pcg_version, pcg_type, pcg_subtype, account_number, account_parent, label, active) VALUES (4038, 'PCG08-PYME','FINANCIACION', 'XXXXXX', '121', '4036', 'Resultados negativos de ejercicios anteriores', '1');
INSERT INTO llx_accountingaccount (rowid, fk_pcg_version, pcg_type, pcg_subtype, account_number, account_parent, label, active) VALUES (4039, 'PCG08-PYME','FINANCIACION', 'XXXXXX', '129', '4036', 'Resultado del ejercicio', '1');
INSERT INTO llx_accountingaccount (rowid, fk_pcg_version, pcg_type, pcg_subtype, account_number, account_parent, label, active) VALUES (4040, 'PCG08-PYME','FINANCIACION', 'XXXXXX', '13', '4001', 'Subvenciones, donaciones y ajustes por cambio de valor', '1');
INSERT INTO llx_accountingaccount (rowid, fk_pcg_version, pcg_type, pcg_subtype, account_number, account_parent, label, active) VALUES (4041, 'PCG08-PYME','FINANCIACION', 'XXXXXX', '130', '4040', 'Subvenciones oficiales de capital', '1');
INSERT INTO llx_accountingaccount (rowid, fk_pcg_version, pcg_type, pcg_subtype, account_number, account_parent, label, active) VALUES (4042, 'PCG08-PYME','FINANCIACION', 'XXXXXX', '131', '4040', 'Donaciones y legados de capital', '1');
INSERT INTO llx_accountingaccount (rowid, fk_pcg_version, pcg_type, pcg_subtype, account_number, account_parent, label, active) VALUES (4043, 'PCG08-PYME','FINANCIACION', 'XXXXXX', '132', '4040', 'Otras subvenciones, donaciones y legados', '1');
INSERT INTO llx_accountingaccount (rowid, fk_pcg_version, pcg_type, pcg_subtype, account_number, account_parent, label, active) VALUES (4044, 'PCG08-PYME','FINANCIACION', 'XXXXXX', '133', '4040', 'Ajustes por valoración en activos financieros disponibles para la venta', '1');
INSERT INTO llx_accountingaccount (rowid, fk_pcg_version, pcg_type, pcg_subtype, account_number, account_parent, label, active) VALUES (4045, 'PCG08-PYME','FINANCIACION', 'XXXXXX', '134', '4040', 'Operaciones de cobertura', '1');
INSERT INTO llx_accountingaccount (rowid, fk_pcg_version, pcg_type, pcg_subtype, account_number, account_parent, label, active) VALUES (4046, 'PCG08-PYME','FINANCIACION', 'XXXXXX', '1340', '4045', 'Cobertura de flujos de efectivo', '1');
INSERT INTO llx_accountingaccount (rowid, fk_pcg_version, pcg_type, pcg_subtype, account_number, account_parent, label, active) VALUES (4047, 'PCG08-PYME','FINANCIACION', 'XXXXXX', '1341', '4045', 'Cobertura de una inversión neta en un negocio extranjero', '1');
INSERT INTO llx_accountingaccount (rowid, fk_pcg_version, pcg_type, pcg_subtype, account_number, account_parent, label, active) VALUES (4048, 'PCG08-PYME','FINANCIACION', 'XXXXXX', '135', '4040', 'Diferencias de conversión', '1');
INSERT INTO llx_accountingaccount (rowid, fk_pcg_version, pcg_type, pcg_subtype, account_number, account_parent, label, active) VALUES (4049, 'PCG08-PYME','FINANCIACION', 'XXXXXX', '136', '4040', 'Ajustes por valoración en activos no corrientes y grupos enajenables de elementos mantenidos para la venta', '1');
INSERT INTO llx_accountingaccount (rowid, fk_pcg_version, pcg_type, pcg_subtype, account_number, account_parent, label, active) VALUES (4050, 'PCG08-PYME','FINANCIACION', 'XXXXXX', '137', '4040', 'Ingresos fiscales a distribuir en varios ejercicios', '1');
INSERT INTO llx_accountingaccount (rowid, fk_pcg_version, pcg_type, pcg_subtype, account_number, account_parent, label, active) VALUES (4051, 'PCG08-PYME','FINANCIACION', 'XXXXXX', '1370', '4050', 'Ingresos fiscales por diferencias permanentes a distribuir en varios ejercicios', '1');
INSERT INTO llx_accountingaccount (rowid, fk_pcg_version, pcg_type, pcg_subtype, account_number, account_parent, label, active) VALUES (4052, 'PCG08-PYME','FINANCIACION', 'XXXXXX', '1371', '4050', 'Ingresos fiscales por deducciones y bonificaciones a distribuir en varios ejercicios', '1');
INSERT INTO llx_accountingaccount (rowid, fk_pcg_version, pcg_type, pcg_subtype, account_number, account_parent, label, active) VALUES (4053, 'PCG08-PYME','FINANCIACION', 'XXXXXX', '14', '4001', 'Provisiones', '1');
INSERT INTO llx_accountingaccount (rowid, fk_pcg_version, pcg_type, pcg_subtype, account_number, account_parent, label, active) VALUES (4054, 'PCG08-PYME','FINANCIACION', 'XXXXXX', '141', '4053', 'Provisión para impuestos', '1');
INSERT INTO llx_accountingaccount (rowid, fk_pcg_version, pcg_type, pcg_subtype, account_number, account_parent, label, active) VALUES (4055, 'PCG08-PYME','FINANCIACION', 'XXXXXX', '142', '4053', 'Provisión para otras responsabilidades', '1');
INSERT INTO llx_accountingaccount (rowid, fk_pcg_version, pcg_type, pcg_subtype, account_number, account_parent, label, active) VALUES (4056, 'PCG08-PYME','FINANCIACION', 'XXXXXX', '143', '4053', 'Provisión por desmantelamiento, retiro o rehabilitación del inmovilizado', '1');
INSERT INTO llx_accountingaccount (rowid, fk_pcg_version, pcg_type, pcg_subtype, account_number, account_parent, label, active) VALUES (4057, 'PCG08-PYME','FINANCIACION', 'XXXXXX', '145', '4053', 'Provisión para actuaciones medioambientales', '1');
INSERT INTO llx_accountingaccount (rowid, fk_pcg_version, pcg_type, pcg_subtype, account_number, account_parent, label, active) VALUES (4058, 'PCG08-PYME','FINANCIACION', 'XXXXXX', '15', '4001', 'Deudas a largo plazo con características especiales', '1');
INSERT INTO llx_accountingaccount (rowid, fk_pcg_version, pcg_type, pcg_subtype, account_number, account_parent, label, active) VALUES (4059, 'PCG08-PYME','FINANCIACION', 'XXXXXX', '150', '4058', 'Acciones o participaciones a largo plazo consideradas como pasivos financieros', '1');
INSERT INTO llx_accountingaccount (rowid, fk_pcg_version, pcg_type, pcg_subtype, account_number, account_parent, label, active) VALUES (4060, 'PCG08-PYME','FINANCIACION', 'XXXXXX', '153', '4058', 'Desembolsos no exigidos por acciones o participaciones consideradas como pasivos financieros', '1');
INSERT INTO llx_accountingaccount (rowid, fk_pcg_version, pcg_type, pcg_subtype, account_number, account_parent, label, active) VALUES (4061, 'PCG08-PYME','FINANCIACION', 'XXXXXX', '1533', '4060', 'Desembolsos no exigidos empresas del grupo', '1');
INSERT INTO llx_accountingaccount (rowid, fk_pcg_version, pcg_type, pcg_subtype, account_number, account_parent, label, active) VALUES (4062, 'PCG08-PYME','FINANCIACION', 'XXXXXX', '1534', '4060', 'Desembolsos no exigidos empresas asociadas', '1');
INSERT INTO llx_accountingaccount (rowid, fk_pcg_version, pcg_type, pcg_subtype, account_number, account_parent, label, active) VALUES (4063, 'PCG08-PYME','FINANCIACION', 'XXXXXX', '1535', '4060', 'Desembolsos no exigidos otras partes vinculadas', '1');
INSERT INTO llx_accountingaccount (rowid, fk_pcg_version, pcg_type, pcg_subtype, account_number, account_parent, label, active) VALUES (4064, 'PCG08-PYME','FINANCIACION', 'XXXXXX', '1536', '4060', 'Otros desembolsos no exigidos', '1');
INSERT INTO llx_accountingaccount (rowid, fk_pcg_version, pcg_type, pcg_subtype, account_number, account_parent, label, active) VALUES (4065, 'PCG08-PYME','FINANCIACION', 'XXXXXX', '154', '4058', 'Aportaciones no dinerarias pendientes por acciones o participaciones consideradas como pasivos financieros', '1');
INSERT INTO llx_accountingaccount (rowid, fk_pcg_version, pcg_type, pcg_subtype, account_number, account_parent, label, active) VALUES (4066, 'PCG08-PYME','FINANCIACION', 'XXXXXX', '1543', '4065', 'Aportaciones no dinerarias pendientes empresas del grupo', '1');
INSERT INTO llx_accountingaccount (rowid, fk_pcg_version, pcg_type, pcg_subtype, account_number, account_parent, label, active) VALUES (4067, 'PCG08-PYME','FINANCIACION', 'XXXXXX', '1544', '4065', 'Aportaciones no dinerarias pendientes empresas asociadas', '1');
INSERT INTO llx_accountingaccount (rowid, fk_pcg_version, pcg_type, pcg_subtype, account_number, account_parent, label, active) VALUES (4068, 'PCG08-PYME','FINANCIACION', 'XXXXXX', '1545', '4065', 'Aportaciones no dinerarias pendientes otras partes vinculadas', '1');
INSERT INTO llx_accountingaccount (rowid, fk_pcg_version, pcg_type, pcg_subtype, account_number, account_parent, label, active) VALUES (4069, 'PCG08-PYME','FINANCIACION', 'XXXXXX', '1546', '4065', 'Otras aportaciones no dinerarias pendientes', '1');
INSERT INTO llx_accountingaccount (rowid, fk_pcg_version, pcg_type, pcg_subtype, account_number, account_parent, label, active) VALUES (4070, 'PCG08-PYME','FINANCIACION', 'XXXXXX', '16', '4001', 'Deudas a largo plazo con partes vinculadas', '1');
INSERT INTO llx_accountingaccount (rowid, fk_pcg_version, pcg_type, pcg_subtype, account_number, account_parent, label, active) VALUES (4071, 'PCG08-PYME','FINANCIACION', 'XXXXXX', '160', '4070', 'Deudas a largo plazo con entidades de crédito vinculadas', '1');
INSERT INTO llx_accountingaccount (rowid, fk_pcg_version, pcg_type, pcg_subtype, account_number, account_parent, label, active) VALUES (4072, 'PCG08-PYME','FINANCIACION', 'XXXXXX', '1603', '4071', 'Deudas a largo plazo con entidades de crédito empresas del grupo', '1');
INSERT INTO llx_accountingaccount (rowid, fk_pcg_version, pcg_type, pcg_subtype, account_number, account_parent, label, active) VALUES (4073, 'PCG08-PYME','FINANCIACION', 'XXXXXX', '1604', '4071', 'Deudas a largo plazo con entidades de crédito empresas asociadas', '1');
INSERT INTO llx_accountingaccount (rowid, fk_pcg_version, pcg_type, pcg_subtype, account_number, account_parent, label, active) VALUES (4074, 'PCG08-PYME','FINANCIACION', 'XXXXXX', '1605', '4071', 'Deudas a largo plazo con otras entidades de crédito vinculadas', '1');
INSERT INTO llx_accountingaccount (rowid, fk_pcg_version, pcg_type, pcg_subtype, account_number, account_parent, label, active) VALUES (4075, 'PCG08-PYME','FINANCIACION', 'XXXXXX', '161', '4070', 'Proveedores de inmovilizado a largo plazo partes vinculadas', '1');
INSERT INTO llx_accountingaccount (rowid, fk_pcg_version, pcg_type, pcg_subtype, account_number, account_parent, label, active) VALUES (4076, 'PCG08-PYME','FINANCIACION', 'XXXXXX', '1613', '4075', 'Proveedores de inmovilizado a largo plazo empresas del grupo', '1');
INSERT INTO llx_accountingaccount (rowid, fk_pcg_version, pcg_type, pcg_subtype, account_number, account_parent, label, active) VALUES (4077, 'PCG08-PYME','FINANCIACION', 'XXXXXX', '1614', '4075', 'Proveedores de inmovilizado a largo plazo empresas asociadas', '1');
INSERT INTO llx_accountingaccount (rowid, fk_pcg_version, pcg_type, pcg_subtype, account_number, account_parent, label, active) VALUES (4078, 'PCG08-PYME','FINANCIACION', 'XXXXXX', '1615', '4075', 'Proveedores de inmovilizado a largo plazo otras partes vinculadas', '1');
INSERT INTO llx_accountingaccount (rowid, fk_pcg_version, pcg_type, pcg_subtype, account_number, account_parent, label, active) VALUES (4079, 'PCG08-PYME','FINANCIACION', 'XXXXXX', '162', '4070', 'Acreedores por arrendamiento financiero a largo plazo partes vinculadas', '1');
INSERT INTO llx_accountingaccount (rowid, fk_pcg_version, pcg_type, pcg_subtype, account_number, account_parent, label, active) VALUES (4080, 'PCG08-PYME','FINANCIACION', 'XXXXXX', '1623', '4079', 'Acreedores por arrendamiento financiero a largo plazo empresas del grupo', '1');
INSERT INTO llx_accountingaccount (rowid, fk_pcg_version, pcg_type, pcg_subtype, account_number, account_parent, label, active) VALUES (4081, 'PCG08-PYME','FINANCIACION', 'XXXXXX', '1624', '4080', 'Acreedores por arrendamiento financiero a largo plazo empresas asociadas', '1');
INSERT INTO llx_accountingaccount (rowid, fk_pcg_version, pcg_type, pcg_subtype, account_number, account_parent, label, active) VALUES (4082, 'PCG08-PYME','FINANCIACION', 'XXXXXX', '1625', '4080', 'Acreedores por arrendamiento financiero a largo plazo otras partes vinculadas', '1');
INSERT INTO llx_accountingaccount (rowid, fk_pcg_version, pcg_type, pcg_subtype, account_number, account_parent, label, active) VALUES (4083, 'PCG08-PYME','FINANCIACION', 'XXXXXX', '163', '4070', 'Otras deudas a largo plazo con partes vinculadas', '1');
INSERT INTO llx_accountingaccount (rowid, fk_pcg_version, pcg_type, pcg_subtype, account_number, account_parent, label, active) VALUES (4084, 'PCG08-PYME','FINANCIACION', 'XXXXXX', '1633', '4083', 'Otras deudas a largo plazo empresas del grupo', '1');
INSERT INTO llx_accountingaccount (rowid, fk_pcg_version, pcg_type, pcg_subtype, account_number, account_parent, label, active) VALUES (4085, 'PCG08-PYME','FINANCIACION', 'XXXXXX', '1634', '4083', 'Otras deudas a largo plazo empresas asociadas', '1');
INSERT INTO llx_accountingaccount (rowid, fk_pcg_version, pcg_type, pcg_subtype, account_number, account_parent, label, active) VALUES (4086, 'PCG08-PYME','FINANCIACION', 'XXXXXX', '1635', '4083', 'Otras deudas a largo plazo otras partes vinculadas', '1');
INSERT INTO llx_accountingaccount (rowid, fk_pcg_version, pcg_type, pcg_subtype, account_number, account_parent, label, active) VALUES (4087, 'PCG08-PYME','FINANCIACION', 'XXXXXX', '17', '4001', 'Deudas a largo plazo por préstamos recibidos empresitos y otros conceptos', '1');
INSERT INTO llx_accountingaccount (rowid, fk_pcg_version, pcg_type, pcg_subtype, account_number, account_parent, label, active) VALUES (4088, 'PCG08-PYME','FINANCIACION', 'XXXXXX', '170', '4087', 'Deudas a largo plazo con entidades de crédito', '1');
INSERT INTO llx_accountingaccount (rowid, fk_pcg_version, pcg_type, pcg_subtype, account_number, account_parent, label, active) VALUES (4089, 'PCG08-PYME','FINANCIACION', 'XXXXXX', '171', '4087', 'Deudas a largo plazo', '1');
INSERT INTO llx_accountingaccount (rowid, fk_pcg_version, pcg_type, pcg_subtype, account_number, account_parent, label, active) VALUES (4090, 'PCG08-PYME','FINANCIACION', 'XXXXXX', '172', '4087', 'Deudas a largo plazo transformables en suvbenciones donaciones y legados', '1');
INSERT INTO llx_accountingaccount (rowid, fk_pcg_version, pcg_type, pcg_subtype, account_number, account_parent, label, active) VALUES (4091, 'PCG08-PYME','FINANCIACION', 'XXXXXX', '173', '4087', 'Proveedores de inmovilizado a largo plazo', '1');
INSERT INTO llx_accountingaccount (rowid, fk_pcg_version, pcg_type, pcg_subtype, account_number, account_parent, label, active) VALUES (4092, 'PCG08-PYME','FINANCIACION', 'XXXXXX', '174', '4087', 'Acreedores por arrendamiento financiero a largo plazo', '1');
INSERT INTO llx_accountingaccount (rowid, fk_pcg_version, pcg_type, pcg_subtype, account_number, account_parent, label, active) VALUES (4093, 'PCG08-PYME','FINANCIACION', 'XXXXXX', '175', '4087', 'Efectos a pagar a largo plazo', '1');
INSERT INTO llx_accountingaccount (rowid, fk_pcg_version, pcg_type, pcg_subtype, account_number, account_parent, label, active) VALUES (4094, 'PCG08-PYME','FINANCIACION', 'XXXXXX', '176', '4087', 'Pasivos por derivados financieros a largo plazo', '1');
INSERT INTO llx_accountingaccount (rowid, fk_pcg_version, pcg_type, pcg_subtype, account_number, account_parent, label, active) VALUES (4095, 'PCG08-PYME','FINANCIACION', 'XXXXXX', '177', '4087', 'Obligaciones y bonos', '1');
INSERT INTO llx_accountingaccount (rowid, fk_pcg_version, pcg_type, pcg_subtype, account_number, account_parent, label, active) VALUES (4096, 'PCG08-PYME','FINANCIACION', 'XXXXXX', '179', '4087', 'Deudas representadas en otros valores negociables', '1');
INSERT INTO llx_accountingaccount (rowid, fk_pcg_version, pcg_type, pcg_subtype, account_number, account_parent, label, active) VALUES (4097, 'PCG08-PYME','FINANCIACION', 'XXXXXX', '18', '4001', 'Pasivos por fianzas garantias y otros conceptos a largo plazo', '1');
INSERT INTO llx_accountingaccount (rowid, fk_pcg_version, pcg_type, pcg_subtype, account_number, account_parent, label, active) VALUES (4098, 'PCG08-PYME','FINANCIACION', 'XXXXXX', '180', '4097', 'Fianzas recibidas a largo plazo', '1');
INSERT INTO llx_accountingaccount (rowid, fk_pcg_version, pcg_type, pcg_subtype, account_number, account_parent, label, active) VALUES (4099, 'PCG08-PYME','FINANCIACION', 'XXXXXX', '181', '4097', 'Anticipos recibidos por ventas o prestaciones de servicios a largo plazo', '1');
INSERT INTO llx_accountingaccount (rowid, fk_pcg_version, pcg_type, pcg_subtype, account_number, account_parent, label, active) VALUES (4100, 'PCG08-PYME','FINANCIACION', 'XXXXXX', '185', '4097', 'Depositos recibidos a largo plazo', '1');
INSERT INTO llx_accountingaccount (rowid, fk_pcg_version, pcg_type, pcg_subtype, account_number, account_parent, label, active) VALUES (4101, 'PCG08-PYME','FINANCIACION', 'XXXXXX', '19', '4001', 'Situaciones transitorias de financiación', '1');
INSERT INTO llx_accountingaccount (rowid, fk_pcg_version, pcg_type, pcg_subtype, account_number, account_parent, label, active) VALUES (4102, 'PCG08-PYME','FINANCIACION', 'XXXXXX', '190', '4101', 'Acciones o participaciones emitidas', '1');
INSERT INTO llx_accountingaccount (rowid, fk_pcg_version, pcg_type, pcg_subtype, account_number, account_parent, label, active) VALUES (4103, 'PCG08-PYME','FINANCIACION', 'XXXXXX', '192', '4101', 'Suscriptores de acciones', '1');
INSERT INTO llx_accountingaccount (rowid, fk_pcg_version, pcg_type, pcg_subtype, account_number, account_parent, label, active) VALUES (4104, 'PCG08-PYME','FINANCIACION', 'XXXXXX', '194', '4101', 'Capital emitido pendiente de inscripción', '1');
INSERT INTO llx_accountingaccount (rowid, fk_pcg_version, pcg_type, pcg_subtype, account_number, account_parent, label, active) VALUES (4105, 'PCG08-PYME','FINANCIACION', 'XXXXXX', '195', '4101', 'Acciones o participaciones emitidas consideradas como pasivos financieros', '1');
INSERT INTO llx_accountingaccount (rowid, fk_pcg_version, pcg_type, pcg_subtype, account_number, account_parent, label, active) VALUES (4106, 'PCG08-PYME','FINANCIACION', 'XXXXXX', '197', '4101', 'Suscriptores de acciones consideradas como pasivos financieros', '1');
INSERT INTO llx_accountingaccount (rowid, fk_pcg_version, pcg_type, pcg_subtype, account_number, account_parent, label, active) VALUES (4107, 'PCG08-PYME','FINANCIACION', 'XXXXXX', '199', '4101', 'Acciones o participaciones emitidas consideradas como pasivos financieros pendientes de inscripción', '1');
INSERT INTO llx_accountingaccount (rowid, fk_pcg_version, pcg_type, pcg_subtype, account_number, account_parent, label, active) VALUES (4108, 'PCG08-PYME','ACTIVO', 'XXXXXX', '20', '4002', 'Inmovilizaciones intangibles', '1');
INSERT INTO llx_accountingaccount (rowid, fk_pcg_version, pcg_type, pcg_subtype, account_number, account_parent, label, active) VALUES (4109, 'PCG08-PYME','ACTIVO', 'XXXXXX', '200', '4108', 'Investigación', '1');
INSERT INTO llx_accountingaccount (rowid, fk_pcg_version, pcg_type, pcg_subtype, account_number, account_parent, label, active) VALUES (4110, 'PCG08-PYME','ACTIVO', 'XXXXXX', '201', '4108', 'Desarrollo', '1');
INSERT INTO llx_accountingaccount (rowid, fk_pcg_version, pcg_type, pcg_subtype, account_number, account_parent, label, active) VALUES (4111, 'PCG08-PYME','ACTIVO', 'XXXXXX', '202', '4108', 'Concesiones administrativas', '1');
INSERT INTO llx_accountingaccount (rowid, fk_pcg_version, pcg_type, pcg_subtype, account_number, account_parent, label, active) VALUES (4112, 'PCG08-PYME','ACTIVO', 'XXXXXX', '203', '4108', 'Propiedad industrial', '1');
INSERT INTO llx_accountingaccount (rowid, fk_pcg_version, pcg_type, pcg_subtype, account_number, account_parent, label, active) VALUES (4113, 'PCG08-PYME','ACTIVO', 'XXXXXX', '205', '4108', 'Derechos de transpaso', '1');
INSERT INTO llx_accountingaccount (rowid, fk_pcg_version, pcg_type, pcg_subtype, account_number, account_parent, label, active) VALUES (4114, 'PCG08-PYME','ACTIVO', 'XXXXXX', '206', '4108', 'Aplicaciones informáticas', '1');
INSERT INTO llx_accountingaccount (rowid, fk_pcg_version, pcg_type, pcg_subtype, account_number, account_parent, label, active) VALUES (4115, 'PCG08-PYME','ACTIVO', 'XXXXXX', '209', '4108', 'Anticipos para inmovilizaciones intangibles', '1');
INSERT INTO llx_accountingaccount (rowid, fk_pcg_version, pcg_type, pcg_subtype, account_number, account_parent, label, active) VALUES (4116, 'PCG08-PYME','ACTIVO', 'XXXXXX', '21', '4002', 'Inmovilizaciones materiales', '1');
INSERT INTO llx_accountingaccount (rowid, fk_pcg_version, pcg_type, pcg_subtype, account_number, account_parent, label, active) VALUES (4117, 'PCG08-PYME','ACTIVO', 'XXXXXX', '210', '4116', 'Terrenos y bienes naturales', '1');
INSERT INTO llx_accountingaccount (rowid, fk_pcg_version, pcg_type, pcg_subtype, account_number, account_parent, label, active) VALUES (4118, 'PCG08-PYME','ACTIVO', 'XXXXXX', '211', '4116', 'Construcciones', '1');
INSERT INTO llx_accountingaccount (rowid, fk_pcg_version, pcg_type, pcg_subtype, account_number, account_parent, label, active) VALUES (4119, 'PCG08-PYME','ACTIVO', 'XXXXXX', '212', '4116', 'Instalaciones técnicas', '1');
INSERT INTO llx_accountingaccount (rowid, fk_pcg_version, pcg_type, pcg_subtype, account_number, account_parent, label, active) VALUES (4120, 'PCG08-PYME','ACTIVO', 'XXXXXX', '213', '4116', 'Maquinaria', '1');
INSERT INTO llx_accountingaccount (rowid, fk_pcg_version, pcg_type, pcg_subtype, account_number, account_parent, label, active) VALUES (4121, 'PCG08-PYME','ACTIVO', 'XXXXXX', '214', '4116', 'Utillaje', '1');
INSERT INTO llx_accountingaccount (rowid, fk_pcg_version, pcg_type, pcg_subtype, account_number, account_parent, label, active) VALUES (4122, 'PCG08-PYME','ACTIVO', 'XXXXXX', '215', '4116', 'Otras instalaciones', '1');
INSERT INTO llx_accountingaccount (rowid, fk_pcg_version, pcg_type, pcg_subtype, account_number, account_parent, label, active) VALUES (4123, 'PCG08-PYME','ACTIVO', 'XXXXXX', '216', '4116', 'Mobiliario', '1');
INSERT INTO llx_accountingaccount (rowid, fk_pcg_version, pcg_type, pcg_subtype, account_number, account_parent, label, active) VALUES (4124, 'PCG08-PYME','ACTIVO', 'XXXXXX', '217', '4116', 'Equipos para procesos de información', '1');
INSERT INTO llx_accountingaccount (rowid, fk_pcg_version, pcg_type, pcg_subtype, account_number, account_parent, label, active) VALUES (4125, 'PCG08-PYME','ACTIVO', 'XXXXXX', '218', '4116', 'Elementos de transporte', '1');
INSERT INTO llx_accountingaccount (rowid, fk_pcg_version, pcg_type, pcg_subtype, account_number, account_parent, label, active) VALUES (4126, 'PCG08-PYME','ACTIVO', 'XXXXXX', '219', '4116', 'Otro inmovilizado material', '1');
INSERT INTO llx_accountingaccount (rowid, fk_pcg_version, pcg_type, pcg_subtype, account_number, account_parent, label, active) VALUES (4127, 'PCG08-PYME','ACTIVO', 'XXXXXX', '22', '4002', 'Inversiones inmobiliarias', '1');
INSERT INTO llx_accountingaccount (rowid, fk_pcg_version, pcg_type, pcg_subtype, account_number, account_parent, label, active) VALUES (4128, 'PCG08-PYME','ACTIVO', 'XXXXXX', '220', '4127', 'Inversiones en terreons y bienes naturales', '1');
INSERT INTO llx_accountingaccount (rowid, fk_pcg_version, pcg_type, pcg_subtype, account_number, account_parent, label, active) VALUES (4129, 'PCG08-PYME','ACTIVO', 'XXXXXX', '221', '4127', 'Inversiones en construcciones', '1');
INSERT INTO llx_accountingaccount (rowid, fk_pcg_version, pcg_type, pcg_subtype, account_number, account_parent, label, active) VALUES (4130, 'PCG08-PYME','ACTIVO', 'XXXXXX', '23', '4002', 'Inmovilizaciones materiales en curso', '1');
INSERT INTO llx_accountingaccount (rowid, fk_pcg_version, pcg_type, pcg_subtype, account_number, account_parent, label, active) VALUES (4131, 'PCG08-PYME','ACTIVO', 'XXXXXX', '230', '4130', 'Adaptación de terrenos y bienes naturales', '1');
INSERT INTO llx_accountingaccount (rowid, fk_pcg_version, pcg_type, pcg_subtype, account_number, account_parent, label, active) VALUES (4132, 'PCG08-PYME','ACTIVO', 'XXXXXX', '231', '4130', 'Construcciones en curso', '1');
INSERT INTO llx_accountingaccount (rowid, fk_pcg_version, pcg_type, pcg_subtype, account_number, account_parent, label, active) VALUES (4133, 'PCG08-PYME','ACTIVO', 'XXXXXX', '232', '4130', 'Instalaciones técnicas en montaje', '1');
INSERT INTO llx_accountingaccount (rowid, fk_pcg_version, pcg_type, pcg_subtype, account_number, account_parent, label, active) VALUES (4134, 'PCG08-PYME','ACTIVO', 'XXXXXX', '233', '4130', 'Maquinaria en montaje', '1');
INSERT INTO llx_accountingaccount (rowid, fk_pcg_version, pcg_type, pcg_subtype, account_number, account_parent, label, active) VALUES (4135, 'PCG08-PYME','ACTIVO', 'XXXXXX', '237', '4130', 'Equipos para procesos de información en montaje', '1');
INSERT INTO llx_accountingaccount (rowid, fk_pcg_version, pcg_type, pcg_subtype, account_number, account_parent, label, active) VALUES (4136, 'PCG08-PYME','ACTIVO', 'XXXXXX', '239', '4130', 'Anticipos para inmovilizaciones materiales', '1');
INSERT INTO llx_accountingaccount (rowid, fk_pcg_version, pcg_type, pcg_subtype, account_number, account_parent, label, active) VALUES (4137, 'PCG08-PYME','ACTIVO', 'XXXXXX', '24', '4002', 'Inversiones financieras a largo plazo en partes vinculadas', '1');
INSERT INTO llx_accountingaccount (rowid, fk_pcg_version, pcg_type, pcg_subtype, account_number, account_parent, label, active) VALUES (4138, 'PCG08-PYME','ACTIVO', 'XXXXXX', '240', '4137', 'Participaciones a largo plazo en partes vinculadas', '1');
INSERT INTO llx_accountingaccount (rowid, fk_pcg_version, pcg_type, pcg_subtype, account_number, account_parent, label, active) VALUES (4139, 'PCG08-PYME','ACTIVO', 'XXXXXX', '2403', '4138', 'Participaciones a largo plazo en empresas del grupo', '1');
INSERT INTO llx_accountingaccount (rowid, fk_pcg_version, pcg_type, pcg_subtype, account_number, account_parent, label, active) VALUES (4140, 'PCG08-PYME','ACTIVO', 'XXXXXX', '2404', '4138', 'Participaciones a largo plazo en empresas asociadas', '1');
INSERT INTO llx_accountingaccount (rowid, fk_pcg_version, pcg_type, pcg_subtype, account_number, account_parent, label, active) VALUES (4141, 'PCG08-PYME','ACTIVO', 'XXXXXX', '2405', '4138', 'Participaciones a largo plazo en otras partes vinculadas', '1');
INSERT INTO llx_accountingaccount (rowid, fk_pcg_version, pcg_type, pcg_subtype, account_number, account_parent, label, active) VALUES (4142, 'PCG08-PYME','ACTIVO', 'XXXXXX', '241', '4137', 'Valores representativos de deuda a largo plazo de partes vinculadas', '1');
INSERT INTO llx_accountingaccount (rowid, fk_pcg_version, pcg_type, pcg_subtype, account_number, account_parent, label, active) VALUES (4143, 'PCG08-PYME','ACTIVO', 'XXXXXX', '2413', '4142', 'Valores representativos de deuda a largo plazo de empresas del grupo', '1');
INSERT INTO llx_accountingaccount (rowid, fk_pcg_version, pcg_type, pcg_subtype, account_number, account_parent, label, active) VALUES (4144, 'PCG08-PYME','ACTIVO', 'XXXXXX', '2414', '4142', 'Valores representativos de deuda a largo plazo de empresas asociadas', '1');
INSERT INTO llx_accountingaccount (rowid, fk_pcg_version, pcg_type, pcg_subtype, account_number, account_parent, label, active) VALUES (4145, 'PCG08-PYME','ACTIVO', 'XXXXXX', '2415', '4142', 'Valores representativos de deuda a largo plazo de otras partes vinculadas', '1');
INSERT INTO llx_accountingaccount (rowid, fk_pcg_version, pcg_type, pcg_subtype, account_number, account_parent, label, active) VALUES (4146, 'PCG08-PYME','ACTIVO', 'XXXXXX', '242', '4137', 'Créditos a largo plazo a partes vinculadas', '1');
INSERT INTO llx_accountingaccount (rowid, fk_pcg_version, pcg_type, pcg_subtype, account_number, account_parent, label, active) VALUES (4147, 'PCG08-PYME','ACTIVO', 'XXXXXX', '2423', '4146', 'Créditos a largo plazo a empresas del grupo', '1');
INSERT INTO llx_accountingaccount (rowid, fk_pcg_version, pcg_type, pcg_subtype, account_number, account_parent, label, active) VALUES (4148, 'PCG08-PYME','ACTIVO', 'XXXXXX', '2424', '4146', 'Créditos a largo plazo a empresas asociadas', '1');
INSERT INTO llx_accountingaccount (rowid, fk_pcg_version, pcg_type, pcg_subtype, account_number, account_parent, label, active) VALUES (4149, 'PCG08-PYME','ACTIVO', 'XXXXXX', '2425', '4146', 'Créditos a largo plazo a otras partes vinculadas', '1');
INSERT INTO llx_accountingaccount (rowid, fk_pcg_version, pcg_type, pcg_subtype, account_number, account_parent, label, active) VALUES (4150, 'PCG08-PYME','ACTIVO', 'XXXXXX', '249', '4137', 'Desembolsos pendientes sobre participaciones a largo plazo en partes vinculadas', '1');
INSERT INTO llx_accountingaccount (rowid, fk_pcg_version, pcg_type, pcg_subtype, account_number, account_parent, label, active) VALUES (4151, 'PCG08-PYME','ACTIVO', 'XXXXXX', '2493', '4150', 'Desembolsos pendientes sobre participaciones a largo plazo en empresas del grupo', '1');
INSERT INTO llx_accountingaccount (rowid, fk_pcg_version, pcg_type, pcg_subtype, account_number, account_parent, label, active) VALUES (4152, 'PCG08-PYME','ACTIVO', 'XXXXXX', '2494', '4150', 'Desembolsos pendientes sobre participaciones a largo plazo en empresas asociadas', '1');
INSERT INTO llx_accountingaccount (rowid, fk_pcg_version, pcg_type, pcg_subtype, account_number, account_parent, label, active) VALUES (4153, 'PCG08-PYME','ACTIVO', 'XXXXXX', '2495', '4150', 'Desembolsos pendientes sobre participaciones a largo plazo en otras partes vinculadas', '1');
INSERT INTO llx_accountingaccount (rowid, fk_pcg_version, pcg_type, pcg_subtype, account_number, account_parent, label, active) VALUES (4154, 'PCG08-PYME','ACTIVO', 'XXXXXX', '25', '4002', 'Otras inversiones financieras a largo plazo', '1');
INSERT INTO llx_accountingaccount (rowid, fk_pcg_version, pcg_type, pcg_subtype, account_number, account_parent, label, active) VALUES (4155, 'PCG08-PYME','ACTIVO', 'XXXXXX', '250', '4154', 'Inversiones financieras a largo plazo en instrumentos de patrimonio', '1');
INSERT INTO llx_accountingaccount (rowid, fk_pcg_version, pcg_type, pcg_subtype, account_number, account_parent, label, active) VALUES (4156, 'PCG08-PYME','ACTIVO', 'XXXXXX', '251', '4154', 'Valores representativos de deuda a largo plazo', '1');
INSERT INTO llx_accountingaccount (rowid, fk_pcg_version, pcg_type, pcg_subtype, account_number, account_parent, label, active) VALUES (4157, 'PCG08-PYME','ACTIVO', 'XXXXXX', '252', '4154', 'Créditos a largo plazo', '1');
INSERT INTO llx_accountingaccount (rowid, fk_pcg_version, pcg_type, pcg_subtype, account_number, account_parent, label, active) VALUES (4158, 'PCG08-PYME','ACTIVO', 'XXXXXX', '253', '4154', 'Créditos a largo plazo por enajenación de inmovilizado', '1');
INSERT INTO llx_accountingaccount (rowid, fk_pcg_version, pcg_type, pcg_subtype, account_number, account_parent, label, active) VALUES (4159, 'PCG08-PYME','ACTIVO', 'XXXXXX', '254', '4154', 'Créditos a largo plazo al personal', '1');
INSERT INTO llx_accountingaccount (rowid, fk_pcg_version, pcg_type, pcg_subtype, account_number, account_parent, label, active) VALUES (4160, 'PCG08-PYME','ACTIVO', 'XXXXXX', '255', '4154', 'Activos por derivados financieros a largo plazo', '1');
INSERT INTO llx_accountingaccount (rowid, fk_pcg_version, pcg_type, pcg_subtype, account_number, account_parent, label, active) VALUES (4161, 'PCG08-PYME','ACTIVO', 'XXXXXX', '258', '4154', 'Imposiciones a largo plazo', '1');
INSERT INTO llx_accountingaccount (rowid, fk_pcg_version, pcg_type, pcg_subtype, account_number, account_parent, label, active) VALUES (4162, 'PCG08-PYME','ACTIVO', 'XXXXXX', '259', '4154', 'Desembolsos pendientes sobre participaciones en el patrimonio neto a largo plazo', '1');
INSERT INTO llx_accountingaccount (rowid, fk_pcg_version, pcg_type, pcg_subtype, account_number, account_parent, label, active) VALUES (4163, 'PCG08-PYME','ACTIVO', 'XXXXXX', '26', '4002', 'Fianzas y depósitos constituidos a largo plazo', '1');
INSERT INTO llx_accountingaccount (rowid, fk_pcg_version, pcg_type, pcg_subtype, account_number, account_parent, label, active) VALUES (4164, 'PCG08-PYME','ACTIVO', 'XXXXXX', '260', '4163', 'Fianzas constituidas a largo plazo', '1');
INSERT INTO llx_accountingaccount (rowid, fk_pcg_version, pcg_type, pcg_subtype, account_number, account_parent, label, active) VALUES (4165, 'PCG08-PYME','ACTIVO', 'XXXXXX', '261', '4163', 'Depósitos constituidos a largo plazo', '1');
INSERT INTO llx_accountingaccount (rowid, fk_pcg_version, pcg_type, pcg_subtype, account_number, account_parent, label, active) VALUES (4166, 'PCG08-PYME','ACTIVO', 'XXXXXX', '28', '4002', 'Amortización acumulada del inmovilizado', '1');
INSERT INTO llx_accountingaccount (rowid, fk_pcg_version, pcg_type, pcg_subtype, account_number, account_parent, label, active) VALUES (4167, 'PCG08-PYME','ACTIVO', 'XXXXXX', '280', '4166', 'Amortización acumulado del inmovilizado intangible', '1');
INSERT INTO llx_accountingaccount (rowid, fk_pcg_version, pcg_type, pcg_subtype, account_number, account_parent, label, active) VALUES (4168, 'PCG08-PYME','ACTIVO', 'XXXXXX', '2800', '4167', 'Amortización acumulada de investigación', '1');
INSERT INTO llx_accountingaccount (rowid, fk_pcg_version, pcg_type, pcg_subtype, account_number, account_parent, label, active) VALUES (4169, 'PCG08-PYME','ACTIVO', 'XXXXXX', '2801', '4167', 'Amortización acumulada de desarrollo', '1');
INSERT INTO llx_accountingaccount (rowid, fk_pcg_version, pcg_type, pcg_subtype, account_number, account_parent, label, active) VALUES (4170, 'PCG08-PYME','ACTIVO', 'XXXXXX', '2802', '4167', 'Amortización acumulada de concesiones administrativas', '1');
INSERT INTO llx_accountingaccount (rowid, fk_pcg_version, pcg_type, pcg_subtype, account_number, account_parent, label, active) VALUES (4171, 'PCG08-PYME','ACTIVO', 'XXXXXX', '2803', '4167', 'Amortización acumulada de propiedad industrial', '1');
INSERT INTO llx_accountingaccount (rowid, fk_pcg_version, pcg_type, pcg_subtype, account_number, account_parent, label, active) VALUES (4172, 'PCG08-PYME','ACTIVO', 'XXXXXX', '2805', '4167', 'Amortización acumulada de derechos de transpaso', '1');
INSERT INTO llx_accountingaccount (rowid, fk_pcg_version, pcg_type, pcg_subtype, account_number, account_parent, label, active) VALUES (4173, 'PCG08-PYME','ACTIVO', 'XXXXXX', '2806', '4167', 'Amortización acumulada de aplicaciones informáticas', '1');
INSERT INTO llx_accountingaccount (rowid, fk_pcg_version, pcg_type, pcg_subtype, account_number, account_parent, label, active) VALUES (4174, 'PCG08-PYME','ACTIVO', 'XXXXXX', '281', '4166', 'Amortización acumulado del inmovilizado material', '1');
INSERT INTO llx_accountingaccount (rowid, fk_pcg_version, pcg_type, pcg_subtype, account_number, account_parent, label, active) VALUES (4175, 'PCG08-PYME','ACTIVO', 'XXXXXX', '2811', '4174', 'Amortización acumulada de construcciones', '1');
INSERT INTO llx_accountingaccount (rowid, fk_pcg_version, pcg_type, pcg_subtype, account_number, account_parent, label, active) VALUES (4176, 'PCG08-PYME','ACTIVO', 'XXXXXX', '2812', '4174', 'Amortización acumulada de instalaciones técnicas', '1');
INSERT INTO llx_accountingaccount (rowid, fk_pcg_version, pcg_type, pcg_subtype, account_number, account_parent, label, active) VALUES (4177, 'PCG08-PYME','ACTIVO', 'XXXXXX', '2813', '4174', 'Amortización acumulada de maquinaria', '1');
INSERT INTO llx_accountingaccount (rowid, fk_pcg_version, pcg_type, pcg_subtype, account_number, account_parent, label, active) VALUES (4178, 'PCG08-PYME','ACTIVO', 'XXXXXX', '2814', '4174', 'Amortización acumulada de utillaje', '1');
INSERT INTO llx_accountingaccount (rowid, fk_pcg_version, pcg_type, pcg_subtype, account_number, account_parent, label, active) VALUES (4179, 'PCG08-PYME','ACTIVO', 'XXXXXX', '2815', '4174', 'Amortización acumulada de otras instalaciones', '1');
INSERT INTO llx_accountingaccount (rowid, fk_pcg_version, pcg_type, pcg_subtype, account_number, account_parent, label, active) VALUES (4180, 'PCG08-PYME','ACTIVO', 'XXXXXX', '2816', '4174', 'Amortización acumulada de mobiliario', '1');
INSERT INTO llx_accountingaccount (rowid, fk_pcg_version, pcg_type, pcg_subtype, account_number, account_parent, label, active) VALUES (4181, 'PCG08-PYME','ACTIVO', 'XXXXXX', '2817', '4174', 'Amortización acumulada de equipos para proceso de información', '1');
INSERT INTO llx_accountingaccount (rowid, fk_pcg_version, pcg_type, pcg_subtype, account_number, account_parent, label, active) VALUES (4182, 'PCG08-PYME','ACTIVO', 'XXXXXX', '2818', '4174', 'Amortización acumulada de elementos de transporte', '1');
INSERT INTO llx_accountingaccount (rowid, fk_pcg_version, pcg_type, pcg_subtype, account_number, account_parent, label, active) VALUES (4183, 'PCG08-PYME','ACTIVO', 'XXXXXX', '2819', '4175', 'Amortización acumulada de otro inmovilizado material', '1');
INSERT INTO llx_accountingaccount (rowid, fk_pcg_version, pcg_type, pcg_subtype, account_number, account_parent, label, active) VALUES (4184, 'PCG08-PYME','ACTIVO', 'XXXXXX', '282', '4166', 'Amortización acumulada de las inversiones inmobiliarias', '1');
INSERT INTO llx_accountingaccount (rowid, fk_pcg_version, pcg_type, pcg_subtype, account_number, account_parent, label, active) VALUES (4185, 'PCG08-PYME','ACTIVO', 'XXXXXX', '29', '4002', 'Deterioro de valor de activos no corrientes', '1');
INSERT INTO llx_accountingaccount (rowid, fk_pcg_version, pcg_type, pcg_subtype, account_number, account_parent, label, active) VALUES (4186, 'PCG08-PYME','ACTIVO', 'XXXXXX', '290', '4185', 'Deterioro de valor del inmovilizado intangible', '1');
INSERT INTO llx_accountingaccount (rowid, fk_pcg_version, pcg_type, pcg_subtype, account_number, account_parent, label, active) VALUES (4187, 'PCG08-PYME','ACTIVO', 'XXXXXX', '2900', '4186', 'Deterioro de valor de investigación', '1');
INSERT INTO llx_accountingaccount (rowid, fk_pcg_version, pcg_type, pcg_subtype, account_number, account_parent, label, active) VALUES (4188, 'PCG08-PYME','ACTIVO', 'XXXXXX', '2901', '4186', 'Deterioro de valor de desarrollo', '1');
INSERT INTO llx_accountingaccount (rowid, fk_pcg_version, pcg_type, pcg_subtype, account_number, account_parent, label, active) VALUES (4189, 'PCG08-PYME','ACTIVO', 'XXXXXX', '2902', '4186', 'Deterioro de valor de concesiones administrativas', '1');
INSERT INTO llx_accountingaccount (rowid, fk_pcg_version, pcg_type, pcg_subtype, account_number, account_parent, label, active) VALUES (4190, 'PCG08-PYME','ACTIVO', 'XXXXXX', '2903', '4186', 'Deterioro de valor de propiedad industrial', '1');
INSERT INTO llx_accountingaccount (rowid, fk_pcg_version, pcg_type, pcg_subtype, account_number, account_parent, label, active) VALUES (4191, 'PCG08-PYME','ACTIVO', 'XXXXXX', '2905', '4186', 'Deterioro de valor de derechos de transpaso', '1');
INSERT INTO llx_accountingaccount (rowid, fk_pcg_version, pcg_type, pcg_subtype, account_number, account_parent, label, active) VALUES (4192, 'PCG08-PYME','ACTIVO', 'XXXXXX', '2906', '4186', 'Deterioro de valor de aplicaciones informáticas', '1');
INSERT INTO llx_accountingaccount (rowid, fk_pcg_version, pcg_type, pcg_subtype, account_number, account_parent, label, active) VALUES (4193, 'PCG08-PYME','ACTIVO', 'XXXXXX', '291', '4185', 'Deterioro de valor del inmovilizado material', '1');
INSERT INTO llx_accountingaccount (rowid, fk_pcg_version, pcg_type, pcg_subtype, account_number, account_parent, label, active) VALUES (4194, 'PCG08-PYME','ACTIVO', 'XXXXXX', '2910', '4193', 'Deterioro de valor de terrenos y bienes naturales', '1');
INSERT INTO llx_accountingaccount (rowid, fk_pcg_version, pcg_type, pcg_subtype, account_number, account_parent, label, active) VALUES (4195, 'PCG08-PYME','ACTIVO', 'XXXXXX', '2911', '4193', 'Deterioro de valor de construcciones', '1');
INSERT INTO llx_accountingaccount (rowid, fk_pcg_version, pcg_type, pcg_subtype, account_number, account_parent, label, active) VALUES (4196, 'PCG08-PYME','ACTIVO', 'XXXXXX', '2912', '4193', 'Deterioro de valor de instalaciones técnicas', '1');
INSERT INTO llx_accountingaccount (rowid, fk_pcg_version, pcg_type, pcg_subtype, account_number, account_parent, label, active) VALUES (4197, 'PCG08-PYME','ACTIVO', 'XXXXXX', '2913', '4193', 'Deterioro de valor de maquinaria', '1');
INSERT INTO llx_accountingaccount (rowid, fk_pcg_version, pcg_type, pcg_subtype, account_number, account_parent, label, active) VALUES (4198, 'PCG08-PYME','ACTIVO', 'XXXXXX', '2914', '4193', 'Deterioro de valor de utillajes', '1');
INSERT INTO llx_accountingaccount (rowid, fk_pcg_version, pcg_type, pcg_subtype, account_number, account_parent, label, active) VALUES (4199, 'PCG08-PYME','ACTIVO', 'XXXXXX', '2915', '4194', 'Deterioro de valor de otras instalaciones', '1');
INSERT INTO llx_accountingaccount (rowid, fk_pcg_version, pcg_type, pcg_subtype, account_number, account_parent, label, active) VALUES (4200, 'PCG08-PYME','ACTIVO', 'XXXXXX', '2916', '4194', 'Deterioro de valor de mobiliario', '1');
INSERT INTO llx_accountingaccount (rowid, fk_pcg_version, pcg_type, pcg_subtype, account_number, account_parent, label, active) VALUES (4201, 'PCG08-PYME','ACTIVO', 'XXXXXX', '2917', '4194', 'Deterioro de valor de equipos para proceso de información', '1');
INSERT INTO llx_accountingaccount (rowid, fk_pcg_version, pcg_type, pcg_subtype, account_number, account_parent, label, active) VALUES (4202, 'PCG08-PYME','ACTIVO', 'XXXXXX', '2918', '4194', 'Deterioro de valor de elementos de transporte', '1');
INSERT INTO llx_accountingaccount (rowid, fk_pcg_version, pcg_type, pcg_subtype, account_number, account_parent, label, active) VALUES (4203, 'PCG08-PYME','ACTIVO', 'XXXXXX', '2919', '4194', 'Deterioro de valor de otro inmovilizado material', '1');
INSERT INTO llx_accountingaccount (rowid, fk_pcg_version, pcg_type, pcg_subtype, account_number, account_parent, label, active) VALUES (4204, 'PCG08-PYME','ACTIVO', 'XXXXXX', '292', '4185', 'Deterioro de valor de las inversiones inmobiliarias', '1');
INSERT INTO llx_accountingaccount (rowid, fk_pcg_version, pcg_type, pcg_subtype, account_number, account_parent, label, active) VALUES (4205, 'PCG08-PYME','ACTIVO', 'XXXXXX', '2920', '4204', 'Deterioro de valor de terrenos y bienes naturales', '1');
INSERT INTO llx_accountingaccount (rowid, fk_pcg_version, pcg_type, pcg_subtype, account_number, account_parent, label, active) VALUES (4206, 'PCG08-PYME','ACTIVO', 'XXXXXX', '2921', '4204', 'Deterioro de valor de construcciones', '1');
INSERT INTO llx_accountingaccount (rowid, fk_pcg_version, pcg_type, pcg_subtype, account_number, account_parent, label, active) VALUES (4207, 'PCG08-PYME','ACTIVO', 'XXXXXX', '293', '4185', 'Deterioro de valor de participaciones a largo plazo en partes vinculadas', '1');
INSERT INTO llx_accountingaccount (rowid, fk_pcg_version, pcg_type, pcg_subtype, account_number, account_parent, label, active) VALUES (4208, 'PCG08-PYME','ACTIVO', 'XXXXXX', '2933', '4207', 'Deterioro de valor de participaciones a largo plazo en empresas del grupo', '1');
INSERT INTO llx_accountingaccount (rowid, fk_pcg_version, pcg_type, pcg_subtype, account_number, account_parent, label, active) VALUES (4209, 'PCG08-PYME','ACTIVO', 'XXXXXX', '2934', '4207', 'Deterioro de valor de sobre participaciones a largo plazo en empresas asociadas', '1');
INSERT INTO llx_accountingaccount (rowid, fk_pcg_version, pcg_type, pcg_subtype, account_number, account_parent, label, active) VALUES (4210, 'PCG08-PYME','ACTIVO', 'XXXXXX', '2935', '4207', 'Deterioro de valor de sobre participaciones a largo plazo en otras partes vinculadas', '1');
INSERT INTO llx_accountingaccount (rowid, fk_pcg_version, pcg_type, pcg_subtype, account_number, account_parent, label, active) VALUES (4211, 'PCG08-PYME','ACTIVO', 'XXXXXX', '294', '4185', 'Deterioro de valor de valores representativos de deuda a largo plazo en partes vinculadas', '1');
INSERT INTO llx_accountingaccount (rowid, fk_pcg_version, pcg_type, pcg_subtype, account_number, account_parent, label, active) VALUES (4212, 'PCG08-PYME','ACTIVO', 'XXXXXX', '2943', '4211', 'Deterioro de valor de valores representativos de deuda a largo plazo en empresas del grupo', '1');
INSERT INTO llx_accountingaccount (rowid, fk_pcg_version, pcg_type, pcg_subtype, account_number, account_parent, label, active) VALUES (4213, 'PCG08-PYME','ACTIVO', 'XXXXXX', '2944', '4211', 'Deterioro de valor de valores representativos de deuda a largo plazo en empresas asociadas', '1');
INSERT INTO llx_accountingaccount (rowid, fk_pcg_version, pcg_type, pcg_subtype, account_number, account_parent, label, active) VALUES (4214, 'PCG08-PYME','ACTIVO', 'XXXXXX', '2945', '4211', 'Deterioro de valor de valores representativos de deuda a largo plazo en otras partes vinculadas', '1');
INSERT INTO llx_accountingaccount (rowid, fk_pcg_version, pcg_type, pcg_subtype, account_number, account_parent, label, active) VALUES (4215, 'PCG08-PYME','ACTIVO', 'XXXXXX', '295', '4185', 'Deterioro de valor de créditos a largo plazo a partes vinculadas', '1');
INSERT INTO llx_accountingaccount (rowid, fk_pcg_version, pcg_type, pcg_subtype, account_number, account_parent, label, active) VALUES (4216, 'PCG08-PYME','ACTIVO', 'XXXXXX', '2953', '4215', 'Deterioro de valor de créditos a largo plazo a empresas del grupo', '1');
INSERT INTO llx_accountingaccount (rowid, fk_pcg_version, pcg_type, pcg_subtype, account_number, account_parent, label, active) VALUES (4217, 'PCG08-PYME','ACTIVO', 'XXXXXX', '2954', '4215', 'Deterioro de valor de créditos a largo plazo a empresas asociadas', '1');
INSERT INTO llx_accountingaccount (rowid, fk_pcg_version, pcg_type, pcg_subtype, account_number, account_parent, label, active) VALUES (4218, 'PCG08-PYME','ACTIVO', 'XXXXXX', '2955', '4215', 'Deterioro de valor de créditos a largo plazo a otras partes vinculadas', '1');
INSERT INTO llx_accountingaccount (rowid, fk_pcg_version, pcg_type, pcg_subtype, account_number, account_parent, label, active) VALUES (4219, 'PCG08-PYME','ACTIVO', 'XXXXXX', '296', '4185', 'Deterioro de valor de participaciones en el patrimonio netoa largo plazo', '1');
INSERT INTO llx_accountingaccount (rowid, fk_pcg_version, pcg_type, pcg_subtype, account_number, account_parent, label, active) VALUES (4220, 'PCG08-PYME','ACTIVO', 'XXXXXX', '297', '4185', 'Deterioro de valor de valores representativos de deuda a largo plazo', '1');
INSERT INTO llx_accountingaccount (rowid, fk_pcg_version, pcg_type, pcg_subtype, account_number, account_parent, label, active) VALUES (4221, 'PCG08-PYME','ACTIVO', 'XXXXXX', '298', '4185', 'Deterioro de valor de créditos a largo plazo', '1');
INSERT INTO llx_accountingaccount (rowid, fk_pcg_version, pcg_type, pcg_subtype, account_number, account_parent, label, active) VALUES (4222, 'PCG08-PYME','EXISTENCIAS', 'XXXXXX', '30', '4003', 'Comerciales', '1');
INSERT INTO llx_accountingaccount (rowid, fk_pcg_version, pcg_type, pcg_subtype, account_number, account_parent, label, active) VALUES (4223, 'PCG08-PYME','EXISTENCIAS', 'XXXXXX', '300', '4222', 'Mercaderías A', '1');
INSERT INTO llx_accountingaccount (rowid, fk_pcg_version, pcg_type, pcg_subtype, account_number, account_parent, label, active) VALUES (4224, 'PCG08-PYME','EXISTENCIAS', 'XXXXXX', '301', '4222', 'Mercaderías B', '1');
INSERT INTO llx_accountingaccount (rowid, fk_pcg_version, pcg_type, pcg_subtype, account_number, account_parent, label, active) VALUES (4225, 'PCG08-PYME','EXISTENCIAS', 'XXXXXX', '31', '4003', 'Materias primas', '1');
INSERT INTO llx_accountingaccount (rowid, fk_pcg_version, pcg_type, pcg_subtype, account_number, account_parent, label, active) VALUES (4226, 'PCG08-PYME','EXISTENCIAS', 'XXXXXX', '310', '4225', 'Materias primas A', '1');
INSERT INTO llx_accountingaccount (rowid, fk_pcg_version, pcg_type, pcg_subtype, account_number, account_parent, label, active) VALUES (4227, 'PCG08-PYME','EXISTENCIAS', 'XXXXXX', '311', '4225', 'Materias primas B', '1');
INSERT INTO llx_accountingaccount (rowid, fk_pcg_version, pcg_type, pcg_subtype, account_number, account_parent, label, active) VALUES (4228, 'PCG08-PYME','EXISTENCIAS', 'XXXXXX', '32', '4003', 'Otros aprovisionamientos', '1');
INSERT INTO llx_accountingaccount (rowid, fk_pcg_version, pcg_type, pcg_subtype, account_number, account_parent, label, active) VALUES (4229, 'PCG08-PYME','EXISTENCIAS', 'XXXXXX', '320', '4228', 'Elementos y conjuntos incorporables', '1');
INSERT INTO llx_accountingaccount (rowid, fk_pcg_version, pcg_type, pcg_subtype, account_number, account_parent, label, active) VALUES (4230, 'PCG08-PYME','EXISTENCIAS', 'XXXXXX', '321', '4228', 'Combustibles', '1');
INSERT INTO llx_accountingaccount (rowid, fk_pcg_version, pcg_type, pcg_subtype, account_number, account_parent, label, active) VALUES (4231, 'PCG08-PYME','EXISTENCIAS', 'XXXXXX', '322', '4228', 'Repuestos', '1');
INSERT INTO llx_accountingaccount (rowid, fk_pcg_version, pcg_type, pcg_subtype, account_number, account_parent, label, active) VALUES (4232, 'PCG08-PYME','EXISTENCIAS', 'XXXXXX', '325', '4228', 'Materiales diversos', '1');
INSERT INTO llx_accountingaccount (rowid, fk_pcg_version, pcg_type, pcg_subtype, account_number, account_parent, label, active) VALUES (4233, 'PCG08-PYME','EXISTENCIAS', 'XXXXXX', '326', '4228', 'Embalajes', '1');
INSERT INTO llx_accountingaccount (rowid, fk_pcg_version, pcg_type, pcg_subtype, account_number, account_parent, label, active) VALUES (4234, 'PCG08-PYME','EXISTENCIAS', 'XXXXXX', '327', '4228', 'Envases', '1');
INSERT INTO llx_accountingaccount (rowid, fk_pcg_version, pcg_type, pcg_subtype, account_number, account_parent, label, active) VALUES (4235, 'PCG08-PYME','EXISTENCIAS', 'XXXXXX', '328', '4229', 'Material de oficina', '1');
INSERT INTO llx_accountingaccount (rowid, fk_pcg_version, pcg_type, pcg_subtype, account_number, account_parent, label, active) VALUES (4236, 'PCG08-PYME','EXISTENCIAS', 'XXXXXX', '33', '4003', 'Productos en curso', '1');
INSERT INTO llx_accountingaccount (rowid, fk_pcg_version, pcg_type, pcg_subtype, account_number, account_parent, label, active) VALUES (4237, 'PCG08-PYME','EXISTENCIAS', 'XXXXXX', '330', '4236', 'Productos en curos A', '1');
INSERT INTO llx_accountingaccount (rowid, fk_pcg_version, pcg_type, pcg_subtype, account_number, account_parent, label, active) VALUES (4238, 'PCG08-PYME','EXISTENCIAS', 'XXXXXX', '331', '4236', 'Productos en curso B', '1');
INSERT INTO llx_accountingaccount (rowid, fk_pcg_version, pcg_type, pcg_subtype, account_number, account_parent, label, active) VALUES (4239, 'PCG08-PYME','EXISTENCIAS', 'XXXXXX', '34', '4003', 'Productos semiterminados', '1');
INSERT INTO llx_accountingaccount (rowid, fk_pcg_version, pcg_type, pcg_subtype, account_number, account_parent, label, active) VALUES (4240, 'PCG08-PYME','EXISTENCIAS', 'XXXXXX', '340', '4239', 'Productos semiterminados A', '1');
INSERT INTO llx_accountingaccount (rowid, fk_pcg_version, pcg_type, pcg_subtype, account_number, account_parent, label, active) VALUES (4241, 'PCG08-PYME','EXISTENCIAS', 'XXXXXX', '341', '4239', 'Productos semiterminados B', '1');
INSERT INTO llx_accountingaccount (rowid, fk_pcg_version, pcg_type, pcg_subtype, account_number, account_parent, label, active) VALUES (4242, 'PCG08-PYME','EXISTENCIAS', 'XXXXXX', '35', '4003', 'Productos terminados', '1');
INSERT INTO llx_accountingaccount (rowid, fk_pcg_version, pcg_type, pcg_subtype, account_number, account_parent, label, active) VALUES (4243, 'PCG08-PYME','EXISTENCIAS', 'XXXXXX', '350', '4242', 'Productos terminados A', '1');
INSERT INTO llx_accountingaccount (rowid, fk_pcg_version, pcg_type, pcg_subtype, account_number, account_parent, label, active) VALUES (4244, 'PCG08-PYME','EXISTENCIAS', 'XXXXXX', '351', '4242', 'Productos terminados B', '1');
INSERT INTO llx_accountingaccount (rowid, fk_pcg_version, pcg_type, pcg_subtype, account_number, account_parent, label, active) VALUES (4245, 'PCG08-PYME','EXISTENCIAS', 'XXXXXX', '36', '4003', 'Subproductos, residuos y materiales recuperados', '1');
INSERT INTO llx_accountingaccount (rowid, fk_pcg_version, pcg_type, pcg_subtype, account_number, account_parent, label, active) VALUES (4246, 'PCG08-PYME','EXISTENCIAS', 'XXXXXX', '360', '4245', 'Subproductos A', '1');
INSERT INTO llx_accountingaccount (rowid, fk_pcg_version, pcg_type, pcg_subtype, account_number, account_parent, label, active) VALUES (4247, 'PCG08-PYME','EXISTENCIAS', 'XXXXXX', '361', '4245', 'Subproductos B', '1');
INSERT INTO llx_accountingaccount (rowid, fk_pcg_version, pcg_type, pcg_subtype, account_number, account_parent, label, active) VALUES (4248, 'PCG08-PYME','EXISTENCIAS', 'XXXXXX', '365', '4245', 'Residuos A', '1');
INSERT INTO llx_accountingaccount (rowid, fk_pcg_version, pcg_type, pcg_subtype, account_number, account_parent, label, active) VALUES (4249, 'PCG08-PYME','EXISTENCIAS', 'XXXXXX', '366', '4245', 'Residuos B', '1');
INSERT INTO llx_accountingaccount (rowid, fk_pcg_version, pcg_type, pcg_subtype, account_number, account_parent, label, active) VALUES (4250, 'PCG08-PYME','EXISTENCIAS', 'XXXXXX', '368', '4245', 'Materiales recuperados A', '1');
INSERT INTO llx_accountingaccount (rowid, fk_pcg_version, pcg_type, pcg_subtype, account_number, account_parent, label, active) VALUES (4251, 'PCG08-PYME','EXISTENCIAS', 'XXXXXX', '369', '4245', 'Materiales recuperados B', '1');
INSERT INTO llx_accountingaccount (rowid, fk_pcg_version, pcg_type, pcg_subtype, account_number, account_parent, label, active) VALUES (4252, 'PCG08-PYME','EXISTENCIAS', 'XXXXXX', '39', '4003', 'Deterioro de valor de las existencias', '1');
INSERT INTO llx_accountingaccount (rowid, fk_pcg_version, pcg_type, pcg_subtype, account_number, account_parent, label, active) VALUES (4253, 'PCG08-PYME','EXISTENCIAS', 'XXXXXX', '390', '4252', 'Deterioro de valor de las mercaderías', '1');
INSERT INTO llx_accountingaccount (rowid, fk_pcg_version, pcg_type, pcg_subtype, account_number, account_parent, label, active) VALUES (4254, 'PCG08-PYME','EXISTENCIAS', 'XXXXXX', '391', '4252', 'Deterioro de valor de las materias primas', '1');
INSERT INTO llx_accountingaccount (rowid, fk_pcg_version, pcg_type, pcg_subtype, account_number, account_parent, label, active) VALUES (4255, 'PCG08-PYME','EXISTENCIAS', 'XXXXXX', '392', '4252', 'Deterioro de valor de otros aprovisionamientos', '1');
INSERT INTO llx_accountingaccount (rowid, fk_pcg_version, pcg_type, pcg_subtype, account_number, account_parent, label, active) VALUES (4256, 'PCG08-PYME','EXISTENCIAS', 'XXXXXX', '393', '4252', 'Deterioro de valor de los productos en curso', '1');
INSERT INTO llx_accountingaccount (rowid, fk_pcg_version, pcg_type, pcg_subtype, account_number, account_parent, label, active) VALUES (4257, 'PCG08-PYME','EXISTENCIAS', 'XXXXXX', '394', '4252', 'Deterioro de valor de los productos semiterminados', '1');
INSERT INTO llx_accountingaccount (rowid, fk_pcg_version, pcg_type, pcg_subtype, account_number, account_parent, label, active) VALUES (4258, 'PCG08-PYME','EXISTENCIAS', 'XXXXXX', '395', '4252', 'Deterioro de valor de los productos terminados', '1');
INSERT INTO llx_accountingaccount (rowid, fk_pcg_version, pcg_type, pcg_subtype, account_number, account_parent, label, active) VALUES (4259, 'PCG08-PYME','EXISTENCIAS', 'XXXXXX', '396', '4252', 'Deterioro de valor de los subproductos, residuos y materiales recuperados', '1');
INSERT INTO llx_accountingaccount (rowid, fk_pcg_version, pcg_type, pcg_subtype, account_number, account_parent, label, active) VALUES (4260, 'PCG08-PYME','ACREEDORES_DEUDORES', 'PROVEEDORES', '40', '4004', 'Proveedores', '1');
INSERT INTO llx_accountingaccount (rowid, fk_pcg_version, pcg_type, pcg_subtype, account_number, account_parent, label, active) VALUES (4261, 'PCG08-PYME','ACREEDORES_DEUDORES', 'PROVEEDORES', '400', '4260', 'Proveedores', '1');
INSERT INTO llx_accountingaccount (rowid, fk_pcg_version, pcg_type, pcg_subtype, account_number, account_parent, label, active) VALUES (4262, 'PCG08-PYME','ACREEDORES_DEUDORES', 'XXXXXX', '4000', '4261', 'Proveedores euros', '1');
INSERT INTO llx_accountingaccount (rowid, fk_pcg_version, pcg_type, pcg_subtype, account_number, account_parent, label, active) VALUES (4263, 'PCG08-PYME','ACREEDORES_DEUDORES', 'XXXXXX', '4004', '4261', 'Proveedores moneda extranjera', '1');
INSERT INTO llx_accountingaccount (rowid, fk_pcg_version, pcg_type, pcg_subtype, account_number, account_parent, label, active) VALUES (4264, 'PCG08-PYME','ACREEDORES_DEUDORES', 'XXXXXX', '4009', '4261', 'Proveedores facturas pendientes de recibir o formalizar', '1');
INSERT INTO llx_accountingaccount (rowid, fk_pcg_version, pcg_type, pcg_subtype, account_number, account_parent, label, active) VALUES (4265, 'PCG08-PYME','ACREEDORES_DEUDORES', 'XXXXXX', '401', '4260', 'Proveedores efectos comerciales a pagar', '1');
INSERT INTO llx_accountingaccount (rowid, fk_pcg_version, pcg_type, pcg_subtype, account_number, account_parent, label, active) VALUES (4266, 'PCG08-PYME','ACREEDORES_DEUDORES', 'XXXXXX', '403', '4260', 'Proveedores empresas del grupo', '1');
INSERT INTO llx_accountingaccount (rowid, fk_pcg_version, pcg_type, pcg_subtype, account_number, account_parent, label, active) VALUES (4267, 'PCG08-PYME','ACREEDORES_DEUDORES', 'XXXXXX', '4030', '4266', 'Proveedores empresas del grupo euros', '1');
INSERT INTO llx_accountingaccount (rowid, fk_pcg_version, pcg_type, pcg_subtype, account_number, account_parent, label, active) VALUES (4268, 'PCG08-PYME','ACREEDORES_DEUDORES', 'XXXXXX', '4031', '4266', 'Efectos comerciales a pagar empresas del grupo', '1');
INSERT INTO llx_accountingaccount (rowid, fk_pcg_version, pcg_type, pcg_subtype, account_number, account_parent, label, active) VALUES (4269, 'PCG08-PYME','ACREEDORES_DEUDORES', 'XXXXXX', '4034', '4266', 'Proveedores empresas del grupo moneda extranjera', '1');
INSERT INTO llx_accountingaccount (rowid, fk_pcg_version, pcg_type, pcg_subtype, account_number, account_parent, label, active) VALUES (4270, 'PCG08-PYME','ACREEDORES_DEUDORES', 'XXXXXX', '4036', '4266', 'Envases y embalajes a devolver a proveedores empresas del grupo', '1');
INSERT INTO llx_accountingaccount (rowid, fk_pcg_version, pcg_type, pcg_subtype, account_number, account_parent, label, active) VALUES (4271, 'PCG08-PYME','ACREEDORES_DEUDORES', 'XXXXXX', '4039', '4266', 'Proveedores empresas del grupo facturas pendientes de recibir o de formalizar', '1');
INSERT INTO llx_accountingaccount (rowid, fk_pcg_version, pcg_type, pcg_subtype, account_number, account_parent, label, active) VALUES (4272, 'PCG08-PYME','ACREEDORES_DEUDORES', 'XXXXXX', '404', '4260', 'Proveedores empresas asociadas', '1');
INSERT INTO llx_accountingaccount (rowid, fk_pcg_version, pcg_type, pcg_subtype, account_number, account_parent, label, active) VALUES (4273, 'PCG08-PYME','ACREEDORES_DEUDORES', 'XXXXXX', '405', '4260', 'Proveedores otras partes vinculadas', '1');
INSERT INTO llx_accountingaccount (rowid, fk_pcg_version, pcg_type, pcg_subtype, account_number, account_parent, label, active) VALUES (4274, 'PCG08-PYME','ACREEDORES_DEUDORES', 'XXXXXX', '406', '4260', 'Envases y embalajes a devolver a proveedores', '1');
INSERT INTO llx_accountingaccount (rowid, fk_pcg_version, pcg_type, pcg_subtype, account_number, account_parent, label, active) VALUES (4275, 'PCG08-PYME','ACREEDORES_DEUDORES', 'XXXXXX', '407', '4260', 'Anticipos a proveedores', '1');
INSERT INTO llx_accountingaccount (rowid, fk_pcg_version, pcg_type, pcg_subtype, account_number, account_parent, label, active) VALUES (4276, 'PCG08-PYME','ACREEDORES_DEUDORES', 'XXXXXX', '41', '4004', 'Acreedores varios', '1');
INSERT INTO llx_accountingaccount (rowid, fk_pcg_version, pcg_type, pcg_subtype, account_number, account_parent, label, active) VALUES (4277, 'PCG08-PYME','ACREEDORES_DEUDORES', 'XXXXXX', '410', '4276', 'Acreedores por prestaciones de servicios', '1');
INSERT INTO llx_accountingaccount (rowid, fk_pcg_version, pcg_type, pcg_subtype, account_number, account_parent, label, active) VALUES (4278, 'PCG08-PYME','ACREEDORES_DEUDORES', 'XXXXXX', '4100', '4277', 'Acreedores por prestaciones de servicios euros', '1');
INSERT INTO llx_accountingaccount (rowid, fk_pcg_version, pcg_type, pcg_subtype, account_number, account_parent, label, active) VALUES (4279, 'PCG08-PYME','ACREEDORES_DEUDORES', 'XXXXXX', '4104', '4277', 'Acreedores por prestaciones de servicios moneda extranjera', '1');
INSERT INTO llx_accountingaccount (rowid, fk_pcg_version, pcg_type, pcg_subtype, account_number, account_parent, label, active) VALUES (4280, 'PCG08-PYME','ACREEDORES_DEUDORES', 'XXXXXX', '4109', '4277', 'Acreedores por prestaciones de servicios facturas pendientes de recibir o formalizar', '1');
INSERT INTO llx_accountingaccount (rowid, fk_pcg_version, pcg_type, pcg_subtype, account_number, account_parent, label, active) VALUES (4281, 'PCG08-PYME','ACREEDORES_DEUDORES', 'XXXXXX', '411', '4276', 'Acreedores efectos comerciales a pagar', '1');
INSERT INTO llx_accountingaccount (rowid, fk_pcg_version, pcg_type, pcg_subtype, account_number, account_parent, label, active) VALUES (4282, 'PCG08-PYME','ACREEDORES_DEUDORES', 'XXXXXX', '419', '4276', 'Acreedores por operaciones en común', '1');
INSERT INTO llx_accountingaccount (rowid, fk_pcg_version, pcg_type, pcg_subtype, account_number, account_parent, label, active) VALUES (4283, 'PCG08-PYME','ACREEDORES_DEUDORES', 'CLIENTES', '43', '4004', 'Clientes', '1');
INSERT INTO llx_accountingaccount (rowid, fk_pcg_version, pcg_type, pcg_subtype, account_number, account_parent, label, active) VALUES (4284, 'PCG08-PYME','ACREEDORES_DEUDORES', 'CLIENTES', '430', '4283', 'Clientes', '1');
INSERT INTO llx_accountingaccount (rowid, fk_pcg_version, pcg_type, pcg_subtype, account_number, account_parent, label, active) VALUES (4285, 'PCG08-PYME','ACREEDORES_DEUDORES', 'XXXXXX', '4300', '4284', 'Clientes euros', '1');
INSERT INTO llx_accountingaccount (rowid, fk_pcg_version, pcg_type, pcg_subtype, account_number, account_parent, label, active) VALUES (4286, 'PCG08-PYME','ACREEDORES_DEUDORES', 'XXXXXX', '4304', '4284', 'Clientes moneda extranjera', '1');
INSERT INTO llx_accountingaccount (rowid, fk_pcg_version, pcg_type, pcg_subtype, account_number, account_parent, label, active) VALUES (4287, 'PCG08-PYME','ACREEDORES_DEUDORES', 'XXXXXX', '4309', '4284', 'Clientes facturas pendientes de formalizar', '1');
INSERT INTO llx_accountingaccount (rowid, fk_pcg_version, pcg_type, pcg_subtype, account_number, account_parent, label, active) VALUES (4288, 'PCG08-PYME','ACREEDORES_DEUDORES', 'XXXXXX', '431', '4283', 'Clientes efectos comerciales a cobrar', '1');
INSERT INTO llx_accountingaccount (rowid, fk_pcg_version, pcg_type, pcg_subtype, account_number, account_parent, label, active) VALUES (4289, 'PCG08-PYME','ACREEDORES_DEUDORES', 'XXXXXX', '4310', '4288', 'Efectos comerciales en cartera', '1');
INSERT INTO llx_accountingaccount (rowid, fk_pcg_version, pcg_type, pcg_subtype, account_number, account_parent, label, active) VALUES (4290, 'PCG08-PYME','ACREEDORES_DEUDORES', 'XXXXXX', '4311', '4288', 'Efectos comerciales descontados', '1');
INSERT INTO llx_accountingaccount (rowid, fk_pcg_version, pcg_type, pcg_subtype, account_number, account_parent, label, active) VALUES (4291, 'PCG08-PYME','ACREEDORES_DEUDORES', 'XXXXXX', '4312', '4288', 'Efectos comerciales en gestión de cobro', '1');
INSERT INTO llx_accountingaccount (rowid, fk_pcg_version, pcg_type, pcg_subtype, account_number, account_parent, label, active) VALUES (4292, 'PCG08-PYME','ACREEDORES_DEUDORES', 'XXXXXX', '4315', '4288', 'Efectos comerciales impagados', '1');
INSERT INTO llx_accountingaccount (rowid, fk_pcg_version, pcg_type, pcg_subtype, account_number, account_parent, label, active) VALUES (4293, 'PCG08-PYME','ACREEDORES_DEUDORES', 'XXXXXX', '432', '4283', 'Clientes operaciones de factoring', '1');
INSERT INTO llx_accountingaccount (rowid, fk_pcg_version, pcg_type, pcg_subtype, account_number, account_parent, label, active) VALUES (4294, 'PCG08-PYME','ACREEDORES_DEUDORES', 'XXXXXX', '433', '4283', 'Clientes empresas del grupo', '1');
INSERT INTO llx_accountingaccount (rowid, fk_pcg_version, pcg_type, pcg_subtype, account_number, account_parent, label, active) VALUES (4295, 'PCG08-PYME','ACREEDORES_DEUDORES', 'XXXXXX', '4330', '4294', 'Clientes empresas del grupo euros', '1');
INSERT INTO llx_accountingaccount (rowid, fk_pcg_version, pcg_type, pcg_subtype, account_number, account_parent, label, active) VALUES (4296, 'PCG08-PYME','ACREEDORES_DEUDORES', 'XXXXXX', '4331', '4294', 'Efectos comerciales a cobrar empresas del grupo', '1');
INSERT INTO llx_accountingaccount (rowid, fk_pcg_version, pcg_type, pcg_subtype, account_number, account_parent, label, active) VALUES (4297, 'PCG08-PYME','ACREEDORES_DEUDORES', 'XXXXXX', '4332', '4294', 'Clientes empresas del grupo operaciones de factoring', '1');
INSERT INTO llx_accountingaccount (rowid, fk_pcg_version, pcg_type, pcg_subtype, account_number, account_parent, label, active) VALUES (4298, 'PCG08-PYME','ACREEDORES_DEUDORES', 'XXXXXX', '4334', '4294', 'Clientes empresas del grupo moneda extranjera', '1');
INSERT INTO llx_accountingaccount (rowid, fk_pcg_version, pcg_type, pcg_subtype, account_number, account_parent, label, active) VALUES (4299, 'PCG08-PYME','ACREEDORES_DEUDORES', 'XXXXXX', '4336', '4294', 'Clientes empresas del grupo dudoso cobro', '1');
INSERT INTO llx_accountingaccount (rowid, fk_pcg_version, pcg_type, pcg_subtype, account_number, account_parent, label, active) VALUES (4300, 'PCG08-PYME','ACREEDORES_DEUDORES', 'XXXXXX', '4337', '4294', 'Envases y embalajes a devolver a clientes empresas del grupo', '1');
INSERT INTO llx_accountingaccount (rowid, fk_pcg_version, pcg_type, pcg_subtype, account_number, account_parent, label, active) VALUES (4301, 'PCG08-PYME','ACREEDORES_DEUDORES', 'XXXXXX', '4339', '4294', 'Clientes empresas del grupo facturas pendientes de formalizar', '1');
INSERT INTO llx_accountingaccount (rowid, fk_pcg_version, pcg_type, pcg_subtype, account_number, account_parent, label, active) VALUES (4302, 'PCG08-PYME','ACREEDORES_DEUDORES', 'XXXXXX', '434', '4283', 'Clientes empresas asociadas', '1');
INSERT INTO llx_accountingaccount (rowid, fk_pcg_version, pcg_type, pcg_subtype, account_number, account_parent, label, active) VALUES (4303, 'PCG08-PYME','ACREEDORES_DEUDORES', 'XXXXXX', '435', '4283', 'Clientes otras partes vinculadas', '1');
INSERT INTO llx_accountingaccount (rowid, fk_pcg_version, pcg_type, pcg_subtype, account_number, account_parent, label, active) VALUES (4304, 'PCG08-PYME','ACREEDORES_DEUDORES', 'XXXXXX', '436', '4283', 'Clientes de dudoso cobro', '1');
INSERT INTO llx_accountingaccount (rowid, fk_pcg_version, pcg_type, pcg_subtype, account_number, account_parent, label, active) VALUES (4305, 'PCG08-PYME','ACREEDORES_DEUDORES', 'XXXXXX', '437', '4283', 'Envases y embalajes a devolver por clientes', '1');
INSERT INTO llx_accountingaccount (rowid, fk_pcg_version, pcg_type, pcg_subtype, account_number, account_parent, label, active) VALUES (4306, 'PCG08-PYME','ACREEDORES_DEUDORES', 'XXXXXX', '438', '4283', 'Anticipos de clientes', '1');
INSERT INTO llx_accountingaccount (rowid, fk_pcg_version, pcg_type, pcg_subtype, account_number, account_parent, label, active) VALUES (4307, 'PCG08-PYME','ACREEDORES_DEUDORES', 'XXXXXX', '44', '4004', 'Deudores varios', '1');
INSERT INTO llx_accountingaccount (rowid, fk_pcg_version, pcg_type, pcg_subtype, account_number, account_parent, label, active) VALUES (4308, 'PCG08-PYME','ACREEDORES_DEUDORES', 'XXXXXX', '440', '4307', 'Deudores', '1');
INSERT INTO llx_accountingaccount (rowid, fk_pcg_version, pcg_type, pcg_subtype, account_number, account_parent, label, active) VALUES (4309, 'PCG08-PYME','ACREEDORES_DEUDORES', 'XXXXXX', '4400', '4308', 'Deudores euros', '1');
INSERT INTO llx_accountingaccount (rowid, fk_pcg_version, pcg_type, pcg_subtype, account_number, account_parent, label, active) VALUES (4310, 'PCG08-PYME','ACREEDORES_DEUDORES', 'XXXXXX', '4404', '4308', 'Deudores moneda extranjera', '1');
INSERT INTO llx_accountingaccount (rowid, fk_pcg_version, pcg_type, pcg_subtype, account_number, account_parent, label, active) VALUES (4311, 'PCG08-PYME','ACREEDORES_DEUDORES', 'XXXXXX', '4409', '4308', 'Deudores facturas pendientes de formalizar', '1');
INSERT INTO llx_accountingaccount (rowid, fk_pcg_version, pcg_type, pcg_subtype, account_number, account_parent, label, active) VALUES (4312, 'PCG08-PYME','ACREEDORES_DEUDORES', 'XXXXXX', '441', '4307', 'Deudores efectos comerciales a cobrar', '1');
INSERT INTO llx_accountingaccount (rowid, fk_pcg_version, pcg_type, pcg_subtype, account_number, account_parent, label, active) VALUES (4313, 'PCG08-PYME','ACREEDORES_DEUDORES', 'XXXXXX', '4410', '4312', 'Deudores efectos comerciales en cartera', '1');
INSERT INTO llx_accountingaccount (rowid, fk_pcg_version, pcg_type, pcg_subtype, account_number, account_parent, label, active) VALUES (4314, 'PCG08-PYME','ACREEDORES_DEUDORES', 'XXXXXX', '4411', '4312', 'Deudores efectos comerciales descontados', '1');
INSERT INTO llx_accountingaccount (rowid, fk_pcg_version, pcg_type, pcg_subtype, account_number, account_parent, label, active) VALUES (4315, 'PCG08-PYME','ACREEDORES_DEUDORES', 'XXXXXX', '4412', '4312', 'Deudores efectos comerciales en gestión de cobro', '1');
INSERT INTO llx_accountingaccount (rowid, fk_pcg_version, pcg_type, pcg_subtype, account_number, account_parent, label, active) VALUES (4316, 'PCG08-PYME','ACREEDORES_DEUDORES', 'XXXXXX', '4415', '4312', 'Deudores efectos comerciales impagados', '1');
INSERT INTO llx_accountingaccount (rowid, fk_pcg_version, pcg_type, pcg_subtype, account_number, account_parent, label, active) VALUES (4317, 'PCG08-PYME','ACREEDORES_DEUDORES', 'XXXXXX', '446', '4307', 'Deudores de dusoso cobro', '1');
INSERT INTO llx_accountingaccount (rowid, fk_pcg_version, pcg_type, pcg_subtype, account_number, account_parent, label, active) VALUES (4318, 'PCG08-PYME','ACREEDORES_DEUDORES', 'XXXXXX', '449', '4307', 'Deudores por operaciones en común', '1');
INSERT INTO llx_accountingaccount (rowid, fk_pcg_version, pcg_type, pcg_subtype, account_number, account_parent, label, active) VALUES (4319, 'PCG08-PYME','ACREEDORES_DEUDORES', 'XXXXXX', '46', '4004', 'Personal', '1');
INSERT INTO llx_accountingaccount (rowid, fk_pcg_version, pcg_type, pcg_subtype, account_number, account_parent, label, active) VALUES (4320, 'PCG08-PYME','ACREEDORES_DEUDORES', 'XXXXXX', '460', '4319', 'Anticipos de renumeraciones', '1');
INSERT INTO llx_accountingaccount (rowid, fk_pcg_version, pcg_type, pcg_subtype, account_number, account_parent, label, active) VALUES (4321, 'PCG08-PYME','ACREEDORES_DEUDORES', 'XXXXXX', '465', '4319', 'Renumeraciones pendientes de pago', '1');
INSERT INTO llx_accountingaccount (rowid, fk_pcg_version, pcg_type, pcg_subtype, account_number, account_parent, label, active) VALUES (4322, 'PCG08-PYME','ACREEDORES_DEUDORES', 'XXXXXX', '47', '4004', 'Administraciones Públicas', '1');
INSERT INTO llx_accountingaccount (rowid, fk_pcg_version, pcg_type, pcg_subtype, account_number, account_parent, label, active) VALUES (4323, 'PCG08-PYME','ACREEDORES_DEUDORES', 'XXXXXX', '470', '4322', 'Hacienda Pública deudora por diversos conceptos', '1');
INSERT INTO llx_accountingaccount (rowid, fk_pcg_version, pcg_type, pcg_subtype, account_number, account_parent, label, active) VALUES (4324, 'PCG08-PYME','ACREEDORES_DEUDORES', 'XXXXXX', '4700', '4323', 'Hacienda Pública deudora por IVA', '1');
INSERT INTO llx_accountingaccount (rowid, fk_pcg_version, pcg_type, pcg_subtype, account_number, account_parent, label, active) VALUES (4325, 'PCG08-PYME','ACREEDORES_DEUDORES', 'XXXXXX', '4708', '4323', 'Hacienda Pública deudora por subvenciones concedidas', '1');
INSERT INTO llx_accountingaccount (rowid, fk_pcg_version, pcg_type, pcg_subtype, account_number, account_parent, label, active) VALUES (4326, 'PCG08-PYME','ACREEDORES_DEUDORES', 'XXXXXX', '4709', '4323', 'Hacienda Pública deudora por devolución de impuestos', '1');
INSERT INTO llx_accountingaccount (rowid, fk_pcg_version, pcg_type, pcg_subtype, account_number, account_parent, label, active) VALUES (4327, 'PCG08-PYME','ACREEDORES_DEUDORES', 'XXXXXX', '471', '4322', 'Organismos de la Seguridad Social deudores', '1');
INSERT INTO llx_accountingaccount (rowid, fk_pcg_version, pcg_type, pcg_subtype, account_number, account_parent, label, active) VALUES (4328, 'PCG08-PYME','ACREEDORES_DEUDORES', 'XXXXXX', '472', '4322', 'Hacienda Pública IVA soportado', '1');
INSERT INTO llx_accountingaccount (rowid, fk_pcg_version, pcg_type, pcg_subtype, account_number, account_parent, label, active) VALUES (4329, 'PCG08-PYME','ACREEDORES_DEUDORES', 'XXXXXX', '473', '4322', 'Hacienda Pública retenciones y pagos a cuenta', '1');
INSERT INTO llx_accountingaccount (rowid, fk_pcg_version, pcg_type, pcg_subtype, account_number, account_parent, label, active) VALUES (4330, 'PCG08-PYME','ACREEDORES_DEUDORES', 'XXXXXX', '474', '4322', 'Activos por impuesto diferido', '1');
INSERT INTO llx_accountingaccount (rowid, fk_pcg_version, pcg_type, pcg_subtype, account_number, account_parent, label, active) VALUES (4331, 'PCG08-PYME','ACREEDORES_DEUDORES', 'XXXXXX', '4740', '4330', 'Activos por diferencias temporarias deducibles', '1');
INSERT INTO llx_accountingaccount (rowid, fk_pcg_version, pcg_type, pcg_subtype, account_number, account_parent, label, active) VALUES (4332, 'PCG08-PYME','ACREEDORES_DEUDORES', 'XXXXXX', '4742', '4330', 'Derechos por deducciones y bonificaciones pendientes de aplicar', '1');
INSERT INTO llx_accountingaccount (rowid, fk_pcg_version, pcg_type, pcg_subtype, account_number, account_parent, label, active) VALUES (4333, 'PCG08-PYME','ACREEDORES_DEUDORES', 'XXXXXX', '4745', '4330', 'Crédito por pérdidasa compensar del ejercicio', '1');
INSERT INTO llx_accountingaccount (rowid, fk_pcg_version, pcg_type, pcg_subtype, account_number, account_parent, label, active) VALUES (4334, 'PCG08-PYME','ACREEDORES_DEUDORES', 'XXXXXX', '475', '4322', 'Hacienda Pública acreedora por conceptos fiscales', '1');
INSERT INTO llx_accountingaccount (rowid, fk_pcg_version, pcg_type, pcg_subtype, account_number, account_parent, label, active) VALUES (4335, 'PCG08-PYME','ACREEDORES_DEUDORES', 'XXXXXX', '4750', '4334', 'Hacienda Pública acreedora por IVA', '1');
INSERT INTO llx_accountingaccount (rowid, fk_pcg_version, pcg_type, pcg_subtype, account_number, account_parent, label, active) VALUES (4336, 'PCG08-PYME','ACREEDORES_DEUDORES', 'XXXXXX', '4751', '4334', 'Hacienda Pública acreedora por retenciones practicadas', '1');
INSERT INTO llx_accountingaccount (rowid, fk_pcg_version, pcg_type, pcg_subtype, account_number, account_parent, label, active) VALUES (4337, 'PCG08-PYME','ACREEDORES_DEUDORES', 'XXXXXX', '4752', '4334', 'Hacienda Pública acreedora por impuesto sobre sociedades', '1');
INSERT INTO llx_accountingaccount (rowid, fk_pcg_version, pcg_type, pcg_subtype, account_number, account_parent, label, active) VALUES (4338, 'PCG08-PYME','ACREEDORES_DEUDORES', 'XXXXXX', '4758', '4334', 'Hacienda Pública acreedora por subvenciones a integrar', '1');
INSERT INTO llx_accountingaccount (rowid, fk_pcg_version, pcg_type, pcg_subtype, account_number, account_parent, label, active) VALUES (4339, 'PCG08-PYME','ACREEDORES_DEUDORES', 'XXXXXX', '476', '4322', 'Organismos de la Seguridad Social acreedores', '1');
INSERT INTO llx_accountingaccount (rowid, fk_pcg_version, pcg_type, pcg_subtype, account_number, account_parent, label, active) VALUES (4340, 'PCG08-PYME','ACREEDORES_DEUDORES', 'XXXXXX', '477', '4322', 'Hacienda Pública IVA repercutido', '1');
INSERT INTO llx_accountingaccount (rowid, fk_pcg_version, pcg_type, pcg_subtype, account_number, account_parent, label, active) VALUES (4341, 'PCG08-PYME','ACREEDORES_DEUDORES', 'XXXXXX', '479', '4322', 'Pasivos por diferencias temporarias imponibles', '1');
INSERT INTO llx_accountingaccount (rowid, fk_pcg_version, pcg_type, pcg_subtype, account_number, account_parent, label, active) VALUES (4342, 'PCG08-PYME','ACREEDORES_DEUDORES', 'XXXXXX', '48', '4004', 'Ajustes por periodificación', '1');
INSERT INTO llx_accountingaccount (rowid, fk_pcg_version, pcg_type, pcg_subtype, account_number, account_parent, label, active) VALUES (4343, 'PCG08-PYME','ACREEDORES_DEUDORES', 'XXXXXX', '480', '4342', 'Gastos anticipados', '1');
INSERT INTO llx_accountingaccount (rowid, fk_pcg_version, pcg_type, pcg_subtype, account_number, account_parent, label, active) VALUES (4344, 'PCG08-PYME','ACREEDORES_DEUDORES', 'XXXXXX', '485', '4342', 'Ingresos anticipados', '1');
INSERT INTO llx_accountingaccount (rowid, fk_pcg_version, pcg_type, pcg_subtype, account_number, account_parent, label, active) VALUES (4345, 'PCG08-PYME','ACREEDORES_DEUDORES', 'XXXXXX', '49', '4004', 'Deterioro de valor de créditos comerciales y provisiones a corto plazo', '1');
INSERT INTO llx_accountingaccount (rowid, fk_pcg_version, pcg_type, pcg_subtype, account_number, account_parent, label, active) VALUES (4346, 'PCG08-PYME','ACREEDORES_DEUDORES', 'XXXXXX', '490', '4345', 'Deterioro de valor de créditos por operaciones comerciales', '1');
INSERT INTO llx_accountingaccount (rowid, fk_pcg_version, pcg_type, pcg_subtype, account_number, account_parent, label, active) VALUES (4347, 'PCG08-PYME','ACREEDORES_DEUDORES', 'XXXXXX', '493', '4345', 'Deterioro de valor de créditos por operaciones comerciales con partes vinculadas', '1');
INSERT INTO llx_accountingaccount (rowid, fk_pcg_version, pcg_type, pcg_subtype, account_number, account_parent, label, active) VALUES (4348, 'PCG08-PYME','ACREEDORES_DEUDORES', 'XXXXXX', '4933', '4347', 'Deterioro de valor de créditos por operaciones comerciales con empresas del grupo', '1');
INSERT INTO llx_accountingaccount (rowid, fk_pcg_version, pcg_type, pcg_subtype, account_number, account_parent, label, active) VALUES (4349, 'PCG08-PYME','ACREEDORES_DEUDORES', 'XXXXXX', '4934', '4347', 'Deterioro de valor de créditos por operaciones comerciales con empresas asociadas', '1');
INSERT INTO llx_accountingaccount (rowid, fk_pcg_version, pcg_type, pcg_subtype, account_number, account_parent, label, active) VALUES (4350, 'PCG08-PYME','ACREEDORES_DEUDORES', 'XXXXXX', '4935', '4347', 'Deterioro de valor de créditos por operaciones comerciales con otras partes vinculadas', '1');
INSERT INTO llx_accountingaccount (rowid, fk_pcg_version, pcg_type, pcg_subtype, account_number, account_parent, label, active) VALUES (4351, 'PCG08-PYME','ACREEDORES_DEUDORES', 'XXXXXX', '499', '4345', 'Provisiones por operaciones comerciales', '1');
INSERT INTO llx_accountingaccount (rowid, fk_pcg_version, pcg_type, pcg_subtype, account_number, account_parent, label, active) VALUES (4352, 'PCG08-PYME','ACREEDORES_DEUDORES', 'XXXXXX', '4994', '4351', 'Provisión para contratos anerosos', '1');
INSERT INTO llx_accountingaccount (rowid, fk_pcg_version, pcg_type, pcg_subtype, account_number, account_parent, label, active) VALUES (4353, 'PCG08-PYME','ACREEDORES_DEUDORES', 'XXXXXX', '4999', '4351', 'Provisión para otras operaciones comerciales', '1');
INSERT INTO llx_accountingaccount (rowid, fk_pcg_version, pcg_type, pcg_subtype, account_number, account_parent, label, active) VALUES (4354, 'PCG08-PYME','CUENTAS_FINANCIERAS', 'XXXXXX', '50', '4005', 'Emprésitos deudas con características especiales y otras emisiones análogas a corto plazo', '1');
INSERT INTO llx_accountingaccount (rowid, fk_pcg_version, pcg_type, pcg_subtype, account_number, account_parent, label, active) VALUES (4355, 'PCG08-PYME','CUENTAS_FINANCIERAS', 'XXXXXX', '500', '4354', 'Obligaciones y bonos a corto plazo', '1');
INSERT INTO llx_accountingaccount (rowid, fk_pcg_version, pcg_type, pcg_subtype, account_number, account_parent, label, active) VALUES (4356, 'PCG08-PYME','CUENTAS_FINANCIERAS', 'XXXXXX', '502', '4354', 'Acciones o participaciones a corto plazo consideradas como pasivos financieros', '1');
INSERT INTO llx_accountingaccount (rowid, fk_pcg_version, pcg_type, pcg_subtype, account_number, account_parent, label, active) VALUES (4357, 'PCG08-PYME','CUENTAS_FINANCIERAS', 'XXXXXX', '505', '4354', 'Deudas representadas en otros valores negociables a corto plazo', '1');
INSERT INTO llx_accountingaccount (rowid, fk_pcg_version, pcg_type, pcg_subtype, account_number, account_parent, label, active) VALUES (4358, 'PCG08-PYME','CUENTAS_FINANCIERAS', 'XXXXXX', '506', '4354', 'Intereses a corto plazo de emprésitos y otras emisiones analógicas', '1');
INSERT INTO llx_accountingaccount (rowid, fk_pcg_version, pcg_type, pcg_subtype, account_number, account_parent, label, active) VALUES (4359, 'PCG08-PYME','CUENTAS_FINANCIERAS', 'XXXXXX', '507', '4354', 'Dividendos de acciones o participaciones consideradas como pasivos financieros', '1');
INSERT INTO llx_accountingaccount (rowid, fk_pcg_version, pcg_type, pcg_subtype, account_number, account_parent, label, active) VALUES (4360, 'PCG08-PYME','CUENTAS_FINANCIERAS', 'XXXXXX', '509', '4354', 'Valores negociables amortizados', '1');
INSERT INTO llx_accountingaccount (rowid, fk_pcg_version, pcg_type, pcg_subtype, account_number, account_parent, label, active) VALUES (4361, 'PCG08-PYME','CUENTAS_FINANCIERAS', 'XXXXXX', '5090', '4360', 'Obligaciones y bonos amortizados', '1');
INSERT INTO llx_accountingaccount (rowid, fk_pcg_version, pcg_type, pcg_subtype, account_number, account_parent, label, active) VALUES (4362, 'PCG08-PYME','CUENTAS_FINANCIERAS', 'XXXXXX', '5095', '4360', 'Otros valores negociables amortizados', '1');
INSERT INTO llx_accountingaccount (rowid, fk_pcg_version, pcg_type, pcg_subtype, account_number, account_parent, label, active) VALUES (4363, 'PCG08-PYME','CUENTAS_FINANCIERAS', 'XXXXXX', '51', '4005', 'Deudas a corto plazo con partes vinculadas', '1');
INSERT INTO llx_accountingaccount (rowid, fk_pcg_version, pcg_type, pcg_subtype, account_number, account_parent, label, active) VALUES (4364, 'PCG08-PYME','CUENTAS_FINANCIERAS', 'XXXXXX', '510', '4363', 'Deudas a corto plazo con entidades de crédito vinculadas', '1');
INSERT INTO llx_accountingaccount (rowid, fk_pcg_version, pcg_type, pcg_subtype, account_number, account_parent, label, active) VALUES (4365, 'PCG08-PYME','CUENTAS_FINANCIERAS', 'XXXXXX', '5103', '4364', 'Deudas a corto plazo con entidades de crédito empresas del grupo', '1');
INSERT INTO llx_accountingaccount (rowid, fk_pcg_version, pcg_type, pcg_subtype, account_number, account_parent, label, active) VALUES (4366, 'PCG08-PYME','CUENTAS_FINANCIERAS', 'XXXXXX', '5104', '4364', 'Deudas a corto plazo con entidades de crédito empresas asociadas', '1');
INSERT INTO llx_accountingaccount (rowid, fk_pcg_version, pcg_type, pcg_subtype, account_number, account_parent, label, active) VALUES (4367, 'PCG08-PYME','CUENTAS_FINANCIERAS', 'XXXXXX', '5105', '4364', 'Deudas a corto plazo con otras entidades de crédito vinculadas', '1');
INSERT INTO llx_accountingaccount (rowid, fk_pcg_version, pcg_type, pcg_subtype, account_number, account_parent, label, active) VALUES (4368, 'PCG08-PYME','CUENTAS_FINANCIERAS', 'XXXXXX', '511', '4363', 'Proveedores de inmovilizado a corto plazo partes vinculadas', '1');
INSERT INTO llx_accountingaccount (rowid, fk_pcg_version, pcg_type, pcg_subtype, account_number, account_parent, label, active) VALUES (4369, 'PCG08-PYME','CUENTAS_FINANCIERAS', 'XXXXXX', '5113', '4368', 'Proveedores de inmovilizado a corto plazo empresas del grupo', '1');
INSERT INTO llx_accountingaccount (rowid, fk_pcg_version, pcg_type, pcg_subtype, account_number, account_parent, label, active) VALUES (4370, 'PCG08-PYME','CUENTAS_FINANCIERAS', 'XXXXXX', '5114', '4368', 'Proveedores de inmovilizado a corto plazo empresas asociadas', '1');
INSERT INTO llx_accountingaccount (rowid, fk_pcg_version, pcg_type, pcg_subtype, account_number, account_parent, label, active) VALUES (4371, 'PCG08-PYME','CUENTAS_FINANCIERAS', 'XXXXXX', '5115', '4368', 'Proveedores de inmovilizado a corto plazo otras partes vinculadas', '1');
INSERT INTO llx_accountingaccount (rowid, fk_pcg_version, pcg_type, pcg_subtype, account_number, account_parent, label, active) VALUES (4372, 'PCG08-PYME','CUENTAS_FINANCIERAS', 'XXXXXX', '512', '4363', 'Acreedores por arrendamiento financiero a corto plazo partes vinculadas', '1');
INSERT INTO llx_accountingaccount (rowid, fk_pcg_version, pcg_type, pcg_subtype, account_number, account_parent, label, active) VALUES (4373, 'PCG08-PYME','CUENTAS_FINANCIERAS', 'XXXXXX', '5123', '4372', 'Acreedores por arrendamiento financiero a corto plazo empresas del grupo', '1');
INSERT INTO llx_accountingaccount (rowid, fk_pcg_version, pcg_type, pcg_subtype, account_number, account_parent, label, active) VALUES (4374, 'PCG08-PYME','CUENTAS_FINANCIERAS', 'XXXXXX', '5124', '4372', 'Acreedores por arrendamiento financiero a corto plazo empresas asociadas', '1');
INSERT INTO llx_accountingaccount (rowid, fk_pcg_version, pcg_type, pcg_subtype, account_number, account_parent, label, active) VALUES (4375, 'PCG08-PYME','CUENTAS_FINANCIERAS', 'XXXXXX', '5125', '4372', 'Acreedores por arrendamiento financiero a corto plazo otras partes vinculadas', '1');
INSERT INTO llx_accountingaccount (rowid, fk_pcg_version, pcg_type, pcg_subtype, account_number, account_parent, label, active) VALUES (4376, 'PCG08-PYME','CUENTAS_FINANCIERAS', 'XXXXXX', '513', '4363', 'Otras deudas a corto plazo con partes vinculadas', '1');
INSERT INTO llx_accountingaccount (rowid, fk_pcg_version, pcg_type, pcg_subtype, account_number, account_parent, label, active) VALUES (4377, 'PCG08-PYME','CUENTAS_FINANCIERAS', 'XXXXXX', '5133', '4376', 'Otras deudas a corto plazo con empresas del grupo', '1');
INSERT INTO llx_accountingaccount (rowid, fk_pcg_version, pcg_type, pcg_subtype, account_number, account_parent, label, active) VALUES (4378, 'PCG08-PYME','CUENTAS_FINANCIERAS', 'XXXXXX', '5134', '4376', 'Otras deudas a corto plazo con empresas asociadas', '1');
INSERT INTO llx_accountingaccount (rowid, fk_pcg_version, pcg_type, pcg_subtype, account_number, account_parent, label, active) VALUES (4379, 'PCG08-PYME','CUENTAS_FINANCIERAS', 'XXXXXX', '5135', '4376', 'Otras deudas a corto plazo con partes vinculadas', '1');
INSERT INTO llx_accountingaccount (rowid, fk_pcg_version, pcg_type, pcg_subtype, account_number, account_parent, label, active) VALUES (4380, 'PCG08-PYME','CUENTAS_FINANCIERAS', 'XXXXXX', '514', '4363', 'Intereses a corto plazo con partes vinculadas', '1');
INSERT INTO llx_accountingaccount (rowid, fk_pcg_version, pcg_type, pcg_subtype, account_number, account_parent, label, active) VALUES (4381, 'PCG08-PYME','CUENTAS_FINANCIERAS', 'XXXXXX', '5143', '4380', 'Intereses a corto plazo empresas del grupo', '1');
INSERT INTO llx_accountingaccount (rowid, fk_pcg_version, pcg_type, pcg_subtype, account_number, account_parent, label, active) VALUES (4382, 'PCG08-PYME','CUENTAS_FINANCIERAS', 'XXXXXX', '5144', '4380', 'Intereses a corto plazo empresas asociadas', '1');
INSERT INTO llx_accountingaccount (rowid, fk_pcg_version, pcg_type, pcg_subtype, account_number, account_parent, label, active) VALUES (4383, 'PCG08-PYME','CUENTAS_FINANCIERAS', 'XXXXXX', '5145', '4380', 'Intereses deudas a corto plazo partes vinculadas', '1');
INSERT INTO llx_accountingaccount (rowid, fk_pcg_version, pcg_type, pcg_subtype, account_number, account_parent, label, active) VALUES (4384, 'PCG08-PYME','CUENTAS_FINANCIERAS', 'XXXXXX', '52', '4005', 'Deudas a corto plazo por préstamos recibidos y otros conceptos', '1');
INSERT INTO llx_accountingaccount (rowid, fk_pcg_version, pcg_type, pcg_subtype, account_number, account_parent, label, active) VALUES (4385, 'PCG08-PYME','CUENTAS_FINANCIERAS', 'XXXXXX', '520', '4384', 'Deudas a corto plazo con entidades de crédito', '1');
INSERT INTO llx_accountingaccount (rowid, fk_pcg_version, pcg_type, pcg_subtype, account_number, account_parent, label, active) VALUES (4386, 'PCG08-PYME','CUENTAS_FINANCIERAS', 'XXXXXX', '5200', '4385', 'Préstamos a corto plazo de entidades de crédito', '1');
INSERT INTO llx_accountingaccount (rowid, fk_pcg_version, pcg_type, pcg_subtype, account_number, account_parent, label, active) VALUES (4387, 'PCG08-PYME','CUENTAS_FINANCIERAS', 'XXXXXX', '5201', '4385', 'Deudas a corto plazo por crédito dispuesto', '1');
INSERT INTO llx_accountingaccount (rowid, fk_pcg_version, pcg_type, pcg_subtype, account_number, account_parent, label, active) VALUES (4388, 'PCG08-PYME','CUENTAS_FINANCIERAS', 'XXXXXX', '5208', '4385', 'Deudas por efectos descontados', '1');
INSERT INTO llx_accountingaccount (rowid, fk_pcg_version, pcg_type, pcg_subtype, account_number, account_parent, label, active) VALUES (4389, 'PCG08-PYME','CUENTAS_FINANCIERAS', 'XXXXXX', '5209', '4385', 'Deudas por operaciones de factoring', '1');
INSERT INTO llx_accountingaccount (rowid, fk_pcg_version, pcg_type, pcg_subtype, account_number, account_parent, label, active) VALUES (4390, 'PCG08-PYME','CUENTAS_FINANCIERAS', 'XXXXXX', '521', '4384', 'Deudas a corto plazo', '1');
INSERT INTO llx_accountingaccount (rowid, fk_pcg_version, pcg_type, pcg_subtype, account_number, account_parent, label, active) VALUES (4391, 'PCG08-PYME','CUENTAS_FINANCIERAS', 'XXXXXX', '522', '4384', 'Deudas a corto plazo transformables en subvenciones donaciones y legados', '1');
INSERT INTO llx_accountingaccount (rowid, fk_pcg_version, pcg_type, pcg_subtype, account_number, account_parent, label, active) VALUES (4392, 'PCG08-PYME','CUENTAS_FINANCIERAS', 'XXXXXX', '523', '4384', 'Proveedores de inmovilizado a corto plazo', '1');
INSERT INTO llx_accountingaccount (rowid, fk_pcg_version, pcg_type, pcg_subtype, account_number, account_parent, label, active) VALUES (4393, 'PCG08-PYME','CUENTAS_FINANCIERAS', 'XXXXXX', '526', '4384', 'Dividendo activo a pagar', '1');
INSERT INTO llx_accountingaccount (rowid, fk_pcg_version, pcg_type, pcg_subtype, account_number, account_parent, label, active) VALUES (4394, 'PCG08-PYME','CUENTAS_FINANCIERAS', 'XXXXXX', '527', '4384', 'Intereses a corto plazo de deudas con entidades de crédito', '1');
INSERT INTO llx_accountingaccount (rowid, fk_pcg_version, pcg_type, pcg_subtype, account_number, account_parent, label, active) VALUES (4395, 'PCG08-PYME','CUENTAS_FINANCIERAS', 'XXXXXX', '528', '4384', 'Intereses a corto plazo de deudas', '1');
INSERT INTO llx_accountingaccount (rowid, fk_pcg_version, pcg_type, pcg_subtype, account_number, account_parent, label, active) VALUES (4396, 'PCG08-PYME','CUENTAS_FINANCIERAS', 'XXXXXX', '529', '4384', 'Provisiones a corto plazo', '1');
INSERT INTO llx_accountingaccount (rowid, fk_pcg_version, pcg_type, pcg_subtype, account_number, account_parent, label, active) VALUES (4397, 'PCG08-PYME','CUENTAS_FINANCIERAS', 'XXXXXX', '5291', '4396', 'Provisión a corto plazo para impuestos', '1');
INSERT INTO llx_accountingaccount (rowid, fk_pcg_version, pcg_type, pcg_subtype, account_number, account_parent, label, active) VALUES (4398, 'PCG08-PYME','CUENTAS_FINANCIERAS', 'XXXXXX', '5292', '4396', 'Provisión a corto plazo para otras responsabilidades', '1');
INSERT INTO llx_accountingaccount (rowid, fk_pcg_version, pcg_type, pcg_subtype, account_number, account_parent, label, active) VALUES (4399, 'PCG08-PYME','CUENTAS_FINANCIERAS', 'XXXXXX', '5293', '4396', 'Provisión a corto plazo por desmantelamiento retiro o rehabilitación del inmovilizado', '1');
INSERT INTO llx_accountingaccount (rowid, fk_pcg_version, pcg_type, pcg_subtype, account_number, account_parent, label, active) VALUES (4400, 'PCG08-PYME','CUENTAS_FINANCIERAS', 'XXXXXX', '5295', '4396', 'Provisión a corto plazo para actuaciones medioambientales', '1');
INSERT INTO llx_accountingaccount (rowid, fk_pcg_version, pcg_type, pcg_subtype, account_number, account_parent, label, active) VALUES (4401, 'PCG08-PYME','CUENTAS_FINANCIERAS', 'XXXXXX', '53', '4005', 'Inversiones financieras a corto plazo en partes vinculadas', '1');
INSERT INTO llx_accountingaccount (rowid, fk_pcg_version, pcg_type, pcg_subtype, account_number, account_parent, label, active) VALUES (4402, 'PCG08-PYME','CUENTAS_FINANCIERAS', 'XXXXXX', '530', '4401', 'Participaciones a corto plazo en partes vinculadas', '1');
INSERT INTO llx_accountingaccount (rowid, fk_pcg_version, pcg_type, pcg_subtype, account_number, account_parent, label, active) VALUES (4403, 'PCG08-PYME','CUENTAS_FINANCIERAS', 'XXXXXX', '5303', '4402', 'Participaciones a corto plazo en empresas del grupo', '1');
INSERT INTO llx_accountingaccount (rowid, fk_pcg_version, pcg_type, pcg_subtype, account_number, account_parent, label, active) VALUES (4404, 'PCG08-PYME','CUENTAS_FINANCIERAS', 'XXXXXX', '5304', '4402', 'Participaciones a corto plazo en empresas asociadas', '1');
INSERT INTO llx_accountingaccount (rowid, fk_pcg_version, pcg_type, pcg_subtype, account_number, account_parent, label, active) VALUES (4405, 'PCG08-PYME','CUENTAS_FINANCIERAS', 'XXXXXX', '5305', '4402', 'Participaciones a corto plazo en otras partes vinculadas', '1');
INSERT INTO llx_accountingaccount (rowid, fk_pcg_version, pcg_type, pcg_subtype, account_number, account_parent, label, active) VALUES (4406, 'PCG08-PYME','CUENTAS_FINANCIERAS', 'XXXXXX', '531', '4401', 'Valores representativos de deuda a corto plazo de partes vinculadas', '1');
INSERT INTO llx_accountingaccount (rowid, fk_pcg_version, pcg_type, pcg_subtype, account_number, account_parent, label, active) VALUES (4407, 'PCG08-PYME','CUENTAS_FINANCIERAS', 'XXXXXX', '5313', '4406', 'Valores representativos de deuda a corto plazo de empresas del grupo', '1');
INSERT INTO llx_accountingaccount (rowid, fk_pcg_version, pcg_type, pcg_subtype, account_number, account_parent, label, active) VALUES (4408, 'PCG08-PYME','CUENTAS_FINANCIERAS', 'XXXXXX', '5314', '4406', 'Valores representativos de deuda a corto plazo de empresas asociadas', '1');
INSERT INTO llx_accountingaccount (rowid, fk_pcg_version, pcg_type, pcg_subtype, account_number, account_parent, label, active) VALUES (4409, 'PCG08-PYME','CUENTAS_FINANCIERAS', 'XXXXXX', '5315', '4406', 'Valores representativos de deuda a corto plazo de otras partes vinculadas', '1');
INSERT INTO llx_accountingaccount (rowid, fk_pcg_version, pcg_type, pcg_subtype, account_number, account_parent, label, active) VALUES (4410, 'PCG08-PYME','CUENTAS_FINANCIERAS', 'XXXXXX', '532', '4401', 'Créditos a corto plazo a partes vinculadas', '1');
INSERT INTO llx_accountingaccount (rowid, fk_pcg_version, pcg_type, pcg_subtype, account_number, account_parent, label, active) VALUES (4411, 'PCG08-PYME','CUENTAS_FINANCIERAS', 'XXXXXX', '5323', '4410', 'Créditos a corto plazo a empresas del grupo', '1');
INSERT INTO llx_accountingaccount (rowid, fk_pcg_version, pcg_type, pcg_subtype, account_number, account_parent, label, active) VALUES (4412, 'PCG08-PYME','CUENTAS_FINANCIERAS', 'XXXXXX', '5324', '4410', 'Créditos a corto plazo a empresas asociadas', '1');
INSERT INTO llx_accountingaccount (rowid, fk_pcg_version, pcg_type, pcg_subtype, account_number, account_parent, label, active) VALUES (4413, 'PCG08-PYME','CUENTAS_FINANCIERAS', 'XXXXXX', '5325', '4410', 'Créditos a corto plazo a otras partes vinculadas', '1');
INSERT INTO llx_accountingaccount (rowid, fk_pcg_version, pcg_type, pcg_subtype, account_number, account_parent, label, active) VALUES (4414, 'PCG08-PYME','CUENTAS_FINANCIERAS', 'XXXXXX', '533', '4401', 'Intereses a corto plazo de valores representativos de deuda de partes vinculadas', '1');
INSERT INTO llx_accountingaccount (rowid, fk_pcg_version, pcg_type, pcg_subtype, account_number, account_parent, label, active) VALUES (4415, 'PCG08-PYME','CUENTAS_FINANCIERAS', 'XXXXXX', '5333', '4414', 'Intereses a corto plazo de valores representativos de deuda en empresas del grupo', '1');
INSERT INTO llx_accountingaccount (rowid, fk_pcg_version, pcg_type, pcg_subtype, account_number, account_parent, label, active) VALUES (4416, 'PCG08-PYME','CUENTAS_FINANCIERAS', 'XXXXXX', '5334', '4414', 'Intereses a corto plazo de valores representativos de deuda en empresas asociadas', '1');
INSERT INTO llx_accountingaccount (rowid, fk_pcg_version, pcg_type, pcg_subtype, account_number, account_parent, label, active) VALUES (4417, 'PCG08-PYME','CUENTAS_FINANCIERAS', 'XXXXXX', '5335', '4414', 'Intereses a corto plazo de valores representativos de deuda en otras partes vinculadas', '1');
INSERT INTO llx_accountingaccount (rowid, fk_pcg_version, pcg_type, pcg_subtype, account_number, account_parent, label, active) VALUES (4418, 'PCG08-PYME','CUENTAS_FINANCIERAS', 'XXXXXX', '534', '4401', 'Intereses a corto plazo de créditos a partes vinculadas', '1');
INSERT INTO llx_accountingaccount (rowid, fk_pcg_version, pcg_type, pcg_subtype, account_number, account_parent, label, active) VALUES (4419, 'PCG08-PYME','CUENTAS_FINANCIERAS', 'XXXXXX', '5343', '4418', 'Intereses a corto plazo de créditos a empresas del grupo', '1');
INSERT INTO llx_accountingaccount (rowid, fk_pcg_version, pcg_type, pcg_subtype, account_number, account_parent, label, active) VALUES (4420, 'PCG08-PYME','CUENTAS_FINANCIERAS', 'XXXXXX', '5344', '4418', 'Intereses a corto plazo de créditos a empresas asociadas', '1');
INSERT INTO llx_accountingaccount (rowid, fk_pcg_version, pcg_type, pcg_subtype, account_number, account_parent, label, active) VALUES (4421, 'PCG08-PYME','CUENTAS_FINANCIERAS', 'XXXXXX', '5345', '4418', 'Intereses a corto plazo de créditos a otras partes vinculadas', '1');
INSERT INTO llx_accountingaccount (rowid, fk_pcg_version, pcg_type, pcg_subtype, account_number, account_parent, label, active) VALUES (4422, 'PCG08-PYME','CUENTAS_FINANCIERAS', 'XXXXXX', '535', '4401', 'Dividendo a cobrar de inversiones financieras en partes vinculadas', '1');
INSERT INTO llx_accountingaccount (rowid, fk_pcg_version, pcg_type, pcg_subtype, account_number, account_parent, label, active) VALUES (4423, 'PCG08-PYME','CUENTAS_FINANCIERAS', 'XXXXXX', '5353', '4422', 'Dividendo a cobrar de empresas del grupo', '1');
INSERT INTO llx_accountingaccount (rowid, fk_pcg_version, pcg_type, pcg_subtype, account_number, account_parent, label, active) VALUES (4424, 'PCG08-PYME','CUENTAS_FINANCIERAS', 'XXXXXX', '5354', '4422', 'Dividendo a cobrar de empresas asociadas', '1');
INSERT INTO llx_accountingaccount (rowid, fk_pcg_version, pcg_type, pcg_subtype, account_number, account_parent, label, active) VALUES (4425, 'PCG08-PYME','CUENTAS_FINANCIERAS', 'XXXXXX', '5355', '4422', 'Dividendo a cobrar de otras partes vinculadas', '1');
INSERT INTO llx_accountingaccount (rowid, fk_pcg_version, pcg_type, pcg_subtype, account_number, account_parent, label, active) VALUES (4426, 'PCG08-PYME','CUENTAS_FINANCIERAS', 'XXXXXX', '539', '4401', 'Desembolsos pendientes sobre participaciones a corto plazo en partes vinculadas', '1');
INSERT INTO llx_accountingaccount (rowid, fk_pcg_version, pcg_type, pcg_subtype, account_number, account_parent, label, active) VALUES (4427, 'PCG08-PYME','CUENTAS_FINANCIERAS', 'XXXXXX', '5393', '4426', 'Desembolsos pendientes sobre participaciones a corto plazo en empresas del grupo', '1');
INSERT INTO llx_accountingaccount (rowid, fk_pcg_version, pcg_type, pcg_subtype, account_number, account_parent, label, active) VALUES (4428, 'PCG08-PYME','CUENTAS_FINANCIERAS', 'XXXXXX', '5394', '4426', 'Desembolsos pendientes sobre participaciones a corto plazo en empresas asociadas', '1');
INSERT INTO llx_accountingaccount (rowid, fk_pcg_version, pcg_type, pcg_subtype, account_number, account_parent, label, active) VALUES (4429, 'PCG08-PYME','CUENTAS_FINANCIERAS', 'XXXXXX', '5395', '4426', 'Desembolsos pendientes sobre participaciones a corto plazo en otras partes vinculadas', '1');
INSERT INTO llx_accountingaccount (rowid, fk_pcg_version, pcg_type, pcg_subtype, account_number, account_parent, label, active) VALUES (4430, 'PCG08-PYME','CUENTAS_FINANCIERAS', 'XXXXXX', '54', '4005', 'Otras inversiones financieras a corto plazo', '1');
INSERT INTO llx_accountingaccount (rowid, fk_pcg_version, pcg_type, pcg_subtype, account_number, account_parent, label, active) VALUES (4431, 'PCG08-PYME','CUENTAS_FINANCIERAS', 'XXXXXX', '540', '4430', 'Inversiones financieras a corto plazo en instrumentos de patrimonio', '1');
INSERT INTO llx_accountingaccount (rowid, fk_pcg_version, pcg_type, pcg_subtype, account_number, account_parent, label, active) VALUES (4432, 'PCG08-PYME','CUENTAS_FINANCIERAS', 'XXXXXX', '541', '4430', 'Valores representativos de deuda a corto plazo', '1');
INSERT INTO llx_accountingaccount (rowid, fk_pcg_version, pcg_type, pcg_subtype, account_number, account_parent, label, active) VALUES (4433, 'PCG08-PYME','CUENTAS_FINANCIERAS', 'XXXXXX', '542', '4430', 'Créditos a corto plazo', '1');
INSERT INTO llx_accountingaccount (rowid, fk_pcg_version, pcg_type, pcg_subtype, account_number, account_parent, label, active) VALUES (4434, 'PCG08-PYME','CUENTAS_FINANCIERAS', 'XXXXXX', '543', '4430', 'Créditos a corto plazo por enejenación de inmovilizado', '1');
INSERT INTO llx_accountingaccount (rowid, fk_pcg_version, pcg_type, pcg_subtype, account_number, account_parent, label, active) VALUES (4435, 'PCG08-PYME','CUENTAS_FINANCIERAS', 'XXXXXX', '544', '4430', 'Créditos a corto plazo al personal', '1');
INSERT INTO llx_accountingaccount (rowid, fk_pcg_version, pcg_type, pcg_subtype, account_number, account_parent, label, active) VALUES (4436, 'PCG08-PYME','CUENTAS_FINANCIERAS', 'XXXXXX', '545', '4430', 'Dividendo a cobrar', '1');
INSERT INTO llx_accountingaccount (rowid, fk_pcg_version, pcg_type, pcg_subtype, account_number, account_parent, label, active) VALUES (4437, 'PCG08-PYME','CUENTAS_FINANCIERAS', 'XXXXXX', '546', '4430', 'Intereses a corto plazo de valores reprsentativos de deuda', '1');
INSERT INTO llx_accountingaccount (rowid, fk_pcg_version, pcg_type, pcg_subtype, account_number, account_parent, label, active) VALUES (4438, 'PCG08-PYME','CUENTAS_FINANCIERAS', 'XXXXXX', '547', '4430', 'Intereses a corto plazo de créditos', '1');
INSERT INTO llx_accountingaccount (rowid, fk_pcg_version, pcg_type, pcg_subtype, account_number, account_parent, label, active) VALUES (4439, 'PCG08-PYME','CUENTAS_FINANCIERAS', 'XXXXXX', '548', '4430', 'Imposiciones a corto plazo', '1');
INSERT INTO llx_accountingaccount (rowid, fk_pcg_version, pcg_type, pcg_subtype, account_number, account_parent, label, active) VALUES (4440, 'PCG08-PYME','CUENTAS_FINANCIERAS', 'XXXXXX', '549', '4430', 'Desembolsos pendientes sobre participaciones en el patrimonio neto a corto plazo', '1');
INSERT INTO llx_accountingaccount (rowid, fk_pcg_version, pcg_type, pcg_subtype, account_number, account_parent, label, active) VALUES (4441, 'PCG08-PYME','CUENTAS_FINANCIERAS', 'XXXXXX', '55', '4005', 'Otras cuentas no bancarias', '1');
INSERT INTO llx_accountingaccount (rowid, fk_pcg_version, pcg_type, pcg_subtype, account_number, account_parent, label, active) VALUES (4442, 'PCG08-PYME','CUENTAS_FINANCIERAS', 'XXXXXX', '550', '4441', 'Titular de la explotación', '1');
INSERT INTO llx_accountingaccount (rowid, fk_pcg_version, pcg_type, pcg_subtype, account_number, account_parent, label, active) VALUES (4443, 'PCG08-PYME','CUENTAS_FINANCIERAS', 'XXXXXX', '551', '4441', 'Cuenta corriente con socios y administradores', '1');
INSERT INTO llx_accountingaccount (rowid, fk_pcg_version, pcg_type, pcg_subtype, account_number, account_parent, label, active) VALUES (4444, 'PCG08-PYME','CUENTAS_FINANCIERAS', 'XXXXXX', '552', '4441', 'Cuenta corriente otras personas y entidades vinculadas', '1');
INSERT INTO llx_accountingaccount (rowid, fk_pcg_version, pcg_type, pcg_subtype, account_number, account_parent, label, active) VALUES (4445, 'PCG08-PYME','CUENTAS_FINANCIERAS', 'XXXXXX', '5523', '4444', 'Cuenta corriente con empresas del grupo', '1');
INSERT INTO llx_accountingaccount (rowid, fk_pcg_version, pcg_type, pcg_subtype, account_number, account_parent, label, active) VALUES (4446, 'PCG08-PYME','CUENTAS_FINANCIERAS', 'XXXXXX', '5524', '4444', 'Cuenta corriente con empresas asociadas', '1');
INSERT INTO llx_accountingaccount (rowid, fk_pcg_version, pcg_type, pcg_subtype, account_number, account_parent, label, active) VALUES (4447, 'PCG08-PYME','CUENTAS_FINANCIERAS', 'XXXXXX', '5525', '4444', 'Cuenta corriente con otras partes vinculadas', '1');
INSERT INTO llx_accountingaccount (rowid, fk_pcg_version, pcg_type, pcg_subtype, account_number, account_parent, label, active) VALUES (4448, 'PCG08-PYME','CUENTAS_FINANCIERAS', 'XXXXXX', '554', '4441', 'Cuenta corriente con uniones temporales de empresas y comunidades de bienes', '1');
INSERT INTO llx_accountingaccount (rowid, fk_pcg_version, pcg_type, pcg_subtype, account_number, account_parent, label, active) VALUES (4449, 'PCG08-PYME','CUENTAS_FINANCIERAS', 'XXXXXX', '555', '4441', 'Partidas pendientes de aplicación', '1');
INSERT INTO llx_accountingaccount (rowid, fk_pcg_version, pcg_type, pcg_subtype, account_number, account_parent, label, active) VALUES (4450, 'PCG08-PYME','CUENTAS_FINANCIERAS', 'XXXXXX', '556', '4441', 'Desembolsos exigidos sobre participaciones en el patrimonio neto', '1');
INSERT INTO llx_accountingaccount (rowid, fk_pcg_version, pcg_type, pcg_subtype, account_number, account_parent, label, active) VALUES (4451, 'PCG08-PYME','CUENTAS_FINANCIERAS', 'XXXXXX', '5563', '4450', 'Desembolsos exigidos sobre participaciones empresas del grupo', '1');
INSERT INTO llx_accountingaccount (rowid, fk_pcg_version, pcg_type, pcg_subtype, account_number, account_parent, label, active) VALUES (4452, 'PCG08-PYME','CUENTAS_FINANCIERAS', 'XXXXXX', '5564', '4450', 'Desembolsos exigidos sobre participaciones empresas asociadas', '1');
INSERT INTO llx_accountingaccount (rowid, fk_pcg_version, pcg_type, pcg_subtype, account_number, account_parent, label, active) VALUES (4453, 'PCG08-PYME','CUENTAS_FINANCIERAS', 'XXXXXX', '5565', '4450', 'Desembolsos exigidos sobre participaciones otras partes vinculadas', '1');
INSERT INTO llx_accountingaccount (rowid, fk_pcg_version, pcg_type, pcg_subtype, account_number, account_parent, label, active) VALUES (4454, 'PCG08-PYME','CUENTAS_FINANCIERAS', 'XXXXXX', '5566', '4450', 'Desembolsos exigidos sobre participaciones otras empresas', '1');
INSERT INTO llx_accountingaccount (rowid, fk_pcg_version, pcg_type, pcg_subtype, account_number, account_parent, label, active) VALUES (4455, 'PCG08-PYME','CUENTAS_FINANCIERAS', 'XXXXXX', '557', '4441', 'Dividendo activo a cuenta', '1');
INSERT INTO llx_accountingaccount (rowid, fk_pcg_version, pcg_type, pcg_subtype, account_number, account_parent, label, active) VALUES (4456, 'PCG08-PYME','CUENTAS_FINANCIERAS', 'XXXXXX', '558', '4441', 'Socios por desembolsos exigidos', '1');
INSERT INTO llx_accountingaccount (rowid, fk_pcg_version, pcg_type, pcg_subtype, account_number, account_parent, label, active) VALUES (4457, 'PCG08-PYME','CUENTAS_FINANCIERAS', 'XXXXXX', '5580', '4456', 'Socios por desembolsos exigidos sobre acciones o participaciones ordinarias', '1');
INSERT INTO llx_accountingaccount (rowid, fk_pcg_version, pcg_type, pcg_subtype, account_number, account_parent, label, active) VALUES (4458, 'PCG08-PYME','CUENTAS_FINANCIERAS', 'XXXXXX', '5585', '4456', 'Socios por desembolsos exigidos sobre acciones o participaciones consideradas como pasivos financieros', '1');
INSERT INTO llx_accountingaccount (rowid, fk_pcg_version, pcg_type, pcg_subtype, account_number, account_parent, label, active) VALUES (4459, 'PCG08-PYME','CUENTAS_FINANCIERAS', 'XXXXXX', '559', '4441', 'Derivados financieros a corto plazo', '1');
INSERT INTO llx_accountingaccount (rowid, fk_pcg_version, pcg_type, pcg_subtype, account_number, account_parent, label, active) VALUES (4460, 'PCG08-PYME','CUENTAS_FINANCIERAS', 'XXXXXX', '5590', '4459', 'Activos por derivados financieros a corto plazo', '1');
INSERT INTO llx_accountingaccount (rowid, fk_pcg_version, pcg_type, pcg_subtype, account_number, account_parent, label, active) VALUES (4461, 'PCG08-PYME','CUENTAS_FINANCIERAS', 'XXXXXX', '5595', '4459', 'Pasivos por derivados financieros a corto plazo', '1');
INSERT INTO llx_accountingaccount (rowid, fk_pcg_version, pcg_type, pcg_subtype, account_number, account_parent, label, active) VALUES (4462, 'PCG08-PYME','CUENTAS_FINANCIERAS', 'XXXXXX', '56', '4005', 'Finanzas y depósitos recibidos y constituidos a corto plazo y ajustes por periodificación', '1');
INSERT INTO llx_accountingaccount (rowid, fk_pcg_version, pcg_type, pcg_subtype, account_number, account_parent, label, active) VALUES (4463, 'PCG08-PYME','CUENTAS_FINANCIERAS', 'XXXXXX', '560', '4462', 'Finanzas recibidas a corto plazo', '1');
INSERT INTO llx_accountingaccount (rowid, fk_pcg_version, pcg_type, pcg_subtype, account_number, account_parent, label, active) VALUES (4464, 'PCG08-PYME','CUENTAS_FINANCIERAS', 'XXXXXX', '561', '4462', 'Depósitos recibidos a corto plazo', '1');
INSERT INTO llx_accountingaccount (rowid, fk_pcg_version, pcg_type, pcg_subtype, account_number, account_parent, label, active) VALUES (4465, 'PCG08-PYME','CUENTAS_FINANCIERAS', 'XXXXXX', '565', '4462', 'Finanzas constituidas a corto plazo', '1');
INSERT INTO llx_accountingaccount (rowid, fk_pcg_version, pcg_type, pcg_subtype, account_number, account_parent, label, active) VALUES (4466, 'PCG08-PYME','CUENTAS_FINANCIERAS', 'XXXXXX', '566', '4462', 'Depósitos constituidos a corto plazo', '1');
INSERT INTO llx_accountingaccount (rowid, fk_pcg_version, pcg_type, pcg_subtype, account_number, account_parent, label, active) VALUES (4467, 'PCG08-PYME','CUENTAS_FINANCIERAS', 'XXXXXX', '567', '4462', 'Intereses pagados por anticipado', '1');
INSERT INTO llx_accountingaccount (rowid, fk_pcg_version, pcg_type, pcg_subtype, account_number, account_parent, label, active) VALUES (4468, 'PCG08-PYME','CUENTAS_FINANCIERAS', 'XXXXXX', '568', '4462', 'Intereses cobrados a corto plazo', '1');
INSERT INTO llx_accountingaccount (rowid, fk_pcg_version, pcg_type, pcg_subtype, account_number, account_parent, label, active) VALUES (4469, 'PCG08-PYME','CUENTAS_FINANCIERAS', 'XXXXXX', '57', '4005', 'Tesorería', '1');
INSERT INTO llx_accountingaccount (rowid, fk_pcg_version, pcg_type, pcg_subtype, account_number, account_parent, label, active) VALUES (4470, 'PCG08-PYME','CUENTAS_FINANCIERAS', 'CAJA', '570', '4469', 'Caja euros', '1');
INSERT INTO llx_accountingaccount (rowid, fk_pcg_version, pcg_type, pcg_subtype, account_number, account_parent, label, active) VALUES (4471, 'PCG08-PYME','CUENTAS_FINANCIERAS', 'XXXXXX', '571', '4469', 'Caja moneda extranjera', '1');
INSERT INTO llx_accountingaccount (rowid, fk_pcg_version, pcg_type, pcg_subtype, account_number, account_parent, label, active) VALUES (4472, 'PCG08-PYME','CUENTAS_FINANCIERAS', 'BANCOS', '572', '4469', 'Bancos e instituciones de crédito cc vista euros', '1');
INSERT INTO llx_accountingaccount (rowid, fk_pcg_version, pcg_type, pcg_subtype, account_number, account_parent, label, active) VALUES (4473, 'PCG08-PYME','CUENTAS_FINANCIERAS', 'XXXXXX', '573', '4469', 'Bancos e instituciones de crédito cc vista moneda extranjera', '1');
INSERT INTO llx_accountingaccount (rowid, fk_pcg_version, pcg_type, pcg_subtype, account_number, account_parent, label, active) VALUES (4474, 'PCG08-PYME','CUENTAS_FINANCIERAS', 'XXXXXX', '574', '4469', 'Bancos e instituciones de crédito cuentas de ahorro euros', '1');
INSERT INTO llx_accountingaccount (rowid, fk_pcg_version, pcg_type, pcg_subtype, account_number, account_parent, label, active) VALUES (4475, 'PCG08-PYME','CUENTAS_FINANCIERAS', 'XXXXXX', '575', '4469', 'Bancos e instituciones de crédito cuentas de ahorro moneda extranjera', '1');
INSERT INTO llx_accountingaccount (rowid, fk_pcg_version, pcg_type, pcg_subtype, account_number, account_parent, label, active) VALUES (4476, 'PCG08-PYME','CUENTAS_FINANCIERAS', 'XXXXXX', '576', '4469', 'Inversiones a corto plazo de gran liquidez', '1');
INSERT INTO llx_accountingaccount (rowid, fk_pcg_version, pcg_type, pcg_subtype, account_number, account_parent, label, active) VALUES (4477, 'PCG08-PYME','CUENTAS_FINANCIERAS', 'XXXXXX', '59', '4005', 'Deterioro del valor de las inversiones financieras a corto plazo', '1');
INSERT INTO llx_accountingaccount (rowid, fk_pcg_version, pcg_type, pcg_subtype, account_number, account_parent, label, active) VALUES (4478, 'PCG08-PYME','CUENTAS_FINANCIERAS', 'XXXXXX', '593', '4477', 'Deterioro del valor de participaciones a corto plazo en partes vinculadas', '1');
INSERT INTO llx_accountingaccount (rowid, fk_pcg_version, pcg_type, pcg_subtype, account_number, account_parent, label, active) VALUES (4479, 'PCG08-PYME','CUENTAS_FINANCIERAS', 'XXXXXX', '5933', '4478', 'Deterioro del valor de participaciones a corto plazo en empresas del grupo', '1');
INSERT INTO llx_accountingaccount (rowid, fk_pcg_version, pcg_type, pcg_subtype, account_number, account_parent, label, active) VALUES (4480, 'PCG08-PYME','CUENTAS_FINANCIERAS', 'XXXXXX', '5934', '4478', 'Deterioro del valor de participaciones a corto plazo en empresas asociadas', '1');
INSERT INTO llx_accountingaccount (rowid, fk_pcg_version, pcg_type, pcg_subtype, account_number, account_parent, label, active) VALUES (4481, 'PCG08-PYME','CUENTAS_FINANCIERAS', 'XXXXXX', '5935', '4478', 'Deterioro del valor de participaciones a corto plazo en otras partes vinculadas', '1');
INSERT INTO llx_accountingaccount (rowid, fk_pcg_version, pcg_type, pcg_subtype, account_number, account_parent, label, active) VALUES (4482, 'PCG08-PYME','CUENTAS_FINANCIERAS', 'XXXXXX', '594', '4477', 'Deterioro del valor de valores representativos de deuda a corto plazo en partes vinculadas', '1');
INSERT INTO llx_accountingaccount (rowid, fk_pcg_version, pcg_type, pcg_subtype, account_number, account_parent, label, active) VALUES (4483, 'PCG08-PYME','CUENTAS_FINANCIERAS', 'XXXXXX', '5943', '4482', 'Deterioro del valor de valores representativos de deuda a corto plazo en empresas del grupo', '1');
INSERT INTO llx_accountingaccount (rowid, fk_pcg_version, pcg_type, pcg_subtype, account_number, account_parent, label, active) VALUES (4484, 'PCG08-PYME','CUENTAS_FINANCIERAS', 'XXXXXX', '5944', '4482', 'Deterioro del valor de valores representativos de deuda a corto plazo en empresas asociadas', '1');
INSERT INTO llx_accountingaccount (rowid, fk_pcg_version, pcg_type, pcg_subtype, account_number, account_parent, label, active) VALUES (4485, 'PCG08-PYME','CUENTAS_FINANCIERAS', 'XXXXXX', '5945', '4482', 'Deterioro del valor de valores representativos de deuda a corto plazo en otras partes vinculadas', '1');
INSERT INTO llx_accountingaccount (rowid, fk_pcg_version, pcg_type, pcg_subtype, account_number, account_parent, label, active) VALUES (4486, 'PCG08-PYME','CUENTAS_FINANCIERAS', 'XXXXXX', '595', '4477', 'Deterioro del valor de créditos a corto plazo en partes vinculadas', '1');
INSERT INTO llx_accountingaccount (rowid, fk_pcg_version, pcg_type, pcg_subtype, account_number, account_parent, label, active) VALUES (4487, 'PCG08-PYME','CUENTAS_FINANCIERAS', 'XXXXXX', '5953', '4486', 'Deterioro del valor de créditos a corto plazo en empresas del grupo', '1');
INSERT INTO llx_accountingaccount (rowid, fk_pcg_version, pcg_type, pcg_subtype, account_number, account_parent, label, active) VALUES (4488, 'PCG08-PYME','CUENTAS_FINANCIERAS', 'XXXXXX', '5954', '4486', 'Deterioro del valor de créditos a corto plazo en empresas asociadas', '1');
INSERT INTO llx_accountingaccount (rowid, fk_pcg_version, pcg_type, pcg_subtype, account_number, account_parent, label, active) VALUES (4489, 'PCG08-PYME','CUENTAS_FINANCIERAS', 'XXXXXX', '5955', '4486', 'Deterioro del valor de créditos a corto plazo en otras partes vinculadas', '1');
INSERT INTO llx_accountingaccount (rowid, fk_pcg_version, pcg_type, pcg_subtype, account_number, account_parent, label, active) VALUES (4490, 'PCG08-PYME','CUENTAS_FINANCIERAS', 'XXXXXX', '596', '4477', 'Deterioro del valor de participaciones a corto plazo', '1');
INSERT INTO llx_accountingaccount (rowid, fk_pcg_version, pcg_type, pcg_subtype, account_number, account_parent, label, active) VALUES (4491, 'PCG08-PYME','CUENTAS_FINANCIERAS', 'XXXXXX', '597', '4477', 'Deterioro del valor de valores representativos de deuda a corto plazo', '1');
INSERT INTO llx_accountingaccount (rowid, fk_pcg_version, pcg_type, pcg_subtype, account_number, account_parent, label, active) VALUES (4492, 'PCG08-PYME','CUENTAS_FINANCIERAS', 'XXXXXX', '598', '4477', 'Deterioro de valor de créditos a corto plazo', '1');
INSERT INTO llx_accountingaccount (rowid, fk_pcg_version, pcg_type, pcg_subtype, account_number, account_parent, label, active) VALUES (4493, 'PCG08-PYME','COMPRAS_Y_GASTOS', 'XXXXXX', '60', '4006', 'Compras', '1');
INSERT INTO llx_accountingaccount (rowid, fk_pcg_version, pcg_type, pcg_subtype, account_number, account_parent, label, active) VALUES (4494, 'PCG08-PYME','COMPRAS_Y_GASTOS', 'COMPRAS', '600', '4493', 'Compras de mercaderías', '1');
INSERT INTO llx_accountingaccount (rowid, fk_pcg_version, pcg_type, pcg_subtype, account_number, account_parent, label, active) VALUES (4495, 'PCG08-PYME','COMPRAS_Y_GASTOS', 'COMPRAS', '601', '4493', 'Compras de materias primas', '1');
INSERT INTO llx_accountingaccount (rowid, fk_pcg_version, pcg_type, pcg_subtype, account_number, account_parent, label, active) VALUES (4496, 'PCG08-PYME','COMPRAS_Y_GASTOS', 'XXXXXX', '602', '4493', 'Compras de otros aprovisionamientos', '1');
INSERT INTO llx_accountingaccount (rowid, fk_pcg_version, pcg_type, pcg_subtype, account_number, account_parent, label, active) VALUES (4497, 'PCG08-PYME','COMPRAS_Y_GASTOS', 'XXXXXX', '606', '4493', 'Descuentos sobre compras por pronto pago', '1');
INSERT INTO llx_accountingaccount (rowid, fk_pcg_version, pcg_type, pcg_subtype, account_number, account_parent, label, active) VALUES (4498, 'PCG08-PYME','COMPRAS_Y_GASTOS', 'XXXXXX', '6060', '4497', 'Descuentos sobre compras por pronto pago de mercaderías', '1');
INSERT INTO llx_accountingaccount (rowid, fk_pcg_version, pcg_type, pcg_subtype, account_number, account_parent, label, active) VALUES (4499, 'PCG08-PYME','COMPRAS_Y_GASTOS', 'XXXXXX', '6061', '4497', 'Descuentos sobre compras por pronto pago de materias primas', '1');
INSERT INTO llx_accountingaccount (rowid, fk_pcg_version, pcg_type, pcg_subtype, account_number, account_parent, label, active) VALUES (4500, 'PCG08-PYME','COMPRAS_Y_GASTOS', 'XXXXXX', '6062', '4497', 'Descuentos sobre compras por pronto pago de otros aprovisionamientos', '1');
INSERT INTO llx_accountingaccount (rowid, fk_pcg_version, pcg_type, pcg_subtype, account_number, account_parent, label, active) VALUES (4501, 'PCG08-PYME','COMPRAS_Y_GASTOS', 'COMPRAS', '607', '4493', 'Trabajos realizados por otras empresas', '1');
INSERT INTO llx_accountingaccount (rowid, fk_pcg_version, pcg_type, pcg_subtype, account_number, account_parent, label, active) VALUES (4502, 'PCG08-PYME','COMPRAS_Y_GASTOS', 'XXXXXX', '608', '4493', 'Devoluciones de compras y operaciones similares', '1');
INSERT INTO llx_accountingaccount (rowid, fk_pcg_version, pcg_type, pcg_subtype, account_number, account_parent, label, active) VALUES (4503, 'PCG08-PYME','COMPRAS_Y_GASTOS', 'XXXXXX', '6080', '4502', 'Devoluciones de compras de mercaderías', '1');
INSERT INTO llx_accountingaccount (rowid, fk_pcg_version, pcg_type, pcg_subtype, account_number, account_parent, label, active) VALUES (4504, 'PCG08-PYME','COMPRAS_Y_GASTOS', 'XXXXXX', '6081', '4502', 'Devoluciones de compras de materias primas', '1');
INSERT INTO llx_accountingaccount (rowid, fk_pcg_version, pcg_type, pcg_subtype, account_number, account_parent, label, active) VALUES (4505, 'PCG08-PYME','COMPRAS_Y_GASTOS', 'XXXXXX', '6082', '4502', 'Devoluciones de compras de otros aprovisionamientos', '1');
INSERT INTO llx_accountingaccount (rowid, fk_pcg_version, pcg_type, pcg_subtype, account_number, account_parent, label, active) VALUES (4506, 'PCG08-PYME','COMPRAS_Y_GASTOS', 'XXXXXX', '609', '4493', 'Rappels por compras', '1');
INSERT INTO llx_accountingaccount (rowid, fk_pcg_version, pcg_type, pcg_subtype, account_number, account_parent, label, active) VALUES (4507, 'PCG08-PYME','COMPRAS_Y_GASTOS', 'XXXXXX', '6090', '4506', 'Rappels por compras de mercaderías', '1');
INSERT INTO llx_accountingaccount (rowid, fk_pcg_version, pcg_type, pcg_subtype, account_number, account_parent, label, active) VALUES (4508, 'PCG08-PYME','COMPRAS_Y_GASTOS', 'XXXXXX', '6091', '4506', 'Rappels por compras de materias primas', '1');
INSERT INTO llx_accountingaccount (rowid, fk_pcg_version, pcg_type, pcg_subtype, account_number, account_parent, label, active) VALUES (4509, 'PCG08-PYME','COMPRAS_Y_GASTOS', 'XXXXXX', '6092', '4506', 'Rappels por compras de otros aprovisionamientos', '1');
INSERT INTO llx_accountingaccount (rowid, fk_pcg_version, pcg_type, pcg_subtype, account_number, account_parent, label, active) VALUES (4510, 'PCG08-PYME','COMPRAS_Y_GASTOS', 'XXXXXX', '61', '4006', 'Variación de existencias', '1');
INSERT INTO llx_accountingaccount (rowid, fk_pcg_version, pcg_type, pcg_subtype, account_number, account_parent, label, active) VALUES (4511, 'PCG08-PYME','COMPRAS_Y_GASTOS', 'XXXXXX', '610', '4510', 'Variación de existencias de mercaderías', '1');
INSERT INTO llx_accountingaccount (rowid, fk_pcg_version, pcg_type, pcg_subtype, account_number, account_parent, label, active) VALUES (4512, 'PCG08-PYME','COMPRAS_Y_GASTOS', 'XXXXXX', '611', '4510', 'Variación de existencias de materias primas', '1');
INSERT INTO llx_accountingaccount (rowid, fk_pcg_version, pcg_type, pcg_subtype, account_number, account_parent, label, active) VALUES (4513, 'PCG08-PYME','COMPRAS_Y_GASTOS', 'XXXXXX', '612', '4510', 'Variación de existencias de otros aprovisionamientos', '1');
INSERT INTO llx_accountingaccount (rowid, fk_pcg_version, pcg_type, pcg_subtype, account_number, account_parent, label, active) VALUES (4514, 'PCG08-PYME','COMPRAS_Y_GASTOS', 'XXXXXX', '62', '4006', 'Servicios exteriores', '1');
INSERT INTO llx_accountingaccount (rowid, fk_pcg_version, pcg_type, pcg_subtype, account_number, account_parent, label, active) VALUES (4515, 'PCG08-PYME','COMPRAS_Y_GASTOS', 'XXXXXX', '620', '4514', 'Gastos en investigación y desarrollo del ejercicio', '1');
INSERT INTO llx_accountingaccount (rowid, fk_pcg_version, pcg_type, pcg_subtype, account_number, account_parent, label, active) VALUES (4516, 'PCG08-PYME','COMPRAS_Y_GASTOS', 'XXXXXX', '621', '4514', 'Arrendamientos y cánones', '1');
INSERT INTO llx_accountingaccount (rowid, fk_pcg_version, pcg_type, pcg_subtype, account_number, account_parent, label, active) VALUES (4517, 'PCG08-PYME','COMPRAS_Y_GASTOS', 'XXXXXX', '622', '4514', 'Reparaciones y conservación', '1');
INSERT INTO llx_accountingaccount (rowid, fk_pcg_version, pcg_type, pcg_subtype, account_number, account_parent, label, active) VALUES (4518, 'PCG08-PYME','COMPRAS_Y_GASTOS', 'XXXXXX', '623', '4514', 'Servicios profesionales independientes', '1');
INSERT INTO llx_accountingaccount (rowid, fk_pcg_version, pcg_type, pcg_subtype, account_number, account_parent, label, active) VALUES (4519, 'PCG08-PYME','COMPRAS_Y_GASTOS', 'XXXXXX', '624', '4514', 'Transportes', '1');
INSERT INTO llx_accountingaccount (rowid, fk_pcg_version, pcg_type, pcg_subtype, account_number, account_parent, label, active) VALUES (4520, 'PCG08-PYME','COMPRAS_Y_GASTOS', 'XXXXXX', '625', '4514', 'Primas de seguros', '1');
INSERT INTO llx_accountingaccount (rowid, fk_pcg_version, pcg_type, pcg_subtype, account_number, account_parent, label, active) VALUES (4521, 'PCG08-PYME','COMPRAS_Y_GASTOS', 'XXXXXX', '626', '4514', 'Servicios bancarios y similares', '1');
INSERT INTO llx_accountingaccount (rowid, fk_pcg_version, pcg_type, pcg_subtype, account_number, account_parent, label, active) VALUES (4522, 'PCG08-PYME','COMPRAS_Y_GASTOS', 'XXXXXX', '627', '4514', 'Publicidad, propaganda y relaciones públicas', '1');
INSERT INTO llx_accountingaccount (rowid, fk_pcg_version, pcg_type, pcg_subtype, account_number, account_parent, label, active) VALUES (4523, 'PCG08-PYME','COMPRAS_Y_GASTOS', 'XXXXXX', '628', '4514', 'Suministros', '1');
INSERT INTO llx_accountingaccount (rowid, fk_pcg_version, pcg_type, pcg_subtype, account_number, account_parent, label, active) VALUES (4524, 'PCG08-PYME','COMPRAS_Y_GASTOS', 'XXXXXX', '629', '4514', 'Otros servicios', '1');
INSERT INTO llx_accountingaccount (rowid, fk_pcg_version, pcg_type, pcg_subtype, account_number, account_parent, label, active) VALUES (4525, 'PCG08-PYME','COMPRAS_Y_GASTOS', 'XXXXXX', '63', '4006', 'Tributos', '1');
INSERT INTO llx_accountingaccount (rowid, fk_pcg_version, pcg_type, pcg_subtype, account_number, account_parent, label, active) VALUES (4526, 'PCG08-PYME','COMPRAS_Y_GASTOS', 'XXXXXX', '630', '4525', 'Impuesto sobre benecifios', '1');
INSERT INTO llx_accountingaccount (rowid, fk_pcg_version, pcg_type, pcg_subtype, account_number, account_parent, label, active) VALUES (4527, 'PCG08-PYME','COMPRAS_Y_GASTOS', 'XXXXXX', '6300', '4526', 'Impuesto corriente', '1');
INSERT INTO llx_accountingaccount (rowid, fk_pcg_version, pcg_type, pcg_subtype, account_number, account_parent, label, active) VALUES (4528, 'PCG08-PYME','COMPRAS_Y_GASTOS', 'XXXXXX', '6301', '4526', 'Impuesto diferido', '1');
INSERT INTO llx_accountingaccount (rowid, fk_pcg_version, pcg_type, pcg_subtype, account_number, account_parent, label, active) VALUES (4529, 'PCG08-PYME','COMPRAS_Y_GASTOS', 'XXXXXX', '631', '4525', 'Otros tributos', '1');
INSERT INTO llx_accountingaccount (rowid, fk_pcg_version, pcg_type, pcg_subtype, account_number, account_parent, label, active) VALUES (4530, 'PCG08-PYME','COMPRAS_Y_GASTOS', 'XXXXXX', '633', '4525', 'Ajustes negativos en la imposición sobre beneficios', '1');
INSERT INTO llx_accountingaccount (rowid, fk_pcg_version, pcg_type, pcg_subtype, account_number, account_parent, label, active) VALUES (4531, 'PCG08-PYME','COMPRAS_Y_GASTOS', 'XXXXXX', '634', '4525', 'Ajustes negativos en la imposición indirecta', '1');
INSERT INTO llx_accountingaccount (rowid, fk_pcg_version, pcg_type, pcg_subtype, account_number, account_parent, label, active) VALUES (4532, 'PCG08-PYME','COMPRAS_Y_GASTOS', 'XXXXXX', '6341', '4531', 'Ajustes negativos en IVA de activo corriente', '1');
INSERT INTO llx_accountingaccount (rowid, fk_pcg_version, pcg_type, pcg_subtype, account_number, account_parent, label, active) VALUES (4533, 'PCG08-PYME','COMPRAS_Y_GASTOS', 'XXXXXX', '6342', '4531', 'Ajustes negativos en IVA de inversiones', '1');
INSERT INTO llx_accountingaccount (rowid, fk_pcg_version, pcg_type, pcg_subtype, account_number, account_parent, label, active) VALUES (4534, 'PCG08-PYME','COMPRAS_Y_GASTOS', 'XXXXXX', '636', '4525', 'Devolución de impuestos', '1');
INSERT INTO llx_accountingaccount (rowid, fk_pcg_version, pcg_type, pcg_subtype, account_number, account_parent, label, active) VALUES (4535, 'PCG08-PYME','COMPRAS_Y_GASTOS', 'XXXXXX', '638', '4525', 'Ajustes positivos en la imposición sobre beneficios', '1');
INSERT INTO llx_accountingaccount (rowid, fk_pcg_version, pcg_type, pcg_subtype, account_number, account_parent, label, active) VALUES (4536, 'PCG08-PYME','COMPRAS_Y_GASTOS', 'XXXXXX', '639', '4525', 'Ajustes positivos en la imposición directa', '1');
INSERT INTO llx_accountingaccount (rowid, fk_pcg_version, pcg_type, pcg_subtype, account_number, account_parent, label, active) VALUES (4537, 'PCG08-PYME','COMPRAS_Y_GASTOS', 'XXXXXX', '6391', '4536', 'Ajustes positivos en IVA de activo corriente', '1');
INSERT INTO llx_accountingaccount (rowid, fk_pcg_version, pcg_type, pcg_subtype, account_number, account_parent, label, active) VALUES (4538, 'PCG08-PYME','COMPRAS_Y_GASTOS', 'XXXXXX', '6392', '4536', 'Ajustes positivos en IVA de inversiones', '1');
INSERT INTO llx_accountingaccount (rowid, fk_pcg_version, pcg_type, pcg_subtype, account_number, account_parent, label, active) VALUES (4539, 'PCG08-PYME','COMPRAS_Y_GASTOS', 'XXXXXX', '64', '4006', 'Gastos de personal', '1');
INSERT INTO llx_accountingaccount (rowid, fk_pcg_version, pcg_type, pcg_subtype, account_number, account_parent, label, active) VALUES (4540, 'PCG08-PYME','COMPRAS_Y_GASTOS', 'XXXXXX', '640', '4539', 'Sueldos y salarios', '1');
INSERT INTO llx_accountingaccount (rowid, fk_pcg_version, pcg_type, pcg_subtype, account_number, account_parent, label, active) VALUES (4541, 'PCG08-PYME','COMPRAS_Y_GASTOS', 'XXXXXX', '641', '4539', 'Indemnizaciones', '1');
INSERT INTO llx_accountingaccount (rowid, fk_pcg_version, pcg_type, pcg_subtype, account_number, account_parent, label, active) VALUES (4542, 'PCG08-PYME','COMPRAS_Y_GASTOS', 'XXXXXX', '642', '4539', 'Seguridad social a cargo de la empresa', '1');
INSERT INTO llx_accountingaccount (rowid, fk_pcg_version, pcg_type, pcg_subtype, account_number, account_parent, label, active) VALUES (4543, 'PCG08-PYME','COMPRAS_Y_GASTOS', 'XXXXXX', '649', '4539', 'Otros gastos sociales', '1');
INSERT INTO llx_accountingaccount (rowid, fk_pcg_version, pcg_type, pcg_subtype, account_number, account_parent, label, active) VALUES (4544, 'PCG08-PYME','COMPRAS_Y_GASTOS', 'XXXXXX', '65', '4006', 'Otros gastos de gestión', '1');
INSERT INTO llx_accountingaccount (rowid, fk_pcg_version, pcg_type, pcg_subtype, account_number, account_parent, label, active) VALUES (4545, 'PCG08-PYME','COMPRAS_Y_GASTOS', 'XXXXXX', '650', '4544', 'Pérdidas de créditos comerciales incobrables', '1');
INSERT INTO llx_accountingaccount (rowid, fk_pcg_version, pcg_type, pcg_subtype, account_number, account_parent, label, active) VALUES (4546, 'PCG08-PYME','COMPRAS_Y_GASTOS', 'XXXXXX', '651', '4544', 'Resultados de operaciones en común', '1');
INSERT INTO llx_accountingaccount (rowid, fk_pcg_version, pcg_type, pcg_subtype, account_number, account_parent, label, active) VALUES (4547, 'PCG08-PYME','COMPRAS_Y_GASTOS', 'XXXXXX', '6510', '4546', 'Beneficio transferido gestor', '1');
INSERT INTO llx_accountingaccount (rowid, fk_pcg_version, pcg_type, pcg_subtype, account_number, account_parent, label, active) VALUES (4548, 'PCG08-PYME','COMPRAS_Y_GASTOS', 'XXXXXX', '6511', '4546', 'Pérdida soportada participe o asociado no gestor', '1');
INSERT INTO llx_accountingaccount (rowid, fk_pcg_version, pcg_type, pcg_subtype, account_number, account_parent, label, active) VALUES (4549, 'PCG08-PYME','COMPRAS_Y_GASTOS', 'XXXXXX', '659', '4544', 'Otras pérdidas en gestión corriente', '1');
INSERT INTO llx_accountingaccount (rowid, fk_pcg_version, pcg_type, pcg_subtype, account_number, account_parent, label, active) VALUES (4550, 'PCG08-PYME','COMPRAS_Y_GASTOS', 'XXXXXX', '66', '4006', 'Gastos financieros', '1');
INSERT INTO llx_accountingaccount (rowid, fk_pcg_version, pcg_type, pcg_subtype, account_number, account_parent, label, active) VALUES (4551, 'PCG08-PYME','COMPRAS_Y_GASTOS', 'XXXXXX', '660', '4550', 'Gastos financieros por actualización de provisiones', '1');
INSERT INTO llx_accountingaccount (rowid, fk_pcg_version, pcg_type, pcg_subtype, account_number, account_parent, label, active) VALUES (4552, 'PCG08-PYME','COMPRAS_Y_GASTOS', 'XXXXXX', '661', '4550', 'Intereses de obligaciones y bonos', '1');
INSERT INTO llx_accountingaccount (rowid, fk_pcg_version, pcg_type, pcg_subtype, account_number, account_parent, label, active) VALUES (4553, 'PCG08-PYME','COMPRAS_Y_GASTOS', 'XXXXXX', '6610', '4452', 'Intereses de obligaciones y bonos a largo plazo empresas del grupo', '1');
INSERT INTO llx_accountingaccount (rowid, fk_pcg_version, pcg_type, pcg_subtype, account_number, account_parent, label, active) VALUES (4554, 'PCG08-PYME','COMPRAS_Y_GASTOS', 'XXXXXX', '6611', '4452', 'Intereses de obligaciones y bonos a largo plazo empresas asociadas', '1');
INSERT INTO llx_accountingaccount (rowid, fk_pcg_version, pcg_type, pcg_subtype, account_number, account_parent, label, active) VALUES (4555, 'PCG08-PYME','COMPRAS_Y_GASTOS', 'XXXXXX', '6612', '4452', 'Intereses de obligaciones y bonos a largo plazo otras partes vinculadas', '1');
INSERT INTO llx_accountingaccount (rowid, fk_pcg_version, pcg_type, pcg_subtype, account_number, account_parent, label, active) VALUES (4556, 'PCG08-PYME','COMPRAS_Y_GASTOS', 'XXXXXX', '6613', '4452', 'Intereses de obligaciones y bonos a largo plazo otras empresas', '1');
INSERT INTO llx_accountingaccount (rowid, fk_pcg_version, pcg_type, pcg_subtype, account_number, account_parent, label, active) VALUES (4557, 'PCG08-PYME','COMPRAS_Y_GASTOS', 'XXXXXX', '6615', '4452', 'Intereses de obligaciones y bonos a corto plazo empresas del grupo', '1');
INSERT INTO llx_accountingaccount (rowid, fk_pcg_version, pcg_type, pcg_subtype, account_number, account_parent, label, active) VALUES (4558, 'PCG08-PYME','COMPRAS_Y_GASTOS', 'XXXXXX', '6616', '4452', 'Intereses de obligaciones y bonos a corto plazo empresas asociadas', '1');
INSERT INTO llx_accountingaccount (rowid, fk_pcg_version, pcg_type, pcg_subtype, account_number, account_parent, label, active) VALUES (4559, 'PCG08-PYME','COMPRAS_Y_GASTOS', 'XXXXXX', '6617', '4452', 'Intereses de obligaciones y bonos a corto plazo otras partes vinculadas', '1');
INSERT INTO llx_accountingaccount (rowid, fk_pcg_version, pcg_type, pcg_subtype, account_number, account_parent, label, active) VALUES (4560, 'PCG08-PYME','COMPRAS_Y_GASTOS', 'XXXXXX', '6618', '4452', 'Intereses de obligaciones y bonos a corto plazo otras empresas', '1');
INSERT INTO llx_accountingaccount (rowid, fk_pcg_version, pcg_type, pcg_subtype, account_number, account_parent, label, active) VALUES (4561, 'PCG08-PYME','COMPRAS_Y_GASTOS', 'XXXXXX', '662', '4550', 'Intereses de deudas', '1');
INSERT INTO llx_accountingaccount (rowid, fk_pcg_version, pcg_type, pcg_subtype, account_number, account_parent, label, active) VALUES (4562, 'PCG08-PYME','COMPRAS_Y_GASTOS', 'XXXXXX', '6620', '4561', 'Intereses de deudas empresas del grupo', '1');
INSERT INTO llx_accountingaccount (rowid, fk_pcg_version, pcg_type, pcg_subtype, account_number, account_parent, label, active) VALUES (4563, 'PCG08-PYME','COMPRAS_Y_GASTOS', 'XXXXXX', '6621', '4561', 'Intereses de deudas empresas asociadas', '1');
INSERT INTO llx_accountingaccount (rowid, fk_pcg_version, pcg_type, pcg_subtype, account_number, account_parent, label, active) VALUES (4564, 'PCG08-PYME','COMPRAS_Y_GASTOS', 'XXXXXX', '6622', '4561', 'Intereses de deudas otras partes vinculadas', '1');
INSERT INTO llx_accountingaccount (rowid, fk_pcg_version, pcg_type, pcg_subtype, account_number, account_parent, label, active) VALUES (4565, 'PCG08-PYME','COMPRAS_Y_GASTOS', 'XXXXXX', '6623', '4561', 'Intereses de deudas con entidades de crédito', '1');
INSERT INTO llx_accountingaccount (rowid, fk_pcg_version, pcg_type, pcg_subtype, account_number, account_parent, label, active) VALUES (4566, 'PCG08-PYME','COMPRAS_Y_GASTOS', 'XXXXXX', '6624', '4561', 'Intereses de deudas otras empresas', '1');
INSERT INTO llx_accountingaccount (rowid, fk_pcg_version, pcg_type, pcg_subtype, account_number, account_parent, label, active) VALUES (4567, 'PCG08-PYME','COMPRAS_Y_GASTOS', 'XXXXXX', '663', '4550', 'Pérdidas por valorización de activos y pasivos financieros por su valor razonable', '1');
INSERT INTO llx_accountingaccount (rowid, fk_pcg_version, pcg_type, pcg_subtype, account_number, account_parent, label, active) VALUES (4568, 'PCG08-PYME','COMPRAS_Y_GASTOS', 'XXXXXX', '664', '4550', 'Gastos por dividendos de acciones o participaciones consideradas como pasivos financieros', '1');
INSERT INTO llx_accountingaccount (rowid, fk_pcg_version, pcg_type, pcg_subtype, account_number, account_parent, label, active) VALUES (4569, 'PCG08-PYME','COMPRAS_Y_GASTOS', 'XXXXXX', '6640', '4568', 'Dividendos de pasivos empresas del grupo', '1');
INSERT INTO llx_accountingaccount (rowid, fk_pcg_version, pcg_type, pcg_subtype, account_number, account_parent, label, active) VALUES (4570, 'PCG08-PYME','COMPRAS_Y_GASTOS', 'XXXXXX', '6641', '4568', 'Dividendos de pasivos empresas asociadas', '1');
INSERT INTO llx_accountingaccount (rowid, fk_pcg_version, pcg_type, pcg_subtype, account_number, account_parent, label, active) VALUES (4571, 'PCG08-PYME','COMPRAS_Y_GASTOS', 'XXXXXX', '6642', '4568', 'Dividendos de pasivos otras partes vinculadas', '1');
INSERT INTO llx_accountingaccount (rowid, fk_pcg_version, pcg_type, pcg_subtype, account_number, account_parent, label, active) VALUES (4572, 'PCG08-PYME','COMPRAS_Y_GASTOS', 'XXXXXX', '6643', '4568', 'Dividendos de pasivos otras empresas', '1');
INSERT INTO llx_accountingaccount (rowid, fk_pcg_version, pcg_type, pcg_subtype, account_number, account_parent, label, active) VALUES (4573, 'PCG08-PYME','COMPRAS_Y_GASTOS', 'XXXXXX', '665', '4550', 'Intereses por descuento de efectos y operaciones de factoring', '1');
INSERT INTO llx_accountingaccount (rowid, fk_pcg_version, pcg_type, pcg_subtype, account_number, account_parent, label, active) VALUES (4574, 'PCG08-PYME','COMPRAS_Y_GASTOS', 'XXXXXX', '6650', '4573', 'Intereses por descuento de efectos en entidades de crédito del grupo', '1');
INSERT INTO llx_accountingaccount (rowid, fk_pcg_version, pcg_type, pcg_subtype, account_number, account_parent, label, active) VALUES (4575, 'PCG08-PYME','COMPRAS_Y_GASTOS', 'XXXXXX', '6651', '4573', 'Intereses por descuento de efectos en entidades de crédito asociadas', '1');
INSERT INTO llx_accountingaccount (rowid, fk_pcg_version, pcg_type, pcg_subtype, account_number, account_parent, label, active) VALUES (4576, 'PCG08-PYME','COMPRAS_Y_GASTOS', 'XXXXXX', '6652', '4573', 'Intereses por descuento de efectos en entidades de crédito vinculadas', '1');
INSERT INTO llx_accountingaccount (rowid, fk_pcg_version, pcg_type, pcg_subtype, account_number, account_parent, label, active) VALUES (4577, 'PCG08-PYME','COMPRAS_Y_GASTOS', 'XXXXXX', '6653', '4573', 'Intereses por descuento de efectos en otras entidades de crédito', '1');
INSERT INTO llx_accountingaccount (rowid, fk_pcg_version, pcg_type, pcg_subtype, account_number, account_parent, label, active) VALUES (4578, 'PCG08-PYME','COMPRAS_Y_GASTOS', 'XXXXXX', '6654', '4573', 'Intereses por operaciones de factoring con entidades de crédito del grupo', '1');
INSERT INTO llx_accountingaccount (rowid, fk_pcg_version, pcg_type, pcg_subtype, account_number, account_parent, label, active) VALUES (4579, 'PCG08-PYME','COMPRAS_Y_GASTOS', 'XXXXXX', '6655', '4573', 'Intereses por operaciones de factoring con entidades de crédito asociadas', '1');
INSERT INTO llx_accountingaccount (rowid, fk_pcg_version, pcg_type, pcg_subtype, account_number, account_parent, label, active) VALUES (4580, 'PCG08-PYME','COMPRAS_Y_GASTOS', 'XXXXXX', '6656', '4573', 'Intereses por operaciones de factoring con otras entidades de crédito vinculadas', '1');
INSERT INTO llx_accountingaccount (rowid, fk_pcg_version, pcg_type, pcg_subtype, account_number, account_parent, label, active) VALUES (4581, 'PCG08-PYME','COMPRAS_Y_GASTOS', 'XXXXXX', '6657', '4573', 'Intereses por operaciones de factoring con otras entidades de crédito', '1');
INSERT INTO llx_accountingaccount (rowid, fk_pcg_version, pcg_type, pcg_subtype, account_number, account_parent, label, active) VALUES (4582, 'PCG08-PYME','COMPRAS_Y_GASTOS', 'XXXXXX', '666', '4550', 'Pérdidas en participaciones y valores representativos de deuda', '1');
INSERT INTO llx_accountingaccount (rowid, fk_pcg_version, pcg_type, pcg_subtype, account_number, account_parent, label, active) VALUES (4583, 'PCG08-PYME','COMPRAS_Y_GASTOS', 'XXXXXX', '6660', '4582', 'Pérdidas en valores representativos de deuda a largo plazo empresas del grupo', '1');
INSERT INTO llx_accountingaccount (rowid, fk_pcg_version, pcg_type, pcg_subtype, account_number, account_parent, label, active) VALUES (4584, 'PCG08-PYME','COMPRAS_Y_GASTOS', 'XXXXXX', '6661', '4582', 'Pérdidas en valores representativos de deuda a largo plazo empresas asociadas', '1');
INSERT INTO llx_accountingaccount (rowid, fk_pcg_version, pcg_type, pcg_subtype, account_number, account_parent, label, active) VALUES (4585, 'PCG08-PYME','COMPRAS_Y_GASTOS', 'XXXXXX', '6662', '4582', 'Pérdidas en valores representativos de deuda a largo plazo otras partes vinculadas', '1');
INSERT INTO llx_accountingaccount (rowid, fk_pcg_version, pcg_type, pcg_subtype, account_number, account_parent, label, active) VALUES (4586, 'PCG08-PYME','COMPRAS_Y_GASTOS', 'XXXXXX', '6663', '4582', 'Pérdidas en participaciones y valores representativos de deuda a largo plazo otras empresas', '1');
INSERT INTO llx_accountingaccount (rowid, fk_pcg_version, pcg_type, pcg_subtype, account_number, account_parent, label, active) VALUES (4587, 'PCG08-PYME','COMPRAS_Y_GASTOS', 'XXXXXX', '6665', '4582', 'Pérdidas en participaciones y valores representativos de deuda a corto plazo empresas del grupo', '1');
INSERT INTO llx_accountingaccount (rowid, fk_pcg_version, pcg_type, pcg_subtype, account_number, account_parent, label, active) VALUES (4588, 'PCG08-PYME','COMPRAS_Y_GASTOS', 'XXXXXX', '6666', '4582', 'Pérdidas en participaciones y valores representativos de deuda a corto plazo empresas asociadas', '1');
INSERT INTO llx_accountingaccount (rowid, fk_pcg_version, pcg_type, pcg_subtype, account_number, account_parent, label, active) VALUES (4589, 'PCG08-PYME','COMPRAS_Y_GASTOS', 'XXXXXX', '6667', '4582', 'Pérdidas en valores representativos de deuda a corto plazo otras partes vinculadas', '1');
INSERT INTO llx_accountingaccount (rowid, fk_pcg_version, pcg_type, pcg_subtype, account_number, account_parent, label, active) VALUES (4590, 'PCG08-PYME','COMPRAS_Y_GASTOS', 'XXXXXX', '6668', '4582', 'Pérdidas en valores representativos de deuda a corto plazo otras empresas', '1');
INSERT INTO llx_accountingaccount (rowid, fk_pcg_version, pcg_type, pcg_subtype, account_number, account_parent, label, active) VALUES (4591, 'PCG08-PYME','COMPRAS_Y_GASTOS', 'XXXXXX', '667', '4550', 'Pérdidas de créditos no comerciales', '1');
INSERT INTO llx_accountingaccount (rowid, fk_pcg_version, pcg_type, pcg_subtype, account_number, account_parent, label, active) VALUES (4592, 'PCG08-PYME','COMPRAS_Y_GASTOS', 'XXXXXX', '6670', '4591', 'Pérdidas de créditos a largo plazo empresas del grupo', '1');
INSERT INTO llx_accountingaccount (rowid, fk_pcg_version, pcg_type, pcg_subtype, account_number, account_parent, label, active) VALUES (4593, 'PCG08-PYME','COMPRAS_Y_GASTOS', 'XXXXXX', '6671', '4591', 'Pérdidas de créditos a largo plazo empresas asociadas', '1');
INSERT INTO llx_accountingaccount (rowid, fk_pcg_version, pcg_type, pcg_subtype, account_number, account_parent, label, active) VALUES (4594, 'PCG08-PYME','COMPRAS_Y_GASTOS', 'XXXXXX', '6672', '4591', 'Pérdidas de créditos a largo plazo otras partes vinculadas', '1');
INSERT INTO llx_accountingaccount (rowid, fk_pcg_version, pcg_type, pcg_subtype, account_number, account_parent, label, active) VALUES (4595, 'PCG08-PYME','COMPRAS_Y_GASTOS', 'XXXXXX', '6673', '4591', 'Pérdidas de créditos a largo plazo otras empresas', '1');
INSERT INTO llx_accountingaccount (rowid, fk_pcg_version, pcg_type, pcg_subtype, account_number, account_parent, label, active) VALUES (4596, 'PCG08-PYME','COMPRAS_Y_GASTOS', 'XXXXXX', '6675', '4591', 'Pérdidas de créditos a corto plazo empresas del grupo', '1');
INSERT INTO llx_accountingaccount (rowid, fk_pcg_version, pcg_type, pcg_subtype, account_number, account_parent, label, active) VALUES (4597, 'PCG08-PYME','COMPRAS_Y_GASTOS', 'XXXXXX', '6676', '4591', 'Pérdidas de créditos a corto plazo empresas asociadas', '1');
INSERT INTO llx_accountingaccount (rowid, fk_pcg_version, pcg_type, pcg_subtype, account_number, account_parent, label, active) VALUES (4598, 'PCG08-PYME','COMPRAS_Y_GASTOS', 'XXXXXX', '6677', '4591', 'Pérdidas de créditos a corto plazo otras partes vinculadas', '1');
INSERT INTO llx_accountingaccount (rowid, fk_pcg_version, pcg_type, pcg_subtype, account_number, account_parent, label, active) VALUES (4599, 'PCG08-PYME','COMPRAS_Y_GASTOS', 'XXXXXX', '6678', '4591', 'Pérdidas de créditos a corto plazo otras empresas', '1');
INSERT INTO llx_accountingaccount (rowid, fk_pcg_version, pcg_type, pcg_subtype, account_number, account_parent, label, active) VALUES (4600, 'PCG08-PYME','COMPRAS_Y_GASTOS', 'XXXXXX', '668', '4550', 'Diferencias negativas de cambio', '1');
INSERT INTO llx_accountingaccount (rowid, fk_pcg_version, pcg_type, pcg_subtype, account_number, account_parent, label, active) VALUES (4601, 'PCG08-PYME','COMPRAS_Y_GASTOS', 'XXXXXX', '669', '4550', 'Otros gastos financieros', '1');
INSERT INTO llx_accountingaccount (rowid, fk_pcg_version, pcg_type, pcg_subtype, account_number, account_parent, label, active) VALUES (4602, 'PCG08-PYME','COMPRAS_Y_GASTOS', 'XXXXXX', '67', '4006', 'Pérdidas procedentes de activos no corrientes y gastos excepcionales', '1');
INSERT INTO llx_accountingaccount (rowid, fk_pcg_version, pcg_type, pcg_subtype, account_number, account_parent, label, active) VALUES (4603, 'PCG08-PYME','COMPRAS_Y_GASTOS', 'XXXXXX', '670', '4602', 'Pérdidas procedentes del inmovilizado intangible', '1');
INSERT INTO llx_accountingaccount (rowid, fk_pcg_version, pcg_type, pcg_subtype, account_number, account_parent, label, active) VALUES (4604, 'PCG08-PYME','COMPRAS_Y_GASTOS', 'XXXXXX', '671', '4602', 'Pérdidas procedentes del inmovilizado material', '1');
INSERT INTO llx_accountingaccount (rowid, fk_pcg_version, pcg_type, pcg_subtype, account_number, account_parent, label, active) VALUES (4605, 'PCG08-PYME','COMPRAS_Y_GASTOS', 'XXXXXX', '672', '4602', 'Pérdidas procedentes de las inversiones inmobiliarias', '1');
INSERT INTO llx_accountingaccount (rowid, fk_pcg_version, pcg_type, pcg_subtype, account_number, account_parent, label, active) VALUES (4607, 'PCG08-PYME','COMPRAS_Y_GASTOS', 'XXXXXX', '673', '4602', 'Pérdidas procedentes de participaciones a largo plazo en partes vinculadas', '1');
INSERT INTO llx_accountingaccount (rowid, fk_pcg_version, pcg_type, pcg_subtype, account_number, account_parent, label, active) VALUES (4608, 'PCG08-PYME','COMPRAS_Y_GASTOS', 'XXXXXX', '6733', '4607', 'Pérdidas procedentes de participaciones a largo plazo empresas del grupo', '1');
INSERT INTO llx_accountingaccount (rowid, fk_pcg_version, pcg_type, pcg_subtype, account_number, account_parent, label, active) VALUES (4609, 'PCG08-PYME','COMPRAS_Y_GASTOS', 'XXXXXX', '6734', '4607', 'Pérdidas procedentes de participaciones a largo plazo empresas asociadas', '1');
INSERT INTO llx_accountingaccount (rowid, fk_pcg_version, pcg_type, pcg_subtype, account_number, account_parent, label, active) VALUES (4610, 'PCG08-PYME','COMPRAS_Y_GASTOS', 'XXXXXX', '6735', '4607', 'Pérdidas procedentes de participaciones a largo plazo otras partes vinculadas', '1');
INSERT INTO llx_accountingaccount (rowid, fk_pcg_version, pcg_type, pcg_subtype, account_number, account_parent, label, active) VALUES (4611, 'PCG08-PYME','COMPRAS_Y_GASTOS', 'XXXXXX', '675', '4602', 'Pérdidas por operaciones con obligaciones propias', '1');
INSERT INTO llx_accountingaccount (rowid, fk_pcg_version, pcg_type, pcg_subtype, account_number, account_parent, label, active) VALUES (4612, 'PCG08-PYME','COMPRAS_Y_GASTOS', 'XXXXXX', '678', '4602', 'Gastos excepcionales', '1');
INSERT INTO llx_accountingaccount (rowid, fk_pcg_version, pcg_type, pcg_subtype, account_number, account_parent, label, active) VALUES (4613, 'PCG08-PYME','COMPRAS_Y_GASTOS', 'XXXXXX', '68', '4006', 'Dotaciones para amortizaciones', '1');
INSERT INTO llx_accountingaccount (rowid, fk_pcg_version, pcg_type, pcg_subtype, account_number, account_parent, label, active) VALUES (4614, 'PCG08-PYME','COMPRAS_Y_GASTOS', 'XXXXXX', '680', '4613', 'Amortización del inmovilizado intangible', '1');
INSERT INTO llx_accountingaccount (rowid, fk_pcg_version, pcg_type, pcg_subtype, account_number, account_parent, label, active) VALUES (4615, 'PCG08-PYME','COMPRAS_Y_GASTOS', 'XXXXXX', '681', '4613', 'Amortización del inmovilizado material', '1');
INSERT INTO llx_accountingaccount (rowid, fk_pcg_version, pcg_type, pcg_subtype, account_number, account_parent, label, active) VALUES (4616, 'PCG08-PYME','COMPRAS_Y_GASTOS', 'XXXXXX', '682', '4613', 'Amortización de las inversiones inmobiliarias', '1');
INSERT INTO llx_accountingaccount (rowid, fk_pcg_version, pcg_type, pcg_subtype, account_number, account_parent, label, active) VALUES (4617, 'PCG08-PYME','COMPRAS_Y_GASTOS', 'XXXXXX', '69', '4006', 'Pérdidas por deterioro y otras dotaciones', '1');
INSERT INTO llx_accountingaccount (rowid, fk_pcg_version, pcg_type, pcg_subtype, account_number, account_parent, label, active) VALUES (4618, 'PCG08-PYME','COMPRAS_Y_GASTOS', 'XXXXXX', '690', '4617', 'Pérdidas por deterioro del inmovilizado intangible', '1');
INSERT INTO llx_accountingaccount (rowid, fk_pcg_version, pcg_type, pcg_subtype, account_number, account_parent, label, active) VALUES (4619, 'PCG08-PYME','COMPRAS_Y_GASTOS', 'XXXXXX', '691', '4617', 'Pérdidas por deterioro del inmovilizado material', '1');
INSERT INTO llx_accountingaccount (rowid, fk_pcg_version, pcg_type, pcg_subtype, account_number, account_parent, label, active) VALUES (4620, 'PCG08-PYME','COMPRAS_Y_GASTOS', 'XXXXXX', '692', '4617', 'Pérdidas por deterioro de las inversiones inmobiliarias', '1');
INSERT INTO llx_accountingaccount (rowid, fk_pcg_version, pcg_type, pcg_subtype, account_number, account_parent, label, active) VALUES (4621, 'PCG08-PYME','COMPRAS_Y_GASTOS', 'XXXXXX', '693', '4617', 'Pérdidas por deterioro de existencias', '1');
INSERT INTO llx_accountingaccount (rowid, fk_pcg_version, pcg_type, pcg_subtype, account_number, account_parent, label, active) VALUES (4622, 'PCG08-PYME','COMPRAS_Y_GASTOS', 'XXXXXX', '6930', '4621', 'Pérdidas por deterioro de productos terminados y en curso de fabricación', '1');
INSERT INTO llx_accountingaccount (rowid, fk_pcg_version, pcg_type, pcg_subtype, account_number, account_parent, label, active) VALUES (4623, 'PCG08-PYME','COMPRAS_Y_GASTOS', 'XXXXXX', '6931', '4621', 'Pérdidas por deterioro de mercaderías', '1');
INSERT INTO llx_accountingaccount (rowid, fk_pcg_version, pcg_type, pcg_subtype, account_number, account_parent, label, active) VALUES (4624, 'PCG08-PYME','COMPRAS_Y_GASTOS', 'XXXXXX', '6932', '4621', 'Pérdidas por deterioro de materias primas', '1');
INSERT INTO llx_accountingaccount (rowid, fk_pcg_version, pcg_type, pcg_subtype, account_number, account_parent, label, active) VALUES (4625, 'PCG08-PYME','COMPRAS_Y_GASTOS', 'XXXXXX', '6933', '4621', 'Pérdidas por deterioro de otros aprovisionamientos', '1');
INSERT INTO llx_accountingaccount (rowid, fk_pcg_version, pcg_type, pcg_subtype, account_number, account_parent, label, active) VALUES (4626, 'PCG08-PYME','COMPRAS_Y_GASTOS', 'XXXXXX', '694', '4617', 'Pérdidas por deterioro de créditos por operaciones comerciales', '1');
INSERT INTO llx_accountingaccount (rowid, fk_pcg_version, pcg_type, pcg_subtype, account_number, account_parent, label, active) VALUES (4627, 'PCG08-PYME','COMPRAS_Y_GASTOS', 'XXXXXX', '695', '4617', 'Dotación a la provisión por operaciones comerciales', '1');
INSERT INTO llx_accountingaccount (rowid, fk_pcg_version, pcg_type, pcg_subtype, account_number, account_parent, label, active) VALUES (4628, 'PCG08-PYME','COMPRAS_Y_GASTOS', 'XXXXXX', '6954', '4627', 'Dotación a la provisión por contratos onerosos', '1');
INSERT INTO llx_accountingaccount (rowid, fk_pcg_version, pcg_type, pcg_subtype, account_number, account_parent, label, active) VALUES (4629, 'PCG08-PYME','COMPRAS_Y_GASTOS', 'XXXXXX', '6959', '4628', 'Dotación a la provisión para otras operaciones comerciales', '1');
INSERT INTO llx_accountingaccount (rowid, fk_pcg_version, pcg_type, pcg_subtype, account_number, account_parent, label, active) VALUES (4630, 'PCG08-PYME','COMPRAS_Y_GASTOS', 'XXXXXX', '696', '4617', 'Pérdidas por deterioro de participaciones y valores representativos de deuda a largo plazo', '1');
INSERT INTO llx_accountingaccount (rowid, fk_pcg_version, pcg_type, pcg_subtype, account_number, account_parent, label, active) VALUES (4631, 'PCG08-PYME','COMPRAS_Y_GASTOS', 'XXXXXX', '6960', '4630', 'Pérdidas por deterioro de participaciones en instrumentos de patrimonio neto a largo plazo empresas del grupo', '1');
INSERT INTO llx_accountingaccount (rowid, fk_pcg_version, pcg_type, pcg_subtype, account_number, account_parent, label, active) VALUES (4632, 'PCG08-PYME','COMPRAS_Y_GASTOS', 'XXXXXX', '6961', '4630', 'Pérdidas por deterioro de participaciones en instrumentos de patrimonio neto a largo plazo empresas asociadas', '1');
INSERT INTO llx_accountingaccount (rowid, fk_pcg_version, pcg_type, pcg_subtype, account_number, account_parent, label, active) VALUES (4633, 'PCG08-PYME','COMPRAS_Y_GASTOS', 'XXXXXX', '6962', '4630', 'Pérdidas por deterioro de participaciones en instrumentos de patrimonio neto a largo plazo otras partes vinculadas', '1');
INSERT INTO llx_accountingaccount (rowid, fk_pcg_version, pcg_type, pcg_subtype, account_number, account_parent, label, active) VALUES (4634, 'PCG08-PYME','COMPRAS_Y_GASTOS', 'XXXXXX', '6963', '4630', 'Pérdidas por deterioro de participaciones en instrumentos de patrimonio neto a largo plazo otras empresas', '1');
INSERT INTO llx_accountingaccount (rowid, fk_pcg_version, pcg_type, pcg_subtype, account_number, account_parent, label, active) VALUES (4635, 'PCG08-PYME','COMPRAS_Y_GASTOS', 'XXXXXX', '6965', '4630', 'Pérdidas por deterioro en valores representativos de deuda a largo plazo empresas del grupo', '1');
INSERT INTO llx_accountingaccount (rowid, fk_pcg_version, pcg_type, pcg_subtype, account_number, account_parent, label, active) VALUES (4636, 'PCG08-PYME','COMPRAS_Y_GASTOS', 'XXXXXX', '6966', '4630', 'Pérdidas por deterioro en valores representativos de deuda a largo plazo empresas asociadas', '1');
INSERT INTO llx_accountingaccount (rowid, fk_pcg_version, pcg_type, pcg_subtype, account_number, account_parent, label, active) VALUES (4637, 'PCG08-PYME','COMPRAS_Y_GASTOS', 'XXXXXX', '6967', '4630', 'Pérdidas por deterioro en valores representativos de deuda a largo plazo otras partes vinculadas', '1');
INSERT INTO llx_accountingaccount (rowid, fk_pcg_version, pcg_type, pcg_subtype, account_number, account_parent, label, active) VALUES (4638, 'PCG08-PYME','COMPRAS_Y_GASTOS', 'XXXXXX', '6968', '4630', 'Pérdidas por deterioro en valores representativos de deuda a largo plazo otras empresas', '1');
INSERT INTO llx_accountingaccount (rowid, fk_pcg_version, pcg_type, pcg_subtype, account_number, account_parent, label, active) VALUES (4639, 'PCG08-PYME','COMPRAS_Y_GASTOS', 'XXXXXX', '697', '4617', 'Pérdidas por deterioro de créditos a largo plazo', '1');
INSERT INTO llx_accountingaccount (rowid, fk_pcg_version, pcg_type, pcg_subtype, account_number, account_parent, label, active) VALUES (4640, 'PCG08-PYME','COMPRAS_Y_GASTOS', 'XXXXXX', '6970', '4639', 'Pérdidas por deterioro de créditos a largo plazo empresas del grupo', '1');
INSERT INTO llx_accountingaccount (rowid, fk_pcg_version, pcg_type, pcg_subtype, account_number, account_parent, label, active) VALUES (4641, 'PCG08-PYME','COMPRAS_Y_GASTOS', 'XXXXXX', '6971', '4639', 'Pérdidas por deterioro de créditos a largo plazo empresas asociadas', '1');
INSERT INTO llx_accountingaccount (rowid, fk_pcg_version, pcg_type, pcg_subtype, account_number, account_parent, label, active) VALUES (4642, 'PCG08-PYME','COMPRAS_Y_GASTOS', 'XXXXXX', '6972', '4639', 'Pérdidas por deterioro de créditos a largo plazo otras partes vinculadas', '1');
INSERT INTO llx_accountingaccount (rowid, fk_pcg_version, pcg_type, pcg_subtype, account_number, account_parent, label, active) VALUES (4643, 'PCG08-PYME','COMPRAS_Y_GASTOS', 'XXXXXX', '6973', '4639', 'Pérdidas por deterioro de créditos a largo plazo otras empresas', '1');
INSERT INTO llx_accountingaccount (rowid, fk_pcg_version, pcg_type, pcg_subtype, account_number, account_parent, label, active) VALUES (4644, 'PCG08-PYME','COMPRAS_Y_GASTOS', 'XXXXXX', '698', '4617', 'Pérdidas por deterioro de participaciones y valores representativos de deuda a corto plazo', '1');
INSERT INTO llx_accountingaccount (rowid, fk_pcg_version, pcg_type, pcg_subtype, account_number, account_parent, label, active) VALUES (4645, 'PCG08-PYME','COMPRAS_Y_GASTOS', 'XXXXXX', '6980', '4644', 'Pérdidas por deterioro de participaciones en instrumentos de patrimonio neto a corto plazo empresas del grupo', '1');
INSERT INTO llx_accountingaccount (rowid, fk_pcg_version, pcg_type, pcg_subtype, account_number, account_parent, label, active) VALUES (4646, 'PCG08-PYME','COMPRAS_Y_GASTOS', 'XXXXXX', '6981', '4644', 'Pérdidas por deterioro de participaciones en instrumentos de patrimonio neto a corto plazo empresas asociadas', '1');
INSERT INTO llx_accountingaccount (rowid, fk_pcg_version, pcg_type, pcg_subtype, account_number, account_parent, label, active) VALUES (4647, 'PCG08-PYME','COMPRAS_Y_GASTOS', 'XXXXXX', '6985', '4644', 'Pérdidas por deterioro en valores representativos de deuda a corto plazo empresas del grupo', '1');
INSERT INTO llx_accountingaccount (rowid, fk_pcg_version, pcg_type, pcg_subtype, account_number, account_parent, label, active) VALUES (4648, 'PCG08-PYME','COMPRAS_Y_GASTOS', 'XXXXXX', '6986', '4644', 'Pérdidas por deterioro en valores representativos de deuda a corto plazo empresas asociadas', '1');
INSERT INTO llx_accountingaccount (rowid, fk_pcg_version, pcg_type, pcg_subtype, account_number, account_parent, label, active) VALUES (4649, 'PCG08-PYME','COMPRAS_Y_GASTOS', 'XXXXXX', '6988', '4644', 'Pérdidas por deterioro en valores representativos de deuda a corto plazo de otras empresas', '1');
INSERT INTO llx_accountingaccount (rowid, fk_pcg_version, pcg_type, pcg_subtype, account_number, account_parent, label, active) VALUES (4650, 'PCG08-PYME','COMPRAS_Y_GASTOS', 'XXXXXX', '699', '4617', 'Pérdidas por deterioro de crédito a corto plazo', '1');
INSERT INTO llx_accountingaccount (rowid, fk_pcg_version, pcg_type, pcg_subtype, account_number, account_parent, label, active) VALUES (4651, 'PCG08-PYME','COMPRAS_Y_GASTOS', 'XXXXXX', '6990', '4650', 'Pérdidas por deterioro de crédito a corto plazo empresas del grupo', '1');
INSERT INTO llx_accountingaccount (rowid, fk_pcg_version, pcg_type, pcg_subtype, account_number, account_parent, label, active) VALUES (4652, 'PCG08-PYME','COMPRAS_Y_GASTOS', 'XXXXXX', '6991', '4650', 'Pérdidas por deterioro de crédito a corto plazo empresas asociadas', '1');
INSERT INTO llx_accountingaccount (rowid, fk_pcg_version, pcg_type, pcg_subtype, account_number, account_parent, label, active) VALUES (4653, 'PCG08-PYME','COMPRAS_Y_GASTOS', 'XXXXXX', '6992', '4650', 'Pérdidas por deterioro de crédito a corto plazo otras partes vinculadas', '1');
INSERT INTO llx_accountingaccount (rowid, fk_pcg_version, pcg_type, pcg_subtype, account_number, account_parent, label, active) VALUES (4654, 'PCG08-PYME','COMPRAS_Y_GASTOS', 'XXXXXX', '6993', '4650', 'Pérdidas por deterioro de crédito a corto plazo otras empresas', '1');
INSERT INTO llx_accountingaccount (rowid, fk_pcg_version, pcg_type, pcg_subtype, account_number, account_parent, label, active) VALUES (4655, 'PCG08-PYME','VENTAS_E_INGRESOS', 'XXXXXX', '70', '4007', 'Ventas', '1');
INSERT INTO llx_accountingaccount (rowid, fk_pcg_version, pcg_type, pcg_subtype, account_number, account_parent, label, active) VALUES (4656, 'PCG08-PYME','VENTAS_E_INGRESOS', 'VENTAS', '700', '4655', 'Ventas de mercaderías', '1');
INSERT INTO llx_accountingaccount (rowid, fk_pcg_version, pcg_type, pcg_subtype, account_number, account_parent, label, active) VALUES (4657, 'PCG08-PYME','VENTAS_E_INGRESOS', 'VENTAS', '701', '4655', 'Ventas de productos terminados', '1');
INSERT INTO llx_accountingaccount (rowid, fk_pcg_version, pcg_type, pcg_subtype, account_number, account_parent, label, active) VALUES (4658, 'PCG08-PYME','VENTAS_E_INGRESOS', 'XXXXXX', '702', '4655', 'Ventas de productos semiterminados', '1');
INSERT INTO llx_accountingaccount (rowid, fk_pcg_version, pcg_type, pcg_subtype, account_number, account_parent, label, active) VALUES (4659, 'PCG08-PYME','VENTAS_E_INGRESOS', 'XXXXXX', '703', '4655', 'Ventas de subproductos y residuos', '1');
INSERT INTO llx_accountingaccount (rowid, fk_pcg_version, pcg_type, pcg_subtype, account_number, account_parent, label, active) VALUES (4660, 'PCG08-PYME','VENTAS_E_INGRESOS', 'XXXXXX', '704', '4655', 'Ventas de envases y embalajes', '1');
INSERT INTO llx_accountingaccount (rowid, fk_pcg_version, pcg_type, pcg_subtype, account_number, account_parent, label, active) VALUES (4661, 'PCG08-PYME','VENTAS_E_INGRESOS', 'VENTAS', '705', '4655', 'Prestaciones de servicios', '1');
INSERT INTO llx_accountingaccount (rowid, fk_pcg_version, pcg_type, pcg_subtype, account_number, account_parent, label, active) VALUES (4662, 'PCG08-PYME','VENTAS_E_INGRESOS', 'XXXXXX', '706', '4655', 'Descuentos sobre ventas por pronto pago', '1');
INSERT INTO llx_accountingaccount (rowid, fk_pcg_version, pcg_type, pcg_subtype, account_number, account_parent, label, active) VALUES (4663, 'PCG08-PYME','VENTAS_E_INGRESOS', 'XXXXXX', '7060', '4662', 'Descuentos sobre ventas por pronto pago de mercaderías', '1');
INSERT INTO llx_accountingaccount (rowid, fk_pcg_version, pcg_type, pcg_subtype, account_number, account_parent, label, active) VALUES (4664, 'PCG08-PYME','VENTAS_E_INGRESOS', 'XXXXXX', '7061', '4662', 'Descuentos sobre ventas por pronto pago de productos terminados', '1');
INSERT INTO llx_accountingaccount (rowid, fk_pcg_version, pcg_type, pcg_subtype, account_number, account_parent, label, active) VALUES (4665, 'PCG08-PYME','VENTAS_E_INGRESOS', 'XXXXXX', '7062', '4662', 'Descuentos sobre ventas por pronto pago de productos semiterminados', '1');
INSERT INTO llx_accountingaccount (rowid, fk_pcg_version, pcg_type, pcg_subtype, account_number, account_parent, label, active) VALUES (4666, 'PCG08-PYME','VENTAS_E_INGRESOS', 'XXXXXX', '7063', '4662', 'Descuentos sobre ventas por pronto pago de subproductos y residuos', '1');
INSERT INTO llx_accountingaccount (rowid, fk_pcg_version, pcg_type, pcg_subtype, account_number, account_parent, label, active) VALUES (4667, 'PCG08-PYME','VENTAS_E_INGRESOS', 'XXXXXX', '708', '4655', 'Devoluciones de ventas y operacioes similares', '1');
INSERT INTO llx_accountingaccount (rowid, fk_pcg_version, pcg_type, pcg_subtype, account_number, account_parent, label, active) VALUES (4668, 'PCG08-PYME','VENTAS_E_INGRESOS', 'XXXXXX', '7080', '4667', 'Devoluciones de ventas de mercaderías', '1');
INSERT INTO llx_accountingaccount (rowid, fk_pcg_version, pcg_type, pcg_subtype, account_number, account_parent, label, active) VALUES (4669, 'PCG08-PYME','VENTAS_E_INGRESOS', 'XXXXXX', '7081', '4667', 'Devoluciones de ventas de productos terminados', '1');
INSERT INTO llx_accountingaccount (rowid, fk_pcg_version, pcg_type, pcg_subtype, account_number, account_parent, label, active) VALUES (4670, 'PCG08-PYME','VENTAS_E_INGRESOS', 'XXXXXX', '7082', '4667', 'Devoluciones de ventas de productos semiterminados', '1');
INSERT INTO llx_accountingaccount (rowid, fk_pcg_version, pcg_type, pcg_subtype, account_number, account_parent, label, active) VALUES (4671, 'PCG08-PYME','VENTAS_E_INGRESOS', 'XXXXXX', '7083', '4667', 'Devoluciones de ventas de subproductos y residuos', '1');
INSERT INTO llx_accountingaccount (rowid, fk_pcg_version, pcg_type, pcg_subtype, account_number, account_parent, label, active) VALUES (4672, 'PCG08-PYME','VENTAS_E_INGRESOS', 'XXXXXX', '7084', '4667', 'Devoluciones de ventas de envases y embalajes', '1');
INSERT INTO llx_accountingaccount (rowid, fk_pcg_version, pcg_type, pcg_subtype, account_number, account_parent, label, active) VALUES (4673, 'PCG08-PYME','VENTAS_E_INGRESOS', 'XXXXXX', '71', '4007', 'Variación de existencias', '1');
INSERT INTO llx_accountingaccount (rowid, fk_pcg_version, pcg_type, pcg_subtype, account_number, account_parent, label, active) VALUES (4674, 'PCG08-PYME','VENTAS_E_INGRESOS', 'XXXXXX', '710', '4673', 'Variación de existencias de productos en curso', '1');
INSERT INTO llx_accountingaccount (rowid, fk_pcg_version, pcg_type, pcg_subtype, account_number, account_parent, label, active) VALUES (4675, 'PCG08-PYME','VENTAS_E_INGRESOS', 'XXXXXX', '711', '4673', 'Variación de existencias de productos semiterminados', '1');
INSERT INTO llx_accountingaccount (rowid, fk_pcg_version, pcg_type, pcg_subtype, account_number, account_parent, label, active) VALUES (4676, 'PCG08-PYME','VENTAS_E_INGRESOS', 'XXXXXX', '712', '4673', 'Variación de existencias de productos terminados', '1');
INSERT INTO llx_accountingaccount (rowid, fk_pcg_version, pcg_type, pcg_subtype, account_number, account_parent, label, active) VALUES (4677, 'PCG08-PYME','VENTAS_E_INGRESOS', 'XXXXXX', '713', '4673', 'Variación de existencias de subproductos, residuos y materiales recuperados', '1');
INSERT INTO llx_accountingaccount (rowid, fk_pcg_version, pcg_type, pcg_subtype, account_number, account_parent, label, active) VALUES (4678, 'PCG08-PYME','VENTAS_E_INGRESOS', 'XXXXXX', '73', '4007', 'Trabajos realizados para la empresa', '1');
INSERT INTO llx_accountingaccount (rowid, fk_pcg_version, pcg_type, pcg_subtype, account_number, account_parent, label, active) VALUES (4679, 'PCG08-PYME','VENTAS_E_INGRESOS', 'XXXXXX', '730', '4678', 'Trabajos realizados para el inmovilizado intangible', '1');
INSERT INTO llx_accountingaccount (rowid, fk_pcg_version, pcg_type, pcg_subtype, account_number, account_parent, label, active) VALUES (4680, 'PCG08-PYME','VENTAS_E_INGRESOS', 'XXXXXX', '731', '4678', 'Trabajos realizados para el inmovilizado tangible', '1');
INSERT INTO llx_accountingaccount (rowid, fk_pcg_version, pcg_type, pcg_subtype, account_number, account_parent, label, active) VALUES (4681, 'PCG08-PYME','VENTAS_E_INGRESOS', 'XXXXXX', '732', '4678', 'Trabajos realizados en inversiones inmobiliarias', '1');
INSERT INTO llx_accountingaccount (rowid, fk_pcg_version, pcg_type, pcg_subtype, account_number, account_parent, label, active) VALUES (4682, 'PCG08-PYME','VENTAS_E_INGRESOS', 'XXXXXX', '733', '4678', 'Trabajos realizados para el inmovilizado material en curso', '1');
INSERT INTO llx_accountingaccount (rowid, fk_pcg_version, pcg_type, pcg_subtype, account_number, account_parent, label, active) VALUES (4683, 'PCG08-PYME','VENTAS_E_INGRESOS', 'XXXXXX', '74', '4007', 'Subvenciones, donaciones y legados', '1');
INSERT INTO llx_accountingaccount (rowid, fk_pcg_version, pcg_type, pcg_subtype, account_number, account_parent, label, active) VALUES (4684, 'PCG08-PYME','VENTAS_E_INGRESOS', 'XXXXXX', '740', '4683', 'Subvenciones, donaciones y legados a la explotación', '1');
INSERT INTO llx_accountingaccount (rowid, fk_pcg_version, pcg_type, pcg_subtype, account_number, account_parent, label, active) VALUES (4685, 'PCG08-PYME','VENTAS_E_INGRESOS', 'XXXXXX', '746', '4683', 'Subvenciones, donaciones y legados de capital transferidos al resultado del ejercicio', '1');
INSERT INTO llx_accountingaccount (rowid, fk_pcg_version, pcg_type, pcg_subtype, account_number, account_parent, label, active) VALUES (4686, 'PCG08-PYME','VENTAS_E_INGRESOS', 'XXXXXX', '747', '4683', 'Otras subvenciones, donaciones y legados transferidos al resultado del ejercicio', '1');
INSERT INTO llx_accountingaccount (rowid, fk_pcg_version, pcg_type, pcg_subtype, account_number, account_parent, label, active) VALUES (4687, 'PCG08-PYME','VENTAS_E_INGRESOS', 'XXXXXX', '75', '4007', 'Otros ingresos de gestión', '1');
INSERT INTO llx_accountingaccount (rowid, fk_pcg_version, pcg_type, pcg_subtype, account_number, account_parent, label, active) VALUES (4688, 'PCG08-PYME','VENTAS_E_INGRESOS', 'XXXXXX', '751', '4687', 'Resultados de operaciones en común', '1');
INSERT INTO llx_accountingaccount (rowid, fk_pcg_version, pcg_type, pcg_subtype, account_number, account_parent, label, active) VALUES (4689, 'PCG08-PYME','VENTAS_E_INGRESOS', 'XXXXXX', '7510', '4688', 'Pérdida transferida gestor', '1');
INSERT INTO llx_accountingaccount (rowid, fk_pcg_version, pcg_type, pcg_subtype, account_number, account_parent, label, active) VALUES (4690, 'PCG08-PYME','VENTAS_E_INGRESOS', 'XXXXXX', '7511', '4688', 'Beneficio atribuido participe o asociado no gestor', '1');
INSERT INTO llx_accountingaccount (rowid, fk_pcg_version, pcg_type, pcg_subtype, account_number, account_parent, label, active) VALUES (4691, 'PCG08-PYME','VENTAS_E_INGRESOS', 'XXXXXX', '752', '4687', 'Ingreso por arrendamiento', '1');
INSERT INTO llx_accountingaccount (rowid, fk_pcg_version, pcg_type, pcg_subtype, account_number, account_parent, label, active) VALUES (4692, 'PCG08-PYME','VENTAS_E_INGRESOS', 'XXXXXX', '753', '4687', 'Ingresos de propiedad industrial cedida en explotación', '1');
INSERT INTO llx_accountingaccount (rowid, fk_pcg_version, pcg_type, pcg_subtype, account_number, account_parent, label, active) VALUES (4693, 'PCG08-PYME','VENTAS_E_INGRESOS', 'XXXXXX', '754', '4687', 'Ingresos por comisiones', '1');
INSERT INTO llx_accountingaccount (rowid, fk_pcg_version, pcg_type, pcg_subtype, account_number, account_parent, label, active) VALUES (4694, 'PCG08-PYME','VENTAS_E_INGRESOS', 'XXXXXX', '755', '4687', 'Ingresos por servicios al personal', '1');
INSERT INTO llx_accountingaccount (rowid, fk_pcg_version, pcg_type, pcg_subtype, account_number, account_parent, label, active) VALUES (4695, 'PCG08-PYME','VENTAS_E_INGRESOS', 'XXXXXX', '759', '4687', 'Ingresos por servicios diversos', '1');
INSERT INTO llx_accountingaccount (rowid, fk_pcg_version, pcg_type, pcg_subtype, account_number, account_parent, label, active) VALUES (4696, 'PCG08-PYME','VENTAS_E_INGRESOS', 'XXXXXX', '76', '4007', 'Ingresos financieros', '1');
INSERT INTO llx_accountingaccount (rowid, fk_pcg_version, pcg_type, pcg_subtype, account_number, account_parent, label, active) VALUES (4697, 'PCG08-PYME','VENTAS_E_INGRESOS', 'XXXXXX', '760', '4696', 'Ingresos de participaciones en instrumentos de patrimonio', '1');
INSERT INTO llx_accountingaccount (rowid, fk_pcg_version, pcg_type, pcg_subtype, account_number, account_parent, label, active) VALUES (4698, 'PCG08-PYME','VENTAS_E_INGRESOS', 'XXXXXX', '7600', '4697', 'Ingresos de participaciones en instrumentos de patrimonio empresas del grupo', '1');
INSERT INTO llx_accountingaccount (rowid, fk_pcg_version, pcg_type, pcg_subtype, account_number, account_parent, label, active) VALUES (4699, 'PCG08-PYME','VENTAS_E_INGRESOS', 'XXXXXX', '7601', '4697', 'Ingresos de participaciones en instrumentos de patrimonio empresas asociadas', '1');
INSERT INTO llx_accountingaccount (rowid, fk_pcg_version, pcg_type, pcg_subtype, account_number, account_parent, label, active) VALUES (4700, 'PCG08-PYME','VENTAS_E_INGRESOS', 'XXXXXX', '7602', '4697', 'Ingresos de participaciones en instrumentos de patrimonio otras partes asociadas', '1');
INSERT INTO llx_accountingaccount (rowid, fk_pcg_version, pcg_type, pcg_subtype, account_number, account_parent, label, active) VALUES (4701, 'PCG08-PYME','VENTAS_E_INGRESOS', 'XXXXXX', '7603', '4697', 'Ingresos de participaciones en instrumentos de patrimonio otras empresas', '1');
INSERT INTO llx_accountingaccount (rowid, fk_pcg_version, pcg_type, pcg_subtype, account_number, account_parent, label, active) VALUES (4702, 'PCG08-PYME','VENTAS_E_INGRESOS', 'XXXXXX', '761', '4696', 'Ingresos de valores representativos de deuda', '1');
INSERT INTO llx_accountingaccount (rowid, fk_pcg_version, pcg_type, pcg_subtype, account_number, account_parent, label, active) VALUES (4703, 'PCG08-PYME','VENTAS_E_INGRESOS', 'XXXXXX', '7610', '4702', 'Ingresos de valores representativos de deuda empresas del grupo', '1');
INSERT INTO llx_accountingaccount (rowid, fk_pcg_version, pcg_type, pcg_subtype, account_number, account_parent, label, active) VALUES (4704, 'PCG08-PYME','VENTAS_E_INGRESOS', 'XXXXXX', '7611', '4702', 'Ingresos de valores representativos de deuda empresas asociadas', '1');
INSERT INTO llx_accountingaccount (rowid, fk_pcg_version, pcg_type, pcg_subtype, account_number, account_parent, label, active) VALUES (4705, 'PCG08-PYME','VENTAS_E_INGRESOS', 'XXXXXX', '7612', '4702', 'Ingresos de valores representativos de deuda otras partes asociadas', '1');
INSERT INTO llx_accountingaccount (rowid, fk_pcg_version, pcg_type, pcg_subtype, account_number, account_parent, label, active) VALUES (4706, 'PCG08-PYME','VENTAS_E_INGRESOS', 'XXXXXX', '7613', '4702', 'Ingresos de valores representativos de deuda otras empresas', '1');
INSERT INTO llx_accountingaccount (rowid, fk_pcg_version, pcg_type, pcg_subtype, account_number, account_parent, label, active) VALUES (4707, 'PCG08-PYME','VENTAS_E_INGRESOS', 'XXXXXX', '762', '4696', 'Ingresos de créditos', '1');
INSERT INTO llx_accountingaccount (rowid, fk_pcg_version, pcg_type, pcg_subtype, account_number, account_parent, label, active) VALUES (4708, 'PCG08-PYME','VENTAS_E_INGRESOS', 'XXXXXX', '7620', '4707', 'Ingresos de créditos a largo plazo', '1');
INSERT INTO llx_accountingaccount (rowid, fk_pcg_version, pcg_type, pcg_subtype, account_number, account_parent, label, active) VALUES (4709, 'PCG08-PYME','VENTAS_E_INGRESOS', 'XXXXXX', '76200', '4708', 'Ingresos de crédito a largo plazo empresas del grupo', '1');
INSERT INTO llx_accountingaccount (rowid, fk_pcg_version, pcg_type, pcg_subtype, account_number, account_parent, label, active) VALUES (4710, 'PCG08-PYME','VENTAS_E_INGRESOS', 'XXXXXX', '76201', '4708', 'Ingresos de crédito a largo plazo empresas asociadas', '1');
INSERT INTO llx_accountingaccount (rowid, fk_pcg_version, pcg_type, pcg_subtype, account_number, account_parent, label, active) VALUES (4711, 'PCG08-PYME','VENTAS_E_INGRESOS', 'XXXXXX', '76202', '4708', 'Ingresos de crédito a largo plazo otras partes asociadas', '1');
INSERT INTO llx_accountingaccount (rowid, fk_pcg_version, pcg_type, pcg_subtype, account_number, account_parent, label, active) VALUES (4712, 'PCG08-PYME','VENTAS_E_INGRESOS', 'XXXXXX', '76203', '4708', 'Ingresos de crédito a largo plazo otras empresas', '1');
INSERT INTO llx_accountingaccount (rowid, fk_pcg_version, pcg_type, pcg_subtype, account_number, account_parent, label, active) VALUES (4713, 'PCG08-PYME','VENTAS_E_INGRESOS', 'XXXXXX', '7621', '4707', 'Ingresos de créditos a corto plazo', '1');
INSERT INTO llx_accountingaccount (rowid, fk_pcg_version, pcg_type, pcg_subtype, account_number, account_parent, label, active) VALUES (4714, 'PCG08-PYME','VENTAS_E_INGRESOS', 'XXXXXX', '76210', '4713', 'Ingresos de crédito a corto plazo empresas del grupo', '1');
INSERT INTO llx_accountingaccount (rowid, fk_pcg_version, pcg_type, pcg_subtype, account_number, account_parent, label, active) VALUES (4715, 'PCG08-PYME','VENTAS_E_INGRESOS', 'XXXXXX', '76211', '4713', 'Ingresos de crédito a corto plazo empresas asociadas', '1');
INSERT INTO llx_accountingaccount (rowid, fk_pcg_version, pcg_type, pcg_subtype, account_number, account_parent, label, active) VALUES (4716, 'PCG08-PYME','VENTAS_E_INGRESOS', 'XXXXXX', '76212', '4713', 'Ingresos de crédito a corto plazo otras partes asociadas', '1');
INSERT INTO llx_accountingaccount (rowid, fk_pcg_version, pcg_type, pcg_subtype, account_number, account_parent, label, active) VALUES (4717, 'PCG08-PYME','VENTAS_E_INGRESOS', 'XXXXXX', '76213', '4713', 'Ingresos de crédito a corto plazo otras empresas', '1');
INSERT INTO llx_accountingaccount (rowid, fk_pcg_version, pcg_type, pcg_subtype, account_number, account_parent, label, active) VALUES (4718, 'PCG08-PYME','VENTAS_E_INGRESOS', 'XXXXXX', '763', '4696', 'Beneficios por valorización de activos y pasivos financieros por su valor razonable', '1');
INSERT INTO llx_accountingaccount (rowid, fk_pcg_version, pcg_type, pcg_subtype, account_number, account_parent, label, active) VALUES (4719, 'PCG08-PYME','VENTAS_E_INGRESOS', 'XXXXXX', '766', '4696', 'Beneficios en participaciones y valores representativos de deuda', '1');
INSERT INTO llx_accountingaccount (rowid, fk_pcg_version, pcg_type, pcg_subtype, account_number, account_parent, label, active) VALUES (4720, 'PCG08-PYME','VENTAS_E_INGRESOS', 'XXXXXX', '7660', '4719', 'Beneficios en participaciones y valores representativos de deuda a largo plazo empresas del grupo', '1');
INSERT INTO llx_accountingaccount (rowid, fk_pcg_version, pcg_type, pcg_subtype, account_number, account_parent, label, active) VALUES (4721, 'PCG08-PYME','VENTAS_E_INGRESOS', 'XXXXXX', '7661', '4719', 'Beneficios en participaciones y valores representativos de deuda a largo plazo empresas asociadas', '1');
INSERT INTO llx_accountingaccount (rowid, fk_pcg_version, pcg_type, pcg_subtype, account_number, account_parent, label, active) VALUES (4722, 'PCG08-PYME','VENTAS_E_INGRESOS', 'XXXXXX', '7662', '4719', 'Beneficios en participaciones y valores representativos de deuda a largo plazo otras partes asociadas', '1');
INSERT INTO llx_accountingaccount (rowid, fk_pcg_version, pcg_type, pcg_subtype, account_number, account_parent, label, active) VALUES (4723, 'PCG08-PYME','VENTAS_E_INGRESOS', 'XXXXXX', '7663', '4719', 'Beneficios en participaciones y valores representativos de deuda a largo plazo otras empresas', '1');
INSERT INTO llx_accountingaccount (rowid, fk_pcg_version, pcg_type, pcg_subtype, account_number, account_parent, label, active) VALUES (4724, 'PCG08-PYME','VENTAS_E_INGRESOS', 'XXXXXX', '7665', '4719', 'Beneficios en participaciones y valores representativos de deuda a corto plazo empresas del grupo', '1');
INSERT INTO llx_accountingaccount (rowid, fk_pcg_version, pcg_type, pcg_subtype, account_number, account_parent, label, active) VALUES (4725, 'PCG08-PYME','VENTAS_E_INGRESOS', 'XXXXXX', '7666', '4719', 'Beneficios en participaciones y valores representativos de deuda a corto plazo empresas asociadas', '1');
INSERT INTO llx_accountingaccount (rowid, fk_pcg_version, pcg_type, pcg_subtype, account_number, account_parent, label, active) VALUES (4726, 'PCG08-PYME','VENTAS_E_INGRESOS', 'XXXXXX', '7667', '4719', 'Beneficios en participaciones y valores representativos de deuda a corto plazo otras partes asociadas', '1');
INSERT INTO llx_accountingaccount (rowid, fk_pcg_version, pcg_type, pcg_subtype, account_number, account_parent, label, active) VALUES (4727, 'PCG08-PYME','VENTAS_E_INGRESOS', 'XXXXXX', '7668', '4719', 'Beneficios en participaciones y valores representativos de deuda a corto plazo otras empresas', '1');
INSERT INTO llx_accountingaccount (rowid, fk_pcg_version, pcg_type, pcg_subtype, account_number, account_parent, label, active) VALUES (4728, 'PCG08-PYME','VENTAS_E_INGRESOS', 'XXXXXX', '768', '4696', 'Diferencias positivas de cambio', '1');
INSERT INTO llx_accountingaccount (rowid, fk_pcg_version, pcg_type, pcg_subtype, account_number, account_parent, label, active) VALUES (4729, 'PCG08-PYME','VENTAS_E_INGRESOS', 'XXXXXX', '769', '4696', 'Otros ingresos financieros', '1');
INSERT INTO llx_accountingaccount (rowid, fk_pcg_version, pcg_type, pcg_subtype, account_number, account_parent, label, active) VALUES (4730, 'PCG08-PYME','VENTAS_E_INGRESOS', 'XXXXXX', '77', '4007', 'Beneficios procedentes de activos no corrientes e ingresos excepcionales', '1');
INSERT INTO llx_accountingaccount (rowid, fk_pcg_version, pcg_type, pcg_subtype, account_number, account_parent, label, active) VALUES (4731, 'PCG08-PYME','VENTAS_E_INGRESOS', 'XXXXXX', '770', '4730', 'Beneficios procedentes del inmovilizado intangible', '1');
INSERT INTO llx_accountingaccount (rowid, fk_pcg_version, pcg_type, pcg_subtype, account_number, account_parent, label, active) VALUES (4732, 'PCG08-PYME','VENTAS_E_INGRESOS', 'XXXXXX', '771', '4730', 'Beneficios procedentes del inmovilizado material', '1');
INSERT INTO llx_accountingaccount (rowid, fk_pcg_version, pcg_type, pcg_subtype, account_number, account_parent, label, active) VALUES (4733, 'PCG08-PYME','VENTAS_E_INGRESOS', 'XXXXXX', '772', '4730', 'Beneficios procedentes de las inversiones inmobiliarias', '1');
INSERT INTO llx_accountingaccount (rowid, fk_pcg_version, pcg_type, pcg_subtype, account_number, account_parent, label, active) VALUES (4734, 'PCG08-PYME','VENTAS_E_INGRESOS', 'XXXXXX', '773', '4730', 'Beneficios procedentes de participaciones a largo plazo en partes vinculadas', '1');
INSERT INTO llx_accountingaccount (rowid, fk_pcg_version, pcg_type, pcg_subtype, account_number, account_parent, label, active) VALUES (4735, 'PCG08-PYME','VENTAS_E_INGRESOS', 'XXXXXX', '7733', '4734', 'Beneficios procedentes de participaciones a largo plazo empresas del grupo', '1');
INSERT INTO llx_accountingaccount (rowid, fk_pcg_version, pcg_type, pcg_subtype, account_number, account_parent, label, active) VALUES (4736, 'PCG08-PYME','VENTAS_E_INGRESOS', 'XXXXXX', '7734', '4734', 'Beneficios procedentes de participaciones a largo plazo empresas asociadas', '1');
INSERT INTO llx_accountingaccount (rowid, fk_pcg_version, pcg_type, pcg_subtype, account_number, account_parent, label, active) VALUES (4737, 'PCG08-PYME','VENTAS_E_INGRESOS', 'XXXXXX', '7735', '4734', 'Beneficios procedentes de participaciones a largo plazo otras partes vinculadas', '1');
INSERT INTO llx_accountingaccount (rowid, fk_pcg_version, pcg_type, pcg_subtype, account_number, account_parent, label, active) VALUES (4738, 'PCG08-PYME','VENTAS_E_INGRESOS', 'XXXXXX', '775', '4730', 'Beneficios por operaciones con obligaciones propias', '1');
INSERT INTO llx_accountingaccount (rowid, fk_pcg_version, pcg_type, pcg_subtype, account_number, account_parent, label, active) VALUES (4739, 'PCG08-PYME','VENTAS_E_INGRESOS', 'XXXXXX', '778', '4730', 'Ingresos excepcionales', '1');
INSERT INTO llx_accountingaccount (rowid, fk_pcg_version, pcg_type, pcg_subtype, account_number, account_parent, label, active) VALUES (4741, 'PCG08-PYME','VENTAS_E_INGRESOS', 'XXXXXX', '79', '4007', 'Excesos y aplicaciones de provisiones y pérdidas por deterioro', '1');
INSERT INTO llx_accountingaccount (rowid, fk_pcg_version, pcg_type, pcg_subtype, account_number, account_parent, label, active) VALUES (4742, 'PCG08-PYME','VENTAS_E_INGRESOS', 'XXXXXX', '790', '4741', 'Revisión del deterioro del inmovilizado intangible', '1');
INSERT INTO llx_accountingaccount (rowid, fk_pcg_version, pcg_type, pcg_subtype, account_number, account_parent, label, active) VALUES (4743, 'PCG08-PYME','VENTAS_E_INGRESOS', 'XXXXXX', '791', '4741', 'Revisión del deterioro del inmovilizado material', '1');
INSERT INTO llx_accountingaccount (rowid, fk_pcg_version, pcg_type, pcg_subtype, account_number, account_parent, label, active) VALUES (4744, 'PCG08-PYME','VENTAS_E_INGRESOS', 'XXXXXX', '792', '4741', 'Revisión del deterioro de las inversiones inmobiliarias', '1');
INSERT INTO llx_accountingaccount (rowid, fk_pcg_version, pcg_type, pcg_subtype, account_number, account_parent, label, active) VALUES (4745, 'PCG08-PYME','VENTAS_E_INGRESOS', 'XXXXXX', '793', '4741', 'Revisión del deterioro de las existencias', '1');
INSERT INTO llx_accountingaccount (rowid, fk_pcg_version, pcg_type, pcg_subtype, account_number, account_parent, label, active) VALUES (4746, 'PCG08-PYME','VENTAS_E_INGRESOS', 'XXXXXX', '7930', '4745', 'Revisión del deterioro de productos terminados y en curso de fabricación', '1');
INSERT INTO llx_accountingaccount (rowid, fk_pcg_version, pcg_type, pcg_subtype, account_number, account_parent, label, active) VALUES (4747, 'PCG08-PYME','VENTAS_E_INGRESOS', 'XXXXXX', '7931', '4745', 'Revisión del deterioro de mercaderías', '1');
INSERT INTO llx_accountingaccount (rowid, fk_pcg_version, pcg_type, pcg_subtype, account_number, account_parent, label, active) VALUES (4748, 'PCG08-PYME','VENTAS_E_INGRESOS', 'XXXXXX', '7932', '4745', 'Revisión del deterioro de materias primas', '1');
INSERT INTO llx_accountingaccount (rowid, fk_pcg_version, pcg_type, pcg_subtype, account_number, account_parent, label, active) VALUES (4749, 'PCG08-PYME','VENTAS_E_INGRESOS', 'XXXXXX', '7933', '4745', 'Revisión del deterioro de otros aprovisionamientos', '1');
INSERT INTO llx_accountingaccount (rowid, fk_pcg_version, pcg_type, pcg_subtype, account_number, account_parent, label, active) VALUES (4750, 'PCG08-PYME','VENTAS_E_INGRESOS', 'XXXXXX', '794', '4741', 'Revisión del deterioro de créditos por operaciones comerciales', '1');
INSERT INTO llx_accountingaccount (rowid, fk_pcg_version, pcg_type, pcg_subtype, account_number, account_parent, label, active) VALUES (4751, 'PCG08-PYME','VENTAS_E_INGRESOS', 'XXXXXX', '795', '4741', 'Exceso de provisiones', '1');
INSERT INTO llx_accountingaccount (rowid, fk_pcg_version, pcg_type, pcg_subtype, account_number, account_parent, label, active) VALUES (4752, 'PCG08-PYME','VENTAS_E_INGRESOS', 'XXXXXX', '7951', '4751', 'Exceso de provisión para impuestos', '1');
INSERT INTO llx_accountingaccount (rowid, fk_pcg_version, pcg_type, pcg_subtype, account_number, account_parent, label, active) VALUES (4753, 'PCG08-PYME','VENTAS_E_INGRESOS', 'XXXXXX', '7952', '4751', 'Exceso de provisión para otras responsabilidades', '1');
INSERT INTO llx_accountingaccount (rowid, fk_pcg_version, pcg_type, pcg_subtype, account_number, account_parent, label, active) VALUES (4755, 'PCG08-PYME','VENTAS_E_INGRESOS', 'XXXXXX', '7954', '4751', 'Exceso de provisión para operaciones comerciales', '1');
INSERT INTO llx_accountingaccount (rowid, fk_pcg_version, pcg_type, pcg_subtype, account_number, account_parent, label, active) VALUES (4756, 'PCG08-PYME','VENTAS_E_INGRESOS', 'XXXXXX', '79544', '4755', 'Exceso de provisión por contratos onerosos', '1');
INSERT INTO llx_accountingaccount (rowid, fk_pcg_version, pcg_type, pcg_subtype, account_number, account_parent, label, active) VALUES (4757, 'PCG08-PYME','VENTAS_E_INGRESOS', 'XXXXXX', '79549', '4755', 'Exceso de provisión para otras operaciones comerciales', '1');
INSERT INTO llx_accountingaccount (rowid, fk_pcg_version, pcg_type, pcg_subtype, account_number, account_parent, label, active) VALUES (4758, 'PCG08-PYME','VENTAS_E_INGRESOS', 'XXXXXX', '7955', '4751', 'Exceso de provisión para actuaciones medioambienteales', '1');
INSERT INTO llx_accountingaccount (rowid, fk_pcg_version, pcg_type, pcg_subtype, account_number, account_parent, label, active) VALUES (4759, 'PCG08-PYME','VENTAS_E_INGRESOS', 'XXXXXX', '796', '4741', 'Revisión del deterioro de participaciones y valores representativos de deuda a largo plazo', '1');
INSERT INTO llx_accountingaccount (rowid, fk_pcg_version, pcg_type, pcg_subtype, account_number, account_parent, label, active) VALUES (4760, 'PCG08-PYME','VENTAS_E_INGRESOS', 'XXXXXX', '7960', '4759', 'Revisión del deterioro de participaciones en instrumentos de patrimonio neto a largo plazo empresas del grupo', '1');
INSERT INTO llx_accountingaccount (rowid, fk_pcg_version, pcg_type, pcg_subtype, account_number, account_parent, label, active) VALUES (4761, 'PCG08-PYME','VENTAS_E_INGRESOS', 'XXXXXX', '7961', '4759', 'Revisión del deterioro de participaciones en instrumentos de patrimonio neto a largo plazo empresas asociadas', '1');
INSERT INTO llx_accountingaccount (rowid, fk_pcg_version, pcg_type, pcg_subtype, account_number, account_parent, label, active) VALUES (4762, 'PCG08-PYME','VENTAS_E_INGRESOS', 'XXXXXX', '7962', '4759', 'Revisión del deterioro de participaciones en instrumentos de patrimonio neto a largo plazo otras partes vinculadas', '1');
INSERT INTO llx_accountingaccount (rowid, fk_pcg_version, pcg_type, pcg_subtype, account_number, account_parent, label, active) VALUES (4763, 'PCG08-PYME','VENTAS_E_INGRESOS', 'XXXXXX', '7963', '4759', 'Revisión del deterioro de participaciones en instrumentos de patrimonio neto a largo plazo otras empresas', '1');
INSERT INTO llx_accountingaccount (rowid, fk_pcg_version, pcg_type, pcg_subtype, account_number, account_parent, label, active) VALUES (4764, 'PCG08-PYME','VENTAS_E_INGRESOS', 'XXXXXX', '7965', '4759', 'Revisión del deterioro de valores representativos a largo plazo empresas del grupo', '1');
INSERT INTO llx_accountingaccount (rowid, fk_pcg_version, pcg_type, pcg_subtype, account_number, account_parent, label, active) VALUES (4765, 'PCG08-PYME','VENTAS_E_INGRESOS', 'XXXXXX', '7966', '4759', 'Revisión del deterioro de valores representativos a largo plazo empresas asociadas', '1');
INSERT INTO llx_accountingaccount (rowid, fk_pcg_version, pcg_type, pcg_subtype, account_number, account_parent, label, active) VALUES (4766, 'PCG08-PYME','VENTAS_E_INGRESOS', 'XXXXXX', '7967', '4759', 'Revisión del deterioro de valores representativos a largo otras partes vinculadas', '1');
INSERT INTO llx_accountingaccount (rowid, fk_pcg_version, pcg_type, pcg_subtype, account_number, account_parent, label, active) VALUES (4767, 'PCG08-PYME','VENTAS_E_INGRESOS', 'XXXXXX', '7968', '4759', 'Revisión del deterioro de valores representativos a largo plazo otras empresas', '1');
INSERT INTO llx_accountingaccount (rowid, fk_pcg_version, pcg_type, pcg_subtype, account_number, account_parent, label, active) VALUES (4768, 'PCG08-PYME','VENTAS_E_INGRESOS', 'XXXXXX', '797', '4741', 'Revisión del deterioro de créditos a largo plazo', '1');
INSERT INTO llx_accountingaccount (rowid, fk_pcg_version, pcg_type, pcg_subtype, account_number, account_parent, label, active) VALUES (4769, 'PCG08-PYME','VENTAS_E_INGRESOS', 'XXXXXX', '7970', '4768', 'Revisión del deterioro de créditos a largo plazo empresas del grupo', '1');
INSERT INTO llx_accountingaccount (rowid, fk_pcg_version, pcg_type, pcg_subtype, account_number, account_parent, label, active) VALUES (4770, 'PCG08-PYME','VENTAS_E_INGRESOS', 'XXXXXX', '7971', '4768', 'Revisión del deterioro de créditos a largo plazo empresas asociadas', '1');
INSERT INTO llx_accountingaccount (rowid, fk_pcg_version, pcg_type, pcg_subtype, account_number, account_parent, label, active) VALUES (4771, 'PCG08-PYME','VENTAS_E_INGRESOS', 'XXXXXX', '7972', '4768', 'Revisión del deterioro de créditos a largo plazo otras partes vinculadas', '1');
INSERT INTO llx_accountingaccount (rowid, fk_pcg_version, pcg_type, pcg_subtype, account_number, account_parent, label, active) VALUES (4772, 'PCG08-PYME','VENTAS_E_INGRESOS', 'XXXXXX', '7973', '4768', 'Revisión del deterioro de créditos a largo plazo otras empresas', '1');
INSERT INTO llx_accountingaccount (rowid, fk_pcg_version, pcg_type, pcg_subtype, account_number, account_parent, label, active) VALUES (4773, 'PCG08-PYME','VENTAS_E_INGRESOS', 'XXXXXX', '798', '4741', 'Revisión del deterioro de participaciones y valores representativos de deuda a corto plazo', '1');
INSERT INTO llx_accountingaccount (rowid, fk_pcg_version, pcg_type, pcg_subtype, account_number, account_parent, label, active) VALUES (4774, 'PCG08-PYME','VENTAS_E_INGRESOS', 'XXXXXX', '7980', '4773', 'Revisión del deterioro de participaciones en instrumentos de patrimonio neto a corto plazo empresas del grupo', '1');
INSERT INTO llx_accountingaccount (rowid, fk_pcg_version, pcg_type, pcg_subtype, account_number, account_parent, label, active) VALUES (4775, 'PCG08-PYME','VENTAS_E_INGRESOS', 'XXXXXX', '7981', '4773', 'Revisión del deterioro de participaciones en instrumentos de patrimonio neto a corto plazo empresas asociadas', '1');
INSERT INTO llx_accountingaccount (rowid, fk_pcg_version, pcg_type, pcg_subtype, account_number, account_parent, label, active) VALUES (4776, 'PCG08-PYME','VENTAS_E_INGRESOS', 'XXXXXX', '7985', '4773', 'Revisión del deterioro de valores representativos de deuda a corto plazo empresas del grupo', '1');
INSERT INTO llx_accountingaccount (rowid, fk_pcg_version, pcg_type, pcg_subtype, account_number, account_parent, label, active) VALUES (4777, 'PCG08-PYME','VENTAS_E_INGRESOS', 'XXXXXX', '7986', '4773', 'Revisión del deterioro de valores representativos de deuda a corto plazo empresas asociadas', '1');
INSERT INTO llx_accountingaccount (rowid, fk_pcg_version, pcg_type, pcg_subtype, account_number, account_parent, label, active) VALUES (4778, 'PCG08-PYME','VENTAS_E_INGRESOS', 'XXXXXX', '7987', '4773', 'Revisión del deterioro de valores representativos de deuda a corto plazo otras partes vinculadas', '1');
INSERT INTO llx_accountingaccount (rowid, fk_pcg_version, pcg_type, pcg_subtype, account_number, account_parent, label, active) VALUES (4779, 'PCG08-PYME','VENTAS_E_INGRESOS', 'XXXXXX', '7988', '4773', 'Revisión del deterioro de valores representativos de deuda a corto plazo otras empresas', '1');
INSERT INTO llx_accountingaccount (rowid, fk_pcg_version, pcg_type, pcg_subtype, account_number, account_parent, label, active) VALUES (4780, 'PCG08-PYME','VENTAS_E_INGRESOS', 'XXXXXX', '799', '4741', 'Revisión del deterioro de créditos a corto plazo', '1');
INSERT INTO llx_accountingaccount (rowid, fk_pcg_version, pcg_type, pcg_subtype, account_number, account_parent, label, active) VALUES (4781, 'PCG08-PYME','VENTAS_E_INGRESOS', 'XXXXXX', '7990', '4780', 'Revisión del deterioro de créditos a corto plazo empresas del grupo', '1');
INSERT INTO llx_accountingaccount (rowid, fk_pcg_version, pcg_type, pcg_subtype, account_number, account_parent, label, active) VALUES (4782, 'PCG08-PYME','VENTAS_E_INGRESOS', 'XXXXXX', '7991', '4780', 'Revisión del deterioro de créditos a corto plazo empresas asociadas', '1');
INSERT INTO llx_accountingaccount (rowid, fk_pcg_version, pcg_type, pcg_subtype, account_number, account_parent, label, active) VALUES (4783, 'PCG08-PYME','VENTAS_E_INGRESOS', 'XXXXXX', '7992', '4780', 'Revisión del deterioro de créditos a corto plazo otras partes vinculadas', '1');
INSERT INTO llx_accountingaccount (rowid, fk_pcg_version, pcg_type, pcg_subtype, account_number, account_parent, label, active) VALUES (4784, 'PCG08-PYME','VENTAS_E_INGRESOS', 'XXXXXX', '7993', '4780', 'Revisión del deterioro de créditos a corto plazo otras empresas', '1');


DROP TABLE llx_texts;


DROP TABLE llx_c_email_templates;
create table llx_c_email_templates
(
  rowid           integer AUTO_INCREMENT PRIMARY KEY,
  entity		  integer DEFAULT 1 NOT NULL,	  -- multi company id
  module          varchar(32),                    -- Nom du module en rapport avec le modele
  type_template   varchar(32),  				  -- template for which type of email (send invoice by email, send order, ...)
  lang            varchar(6),
  private         smallint DEFAULT 0 NOT NULL,    -- Template public or private
  fk_user         integer,                        -- Id utilisateur si modele prive, sinon null
  datec           datetime,
  tms             timestamp,
  label           varchar(255),					  -- Label of predefined email
  position        smallint,					      -- Position
  active          tinyint DEFAULT 1  NOT NULL,
  topic			  text,                           -- Predefined topic
  content         text                            -- Predefined text
) ENGINE=innodb;


ALTER TABLE llx_c_departements DROP FOREIGN KEY fk_departements_fk_region;
--UPDATE llx_c_regions SET rowid = 0 where rowid = 1;

ALTER TABLE llx_c_regions ADD UNIQUE INDEX uk_code_region (code_region);

DELETE FROM llx_c_departements WHERE fk_region NOT IN (select code_region from llx_c_regions) AND fk_region IS NOT NULL AND fk_region <> 0;

ALTER TABLE llx_c_departements ADD CONSTRAINT fk_departements_code_region FOREIGN KEY (fk_region) REFERENCES llx_c_regions (code_region);


CREATE TABLE llx_holiday_types (
  rowid integer NOT NULL AUTO_INCREMENT PRIMARY KEY,
  label varchar(45) NOT NULL,
  description varchar(255) NOT NULL,
  affect integer NOT NULL,
  delay integer NOT NULL,
  insertAt DATETIME NOT NULL,
  updateAt DATETIME,
  deleteAt DATETIME,
  nbCongesDeducted varchar(255) NOT NULL,
  nbCongesEveryMonth varchar(255) NOT NULL
) ENGINE=innodb;

-- Change on table c_civilite
ALTER TABLE llx_c_civilite DROP INDEX uk_c_civilite;
ALTER TABLE llx_c_civilite RENAME TO llx_c_civility;
ALTER TABLE llx_c_civility CHANGE COLUMN civilite label VARCHAR(50);
ALTER TABLE llx_c_civility ADD UNIQUE INDEX uk_c_civility(code);
ALTER TABLE llx_adherent CHANGE COLUMN civilite civility VARCHAR(6);
ALTER TABLE llx_socpeople CHANGE COLUMN civilite civility VARCHAR(6);
ALTER TABLE llx_user CHANGE COLUMN civilite civility VARCHAR(6);

ALTER TABLE llx_societe MODIFY COLUMN nom varchar(128);
ALTER TABLE llx_adherent MODIFY COLUMN societe varchar(128);

ALTER TABLE llx_c_type_fees CHANGE COLUMN libelle label VARCHAR(30);
ALTER TABLE llx_c_type_fees ADD COLUMN accountancy_code varchar(32) DEFAULT NULL AFTER label;

ALTER TABLE llx_actioncomm ADD INDEX idx_actioncomm_fk_element (fk_element);

ALTER TABLE llx_projet_task_time ADD INDEX idx_projet_task_time_task (fk_task);
ALTER TABLE llx_projet_task_time ADD INDEX idx_projet_task_time_date (task_date);
ALTER TABLE llx_projet_task_time ADD INDEX idx_projet_task_time_datehour (task_datehour);


-- add extrafield on ficheinter lines
CREATE TABLE llx_fichinterdet_extrafields
(
  rowid                     integer AUTO_INCREMENT PRIMARY KEY,
  tms                       timestamp,
  fk_object                 integer NOT NULL,
  import_key                varchar(14)                          		-- import key
) ENGINE=innodb;

ALTER TABLE llx_fichinterdet_extrafields ADD INDEX idx_ficheinterdet_extrafields (fk_object);

CREATE TABLE llx_usergroup_extrafields (
  rowid                     integer AUTO_INCREMENT PRIMARY KEY,
  tms                       timestamp,
  fk_object                 integer NOT NULL,
  import_key                varchar(14)                          		-- import key
) ENGINE=innodb;

ALTER TABLE llx_usergroup_extrafields ADD INDEX idx_usergroup_extrafields (fk_object);

<<<<<<< HEAD
-- Loan
create table llx_loan
(
  rowid							integer AUTO_INCREMENT PRIMARY KEY,
  entity						integer DEFAULT 1 NOT NULL,
  datec							datetime,
  tms							timestamp,
  label							varchar(80) NOT NULL,
  fk_bank						integer,
  capital						real     default 0 NOT NULL,
  datestart						date,
  dateend						date,
  nbterm						real,
  rate							double  NOT NULL,
  note							text,
  capital_position				real     default 0,
  date_position					date,
  paid							smallint default 0 NOT NULL,
  accountancy_account_capital	varchar(32),
  accountancy_account_insurance	varchar(32),
  accountancy_account_interest	varchar(32),
  fk_user_author				integer DEFAULT NULL,
  fk_user_modif					integer DEFAULT NULL,
  active						tinyint DEFAULT 1  NOT NULL
)ENGINE=innodb;

create table llx_payment_loan
(
  rowid				integer AUTO_INCREMENT PRIMARY KEY,
  fk_loan			integer,
  datec				datetime,
  tms				timestamp,
  datep				datetime,
  amount			real DEFAULT 0,
  fk_typepayment	integer NOT NULL,
  num_payment		varchar(50),
  note				text,
  fk_bank			integer NOT NULL,
  fk_user_creat		integer,
  fk_user_modif		integer
)ENGINE=innodb;

ALTER TABLE llx_contrat ADD COLUMN model_pdf varchar(255) DEFAULT NULL AFTER note_public;
=======
ALTER TABLE llx_contrat ADD COLUMN model_pdf varchar(255) DEFAULT NULL AFTER note_public;

ALTER TABLE llx_c_country ADD COLUMN favorite tinyint DEFAULT 0 AFTER active;
UPDATE llx_c_country SET favorite = '1' WHERE rowid = '0';

ALTER TABLE llx_c_email_templates DROP INDEX uk_c_email_templates;
ALTER TABLE llx_c_email_templates ADD UNIQUE INDEX uk_c_email_templates(entity, label, lang);
ALTER TABLE llx_c_email_templates ADD INDEX idx_type(type_template);

-- Remove OSC module
DELETE FROM llx_const WHERE name = 'MAIN_MODULE_BOUTIQUE';
DELETE FROM llx_const WHERE name = 'OSC_DB_HOST';
DELETE FROM llx_menu WHERE module = 'boutique';

-- Add option always editable on extrafield
ALTER TABLE llx_extrafields ADD alwayseditable INTEGER DEFAULT 0 AFTER pos;

-- add supplier webservice fields
ALTER TABLE llx_societe ADD webservices_url varchar(255) DEFAULT NULL;
ALTER TABLE llx_societe ADD webservices_key varchar(128) DEFAULT NULL;
>>>>>>> 0b41df7c
<|MERGE_RESOLUTION|>--- conflicted
+++ resolved
@@ -1098,7 +1098,6 @@
 
 ALTER TABLE llx_usergroup_extrafields ADD INDEX idx_usergroup_extrafields (fk_object);
 
-<<<<<<< HEAD
 -- Loan
 create table llx_loan
 (
@@ -1142,8 +1141,6 @@
 )ENGINE=innodb;
 
 ALTER TABLE llx_contrat ADD COLUMN model_pdf varchar(255) DEFAULT NULL AFTER note_public;
-=======
-ALTER TABLE llx_contrat ADD COLUMN model_pdf varchar(255) DEFAULT NULL AFTER note_public;
 
 ALTER TABLE llx_c_country ADD COLUMN favorite tinyint DEFAULT 0 AFTER active;
 UPDATE llx_c_country SET favorite = '1' WHERE rowid = '0';
@@ -1162,5 +1159,4 @@
 
 -- add supplier webservice fields
 ALTER TABLE llx_societe ADD webservices_url varchar(255) DEFAULT NULL;
-ALTER TABLE llx_societe ADD webservices_key varchar(128) DEFAULT NULL;
->>>>>>> 0b41df7c
+ALTER TABLE llx_societe ADD webservices_key varchar(128) DEFAULT NULL;