--
-- Be carefull to requests order.
-- This file must be loaded by calling /install/index.php page
-- when current version is 3.7.0 or higher.
--
-- To rename a table:       ALTER TABLE llx_table RENAME TO llx_table_new;
-- To add a column:         ALTER TABLE llx_table ADD COLUMN newcol varchar(60) NOT NULL DEFAULT '0' AFTER existingcol;
-- To rename a column:      ALTER TABLE llx_table CHANGE COLUMN oldname newname varchar(60);
-- To drop a column:        ALTER TABLE llx_table DROP COLUMN oldname;
-- To change type of field: ALTER TABLE llx_table MODIFY COLUMN name varchar(60);
-- To drop a foreign key:   ALTER TABLE llx_table DROP FOREIGN KEY fk_name;
-- To restrict request to Mysql version x.y use -- VMYSQLx.y
-- To restrict request to Pgsql version x.y use -- VPGSQLx.y
-- To make pk to be auto increment (mysql):    VMYSQL4.3 ALTER TABLE llx_c_shipment_mode CHANGE COLUMN rowid rowid INTEGER NOT NULL AUTO_INCREMENT;
-- To make pk to be auto increment (postgres): VPGSQL8.2 NOT POSSIBLE. MUST DELETE/CREATE TABLE
-- To set a field as NULL:                     VPGSQL8.2 ALTER TABLE llx_table ALTER COLUMN name DROP NOT NULL;
-- To set a field as defailt NULL:             VPGSQL8.2 ALTER TABLE llx_table ALTER COLUMN name SET DEFAULT NULL;
-- -- VPGSQL8.2 DELETE FROM llx_usergroup_user      WHERE fk_user      NOT IN (SELECT rowid from llx_user);
-- -- VMYSQL4.1 DELETE FROM llx_usergroup_user      WHERE fk_usergroup NOT IN (SELECT rowid from llx_usergroup);


ALTER TABLE llx_c_paiement ADD COLUMN accountancy_code varchar(32) DEFAULT NULL AFTER active;

-- Defined only to have specific list for countries that can't use generic list (like argentina that need type A or B)
ALTER TABLE llx_c_typent ADD COLUMN fk_country integer NULL AFTER libelle;

INSERT INTO llx_c_action_trigger (rowid,code,label,description,elementtype,rang) values (29,'FICHINTER_CLASSIFY_BILLED','Classify intervention as billed','Executed when a intervention is classified as billed (when option FICHINTER_DISABLE_DETAILS is set)','ficheinter',19);

INSERT INTO llx_c_actioncomm (id, code, type, libelle, module, active, position) values (11,'AC_INT','system','Intervention on site',NULL, 1, 4);



ALTER TABLE llx_accountingaccount add column entity integer DEFAULT 1 NOT NULL AFTER rowid;
ALTER TABLE llx_accountingaccount add column datec datetime NOT NULL AFTER entity;
ALTER TABLE llx_accountingaccount add column tms timestamp AFTER datec;
ALTER TABLE llx_accountingaccount add column fk_user_author integer DEFAULT NULL AFTER label;
ALTER TABLE llx_accountingaccount add column fk_user_modif integer DEFAULT NULL AFTER fk_user_author;


-- Drop old table
DROP TABLE llx_compta;
DROP TABLE llx_compta_account;
DROP TABLE llx_compta_compte_generaux;

-- Align size for accounting account
ALTER TABLE llx_accountingaccount MODIFY COLUMN account_number varchar(32);
ALTER TABLE llx_accountingaccount MODIFY COLUMN account_parent varchar(32);
ALTER TABLE llx_accountingdebcred MODIFY COLUMN account_number varchar(32);
ALTER TABLE llx_bank_account MODIFY COLUMN account_number varchar(32);
ALTER TABLE llx_c_chargesociales MODIFY COLUMN accountancy_code varchar(32);
ALTER TABLE llx_c_revenuestamp MODIFY COLUMN accountancy_code_sell varchar(32);
ALTER TABLE llx_c_revenuestamp MODIFY COLUMN accountancy_code_buy varchar(32);
ALTER TABLE llx_c_tva MODIFY COLUMN accountancy_code_sell varchar(32);
ALTER TABLE llx_c_tva MODIFY COLUMN accountancy_code_buy varchar(32);
ALTER TABLE llx_product MODIFY COLUMN accountancy_code_sell varchar(32);
ALTER TABLE llx_product MODIFY COLUMN accountancy_code_buy varchar(32);
ALTER TABLE llx_user MODIFY COLUMN accountancy_code varchar(32);


ALTER TABLE llx_bank_account ADD COLUMN accountancy_journal varchar(3) DEFAULT NULL AFTER account_number;

ALTER TABLE llx_projet_task_time ADD COLUMN task_datehour datetime after task_date;


-- Localtaxes by thirds
ALTER TABLE llx_c_tva MODIFY COLUMN localtax1 varchar(10);
ALTER TABLE llx_c_tva MODIFY COLUMN localtax2 varchar(10);
ALTER TABLE llx_localtax ADD COLUMN localtaxtype tinyint(4) after entity;
ALTER TABLE llx_societe ADD COLUMN localtax1_value double(6,3) after localtax1_assuj;
ALTER TABLE llx_societe ADD COLUMN localtax2_value double(6,3) after localtax2_assuj;



-- Added missing relations of llx_product
-- fk_country
ALTER TABLE llx_product MODIFY COLUMN fk_country INTEGER NULL DEFAULT NULL;
-- VPGSQL8.2 ALTER TABLE llx_product ALTER COLUMN fk_country DROP NOT NULL;
-- VPGSQL8.2 ALTER TABLE llx_product ALTER COLUMN fk_country SET DEFAULT NULL;
UPDATE llx_product SET fk_country = NULL WHERE fk_country = 0;
ALTER TABLE llx_product ADD INDEX idx_product_fk_country (fk_country);
ALTER TABLE llx_product ADD CONSTRAINT fk_product_fk_country FOREIGN KEY (fk_country) REFERENCES  llx_c_pays (rowid);
-- fk_user_author
ALTER TABLE llx_product MODIFY COLUMN fk_user_author INTEGER NULL DEFAULT NULL;
-- VPGSQL8.2 ALTER TABLE llx_product ALTER COLUMN fk_user_author DROP NOT NULL;
-- VPGSQL8.2 ALTER TABLE llx_product ALTER COLUMN fk_user_author SET DEFAULT NULL;
ALTER TABLE llx_product ADD INDEX idx_product_fk_user_author (fk_user_author);
-- fk_barcode_type
ALTER TABLE llx_product MODIFY COLUMN fk_barcode_type INTEGER NULL DEFAULT NULL;
-- VPGSQL8.2 ALTER TABLE llx_product ALTER COLUMN fk_barcode_type DROP NOT NULL;
-- VPGSQL8.2 ALTER TABLE llx_product ALTER COLUMN fk_barcode_type SET DEFAULT NULL;
UPDATE llx_product SET fk_barcode_type = NULL WHERE fk_barcode_type = 0;
ALTER TABLE llx_product ADD INDEX idx_product_fk_barcode_type (fk_barcode_type);
ALTER TABLE llx_product ADD CONSTRAINT fk_product_barcode_type FOREIGN KEY (fk_barcode_type) REFERENCES  llx_c_barcode_type (rowid);


-- Added missing relations of llx_product_price
-- fk_user_author
ALTER TABLE  llx_product_price ADD INDEX idx_product_price_fk_user_author (fk_user_author);
UPDATE llx_product_price set fk_user_author = null where fk_user_author = 0;
ALTER TABLE  llx_product_price ADD CONSTRAINT fk_product_price_user_author FOREIGN KEY (fk_user_author) REFERENCES  llx_user (rowid);
-- fk_user_author
ALTER TABLE  llx_product_price ADD INDEX idx_product_price_fk_product (fk_product);
DELETE from llx_product_price where fk_product NOT IN (SELECT rowid from llx_product);
ALTER TABLE  llx_product_price ADD CONSTRAINT fk_product_price_product FOREIGN KEY (fk_product) REFERENCES  llx_product (rowid);

ALTER TABLE llx_commande_fournisseur ADD COLUMN fk_account integer AFTER date_livraison;
ALTER TABLE llx_facture_fourn ADD COLUMN fk_account integer AFTER fk_projet;

-- Fiscal years
create table llx_accounting_fiscalyear
(
	rowid			integer AUTO_INCREMENT PRIMARY KEY,
	label			varchar(128) NOT NULL,
	date_start		date,
	date_end		date,
	statut			tinyint DEFAULT 0 NOT NULL,
	entity			integer DEFAULT 1 NOT NULL,	  -- multi company id
	datec			datetime NOT NULL,
	tms				timestamp,
	fk_user_author	integer NULL,
	fk_user_modif	integer NULL
)ENGINE=innodb;

ALTER TABLE llx_contrat ADD COLUMN ref_ext varchar(30) after ref;

<<<<<<< HEAD
ALTER TABLE llx_propal ADD COLUMN fk_shipping_method integer AFTER date_livraison;
ALTER TABLE llx_commande ADD COLUMN fk_shipping_method integer AFTER date_livraison;
=======

ALTER TABLE llx_adherents MODIFY COLUMN societe VARCHAR(60);
>>>>>>> b31bf683
<|MERGE_RESOLUTION|>--- conflicted
+++ resolved
@@ -123,10 +123,7 @@
 
 ALTER TABLE llx_contrat ADD COLUMN ref_ext varchar(30) after ref;
 
-<<<<<<< HEAD
 ALTER TABLE llx_propal ADD COLUMN fk_shipping_method integer AFTER date_livraison;
 ALTER TABLE llx_commande ADD COLUMN fk_shipping_method integer AFTER date_livraison;
-=======
 
 ALTER TABLE llx_adherents MODIFY COLUMN societe VARCHAR(60);
->>>>>>> b31bf683
