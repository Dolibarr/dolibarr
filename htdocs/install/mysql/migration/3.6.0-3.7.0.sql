--- conflicted
+++ resolved
@@ -1098,11 +1098,7 @@
 -- Remove OSC module
 DELETE FROM llx_const WHERE name = 'MAIN_MODULE_BOUTIQUE';
 DELETE FROM llx_const WHERE name = 'OSC_DB_HOST';
-<<<<<<< HEAD
 DELETE FROM llx_menu WHERE module = 'boutique';
 
 -- Add option always editable on extrafield
-ALTER TABLE llx_extrafields ADD alwayseditable INT(11) NOT NULL AFTER pos;
-=======
-DELETE FROM llx_menu WHERE module = 'boutique';
->>>>>>> 9f6a460d
+ALTER TABLE llx_extrafields ADD alwayseditable INTEGER DEFAULT 0 AFTER pos;
