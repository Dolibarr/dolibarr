-- Copyright (C) 2001-2004 Rodolphe Quiedeville <rodolphe@quiedeville.org>
-- Copyright (C) 2003      Jean-Louis Bergamo   <jlb@j1b.org>
-- Copyright (C) 2004-2009 Laurent Destailleur  <eldy@users.sourceforge.net>
-- Copyright (C) 2004      Benoit Mortier       <benoit.mortier@opensides.be>
-- Copyright (C) 2004      Guillaume Delecourt  <guillaume.delecourt@opensides.be>
-- Copyright (C) 2005-2009 Regis Houssin        <regis.houssin@capnetworks.com>
-- Copyright (C) 2007 	   Patrick Raguin       <patrick.raguin@gmail.com>
-- Copyright (C) 2011-2017 Alexandre Spangaro   <aspangaro@zendsi.com>
-- Copyright (C) 2015-2017 Juanjo Menent        <jmenent@2byte.es>
--
-- This program is free software; you can redistribute it and/or modify
-- it under the terms of the GNU General Public License as published by
-- the Free Software Foundation; either version 3 of the License, or
-- (at your option) any later version.
--
-- This program is distributed in the hope that it will be useful,
-- but WITHOUT ANY WARRANTY; without even the implied warranty of
-- MERCHANTABILITY or FITNESS FOR A PARTICULAR PURPOSE.  See the
-- GNU General Public License for more details.
--
-- You should have received a copy of the GNU General Public License
-- along with this program. If not, see <http://www.gnu.org/licenses/>.
--
--

--
-- Ne pas placer de commentaire en fin de ligne, ce fichier est parsé lors
-- de l'install et tous les sigles '--' sont supprimés.
--

INSERT INTO llx_accounting_journal (code, label, nature, active) VALUES ('VT', 'Sale Journal', 2, 1);
INSERT INTO llx_accounting_journal (code, label, nature, active) VALUES ('AC', 'Purhcase Journal', 3, 1);
INSERT INTO llx_accounting_journal (code, label, nature, active) VALUES ('BQ', 'Bank Journal', 4, 1);
INSERT INTO llx_accounting_journal (code, label, nature, active) VALUES ('OD', 'Other Journal', 1, 1);
INSERT INTO llx_accounting_journal (code, label, nature, active) VALUES ('AN', 'Has new Journal', 9, 1);
INSERT INTO llx_accounting_journal (code, label, nature, active) VALUES ('ER', 'Expense Report Journal', 5, 1);


-- Description of chart of account FR PCG99-ABREGE
INSERT INTO llx_accounting_system (fk_country, pcg_version, label, active) VALUES (  1, 'PCG99-ABREGE', 'The simple accountancy french plan', 1);

-- Description of chart of account FR PCG99-BASE
INSERT INTO llx_accounting_system (fk_country, pcg_version, label, active) VALUES (  1, 'PCG99-BASE', 'The base accountancy french plan', 1);

-- Description of chart of account FR PCG14-BASE
INSERT INTO llx_accounting_system (fk_country, pcg_version, label, active) VALUES (  1, 'PCG14-DEV', 'The developed accountancy french plan 2014', 1);

-- Description of chart of account BE PCMN-BASE
INSERT INTO llx_accounting_system (fk_country, pcg_version, label, active) VALUES (  2, 'PCMN-BASE', 'The base accountancy belgium plan', 1);

-- Description of chart of account ES PCG08-PYME
INSERT INTO llx_accounting_system (fk_country, pcg_version, label, active) VALUES (  4, 'PCG08-PYME', 'The PYME accountancy spanish plan', 1);

-- Description of chart of account TN PCT
INSERT INTO llx_accounting_system (fk_country, pcg_version, label, active) VALUES (10,'PCT', 'The Tunisia plan', 1);

-- Description of chart of account DK DK-STD
INSERT INTO llx_accounting_system (fk_country, pcg_version, label, active) VALUES ( 80, 'DK-STD', 'Standardkontoplan fra SKAT', 1);

-- Description of chart of account CL CL-PYME
<<<<<<< HEAD
INSERT INTO llx_accounting_system (fk_country, pcg_version, label, active) VALUES (67, 'PC-MIPYME', 'The PYME accountancy Chile plan', 1);
=======
INSERT INTO llx_accounting_system (fk_country, pcg_version, label, active) VALUES ( 67, 'PC-MIPYME', 'The PYME accountancy Chile plan', 1);

-- Description of chart of account CH PCG_SUISSE
INSERT INTO llx_accounting_system (fk_country, pcg_version, label, active) VALUES (  6, 'PCG_SUISSE', 'Switzerland plan', 1);

-- Description of chart of account LU PCN-LUXEMBURG
INSERT INTO llx_accounting_system (fk_country, pcg_version, label, active) VALUES (140, 'PCN-LUXEMBURG', 'Plan comptable normalisé Luxembourgeois', 1);
>>>>>>> 9b5ae124
<|MERGE_RESOLUTION|>--- conflicted
+++ resolved
@@ -51,21 +51,17 @@
 -- Description of chart of account ES PCG08-PYME
 INSERT INTO llx_accounting_system (fk_country, pcg_version, label, active) VALUES (  4, 'PCG08-PYME', 'The PYME accountancy spanish plan', 1);
 
+-- Description of chart of account CH PCG_SUISSE
+INSERT INTO llx_accounting_system (fk_country, pcg_version, label, active) VALUES (  6, 'PCG_SUISSE', 'Switzerland plan', 1);
+
 -- Description of chart of account TN PCT
-INSERT INTO llx_accounting_system (fk_country, pcg_version, label, active) VALUES (10,'PCT', 'The Tunisia plan', 1);
+INSERT INTO llx_accounting_system (fk_country, pcg_version, label, active) VALUES ( 10, 'PCT', 'The Tunisia plan', 1);
+
+-- Description of chart of account CL CL-PYME
+INSERT INTO llx_accounting_system (fk_country, pcg_version, label, active) VALUES ( 67, 'PC-MIPYME', 'The PYME accountancy Chile plan', 1);
 
 -- Description of chart of account DK DK-STD
 INSERT INTO llx_accounting_system (fk_country, pcg_version, label, active) VALUES ( 80, 'DK-STD', 'Standardkontoplan fra SKAT', 1);
 
--- Description of chart of account CL CL-PYME
-<<<<<<< HEAD
-INSERT INTO llx_accounting_system (fk_country, pcg_version, label, active) VALUES (67, 'PC-MIPYME', 'The PYME accountancy Chile plan', 1);
-=======
-INSERT INTO llx_accounting_system (fk_country, pcg_version, label, active) VALUES ( 67, 'PC-MIPYME', 'The PYME accountancy Chile plan', 1);
-
--- Description of chart of account CH PCG_SUISSE
-INSERT INTO llx_accounting_system (fk_country, pcg_version, label, active) VALUES (  6, 'PCG_SUISSE', 'Switzerland plan', 1);
-
 -- Description of chart of account LU PCN-LUXEMBURG
 INSERT INTO llx_accounting_system (fk_country, pcg_version, label, active) VALUES (140, 'PCN-LUXEMBURG', 'Plan comptable normalisé Luxembourgeois', 1);
->>>>>>> 9b5ae124
