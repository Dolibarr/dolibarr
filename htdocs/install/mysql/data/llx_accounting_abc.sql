-- Copyright (C) 2001-2004 Rodolphe Quiedeville <rodolphe@quiedeville.org>
-- Copyright (C) 2003      Jean-Louis Bergamo   <jlb@j1b.org>
-- Copyright (C) 2004-2009 Laurent Destailleur  <eldy@users.sourceforge.net>
-- Copyright (C) 2004      Benoit Mortier       <benoit.mortier@opensides.be>
-- Copyright (C) 2004      Guillaume Delecourt  <guillaume.delecourt@opensides.be>
-- Copyright (C) 2005-2009 Regis Houssin        <regis.houssin@capnetworks.com>
-- Copyright (C) 2007 	   Patrick Raguin       <patrick.raguin@gmail.com>
-- Copyright (C) 2011-2017 Alexandre Spangaro   <aspangaro@zendsi.com>
-- Copyright (C) 2015-2017 Juanjo Menent        <jmenent@2byte.es>
--
-- This program is free software; you can redistribute it and/or modify
-- it under the terms of the GNU General Public License as published by
-- the Free Software Foundation; either version 3 of the License, or
-- (at your option) any later version.
--
-- This program is distributed in the hope that it will be useful,
-- but WITHOUT ANY WARRANTY; without even the implied warranty of
-- MERCHANTABILITY or FITNESS FOR A PARTICULAR PURPOSE.  See the
-- GNU General Public License for more details.
--
-- You should have received a copy of the GNU General Public License
-- along with this program. If not, see <http://www.gnu.org/licenses/>.
--
--

--
-- Ne pas placer de commentaire en fin de ligne, ce fichier est parsé lors
-- de l'install et tous les sigles '--' sont supprimés.
--

INSERT INTO llx_accounting_journal (code, label, nature, active) VALUES ('VT', 'Sale Journal', 2, 1);
INSERT INTO llx_accounting_journal (code, label, nature, active) VALUES ('AC', 'Purhcase Journal', 3, 1);
INSERT INTO llx_accounting_journal (code, label, nature, active) VALUES ('BQ', 'Bank Journal', 4, 1);
INSERT INTO llx_accounting_journal (code, label, nature, active) VALUES ('OD', 'Other Journal', 1, 1);
INSERT INTO llx_accounting_journal (code, label, nature, active) VALUES ('AN', 'Has new Journal', 9, 1);
INSERT INTO llx_accounting_journal (code, label, nature, active) VALUES ('ER', 'Expense Report Journal', 5, 1);


-- Description of chart of account FR PCG99-ABREGE
INSERT INTO llx_accounting_system (fk_country, pcg_version, label, active) VALUES ( 1, 'PCG99-ABREGE', 'The simple accountancy french plan', 1);

-- Description of chart of account FR PCG99-BASE
INSERT INTO llx_accounting_system (fk_country, pcg_version, label, active) VALUES ( 1, 'PCG99-BASE', 'The base accountancy french plan', 1);

-- Description of chart of account FR PCG14-BASE
INSERT INTO llx_accounting_system (fk_country, pcg_version, label, active) VALUES ( 1, 'PCG14-DEV', 'The developed accountancy french plan 2014', 1);

-- Description of chart of account BE PCMN-BASE
INSERT INTO llx_accounting_system (fk_country, pcg_version, label, active) VALUES ( 2, 'PCMN-BASE', 'The base accountancy belgium plan', 1);

-- Description of chart of account ES PCG08-PYME
INSERT INTO llx_accounting_system (fk_country, pcg_version, label, active) VALUES ( 4, 'PCG08-PYME', 'The PYME accountancy spanish plan', 1);

-- Description of chart of account DK DK-STD
INSERT INTO llx_accounting_system (fk_country, pcg_version, label, active) VALUES (80, 'DK-STD', 'Standardkontoplan fra SKAT', 1);

-- Description of chart of account CL CL-PYME
INSERT INTO llx_accounting_system (fk_country, pcg_version, label, active) VALUES (67, 'PC-MIPYME', 'The PYME accountancy Chile plan', 1);

<<<<<<< HEAD
-- Description of chart of account LU PCN-LUXEMBURG
INSERT INTO llx_accounting_system (rowid, pcg_version, label, active) VALUES (140,'PCN-LUXEMBURG', 'Plan comptable normalisé Luxembourgeois', 1);
=======
-- Description of chart of account CH PCG_SUISSE
INSERT INTO llx_accounting_system (fk_country, pcg_version, label, active) VALUES (6,'PCG_SUISSE', 'Switzerland plan', 1);

>>>>>>> 110f2fc5
<|MERGE_RESOLUTION|>--- conflicted
+++ resolved
@@ -37,31 +37,28 @@
 
 
 -- Description of chart of account FR PCG99-ABREGE
-INSERT INTO llx_accounting_system (fk_country, pcg_version, label, active) VALUES ( 1, 'PCG99-ABREGE', 'The simple accountancy french plan', 1);
+INSERT INTO llx_accounting_system (fk_country, pcg_version, label, active) VALUES (  1, 'PCG99-ABREGE', 'The simple accountancy french plan', 1);
 
 -- Description of chart of account FR PCG99-BASE
-INSERT INTO llx_accounting_system (fk_country, pcg_version, label, active) VALUES ( 1, 'PCG99-BASE', 'The base accountancy french plan', 1);
+INSERT INTO llx_accounting_system (fk_country, pcg_version, label, active) VALUES (  1, 'PCG99-BASE', 'The base accountancy french plan', 1);
 
 -- Description of chart of account FR PCG14-BASE
-INSERT INTO llx_accounting_system (fk_country, pcg_version, label, active) VALUES ( 1, 'PCG14-DEV', 'The developed accountancy french plan 2014', 1);
+INSERT INTO llx_accounting_system (fk_country, pcg_version, label, active) VALUES (  1, 'PCG14-DEV', 'The developed accountancy french plan 2014', 1);
 
 -- Description of chart of account BE PCMN-BASE
-INSERT INTO llx_accounting_system (fk_country, pcg_version, label, active) VALUES ( 2, 'PCMN-BASE', 'The base accountancy belgium plan', 1);
+INSERT INTO llx_accounting_system (fk_country, pcg_version, label, active) VALUES (  2, 'PCMN-BASE', 'The base accountancy belgium plan', 1);
 
 -- Description of chart of account ES PCG08-PYME
-INSERT INTO llx_accounting_system (fk_country, pcg_version, label, active) VALUES ( 4, 'PCG08-PYME', 'The PYME accountancy spanish plan', 1);
+INSERT INTO llx_accounting_system (fk_country, pcg_version, label, active) VALUES (  4, 'PCG08-PYME', 'The PYME accountancy spanish plan', 1);
 
 -- Description of chart of account DK DK-STD
-INSERT INTO llx_accounting_system (fk_country, pcg_version, label, active) VALUES (80, 'DK-STD', 'Standardkontoplan fra SKAT', 1);
+INSERT INTO llx_accounting_system (fk_country, pcg_version, label, active) VALUES ( 80, 'DK-STD', 'Standardkontoplan fra SKAT', 1);
 
 -- Description of chart of account CL CL-PYME
-INSERT INTO llx_accounting_system (fk_country, pcg_version, label, active) VALUES (67, 'PC-MIPYME', 'The PYME accountancy Chile plan', 1);
+INSERT INTO llx_accounting_system (fk_country, pcg_version, label, active) VALUES ( 67, 'PC-MIPYME', 'The PYME accountancy Chile plan', 1);
 
-<<<<<<< HEAD
+-- Description of chart of account CH PCG_SUISSE
+INSERT INTO llx_accounting_system (fk_country, pcg_version, label, active) VALUES (  6, 'PCG_SUISSE', 'Switzerland plan', 1);
+
 -- Description of chart of account LU PCN-LUXEMBURG
-INSERT INTO llx_accounting_system (rowid, pcg_version, label, active) VALUES (140,'PCN-LUXEMBURG', 'Plan comptable normalisé Luxembourgeois', 1);
-=======
--- Description of chart of account CH PCG_SUISSE
-INSERT INTO llx_accounting_system (fk_country, pcg_version, label, active) VALUES (6,'PCG_SUISSE', 'Switzerland plan', 1);
-
->>>>>>> 110f2fc5
+INSERT INTO llx_accounting_system (fk_country, pcg_version, label, active) VALUES (140, 'PCN-LUXEMBURG', 'Plan comptable normalisé Luxembourgeois', 1);
