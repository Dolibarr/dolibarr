-- Copyright (C) 2001-2004 Rodolphe Quiedeville <rodolphe@quiedeville.org>
-- Copyright (C) 2003      Jean-Louis Bergamo   <jlb@j1b.org>
-- Copyright (C) 2004-2009 Laurent Destailleur  <eldy@users.sourceforge.net>
-- Copyright (C) 2004      Benoit Mortier       <benoit.mortier@opensides.be>
-- Copyright (C) 2004      Guillaume Delecourt  <guillaume.delecourt@opensides.be>
-- Copyright (C) 2005-2009 Regis Houssin        <regis.houssin@capnetworks.com>
-- Copyright (C) 2007 	   Patrick Raguin       <patrick.raguin@gmail.com>
-- Copyright (C) 2010-2011 Juanjo Menent        <jmenent@2byte.es>
-- Copyright (C) 2012 	   Sebastian Neuwert    <sebastian.neuwert@modula71.de>
-- Copyright (C) 2012 	   Tommaso Basilici     <t.basilici@19.coop>
-- Copyright (C) 2012	   Ricardo Schluter     <info@ripasch.nl>
-- Copyright (C) 2013	   Cedric GROSS		    <c.gross@kreiz-it.fr>
--
-- This program is free software; you can redistribute it and/or modify
-- it under the terms of the GNU General Public License as published by
-- the Free Software Foundation; either version 3 of the License, or
-- (at your option) any later version.
--
-- This program is distributed in the hope that it will be useful,
-- but WITHOUT ANY WARRANTY; without even the implied warranty of
-- MERCHANTABILITY or FITNESS FOR A PARTICULAR PURPOSE.  See the
-- GNU General Public License for more details.
--
-- You should have received a copy of the GNU General Public License
-- along with this program. If not, see <http://www.gnu.org/licenses/>.
--

--
-- Ne pas placer de commentaire en fin de ligne, ce fichier est parsé lors
-- de l'install et tous les sigles '--' sont supprimés.
--

--
-- Formes juridiques
--

delete from llx_c_forme_juridique;

insert into llx_c_forme_juridique (fk_pays, code, libelle) values (0, '0','-');


-- Argentina
INSERT INTO llx_c_forme_juridique (fk_pays, code, libelle, active) VALUES (23, '2301', 'Monotributista', 1);
INSERT INTO llx_c_forme_juridique (fk_pays, code, libelle, active) VALUES (23, '2302', 'Sociedad Civil', 1);
INSERT INTO llx_c_forme_juridique (fk_pays, code, libelle, active) VALUES (23, '2303', 'Sociedades Comerciales', 1);
INSERT INTO llx_c_forme_juridique (fk_pays, code, libelle, active) VALUES (23, '2304', 'Sociedades de Hecho', 1);
INSERT INTO llx_c_forme_juridique (fk_pays, code, libelle, active) VALUES (23, '2305', 'Sociedades Irregulares', 1);
INSERT INTO llx_c_forme_juridique (fk_pays, code, libelle, active) VALUES (23, '2306', 'Sociedad Colectiva', 1);
INSERT INTO llx_c_forme_juridique (fk_pays, code, libelle, active) VALUES (23, '2307', 'Sociedad en Comandita Simple', 1);
INSERT INTO llx_c_forme_juridique (fk_pays, code, libelle, active) VALUES (23, '2308', 'Sociedad de Capital e Industria', 1);
INSERT INTO llx_c_forme_juridique (fk_pays, code, libelle, active) VALUES (23, '2309', 'Sociedad Accidental o en participación', 1);
INSERT INTO llx_c_forme_juridique (fk_pays, code, libelle, active) VALUES (23, '2310', 'Sociedad de Responsabilidad Limitada', 1);
INSERT INTO llx_c_forme_juridique (fk_pays, code, libelle, active) VALUES (23, '2311', 'Sociedad Anónima', 1);
INSERT INTO llx_c_forme_juridique (fk_pays, code, libelle, active) VALUES (23, '2312', 'Sociedad Anónima con Participación Estatal Mayoritaria', 1);
INSERT INTO llx_c_forme_juridique (fk_pays, code, libelle, active) VALUES (23, '2313', 'Sociedad en Comandita por Acciones (arts. 315 a 324, LSC)', 1);

-- Austria
INSERT INTO llx_c_forme_juridique (fk_pays, code, libelle, active) VALUES (41, '4100', 'GmbH - Gesellschaft mit beschränkter Haftung', 1);
INSERT INTO llx_c_forme_juridique (fk_pays, code, libelle, active) VALUES (41, '4101', 'GesmbH - Gesellschaft mit beschränkter Haftung', 1);
INSERT INTO llx_c_forme_juridique (fk_pays, code, libelle, active) VALUES (41, '4102', 'AG - Aktiengesellschaft', 1);
INSERT INTO llx_c_forme_juridique (fk_pays, code, libelle, active) VALUES (41, '4103', 'EWIV - Europäische wirtschaftliche Interessenvereinigung', 1);
INSERT INTO llx_c_forme_juridique (fk_pays, code, libelle, active) VALUES (41, '4104', 'KEG - Kommanditerwerbsgesellschaft', 1);
INSERT INTO llx_c_forme_juridique (fk_pays, code, libelle, active) VALUES (41, '4105', 'OEG - Offene Erwerbsgesellschaft', 1);
INSERT INTO llx_c_forme_juridique (fk_pays, code, libelle, active) VALUES (41, '4106', 'OHG - Offene Handelsgesellschaft', 1);
INSERT INTO llx_c_forme_juridique (fk_pays, code, libelle, active) VALUES (41, '4107', 'AG & Co KG - Kommanditgesellschaft', 1);
INSERT INTO llx_c_forme_juridique (fk_pays, code, libelle, active) VALUES (41, '4108', 'GmbH & Co KG - Kommanditgesellschaft', 1);
INSERT INTO llx_c_forme_juridique (fk_pays, code, libelle, active) VALUES (41, '4109', 'KG - Kommanditgesellschaft', 1);
INSERT INTO llx_c_forme_juridique (fk_pays, code, libelle, active) VALUES (41, '4110', 'OG - Offene Gesellschaft', 1);
INSERT INTO llx_c_forme_juridique (fk_pays, code, libelle, active) VALUES (41, '4111', 'GbR - Gesellschaft nach bürgerlichem Recht', 1);
INSERT INTO llx_c_forme_juridique (fk_pays, code, libelle, active) VALUES (41, '4112', 'GesbR - Gesellschaft nach bürgerlichem Recht', 1);
INSERT INTO llx_c_forme_juridique (fk_pays, code, libelle, active) VALUES (41, '4113', 'GesnbR - Gesellschaft nach bürgerlichem Recht', 1);
INSERT INTO llx_c_forme_juridique (fk_pays, code, libelle, active) VALUES (41, '4114', 'e.U. - eingetragener Einzelunternehmer', 1);

-- France: Extrait de http://www.insee.fr/fr/nom_def_met/nomenclatures/cj/cjniveau2.htm
insert into llx_c_forme_juridique (fk_pays, code, libelle) values (1,'11','Artisan Commerçant (EI)');
insert into llx_c_forme_juridique (fk_pays, code, libelle) values (1,'12','Commerçant (EI)');
insert into llx_c_forme_juridique (fk_pays, code, libelle) values (1,'13','Artisan (EI)');
insert into llx_c_forme_juridique (fk_pays, code, libelle) values (1,'14','Officier public ou ministériel');
insert into llx_c_forme_juridique (fk_pays, code, libelle) values (1,'15','Profession libérale (EI)');
insert into llx_c_forme_juridique (fk_pays, code, libelle) values (1,'16','Exploitant agricole');
insert into llx_c_forme_juridique (fk_pays, code, libelle) values (1,'17','Agent commercial');
insert into llx_c_forme_juridique (fk_pays, code, libelle) values (1,'18','Associé Gérant de société');
insert into llx_c_forme_juridique (fk_pays, code, libelle) values (1,'19','Personne physique');
insert into llx_c_forme_juridique (fk_pays, code, libelle) values (1,'21','Indivision');
insert into llx_c_forme_juridique (fk_pays, code, libelle) values (1,'22','Société créée de fait');
insert into llx_c_forme_juridique (fk_pays, code, libelle) values (1,'23','Société en participation');
insert into llx_c_forme_juridique (fk_pays, code, libelle) values (1,'27','Paroisse hors zone concordataire');
insert into llx_c_forme_juridique (fk_pays, code, libelle) values (1,'29','Groupement de droit privé non doté de la personnalité morale');
insert into llx_c_forme_juridique (fk_pays, code, libelle) values (1,'31','Personne morale de droit étranger, immatriculée au RCS');
insert into llx_c_forme_juridique (fk_pays, code, libelle) values (1,'32','Personne morale de droit étranger, non immatriculée au RCS');
insert into llx_c_forme_juridique (fk_pays, code, libelle) values (1,'35','Régime auto-entrepreneur');
                                                                     
insert into llx_c_forme_juridique (fk_pays, code, libelle) values (1,'41','Etablissement public ou régie à caractère industriel ou commercial');
                                                                     
insert into llx_c_forme_juridique (fk_pays, code, libelle) values (1,'51','Société coopérative commerciale particulière');
insert into llx_c_forme_juridique (fk_pays, code, libelle) values (1,'52','Société en nom collectif');
insert into llx_c_forme_juridique (fk_pays, code, libelle) values (1,'53','Société en commandite');
insert into llx_c_forme_juridique (fk_pays, code, libelle) values (1,'54','Société à responsabilité limitée (SARL)');
insert into llx_c_forme_juridique (fk_pays, code, libelle) values (1,'55','Société anonyme à conseil d administration');
insert into llx_c_forme_juridique (fk_pays, code, libelle) values (1,'56','Société anonyme à directoire');
insert into llx_c_forme_juridique (fk_pays, code, libelle) values (1,'57','Société par actions simplifiée (SAS)');
insert into llx_c_forme_juridique (fk_pays, code, libelle) values (1,'58','Entreprise Unipersonnelle à Responsabilité Limitée (EURL)');
insert into llx_c_forme_juridique (fk_pays, code, libelle) values (1,'59','Société par actions simplifiée unipersonnelle (SASU)');
insert into llx_c_forme_juridique (fk_pays, code, libelle) values (1,'60','Entreprise Individuelle à Responsabilité Limitée (EIRL)');
insert into llx_c_forme_juridique (fk_pays, code, libelle) values (1,'61','Caisse d''épargne et de prévoyance');
insert into llx_c_forme_juridique (fk_pays, code, libelle) values (1,'62','Groupement d''intérêt économique (GIE)');
insert into llx_c_forme_juridique (fk_pays, code, libelle) values (1,'63','Société coopérative agricole');
insert into llx_c_forme_juridique (fk_pays, code, libelle) values (1,'64','Société non commerciale d assurances');
insert into llx_c_forme_juridique (fk_pays, code, libelle) values (1,'65','Société civile');
insert into llx_c_forme_juridique (fk_pays, code, libelle) values (1,'69','Personnes de droit privé inscrites au RCS');
                                                                     
insert into llx_c_forme_juridique (fk_pays, code, libelle) values (1,'71','Administration de l état');
insert into llx_c_forme_juridique (fk_pays, code, libelle) values (1,'72','Collectivité territoriale');
insert into llx_c_forme_juridique (fk_pays, code, libelle) values (1,'73','Etablissement public administratif');
insert into llx_c_forme_juridique (fk_pays, code, libelle) values (1,'74','Personne morale de droit public administratif');
                                                                     
insert into llx_c_forme_juridique (fk_pays, code, libelle) values (1,'81','Organisme gérant régime de protection social à adhésion obligatoire');
insert into llx_c_forme_juridique (fk_pays, code, libelle) values (1,'82','Organisme mutualiste');
insert into llx_c_forme_juridique (fk_pays, code, libelle) values (1,'83','Comité d entreprise');
insert into llx_c_forme_juridique (fk_pays, code, libelle) values (1,'84','Organisme professionnel');
insert into llx_c_forme_juridique (fk_pays, code, libelle) values (1,'85','Organisme de retraite à adhésion non obligatoire');
                                                                     
insert into llx_c_forme_juridique (fk_pays, code, libelle) values (1,'91','Syndicat de propriétaires');
insert into llx_c_forme_juridique (fk_pays, code, libelle) values (1,'92','Association loi 1901 ou assimilé');
insert into llx_c_forme_juridique (fk_pays, code, libelle) values (1,'93','Fondation');
insert into llx_c_forme_juridique (fk_pays, code, libelle) values (1,'99','Personne morale de droit privé');

-- Belgium
insert into llx_c_forme_juridique (fk_pays, code, libelle) values (2, '200', 'Indépendant');
insert into llx_c_forme_juridique (fk_pays, code, libelle) values (2, '201', 'SPRL - Société à responsabilité limitée');
insert into llx_c_forme_juridique (fk_pays, code, libelle) values (2, '202', 'SA   - Société Anonyme');
insert into llx_c_forme_juridique (fk_pays, code, libelle) values (2, '203', 'SCRL - Société coopérative à responsabilité limitée');
insert into llx_c_forme_juridique (fk_pays, code, libelle) values (2, '204', 'ASBL - Association sans but Lucratif');
insert into llx_c_forme_juridique (fk_pays, code, libelle) values (2, '205', 'SCRI - Société coopérative à responsabilité illimitée');
insert into llx_c_forme_juridique (fk_pays, code, libelle) values (2, '206', 'SCS  - Société en commandite simple');
insert into llx_c_forme_juridique (fk_pays, code, libelle) values (2, '207', 'SCA  - Société en commandite par action');
insert into llx_c_forme_juridique (fk_pays, code, libelle) values (2, '208', 'SNC  - Société en nom collectif');
insert into llx_c_forme_juridique (fk_pays, code, libelle) values (2, '209', 'GIE  - Groupement d intérêt économique');
insert into llx_c_forme_juridique (fk_pays, code, libelle) values (2, '210', 'GEIE - Groupement européen d intérêt économique');
insert into llx_c_forme_juridique (fk_pays, code, libelle) values (2, '220', 'Eenmanszaak');
insert into llx_c_forme_juridique (fk_pays, code, libelle) values (2, '221', 'BVBA - Besloten vennootschap met beperkte aansprakelijkheid');
insert into llx_c_forme_juridique (fk_pays, code, libelle) values (2, '222', 'NV   - Naamloze Vennootschap');
insert into llx_c_forme_juridique (fk_pays, code, libelle) values (2, '223', 'CVBA - Coöperatieve vennootschap met beperkte aansprakelijkheid');
insert into llx_c_forme_juridique (fk_pays, code, libelle) values (2, '224', 'VZW  - Vereniging zonder winstoogmerk');
insert into llx_c_forme_juridique (fk_pays, code, libelle) values (2, '225', 'CVOA - Coöperatieve vennootschap met onbeperkte aansprakelijkheid ');
insert into llx_c_forme_juridique (fk_pays, code, libelle) values (2, '226', 'GCV  - Gewone commanditaire vennootschap');
insert into llx_c_forme_juridique (fk_pays, code, libelle) values (2, '227', 'Comm.VA - Commanditaire vennootschap op aandelen');
insert into llx_c_forme_juridique (fk_pays, code, libelle) values (2, '228', 'VOF  - Vennootschap onder firma');
insert into llx_c_forme_juridique (fk_pays, code, libelle) values (2, '229', 'VS0  - Vennootschap met sociaal oogmerk');

-- Germany
insert into llx_c_forme_juridique (fk_pays, code, libelle) values (5, '500', 'GmbH - Gesellschaft mit beschränkter Haftung');
insert into llx_c_forme_juridique (fk_pays, code, libelle) values (5, '501', 'AG - Aktiengesellschaft ');
insert into llx_c_forme_juridique (fk_pays, code, libelle) values (5, '502', 'GmbH&Co. KG - Gesellschaft mit beschränkter Haftung & Compagnie Kommanditgesellschaft');
insert into llx_c_forme_juridique (fk_pays, code, libelle) values (5, '503', 'Gewerbe - Personengesellschaft');
insert into llx_c_forme_juridique (fk_pays, code, libelle) values (5, '504', 'UG - Unternehmergesellschaft -haftungsbeschränkt-');
insert into llx_c_forme_juridique (fk_pays, code, libelle) values (5, '505', 'GbR - Gesellschaft des bürgerlichen Rechts');
insert into llx_c_forme_juridique (fk_pays, code, libelle) values (5, '506', 'KG - Kommanditgesellschaft');
insert into llx_c_forme_juridique (fk_pays, code, libelle) values (5, '507', 'Ltd. - Limited Company');
insert into llx_c_forme_juridique (fk_pays, code, libelle) values (5, '508', 'OHG - Offene Handelsgesellschaft');

-- Greece
INSERT INTO llx_c_forme_juridique (code,fk_pays,libelle,isvatexempted,active) VALUES ('10201',102,'Ατομική επιχείρηση',0,1);
INSERT INTO llx_c_forme_juridique (code,fk_pays,libelle,isvatexempted,active) VALUES ('10202',102,'Εταιρική  επιχείρηση',0,1);
INSERT INTO llx_c_forme_juridique (code,fk_pays,libelle,isvatexempted,active) VALUES ('10203',102,'Ομόρρυθμη Εταιρεία Ο.Ε',0,1);
INSERT INTO llx_c_forme_juridique (code,fk_pays,libelle,isvatexempted,active) VALUES ('10204',102,'Ετερόρρυθμη Εταιρεία Ε.Ε',0,1);
INSERT INTO llx_c_forme_juridique (code,fk_pays,libelle,isvatexempted,active) VALUES ('10205',102,'Εταιρεία Περιορισμένης Ευθύνης Ε.Π.Ε',0,1);
INSERT INTO llx_c_forme_juridique (code,fk_pays,libelle,isvatexempted,active) VALUES ('10206',102,'Ανώνυμη Εταιρεία Α.Ε',0,1);
INSERT INTO llx_c_forme_juridique (code,fk_pays,libelle,isvatexempted,active) VALUES ('10207',102,'Ανώνυμη ναυτιλιακή εταιρεία Α.Ν.Ε',0,1);
INSERT INTO llx_c_forme_juridique (code,fk_pays,libelle,isvatexempted,active) VALUES ('10208',102,'Συνεταιρισμός',0,1);
INSERT INTO llx_c_forme_juridique (code,fk_pays,libelle,isvatexempted,active) VALUES ('10209',102,'Συμπλοιοκτησία',0,1);

-- Italy
INSERT INTO llx_c_forme_juridique (code,fk_pays,libelle,isvatexempted,active) VALUES ('301',3,'Società semplice',0,1);
INSERT INTO llx_c_forme_juridique (code,fk_pays,libelle,isvatexempted,active) VALUES ('302',3,'Società in nome collettivo s.n.c.',0,1);
INSERT INTO llx_c_forme_juridique (code,fk_pays,libelle,isvatexempted,active) VALUES ('303',3,'Società in accomandita semplice s.a.s.',0,1);
INSERT INTO llx_c_forme_juridique (code,fk_pays,libelle,isvatexempted,active) VALUES ('304',3,'Società per azioni s.p.a.',0,1);
INSERT INTO llx_c_forme_juridique (code,fk_pays,libelle,isvatexempted,active) VALUES ('305',3,'Società a responsabilità limitata s.r.l.',0,1);
INSERT INTO llx_c_forme_juridique (code,fk_pays,libelle,isvatexempted,active) VALUES ('306',3,'Società in accomandita per azioni s.a.p.a.',0,1);
INSERT INTO llx_c_forme_juridique (code,fk_pays,libelle,isvatexempted,active) VALUES ('307',3,'Società cooperativa a r.l.',0,1);
INSERT INTO llx_c_forme_juridique (code,fk_pays,libelle,isvatexempted,active) VALUES ('308',3,'Società consortile',0,1);
INSERT INTO llx_c_forme_juridique (code,fk_pays,libelle,isvatexempted,active) VALUES ('309',3,'Società europea',0,1);
INSERT INTO llx_c_forme_juridique (code,fk_pays,libelle,isvatexempted,active) VALUES ('310',3,'Società cooperativa europea',0,1);
INSERT INTO llx_c_forme_juridique (code,fk_pays,libelle,isvatexempted,active) VALUES ('311',3,'Società unipersonale',0,1);
INSERT INTO llx_c_forme_juridique (code,fk_pays,libelle,isvatexempted,active) VALUES ('312',3,'Società di professionisti',0,1);
INSERT INTO llx_c_forme_juridique (code,fk_pays,libelle,isvatexempted,active) VALUES ('313',3,'Società di fatto',0,1);
--INSERT INTO llx_c_forme_juridique (code,fk_pays,libelle,isvatexempted,active) VALUES ('314',3,'Società occulta',0,1);
INSERT INTO llx_c_forme_juridique (code,fk_pays,libelle,isvatexempted,active) VALUES ('315',3,'Società apparente',0,1);
INSERT INTO llx_c_forme_juridique (code,fk_pays,libelle,isvatexempted,active) VALUES ('316',3,'Impresa individuale ',0,1);
INSERT INTO llx_c_forme_juridique (code,fk_pays,libelle,isvatexempted,active) VALUES ('317',3,'Impresa coniugale',0,1);
INSERT INTO llx_c_forme_juridique (code,fk_pays,libelle,isvatexempted,active) VALUES ('318',3,'Impresa familiare',0,1);
INSERT INTO llx_c_forme_juridique (code,fk_pays,libelle,isvatexempted,active) VALUES ('319',3,'Consorzio cooperativo',0,1);
INSERT INTO llx_c_forme_juridique (code,fk_pays,libelle,isvatexempted,active) VALUES ('320',3,'Società cooperativa sociale',0,1);
INSERT INTO llx_c_forme_juridique (code,fk_pays,libelle,isvatexempted,active) VALUES ('321',3,'Società cooperativa di consumo',0,1);
INSERT INTO llx_c_forme_juridique (code,fk_pays,libelle,isvatexempted,active) VALUES ('322',3,'Società cooperativa agricola',0,1);
INSERT INTO llx_c_forme_juridique (code,fk_pays,libelle,isvatexempted,active) VALUES ('323',3,'A.T.I. Associazione temporanea di imprese',0,1);
INSERT INTO llx_c_forme_juridique (code,fk_pays,libelle,isvatexempted,active) VALUES ('324',3,'R.T.I. Raggruppamento temporaneo di imprese',0,1);
INSERT INTO llx_c_forme_juridique (code,fk_pays,libelle,isvatexempted,active) VALUES ('325',3,'Studio associato',0,1);

-- Switzerland
insert into llx_c_forme_juridique (fk_pays, code, libelle) values (6, '600', 'Raison Individuelle');
insert into llx_c_forme_juridique (fk_pays, code, libelle) values (6, '601', 'Société Simple');
insert into llx_c_forme_juridique (fk_pays, code, libelle) values (6, '602', 'Société en nom collectif');
insert into llx_c_forme_juridique (fk_pays, code, libelle) values (6, '603', 'Société en commandite');
insert into llx_c_forme_juridique (fk_pays, code, libelle) values (6, '604', 'Société anonyme (SA)');
insert into llx_c_forme_juridique (fk_pays, code, libelle) values (6, '605', 'Société en commandite par actions');
insert into llx_c_forme_juridique (fk_pays, code, libelle) values (6, '606', 'Société à responsabilité limitée (SARL)');
insert into llx_c_forme_juridique (fk_pays, code, libelle) values (6, '607', 'Société coopérative');
insert into llx_c_forme_juridique (fk_pays, code, libelle) values (6, '608', 'Association');
insert into llx_c_forme_juridique (fk_pays, code, libelle) values (6, '609', 'Fondation');

-- United Kingdom
insert into llx_c_forme_juridique (fk_pays, code, libelle) values (7, '700', 'Sole Trader');
insert into llx_c_forme_juridique (fk_pays, code, libelle) values (7, '701', 'Partnership');
insert into llx_c_forme_juridique (fk_pays, code, libelle) values (7, '702', 'Private Limited Company by shares (LTD)');
insert into llx_c_forme_juridique (fk_pays, code, libelle) values (7, '703', 'Public Limited Company');
insert into llx_c_forme_juridique (fk_pays, code, libelle) values (7, '704', 'Workers Cooperative');
insert into llx_c_forme_juridique (fk_pays, code, libelle) values (7, '705', 'Limited Liability Partnership');
insert into llx_c_forme_juridique (fk_pays, code, libelle) values (7, '706', 'Franchise');

-- Tunisia (Formes les plus utilisées)
insert into llx_c_forme_juridique (fk_pays, code, libelle) values (10, '1000','Société à responsabilité limitée (SARL)');
insert into llx_c_forme_juridique (fk_pays, code, libelle) values (10, '1001','Société en Nom Collectif (SNC)');
insert into llx_c_forme_juridique (fk_pays, code, libelle) values (10, '1002','Société en Commandite Simple (SCS)');
insert into llx_c_forme_juridique (fk_pays, code, libelle) values (10, '1003','société en participation');
insert into llx_c_forme_juridique (fk_pays, code, libelle) values (10, '1004','Société Anonyme (SA)');
insert into llx_c_forme_juridique (fk_pays, code, libelle) values (10, '1005','Société Unipersonnelle à Responsabilité Limitée (SUARL)');
insert into llx_c_forme_juridique (fk_pays, code, libelle) values (10, '1006','Groupement d''intérêt économique (GEI)');
insert into llx_c_forme_juridique (fk_pays, code, libelle) values (10, '1007','Groupe de sociétés');

-- The Netherlands
INSERT INTO llx_c_forme_juridique (fk_pays,code,libelle,isvatexempted,active,module) VALUES (17,1701,'Eenmanszaak',0,1,NULL);
INSERT INTO llx_c_forme_juridique (fk_pays,code,libelle,isvatexempted,active,module) VALUES (17,1702,'Maatschap',0,1,NULL);
INSERT INTO llx_c_forme_juridique (fk_pays,code,libelle,isvatexempted,active,module) VALUES (17,1703,'Vennootschap onder firma',0,1,NULL);
INSERT INTO llx_c_forme_juridique (fk_pays,code,libelle,isvatexempted,active,module) VALUES (17,1704,'Commanditaire vennootschap',0,1,NULL);
INSERT INTO llx_c_forme_juridique (fk_pays,code,libelle,isvatexempted,active,module) VALUES (17,1705,'Besloten vennootschap (BV)',0,1,NULL);
INSERT INTO llx_c_forme_juridique (fk_pays,code,libelle,isvatexempted,active,module) VALUES (17,1706,'Naamloze Vennootschap (NV)',0,1,NULL);
INSERT INTO llx_c_forme_juridique (fk_pays,code,libelle,isvatexempted,active,module) VALUES (17,1707,'Vereniging',0,1,NULL);
INSERT INTO llx_c_forme_juridique (fk_pays,code,libelle,isvatexempted,active,module) VALUES (17,1708,'Stichting',0,1,NULL);
INSERT INTO llx_c_forme_juridique (fk_pays,code,libelle,isvatexempted,active,module) VALUES (17,1709,'Coöperatie met beperkte aansprakelijkheid (BA)',0,1,NULL);
INSERT INTO llx_c_forme_juridique (fk_pays,code,libelle,isvatexempted,active,module) VALUES (17,1710,'Coöperatie met uitgesloten aansprakelijkheid (UA)',0,1,NULL);
INSERT INTO llx_c_forme_juridique (fk_pays,code,libelle,isvatexempted,active,module) VALUES (17,1711,'Coöperatie met wettelijke aansprakelijkheid (WA)',0,1,NULL);
INSERT INTO llx_c_forme_juridique (fk_pays,code,libelle,isvatexempted,active,module) VALUES (17,1712,'Onderlinge waarborgmaatschappij',0,1,NULL);

-- Spain
INSERT INTO llx_c_forme_juridique (fk_pays, code, libelle, active) VALUES (4, '401', 'Empresario Individual', 1);
INSERT INTO llx_c_forme_juridique (fk_pays, code, libelle, active) VALUES (4, '402', 'Comunidad de Bienes', 1);
INSERT INTO llx_c_forme_juridique (fk_pays, code, libelle, active) VALUES (4, '403', 'Sociedad Civil', 1);
INSERT INTO llx_c_forme_juridique (fk_pays, code, libelle, active) VALUES (4, '404', 'Sociedad Colectiva', 1);
INSERT INTO llx_c_forme_juridique (fk_pays, code, libelle, active) VALUES (4, '405', 'Sociedad Limitada', 1);
INSERT INTO llx_c_forme_juridique (fk_pays, code, libelle, active) VALUES (4, '406', 'Sociedad Anónima', 1);
INSERT INTO llx_c_forme_juridique (fk_pays, code, libelle, active) VALUES (4, '407', 'Sociedad Comanditaria por Acciones', 1);
INSERT INTO llx_c_forme_juridique (fk_pays, code, libelle, active) VALUES (4, '408', 'Sociedad Comanditaria Simple', 1);
INSERT INTO llx_c_forme_juridique (fk_pays, code, libelle, active) VALUES (4, '409', 'Sociedad Laboral', 1);
INSERT INTO llx_c_forme_juridique (fk_pays, code, libelle, active) VALUES (4, '410', 'Sociedad Cooperativa', 1);
INSERT INTO llx_c_forme_juridique (fk_pays, code, libelle, active) VALUES (4, '411', 'Sociedad de Garantía Recíproca', 1);
INSERT INTO llx_c_forme_juridique (fk_pays, code, libelle, active) VALUES (4, '412', 'Entidad de Capital-Riesgo', 1);
INSERT INTO llx_c_forme_juridique (fk_pays, code, libelle, active) VALUES (4, '413', 'Agrupación de Interés Económico', 1);
INSERT INTO llx_c_forme_juridique (fk_pays, code, libelle, active) VALUES (4, '414', 'Sociedad de Inversión Mobiliaria', 1);
INSERT INTO llx_c_forme_juridique (fk_pays, code, libelle, active) VALUES (4, '415', 'Agrupación sin Ánimo de Lucro', 1);

-- Mauritius
INSERT INTO llx_c_forme_juridique (fk_pays, code, libelle, active) VALUES (152, '15201', 'Mauritius Private Company Limited By Shares', 1);
INSERT INTO llx_c_forme_juridique (fk_pays, code, libelle, active) VALUES (152, '15202', 'Mauritius Company Limited By Guarantee', 1);
INSERT INTO llx_c_forme_juridique (fk_pays, code, libelle, active) VALUES (152, '15203', 'Mauritius Public Company Limited By Shares', 1);
INSERT INTO llx_c_forme_juridique (fk_pays, code, libelle, active) VALUES (152, '15204', 'Mauritius Foreign Company', 1);
INSERT INTO llx_c_forme_juridique (fk_pays, code, libelle, active) VALUES (152, '15205', 'Mauritius GBC1 (Offshore Company)', 1);
INSERT INTO llx_c_forme_juridique (fk_pays, code, libelle, active) VALUES (152, '15206', 'Mauritius GBC2 (International Company)', 1);
INSERT INTO llx_c_forme_juridique (fk_pays, code, libelle, active) VALUES (152, '15207', 'Mauritius General Partnership', 1);
INSERT INTO llx_c_forme_juridique (fk_pays, code, libelle, active) VALUES (152, '15208', 'Mauritius Limited Partnership', 1);
INSERT INTO llx_c_forme_juridique (fk_pays, code, libelle, active) VALUES (152, '15209', 'Mauritius Sole Proprietorship', 1);
INSERT INTO llx_c_forme_juridique (fk_pays, code, libelle, active) VALUES (152, '15210', 'Mauritius Trusts', 1);

-- Mexique
INSERT INTO llx_c_forme_juridique (fk_pays, code, libelle, active) VALUES (154, '15401', 'Sociedad en nombre colectivo', 1);
INSERT INTO llx_c_forme_juridique (fk_pays, code, libelle, active) VALUES (154, '15402', 'Sociedad en comandita simple', 1);
INSERT INTO llx_c_forme_juridique (fk_pays, code, libelle, active) VALUES (154, '15403', 'Sociedad de responsabilidad limitada', 1);
INSERT INTO llx_c_forme_juridique (fk_pays, code, libelle, active) VALUES (154, '15404', 'Sociedad anónima', 1);
INSERT INTO llx_c_forme_juridique (fk_pays, code, libelle, active) VALUES (154, '15405', 'Sociedad en comandita por acciones', 1);
INSERT INTO llx_c_forme_juridique (fk_pays, code, libelle, active) VALUES (154, '15406', 'Sociedad cooperativa', 1);

<<<<<<< HEAD
-- Luxembourg
INSERT INTO llx_c_forme_juridique (fk_pays, code, libelle, active) VALUES (140, '14001', 'Entreprise individuelle', 1);
INSERT INTO llx_c_forme_juridique (fk_pays, code, libelle, active) VALUES (140, '14002', 'Société en nom collectif (SENC)', 1);
INSERT INTO llx_c_forme_juridique (fk_pays, code, libelle, active) VALUES (140, '14003', 'Société en commandite simple (SECS)', 1);
INSERT INTO llx_c_forme_juridique (fk_pays, code, libelle, active) VALUES (140, '14004', 'Société en commandite par actions (SECA)', 1);
INSERT INTO llx_c_forme_juridique (fk_pays, code, libelle, active) VALUES (140, '14005', 'Société à responsabilité limitée (SARL)', 1);
INSERT INTO llx_c_forme_juridique (fk_pays, code, libelle, active) VALUES (140, '14006', 'Société anonyme (SA)', 1);
INSERT INTO llx_c_forme_juridique (fk_pays, code, libelle, active) VALUES (140, '14007', 'Société coopérative (SC)', 1);
INSERT INTO llx_c_forme_juridique (fk_pays, code, libelle, active) VALUES (140, '14008', 'Société européenne (SE)', 1);
=======
-- Romania
INSERT INTO llx_c_forme_juridique (fk_pays, code, libelle, active) VALUES (188, '18801', 'AFJ - Alte forme juridice', 1);
INSERT INTO llx_c_forme_juridique (fk_pays, code, libelle, active) VALUES (188, '18802', 'ASF - Asociatie familialã', 1);
INSERT INTO llx_c_forme_juridique (fk_pays, code, libelle, active) VALUES (188, '18803', 'CON - Concesiune', 1);
INSERT INTO llx_c_forme_juridique (fk_pays, code, libelle, active) VALUES (188, '18804', 'CRL - Soc civilã profesionala cu pers. juridica si rãspundere limitata (SPRL)', 1);
INSERT INTO llx_c_forme_juridique (fk_pays, code, libelle, active) VALUES (188, '18805', 'INC - Închiriere', 1);
INSERT INTO llx_c_forme_juridique (fk_pays, code, libelle, active) VALUES (188, '18806', 'LOC - Locaţie de gestiune', 1);
INSERT INTO llx_c_forme_juridique (fk_pays, code, libelle, active) VALUES (188, '18807', 'OC1 - Organizaţie cooperatistã meşteşugãreascã', 1);
INSERT INTO llx_c_forme_juridique (fk_pays, code, libelle, active) VALUES (188, '18808', 'OC2 - Organizaţie cooperatistã de consum', 1);
INSERT INTO llx_c_forme_juridique (fk_pays, code, libelle, active) VALUES (188, '18809', 'OC3 - Organizaţie cooperatistã de credit', 1);
INSERT INTO llx_c_forme_juridique (fk_pays, code, libelle, active) VALUES (188, '18810', 'PFA - Persoanã fizicã independentã', 1);
INSERT INTO llx_c_forme_juridique (fk_pays, code, libelle, active) VALUES (188, '18811', 'RA - Regie autonomã', 1);
INSERT INTO llx_c_forme_juridique (fk_pays, code, libelle, active) VALUES (188, '18812', 'SA - Societate comercialã pe acţiuni', 1);
INSERT INTO llx_c_forme_juridique (fk_pays, code, libelle, active) VALUES (188, '18813', 'SCS - Societate comercialã în comanditã simplã', 1);
INSERT INTO llx_c_forme_juridique (fk_pays, code, libelle, active) VALUES (188, '18814', 'SNC - Societate comercialã în nume colectiv', 1);
INSERT INTO llx_c_forme_juridique (fk_pays, code, libelle, active) VALUES (188, '18815', 'SPI - Societate profesionala practicieni in insolventa (SPPI)', 1);
INSERT INTO llx_c_forme_juridique (fk_pays, code, libelle, active) VALUES (188, '18816', 'SRL - Societate comercialã cu rãspundere limitatã', 1);
INSERT INTO llx_c_forme_juridique (fk_pays, code, libelle, active) VALUES (188, '18817', 'URL - Intreprindere profesionala unipersonala cu rãspundere limitata (IPURL)', 1);
>>>>>>> 0faebc25
<|MERGE_RESOLUTION|>--- conflicted
+++ resolved
@@ -279,7 +279,6 @@
 INSERT INTO llx_c_forme_juridique (fk_pays, code, libelle, active) VALUES (154, '15405', 'Sociedad en comandita por acciones', 1);
 INSERT INTO llx_c_forme_juridique (fk_pays, code, libelle, active) VALUES (154, '15406', 'Sociedad cooperativa', 1);
 
-<<<<<<< HEAD
 -- Luxembourg
 INSERT INTO llx_c_forme_juridique (fk_pays, code, libelle, active) VALUES (140, '14001', 'Entreprise individuelle', 1);
 INSERT INTO llx_c_forme_juridique (fk_pays, code, libelle, active) VALUES (140, '14002', 'Société en nom collectif (SENC)', 1);
@@ -289,7 +288,7 @@
 INSERT INTO llx_c_forme_juridique (fk_pays, code, libelle, active) VALUES (140, '14006', 'Société anonyme (SA)', 1);
 INSERT INTO llx_c_forme_juridique (fk_pays, code, libelle, active) VALUES (140, '14007', 'Société coopérative (SC)', 1);
 INSERT INTO llx_c_forme_juridique (fk_pays, code, libelle, active) VALUES (140, '14008', 'Société européenne (SE)', 1);
-=======
+
 -- Romania
 INSERT INTO llx_c_forme_juridique (fk_pays, code, libelle, active) VALUES (188, '18801', 'AFJ - Alte forme juridice', 1);
 INSERT INTO llx_c_forme_juridique (fk_pays, code, libelle, active) VALUES (188, '18802', 'ASF - Asociatie familialã', 1);
@@ -308,4 +307,3 @@
 INSERT INTO llx_c_forme_juridique (fk_pays, code, libelle, active) VALUES (188, '18815', 'SPI - Societate profesionala practicieni in insolventa (SPPI)', 1);
 INSERT INTO llx_c_forme_juridique (fk_pays, code, libelle, active) VALUES (188, '18816', 'SRL - Societate comercialã cu rãspundere limitatã', 1);
 INSERT INTO llx_c_forme_juridique (fk_pays, code, libelle, active) VALUES (188, '18817', 'URL - Intreprindere profesionala unipersonala cu rãspundere limitata (IPURL)', 1);
->>>>>>> 0faebc25
