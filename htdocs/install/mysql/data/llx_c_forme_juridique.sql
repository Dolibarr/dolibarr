-- Copyright (C) 2001-2004 Rodolphe Quiedeville <rodolphe@quiedeville.org>
-- Copyright (C) 2003      Jean-Louis Bergamo   <jlb@j1b.org>
-- Copyright (C) 2004-2009 Laurent Destailleur  <eldy@users.sourceforge.net>
-- Copyright (C) 2004      Benoit Mortier       <benoit.mortier@opensides.be>
-- Copyright (C) 2004      Guillaume Delecourt  <guillaume.delecourt@opensides.be>
-- Copyright (C) 2005-2009 Regis Houssin        <regis.houssin@inodbox.com>
-- Copyright (C) 2007 	   Patrick Raguin       <patrick.raguin@gmail.com>
-- Copyright (C) 2010-2016 Juanjo Menent        <jmenent@2byte.es>
-- Copyright (C) 2012 	   Sebastian Neuwert    <sebastian.neuwert@modula71.de>
-- Copyright (C) 2012 	   Tommaso Basilici     <t.basilici@19.coop>
-- Copyright (C) 2012	   Ricardo Schluter     <info@ripasch.nl>
-- Copyright (C) 2013	   Cedric GROSS		    <c.gross@kreiz-it.fr>
-- Copyright (C) 2020-2021 Udo Tamm       	    <dev@dolibit.de>
-- Copyright (C) 2022      Miro Sertić       	<miro.sertic0606@gmail.com>
--
-- This program is free software; you can redistribute it and/or modify
-- it under the terms of the GNU General Public License as published by
-- the Free Software Foundation; either version 3 of the License, or
-- (at your option) any later version.
--
-- This program is distributed in the hope that it will be useful,
-- but WITHOUT ANY WARRANTY; without even the implied warranty of
-- MERCHANTABILITY or FITNESS FOR A PARTICULAR PURPOSE.  See the
-- GNU General Public License for more details.
--
-- You should have received a copy of the GNU General Public License
-- along with this program. If not, see <https://www.gnu.org/licenses/>.
--

-- WARNING ----------------------------------------------------------------
--
-- EN:
-- Do not put a comment at the end of the line, this file is parsed during
-- install and all '--' symbols are removed.
--
-- FR:
-- Ne pas placer de commentaire en fin de ligne, ce fichier est parsé lors
-- de l'install et tous les sigles '--' sont supprimés.
--

-- CONTENT ----------------------------------------------------------------
--
-- Legal Formes (en) / Formes juridiques (fr)
--
-- fk_pays = country_id
--


delete from llx_c_forme_juridique;

insert into llx_c_forme_juridique (fk_pays, code, libelle) values (0, '0','-');


-- Argentina
INSERT INTO llx_c_forme_juridique (fk_pays, code, libelle, active) VALUES (23, '2301', 'Monotributista', 1);
INSERT INTO llx_c_forme_juridique (fk_pays, code, libelle, active) VALUES (23, '2302', 'Sociedad Civil', 1);
INSERT INTO llx_c_forme_juridique (fk_pays, code, libelle, active) VALUES (23, '2303', 'Sociedades Comerciales', 1);
INSERT INTO llx_c_forme_juridique (fk_pays, code, libelle, active) VALUES (23, '2304', 'Sociedades de Hecho', 1);
INSERT INTO llx_c_forme_juridique (fk_pays, code, libelle, active) VALUES (23, '2305', 'Sociedades Irregulares', 1);
INSERT INTO llx_c_forme_juridique (fk_pays, code, libelle, active) VALUES (23, '2306', 'Sociedad Colectiva', 1);
INSERT INTO llx_c_forme_juridique (fk_pays, code, libelle, active) VALUES (23, '2307', 'Sociedad en Comandita Simple', 1);
INSERT INTO llx_c_forme_juridique (fk_pays, code, libelle, active) VALUES (23, '2308', 'Sociedad de Capital e Industria', 1);
INSERT INTO llx_c_forme_juridique (fk_pays, code, libelle, active) VALUES (23, '2309', 'Sociedad Accidental o en participación', 1);
INSERT INTO llx_c_forme_juridique (fk_pays, code, libelle, active) VALUES (23, '2310', 'Sociedad de Responsabilidad Limitada', 1);
INSERT INTO llx_c_forme_juridique (fk_pays, code, libelle, active) VALUES (23, '2311', 'Sociedad Anónima', 1);
INSERT INTO llx_c_forme_juridique (fk_pays, code, libelle, active) VALUES (23, '2312', 'Sociedad Anónima con Participación Estatal Mayoritaria', 1);
INSERT INTO llx_c_forme_juridique (fk_pays, code, libelle, active) VALUES (23, '2313', 'Sociedad en Comandita por Acciones (arts. 315 a 324, LSC)', 1);


-- Austria
INSERT INTO llx_c_forme_juridique (fk_pays, code, libelle, active) VALUES (41, '4100', 'GmbH - Gesellschaft mit beschränkter Haftung', 1);
INSERT INTO llx_c_forme_juridique (fk_pays, code, libelle, active) VALUES (41, '4101', 'GesmbH - Gesellschaft mit beschränkter Haftung', 1);
INSERT INTO llx_c_forme_juridique (fk_pays, code, libelle, active) VALUES (41, '4102', 'AG - Aktiengesellschaft', 1);
INSERT INTO llx_c_forme_juridique (fk_pays, code, libelle, active) VALUES (41, '4103', 'EWIV - Europäische wirtschaftliche Interessenvereinigung', 1);
INSERT INTO llx_c_forme_juridique (fk_pays, code, libelle, active) VALUES (41, '4104', 'KEG - Kommanditerwerbsgesellschaft', 1);
INSERT INTO llx_c_forme_juridique (fk_pays, code, libelle, active) VALUES (41, '4105', 'OEG - Offene Erwerbsgesellschaft', 1);
INSERT INTO llx_c_forme_juridique (fk_pays, code, libelle, active) VALUES (41, '4106', 'OHG - Offene Handelsgesellschaft', 1);
INSERT INTO llx_c_forme_juridique (fk_pays, code, libelle, active) VALUES (41, '4107', 'AG & Co KG - Kommanditgesellschaft', 1);
INSERT INTO llx_c_forme_juridique (fk_pays, code, libelle, active) VALUES (41, '4108', 'GmbH & Co KG - Kommanditgesellschaft', 1);
INSERT INTO llx_c_forme_juridique (fk_pays, code, libelle, active) VALUES (41, '4109', 'KG - Kommanditgesellschaft', 1);
INSERT INTO llx_c_forme_juridique (fk_pays, code, libelle, active) VALUES (41, '4110', 'OG - Offene Gesellschaft', 1);
INSERT INTO llx_c_forme_juridique (fk_pays, code, libelle, active) VALUES (41, '4111', 'GbR - Gesellschaft nach bürgerlichem Recht', 1);
INSERT INTO llx_c_forme_juridique (fk_pays, code, libelle, active) VALUES (41, '4112', 'GesbR - Gesellschaft nach bürgerlichem Recht', 1);
INSERT INTO llx_c_forme_juridique (fk_pays, code, libelle, active) VALUES (41, '4113', 'GesnbR - Gesellschaft nach bürgerlichem Recht', 1);
INSERT INTO llx_c_forme_juridique (fk_pays, code, libelle, active) VALUES (41, '4114', 'e.U. - eingetragener Einzelunternehmer', 1);


-- Belgium
insert into llx_c_forme_juridique (fk_pays, code, libelle) values (2, '200', 'Indépendant');
insert into llx_c_forme_juridique (fk_pays, code, libelle) values (2, '201', 'SRL - Société à responsabilité limitée');
insert into llx_c_forme_juridique (fk_pays, code, libelle) values (2, '202', 'SA   - Société Anonyme');
insert into llx_c_forme_juridique (fk_pays, code, libelle) values (2, '203', 'SCRL - Société coopérative à responsabilité limitée');
insert into llx_c_forme_juridique (fk_pays, code, libelle) values (2, '204', 'ASBL - Association sans but Lucratif');
insert into llx_c_forme_juridique (fk_pays, code, libelle) values (2, '205', 'SCRI - Société coopérative à responsabilité illimitée');
insert into llx_c_forme_juridique (fk_pays, code, libelle) values (2, '206', 'SCS  - Société en commandite simple');
insert into llx_c_forme_juridique (fk_pays, code, libelle) values (2, '207', 'SCA  - Société en commandite par action');
insert into llx_c_forme_juridique (fk_pays, code, libelle) values (2, '208', 'SNC  - Société en nom collectif');
insert into llx_c_forme_juridique (fk_pays, code, libelle) values (2, '209', 'GIE  - Groupement d intérêt économique');
insert into llx_c_forme_juridique (fk_pays, code, libelle) values (2, '210', 'GEIE - Groupement européen d intérêt économique');
insert into llx_c_forme_juridique (fk_pays, code, libelle) values (2, '220', 'Eenmanszaak');
insert into llx_c_forme_juridique (fk_pays, code, libelle) values (2, '221', 'BVBA - Besloten vennootschap met beperkte aansprakelijkheid');
insert into llx_c_forme_juridique (fk_pays, code, libelle) values (2, '222', 'NV   - Naamloze Vennootschap');
insert into llx_c_forme_juridique (fk_pays, code, libelle) values (2, '223', 'CVBA - Coöperatieve vennootschap met beperkte aansprakelijkheid');
insert into llx_c_forme_juridique (fk_pays, code, libelle) values (2, '224', 'VZW  - Vereniging zonder winstoogmerk');
insert into llx_c_forme_juridique (fk_pays, code, libelle) values (2, '225', 'CVOA - Coöperatieve vennootschap met onbeperkte aansprakelijkheid ');
insert into llx_c_forme_juridique (fk_pays, code, libelle) values (2, '226', 'GCV  - Gewone commanditaire vennootschap');
insert into llx_c_forme_juridique (fk_pays, code, libelle) values (2, '227', 'Comm.VA - Commanditaire vennootschap op aandelen');
insert into llx_c_forme_juridique (fk_pays, code, libelle) values (2, '228', 'VOF  - Vennootschap onder firma');
insert into llx_c_forme_juridique (fk_pays, code, libelle) values (2, '229', 'VS0  - Vennootschap met sociaal oogmerk');


-- France: Extrait de http://www.insee.fr/fr/nom_def_met/nomenclatures/cj/cjniveau2.htm
insert into llx_c_forme_juridique (fk_pays, code, libelle) values (1,'11','Artisan Commerçant (EI)');
insert into llx_c_forme_juridique (fk_pays, code, libelle) values (1,'12','Commerçant (EI)');
insert into llx_c_forme_juridique (fk_pays, code, libelle) values (1,'13','Artisan (EI)');
insert into llx_c_forme_juridique (fk_pays, code, libelle) values (1,'14','Officier public ou ministériel');
insert into llx_c_forme_juridique (fk_pays, code, libelle) values (1,'15','Profession libérale (EI)');
insert into llx_c_forme_juridique (fk_pays, code, libelle) values (1,'16','Exploitant agricole');
insert into llx_c_forme_juridique (fk_pays, code, libelle) values (1,'17','Agent commercial');
insert into llx_c_forme_juridique (fk_pays, code, libelle) values (1,'18','Associé Gérant de société');
insert into llx_c_forme_juridique (fk_pays, code, libelle) values (1,'19','Personne physique');
insert into llx_c_forme_juridique (fk_pays, code, libelle) values (1,'21','Indivision');
insert into llx_c_forme_juridique (fk_pays, code, libelle) values (1,'22','Société créée de fait');
insert into llx_c_forme_juridique (fk_pays, code, libelle) values (1,'23','Société en participation');
insert into llx_c_forme_juridique (fk_pays, code, libelle) values (1,'24','Société coopérative d''interet collectif (SCIC)');
insert into llx_c_forme_juridique (fk_pays, code, libelle) values (1,'25','Société coopérative de production à responsabilité limitée (SCOP)');
insert into llx_c_forme_juridique (fk_pays, code, libelle) values (1,'27','Paroisse hors zone concordataire');
insert into llx_c_forme_juridique (fk_pays, code, libelle) values (1,'29','Groupement de droit privé non doté de la personnalité morale');
insert into llx_c_forme_juridique (fk_pays, code, libelle) values (1,'31','Personne morale de droit étranger, immatriculée au RCS');
insert into llx_c_forme_juridique (fk_pays, code, libelle) values (1,'32','Personne morale de droit étranger, non immatriculée au RCS');
insert into llx_c_forme_juridique (fk_pays, code, libelle) values (1,'35','Régime auto-entrepreneur');

insert into llx_c_forme_juridique (fk_pays, code, libelle) values (1,'41','Etablissement public ou régie à caractère industriel ou commercial');

insert into llx_c_forme_juridique (fk_pays, code, libelle) values (1,'51','Société coopérative commerciale particulière');
insert into llx_c_forme_juridique (fk_pays, code, libelle) values (1,'52','Société en nom collectif');
insert into llx_c_forme_juridique (fk_pays, code, libelle) values (1,'53','Société en commandite');
insert into llx_c_forme_juridique (fk_pays, code, libelle) values (1,'54','Société à responsabilité limitée (SARL)');
insert into llx_c_forme_juridique (fk_pays, code, libelle) values (1,'55','Société anonyme à conseil d administration');
insert into llx_c_forme_juridique (fk_pays, code, libelle) values (1,'56','Société anonyme à directoire');
insert into llx_c_forme_juridique (fk_pays, code, libelle) values (1,'57','Société par actions simplifiée (SAS)');
insert into llx_c_forme_juridique (fk_pays, code, libelle) values (1,'58','Entreprise Unipersonnelle à Responsabilité Limitée (EURL)');
insert into llx_c_forme_juridique (fk_pays, code, libelle) values (1,'59','Société par actions simplifiée unipersonnelle (SASU)');
insert into llx_c_forme_juridique (fk_pays, code, libelle) values (1,'60','Entreprise Individuelle à Responsabilité Limitée (EIRL)');
insert into llx_c_forme_juridique (fk_pays, code, libelle) values (1,'61','Caisse d''épargne et de prévoyance');
insert into llx_c_forme_juridique (fk_pays, code, libelle) values (1,'62','Groupement d''intérêt économique (GIE)');
insert into llx_c_forme_juridique (fk_pays, code, libelle) values (1,'63','Société coopérative agricole');
insert into llx_c_forme_juridique (fk_pays, code, libelle) values (1,'64','Société non commerciale d assurances');
insert into llx_c_forme_juridique (fk_pays, code, libelle) values (1,'65','Société civile');
insert into llx_c_forme_juridique (fk_pays, code, libelle) values (1,'69','Personnes de droit privé inscrites au RCS');

insert into llx_c_forme_juridique (fk_pays, code, libelle) values (1,'71','Administration de l état');
insert into llx_c_forme_juridique (fk_pays, code, libelle) values (1,'72','Collectivité territoriale');
insert into llx_c_forme_juridique (fk_pays, code, libelle) values (1,'73','Etablissement public administratif');
insert into llx_c_forme_juridique (fk_pays, code, libelle) values (1,'74','Personne morale de droit public administratif');

insert into llx_c_forme_juridique (fk_pays, code, libelle) values (1,'81','Organisme gérant régime de protection social à adhésion obligatoire');
insert into llx_c_forme_juridique (fk_pays, code, libelle) values (1,'82','Organisme mutualiste');
insert into llx_c_forme_juridique (fk_pays, code, libelle) values (1,'83','Comité d entreprise');
insert into llx_c_forme_juridique (fk_pays, code, libelle) values (1,'84','Organisme professionnel');
insert into llx_c_forme_juridique (fk_pays, code, libelle) values (1,'85','Organisme de retraite à adhésion non obligatoire');

insert into llx_c_forme_juridique (fk_pays, code, libelle) values (1,'91','Syndicat de propriétaires');
insert into llx_c_forme_juridique (fk_pays, code, libelle) values (1,'92','Association loi 1901 ou assimilé');
insert into llx_c_forme_juridique (fk_pays, code, libelle) values (1,'93','Fondation');
insert into llx_c_forme_juridique (fk_pays, code, libelle) values (1,'99','Personne morale de droit privé');


-- Germany
insert into llx_c_forme_juridique (fk_pays, code, libelle) values (5, '500', 'GmbH - Gesellschaft mit beschränkter Haftung');
insert into llx_c_forme_juridique (fk_pays, code, libelle) values (5, '501', 'AG - Aktiengesellschaft ');
insert into llx_c_forme_juridique (fk_pays, code, libelle) values (5, '502', 'GmbH&Co. KG - Gesellschaft mit beschränkter Haftung & Compagnie Kommanditgesellschaft');
insert into llx_c_forme_juridique (fk_pays, code, libelle) values (5, '503', 'Gewerbe - Personengesellschaft');
insert into llx_c_forme_juridique (fk_pays, code, libelle) values (5, '504', 'UG - Unternehmergesellschaft -haftungsbeschränkt-');
insert into llx_c_forme_juridique (fk_pays, code, libelle) values (5, '505', 'GbR - Gesellschaft des bürgerlichen Rechts');
insert into llx_c_forme_juridique (fk_pays, code, libelle) values (5, '506', 'KG - Kommanditgesellschaft');
insert into llx_c_forme_juridique (fk_pays, code, libelle) values (5, '507', 'Ltd. - Limited Company');
insert into llx_c_forme_juridique (fk_pays, code, libelle) values (5, '508', 'OHG - Offene Handelsgesellschaft');
insert into llx_c_forme_juridique (fk_pays, code, libelle) values (5, '509', 'eG - eingetragene Genossenschaft');


-- Denmark
INSERT INTO llx_c_forme_juridique (fk_pays, code, libelle) VALUES (80, '8001', 'Aktieselvskab A/S');
INSERT INTO llx_c_forme_juridique (fk_pays, code, libelle) VALUES (80, '8002', 'Anparts Selvskab ApS');
INSERT INTO llx_c_forme_juridique (fk_pays, code, libelle) VALUES (80, '8003', 'Personlig ejet selvskab');
INSERT INTO llx_c_forme_juridique (fk_pays, code, libelle) VALUES (80, '8004', 'Iværksætterselvskab IVS');
INSERT INTO llx_c_forme_juridique (fk_pays, code, libelle) VALUES (80, '8005', 'Interessentskab I/S');
INSERT INTO llx_c_forme_juridique (fk_pays, code, libelle) VALUES (80, '8006', 'Holdingselskab');
INSERT INTO llx_c_forme_juridique (fk_pays, code, libelle) VALUES (80, '8007', 'Selskab Med Begrænset Hæftelse SMBA');
INSERT INTO llx_c_forme_juridique (fk_pays, code, libelle) VALUES (80, '8008', 'Kommanditselskab K/S');
INSERT INTO llx_c_forme_juridique (fk_pays, code, libelle) VALUES (80, '8009', 'SPE-selskab');

-- Greece
INSERT INTO llx_c_forme_juridique (code,fk_pays,libelle,isvatexempted,active) VALUES ('10201',102,'Ατομική επιχείρηση',0,1);
INSERT INTO llx_c_forme_juridique (code,fk_pays,libelle,isvatexempted,active) VALUES ('10202',102,'Εταιρική  επιχείρηση',0,1);
INSERT INTO llx_c_forme_juridique (code,fk_pays,libelle,isvatexempted,active) VALUES ('10203',102,'Ομόρρυθμη Εταιρεία Ο.Ε',0,1);
INSERT INTO llx_c_forme_juridique (code,fk_pays,libelle,isvatexempted,active) VALUES ('10204',102,'Ετερόρρυθμη Εταιρεία Ε.Ε',0,1);
INSERT INTO llx_c_forme_juridique (code,fk_pays,libelle,isvatexempted,active) VALUES ('10205',102,'Εταιρεία Περιορισμένης Ευθύνης Ε.Π.Ε',0,1);
INSERT INTO llx_c_forme_juridique (code,fk_pays,libelle,isvatexempted,active) VALUES ('10206',102,'Ανώνυμη Εταιρεία Α.Ε',0,1);
INSERT INTO llx_c_forme_juridique (code,fk_pays,libelle,isvatexempted,active) VALUES ('10207',102,'Ανώνυμη ναυτιλιακή εταιρεία Α.Ν.Ε',0,1);
INSERT INTO llx_c_forme_juridique (code,fk_pays,libelle,isvatexempted,active) VALUES ('10208',102,'Συνεταιρισμός',0,1);
INSERT INTO llx_c_forme_juridique (code,fk_pays,libelle,isvatexempted,active) VALUES ('10209',102,'Συμπλοιοκτησία',0,1);

-- Italy
INSERT INTO llx_c_forme_juridique (code,fk_pays,libelle,isvatexempted,active) VALUES ('301',3,'Società semplice',0,1);
INSERT INTO llx_c_forme_juridique (code,fk_pays,libelle,isvatexempted,active) VALUES ('302',3,'Società in nome collettivo s.n.c.',0,1);
INSERT INTO llx_c_forme_juridique (code,fk_pays,libelle,isvatexempted,active) VALUES ('303',3,'Società in accomandita semplice s.a.s.',0,1);
INSERT INTO llx_c_forme_juridique (code,fk_pays,libelle,isvatexempted,active) VALUES ('304',3,'Società per azioni s.p.a.',0,1);
INSERT INTO llx_c_forme_juridique (code,fk_pays,libelle,isvatexempted,active) VALUES ('305',3,'Società a responsabilità limitata s.r.l.',0,1);
INSERT INTO llx_c_forme_juridique (code,fk_pays,libelle,isvatexempted,active) VALUES ('306',3,'Società in accomandita per azioni s.a.p.a.',0,1);
INSERT INTO llx_c_forme_juridique (code,fk_pays,libelle,isvatexempted,active) VALUES ('307',3,'Società cooperativa a r.l.',0,1);
INSERT INTO llx_c_forme_juridique (code,fk_pays,libelle,isvatexempted,active) VALUES ('308',3,'Società consortile',0,1);
INSERT INTO llx_c_forme_juridique (code,fk_pays,libelle,isvatexempted,active) VALUES ('309',3,'Società europea',0,1);
INSERT INTO llx_c_forme_juridique (code,fk_pays,libelle,isvatexempted,active) VALUES ('310',3,'Società cooperativa europea',0,1);
INSERT INTO llx_c_forme_juridique (code,fk_pays,libelle,isvatexempted,active) VALUES ('311',3,'Società unipersonale',0,1);
INSERT INTO llx_c_forme_juridique (code,fk_pays,libelle,isvatexempted,active) VALUES ('312',3,'Società di professionisti',0,1);
INSERT INTO llx_c_forme_juridique (code,fk_pays,libelle,isvatexempted,active) VALUES ('313',3,'Società di fatto',0,1);
--INSERT INTO llx_c_forme_juridique (code,fk_pays,libelle,isvatexempted,active) VALUES ('314',3,'Società occulta',0,1);
INSERT INTO llx_c_forme_juridique (code,fk_pays,libelle,isvatexempted,active) VALUES ('315',3,'Società apparente',0,1);
INSERT INTO llx_c_forme_juridique (code,fk_pays,libelle,isvatexempted,active) VALUES ('316',3,'Impresa individuale ',0,1);
INSERT INTO llx_c_forme_juridique (code,fk_pays,libelle,isvatexempted,active) VALUES ('317',3,'Impresa coniugale',0,1);
INSERT INTO llx_c_forme_juridique (code,fk_pays,libelle,isvatexempted,active) VALUES ('318',3,'Impresa familiare',0,1);
INSERT INTO llx_c_forme_juridique (code,fk_pays,libelle,isvatexempted,active) VALUES ('319',3,'Consorzio cooperativo',0,1);
INSERT INTO llx_c_forme_juridique (code,fk_pays,libelle,isvatexempted,active) VALUES ('320',3,'Società cooperativa sociale',0,1);
INSERT INTO llx_c_forme_juridique (code,fk_pays,libelle,isvatexempted,active) VALUES ('321',3,'Società cooperativa di consumo',0,1);
INSERT INTO llx_c_forme_juridique (code,fk_pays,libelle,isvatexempted,active) VALUES ('322',3,'Società cooperativa agricola',0,1);
INSERT INTO llx_c_forme_juridique (code,fk_pays,libelle,isvatexempted,active) VALUES ('323',3,'A.T.I. Associazione temporanea di imprese',0,1);
INSERT INTO llx_c_forme_juridique (code,fk_pays,libelle,isvatexempted,active) VALUES ('324',3,'R.T.I. Raggruppamento temporaneo di imprese',0,1);
INSERT INTO llx_c_forme_juridique (code,fk_pays,libelle,isvatexempted,active) VALUES ('325',3,'Studio associato',0,1);

-- Switzerland
insert into llx_c_forme_juridique (fk_pays, code, libelle) values (6, '600', 'Raison Individuelle');
insert into llx_c_forme_juridique (fk_pays, code, libelle) values (6, '601', 'Société Simple');
insert into llx_c_forme_juridique (fk_pays, code, libelle) values (6, '602', 'Société en nom collectif');
insert into llx_c_forme_juridique (fk_pays, code, libelle) values (6, '603', 'Société en commandite');
insert into llx_c_forme_juridique (fk_pays, code, libelle) values (6, '604', 'Société anonyme (SA)');
insert into llx_c_forme_juridique (fk_pays, code, libelle) values (6, '605', 'Société en commandite par actions');
insert into llx_c_forme_juridique (fk_pays, code, libelle) values (6, '606', 'Société à responsabilité limitée (SARL)');
insert into llx_c_forme_juridique (fk_pays, code, libelle) values (6, '607', 'Société coopérative');
insert into llx_c_forme_juridique (fk_pays, code, libelle) values (6, '608', 'Association');
insert into llx_c_forme_juridique (fk_pays, code, libelle) values (6, '609', 'Fondation');

-- United Kingdom
insert into llx_c_forme_juridique (fk_pays, code, libelle) values (7, '700', 'Sole Trader');
insert into llx_c_forme_juridique (fk_pays, code, libelle) values (7, '701', 'Partnership');
insert into llx_c_forme_juridique (fk_pays, code, libelle) values (7, '702', 'Private Limited Company by shares (LTD)');
insert into llx_c_forme_juridique (fk_pays, code, libelle) values (7, '703', 'Public Limited Company');
insert into llx_c_forme_juridique (fk_pays, code, libelle) values (7, '704', 'Workers Cooperative');
insert into llx_c_forme_juridique (fk_pays, code, libelle) values (7, '705', 'Limited Liability Partnership');
insert into llx_c_forme_juridique (fk_pays, code, libelle) values (7, '706', 'Franchise');

-- Tunisia (Formes les plus utilisées)
insert into llx_c_forme_juridique (fk_pays, code, libelle) values (10, '1000','Société à responsabilité limitée (SARL)');
insert into llx_c_forme_juridique (fk_pays, code, libelle) values (10, '1001','Société en Nom Collectif (SNC)');
insert into llx_c_forme_juridique (fk_pays, code, libelle) values (10, '1002','Société en Commandite Simple (SCS)');
insert into llx_c_forme_juridique (fk_pays, code, libelle) values (10, '1003','société en participation');
insert into llx_c_forme_juridique (fk_pays, code, libelle) values (10, '1004','Société Anonyme (SA)');
insert into llx_c_forme_juridique (fk_pays, code, libelle) values (10, '1005','Société Unipersonnelle à Responsabilité Limitée (SUARL)');
insert into llx_c_forme_juridique (fk_pays, code, libelle) values (10, '1006','Groupement d''intérêt économique (GEI)');
insert into llx_c_forme_juridique (fk_pays, code, libelle) values (10, '1007','Groupe de sociétés');

-- The Netherlands
INSERT INTO llx_c_forme_juridique (fk_pays,code,libelle,isvatexempted,active,module) VALUES (17,1701,'Eenmanszaak',0,1,NULL);
INSERT INTO llx_c_forme_juridique (fk_pays,code,libelle,isvatexempted,active,module) VALUES (17,1702,'Maatschap',0,1,NULL);
INSERT INTO llx_c_forme_juridique (fk_pays,code,libelle,isvatexempted,active,module) VALUES (17,1703,'Vennootschap onder firma',0,1,NULL);
INSERT INTO llx_c_forme_juridique (fk_pays,code,libelle,isvatexempted,active,module) VALUES (17,1704,'Commanditaire vennootschap',0,1,NULL);
INSERT INTO llx_c_forme_juridique (fk_pays,code,libelle,isvatexempted,active,module) VALUES (17,1705,'Besloten vennootschap (BV)',0,1,NULL);
INSERT INTO llx_c_forme_juridique (fk_pays,code,libelle,isvatexempted,active,module) VALUES (17,1706,'Naamloze Vennootschap (NV)',0,1,NULL);
INSERT INTO llx_c_forme_juridique (fk_pays,code,libelle,isvatexempted,active,module) VALUES (17,1707,'Vereniging',0,1,NULL);
INSERT INTO llx_c_forme_juridique (fk_pays,code,libelle,isvatexempted,active,module) VALUES (17,1708,'Stichting',0,1,NULL);
INSERT INTO llx_c_forme_juridique (fk_pays,code,libelle,isvatexempted,active,module) VALUES (17,1709,'Coöperatie met beperkte aansprakelijkheid (BA)',0,1,NULL);
INSERT INTO llx_c_forme_juridique (fk_pays,code,libelle,isvatexempted,active,module) VALUES (17,1710,'Coöperatie met uitgesloten aansprakelijkheid (UA)',0,1,NULL);
INSERT INTO llx_c_forme_juridique (fk_pays,code,libelle,isvatexempted,active,module) VALUES (17,1711,'Coöperatie met wettelijke aansprakelijkheid (WA)',0,1,NULL);
INSERT INTO llx_c_forme_juridique (fk_pays,code,libelle,isvatexempted,active,module) VALUES (17,1712,'Onderlinge waarborgmaatschappij',0,1,NULL);

-- Spain
INSERT INTO llx_c_forme_juridique (fk_pays, code, libelle, active) VALUES (4, '401', 'Empresario Individual', 1);
INSERT INTO llx_c_forme_juridique (fk_pays, code, libelle, active) VALUES (4, '402', 'Comunidad de Bienes', 1);
INSERT INTO llx_c_forme_juridique (fk_pays, code, libelle, active) VALUES (4, '403', 'Sociedad Civil', 1);
INSERT INTO llx_c_forme_juridique (fk_pays, code, libelle, active) VALUES (4, '404', 'Sociedad Colectiva', 1);
INSERT INTO llx_c_forme_juridique (fk_pays, code, libelle, active) VALUES (4, '405', 'Sociedad Limitada', 1);
INSERT INTO llx_c_forme_juridique (fk_pays, code, libelle, active) VALUES (4, '406', 'Sociedad Anónima', 1);
INSERT INTO llx_c_forme_juridique (fk_pays, code, libelle, active) VALUES (4, '407', 'Sociedad Comanditaria por Acciones', 1);
INSERT INTO llx_c_forme_juridique (fk_pays, code, libelle, active) VALUES (4, '408', 'Sociedad Comanditaria Simple', 1);
INSERT INTO llx_c_forme_juridique (fk_pays, code, libelle, active) VALUES (4, '409', 'Sociedad Laboral', 1);
INSERT INTO llx_c_forme_juridique (fk_pays, code, libelle, active) VALUES (4, '410', 'Sociedad Cooperativa', 1);
INSERT INTO llx_c_forme_juridique (fk_pays, code, libelle, active) VALUES (4, '411', 'Sociedad de Garantía Recíproca', 1);
INSERT INTO llx_c_forme_juridique (fk_pays, code, libelle, active) VALUES (4, '412', 'Entidad de Capital-Riesgo', 1);
INSERT INTO llx_c_forme_juridique (fk_pays, code, libelle, active) VALUES (4, '413', 'Agrupación de Interés Económico', 1);
INSERT INTO llx_c_forme_juridique (fk_pays, code, libelle, active) VALUES (4, '414', 'Sociedad de Inversión Mobiliaria', 1);
INSERT INTO llx_c_forme_juridique (fk_pays, code, libelle, active) VALUES (4, '415', 'Agrupación sin Ánimo de Lucro', 1);

-- Mauritius
INSERT INTO llx_c_forme_juridique (fk_pays, code, libelle, active) VALUES (152, '15201', 'Mauritius Private Company Limited By Shares', 1);
INSERT INTO llx_c_forme_juridique (fk_pays, code, libelle, active) VALUES (152, '15202', 'Mauritius Company Limited By Guarantee', 1);
INSERT INTO llx_c_forme_juridique (fk_pays, code, libelle, active) VALUES (152, '15203', 'Mauritius Public Company Limited By Shares', 1);
INSERT INTO llx_c_forme_juridique (fk_pays, code, libelle, active) VALUES (152, '15204', 'Mauritius Foreign Company', 1);
INSERT INTO llx_c_forme_juridique (fk_pays, code, libelle, active) VALUES (152, '15205', 'Mauritius GBC1 (Offshore Company)', 1);
INSERT INTO llx_c_forme_juridique (fk_pays, code, libelle, active) VALUES (152, '15206', 'Mauritius GBC2 (International Company)', 1);
INSERT INTO llx_c_forme_juridique (fk_pays, code, libelle, active) VALUES (152, '15207', 'Mauritius General Partnership', 1);
INSERT INTO llx_c_forme_juridique (fk_pays, code, libelle, active) VALUES (152, '15208', 'Mauritius Limited Partnership', 1);
INSERT INTO llx_c_forme_juridique (fk_pays, code, libelle, active) VALUES (152, '15209', 'Mauritius Sole Proprietorship', 1);
INSERT INTO llx_c_forme_juridique (fk_pays, code, libelle, active) VALUES (152, '15210', 'Mauritius Trusts', 1);

-- Mexique
INSERT INTO llx_c_forme_juridique (fk_pays, code, libelle, active) VALUES (154, '15401', '601 - General de Ley Personas Morales', 1);
INSERT INTO llx_c_forme_juridique (fk_pays, code, libelle, active) VALUES (154, '15402', '603 - Personas Morales con Fines no Lucrativos', 1);
INSERT INTO llx_c_forme_juridique (fk_pays, code, libelle, active) VALUES (154, '15403', '605 - Sueldos y Salarios e Ingresos Asimilados a Salarios', 1);
INSERT INTO llx_c_forme_juridique (fk_pays, code, libelle, active) VALUES (154, '15404', '606 - Arrendamiento', 1);
INSERT INTO llx_c_forme_juridique (fk_pays, code, libelle, active) VALUES (154, '15405', '607 - Régimen de Enajenación o Adquisición de Bienes', 1);
INSERT INTO llx_c_forme_juridique (fk_pays, code, libelle, active) VALUES (154, '15406', '608 - Demás ingresos', 1);
INSERT INTO llx_c_forme_juridique (fk_pays, code, libelle, active) VALUES (154, '15407', '610 - Residentes en el Extranjero sin Establecimiento Permanente en México', 1);
INSERT INTO llx_c_forme_juridique (fk_pays, code, libelle, active) VALUES (154, '15408', '611 - Ingresos por Dividendos (socios y accionistas)', 1);
INSERT INTO llx_c_forme_juridique (fk_pays, code, libelle, active) VALUES (154, '15409', '612 - Personas Físicas con Actividades Empresariales y Profesionales', 1);
INSERT INTO llx_c_forme_juridique (fk_pays, code, libelle, active) VALUES (154, '15410', '614 - Ingresos por intereses', 1);
INSERT INTO llx_c_forme_juridique (fk_pays, code, libelle, active) VALUES (154, '15411', '615 - Régimen de los ingresos por obtención de premios', 1);
INSERT INTO llx_c_forme_juridique (fk_pays, code, libelle, active) VALUES (154, '15412', '616 - Sin obligaciones fiscales', 1);
INSERT INTO llx_c_forme_juridique (fk_pays, code, libelle, active) VALUES (154, '15413', '620 - Sociedades Cooperativas de Producción que optan por diferir sus ingresos', 1);
INSERT INTO llx_c_forme_juridique (fk_pays, code, libelle, active) VALUES (154, '15414', '621 - Incorporación Fiscal', 1);
INSERT INTO llx_c_forme_juridique (fk_pays, code, libelle, active) VALUES (154, '15415', '622 - Actividades Agrícolas, Ganaderas, Silvícolas y Pesqueras', 1);
INSERT INTO llx_c_forme_juridique (fk_pays, code, libelle, active) VALUES (154, '15416', '623 - Opcional para Grupos de Sociedades', 1);
INSERT INTO llx_c_forme_juridique (fk_pays, code, libelle, active) VALUES (154, '15417', '624 - Coordinados', 1);
INSERT INTO llx_c_forme_juridique (fk_pays, code, libelle, active) VALUES (154, '15418', '625 - Régimen de las Actividades Empresariales con ingresos a través de Plataformas Tecnológicas', 1);
INSERT INTO llx_c_forme_juridique (fk_pays, code, libelle, active) VALUES (154, '15419', '626 - Régimen Simplificado de Confianza', 1);

-- Luxembourg
INSERT INTO llx_c_forme_juridique (fk_pays, code, libelle, active) VALUES (140, '14001', 'Entreprise individuelle', 1);
INSERT INTO llx_c_forme_juridique (fk_pays, code, libelle, active) VALUES (140, '14002', 'Société en nom collectif (SENC)', 1);
INSERT INTO llx_c_forme_juridique (fk_pays, code, libelle, active) VALUES (140, '14003', 'Société en commandite simple (SECS)', 1);
INSERT INTO llx_c_forme_juridique (fk_pays, code, libelle, active) VALUES (140, '14004', 'Société en commandite par actions (SECA)', 1);
INSERT INTO llx_c_forme_juridique (fk_pays, code, libelle, active) VALUES (140, '14005', 'Société à responsabilité limitée (SARL)', 1);
INSERT INTO llx_c_forme_juridique (fk_pays, code, libelle, active) VALUES (140, '14006', 'Société anonyme (SA)', 1);
INSERT INTO llx_c_forme_juridique (fk_pays, code, libelle, active) VALUES (140, '14007', 'Société coopérative (SC)', 1);
INSERT INTO llx_c_forme_juridique (fk_pays, code, libelle, active) VALUES (140, '14008', 'Société européenne (SE)', 1);

-- Romania
INSERT INTO llx_c_forme_juridique (fk_pays, code, libelle, active) VALUES (188, '18801', 'AFJ - Alte forme juridice', 1);
INSERT INTO llx_c_forme_juridique (fk_pays, code, libelle, active) VALUES (188, '18802', 'ASF - Asociatie familialã', 1);
INSERT INTO llx_c_forme_juridique (fk_pays, code, libelle, active) VALUES (188, '18803', 'CON - Concesiune', 1);
INSERT INTO llx_c_forme_juridique (fk_pays, code, libelle, active) VALUES (188, '18804', 'CRL - Soc civilã profesionala cu pers. juridica si rãspundere limitata (SPRL)', 1);
INSERT INTO llx_c_forme_juridique (fk_pays, code, libelle, active) VALUES (188, '18805', 'INC - Închiriere', 1);
INSERT INTO llx_c_forme_juridique (fk_pays, code, libelle, active) VALUES (188, '18806', 'LOC - Locaţie de gestiune', 1);
INSERT INTO llx_c_forme_juridique (fk_pays, code, libelle, active) VALUES (188, '18807', 'OC1 - Organizaţie cooperatistã meşteşugãreascã', 1);
INSERT INTO llx_c_forme_juridique (fk_pays, code, libelle, active) VALUES (188, '18808', 'OC2 - Organizaţie cooperatistã de consum', 1);
INSERT INTO llx_c_forme_juridique (fk_pays, code, libelle, active) VALUES (188, '18809', 'OC3 - Organizaţie cooperatistã de credit', 1);
INSERT INTO llx_c_forme_juridique (fk_pays, code, libelle, active) VALUES (188, '18810', 'PFA - Persoanã fizicã independentã', 1);
INSERT INTO llx_c_forme_juridique (fk_pays, code, libelle, active) VALUES (188, '18811', 'RA - Regie autonomã', 1);
INSERT INTO llx_c_forme_juridique (fk_pays, code, libelle, active) VALUES (188, '18812', 'SA - Societate comercialã pe acţiuni', 1);
INSERT INTO llx_c_forme_juridique (fk_pays, code, libelle, active) VALUES (188, '18813', 'SCS - Societate comercialã în comanditã simplã', 1);
INSERT INTO llx_c_forme_juridique (fk_pays, code, libelle, active) VALUES (188, '18814', 'SNC - Societate comercialã în nume colectiv', 1);
INSERT INTO llx_c_forme_juridique (fk_pays, code, libelle, active) VALUES (188, '18815', 'SPI - Societate profesionala practicieni in insolventa (SPPI)', 1);
INSERT INTO llx_c_forme_juridique (fk_pays, code, libelle, active) VALUES (188, '18816', 'SRL - Societate comercialã cu rãspundere limitatã', 1);
INSERT INTO llx_c_forme_juridique (fk_pays, code, libelle, active) VALUES (188, '18817', 'URL - Intreprindere profesionala unipersonala cu rãspundere limitata (IPURL)', 1);

-- Panama
INSERT INTO llx_c_forme_juridique (fk_pays, code, libelle, active) VALUES (178, '17801', 'Empresa individual', 1);
INSERT INTO llx_c_forme_juridique (fk_pays, code, libelle, active) VALUES (178, '17802', 'Asociación General', 1);
INSERT INTO llx_c_forme_juridique (fk_pays, code, libelle, active) VALUES (178, '17803', 'Sociedad de Responsabilidad Limitada', 1);
INSERT INTO llx_c_forme_juridique (fk_pays, code, libelle, active) VALUES (178, '17804', 'Sociedad Civil', 1);
INSERT INTO llx_c_forme_juridique (fk_pays, code, libelle, active) VALUES (178, '17805', 'Sociedad Anónima', 1);

-- Algeria (id country=13)
insert into llx_c_forme_juridique (fk_pays, code, libelle) values (13, '1300','Personne physique');
insert into llx_c_forme_juridique (fk_pays, code, libelle) values (13, '1301','Société à responsabilité limitée (SARL)');
insert into llx_c_forme_juridique (fk_pays, code, libelle) values (13, '1302','Entreprise unipersonnelle à responsabilité limitée (EURL)');
insert into llx_c_forme_juridique (fk_pays, code, libelle) values (13, '1303','Société en Nom Collectif (SNC)');
insert into llx_c_forme_juridique (fk_pays, code, libelle) values (13, '1304','société par actions (SPA)');
insert into llx_c_forme_juridique (fk_pays, code, libelle) values (13, '1305','Société en Commandite Simple (SCS)');
insert into llx_c_forme_juridique (fk_pays, code, libelle) values (13, '1306','Société en commandite par actions (SCA)');
insert into llx_c_forme_juridique (fk_pays, code, libelle) values (13, '1307','Société en participation');
insert into llx_c_forme_juridique (fk_pays, code, libelle) values (13, '1308','Groupe de sociétés');

<<<<<<< HEAD
-- Burundi (id contry=61)
insert into llx_c_forme_juridique (fk_pays, code, libelle) values (61,'6100','Indépendant - Personne physique');
insert into llx_c_forme_juridique (fk_pays, code, libelle) values (61,'6101','Société Unipersonnelle');
insert into llx_c_forme_juridique (fk_pays, code, libelle) values (61,'6102','Société de personne à responsabilité limité (SPRL)');
insert into llx_c_forme_juridique (fk_pays, code, libelle) values (61,'6103','Société anonyme (SA)');
insert into llx_c_forme_juridique (fk_pays, code, libelle) values (61,'6104','Société coopérative');
=======
-- Sweden (id country=20)
INSERT INTO llx_c_forme_juridique (fk_pays, code, libelle) VALUES (20, '2001', 'Aktiebolag');
INSERT INTO llx_c_forme_juridique (fk_pays, code, libelle) VALUES (20, '2002', 'Publikt aktiebolag (AB publ)');
INSERT INTO llx_c_forme_juridique (fk_pays, code, libelle) VALUES (20, '2003', 'Ekonomisk förening (ek. för.)');
INSERT INTO llx_c_forme_juridique (fk_pays, code, libelle) VALUES (20, '2004', 'Bostadsrättsförening (BRF)');
INSERT INTO llx_c_forme_juridique (fk_pays, code, libelle) VALUES (20, '2005', 'Hyresrättsförening (HRF)');
INSERT INTO llx_c_forme_juridique (fk_pays, code, libelle) VALUES (20, '2006', 'Kooperativ');
INSERT INTO llx_c_forme_juridique (fk_pays, code, libelle) VALUES (20, '2007', 'Enskild firma (EF)');
INSERT INTO llx_c_forme_juridique (fk_pays, code, libelle) VALUES (20, '2008', 'Handelsbolag (HB)');
INSERT INTO llx_c_forme_juridique (fk_pays, code, libelle) VALUES (20, '2009', 'Kommanditbolag (KB)');
INSERT INTO llx_c_forme_juridique (fk_pays, code, libelle) VALUES (20, '2010', 'Enkelt bolag');
INSERT INTO llx_c_forme_juridique (fk_pays, code, libelle) VALUES (20, '2011', 'Ideell förening');
INSERT INTO llx_c_forme_juridique (fk_pays, code, libelle) VALUES (20, '2012', 'Stiftelse');

-- Croatia (id country=76)
INSERT INTO llx_c_forme_juridique (fk_pays, code, libelle) VALUES (76, '7601', 'Društvo s ograničenom odgovornošću (d.o.o.)');
INSERT INTO llx_c_forme_juridique (fk_pays, code, libelle) VALUES (76, '7602', 'Jednostavno društvo s ograničenom odgovornošću (j.d.o.o.)');
INSERT INTO llx_c_forme_juridique (fk_pays, code, libelle) VALUES (76, '7603', 'Dioničko društvo (d.d.)');
INSERT INTO llx_c_forme_juridique (fk_pays, code, libelle) VALUES (76, '7604', 'Obrt');
INSERT INTO llx_c_forme_juridique (fk_pays, code, libelle) VALUES (76, '7605', 'Javno trgovačko društvo (j.t.d.)');
INSERT INTO llx_c_forme_juridique (fk_pays, code, libelle) VALUES (76, '7606', 'Komanditno društvo (k.d.)');
INSERT INTO llx_c_forme_juridique (fk_pays, code, libelle) VALUES (76, '7607', 'Gospodarsko interesno udruženje (GIU)');
INSERT INTO llx_c_forme_juridique (fk_pays, code, libelle) VALUES (76, '7608', 'Predstavništvo');
INSERT INTO llx_c_forme_juridique (fk_pays, code, libelle) VALUES (76, '7609', 'Državno tijelo');
INSERT INTO llx_c_forme_juridique (fk_pays, code, libelle) VALUES (76, '7610', 'Kućna radinost');
INSERT INTO llx_c_forme_juridique (fk_pays, code, libelle) VALUES (76, '7611', 'Sporedno zanimanje');
>>>>>>> 5c620c00
<|MERGE_RESOLUTION|>--- conflicted
+++ resolved
@@ -370,14 +370,6 @@
 insert into llx_c_forme_juridique (fk_pays, code, libelle) values (13, '1307','Société en participation');
 insert into llx_c_forme_juridique (fk_pays, code, libelle) values (13, '1308','Groupe de sociétés');
 
-<<<<<<< HEAD
--- Burundi (id contry=61)
-insert into llx_c_forme_juridique (fk_pays, code, libelle) values (61,'6100','Indépendant - Personne physique');
-insert into llx_c_forme_juridique (fk_pays, code, libelle) values (61,'6101','Société Unipersonnelle');
-insert into llx_c_forme_juridique (fk_pays, code, libelle) values (61,'6102','Société de personne à responsabilité limité (SPRL)');
-insert into llx_c_forme_juridique (fk_pays, code, libelle) values (61,'6103','Société anonyme (SA)');
-insert into llx_c_forme_juridique (fk_pays, code, libelle) values (61,'6104','Société coopérative');
-=======
 -- Sweden (id country=20)
 INSERT INTO llx_c_forme_juridique (fk_pays, code, libelle) VALUES (20, '2001', 'Aktiebolag');
 INSERT INTO llx_c_forme_juridique (fk_pays, code, libelle) VALUES (20, '2002', 'Publikt aktiebolag (AB publ)');
@@ -392,6 +384,13 @@
 INSERT INTO llx_c_forme_juridique (fk_pays, code, libelle) VALUES (20, '2011', 'Ideell förening');
 INSERT INTO llx_c_forme_juridique (fk_pays, code, libelle) VALUES (20, '2012', 'Stiftelse');
 
+-- Burundi (id contry=61)
+insert into llx_c_forme_juridique (fk_pays, code, libelle) values (61,'6100','Indépendant - Personne physique');
+insert into llx_c_forme_juridique (fk_pays, code, libelle) values (61,'6101','Société Unipersonnelle');
+insert into llx_c_forme_juridique (fk_pays, code, libelle) values (61,'6102','Société de personne à responsabilité limité (SPRL)');
+insert into llx_c_forme_juridique (fk_pays, code, libelle) values (61,'6103','Société anonyme (SA)');
+insert into llx_c_forme_juridique (fk_pays, code, libelle) values (61,'6104','Société coopérative');
+
 -- Croatia (id country=76)
 INSERT INTO llx_c_forme_juridique (fk_pays, code, libelle) VALUES (76, '7601', 'Društvo s ograničenom odgovornošću (d.o.o.)');
 INSERT INTO llx_c_forme_juridique (fk_pays, code, libelle) VALUES (76, '7602', 'Jednostavno društvo s ograničenom odgovornošću (j.d.o.o.)');
@@ -403,5 +402,4 @@
 INSERT INTO llx_c_forme_juridique (fk_pays, code, libelle) VALUES (76, '7608', 'Predstavništvo');
 INSERT INTO llx_c_forme_juridique (fk_pays, code, libelle) VALUES (76, '7609', 'Državno tijelo');
 INSERT INTO llx_c_forme_juridique (fk_pays, code, libelle) VALUES (76, '7610', 'Kućna radinost');
-INSERT INTO llx_c_forme_juridique (fk_pays, code, libelle) VALUES (76, '7611', 'Sporedno zanimanje');
->>>>>>> 5c620c00
+INSERT INTO llx_c_forme_juridique (fk_pays, code, libelle) VALUES (76, '7611', 'Sporedno zanimanje');