--- conflicted
+++ resolved
@@ -11,10 +11,7 @@
 -- Copyright (C) 2012	   Ricardo Schluter     <info@ripasch.nl>
 -- Copyright (C) 2013	   Cedric GROSS		    <c.gross@kreiz-it.fr>
 -- Copyright (C) 2020-2021 Udo Tamm       	    <dev@dolibit.de>
-<<<<<<< HEAD
-=======
 -- Copyright (C) 2022      Miro Sertić       	<miro.sertic0606@gmail.com>
->>>>>>> 95dc2558
 --
 -- This program is free software; you can redistribute it and/or modify
 -- it under the terms of the GNU General Public License as published by
