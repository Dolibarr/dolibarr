-- Copyright (C) 2001-2004 Rodolphe Quiedeville <rodolphe@quiedeville.org>
-- Copyright (C) 2003      Jean-Louis Bergamo   <jlb@j1b.org>
-- Copyright (C) 2004-2011 Laurent Destailleur  <eldy@users.sourceforge.net>
-- Copyright (C) 2004      Benoit Mortier       <benoit.mortier@opensides.be>
-- Copyright (C) 2004      Guillaume Delecourt  <guillaume.delecourt@opensides.be>
-- Copyright (C) 2005-2009 Regis Houssin        <regis@dolibarr.fr>
-- Copyright (C) 2007 	   Patrick Raguin       <patrick.raguin@gmail.com>
-- Copyright (C) 2010-2011 Juanjo Menent        <jmenent@2byte.es>
--
-- This program is free software; you can redistribute it and/or modify
-- it under the terms of the GNU General Public License as published by
-- the Free Software Foundation; either version 2 of the License, or
-- (at your option) any later version.
--
-- This program is distributed in the hope that it will be useful,
-- but WITHOUT ANY WARRANTY; without even the implied warranty of
-- MERCHANTABILITY or FITNESS FOR A PARTICULAR PURPOSE.  See the
-- GNU General Public License for more details.
--
-- You should have received a copy of the GNU General Public License
-- along with this program. If not, see <http://www.gnu.org/licenses/>.
--
<<<<<<< HEAD
-- $Id: llx_c_tva.sql,v 1.27 2011/08/03 01:25:44 eldy Exp $
=======
-- $Id: llx_c_tva.sql,v 1.28 2011/08/22 22:48:34 eldy Exp $
>>>>>>> 19bde3ab
--

--
-- Ne pas placer de commentaire en fin de ligne, ce fichier est parsé lors
-- de l'install et tous les sigles '--' sont supprimés.
--

--
-- Taux TVA
-- Source des taux: http://fr.wikipedia.org/wiki/Taxe_sur_la_valeur_ajout%C3%A9e
--

delete from llx_c_tva;

-- ARGENTINA (id country=23)
insert into llx_c_tva(rowid,fk_pays,taux,recuperableonly,note,active) values (231, 23,  '21','0','IVA standard rate',1);
insert into llx_c_tva(rowid,fk_pays,taux,recuperableonly,note,active) values (232, 23,'10.5','0','IVA reduced rate',1);
insert into llx_c_tva(rowid,fk_pays,taux,recuperableonly,note,active) values (233, 23,   '0','0','IVA Rate 0', 1);

-- AUSTRALIA (id country=28)
insert into llx_c_tva(rowid,fk_pays,taux,recuperableonly,note,active) values (281, 28,  '10','0','VAT standard rate',1);
insert into llx_c_tva(rowid,fk_pays,taux,recuperableonly,note,active) values (282, 28,   '0','0','VAT Rate 0', 1);

-- AUSTRIA (id country=41)
insert into llx_c_tva(rowid,fk_pays,taux,recuperableonly,note,active) values (411, 41,  '20','0','VAT standard rate',1);
insert into llx_c_tva(rowid,fk_pays,taux,recuperableonly,note,active) values (412, 41,  '10','0','VAT reduced rate', 1);
insert into llx_c_tva(rowid,fk_pays,taux,recuperableonly,note,active) values (413, 41,   '0','0','VAT Rate 0',1);

-- BULGARIA (id country=59)
insert into llx_c_tva(rowid,fk_pays,taux,recuperableonly,note,active) values (591, 59,  '20','0','VAT standard rate',1);
insert into llx_c_tva(rowid,fk_pays,taux,recuperableonly,note,active) values (592, 59,   '7','0','VAT reduced rate', 1);
insert into llx_c_tva(rowid,fk_pays,taux,recuperableonly,note,active) values (593, 59,   '0','0','VAT Rate 0',1);

-- BELGIUM (id country=2)
insert into llx_c_tva(rowid,fk_pays,taux,recuperableonly,note,active) values ( 21,  2,  '21','0','VAT standard rate',1);
insert into llx_c_tva(rowid,fk_pays,taux,recuperableonly,note,active) values ( 22,  2,   '6','0','VAT reduced rate', 1);
insert into llx_c_tva(rowid,fk_pays,taux,recuperableonly,note,active) values ( 23,  2,   '0','0','VAT Rate 0 ou non applicable',1);
insert into llx_c_tva(rowid,fk_pays,taux,recuperableonly,note,active) values ( 24,  2,  '12','0','VAT reduced rate', 1);

-- CANADA (id country=14)
insert into llx_c_tva(rowid,fk_pays,taux,recuperableonly,note,active) values (141, 14,   '7','0','VAT standard rate',1);
insert into llx_c_tva(rowid,fk_pays,taux,recuperableonly,note,active) values (142, 14,   '0','0','VAT Rate 0',1);

-- CHILE (id country=67)
insert into llx_c_tva(rowid,fk_pays,taux,recuperableonly,note,active) values (671, 67,  '19','0','VAT standard rate',1);
insert into llx_c_tva(rowid,fk_pays,taux,recuperableonly,note,active) values (672, 67,   '0','0','VAT Rate 0',1);

-- CHINA (id country=9)
insert into llx_c_tva(rowid,fk_pays,taux,recuperableonly,note,active) values ( 91, 9,   '17','0','VAT standard rate',1);
insert into llx_c_tva(rowid,fk_pays,taux,recuperableonly,note,active) values ( 92, 9,   '13','0','VAT reduced rate 0',1);
insert into llx_c_tva(rowid,fk_pays,taux,recuperableonly,note,active) values ( 93, 9,    '3','0','VAT super reduced rate 0',1);
insert into llx_c_tva(rowid,fk_pays,taux,recuperableonly,note,active) values ( 94, 9,    '0','0','VAT Rate 0',1);

-- DANMERK (id country=80)
insert into llx_c_tva(rowid,fk_pays,taux,recuperableonly,note,active) values (801,80,   '25','0','VAT standard rate',1);
insert into llx_c_tva(rowid,fk_pays,taux,recuperableonly,note,active) values (802,80,    '0','0','VAT Rate 0',1);

-- FRANCE (id country=1)
insert into llx_c_tva(rowid,fk_pays,taux,recuperableonly,note,active) values ( 11,  1,'19.6','0','VAT standard rate (France hors DOM-TOM)',1);
insert into llx_c_tva(rowid,fk_pays,taux,recuperableonly,note,active) values ( 12,  1, '8.5','0','VAT standard rate (DOM sauf Guyane et Saint-Martin)',0);
insert into llx_c_tva(rowid,fk_pays,taux,recuperableonly,note,active) values ( 13,  1, '8.5','1','VAT standard rate (DOM sauf Guyane et Saint-Martin), non perçu par le vendeur mais récupérable par acheteur',0);
insert into llx_c_tva(rowid,fk_pays,taux,recuperableonly,note,active) values ( 14,  1, '5.5','0','VAT reduced rate (France hors DOM-TOM)',1);
insert into llx_c_tva(rowid,fk_pays,taux,recuperableonly,note,active) values ( 15,  1,   '0','0','VAT Rate 0 ou non applicable',1);
insert into llx_c_tva(rowid,fk_pays,taux,recuperableonly,note,active) values ( 16,  1, '2.1','0','VAT super-reduced rate',1);

-- GERMANY (id country=5)
insert into llx_c_tva(rowid,fk_pays,taux,recuperableonly,note,active) values ( 51,  5,  '19','0','VAT standard rate',1);
insert into llx_c_tva(rowid,fk_pays,taux,recuperableonly,note,active) values ( 52,  5,   '7','0','VAT reduced rate', 1);
insert into llx_c_tva(rowid,fk_pays,taux,recuperableonly,note,active) values ( 53,  5,   '0','0','VAT Rate 0', 1);

-- ICELAND (id country=116)
insert into llx_c_tva(rowid,fk_pays,taux,recuperableonly,note,active) values (1161, 116,'25.5','0','VAT standard rate',1);
insert into llx_c_tva(rowid,fk_pays,taux,recuperableonly,note,active) values (1162, 116,   '7','0','VAT reduced rate',1);
insert into llx_c_tva(rowid,fk_pays,taux,recuperableonly,note,active) values (1163, 116,   '0','0','VAT rate 0',1);

-- ITALY (id country=3)
insert into llx_c_tva(rowid,fk_pays,taux,recuperableonly,note,active) values ( 31,  3,  '20','0','VAT standard rate',1);
insert into llx_c_tva(rowid,fk_pays,taux,recuperableonly,note,active) values ( 32,  3,  '10','0','VAT reduced rate',1);
insert into llx_c_tva(rowid,fk_pays,taux,recuperableonly,note,active) values ( 33,  3,   '4','0','VAT super-reduced rate',1);
insert into llx_c_tva(rowid,fk_pays,taux,recuperableonly,note,active) values ( 34,  3,   '0','0','VAT Rate 0',1);

-- INDIA (id country=117)
insert into llx_c_tva(rowid,fk_pays,taux,recuperableonly,note,active) values (1171, 117,  '12.5','0','VAT standard rate',1);
insert into llx_c_tva(rowid,fk_pays,taux,recuperableonly,note,active) values (1172, 117,  '4','0','VAT reduced rate',1);
insert into llx_c_tva(rowid,fk_pays,taux,recuperableonly,note,active) values (1173, 117,  '1','0','VAT super-reduced rate',1);
insert into llx_c_tva(rowid,fk_pays,taux,recuperableonly,note,active) values (1174, 117,  '0','0','VAT Rate 0',1);

-- JAPAN (id country=123)
insert into llx_c_tva(rowid,fk_pays,taux,recuperableonly,note,active) values (1231, 123, '0','0','VAT Rate 0',1);
insert into llx_c_tva(rowid,fk_pays,taux,recuperableonly,note,active) values (1232, 123, '5','0','VAT Rate 5',1);

-- LUXEMBOURG (id country=140)
insert into llx_c_tva(rowid,fk_pays,taux,recuperableonly,note,active) values (1401, 140, '15','0','VAT standard rate',1);
insert into llx_c_tva(rowid,fk_pays,taux,recuperableonly,note,active) values (1402, 140, '12','0','VAT reduced rate',1);
insert into llx_c_tva(rowid,fk_pays,taux,recuperableonly,note,active) values (1403, 140,  '6','0','VAT reduced rate', 1);
insert into llx_c_tva(rowid,fk_pays,taux,recuperableonly,note,active) values (1404, 140,  '3','0','VAT super-reduced rate', 1);
insert into llx_c_tva(rowid,fk_pays,taux,recuperableonly,note,active) values (1405, 140,  '0','0','VAT Rate 0', 1);

-- MAROCO (id country=12)
insert into llx_c_tva(rowid,fk_pays,taux,recuperableonly,note,active) values (121,  12, '20','0','VAT standard rate',1);
insert into llx_c_tva(rowid,fk_pays,taux,recuperableonly,note,active) values (122,  12, '14','0','VAT reduced rate',1);
insert into llx_c_tva(rowid,fk_pays,taux,recuperableonly,note,active) values (123,  12, '10','0','VAT reduced rate',1);
insert into llx_c_tva(rowid,fk_pays,taux,recuperableonly,note,active) values (124,  12,  '7','0','VAT super-reduced rate', 1);
insert into llx_c_tva(rowid,fk_pays,taux,recuperableonly,note,active) values (125,  12,  '0','0','VAT Rate 0', 1);

-- NEDERLAND (id country=17)
insert into llx_c_tva(rowid,fk_pays,taux,recuperableonly,note,active) values (171, 17,  '19','0','VAT standard rate',1);
insert into llx_c_tva(rowid,fk_pays,taux,recuperableonly,note,active) values (172, 17,   '6','0','VAT reduced rate', 1);
insert into llx_c_tva(rowid,fk_pays,taux,recuperableonly,note,active) values (173, 17,   '0','0','VAT Rate 0', 1);

-- NEW ZEALAND (id country=166)
insert into llx_c_tva(rowid,fk_pays,taux,recuperableonly,note,active) values (1662, 166,  '15','0','VAT standard rate', 1);
insert into llx_c_tva(rowid,fk_pays,taux,recuperableonly,note,active) values (1663, 166,   '0','0','VAT Rate 0', 1);

-- NORWAY (id country=173)
insert into llx_c_tva(rowid,fk_pays,taux,recuperableonly,note,active) values (1731, 173,  '25','0','VAT standard rate', 1);
insert into llx_c_tva(rowid,fk_pays,taux,recuperableonly,note,active) values (1732, 173,   '14','0','VAT reduced rate', 1);
insert into llx_c_tva(rowid,fk_pays,taux,recuperableonly,note,active) values (1733, 173,    '8','0','VAT reduced rate', 1);
insert into llx_c_tva(rowid,fk_pays,taux,recuperableonly,note,active) values (1734, 173,    '0','0','VAT Rate 0', 1);

-- POLAND (id country=184)
insert into llx_c_tva(rowid,fk_pays,taux,recuperableonly,note,active) values (1841, 184,  '20','0','VAT standard rate',1);
insert into llx_c_tva(rowid,fk_pays,taux,recuperableonly,note,active) values (1842, 184,   '7','0','VAT reduced rate',1);
insert into llx_c_tva(rowid,fk_pays,taux,recuperableonly,note,active) values (1843, 184,   '3','0','VAT reduced rate',1);
insert into llx_c_tva(rowid,fk_pays,taux,recuperableonly,note,active) values (1844, 184,   '0','0','VAT Rate 0', 1);

-- PORTUGAL (id country=25)
insert into llx_c_tva(rowid,fk_pays,taux,recuperableonly,note,active) values (251, 25,  '20','0','VAT standard rate',1);
insert into llx_c_tva(rowid,fk_pays,taux,recuperableonly,note,active) values (252, 25,  '12','0','VAT reduced rate',1);
insert into llx_c_tva(rowid,fk_pays,taux,recuperableonly,note,active) values (253, 25,   '0','0','VAT Rate 0', 1);
insert into llx_c_tva(rowid,fk_pays,taux,recuperableonly,note,active) values (254, 25,   '5','0','VAT reduced rate',1);

-- ROMANIA (id country=188)
insert into llx_c_tva(rowid,fk_pays,taux,recuperableonly,note,active) values (1881,188,  '24','0','VAT standard rate',1);
insert into llx_c_tva(rowid,fk_pays,taux,recuperableonly,note,active) values (1882,188,   '9','0','VAT reduced rate',1);
insert into llx_c_tva(rowid,fk_pays,taux,recuperableonly,note,active) values (1884,188,   '5','0','VAT reduced rate',1);
insert into llx_c_tva(rowid,fk_pays,taux,recuperableonly,note,active) values (1883,188,   '0','0','VAT Rate 0', 1);

-- SAN SALVADOR (id country=86)
INSERT INTO llx_c_tva(rowid, fk_pays, taux, recuperableonly, note, active) VALUES (861, 86, '13', '0', 'IVA 13', 1);
INSERT INTO llx_c_tva(rowid, fk_pays, taux, recuperableonly, note, active) VALUES (862, 86, '0', '0', 'SIN IVA', 1);

-- SLOVAKIA (id country=201)
INSERT INTO llx_c_tva(rowid, fk_pays, taux, recuperableonly, note, active) VALUES (2011, 201, '19', '0', 'VAT standard rate', 1);
INSERT INTO llx_c_tva(rowid, fk_pays, taux, recuperableonly, note, active) VALUES (2012, 201, '10', '0', 'VAT reduced rate', 1);
INSERT INTO llx_c_tva(rowid, fk_pays, taux, recuperableonly, note, active) VALUES (2013, 201,  '0', '0', 'VAT Rate 0', 1);

-- SLOVENIA (id country=202)
INSERT INTO llx_c_tva(rowid, fk_pays, taux, recuperableonly, note, active) VALUES (2021, 202, '20', '0', 'VAT standard rate', 1);
INSERT INTO llx_c_tva(rowid, fk_pays, taux, recuperableonly, note, active) VALUES (2022, 202,'8.5', '0', 'VAT reduced rate', 1);
INSERT INTO llx_c_tva(rowid, fk_pays, taux, recuperableonly, note, active) VALUES (2023, 202,  '0', '0', 'VAT Rate 0', 1);

-- SPAIN (id country=4)
insert into llx_c_tva(rowid,fk_pays,taux,recuperableonly,localtax1,note,active) values ( 41, 4,  '18','0','4','VAT standard rate',1);
insert into llx_c_tva(rowid,fk_pays,taux,recuperableonly,localtax1,note,active) values ( 42, 4,   '8','0','1','VAT reduced rate',1);
insert into llx_c_tva(rowid,fk_pays,taux,recuperableonly,localtax1,note,active) values ( 43, 4,   '4','0','0.5','VAT super-reduced rate',1);
insert into llx_c_tva(rowid,fk_pays,taux,recuperableonly,note,active)           values ( 44, 4,   '0','0','VAT Rate 0',1);

-- SWEDEN (id country=20)
insert into llx_c_tva(rowid,fk_pays,taux,recuperableonly,note,active) values (201,20,  '25','0','VAT standard rate',1);
insert into llx_c_tva(rowid,fk_pays,taux,recuperableonly,note,active) values (202,20,  '12','0','VAT reduced rate',1);
insert into llx_c_tva(rowid,fk_pays,taux,recuperableonly,note,active) values (203,20,   '6','0','VAT super-reduced rate',1);
insert into llx_c_tva(rowid,fk_pays,taux,recuperableonly,note,active) values (204,20,   '0','0','VAT Rate 0',  1);

-- SWITZERLAND (id country=6)
insert into llx_c_tva(rowid,fk_pays,taux,recuperableonly,note,active) values ( 61, 6, '7.6','0','VAT standard rate',1);
insert into llx_c_tva(rowid,fk_pays,taux,recuperableonly,note,active) values ( 62, 6, '3.6','0','VAT reduced rate',1);
insert into llx_c_tva(rowid,fk_pays,taux,recuperableonly,note,active) values ( 63, 6, '2.4','0','VAT super-reduced rate',1);
insert into llx_c_tva(rowid,fk_pays,taux,recuperableonly,note,active) values ( 64, 6,   '0','0','VAT Rate 0',  1);

-- TUNISIA (id country=10)
insert into llx_c_tva(rowid,fk_pays,taux,recuperableonly,note,active) values (101,10,    '6','0','VAT 6%', 1);
insert into llx_c_tva(rowid,fk_pays,taux,recuperableonly,note,active) values (102,10,   '12','0','VAT 12%',1);
insert into llx_c_tva(rowid,fk_pays,taux,recuperableonly,note,active) values (103,10,   '18','0','VAT 18%',1);
insert into llx_c_tva(rowid,fk_pays,taux,recuperableonly,note,active) values (104,10,  '7.5','0','VAT 6% Majoré à 25% (7.5%)',1);
insert into llx_c_tva(rowid,fk_pays,taux,recuperableonly,note,active) values (105,10,   '15','0','VAT 12% Majoré à 25% (15%)',1);
insert into llx_c_tva(rowid,fk_pays,taux,recuperableonly,note,active) values (106,10, '22.5','0','VAT 18% Majoré à 25% (22.5%)',1);
insert into llx_c_tva(rowid,fk_pays,taux,recuperableonly,note,active) values (107,10,    '0','0','VAT Rate 0',  1);

<<<<<<< HEAD
=======
-- UKRAINE (id country=226)
INSERT INTO llx_c_tva(rowid,fk_pays,taux,recuperableonly,note,active) values (2261,226,  '20','0','VAT standart rate',1);
INSERT INTO llx_c_tva(rowid,fk_pays,taux,recuperableonly,note,active) values (2262,226,   '0','0','VAT Rate 0',1);

>>>>>>> 19bde3ab
-- UNITED OF KINGDOM (id country=7)
insert into llx_c_tva(rowid,fk_pays,taux,recuperableonly,note,active) values ( 71, 7,  	 '20','0','VAT standard rate',1);
insert into llx_c_tva(rowid,fk_pays,taux,recuperableonly,note,active) values ( 72, 7,  '17.5','0','VAT standard rate before 2011',1);
insert into llx_c_tva(rowid,fk_pays,taux,recuperableonly,note,active) values ( 73, 7,     '5','0','VAT reduced rate',   1);
insert into llx_c_tva(rowid,fk_pays,taux,recuperableonly,note,active) values ( 74, 7,     '0','0','VAT Rate 0',   1);

-- UNITED STATES (id country=11)
insert into llx_c_tva(rowid,fk_pays,taux,recuperableonly,note,active) values (111,11,     '0','0','No Sales Tax',1);
insert into llx_c_tva(rowid,fk_pays,taux,recuperableonly,note,active) values (112,11,     '4','0','Sales Tax 4%',1);
insert into llx_c_tva(rowid,fk_pays,taux,recuperableonly,note,active) values (113,11,     '6','0','Sales Tax 6%',1);


-- Pour les DOM-TOM, il faut utiliser le pays FRANCE (Sinon pb avec regles de TVA et autres regles propres aux pays et europe)

-- SAINT PIERRE ET MIQUELON (id country=19)
insert into llx_c_tva(rowid,fk_pays,taux,recuperableonly,note,active) values (1931,193,  '0','0','No VAT in SPM',1);

-- SAINT MARTIN (id country=24)
insert into llx_c_tva(rowid,fk_pays,taux,recuperableonly,note,active) values (2461,246,  '0','0','VAT Rate 0',1);


-- MAURITIUS (id country=15)
insert into llx_c_tva(rowid,fk_pays,taux,recuperableonly,note,active) values (1521,152,  '0','0','VAT Rate 0',1);
insert into llx_c_tva(rowid,fk_pays,taux,recuperableonly,note,active) values (1522,152,  '15','0','VAT Rate 15',1);

-- HONDURAS (id country=114)
insert into llx_c_tva(rowid,fk_pays,taux,recuperableonly,note,active) values (1141,114,     '0','0','No ISV',1);
insert into llx_c_tva(rowid,fk_pays,taux,recuperableonly,note,active) values (1142,114,     '12','0','ISV 12%',1);

-- MEXIQUE (id country=154)
insert into llx_c_tva(rowid,fk_pays,taux,recuperableonly,note,active) values (1541,154,     '0','0','No VAT',1);
insert into llx_c_tva(rowid,fk_pays,taux,recuperableonly,note,active) values (1542,154,     '16','0','VAT 16%',1);
insert into llx_c_tva(rowid,fk_pays,taux,recuperableonly,note,active) values (1543,154,     '10','0','VAT Frontero',1);

-- BARBADOS (id country=46)
INSERT INTO llx_c_tva(rowid,fk_pays,taux,recuperableonly,note,active) VALUES (461,46,     '0','0','No VAT',1);
INSERT INTO llx_c_tva(rowid,fk_pays,taux,recuperableonly,note,active) VALUES (462,46,     '15','0','VAT 15%',1);
INSERT INTO llx_c_tva(rowid,fk_pays,taux,recuperableonly,note,active) VALUES (463,46,     '7.5','0','VAT 7.5%',1);
<|MERGE_RESOLUTION|>--- conflicted
+++ resolved
@@ -20,11 +20,7 @@
 -- You should have received a copy of the GNU General Public License
 -- along with this program. If not, see <http://www.gnu.org/licenses/>.
 --
-<<<<<<< HEAD
--- $Id: llx_c_tva.sql,v 1.27 2011/08/03 01:25:44 eldy Exp $
-=======
 -- $Id: llx_c_tva.sql,v 1.28 2011/08/22 22:48:34 eldy Exp $
->>>>>>> 19bde3ab
 --
 
 --
@@ -204,13 +200,10 @@
 insert into llx_c_tva(rowid,fk_pays,taux,recuperableonly,note,active) values (106,10, '22.5','0','VAT 18% Majoré à 25% (22.5%)',1);
 insert into llx_c_tva(rowid,fk_pays,taux,recuperableonly,note,active) values (107,10,    '0','0','VAT Rate 0',  1);
 
-<<<<<<< HEAD
-=======
 -- UKRAINE (id country=226)
 INSERT INTO llx_c_tva(rowid,fk_pays,taux,recuperableonly,note,active) values (2261,226,  '20','0','VAT standart rate',1);
 INSERT INTO llx_c_tva(rowid,fk_pays,taux,recuperableonly,note,active) values (2262,226,   '0','0','VAT Rate 0',1);
 
->>>>>>> 19bde3ab
 -- UNITED OF KINGDOM (id country=7)
 insert into llx_c_tva(rowid,fk_pays,taux,recuperableonly,note,active) values ( 71, 7,  	 '20','0','VAT standard rate',1);
 insert into llx_c_tva(rowid,fk_pays,taux,recuperableonly,note,active) values ( 72, 7,  '17.5','0','VAT standard rate before 2011',1);
