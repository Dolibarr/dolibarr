-- Copyright (C) 2001-2004 Rodolphe Quiedeville <rodolphe@quiedeville.org>
-- Copyright (C) 2003      Jean-Louis Bergamo   <jlb@j1b.org>
-- Copyright (C) 2004-2011 Laurent Destailleur  <eldy@users.sourceforge.net>
-- Copyright (C) 2004      Benoit Mortier       <benoit.mortier@opensides.be>
-- Copyright (C) 2004      Guillaume Delecourt  <guillaume.delecourt@opensides.be>
-- Copyright (C) 2005-2009 Regis Houssin        <regis.houssin@inodbox.com>
-- Copyright (C) 2007 	   Patrick Raguin       <patrick.raguin@gmail.com>
-- Copyright (C) 2010-2016 Juanjo Menent        <jmenent@2byte.es>
-- Copyright (C) 2012      Sebastian Neuwert    <sebastian.neuwert@modula71.de>
-- Copyright (C) 2012	   Ricardo Schluter		<info@ripasch.nl>
--
-- This program is free software; you can redistribute it and/or modify
-- it under the terms of the GNU General Public License as published by
-- the Free Software Foundation; either version 3 of the License, or
-- (at your option) any later version.
--
-- This program is distributed in the hope that it will be useful,
-- but WITHOUT ANY WARRANTY; without even the implied warranty of
-- MERCHANTABILITY or FITNESS FOR A PARTICULAR PURPOSE.  See the
-- GNU General Public License for more details.
--
-- You should have received a copy of the GNU General Public License
-- along with this program. If not, see <https://www.gnu.org/licenses/>.
--

-- 
-- Ne pas placer de commentaire en fin de ligne, ce fichier est parsé lors
-- de l'install et tous les sigles '--' sont supprimés.
--

--
-- FR:
-- Taux TVA 
-- Source des taux: https://fr.wikipedia.org/wiki/Taxe_sur_la_valeur_ajout%C3%A9e
--
-- EN:
-- VAT - value-added tax 
-- Source:  https://en.wikipedia.org/wiki/Value-added_tax 
--


delete from llx_c_tva;

-- ALGERIA (id country=13)
insert into llx_c_tva(rowid,fk_pays,taux,recuperableonly,note,active) values ( 131, 13,     '0','0','TVA 0%',   1);
insert into llx_c_tva(rowid,fk_pays,taux,recuperableonly,note,active) values ( 132, 13,  '9','0','TVA 9%',1);
insert into llx_c_tva(rowid,fk_pays,taux,recuperableonly,note,active) values ( 133, 13,     '19','0','TVA 19%',   1);

-- ANGOLA (id country=35)
insert into llx_c_tva(rowid,fk_pays,taux,recuperableonly,note,active) values ( 351,  35,   '0','0','VAT rate 0', 1);
insert into llx_c_tva(rowid,fk_pays,taux,recuperableonly,note,active) values ( 352,  35,   '7','0','VAT rate - reduced',1);
insert into llx_c_tva(rowid,fk_pays,taux,recuperableonly,note,active) values ( 353,  35,  '14','0','VAT rate - standard',1);

-- ARGENTINA (id country=23)
insert into llx_c_tva(rowid,fk_pays,taux,recuperableonly,note,active) values (231, 23,   '0','0','IVA Rate 0', 1);
insert into llx_c_tva(rowid,fk_pays,taux,recuperableonly,note,active) values (232, 23,'10.5','0','IVA reduced rate',1);
insert into llx_c_tva(rowid,fk_pays,taux,recuperableonly,note,active) values (233, 23,  '21','0','IVA standard rate',1);

-- AUSTRALIA (id country=28)
insert into llx_c_tva(rowid,fk_pays,taux,recuperableonly,note,active) values (281, 28,   '0','0','VAT rate 0', 1);
insert into llx_c_tva(rowid,fk_pays,taux,recuperableonly,note,active) values (282, 28,  '10','0','VAT rate - standard',1);

-- AUSTRIA (id country=41)
insert into llx_c_tva(rowid,fk_pays,taux,recuperableonly,note,active) values (411, 41,   '0','0','VAT rate 0',1);
insert into llx_c_tva(rowid,fk_pays,taux,recuperableonly,note,active) values (412, 41,  '10','0','VAT rate - reduced', 1);
insert into llx_c_tva(rowid,fk_pays,taux,recuperableonly,note,active) values (413, 41,  '20','0','VAT rate - standard',1);

-- BRASIL (id country=56)
insert into llx_c_tva(rowid,fk_pays,taux,recuperableonly,note,active) values (561, 56,  '0','0','VAT rate - reduced',1);

-- BULGARIA (id country=59)
insert into llx_c_tva(rowid,fk_pays,taux,recuperableonly,note,active) values (591, 59,   '0','0','VAT rate 0',1);
insert into llx_c_tva(rowid,fk_pays,taux,recuperableonly,note,active) values (592, 59,   '7','0','VAT rate - reduced', 1);
insert into llx_c_tva(rowid,fk_pays,taux,recuperableonly,note,active) values (593, 59,  '20','0','VAT rate - standard',1);

-- BELGIUM (id country=2)
insert into llx_c_tva(rowid,fk_pays,taux,recuperableonly,note,active) values ( 21,  2,   '0','0','VAT rate 0 ou non applicable',1);
insert into llx_c_tva(rowid,fk_pays,taux,recuperableonly,note,active) values ( 22,  2,   '6','0','VAT rate - reduced', 1);
insert into llx_c_tva(rowid,fk_pays,taux,recuperableonly,note,active) values ( 23,  2,  '21','0','VAT rate - standard',1);
insert into llx_c_tva(rowid,fk_pays,taux,recuperableonly,note,active) values ( 24,  2,  '12','0','VAT rate - reduced', 1);

-- CANADA (id country=14)
insert into llx_c_tva(rowid,fk_pays,taux,recuperableonly,note,active) values (141, 14,   '0','0','VAT rate 0',1);
insert into llx_c_tva(rowid,fk_pays,taux,recuperableonly,note,active) values (142, 14,   '7','0','VAT rate - standard',1);
insert into llx_c_tva(rowid,fk_pays,taux,recuperableonly,localtax1,localtax1_type,note,active) values (143, 14,'5','0','9.975','1','GST/TPS and PST/TVQ rate for Province',1);
--insert into llx_c_tva(rowid,fk_pays,taux,recuperableonly,localtax1,localtax1_type,note,active) values (143, 14,'5','0','9.975','1','GST/TPS and PST/TVQ rate for Quebec',1);
--insert into llx_c_tva(rowid,fk_pays,taux,recuperableonly,localtax1,localtax1_type,note,active) values (144, 14,'5','0','7','1','GST/TPS and PST/TVQ rate for British Columbia',1);
--insert into llx_c_tva(rowid,fk_pays,taux,recuperableonly,localtax1,localtax1_type,note,active) values (149, 14,'5','0',null,null,'GST/TPS and PST/TVQ rate for Yukon',1);


-- CAMEROUN (id country=24)
insert into llx_c_tva(rowid,fk_pays,taux,recuperableonly,note,active) values (241, 24,     '0','0','VAT rate 0',1);
insert into llx_c_tva(rowid,fk_pays,taux,recuperableonly,note,active) values (242, 24, '19.25','0','VAT rate - standard',1);

-- CHILE (id country=67)
insert into llx_c_tva(rowid,fk_pays,taux,recuperableonly,note,active) values (671, 67,   '0','0','VAT rate 0',1);
insert into llx_c_tva(rowid,fk_pays,taux,recuperableonly,note,active) values (672, 67,  '19','0','VAT rate - standard',1);

-- CHINA (id country=9)
insert into llx_c_tva(rowid,fk_pays,taux,recuperableonly,note,active) values ( 91,  9,    '0','0','VAT rate 0',1);
insert into llx_c_tva(rowid,fk_pays,taux,recuperableonly,note,active) values ( 92,  9,   '13','0','VAT rate - reduced 0',1);
insert into llx_c_tva(rowid,fk_pays,taux,recuperableonly,note,active) values ( 93,  9,    '3','0','VAT rate -  super-reduced 0',1);
insert into llx_c_tva(rowid,fk_pays,taux,recuperableonly,note,active) values ( 94,  9,   '17','0','VAT rate - standard',1);

-- CONGO = REPUBLIQUE DU CONGO (id country=72)
insert into llx_c_tva(rowid,fk_pays,taux,recuperableonly,note,active) values (721, 72,    '0','0','VAT rate 0',1);
insert into llx_c_tva(rowid,fk_pays,taux,recuperableonly,localtax1,localtax1_type,note,active) values (722, 72,   '18','0', '0.9', '1', 'VAT rate 18+0.9', 1);

-- CYPRUS (id country=78)
insert into llx_c_tva(rowid,fk_pays,taux,recuperableonly,note,active) values (781, 78,    '0','0','VAT rate 0',1);
insert into llx_c_tva(rowid,fk_pays,taux,recuperableonly,note,active) values (782, 78,    '9','0','VAT rate 9',1);
insert into llx_c_tva(rowid,fk_pays,taux,recuperableonly,note,active) values (783, 78,    '5','0','VAT rate 5',1);
insert into llx_c_tva(rowid,fk_pays,taux,recuperableonly,note,active) values (784, 78,   '19','0','VAT rate - standard',1);

-- DANMERK (id country=80)
insert into llx_c_tva(rowid,fk_pays,taux,recuperableonly,note,active) values (801, 80,    '0','0','VAT rate 0',1);
insert into llx_c_tva(rowid,fk_pays,taux,recuperableonly,note,active) values (802, 80,   '25','0','VAT rate - standard',1);

-- FRANCE (id country=1)
insert into llx_c_tva(rowid,fk_pays,taux,recuperableonly,note,active) values ( 11,  1,   '0','0','VAT rate 0 ou non applicable',1);
insert into llx_c_tva(rowid,fk_pays,taux,recuperableonly,note,active) values ( 12,  1,  '20','0','VAT rate - standard (France hors DOM-TOM)',1);
insert into llx_c_tva(rowid,fk_pays,taux,recuperableonly,note,active) values ( 13,  1,  '10','0','VAT rate - reduced',1);
insert into llx_c_tva(rowid,fk_pays,taux,recuperableonly,note,active) values ( 14,  1, '5.5','0','VAT rate - reduced (France hors DOM-TOM)',1);
insert into llx_c_tva(rowid,fk_pays,taux,recuperableonly,note,active) values ( 15,  1, '2.1','0','VAT rate - super-reduced',1);
insert into llx_c_tva(rowid,fk_pays,taux,code,recuperableonly,note,active)                                                   values (16, 1, '8.5', '85',         '0', 'VAT rate - standard (DOM sauf Guyane et Saint-Martin)',0);
insert into llx_c_tva(rowid,fk_pays,taux,code,recuperableonly,note,active)                                                   values (17, 1, '8.5', '85NPR',      '1', 'VAT rate - standard (DOM sauf Guyane et Saint-Martin), non perçu par le vendeur mais récupérable par acheteur',0);
insert into llx_c_tva(rowid,fk_pays,taux,code,recuperableonly,localtax1,localtax1_type,note,active)                          values (18, 1, '8.5', '85NPROM',    '1', 2, 3, 'VAT rate - standard (DOM sauf Guyane et Saint-Martin), NPR, Octroi de Mer',0);
insert into llx_c_tva(rowid,fk_pays,taux,code,recuperableonly,localtax1,localtax1_type,localtax2,localtax2_type,note,active) values (19, 1, '8.5', '85NPROMOMR', '1', 2, 3, 2.5, 3, 'VAT rate - standard (DOM sauf Guyane et Saint-Martin), NPR, Octroi de Mer et Octroi de Mer Regional',0);

-- GERMANY (id country=5)
insert into llx_c_tva(rowid,fk_pays,taux,recuperableonly,note,active) values ( 51,  5,     '0','0','No VAT', 1);
insert into llx_c_tva(rowid,fk_pays,taux,recuperableonly,note,active) values ( 52,  5,   '7.0','0','ermäßigte USt.', 1);
insert into llx_c_tva(rowid,fk_pays,taux,recuperableonly,note,active) values ( 53,  5,   '0.0','0','keine USt.', 1);
insert into llx_c_tva(rowid,fk_pays,taux,recuperableonly,note,active) values ( 54,  5,   '5.5','0','USt. Forst', 0);
insert into llx_c_tva(rowid,fk_pays,taux,recuperableonly,note,active) values ( 55,  5,  '10.7','0','USt. Landwirtschaft', 0);
insert into llx_c_tva(rowid,fk_pays,taux,recuperableonly,note,active) values ( 56,  5,  '19.0','0','allgemeine Ust.',1);

-- GREECE (id country=102)
insert into llx_c_tva(rowid,fk_pays,taux,localtax1,localtax1_type,localtax2,localtax2_type,recuperableonly,note,active) values (1021, 102,   0, 0, '0', 0, '0', 0, 'Μηδενικό Φ.Π.Α.', 1);
insert into llx_c_tva(rowid,fk_pays,taux,localtax1,localtax1_type,localtax2,localtax2_type,recuperableonly,note,active) values (1022, 102,  24, 0, '0', 0, '0', 0, 'Κανονικός Φ.Π.Α.', 1);
insert into llx_c_tva(rowid,fk_pays,taux,localtax1,localtax1_type,localtax2,localtax2_type,recuperableonly,note,active) values (1023, 102,  13, 0, '0', 0, '0', 0, 'Μειωμένος Φ.Π.Α.', 1);
insert into llx_c_tva(rowid,fk_pays,taux,localtax1,localtax1_type,localtax2,localtax2_type,recuperableonly,note,active) values (1024, 102,   6, 0, '0', 0, '0', 0, 'Υπερμειωμένος Φ.Π.Α.', 1);
insert into llx_c_tva(rowid,fk_pays,taux,localtax1,localtax1_type,localtax2,localtax2_type,recuperableonly,note,active) values (1025, 102,  16, 0, '0', 0, '0', 0, 'Νήσων κανονικός Φ.Π.Α.', 1);
insert into llx_c_tva(rowid,fk_pays,taux,localtax1,localtax1_type,localtax2,localtax2_type,recuperableonly,note,active) values (1026, 102,   9, 0, '0', 0, '0', 0, 'Νήσων μειωμένος Φ.Π.Α.', 1);
insert into llx_c_tva(rowid,fk_pays,taux,localtax1,localtax1_type,localtax2,localtax2_type,recuperableonly,note,active) values (1027, 102,   4, 0, '0', 0, '0', 0, 'Νήσων υπερμειωμένος Φ.Π.Α.', 1);
insert into llx_c_tva(rowid,fk_pays,taux,localtax1,localtax1_type,localtax2,localtax2_type,recuperableonly,note,active) values (1028, 102,  17, 0, '0', 0, '0', 0, 'Νήσων υπερμειωμένος Φ.Π.Α.', 1);

-- ICELAND (id country=116)
insert into llx_c_tva(rowid,fk_pays,taux,recuperableonly,note,active) values (1161, 116,   '0','0','VAT rate 0',1);
insert into llx_c_tva(rowid,fk_pays,taux,recuperableonly,note,active) values (1163, 116,'25.5','0','VAT rate - standard',1);
insert into llx_c_tva(rowid,fk_pays,taux,recuperableonly,note,active) values (1162, 116,   '7','0','VAT rate - reduced',1);

-- INDIA (id country=117)
insert into llx_c_tva(rowid,fk_pays,taux,recuperableonly,note,active) values (1171, 117,    '0','0','VAT rate 0',            0);

insert into llx_c_tva(rowid,fk_pays,code,taux,localtax1,localtax1_type,localtax2,localtax2_type,recuperableonly,note,active) values (1172, 117, 'C+S-5' ,  0, 2.5, '1', 2.5, '1', 0, 'CGST+SGST - Same state sales', 1);
insert into llx_c_tva(rowid,fk_pays,code,taux,localtax1,localtax1_type,localtax2,localtax2_type,recuperableonly,note,active) values (1173, 117, 'I-5'   ,  5,   0, '0',   0, '0', 0, 'IGST',      1);
insert into llx_c_tva(rowid,fk_pays,code,taux,localtax1,localtax1_type,localtax2,localtax2_type,recuperableonly,note,active) values (1174, 117, 'C+S-12',  0,   6, '1',   6, '1', 0, 'CGST+SGST - Same state sales', 1);
insert into llx_c_tva(rowid,fk_pays,code,taux,localtax1,localtax1_type,localtax2,localtax2_type,recuperableonly,note,active) values (1175, 117, 'I-12'  , 12,   0, '0',   0, '0', 0, 'IGST',      1);
insert into llx_c_tva(rowid,fk_pays,code,taux,localtax1,localtax1_type,localtax2,localtax2_type,recuperableonly,note,active) values (1176, 117, 'C+S-18',  0,   9, '1',   9, '1', 0, 'CGST+SGST - Same state sales', 1);
insert into llx_c_tva(rowid,fk_pays,code,taux,localtax1,localtax1_type,localtax2,localtax2_type,recuperableonly,note,active) values (1177, 117, 'I-18'  , 18,   0, '0',   0, '0', 0, 'IGST',      1);
insert into llx_c_tva(rowid,fk_pays,code,taux,localtax1,localtax1_type,localtax2,localtax2_type,recuperableonly,note,active) values (1178, 117, 'C+S-28',  0,  14, '1',  14, '1', 0, 'CGST+SGST - Same state sales', 1);
insert into llx_c_tva(rowid,fk_pays,code,taux,localtax1,localtax1_type,localtax2,localtax2_type,recuperableonly,note,active) values (1179, 117, 'I-28'  , 28,   0, '0',   0, '0', 0, 'IGST',      1);

-- IRELAND (id country=8)
insert into llx_c_tva(rowid,fk_pays,taux,recuperableonly,note,active) values ( 81,     8,    '0','0','VAT rate 0',1);
insert into llx_c_tva(rowid,fk_pays,taux,recuperableonly,note,active) values ( 82,     8,   '23','0','VAT rate - standard',1);
insert into llx_c_tva(rowid,fk_pays,taux,recuperableonly,note,active) values ( 83,     8, '13.5','0','VAT rate - reduced',1);
insert into llx_c_tva(rowid,fk_pays,taux,recuperableonly,note,active) values ( 84,     8,    '9','0','VAT rate - reduced',1);
insert into llx_c_tva(rowid,fk_pays,taux,recuperableonly,note,active) values ( 85,     8,  '4.8','0','VAT rate - reduced',1);

-- ITALY (id country=3)
insert into llx_c_tva(rowid,fk_pays,taux,recuperableonly,note,active) values ( 31,  3,   '0','0','VAT rate 0',1);
insert into llx_c_tva(rowid,fk_pays,taux,recuperableonly,note,active) values ( 32,  3,  '10','0','VAT rate - reduced',1);
insert into llx_c_tva(rowid,fk_pays,taux,recuperableonly,note,active) values ( 33,  3,   '4','0','VAT rate - super-reduced',1);
insert into llx_c_tva(rowid,fk_pays,taux,recuperableonly,note,active) values ( 34,  3,  '22','0','VAT rate - standard',1);

-- IVORY COST (id country=21)
insert into llx_c_tva(rowid,fk_pays,taux,recuperableonly,localtax1,localtax1_type,localtax2,localtax2_type,note,active) values (211, 21,  '0','0',0,0,0,0,'IVA Rate 0',1);
insert into llx_c_tva(rowid,fk_pays,taux,recuperableonly,localtax1,localtax1_type,localtax2,localtax2_type,note,active) values (212, 21, '18','0',7.5,2,0,0,'IVA standard rate',1);

-- JAPAN (id country=123)
insert into llx_c_tva(rowid,fk_pays,taux,recuperableonly,note,active) values (1231, 123, '0','0','VAT rate 0',1);
insert into llx_c_tva(rowid,fk_pays,taux,recuperableonly,note,active) values (1232, 123, '5','0','VAT rate 5',1);

-- LUXEMBOURG (id country=140)
insert into llx_c_tva(rowid, fk_pays, taux, recuperableonly, note, active)
values (1401, 140, '0', '0', 'VAT rate 0', 1);
insert into llx_c_tva(rowid, fk_pays, taux, recuperableonly, note, active)
values (1402, 140, '14', '0', 'VAT rate - intermediary', 1);
insert into llx_c_tva(rowid, fk_pays, taux, recuperableonly, note, active)
values (1403, 140, '8', '0', 'VAT rate - reduced', 1);
insert into llx_c_tva(rowid, fk_pays, taux, recuperableonly, note, active)
values (1404, 140, '3', '0', 'VAT rate - super-reduced', 1);
insert into llx_c_tva(rowid, fk_pays, taux, recuperableonly, note, active)
values (1405, 140, '17', '0', 'VAT rate - standard', 1);

-- MALI (id country=147)
insert into llx_c_tva(rowid, fk_pays, taux, recuperableonly, note, active)
values (1471, 147, '0', '0', 'VAT rate 0', 1);
insert into llx_c_tva(rowid, fk_pays, taux, recuperableonly, note, active)
values (1472, 147, '18', '0', 'VAT rate - standard', 1);

-- MONACO (id country=27)
insert into llx_c_tva(rowid, fk_pays, taux, recuperableonly, note, active)
values (271, 27, '0', '0', 'VAT rate 0 ou non applicable', 1);
insert into llx_c_tva(rowid, fk_pays, taux, recuperableonly, note, active)
values (272, 27, '8.5', '0', 'VAT rate - standard (DOM sauf Guyane et Saint-Martin)', 0);
insert into llx_c_tva(rowid, fk_pays, taux, recuperableonly, note, active)
values (273, 27, '8.5', '1',
        'VAT rate - standard (DOM sauf Guyane et Saint-Martin), non perçu par le vendeur mais récupérable par acheteur',
        0);
insert into llx_c_tva(rowid,fk_pays,taux,recuperableonly,note,active) values ( 274,  27, '5.5','0','VAT rate - reduced (France hors DOM-TOM)',0);
insert into llx_c_tva(rowid,fk_pays,taux,recuperableonly,note,active) values ( 275,  27,'19.6','0','VAT rate - standard (France hors DOM-TOM)',1);
insert into llx_c_tva(rowid,fk_pays,taux,recuperableonly,note,active) values ( 276,  27, '2.1','0','VAT rate - super-reduced',1);
insert into llx_c_tva(rowid,fk_pays,taux,recuperableonly,note,active) values ( 277,  27,   '7','0','VAT rate - reduced',1);

-- MAROCO (id country=12)
insert into llx_c_tva(rowid,fk_pays,taux,recuperableonly,note,active) values ( 121,  12,  '0','0','VAT rate 0', 1);
insert into llx_c_tva(rowid,fk_pays,taux,recuperableonly,note,active) values ( 122,  12, '14','0','VAT rate - reduced',1);
insert into llx_c_tva(rowid,fk_pays,taux,recuperableonly,note,active) values ( 123,  12, '10','0','VAT rate - reduced',1);
insert into llx_c_tva(rowid,fk_pays,taux,recuperableonly,note,active) values ( 124,  12,  '7','0','VAT rate - super-reduced', 1);
insert into llx_c_tva(rowid,fk_pays,taux,recuperableonly,note,active) values ( 125,  12, '20','0','VAT rate - standard',1);

-- MALTA (id country=148)
insert into llx_c_tva(rowid,fk_pays,taux,recuperableonly,note,active) values (1481,  148,  '0','0','VAT rate 0', 1);
insert into llx_c_tva(rowid,fk_pays,taux,recuperableonly,note,active) values (1482,  148,  '7','0','VAT rate - reduced',1);
insert into llx_c_tva(rowid,fk_pays,taux,recuperableonly,note,active) values (1483,  148,  '5','0','VAT rate - super-reduced', 1);
insert into llx_c_tva(rowid,fk_pays,taux,recuperableonly,note,active) values (1484,  148, '18','0','VAT rate - standard',1);

-- NEDERLAND (id country=17)
insert into llx_c_tva(rowid,fk_pays,taux,recuperableonly,note,active) values ( 171,  17,   '0','0','0 BTW tarief', 1);
insert into llx_c_tva(rowid,fk_pays,taux,recuperableonly,note,active) values ( 172,  17,   '6','0','Verlaagd BTW tarief', 1);
insert into llx_c_tva(rowid,fk_pays,taux,recuperableonly,note,active) values ( 173,  17,  '19','0','Algemeen BTW tarief',1);
insert into llx_c_tva(rowid,fk_pays,taux,recuperableonly,note,active) values ( 174,  17,  '21','0','Algemeen BTW tarief (vanaf 1 oktober 2012)',0);

-- NEW CALEDONIA (id country=165)
insert into llx_c_tva(rowid,fk_pays,taux,recuperableonly,note,active) values (1651, 165,   '0','0','VAT rate 0', 1);
insert into llx_c_tva(rowid,fk_pays,taux,recuperableonly,note,active) values (1652, 165,   '3','0','VAT standard 3', 1);
insert into llx_c_tva(rowid,fk_pays,taux,recuperableonly,note,active) values (1653, 165,   '6','0','VAT standard 6', 1);
insert into llx_c_tva(rowid,fk_pays,taux,recuperableonly,note,active) values (1654, 165,  '11','0','VAT rate - standard', 1);
insert into llx_c_tva(rowid,fk_pays,taux,recuperableonly,note,active) values (1655, 165,  '22','0','VAT standard high', 1);

-- NEW ZEALAND (id country=166)
insert into llx_c_tva(rowid,fk_pays,taux,recuperableonly,note,active) values (1661, 166,   '0','0','VAT rate 0', 1);
insert into llx_c_tva(rowid,fk_pays,taux,recuperableonly,note,active) values (1662, 166,  '15','0','VAT rate - standard', 1);

-- NIGERIA (id country=169)
insert into llx_c_tva(rowid,fk_pays,taux,recuperableonly,note,active) values (1691, 169,   '0','0','VAT rate 0', 1);
insert into llx_c_tva(rowid,fk_pays,taux,recuperableonly,note,active) values (1692, 169,   '5','0','VAT rate - standard', 1);

-- NORWAY (id country=173)
insert into llx_c_tva(rowid,fk_pays,taux,recuperableonly,note,active) values (1731, 173,   '0','0','VAT rate 0', 1);
insert into llx_c_tva(rowid,fk_pays,taux,recuperableonly,note,active) values (1732, 173,  '14','0','VAT rate - reduced', 1);
insert into llx_c_tva(rowid,fk_pays,taux,recuperableonly,note,active) values (1733, 173,   '8','0','VAT rate - reduced', 1);
insert into llx_c_tva(rowid,fk_pays,taux,recuperableonly,note,active) values (1734, 173,  '25','0','VAT rate - standard', 1);

-- PANAMA (id country=178)
insert into llx_c_tva(rowid,fk_pays,taux,recuperableonly,note,active) values (1781, 178,   '0','0','ITBMS Rate 0',1);
insert into llx_c_tva(rowid,fk_pays,taux,recuperableonly,note,active) values (1782, 178,   '7','0','ITBMS standard rate',1);

-- PERU (id country=181)
insert into llx_c_tva(rowid,fk_pays,taux,recuperableonly,note,active) values (1811, 181,   '0','0','VAT rate 0',1);
insert into llx_c_tva(rowid,fk_pays,taux,recuperableonly,note,active) values (1818, 181,  '18','0','VAT rate - standard',1);

-- POLAND (id country=184)
insert into llx_c_tva(rowid,fk_pays,taux,recuperableonly,note,active) values (1841, 184,   '0','0','VAT rate 0', 1);
insert into llx_c_tva(rowid,fk_pays,taux,recuperableonly,note,active) values (1842, 184,   '8','0','VAT rate - reduced',1);
insert into llx_c_tva(rowid,fk_pays,taux,recuperableonly,note,active) values (1843, 184,   '3','0','VAT rate - reduced',1);
insert into llx_c_tva(rowid,fk_pays,taux,recuperableonly,note,active) values (1844, 184,  '23','0','VAT rate - standard',1);

-- PORTUGAL (id country=25)
insert into llx_c_tva(rowid,fk_pays,taux,recuperableonly,note,active) values ( 251,  25,   '0','0','VAT rate 0', 1);
insert into llx_c_tva(rowid,fk_pays,taux,recuperableonly,note,active) values ( 252,  25,  '13','0','VAT rate - reduced',1);
insert into llx_c_tva(rowid,fk_pays,taux,recuperableonly,note,active) values ( 253,  25,  '23','0','VAT rate - standard',1);
insert into llx_c_tva(rowid,fk_pays,taux,recuperableonly,note,active) values ( 254,  25,   '6','0','VAT rate - reduced',1); 

-- ROMANIA (id country=188)
insert into llx_c_tva(rowid,fk_pays,taux,recuperableonly,note,active) values (1881, 188,   '0','0','VAT rate 0', 1);
insert into llx_c_tva(rowid,fk_pays,taux,recuperableonly,note,active) values (1882, 188,   '9','0','VAT rate - reduced',1);
insert into llx_c_tva(rowid,fk_pays,taux,recuperableonly,note,active) values (1883, 188,  '19','0','VAT rate - standard',1);
insert into llx_c_tva(rowid,fk_pays,taux,recuperableonly,note,active) values (1884, 188,   '5','0','VAT rate - reduced',1);

-- SAUDI ARABIA (id country=26)
INSERT INTO llx_c_tva(rowid,fk_pays,taux,recuperableonly,note,active) VALUES ( 261,  26,   '0', '0', 'VAT rate 0', 1);
INSERT INTO llx_c_tva(rowid,fk_pays,taux,recuperableonly,note,active) VALUES ( 262,  26,   '5', '0', 'VAT rate 5', 1);

-- SAN SALVADOR (id country=86)
INSERT INTO llx_c_tva(rowid,fk_pays,taux,recuperableonly,note,active) VALUES ( 861,  86,  '0', '0', 'SIN IVA', 1);
INSERT INTO llx_c_tva(rowid,fk_pays,taux,recuperableonly,note,active) VALUES ( 862,  86, '13', '0', 'IVA 13', 1);

-- SENEGAL (id country=22)
insert into llx_c_tva(rowid,fk_pays,taux,recuperableonly,note,active) values ( 221,  22,  '0', '0', 'VAT rate 0', 1);
insert into llx_c_tva(rowid,fk_pays,taux,recuperableonly,note,active) values ( 222,  22, '10', '0', 'VAT rate - reduced',1);
insert into llx_c_tva(rowid,fk_pays,taux,recuperableonly,note,active) values ( 223,  22, '18', '0', 'VAT rate - standard',1);

-- SLOVAKIA (id country=201)
INSERT INTO llx_c_tva(rowid,fk_pays,taux,recuperableonly,note,active) VALUES (2011, 201,  '0', '0', 'VAT rate 0', 1);
INSERT INTO llx_c_tva(rowid,fk_pays,taux,recuperableonly,note,active) VALUES (2012, 201, '10', '0', 'VAT rate - reduced', 1);
INSERT INTO llx_c_tva(rowid,fk_pays,taux,recuperableonly,note,active) VALUES (2013, 201, '19', '0', 'VAT rate - standard', 1);

-- SLOVENIA (id country=202)
INSERT INTO llx_c_tva(rowid,fk_pays,taux,recuperableonly,note,active) VALUES (2021, 202,  '0', '0', 'VAT rate 0', 1);
INSERT INTO llx_c_tva(rowid,fk_pays,taux,recuperableonly,note,active) VALUES (2022, 202,'9.5', '0', 'VAT rate - reduced', 1);
INSERT INTO llx_c_tva(rowid,fk_pays,taux,recuperableonly,note,active) VALUES (2023, 202, '22', '0', 'VAT rate - standard', 1);

-- SOUTH AFRICA (id country=205)
INSERT INTO llx_c_tva(rowid,fk_pays,taux,recuperableonly,note,active) VALUES (2051, 205,  '0', '0', 'VAT rate 0', 1);
INSERT INTO llx_c_tva(rowid,fk_pays,taux,recuperableonly,note,active) VALUES (2052, 205, '15', '0', 'VAT rate - standard', 1);

-- SPAIN (id country=4)
insert into llx_c_tva(rowid,fk_pays,taux,recuperableonly,localtax1,localtax1_type,localtax2,localtax2_type,note,active) values ( 41, 4, '0','0',  '0','3','-19:-15:-9','5','VAT rate 0',1);
insert into llx_c_tva(rowid,fk_pays,taux,recuperableonly,localtax1,localtax1_type,localtax2,localtax2_type,note,active) values ( 42, 4,'10','0','1.4','3','-19:-15:-9','5','VAT rate - reduced',1);
insert into llx_c_tva(rowid,fk_pays,taux,recuperableonly,localtax1,localtax1_type,localtax2,localtax2_type,note,active) values ( 43, 4, '4','0','0.5','3','-19:-15:-9','5','VAT rate - super-reduced',1);
insert into llx_c_tva(rowid,fk_pays,taux,recuperableonly,localtax1,localtax1_type,localtax2,localtax2_type,note,active) values ( 44, 4,'21','0','5.2','3','-19:-15:-9','5','VAT rate - standard',1);

-- SWEDEN (id country=20)
insert into llx_c_tva(rowid,fk_pays,taux,recuperableonly,note,active) values ( 201,  20,   '0','0','VAT rate 0',  1);
insert into llx_c_tva(rowid,fk_pays,taux,recuperableonly,note,active) values ( 202,  20,  '12','0','VAT rate - reduced',1);
insert into llx_c_tva(rowid,fk_pays,taux,recuperableonly,note,active) values ( 203,  20,   '6','0','VAT rate - super-reduced',1);
insert into llx_c_tva(rowid,fk_pays,taux,recuperableonly,note,active) values ( 204,  20,  '25','0','VAT rate - standard',1);

-- SWITZERLAND (id country=6)
insert into llx_c_tva(rowid,fk_pays,taux,recuperableonly,note,active) values (  61,   6,   '0','0','VAT rate 0',  1);
insert into llx_c_tva(rowid,fk_pays,taux,recuperableonly,note,active) values (  62,   6, '3.7','0','VAT rate - reduced',1);
insert into llx_c_tva(rowid,fk_pays,taux,recuperableonly,note,active) values (  63,   6, '2.5','0','VAT rate - super-reduced',1);
insert into llx_c_tva(rowid,fk_pays,taux,recuperableonly,note,active) values (  64,   6, '7.7','0','VAT rate - standard',1);

-- SRI LANKA (id country=207)
insert into llx_c_tva(rowid,fk_pays,taux,recuperableonly,note,active) values (2071, 207,   '0','0','VAT 0', 1);
insert into llx_c_tva(rowid,fk_pays,taux,recuperableonly,note,active) values (2072, 207,  '15','0','VAT 15%', 1);

-- TAIWAN (id country=213)
insert into llx_c_tva(rowid,fk_pays,taux,recuperableonly,note,active) values (2131, 213,   '0','0','VAT 0', 1);
insert into llx_c_tva(rowid, fk_pays, taux, recuperableonly, note, active)
values (2132, 213, '5', '0', 'VAT 5%', 1);

-- TUNISIA (id country=10)
<<<<<<< HEAD
insert into llx_c_tva(rowid,fk_pays,taux,recuperableonly,note,active) values (101,10,    '0','0','VAT rate 0',1);
insert into llx_c_tva(rowid,fk_pays,taux,recuperableonly,note,active) values (102,10,   '12','0','VAT 12%',1);
insert into llx_c_tva(rowid,fk_pays,taux,recuperableonly,note,active) values (103,10,   '18','0','VAT 18%',1);
insert into llx_c_tva(rowid,fk_pays,taux,recuperableonly,note,active) values (104,10,  '7.5','0','VAT 6% Majoré à 25% (7.5%)',1);
insert into llx_c_tva(rowid,fk_pays,taux,recuperableonly,note,active) values (105,10,   '15','0','VAT 12% Majoré à 25% (15%)',1);
insert into llx_c_tva(rowid,fk_pays,taux,recuperableonly,note,active) values (106,10, '22.5','0','VAT 18% Majoré à 25% (22.5%)',1);
insert into llx_c_tva(rowid,fk_pays,taux,recuperableonly,note,active) values (107,10,    '6','0','VAT 6%', 1);
insert into llx_c_tva(rowid,fk_pays,taux,recuperableonly,note,active,localtax1,localtax1_type,localtax2,localtax2_type) values (108,10,'18.18','0','VAT 18%+FODEC', 1, 1, '4', 0, 0);
=======
insert into llx_c_tva(rowid, fk_pays, taux, recuperableonly, note, active)
values (101, 10, '0', '0', 'VAT rate 0', 1);
insert into llx_c_tva(rowid, fk_pays, taux, recuperableonly, note, active)
values (102, 10, '12', '0', 'VAT 12%', 1);
insert into llx_c_tva(rowid, fk_pays, taux, recuperableonly, note, active)
values (103, 10, '18', '0', 'VAT 18%', 1);
insert into llx_c_tva(rowid, fk_pays, taux, recuperableonly, note, active)
values (104, 10, '7.5', '0', 'VAT 6% Majoré à 25% (7.5%)', 1);
insert into llx_c_tva(rowid, fk_pays, taux, recuperableonly, note, active)
values (105, 10, '15', '0', 'VAT 12% Majoré à 25% (15%)', 1);
insert into llx_c_tva(rowid, fk_pays, taux, recuperableonly, note, active)
values (106, 10, '22.5', '0', 'VAT 18% Majoré à 25% (22.5%)', 1);
insert into llx_c_tva(rowid, fk_pays, taux, recuperableonly, note, active)
values (107, 10, '6', '0', 'VAT 6%', 1);
insert into llx_c_tva(rowid, fk_pays, taux, recuperableonly, note, active, localtax1, localtax1_type, localtax2,
                      localtax2_type)
values (108, 10, '18.18', '0', 'VAT 18%+FODEC', 1, 1, '4', 0, 0);
>>>>>>> deeedeb8

-- UKRAINE (id country=226)
INSERT INTO llx_c_tva(rowid, fk_pays, taux, recuperableonly, note, active)
values (2261, 226, '0', '0', 'VAT rate 0', 1);
INSERT INTO llx_c_tva(rowid, fk_pays, taux, recuperableonly, note, active)
values (2262, 226, '20', '0', 'VAT standart rate', 1);

-- UNITED OF KINGDOM (id country=7)
insert into llx_c_tva(rowid, fk_pays, taux, recuperableonly, note, active)
values (71, 7, '0', '0', 'VAT rate 0', 1);
insert into llx_c_tva(rowid, fk_pays, taux, recuperableonly, note, active)
values (72, 7, '17.5', '0', 'VAT rate - standard before 2011', 1);
insert into llx_c_tva(rowid, fk_pays, taux, recuperableonly, note, active)
values (73, 7, '5', '0', 'VAT rate - reduced', 1);
insert into llx_c_tva(rowid, fk_pays, taux, recuperableonly, note, active)
values (74, 7, '20', '0', 'VAT rate - standard', 1);

-- UNITED STATES (id country=11)
insert into llx_c_tva(rowid,fk_pays,taux,recuperableonly,note,active) values (111,11,     '0','0','No Sales Tax',1);
insert into llx_c_tva(rowid,fk_pays,taux,recuperableonly,note,active) values (112,11,     '4','0','Sales Tax 4%',1);
insert into llx_c_tva(rowid,fk_pays,taux,recuperableonly,note,active) values (113,11,     '6','0','Sales Tax 6%',1);


-- Pour les DOM-TOM, il faut utiliser le pays FRANCE (Sinon pb avec regles de TVA et autres regles propres aux pays et europe)

-- SAINT PIERRE ET MIQUELON (id country=19)
insert into llx_c_tva(rowid,fk_pays,taux,recuperableonly,note,active) values (1931,193,  '0','0','No VAT in SPM',1);

-- SAINT MARTIN (id country=24)
insert into llx_c_tva(rowid,fk_pays,taux,recuperableonly,note,active) values (2461,246,  '0','0','VAT rate 0',1);


-- MAURITANIA (id country=151)
insert into llx_c_tva(rowid,fk_pays,taux,recuperableonly,note,active) values (1511,151,  '0','0','VAT rate 0',1);
insert into llx_c_tva(rowid,fk_pays,taux,recuperableonly,note,active) values (1512,151, '14','0','VAT rate 14',1);

-- MAURITIUS (id country=152)
insert into llx_c_tva(rowid,fk_pays,taux,recuperableonly,note,active) values (1521,152,  '0','0','VAT rate 0',1);
insert into llx_c_tva(rowid,fk_pays,taux,recuperableonly,note,active) values (1522,152, '15','0','VAT rate 15',1);

-- HONDURAS (id country=114)
insert into llx_c_tva(rowid,fk_pays,taux,recuperableonly,note,active) values (1141,114,     '0','0','No ISV',1);
insert into llx_c_tva(rowid,fk_pays,taux,recuperableonly,note,active) values (1142,114,    '12','0','ISV 12%',1);

-- MEXIQUE (id country=154)
insert into llx_c_tva(rowid,fk_pays,taux,recuperableonly,note,active) values (1541,154,     '0','0','No VAT',1);
insert into llx_c_tva(rowid,fk_pays,taux,recuperableonly,note,active) values (1542,154,    '16','0','VAT 16%',1);
insert into llx_c_tva(rowid,fk_pays,taux,recuperableonly,note,active) values (1543,154,    '10','0','VAT Frontero',1);

-- BARBADOS (id country=46)
INSERT INTO llx_c_tva(rowid,fk_pays,taux,recuperableonly,note,active) VALUES ( 461, 46,     '0','0','No VAT',1);
INSERT INTO llx_c_tva(rowid,fk_pays,taux,recuperableonly,note,active) VALUES ( 462, 46,    '15','0','VAT 15%',1);
INSERT INTO llx_c_tva(rowid,fk_pays,taux,recuperableonly,note,active) VALUES ( 463, 46,   '7.5','0','VAT 7.5%',1);

-- VENEZUELA (id country=232)
insert into llx_c_tva(rowid,fk_pays,taux,recuperableonly,note,active) values (2321,232,     '0','0','No VAT',1);
insert into llx_c_tva(rowid,fk_pays,taux,recuperableonly,note,active) values (2322,232,    '12','0','VAT 12%',1);
insert into llx_c_tva(rowid,fk_pays,taux,recuperableonly,note,active) values (2323,232,     '8','0','VAT 8%',1);

-- Example of code to insert a VAT rate 0 for each country
--delete from llx_c_tva where rowid = 1181;		-- to delete a record that does not follow rules for rowid (fk_pays+'1')
--insert into llx_c_tva(rowid, fk_pays, taux, recuperableonly, note, active) SELECT CONCAT(c.rowid, '1'), c.rowid, 0, 0, 'No VAT', 1 from llx_c_country as c where c.rowid not in (select fk_pays from llx_c_tva);


<|MERGE_RESOLUTION|>--- conflicted
+++ resolved
@@ -336,16 +336,6 @@
 values (2132, 213, '5', '0', 'VAT 5%', 1);
 
 -- TUNISIA (id country=10)
-<<<<<<< HEAD
-insert into llx_c_tva(rowid,fk_pays,taux,recuperableonly,note,active) values (101,10,    '0','0','VAT rate 0',1);
-insert into llx_c_tva(rowid,fk_pays,taux,recuperableonly,note,active) values (102,10,   '12','0','VAT 12%',1);
-insert into llx_c_tva(rowid,fk_pays,taux,recuperableonly,note,active) values (103,10,   '18','0','VAT 18%',1);
-insert into llx_c_tva(rowid,fk_pays,taux,recuperableonly,note,active) values (104,10,  '7.5','0','VAT 6% Majoré à 25% (7.5%)',1);
-insert into llx_c_tva(rowid,fk_pays,taux,recuperableonly,note,active) values (105,10,   '15','0','VAT 12% Majoré à 25% (15%)',1);
-insert into llx_c_tva(rowid,fk_pays,taux,recuperableonly,note,active) values (106,10, '22.5','0','VAT 18% Majoré à 25% (22.5%)',1);
-insert into llx_c_tva(rowid,fk_pays,taux,recuperableonly,note,active) values (107,10,    '6','0','VAT 6%', 1);
-insert into llx_c_tva(rowid,fk_pays,taux,recuperableonly,note,active,localtax1,localtax1_type,localtax2,localtax2_type) values (108,10,'18.18','0','VAT 18%+FODEC', 1, 1, '4', 0, 0);
-=======
 insert into llx_c_tva(rowid, fk_pays, taux, recuperableonly, note, active)
 values (101, 10, '0', '0', 'VAT rate 0', 1);
 insert into llx_c_tva(rowid, fk_pays, taux, recuperableonly, note, active)
@@ -363,7 +353,6 @@
 insert into llx_c_tva(rowid, fk_pays, taux, recuperableonly, note, active, localtax1, localtax1_type, localtax2,
                       localtax2_type)
 values (108, 10, '18.18', '0', 'VAT 18%+FODEC', 1, 1, '4', 0, 0);
->>>>>>> deeedeb8
 
 -- UKRAINE (id country=226)
 INSERT INTO llx_c_tva(rowid, fk_pays, taux, recuperableonly, note, active)
