--- conflicted
+++ resolved
@@ -17,14 +17,7 @@
 --
 
 
-<<<<<<< HEAD
--- Group of accounting account for French reports. This is a minimal default setup.
-INSERT INTO llx_c_accounting_category (rowid, code, label, range_account, sens, category_type, formula, position, fk_country, active) VALUES (  1, 'INCOME',    'Income of products/services',               'Example: 7xxxxx', 0, 0, '',                '10', 1, 1);
-INSERT INTO llx_c_accounting_category (rowid, code, label, range_account, sens, category_type, formula, position, fk_country, active) VALUES (  2, 'EXPENSES',  'Expenses of products/services',             'Example: 6xxxxx', 0, 0, '',                '20', 1, 1);
-INSERT INTO llx_c_accounting_category (rowid, code, label, range_account, sens, category_type, formula, position, fk_country, active) VALUES (  3, 'PROFIT',    'Balance',                                   '',                0, 1, 'VENTES+DEPENSES', '30', 1, 1);
-=======
 -- Group of accounting accounts for report. This is a minimal default setup.
 INSERT INTO llx_c_accounting_category (rowid, code, label, range_account, sens, category_type, formula, position, fk_country, active) VALUES (  1, 'INCOMES',   'Income of products/services',               'Example: 7xxxxx', 0, 0, '',                 '10', 0, 1);
 INSERT INTO llx_c_accounting_category (rowid, code, label, range_account, sens, category_type, formula, position, fk_country, active) VALUES (  2, 'EXPENSES',  'Expenses of products/services',             'Example: 6xxxxx', 0, 0, '',                 '20', 0, 1);
 INSERT INTO llx_c_accounting_category (rowid, code, label, range_account, sens, category_type, formula, position, fk_country, active) VALUES (  3, 'PROFIT',    'Balance',                                   '',                0, 1, 'INCOMES+EXPENSES', '30', 0, 1);
->>>>>>> ce0144e6
