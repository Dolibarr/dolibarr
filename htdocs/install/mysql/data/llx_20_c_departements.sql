-- file: /htdocs/install/mysql/data/llx_20_c_departements.sql

-- Authors -----------------------------------------------------------------------
-- Copyright (C) 2001-2004  Rodolphe Quiedeville   <rodolphe@quiedeville.org>
-- Copyright (C) 2003       Jean-Louis Bergamo     <jlb@j1b.org>
-- Copyright (C) 2004-2010  Laurent Destailleur    <eldy@users.sourceforge.net>
-- Copyright (C) 2004       Benoit Mortier         <benoit.mortier@opensides.be>
-- Copyright (C) 2004       Guillaume Delecourt    <guillaume.delecourt@opensides.be>
-- Copyright (C) 2005-2009  Regis Houssin          <regis.houssin@inodbox.com>
-- Copyright (C) 2007 	    Patrick Raguin         <patrick.raguin@gmail.com>
-- Copyright (C) 2010-2016  Juanjo Menent          <jmenent@2byte.es>
-- Copyright (C) 2012 	    Sebastian Neuwert      <sebastian.neuwert@modula71.de>
-- Copyright (C) 2012	    Ricardo Schluter       <info@ripasch.nl>
-- Copyright (C) 2015	    Ferran Marcet          <fmarcet@2byte.es>
-- Copyright (C) 2020-2021  Udo Tamm               <dev@dolibit.de>
-- Copyright (C) 2022       Miro Sertić            <miro.sertic0606@gmail.com>
--

-- License ----------------------------------------------------------------------
-- This program is free software; you can redistribute it and/or modify
-- it under the terms of the GNU General Public License as published by
-- the Free Software Foundation; either version 3 of the License, or
-- (at your option) any later version.
--
-- This program is distributed in the hope that it will be useful,
-- but WITHOUT ANY WARRANTY; without even the implied warranty of
-- MERCHANTABILITY or FITNESS FOR A PARTICULAR PURPOSE.  See the
-- GNU General Public License for more details.
--
-- You should have received a copy of the GNU General Public License
-- along with this program. If not, see <https://www.gnu.org/licenses/>.
--


-- WARNING ---------------------------------------------------------------------
-- Do not put comments at the end of the lines, this file is parsed during
-- the install and all '-' prefixed texts are removed.
-- Do not concatenate the values in a single query, for the same reason.


-- NOTES/CONTENT ---------------------------------------------------------------
-- Departements/Cantons/Provinces/States
--
-- Algeria
-- Andorra
-- Angola
-- Argentina
-- Australia
-- Austria
-- Barbados
-- Belgium
-- Brazil
-- Canada
-- Chile
-- Colombia
-- Croatia
-- France
-- Germany
-- Honduras
-- Hungary
-- Italy
-- Luxembourg
-- Netherlands
-- Morocco
-- Panama
-- Peru
-- Portugal
-- Romania
-- San Salvador -> El Salvador 
-- Slovenia (need to check code SI-Id)
-- Switzerland / Suisse
-- Taiwan
-- Tunisia
-- United States of America 
--
-- others .. unsorted  




-- TEMPLATE -------------------------------------------------------------------------------------------------------------
INSERT INTO llx_c_departements (fk_region, code_departement, cheflieu, tncc, ncc, nom) VALUES ( 0, '0',  '0',0,'-','-');
-- active is always set as on = 1


-- Algeria Provinces  (id country=13)
INSERT INTO llx_c_departements (fk_region, code_departement, cheflieu, tncc, ncc, nom) VALUES (1301, 'AL01', '', 0, '', 'Wilaya d''Adrar');
INSERT INTO llx_c_departements (fk_region, code_departement, cheflieu, tncc, ncc, nom) VALUES (1301, 'AL02', '', 0, '', 'Wilaya de Chlef');
INSERT INTO llx_c_departements (fk_region, code_departement, cheflieu, tncc, ncc, nom) VALUES (1301, 'AL03', '', 0, '', 'Wilaya de Laghouat');
INSERT INTO llx_c_departements (fk_region, code_departement, cheflieu, tncc, ncc, nom) VALUES (1301, 'AL04', '', 0, '', 'Wilaya d''Oum El Bouaghi');
INSERT INTO llx_c_departements (fk_region, code_departement, cheflieu, tncc, ncc, nom) VALUES (1301, 'AL05', '', 0, '', 'Wilaya de Batna');
INSERT INTO llx_c_departements (fk_region, code_departement, cheflieu, tncc, ncc, nom) VALUES (1301, 'AL06', '', 0, '', 'Wilaya de Béjaïa');
INSERT INTO llx_c_departements (fk_region, code_departement, cheflieu, tncc, ncc, nom) VALUES (1301, 'AL07', '', 0, '', 'Wilaya de Biskra');
INSERT INTO llx_c_departements (fk_region, code_departement, cheflieu, tncc, ncc, nom) VALUES (1301, 'AL08', '', 0, '', 'Wilaya de Béchar');
INSERT INTO llx_c_departements (fk_region, code_departement, cheflieu, tncc, ncc, nom) VALUES (1301, 'AL09', '', 0, '', 'Wilaya de Blida');
INSERT INTO llx_c_departements (fk_region, code_departement, cheflieu, tncc, ncc, nom) VALUES (1301, 'AL10', '', 0, '', 'Wilaya de Bouira');
INSERT INTO llx_c_departements (fk_region, code_departement, cheflieu, tncc, ncc, nom) VALUES (1301, 'AL11', '', 0, '', 'Wilaya de Tamanrasset');
INSERT INTO llx_c_departements (fk_region, code_departement, cheflieu, tncc, ncc, nom) VALUES (1301, 'AL12', '', 0, '', 'Wilaya de Tébessa');
INSERT INTO llx_c_departements (fk_region, code_departement, cheflieu, tncc, ncc, nom) VALUES (1301, 'AL13', '', 0, '', 'Wilaya de Tlemcen');
INSERT INTO llx_c_departements (fk_region, code_departement, cheflieu, tncc, ncc, nom) VALUES (1301, 'AL14', '', 0, '', 'Wilaya de Tiaret');
INSERT INTO llx_c_departements (fk_region, code_departement, cheflieu, tncc, ncc, nom) VALUES (1301, 'AL15', '', 0, '', 'Wilaya de Tizi Ouzou');
INSERT INTO llx_c_departements (fk_region, code_departement, cheflieu, tncc, ncc, nom) VALUES (1301, 'AL16', '', 0, '', 'Wilaya d''Alger');
INSERT INTO llx_c_departements (fk_region, code_departement, cheflieu, tncc, ncc, nom) VALUES (1301, 'AL17', '', 0, '', 'Wilaya de Djelfa');
INSERT INTO llx_c_departements (fk_region, code_departement, cheflieu, tncc, ncc, nom) VALUES (1301, 'AL18', '', 0, '', 'Wilaya de Jijel');
INSERT INTO llx_c_departements (fk_region, code_departement, cheflieu, tncc, ncc, nom) VALUES (1301, 'AL19', '', 0, '', 'Wilaya de Sétif');
INSERT INTO llx_c_departements (fk_region, code_departement, cheflieu, tncc, ncc, nom) VALUES (1301, 'AL20', '', 0, '', 'Wilaya de Saïda');
INSERT INTO llx_c_departements (fk_region, code_departement, cheflieu, tncc, ncc, nom) VALUES (1301, 'AL21', '', 0, '', 'Wilaya de Skikda');
INSERT INTO llx_c_departements (fk_region, code_departement, cheflieu, tncc, ncc, nom) VALUES (1301, 'AL22', '', 0, '', 'Wilaya de Sidi Bel Abbès');
INSERT INTO llx_c_departements (fk_region, code_departement, cheflieu, tncc, ncc, nom) VALUES (1301, 'AL23', '', 0, '', 'Wilaya d''Annaba');
INSERT INTO llx_c_departements (fk_region, code_departement, cheflieu, tncc, ncc, nom) VALUES (1301, 'AL24', '', 0, '', 'Wilaya de Guelma');
INSERT INTO llx_c_departements (fk_region, code_departement, cheflieu, tncc, ncc, nom) VALUES (1301, 'AL25', '', 0, '', 'Wilaya de Constantine');
INSERT INTO llx_c_departements (fk_region, code_departement, cheflieu, tncc, ncc, nom) VALUES (1301, 'AL26', '', 0, '', 'Wilaya de Médéa');
INSERT INTO llx_c_departements (fk_region, code_departement, cheflieu, tncc, ncc, nom) VALUES (1301, 'AL27', '', 0, '', 'Wilaya de Mostaganem');
INSERT INTO llx_c_departements (fk_region, code_departement, cheflieu, tncc, ncc, nom) VALUES (1301, 'AL28', '', 0, '', 'Wilaya de M''Sila');
INSERT INTO llx_c_departements (fk_region, code_departement, cheflieu, tncc, ncc, nom) VALUES (1301, 'AL29', '', 0, '', 'Wilaya de Mascara');
INSERT INTO llx_c_departements (fk_region, code_departement, cheflieu, tncc, ncc, nom) VALUES (1301, 'AL30', '', 0, '', 'Wilaya d''Ouargla');
INSERT INTO llx_c_departements (fk_region, code_departement, cheflieu, tncc, ncc, nom) VALUES (1301, 'AL31', '', 0, '', 'Wilaya d''Oran');
INSERT INTO llx_c_departements (fk_region, code_departement, cheflieu, tncc, ncc, nom) VALUES (1301, 'AL32', '', 0, '', 'Wilaya d''El Bayadh');
INSERT INTO llx_c_departements (fk_region, code_departement, cheflieu, tncc, ncc, nom) VALUES (1301, 'AL33', '', 0, '', 'Wilaya d''Illizi');
INSERT INTO llx_c_departements (fk_region, code_departement, cheflieu, tncc, ncc, nom) VALUES (1301, 'AL34', '', 0, '', 'Wilaya de Bordj Bou Arreridj');
INSERT INTO llx_c_departements (fk_region, code_departement, cheflieu, tncc, ncc, nom) VALUES (1301, 'AL35', '', 0, '', 'Wilaya de Boumerdès');
INSERT INTO llx_c_departements (fk_region, code_departement, cheflieu, tncc, ncc, nom) VALUES (1301, 'AL36', '', 0, '', 'Wilaya d''El Tarf');
INSERT INTO llx_c_departements (fk_region, code_departement, cheflieu, tncc, ncc, nom) VALUES (1301, 'AL37', '', 0, '', 'Wilaya de Tindouf');
INSERT INTO llx_c_departements (fk_region, code_departement, cheflieu, tncc, ncc, nom) VALUES (1301, 'AL38', '', 0, '', 'Wilaya de Tissemsilt');
INSERT INTO llx_c_departements (fk_region, code_departement, cheflieu, tncc, ncc, nom) VALUES (1301, 'AL39', '', 0, '', 'Wilaya d''El Oued');
INSERT INTO llx_c_departements (fk_region, code_departement, cheflieu, tncc, ncc, nom) VALUES (1301, 'AL40', '', 0, '', 'Wilaya de Khenchela');
INSERT INTO llx_c_departements (fk_region, code_departement, cheflieu, tncc, ncc, nom) VALUES (1301, 'AL41', '', 0, '', 'Wilaya de Souk Ahras');
INSERT INTO llx_c_departements (fk_region, code_departement, cheflieu, tncc, ncc, nom) VALUES (1301, 'AL42', '', 0, '', 'Wilaya de Tipaza');
INSERT INTO llx_c_departements (fk_region, code_departement, cheflieu, tncc, ncc, nom) VALUES (1301, 'AL43', '', 0, '', 'Wilaya de Mila');
INSERT INTO llx_c_departements (fk_region, code_departement, cheflieu, tncc, ncc, nom) VALUES (1301, 'AL44', '', 0, '', 'Wilaya d''Aïn Defla');
INSERT INTO llx_c_departements (fk_region, code_departement, cheflieu, tncc, ncc, nom) VALUES (1301, 'AL45', '', 0, '', 'Wilaya de Naâma');
INSERT INTO llx_c_departements (fk_region, code_departement, cheflieu, tncc, ncc, nom) VALUES (1301, 'AL46', '', 0, '', 'Wilaya d''Aïn Témouchent');
INSERT INTO llx_c_departements (fk_region, code_departement, cheflieu, tncc, ncc, nom) VALUES (1301, 'AL47', '', 0, '', 'Wilaya de Ghardaia');
INSERT INTO llx_c_departements (fk_region, code_departement, cheflieu, tncc, ncc, nom) VALUES (1301, 'AL48', '', 0, '', 'Wilaya de Relizane');


-- Andorra Parròquies (id country=34)
INSERT INTO llx_c_departements (fk_region, code_departement, cheflieu, tncc, ncc, nom) VALUES (34000, 'AD-002', 'AD100', NULL, NULL, 'Canillo');
INSERT INTO llx_c_departements (fk_region, code_departement, cheflieu, tncc, ncc, nom) VALUES (34000, 'AD-003', 'AD200', NULL, NULL, 'Encamp');
INSERT INTO llx_c_departements (fk_region, code_departement, cheflieu, tncc, ncc, nom) VALUES (34000, 'AD-004', 'AD400', NULL, NULL, 'La Massana');
INSERT INTO llx_c_departements (fk_region, code_departement, cheflieu, tncc, ncc, nom) VALUES (34000, 'AD-005', 'AD300', NULL, NULL, 'Ordino');
INSERT INTO llx_c_departements (fk_region, code_departement, cheflieu, tncc, ncc, nom) VALUES (34000, 'AD-006', 'AD600', NULL, NULL, 'Sant Julià de Lòria');
INSERT INTO llx_c_departements (fk_region, code_departement, cheflieu, tncc, ncc, nom) VALUES (34000, 'AD-007', 'AD500', NULL, NULL, 'Andorra la Vella');
INSERT INTO llx_c_departements (fk_region, code_departement, cheflieu, tncc, ncc, nom) VALUES (34000, 'AD-008', 'AD700', NULL, NULL, 'Escaldes-Engordany');


-- Angola Provinces (postal districts) (id country=35)
INSERT INTO llx_c_departements (fk_region, code_departement, cheflieu, tncc, ncc, nom) VALUES (35001, 'AO-ABO', NULL, NULL, 'BENGO', 'Bengo');
INSERT INTO llx_c_departements (fk_region, code_departement, cheflieu, tncc, ncc, nom) VALUES (35001, 'AO-BGU', NULL, NULL, 'BENGUELA', 'Benguela');
INSERT INTO llx_c_departements (fk_region, code_departement, cheflieu, tncc, ncc, nom) VALUES (35001, 'AO-BIE', NULL, NULL, 'BIÉ', 'Bié');
INSERT INTO llx_c_departements (fk_region, code_departement, cheflieu, tncc, ncc, nom) VALUES (35001, 'AO-CAB', NULL, NULL, 'CABINDA', 'Cabinda');
INSERT INTO llx_c_departements (fk_region, code_departement, cheflieu, tncc, ncc, nom) VALUES (35001, 'AO-CCU', NULL, NULL, 'KUANDO KUBANGO', 'Kuando Kubango');
INSERT INTO llx_c_departements (fk_region, code_departement, cheflieu, tncc, ncc, nom) VALUES (35001, 'AO-CNO', NULL, NULL, 'KWANZA NORTE', 'Kwanza Norte');
INSERT INTO llx_c_departements (fk_region, code_departement, cheflieu, tncc, ncc, nom) VALUES (35001, 'AO-CUS', NULL, NULL, 'KWANZA SUL', 'Kwanza Sul');
INSERT INTO llx_c_departements (fk_region, code_departement, cheflieu, tncc, ncc, nom) VALUES (35001, 'AO-CNN', NULL, NULL, 'CUNENE', 'Cunene');
INSERT INTO llx_c_departements (fk_region, code_departement, cheflieu, tncc, ncc, nom) VALUES (35001, 'AO-HUA', NULL, NULL, 'HUAMBO', 'Huambo');
INSERT INTO llx_c_departements (fk_region, code_departement, cheflieu, tncc, ncc, nom) VALUES (35001, 'AO-HUI', NULL, NULL, 'HUÍLA', 'Huila');
INSERT INTO llx_c_departements (fk_region, code_departement, cheflieu, tncc, ncc, nom) VALUES (35001, 'AO-LUA', NULL, NULL, 'LUANDA', 'Luanda');
INSERT INTO llx_c_departements (fk_region, code_departement, cheflieu, tncc, ncc, nom) VALUES (35001, 'AO-LNO', NULL, NULL, 'LUNDA-NORTE', 'Lunda-Norte');
INSERT INTO llx_c_departements (fk_region, code_departement, cheflieu, tncc, ncc, nom) VALUES (35001, 'AO-LSU', NULL, NULL, 'LUNDA-SUL', 'Lunda-Sul');
INSERT INTO llx_c_departements (fk_region, code_departement, cheflieu, tncc, ncc, nom) VALUES (35001, 'AO-MAL', NULL, NULL, 'MALANGE', 'Malange');
INSERT INTO llx_c_departements (fk_region, code_departement, cheflieu, tncc, ncc, nom) VALUES (35001, 'AO-MOX', NULL, NULL, 'MOXICO', 'Moxico');
INSERT INTO llx_c_departements (fk_region, code_departement, cheflieu, tncc, ncc, nom) VALUES (35001, 'AO-NAM', NULL, NULL, 'NAMÍBE', 'Namíbe');
INSERT INTO llx_c_departements (fk_region, code_departement, cheflieu, tncc, ncc, nom) VALUES (35001, 'AO-UIG', NULL, NULL, 'UÍGE', 'Uíge');
INSERT INTO llx_c_departements (fk_region, code_departement, cheflieu, tncc, ncc, nom) VALUES (35001, 'AO-ZAI', NULL, NULL, 'ZAÍRE', 'Zaíre');


-- Argentina Provinces / provincias (id country=23)
INSERT INTO llx_c_departements (fk_region, code_departement, cheflieu, tncc, ncc, nom) VALUES (2301, '2301', '', 0, 'CATAMARCA', 'Catamarca');
INSERT INTO llx_c_departements (fk_region, code_departement, cheflieu, tncc, ncc, nom) VALUES (2301, '2302', '', 0, 'JUJUY', 'Jujuy');
INSERT INTO llx_c_departements (fk_region, code_departement, cheflieu, tncc, ncc, nom) VALUES (2301, '2303', '', 0, 'TUCAMAN', 'Tucamán');
INSERT INTO llx_c_departements (fk_region, code_departement, cheflieu, tncc, ncc, nom) VALUES (2301, '2304', '', 0, 'SANTIAGO DEL ESTERO', 'Santiago del Estero');
INSERT INTO llx_c_departements (fk_region, code_departement, cheflieu, tncc, ncc, nom) VALUES (2301, '2305', '', 0, 'SALTA', 'Salta');
INSERT INTO llx_c_departements (fk_region, code_departement, cheflieu, tncc, ncc, nom) VALUES (2302, '2306', '', 0, 'CHACO', 'Chaco');
INSERT INTO llx_c_departements (fk_region, code_departement, cheflieu, tncc, ncc, nom) VALUES (2302, '2307', '', 0, 'CORRIENTES', 'Corrientes');
INSERT INTO llx_c_departements (fk_region, code_departement, cheflieu, tncc, ncc, nom) VALUES (2302, '2308', '', 0, 'ENTRE RIOS', 'Entre Ríos');
INSERT INTO llx_c_departements (fk_region, code_departement, cheflieu, tncc, ncc, nom) VALUES (2302, '2309', '', 0, 'FORMOSA', 'Formosa');
INSERT INTO llx_c_departements (fk_region, code_departement, cheflieu, tncc, ncc, nom) VALUES (2302, '2310', '', 0, 'SANTA FE', 'Santa Fe');
INSERT INTO llx_c_departements (fk_region, code_departement, cheflieu, tncc, ncc, nom) VALUES (2303, '2311', '', 0, 'LA RIOJA', 'La Rioja');
INSERT INTO llx_c_departements (fk_region, code_departement, cheflieu, tncc, ncc, nom) VALUES (2303, '2312', '', 0, 'MENDOZA', 'Mendoza');
INSERT INTO llx_c_departements (fk_region, code_departement, cheflieu, tncc, ncc, nom) VALUES (2303, '2313', '', 0, 'SAN JUAN', 'San Juan');
INSERT INTO llx_c_departements (fk_region, code_departement, cheflieu, tncc, ncc, nom) VALUES (2303, '2314', '', 0, 'SAN LUIS', 'San Luis');
INSERT INTO llx_c_departements (fk_region, code_departement, cheflieu, tncc, ncc, nom) VALUES (2304, '2315', '', 0, 'CORDOBA', 'Córdoba');
INSERT INTO llx_c_departements (fk_region, code_departement, cheflieu, tncc, ncc, nom) VALUES (2304, '2316', '', 0, 'BUENOS AIRES', 'Buenos Aires');
INSERT INTO llx_c_departements (fk_region, code_departement, cheflieu, tncc, ncc, nom) VALUES (2304, '2317', '', 0, 'CABA', 'Caba');
INSERT INTO llx_c_departements (fk_region, code_departement, cheflieu, tncc, ncc, nom) VALUES (2305, '2318', '', 0, 'LA PAMPA', 'La Pampa');
INSERT INTO llx_c_departements (fk_region, code_departement, cheflieu, tncc, ncc, nom) VALUES (2305, '2319', '', 0, 'NEUQUEN', 'Neuquén');
INSERT INTO llx_c_departements (fk_region, code_departement, cheflieu, tncc, ncc, nom) VALUES (2305, '2320', '', 0, 'RIO NEGRO', 'Río Negro');
INSERT INTO llx_c_departements (fk_region, code_departement, cheflieu, tncc, ncc, nom) VALUES (2305, '2321', '', 0, 'CHUBUT', 'Chubut');
INSERT INTO llx_c_departements (fk_region, code_departement, cheflieu, tncc, ncc, nom) VALUES (2305, '2322', '', 0, 'SANTA CRUZ', 'Santa Cruz');
INSERT INTO llx_c_departements (fk_region, code_departement, cheflieu, tncc, ncc, nom) VALUES (2305, '2323', '', 0, 'TIERRA DEL FUEGO', 'Tierra del Fuego');
INSERT INTO llx_c_departements (fk_region, code_departement, cheflieu, tncc, ncc, nom) VALUES (2305, '2324', '', 0, 'ISLAS MALVINAS', 'Islas Malvinas');
INSERT INTO llx_c_departements (fk_region, code_departement, cheflieu, tncc, ncc, nom) VALUES (2305, '2325', '', 0, 'ANTARTIDA', 'Antártida');
INSERT INTO llx_c_departements (fk_region, code_departement, cheflieu, tncc, ncc, nom) VALUES (2305, '2326', '', 0, 'MISIONES', 'Misiones');


-- Australia States & Territories (id country=28)
INSERT INTO llx_c_departements (fk_region, code_departement, cheflieu, tncc, ncc, nom) VALUES (2801, 'NSW', '', 1, '', 'New South Wales');
INSERT INTO llx_c_departements (fk_region, code_departement, cheflieu, tncc, ncc, nom) VALUES (2801, 'VIC', '', 1, '', 'Victoria');
INSERT INTO llx_c_departements (fk_region, code_departement, cheflieu, tncc, ncc, nom) VALUES (2801, 'QLD', '', 1, '', 'Queensland');
INSERT INTO llx_c_departements (fk_region, code_departement, cheflieu, tncc, ncc, nom) VALUES (2801, 'SA' , '', 1, '', 'South Australia');
INSERT INTO llx_c_departements (fk_region, code_departement, cheflieu, tncc, ncc, nom) VALUES (2801, 'ACT', '', 1, '', 'Australia Capital Territory');
INSERT INTO llx_c_departements (fk_region, code_departement, cheflieu, tncc, ncc, nom) VALUES (2801, 'TAS', '', 1, '', 'Tasmania');
INSERT INTO llx_c_departements (fk_region, code_departement, cheflieu, tncc, ncc, nom) VALUES (2801, 'WA' , '', 1, '', 'Western Australia');
INSERT INTO llx_c_departements (fk_region, code_departement, cheflieu, tncc, ncc, nom) VALUES (2801, 'NT' , '', 1, '', 'Northern Territory');


-- Austria States / Österreich Bundesländer (id country=41)
INSERT INTO llx_c_departements (fk_region, code_departement, ncc, nom) VALUES (4101, 'B',  'BURGENLAND', 'Burgenland');
INSERT INTO llx_c_departements (fk_region, code_departement, ncc, nom) VALUES (4101, 'K',  'KAERNTEN', 'Kärnten');
INSERT INTO llx_c_departements (fk_region, code_departement, ncc, nom) VALUES (4101, 'N',  'NIEDEROESTERREICH', 'Niederösterreich');
INSERT INTO llx_c_departements (fk_region, code_departement, ncc, nom) VALUES (4101, 'O',  'OBEROESTERREICH', 'Oberösterreich');
INSERT INTO llx_c_departements (fk_region, code_departement, ncc, nom) VALUES (4101, 'S',  'SALZBURG', 'Salzburg');
INSERT INTO llx_c_departements (fk_region, code_departement, ncc, nom) VALUES (4101, 'ST', 'STEIERMARK', 'Steiermark');
INSERT INTO llx_c_departements (fk_region, code_departement, ncc, nom) VALUES (4101, 'T',  'TIROL', 'Tirol');
INSERT INTO llx_c_departements (fk_region, code_departement, ncc, nom) VALUES (4101, 'V',  'VORARLBERG', 'Vorarlberg');
INSERT INTO llx_c_departements (fk_region, code_departement, ncc, nom) VALUES (4101, 'W',  'WIEN', 'Wien');


-- Barbados Parish (id country=46)
INSERT INTO llx_c_departements (fk_region, code_departement, cheflieu, tncc, ncc, nom) VALUES (4601, 'CC', 'Oistins', 0, 'CC', 'Christ Church');
INSERT INTO llx_c_departements (fk_region, code_departement, cheflieu, tncc, ncc, nom) VALUES (4601, 'SA', 'Greenland', 0, 'SA', 'Saint Andrew');
INSERT INTO llx_c_departements (fk_region, code_departement, cheflieu, tncc, ncc, nom) VALUES (4601, 'SG', 'Bulkeley', 0, 'SG', 'Saint George');
INSERT INTO llx_c_departements (fk_region, code_departement, cheflieu, tncc, ncc, nom) VALUES (4601, 'JA', 'Holetown', 0, 'JA', 'Saint James');
INSERT INTO llx_c_departements (fk_region, code_departement, cheflieu, tncc, ncc, nom) VALUES (4601, 'SJ', 'Four Roads', 0, 'SJ', 'Saint John');
INSERT INTO llx_c_departements (fk_region, code_departement, cheflieu, tncc, ncc, nom) VALUES (4601, 'SB', 'Bathsheba', 0, 'SB', 'Saint Joseph');
INSERT INTO llx_c_departements (fk_region, code_departement, cheflieu, tncc, ncc, nom) VALUES (4601, 'SL', 'Crab Hill', 0, 'SL', 'Saint Lucy');
INSERT INTO llx_c_departements (fk_region, code_departement, cheflieu, tncc, ncc, nom) VALUES (4601, 'SM', 'Bridgetown', 0, 'SM', 'Saint Michael');
INSERT INTO llx_c_departements (fk_region, code_departement, cheflieu, tncc, ncc, nom) VALUES (4601, 'SP', 'Speightstown', 0, 'SP', 'Saint Peter');
INSERT INTO llx_c_departements (fk_region, code_departement, cheflieu, tncc, ncc, nom) VALUES (4601, 'SC', 'Crane', 0, 'SC', 'Saint Philip');
INSERT INTO llx_c_departements (fk_region, code_departement, cheflieu, tncc, ncc, nom) VALUES (4601, 'ST', 'Hillaby', 0, 'ST', 'Saint Thomas');


-- Belgium Provinces (id country=2)
INSERT INTO llx_c_departements (fk_region, code_departement, cheflieu, tncc, ncc, nom) VALUES (201, '01', '', 1, 'ANVERS', 'Anvers');
INSERT INTO llx_c_departements (fk_region, code_departement, cheflieu, tncc, ncc, nom) VALUES (203, '02', '', 3, 'BRUXELLES-CAPITALE', 'Bruxelles-Capitale');
INSERT INTO llx_c_departements (fk_region, code_departement, cheflieu, tncc, ncc, nom) VALUES (202, '03', '', 2, 'BRABANT-WALLON', 'Brabant-Wallon');
INSERT INTO llx_c_departements (fk_region, code_departement, cheflieu, tncc, ncc, nom) VALUES (201, '04', '', 1, 'BRABANT-FLAMAND', 'Brabant-Flamand');
INSERT INTO llx_c_departements (fk_region, code_departement, cheflieu, tncc, ncc, nom) VALUES (201, '05', '', 1, 'FLANDRE-OCCIDENTALE', 'Flandre-Occidentale');
INSERT INTO llx_c_departements (fk_region, code_departement, cheflieu, tncc, ncc, nom) VALUES (201, '06', '', 1, 'FLANDRE-ORIENTALE', 'Flandre-Orientale');
INSERT INTO llx_c_departements (fk_region, code_departement, cheflieu, tncc, ncc, nom) VALUES (202, '07', '', 2, 'HAINAUT', 'Hainaut');
INSERT INTO llx_c_departements (fk_region, code_departement, cheflieu, tncc, ncc, nom) VALUES (202, '08', '', 2, 'LIEGE', 'Liège');
INSERT INTO llx_c_departements (fk_region, code_departement, cheflieu, tncc, ncc, nom) VALUES (202, '09', '', 1, 'LIMBOURG', 'Limbourg');
INSERT INTO llx_c_departements (fk_region, code_departement, cheflieu, tncc, ncc, nom) VALUES (202, '10', '', 2, 'LUXEMBOURG', 'Luxembourg');
INSERT INTO llx_c_departements (fk_region, code_departement, cheflieu, tncc, ncc, nom) VALUES (202, '11', '', 2, 'NAMUR', 'Namur');


-- Brazil Provinces (id country=56)
INSERT INTO llx_c_departements (fk_region, code_departement, cheflieu, tncc, ncc, nom) VALUES (5601, 'AC', 'ACRE', 0, 'AC', 'Acre');
INSERT INTO llx_c_departements (fk_region, code_departement, cheflieu, tncc, ncc, nom) VALUES (5601, 'AL', 'ALAGOAS', 0, 'AL', 'Alagoas');
INSERT INTO llx_c_departements (fk_region, code_departement, cheflieu, tncc, ncc, nom) VALUES (5601, 'AP', 'AMAPA', 0, 'AP', 'Amapá');
INSERT INTO llx_c_departements (fk_region, code_departement, cheflieu, tncc, ncc, nom) VALUES (5601, 'AM', 'AMAZONAS', 0, 'AM', 'Amazonas');
INSERT INTO llx_c_departements (fk_region, code_departement, cheflieu, tncc, ncc, nom) VALUES (5601, 'BA', 'BAHIA', 0, 'BA', 'Bahia');
INSERT INTO llx_c_departements (fk_region, code_departement, cheflieu, tncc, ncc, nom) VALUES (5601, 'CE', 'CEARA', 0, 'CE', 'Ceará');
INSERT INTO llx_c_departements (fk_region, code_departement, cheflieu, tncc, ncc, nom) VALUES (5601, 'ES', 'ESPIRITO SANTO', 0, 'ES', 'Espirito Santo');
INSERT INTO llx_c_departements (fk_region, code_departement, cheflieu, tncc, ncc, nom) VALUES (5601, 'GO', 'GOIAS', 0, 'GO', 'Goiás');
INSERT INTO llx_c_departements (fk_region, code_departement, cheflieu, tncc, ncc, nom) VALUES (5601, 'MA', 'MARANHAO', 0, 'MA', 'Maranhão');
INSERT INTO llx_c_departements (fk_region, code_departement, cheflieu, tncc, ncc, nom) VALUES (5601, 'MT', 'MATO GROSSO', 0, 'MT', 'Mato Grosso');
INSERT INTO llx_c_departements (fk_region, code_departement, cheflieu, tncc, ncc, nom) VALUES (5601, 'MS', 'MATO GROSSO DO SUL', 0, 'MS', 'Mato Grosso do Sul');
INSERT INTO llx_c_departements (fk_region, code_departement, cheflieu, tncc, ncc, nom) VALUES (5601, 'MG', 'MINAS GERAIS', 0, 'MG', 'Minas Gerais');
INSERT INTO llx_c_departements (fk_region, code_departement, cheflieu, tncc, ncc, nom) VALUES (5601, 'PA', 'PARA', 0, 'PA', 'Pará');
INSERT INTO llx_c_departements (fk_region, code_departement, cheflieu, tncc, ncc, nom) VALUES (5601, 'PB', 'PARAIBA', 0, 'PB', 'Paraiba');
INSERT INTO llx_c_departements (fk_region, code_departement, cheflieu, tncc, ncc, nom) VALUES (5601, 'PR', 'PARANA', 0, 'PR', 'Paraná');
INSERT INTO llx_c_departements (fk_region, code_departement, cheflieu, tncc, ncc, nom) VALUES (5601, 'PE', 'PERNAMBUCO', 0, 'PE', 'Pernambuco');
INSERT INTO llx_c_departements (fk_region, code_departement, cheflieu, tncc, ncc, nom) VALUES (5601, 'PI', 'PIAUI', 0, 'PI', 'Piauí');
INSERT INTO llx_c_departements (fk_region, code_departement, cheflieu, tncc, ncc, nom) VALUES (5601, 'RJ', 'RIO DE JANEIRO', 0, 'RJ', 'Rio de Janeiro');
INSERT INTO llx_c_departements (fk_region, code_departement, cheflieu, tncc, ncc, nom) VALUES (5601, 'RN', 'RIO GRANDE DO NORTE', 0, 'RN', 'Rio Grande do Norte');
INSERT INTO llx_c_departements (fk_region, code_departement, cheflieu, tncc, ncc, nom) VALUES (5601, 'RS', 'RIO GRANDE DO SUL', 0, 'RS', 'Rio Grande do Sul');
INSERT INTO llx_c_departements (fk_region, code_departement, cheflieu, tncc, ncc, nom) VALUES (5601, 'RO', 'RONDONIA', 0, 'RO', 'Rondônia');
INSERT INTO llx_c_departements (fk_region, code_departement, cheflieu, tncc, ncc, nom) VALUES (5601, 'RR', 'RORAIMA', 0, 'RR', 'Roraima');
INSERT INTO llx_c_departements (fk_region, code_departement, cheflieu, tncc, ncc, nom) VALUES (5601, 'SC', 'SANTA CATARINA', 0, 'SC', 'Santa Catarina');
INSERT INTO llx_c_departements (fk_region, code_departement, cheflieu, tncc, ncc, nom) VALUES (5601, 'SE', 'SERGIPE', 0, 'SE', 'Sergipe');
INSERT INTO llx_c_departements (fk_region, code_departement, cheflieu, tncc, ncc, nom) VALUES (5601, 'SP', 'SAO PAULO', 0, 'SP', 'Sao Paulo');
INSERT INTO llx_c_departements (fk_region, code_departement, cheflieu, tncc, ncc, nom) VALUES (5601, 'TO', 'TOCANTINS', 0, 'TO', 'Tocantins');
INSERT INTO llx_c_departements (fk_region, code_departement, cheflieu, tncc, ncc, nom) VALUES (5601, 'DF', 'DISTRITO FEDERAL', 0, 'DF', 'Distrito Federal');


-- Canada Provinces & Territories (id country=14)
INSERT INTO llx_c_departements (fk_region, code_departement, cheflieu, tncc, ncc, nom) VALUES (1401, 'ON', '', 1, '', 'Ontario');
INSERT INTO llx_c_departements (fk_region, code_departement, cheflieu, tncc, ncc, nom) VALUES (1401, 'QC', '', 1, '', 'Quebec');
INSERT INTO llx_c_departements (fk_region, code_departement, cheflieu, tncc, ncc, nom) VALUES (1401, 'NS', '', 1, '', 'Nova Scotia');
INSERT INTO llx_c_departements (fk_region, code_departement, cheflieu, tncc, ncc, nom) VALUES (1401, 'NB', '', 1, '', 'New Brunswick');
INSERT INTO llx_c_departements (fk_region, code_departement, cheflieu, tncc, ncc, nom) VALUES (1401, 'MB', '', 1, '', 'Manitoba');
INSERT INTO llx_c_departements (fk_region, code_departement, cheflieu, tncc, ncc, nom) VALUES (1401, 'BC', '', 1, '', 'British Columbia');
INSERT INTO llx_c_departements (fk_region, code_departement, cheflieu, tncc, ncc, nom) VALUES (1401, 'PE', '', 1, '', 'Prince Edward Island');
INSERT INTO llx_c_departements (fk_region, code_departement, cheflieu, tncc, ncc, nom) VALUES (1401, 'SK', '', 1, '', 'Saskatchewan');
INSERT INTO llx_c_departements (fk_region, code_departement, cheflieu, tncc, ncc, nom) VALUES (1401, 'AB', '', 1, '', 'Alberta');
INSERT INTO llx_c_departements (fk_region, code_departement, cheflieu, tncc, ncc, nom) VALUES (1401, 'NL', '', 1, '', 'Newfoundland and Labrador');


-- Chile Provinces (id country=67)
INSERT INTO llx_c_departements (fk_region, code_departement, cheflieu, tncc, ncc, nom) VALUES (6701, '011', '', 0, '011', 'Iquique');
INSERT INTO llx_c_departements (fk_region, code_departement, cheflieu, tncc, ncc, nom) VALUES (6701, '014', '', 0, '014', 'Tamarugal');
INSERT INTO llx_c_departements (fk_region, code_departement, cheflieu, tncc, ncc, nom) VALUES (6702, '021', '', 0, '021', 'Antofagasa');
INSERT INTO llx_c_departements (fk_region, code_departement, cheflieu, tncc, ncc, nom) VALUES (6702, '022', '', 0, '022', 'El Loa');
INSERT INTO llx_c_departements (fk_region, code_departement, cheflieu, tncc, ncc, nom) VALUES (6702, '023', '', 0, '023', 'Tocopilla');
INSERT INTO llx_c_departements (fk_region, code_departement, cheflieu, tncc, ncc, nom) VALUES (6703, '031', '', 0, '031', 'Copiapó');
INSERT INTO llx_c_departements (fk_region, code_departement, cheflieu, tncc, ncc, nom) VALUES (6703, '032', '', 0, '032', 'Chañaral');
INSERT INTO llx_c_departements (fk_region, code_departement, cheflieu, tncc, ncc, nom) VALUES (6703, '033', '', 0, '033', 'Huasco');
INSERT INTO llx_c_departements (fk_region, code_departement, cheflieu, tncc, ncc, nom) VALUES (6704, '041', '', 0, '041', 'Elqui');
INSERT INTO llx_c_departements (fk_region, code_departement, cheflieu, tncc, ncc, nom) VALUES (6704, '042', '', 0, '042', 'Choapa');
INSERT INTO llx_c_departements (fk_region, code_departement, cheflieu, tncc, ncc, nom) VALUES (6704, '043', '', 0, '043', 'Limarí');
INSERT INTO llx_c_departements (fk_region, code_departement, cheflieu, tncc, ncc, nom) VALUES (6705, '051', '', 0, '051', 'Valparaíso');
INSERT INTO llx_c_departements (fk_region, code_departement, cheflieu, tncc, ncc, nom) VALUES (6705, '052', '', 0, '052', 'Isla de Pascua');
INSERT INTO llx_c_departements (fk_region, code_departement, cheflieu, tncc, ncc, nom) VALUES (6705, '053', '', 0, '053', 'Los Andes');
INSERT INTO llx_c_departements (fk_region, code_departement, cheflieu, tncc, ncc, nom) VALUES (6705, '054', '', 0, '054', 'Petorca');
INSERT INTO llx_c_departements (fk_region, code_departement, cheflieu, tncc, ncc, nom) VALUES (6705, '055', '', 0, '055', 'Quillota');
INSERT INTO llx_c_departements (fk_region, code_departement, cheflieu, tncc, ncc, nom) VALUES (6705, '056', '', 0, '056', 'San Antonio');
INSERT INTO llx_c_departements (fk_region, code_departement, cheflieu, tncc, ncc, nom) VALUES (6705, '057', '', 0, '057', 'San Felipe de Aconcagua');
INSERT INTO llx_c_departements (fk_region, code_departement, cheflieu, tncc, ncc, nom) VALUES (6705, '058', '', 0, '058', 'Marga Marga');
INSERT INTO llx_c_departements (fk_region, code_departement, cheflieu, tncc, ncc, nom) VALUES (6706, '061', '', 0, '061', 'Cachapoal');
INSERT INTO llx_c_departements (fk_region, code_departement, cheflieu, tncc, ncc, nom) VALUES (6706, '062', '', 0, '062', 'Cardenal Caro');
INSERT INTO llx_c_departements (fk_region, code_departement, cheflieu, tncc, ncc, nom) VALUES (6706, '063', '', 0, '063', 'Colchagua');
INSERT INTO llx_c_departements (fk_region, code_departement, cheflieu, tncc, ncc, nom) VALUES (6707, '071', '', 0, '071', 'Talca');
INSERT INTO llx_c_departements (fk_region, code_departement, cheflieu, tncc, ncc, nom) VALUES (6707, '072', '', 0, '072', 'Cauquenes');
INSERT INTO llx_c_departements (fk_region, code_departement, cheflieu, tncc, ncc, nom) VALUES (6707, '073', '', 0, '073', 'Curicó');
INSERT INTO llx_c_departements (fk_region, code_departement, cheflieu, tncc, ncc, nom) VALUES (6707, '074', '', 0, '074', 'Linares');
INSERT INTO llx_c_departements (fk_region, code_departement, cheflieu, tncc, ncc, nom) VALUES (6708, '081', '', 0, '081', 'Concepción');
INSERT INTO llx_c_departements (fk_region, code_departement, cheflieu, tncc, ncc, nom) VALUES (6708, '082', '', 0, '082', 'Arauco');
INSERT INTO llx_c_departements (fk_region, code_departement, cheflieu, tncc, ncc, nom) VALUES (6708, '083', '', 0, '083', 'Biobío');
INSERT INTO llx_c_departements (fk_region, code_departement, cheflieu, tncc, ncc, nom) VALUES (6708, '084', '', 0, '084', 'Ñuble');
INSERT INTO llx_c_departements (fk_region, code_departement, cheflieu, tncc, ncc, nom) VALUES (6709, '091', '', 0, '091', 'Cautín');
INSERT INTO llx_c_departements (fk_region, code_departement, cheflieu, tncc, ncc, nom) VALUES (6709, '092', '', 0, '092', 'Malleco');
INSERT INTO llx_c_departements (fk_region, code_departement, cheflieu, tncc, ncc, nom) VALUES (6710, '101', '', 0, '101', 'Llanquihue');
INSERT INTO llx_c_departements (fk_region, code_departement, cheflieu, tncc, ncc, nom) VALUES (6710, '102', '', 0, '102', 'Chiloé');
INSERT INTO llx_c_departements (fk_region, code_departement, cheflieu, tncc, ncc, nom) VALUES (6710, '103', '', 0, '103', 'Osorno');
INSERT INTO llx_c_departements (fk_region, code_departement, cheflieu, tncc, ncc, nom) VALUES (6710, '104', '', 0, '104', 'Palena');
INSERT INTO llx_c_departements (fk_region, code_departement, cheflieu, tncc, ncc, nom) VALUES (6711, '111', '', 0, '111', 'Coihaique');
INSERT INTO llx_c_departements (fk_region, code_departement, cheflieu, tncc, ncc, nom) VALUES (6711, '112', '', 0, '112', 'Aisén');
INSERT INTO llx_c_departements (fk_region, code_departement, cheflieu, tncc, ncc, nom) VALUES (6711, '113', '', 0, '113', 'Capitán Prat');
INSERT INTO llx_c_departements (fk_region, code_departement, cheflieu, tncc, ncc, nom) VALUES (6711, '114', '', 0, '114', 'General Carrera');
INSERT INTO llx_c_departements (fk_region, code_departement, cheflieu, tncc, ncc, nom) VALUES (6712, '121', '', 0, '121', 'Magallanes');
INSERT INTO llx_c_departements (fk_region, code_departement, cheflieu, tncc, ncc, nom) VALUES (6712, '122', '', 0, '122', 'Antártica Chilena');
INSERT INTO llx_c_departements (fk_region, code_departement, cheflieu, tncc, ncc, nom) VALUES (6712, '123', '', 0, '123', 'Tierra del Fuego');
INSERT INTO llx_c_departements (fk_region, code_departement, cheflieu, tncc, ncc, nom) VALUES (6712, '124', '', 0, '124', 'Última Esperanza');
INSERT INTO llx_c_departements (fk_region, code_departement, cheflieu, tncc, ncc, nom) VALUES (6713, '131', '', 0, '131', 'Santiago');
INSERT INTO llx_c_departements (fk_region, code_departement, cheflieu, tncc, ncc, nom) VALUES (6713, '132', '', 0, '132', 'Cordillera');
INSERT INTO llx_c_departements (fk_region, code_departement, cheflieu, tncc, ncc, nom) VALUES (6713, '133', '', 0, '133', 'Chacabuco');
INSERT INTO llx_c_departements (fk_region, code_departement, cheflieu, tncc, ncc, nom) VALUES (6713, '134', '', 0, '134', 'Maipo');
INSERT INTO llx_c_departements (fk_region, code_departement, cheflieu, tncc, ncc, nom) VALUES (6713, '135', '', 0, '135', 'Melipilla');
INSERT INTO llx_c_departements (fk_region, code_departement, cheflieu, tncc, ncc, nom) VALUES (6713, '136', '', 0, '136', 'Talagante');
INSERT INTO llx_c_departements (fk_region, code_departement, cheflieu, tncc, ncc, nom) VALUES (6714, '141', '', 0, '141', 'Valdivia');
INSERT INTO llx_c_departements (fk_region, code_departement, cheflieu, tncc, ncc, nom) VALUES (6714, '142', '', 0, '142', 'Ranco');
INSERT INTO llx_c_departements (fk_region, code_departement, cheflieu, tncc, ncc, nom) VALUES (6715, '151', '', 0, '151', 'Arica');
INSERT INTO llx_c_departements (fk_region, code_departement, cheflieu, tncc, ncc, nom) VALUES (6715, '152', '', 0, '152', 'Parinacota');


-- Colombia Departamentos (id country=70)
INSERT INTO llx_c_departements (fk_region, code_departement, cheflieu, tncc, ncc, nom) VALUES (7001, 'ANT', '', 0, 'ANT', 'Antioquia');
INSERT INTO llx_c_departements (fk_region, code_departement, cheflieu, tncc, ncc, nom) VALUES (7001, 'BOL', '', 0, 'BOL', 'Bolívar');
INSERT INTO llx_c_departements (fk_region, code_departement, cheflieu, tncc, ncc, nom) VALUES (7001, 'BOY', '', 0, 'BOY', 'Boyacá');
INSERT INTO llx_c_departements (fk_region, code_departement, cheflieu, tncc, ncc, nom) VALUES (7001, 'CAL', '', 0, 'CAL', 'Caldas');
INSERT INTO llx_c_departements (fk_region, code_departement, cheflieu, tncc, ncc, nom) VALUES (7001, 'CAU', '', 0, 'CAU', 'Cauca');
INSERT INTO llx_c_departements (fk_region, code_departement, cheflieu, tncc, ncc, nom) VALUES (7001, 'CUN', '', 0, 'CUN', 'Cundinamarca');
INSERT INTO llx_c_departements (fk_region, code_departement, cheflieu, tncc, ncc, nom) VALUES (7001, 'HUI', '', 0, 'HUI', 'Huila');
INSERT INTO llx_c_departements (fk_region, code_departement, cheflieu, tncc, ncc, nom) VALUES (7001, 'LAG', '', 0, 'LAG', 'La Guajira');
INSERT INTO llx_c_departements (fk_region, code_departement, cheflieu, tncc, ncc, nom) VALUES (7001, 'MET', '', 0, 'MET', 'Meta');
INSERT INTO llx_c_departements (fk_region, code_departement, cheflieu, tncc, ncc, nom) VALUES (7001, 'NAR', '', 0, 'NAR', 'Nariño');
INSERT INTO llx_c_departements (fk_region, code_departement, cheflieu, tncc, ncc, nom) VALUES (7001, 'NDS', '', 0, 'NDS', 'Norte de Santander');
INSERT INTO llx_c_departements (fk_region, code_departement, cheflieu, tncc, ncc, nom) VALUES (7001, 'SAN', '', 0, 'SAN', 'Santander');
INSERT INTO llx_c_departements (fk_region, code_departement, cheflieu, tncc, ncc, nom) VALUES (7001, 'SUC', '', 0, 'SUC', 'Sucre');
INSERT INTO llx_c_departements (fk_region, code_departement, cheflieu, tncc, ncc, nom) VALUES (7001, 'TOL', '', 0, 'TOL', 'Tolima');
INSERT INTO llx_c_departements (fk_region, code_departement, cheflieu, tncc, ncc, nom) VALUES (7001, 'VAC', '', 0, 'VAC', 'Valle del Cauca');
INSERT INTO llx_c_departements (fk_region, code_departement, cheflieu, tncc, ncc, nom) VALUES (7001, 'RIS', '', 0, 'RIS', 'Risalda');
INSERT INTO llx_c_departements (fk_region, code_departement, cheflieu, tncc, ncc, nom) VALUES (7001, 'ATL', '', 0, 'ATL', 'Atlántico');
INSERT INTO llx_c_departements (fk_region, code_departement, cheflieu, tncc, ncc, nom) VALUES (7001, 'COR', '', 0, 'COR', 'Córdoba');
INSERT INTO llx_c_departements (fk_region, code_departement, cheflieu, tncc, ncc, nom) VALUES (7001, 'SAP', '', 0, 'SAP', 'San Andrés, Providencia y Santa Catalina');
INSERT INTO llx_c_departements (fk_region, code_departement, cheflieu, tncc, ncc, nom) VALUES (7001, 'ARA', '', 0, 'ARA', 'Arauca');
INSERT INTO llx_c_departements (fk_region, code_departement, cheflieu, tncc, ncc, nom) VALUES (7001, 'CAS', '', 0, 'CAS', 'Casanare');
INSERT INTO llx_c_departements (fk_region, code_departement, cheflieu, tncc, ncc, nom) VALUES (7001, 'AMA', '', 0, 'AMA', 'Amazonas');
INSERT INTO llx_c_departements (fk_region, code_departement, cheflieu, tncc, ncc, nom) VALUES (7001, 'CAQ', '', 0, 'CAQ', 'Caquetá');
INSERT INTO llx_c_departements (fk_region, code_departement, cheflieu, tncc, ncc, nom) VALUES (7001, 'CHO', '', 0, 'CHO', 'Chocó');
INSERT INTO llx_c_departements (fk_region, code_departement, cheflieu, tncc, ncc, nom) VALUES (7001, 'GUA', '', 0, 'GUA', 'Guainía');
INSERT INTO llx_c_departements (fk_region, code_departement, cheflieu, tncc, ncc, nom) VALUES (7001, 'GUV', '', 0, 'GUV', 'Guaviare');
INSERT INTO llx_c_departements (fk_region, code_departement, cheflieu, tncc, ncc, nom) VALUES (7001, 'PUT', '', 0, 'PUT', 'Putumayo');
INSERT INTO llx_c_departements (fk_region, code_departement, cheflieu, tncc, ncc, nom) VALUES (7001, 'QUI', '', 0, 'QUI', 'Quindío');
INSERT INTO llx_c_departements (fk_region, code_departement, cheflieu, tncc, ncc, nom) VALUES (7001, 'VAU', '', 0, 'VAU', 'Vaupés');
INSERT INTO llx_c_departements (fk_region, code_departement, cheflieu, tncc, ncc, nom) VALUES (7001, 'BOG', '', 0, 'BOG', 'Bogotá');
INSERT INTO llx_c_departements (fk_region, code_departement, cheflieu, tncc, ncc, nom) VALUES (7001, 'VID', '', 0, 'VID', 'Vichada');
INSERT INTO llx_c_departements (fk_region, code_departement, cheflieu, tncc, ncc, nom) VALUES (7001, 'CES', '', 0, 'CES', 'Cesar');
INSERT INTO llx_c_departements (fk_region, code_departement, cheflieu, tncc, ncc, nom) VALUES (7001, 'MAG', '', 0, 'MAG', 'Magdalena');


-- Croatia Departments (id country=76)
INSERT INTO llx_c_departements (fk_region, code_departement, cheflieu, tncc, ncc, nom) VALUES (7601, 'HR-01', 'Bjelovar', 0, NULL, 'Bjelovarsko-bilogorska županija');
INSERT INTO llx_c_departements (fk_region, code_departement, cheflieu, tncc, ncc, nom) VALUES (7601, 'HR-02', 'Karlovac', 0, NULL, 'Karlovačka županija');
INSERT INTO llx_c_departements (fk_region, code_departement, cheflieu, tncc, ncc, nom) VALUES (7601, 'HR-03', 'Koprivnica', 0, NULL, 'Koprivničko-križevačka županija');
INSERT INTO llx_c_departements (fk_region, code_departement, cheflieu, tncc, ncc, nom) VALUES (7601, 'HR-04', 'Krapina', 0, NULL, 'Krapinsko-zagorska županija');
INSERT INTO llx_c_departements (fk_region, code_departement, cheflieu, tncc, ncc, nom) VALUES (7601, 'HR-05', 'Gospić', 0, NULL, 'Ličko-senjska županija');
INSERT INTO llx_c_departements (fk_region, code_departement, cheflieu, tncc, ncc, nom) VALUES (7601, 'HR-06', 'Čakovec', 0, NULL, 'Međimurska županija');
INSERT INTO llx_c_departements (fk_region, code_departement, cheflieu, tncc, ncc, nom) VALUES (7601, 'HR-07', 'Rijeka', 0, NULL, 'Primorsko-goranska županija');
INSERT INTO llx_c_departements (fk_region, code_departement, cheflieu, tncc, ncc, nom) VALUES (7601, 'HR-08', 'Sisak', 0, NULL, 'Sisačko-moslavačka županija');
INSERT INTO llx_c_departements (fk_region, code_departement, cheflieu, tncc, ncc, nom) VALUES (7601, 'HR-09', 'Varaždin', 0, NULL, 'Varaždinska županija');
INSERT INTO llx_c_departements (fk_region, code_departement, cheflieu, tncc, ncc, nom) VALUES (7601, 'HR-10', 'Zagreb', 0, NULL, 'Zagrebačka županija');
INSERT INTO llx_c_departements (fk_region, code_departement, cheflieu, tncc, ncc, nom) VALUES (7601, 'HR-11', 'Zagreb', 0, NULL, 'Grad Zagreb');
INSERT INTO llx_c_departements (fk_region, code_departement, cheflieu, tncc, ncc, nom) VALUES (7602, 'HR-12', 'Zadar', 0, NULL, 'Zadarska županija');
INSERT INTO llx_c_departements (fk_region, code_departement, cheflieu, tncc, ncc, nom) VALUES (7602, 'HR-13', 'Šibenik', 0, NULL, 'Šibensko-kninska županija');
INSERT INTO llx_c_departements (fk_region, code_departement, cheflieu, tncc, ncc, nom) VALUES (7602, 'HR-14', 'Split', 0, NULL, 'Splitsko-dalmatinska županija');
INSERT INTO llx_c_departements (fk_region, code_departement, cheflieu, tncc, ncc, nom) VALUES (7602, 'HR-15', 'Dubrovnik', 0, NULL, 'Dubrovačko-neretvanska županija');
INSERT INTO llx_c_departements (fk_region, code_departement, cheflieu, tncc, ncc, nom) VALUES (7603, 'HR-16', 'Slavonski Brod', 0, NULL, 'Brodsko-posavska županija');
INSERT INTO llx_c_departements (fk_region, code_departement, cheflieu, tncc, ncc, nom) VALUES (7603, 'HR-17', 'Osijek', 0, NULL, 'Osječko-baranjska županija');
INSERT INTO llx_c_departements (fk_region, code_departement, cheflieu, tncc, ncc, nom) VALUES (7603, 'HR-18', 'Požega', 0, NULL, 'Požeško-slavonska županija');
INSERT INTO llx_c_departements (fk_region, code_departement, cheflieu, tncc, ncc, nom) VALUES (7603, 'HR-19', 'Virovitica', 0, NULL, 'Virovitičko-podravska županija');
INSERT INTO llx_c_departements (fk_region, code_departement, cheflieu, tncc, ncc, nom) VALUES (7603, 'HR-20', 'Vukovar', 0, NULL, 'Vukovarsko-srijemska županija');
INSERT INTO llx_c_departements (fk_region, code_departement, cheflieu, tncc, ncc, nom) VALUES (7604, 'HR-21', 'Pazin', 0, NULL, 'Istarska županija');


-- France Departements (id country=1)
insert into llx_c_departements (fk_region, code_departement, cheflieu, tncc, ncc, nom) values ( 1, '971','97105',3,'GUADELOUPE','Guadeloupe');
insert into llx_c_departements (fk_region, code_departement, cheflieu, tncc, ncc, nom) values ( 2, '972','97209',3,'MARTINIQUE','Martinique');
insert into llx_c_departements (fk_region, code_departement, cheflieu, tncc, ncc, nom) values ( 3, '973','97302',3,'GUYANE','Guyane');
insert into llx_c_departements (fk_region, code_departement, cheflieu, tncc, ncc, nom) values ( 4, '974','97411',3,'REUNION','Réunion');
insert into llx_c_departements (fk_region, code_departement, cheflieu, tncc, ncc, nom) values ( 6, '976','97601',3,'MAYOTTE','Mayotte');

insert into llx_c_departements (fk_region, code_departement, cheflieu,tncc,ncc,nom) values (84,'01','01053',5,'AIN','Ain');
insert into llx_c_departements (fk_region, code_departement, cheflieu,tncc,ncc,nom) values (32,'02','02408',5,'AISNE','Aisne');
insert into llx_c_departements (fk_region, code_departement, cheflieu,tncc,ncc,nom) values (84,'03','03190',5,'ALLIER','Allier');
insert into llx_c_departements (fk_region, code_departement, cheflieu,tncc,ncc,nom) values (93,'04','04070',4,'ALPES-DE-HAUTE-PROVENCE','Alpes-de-Haute-Provence');
insert into llx_c_departements (fk_region, code_departement, cheflieu,tncc,ncc,nom) values (93,'05','05061',4,'HAUTES-ALPES','Hautes-Alpes');
insert into llx_c_departements (fk_region, code_departement, cheflieu,tncc,ncc,nom) values (93,'06','06088',4,'ALPES-MARITIMES','Alpes-Maritimes');
insert into llx_c_departements (fk_region, code_departement, cheflieu,tncc,ncc,nom) values (84,'07','07186',5,'ARDECHE','Ardèche');
insert into llx_c_departements (fk_region, code_departement, cheflieu,tncc,ncc,nom) values (44,'08','08105',4,'ARDENNES','Ardennes');
insert into llx_c_departements (fk_region, code_departement, cheflieu,tncc,ncc,nom) values (76,'09','09122',5,'ARIEGE','Ariège');
insert into llx_c_departements (fk_region, code_departement, cheflieu,tncc,ncc,nom) values (44,'10','10387',5,'AUBE','Aube');
insert into llx_c_departements (fk_region, code_departement, cheflieu,tncc,ncc,nom) values (76,'11','11069',5,'AUDE','Aude');
insert into llx_c_departements (fk_region, code_departement, cheflieu,tncc,ncc,nom) values (76,'12','12202',5,'AVEYRON','Aveyron');
insert into llx_c_departements (fk_region, code_departement, cheflieu,tncc,ncc,nom) values (93,'13','13055',4,'BOUCHES-DU-RHONE','Bouches-du-Rhône');
insert into llx_c_departements (fk_region, code_departement, cheflieu,tncc,ncc,nom) values (28,'14','14118',2,'CALVADOS','Calvados');
insert into llx_c_departements (fk_region, code_departement, cheflieu,tncc,ncc,nom) values (84,'15','15014',2,'CANTAL','Cantal');
insert into llx_c_departements (fk_region, code_departement, cheflieu,tncc,ncc,nom) values (75,'16','16015',3,'CHARENTE','Charente');
insert into llx_c_departements (fk_region, code_departement, cheflieu,tncc,ncc,nom) values (75,'17','17300',3,'CHARENTE-MARITIME','Charente-Maritime');
insert into llx_c_departements (fk_region, code_departement, cheflieu,tncc,ncc,nom) values (24,'18','18033',2,'CHER','Cher');
insert into llx_c_departements (fk_region, code_departement, cheflieu,tncc,ncc,nom) values (75,'19','19272',3,'CORREZE','Corrèze');
insert into llx_c_departements (fk_region, code_departement, cheflieu,tncc,ncc,nom) values (94,'2A','2A004',3,'CORSE-DU-SUD','Corse-du-Sud');
insert into llx_c_departements (fk_region, code_departement, cheflieu,tncc,ncc,nom) values (94,'2B','2B033',3,'HAUTE-CORSE','Haute-Corse');
insert into llx_c_departements (fk_region, code_departement, cheflieu,tncc,ncc,nom) values (27,'21','21231',3,'COTE-D OR','Côte-d Or');
insert into llx_c_departements (fk_region, code_departement, cheflieu,tncc,ncc,nom) values (53,'22','22278',4,'COTES-D ARMOR','Côtes-d Armor');
insert into llx_c_departements (fk_region, code_departement, cheflieu,tncc,ncc,nom) values (75,'23','23096',3,'CREUSE','Creuse');
insert into llx_c_departements (fk_region, code_departement, cheflieu,tncc,ncc,nom) values (75,'24','24322',3,'DORDOGNE','Dordogne');
insert into llx_c_departements (fk_region, code_departement, cheflieu,tncc,ncc,nom) values (27,'25','25056',2,'DOUBS','Doubs');
insert into llx_c_departements (fk_region, code_departement, cheflieu,tncc,ncc,nom) values (84,'26','26362',3,'DROME','Drôme');
insert into llx_c_departements (fk_region, code_departement, cheflieu,tncc,ncc,nom) values (28,'27','27229',5,'EURE','Eure');
insert into llx_c_departements (fk_region, code_departement, cheflieu,tncc,ncc,nom) values (24,'28','28085',1,'EURE-ET-LOIR','Eure-et-Loir');
insert into llx_c_departements (fk_region, code_departement, cheflieu,tncc,ncc,nom) values (53,'29','29232',2,'FINISTERE','Finistère');
insert into llx_c_departements (fk_region, code_departement, cheflieu,tncc,ncc,nom) values (76,'30','30189',2,'GARD','Gard');
insert into llx_c_departements (fk_region, code_departement, cheflieu,tncc,ncc,nom) values (76,'31','31555',3,'HAUTE-GARONNE','Haute-Garonne');
insert into llx_c_departements (fk_region, code_departement, cheflieu,tncc,ncc,nom) values (76,'32','32013',2,'GERS','Gers');
insert into llx_c_departements (fk_region, code_departement, cheflieu,tncc,ncc,nom) values (75,'33','33063',3,'GIRONDE','Gironde');
insert into llx_c_departements (fk_region, code_departement, cheflieu,tncc,ncc,nom) values (76,'34','34172',5,'HERAULT','Hérault');
insert into llx_c_departements (fk_region, code_departement, cheflieu,tncc,ncc,nom) values (53,'35','35238',1,'ILLE-ET-VILAINE','Ille-et-Vilaine');
insert into llx_c_departements (fk_region, code_departement, cheflieu,tncc,ncc,nom) values (24,'36','36044',5,'INDRE','Indre');
insert into llx_c_departements (fk_region, code_departement, cheflieu,tncc,ncc,nom) values (24,'37','37261',1,'INDRE-ET-LOIRE','Indre-et-Loire');
insert into llx_c_departements (fk_region, code_departement, cheflieu,tncc,ncc,nom) values (84,'38','38185',5,'ISERE','Isère');
insert into llx_c_departements (fk_region, code_departement, cheflieu,tncc,ncc,nom) values (27,'39','39300',2,'JURA','Jura');
insert into llx_c_departements (fk_region, code_departement, cheflieu,tncc,ncc,nom) values (75,'40','40192',4,'LANDES','Landes');
insert into llx_c_departements (fk_region, code_departement, cheflieu,tncc,ncc,nom) values (24,'41','41018',0,'LOIR-ET-CHER','Loir-et-Cher');
insert into llx_c_departements (fk_region, code_departement, cheflieu,tncc,ncc,nom) values (84,'42','42218',3,'LOIRE','Loire');
insert into llx_c_departements (fk_region, code_departement, cheflieu,tncc,ncc,nom) values (84,'43','43157',3,'HAUTE-LOIRE','Haute-Loire');
insert into llx_c_departements (fk_region, code_departement, cheflieu,tncc,ncc,nom) values (52,'44','44109',3,'LOIRE-ATLANTIQUE','Loire-Atlantique');
insert into llx_c_departements (fk_region, code_departement, cheflieu,tncc,ncc,nom) values (24,'45','45234',2,'LOIRET','Loiret');
insert into llx_c_departements (fk_region, code_departement, cheflieu,tncc,ncc,nom) values (76,'46','46042',2,'LOT','Lot');
insert into llx_c_departements (fk_region, code_departement, cheflieu,tncc,ncc,nom) values (75,'47','47001',0,'LOT-ET-GARONNE','Lot-et-Garonne');
insert into llx_c_departements (fk_region, code_departement, cheflieu,tncc,ncc,nom) values (76,'48','48095',3,'LOZERE','Lozère');
insert into llx_c_departements (fk_region, code_departement, cheflieu,tncc,ncc,nom) values (52,'49','49007',0,'MAINE-ET-LOIRE','Maine-et-Loire');
insert into llx_c_departements (fk_region, code_departement, cheflieu,tncc,ncc,nom) values (28,'50','50502',3,'MANCHE','Manche');
insert into llx_c_departements (fk_region, code_departement, cheflieu,tncc,ncc,nom) values (44,'51','51108',3,'MARNE','Marne');
insert into llx_c_departements (fk_region, code_departement, cheflieu,tncc,ncc,nom) values (44,'52','52121',3,'HAUTE-MARNE','Haute-Marne');
insert into llx_c_departements (fk_region, code_departement, cheflieu,tncc,ncc,nom) values (52,'53','53130',3,'MAYENNE','Mayenne');
insert into llx_c_departements (fk_region, code_departement, cheflieu,tncc,ncc,nom) values (44,'54','54395',0,'MEURTHE-ET-MOSELLE','Meurthe-et-Moselle');
insert into llx_c_departements (fk_region, code_departement, cheflieu,tncc,ncc,nom) values (44,'55','55029',3,'MEUSE','Meuse');
insert into llx_c_departements (fk_region, code_departement, cheflieu,tncc,ncc,nom) values (53,'56','56260',2,'MORBIHAN','Morbihan');
insert into llx_c_departements (fk_region, code_departement, cheflieu,tncc,ncc,nom) values (44,'57','57463',3,'MOSELLE','Moselle');
insert into llx_c_departements (fk_region, code_departement, cheflieu,tncc,ncc,nom) values (27,'58','58194',3,'NIEVRE','Nièvre');
insert into llx_c_departements (fk_region, code_departement, cheflieu,tncc,ncc,nom) values (32,'59','59350',2,'NORD','Nord');
insert into llx_c_departements (fk_region, code_departement, cheflieu,tncc,ncc,nom) values (32,'60','60057',5,'OISE','Oise');
insert into llx_c_departements (fk_region, code_departement, cheflieu,tncc,ncc,nom) values (28,'61','61001',5,'ORNE','Orne');
insert into llx_c_departements (fk_region, code_departement, cheflieu,tncc,ncc,nom) values (32,'62','62041',2,'PAS-DE-CALAIS','Pas-de-Calais');
insert into llx_c_departements (fk_region, code_departement, cheflieu,tncc,ncc,nom) values (84,'63','63113',2,'PUY-DE-DOME','Puy-de-Dôme');
insert into llx_c_departements (fk_region, code_departement, cheflieu,tncc,ncc,nom) values (75,'64','64445',4,'PYRENEES-ATLANTIQUES','Pyrénées-Atlantiques');
insert into llx_c_departements (fk_region, code_departement, cheflieu,tncc,ncc,nom) values (76,'65','65440',4,'HAUTES-PYRENEES','Hautes-Pyrénées');
insert into llx_c_departements (fk_region, code_departement, cheflieu,tncc,ncc,nom) values (76,'66','66136',4,'PYRENEES-ORIENTALES','Pyrénées-Orientales');
insert into llx_c_departements (fk_region, code_departement, cheflieu,tncc,ncc,nom) values (44,'67','67482',2,'BAS-RHIN','Bas-Rhin');
insert into llx_c_departements (fk_region, code_departement, cheflieu,tncc,ncc,nom) values (44,'68','68066',2,'HAUT-RHIN','Haut-Rhin');
insert into llx_c_departements (fk_region, code_departement, cheflieu,tncc,ncc,nom) values (84,'69','69123',2,'RHONE','Rhône');
insert into llx_c_departements (fk_region, code_departement, cheflieu,tncc,ncc,nom) values (27,'70','70550',3,'HAUTE-SAONE','Haute-Saône');
insert into llx_c_departements (fk_region, code_departement, cheflieu,tncc,ncc,nom) values (27,'71','71270',0,'SAONE-ET-LOIRE','Saône-et-Loire');
insert into llx_c_departements (fk_region, code_departement, cheflieu,tncc,ncc,nom) values (52,'72','72181',3,'SARTHE','Sarthe');
insert into llx_c_departements (fk_region, code_departement, cheflieu,tncc,ncc,nom) values (84,'73','73065',3,'SAVOIE','Savoie');
insert into llx_c_departements (fk_region, code_departement, cheflieu,tncc,ncc,nom) values (84,'74','74010',3,'HAUTE-SAVOIE','Haute-Savoie');
insert into llx_c_departements (fk_region, code_departement, cheflieu,tncc,ncc,nom) values (11,'75','75056',0,'PARIS','Paris');
insert into llx_c_departements (fk_region, code_departement, cheflieu,tncc,ncc,nom) values (28,'76','76540',3,'SEINE-MARITIME','Seine-Maritime');
insert into llx_c_departements (fk_region, code_departement, cheflieu,tncc,ncc,nom) values (11,'77','77288',0,'SEINE-ET-MARNE','Seine-et-Marne');
insert into llx_c_departements (fk_region, code_departement, cheflieu,tncc,ncc,nom) values (11,'78','78646',4,'YVELINES','Yvelines');
insert into llx_c_departements (fk_region, code_departement, cheflieu,tncc,ncc,nom) values (75,'79','79191',4,'DEUX-SEVRES','Deux-Sèvres');
insert into llx_c_departements (fk_region, code_departement, cheflieu,tncc,ncc,nom) values (32,'80','80021',3,'SOMME','Somme');
insert into llx_c_departements (fk_region, code_departement, cheflieu,tncc,ncc,nom) values (76,'81','81004',2,'TARN','Tarn');
insert into llx_c_departements (fk_region, code_departement, cheflieu,tncc,ncc,nom) values (76,'82','82121',0,'TARN-ET-GARONNE','Tarn-et-Garonne');
insert into llx_c_departements (fk_region, code_departement, cheflieu,tncc,ncc,nom) values (93,'83','83137',2,'VAR','Var');
insert into llx_c_departements (fk_region, code_departement, cheflieu,tncc,ncc,nom) values (93,'84','84007',0,'VAUCLUSE','Vaucluse');
insert into llx_c_departements (fk_region, code_departement, cheflieu,tncc,ncc,nom) values (52,'85','85191',3,'VENDEE','Vendée');
insert into llx_c_departements (fk_region, code_departement, cheflieu,tncc,ncc,nom) values (75,'86','86194',3,'VIENNE','Vienne');
insert into llx_c_departements (fk_region, code_departement, cheflieu,tncc,ncc,nom) values (75,'87','87085',3,'HAUTE-VIENNE','Haute-Vienne');
insert into llx_c_departements (fk_region, code_departement, cheflieu,tncc,ncc,nom) values (44,'88','88160',4,'VOSGES','Vosges');
insert into llx_c_departements (fk_region, code_departement, cheflieu,tncc,ncc,nom) values (27,'89','89024',5,'YONNE','Yonne');
insert into llx_c_departements (fk_region, code_departement, cheflieu,tncc,ncc,nom) values (27,'90','90010',0,'TERRITOIRE DE BELFORT','Territoire de Belfort');
insert into llx_c_departements (fk_region, code_departement, cheflieu,tncc,ncc,nom) values (11,'91','91228',5,'ESSONNE','Essonne');
insert into llx_c_departements (fk_region, code_departement, cheflieu,tncc,ncc,nom) values (11,'92','92050',4,'HAUTS-DE-SEINE','Hauts-de-Seine');
insert into llx_c_departements (fk_region, code_departement, cheflieu,tncc,ncc,nom) values (11,'93','93008',3,'SEINE-SAINT-DENIS','Seine-Saint-Denis');
insert into llx_c_departements (fk_region, code_departement, cheflieu,tncc,ncc,nom) values (11,'94','94028',2,'VAL-DE-MARNE','Val-de-Marne');
insert into llx_c_departements (fk_region, code_departement, cheflieu,tncc,ncc,nom) values (11,'95','95500',2,'VAL-D OISE','Val-d Oise');


-- Germany States / Bundesländer (id country=5)
INSERT INTO llx_c_departements (fk_region, code_departement, ncc, nom) VALUES (501, 'BW', 'BADEN-WÜRTTEMBERG', 'Baden-Württemberg'); 
INSERT INTO llx_c_departements (fk_region, code_departement, ncc, nom) VALUES (501, 'BY', 'BAYERN', 'Bayern');
INSERT INTO llx_c_departements (fk_region, code_departement, ncc, nom) VALUES (501, 'BE', 'BERLIN', 'Berlin');
INSERT INTO llx_c_departements (fk_region, code_departement, ncc, nom) VALUES (501, 'BB', 'BRANDENBURG', 'Brandenburg');
INSERT INTO llx_c_departements (fk_region, code_departement, ncc, nom) VALUES (501, 'HB', 'BREMEN', 'Bremen');
INSERT INTO llx_c_departements (fk_region, code_departement, ncc, nom) VALUES (501, 'HH', 'HAMBURG', 'Hamburg');
INSERT INTO llx_c_departements (fk_region, code_departement, ncc, nom) VALUES (501, 'HE', 'HESSEN', 'Hessen'); 
INSERT INTO llx_c_departements (fk_region, code_departement, ncc, nom) VALUES (501, 'MV', 'MECKLENBURG-VORPOMMERN', 'Mecklenburg-Vorpommern'); 
INSERT INTO llx_c_departements (fk_region, code_departement, ncc, nom) VALUES (501, 'NI', 'NIEDERSACHSEN', 'Niedersachsen');
INSERT INTO llx_c_departements (fk_region, code_departement, ncc, nom) VALUES (501, 'NW', 'NORDRHEIN-WESTFALEN', 'Nordrhein-Westfalen');
INSERT INTO llx_c_departements (fk_region, code_departement, ncc, nom) VALUES (501, 'RP', 'RHEINLAND-PFALZ', 'Rheinland-Pfalz');
INSERT INTO llx_c_departements (fk_region, code_departement, ncc, nom) VALUES (501, 'SL', 'SAARLAND', 'Saarland');
INSERT INTO llx_c_departements (fk_region, code_departement, ncc, nom) VALUES (501, 'SN', 'SACHSEN', 'Sachsen');
INSERT INTO llx_c_departements (fk_region, code_departement, ncc, nom) VALUES (501, 'ST', 'SACHSEN-ANHALT', 'Sachsen-Anhalt'); 
INSERT INTO llx_c_departements (fk_region, code_departement, ncc, nom) VALUES (501, 'SH', 'SCHLESWIG-HOLSTEIN', 'Schleswig-Holstein'); 
INSERT INTO llx_c_departements (fk_region, code_departement, ncc, nom) VALUES (501, 'TH', 'THÜRINGEN', 'Thüringen');


-- Honduras Departamentos (id country=114)
INSERT INTO llx_c_departements (fk_region, code_departement, cheflieu, tncc, ncc, nom) VALUES (11401, 'AT', '', 0, 'AT', 'Atlántida');
INSERT INTO llx_c_departements (fk_region, code_departement, cheflieu, tncc, ncc, nom) VALUES (11401, 'CH', '', 0, 'CH', 'Choluteca');
INSERT INTO llx_c_departements (fk_region, code_departement, cheflieu, tncc, ncc, nom) VALUES (11401, 'CL', '', 0, 'CL', 'Colón');
INSERT INTO llx_c_departements (fk_region, code_departement, cheflieu, tncc, ncc, nom) VALUES (11401, 'CM', '', 0, 'CM', 'Comayagua');
INSERT INTO llx_c_departements (fk_region, code_departement, cheflieu, tncc, ncc, nom) VALUES (11401, 'CO', '', 0, 'CO', 'Copán');
INSERT INTO llx_c_departements (fk_region, code_departement, cheflieu, tncc, ncc, nom) VALUES (11401, 'CR', '', 0, 'CR', 'Cortés');
INSERT INTO llx_c_departements (fk_region, code_departement, cheflieu, tncc, ncc, nom) VALUES (11401, 'EP', '', 0, 'EP', 'El Paraíso');
INSERT INTO llx_c_departements (fk_region, code_departement, cheflieu, tncc, ncc, nom) VALUES (11401, 'FM', '', 0, 'FM', 'Francisco Morazán');
INSERT INTO llx_c_departements (fk_region, code_departement, cheflieu, tncc, ncc, nom) VALUES (11401, 'GD', '', 0, 'GD', 'Gracias a Dios');
INSERT INTO llx_c_departements (fk_region, code_departement, cheflieu, tncc, ncc, nom) VALUES (11401, 'IN', '', 0, 'IN', 'Intibucá');
INSERT INTO llx_c_departements (fk_region, code_departement, cheflieu, tncc, ncc, nom) VALUES (11401, 'IB', '', 0, 'IB', 'Islas de la Bahía');
INSERT INTO llx_c_departements (fk_region, code_departement, cheflieu, tncc, ncc, nom) VALUES (11401, 'LP', '', 0, 'LP', 'La Paz');
INSERT INTO llx_c_departements (fk_region, code_departement, cheflieu, tncc, ncc, nom) VALUES (11401, 'LM', '', 0, 'LM', 'Lempira');
INSERT INTO llx_c_departements (fk_region, code_departement, cheflieu, tncc, ncc, nom) VALUES (11401, 'OC', '', 0, 'OC', 'Ocotepeque');
INSERT INTO llx_c_departements (fk_region, code_departement, cheflieu, tncc, ncc, nom) VALUES (11401, 'OL', '', 0, 'OL', 'Olancho');
INSERT INTO llx_c_departements (fk_region, code_departement, cheflieu, tncc, ncc, nom) VALUES (11401, 'SB', '', 0, 'SB', 'Santa Bárbara');
INSERT INTO llx_c_departements (fk_region, code_departement, cheflieu, tncc, ncc, nom) VALUES (11401, 'VL', '', 0, 'VL', 'Valle');
INSERT INTO llx_c_departements (fk_region, code_departement, cheflieu, tncc, ncc, nom) VALUES (11401, 'YO', '', 0, 'YO', 'Yoro');
INSERT INTO llx_c_departements (fk_region, code_departement, cheflieu, tncc, ncc, nom) VALUES (11401, 'DC', '', 0, 'DC', 'Distrito Central');


-- Hungary Provinces (rowid country=18)
INSERT INTO llx_c_departements (fk_region, code_departement, cheflieu, tncc, ncc, nom) VALUES (180100, 'HU-BU', 'HU101', NULL, NULL, 'Budapest');
INSERT INTO llx_c_departements (fk_region, code_departement, cheflieu, tncc, ncc, nom) VALUES (180100, 'HU-PE', 'HU102', NULL, NULL, 'Pest');
INSERT INTO llx_c_departements (fk_region, code_departement, cheflieu, tncc, ncc, nom) VALUES (182100, 'HU-FE', 'HU211', NULL, NULL, 'Fejér');
INSERT INTO llx_c_departements (fk_region, code_departement, cheflieu, tncc, ncc, nom) VALUES (182100, 'HU-KE', 'HU212', NULL, NULL, 'Komárom-Esztergom');
INSERT INTO llx_c_departements (fk_region, code_departement, cheflieu, tncc, ncc, nom) VALUES (182100, 'HU-VE', 'HU213', NULL, NULL, 'Veszprém');
INSERT INTO llx_c_departements (fk_region, code_departement, cheflieu, tncc, ncc, nom) VALUES (182200, 'HU-GS', 'HU221', NULL, NULL, 'Győr-Moson-Sopron');
INSERT INTO llx_c_departements (fk_region, code_departement, cheflieu, tncc, ncc, nom) VALUES (182200, 'HU-VA', 'HU222', NULL, NULL, 'Vas');
INSERT INTO llx_c_departements (fk_region, code_departement, cheflieu, tncc, ncc, nom) VALUES (182200, 'HU-ZA', 'HU223', NULL, NULL, 'Zala');
INSERT INTO llx_c_departements (fk_region, code_departement, cheflieu, tncc, ncc, nom) VALUES (182300, 'HU-BA', 'HU231', NULL, NULL, 'Baranya');
INSERT INTO llx_c_departements (fk_region, code_departement, cheflieu, tncc, ncc, nom) VALUES (182300, 'HU-SO', 'HU232', NULL, NULL, 'Somogy');
INSERT INTO llx_c_departements (fk_region, code_departement, cheflieu, tncc, ncc, nom) VALUES (182300, 'HU-TO', 'HU233', NULL, NULL, 'Tolna');
INSERT INTO llx_c_departements (fk_region, code_departement, cheflieu, tncc, ncc, nom) VALUES (183100, 'HU-BZ', 'HU311', NULL, NULL, 'Borsod-Abaúj-Zemplén');
INSERT INTO llx_c_departements (fk_region, code_departement, cheflieu, tncc, ncc, nom) VALUES (183100, 'HU-HE', 'HU312', NULL, NULL, 'Heves');
INSERT INTO llx_c_departements (fk_region, code_departement, cheflieu, tncc, ncc, nom) VALUES (183100, 'HU-NO', 'HU313', NULL, NULL, 'Nógrád');
INSERT INTO llx_c_departements (fk_region, code_departement, cheflieu, tncc, ncc, nom) VALUES (183200, 'HU-HB', 'HU321', NULL, NULL, 'Hajdú-Bihar');
INSERT INTO llx_c_departements (fk_region, code_departement, cheflieu, tncc, ncc, nom) VALUES (183200, 'HU-JN', 'HU322', NULL, NULL, 'Jász-Nagykun-Szolnok');
INSERT INTO llx_c_departements (fk_region, code_departement, cheflieu, tncc, ncc, nom) VALUES (183200, 'HU-SZ', 'HU323', NULL, NULL, 'Szabolcs-Szatmár-Bereg');
INSERT INTO llx_c_departements (fk_region, code_departement, cheflieu, tncc, ncc, nom) VALUES (183300, 'HU-BK', 'HU331', NULL, NULL, 'Bács-Kiskun');
INSERT INTO llx_c_departements (fk_region, code_departement, cheflieu, tncc, ncc, nom) VALUES (183300, 'HU-BE', 'HU332', NULL, NULL, 'Békés');
INSERT INTO llx_c_departements (fk_region, code_departement, cheflieu, tncc, ncc, nom) VALUES (183300, 'HU-CS', 'HU333', NULL, NULL, 'Csongrád');


-- Italy Provinces (id=3)
insert into llx_c_departements (fk_region, code_departement, cheflieu, tncc, ncc, nom) values (315, 'AG', NULL, NULL, NULL, 'AGRIGENTO');
insert into llx_c_departements (fk_region, code_departement, cheflieu, tncc, ncc, nom) values (312, 'AL', NULL, NULL, NULL, 'ALESSANDRIA');
insert into llx_c_departements (fk_region, code_departement, cheflieu, tncc, ncc, nom) values (310, 'AN', NULL, NULL, NULL, 'ANCONA');
insert into llx_c_departements (fk_region, code_departement, cheflieu, tncc, ncc, nom) values (319, 'AO', NULL, NULL, NULL, 'AOSTA');
insert into llx_c_departements (fk_region, code_departement, cheflieu, tncc, ncc, nom) values (316, 'AR', NULL, NULL, NULL, 'AREZZO');
insert into llx_c_departements (fk_region, code_departement, cheflieu, tncc, ncc, nom) values (310, 'AP', NULL, NULL, NULL, 'ASCOLI PICENO');
insert into llx_c_departements (fk_region, code_departement, cheflieu, tncc, ncc, nom) values (312, 'AT', NULL, NULL, NULL, 'ASTI');
insert into llx_c_departements (fk_region, code_departement, cheflieu, tncc, ncc, nom) values (304, 'AV', NULL, NULL, NULL, 'AVELLINO');
insert into llx_c_departements (fk_region, code_departement, cheflieu, tncc, ncc, nom) values (313, 'BA', NULL, NULL, NULL, 'BARI');
insert into llx_c_departements (fk_region, code_departement, cheflieu, tncc, ncc, nom) values (313, 'BT', NULL, NULL, NULL, 'BARLETTA-ANDRIA-TRANI');
insert into llx_c_departements (fk_region, code_departement, cheflieu, tncc, ncc, nom) values (320, 'BL', NULL, NULL, NULL, 'BELLUNO');
insert into llx_c_departements (fk_region, code_departement, cheflieu, tncc, ncc, nom) values (304, 'BN', NULL, NULL, NULL, 'BENEVENTO');
insert into llx_c_departements (fk_region, code_departement, cheflieu, tncc, ncc, nom) values (309, 'BG', NULL, NULL, NULL, 'BERGAMO');
insert into llx_c_departements (fk_region, code_departement, cheflieu, tncc, ncc, nom) values (312, 'BI', NULL, NULL, NULL, 'BIELLA');
insert into llx_c_departements (fk_region, code_departement, cheflieu, tncc, ncc, nom) values (305, 'BO', NULL, NULL, NULL, 'BOLOGNA');
insert into llx_c_departements (fk_region, code_departement, cheflieu, tncc, ncc, nom) values (317, 'BZ', NULL, NULL, NULL, 'BOLZANO');
insert into llx_c_departements (fk_region, code_departement, cheflieu, tncc, ncc, nom) values (309, 'BS', NULL, NULL, NULL, 'BRESCIA');
insert into llx_c_departements (fk_region, code_departement, cheflieu, tncc, ncc, nom) values (313, 'BR', NULL, NULL, NULL, 'BRINDISI');
insert into llx_c_departements (fk_region, code_departement, cheflieu, tncc, ncc, nom) values (314, 'CA', NULL, NULL, NULL, 'CAGLIARI');
insert into llx_c_departements (fk_region, code_departement, cheflieu, tncc, ncc, nom) values (315, 'CL', NULL, NULL, NULL, 'CALTANISSETTA');
insert into llx_c_departements (fk_region, code_departement, cheflieu, tncc, ncc, nom) values (311, 'CB', NULL, NULL, NULL, 'CAMPOBASSO');
insert into llx_c_departements (fk_region, code_departement, cheflieu, tncc, ncc, nom) values (314, 'CI', NULL, NULL, NULL, 'CARBONIA-IGLESIAS');
insert into llx_c_departements (fk_region, code_departement, cheflieu, tncc, ncc, nom) values (304, 'CE', NULL, NULL, NULL, 'CASERTA');
insert into llx_c_departements (fk_region, code_departement, cheflieu, tncc, ncc, nom) values (315, 'CT', NULL, NULL, NULL, 'CATANIA');
insert into llx_c_departements (fk_region, code_departement, cheflieu, tncc, ncc, nom) values (303, 'CZ', NULL, NULL, NULL, 'CATANZARO');
insert into llx_c_departements (fk_region, code_departement, cheflieu, tncc, ncc, nom) values (301, 'CH', NULL, NULL, NULL, 'CHIETI');
insert into llx_c_departements (fk_region, code_departement, cheflieu, tncc, ncc, nom) values (309, 'CO', NULL, NULL, NULL, 'COMO');
insert into llx_c_departements (fk_region, code_departement, cheflieu, tncc, ncc, nom) values (303, 'CS', NULL, NULL, NULL, 'COSENZA');
insert into llx_c_departements (fk_region, code_departement, cheflieu, tncc, ncc, nom) values (309, 'CR', NULL, NULL, NULL, 'CREMONA');
insert into llx_c_departements (fk_region, code_departement, cheflieu, tncc, ncc, nom) values (303, 'KR', NULL, NULL, NULL, 'CROTONE');
insert into llx_c_departements (fk_region, code_departement, cheflieu, tncc, ncc, nom) values (312, 'CN', NULL, NULL, NULL, 'CUNEO');
insert into llx_c_departements (fk_region, code_departement, cheflieu, tncc, ncc, nom) values (315, 'EN', NULL, NULL, NULL, 'ENNA');
insert into llx_c_departements (fk_region, code_departement, cheflieu, tncc, ncc, nom) values (310, 'FM', NULL, NULL, NULL, 'FERMO');
insert into llx_c_departements (fk_region, code_departement, cheflieu, tncc, ncc, nom) values (305, 'FE', NULL, NULL, NULL, 'FERRARA');
insert into llx_c_departements (fk_region, code_departement, cheflieu, tncc, ncc, nom) values (316, 'FI', NULL, NULL, NULL, 'FIRENZE');
insert into llx_c_departements (fk_region, code_departement, cheflieu, tncc, ncc, nom) values (313, 'FG', NULL, NULL, NULL, 'FOGGIA');
insert into llx_c_departements (fk_region, code_departement, cheflieu, tncc, ncc, nom) values (305, 'FC', NULL, NULL, NULL, 'FORLI-CESENA');
insert into llx_c_departements (fk_region, code_departement, cheflieu, tncc, ncc, nom) values (307, 'FR', NULL, NULL, NULL, 'FROSINONE');
insert into llx_c_departements (fk_region, code_departement, cheflieu, tncc, ncc, nom) values (308, 'GE', NULL, NULL, NULL, 'GENOVA');
insert into llx_c_departements (fk_region, code_departement, cheflieu, tncc, ncc, nom) values (306, 'GO', NULL, NULL, NULL, 'GORIZIA');
insert into llx_c_departements (fk_region, code_departement, cheflieu, tncc, ncc, nom) values (316, 'GR', NULL, NULL, NULL, 'GROSSETO');
insert into llx_c_departements (fk_region, code_departement, cheflieu, tncc, ncc, nom) values (308, 'IM', NULL, NULL, NULL, 'IMPERIA');
insert into llx_c_departements (fk_region, code_departement, cheflieu, tncc, ncc, nom) values (311, 'IS', NULL, NULL, NULL, 'ISERNIA');
insert into llx_c_departements (fk_region, code_departement, cheflieu, tncc, ncc, nom) values (308, 'SP', NULL, NULL, NULL, 'LA SPEZIA');
insert into llx_c_departements (fk_region, code_departement, cheflieu, tncc, ncc, nom) values (301, 'AQ', NULL, NULL, NULL, 'L AQUILA');
insert into llx_c_departements (fk_region, code_departement, cheflieu, tncc, ncc, nom) values (307, 'LT', NULL, NULL, NULL, 'LATINA');
insert into llx_c_departements (fk_region, code_departement, cheflieu, tncc, ncc, nom) values (313, 'LE', NULL, NULL, NULL, 'LECCE');
insert into llx_c_departements (fk_region, code_departement, cheflieu, tncc, ncc, nom) values (309, 'LC', NULL, NULL, NULL, 'LECCO');
insert into llx_c_departements (fk_region, code_departement, cheflieu, tncc, ncc, nom) values (316, 'LI', NULL, NULL, NULL, 'LIVORNO');
insert into llx_c_departements (fk_region, code_departement, cheflieu, tncc, ncc, nom) values (309, 'LO', NULL, NULL, NULL, 'LODI');
insert into llx_c_departements (fk_region, code_departement, cheflieu, tncc, ncc, nom) values (316, 'LU', NULL, NULL, NULL, 'LUCCA');
insert into llx_c_departements (fk_region, code_departement, cheflieu, tncc, ncc, nom) values (310, 'MC', NULL, NULL, NULL, 'MACERATA');
insert into llx_c_departements (fk_region, code_departement, cheflieu, tncc, ncc, nom) values (309, 'MN', NULL, NULL, NULL, 'MANTOVA');
insert into llx_c_departements (fk_region, code_departement, cheflieu, tncc, ncc, nom) values (316, 'MS', NULL, NULL, NULL, 'MASSA-CARRARA');
insert into llx_c_departements (fk_region, code_departement, cheflieu, tncc, ncc, nom) values (302, 'MT', NULL, NULL, NULL, 'MATERA');
insert into llx_c_departements (fk_region, code_departement, cheflieu, tncc, ncc, nom) values (314, 'VS', NULL, NULL, NULL, 'MEDIO CAMPIDANO');
insert into llx_c_departements (fk_region, code_departement, cheflieu, tncc, ncc, nom) values (315, 'ME', NULL, NULL, NULL, 'MESSINA');
insert into llx_c_departements (fk_region, code_departement, cheflieu, tncc, ncc, nom) values (309, 'MI', NULL, NULL, NULL, 'MILANO');
insert into llx_c_departements (fk_region, code_departement, cheflieu, tncc, ncc, nom) values (309, 'MB', NULL, NULL, NULL, 'MONZA e BRIANZA');
insert into llx_c_departements (fk_region, code_departement, cheflieu, tncc, ncc, nom) values (305, 'MO', NULL, NULL, NULL, 'MODENA');
insert into llx_c_departements (fk_region, code_departement, cheflieu, tncc, ncc, nom) values (304, 'NA', NULL, NULL, NULL, 'NAPOLI');
insert into llx_c_departements (fk_region, code_departement, cheflieu, tncc, ncc, nom) values (312, 'NO', NULL, NULL, NULL, 'NOVARA');
insert into llx_c_departements (fk_region, code_departement, cheflieu, tncc, ncc, nom) values (314, 'NU', NULL, NULL, NULL, 'NUORO');
insert into llx_c_departements (fk_region, code_departement, cheflieu, tncc, ncc, nom) values (314, 'OG', NULL, NULL, NULL, 'OGLIASTRA');
insert into llx_c_departements (fk_region, code_departement, cheflieu, tncc, ncc, nom) values (314, 'OT', NULL, NULL, NULL, 'OLBIA-TEMPIO');
insert into llx_c_departements (fk_region, code_departement, cheflieu, tncc, ncc, nom) values (314, 'OR', NULL, NULL, NULL, 'ORISTANO');
insert into llx_c_departements (fk_region, code_departement, cheflieu, tncc, ncc, nom) values (320, 'PD', NULL, NULL, NULL, 'PADOVA');
insert into llx_c_departements (fk_region, code_departement, cheflieu, tncc, ncc, nom) values (315, 'PA', NULL, NULL, NULL, 'PALERMO');
insert into llx_c_departements (fk_region, code_departement, cheflieu, tncc, ncc, nom) values (305, 'PR', NULL, NULL, NULL, 'PARMA');
insert into llx_c_departements (fk_region, code_departement, cheflieu, tncc, ncc, nom) values (309, 'PV', NULL, NULL, NULL, 'PAVIA');
insert into llx_c_departements (fk_region, code_departement, cheflieu, tncc, ncc, nom) values (318, 'PG', NULL, NULL, NULL, 'PERUGIA');
insert into llx_c_departements (fk_region, code_departement, cheflieu, tncc, ncc, nom) values (310, 'PU', NULL, NULL, NULL, 'PESARO e URBINO');
insert into llx_c_departements (fk_region, code_departement, cheflieu, tncc, ncc, nom) values (301, 'PE', NULL, NULL, NULL, 'PESCARA');
insert into llx_c_departements (fk_region, code_departement, cheflieu, tncc, ncc, nom) values (305, 'PC', NULL, NULL, NULL, 'PIACENZA');
insert into llx_c_departements (fk_region, code_departement, cheflieu, tncc, ncc, nom) values (316, 'PI', NULL, NULL, NULL, 'PISA');
insert into llx_c_departements (fk_region, code_departement, cheflieu, tncc, ncc, nom) values (316, 'PT', NULL, NULL, NULL, 'PISTOIA');
insert into llx_c_departements (fk_region, code_departement, cheflieu, tncc, ncc, nom) values (306, 'PN', NULL, NULL, NULL, 'PORDENONE');
insert into llx_c_departements (fk_region, code_departement, cheflieu, tncc, ncc, nom) values (302, 'PZ', NULL, NULL, NULL, 'POTENZA');
insert into llx_c_departements (fk_region, code_departement, cheflieu, tncc, ncc, nom) values (316, 'PO', NULL, NULL, NULL, 'PRATO');
insert into llx_c_departements (fk_region, code_departement, cheflieu, tncc, ncc, nom) values (315, 'RG', NULL, NULL, NULL, 'RAGUSA');
insert into llx_c_departements (fk_region, code_departement, cheflieu, tncc, ncc, nom) values (305, 'RA', NULL, NULL, NULL, 'RAVENNA');
insert into llx_c_departements (fk_region, code_departement, cheflieu, tncc, ncc, nom) values (303, 'RC', NULL, NULL, NULL, 'REGGIO CALABRIA');
insert into llx_c_departements (fk_region, code_departement, cheflieu, tncc, ncc, nom) values (305, 'RE', NULL, NULL, NULL, 'REGGIO NELL EMILIA');
insert into llx_c_departements (fk_region, code_departement, cheflieu, tncc, ncc, nom) values (307, 'RI', NULL, NULL, NULL, 'RIETI');
insert into llx_c_departements (fk_region, code_departement, cheflieu, tncc, ncc, nom) values (305, 'RN', NULL, NULL, NULL, 'RIMINI');
insert into llx_c_departements (fk_region, code_departement, cheflieu, tncc, ncc, nom) values (307, 'RM', NULL, NULL, NULL, 'ROMA');
insert into llx_c_departements (fk_region, code_departement, cheflieu, tncc, ncc, nom) values (320, 'RO', NULL, NULL, NULL, 'ROVIGO');
insert into llx_c_departements (fk_region, code_departement, cheflieu, tncc, ncc, nom) values (304, 'SA', NULL, NULL, NULL, 'SALERNO');
insert into llx_c_departements (fk_region, code_departement, cheflieu, tncc, ncc, nom) values (314, 'SS', NULL, NULL, NULL, 'SASSARI');
insert into llx_c_departements (fk_region, code_departement, cheflieu, tncc, ncc, nom) values (308, 'SV', NULL, NULL, NULL, 'SAVONA');
insert into llx_c_departements (fk_region, code_departement, cheflieu, tncc, ncc, nom) values (316, 'SI', NULL, NULL, NULL, 'SIENA');
insert into llx_c_departements (fk_region, code_departement, cheflieu, tncc, ncc, nom) values (315, 'SR', NULL, NULL, NULL, 'SIRACUSA');
insert into llx_c_departements (fk_region, code_departement, cheflieu, tncc, ncc, nom) values (309, 'SO', NULL, NULL, NULL, 'SONDRIO');
insert into llx_c_departements (fk_region, code_departement, cheflieu, tncc, ncc, nom) values (313, 'TA', NULL, NULL, NULL, 'TARANTO');
insert into llx_c_departements (fk_region, code_departement, cheflieu, tncc, ncc, nom) values (301, 'TE', NULL, NULL, NULL, 'TERAMO');
insert into llx_c_departements (fk_region, code_departement, cheflieu, tncc, ncc, nom) values (318, 'TR', NULL, NULL, NULL, 'TERNI');
insert into llx_c_departements (fk_region, code_departement, cheflieu, tncc, ncc, nom) values (312, 'TO', NULL, NULL, NULL, 'TORINO');
insert into llx_c_departements (fk_region, code_departement, cheflieu, tncc, ncc, nom) values (315, 'TP', NULL, NULL, NULL, 'TRAPANI');
insert into llx_c_departements (fk_region, code_departement, cheflieu, tncc, ncc, nom) values (317, 'TN', NULL, NULL, NULL, 'TRENTO');
insert into llx_c_departements (fk_region, code_departement, cheflieu, tncc, ncc, nom) values (320, 'TV', NULL, NULL, NULL, 'TREVISO');
insert into llx_c_departements (fk_region, code_departement, cheflieu, tncc, ncc, nom) values (306, 'TS', NULL, NULL, NULL, 'TRIESTE');
insert into llx_c_departements (fk_region, code_departement, cheflieu, tncc, ncc, nom) values (306, 'UD', NULL, NULL, NULL, 'UDINE');
insert into llx_c_departements (fk_region, code_departement, cheflieu, tncc, ncc, nom) values (309, 'VA', NULL, NULL, NULL, 'VARESE');
insert into llx_c_departements (fk_region, code_departement, cheflieu, tncc, ncc, nom) values (320, 'VE', NULL, NULL, NULL, 'VENEZIA');
insert into llx_c_departements (fk_region, code_departement, cheflieu, tncc, ncc, nom) values (312, 'VB', NULL, NULL, NULL, 'VERBANO-CUSIO-OSSOLA');
insert into llx_c_departements (fk_region, code_departement, cheflieu, tncc, ncc, nom) values (312, 'VC', NULL, NULL, NULL, 'VERCELLI');
insert into llx_c_departements (fk_region, code_departement, cheflieu, tncc, ncc, nom) values (320, 'VR', NULL, NULL, NULL, 'VERONA');
insert into llx_c_departements (fk_region, code_departement, cheflieu, tncc, ncc, nom) values (303, 'VV', NULL, NULL, NULL, 'VIBO VALENTIA');
insert into llx_c_departements (fk_region, code_departement, cheflieu, tncc, ncc, nom) values (320, 'VI', NULL, NULL, NULL, 'VICENZA');
insert into llx_c_departements (fk_region, code_departement, cheflieu, tncc, ncc, nom) values (307, 'VT', NULL, NULL, NULL, 'VITERBO');


-- Luxembourg Cantons (id country=140)
INSERT INTO llx_c_departements (fk_region, code_departement, cheflieu, tncc, ncc, nom) VALUES (14001, 'LU0001', '', 0, '', 'Clervaux');
INSERT INTO llx_c_departements (fk_region, code_departement, cheflieu, tncc, ncc, nom) VALUES (14001, 'LU0002', '', 0, '', 'Diekirch');
INSERT INTO llx_c_departements (fk_region, code_departement, cheflieu, tncc, ncc, nom) VALUES (14001, 'LU0003', '', 0, '', 'Redange');
INSERT INTO llx_c_departements (fk_region, code_departement, cheflieu, tncc, ncc, nom) VALUES (14001, 'LU0004', '', 0, '', 'Vianden');
INSERT INTO llx_c_departements (fk_region, code_departement, cheflieu, tncc, ncc, nom) VALUES (14001, 'LU0005', '', 0, '', 'Wiltz');
INSERT INTO llx_c_departements (fk_region, code_departement, cheflieu, tncc, ncc, nom) VALUES (14002, 'LU0006', '', 0, '', 'Echternach');
INSERT INTO llx_c_departements (fk_region, code_departement, cheflieu, tncc, ncc, nom) VALUES (14002, 'LU0007', '', 0, '', 'Grevenmacher');
INSERT INTO llx_c_departements (fk_region, code_departement, cheflieu, tncc, ncc, nom) VALUES (14002, 'LU0008', '', 0, '', 'Remich');
INSERT INTO llx_c_departements (fk_region, code_departement, cheflieu, tncc, ncc, nom) VALUES (14003, 'LU0009', '', 0, '', 'Capellen');
INSERT INTO llx_c_departements (fk_region, code_departement, cheflieu, tncc, ncc, nom) VALUES (14003, 'LU0010', '', 0, '', 'Esch-sur-Alzette');
INSERT INTO llx_c_departements (fk_region, code_departement, cheflieu, tncc, ncc, nom) VALUES (14003, 'LU0011', '', 0, '', 'Luxembourg');
INSERT INTO llx_c_departements (fk_region, code_departement, cheflieu, tncc, ncc, nom) VALUES (14003, 'LU0012', '', 0, '', 'Mersch');


-- Morocco/Maroc Provinces (62) & Prefectures (13)  (id country=12)
INSERT INTO llx_c_departements (fk_region, code_departement, cheflieu, tncc, ncc, nom) VALUES (1209, 'MA',   '', 0, '', 'Province de Benslimane');
INSERT INTO llx_c_departements (fk_region, code_departement, cheflieu, tncc, ncc, nom) VALUES (1209, 'MA1',  '', 0, '', 'Province de Berrechid');
INSERT INTO llx_c_departements (fk_region, code_departement, cheflieu, tncc, ncc, nom) VALUES (1209, 'MA2',  '', 0, '', 'Province de Khouribga');
INSERT INTO llx_c_departements (fk_region, code_departement, cheflieu, tncc, ncc, nom) VALUES (1209, 'MA3',  '', 0, '', 'Province de Settat');
INSERT INTO llx_c_departements (fk_region, code_departement, cheflieu, tncc, ncc, nom) VALUES (1210, 'MA4',  '', 0, '', 'Province d''El Jadida');
INSERT INTO llx_c_departements (fk_region, code_departement, cheflieu, tncc, ncc, nom) VALUES (1210, 'MA5',  '', 0, '', 'Province de Safi');
INSERT INTO llx_c_departements (fk_region, code_departement, cheflieu, tncc, ncc, nom) VALUES (1210, 'MA6',  '', 0, '', 'Province de Sidi Bennour');
INSERT INTO llx_c_departements (fk_region, code_departement, cheflieu, tncc, ncc, nom) VALUES (1210, 'MA7',  '', 0, '', 'Province de Youssoufia');
INSERT INTO llx_c_departements (fk_region, code_departement, cheflieu, tncc, ncc, nom) VALUES (1205, 'MA6B', '', 0, '', 'Préfecture de Fès');
INSERT INTO llx_c_departements (fk_region, code_departement, cheflieu, tncc, ncc, nom) VALUES (1205, 'MA7B', '', 0, '', 'Province de Boulemane');
INSERT INTO llx_c_departements (fk_region, code_departement, cheflieu, tncc, ncc, nom) VALUES (1205, 'MA8',  '', 0, '', 'Province de Moulay Yacoub');
INSERT INTO llx_c_departements (fk_region, code_departement, cheflieu, tncc, ncc, nom) VALUES (1205, 'MA9',  '', 0, '', 'Province de Sefrou');
INSERT INTO llx_c_departements (fk_region, code_departement, cheflieu, tncc, ncc, nom) VALUES (1202, 'MA8A', '', 0, '', 'Province de Kénitra');
INSERT INTO llx_c_departements (fk_region, code_departement, cheflieu, tncc, ncc, nom) VALUES (1202, 'MA9A', '', 0, '', 'Province de Sidi Kacem');
INSERT INTO llx_c_departements (fk_region, code_departement, cheflieu, tncc, ncc, nom) VALUES (1202, 'MA10', '', 0, '', 'Province de Sidi Slimane');
INSERT INTO llx_c_departements (fk_region, code_departement, cheflieu, tncc, ncc, nom) VALUES (1208, 'MA11', '', 0, '', 'Préfecture de Casablanca');
INSERT INTO llx_c_departements (fk_region, code_departement, cheflieu, tncc, ncc, nom) VALUES (1208, 'MA12', '', 0, '', 'Préfecture de Mohammédia');
INSERT INTO llx_c_departements (fk_region, code_departement, cheflieu, tncc, ncc, nom) VALUES (1208, 'MA13', '', 0, '', 'Province de Médiouna');
INSERT INTO llx_c_departements (fk_region, code_departement, cheflieu, tncc, ncc, nom) VALUES (1208, 'MA14', '', 0, '', 'Province de Nouaceur');
INSERT INTO llx_c_departements (fk_region, code_departement, cheflieu, tncc, ncc, nom) VALUES (1214, 'MA15', '', 0, '', 'Province d''Assa-Zag');
INSERT INTO llx_c_departements (fk_region, code_departement, cheflieu, tncc, ncc, nom) VALUES (1214, 'MA16', '', 0, '', 'Province d''Es-Semara');
INSERT INTO llx_c_departements (fk_region, code_departement, cheflieu, tncc, ncc, nom) VALUES (1214, 'MA17A','', 0, '', 'Province de Guelmim');
INSERT INTO llx_c_departements (fk_region, code_departement, cheflieu, tncc, ncc, nom) VALUES (1214, 'MA18', '', 0, '', 'Province de Tata');
INSERT INTO llx_c_departements (fk_region, code_departement, cheflieu, tncc, ncc, nom) VALUES (1214, 'MA19', '', 0, '', 'Province de Tan-Tan');
INSERT INTO llx_c_departements (fk_region, code_departement, cheflieu, tncc, ncc, nom) VALUES (1215, 'MA15', '', 0, '', 'Province de Boujdour');
INSERT INTO llx_c_departements (fk_region, code_departement, cheflieu, tncc, ncc, nom) VALUES (1215, 'MA16', '', 0, '', 'Province de Lâayoune');
INSERT INTO llx_c_departements (fk_region, code_departement, cheflieu, tncc, ncc, nom) VALUES (1215, 'MA17', '', 0, '', 'Province de Tarfaya');
INSERT INTO llx_c_departements (fk_region, code_departement, cheflieu, tncc, ncc, nom) VALUES (1211, 'MA18', '', 0, '', 'Préfecture de Marrakech');
INSERT INTO llx_c_departements (fk_region, code_departement, cheflieu, tncc, ncc, nom) VALUES (1211, 'MA19', '', 0, '', 'Province d''Al Haouz');
INSERT INTO llx_c_departements (fk_region, code_departement, cheflieu, tncc, ncc, nom) VALUES (1211, 'MA20', '', 0, '', 'Province de Chichaoua');
INSERT INTO llx_c_departements (fk_region, code_departement, cheflieu, tncc, ncc, nom) VALUES (1211, 'MA21', '', 0, '', 'Province d''El Kelâa des Sraghna');
INSERT INTO llx_c_departements (fk_region, code_departement, cheflieu, tncc, ncc, nom) VALUES (1211, 'MA22', '', 0, '', 'Province d''Essaouira');
INSERT INTO llx_c_departements (fk_region, code_departement, cheflieu, tncc, ncc, nom) VALUES (1211, 'MA23', '', 0, '', 'Province de Rehamna');
INSERT INTO llx_c_departements (fk_region, code_departement, cheflieu, tncc, ncc, nom) VALUES (1206, 'MA24', '', 0, '', 'Préfecture de Meknès');
INSERT INTO llx_c_departements (fk_region, code_departement, cheflieu, tncc, ncc, nom) VALUES (1206, 'MA25', '', 0, '', 'Province d’El Hajeb');
INSERT INTO llx_c_departements (fk_region, code_departement, cheflieu, tncc, ncc, nom) VALUES (1206, 'MA26', '', 0, '', 'Province d''Errachidia');
INSERT INTO llx_c_departements (fk_region, code_departement, cheflieu, tncc, ncc, nom) VALUES (1206, 'MA27', '', 0, '', 'Province d’Ifrane');
INSERT INTO llx_c_departements (fk_region, code_departement, cheflieu, tncc, ncc, nom) VALUES (1206, 'MA28', '', 0, '', 'Province de Khénifra');
INSERT INTO llx_c_departements (fk_region, code_departement, cheflieu, tncc, ncc, nom) VALUES (1206, 'MA29', '', 0, '', 'Province de Midelt');
INSERT INTO llx_c_departements (fk_region, code_departement, cheflieu, tncc, ncc, nom) VALUES (1204, 'MA30', '', 0, '', 'Préfecture d''Oujda-Angad');
INSERT INTO llx_c_departements (fk_region, code_departement, cheflieu, tncc, ncc, nom) VALUES (1204, 'MA31', '', 0, '', 'Province de Berkane');
INSERT INTO llx_c_departements (fk_region, code_departement, cheflieu, tncc, ncc, nom) VALUES (1204, 'MA32', '', 0, '', 'Province de Driouch');
INSERT INTO llx_c_departements (fk_region, code_departement, cheflieu, tncc, ncc, nom) VALUES (1204, 'MA33', '', 0, '', 'Province de Figuig');
INSERT INTO llx_c_departements (fk_region, code_departement, cheflieu, tncc, ncc, nom) VALUES (1204, 'MA34', '', 0, '', 'Province de Jerada');
INSERT INTO llx_c_departements (fk_region, code_departement, cheflieu, tncc, ncc, nom) VALUES (1204, 'MA35', '', 0, '', 'Province de Nador');
INSERT INTO llx_c_departements (fk_region, code_departement, cheflieu, tncc, ncc, nom) VALUES (1204, 'MA36', '', 0, '', 'Province de Taourirt');
INSERT INTO llx_c_departements (fk_region, code_departement, cheflieu, tncc, ncc, nom) VALUES (1216, 'MA37', '', 0, '', 'Province d''Aousserd');
INSERT INTO llx_c_departements (fk_region, code_departement, cheflieu, tncc, ncc, nom) VALUES (1216, 'MA38', '', 0, '', 'Province d''Oued Ed-Dahab');
INSERT INTO llx_c_departements (fk_region, code_departement, cheflieu, tncc, ncc, nom) VALUES (1207, 'MA39', '', 0, '', 'Préfecture de Rabat');
INSERT INTO llx_c_departements (fk_region, code_departement, cheflieu, tncc, ncc, nom) VALUES (1207, 'MA40', '', 0, '', 'Préfecture de Skhirat-Témara');
INSERT INTO llx_c_departements (fk_region, code_departement, cheflieu, tncc, ncc, nom) VALUES (1207, 'MA41', '', 0, '', 'Préfecture de Salé');
INSERT INTO llx_c_departements (fk_region, code_departement, cheflieu, tncc, ncc, nom) VALUES (1207, 'MA42', '', 0, '', 'Province de Khémisset');
INSERT INTO llx_c_departements (fk_region, code_departement, cheflieu, tncc, ncc, nom) VALUES (1213, 'MA43', '', 0, '', 'Préfecture d''Agadir Ida-Outanane');
INSERT INTO llx_c_departements (fk_region, code_departement, cheflieu, tncc, ncc, nom) VALUES (1213, 'MA44', '', 0, '', 'Préfecture d''Inezgane-Aït Melloul');
INSERT INTO llx_c_departements (fk_region, code_departement, cheflieu, tncc, ncc, nom) VALUES (1213, 'MA45', '', 0, '', 'Province de Chtouka-Aït Baha');
INSERT INTO llx_c_departements (fk_region, code_departement, cheflieu, tncc, ncc, nom) VALUES (1213, 'MA46', '', 0, '', 'Province d''Ouarzazate');
INSERT INTO llx_c_departements (fk_region, code_departement, cheflieu, tncc, ncc, nom) VALUES (1213, 'MA47', '', 0, '', 'Province de Sidi Ifni');
INSERT INTO llx_c_departements (fk_region, code_departement, cheflieu, tncc, ncc, nom) VALUES (1213, 'MA48', '', 0, '', 'Province de Taroudant');
INSERT INTO llx_c_departements (fk_region, code_departement, cheflieu, tncc, ncc, nom) VALUES (1213, 'MA49', '', 0, '', 'Province de Tinghir');
INSERT INTO llx_c_departements (fk_region, code_departement, cheflieu, tncc, ncc, nom) VALUES (1213, 'MA50', '', 0, '', 'Province de Tiznit');
INSERT INTO llx_c_departements (fk_region, code_departement, cheflieu, tncc, ncc, nom) VALUES (1213, 'MA51', '', 0, '', 'Province de Zagora');
INSERT INTO llx_c_departements (fk_region, code_departement, cheflieu, tncc, ncc, nom) VALUES (1212, 'MA52', '', 0, '', 'Province d''Azilal');
INSERT INTO llx_c_departements (fk_region, code_departement, cheflieu, tncc, ncc, nom) VALUES (1212, 'MA53', '', 0, '', 'Province de Beni Mellal');
INSERT INTO llx_c_departements (fk_region, code_departement, cheflieu, tncc, ncc, nom) VALUES (1212, 'MA54', '', 0, '', 'Province de Fquih Ben Salah');
INSERT INTO llx_c_departements (fk_region, code_departement, cheflieu, tncc, ncc, nom) VALUES (1201, 'MA55', '', 0, '', 'Préfecture de M''diq-Fnideq');
INSERT INTO llx_c_departements (fk_region, code_departement, cheflieu, tncc, ncc, nom) VALUES (1201, 'MA56', '', 0, '', 'Préfecture de Tanger-Asilah');
INSERT INTO llx_c_departements (fk_region, code_departement, cheflieu, tncc, ncc, nom) VALUES (1201, 'MA57', '', 0, '', 'Province de Chefchaouen');
INSERT INTO llx_c_departements (fk_region, code_departement, cheflieu, tncc, ncc, nom) VALUES (1201, 'MA58', '', 0, '', 'Province de Fahs-Anjra');
INSERT INTO llx_c_departements (fk_region, code_departement, cheflieu, tncc, ncc, nom) VALUES (1201, 'MA59', '', 0, '', 'Province de Larache');
INSERT INTO llx_c_departements (fk_region, code_departement, cheflieu, tncc, ncc, nom) VALUES (1201, 'MA60', '', 0, '', 'Province d''Ouezzane');
INSERT INTO llx_c_departements (fk_region, code_departement, cheflieu, tncc, ncc, nom) VALUES (1201, 'MA61', '', 0, '', 'Province de Tétouan');
INSERT INTO llx_c_departements (fk_region, code_departement, cheflieu, tncc, ncc, nom) VALUES (1203, 'MA62', '', 0, '', 'Province de Guercif');
INSERT INTO llx_c_departements (fk_region, code_departement, cheflieu, tncc, ncc, nom) VALUES (1203, 'MA63', '', 0, '', 'Province d''Al Hoceïma');
INSERT INTO llx_c_departements (fk_region, code_departement, cheflieu, tncc, ncc, nom) VALUES (1203, 'MA64', '', 0, '', 'Province de Taounate');
INSERT INTO llx_c_departements (fk_region, code_departement, cheflieu, tncc, ncc, nom) VALUES (1203, 'MA65', '', 0, '', 'Province de Taza');
INSERT INTO llx_c_departements (fk_region, code_departement, cheflieu, tncc, ncc, nom) VALUES (1205, 'MA6A', '', 0, '', 'Préfecture de Fès');
INSERT INTO llx_c_departements (fk_region, code_departement, cheflieu, tncc, ncc, nom) VALUES (1205, 'MA7A', '', 0, '', 'Province de Boulemane');
INSERT INTO llx_c_departements (fk_region, code_departement, cheflieu, tncc, ncc, nom) VALUES (1214, 'MA15A','', 0, '', 'Province d''Assa-Zag');
INSERT INTO llx_c_departements (fk_region, code_departement, cheflieu, tncc, ncc, nom) VALUES (1214, 'MA16A','', 0, '', 'Province d''Es-Semara');
INSERT INTO llx_c_departements (fk_region, code_departement, cheflieu, tncc, ncc, nom) VALUES (1211, 'MA18A','', 0, '', 'Préfecture de Marrakech');
INSERT INTO llx_c_departements (fk_region, code_departement, cheflieu, tncc, ncc, nom) VALUES (1214, 'MA19A','', 0, '', 'Province de Tan-Tan');
INSERT INTO llx_c_departements (fk_region, code_departement, cheflieu, tncc, ncc, nom) VALUES (1214, 'MA19B','', 0, '', 'Province de Tan-Tan');


-- Netherlands/Nederland Provinces (id country=17)
INSERT INTO llx_c_departements (fk_region, code_departement, cheflieu, tncc, ncc, nom) VALUES (1701, 'GR', NULL, NULL, NULL, 'Groningen');
INSERT INTO llx_c_departements (fk_region, code_departement, cheflieu, tncc, ncc, nom) VALUES (1701, 'FR', NULL, NULL, NULL, 'Friesland');
INSERT INTO llx_c_departements (fk_region, code_departement, cheflieu, tncc, ncc, nom) VALUES (1701, 'DR', NULL, NULL, NULL, 'Drenthe');
INSERT INTO llx_c_departements (fk_region, code_departement, cheflieu, tncc, ncc, nom) VALUES (1701, 'OV', NULL, NULL, NULL, 'Overijssel');
INSERT INTO llx_c_departements (fk_region, code_departement, cheflieu, tncc, ncc, nom) VALUES (1701, 'GD', NULL, NULL, NULL, 'Gelderland');
INSERT INTO llx_c_departements (fk_region, code_departement, cheflieu, tncc, ncc, nom) VALUES (1701, 'FL', NULL, NULL, NULL, 'Flevoland');
INSERT INTO llx_c_departements (fk_region, code_departement, cheflieu, tncc, ncc, nom) VALUES (1701, 'UT', NULL, NULL, NULL, 'Utrecht');
INSERT INTO llx_c_departements (fk_region, code_departement, cheflieu, tncc, ncc, nom) VALUES (1701, 'NH', NULL, NULL, NULL, 'Noord-Holland');
INSERT INTO llx_c_departements (fk_region, code_departement, cheflieu, tncc, ncc, nom) VALUES (1701, 'ZH', NULL, NULL, NULL, 'Zuid-Holland');
INSERT INTO llx_c_departements (fk_region, code_departement, cheflieu, tncc, ncc, nom) VALUES (1701, 'ZL', NULL, NULL, NULL, 'Zeeland');
INSERT INTO llx_c_departements (fk_region, code_departement, cheflieu, tncc, ncc, nom) VALUES (1701, 'NB', NULL, NULL, NULL, 'Noord-Brabant');
INSERT INTO llx_c_departements (fk_region, code_departement, cheflieu, tncc, ncc, nom) VALUES (1701, 'LB', NULL, NULL, NULL, 'Limburg');


-- Panama - 10 Provinces (id country=178)
INSERT INTO llx_c_departements (fk_region, code_departement, cheflieu, tncc, ncc, nom) VALUES (17801, 'PA-1',  '', 0, '', 'Bocas del Toro');
INSERT INTO llx_c_departements (fk_region, code_departement, cheflieu, tncc, ncc, nom) VALUES (17801, 'PA-2',  '', 0, '', 'Coclé');
INSERT INTO llx_c_departements (fk_region, code_departement, cheflieu, tncc, ncc, nom) VALUES (17801, 'PA-3',  '', 0, '', 'Colón');
INSERT INTO llx_c_departements (fk_region, code_departement, cheflieu, tncc, ncc, nom) VALUES (17801, 'PA-4',  '', 0, '', 'Chiriquí');
INSERT INTO llx_c_departements (fk_region, code_departement, cheflieu, tncc, ncc, nom) VALUES (17801, 'PA-5',  '', 0, '', 'Darién');
INSERT INTO llx_c_departements (fk_region, code_departement, cheflieu, tncc, ncc, nom) VALUES (17801, 'PA-6',  '', 0, '', 'Herrera');
INSERT INTO llx_c_departements (fk_region, code_departement, cheflieu, tncc, ncc, nom) VALUES (17801, 'PA-7',  '', 0, '', 'Los Santos');
INSERT INTO llx_c_departements (fk_region, code_departement, cheflieu, tncc, ncc, nom) VALUES (17801, 'PA-8',  '', 0, '', 'Panamá');
INSERT INTO llx_c_departements (fk_region, code_departement, cheflieu, tncc, ncc, nom) VALUES (17801, 'PA-9',  '', 0, '', 'Veraguas');
INSERT INTO llx_c_departements (fk_region, code_departement, cheflieu, tncc, ncc, nom) VALUES (17801, 'PA-13', '', 0, '', 'Panamá Oeste');


-- Provinces Peru (id country=181)
INSERT INTO llx_c_departements (code_departement, fk_region, cheflieu, tncc, ncc, nom) VALUES ('0101', 18101, '', 0, '', 'Chachapoyas');
INSERT INTO llx_c_departements (code_departement, fk_region, cheflieu, tncc, ncc, nom) VALUES ('0102', 18101, '', 0, '', 'Bagua');
INSERT INTO llx_c_departements (code_departement, fk_region, cheflieu, tncc, ncc, nom) VALUES ('0103', 18101, '', 0, '', 'Bongará');
INSERT INTO llx_c_departements (code_departement, fk_region, cheflieu, tncc, ncc, nom) VALUES ('0104', 18101, '', 0, '', 'Condorcanqui');
INSERT INTO llx_c_departements (code_departement, fk_region, cheflieu, tncc, ncc, nom) VALUES ('0105', 18101, '', 0, '', 'Luya');
INSERT INTO llx_c_departements (code_departement, fk_region, cheflieu, tncc, ncc, nom) VALUES ('0106', 18101, '', 0, '', 'Rodríguez de Mendoza');
INSERT INTO llx_c_departements (code_departement, fk_region, cheflieu, tncc, ncc, nom) VALUES ('0107', 18101, '', 0, '', 'Utcubamba');
INSERT INTO llx_c_departements (code_departement, fk_region, cheflieu, tncc, ncc, nom) VALUES ('0201', 18102, '', 0, '', 'Huaraz');
INSERT INTO llx_c_departements (code_departement, fk_region, cheflieu, tncc, ncc, nom) VALUES ('0202', 18102, '', 0, '', 'Aija');
INSERT INTO llx_c_departements (code_departement, fk_region, cheflieu, tncc, ncc, nom) VALUES ('0203', 18102, '', 0, '', 'Antonio Raymondi');
INSERT INTO llx_c_departements (code_departement, fk_region, cheflieu, tncc, ncc, nom) VALUES ('0204', 18102, '', 0, '', 'Asunción');
INSERT INTO llx_c_departements (code_departement, fk_region, cheflieu, tncc, ncc, nom) VALUES ('0205', 18102, '', 0, '', 'Bolognesi');
INSERT INTO llx_c_departements (code_departement, fk_region, cheflieu, tncc, ncc, nom) VALUES ('0206', 18102, '', 0, '', 'Carhuaz');
INSERT INTO llx_c_departements (code_departement, fk_region, cheflieu, tncc, ncc, nom) VALUES ('0207', 18102, '', 0, '', 'Carlos Fermín Fitzcarrald');
INSERT INTO llx_c_departements (code_departement, fk_region, cheflieu, tncc, ncc, nom) VALUES ('0208', 18102, '', 0, '', 'Casma');
INSERT INTO llx_c_departements (code_departement, fk_region, cheflieu, tncc, ncc, nom) VALUES ('0209', 18102, '', 0, '', 'Corongo');
INSERT INTO llx_c_departements (code_departement, fk_region, cheflieu, tncc, ncc, nom) VALUES ('0210', 18102, '', 0, '', 'Huari');
INSERT INTO llx_c_departements (code_departement, fk_region, cheflieu, tncc, ncc, nom) VALUES ('0211', 18102, '', 0, '', 'Huarmey');
INSERT INTO llx_c_departements (code_departement, fk_region, cheflieu, tncc, ncc, nom) VALUES ('0212', 18102, '', 0, '', 'Huaylas');
INSERT INTO llx_c_departements (code_departement, fk_region, cheflieu, tncc, ncc, nom) VALUES ('0213', 18102, '', 0, '', 'Mariscal Luzuriaga');
INSERT INTO llx_c_departements (code_departement, fk_region, cheflieu, tncc, ncc, nom) VALUES ('0214', 18102, '', 0, '', 'Ocros');
INSERT INTO llx_c_departements (code_departement, fk_region, cheflieu, tncc, ncc, nom) VALUES ('0215', 18102, '', 0, '', 'Pallasca');
INSERT INTO llx_c_departements (code_departement, fk_region, cheflieu, tncc, ncc, nom) VALUES ('0216', 18102, '', 0, '', 'Pomabamba');
INSERT INTO llx_c_departements (code_departement, fk_region, cheflieu, tncc, ncc, nom) VALUES ('0217', 18102, '', 0, '', 'Recuay');
INSERT INTO llx_c_departements (code_departement, fk_region, cheflieu, tncc, ncc, nom) VALUES ('0218', 18102, '', 0, '', 'Papá');
INSERT INTO llx_c_departements (code_departement, fk_region, cheflieu, tncc, ncc, nom) VALUES ('0219', 18102, '', 0, '', 'Sihuas');
INSERT INTO llx_c_departements (code_departement, fk_region, cheflieu, tncc, ncc, nom) VALUES ('0220', 18102, '', 0, '', 'Yungay');
INSERT INTO llx_c_departements (code_departement, fk_region, cheflieu, tncc, ncc, nom) VALUES ('0301', 18103, '', 0, '', 'Abancay');
INSERT INTO llx_c_departements (code_departement, fk_region, cheflieu, tncc, ncc, nom) VALUES ('0302', 18103, '', 0, '', 'Andahuaylas');
INSERT INTO llx_c_departements (code_departement, fk_region, cheflieu, tncc, ncc, nom) VALUES ('0303', 18103, '', 0, '', 'Antabamba');
INSERT INTO llx_c_departements (code_departement, fk_region, cheflieu, tncc, ncc, nom) VALUES ('0304', 18103, '', 0, '', 'Aymaraes');
INSERT INTO llx_c_departements (code_departement, fk_region, cheflieu, tncc, ncc, nom) VALUES ('0305', 18103, '', 0, '', 'Cotabambas');
INSERT INTO llx_c_departements (code_departement, fk_region, cheflieu, tncc, ncc, nom) VALUES ('0306', 18103, '', 0, '', 'Chincheros');
INSERT INTO llx_c_departements (code_departement, fk_region, cheflieu, tncc, ncc, nom) VALUES ('0307', 18103, '', 0, '', 'Grau');
INSERT INTO llx_c_departements (code_departement, fk_region, cheflieu, tncc, ncc, nom) VALUES ('0401', 18104, '', 0, '', 'Arequipa');
INSERT INTO llx_c_departements (code_departement, fk_region, cheflieu, tncc, ncc, nom) VALUES ('0402', 18104, '', 0, '', 'Camaná');
INSERT INTO llx_c_departements (code_departement, fk_region, cheflieu, tncc, ncc, nom) VALUES ('0403', 18104, '', 0, '', 'Caravelí');
INSERT INTO llx_c_departements (code_departement, fk_region, cheflieu, tncc, ncc, nom) VALUES ('0404', 18104, '', 0, '', 'Castilla');
INSERT INTO llx_c_departements (code_departement, fk_region, cheflieu, tncc, ncc, nom) VALUES ('0405', 18104, '', 0, '', 'Caylloma');
INSERT INTO llx_c_departements (code_departement, fk_region, cheflieu, tncc, ncc, nom) VALUES ('0406', 18104, '', 0, '', 'Condesuyos');
INSERT INTO llx_c_departements (code_departement, fk_region, cheflieu, tncc, ncc, nom) VALUES ('0407', 18104, '', 0, '', 'Islay');
INSERT INTO llx_c_departements (code_departement, fk_region, cheflieu, tncc, ncc, nom) VALUES ('0408', 18104, '', 0, '', 'La Unión');
INSERT INTO llx_c_departements (code_departement, fk_region, cheflieu, tncc, ncc, nom) VALUES ('0501', 18105, '', 0, '', 'Huamanga');
INSERT INTO llx_c_departements (code_departement, fk_region, cheflieu, tncc, ncc, nom) VALUES ('0502', 18105, '', 0, '', 'Cangallo');
INSERT INTO llx_c_departements (code_departement, fk_region, cheflieu, tncc, ncc, nom) VALUES ('0503', 18105, '', 0, '', 'Huanca Sancos');
INSERT INTO llx_c_departements (code_departement, fk_region, cheflieu, tncc, ncc, nom) VALUES ('0504', 18105, '', 0, '', 'Huanta');
INSERT INTO llx_c_departements (code_departement, fk_region, cheflieu, tncc, ncc, nom) VALUES ('0505', 18105, '', 0, '', 'La Mar');
INSERT INTO llx_c_departements (code_departement, fk_region, cheflieu, tncc, ncc, nom) VALUES ('0506', 18105, '', 0, '', 'Lucanas');
INSERT INTO llx_c_departements (code_departement, fk_region, cheflieu, tncc, ncc, nom) VALUES ('0507', 18105, '', 0, '', 'Parinacochas');
INSERT INTO llx_c_departements (code_departement, fk_region, cheflieu, tncc, ncc, nom) VALUES ('0508', 18105, '', 0, '', 'Páucar del Sara Sara');
INSERT INTO llx_c_departements (code_departement, fk_region, cheflieu, tncc, ncc, nom) VALUES ('0509', 18105, '', 0, '', 'Sucre');
INSERT INTO llx_c_departements (code_departement, fk_region, cheflieu, tncc, ncc, nom) VALUES ('0510', 18105, '', 0, '', 'Víctor Fajardo');
INSERT INTO llx_c_departements (code_departement, fk_region, cheflieu, tncc, ncc, nom) VALUES ('0511', 18105, '', 0, '', 'Vilcas Huamán');
INSERT INTO llx_c_departements (code_departement, fk_region, cheflieu, tncc, ncc, nom) VALUES ('0601', 18106, '', 0, '', 'Cajamarca');
INSERT INTO llx_c_departements (code_departement, fk_region, cheflieu, tncc, ncc, nom) VALUES ('0602', 18106, '', 0, '', 'Cajabamba');
INSERT INTO llx_c_departements (code_departement, fk_region, cheflieu, tncc, ncc, nom) VALUES ('0603', 18106, '', 0, '', 'Celendín');
INSERT INTO llx_c_departements (code_departement, fk_region, cheflieu, tncc, ncc, nom) VALUES ('0604', 18106, '', 0, '', 'Chota');
INSERT INTO llx_c_departements (code_departement, fk_region, cheflieu, tncc, ncc, nom) VALUES ('0605', 18106, '', 0, '', 'Contumazá');
INSERT INTO llx_c_departements (code_departement, fk_region, cheflieu, tncc, ncc, nom) VALUES ('0606', 18106, '', 0, '', 'Cutervo');
INSERT INTO llx_c_departements (code_departement, fk_region, cheflieu, tncc, ncc, nom) VALUES ('0607', 18106, '', 0, '', 'Hualgayoc');
INSERT INTO llx_c_departements (code_departement, fk_region, cheflieu, tncc, ncc, nom) VALUES ('0608', 18106, '', 0, '', 'Jaén');
INSERT INTO llx_c_departements (code_departement, fk_region, cheflieu, tncc, ncc, nom) VALUES ('0609', 18106, '', 0, '', 'San Ignacio');
INSERT INTO llx_c_departements (code_departement, fk_region, cheflieu, tncc, ncc, nom) VALUES ('0610', 18106, '', 0, '', 'San Marcos');
INSERT INTO llx_c_departements (code_departement, fk_region, cheflieu, tncc, ncc, nom) VALUES ('0611', 18106, '', 0, '', 'San Miguel');
INSERT INTO llx_c_departements (code_departement, fk_region, cheflieu, tncc, ncc, nom) VALUES ('0612', 18106, '', 0, '', 'San Pablo');
INSERT INTO llx_c_departements (code_departement, fk_region, cheflieu, tncc, ncc, nom) VALUES ('0613', 18106, '', 0, '', 'Santa Cruz');
INSERT INTO llx_c_departements (code_departement, fk_region, cheflieu, tncc, ncc, nom) VALUES ('0701', 18107, '', 0, '', 'Callao');
INSERT INTO llx_c_departements (code_departement, fk_region, cheflieu, tncc, ncc, nom) VALUES ('0801', 18108, '', 0, '', 'Cusco');
INSERT INTO llx_c_departements (code_departement, fk_region, cheflieu, tncc, ncc, nom) VALUES ('0802', 18108, '', 0, '', 'Acomayo');
INSERT INTO llx_c_departements (code_departement, fk_region, cheflieu, tncc, ncc, nom) VALUES ('0803', 18108, '', 0, '', 'Anta');
INSERT INTO llx_c_departements (code_departement, fk_region, cheflieu, tncc, ncc, nom) VALUES ('0804', 18108, '', 0, '', 'Calca');
INSERT INTO llx_c_departements (code_departement, fk_region, cheflieu, tncc, ncc, nom) VALUES ('0805', 18108, '', 0, '', 'Canas');
INSERT INTO llx_c_departements (code_departement, fk_region, cheflieu, tncc, ncc, nom) VALUES ('0806', 18108, '', 0, '', 'Canchis');
INSERT INTO llx_c_departements (code_departement, fk_region, cheflieu, tncc, ncc, nom) VALUES ('0807', 18108, '', 0, '', 'Chumbivilcas');
INSERT INTO llx_c_departements (code_departement, fk_region, cheflieu, tncc, ncc, nom) VALUES ('0808', 18108, '', 0, '', 'Espinar');
INSERT INTO llx_c_departements (code_departement, fk_region, cheflieu, tncc, ncc, nom) VALUES ('0809', 18108, '', 0, '', 'La Convención');
INSERT INTO llx_c_departements (code_departement, fk_region, cheflieu, tncc, ncc, nom) VALUES ('0810', 18108, '', 0, '', 'Paruro');
INSERT INTO llx_c_departements (code_departement, fk_region, cheflieu, tncc, ncc, nom) VALUES ('0811', 18108, '', 0, '', 'Paucartambo');
INSERT INTO llx_c_departements (code_departement, fk_region, cheflieu, tncc, ncc, nom) VALUES ('0812', 18108, '', 0, '', 'Quispicanchi');
INSERT INTO llx_c_departements (code_departement, fk_region, cheflieu, tncc, ncc, nom) VALUES ('0813', 18108, '', 0, '', 'Urubamba');
INSERT INTO llx_c_departements (code_departement, fk_region, cheflieu, tncc, ncc, nom) VALUES ('0901', 18109, '', 0, '', 'Huancavelica');
INSERT INTO llx_c_departements (code_departement, fk_region, cheflieu, tncc, ncc, nom) VALUES ('0902', 18109, '', 0, '', 'Acobamba');
INSERT INTO llx_c_departements (code_departement, fk_region, cheflieu, tncc, ncc, nom) VALUES ('0903', 18109, '', 0, '', 'Angaraes');
INSERT INTO llx_c_departements (code_departement, fk_region, cheflieu, tncc, ncc, nom) VALUES ('0904', 18109, '', 0, '', 'Castrovirreyna');
INSERT INTO llx_c_departements (code_departement, fk_region, cheflieu, tncc, ncc, nom) VALUES ('0905', 18109, '', 0, '', 'Churcampa');
INSERT INTO llx_c_departements (code_departement, fk_region, cheflieu, tncc, ncc, nom) VALUES ('0906', 18109, '', 0, '', 'Huaytará');
INSERT INTO llx_c_departements (code_departement, fk_region, cheflieu, tncc, ncc, nom) VALUES ('0907', 18109, '', 0, '', 'Tayacaja');
INSERT INTO llx_c_departements (code_departement, fk_region, cheflieu, tncc, ncc, nom) VALUES ('1001', 18110, '', 0, '', 'Huánuco');
INSERT INTO llx_c_departements (code_departement, fk_region, cheflieu, tncc, ncc, nom) VALUES ('1002', 18110, '', 0, '', 'Ambón');
INSERT INTO llx_c_departements (code_departement, fk_region, cheflieu, tncc, ncc, nom) VALUES ('1003', 18110, '', 0, '', 'Dos de Mayo');
INSERT INTO llx_c_departements (code_departement, fk_region, cheflieu, tncc, ncc, nom) VALUES ('1004', 18110, '', 0, '', 'Huacaybamba');
INSERT INTO llx_c_departements (code_departement, fk_region, cheflieu, tncc, ncc, nom) VALUES ('1005', 18110, '', 0, '', 'Huamalíes');
INSERT INTO llx_c_departements (code_departement, fk_region, cheflieu, tncc, ncc, nom) VALUES ('1006', 18110, '', 0, '', 'Leoncio Prado');
INSERT INTO llx_c_departements (code_departement, fk_region, cheflieu, tncc, ncc, nom) VALUES ('1007', 18110, '', 0, '', 'Marañón');
INSERT INTO llx_c_departements (code_departement, fk_region, cheflieu, tncc, ncc, nom) VALUES ('1008', 18110, '', 0, '', 'Pachitea');
INSERT INTO llx_c_departements (code_departement, fk_region, cheflieu, tncc, ncc, nom) VALUES ('1009', 18110, '', 0, '', 'Puerto Inca');
INSERT INTO llx_c_departements (code_departement, fk_region, cheflieu, tncc, ncc, nom) VALUES ('1010', 18110, '', 0, '', 'Lauricocha');
INSERT INTO llx_c_departements (code_departement, fk_region, cheflieu, tncc, ncc, nom) VALUES ('1011', 18110, '', 0, '', 'Yarowilca');
INSERT INTO llx_c_departements (code_departement, fk_region, cheflieu, tncc, ncc, nom) VALUES ('1101', 18111, '', 0, '', 'Ica');
INSERT INTO llx_c_departements (code_departement, fk_region, cheflieu, tncc, ncc, nom) VALUES ('1102', 18111, '', 0, '', 'Chincha');
INSERT INTO llx_c_departements (code_departement, fk_region, cheflieu, tncc, ncc, nom) VALUES ('1103', 18111, '', 0, '', 'Nazca');
INSERT INTO llx_c_departements (code_departement, fk_region, cheflieu, tncc, ncc, nom) VALUES ('1104', 18111, '', 0, '', 'Palpa');
INSERT INTO llx_c_departements (code_departement, fk_region, cheflieu, tncc, ncc, nom) VALUES ('1105', 18111, '', 0, '', 'Pisco');
INSERT INTO llx_c_departements (code_departement, fk_region, cheflieu, tncc, ncc, nom) VALUES ('1201', 18112, '', 0, '', 'Huancayo');
INSERT INTO llx_c_departements (code_departement, fk_region, cheflieu, tncc, ncc, nom) VALUES ('1202', 18112, '', 0, '', 'Concepción');
INSERT INTO llx_c_departements (code_departement, fk_region, cheflieu, tncc, ncc, nom) VALUES ('1203', 18112, '', 0, '', 'Chanchamayo');
INSERT INTO llx_c_departements (code_departement, fk_region, cheflieu, tncc, ncc, nom) VALUES ('1204', 18112, '', 0, '', 'Jauja');
INSERT INTO llx_c_departements (code_departement, fk_region, cheflieu, tncc, ncc, nom) VALUES ('1205', 18112, '', 0, '', 'Junín');
INSERT INTO llx_c_departements (code_departement, fk_region, cheflieu, tncc, ncc, nom) VALUES ('1206', 18112, '', 0, '', 'Satipo');
INSERT INTO llx_c_departements (code_departement, fk_region, cheflieu, tncc, ncc, nom) VALUES ('1207', 18112, '', 0, '', 'Tarma');
INSERT INTO llx_c_departements (code_departement, fk_region, cheflieu, tncc, ncc, nom) VALUES ('1208', 18112, '', 0, '', 'Yauli');
INSERT INTO llx_c_departements (code_departement, fk_region, cheflieu, tncc, ncc, nom) VALUES ('1209', 18112, '', 0, '', 'Chupaca');
INSERT INTO llx_c_departements (code_departement, fk_region, cheflieu, tncc, ncc, nom) VALUES ('1301', 18113, '', 0, '', 'Trujillo');
INSERT INTO llx_c_departements (code_departement, fk_region, cheflieu, tncc, ncc, nom) VALUES ('1302', 18113, '', 0, '', 'Ascope');
INSERT INTO llx_c_departements (code_departement, fk_region, cheflieu, tncc, ncc, nom) VALUES ('1303', 18113, '', 0, '', 'Bolívar');
INSERT INTO llx_c_departements (code_departement, fk_region, cheflieu, tncc, ncc, nom) VALUES ('1304', 18113, '', 0, '', 'Chepén');
INSERT INTO llx_c_departements (code_departement, fk_region, cheflieu, tncc, ncc, nom) VALUES ('1305', 18113, '', 0, '', 'Julcán');
INSERT INTO llx_c_departements (code_departement, fk_region, cheflieu, tncc, ncc, nom) VALUES ('1306', 18113, '', 0, '', 'Otuzco');
INSERT INTO llx_c_departements (code_departement, fk_region, cheflieu, tncc, ncc, nom) VALUES ('1307', 18113, '', 0, '', 'Pacasmayo');
INSERT INTO llx_c_departements (code_departement, fk_region, cheflieu, tncc, ncc, nom) VALUES ('1308', 18113, '', 0, '', 'Pataz');
INSERT INTO llx_c_departements (code_departement, fk_region, cheflieu, tncc, ncc, nom) VALUES ('1309', 18113, '', 0, '', 'Sánchez Carrión');
INSERT INTO llx_c_departements (code_departement, fk_region, cheflieu, tncc, ncc, nom) VALUES ('1310', 18113, '', 0, '', 'Santiago de Chuco');
INSERT INTO llx_c_departements (code_departement, fk_region, cheflieu, tncc, ncc, nom) VALUES ('1311', 18113, '', 0, '', 'Gran Chimú');
INSERT INTO llx_c_departements (code_departement, fk_region, cheflieu, tncc, ncc, nom) VALUES ('1312', 18113, '', 0, '', 'Virú');
INSERT INTO llx_c_departements (code_departement, fk_region, cheflieu, tncc, ncc, nom) VALUES ('1401', 18114, '', 0, '', 'Chiclayo');
INSERT INTO llx_c_departements (code_departement, fk_region, cheflieu, tncc, ncc, nom) VALUES ('1402', 18114, '', 0, '', 'Ferreñafe');
INSERT INTO llx_c_departements (code_departement, fk_region, cheflieu, tncc, ncc, nom) VALUES ('1403', 18114, '', 0, '', 'Lambayeque');
INSERT INTO llx_c_departements (code_departement, fk_region, cheflieu, tncc, ncc, nom) VALUES ('1501', 18115, '', 0, '', 'Lima');
INSERT INTO llx_c_departements (code_departement, fk_region, cheflieu, tncc, ncc, nom) VALUES ('1502', 18116, '', 0, '', 'Huaura');
INSERT INTO llx_c_departements (code_departement, fk_region, cheflieu, tncc, ncc, nom) VALUES ('1503', 18116, '', 0, '', 'Barranca');
INSERT INTO llx_c_departements (code_departement, fk_region, cheflieu, tncc, ncc, nom) VALUES ('1504', 18116, '', 0, '', 'Cajatambo');
INSERT INTO llx_c_departements (code_departement, fk_region, cheflieu, tncc, ncc, nom) VALUES ('1505', 18116, '', 0, '', 'Canta');
INSERT INTO llx_c_departements (code_departement, fk_region, cheflieu, tncc, ncc, nom) VALUES ('1506', 18116, '', 0, '', 'Cañete');
INSERT INTO llx_c_departements (code_departement, fk_region, cheflieu, tncc, ncc, nom) VALUES ('1507', 18116, '', 0, '', 'Huaral');
INSERT INTO llx_c_departements (code_departement, fk_region, cheflieu, tncc, ncc, nom) VALUES ('1508', 18116, '', 0, '', 'Huarochirí');
INSERT INTO llx_c_departements (code_departement, fk_region, cheflieu, tncc, ncc, nom) VALUES ('1509', 18116, '', 0, '', 'Oyón');
INSERT INTO llx_c_departements (code_departement, fk_region, cheflieu, tncc, ncc, nom) VALUES ('1510', 18116, '', 0, '', 'Yauyos');
INSERT INTO llx_c_departements (code_departement, fk_region, cheflieu, tncc, ncc, nom) VALUES ('1601', 18117, '', 0, '', 'Maynas');
INSERT INTO llx_c_departements (code_departement, fk_region, cheflieu, tncc, ncc, nom) VALUES ('1602', 18117, '', 0, '', 'Alto Amazonas');
INSERT INTO llx_c_departements (code_departement, fk_region, cheflieu, tncc, ncc, nom) VALUES ('1603', 18117, '', 0, '', 'Loreto');
INSERT INTO llx_c_departements (code_departement, fk_region, cheflieu, tncc, ncc, nom) VALUES ('1604', 18117, '', 0, '', 'Mariscal Ramón Castilla');
INSERT INTO llx_c_departements (code_departement, fk_region, cheflieu, tncc, ncc, nom) VALUES ('1605', 18117, '', 0, '', 'Requena');
INSERT INTO llx_c_departements (code_departement, fk_region, cheflieu, tncc, ncc, nom) VALUES ('1606', 18117, '', 0, '', 'Ucayali');
INSERT INTO llx_c_departements (code_departement, fk_region, cheflieu, tncc, ncc, nom) VALUES ('1607', 18117, '', 0, '', 'Datem del Marañón');
INSERT INTO llx_c_departements (code_departement, fk_region, cheflieu, tncc, ncc, nom) VALUES ('1701', 18118, '', 0, '', 'Tambopata');
INSERT INTO llx_c_departements (code_departement, fk_region, cheflieu, tncc, ncc, nom) VALUES ('1702', 18118, '', 0, '', 'Manú');
INSERT INTO llx_c_departements (code_departement, fk_region, cheflieu, tncc, ncc, nom) VALUES ('1703', 18118, '', 0, '', 'Tahuamanu');
INSERT INTO llx_c_departements (code_departement, fk_region, cheflieu, tncc, ncc, nom) VALUES ('1801', 18119, '', 0, '', 'Mariscal Nieto');
INSERT INTO llx_c_departements (code_departement, fk_region, cheflieu, tncc, ncc, nom) VALUES ('1802', 18119, '', 0, '', 'General Sánchez Cerro');
INSERT INTO llx_c_departements (code_departement, fk_region, cheflieu, tncc, ncc, nom) VALUES ('1803', 18119, '', 0, '', 'Ilo');
INSERT INTO llx_c_departements (code_departement, fk_region, cheflieu, tncc, ncc, nom) VALUES ('1901', 18120, '', 0, '', 'Pasco');
INSERT INTO llx_c_departements (code_departement, fk_region, cheflieu, tncc, ncc, nom) VALUES ('1902', 18120, '', 0, '', 'Daniel Alcides Carrión');
INSERT INTO llx_c_departements (code_departement, fk_region, cheflieu, tncc, ncc, nom) VALUES ('1903', 18120, '', 0, '', 'Oxapampa');
INSERT INTO llx_c_departements (code_departement, fk_region, cheflieu, tncc, ncc, nom) VALUES ('2001', 18121, '', 0, '', 'Piura');
INSERT INTO llx_c_departements (code_departement, fk_region, cheflieu, tncc, ncc, nom) VALUES ('2002', 18121, '', 0, '', 'Ayabaca');
INSERT INTO llx_c_departements (code_departement, fk_region, cheflieu, tncc, ncc, nom) VALUES ('2003', 18121, '', 0, '', 'Huancabamba');
INSERT INTO llx_c_departements (code_departement, fk_region, cheflieu, tncc, ncc, nom) VALUES ('2004', 18121, '', 0, '', 'Morropón');
INSERT INTO llx_c_departements (code_departement, fk_region, cheflieu, tncc, ncc, nom) VALUES ('2005', 18121, '', 0, '', 'Paita');
INSERT INTO llx_c_departements (code_departement, fk_region, cheflieu, tncc, ncc, nom) VALUES ('2006', 18121, '', 0, '', 'Sullana');
INSERT INTO llx_c_departements (code_departement, fk_region, cheflieu, tncc, ncc, nom) VALUES ('2007', 18121, '', 0, '', 'Talara');
INSERT INTO llx_c_departements (code_departement, fk_region, cheflieu, tncc, ncc, nom) VALUES ('2008', 18121, '', 0, '', 'Sechura');
INSERT INTO llx_c_departements (code_departement, fk_region, cheflieu, tncc, ncc, nom) VALUES ('2101', 18122, '', 0, '', 'Puno');
INSERT INTO llx_c_departements (code_departement, fk_region, cheflieu, tncc, ncc, nom) VALUES ('2102', 18122, '', 0, '', 'Azángaro');
INSERT INTO llx_c_departements (code_departement, fk_region, cheflieu, tncc, ncc, nom) VALUES ('2103', 18122, '', 0, '', 'Carabaya');
INSERT INTO llx_c_departements (code_departement, fk_region, cheflieu, tncc, ncc, nom) VALUES ('2104', 18122, '', 0, '', 'Chucuito');
INSERT INTO llx_c_departements (code_departement, fk_region, cheflieu, tncc, ncc, nom) VALUES ('2105', 18122, '', 0, '', 'El Collao');
INSERT INTO llx_c_departements (code_departement, fk_region, cheflieu, tncc, ncc, nom) VALUES ('2106', 18122, '', 0, '', 'Huancané');
INSERT INTO llx_c_departements (code_departement, fk_region, cheflieu, tncc, ncc, nom) VALUES ('2107', 18122, '', 0, '', 'Lampa');
INSERT INTO llx_c_departements (code_departement, fk_region, cheflieu, tncc, ncc, nom) VALUES ('2108', 18122, '', 0, '', 'Melgar');
INSERT INTO llx_c_departements (code_departement, fk_region, cheflieu, tncc, ncc, nom) VALUES ('2109', 18122, '', 0, '', 'Moho');
INSERT INTO llx_c_departements (code_departement, fk_region, cheflieu, tncc, ncc, nom) VALUES ('2110', 18122, '', 0, '', 'San Antonio de Putina');
INSERT INTO llx_c_departements (code_departement, fk_region, cheflieu, tncc, ncc, nom) VALUES ('2111', 18122, '', 0, '', 'San Román');
INSERT INTO llx_c_departements (code_departement, fk_region, cheflieu, tncc, ncc, nom) VALUES ('2112', 18122, '', 0, '', 'Sandia');
INSERT INTO llx_c_departements (code_departement, fk_region, cheflieu, tncc, ncc, nom) VALUES ('2113', 18122, '', 0, '', 'Yunguyo');
INSERT INTO llx_c_departements (code_departement, fk_region, cheflieu, tncc, ncc, nom) VALUES ('2201', 18123, '', 0, '', 'Moyobamba');
INSERT INTO llx_c_departements (code_departement, fk_region, cheflieu, tncc, ncc, nom) VALUES ('2202', 18123, '', 0, '', 'Bellavista');
INSERT INTO llx_c_departements (code_departement, fk_region, cheflieu, tncc, ncc, nom) VALUES ('2203', 18123, '', 0, '', 'El Dorado');
INSERT INTO llx_c_departements (code_departement, fk_region, cheflieu, tncc, ncc, nom) VALUES ('2204', 18123, '', 0, '', 'Huallaga');
INSERT INTO llx_c_departements (code_departement, fk_region, cheflieu, tncc, ncc, nom) VALUES ('2205', 18123, '', 0, '', 'Lamas');
INSERT INTO llx_c_departements (code_departement, fk_region, cheflieu, tncc, ncc, nom) VALUES ('2206', 18123, '', 0, '', 'Mariscal Cáceres');
INSERT INTO llx_c_departements (code_departement, fk_region, cheflieu, tncc, ncc, nom) VALUES ('2207', 18123, '', 0, '', 'Picota');
INSERT INTO llx_c_departements (code_departement, fk_region, cheflieu, tncc, ncc, nom) VALUES ('2208', 18123, '', 0, '', 'La Rioja');
INSERT INTO llx_c_departements (code_departement, fk_region, cheflieu, tncc, ncc, nom) VALUES ('2209', 18123, '', 0, '', 'San Martín');
INSERT INTO llx_c_departements (code_departement, fk_region, cheflieu, tncc, ncc, nom) VALUES ('2210', 18123, '', 0, '', 'Tocache');
INSERT INTO llx_c_departements (code_departement, fk_region, cheflieu, tncc, ncc, nom) VALUES ('2301', 18124, '', 0, '', 'Tacna');
INSERT INTO llx_c_departements (code_departement, fk_region, cheflieu, tncc, ncc, nom) VALUES ('2302', 18124, '', 0, '', 'Candarave');
INSERT INTO llx_c_departements (code_departement, fk_region, cheflieu, tncc, ncc, nom) VALUES ('2303', 18124, '', 0, '', 'Jorge Basadre');
INSERT INTO llx_c_departements (code_departement, fk_region, cheflieu, tncc, ncc, nom) VALUES ('2304', 18124, '', 0, '', 'Tarata');
INSERT INTO llx_c_departements (code_departement, fk_region, cheflieu, tncc, ncc, nom) VALUES ('2401', 18125, '', 0, '', 'Tumbes');
INSERT INTO llx_c_departements (code_departement, fk_region, cheflieu, tncc, ncc, nom) VALUES ('2402', 18125, '', 0, '', 'Contralmirante Villar');
INSERT INTO llx_c_departements (code_departement, fk_region, cheflieu, tncc, ncc, nom) VALUES ('2403', 18125, '', 0, '', 'Zarumilla');
INSERT INTO llx_c_departements (code_departement, fk_region, cheflieu, tncc, ncc, nom) VALUES ('2501', 18126, '', 0, '', 'Coronel Portillo');
INSERT INTO llx_c_departements (code_departement, fk_region, cheflieu, tncc, ncc, nom) VALUES ('2502', 18126, '', 0, '', 'Atalaya');
INSERT INTO llx_c_departements (code_departement, fk_region, cheflieu, tncc, ncc, nom) VALUES ('2503', 18126, '', 0, '', 'Padre Abad');
INSERT INTO llx_c_departements (code_departement, fk_region, cheflieu, tncc, ncc, nom) VALUES ('2504', 18126, '', 0, '', 'Purús');


-- Portugal Provinces / Postal Districts (rowid country=25)
INSERT INTO llx_c_departements (fk_region, code_departement, cheflieu, tncc, ncc, nom) VALUES (15001, 'PT-AV', NULL, NULL, 'AVEIRO', 'Aveiro');
INSERT INTO llx_c_departements (fk_region, code_departement, cheflieu, tncc, ncc, nom) VALUES (15002, 'PT-AC', NULL, NULL, 'AZORES', 'Azores');
INSERT INTO llx_c_departements (fk_region, code_departement, cheflieu, tncc, ncc, nom) VALUES (15001, 'PT-BE', NULL, NULL, 'BEJA', 'Beja');
INSERT INTO llx_c_departements (fk_region, code_departement, cheflieu, tncc, ncc, nom) VALUES (15001, 'PT-BR', NULL, NULL, 'BRAGA', 'Braga');
INSERT INTO llx_c_departements (fk_region, code_departement, cheflieu, tncc, ncc, nom) VALUES (15001, 'PT-BA', NULL, NULL, 'BRAGANCA', 'Bragança');
INSERT INTO llx_c_departements (fk_region, code_departement, cheflieu, tncc, ncc, nom) VALUES (15001, 'PT-CB', NULL, NULL, 'CASTELO BRANCO', 'Castelo Branco');
INSERT INTO llx_c_departements (fk_region, code_departement, cheflieu, tncc, ncc, nom) VALUES (15001, 'PT-CO', NULL, NULL, 'COIMBRA', 'Coimbra');
INSERT INTO llx_c_departements (fk_region, code_departement, cheflieu, tncc, ncc, nom) VALUES (15001, 'PT-EV', NULL, NULL, 'EVORA', 'Évora');
INSERT INTO llx_c_departements (fk_region, code_departement, cheflieu, tncc, ncc, nom) VALUES (15001, 'PT-FA', NULL, NULL, 'FARO', 'Faro');
INSERT INTO llx_c_departements (fk_region, code_departement, cheflieu, tncc, ncc, nom) VALUES (15001, 'PT-GU', NULL, NULL, 'GUARDA', 'Guarda');
INSERT INTO llx_c_departements (fk_region, code_departement, cheflieu, tncc, ncc, nom) VALUES (15001, 'PT-LE', NULL, NULL, 'LEIRIA', 'Leiria');
INSERT INTO llx_c_departements (fk_region, code_departement, cheflieu, tncc, ncc, nom) VALUES (15001, 'PT-LI', NULL, NULL, 'LISBON', 'Lisboa');
INSERT INTO llx_c_departements (fk_region, code_departement, cheflieu, tncc, ncc, nom) VALUES (15001, 'PT-AML',NULL, NULL, 'AREA METROPOLITANA LISBOA', 'Área Metropolitana de Lisboa');
INSERT INTO llx_c_departements (fk_region, code_departement, cheflieu, tncc, ncc, nom) VALUES (15002, 'PT-MA', NULL, NULL, 'MADEIRA', 'Madeira');
INSERT INTO llx_c_departements (fk_region, code_departement, cheflieu, tncc, ncc, nom) VALUES (15001, 'PT-PA', NULL, NULL, 'PORTALEGRE', 'Portalegre');
INSERT INTO llx_c_departements (fk_region, code_departement, cheflieu, tncc, ncc, nom) VALUES (15001, 'PT-PO', NULL, NULL, 'PORTO', 'Porto');
INSERT INTO llx_c_departements (fk_region, code_departement, cheflieu, tncc, ncc, nom) VALUES (15001, 'PT-SA', NULL, NULL, 'SANTAREM', 'Santarém');
INSERT INTO llx_c_departements (fk_region, code_departement, cheflieu, tncc, ncc, nom) VALUES (15001, 'PT-SE', NULL, NULL, 'SETUBAL', 'Setúbal');
INSERT INTO llx_c_departements (fk_region, code_departement, cheflieu, tncc, ncc, nom) VALUES (15001, 'PT-VC', NULL, NULL, 'VIANA DO CASTELO', 'Viana Do Castelo');
INSERT INTO llx_c_departements (fk_region, code_departement, cheflieu, tncc, ncc, nom) VALUES (15001, 'PT-VR', NULL, NULL, 'VILA REAL', 'Vila Real');
INSERT INTO llx_c_departements (fk_region, code_departement, cheflieu, tncc, ncc, nom) VALUES (15001, 'PT-VI', NULL, NULL, 'VISEU', 'Viseu');


-- Romania Provinces (id country=188)
INSERT INTO llx_c_departements (fk_region, code_departement, cheflieu, tncc, ncc, nom) VALUES (18801, 'AB', '', 0, '', 'Alba');
INSERT INTO llx_c_departements (fk_region, code_departement, cheflieu, tncc, ncc, nom) VALUES (18801, 'AR', '', 0, '', 'Arad');
INSERT INTO llx_c_departements (fk_region, code_departement, cheflieu, tncc, ncc, nom) VALUES (18801, 'AG', '', 0, '', 'Argeș');
INSERT INTO llx_c_departements (fk_region, code_departement, cheflieu, tncc, ncc, nom) VALUES (18801, 'BC', '', 0, '', 'Bacău');
INSERT INTO llx_c_departements (fk_region, code_departement, cheflieu, tncc, ncc, nom) VALUES (18801, 'BH', '', 0, '', 'Bihor');
INSERT INTO llx_c_departements (fk_region, code_departement, cheflieu, tncc, ncc, nom) VALUES (18801, 'BN', '', 0, '', 'Bistrița-Năsăud');
INSERT INTO llx_c_departements (fk_region, code_departement, cheflieu, tncc, ncc, nom) VALUES (18801, 'BT', '', 0, '', 'Botoșani');
INSERT INTO llx_c_departements (fk_region, code_departement, cheflieu, tncc, ncc, nom) VALUES (18801, 'BV', '', 0, '', 'Brașov');
INSERT INTO llx_c_departements (fk_region, code_departement, cheflieu, tncc, ncc, nom) VALUES (18801, 'BR', '', 0, '', 'Brăila');
INSERT INTO llx_c_departements (fk_region, code_departement, cheflieu, tncc, ncc, nom) VALUES (18801, 'BU', '', 0, '', 'Bucuresti');
INSERT INTO llx_c_departements (fk_region, code_departement, cheflieu, tncc, ncc, nom) VALUES (18801, 'BZ', '', 0, '', 'Buzău');
INSERT INTO llx_c_departements (fk_region, code_departement, cheflieu, tncc, ncc, nom) VALUES (18801, 'CL', '', 0, '', 'Călărași');
INSERT INTO llx_c_departements (fk_region, code_departement, cheflieu, tncc, ncc, nom) VALUES (18801, 'CS', '', 0, '', 'Caraș-Severin');
INSERT INTO llx_c_departements (fk_region, code_departement, cheflieu, tncc, ncc, nom) VALUES (18801, 'CJ', '', 0, '', 'Cluj');
INSERT INTO llx_c_departements (fk_region, code_departement, cheflieu, tncc, ncc, nom) VALUES (18801, 'CT', '', 0, '', 'Constanța');
INSERT INTO llx_c_departements (fk_region, code_departement, cheflieu, tncc, ncc, nom) VALUES (18801, 'CV', '', 0, '', 'Covasna');
INSERT INTO llx_c_departements (fk_region, code_departement, cheflieu, tncc, ncc, nom) VALUES (18801, 'DB', '', 0, '', 'Dâmbovița');
INSERT INTO llx_c_departements (fk_region, code_departement, cheflieu, tncc, ncc, nom) VALUES (18801, 'DJ', '', 0, '', 'Dolj');
INSERT INTO llx_c_departements (fk_region, code_departement, cheflieu, tncc, ncc, nom) VALUES (18801, 'GL', '', 0, '', 'Galați');
INSERT INTO llx_c_departements (fk_region, code_departement, cheflieu, tncc, ncc, nom) VALUES (18801, 'GR', '', 0, '', 'Giurgiu');
INSERT INTO llx_c_departements (fk_region, code_departement, cheflieu, tncc, ncc, nom) VALUES (18801, 'GJ', '', 0, '', 'Gorj');
INSERT INTO llx_c_departements (fk_region, code_departement, cheflieu, tncc, ncc, nom) VALUES (18801, 'HR', '', 0, '', 'Harghita');
INSERT INTO llx_c_departements (fk_region, code_departement, cheflieu, tncc, ncc, nom) VALUES (18801, 'HD', '', 0, '', 'Hunedoara');
INSERT INTO llx_c_departements (fk_region, code_departement, cheflieu, tncc, ncc, nom) VALUES (18801, 'IL', '', 0, '', 'Ialomița');
INSERT INTO llx_c_departements (fk_region, code_departement, cheflieu, tncc, ncc, nom) VALUES (18801, 'IS', '', 0, '', 'Iași');
INSERT INTO llx_c_departements (fk_region, code_departement, cheflieu, tncc, ncc, nom) VALUES (18801, 'IF', '', 0, '', 'Ilfov');
INSERT INTO llx_c_departements (fk_region, code_departement, cheflieu, tncc, ncc, nom) VALUES (18801, 'MM', '', 0, '', 'Maramureș');
INSERT INTO llx_c_departements (fk_region, code_departement, cheflieu, tncc, ncc, nom) VALUES (18801, 'MH', '', 0, '', 'Mehedinți');
INSERT INTO llx_c_departements (fk_region, code_departement, cheflieu, tncc, ncc, nom) VALUES (18801, 'MS', '', 0, '', 'Mureș');
INSERT INTO llx_c_departements (fk_region, code_departement, cheflieu, tncc, ncc, nom) VALUES (18801, 'NT', '', 0, '', 'Neamț');
INSERT INTO llx_c_departements (fk_region, code_departement, cheflieu, tncc, ncc, nom) VALUES (18801, 'OT', '', 0, '', 'Olt');
INSERT INTO llx_c_departements (fk_region, code_departement, cheflieu, tncc, ncc, nom) VALUES (18801, 'PH', '', 0, '', 'Prahova');
INSERT INTO llx_c_departements (fk_region, code_departement, cheflieu, tncc, ncc, nom) VALUES (18801, 'SM', '', 0, '', 'Satu Mare');
INSERT INTO llx_c_departements (fk_region, code_departement, cheflieu, tncc, ncc, nom) VALUES (18801, 'SJ', '', 0, '', 'Sălaj');
INSERT INTO llx_c_departements (fk_region, code_departement, cheflieu, tncc, ncc, nom) VALUES (18801, 'SB', '', 0, '', 'Sibiu');
INSERT INTO llx_c_departements (fk_region, code_departement, cheflieu, tncc, ncc, nom) VALUES (18801, 'SV', '', 0, '', 'Suceava');
INSERT INTO llx_c_departements (fk_region, code_departement, cheflieu, tncc, ncc, nom) VALUES (18801, 'TR', '', 0, '', 'Teleorman');
INSERT INTO llx_c_departements (fk_region, code_departement, cheflieu, tncc, ncc, nom) VALUES (18801, 'TM', '', 0, '', 'Timiș');
INSERT INTO llx_c_departements (fk_region, code_departement, cheflieu, tncc, ncc, nom) VALUES (18801, 'TL', '', 0, '', 'Tulcea');
INSERT INTO llx_c_departements (fk_region, code_departement, cheflieu, tncc, ncc, nom) VALUES (18801, 'VS', '', 0, '', 'Vaslui');
INSERT INTO llx_c_departements (fk_region, code_departement, cheflieu, tncc, ncc, nom) VALUES (18801, 'VL', '', 0, '', 'Vâlcea');
INSERT INTO llx_c_departements (fk_region, code_departement, cheflieu, tncc, ncc, nom) VALUES (18801, 'VN', '', 0, '', 'Vrancea');


-- San Salvador / El Salvador Departmentos (id country=86)
INSERT INTO llx_c_departements (fk_region, code_departement, cheflieu, tncc, ncc, nom) VALUES (8601, 'SS', '', 0, '', 'San Salvador');
INSERT INTO llx_c_departements (fk_region, code_departement, cheflieu, tncc, ncc, nom) VALUES (8601, 'LL', '', 0, '', 'La Libertad');
INSERT INTO llx_c_departements (fk_region, code_departement, cheflieu, tncc, ncc, nom) VALUES (8601, 'CH', '', 0, '', 'Chalatenango');
INSERT INTO llx_c_departements (fk_region, code_departement, cheflieu, tncc, ncc, nom) VALUES (8601, 'CA', '', 0, '', 'Cabañas');
INSERT INTO llx_c_departements (fk_region, code_departement, cheflieu, tncc, ncc, nom) VALUES (8601, 'LP', '', 0, '', 'La Paz');
INSERT INTO llx_c_departements (fk_region, code_departement, cheflieu, tncc, ncc, nom) VALUES (8601, 'SV', '', 0, '', 'San Vicente');
INSERT INTO llx_c_departements (fk_region, code_departement, cheflieu, tncc, ncc, nom) VALUES (8601, 'CU', '', 0, '', 'Cuscatlan');
INSERT INTO llx_c_departements (fk_region, code_departement, cheflieu, tncc, ncc, nom) VALUES (8602, 'US', '', 0, '', 'Usulutan');
INSERT INTO llx_c_departements (fk_region, code_departement, cheflieu, tncc, ncc, nom) VALUES (8602, 'SM', '', 0, '', 'San Miguel');
INSERT INTO llx_c_departements (fk_region, code_departement, cheflieu, tncc, ncc, nom) VALUES (8602, 'MO', '', 0, '', 'Morazan');
INSERT INTO llx_c_departements (fk_region, code_departement, cheflieu, tncc, ncc, nom) VALUES (8602, 'LU', '', 0, '', 'La Union');
INSERT INTO llx_c_departements (fk_region, code_departement, cheflieu, tncc, ncc, nom) VALUES (8603, 'AH', '', 0, '', 'Ahuachapan');
INSERT INTO llx_c_departements (fk_region, code_departement, cheflieu, tncc, ncc, nom) VALUES (8603, 'SA', '', 0, '', 'Santa Ana');
INSERT INTO llx_c_departements (fk_region, code_departement, cheflieu, tncc, ncc, nom) VALUES (8603, 'SO', '', 0, '', 'Sonsonate');


-- Slovenia Provinces (rowid country=202)
INSERT INTO llx_c_departements (fk_region, code_departement, cheflieu, tncc, ncc, nom) VALUES (20203, 'SI031', NULL, NULL, 'MURA', 'Mura');
INSERT INTO llx_c_departements (fk_region, code_departement, cheflieu, tncc, ncc, nom) VALUES (20203, 'SI032', NULL, NULL, 'DRAVA', 'Drava');
INSERT INTO llx_c_departements (fk_region, code_departement, cheflieu, tncc, ncc, nom) VALUES (20203, 'SI033', NULL, NULL, 'CARINTHIA', 'Carinthia');
INSERT INTO llx_c_departements (fk_region, code_departement, cheflieu, tncc, ncc, nom) VALUES (20203, 'SI034', NULL, NULL, 'SAVINJA', 'Savinja');
INSERT INTO llx_c_departements (fk_region, code_departement, cheflieu, tncc, ncc, nom) VALUES (20203, 'SI035', NULL, NULL, 'CENTRAL SAVA', 'Central Sava');
INSERT INTO llx_c_departements (fk_region, code_departement, cheflieu, tncc, ncc, nom) VALUES (20203, 'SI036', NULL, NULL, 'LOWER SAVA', 'Lower Sava');
INSERT INTO llx_c_departements (fk_region, code_departement, cheflieu, tncc, ncc, nom) VALUES (20203, 'SI037', NULL, NULL, 'SOUTHEAST SLOVENIA', 'Southeast Slovenia');
INSERT INTO llx_c_departements (fk_region, code_departement, cheflieu, tncc, ncc, nom) VALUES (20203, 'SI038', NULL, NULL, 'LITTORAL–INNER CARNIOLA', 'Littoral–Inner Carniola');
INSERT INTO llx_c_departements (fk_region, code_departement, cheflieu, tncc, ncc, nom) VALUES (20204, 'SI041', NULL, NULL, 'CENTRAL SLOVENIA', 'Central Slovenia');
INSERT INTO llx_c_departements (fk_region, code_departement, cheflieu, tncc, ncc, nom) VALUES (20204, 'SI038', NULL, NULL, 'UPPER CARNIOLA', 'Upper Carniola');
INSERT INTO llx_c_departements (fk_region, code_departement, cheflieu, tncc, ncc, nom) VALUES (20204, 'SI043', NULL, NULL, 'GORIZIA', 'Gorizia');
INSERT INTO llx_c_departements (fk_region, code_departement, cheflieu, tncc, ncc, nom) VALUES (20204, 'SI044', NULL, NULL, 'COASTAL–KARST', 'Coastal–Karst');


-- Switzerland Cantons (id country=6)
INSERT INTO llx_c_departements (fk_region, code_departement, ncc, nom) VALUES (601, 'AG','ARGOVIE','Argovie'); 
INSERT INTO llx_c_departements (fk_region, code_departement, ncc, nom) VALUES (601, 'AI','APPENZELL RHODES INTERIEURES','Appenzell Rhodes intérieures'); 
INSERT INTO llx_c_departements (fk_region, code_departement, ncc, nom) VALUES (601, 'AR','APPENZELL RHODES EXTERIEURES','Appenzell Rhodes extérieures'); 
INSERT INTO llx_c_departements (fk_region, code_departement, ncc, nom) VALUES (601, 'BE','BERNE','Berne'); 
INSERT INTO llx_c_departements (fk_region, code_departement, ncc, nom) VALUES (601, 'BL','BALE CAMPAGNE','Bâle Campagne'); 
INSERT INTO llx_c_departements (fk_region, code_departement, ncc, nom) VALUES (601, 'BS','BALE VILLE','Bâle Ville'); 
INSERT INTO llx_c_departements (fk_region, code_departement, ncc, nom) VALUES (601, 'FR','FRIBOURG','Fribourg'); 
INSERT INTO llx_c_departements (fk_region, code_departement, ncc, nom) VALUES (601, 'GE','GENEVE','Genève'); 
INSERT INTO llx_c_departements (fk_region, code_departement, ncc, nom) VALUES (601, 'GL','GLARIS','Glaris'); 
INSERT INTO llx_c_departements (fk_region, code_departement, ncc, nom) VALUES (601, 'GR','GRISONS','Grisons'); 
INSERT INTO llx_c_departements (fk_region, code_departement, ncc, nom) VALUES (601, 'JU','JURA','Jura'); 
INSERT INTO llx_c_departements (fk_region, code_departement, ncc, nom) VALUES (601, 'LU','LUCERNE','Lucerne'); 
INSERT INTO llx_c_departements (fk_region, code_departement, ncc, nom) VALUES (601, 'NE','NEUCHATEL','Neuchâtel'); 
INSERT INTO llx_c_departements (fk_region, code_departement, ncc, nom) VALUES (601, 'NW','NIDWALD','Nidwald'); 
INSERT INTO llx_c_departements (fk_region, code_departement, ncc, nom) VALUES (601, 'OW','OBWALD','Obwald'); 
INSERT INTO llx_c_departements (fk_region, code_departement, ncc, nom) VALUES (601, 'SG','SAINT-GALL','Saint-Gall'); 
INSERT INTO llx_c_departements (fk_region, code_departement, ncc, nom) VALUES (601, 'SH','SCHAFFHOUSE','Schaffhouse'); 
INSERT INTO llx_c_departements (fk_region, code_departement, ncc, nom) VALUES (601, 'SO','SOLEURE','Soleure'); 
INSERT INTO llx_c_departements (fk_region, code_departement, ncc, nom) VALUES (601, 'SZ','SCHWYZ','Schwyz'); 
INSERT INTO llx_c_departements (fk_region, code_departement, ncc, nom) VALUES (601, 'TG','THURGOVIE','Thurgovie'); 
INSERT INTO llx_c_departements (fk_region, code_departement, ncc, nom) VALUES (601, 'TI','TESSIN','Tessin'); 
INSERT INTO llx_c_departements (fk_region, code_departement, ncc, nom) VALUES (601, 'UR','URI','Uri'); 
INSERT INTO llx_c_departements (fk_region, code_departement, ncc, nom) VALUES (601, 'VD','VAUD','Vaud'); 
INSERT INTO llx_c_departements (fk_region, code_departement, ncc, nom) VALUES (601, 'VS','VALAIS','Valais'); 
INSERT INTO llx_c_departements (fk_region, code_departement, ncc, nom) VALUES (601, 'ZG','ZUG','Zug'); 
INSERT INTO llx_c_departements (fk_region, code_departement, ncc, nom) VALUES (601, 'ZH','ZURICH','Zürich');


-- Taiwan Divisions / Provinces / Counties (rowid country=886)
INSERT INTO llx_c_departements (fk_region, code_departement, cheflieu, tncc, nom) VALUES (21301, 'TW-KLU', 'KLU', NULL, '基隆市');
INSERT INTO llx_c_departements (fk_region, code_departement, cheflieu, tncc, nom) VALUES (21301, 'TW-TPE', 'TPE', NULL, '臺北市');
INSERT INTO llx_c_departements (fk_region, code_departement, cheflieu, tncc, nom) VALUES (21301, 'TW-TPH', 'TPH', NULL, '新北市');
INSERT INTO llx_c_departements (fk_region, code_departement, cheflieu, tncc, nom) VALUES (21301, 'TW-TYC', 'TYC', NULL, '桃園市');
INSERT INTO llx_c_departements (fk_region, code_departement, cheflieu, tncc, nom) VALUES (21301, 'TW-HSH', 'HSH', NULL, '新竹縣');
INSERT INTO llx_c_departements (fk_region, code_departement, cheflieu, tncc, nom) VALUES (21301, 'TW-HSC', 'HSC', NULL, '新竹市');
INSERT INTO llx_c_departements (fk_region, code_departement, cheflieu, tncc, nom) VALUES (21301, 'TW-MAL', 'MAL', NULL, '苗栗縣');
INSERT INTO llx_c_departements (fk_region, code_departement, cheflieu, tncc, nom) VALUES (21301, 'TW-MAC', 'MAC', NULL, '苗栗市');
INSERT INTO llx_c_departements (fk_region, code_departement, cheflieu, tncc, nom) VALUES (21301, 'TW-TXG', 'TXG', NULL, '臺中市');
INSERT INTO llx_c_departements (fk_region, code_departement, cheflieu, tncc, nom) VALUES (21301, 'TW-CWH', 'CWH', NULL, '彰化縣');
INSERT INTO llx_c_departements (fk_region, code_departement, cheflieu, tncc, nom) VALUES (21301, 'TW-CWS', 'CWS', NULL, '彰化市');
INSERT INTO llx_c_departements (fk_region, code_departement, cheflieu, tncc, nom) VALUES (21301, 'TW-NTC', 'NTC', NULL, '南投市');
INSERT INTO llx_c_departements (fk_region, code_departement, cheflieu, tncc, nom) VALUES (21301, 'TW-NTO', 'NTO', NULL, '南投縣');
INSERT INTO llx_c_departements (fk_region, code_departement, cheflieu, tncc, nom) VALUES (21301, 'TW-YLH', 'YLH', NULL, '雲林縣');
INSERT INTO llx_c_departements (fk_region, code_departement, cheflieu, tncc, nom) VALUES (21301, 'TW-CHY', 'CHY', NULL, '嘉義縣');
INSERT INTO llx_c_departements (fk_region, code_departement, cheflieu, tncc, nom) VALUES (21301, 'TW-CYI', 'CYI', NULL, '嘉義市');
INSERT INTO llx_c_departements (fk_region, code_departement, cheflieu, tncc, nom) VALUES (21301, 'TW-TNN', 'TNN', NULL, '臺南市');
INSERT INTO llx_c_departements (fk_region, code_departement, cheflieu, tncc, nom) VALUES (21301, 'TW-KHH', 'KHH', NULL, '高雄市');
INSERT INTO llx_c_departements (fk_region, code_departement, cheflieu, tncc, nom) VALUES (21301, 'TW-IUH', 'IUH', NULL, '屏東縣');
INSERT INTO llx_c_departements (fk_region, code_departement, cheflieu, tncc, nom) VALUES (21301, 'TW-PTS', 'PTS', NULL, '屏東市');
INSERT INTO llx_c_departements (fk_region, code_departement, cheflieu, tncc, nom) VALUES (21301, 'TW-ILN', 'ILN', NULL, '宜蘭縣');
INSERT INTO llx_c_departements (fk_region, code_departement, cheflieu, tncc, nom) VALUES (21301, 'TW-ILC', 'ILC', NULL, '宜蘭市');
INSERT INTO llx_c_departements (fk_region, code_departement, cheflieu, tncc, nom) VALUES (21301, 'TW-HWA', 'HWA', NULL, '花蓮縣');
INSERT INTO llx_c_departements (fk_region, code_departement, cheflieu, tncc, nom) VALUES (21301, 'TW-HWC', 'HWC', NULL, '花蓮市');
INSERT INTO llx_c_departements (fk_region, code_departement, cheflieu, tncc, nom) VALUES (21301, 'TW-TTC', 'TTC', NULL, '臺東市');
INSERT INTO llx_c_departements (fk_region, code_departement, cheflieu, tncc, nom) VALUES (21301, 'TW-TTT', 'TTT', NULL, '臺東縣');
INSERT INTO llx_c_departements (fk_region, code_departement, cheflieu, tncc, nom) VALUES (21301, 'TW-PEH', 'PEH', NULL, '澎湖縣');
INSERT INTO llx_c_departements (fk_region, code_departement, cheflieu, tncc, nom) VALUES (21301, 'TW-GNI', 'GNI', NULL, '綠島');
INSERT INTO llx_c_departements (fk_region, code_departement, cheflieu, tncc, nom) VALUES (21301, 'TW-KYD', 'KYD', NULL, '蘭嶼');
INSERT INTO llx_c_departements (fk_region, code_departement, cheflieu, tncc, nom) VALUES (21301, 'TW-KMN', 'KMN', NULL, '金門縣');
INSERT INTO llx_c_departements (fk_region, code_departement, cheflieu, tncc, nom) VALUES (21301, 'TW-LNN', 'LNN', NULL, '連江縣');


-- Tunisia Governorates / Provinces / Wilaya (id country=10)
INSERT INTO llx_c_departements (fk_region, code_departement, cheflieu, tncc, ncc, nom) VALUES (1001, 'TN01', '', 0, '', 'Ariana');
INSERT INTO llx_c_departements (fk_region, code_departement, cheflieu, tncc, ncc, nom) VALUES (1001, 'TN02', '', 0, '', 'Béja');
INSERT INTO llx_c_departements (fk_region, code_departement, cheflieu, tncc, ncc, nom) VALUES (1001, 'TN03', '', 0, '', 'Ben Arous');
INSERT INTO llx_c_departements (fk_region, code_departement, cheflieu, tncc, ncc, nom) VALUES (1001, 'TN04', '', 0, '', 'Bizerte');
INSERT INTO llx_c_departements (fk_region, code_departement, cheflieu, tncc, ncc, nom) VALUES (1001, 'TN05', '', 0, '', 'Gabès');
INSERT INTO llx_c_departements (fk_region, code_departement, cheflieu, tncc, ncc, nom) VALUES (1001, 'TN06', '', 0, '', 'Gafsa');
INSERT INTO llx_c_departements (fk_region, code_departement, cheflieu, tncc, ncc, nom) VALUES (1001, 'TN07', '', 0, '', 'Jendouba');
INSERT INTO llx_c_departements (fk_region, code_departement, cheflieu, tncc, ncc, nom) VALUES (1001, 'TN08', '', 0, '', 'Kairouan');
INSERT INTO llx_c_departements (fk_region, code_departement, cheflieu, tncc, ncc, nom) VALUES (1001, 'TN09', '', 0, '', 'Kasserine');
INSERT INTO llx_c_departements (fk_region, code_departement, cheflieu, tncc, ncc, nom) VALUES (1001, 'TN10', '', 0, '', 'Kébili');
INSERT INTO llx_c_departements (fk_region, code_departement, cheflieu, tncc, ncc, nom) VALUES (1001, 'TN11', '', 0, '', 'La Manouba');
INSERT INTO llx_c_departements (fk_region, code_departement, cheflieu, tncc, ncc, nom) VALUES (1001, 'TN12', '', 0, '', 'Le Kef');
INSERT INTO llx_c_departements (fk_region, code_departement, cheflieu, tncc, ncc, nom) VALUES (1001, 'TN13', '', 0, '', 'Mahdia');
INSERT INTO llx_c_departements (fk_region, code_departement, cheflieu, tncc, ncc, nom) VALUES (1001, 'TN14', '', 0, '', 'Médenine');
INSERT INTO llx_c_departements (fk_region, code_departement, cheflieu, tncc, ncc, nom) VALUES (1001, 'TN15', '', 0, '', 'Monastir');
INSERT INTO llx_c_departements (fk_region, code_departement, cheflieu, tncc, ncc, nom) VALUES (1001, 'TN16', '', 0, '', 'Nabeul');
INSERT INTO llx_c_departements (fk_region, code_departement, cheflieu, tncc, ncc, nom) VALUES (1001, 'TN17', '', 0, '', 'Sfax');
INSERT INTO llx_c_departements (fk_region, code_departement, cheflieu, tncc, ncc, nom) VALUES (1001, 'TN18', '', 0, '', 'Sidi Bouzid');
INSERT INTO llx_c_departements (fk_region, code_departement, cheflieu, tncc, ncc, nom) VALUES (1001, 'TN19', '', 0, '', 'Siliana');
INSERT INTO llx_c_departements (fk_region, code_departement, cheflieu, tncc, ncc, nom) VALUES (1001, 'TN20', '', 0, '', 'Sousse');
INSERT INTO llx_c_departements (fk_region, code_departement, cheflieu, tncc, ncc, nom) VALUES (1001, 'TN21', '', 0, '', 'Tataouine');
INSERT INTO llx_c_departements (fk_region, code_departement, cheflieu, tncc, ncc, nom) VALUES (1001, 'TN22', '', 0, '', 'Tozeur');
INSERT INTO llx_c_departements (fk_region, code_departement, cheflieu, tncc, ncc, nom) VALUES (1001, 'TN23', '', 0, '', 'Tunis');
INSERT INTO llx_c_departements (fk_region, code_departement, cheflieu, tncc, ncc, nom) VALUES (1001, 'TN24', '', 0, '', 'Zaghouan');


-- USA States (id country=11)
insert into llx_c_departements (fk_region, code_departement, cheflieu, tncc, ncc, nom) values (1101, 'AL', '', 0, 'ALABAMA', 'Alabama');
insert into llx_c_departements (fk_region, code_departement, cheflieu, tncc, ncc, nom) values (1101, 'AK', '', 0, 'ALASKA', 'Alaska');
insert into llx_c_departements (fk_region, code_departement, cheflieu, tncc, ncc, nom) values (1101, 'AZ', '', 0, 'ARIZONA', 'Arizona');
insert into llx_c_departements (fk_region, code_departement, cheflieu, tncc, ncc, nom) values (1101, 'AR', '', 0, 'ARKANSAS', 'Arkansas');
insert into llx_c_departements (fk_region, code_departement, cheflieu, tncc, ncc, nom) values (1101, 'CA', '', 0, 'CALIFORNIA', 'California');
insert into llx_c_departements (fk_region, code_departement, cheflieu, tncc, ncc, nom) values (1101, 'CO', '', 0, 'COLORADO', 'Colorado');
insert into llx_c_departements (fk_region, code_departement, cheflieu, tncc, ncc, nom) values (1101, 'CT', '', 0, 'CONNECTICUT', 'Connecticut');
insert into llx_c_departements (fk_region, code_departement, cheflieu, tncc, ncc, nom) values (1101, 'DE', '', 0, 'DELAWARE', 'Delaware');
insert into llx_c_departements (fk_region, code_departement, cheflieu, tncc, ncc, nom) values (1101, 'FL', '', 0, 'FLORIDA', 'Florida');
insert into llx_c_departements (fk_region, code_departement, cheflieu, tncc, ncc, nom) values (1101, 'GA', '', 0, 'GEORGIA', 'Georgia');
insert into llx_c_departements (fk_region, code_departement, cheflieu, tncc, ncc, nom) values (1101, 'HI', '', 0, 'HAWAII', 'Hawaii');
insert into llx_c_departements (fk_region, code_departement, cheflieu, tncc, ncc, nom) values (1101, 'ID', '', 0, 'IDAHO', 'Idaho');
insert into llx_c_departements (fk_region, code_departement, cheflieu, tncc, ncc, nom) values (1101, 'IL', '', 0, 'ILLINOIS','Illinois');
insert into llx_c_departements (fk_region, code_departement, cheflieu, tncc, ncc, nom) values (1101, 'IN', '', 0, 'INDIANA', 'Indiana');
insert into llx_c_departements (fk_region, code_departement, cheflieu, tncc, ncc, nom) values (1101, 'IA', '', 0, 'IOWA', 'Iowa');
insert into llx_c_departements (fk_region, code_departement, cheflieu, tncc, ncc, nom) values (1101, 'KS', '', 0, 'KANSAS', 'Kansas');
insert into llx_c_departements (fk_region, code_departement, cheflieu, tncc, ncc, nom) values (1101, 'KY', '', 0, 'KENTUCKY', 'Kentucky');
insert into llx_c_departements (fk_region, code_departement, cheflieu, tncc, ncc, nom) values (1101, 'LA', '', 0, 'LOUISIANA', 'Louisiana');
insert into llx_c_departements (fk_region, code_departement, cheflieu, tncc, ncc, nom) values (1101, 'ME', '', 0, 'MAINE', 'Maine');
insert into llx_c_departements (fk_region, code_departement, cheflieu, tncc, ncc, nom) values (1101, 'MD', '', 0, 'MARYLAND', 'Maryland');
insert into llx_c_departements (fk_region, code_departement, cheflieu, tncc, ncc, nom) values (1101, 'MA', '', 0, 'MASSACHUSSETTS', 'Massachusetts');
insert into llx_c_departements (fk_region, code_departement, cheflieu, tncc, ncc, nom) values (1101, 'MI', '', 0, 'MICHIGAN', 'Michigan');
insert into llx_c_departements (fk_region, code_departement, cheflieu, tncc, ncc, nom) values (1101, 'MN', '', 0, 'MINNESOTA', 'Minnesota');
insert into llx_c_departements (fk_region, code_departement, cheflieu, tncc, ncc, nom) values (1101, 'MS', '', 0, 'MISSISSIPPI', 'Mississippi');
insert into llx_c_departements (fk_region, code_departement, cheflieu, tncc, ncc, nom) values (1101, 'MO', '', 0, 'MISSOURI', 'Missouri');
insert into llx_c_departements (fk_region, code_departement, cheflieu, tncc, ncc, nom) values (1101, 'MT', '', 0, 'MONTANA', 'Montana');
insert into llx_c_departements (fk_region, code_departement, cheflieu, tncc, ncc, nom) values (1101, 'NE', '', 0, 'NEBRASKA', 'Nebraska');
insert into llx_c_departements (fk_region, code_departement, cheflieu, tncc, ncc, nom) values (1101, 'NV', '', 0, 'NEVADA', 'Nevada');
insert into llx_c_departements (fk_region, code_departement, cheflieu, tncc, ncc, nom) values (1101, 'NH', '', 0, 'NEW HAMPSHIRE', 'New Hampshire');
insert into llx_c_departements (fk_region, code_departement, cheflieu, tncc, ncc, nom) values (1101, 'NJ', '', 0, 'NEW JERSEY', 'New Jersey');
insert into llx_c_departements (fk_region, code_departement, cheflieu, tncc, ncc, nom) values (1101, 'NM', '', 0, 'NEW MEXICO', 'New Mexico');
insert into llx_c_departements (fk_region, code_departement, cheflieu, tncc, ncc, nom) values (1101, 'NY', '', 0, 'NEW YORK', 'New York');
insert into llx_c_departements (fk_region, code_departement, cheflieu, tncc, ncc, nom) values (1101, 'NC', '', 0, 'NORTH CAROLINA', 'North Carolina');
insert into llx_c_departements (fk_region, code_departement, cheflieu, tncc, ncc, nom) values (1101, 'ND', '', 0, 'NORTH DAKOTA', 'North Dakota');
insert into llx_c_departements (fk_region, code_departement, cheflieu, tncc, ncc, nom) values (1101, 'OH', '', 0, 'OHIO', 'Ohio');
insert into llx_c_departements (fk_region, code_departement, cheflieu, tncc, ncc, nom) values (1101, 'OK', '', 0, 'OKLAHOMA', 'Oklahoma');
insert into llx_c_departements (fk_region, code_departement, cheflieu, tncc, ncc, nom) values (1101, 'OR', '', 0, 'OREGON', 'Oregon');
insert into llx_c_departements (fk_region, code_departement, cheflieu, tncc, ncc, nom) values (1101, 'PA', '', 0, 'PENNSYLVANIA', 'Pennsylvania');
insert into llx_c_departements (fk_region, code_departement, cheflieu, tncc, ncc, nom) values (1101, 'RI', '', 0, 'RHODE ISLAND', 'Rhode Island');
insert into llx_c_departements (fk_region, code_departement, cheflieu, tncc, ncc, nom) values (1101, 'SC', '', 0, 'SOUTH CAROLINA', 'South Carolina');
insert into llx_c_departements (fk_region, code_departement, cheflieu, tncc, ncc, nom) values (1101, 'SD', '', 0, 'SOUTH DAKOTA', 'South Dakota');
insert into llx_c_departements (fk_region, code_departement, cheflieu, tncc, ncc, nom) values (1101, 'TN', '', 0, 'TENNESSEE', 'Tennessee');
insert into llx_c_departements (fk_region, code_departement, cheflieu, tncc, ncc, nom) values (1101, 'TX', '', 0, 'TEXAS', 'Texas');
insert into llx_c_departements (fk_region, code_departement, cheflieu, tncc, ncc, nom) values (1101, 'UT', '', 0, 'UTAH', 'Utah');
insert into llx_c_departements (fk_region, code_departement, cheflieu, tncc, ncc, nom) values (1101, 'VT', '', 0, 'VERMONT', 'Vermont');
insert into llx_c_departements (fk_region, code_departement, cheflieu, tncc, ncc, nom) values (1101, 'VA', '', 0, 'VIRGINIA', 'Virginia');
insert into llx_c_departements (fk_region, code_departement, cheflieu, tncc, ncc, nom) values (1101, 'WA', '', 0, 'WASHINGTON', 'Washington');
insert into llx_c_departements (fk_region, code_departement, cheflieu, tncc, ncc, nom) values (1101, 'WV', '', 0, 'WEST VIRGINIA', 'West Virginia');
insert into llx_c_departements (fk_region, code_departement, cheflieu, tncc, ncc, nom) values (1101, 'WI', '', 0, 'WISCONSIN', 'Wisconsin');
insert into llx_c_departements (fk_region, code_departement, cheflieu, tncc, ncc, nom) values (1101, 'WY', '', 0, 'WYOMING', 'Wyoming');





-- Provinces Bolivia (id country=52)
INSERT INTO llx_c_departements ( code_departement, fk_region, cheflieu, tncc, ncc, nom, active) VALUES ('001', 5201, '', 0, '', 'Belisario Boeto', 1);
INSERT INTO llx_c_departements ( code_departement, fk_region, cheflieu, tncc, ncc, nom, active) VALUES ('002', 5201, '', 0, '', 'Hernando Siles', 1);
INSERT INTO llx_c_departements ( code_departement, fk_region, cheflieu, tncc, ncc, nom, active) VALUES ('003', 5201, '', 0, '', 'Jaime Zudáñez', 1);
INSERT INTO llx_c_departements ( code_departement, fk_region, cheflieu, tncc, ncc, nom, active) VALUES ('004', 5201, '', 0, '', 'Juana Azurduy de Padilla', 1);
INSERT INTO llx_c_departements ( code_departement, fk_region, cheflieu, tncc, ncc, nom, active) VALUES ('005', 5201, '', 0, '', 'Luis Calvo', 1);
INSERT INTO llx_c_departements ( code_departement, fk_region, cheflieu, tncc, ncc, nom, active) VALUES ('006', 5201, '', 0, '', 'Nor Cinti', 1);
INSERT INTO llx_c_departements ( code_departement, fk_region, cheflieu, tncc, ncc, nom, active) VALUES ('007', 5201, '', 0, '', 'Oropeza', 1);
INSERT INTO llx_c_departements ( code_departement, fk_region, cheflieu, tncc, ncc, nom, active) VALUES ('008', 5201, '', 0, '', 'Sud Cinti', 1);
INSERT INTO llx_c_departements ( code_departement, fk_region, cheflieu, tncc, ncc, nom, active) VALUES ('009', 5201, '', 0, '', 'Tomina', 1);
INSERT INTO llx_c_departements ( code_departement, fk_region, cheflieu, tncc, ncc, nom, active) VALUES ('010', 5201, '', 0, '', 'Yamparáez', 1);
INSERT INTO llx_c_departements ( code_departement, fk_region, cheflieu, tncc, ncc, nom, active) VALUES ('011', 5202, '', 0, '', 'Abel Iturralde', 1);
INSERT INTO llx_c_departements ( code_departement, fk_region, cheflieu, tncc, ncc, nom, active) VALUES ('012', 5202, '', 0, '', 'Aroma', 1);
INSERT INTO llx_c_departements ( code_departement, fk_region, cheflieu, tncc, ncc, nom, active) VALUES ('013', 5202, '', 0, '', 'Bautista Saavedra', 1);
INSERT INTO llx_c_departements ( code_departement, fk_region, cheflieu, tncc, ncc, nom, active) VALUES ('014', 5202, '', 0, '', 'Caranavi', 1);
INSERT INTO llx_c_departements ( code_departement, fk_region, cheflieu, tncc, ncc, nom, active) VALUES ('015', 5202, '', 0, '', 'Eliodoro Camacho', 1);
INSERT INTO llx_c_departements ( code_departement, fk_region, cheflieu, tncc, ncc, nom, active) VALUES ('016', 5202, '', 0, '', 'Franz Tamayo', 1);
INSERT INTO llx_c_departements ( code_departement, fk_region, cheflieu, tncc, ncc, nom, active) VALUES ('017', 5202, '', 0, '', 'Gualberto Villarroel', 1);
INSERT INTO llx_c_departements ( code_departement, fk_region, cheflieu, tncc, ncc, nom, active) VALUES ('018', 5202, '', 0, '', 'Ingaví', 1);
INSERT INTO llx_c_departements ( code_departement, fk_region, cheflieu, tncc, ncc, nom, active) VALUES ('019', 5202, '', 0, '', 'Inquisivi', 1);
INSERT INTO llx_c_departements ( code_departement, fk_region, cheflieu, tncc, ncc, nom, active) VALUES ('020', 5202, '', 0, '', 'José Ramón Loayza', 1);
INSERT INTO llx_c_departements ( code_departement, fk_region, cheflieu, tncc, ncc, nom, active) VALUES ('021', 5202, '', 0, '', 'Larecaja', 1);
INSERT INTO llx_c_departements ( code_departement, fk_region, cheflieu, tncc, ncc, nom, active) VALUES ('022', 5202, '', 0, '', 'Los Andes (Bolivia)', 1);
INSERT INTO llx_c_departements ( code_departement, fk_region, cheflieu, tncc, ncc, nom, active) VALUES ('023', 5202, '', 0, '', 'Manco Kapac', 1);
INSERT INTO llx_c_departements ( code_departement, fk_region, cheflieu, tncc, ncc, nom, active) VALUES ('024', 5202, '', 0, '', 'Muñecas', 1);
INSERT INTO llx_c_departements ( code_departement, fk_region, cheflieu, tncc, ncc, nom, active) VALUES ('025', 5202, '', 0, '', 'Nor Yungas', 1);
INSERT INTO llx_c_departements ( code_departement, fk_region, cheflieu, tncc, ncc, nom, active) VALUES ('026', 5202, '', 0, '', 'Omasuyos', 1);
INSERT INTO llx_c_departements ( code_departement, fk_region, cheflieu, tncc, ncc, nom, active) VALUES ('027', 5202, '', 0, '', 'Pacajes', 1);
INSERT INTO llx_c_departements ( code_departement, fk_region, cheflieu, tncc, ncc, nom, active) VALUES ('028', 5202, '', 0, '', 'Pedro Domingo Murillo', 1);
INSERT INTO llx_c_departements ( code_departement, fk_region, cheflieu, tncc, ncc, nom, active) VALUES ('029', 5202, '', 0, '', 'Sud Yungas', 1);
INSERT INTO llx_c_departements ( code_departement, fk_region, cheflieu, tncc, ncc, nom, active) VALUES ('030', 5202, '', 0, '', 'General José Manuel Pando', 1);
INSERT INTO llx_c_departements ( code_departement, fk_region, cheflieu, tncc, ncc, nom, active) VALUES ('031', 5203, '', 0, '', 'Arani', 1);
INSERT INTO llx_c_departements ( code_departement, fk_region, cheflieu, tncc, ncc, nom, active) VALUES ('032', 5203, '', 0, '', 'Arque', 1);
INSERT INTO llx_c_departements ( code_departement, fk_region, cheflieu, tncc, ncc, nom, active) VALUES ('033', 5203, '', 0, '', 'Ayopaya', 1);
INSERT INTO llx_c_departements ( code_departement, fk_region, cheflieu, tncc, ncc, nom, active) VALUES ('034', 5203, '', 0, '', 'Bolívar (Bolivia)', 1);
INSERT INTO llx_c_departements ( code_departement, fk_region, cheflieu, tncc, ncc, nom, active) VALUES ('035', 5203, '', 0, '', 'Campero', 1);
INSERT INTO llx_c_departements ( code_departement, fk_region, cheflieu, tncc, ncc, nom, active) VALUES ('036', 5203, '', 0, '', 'Capinota', 1);
INSERT INTO llx_c_departements ( code_departement, fk_region, cheflieu, tncc, ncc, nom, active) VALUES ('037', 5203, '', 0, '', 'Cercado (Cochabamba)', 1);
INSERT INTO llx_c_departements ( code_departement, fk_region, cheflieu, tncc, ncc, nom, active) VALUES ('038', 5203, '', 0, '', 'Esteban Arze', 1);
INSERT INTO llx_c_departements ( code_departement, fk_region, cheflieu, tncc, ncc, nom, active) VALUES ('039', 5203, '', 0, '', 'Germán Jordán', 1);
INSERT INTO llx_c_departements ( code_departement, fk_region, cheflieu, tncc, ncc, nom, active) VALUES ('040', 5203, '', 0, '', 'José Carrasco', 1);
INSERT INTO llx_c_departements ( code_departement, fk_region, cheflieu, tncc, ncc, nom, active) VALUES ('041', 5203, '', 0, '', 'Mizque', 1);
INSERT INTO llx_c_departements ( code_departement, fk_region, cheflieu, tncc, ncc, nom, active) VALUES ('042', 5203, '', 0, '', 'Punata', 1);
INSERT INTO llx_c_departements ( code_departement, fk_region, cheflieu, tncc, ncc, nom, active) VALUES ('043', 5203, '', 0, '', 'Quillacollo', 1);
INSERT INTO llx_c_departements ( code_departement, fk_region, cheflieu, tncc, ncc, nom, active) VALUES ('044', 5203, '', 0, '', 'Tapacarí', 1);
INSERT INTO llx_c_departements ( code_departement, fk_region, cheflieu, tncc, ncc, nom, active) VALUES ('045', 5203, '', 0, '', 'Tiraque', 1);
INSERT INTO llx_c_departements ( code_departement, fk_region, cheflieu, tncc, ncc, nom, active) VALUES ('046', 5203, '', 0, '', 'Chapare', 1);
INSERT INTO llx_c_departements ( code_departement, fk_region, cheflieu, tncc, ncc, nom, active) VALUES ('047', 5204, '', 0, '', 'Carangas', 1);
INSERT INTO llx_c_departements ( code_departement, fk_region, cheflieu, tncc, ncc, nom, active) VALUES ('048', 5204, '', 0, '', 'Cercado (Oruro)', 1);
INSERT INTO llx_c_departements ( code_departement, fk_region, cheflieu, tncc, ncc, nom, active) VALUES ('049', 5204, '', 0, '', 'Eduardo Avaroa', 1);
INSERT INTO llx_c_departements ( code_departement, fk_region, cheflieu, tncc, ncc, nom, active) VALUES ('050', 5204, '', 0, '', 'Ladislao Cabrera', 1);
INSERT INTO llx_c_departements ( code_departement, fk_region, cheflieu, tncc, ncc, nom, active) VALUES ('051', 5204, '', 0, '', 'Litoral de Atacama', 1);
INSERT INTO llx_c_departements ( code_departement, fk_region, cheflieu, tncc, ncc, nom, active) VALUES ('052', 5204, '', 0, '', 'Mejillones', 1);
INSERT INTO llx_c_departements ( code_departement, fk_region, cheflieu, tncc, ncc, nom, active) VALUES ('053', 5204, '', 0, '', 'Nor Carangas', 1);
INSERT INTO llx_c_departements ( code_departement, fk_region, cheflieu, tncc, ncc, nom, active) VALUES ('054', 5204, '', 0, '', 'Pantaleón Dalence', 1);
INSERT INTO llx_c_departements ( code_departement, fk_region, cheflieu, tncc, ncc, nom, active) VALUES ('055', 5204, '', 0, '', 'Poopó', 1);
INSERT INTO llx_c_departements ( code_departement, fk_region, cheflieu, tncc, ncc, nom, active) VALUES ('056', 5204, '', 0, '', 'Sabaya', 1);
INSERT INTO llx_c_departements ( code_departement, fk_region, cheflieu, tncc, ncc, nom, active) VALUES ('057', 5204, '', 0, '', 'Sajama', 1);
INSERT INTO llx_c_departements ( code_departement, fk_region, cheflieu, tncc, ncc, nom, active) VALUES ('058', 5204, '', 0, '', 'San Pedro de Totora', 1);
INSERT INTO llx_c_departements ( code_departement, fk_region, cheflieu, tncc, ncc, nom, active) VALUES ('059', 5204, '', 0, '', 'Saucarí', 1);
INSERT INTO llx_c_departements ( code_departement, fk_region, cheflieu, tncc, ncc, nom, active) VALUES ('060', 5204, '', 0, '', 'Sebastián Pagador', 1);
INSERT INTO llx_c_departements ( code_departement, fk_region, cheflieu, tncc, ncc, nom, active) VALUES ('061', 5204, '', 0, '', 'Sud Carangas', 1);
INSERT INTO llx_c_departements ( code_departement, fk_region, cheflieu, tncc, ncc, nom, active) VALUES ('062', 5204, '', 0, '', 'Tomás Barrón', 1);
INSERT INTO llx_c_departements ( code_departement, fk_region, cheflieu, tncc, ncc, nom, active) VALUES ('063', 5205, '', 0, '', 'Alonso de Ibáñez', 1);
INSERT INTO llx_c_departements ( code_departement, fk_region, cheflieu, tncc, ncc, nom, active) VALUES ('064', 5205, '', 0, '', 'Antonio Quijarro', 1);
INSERT INTO llx_c_departements ( code_departement, fk_region, cheflieu, tncc, ncc, nom, active) VALUES ('065', 5205, '', 0, '', 'Bernardino Bilbao', 1);
INSERT INTO llx_c_departements ( code_departement, fk_region, cheflieu, tncc, ncc, nom, active) VALUES ('066', 5205, '', 0, '', 'Charcas (Potosí)', 1);
INSERT INTO llx_c_departements ( code_departement, fk_region, cheflieu, tncc, ncc, nom, active) VALUES ('067', 5205, '', 0, '', 'Chayanta', 1);
INSERT INTO llx_c_departements ( code_departement, fk_region, cheflieu, tncc, ncc, nom, active) VALUES ('068', 5205, '', 0, '', 'Cornelio Saavedra', 1);
INSERT INTO llx_c_departements ( code_departement, fk_region, cheflieu, tncc, ncc, nom, active) VALUES ('069', 5205, '', 0, '', 'Daniel Campos', 1);
INSERT INTO llx_c_departements ( code_departement, fk_region, cheflieu, tncc, ncc, nom, active) VALUES ('070', 5205, '', 0, '', 'Enrique Baldivieso', 1);
INSERT INTO llx_c_departements ( code_departement, fk_region, cheflieu, tncc, ncc, nom, active) VALUES ('071', 5205, '', 0, '', 'José María Linares', 1);
INSERT INTO llx_c_departements ( code_departement, fk_region, cheflieu, tncc, ncc, nom, active) VALUES ('072', 5205, '', 0, '', 'Modesto Omiste', 1);
INSERT INTO llx_c_departements ( code_departement, fk_region, cheflieu, tncc, ncc, nom, active) VALUES ('073', 5205, '', 0, '', 'Nor Chichas', 1);
INSERT INTO llx_c_departements ( code_departement, fk_region, cheflieu, tncc, ncc, nom, active) VALUES ('074', 5205, '', 0, '', 'Nor Lípez', 1);
INSERT INTO llx_c_departements ( code_departement, fk_region, cheflieu, tncc, ncc, nom, active) VALUES ('075', 5205, '', 0, '', 'Rafael Bustillo', 1);
INSERT INTO llx_c_departements ( code_departement, fk_region, cheflieu, tncc, ncc, nom, active) VALUES ('076', 5205, '', 0, '', 'Sud Chichas', 1);
INSERT INTO llx_c_departements ( code_departement, fk_region, cheflieu, tncc, ncc, nom, active) VALUES ('077', 5205, '', 0, '', 'Sud Lípez', 1);
INSERT INTO llx_c_departements ( code_departement, fk_region, cheflieu, tncc, ncc, nom, active) VALUES ('078', 5205, '', 0, '', 'Tomás Frías', 1);
INSERT INTO llx_c_departements ( code_departement, fk_region, cheflieu, tncc, ncc, nom, active) VALUES ('079', 5206, '', 0, '', 'Aniceto Arce', 1);
INSERT INTO llx_c_departements ( code_departement, fk_region, cheflieu, tncc, ncc, nom, active) VALUES ('080', 5206, '', 0, '', 'Burdet O''Connor', 1);
INSERT INTO llx_c_departements ( code_departement, fk_region, cheflieu, tncc, ncc, nom, active) VALUES ('081', 5206, '', 0, '', 'Cercado (Tarija)', 1);
INSERT INTO llx_c_departements ( code_departement, fk_region, cheflieu, tncc, ncc, nom, active) VALUES ('082', 5206, '', 0, '', 'Eustaquio Méndez', 1);
INSERT INTO llx_c_departements ( code_departement, fk_region, cheflieu, tncc, ncc, nom, active) VALUES ('083', 5206, '', 0, '', 'José María Avilés', 1);
INSERT INTO llx_c_departements ( code_departement, fk_region, cheflieu, tncc, ncc, nom, active) VALUES ('084', 5206, '', 0, '', 'Gran Chaco', 1);
INSERT INTO llx_c_departements ( code_departement, fk_region, cheflieu, tncc, ncc, nom, active) VALUES ('085', 5207, '', 0, '', 'Andrés Ibáñez', 1);
INSERT INTO llx_c_departements ( code_departement, fk_region, cheflieu, tncc, ncc, nom, active) VALUES ('086', 5207, '', 0, '', 'Caballero', 1);
INSERT INTO llx_c_departements ( code_departement, fk_region, cheflieu, tncc, ncc, nom, active) VALUES ('087', 5207, '', 0, '', 'Chiquitos', 1);
INSERT INTO llx_c_departements ( code_departement, fk_region, cheflieu, tncc, ncc, nom, active) VALUES ('088', 5207, '', 0, '', 'Cordillera (Bolivia)', 1);
INSERT INTO llx_c_departements ( code_departement, fk_region, cheflieu, tncc, ncc, nom, active) VALUES ('089', 5207, '', 0, '', 'Florida', 1);
INSERT INTO llx_c_departements ( code_departement, fk_region, cheflieu, tncc, ncc, nom, active) VALUES ('090', 5207, '', 0, '', 'Germán Busch', 1);
INSERT INTO llx_c_departements ( code_departement, fk_region, cheflieu, tncc, ncc, nom, active) VALUES ('091', 5207, '', 0, '', 'Guarayos', 1);
INSERT INTO llx_c_departements ( code_departement, fk_region, cheflieu, tncc, ncc, nom, active) VALUES ('092', 5207, '', 0, '', 'Ichilo', 1);
INSERT INTO llx_c_departements ( code_departement, fk_region, cheflieu, tncc, ncc, nom, active) VALUES ('093', 5207, '', 0, '', 'Obispo Santistevan', 1);
INSERT INTO llx_c_departements ( code_departement, fk_region, cheflieu, tncc, ncc, nom, active) VALUES ('094', 5207, '', 0, '', 'Sara', 1);
INSERT INTO llx_c_departements ( code_departement, fk_region, cheflieu, tncc, ncc, nom, active) VALUES ('095', 5207, '', 0, '', 'Vallegrande', 1);
INSERT INTO llx_c_departements ( code_departement, fk_region, cheflieu, tncc, ncc, nom, active) VALUES ('096', 5207, '', 0, '', 'Velasco', 1);
INSERT INTO llx_c_departements ( code_departement, fk_region, cheflieu, tncc, ncc, nom, active) VALUES ('097', 5207, '', 0, '', 'Warnes', 1);
INSERT INTO llx_c_departements ( code_departement, fk_region, cheflieu, tncc, ncc, nom, active) VALUES ('098', 5207, '', 0, '', 'Ángel Sandóval', 1);
INSERT INTO llx_c_departements ( code_departement, fk_region, cheflieu, tncc, ncc, nom, active) VALUES ('099', 5207, '', 0, '', 'Ñuflo de Chaves', 1);
INSERT INTO llx_c_departements ( code_departement, fk_region, cheflieu, tncc, ncc, nom, active) VALUES ('100', 5208, '', 0, '', 'Cercado (Beni)', 1);
INSERT INTO llx_c_departements ( code_departement, fk_region, cheflieu, tncc, ncc, nom, active) VALUES ('101', 5208, '', 0, '', 'Iténez', 1);
INSERT INTO llx_c_departements ( code_departement, fk_region, cheflieu, tncc, ncc, nom, active) VALUES ('102', 5208, '', 0, '', 'Mamoré', 1);
INSERT INTO llx_c_departements ( code_departement, fk_region, cheflieu, tncc, ncc, nom, active) VALUES ('103', 5208, '', 0, '', 'Marbán', 1);
INSERT INTO llx_c_departements ( code_departement, fk_region, cheflieu, tncc, ncc, nom, active) VALUES ('104', 5208, '', 0, '', 'Moxos', 1);
INSERT INTO llx_c_departements ( code_departement, fk_region, cheflieu, tncc, ncc, nom, active) VALUES ('105', 5208, '', 0, '', 'Vaca Díez', 1);
INSERT INTO llx_c_departements ( code_departement, fk_region, cheflieu, tncc, ncc, nom, active) VALUES ('106', 5208, '', 0, '', 'Yacuma', 1);
INSERT INTO llx_c_departements ( code_departement, fk_region, cheflieu, tncc, ncc, nom, active) VALUES ('107', 5208, '', 0, '', 'General José Ballivián Segurola', 1);
INSERT INTO llx_c_departements ( code_departement, fk_region, cheflieu, tncc, ncc, nom, active) VALUES ('108', 5209, '', 0, '', 'Abuná', 1);
INSERT INTO llx_c_departements ( code_departement, fk_region, cheflieu, tncc, ncc, nom, active) VALUES ('109', 5209, '', 0, '', 'Madre de Dios', 1);
INSERT INTO llx_c_departements ( code_departement, fk_region, cheflieu, tncc, ncc, nom, active) VALUES ('110', 5209, '', 0, '', 'Manuripi', 1);
INSERT INTO llx_c_departements ( code_departement, fk_region, cheflieu, tncc, ncc, nom, active) VALUES ('111', 5209, '', 0, '', 'Nicolás Suárez', 1);
INSERT INTO llx_c_departements ( code_departement, fk_region, cheflieu, tncc, ncc, nom, active) VALUES ('112', 5209, '', 0, '', 'General Federico Román', 1);


-- Provinces Spain (id country=4) in order of province (for logical pick list)
INSERT INTO llx_c_departements (code_departement, fk_region, cheflieu, tncc, ncc, nom) VALUES ('VI', '419', '01', 19, 'ALAVA', 'Álava');
INSERT INTO llx_c_departements (code_departement, fk_region, cheflieu, tncc, ncc, nom) VALUES ('AB', '404', '02', 4,  'ALBACETE', 'Albacete');
INSERT INTO llx_c_departements (code_departement, fk_region, cheflieu, tncc, ncc, nom) VALUES ('A',  '411', '03', 11, 'ALICANTE', 'Alicante');
INSERT INTO llx_c_departements (code_departement, fk_region, cheflieu, tncc, ncc, nom) VALUES ('AL', '401', '04', 1,  'ALMERIA', 'Almería');
INSERT INTO llx_c_departements (code_departement, fk_region, cheflieu, tncc, ncc, nom) VALUES ('O',  '418', '33', 18, 'ASTURIAS', 'Asturias');
INSERT INTO llx_c_departements (code_departement, fk_region, cheflieu, tncc, ncc, nom) VALUES ('AV', '403', '05', 3,  'AVILA', 'Ávila');
INSERT INTO llx_c_departements (code_departement, fk_region, cheflieu, tncc, ncc, nom) VALUES ('BA', '412', '06', 12, 'BADAJOZ', 'Badajoz');
INSERT INTO llx_c_departements (code_departement, fk_region, cheflieu, tncc, ncc, nom) VALUES ('B',  '406', '08', 6,  'BARCELONA', 'Barcelona');
INSERT INTO llx_c_departements (code_departement, fk_region, cheflieu, tncc, ncc, nom) VALUES ('BU', '403', '09', 8,  'BURGOS', 'Burgos');
INSERT INTO llx_c_departements (code_departement, fk_region, cheflieu, tncc, ncc, nom) VALUES ('CC', '412', '10', 12, 'CACERES', 'Cáceres');
INSERT INTO llx_c_departements (code_departement, fk_region, cheflieu, tncc, ncc, nom) VALUES ('CA', '401', '11', 1,  'CADIZ', 'Cádiz');
INSERT INTO llx_c_departements (code_departement, fk_region, cheflieu, tncc, ncc, nom) VALUES ('S',  '410', '39', 10, 'CANTABRIA', 'Cantabria');
INSERT INTO llx_c_departements (code_departement, fk_region, cheflieu, tncc, ncc, nom) VALUES ('CS', '411', '12', 11, 'CASTELLON', 'Castellón');
INSERT INTO llx_c_departements (code_departement, fk_region, cheflieu, tncc, ncc, nom) VALUES ('CE', '407', '51', 7,  'CEUTA', 'Ceuta');
INSERT INTO llx_c_departements (code_departement, fk_region, cheflieu, tncc, ncc, nom) VALUES ('CR', '404', '13', 4,  'CIUDAD REAL', 'Ciudad Real');
INSERT INTO llx_c_departements (code_departement, fk_region, cheflieu, tncc, ncc, nom) VALUES ('CO', '401', '14', 1,  'CORDOBA', 'Córdoba');
INSERT INTO llx_c_departements (code_departement, fk_region, cheflieu, tncc, ncc, nom) VALUES ('CU', '404', '16', 4,  'CUENCA', 'Cuenca');
INSERT INTO llx_c_departements (code_departement, fk_region, cheflieu, tncc, ncc, nom) VALUES ('GI', '406', '17', 6,  'GERONA', 'Gerona');
INSERT INTO llx_c_departements (code_departement, fk_region, cheflieu, tncc, ncc, nom) VALUES ('GR', '401', '18', 1,  'GRANADA', 'Granada');
INSERT INTO llx_c_departements (code_departement, fk_region, cheflieu, tncc, ncc, nom) VALUES ('GU', '404', '19', 4,  'GUADALAJARA', 'Guadalajara');
INSERT INTO llx_c_departements (code_departement, fk_region, cheflieu, tncc, ncc, nom) VALUES ('SS', '419', '20', 19, 'GUIPUZCOA', 'Guipúzcoa');
INSERT INTO llx_c_departements (code_departement, fk_region, cheflieu, tncc, ncc, nom) VALUES ('H',  '401', '21', 1,  'HUELVA', 'Huelva');
INSERT INTO llx_c_departements (code_departement, fk_region, cheflieu, tncc, ncc, nom) VALUES ('HU', '402', '22', 2,  'HUESCA', 'Huesca');
INSERT INTO llx_c_departements (code_departement, fk_region, cheflieu, tncc, ncc, nom) VALUES ('PM', '414', '07', 14, 'ISLAS BALEARES', 'Islas Baleares');
INSERT INTO llx_c_departements (code_departement, fk_region, cheflieu, tncc, ncc, nom) VALUES ('J',  '401', '23', 1,  'JAEN', 'Jaén');
INSERT INTO llx_c_departements (code_departement, fk_region, cheflieu, tncc, ncc, nom) VALUES ('C',  '413', '15', 13, 'LA CORUÑA', 'La Coruña');
INSERT INTO llx_c_departements (code_departement, fk_region, cheflieu, tncc, ncc, nom) VALUES ('LO', '415', '26', 15, 'LA RIOJA', 'La Rioja');
INSERT INTO llx_c_departements (code_departement, fk_region, cheflieu, tncc, ncc, nom) VALUES ('GC', '405', '35', 5,  'LAS PALMAS', 'Las Palmas');
INSERT INTO llx_c_departements (code_departement, fk_region, cheflieu, tncc, ncc, nom) VALUES ('LE', '403', '24', 3,  'LEON', 'León');
INSERT INTO llx_c_departements (code_departement, fk_region, cheflieu, tncc, ncc, nom) VALUES ('L',  '406', '25', 6,  'LERIDA', 'Lérida');
INSERT INTO llx_c_departements (code_departement, fk_region, cheflieu, tncc, ncc, nom) VALUES ('LU', '413', '27', 13, 'LUGO', 'Lugo');
INSERT INTO llx_c_departements (code_departement, fk_region, cheflieu, tncc, ncc, nom) VALUES ('M',  '416', '28', 16, 'MADRID', 'Madrid');
INSERT INTO llx_c_departements (code_departement, fk_region, cheflieu, tncc, ncc, nom) VALUES ('MA', '401', '29', 1,  'MALAGA', 'Málaga');
INSERT INTO llx_c_departements (code_departement, fk_region, cheflieu, tncc, ncc, nom) VALUES ('ML', '409', '52', 9,  'MELILLA', 'Melilla');
INSERT INTO llx_c_departements (code_departement, fk_region, cheflieu, tncc, ncc, nom) VALUES ('MU', '417', '30', 17, 'MURCIA', 'Murcia');
INSERT INTO llx_c_departements (code_departement, fk_region, cheflieu, tncc, ncc, nom) VALUES ('NA', '408', '31', 8,  'NAVARRA', 'Navarra');
INSERT INTO llx_c_departements (code_departement, fk_region, cheflieu, tncc, ncc, nom) VALUES ('OR', '413', '32', 13, 'ORENSE', 'Orense');
INSERT INTO llx_c_departements (code_departement, fk_region, cheflieu, tncc, ncc, nom) VALUES ('P',  '403', '34', 3,  'PALENCIA', 'Palencia');
INSERT INTO llx_c_departements (code_departement, fk_region, cheflieu, tncc, ncc, nom) VALUES ('PO', '413', '36', 13, 'PONTEVEDRA', 'Pontevedra');
INSERT INTO llx_c_departements (code_departement, fk_region, cheflieu, tncc, ncc, nom) VALUES ('SA', '403', '37', 3,  'SALAMANCA', 'Salamanca');
INSERT INTO llx_c_departements (code_departement, fk_region, cheflieu, tncc, ncc, nom) VALUES ('TF', '405', '38', 5,  'STA. CRUZ DE TENERIFE', 'Santa Cruz de Tenerife');
INSERT INTO llx_c_departements (code_departement, fk_region, cheflieu, tncc, ncc, nom) VALUES ('SG', '403', '40', 3,  'SEGOVIA', 'Segovia');
INSERT INTO llx_c_departements (code_departement, fk_region, cheflieu, tncc, ncc, nom) VALUES ('SE', '401', '41', 1,  'SEVILLA', 'Sevilla');
INSERT INTO llx_c_departements (code_departement, fk_region, cheflieu, tncc, ncc, nom) VALUES ('SO', '403', '42', 3,  'SORIA', 'Soria');
INSERT INTO llx_c_departements (code_departement, fk_region, cheflieu, tncc, ncc, nom) VALUES ('T',  '406', '43', 6,  'TARRAGONA', 'Tarragona');
INSERT INTO llx_c_departements (code_departement, fk_region, cheflieu, tncc, ncc, nom) VALUES ('TE', '402', '44', 2,  'TERUEL', 'Teruel');
INSERT INTO llx_c_departements (code_departement, fk_region, cheflieu, tncc, ncc, nom) VALUES ('TO', '404', '45', 5,  'TOLEDO', 'Toledo');
INSERT INTO llx_c_departements (code_departement, fk_region, cheflieu, tncc, ncc, nom) VALUES ('V',  '411', '46', 11, 'VALENCIA', 'Valencia');
INSERT INTO llx_c_departements (code_departement, fk_region, cheflieu, tncc, ncc, nom) VALUES ('VA', '403', '47', 3,  'VALLADOLID', 'Valladolid');
INSERT INTO llx_c_departements (code_departement, fk_region, cheflieu, tncc, ncc, nom) VALUES ('BI', '419', '48', 19, 'VIZCAYA', 'Vizcaya');
INSERT INTO llx_c_departements (code_departement, fk_region, cheflieu, tncc, ncc, nom) VALUES ('ZA', '403', '49', 3,  'ZAMORA', 'Zamora');
INSERT INTO llx_c_departements (code_departement, fk_region, cheflieu, tncc, ncc, nom) VALUES ('Z',  '402', '50', 1,  'ZARAGOZA', 'Zaragoza');


-- Provinces Greece (id country=102)
INSERT INTO llx_c_departements (code_departement, fk_region, cheflieu, tncc, ncc, nom, active) VALUES ('66', 10201, '', 0, '', 'Αθήνα', 1);
INSERT INTO llx_c_departements (code_departement, fk_region, cheflieu, tncc, ncc, nom, active) VALUES ('67', 10205, '', 0, '', 'Δράμα', 1);
INSERT INTO llx_c_departements (code_departement, fk_region, cheflieu, tncc, ncc, nom, active) VALUES ('01', 10205, '', 0, '', 'Έβρος', 1);
INSERT INTO llx_c_departements (code_departement, fk_region, cheflieu, tncc, ncc, nom, active) VALUES ('02', 10205, '', 0, '', 'Θάσος', 1);
INSERT INTO llx_c_departements (code_departement, fk_region, cheflieu, tncc, ncc, nom, active) VALUES ('03', 10205, '', 0, '', 'Καβάλα', 1);
INSERT INTO llx_c_departements (code_departement, fk_region, cheflieu, tncc, ncc, nom, active) VALUES ('04', 10205, '', 0, '', 'Ξάνθη', 1);
INSERT INTO llx_c_departements (code_departement, fk_region, cheflieu, tncc, ncc, nom, active) VALUES ('05', 10205, '', 0, '', 'Ροδόπη', 1);
INSERT INTO llx_c_departements (code_departement, fk_region, cheflieu, tncc, ncc, nom, active) VALUES ('06', 10203, '', 0, '', 'Ημαθία', 1);
INSERT INTO llx_c_departements (code_departement, fk_region, cheflieu, tncc, ncc, nom, active) VALUES ('07', 10203, '', 0, '', 'Θεσσαλονίκη', 1);
INSERT INTO llx_c_departements (code_departement, fk_region, cheflieu, tncc, ncc, nom, active) VALUES ('08', 10203, '', 0, '', 'Κιλκίς', 1);
INSERT INTO llx_c_departements (code_departement, fk_region, cheflieu, tncc, ncc, nom, active) VALUES ('09', 10203, '', 0, '', 'Πέλλα', 1);
INSERT INTO llx_c_departements (code_departement, fk_region, cheflieu, tncc, ncc, nom, active) VALUES ('10', 10203, '', 0, '', 'Πιερία', 1);
INSERT INTO llx_c_departements (code_departement, fk_region, cheflieu, tncc, ncc, nom, active) VALUES ('11', 10203, '', 0, '', 'Σέρρες', 1);
INSERT INTO llx_c_departements (code_departement, fk_region, cheflieu, tncc, ncc, nom, active) VALUES ('12', 10203, '', 0, '', 'Χαλκιδική', 1);
INSERT INTO llx_c_departements (code_departement, fk_region, cheflieu, tncc, ncc, nom, active) VALUES ('13', 10206, '', 0, '', 'Άρτα', 1);
INSERT INTO llx_c_departements (code_departement, fk_region, cheflieu, tncc, ncc, nom, active) VALUES ('14', 10206, '', 0, '', 'Θεσπρωτία', 1);
INSERT INTO llx_c_departements (code_departement, fk_region, cheflieu, tncc, ncc, nom, active) VALUES ('15', 10206, '', 0, '', 'Ιωάννινα', 1);
INSERT INTO llx_c_departements (code_departement, fk_region, cheflieu, tncc, ncc, nom, active) VALUES ('16', 10206, '', 0, '', 'Πρέβεζα', 1);
INSERT INTO llx_c_departements (code_departement, fk_region, cheflieu, tncc, ncc, nom, active) VALUES ('17', 10213, '', 0, '', 'Γρεβενά', 1);
INSERT INTO llx_c_departements (code_departement, fk_region, cheflieu, tncc, ncc, nom, active) VALUES ('18', 10213, '', 0, '', 'Καστοριά', 1);
INSERT INTO llx_c_departements (code_departement, fk_region, cheflieu, tncc, ncc, nom, active) VALUES ('19', 10213, '', 0, '', 'Κοζάνη', 1);
INSERT INTO llx_c_departements (code_departement, fk_region, cheflieu, tncc, ncc, nom, active) VALUES ('20', 10213, '', 0, '', 'Φλώρινα', 1);
INSERT INTO llx_c_departements (code_departement, fk_region, cheflieu, tncc, ncc, nom, active) VALUES ('21', 10212, '', 0, '', 'Καρδίτσα', 1);
INSERT INTO llx_c_departements (code_departement, fk_region, cheflieu, tncc, ncc, nom, active) VALUES ('22', 10212, '', 0, '', 'Λάρισα', 1);
INSERT INTO llx_c_departements (code_departement, fk_region, cheflieu, tncc, ncc, nom, active) VALUES ('23', 10212, '', 0, '', 'Μαγνησία', 1);
INSERT INTO llx_c_departements (code_departement, fk_region, cheflieu, tncc, ncc, nom, active) VALUES ('24', 10212, '', 0, '', 'Τρίκαλα', 1);
INSERT INTO llx_c_departements (code_departement, fk_region, cheflieu, tncc, ncc, nom, active) VALUES ('25', 10212, '', 0, '', 'Σποράδες', 1);
INSERT INTO llx_c_departements (code_departement, fk_region, cheflieu, tncc, ncc, nom, active) VALUES ('26', 10212, '', 0, '', 'Βοιωτία', 1);
INSERT INTO llx_c_departements (code_departement, fk_region, cheflieu, tncc, ncc, nom, active) VALUES ('27', 10202, '', 0, '', 'Εύβοια', 1);
INSERT INTO llx_c_departements (code_departement, fk_region, cheflieu, tncc, ncc, nom, active) VALUES ('28', 10202, '', 0, '', 'Ευρυτανία', 1);
INSERT INTO llx_c_departements (code_departement, fk_region, cheflieu, tncc, ncc, nom, active) VALUES ('29', 10202, '', 0, '', 'Φθιώτιδα', 1);
INSERT INTO llx_c_departements (code_departement, fk_region, cheflieu, tncc, ncc, nom, active) VALUES ('30', 10202, '', 0, '', 'Φωκίδα', 1);
INSERT INTO llx_c_departements (code_departement, fk_region, cheflieu, tncc, ncc, nom, active) VALUES ('31', 10209, '', 0, '', 'Αργολίδα', 1);
INSERT INTO llx_c_departements (code_departement, fk_region, cheflieu, tncc, ncc, nom, active) VALUES ('32', 10209, '', 0, '', 'Αρκαδία', 1);
INSERT INTO llx_c_departements (code_departement, fk_region, cheflieu, tncc, ncc, nom, active) VALUES ('33', 10209, '', 0, '', 'Κορινθία', 1);
INSERT INTO llx_c_departements (code_departement, fk_region, cheflieu, tncc, ncc, nom, active) VALUES ('34', 10209, '', 0, '', 'Λακωνία', 1);
INSERT INTO llx_c_departements (code_departement, fk_region, cheflieu, tncc, ncc, nom, active) VALUES ('35', 10209, '', 0, '', 'Μεσσηνία', 1);
INSERT INTO llx_c_departements (code_departement, fk_region, cheflieu, tncc, ncc, nom, active) VALUES ('36', 10211, '', 0, '', 'Αιτωλοακαρνανία', 1);
INSERT INTO llx_c_departements (code_departement, fk_region, cheflieu, tncc, ncc, nom, active) VALUES ('37', 10211, '', 0, '', 'Αχαΐα', 1);
INSERT INTO llx_c_departements (code_departement, fk_region, cheflieu, tncc, ncc, nom, active) VALUES ('38', 10211, '', 0, '', 'Ηλεία', 1);
INSERT INTO llx_c_departements (code_departement, fk_region, cheflieu, tncc, ncc, nom, active) VALUES ('39', 10207, '', 0, '', 'Ζάκυνθος', 1);
INSERT INTO llx_c_departements (code_departement, fk_region, cheflieu, tncc, ncc, nom, active) VALUES ('40', 10207, '', 0, '', 'Κέρκυρα', 1);
INSERT INTO llx_c_departements (code_departement, fk_region, cheflieu, tncc, ncc, nom, active) VALUES ('41', 10207, '', 0, '', 'Κεφαλληνία', 1);
INSERT INTO llx_c_departements (code_departement, fk_region, cheflieu, tncc, ncc, nom, active) VALUES ('42', 10207, '', 0, '', 'Ιθάκη', 1);
INSERT INTO llx_c_departements (code_departement, fk_region, cheflieu, tncc, ncc, nom, active) VALUES ('43', 10207, '', 0, '', 'Λευκάδα', 1);
INSERT INTO llx_c_departements (code_departement, fk_region, cheflieu, tncc, ncc, nom, active) VALUES ('44', 10208, '', 0, '', 'Ικαρία', 1);
INSERT INTO llx_c_departements (code_departement, fk_region, cheflieu, tncc, ncc, nom, active) VALUES ('45', 10208, '', 0, '', 'Λέσβος', 1);
INSERT INTO llx_c_departements (code_departement, fk_region, cheflieu, tncc, ncc, nom, active) VALUES ('46', 10208, '', 0, '', 'Λήμνος', 1);
INSERT INTO llx_c_departements (code_departement, fk_region, cheflieu, tncc, ncc, nom, active) VALUES ('47', 10208, '', 0, '', 'Σάμος', 1);
INSERT INTO llx_c_departements (code_departement, fk_region, cheflieu, tncc, ncc, nom, active) VALUES ('48', 10208, '', 0, '', 'Χίος', 1);
INSERT INTO llx_c_departements (code_departement, fk_region, cheflieu, tncc, ncc, nom, active) VALUES ('49', 10210, '', 0, '', 'Άνδρος', 1);
INSERT INTO llx_c_departements (code_departement, fk_region, cheflieu, tncc, ncc, nom, active) VALUES ('50', 10210, '', 0, '', 'Θήρα', 1);
INSERT INTO llx_c_departements (code_departement, fk_region, cheflieu, tncc, ncc, nom, active) VALUES ('51', 10210, '', 0, '', 'Κάλυμνος', 1);
INSERT INTO llx_c_departements (code_departement, fk_region, cheflieu, tncc, ncc, nom, active) VALUES ('52', 10210, '', 0, '', 'Κάρπαθος', 1);
INSERT INTO llx_c_departements (code_departement, fk_region, cheflieu, tncc, ncc, nom, active) VALUES ('53', 10210, '', 0, '', 'Κέα-Κύθνος', 1);
INSERT INTO llx_c_departements (code_departement, fk_region, cheflieu, tncc, ncc, nom, active) VALUES ('54', 10210, '', 0, '', 'Κω', 1);
INSERT INTO llx_c_departements (code_departement, fk_region, cheflieu, tncc, ncc, nom, active) VALUES ('55', 10210, '', 0, '', 'Μήλος', 1);
INSERT INTO llx_c_departements (code_departement, fk_region, cheflieu, tncc, ncc, nom, active) VALUES ('56', 10210, '', 0, '', 'Μύκονος', 1);
INSERT INTO llx_c_departements (code_departement, fk_region, cheflieu, tncc, ncc, nom, active) VALUES ('57', 10210, '', 0, '', 'Νάξος', 1);
INSERT INTO llx_c_departements (code_departement, fk_region, cheflieu, tncc, ncc, nom, active) VALUES ('58', 10210, '', 0, '', 'Πάρος', 1);
INSERT INTO llx_c_departements (code_departement, fk_region, cheflieu, tncc, ncc, nom, active) VALUES ('59', 10210, '', 0, '', 'Ρόδος', 1);
INSERT INTO llx_c_departements (code_departement, fk_region, cheflieu, tncc, ncc, nom, active) VALUES ('60', 10210, '', 0, '', 'Σύρος', 1);
INSERT INTO llx_c_departements (code_departement, fk_region, cheflieu, tncc, ncc, nom, active) VALUES ('61', 10210, '', 0, '', 'Τήνος', 1);
INSERT INTO llx_c_departements (code_departement, fk_region, cheflieu, tncc, ncc, nom, active) VALUES ('62', 10204, '', 0, '', 'Ηράκλειο', 1);
INSERT INTO llx_c_departements (code_departement, fk_region, cheflieu, tncc, ncc, nom, active) VALUES ('63', 10204, '', 0, '', 'Λασίθι', 1);
INSERT INTO llx_c_departements (code_departement, fk_region, cheflieu, tncc, ncc, nom, active) VALUES ('64', 10204, '', 0, '', 'Ρέθυμνο', 1);
INSERT INTO llx_c_departements (code_departement, fk_region, cheflieu, tncc, ncc, nom, active) VALUES ('65', 10204, '', 0, '', 'Χανιά', 1);



-- Provinces GB (id country=7)
INSERT INTO llx_c_departements (code_departement, fk_region, cheflieu, tncc, ncc, nom, active) VALUES ('701', 701, NULL, 0,NULL, 'Bedfordshire', 1);
INSERT INTO llx_c_departements (code_departement, fk_region, cheflieu, tncc, ncc, nom, active) VALUES ('702', 701, NULL, 0,NULL, 'Berkshire', 1);
INSERT INTO llx_c_departements (code_departement, fk_region, cheflieu, tncc, ncc, nom, active) VALUES ('703', 701, NULL, 0,NULL, 'Bristol, City of', 1);
INSERT INTO llx_c_departements (code_departement, fk_region, cheflieu, tncc, ncc, nom, active) VALUES ('704', 701, NULL, 0,NULL, 'Buckinghamshire', 1);
INSERT INTO llx_c_departements (code_departement, fk_region, cheflieu, tncc, ncc, nom, active) VALUES ('705', 701, NULL, 0,NULL, 'Cambridgeshire', 1);
INSERT INTO llx_c_departements (code_departement, fk_region, cheflieu, tncc, ncc, nom, active) VALUES ('706', 701, NULL, 0,NULL, 'Cheshire', 1);
INSERT INTO llx_c_departements (code_departement, fk_region, cheflieu, tncc, ncc, nom, active) VALUES ('707', 701, NULL, 0,NULL, 'Cleveland', 1);
INSERT INTO llx_c_departements (code_departement, fk_region, cheflieu, tncc, ncc, nom, active) VALUES ('708', 701, NULL, 0,NULL, 'Cornwall', 1);
INSERT INTO llx_c_departements (code_departement, fk_region, cheflieu, tncc, ncc, nom, active) VALUES ('709', 701, NULL, 0,NULL, 'Cumberland', 1);
INSERT INTO llx_c_departements (code_departement, fk_region, cheflieu, tncc, ncc, nom, active) VALUES ('710', 701, NULL, 0,NULL, 'Cumbria', 1);
INSERT INTO llx_c_departements (code_departement, fk_region, cheflieu, tncc, ncc, nom, active) VALUES ('711', 701, NULL, 0,NULL, 'Derbyshire', 1);
INSERT INTO llx_c_departements (code_departement, fk_region, cheflieu, tncc, ncc, nom, active) VALUES ('712', 701, NULL, 0,NULL, 'Devon', 1);
INSERT INTO llx_c_departements (code_departement, fk_region, cheflieu, tncc, ncc, nom, active) VALUES ('713', 701, NULL, 0,NULL, 'Dorset', 1);
INSERT INTO llx_c_departements (code_departement, fk_region, cheflieu, tncc, ncc, nom, active) VALUES ('714', 701, NULL, 0,NULL, 'Co. Durham', 1);
INSERT INTO llx_c_departements (code_departement, fk_region, cheflieu, tncc, ncc, nom, active) VALUES ('715', 701, NULL, 0,NULL, 'East Riding of Yorkshire', 1);
INSERT INTO llx_c_departements (code_departement, fk_region, cheflieu, tncc, ncc, nom, active) VALUES ('716', 701, NULL, 0,NULL, 'East Sussex', 1);
INSERT INTO llx_c_departements (code_departement, fk_region, cheflieu, tncc, ncc, nom, active) VALUES ('717', 701, NULL, 0,NULL, 'Essex', 1);
INSERT INTO llx_c_departements (code_departement, fk_region, cheflieu, tncc, ncc, nom, active) VALUES ('718', 701, NULL, 0,NULL, 'Gloucestershire', 1);
INSERT INTO llx_c_departements (code_departement, fk_region, cheflieu, tncc, ncc, nom, active) VALUES ('719', 701, NULL, 0,NULL, 'Greater Manchester', 1);
INSERT INTO llx_c_departements (code_departement, fk_region, cheflieu, tncc, ncc, nom, active) VALUES ('720', 701, NULL, 0,NULL, 'Hampshire', 1);
INSERT INTO llx_c_departements (code_departement, fk_region, cheflieu, tncc, ncc, nom, active) VALUES ('721', 701, NULL, 0,NULL, 'Hertfordshire', 1);
INSERT INTO llx_c_departements (code_departement, fk_region, cheflieu, tncc, ncc, nom, active) VALUES ('722', 701, NULL, 0,NULL, 'Hereford and Worcester', 1);
INSERT INTO llx_c_departements (code_departement, fk_region, cheflieu, tncc, ncc, nom, active) VALUES ('723', 701, NULL, 0,NULL, 'Herefordshire', 1);
INSERT INTO llx_c_departements (code_departement, fk_region, cheflieu, tncc, ncc, nom, active) VALUES ('724', 701, NULL, 0,NULL, 'Huntingdonshire', 1);
INSERT INTO llx_c_departements (code_departement, fk_region, cheflieu, tncc, ncc, nom, active) VALUES ('725', 701, NULL, 0,NULL, 'Isle of Man', 1);
INSERT INTO llx_c_departements (code_departement, fk_region, cheflieu, tncc, ncc, nom, active) VALUES ('726', 701, NULL, 0,NULL, 'Isle of Wight', 1);
INSERT INTO llx_c_departements (code_departement, fk_region, cheflieu, tncc, ncc, nom, active) VALUES ('727', 701, NULL, 0,NULL, 'Jersey', 1);
INSERT INTO llx_c_departements (code_departement, fk_region, cheflieu, tncc, ncc, nom, active) VALUES ('728', 701, NULL, 0,NULL, 'Kent', 1);
INSERT INTO llx_c_departements (code_departement, fk_region, cheflieu, tncc, ncc, nom, active) VALUES ('729', 701, NULL, 0,NULL, 'Lancashire', 1);
INSERT INTO llx_c_departements (code_departement, fk_region, cheflieu, tncc, ncc, nom, active) VALUES ('730', 701, NULL, 0,NULL, 'Leicestershire', 1);
INSERT INTO llx_c_departements (code_departement, fk_region, cheflieu, tncc, ncc, nom, active) VALUES ('731', 701, NULL, 0,NULL, 'Lincolnshire', 1);
INSERT INTO llx_c_departements (code_departement, fk_region, cheflieu, tncc, ncc, nom, active) VALUES ('732', 701, NULL, 0,NULL, 'London - City of London', 1);
INSERT INTO llx_c_departements (code_departement, fk_region, cheflieu, tncc, ncc, nom, active) VALUES ('733', 701, NULL, 0,NULL, 'Merseyside', 1);
INSERT INTO llx_c_departements (code_departement, fk_region, cheflieu, tncc, ncc, nom, active) VALUES ('734', 701, NULL, 0,NULL, 'Middlesex', 1);
INSERT INTO llx_c_departements (code_departement, fk_region, cheflieu, tncc, ncc, nom, active) VALUES ('735', 701, NULL, 0,NULL, 'Norfolk', 1);
INSERT INTO llx_c_departements (code_departement, fk_region, cheflieu, tncc, ncc, nom, active) VALUES ('736', 701, NULL, 0,NULL, 'North Yorkshire', 1);
INSERT INTO llx_c_departements (code_departement, fk_region, cheflieu, tncc, ncc, nom, active) VALUES ('737', 701, NULL, 0,NULL, 'North Riding of Yorkshire', 1);
INSERT INTO llx_c_departements (code_departement, fk_region, cheflieu, tncc, ncc, nom, active) VALUES ('738', 701, NULL, 0,NULL, 'Northamptonshire', 1);
INSERT INTO llx_c_departements (code_departement, fk_region, cheflieu, tncc, ncc, nom, active) VALUES ('739', 701, NULL, 0,NULL, 'Northumberland', 1);
INSERT INTO llx_c_departements (code_departement, fk_region, cheflieu, tncc, ncc, nom, active) VALUES ('740', 701, NULL, 0,NULL, 'Nottinghamshire', 1);
INSERT INTO llx_c_departements (code_departement, fk_region, cheflieu, tncc, ncc, nom, active) VALUES ('741', 701, NULL, 0,NULL, 'Oxfordshire', 1);
INSERT INTO llx_c_departements (code_departement, fk_region, cheflieu, tncc, ncc, nom, active) VALUES ('742', 701, NULL, 0,NULL, 'Rutland', 1);
INSERT INTO llx_c_departements (code_departement, fk_region, cheflieu, tncc, ncc, nom, active) VALUES ('743', 701, NULL, 0,NULL, 'Shropshire', 1);
INSERT INTO llx_c_departements (code_departement, fk_region, cheflieu, tncc, ncc, nom, active) VALUES ('744', 701, NULL, 0,NULL, 'Somerset', 1);
INSERT INTO llx_c_departements (code_departement, fk_region, cheflieu, tncc, ncc, nom, active) VALUES ('745', 701, NULL, 0,NULL, 'Staffordshire', 1);
INSERT INTO llx_c_departements (code_departement, fk_region, cheflieu, tncc, ncc, nom, active) VALUES ('746', 701, NULL, 0,NULL, 'Suffolk', 1);
INSERT INTO llx_c_departements (code_departement, fk_region, cheflieu, tncc, ncc, nom, active) VALUES ('747', 701, NULL, 0,NULL, 'Surrey', 1);
INSERT INTO llx_c_departements (code_departement, fk_region, cheflieu, tncc, ncc, nom, active) VALUES ('748', 701, NULL, 0,NULL, 'Sussex', 1);
INSERT INTO llx_c_departements (code_departement, fk_region, cheflieu, tncc, ncc, nom, active) VALUES ('749', 701, NULL, 0,NULL, 'Tyne and Wear', 1);
INSERT INTO llx_c_departements (code_departement, fk_region, cheflieu, tncc, ncc, nom, active) VALUES ('750', 701, NULL, 0,NULL, 'Warwickshire', 1);
INSERT INTO llx_c_departements (code_departement, fk_region, cheflieu, tncc, ncc, nom, active) VALUES ('751', 701, NULL, 0,NULL, 'West Midlands', 1);
INSERT INTO llx_c_departements (code_departement, fk_region, cheflieu, tncc, ncc, nom, active) VALUES ('752', 701, NULL, 0,NULL, 'West Sussex', 1);
INSERT INTO llx_c_departements (code_departement, fk_region, cheflieu, tncc, ncc, nom, active) VALUES ('753', 701, NULL, 0,NULL, 'West Yorkshire', 1);
INSERT INTO llx_c_departements (code_departement, fk_region, cheflieu, tncc, ncc, nom, active) VALUES ('754', 701, NULL, 0,NULL, 'West Riding of Yorkshire', 1);
INSERT INTO llx_c_departements (code_departement, fk_region, cheflieu, tncc, ncc, nom, active) VALUES ('755', 701, NULL, 0,NULL, 'Wiltshire', 1);
INSERT INTO llx_c_departements (code_departement, fk_region, cheflieu, tncc, ncc, nom, active) VALUES ('756', 701, NULL, 0,NULL, 'Worcestershire', 1);
INSERT INTO llx_c_departements (code_departement, fk_region, cheflieu, tncc, ncc, nom, active) VALUES ('757', 701, NULL, 0,NULL, 'Yorkshire', 1);
-- Wales
INSERT INTO llx_c_departements (code_departement, fk_region, cheflieu, tncc, ncc, nom, active) VALUES ('758', 702, NULL, 0,NULL, 'Anglesey', 1);
INSERT INTO llx_c_departements (code_departement, fk_region, cheflieu, tncc, ncc, nom, active) VALUES ('759', 702, NULL, 0,NULL, 'Breconshire', 1);
INSERT INTO llx_c_departements (code_departement, fk_region, cheflieu, tncc, ncc, nom, active) VALUES ('760', 702, NULL, 0,NULL, 'Caernarvonshire', 1);
INSERT INTO llx_c_departements (code_departement, fk_region, cheflieu, tncc, ncc, nom, active) VALUES ('761', 702, NULL, 0,NULL, 'Cardiganshire', 1);
INSERT INTO llx_c_departements (code_departement, fk_region, cheflieu, tncc, ncc, nom, active) VALUES ('762', 702, NULL, 0,NULL, 'Carmarthenshire', 1);
INSERT INTO llx_c_departements (code_departement, fk_region, cheflieu, tncc, ncc, nom, active) VALUES ('763', 702, NULL, 0,NULL, 'Ceredigion', 1);
INSERT INTO llx_c_departements (code_departement, fk_region, cheflieu, tncc, ncc, nom, active) VALUES ('764', 702, NULL, 0,NULL, 'Denbighshire', 1);
INSERT INTO llx_c_departements (code_departement, fk_region, cheflieu, tncc, ncc, nom, active) VALUES ('765', 702, NULL, 0,NULL, 'Flintshire', 1);
INSERT INTO llx_c_departements (code_departement, fk_region, cheflieu, tncc, ncc, nom, active) VALUES ('766', 702, NULL, 0,NULL, 'Glamorgan', 1);
INSERT INTO llx_c_departements (code_departement, fk_region, cheflieu, tncc, ncc, nom, active) VALUES ('767', 702, NULL, 0,NULL, 'Gwent', 1);
INSERT INTO llx_c_departements (code_departement, fk_region, cheflieu, tncc, ncc, nom, active) VALUES ('768', 702, NULL, 0,NULL, 'Gwynedd', 1);
INSERT INTO llx_c_departements (code_departement, fk_region, cheflieu, tncc, ncc, nom, active) VALUES ('769', 702, NULL, 0,NULL, 'Merionethshire', 1);
INSERT INTO llx_c_departements (code_departement, fk_region, cheflieu, tncc, ncc, nom, active) VALUES ('770', 702, NULL, 0,NULL, 'Monmouthshire', 1);
INSERT INTO llx_c_departements (code_departement, fk_region, cheflieu, tncc, ncc, nom, active) VALUES ('771', 702, NULL, 0,NULL, 'Mid Glamorgan', 1);
INSERT INTO llx_c_departements (code_departement, fk_region, cheflieu, tncc, ncc, nom, active) VALUES ('772', 702, NULL, 0,NULL, 'Montgomeryshire', 1);
INSERT INTO llx_c_departements (code_departement, fk_region, cheflieu, tncc, ncc, nom, active) VALUES ('773', 702, NULL, 0,NULL, 'Pembrokeshire', 1);
INSERT INTO llx_c_departements (code_departement, fk_region, cheflieu, tncc, ncc, nom, active) VALUES ('774', 702, NULL, 0,NULL, 'Powys', 1);
INSERT INTO llx_c_departements (code_departement, fk_region, cheflieu, tncc, ncc, nom, active) VALUES ('775', 702, NULL, 0,NULL, 'Radnorshire', 1);
INSERT INTO llx_c_departements (code_departement, fk_region, cheflieu, tncc, ncc, nom, active) VALUES ('776', 702, NULL, 0,NULL, 'South Glamorgan', 1);
-- Scotland
INSERT INTO llx_c_departements (code_departement, fk_region, cheflieu, tncc, ncc, nom, active) VALUES ('777', 703, NULL, 0,NULL, 'Aberdeen, City of', 1);
INSERT INTO llx_c_departements (code_departement, fk_region, cheflieu, tncc, ncc, nom, active) VALUES ('778', 703, NULL, 0,NULL, 'Angus', 1);
INSERT INTO llx_c_departements (code_departement, fk_region, cheflieu, tncc, ncc, nom, active) VALUES ('779', 703, NULL, 0,NULL, 'Argyll', 1);
INSERT INTO llx_c_departements (code_departement, fk_region, cheflieu, tncc, ncc, nom, active) VALUES ('780', 703, NULL, 0,NULL, 'Ayrshire', 1);
INSERT INTO llx_c_departements (code_departement, fk_region, cheflieu, tncc, ncc, nom, active) VALUES ('781', 703, NULL, 0,NULL, 'Banffshire', 1);
INSERT INTO llx_c_departements (code_departement, fk_region, cheflieu, tncc, ncc, nom, active) VALUES ('782', 703, NULL, 0,NULL, 'Berwickshire', 1);
INSERT INTO llx_c_departements (code_departement, fk_region, cheflieu, tncc, ncc, nom, active) VALUES ('783', 703, NULL, 0,NULL, 'Bute', 1);
INSERT INTO llx_c_departements (code_departement, fk_region, cheflieu, tncc, ncc, nom, active) VALUES ('784', 703, NULL, 0,NULL, 'Caithness', 1);
INSERT INTO llx_c_departements (code_departement, fk_region, cheflieu, tncc, ncc, nom, active) VALUES ('785', 703, NULL, 0,NULL, 'Clackmannanshire', 1);
INSERT INTO llx_c_departements (code_departement, fk_region, cheflieu, tncc, ncc, nom, active) VALUES ('786', 703, NULL, 0,NULL, 'Dumfriesshire', 1);
INSERT INTO llx_c_departements (code_departement, fk_region, cheflieu, tncc, ncc, nom, active) VALUES ('787', 703, NULL, 0,NULL, 'Dumbartonshire', 1);
INSERT INTO llx_c_departements (code_departement, fk_region, cheflieu, tncc, ncc, nom, active) VALUES ('788', 703, NULL, 0,NULL, 'Dundee, City of', 1);
INSERT INTO llx_c_departements (code_departement, fk_region, cheflieu, tncc, ncc, nom, active) VALUES ('789', 703, NULL, 0,NULL, 'East Lothian', 1);
INSERT INTO llx_c_departements (code_departement, fk_region, cheflieu, tncc, ncc, nom, active) VALUES ('790', 703, NULL, 0,NULL, 'Fife', 1);
INSERT INTO llx_c_departements (code_departement, fk_region, cheflieu, tncc, ncc, nom, active) VALUES ('791', 703, NULL, 0,NULL, 'Inverness', 1);
INSERT INTO llx_c_departements (code_departement, fk_region, cheflieu, tncc, ncc, nom, active) VALUES ('792', 703, NULL, 0,NULL, 'Kincardineshire', 1);
INSERT INTO llx_c_departements (code_departement, fk_region, cheflieu, tncc, ncc, nom, active) VALUES ('793', 703, NULL, 0,NULL, 'Kinross-shire', 1);
INSERT INTO llx_c_departements (code_departement, fk_region, cheflieu, tncc, ncc, nom, active) VALUES ('794', 703, NULL, 0,NULL, 'Kirkcudbrightshire', 1);
INSERT INTO llx_c_departements (code_departement, fk_region, cheflieu, tncc, ncc, nom, active) VALUES ('795', 703, NULL, 0,NULL, 'Lanarkshire', 1);
INSERT INTO llx_c_departements (code_departement, fk_region, cheflieu, tncc, ncc, nom, active) VALUES ('796', 703, NULL, 0,NULL, 'Midlothian', 1);
INSERT INTO llx_c_departements (code_departement, fk_region, cheflieu, tncc, ncc, nom, active) VALUES ('797', 703, NULL, 0,NULL, 'Morayshire', 1);
INSERT INTO llx_c_departements (code_departement, fk_region, cheflieu, tncc, ncc, nom, active) VALUES ('798', 703, NULL, 0,NULL, 'Nairnshire', 1);
INSERT INTO llx_c_departements (code_departement, fk_region, cheflieu, tncc, ncc, nom, active) VALUES ('799', 703, NULL, 0,NULL, 'Orkney', 1);
INSERT INTO llx_c_departements (code_departement, fk_region, cheflieu, tncc, ncc, nom, active) VALUES ('800', 703, NULL, 0,NULL, 'Peebleshire', 1);
INSERT INTO llx_c_departements (code_departement, fk_region, cheflieu, tncc, ncc, nom, active) VALUES ('801', 703, NULL, 0,NULL, 'Perthshire', 1);
INSERT INTO llx_c_departements (code_departement, fk_region, cheflieu, tncc, ncc, nom, active) VALUES ('802', 703, NULL, 0,NULL, 'Renfrewshire', 1);
INSERT INTO llx_c_departements (code_departement, fk_region, cheflieu, tncc, ncc, nom, active) VALUES ('803', 703, NULL, 0,NULL, 'Ross & Cromarty', 1);
INSERT INTO llx_c_departements (code_departement, fk_region, cheflieu, tncc, ncc, nom, active) VALUES ('804', 703, NULL, 0,NULL, 'Roxburghshire', 1);
INSERT INTO llx_c_departements (code_departement, fk_region, cheflieu, tncc, ncc, nom, active) VALUES ('805', 703, NULL, 0,NULL, 'Selkirkshire', 1);
INSERT INTO llx_c_departements (code_departement, fk_region, cheflieu, tncc, ncc, nom, active) VALUES ('806', 703, NULL, 0,NULL, 'Shetland', 1);
INSERT INTO llx_c_departements (code_departement, fk_region, cheflieu, tncc, ncc, nom, active) VALUES ('807', 703, NULL, 0,NULL, 'Stirlingshire', 1);
INSERT INTO llx_c_departements (code_departement, fk_region, cheflieu, tncc, ncc, nom, active) VALUES ('808', 703, NULL, 0,NULL, 'Sutherland', 1);
INSERT INTO llx_c_departements (code_departement, fk_region, cheflieu, tncc, ncc, nom, active) VALUES ('809', 703, NULL, 0,NULL, 'West Lothian', 1);
INSERT INTO llx_c_departements (code_departement, fk_region, cheflieu, tncc, ncc, nom, active) VALUES ('810', 703, NULL, 0,NULL, 'Wigtownshire', 1);
-- Northern Ireland
INSERT INTO llx_c_departements (code_departement, fk_region, cheflieu, tncc, ncc, nom, active) VALUES ('811', 704, NULL, 0,NULL, 'Antrim', 1);
INSERT INTO llx_c_departements (code_departement, fk_region, cheflieu, tncc, ncc, nom, active) VALUES ('812', 704, NULL, 0,NULL, 'Armagh', 1);
INSERT INTO llx_c_departements (code_departement, fk_region, cheflieu, tncc, ncc, nom, active) VALUES ('813', 704, NULL, 0,NULL, 'Co. Down', 1);
INSERT INTO llx_c_departements (code_departement, fk_region, cheflieu, tncc, ncc, nom, active) VALUES ('814', 704, NULL, 0,NULL, 'Co. Fermanagh', 1);
INSERT INTO llx_c_departements (code_departement, fk_region, cheflieu, tncc, ncc, nom, active) VALUES ('815', 704, NULL, 0,NULL, 'Co. Londonderry', 1);


-- Provinces India (id country=117)
INSERT INTO llx_c_departements ( code_departement, fk_region, cheflieu, tncc, ncc, nom, active) VALUES ('AN', 11701, NULL, 0, 'AN', 'Andaman & Nicobar', 1);    
INSERT INTO llx_c_departements ( code_departement, fk_region, cheflieu, tncc, ncc, nom, active) VALUES ('AP', 11701, NULL, 0, 'AP', 'Andhra Pradesh', 1);
INSERT INTO llx_c_departements ( code_departement, fk_region, cheflieu, tncc, ncc, nom, active) VALUES ('AR', 11701, NULL, 0, 'AR', 'Arunachal Pradesh', 1);     
INSERT INTO llx_c_departements ( code_departement, fk_region, cheflieu, tncc, ncc, nom, active) VALUES ('AS', 11701, NULL, 0, 'AS', 'Assam', 1);
INSERT INTO llx_c_departements ( code_departement, fk_region, cheflieu, tncc, ncc, nom, active) VALUES ('BR', 11701, NULL, 0, 'BR', 'Bihar', 1);
INSERT INTO llx_c_departements ( code_departement, fk_region, cheflieu, tncc, ncc, nom, active) VALUES ('CG', 11701, NULL, 0, 'CG', 'Chattisgarh', 1);     
INSERT INTO llx_c_departements ( code_departement, fk_region, cheflieu, tncc, ncc, nom, active) VALUES ('CH', 11701, NULL, 0, 'CH', 'Chandigarh', 1);
INSERT INTO llx_c_departements ( code_departement, fk_region, cheflieu, tncc, ncc, nom, active) VALUES ('DD', 11701, NULL, 0, 'DD', 'Daman & Diu', 1);
INSERT INTO llx_c_departements ( code_departement, fk_region, cheflieu, tncc, ncc, nom, active) VALUES ('DL', 11701, NULL, 0, 'DL', 'Delhi', 1);
INSERT INTO llx_c_departements ( code_departement, fk_region, cheflieu, tncc, ncc, nom, active) VALUES ('DN', 11701, NULL, 0, 'DN', 'Dadra and Nagar Haveli', 1);
INSERT INTO llx_c_departements ( code_departement, fk_region, cheflieu, tncc, ncc, nom, active) VALUES ('GA', 11701, NULL, 0, 'GA', 'Goa', 1);
INSERT INTO llx_c_departements ( code_departement, fk_region, cheflieu, tncc, ncc, nom, active) VALUES ('GJ', 11701, NULL, 0, 'GJ', 'Gujarat', 1);
INSERT INTO llx_c_departements ( code_departement, fk_region, cheflieu, tncc, ncc, nom, active) VALUES ('HP', 11701, NULL, 0, 'HP', 'Himachal Pradesh', 1);
INSERT INTO llx_c_departements ( code_departement, fk_region, cheflieu, tncc, ncc, nom, active) VALUES ('HR', 11701, NULL, 0, 'HR', 'Haryana', 1);
INSERT INTO llx_c_departements ( code_departement, fk_region, cheflieu, tncc, ncc, nom, active) VALUES ('JH', 11701, NULL, 0, 'JH', 'Jharkhand', 1);
INSERT INTO llx_c_departements ( code_departement, fk_region, cheflieu, tncc, ncc, nom, active) VALUES ('JK', 11701, NULL, 0, 'JK', 'Jammu & Kashmir', 1);
INSERT INTO llx_c_departements ( code_departement, fk_region, cheflieu, tncc, ncc, nom, active) VALUES ('KA', 11701, NULL, 0, 'KA', 'Karnataka', 1);
INSERT INTO llx_c_departements ( code_departement, fk_region, cheflieu, tncc, ncc, nom, active) VALUES ('KL', 11701, NULL, 0, 'KL', 'Kerala', 1);
INSERT INTO llx_c_departements ( code_departement, fk_region, cheflieu, tncc, ncc, nom, active) VALUES ('LD', 11701, NULL, 0, 'LD', 'Lakshadweep', 1);
INSERT INTO llx_c_departements ( code_departement, fk_region, cheflieu, tncc, ncc, nom, active) VALUES ('MH', 11701, NULL, 0, 'MH', 'Maharashtra', 1);
INSERT INTO llx_c_departements ( code_departement, fk_region, cheflieu, tncc, ncc, nom, active) VALUES ('ML', 11701, NULL, 0, 'ML', 'Meghalaya', 1);
INSERT INTO llx_c_departements ( code_departement, fk_region, cheflieu, tncc, ncc, nom, active) VALUES ('MN', 11701, NULL, 0, 'MN', 'Manipur', 1);
INSERT INTO llx_c_departements ( code_departement, fk_region, cheflieu, tncc, ncc, nom, active) VALUES ('MP', 11701, NULL, 0, 'MP', 'Madhya Pradesh', 1);
INSERT INTO llx_c_departements ( code_departement, fk_region, cheflieu, tncc, ncc, nom, active) VALUES ('MZ', 11701, NULL, 0, 'MZ', 'Mizoram', 1);
INSERT INTO llx_c_departements ( code_departement, fk_region, cheflieu, tncc, ncc, nom, active) VALUES ('NL', 11701, NULL, 0, 'NL', 'Nagaland', 1);
INSERT INTO llx_c_departements ( code_departement, fk_region, cheflieu, tncc, ncc, nom, active) VALUES ('OR', 11701, NULL, 0, 'OR', 'Orissa', 1);
INSERT INTO llx_c_departements ( code_departement, fk_region, cheflieu, tncc, ncc, nom, active) VALUES ('PB', 11701, NULL, 0, 'PB', 'Punjab', 1);
INSERT INTO llx_c_departements ( code_departement, fk_region, cheflieu, tncc, ncc, nom, active) VALUES ('PY', 11701, NULL, 0, 'PY', 'Puducherry', 1);
INSERT INTO llx_c_departements ( code_departement, fk_region, cheflieu, tncc, ncc, nom, active) VALUES ('RJ', 11701, NULL, 0, 'RJ', 'Rajasthan', 1);
INSERT INTO llx_c_departements ( code_departement, fk_region, cheflieu, tncc, ncc, nom, active) VALUES ('SK', 11701, NULL, 0, 'SK', 'Sikkim', 1);
INSERT INTO llx_c_departements ( code_departement, fk_region, cheflieu, tncc, ncc, nom, active) VALUES ('TE', 11701, NULL, 0, 'TE', 'Telangana', 1);
INSERT INTO llx_c_departements ( code_departement, fk_region, cheflieu, tncc, ncc, nom, active) VALUES ('TN', 11701, NULL, 0, 'TN', 'Tamil Nadu', 1);
INSERT INTO llx_c_departements ( code_departement, fk_region, cheflieu, tncc, ncc, nom, active) VALUES ('TR', 11701, NULL, 0, 'TR', 'Tripura', 1);
INSERT INTO llx_c_departements ( code_departement, fk_region, cheflieu, tncc, ncc, nom, active) VALUES ('UL', 11701, NULL, 0, 'UL', 'Uttarakhand', 1);
INSERT INTO llx_c_departements ( code_departement, fk_region, cheflieu, tncc, ncc, nom, active) VALUES ('UP', 11701, NULL, 0, 'UP', 'Uttar Pradesh', 1);
INSERT INTO llx_c_departements ( code_departement, fk_region, cheflieu, tncc, ncc, nom, active) VALUES ('WB', 11701, NULL, 0, 'WB', 'West Bengal', 1);

-- Provinces Indonesia (id country=118)
INSERT INTO llx_c_departements ( code_departement, fk_region, cheflieu, tncc, ncc, nom, active) VALUES ('BA', 11801, NULL, 0, 'BA', 'Bali', 1);    
INSERT INTO llx_c_departements ( code_departement, fk_region, cheflieu, tncc, ncc, nom, active) VALUES ('BB', 11801, NULL, 0, 'BB', 'Bangka Belitung', 1);    
INSERT INTO llx_c_departements ( code_departement, fk_region, cheflieu, tncc, ncc, nom, active) VALUES ('BT', 11801, NULL, 0, 'BT', 'Banten', 1);    
INSERT INTO llx_c_departements ( code_departement, fk_region, cheflieu, tncc, ncc, nom, active) VALUES ('BE', 11801, NULL, 0, 'BA', 'Bengkulu', 1);    
INSERT INTO llx_c_departements ( code_departement, fk_region, cheflieu, tncc, ncc, nom, active) VALUES ('YO', 11801, NULL, 0, 'YO', 'DI Yogyakarta', 1);    
INSERT INTO llx_c_departements ( code_departement, fk_region, cheflieu, tncc, ncc, nom, active) VALUES ('JK', 11801, NULL, 0, 'JK', 'DKI Jakarta', 1);    
INSERT INTO llx_c_departements ( code_departement, fk_region, cheflieu, tncc, ncc, nom, active) VALUES ('GO', 11801, NULL, 0, 'GO', 'Gorontalo', 1);    
INSERT INTO llx_c_departements ( code_departement, fk_region, cheflieu, tncc, ncc, nom, active) VALUES ('JA', 11801, NULL, 0, 'JA', 'Jambi', 1);    
INSERT INTO llx_c_departements ( code_departement, fk_region, cheflieu, tncc, ncc, nom, active) VALUES ('JB', 11801, NULL, 0, 'JB', 'Jawa Barat', 1);    
INSERT INTO llx_c_departements ( code_departement, fk_region, cheflieu, tncc, ncc, nom, active) VALUES ('JT', 11801, NULL, 0, 'JT', 'Jawa Tengah', 1);    
INSERT INTO llx_c_departements ( code_departement, fk_region, cheflieu, tncc, ncc, nom, active) VALUES ('JI', 11801, NULL, 0, 'JI', 'Jawa Timur', 1);    
INSERT INTO llx_c_departements ( code_departement, fk_region, cheflieu, tncc, ncc, nom, active) VALUES ('KB', 11801, NULL, 0, 'KB', 'Kalimantan Barat', 1);    
INSERT INTO llx_c_departements ( code_departement, fk_region, cheflieu, tncc, ncc, nom, active) VALUES ('KS', 11801, NULL, 0, 'KS', 'Kalimantan Selatan', 1);    
INSERT INTO llx_c_departements ( code_departement, fk_region, cheflieu, tncc, ncc, nom, active) VALUES ('KT', 11801, NULL, 0, 'KT', 'Kalimantan Tengah', 1);    
INSERT INTO llx_c_departements ( code_departement, fk_region, cheflieu, tncc, ncc, nom, active) VALUES ('KI', 11801, NULL, 0, 'KI', 'Kalimantan Timur', 1);    
INSERT INTO llx_c_departements ( code_departement, fk_region, cheflieu, tncc, ncc, nom, active) VALUES ('KU', 11801, NULL, 0, 'KU', 'Kalimantan Utara', 1);    
INSERT INTO llx_c_departements ( code_departement, fk_region, cheflieu, tncc, ncc, nom, active) VALUES ('KR', 11801, NULL, 0, 'KR', 'Kepulauan Riau', 1);    
INSERT INTO llx_c_departements ( code_departement, fk_region, cheflieu, tncc, ncc, nom, active) VALUES ('LA', 11801, NULL, 0, 'LA', 'Lampung', 1);    
INSERT INTO llx_c_departements ( code_departement, fk_region, cheflieu, tncc, ncc, nom, active) VALUES ('MA', 11801, NULL, 0, 'MA', 'Maluku', 1);    
INSERT INTO llx_c_departements ( code_departement, fk_region, cheflieu, tncc, ncc, nom, active) VALUES ('MU', 11801, NULL, 0, 'MU', 'Maluku Utara', 1);    
INSERT INTO llx_c_departements ( code_departement, fk_region, cheflieu, tncc, ncc, nom, active) VALUES ('AC', 11801, NULL, 0, 'AC', 'Nanggroe Aceh Darussalam', 1);    
INSERT INTO llx_c_departements ( code_departement, fk_region, cheflieu, tncc, ncc, nom, active) VALUES ('NB', 11801, NULL, 0, 'NB', 'Nusa Tenggara Barat', 1);    
INSERT INTO llx_c_departements ( code_departement, fk_region, cheflieu, tncc, ncc, nom, active) VALUES ('NT', 11801, NULL, 0, 'NT', 'Nusa Tenggara Timur', 1);    
INSERT INTO llx_c_departements ( code_departement, fk_region, cheflieu, tncc, ncc, nom, active) VALUES ('PA', 11801, NULL, 0, 'PA', 'Papua', 1);    
INSERT INTO llx_c_departements ( code_departement, fk_region, cheflieu, tncc, ncc, nom, active) VALUES ('PB', 11801, NULL, 0, 'PB', 'Papua Barat', 1);    
INSERT INTO llx_c_departements ( code_departement, fk_region, cheflieu, tncc, ncc, nom, active) VALUES ('RI', 11801, NULL, 0, 'RI', 'Riau', 1);    
INSERT INTO llx_c_departements ( code_departement, fk_region, cheflieu, tncc, ncc, nom, active) VALUES ('SR', 11801, NULL, 0, 'SR', 'Sulawesi Barat', 1);    
INSERT INTO llx_c_departements ( code_departement, fk_region, cheflieu, tncc, ncc, nom, active) VALUES ('SN', 11801, NULL, 0, 'SN', 'Sulawesi Selatan', 1);    
INSERT INTO llx_c_departements ( code_departement, fk_region, cheflieu, tncc, ncc, nom, active) VALUES ('ST', 11801, NULL, 0, 'ST', 'Sulawesi Tengah', 1);    
INSERT INTO llx_c_departements ( code_departement, fk_region, cheflieu, tncc, ncc, nom, active) VALUES ('SG', 11801, NULL, 0, 'SG', 'Sulawesi Tenggara', 1);    
INSERT INTO llx_c_departements ( code_departement, fk_region, cheflieu, tncc, ncc, nom, active) VALUES ('SA', 11801, NULL, 0, 'SA', 'Sulawesi Utara', 1);    
INSERT INTO llx_c_departements ( code_departement, fk_region, cheflieu, tncc, ncc, nom, active) VALUES ('SB', 11801, NULL, 0, 'SB', 'Sumatera Barat', 1);    
INSERT INTO llx_c_departements ( code_departement, fk_region, cheflieu, tncc, ncc, nom, active) VALUES ('SS', 11801, NULL, 0, 'SS', 'Sumatera Selatan', 1);    
INSERT INTO llx_c_departements ( code_departement, fk_region, cheflieu, tncc, ncc, nom, active) VALUES ('SU', 11801, NULL, 0, 'SU', 'Sumatera Utara	', 1);    

-- Provinces Mexique (id country=154)
INSERT INTO llx_c_departements ( code_departement, fk_region, cheflieu, tncc, ncc, nom, active) VALUES ('CMX', 15401, '', 0, 'CMX', 'Ciudad de México', 1);
INSERT INTO llx_c_departements ( code_departement, fk_region, cheflieu, tncc, ncc, nom, active) VALUES ('AGS', 15401, '', 0, 'AGS', 'Aguascalientes', 1);
INSERT INTO llx_c_departements ( code_departement, fk_region, cheflieu, tncc, ncc, nom, active) VALUES ('BCN', 15401, '', 0, 'BCN', 'Baja California Norte', 1);
INSERT INTO llx_c_departements ( code_departement, fk_region, cheflieu, tncc, ncc, nom, active) VALUES ('BCS', 15401, '', 0, 'BCS', 'Baja California Sur', 1);
INSERT INTO llx_c_departements ( code_departement, fk_region, cheflieu, tncc, ncc, nom, active) VALUES ('CAM', 15401, '', 0, 'CAM', 'Campeche', 1);
INSERT INTO llx_c_departements ( code_departement, fk_region, cheflieu, tncc, ncc, nom, active) VALUES ('CHP', 15401, '', 0, 'CHP', 'Chiapas', 1);
INSERT INTO llx_c_departements ( code_departement, fk_region, cheflieu, tncc, ncc, nom, active) VALUES ('CHI', 15401, '', 0, 'CHI', 'Chihuahua', 1);
INSERT INTO llx_c_departements ( code_departement, fk_region, cheflieu, tncc, ncc, nom, active) VALUES ('COA', 15401, '', 0, 'COA', 'Coahuila', 1);
INSERT INTO llx_c_departements ( code_departement, fk_region, cheflieu, tncc, ncc, nom, active) VALUES ('COL', 15401, '', 0, 'COL', 'Colima', 1);
INSERT INTO llx_c_departements ( code_departement, fk_region, cheflieu, tncc, ncc, nom, active) VALUES ('DUR', 15401, '', 0, 'DUR', 'Durango', 1);
INSERT INTO llx_c_departements ( code_departement, fk_region, cheflieu, tncc, ncc, nom, active) VALUES ('GTO', 15401, '', 0, 'GTO', 'Guanajuato', 1);
INSERT INTO llx_c_departements ( code_departement, fk_region, cheflieu, tncc, ncc, nom, active) VALUES ('GRO', 15401, '', 0, 'GRO', 'Guerrero', 1);
INSERT INTO llx_c_departements ( code_departement, fk_region, cheflieu, tncc, ncc, nom, active) VALUES ('HGO', 15401, '', 0, 'HGO', 'Hidalgo', 1);
INSERT INTO llx_c_departements ( code_departement, fk_region, cheflieu, tncc, ncc, nom, active) VALUES ('JAL', 15401, '', 0, 'JAL', 'Jalisco', 1);
INSERT INTO llx_c_departements ( code_departement, fk_region, cheflieu, tncc, ncc, nom, active) VALUES ('MEX', 15401, '', 0, 'MEX', 'México', 1);
INSERT INTO llx_c_departements ( code_departement, fk_region, cheflieu, tncc, ncc, nom, active) VALUES ('MIC', 15401, '', 0, 'MIC', 'Michoacán de Ocampo', 1);
INSERT INTO llx_c_departements ( code_departement, fk_region, cheflieu, tncc, ncc, nom, active) VALUES ('MOR', 15401, '', 0, 'MOR', 'Morelos', 1);
INSERT INTO llx_c_departements ( code_departement, fk_region, cheflieu, tncc, ncc, nom, active) VALUES ('NAY', 15401, '', 0, 'NAY', 'Nayarit', 1);
INSERT INTO llx_c_departements ( code_departement, fk_region, cheflieu, tncc, ncc, nom, active) VALUES ('NLE', 15401, '', 0, 'NLE', 'Nuevo León', 1);
INSERT INTO llx_c_departements ( code_departement, fk_region, cheflieu, tncc, ncc, nom, active) VALUES ('OAX', 15401, '', 0, 'OAX', 'Oaxaca', 1);
INSERT INTO llx_c_departements ( code_departement, fk_region, cheflieu, tncc, ncc, nom, active) VALUES ('PUE', 15401, '', 0, 'PUE', 'Puebla', 1);
INSERT INTO llx_c_departements ( code_departement, fk_region, cheflieu, tncc, ncc, nom, active) VALUES ('QRO', 15401, '', 0, 'QRO', 'Querétaro', 1);
INSERT INTO llx_c_departements ( code_departement, fk_region, cheflieu, tncc, ncc, nom, active) VALUES ('ROO', 15401, '', 0, 'ROO', 'Quintana Roo', 1);
INSERT INTO llx_c_departements ( code_departement, fk_region, cheflieu, tncc, ncc, nom, active) VALUES ('SLP', 15401, '', 0, 'SLP', 'San Luis Potosí', 1);
INSERT INTO llx_c_departements ( code_departement, fk_region, cheflieu, tncc, ncc, nom, active) VALUES ('SIN', 15401, '', 0, 'SIN', 'Sinaloa', 1);
INSERT INTO llx_c_departements ( code_departement, fk_region, cheflieu, tncc, ncc, nom, active) VALUES ('SON', 15401, '', 0, 'SON', 'Sonora', 1);
INSERT INTO llx_c_departements ( code_departement, fk_region, cheflieu, tncc, ncc, nom, active) VALUES ('TAB', 15401, '', 0, 'TAB', 'Tabasco', 1);
INSERT INTO llx_c_departements ( code_departement, fk_region, cheflieu, tncc, ncc, nom, active) VALUES ('TAM', 15401, '', 0, 'TAM', 'Tamaulipas', 1);
INSERT INTO llx_c_departements ( code_departement, fk_region, cheflieu, tncc, ncc, nom, active) VALUES ('TLX', 15401, '', 0, 'TLX', 'Tlaxcala', 1);
INSERT INTO llx_c_departements ( code_departement, fk_region, cheflieu, tncc, ncc, nom, active) VALUES ('VER', 15401, '', 0, 'VER', 'Veracruz', 1);
INSERT INTO llx_c_departements ( code_departement, fk_region, cheflieu, tncc, ncc, nom, active) VALUES ('YUC', 15401, '', 0, 'YUC', 'Yucatán', 1);
INSERT INTO llx_c_departements ( code_departement, fk_region, cheflieu, tncc, ncc, nom, active) VALUES ('ZAC', 15401, '', 0, 'ZAC', 'Zacatecas', 1);


-- Provinces Venezuela (id country=232)
INSERT INTO llx_c_departements ( code_departement, fk_region, cheflieu, tncc, ncc, nom, active) VALUES ('VE-L', 23201, '', 0, 'VE-L', 'Mérida', 1);
INSERT INTO llx_c_departements ( code_departement, fk_region, cheflieu, tncc, ncc, nom, active) VALUES ('VE-T', 23201, '', 0, 'VE-T', 'Trujillo', 1);
INSERT INTO llx_c_departements ( code_departement, fk_region, cheflieu, tncc, ncc, nom, active) VALUES ('VE-E', 23201, '', 0, 'VE-E', 'Barinas', 1);
INSERT INTO llx_c_departements ( code_departement, fk_region, cheflieu, tncc, ncc, nom, active) VALUES ('VE-M', 23202, '', 0, 'VE-M', 'Miranda', 1);
INSERT INTO llx_c_departements ( code_departement, fk_region, cheflieu, tncc, ncc, nom, active) VALUES ('VE-W', 23202, '', 0, 'VE-W', 'Vargas', 1);
INSERT INTO llx_c_departements ( code_departement, fk_region, cheflieu, tncc, ncc, nom, active) VALUES ('VE-A', 23202, '', 0, 'VE-A', 'Distrito Capital', 1);
INSERT INTO llx_c_departements ( code_departement, fk_region, cheflieu, tncc, ncc, nom, active) VALUES ('VE-D', 23203, '', 0, 'VE-D', 'Aragua', 1);
INSERT INTO llx_c_departements ( code_departement, fk_region, cheflieu, tncc, ncc, nom, active) VALUES ('VE-G', 23203, '', 0, 'VE-G', 'Carabobo', 1);
INSERT INTO llx_c_departements ( code_departement, fk_region, cheflieu, tncc, ncc, nom, active) VALUES ('VE-I', 23204, '', 0, 'VE-I', 'Falcón', 1);
INSERT INTO llx_c_departements ( code_departement, fk_region, cheflieu, tncc, ncc, nom, active) VALUES ('VE-K', 23204, '', 0, 'VE-K', 'Lara', 1);
INSERT INTO llx_c_departements ( code_departement, fk_region, cheflieu, tncc, ncc, nom, active) VALUES ('VE-U', 23204, '', 0, 'VE-U', 'Yaracuy', 1);
INSERT INTO llx_c_departements ( code_departement, fk_region, cheflieu, tncc, ncc, nom, active) VALUES ('VE-F', 23205, '', 0, 'VE-F', 'Bolívar', 1);
INSERT INTO llx_c_departements ( code_departement, fk_region, cheflieu, tncc, ncc, nom, active) VALUES ('VE-X', 23205, '', 0, 'VE-X', 'Amazonas', 1);
INSERT INTO llx_c_departements ( code_departement, fk_region, cheflieu, tncc, ncc, nom, active) VALUES ('VE-Y', 23205, '', 0, 'VE-Y', 'Delta Amacuro', 1);
INSERT INTO llx_c_departements ( code_departement, fk_region, cheflieu, tncc, ncc, nom, active) VALUES ('VE-O', 23206, '', 0, 'VE-O', 'Nueva Esparta', 1);
INSERT INTO llx_c_departements ( code_departement, fk_region, cheflieu, tncc, ncc, nom, active) VALUES ('VE-Z', 23206, '', 0, 'VE-Z', 'Dependencias Federales', 1);
INSERT INTO llx_c_departements ( code_departement, fk_region, cheflieu, tncc, ncc, nom, active) VALUES ('VE-C', 23207, '', 0, 'VE-C', 'Apure', 1);
INSERT INTO llx_c_departements ( code_departement, fk_region, cheflieu, tncc, ncc, nom, active) VALUES ('VE-J', 23207, '', 0, 'VE-J', 'Guárico', 1);
INSERT INTO llx_c_departements ( code_departement, fk_region, cheflieu, tncc, ncc, nom, active) VALUES ('VE-H', 23207, '', 0, 'VE-H', 'Cojedes', 1);
INSERT INTO llx_c_departements ( code_departement, fk_region, cheflieu, tncc, ncc, nom, active) VALUES ('VE-P', 23207, '', 0, 'VE-P', 'Portuguesa', 1);
INSERT INTO llx_c_departements ( code_departement, fk_region, cheflieu, tncc, ncc, nom, active) VALUES ('VE-B', 23208, '', 0, 'VE-B', 'Anzoátegui', 1);
INSERT INTO llx_c_departements ( code_departement, fk_region, cheflieu, tncc, ncc, nom, active) VALUES ('VE-N', 23208, '', 0, 'VE-N', 'Monagas', 1);
INSERT INTO llx_c_departements ( code_departement, fk_region, cheflieu, tncc, ncc, nom, active) VALUES ('VE-R', 23208, '', 0, 'VE-R', 'Sucre', 1);
INSERT INTO llx_c_departements ( code_departement, fk_region, cheflieu, tncc, ncc, nom, active) VALUES ('VE-V', 23209, '', 0, 'VE-V', 'Zulia', 1);
INSERT INTO llx_c_departements ( code_departement, fk_region, cheflieu, tncc, ncc, nom, active) VALUES ('VE-S', 23209, '', 0, 'VE-S', 'Táchira', 1);


-- Provinces United Arab Emirates (id country=227)
<<<<<<< HEAD
INSERT INTO llx_c_departements (code_departement, fk_region, cheflieu, tncc, ncc, nom, active) VALUES ('AE-1', 22701, '', 0, '', 'Abu Dhabi', 1);
INSERT INTO llx_c_departements (code_departement, fk_region, cheflieu, tncc, ncc, nom, active) VALUES ('AE-2', 22701, '', 0, '', 'Dubai', 1);
INSERT INTO llx_c_departements (code_departement, fk_region, cheflieu, tncc, ncc, nom, active) VALUES ('AE-3', 22701, '', 0, '', 'Ajman', 1);
INSERT INTO llx_c_departements (code_departement, fk_region, cheflieu, tncc, ncc, nom, active) VALUES ('AE-4', 22701, '', 0, '', 'Fujairah', 1);
INSERT INTO llx_c_departements (code_departement, fk_region, cheflieu, tncc, ncc, nom, active) VALUES ('AE-5', 22701, '', 0, '', 'Ras al-Khaimah', 1);
INSERT INTO llx_c_departements (code_departement, fk_region, cheflieu, tncc, ncc, nom, active) VALUES ('AE-6', 22701, '', 0, '', 'Sharjah', 1);
INSERT INTO llx_c_departements (code_departement, fk_region, cheflieu, tncc, ncc, nom, active) VALUES ('AE-7', 22701, '', 0, '', 'Umm al-Quwain', 1);

-- Provinces Andorra (rowid country=34)
INSERT INTO llx_c_departements (code_departement, fk_region, cheflieu, tncc, ncc, nom) VALUES  ('AD-002', 34000, 'AD100', NULL, NULL, 'Canillo');
INSERT INTO llx_c_departements (code_departement, fk_region, cheflieu, tncc, ncc, nom) VALUES  ('AD-003', 34000, 'AD200', NULL, NULL, 'Encamp');
INSERT INTO llx_c_departements (code_departement, fk_region, cheflieu, tncc, ncc, nom) VALUES  ('AD-004', 34000, 'AD400', NULL, NULL, 'La Massana');
INSERT INTO llx_c_departements (code_departement, fk_region, cheflieu, tncc, ncc, nom) VALUES  ('AD-005', 34000, 'AD300', NULL, NULL, 'Ordino');
INSERT INTO llx_c_departements (code_departement, fk_region, cheflieu, tncc, ncc, nom) VALUES  ('AD-006', 34000, 'AD600', NULL, NULL, 'Sant Julià de Lòria');
INSERT INTO llx_c_departements (code_departement, fk_region, cheflieu, tncc, ncc, nom) VALUES  ('AD-007', 34000, 'AD500', NULL, NULL, 'Andorra la Vella');
INSERT INTO llx_c_departements (code_departement, fk_region, cheflieu, tncc, ncc, nom) VALUES  ('AD-008', 34000, 'AD700', NULL, NULL, 'Escaldes-Engordany');

-- Provinces Hungary (rowid country=18)
INSERT INTO llx_c_departements (code_departement, fk_region, cheflieu, tncc, ncc, nom) VALUES ('HU-BK', 183300, 'HU331', NULL, NULL, 'Bács-Kiskun');
INSERT INTO llx_c_departements (code_departement, fk_region, cheflieu, tncc, ncc, nom) VALUES ('HU-BA', 182300, 'HU231', NULL, NULL, 'Baranya');
INSERT INTO llx_c_departements (code_departement, fk_region, cheflieu, tncc, ncc, nom) VALUES ('HU-BE', 183300, 'HU332', NULL, NULL, 'Békés');
INSERT INTO llx_c_departements (code_departement, fk_region, cheflieu, tncc, ncc, nom) VALUES ('HU-BZ', 183100, 'HU311', NULL, NULL, 'Borsod-Abaúj-Zemplén');
INSERT INTO llx_c_departements (code_departement, fk_region, cheflieu, tncc, ncc, nom) VALUES ('HU-BU', 180100, 'HU101', NULL, NULL, 'Budapest');
INSERT INTO llx_c_departements (code_departement, fk_region, cheflieu, tncc, ncc, nom) VALUES ('HU-CS', 183300, 'HU333', NULL, NULL, 'Csongrád');
INSERT INTO llx_c_departements (code_departement, fk_region, cheflieu, tncc, ncc, nom) VALUES ('HU-FE', 182100, 'HU211', NULL, NULL, 'Fejér');
INSERT INTO llx_c_departements (code_departement, fk_region, cheflieu, tncc, ncc, nom) VALUES ('HU-GS', 182200, 'HU221', NULL, NULL, 'Győr-Moson-Sopron');
INSERT INTO llx_c_departements (code_departement, fk_region, cheflieu, tncc, ncc, nom) VALUES ('HU-HB', 183200, 'HU321', NULL, NULL, 'Hajdú-Bihar');
INSERT INTO llx_c_departements (code_departement, fk_region, cheflieu, tncc, ncc, nom) VALUES ('HU-HE', 183100, 'HU312', NULL, NULL, 'Heves');
INSERT INTO llx_c_departements (code_departement, fk_region, cheflieu, tncc, ncc, nom) VALUES ('HU-JN', 183200, 'HU322', NULL, NULL, 'Jász-Nagykun-Szolnok');
INSERT INTO llx_c_departements (code_departement, fk_region, cheflieu, tncc, ncc, nom) VALUES ('HU-KE', 182100, 'HU212', NULL, NULL, 'Komárom-Esztergom');
INSERT INTO llx_c_departements (code_departement, fk_region, cheflieu, tncc, ncc, nom) VALUES ('HU-NO', 183100, 'HU313', NULL, NULL, 'Nógrád');
INSERT INTO llx_c_departements (code_departement, fk_region, cheflieu, tncc, ncc, nom) VALUES ('HU-PE', 180100, 'HU102', NULL, NULL, 'Pest');
INSERT INTO llx_c_departements (code_departement, fk_region, cheflieu, tncc, ncc, nom) VALUES ('HU-SO', 182300, 'HU232', NULL, NULL, 'Somogy');
INSERT INTO llx_c_departements (code_departement, fk_region, cheflieu, tncc, ncc, nom) VALUES ('HU-SZ', 183200, 'HU323', NULL, NULL, 'Szabolcs-Szatmár-Bereg');
INSERT INTO llx_c_departements (code_departement, fk_region, cheflieu, tncc, ncc, nom) VALUES ('HU-TO', 182300, 'HU233', NULL, NULL, 'Tolna');
INSERT INTO llx_c_departements (code_departement, fk_region, cheflieu, tncc, ncc, nom) VALUES ('HU-VA', 182200, 'HU222', NULL, NULL, 'Vas');
INSERT INTO llx_c_departements (code_departement, fk_region, cheflieu, tncc, ncc, nom) VALUES ('HU-VE', 182100, 'HU213', NULL, NULL, 'Veszprém');
INSERT INTO llx_c_departements (code_departement, fk_region, cheflieu, tncc, ncc, nom) VALUES ('HU-ZA', 182200, 'HU223', NULL, NULL, 'Zala');

-- Provinces (postal districts) Portugal (rowid country=25)
INSERT INTO llx_c_departements (fk_region, code_departement, cheflieu, tncc, ncc, nom) VALUES ('15001', 'PT-AV', NULL, NULL, 'AVEIRO', 'Aveiro');
INSERT INTO llx_c_departements (fk_region, code_departement, cheflieu, tncc, ncc, nom) VALUES ('15002', 'PT-AC', NULL, NULL, 'AZORES', 'Azores');
INSERT INTO llx_c_departements (fk_region, code_departement, cheflieu, tncc, ncc, nom) VALUES ('15001', 'PT-BE', NULL, NULL, 'BEJA', 'Beja');
INSERT INTO llx_c_departements (fk_region, code_departement, cheflieu, tncc, ncc, nom) VALUES ('15001', 'PT-BR', NULL, NULL, 'BRAGA', 'Braga');
INSERT INTO llx_c_departements (fk_region, code_departement, cheflieu, tncc, ncc, nom) VALUES ('15001', 'PT-BA', NULL, NULL, 'BRAGANCA', 'Bragança');
INSERT INTO llx_c_departements (fk_region, code_departement, cheflieu, tncc, ncc, nom) VALUES ('15001', 'PT-CB', NULL, NULL, 'CASTELO BRANCO', 'Castelo Branco');
INSERT INTO llx_c_departements (fk_region, code_departement, cheflieu, tncc, ncc, nom) VALUES ('15001', 'PT-CO', NULL, NULL, 'COIMBRA', 'Coimbra');
INSERT INTO llx_c_departements (fk_region, code_departement, cheflieu, tncc, ncc, nom) VALUES ('15001', 'PT-EV', NULL, NULL, 'EVORA', 'Évora');
INSERT INTO llx_c_departements (fk_region, code_departement, cheflieu, tncc, ncc, nom) VALUES ('15001', 'PT-FA', NULL, NULL, 'FARO', 'Faro');
INSERT INTO llx_c_departements (fk_region, code_departement, cheflieu, tncc, ncc, nom) VALUES ('15001', 'PT-GU', NULL, NULL, 'GUARDA', 'Guarda');
INSERT INTO llx_c_departements (fk_region, code_departement, cheflieu, tncc, ncc, nom) VALUES ('15001', 'PT-LE', NULL, NULL, 'LEIRIA', 'Leiria');
INSERT INTO llx_c_departements (fk_region, code_departement, cheflieu, tncc, ncc, nom) VALUES ('15001', 'PT-LI', NULL, NULL, 'LISBON', 'Lisboa');
INSERT INTO llx_c_departements (fk_region, code_departement, cheflieu, tncc, ncc, nom) VALUES ('15001', 'PT-AML',NULL, NULL, 'AREA METROPOLITANA LISBOA', 'Área Metropolitana de Lisboa');
INSERT INTO llx_c_departements (fk_region, code_departement, cheflieu, tncc, ncc, nom) VALUES ('15002', 'PT-MA', NULL, NULL, 'MADEIRA', 'Madeira');
INSERT INTO llx_c_departements (fk_region, code_departement, cheflieu, tncc, ncc, nom) VALUES ('15001', 'PT-PA', NULL, NULL, 'PORTALEGRE', 'Portalegre');
INSERT INTO llx_c_departements (fk_region, code_departement, cheflieu, tncc, ncc, nom) VALUES ('15001', 'PT-PO', NULL, NULL, 'PORTO', 'Porto');
INSERT INTO llx_c_departements (fk_region, code_departement, cheflieu, tncc, ncc, nom) VALUES ('15001', 'PT-SA', NULL, NULL, 'SANTAREM', 'Santarém');
INSERT INTO llx_c_departements (fk_region, code_departement, cheflieu, tncc, ncc, nom) VALUES ('15001', 'PT-SE', NULL, NULL, 'SETUBAL', 'Setúbal');
INSERT INTO llx_c_departements (fk_region, code_departement, cheflieu, tncc, ncc, nom) VALUES ('15001', 'PT-VC', NULL, NULL, 'VIANA DO CASTELO', 'Viana Do Castelo');
INSERT INTO llx_c_departements (fk_region, code_departement, cheflieu, tncc, ncc, nom) VALUES ('15001', 'PT-VR', NULL, NULL, 'VILA REAL', 'Vila Real');
INSERT INTO llx_c_departements (fk_region, code_departement, cheflieu, tncc, ncc, nom) VALUES ('15001', 'PT-VI', NULL, NULL, 'VISEU', 'Viseu');

-- Provinces Slovenia (rowid country=202)
INSERT INTO llx_c_departements (fk_region, code_departement, cheflieu, tncc, ncc, nom) VALUES ('20203', 'SI031', NULL, NULL, 'MURA', 'Mura');
INSERT INTO llx_c_departements (fk_region, code_departement, cheflieu, tncc, ncc, nom) VALUES ('20203', 'SI032', NULL, NULL, 'DRAVA', 'Drava');
INSERT INTO llx_c_departements (fk_region, code_departement, cheflieu, tncc, ncc, nom) VALUES ('20203', 'SI033', NULL, NULL, 'CARINTHIA', 'Carinthia');
INSERT INTO llx_c_departements (fk_region, code_departement, cheflieu, tncc, ncc, nom) VALUES ('20203', 'SI034', NULL, NULL, 'SAVINJA', 'Savinja');
INSERT INTO llx_c_departements (fk_region, code_departement, cheflieu, tncc, ncc, nom) VALUES ('20203', 'SI035', NULL, NULL, 'CENTRAL SAVA', 'Central Sava');
INSERT INTO llx_c_departements (fk_region, code_departement, cheflieu, tncc, ncc, nom) VALUES ('20203', 'SI036', NULL, NULL, 'LOWER SAVA', 'Lower Sava');
INSERT INTO llx_c_departements (fk_region, code_departement, cheflieu, tncc, ncc, nom) VALUES ('20203', 'SI037', NULL, NULL, 'SOUTHEAST SLOVENIA', 'Southeast Slovenia');
INSERT INTO llx_c_departements (fk_region, code_departement, cheflieu, tncc, ncc, nom) VALUES ('20203', 'SI038', NULL, NULL, 'LITTORAL–INNER CARNIOLA', 'Littoral–Inner Carniola');
INSERT INTO llx_c_departements (fk_region, code_departement, cheflieu, tncc, ncc, nom) VALUES ('20204', 'SI041', NULL, NULL, 'CENTRAL SLOVENIA', 'Central Slovenia');
INSERT INTO llx_c_departements (fk_region, code_departement, cheflieu, tncc, ncc, nom) VALUES ('20204', 'SI038', NULL, NULL, 'UPPER CARNIOLA', 'Upper Carniola');
INSERT INTO llx_c_departements (fk_region, code_departement, cheflieu, tncc, ncc, nom) VALUES ('20204', 'SI043', NULL, NULL, 'GORIZIA', 'Gorizia');
INSERT INTO llx_c_departements (fk_region, code_departement, cheflieu, tncc, ncc, nom) VALUES ('20204', 'SI044', NULL, NULL, 'COASTAL–KARST', 'Coastal–Karst');

-- Provinces (postal districts) Angola (rowid country=35)
INSERT INTO llx_c_departements (fk_region, code_departement, cheflieu, tncc, ncc, nom) VALUES ('35001', 'AO-ABO', NULL, NULL, 'BENGO', 'Bengo');
INSERT INTO llx_c_departements (fk_region, code_departement, cheflieu, tncc, ncc, nom) VALUES ('35001', 'AO-BGU', NULL, NULL, 'BENGUELA', 'Benguela');
INSERT INTO llx_c_departements (fk_region, code_departement, cheflieu, tncc, ncc, nom) VALUES ('35001', 'AO-BIE', NULL, NULL, 'BIÉ', 'Bié');
INSERT INTO llx_c_departements (fk_region, code_departement, cheflieu, tncc, ncc, nom) VALUES ('35001', 'AO-CAB', NULL, NULL, 'CABINDA', 'Cabinda');
INSERT INTO llx_c_departements (fk_region, code_departement, cheflieu, tncc, ncc, nom) VALUES ('35001', 'AO-CCU', NULL, NULL, 'KUANDO KUBANGO', 'Kuando Kubango');
INSERT INTO llx_c_departements (fk_region, code_departement, cheflieu, tncc, ncc, nom) VALUES ('35001', 'AO-CNO', NULL, NULL, 'KWANZA NORTE', 'Kwanza Norte');
INSERT INTO llx_c_departements (fk_region, code_departement, cheflieu, tncc, ncc, nom) VALUES ('35001', 'AO-CUS', NULL, NULL, 'KWANZA SUL', 'Kwanza Sul');
INSERT INTO llx_c_departements (fk_region, code_departement, cheflieu, tncc, ncc, nom) VALUES ('35001', 'AO-CNN', NULL, NULL, 'CUNENE', 'Cunene');
INSERT INTO llx_c_departements (fk_region, code_departement, cheflieu, tncc, ncc, nom) VALUES ('35001', 'AO-HUA', NULL, NULL, 'HUAMBO', 'Huambo');
INSERT INTO llx_c_departements (fk_region, code_departement, cheflieu, tncc, ncc, nom) VALUES ('35001', 'AO-HUI', NULL, NULL, 'HUÍLA', 'Huila');
INSERT INTO llx_c_departements (fk_region, code_departement, cheflieu, tncc, ncc, nom) VALUES ('35001', 'AO-LUA', NULL, NULL, 'LUANDA', 'Luanda');
INSERT INTO llx_c_departements (fk_region, code_departement, cheflieu, tncc, ncc, nom) VALUES ('35001', 'AO-LNO', NULL, NULL, 'LUNDA-NORTE', 'Lunda-Norte');
INSERT INTO llx_c_departements (fk_region, code_departement, cheflieu, tncc, ncc, nom) VALUES ('35001', 'AO-LSU',NULL, NULL,  'LUNDA-SUL', 'Lunda-Sul');
INSERT INTO llx_c_departements (fk_region, code_departement, cheflieu, tncc, ncc, nom) VALUES ('35001', 'AO-MAL', NULL, NULL, 'MALANGE', 'Malange');
INSERT INTO llx_c_departements (fk_region, code_departement, cheflieu, tncc, ncc, nom) VALUES ('35001', 'AO-MOX', NULL, NULL, 'MOXICO', 'Moxico');
INSERT INTO llx_c_departements (fk_region, code_departement, cheflieu, tncc, ncc, nom) VALUES ('35001', 'AO-NAM', NULL, NULL, 'NAMÍBE', 'Namíbe');
INSERT INTO llx_c_departements (fk_region, code_departement, cheflieu, tncc, ncc, nom) VALUES ('35001', 'AO-UIG', NULL, NULL, 'UÍGE', 'Uíge');
INSERT INTO llx_c_departements (fk_region, code_departement, cheflieu, tncc, ncc, nom) VALUES ('35001', 'AO-ZAI', NULL, NULL, 'ZAÍRE', 'Zaíre');


-- Burundi Communes (id country=61) -- https://fr.wikipedia.org/wiki/Communes_du_Burundi
INSERT INTO llx_c_departements (fk_region, code_departement, cheflieu, tncc, ncc, nom) VALUES (6101, 'BI0001', '', 0, '', 'Bubanza');
INSERT INTO llx_c_departements (fk_region, code_departement, cheflieu, tncc, ncc, nom) VALUES (6101, 'BI0002', '', 0, '', 'Gihanga');
INSERT INTO llx_c_departements (fk_region, code_departement, cheflieu, tncc, ncc, nom) VALUES (6101, 'BI0003', '', 0, '', 'Musigati');
INSERT INTO llx_c_departements (fk_region, code_departement, cheflieu, tncc, ncc, nom) VALUES (6101, 'BI0004', '', 0, '', 'Mpanda');
INSERT INTO llx_c_departements (fk_region, code_departement, cheflieu, tncc, ncc, nom) VALUES (6101, 'BI0005', '', 0, '', 'Rugazi');
INSERT INTO llx_c_departements (fk_region, code_departement, cheflieu, tncc, ncc, nom) VALUES (6102, 'BI0006', '', 0, '', 'Muha');
INSERT INTO llx_c_departements (fk_region, code_departement, cheflieu, tncc, ncc, nom) VALUES (6102, 'BI0007', '', 0, '', 'Mukaza');
INSERT INTO llx_c_departements (fk_region, code_departement, cheflieu, tncc, ncc, nom) VALUES (6102, 'BI0008', '', 0, '', 'Ntahangwa');
INSERT INTO llx_c_departements (fk_region, code_departement, cheflieu, tncc, ncc, nom) VALUES (6103, 'BI0009', '', 0, '', 'Isale');
INSERT INTO llx_c_departements (fk_region, code_departement, cheflieu, tncc, ncc, nom) VALUES (6103, 'BI0010', '', 0, '', 'Kabezi');
INSERT INTO llx_c_departements (fk_region, code_departement, cheflieu, tncc, ncc, nom) VALUES (6103, 'BI0011', '', 0, '', 'Kanyosha');
INSERT INTO llx_c_departements (fk_region, code_departement, cheflieu, tncc, ncc, nom) VALUES (6103, 'BI0012', '', 0, '', 'Mubimbi');
INSERT INTO llx_c_departements (fk_region, code_departement, cheflieu, tncc, ncc, nom) VALUES (6103, 'BI0013', '', 0, '', 'Mugongomanga');
INSERT INTO llx_c_departements (fk_region, code_departement, cheflieu, tncc, ncc, nom) VALUES (6103, 'BI0014', '', 0, '', 'Mukike');
INSERT INTO llx_c_departements (fk_region, code_departement, cheflieu, tncc, ncc, nom) VALUES (6103, 'BI0015', '', 0, '', 'Mutambu');
INSERT INTO llx_c_departements (fk_region, code_departement, cheflieu, tncc, ncc, nom) VALUES (6103, 'BI0016', '', 0, '', 'Mutimbuzi');
INSERT INTO llx_c_departements (fk_region, code_departement, cheflieu, tncc, ncc, nom) VALUES (6103, 'BI0017', '', 0, '', 'Nyabiraba');
INSERT INTO llx_c_departements (fk_region, code_departement, cheflieu, tncc, ncc, nom) VALUES (6104, 'BI0018', '', 0, '', 'Bururi');
INSERT INTO llx_c_departements (fk_region, code_departement, cheflieu, tncc, ncc, nom) VALUES (6104, 'BI0019', '', 0, '', 'Matana');
INSERT INTO llx_c_departements (fk_region, code_departement, cheflieu, tncc, ncc, nom) VALUES (6104, 'BI0020', '', 0, '', 'Mugamba');
INSERT INTO llx_c_departements (fk_region, code_departement, cheflieu, tncc, ncc, nom) VALUES (6104, 'BI0021', '', 0, '', 'Rutovu');
INSERT INTO llx_c_departements (fk_region, code_departement, cheflieu, tncc, ncc, nom) VALUES (6104, 'BI0022', '', 0, '', 'Songa');
INSERT INTO llx_c_departements (fk_region, code_departement, cheflieu, tncc, ncc, nom) VALUES (6104, 'BI0023', '', 0, '', 'Vyanda');
INSERT INTO llx_c_departements (fk_region, code_departement, cheflieu, tncc, ncc, nom) VALUES (6105, 'BI0024', '', 0, '', 'Cankuzo');
INSERT INTO llx_c_departements (fk_region, code_departement, cheflieu, tncc, ncc, nom) VALUES (6105, 'BI0025', '', 0, '', 'Cendajuru');
INSERT INTO llx_c_departements (fk_region, code_departement, cheflieu, tncc, ncc, nom) VALUES (6105, 'BI0026', '', 0, '', 'Gisagara');
INSERT INTO llx_c_departements (fk_region, code_departement, cheflieu, tncc, ncc, nom) VALUES (6105, 'BI0027', '', 0, '', 'Kigamba');
INSERT INTO llx_c_departements (fk_region, code_departement, cheflieu, tncc, ncc, nom) VALUES (6105, 'BI0028', '', 0, '', 'Mishiha');
INSERT INTO llx_c_departements (fk_region, code_departement, cheflieu, tncc, ncc, nom) VALUES (6106, 'BI0029', '', 0, '', 'Buganda');
INSERT INTO llx_c_departements (fk_region, code_departement, cheflieu, tncc, ncc, nom) VALUES (6106, 'BI0030', '', 0, '', 'Bukinanyana');
INSERT INTO llx_c_departements (fk_region, code_departement, cheflieu, tncc, ncc, nom) VALUES (6106, 'BI0031', '', 0, '', 'Mabayi');
INSERT INTO llx_c_departements (fk_region, code_departement, cheflieu, tncc, ncc, nom) VALUES (6106, 'BI0032', '', 0, '', 'Mugina');
INSERT INTO llx_c_departements (fk_region, code_departement, cheflieu, tncc, ncc, nom) VALUES (6106, 'BI0033', '', 0, '', 'Murwi');
INSERT INTO llx_c_departements (fk_region, code_departement, cheflieu, tncc, ncc, nom) VALUES (6106, 'BI0034', '', 0, '', 'Rugombo');
INSERT INTO llx_c_departements (fk_region, code_departement, cheflieu, tncc, ncc, nom) VALUES (6107, 'BI0035', '', 0, '', 'Bugendana');
INSERT INTO llx_c_departements (fk_region, code_departement, cheflieu, tncc, ncc, nom) VALUES (6107, 'BI0036', '', 0, '', 'Bukirasazi');
INSERT INTO llx_c_departements (fk_region, code_departement, cheflieu, tncc, ncc, nom) VALUES (6107, 'BI0037', '', 0, '', 'Buraza');
INSERT INTO llx_c_departements (fk_region, code_departement, cheflieu, tncc, ncc, nom) VALUES (6107, 'BI0038', '', 0, '', 'Giheta');
INSERT INTO llx_c_departements (fk_region, code_departement, cheflieu, tncc, ncc, nom) VALUES (6107, 'BI0039', '', 0, '', 'Gishubi');
INSERT INTO llx_c_departements (fk_region, code_departement, cheflieu, tncc, ncc, nom) VALUES (6107, 'BI0040', '', 0, '', 'Gitega');
INSERT INTO llx_c_departements (fk_region, code_departement, cheflieu, tncc, ncc, nom) VALUES (6107, 'BI0041', '', 0, '', 'Itaba');
INSERT INTO llx_c_departements (fk_region, code_departement, cheflieu, tncc, ncc, nom) VALUES (6107, 'BI0042', '', 0, '', 'Makebuko');
INSERT INTO llx_c_departements (fk_region, code_departement, cheflieu, tncc, ncc, nom) VALUES (6107, 'BI0043', '', 0, '', 'Mutaho');
INSERT INTO llx_c_departements (fk_region, code_departement, cheflieu, tncc, ncc, nom) VALUES (6107, 'BI0044', '', 0, '', 'Nyanrusange');
INSERT INTO llx_c_departements (fk_region, code_departement, cheflieu, tncc, ncc, nom) VALUES (6107, 'BI0045', '', 0, '', 'Ryansoro');
INSERT INTO llx_c_departements (fk_region, code_departement, cheflieu, tncc, ncc, nom) VALUES (6108, 'BI0046', '', 0, '', 'Bugenyuzi');
INSERT INTO llx_c_departements (fk_region, code_departement, cheflieu, tncc, ncc, nom) VALUES (6108, 'BI0047', '', 0, '', 'Buhiga');
INSERT INTO llx_c_departements (fk_region, code_departement, cheflieu, tncc, ncc, nom) VALUES (6108, 'BI0048', '', 0, '', 'Gihogazi');
INSERT INTO llx_c_departements (fk_region, code_departement, cheflieu, tncc, ncc, nom) VALUES (6108, 'BI0049', '', 0, '', 'Gitaramuka');
INSERT INTO llx_c_departements (fk_region, code_departement, cheflieu, tncc, ncc, nom) VALUES (6108, 'BI0050', '', 0, '', 'Mutumba');
INSERT INTO llx_c_departements (fk_region, code_departement, cheflieu, tncc, ncc, nom) VALUES (6108, 'BI0051', '', 0, '', 'Nyabikere');
INSERT INTO llx_c_departements (fk_region, code_departement, cheflieu, tncc, ncc, nom) VALUES (6108, 'BI0052', '', 0, '', 'Shombo');
INSERT INTO llx_c_departements (fk_region, code_departement, cheflieu, tncc, ncc, nom) VALUES (6109, 'BI0053', '', 0, '', 'Butaganzwa');
INSERT INTO llx_c_departements (fk_region, code_departement, cheflieu, tncc, ncc, nom) VALUES (6109, 'BI0054', '', 0, '', 'Gahombo');
INSERT INTO llx_c_departements (fk_region, code_departement, cheflieu, tncc, ncc, nom) VALUES (6109, 'BI0055', '', 0, '', 'Gatara');
INSERT INTO llx_c_departements (fk_region, code_departement, cheflieu, tncc, ncc, nom) VALUES (6109, 'BI0056', '', 0, '', 'Kabarore');
INSERT INTO llx_c_departements (fk_region, code_departement, cheflieu, tncc, ncc, nom) VALUES (6109, 'BI0057', '', 0, '', 'Kayanza');
INSERT INTO llx_c_departements (fk_region, code_departement, cheflieu, tncc, ncc, nom) VALUES (6109, 'BI0058', '', 0, '', 'Matongo');
INSERT INTO llx_c_departements (fk_region, code_departement, cheflieu, tncc, ncc, nom) VALUES (6109, 'BI0059', '', 0, '', 'Muhanga');
INSERT INTO llx_c_departements (fk_region, code_departement, cheflieu, tncc, ncc, nom) VALUES (6109, 'BI0060', '', 0, '', 'Muruta');
INSERT INTO llx_c_departements (fk_region, code_departement, cheflieu, tncc, ncc, nom) VALUES (6109, 'BI0061', '', 0, '', 'Rango');
INSERT INTO llx_c_departements (fk_region, code_departement, cheflieu, tncc, ncc, nom) VALUES (6110, 'BI0062', '', 0, '', 'Bugabira');
INSERT INTO llx_c_departements (fk_region, code_departement, cheflieu, tncc, ncc, nom) VALUES (6110, 'BI0063', '', 0, '', 'Busoni');
INSERT INTO llx_c_departements (fk_region, code_departement, cheflieu, tncc, ncc, nom) VALUES (6110, 'BI0064', '', 0, '', 'Bwambarangwe');
INSERT INTO llx_c_departements (fk_region, code_departement, cheflieu, tncc, ncc, nom) VALUES (6110, 'BI0065', '', 0, '', 'Gitobe');
INSERT INTO llx_c_departements (fk_region, code_departement, cheflieu, tncc, ncc, nom) VALUES (6110, 'BI0066', '', 0, '', 'Kirundo');
INSERT INTO llx_c_departements (fk_region, code_departement, cheflieu, tncc, ncc, nom) VALUES (6110, 'BI0067', '', 0, '', 'Ntega');
INSERT INTO llx_c_departements (fk_region, code_departement, cheflieu, tncc, ncc, nom) VALUES (6110, 'BI0068', '', 0, '', 'Vumbi');
INSERT INTO llx_c_departements (fk_region, code_departement, cheflieu, tncc, ncc, nom) VALUES (6111, 'BI0069', '', 0, '', 'Kayogoro');
INSERT INTO llx_c_departements (fk_region, code_departement, cheflieu, tncc, ncc, nom) VALUES (6111, 'BI0070', '', 0, '', 'Kibago');
INSERT INTO llx_c_departements (fk_region, code_departement, cheflieu, tncc, ncc, nom) VALUES (6111, 'BI0071', '', 0, '', 'Mabanda');
INSERT INTO llx_c_departements (fk_region, code_departement, cheflieu, tncc, ncc, nom) VALUES (6111, 'BI0072', '', 0, '', 'Makamba');
INSERT INTO llx_c_departements (fk_region, code_departement, cheflieu, tncc, ncc, nom) VALUES (6111, 'BI0073', '', 0, '', 'Nyanza-Lac');
INSERT INTO llx_c_departements (fk_region, code_departement, cheflieu, tncc, ncc, nom) VALUES (6111, 'BI0074', '', 0, '', 'Vugizo');
INSERT INTO llx_c_departements (fk_region, code_departement, cheflieu, tncc, ncc, nom) VALUES (6112, 'BI0075', '', 0, '', 'Bukeye');
INSERT INTO llx_c_departements (fk_region, code_departement, cheflieu, tncc, ncc, nom) VALUES (6112, 'BI0076', '', 0, '', 'Kiganda');
INSERT INTO llx_c_departements (fk_region, code_departement, cheflieu, tncc, ncc, nom) VALUES (6112, 'BI0077', '', 0, '', 'Mbuye');
INSERT INTO llx_c_departements (fk_region, code_departement, cheflieu, tncc, ncc, nom) VALUES (6112, 'BI0078', '', 0, '', 'Muramvya');
INSERT INTO llx_c_departements (fk_region, code_departement, cheflieu, tncc, ncc, nom) VALUES (6112, 'BI0079', '', 0, '', 'Rutegama');
INSERT INTO llx_c_departements (fk_region, code_departement, cheflieu, tncc, ncc, nom) VALUES (6113, 'BI0080', '', 0, '', 'Buhinyuza');
INSERT INTO llx_c_departements (fk_region, code_departement, cheflieu, tncc, ncc, nom) VALUES (6113, 'BI0081', '', 0, '', 'Butihinda');
INSERT INTO llx_c_departements (fk_region, code_departement, cheflieu, tncc, ncc, nom) VALUES (6113, 'BI0082', '', 0, '', 'Gashoho');
INSERT INTO llx_c_departements (fk_region, code_departement, cheflieu, tncc, ncc, nom) VALUES (6113, 'BI0083', '', 0, '', 'Gasorwe');
INSERT INTO llx_c_departements (fk_region, code_departement, cheflieu, tncc, ncc, nom) VALUES (6113, 'BI0084', '', 0, '', 'Giteranyi');
INSERT INTO llx_c_departements (fk_region, code_departement, cheflieu, tncc, ncc, nom) VALUES (6113, 'BI0085', '', 0, '', 'Muyinga');
INSERT INTO llx_c_departements (fk_region, code_departement, cheflieu, tncc, ncc, nom) VALUES (6113, 'BI0086', '', 0, '', 'Mwakiro');
INSERT INTO llx_c_departements (fk_region, code_departement, cheflieu, tncc, ncc, nom) VALUES (6114, 'BI0087', '', 0, '', 'Bisoro');
INSERT INTO llx_c_departements (fk_region, code_departement, cheflieu, tncc, ncc, nom) VALUES (6114, 'BI0088', '', 0, '', 'Gisozi');
INSERT INTO llx_c_departements (fk_region, code_departement, cheflieu, tncc, ncc, nom) VALUES (6114, 'BI0089', '', 0, '', 'Kayokwe');
INSERT INTO llx_c_departements (fk_region, code_departement, cheflieu, tncc, ncc, nom) VALUES (6114, 'BI0090', '', 0, '', 'Ndava');
INSERT INTO llx_c_departements (fk_region, code_departement, cheflieu, tncc, ncc, nom) VALUES (6114, 'BI0091', '', 0, '', 'Nyabihanga');
INSERT INTO llx_c_departements (fk_region, code_departement, cheflieu, tncc, ncc, nom) VALUES (6114, 'BI0092', '', 0, '', 'Rusaka');
INSERT INTO llx_c_departements (fk_region, code_departement, cheflieu, tncc, ncc, nom) VALUES (6115, 'BI0093', '', 0, '', 'Busiga');
INSERT INTO llx_c_departements (fk_region, code_departement, cheflieu, tncc, ncc, nom) VALUES (6115, 'BI0094', '', 0, '', 'Gashikanwa');
INSERT INTO llx_c_departements (fk_region, code_departement, cheflieu, tncc, ncc, nom) VALUES (6115, 'BI0095', '', 0, '', 'Kiremba');
INSERT INTO llx_c_departements (fk_region, code_departement, cheflieu, tncc, ncc, nom) VALUES (6115, 'BI0096', '', 0, '', 'Marangara');
INSERT INTO llx_c_departements (fk_region, code_departement, cheflieu, tncc, ncc, nom) VALUES (6115, 'BI0097', '', 0, '', 'Mwumba');
INSERT INTO llx_c_departements (fk_region, code_departement, cheflieu, tncc, ncc, nom) VALUES (6115, 'BI0098', '', 0, '', 'Ngozi');
INSERT INTO llx_c_departements (fk_region, code_departement, cheflieu, tncc, ncc, nom) VALUES (6115, 'BI0099', '', 0, '', 'Nyamurenza');
INSERT INTO llx_c_departements (fk_region, code_departement, cheflieu, tncc, ncc, nom) VALUES (6115, 'BI0100', '', 0, '', 'Ruhororo');
INSERT INTO llx_c_departements (fk_region, code_departement, cheflieu, tncc, ncc, nom) VALUES (6115, 'BI0101', '', 0, '', 'Tangara');
INSERT INTO llx_c_departements (fk_region, code_departement, cheflieu, tncc, ncc, nom) VALUES (6116, 'BI0102', '', 0, '', 'Bugarama');
INSERT INTO llx_c_departements (fk_region, code_departement, cheflieu, tncc, ncc, nom) VALUES (6116, 'BI0103', '', 0, '', 'Burambi');
INSERT INTO llx_c_departements (fk_region, code_departement, cheflieu, tncc, ncc, nom) VALUES (6116, 'BI0104', '', 0, '', 'Buyengero');
INSERT INTO llx_c_departements (fk_region, code_departement, cheflieu, tncc, ncc, nom) VALUES (6116, 'BI0105', '', 0, '', 'Muhuta');
INSERT INTO llx_c_departements (fk_region, code_departement, cheflieu, tncc, ncc, nom) VALUES (6116, 'BI0106', '', 0, '', 'Rumonge');
INSERT INTO llx_c_departements (fk_region, code_departement, cheflieu, tncc, ncc, nom) VALUES (6117, 'BI0107', '', 0, '', 'Bukemba');
INSERT INTO llx_c_departements (fk_region, code_departement, cheflieu, tncc, ncc, nom) VALUES (6117, 'BI0108', '', 0, '', 'Giharo');
INSERT INTO llx_c_departements (fk_region, code_departement, cheflieu, tncc, ncc, nom) VALUES (6117, 'BI0109', '', 0, '', 'Gitanga');
INSERT INTO llx_c_departements (fk_region, code_departement, cheflieu, tncc, ncc, nom) VALUES (6117, 'BI0110', '', 0, '', 'Mpinga-Kayove');
INSERT INTO llx_c_departements (fk_region, code_departement, cheflieu, tncc, ncc, nom) VALUES (6117, 'BI0111', '', 0, '', 'Musongati');
INSERT INTO llx_c_departements (fk_region, code_departement, cheflieu, tncc, ncc, nom) VALUES (6117, 'BI0112', '', 0, '', 'Rutana');
INSERT INTO llx_c_departements (fk_region, code_departement, cheflieu, tncc, ncc, nom) VALUES (6118, 'BI0113', '', 0, '', 'Butaganzwa');
INSERT INTO llx_c_departements (fk_region, code_departement, cheflieu, tncc, ncc, nom) VALUES (6118, 'BI0114', '', 0, '', 'Butezi');
INSERT INTO llx_c_departements (fk_region, code_departement, cheflieu, tncc, ncc, nom) VALUES (6118, 'BI0115', '', 0, '', 'Bweru');
INSERT INTO llx_c_departements (fk_region, code_departement, cheflieu, tncc, ncc, nom) VALUES (6118, 'BI0116', '', 0, '', 'Gisuru');
INSERT INTO llx_c_departements (fk_region, code_departement, cheflieu, tncc, ncc, nom) VALUES (6118, 'BI0117', '', 0, '', 'Kinyinya');
INSERT INTO llx_c_departements (fk_region, code_departement, cheflieu, tncc, ncc, nom) VALUES (6118, 'BI0118', '', 0, '', 'Nyabitsinda');
INSERT INTO llx_c_departements (fk_region, code_departement, cheflieu, tncc, ncc, nom) VALUES (6118, 'BI0119', '', 0, '', 'Ruyigi');
=======
INSERT INTO llx_c_departements (code_departement, fk_region, cheflieu, tncc, ncc, nom) VALUES ('AE-1', 22701, '', 0, '', 'Abu Dhabi');
INSERT INTO llx_c_departements (code_departement, fk_region, cheflieu, tncc, ncc, nom) VALUES ('AE-2', 22701, '', 0, '', 'Dubai');
INSERT INTO llx_c_departements (code_departement, fk_region, cheflieu, tncc, ncc, nom) VALUES ('AE-3', 22701, '', 0, '', 'Ajman');
INSERT INTO llx_c_departements (code_departement, fk_region, cheflieu, tncc, ncc, nom) VALUES ('AE-4', 22701, '', 0, '', 'Fujairah');
INSERT INTO llx_c_departements (code_departement, fk_region, cheflieu, tncc, ncc, nom) VALUES ('AE-5', 22701, '', 0, '', 'Ras al-Khaimah');
INSERT INTO llx_c_departements (code_departement, fk_region, cheflieu, tncc, ncc, nom) VALUES ('AE-6', 22701, '', 0, '', 'Sharjah');
INSERT INTO llx_c_departements (code_departement, fk_region, cheflieu, tncc, ncc, nom) VALUES ('AE-7', 22701, '', 0, '', 'Umm al-Quwain');
>>>>>>> 5c620c00
<|MERGE_RESOLUTION|>--- conflicted
+++ resolved
@@ -1759,105 +1759,6 @@
 INSERT INTO llx_c_departements ( code_departement, fk_region, cheflieu, tncc, ncc, nom, active) VALUES ('VE-S', 23209, '', 0, 'VE-S', 'Táchira', 1);
 
 
--- Provinces United Arab Emirates (id country=227)
-<<<<<<< HEAD
-INSERT INTO llx_c_departements (code_departement, fk_region, cheflieu, tncc, ncc, nom, active) VALUES ('AE-1', 22701, '', 0, '', 'Abu Dhabi', 1);
-INSERT INTO llx_c_departements (code_departement, fk_region, cheflieu, tncc, ncc, nom, active) VALUES ('AE-2', 22701, '', 0, '', 'Dubai', 1);
-INSERT INTO llx_c_departements (code_departement, fk_region, cheflieu, tncc, ncc, nom, active) VALUES ('AE-3', 22701, '', 0, '', 'Ajman', 1);
-INSERT INTO llx_c_departements (code_departement, fk_region, cheflieu, tncc, ncc, nom, active) VALUES ('AE-4', 22701, '', 0, '', 'Fujairah', 1);
-INSERT INTO llx_c_departements (code_departement, fk_region, cheflieu, tncc, ncc, nom, active) VALUES ('AE-5', 22701, '', 0, '', 'Ras al-Khaimah', 1);
-INSERT INTO llx_c_departements (code_departement, fk_region, cheflieu, tncc, ncc, nom, active) VALUES ('AE-6', 22701, '', 0, '', 'Sharjah', 1);
-INSERT INTO llx_c_departements (code_departement, fk_region, cheflieu, tncc, ncc, nom, active) VALUES ('AE-7', 22701, '', 0, '', 'Umm al-Quwain', 1);
-
--- Provinces Andorra (rowid country=34)
-INSERT INTO llx_c_departements (code_departement, fk_region, cheflieu, tncc, ncc, nom) VALUES  ('AD-002', 34000, 'AD100', NULL, NULL, 'Canillo');
-INSERT INTO llx_c_departements (code_departement, fk_region, cheflieu, tncc, ncc, nom) VALUES  ('AD-003', 34000, 'AD200', NULL, NULL, 'Encamp');
-INSERT INTO llx_c_departements (code_departement, fk_region, cheflieu, tncc, ncc, nom) VALUES  ('AD-004', 34000, 'AD400', NULL, NULL, 'La Massana');
-INSERT INTO llx_c_departements (code_departement, fk_region, cheflieu, tncc, ncc, nom) VALUES  ('AD-005', 34000, 'AD300', NULL, NULL, 'Ordino');
-INSERT INTO llx_c_departements (code_departement, fk_region, cheflieu, tncc, ncc, nom) VALUES  ('AD-006', 34000, 'AD600', NULL, NULL, 'Sant Julià de Lòria');
-INSERT INTO llx_c_departements (code_departement, fk_region, cheflieu, tncc, ncc, nom) VALUES  ('AD-007', 34000, 'AD500', NULL, NULL, 'Andorra la Vella');
-INSERT INTO llx_c_departements (code_departement, fk_region, cheflieu, tncc, ncc, nom) VALUES  ('AD-008', 34000, 'AD700', NULL, NULL, 'Escaldes-Engordany');
-
--- Provinces Hungary (rowid country=18)
-INSERT INTO llx_c_departements (code_departement, fk_region, cheflieu, tncc, ncc, nom) VALUES ('HU-BK', 183300, 'HU331', NULL, NULL, 'Bács-Kiskun');
-INSERT INTO llx_c_departements (code_departement, fk_region, cheflieu, tncc, ncc, nom) VALUES ('HU-BA', 182300, 'HU231', NULL, NULL, 'Baranya');
-INSERT INTO llx_c_departements (code_departement, fk_region, cheflieu, tncc, ncc, nom) VALUES ('HU-BE', 183300, 'HU332', NULL, NULL, 'Békés');
-INSERT INTO llx_c_departements (code_departement, fk_region, cheflieu, tncc, ncc, nom) VALUES ('HU-BZ', 183100, 'HU311', NULL, NULL, 'Borsod-Abaúj-Zemplén');
-INSERT INTO llx_c_departements (code_departement, fk_region, cheflieu, tncc, ncc, nom) VALUES ('HU-BU', 180100, 'HU101', NULL, NULL, 'Budapest');
-INSERT INTO llx_c_departements (code_departement, fk_region, cheflieu, tncc, ncc, nom) VALUES ('HU-CS', 183300, 'HU333', NULL, NULL, 'Csongrád');
-INSERT INTO llx_c_departements (code_departement, fk_region, cheflieu, tncc, ncc, nom) VALUES ('HU-FE', 182100, 'HU211', NULL, NULL, 'Fejér');
-INSERT INTO llx_c_departements (code_departement, fk_region, cheflieu, tncc, ncc, nom) VALUES ('HU-GS', 182200, 'HU221', NULL, NULL, 'Győr-Moson-Sopron');
-INSERT INTO llx_c_departements (code_departement, fk_region, cheflieu, tncc, ncc, nom) VALUES ('HU-HB', 183200, 'HU321', NULL, NULL, 'Hajdú-Bihar');
-INSERT INTO llx_c_departements (code_departement, fk_region, cheflieu, tncc, ncc, nom) VALUES ('HU-HE', 183100, 'HU312', NULL, NULL, 'Heves');
-INSERT INTO llx_c_departements (code_departement, fk_region, cheflieu, tncc, ncc, nom) VALUES ('HU-JN', 183200, 'HU322', NULL, NULL, 'Jász-Nagykun-Szolnok');
-INSERT INTO llx_c_departements (code_departement, fk_region, cheflieu, tncc, ncc, nom) VALUES ('HU-KE', 182100, 'HU212', NULL, NULL, 'Komárom-Esztergom');
-INSERT INTO llx_c_departements (code_departement, fk_region, cheflieu, tncc, ncc, nom) VALUES ('HU-NO', 183100, 'HU313', NULL, NULL, 'Nógrád');
-INSERT INTO llx_c_departements (code_departement, fk_region, cheflieu, tncc, ncc, nom) VALUES ('HU-PE', 180100, 'HU102', NULL, NULL, 'Pest');
-INSERT INTO llx_c_departements (code_departement, fk_region, cheflieu, tncc, ncc, nom) VALUES ('HU-SO', 182300, 'HU232', NULL, NULL, 'Somogy');
-INSERT INTO llx_c_departements (code_departement, fk_region, cheflieu, tncc, ncc, nom) VALUES ('HU-SZ', 183200, 'HU323', NULL, NULL, 'Szabolcs-Szatmár-Bereg');
-INSERT INTO llx_c_departements (code_departement, fk_region, cheflieu, tncc, ncc, nom) VALUES ('HU-TO', 182300, 'HU233', NULL, NULL, 'Tolna');
-INSERT INTO llx_c_departements (code_departement, fk_region, cheflieu, tncc, ncc, nom) VALUES ('HU-VA', 182200, 'HU222', NULL, NULL, 'Vas');
-INSERT INTO llx_c_departements (code_departement, fk_region, cheflieu, tncc, ncc, nom) VALUES ('HU-VE', 182100, 'HU213', NULL, NULL, 'Veszprém');
-INSERT INTO llx_c_departements (code_departement, fk_region, cheflieu, tncc, ncc, nom) VALUES ('HU-ZA', 182200, 'HU223', NULL, NULL, 'Zala');
-
--- Provinces (postal districts) Portugal (rowid country=25)
-INSERT INTO llx_c_departements (fk_region, code_departement, cheflieu, tncc, ncc, nom) VALUES ('15001', 'PT-AV', NULL, NULL, 'AVEIRO', 'Aveiro');
-INSERT INTO llx_c_departements (fk_region, code_departement, cheflieu, tncc, ncc, nom) VALUES ('15002', 'PT-AC', NULL, NULL, 'AZORES', 'Azores');
-INSERT INTO llx_c_departements (fk_region, code_departement, cheflieu, tncc, ncc, nom) VALUES ('15001', 'PT-BE', NULL, NULL, 'BEJA', 'Beja');
-INSERT INTO llx_c_departements (fk_region, code_departement, cheflieu, tncc, ncc, nom) VALUES ('15001', 'PT-BR', NULL, NULL, 'BRAGA', 'Braga');
-INSERT INTO llx_c_departements (fk_region, code_departement, cheflieu, tncc, ncc, nom) VALUES ('15001', 'PT-BA', NULL, NULL, 'BRAGANCA', 'Bragança');
-INSERT INTO llx_c_departements (fk_region, code_departement, cheflieu, tncc, ncc, nom) VALUES ('15001', 'PT-CB', NULL, NULL, 'CASTELO BRANCO', 'Castelo Branco');
-INSERT INTO llx_c_departements (fk_region, code_departement, cheflieu, tncc, ncc, nom) VALUES ('15001', 'PT-CO', NULL, NULL, 'COIMBRA', 'Coimbra');
-INSERT INTO llx_c_departements (fk_region, code_departement, cheflieu, tncc, ncc, nom) VALUES ('15001', 'PT-EV', NULL, NULL, 'EVORA', 'Évora');
-INSERT INTO llx_c_departements (fk_region, code_departement, cheflieu, tncc, ncc, nom) VALUES ('15001', 'PT-FA', NULL, NULL, 'FARO', 'Faro');
-INSERT INTO llx_c_departements (fk_region, code_departement, cheflieu, tncc, ncc, nom) VALUES ('15001', 'PT-GU', NULL, NULL, 'GUARDA', 'Guarda');
-INSERT INTO llx_c_departements (fk_region, code_departement, cheflieu, tncc, ncc, nom) VALUES ('15001', 'PT-LE', NULL, NULL, 'LEIRIA', 'Leiria');
-INSERT INTO llx_c_departements (fk_region, code_departement, cheflieu, tncc, ncc, nom) VALUES ('15001', 'PT-LI', NULL, NULL, 'LISBON', 'Lisboa');
-INSERT INTO llx_c_departements (fk_region, code_departement, cheflieu, tncc, ncc, nom) VALUES ('15001', 'PT-AML',NULL, NULL, 'AREA METROPOLITANA LISBOA', 'Área Metropolitana de Lisboa');
-INSERT INTO llx_c_departements (fk_region, code_departement, cheflieu, tncc, ncc, nom) VALUES ('15002', 'PT-MA', NULL, NULL, 'MADEIRA', 'Madeira');
-INSERT INTO llx_c_departements (fk_region, code_departement, cheflieu, tncc, ncc, nom) VALUES ('15001', 'PT-PA', NULL, NULL, 'PORTALEGRE', 'Portalegre');
-INSERT INTO llx_c_departements (fk_region, code_departement, cheflieu, tncc, ncc, nom) VALUES ('15001', 'PT-PO', NULL, NULL, 'PORTO', 'Porto');
-INSERT INTO llx_c_departements (fk_region, code_departement, cheflieu, tncc, ncc, nom) VALUES ('15001', 'PT-SA', NULL, NULL, 'SANTAREM', 'Santarém');
-INSERT INTO llx_c_departements (fk_region, code_departement, cheflieu, tncc, ncc, nom) VALUES ('15001', 'PT-SE', NULL, NULL, 'SETUBAL', 'Setúbal');
-INSERT INTO llx_c_departements (fk_region, code_departement, cheflieu, tncc, ncc, nom) VALUES ('15001', 'PT-VC', NULL, NULL, 'VIANA DO CASTELO', 'Viana Do Castelo');
-INSERT INTO llx_c_departements (fk_region, code_departement, cheflieu, tncc, ncc, nom) VALUES ('15001', 'PT-VR', NULL, NULL, 'VILA REAL', 'Vila Real');
-INSERT INTO llx_c_departements (fk_region, code_departement, cheflieu, tncc, ncc, nom) VALUES ('15001', 'PT-VI', NULL, NULL, 'VISEU', 'Viseu');
-
--- Provinces Slovenia (rowid country=202)
-INSERT INTO llx_c_departements (fk_region, code_departement, cheflieu, tncc, ncc, nom) VALUES ('20203', 'SI031', NULL, NULL, 'MURA', 'Mura');
-INSERT INTO llx_c_departements (fk_region, code_departement, cheflieu, tncc, ncc, nom) VALUES ('20203', 'SI032', NULL, NULL, 'DRAVA', 'Drava');
-INSERT INTO llx_c_departements (fk_region, code_departement, cheflieu, tncc, ncc, nom) VALUES ('20203', 'SI033', NULL, NULL, 'CARINTHIA', 'Carinthia');
-INSERT INTO llx_c_departements (fk_region, code_departement, cheflieu, tncc, ncc, nom) VALUES ('20203', 'SI034', NULL, NULL, 'SAVINJA', 'Savinja');
-INSERT INTO llx_c_departements (fk_region, code_departement, cheflieu, tncc, ncc, nom) VALUES ('20203', 'SI035', NULL, NULL, 'CENTRAL SAVA', 'Central Sava');
-INSERT INTO llx_c_departements (fk_region, code_departement, cheflieu, tncc, ncc, nom) VALUES ('20203', 'SI036', NULL, NULL, 'LOWER SAVA', 'Lower Sava');
-INSERT INTO llx_c_departements (fk_region, code_departement, cheflieu, tncc, ncc, nom) VALUES ('20203', 'SI037', NULL, NULL, 'SOUTHEAST SLOVENIA', 'Southeast Slovenia');
-INSERT INTO llx_c_departements (fk_region, code_departement, cheflieu, tncc, ncc, nom) VALUES ('20203', 'SI038', NULL, NULL, 'LITTORAL–INNER CARNIOLA', 'Littoral–Inner Carniola');
-INSERT INTO llx_c_departements (fk_region, code_departement, cheflieu, tncc, ncc, nom) VALUES ('20204', 'SI041', NULL, NULL, 'CENTRAL SLOVENIA', 'Central Slovenia');
-INSERT INTO llx_c_departements (fk_region, code_departement, cheflieu, tncc, ncc, nom) VALUES ('20204', 'SI038', NULL, NULL, 'UPPER CARNIOLA', 'Upper Carniola');
-INSERT INTO llx_c_departements (fk_region, code_departement, cheflieu, tncc, ncc, nom) VALUES ('20204', 'SI043', NULL, NULL, 'GORIZIA', 'Gorizia');
-INSERT INTO llx_c_departements (fk_region, code_departement, cheflieu, tncc, ncc, nom) VALUES ('20204', 'SI044', NULL, NULL, 'COASTAL–KARST', 'Coastal–Karst');
-
--- Provinces (postal districts) Angola (rowid country=35)
-INSERT INTO llx_c_departements (fk_region, code_departement, cheflieu, tncc, ncc, nom) VALUES ('35001', 'AO-ABO', NULL, NULL, 'BENGO', 'Bengo');
-INSERT INTO llx_c_departements (fk_region, code_departement, cheflieu, tncc, ncc, nom) VALUES ('35001', 'AO-BGU', NULL, NULL, 'BENGUELA', 'Benguela');
-INSERT INTO llx_c_departements (fk_region, code_departement, cheflieu, tncc, ncc, nom) VALUES ('35001', 'AO-BIE', NULL, NULL, 'BIÉ', 'Bié');
-INSERT INTO llx_c_departements (fk_region, code_departement, cheflieu, tncc, ncc, nom) VALUES ('35001', 'AO-CAB', NULL, NULL, 'CABINDA', 'Cabinda');
-INSERT INTO llx_c_departements (fk_region, code_departement, cheflieu, tncc, ncc, nom) VALUES ('35001', 'AO-CCU', NULL, NULL, 'KUANDO KUBANGO', 'Kuando Kubango');
-INSERT INTO llx_c_departements (fk_region, code_departement, cheflieu, tncc, ncc, nom) VALUES ('35001', 'AO-CNO', NULL, NULL, 'KWANZA NORTE', 'Kwanza Norte');
-INSERT INTO llx_c_departements (fk_region, code_departement, cheflieu, tncc, ncc, nom) VALUES ('35001', 'AO-CUS', NULL, NULL, 'KWANZA SUL', 'Kwanza Sul');
-INSERT INTO llx_c_departements (fk_region, code_departement, cheflieu, tncc, ncc, nom) VALUES ('35001', 'AO-CNN', NULL, NULL, 'CUNENE', 'Cunene');
-INSERT INTO llx_c_departements (fk_region, code_departement, cheflieu, tncc, ncc, nom) VALUES ('35001', 'AO-HUA', NULL, NULL, 'HUAMBO', 'Huambo');
-INSERT INTO llx_c_departements (fk_region, code_departement, cheflieu, tncc, ncc, nom) VALUES ('35001', 'AO-HUI', NULL, NULL, 'HUÍLA', 'Huila');
-INSERT INTO llx_c_departements (fk_region, code_departement, cheflieu, tncc, ncc, nom) VALUES ('35001', 'AO-LUA', NULL, NULL, 'LUANDA', 'Luanda');
-INSERT INTO llx_c_departements (fk_region, code_departement, cheflieu, tncc, ncc, nom) VALUES ('35001', 'AO-LNO', NULL, NULL, 'LUNDA-NORTE', 'Lunda-Norte');
-INSERT INTO llx_c_departements (fk_region, code_departement, cheflieu, tncc, ncc, nom) VALUES ('35001', 'AO-LSU',NULL, NULL,  'LUNDA-SUL', 'Lunda-Sul');
-INSERT INTO llx_c_departements (fk_region, code_departement, cheflieu, tncc, ncc, nom) VALUES ('35001', 'AO-MAL', NULL, NULL, 'MALANGE', 'Malange');
-INSERT INTO llx_c_departements (fk_region, code_departement, cheflieu, tncc, ncc, nom) VALUES ('35001', 'AO-MOX', NULL, NULL, 'MOXICO', 'Moxico');
-INSERT INTO llx_c_departements (fk_region, code_departement, cheflieu, tncc, ncc, nom) VALUES ('35001', 'AO-NAM', NULL, NULL, 'NAMÍBE', 'Namíbe');
-INSERT INTO llx_c_departements (fk_region, code_departement, cheflieu, tncc, ncc, nom) VALUES ('35001', 'AO-UIG', NULL, NULL, 'UÍGE', 'Uíge');
-INSERT INTO llx_c_departements (fk_region, code_departement, cheflieu, tncc, ncc, nom) VALUES ('35001', 'AO-ZAI', NULL, NULL, 'ZAÍRE', 'Zaíre');
-
-
 -- Burundi Communes (id country=61) -- https://fr.wikipedia.org/wiki/Communes_du_Burundi
 INSERT INTO llx_c_departements (fk_region, code_departement, cheflieu, tncc, ncc, nom) VALUES (6101, 'BI0001', '', 0, '', 'Bubanza');
 INSERT INTO llx_c_departements (fk_region, code_departement, cheflieu, tncc, ncc, nom) VALUES (6101, 'BI0002', '', 0, '', 'Gihanga');
@@ -1978,12 +1879,12 @@
 INSERT INTO llx_c_departements (fk_region, code_departement, cheflieu, tncc, ncc, nom) VALUES (6118, 'BI0117', '', 0, '', 'Kinyinya');
 INSERT INTO llx_c_departements (fk_region, code_departement, cheflieu, tncc, ncc, nom) VALUES (6118, 'BI0118', '', 0, '', 'Nyabitsinda');
 INSERT INTO llx_c_departements (fk_region, code_departement, cheflieu, tncc, ncc, nom) VALUES (6118, 'BI0119', '', 0, '', 'Ruyigi');
-=======
+
+-- Provinces United Arab Emirates (id country=227)
 INSERT INTO llx_c_departements (code_departement, fk_region, cheflieu, tncc, ncc, nom) VALUES ('AE-1', 22701, '', 0, '', 'Abu Dhabi');
 INSERT INTO llx_c_departements (code_departement, fk_region, cheflieu, tncc, ncc, nom) VALUES ('AE-2', 22701, '', 0, '', 'Dubai');
 INSERT INTO llx_c_departements (code_departement, fk_region, cheflieu, tncc, ncc, nom) VALUES ('AE-3', 22701, '', 0, '', 'Ajman');
 INSERT INTO llx_c_departements (code_departement, fk_region, cheflieu, tncc, ncc, nom) VALUES ('AE-4', 22701, '', 0, '', 'Fujairah');
 INSERT INTO llx_c_departements (code_departement, fk_region, cheflieu, tncc, ncc, nom) VALUES ('AE-5', 22701, '', 0, '', 'Ras al-Khaimah');
 INSERT INTO llx_c_departements (code_departement, fk_region, cheflieu, tncc, ncc, nom) VALUES ('AE-6', 22701, '', 0, '', 'Sharjah');
-INSERT INTO llx_c_departements (code_departement, fk_region, cheflieu, tncc, ncc, nom) VALUES ('AE-7', 22701, '', 0, '', 'Umm al-Quwain');
->>>>>>> 5c620c00
+INSERT INTO llx_c_departements (code_departement, fk_region, cheflieu, tncc, ncc, nom) VALUES ('AE-7', 22701, '', 0, '', 'Umm al-Quwain');