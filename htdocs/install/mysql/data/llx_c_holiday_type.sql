--- conflicted
+++ resolved
@@ -25,17 +25,6 @@
 --
 
 -- Generic to all countries
-<<<<<<< HEAD
-insert into llx_c_holiday_types(code, label, affect, delay, newbymonth, fk_country, active) values ('LEAVE_SICK',    'Sick leave',    0, 0, 0,    NULL, 1);
-insert into llx_c_holiday_types(code, label, affect, delay, newbymonth, fk_country, active) values ('LEAVE_OTHER',   'Other leave',   0, 0, 0,    NULL, 1);
-
--- Not enabled by default, we prefer to have an entrey dedicated to country
-insert into llx_c_holiday_types(code, label, affect, delay, newbymonth, fk_country, active) values ('LEAVE_PAID',    'Paid vacation', 1, 7, 0,    NULL, 0);
-
--- Leaves specific to France
-insert into llx_c_holiday_types(code, label, affect, delay, newbymonth, fk_country, active) values ('LEAVE_RTT_FR',  'RTT'          , 1,  7, 0.83,    1, 1);
-insert into llx_c_holiday_types(code, label, affect, delay, newbymonth, fk_country, active) values ('LEAVE_PAID_FR', 'Paid vacation', 1, 30, 2.08334, 1, 1);
-=======
 insert into llx_c_holiday_types(code, label, affect, delay, newbymonth, fk_country, sortorder, active) values ('LEAVE_SICK',    'Sick leave',    0, 0, 0,    NULL, 1, 1);
 insert into llx_c_holiday_types(code, label, affect, delay, newbymonth, fk_country, sortorder, active) values ('LEAVE_OTHER',   'Other leave',   0, 0, 0,    NULL, 2, 1);
 
@@ -44,5 +33,4 @@
 
 -- Leaves specific to France
 insert into llx_c_holiday_types(code, label, affect, delay, newbymonth, fk_country, sortorder, active) values ('LEAVE_RTT_FR',  'RTT'          , 1,  7, 0.83,    1, 4, 1);
-insert into llx_c_holiday_types(code, label, affect, delay, newbymonth, fk_country, sortorder, active) values ('LEAVE_PAID_FR', 'Paid vacation', 1, 30, 2.08334, 1, 5, 1);
->>>>>>> 503d1a04
+insert into llx_c_holiday_types(code, label, affect, delay, newbymonth, fk_country, sortorder, active) values ('LEAVE_PAID_FR', 'Paid vacation', 1, 30, 2.08334, 1, 5, 1);