--- conflicted
+++ resolved
@@ -11,10 +11,7 @@
 -- Copyright (C) 2015	   Ferran Marcet        <fmarcet@2byte.es>
 -- Copyright (C) 2019~	   Lao Tian        <281388879@qq.com>
 -- Copyright (C) 2020-2021 Udo Tamm             <dev@dolibit.de>
-<<<<<<< HEAD
-=======
 -- Copyright (C) 2022      Miro Sertić          <miro.sertic0606@gmail.com>
->>>>>>> 95dc2558
 --
 -- This program is free software; you can redistribute it and/or modify
 -- it under the terms of the GNU General Public License as published by
@@ -38,27 +35,11 @@
 -- Do not concatenate the values in a single query, for the same reason.
 --
 
-<<<<<<< HEAD
-
--- NOTES ---------------------------------------------------------------------
--- Regions 
--- ID Country 
--- 1 France
--- 2 Belgium
--- 3 Italy
--- 4 Spain
--- 5 Germany -> use departments
--- 6 Switzerland
--- 7 United Kingdom (NOT England)
---
-
-=======
 
 -- NOTES ---------------------------------------------------------------------
 -- fk_pays = id country = rowid of llx_00_c_country.sql
 
 
->>>>>>> 95dc2558
 -- CONTENT -------------------------------------------------------------------
 -- 
 -- Algeria -> for Departmements
@@ -73,32 +54,14 @@
 -- Brazil -> for Departmements
 -- Canada -> for Departmements
 -- Chile
-<<<<<<< HEAD
--- Colombie -> for Departmements
-=======
 -- China
 -- Colombie -> for Departmements
 -- Croatia -> for Departmements
->>>>>>> 95dc2558
 -- Denmark
 -- France
 -- Germany -> for Departmements
 -- Greece
 -- Honduras -> for Departmements
-<<<<<<< HEAD
--- India -> for Departmements
--- Indonesia -> for Departmements
--- Italy
--- Mexique -> for Departmements
--- Netherlands -> for Departmements
--- Panama -> for Departmements
--- Romania -> for Departmements
--- San Salvador
--- Spain
--- Switzerland/Suisse -> for Departmements/Cantons
--- United Kingdom
--- USA -> for Departmements
-=======
 -- Hungary
 -- India -> for Departmements
 -- Indonesia -> for Departmements
@@ -122,27 +85,18 @@
 -- United Kingdom
 -- USA -> for Departmements
 -- Venezuela
->>>>>>> 95dc2558
 
 
 
 -- TEMPLATE ------------------------------------------------------------------------------------------
-<<<<<<< HEAD
-insert into llx_c_regions (fk_pays, code_region, cheflieu, tncc, nom) values ( 0,   0,  '0', 0, '-');
-=======
 insert into llx_c_regions (fk_pays, code_region, cheflieu, tncc, nom) values ( 0,  0, '0', 0, '-');
->>>>>>> 95dc2558
 
 
 -- Algeria Regions (id country=13)
 INSERT INTO llx_c_regions (fk_pays, code_region, cheflieu, tncc, nom) values ( 13, 1301, '', 0, 'Algerie');
 
 
-<<<<<<< HEAD
--- Andorra Regions (id country=18)
-=======
 -- Andorra Regions (id country=34)
->>>>>>> 95dc2558
 INSERT INTO llx_c_regions (fk_pays, code_region, cheflieu, tncc, nom) VALUES ( 34, 34000, 'AD', NULL, 'Andorra');
 
 
@@ -214,8 +168,6 @@
 INSERT INTO llx_c_regions (fk_pays, code_region, cheflieu, tncc, nom) values ( 67, 6715, NULL, NULL, 'Arica y Parinacota');
 
 
-<<<<<<< HEAD
-=======
 -- China Regions (rowid country=9)
 insert into llx_c_regions (fk_pays, code_region, cheflieu, tncc, nom) values ( 9, 901, '京',0, '北京市');
 insert into llx_c_regions (fk_pays, code_region, cheflieu, tncc, nom) values ( 9, 902, '津',0, '天津市');
@@ -253,13 +205,10 @@
 insert into llx_c_regions (fk_pays, code_region, cheflieu, tncc, nom) values ( 9, 934, '澳',0, '澳门特别行政区');
 
 
->>>>>>> 95dc2558
 -- Colombie Regions (id country=70)
 INSERT INTO llx_c_regions (fk_pays, code_region, cheflieu, tncc, nom) values ( 70, 7001, '', 0, 'Colombie');
 
 
-<<<<<<< HEAD
-=======
 -- Croatia Regions (id country=76)
 INSERT INTO llx_c_regions (fk_pays, code_region, cheflieu, tncc, nom) VALUES ( 76, 7601, '', 0, 'Središnja');
 INSERT INTO llx_c_regions (fk_pays, code_region, cheflieu, tncc, nom) VALUES ( 76, 7602, '', 0, 'Dalmacija');
@@ -267,7 +216,6 @@
 INSERT INTO llx_c_regions (fk_pays, code_region, cheflieu, tncc, nom) VALUES ( 76, 7604, '', 0, 'Istra');
 
 
->>>>>>> 95dc2558
 -- Denmark Regions (id country=80)
 INSERT INTO llx_c_regions (fk_pays, code_region, cheflieu, tncc, nom) values ( 80, 8001, '', 0, 'Nordjylland');
 INSERT INTO llx_c_regions (fk_pays, code_region, cheflieu, tncc, nom) values ( 80, 8002, '', 0, 'Midtjylland');
@@ -303,21 +251,6 @@
 
 
 -- Greece Regions (id_country=102)
-<<<<<<< HEAD
-INSERT INTO llx_c_regions (fk_pays, code_region, cheflieu, tncc, nom) values (102, 10201, NULL, NULL, 'Αττική');
-INSERT INTO llx_c_regions (fk_pays, code_region, cheflieu, tncc, nom) values (102, 10202, NULL, NULL, 'Στερεά Ελλάδα');
-INSERT INTO llx_c_regions (fk_pays, code_region, cheflieu, tncc, nom) values (102, 10203, NULL, NULL, 'Κεντρική Μακεδονία');
-INSERT INTO llx_c_regions (fk_pays, code_region, cheflieu, tncc, nom) values (102, 10204, NULL, NULL, 'Κρήτη');
-INSERT INTO llx_c_regions (fk_pays, code_region, cheflieu, tncc, nom) values (102, 10205, NULL, NULL, 'Ανατολική Μακεδονία και Θράκη');
-INSERT INTO llx_c_regions (fk_pays, code_region, cheflieu, tncc, nom) values (102, 10206, NULL, NULL, 'Ήπειρος');
-INSERT INTO llx_c_regions (fk_pays, code_region, cheflieu, tncc, nom) values (102, 10207, NULL, NULL, 'Ιόνια νησιά');
-INSERT INTO llx_c_regions (fk_pays, code_region, cheflieu, tncc, nom) values (102, 10208, NULL, NULL, 'Βόρειο Αιγαίο');
-INSERT INTO llx_c_regions (fk_pays, code_region, cheflieu, tncc, nom) values (102, 10209, NULL, NULL, 'Πελοπόννησος');
-INSERT INTO llx_c_regions (fk_pays, code_region, cheflieu, tncc, nom) values (102, 10210, NULL, NULL, 'Νότιο Αιγαίο');
-INSERT INTO llx_c_regions (fk_pays, code_region, cheflieu, tncc, nom) values (102, 10211, NULL, NULL, 'Δυτική Ελλάδα');
-INSERT INTO llx_c_regions (fk_pays, code_region, cheflieu, tncc, nom) values (102, 10212, NULL, NULL, 'Θεσσαλία');
-INSERT INTO llx_c_regions (fk_pays, code_region, cheflieu, tncc, nom) values (102, 10213, NULL, NULL, 'Δυτική Μακεδονία');
-=======
 INSERT INTO llx_c_regions (fk_pays, code_region, cheflieu, tncc, nom) values ( 102, 10201, NULL, NULL, 'Αττική');
 INSERT INTO llx_c_regions (fk_pays, code_region, cheflieu, tncc, nom) values ( 102, 10202, NULL, NULL, 'Στερεά Ελλάδα');
 INSERT INTO llx_c_regions (fk_pays, code_region, cheflieu, tncc, nom) values ( 102, 10203, NULL, NULL, 'Κεντρική Μακεδονία');
@@ -331,15 +264,12 @@
 INSERT INTO llx_c_regions (fk_pays, code_region, cheflieu, tncc, nom) values ( 102, 10211, NULL, NULL, 'Δυτική Ελλάδα');
 INSERT INTO llx_c_regions (fk_pays, code_region, cheflieu, tncc, nom) values ( 102, 10212, NULL, NULL, 'Θεσσαλία');
 INSERT INTO llx_c_regions (fk_pays, code_region, cheflieu, tncc, nom) values ( 102, 10213, NULL, NULL, 'Δυτική Μακεδονία');
->>>>>>> 95dc2558
 
 
 -- Honduras Regions (id country=114)
 insert into llx_c_regions (fk_pays, code_region, cheflieu, tncc, nom) values ( 114, 11401, '', 0, 'Honduras');
 
 
-<<<<<<< HEAD
-=======
 -- Hungary Regions (rowid country=18)
 INSERT INTO llx_c_regions (fk_pays, code_region, cheflieu, tncc, nom) VALUES ( 18, 180100, 'HU1',  NULL, 'Közép-Magyarország');
 INSERT INTO llx_c_regions (fk_pays, code_region, cheflieu, tncc, nom) VALUES ( 18, 182100, 'HU21', NULL, 'Közép-Dunántúl');
@@ -350,7 +280,6 @@
 INSERT INTO llx_c_regions (fk_pays, code_region, cheflieu, tncc, nom) VALUES ( 18, 183300, 'HU33', NULL, 'Dél-Alföld');
 
 
->>>>>>> 95dc2558
 -- India Regions (id country=117)
 insert into llx_c_regions (fk_pays, code_region, cheflieu, tncc, nom) values ( 117, 11701, '', 0, 'India');
 
@@ -382,8 +311,6 @@
 insert into llx_c_regions (fk_pays, code_region, cheflieu, tncc, nom) values ( 3, 320, NULL, 1, 'Veneto');
 
 
-<<<<<<< HEAD
-=======
 -- Luxembourg Regions (districts) (id country=140)
 INSERT INTO llx_c_regions (fk_pays, code_region, cheflieu, tncc, nom) values ( 140, 14001, '', 0, 'Diekirch');
 INSERT INTO llx_c_regions (fk_pays, code_region, cheflieu, tncc, nom) values ( 140, 14002, '', 0, 'Grevenmacher');
@@ -405,13 +332,10 @@
 INSERT INTO llx_c_regions (fk_pays, code_region, cheflieu, tncc, nom) values ( 152, 15212, '', 0, 'Les écueils des Cargados Carajos');
 
 
->>>>>>> 95dc2558
 -- Mexique Regions (id country=154)
 insert into llx_c_regions (fk_pays, code_region, cheflieu, tncc, nom) values ( 154, 15401, '', 0, 'Mexique');
 
 
-<<<<<<< HEAD
-=======
 -- Morocco / Maroc - Regions since 2015 (id country=12)
 -- INSERT INTO  llx_c_regions (fk_pays, code_region, cheflieu, tncc, nom) values ( 12, 1201, '', 0, 'Tanger-Tétouan-Al Hoceima');
 -- INSERT INTO  llx_c_regions (fk_pays, code_region, cheflieu, tncc, nom) values ( 12, 1202, '', 0, 'Oriental');
@@ -447,7 +371,6 @@
 
 
 
->>>>>>> 95dc2558
 -- Netherlands Regions (id country=17)
 INSERT INTO llx_c_regions (fk_pays, code_region, cheflieu, tncc, nom) values ( 17, 1701, '', 0,'Provincies van Nederland ');
 
@@ -456,8 +379,6 @@
 INSERT INTO llx_c_regions (fk_pays, code_region, cheflieu, tncc, nom) values ( 178, 17801, '', 0, 'Panama');
 
 
-<<<<<<< HEAD
-=======
 -- Peru Regions (id country=181)
 INSERT INTO llx_c_regions (fk_pays, code_region, cheflieu, tncc, nom) values ( 181, 18101, '', 0, 'Amazonas');
 INSERT INTO llx_c_regions (fk_pays, code_region, cheflieu, tncc, nom) values ( 181, 18102, '', 0, 'Ancash');
@@ -492,17 +413,11 @@
 INSERT INTO llx_c_regions (fk_pays, code_region, cheflieu, tncc, nom) VALUES ( 25, 15002, 'PT9', NULL, 'Azores-Madeira');
 
 
->>>>>>> 95dc2558
 -- Romania Regions (id country=188) 
 INSERT INTO llx_c_regions (fk_pays, code_region, cheflieu, tncc, nom) values ( 188, 18801, '', 0, 'Romania');
 
 
 -- San Salvador Regions (id country=86)
-<<<<<<< HEAD
-INSERT INTO llx_c_regions (fk_pays, code_region, cheflieu, tncc, nom) values (86, 8601, NULL, NULL, 'Central');
-INSERT INTO llx_c_regions (fk_pays, code_region, cheflieu, tncc, nom) values (86, 8602, NULL, NULL, 'Oriental');
-INSERT INTO llx_c_regions (fk_pays, code_region, cheflieu, tncc, nom) values (86, 8603, NULL, NULL, 'Occidental');
-=======
 INSERT INTO llx_c_regions (fk_pays, code_region, cheflieu, tncc, nom) values ( 86, 8601, NULL, NULL, 'Central');
 INSERT INTO llx_c_regions (fk_pays, code_region, cheflieu, tncc, nom) values ( 86, 8602, NULL, NULL, 'Oriental');
 INSERT INTO llx_c_regions (fk_pays, code_region, cheflieu, tncc, nom) values ( 86, 8603, NULL, NULL, 'Occidental');
@@ -511,7 +426,6 @@
 -- Slovenia Regions (rowid country=202)
 INSERT INTO llx_c_regions (fk_pays, code_region, cheflieu, tncc, nom) VALUES ( 202, '20203', 'SI03', NULL, 'East Slovenia');
 INSERT INTO llx_c_regions (fk_pays, code_region, cheflieu, tncc, nom) VALUES ( 202, '20204', 'SI04', NULL, 'West Slovenia');
->>>>>>> 95dc2558
 
 
 -- Spain  Regions (id country=4)
@@ -541,8 +455,6 @@
 INSERT INTO llx_c_regions (fk_pays, code_region, cheflieu, tncc, nom) values ( 6, 601, '', 1, 'Cantons'); 
 
 
-<<<<<<< HEAD
-=======
 -- Taiwan Region (rowid country=213)
 INSERT INTO llx_c_regions (fk_pays, code_region, cheflieu, tncc, nom) VALUES ( 213, 21301, 'TW', NULL, 'Taiwan');
 
@@ -578,7 +490,6 @@
 INSERT INTO llx_c_regions (fk_pays, code_region, cheflieu, tncc, nom) values ( 227, 22701, '', 0, 'United Arab Emirates');
 
 
->>>>>>> 95dc2558
 -- UK United Kingdom Regions (id_country=7)
 INSERT INTO llx_c_regions (fk_pays, code_region, cheflieu, tncc, nom) values ( 7, 701, '', 0, 'England');
 INSERT INTO llx_c_regions (fk_pays, code_region, cheflieu, tncc, nom) values ( 7, 702, '', 0, 'Wales');
@@ -590,175 +501,6 @@
 INSERT INTO llx_c_regions (fk_pays, code_region, cheflieu, tncc, nom) values ( 11, 1101, '', 0, 'United-States');
 
 
-<<<<<<< HEAD
-
--- Regions Tunisia (id country=10)
-insert into llx_c_regions (fk_pays,code_region,cheflieu,tncc,nom) values (10,1001, '',0,'Ariana');
-insert into llx_c_regions (fk_pays,code_region,cheflieu,tncc,nom) values (10,1002, '',0,'Béja');
-insert into llx_c_regions (fk_pays,code_region,cheflieu,tncc,nom) values (10,1003, '',0,'Ben Arous');
-insert into llx_c_regions (fk_pays,code_region,cheflieu,tncc,nom) values (10,1004, '',0,'Bizerte');
-insert into llx_c_regions (fk_pays,code_region,cheflieu,tncc,nom) values (10,1005, '',0,'Gabès');
-insert into llx_c_regions (fk_pays,code_region,cheflieu,tncc,nom) values (10,1006, '',0,'Gafsa');
-insert into llx_c_regions (fk_pays,code_region,cheflieu,tncc,nom) values (10,1007, '',0,'Jendouba');
-insert into llx_c_regions (fk_pays,code_region,cheflieu,tncc,nom) values (10,1008, '',0,'Kairouan');
-insert into llx_c_regions (fk_pays,code_region,cheflieu,tncc,nom) values (10,1009, '',0,'Kasserine');
-insert into llx_c_regions (fk_pays,code_region,cheflieu,tncc,nom) values (10,1010, '',0,'Kébili');
-insert into llx_c_regions (fk_pays,code_region,cheflieu,tncc,nom) values (10,1011, '',0,'La Manouba');
-insert into llx_c_regions (fk_pays,code_region,cheflieu,tncc,nom) values (10,1012, '',0,'Le Kef');
-insert into llx_c_regions (fk_pays,code_region,cheflieu,tncc,nom) values (10,1013, '',0,'Mahdia');
-insert into llx_c_regions (fk_pays,code_region,cheflieu,tncc,nom) values (10,1014, '',0,'Médenine');
-insert into llx_c_regions (fk_pays,code_region,cheflieu,tncc,nom) values (10,1015, '',0,'Monastir');
-insert into llx_c_regions (fk_pays,code_region,cheflieu,tncc,nom) values (10,1016, '',0,'Nabeul');
-insert into llx_c_regions (fk_pays,code_region,cheflieu,tncc,nom) values (10,1017, '',0,'Sfax');
-insert into llx_c_regions (fk_pays,code_region,cheflieu,tncc,nom) values (10,1018, '',0,'Sidi Bouzid');
-insert into llx_c_regions (fk_pays,code_region,cheflieu,tncc,nom) values (10,1019, '',0,'Siliana');
-insert into llx_c_regions (fk_pays,code_region,cheflieu,tncc,nom) values (10,1020, '',0,'Sousse');
-insert into llx_c_regions (fk_pays,code_region,cheflieu,tncc,nom) values (10,1021, '',0,'Tataouine');
-insert into llx_c_regions (fk_pays,code_region,cheflieu,tncc,nom) values (10,1022, '',0,'Tozeur');
-insert into llx_c_regions (fk_pays,code_region,cheflieu,tncc,nom) values (10,1023, '',0,'Tunis');
-insert into llx_c_regions (fk_pays,code_region,cheflieu,tncc,nom) values (10,1024, '',0,'Zaghouan');
-
-
--- Regions Maroc - Moroco (id country=12)
-INSERT INTO  llx_c_regions (fk_pays, code_region, cheflieu, tncc, nom, active) values ( 12, 1201, '', 0, 'Tanger-Tétouan', 1);
-INSERT INTO  llx_c_regions (fk_pays, code_region, cheflieu, tncc, nom, active) values ( 12, 1202, '', 0, 'Gharb-Chrarda-Beni Hssen', 1);
-INSERT INTO  llx_c_regions (fk_pays, code_region, cheflieu, tncc, nom, active) values ( 12, 1203, '', 0, 'Taza-Al Hoceima-Taounate', 1);
-INSERT INTO  llx_c_regions (fk_pays, code_region, cheflieu, tncc, nom, active) values ( 12, 1204, '', 0, 'L''Oriental', 1);
-INSERT INTO  llx_c_regions (fk_pays, code_region, cheflieu, tncc, nom, active) values ( 12, 1205, '', 0, 'Fès-Boulemane', 1);
-INSERT INTO  llx_c_regions (fk_pays, code_region, cheflieu, tncc, nom, active) values ( 12, 1206, '', 0, 'Meknès-Tafialet', 1);
-INSERT INTO  llx_c_regions (fk_pays, code_region, cheflieu, tncc, nom, active) values ( 12, 1207, '', 0, 'Rabat-Salé-Zemour-Zaër', 1);
-INSERT INTO  llx_c_regions (fk_pays, code_region, cheflieu, tncc, nom, active) values ( 12, 1208, '', 0, 'Grand Cassablanca', 1);
-INSERT INTO  llx_c_regions (fk_pays, code_region, cheflieu, tncc, nom, active) values ( 12, 1209, '', 0, 'Chaouia-Ouardigha', 1);
-INSERT INTO  llx_c_regions (fk_pays, code_region, cheflieu, tncc, nom, active) values ( 12, 1210, '', 0, 'Doukahla-Adba', 1);
-INSERT INTO  llx_c_regions (fk_pays, code_region, cheflieu, tncc, nom, active) values ( 12, 1211, '', 0, 'Marrakech-Tensift-Al Haouz', 1);
-INSERT INTO  llx_c_regions (fk_pays, code_region, cheflieu, tncc, nom, active) values ( 12, 1212, '', 0, 'Tadla-Azilal', 1);
-INSERT INTO  llx_c_regions (fk_pays, code_region, cheflieu, tncc, nom, active) values ( 12, 1213, '', 0, 'Sous-Massa-Drâa', 1);
-INSERT INTO  llx_c_regions (fk_pays, code_region, cheflieu, tncc, nom, active) values ( 12, 1214, '', 0, 'Guelmim-Es Smara', 1);
-INSERT INTO  llx_c_regions (fk_pays, code_region, cheflieu, tncc, nom, active) values ( 12, 1215, '', 0, 'Laâyoune-Boujdour-Sakia el Hamra', 1);
-INSERT INTO  llx_c_regions (fk_pays, code_region, cheflieu, tncc, nom, active) values ( 12, 1216, '', 0, 'Oued Ed-Dahab Lagouira', 1);
-
--- Regions (districts) Luxembourg (id country=140)
-INSERT INTO  llx_c_regions (fk_pays, code_region, cheflieu, tncc, nom, active) values ( 140, 14001, '', 0, 'Diekirch', 1);
-INSERT INTO  llx_c_regions (fk_pays, code_region, cheflieu, tncc, nom, active) values ( 140, 14002, '', 0, 'Grevenmacher', 1);
-INSERT INTO  llx_c_regions (fk_pays, code_region, cheflieu, tncc, nom, active) values ( 140, 14003, '', 0, 'Luxembourg', 1);
-
--- Regions Mauritius (id country=152)
-INSERT INTO llx_c_regions (fk_pays, code_region, cheflieu, tncc, nom, active) values (  152, 15201, '', 0, 'Rivière Noire', 1);
-INSERT INTO llx_c_regions (fk_pays, code_region, cheflieu, tncc, nom, active) values (  152, 15202, '', 0, 'Flacq', 1);
-INSERT INTO llx_c_regions (fk_pays, code_region, cheflieu, tncc, nom, active) values (  152, 15203, '', 0, 'Grand Port', 1);
-INSERT INTO llx_c_regions (fk_pays, code_region, cheflieu, tncc, nom, active) values (  152, 15204, '', 0, 'Moka', 1);
-INSERT INTO llx_c_regions (fk_pays, code_region, cheflieu, tncc, nom, active) values (  152, 15205, '', 0, 'Pamplemousses', 1);
-INSERT INTO llx_c_regions (fk_pays, code_region, cheflieu, tncc, nom, active) values (  152, 15206, '', 0, 'Plaines Wilhems', 1);
-INSERT INTO llx_c_regions (fk_pays, code_region, cheflieu, tncc, nom, active) values (  152, 15207, '', 0, 'Port-Louis', 1);
-INSERT INTO llx_c_regions (fk_pays, code_region, cheflieu, tncc, nom, active) values (  152, 15208, '', 0, 'Rivière du Rempart', 1);
-INSERT INTO llx_c_regions (fk_pays, code_region, cheflieu, tncc, nom, active) values (  152, 15209, '', 0, 'Savanne', 1);
-INSERT INTO llx_c_regions (fk_pays, code_region, cheflieu, tncc, nom, active) values (  152, 15210, '', 0, 'Rodrigues', 1);
-INSERT INTO llx_c_regions (fk_pays, code_region, cheflieu, tncc, nom, active) values (  152, 15211, '', 0, 'Les îles Agaléga', 1);
-INSERT INTO llx_c_regions (fk_pays, code_region, cheflieu, tncc, nom, active) values (  152, 15212, '', 0, 'Les écueils des Cargados Carajos', 1);
-
-
--- Regions Venezuela (id country=232)
-INSERT INTO llx_c_regions (fk_pays, code_region, cheflieu, tncc, nom, active) values (  232, 23201, '', 0, 'Los Andes', 1);
-INSERT INTO llx_c_regions (fk_pays, code_region, cheflieu, tncc, nom, active) values (  232, 23202, '', 0, 'Capital', 1);
-INSERT INTO llx_c_regions (fk_pays, code_region, cheflieu, tncc, nom, active) values (  232, 23203, '', 0, 'Central', 1);
-INSERT INTO llx_c_regions (fk_pays, code_region, cheflieu, tncc, nom, active) values (  232, 23204, '', 0, 'Cento Occidental', 1);
-INSERT INTO llx_c_regions (fk_pays, code_region, cheflieu, tncc, nom, active) values (  232, 23205, '', 0, 'Guayana', 1);
-INSERT INTO llx_c_regions (fk_pays, code_region, cheflieu, tncc, nom, active) values (  232, 23206, '', 0, 'Insular', 1);
-INSERT INTO llx_c_regions (fk_pays, code_region, cheflieu, tncc, nom, active) values (  232, 23207, '', 0, 'Los Llanos', 1);
-INSERT INTO llx_c_regions (fk_pays, code_region, cheflieu, tncc, nom, active) values (  232, 23208, '', 0, 'Nor-Oriental', 1);
-INSERT INTO llx_c_regions (fk_pays, code_region, cheflieu, tncc, nom, active) values (  232, 23209, '', 0, 'Zuliana', 1);
-
--- Regions Peru (id country=181)
-INSERT INTO llx_c_regions (fk_pays, code_region, cheflieu, tncc, nom, active) values (  181, 18101, '', 0, 'Amazonas', 1);
-INSERT INTO llx_c_regions (fk_pays, code_region, cheflieu, tncc, nom, active) values (  181, 18102, '', 0, 'Ancash', 1);
-INSERT INTO llx_c_regions (fk_pays, code_region, cheflieu, tncc, nom, active) values (  181, 18103, '', 0, 'Apurimac', 1);
-INSERT INTO llx_c_regions (fk_pays, code_region, cheflieu, tncc, nom, active) values (  181, 18104, '', 0, 'Arequipa', 1);
-INSERT INTO llx_c_regions (fk_pays, code_region, cheflieu, tncc, nom, active) values (  181, 18105, '', 0, 'Ayacucho', 1);
-INSERT INTO llx_c_regions (fk_pays, code_region, cheflieu, tncc, nom, active) values (  181, 18106, '', 0, 'Cajamarca', 1);
-INSERT INTO llx_c_regions (fk_pays, code_region, cheflieu, tncc, nom, active) values (  181, 18107, '', 0, 'Callao', 1);
-INSERT INTO llx_c_regions (fk_pays, code_region, cheflieu, tncc, nom, active) values (  181, 18108, '', 0, 'Cuzco', 1);
-INSERT INTO llx_c_regions (fk_pays, code_region, cheflieu, tncc, nom, active) values (  181, 18109, '', 0, 'Huancavelica', 1);
-INSERT INTO llx_c_regions (fk_pays, code_region, cheflieu, tncc, nom, active) values (  181, 18110, '', 0, 'Huanuco', 1);
-INSERT INTO llx_c_regions (fk_pays, code_region, cheflieu, tncc, nom, active) values (  181, 18111, '', 0, 'Ica', 1);
-INSERT INTO llx_c_regions (fk_pays, code_region, cheflieu, tncc, nom, active) values (  181, 18112, '', 0, 'Junin', 1);
-INSERT INTO llx_c_regions (fk_pays, code_region, cheflieu, tncc, nom, active) values (  181, 18113, '', 0, 'La Libertad', 1);
-INSERT INTO llx_c_regions (fk_pays, code_region, cheflieu, tncc, nom, active) values (  181, 18114, '', 0, 'Lambayeque', 1);
-INSERT INTO llx_c_regions (fk_pays, code_region, cheflieu, tncc, nom, active) values (  181, 18115, '', 0, 'Lima Metropolitana', 1);
-INSERT INTO llx_c_regions (fk_pays, code_region, cheflieu, tncc, nom, active) values (  181, 18116, '', 0, 'Lima', 1);
-INSERT INTO llx_c_regions (fk_pays, code_region, cheflieu, tncc, nom, active) values (  181, 18117, '', 0, 'Loreto', 1);
-INSERT INTO llx_c_regions (fk_pays, code_region, cheflieu, tncc, nom, active) values (  181, 18118, '', 0, 'Madre de Dios', 1);
-INSERT INTO llx_c_regions (fk_pays, code_region, cheflieu, tncc, nom, active) values (  181, 18119, '', 0, 'Moquegua', 1);
-INSERT INTO llx_c_regions (fk_pays, code_region, cheflieu, tncc, nom, active) values (  181, 18120, '', 0, 'Pasco', 1);
-INSERT INTO llx_c_regions (fk_pays, code_region, cheflieu, tncc, nom, active) values (  181, 18121, '', 0, 'Piura', 1);
-INSERT INTO llx_c_regions (fk_pays, code_region, cheflieu, tncc, nom, active) values (  181, 18122, '', 0, 'Puno', 1);
-INSERT INTO llx_c_regions (fk_pays, code_region, cheflieu, tncc, nom, active) values (  181, 18123, '', 0, 'San Martín', 1);
-INSERT INTO llx_c_regions (fk_pays, code_region, cheflieu, tncc, nom, active) values (  181, 18124, '', 0, 'Tacna', 1);
-INSERT INTO llx_c_regions (fk_pays, code_region, cheflieu, tncc, nom, active) values (  181, 18125, '', 0, 'Tumbes', 1);
-INSERT INTO llx_c_regions (fk_pays, code_region, cheflieu, tncc, nom, active) values (  181, 18126, '', 0, 'Ucayali', 1);
-
-
-
--- Regions United Arab Emirates (rowid country=227)
-INSERT INTO llx_c_regions (fk_pays, code_region, cheflieu, tncc, nom, active) values (  227, 22701, '', 0, 'United Arab Emirates', 1);
-
-
--- Regions Hungary (rowid country=18)
-INSERT INTO llx_c_regions (fk_pays, code_region, cheflieu, tncc, nom) VALUES (18, 183100, 'HU31', NULL, 'Northern Hungary');
-INSERT INTO llx_c_regions (fk_pays, code_region, cheflieu, tncc, nom) VALUES (18, 183200, 'HU32', NULL, 'Northern Great Plain');
-INSERT INTO llx_c_regions (fk_pays, code_region, cheflieu, tncc, nom) VALUES (18, 183300, 'HU33', NULL, 'Southern Great Plain');
-INSERT INTO llx_c_regions (fk_pays, code_region, cheflieu, tncc, nom) VALUES (18, 180100, 'HU1',  NULL, 'Central Hungary');
-INSERT INTO llx_c_regions (fk_pays, code_region, cheflieu, tncc, nom) VALUES (18, 182100, 'HU21', NULL, 'Central Transdanubia');
-INSERT INTO llx_c_regions (fk_pays, code_region, cheflieu, tncc, nom) VALUES (18, 182200, 'HU22', NULL, 'Western Transdanubia');
-INSERT INTO llx_c_regions (fk_pays, code_region, cheflieu, tncc, nom) VALUES (18, 182300, 'HU23', NULL, 'Southern Transdanubia');
-
--- Regions Portugal (rowid country=25)
-INSERT INTO llx_c_regions (fk_pays, code_region, cheflieu, tncc, nom) VALUES (25, 15001, 'PT', NULL, 'Portugal');
-INSERT INTO llx_c_regions (fk_pays, code_region, cheflieu, tncc, nom) VALUES (25, 15002, 'PT9', NULL, 'Azores-Madeira');
-
--- Regions Slovenia (rowid country=202)
-INSERT INTO llx_c_regions (fk_pays, code_region, cheflieu, tncc, nom) VALUES ('202', '20203', 'SI03', NULL, 'East Slovenia');
-INSERT INTO llx_c_regions (fk_pays, code_region, cheflieu, tncc, nom) VALUES ('202', '20204', 'SI04', NULL, 'West Slovenia');
-
--- Regions China (rowid country=9)
-insert into llx_c_regions (fk_pays,code_region,cheflieu,tncc,nom) values (9, 901, '京',0,'北京市');
-insert into llx_c_regions (fk_pays,code_region,cheflieu,tncc,nom) values (9, 902, '津',0,'天津市');
-insert into llx_c_regions (fk_pays,code_region,cheflieu,tncc,nom) values (9, 903, '沪',0,'上海市');
-insert into llx_c_regions (fk_pays,code_region,cheflieu,tncc,nom) values (9, 904, '渝',0,'重庆市');
-insert into llx_c_regions (fk_pays,code_region,cheflieu,tncc,nom) values (9, 905, '冀',0,'河北省');
-insert into llx_c_regions (fk_pays,code_region,cheflieu,tncc,nom) values (9, 906, '晋',0,'山西省');
-insert into llx_c_regions (fk_pays,code_region,cheflieu,tncc,nom) values (9, 907, '辽',0,'辽宁省');
-insert into llx_c_regions (fk_pays,code_region,cheflieu,tncc,nom) values (9, 908, '吉',0,'吉林省');
-insert into llx_c_regions (fk_pays,code_region,cheflieu,tncc,nom) values (9, 909, '黑',0,'黑龙江省');
-insert into llx_c_regions (fk_pays,code_region,cheflieu,tncc,nom) values (9, 910, '苏',0,'江苏省');
-insert into llx_c_regions (fk_pays,code_region,cheflieu,tncc,nom) values (9, 911, '浙',0,'浙江省');
-insert into llx_c_regions (fk_pays,code_region,cheflieu,tncc,nom) values (9, 912, '皖',0,'安徽省');
-insert into llx_c_regions (fk_pays,code_region,cheflieu,tncc,nom) values (9, 913, '闽',0,'福建省');
-insert into llx_c_regions (fk_pays,code_region,cheflieu,tncc,nom) values (9, 914, '赣',0,'江西省');
-insert into llx_c_regions (fk_pays,code_region,cheflieu,tncc,nom) values (9, 915, '鲁',0,'山东省');
-insert into llx_c_regions (fk_pays,code_region,cheflieu,tncc,nom) values (9, 916, '豫',0,'河南省');
-insert into llx_c_regions (fk_pays,code_region,cheflieu,tncc,nom) values (9, 917, '鄂',0,'湖北省');
-insert into llx_c_regions (fk_pays,code_region,cheflieu,tncc,nom) values (9, 918, '湘',0,'湖南省');
-insert into llx_c_regions (fk_pays,code_region,cheflieu,tncc,nom) values (9, 919, '粤',0,'广东省');
-insert into llx_c_regions (fk_pays,code_region,cheflieu,tncc,nom) values (9, 920, '琼',0,'海南省');
-insert into llx_c_regions (fk_pays,code_region,cheflieu,tncc,nom) values (9, 921, '川',0,'四川省');
-insert into llx_c_regions (fk_pays,code_region,cheflieu,tncc,nom) values (9, 922, '贵',0,'贵州省');
-insert into llx_c_regions (fk_pays,code_region,cheflieu,tncc,nom) values (9, 923, '云',0,'云南省');
-insert into llx_c_regions (fk_pays,code_region,cheflieu,tncc,nom) values (9, 924, '陕',0,'陕西省');
-insert into llx_c_regions (fk_pays,code_region,cheflieu,tncc,nom) values (9, 925, '甘',0,'甘肃省');
-insert into llx_c_regions (fk_pays,code_region,cheflieu,tncc,nom) values (9, 926, '青',0,'青海省');
-insert into llx_c_regions (fk_pays,code_region,cheflieu,tncc,nom) values (9, 927, '台',0,'台湾省');
-insert into llx_c_regions (fk_pays,code_region,cheflieu,tncc,nom) values (9, 928, '蒙',0,'内蒙古自治区');
-insert into llx_c_regions (fk_pays,code_region,cheflieu,tncc,nom) values (9, 929, '桂',0,'广西壮族自治区');
-insert into llx_c_regions (fk_pays,code_region,cheflieu,tncc,nom) values (9, 930, '藏',0,'西藏自治区');
-insert into llx_c_regions (fk_pays,code_region,cheflieu,tncc,nom) values (9, 931, '宁',0,'宁夏回族自治区');
-insert into llx_c_regions (fk_pays,code_region,cheflieu,tncc,nom) values (9, 932, '新',0,'新疆维吾尔自治区');
-insert into llx_c_regions (fk_pays,code_region,cheflieu,tncc,nom) values (9, 933, '港',0,'香港特别行政区');
-insert into llx_c_regions (fk_pays,code_region,cheflieu,tncc,nom) values (9, 934, '澳',0,'澳门特别行政区');
-
-
--- Regions Taiwan (rowid country=213)
-INSERT INTO llx_c_regions (fk_pays, code_region, cheflieu, tncc, nom) VALUES (213, 21301, 'TW', NULL, 'Taiwan');
-=======
 -- Venezuela Regions (id country=232)
 INSERT INTO llx_c_regions (fk_pays, code_region, cheflieu, tncc, nom) values ( 232, 23201, '', 0, 'Los Andes');
 INSERT INTO llx_c_regions (fk_pays, code_region, cheflieu, tncc, nom) values ( 232, 23202, '', 0, 'Capital');
@@ -769,4 +511,3 @@
 INSERT INTO llx_c_regions (fk_pays, code_region, cheflieu, tncc, nom) values ( 232, 23207, '', 0, 'Los Llanos');
 INSERT INTO llx_c_regions (fk_pays, code_region, cheflieu, tncc, nom) values ( 232, 23208, '', 0, 'Nor-Oriental');
 INSERT INTO llx_c_regions (fk_pays, code_region, cheflieu, tncc, nom) values ( 232, 23209, '', 0, 'Zuliana');
->>>>>>> 95dc2558
