-- Copyright (C) 2001-2004 Rodolphe Quiedeville <rodolphe@quiedeville.org>
-- Copyright (C) 2003      Jean-Louis Bergamo   <jlb@j1b.org>
-- Copyright (C) 2004-2010 Laurent Destailleur  <eldy@users.sourceforge.net>
-- Copyright (C) 2004      Benoit Mortier       <benoit.mortier@opensides.be>
-- Copyright (C) 2004      Guillaume Delecourt  <guillaume.delecourt@opensides.be>
-- Copyright (C) 2005-2009 Regis Houssin        <regis.houssin@capnetworks.com>
-- Copyright (C) 2007 	   Patrick Raguin       <patrick.raguin@gmail.com>
-- Copyright (C) 2010-2011 Juanjo Menent        <jmenent@2byte.es>
-- Copyright (C) 2012      Sebastian Neuwert    <sebastian.neuwert@modula71.de>
-- Copyright (C) 2012	   Ricardo Schluter     <info@ripasch.nl>
-- Copyright (C) 2015	   Ferran Marcet        <fmarcet@2byte.es>
--
-- This program is free software; you can redistribute it and/or modify
-- it under the terms of the GNU General Public License as published by
-- the Free Software Foundation; either version 3 of the License, or
-- (at your option) any later version.
--
-- This program is distributed in the hope that it will be useful,
-- but WITHOUT ANY WARRANTY; without even the implied warranty of
-- MERCHANTABILITY or FITNESS FOR A PARTICULAR PURPOSE.  See the
-- GNU General Public License for more details.
--
-- You should have received a copy of the GNU General Public License
-- along with this program. If not, see <http://www.gnu.org/licenses/>.
--

--
-- Ne pas placer de commentaire en fin de ligne, ce fichier est parsé lors
-- de l'install et tous les sigles '--' sont supprimés.
--

--
-- Regions
--

insert into llx_c_regions (fk_pays,code_region,cheflieu,tncc,nom) values ( 0,   0,    '0',0,'-');

-- Regions France (id country=1)
insert into llx_c_regions (fk_pays,code_region,cheflieu,tncc,nom) values ( 1,   1,'97105',3,'Guadeloupe');
insert into llx_c_regions (fk_pays,code_region,cheflieu,tncc,nom) values ( 1,   2,'97209',3,'Martinique');
insert into llx_c_regions (fk_pays,code_region,cheflieu,tncc,nom) values ( 1,   3,'97302',3,'Guyane');
insert into llx_c_regions (fk_pays,code_region,cheflieu,tncc,nom) values ( 1,   4,'97411',3,'Réunion');
insert into llx_c_regions (fk_pays,code_region,cheflieu,tncc,nom) values ( 1,   6,'97601',3,'Mayotte');

insert into llx_c_regions (fk_pays,code_region,cheflieu,tncc,nom) values ( 1,  11,'75056',1,'Île-de-France');
insert into llx_c_regions (fk_pays,code_region,cheflieu,tncc,nom) values ( 1,  21,'51108',0,'Champagne-Ardenne');
insert into llx_c_regions (fk_pays,code_region,cheflieu,tncc,nom) values ( 1,  22,'80021',0,'Picardie');
insert into llx_c_regions (fk_pays,code_region,cheflieu,tncc,nom) values ( 1,  23,'76540',0,'Haute-Normandie');
insert into llx_c_regions (fk_pays,code_region,cheflieu,tncc,nom) values ( 1,  24,'45234',2,'Centre');
insert into llx_c_regions (fk_pays,code_region,cheflieu,tncc,nom) values ( 1,  25,'14118',0,'Basse-Normandie');
insert into llx_c_regions (fk_pays,code_region,cheflieu,tncc,nom) values ( 1,  26,'21231',0,'Bourgogne');
insert into llx_c_regions (fk_pays,code_region,cheflieu,tncc,nom) values ( 1,  31,'59350',2,'Nord-Pas-de-Calais');
insert into llx_c_regions (fk_pays,code_region,cheflieu,tncc,nom) values ( 1,  41,'57463',0,'Lorraine');
insert into llx_c_regions (fk_pays,code_region,cheflieu,tncc,nom) values ( 1,  42,'67482',1,'Alsace');
insert into llx_c_regions (fk_pays,code_region,cheflieu,tncc,nom) values ( 1,  43,'25056',0,'Franche-Comté');
insert into llx_c_regions (fk_pays,code_region,cheflieu,tncc,nom) values ( 1,  52,'44109',4,'Pays de la Loire');
insert into llx_c_regions (fk_pays,code_region,cheflieu,tncc,nom) values ( 1,  53,'35238',0,'Bretagne');
insert into llx_c_regions (fk_pays,code_region,cheflieu,tncc,nom) values ( 1,  54,'86194',2,'Poitou-Charentes');
insert into llx_c_regions (fk_pays,code_region,cheflieu,tncc,nom) values ( 1,  72,'33063',1,'Aquitaine');
insert into llx_c_regions (fk_pays,code_region,cheflieu,tncc,nom) values ( 1,  73,'31555',0,'Midi-Pyrénées');
insert into llx_c_regions (fk_pays,code_region,cheflieu,tncc,nom) values ( 1,  74,'87085',2,'Limousin');
insert into llx_c_regions (fk_pays,code_region,cheflieu,tncc,nom) values ( 1,  82,'69123',2,'Rhône-Alpes');
insert into llx_c_regions (fk_pays,code_region,cheflieu,tncc,nom) values ( 1,  83,'63113',1,'Auvergne');
insert into llx_c_regions (fk_pays,code_region,cheflieu,tncc,nom) values ( 1,  91,'34172',2,'Languedoc-Roussillon');
insert into llx_c_regions (fk_pays,code_region,cheflieu,tncc,nom) values ( 1,  93,'13055',0,'Provence-Alpes-Côte d''Azur');
insert into llx_c_regions (fk_pays,code_region,cheflieu,tncc,nom) values ( 1,  94,'2A004',0,'Corse');

-- Regions Austria (id country=41)
INSERT INTO llx_c_regions (fk_pays, code_region, cheflieu, tncc, nom, active) values (  41, 4101, '', 0, 'Österreich', 1);

-- Regions Belgium (id country=2)
insert into llx_c_regions (fk_pays,code_region,cheflieu,tncc,nom) values ( 2, 201,     '',1,'Flandre');
insert into llx_c_regions (fk_pays,code_region,cheflieu,tncc,nom) values ( 2, 202,     '',2,'Wallonie');
insert into llx_c_regions (fk_pays,code_region,cheflieu,tncc,nom) values ( 2, 203,     '',3,'Bruxelles-Capitale');

-- Regions Italy (id country=3)
insert into llx_c_regions (fk_pays,code_region,cheflieu,tncc,nom) values ( 3, 301, NULL, 1, 'Abruzzo');
insert into llx_c_regions (fk_pays,code_region,cheflieu,tncc,nom) values ( 3, 302, NULL, 1, 'Basilicata');
insert into llx_c_regions (fk_pays,code_region,cheflieu,tncc,nom) values ( 3, 303, NULL, 1, 'Calabria');
insert into llx_c_regions (fk_pays,code_region,cheflieu,tncc,nom) values ( 3, 304, NULL, 1, 'Campania');
insert into llx_c_regions (fk_pays,code_region,cheflieu,tncc,nom) values ( 3, 305, NULL, 1, 'Emilia-Romagna');
insert into llx_c_regions (fk_pays,code_region,cheflieu,tncc,nom) values ( 3, 306, NULL, 1, 'Friuli-Venezia Giulia');
insert into llx_c_regions (fk_pays,code_region,cheflieu,tncc,nom) values ( 3, 307, NULL, 1, 'Lazio');
insert into llx_c_regions (fk_pays,code_region,cheflieu,tncc,nom) values ( 3, 308, NULL, 1, 'Liguria');
insert into llx_c_regions (fk_pays,code_region,cheflieu,tncc,nom) values ( 3, 309, NULL, 1, 'Lombardia');
insert into llx_c_regions (fk_pays,code_region,cheflieu,tncc,nom) values ( 3, 310, NULL, 1, 'Marche');
insert into llx_c_regions (fk_pays,code_region,cheflieu,tncc,nom) values ( 3, 311, NULL, 1, 'Molise');
insert into llx_c_regions (fk_pays,code_region,cheflieu,tncc,nom) values ( 3, 312, NULL, 1, 'Piemonte');
insert into llx_c_regions (fk_pays,code_region,cheflieu,tncc,nom) values ( 3, 313, NULL, 1, 'Puglia');
insert into llx_c_regions (fk_pays,code_region,cheflieu,tncc,nom) values ( 3, 314, NULL, 1, 'Sardegna');
insert into llx_c_regions (fk_pays,code_region,cheflieu,tncc,nom) values ( 3, 315, NULL, 1, 'Sicilia');
insert into llx_c_regions (fk_pays,code_region,cheflieu,tncc,nom) values ( 3, 316, NULL, 1, 'Toscana');
insert into llx_c_regions (fk_pays,code_region,cheflieu,tncc,nom) values ( 3, 317, NULL, 1, 'Trentino-Alto Adige');
insert into llx_c_regions (fk_pays,code_region,cheflieu,tncc,nom) values ( 3, 318, NULL, 1, 'Umbria');
insert into llx_c_regions (fk_pays,code_region,cheflieu,tncc,nom) values ( 3, 319, NULL, 1, 'Valle d Aosta');
insert into llx_c_regions (fk_pays,code_region,cheflieu,tncc,nom) values ( 3, 320, NULL, 1, 'Veneto');

-- Regions Spain (id country=4)
INSERT INTO llx_c_regions (fk_pays, code_region, cheflieu, tncc, nom, active) values (  4, 401, '', 0, 'Andalucia', 1);
INSERT INTO llx_c_regions (fk_pays, code_region, cheflieu, tncc, nom, active) values (  4, 402, '', 0, 'Aragón', 1);
INSERT INTO llx_c_regions (fk_pays, code_region, cheflieu, tncc, nom, active) values (  4, 403, '', 0, 'Castilla y León', 1);
INSERT INTO llx_c_regions (fk_pays, code_region, cheflieu, tncc, nom, active) values (  4, 404, '', 0, 'Castilla la Mancha', 1);
INSERT INTO llx_c_regions (fk_pays, code_region, cheflieu, tncc, nom, active) values (  4, 405, '', 0, 'Canarias', 1);
INSERT INTO llx_c_regions (fk_pays, code_region, cheflieu, tncc, nom, active) values (  4, 406, '', 0, 'Cataluña', 1);
INSERT INTO llx_c_regions (fk_pays, code_region, cheflieu, tncc, nom, active) values (  4, 407, '', 0, 'Comunidad de Ceuta', 1);
INSERT INTO llx_c_regions (fk_pays, code_region, cheflieu, tncc, nom, active) values (  4, 408, '', 0, 'Comunidad Foral de Navarra', 1);
INSERT INTO llx_c_regions (fk_pays, code_region, cheflieu, tncc, nom, active) values (  4, 409, '', 0, 'Comunidad de Melilla', 1);
INSERT INTO llx_c_regions (fk_pays, code_region, cheflieu, tncc, nom, active) values (  4, 410, '', 0, 'Cantabria', 1);
INSERT INTO llx_c_regions (fk_pays, code_region, cheflieu, tncc, nom, active) values (  4, 411, '', 0, 'Comunidad Valenciana', 1);
INSERT INTO llx_c_regions (fk_pays, code_region, cheflieu, tncc, nom, active) values (  4, 412, '', 0, 'Extemadura', 1);
INSERT INTO llx_c_regions (fk_pays, code_region, cheflieu, tncc, nom, active) values (  4, 413, '', 0, 'Galicia', 1);
INSERT INTO llx_c_regions (fk_pays, code_region, cheflieu, tncc, nom, active) values (  4, 414, '', 0, 'Islas Baleares', 1);
INSERT INTO llx_c_regions (fk_pays, code_region, cheflieu, tncc, nom, active) values (  4, 415, '', 0, 'La Rioja', 1);
INSERT INTO llx_c_regions (fk_pays, code_region, cheflieu, tncc, nom, active) values (  4, 416, '', 0, 'Comunidad de Madrid', 1);
INSERT INTO llx_c_regions (fk_pays, code_region, cheflieu, tncc, nom, active) values (  4, 417, '', 0, 'Región de Murcia', 1);
INSERT INTO llx_c_regions (fk_pays, code_region, cheflieu, tncc, nom, active) values (  4, 418, '', 0, 'Principado de Asturias', 1);
INSERT INTO llx_c_regions (fk_pays, code_region, cheflieu, tncc, nom, active) values (  4, 419, '', 0, 'Pais Vasco', 1);
INSERT INTO llx_c_regions (fk_pays, code_region, cheflieu, tncc, nom, active) values (  4, 420, '', 0, 'Otros', 1);

-- Regions Germany (id country=5) 
INSERT INTO llx_c_regions (fk_pays, code_region, cheflieu, tncc, nom, active) values (  5, 501, '', 0, 'Deutschland', 1); 

-- Regions Greece (id_country=102)
INSERT INTO llx_c_regions ( code_region, fk_pays, cheflieu, tncc, nom, active) values ( 10201, 102, NULL, NULL, 'Αττική', 1);
INSERT INTO llx_c_regions ( code_region, fk_pays, cheflieu, tncc, nom, active) values ( 10202, 102, NULL, NULL, 'Στερεά Ελλάδα', 1);
INSERT INTO llx_c_regions ( code_region, fk_pays, cheflieu, tncc, nom, active) values ( 10203, 102, NULL, NULL, 'Κεντρική Μακεδονία', 1);
INSERT INTO llx_c_regions ( code_region, fk_pays, cheflieu, tncc, nom, active) values ( 10204, 102, NULL, NULL, 'Κρήτη', 1);
INSERT INTO llx_c_regions ( code_region, fk_pays, cheflieu, tncc, nom, active) values ( 10205, 102, NULL, NULL, 'Ανατολική Μακεδονία και Θράκη', 1);
INSERT INTO llx_c_regions ( code_region, fk_pays, cheflieu, tncc, nom, active) values ( 10206, 102, NULL, NULL, 'Ήπειρος', 1);
INSERT INTO llx_c_regions ( code_region, fk_pays, cheflieu, tncc, nom, active) values ( 10207, 102, NULL, NULL, 'Ιόνια νησιά', 1);
INSERT INTO llx_c_regions ( code_region, fk_pays, cheflieu, tncc, nom, active) values ( 10208, 102, NULL, NULL, 'Βόρειο Αιγαίο', 1);
INSERT INTO llx_c_regions ( code_region, fk_pays, cheflieu, tncc, nom, active) values ( 10209, 102, NULL, NULL, 'Πελοπόννησος', 1);
INSERT INTO llx_c_regions ( code_region, fk_pays, cheflieu, tncc, nom, active) values ( 10210, 102, NULL, NULL, 'Νότιο Αιγαίο', 1);
INSERT INTO llx_c_regions ( code_region, fk_pays, cheflieu, tncc, nom, active) values ( 10211, 102, NULL, NULL, 'Δυτική Ελλάδα', 1);
INSERT INTO llx_c_regions ( code_region, fk_pays, cheflieu, tncc, nom, active) values ( 10212, 102, NULL, NULL, 'Θεσσαλία', 1);
INSERT INTO llx_c_regions ( code_region, fk_pays, cheflieu, tncc, nom, active) values ( 10213, 102, NULL, NULL, 'Δυτική Μακεδονία', 1);

-- Regions Switzerland (id country=6) 
INSERT INTO llx_c_regions (fk_pays, code_region, cheflieu, tncc, nom, active) values (  6, 601, '', 1, 'Cantons', 1); 

-- Regions England (id_country=7)
INSERT INTO llx_c_regions (fk_pays, code_region, cheflieu, tncc, nom, active) values (  7, 701, '', 0, 'England', 1);
INSERT INTO llx_c_regions (fk_pays, code_region, cheflieu, tncc, nom, active) values (  7, 702, '', 0, 'Wales', 1);
INSERT INTO llx_c_regions (fk_pays, code_region, cheflieu, tncc, nom, active) values (  7, 703, '', 0, 'Scotland', 1);
INSERT INTO llx_c_regions (fk_pays, code_region, cheflieu, tncc, nom, active) values (  7, 704, '', 0, 'Northern Ireland', 1);

-- Regions Tunisia (id country=10)
insert into llx_c_regions (fk_pays,code_region,cheflieu,tncc,nom) values (10,1001, '',0,'Ariana');
insert into llx_c_regions (fk_pays,code_region,cheflieu,tncc,nom) values (10,1002, '',0,'Béja');
insert into llx_c_regions (fk_pays,code_region,cheflieu,tncc,nom) values (10,1003, '',0,'Ben Arous');
insert into llx_c_regions (fk_pays,code_region,cheflieu,tncc,nom) values (10,1004, '',0,'Bizerte');
insert into llx_c_regions (fk_pays,code_region,cheflieu,tncc,nom) values (10,1005, '',0,'Gabès');
insert into llx_c_regions (fk_pays,code_region,cheflieu,tncc,nom) values (10,1006, '',0,'Gafsa');
insert into llx_c_regions (fk_pays,code_region,cheflieu,tncc,nom) values (10,1007, '',0,'Jendouba');
insert into llx_c_regions (fk_pays,code_region,cheflieu,tncc,nom) values (10,1008, '',0,'Kairouan');
insert into llx_c_regions (fk_pays,code_region,cheflieu,tncc,nom) values (10,1009, '',0,'Kasserine');
insert into llx_c_regions (fk_pays,code_region,cheflieu,tncc,nom) values (10,1010, '',0,'Kébili');
insert into llx_c_regions (fk_pays,code_region,cheflieu,tncc,nom) values (10,1011, '',0,'La Manouba');
insert into llx_c_regions (fk_pays,code_region,cheflieu,tncc,nom) values (10,1012, '',0,'Le Kef');
insert into llx_c_regions (fk_pays,code_region,cheflieu,tncc,nom) values (10,1013, '',0,'Mahdia');
insert into llx_c_regions (fk_pays,code_region,cheflieu,tncc,nom) values (10,1014, '',0,'Médenine');
insert into llx_c_regions (fk_pays,code_region,cheflieu,tncc,nom) values (10,1015, '',0,'Monastir');
insert into llx_c_regions (fk_pays,code_region,cheflieu,tncc,nom) values (10,1016, '',0,'Nabeul');
insert into llx_c_regions (fk_pays,code_region,cheflieu,tncc,nom) values (10,1017, '',0,'Sfax');
insert into llx_c_regions (fk_pays,code_region,cheflieu,tncc,nom) values (10,1018, '',0,'Sidi Bouzid');
insert into llx_c_regions (fk_pays,code_region,cheflieu,tncc,nom) values (10,1019, '',0,'Siliana');
insert into llx_c_regions (fk_pays,code_region,cheflieu,tncc,nom) values (10,1020, '',0,'Sousse');
insert into llx_c_regions (fk_pays,code_region,cheflieu,tncc,nom) values (10,1021, '',0,'Tataouine');
insert into llx_c_regions (fk_pays,code_region,cheflieu,tncc,nom) values (10,1022, '',0,'Tozeur');
insert into llx_c_regions (fk_pays,code_region,cheflieu,tncc,nom) values (10,1023, '',0,'Tunis');
insert into llx_c_regions (fk_pays,code_region,cheflieu,tncc,nom) values (10,1024, '',0,'Zaghouan');

-- Region US (id country=11)
INSERT INTO llx_c_regions (fk_pays, code_region, cheflieu, tncc, nom, active) values ( 11, 1101, '', 0, 'United-States', 1);

-- Regions Algeria (id country=13)
INSERT INTO  llx_c_regions (fk_pays, code_region, cheflieu, tncc, nom, active) values ( 13, 1301, '', 0, 'Algerie', 1);

-- Region Canada (id country=14)
INSERT INTO llx_c_regions (fk_pays, code_region, cheflieu, tncc, nom, active) values ( 14, 1401, '', 0, 'Canada', 1);

-- Regions The Netherlands (id country=17)
INSERT INTO llx_c_regions (fk_pays, code_region, cheflieu, tncc, nom, active) values ( 17, 1701, '', 0,'Provincies van Nederland ', 1);

-- Regions Argentina (id country=23)
INSERT INTO llx_c_regions (fk_pays, code_region, cheflieu, tncc, nom, active) values ( 23, 2301, '', 0, 'Norte', 1);
INSERT INTO llx_c_regions (fk_pays, code_region, cheflieu, tncc, nom, active) values ( 23, 2302, '', 0, 'Litoral', 1);
INSERT INTO llx_c_regions (fk_pays, code_region, cheflieu, tncc, nom, active) values ( 23, 2303, '', 0, 'Cuyana', 1);
INSERT INTO llx_c_regions (fk_pays, code_region, cheflieu, tncc, nom, active) values ( 23, 2304, '', 0, 'Central', 1);
INSERT INTO llx_c_regions (fk_pays, code_region, cheflieu, tncc, nom, active) values ( 23, 2305, '', 0, 'Patagonia', 1);

-- Regions Australia (id country=28)
INSERT INTO llx_c_regions (fk_pays, code_region, cheflieu, tncc, nom, active) values ( 28, 2801, '', 0, 'Australia', 1);

-- Regions Barbados (id country=46)
INSERT INTO llx_c_regions (fk_pays, code_region, cheflieu, tncc, nom, active) values (  46, 4601, '', 0, 'Barbados', 1);

-- Regions Bolivia (id country=52)
INSERT INTO  llx_c_regions (fk_pays, code_region, cheflieu, tncc, nom, active) values ( 52, 5201, '', 0, 'Chuquisaca', 1);
INSERT INTO  llx_c_regions (fk_pays, code_region, cheflieu, tncc, nom, active) values ( 52, 5202, '', 0, 'La Paz', 1);
INSERT INTO  llx_c_regions (fk_pays, code_region, cheflieu, tncc, nom, active) values ( 52, 5203, '', 0, 'Cochabamba', 1);
INSERT INTO  llx_c_regions (fk_pays, code_region, cheflieu, tncc, nom, active) values ( 52, 5204, '', 0, 'Oruro', 1);
INSERT INTO  llx_c_regions (fk_pays, code_region, cheflieu, tncc, nom, active) values ( 52, 5205, '', 0, 'Potosí', 1);
INSERT INTO  llx_c_regions (fk_pays, code_region, cheflieu, tncc, nom, active) values ( 52, 5206, '', 0, 'Tarija', 1);
INSERT INTO  llx_c_regions (fk_pays, code_region, cheflieu, tncc, nom, active) values ( 52, 5207, '', 0, 'Santa Cruz', 1);
INSERT INTO  llx_c_regions (fk_pays, code_region, cheflieu, tncc, nom, active) values ( 52, 5208, '', 0, 'El Beni', 1);
INSERT INTO  llx_c_regions (fk_pays, code_region, cheflieu, tncc, nom, active) values ( 52, 5209, '', 0, 'Pando', 1);

-- Regions Brazil (id country=56)
INSERT INTO llx_c_regions (fk_pays, code_region, cheflieu, tncc, nom, active) values ( 56, 5601, '', 0, 'Brasil', 1);

-- Regions Colombie (id country=70)
INSERT INTO llx_c_regions (fk_pays, code_region, cheflieu, tncc, nom, active) values (  70, 7001, '', 0, 'Colombie', 1);

-- Regions Chile (id country=67)
INSERT INTO llx_c_regions ( code_region, fk_pays, cheflieu, tncc, nom, active) values ( 6701, 67, NULL, NULL, 'Tarapacá', 1);
INSERT INTO llx_c_regions ( code_region, fk_pays, cheflieu, tncc, nom, active) values ( 6702, 67, NULL, NULL, 'Antofagasta', 1);
INSERT INTO llx_c_regions ( code_region, fk_pays, cheflieu, tncc, nom, active) values ( 6703, 67, NULL, NULL, 'Atacama', 1);
INSERT INTO llx_c_regions ( code_region, fk_pays, cheflieu, tncc, nom, active) values ( 6704, 67, NULL, NULL, 'Coquimbo', 1);
INSERT INTO llx_c_regions ( code_region, fk_pays, cheflieu, tncc, nom, active) values ( 6705, 67, NULL, NULL, 'Valparaíso', 1);
INSERT INTO llx_c_regions ( code_region, fk_pays, cheflieu, tncc, nom, active) values ( 6706, 67, NULL, NULL, 'General Bernardo O Higgins', 1);
INSERT INTO llx_c_regions ( code_region, fk_pays, cheflieu, tncc, nom, active) values ( 6707, 67, NULL, NULL, 'Maule', 1);
INSERT INTO llx_c_regions ( code_region, fk_pays, cheflieu, tncc, nom, active) values ( 6708, 67, NULL, NULL, 'Biobío', 1);
INSERT INTO llx_c_regions ( code_region, fk_pays, cheflieu, tncc, nom, active) values ( 6709, 67, NULL, NULL, 'Raucanía', 1);
INSERT INTO llx_c_regions ( code_region, fk_pays, cheflieu, tncc, nom, active) values ( 6710, 67, NULL, NULL, 'Los Lagos', 1);
INSERT INTO llx_c_regions ( code_region, fk_pays, cheflieu, tncc, nom, active) values ( 6711, 67, NULL, NULL, 'Aysén General Carlos Ibáñez del Campo', 1);
INSERT INTO llx_c_regions ( code_region, fk_pays, cheflieu, tncc, nom, active) values ( 6712, 67, NULL, NULL, 'Magallanes y Antártica Chilena', 1);
INSERT INTO llx_c_regions ( code_region, fk_pays, cheflieu, tncc, nom, active) values ( 6713, 67, NULL, NULL, 'Metropolitana de Santiago', 1);
INSERT INTO llx_c_regions ( code_region, fk_pays, cheflieu, tncc, nom, active) values ( 6714, 67, NULL, NULL, 'Los Ríos', 1);
INSERT INTO llx_c_regions ( code_region, fk_pays, cheflieu, tncc, nom, active) values ( 6715, 67, NULL, NULL, 'Arica y Parinacota', 1);

-- Regions San Salvador (id country=86)
INSERT INTO llx_c_regions ( code_region, fk_pays, cheflieu, tncc, nom, active) values ( 8601, 86, NULL, NULL, 'Central', 1);
INSERT INTO llx_c_regions ( code_region, fk_pays, cheflieu, tncc, nom, active) values ( 8602, 86, NULL, NULL, 'Oriental', 1);
INSERT INTO llx_c_regions ( code_region, fk_pays, cheflieu, tncc, nom, active) values ( 8603, 86, NULL, NULL, 'Occidental', 1);

-- Regions Honduras (id country=114)
insert into llx_c_regions (fk_pays, code_region, cheflieu, tncc, nom, active) values (  114, 11401, '', 0, 'Honduras', 1);

-- Regions India (id country=117)
insert into llx_c_regions (fk_pays, code_region, cheflieu, tncc, nom, active) values (  117, 11701, '', 0, 'India', 1);

-- Regions Maroc - Moroco (id country=12)
INSERT INTO  llx_c_regions (fk_pays, code_region, cheflieu, tncc, nom, active) values ( 12, 1201, '', 0, 'Tanger-Tétouan', 1);
INSERT INTO  llx_c_regions (fk_pays, code_region, cheflieu, tncc, nom, active) values ( 12, 1202, '', 0, 'Gharb-Chrarda-Beni Hssen', 1);
INSERT INTO  llx_c_regions (fk_pays, code_region, cheflieu, tncc, nom, active) values ( 12, 1203, '', 0, 'Taza-Al Hoceima-Taounate', 1);
INSERT INTO  llx_c_regions (fk_pays, code_region, cheflieu, tncc, nom, active) values ( 12, 1204, '', 0, 'L''Oriental', 1);
INSERT INTO  llx_c_regions (fk_pays, code_region, cheflieu, tncc, nom, active) values ( 12, 1205, '', 0, 'Fès-Boulemane', 1);
INSERT INTO  llx_c_regions (fk_pays, code_region, cheflieu, tncc, nom, active) values ( 12, 1206, '', 0, 'Meknès-Tafialet', 1);
INSERT INTO  llx_c_regions (fk_pays, code_region, cheflieu, tncc, nom, active) values ( 12, 1207, '', 0, 'Rabat-Salé-Zemour-Zaër', 1);
INSERT INTO  llx_c_regions (fk_pays, code_region, cheflieu, tncc, nom, active) values ( 12, 1208, '', 0, 'Grand Cassablanca', 1);
INSERT INTO  llx_c_regions (fk_pays, code_region, cheflieu, tncc, nom, active) values ( 12, 1209, '', 0, 'Chaouia-Ouardigha', 1);
INSERT INTO  llx_c_regions (fk_pays, code_region, cheflieu, tncc, nom, active) values ( 12, 1210, '', 0, 'Doukahla-Adba', 1);
INSERT INTO  llx_c_regions (fk_pays, code_region, cheflieu, tncc, nom, active) values ( 12, 1211, '', 0, 'Marrakech-Tensift-Al Haouz', 1);
INSERT INTO  llx_c_regions (fk_pays, code_region, cheflieu, tncc, nom, active) values ( 12, 1212, '', 0, 'Tadla-Azilal', 1);
INSERT INTO  llx_c_regions (fk_pays, code_region, cheflieu, tncc, nom, active) values ( 12, 1213, '', 0, 'Sous-Massa-Drâa', 1);
INSERT INTO  llx_c_regions (fk_pays, code_region, cheflieu, tncc, nom, active) values ( 12, 1214, '', 0, 'Guelmim-Es Smara', 1);
INSERT INTO  llx_c_regions (fk_pays, code_region, cheflieu, tncc, nom, active) values ( 12, 1215, '', 0, 'Laâyoune-Boujdour-Sakia el Hamra', 1);
INSERT INTO  llx_c_regions (fk_pays, code_region, cheflieu, tncc, nom, active) values ( 12, 1216, '', 0, 'Oued Ed-Dahab Lagouira', 1);

-- Regions Mauritius (id country=152)
INSERT INTO llx_c_regions (fk_pays, code_region, cheflieu, tncc, nom, active) values (  152, 15201, '', 0, 'Rivière Noire', 1);
INSERT INTO llx_c_regions (fk_pays, code_region, cheflieu, tncc, nom, active) values (  152, 15202, '', 0, 'Flacq', 1);
INSERT INTO llx_c_regions (fk_pays, code_region, cheflieu, tncc, nom, active) values (  152, 15203, '', 0, 'Grand Port', 1);
INSERT INTO llx_c_regions (fk_pays, code_region, cheflieu, tncc, nom, active) values (  152, 15204, '', 0, 'Moka', 1);
INSERT INTO llx_c_regions (fk_pays, code_region, cheflieu, tncc, nom, active) values (  152, 15205, '', 0, 'Pamplemousses', 1);
INSERT INTO llx_c_regions (fk_pays, code_region, cheflieu, tncc, nom, active) values (  152, 15206, '', 0, 'Plaines Wilhems', 1);
INSERT INTO llx_c_regions (fk_pays, code_region, cheflieu, tncc, nom, active) values (  152, 15207, '', 0, 'Port-Louis', 1);
INSERT INTO llx_c_regions (fk_pays, code_region, cheflieu, tncc, nom, active) values (  152, 15208, '', 0, 'Rivière du Rempart', 1);
INSERT INTO llx_c_regions (fk_pays, code_region, cheflieu, tncc, nom, active) values (  152, 15209, '', 0, 'Savanne', 1);
INSERT INTO llx_c_regions (fk_pays, code_region, cheflieu, tncc, nom, active) values (  152, 15210, '', 0, 'Rodrigues', 1);
INSERT INTO llx_c_regions (fk_pays, code_region, cheflieu, tncc, nom, active) values (  152, 15211, '', 0, 'Les îles Agaléga', 1);
INSERT INTO llx_c_regions (fk_pays, code_region, cheflieu, tncc, nom, active) values (  152, 15212, '', 0, 'Les écueils des Cargados Carajos', 1);

-- Regions Mexique (id country=154)
insert into llx_c_regions (fk_pays, code_region, cheflieu, tncc, nom, active) values (  154, 15401, '', 0, 'Mexique', 1);

-- Regions Romania (id country=188) 
INSERT INTO llx_c_regions (fk_pays, code_region, cheflieu, tncc, nom, active) values (  188, 18801, '', 0, 'Romania', 1);

-- Regions Venezuela (id country=232)
INSERT INTO llx_c_regions (fk_pays, code_region, cheflieu, tncc, nom, active) values (  232, 23201, '', 0, 'Los Andes', 1);
INSERT INTO llx_c_regions (fk_pays, code_region, cheflieu, tncc, nom, active) values (  232, 23202, '', 0, 'Capital', 1);
INSERT INTO llx_c_regions (fk_pays, code_region, cheflieu, tncc, nom, active) values (  232, 23203, '', 0, 'Central', 1);
INSERT INTO llx_c_regions (fk_pays, code_region, cheflieu, tncc, nom, active) values (  232, 23204, '', 0, 'Cento Occidental', 1);
INSERT INTO llx_c_regions (fk_pays, code_region, cheflieu, tncc, nom, active) values (  232, 23205, '', 0, 'Guayana', 1);
INSERT INTO llx_c_regions (fk_pays, code_region, cheflieu, tncc, nom, active) values (  232, 23206, '', 0, 'Insular', 1);
INSERT INTO llx_c_regions (fk_pays, code_region, cheflieu, tncc, nom, active) values (  232, 23207, '', 0, 'Los Llanos', 1);
INSERT INTO llx_c_regions (fk_pays, code_region, cheflieu, tncc, nom, active) values (  232, 23208, '', 0, 'Nor-Oriental', 1);
INSERT INTO llx_c_regions (fk_pays, code_region, cheflieu, tncc, nom, active) values (  232, 23209, '', 0, 'Zuliana', 1);
<<<<<<< HEAD

-- Regions Algeria (id country=13)
INSERT INTO  llx_c_regions (fk_pays, code_region, cheflieu, tncc, nom, active) values ( 13, 1301, '', 0, 'Algerie', 1);

-- Regions Maroc (id country=12)
INSERT INTO  llx_c_regions (fk_pays, code_region, cheflieu, tncc, nom, active) values ( 12, 1201, '', 0, 'Tanger-Tétouan', 1);
INSERT INTO  llx_c_regions (fk_pays, code_region, cheflieu, tncc, nom, active) values ( 12, 1202, '', 0, 'Gharb-Chrarda-Beni Hssen', 1);
INSERT INTO  llx_c_regions (fk_pays, code_region, cheflieu, tncc, nom, active) values ( 12, 1203, '', 0, 'Taza-Al Hoceima-Taounate', 1);
INSERT INTO  llx_c_regions (fk_pays, code_region, cheflieu, tncc, nom, active) values ( 12, 1204, '', 0, 'L''Oriental', 1);
INSERT INTO  llx_c_regions (fk_pays, code_region, cheflieu, tncc, nom, active) values ( 12, 1205, '', 0, 'Fès-Boulemane', 1);
INSERT INTO  llx_c_regions (fk_pays, code_region, cheflieu, tncc, nom, active) values ( 12, 1206, '', 0, 'Meknès-Tafialet', 1);
INSERT INTO  llx_c_regions (fk_pays, code_region, cheflieu, tncc, nom, active) values ( 12, 1207, '', 0, 'Rabat-Salé-Zemour-Zaër', 1);
INSERT INTO  llx_c_regions (fk_pays, code_region, cheflieu, tncc, nom, active) values ( 12, 1208, '', 0, 'Grand Cassablanca', 1);
INSERT INTO  llx_c_regions (fk_pays, code_region, cheflieu, tncc, nom, active) values ( 12, 1209, '', 0, 'Chaouia-Ouardigha', 1);
INSERT INTO  llx_c_regions (fk_pays, code_region, cheflieu, tncc, nom, active) values ( 12, 1210, '', 0, 'Doukahla-Adba', 1);
INSERT INTO  llx_c_regions (fk_pays, code_region, cheflieu, tncc, nom, active) values ( 12, 1211, '', 0, 'Marrakech-Tensift-Al Haouz', 1);
INSERT INTO  llx_c_regions (fk_pays, code_region, cheflieu, tncc, nom, active) values ( 12, 1212, '', 0, 'Tadla-Azilal', 1);
INSERT INTO  llx_c_regions (fk_pays, code_region, cheflieu, tncc, nom, active) values ( 12, 1213, '', 0, 'Sous-Massa-Drâa', 1);
INSERT INTO  llx_c_regions (fk_pays, code_region, cheflieu, tncc, nom, active) values ( 12, 1214, '', 0, 'Guelmim-Es Smara', 1);
INSERT INTO  llx_c_regions (fk_pays, code_region, cheflieu, tncc, nom, active) values ( 12, 1215, '', 0, 'Laâyoune-Boujdour-Sakia el Hamra', 1);
INSERT INTO  llx_c_regions (fk_pays, code_region, cheflieu, tncc, nom, active) values ( 12, 1216, '', 0, 'Oued Ed-Dahab Lagouira', 1);

-- Regions Bolivia (id country=52)
INSERT INTO  llx_c_regions (fk_pays, code_region, cheflieu, tncc, nom, active) values ( 52, 5201, '', 0, 'Chuquisaca', 1);
INSERT INTO  llx_c_regions (fk_pays, code_region, cheflieu, tncc, nom, active) values ( 52, 5202, '', 0, 'La Paz', 1);
INSERT INTO  llx_c_regions (fk_pays, code_region, cheflieu, tncc, nom, active) values ( 52, 5203, '', 0, 'Cochabamba', 1);
INSERT INTO  llx_c_regions (fk_pays, code_region, cheflieu, tncc, nom, active) values ( 52, 5204, '', 0, 'Oruro', 1);
INSERT INTO  llx_c_regions (fk_pays, code_region, cheflieu, tncc, nom, active) values ( 52, 5205, '', 0, 'Potosí', 1);
INSERT INTO  llx_c_regions (fk_pays, code_region, cheflieu, tncc, nom, active) values ( 52, 5206, '', 0, 'Tarija', 1);
INSERT INTO  llx_c_regions (fk_pays, code_region, cheflieu, tncc, nom, active) values ( 52, 5207, '', 0, 'Santa Cruz', 1);
INSERT INTO  llx_c_regions (fk_pays, code_region, cheflieu, tncc, nom, active) values ( 52, 5208, '', 0, 'El Beni', 1);
INSERT INTO  llx_c_regions (fk_pays, code_region, cheflieu, tncc, nom, active) values ( 52, 5209, '', 0, 'Pando', 1);

-- Regions (districts) Luxembourg (id country=140)
INSERT INTO  llx_c_regions (fk_pays, code_region, cheflieu, tncc, nom, active) values ( 140, 14001, '', 0, 'Diekirch', 1);
INSERT INTO  llx_c_regions (fk_pays, code_region, cheflieu, tncc, nom, active) values ( 140, 14002, '', 0, 'Grevenmacher', 1);
INSERT INTO  llx_c_regions (fk_pays, code_region, cheflieu, tncc, nom, active) values ( 140, 14003, '', 0, 'Luxembourg', 1);
=======
>>>>>>> 0faebc25
<|MERGE_RESOLUTION|>--- conflicted
+++ resolved
@@ -258,6 +258,11 @@
 INSERT INTO  llx_c_regions (fk_pays, code_region, cheflieu, tncc, nom, active) values ( 12, 1215, '', 0, 'Laâyoune-Boujdour-Sakia el Hamra', 1);
 INSERT INTO  llx_c_regions (fk_pays, code_region, cheflieu, tncc, nom, active) values ( 12, 1216, '', 0, 'Oued Ed-Dahab Lagouira', 1);
 
+-- Regions (districts) Luxembourg (id country=140)
+INSERT INTO  llx_c_regions (fk_pays, code_region, cheflieu, tncc, nom, active) values ( 140, 14001, '', 0, 'Diekirch', 1);
+INSERT INTO  llx_c_regions (fk_pays, code_region, cheflieu, tncc, nom, active) values ( 140, 14002, '', 0, 'Grevenmacher', 1);
+INSERT INTO  llx_c_regions (fk_pays, code_region, cheflieu, tncc, nom, active) values ( 140, 14003, '', 0, 'Luxembourg', 1);
+
 -- Regions Mauritius (id country=152)
 INSERT INTO llx_c_regions (fk_pays, code_region, cheflieu, tncc, nom, active) values (  152, 15201, '', 0, 'Rivière Noire', 1);
 INSERT INTO llx_c_regions (fk_pays, code_region, cheflieu, tncc, nom, active) values (  152, 15202, '', 0, 'Flacq', 1);
@@ -288,43 +293,3 @@
 INSERT INTO llx_c_regions (fk_pays, code_region, cheflieu, tncc, nom, active) values (  232, 23207, '', 0, 'Los Llanos', 1);
 INSERT INTO llx_c_regions (fk_pays, code_region, cheflieu, tncc, nom, active) values (  232, 23208, '', 0, 'Nor-Oriental', 1);
 INSERT INTO llx_c_regions (fk_pays, code_region, cheflieu, tncc, nom, active) values (  232, 23209, '', 0, 'Zuliana', 1);
-<<<<<<< HEAD
-
--- Regions Algeria (id country=13)
-INSERT INTO  llx_c_regions (fk_pays, code_region, cheflieu, tncc, nom, active) values ( 13, 1301, '', 0, 'Algerie', 1);
-
--- Regions Maroc (id country=12)
-INSERT INTO  llx_c_regions (fk_pays, code_region, cheflieu, tncc, nom, active) values ( 12, 1201, '', 0, 'Tanger-Tétouan', 1);
-INSERT INTO  llx_c_regions (fk_pays, code_region, cheflieu, tncc, nom, active) values ( 12, 1202, '', 0, 'Gharb-Chrarda-Beni Hssen', 1);
-INSERT INTO  llx_c_regions (fk_pays, code_region, cheflieu, tncc, nom, active) values ( 12, 1203, '', 0, 'Taza-Al Hoceima-Taounate', 1);
-INSERT INTO  llx_c_regions (fk_pays, code_region, cheflieu, tncc, nom, active) values ( 12, 1204, '', 0, 'L''Oriental', 1);
-INSERT INTO  llx_c_regions (fk_pays, code_region, cheflieu, tncc, nom, active) values ( 12, 1205, '', 0, 'Fès-Boulemane', 1);
-INSERT INTO  llx_c_regions (fk_pays, code_region, cheflieu, tncc, nom, active) values ( 12, 1206, '', 0, 'Meknès-Tafialet', 1);
-INSERT INTO  llx_c_regions (fk_pays, code_region, cheflieu, tncc, nom, active) values ( 12, 1207, '', 0, 'Rabat-Salé-Zemour-Zaër', 1);
-INSERT INTO  llx_c_regions (fk_pays, code_region, cheflieu, tncc, nom, active) values ( 12, 1208, '', 0, 'Grand Cassablanca', 1);
-INSERT INTO  llx_c_regions (fk_pays, code_region, cheflieu, tncc, nom, active) values ( 12, 1209, '', 0, 'Chaouia-Ouardigha', 1);
-INSERT INTO  llx_c_regions (fk_pays, code_region, cheflieu, tncc, nom, active) values ( 12, 1210, '', 0, 'Doukahla-Adba', 1);
-INSERT INTO  llx_c_regions (fk_pays, code_region, cheflieu, tncc, nom, active) values ( 12, 1211, '', 0, 'Marrakech-Tensift-Al Haouz', 1);
-INSERT INTO  llx_c_regions (fk_pays, code_region, cheflieu, tncc, nom, active) values ( 12, 1212, '', 0, 'Tadla-Azilal', 1);
-INSERT INTO  llx_c_regions (fk_pays, code_region, cheflieu, tncc, nom, active) values ( 12, 1213, '', 0, 'Sous-Massa-Drâa', 1);
-INSERT INTO  llx_c_regions (fk_pays, code_region, cheflieu, tncc, nom, active) values ( 12, 1214, '', 0, 'Guelmim-Es Smara', 1);
-INSERT INTO  llx_c_regions (fk_pays, code_region, cheflieu, tncc, nom, active) values ( 12, 1215, '', 0, 'Laâyoune-Boujdour-Sakia el Hamra', 1);
-INSERT INTO  llx_c_regions (fk_pays, code_region, cheflieu, tncc, nom, active) values ( 12, 1216, '', 0, 'Oued Ed-Dahab Lagouira', 1);
-
--- Regions Bolivia (id country=52)
-INSERT INTO  llx_c_regions (fk_pays, code_region, cheflieu, tncc, nom, active) values ( 52, 5201, '', 0, 'Chuquisaca', 1);
-INSERT INTO  llx_c_regions (fk_pays, code_region, cheflieu, tncc, nom, active) values ( 52, 5202, '', 0, 'La Paz', 1);
-INSERT INTO  llx_c_regions (fk_pays, code_region, cheflieu, tncc, nom, active) values ( 52, 5203, '', 0, 'Cochabamba', 1);
-INSERT INTO  llx_c_regions (fk_pays, code_region, cheflieu, tncc, nom, active) values ( 52, 5204, '', 0, 'Oruro', 1);
-INSERT INTO  llx_c_regions (fk_pays, code_region, cheflieu, tncc, nom, active) values ( 52, 5205, '', 0, 'Potosí', 1);
-INSERT INTO  llx_c_regions (fk_pays, code_region, cheflieu, tncc, nom, active) values ( 52, 5206, '', 0, 'Tarija', 1);
-INSERT INTO  llx_c_regions (fk_pays, code_region, cheflieu, tncc, nom, active) values ( 52, 5207, '', 0, 'Santa Cruz', 1);
-INSERT INTO  llx_c_regions (fk_pays, code_region, cheflieu, tncc, nom, active) values ( 52, 5208, '', 0, 'El Beni', 1);
-INSERT INTO  llx_c_regions (fk_pays, code_region, cheflieu, tncc, nom, active) values ( 52, 5209, '', 0, 'Pando', 1);
-
--- Regions (districts) Luxembourg (id country=140)
-INSERT INTO  llx_c_regions (fk_pays, code_region, cheflieu, tncc, nom, active) values ( 140, 14001, '', 0, 'Diekirch', 1);
-INSERT INTO  llx_c_regions (fk_pays, code_region, cheflieu, tncc, nom, active) values ( 140, 14002, '', 0, 'Grevenmacher', 1);
-INSERT INTO  llx_c_regions (fk_pays, code_region, cheflieu, tncc, nom, active) values ( 140, 14003, '', 0, 'Luxembourg', 1);
-=======
->>>>>>> 0faebc25
