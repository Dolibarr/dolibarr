--- conflicted
+++ resolved
@@ -36,10 +36,7 @@
 INSERT INTO llx_c_socialnetworks (entity, code, label, url, icon, active) VALUES ( 1, 'flickr', 'Flickr', '{socialid}', 'fa-flickr', 0);
 INSERT INTO llx_c_socialnetworks (entity, code, label, url, icon, active) VALUES ( 1, 'gifycat', 'Gificat', '{socialid}', '', 0);
 INSERT INTO llx_c_socialnetworks (entity, code, label, url, icon, active) VALUES ( 1, 'giphy', 'Giphy', '{socialid}', '', 0);
-<<<<<<< HEAD
-=======
 INSERT INTO llx_c_socialnetworks (entity, code, label, url, icon, active) VALUES ( 1, 'github', 'GitHub', 'https://www.github.com/{socialid}', '', 0);
->>>>>>> 95dc2558
 INSERT INTO llx_c_socialnetworks (entity, code, label, url, icon, active) VALUES ( 1, 'googleplus', 'GooglePlus', 'https://www.googleplus.com/{socialid}', 'fa-google-plus-g', 0);
 INSERT INTO llx_c_socialnetworks (entity, code, label, url, icon, active) VALUES ( 1, 'instagram', 'Instagram', 'https://www.instagram.com/{socialid}', 'fa-instagram', 1);
 INSERT INTO llx_c_socialnetworks (entity, code, label, url, icon, active) VALUES ( 1, 'linkedin', 'LinkedIn', 'https://www.linkedin.com/{socialid}', 'fa-linkedin', 1);
