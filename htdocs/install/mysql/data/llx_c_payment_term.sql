--- conflicted
+++ resolved
@@ -27,22 +27,11 @@
 -- de l'install et tous les sigles '--' sont supprimés.
 --
 
-<<<<<<< HEAD
-insert into llx_c_payment_term(rowid, code, sortorder, active, libelle, libelle_facture, type_cdr, nbjour) values (1,'RECEP',       1,1, 'A réception de facture','Réception de facture',0,1);
+insert into llx_c_payment_term(rowid, code, sortorder, active, libelle, libelle_facture, type_cdr, nbjour) values (1,'RECEP',       1,1, 'Due Upon Receipt','Due Upon Receipt',0,1);
 insert into llx_c_payment_term(rowid, code, sortorder, active, libelle, libelle_facture, type_cdr, nbjour) values (2,'30D',         2,1, '30 jours','Réglement à 30 jours',0,30);
 insert into llx_c_payment_term(rowid, code, sortorder, active, libelle, libelle_facture, type_cdr, nbjour) values (3,'30DENDMONTH', 3,1, '30 jours fin de mois','Réglement à 30 jours fin de mois',1,30);
 insert into llx_c_payment_term(rowid, code, sortorder, active, libelle, libelle_facture, type_cdr, nbjour) values (4,'60D',         4,1, '60 jours','Réglement à 60 jours',0,60);
 insert into llx_c_payment_term(rowid, code, sortorder, active, libelle, libelle_facture, type_cdr, nbjour) values (5,'60DENDMONTH', 5,1, '60 jours fin de mois','Réglement à 60 jours fin de mois',1,60);
 insert into llx_c_payment_term(rowid, code, sortorder, active, libelle, libelle_facture, type_cdr, nbjour) values (6,'PT_ORDER',    6,1, 'A réception de commande','A réception de commande',0,1);
 insert into llx_c_payment_term(rowid, code, sortorder, active, libelle, libelle_facture, type_cdr, nbjour) values (7,'PT_DELIVERY', 7,1, 'Livraison','Règlement à la livraison',0,1);
-insert into llx_c_payment_term(rowid, code, sortorder, active, libelle, libelle_facture, type_cdr, nbjour) values (8,'PT_5050',     8,1, '50 et 50','Règlement 50% à la commande, 50% à la livraison',0,1);
-=======
-insert into llx_c_payment_term(rowid, code, sortorder, active, libelle, libelle_facture, fdm, nbjour) values (1,'RECEP',       1,1, 'Due Upon Receipt','Due Upon Receipt',0,1);
-insert into llx_c_payment_term(rowid, code, sortorder, active, libelle, libelle_facture, fdm, nbjour) values (2,'30D',         2,1, '30 jours','Réglement à 30 jours',0,30);
-insert into llx_c_payment_term(rowid, code, sortorder, active, libelle, libelle_facture, fdm, nbjour) values (3,'30DENDMONTH', 3,1, '30 jours fin de mois','Réglement à 30 jours fin de mois',1,30);
-insert into llx_c_payment_term(rowid, code, sortorder, active, libelle, libelle_facture, fdm, nbjour) values (4,'60D',         4,1, '60 jours','Réglement à 60 jours',0,60);
-insert into llx_c_payment_term(rowid, code, sortorder, active, libelle, libelle_facture, fdm, nbjour) values (5,'60DENDMONTH', 5,1, '60 jours fin de mois','Réglement à 60 jours fin de mois',1,60);
-insert into llx_c_payment_term(rowid, code, sortorder, active, libelle, libelle_facture, fdm, nbjour) values (6,'PT_ORDER',    6,1, 'A réception de commande','A réception de commande',0,1);
-insert into llx_c_payment_term(rowid, code, sortorder, active, libelle, libelle_facture, fdm, nbjour) values (7,'PT_DELIVERY', 7,1, 'Livraison','Règlement à la livraison',0,1);
-insert into llx_c_payment_term(rowid, code, sortorder, active, libelle, libelle_facture, fdm, nbjour) values (8,'PT_5050',     8,1, '50 et 50','Règlement 50% à la commande, 50% à la livraison',0,1);
->>>>>>> 92990404
+insert into llx_c_payment_term(rowid, code, sortorder, active, libelle, libelle_facture, type_cdr, nbjour) values (8,'PT_5050',     8,1, '50 et 50','Règlement 50% à la commande, 50% à la livraison',0,1);