--- conflicted
+++ resolved
@@ -23,11 +23,7 @@
  *		\file       htdocs/install/etape1.php
  *		\ingroup	install
  *		\brief      Build conf file on disk
-<<<<<<< HEAD
- *		\version    $Id: etape1.php,v 1.137 2011/08/04 13:19:26 eldy Exp $
-=======
  *		\version    $Id: etape1.php,v 1.142 2011/08/20 09:58:05 eldy Exp $
->>>>>>> 19bde3ab
  */
 
 define('DONOTLOADCONF',1);	// To avoid loading conf by file inc.php
@@ -579,11 +575,8 @@
 	global $dolibarr_main_db_port,$dolibarr_main_db_name,$dolibarr_main_db_user,$dolibarr_main_db_pass;
 	global $dolibarr_main_db_type,$dolibarr_main_db_character_set,$dolibarr_main_db_collation,$dolibarr_main_authentication;
     global $conffile,$conffiletoshow,$conffiletoshowshort;
-<<<<<<< HEAD
-=======
     global $force_dolibarr_lib_ODTPHP_PATH, $force_dolibarr_lib_ODTPHP_PATHTOPCLZIP;
     global $force_dolibarr_font_DOL_DEFAULT_TTF, $force_dolibarr_font_DOL_DEFAULT_TTF_BOLD;
->>>>>>> 19bde3ab
 
 	$error=0;
 
