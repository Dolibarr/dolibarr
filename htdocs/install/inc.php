<?php
/* Copyright (C) 2004      Rodolphe Quiedeville <rodolphe@quiedeville.org>
 * Copyright (C) 2004      Benoit Mortier       <benoit.mortier@opensides.be>
 * Copyright (C) 2004      Sebastien DiCintio   <sdicintio@ressource-toi.org>
 * Copyright (C) 2007-2012 Laurent Destailleur  <eldy@users.sourceforge.net>
 * Copyright (C) 2012      Marcos García        <marcosgdf@gmail.com>
 *
 * This program is free software; you can redistribute it and/or modify
 * it under the terms of the GNU General Public License as published by
 * the Free Software Foundation; either version 3 of the License, or
 * (at your option) any later version.
 *
 * This program is distributed in the hope that it will be useful,
 * but WITHOUT ANY WARRANTY; without even the implied warranty of
 * MERCHANTABILITY or FITNESS FOR A PARTICULAR PURPOSE.  See the
 * GNU General Public License for more details.
 *
 * You should have received a copy of the GNU General Public License
 * along with this program. If not, see <http://www.gnu.org/licenses/>.
 */

/**
 * 	\file       htdocs/install/inc.php
 * 	\ingroup	core
 *	\brief      File that define environment for support pages
 */

// Just to define version DOL_VERSION
if (! defined('DOL_INC_FOR_VERSION_ERROR')) define('DOL_INC_FOR_VERSION_ERROR','1');
require_once '../filefunc.inc.php';



// Define DOL_DOCUMENT_ROOT and ADODB_PATH used for install/upgrade process
if (! defined('DOL_DOCUMENT_ROOT'))	    define('DOL_DOCUMENT_ROOT', '..');
if (! defined('ADODB_PATH'))
{
    $foundpath=DOL_DOCUMENT_ROOT .'/includes/adodbtime/';
    if (! is_dir($foundpath)) $foundpath='/usr/share/php/adodb/';
    define('ADODB_PATH', $foundpath);
}

require_once DOL_DOCUMENT_ROOT.'/core/class/translate.class.php';
require_once DOL_DOCUMENT_ROOT.'/core/lib/functions.lib.php';
require_once DOL_DOCUMENT_ROOT.'/core/lib/admin.lib.php';
require_once DOL_DOCUMENT_ROOT.'/core/lib/files.lib.php';
require_once ADODB_PATH.'adodb-time.inc.php';

// Avoid warnings with strict mode E_STRICT
$conf = new stdClass(); // instantiate $conf explicitely
$conf->global	= new stdClass();
$conf->file		= new stdClass();
$conf->db		= new stdClass();
$conf->syslog	= new stdClass();

// Force $_REQUEST["logtohtml"]
$_REQUEST["logtohtml"]=1;

// Correction PHP_SELF (ex pour apache via caudium) car PHP_SELF doit valoir URL relative
// et non path absolu.
if (isset($_SERVER["DOCUMENT_URI"]) && $_SERVER["DOCUMENT_URI"])
{
    $_SERVER["PHP_SELF"]=$_SERVER["DOCUMENT_URI"];
}


$includeconferror='';


// Define vars
$conffiletoshowshort = "conf.php";
// Define localization of conf file
$conffile = "../conf/conf.php";
$conffiletoshow = "htdocs/conf/conf.php";
// For debian/redhat like systems
//$conffile = "/etc/dolibarr/conf.php";
//$conffiletoshow = "/etc/dolibarr/conf.php";


if (! defined('DONOTLOADCONF') && file_exists($conffile))
{
    $result=include_once $conffile;	// Load conf file
    if ($result)
    {
		if (empty($dolibarr_main_db_type)) $dolibarr_main_db_type='mysql';	// For backward compatibility

		// Clean parameters
    	$dolibarr_main_data_root        =isset($dolibarr_main_data_root)?trim($dolibarr_main_data_root):'';
    	$dolibarr_main_url_root         =isset($dolibarr_main_url_root)?trim($dolibarr_main_url_root):'';
    	$dolibarr_main_url_root_alt     =isset($dolibarr_main_url_root_alt)?trim($dolibarr_main_url_root_alt):'';
    	$dolibarr_main_document_root    =isset($dolibarr_main_document_root)?trim($dolibarr_main_document_root):'';
    	$dolibarr_main_document_root_alt=isset($dolibarr_main_document_root_alt)?trim($dolibarr_main_document_root_alt):'';

        // Remove last / or \ on directories or url value
        if (! empty($dolibarr_main_document_root)		&& ! preg_match('/^[\\/]+$/',$dolibarr_main_document_root))		$dolibarr_main_document_root=preg_replace('/[\\/]+$/','',$dolibarr_main_document_root);
        if (! empty($dolibarr_main_url_root)			&& ! preg_match('/^[\\/]+$/',$dolibarr_main_url_root))			$dolibarr_main_url_root=preg_replace('/[\\/]+$/','',$dolibarr_main_url_root);
        if (! empty($dolibarr_main_data_root)			&& ! preg_match('/^[\\/]+$/',$dolibarr_main_data_root))			$dolibarr_main_data_root=preg_replace('/[\\/]+$/','',$dolibarr_main_data_root);
        if (! empty($dolibarr_main_document_root_alt)	&& ! preg_match('/^[\\/]+$/',$dolibarr_main_document_root_alt))	$dolibarr_main_document_root_alt=preg_replace('/[\\/]+$/','',$dolibarr_main_document_root_alt);
        if (! empty($dolibarr_main_url_root_alt)		&& ! preg_match('/^[\\/]+$/',$dolibarr_main_url_root_alt))		$dolibarr_main_url_root_alt=preg_replace('/[\\/]+$/','',$dolibarr_main_url_root_alt);

        // Create conf object
        if (! empty($dolibarr_main_document_root))
        {
            $result=conf($dolibarr_main_document_root);
        }
        // Load database driver
        if ($result)
        {
            if (! empty($dolibarr_main_document_root) && ! empty($dolibarr_main_db_type))
            {
                $result=include_once $dolibarr_main_document_root . "/core/db/".$dolibarr_main_db_type.'.class.php';
                if (! $result)
                {
                    $includeconferror='ErrorBadValueForDolibarrMainDBType';
                }
            }
        }
        else
        {
            $includeconferror='ErrorBadValueForDolibarrMainDocumentRoot';
        }
    }
    else
    {
        $includeconferror='ErrorBadFormatForConfFile';
    }
}
$conf->global->MAIN_LOGTOHTML = 1;

// Define prefix
if (! isset($dolibarr_main_db_prefix) || ! $dolibarr_main_db_prefix) $dolibarr_main_db_prefix='llx_';
define('MAIN_DB_PREFIX',(isset($dolibarr_main_db_prefix)?$dolibarr_main_db_prefix:''));

define('DOL_CLASS_PATH', 'class/');                             // Filsystem path to class dir
define('DOL_DATA_ROOT',(isset($dolibarr_main_data_root)?$dolibarr_main_data_root:''));
if (! empty($dolibarr_main_document_root_alt))
{
    define('DOL_DOCUMENT_ROOT_ALT', $dolibarr_main_document_root_alt);	// Filesystem paths to alternate core php (alternate htdocs)
}
define('DOL_MAIN_URL_ROOT', (isset($dolibarr_main_url_root)?$dolibarr_main_url_root:''));           // URL relative root
$uri=preg_replace('/^http(s?):\/\//i','',constant('DOL_MAIN_URL_ROOT'));  // $uri contains url without http*
$suburi = strstr($uri, '/');       // $suburi contains url without domain
if ($suburi == '/') $suburi = '';   // If $suburi is /, it is now ''
define('DOL_URL_ROOT', $suburi);    // URL relative root ('', '/dolibarr', ...)


if (empty($conf->file->character_set_client))      	$conf->file->character_set_client="UTF-8";
if (empty($conf->db->character_set))  				$conf->db->character_set='utf8';
if (empty($conf->db->dolibarr_main_db_collation))  	$conf->db->dolibarr_main_db_collation='utf8_general_ci';
if (empty($conf->db->dolibarr_main_db_encryption)) 	$conf->db->dolibarr_main_db_encryption=0;
if (empty($conf->db->dolibarr_main_db_cryptkey))   	$conf->db->dolibarr_main_db_cryptkey='';
if (empty($conf->db->user)) $conf->db->user='';

// Define array of document root directories
$conf->file->dol_document_root=array(DOL_DOCUMENT_ROOT);
if (! empty($dolibarr_main_document_root_alt))
{
    // dolibarr_main_document_root_alt contains several directories
    $values=preg_split('/[;,]/',$dolibarr_main_document_root_alt);
    foreach($values as $value)
    {
        $conf->file->dol_document_root[]=$value;
    }
}


// Security check
if (preg_match('/install.lock/i',$_SERVER["SCRIPT_FILENAME"]))
{
    print 'Install pages have been disabled for security reason (directory renamed with .lock suffix).';
    if (! empty($dolibarr_main_url_root))
    {
        print 'Click on following link. ';
        print '<a href="'.$dolibarr_main_url_root .'/admin/index.php?mainmenu=home&leftmenu=setup'.(isset($_POST["login"])?'&username='.urlencode($_POST["login"]):'').'">';
        print 'Click here to go to Dolibarr';
        print '</a>';
    }
    exit;
}
$lockfile=DOL_DATA_ROOT.'/install.lock';
if (constant('DOL_DATA_ROOT') && file_exists($lockfile))
{
    print 'Install pages have been disabled for security reason (by lock file install.lock into dolibarr root directory).<br>';
    if (! empty($dolibarr_main_url_root))
    {
        print 'Click on following link. ';
        print 'If you always reach this page, you must remove install.lock file manually.<br>';
        print '<a href="'.$dolibarr_main_url_root .'/admin/index.php?mainmenu=home&leftmenu=setup'.(isset($_POST["login"])?'&username='.urlencode($_POST["login"]):'').'">';
        print 'Click here to go to Dolibarr';
        print '</a>';
    }
    else
    {
        print 'If you always reach this page, you must remove install.lock file manually.<br>';
    }
    exit;
}


// Force usage of log file for install and upgrades
$conf->syslog->enabled=1;
<<<<<<< HEAD
$conf->global->SYSLOG_LEVEL=constant('LOG_DEBUG');
if (! defined('SYSLOG_HANDLERS')) define('SYSLOG_HANDLERS','["mod_syslog_file"]');
if (! defined('SYSLOG_FILE'))	// To avoid warning on systems with constant already defined
{
	if (@is_writable('/tmp')) define('SYSLOG_FILE','/tmp/dolibarr_install.log');
	else if (! empty($_ENV["TMP"])  && @is_writable($_ENV["TMP"]))  define('SYSLOG_FILE',$_ENV["TMP"].'/dolibarr_install.log');
	else if (! empty($_ENV["TEMP"]) && @is_writable($_ENV["TEMP"])) define('SYSLOG_FILE',$_ENV["TEMP"].'/dolibarr_install.log');
	else if (@is_writable('../../../../') && @file_exists('../../../../startdoliwamp.bat')) define('SYSLOG_FILE','../../../../dolibarr_install.log');	// For DoliWamp
	else if (@is_writable('../../')) define('SYSLOG_FILE','../../dolibarr_install.log');				// For others
	//print 'SYSLOG_FILE='.SYSLOG_FILE;exit;
}
if (! defined('SYSLOG_FILE_NO_ERROR')) define('SYSLOG_FILE_NO_ERROR',1);
// We init log handler for install
$handlers = array('mod_syslog_file');
foreach ($handlers as $handler)
{
	$file = DOL_DOCUMENT_ROOT.'/core/modules/syslog/'.$handler.'.php';
	if (!file_exists($file))
	{
		throw new Exception('Missing log handler file '.$handler.'.php');
	}

	require_once $file;
	$loghandlerinstance = new $handler();
	if (!$loghandlerinstance instanceof LogHandlerInterface)
	{
		throw new Exception('Log handler does not extend LogHandlerInterface');
	}

	if (empty($conf->loghandlers[$handler])) $conf->loghandlers[$handler]=$loghandlerinstance;
}
=======
$conf->global->SYSLOG_LEVEL=constant('LOG_DEBUG');
if (! defined('SYSLOG_HANDLERS')) define('SYSLOG_HANDLERS','["mod_syslog_file"]');
if (! defined('SYSLOG_FILE'))	// To avoid warning on systems with constant already defined
{
	if (@is_writable('/tmp')) define('SYSLOG_FILE','/tmp/dolibarr_install.log');
	else if (! empty($_ENV["TMP"])  && @is_writable($_ENV["TMP"]))  define('SYSLOG_FILE',$_ENV["TMP"].'/dolibarr_install.log');
	else if (! empty($_ENV["TEMP"]) && @is_writable($_ENV["TEMP"])) define('SYSLOG_FILE',$_ENV["TEMP"].'/dolibarr_install.log');
	else if (@is_writable('../../../../') && @file_exists('../../../../startdoliwamp.bat')) define('SYSLOG_FILE','../../../../dolibarr_install.log');	// For DoliWamp
	else if (@is_writable('../../')) define('SYSLOG_FILE','../../dolibarr_install.log');				// For others
	//print 'SYSLOG_FILE='.SYSLOG_FILE;exit;
}
if (! defined('SYSLOG_FILE_NO_ERROR')) define('SYSLOG_FILE_NO_ERROR',1);
// We init log handler for install
$handlers = array('mod_syslog_file');
foreach ($handlers as $handler)
{
	$file = DOL_DOCUMENT_ROOT.'/core/modules/syslog/'.$handler.'.php';
	if (!file_exists($file))
	{
		throw new Exception('Missing log handler file '.$handler.'.php');
	}

	require_once $file;
	$loghandlerinstance = new $handler();
	if (!$loghandlerinstance instanceof LogHandlerInterface)
	{
		throw new Exception('Log handler does not extend LogHandlerInterface');
	}

	if (empty($conf->loghandlers[$handler])) $conf->loghandlers[$handler]=$loghandlerinstance;
}
>>>>>>> a8ccc0ab

// Removed magic_quotes
if (function_exists('get_magic_quotes_gpc'))	// magic_quotes_* removed in PHP 5.4
{
    if (get_magic_quotes_gpc())
    {
        // Forcing parameter setting magic_quotes_gpc and cleaning parameters
        // (Otherwise he would have for each position, condition
        // Reading stripslashes variable according to state get_magic_quotes_gpc).
        // Off mode (recommended, you just do $db->escape when an insert / update.
        function stripslashes_deep($value)
        {
            return (is_array($value) ? array_map('stripslashes_deep', $value) : stripslashes($value));
        }
        $_GET     = array_map('stripslashes_deep', $_GET);
        $_POST    = array_map('stripslashes_deep', $_POST);
        $_COOKIE  = array_map('stripslashes_deep', $_COOKIE);
        $_REQUEST = array_map('stripslashes_deep', $_REQUEST);
        @set_magic_quotes_runtime(0);
    }
}

// Defini objet langs
$langs = new Translate('..',$conf);
if (GETPOST('lang')) $langs->setDefaultLang(GETPOST('lang'));
else $langs->setDefaultLang('auto');

$bc[false]=' class="bg1"';
$bc[true]=' class="bg2"';


/**
 * Load conf file (file must exists)
 *
 * @param	string		$dolibarr_main_document_root		Root directory of Dolibarr bin files
 * @return	int												<0 if KO, >0 if OK
 */
function conf($dolibarr_main_document_root)
{
    global $conf;
    global $dolibarr_main_db_type;
    global $dolibarr_main_db_host;
    global $dolibarr_main_db_port;
    global $dolibarr_main_db_name;
    global $dolibarr_main_db_user;
    global $dolibarr_main_db_pass;
    global $character_set_client;

    $return=include_once $dolibarr_main_document_root.'/core/class/conf.class.php';
    if (! $return) return -1;

    $conf=new Conf();
    $conf->db->type = trim($dolibarr_main_db_type);
    $conf->db->host = trim($dolibarr_main_db_host);
    $conf->db->port = trim($dolibarr_main_db_port);
    $conf->db->name = trim($dolibarr_main_db_name);
    $conf->db->user = trim($dolibarr_main_db_user);
    $conf->db->pass = trim($dolibarr_main_db_pass);

    if (empty($character_set_client)) $character_set_client="UTF-8";
    $conf->file->character_set_client=strtoupper($character_set_client);
    if (empty($dolibarr_main_db_character_set)) $dolibarr_main_db_character_set=($conf->db->type=='mysql'?'latin1':'');		// Old installation
    $conf->db->character_set=$dolibarr_main_db_character_set;
    if (empty($dolibarr_main_db_collation)) $dolibarr_main_db_collation=($conf->db->type=='mysql'?'latin1_swedish_ci':'');  // Old installation
    $conf->db->dolibarr_main_db_collation=$dolibarr_main_db_collation;
    if (empty($dolibarr_main_db_encryption)) $dolibarr_main_db_encryption=0;
    $conf->db->dolibarr_main_db_encryption = $dolibarr_main_db_encryption;
    if (empty($dolibarr_main_db_cryptkey)) $dolibarr_main_db_cryptkey='';
    $conf->db->dolibarr_main_db_cryptkey = $dolibarr_main_db_cryptkey;

    // Force usage of log file for install and upgrades
    $conf->syslog->enabled=1;
    $conf->global->SYSLOG_LEVEL=constant('LOG_DEBUG');
    if (! defined('SYSLOG_HANDLERS')) define('SYSLOG_HANDLERS','["mod_syslog_file"]');
    if (! defined('SYSLOG_FILE'))	// To avoid warning on systems with constant already defined
    {
        if (@is_writable('/tmp')) define('SYSLOG_FILE','/tmp/dolibarr_install.log');
        else if (! empty($_ENV["TMP"])  && @is_writable($_ENV["TMP"]))  define('SYSLOG_FILE',$_ENV["TMP"].'/dolibarr_install.log');
        else if (! empty($_ENV["TEMP"]) && @is_writable($_ENV["TEMP"])) define('SYSLOG_FILE',$_ENV["TEMP"].'/dolibarr_install.log');
        else if (@is_writable('../../../../') && @file_exists('../../../../startdoliwamp.bat')) define('SYSLOG_FILE','../../../../dolibarr_install.log');	// For DoliWamp
        else if (@is_writable('../../')) define('SYSLOG_FILE','../../dolibarr_install.log');				// For others
        //print 'SYSLOG_FILE='.SYSLOG_FILE;exit;
    }
    if (! defined('SYSLOG_FILE_NO_ERROR')) define('SYSLOG_FILE_NO_ERROR',1);
    // We init log handler for install
    $handlers = array('mod_syslog_file');
    foreach ($handlers as $handler)
    {
    	$file = DOL_DOCUMENT_ROOT.'/core/modules/syslog/'.$handler.'.php';
    	if (!file_exists($file))
    	{
    		throw new Exception('Missing log handler file '.$handler.'.php');
    	}
    
    	require_once $file;
    	$loghandlerinstance = new $handler();
    	if (!$loghandlerinstance instanceof LogHandlerInterface)
    	{
    		throw new Exception('Log handler does not extend LogHandlerInterface');
    	}
<<<<<<< HEAD

		if (empty($conf->loghandlers[$handler])) $conf->loghandlers[$handler]=$loghandlerinstance;
=======
    
    	if (empty($conf->loghandlers[$handler])) $conf->loghandlers[$handler]=$loghandlerinstance;
>>>>>>> a8ccc0ab
    }
    
    return 1;
}


/**
 * Show HTML header of install pages
 *
 * @param	string		$subtitle			Title
 * @param 	string		$next				Next
 * @param 	string		$action    			Action code ('set' or 'upgrade')
 * @param 	string		$param				Param
 * @param	string		$forcejqueryurl		Set jquery relative URL (must end with / if defined)
 * @return	void
 */
function pHeader($subtitle,$next,$action='set',$param='',$forcejqueryurl='')
{
    global $conf;
    global $langs;
    $langs->load("main");
    $langs->load("admin");

    $jquerytheme='smoothness';

    if ($forcejqueryurl)
    {
        $jQueryCustomPath = $forcejqueryurl;
        $jQueryUiCustomPath = $forcejqueryurl;
    }
    else
    {
        $jQueryCustomPath = (defined('JS_JQUERY') && constant('JS_JQUERY')) ? JS_JQUERY : false;
        $jQueryUiCustomPath = (defined('JS_JQUERY_UI') && constant('JS_JQUERY_UI')) ? JS_JQUERY_UI : false;
    }

    // We force the content charset
    header("Content-type: text/html; charset=".$conf->file->character_set_client);

    print '<!DOCTYPE HTML PUBLIC "-//W3C//DTD HTML 4.01 Transitional//EN">'."\n";
    print '<html>'."\n";
    print '<head>'."\n";
    print '<meta http-equiv="content-type" content="text/html; charset='.$conf->file->character_set_client.'">'."\n";
    print '<link rel="stylesheet" type="text/css" href="default.css">'."\n";

    print '<!-- Includes CSS for JQuery -->'."\n";
    if ($jQueryUiCustomPath) print '<link rel="stylesheet" type="text/css" href="'.$jQueryUiCustomPath.'css/'.$jquerytheme.'/jquery-ui.min.css" />'."\n";  // JQuery
    else print '<link rel="stylesheet" type="text/css" href="../includes/jquery/css/'.$jquerytheme.'/jquery-ui-latest.custom.css" />'."\n";    // JQuery

    print '<!-- Includes JS for JQuery -->'."\n";
    if ($jQueryCustomPath) print '<script type="text/javascript" src="'.$jQueryCustomPath.'jquery.min.js"></script>'."\n";
    else print '<script type="text/javascript" src="../includes/jquery/js/jquery-latest.min.js"></script>'."\n";
    if ($jQueryUiCustomPath) print '<script type="text/javascript" src="'.$jQueryUiCustomPath.'jquery-ui.min.js"></script>'."\n";
    else print '<script type="text/javascript" src="../includes/jquery/js/jquery-ui-latest.custom.min.js"></script>'."\n";

    print '<title>'.$langs->trans("DolibarrSetup").'</title>'."\n";
    print '</head>'."\n";

    print '<body>'."\n";

    print '<div style="text-align:center">';
    print '<img src="../theme/dolibarr_logo.png" alt="Dolibarr logo"><br>';
    print DOL_VERSION;
    print '</div><br><br>';

    print '<span class="titre">'.$langs->trans("DolibarrSetup");
    if ($subtitle) {
        print ' - '.$subtitle;
    }
    print '</span>'."\n";

    print '<form name="forminstall" action="'.$next.'.php'.($param?'?'.$param:'').'" method="POST">'."\n";
    print '<input type="hidden" name="testpost" value="ok">'."\n";
    print '<input type="hidden" name="action" value="'.$action.'">'."\n";

    print '<table class="main" width="100%"><tr><td>'."\n";

    print '<table class="main-inside" width="100%"><tr><td>'."\n";
}

/**
 * Print HTML footer of install pages
 *
 * @param 	string	$nonext				No button "Next step"
 * @param	string	$setuplang			Language code
 * @param	string	$jscheckfunction	Add a javascript check function
 * @param	string	$withpleasewait		Add also please wait tags
 * @return	void
 */
function pFooter($nonext=0,$setuplang='',$jscheckfunction='', $withpleasewait=0)
{
    global $conf,$langs;

    $langs->load("main");
    $langs->load("admin");

    print '</td></tr></table>'."\n";
    print '</td></tr></table>'."\n";

    if (! $nonext)
    {
        print '<div class="nextbutton" id="nextbutton"><input type="submit" value="'.$langs->trans("NextStep").' ->"';
        if ($jscheckfunction) print ' onClick="return '.$jscheckfunction.'();"';
        print '></div>';
        if ($withpleasewait) print '<div style="visibility: hidden;" class="pleasewait" id="pleasewait"><br>'.$langs->trans("NextStepMightLastALongTime").'<br><br><div class="blinkwait">'.$langs->trans("PleaseBePatient").'</div></div>';
    }
    if ($setuplang)
    {
        print '<input type="hidden" name="selectlang" value="'.$setuplang.'">';
    }

    print '</form>'."\n";

    // If there is some logs in buffer to show
    if (isset($conf->logbuffer) && count($conf->logbuffer))
    {
        print "\n";
        print "<!-- Start of log output\n";
        //print '<div class="hidden">'."\n";
        foreach($conf->logbuffer as $logline)
        {
            print $logline."<br>\n";
        }
        //print '</div>'."\n";
        print "End of log output -->\n";
        print "\n";
    }

    print '</body>'."\n";
    print '</html>'."\n";
}

/**
 * Log function for install pages
 *
 * @param	string	$message	Message
 * @param 	int		$level		Level of log
 * @return	void
 */
function dolibarr_install_syslog($message, $level=LOG_DEBUG)
{
    if (! defined('LOG_DEBUG')) define('LOG_DEBUG',6);
    dol_syslog($message,$level);
}

?><|MERGE_RESOLUTION|>--- conflicted
+++ resolved
@@ -199,7 +199,6 @@
 
 // Force usage of log file for install and upgrades
 $conf->syslog->enabled=1;
-<<<<<<< HEAD
 $conf->global->SYSLOG_LEVEL=constant('LOG_DEBUG');
 if (! defined('SYSLOG_HANDLERS')) define('SYSLOG_HANDLERS','["mod_syslog_file"]');
 if (! defined('SYSLOG_FILE'))	// To avoid warning on systems with constant already defined
@@ -231,39 +230,6 @@
 
 	if (empty($conf->loghandlers[$handler])) $conf->loghandlers[$handler]=$loghandlerinstance;
 }
-=======
-$conf->global->SYSLOG_LEVEL=constant('LOG_DEBUG');
-if (! defined('SYSLOG_HANDLERS')) define('SYSLOG_HANDLERS','["mod_syslog_file"]');
-if (! defined('SYSLOG_FILE'))	// To avoid warning on systems with constant already defined
-{
-	if (@is_writable('/tmp')) define('SYSLOG_FILE','/tmp/dolibarr_install.log');
-	else if (! empty($_ENV["TMP"])  && @is_writable($_ENV["TMP"]))  define('SYSLOG_FILE',$_ENV["TMP"].'/dolibarr_install.log');
-	else if (! empty($_ENV["TEMP"]) && @is_writable($_ENV["TEMP"])) define('SYSLOG_FILE',$_ENV["TEMP"].'/dolibarr_install.log');
-	else if (@is_writable('../../../../') && @file_exists('../../../../startdoliwamp.bat')) define('SYSLOG_FILE','../../../../dolibarr_install.log');	// For DoliWamp
-	else if (@is_writable('../../')) define('SYSLOG_FILE','../../dolibarr_install.log');				// For others
-	//print 'SYSLOG_FILE='.SYSLOG_FILE;exit;
-}
-if (! defined('SYSLOG_FILE_NO_ERROR')) define('SYSLOG_FILE_NO_ERROR',1);
-// We init log handler for install
-$handlers = array('mod_syslog_file');
-foreach ($handlers as $handler)
-{
-	$file = DOL_DOCUMENT_ROOT.'/core/modules/syslog/'.$handler.'.php';
-	if (!file_exists($file))
-	{
-		throw new Exception('Missing log handler file '.$handler.'.php');
-	}
-
-	require_once $file;
-	$loghandlerinstance = new $handler();
-	if (!$loghandlerinstance instanceof LogHandlerInterface)
-	{
-		throw new Exception('Log handler does not extend LogHandlerInterface');
-	}
-
-	if (empty($conf->loghandlers[$handler])) $conf->loghandlers[$handler]=$loghandlerinstance;
-}
->>>>>>> a8ccc0ab
 
 // Removed magic_quotes
 if (function_exists('get_magic_quotes_gpc'))	// magic_quotes_* removed in PHP 5.4
@@ -348,30 +314,25 @@
         //print 'SYSLOG_FILE='.SYSLOG_FILE;exit;
     }
     if (! defined('SYSLOG_FILE_NO_ERROR')) define('SYSLOG_FILE_NO_ERROR',1);
-    // We init log handler for install
-    $handlers = array('mod_syslog_file');
-    foreach ($handlers as $handler)
-    {
-    	$file = DOL_DOCUMENT_ROOT.'/core/modules/syslog/'.$handler.'.php';
-    	if (!file_exists($file))
-    	{
-    		throw new Exception('Missing log handler file '.$handler.'.php');
-    	}
-    
-    	require_once $file;
-    	$loghandlerinstance = new $handler();
-    	if (!$loghandlerinstance instanceof LogHandlerInterface)
-    	{
-    		throw new Exception('Log handler does not extend LogHandlerInterface');
-    	}
-<<<<<<< HEAD
-
+    // We init log handler for install
+    $handlers = array('mod_syslog_file');
+    foreach ($handlers as $handler)
+    {
+    	$file = DOL_DOCUMENT_ROOT.'/core/modules/syslog/'.$handler.'.php';
+    	if (!file_exists($file))
+    	{
+    		throw new Exception('Missing log handler file '.$handler.'.php');
+    	}
+    
+    	require_once $file;
+    	$loghandlerinstance = new $handler();
+    	if (!$loghandlerinstance instanceof LogHandlerInterface)
+    	{
+    		throw new Exception('Log handler does not extend LogHandlerInterface');
+    	}
+
 		if (empty($conf->loghandlers[$handler])) $conf->loghandlers[$handler]=$loghandlerinstance;
-=======
-    
-    	if (empty($conf->loghandlers[$handler])) $conf->loghandlers[$handler]=$loghandlerinstance;
->>>>>>> a8ccc0ab
-    }
+    }
     
     return 1;
 }
