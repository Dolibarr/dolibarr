<?php
/* Copyright (C) 2004       Rodolphe Quiedeville    <rodolphe@quiedeville.org>
 * Copyright (C) 2004       Benoit Mortier          <benoit.mortier@opensides.be>
 * Copyright (C) 2004       Sebastien DiCintio      <sdicintio@ressource-toi.org>
 * Copyright (C) 2007-2012  Laurent Destailleur     <eldy@users.sourceforge.net>
 * Copyright (C) 2012       Marcos García           <marcosgdf@gmail.com>
 * Copyright (C) 2016       Raphaël Doursenaud      <rdoursenaud@gpcsolutions.fr>
 *
 * This program is free software; you can redistribute it and/or modify
 * it under the terms of the GNU General Public License as published by
 * the Free Software Foundation; either version 3 of the License, or
 * (at your option) any later version.
 *
 * This program is distributed in the hope that it will be useful,
 * but WITHOUT ANY WARRANTY; without even the implied warranty of
 * MERCHANTABILITY or FITNESS FOR A PARTICULAR PURPOSE.  See the
 * GNU General Public License for more details.
 *
 * You should have received a copy of the GNU General Public License
 * along with this program. If not, see <http://www.gnu.org/licenses/>.
 */

/**
 * 	\file       htdocs/install/inc.php
 * 	\ingroup	core
 *	\brief      File that define environment for support pages
 */

// Just to define version DOL_VERSION
if (! defined('DOL_INC_FOR_VERSION_ERROR')) define('DOL_INC_FOR_VERSION_ERROR', '1');
require_once '../filefunc.inc.php';



// Define DOL_DOCUMENT_ROOT and ADODB_PATH used for install/upgrade process
if (! defined('DOL_DOCUMENT_ROOT'))	    define('DOL_DOCUMENT_ROOT', '..');
if (! defined('ADODB_PATH'))
{
    $foundpath=DOL_DOCUMENT_ROOT .'/includes/adodbtime/';
    if (! is_dir($foundpath)) $foundpath='/usr/share/php/adodb/';
    define('ADODB_PATH', $foundpath);
}

require_once DOL_DOCUMENT_ROOT.'/core/class/translate.class.php';
require_once DOL_DOCUMENT_ROOT.'/core/lib/functions.lib.php';
require_once DOL_DOCUMENT_ROOT.'/core/lib/admin.lib.php';
require_once DOL_DOCUMENT_ROOT.'/core/lib/files.lib.php';
require_once ADODB_PATH.'adodb-time.inc.php';

// Avoid warnings with strict mode E_STRICT
$conf = new stdClass(); // instantiate $conf explicitely
$conf->global	= new stdClass();
$conf->file		= new stdClass();
$conf->db		= new stdClass();
$conf->syslog	= new stdClass();

// Force $_REQUEST["logtohtml"]
$_REQUEST["logtohtml"]=1;

// Correction PHP_SELF (ex pour apache via caudium) car PHP_SELF doit valoir URL relative
// et non path absolu.
if (isset($_SERVER["DOCUMENT_URI"]) && $_SERVER["DOCUMENT_URI"])
{
    $_SERVER["PHP_SELF"]=$_SERVER["DOCUMENT_URI"];
}


$includeconferror='';


// Define vars
$conffiletoshowshort = "conf.php";
// Define localization of conf file
$conffile = "../conf/conf.php";
$conffiletoshow = "htdocs/conf/conf.php";
// For debian/redhat like systems
//$conffile = "/etc/dolibarr/conf.php";
//$conffiletoshow = "/etc/dolibarr/conf.php";


// Load conf file if it is already defined
if (! defined('DONOTLOADCONF') && file_exists($conffile) && filesize($conffile) > 8) // Test on filesize is to ensure that conf file is more that an empty template with just <?php in first line
{
    $result=include_once $conffile;	// Load conf file
    if ($result)
    {
		if (empty($dolibarr_main_db_type)) $dolibarr_main_db_type='mysqli';	// For backward compatibility

        //Mysql driver support has been removed in favor of mysqli
        if ($dolibarr_main_db_type == 'mysql') {
            $dolibarr_main_db_type = 'mysqli';
        }

		if (empty($dolibarr_main_db_port) && ($dolibarr_main_db_type=='mysqli')) $dolibarr_main_db_port='3306'; // For backward compatibility

		// Clean parameters
		$dolibarr_main_data_root        =isset($dolibarr_main_data_root)?trim($dolibarr_main_data_root):DOL_DOCUMENT_ROOT . '/../documents';
    	$dolibarr_main_url_root         =isset($dolibarr_main_url_root)?trim($dolibarr_main_url_root):'';
    	$dolibarr_main_url_root_alt     =isset($dolibarr_main_url_root_alt)?trim($dolibarr_main_url_root_alt):'';
    	$dolibarr_main_document_root    =isset($dolibarr_main_document_root)?trim($dolibarr_main_document_root):'';
    	$dolibarr_main_document_root_alt=isset($dolibarr_main_document_root_alt)?trim($dolibarr_main_document_root_alt):'';

        // Remove last / or \ on directories or url value
        if (! empty($dolibarr_main_document_root)		&& ! preg_match('/^[\\/]+$/', $dolibarr_main_document_root))		$dolibarr_main_document_root=preg_replace('/[\\/]+$/', '', $dolibarr_main_document_root);
        if (! empty($dolibarr_main_url_root)			&& ! preg_match('/^[\\/]+$/', $dolibarr_main_url_root))			$dolibarr_main_url_root=preg_replace('/[\\/]+$/', '', $dolibarr_main_url_root);
        if (! empty($dolibarr_main_data_root)			&& ! preg_match('/^[\\/]+$/', $dolibarr_main_data_root))			$dolibarr_main_data_root=preg_replace('/[\\/]+$/', '', $dolibarr_main_data_root);
        if (! empty($dolibarr_main_document_root_alt)	&& ! preg_match('/^[\\/]+$/', $dolibarr_main_document_root_alt))	$dolibarr_main_document_root_alt=preg_replace('/[\\/]+$/', '', $dolibarr_main_document_root_alt);
        if (! empty($dolibarr_main_url_root_alt)		&& ! preg_match('/^[\\/]+$/', $dolibarr_main_url_root_alt))		$dolibarr_main_url_root_alt=preg_replace('/[\\/]+$/', '', $dolibarr_main_url_root_alt);

        // Create conf object
        if (! empty($dolibarr_main_document_root))
        {
            $result=conf($dolibarr_main_document_root);
        }
        // Load database driver
        if ($result)
        {
            if (! empty($dolibarr_main_document_root) && ! empty($dolibarr_main_db_type))
            {
                $result=include_once $dolibarr_main_document_root . "/core/db/".$dolibarr_main_db_type.'.class.php';
                if (! $result)
                {
                    $includeconferror='ErrorBadValueForDolibarrMainDBType';
                }
            }
        }
        else
        {
            $includeconferror='ErrorBadValueForDolibarrMainDocumentRoot';
        }
    }
    else
    {
        $includeconferror='ErrorBadFormatForConfFile';
    }
}
$conf->global->MAIN_ENABLE_LOG_TO_HTML = 1;

// Define prefix
if (! isset($dolibarr_main_db_prefix) || ! $dolibarr_main_db_prefix) $dolibarr_main_db_prefix='llx_';
define('MAIN_DB_PREFIX', (isset($dolibarr_main_db_prefix)?$dolibarr_main_db_prefix:''));

define('DOL_CLASS_PATH', 'class/');                             // Filsystem path to class dir
define('DOL_DATA_ROOT', (isset($dolibarr_main_data_root)?$dolibarr_main_data_root:DOL_DOCUMENT_ROOT . '/../documents'));
define('DOL_MAIN_URL_ROOT', (isset($dolibarr_main_url_root)?$dolibarr_main_url_root:''));           // URL relative root
$uri=preg_replace('/^http(s?):\/\//i', '', constant('DOL_MAIN_URL_ROOT'));  // $uri contains url without http*
$suburi = strstr($uri, '/');       // $suburi contains url without domain
if ($suburi == '/') $suburi = '';   // If $suburi is /, it is now ''
define('DOL_URL_ROOT', $suburi);    // URL relative root ('', '/dolibarr', ...)


if (empty($conf->file->character_set_client))      	$conf->file->character_set_client="utf-8";
if (empty($conf->db->character_set))  				$conf->db->character_set='utf8';
if (empty($conf->db->dolibarr_main_db_collation))  	$conf->db->dolibarr_main_db_collation='utf8_unicode_ci';
if (empty($conf->db->dolibarr_main_db_encryption)) 	$conf->db->dolibarr_main_db_encryption=0;
if (empty($conf->db->dolibarr_main_db_cryptkey))   	$conf->db->dolibarr_main_db_cryptkey='';
if (empty($conf->db->user)) $conf->db->user='';

// Define array of document root directories
$conf->file->dol_document_root=array(DOL_DOCUMENT_ROOT);
if (! empty($dolibarr_main_document_root_alt))
{
    // dolibarr_main_document_root_alt contains several directories
    $values=preg_split('/[;,]/', $dolibarr_main_document_root_alt);
    foreach($values as $value)
    {
        $conf->file->dol_document_root[]=$value;
    }
}


// Security check (old method, when directory is renamed /install.lock)
if (preg_match('/install\.lock/i', $_SERVER["SCRIPT_FILENAME"]))
{
	if (! is_object($langs))
	{
		$langs = new Translate('..', $conf);
		$langs->setDefaultLang('auto');
	}
	$langs->load("install");
	print $langs->trans("YouTryInstallDisabledByDirLock");
    if (! empty($dolibarr_main_url_root))
    {
        print 'Click on following link, <a href="'.$dolibarr_main_url_root .'/admin/index.php?mainmenu=home&leftmenu=setup'.(isset($_POST["login"])?'&username='.urlencode($_POST["login"]):'').'">';
        print $langs->trans("ClickHereToGoToApp");
        print '</a>';
    }
    exit;
}

$lockfile = DOL_DATA_ROOT . '/install.lock';
if (constant('DOL_DATA_ROOT') === null) {
	// We don't have a configuration file yet
	// Try to detect any lockfile in the default documents path
	$lockfile = '../../documents/install.lock';
}
if (@file_exists($lockfile))
{
	if (! isset($langs) || ! is_object($langs))
	{
		$langs = new Translate('..', $conf);
		$langs->setDefaultLang('auto');
	}
	$langs->load("install");
	print $langs->trans("YouTryInstallDisabledByFileLock");
    if (! empty($dolibarr_main_url_root))
    {
        print $langs->trans("ClickOnLinkOrRemoveManualy").'<br>';
        print '<a href="'.$dolibarr_main_url_root .'/admin/index.php?mainmenu=home&leftmenu=setup'.(isset($_POST["login"])?'&username='.urlencode($_POST["login"]):'').'">';
        print $langs->trans("ClickHereToGoToApp");
        print '</a>';
    }
    else
    {
        print 'If you always reach this page, you must remove install.lock file manually.<br>';
    }
    exit;
}


// Force usage of log file for install and upgrades
$conf->syslog->enabled=1;
$conf->global->SYSLOG_LEVEL=constant('LOG_DEBUG');
if (! defined('SYSLOG_HANDLERS')) define('SYSLOG_HANDLERS', '["mod_syslog_file"]');
if (! defined('SYSLOG_FILE'))	// To avoid warning on systems with constant already defined
{
<<<<<<< HEAD
	if (@is_writable('/tmp')) define('SYSLOG_FILE', '/tmp/dolibarr_install.log');
	else if (! empty($_ENV["TMP"])  && @is_writable($_ENV["TMP"]))  define('SYSLOG_FILE', $_ENV["TMP"].'/dolibarr_install.log');
	else if (! empty($_ENV["TEMP"]) && @is_writable($_ENV["TEMP"])) define('SYSLOG_FILE', $_ENV["TEMP"].'/dolibarr_install.log');
	else if (@is_writable('../../../../') && @file_exists('../../../../startdoliwamp.bat')) define('SYSLOG_FILE', '../../../../dolibarr_install.log');	// For DoliWamp
	else if (@is_writable('../../')) define('SYSLOG_FILE', '../../dolibarr_install.log');				// For others
=======
	if (@is_writable('/tmp')) define('SYSLOG_FILE','/tmp/dolibarr_install.log');
	elseif (! empty($_ENV["TMP"])  && @is_writable($_ENV["TMP"]))  define('SYSLOG_FILE',$_ENV["TMP"].'/dolibarr_install.log');
	elseif (! empty($_ENV["TEMP"]) && @is_writable($_ENV["TEMP"])) define('SYSLOG_FILE',$_ENV["TEMP"].'/dolibarr_install.log');
	elseif (@is_writable('../../../../') && @file_exists('../../../../startdoliwamp.bat')) define('SYSLOG_FILE','../../../../dolibarr_install.log');	// For DoliWamp
	elseif (@is_writable('../../')) define('SYSLOG_FILE','../../dolibarr_install.log');				// For others
>>>>>>> ecc30b8f
	//print 'SYSLOG_FILE='.SYSLOG_FILE;exit;
}
if (defined('SYSLOG_FILE')) $conf->global->SYSLOG_FILE=constant('SYSLOG_FILE');
if (! defined('SYSLOG_FILE_NO_ERROR')) define('SYSLOG_FILE_NO_ERROR', 1);
// We init log handler for install
$handlers = array('mod_syslog_file');
foreach ($handlers as $handler)
{
	$file = DOL_DOCUMENT_ROOT.'/core/modules/syslog/'.$handler.'.php';
	if (!file_exists($file))
	{
		throw new Exception('Missing log handler file '.$handler.'.php');
	}

	require_once $file;
	$loghandlerinstance = new $handler();
	if (!$loghandlerinstance instanceof LogHandlerInterface)
	{
		throw new Exception('Log handler does not extend LogHandlerInterface');
	}

	if (empty($conf->loghandlers[$handler])) $conf->loghandlers[$handler]=$loghandlerinstance;
}

// Removed magic_quotes
if (function_exists('get_magic_quotes_gpc'))	// magic_quotes_* removed in PHP 5.4
{
    if (get_magic_quotes_gpc())
    {
        // Forcing parameter setting magic_quotes_gpc and cleaning parameters
        // (Otherwise he would have for each position, condition
        // Reading stripslashes variable according to state get_magic_quotes_gpc).
        // Off mode (recommended, you just do $db->escape when an insert / update.
        function stripslashes_deep($value)
        {
            return (is_array($value) ? array_map('stripslashes_deep', $value) : stripslashes($value));
        }
        $_GET     = array_map('stripslashes_deep', $_GET);
        $_POST    = array_map('stripslashes_deep', $_POST);
        $_COOKIE  = array_map('stripslashes_deep', $_COOKIE);
        $_REQUEST = array_map('stripslashes_deep', $_REQUEST);
        @set_magic_quotes_runtime(0);
    }
}

// Defini objet langs
$langs = new Translate('..', $conf);
if (GETPOST('lang', 'aZ09')) $langs->setDefaultLang(GETPOST('lang', 'aZ09'));
else $langs->setDefaultLang('auto');

$bc[false]=' class="bg1"';
$bc[true]=' class="bg2"';


/**
 * Load conf file (file must exists)
 *
 * @param	string		$dolibarr_main_document_root		Root directory of Dolibarr bin files
 * @return	int												<0 if KO, >0 if OK
 */
function conf($dolibarr_main_document_root)
{
    global $conf;
    global $dolibarr_main_db_type;
    global $dolibarr_main_db_host;
    global $dolibarr_main_db_port;
    global $dolibarr_main_db_name;
    global $dolibarr_main_db_user;
    global $dolibarr_main_db_pass;
    global $character_set_client;

    $return=include_once $dolibarr_main_document_root.'/core/class/conf.class.php';
    if (! $return) return -1;

    $conf=new Conf();
    $conf->db->type = trim($dolibarr_main_db_type);
    $conf->db->host = trim($dolibarr_main_db_host);
    $conf->db->port = trim($dolibarr_main_db_port);
    $conf->db->name = trim($dolibarr_main_db_name);
    $conf->db->user = trim($dolibarr_main_db_user);
    $conf->db->pass = trim($dolibarr_main_db_pass);

    // Mysql driver support has been removed in favor of mysqli
    if ($conf->db->type == 'mysql') $conf->db->type = 'mysqli';
    if (empty($character_set_client)) $character_set_client="UTF-8";
    $conf->file->character_set_client=strtoupper($character_set_client);
    if (empty($dolibarr_main_db_character_set)) $dolibarr_main_db_character_set=($conf->db->type=='mysqli'?'utf8':'');
    $conf->db->character_set=$dolibarr_main_db_character_set;
    if (empty($dolibarr_main_db_collation)) $dolibarr_main_db_collation=($conf->db->type=='mysqli'?'utf8_unicode_ci':'');
    $conf->db->dolibarr_main_db_collation=$dolibarr_main_db_collation;
    if (empty($dolibarr_main_db_encryption)) $dolibarr_main_db_encryption=0;
    $conf->db->dolibarr_main_db_encryption = $dolibarr_main_db_encryption;
    if (empty($dolibarr_main_db_cryptkey)) $dolibarr_main_db_cryptkey='';
    $conf->db->dolibarr_main_db_cryptkey = $dolibarr_main_db_cryptkey;

    // Force usage of log file for install and upgrades
    $conf->syslog->enabled=1;
    $conf->global->SYSLOG_LEVEL=constant('LOG_DEBUG');
    if (! defined('SYSLOG_HANDLERS')) define('SYSLOG_HANDLERS', '["mod_syslog_file"]');
    if (! defined('SYSLOG_FILE'))	// To avoid warning on systems with constant already defined
    {
<<<<<<< HEAD
        if (@is_writable('/tmp')) define('SYSLOG_FILE', '/tmp/dolibarr_install.log');
        else if (! empty($_ENV["TMP"])  && @is_writable($_ENV["TMP"]))  define('SYSLOG_FILE', $_ENV["TMP"].'/dolibarr_install.log');
        else if (! empty($_ENV["TEMP"]) && @is_writable($_ENV["TEMP"])) define('SYSLOG_FILE', $_ENV["TEMP"].'/dolibarr_install.log');
        else if (@is_writable('../../../../') && @file_exists('../../../../startdoliwamp.bat')) define('SYSLOG_FILE', '../../../../dolibarr_install.log');	// For DoliWamp
        else if (@is_writable('../../')) define('SYSLOG_FILE', '../../dolibarr_install.log');				// For others
=======
        if (@is_writable('/tmp')) define('SYSLOG_FILE','/tmp/dolibarr_install.log');
        elseif (! empty($_ENV["TMP"])  && @is_writable($_ENV["TMP"]))  define('SYSLOG_FILE',$_ENV["TMP"].'/dolibarr_install.log');
        elseif (! empty($_ENV["TEMP"]) && @is_writable($_ENV["TEMP"])) define('SYSLOG_FILE',$_ENV["TEMP"].'/dolibarr_install.log');
        elseif (@is_writable('../../../../') && @file_exists('../../../../startdoliwamp.bat')) define('SYSLOG_FILE','../../../../dolibarr_install.log');	// For DoliWamp
        elseif (@is_writable('../../')) define('SYSLOG_FILE','../../dolibarr_install.log');				// For others
>>>>>>> ecc30b8f
        //print 'SYSLOG_FILE='.SYSLOG_FILE;exit;
    }
    if (defined('SYSLOG_FILE')) $conf->global->SYSLOG_FILE=constant('SYSLOG_FILE');
    if (! defined('SYSLOG_FILE_NO_ERROR')) define('SYSLOG_FILE_NO_ERROR', 1);
    // We init log handler for install
    $handlers = array('mod_syslog_file');
    foreach ($handlers as $handler)
    {
    	$file = DOL_DOCUMENT_ROOT.'/core/modules/syslog/'.$handler.'.php';
    	if (!file_exists($file))
    	{
    		throw new Exception('Missing log handler file '.$handler.'.php');
    	}

    	require_once $file;
    	$loghandlerinstance = new $handler();
    	if (!$loghandlerinstance instanceof LogHandlerInterface)
    	{
    		throw new Exception('Log handler does not extend LogHandlerInterface');
    	}

		if (empty($conf->loghandlers[$handler])) $conf->loghandlers[$handler]=$loghandlerinstance;
    }

    return 1;
}


/**
 * Show HTML header of install pages
 *
 * @param	string		$subtitle			Title
 * @param 	string		$next				Next
 * @param 	string		$action    			Action code ('set' or 'upgrade')
 * @param 	string		$param				Param
 * @param	string		$forcejqueryurl		Set jquery relative URL (must end with / if defined)
 * @param   string      $csstable           Css for table
 * @return	void
 */
function pHeader($subtitle, $next, $action = 'set', $param = '', $forcejqueryurl = '', $csstable = 'main-inside')
{
    global $conf;
    global $langs;
    $langs->load("main");
    $langs->load("admin");
	$langs->load("install");

    $jquerytheme='base';

    if ($forcejqueryurl)
    {
        $jQueryCustomPath = $forcejqueryurl;
        $jQueryUiCustomPath = $forcejqueryurl;
    }
    else
    {
        $jQueryCustomPath = (defined('JS_JQUERY') && constant('JS_JQUERY')) ? JS_JQUERY : false;
        $jQueryUiCustomPath = (defined('JS_JQUERY_UI') && constant('JS_JQUERY_UI')) ? JS_JQUERY_UI : false;
    }

    // We force the content charset
    header("Content-type: text/html; charset=".$conf->file->character_set_client);
    header("X-Content-Type-Options: nosniff");

    print '<!DOCTYPE HTML>'."\n";
    print '<html>'."\n";
    print '<head>'."\n";
    print '<meta charset="'.$conf->file->character_set_client.'">'."\n";
    print '<meta name="viewport" content="width=device-width, initial-scale=1.0">'."\n";
    print '<meta name="generator" content="Dolibarr installer">'."\n";
    print '<link rel="stylesheet" type="text/css" href="default.css">'."\n";

    print '<!-- Includes CSS for JQuery -->'."\n";
    if ($jQueryUiCustomPath) print '<link rel="stylesheet" type="text/css" href="'.$jQueryUiCustomPath.'css/'.$jquerytheme.'/jquery-ui.min.css" />'."\n";  // JQuery
    else print '<link rel="stylesheet" type="text/css" href="../includes/jquery/css/'.$jquerytheme.'/jquery-ui.min.css" />'."\n";    // JQuery

    print '<!-- Includes JS for JQuery -->'."\n";
    if ($jQueryCustomPath) print '<script type="text/javascript" src="'.$jQueryCustomPath.'jquery.min.js"></script>'."\n";
    else print '<script type="text/javascript" src="../includes/jquery/js/jquery.min.js"></script>'."\n";
    if ($jQueryUiCustomPath) print '<script type="text/javascript" src="'.$jQueryUiCustomPath.'jquery-ui.min.js"></script>'."\n";
    else print '<script type="text/javascript" src="../includes/jquery/js/jquery-ui.min.js"></script>'."\n";

    print '<title>'.$langs->trans("DolibarrSetup").'</title>'."\n";
    print '</head>'."\n";

    print '<body>'."\n";

    print '<div class="divlogoinstall" style="text-align:center">';
    print '<img class="imglogoinstall" src="../theme/dolibarr_logo.png" alt="Dolibarr logo"><br>';
    print DOL_VERSION;
    print '</div><br>';

    print '<span class="titre">'.$langs->trans("DolibarrSetup");
    if ($subtitle) {
        print ' - '.$subtitle;
    }
    print '</span>'."\n";

    print '<form name="forminstall" style="width: 100%" action="'.$next.'.php'.($param?'?'.$param:'').'" method="POST">'."\n";
    print '<input type="hidden" name="testpost" value="ok">'."\n";
    print '<input type="hidden" name="action" value="'.$action.'">'."\n";

    print '<table class="main" width="100%"><tr><td>'."\n";

    print '<table class="'.$csstable.'" width="100%"><tr><td>'."\n";
}

/**
 * Print HTML footer of install pages
 *
 * @param 	integer	$nonext				1=No button "Next step", 2=Show button but disabled with a link to enable
 * @param	string	$setuplang			Language code
 * @param	string	$jscheckfunction	Add a javascript check function
 * @param	integer	$withpleasewait		Add also please wait tags
 * @return	void
 */
function pFooter($nonext = 0, $setuplang = '', $jscheckfunction = '', $withpleasewait = 0)
{
    global $conf,$langs;

    $langs->load("main");
    $langs->load("other");
    $langs->load("admin");

    print '</td></tr></table>'."\n";
    print '</td></tr></table>'."\n";

    if (! $nonext || ($nonext == '2'))
    {
        print '<div class="nextbutton" id="nextbutton">';
        if ($nonext == '2')
		{
			print $langs->trans("ErrorFoundDuringMigration", isset($_SERVER["REQUEST_URI"])?$_SERVER["REQUEST_URI"].'&ignoreerrors=1':'').'<br><br>';
		}

        print '<input type="submit" '.($nonext == '2' ? 'disabled="disabled" ':'').'value="'.$langs->trans("NextStep").' ->"';
        if ($jscheckfunction) print ' onClick="return '.$jscheckfunction.'();"';
        print '></div>';
        if ($withpleasewait) print '<div style="visibility: hidden;" class="pleasewait" id="pleasewait"><br>'.$langs->trans("NextStepMightLastALongTime").'<br><br><div class="blinkwait">'.$langs->trans("PleaseBePatient").'</div></div>';
    }
    if ($setuplang)
    {
        print '<input type="hidden" name="selectlang" value="'.$setuplang.'">';
    }

    print '</form>'."\n";

    // If there is some logs in buffer to show
    if (isset($conf->logbuffer) && count($conf->logbuffer))
    {
        print "\n";
        print "<!-- Start of log output\n";
        //print '<div class="hidden">'."\n";
        foreach($conf->logbuffer as $logline)
        {
            print $logline."<br>\n";
        }
        //print '</div>'."\n";
        print "End of log output -->\n";
        print "\n";
    }

    print '</body>'."\n";
    print '</html>'."\n";
}

/**
 * Log function for install pages
 *
 * @param	string	$message	Message
 * @param 	int		$level		Level of log
 * @return	void
 */
function dolibarr_install_syslog($message, $level = LOG_DEBUG)
{
    if (! defined('LOG_DEBUG')) define('LOG_DEBUG', 6);
    dol_syslog($message, $level);
}

/**
 * Automatically detect Dolibarr's main document root
 *
 * @return string
 */
function detect_dolibarr_main_document_root()
{
	// If PHP is in CGI mode, SCRIPT_FILENAME is PHP's path.
	// Since that's not what we want, we suggest $_SERVER["DOCUMENT_ROOT"]
	if ($_SERVER["SCRIPT_FILENAME"] == 'php' || preg_match('/[\\/]php$/i', $_SERVER["SCRIPT_FILENAME"]) || preg_match('/php\.exe$/i', $_SERVER["SCRIPT_FILENAME"]))
	{
		$dolibarr_main_document_root = $_SERVER["DOCUMENT_ROOT"];

		if (!preg_match('/[\\/]dolibarr[\\/]htdocs$/i', $dolibarr_main_document_root)) {
			$dolibarr_main_document_root .= "/dolibarr/htdocs";
		}
	} else {
		// We assume /install to be under /htdocs, so we get the parent directory of the current directory
		$dolibarr_main_document_root = dirname(dirname($_SERVER["SCRIPT_FILENAME"]));
	}

	return $dolibarr_main_document_root;
}

/**
 * Automatically detect Dolibarr's main data root
 *
 * @param string $dolibarr_main_document_root Current main document root
 * @return string
 */
function detect_dolibarr_main_data_root($dolibarr_main_document_root)
{
	$dolibarr_main_data_root = preg_replace("/\/htdocs$/", "", $dolibarr_main_document_root);
	$dolibarr_main_data_root .= "/documents";
	return $dolibarr_main_data_root;
}

/**
 * Automatically detect Dolibarr's main URL root
 *
 * @return string
 */
function detect_dolibarr_main_url_root()
{
	// If defined (Ie: Apache with Linux)
	if (isset($_SERVER["SCRIPT_URI"])) {
		$dolibarr_main_url_root = $_SERVER["SCRIPT_URI"];
	} // If defined (Ie: Apache with Caudium)
	elseif (isset($_SERVER["SERVER_URL"]) && isset($_SERVER["DOCUMENT_URI"])) {
		$dolibarr_main_url_root = $_SERVER["SERVER_URL"] . $_SERVER["DOCUMENT_URI"];
	} // If SCRIPT_URI, SERVER_URL, DOCUMENT_URI not defined (Ie: Apache 2.0.44 for Windows)
	else {
        $proto = ( (!empty($_SERVER["HTTPS"]) && $_SERVER["HTTPS"] == 'on') || $_SERVER['SERVER_PORT'] == 443) ? 'https' : 'http';
		if (!empty($_SERVER["HTTP_HOST"])) {
			$serverport = $_SERVER["HTTP_HOST"];
		} else {
			$serverport = $_SERVER["SERVER_NAME"];
		}
		$dolibarr_main_url_root = $proto . "://" . $serverport . $_SERVER["SCRIPT_NAME"];
	}
	// Clean proposed URL
	// We assume /install to be under /htdocs, so we get the parent path of the current URL
	$dolibarr_main_url_root = dirname(dirname($dolibarr_main_url_root));

	return $dolibarr_main_url_root;
}

/**
 * Replaces automatic database login by actual value
 *
 * @param string $force_install_databaserootlogin Login
 * @return string
 */
function parse_database_login($force_install_databaserootlogin)
{
	return preg_replace('/__SUPERUSERLOGIN__/', 'root', $force_install_databaserootlogin);
}

/**
 * Replaces automatic database password by actual value
 *
 * @param string $force_install_databaserootpass Password
 * @return string
 */
function parse_database_pass($force_install_databaserootpass)
{
	return preg_replace('/__SUPERUSERPASSWORD__/', '', $force_install_databaserootpass);
}<|MERGE_RESOLUTION|>--- conflicted
+++ resolved
@@ -224,19 +224,11 @@
 if (! defined('SYSLOG_HANDLERS')) define('SYSLOG_HANDLERS', '["mod_syslog_file"]');
 if (! defined('SYSLOG_FILE'))	// To avoid warning on systems with constant already defined
 {
-<<<<<<< HEAD
 	if (@is_writable('/tmp')) define('SYSLOG_FILE', '/tmp/dolibarr_install.log');
-	else if (! empty($_ENV["TMP"])  && @is_writable($_ENV["TMP"]))  define('SYSLOG_FILE', $_ENV["TMP"].'/dolibarr_install.log');
-	else if (! empty($_ENV["TEMP"]) && @is_writable($_ENV["TEMP"])) define('SYSLOG_FILE', $_ENV["TEMP"].'/dolibarr_install.log');
-	else if (@is_writable('../../../../') && @file_exists('../../../../startdoliwamp.bat')) define('SYSLOG_FILE', '../../../../dolibarr_install.log');	// For DoliWamp
-	else if (@is_writable('../../')) define('SYSLOG_FILE', '../../dolibarr_install.log');				// For others
-=======
-	if (@is_writable('/tmp')) define('SYSLOG_FILE','/tmp/dolibarr_install.log');
-	elseif (! empty($_ENV["TMP"])  && @is_writable($_ENV["TMP"]))  define('SYSLOG_FILE',$_ENV["TMP"].'/dolibarr_install.log');
-	elseif (! empty($_ENV["TEMP"]) && @is_writable($_ENV["TEMP"])) define('SYSLOG_FILE',$_ENV["TEMP"].'/dolibarr_install.log');
-	elseif (@is_writable('../../../../') && @file_exists('../../../../startdoliwamp.bat')) define('SYSLOG_FILE','../../../../dolibarr_install.log');	// For DoliWamp
-	elseif (@is_writable('../../')) define('SYSLOG_FILE','../../dolibarr_install.log');				// For others
->>>>>>> ecc30b8f
+	elseif (! empty($_ENV["TMP"])  && @is_writable($_ENV["TMP"])) define('SYSLOG_FILE', $_ENV["TMP"].'/dolibarr_install.log');
+	elseif (! empty($_ENV["TEMP"]) && @is_writable($_ENV["TEMP"])) define('SYSLOG_FILE', $_ENV["TEMP"].'/dolibarr_install.log');
+	elseif (@is_writable('../../../../') && @file_exists('../../../../startdoliwamp.bat')) define('SYSLOG_FILE', '../../../../dolibarr_install.log');	// For DoliWamp
+	elseif (@is_writable('../../')) define('SYSLOG_FILE', '../../dolibarr_install.log');				// For others
 	//print 'SYSLOG_FILE='.SYSLOG_FILE;exit;
 }
 if (defined('SYSLOG_FILE')) $conf->global->SYSLOG_FILE=constant('SYSLOG_FILE');
@@ -338,19 +330,11 @@
     if (! defined('SYSLOG_HANDLERS')) define('SYSLOG_HANDLERS', '["mod_syslog_file"]');
     if (! defined('SYSLOG_FILE'))	// To avoid warning on systems with constant already defined
     {
-<<<<<<< HEAD
         if (@is_writable('/tmp')) define('SYSLOG_FILE', '/tmp/dolibarr_install.log');
-        else if (! empty($_ENV["TMP"])  && @is_writable($_ENV["TMP"]))  define('SYSLOG_FILE', $_ENV["TMP"].'/dolibarr_install.log');
-        else if (! empty($_ENV["TEMP"]) && @is_writable($_ENV["TEMP"])) define('SYSLOG_FILE', $_ENV["TEMP"].'/dolibarr_install.log');
-        else if (@is_writable('../../../../') && @file_exists('../../../../startdoliwamp.bat')) define('SYSLOG_FILE', '../../../../dolibarr_install.log');	// For DoliWamp
-        else if (@is_writable('../../')) define('SYSLOG_FILE', '../../dolibarr_install.log');				// For others
-=======
-        if (@is_writable('/tmp')) define('SYSLOG_FILE','/tmp/dolibarr_install.log');
-        elseif (! empty($_ENV["TMP"])  && @is_writable($_ENV["TMP"]))  define('SYSLOG_FILE',$_ENV["TMP"].'/dolibarr_install.log');
-        elseif (! empty($_ENV["TEMP"]) && @is_writable($_ENV["TEMP"])) define('SYSLOG_FILE',$_ENV["TEMP"].'/dolibarr_install.log');
-        elseif (@is_writable('../../../../') && @file_exists('../../../../startdoliwamp.bat')) define('SYSLOG_FILE','../../../../dolibarr_install.log');	// For DoliWamp
-        elseif (@is_writable('../../')) define('SYSLOG_FILE','../../dolibarr_install.log');				// For others
->>>>>>> ecc30b8f
+        elseif (! empty($_ENV["TMP"])  && @is_writable($_ENV["TMP"]))  define('SYSLOG_FILE', $_ENV["TMP"].'/dolibarr_install.log');
+        elseif (! empty($_ENV["TEMP"]) && @is_writable($_ENV["TEMP"])) define('SYSLOG_FILE', $_ENV["TEMP"].'/dolibarr_install.log');
+        elseif (@is_writable('../../../../') && @file_exists('../../../../startdoliwamp.bat')) define('SYSLOG_FILE', '../../../../dolibarr_install.log');	// For DoliWamp
+        elseif (@is_writable('../../')) define('SYSLOG_FILE', '../../dolibarr_install.log');				// For others
         //print 'SYSLOG_FILE='.SYSLOG_FILE;exit;
     }
     if (defined('SYSLOG_FILE')) $conf->global->SYSLOG_FILE=constant('SYSLOG_FILE');
