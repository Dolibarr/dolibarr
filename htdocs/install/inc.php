<?php
/* Copyright (C) 2004       Rodolphe Quiedeville    <rodolphe@quiedeville.org>
 * Copyright (C) 2004       Benoit Mortier          <benoit.mortier@opensides.be>
 * Copyright (C) 2004       Sebastien DiCintio      <sdicintio@ressource-toi.org>
 * Copyright (C) 2007-2012  Laurent Destailleur     <eldy@users.sourceforge.net>
 * Copyright (C) 2012       Marcos García           <marcosgdf@gmail.com>
 * Copyright (C) 2016       Raphaël Doursenaud      <rdoursenaud@gpcsolutions.fr>
 *
 * This program is free software; you can redistribute it and/or modify
 * it under the terms of the GNU General Public License as published by
 * the Free Software Foundation; either version 3 of the License, or
 * (at your option) any later version.
 *
 * This program is distributed in the hope that it will be useful,
 * but WITHOUT ANY WARRANTY; without even the implied warranty of
 * MERCHANTABILITY or FITNESS FOR A PARTICULAR PURPOSE.  See the
 * GNU General Public License for more details.
 *
 * You should have received a copy of the GNU General Public License
 * along with this program. If not, see <http://www.gnu.org/licenses/>.
 */

/**
 * 	\file       htdocs/install/inc.php
 * 	\ingroup	core
 *	\brief      File that define environment for support pages
 */

// Just to define version DOL_VERSION
if (! defined('DOL_INC_FOR_VERSION_ERROR')) define('DOL_INC_FOR_VERSION_ERROR','1');
require_once '../filefunc.inc.php';



// Define DOL_DOCUMENT_ROOT and ADODB_PATH used for install/upgrade process
if (! defined('DOL_DOCUMENT_ROOT'))	    define('DOL_DOCUMENT_ROOT', '..');
if (! defined('ADODB_PATH'))
{
    $foundpath=DOL_DOCUMENT_ROOT .'/includes/adodbtime/';
    if (! is_dir($foundpath)) $foundpath='/usr/share/php/adodb/';
    define('ADODB_PATH', $foundpath);
}

require_once DOL_DOCUMENT_ROOT.'/core/class/translate.class.php';
require_once DOL_DOCUMENT_ROOT.'/core/lib/functions.lib.php';
require_once DOL_DOCUMENT_ROOT.'/core/lib/admin.lib.php';
require_once DOL_DOCUMENT_ROOT.'/core/lib/files.lib.php';
require_once ADODB_PATH.'adodb-time.inc.php';

// Avoid warnings with strict mode E_STRICT
$conf = new stdClass(); // instantiate $conf explicitely
$conf->global	= new stdClass();
$conf->file		= new stdClass();
$conf->db		= new stdClass();
$conf->syslog	= new stdClass();

// Force $_REQUEST["logtohtml"]
$_REQUEST["logtohtml"]=1;

// Correction PHP_SELF (ex pour apache via caudium) car PHP_SELF doit valoir URL relative
// et non path absolu.
if (isset($_SERVER["DOCUMENT_URI"]) && $_SERVER["DOCUMENT_URI"])
{
    $_SERVER["PHP_SELF"]=$_SERVER["DOCUMENT_URI"];
}


$includeconferror='';


// Define vars
$conffiletoshowshort = "conf.php";
// Define localization of conf file
$conffile = "../conf/conf.php";
$conffiletoshow = "htdocs/conf/conf.php";
// For debian/redhat like systems
//$conffile = "/etc/dolibarr/conf.php";
//$conffiletoshow = "/etc/dolibarr/conf.php";


// Load conf file if it is already defined
if (! defined('DONOTLOADCONF') && file_exists($conffile) && filesize($conffile) > 8) // Test on filesize is to ensure that conf file is more that an empty template with just <?php in first line
{
    $result=include_once $conffile;	// Load conf file
    if ($result)
    {
		if (empty($dolibarr_main_db_type)) $dolibarr_main_db_type='mysqli';	// For backward compatibility

        //Mysql driver support has been removed in favor of mysqli
        if ($dolibarr_main_db_type == 'mysql') {
            $dolibarr_main_db_type = 'mysqli';
        }

		if (empty($dolibarr_main_db_port) && ($dolibarr_main_db_type=='mysqli')) $dolibarr_main_db_port='3306'; // For backward compatibility

		// Clean parameters
		$dolibarr_main_data_root        =isset($dolibarr_main_data_root)?trim($dolibarr_main_data_root):DOL_DOCUMENT_ROOT . '/../documents';
    	$dolibarr_main_url_root         =isset($dolibarr_main_url_root)?trim($dolibarr_main_url_root):'';
    	$dolibarr_main_url_root_alt     =isset($dolibarr_main_url_root_alt)?trim($dolibarr_main_url_root_alt):'';
    	$dolibarr_main_document_root    =isset($dolibarr_main_document_root)?trim($dolibarr_main_document_root):'';
    	$dolibarr_main_document_root_alt=isset($dolibarr_main_document_root_alt)?trim($dolibarr_main_document_root_alt):'';

        // Remove last / or \ on directories or url value
        if (! empty($dolibarr_main_document_root)		&& ! preg_match('/^[\\/]+$/',$dolibarr_main_document_root))		$dolibarr_main_document_root=preg_replace('/[\\/]+$/','',$dolibarr_main_document_root);
        if (! empty($dolibarr_main_url_root)			&& ! preg_match('/^[\\/]+$/',$dolibarr_main_url_root))			$dolibarr_main_url_root=preg_replace('/[\\/]+$/','',$dolibarr_main_url_root);
        if (! empty($dolibarr_main_data_root)			&& ! preg_match('/^[\\/]+$/',$dolibarr_main_data_root))			$dolibarr_main_data_root=preg_replace('/[\\/]+$/','',$dolibarr_main_data_root);
        if (! empty($dolibarr_main_document_root_alt)	&& ! preg_match('/^[\\/]+$/',$dolibarr_main_document_root_alt))	$dolibarr_main_document_root_alt=preg_replace('/[\\/]+$/','',$dolibarr_main_document_root_alt);
        if (! empty($dolibarr_main_url_root_alt)		&& ! preg_match('/^[\\/]+$/',$dolibarr_main_url_root_alt))		$dolibarr_main_url_root_alt=preg_replace('/[\\/]+$/','',$dolibarr_main_url_root_alt);

        // Create conf object
        if (! empty($dolibarr_main_document_root))
        {
            $result=conf($dolibarr_main_document_root);
        }
        // Load database driver
        if ($result)
        {
            if (! empty($dolibarr_main_document_root) && ! empty($dolibarr_main_db_type))
            {
                $result=include_once $dolibarr_main_document_root . "/core/db/".$dolibarr_main_db_type.'.class.php';
                if (! $result)
                {
                    $includeconferror='ErrorBadValueForDolibarrMainDBType';
                }
            }
        }
        else
        {
            $includeconferror='ErrorBadValueForDolibarrMainDocumentRoot';
        }
    }
    else
    {
        $includeconferror='ErrorBadFormatForConfFile';
    }
}
$conf->global->MAIN_ENABLE_LOG_TO_HTML = 1;

// Define prefix
if (! isset($dolibarr_main_db_prefix) || ! $dolibarr_main_db_prefix) $dolibarr_main_db_prefix='llx_';
define('MAIN_DB_PREFIX',(isset($dolibarr_main_db_prefix)?$dolibarr_main_db_prefix:''));

define('DOL_CLASS_PATH', 'class/');                             // Filsystem path to class dir
define('DOL_DATA_ROOT',(isset($dolibarr_main_data_root)?$dolibarr_main_data_root:DOL_DOCUMENT_ROOT . '/../documents'));
define('DOL_MAIN_URL_ROOT', (isset($dolibarr_main_url_root)?$dolibarr_main_url_root:''));           // URL relative root
$uri=preg_replace('/^http(s?):\/\//i','',constant('DOL_MAIN_URL_ROOT'));  // $uri contains url without http*
$suburi = strstr($uri, '/');       // $suburi contains url without domain
if ($suburi == '/') $suburi = '';   // If $suburi is /, it is now ''
define('DOL_URL_ROOT', $suburi);    // URL relative root ('', '/dolibarr', ...)


if (empty($conf->file->character_set_client))      	$conf->file->character_set_client="UTF-8";
if (empty($conf->db->character_set))  				$conf->db->character_set='utf8';
if (empty($conf->db->dolibarr_main_db_collation))  	$conf->db->dolibarr_main_db_collation='utf8_unicode_ci';
if (empty($conf->db->dolibarr_main_db_encryption)) 	$conf->db->dolibarr_main_db_encryption=0;
if (empty($conf->db->dolibarr_main_db_cryptkey))   	$conf->db->dolibarr_main_db_cryptkey='';
if (empty($conf->db->user)) $conf->db->user='';

// Define array of document root directories
$conf->file->dol_document_root=array(DOL_DOCUMENT_ROOT);
if (! empty($dolibarr_main_document_root_alt))
{
    // dolibarr_main_document_root_alt contains several directories
    $values=preg_split('/[;,]/',$dolibarr_main_document_root_alt);
    foreach($values as $value)
    {
        $conf->file->dol_document_root[]=$value;
    }
}


// Security check
if (preg_match('/install.lock/i',$_SERVER["SCRIPT_FILENAME"]))
{
    print 'Install pages have been disabled for security reason (directory renamed with .lock suffix).';
    if (! empty($dolibarr_main_url_root))
    {
        print 'Click on following link. ';
        print '<a href="'.$dolibarr_main_url_root .'/admin/index.php?mainmenu=home&leftmenu=setup'.(isset($_POST["login"])?'&username='.urlencode($_POST["login"]):'').'">';
        print 'Click here to go to Dolibarr';
        print '</a>';
    }
    exit;
}

$lockfile = DOL_DATA_ROOT . '/install.lock';
if (constant('DOL_DATA_ROOT') === null) {
	// We don't have a configuration file yet
	// Try to detect any lockfile in the default documents path
	$lockfile = '../../documents/install.lock';
}
if (@file_exists($lockfile))
{
    print 'Install pages have been disabled for security reason (by lock file install.lock into dolibarr documents directory).<br>';
    if (! empty($dolibarr_main_url_root))
    {
        print 'Click on following link. ';
        print 'If you always reach this page, you must remove install.lock file manually.<br>';
        print '<a href="'.$dolibarr_main_url_root .'/admin/index.php?mainmenu=home&leftmenu=setup'.(isset($_POST["login"])?'&username='.urlencode($_POST["login"]):'').'">';
        print 'Click here to go to Dolibarr';
        print '</a>';
    }
    else
    {
        print 'If you always reach this page, you must remove install.lock file manually.<br>';
    }
    exit;
}


// Force usage of log file for install and upgrades
$conf->syslog->enabled=1;
$conf->global->SYSLOG_LEVEL=constant('LOG_DEBUG');
if (! defined('SYSLOG_HANDLERS')) define('SYSLOG_HANDLERS','["mod_syslog_file"]');
if (! defined('SYSLOG_FILE'))	// To avoid warning on systems with constant already defined
{
	if (@is_writable('/tmp')) define('SYSLOG_FILE','/tmp/dolibarr_install.log');
	else if (! empty($_ENV["TMP"])  && @is_writable($_ENV["TMP"]))  define('SYSLOG_FILE',$_ENV["TMP"].'/dolibarr_install.log');
	else if (! empty($_ENV["TEMP"]) && @is_writable($_ENV["TEMP"])) define('SYSLOG_FILE',$_ENV["TEMP"].'/dolibarr_install.log');
	else if (@is_writable('../../../../') && @file_exists('../../../../startdoliwamp.bat')) define('SYSLOG_FILE','../../../../dolibarr_install.log');	// For DoliWamp
	else if (@is_writable('../../')) define('SYSLOG_FILE','../../dolibarr_install.log');				// For others
	//print 'SYSLOG_FILE='.SYSLOG_FILE;exit;
}
if (! defined('SYSLOG_FILE_NO_ERROR')) define('SYSLOG_FILE_NO_ERROR',1);
// We init log handler for install
$handlers = array('mod_syslog_file');
foreach ($handlers as $handler)
{
	$file = DOL_DOCUMENT_ROOT.'/core/modules/syslog/'.$handler.'.php';
	if (!file_exists($file))
	{
		throw new Exception('Missing log handler file '.$handler.'.php');
	}

	require_once $file;
	$loghandlerinstance = new $handler();
	if (!$loghandlerinstance instanceof LogHandlerInterface)
	{
		throw new Exception('Log handler does not extend LogHandlerInterface');
	}

	if (empty($conf->loghandlers[$handler])) $conf->loghandlers[$handler]=$loghandlerinstance;
}

// Removed magic_quotes
if (function_exists('get_magic_quotes_gpc'))	// magic_quotes_* removed in PHP 5.4
{
    if (get_magic_quotes_gpc())
    {
        // Forcing parameter setting magic_quotes_gpc and cleaning parameters
        // (Otherwise he would have for each position, condition
        // Reading stripslashes variable according to state get_magic_quotes_gpc).
        // Off mode (recommended, you just do $db->escape when an insert / update.
        function stripslashes_deep($value)
        {
            return (is_array($value) ? array_map('stripslashes_deep', $value) : stripslashes($value));
        }
        $_GET     = array_map('stripslashes_deep', $_GET);
        $_POST    = array_map('stripslashes_deep', $_POST);
        $_COOKIE  = array_map('stripslashes_deep', $_COOKIE);
        $_REQUEST = array_map('stripslashes_deep', $_REQUEST);
        @set_magic_quotes_runtime(0);
    }
}

// Defini objet langs
$langs = new Translate('..',$conf);
if (GETPOST('lang', 'aZ09')) $langs->setDefaultLang(GETPOST('lang', 'aZ09'));
else $langs->setDefaultLang('auto');

$bc[false]=' class="bg1"';
$bc[true]=' class="bg2"';


/**
 * Load conf file (file must exists)
 *
 * @param	string		$dolibarr_main_document_root		Root directory of Dolibarr bin files
 * @return	int												<0 if KO, >0 if OK
 */
function conf($dolibarr_main_document_root)
{
    global $conf;
    global $dolibarr_main_db_type;
    global $dolibarr_main_db_host;
    global $dolibarr_main_db_port;
    global $dolibarr_main_db_name;
    global $dolibarr_main_db_user;
    global $dolibarr_main_db_pass;
    global $character_set_client;

    $return=include_once $dolibarr_main_document_root.'/core/class/conf.class.php';
    if (! $return) return -1;

    $conf=new Conf();
    $conf->db->type = trim($dolibarr_main_db_type);
    $conf->db->host = trim($dolibarr_main_db_host);
    $conf->db->port = trim($dolibarr_main_db_port);
    $conf->db->name = trim($dolibarr_main_db_name);
    $conf->db->user = trim($dolibarr_main_db_user);
    $conf->db->pass = trim($dolibarr_main_db_pass);

    // Mysql driver support has been removed in favor of mysqli
    if ($conf->db->type == 'mysql') $conf->db->type = 'mysqli';
    if (empty($character_set_client)) $character_set_client="UTF-8";
    $conf->file->character_set_client=strtoupper($character_set_client);
    if (empty($dolibarr_main_db_character_set)) $dolibarr_main_db_character_set=($conf->db->type=='mysqli'?'utf8':'');
    $conf->db->character_set=$dolibarr_main_db_character_set;
    if (empty($dolibarr_main_db_collation)) $dolibarr_main_db_collation=($conf->db->type=='mysqli'?'utf8_unicode_ci':'');
    $conf->db->dolibarr_main_db_collation=$dolibarr_main_db_collation;
    if (empty($dolibarr_main_db_encryption)) $dolibarr_main_db_encryption=0;
    $conf->db->dolibarr_main_db_encryption = $dolibarr_main_db_encryption;
    if (empty($dolibarr_main_db_cryptkey)) $dolibarr_main_db_cryptkey='';
    $conf->db->dolibarr_main_db_cryptkey = $dolibarr_main_db_cryptkey;

    // Force usage of log file for install and upgrades
    $conf->syslog->enabled=1;
    $conf->global->SYSLOG_LEVEL=constant('LOG_DEBUG');
    if (! defined('SYSLOG_HANDLERS')) define('SYSLOG_HANDLERS','["mod_syslog_file"]');
    if (! defined('SYSLOG_FILE'))	// To avoid warning on systems with constant already defined
    {
        if (@is_writable('/tmp')) define('SYSLOG_FILE','/tmp/dolibarr_install.log');
        else if (! empty($_ENV["TMP"])  && @is_writable($_ENV["TMP"]))  define('SYSLOG_FILE',$_ENV["TMP"].'/dolibarr_install.log');
        else if (! empty($_ENV["TEMP"]) && @is_writable($_ENV["TEMP"])) define('SYSLOG_FILE',$_ENV["TEMP"].'/dolibarr_install.log');
        else if (@is_writable('../../../../') && @file_exists('../../../../startdoliwamp.bat')) define('SYSLOG_FILE','../../../../dolibarr_install.log');	// For DoliWamp
        else if (@is_writable('../../')) define('SYSLOG_FILE','../../dolibarr_install.log');				// For others
        //print 'SYSLOG_FILE='.SYSLOG_FILE;exit;
    }
    if (! defined('SYSLOG_FILE_NO_ERROR')) define('SYSLOG_FILE_NO_ERROR',1);
    // We init log handler for install
    $handlers = array('mod_syslog_file');
    foreach ($handlers as $handler)
    {
    	$file = DOL_DOCUMENT_ROOT.'/core/modules/syslog/'.$handler.'.php';
    	if (!file_exists($file))
    	{
    		throw new Exception('Missing log handler file '.$handler.'.php');
    	}

    	require_once $file;
    	$loghandlerinstance = new $handler();
    	if (!$loghandlerinstance instanceof LogHandlerInterface)
    	{
    		throw new Exception('Log handler does not extend LogHandlerInterface');
    	}

		if (empty($conf->loghandlers[$handler])) $conf->loghandlers[$handler]=$loghandlerinstance;
    }

    return 1;
}


/**
 * Show HTML header of install pages
 *
 * @param	string		$subtitle			Title
 * @param 	string		$next				Next
 * @param 	string		$action    			Action code ('set' or 'upgrade')
 * @param 	string		$param				Param
 * @param	string		$forcejqueryurl		Set jquery relative URL (must end with / if defined)
 * @param   string      $csstable           Css for table
 * @return	void
 */
function pHeader($subtitle,$next,$action='set',$param='',$forcejqueryurl='',$csstable='main-inside')
{
    global $conf;
    global $langs;
    $langs->load("main");
    $langs->load("admin");

    $jquerytheme='smoothness';

    if ($forcejqueryurl)
    {
        $jQueryCustomPath = $forcejqueryurl;
        $jQueryUiCustomPath = $forcejqueryurl;
    }
    else
    {
        $jQueryCustomPath = (defined('JS_JQUERY') && constant('JS_JQUERY')) ? JS_JQUERY : false;
        $jQueryUiCustomPath = (defined('JS_JQUERY_UI') && constant('JS_JQUERY_UI')) ? JS_JQUERY_UI : false;
    }

    // We force the content charset
    header("Content-type: text/html; charset=".$conf->file->character_set_client);
    header("X-Content-Type-Options: nosniff");

    print '<!DOCTYPE HTML>'."\n";
    print '<html>'."\n";
    print '<head>'."\n";
    print '<meta charset='.$conf->file->character_set_client.'">'."\n";
    print '<meta name="viewport" content="width=device-width, initial-scale=1.0">'."\n";
    print '<link rel="stylesheet" type="text/css" href="default.css">'."\n";

    print '<!-- Includes CSS for JQuery -->'."\n";
    if ($jQueryUiCustomPath) print '<link rel="stylesheet" type="text/css" href="'.$jQueryUiCustomPath.'css/'.$jquerytheme.'/jquery-ui.min.css" />'."\n";  // JQuery
    else print '<link rel="stylesheet" type="text/css" href="../includes/jquery/css/'.$jquerytheme.'/jquery-ui.min.css" />'."\n";    // JQuery

    print '<!-- Includes JS for JQuery -->'."\n";
    if ($jQueryCustomPath) print '<script type="text/javascript" src="'.$jQueryCustomPath.'jquery.min.js"></script>'."\n";
    else print '<script type="text/javascript" src="../includes/jquery/js/jquery.min.js"></script>'."\n";
    if ($jQueryUiCustomPath) print '<script type="text/javascript" src="'.$jQueryUiCustomPath.'jquery-ui.min.js"></script>'."\n";
    else print '<script type="text/javascript" src="../includes/jquery/js/jquery-ui.min.js"></script>'."\n";

    print '<title>'.$langs->trans("DolibarrSetup").'</title>'."\n";
    print '</head>'."\n";

    print '<body>'."\n";

    print '<div class="divlogoinstall" style="text-align:center">';
    print '<img class="imglogoinstall" src="../theme/dolibarr_logo.png" alt="Dolibarr logo"><br>';
    print DOL_VERSION;
    print '</div><br>';

    print '<span class="titre">'.$langs->trans("DolibarrSetup");
    if ($subtitle) {
        print ' - '.$subtitle;
    }
    print '</span>'."\n";

    print '<form name="forminstall" style="width: 100%" action="'.$next.'.php'.($param?'?'.$param:'').'" method="POST">'."\n";
    print '<input type="hidden" name="testpost" value="ok">'."\n";
    print '<input type="hidden" name="action" value="'.$action.'">'."\n";

    print '<table class="main" width="100%"><tr><td>'."\n";

    print '<table class="'.$csstable.'" width="100%"><tr><td>'."\n";
}

/**
 * Print HTML footer of install pages
 *
 * @param 	integer	$nonext				1=No button "Next step", 2=Show button but disabled with a link to enable
 * @param	string	$setuplang			Language code
 * @param	string	$jscheckfunction	Add a javascript check function
 * @param	integer	$withpleasewait		Add also please wait tags
 * @return	void
 */
function pFooter($nonext=0,$setuplang='',$jscheckfunction='', $withpleasewait=0)
{
    global $conf,$langs;

    $langs->load("main");
    $langs->load("other");
    $langs->load("admin");

    print '</td></tr></table>'."\n";
    print '</td></tr></table>'."\n";

    if (! $nonext || ($nonext == '2'))
    {
        print '<div class="nextbutton" id="nextbutton">';
        if ($nonext == '2')
		{
<<<<<<< HEAD
			if (!isset($_SERVER['REQUEST_URI']))
			{
				$_SERVER['REQUEST_URI'] = substr($_SERVER['PHP_SELF'],1 );
				if (isset($_SERVER['QUERY_STRING'])) { $_SERVER['REQUEST_URI'].='?'.$_SERVER['QUERY_STRING']; }
			}
=======
>>>>>>> 0b6d7a5b
			print $langs->trans("ErrorFoundDuringMigration", $_SERVER["REQUEST_URI"].'&ignoreerrors=1').'<br><br>';
		}

        print '<input type="submit" '.($nonext == '2' ? 'disabled="disabled" ':'').'value="'.$langs->trans("NextStep").' ->"';
        if ($jscheckfunction) print ' onClick="return '.$jscheckfunction.'();"';
        print '></div>';
        if ($withpleasewait) print '<div style="visibility: hidden;" class="pleasewait" id="pleasewait"><br>'.$langs->trans("NextStepMightLastALongTime").'<br><br><div class="blinkwait">'.$langs->trans("PleaseBePatient").'</div></div>';
    }
    if ($setuplang)
    {
        print '<input type="hidden" name="selectlang" value="'.$setuplang.'">';
    }

    print '</form>'."\n";

    // If there is some logs in buffer to show
    if (isset($conf->logbuffer) && count($conf->logbuffer))
    {
        print "\n";
        print "<!-- Start of log output\n";
        //print '<div class="hidden">'."\n";
        foreach($conf->logbuffer as $logline)
        {
            print $logline."<br>\n";
        }
        //print '</div>'."\n";
        print "End of log output -->\n";
        print "\n";
    }

    print '</body>'."\n";
    print '</html>'."\n";
}

/**
 * Log function for install pages
 *
 * @param	string	$message	Message
 * @param 	int		$level		Level of log
 * @return	void
 */
function dolibarr_install_syslog($message, $level=LOG_DEBUG)
{
    if (! defined('LOG_DEBUG')) define('LOG_DEBUG',6);
    dol_syslog($message,$level);
}

/**
 * Automatically detect Dolibarr's main document root
 *
 * @return string
 */
function detect_dolibarr_main_document_root()
{
	// If PHP is in CGI mode, SCRIPT_FILENAME is PHP's path.
	// Since that's not what we want, we suggest $_SERVER["DOCUMENT_ROOT"]
	if ($_SERVER["SCRIPT_FILENAME"] == 'php' || preg_match('/[\\/]php$/i', $_SERVER["SCRIPT_FILENAME"]) || preg_match('/php\.exe$/i', $_SERVER["SCRIPT_FILENAME"]))
	{
		$dolibarr_main_document_root = $_SERVER["DOCUMENT_ROOT"];

		if (!preg_match('/[\\/]dolibarr[\\/]htdocs$/i', $dolibarr_main_document_root)) {
			$dolibarr_main_document_root .= "/dolibarr/htdocs";
		}
	} else {
		// We assume /install to be under /htdocs, so we get the parent directory of the current directory
		$dolibarr_main_document_root = dirname(dirname($_SERVER["SCRIPT_FILENAME"]));
	}

	return $dolibarr_main_document_root;
}

/**
 * Automatically detect Dolibarr's main data root
 *
 * @param string $dolibarr_main_document_root Current main document root
 * @return string
 */
function detect_dolibarr_main_data_root($dolibarr_main_document_root)
{
	$dolibarr_main_data_root = preg_replace("/\/htdocs$/", "", $dolibarr_main_document_root);
	$dolibarr_main_data_root .= "/documents";
	return $dolibarr_main_data_root;
}

/**
 * Automatically detect Dolibarr's main URL root
 *
 * @return string
 */
function detect_dolibarr_main_url_root()
{
	// If defined (Ie: Apache with Linux)
	if (isset($_SERVER["SCRIPT_URI"])) {
		$dolibarr_main_url_root = $_SERVER["SCRIPT_URI"];
	} // If defined (Ie: Apache with Caudium)
	elseif (isset($_SERVER["SERVER_URL"]) && isset($_SERVER["DOCUMENT_URI"])) {
		$dolibarr_main_url_root = $_SERVER["SERVER_URL"] . $_SERVER["DOCUMENT_URI"];
	} // If SCRIPT_URI, SERVER_URL, DOCUMENT_URI not defined (Ie: Apache 2.0.44 for Windows)
	else {
		$proto = 'http';
		if (!empty($_SERVER["HTTP_HOST"])) {
			$serverport = $_SERVER["HTTP_HOST"];
		} else {
			$serverport = $_SERVER["SERVER_NAME"];
		}
		$dolibarr_main_url_root = $proto . "://" . $serverport . $_SERVER["SCRIPT_NAME"];
	}
	// Clean proposed URL
	// We assume /install to be under /htdocs, so we get the parent path of the current URL
	$dolibarr_main_url_root = dirname(dirname($dolibarr_main_url_root));

	return $dolibarr_main_url_root;
}

/**
 * Replaces automatic database login by actual value
 *
 * @param string $force_install_databaserootlogin Login
 * @return string
 */
function parse_database_login($force_install_databaserootlogin)
{
	return preg_replace('/__SUPERUSERLOGIN__/', 'root', $force_install_databaserootlogin);
}

/**
 * Replaces automatic database password by actual value
 *
 * @param string $force_install_databaserootpass Password
 * @return string
 */
function parse_database_pass($force_install_databaserootpass)
{
	return preg_replace('/__SUPERUSERPASSWORD__/', '', $force_install_databaserootpass);
}<|MERGE_RESOLUTION|>--- conflicted
+++ resolved
@@ -453,14 +453,11 @@
         print '<div class="nextbutton" id="nextbutton">';
         if ($nonext == '2')
 		{
-<<<<<<< HEAD
 			if (!isset($_SERVER['REQUEST_URI']))
 			{
 				$_SERVER['REQUEST_URI'] = substr($_SERVER['PHP_SELF'],1 );
 				if (isset($_SERVER['QUERY_STRING'])) { $_SERVER['REQUEST_URI'].='?'.$_SERVER['QUERY_STRING']; }
 			}
-=======
->>>>>>> 0b6d7a5b
 			print $langs->trans("ErrorFoundDuringMigration", $_SERVER["REQUEST_URI"].'&ignoreerrors=1').'<br><br>';
 		}
 
