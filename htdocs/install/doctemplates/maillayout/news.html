<h1 style="margin-left:100px;">__LAST_NEWS__</h1>
<h2 style="margin-left:100px;">__CONTENOFMAILHOLDER__ </h2>

<<<<<<< HEAD
<!-- PHP_START -->
 require_once DOL_DOCUMENT_ROOT.'/core/class/translate.class.php';
 require_once DOL_DOCUMENT_ROOT.'/website/class/websitepage.class.php';
 require_once DOL_DOCUMENT_ROOT.'/user/class/user.class.php';


    $keyword = '';
    $weblangs = new Translate($db,$conf);
    $weblangs->loadLangs(array("main"));
    $websitepage = new WebsitePage($db);
    $fuser = new User($db);
    $arrayofblogs = $websitepage->fetchAll('', 'DESC', 'date_creation', 5, 0, array('type_container'=>'blogpost', 'keywords'=>$keyword));
    if (is_numeric($arrayofblogs) && $arrayofblogs < 0)
    {
        print '<div class="error">'.$weblangs->trans($websitepage->error).'</div>';
        }
        elseif (is_array($arrayofblogs) && ! empty($arrayofblogs))
        {
            foreach($arrayofblogs as $blog)
            {

            print '<div style="display: flex; align-items: flex-start; justify-content: flex-start; width: 100%; max-width: 800px; margin-top: 20px;margin-bottom: 50px; padding: 20px;">
                <div style="flex-grow: 1; margin-right: 30px; max-width: 600px; margin-left: 100px;">
                    <h2 style="margin: 0; font-size: 1.5em;">'.$blog->title.'</h2>
                    <p style="margin: 10px 0; color: #555; width: 30px;">'.$blog->description.'</p>
                    <span style="display: block; margin-bottom: 5px; color: #888;">Created By: <strong>__USER_FULLNAME__</strong></span>
                    <br>
                    <span style="display: block; color: #888;">'.dol_print_date($blog->date_creation, 'daytext', 'tzserver', '').'</span>
                </div>
                <div style="flex-shrink: 0; margin-left: 100px; float: right;">
                    '.($blog->image ? '<img alt="Image" width="130px" height="130px" style="border-radius: 10px;" src="'.DOL_URL_ROOT.'/viewimage.php?modulepart=medias&file='.$blog->image.'">' : '<img alt="Gray rectangle" width="130px" height="130px" style="border-radius: 10px;" src="__GRAY_RECTANGLE__">').'
                </div>
            </div>';
            

        }
    } else{
        print '<div class="row justify-content-sm-center row-40">';
        print '<div class="container blog-box centpercent" style="padding: 20px; transition: .3s all ease;">';
        print $weblangs->trans("NoArticlesFoundForTheKeyword", $keyword);
        print '</div>';
        print '</div>';

    }
<!-- PHP_END -->
=======
<!-- NEWS_START -->
__NEWS_LIST__
<!-- NEWS_END -->
>>>>>>> e3d3bad0
<|MERGE_RESOLUTION|>--- conflicted
+++ resolved
@@ -1,54 +1,6 @@
 <h1 style="margin-left:100px;">__LAST_NEWS__</h1>
 <h2 style="margin-left:100px;">__CONTENOFMAILHOLDER__ </h2>
 
-<<<<<<< HEAD
-<!-- PHP_START -->
- require_once DOL_DOCUMENT_ROOT.'/core/class/translate.class.php';
- require_once DOL_DOCUMENT_ROOT.'/website/class/websitepage.class.php';
- require_once DOL_DOCUMENT_ROOT.'/user/class/user.class.php';
-
-
-    $keyword = '';
-    $weblangs = new Translate($db,$conf);
-    $weblangs->loadLangs(array("main"));
-    $websitepage = new WebsitePage($db);
-    $fuser = new User($db);
-    $arrayofblogs = $websitepage->fetchAll('', 'DESC', 'date_creation', 5, 0, array('type_container'=>'blogpost', 'keywords'=>$keyword));
-    if (is_numeric($arrayofblogs) && $arrayofblogs < 0)
-    {
-        print '<div class="error">'.$weblangs->trans($websitepage->error).'</div>';
-        }
-        elseif (is_array($arrayofblogs) && ! empty($arrayofblogs))
-        {
-            foreach($arrayofblogs as $blog)
-            {
-
-            print '<div style="display: flex; align-items: flex-start; justify-content: flex-start; width: 100%; max-width: 800px; margin-top: 20px;margin-bottom: 50px; padding: 20px;">
-                <div style="flex-grow: 1; margin-right: 30px; max-width: 600px; margin-left: 100px;">
-                    <h2 style="margin: 0; font-size: 1.5em;">'.$blog->title.'</h2>
-                    <p style="margin: 10px 0; color: #555; width: 30px;">'.$blog->description.'</p>
-                    <span style="display: block; margin-bottom: 5px; color: #888;">Created By: <strong>__USER_FULLNAME__</strong></span>
-                    <br>
-                    <span style="display: block; color: #888;">'.dol_print_date($blog->date_creation, 'daytext', 'tzserver', '').'</span>
-                </div>
-                <div style="flex-shrink: 0; margin-left: 100px; float: right;">
-                    '.($blog->image ? '<img alt="Image" width="130px" height="130px" style="border-radius: 10px;" src="'.DOL_URL_ROOT.'/viewimage.php?modulepart=medias&file='.$blog->image.'">' : '<img alt="Gray rectangle" width="130px" height="130px" style="border-radius: 10px;" src="__GRAY_RECTANGLE__">').'
-                </div>
-            </div>';
-            
-
-        }
-    } else{
-        print '<div class="row justify-content-sm-center row-40">';
-        print '<div class="container blog-box centpercent" style="padding: 20px; transition: .3s all ease;">';
-        print $weblangs->trans("NoArticlesFoundForTheKeyword", $keyword);
-        print '</div>';
-        print '</div>';
-
-    }
-<!-- PHP_END -->
-=======
 <!-- NEWS_START -->
 __NEWS_LIST__
-<!-- NEWS_END -->
->>>>>>> e3d3bad0
+<!-- NEWS_END -->