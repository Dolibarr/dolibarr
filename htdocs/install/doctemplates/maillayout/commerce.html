--- conflicted
+++ resolved
@@ -32,7 +32,6 @@
                     </div>
                 </div>';
 
-<<<<<<< HEAD
             if ($i % 2 == 1 || $i == $num - 1) {
                 print '</div>';
             }
@@ -42,27 +41,4 @@
     }
 <!-- PHP_END -->  
     </div>
-</div>
-=======
-    <div style="display: flex;">
-
-        <div style="margin-bottom: 50px; flex: 1; padding-right: 8px;">
-            <div>
-                <img alt="Gray rectangle" style="margin-left:120px;margin-top:30px;" width="350px" height="100px" src="__GRAY_RECTANGLE__">
-            </div>
-            <div style="margin-left:120px;background-color: #e0e0e0; padding: 8px; margin-bottom: 8px; text-indent: 50px;">
-                Lorem ipsum dolor sit amet, consectetur adipiscing elit<br>Lorem ipsum dolor sit amet, consectetur adipiscing elit...
-            </div>
-        </div>
-
-        <div style="margin-bottom: 10px; flex: 1; padding-left: 8px;">
-            <div>
-                <img alt="Gray rectangle" style="margin-left:120px;margin-top:30px;" width="350px" height="100px" src="__GRAY_RECTANGLE__">
-            </div>
-            <div style="margin-left:120px;background-color: #e0e0e0; padding: 8px; margin-bottom: 8px; text-indent: 50px;">
-                Lorem ipsum dolor sit amet, consectetur adipiscing elit<br>Lorem ipsum dolor sit amet, consectetur adipiscing elit...
-            </div>
-        </div>
-    </div>
-</div>
->>>>>>> e3d3bad0
+</div>