-- ============================================================================
-- Copyright (C) 2004 Benoit Mortier       <benoit.mortier@opensides.be>
-- Copyright (C) 2010 Laurent Destailleur  <eldy@users.sourceforge.net>
--
-- This program is free software; you can redistribute it and/or modify
-- it under the terms of the GNU General Public License as published by
-- the Free Software Foundation; either version 3 of the License, or
-- (at your option) any later version.
--
-- This program is distributed in the hope that it will be useful,
-- but WITHOUT ANY WARRANTY; without even the implied warranty of
-- MERCHANTABILITY or FITNESS FOR A PARTICULAR PURPOSE.  See the
-- GNU General Public License for more details.
--
-- You should have received a copy of the GNU General Public License
-- along with this program. If not, see <http://www.gnu.org/licenses/>.
--
-- ============================================================================

CREATE LANGUAGE plpgsql;


CREATE OR REPLACE FUNCTION UNIX_TIMESTAMP(TIMESTAMP WITHOUT TIME ZONE) RETURNS BIGINT LANGUAGE SQL IMMUTABLE STRICT AS 'SELECT EXTRACT(EPOCH FROM $1)::bigint;';

CREATE OR REPLACE FUNCTION UNIX_TIMESTAMP(TIMESTAMP WITH TIME ZONE) RETURNS BIGINT LANGUAGE SQL IMMUTABLE STRICT AS 'SELECT EXTRACT(EPOCH FROM $1)::bigint;';
 
CREATE OR REPLACE FUNCTION date_format(timestamp without time zone, text) RETURNS text AS $$ DECLARE i int := 1; temp text := ''; c text; n text; res text; BEGIN WHILE i <= pg_catalog.length($2) LOOP c := SUBSTRING ($2 FROM i FOR 1); IF c = '%' AND i != pg_catalog.length($2) THEN n := SUBSTRING ($2 FROM (i + 1) FOR 1); SELECT INTO res CASE WHEN n = 'a' THEN pg_catalog.to_char($1, 'Dy') WHEN n = 'b' THEN pg_catalog.to_char($1, 'Mon') WHEN n = 'c' THEN pg_catalog.to_char($1, 'FMMM') WHEN n = 'D' THEN pg_catalog.to_char($1, 'FMDDth') WHEN n = 'd' THEN pg_catalog.to_char($1, 'DD') WHEN n = 'e' THEN pg_catalog.to_char($1, 'FMDD') WHEN n = 'f' THEN pg_catalog.to_char($1, 'US') WHEN n = 'H' THEN pg_catalog.to_char($1, 'HH24') WHEN n = 'h' THEN pg_catalog.to_char($1, 'HH12') WHEN n = 'I' THEN pg_catalog.to_char($1, 'HH12') WHEN n = 'i' THEN pg_catalog.to_char($1, 'MI') WHEN n = 'j' THEN pg_catalog.to_char($1, 'DDD') WHEN n = 'k' THEN pg_catalog.to_char($1, 'FMHH24') WHEN n = 'l' THEN pg_catalog.to_char($1, 'FMHH12') WHEN n = 'M' THEN pg_catalog.to_char($1, 'FMMonth') WHEN n = 'm' THEN pg_catalog.to_char($1, 'MM') WHEN n = 'p' THEN pg_catalog.to_char($1, 'AM') WHEN n = 'r' THEN pg_catalog.to_char($1, 'HH12:MI:SS AM') WHEN n = 'S' THEN pg_catalog.to_char($1, 'SS') WHEN n = 's' THEN pg_catalog.to_char($1, 'SS') WHEN n = 'T' THEN pg_catalog.to_char($1, 'HH24:MI:SS') WHEN n = 'U' THEN pg_catalog.to_char($1, '?') WHEN n = 'u' THEN pg_catalog.to_char($1, '?') WHEN n = 'V' THEN pg_catalog.to_char($1, '?') WHEN n = 'v' THEN pg_catalog.to_char($1, '?') WHEN n = 'W' THEN pg_catalog.to_char($1, 'FMDay') WHEN n = 'w' THEN EXTRACT(DOW FROM $1)::text WHEN n = 'X' THEN pg_catalog.to_char($1, '?') WHEN n = 'x' THEN pg_catalog.to_char($1, '?') WHEN n = 'Y' THEN pg_catalog.to_char($1, 'YYYY') WHEN n = 'y' THEN pg_catalog.to_char($1, 'YY') WHEN n = '%' THEN pg_catalog.to_char($1, '%') ELSE NULL END; temp := temp operator(pg_catalog.||) res; i := i + 2; ELSE temp = temp operator(pg_catalog.||) c; i := i + 1; END IF; END LOOP; RETURN temp; END $$ IMMUTABLE STRICT LANGUAGE plpgsql;


CREATE OR REPLACE FUNCTION YEAR(TIMESTAMP without TIME ZONE) RETURNS INTEGER AS $$ SELECT EXTRACT(YEAR FROM $1)::INTEGER; $$ LANGUAGE SQL IMMUTABLE;

CREATE OR REPLACE FUNCTION YEAR(TIMESTAMP WITH TIME ZONE) RETURNS INTEGER AS $$ SELECT EXTRACT(YEAR FROM $1)::INTEGER; $$ LANGUAGE SQL STABLE;

CREATE OR REPLACE FUNCTION YEAR(DATE) RETURNS INTEGER AS $$ SELECT EXTRACT(YEAR FROM $1)::INTEGER; $$ LANGUAGE SQL IMMUTABLE;


CREATE OR REPLACE FUNCTION MONTH(TIMESTAMP without TIME ZONE) RETURNS INTEGER AS $$ SELECT EXTRACT(MONTH FROM $1)::INTEGER; $$ LANGUAGE SQL IMMUTABLE;

CREATE OR REPLACE FUNCTION MONTH(TIMESTAMP WITH TIME ZONE) RETURNS INTEGER AS $$ SELECT EXTRACT(MONTH FROM $1)::INTEGER; $$ LANGUAGE SQL STABLE;

CREATE OR REPLACE FUNCTION MONTH(DATE) RETURNS INTEGER AS $$ SELECT EXTRACT(MONTH FROM $1)::INTEGER; $$ LANGUAGE SQL IMMUTABLE;


CREATE OR REPLACE FUNCTION DAY(TIMESTAMP without TIME ZONE) RETURNS INTEGER AS $$ SELECT EXTRACT(DAY FROM $1)::INTEGER; $$ LANGUAGE SQL IMMUTABLE;

CREATE OR REPLACE FUNCTION DAY(TIMESTAMP WITH TIME ZONE) RETURNS INTEGER AS $$ SELECT EXTRACT(DAY FROM $1)::INTEGER; $$ LANGUAGE SQL STABLE;

CREATE OR REPLACE FUNCTION DAY(DATE) RETURNS INTEGER AS $$ SELECT EXTRACT(DAY FROM $1)::INTEGER; $$ LANGUAGE SQL IMMUTABLE;

CREATE OR REPLACE FUNCTION dol_util_rebuild_sequences() RETURNS integer as $body$ DECLARE sequencedefs RECORD; c integer ; BEGIN FOR sequencedefs IN SELECT DISTINCT constraint_column_usage.table_name as tablename, constraint_column_usage.table_name as tablename, constraint_column_usage.column_name as columnname, replace(replace(columns.column_default,'''::regclass)',''),'nextval(''','') as sequencename from information_schema.constraint_column_usage, information_schema.columns, information_schema.sequences where constraint_column_usage.table_schema ='public' AND columns.table_schema = 'public' AND columns.table_name=constraint_column_usage.table_name AND constraint_column_usage.column_name IN ('rowid','id') AND constraint_column_usage.column_name = columns.column_name AND columns.column_default is not null AND replace(replace(columns.column_default,'''::regclass)',''),'nextval(''','')=sequence_name LOOP EXECUTE 'select max('||sequencedefs.columnname||') from ' || sequencedefs.tablename INTO c; IF c is null THEN c = 0; END IF; IF c is not null THEN c = c+ 1; END IF; EXECUTE 'alter sequence ' || sequencedefs.sequencename ||' restart  with ' || c; END LOOP; RETURN 1; END; $body$ LANGUAGE plpgsql;

CREATE OR REPLACE FUNCTION dol_util_triggerall(DoEnable boolean) RETURNS integer AS $BODY$ DECLARE mytables RECORD; BEGIN FOR mytables IN SELECT relname FROM pg_class WHERE relhastriggers IS TRUE AND relkind = 'r' AND NOT relname LIKE 'pg_%' LOOP IF DoEnable THEN EXECUTE 'ALTER TABLE ' || mytables.relname || ' ENABLE TRIGGER ALL'; ELSE  EXECUTE 'ALTER TABLE ' || mytables.relname || ' DISABLE TRIGGER ALL'; END IF; END LOOP; RETURN 1; END; $BODY$ LANGUAGE plpgsql;


-- Add triggers for timestamp fields
CREATE OR REPLACE FUNCTION update_modified_column_tms()	RETURNS TRIGGER AS $$ BEGIN NEW.tms = now(); RETURN NEW; END; $$ LANGUAGE plpgsql;
CREATE TRIGGER update_customer_modtime BEFORE UPDATE ON llx_accounting_account FOR EACH ROW EXECUTE PROCEDURE update_modified_column_tms();
CREATE TRIGGER update_customer_modtime BEFORE UPDATE ON llx_accounting_fiscalyear FOR EACH ROW EXECUTE PROCEDURE update_modified_column_tms();
<<<<<<< HEAD
CREATE TRIGGER update_customer_modtime BEFORE UPDATE ON llx_accountingtransaction FOR EACH ROW EXECUTE PROCEDURE update_modified_column_tms();
=======
>>>>>>> 3f5d67d4
CREATE TRIGGER update_customer_modtime BEFORE UPDATE ON llx_actioncomm FOR EACH ROW EXECUTE PROCEDURE update_modified_column_tms();
CREATE TRIGGER update_customer_modtime BEFORE UPDATE ON llx_actioncomm_extrafields FOR EACH ROW EXECUTE PROCEDURE update_modified_column_tms();
CREATE TRIGGER update_customer_modtime BEFORE UPDATE ON llx_adherent FOR EACH ROW EXECUTE PROCEDURE update_modified_column_tms();
CREATE TRIGGER update_customer_modtime BEFORE UPDATE ON llx_adherent_extrafields FOR EACH ROW EXECUTE PROCEDURE update_modified_column_tms();
CREATE TRIGGER update_customer_modtime BEFORE UPDATE ON llx_adherent_type FOR EACH ROW EXECUTE PROCEDURE update_modified_column_tms();
CREATE TRIGGER update_customer_modtime BEFORE UPDATE ON llx_adherent_type_extrafields FOR EACH ROW EXECUTE PROCEDURE update_modified_column_tms();
CREATE TRIGGER update_customer_modtime BEFORE UPDATE ON llx_bank FOR EACH ROW EXECUTE PROCEDURE update_modified_column_tms();
CREATE TRIGGER update_customer_modtime BEFORE UPDATE ON llx_bank_account FOR EACH ROW EXECUTE PROCEDURE update_modified_column_tms();
CREATE TRIGGER update_customer_modtime BEFORE UPDATE ON llx_bank_account_extrafields FOR EACH ROW EXECUTE PROCEDURE update_modified_column_tms();
CREATE TRIGGER update_customer_modtime BEFORE UPDATE ON llx_bordereau_cheque FOR EACH ROW EXECUTE PROCEDURE update_modified_column_tms();
CREATE TRIGGER update_customer_modtime BEFORE UPDATE ON llx_boxes_def FOR EACH ROW EXECUTE PROCEDURE update_modified_column_tms();
CREATE TRIGGER update_customer_modtime BEFORE UPDATE ON llx_c_email_templates FOR EACH ROW EXECUTE PROCEDURE update_modified_column_tms();
CREATE TRIGGER update_customer_modtime BEFORE UPDATE ON llx_c_field_list FOR EACH ROW EXECUTE PROCEDURE update_modified_column_tms();
CREATE TRIGGER update_customer_modtime BEFORE UPDATE ON llx_c_shipment_mode FOR EACH ROW EXECUTE PROCEDURE update_modified_column_tms();
CREATE TRIGGER update_customer_modtime BEFORE UPDATE ON llx_categories_extrafields FOR EACH ROW EXECUTE PROCEDURE update_modified_column_tms();
CREATE TRIGGER update_customer_modtime BEFORE UPDATE ON llx_chargesociales FOR EACH ROW EXECUTE PROCEDURE update_modified_column_tms();
CREATE TRIGGER update_customer_modtime BEFORE UPDATE ON llx_commande FOR EACH ROW EXECUTE PROCEDURE update_modified_column_tms();
CREATE TRIGGER update_customer_modtime BEFORE UPDATE ON llx_commande_extrafields FOR EACH ROW EXECUTE PROCEDURE update_modified_column_tms();
CREATE TRIGGER update_customer_modtime BEFORE UPDATE ON llx_commande_fournisseur FOR EACH ROW EXECUTE PROCEDURE update_modified_column_tms();
CREATE TRIGGER update_customer_modtime BEFORE UPDATE ON llx_commande_fournisseur_dispatch FOR EACH ROW EXECUTE PROCEDURE update_modified_column_tms();
CREATE TRIGGER update_customer_modtime BEFORE UPDATE ON llx_commande_fournisseur_extrafields FOR EACH ROW EXECUTE PROCEDURE update_modified_column_tms();
CREATE TRIGGER update_customer_modtime BEFORE UPDATE ON llx_commande_fournisseur_log FOR EACH ROW EXECUTE PROCEDURE update_modified_column_tms();
CREATE TRIGGER update_customer_modtime BEFORE UPDATE ON llx_commande_fournisseurdet_extrafields FOR EACH ROW EXECUTE PROCEDURE update_modified_column_tms();
CREATE TRIGGER update_customer_modtime BEFORE UPDATE ON llx_commandedet_extrafields FOR EACH ROW EXECUTE PROCEDURE update_modified_column_tms();
CREATE TRIGGER update_customer_modtime BEFORE UPDATE ON llx_const FOR EACH ROW EXECUTE PROCEDURE update_modified_column_tms();
CREATE TRIGGER update_customer_modtime BEFORE UPDATE ON llx_contrat FOR EACH ROW EXECUTE PROCEDURE update_modified_column_tms();
CREATE TRIGGER update_customer_modtime BEFORE UPDATE ON llx_contrat_extrafields FOR EACH ROW EXECUTE PROCEDURE update_modified_column_tms();
CREATE TRIGGER update_customer_modtime BEFORE UPDATE ON llx_contratdet FOR EACH ROW EXECUTE PROCEDURE update_modified_column_tms();
CREATE TRIGGER update_customer_modtime BEFORE UPDATE ON llx_contratdet_extrafields FOR EACH ROW EXECUTE PROCEDURE update_modified_column_tms();
CREATE TRIGGER update_customer_modtime BEFORE UPDATE ON llx_contratdet_log FOR EACH ROW EXECUTE PROCEDURE update_modified_column_tms();
CREATE TRIGGER update_customer_modtime BEFORE UPDATE ON llx_cotisation FOR EACH ROW EXECUTE PROCEDURE update_modified_column_tms();
CREATE TRIGGER update_customer_modtime BEFORE UPDATE ON llx_cronjob FOR EACH ROW EXECUTE PROCEDURE update_modified_column_tms();
CREATE TRIGGER update_customer_modtime BEFORE UPDATE ON llx_deplacement FOR EACH ROW EXECUTE PROCEDURE update_modified_column_tms();
CREATE TRIGGER update_customer_modtime BEFORE UPDATE ON llx_don FOR EACH ROW EXECUTE PROCEDURE update_modified_column_tms();
CREATE TRIGGER update_customer_modtime BEFORE UPDATE ON llx_don_extrafields FOR EACH ROW EXECUTE PROCEDURE update_modified_column_tms();
CREATE TRIGGER update_customer_modtime BEFORE UPDATE ON llx_element_resources FOR EACH ROW EXECUTE PROCEDURE update_modified_column_tms();
CREATE TRIGGER update_customer_modtime BEFORE UPDATE ON llx_entrepot FOR EACH ROW EXECUTE PROCEDURE update_modified_column_tms();
CREATE TRIGGER update_customer_modtime BEFORE UPDATE ON llx_events FOR EACH ROW EXECUTE PROCEDURE update_modified_column_tms();
CREATE TRIGGER update_customer_modtime BEFORE UPDATE ON llx_expedition FOR EACH ROW EXECUTE PROCEDURE update_modified_column_tms();
CREATE TRIGGER update_customer_modtime BEFORE UPDATE ON llx_expensereport FOR EACH ROW EXECUTE PROCEDURE update_modified_column_tms();
CREATE TRIGGER update_customer_modtime BEFORE UPDATE ON llx_extrafields FOR EACH ROW EXECUTE PROCEDURE update_modified_column_tms();
CREATE TRIGGER update_customer_modtime BEFORE UPDATE ON llx_facture FOR EACH ROW EXECUTE PROCEDURE update_modified_column_tms();
CREATE TRIGGER update_customer_modtime BEFORE UPDATE ON llx_facture_extrafields FOR EACH ROW EXECUTE PROCEDURE update_modified_column_tms();
CREATE TRIGGER update_customer_modtime BEFORE UPDATE ON llx_facture_fourn FOR EACH ROW EXECUTE PROCEDURE update_modified_column_tms();
CREATE TRIGGER update_customer_modtime BEFORE UPDATE ON llx_facture_fourn_det_extrafields FOR EACH ROW EXECUTE PROCEDURE update_modified_column_tms();
CREATE TRIGGER update_customer_modtime BEFORE UPDATE ON llx_facture_fourn_extrafields FOR EACH ROW EXECUTE PROCEDURE update_modified_column_tms();
CREATE TRIGGER update_customer_modtime BEFORE UPDATE ON llx_facturedet_extrafields FOR EACH ROW EXECUTE PROCEDURE update_modified_column_tms();
CREATE TRIGGER update_customer_modtime BEFORE UPDATE ON llx_fichinter FOR EACH ROW EXECUTE PROCEDURE update_modified_column_tms();
CREATE TRIGGER update_customer_modtime BEFORE UPDATE ON llx_fichinter_extrafields FOR EACH ROW EXECUTE PROCEDURE update_modified_column_tms();
CREATE TRIGGER update_customer_modtime BEFORE UPDATE ON llx_fichinterdet_extrafields FOR EACH ROW EXECUTE PROCEDURE update_modified_column_tms();
CREATE TRIGGER update_customer_modtime BEFORE UPDATE ON llx_livraison FOR EACH ROW EXECUTE PROCEDURE update_modified_column_tms();
CREATE TRIGGER update_customer_modtime BEFORE UPDATE ON llx_loan FOR EACH ROW EXECUTE PROCEDURE update_modified_column_tms();
CREATE TRIGGER update_customer_modtime BEFORE UPDATE ON llx_localtax FOR EACH ROW EXECUTE PROCEDURE update_modified_column_tms();
CREATE TRIGGER update_customer_modtime BEFORE UPDATE ON llx_menu FOR EACH ROW EXECUTE PROCEDURE update_modified_column_tms();
CREATE TRIGGER update_customer_modtime BEFORE UPDATE ON llx_notify FOR EACH ROW EXECUTE PROCEDURE update_modified_column_tms();
CREATE TRIGGER update_customer_modtime BEFORE UPDATE ON llx_notify_def FOR EACH ROW EXECUTE PROCEDURE update_modified_column_tms();
CREATE TRIGGER update_customer_modtime BEFORE UPDATE ON llx_opensurvey_comments FOR EACH ROW EXECUTE PROCEDURE update_modified_column_tms();
CREATE TRIGGER update_customer_modtime BEFORE UPDATE ON llx_opensurvey_sondage FOR EACH ROW EXECUTE PROCEDURE update_modified_column_tms();
CREATE TRIGGER update_customer_modtime BEFORE UPDATE ON llx_opensurvey_user_studs FOR EACH ROW EXECUTE PROCEDURE update_modified_column_tms();
CREATE TRIGGER update_customer_modtime BEFORE UPDATE ON llx_paiement FOR EACH ROW EXECUTE PROCEDURE update_modified_column_tms();
CREATE TRIGGER update_customer_modtime BEFORE UPDATE ON llx_paiementcharge FOR EACH ROW EXECUTE PROCEDURE update_modified_column_tms();
CREATE TRIGGER update_customer_modtime BEFORE UPDATE ON llx_paiementfourn FOR EACH ROW EXECUTE PROCEDURE update_modified_column_tms();
CREATE TRIGGER update_customer_modtime BEFORE UPDATE ON llx_payment_donation FOR EACH ROW EXECUTE PROCEDURE update_modified_column_tms();
CREATE TRIGGER update_customer_modtime BEFORE UPDATE ON llx_payment_expensereport FOR EACH ROW EXECUTE PROCEDURE update_modified_column_tms();
CREATE TRIGGER update_customer_modtime BEFORE UPDATE ON llx_payment_loan FOR EACH ROW EXECUTE PROCEDURE update_modified_column_tms();
CREATE TRIGGER update_customer_modtime BEFORE UPDATE ON llx_payment_salary FOR EACH ROW EXECUTE PROCEDURE update_modified_column_tms();
CREATE TRIGGER update_customer_modtime BEFORE UPDATE ON llx_printing FOR EACH ROW EXECUTE PROCEDURE update_modified_column_tms();
CREATE TRIGGER update_customer_modtime BEFORE UPDATE ON llx_product FOR EACH ROW EXECUTE PROCEDURE update_modified_column_tms();
CREATE TRIGGER update_customer_modtime BEFORE UPDATE ON llx_product_batch FOR EACH ROW EXECUTE PROCEDURE update_modified_column_tms();
CREATE TRIGGER update_customer_modtime BEFORE UPDATE ON llx_product_customer_price FOR EACH ROW EXECUTE PROCEDURE update_modified_column_tms();
CREATE TRIGGER update_customer_modtime BEFORE UPDATE ON llx_product_extrafields FOR EACH ROW EXECUTE PROCEDURE update_modified_column_tms();
CREATE TRIGGER update_customer_modtime BEFORE UPDATE ON llx_product_fournisseur_price FOR EACH ROW EXECUTE PROCEDURE update_modified_column_tms();
CREATE TRIGGER update_customer_modtime BEFORE UPDATE ON llx_product_price FOR EACH ROW EXECUTE PROCEDURE update_modified_column_tms();
CREATE TRIGGER update_customer_modtime BEFORE UPDATE ON llx_product_stock FOR EACH ROW EXECUTE PROCEDURE update_modified_column_tms();
CREATE TRIGGER update_customer_modtime BEFORE UPDATE ON llx_projet FOR EACH ROW EXECUTE PROCEDURE update_modified_column_tms();
CREATE TRIGGER update_customer_modtime BEFORE UPDATE ON llx_projet_extrafields FOR EACH ROW EXECUTE PROCEDURE update_modified_column_tms();
CREATE TRIGGER update_customer_modtime BEFORE UPDATE ON llx_projet_task FOR EACH ROW EXECUTE PROCEDURE update_modified_column_tms();
CREATE TRIGGER update_customer_modtime BEFORE UPDATE ON llx_projet_task_extrafields FOR EACH ROW EXECUTE PROCEDURE update_modified_column_tms();
CREATE TRIGGER update_customer_modtime BEFORE UPDATE ON llx_propal FOR EACH ROW EXECUTE PROCEDURE update_modified_column_tms();
CREATE TRIGGER update_customer_modtime BEFORE UPDATE ON llx_propal_extrafields FOR EACH ROW EXECUTE PROCEDURE update_modified_column_tms();
CREATE TRIGGER update_customer_modtime BEFORE UPDATE ON llx_propal_merge_pdf_product FOR EACH ROW EXECUTE PROCEDURE update_modified_column_tms();
CREATE TRIGGER update_customer_modtime BEFORE UPDATE ON llx_propaldet_extrafields FOR EACH ROW EXECUTE PROCEDURE update_modified_column_tms();
CREATE TRIGGER update_customer_modtime BEFORE UPDATE ON llx_resource FOR EACH ROW EXECUTE PROCEDURE update_modified_column_tms();
CREATE TRIGGER update_customer_modtime BEFORE UPDATE ON llx_societe FOR EACH ROW EXECUTE PROCEDURE update_modified_column_tms();
CREATE TRIGGER update_customer_modtime BEFORE UPDATE ON llx_societe_address FOR EACH ROW EXECUTE PROCEDURE update_modified_column_tms();
CREATE TRIGGER update_customer_modtime BEFORE UPDATE ON llx_societe_extrafields FOR EACH ROW EXECUTE PROCEDURE update_modified_column_tms();
CREATE TRIGGER update_customer_modtime BEFORE UPDATE ON llx_societe_prices FOR EACH ROW EXECUTE PROCEDURE update_modified_column_tms();
CREATE TRIGGER update_customer_modtime BEFORE UPDATE ON llx_societe_remise FOR EACH ROW EXECUTE PROCEDURE update_modified_column_tms();
CREATE TRIGGER update_customer_modtime BEFORE UPDATE ON llx_societe_rib FOR EACH ROW EXECUTE PROCEDURE update_modified_column_tms();
CREATE TRIGGER update_customer_modtime BEFORE UPDATE ON llx_socpeople FOR EACH ROW EXECUTE PROCEDURE update_modified_column_tms();
CREATE TRIGGER update_customer_modtime BEFORE UPDATE ON llx_socpeople_extrafields FOR EACH ROW EXECUTE PROCEDURE update_modified_column_tms();
CREATE TRIGGER update_customer_modtime BEFORE UPDATE ON llx_stock_mouvement FOR EACH ROW EXECUTE PROCEDURE update_modified_column_tms();
CREATE TRIGGER update_customer_modtime BEFORE UPDATE ON llx_supplier_proposal FOR EACH ROW EXECUTE PROCEDURE update_modified_column_tms();
CREATE TRIGGER update_customer_modtime BEFORE UPDATE ON llx_supplier_proposal_extrafields FOR EACH ROW EXECUTE PROCEDURE update_modified_column_tms();
CREATE TRIGGER update_customer_modtime BEFORE UPDATE ON llx_supplier_proposaldet_extrafields FOR EACH ROW EXECUTE PROCEDURE update_modified_column_tms();
CREATE TRIGGER update_customer_modtime BEFORE UPDATE ON llx_tva FOR EACH ROW EXECUTE PROCEDURE update_modified_column_tms();
CREATE TRIGGER update_customer_modtime BEFORE UPDATE ON llx_user FOR EACH ROW EXECUTE PROCEDURE update_modified_column_tms();
CREATE TRIGGER update_customer_modtime BEFORE UPDATE ON llx_user_extrafields FOR EACH ROW EXECUTE PROCEDURE update_modified_column_tms();
CREATE TRIGGER update_customer_modtime BEFORE UPDATE ON llx_usergroup FOR EACH ROW EXECUTE PROCEDURE update_modified_column_tms();
CREATE TRIGGER update_customer_modtime BEFORE UPDATE ON llx_usergroup_extrafields FOR EACH ROW EXECUTE PROCEDURE update_modified_column_tms();

CREATE OR REPLACE FUNCTION update_modified_column_date_m()	RETURNS TRIGGER AS $$ BEGIN NEW.date_m = now(); RETURN NEW; END; $$ LANGUAGE plpgsql;
CREATE TRIGGER update_customer_modtime BEFORE UPDATE ON llx_ecm_directories FOR EACH ROW EXECUTE PROCEDURE update_modified_column_date_m();

CREATE OR REPLACE FUNCTION update_modified_column_date_price()	RETURNS TRIGGER AS $$ BEGIN NEW.date_price = now(); RETURN NEW; END; $$ LANGUAGE plpgsql;
CREATE TRIGGER update_customer_modtime BEFORE UPDATE ON llx_product_price_by_qty FOR EACH ROW EXECUTE PROCEDURE update_modified_column_date_price();<|MERGE_RESOLUTION|>--- conflicted
+++ resolved
@@ -56,10 +56,6 @@
 CREATE OR REPLACE FUNCTION update_modified_column_tms()	RETURNS TRIGGER AS $$ BEGIN NEW.tms = now(); RETURN NEW; END; $$ LANGUAGE plpgsql;
 CREATE TRIGGER update_customer_modtime BEFORE UPDATE ON llx_accounting_account FOR EACH ROW EXECUTE PROCEDURE update_modified_column_tms();
 CREATE TRIGGER update_customer_modtime BEFORE UPDATE ON llx_accounting_fiscalyear FOR EACH ROW EXECUTE PROCEDURE update_modified_column_tms();
-<<<<<<< HEAD
-CREATE TRIGGER update_customer_modtime BEFORE UPDATE ON llx_accountingtransaction FOR EACH ROW EXECUTE PROCEDURE update_modified_column_tms();
-=======
->>>>>>> 3f5d67d4
 CREATE TRIGGER update_customer_modtime BEFORE UPDATE ON llx_actioncomm FOR EACH ROW EXECUTE PROCEDURE update_modified_column_tms();
 CREATE TRIGGER update_customer_modtime BEFORE UPDATE ON llx_actioncomm_extrafields FOR EACH ROW EXECUTE PROCEDURE update_modified_column_tms();
 CREATE TRIGGER update_customer_modtime BEFORE UPDATE ON llx_adherent FOR EACH ROW EXECUTE PROCEDURE update_modified_column_tms();
