--- conflicted
+++ resolved
@@ -622,14 +622,6 @@
     print 'Parameter action=set not defined';
 }
 
-<<<<<<< HEAD
-$ret=0;
-if (! $ok && isset($argv[1])) $ret=1;
-dol_syslog("Exit ".$ret);
-
-dolibarr_install_syslog("--- step2: end");
-=======
->>>>>>> 23ce97fb
 
 $ret=0;
 if (!$ok && isset($argv[1])) $ret=1;
@@ -641,10 +633,5 @@
 
 if (isset($db) && is_object($db)) $db->close();
 
-<<<<<<< HEAD
-if (isset($db) && is_object($db)) $db->close();
-
-=======
->>>>>>> 23ce97fb
 // Return code if ran from command line
 if ($ret) exit($ret);