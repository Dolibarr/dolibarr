--- conflicted
+++ resolved
@@ -159,11 +159,7 @@
 
 	/**************************************************************************************
 	 *
-<<<<<<< HEAD
-	 * Load files tables/*.sql (not the *.key.sql). Files with '-xxx' in name are excluded (they will be loaded during activation o fmodule 'xxx').
-=======
 	 * Load files tables/*.sql (not the *.key.sql). Files with '-xxx' in name are excluded (they will be loaded during activation of module 'xxx').
->>>>>>> 503d1a04
 	 * To do before the files *.key.sql
 	 *
 	 ***************************************************************************************/
@@ -261,11 +257,7 @@
 
 	/***************************************************************************************
 	 *
-<<<<<<< HEAD
-	 * Load files tables/*.key.sql. Files with '-xxx' in name are excluded (they will be loaded during activation o fmodule 'xxx').
-=======
 	 * Load files tables/*.key.sql. Files with '-xxx' in name are excluded (they will be loaded during activation of module 'xxx').
->>>>>>> 503d1a04
 	 * To do after the files *.sql
 	 *
 	 ***************************************************************************************/
@@ -387,11 +379,7 @@
 
 	/***************************************************************************************
 	 *
-<<<<<<< HEAD
-	 * Lod the file 'functions.sql'
-=======
 	 * Load the file 'functions.sql'
->>>>>>> 503d1a04
 	 *
 	 ***************************************************************************************/
 	if ($ok && $createfunctions) {
@@ -468,11 +456,7 @@
 
 	/***************************************************************************************
 	 *
-<<<<<<< HEAD
-	 * Load files data/*.sql. Files with '-xxx' in name are excluded (they will be loaded during activation o fmodule 'xxx').
-=======
 	 * Load files data/*.sql. Files with '-xxx' in name are excluded (they will be loaded during activation of module 'xxx').
->>>>>>> 503d1a04
 	 *
 	 ***************************************************************************************/
 	if ($ok && $createdata) {
