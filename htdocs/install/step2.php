<?php
/* Copyright (C) 2004       Rodolphe Quiedeville    <rodolphe@quiedeville.org>
 * Copyright (C) 2004-2010  Laurent Destailleur     <eldy@users.sourceforge.net>
 * Copyright (C) 2015       Cedric GROSS            <c.gross@kreiz-it.fr>
 * Copyright (C) 2015-2016  Raphaël Doursenaud      <rdoursenaud@gpcsolutions.fr>
 *
 * This program is free software; you can redistribute it and/or modify
 * it under the terms of the GNU General Public License as published by
 * the Free Software Foundation; either version 3 of the License, or
 * (at your option) any later version.
 *
 * This program is distributed in the hope that it will be useful,
 * but WITHOUT ANY WARRANTY; without even the implied warranty of
 * MERCHANTABILITY or FITNESS FOR A PARTICULAR PURPOSE.  See the
 * GNU General Public License for more details.
 *
 * You should have received a copy of the GNU General Public License
 * along with this program. If not, see <http://www.gnu.org/licenses/>.
 */

/**
 *      \file       htdocs/install/step2.php
 *      \ingroup    install
 *      \brief      Create tables, primary keys, foreign keys, indexes and functions into database and then load reference data
 */

include 'inc.php';
require_once $dolibarr_main_document_root.'/core/class/conf.class.php';
require_once $dolibarr_main_document_root.'/core/lib/admin.lib.php';

global $langs;

$step = 2;
$ok = 0;


// Cette page peut etre longue. On augmente le delai autorise.
// Ne fonctionne que si on est pas en safe_mode.
$err=error_reporting();
error_reporting(0);		// Disable all errors
//error_reporting(E_ALL);
@set_time_limit(900);	// Need 900 on some OS like Windows 7/64
error_reporting($err);

$action=GETPOST('action','aZ09')?GETPOST('action','aZ09'):(empty($argv[1])?'':$argv[1]);
$setuplang=GETPOST('selectlang','aZ09',3)?GETPOST('selectlang','aZ09',3):(empty($argv[2])?'auto':$argv[2]);
$langs->setDefaultLang($setuplang);

$langs->loadLangs(array("admin", "install"));

$choix=0;
if ($dolibarr_main_db_type == "mysqli") $choix=1;
if ($dolibarr_main_db_type == "pgsql")  $choix=2;
if ($dolibarr_main_db_type == "mssql")  $choix=3;
if ($dolibarr_main_db_type == "sqlite")  $choix=4;
if ($dolibarr_main_db_type == "sqlite3")  $choix=5;

//if (empty($choix)) dol_print_error('','Database type '.$dolibarr_main_db_type.' not supported into step2.php page');

// Now we load forced values from install.forced.php file.
$useforcedwizard=false;
$forcedfile="./install.forced.php";
if ($conffile == "/etc/dolibarr/conf.php") $forcedfile="/etc/dolibarr/install.forced.php";
if (@file_exists($forcedfile)) {
	$useforcedwizard = true;
	include_once $forcedfile;
}

dolibarr_install_syslog("- step2: entering step2.php page");


/*
 *	View
 */

pHeader($langs->trans("CreateDatabaseObjects"),"step4");

// Test if we can run a first install process
if (! is_writable($conffile))
{
    print $langs->trans("ConfFileIsNotWritable",$conffiletoshow);
    pFooter(1,$setuplang,'jscheckparam');
    exit;
}

if ($action == "set")
{
    print '<h3><img class="valigntextbottom" src="../theme/common/octicons/build/svg/database.svg" width="20" alt="Database"> '.$langs->trans("Database").'</h3>';

    print '<table cellspacing="0" style="padding: 4px 4px 4px 0" border="0" width="100%">';
    $error=0;

    $db=getDoliDBInstance($conf->db->type,$conf->db->host,$conf->db->user,$conf->db->pass,$conf->db->name,$conf->db->port);

    if ($db->connected)
    {
        print "<tr><td>";
        print $langs->trans("ServerConnection")." : ".$conf->db->host.'</td><td><img src="../theme/eldy/img/tick.png" alt="Ok"></td></tr>';
        $ok = 1 ;
    }
    else
    {
        print "<tr><td>Failed to connect to server : ".$conf->db->host.'</td><td><img src="../theme/eldy/img/error.png" alt="Error"></td></tr>';
    }

    if ($ok)
    {
        if($db->database_selected)
        {
            dolibarr_install_syslog("step2: successful connection to database: " . $conf->db->name);
        }
        else
        {
            dolibarr_install_syslog("step2: failed connection to database :" . $conf->db->name, LOG_ERR);
            print "<tr><td>Failed to select database ".$conf->db->name.'</td><td><img src="../theme/eldy/img/error.png" alt="Error"></td></tr>';
            $ok = 0 ;
        }
    }


    // Affiche version
    if ($ok)
    {
        $version=$db->getVersion();
        $versionarray=$db->getVersionArray();
        print '<tr><td>'.$langs->trans("DatabaseVersion").'</td>';
        print '<td>'.$version.'</td></tr>';
        //print '<td align="right">'.join('.',$versionarray).'</td></tr>';

        print '<tr><td>'.$langs->trans("DatabaseName").'</td>';
        print '<td>'.$db->database_name.'</td></tr>';
        //print '<td align="right">'.join('.',$versionarray).'</td></tr>';
    }

    $requestnb=0;

    // To disable some code, so you can call step2 with url like
    // http://localhost/dolibarrnew/install/step2.php?action=set&createtables=0&createkeys=0&createfunctions=0&createdata=llx_20_c_departements
    $createtables=isset($_GET['createtables'])?GETPOST('createtables'):1;
    $createkeys=isset($_GET['createkeys'])?GETPOST('createkeys'):1;
    $createfunctions=isset($_GET['createfunctions'])?GETPOST('createfunction'):1;
    $createdata=isset($_GET['createdata'])?GETPOST('createdata'):1;


    // To say sql requests are escaped for mysql so we need to unescape them
    $db->unescapeslashquot=true;


    /**************************************************************************************
     *
     * Chargement fichiers tables/*.sql (non *.key.sql)
     * A faire avant les fichiers *.key.sql
     *
     ***************************************************************************************/
    if ($ok && $createtables)
    {
        // We always choose in mysql directory (Conversion is done by driver to translate SQL syntax)
        $dir = "mysql/tables/";

        $ok = 0;
        $handle=opendir($dir);
        dolibarr_install_syslog("step2: open tables directory " . $dir . " handle=" . $handle);
        $tablefound = 0;
        $tabledata=array();
        if (is_resource($handle))
        {
            while (($file = readdir($handle))!==false)
            {
                if (preg_match('/\.sql$/i',$file) && preg_match('/^llx_/i',$file) && ! preg_match('/\.key\.sql$/i',$file))
                {
                    $tablefound++;
                    $tabledata[]=$file;
                }
            }
            closedir($handle);
        }

        // Sort list of sql files on alphabetical order (load order is important)
        sort($tabledata);
        foreach($tabledata as $file)
        {
            $name = substr($file, 0, dol_strlen($file) - 4);
            $buffer = '';
            $fp = fopen($dir.$file,"r");
            if ($fp)
            {
                while (!feof($fp))
                {
                    $buf = fgets($fp, 4096);
                    if (substr($buf, 0, 2) <> '--')
                    {
                        $buf=preg_replace('/--(.+)*/','',$buf);
                        $buffer .= $buf;
                    }
                }
                fclose($fp);

                $buffer=trim($buffer);
                if ($conf->db->type == 'mysql' || $conf->db->type == 'mysqli')	// For Mysql 5.5+, we must replace type=innodb with ENGINE=innodb
                {
                    $buffer=preg_replace('/type=innodb/i','ENGINE=innodb',$buffer);
                }
                else
                {
                    // Keyword ENGINE is MySQL-specific, so scrub it for
                    // other database types (mssql, pgsql)
                    $buffer=preg_replace('/type=innodb/i','',$buffer);
                    $buffer=preg_replace('/ENGINE=innodb/i','',$buffer);
                }

                // Replace the prefix tables
                if ($dolibarr_main_db_prefix != 'llx_')
                {
                	$buffer=preg_replace('/llx_/i',$dolibarr_main_db_prefix,$buffer);
                }

                //print "<tr><td>Creation de la table $name/td>";
                $requestnb++;

                dolibarr_install_syslog("step2: request: " . $buffer);
                $resql=$db->query($buffer,0,'dml');
                if ($resql)
                {
                    // print "<td>OK requete ==== $buffer</td></tr>";
                    $db->free($resql);
                }
                else
                {
                    if ($db->errno() == 'DB_ERROR_TABLE_ALREADY_EXISTS' ||
                    $db->errno() == 'DB_ERROR_TABLE_OR_KEY_ALREADY_EXISTS')
                    {
                        //print "<td>Deja existante</td></tr>";
                    }
                    else
                    {
                        print "<tr><td>".$langs->trans("CreateTableAndPrimaryKey",$name);
                        print "<br>\n".$langs->trans("Request").' '.$requestnb.' : '.$buffer.' <br>Executed query : '.$db->lastquery;
                        print "\n</td>";
                        print '<td><span class="error">'.$langs->trans("ErrorSQL")." ".$db->errno()." ".$db->error().'</span></td></tr>';
                        $error++;
                    }
                }
            }
            else
            {
                print "<tr><td>".$langs->trans("CreateTableAndPrimaryKey",$name);
                print "</td>";
                print '<td><span class="error">'.$langs->trans("Error").' Failed to open file '.$dir.$file.'</span></td></tr>';
                $error++;
                dolibarr_install_syslog("step2: failed to open file " . $dir . $file, LOG_ERR);
            }
        }

        if ($tablefound)
        {
            if ($error == 0)
            {
                print '<tr><td>';
                print $langs->trans("TablesAndPrimaryKeysCreation").'</td><td><img src="../theme/eldy/img/tick.png" alt="Ok"></td></tr>';
                $ok = 1;
            }
        }
        else
        {
            print '<tr><td>'.$langs->trans("ErrorFailedToFindSomeFiles",$dir).'</td><td><img src="../theme/eldy/img/error.png" alt="Error"></td></tr>';
            dolibarr_install_syslog("step2: failed to find files to create database in directory " . $dir, LOG_ERR);
        }
    }


    /***************************************************************************************
     *
     * Chargement fichiers tables/*.key.sql
     * A faire apres les fichiers *.sql
     *
     ***************************************************************************************/
    if ($ok && $createkeys)
    {
        // We always choose in mysql directory (Conversion is done by driver to translate SQL syntax)
        $dir = "mysql/tables/";

        $okkeys = 0;
        $handle=opendir($dir);
        dolibarr_install_syslog("step2: open keys directory " . $dir . " handle=" . $handle);
        $tablefound = 0;
        $tabledata=array();
        if (is_resource($handle))
        {
            while (($file = readdir($handle))!==false)
            {
                if (preg_match('/\.sql$/i',$file) && preg_match('/^llx_/i',$file) && preg_match('/\.key\.sql$/i',$file))
                {
                    $tablefound++;
                    $tabledata[]=$file;
                }
            }
            closedir($handle);
        }

        // Sort list of sql files on alphabetical order (load order is important)
        sort($tabledata);
        foreach($tabledata as $file)
        {
            $name = substr($file, 0, dol_strlen($file) - 4);
            //print "<tr><td>Creation de la table $name</td>";
            $buffer = '';
            $fp = fopen($dir.$file,"r");
            if ($fp)
            {
                while (!feof($fp))
                {
                    $buf = fgets($fp, 4096);

                    // Cas special de lignes autorisees pour certaines versions uniquement
                    if ($choix == 1 && preg_match('/^--\sV([0-9\.]+)/i',$buf,$reg))
                    {
                        $versioncommande=explode('.',$reg[1]);
                        //print var_dump($versioncommande);
                        //print var_dump($versionarray);
                        if (count($versioncommande) && count($versionarray)
                        && versioncompare($versioncommande,$versionarray) <= 0)
                        {
                            // Version qualified, delete SQL comments
                            $buf=preg_replace('/^--\sV([0-9\.]+)/i','',$buf);
                            //print "Ligne $i qualifiee par version: ".$buf.'<br>';
                        }
                    }
                    if ($choix == 2 && preg_match('/^--\sPOSTGRESQL\sV([0-9\.]+)/i',$buf,$reg))
                    {
                        $versioncommande=explode('.',$reg[1]);
                        //print var_dump($versioncommande);
                        //print var_dump($versionarray);
                        if (count($versioncommande) && count($versionarray)
                        && versioncompare($versioncommande,$versionarray) <= 0)
                        {
                            // Version qualified, delete SQL comments
                            $buf=preg_replace('/^--\sPOSTGRESQL\sV([0-9\.]+)/i','',$buf);
                            //print "Ligne $i qualifiee par version: ".$buf.'<br>';
                        }
                    }

                    // Ajout ligne si non commentaire
                    if (! preg_match('/^--/i',$buf)) $buffer .= $buf;
                }
                fclose($fp);

                // Si plusieurs requetes, on boucle sur chaque
                $listesql=explode(';',$buffer);
                foreach ($listesql as $req)
                {
                    $buffer=trim($req);
                    if ($buffer)
                    {
                    	// Replace the prefix tables
                    	if ($dolibarr_main_db_prefix != 'llx_')
                    	{
                    		$buffer=preg_replace('/llx_/i',$dolibarr_main_db_prefix,$buffer);
                    	}

                        //print "<tr><td>Creation des cles et index de la table $name: '$buffer'</td>";
                        $requestnb++;

                        dolibarr_install_syslog("step2: request: " . $buffer);
                        $resql=$db->query($buffer,0,'dml');
                        if ($resql)
                        {
                            //print "<td>OK requete ==== $buffer</td></tr>";
                            $db->free($resql);
                        }
                        else
                        {
                            if ($db->errno() == 'DB_ERROR_KEY_NAME_ALREADY_EXISTS' ||
                            $db->errno() == 'DB_ERROR_CANNOT_CREATE' ||
                            $db->errno() == 'DB_ERROR_PRIMARY_KEY_ALREADY_EXISTS' ||
                            $db->errno() == 'DB_ERROR_TABLE_OR_KEY_ALREADY_EXISTS' ||
                            preg_match('/duplicate key name/i',$db->error()))
                            {
                                //print "<td>Deja existante</td></tr>";
                                $key_exists = 1;
                            }
                            else
                            {
                                print "<tr><td>".$langs->trans("CreateOtherKeysForTable",$name);
                                print "<br>\n".$langs->trans("Request").' '.$requestnb.' : '.$db->lastqueryerror();
                                print "\n</td>";
                                print '<td><span class="error">'.$langs->trans("ErrorSQL")." ".$db->errno()." ".$db->error().'</span></td></tr>';
                                $error++;
                            }
                        }
                    }
                }
            }
            else
            {
                print "<tr><td>".$langs->trans("CreateOtherKeysForTable",$name);
                print "</td>";
                print '<td><span class="error">'.$langs->trans("Error")." Failed to open file ".$dir.$file."</span></td></tr>";
                $error++;
                dolibarr_install_syslog("step2: failed to open file " . $dir . $file, LOG_ERR);
            }
        }

        if ($tablefound && $error == 0)
        {
            print '<tr><td>';
            print $langs->trans("OtherKeysCreation").'</td><td><img src="../theme/eldy/img/tick.png" alt="Ok"></td></tr>';
            $okkeys = 1;
        }
    }


    /***************************************************************************************
     *
     * Chargement fichier functions.sql
     *
     ***************************************************************************************/
    if ($ok && $createfunctions)
    {
        // For this file, we use a directory according to database type
        if ($choix==1) $dir = "mysql/functions/";
        elseif ($choix==2) $dir = "pgsql/functions/";
        elseif ($choix==3) $dir = "mssql/functions/";
		elseif ($choix==4) { $dir = "sqlite3/functions/"; }

        // Creation donnees
        $file = "functions.sql";
        if (file_exists($dir.$file))
        {
            $fp = fopen($dir.$file,"r");
            dolibarr_install_syslog("step2: open function file " . $dir . $file . " handle=" . $fp);
            if ($fp)
            {
                $buffer='';
                while (!feof($fp))
                {
                    $buf = fgets($fp, 4096);
                    if (substr($buf, 0, 2) <> '--')
                    {
                        $buffer .= $buf."§";
                    }
                }
                fclose($fp);
            }
            //$buffer=preg_replace('/;\';/',";'§",$buffer);

            // If several requests, we loop on each of them
            $listesql=explode('§',$buffer);
            foreach ($listesql as $buffer)
            {
                $buffer=trim($buffer);
                if ($buffer)
                {
                    dolibarr_install_syslog("step2: request: " . $buffer);
                    print "<!-- Insert line : ".$buffer."<br>-->\n";
                    $resql=$db->query($buffer,0,'dml');
                    if ($resql)
                    {
                        $ok = 1;
                        $db->free($resql);
                    }
                    else
                    {
                        if ($db->errno() == 'DB_ERROR_RECORD_ALREADY_EXISTS'
                        || $db->errno() == 'DB_ERROR_KEY_NAME_ALREADY_EXISTS')
                        {
                            //print "Insert line : ".$buffer."<br>\n";
                        }
                        else
                        {
                            $ok = 0;

                            print "<tr><td>".$langs->trans("FunctionsCreation");
                            print "<br>\n".$langs->trans("Request").' '.$requestnb.' : '.$buffer;
                            print "\n</td>";
                            print '<td><span class="error">'.$langs->trans("ErrorSQL")." ".$db->errno()." ".$db->error().'</span></td></tr>';
                            $error++;
                        }
                    }
                }
            }

            print "<tr><td>".$langs->trans("FunctionsCreation")."</td>";
            if ($ok)
            {
                print '<td><img src="../theme/eldy/img/tick.png" alt="Ok"></td></tr>';
            }
            else
            {
                print '<td><img src="../theme/eldy/img/error.png" alt="Error"></td></tr>';
                $ok = 1 ;
            }
        }
    }


    /***************************************************************************************
     *
     * Load files data/*.sql
     *
     ***************************************************************************************/
    if ($ok && $createdata)
    {
        // We always choose in mysql directory (Conversion is done by driver to translate SQL syntax)
        $dir = "mysql/data/";

        // Insert data
        $handle=opendir($dir);
        dolibarr_install_syslog("step2: open directory data " . $dir . " handle=" . $handle);
        $tablefound = 0;
        $tabledata=array();
        if (is_resource($handle))
        {
            while (($file = readdir($handle))!==false)
            {
                if (preg_match('/\.sql$/i',$file) && preg_match('/^llx_/i',$file))
                {
                	if (preg_match('/^llx_accounting_account_/',$file)) continue;	// We discard data file of chart of account. Will be loaded when a chart is selected.

                    //print 'x'.$file.'-'.$createdata.'<br>';
                    if (is_numeric($createdata) || preg_match('/'.preg_quote($createdata).'/i',$file))
                    {
                        $tablefound++;
                        $tabledata[]=$file;
                    }
                }
            }
            closedir($handle);
        }

        // Sort list of data files on alphabetical order (load order is important)
        sort($tabledata);
        foreach($tabledata as $file)
        {
            $name = substr($file, 0, dol_strlen($file) - 4);
            $fp = fopen($dir.$file,"r");
            dolibarr_install_syslog("step2: open data file " . $dir . $file . " handle=" . $fp);
            if ($fp)
            {
                $arrayofrequests=array();
                $linefound=0;
                $linegroup=0;
                $sizeofgroup=1; // Grouping request to have 1 query for several requests does not works with mysql, so we use 1.

                // Load all requests
                while (!feof($fp))
                {
                    $buffer = fgets($fp, 4096);
                    $buffer = trim($buffer);
                    if ($buffer)
                    {
                        if (substr($buffer, 0, 2) == '--') continue;

                        if ($linefound && ($linefound % $sizeofgroup) == 0)
                        {
                            $linegroup++;
                        }
                        if (empty($arrayofrequests[$linegroup])) $arrayofrequests[$linegroup]=$buffer;
                        else $arrayofrequests[$linegroup].=" ".$buffer;

                        $linefound++;
                    }
                }
                fclose($fp);

                dolibarr_install_syslog("step2: found " . $linefound . " records, defined " . count($arrayofrequests) . " group(s).");

                $okallfile=1;
                $db->begin();

                // We loop on each requests of file
                foreach($arrayofrequests as $buffer)
                {
                	// Replace the prefix tables
                	if ($dolibarr_main_db_prefix != 'llx_')
                	{
                		$buffer=preg_replace('/llx_/i',$dolibarr_main_db_prefix,$buffer);
                	}

                    //dolibarr_install_syslog("step2: request: " . $buffer);
                    $resql=$db->query($buffer,1);
                    if ($resql)
                    {
                        //$db->free($resql);     // Not required as request we launch here does not return memory needs.
                    }
                    else
                    {
                        if ($db->lasterrno() == 'DB_ERROR_RECORD_ALREADY_EXISTS')
                        {
                            //print "<tr><td>Insertion ligne : $buffer</td><td>";
                        }
                        else
                        {
                            $ok = 0;
                            $okallfile = 0;
                            print '<span class="error">'.$langs->trans("ErrorSQL")." : ".$db->lasterrno()." - ".$db->lastqueryerror()." - ".$db->lasterror()."</span><br>";
                        }
                    }
                }

                if ($okallfile) $db->commit();
                else $db->rollback();
            }
        }

        print "<tr><td>".$langs->trans("ReferenceDataLoading")."</td>";
        if ($ok)
        {
            print '<td><img src="../theme/eldy/img/tick.png" alt="Ok"></td></tr>';
        }
        else
        {
            print '<td><img src="../theme/eldy/img/error.png" alt="Error"></td></tr>';
            $ok = 1;    // Data loading are not blocking errors
        }
    }
    print '</table>';
}
else
{
    print 'Parameter action=set not defined';
}


$ret=0;
if (!$ok && isset($argv[1])) $ret=1;
dolibarr_install_syslog("Exit ".$ret);

<<<<<<< HEAD
dolibarr_install_syslog("--- step2: end");
=======
dolibarr_install_syslog("- step2: end");
>>>>>>> d9b8a8c8

pFooter($ok?0:1,$setuplang);

if (isset($db) && is_object($db)) $db->close();

// Return code if ran from command line
<<<<<<< HEAD
if ($ret) exit($ret);
=======
if ($ret) exit($ret);
>>>>>>> d9b8a8c8
<|MERGE_RESOLUTION|>--- conflicted
+++ resolved
@@ -625,19 +625,11 @@
 if (!$ok && isset($argv[1])) $ret=1;
 dolibarr_install_syslog("Exit ".$ret);
 
-<<<<<<< HEAD
-dolibarr_install_syslog("--- step2: end");
-=======
 dolibarr_install_syslog("- step2: end");
->>>>>>> d9b8a8c8
 
 pFooter($ok?0:1,$setuplang);
 
 if (isset($db) && is_object($db)) $db->close();
 
 // Return code if ran from command line
-<<<<<<< HEAD
-if ($ret) exit($ret);
-=======
-if ($ret) exit($ret);
->>>>>>> d9b8a8c8
+if ($ret) exit($ret);