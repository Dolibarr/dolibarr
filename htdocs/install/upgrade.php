--- conflicted
+++ resolved
@@ -347,11 +347,7 @@
             {
                 $filelist[]=$file;
             }
-<<<<<<< HEAD
-            else if (preg_match('/'.$to.'/i', $file))	// First test may be false if we migrate from x.y.* to x.y.*
-=======
-            elseif (preg_match('/'.$to.'/i',$file))	// First test may be false if we migrate from x.y.* to x.y.*
->>>>>>> ecc30b8f
+            elseif (preg_match('/'.$to.'/i', $file))	// First test may be false if we migrate from x.y.* to x.y.*
             {
                 $filelist[]=$file;
             }
