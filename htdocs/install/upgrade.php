<?php
/* Copyright (C) 2004       Rodolphe Quiedeville    <rodolphe@quiedeville.org>
 * Copyright (C) 2004-2018  Laurent Destailleur     <eldy@users.sourceforge.net>
 * Copyright (C) 2005-2010  Regis Houssin           <regis.houssin@inodbox.com>
 * Copyright (C) 2015-2016  Raphaël Doursenaud      <rdoursenaud@gpcsolutions.fr>
 *
 * This program is free software; you can redistribute it and/or modify
 * it under the terms of the GNU General Public License as published by
 * the Free Software Foundation; either version 3 of the License, or
 * (at your option) any later version.
 *
 * This program is distributed in the hope that it will be useful,
 * but WITHOUT ANY WARRANTY; without even the implied warranty of
 * MERCHANTABILITY or FITNESS FOR A PARTICULAR PURPOSE.  See the
 * GNU General Public License for more details.
 *
 * You should have received a copy of the GNU General Public License
 * along with this program. If not, see <https://www.gnu.org/licenses/>.
 *
 * Upgrade scripts can be ran from command line with syntax:
 *
 * cd htdocs/install
 * php upgrade.php 3.4.0 3.5.0 [dirmodule|ignoredbversion]
 * php upgrade2.php 3.4.0 3.5.0 [MODULE_NAME1_TO_ENABLE,MODULE_NAME2_TO_ENABLE]
 *
 * And for final step:
 * php step5.php 3.4.0 3.5.0
 *
 * Option 'dirmodule' allows to provide a path for an external module, so we migrate from command line using a script from a module.
 * Option 'ignoredbversion' allows to run migration even if database version does not match start version of migration
 * Return code is 0 if OK, >0 if error
 */

/**
 *		\file       htdocs/install/upgrade.php
 *      \brief      Run migration script
 */

include_once 'inc.php';
if (!file_exists($conffile)) {
	print 'Error: Dolibarr config file was not found. This may means that Dolibarr is not installed yet. Please call the page "/install/index.php" instead of "/install/upgrade.php").';
}
require_once $conffile;
require_once $dolibarr_main_document_root.'/core/lib/admin.lib.php';

global $langs;

$grant_query = '';
$step = 2;
$ok = 0;


// Cette page peut etre longue. On augmente le delai autorise.
// Ne fonctionne que si on est pas en safe_mode.
$err = error_reporting();
error_reporting(0);
@set_time_limit(300);
error_reporting($err);


$setuplang = GETPOST("selectlang", 'aZ09', 3) ? GETPOST("selectlang", 'aZ09', 3) : 'auto';
$langs->setDefaultLang($setuplang);
$versionfrom = GETPOST("versionfrom", 'alpha', 3) ? GETPOST("versionfrom", 'alpha', 3) : (empty($argv[1]) ? '' : $argv[1]);
$versionto = GETPOST("versionto", 'alpha', 3) ? GETPOST("versionto", 'alpha', 3) : (empty($argv[2]) ? '' : $argv[2]);
$dirmodule = ((GETPOST("dirmodule", 'alpha', 3) && GETPOST("dirmodule", 'alpha', 3) != 'ignoredbversion')) ? GETPOST("dirmodule", 'alpha', 3) : ((empty($argv[3]) || $argv[3] == 'ignoredbversion') ? '' : $argv[3]);
$ignoredbversion = (GETPOST('ignoredbversion', 'alpha', 3) == 'ignoredbversion') ? GETPOST('ignoredbversion', 'alpha', 3) : ((empty($argv[3]) || $argv[3] != 'ignoredbversion') ? '' : $argv[3]);

$langs->loadLangs(array("admin", "install", "other", "errors"));

if ($dolibarr_main_db_type == "mysqli") {
	$choix = 1;
}
if ($dolibarr_main_db_type == "pgsql") {
	$choix = 2;
}
if ($dolibarr_main_db_type == "mssql") {
	$choix = 3;
}


dolibarr_install_syslog("--- upgrade: Entering upgrade.php page");
if (!is_object($conf)) {
	dolibarr_install_syslog("upgrade2: conf file not initialized", LOG_ERR);
}


/*
 * View
 */

if (!$versionfrom && !$versionto) {
	print 'Error: Parameter versionfrom or versionto missing.'."\n";
	print 'Upgrade must be ran from command line with parameters or called from page install/index.php (like a first install)'."\n";
	// Test if batch mode
	$sapi_type = php_sapi_name();
	$script_file = basename(__FILE__);
	$path = __DIR__.'/';
	if (substr($sapi_type, 0, 3) == 'cli') {
		print 'Syntax from command line: '.$script_file." x.y.z a.b.c\n";
	}
	exit;
}


pHeader('', "upgrade2", GETPOST('action', 'aZ09'), 'versionfrom='.$versionfrom.'&versionto='.$versionto, '', 'main-inside main-inside-borderbottom');

$actiondone = 0;

// Action to launch the migrate script
if (!GETPOST('action', 'aZ09') || preg_match('/upgrade/i', GETPOST('action', 'aZ09'))) {
	$actiondone = 1;

	print '<h3><img class="valignmiddle inline-block paddingright" src="../theme/common/octicons/build/svg/database.svg" width="20" alt="Database"> ';
	print '<span class="inline-block">'.$langs->trans("DatabaseMigration").'</span></h3>';

	print '<table cellspacing="0" cellpadding="1" border="0" width="100%">';
	$error = 0;

	// If password is encoded, we decode it
	if (preg_match('/crypted:/i', $dolibarr_main_db_pass) || !empty($dolibarr_main_db_encrypted_pass)) {
		require_once $dolibarr_main_document_root.'/core/lib/security.lib.php';
		if (preg_match('/crypted:/i', $dolibarr_main_db_pass)) {
			$dolibarr_main_db_pass = preg_replace('/crypted:/i', '', $dolibarr_main_db_pass);
			$dolibarr_main_db_pass = dol_decode($dolibarr_main_db_pass);
			$dolibarr_main_db_encrypted_pass = $dolibarr_main_db_pass; // We need to set this as it is used to know the password was initially crypted
		} else {
			$dolibarr_main_db_pass = dol_decode($dolibarr_main_db_encrypted_pass);
		}
	}

	// $conf is already instancied inside inc.php
	$conf->db->type = $dolibarr_main_db_type;
	$conf->db->host = $dolibarr_main_db_host;
	$conf->db->port = $dolibarr_main_db_port;
	$conf->db->name = $dolibarr_main_db_name;
	$conf->db->user = $dolibarr_main_db_user;
	$conf->db->pass = $dolibarr_main_db_pass;

	// Load type and crypt key
	if (empty($dolibarr_main_db_encryption)) {
		$dolibarr_main_db_encryption = 0;
	}
	$conf->db->dolibarr_main_db_encryption = $dolibarr_main_db_encryption;
	if (empty($dolibarr_main_db_cryptkey)) {
		$dolibarr_main_db_cryptkey = '';
	}
	$conf->db->dolibarr_main_db_cryptkey = $dolibarr_main_db_cryptkey;

	$db = getDoliDBInstance($conf->db->type, $conf->db->host, $conf->db->user, $conf->db->pass, $conf->db->name, $conf->db->port);

	// Create the global $hookmanager object
	include_once DOL_DOCUMENT_ROOT.'/core/class/hookmanager.class.php';
	$hookmanager = new HookManager($db);

	if ($db->connected) {
		print '<tr><td class="nowrap">';
		print $langs->trans("ServerConnection")." : ".$dolibarr_main_db_host.'</td><td class="right"><span class="neutral">'.$langs->trans("OK").'</span></td></tr>'."\n";
		dolibarr_install_syslog("upgrade: ".$langs->transnoentities("ServerConnection").": $dolibarr_main_db_host ".$langs->transnoentities("OK"));
		$ok = 1;
	} else {
		print "<tr><td>".$langs->trans("ErrorFailedToConnectToDatabase", $dolibarr_main_db_name).'</td><td class="right"><span class="error">'.$langs->transnoentities("Error")."</span></td></tr>\n";
		dolibarr_install_syslog("upgrade: ".$langs->transnoentities("ErrorFailedToConnectToDatabase", $dolibarr_main_db_name));
		$ok = 0;
	}

	if ($ok) {
		if ($db->database_selected) {
			print '<tr><td class="nowrap">';
			print $langs->trans("DatabaseConnection")." : ".$dolibarr_main_db_name.'</td><td class="right"><span class="neutral">'.$langs->trans("OK")."</span></td></tr>\n";
			dolibarr_install_syslog("upgrade: Database connection successful: ".$dolibarr_main_db_name);
			$ok = 1;
		} else {
			print "<tr><td>".$langs->trans("ErrorFailedToConnectToDatabase", $dolibarr_main_db_name).'</td><td class="right"><span class="ok">'.$langs->trans("Error")."</span></td></tr>\n";
			dolibarr_install_syslog("upgrade: ".$langs->transnoentities("ErrorFailedToConnectToDatabase", $dolibarr_main_db_name));
			$ok = 0;
		}
	}

	// Affiche version
	if ($ok) {
		$version = $db->getVersion();
		$versionarray = $db->getVersionArray();
		print '<tr><td>'.$langs->trans("ServerVersion").'</td>';
		print '<td class="right">'.$version.'</td></tr>';
		dolibarr_install_syslog("upgrade: ".$langs->transnoentities("ServerVersion").": ".$version);
		if ($db->type == 'mysqli' && function_exists('mysqli_get_charset')) {
			$tmparray = $db->db->get_charset();
			print '<tr><td>'.$langs->trans("ClientCharset").'</td>';
			print '<td class="right">'.$tmparray->charset.'</td></tr>';
			dolibarr_install_syslog("upgrade: ".$langs->transnoentities("ClientCharset").": ".$tmparray->charset);
			print '<tr><td>'.$langs->trans("ClientSortingCharset").'</td>';
			print '<td class="right">'.$tmparray->collation.'</td></tr>';
			dolibarr_install_syslog("upgrade: ".$langs->transnoentities("ClientCollation").": ".$tmparray->collation);
		}

		// Test database version requirement
		$versionmindb = explode('.', $db::VERSIONMIN);
		//print join('.',$versionarray).' - '.join('.',$versionmindb);
		if (count($versionmindb) && count($versionarray)
			&& versioncompare($versionarray, $versionmindb) < 0) {
			// Warning: database version too low.
			print "<tr><td>".$langs->trans("ErrorDatabaseVersionTooLow", join('.', $versionarray), join('.', $versionmindb)).'</td><td class="right"><span class="error">'.$langs->trans("Error")."</span></td></tr>\n";
			dolibarr_install_syslog("upgrade: ".$langs->transnoentities("ErrorDatabaseVersionTooLow", join('.', $versionarray), join('.', $versionmindb)));
			$ok = 0;
		}

		// Test database version is not forbidden for migration
		if (empty($ignoredbversion)) {
			$dbversion_disallowed = array(
				array('type'=>'mysql', 'version'=>array(5, 5, 40)),
				array('type'=>'mysqli', 'version'=>array(5, 5, 40)) //,
				//array('type'=>'mysql','version'=>array(5,5,41)),
				//array('type'=>'mysqli','version'=>array(5,5,41))
			);
			$listofforbiddenversion = '';
			foreach ($dbversion_disallowed as $dbversion_totest) {
				if ($dbversion_totest['type'] == $db->type) {
					$listofforbiddenversion .= ($listofforbiddenversion ? ', ' : '').join('.', $dbversion_totest['version']);
				}
			}
			foreach ($dbversion_disallowed as $dbversion_totest) {
				//print $db->type.' - '.join('.',$versionarray).' - '.versioncompare($dbversion_totest['version'],$versionarray)."<br>\n";
				if ($dbversion_totest['type'] == $db->type
					&& (versioncompare($dbversion_totest['version'], $versionarray) == 0 || versioncompare($dbversion_totest['version'], $versionarray) <= -4 || versioncompare($dbversion_totest['version'], $versionarray) >= 4)
				) {
					// Warning: database version too low.
					print '<tr><td><div class="warning">'.$langs->trans("ErrorDatabaseVersionForbiddenForMigration", join('.', $versionarray), $listofforbiddenversion)."</div></td><td class=\"right\">".$langs->trans("Error")."</td></tr>\n";
					dolibarr_install_syslog("upgrade: ".$langs->transnoentities("ErrorDatabaseVersionForbiddenForMigration", join('.', $versionarray), $listofforbiddenversion));
					$ok = 0;
					break;
				}
			}
		}
	}

	// Force l'affichage de la progression
	if ($ok) {
		print '<tr><td colspan="2"><span class="opacitymedium messagebepatient">'.$langs->trans("PleaseBePatient").'</span></td></tr>';
		print '</table>';

		flush();

		print '<table cellspacing="0" cellpadding="1" border="0" width="100%">';
	}


	/*
	 * Remove deprecated indexes and constraints for Mysql
	 */
	if ($ok && preg_match('/mysql/', $db->type)) {
		$versioncommande = array(4, 0, 0);
		if (count($versioncommande) && count($versionarray)
		&& versioncompare($versioncommande, $versionarray) <= 0) {	// Si mysql >= 4.0
			dolibarr_install_syslog("Clean database from bad named constraints");

			// Suppression vieilles contraintes sans noms et en doubles
			// Les contraintes indesirables ont un nom qui commence par 0_ ou se termine par ibfk_999
			$listtables = array(
								MAIN_DB_PREFIX.'adherent_options',
								MAIN_DB_PREFIX.'bank_class',
								MAIN_DB_PREFIX.'c_ecotaxe',
								MAIN_DB_PREFIX.'c_methode_commande_fournisseur', // table renamed
								MAIN_DB_PREFIX.'c_input_method'
			);

			$listtables = $db->DDLListTables($conf->db->name, '');

			foreach ($listtables as $val) {
				// Database prefix filter
				if (preg_match('/^'.MAIN_DB_PREFIX.'/', $val)) {
					//print "x".$val."<br>";
					$sql = "SHOW CREATE TABLE ".$val;
					$resql = $db->query($sql);
					if ($resql) {
						$values = $db->fetch_array($resql);
						$i = 0;
						$createsql = $values[1];
						$reg = array();
						while (preg_match('/CONSTRAINT `(0_[0-9a-zA-Z]+|[_0-9a-zA-Z]+_ibfk_[0-9]+)`/i', $createsql, $reg) && $i < 100) {
							$sqldrop = "ALTER TABLE ".$val." DROP FOREIGN KEY ".$reg[1];
							$resqldrop = $db->query($sqldrop);
							if ($resqldrop) {
								print '<tr><td colspan="2">'.$sqldrop.";</td></tr>\n";
							}
							$createsql = preg_replace('/CONSTRAINT `'.$reg[1].'`/i', 'XXX', $createsql);
							$i++;
						}
						$db->free($resql);
					} else {
						if ($db->lasterrno() != 'DB_ERROR_NOSUCHTABLE') {
							print '<tr><td colspan="2"><span class="error">'.dol_escape_htmltag($sql).' : '.dol_escape_htmltag($db->lasterror())."</span></td></tr>\n";
						}
					}
				}
			}
		}
	}

	/*
	 *	Load sql files
	 */
	if ($ok) {
		$dir = "mysql/migration/"; // We use mysql migration scripts whatever is database driver
		if (!empty($dirmodule)) {
			$dir = dol_buildpath('/'.$dirmodule.'/sql/', 0);
		}
		dolibarr_install_syslog("Scan sql files for migration files in ".$dir);

		// Clean last part to exclude minor version x.y.z -> x.y
		$newversionfrom = preg_replace('/(\.[0-9]+)$/i', '.0', $versionfrom);
		$newversionto = preg_replace('/(\.[0-9]+)$/i', '.0', $versionto);

		$filelist = array();
		$i = 0;
		$ok = 0;
		$from = '^'.preg_quote($newversionfrom, '/');
		$to = preg_quote($newversionto.'.sql', '/').'$';

		// Get files list
		$filesindir = array();
		$handle = opendir($dir);
		if (is_resource($handle)) {
			while (($file = readdir($handle)) !== false) {
				if (preg_match('/\.sql$/i', $file)) {
					$filesindir[] = $file;
				}
			}
			sort($filesindir);
		} else {
			print '<div class="error">'.$langs->trans("ErrorCanNotReadDir", $dir).'</div>';
		}

		// Define which file to run
		foreach ($filesindir as $file) {
			if (preg_match('/'.$from.'\-/i', $file)) {
				$filelist[] = $file;
			} elseif (preg_match('/\-'.$to.'/i', $file)) {	// First test may be false if we migrate from x.y.* to x.y.*
				$filelist[] = $file;
			}
		}

		if (count($filelist) == 0) {
			print '<div class="error">'.$langs->trans("ErrorNoMigrationFilesFoundForParameters").'</div>';
		} else {
			$listoffileprocessed = array(); // Protection to avoid to process twice the same file

			// Loop on each migrate files
			foreach ($filelist as $file) {
				if (in_array($dir.$file, $listoffileprocessed)) {
					continue;
				}

				print '<tr><td colspan="2"><hr style="border-color: #ccc; border-top-style: none;"></td></tr>';
				print '<tr><td class="nowrap">'.$langs->trans("ChoosedMigrateScript").'</td><td class="right">'.$file.'</td></tr>'."\n";

				// Run sql script
				$ok = run_sql($dir.$file, 0, '', 1, '', 'default', 32768, 0, 0, 2);
				$listoffileprocessed[$dir.$file] = $dir.$file;


				// Scan if there is migration scripts that depends of Dolibarr version
				// for modules htdocs/module/sql or htdocs/custom/module/sql (files called "dolibarr_x.y.z-a.b.c.sql" or "dolibarr_always.sql")
				$modulesfile = array();
				foreach ($conf->file->dol_document_root as $type => $dirroot) {
					$handlemodule = @opendir($dirroot); // $dirroot may be '..'
					if (is_resource($handlemodule)) {
						while (($filemodule = readdir($handlemodule)) !== false) {
							if (!preg_match('/\./', $filemodule) && is_dir($dirroot.'/'.$filemodule.'/sql')) {	// We exclude filemodule that contains . (are not directories) and are not directories.
								//print "Scan for ".$dirroot . '/' . $filemodule . '/sql/'.$file;
								if (is_file($dirroot.'/'.$filemodule.'/sql/dolibarr_'.$file)) {
									$modulesfile[$dirroot.'/'.$filemodule.'/sql/dolibarr_'.$file] = '/'.$filemodule.'/sql/dolibarr_'.$file;
								}
								if (is_file($dirroot.'/'.$filemodule.'/sql/dolibarr_allversions.sql')) {
									$modulesfile[$dirroot.'/'.$filemodule.'/sql/dolibarr_allversions.sql'] = '/'.$filemodule.'/sql/dolibarr_allversions.sql';
								}
							}
						}
						closedir($handlemodule);
					}
				}

				if (count($modulesfile)) {
					print '<tr><td colspan="2"><hr style="border-color: #ccc; border-top-style: none;"></td></tr>';
<<<<<<< HEAD

					foreach ($modulesfile as $modulefilelong => $modulefileshort) {
						if (in_array($modulefilelong, $listoffileprocessed)) {
							continue;
						}

=======

					foreach ($modulesfile as $modulefilelong => $modulefileshort) {
						if (in_array($modulefilelong, $listoffileprocessed)) {
							continue;
						}

>>>>>>> 503d1a04
						print '<tr><td class="nowrap">'.$langs->trans("ChoosedMigrateScript").' (external modules)</td><td class="right">'.$modulefileshort.'</td></tr>'."\n";

						// Run sql script
						$okmodule = run_sql($modulefilelong, 0, '', 1); // Note: Result of migration of external module should not decide if we continue migration of Dolibarr or not.
						$listoffileprocessed[$modulefilelong] = $modulefilelong;
					}
				}
			}
		}
	}

	print '</table>';

	if ($db->connected) {
		$db->close();
	}
}


if (empty($actiondone)) {
	print '<div class="error">'.$langs->trans("ErrorWrongParameters").'</div>';
}

$ret = 0;
if (!$ok && isset($argv[1])) {
	$ret = 1;
}
dolibarr_install_syslog("Exit ".$ret);

dolibarr_install_syslog("--- upgrade: end ".((!$ok && empty($_GET["ignoreerrors"])) || $dirmodule));
$nonext = (!$ok && empty($_GET["ignoreerrors"])) ? 2 : 0;
if ($dirmodule) {
	$nonext = 1;
}
pFooter($nonext, $setuplang);

if ($db->connected) {
	$db->close();
}

// Return code if ran from command line
if ($ret) {
	exit($ret);
}<|MERGE_RESOLUTION|>--- conflicted
+++ resolved
@@ -381,21 +381,12 @@
 
 				if (count($modulesfile)) {
 					print '<tr><td colspan="2"><hr style="border-color: #ccc; border-top-style: none;"></td></tr>';
-<<<<<<< HEAD
 
 					foreach ($modulesfile as $modulefilelong => $modulefileshort) {
 						if (in_array($modulefilelong, $listoffileprocessed)) {
 							continue;
 						}
 
-=======
-
-					foreach ($modulesfile as $modulefilelong => $modulefileshort) {
-						if (in_array($modulefilelong, $listoffileprocessed)) {
-							continue;
-						}
-
->>>>>>> 503d1a04
 						print '<tr><td class="nowrap">'.$langs->trans("ChoosedMigrateScript").' (external modules)</td><td class="right">'.$modulefileshort.'</td></tr>'."\n";
 
 						// Run sql script
