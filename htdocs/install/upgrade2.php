--- conflicted
+++ resolved
@@ -204,11 +204,8 @@
         $db->query($sql, 1);
         $sql = 'ALTER TABLE '.MAIN_DB_PREFIX.'user ADD COLUMN dateemployment date';
         $db->query($sql, 1);
-<<<<<<< HEAD
         $sql = 'ALTER TABLE '.MAIN_DB_PREFIX.'user ADD COLUMN dateemploymentend date';
         $db->query($sql, 1);
-=======
->>>>>>> 8d54df42
         $sql = 'ALTER TABLE '.MAIN_DB_PREFIX.'user ADD COLUMN default_range integer';
         $db->query($sql, 1);
         $sql = 'ALTER TABLE '.MAIN_DB_PREFIX.'user ADD COLUMN default_c_exp_tax_cat integer';
@@ -221,11 +218,8 @@
         $db->query($sql, 1);
         $sql = 'ALTER TABLE '.MAIN_DB_PREFIX."extrafields ADD COLUMN enabled varchar(255) DEFAULT '1'";
         $db->query($sql, 1);
-<<<<<<< HEAD
         $sql = 'ALTER TABLE '.MAIN_DB_PREFIX.'extrafields ADD COLUMN help text';
         $db->query($sql, 1);
-=======
->>>>>>> 8d54df42
         $sql = 'ALTER TABLE '.MAIN_DB_PREFIX.'user_rights ADD COLUMN entity integer DEFAULT 1 NOT NULL';
         $db->query($sql, 1);
 
@@ -450,7 +444,6 @@
         	migrate_rename_directories($db,$langs,$conf,'/contracts','/contract');
         }
 
-<<<<<<< HEAD
         // Scripts for 9.0
         $afterversionarray=explode('.','8.0.9');
         $beforeversionarray=explode('.','9.0.9');
@@ -458,8 +451,6 @@
         {
         	//migrate_rename_directories($db,$langs,$conf,'/contracts','/contract');
         }
-=======
->>>>>>> 8d54df42
     }
 
 	// Code executed only if migration is LAST ONE. Must always be done.
