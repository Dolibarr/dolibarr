--- conflicted
+++ resolved
@@ -2889,11 +2889,7 @@
 				if ($oldtime > 0) {
 					foreach ($totaltime as $taskid => $total_duration) {
 						$sql = "UPDATE ".MAIN_DB_PREFIX."projet_task SET";
-<<<<<<< HEAD
-						$sql .= " duration_effective = ".$total_duration;
-=======
 						$sql .= " duration_effective = ".((int) $total_duration);
->>>>>>> 95dc2558
 						$sql .= " WHERE rowid = ".((int) $taskid);
 
 						$resql = $db->query($sql);
