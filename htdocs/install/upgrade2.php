<?php
/* Copyright (C) 2005       Marc Barilley / Ocebo   <marc@ocebo.com>
 * Copyright (C) 2005-2018  Laurent Destailleur     <eldy@users.sourceforge.net>
 * Copyright (C) 2005-2011  Regis Houssin           <regis.houssin@inodbox.com>
 * Copyright (C) 2010       Juanjo Menent           <jmenent@2byte.es>
 * Copyright (C) 2015-2016  Raphaël Doursenaud      <rdoursenaud@gpcsolutions.fr>
 * Copyright (C) 2023      	Gauthier VERDOL       	<gauthier.verdol@atm-consulting.fr>
 * Copyright (C) 2024		MDW							<mdeweerd@users.noreply.github.com>
<<<<<<< HEAD
=======
 * Copyright (C) 2024       Frédéric France             <frederic.france@free.fr>
>>>>>>> cc80841a
 *
 * This program is free software; you can redistribute it and/or modify
 * it under the terms of the GNU General Public License as published by
 * the Free Software Foundation; either version 3 of the License, or
 * (at your option) any later version.
 *
 * This program is distributed in the hope that it will be useful,
 * but WITHOUT ANY WARRANTY; without even the implied warranty of
 * MERCHANTABILITY or FITNESS FOR A PARTICULAR PURPOSE.  See the
 * GNU General Public License for more details.
 *
 * You should have received a copy of the GNU General Public License
 * along with this program. If not, see <https://www.gnu.org/licenses/>.
 *
 * Upgrade2 scripts can be ran from command line with syntax:
 *
 * cd htdocs/install
 * php upgrade.php 3.4.0 3.5.0 [dirmodule|ignoredbversion]
 * php upgrade2.php 3.4.0 3.5.0 [MAIN_MODULE_NAME1_TO_ENABLE,MAIN_MODULE_NAME2_TO_ENABLE]
 *
 * And for final step:
 * php step5.php 3.4.0 3.5.0
 *
 * Return code is 0 if OK, >0 if error
 *
 * Note: To just enable a module from command line, use this syntax:
 * php upgrade2.php 0.0.0 0.0.0 [MAIN_MODULE_NAME1_TO_ENABLE,MAIN_MODULE_NAME2_TO_ENABLE]
 */

/**
 *	\file       htdocs/install/upgrade2.php
 *	\brief      Upgrade some data
 */

define('ALLOWED_IF_UPGRADE_UNLOCK_FOUND', 1);
include_once 'inc.php';
if (!file_exists($conffile)) {
	print 'Error: Dolibarr config file was not found. This may means that Dolibarr is not installed yet. Please call the page "/install/index.php" instead of "/install/upgrade.php").';
}
require_once $conffile;
require_once $dolibarr_main_document_root.'/compta/facture/class/facture.class.php';
require_once $dolibarr_main_document_root.'/comm/propal/class/propal.class.php';
require_once $dolibarr_main_document_root.'/contrat/class/contrat.class.php';
require_once $dolibarr_main_document_root.'/commande/class/commande.class.php';
require_once $dolibarr_main_document_root.'/fourn/class/fournisseur.commande.class.php';
require_once $dolibarr_main_document_root.'/core/lib/price.lib.php';
require_once $dolibarr_main_document_root.'/core/class/menubase.class.php';
require_once $dolibarr_main_document_root.'/core/lib/files.lib.php';

global $langs;

$grant_query = '';
$step = 2;
$error = 0;


// Cette page peut etre longue. On augmente le delai autorise.
// Ne fonctionne que si on est pas en safe_mode.
$err = error_reporting();
error_reporting(0);
if (getDolGlobalString('MAIN_OVERRIDE_TIME_LIMIT')) {
	@set_time_limit((int) $conf->global->MAIN_OVERRIDE_TIME_LIMIT);
} else {
	@set_time_limit(600);
}
error_reporting($err);

$setuplang = GETPOST("selectlang", 'aZ09', 3) ? GETPOST("selectlang", 'aZ09', 3) : 'auto';
$langs->setDefaultLang($setuplang);
$versionfrom = GETPOST("versionfrom", 'alpha', 3) ? GETPOST("versionfrom", 'alpha', 3) : (empty($argv[1]) ? '' : $argv[1]);
$versionto = GETPOST("versionto", 'alpha', 3) ? GETPOST("versionto", 'alpha', 3) : (empty($argv[2]) ? '' : $argv[2]);
$enablemodules = GETPOST("enablemodules", 'alpha', 3) ? GETPOST("enablemodules", 'alpha', 3) : (empty($argv[3]) ? '' : $argv[3]);

$langs->loadLangs(array("admin", "install", "bills", "suppliers"));

if ($dolibarr_main_db_type == 'mysqli') {
	$choix = 1;
}
if ($dolibarr_main_db_type == 'pgsql') {
	$choix = 2;
}
if ($dolibarr_main_db_type == 'mssql') {
	$choix = 3;
}


dolibarr_install_syslog("--- upgrade2: entering upgrade2.php page ".$versionfrom." ".$versionto." ".$enablemodules);
if (!is_object($conf)) {
	dolibarr_install_syslog("upgrade2: conf file not initialized", LOG_ERR);
}



/*
 * View
 */

if ((!$versionfrom || preg_match('/version/', $versionfrom)) && (!$versionto || preg_match('/version/', $versionto))) {
	print 'Error: Parameter versionfrom or versionto missing or having a bad format.'."\n";
	print 'Upgrade must be ran from command line with parameters or called from page install/index.php (like a first install)'."\n";
	// Test if batch mode
	$sapi_type = php_sapi_name();
	$script_file = basename(__FILE__);
	$path = __DIR__.'/';
	if (substr($sapi_type, 0, 3) == 'cli') {
		print 'Syntax from command line: '.$script_file." x.y.z a.b.c [MAIN_MODULE_NAME1_TO_ENABLE,MAIN_MODULE_NAME2_TO_ENABLE...]\n";
	}
	exit;
}

pHeader('', 'step5', GETPOST('action', 'aZ09') ? GETPOST('action', 'aZ09') : 'upgrade', 'versionfrom='.$versionfrom.'&versionto='.$versionto, '', 'main-inside main-inside-borderbottom');


if (!GETPOST('action', 'aZ09') || preg_match('/upgrade/i', GETPOST('action', 'aZ09'))) {
	print '<h3><img class="valignmiddle inline-block paddingright" src="../theme/common/octicons/build/svg/database.svg" width="20" alt="Database"> ';
	print '<span class="inline-block">'.$langs->trans('DataMigration').'</span></h3>';

	print '<table border="0" width="100%">';

	// If password is encoded, we decode it
	if ((!empty($dolibarr_main_db_pass) && preg_match('/crypted:/i', $dolibarr_main_db_pass)) || !empty($dolibarr_main_db_encrypted_pass)) {
		require_once $dolibarr_main_document_root.'/core/lib/security.lib.php';
		if (!empty($dolibarr_main_db_pass) && preg_match('/crypted:/i', $dolibarr_main_db_pass)) {
			$dolibarr_main_db_pass = preg_replace('/crypted:/i', '', $dolibarr_main_db_pass);
			$dolibarr_main_db_pass = dol_decode($dolibarr_main_db_pass);
			$dolibarr_main_db_encrypted_pass = $dolibarr_main_db_pass; // We need to set this as it is used to know the password was initially encrypted
		} else {
			$dolibarr_main_db_pass = dol_decode($dolibarr_main_db_encrypted_pass);
		}
	}

	// $conf is already instantiated inside inc.php
	$conf->db->type = $dolibarr_main_db_type;
	$conf->db->host = $dolibarr_main_db_host;
	$conf->db->port = $dolibarr_main_db_port;
	$conf->db->name = $dolibarr_main_db_name;
	$conf->db->user = $dolibarr_main_db_user;
	$conf->db->pass = $dolibarr_main_db_pass;

	$db = getDoliDBInstance($conf->db->type, $conf->db->host, $conf->db->user, $conf->db->pass, $conf->db->name, (int) $conf->db->port);

	if (!$db->connected) {
		print '<tr><td colspan="4">'.$langs->trans("ErrorFailedToConnectToDatabase", $conf->db->name).'</td><td class="right">'.$langs->trans('Error').'</td></tr>';
		dolibarr_install_syslog('upgrade2: failed to connect to database :'.$conf->db->name.' on '.$conf->db->host.' for user '.$conf->db->user, LOG_ERR);
		$error++;
	}

	if (!$error) {
		if ($db->database_selected) {
			dolibarr_install_syslog('upgrade2: database connection successful :'.$dolibarr_main_db_name);
		} else {
			$error++;
		}
	}

	if (empty($dolibarr_main_db_encryption)) {
		$dolibarr_main_db_encryption = 0;
	}
	$conf->db->dolibarr_main_db_encryption = $dolibarr_main_db_encryption;
	if (empty($dolibarr_main_db_cryptkey)) {
		$dolibarr_main_db_cryptkey = '';
	}
	$conf->db->dolibarr_main_db_cryptkey = $dolibarr_main_db_cryptkey;

	// Load global conf
	$conf->setValues($db);


	$listofentities = array(1);

	// Create the global $hookmanager object
	include_once DOL_DOCUMENT_ROOT.'/core/class/hookmanager.class.php';
	$hookmanager = new HookManager($db);
	$hookmanager->initHooks(array('upgrade2'));

	$parameters = array('versionfrom' => $versionfrom, 'versionto' => $versionto);
	$object = new stdClass();
	$action = "upgrade";
	$reshook = $hookmanager->executeHooks('doUpgradeBefore', $parameters, $object, $action); // Note that $action and $object may have been modified by some hooks
	if ($reshook >= 0 && is_array($hookmanager->resArray)) {
		// Example: $hookmanager->resArray = array(2, 3, 10);
		$listofentities = array_unique(array_merge($listofentities, $hookmanager->resArray));
	}


	/***************************************************************************************
	 *
	 * Migration of data
	 *
	 ***************************************************************************************/

	// Force to execute this at begin to avoid the new core code into Dolibarr to be broken.
	$sql = 'ALTER TABLE '.MAIN_DB_PREFIX.'user ADD COLUMN birth date';
	$db->query($sql, 1);
	$sql = 'ALTER TABLE '.MAIN_DB_PREFIX.'user ADD COLUMN dateemployment date';
	$db->query($sql, 1);
	$sql = 'ALTER TABLE '.MAIN_DB_PREFIX.'user ADD COLUMN dateemploymentend date';
	$db->query($sql, 1);
	$sql = 'ALTER TABLE '.MAIN_DB_PREFIX.'user ADD COLUMN default_range integer';
	$db->query($sql, 1);
	$sql = 'ALTER TABLE '.MAIN_DB_PREFIX.'user ADD COLUMN default_c_exp_tax_cat integer';
	$db->query($sql, 1);
	$sql = 'ALTER TABLE '.MAIN_DB_PREFIX.'extrafields ADD COLUMN langs varchar(24)';
	$db->query($sql, 1);
	$sql = 'ALTER TABLE '.MAIN_DB_PREFIX.'extrafields ADD COLUMN fieldcomputed text';
	$db->query($sql, 1);
	$sql = 'ALTER TABLE '.MAIN_DB_PREFIX.'extrafields ADD COLUMN fielddefault varchar(255)';
	$db->query($sql, 1);
	$sql = 'ALTER TABLE '.MAIN_DB_PREFIX."extrafields ADD COLUMN enabled varchar(255) DEFAULT '1'";
	$db->query($sql, 1);
	$sql = 'ALTER TABLE '.MAIN_DB_PREFIX.'extrafields ADD COLUMN help text';
	$db->query($sql, 1);
	$sql = 'ALTER TABLE '.MAIN_DB_PREFIX.'user_rights ADD COLUMN entity integer DEFAULT 1 NOT NULL';
	$db->query($sql, 1);


	$db->begin();

	foreach ($listofentities as $entity) {
		// Set $conf context for entity
		$conf->setEntityValues($db, $entity);
		// Reset forced setup after the setValues
		if (defined('SYSLOG_FILE')) {
			$conf->global->SYSLOG_FILE = constant('SYSLOG_FILE');
		}
		$conf->global->MAIN_ENABLE_LOG_TO_HTML = 1;

		if (!$error) {
			if (count($listofentities) > 1) {
				print '<tr><td colspan="4">*** '.$langs->trans("Entity").' '.$entity.'</td></tr>'."\n";
			}

			// Current version is $conf->global->MAIN_VERSION_LAST_UPGRADE
			// Version to install is DOL_VERSION
			$dolibarrlastupgradeversionarray = preg_split('/[\.-]/', isset($conf->global->MAIN_VERSION_LAST_UPGRADE) ? $conf->global->MAIN_VERSION_LAST_UPGRADE : (isset($conf->global->MAIN_VERSION_LAST_INSTALL) ? $conf->global->MAIN_VERSION_LAST_INSTALL : ''));

			// Chaque action de migration doit renvoyer une ligne sur 4 colonnes avec
			// dans la 1ere colonne, la description de l'action a faire
			// dans la 4eme colonne, le texte 'OK' si fait ou 'AlreadyDone' si rien n'est fait ou 'Error'

			$versiontoarray = explode('.', $versionto);
			$versionranarray = explode('.', DOL_VERSION);


			$afterversionarray = explode('.', '2.0.0');
			$beforeversionarray = explode('.', '2.7.9');
			if (versioncompare($versiontoarray, $afterversionarray) >= 0 && versioncompare($versiontoarray, $beforeversionarray) <= 0) {
				// Script pour V2 -> V2.1
				migrate_paiements($db, $langs, $conf);

				migrate_contracts_det($db, $langs, $conf);

				migrate_contracts_date1($db, $langs, $conf);

				migrate_contracts_date2($db, $langs, $conf);

				migrate_contracts_date3($db, $langs, $conf);

				migrate_contracts_open($db, $langs, $conf);

				migrate_modeles($db, $langs, $conf);

				migrate_price_propal($db, $langs, $conf);

				migrate_price_commande($db, $langs, $conf);

				migrate_price_commande_fournisseur($db, $langs, $conf);

				migrate_price_contrat($db, $langs, $conf);

				migrate_paiementfourn_facturefourn($db, $langs, $conf);


				// Script pour V2.1 -> V2.2
				migrate_paiements_orphelins_1($db, $langs, $conf);

				migrate_paiements_orphelins_2($db, $langs, $conf);

				migrate_links_transfert($db, $langs, $conf);


				// Script pour V2.2 -> V2.4
				migrate_commande_expedition($db, $langs, $conf);

				migrate_commande_livraison($db, $langs, $conf);

				migrate_detail_livraison($db, $langs, $conf);


				// Script pour V2.5 -> V2.6
				migrate_stocks($db, $langs, $conf);


				// Script pour V2.6 -> V2.7
				migrate_menus($db, $langs, $conf);

				migrate_commande_deliveryaddress($db, $langs, $conf);

				migrate_restore_missing_links($db, $langs, $conf);

				migrate_rename_directories($db, $langs, $conf, '/compta', '/banque');

				migrate_rename_directories($db, $langs, $conf, '/societe', '/mycompany');
			}

			// Script for 2.8
			$afterversionarray = explode('.', '2.7.9');
			$beforeversionarray = explode('.', '2.8.9');
			//print $versionto.' '.versioncompare($versiontoarray,$afterversionarray).' '.versioncompare($versiontoarray,$beforeversionarray);
			if (versioncompare($versiontoarray, $afterversionarray) >= 0 && versioncompare($versiontoarray, $beforeversionarray) <= 0) {
				migrate_price_facture($db, $langs, $conf); // Code of this function works for 2.8+ because need a field tva_tx

				migrate_relationship_tables($db, $langs, $conf, 'co_exp', 'fk_commande', 'commande', 'fk_expedition', 'shipping');

				migrate_relationship_tables($db, $langs, $conf, 'pr_exp', 'fk_propal', 'propal', 'fk_expedition', 'shipping');

				migrate_relationship_tables($db, $langs, $conf, 'pr_liv', 'fk_propal', 'propal', 'fk_livraison', 'delivery');

				migrate_relationship_tables($db, $langs, $conf, 'co_liv', 'fk_commande', 'commande', 'fk_livraison', 'delivery');

				migrate_relationship_tables($db, $langs, $conf, 'co_pr', 'fk_propale', 'propal', 'fk_commande', 'commande');

				migrate_relationship_tables($db, $langs, $conf, 'fa_pr', 'fk_propal', 'propal', 'fk_facture', 'facture');

				migrate_relationship_tables($db, $langs, $conf, 'co_fa', 'fk_commande', 'commande', 'fk_facture', 'facture');

				migrate_project_user_resp($db, $langs, $conf);

				migrate_project_task_actors($db, $langs, $conf);
			}

			// Script for 2.9
			$afterversionarray = explode('.', '2.8.9');
			$beforeversionarray = explode('.', '2.9.9');
			if (versioncompare($versiontoarray, $afterversionarray) >= 0 && versioncompare($versiontoarray, $beforeversionarray) <= 0) {
				migrate_element_time($db, $langs, $conf);

				migrate_customerorder_shipping($db, $langs, $conf);

				migrate_shipping_delivery($db, $langs, $conf);

				migrate_shipping_delivery2($db, $langs, $conf);
			}

			// Script for 3.0
			$afterversionarray = explode('.', '2.9.9');
			$beforeversionarray = explode('.', '3.0.9');
			if (versioncompare($versiontoarray, $afterversionarray) >= 0 && versioncompare($versiontoarray, $beforeversionarray) <= 0) {
				// No particular code
			}

			// Script for 3.1
			$afterversionarray = explode('.', '3.0.9');
			$beforeversionarray = explode('.', '3.1.9');
			if (versioncompare($versiontoarray, $afterversionarray) >= 0 && versioncompare($versiontoarray, $beforeversionarray) <= 0) {
				migrate_rename_directories($db, $langs, $conf, '/rss', '/externalrss');

				migrate_actioncomm_element($db, $langs, $conf);
			}

			// Script for 3.2
			$afterversionarray = explode('.', '3.1.9');
			$beforeversionarray = explode('.', '3.2.9');
			if (versioncompare($versiontoarray, $afterversionarray) >= 0 && versioncompare($versiontoarray, $beforeversionarray) <= 0) {
				migrate_price_contrat($db, $langs, $conf);

				migrate_mode_reglement($db, $langs, $conf);

				migrate_clean_association($db, $langs, $conf);
			}

			// Script for 3.3
			$afterversionarray = explode('.', '3.2.9');
			$beforeversionarray = explode('.', '3.3.9');
			if (versioncompare($versiontoarray, $afterversionarray) >= 0 && versioncompare($versiontoarray, $beforeversionarray) <= 0) {
				migrate_categorie_association($db, $langs, $conf);
			}

			// Script for 3.4
			// No specific scripts

			// Tasks to do always and only into last targeted version
			$afterversionarray = explode('.', '3.6.9'); // target is after this
			$beforeversionarray = explode('.', '3.7.9'); // target is before this
			if (versioncompare($versiontoarray, $afterversionarray) >= 0 && versioncompare($versiontoarray, $beforeversionarray) <= 0) {
				migrate_event_assignement($db, $langs, $conf);
			}

			// Scripts for 3.9
			$afterversionarray = explode('.', '3.7.9');
			$beforeversionarray = explode('.', '3.8.9');
			if (versioncompare($versiontoarray, $afterversionarray) >= 0 && versioncompare($versiontoarray, $beforeversionarray) <= 0) {
				// No particular code
			}

			// Scripts for 4.0
			$afterversionarray = explode('.', '3.9.9');
			$beforeversionarray = explode('.', '4.0.9');
			if (versioncompare($versiontoarray, $afterversionarray) >= 0 && versioncompare($versiontoarray, $beforeversionarray) <= 0) {
				migrate_rename_directories($db, $langs, $conf, '/fckeditor', '/medias');
			}

			// Scripts for 5.0
			$afterversionarray = explode('.', '4.0.9');
			$beforeversionarray = explode('.', '5.0.9');
			if (versioncompare($versiontoarray, $afterversionarray) >= 0 && versioncompare($versiontoarray, $beforeversionarray) <= 0) {
				// Migrate to add entity value into llx_societe_remise
				migrate_remise_entity($db, $langs, $conf);

				// Migrate to add entity value into llx_societe_remise_except
				migrate_remise_except_entity($db, $langs, $conf);
			}

			// Scripts for 6.0
			$afterversionarray = explode('.', '5.0.9');
			$beforeversionarray = explode('.', '6.0.9');
			if (versioncompare($versiontoarray, $afterversionarray) >= 0 && versioncompare($versiontoarray, $beforeversionarray) <= 0) {
				if (isModEnabled('multicompany')) {
					global $multicompany_transverse_mode;

					// Only if the transverse mode is not used
					if (empty($multicompany_transverse_mode)) {
						// Migrate to add entity value into llx_user_rights
						migrate_user_rights_entity($db, $langs, $conf);

						// Migrate to add entity value into llx_usergroup_rights
						migrate_usergroup_rights_entity($db, $langs, $conf);
					}
				}
			}

			// Scripts for 7.0
			$afterversionarray = explode('.', '6.0.9');
			$beforeversionarray = explode('.', '7.0.9');
			if (versioncompare($versiontoarray, $afterversionarray) >= 0 && versioncompare($versiontoarray, $beforeversionarray) <= 0) {
				// Migrate contact association
				migrate_event_assignement_contact($db, $langs, $conf);

				migrate_reset_blocked_log($db, $langs, $conf);
			}

			// Scripts for 8.0
			$afterversionarray = explode('.', '7.0.9');
			$beforeversionarray = explode('.', '8.0.9');
			if (versioncompare($versiontoarray, $afterversionarray) >= 0 && versioncompare($versiontoarray, $beforeversionarray) <= 0) {
				migrate_rename_directories($db, $langs, $conf, '/contracts', '/contract');
			}

			// Scripts for 9.0
			$afterversionarray = explode('.', '8.0.9');
			$beforeversionarray = explode('.', '9.0.9');
			if (versioncompare($versiontoarray, $afterversionarray) >= 0 && versioncompare($versiontoarray, $beforeversionarray) <= 0) {
				//migrate_user_photospath();
			}

			// Scripts for 11.0
			$afterversionarray = explode('.', '10.0.9');
			$beforeversionarray = explode('.', '11.0.9');
			if (versioncompare($versiontoarray, $afterversionarray) >= 0 && versioncompare($versiontoarray, $beforeversionarray) <= 0) {
				migrate_users_socialnetworks();
				migrate_members_socialnetworks();
				migrate_contacts_socialnetworks();
				migrate_thirdparties_socialnetworks();
			}

			// Scripts for 14.0
			$afterversionarray = explode('.', '13.0.9');
			$beforeversionarray = explode('.', '14.0.9');
			if (versioncompare($versiontoarray, $afterversionarray) >= 0 && versioncompare($versiontoarray, $beforeversionarray) <= 0) {
				migrate_export_import_profiles('export');
				migrate_export_import_profiles('import');
			}

			// Scripts for 16.0
			$afterversionarray = explode('.', '15.0.9');
			$beforeversionarray = explode('.', '16.0.9');
			if (versioncompare($versiontoarray, $afterversionarray) >= 0 && versioncompare($versiontoarray, $beforeversionarray) <= 0) {
				migrate_user_photospath();
				migrate_user_photospath2();
			}

			// Scripts for 17.0
			$afterversionarray = explode('.', '16.0.9');
			$beforeversionarray = explode('.', '17.0.9');
			if (versioncompare($versiontoarray, $afterversionarray) >= 0 && versioncompare($versiontoarray, $beforeversionarray) <= 0) {
				migrate_contractdet_rank();
			}

			// Scripts for 18.0
			$afterversionarray = explode('.', '17.0.9');
			$beforeversionarray = explode('.', '18.0.9');
			if (versioncompare($versiontoarray, $afterversionarray) >= 0 && versioncompare($versiontoarray, $beforeversionarray) <= 0) {
				migrate_contractdet_rank();
			}

			// Scripts for 19.0
			/*
			$afterversionarray = explode('.', '18.0.9');
			$beforeversionarray = explode('.', '19.0.9');
			if (versioncompare($versiontoarray, $afterversionarray) >= 0 && versioncompare($versiontoarray, $beforeversionarray) <= 0) {
				migrate_contractdet_rank();
			}
			*/
		}


		// Code executed only if migration is LAST ONE. Must always be done.
		if (versioncompare($versiontoarray, $versionranarray) >= 0 || versioncompare($versiontoarray, $versionranarray) <= -3) {
			// Reload modules (this must be always done and only into last targeted version, because code to reload module may need table structure of last version)
			$listofmodule = array(
				'MAIN_MODULE_ACCOUNTING' => 'newboxdefonly',
				'MAIN_MODULE_AGENDA' => 'newboxdefonly',
				'MAIN_MODULE_BOM' => 'menuonly',
				'MAIN_MODULE_BANQUE' => 'menuonly',
				'MAIN_MODULE_BARCODE' => 'newboxdefonly',
				'MAIN_MODULE_CRON' => 'newboxdefonly',
				'MAIN_MODULE_COMMANDE' => 'newboxdefonly',
				'MAIN_MODULE_BLOCKEDLOG' => 'noboxes',
				'MAIN_MODULE_DEPLACEMENT' => 'newboxdefonly',
				'MAIN_MODULE_DON' => 'newboxdefonly',
				'MAIN_MODULE_ECM' => 'newboxdefonly',
				'MAIN_MODULE_EXTERNALSITE' => 'newboxdefonly',
				'MAIN_MODULE_EXPENSEREPORT' => 'newboxdefonly',
				'MAIN_MODULE_FACTURE' => 'newboxdefonly',
				'MAIN_MODULE_FOURNISSEUR' => 'newboxdefonly',
				'MAIN_MODULE_FICHEINTER' => 'newboxdefonly',
				'MAIN_MODULE_HOLIDAY' => 'newboxdefonly',
				'MAIN_MODULE_LOAN' => 'newboxdefonly',
				'MAIN_MODULE_MARGIN' => 'menuonly',
				'MAIN_MODULE_MRP' => 'menuonly',
				'MAIN_MODULE_OPENSURVEY' => 'newboxdefonly',
				'MAIN_MODULE_PAYBOX' => 'newboxdefonly',
				'MAIN_MODULE_PRINTING' => 'newboxdefonly',
				'MAIN_MODULE_PRODUIT' => 'newboxdefonly',
				'MAIN_MODULE_RECRUITMENT' => 'menuonly',
				'MAIN_MODULE_RESOURCE' => 'noboxes',
				'MAIN_MODULE_SALARIES' => 'newboxdefonly',
				'MAIN_MODULE_SERVICE' => 'newboxdefonly',
				'MAIN_MODULE_SYSLOG' => 'newboxdefonly',
				'MAIN_MODULE_SOCIETE' => 'newboxdefonly',
				'MAIN_MODULE_STRIPE' => 'menuonly',
				'MAIN_MODULE_TICKET' => 'newboxdefonly',
				'MAIN_MODULE_TAKEPOS' => 'newboxdefonly',
				'MAIN_MODULE_USER' => 'newboxdefonly', //This one must be always done and only into last targeted version)
				'MAIN_MODULE_VARIANTS' => 'newboxdefonly',
				'MAIN_MODULE_WEBSITE' => 'newboxdefonly',
			);

			$result = migrate_reload_modules($db, $langs, $conf, $listofmodule);
			if ($result < 0) {
				$error++;
			}
			// Reload menus (this must be always and only into last targeted version)
			$result = migrate_reload_menu($db, $langs, $conf);
			if ($result < 0) {
				$error++;
			}
		}

		// Can force activation of some module during migration with parameter 'enablemodules=MAIN_MODULE_XXX,MAIN_MODULE_YYY,...'
		// In most cases (online install or upgrade) $enablemodules is empty. Can be forced when ran from command line.
		if (!$error && $enablemodules) {
			// Reload modules (this must be always done and only into last targeted version)
			$listofmodules = array();
			$enablemodules = preg_replace('/enablemodules=/', '', $enablemodules);
			$tmplistofmodules = explode(',', $enablemodules);
			foreach ($tmplistofmodules as $value) {
				$listofmodules[$value] = 'forceactivate';
			}

			$resultreloadmodules = migrate_reload_modules($db, $langs, $conf, $listofmodules, 1);
			if ($resultreloadmodules < 0) {
				$error++;
			}
		}


		// Can call a dedicated external upgrade process with hook doUpgradeAfterDB()
		if (!$error) {
			$parameters = array('versionfrom' => $versionfrom, 'versionto' => $versionto, 'conf' => $conf);
			$object = new stdClass();
			$action = "upgrade";
			$reshook = $hookmanager->executeHooks('doUpgradeAfterDB', $parameters, $object, $action); // Note that $action and $object may have been modified by some hooks
			if ($hookmanager->resNbOfHooks > 0) {
				if ($reshook < 0) {
					print '<tr><td colspan="4">';
					print '<b>'.$langs->trans('UpgradeExternalModule').'</b>: ';
					print $hookmanager->error;
					print "<!-- (".$reshook.") -->";
					print '</td></tr>';
				} else {
					print '<tr class="trforrunsql"><td colspan="4">';
					print '<b>'.$langs->trans('UpgradeExternalModule').' (DB)</b>: <span class="ok">OK</span>';
					print "<!-- (".$reshook.") -->";
					print '</td></tr>';
				}
			} else {
				//if (!empty($conf->modules))
				if (!empty($conf->modules_parts['hooks'])) {     // If there is at least one module with one hook, we show message to say nothing was done
					print '<tr class="trforrunsql"><td colspan="4">';
					print '<b>'.$langs->trans('UpgradeExternalModule').'</b>: '.$langs->trans("NodoUpgradeAfterDB");
					print '</td></tr>';
				}
			}
		}
	}

	print '</table>';

	if (!$error) {
		// Set constant to ask to remake a new ping to inform about upgrade (if first ping was done and OK)
		$sql = 'UPDATE '.MAIN_DB_PREFIX."const SET VALUE = 'torefresh' WHERE name = 'MAIN_FIRST_PING_OK_ID'";
		$db->query($sql, 1);
	}

	// We always commit.
	// Process is designed so we can run it several times whatever is situation.
	$db->commit();


	/***************************************************************************************
	 *
	 * Migration of files
	 *
	 ***************************************************************************************/

	foreach ($listofentities as $entity) {
		// Set $conf context for entity
		$conf->setEntityValues($db, $entity);
		// Reset forced setup after the setValues
		if (defined('SYSLOG_FILE')) {
			$conf->global->SYSLOG_FILE = constant('SYSLOG_FILE');
		}
		$conf->global->MAIN_ENABLE_LOG_TO_HTML = 1;


		// Copy directory medias
		$srcroot = DOL_DOCUMENT_ROOT.'/install/medias';
		$destroot = DOL_DATA_ROOT.'/medias';
<<<<<<< HEAD
		dolCopyDir($srcroot, $destroot, 0, 0);
=======
		dolCopyDir($srcroot, $destroot, '0', 0);
>>>>>>> cc80841a


		// Actions for all versions (no database change but delete some files and directories)
		migrate_delete_old_files($db, $langs, $conf);
		migrate_delete_old_dir($db, $langs, $conf);
		// Actions for all versions (no database change but create some directories)
		dol_mkdir(DOL_DATA_ROOT.'/bank');
		// Actions for all versions (no database change but rename some directories)
		migrate_rename_directories($db, $langs, $conf, '/banque/bordereau', '/bank/checkdeposits');


		$parameters = array('versionfrom' => $versionfrom, 'versionto' => $versionto, 'conf' => $conf);
		$object = new stdClass();
		$action = "upgrade";
		$reshook = $hookmanager->executeHooks('doUpgradeAfterFiles', $parameters, $object, $action); // Note that $action and $object may have been modified by some hooks
		if ($hookmanager->resNbOfHooks > 0) {
			if ($reshook < 0) {
				print '<tr><td colspan="4">';
				print '<b>'.$langs->trans('UpgradeExternalModule').'</b>: ';
				print $hookmanager->error;
				print "<!-- (".$reshook.") -->";
				print '</td></tr>';
			} else {
				print '<tr class="trforrunsql"><td colspan="4">';
				print '<b>'.$langs->trans('UpgradeExternalModule').' (Files)</b>: <span class="ok">OK</span>';
				print "<!-- (".$reshook.") -->";
				print '</td></tr>';
			}
		} else {
			//if (!empty($conf->modules))
			if (!empty($conf->modules_parts['hooks'])) {     // If there is at least one module with one hook, we show message to say nothing was done
				print '<tr class="trforrunsql"><td colspan="4">';
				print '<b>'.$langs->trans('UpgradeExternalModule').'</b>: '.$langs->trans("NodoUpgradeAfterFiles");
				print '</td></tr>';
			}
		}
	}

	$db->close();

	$silent = 0;
	if (!$silent) {
		print '<table width="100%">';
		print '<tr><td style="width: 30%">'.$langs->trans("MigrationFinished").'</td>';
		print '<td class="right">';
		if ($error == 0) {
			//print '<span class="ok">'.$langs->trans("OK").'</span> - ';		// $error = 0 does not mean there is no error (error are not always trapped)
		} else {
			print '<span class="error">'.$langs->trans("Error").'</span> - ';
		}

		//if (!empty($conf->use_javascript_ajax)) {		// use_javascript_ajax is not defined
		print '<script type="text/javascript">
		jQuery(document).ready(function() {
			function init_trrunsql()
			{
				console.log("toggle .trforrunsql");
				jQuery(".trforrunsql").toggle();
			}
			init_trrunsql();
			jQuery(".trforrunsqlshowhide").click(function() {
				init_trrunsql();
			});
		});
		</script>';
		print '<a class="trforrunsqlshowhide" href="#">'.$langs->trans("ShowHideDetails").'</a>';
		//}

		print '</td></tr>'."\n";
		print '</table>';
	}

	//print '<div><br>'.$langs->trans("MigrationFinished").'</div>';
} else {
	print '<div class="error">'.$langs->trans('ErrorWrongParameters').'</div>';
	$error++;
}

$ret = 0;
if ($error && isset($argv[1])) {
	$ret = 1;
}
dolibarr_install_syslog("Exit ".$ret);

dolibarr_install_syslog("--- upgrade2: end");
pFooter($error ? 2 : 0, $setuplang);

if ($db->connected) {
	$db->close();
}

// Return code if ran from command line
if ($ret) {
	exit($ret);
}



/**
 * Records payment links for an invoice in a join table (link n<-->n for payments<-->invoices)
 *
 * @param	DoliDB		$db		Database handler
 * @param	Translate	$langs	Object langs
 * @param	Conf		$conf	Object conf
 * @return	void
 */
function migrate_paiements($db, $langs, $conf)
{
	print '<tr><td colspan="4">';

	print '<br>';
	print '<b>'.$langs->trans('MigrationPaymentsUpdate')."</b><br>\n";

	$result = $db->DDLDescTable(MAIN_DB_PREFIX."paiement", "fk_facture");
	$obj = $db->fetch_object($result);
	if ($obj) {
		$sql = "SELECT p.rowid, p.fk_facture, p.amount";
		$sql .= " FROM ".MAIN_DB_PREFIX."paiement as p";
		$sql .= " WHERE p.fk_facture > 0";

		$resql = $db->query($sql);

		dolibarr_install_syslog("upgrade2::migrate_paiements");
		if ($resql) {
			$i = 0;
			$row = array();
			$num = $db->num_rows($resql);

			while ($i < $num) {
				$obj = $db->fetch_object($resql);
				$row[$i][0] = $obj->rowid;
				$row[$i][1] = $obj->fk_facture;
				$row[$i][2] = $obj->amount;
				$i++;
			}
		} else {
			dol_print_error($db);
		}

		if ($num) {
			print $langs->trans('MigrationPaymentsNumberToUpdate', $num)."<br>\n";
			if ($db->begin()) {
				$res = 0;
				$num = count($row);
				for ($i = 0; $i < $num; $i++) {
					$sql = "INSERT INTO ".MAIN_DB_PREFIX."paiement_facture (fk_facture, fk_paiement, amount)";
					$sql .= " VALUES (".((int) $row[$i][1]).",".((int) $row[$i][0]).",".((float) $row[$i][2]).")";

					$res += $db->query($sql);

					$sql = "UPDATE ".MAIN_DB_PREFIX."paiement SET fk_facture = 0 WHERE rowid = ".((int) $row[$i][0]);

					$res += $db->query($sql);

					print $langs->trans('MigrationProcessPaymentUpdate', $row[$i][0])."<br>\n";
				}
			}

			if ($res == (2 * count($row))) {
				$db->commit();
				print $langs->trans('MigrationSuccessfullUpdate')."<br>";
			} else {
				$db->rollback();
				print $langs->trans('MigrationUpdateFailed').'<br>';
			}
		} else {
			print $langs->trans('MigrationPaymentsNothingToUpdate')."<br>\n";
		}
	} else {
		print $langs->trans('MigrationPaymentsNothingToUpdate')."<br>\n";
	}

	print '</td></tr>';
}

/**
 * Repair orphan payments (lost relations due to bugs)
 * Query to check if there are still orphans:
 * select * from llx_paiement as p left join llx_paiement_facture as pf on pf.fk_paiement=p.rowid WHERE pf.rowid IS NULL AND (p.fk_facture = 0 OR p.fk_facture IS NULL)
 *
 * @param	DoliDB		$db		Database handler
 * @param	Translate	$langs	Object langs
 * @param	Conf		$conf	Object conf
 * @return	void
 */
function migrate_paiements_orphelins_1($db, $langs, $conf)
{
	print '<tr><td colspan="4">';

	print '<br>';
	print '<b>'.$langs->trans('MigrationPaymentsUpdate')."</b><br>\n";

	$result = $db->DDLDescTable(MAIN_DB_PREFIX."paiement", "fk_facture");
	$obj = $db->fetch_object($result);
	if ($obj) {
		// Tous les enregistrements qui sortent de cette requete devrait avoir un pere dans llx_paiement_facture
		$sql = "SELECT distinct p.rowid, p.datec, p.amount as pamount, bu.fk_bank, b.amount as bamount,";
		$sql .= " bu2.url_id as socid";
		$sql .= " FROM (".MAIN_DB_PREFIX."paiement as p, ".MAIN_DB_PREFIX."bank_url as bu, ".MAIN_DB_PREFIX."bank as b)";
		$sql .= " LEFT JOIN ".MAIN_DB_PREFIX."paiement_facture as pf ON pf.fk_paiement = p.rowid";
		$sql .= " LEFT JOIN ".MAIN_DB_PREFIX."bank_url as bu2 ON (bu.fk_bank=bu2.fk_bank AND bu2.type = 'company')";
		$sql .= " WHERE pf.rowid IS NULL AND (p.rowid=bu.url_id AND bu.type='payment') AND bu.fk_bank = b.rowid";
		$sql .= " AND b.rappro = 1";
		$sql .= " AND (p.fk_facture = 0 OR p.fk_facture IS NULL)";

		$resql = $db->query($sql);

		dolibarr_install_syslog("upgrade2::migrate_paiements_orphelins_1");
		$row = array();
		if ($resql) {
			$i = $j = 0;
			$num = $db->num_rows($resql);

			while ($i < $num) {
				$obj = $db->fetch_object($resql);
				if ($obj->pamount == $obj->bamount && $obj->socid) {	// Pour etre sur d'avoir bon cas
					$row[$j]['paymentid'] = $obj->rowid; // paymentid
					$row[$j]['pamount'] = $obj->pamount;
					$row[$j]['fk_bank'] = $obj->fk_bank;
					$row[$j]['bamount'] = $obj->bamount;
					$row[$j]['socid'] = $obj->socid;
					$row[$j]['datec'] = $obj->datec;
					$j++;
				}
				$i++;
			}
		} else {
			dol_print_error($db);
		}

		if (count($row)) {
			print $langs->trans('OrphelinsPaymentsDetectedByMethod', 1).': '.count($row)."<br>\n";
			$db->begin();

			$res = 0;
			$num = count($row);
			for ($i = 0; $i < $num; $i++) {
				if (getDolGlobalInt('MAIN_FEATURES_LEVEL') == 2) {
					print '* '.$row[$i]['datec'].' paymentid='.$row[$i]['paymentid'].' pamount='.$row[$i]['pamount'].' fk_bank='.$row[$i]['fk_bank'].' bamount='.$row[$i]['bamount'].' socid='.$row[$i]['socid'].'<br>';
				}

				// Look for invoices without payment relations with the same amount and same comppany
				$sql = " SELECT distinct f.rowid from ".MAIN_DB_PREFIX."facture as f";
				$sql .= " LEFT JOIN ".MAIN_DB_PREFIX."paiement_facture as pf ON f.rowid = pf.fk_facture";
				$sql .= " WHERE f.fk_statut in (2,3) AND fk_soc = ".((int) $row[$i]['socid'])." AND total_ttc = ".((float) $row[$i]['pamount']);
				$sql .= " AND pf.fk_facture IS NULL";
				$sql .= " ORDER BY f.fk_statut";
				//print $sql.'<br>';
				$resql = $db->query($sql);
				if ($resql) {
					$num = $db->num_rows($resql);
					//print 'Nb of invoice found for this amount and company :'.$num.'<br>';
					if ($num >= 1) {
						$obj = $db->fetch_object($resql);
						$facid = $obj->rowid;

						$sql = "INSERT INTO ".MAIN_DB_PREFIX."paiement_facture (fk_facture, fk_paiement, amount)";
						$sql .= " VALUES (".((int) $facid).",".((int) $row[$i]['paymentid']).", ".((float) $row[$i]['pamount']).")";

						$res += $db->query($sql);

						print $langs->trans('MigrationProcessPaymentUpdate', 'facid='.$facid.'-paymentid='.$row[$i]['paymentid'].'-amount='.$row[$i]['pamount'])."<br>\n";
					}
				} else {
					print 'ERROR';
				}
			}

			if ($res > 0) {
				print $langs->trans('MigrationSuccessfullUpdate')."<br>";
			} else {
				print $langs->trans('MigrationPaymentsNothingUpdatable')."<br>\n";
			}

			$db->commit();
		} else {
			print $langs->trans('MigrationPaymentsNothingUpdatable')."<br>\n";
		}
	} else {
		print $langs->trans('MigrationPaymentsNothingUpdatable')."<br>\n";
	}

	print '</td></tr>';
}

/**
 * Repair orphan payments (lost relations due to bugs)
 * Query to check if there are still orphans:
 * select * from llx_paiement as p left join llx_paiement_facture as pf on pf.fk_paiement=p.rowid WHERE pf.rowid IS NULL AND (p.fk_facture = 0 OR p.fk_facture IS NULL)
 *
 * @param	DoliDB		$db		Database handler
 * @param	Translate	$langs	Object langs
 * @param	Conf		$conf	Object conf
 * @return	void
 */
function migrate_paiements_orphelins_2($db, $langs, $conf)
{
	print '<tr><td colspan="4">';

	print '<br>';
	print '<b>'.$langs->trans('MigrationPaymentsUpdate')."</b><br>\n";

	$result = $db->DDLDescTable(MAIN_DB_PREFIX."paiement", "fk_facture");
	$obj = $db->fetch_object($result);
	if ($obj) {
		// Tous les enregistrements qui sortent de cette requete devrait avoir un pere dans llx_paiement_facture
		$sql = "SELECT distinct p.rowid, p.datec, p.amount as pamount, bu.fk_bank, b.amount as bamount,";
		$sql .= " bu2.url_id as socid";
		$sql .= " FROM (".MAIN_DB_PREFIX."paiement as p, ".MAIN_DB_PREFIX."bank_url as bu, ".MAIN_DB_PREFIX."bank as b)";
		$sql .= " LEFT JOIN ".MAIN_DB_PREFIX."paiement_facture as pf ON pf.fk_paiement = p.rowid";
		$sql .= " LEFT JOIN ".MAIN_DB_PREFIX."bank_url as bu2 ON (bu.fk_bank = bu2.fk_bank AND bu2.type = 'company')";
		$sql .= " WHERE pf.rowid IS NULL AND (p.fk_bank = bu.fk_bank AND bu.type = 'payment') AND bu.fk_bank = b.rowid";
		$sql .= " AND (p.fk_facture = 0 OR p.fk_facture IS NULL)";

		$resql = $db->query($sql);

		dolibarr_install_syslog("upgrade2::migrate_paiements_orphelins_2");
		$row = array();
		if ($resql) {
			$i = $j = 0;
			$num = $db->num_rows($resql);

			while ($i < $num) {
				$obj = $db->fetch_object($resql);
				if ($obj->pamount == $obj->bamount && $obj->socid) {	// Pour etre sur d'avoir bon cas
					$row[$j]['paymentid'] = $obj->rowid; // paymentid
					$row[$j]['pamount'] = $obj->pamount;
					$row[$j]['fk_bank'] = $obj->fk_bank;
					$row[$j]['bamount'] = $obj->bamount;
					$row[$j]['socid'] = $obj->socid;
					$row[$j]['datec'] = $obj->datec;
					$j++;
				}
				$i++;
			}
		} else {
			dol_print_error($db);
		}

		$nberr = 0;

		$num = count($row);
		if ($num) {
			print $langs->trans('OrphelinsPaymentsDetectedByMethod', 2).': '.count($row)."<br>\n";
			$db->begin();

			$res = 0;
			for ($i = 0; $i < $num; $i++) {
				if (getDolGlobalInt('MAIN_FEATURES_LEVEL') == 2) {
					print '* '.$row[$i]['datec'].' paymentid='.$row[$i]['paymentid'].' pamount='.$row[$i]['pamount'].' fk_bank='.$row[$i]['fk_bank'].' '.$row[$i]['bamount'].' socid='.$row[$i]['socid'].'<br>';
				}

				// Look for invoices without payment relations with the same amount and same comppany
				$sql = " SELECT distinct f.rowid from ".MAIN_DB_PREFIX."facture as f";
				$sql .= " LEFT JOIN ".MAIN_DB_PREFIX."paiement_facture as pf ON f.rowid = pf.fk_facture";
				$sql .= " WHERE f.fk_statut in (2,3) AND fk_soc = ".((int) $row[$i]['socid'])." AND total_ttc = ".((float) $row[$i]['pamount']);
				$sql .= " AND pf.fk_facture IS NULL";
				$sql .= " ORDER BY f.fk_statut";
				//print $sql.'<br>';
				$resql = $db->query($sql);
				if ($resql) {
					$num = $db->num_rows($resql);
					//print 'Nb of invoice found for this amount and company :'.$num.'<br>';
					if ($num >= 1) {
						$obj = $db->fetch_object($resql);
						$facid = $obj->rowid;

						$sql = "INSERT INTO ".MAIN_DB_PREFIX."paiement_facture (fk_facture, fk_paiement, amount)";
						$sql .= " VALUES (".((int) $facid).",".((int) $row[$i]['paymentid']).", ".((float) $row[$i]['pamount']).")";

						$res += $db->query($sql);

						print $langs->trans('MigrationProcessPaymentUpdate', 'facid='.$facid.'-paymentid='.$row[$i]['paymentid'].'-amount='.$row[$i]['pamount'])."<br>\n";
					}
				} else {
					print 'ERROR';
					$nberr++;
				}
			}

			if ($res > 0) {
				print $langs->trans('MigrationSuccessfullUpdate')."<br>";
			} else {
				print $langs->trans('MigrationPaymentsNothingUpdatable')."<br>\n";
			}

			$db->commit();
		} else {
			print $langs->trans('MigrationPaymentsNothingUpdatable')."<br>\n";
		}

		// Delete obsolete fields fk_facture
		$db->begin();

		$sql = "ALTER TABLE ".MAIN_DB_PREFIX."paiement DROP COLUMN fk_facture";
		$db->query($sql);

		if (!$nberr) {
			$db->commit();
		} else {
			print 'ERROR';
			$db->rollback();
		}
	} else {
		print $langs->trans('MigrationPaymentsNothingUpdatable')."<br>\n";
	}

	print '</td></tr>';
}


/**
 * Mise a jour des contrats (gestion du contrat + detail de contrat)
 *
 * @param	DoliDB		$db		Database handler
 * @param	Translate	$langs	Object langs
 * @param	Conf		$conf	Object conf
 * @return	void
 */
function migrate_contracts_det($db, $langs, $conf)
{
	print '<tr><td colspan="4">';

	$nberr = 0;

	print '<br>';
	print '<b>'.$langs->trans('MigrationContractsUpdate')."</b><br>\n";

	$sql = "SELECT c.rowid as cref, c.date_contrat, c.statut, c.fk_product, c.fk_facture, c.fk_user_author,";
	$sql .= " p.ref, p.label, p.description, p.price, p.tva_tx, p.duration, cd.rowid";
	$sql .= " FROM ".MAIN_DB_PREFIX."contrat as c";
	$sql .= " LEFT JOIN ".MAIN_DB_PREFIX."product as p";
	$sql .= " ON c.fk_product = p.rowid";
	$sql .= " LEFT JOIN ".MAIN_DB_PREFIX."contratdet as cd";
	$sql .= " ON c.rowid=cd.fk_contrat";
	$sql .= " WHERE cd.rowid IS NULL AND p.rowid IS NOT NULL";
	$resql = $db->query($sql);

	dolibarr_install_syslog("upgrade2::migrate_contracts_det");
	if ($resql) {
		$i = 0;
		$row = array();
		$num = $db->num_rows($resql);

		if ($num) {
			print $langs->trans('MigrationContractsNumberToUpdate', $num)."<br>\n";
			$db->begin();

			while ($i < $num) {
				$obj = $db->fetch_object($resql);

				$sql = "INSERT INTO ".MAIN_DB_PREFIX."contratdet (";
				$sql .= "fk_contrat, fk_product, statut, label, description,";
				$sql .= "date_ouverture_prevue, date_ouverture, date_fin_validite, tva_tx, qty,";
				$sql .= "subprice, price_ht, fk_user_author, fk_user_ouverture)";
				$sql .= " VALUES (";
				$sql .= ((int) $obj->cref).", ".($obj->fk_product ? ((int) $obj->fk_product) : 0).", ";
				$sql .= "0, ";
				$sql .= "'".$db->escape($obj->label)."', null, ";
				$sql .= ($obj->date_contrat ? "'".$db->idate($db->jdate($obj->date_contrat))."'" : "null").", ";
				$sql .= "null, ";
				$sql .= "null, ";
				$sql .= ((float) $obj->tva_tx).", 1, ";
				$sql .= ((float) $obj->price).", ".((float) $obj->price).", ".((int) $obj->fk_user_author).",";
				$sql .= "null";
				$sql .= ")";

				if ($db->query($sql)) {
					print $langs->trans('MigrationContractsLineCreation', $obj->cref)."<br>\n";
				} else {
					dol_print_error($db);
					$nberr++;
				}

				$i++;
			}

			if (!$nberr) {
				//      $db->rollback();
				$db->commit();
				print $langs->trans('MigrationSuccessfullUpdate')."<br>";
			} else {
				$db->rollback();
				print $langs->trans('MigrationUpdateFailed').'<br>';
			}
		} else {
			print $langs->trans('MigrationContractsNothingToUpdate')."<br>\n";
		}
	} else {
		print $langs->trans('MigrationContractsFieldDontExist')."<br>\n";
		//    dol_print_error($db);
	}

	print '</td></tr>';
}

/**
 * Function to migrate links into llx_bank_url
 *
 * @param	DoliDB		$db		Database handler
 * @param	Translate	$langs	Object langs
 * @param	Conf		$conf	Object conf
 * @return	void
 */
function migrate_links_transfert($db, $langs, $conf)
{
	print '<tr><td colspan="4">';

	$nberr = 0;

	print '<br>';
	print '<b>'.$langs->trans('MigrationBankTransfertsUpdate')."</b><br>\n";

	$sql = "SELECT ba.rowid as barowid, bb.rowid as bbrowid";
	$sql .= " FROM ".MAIN_DB_PREFIX."bank as bb, ".MAIN_DB_PREFIX."bank as ba";
	$sql .= " LEFT JOIN ".MAIN_DB_PREFIX."bank_url as bu ON bu.fk_bank = ba.rowid";
	$sql .= " WHERE ba.amount = -bb.amount AND ba.fk_account <> bb.fk_account";
	$sql .= " AND ba.datev = bb.datev AND ba.datec = bb.datec";
	$sql .= " AND bu.fk_bank IS NULL";
	$resql = $db->query($sql);

	dolibarr_install_syslog("upgrade2::migrate_links_transfert");
	if ($resql) {
		$i = 0;
		$row = array();
		$num = $db->num_rows($resql);

		if ($num) {
			print $langs->trans('MigrationBankTransfertsToUpdate', $num)."<br>\n";
			$db->begin();

			while ($i < $num) {
				$obj = $db->fetch_object($resql);

				$sql = "INSERT INTO ".MAIN_DB_PREFIX."bank_url (";
				$sql .= "fk_bank, url_id, url, label, type";
				$sql .= ")";
				$sql .= " VALUES (";
				$sql .= $obj->barowid.",".$obj->bbrowid.", '/compta/bank/line.php?rowid=', '(banktransfert)', 'banktransfert'";
				$sql .= ")";

				//print $sql.'<br>';
				dolibarr_install_syslog("migrate_links_transfert");

				if (!$db->query($sql)) {
					dol_print_error($db);
					$nberr++;
				}

				$i++;
			}

			if (!$nberr) {
				//      $db->rollback();
				$db->commit();
				print $langs->trans('MigrationSuccessfullUpdate')."<br>";
			} else {
				$db->rollback();
				print $langs->trans('MigrationUpdateFailed').'<br>';
			}
		} else {
			print $langs->trans('MigrationBankTransfertsNothingToUpdate')."<br>\n";
		}
	} else {
		dol_print_error($db);
	}

	print '</td></tr>';
}

/**
 * Mise a jour des date de contrats non renseignees
 *
 * @param	DoliDB		$db		Database handler
 * @param	Translate	$langs	Object langs
 * @param	Conf		$conf	Object conf
 * @return	void
 */
function migrate_contracts_date1($db, $langs, $conf)
{
	print '<tr><td colspan="4">';

	print '<br>';
	print '<b>'.$langs->trans('MigrationContractsEmptyDatesUpdate')."</b><br>\n";

	$sql = "update ".MAIN_DB_PREFIX."contrat set date_contrat=tms where date_contrat is null";
	dolibarr_install_syslog("upgrade2::migrate_contracts_date1");
	$resql = $db->query($sql);
	if (!$resql) {
		dol_print_error($db);
	}
	if ($db->affected_rows($resql) > 0) {
		print $langs->trans('MigrationContractsEmptyDatesUpdateSuccess')."<br>\n";
	} else {
		print $langs->trans('MigrationContractsEmptyDatesNothingToUpdate')."<br>\n";
	}

	$sql = "update ".MAIN_DB_PREFIX."contrat set datec=tms where datec is null";
	dolibarr_install_syslog("upgrade2::migrate_contracts_date1");
	$resql = $db->query($sql);
	if (!$resql) {
		dol_print_error($db);
	}
	if ($db->affected_rows($resql) > 0) {
		print $langs->trans('MigrationContractsEmptyCreationDatesUpdateSuccess')."<br>\n";
	} else {
		print $langs->trans('MigrationContractsEmptyCreationDatesNothingToUpdate')."<br>\n";
	}

	print '</td></tr>';
}

/**
 * Update contracts with date min real if service date is lower
 *
 * @param	DoliDB		$db		Database handler
 * @param	Translate	$langs	Language
 * @param	Conf		$conf	Conf
 * @return	void
 */
function migrate_contracts_date2($db, $langs, $conf)
{
	print '<tr><td colspan="4">';

	$nberr = 0;

	print '<br>';
	print '<b>'.$langs->trans('MigrationContractsInvalidDatesUpdate')."</b><br>\n";

	$sql = "SELECT c.rowid as cref, c.datec, c.date_contrat, MIN(cd.date_ouverture) as datemin";
	$sql .= " FROM ".MAIN_DB_PREFIX."contrat as c,";
	$sql .= " ".MAIN_DB_PREFIX."contratdet as cd";
	$sql .= " WHERE c.rowid=cd.fk_contrat AND cd.date_ouverture IS NOT NULL";
	$sql .= " GROUP BY c.rowid, c.date_contrat";
	$resql = $db->query($sql);

	dolibarr_install_syslog("upgrade2::migrate_contracts_date2");
	if ($resql) {
		$i = 0;
		$row = array();
		$num = $db->num_rows($resql);

		if ($num) {
			$nbcontratsmodifie = 0;
			$db->begin();

			while ($i < $num) {
				$obj = $db->fetch_object($resql);
				if ($obj->date_contrat > $obj->datemin) {
					$datemin = $db->jdate($obj->datemin);

					print $langs->trans('MigrationContractsInvalidDateFix', $obj->cref, $obj->date_contrat, $obj->datemin)."<br>\n";
					$sql = "UPDATE ".MAIN_DB_PREFIX."contrat";
					$sql .= " SET date_contrat='".$db->idate($datemin)."'";
					$sql .= " WHERE rowid = ".((int) $obj->cref);
					$resql2 = $db->query($sql);
					if (!$resql2) {
						dol_print_error($db);
					}

					$nbcontratsmodifie++;
				}
				$i++;
			}

			$db->commit();

			if ($nbcontratsmodifie) {
				print $langs->trans('MigrationContractsInvalidDatesNumber', $nbcontratsmodifie)."<br>\n";
			} else {
				print  $langs->trans('MigrationContractsInvalidDatesNothingToUpdate')."<br>\n";
			}
		}
	} else {
		dol_print_error($db);
	}

	print '</td></tr>';
}

/**
 * Mise a jour des dates de creation de contrat
 *
 * @param	DoliDB		$db		Database handler
 * @param	Translate	$langs	Object langs
 * @param	Conf		$conf	Object conf
 * @return	void
 */
function migrate_contracts_date3($db, $langs, $conf)
{
	print '<tr><td colspan="4">';

	print '<br>';
	print '<b>'.$langs->trans('MigrationContractsIncoherentCreationDateUpdate')."</b><br>\n";

	$sql = "update ".MAIN_DB_PREFIX."contrat set datec=date_contrat where datec is null or datec > date_contrat";
	dolibarr_install_syslog("upgrade2::migrate_contracts_date3");
	$resql = $db->query($sql);
	if (!$resql) {
		dol_print_error($db);
	}
	if ($db->affected_rows($resql) > 0) {
		print $langs->trans('MigrationContractsIncoherentCreationDateUpdateSuccess')."<br>\n";
	} else {
		print $langs->trans('MigrationContractsIncoherentCreationDateNothingToUpdate')."<br>\n";
	}

	print '</td></tr>';
}

/**
 * Reouverture des contrats qui ont au moins une ligne non fermee
 *
 * @param	DoliDB		$db		Database handler
 * @param	Translate	$langs	Object langs
 * @param	Conf		$conf	Object conf
 * @return	void
 */
function migrate_contracts_open($db, $langs, $conf)
{
	print '<tr><td colspan="4">';

	print '<br>';
	print '<b>'.$langs->trans('MigrationReopeningContracts')."</b><br>\n";

	$sql = "SELECT c.rowid as cref FROM ".MAIN_DB_PREFIX."contrat as c, ".MAIN_DB_PREFIX."contratdet as cd";
	$sql .= " WHERE cd.statut = 4 AND c.statut=2 AND c.rowid=cd.fk_contrat";
	dolibarr_install_syslog("upgrade2::migrate_contracts_open");
	$resql = $db->query($sql);
	if (!$resql) {
		dol_print_error($db);
	}
	if ($db->affected_rows($resql) > 0) {
		$i = 0;
		$row = array();
		$num = $db->num_rows($resql);

		if ($num) {
			$nbcontratsmodifie = 0;
			$db->begin();

			while ($i < $num) {
				$obj = $db->fetch_object($resql);

				print $langs->trans('MigrationReopenThisContract', $obj->cref)."<br>\n";
				$sql = "UPDATE ".MAIN_DB_PREFIX."contrat";
				$sql .= " SET statut = 1";
				$sql .= " WHERE rowid = ".((int) $obj->cref);
				$resql2 = $db->query($sql);
				if (!$resql2) {
					dol_print_error($db);
				}

				$nbcontratsmodifie++;

				$i++;
			}

			$db->commit();

			if ($nbcontratsmodifie) {
				print $langs->trans('MigrationReopenedContractsNumber', $nbcontratsmodifie)."<br>\n";
			} else {
				print $langs->trans('MigrationReopeningContractsNothingToUpdate')."<br>\n";
			}
		}
	} else {
		print $langs->trans('MigrationReopeningContractsNothingToUpdate')."<br>\n";
	}

	print '</td></tr>';
}

/**
 * Factures fournisseurs
 *
 * @param	DoliDB		$db		Database handler
 * @param	Translate	$langs	Object langs
 * @param	Conf		$conf	Object conf
 * @return	void
 */
function migrate_paiementfourn_facturefourn($db, $langs, $conf)
{
	global $bc;

	print '<tr><td colspan="4">';
	print '<br>';
	print '<b>'.$langs->trans('SuppliersInvoices')."</b><br>\n";
	print '</td></tr>';

	$result = $db->DDLDescTable(MAIN_DB_PREFIX."paiementfourn", "fk_facture_fourn");
	$obj = $db->fetch_object($result);
	if ($obj) {
		$error = 0;
		$nb = 0;

		$select_sql = 'SELECT rowid, fk_facture_fourn, amount';
		$select_sql .= ' FROM '.MAIN_DB_PREFIX.'paiementfourn';
		$select_sql .= ' WHERE fk_facture_fourn IS NOT NULL';

		dolibarr_install_syslog("upgrade2::migrate_paiementfourn_facturefourn");
		$select_resql = $db->query($select_sql);
		if ($select_resql) {
			$select_num = $db->num_rows($select_resql);
			$i = 0;

			// Pour chaque paiement fournisseur, on insere une ligne dans paiementfourn_facturefourn
			while (($i < $select_num) && (!$error)) {
				$select_obj = $db->fetch_object($select_resql);

				// Verifier si la ligne est deja dans la nouvelle table. On ne veut pas inserer de doublons.
				$check_sql = 'SELECT fk_paiementfourn, fk_facturefourn';
				$check_sql .= ' FROM '.MAIN_DB_PREFIX.'paiementfourn_facturefourn';
				$check_sql .= ' WHERE fk_paiementfourn = '.((int) $select_obj->rowid).' AND fk_facturefourn = '.((int) $select_obj->fk_facture_fourn);
				$check_resql = $db->query($check_sql);
				if ($check_resql) {
					$check_num = $db->num_rows($check_resql);
					if ($check_num == 0) {
						$db->begin();

						if ($nb == 0) {
							print '<tr><td colspan="4" class="nowrap"><b>'.$langs->trans('SuppliersInvoices').'</b></td></tr>';
							print '<tr><td>fk_paiementfourn</td><td>fk_facturefourn</td><td>'.$langs->trans('Amount').'</td><td>&nbsp;</td></tr>';
						}

						print '<tr class="oddeven">';
						print '<td>'.$select_obj->rowid.'</td><td>'.$select_obj->fk_facture_fourn.'</td><td>'.$select_obj->amount.'</td>';

						$insert_sql = 'INSERT INTO '.MAIN_DB_PREFIX.'paiementfourn_facturefourn SET ';
						$insert_sql .= ' fk_paiementfourn = \''.$select_obj->rowid.'\',';
						$insert_sql .= ' fk_facturefourn  = \''.$select_obj->fk_facture_fourn.'\',';
						$insert_sql .= ' amount           = \''.$select_obj->amount.'\'';
						$insert_resql = $db->query($insert_sql);

						if ($insert_resql) {
							$nb++;
							print '<td><span class="ok">'.$langs->trans("OK").'</span></td>';
						} else {
							print '<td><span class="error">Error on insert</span></td>';
							$error++;
						}
						print '</tr>';
					}
				} else {
					$error++;
				}
				$i++;
			}
		} else {
			$error++;
		}

		if (!$error) {
			if (!$nb) {
				print '<tr><td>'.$langs->trans("AlreadyDone").'</td></tr>';
			}
			$db->commit();

			$sql = "ALTER TABLE ".MAIN_DB_PREFIX."paiementfourn DROP COLUMN fk_facture_fourn";
			$db->query($sql);
		} else {
			print '<tr><td>'.$langs->trans("Error").'</td></tr>';
			$db->rollback();
		}
	} else {
		print '<tr><td>'.$langs->trans("AlreadyDone").'</td></tr>';
	}
}

/**
 * Update total of invoice lines
 *
 * @param	DoliDB		$db		Database handler
 * @param	Translate	$langs	Object langs
 * @param	Conf		$conf	Object conf
 * @return	void
 */
function migrate_price_facture($db, $langs, $conf)
{
	$err = 0;

	$tmpmysoc = new Societe($db);
	$tmpmysoc->setMysoc($conf);

	$db->begin();

	print '<tr><td colspan="4">';

	print '<br>';
	print '<b>'.$langs->trans('MigrationInvoice')."</b><br>\n";

	// List of invoice lines not up to date
	$sql = "SELECT fd.rowid, fd.qty, fd.subprice, fd.remise_percent, fd.tva_tx as vatrate, fd.total_ttc, fd.info_bits,";
	$sql .= " f.rowid as facid, f.remise_percent as remise_percent_global, f.total_ttc as total_ttc_f";
	$sql .= " FROM ".MAIN_DB_PREFIX."facturedet as fd, ".MAIN_DB_PREFIX."facture as f";
	$sql .= " WHERE fd.fk_facture = f.rowid";
	$sql .= " AND (((fd.total_ttc = 0 AND fd.remise_percent != 100) or fd.total_ttc IS NULL) or f.total_ttc IS NULL)";
	//print $sql;

	dolibarr_install_syslog("upgrade2::migrate_price_facture");
	$resql = $db->query($sql);
	if ($resql) {
		$num = $db->num_rows($resql);
		$i = 0;
		if ($num) {
			while ($i < $num) {
				$obj = $db->fetch_object($resql);

				$rowid = $obj->rowid;
				$qty = $obj->qty;
				$pu = $obj->subprice;
				$vatrate = $obj->vatrate;
				$remise_percent = $obj->remise_percent;
				$remise_percent_global = $obj->remise_percent_global;
				$total_ttc_f = $obj->total_ttc_f;
				$info_bits = $obj->info_bits;

				// On met a jour les 3 nouveaux champs
				$facligne = new FactureLigne($db);
				$facligne->fetch($rowid);

				$result = calcul_price_total($qty, $pu, $remise_percent, $vatrate, 0, 0, $remise_percent_global, 'HT', $info_bits, $facligne->product_type, $tmpmysoc);
				$total_ht  = $result[0];
				$total_tva = $result[1];
				$total_ttc = $result[2];

				$facligne->total_ht  = $total_ht;
				$facligne->total_tva = $total_tva;
				$facligne->total_ttc = $total_ttc;

				dolibarr_install_syslog("upgrade2: line ".$rowid.": facid=".$obj->facid." pu=".$pu." qty=".$qty." vatrate=".$vatrate." remise_percent=".$remise_percent." remise_global=".$remise_percent_global." -> ".$total_ht.", ".$total_tva.", ".$total_ttc);
				print '. ';
				$facligne->update_total();


				/* On touche a facture mere uniquement si total_ttc = 0 */
				if (!$total_ttc_f) {
					$facture = new Facture($db);
					$facture->id = $obj->facid;

					if ($facture->fetch($facture->id) >= 0) {
						if ($facture->update_price() > 0) {
							//print $facture->id;
						} else {
							print "Error id=".$facture->id;
							$err++;
						}
					} else {
						print "Error #3";
						$err++;
					}
				}
				print " ";

				$i++;
			}
		} else {
			print $langs->trans("AlreadyDone");
		}
		$db->free($resql);

		$db->commit();
	} else {
		print "Error #1 ".$db->error();
		$err++;

		$db->rollback();
	}

	print '<br>';

	print '</td></tr>';
}

/**
 * Update total of proposal lines
 *
 * @param	DoliDB		$db		Database handler
 * @param	Translate	$langs	Object langs
 * @param	Conf		$conf	Object conf
 * @return	void
 */
function migrate_price_propal($db, $langs, $conf)
{
	$tmpmysoc = new Societe($db);
	$tmpmysoc->setMysoc($conf);

	$db->begin();

	print '<tr><td colspan="4">';

	print '<br>';
	print '<b>'.$langs->trans('MigrationProposal')."</b><br>\n";

	// List of proposal lines not up to date
	$sql = "SELECT pd.rowid, pd.qty, pd.subprice, pd.remise_percent, pd.tva_tx as vatrate, pd.info_bits,";
	$sql .= " p.rowid as propalid, p.remise_percent as remise_percent_global";
	$sql .= " FROM ".MAIN_DB_PREFIX."propaldet as pd, ".MAIN_DB_PREFIX."propal as p";
	$sql .= " WHERE pd.fk_propal = p.rowid";
	$sql .= " AND ((pd.total_ttc = 0 AND pd.remise_percent != 100) or pd.total_ttc IS NULL)";

	dolibarr_install_syslog("upgrade2::migrate_price_propal");
	$resql = $db->query($sql);
	if ($resql) {
		$num = $db->num_rows($resql);
		$i = 0;
		if ($num) {
			while ($i < $num) {
				$obj = $db->fetch_object($resql);

				$rowid = $obj->rowid;
				$qty = $obj->qty;
				$pu = $obj->subprice;
				$vatrate = $obj->vatrate;
				$remise_percent = $obj->remise_percent;
				$remise_percent_global = $obj->remise_percent_global;
				$info_bits = $obj->info_bits;

				// On met a jour les 3 nouveaux champs
				$propalligne = new PropaleLigne($db);
				$propalligne->fetch($rowid);

				$result = calcul_price_total($qty, $pu, $remise_percent, $vatrate, 0, 0, $remise_percent_global, 'HT', $info_bits, $propalligne->product_type, $tmpmysoc);
				$total_ht  = $result[0];
				$total_tva = $result[1];
				$total_ttc = $result[2];

				$propalligne->total_ht  = $total_ht;
				$propalligne->total_tva = $total_tva;
				$propalligne->total_ttc = $total_ttc;

				dolibarr_install_syslog("upgrade2: Line ".$rowid.": propalid=".$obj->rowid." pu=".$pu." qty=".$qty." vatrate=".$vatrate." remise_percent=".$remise_percent." remise_global=".$remise_percent_global." -> ".$total_ht.", ".$total_tva.", ".$total_ttc);
				print '. ';
				$propalligne->update_total();

				$i++;
			}
		} else {
			print $langs->trans("AlreadyDone");
		}

		$db->free($resql);

		$db->commit();
	} else {
		print "Error #1 ".$db->error();

		$db->rollback();
	}

	print '<br>';

	print '</td></tr>';
}

/**
 * Update total of contract lines
 *
 * @param	DoliDB		$db		Database handler
 * @param	Translate	$langs	Object langs
 * @param	Conf		$conf	Object conf
 * @return	void
 */
function migrate_price_contrat($db, $langs, $conf)
{
	$db->begin();

	$tmpmysoc = new Societe($db);
	$tmpmysoc->setMysoc($conf);
	if (empty($tmpmysoc->country_id)) {
		$tmpmysoc->country_id = 0; // Ti not have this set to '' or will make sql syntax error.
	}

	print '<tr><td colspan="4">';

	print '<br>';
	print '<b>'.$langs->trans('MigrationContract')."</b><br>\n";

	// List of contract lines not up to date
	$sql = "SELECT cd.rowid, cd.qty, cd.subprice, cd.remise_percent, cd.tva_tx as vatrate, cd.info_bits,";
	$sql .= " c.rowid as contratid";
	$sql .= " FROM ".MAIN_DB_PREFIX."contratdet as cd, ".MAIN_DB_PREFIX."contrat as c";
	$sql .= " WHERE cd.fk_contrat = c.rowid";
	$sql .= " AND ((cd.total_ttc = 0 AND cd.remise_percent != 100 AND cd.subprice > 0) or cd.total_ttc IS NULL)";

	dolibarr_install_syslog("upgrade2::migrate_price_contrat");
	$resql = $db->query($sql);
	if ($resql) {
		$num = $db->num_rows($resql);
		$i = 0;
		if ($num) {
			while ($i < $num) {
				$obj = $db->fetch_object($resql);

				$rowid = $obj->rowid;
				$qty = $obj->qty;
				$pu = $obj->subprice;
				$vatrate = $obj->vatrate;
				$remise_percent = $obj->remise_percent;
				$info_bits = $obj->info_bits;

				// On met a jour les 3 nouveaux champs
				$contratligne = new ContratLigne($db);
				//$contratligne->fetch($rowid); Non requis car le update_total ne met a jour que chp redefinis
				$contratligne->fetch($rowid);

				$result = calcul_price_total($qty, $pu, $remise_percent, $vatrate, 0, 0, 0, 'HT', $info_bits, $contratligne->product_type, $tmpmysoc);
				$total_ht  = $result[0];
				$total_tva = $result[1];
				$total_ttc = $result[2];

				$contratligne->total_ht  = $total_ht;
				$contratligne->total_tva = $total_tva;
				$contratligne->total_ttc = $total_ttc;

				dolibarr_install_syslog("upgrade2: Line ".$rowid.": contratdetid=".$obj->rowid." pu=".$pu." qty=".$qty." vatrate=".$vatrate." remise_percent=".$remise_percent."  -> ".$total_ht.", ".$total_tva." , ".$total_ttc);
				print '. ';
				$contratligne->update_total();

				$i++;
			}
		} else {
			print $langs->trans("AlreadyDone");
		}

		$db->free($resql);

		$db->commit();
	} else {
		print "Error #1 ".$db->error();

		$db->rollback();
	}

	print '<br>';

	print '</td></tr>';
}

/**
 * Update total of sales order lines
 *
 * @param	DoliDB		$db		Database handler
 * @param	Translate	$langs	Object langs
 * @param	Conf		$conf	Object conf
 * @return	void
 */
function migrate_price_commande($db, $langs, $conf)
{
	$db->begin();

	$tmpmysoc = new Societe($db);
	$tmpmysoc->setMysoc($conf);

	print '<tr><td colspan="4">';

	print '<br>';
	print '<b>'.$langs->trans('MigrationOrder')."</b><br>\n";

	// List of sales orders lines not up to date
	$sql = "SELECT cd.rowid, cd.qty, cd.subprice, cd.remise_percent, cd.tva_tx as vatrate, cd.info_bits,";
	$sql .= " c.rowid as commandeid, c.remise_percent as remise_percent_global";
	$sql .= " FROM ".MAIN_DB_PREFIX."commandedet as cd, ".MAIN_DB_PREFIX."commande as c";
	$sql .= " WHERE cd.fk_commande = c.rowid";
	$sql .= " AND ((cd.total_ttc = 0 AND cd.remise_percent != 100) or cd.total_ttc IS NULL)";

	dolibarr_install_syslog("upgrade2::migrate_price_commande");
	$resql = $db->query($sql);
	if ($resql) {
		$num = $db->num_rows($resql);
		$i = 0;
		if ($num) {
			while ($i < $num) {
				$obj = $db->fetch_object($resql);

				$rowid = $obj->rowid;
				$qty = $obj->qty;
				$pu = $obj->subprice;
				$vatrate = $obj->vatrate;
				$remise_percent = $obj->remise_percent;
				$remise_percent_global = $obj->remise_percent_global;
				$info_bits = $obj->info_bits;

				// On met a jour les 3 nouveaux champs
				$commandeligne = new OrderLine($db);
				$commandeligne->fetch($rowid);

				$result = calcul_price_total($qty, $pu, $remise_percent, $vatrate, 0, 0, $remise_percent_global, 'HT', $info_bits, $commandeligne->product_type, $tmpmysoc);
				$total_ht  = $result[0];
				$total_tva = $result[1];
				$total_ttc = $result[2];

				$commandeligne->total_ht  = $total_ht;
				$commandeligne->total_tva = $total_tva;
				$commandeligne->total_ttc = $total_ttc;

				dolibarr_install_syslog("upgrade2: Line ".$rowid." : commandeid=".$obj->rowid." pu=".$pu." qty=".$qty." vatrate=".$vatrate." remise_percent=".$remise_percent." remise_global=".$remise_percent_global."  -> ".$total_ht.", ".$total_tva.", ".$total_ttc);
				print '. ';
				$commandeligne->update_total();

				$i++;
			}
		} else {
			print $langs->trans("AlreadyDone");
		}

		$db->free($resql);

		/*
		 $sql = "DELETE FROM ".MAIN_DB_PREFIX."commandedet";
		 $sql.= " WHERE price = 0 and total_ttc = 0 and total_tva = 0 and total_ht = 0 AND remise_percent = 0";
		 $resql=$db->query($sql);
		 if (! $resql)
		 {
		 dol_print_error($db);
		 }
		 */

		$db->commit();
	} else {
		print "Error #1 ".$db->error();

		$db->rollback();
	}

	print '<br>';

	print '</td></tr>';
}

/**
 * Update total of purchase order lines
 *
 * @param	DoliDB		$db		Database handler
 * @param	Translate	$langs	Object langs
 * @param	Conf		$conf	Object conf
 * @return	void
 */
function migrate_price_commande_fournisseur($db, $langs, $conf)
{
	global $mysoc;

	$db->begin();

	$tmpmysoc = new Societe($db);
	$tmpmysoc->setMysoc($conf);

	print '<tr><td colspan="4">';

	print '<br>';
	print '<b>'.$langs->trans('MigrationSupplierOrder')."</b><br>\n";

	// List of purchase order lines not up to date
	$sql = "SELECT cd.rowid, cd.qty, cd.subprice, cd.remise_percent, cd.tva_tx as vatrate, cd.info_bits,";
	$sql .= " c.rowid as commandeid, c.remise_percent as remise_percent_global";
	$sql .= " FROM ".MAIN_DB_PREFIX."commande_fournisseurdet as cd, ".MAIN_DB_PREFIX."commande_fournisseur as c";
	$sql .= " WHERE cd.fk_commande = c.rowid";
	$sql .= " AND ((cd.total_ttc = 0 AND cd.remise_percent != 100) or cd.total_ttc IS NULL)";

	dolibarr_install_syslog("upgrade2::migrate_price_commande_fournisseur");
	$resql = $db->query($sql);
	if ($resql) {
		$num = $db->num_rows($resql);
		$i = 0;
		if ($num) {
			while ($i < $num) {
				$obj = $db->fetch_object($resql);

				$rowid = $obj->rowid;
				$qty = $obj->qty;
				$pu = $obj->subprice;
				$vatrate = $obj->vatrate;
				$remise_percent = $obj->remise_percent;
				$remise_percent_global = $obj->remise_percent_global;
				$info_bits = $obj->info_bits;

				// On met a jour les 3 nouveaux champs
				$commandeligne = new CommandeFournisseurLigne($db);
				$commandeligne->fetch($rowid);

				$result = calcul_price_total($qty, $pu, $remise_percent, $vatrate, 0, 0, $remise_percent_global, 'HT', $info_bits, $commandeligne->product_type, $mysoc);
				$total_ht  = $result[0];
				$total_tva = $result[1];
				$total_ttc = $result[2];

				$commandeligne->total_ht  = $total_ht;
				$commandeligne->total_tva = $total_tva;
				$commandeligne->total_ttc = $total_ttc;

				dolibarr_install_syslog("upgrade2: Line ".$rowid.": commandeid=".$obj->rowid." pu=".$pu."  qty=".$qty." vatrate=".$vatrate." remise_percent=".$remise_percent." remise_global=".$remise_percent_global." -> ".$total_ht.", ".$total_tva.", ".$total_ttc);
				print '. ';
				$commandeligne->update_total();

				$i++;
			}
		} else {
			print $langs->trans("AlreadyDone");
		}

		$db->free($resql);

		/*
		 $sql = "DELETE FROM ".MAIN_DB_PREFIX."commande_fournisseurdet";
		 $sql.= " WHERE subprice = 0 and total_ttc = 0 and total_tva = 0 and total_ht = 0";
		 $resql=$db->query($sql);
		 if (! $resql)
		 {
		 dol_print_error($db);
		 }
		 */

		$db->commit();
	} else {
		print "Error #1 ".$db->error();

		$db->rollback();
	}

	print '<br>';

	print '</td></tr>';
}

/**
 * Mise a jour des modeles selectionnes
 *
 * @param	DoliDB		$db		Database handler
 * @param	Translate	$langs	Object langs
 * @param	Conf		$conf	Object conf
 * @return	void
 */
function migrate_modeles($db, $langs, $conf)
{
	//print '<br>';
	//print '<b>'.$langs->trans('UpdateModelsTable')."</b><br>\n";

	dolibarr_install_syslog("upgrade2::migrate_modeles");

	if (isModEnabled('invoice')) {
		include_once DOL_DOCUMENT_ROOT.'/core/modules/facture/modules_facture.php';
		$modellist = ModelePDFFactures::liste_modeles($db);
		if (count($modellist) == 0) {
			// Aucun model par default.
			$sql = " insert into ".MAIN_DB_PREFIX."document_model(nom,type) values('crabe','invoice')";
			$resql = $db->query($sql);
			if (!$resql) {
				dol_print_error($db);
			}
		}
	}

	if (isModEnabled('order')) {
		include_once DOL_DOCUMENT_ROOT.'/core/modules/commande/modules_commande.php';
		$modellist = ModelePDFCommandes::liste_modeles($db);
		if (count($modellist) == 0) {
			// Aucun model par default.
			$sql = " insert into ".MAIN_DB_PREFIX."document_model(nom,type) values('einstein','order')";
			$resql = $db->query($sql);
			if (!$resql) {
				dol_print_error($db);
			}
		}
	}

	if (isModEnabled("shipping")) {
		include_once DOL_DOCUMENT_ROOT.'/core/modules/expedition/modules_expedition.php';
		$modellist = ModelePdfExpedition::liste_modeles($db);
		if (count($modellist) == 0) {
			// Aucun model par default.
			$sql = " insert into ".MAIN_DB_PREFIX."document_model(nom,type) values('rouget','shipping')";
			$resql = $db->query($sql);
			if (!$resql) {
				dol_print_error($db);
			}
		}
	}

	//print $langs->trans("AlreadyDone");
}


/**
 * Correspondence des expeditions et des commandes clients dans la table llx_co_exp
 *
 * @param	DoliDB		$db		Database handler
 * @param	Translate	$langs	Object langs
 * @param	Conf		$conf	Object conf
 * @return	void
 */
function migrate_commande_expedition($db, $langs, $conf)
{
	dolibarr_install_syslog("upgrade2::migrate_commande_expedition");

	print '<tr><td colspan="4">';

	print '<br>';
	print '<b>'.$langs->trans('MigrationShipmentOrderMatching')."</b><br>\n";

	$result = $db->DDLDescTable(MAIN_DB_PREFIX."expedition", "fk_commande");
	$obj = $db->fetch_object($result);
	if ($obj) {
		$error = 0;

		$db->begin();

		$sql = "SELECT e.rowid, e.fk_commande FROM ".MAIN_DB_PREFIX."expedition as e";
		$resql = $db->query($sql);
		if ($resql) {
			$i = 0;
			$num = $db->num_rows($resql);

			if ($num) {
				while ($i < $num) {
					$obj = $db->fetch_object($resql);

					$sql = "INSERT INTO ".MAIN_DB_PREFIX."co_exp (fk_expedition,fk_commande)";
					$sql .= " VALUES (".((int) $obj->rowid).", ".((int) $obj->fk_commande).")";
					$resql2 = $db->query($sql);

					if (!$resql2) {
						$error++;
						dol_print_error($db);
					}
					print '. ';
					$i++;
				}
			}

			if ($error == 0) {
				$db->commit();
				$sql = "ALTER TABLE ".MAIN_DB_PREFIX."expedition DROP COLUMN fk_commande";
				print $langs->trans('FieldRenamed')."<br>\n";
				$db->query($sql);
			} else {
				$db->rollback();
			}
		} else {
			dol_print_error($db);
			$db->rollback();
		}
	} else {
		print $langs->trans('AlreadyDone')."<br>\n";
	}
	print '</td></tr>';
}

/**
 * Correspondence des livraisons et des commandes clients dans la table llx_co_liv
 *
 * @param	DoliDB		$db		Database handler
 * @param	Translate	$langs	Object langs
 * @param	Conf		$conf	Object conf
 * @return	void
 */
function migrate_commande_livraison($db, $langs, $conf)
{
	dolibarr_install_syslog("upgrade2::migrate_commande_livraison");

	print '<tr><td colspan="4">';

	print '<br>';
	print '<b>'.$langs->trans('MigrationDeliveryOrderMatching')."</b><br>\n";

	$result = $db->DDLDescTable(MAIN_DB_PREFIX."livraison", "fk_commande");
	$obj = $db->fetch_object($result);
	if ($obj) {
		$error = 0;

		$db->begin();

		$sql = "SELECT l.rowid, l.fk_commande,";
		$sql .= " c.ref_client, c.date_livraison as delivery_date";
		$sql .= " FROM ".MAIN_DB_PREFIX."livraison as l, ".MAIN_DB_PREFIX."commande as c";
		$sql .= " WHERE c.rowid = l.fk_commande";
		$resql = $db->query($sql);
		if ($resql) {
			$i = 0;
			$num = $db->num_rows($resql);

			if ($num) {
				while ($i < $num) {
					$obj = $db->fetch_object($resql);

					$sql = "INSERT INTO ".MAIN_DB_PREFIX."co_liv (fk_livraison,fk_commande)";
					$sql .= " VALUES (".((int) $obj->rowid).", ".((int) $obj->fk_commande).")";
					$resql2 = $db->query($sql);

					if ($resql2) {
						$delivery_date = $db->jdate($obj->delivery_date);

						$sqlu = "UPDATE ".MAIN_DB_PREFIX."livraison SET";
						$sqlu .= " ref_client = '".$db->escape($obj->ref_client)."'";
						$sqlu .= ", date_livraison = '".$db->idate($delivery_date)."'";
						$sqlu .= " WHERE rowid = ".((int) $obj->rowid);
						$resql3 = $db->query($sqlu);
						if (!$resql3) {
							$error++;
							dol_print_error($db);
						}
					} else {
						$error++;
						dol_print_error($db);
					}
					print '. ';
					$i++;
				}
			}

			if ($error == 0) {
				$db->commit();
				$sql = "ALTER TABLE ".MAIN_DB_PREFIX."livraison DROP COLUMN fk_commande";
				print $langs->trans('FieldRenamed')."<br>\n";
				$db->query($sql);
			} else {
				$db->rollback();
			}
		} else {
			dol_print_error($db);
			$db->rollback();
		}
	} else {
		print $langs->trans('AlreadyDone')."<br>\n";
	}
	print '</td></tr>';
}

/**
 * Migration des details commandes dans les details livraisons
 *
 * @param	DoliDB		$db		Database handler
 * @param	Translate	$langs	Object langs
 * @param	Conf		$conf	Object conf
 * @return	void
 */
function migrate_detail_livraison($db, $langs, $conf)
{
	dolibarr_install_syslog("upgrade2::migrate_detail_livraison");

	print '<tr><td colspan="4">';

	print '<br>';
	print '<b>'.$langs->trans('MigrationDeliveryDetail')."</b><br>\n";

	// This is done if field fk_commande_ligne exists.
	// If not this means migration was already done.
	$result = $db->DDLDescTable(MAIN_DB_PREFIX."livraisondet", "fk_commande_ligne");
	$obj = $db->fetch_object($result);
	if ($obj) {
		$error = 0;

		$db->begin();

		$sql = "SELECT cd.rowid, cd.fk_product, cd.description, cd.subprice, cd.total_ht";
		$sql .= ", ld.fk_livraison";
		$sql .= " FROM ".MAIN_DB_PREFIX."commandedet as cd, ".MAIN_DB_PREFIX."livraisondet as ld";
		$sql .= " WHERE ld.fk_commande_ligne = cd.rowid";
		$resql = $db->query($sql);
		if ($resql) {
			$i = 0;
			$num = $db->num_rows($resql);

			if ($num) {
				while ($i < $num) {
					$obj = $db->fetch_object($resql);

					$sql = "UPDATE ".MAIN_DB_PREFIX."livraisondet SET";
					$sql .= " fk_product = ".((int) $obj->fk_product);
					$sql .= ",description = '".$db->escape($obj->description)."'";
					$sql .= ",subprice = ".price2num($obj->subprice);
					$sql .= ",total_ht = ".price2num($obj->total_ht);
					$sql .= " WHERE fk_commande_ligne = ".((int) $obj->rowid);
					$resql2 = $db->query($sql);

					if ($resql2) {
						$sql = "SELECT total_ht";
						$sql .= " FROM ".MAIN_DB_PREFIX."livraison";
						$sql .= " WHERE rowid = ".((int) $obj->fk_livraison);
						$resql3 = $db->query($sql);

						if ($resql3) {
							$obju = $db->fetch_object($resql3);
							$total_ht = $obju->total_ht + $obj->total_ht;

							$sqlu = "UPDATE ".MAIN_DB_PREFIX."livraison SET";
							$sqlu .= " total_ht = ".price2num($total_ht, 'MT');
							$sqlu .= " WHERE rowid = ".((int) $obj->fk_livraison);
							$resql4 = $db->query($sqlu);
							if (!$resql4) {
								$error++;
								dol_print_error($db);
							}
						} else {
							$error++;
							dol_print_error($db);
						}
					} else {
						$error++;
						dol_print_error($db);
					}
					print '. ';
					$i++;
				}
			}

			if ($error == 0) {
				$db->commit();
				$sql = "ALTER TABLE ".MAIN_DB_PREFIX."livraisondet CHANGE fk_commande_ligne fk_origin_line integer";
				print $langs->trans('FieldRenamed')."<br>\n";
				$db->query($sql);
			} else {
				$db->rollback();
			}
		} else {
			dol_print_error($db);
			$db->rollback();
		}
	} else {
		$result = $db->DDLDescTable(MAIN_DB_PREFIX."livraisondet", "fk_origin_line");
		$obj = $db->fetch_object($result);
		if (!$obj) {
			$sql = "ALTER TABLE ".MAIN_DB_PREFIX."livraisondet ADD COLUMN fk_origin_line integer after fk_livraison";
			$db->query($sql);
		}
		print $langs->trans('AlreadyDone')."<br>\n";
	}
	print '</td></tr>';
}

/**
 * Migration du champ stock dans produits
 *
 * @param	DoliDB		$db		Database handler
 * @param	Translate	$langs	Object langs
 * @param	Conf		$conf	Object conf
 * @return	void
 */
function migrate_stocks($db, $langs, $conf)
{
	dolibarr_install_syslog("upgrade2::migrate_stocks");

	print '<tr><td colspan="4">';

	print '<br>';
	print '<b>'.$langs->trans('MigrationStockDetail')."</b><br>\n";

	$error = 0;

	$db->begin();

	$sql = "SELECT SUM(reel) as total, fk_product";
	$sql .= " FROM ".MAIN_DB_PREFIX."product_stock as ps";
	$sql .= " GROUP BY fk_product";
	$resql = $db->query($sql);
	if ($resql) {
		$i = 0;
		$num = $db->num_rows($resql);

		if ($num) {
			while ($i < $num) {
				$obj = $db->fetch_object($resql);

				$sql = "UPDATE ".MAIN_DB_PREFIX."product SET";
				$sql .= " stock = ".price2num($obj->total, 'MS');
				$sql .= " WHERE rowid = ".((int) $obj->fk_product);

				$resql2 = $db->query($sql);
				if ($resql2) {
				} else {
					$error++;
					dol_print_error($db);
				}
				print '. ';
				$i++;
			}
		}

		if ($error == 0) {
			$db->commit();
		} else {
			$db->rollback();
		}
	} else {
		dol_print_error($db);
		$db->rollback();
	}

	print '</td></tr>';
}

/**
 * Migration of menus (use only 1 table instead of 3)
 * 2.6 -> 2.7
 *
 * @param	DoliDB		$db		Database handler
 * @param	Translate	$langs	Object langs
 * @param	Conf		$conf	Object conf
 * @return	void
 */
function migrate_menus($db, $langs, $conf)
{
	dolibarr_install_syslog("upgrade2::migrate_menus");

	print '<tr><td colspan="4">';

	print '<br>';
	print '<b>'.$langs->trans('MigrationMenusDetail')."</b><br>\n";

	$error = 0;

	if ($db->DDLInfoTable(MAIN_DB_PREFIX."menu_constraint")) {
		$db->begin();

		$sql = "SELECT m.rowid, mc.action";
		$sql .= " FROM ".MAIN_DB_PREFIX."menu_constraint as mc, ".MAIN_DB_PREFIX."menu_const as md, ".MAIN_DB_PREFIX."menu as m";
		$sql .= " WHERE md.fk_menu = m.rowid AND md.fk_constraint = mc.rowid";
		$sql .= " AND m.enabled = '1'";
		$resql = $db->query($sql);
		if ($resql) {
			$i = 0;
			$num = $db->num_rows($resql);
			if ($num) {
				while ($i < $num) {
					$obj = $db->fetch_object($resql);

					$sql = "UPDATE ".MAIN_DB_PREFIX."menu SET";
					$sql .= " enabled = '".$db->escape($obj->action)."'";
					$sql .= " WHERE rowid = ".((int) $obj->rowid);
					$sql .= " AND enabled = '1'";

					$resql2 = $db->query($sql);
					if ($resql2) {
					} else {
						$error++;
						dol_print_error($db);
					}
					print '. ';
					$i++;
				}
			}

			if ($error == 0) {
				$db->commit();
			} else {
				$db->rollback();
			}
		} else {
			dol_print_error($db);
			$db->rollback();
		}
	} else {
		print $langs->trans('AlreadyDone')."<br>\n";
	}

	print '</td></tr>';
}

/**
 * Migration du champ fk_adresse_livraison dans expedition
 * 2.6 -> 2.7
 *
 * @param	DoliDB		$db		Database handler
 * @param	Translate	$langs	Object langs
 * @param	Conf		$conf	Object conf
 * @return	void
 */
function migrate_commande_deliveryaddress($db, $langs, $conf)
{
	dolibarr_install_syslog("upgrade2::migrate_commande_deliveryaddress");

	print '<tr><td colspan="4">';

	print '<br>';
	print '<b>'.$langs->trans('MigrationDeliveryAddress')."</b><br>\n";

	$error = 0;

	if ($db->DDLInfoTable(MAIN_DB_PREFIX."co_exp")) {
		$db->begin();

		$sql = "SELECT c.fk_adresse_livraison, ce.fk_expedition";
		$sql .= " FROM ".MAIN_DB_PREFIX."commande as c";
		$sql .= ", ".MAIN_DB_PREFIX."co_exp as ce";
		$sql .= " WHERE c.rowid = ce.fk_commande";
		$sql .= " AND c.fk_adresse_livraison IS NOT NULL AND c.fk_adresse_livraison != 0";

		$resql = $db->query($sql);
		if ($resql) {
			$i = 0;
			$num = $db->num_rows($resql);

			if ($num) {
				while ($i < $num) {
					$obj = $db->fetch_object($resql);

					$sql = "UPDATE ".MAIN_DB_PREFIX."expedition SET";
					$sql .= " fk_adresse_livraison = '".$db->escape($obj->fk_adresse_livraison)."'";
					$sql .= " WHERE rowid = ".((int) $obj->fk_expedition);

					$resql2 = $db->query($sql);
					if (!$resql2) {
						$error++;
						dol_print_error($db);
					}
					print '. ';
					$i++;
				}
			} else {
				print $langs->trans('AlreadyDone')."<br>\n";
			}

			if ($error == 0) {
				$db->commit();
			} else {
				$db->rollback();
			}
		} else {
			dol_print_error($db);
			$db->rollback();
		}
	} else {
		print $langs->trans('AlreadyDone')."<br>\n";
	}

	print '</td></tr>';
}

/**
 * Migration du champ fk_remise_except dans llx_facturedet doit correspondre a
 * Link in `llx_societe_remise_except` to `llx_facturedet`
 *
 * @param	DoliDB		$db		Database handler
 * @param	Translate	$langs	Object langs
 * @param	Conf		$conf	Object conf
 * @return	integer				Return integer <0 if KO, 0=Bad version, >0 if OK
 */
function migrate_restore_missing_links($db, $langs, $conf)
{
	dolibarr_install_syslog("upgrade2::migrate_restore_missing_links");

	if (($db->type == 'mysql' || $db->type == 'mysqli')) {
		if (versioncompare($db->getVersionArray(), array(4, 0)) < 0) {
			dolibarr_install_syslog("upgrade2::migrate_restore_missing_links Version of database too old to make this migrate action");
			return 0;
		}
	}
	print '<tr><td colspan="4">';

	print '<br>';
	print '<b>'.$langs->trans('MigrationFixData')."</b> (1)<br>\n";

	$error = 0;


	// Restore missing link for this cross foreign key (link 1 <=> 1). Direction 1.
	$table1 = 'facturedet';
	$field1 = 'fk_remise_except';
	$table2 = 'societe_remise_except';
	$field2 = 'fk_facture_line';

	$db->begin();

	$sql = "SELECT t1.rowid, t1.".$field1." as field";
	$sql .= " FROM ".MAIN_DB_PREFIX.$table1." as t1";
	$sql .= " WHERE t1.".$field1." IS NOT NULL AND t1.".$field1." NOT IN";
	$sql .= " (SELECT t2.rowid FROM ".MAIN_DB_PREFIX.$table2." as t2";
	$sql .= " WHERE t1.rowid = t2.".$field2.")";

	dolibarr_install_syslog("upgrade2::migrate_restore_missing_links DIRECTION 1");
	$resql = $db->query($sql);
	if ($resql) {
		$i = 0;
		$num = $db->num_rows($resql);

		if ($num) {
			while ($i < $num) {
				$obj = $db->fetch_object($resql);

				print 'Line '.$obj->rowid.' in '.$table1.' is linked to record '.$obj->field.' in '.$table2.' that has no link to '.$table1.'. We fix this.<br>';
				$sql = "UPDATE ".MAIN_DB_PREFIX.$table2." SET";
				$sql .= " ".$field2." = '".$db->escape($obj->rowid)."'";
				$sql .= " WHERE rowid = ".((int) $obj->field);

				$resql2 = $db->query($sql);
				if (!$resql2) {
					$error++;
					dol_print_error($db);
				}
				//print '. ';
				$i++;
			}
		} else {
			print $langs->trans('AlreadyDone')."<br>\n";
		}

		if ($error == 0) {
			$db->commit();
		} else {
			$db->rollback();
		}
	} else {
		dol_print_error($db);
		$db->rollback();
	}

	print '</td></tr>';


	print '<tr><td colspan="4">';

	print '<br>';
	print '<b>'.$langs->trans('MigrationFixData')."</b> (2)<br>\n";

	// Restore missing link for this cross foreign key (link 1 <=> 1). Direction 2.
	$table2 = 'facturedet';
	$field2 = 'fk_remise_except';
	$table1 = 'societe_remise_except';
	$field1 = 'fk_facture_line';

	$db->begin();

	$sql = "SELECT t1.rowid, t1.".$field1." as field";
	$sql .= " FROM ".MAIN_DB_PREFIX.$table1." as t1";
	$sql .= " WHERE t1.".$field1." IS NOT NULL AND t1.".$field1." NOT IN";
	$sql .= " (SELECT t2.rowid FROM ".MAIN_DB_PREFIX.$table2." as t2";
	$sql .= " WHERE t1.rowid = t2.".$field2.")";

	dolibarr_install_syslog("upgrade2::migrate_restore_missing_links DIRECTION 2");
	$resql = $db->query($sql);
	if ($resql) {
		$i = 0;
		$num = $db->num_rows($resql);

		if ($num) {
			while ($i < $num) {
				$obj = $db->fetch_object($resql);

				print 'Line '.$obj->rowid.' in '.$table1.' is linked to record '.$obj->field.' in '.$table2.' that has no link to '.$table1.'. We fix this.<br>';
				$sql = "UPDATE ".MAIN_DB_PREFIX.$table2." SET";
				$sql .= " ".$field2." = '".$db->escape($obj->rowid)."'";
				$sql .= " WHERE rowid = ".((int) $obj->field);

				$resql2 = $db->query($sql);
				if (!$resql2) {
					$error++;
					dol_print_error($db);
				}
				//print '. ';
				$i++;
			}
		} else {
			print $langs->trans('AlreadyDone')."<br>\n";
		}

		if ($error == 0) {
			$db->commit();
		} else {
			$db->rollback();
		}
	} else {
		dol_print_error($db);
		$db->rollback();
	}

	print '</td></tr>';

	return ($error ? -1 : 1);
}

/**
 * Migration du champ fk_user_resp de llx_projet vers llx_element_contact
 *
 * @param	DoliDB		$db		Database handler
 * @param	Translate	$langs	Object langs
 * @param	Conf		$conf	Object conf
 * @return	void
 */
function migrate_project_user_resp($db, $langs, $conf)
{
	dolibarr_install_syslog("upgrade2::migrate_project_user_resp");

	print '<tr><td colspan="4">';

	print '<br>';
	print '<b>'.$langs->trans('MigrationProjectUserResp')."</b><br>\n";

	$result = $db->DDLDescTable(MAIN_DB_PREFIX."projet", "fk_user_resp");
	$obj = $db->fetch_object($result);
	if ($obj) {
		$error = 0;

		$db->begin();

		$sql = "SELECT rowid, fk_user_resp FROM ".MAIN_DB_PREFIX."projet";
		$resql = $db->query($sql);
		if ($resql) {
			$i = 0;
			$num = $db->num_rows($resql);

			if ($num) {
				while ($i < $num) {
					$obj = $db->fetch_object($resql);

					$sql2 = "INSERT INTO ".MAIN_DB_PREFIX."element_contact (";
					$sql2 .= "datecreate";
					$sql2 .= ", statut";
					$sql2 .= ", element_id";
					$sql2 .= ", fk_c_type_contact";
					$sql2 .= ", fk_socpeople";
					$sql2 .= ") VALUES (";
					$sql2 .= "'".$db->idate(dol_now())."'";
					$sql2 .= ", '4'";
					$sql2 .= ", ".$obj->rowid;
					$sql2 .= ", '160'";
					$sql2 .= ", ".$obj->fk_user_resp;
					$sql2 .= ")";

					if ($obj->fk_user_resp > 0) {
						$resql2 = $db->query($sql2);
						if (!$resql2) {
							$error++;
							dol_print_error($db);
						}
					}
					print '. ';

					$i++;
				}
			}

			if ($error == 0) {
				$sqlDrop = "ALTER TABLE ".MAIN_DB_PREFIX."projet DROP COLUMN fk_user_resp";
				if ($db->query($sqlDrop)) {
					$db->commit();
				} else {
					$db->rollback();
				}
			} else {
				$db->rollback();
			}
		} else {
			dol_print_error($db);
			$db->rollback();
		}
	} else {
		print $langs->trans('AlreadyDone')."<br>\n";
	}
	print '</td></tr>';
}

/**
 * Migration de la table llx_projet_task_actors vers llx_element_contact
 *
 * @param	DoliDB		$db		Database handler
 * @param	Translate	$langs	Object langs
 * @param	Conf		$conf	Object conf
 * @return	void
 */
function migrate_project_task_actors($db, $langs, $conf)
{
	dolibarr_install_syslog("upgrade2::migrate_project_task_actors");

	print '<tr><td colspan="4">';

	print '<br>';
	print '<b>'.$langs->trans('MigrationProjectTaskActors')."</b><br>\n";

	if ($db->DDLInfoTable(MAIN_DB_PREFIX."projet_task_actors")) {
		$error = 0;

		$db->begin();

		$sql = "SELECT fk_projet_task as fk_project_task, fk_user FROM ".MAIN_DB_PREFIX."projet_task_actors";
		$resql = $db->query($sql);
		if ($resql) {
			$i = 0;
			$num = $db->num_rows($resql);

			if ($num) {
				while ($i < $num) {
					$obj = $db->fetch_object($resql);

					$sql2 = "INSERT INTO ".MAIN_DB_PREFIX."element_contact (";
					$sql2 .= "datecreate";
					$sql2 .= ", statut";
					$sql2 .= ", element_id";
					$sql2 .= ", fk_c_type_contact";
					$sql2 .= ", fk_socpeople";
					$sql2 .= ") VALUES (";
					$sql2 .= "'".$db->idate(dol_now())."'";
					$sql2 .= ", '4'";
					$sql2 .= ", ".$obj->fk_project_task;
					$sql2 .= ", '180'";
					$sql2 .= ", ".$obj->fk_user;
					$sql2 .= ")";

					$resql2 = $db->query($sql2);

					if (!$resql2) {
						$error++;
						dol_print_error($db);
					}
					print '. ';
					$i++;
				}
			}

			if ($error == 0) {
				$sqlDrop = "DROP TABLE ".MAIN_DB_PREFIX."projet_task_actors";
				if ($db->query($sqlDrop)) {
					$db->commit();
				} else {
					$db->rollback();
				}
			} else {
				$db->rollback();
			}
		} else {
			dol_print_error($db);
			$db->rollback();
		}
	} else {
		print $langs->trans('AlreadyDone')."<br>\n";
	}
	print '</td></tr>';
}

/**
 * Migration des tables de relation
 *
 * @param	DoliDB		$db				Database handler
 * @param	Translate	$langs			Object langs
 * @param	Conf		$conf			Object conf
 * @param	string		$table			Table name
 * @param	string		$fk_source		Id of element source (name of field)
 * @param	string		$sourcetype		Type of element source
 * @param	string		$fk_target		Id of element target
 * @param	string		$targettype		Type of element target
 * @return	void
 */
function migrate_relationship_tables($db, $langs, $conf, $table, $fk_source, $sourcetype, $fk_target, $targettype)
{
	print '<tr><td colspan="4">';

	print '<br>';
	print '<b>'.$langs->trans('MigrationRelationshipTables', MAIN_DB_PREFIX.$table)."</b><br>\n";

	$error = 0;

	if ($db->DDLInfoTable(MAIN_DB_PREFIX.$table)) {
		dolibarr_install_syslog("upgrade2::migrate_relationship_tables table = ".MAIN_DB_PREFIX.$table);

		$db->begin();

		$sqlSelect = "SELECT ".$fk_source.", ".$fk_target;
		$sqlSelect .= " FROM ".MAIN_DB_PREFIX.$table;

		$resql = $db->query($sqlSelect);
		if ($resql) {
			$i = 0;
			$num = $db->num_rows($resql);

			if ($num) {
				while ($i < $num) {
					$obj = $db->fetch_object($resql);

					$sqlInsert = "INSERT INTO ".MAIN_DB_PREFIX."element_element (";
					$sqlInsert .= "fk_source";
					$sqlInsert .= ", sourcetype";
					$sqlInsert .= ", fk_target";
					$sqlInsert .= ", targettype";
					$sqlInsert .= ") VALUES (";
					$sqlInsert .= $obj->$fk_source;
					$sqlInsert .= ", '".$db->escape($sourcetype)."'";
					$sqlInsert .= ", ".$obj->$fk_target;
					$sqlInsert .= ", '".$db->escape($targettype)."'";
					$sqlInsert .= ")";

					$result = $db->query($sqlInsert);
					if (!$result) {
						$error++;
						dol_print_error($db);
					}
					print '. ';
					$i++;
				}
			} else {
				print $langs->trans('AlreadyDone')."<br>\n";
			}

			if ($error == 0) {
				$sqlDrop = "DROP TABLE ".MAIN_DB_PREFIX.$table;
				if ($db->query($sqlDrop)) {
					$db->commit();
				} else {
					$db->rollback();
				}
			} else {
				$db->rollback();
			}
		} else {
			dol_print_error($db);
			$db->rollback();
		}
	} else {
		print $langs->trans('AlreadyDone')."<br>\n";
	}

	print '</td></tr>';
}

/**
 * Migrate duration in seconds
 *
 * @param	DoliDB		$db		Database handler
 * @param	Translate	$langs	Object langs
 * @param	Conf		$conf	Object conf
 * @return	void
 */
function migrate_element_time($db, $langs, $conf)
{
	dolibarr_install_syslog("upgrade2::migrate_element_time");

	print '<tr><td colspan="4">';

	print '<br>';
	print '<b>'.$langs->trans('MigrationProjectTaskTime')."</b><br>\n";

	$error = 0;

	$db->begin();

	$sql = "SELECT rowid, fk_element, element_duration";
	$sql .= " FROM ".MAIN_DB_PREFIX."element_time";
	$resql = $db->query($sql);
	if ($resql) {
		$i = 0;
		$num = $db->num_rows($resql);

		if ($num) {
			$totaltime = array();
			$oldtime = 0;

			while ($i < $num) {
				$obj = $db->fetch_object($resql);

				if ($obj->element_duration > 0) {
					// convert to second
<<<<<<< HEAD
					// only for int time and float time ex: 1,75 for 1h45
					list($hour, $min) = explode('.', $obj->element_duration);
					$hour = $hour * 60 * 60;
					$min = ($min / 100) * 60 * 60;
=======
					// only for int time and float time ex: 1.75 for 1h45
					list($hour, $min) = explode('.', $obj->element_duration);
					$hour = (int) $hour * 60 * 60;
					$min = (int) ((float) ('.'.$min)) * 3600;
>>>>>>> cc80841a
					$newtime = $hour + $min;

					$sql2 = "UPDATE ".MAIN_DB_PREFIX."element_time SET";
					$sql2 .= " element_duration = ".((int) $newtime);
					$sql2 .= " WHERE rowid = ".((int) $obj->rowid);

					$resql2 = $db->query($sql2);
					if (!$resql2) {
						$error++;
						dol_print_error($db);
					}
					print '. ';
					$oldtime++;
					if (!empty($totaltime[$obj->fk_element])) {
						$totaltime[$obj->fk_element] += $newtime;
					} else {
						$totaltime[$obj->fk_element] = $newtime;
					}
				} else {
					if (!empty($totaltime[$obj->fk_element])) {
						$totaltime[$obj->fk_element] += $obj->element_duration;
					} else {
						$totaltime[$obj->fk_element] = $obj->element_duration;
					}
				}

				$i++;
			}

			if ($error == 0) {
				if ($oldtime > 0) {
					foreach ($totaltime as $taskid => $total_duration) {
						$sql = "UPDATE ".MAIN_DB_PREFIX."projet_task SET";
						$sql .= " duration_effective = ".((int) $total_duration);
						$sql .= " WHERE rowid = ".((int) $taskid);

						$resql = $db->query($sql);
						if (!$resql) {
							$error++;
							dol_print_error($db);
						}
					}
				} else {
					print $langs->trans('AlreadyDone')."<br>\n";
				}
			} else {
				dol_print_error($db);
			}
		} else {
			print $langs->trans('AlreadyDone')."<br>\n";
		}
	} else {
		dol_print_error($db);
	}

	if ($error == 0) {
		$db->commit();
	} else {
		$db->rollback();
	}

	print '</td></tr>';
}

/**
 * Migrate order ref_customer and date_delivery fields to llx_expedition
 *
 * @param	DoliDB		$db		Database handler
 * @param	Translate	$langs	Object langs
 * @param	Conf		$conf	Object conf
 * @return	void
 */
function migrate_customerorder_shipping($db, $langs, $conf)
{
	print '<tr><td colspan="4">';

	print '<br>';
	print '<b>'.$langs->trans('MigrationCustomerOrderShipping')."</b><br>\n";

	$error = 0;

	$result1 = $db->DDLDescTable(MAIN_DB_PREFIX."expedition", "ref_customer");
	$result2 = $db->DDLDescTable(MAIN_DB_PREFIX."expedition", "date_delivery");
	$obj1 = $db->fetch_object($result1);
	$obj2 = $db->fetch_object($result2);
	if (!$obj1 && !$obj2) {
		dolibarr_install_syslog("upgrade2::migrate_customerorder_shipping");

		$db->begin();

		$sqlAdd1 = "ALTER TABLE ".MAIN_DB_PREFIX."expedition ADD COLUMN ref_customer varchar(30) AFTER entity";
		$sqlAdd2 = "ALTER TABLE ".MAIN_DB_PREFIX."expedition ADD COLUMN date_delivery date DEFAULT NULL AFTER date_expedition";

		if ($db->query($sqlAdd1) && $db->query($sqlAdd2)) {
			$sqlSelect = "SELECT e.rowid as shipping_id, c.ref_client, c.date_livraison as delivery_date";
			$sqlSelect .= " FROM ".MAIN_DB_PREFIX."expedition as e";
			$sqlSelect .= ", ".MAIN_DB_PREFIX."element_element as el";
			$sqlSelect .= " LEFT JOIN ".MAIN_DB_PREFIX."commande as c ON c.rowid = el.fk_source AND el.sourcetype = 'commande'";
			$sqlSelect .= " WHERE e.rowid = el.fk_target";
			$sqlSelect .= " AND el.targettype = 'shipping'";

			$resql = $db->query($sqlSelect);
			if ($resql) {
				$i = 0;
				$num = $db->num_rows($resql);

				if ($num) {
					while ($i < $num) {
						$obj = $db->fetch_object($resql);

						$sqlUpdate = "UPDATE ".MAIN_DB_PREFIX."expedition SET";
						$sqlUpdate .= " ref_customer = '".$db->escape($obj->ref_client)."'";
						$sqlUpdate .= ", date_delivery = '".$db->escape($obj->delivery_date ? $obj->delivery_date : 'null')."'";
						$sqlUpdate .= " WHERE rowid = ".((int) $obj->shipping_id);

						$result = $db->query($sqlUpdate);
						if (!$result) {
							$error++;
							dol_print_error($db);
						}
						print '. ';
						$i++;
					}
				} else {
					print $langs->trans('AlreadyDone')."<br>\n";
				}

				if ($error == 0) {
					$db->commit();
				} else {
					dol_print_error($db);
					$db->rollback();
				}
			} else {
				dol_print_error($db);
				$db->rollback();
			}
		} else {
			dol_print_error($db);
			$db->rollback();
		}
	} else {
		print $langs->trans('AlreadyDone')."<br>\n";
	}

	print '</td></tr>';
}

/**
 * Migrate link stored into fk_expedition into llx_element_element
 *
 * @param	DoliDB		$db		Database handler
 * @param	Translate	$langs	Object langs
 * @param	Conf		$conf	Object conf
 * @return	void
 */
function migrate_shipping_delivery($db, $langs, $conf)
{
	print '<tr><td colspan="4">';

	print '<br>';
	print '<b>'.$langs->trans('MigrationShippingDelivery')."</b><br>\n";

	$error = 0;

	$result = $db->DDLDescTable(MAIN_DB_PREFIX."livraison", "fk_expedition");
	$obj = $db->fetch_object($result);
	if ($obj) {
		dolibarr_install_syslog("upgrade2::migrate_shipping_delivery");

		$db->begin();

		$sqlSelect = "SELECT rowid, fk_expedition";
		$sqlSelect .= " FROM ".MAIN_DB_PREFIX."livraison";
		$sqlSelect .= " WHERE fk_expedition is not null";

		$resql = $db->query($sqlSelect);
		if ($resql) {
			$i = 0;
			$num = $db->num_rows($resql);

			if ($num) {
				while ($i < $num) {
					$obj = $db->fetch_object($resql);

					$sqlInsert = "INSERT INTO ".MAIN_DB_PREFIX."element_element (";
					$sqlInsert .= "fk_source";
					$sqlInsert .= ", sourcetype";
					$sqlInsert .= ", fk_target";
					$sqlInsert .= ", targettype";
					$sqlInsert .= ") VALUES (";
					$sqlInsert .= $obj->fk_expedition;
					$sqlInsert .= ", 'shipping'";
					$sqlInsert .= ", ".$obj->rowid;
					$sqlInsert .= ", 'delivery'";
					$sqlInsert .= ")";

					$result = $db->query($sqlInsert);
					if ($result) {
						$sqlUpdate = "UPDATE ".MAIN_DB_PREFIX."livraison SET fk_expedition = NULL";
						$sqlUpdate .= " WHERE rowid = ".((int) $obj->rowid);

						$result = $db->query($sqlUpdate);
						if (!$result) {
							$error++;
							dol_print_error($db);
						}
						print '. ';
					} else {
						$error++;
						dol_print_error($db);
					}
					$i++;
				}
			} else {
				print $langs->trans('AlreadyDone')."<br>\n";
			}

			if ($error == 0) {
				$sqlDelete = "DELETE FROM ".MAIN_DB_PREFIX."element_element WHERE sourcetype = 'commande' AND targettype = 'delivery'";
				$db->query($sqlDelete);

				$db->commit();

				// DDL commands must not be inside a transaction
				$sqlDrop = "ALTER TABLE ".MAIN_DB_PREFIX."livraison DROP COLUMN fk_expedition";
				$db->query($sqlDrop);
			} else {
				dol_print_error($db);
				$db->rollback();
			}
		} else {
			dol_print_error($db);
			$db->rollback();
		}
	} else {
		print $langs->trans('AlreadyDone')."<br>\n";
	}

	print '</td></tr>';
}

/**
 * We try to complete field ref_customer and date_delivery that are empty into llx_livraison.
 * We set them with value from llx_expedition.
 *
 * @param	DoliDB		$db		Database handler
 * @param	Translate	$langs	Object langs
 * @param	Conf		$conf	Object conf
 * @return	void
 */
function migrate_shipping_delivery2($db, $langs, $conf)
{
	print '<tr><td colspan="4">';

	print '<br>';
	print '<b>'.$langs->trans('MigrationShippingDelivery2')."</b><br>\n";

	$error = 0;

	dolibarr_install_syslog("upgrade2::migrate_shipping_delivery2");

	$db->begin();

	$sqlSelect = "SELECT l.rowid as delivery_id, e.ref_customer, e.date_delivery";
	$sqlSelect .= " FROM ".MAIN_DB_PREFIX."livraison as l,";
	$sqlSelect .= " ".MAIN_DB_PREFIX."element_element as el,";
	$sqlSelect .= " ".MAIN_DB_PREFIX."expedition as e";
	$sqlSelect .= " WHERE l.rowid = el.fk_target";
	$sqlSelect .= " AND el.targettype = 'delivery'";
	$sqlSelect .= " AND e.rowid = el.fk_source AND el.sourcetype = 'shipping'";
	$sqlSelect .= " AND (e.ref_customer IS NOT NULL OR e.date_delivery IS NOT NULL)"; // Useless to process this record if both are null
	// Add condition to know if we never migrate this record
	$sqlSelect .= " AND (l.ref_customer IS NULL".($db->type != 'pgsql' ? " or l.ref_customer = ''" : "").")";
	$sqlSelect .= " AND (l.date_delivery IS NULL".($db->type != 'pgsql' ? " or l.date_delivery = ''" : "").")";

	$resql = $db->query($sqlSelect);
	if ($resql) {
		$i = 0;
		$num = $db->num_rows($resql);

		if ($num) {
			while ($i < $num) {
				$obj = $db->fetch_object($resql);

				$sqlUpdate = "UPDATE ".MAIN_DB_PREFIX."livraison SET";
				$sqlUpdate .= " ref_customer = '".$db->escape($obj->ref_customer)."',";
				$sqlUpdate .= " date_delivery = ".($obj->date_delivery ? "'".$db->escape($obj->date_delivery)."'" : 'null');
				$sqlUpdate .= " WHERE rowid = ".((int) $obj->delivery_id);

				$result = $db->query($sqlUpdate);
				if (!$result) {
					$error++;
					dol_print_error($db);
				}
				print '. ';
				$i++;
			}
		} else {
			print $langs->trans('AlreadyDone')."<br>\n";
		}

		if ($error == 0) {
			$db->commit();
		} else {
			dol_print_error($db);
			$db->rollback();
		}
	} else {
		dol_print_error($db);
		$db->rollback();
	}

	print '</td></tr>';
}

/**
 * Migrate link stored into fk_xxxx into fk_element and elementtype
 *
 * @param	DoliDB		$db		Database handler
 * @param	Translate	$langs	Object langs
 * @param	Conf		$conf	Object conf
 * @return	void
 */
function migrate_actioncomm_element($db, $langs, $conf)
{
	print '<tr><td colspan="4">';

	print '<br>';
	print '<b>'.$langs->trans('MigrationActioncommElement')."</b><br>\n";

	$elements = array(
		'propal' => 'propalrowid',
		'order' => 'fk_commande',
		'invoice' => 'fk_facture',
		'contract' => 'fk_contract',
		'order_supplier' => 'fk_supplier_order',
		'invoice_supplier' => 'fk_supplier_invoice'
	);

	foreach ($elements as $type => $field) {
		$result = $db->DDLDescTable(MAIN_DB_PREFIX."actioncomm", $field);
		$obj = $db->fetch_object($result);
		if ($obj) {
			dolibarr_install_syslog("upgrade2::migrate_actioncomm_element field=".$field);

			$db->begin();

			$sql = "UPDATE ".MAIN_DB_PREFIX."actioncomm SET ";
			$sql .= "fk_element = ".$field.", elementtype = '".$db->escape($type)."'";
			$sql .= " WHERE ".$field." IS NOT NULL";
			$sql .= " AND fk_element IS NULL";
			$sql .= " AND elementtype IS NULL";

			$resql = $db->query($sql);
			if ($resql) {
				$db->commit();

				// DDL commands must not be inside a transaction
				// We will drop at next version because a migrate should be runnable several times if it fails.
				//$sqlDrop = "ALTER TABLE ".MAIN_DB_PREFIX."actioncomm DROP COLUMN ".$field;
				//$db->query($sqlDrop);
				//print '. ';
			} else {
				dol_print_error($db);
				$db->rollback();
			}
		} else {
			print $langs->trans('AlreadyDone')."<br>\n";
		}
	}

	print '</td></tr>';
}

/**
 * Migrate link stored into fk_mode_reglement
 *
 * @param	DoliDB		$db		Database handler
 * @param	Translate	$langs	Object langs
 * @param	Conf		$conf	Object conf
 * @return	void
 */
function migrate_mode_reglement($db, $langs, $conf)
{
	print '<tr><td colspan="4">';

	print '<br>';
	print '<b>'.$langs->trans('MigrationPaymentMode')."</b><br>\n";

	$elements = array(
		'old_id' => array(5, 8, 9, 10, 11),
		'new_id' => array(50, 51, 52, 53, 54),
		'code' => array('VAD', 'TRA', 'LCR', 'FAC', 'PRO'),
		'tables' => array('commande_fournisseur', 'commande', 'facture_rec', 'facture', 'propal')
	);
	$count = 0;

	foreach ($elements['old_id'] as $key => $old_id) {
		$error = 0;

		dolibarr_install_syslog("upgrade2::migrate_mode_reglement code=".$elements['code'][$key]);

		$sqlSelect = "SELECT id";
		$sqlSelect .= " FROM ".MAIN_DB_PREFIX."c_paiement";
		$sqlSelect .= " WHERE id = ".((int) $old_id);
		$sqlSelect .= " AND code = '".$db->escape($elements['code'][$key])."'";

		$resql = $db->query($sqlSelect);
		if ($resql) {
			$num = $db->num_rows($resql);
			if ($num) {
				$count++;

				$db->begin();

				$sqla = "UPDATE ".MAIN_DB_PREFIX."paiement SET";
				$sqla .= " fk_paiement = ".((int) $elements['new_id'][$key]);
				$sqla .= " WHERE fk_paiement = ".((int) $old_id);
				$sqla .= " AND fk_paiement IN (SELECT id FROM ".MAIN_DB_PREFIX."c_paiement WHERE id = ".((int) $old_id)." AND code = '".$db->escape($elements['code'][$key])."')";
				$resqla = $db->query($sqla);

				$sql = "UPDATE ".MAIN_DB_PREFIX."c_paiement SET";
				$sql .= " id = ".((int) $elements['new_id'][$key]);
				$sql .= " WHERE id = ".((int) $old_id);
				$sql .= " AND code = '".$db->escape($elements['code'][$key])."'";
				$resql = $db->query($sql);

				if ($resqla && $resql) {
					foreach ($elements['tables'] as $table) {
						$sql = "UPDATE ".MAIN_DB_PREFIX.$table." SET ";
						$sql .= "fk_mode_reglement = ".((int) $elements['new_id'][$key]);
						$sql .= " WHERE fk_mode_reglement = ".((int) $old_id);

						$resql = $db->query($sql);
						if (!$resql) {
							dol_print_error($db);
							$error++;
						}
						print '. ';
					}

					if (!$error) {
						$db->commit();
					} else {
						dol_print_error($db);
						$db->rollback();
					}
				} else {
					dol_print_error($db);
					$db->rollback();
				}
			}
		}
	}

	if ($count == 0) {
		print $langs->trans('AlreadyDone')."<br>\n";
	}


	print '</td></tr>';
}


/**
 * Delete duplicates in table categorie_association
 *
 * @param	DoliDB		$db			Database handler
 * @param	Translate	$langs		Object langs
 * @param	Conf		$conf		Object conf
 * @return	void
 */
function migrate_clean_association($db, $langs, $conf)
{
	$result = $db->DDLDescTable(MAIN_DB_PREFIX."categorie_association");
	if ($result) {	// result defined for version 3.2 or -
		$obj = $db->fetch_object($result);
		if ($obj) {	// It table categorie_association exists
			$couples = array();
			$children = array();
			$sql = "SELECT fk_categorie_mere, fk_categorie_fille";
			$sql .= " FROM ".MAIN_DB_PREFIX."categorie_association";
			dolibarr_install_syslog("upgrade: search duplicate");
			$resql = $db->query($sql);
			if ($resql) {
				$num = $db->num_rows($resql);
				while ($obj = $db->fetch_object($resql)) {
					if (!isset($children[$obj->fk_categorie_fille])) {	// Only one record as child (a child has only on parent).
						if ($obj->fk_categorie_mere != $obj->fk_categorie_fille) {
							$children[$obj->fk_categorie_fille] = 1; // Set record for this child
							$couples[$obj->fk_categorie_mere.'_'.$obj->fk_categorie_fille] = array('mere' => $obj->fk_categorie_mere, 'fille' => $obj->fk_categorie_fille);
						}
					}
				}

				dolibarr_install_syslog("upgrade: result is num=".$num." count(couples)=".count($couples));

				// If there is duplicates couples or child with two parents
				if (count($couples) > 0 && $num > count($couples)) {
					$error = 0;

					$db->begin();

					// We delete all
					$sql = "DELETE FROM ".MAIN_DB_PREFIX."categorie_association";
					dolibarr_install_syslog("upgrade: delete association");
					$resqld = $db->query($sql);
					if ($resqld) {
						// And we insert only each record once
						foreach ($couples as $key => $val) {
							$sql = "INSERT INTO ".MAIN_DB_PREFIX."categorie_association(fk_categorie_mere,fk_categorie_fille)";
							$sql .= " VALUES(".((int) $val['mere']).", ".((int) $val['fille']).")";
							dolibarr_install_syslog("upgrade: insert association");
							$resqli = $db->query($sql);
							if (!$resqli) {
								$error++;
							}
						}
					}

					if (!$error) {
						print '<tr><td>'.$langs->trans("MigrationCategorieAssociation").'</td>';
						print '<td class="right">'.$langs->trans("RemoveDuplicates").' '.$langs->trans("Success").' ('.$num.'=>'.count($couples).')</td></tr>';
						$db->commit();
					} else {
						print '<tr><td>'.$langs->trans("MigrationCategorieAssociation").'</td>';
						print '<td class="right">'.$langs->trans("RemoveDuplicates").' '.$langs->trans("Failed").'</td></tr>';
						$db->rollback();
					}
				}
			} else {
				print '<tr><td>'.$langs->trans("Error").'</td>';
				print '<td class="right"><div class="error">'.$db->lasterror().'</div></td></tr>';
			}
		}
	}
}


/**
 * Migrate categorie association
 *
 * @param	DoliDB		$db				Database handler
 * @param	Translate	$langs			Object langs
 * @param	Conf		$conf			Object conf
 * @return	void
 */
function migrate_categorie_association($db, $langs, $conf)
{
	print '<tr><td colspan="4">';

	print '<br>';
	print '<b>'.$langs->trans('MigrationCategorieAssociation')."</b><br>\n";

	$error = 0;

	if ($db->DDLInfoTable(MAIN_DB_PREFIX."categorie_association")) {
		dolibarr_install_syslog("upgrade2::migrate_categorie_association");

		$db->begin();

		$sqlSelect = "SELECT fk_categorie_mere, fk_categorie_fille";
		$sqlSelect .= " FROM ".MAIN_DB_PREFIX."categorie_association";

		$resql = $db->query($sqlSelect);
		if ($resql) {
			$i = 0;
			$num = $db->num_rows($resql);

			if ($num) {
				while ($i < $num) {
					$obj = $db->fetch_object($resql);

					$sqlUpdate = "UPDATE ".MAIN_DB_PREFIX."categorie SET ";
					$sqlUpdate .= "fk_parent = ".((int) $obj->fk_categorie_mere);
					$sqlUpdate .= " WHERE rowid = ".((int) $obj->fk_categorie_fille);

					$result = $db->query($sqlUpdate);
					if (!$result) {
						$error++;
						dol_print_error($db);
					}
					print '. ';
					$i++;
				}
			} else {
				print $langs->trans('AlreadyDone')."<br>\n";
			}

			if (!$error) {
				$db->commit();
			} else {
				$db->rollback();
			}
		} else {
			dol_print_error($db);
			$db->rollback();
		}
	} else {
		print $langs->trans('AlreadyDone')."<br>\n";
	}

	print '</td></tr>';
}

/**
 * Migrate event assignment to owner
 *
 * @param	DoliDB		$db				Database handler
 * @param	Translate	$langs			Object langs
 * @param	Conf		$conf			Object conf
 * @return	void
 */
function migrate_event_assignement($db, $langs, $conf)
{
	print '<tr><td colspan="4">';

	print '<br>';
	print '<b>'.$langs->trans('MigrationEvents')."</b><br>\n";

	$error = 0;

	dolibarr_install_syslog("upgrade2::migrate_event_assignement");

	$db->begin();

	$sqlSelect = "SELECT a.id, a.fk_user_action";
	$sqlSelect .= " FROM ".MAIN_DB_PREFIX."actioncomm as a";
	$sqlSelect .= " LEFT JOIN ".MAIN_DB_PREFIX."actioncomm_resources as ar ON ar.fk_actioncomm = a.id AND ar.element_type = 'user' AND ar.fk_element = a.fk_user_action";
	$sqlSelect .= " WHERE fk_user_action > 0 AND fk_user_action NOT IN (SELECT fk_element FROM ".MAIN_DB_PREFIX."actioncomm_resources as ar WHERE ar.fk_actioncomm = a.id AND ar.element_type = 'user')";
	$sqlSelect .= " ORDER BY a.id";
	//print $sqlSelect;

	$resql = $db->query($sqlSelect);
	if ($resql) {
		$i = 0;
		$num = $db->num_rows($resql);

		if ($num) {
			while ($i < $num) {
				$obj = $db->fetch_object($resql);

				$sqlUpdate = "INSERT INTO ".MAIN_DB_PREFIX."actioncomm_resources(fk_actioncomm, element_type, fk_element) ";
				$sqlUpdate .= "VALUES(".((int) $obj->id).", 'user', ".((int) $obj->fk_user_action).")";

				$result = $db->query($sqlUpdate);
				if (!$result) {
					$error++;
					dol_print_error($db);
				}
				print '. ';
				$i++;
			}
		} else {
			print $langs->trans('AlreadyDone')."<br>\n";
		}

		if (!$error) {
			$db->commit();
		} else {
			$db->rollback();
		}
	} else {
		dol_print_error($db);
		$db->rollback();
	}


	print '</td></tr>';
}

/**
 * Migrate event assignment to owner
 *
 * @param	DoliDB		$db				Database handler
 * @param	Translate	$langs			Object langs
 * @param	Conf		$conf			Object conf
 * @return	void
 */
function migrate_event_assignement_contact($db, $langs, $conf)
{
	print '<tr><td colspan="4">';

	print '<br>';
	print '<b>'.$langs->trans('MigrationEventsContact')."</b><br>\n";

	$error = 0;

	dolibarr_install_syslog("upgrade2::migrate_event_assignement");

	$db->begin();

	$sqlSelect = "SELECT a.id, a.fk_contact";
	$sqlSelect .= " FROM ".MAIN_DB_PREFIX."actioncomm as a";
	$sqlSelect .= " LEFT JOIN ".MAIN_DB_PREFIX."actioncomm_resources as ar ON ar.fk_actioncomm = a.id AND ar.element_type = 'socpeople' AND ar.fk_element = a.fk_contact";
	$sqlSelect .= " WHERE fk_contact > 0 AND fk_contact NOT IN (SELECT fk_element FROM ".MAIN_DB_PREFIX."actioncomm_resources as ar WHERE ar.fk_actioncomm = a.id AND ar.element_type = 'socpeople')";
	$sqlSelect .= " ORDER BY a.id";
	//print $sqlSelect;

	$resql = $db->query($sqlSelect);
	if ($resql) {
		$i = 0;
		$num = $db->num_rows($resql);

		if ($num) {
			while ($i < $num) {
				$obj = $db->fetch_object($resql);

				$sqlUpdate = "INSERT INTO ".MAIN_DB_PREFIX."actioncomm_resources(fk_actioncomm, element_type, fk_element) ";
				$sqlUpdate .= "VALUES(".((int) $obj->id).", 'socpeople', ".((int) $obj->fk_contact).")";

				$result = $db->query($sqlUpdate);
				if (!$result) {
					$error++;
					dol_print_error($db);
				}
				print '. ';
				$i++;
			}
		} else {
			print $langs->trans('AlreadyDone')."<br>\n";
		}

		if (!$error) {
			$db->commit();
		} else {
			$db->rollback();
		}
	} else {
		dol_print_error($db);
		$db->rollback();
	}


	print '</td></tr>';
}


/**
 * Migrate to reset the blocked log for V7+ algorithm
 *
 * @param	DoliDB		$db				Database handler
 * @param	Translate	$langs			Object langs
 * @param	Conf		$conf			Object conf
 * @return	void
 */
function migrate_reset_blocked_log($db, $langs, $conf)
{
	global $user;

	require_once DOL_DOCUMENT_ROOT.'/blockedlog/class/blockedlog.class.php';

	print '<tr><td colspan="4">';

	print '<br>';
	print '<b>'.$langs->trans('MigrationResetBlockedLog')."</b><br>\n";

	$error = 0;

	dolibarr_install_syslog("upgrade2::migrate_reset_blocked_log");

	$db->begin();

	$sqlSelect = "SELECT DISTINCT entity";
	$sqlSelect .= " FROM ".MAIN_DB_PREFIX."blockedlog";

	//print $sqlSelect;

	$resql = $db->query($sqlSelect);
	if ($resql) {
		$i = 0;
		$num = $db->num_rows($resql);

		if ($num) {
			while ($i < $num) {
				$obj = $db->fetch_object($resql);

				print 'Process entity '.$obj->entity;

				$sqlSearch = "SELECT count(rowid) as nb FROM ".MAIN_DB_PREFIX."blockedlog WHERE action = 'MODULE_SET' and entity = ".((int) $obj->entity);
				$resqlSearch = $db->query($sqlSearch);
				if ($resqlSearch) {
					$objSearch = $db->fetch_object($resqlSearch);
					//var_dump($objSearch);
					if ($objSearch && $objSearch->nb == 0) {
						print ' - Record for entity must be reset...';

						$sqlUpdate = "DELETE FROM ".MAIN_DB_PREFIX."blockedlog";
						$sqlUpdate .= " WHERE entity = ".((int) $obj->entity);
						$resqlUpdate = $db->query($sqlUpdate);
						if (!$resqlUpdate) {
							$error++;
							dol_print_error($db);
						} else {
							// Add set line
							$object = new stdClass();
							$object->id = 1;
							$object->element = 'module';
							$object->ref = 'systemevent';
							$object->entity = $obj->entity;
							$object->date = dol_now();

							$b = new BlockedLog($db);
							$b->setObjectData($object, 'MODULE_SET', 0);

							$res = $b->create($user);
							if ($res <= 0) {
								$error++;
							}
						}
					} else {
						print ' - '.$langs->trans('AlreadyInV7').'<br>';
					}
				} else {
					dol_print_error($db);
				}

				$i++;
			}
		} else {
			print $langs->trans('NothingToDo')."<br>\n";
		}

		if (!$error) {
			$db->commit();
		} else {
			$db->rollback();
		}
	} else {
		dol_print_error($db);
		$db->rollback();
	}

	print '</td></tr>';
}


/**
 * Migrate to add entity value into llx_societe_remise
 *
 * @param	DoliDB		$db				Database handler
 * @param	Translate	$langs			Object langs
 * @param	Conf		$conf			Object conf
 * @return	void
 */
function migrate_remise_entity($db, $langs, $conf)
{
	print '<tr><td colspan="4">';

	print '<br>';
	print '<b>'.$langs->trans('MigrationRemiseEntity')."</b><br>\n";

	$error = 0;

	dolibarr_install_syslog("upgrade2::migrate_remise_entity");

	$db->begin();

	$sqlSelect = "SELECT sr.rowid, s.entity";
	$sqlSelect .= " FROM ".MAIN_DB_PREFIX."societe_remise as sr, ".MAIN_DB_PREFIX."societe as s";
	$sqlSelect .= " WHERE sr.fk_soc = s.rowid and sr.entity != s.entity";

	//print $sqlSelect;

	$resql = $db->query($sqlSelect);
	if ($resql) {
		$i = 0;
		$num = $db->num_rows($resql);

		if ($num) {
			while ($i < $num) {
				$obj = $db->fetch_object($resql);

				$sqlUpdate = "UPDATE ".MAIN_DB_PREFIX."societe_remise SET";
				$sqlUpdate .= " entity = ".$obj->entity;
				$sqlUpdate .= " WHERE rowid = ".((int) $obj->rowid);

				$result = $db->query($sqlUpdate);
				if (!$result) {
					$error++;
					dol_print_error($db);
				}

				print '. ';
				$i++;
			}
		} else {
			print $langs->trans('AlreadyDone')."<br>\n";
		}

		if (!$error) {
			$db->commit();
		} else {
			$db->rollback();
		}
	} else {
		dol_print_error($db);
		$db->rollback();
	}

	print '</td></tr>';
}

/**
 * Migrate to add entity value into llx_societe_remise_except
 *
 * @param	DoliDB		$db				Database handler
 * @param	Translate	$langs			Object langs
 * @param	Conf		$conf			Object conf
 * @return	void
 */
function migrate_remise_except_entity($db, $langs, $conf)
{
	print '<tr><td colspan="4">';

	print '<br>';
	print '<b>'.$langs->trans('MigrationRemiseExceptEntity')."</b><br>\n";

	$error = 0;

	dolibarr_install_syslog("upgrade2::migrate_remise_except_entity");

	$db->begin();

	$sqlSelect = "SELECT sr.rowid, sr.fk_soc, sr.fk_facture_source, sr.fk_facture, sr.fk_facture_line";
	$sqlSelect .= " FROM ".MAIN_DB_PREFIX."societe_remise_except as sr";
	//print $sqlSelect;

	$resql = $db->query($sqlSelect);
	if ($resql) {
		$i = 0;
		$num = $db->num_rows($resql);

		if ($num) {
			while ($i < $num) {
				$obj = $db->fetch_object($resql);

				if (!empty($obj->fk_facture_source) || !empty($obj->fk_facture)) {
					$fk_facture = (!empty($obj->fk_facture_source) ? $obj->fk_facture_source : $obj->fk_facture);

					$sqlSelect2 = "SELECT f.entity";
					$sqlSelect2 .= " FROM ".MAIN_DB_PREFIX."facture as f";
					$sqlSelect2 .= " WHERE f.rowid = ".((int) $fk_facture);
				} elseif (!empty($obj->fk_facture_line)) {
					$sqlSelect2 = "SELECT f.entity";
					$sqlSelect2 .= " FROM ".MAIN_DB_PREFIX."facture as f, ".MAIN_DB_PREFIX."facturedet as fd";
					$sqlSelect2 .= " WHERE fd.rowid = ".((int) $obj->fk_facture_line);
					$sqlSelect2 .= " AND fd.fk_facture = f.rowid";
				} else {
					$sqlSelect2 = "SELECT s.entity";
					$sqlSelect2 .= " FROM ".MAIN_DB_PREFIX."societe as s";
					$sqlSelect2 .= " WHERE s.rowid = ".((int) $obj->fk_soc);
				}

				$resql2 = $db->query($sqlSelect2);
				if ($resql2) {
					if ($db->num_rows($resql2) > 0) {
						$obj2 = $db->fetch_object($resql2);

						$sqlUpdate = "UPDATE ".MAIN_DB_PREFIX."societe_remise_except SET";
						$sqlUpdate .= " entity = ".((int) $obj2->entity);
						$sqlUpdate .= " WHERE rowid = ".((int) $obj->rowid);

						$result = $db->query($sqlUpdate);
						if (!$result) {
							$error++;
							dol_print_error($db);
						}
					}
				} else {
					$error++;
					dol_print_error($db);
				}

				print '. ';
				$i++;
			}
		} else {
			print $langs->trans('AlreadyDone')."<br>\n";
		}

		if (!$error) {
			$db->commit();
		} else {
			$db->rollback();
		}
	} else {
		dol_print_error($db);
		$db->rollback();
	}


	print '</td></tr>';
}

/**
 * Migrate to add entity value into llx_user_rights
 *
 * @param	DoliDB		$db				Database handler
 * @param	Translate	$langs			Object langs
 * @param	Conf		$conf			Object conf
 * @return	void
 */
function migrate_user_rights_entity($db, $langs, $conf)
{
	print '<tr><td colspan="4">';

	print '<b>'.$langs->trans('MigrationUserRightsEntity')."</b><br>\n";

	$error = 0;

	dolibarr_install_syslog("upgrade2::migrate_user_rights_entity");

	$db->begin();

	$sqlSelect = "SELECT u.rowid, u.entity";
	$sqlSelect .= " FROM ".MAIN_DB_PREFIX."user as u";
	$sqlSelect .= " WHERE u.entity > 1";
	//print $sqlSelect;

	$resql = $db->query($sqlSelect);
	if ($resql) {
		$i = 0;
		$num = $db->num_rows($resql);

		if ($num) {
			while ($i < $num) {
				$obj = $db->fetch_object($resql);

				$sqlUpdate = "UPDATE ".MAIN_DB_PREFIX."user_rights SET";
				$sqlUpdate .= " entity = ".((int) $obj->entity);
				$sqlUpdate .= " WHERE fk_user = ".((int) $obj->rowid);

				$result = $db->query($sqlUpdate);
				if (!$result) {
					$error++;
					dol_print_error($db);
				}

				print '. ';
				$i++;
			}
		} else {
			print $langs->trans('AlreadyDone')."<br>\n";
		}

		if (!$error) {
			$db->commit();
		} else {
			$db->rollback();
		}
	} else {
		dol_print_error($db);
		$db->rollback();
	}


	print '</td></tr>';
}

/**
 * Migrate to add entity value into llx_usergroup_rights
 *
 * @param	DoliDB		$db				Database handler
 * @param	Translate	$langs			Object langs
 * @param	Conf		$conf			Object conf
 * @return	void
 */
function migrate_usergroup_rights_entity($db, $langs, $conf)
{
	print '<tr><td colspan="4">';

	print '<b>'.$langs->trans('MigrationUserGroupRightsEntity')."</b><br>\n";

	$error = 0;

	dolibarr_install_syslog("upgrade2::migrate_usergroup_rights_entity");

	$db->begin();

	$sqlSelect = "SELECT u.rowid, u.entity";
	$sqlSelect .= " FROM ".MAIN_DB_PREFIX."usergroup as u";
	$sqlSelect .= " WHERE u.entity > 1";
	//print $sqlSelect;

	$resql = $db->query($sqlSelect);
	if ($resql) {
		$i = 0;
		$num = $db->num_rows($resql);

		if ($num) {
			while ($i < $num) {
				$obj = $db->fetch_object($resql);

				$sqlUpdate = "UPDATE ".MAIN_DB_PREFIX."usergroup_rights SET";
				$sqlUpdate .= " entity = ".((int) $obj->entity);
				$sqlUpdate .= " WHERE fk_usergroup = ".((int) $obj->rowid);

				$result = $db->query($sqlUpdate);
				if (!$result) {
					$error++;
					dol_print_error($db);
				}

				print '. ';
				$i++;
			}
		} else {
			print $langs->trans('AlreadyDone')."<br>\n";
		}

		if (!$error) {
			$db->commit();
		} else {
			$db->rollback();
		}
	} else {
		dol_print_error($db);
		$db->rollback();
	}


	print '</td></tr>';
}

/**
 * Migration directory
 *
 * @param	DoliDB		$db			Database handler
 * @param	Translate	$langs		Object langs
 * @param	Conf		$conf		Object conf
 * @param	string		$oldname	Old name (relative to DOL_DATA_ROOT)
 * @param	string		$newname	New name (relative to DOL_DATA_ROOT)
 * @return	void
 */
function migrate_rename_directories($db, $langs, $conf, $oldname, $newname)
{
	dolibarr_install_syslog("upgrade2::migrate_rename_directories");

	if (is_dir(DOL_DATA_ROOT.$oldname) && !file_exists(DOL_DATA_ROOT.$newname)) {
		dolibarr_install_syslog("upgrade2::migrate_rename_directories move ".DOL_DATA_ROOT.$oldname.' into '.DOL_DATA_ROOT.$newname);
		@rename(DOL_DATA_ROOT.$oldname, DOL_DATA_ROOT.$newname);
	}
}


/**
 * Delete deprecated files
 *
 * @param	DoliDB		$db			Database handler
 * @param	Translate	$langs		Object langs
 * @param	Conf		$conf		Object conf
 * @return	boolean
 */
function migrate_delete_old_files($db, $langs, $conf)
{
	$ret = true;

	dolibarr_install_syslog("upgrade2::migrate_delete_old_files");

	// List of files to delete
	$filetodeletearray = array(
		'/core/ajax/ajaxcompanies.php',
		'/core/triggers/interface_demo.class.php',
		'/core/menus/barre_left/default.php',
		'/core/menus/barre_top/default.php',
		'/core/modules/modComptabiliteExpert.class.php',
		'/core/modules/modCommercial.class.php',
		'/core/modules/modProduit.class.php',
		'/core/modules/modSkype.class.php',
		'/core/triggers/interface_modWebcalendar_Webcalsynchro.class.php',
		'/core/triggers/interface_modCommande_Ecotax.class.php',
		'/core/triggers/interface_modCommande_fraisport.class.php',
		'/core/triggers/interface_modPropale_PropalWorkflow.class.php',
		'/core/triggers/interface_99_modWebhook_WebhookTriggers.class.php',
		'/core/triggers/interface_99_modZapier_ZapierTriggers.class.php',
		'/core/menus/smartphone/iphone.lib.php',
		'/core/menus/smartphone/iphone_backoffice.php',
		'/core/menus/smartphone/iphone_frontoffice.php',
		'/core/menus/standard/auguria_backoffice.php',
		'/core/menus/standard/auguria_frontoffice.php',
		'/core/menus/standard/eldy_backoffice.php',
		'/core/menus/standard/eldy_frontoffice.php',
		'/core/modules/export/export_excel.modules.php',
		'/core/modules/export/export_csv.modules.php',
		'/core/modules/export/exportcsv.modules.php',
		'/core/modules/export/export_excel2007new.modules.php',
		'/core/modules/facture/pdf_crabe.modules.php',
		'/core/modules/facture/pdf_oursin.modules.php',
		'/core/modules/mailings/contacts2.modules.php',
		'/core/modules/mailings/contacts3.modules.php',
		'/core/modules/mailings/contacts4.modules.php',
		'/core/modules/mailings/framboise.modules.php',
		'/core/modules/mailings/dolibarr_services_expired.modules.php',
		'/core/modules/mailings/peche.modules.php',
		'/core/modules/mailings/poire.modules.php',
		'/core/modules/mailings/kiwi.modules.php',
		'/core/boxes/box_members.php',

		'/includes/restler/framework/Luracast/Restler/Data/Object.php',
		'/includes/nusoap/lib/class.*',
		'/phenix/inc/triggers/interface_modPhenix_Phenixsynchro.class.php',
		'/webcalendar/inc/triggers/interface_modWebcalendar_webcalsynchro.class.php',

		'/api/class/api_generic.class.php',
		'/asterisk/cidlookup.php',
		'/categories/class/api_category.class.php',
		'/categories/class/api_deprecated_category.class.php',
		'/compta/facture/class/api_invoice.class.php',
		'/commande/class/api_commande.class.php',
		'/partnership/class/api_partnership.class.php',
		'/product/class/api_product.class.php',
		'/recruitment/class/api_recruitment.class.php',
		'/societe/class/api_contact.class.php',
		'/societe/class/api_thirdparty.class.php',
		'/support/online.php',
		'/takepos/class/actions_takepos.class.php',
		'/user/class/api_user.class.php',

		'/install/mysql/tables/llx_c_ticketsup_category.key.sql',
		'/install/mysql/tables/llx_c_ticketsup_category.sql',
		'/install/mysql/tables/llx_c_ticketsup_severity.key.sql',
		'/install/mysql/tables/llx_c_ticketsup_severity.sql',
		'/install/mysql/tables/llx_c_ticketsup_type.key.sql',
		'/install/mysql/tables/llx_c_ticketsup_type.sql'
	);

	/*
	print '<tr><td colspan="4">';
	print '<b>'.$langs->trans('DeleteOldFiles')."</b><br>\n";
	print '</td></tr>';
	*/

	foreach ($filetodeletearray as $filetodelete) {
		//print '<b>'DOL_DOCUMENT_ROOT.$filetodelete."</b><br>\n";
		if (file_exists(DOL_DOCUMENT_ROOT.$filetodelete) || preg_match('/\*/', $filetodelete)) {
			//print "Process file ".$filetodelete."\n";
<<<<<<< HEAD
			$result = dol_delete_file(DOL_DOCUMENT_ROOT.$filetodelete, 0, 0, 0, null, true, false);
=======
			$result = dol_delete_file(DOL_DOCUMENT_ROOT.$filetodelete, 0, 0, 0, null, true, 0);
>>>>>>> cc80841a
			if (!$result) {
				$langs->load("errors");
				print '<div class="error">'.$langs->trans("Error").': '.$langs->trans("ErrorFailToDeleteFile", DOL_DOCUMENT_ROOT.$filetodelete);
				print ' '.$langs->trans("RemoveItManuallyAndPressF5ToContinue").'</div>';
			} else {
				//print $langs->trans("FileWasRemoved", $filetodelete).'<br>';
			}
		}
	}

	return $ret;
}

/**
 * Remove deprecated directories
 *
 * @param	DoliDB		$db			Database handler
 * @param	Translate	$langs		Object langs
 * @param	Conf		$conf		Object conf
 * @return	boolean
 */
function migrate_delete_old_dir($db, $langs, $conf)
{
	$ret = true;

	dolibarr_install_syslog("upgrade2::migrate_delete_old_dir");

	// List of files to delete
	$filetodeletearray = array(
		DOL_DOCUMENT_ROOT.'/core/modules/facture/terre',
		DOL_DOCUMENT_ROOT.'/core/modules/facture/mercure',
	);

	// On linux, we can also removed old directory with a different case than new directory.
	if (!empty($_SERVER["WINDIR"])) {
		$filetodeletearray[] = DOL_DOCUMENT_ROOT.'/includes/phpoffice/PhpSpreadsheet';
	}

	foreach ($filetodeletearray as $filetodelete) {
		$result = 1;
		if (file_exists($filetodelete)) {
			$result = dol_delete_dir_recursive($filetodelete);
		}
		if (!$result) {
			$langs->load("errors");
			print '<div class="error">'.$langs->trans("Error").': '.$langs->trans("ErrorFailToDeleteDir", $filetodelete);
			print ' '.$langs->trans("RemoveItManuallyAndPressF5ToContinue").'</div>';
		}
	}

	return $ret;
}


/**
 * Disable/Re-enable features modules.
 * We must do this when internal menu of module or permissions has changed
 * or when triggers have moved.
 *
 * @param	DoliDB		$db				Database handler
 * @param	Translate	$langs			Object langs
 * @param	Conf		$conf			Object conf
 * @param	array		$listofmodule	List of modules, like array('MODULE_KEY_NAME'=>$reloadmode, ...)
 * @param   int         $force          1=Reload module even if not already loaded
 * @return	int					Return integer <0 if KO, >0 if OK
 */
function migrate_reload_modules($db, $langs, $conf, $listofmodule = array(), $force = 0)
{
	global $user;

	if (count($listofmodule) == 0) {
		return 0;
	}

	if (!is_object($user)) {
		include_once DOL_DOCUMENT_ROOT.'/user/class/user.class.php';
		$user = new User($db);	// To avoid error during migration
	}

	dolibarr_install_syslog("upgrade2::migrate_reload_modules force=".$force.", listofmodule=".implode(',', array_keys($listofmodule)));

	$reloadactionformodules = array(
		'MAIN_MODULE_AGENDA' => array('class' => 'modAgenda', 'remove' => 1),
		'MAIN_MODULE_API' => array('class' => 'modApi'),
		'MAIN_MODULE_BARCODE' => array('class' => 'modBarcode', 'remove' => 1),
		'MAIN_MODULE_BLOCKEDLOG' => array('class' => 'modBlockedLog', 'deleteinsertmenus' => 1),
		'MAIN_MODULE_CRON' => array('class' => 'modCron', 'remove' => 1),
		'MAIN_MODULE_EXTERNALSITE' => array('class' => 'modExternalSite', 'remove' => 1),
		'MAIN_MODULE_SOCIETE' => array('class' => 'modSociete', 'remove' => 1),
		'MAIN_MODULE_PRODUIT' => array('class' => 'modProduct'),
		'MAIN_MODULE_SERVICE' => array('class' => 'modService'),
		'MAIN_MODULE_COMMANDE' => array('class' => 'modCommande'),
		'MAIN_MODULE_DON' => array('class' => 'modDon'),
		'MAIN_MODULE_FACTURE' => array('class' => 'modFacture'),
		'MAIN_MODULE_FICHEINTER' => array('class' => 'modFicheinter'),
		'MAIN_MODULE_FOURNISSEUR' => array('class' => 'modFournisseur'),
		'MAIN_MODULE_EXPEDITION' => array('class' => 'modExpedition'),
		'MAIN_MODULE_EXPENSEREPORT' => array('class' => 'modExpenseReport'),
		'MAIN_MODULE_EVENTORGANIZATION' => array('class' => 'modEventOrganization', 'remove' => 1),
		'MAIN_MODULE_ECM' => array('class' => 'modECM', 'remove' => 1),
		'MAIN_MODULE_HOLIDAY' => array('class' => 'modHoliday', 'remove' => 1),
		'MAIN_MODULE_KNOWLEDGEMANAGEMENT' => array('class' => 'modKnowledgeManagement', 'remove' => 1),
		'MAIN_MODULE_LOAN' => array('class' => 'modLoan', 'remove' => 1),
		'MAIN_MODULE_PAYBOX' => array('class' => 'modPaybox', 'remove' => 1),
		'MAIN_MODULE_PROPAL' => array('class' => 'modPropale'),
		'MAIN_MODULE_SUPPLIERPROPOSAL' => array('class' => 'modSupplierProposal', 'remove' => 1),
		'MAIN_MODULE_OPENSURVEY' => array('class' => 'modOpenSurvey', 'remove' => 1),
		'MAIN_MODULE_PRODUCTBATCH' => array('class' => 'modProductBatch', 'remove' => 1),
		'MAIN_MODULE_TAKEPOS' => array('class' => 'modTakePos', 'remove' => 1),
		'MAIN_MODULE_VARIANTS' => array('class' => 'modVariants', 'remove' => 1),
		'MAIN_MODULE_EMAILCOLLECTOR' => array('class' => 'modEmailCollector', 'remove' => 1),
	);

	foreach ($listofmodule as $moduletoreload => $reloadmode) {	// reloadmodule can be 'noboxes', 'newboxdefonly', 'forceactivate'
		if (empty($moduletoreload) || (empty($conf->global->$moduletoreload) && !$force)) {
			continue; // Discard reload if module not enabled
		}

		$mod = null;

		if (!empty($reloadactionformodules[$moduletoreload])) {
			dolibarr_install_syslog("upgrade2::migrate_reload_modules Reactivate module ".$moduletoreload." with mode ".$reloadmode);

			$val = $reloadactionformodules[$moduletoreload];
			$classformodule = $val['class'];
			$res = @include_once DOL_DOCUMENT_ROOT.'/core/modules/'.$classformodule.'.class.php';
			if ($res) {
				$mod = new $classformodule($db);
				if (!empty($val['remove'])) {
					$mod->remove('noboxes');
				}
				if (!empty($val['deleteinsertmenus'])) {
					// We only reload menus
					$mod->delete_menus();
					$mod->insert_menus();
				} else {
					$mod->init($reloadmode);
				}
			}
		} else {	// Other generic cases/modules
			$reg = array();
			$tmp = preg_match('/MAIN_MODULE_([a-zA-Z0-9]+)/', $moduletoreload, $reg);
			if (!empty($reg[1])) {
				if (strtoupper($moduletoreload) == $moduletoreload) {	// If key is un uppercase
					$moduletoreloadshort = ucfirst(strtolower($reg[1]));
				} else { // If key is a mix of up and low case
					$moduletoreloadshort = $reg[1];
				}

				dolibarr_install_syslog("upgrade2::migrate_reload_modules Reactivate module ".$moduletoreloadshort." with mode ".$reloadmode." (generic code)");

				$res = @include_once DOL_DOCUMENT_ROOT.'/core/modules/mod'.$moduletoreloadshort.'.class.php';
				if ($res) {
					$classname = 'mod'.$moduletoreloadshort;
					$mod = new $classname($db);

					//$mod->remove('noboxes');
					$mod->delete_menus(); // We must delete to be sure it is inserted with new values
					$mod->init($reloadmode);
				} else {
					dolibarr_install_syslog('Failed to include '.DOL_DOCUMENT_ROOT.'/core/modules/mod'.$moduletoreloadshort.'.class.php');

					$res = @dol_include_once(strtolower($moduletoreloadshort).'/core/modules/mod'.$moduletoreloadshort.'.class.php');
					if ($res) {
						$classname = 'mod'.$moduletoreloadshort;
						$mod = new $classname($db);
						$mod->init($reloadmode);
					} else {
						dolibarr_install_syslog('Failed to include '.strtolower($moduletoreloadshort).'/core/modules/mod'.$moduletoreloadshort.'.class.php', LOG_ERR);
						print "Error, can't find module with name ".$moduletoreload."\n";
						return -1;
					}
				}
			} else {
				dolibarr_install_syslog("Error, can't find module with name ".$moduletoreload, LOG_ERR);
				print "Error, can't find module with name ".$moduletoreload."\n";
				return -1;
			}
		}

		if (!empty($mod) && is_object($mod)) {
			print '<tr class="trforrunsql"><td colspan="4">';
			print '<b>'.$langs->trans('Upgrade').'</b>: ';
			print $langs->trans('MigrationReloadModule').' '.$mod->getName(); // We keep getName outside of trans because getName is already encoded/translated
			print "<!-- (".$reloadmode.") -->";
			print "<br>\n";
			print '</td></tr>';
		}
	}

	return 1;
}



/**
 * Reload SQL menu file (if dynamic menus, if modified by version)
 *
 * @param	DoliDB		$db			Database handler
 * @param	Translate	$langs		Object langs
 * @param	Conf		$conf		Object conf
 * @return	int						Return integer <0 if KO, >0 if OK
 */
function migrate_reload_menu($db, $langs, $conf)
{
	global $conf;
	dolibarr_install_syslog("upgrade2::migrate_reload_menu");

	// Define list of menu handlers to initialize
	$listofmenuhandler = array();
	if (getDolGlobalString('MAIN_MENU_STANDARD') == 'auguria_menu' || getDolGlobalString('MAIN_MENU_SMARTPHONE') == 'auguria_menu'
		|| getDolGlobalString('MAIN_MENUFRONT_STANDARD') == 'auguria_menu' || getDolGlobalString('MAIN_MENUFRONT_SMARTPHONE') == 'auguria_menu') {
		$listofmenuhandler['auguria'] = 1; // We set here only dynamic menu handlers
	}

	foreach ($listofmenuhandler as $key => $val) {
		print '<tr class="trforrunsql"><td colspan="4">';

		//print "x".$key;
		print '<br>';
		print '<b>'.$langs->trans('Upgrade').'</b>: '.$langs->trans('MenuHandler')." ".$key."<br>\n";

		// Load sql ini_menu_handler.sql file
		$dir = DOL_DOCUMENT_ROOT."/core/menus/";
		$file = 'init_menu_'.$key.'.sql';
		if (file_exists($dir.$file)) {
			$result = run_sql($dir.$file, 1, '', 1, $key);
		}

		print '</td></tr>';
	}

	return 1;
}

/**
 * Migrate file from old path to new one for users
 *
 * @return	void
 */
function migrate_user_photospath()
{
	global $conf, $db, $langs, $user;

	print '<tr><td colspan="4">';

	print '<b>'.$langs->trans('MigrationUserPhotoPath')."</b><br>\n";

	include_once DOL_DOCUMENT_ROOT.'/user/class/user.class.php';
	$fuser = new User($db);
	if (!is_object($user)) {
		$user = $fuser; // To avoid error during migration
	}

	$sql = "SELECT rowid as uid, entity from ".MAIN_DB_PREFIX."user"; // Get list of all users
	$resql = $db->query($sql);
	if ($resql) {
		while ($obj = $db->fetch_object($resql)) {
			//$fuser->fetch($obj->uid);
			$fuser->id = $obj->uid;
			$fuser->entity = $obj->entity;

			//echo '<hr>'.$fuser->id.' -> '.$fuser->entity;
			$entity = (empty($fuser->entity) ? 1 : $fuser->entity);
			if ($entity > 1) {
				$dir = DOL_DATA_ROOT.'/'.$entity.'/users';
			} else {
				$dir = $conf->user->multidir_output[$entity]; // $conf->user->multidir_output[] for each entity is construct by the multicompany module
			}

			if ($dir) {
				//print "Process user id ".$fuser->id."<br>\n";
				$origin = $dir.'/'.get_exdir($fuser->id, 2, 0, 1, $fuser, 'user'); // Use old behaviour to get x/y path
				$destin = $dir.'/'.$fuser->id;

				$origin_osencoded = dol_osencode($origin);

				dol_mkdir($destin);

				//echo '<hr>'.$origin.' -> '.$destin;
				if (dol_is_dir($origin)) {
					$handle = opendir($origin_osencoded);
					if (is_resource($handle)) {
						while (($file = readdir($handle)) !== false) {
							if ($file == '.' || $file == '..') {
								continue;
							}

							if (dol_is_dir($origin.'/'.$file)) {	// it is a dir (like 'thumbs')
								$thumbs = opendir($origin_osencoded.'/'.$file);
								if (is_resource($thumbs)) {
									dol_mkdir($destin.'/'.$file);
									while (($thumb = readdir($thumbs)) !== false) {
										if (!dol_is_file($destin.'/'.$file.'/'.$thumb)) {
											if ($thumb == '.' || $thumb == '..') {
												continue;
											}

											//print $origin.'/'.$file.'/'.$thumb.' -> '.$destin.'/'.$file.'/'.$thumb.'<br>'."\n";
											print '.';
											dol_copy($origin.'/'.$file.'/'.$thumb, $destin.'/'.$file.'/'.$thumb, '0', 0);
											//var_dump('aaa');exit;
										}
									}
									// dol_delete_dir($origin.'/'.$file);
								}
							} else { // it is a file
								if (!dol_is_file($destin.'/'.$file)) {
									//print $origin.'/'.$file.' -> '.$destin.'/'.$file.'<br>'."\n";
									print '.';
									dol_copy($origin.'/'.$file, $destin.'/'.$file, '0', 0);
									//var_dump('eee');exit;
								}
							}
						}
					}
				}
			}
		}
	}

	print '</td></tr>';
}

/**
 * Migrate file from old path users/99/file.jpg into users/99/photos/file.jpg
 *
 * @return	void
 */
function migrate_user_photospath2()
{
	global $db, $langs, $user;

	print '<tr><td colspan="4">';

	print '<b>'.$langs->trans('MigrationUserPhotoPath')."</b><br>\n";

	include_once DOL_DOCUMENT_ROOT.'/user/class/user.class.php';
	$fuser = new User($db);
	if (!is_object($user)) {
		$user = $fuser; // To avoid error during migration
	}

	$sql = "SELECT rowid as uid, entity, photo from ".MAIN_DB_PREFIX."user"; // Get list of all users
	$resql = $db->query($sql);
	if ($resql) {
		while ($obj = $db->fetch_object($resql)) {
			//$fuser->fetch($obj->uid);
			$fuser->id = $obj->uid;
			$fuser->entity = $obj->entity;
			$fuser->photo = $obj->photo;

			//echo '<hr>'.$fuser->id.' -> '.$fuser->entity;
			$entity = (empty($fuser->entity) ? 1 : $fuser->entity);
			if ($entity > 1) {
				$dir = DOL_DATA_ROOT.'/'.$entity.'/users';
			} else {
				$dir = DOL_DATA_ROOT.'/users';
			}

			if ($dir) {
				//print "Process user id ".$fuser->id."<br>\n";
				$origin = $dir.'/'.$fuser->id;
				$destin = $dir.'/'.$fuser->id.'/photos';

				$origin_osencoded = dol_osencode($origin);

				dol_mkdir($destin);

				//echo '<hr>'.$origin.' -> '.$destin;
				if (dol_is_dir($origin)) {
					$handle = opendir($origin_osencoded);
					if (is_resource($handle)) {
						while (($file = readdir($handle)) !== false) {
							if ($file == '.' || $file == '..' || $file == 'photos') {
								continue;
							}
							if (!empty($fuser->photo) && ($file != $fuser->photo && $file != 'thumbs')) {
								continue;
							}

							if (dol_is_dir($origin.'/'.$file)) {	// it is a dir (like 'thumbs')
								$thumbs = opendir($origin_osencoded.'/'.$file);
								if (is_resource($thumbs)) {
									dol_mkdir($destin.'/'.$file);
									while (($thumb = readdir($thumbs)) !== false) {
										if (!dol_is_file($destin.'/'.$file.'/'.$thumb)) {
											if ($thumb == '.' || $thumb == '..') {
												continue;
											}

											//print $origin.'/'.$file.'/'.$thumb.' -> '.$destin.'/'.$file.'/'.$thumb.'<br>'."\n";
											print '.';
<<<<<<< HEAD
											dol_copy($origin.'/'.$file.'/'.$thumb, $destin.'/'.$file.'/'.$thumb, 0, 0);
=======
											dol_copy($origin.'/'.$file.'/'.$thumb, $destin.'/'.$file.'/'.$thumb, '0', 0);
>>>>>>> cc80841a
										}
									}
									// dol_delete_dir($origin.'/'.$file);
								}
							} else { // it is a file
								if (!dol_is_file($destin.'/'.$file)) {
									//print $origin.'/'.$file.' -> '.$destin.'/'.$file.'<br>'."\n";
									print '.';
<<<<<<< HEAD
									dol_copy($origin.'/'.$file, $destin.'/'.$file, 0, 0);
=======
									dol_copy($origin.'/'.$file, $destin.'/'.$file, '0', 0);
>>>>>>> cc80841a
								}
							}
						}
					}
				}
			}
		}
	}

	print '</td></tr>';
}


/* A faire egalement: Modif statut paye et fk_facture des factures payes completement

On recherche facture incorrecte:
select f.rowid, f.total_ttc as t1, sum(pf.amount) as t2 from llx_facture as f, llx_paiement_facture as pf where pf.fk_facture=f.rowid and f.fk_statut in(2,3) and paye=0 and close_code is null group by f.rowid
having  f.total_ttc = sum(pf.amount)

On les corrige:
update llx_facture set paye=1, fk_statut=2 where close_code is null
and rowid in (...)
*/

/**
 * Migrate users fields facebook and co to socialnetworks.
 * Can be called only when version is 10.0.* or lower. Fields does not exists after.
 *
 * @return  void
 */
function migrate_users_socialnetworks()
{
	global $db, $langs;
	// skype,twitter,facebook,linkedin,instagram,snapchat,googleplus,youtube,whatsapp
	$error = 0;
	$db->begin();
	print '<tr><td colspan="4">';
	$sql = 'SELECT rowid, socialnetworks';
	$sql .= ', skype, twitter, facebook, linkedin, instagram, snapchat, googleplus, youtube, whatsapp FROM '.MAIN_DB_PREFIX.'user WHERE';
	$sql .= " skype IS NOT NULL OR skype <> ''";
	$sql .= " OR twitter IS NOT NULL OR twitter <> ''";
	$sql .= " OR facebook IS NOT NULL OR facebook <> ''";
	$sql .= " OR linkedin IS NOT NULL OR linkedin <> ''";
	$sql .= " OR instagram IS NOT NULL OR instagram <> ''";
	$sql .= " OR snapchat IS NOT NULL OR snapchat <> ''";
	$sql .= " OR googleplus IS NOT NULL OR googleplus <> ''";
	$sql .= " OR youtube IS NOT NULL OR youtube <> ''";
	$sql .= " OR whatsapp IS NOT NULL OR whatsapp <> ''";
	//print $sql;
	$resql = $db->query($sql);
	if ($resql) {
		while ($obj = $db->fetch_object($resql)) {
			$arraysocialnetworks = array();
			if (!empty($obj->skype)) {
				$arraysocialnetworks['skype'] = $obj->skype;
			}
			if (!empty($obj->twitter)) {
				$arraysocialnetworks['twitter'] = $obj->twitter;
			}
			if (!empty($obj->facebook)) {
				$arraysocialnetworks['facebook'] = $obj->facebook;
			}
			if (!empty($obj->linkedin)) {
				$arraysocialnetworks['linkedin'] = $obj->linkedin;
			}
			if (!empty($obj->instagram)) {
				$arraysocialnetworks['instagram'] = $obj->instagram;
			}
			if (!empty($obj->snapchat)) {
				$arraysocialnetworks['snapchat'] = $obj->snapchat;
			}
			if (!empty($obj->googleplus)) {
				$arraysocialnetworks['googleplus'] = $obj->googleplus;
			}
			if (!empty($obj->youtube)) {
				$arraysocialnetworks['youtube'] = $obj->youtube;
			}
			if (!empty($obj->whatsapp)) {
				$arraysocialnetworks['whatsapp'] = $obj->whatsapp;
			}
			if ($obj->socialnetworks == '' || is_null($obj->socialnetworks)) {
				$obj->socialnetworks = '[]';
			}
			$socialnetworks = array_merge($arraysocialnetworks, json_decode($obj->socialnetworks, true));
			$sqlupd = 'UPDATE '.MAIN_DB_PREFIX."user SET socialnetworks='".$db->escape(json_encode($socialnetworks))."'";
			$sqlupd .= ', skype=null';
			$sqlupd .= ', twitter=null';
			$sqlupd .= ', facebook=null';
			$sqlupd .= ', linkedin=null';
			$sqlupd .= ', instagram=null';
			$sqlupd .= ', snapchat=null';
			$sqlupd .= ', googleplus=null';
			$sqlupd .= ', youtube=null';
			$sqlupd .= ', whatsapp=null';
			$sqlupd .= ' WHERE rowid = '.((int) $obj->rowid);
			//print $sqlupd."<br>";
			$resqlupd = $db->query($sqlupd);
			if (!$resqlupd) {
				dol_print_error($db);
				$error++;
			}
		}
	} else {
		$error++;
	}
	if (!$error) {
		$db->commit();
	} else {
		dol_print_error($db);
		$db->rollback();
	}
	print '<b>'.$langs->trans('MigrationFieldsSocialNetworks', 'Users')."</b><br>\n";
	print '</td></tr>';
}

/**
 * Migrate members fields facebook and co to socialnetworks
 * Can be called only when version is 10.0.* or lower. Fields does not exists after.
 *
 * @return  void
 */
function migrate_members_socialnetworks()
{
	global $db, $langs;

	print '<tr><td colspan="4">';
	$error = 0;
	$db->begin();
	print '<tr><td colspan="4">';
	$sql = 'SELECT rowid, socialnetworks';
	$sql .= ', skype, twitter, facebook, linkedin, instagram, snapchat, googleplus, youtube, whatsapp FROM '.MAIN_DB_PREFIX.'adherent WHERE ';
	$sql .= " skype IS NOT NULL OR skype <> ''";
	$sql .= " OR twitter IS NOT NULL OR twitter <> ''";
	$sql .= " OR facebook IS NOT NULL OR facebook <> ''";
	$sql .= " OR linkedin IS NOT NULL OR linkedin <> ''";
	$sql .= " OR instagram IS NOT NULL OR instagram <> ''";
	$sql .= " OR snapchat IS NOT NULL OR snapchat <> ''";
	$sql .= " OR googleplus IS NOT NULL OR googleplus <> ''";
	$sql .= " OR youtube IS NOT NULL OR youtube <> ''";
	$sql .= " OR whatsapp IS NOT NULL OR whatsapp <> ''";
	//print $sql;
	$resql = $db->query($sql);
	if ($resql) {
		while ($obj = $db->fetch_object($resql)) {
			$arraysocialnetworks = array();
			if (!empty($obj->skype)) {
				$arraysocialnetworks['skype'] = $obj->skype;
			}
			if (!empty($obj->twitter)) {
				$arraysocialnetworks['twitter'] = $obj->twitter;
			}
			if (!empty($obj->facebook)) {
				$arraysocialnetworks['facebook'] = $obj->facebook;
			}
			if (!empty($obj->linkedin)) {
				$arraysocialnetworks['linkedin'] = $obj->linkedin;
			}
			if (!empty($obj->instagram)) {
				$arraysocialnetworks['instagram'] = $obj->instagram;
			}
			if (!empty($obj->snapchat)) {
				$arraysocialnetworks['snapchat'] = $obj->snapchat;
			}
			if (!empty($obj->googleplus)) {
				$arraysocialnetworks['googleplus'] = $obj->googleplus;
			}
			if (!empty($obj->youtube)) {
				$arraysocialnetworks['youtube'] = $obj->youtube;
			}
			if (!empty($obj->whatsapp)) {
				$arraysocialnetworks['whatsapp'] = $obj->whatsapp;
			}
			if ($obj->socialnetworks == '' || is_null($obj->socialnetworks)) {
				$obj->socialnetworks = '[]';
			}
			$socialnetworks = array_merge($arraysocialnetworks, json_decode($obj->socialnetworks, true));
			$sqlupd = 'UPDATE '.MAIN_DB_PREFIX."adherent SET socialnetworks='".$db->escape(json_encode($socialnetworks))."'";
			$sqlupd .= ', skype=null';
			$sqlupd .= ', twitter=null';
			$sqlupd .= ', facebook=null';
			$sqlupd .= ', linkedin=null';
			$sqlupd .= ', instagram=null';
			$sqlupd .= ', snapchat=null';
			$sqlupd .= ', googleplus=null';
			$sqlupd .= ', youtube=null';
			$sqlupd .= ', whatsapp=null';
			$sqlupd .= ' WHERE rowid = '.((int) $obj->rowid);
			//print $sqlupd."<br>";
			$resqlupd = $db->query($sqlupd);
			if (!$resqlupd) {
				dol_print_error($db);
				$error++;
			}
		}
	} else {
		$error++;
	}
	if (!$error) {
		$db->commit();
	} else {
		dol_print_error($db);
		$db->rollback();
	}
	print '<b>'.$langs->trans('MigrationFieldsSocialNetworks', 'Members')."</b><br>\n";
	print '</td></tr>';
}

/**
 * Migrate contacts fields facebook and co to socialnetworks
 * Can be called only when version is 10.0.* or lower. Fields does not exists after.
 *
 * @return  void
 */
function migrate_contacts_socialnetworks()
{
	global $db, $langs;
	// jabberid,skype,twitter,facebook,linkedin,instagram,snapchat,googleplus,youtube,whatsapp
	$error = 0;
	$db->begin();
	print '<tr><td colspan="4">';
	$sql = 'SELECT rowid, socialnetworks';
	$sql .= ', jabberid, skype, twitter, facebook, linkedin, instagram, snapchat, googleplus, youtube, whatsapp FROM '.MAIN_DB_PREFIX.'socpeople WHERE';
	$sql .= " jabberid IS NOT NULL OR jabberid <> ''";
	$sql .= " OR skype IS NOT NULL OR skype <> ''";
	$sql .= " OR twitter IS NOT NULL OR twitter <> ''";
	$sql .= " OR facebook IS NOT NULL OR facebook <> ''";
	$sql .= " OR linkedin IS NOT NULL OR linkedin <> ''";
	$sql .= " OR instagram IS NOT NULL OR instagram <> ''";
	$sql .= " OR snapchat IS NOT NULL OR snapchat <> ''";
	$sql .= " OR googleplus IS NOT NULL OR googleplus <> ''";
	$sql .= " OR youtube IS NOT NULL OR youtube <> ''";
	$sql .= " OR whatsapp IS NOT NULL OR whatsapp <> ''";
	//print $sql;
	$resql = $db->query($sql);
	if ($resql) {
		while ($obj = $db->fetch_object($resql)) {
			$arraysocialnetworks = array();
			if (!empty($obj->jabberid)) {
				$arraysocialnetworks['jabber'] = $obj->jabberid;
			}
			if (!empty($obj->skype)) {
				$arraysocialnetworks['skype'] = $obj->skype;
			}
			if (!empty($obj->twitter)) {
				$arraysocialnetworks['twitter'] = $obj->twitter;
			}
			if (!empty($obj->facebook)) {
				$arraysocialnetworks['facebook'] = $obj->facebook;
			}
			if (!empty($obj->linkedin)) {
				$arraysocialnetworks['linkedin'] = $obj->linkedin;
			}
			if (!empty($obj->instagram)) {
				$arraysocialnetworks['instagram'] = $obj->instagram;
			}
			if (!empty($obj->snapchat)) {
				$arraysocialnetworks['snapchat'] = $obj->snapchat;
			}
			if (!empty($obj->googleplus)) {
				$arraysocialnetworks['googleplus'] = $obj->googleplus;
			}
			if (!empty($obj->youtube)) {
				$arraysocialnetworks['youtube'] = $obj->youtube;
			}
			if (!empty($obj->whatsapp)) {
				$arraysocialnetworks['whatsapp'] = $obj->whatsapp;
			}
			if ($obj->socialnetworks == '' || is_null($obj->socialnetworks)) {
				$obj->socialnetworks = '[]';
			}
			$socialnetworks = array_merge($arraysocialnetworks, json_decode($obj->socialnetworks, true));
			$sqlupd = 'UPDATE '.MAIN_DB_PREFIX."socpeople SET socialnetworks='".$db->escape(json_encode($socialnetworks))."'";
			$sqlupd .= ', jabberid=null';
			$sqlupd .= ', skype=null';
			$sqlupd .= ', twitter=null';
			$sqlupd .= ', facebook=null';
			$sqlupd .= ', linkedin=null';
			$sqlupd .= ', instagram=null';
			$sqlupd .= ', snapchat=null';
			$sqlupd .= ', googleplus=null';
			$sqlupd .= ', youtube=null';
			$sqlupd .= ', whatsapp=null';
			$sqlupd .= ' WHERE rowid = '.((int) $obj->rowid);
			//print $sqlupd."<br>";
			$resqlupd = $db->query($sqlupd);
			if (!$resqlupd) {
				dol_print_error($db);
				$error++;
			}
		}
	} else {
		$error++;
	}
	if (!$error) {
		$db->commit();
	} else {
		dol_print_error($db);
		$db->rollback();
	}
	print '<b>'.$langs->trans('MigrationFieldsSocialNetworks', 'Contacts')."</b><br>\n";
	print '</td></tr>';
}

/**
 * Migrate thirdparties fields facebook and co to socialnetworks
 * Can be called only when version is 10.0.* or lower. Fields does not exists after.
 *
 * @return  void
 */
function migrate_thirdparties_socialnetworks()
{
	global $db, $langs;
	// skype,twitter,facebook,linkedin,instagram,snapchat,googleplus,youtube,whatsapp
	$error = 0;
	$db->begin();
	print '<tr><td colspan="4">';
	$sql = 'SELECT rowid, socialnetworks';
	$sql .= ', skype, twitter, facebook, linkedin, instagram, snapchat, googleplus, youtube, whatsapp FROM '.MAIN_DB_PREFIX.'societe WHERE ';
	$sql .= " skype IS NOT NULL OR skype <> ''";
	$sql .= " OR twitter IS NOT NULL OR twitter <> ''";
	$sql .= " OR facebook IS NOT NULL OR facebook <> ''";
	$sql .= " OR linkedin IS NOT NULL OR linkedin <> ''";
	$sql .= " OR instagram IS NOT NULL OR instagram <> ''";
	$sql .= " OR snapchat IS NOT NULL OR snapchat <> ''";
	$sql .= " OR googleplus IS NOT NULL OR googleplus <> ''";
	$sql .= " OR youtube IS NOT NULL OR youtube <> ''";
	$sql .= " OR whatsapp IS NOT NULL OR whatsapp <> ''";
	//print $sql;
	$resql = $db->query($sql);
	if ($resql) {
		while ($obj = $db->fetch_object($resql)) {
			$arraysocialnetworks = array();
			if (!empty($obj->skype)) {
				$arraysocialnetworks['skype'] = $obj->skype;
			}
			if (!empty($obj->twitter)) {
				$arraysocialnetworks['twitter'] = $obj->twitter;
			}
			if (!empty($obj->facebook)) {
				$arraysocialnetworks['facebook'] = $obj->facebook;
			}
			if (!empty($obj->linkedin)) {
				$arraysocialnetworks['linkedin'] = $obj->linkedin;
			}
			if (!empty($obj->instagram)) {
				$arraysocialnetworks['instagram'] = $obj->instagram;
			}
			if (!empty($obj->snapchat)) {
				$arraysocialnetworks['snapchat'] = $obj->snapchat;
			}
			if (!empty($obj->googleplus)) {
				$arraysocialnetworks['googleplus'] = $obj->googleplus;
			}
			if (!empty($obj->youtube)) {
				$arraysocialnetworks['youtube'] = $obj->youtube;
			}
			if (!empty($obj->whatsapp)) {
				$arraysocialnetworks['whatsapp'] = $obj->whatsapp;
			}
			if ($obj->socialnetworks == '' || is_null($obj->socialnetworks)) {
				$obj->socialnetworks = '[]';
			}
			$socialnetworks = array_merge($arraysocialnetworks, json_decode($obj->socialnetworks, true));
			$sqlupd = 'UPDATE '.MAIN_DB_PREFIX."societe SET socialnetworks='".$db->escape(json_encode($socialnetworks))."'";
			$sqlupd .= ', skype=null';
			$sqlupd .= ', twitter=null';
			$sqlupd .= ', facebook=null';
			$sqlupd .= ', linkedin=null';
			$sqlupd .= ', instagram=null';
			$sqlupd .= ', snapchat=null';
			$sqlupd .= ', googleplus=null';
			$sqlupd .= ', youtube=null';
			$sqlupd .= ', whatsapp=null';
			$sqlupd .= ' WHERE rowid = '.((int) $obj->rowid);
			//print $sqlupd."<br>";
			$resqlupd = $db->query($sqlupd);
			if (!$resqlupd) {
				dol_print_error($db);
				$error++;
			}
		}
	} else {
		$error++;
	}
	if (!$error) {
		$db->commit();
	} else {
		dol_print_error($db);
		$db->rollback();
	}
	print '<b>'.$langs->trans('MigrationFieldsSocialNetworks', 'Thirdparties')."</b><br>\n";
	print '</td></tr>';
}


/**
 * Migrate export and import profiles to fix field name that was renamed
 *
 * @param	string		$mode		'export' or 'import'
 * @return  void
 */
function migrate_export_import_profiles($mode = 'export')
{
	global $db, $langs;

	$error = 0;
	$resultstring = '';

	$db->begin();

	print '<tr class="trforrunsql"><td colspan="4">';
	$sql = 'SELECT rowid, field';
	if ($mode == 'export') {
		$sql .= ', filter';
	}
	$sql .= ' FROM '.MAIN_DB_PREFIX.$mode.'_model WHERE';
	$sql .= " type LIKE 'propale_%' OR type LIKE 'commande_%' OR type LIKE 'facture_%'";
	//print $sql;
	$resql = $db->query($sql);
	if ($resql) {
		while ($obj = $db->fetch_object($resql)) {
			$oldfield = $obj->field;
			$newfield = str_replace(array(',f.facnumber', 'f.facnumber,', 'f.total,', 'f.tva,'), array(',f.ref', 'f.ref,', 'f.total_ht,', 'f.total_tva,'), $oldfield);

			if ($mode == 'export') {
				$oldfilter = $obj->filter;
				$newfilter = str_replace(array('f.facnumber=', 'f.total=', 'f.tva='), array('f.ref=', 'f.total_ht=', 'f.total_tva='), $oldfilter);
			} else {
				$oldfilter = '';
				$newfilter = '';
			}

			if ($oldfield != $newfield || $oldfilter != $newfilter) {
				$sqlupd = 'UPDATE '.MAIN_DB_PREFIX.$mode."_model SET field = '".$db->escape($newfield)."'";
				if ($mode == 'export') {
					$sqlupd .= ", filter = '".$db->escape($newfilter)."'";
				}
				$sqlupd .= ' WHERE rowid = '.((int) $obj->rowid);
				$resultstring .= '<tr class="trforrunsql" style=""><td class="wordbreak" colspan="4">'.$sqlupd."</td></tr>\n";
				$resqlupd = $db->query($sqlupd);
				if (!$resqlupd) {
					dol_print_error($db);
					$error++;
				}
			}
		}
	} else {
		$error++;
	}
	if (!$error) {
		$db->commit();
	} else {
		dol_print_error($db);
		$db->rollback();
	}
	print '<b>'.$langs->trans('MigrationImportOrExportProfiles', $mode)."</b><br>\n";
	print '</td></tr>';

	if ($resultstring) {
		print $resultstring;
	} else {
		print '<tr class="trforrunsql" style=""><td class="wordbreak" colspan="4">'.$langs->trans("NothingToDo")."</td></tr>\n";
	}
}

/**
 * Migrate Rank into contract  line
 *
 * @return  void
 */
function migrate_contractdet_rank()
{
	global $db, $langs;

	$error = 0;
	$resultstring = '';

	$db->begin();
	print '<tr class="trforrunsql"><td colspan="4">';
	print '<b>'.$langs->trans('MigrationContractLineRank')."</b><br>\n";

	$sql = "SELECT c.rowid as cid ,cd.rowid as cdid,cd.rang FROM ".$db->prefix()."contratdet as cd INNER JOIN ".$db->prefix()."contrat as c ON c.rowid=cd.fk_contrat AND cd.rang=0";
	$sql .= " ORDER BY c.rowid,cd.rowid";

	$resql = $db->query($sql);
	if ($resql) {
		$currentRank = 0;
		$current_contract = 0;
		while ($obj = $db->fetch_object($resql)) {
			if (empty($current_contract) || $current_contract == $obj->cid) {
				$currentRank++;
			} else {
				$currentRank = 1;
			}

			$sqlUpd = "UPDATE ".$db->prefix()."contratdet SET rang=".(int) $currentRank." WHERE rowid=".(int) $obj->cdid;
			$resultstring = '.';
			print $resultstring;
			$resqlUpd = $db->query($sqlUpd);
			if (!$resqlUpd) {
				dol_print_error($db);
				$error++;
			}

			$current_contract =  $obj->cid;
		}
	} else {
		$error++;
	}
	if (!$error) {
		$db->commit();
	} else {
		$db->rollback();
	}

	print '</td></tr>';

	if (!$resultstring) {
		print '<tr class="trforrunsql" style=""><td class="wordbreak" colspan="4">'.$langs->trans("NothingToDo")."</td></tr>\n";
	}
}<|MERGE_RESOLUTION|>--- conflicted
+++ resolved
@@ -6,10 +6,7 @@
  * Copyright (C) 2015-2016  Raphaël Doursenaud      <rdoursenaud@gpcsolutions.fr>
  * Copyright (C) 2023      	Gauthier VERDOL       	<gauthier.verdol@atm-consulting.fr>
  * Copyright (C) 2024		MDW							<mdeweerd@users.noreply.github.com>
-<<<<<<< HEAD
-=======
  * Copyright (C) 2024       Frédéric France             <frederic.france@free.fr>
->>>>>>> cc80841a
  *
  * This program is free software; you can redistribute it and/or modify
  * it under the terms of the GNU General Public License as published by
@@ -649,11 +646,7 @@
 		// Copy directory medias
 		$srcroot = DOL_DOCUMENT_ROOT.'/install/medias';
 		$destroot = DOL_DATA_ROOT.'/medias';
-<<<<<<< HEAD
-		dolCopyDir($srcroot, $destroot, 0, 0);
-=======
 		dolCopyDir($srcroot, $destroot, '0', 0);
->>>>>>> cc80841a
 
 
 		// Actions for all versions (no database change but delete some files and directories)
@@ -2901,17 +2894,10 @@
 
 				if ($obj->element_duration > 0) {
 					// convert to second
-<<<<<<< HEAD
-					// only for int time and float time ex: 1,75 for 1h45
-					list($hour, $min) = explode('.', $obj->element_duration);
-					$hour = $hour * 60 * 60;
-					$min = ($min / 100) * 60 * 60;
-=======
 					// only for int time and float time ex: 1.75 for 1h45
 					list($hour, $min) = explode('.', $obj->element_duration);
 					$hour = (int) $hour * 60 * 60;
 					$min = (int) ((float) ('.'.$min)) * 3600;
->>>>>>> cc80841a
 					$newtime = $hour + $min;
 
 					$sql2 = "UPDATE ".MAIN_DB_PREFIX."element_time SET";
@@ -4150,11 +4136,7 @@
 		//print '<b>'DOL_DOCUMENT_ROOT.$filetodelete."</b><br>\n";
 		if (file_exists(DOL_DOCUMENT_ROOT.$filetodelete) || preg_match('/\*/', $filetodelete)) {
 			//print "Process file ".$filetodelete."\n";
-<<<<<<< HEAD
-			$result = dol_delete_file(DOL_DOCUMENT_ROOT.$filetodelete, 0, 0, 0, null, true, false);
-=======
 			$result = dol_delete_file(DOL_DOCUMENT_ROOT.$filetodelete, 0, 0, 0, null, true, 0);
->>>>>>> cc80841a
 			if (!$result) {
 				$langs->load("errors");
 				print '<div class="error">'.$langs->trans("Error").': '.$langs->trans("ErrorFailToDeleteFile", DOL_DOCUMENT_ROOT.$filetodelete);
@@ -4548,11 +4530,7 @@
 
 											//print $origin.'/'.$file.'/'.$thumb.' -> '.$destin.'/'.$file.'/'.$thumb.'<br>'."\n";
 											print '.';
-<<<<<<< HEAD
-											dol_copy($origin.'/'.$file.'/'.$thumb, $destin.'/'.$file.'/'.$thumb, 0, 0);
-=======
 											dol_copy($origin.'/'.$file.'/'.$thumb, $destin.'/'.$file.'/'.$thumb, '0', 0);
->>>>>>> cc80841a
 										}
 									}
 									// dol_delete_dir($origin.'/'.$file);
@@ -4561,11 +4539,7 @@
 								if (!dol_is_file($destin.'/'.$file)) {
 									//print $origin.'/'.$file.' -> '.$destin.'/'.$file.'<br>'."\n";
 									print '.';
-<<<<<<< HEAD
-									dol_copy($origin.'/'.$file, $destin.'/'.$file, 0, 0);
-=======
 									dol_copy($origin.'/'.$file, $destin.'/'.$file, '0', 0);
->>>>>>> cc80841a
 								}
 							}
 						}
