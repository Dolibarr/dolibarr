--- conflicted
+++ resolved
@@ -426,11 +426,10 @@
                 'MAIN_MODULE_PRINTING'=>'newboxdefonly',
             );
             migrate_reload_modules($db,$langs,$conf,$listofmodule);
-
+        
             // Reload menus (this must be always and only into last targeted version)
             migrate_reload_menu($db,$langs,$conf,$versionto);
         }
-<<<<<<< HEAD
         
         // Scripts for last version
         $afterversionarray=explode('.','5.0.9');
@@ -442,14 +441,11 @@
                 'MAIN_MODULE_USER'=>'newboxdefonly',
             );
             migrate_reload_modules($db,$langs,$conf,$listofmodule);
-        
+
             // Reload menus (this must be always and only into last targeted version)
             migrate_reload_menu($db,$langs,$conf,$versionto);
         }
-        
-=======
-
->>>>>>> 3555bd2b
+
         // Can force activation of some module during migration with third paramater = MAIN_MODULE_XXX,MAIN_MODULE_YYY,...
         if ($enablemodules)
         {
