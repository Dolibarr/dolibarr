--- conflicted
+++ resolved
@@ -371,20 +371,8 @@
         $beforeversionarray=explode('.','6.0.9');
         if (versioncompare($versiontoarray,$afterversionarray) >= 0 && versioncompare($versiontoarray,$beforeversionarray) <= 0)
         {
-<<<<<<< HEAD
-			migrate_event_assignement_contact($db,$langs,$conf);
-			
-            // Reload modules (this must be always and only into last targeted version)
-            $listofmodule=array(
-                'MAIN_MODULE_USER'=>'newboxdefonly',
-            );
-            migrate_reload_modules($db,$langs,$conf,$listofmodule);
-
-            // Reload menus (this must be always and only into last targeted version)
-            migrate_reload_menu($db,$langs,$conf,$versionto);
-=======
             // No particular code
->>>>>>> e7e42522
+            migrate_event_assignement_contact($db,$langs,$conf);
         }
     }
 
