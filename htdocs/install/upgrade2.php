--- conflicted
+++ resolved
@@ -3607,11 +3607,7 @@
  * @param	Conf		$conf		Object conf
  * @return	void
  */
-<<<<<<< HEAD
-function migrate_clean_association($db, $langs, $conf, $versionto)
-=======
 function migrate_clean_association($db, $langs, $conf)
->>>>>>> cf039b26
 {
     $result = $db->DDLDescTable(MAIN_DB_PREFIX."categorie_association");
     if ($result)	// result defined for version 3.2 or -
