--- conflicted
+++ resolved
@@ -99,11 +99,7 @@
 	// Test if batch mode
 	$sapi_type = php_sapi_name();
 	$script_file = basename(__FILE__);
-<<<<<<< HEAD
 	$path = __DIR__.'/';
-=======
-	$path=__DIR__.'/';
->>>>>>> 5e3698b0
 	if (substr($sapi_type, 0, 3) == 'cli')
 	{
 		print 'Syntax from command line: '.$script_file." x.y.z a.b.c [MAIN_MODULE_NAME1_TO_ENABLE,MAIN_MODULE_NAME2_TO_ENABLE...]\n";
@@ -111,28 +107,17 @@
 	exit;
 }
 
-<<<<<<< HEAD
 pHeader('', 'step5', GETPOST('action', 'aZ09') ?GETPOST('action', 'aZ09') : 'upgrade', 'versionfrom='.$versionfrom.'&versionto='.$versionto);
 
 
 if (!GETPOST('action', 'aZ09') || preg_match('/upgrade/i', GETPOST('action', 'aZ09')))
-=======
-pHeader('', 'step5', GETPOST('action', 'aZ09')?GETPOST('action', 'aZ09'):'upgrade', 'versionfrom='.$versionfrom.'&versionto='.$versionto);
-
-
-if (! GETPOST('action', 'aZ09') || preg_match('/upgrade/i', GETPOST('action', 'aZ09')))
->>>>>>> 5e3698b0
 {
     print '<h3><img class="valigntextbottom" src="../theme/common/octicons/build/svg/database.svg" width="20" alt="Database"> '.$langs->trans('DataMigration').'</h3>';
 
     print '<table cellspacing="0" cellpadding="1" border="0" width="100%">';
 
     // If password is encoded, we decode it
-<<<<<<< HEAD
     if (preg_match('/crypted:/i', $dolibarr_main_db_pass) || !empty($dolibarr_main_db_encrypted_pass))
-=======
-    if (preg_match('/crypted:/i', $dolibarr_main_db_pass) || ! empty($dolibarr_main_db_encrypted_pass))
->>>>>>> 5e3698b0
     {
         require_once $dolibarr_main_document_root.'/core/lib/security.lib.php';
         if (preg_match('/crypted:/i', $dolibarr_main_db_pass))
@@ -152,11 +137,7 @@
     $conf->db->user = $dolibarr_main_db_user;
     $conf->db->pass = $dolibarr_main_db_pass;
 
-<<<<<<< HEAD
     $db = getDoliDBInstance($conf->db->type, $conf->db->host, $conf->db->user, $conf->db->pass, $conf->db->name, $conf->db->port);
-=======
-    $db=getDoliDBInstance($conf->db->type, $conf->db->host, $conf->db->user, $conf->db->pass, $conf->db->name, $conf->db->port);
->>>>>>> 5e3698b0
 
     // Create the global $hookmanager object
     include_once DOL_DOCUMENT_ROOT.'/core/class/hookmanager.class.php';
@@ -166,11 +147,7 @@
     if (!$db->connected)
     {
         print '<tr><td colspan="4">'.$langs->trans("ErrorFailedToConnectToDatabase", $conf->db->name).'</td><td class="right">'.$langs->trans('Error').'</td></tr>';
-<<<<<<< HEAD
         dolibarr_install_syslog('upgrade2: failed to connect to database :'.$conf->db->name.' on '.$conf->db->host.' for user '.$conf->db->user, LOG_ERR);
-=======
-        dolibarr_install_syslog('upgrade2: failed to connect to database :' . $conf->db->name . ' on ' . $conf->db->host . ' for user ' . $conf->db->user, LOG_ERR);
->>>>>>> 5e3698b0
         $error++;
     }
 
@@ -212,23 +189,14 @@
     {
         // Current version is $conf->global->MAIN_VERSION_LAST_UPGRADE
         // Version to install is DOL_VERSION
-<<<<<<< HEAD
         $dolibarrlastupgradeversionarray = preg_split('/[\.-]/', isset($conf->global->MAIN_VERSION_LAST_UPGRADE) ? $conf->global->MAIN_VERSION_LAST_UPGRADE : (isset($conf->global->MAIN_VERSION_LAST_INSTALL) ? $conf->global->MAIN_VERSION_LAST_INSTALL : ''));
-=======
-        $dolibarrlastupgradeversionarray=preg_split('/[\.-]/', isset($conf->global->MAIN_VERSION_LAST_UPGRADE)?$conf->global->MAIN_VERSION_LAST_UPGRADE:(isset($conf->global->MAIN_VERSION_LAST_INSTALL)?$conf->global->MAIN_VERSION_LAST_INSTALL:''));
->>>>>>> 5e3698b0
 
         // Chaque action de migration doit renvoyer une ligne sur 4 colonnes avec
         // dans la 1ere colonne, la description de l'action a faire
         // dans la 4eme colonne, le texte 'OK' si fait ou 'AlreadyDone' si rien n'est fait ou 'Error'
 
-<<<<<<< HEAD
         $versiontoarray = explode('.', $versionto);
         $versionranarray = explode('.', DOL_VERSION);
-=======
-        $versiontoarray=explode('.', $versionto);
-        $versionranarray=explode('.', DOL_VERSION);
->>>>>>> 5e3698b0
 
 
         // Force to execute this at begin to avoid the new core code into Dolibarr to be broken.
@@ -256,13 +224,8 @@
         $db->query($sql, 1);
 
 
-<<<<<<< HEAD
         $afterversionarray = explode('.', '2.0.0');
         $beforeversionarray = explode('.', '2.7.9');
-=======
-        $afterversionarray=explode('.', '2.0.0');
-        $beforeversionarray=explode('.', '2.7.9');
->>>>>>> 5e3698b0
         if (versioncompare($versiontoarray, $afterversionarray) >= 0 && versioncompare($versiontoarray, $beforeversionarray) <= 0)
         {
             // Script pour V2 -> V2.1
@@ -324,21 +287,12 @@
         }
 
         // Script for 2.8
-<<<<<<< HEAD
         $afterversionarray = explode('.', '2.7.9');
         $beforeversionarray = explode('.', '2.8.9');
         //print $versionto.' '.versioncompare($versiontoarray,$afterversionarray).' '.versioncompare($versiontoarray,$beforeversionarray);
         if (versioncompare($versiontoarray, $afterversionarray) >= 0 && versioncompare($versiontoarray, $beforeversionarray) <= 0)
         {
             migrate_price_facture($db, $langs, $conf); // Code of this function works for 2.8+ because need a field tva_tx
-=======
-        $afterversionarray=explode('.', '2.7.9');
-        $beforeversionarray=explode('.', '2.8.9');
-        //print $versionto.' '.versioncompare($versiontoarray,$afterversionarray).' '.versioncompare($versiontoarray,$beforeversionarray);
-        if (versioncompare($versiontoarray, $afterversionarray) >= 0 && versioncompare($versiontoarray, $beforeversionarray) <= 0)
-        {
-            migrate_price_facture($db, $langs, $conf);     // Code of this function works for 2.8+ because need a field tva_tx
->>>>>>> 5e3698b0
 
             migrate_relationship_tables($db, $langs, $conf, 'co_exp', 'fk_commande', 'commande', 'fk_expedition', 'shipping');
 
@@ -360,13 +314,8 @@
         }
 
         // Script for 2.9
-<<<<<<< HEAD
         $afterversionarray = explode('.', '2.8.9');
         $beforeversionarray = explode('.', '2.9.9');
-=======
-        $afterversionarray=explode('.', '2.8.9');
-        $beforeversionarray=explode('.', '2.9.9');
->>>>>>> 5e3698b0
         if (versioncompare($versiontoarray, $afterversionarray) >= 0 && versioncompare($versiontoarray, $beforeversionarray) <= 0)
         {
             migrate_project_task_time($db, $langs, $conf);
@@ -379,26 +328,16 @@
         }
 
         // Script for 3.0
-<<<<<<< HEAD
         $afterversionarray = explode('.', '2.9.9');
         $beforeversionarray = explode('.', '3.0.9');
-=======
-        $afterversionarray=explode('.', '2.9.9');
-        $beforeversionarray=explode('.', '3.0.9');
->>>>>>> 5e3698b0
         if (versioncompare($versiontoarray, $afterversionarray) >= 0 && versioncompare($versiontoarray, $beforeversionarray) <= 0)
         {
             // No particular code
         }
 
         // Script for 3.1
-<<<<<<< HEAD
         $afterversionarray = explode('.', '3.0.9');
         $beforeversionarray = explode('.', '3.1.9');
-=======
-        $afterversionarray=explode('.', '3.0.9');
-        $beforeversionarray=explode('.', '3.1.9');
->>>>>>> 5e3698b0
         if (versioncompare($versiontoarray, $afterversionarray) >= 0 && versioncompare($versiontoarray, $beforeversionarray) <= 0)
         {
             migrate_rename_directories($db, $langs, $conf, '/rss', '/externalrss');
@@ -407,13 +346,8 @@
         }
 
         // Script for 3.2
-<<<<<<< HEAD
         $afterversionarray = explode('.', '3.1.9');
         $beforeversionarray = explode('.', '3.2.9');
-=======
-        $afterversionarray=explode('.', '3.1.9');
-        $beforeversionarray=explode('.', '3.2.9');
->>>>>>> 5e3698b0
         if (versioncompare($versiontoarray, $afterversionarray) >= 0 && versioncompare($versiontoarray, $beforeversionarray) <= 0)
         {
             migrate_price_contrat($db, $langs, $conf);
@@ -424,13 +358,8 @@
         }
 
         // Script for 3.3
-<<<<<<< HEAD
         $afterversionarray = explode('.', '3.2.9');
         $beforeversionarray = explode('.', '3.3.9');
-=======
-        $afterversionarray=explode('.', '3.2.9');
-        $beforeversionarray=explode('.', '3.3.9');
->>>>>>> 5e3698b0
         if (versioncompare($versiontoarray, $afterversionarray) >= 0 && versioncompare($versiontoarray, $beforeversionarray) <= 0)
         {
         	migrate_categorie_association($db, $langs, $conf);
@@ -440,52 +369,32 @@
 		// No specific scripts
 
         // Tasks to do always and only into last targeted version
-<<<<<<< HEAD
         $afterversionarray = explode('.', '3.6.9'); // target is after this
         $beforeversionarray = explode('.', '3.7.9'); // target is before this
-=======
-        $afterversionarray=explode('.', '3.6.9');	// target is after this
-        $beforeversionarray=explode('.', '3.7.9');	// target is before this
->>>>>>> 5e3698b0
         if (versioncompare($versiontoarray, $afterversionarray) >= 0 && versioncompare($versiontoarray, $beforeversionarray) <= 0)
         {
        	    migrate_event_assignement($db, $langs, $conf);
         }
 
         // Scripts for 3.9
-<<<<<<< HEAD
         $afterversionarray = explode('.', '3.7.9');
         $beforeversionarray = explode('.', '3.8.9');
-=======
-        $afterversionarray=explode('.', '3.7.9');
-        $beforeversionarray=explode('.', '3.8.9');
->>>>>>> 5e3698b0
         if (versioncompare($versiontoarray, $afterversionarray) >= 0 && versioncompare($versiontoarray, $beforeversionarray) <= 0)
         {
         	// No particular code
         }
 
         // Scripts for 4.0
-<<<<<<< HEAD
         $afterversionarray = explode('.', '3.9.9');
         $beforeversionarray = explode('.', '4.0.9');
-=======
-        $afterversionarray=explode('.', '3.9.9');
-        $beforeversionarray=explode('.', '4.0.9');
->>>>>>> 5e3698b0
         if (versioncompare($versiontoarray, $afterversionarray) >= 0 && versioncompare($versiontoarray, $beforeversionarray) <= 0)
         {
             migrate_rename_directories($db, $langs, $conf, '/fckeditor', '/medias');
         }
 
         // Scripts for 5.0
-<<<<<<< HEAD
         $afterversionarray = explode('.', '4.0.9');
         $beforeversionarray = explode('.', '5.0.9');
-=======
-        $afterversionarray=explode('.', '4.0.9');
-        $beforeversionarray=explode('.', '5.0.9');
->>>>>>> 5e3698b0
         if (versioncompare($versiontoarray, $afterversionarray) >= 0 && versioncompare($versiontoarray, $beforeversionarray) <= 0)
         {
             // Migrate to add entity value into llx_societe_remise
@@ -496,13 +405,8 @@
         }
 
         // Scripts for 6.0
-<<<<<<< HEAD
         $afterversionarray = explode('.', '5.0.9');
         $beforeversionarray = explode('.', '6.0.9');
-=======
-        $afterversionarray=explode('.', '5.0.9');
-        $beforeversionarray=explode('.', '6.0.9');
->>>>>>> 5e3698b0
         if (versioncompare($versiontoarray, $afterversionarray) >= 0 && versioncompare($versiontoarray, $beforeversionarray) <= 0)
         {
         	if (!empty($conf->multicompany->enabled))
@@ -522,13 +426,8 @@
         }
 
         // Scripts for 7.0
-<<<<<<< HEAD
         $afterversionarray = explode('.', '6.0.9');
         $beforeversionarray = explode('.', '7.0.9');
-=======
-        $afterversionarray=explode('.', '6.0.9');
-        $beforeversionarray=explode('.', '7.0.9');
->>>>>>> 5e3698b0
         if (versioncompare($versiontoarray, $afterversionarray) >= 0 && versioncompare($versiontoarray, $beforeversionarray) <= 0)
         {
             // Migrate contact association
@@ -538,26 +437,16 @@
         }
 
         // Scripts for 8.0
-<<<<<<< HEAD
         $afterversionarray = explode('.', '7.0.9');
         $beforeversionarray = explode('.', '8.0.9');
-=======
-        $afterversionarray=explode('.', '7.0.9');
-        $beforeversionarray=explode('.', '8.0.9');
->>>>>>> 5e3698b0
         if (versioncompare($versiontoarray, $afterversionarray) >= 0 && versioncompare($versiontoarray, $beforeversionarray) <= 0)
         {
         	migrate_rename_directories($db, $langs, $conf, '/contracts', '/contract');
         }
 
         // Scripts for 9.0
-<<<<<<< HEAD
         $afterversionarray = explode('.', '8.0.9');
         $beforeversionarray = explode('.', '9.0.9');
-=======
-        $afterversionarray=explode('.', '8.0.9');
-        $beforeversionarray=explode('.', '9.0.9');
->>>>>>> 5e3698b0
         if (versioncompare($versiontoarray, $afterversionarray) >= 0 && versioncompare($versiontoarray, $beforeversionarray) <= 0)
         {
         	migrate_user_photospath();
@@ -614,17 +503,10 @@
     if (!$error && $enablemodules)
     {
         // Reload modules (this must be always done and only into last targeted version)
-<<<<<<< HEAD
         $listofmodules = array();
         $enablemodules = preg_replace('/enablemodules=/', '', $enablemodules);
         $tmplistofmodules = explode(',', $enablemodules);
         foreach ($tmplistofmodules as $value)
-=======
-        $listofmodules=array();
-        $enablemodules=preg_replace('/enablemodules=/', '', $enablemodules);
-        $tmplistofmodules=explode(',', $enablemodules);
-        foreach($tmplistofmodules as $value)
->>>>>>> 5e3698b0
         {
             $listofmodules[$value] = 'forceactivate';
         }
@@ -635,17 +517,10 @@
     // Can call a dedicated external upgrade process
     if (!$error)
     {
-<<<<<<< HEAD
         $parameters = array('versionfrom'=>$versionfrom, 'versionto='.$versionto);
         $object = new stdClass();
         $action = "upgrade";
         $reshook = $hookmanager->executeHooks('doUpgrade2', $parameters, $object, $action); // Note that $action and $object may have been modified by some hooks
-=======
-        $parameters=array('versionfrom'=>$versionfrom, 'versionto='.$versionto);
-        $object=new stdClass();
-        $action="upgrade";
-        $reshook=$hookmanager->executeHooks('doUpgrade2', $parameters, $object, $action);    // Note that $action and $object may have been modified by some hooks
->>>>>>> 5e3698b0
         if ($hookmanager->resNbOfHooks > 0)
         {
             if ($reshook < 0)
@@ -711,11 +586,7 @@
 dolibarr_install_syslog("Exit ".$ret);
 
 dolibarr_install_syslog("--- upgrade2: end");
-<<<<<<< HEAD
 pFooter($error ? 2 : 0, $setuplang);
-=======
-pFooter($error?2:0, $setuplang);
->>>>>>> 5e3698b0
 
 if ($db->connected) $db->close();
 
@@ -1628,11 +1499,7 @@
                 $facligne = new FactureLigne($db);
                 $facligne->fetch($rowid);
 
-<<<<<<< HEAD
                 $result = calcul_price_total($qty, $pu, $remise_percent, $vatrate, 0, 0, $remise_percent_global, 'HT', $info_bits, $facligne->product_type, $tmpmysoc);
-=======
-                $result=calcul_price_total($qty, $pu, $remise_percent, $vatrate, 0, 0, $remise_percent_global, 'HT', $info_bits, $facligne->product_type, $tmpmysoc);
->>>>>>> 5e3698b0
                 $total_ht  = $result[0];
                 $total_tva = $result[1];
                 $total_ttc = $result[2];
@@ -1747,11 +1614,7 @@
                 $propalligne = new PropaleLigne($db);
                 $propalligne->fetch($rowid);
 
-<<<<<<< HEAD
                 $result = calcul_price_total($qty, $pu, $remise_percent, $vatrate, 0, 0, $remise_percent_global, 'HT', $info_bits, $propalligne->product_type, $tmpmysoc);
-=======
-                $result=calcul_price_total($qty, $pu, $remise_percent, $vatrate, 0, 0, $remise_percent_global, 'HT', $info_bits, $propalligne->product_type, $tmpmysoc);
->>>>>>> 5e3698b0
                 $total_ht  = $result[0];
                 $total_tva = $result[1];
                 $total_ttc = $result[2];
@@ -1860,11 +1723,7 @@
                 //$contratligne->fetch($rowid); Non requis car le update_total ne met a jour que chp redefinis
                 $contratligne->fetch($rowid);
 
-<<<<<<< HEAD
                 $result = calcul_price_total($qty, $pu, $remise_percent, $vatrate, 0, 0, 0, 'HT', $info_bits, $contratligne->product_type, $tmpmysoc);
-=======
-                $result=calcul_price_total($qty, $pu, $remise_percent, $vatrate, 0, 0, 0, 'HT', $info_bits, $contratligne->product_type, $tmpmysoc);
->>>>>>> 5e3698b0
                 $total_ht  = $result[0];
                 $total_tva = $result[1];
                 $total_ttc = $result[2];
@@ -1952,11 +1811,7 @@
                 $commandeligne = new OrderLine($db);
                 $commandeligne->fetch($rowid);
 
-<<<<<<< HEAD
                 $result = calcul_price_total($qty, $pu, $remise_percent, $vatrate, 0, 0, $remise_percent_global, 'HT', $info_bits, $commandeligne->product_type, $tmpmysoc);
-=======
-                $result=calcul_price_total($qty, $pu, $remise_percent, $vatrate, 0, 0, $remise_percent_global, 'HT', $info_bits, $commandeligne->product_type, $tmpmysoc);
->>>>>>> 5e3698b0
                 $total_ht  = $result[0];
                 $total_tva = $result[1];
                 $total_ttc = $result[2];
@@ -2073,11 +1928,7 @@
                 $commandeligne = new CommandeFournisseurLigne($db);
                 $commandeligne->fetch($rowid);
 
-<<<<<<< HEAD
                 $result = calcul_price_total($qty, $pu, $remise_percent, $vatrate, 0, 0, $remise_percent_global, 'HT', $info_bits, $commandeligne->product_type, $tmpsoc);
-=======
-                $result=calcul_price_total($qty, $pu, $remise_percent, $vatrate, 0, 0, $remise_percent_global, 'HT', $info_bits, $commandeligne->product_type, $tmpsoc);
->>>>>>> 5e3698b0
                 $total_ht  = $result[0];
                 $total_tva = $result[1];
                 $total_ttc = $result[2];
@@ -2744,11 +2595,7 @@
 
     if (($db->type == 'mysql' || $db->type == 'mysqli'))
     {
-<<<<<<< HEAD
         if (versioncompare($db->getVersionArray(), array(4, 0)) < 0)
-=======
-        if (versioncompare($db->getVersionArray(), array(4,0)) < 0)
->>>>>>> 5e3698b0
         {
             dolibarr_install_syslog("upgrade2::migrate_restore_missing_links Version of database too old to make this migrate action");
             return 0;
@@ -3024,7 +2871,6 @@
                     $obj = $db->fetch_object($resql);
 
                     $sql2 = "INSERT INTO ".MAIN_DB_PREFIX."element_contact (";
-<<<<<<< HEAD
                     $sql2 .= "datecreate";
                     $sql2 .= ", statut";
                     $sql2 .= ", element_id";
@@ -3039,22 +2885,6 @@
                     $sql2 .= ")";
 
                     $resql2 = $db->query($sql2);
-=======
-                    $sql2.= "datecreate";
-                    $sql2.= ", statut";
-                    $sql2.= ", element_id";
-                    $sql2.= ", fk_c_type_contact";
-                    $sql2.= ", fk_socpeople";
-                    $sql2.= ") VALUES (";
-                    $sql2.= "'".$db->idate(dol_now())."'";
-                    $sql2.= ", '4'";
-                    $sql2.= ", ".$obj->fk_project_task;
-                    $sql2.= ", '180'";
-                    $sql2.= ", ".$obj->fk_user;
-                    $sql2.= ")";
-
-                    $resql2=$db->query($sql2);
->>>>>>> 5e3698b0
 
                     if (!$resql2)
                     {
@@ -3239,17 +3069,10 @@
                 {
                     // convert to second
                     // only for int time and float time ex: 1,75 for 1h45
-<<<<<<< HEAD
                     list($hour, $min) = explode('.', $obj->task_duration);
                     $hour = $hour * 60 * 60;
                     $min = ($min / 100) * 60 * 60;
                     $newtime = $hour + $min;
-=======
-                    list($hour,$min) = explode('.', $obj->task_duration);
-                    $hour = $hour*60*60;
-                    $min = ($min/100)*60*60;
-                    $newtime = $hour+$min;
->>>>>>> 5e3698b0
 
                     $sql2 = "UPDATE ".MAIN_DB_PREFIX."projet_task_time SET";
                     $sql2 .= " task_duration = ".$newtime;
@@ -4598,11 +4421,7 @@
 
     if (is_dir(DOL_DATA_ROOT.$oldname) && !file_exists(DOL_DATA_ROOT.$newname))
     {
-<<<<<<< HEAD
         dolibarr_install_syslog("upgrade2::migrate_rename_directories move ".DOL_DATA_ROOT.$oldname.' into '.DOL_DATA_ROOT.$newname);
-=======
-        dolibarr_install_syslog("upgrade2::migrate_rename_directories move " . DOL_DATA_ROOT . $oldname . ' into ' . DOL_DATA_ROOT . $newname);
->>>>>>> 5e3698b0
         @rename(DOL_DATA_ROOT.$oldname, DOL_DATA_ROOT.$newname);
     }
 }
@@ -4655,20 +4474,15 @@
         '/core/modules/facture/pdf_crabe.modules.php',
         '/core/modules/facture/pdf_oursin.modules.php',
 
-<<<<<<< HEAD
-        '/compta/facture/class/api_invoice.class.php',
-=======
     	'/api/class/api_generic.class.php',
     	'/categories/class/api_category.class.php',
     	'/categories/class/api_deprecated_category.class.php',
     	'/compta/facture/class/api_invoice.class.php',
->>>>>>> 5e3698b0
         '/commande/class/api_commande.class.php',
         '/user/class/api_user.class.php',
         '/product/class/api_product.class.php',
         '/societe/class/api_contact.class.php',
         '/societe/class/api_thirdparty.class.php',
-<<<<<<< HEAD
         '/support/online.php',
         '/takepos/class/actions_takepos.class.php',
 
@@ -4678,10 +4492,6 @@
     	'/install/mysql/tables/llx_c_ticketsup_severity.sql',
     	'/install/mysql/tables/llx_c_ticketsup_type.key.sql',
     	'/install/mysql/tables/llx_c_ticketsup_type.sql'
-=======
-    	'/support/online.php',
-        '/takepos/class/actions_takepos.class.php'
->>>>>>> 5e3698b0
     );
 
     foreach ($filetodeletearray as $filetodelete) {
@@ -4689,15 +4499,9 @@
         $result = 1;
         if (file_exists(DOL_DOCUMENT_ROOT.$filetodelete)) {
             $result = dol_delete_file(DOL_DOCUMENT_ROOT.$filetodelete, 0, 0, 0, null, true, false);
-<<<<<<< HEAD
             if (!$result) {
                 $langs->load("errors");
                 print '<div class="error">'.$langs->trans("Error").': '.$langs->trans("ErrorFailToDeleteFile", DOL_DOCUMENT_ROOT.$filetodelete);
-=======
-            if (! $result) {
-                $langs->load("errors");
-                print '<div class="error">'.$langs->trans("Error").': '.$langs->trans("ErrorFailToDeleteFile", DOL_DOCUMENT_ROOT . $filetodelete);
->>>>>>> 5e3698b0
                 print ' '.$langs->trans("RemoveItManuallyAndPressF5ToContinue").'</div>';
             } else {
                 //print $langs->trans("FileWasRemoved", $filetodelete).'<br>';
@@ -4722,11 +4526,7 @@
     dolibarr_install_syslog("upgrade2::migrate_delete_old_dir");
 
     // List of files to delete
-<<<<<<< HEAD
     $filetodeletearray = array(
-=======
-    $filetodeletearray=array(
->>>>>>> 5e3698b0
         DOL_DOCUMENT_ROOT.'/core/modules/facture/terre',
         DOL_DOCUMENT_ROOT.'/core/modules/facture/mercure',
     );
@@ -4736,11 +4536,7 @@
         if (file_exists($filetodelete)) {
             $result = dol_delete_dir_recursive($filetodelete);
         }
-<<<<<<< HEAD
         if (!$result) {
-=======
-        if (! $result) {
->>>>>>> 5e3698b0
             $langs->load("errors");
             print '<div class="error">'.$langs->trans("Error").': '.$langs->trans("ErrorFailToDeleteDir", $filetodelete);
             print ' '.$langs->trans("RemoveItManuallyAndPressF5ToContinue").'</div>';
@@ -5038,11 +4834,7 @@
         $file = 'init_menu_'.$key.'.sql';
         if (file_exists($dir.$file))
         {
-<<<<<<< HEAD
             $result = run_sql($dir.$file, 1, '', 1, $key);
-=======
-            $result=run_sql($dir.$file, 1, '', 1, $key);
->>>>>>> 5e3698b0
         }
 
         print '</td></tr>';
@@ -5085,13 +4877,8 @@
 			if ($dir)
 			{
 				//print "Process user id ".$fuser->id."<br>\n";
-<<<<<<< HEAD
 				$origin = $dir.'/'.get_exdir($fuser->id, 2, 0, 1, $fuser, 'user'); // Use old behaviour to get x/y path
 				$destin = $dir.'/'.$fuser->id;
-=======
-				$origin = $dir .'/'. get_exdir($fuser->id, 2, 0, 1, $fuser, 'user');	// Use old behaviour to get x/y path
-				$destin = $dir .'/'. $fuser->id;
->>>>>>> 5e3698b0
 
 				$origin_osencoded = dol_osencode($origin);
 
@@ -5158,7 +4945,6 @@
 On les corrige:
 update llx_facture set paye=1, fk_statut=2 where close_code is null
 and rowid in (...)
-<<<<<<< HEAD
 */
 
 /**
@@ -5525,7 +5311,4 @@
     }
     print '<b>'.$langs->trans('MigrationFieldsSocialNetworks', 'Thirdparties')."</b><br>\n";
     print '</td></tr>';
-}
-=======
-*/
->>>>>>> 5e3698b0
+}