<?php
/* Copyright (C) 2005      Marc Barilley / Ocebo <marc@ocebo.com>
 * Copyright (C) 2005-2012 Laurent Destailleur   <eldy@users.sourceforge.net>
 * Copyright (C) 2005-2011 Regis Houssin         <regis.houssin@capnetworks.com>
 * Copyright (C) 2010      Juanjo Menent         <jmenent@2byte.es>
 * Copyright (C) 2015      Raphaël Doursenaud    <rdoursenaud@gpcsolutions.fr>
 *
 * This program is free software; you can redistribute it and/or modify
 * it under the terms of the GNU General Public License as published by
 * the Free Software Foundation; either version 3 of the License, or
 * (at your option) any later version.
 *
 * This program is distributed in the hope that it will be useful,
 * but WITHOUT ANY WARRANTY; without even the implied warranty of
 * MERCHANTABILITY or FITNESS FOR A PARTICULAR PURPOSE.  See the
 * GNU General Public License for more details.
 *
 * You should have received a copy of the GNU General Public License
 * along with this program. If not, see <http://www.gnu.org/licenses/>.
 *
 * Upgrade scripts can be ran from command line with syntax:
 *
 * cd htdocs/install
 * php upgrade.php 3.4.0 3.5.0
 * php upgrade2.php 3.4.0 3.5.0
 *
 * Return code is 0 if OK, >0 if error
 */

/**
 *	\file       htdocs/install/upgrade2.php
 *	\brief      Upgrade some data
 */

include_once 'inc.php';
if (! file_exists($conffile))
{
    print 'Error: Dolibarr config file was not found. This may means that Dolibarr is not installed yet. Please call the page "/install/index.php" instead of "/install/upgrade.php").';
}
require_once $conffile; if (! isset($dolibarr_main_db_type)) $dolibarr_main_db_type='mysql';	// For backward compatibility
require_once $dolibarr_main_document_root . '/compta/facture/class/facture.class.php';
require_once $dolibarr_main_document_root . '/comm/propal/class/propal.class.php';
require_once $dolibarr_main_document_root . '/contrat/class/contrat.class.php';
require_once $dolibarr_main_document_root . '/commande/class/commande.class.php';
require_once $dolibarr_main_document_root . '/fourn/class/fournisseur.commande.class.php';
require_once $dolibarr_main_document_root . '/core/lib/price.lib.php';
require_once $dolibarr_main_document_root . '/core/class/menubase.class.php';
require_once $dolibarr_main_document_root . '/core/lib/files.lib.php';

$grant_query='';
$step = 2;
$error = 0;


// Cette page peut etre longue. On augmente le delai autorise.
// Ne fonctionne que si on est pas en safe_mode.
$err=error_reporting();
error_reporting(0);
@set_time_limit(300);
error_reporting($err);

$setuplang=GETPOST("selectlang",'',3)?GETPOST("selectlang",'',3):'auto';
$langs->setDefaultLang($setuplang);
$versionfrom=GETPOST("versionfrom",'',3)?GETPOST("versionfrom",'',3):(empty($argv[1])?'':$argv[1]);
$versionto=GETPOST("versionto",'',3)?GETPOST("versionto",'',3):(empty($argv[2])?'':$argv[2]);

$langs->load('admin');
$langs->load('install');
$langs->load("bills");
$langs->load("suppliers");

if ($dolibarr_main_db_type == 'mysql')  $choix=1;
if ($dolibarr_main_db_type == 'mysqli') $choix=1;
if ($dolibarr_main_db_type == 'pgsql')  $choix=2;
if ($dolibarr_main_db_type == 'mssql')  $choix=3;


dolibarr_install_syslog("--- upgrade2: entering upgrade2.php page");
if (! is_object($conf)) dolibarr_install_syslog("upgrade2: conf file not initialized", LOG_ERR);



/*
 * View
 */

if (! $versionfrom && ! $versionto)
{
	print 'Error: Parameter versionfrom or versionto missing.'."\n";
	print 'Upgrade must be ran from cmmand line with parameters or called from page install/index.php (like a first install) instead of page install/upgrade.php'."\n";
	// Test if batch mode
	$sapi_type = php_sapi_name();
	$script_file = basename(__FILE__);
	$path=dirname(__FILE__).'/';
	if (substr($sapi_type, 0, 3) == 'cli')
	{
		print 'Syntax from command line: '.$script_file." x.y.z a.b.c\n";
	}
	exit;
}

pHeader('','step5',GETPOST("action")?GETPOST("action"):'upgrade','versionfrom='.$versionfrom.'&versionto='.$versionto);


if (! GETPOST("action") || preg_match('/upgrade/i',GETPOST('action')))
{
    print '<h3>'.$langs->trans('DataMigration').'</h3>';

    print '<table cellspacing="0" cellpadding="1" border="0" width="100%">';

    // If password is encoded, we decode it
    if (preg_match('/crypted:/i',$dolibarr_main_db_pass) || ! empty($dolibarr_main_db_encrypted_pass))
    {
        require_once $dolibarr_main_document_root.'/core/lib/security.lib.php';
        if (preg_match('/crypted:/i',$dolibarr_main_db_pass))
        {
            $dolibarr_main_db_pass = preg_replace('/crypted:/i', '', $dolibarr_main_db_pass);
            $dolibarr_main_db_pass = dol_decode($dolibarr_main_db_pass);
            $dolibarr_main_db_encrypted_pass = $dolibarr_main_db_pass;	// We need to set this as it is used to know the password was initially crypted
        }
        else $dolibarr_main_db_pass = dol_decode($dolibarr_main_db_encrypted_pass);
    }

    // $conf is already instancied inside inc.php
    $conf->db->type = $dolibarr_main_db_type;
    $conf->db->host = $dolibarr_main_db_host;
    $conf->db->port = $dolibarr_main_db_port;
    $conf->db->name = $dolibarr_main_db_name;
    $conf->db->user = $dolibarr_main_db_user;
    $conf->db->pass = $dolibarr_main_db_pass;

    $db=getDoliDBInstance($conf->db->type,$conf->db->host,$conf->db->user,$conf->db->pass,$conf->db->name,$conf->db->port);

    // Create the global $hookmanager object
    include_once DOL_DOCUMENT_ROOT.'/core/class/hookmanager.class.php';
    $hookmanager=new HookManager($db);

    if (!$db->connected)
    {
        print '<tr><td colspan="4">'.$langs->trans("ErrorFailedToConnectToDatabase",$conf->db->name).'</td><td align="right">'.$langs->trans('Error').'</td></tr>';
        dolibarr_install_syslog('upgrade2: failed to connect to database :' . $conf->db->name . ' on ' . $conf->db->host . ' for user ' . $conf->db->user, LOG_ERR);
        $error++;
    }

    if (! $error)
    {
        if($db->database_selected)
        {
            dolibarr_install_syslog('upgrade2: database connection successful :' . $dolibarr_main_db_name);
        }
        else
        {
            $error++;
        }
    }

    if (empty($dolibarr_main_db_encryption)) $dolibarr_main_db_encryption=0;
    $conf->db->dolibarr_main_db_encryption = $dolibarr_main_db_encryption;
    if (empty($dolibarr_main_db_cryptkey)) $dolibarr_main_db_cryptkey='';
    $conf->db->dolibarr_main_db_cryptkey = $dolibarr_main_db_cryptkey;

    // Chargement config
    if (! $error) $conf->setValues($db);


    /***************************************************************************************
     *
     * Migration des donnees
     *
     ***************************************************************************************/
    if (! $error)
    {
        // Current version is $conf->global->MAIN_VERSION_LAST_UPGRADE
        // Version to install is DOL_VERSION
        $dolibarrlastupgradeversionarray=preg_split('/[\.-]/',isset($conf->global->MAIN_VERSION_LAST_UPGRADE)?$conf->global->MAIN_VERSION_LAST_UPGRADE:$conf->global->MAIN_VERSION_LAST_INSTALL);

        $db->begin();

        // Chaque action de migration doit renvoyer une ligne sur 4 colonnes avec
        // dans la 1ere colonne, la description de l'action a faire
        // dans la 4eme colonne, le texte 'OK' si fait ou 'AlreadyDone' si rien n'est fait ou 'Error'

        $versiontoarray=explode('.',$versionto);

        $afterversionarray=explode('.','2.0.0');
        $beforeversionarray=explode('.','2.7.9');
        if (versioncompare($versiontoarray,$afterversionarray) >= 0 && versioncompare($versiontoarray,$beforeversionarray) <= 0)
        {
            // Script pour V2 -> V2.1
            migrate_paiements($db,$langs,$conf);

            migrate_contracts_det($db,$langs,$conf);

            migrate_contracts_date1($db,$langs,$conf);

            migrate_contracts_date2($db,$langs,$conf);

            migrate_contracts_date3($db,$langs,$conf);

            migrate_contracts_open($db,$langs,$conf);

            migrate_modeles($db,$langs,$conf);

            migrate_price_propal($db,$langs,$conf);

            migrate_price_commande($db,$langs,$conf);

            migrate_price_commande_fournisseur($db,$langs,$conf);

            migrate_price_contrat($db,$langs,$conf);

            migrate_paiementfourn_facturefourn($db,$langs,$conf);


            // Script pour V2.1 -> V2.2
            migrate_paiements_orphelins_1($db,$langs,$conf);

            migrate_paiements_orphelins_2($db,$langs,$conf);

            migrate_links_transfert($db,$langs,$conf);


            // Script pour V2.2 -> V2.4
            migrate_commande_expedition($db,$langs,$conf);

            migrate_commande_livraison($db,$langs,$conf);

            migrate_detail_livraison($db,$langs,$conf);


            // Script pour V2.5 -> V2.6
            migrate_stocks($db,$langs,$conf);


            // Script pour V2.6 -> V2.7
            migrate_menus($db,$langs,$conf);

            migrate_commande_deliveryaddress($db,$langs,$conf);

            migrate_restore_missing_links($db,$langs,$conf);

            migrate_directories($db,$langs,$conf,'/compta','/banque');

            migrate_directories($db,$langs,$conf,'/societe','/mycompany');

            // Reload modules
            migrate_reload_modules($db,$langs,$conf);

            // Reload menus
            migrate_reload_menu($db,$langs,$conf,$versionto);
        }

        // Script for VX (X<2.8) -> V2.8
        $afterversionarray=explode('.','2.7.9');
        $beforeversionarray=explode('.','2.8.9');
        //print $versionto.' '.versioncompare($versiontoarray,$afterversionarray).' '.versioncompare($versiontoarray,$beforeversionarray);
        if (versioncompare($versiontoarray,$afterversionarray) >= 0 && versioncompare($versiontoarray,$beforeversionarray) <= 0)
        {
            migrate_price_facture($db,$langs,$conf);     // Code of this function works for 2.8+ because need a field tva_tx

            migrate_relationship_tables($db,$langs,$conf,'co_exp','fk_commande','commande','fk_expedition','shipping');

            migrate_relationship_tables($db,$langs,$conf,'pr_exp','fk_propal','propal','fk_expedition','shipping');

            migrate_relationship_tables($db,$langs,$conf,'pr_liv','fk_propal','propal','fk_livraison','delivery');

            migrate_relationship_tables($db,$langs,$conf,'co_liv','fk_commande','commande','fk_livraison','delivery');

            migrate_relationship_tables($db,$langs,$conf,'co_pr','fk_propale','propal','fk_commande','commande');

            migrate_relationship_tables($db,$langs,$conf,'fa_pr','fk_propal','propal','fk_facture','facture');

            migrate_relationship_tables($db,$langs,$conf,'co_fa','fk_commande','commande','fk_facture','facture');

            migrate_project_user_resp($db,$langs,$conf);

            migrate_project_task_actors($db,$langs,$conf);

            // Reload modules
            migrate_reload_modules($db,$langs,$conf);

            // Reload menus
            migrate_reload_menu($db,$langs,$conf,$versionto);
        }

        // Script for VX (X<2.9) -> V2.9
        $afterversionarray=explode('.','2.8.9');
        $beforeversionarray=explode('.','2.9.9');
        if (versioncompare($versiontoarray,$afterversionarray) >= 0 && versioncompare($versiontoarray,$beforeversionarray) <= 0)
        {
            migrate_project_task_time($db,$langs,$conf);

            migrate_customerorder_shipping($db,$langs,$conf);

            migrate_shipping_delivery($db,$langs,$conf);

            migrate_shipping_delivery2($db,$langs,$conf);

            // Reload modules
            migrate_reload_modules($db,$langs,$conf);

            // Reload menus
            migrate_reload_menu($db,$langs,$conf,$versionto);
        }

        // Script for VX (X<3.0) -> V3.0
        $afterversionarray=explode('.','2.9.9');
        $beforeversionarray=explode('.','3.0.9');
        if (versioncompare($versiontoarray,$afterversionarray) >= 0 && versioncompare($versiontoarray,$beforeversionarray) <= 0)
        {
            // Reload modules
            migrate_reload_modules($db,$langs,$conf);

            // Reload menus
            migrate_reload_menu($db,$langs,$conf,$versionto);
        }

        // Script for VX (X<3.1) -> V3.1
        $afterversionarray=explode('.','3.0.9');
        $beforeversionarray=explode('.','3.1.9');
        if (versioncompare($versiontoarray,$afterversionarray) >= 0 && versioncompare($versiontoarray,$beforeversionarray) <= 0)
        {
            migrate_directories($db,$langs,$conf,'/rss','/externalrss');

            migrate_actioncomm_element($db,$langs,$conf);

            // Reload modules
            migrate_reload_modules($db,$langs,$conf);

            // Reload menus
            migrate_reload_menu($db,$langs,$conf,$versionto);
        }

        // Script for VX (X<3.2) -> V3.2
        $afterversionarray=explode('.','3.1.9');
        $beforeversionarray=explode('.','3.2.9');
        if (versioncompare($versiontoarray,$afterversionarray) >= 0 && versioncompare($versiontoarray,$beforeversionarray) <= 0)
        {
            migrate_price_contrat($db,$langs,$conf);

        	migrate_mode_reglement($db,$langs,$conf);

            // Reload modules
            migrate_reload_modules($db,$langs,$conf);

            // Reload menus
            migrate_reload_menu($db,$langs,$conf,$versionto);
        }

        // Script for VX (X<3.3) -> V3.3
        $afterversionarray=explode('.','3.2.9');
        $beforeversionarray=explode('.','3.3.9');
        if (versioncompare($versiontoarray,$afterversionarray) >= 0 && versioncompare($versiontoarray,$beforeversionarray) <= 0)
        {
        	migrate_categorie_association($db,$langs,$conf);
        }

		// Script for VX (X<3.4) -> V3.4
		// No specific scripts

        // Tasks to do always and only into last targeted version
        $afterversionarray=explode('.','3.6.9');	// target is after this
        $beforeversionarray=explode('.','3.7.9');	// target is before this
        if (versioncompare($versiontoarray,$afterversionarray) >= 0 && versioncompare($versiontoarray,$beforeversionarray) <= 0)
        {
       	    migrate_event_assignement($db,$langs,$conf);
        }

        // Scripts for last version
        $afterversionarray=explode('.','3.7.9');
        $beforeversionarray=explode('.','3.8.9');
        if (versioncompare($versiontoarray,$afterversionarray) >= 0 && versioncompare($versiontoarray,$beforeversionarray) <= 0)
        {
        	// Reload modules (this must be always and only into last targeted version)
			$listofmodule=array(
				    	'MAIN_MODULE_AGENDA'=>'newboxdefonly',
						'MAIN_MODULE_BARCODE'=>'newboxdefonly',
						'MAIN_MODULE_CRON'=>'newboxdefonly',
				    	'MAIN_MODULE_COMMANDE'=>'newboxdefonly',
				    	'MAIN_MODULE_DEPLACEMENT'=>'newboxdefonly',
				    	'MAIN_MODULE_DON'=>'newboxdefonly',
				    	'MAIN_MODULE_ECM'=>'newboxdefonly',
				    	'MAIN_MODULE_FACTURE'=>'newboxdefonly',
				    	'MAIN_MODULE_FOURNISSEUR'=>'newboxdefonly',
						'MAIN_MODULE_HOLIDAY'=>'newboxdefonly',
						'MAIN_MODULE_OPENSURVEY'=>'newboxdefonly',
						'MAIN_MODULE_PAYBOX'=>'newboxdefonly',
						'MAIN_MODULE_PRODUIT'=>'newboxdefonly',
						'MAIN_MODULE_SOCIETE'=>'newboxdefonly',
				    	'MAIN_MODULE_SERVICE'=>'newboxdefonly',
						'MAIN_MODULE_USER'=>'newboxdefonly'
			);
        	migrate_reload_modules($db,$langs,$conf,$listofmodule);

        	// Reload menus (this must be always and only into last targeted version)
        	migrate_reload_menu($db,$langs,$conf,$versionto);
        }

        print '<tr><td colspan="4"><br>'.$langs->trans("MigrationFinished").'</td></tr>';

        // On commit dans tous les cas.
        // La procedure etant concue pour pouvoir passer plusieurs fois quelquesoit la situation.
        $db->commit();
        $db->close();


        // Actions for all version (not in database)
        migrate_delete_old_files($db,$langs,$conf);

        migrate_delete_old_dir($db,$langs,$conf);
    }

    print '</table>';
}
else
{
    print '<div class="error">'.$langs->trans('ErrorWrongParameters').'</div>';
    $error++;
}

$ret=0;
if ($error && isset($argv[1])) $ret=1;
dol_syslog("Exit ".$ret);

dolibarr_install_syslog("--- upgrade2: end");
pFooter($error,$setuplang);

if ($db->connected) $db->close();

// Return code if ran from command line
if ($ret) exit($ret);



/**
 * Reporte liens vers une facture de paiements sur table de jointure (lien n-n paiements factures)
 *
 * @param	DoliDB		$db		Database handler
 * @param	Translate	$langs	Object langs
 * @param	Conf		$conf	Object conf
 * @return	void
 */
function migrate_paiements($db,$langs,$conf)
{
    print '<tr><td colspan="4">';

    print '<br>';
    print '<b>'.$langs->trans('MigrationPaymentsUpdate')."</b><br>\n";

    $result = $db->DDLDescTable(MAIN_DB_PREFIX."paiement","fk_facture");
    $obj = $db->fetch_object($result);
    if ($obj)
    {
        $sql = "SELECT p.rowid, p.fk_facture, p.amount";
        $sql .= " FROM ".MAIN_DB_PREFIX."paiement as p";
        $sql .= " WHERE p.fk_facture > 0";

        $resql = $db->query($sql);

        dolibarr_install_syslog("upgrade2::migrate_paiements");
        if ($resql)
        {
            $i = 0;
            $row = array();
            $num = $db->num_rows($resql);

            while ($i < $num)
            {
                $obj = $db->fetch_object($resql);
                $row[$i][0] = $obj->rowid ;
                $row[$i][1] = $obj->fk_facture;
                $row[$i][2] = $obj->amount;
                $i++;
            }
        }
        else
        {
            dol_print_error($db);
        }

        if ($num)
        {
            print $langs->trans('MigrationPaymentsNumberToUpdate', $num)."<br>\n";
            if ($db->begin())
            {
                $res = 0;
                $num=count($row);
                for ($i = 0; $i < $num; $i++)
                {
                    $sql = "INSERT INTO ".MAIN_DB_PREFIX."paiement_facture (fk_facture, fk_paiement, amount)";
                    $sql.= " VALUES (".$row[$i][1].",".$row[$i][0].",".$row[$i][2].")";

                    $res += $db->query($sql);

                    $sql = "UPDATE ".MAIN_DB_PREFIX."paiement SET fk_facture = 0 WHERE rowid = ".$row[$i][0];

                    $res += $db->query($sql);

                    print $langs->trans('MigrationProcessPaymentUpdate', $row[$i][0])."<br>\n";
                }
            }

            if ($res == (2 * count($row)))
            {
                $db->commit();
                print $langs->trans('MigrationSuccessfullUpdate')."<br>";
            }
            else
            {
                $db->rollback();
                print $langs->trans('MigrationUpdateFailed').'<br>';
            }
        }
        else
        {
            print $langs->trans('MigrationPaymentsNothingToUpdate')."<br>\n";
        }
    }
    else
    {
        print $langs->trans('MigrationPaymentsNothingToUpdate')."<br>\n";
    }

    print '</td></tr>';
}

/**
 * Corrige paiement orphelins (liens paumes suite a bugs)
 * Pour verifier s'il reste des orphelins:
 * select * from llx_paiement as p left join llx_paiement_facture as pf on pf.fk_paiement=p.rowid WHERE pf.rowid IS NULL AND (p.fk_facture = 0 OR p.fk_facture IS NULL)
 *
 * @param	DoliDB		$db		Database handler
 * @param	Translate	$langs	Object langs
 * @param	Conf		$conf	Object conf
 * @return	void
 */
function migrate_paiements_orphelins_1($db,$langs,$conf)
{
    print '<tr><td colspan="4">';

    print '<br>';
    print '<b>'.$langs->trans('MigrationPaymentsUpdate')."</b><br>\n";

    $result = $db->DDLDescTable(MAIN_DB_PREFIX."paiement","fk_facture");
    $obj = $db->fetch_object($result);
    if ($obj)
    {
        // Tous les enregistrements qui sortent de cette requete devrait avoir un pere dans llx_paiement_facture
        $sql = "SELECT distinct p.rowid, p.datec, p.amount as pamount, bu.fk_bank, b.amount as bamount,";
        $sql.= " bu2.url_id as socid";
        $sql.= " FROM (".MAIN_DB_PREFIX."paiement as p, ".MAIN_DB_PREFIX."bank_url as bu, ".MAIN_DB_PREFIX."bank as b)";
        $sql.= " LEFT JOIN llx_paiement_facture as pf ON pf.fk_paiement = p.rowid";
        $sql.= " LEFT JOIN llx_bank_url as bu2 ON (bu.fk_bank=bu2.fk_bank AND bu2.type = 'company')";
        $sql.= " WHERE pf.rowid IS NULL AND (p.rowid=bu.url_id AND bu.type='payment') AND bu.fk_bank = b.rowid";
        $sql.= " AND b.rappro = 1";
        $sql.= " AND (p.fk_facture = 0 OR p.fk_facture IS NULL)";

        $resql = $db->query($sql);

        dolibarr_install_syslog("upgrade2::migrate_paiements_orphelins_1");
        $row = array();
        if ($resql)
        {
            $i = $j = 0;
            $num = $db->num_rows($resql);

            while ($i < $num)
            {
                $obj = $db->fetch_object($resql);
                if ($obj->pamount == $obj->bamount && $obj->socid)	// Pour etre sur d'avoir bon cas
                {
                    $row[$j]['paymentid'] = $obj->rowid ;		// paymentid
                    $row[$j]['pamount'] = $obj->pamount;
                    $row[$j]['fk_bank'] = $obj->fk_bank;
                    $row[$j]['bamount'] = $obj->bamount;
                    $row[$j]['socid'] = $obj->socid;
                    $row[$j]['datec'] = $obj->datec;
                    $j++;
                }
                $i++;
            }
        }
        else
        {
            dol_print_error($db);
        }

        if (count($row))
        {
            print $langs->trans('OrphelinsPaymentsDetectedByMethod', 1).': '.count($row)."<br>\n";
            $db->begin();

            $res = 0;
            $num=count($row);
            for ($i = 0; $i < $num; $i++)
            {
                if ($conf->global->MAIN_FEATURES_LEVEL == 2) print '* '.$row[$i]['datec'].' paymentid='.$row[$i]['paymentid'].' pamount='.$row[$i]['pamount'].' fk_bank='.$row[$i]['fk_bank'].' bamount='.$row[$i]['bamount'].' socid='.$row[$i]['socid'].'<br>';

                // On cherche facture sans lien paiement et du meme montant et pour meme societe.
                $sql=" SELECT distinct f.rowid from ".MAIN_DB_PREFIX."facture as f";
                $sql.=" LEFT JOIN ".MAIN_DB_PREFIX."paiement_facture as pf ON f.rowid = pf.fk_facture";
                $sql.=" WHERE f.fk_statut in (2,3) AND fk_soc = ".$row[$i]['socid']." AND total_ttc = ".$row[$i]['pamount'];
                $sql.=" AND pf.fk_facture IS NULL";
                $sql.=" ORDER BY f.fk_statut";
                //print $sql.'<br>';
                $resql=$db->query($sql);
                if ($resql)
                {
                    $num = $db->num_rows($resql);
                    //print 'Nb of invoice found for this amount and company :'.$num.'<br>';
                    if ($num >= 1)
                    {
                        $obj=$db->fetch_object($resql);
                        $facid=$obj->rowid;

                        $sql = "INSERT INTO ".MAIN_DB_PREFIX."paiement_facture (fk_facture, fk_paiement, amount)";
                        $sql.= " VALUES (".$facid.",".$row[$i]['paymentid'].",".$row[$i]['pamount'].")";

                        $res += $db->query($sql);

                        print $langs->trans('MigrationProcessPaymentUpdate', 'facid='.$facid.'-paymentid='.$row[$i]['paymentid'].'-amount='.$row[$i]['pamount'])."<br>\n";
                    }
                }
                else
                {
                    print 'ERROR';
                }
            }

            if ($res > 0)
            {
                print $langs->trans('MigrationSuccessfullUpdate')."<br>";
            }
            else
            {
                print $langs->trans('MigrationPaymentsNothingUpdatable')."<br>\n";
            }

            $db->commit();
        }
        else
        {
            print $langs->trans('MigrationPaymentsNothingUpdatable')."<br>\n";
        }
    }
    else
    {
        print $langs->trans('MigrationPaymentsNothingUpdatable')."<br>\n";
    }

    print '</td></tr>';
}

/**
 * Corrige paiement orphelins (liens paumes suite a bugs)
 * Pour verifier s'il reste des orphelins:
 * select * from llx_paiement as p left join llx_paiement_facture as pf on pf.fk_paiement=p.rowid WHERE pf.rowid IS NULL AND (p.fk_facture = 0 OR p.fk_facture IS NULL)
 *
 * @param	DoliDB		$db		Database handler
 * @param	Translate	$langs	Object langs
 * @param	Conf		$conf	Object conf
 * @return	void
 */
function migrate_paiements_orphelins_2($db,$langs,$conf)
{
    print '<tr><td colspan="4">';

    print '<br>';
    print '<b>'.$langs->trans('MigrationPaymentsUpdate')."</b><br>\n";

    $result = $db->DDLDescTable(MAIN_DB_PREFIX."paiement","fk_facture");
    $obj = $db->fetch_object($result);
    if ($obj)
    {
        // Tous les enregistrements qui sortent de cette requete devrait avoir un pere dans llx_paiement_facture
        $sql = "SELECT distinct p.rowid, p.datec, p.amount as pamount, bu.fk_bank, b.amount as bamount,";
        $sql.= " bu2.url_id as socid";
        $sql.= " FROM (".MAIN_DB_PREFIX."paiement as p, ".MAIN_DB_PREFIX."bank_url as bu, ".MAIN_DB_PREFIX."bank as b)";
        $sql.= " LEFT JOIN llx_paiement_facture as pf ON pf.fk_paiement = p.rowid";
        $sql.= " LEFT JOIN llx_bank_url as bu2 ON (bu.fk_bank = bu2.fk_bank AND bu2.type = 'company')";
        $sql.= " WHERE pf.rowid IS NULL AND (p.fk_bank = bu.fk_bank AND bu.type = 'payment') AND bu.fk_bank = b.rowid";
        $sql.= " AND (p.fk_facture = 0 OR p.fk_facture IS NULL)";

        $resql = $db->query($sql);

        dolibarr_install_syslog("upgrade2::migrate_paiements_orphelins_2");
        $row = array();
        if ($resql)
        {
            $i = $j = 0;
            $num = $db->num_rows($resql);

            while ($i < $num)
            {
                $obj = $db->fetch_object($resql);
                if ($obj->pamount == $obj->bamount && $obj->socid)	// Pour etre sur d'avoir bon cas
                {
                    $row[$j]['paymentid'] = $obj->rowid ;		// paymentid
                    $row[$j]['pamount'] = $obj->pamount;
                    $row[$j]['fk_bank'] = $obj->fk_bank;
                    $row[$j]['bamount'] = $obj->bamount;
                    $row[$j]['socid'] = $obj->socid;
                    $row[$j]['datec'] = $obj->datec;
                    $j++;
                }
                $i++;
            }
        }
        else
        {
            dol_print_error($db);
        }

        $nberr=0;

        $num=count($row);
        if ($num)
        {
            print $langs->trans('OrphelinsPaymentsDetectedByMethod', 2).': '.count($row)."<br>\n";
            $db->begin();

            $res = 0;
            for ($i = 0; $i < $num; $i++)
            {
                if ($conf->global->MAIN_FEATURES_LEVEL == 2) print '* '.$row[$i]['datec'].' paymentid='.$row[$i]['paymentid'].' '.$row[$i]['pamount'].' fk_bank='.$row[$i]['fk_bank'].' '.$row[$i]['bamount'].' socid='.$row[$i]['socid'].'<br>';

                // On cherche facture sans lien paiement et du meme montant et pour meme societe.
                $sql=" SELECT distinct f.rowid from ".MAIN_DB_PREFIX."facture as f";
                $sql.=" LEFT JOIN ".MAIN_DB_PREFIX."paiement_facture as pf ON f.rowid = pf.fk_facture";
                $sql.=" WHERE f.fk_statut in (2,3) AND fk_soc = ".$row[$i]['socid']." AND total_ttc = ".$row[$i]['pamount'];
                $sql.=" AND pf.fk_facture IS NULL";
                $sql.=" ORDER BY f.fk_statut";
                //print $sql.'<br>';
                $resql=$db->query($sql);
                if ($resql)
                {
                    $num = $db->num_rows($resql);
                    //print 'Nb of invoice found for this amount and company :'.$num.'<br>';
                    if ($num >= 1)
                    {
                        $obj=$db->fetch_object($resql);
                        $facid=$obj->rowid;

                        $sql = "INSERT INTO ".MAIN_DB_PREFIX."paiement_facture (fk_facture, fk_paiement, amount)";
                        $sql.= " VALUES (".$facid.",".$row[$i]['paymentid'].",".$row[$i]['pamount'].")";
                        $res += $db->query($sql);

                        print $langs->trans('MigrationProcessPaymentUpdate', 'facid='.$facid.'-paymentid='.$row[$i]['paymentid'].'-amount='.$row[$i]['pamount'])."<br>\n";
                    }
                }
                else
                {
                    print 'ERROR';
                    $nberr++;
                }
            }

            if ($res > 0)
            {
                print $langs->trans('MigrationSuccessfullUpdate')."<br>";
            }
            else
            {
                print $langs->trans('MigrationPaymentsNothingUpdatable')."<br>\n";
            }

            $db->commit();
        }
        else
        {
            print $langs->trans('MigrationPaymentsNothingUpdatable')."<br>\n";
        }

        // Delete obsolete fields fk_facture
        $db->begin();

        $sql = "ALTER TABLE ".MAIN_DB_PREFIX."paiement DROP COLUMN fk_facture";
        $db->query($sql);

        if (!$nberr)
        {
            $db->commit();
        }
        else
        {
            print 'ERROR';
            $db->rollback();
        }
    }
    else
    {
        print $langs->trans('MigrationPaymentsNothingUpdatable')."<br>\n";
    }

    print '</td></tr>';
}


/**
 * Mise a jour des contrats (gestion du contrat + detail de contrat)
 *
 * @param	DoliDB		$db		Database handler
 * @param	Translate	$langs	Object langs
 * @param	Conf		$conf	Object conf
 * @return	void
 */
function migrate_contracts_det($db,$langs,$conf)
{
    print '<tr><td colspan="4">';

    $nberr=0;

    print '<br>';
    print '<b>'.$langs->trans('MigrationContractsUpdate')."</b><br>\n";

    $sql = "SELECT c.rowid as cref, c.date_contrat, c.statut, c.mise_en_service, c.fin_validite, c.date_cloture, c.fk_product, c.fk_facture, c.fk_user_author,";
    $sql.= " p.ref, p.label, p.description, p.price, p.tva_tx, p.duration, cd.rowid";
    $sql.= " FROM ".MAIN_DB_PREFIX."contrat as c";
    $sql.= " LEFT JOIN ".MAIN_DB_PREFIX."product as p";
    $sql.= " ON c.fk_product = p.rowid";
    $sql.= " LEFT JOIN ".MAIN_DB_PREFIX."contratdet as cd";
    $sql.= " ON c.rowid=cd.fk_contrat";
    $sql.= " WHERE cd.rowid IS NULL AND p.rowid IS NOT NULL";
    $resql = $db->query($sql);

    dolibarr_install_syslog("upgrade2::migrate_contracts_det");
    if ($resql)
    {
        $i = 0;
        $row = array();
        $num = $db->num_rows($resql);

        if ($num)
        {
            print $langs->trans('MigrationContractsNumberToUpdate', $num)."<br>\n";
            $db->begin();

            while ($i < $num)
            {
                $obj = $db->fetch_object($resql);

                $sql = "INSERT INTO ".MAIN_DB_PREFIX."contratdet (";
                $sql.= "fk_contrat, fk_product, statut, label, description,";
                $sql.= "date_ouverture_prevue, date_ouverture, date_fin_validite, tva_tx, qty,";
                $sql.= "subprice, price_ht, fk_user_author, fk_user_ouverture)";
                $sql.= " VALUES (";
                $sql.= $obj->cref.",".($obj->fk_product?$obj->fk_product:0).",";
                $sql.= ($obj->mise_en_service?"4":"0").",";
                $sql.= "'".$db->escape($obj->label)."', null,";
                $sql.= ($obj->mise_en_service?"'".$obj->mise_en_service."'":($obj->date_contrat?"'".$obj->date_contrat."'":"null")).",";
                $sql.= ($obj->mise_en_service?"'".$obj->mise_en_service."'":"null").",";
                $sql.= ($obj->fin_validite?"'".$obj->fin_validite."'":"null").",";
                $sql.= "'".$obj->tva_tx."', 1,";
                $sql.= "'".$obj->price."', '".$obj->price."',".$obj->fk_user_author.",";
                $sql.= ($obj->mise_en_service?$obj->fk_user_author:"null");
                $sql.= ")";

                if ($db->query($sql))
                {
                    print $langs->trans('MigrationContractsLineCreation', $obj->cref)."<br>\n";
                }
                else
                {
                    dol_print_error($db);
                    $nberr++;
                }

                $i++;
            }

            if (! $nberr)
            {
                //      $db->rollback();
                $db->commit();
                print $langs->trans('MigrationSuccessfullUpdate')."<br>";
            }
            else
            {
                $db->rollback();
                print $langs->trans('MigrationUpdateFailed').'<br>';
            }
        }
        else
        {
            print $langs->trans('MigrationContractsNothingToUpdate')."<br>\n";
        }
    }
    else
    {
        print $langs->trans('MigrationContractsFieldDontExist')."<br>\n";
        //    dol_print_error($db);
    }

    print '</td></tr>';
}

/**
 * Function to migrate links into llx_bank_url
 *
 * @param	DoliDB		$db		Database handler
 * @param	Translate	$langs	Object langs
 * @param	Conf		$conf	Object conf
 * @return	void
 */
function migrate_links_transfert($db,$langs,$conf)
{
    print '<tr><td colspan="4">';

    $nberr=0;

    print '<br>';
    print '<b>'.$langs->trans('MigrationBankTransfertsUpdate')."</b><br>\n";

    $sql = "SELECT ba.rowid as barowid, bb.rowid as bbrowid";
    $sql.= " FROM ".MAIN_DB_PREFIX."bank as bb, ".MAIN_DB_PREFIX."bank as ba";
    $sql.= " LEFT JOIN ".MAIN_DB_PREFIX."bank_url as bu ON bu.fk_bank = ba.rowid";
    $sql.= " WHERE ba.amount = -bb.amount AND ba.fk_account <> bb.fk_account";
    $sql.= " AND ba.datev = bb.datev AND ba.datec = bb.datec";
    $sql.= " AND bu.fk_bank IS NULL";
    $resql = $db->query($sql);

    dolibarr_install_syslog("upgrade2::migrate_links_transfert");
    if ($resql)
    {
        $i = 0;
        $row = array();
        $num = $db->num_rows($resql);

        if ($num)
        {
            print $langs->trans('MigrationBankTransfertsToUpdate', $num)."<br>\n";
            $db->begin();

            while ($i < $num)
            {
                $obj = $db->fetch_object($resql);

                $sql = "INSERT INTO ".MAIN_DB_PREFIX."bank_url (";
                $sql.= "fk_bank, url_id, url, label, type";
                $sql.= ")";
                $sql.= " VALUES (";
                $sql.= $obj->barowid.",".$obj->bbrowid.", '/compta/bank/ligne.php?rowid=', '(banktransfert)', 'banktransfert'";
                $sql.= ")";

                print $sql.'<br>';
                dolibarr_install_syslog("migrate_links_transfert");

                if (! $db->query($sql))
                {
                    dol_print_error($db);
                    $nberr++;
                }

                $i++;
            }

            if (! $nberr)
            {
                //      $db->rollback();
                $db->commit();
                print $langs->trans('MigrationSuccessfullUpdate')."<br>";
            }
            else
            {
                $db->rollback();
                print $langs->trans('MigrationUpdateFailed').'<br>';
            }
        }
        else {
            print $langs->trans('MigrationBankTransfertsNothingToUpdate')."<br>\n";
        }
    }
    else
    {
        dol_print_error($db);
    }

    print '</td></tr>';
}

/**
 * Mise a jour des date de contrats non renseignees
 *
 * @param	DoliDB		$db		Database handler
 * @param	Translate	$langs	Object langs
 * @param	Conf		$conf	Object conf
 * @return	void
 */
function migrate_contracts_date1($db,$langs,$conf)
{
    print '<tr><td colspan="4">';

    print '<br>';
    print '<b>'.$langs->trans('MigrationContractsEmptyDatesUpdate')."</b><br>\n";

    $sql="update llx_contrat set date_contrat=tms where date_contrat is null";
    dolibarr_install_syslog("upgrade2::migrate_contracts_date1");
    $resql = $db->query($sql);
    if (! $resql) dol_print_error($db);
    if ($db->affected_rows($resql) > 0)
    print $langs->trans('MigrationContractsEmptyDatesUpdateSuccess')."<br>\n";
    else
    print $langs->trans('MigrationContractsEmptyDatesNothingToUpdate')."<br>\n";

    $sql="update llx_contrat set datec=tms where datec is null";
    dolibarr_install_syslog("upgrade2::migrate_contracts_date1");
    $resql = $db->query($sql);
    if (! $resql) dol_print_error($db);
    if ($db->affected_rows($resql) > 0)
    print $langs->trans('MigrationContractsEmptyCreationDatesUpdateSuccess')."<br>\n";
    else
    print $langs->trans('MigrationContractsEmptyCreationDatesNothingToUpdate')."<br>\n";

    print '</td></tr>';
}

/*
 * Mise a jour date contrat avec date min effective mise en service si inferieur
 */
function migrate_contracts_date2($db,$langs,$conf)
{
    print '<tr><td colspan="4">';

    $nberr=0;

    print '<br>';
    print '<b>'.$langs->trans('MigrationContractsInvalidDatesUpdate')."</b><br>\n";

    $sql = "SELECT c.rowid as cref, c.datec, c.date_contrat, MIN(cd.date_ouverture) as datemin";
    $sql.= " FROM ".MAIN_DB_PREFIX."contrat as c,";
    $sql.= " ".MAIN_DB_PREFIX."contratdet as cd";
    $sql.= " WHERE c.rowid=cd.fk_contrat AND cd.date_ouverture IS NOT NULL";
    $sql.= " GROUP BY c.rowid, c.date_contrat";
    $resql = $db->query($sql);

    dolibarr_install_syslog("upgrade2::migrate_contracts_date2");
    if ($resql)
    {
        $i = 0;
        $row = array();
        $num = $db->num_rows($resql);

        if ($num)
        {
            $nbcontratsmodifie=0;
            $db->begin();

            while ($i < $num)
            {
                $obj = $db->fetch_object($resql);
                if ($obj->date_contrat > $obj->datemin)
                {
                    print $langs->trans('MigrationContractsInvalidDateFix', $obj->cref, $obj->date_contrat, $obj->datemin)."<br>\n";
                    $sql ="UPDATE ".MAIN_DB_PREFIX."contrat";
                    $sql.=" SET date_contrat='".$obj->datemin."'";
                    $sql.=" WHERE rowid=".$obj->cref;
                    $resql2=$db->query($sql);
                    if (! $resql2) dol_print_error($db);

                    $nbcontratsmodifie++;
                }
                $i++;
            }

            $db->commit();

            if ($nbcontratsmodifie)
            print $langs->trans('MigrationContractsInvalidDatesNumber', $nbcontratsmodifie)."<br>\n";
            else
            print  $langs->trans('MigrationContractsInvalidDatesNothingToUpdate')."<br>\n";
        }
    }
    else
    {
        dol_print_error($db);
    }

    print '</td></tr>';
}

/**
 * Mise a jour des dates de creation de contrat
 *
 * @param	DoliDB		$db		Database handler
 * @param	Translate	$langs	Object langs
 * @param	Conf		$conf	Object conf
 * @return	void
 */
function migrate_contracts_date3($db,$langs,$conf)
{
    print '<tr><td colspan="4">';

    print '<br>';
    print '<b>'.$langs->trans('MigrationContractsIncoherentCreationDateUpdate')."</b><br>\n";

    $sql="update llx_contrat set datec=date_contrat where datec is null or datec > date_contrat";
    dolibarr_install_syslog("upgrade2::migrate_contracts_date3");
    $resql = $db->query($sql);
    if (! $resql) dol_print_error($db);
    if ($db->affected_rows($resql) > 0)
    print $langs->trans('MigrationContractsIncoherentCreationDateUpdateSuccess')."<br>\n";
    else
    print $langs->trans('MigrationContractsIncoherentCreationDateNothingToUpdate')."<br>\n";

    print '</td></tr>';
}

/**
 * Reouverture des contrats qui ont au moins une ligne non fermee
 *
 * @param	DoliDB		$db		Database handler
 * @param	Translate	$langs	Object langs
 * @param	Conf		$conf	Object conf
 * @return	void
 */
function migrate_contracts_open($db,$langs,$conf)
{
    print '<tr><td colspan="4">';

    print '<br>';
    print '<b>'.$langs->trans('MigrationReopeningContracts')."</b><br>\n";

    $sql = "SELECT c.rowid as cref FROM llx_contrat as c, llx_contratdet as cd";
    $sql.= " WHERE cd.statut = 4 AND c.statut=2 AND c.rowid=cd.fk_contrat";
    dolibarr_install_syslog("upgrade2::migrate_contracts_open");
    $resql = $db->query($sql);
    if (! $resql) dol_print_error($db);
    if ($db->affected_rows($resql) > 0) {
        $i = 0;
        $row = array();
        $num = $db->num_rows($resql);

        if ($num)
        {
            $nbcontratsmodifie=0;
            $db->begin();

            while ($i < $num)
            {
                $obj = $db->fetch_object($resql);

                print $langs->trans('MigrationReopenThisContract', $obj->cref)."<br>\n";
                $sql ="UPDATE ".MAIN_DB_PREFIX."contrat";
                $sql.=" SET statut=1";
                $sql.=" WHERE rowid=".$obj->cref;
                $resql2=$db->query($sql);
                if (! $resql2) dol_print_error($db);

                $nbcontratsmodifie++;

                $i++;
            }

            $db->commit();

            if ($nbcontratsmodifie)
            print $langs->trans('MigrationReopenedContractsNumber', $nbcontratsmodifie)."<br>\n";
            else
            print $langs->trans('MigrationReopeningContractsNothingToUpdate')."<br>\n";
        }
    }
    else print $langs->trans('MigrationReopeningContractsNothingToUpdate')."<br>\n";

    print '</td></tr>';
}

/**
 * Factures fournisseurs
 *
 * @param	DoliDB		$db		Database handler
 * @param	Translate	$langs	Object langs
 * @param	Conf		$conf	Object conf
 * @return	void
 */
function migrate_paiementfourn_facturefourn($db,$langs,$conf)
{
    global $bc;

    print '<tr><td colspan="4">';
    print '<br>';
    print '<b>'.$langs->trans('SuppliersInvoices')."</b><br>\n";
    print '</td></tr>';

    $result = $db->DDLDescTable(MAIN_DB_PREFIX."paiementfourn","fk_facture_fourn");
    $obj = $db->fetch_object($result);
    if ($obj)
    {
        $error=0;
        $nb=0;

        $select_sql = 'SELECT rowid, fk_facture_fourn, amount';
        $select_sql.= ' FROM '.MAIN_DB_PREFIX.'paiementfourn';
        $select_sql.= ' WHERE fk_facture_fourn IS NOT NULL';

        dolibarr_install_syslog("upgrade2::migrate_paiementfourn_facturefourn");
        $select_resql = $db->query($select_sql);
        if ($select_resql)
        {
            $select_num = $db->num_rows($select_resql);
            $i=0;
            $var = true;

            // Pour chaque paiement fournisseur, on insere une ligne dans paiementfourn_facturefourn
            while (($i < $select_num) && (! $error))
            {
                $var = !$var;
                $select_obj = $db->fetch_object($select_resql);

                // Verifier si la ligne est deja dans la nouvelle table. On ne veut pas inserer de doublons.
                $check_sql = 'SELECT fk_paiementfourn, fk_facturefourn';
                $check_sql.= ' FROM '.MAIN_DB_PREFIX.'paiementfourn_facturefourn';
                $check_sql.= ' WHERE fk_paiementfourn = '.$select_obj->rowid.' AND fk_facturefourn = '.$select_obj->fk_facture_fourn;
                $check_resql = $db->query($check_sql);
                if ($check_resql)
                {
                    $check_num = $db->num_rows($check_resql);
                    if ($check_num == 0)
                    {
                        $db->begin();

                        if ($nb == 0)
                        {
                            print '<tr><td colspan="4" class="nowrap"><b>'.$langs->trans('SuppliersInvoices').'</b></td></tr>';
                            print '<tr><td>fk_paiementfourn</td><td>fk_facturefourn</td><td>'.$langs->trans('Amount').'</td><td>&nbsp;</td></tr>';
                        }

                        print '<tr '.$bc[$var].'>';
                        print '<td>'.$select_obj->rowid.'</td><td>'.$select_obj->fk_facture_fourn.'</td><td>'.$select_obj->amount.'</td>';

                        $insert_sql = 'INSERT INTO '.MAIN_DB_PREFIX.'paiementfourn_facturefourn SET ';
                        $insert_sql.= ' fk_paiementfourn = \''.$select_obj->rowid.'\',';
                        $insert_sql.= ' fk_facturefourn  = \''.$select_obj->fk_facture_fourn.'\',';
                        $insert_sql.= ' amount           = \''.$select_obj->amount.'\'';
                        $insert_resql = $db->query($insert_sql);

                        if ($insert_resql)
                        {
                            $nb++;
                            print '<td><span style="color:green">'.$langs->trans("OK").'</span></td>';
                        }
                        else
                        {
                            print '<td><span style="color:red">Error on insert</span></td>';
                            $error++;
                        }
                        print '</tr>';
                    }
                }
                else
                {
                    $error++;
                }
                $i++;
            }
        }
        else
        {
            $error++;
        }

        if (!$error)
        {
            if (!$nb)
            {
                print '<tr><td>'.$langs->trans("AlreadyDone").'</td></tr>';
            }
            $db->commit();

            $sql = "ALTER TABLE ".MAIN_DB_PREFIX."paiementfourn DROP COLUMN fk_facture_fourn";
            $db->query($sql);
        }
        else
        {
            print '<tr><td>'.$langs->trans("Error").'</td></tr>';
            $db->rollback();
        }
    }
    else
    {
        print '<tr><td>'.$langs->trans("AlreadyDone").'</td></tr>';
    }
}

/**
 * Mise a jour des totaux lignes de facture
 *
 * @param	DoliDB		$db		Database handler
 * @param	Translate	$langs	Object langs
 * @param	Conf		$conf	Object conf
 * @return	void
 */
function migrate_price_facture($db,$langs,$conf)
{
    $err=0;

    $db->begin();

    print '<tr><td colspan="4">';

    print '<br>';
    print '<b>'.$langs->trans('MigrationInvoice')."</b><br>\n";

    // Liste des lignes facture non a jour
    $sql = "SELECT fd.rowid, fd.qty, fd.subprice, fd.remise_percent, fd.tva_tx as vatrate, fd.total_ttc, fd.info_bits,";
    $sql.= " f.rowid as facid, f.remise_percent as remise_percent_global, f.total_ttc as total_ttc_f";
    $sql.= " FROM ".MAIN_DB_PREFIX."facturedet as fd, ".MAIN_DB_PREFIX."facture as f";
    $sql.= " WHERE fd.fk_facture = f.rowid";
    $sql.= " AND (((fd.total_ttc = 0 AND fd.remise_percent != 100) or fd.total_ttc IS NULL) or f.total_ttc IS NULL)";
    //print $sql;

    dolibarr_install_syslog("upgrade2::migrate_price_facture");
    $resql=$db->query($sql);
    if ($resql)
    {
        $num = $db->num_rows($resql);
        $i = 0;
        if ($num)
        {
            while ($i < $num)
            {
                $obj = $db->fetch_object($resql);

                $rowid = $obj->rowid;
                $qty = $obj->qty;
                $pu = $obj->subprice;
                $vatrate = $obj->vatrate;
                $remise_percent = $obj->remise_percent;
                $remise_percent_global = $obj->remise_percent_global;
                $total_ttc_f = $obj->total_ttc_f;
                $info_bits = $obj->info_bits;

                // On met a jour les 3 nouveaux champs
                $facligne= new FactureLigne($db);
                $facligne->fetch($rowid);

                $result=calcul_price_total($qty,$pu,$remise_percent,$vatrate, 0, 0,$remise_percent_global,'HT',$info_bits,0);
                $total_ht  = $result[0];
                $total_tva = $result[1];
                $total_ttc = $result[2];

                $facligne->total_ht  = $total_ht;
                $facligne->total_tva = $total_tva;
                $facligne->total_ttc = $total_ttc;

                dolibarr_install_syslog("upgrade2: line " . $rowid . ": facid=" . $obj->facid . " pu=" . $pu ." qty=" . $qty . " vatrate=" . $vatrate . " remise_percent=" . $remise_percent . " remise_global=" . $remise_percent_global . " -> " . $total_ht . ", " . $total_tva . ", " . $total_ttc);
                print ". ";
                $facligne->update_total();


                /* On touche a facture mere uniquement si total_ttc = 0 */
                if (! $total_ttc_f)
                {
                    $facture = new Facture($db);
                    $facture->id=$obj->facid;

                    if ( $facture->fetch($facture->id) >= 0)
                    {
                        if ( $facture->update_price() > 0 )
                        {
                            //print $facture->id;
                        }
                        else
                        {
                            print "Error id=".$facture->id;
                            $err++;
                        }
                    }
                    else
                    {
                        print "Error #3";
                        $err++;
                    }
                }
                print " ";

                $i++;
            }
        }
        else
        {
            print $langs->trans("AlreadyDone");
        }
        $db->free($resql);

        $db->commit();
    }
    else
    {
        print "Error #1 ".$db->error();
        $err++;

        $db->rollback();
    }

    print '<br>';

    print '</td></tr>';
}

/**
 * Mise a jour des totaux lignes de propal
 *
 * @param	DoliDB		$db		Database handler
 * @param	Translate	$langs	Object langs
 * @param	Conf		$conf	Object conf
 * @return	void
 */
function migrate_price_propal($db,$langs,$conf)
{
    $db->begin();

    print '<tr><td colspan="4">';

    print '<br>';
    print '<b>'.$langs->trans('MigrationProposal')."</b><br>\n";

    // Liste des lignes propal non a jour
    $sql = "SELECT pd.rowid, pd.qty, pd.subprice, pd.remise_percent, pd.tva_tx as vatrate, pd.info_bits,";
    $sql.= " p.rowid as propalid, p.remise_percent as remise_percent_global";
    $sql.= " FROM ".MAIN_DB_PREFIX."propaldet as pd, ".MAIN_DB_PREFIX."propal as p";
    $sql.= " WHERE pd.fk_propal = p.rowid";
    $sql.= " AND ((pd.total_ttc = 0 AND pd.remise_percent != 100) or pd.total_ttc IS NULL)";

    dolibarr_install_syslog("upgrade2::migrate_price_propal");
    $resql=$db->query($sql);
    if ($resql)
    {
        $num = $db->num_rows($resql);
        $i = 0;
        if ($num)
        {
            while ($i < $num)
            {
                $obj = $db->fetch_object($resql);

                $rowid = $obj->rowid;
                $qty = $obj->qty;
                $pu = $obj->subprice;
                $vatrate = $obj->vatrate;
                $remise_percent = $obj->remise_percent;
                $remise_percent_global = $obj->remise_percent_global;
                $info_bits = $obj->info_bits;

                // On met a jour les 3 nouveaux champs
                $propalligne= new PropaleLigne($db);
                $propalligne->fetch($rowid);

                $result=calcul_price_total($qty,$pu,$remise_percent,$vatrate,0,0,$remise_percent_global,'HT',$info_bits,0);
                $total_ht  = $result[0];
                $total_tva = $result[1];
                $total_ttc = $result[2];

                $propalligne->total_ht  = $total_ht;
                $propalligne->total_tva = $total_tva;
                $propalligne->total_ttc = $total_ttc;

                dolibarr_install_syslog("upgrade2: Line " . $rowid . ": propalid=" . $obj->rowid . " pu=" . $pu . " qty=" . $qty . " vatrate=" . $vatrate . " remise_percent=" . $remise_percent . " remise_global=" . $remise_percent_global . " -> " . $total_ht . ", " . $total_tva. ", " . $total_ttc);
                print ". ";
                $propalligne->update_total();


                /* On touche pas a propal mere
                 $propal = new Propal($db);
                 $propal->id=$obj->rowid;
                 if ( $propal->fetch($propal->id) >= 0 )
                 {
                 if ( $propal->update_price() > 0 )
                 {
                 print ". ";
                 }
                 else
                 {
                 print "Error id=".$propal->id;
                 }
                 }
                 else
                 {
                 print "Error #3";
                 }
                 */
                $i++;
            }
        }
        else
        {
            print $langs->trans("AlreadyDone");
        }

        $db->free($resql);

        $db->commit();
    }
    else
    {
        print "Error #1 ".$db->error();

        $db->rollback();
    }

    print '<br>';

    print '</td></tr>';
}

/**
 * Update total of contract lines
 *
 * @param	DoliDB		$db		Database handler
 * @param	Translate	$langs	Object langs
 * @param	Conf		$conf	Object conf
 * @return	void
 */
function migrate_price_contrat($db,$langs,$conf)
{
    $db->begin();

   	$tmpmysoc=new Societe($db);
	$tmpmysoc->setMysoc($conf);
    if (empty($tmpmysoc->country_id)) $tmpmysoc->country_id=0;	// Ti not have this set to '' or will make sql syntax error.

    print '<tr><td colspan="4">';

    print '<br>';
    print '<b>'.$langs->trans('MigrationContract')."</b><br>\n";

    // Liste des lignes contrat non a jour
    $sql = "SELECT cd.rowid, cd.qty, cd.subprice, cd.remise_percent, cd.tva_tx as vatrate, cd.info_bits,";
    $sql.= " c.rowid as contratid";
    $sql.= " FROM ".MAIN_DB_PREFIX."contratdet as cd, ".MAIN_DB_PREFIX."contrat as c";
    $sql.= " WHERE cd.fk_contrat = c.rowid";
    $sql.= " AND ((cd.total_ttc = 0 AND cd.remise_percent != 100 AND cd.subprice > 0) or cd.total_ttc IS NULL)";

    dolibarr_install_syslog("upgrade2::migrate_price_contrat");
    $resql=$db->query($sql);
    if ($resql)
    {
        $num = $db->num_rows($resql);
        $i = 0;
        if ($num)
        {
            while ($i < $num)
            {
                $obj = $db->fetch_object($resql);

                $rowid = $obj->rowid;
                $qty = $obj->qty;
                $pu = $obj->subprice;
                $vatrate = $obj->vatrate;
                $remise_percent = $obj->remise_percent;
                $info_bits = $obj->info_bits;

                // On met a jour les 3 nouveaux champs
                $contratligne= new ContratLigne($db);
                //$contratligne->fetch($rowid); Non requis car le update_total ne met a jour que chp redefinis
                $contratligne->id=$rowid;

                $result=calcul_price_total($qty,$pu,$remise_percent,$vatrate,0,0,0,'HT',$info_bits,0,$tmpmysoc);
                $total_ht  = $result[0];
                $total_tva = $result[1];
                $total_ttc = $result[2];

                $contratligne->total_ht  = $total_ht;
                $contratligne->total_tva = $total_tva;
                $contratligne->total_ttc = $total_ttc;

                dolibarr_install_syslog("upgrade2: Line " . $rowid . ": contratdetid=" . $obj->rowid . " pu=" . $pu . " qty=" . $qty . " vatrate=" . $vatrate . " remise_percent=" . $remise_percent. "  -> " . $total_ht . ", " . $total_tva. " , " . $total_ttc);
                print ". ";
                $contratligne->update_total();

                $i++;
            }
        }
        else
        {
            print $langs->trans("AlreadyDone");
        }

        $db->free($resql);

        $db->commit();
    }
    else
    {
        print "Error #1 ".$db->error();

        $db->rollback();
    }

    print '<br>';

    print '</td></tr>';
}

/**
 * Mise a jour des totaux lignes de commande
 *
 * @param	DoliDB		$db		Database handler
 * @param	Translate	$langs	Object langs
 * @param	Conf		$conf	Object conf
 * @return	void
 */
function migrate_price_commande($db,$langs,$conf)
{
    $db->begin();

    print '<tr><td colspan="4">';

    print '<br>';
    print '<b>'.$langs->trans('MigrationOrder')."</b><br>\n";

    // Liste des lignes commande non a jour
    $sql = "SELECT cd.rowid, cd.qty, cd.subprice, cd.remise_percent, cd.tva_tx as vatrate, cd.info_bits,";
    $sql.= " c.rowid as commandeid, c.remise_percent as remise_percent_global";
    $sql.= " FROM ".MAIN_DB_PREFIX."commandedet as cd, ".MAIN_DB_PREFIX."commande as c";
    $sql.= " WHERE cd.fk_commande = c.rowid";
    $sql.= " AND ((cd.total_ttc = 0 AND cd.remise_percent != 100) or cd.total_ttc IS NULL)";

    dolibarr_install_syslog("upgrade2::migrate_price_commande");
    $resql=$db->query($sql);
    if ($resql)
    {
        $num = $db->num_rows($resql);
        $i = 0;
        if ($num)
        {
            while ($i < $num)
            {
                $obj = $db->fetch_object($resql);

                $rowid = $obj->rowid;
                $qty = $obj->qty;
                $pu = $obj->subprice;
                $vatrate = $obj->vatrate;
                $remise_percent = $obj->remise_percent;
                $remise_percent_global = $obj->remise_percent_global;
                $info_bits = $obj->info_bits;

                // On met a jour les 3 nouveaux champs
                $commandeligne= new OrderLine($db);
                $commandeligne->fetch($rowid);

                $result=calcul_price_total($qty,$pu,$remise_percent,$vatrate,0,0,$remise_percent_global,'HT',$info_bits,0);
                $total_ht  = $result[0];
                $total_tva = $result[1];
                $total_ttc = $result[2];

                $commandeligne->total_ht  = $total_ht;
                $commandeligne->total_tva = $total_tva;
                $commandeligne->total_ttc = $total_ttc;

                dolibarr_install_syslog("upgrade2: Line " . $rowid . " : commandeid=" . $obj->rowid . " pu=" . $pu . " qty=" . $qty . " vatrate=" . $vatrate . " remise_percent=" . $remise_percent . " remise_global=" . $remise_percent_global. "  -> " . $total_ht . ", " . $total_tva . ", " . $total_ttc);
                print ". ";
                $commandeligne->update_total();

                /* On touche pas a facture mere
                 $commande = new Commande($db);
                 $commande->id = $obj->rowid;
                 if ( $commande->fetch($commande->id) >= 0 )
                 {
                 if ( $commande->update_price() > 0 )
                 {
                 print ". ";
                 }
                 else
                 {
                 print "Error id=".$commande->id;
                 }
                 }
                 else
                 {
                 print "Error #3";
                 }
                 */
                $i++;
            }
        }
        else
        {
            print $langs->trans("AlreadyDone");
        }

        $db->free($resql);

        /*
         $sql = "DELETE FROM ".MAIN_DB_PREFIX."commandedet";
         $sql.= " WHERE price = 0 and total_ttc = 0 and total_tva = 0 and total_ht = 0 AND remise_percent = 0";
         $resql=$db->query($sql);
         if (! $resql)
         {
         dol_print_error($db);
         }
         */

        $db->commit();
    }
    else
    {
        print "Error #1 ".$db->error();

        $db->rollback();
    }

    print '<br>';

    print '</td></tr>';
}

/**
 * Mise a jour des totaux lignes de commande fournisseur
 *
 * @param	DoliDB		$db		Database handler
 * @param	Translate	$langs	Object langs
 * @param	Conf		$conf	Object conf
 * @return	void
 */
function migrate_price_commande_fournisseur($db,$langs,$conf)
{
    $db->begin();

    print '<tr><td colspan="4">';

    print '<br>';
    print '<b>'.$langs->trans('MigrationSupplierOrder')."</b><br>\n";

    // Liste des lignes commande non a jour
    $sql = "SELECT cd.rowid, cd.qty, cd.subprice, cd.remise_percent, cd.tva_tx as vatrate, cd.info_bits,";
    $sql.= " c.rowid as commandeid, c.remise_percent as remise_percent_global";
    $sql.= " FROM ".MAIN_DB_PREFIX."commande_fournisseurdet as cd, ".MAIN_DB_PREFIX."commande_fournisseur as c";
    $sql.= " WHERE cd.fk_commande = c.rowid";
    $sql.= " AND ((cd.total_ttc = 0 AND cd.remise_percent != 100) or cd.total_ttc IS NULL)";

    dolibarr_install_syslog("upgrade2::migrate_price_commande_fournisseur");
    $resql=$db->query($sql);
    if ($resql)
    {
        $num = $db->num_rows($resql);
        $i = 0;
        if ($num)
        {
            while ($i < $num)
            {
                $obj = $db->fetch_object($resql);

                $rowid = $obj->rowid;
                $qty = $obj->qty;
                $pu = $obj->subprice;
                $vatrate = $obj->vatrate;
                $remise_percent = $obj->remise_percent;
                $remise_percent_global = $obj->remise_percent_global;
                $info_bits = $obj->info_bits;

                // On met a jour les 3 nouveaux champs
                $commandeligne= new CommandeFournisseurLigne($db);
                $commandeligne->fetch($rowid);

                $result=calcul_price_total($qty,$pu,$remise_percent,$vatrate,0,0,$remise_percent_global,'HT',$info_bits,0);
                $total_ht  = $result[0];
                $total_tva = $result[1];
                $total_ttc = $result[2];

                $commandeligne->total_ht  = $total_ht;
                $commandeligne->total_tva = $total_tva;
                $commandeligne->total_ttc = $total_ttc;

                dolibarr_install_syslog("upgrade2: Line " . $rowid . ": commandeid=" . $obj->rowid . " pu=" . $pu . "  qty=" . $qty . " vatrate=" . $vatrate . " remise_percent=" . $remise_percent . " remise_global=" . $remise_percent_global . " -> " . $total_ht . ", " . $total_tva . ", " . $total_ttc);
                print ". ";
                $commandeligne->update_total();

                /* On touche pas a facture mere
                 $commande = new Commande($db);
                 $commande->id = $obj->rowid;
                 if ( $commande->fetch($commande->id) >= 0 )
                 {
                 if ( $commande->update_price() > 0 )
                 {
                 print ". ";
                 }
                 else
                 {
                 print "Error id=".$commande->id;
                 }
                 }
                 else
                 {
                 print "Error #3";
                 }
                 */
                $i++;
            }
        }
        else
        {
            print $langs->trans("AlreadyDone");
        }

        $db->free($resql);

        /*
         $sql = "DELETE FROM ".MAIN_DB_PREFIX."commande_fournisseurdet";
         $sql.= " WHERE subprice = 0 and total_ttc = 0 and total_tva = 0 and total_ht = 0";
         $resql=$db->query($sql);
         if (! $resql)
         {
         dol_print_error($db);
         }
         */

        $db->commit();
    }
    else
    {
        print "Error #1 ".$db->error();

        $db->rollback();
    }

    print '<br>';

    print '</td></tr>';
}

/**
 * Mise a jour des modeles selectionnes
 *
 * @param	DoliDB		$db		Database handler
 * @param	Translate	$langs	Object langs
 * @param	Conf		$conf	Object conf
 * @return	void
 */
function migrate_modeles($db,$langs,$conf)
{
    //print '<br>';
    //print '<b>'.$langs->trans('UpdateModelsTable')."</b><br>\n";

    dolibarr_install_syslog("upgrade2::migrate_modeles");

    if (! empty($conf->facture->enabled))
    {
        include_once DOL_DOCUMENT_ROOT.'/core/modules/facture/modules_facture.php';
        $modellist=ModelePDFFactures::liste_modeles($db);
        if (count($modellist)==0)
        {
            // Aucun model par defaut.
            $sql=" insert into llx_document_model(nom,type) values('crabe','invoice')";
            $resql = $db->query($sql);
            if (! $resql) dol_print_error($db);
        }
    }

    if (! empty($conf->commande->enabled))
    {
        include_once DOL_DOCUMENT_ROOT.'/core/modules/commande/modules_commande.php';
        $modellist=ModelePDFCommandes::liste_modeles($db);
        if (count($modellist)==0)
        {
            // Aucun model par defaut.
            $sql=" insert into llx_document_model(nom,type) values('einstein','order')";
            $resql = $db->query($sql);
            if (! $resql) dol_print_error($db);
        }
    }

    if (! empty($conf->expedition->enabled))
    {
        include_once DOL_DOCUMENT_ROOT.'/core/modules/expedition/modules_expedition.php';
        $modellist=ModelePDFExpedition::liste_modeles($db);
        if (count($modellist)==0)
        {
            // Aucun model par defaut.
            $sql=" insert into llx_document_model(nom,type) values('rouget','shipping')";
            $resql = $db->query($sql);
            if (! $resql) dol_print_error($db);
        }
    }

    //print $langs->trans("AlreadyDone");
}


/**
 * Correspondance des expeditions et des commandes clients dans la table llx_co_exp
 *
 * @param	DoliDB		$db		Database handler
 * @param	Translate	$langs	Object langs
 * @param	Conf		$conf	Object conf
 * @return	void
 */
function migrate_commande_expedition($db,$langs,$conf)
{
    dolibarr_install_syslog("upgrade2::migrate_commande_expedition");

    print '<tr><td colspan="4">';

    print '<br>';
    print '<b>'.$langs->trans('MigrationShipmentOrderMatching')."</b><br>\n";

    $result = $db->DDLDescTable(MAIN_DB_PREFIX."expedition","fk_commande");
    $obj = $db->fetch_object($result);
    if ($obj)
    {
        $error = 0;

        $db->begin();

        $sql = "SELECT e.rowid, e.fk_commande FROM ".MAIN_DB_PREFIX."expedition as e";
        $resql = $db->query($sql);
        if ($resql)
        {
            $i = 0;
            $num = $db->num_rows($resql);

            if ($num)
            {
                while ($i < $num)
                {
                    $obj = $db->fetch_object($resql);

                    $sql = "INSERT INTO ".MAIN_DB_PREFIX."co_exp (fk_expedition,fk_commande)";
                    $sql.= " VALUES (".$obj->rowid.",".$obj->fk_commande.")";
                    $resql2=$db->query($sql);

                    if (!$resql2)
                    {
                        $error++;
                        dol_print_error($db);
                    }
                    print ". ";
                    $i++;
                }
            }

            if ($error == 0)
            {
                $db->commit();
                $sql = "ALTER TABLE ".MAIN_DB_PREFIX."expedition DROP COLUMN fk_commande";
                print $langs->trans('FieldRenamed')."<br>\n";
                $db->query($sql);
            }
            else
            {
                $db->rollback();
            }
        }
        else
        {
            dol_print_error($db);
            $db->rollback();
        }
    }
    else
    {
        print $langs->trans('AlreadyDone')."<br>\n";
    }
    print '</td></tr>';
}

/**
 * Correspondance des livraisons et des commandes clients dans la table llx_co_liv
 *
 * @param	DoliDB		$db		Database handler
 * @param	Translate	$langs	Object langs
 * @param	Conf		$conf	Object conf
 * @return	void
 */
function migrate_commande_livraison($db,$langs,$conf)
{
    dolibarr_install_syslog("upgrade2::migrate_commande_livraison");

    print '<tr><td colspan="4">';

    print '<br>';
    print '<b>'.$langs->trans('MigrationDeliveryOrderMatching')."</b><br>\n";

    $result = $db->DDLDescTable(MAIN_DB_PREFIX."livraison","fk_commande");
    $obj = $db->fetch_object($result);
    if ($obj)
    {
        $error = 0;

        $db->begin();

        $sql = "SELECT l.rowid, l.fk_commande";
        $sql.= ", c.ref_client, c.date_livraison";
        $sql.= " FROM ".MAIN_DB_PREFIX."livraison as l, ".MAIN_DB_PREFIX."commande as c";
        $sql.= " WHERE c.rowid = l.fk_commande";
        $resql = $db->query($sql);
        if ($resql)
        {
            $i = 0;
            $num = $db->num_rows($resql);

            if ($num)
            {
                while ($i < $num)
                {
                    $obj = $db->fetch_object($resql);

                    $sql = "INSERT INTO ".MAIN_DB_PREFIX."co_liv (fk_livraison,fk_commande)";
                    $sql.= " VALUES (".$obj->rowid.",".$obj->fk_commande.")";
                    $resql2=$db->query($sql);

                    if ($resql2)
                    {
                        $sqlu = "UPDATE ".MAIN_DB_PREFIX."livraison SET";
                        $sqlu.= " ref_client='".$obj->ref_client."'";
                        $sqlu.= ", date_livraison='".$obj->date_livraison."'";
                        $sqlu.= " WHERE rowid = ".$obj->rowid;
                        $resql3=$db->query($sqlu);
                        if (!$resql3)
                        {
                            $error++;
                            dol_print_error($db);
                        }
                    }
                    else
                    {
                        $error++;
                        dol_print_error($db);
                    }
                    print ". ";
                    $i++;
                }
            }

            if ($error == 0)
            {
                $db->commit();
                $sql = "ALTER TABLE ".MAIN_DB_PREFIX."livraison DROP COLUMN fk_commande";
                print $langs->trans('FieldRenamed')."<br>\n";
                $db->query($sql);
            }
            else
            {
                $db->rollback();
            }
        }
        else
        {
            dol_print_error($db);
            $db->rollback();
        }
    }
    else
    {
        print $langs->trans('AlreadyDone')."<br>\n";
    }
    print '</td></tr>';
}

/**
 * Migration des details commandes dans les details livraisons
 *
 * @param	DoliDB		$db		Database handler
 * @param	Translate	$langs	Object langs
 * @param	Conf		$conf	Object conf
 * @return	void
 */
function migrate_detail_livraison($db,$langs,$conf)
{
    dolibarr_install_syslog("upgrade2::migrate_detail_livraison");

    print '<tr><td colspan="4">';

    print '<br>';
    print '<b>'.$langs->trans('MigrationDeliveryDetail')."</b><br>\n";

    // This is done if field fk_commande_ligne exists.
    // If not this means migration was already done.
    $result = $db->DDLDescTable(MAIN_DB_PREFIX."livraisondet","fk_commande_ligne");
    $obj = $db->fetch_object($result);
    if ($obj)
    {
        $error = 0;

        $db->begin();

        $sql = "SELECT cd.rowid, cd.fk_product, cd.description, cd.subprice, cd.total_ht";
        $sql.= ", ld.fk_livraison";
        $sql.= " FROM ".MAIN_DB_PREFIX."commandedet as cd, ".MAIN_DB_PREFIX."livraisondet as ld";
        $sql.= " WHERE ld.fk_commande_ligne = cd.rowid";
        $resql = $db->query($sql);
        if ($resql)
        {
            $i = 0;
            $num = $db->num_rows($resql);

            if ($num)
            {
                while ($i < $num)
                {
                    $obj = $db->fetch_object($resql);

                    $sql = "UPDATE ".MAIN_DB_PREFIX."livraisondet SET";
                    $sql.= " fk_product=".$obj->fk_product;
                    $sql.= ",description='".$db->escape($obj->description)."'";
                    $sql.= ",subprice='".$obj->subprice."'";
                    $sql.= ",total_ht='".$obj->total_ht."'";
                    $sql.= " WHERE fk_commande_ligne = ".$obj->rowid;
                    $resql2=$db->query($sql);

                    if ($resql2)
                    {
                        $sql = "SELECT total_ht";
                        $sql.= " FROM ".MAIN_DB_PREFIX."livraison";
                        $sql.= " WHERE rowid = ".$obj->fk_livraison;
                        $resql3=$db->query($sql);

                        if ($resql3)
                        {
                            $obju = $db->fetch_object($resql3);
                            $total_ht = $obju->total_ht + $obj->total_ht;

                            $sqlu = "UPDATE ".MAIN_DB_PREFIX."livraison SET";
                            $sqlu.= " total_ht='".$total_ht."'";
                            $sqlu.= " WHERE rowid=".$obj->fk_livraison;
                            $resql4=$db->query($sqlu);
                            if (!$resql4)
                            {
                                $error++;
                                dol_print_error($db);
                            }
                        }
                        else
                        {
                            $error++;
                            dol_print_error($db);
                        }
                    }
                    else
                    {
                        $error++;
                        dol_print_error($db);
                    }
                    print ". ";
                    $i++;
                }

            }

            if ($error == 0)
            {
                $db->commit();
                $sql = "ALTER TABLE ".MAIN_DB_PREFIX."livraisondet CHANGE fk_commande_ligne fk_origin_line integer";
                print $langs->trans('FieldRenamed')."<br>\n";
                $db->query($sql);
            }
            else
            {
                $db->rollback();
            }
        }
        else
        {
            dol_print_error($db);
            $db->rollback();
        }
    }
    else
    {
        $result = $db->DDLDescTable(MAIN_DB_PREFIX."livraisondet","fk_origin_line");
        $obj = $db->fetch_object($result);
        if (!$obj)
        {
            $sql = "ALTER TABLE ".MAIN_DB_PREFIX."livraisondet ADD COLUMN fk_origin_line integer after fk_livraison";
            $db->query($sql);
        }
        print $langs->trans('AlreadyDone')."<br>\n";
    }
    print '</td></tr>';
}

/**
 * Migration du champ stock dans produits
 *
 * @param	DoliDB		$db		Database handler
 * @param	Translate	$langs	Object langs
 * @param	Conf		$conf	Object conf
 * @return	void
 */
function migrate_stocks($db,$langs,$conf)
{
    dolibarr_install_syslog("upgrade2::migrate_stocks");

    print '<tr><td colspan="4">';

    print '<br>';
    print '<b>'.$langs->trans('MigrationStockDetail')."</b><br>\n";

    $error = 0;

    $db->begin();

    $sql = "SELECT SUM(reel) as total, fk_product";
    $sql.= " FROM ".MAIN_DB_PREFIX."product_stock as ps";
    $sql.= " GROUP BY fk_product";
    $resql = $db->query($sql);
    if ($resql)
    {
        $i = 0;
        $num = $db->num_rows($resql);

        if ($num)
        {
            while ($i < $num)
            {
                $obj = $db->fetch_object($resql);

                $sql = "UPDATE ".MAIN_DB_PREFIX."product SET";
                $sql.= " stock = '".$obj->total."'";
                $sql.= " WHERE rowid=".$obj->fk_product;

                $resql2=$db->query($sql);
                if ($resql2)
                {

                }
                else
                {
                    $error++;
                    dol_print_error($db);
                }
                print ". ";
                $i++;
            }

        }

        if ($error == 0)
        {
            $db->commit();
        }
        else
        {
            $db->rollback();
        }
    }
    else
    {
        dol_print_error($db);
        $db->rollback();
    }

    print '</td></tr>';
}

/**
 * Migration of menus (use only 1 table instead of 3)
 * 2.6 -> 2.7
 *
 * @param	DoliDB		$db		Database handler
 * @param	Translate	$langs	Object langs
 * @param	Conf		$conf	Object conf
 * @return	void
 */
function migrate_menus($db,$langs,$conf)
{
    dolibarr_install_syslog("upgrade2::migrate_menus");

    print '<tr><td colspan="4">';

    print '<br>';
    print '<b>'.$langs->trans('MigrationMenusDetail')."</b><br>\n";

    $error = 0;

    if ($db->DDLInfoTable(MAIN_DB_PREFIX."menu_constraint"))
    {
        $db->begin();

        $sql = "SELECT m.rowid, mc.action";
        $sql.= " FROM ".MAIN_DB_PREFIX."menu_constraint as mc, ".MAIN_DB_PREFIX."menu_const as md, ".MAIN_DB_PREFIX."menu as m";
        $sql.= " WHERE md.fk_menu = m.rowid AND md.fk_constraint = mc.rowid";
        $sql.= " AND m.enabled = '1'";
        $resql = $db->query($sql);
        if ($resql)
        {
            $i = 0;
            $num = $db->num_rows($resql);
            if ($num)
            {
                while ($i < $num)
                {
                    $obj = $db->fetch_object($resql);

                    $sql = "UPDATE ".MAIN_DB_PREFIX."menu SET";
                    $sql.= " enabled = '".$obj->action."'";
                    $sql.= " WHERE rowid=".$obj->rowid;
                    $sql.= " AND enabled = '1'";

                    $resql2=$db->query($sql);
                    if ($resql2)
                    {

                    }
                    else
                    {
                        $error++;
                        dol_print_error($db);
                    }
                    print ". ";
                    $i++;
                }
            }

            if ($error == 0)
            {
                $db->commit();
            }
            else
            {
                $db->rollback();
            }
        }
        else
        {
            dol_print_error($db);
            $db->rollback();
        }
    }
    else
    {
        print $langs->trans('AlreadyDone')."<br>\n";
    }

    print '</td></tr>';
}

/**
 * Migration du champ fk_adresse_livraison dans expedition
 * 2.6 -> 2.7
 *
 * @param	DoliDB		$db		Database handler
 * @param	Translate	$langs	Object langs
 * @param	Conf		$conf	Object conf
 * @return	void
 */
function migrate_commande_deliveryaddress($db,$langs,$conf)
{
    dolibarr_install_syslog("upgrade2::migrate_commande_deliveryaddress");

    print '<tr><td colspan="4">';

    print '<br>';
    print '<b>'.$langs->trans('MigrationDeliveryAddress')."</b><br>\n";

    $error = 0;

    if ($db->DDLInfoTable(MAIN_DB_PREFIX."co_exp"))
    {
        $db->begin();

        $sql = "SELECT c.fk_adresse_livraison, ce.fk_expedition";
        $sql.= " FROM ".MAIN_DB_PREFIX."commande as c";
        $sql.= ", ".MAIN_DB_PREFIX."co_exp as ce";
        $sql.= " WHERE c.rowid = ce.fk_commande";
        $sql.= " AND c.fk_adresse_livraison IS NOT NULL AND c.fk_adresse_livraison != 0";

        $resql = $db->query($sql);
        if ($resql)
        {
            $i = 0;
            $num = $db->num_rows($resql);

            if ($num)
            {
                while ($i < $num)
                {
                    $obj = $db->fetch_object($resql);

                    $sql = "UPDATE ".MAIN_DB_PREFIX."expedition SET";
                    $sql.= " fk_adresse_livraison = '".$obj->fk_adresse_livraison."'";
                    $sql.= " WHERE rowid=".$obj->fk_expedition;

                    $resql2=$db->query($sql);
                    if (!$resql2)
                    {
                        $error++;
                        dol_print_error($db);
                    }
                    print ". ";
                    $i++;
                }
            }
            else
            {
                print $langs->trans('AlreadyDone')."<br>\n";
            }

            if ($error == 0)
            {
                $db->commit();
            }
            else
            {
                $db->rollback();
            }
        }
        else
        {
            dol_print_error($db);
            $db->rollback();
        }
    }
    else
    {
        print $langs->trans('AlreadyDone')."<br>\n";
    }

    print '</td></tr>';
}

/**
 * Migration du champ fk_remise_except dans llx_facturedet doit correspondre a
 * lien dans llx_societe_remise_except vers llx_facturedet
 *
 * @param	DoliDB		$db		Database handler
 * @param	Translate	$langs	Object langs
 * @param	Conf		$conf	Object conf
 * @return	integer|null
 */
function migrate_restore_missing_links($db,$langs,$conf)
{
    dolibarr_install_syslog("upgrade2::migrate_restore_missing_links");

    if (($db->type == 'mysql' || $db->type == 'mysqli'))
    {
        if (versioncompare($db->getVersionArray(),array(4,0)) < 0)
        {
            dolibarr_install_syslog("upgrade2::migrate_restore_missing_links Version of database too old to make this migrate action");
            return 0;
        }
    }
    print '<tr><td colspan="4">';

    print '<br>';
    print '<b>'.$langs->trans('MigrationFixData')."</b> (1)<br>\n";

    $error = 0;


    // Restore missing link for this cross foreign key (link 1 <=> 1). Direction 1.
    $table1='facturedet'; $field1='fk_remise_except';
    $table2='societe_remise_except'; $field2='fk_facture_line';

    $db->begin();

    $sql = "SELECT t1.rowid, t1.".$field1." as field";
    $sql.= " FROM ".MAIN_DB_PREFIX.$table1." as t1";
    $sql.= " WHERE t1.".$field1." IS NOT NULL AND t1.".$field1." NOT IN";
    $sql.= " (SELECT t2.rowid FROM ".MAIN_DB_PREFIX.$table2." as t2";
    $sql.= " WHERE t1.rowid = t2.".$field2.")";

    dolibarr_install_syslog("upgrade2::migrate_restore_missing_links DIRECTION 1");
    $resql = $db->query($sql);
    if ($resql)
    {
        $i = 0;
        $num = $db->num_rows($resql);

        if ($num)
        {
            while ($i < $num)
            {
                $obj = $db->fetch_object($resql);

                print 'Line '.$obj->rowid.' in '.$table1.' is linked to record '.$obj->field.' in '.$table2.' that has no link to '.$table1.'. We fix this.<br>';
                $sql = "UPDATE ".MAIN_DB_PREFIX.$table2." SET";
                $sql.= " ".$field2." = '".$obj->rowid."'";
                $sql.= " WHERE rowid=".$obj->field;

                $resql2=$db->query($sql);
                if (! $resql2)
                {
                    $error++;
                    dol_print_error($db);
                }
                //print ". ";
                $i++;
            }

        }
        else print $langs->trans('AlreadyDone')."<br>\n";

        if ($error == 0)
        {
            $db->commit();
        }
        else
        {
            $db->rollback();
        }
    }
    else
    {
        dol_print_error($db);
        $db->rollback();
    }

    print '</td></tr>';


    print '<tr><td colspan="4">';

    print '<br>';
    print '<b>'.$langs->trans('MigrationFixData')."</b> (2)<br>\n";

    // Restore missing link for this cross foreign key (link 1 <=> 1). Direction 2.
    $table2='facturedet'; $field2='fk_remise_except';
    $table1='societe_remise_except'; $field1='fk_facture_line';

    $db->begin();

    $sql = "SELECT t1.rowid, t1.".$field1." as field";
    $sql.= " FROM ".MAIN_DB_PREFIX.$table1." as t1";
    $sql.= " WHERE t1.".$field1." IS NOT NULL AND t1.".$field1." NOT IN";
    $sql.= " (SELECT t2.rowid FROM ".MAIN_DB_PREFIX.$table2." as t2";
    $sql.= " WHERE t1.rowid = t2.".$field2.")";

    dolibarr_install_syslog("upgrade2::migrate_restore_missing_links DIRECTION 2");
    $resql = $db->query($sql);
    if ($resql)
    {
        $i = 0;
        $num = $db->num_rows($resql);

        if ($num)
        {
            while ($i < $num)
            {
                $obj = $db->fetch_object($resql);

                print 'Line '.$obj->rowid.' in '.$table1.' is linked to record '.$obj->field.' in '.$table2.' that has no link to '.$table1.'. We fix this.<br>';
                $sql = "UPDATE ".MAIN_DB_PREFIX.$table2." SET";
                $sql.= " ".$field2." = '".$obj->rowid."'";
                $sql.= " WHERE rowid=".$obj->field;

                $resql2=$db->query($sql);
                if (! $resql2)
                {
                    $error++;
                    dol_print_error($db);
                }
                //print ". ";
                $i++;
            }

        }
        else
        {
            print $langs->trans('AlreadyDone')."<br>\n";
        }

        if ($error == 0)
        {
            $db->commit();
        }
        else
        {
            $db->rollback();
        }
    }
    else
    {
        dol_print_error($db);
        $db->rollback();
    }

    print '</td></tr>';
}

/**
 * Migration du champ fk_user_resp de llx_projet vers llx_element_contact
 *
 * @param	DoliDB		$db		Database handler
 * @param	Translate	$langs	Object langs
 * @param	Conf		$conf	Object conf
 * @return	void
 */
function migrate_project_user_resp($db,$langs,$conf)
{
    dolibarr_install_syslog("upgrade2::migrate_project_user_resp");

    print '<tr><td colspan="4">';

    print '<br>';
    print '<b>'.$langs->trans('MigrationProjectUserResp')."</b><br>\n";

    $result = $db->DDLDescTable(MAIN_DB_PREFIX."projet","fk_user_resp");
    $obj = $db->fetch_object($result);
    if ($obj)
    {
        $error = 0;

        $db->begin();

        $sql = "SELECT rowid, fk_user_resp FROM ".MAIN_DB_PREFIX."projet";
        $resql = $db->query($sql);
        if ($resql)
        {
            $i = 0;
            $num = $db->num_rows($resql);

            if ($num)
            {
                while ($i < $num)
                {
                    $obj = $db->fetch_object($resql);

                    $sql2 = "INSERT INTO ".MAIN_DB_PREFIX."element_contact (";
                    $sql2.= "datecreate";
                    $sql2.= ", statut";
                    $sql2.= ", element_id";
                    $sql2.= ", fk_c_type_contact";
                    $sql2.= ", fk_socpeople";
                    $sql2.= ") VALUES (";
                    $sql2.= "'".$db->idate(dol_now())."'";
                    $sql2.= ", '4'";
                    $sql2.= ", ".$obj->rowid;
                    $sql2.= ", '160'";
                    $sql2.= ", ".$obj->fk_user_resp;
                    $sql2.= ")";

                    if ($obj->fk_user_resp > 0)
                    {
                        $resql2=$db->query($sql2);
                        if (!$resql2)
                        {
                            $error++;
                            dol_print_error($db);
                        }
                    }
                    print ". ";

                    $i++;
                }
            }

            if ($error == 0)
            {
                $sqlDrop = "ALTER TABLE ".MAIN_DB_PREFIX."projet DROP COLUMN fk_user_resp";
                if ($db->query($sqlDrop))
                {
                    $db->commit();
                }
                else
                {
                    $db->rollback();
                }
            }
            else
            {
                $db->rollback();
            }
        }
        else
        {
            dol_print_error($db);
            $db->rollback();
        }
    }
    else
    {
        print $langs->trans('AlreadyDone')."<br>\n";
    }
    print '</td></tr>';
}

/**
 * Migration de la table llx_projet_task_actors vers llx_element_contact
 *
 * @param	DoliDB		$db		Database handler
 * @param	Translate	$langs	Object langs
 * @param	Conf		$conf	Object conf
 * @return	void
 */
function migrate_project_task_actors($db,$langs,$conf)
{
    dolibarr_install_syslog("upgrade2::migrate_project_task_actors");

    print '<tr><td colspan="4">';

    print '<br>';
    print '<b>'.$langs->trans('MigrationProjectTaskActors')."</b><br>\n";

    if ($db->DDLInfoTable(MAIN_DB_PREFIX."projet_task_actors"))
    {
        $error = 0;

        $db->begin();

        $sql = "SELECT fk_projet_task, fk_user FROM ".MAIN_DB_PREFIX."projet_task_actors";
        $resql = $db->query($sql);
        if ($resql)
        {
            $i = 0;
            $num = $db->num_rows($resql);

            if ($num)
            {
                while ($i < $num)
                {
                    $obj = $db->fetch_object($resql);

                    $sql2 = "INSERT INTO ".MAIN_DB_PREFIX."element_contact (";
                    $sql2.= "datecreate";
                    $sql2.= ", statut";
                    $sql2.= ", element_id";
                    $sql2.= ", fk_c_type_contact";
                    $sql2.= ", fk_socpeople";
                    $sql2.= ") VALUES (";
                    $sql2.= "'".$db->idate(dol_now())."'";
                    $sql2.= ", '4'";
                    $sql2.= ", ".$obj->fk_projet_task;
                    $sql2.= ", '180'";
                    $sql2.= ", ".$obj->fk_user;
                    $sql2.= ")";

                    $resql2=$db->query($sql2);

                    if (!$resql2)
                    {
                        $error++;
                        dol_print_error($db);
                    }
                    print ". ";
                    $i++;
                }
            }

            if ($error == 0)
            {
                $sqlDrop = "DROP TABLE ".MAIN_DB_PREFIX."projet_task_actors";
                if ($db->query($sqlDrop))
                {
                    $db->commit();
                }
                else
                {
                    $db->rollback();
                }
            }
            else
            {
                $db->rollback();
            }
        }
        else
        {
            dol_print_error($db);
            $db->rollback();
        }
    }
    else
    {
        print $langs->trans('AlreadyDone')."<br>\n";
    }
    print '</td></tr>';
}

/**
 * Migration des tables de relation
 *
 * @param	DoliDB		$db				Database handler
 * @param	Translate	$langs			Object langs
 * @param	Conf		$conf			Object conf
 * @param	string		$table			Table name
 * @param	int			$fk_source		Id of element source
 * @param	type		$sourcetype		Type of element source
 * @param	int			$fk_target		Id of element target
 * @param	type		$targettype		Type of element target
 * @return	void
 */
function migrate_relationship_tables($db,$langs,$conf,$table,$fk_source,$sourcetype,$fk_target,$targettype)
{
    print '<tr><td colspan="4">';

    print '<br>';
    print '<b>'.$langs->trans('MigrationRelationshipTables',MAIN_DB_PREFIX.$table)."</b><br>\n";

    $error = 0;

    if ($db->DDLInfoTable(MAIN_DB_PREFIX.$table))
    {
        dolibarr_install_syslog("upgrade2::migrate_relationship_tables table = " . MAIN_DB_PREFIX . $table);

        $db->begin();

        $sqlSelect = "SELECT ".$fk_source.", ".$fk_target;
        $sqlSelect.= " FROM ".MAIN_DB_PREFIX.$table;

        $resql = $db->query($sqlSelect);
        if ($resql)
        {
            $i = 0;
            $num = $db->num_rows($resql);

            if ($num)
            {
                while ($i < $num)
                {
                    $obj = $db->fetch_object($resql);

                    $sqlInsert = "INSERT INTO ".MAIN_DB_PREFIX."element_element (";
                    $sqlInsert.= "fk_source";
                    $sqlInsert.= ", sourcetype";
                    $sqlInsert.= ", fk_target";
                    $sqlInsert.= ", targettype";
                    $sqlInsert.= ") VALUES (";
                    $sqlInsert.= $obj->$fk_source;
                    $sqlInsert.= ", '".$sourcetype."'";
                    $sqlInsert.= ", ".$obj->$fk_target;
                    $sqlInsert.= ", '".$targettype."'";
                    $sqlInsert.= ")";

                    $result=$db->query($sqlInsert);
                    if (! $result)
                    {
                        $error++;
                        dol_print_error($db);
                    }
                    print ". ";
                    $i++;
                }
            }
            else
            {
                print $langs->trans('AlreadyDone')."<br>\n";
            }

            if ($error == 0)
            {
                $sqlDrop = "DROP TABLE ".MAIN_DB_PREFIX.$table;
                if ($db->query($sqlDrop))
                {
                    $db->commit();
                }
                else
                {
                    $db->rollback();
                }
            }
            else
            {
                $db->rollback();
            }
        }
        else
        {
            dol_print_error($db);
            $db->rollback();
        }
    }
    else
    {
        print $langs->trans('AlreadyDone')."<br>\n";
    }

    print '</td></tr>';
}

/**
 * Migrate duration in seconds
 *
 * @param	DoliDB		$db		Database handler
 * @param	Translate	$langs	Object langs
 * @param	Conf		$conf	Object conf
 * @return	void
 */
function migrate_project_task_time($db,$langs,$conf)
{
    dolibarr_install_syslog("upgrade2::migrate_project_task_time");

    print '<tr><td colspan="4">';

    print '<br>';
    print '<b>'.$langs->trans('MigrationProjectTaskTime')."</b><br>\n";

    $error = 0;

    $db->begin();

    $sql = "SELECT rowid, fk_task, task_duration";
    $sql.= " FROM ".MAIN_DB_PREFIX."projet_task_time";
    $resql = $db->query($sql);
    if ($resql)
    {
        $i = 0;
        $num = $db->num_rows($resql);

        if ($num)
        {
            $totaltime = array();
            $oldtime = 0;

            while ($i < $num)
            {
                $obj = $db->fetch_object($resql);

                if ($obj->task_duration > 0)
                {
                    // convert to second
                    // only for int time and float time ex: 1,75 for 1h45
                    list($hour,$min) = explode('.',$obj->task_duration);
                    $hour = $hour*60*60;
                    $min = ($min/100)*60*60;
                    $newtime = $hour+$min;

                    $sql2 = "UPDATE ".MAIN_DB_PREFIX."projet_task_time SET";
                    $sql2.= " task_duration = ".$newtime;
                    $sql2.= " WHERE rowid = ".$obj->rowid;

                    $resql2=$db->query($sql2);
                    if (!$resql2)
                    {
                        $error++;
                        dol_print_error($db);
                    }
                    print ". ";
                    $oldtime++;
                    if (! empty($totaltime[$obj->fk_task])) $totaltime[$obj->fk_task] += $newtime;
                    else $totaltime[$obj->fk_task] = $newtime;
                }
                else
                {
                    if (! empty($totaltime[$obj->fk_task])) $totaltime[$obj->fk_task] += $obj->task_duration;
                    else $totaltime[$obj->fk_task] = $obj->task_duration;
                }

                $i++;
            }

            if ($error == 0)
            {
                if ($oldtime > 0)
                {
                    foreach($totaltime as $taskid => $total_duration)
                    {
                        $sql = "UPDATE ".MAIN_DB_PREFIX."projet_task SET";
                        $sql.= " duration_effective = ".$total_duration;
                        $sql.= " WHERE rowid = ".$taskid;

                        $resql=$db->query($sql);
                        if (!$resql)
                        {
                            $error++;
                            dol_print_error($db);
                        }
                    }
                }
                else
                {
                    print $langs->trans('AlreadyDone')."<br>\n";
                }
            }
            else
            {
                dol_print_error($db);
            }
        }
        else
        {
            print $langs->trans('AlreadyDone')."<br>\n";
        }
    }
    else
    {
        dol_print_error($db);
    }

    if ($error == 0)
    {
        $db->commit();
    }
    else
    {
        $db->rollback();
    }

    print '</td></tr>';
}

/**
 * Migrate order ref_customer and date_delivery fields to llx_expedition
 *
 * @param	DoliDB		$db		Database handler
 * @param	Translate	$langs	Object langs
 * @param	Conf		$conf	Object conf
 * @return	void
 */
function migrate_customerorder_shipping($db,$langs,$conf)
{
    print '<tr><td colspan="4">';

    print '<br>';
    print '<b>'.$langs->trans('MigrationCustomerOrderShipping')."</b><br>\n";

    $error = 0;

    $result1 = $db->DDLDescTable(MAIN_DB_PREFIX."expedition","ref_customer");
    $result2 = $db->DDLDescTable(MAIN_DB_PREFIX."expedition","date_delivery");
    $obj1 = $db->fetch_object($result1);
    $obj2 = $db->fetch_object($result2);
    if (!$obj1 && !$obj2)
    {
        dolibarr_install_syslog("upgrade2::migrate_customerorder_shipping");

        $db->begin();

        $sqlAdd1 = "ALTER TABLE ".MAIN_DB_PREFIX."expedition ADD COLUMN ref_customer varchar(30) AFTER entity";
        $sqlAdd2 = "ALTER TABLE ".MAIN_DB_PREFIX."expedition ADD COLUMN date_delivery date DEFAULT NULL AFTER date_expedition";

        if ($db->query($sqlAdd1) && $db->query($sqlAdd2))
        {
            $sqlSelect = "SELECT e.rowid as shipping_id, c.ref_client, c.date_livraison";
            $sqlSelect.= " FROM ".MAIN_DB_PREFIX."expedition as e";
            $sqlSelect.= ", ".MAIN_DB_PREFIX."element_element as el";
            $sqlSelect.= " LEFT JOIN ".MAIN_DB_PREFIX."commande as c ON c.rowid = el.fk_source AND el.sourcetype = 'commande'";
            $sqlSelect.= " WHERE e.rowid = el.fk_target";
            $sqlSelect.= " AND el.targettype = 'shipping'";

            $resql = $db->query($sqlSelect);
            if ($resql)
            {
                $i = 0;
                $num = $db->num_rows($resql);

                if ($num)
                {
                    while ($i < $num)
                    {
                        $obj = $db->fetch_object($resql);

                        $sqlUpdate = "UPDATE ".MAIN_DB_PREFIX."expedition SET";
                        $sqlUpdate.= " ref_customer = '".$obj->ref_client."'";
                        $sqlUpdate.= ", date_delivery = '".($obj->date_livraison?$obj->date_livraison:'null')."'";
                        $sqlUpdate.= " WHERE rowid = ".$obj->shipping_id;

                        $result=$db->query($sqlUpdate);
                        if (! $result)
                        {
                            $error++;
                            dol_print_error($db);
                        }
                        print ". ";
                        $i++;
                    }
                }
                else
                {
                    print $langs->trans('AlreadyDone')."<br>\n";
                }

                if ($error == 0)
                {
                    $db->commit();
                }
                else
                {
                    dol_print_error($db);
                    $db->rollback();
                }
            }
            else
            {
                dol_print_error($db);
                $db->rollback();
            }
        }
        else
        {
            dol_print_error($db);
            $db->rollback();
        }
    }
    else
    {
        print $langs->trans('AlreadyDone')."<br>\n";
    }

    print '</td></tr>';
}

/**
 * Migrate link stored into fk_expedition into llx_element_element
 *
 * @param	DoliDB		$db		Database handler
 * @param	Translate	$langs	Object langs
 * @param	Conf		$conf	Object conf
 * @return	void
 */
function migrate_shipping_delivery($db,$langs,$conf)
{
    print '<tr><td colspan="4">';

    print '<br>';
    print '<b>'.$langs->trans('MigrationShippingDelivery')."</b><br>\n";

    $error = 0;

    $result = $db->DDLDescTable(MAIN_DB_PREFIX."livraison","fk_expedition");
    $obj = $db->fetch_object($result);
    if ($obj)
    {
        dolibarr_install_syslog("upgrade2::migrate_shipping_delivery");

        $db->begin();

        $sqlSelect = "SELECT rowid, fk_expedition";
        $sqlSelect.= " FROM ".MAIN_DB_PREFIX."livraison";
        $sqlSelect.= " WHERE fk_expedition is not null";

        $resql = $db->query($sqlSelect);
        if ($resql)
        {
            $i = 0;
            $num = $db->num_rows($resql);

            if ($num)
            {
                while ($i < $num)
                {
                    $obj = $db->fetch_object($resql);

                    $sqlInsert = "INSERT INTO ".MAIN_DB_PREFIX."element_element (";
                    $sqlInsert.= "fk_source";
                    $sqlInsert.= ", sourcetype";
                    $sqlInsert.= ", fk_target";
                    $sqlInsert.= ", targettype";
                    $sqlInsert.= ") VALUES (";
                    $sqlInsert.= $obj->fk_expedition;
                    $sqlInsert.= ", 'shipping'";
                    $sqlInsert.= ", ".$obj->rowid;
                    $sqlInsert.= ", 'delivery'";
                    $sqlInsert.= ")";

                    $result=$db->query($sqlInsert);
                    if ($result)
                    {
                        $sqlUpdate = "UPDATE ".MAIN_DB_PREFIX."livraison SET fk_expedition = NULL";
                        $sqlUpdate.= " WHERE rowid = ".$obj->rowid;

                        $result=$db->query($sqlUpdate);
                        if (! $result)
                        {
                            $error++;
                            dol_print_error($db);
                        }
                        print ". ";
                    }
                    else
                    {
                        $error++;
                        dol_print_error($db);
                    }
                    $i++;
                }
            }
            else
            {
                print $langs->trans('AlreadyDone')."<br>\n";
            }

            if ($error == 0)
            {
                $sqlDelete = "DELETE FROM ".MAIN_DB_PREFIX."element_element WHERE sourcetype = 'commande' AND targettype = 'delivery'";
                $db->query($sqlDelete);

                $db->commit();

                // DDL commands must not be inside a transaction
                $sqlDrop = "ALTER TABLE ".MAIN_DB_PREFIX."livraison DROP COLUMN fk_expedition";
                $db->query($sqlDrop);
            }
            else
            {
                dol_print_error($db);
                $db->rollback();
            }
        }
        else
        {
            dol_print_error($db);
            $db->rollback();
        }
    }
    else
    {
        print $langs->trans('AlreadyDone')."<br>\n";
    }

    print '</td></tr>';
}

/**
 * We try to complete field ref_customer and date_delivery that are empty into llx_livraison.
 * We set them with value from llx_expedition.
 *
 * @param	DoliDB		$db		Database handler
 * @param	Translate	$langs	Object langs
 * @param	Conf		$conf	Object conf
 * @return	void
 */
function migrate_shipping_delivery2($db,$langs,$conf)
{
    print '<tr><td colspan="4">';

    print '<br>';
    print '<b>'.$langs->trans('MigrationShippingDelivery2')."</b><br>\n";

    $error = 0;

    dolibarr_install_syslog("upgrade2::migrate_shipping_delivery2");

    $db->begin();

    $sqlSelect = "SELECT l.rowid as delivery_id, e.ref_customer, e.date_delivery";
    $sqlSelect.= " FROM ".MAIN_DB_PREFIX."livraison as l,";
    $sqlSelect.= " ".MAIN_DB_PREFIX."element_element as el,";
    $sqlSelect.= " ".MAIN_DB_PREFIX."expedition as e";
    $sqlSelect.= " WHERE l.rowid = el.fk_target";
    $sqlSelect.= " AND el.targettype = 'delivery'";
    $sqlSelect.= " AND e.rowid = el.fk_source AND el.sourcetype = 'shipping'";
    $sqlSelect.= " AND (e.ref_customer IS NOT NULL OR e.date_delivery IS NOT NULL)";   // Useless to process this record if both are null
    // Add condition to know if we never migrate this record
    $sqlSelect.= " AND (l.ref_customer IS NULL".($db->type!='pgsql'?" or l.ref_customer = ''":"").")";
    $sqlSelect.= " AND (l.date_delivery IS NULL".($db->type!='pgsql'?" or l.date_delivery = ''":"").")";

    $resql = $db->query($sqlSelect);
    if ($resql)
    {
        $i = 0;
        $num = $db->num_rows($resql);

        if ($num)
        {
            while ($i < $num)
            {
                $obj = $db->fetch_object($resql);

                $sqlUpdate = "UPDATE ".MAIN_DB_PREFIX."livraison SET";
                $sqlUpdate.= " ref_customer = '".$obj->ref_customer."',";
                $sqlUpdate.= " date_delivery = ".($obj->date_delivery?"'".$obj->date_delivery."'":'null');
                $sqlUpdate.= " WHERE rowid = ".$obj->delivery_id;

                $result=$db->query($sqlUpdate);
                if (! $result)
                {
                    $error++;
                    dol_print_error($db);
                }
                print ". ";
                $i++;
            }
        }
        else
        {
            print $langs->trans('AlreadyDone')."<br>\n";
        }

        if ($error == 0)
        {
            $db->commit();
        }
        else
        {
            dol_print_error($db);
            $db->rollback();
        }
    }
    else
    {
        dol_print_error($db);
        $db->rollback();
    }

    print '</td></tr>';
}

/**
 * Migrate link stored into fk_xxxx into fk_element and elementtype
 *
 * @param	DoliDB		$db		Database handler
 * @param	Translate	$langs	Object langs
 * @param	Conf		$conf	Object conf
 * @return	void
 */
function migrate_actioncomm_element($db,$langs,$conf)
{
	print '<tr><td colspan="4">';

	print '<br>';
	print '<b>'.$langs->trans('MigrationActioncommElement')."</b><br>\n";

	$elements = array(
		'propal' => 'propalrowid',
		'order' => 'fk_commande',
		'invoice' => 'fk_facture',
		'contract' => 'fk_contract',
		'order_supplier' => 'fk_supplier_order',
		'invoice_supplier' => 'fk_supplier_invoice'
	);

	foreach($elements as $type => $field)
	{
		$result = $db->DDLDescTable(MAIN_DB_PREFIX."actioncomm",$field);
		$obj = $db->fetch_object($result);
		if ($obj)
		{
			dolibarr_install_syslog("upgrade2::migrate_actioncomm_element field=" . $field);

			$db->begin();

			$sql = "UPDATE ".MAIN_DB_PREFIX."actioncomm SET ";
			$sql.= "fk_element = ".$field.", elementtype = '".$type."'";
			$sql.= " WHERE ".$field." IS NOT NULL";
			$sql.= " AND fk_element IS NULL";
			$sql.= " AND elementtype IS NULL";

			$resql = $db->query($sql);
			if ($resql)
			{
				$db->commit();

				// DDL commands must not be inside a transaction
				// We will drop at next version because a migrate should be runnable several times if it fails.
				//$sqlDrop = "ALTER TABLE ".MAIN_DB_PREFIX."actioncomm DROP COLUMN ".$field;
				//$db->query($sqlDrop);
				//print ". ";
			}
			else
			{
				dol_print_error($db);
				$db->rollback();
			}
		}
		else
		{
			print $langs->trans('AlreadyDone')."<br>\n";
		}
	}

	print '</td></tr>';
}

/**
 * Migrate link stored into fk_mode_reglement
 *
 * @param	DoliDB		$db		Database handler
 * @param	Translate	$langs	Object langs
 * @param	Conf		$conf	Object conf
 * @return	void
 */
function migrate_mode_reglement($db,$langs,$conf)
{
	print '<tr><td colspan="4">';

	print '<br>';
	print '<b>'.$langs->trans('MigrationPaymentMode')."</b><br>\n";

	$elements = array(
		'old_id' => array(5,8,9,10,11),
		'new_id' => array(50,51,52,53,54),
		'code' => array('VAD','TRA','LCR','FAC','PRO'),
		'tables' => array('commande_fournisseur','commande','facture_rec','facture','propal')
	);
	$count=0;

	foreach($elements['old_id'] as $key => $old_id)
	{
		$error=0;

		dolibarr_install_syslog("upgrade2::migrate_mode_reglement code=" . $elements['code'][$key]);

		$sqlSelect = "SELECT id";
		$sqlSelect.= " FROM ".MAIN_DB_PREFIX."c_paiement";
		$sqlSelect.= " WHERE id = ".$old_id;
		$sqlSelect.= " AND code = '".$elements['code'][$key]."'";

		$resql = $db->query($sqlSelect);
		if ($resql)
		{
			$num = $db->num_rows($resql);
			if ($num)
			{
				$count++;

				$db->begin();

				$sqla = "UPDATE ".MAIN_DB_PREFIX."paiement SET ";
				$sqla.= "fk_paiement = ".$elements['new_id'][$key];
				$sqla.= " WHERE fk_paiement = ".$old_id;
				$sqla.= " AND fk_paiement IN (SELECT id FROM ".MAIN_DB_PREFIX."c_paiement WHERE id = ".$old_id." AND code = '".$elements['code'][$key]."')";
				$resqla = $db->query($sqla);

				$sql = "UPDATE ".MAIN_DB_PREFIX."c_paiement SET ";
				$sql.= "id = ".$elements['new_id'][$key];
				$sql.= " WHERE id = ".$old_id;
				$sql.= " AND code = '".$elements['code'][$key]."'";
				$resql = $db->query($sql);

				if ($resqla && $resql)
				{
					foreach($elements['tables'] as $table)
					{
						$sql = "UPDATE ".MAIN_DB_PREFIX.$table." SET ";
						$sql.= "fk_mode_reglement = ".$elements['new_id'][$key];
						$sql.= " WHERE fk_mode_reglement = ".$old_id;

						$resql = $db->query($sql);
						if (! $resql)
						{
							dol_print_error($db);
							$error++;
						}
						print ". ";
					}

					if (! $error)
					{
						$db->commit();
					}
					else
					{
						dol_print_error($db);
						$db->rollback();
					}
				}
				else
				{
					dol_print_error($db);
					$db->rollback();
				}
			}
		}
	}

	if ($count == 0) print $langs->trans('AlreadyDone')."<br>\n";


	print '</td></tr>';
}

/**
 * Migrate categorie association
 *
 * @param	DoliDB		$db				Database handler
 * @param	Translate	$langs			Object langs
 * @param	Conf		$conf			Object conf
 * @return	void
 */
function migrate_categorie_association($db,$langs,$conf)
{
	print '<tr><td colspan="4">';

	print '<br>';
	print '<b>'.$langs->trans('MigrationCategorieAssociation')."</b><br>\n";

	$error = 0;

	if ($db->DDLInfoTable(MAIN_DB_PREFIX."categorie_association"))
	{
		dolibarr_install_syslog("upgrade2::migrate_categorie_association");

		$db->begin();

		$sqlSelect = "SELECT fk_categorie_mere, fk_categorie_fille";
		$sqlSelect.= " FROM ".MAIN_DB_PREFIX."categorie_association";

		$resql = $db->query($sqlSelect);
		if ($resql)
		{
			$i = 0;
			$num = $db->num_rows($resql);

			if ($num)
			{
				while ($i < $num)
				{
					$obj = $db->fetch_object($resql);

					$sqlUpdate = "UPDATE ".MAIN_DB_PREFIX."categorie SET ";
					$sqlUpdate.= "fk_parent = ".$obj->fk_categorie_mere;
					$sqlUpdate.= " WHERE rowid = ".$obj->fk_categorie_fille;

					$result=$db->query($sqlUpdate);
					if (! $result)
					{
						$error++;
						dol_print_error($db);
					}
					print ". ";
					$i++;
				}
			}
			else
			{
				print $langs->trans('AlreadyDone')."<br>\n";
			}

			if (! $error)
			{
				// TODO DROP table in the next release
				/*
				$sqlDrop = "DROP TABLE ".MAIN_DB_PREFIX."categorie_association";
				if ($db->query($sqlDrop))
				{
					$db->commit();
				}
				else
				{
					$db->rollback();
				}
				*/

				$db->commit();
			}
			else
			{
				$db->rollback();
			}
		}
		else
		{
			dol_print_error($db);
			$db->rollback();
		}
	}
	else
	{
		print $langs->trans('AlreadyDone')."<br>\n";
	}

	print '</td></tr>';
}

/**
 * Migrate event assignement to owner
 *
 * @param	DoliDB		$db				Database handler
 * @param	Translate	$langs			Object langs
 * @param	Conf		$conf			Object conf
 * @return	void
 */
function migrate_event_assignement($db,$langs,$conf)
{
	print '<tr><td colspan="4">';

	print '<br>';
	print '<b>'.$langs->trans('MigrationEvents')."</b><br>\n";

	$error = 0;

	dolibarr_install_syslog("upgrade2::migrate_event_assignement");

	$db->begin();

	$sqlSelect = "SELECT a.id, a.fk_user_action";
	$sqlSelect.= " FROM ".MAIN_DB_PREFIX."actioncomm as a";
	$sqlSelect.= " LEFT JOIN ".MAIN_DB_PREFIX."actioncomm_resources as ar ON ar.fk_actioncomm = a.id AND ar.element_type = 'user' AND ar.fk_element = a.fk_user_action";
	$sqlSelect.= " WHERE fk_user_action > 0 AND fk_user_action NOT IN (SELECT fk_element FROM ".MAIN_DB_PREFIX."actioncomm_resources as ar WHERE ar.fk_actioncomm = a.id AND ar.element_type = 'user')";
	$sqlSelect.= " ORDER BY a.id";
	//print $sqlSelect;

	$resql = $db->query($sqlSelect);
	if ($resql)
	{
		$i = 0;
		$num = $db->num_rows($resql);

		if ($num)
		{
			while ($i < $num)
			{
				$obj = $db->fetch_object($resql);

				$sqlUpdate = "INSERT INTO ".MAIN_DB_PREFIX."actioncomm_resources(fk_actioncomm, element_type, fk_element) ";
				$sqlUpdate.= "VALUES(".$obj->id.", 'user', ".$obj->fk_user_action.")";

				$result=$db->query($sqlUpdate);
				if (! $result)
				{
					$error++;
					dol_print_error($db);
				}
				print ". ";
				$i++;
			}
		}
		else
		{
			print $langs->trans('AlreadyDone')."<br>\n";
		}

		if (! $error)
		{
			$db->commit();
		}
		else
		{
			$db->rollback();
		}
	}
	else
	{
		dol_print_error($db);
		$db->rollback();
	}


	print '</td></tr>';
}

/**
 * Migration directory
 *
 * @param	DoliDB		$db			Database handler
 * @param	Translate	$langs		Object langs
 * @param	Conf		$conf		Object conf
 * @param	string		$oldname	Old name
 * @param	string		$newname	New name
 * @return	void
 */
function migrate_directories($db,$langs,$conf,$oldname,$newname)
{
    dolibarr_install_syslog("upgrade2::migrate_directories");

    if (is_dir(DOL_DATA_ROOT.$oldname) && ! file_exists(DOL_DATA_ROOT.$newname))
    {
        dolibarr_install_syslog("upgrade2::migrate_directories move " . DOL_DATA_ROOT . $oldname . ' into ' . DOL_DATA_ROOT . $newname);
        @rename(DOL_DATA_ROOT.$oldname,DOL_DATA_ROOT.$newname);
    }
}


/**
 * Delete deprecated files
 *
 * @param	DoliDB		$db			Database handler
 * @param	Translate	$langs		Object langs
 * @param	Conf		$conf		Object conf
 * @return	void
 */
function migrate_delete_old_files($db,$langs,$conf)
{
    $result=true;

    dolibarr_install_syslog("upgrade2::migrate_delete_old_files");

    // List of files to delete
    $filetodeletearray=array(
    DOL_DOCUMENT_ROOT.'/core/triggers/interface_demo.class.php',
    DOL_DOCUMENT_ROOT.'/core/menus/barre_left/default.php',
    DOL_DOCUMENT_ROOT.'/core/menus/barre_top/default.php',
    DOL_DOCUMENT_ROOT.'/core/modules/modComptabiliteExpert.class.php',
    DOL_DOCUMENT_ROOT.'/core/modules/modCommercial.class.php',
    DOL_DOCUMENT_ROOT.'/core/modules/modProduit.class.php',
    DOL_DOCUMENT_ROOT.'/phenix/inc/triggers/interface_modPhenix_Phenixsynchro.class.php',
    DOL_DOCUMENT_ROOT.'/webcalendar/inc/triggers/interface_modWebcalendar_webcalsynchro.class.php',
    DOL_DOCUMENT_ROOT.'/core/triggers/interface_modWebcalendar_Webcalsynchro.class.php',
    DOL_DOCUMENT_ROOT.'/core/triggers/interface_modCommande_Ecotax.class.php',
    DOL_DOCUMENT_ROOT.'/core/triggers/interface_modCommande_fraisport.class.php',
    DOL_DOCUMENT_ROOT.'/core/triggers/interface_modPropale_PropalWorkflow.class.php',
    DOL_DOCUMENT_ROOT.'/core/menus/smartphone/iphone.lib.php',
    DOL_DOCUMENT_ROOT.'/core/menus/smartphone/iphone_backoffice.php',
    DOL_DOCUMENT_ROOT.'/core/menus/smartphone/iphone_frontoffice.php',
    DOL_DOCUMENT_ROOT.'/core/menus/standard/auguria_backoffice.php',
    DOL_DOCUMENT_ROOT.'/core/menus/standard/auguria_frontoffice.php',
    DOL_DOCUMENT_ROOT.'/core/menus/standard/eldy_backoffice.php',
    DOL_DOCUMENT_ROOT.'/core/menus/standard/eldy_frontoffice.php',
    DOL_DOCUMENT_ROOT.'/core/modules/mailings/dolibarr_services_expired.modules.php',
    DOL_DOCUMENT_ROOT.'/core/modules/mailings/peche.modules.php',
    DOL_DOCUMENT_ROOT.'/core/modules/mailings/poire.modules.php',
    DOL_DOCUMENT_ROOT.'/core/modules/mailings/kiwi.modules.php',
    DOL_DOCUMENT_ROOT.'/core/modules/facture/pdf_crabe.modules.php',
    DOL_DOCUMENT_ROOT.'/core/modules/facture/pdf_oursin.modules.php'
    );

    foreach ($filetodeletearray as $filetodelete)
    {
        //print '<b>'.$filetodelete."</b><br>\n";
        $result=1;
        if (file_exists($filetodelete))
        {
            $result=dol_delete_file($filetodelete);
            if (! $result)
            {
                $langs->load("errors");
                print '<div class="error">'.$langs->trans("Error").': '.$langs->trans("ErrorFailToDeleteFile",$filetodelete);
                print ' '.$langs->trans("RemoveItManuallyAndPressF5ToContinue").'</div>';
            }
            else
			{
                //print $langs->trans("FileWasRemoved",$filetodelete);
            }
        }
    }
    return $result;
}

/**
 * Remove deprecated directories
 *
 * @param	DoliDB		$db			Database handler
 * @param	Translate	$langs		Object langs
 * @param	Conf		$conf		Object conf
 * @return	void
 */
function migrate_delete_old_dir($db,$langs,$conf)
{
    $result=true;

    dolibarr_install_syslog("upgrade2::migrate_delete_old_dir");

    // List of files to delete
    $filetodeletearray=array(
    DOL_DOCUMENT_ROOT.'/core/modules/facture/terre',
    DOL_DOCUMENT_ROOT.'/core/modules/facture/mercure'
    );

    foreach ($filetodeletearray as $filetodelete)
    {
        //print '<b>'.$filetodelete."</b><br>\n";
        if (file_exists($filetodelete))
        {
            $result=dol_delete_dir_recursive($filetodelete);
        }
        if (! $result)
        {
            $langs->load("errors");
            print '<div class="error">'.$langs->trans("Error").': '.$langs->trans("ErrorFailToDeleteDir",$filetodelete);
            print ' '.$langs->trans("RemoveItManuallyAndPressF5ToContinue").'</div>';
        }
    }
    return $result;
}


/**
 * Disable/Reenable features modules.
 * We must do this when internal menu of module or permissions has changed
 * or when triggers have moved.
 *
 * @param	DoliDB		$db				Database handler
 * @param	Translate	$langs			Object langs
 * @param	Conf		$conf			Object conf
 * @param	array		$listofmodule	List of modules
 * @return	void
 */
function migrate_reload_modules($db,$langs,$conf,$listofmodule=array())
{
    dolibarr_install_syslog("upgrade2::migrate_reload_modules");

    // If no info is provided, we reload all modules with mode newboxdefonly.
    if (count($listofmodule) == 0)
    {
    	$listofmodule=array(
	    	'MAIN_MODULE_AGENDA'=>'newboxdefonly',
	    	'MAIN_MODULE_SOCIETE'=>'newboxdefonly',
	    	'MAIN_MODULE_PRODUIT'=>'newboxdefonly',
	    	'MAIN_MODULE_SERVICE'=>'newboxdefonly',
	    	'MAIN_MODULE_COMMANDE'=>'newboxdefonly',
	    	'MAIN_MODULE_FACTURE'=>'newboxdefonly',
	    	'MAIN_MODULE_FOURNISSEUR'=>'newboxdefonly',
    		'MAIN_MODULE_HOLIDAY'=>'newboxdefonly',
    		'MAIN_MODULE_USER'=>'newboxdefonly',
	    	'MAIN_MODULE_DEPLACEMENT'=>'newboxdefonly',
	    	'MAIN_MODULE_DON'=>'newboxdefonly',
	    	'MAIN_MODULE_ECM'=>'newboxdefonly',
	    	'MAIN_MODULE_PAYBOX'=>'newboxdefonly',
    		'MAIN_MODULE_OPENSURVEY'=>'newboxdefonly'
    	);
    }

    foreach($listofmodule as $moduletoreload => $reloadmode)
    {
    	if (empty($moduletoreload) || empty($conf->global->$moduletoreload)) continue;

    	$mod=null;
    	
	    if ($moduletoreload == 'MAIN_MODULE_AGENDA')
	    {
	        dolibarr_install_syslog("upgrade2::migrate_reload_modules Reactivate Agenda module");
	        $res=@include_once DOL_DOCUMENT_ROOT.'/core/modules/modAgenda.class.php';
	        if ($res) {
	            $mod=new modAgenda($db);
	            $mod->remove('noboxes');
	            $mod->init($reloadmode);
	        }
	    }
        if ($moduletoreload == 'MAIN_MODULE_BARCODE')
    	{
	        dolibarr_install_syslog("upgrade2::migrate_reload_modules Reactivate Barcode module");
	        $res=@include_once DOL_DOCUMENT_ROOT.'/core/modules/modBarcode.class.php';
	        if ($res) {
	            $mod=new modBarcode($db);
	            $mod->remove('noboxes');
	            $mod->init($reloadmode);
	        }
	    }
	    if ($moduletoreload == 'MAIN_MODULE_CRON')
    	{
	        dolibarr_install_syslog("upgrade2::migrate_reload_modules Reactivate Cron module");
	        $res=@include_once DOL_DOCUMENT_ROOT.'/core/modules/modCron.class.php';
	        if ($res) {
	            $mod=new modCron($db);
	            $mod->remove('noboxes');
	            $mod->init($reloadmode);
	        }
	    }
	    if ($moduletoreload == 'MAIN_MODULE_SOCIETE')
	    {
	        dolibarr_install_syslog("upgrade2::migrate_reload_modules Reactivate Societe module");
	        $res=@include_once DOL_DOCUMENT_ROOT.'/core/modules/modSociete.class.php';
	        if ($res) {
	            $mod=new modSociete($db);
	            $mod->remove('noboxes');
	            $mod->init($reloadmode);
	        }
	    }
	    if ($moduletoreload == 'MAIN_MODULE_PRODUIT')    // Permission has changed into 2.7
	    {
	        dolibarr_install_syslog("upgrade2::migrate_reload_modules Reactivate Produit module");
	        $res=@include_once DOL_DOCUMENT_ROOT.'/core/modules/modProduct.class.php';
	        if ($res) {
	            $mod=new modProduct($db);
	            //$mod->remove('noboxes');
	            $mod->init($reloadmode);
	        }
	    }
	    if ($moduletoreload == 'MAIN_MODULE_SERVICE')    // Permission has changed into 2.7
	    {
<<<<<<< HEAD
	        dolibarr_install_syslog("upgrade2::migrate_reload_modules Reactivate Service module");

=======
	        dolibarr_install_syslog("upgrade2::migrate_reload_modules Reactivate module Service");
>>>>>>> 076f2ed9
	        $res=@include_once DOL_DOCUMENT_ROOT.'/core/modules/modService.class.php';
	        if ($res) {
	            $mod=new modService($db);
	            //$mod->remove('noboxes');
	            $mod->init($reloadmode);
	        }
	    }
	    if ($moduletoreload == 'MAIN_MODULE_COMMANDE')   // Permission has changed into 2.9
	    {
<<<<<<< HEAD
	        dolibarr_install_syslog("upgrade2::migrate_reload_modules Reactivate Commande module");

=======
	        dolibarr_install_syslog("upgrade2::migrate_reload_modules Reactivate module Commande");
>>>>>>> 076f2ed9
	        $res=@include_once DOL_DOCUMENT_ROOT.'/core/modules/modCommande.class.php';
	        if ($res) {
	            $mod=new modCommande($db);
	            //$mod->remove('noboxes');
	            $mod->init($reloadmode);
	        }
	    }
	    if ($moduletoreload == 'MAIN_MODULE_FACTURE')    // Permission has changed into 2.9
	    {
<<<<<<< HEAD
	        dolibarr_install_syslog("upgrade2::migrate_reload_modules Reactivate Facture module");
=======
	        dolibarr_install_syslog("upgrade2::migrate_reload_modules Reactivate module Facture");
>>>>>>> 076f2ed9
	        $res=@include_once DOL_DOCUMENT_ROOT.'/core/modules/modFacture.class.php';
	        if ($res) {
	            $mod=new modFacture($db);
	            //$mod->remove('noboxes');
	            $mod->init($reloadmode);
	        }
	    }
	    if ($moduletoreload == 'MAIN_MODULE_FOURNISSEUR')    // Permission has changed into 2.9
	    {
	        dolibarr_install_syslog("upgrade2::migrate_reload_modules Reactivate Fournisseur module");
	        $res=@include_once DOL_DOCUMENT_ROOT.'/core/modules/modFournisseur.class.php';
	        if ($res) {
	            $mod=new modFournisseur($db);
	            //$mod->remove('noboxes');
	            $mod->init($reloadmode);
	        }
	    }
    	if ($moduletoreload == 'MAIN_MODULE_HOLIDAY')    // Permission and tabs has changed into 3.8
	    {
	        dolibarr_install_syslog("upgrade2::migrate_reload_modules Reactivate Leave Request module");
	        $res=@include_once DOL_DOCUMENT_ROOT.'/core/modules/modHoliday.class.php';
	        if ($res) {
	            $mod=new modHoliday($db);
	            $mod->remove('noboxes');
	            $mod->init($reloadmode);
	        }
	    }
	    if ($moduletoreload == 'MAIN_MODULE_DEPLACEMENT')    // Permission has changed into 3.0
	    {
	        dolibarr_install_syslog("upgrade2::migrate_reload_modules Reactivate Deplacement module");
	        $res=@include_once DOL_DOCUMENT_ROOT.'/core/modules/modDeplacement.class.php';
	        if ($res) {
	            $mod=new modDeplacement($db);
	            //$mod->remove('noboxes');
	            $mod->init($reloadmode);
	        }
	    }
	    if ($moduletoreload == 'MAIN_MODULE_DON')    // Permission has changed into 3.0
	    {
	        dolibarr_install_syslog("upgrade2::migrate_reload_modules Reactivate Don module");
	        $res=@include_once DOL_DOCUMENT_ROOT.'/core/modules/modDon.class.php';
	        if ($res) {
	            $mod=new modDon($db);
	            //$mod->remove('noboxes');
	            $mod->init($reloadmode);
	        }
	    }
	    if ($moduletoreload == 'MAIN_MODULE_ECM')    // Permission has changed into 3.0 and 3.1
	    {
<<<<<<< HEAD
	        dolibarr_install_syslog("upgrade2::migrate_reload_modules Reactivate ECM module");
=======
	        dolibarr_install_syslog("upgrade2::migrate_reload_modules Reactivate module ECM");
>>>>>>> 076f2ed9
	        $res=@include_once DOL_DOCUMENT_ROOT.'/core/modules/modECM.class.php';
	        if ($res) {
	            $mod=new modECM($db);
	            $mod->remove('noboxes');	// We need to remove because a permission id has been removed
	            $mod->init($reloadmode);
	        }
	    }
	    if ($moduletoreload == 'MAIN_MODULE_PAYBOX')    // Permission has changed into 3.0
	    {
	        dolibarr_install_syslog("upgrade2::migrate_reload_modules Reactivate Paybox module");
	        $res=@include_once DOL_DOCUMENT_ROOT.'/core/modules/modPaybox.class.php';
	        if ($res) {
	            $mod=new modPaybox($db);
	            $mod->remove('noboxes');  // We need to remove because id of module has changed
	            $mod->init($reloadmode);
	        }
	    }
    	if ($moduletoreload == 'MAIN_MODULE_OPENSURVEY')    // Permission has changed into 3.0
	    {
	        dolibarr_install_syslog("upgrade2::migrate_reload_modules Reactivate Opensurvey module");
	        $res=@include_once DOL_DOCUMENT_ROOT.'/core/modules/modOpenSurvey.class.php';
	        if ($res) {
	            $mod=new modOpenSurvey($db);
	            $mod->remove('noboxes');  // We need to remove because menu entries has changed
	            $mod->init($reloadmode);
	        }
	    }
    	if ($moduletoreload == 'MAIN_MODULE_USER')    // Permission has changed into 3.0
	    {
	        dolibarr_install_syslog("upgrade2::migrate_reload_modules Reactivate User module");
	        $res=@include_once DOL_DOCUMENT_ROOT.'/core/modules/modUser.class.php';
	        if ($res) {
	            $mod=new modUser($db);
	            //$mod->remove('noboxes');
	            $mod->init($reloadmode);
	        }
	    }

		if (! empty($mod) && is_object($mod))
		{	    
    		print '<tr><td colspan="4">';
        	print '<b>'.$langs->trans('Upgrade').'</b>: ';
        	print $langs->trans('MigrationReloadModule')." ".$mod->getName();
        	print "<!-- (".$reloadmode.") -->";
        	print "<br>\n";
        	print '</td></tr>';
		}
    }
}



/**
 * Reload menu if dynamic menus, if modified by version
 *
 * @param	DoliDB		$db			Database handler
 * @param	Translate	$langs		Object langs
 * @param	Conf		$conf		Object conf
 * @param	string		$versionto	Version target
 * @return	void
 */
function migrate_reload_menu($db,$langs,$conf,$versionto)
{
    global $conf;
    dolibarr_install_syslog("upgrade2::migrate_reload_menu");

    // Define list of menu handlers to initialize
    $listofmenuhandler=array();

    $versiontoarray=explode('.',$versionto);

    // Migration required when target version is between 
    $afterversionarray=explode('.','2.8.9');
    $beforeversionarray=explode('.','2.9.9');
    if (versioncompare($versiontoarray,$afterversionarray) >= 0 && versioncompare($versiontoarray,$beforeversionarray) <= 0)
    {
        $listofmenuhandler['auguria']=1;   // We set here only dynamic menu handlers
    }

    // Migration required when target version is between 
    $afterversionarray=explode('.','3.1.9');
    $beforeversionarray=explode('.','3.2.9');
    if (versioncompare($versiontoarray,$afterversionarray) >= 0 && versioncompare($versiontoarray,$beforeversionarray) <= 0)
    {
        $listofmenuhandler['auguria']=1;   // We set here only dynamic menu handlers
    }

    // Migration required when target version is between 
    $afterversionarray=explode('.','3.7.9');
    $beforeversionarray=explode('.','3.8.9');
    if (versioncompare($versiontoarray,$afterversionarray) >= 0 && versioncompare($versiontoarray,$beforeversionarray) <= 0)
    {
        $listofmenuhandler['auguria']=1;   // We set here only dynamic menu handlers
    }

    foreach ($listofmenuhandler as $key => $val)
    {
        print '<tr><td colspan="4">';

        //print "x".$key;
        print '<br>';
        print '<b>'.$langs->trans('Upgrade').'</b>: '.$langs->trans('MenuHandler')." ".$key."<br>\n";

        // Load sql ini_menu_handler.sql file
        $dir = DOL_DOCUMENT_ROOT."/core/menus/";
        $file='init_menu_'.$key.'.sql';
        if (file_exists($dir.$file))
        {
            $result=run_sql($dir.$file,1,'',1,$key);
        }

        print '</td></tr>';
    }
}



/* A faire egalement: Modif statut paye et fk_facture des factures payes completement

On recherche facture incorrecte:
select f.rowid, f.total_ttc as t1, sum(pf.amount) as t2 from llx_facture as f, llx_paiement_facture as pf where pf.fk_facture=f.rowid and f.fk_statut in(2,3) and paye=0 and close_code is null group by f.rowid
having  f.total_ttc = sum(pf.amount)

On les corrige:
update llx_facture set paye=1, fk_statut=2 where close_code is null
and rowid in (...)
*/
<|MERGE_RESOLUTION|>--- conflicted
+++ resolved
@@ -3829,12 +3829,7 @@
 	    }
 	    if ($moduletoreload == 'MAIN_MODULE_SERVICE')    // Permission has changed into 2.7
 	    {
-<<<<<<< HEAD
 	        dolibarr_install_syslog("upgrade2::migrate_reload_modules Reactivate Service module");
-
-=======
-	        dolibarr_install_syslog("upgrade2::migrate_reload_modules Reactivate module Service");
->>>>>>> 076f2ed9
 	        $res=@include_once DOL_DOCUMENT_ROOT.'/core/modules/modService.class.php';
 	        if ($res) {
 	            $mod=new modService($db);
@@ -3844,12 +3839,7 @@
 	    }
 	    if ($moduletoreload == 'MAIN_MODULE_COMMANDE')   // Permission has changed into 2.9
 	    {
-<<<<<<< HEAD
 	        dolibarr_install_syslog("upgrade2::migrate_reload_modules Reactivate Commande module");
-
-=======
-	        dolibarr_install_syslog("upgrade2::migrate_reload_modules Reactivate module Commande");
->>>>>>> 076f2ed9
 	        $res=@include_once DOL_DOCUMENT_ROOT.'/core/modules/modCommande.class.php';
 	        if ($res) {
 	            $mod=new modCommande($db);
@@ -3859,11 +3849,7 @@
 	    }
 	    if ($moduletoreload == 'MAIN_MODULE_FACTURE')    // Permission has changed into 2.9
 	    {
-<<<<<<< HEAD
 	        dolibarr_install_syslog("upgrade2::migrate_reload_modules Reactivate Facture module");
-=======
-	        dolibarr_install_syslog("upgrade2::migrate_reload_modules Reactivate module Facture");
->>>>>>> 076f2ed9
 	        $res=@include_once DOL_DOCUMENT_ROOT.'/core/modules/modFacture.class.php';
 	        if ($res) {
 	            $mod=new modFacture($db);
@@ -3913,11 +3899,7 @@
 	    }
 	    if ($moduletoreload == 'MAIN_MODULE_ECM')    // Permission has changed into 3.0 and 3.1
 	    {
-<<<<<<< HEAD
 	        dolibarr_install_syslog("upgrade2::migrate_reload_modules Reactivate ECM module");
-=======
-	        dolibarr_install_syslog("upgrade2::migrate_reload_modules Reactivate module ECM");
->>>>>>> 076f2ed9
 	        $res=@include_once DOL_DOCUMENT_ROOT.'/core/modules/modECM.class.php';
 	        if ($res) {
 	            $mod=new modECM($db);
