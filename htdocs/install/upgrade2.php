--- conflicted
+++ resolved
@@ -4860,19 +4860,16 @@
 			} else {
 				$dir = $conf->user->multidir_output[$entity];	// $conf->user->multidir_output[] for each entity is construct by the multicompany module
 			}
+
 			if ($dir)
 			{
-<<<<<<< HEAD
-			$origin = $dir .'/'. get_exdir($fuser->id,2,0,0,$fuser,'user');
-			$destin = $dir .'/'. $fuser->id;
-=======
 				$origin = $dir .'/'. get_exdir($fuser->id,2,0,0,$fuser,'user');
 				$destin = $dir .'/'. $fuser->id;
->>>>>>> 3538e9ab
 
 				$origin_osencoded=dol_osencode($origin);
 
 				dol_mkdir($destin);
+
 				//echo '<hr>'.$origin.' -> '.$destin;
 				if (dol_is_dir($origin))
 				{
@@ -4914,7 +4911,6 @@
 			        }
 				}
 			}
-			}
 		}
 	}
 
