--- conflicted
+++ resolved
@@ -95,12 +95,9 @@
 print 'Option set_empty_time_spent_amount (\'test\' or \'confirmed\') is '.(GETPOST('set_empty_time_spent_amount', 'alpha') ?GETPOST('set_empty_time_spent_amount', 'alpha') : 'undefined').'<br>'."\n";
 // Structure
 print 'Option force_utf8_on_tables, for mysql/mariadb only (\'test\' or \'confirmed\') is '.(GETPOST('force_utf8_on_tables', 'alpha') ?GETPOST('force_utf8_on_tables', 'alpha') : 'undefined').'<br>'."\n";
-<<<<<<< HEAD
 print "Option force_utf8mb4_on_tables (EXPERIMENTAL!), for mysql/mariadb only ('test' or 'confirmed') is ".(GETPOST('force_utf8mb4_on_tables', 'alpha') ? GETPOST('force_utf8mb4_on_tables', 'alpha') : 'undefined')."<br>\n";
-=======
 // Rebuild sequence
 print 'Option rebuild_sequences, for postgresql only (\'test\' or \'confirmed\') is '.(GETPOST('rebuild_sequences', 'alpha') ?GETPOST('rebuild_sequences', 'alpha') : 'undefined').'<br>'."\n";
->>>>>>> 2e3af575
 print '<br>';
 
 print '<table cellspacing="0" cellpadding="1" border="0" width="100%">';
@@ -1261,7 +1258,6 @@
 	}
 }
 
-<<<<<<< HEAD
 // force utf8mb4 on tables  EXPERIMENTAL !
 if ($ok && GETPOST('force_utf8mb4_on_tables', 'alpha')) {
 	print '<tr><td colspan="2"><br>*** Force page code and collation of tables into utf8mb4/utf8mb4_unicode_ci (for mysql/mariadb only)</td></tr>';
@@ -1302,7 +1298,13 @@
 		// Enable foreign key checking
 		if ($force_utf8mb4_on_tables == 'confirmed') {
 			$sql = 'SET FOREIGN_KEY_CHECKS=1';
-=======
+			print '<!-- '.$sql.' -->';
+			$resql = $db->query($sql);
+		}
+	} else {
+		print '<tr><td colspan="2">Not available with database type '.$db->type.'</td></tr>';
+	}
+}
 
 // rebuild sequences for pgsql
 if ($ok && GETPOST('rebuild_sequences', 'alpha')) {
@@ -1313,7 +1315,6 @@
 
 		if ($rebuild_sequence == 'confirmed') {
 			$sql = "SELECT dol_util_rebuild_sequences();";
->>>>>>> 2e3af575
 			print '<!-- '.$sql.' -->';
 			$resql = $db->query($sql);
 		}
@@ -1322,10 +1323,6 @@
 	}
 }
 
-<<<<<<< HEAD
-=======
-
->>>>>>> 2e3af575
 //
 if ($ok && GETPOST('repair_link_dispatch_lines_supplier_order_lines')) {
 	/*
