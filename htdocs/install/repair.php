--- conflicted
+++ resolved
@@ -549,19 +549,11 @@
 								dol_print_error($db);
 							}
 							else
-<<<<<<< HEAD
-								print ' - <font class="warning">Cleaned</font>';
-						}
-						else
-						{
-							print ' - <font class="warning">Canceled (test mode)</font>';
-=======
 								print ' - <span class="warning">Cleaned</span>';
 						}
 						else
 						{
 							print ' - <span class="warning">Canceled (test mode)</span>';
->>>>>>> d9b8a8c8
 						}
 					}
 					else
@@ -908,11 +900,7 @@
 }
 
 
-<<<<<<< HEAD
-// clean_old_module_entries: Clean data into const when files of module were removed without being
-=======
 // force_disable_of_modules_not_found
->>>>>>> d9b8a8c8
 if ($ok && GETPOST('force_disable_of_modules_not_found','alpha'))
 {
     print '<tr><td colspan="2"><br>*** Force modules not found to be disabled (only modules adding js, css or hooks can be detected as removed)</td></tr>';
@@ -925,98 +913,6 @@
 	    $sql.=" FROM ".MAIN_DB_PREFIX."const as c";
 	    $sql.=" WHERE name LIKE 'MAIN_MODULE_%_".strtoupper($key)."'";
 	    $sql.=" ORDER BY name";
-<<<<<<< HEAD
-
-	    $resql = $db->query($sql);
-	    if ($resql)
-	    {
-	        $num = $db->num_rows($resql);
-	        if ($num)
-	        {
-	            $i = 0;
-	            while ($i < $num)
-	            {
-	                $obj=$db->fetch_object($resql);
-	                $constantname = $obj->name;				// Name of constant for hook or js or css declaration
-
-	                print '<tr><td>';
-	                print $constantname;
-
-	                $db->begin();
-
-	                if (preg_match('/MAIN_MODULE_(.*)_'.strtoupper($key).'/i', $constantname, $reg))
-	                {
-	                    $name=strtolower($reg[1]);
-
-	                    if ($name)		// And entry for key $key and module $name was found in database.
-	                    {
-	                    	if ($key == 'hooks') $reloffile=$name.'/class/actions_'.$name.'.class.php';
-	                    	if ($key == 'js')
-	                    	{
-		                    	$value=$obj->value;
-		                    	$valuearray=json_decode($value);
-	                    		$reloffile=$valuearray[0];
-	                    		$reloffile=preg_replace('/^\//','',$valuearray[0]);
-	                    	}
-	                    	if ($key == 'css')
-	                    	{
-		                    	$value=$obj->value;
-		                    	$valuearray=json_decode($value);
-		                    	if ($value && count($valuearray)==0) $valuearray[0]=$value;	// If value was not a json array but a string
-	                    		$reloffile=preg_replace('/^\//','',$valuearray[0]);
-	                    	}
-
-	                    	//var_dump($key.' - '.$value.' - '.$reloffile);
-	                    	try {
-	                        	$result = dol_buildpath($reloffile, 0, 2);
-	                    	}
-	                    	catch(Exception $e)
-	                    	{
-								// No catch yet
-	                    	}
-
-	                        if (! $result)
-	                        {
-	                            print ' - File of '.$key.' ('.$reloffile.') NOT found, we disable the module.';
-	                            if (GETPOST('force_disable_of_modules_not_found') == 'confirmed')
-	                            {
-	                                $sql2 ="DELETE FROM ".MAIN_DB_PREFIX."const WHERE name = 'MAIN_MODULE_".strtoupper($name)."_".strtoupper($key)."'";
-	                                $resql2=$db->query($sql2);
-	                                if (! $resql2)
-	                                {
-	                                    $error++;
-	                                    dol_print_error($db);
-	                                }
-	                                $sql2 ="DELETE FROM ".MAIN_DB_PREFIX."const WHERE name = 'MAIN_MODULE_".strtoupper($name)."'";
-	                                $resql2=$db->query($sql2);
-	                                if (! $resql2)
-	                                {
-	                                    $error++;
-	                                    dol_print_error($db);
-	                                }
-	                                else
-	                                    print ' - <font class="warning">Cleaned</font>';
-	                            }
-	                            else
-	                            {
-	                                print ' - <font class="warning">Canceled (test mode)</font>';
-	                            }
-	                        }
-	                        else
-	                        {
-	                            print ' - File of '.$key.' ('.$reloffile.') found, we do nothing.';
-	                        }
-	                    }
-
-	                    if (!$error) $db->commit();
-	                    else $db->rollback();
-	                }
-
-	                print'</td></tr>';
-
-	                if ($error) break;
-
-=======
 
 	    $resql = $db->query($sql);
 	    if ($resql)
@@ -1107,7 +1003,6 @@
 
 	                if ($error) break;
 
->>>>>>> d9b8a8c8
 	                $i++;
 	            }
 	        }
@@ -1128,7 +1023,6 @@
 if ($ok && GETPOST('clean_perm_table','alpha'))
 {
 	print '<tr><td colspan="2"><br>*** Clean table user_rights from lines of external modules no more enabled</td></tr>';
-<<<<<<< HEAD
 
 	$listofmods='';
 	foreach($conf->modules as $key => $val)
@@ -1175,61 +1069,9 @@
 	}
 }
 
-=======
->>>>>>> d9b8a8c8
-
-	$listofmods='';
-	foreach($conf->modules as $key => $val)
-	{
-		$listofmods.=($listofmods?',':'')."'".$val."'";
-	}
-	$sql = 'SELECT id, libelle, module from '.MAIN_DB_PREFIX.'rights_def WHERE module not in ('.$listofmods.') AND id > 100000';
-	$resql = $db->query($sql);
-	if ($resql)
-	{
-		$num = $db->num_rows($resql);
-		if ($num)
-		{
-			$i = 0;
-			while ($i < $num)
-			{
-				$obj=$db->fetch_object($resql);
-				if ($obj->id > 0)
-				{
-					print '<tr><td>Found line with id '.$obj->id.', label "'.$obj->libelle.'" of module "'.$obj->module.'" to delete';
-					if (GETPOST('clean_perm_table','alpha') == 'confirmed')
-					{
-						$sqldelete = 'DELETE FROM '.MAIN_DB_PREFIX.'rights_def WHERE id = '.$obj->id;
-						$resqldelete = $db->query($sqldelete);
-						if (! $resqldelete)
-						{
-							dol_print_error($db);
-						}
-						print ' - deleted';
-					}
-					print '</td></tr>';
-				}
-				$i++;
-			}
-		}
-		else
-		{
-			print '<tr><td>No lines of a disabled external module (with id > 100000) found into table rights_def</td></tr>';
-		}
-	}
-	else
-	{
-		dol_print_error($db);
-	}
-}
-
-<<<<<<< HEAD
-// clean_linked_elements: Check and clean linked elements
-=======
 
 
 // force utf8 on tables
->>>>>>> d9b8a8c8
 if ($ok && GETPOST('force_utf8_on_tables','alpha'))
 {
     print '<tr><td colspan="2"><br>*** Force page code and collation of tables into utf8/utf8_unicode_ci (for mysql/mariadb only)</td></tr>';
