<?php
/* Copyright (C) 2004      Rodolphe Quiedeville <rodolphe@quiedeville.org>
 * Copyright (C) 2004-2012 Laurent Destailleur  <eldy@users.sourceforge.net>
 * Copyright (C) 2005-2012 Regis Houssin        <regis.houssin@inodbox.com>
 * Copyright (C) 2015      Raphaël Doursenaud   <rdoursenaud@gpcsolutions.fr>
 *
 * This program is free software; you can redistribute it and/or modify
 * it under the terms of the GNU General Public License as published by
 * the Free Software Foundation; either version 3 of the License, or
 * (at your option) any later version.
 *
 * This program is distributed in the hope that it will be useful,
 * but WITHOUT ANY WARRANTY; without even the implied warranty of
 * MERCHANTABILITY or FITNESS FOR A PARTICULAR PURPOSE.  See the
 * GNU General Public License for more details.
 *
 * You should have received a copy of the GNU General Public License
 * along with this program. If not, see <http://www.gnu.org/licenses/>.
 */

/**
 *      \file       htdocs/install/repair.php
 *      \brief      Run repair script
 */

include_once 'inc.php';
if (file_exists($conffile)) include_once $conffile;
require_once $dolibarr_main_document_root.'/core/lib/admin.lib.php';
include_once $dolibarr_main_document_root.'/core/lib/images.lib.php';
require_once $dolibarr_main_document_root.'/core/class/extrafields.class.php';
require_once 'lib/repair.lib.php';

$grant_query='';
$step = 2;
$ok = 0;


// Cette page peut etre longue. On augmente le delai autorise.
// Ne fonctionne que si on est pas en safe_mode.
$err=error_reporting();
error_reporting(0);
@set_time_limit(120);
error_reporting($err);

$setuplang=GETPOST("selectlang", 'az09', 3)?GETPOST("selectlang", 'az09', 3):'auto';
$langs->setDefaultLang($setuplang);

$langs->loadLangs(array("admin","install","other"));

if ($dolibarr_main_db_type == "mysqli") $choix=1;
if ($dolibarr_main_db_type == "pgsql") $choix=2;
if ($dolibarr_main_db_type == "mssql") $choix=3;


dolibarr_install_syslog("--- repair: entering upgrade.php page");
if (! is_object($conf)) dolibarr_install_syslog("repair: conf file not initialized", LOG_ERR);


/*
 * View
 */

pHeader('', "upgrade2", GETPOST('action', 'aZ09'));

// Action to launch the repair script
$actiondone=1;

print '<h3>'.$langs->trans("Repair").'</h3>';

<<<<<<< HEAD
print 'Option standard (\'test\' or \'confirmed\') is '.(GETPOST('standard', 'alpha')?GETPOST('standard', 'alpha'):'undefined').'<br>'."\n";
print 'Option restore_thirdparties_logos (\'test\' or \'confirmed\') is '.(GETPOST('restore_thirdparties_logos', 'alpha')?GETPOST('restore_thirdparties_logos', 'alpha'):'undefined').'<br>'."\n";
print 'Option clean_linked_elements (\'test\' or \'confirmed\') is '.(GETPOST('clean_linked_elements', 'alpha')?GETPOST('clean_linked_elements', 'alpha'):'undefined').'<br>'."\n";
print 'Option clean_menus (\'test\' or \'confirmed\') is '.(GETPOST('clean_menus', 'alpha')?GETPOST('clean_menus', 'alpha'):'undefined').'<br>'."\n";
print 'Option clean_orphelin_dir (\'test\' or \'confirmed\') is '.(GETPOST('clean_orphelin_dir', 'alpha')?GETPOST('clean_orphelin_dir', 'alpha'):'undefined').'<br>'."\n";
print 'Option clean_product_stock_batch (\'test\' or \'confirmed\') is '.(GETPOST('clean_product_stock_batch', 'alpha')?GETPOST('clean_product_stock_batch', 'alpha'):'undefined').'<br>'."\n";
print 'Option set_empty_time_spent_amount (\'test\' or \'confirmed\') is '.(GETPOST('set_empty_time_spent_amount', 'alpha')?GETPOST('set_empty_time_spent_amount', 'alpha'):'undefined').'<br>'."\n";
print 'Option rebuild_product_thumbs (\'test\' or \'confirmed\') is '.(GETPOST('rebuild_product_thumbs', 'alpha')?GETPOST('rebuild_product_thumbs', 'alpha'):'undefined').'<br>'."\n";
print 'Option force_disable_of_modules_not_found (\'test\' or \'confirmed\') is '.(GETPOST('force_disable_of_modules_not_found', 'alpha')?GETPOST('force_disable_of_modules_not_found', 'alpha'):'undefined').'<br>'."\n";
print 'Option clean_perm_table (\'test\' or \'confirmed\') is '.(GETPOST('clean_perm_table', 'alpha')?GETPOST('clean_perm_table', 'alpha'):'undefined').'<br>'."\n";
print 'Option force_utf8_on_tables, for mysql/mariadb only (\'test\' or \'confirmed\') is '.(GETPOST('force_utf8_on_tables', 'alpha')?GETPOST('force_utf8_on_tables', 'alpha'):'undefined').'<br>'."\n";
=======
print 'Option standard (0 or \'confirmed\') is '.(GETPOST('standard','alpha')?GETPOST('standard','alpha'):'0').'<br>'."\n";
print 'Option restore_thirdparties_logos (0 or \'confirmed\') is '.(GETPOST('restore_thirdparties_logos','alpha')?GETPOST('restore_thirdparties_logos','alpha'):'0').'<br>'."\n";
print 'Option clean_linked_elements (0 or \'confirmed\') is '.(GETPOST('clean_linked_elements','alpha')?GETPOST('clean_linked_elements','alpha'):'0').'<br>'."\n";
print 'Option clean_menus (0 or \'test\' or \'confirmed\') is '.(GETPOST('clean_menus','alpha')?GETPOST('clean_menus','alpha'):'0').'<br>'."\n";
print 'Option clean_orphelin_dir (0 or \'test\' or \'confirmed\') is '.(GETPOST('clean_orphelin_dir','alpha')?GETPOST('clean_orphelin_dir','alpha'):'0').'<br>'."\n";
print 'Option clean_product_stock_batch (0 or \'test\' or \'confirmed\') is '.(GETPOST('clean_product_stock_batch','alpha')?GETPOST('clean_product_stock_batch','alpha'):'0').'<br>'."\n";
print 'Option set_empty_time_spent_amount (0 or \'test\' or \'confirmed\') is '.(GETPOST('set_empty_time_spent_amount','alpha')?GETPOST('set_empty_time_spent_amount','alpha'):'0').'<br>'."\n";
print 'Option rebuild_product_thumbs (0 or \'test\' or \'confirmed\') is '.(GETPOST('rebuild_product_thumbs','alpha')?GETPOST('rebuild_product_thumbs','alpha'):'0').'<br>'."\n";
print 'Option force_disable_of_modules_not_found (0 or \'test\' or \'confirmed\') is '.(GETPOST('force_disable_of_modules_not_found','alpha')?GETPOST('force_disable_of_modules_not_found','alpha'):'0').'<br>'."\n";
print 'Option clean_perm_table (0 or \'test\' or \'confirmed\') is '.(GETPOST('clean_perm_table','alpha')?GETPOST('clean_perm_table','alpha'):'0').'<br>'."\n";
print 'Option force_utf8_on_tables, for mysql/mariadb only (0 or \'test\' or \'confirmed\') is '.(GETPOST('force_utf8_on_tables','alpha')?GETPOST('force_utf8_on_tables','alpha'):'0').'<br>'."\n";
print 'Option repair_link_dispatch_lines_supplier_order_lines, (0 or \'test\' or \'confirmed\') is '.(GETPOST('repair_link_dispatch_lines_supplier_order_lines','alpha')?GETPOST('repair_link_dispatch_lines_supplier_order_lines','alpha'):'0').'<br>'."\n";
>>>>>>> ffc49705
print '<br>';

print '<table cellspacing="0" cellpadding="1" border="0" width="100%">';
$error=0;

// If password is encoded, we decode it
if (preg_match('/crypted:/i', $dolibarr_main_db_pass) || ! empty($dolibarr_main_db_encrypted_pass))
{
    require_once $dolibarr_main_document_root.'/core/lib/security.lib.php';
    if (preg_match('/crypted:/i', $dolibarr_main_db_pass))
    {
        $dolibarr_main_db_pass = preg_replace('/crypted:/i', '', $dolibarr_main_db_pass);
        $dolibarr_main_db_pass = dol_decode($dolibarr_main_db_pass);
        $dolibarr_main_db_encrypted_pass = $dolibarr_main_db_pass;	// We need to set this as it is used to know the password was initially crypted
    }
    else $dolibarr_main_db_pass = dol_decode($dolibarr_main_db_encrypted_pass);
}

// $conf is already instancied inside inc.php
$conf->db->type = $dolibarr_main_db_type;
$conf->db->host = $dolibarr_main_db_host;
$conf->db->port = $dolibarr_main_db_port;
$conf->db->name = $dolibarr_main_db_name;
$conf->db->user = $dolibarr_main_db_user;
$conf->db->pass = $dolibarr_main_db_pass;

// For encryption
$conf->db->dolibarr_main_db_encryption	= isset($dolibarr_main_db_encryption)?$dolibarr_main_db_encryption:'';
$conf->db->dolibarr_main_db_cryptkey	= isset($dolibarr_main_db_cryptkey)?$dolibarr_main_db_cryptkey:'';

$db=getDoliDBInstance($conf->db->type, $conf->db->host, $conf->db->user, $conf->db->pass, $conf->db->name, $conf->db->port);

if ($db->connected)
{
    print '<tr><td class="nowrap">';
    print $langs->trans("ServerConnection")." : $dolibarr_main_db_host</td><td class=\"right\">".$langs->trans("OK")."</td></tr>";
    dolibarr_install_syslog("repair: " . $langs->transnoentities("ServerConnection") . ": " . $dolibarr_main_db_host . $langs->transnoentities("OK"));
    $ok = 1;
}
else
{
    print "<tr><td>".$langs->trans("ErrorFailedToConnectToDatabase", $dolibarr_main_db_name)."</td><td class=\"right\">".$langs->transnoentities("Error")."</td></tr>";
    dolibarr_install_syslog("repair: " . $langs->transnoentities("ErrorFailedToConnectToDatabase", $dolibarr_main_db_name));
    $ok = 0;
}

if ($ok)
{
    if($db->database_selected)
    {
        print '<tr><td class="nowrap">';
        print $langs->trans("DatabaseConnection")." : ".$dolibarr_main_db_name."</td><td class=\"right\">".$langs->trans("OK")."</td></tr>";
        dolibarr_install_syslog("repair: database connection successful: " . $dolibarr_main_db_name);
        $ok=1;
    }
    else
    {
        print "<tr><td>".$langs->trans("ErrorFailedToConnectToDatabase", $dolibarr_main_db_name)."</td><td class=\"right\">".$langs->trans("Error")."</td></tr>";
        dolibarr_install_syslog("repair: " . $langs->transnoentities("ErrorFailedToConnectToDatabase", $dolibarr_main_db_name));
        $ok=0;
    }
}

// Show database version
if ($ok)
{
    $version=$db->getVersion();
    $versionarray=$db->getVersionArray();
    print '<tr><td>'.$langs->trans("ServerVersion").'</td>';
    print '<td class="right">'.$version.'</td></tr>';
    dolibarr_install_syslog("repair: " . $langs->transnoentities("ServerVersion") . ": " . $version);
    //print '<td class="right">'.join('.',$versionarray).'</td></tr>';
}

$conf->setValues($db);
// Reset forced setup after the setValues
if (defined('SYSLOG_FILE')) $conf->global->SYSLOG_FILE=constant('SYSLOG_FILE');
$conf->global->MAIN_ENABLE_LOG_TO_HTML = 1;


/* Start action here */
$oneoptionset=0;
$oneoptionset=(GETPOST('standard', 'alpha') || GETPOST('restore_thirdparties_logos', 'alpha') || GETPOST('clean_linked_elements', 'alpha') || GETPOST('clean_menus', 'alpha')
	|| GETPOST('clean_orphelin_dir', 'alpha') || GETPOST('clean_product_stock_batch', 'alpha') || GETPOST('set_empty_time_spent_amount', 'alpha') || GETPOST('rebuild_product_thumbs', 'alpha')
	|| GETPOST('clean_perm_table', 'alpha')
	|| GETPOST('force_disable_of_modules_not_found', 'alpha') || GETPOST('force_utf8_on_tables', 'alpha'));

if ($ok && $oneoptionset)
{
	// Show wait message
	print '<tr><td colspan="2">'.$langs->trans("PleaseBePatient").'<br><br></td></tr>';
	flush();
}


// run_sql: Run repair SQL file
if ($ok && GETPOST('standard', 'alpha'))
{
	$dir = "mysql/migration/";

    $filelist=array();
    $i = 0;
    $ok = 0;

    // Recupere list fichier
    $filesindir=array();
    $handle=opendir($dir);
    if (is_resource($handle))
    {
        while (($file = readdir($handle))!==false)
        {
            if (preg_match('/\.sql$/i', $file)) $filesindir[]=$file;
        }
    }
    sort($filesindir);

    foreach($filesindir as $file)
    {
        if (preg_match('/repair/i', $file))
        {
            $filelist[]=$file;
        }
    }

    // Loop on each file
    foreach($filelist as $file)
    {
        print '<tr><td class="nowrap">*** ';
        print $langs->trans("Script").'</td><td class="right">'.$file.'</td></tr>';

        $name = substr($file, 0, dol_strlen($file) - 4);

        // Run sql script
        $ok=run_sql($dir.$file, 0, '', 1);
    }
}


// sync_extrafields: Search list of fields declared and list of fields created into databases, then create fields missing

if ($ok && GETPOST('standard', 'alpha'))
{
	$extrafields=new ExtraFields($db);
	$listofmodulesextra=array('societe'=>'societe','adherent'=>'adherent','product'=>'product',
				'socpeople'=>'socpeople', 'commande'=>'commande', 'facture'=>'facture',
				'supplier_proposal'=>'supplier_proposal', 'commande_fournisseur'=>'commande_fournisseur', 'facture_fourn'=>'facture_fourn',
				'actioncomm'=>'actioncomm',
				'adherent_type'=>'adherent_type','user'=>'user','projet'=>'projet', 'projet_task'=>'projet_task');
	print '<tr><td colspan="2"><br>*** Check fields into extra table structure match table of definition. If not add column into table</td></tr>';
	foreach($listofmodulesextra as $tablename => $elementtype)
	{
	    // Get list of fields
	    $tableextra=MAIN_DB_PREFIX.$tablename.'_extrafields';

	    // Define $arrayoffieldsdesc
	    $arrayoffieldsdesc=$extrafields->fetch_name_optionals_label($elementtype);

	    // Define $arrayoffieldsfound
	    $arrayoffieldsfound=array();
	    $resql=$db->DDLDescTable($tableextra);
	    if ($resql)
	    {
	        print '<tr><td>Check availability of extra field for '.$tableextra."<br>\n";
	        $i=0;
	        while($obj=$db->fetch_object($resql))
	        {
	            $fieldname=$fieldtype='';
	            if (preg_match('/mysql/', $db->type))
	            {
	                $fieldname=$obj->Field;
	                $fieldtype=$obj->Type;
	            }
	            else
	            {
	                $fieldname = isset($obj->Key)?$obj->Key:$obj->attname;
	                $fieldtype = isset($obj->Type)?$obj->Type:'varchar';
	            }

	            if (empty($fieldname)) continue;
	            if (in_array($fieldname, array('rowid','tms','fk_object','import_key'))) continue;
	            $arrayoffieldsfound[$fieldname]=array('type'=>$fieldtype);
	        }

	        // If it does not match, we create fields
	        foreach($arrayoffieldsdesc as $code => $label)
	        {
	            if (! in_array($code, array_keys($arrayoffieldsfound)))
	            {
	                print 'Found field '.$code.' declared into '.MAIN_DB_PREFIX.'extrafields table but not found into desc of table '.$tableextra." -> ";
	                $type=$extrafields->attributes[$elementtype]['type'][$code]; $length=$extrafields->attributes[$elementtype]['size'][$code]; $attribute=''; $default=''; $extra=''; $null='null';

           			if ($type=='boolean') {
        				$typedb='int';
        				$lengthdb='1';
        			} elseif($type=='price') {
        				$typedb='double';
        				$lengthdb='24,8';
        			} elseif($type=='phone') {
        				$typedb='varchar';
        				$lengthdb='20';
        			}elseif($type=='mail') {
        				$typedb='varchar';
        				$lengthdb='128';
        			} elseif (($type=='select') || ($type=='sellist') || ($type=='radio') ||($type=='checkbox') ||($type=='chkbxlst')){
        				$typedb='text';
        				$lengthdb='';
        			} elseif ($type=='link') {
        				$typedb='int';
        				$lengthdb='11';
        			} else {
        				$typedb=$type;
        				$lengthdb=$length;
        			}

	                $field_desc=array(
	                	'type'=>$typedb,
	                	'value'=>$lengthdb,
	                	'attribute'=>$attribute,
	                	'default'=>$default,
	                	'extra'=>$extra,
	                	'null'=>$null
	                );
	                //var_dump($field_desc);exit;

	                $result = 0;
	                if (GETPOST('standard', 'alpha') == 'confirmed')
	                {
	                	$result=$db->DDLAddField($tableextra, $code, $field_desc, "");

		                if ($result < 0)
		                {
	    	                print "KO ".$db->lasterror."<br>\n";
	        	        }
	            	    else
	                	{
	                    	print "OK<br>\n";
		                }
	                }
	                else
	                {
	                	print ' - Mode test, no column added.';
	                }
	            }
	        }

	        print "</td><td>&nbsp;</td></tr>\n";
	    }
	    else
	    {
	    	dol_print_error($db);
	    }
	}
}


// clean_data_ecm_dir: Clean data into ecm_directories table
if ($ok && GETPOST('standard', 'alpha'))
{
	clean_data_ecm_directories();
}


// clean declaration constants
if ($ok && GETPOST('standard', 'alpha'))
{
	print '<tr><td colspan="2"><br>*** Clean module_parts entries of modules not enabled</td></tr>';

	$sql ="SELECT name, entity, value";
	$sql.=" FROM ".MAIN_DB_PREFIX."const as c";
	$sql.=" WHERE name LIKE 'MAIN_MODULE_%_TPL' OR name LIKE 'MAIN_MODULE_%_CSS' OR name LIKE 'MAIN_MODULE_%_JS' OR name LIKE 'MAIN_MODULE_%_HOOKS'";
	$sql.=" OR name LIKE 'MAIN_MODULE_%_TRIGGERS' OR name LIKE 'MAIN_MODULE_%_THEME' OR name LIKE 'MAIN_MODULE_%_SUBSTITUTIONS' OR name LIKE 'MAIN_MODULE_%_MODELS'";
	$sql.=" OR name LIKE 'MAIN_MODULE_%_MENUS' OR name LIKE 'MAIN_MODULE_%_LOGIN' OR name LIKE 'MAIN_MODULE_%_BARCODE'";
	$sql.=" ORDER BY name, entity";

	$resql = $db->query($sql);
	if ($resql)
	{
		$num = $db->num_rows($resql);

		if ($num)
		{
			$db->begin();

			$i = 0;
			while ($i < $num)
			{
				$obj=$db->fetch_object($resql);

				$reg = array();
				if (preg_match('/MAIN_MODULE_(.*)_(.*)/i', $obj->name, $reg))
				{
					$name=$reg[1];
					$type=$reg[2];

					$sql2 ="SELECT COUNT(*) as nb";
					$sql2.=" FROM ".MAIN_DB_PREFIX."const as c";
					$sql2.=" WHERE name LIKE 'MAIN_MODULE_".$name."'";
					$sql2.=" AND entity = ".$obj->entity;
					$resql2 = $db->query($sql2);
					if ($resql2)
					{
						$obj2 = $db->fetch_object($resql2);
						if ($obj2 && $obj2->nb == 0)
						{
							// Module not found, so we canremove entry
							$sqldelete = "DELETE FROM ".MAIN_DB_PREFIX."const WHERE name = '".$db->escape($obj->name)."' AND entity = ".$obj->entity;

							if (GETPOST('standard', 'alpha') == 'confirmed')
							{
								$db->query($sqldelete);

								print '<tr><td>Widget '.$obj->name.' set in entity '.$obj->entity.' with value '.$obj->value.' -> Module not enabled in entity '.$obj->entity.', we delete record</td></tr>';
							}
							else
							{
								print '<tr><td>Widget '.$obj->name.' set in entity '.$obj->entity.' with value '.$obj->value.' -> Module not enabled in entity '.$obj->entity.', we should delete record (not done, mode test)</td></tr>';
							}
						}
						else
						{
							//print '<tr><td>Constant '.$obj->name.' set in entity '.$obj->entity.' with value '.$obj->value.' -> Module found in entity '.$obj->entity.', we keep record</td></tr>';
						}
					}
				}

				$i++;
			}

			$db->commit();
		}
	}
}


// clean box of not enabled modules
if ($ok && GETPOST('standard', 'alpha'))
{
	print '<tr><td colspan="2"><br>*** Clean definition of boxes of modules not enabled</td></tr>';

	$sql ="SELECT file, entity FROM ".MAIN_DB_PREFIX."boxes_def";
	$sql.=" WHERE file like '%@%'";

	$resql = $db->query($sql);
	if ($resql)
	{
		$num = $db->num_rows($resql);

		if ($num)
		{
			$db->begin();

			$i = 0;
			while ($i < $num)
			{
				$obj=$db->fetch_object($resql);

				$reg = array();
				if (preg_match('/^(.+)@(.+)$/i', $obj->file, $reg))
				{
					$name=$reg[1];
					$module=$reg[2];

					$sql2 ="SELECT COUNT(*) as nb";
					$sql2.=" FROM ".MAIN_DB_PREFIX."const as c";
					$sql2.=" WHERE name = 'MAIN_MODULE_".strtoupper($module)."'";
					$sql2.=" AND entity = ".$obj->entity;
					$sql2.=" AND value <> 0";
					$resql2 = $db->query($sql2);
					if ($resql2)
					{
						$obj2 = $db->fetch_object($resql2);
						if ($obj2 && $obj2->nb == 0)
						{
							// Module not found, so we canremove entry
							$sqldeletea = "DELETE FROM ".MAIN_DB_PREFIX."boxes WHERE entity = ".$obj->entity." AND box_id IN (SELECT rowid FROM ".MAIN_DB_PREFIX."boxes_def WHERE file = '".$obj->file."' AND entity = ".$obj->entity.")";
							$sqldeleteb = "DELETE FROM ".MAIN_DB_PREFIX."boxes_def WHERE file = '".$obj->file."' AND entity = ".$obj->entity;

							if (GETPOST('standard', 'alpha') == 'confirmed')
							{
								$db->query($sqldeletea);
								$db->query($sqldeleteb);

								print '<tr><td>Constant '.$obj->file.' set in boxes_def for entity '.$obj->entity.' but MAIN_MODULE_'.strtoupper($module).' not defined in entity '.$obj->entity.', we delete record</td></tr>';
							}
							else
							{
								print '<tr><td>Constant '.$obj->file.' set in boxes_def for entity '.$obj->entity.' but MAIN_MODULE_'.strtoupper($module).' not defined in entity '.$obj->entity.', we should delete record (not done, mode test)</td></tr>';
							}
						}
						else
						{
							//print '<tr><td>Constant '.$obj->name.' set in entity '.$obj->entity.' with value '.$obj->value.' -> Module found in entity '.$obj->entity.', we keep record</td></tr>';
						}
					}
				}

				$i++;
			}

			$db->commit();
		}
	}
}


// restore_thirdparties_logos: Move logos to correct new directory.
if ($ok && GETPOST('restore_thirdparties_logos'))
{
	//$exts=array('gif','png','jpg');

	$ext='';

	print '<tr><td colspan="2"><br>*** Restore thirdparties logo<br>';
	//foreach($exts as $ext)
	//{
		$sql="SELECT s.rowid, s.nom as name, s.logo FROM ".MAIN_DB_PREFIX."societe as s ORDER BY s.nom";
		$resql=$db->query($sql);
		if ($resql)
		{
			$num=$db->num_rows($resql);
			$i=0;

			while($i < $num)
			{
				$obj=$db->fetch_object($resql);

				/*
				$name=preg_replace('/é/','',$obj->name);
				$name=preg_replace('/ /','_',$name);
				$name=preg_replace('/\'/','',$name);
				*/

				$tmp=explode('.', $obj->logo);
				$name=$tmp[0];
				if (isset($tmp[1])) $ext='.'.$tmp[1];

				if (! empty($name))
				{
					$filetotest=$dolibarr_main_data_root.'/societe/logos/'.$name.$ext;
					$filetotestsmall=$dolibarr_main_data_root.'/societe/logos/thumbs/'.$name.$ext;
					$exists=dol_is_file($filetotest);
					print 'Check thirdparty '.$obj->rowid.' name='.$obj->name.' logo='.$obj->logo.' file '.$filetotest." exists=".$exists."<br>\n";
					if ($exists)
					{
						$filetarget=$dolibarr_main_data_root.'/societe/'.$obj->rowid.'/logos/'.$name.$ext;
						$filetargetsmall=$dolibarr_main_data_root.'/societe/'.$obj->rowid.'/logos/thumbs/'.$name.'_small'.$ext;
						$existt=dol_is_file($filetarget);
						if (! $existt)
						{
							dol_mkdir($dolibarr_main_data_root.'/societe/'.$obj->rowid.'/logos');

							print "  &nbsp; &nbsp; &nbsp; -> Copy file ".$filetotest." -> ".$filetarget."<br>\n";
							dol_copy($filetotest, $filetarget, '', 0);
						}

						$existtt=dol_is_file($filetargetsmall);
						if (! $existtt)
						{
							dol_mkdir($dolibarr_main_data_root.'/societe/'.$obj->rowid.'/logos/thumbs');

							print "  &nbsp; &nbsp; &nbsp; -> Copy file ".$filetotestsmall." -> ".$filetargetsmall."<br>\n";
							dol_copy($filetotestsmall, $filetargetsmall, '', 0);
						}
					}
				}

				$i++;
			}
		}
		else
		{
			$ok=0;
			dol_print_error($db);
		}

	print '</td></tr>';
	//}
}


// rebuild_product_thumbs: Rebuild thumbs for product files
if ($ok && GETPOST('rebuild_product_thumbs', 'alpha'))
{
    $ext='';
    global $maxwidthsmall, $maxheightsmall, $maxwidthmini, $maxheightmini;

    print '<tr><td colspan="2"><br>*** Rebuild product thumbs<br>';

    $sql="SELECT s.rowid, s.ref FROM ".MAIN_DB_PREFIX."product as s ORDER BY s.ref";
    $resql=$db->query($sql);
    if ($resql)
    {
        $num=$db->num_rows($resql);
        $i=0;

        while($i < $num)
        {
            $obj=$db->fetch_object($resql);

            if (! empty($obj->ref))
            {
                $files=dol_dir_list($dolibarr_main_data_root.'/produit/'.$obj->ref, 'files', 0);
                foreach($files as $file)
                {
					// Generate thumbs.
					if (image_format_supported($file['fullname']) == 1)
					{
					    $imgThumbSmall='notbuild';
                        if (GETPOST('rebuild_product_thumbs', 'alpha') == 'confirmed')
                        {
                            // Used on logon for example
                            $imgThumbSmall = vignette($file['fullname'], $maxwidthsmall, $maxheightsmall, '_small', 50, "thumbs");
                        }
					    print 'Check product '.$obj->rowid.", file ".$file['fullname']." -> ".$imgThumbSmall." maxwidthsmall=".$maxwidthsmall." maxheightsmall=".$maxheightsmall."<br>\n";
					    $imgThumbMini='notbuild';
                        if (GETPOST('rebuild_product_thumbs', 'alpha') == 'confirmed')
                        {
                            // Create mini thumbs for image (Ratio is near 16/9)
                            // Used on menu or for setup page for example
                            $imgThumbMini = vignette($file['fullname'], $maxwidthmini, $maxheightmini, '_mini', 50, "thumbs");
                        }
					    print 'Check product '.$obj->rowid.", file ".$file['fullname']." -> ".$imgThumbMini." maxwidthmini=".$maxwidthmini." maxheightmini=".$maxheightmini."<br>\n";
					}
                }
            }

            $i++;
        }
    }
    else
    {
        $ok=0;
        dol_print_error($db);
    }

    print '</td></tr>';
}

// clean_linked_elements: Check and clean linked elements
if ($ok && GETPOST('clean_linked_elements', 'alpha'))
{
    print '<tr><td colspan="2"><br>*** Check table of linked elements and delete orphelins links</td></tr>';
	// propal => order
	print '<tr><td colspan="2">'.checkLinkedElements('propal', 'commande')."</td></tr>\n";

	// propal => invoice
	print '<tr><td colspan="2">'.checkLinkedElements('propal', 'facture')."</td></tr>\n";

	// order => invoice
	print '<tr><td colspan="2">'.checkLinkedElements('commande', 'facture')."</td></tr>\n";

	// order => shipping
	print '<tr><td colspan="2">'.checkLinkedElements('commande', 'shipping')."</td></tr>\n";

	// shipping => delivery
	print '<tr><td colspan="2">'.checkLinkedElements('shipping', 'delivery')."</td></tr>\n";

	// order_supplier => invoice_supplier
	print '<tr><td colspan="2">'.checkLinkedElements('order_supplier', 'invoice_supplier')."</td></tr>\n";
}


// clean_menus: Check orphelins menus
if ($ok && GETPOST('clean_menus', 'alpha'))
{
	print '<tr><td colspan="2"><br>*** Clean menu entries coming from disabled modules</td></tr>';

	$sql ="SELECT rowid, module";
	$sql.=" FROM ".MAIN_DB_PREFIX."menu as c";
	$sql.=" WHERE module IS NOT NULL AND module <> ''";
	$sql.=" ORDER BY module";

	$resql = $db->query($sql);
	if ($resql)
	{
		$num = $db->num_rows($resql);
		if ($num)
		{
			$i = 0;
			while ($i < $num)
			{
				$obj=$db->fetch_object($resql);

				$modulecond=$obj->module;
				$modulecondarray = explode('|', $obj->module);				// Name of module

				print '<tr><td>';
				print $modulecond;

				$db->begin();

				if ($modulecond)		// And menu entry for module $modulecond was found in database.
				{
					$moduleok=0;
					foreach($modulecondarray as $tmpname)
					{
						if ($tmpname == 'margins') $tmpname='margin';		// TODO Remove this when normalized

						$result = 0;
						if (! empty($conf->$tmpname)) $result = $conf->$tmpname->enabled;
						if ($result) $moduleok++;
					}

					if (! $moduleok && $modulecond)
					{
						print ' - Module condition '.$modulecond.' seems ko, we delete menu entry.';
						if (GETPOST('clean_menus') == 'confirmed')
						{
							$sql2 ="DELETE FROM ".MAIN_DB_PREFIX."menu WHERE module = '".$modulecond."'";
							$resql2=$db->query($sql2);
							if (! $resql2)
							{
								$error++;
								dol_print_error($db);
							}
							else
								print ' - <span class="warning">Cleaned</span>';
						}
						else
						{
							print ' - <span class="warning">Canceled (test mode)</span>';
						}
					}
					else
					{
						print ' - Module condition '.$modulecond.' is ok, we do nothing.';
					}
				}

				if (!$error) $db->commit();
				else $db->rollback();

				print'</td></tr>';

				if ($error) break;

				$i++;
			}
		}
		else
		{
			print '<tr><td>No menu entries of disabled menus found</td></tr>';
		}
	}
	else
	{
		dol_print_error($db);
	}
}



// clean_orphelin_dir: Run purge of directory
if ($ok && GETPOST('clean_orphelin_dir', 'alpha'))
{
    $listmodulepart=array('company','invoice','invoice_supplier','propal','order','order_supplier','contract','tax');
    foreach ($listmodulepart as $modulepart)
    {
        $filearray=array();
        $upload_dir = isset($conf->$modulepart->dir_output)?$conf->$modulepart->dir_output:'';
        if ($modulepart == 'company') $upload_dir = $conf->societe->dir_output; // TODO change for multicompany sharing
        if ($modulepart == 'invoice') $upload_dir = $conf->facture->dir_output;
        if ($modulepart == 'invoice_supplier') $upload_dir = $conf->fournisseur->facture->dir_output;
        if ($modulepart == 'order') $upload_dir = $conf->commande->dir_output;
        if ($modulepart == 'order_supplier') $upload_dir = $conf->fournisseur->commande->dir_output;
        if ($modulepart == 'contract') $upload_dir = $conf->contrat->dir_output;

        if (empty($upload_dir)) continue;

        print '<tr><td colspan="2"><br>*** Clean orphelins files into files '.$upload_dir.'</td></tr>';

        $filearray=dol_dir_list($upload_dir, "files", 1, '', array('^SPECIMEN\.pdf$','^\.','(\.meta|_preview.*\.png)$','^temp$','^payments$','^CVS$','^thumbs$'), '', SORT_DESC, 1, true);

        // To show ref or specific information according to view to show (defined by $module)
        if ($modulepart == 'company')
        {
            include_once DOL_DOCUMENT_ROOT.'/societe/class/societe.class.php';
            $object_instance=new Societe($db);
        }
        if ($modulepart == 'invoice')
        {
            include_once DOL_DOCUMENT_ROOT.'/compta/facture/class/facture.class.php';
            $object_instance=new Facture($db);
        }
        elseif ($modulepart == 'invoice_supplier')
        {
            include_once DOL_DOCUMENT_ROOT.'/fourn/class/fournisseur.facture.class.php';
            $object_instance=new FactureFournisseur($db);
        }
        elseif ($modulepart == 'propal')
        {
            include_once DOL_DOCUMENT_ROOT.'/comm/propal/class/propal.class.php';
            $object_instance=new Propal($db);
        }
        elseif ($modulepart == 'order')
        {
            include_once DOL_DOCUMENT_ROOT.'/commande/class/commande.class.php';
            $object_instance=new Commande($db);
        }
        elseif ($modulepart == 'order_supplier')
        {
            include_once DOL_DOCUMENT_ROOT.'/fourn/class/fournisseur.commande.class.php';
            $object_instance=new CommandeFournisseur($db);
        }
        elseif ($modulepart == 'contract')
        {
            include_once DOL_DOCUMENT_ROOT.'/contrat/class/contrat.class.php';
            $object_instance=new Contrat($db);
        }
        elseif ($modulepart == 'tax')
        {
            include_once DOL_DOCUMENT_ROOT.'/compta/sociales/class/chargesociales.class.php';
            $object_instance=new ChargeSociales($db);
        }

        foreach($filearray as $key => $file)
        {
            if (!is_dir($file['name'])
            && $file['name'] != '.'
            && $file['name'] != '..'
            && $file['name'] != 'CVS'
            )
            {
                // Define relative path used to store the file
                $relativefile=preg_replace('/'.preg_quote($upload_dir.'/', '/').'/', '', $file['fullname']);

                //var_dump($file);
                $id=0; $ref=''; $object_instance->id=0; $object_instance->ref=''; $label='';

                // To show ref or specific information according to view to show (defined by $module)
                if ($modulepart == 'invoice')          {
                    preg_match('/(.*)\/[^\/]+$/', $relativefile, $reg);  $ref=$reg[1];
                }
                if ($modulepart == 'invoice_supplier') {
                    preg_match('/(\d+)\/[^\/]+$/', $relativefile, $reg); $id=empty($reg[1])?'':$reg[1];
                }
                if ($modulepart == 'propal')           {
                    preg_match('/(.*)\/[^\/]+$/', $relativefile, $reg);  $ref=$reg[1];
                }
                if ($modulepart == 'order')            {
                    preg_match('/(.*)\/[^\/]+$/', $relativefile, $reg);  $ref=$reg[1];
                }
                if ($modulepart == 'order_supplier')   {
                    preg_match('/(.*)\/[^\/]+$/', $relativefile, $reg);  $ref=$reg[1];
                }
                if ($modulepart == 'contract')         {
                    preg_match('/(.*)\/[^\/]+$/', $relativefile, $reg);  $ref=$reg[1];
                }
                if ($modulepart == 'tax')              {
                    preg_match('/(\d+)\/[^\/]+$/', $relativefile, $reg); $id=$reg[1];
                }

                if ($id || $ref)
                {
                    //print 'Fetch '.$id.' or '.$ref.'<br>';
                    $result=$object_instance->fetch($id, $ref);
                    //print $result.'<br>';
                    if ($result == 0)    // Not found but no error
                    {
                        // Clean of orphelins directories are done into repair.php
                        print '<tr><td colspan="2">';
                        print 'Delete orphelins file '.$file['fullname'].'<br>';
                        if (GETPOST('clean_orphelin_dir', 'alpha') == 'confirmed')
                        {
                            dol_delete_file($file['fullname'], 1, 1, 1);
                            dol_delete_dir(dirname($file['fullname']), 1);
                        }
                        print "</td></tr>";
                    }
                    elseif ($result < 0) print 'Error in '.get_class($object_instance).'.fetch of id'.$id.' ref='.$ref.', result='.$result.'<br>';
                }
            }
        }
    }
}

// clean_linked_elements: Check and clean linked elements
if ($ok && GETPOST('clean_product_stock_batch', 'alpha'))
{
    $methodtofix=GETPOST('methodtofix', 'alpha')?GETPOST('methodtofix', 'alpha'):'updatestock';

    print '<tr><td colspan="2"><br>*** Clean table product_batch, methodtofix='.$methodtofix.' (possible values: updatestock or updatebatch)</td></tr>';

    $sql ="SELECT p.rowid, p.ref, p.tobatch, ps.rowid as psrowid, ps.fk_entrepot, ps.reel, SUM(pb.qty) as reelbatch";
    $sql.=" FROM ".MAIN_DB_PREFIX."product as p, ".MAIN_DB_PREFIX."product_stock as ps LEFT JOIN ".MAIN_DB_PREFIX."product_batch as pb ON ps.rowid = pb.fk_product_stock";
    $sql.=" WHERE p.rowid = ps.fk_product";
    $sql.=" AND p.tobatch = 1";
    $sql.=" GROUP BY p.rowid, p.ref, p.tobatch, ps.rowid, ps.fk_entrepot, ps.reel";
    $sql.=" HAVING reel != SUM(pb.qty) or SUM(pb.qty) IS NULL";
    print $sql;
    $resql = $db->query($sql);
    if ($resql)
    {
        $num = $db->num_rows($resql);

        if ($num)
        {
            $i = 0;
            while ($i < $num)
            {
                $obj=$db->fetch_object($resql);
                print '<tr><td>Product '.$obj->rowid.'-'.$obj->ref.' in warehose '.$obj->fk_entrepot.' -> '.$obj->psrowid.': '.$obj->reel.' (product_stock.reel) != '.($obj->reelbatch?$obj->reelbatch:'0').' (sum product_batch)';

                // Fix
                if ($obj->reel != $obj->reelbatch)
                {
                    if ($methodtofix == 'updatebatch')
                    {
                        // Method 1
                        print ' -> Insert qty '.($obj->reel - $obj->reelbatch).' with lot 000000 linked to fk_product_stock='.$obj->psrowid;
                        if (GETPOST('clean_product_stock_batch') == 'confirmed')
                        {
                            $sql2 ="INSERT INTO ".MAIN_DB_PREFIX."product_batch(fk_product_stock, batch, qty)";
                            $sql2.="VALUES(".$obj->psrowid.", '000000', ".($obj->reel - $obj->reelbatch).")";
                            $resql2=$db->query($sql2);
                            if (! $resql2)
                            {
                                // TODO If it fails, we must make update
                                //$sql2 ="UPDATE ".MAIN_DB_PREFIX."product_batch";
                                //$sql2.=" SET ".$obj->psrowid.", '000000', ".($obj->reel - $obj->reelbatch).")";
                                //$sql2.=" WHERE fk_product_stock = ".$obj->psrowid"
                            }
                        }
                    }
                    if ($methodtofix == 'updatestock')
                    {
                        // Method 2
                        print ' -> Update qty of product_stock with qty = '.($obj->reelbatch?$obj->reelbatch:'0').' for ps.rowid = '.$obj->psrowid;
                        if (GETPOST('clean_product_stock_batch') == 'confirmed')
                        {
                            $error=0;

                            $db->begin();

                            $sql2 ="UPDATE ".MAIN_DB_PREFIX."product_stock";
                            $sql2.=" SET reel = ".($obj->reelbatch?$obj->reelbatch:'0')." WHERE rowid = ".$obj->psrowid;
                            $resql2=$db->query($sql2);
                            if ($resql2)
                            {
                                // We update product_stock, so we must field stock into product too.
                                $sql3='UPDATE '.MAIN_DB_PREFIX.'product p SET p.stock= (SELECT SUM(ps.reel) FROM '.MAIN_DB_PREFIX.'product_stock ps WHERE ps.fk_product = p.rowid)';
                                $resql3=$db->query($sql3);
                                if (! $resql3)
                                {
                                    $error++;
                                    dol_print_error($db);
                                }
                            }
                            else
                            {
                                $error++;
                                dol_print_error($db);
                            }

                            if (!$error) $db->commit();
                            else $db->rollback();
                        }
                    }
                }

                print'</td></tr>';

                $i++;
            }
        }
        else
        {
            print '<tr><td colspan="2">Nothing to do</td></tr>';
        }
    }
    else
    {
        dol_print_error($db);
    }
}


// clean_product_stock_negative_if_batch
if ($ok && GETPOST('clean_product_stock_negative_if_batch', 'alpha'))
{
    print '<tr><td colspan="2"><br>Clean table product_batch, methodtofix='.$methodtofix.' (possible values: updatestock or updatebatch)</td></tr>';

    $sql ="SELECT p.rowid, p.ref, p.tobatch, ps.rowid as psrowid, ps.fk_entrepot, ps.reel, SUM(pb.qty) as reelbatch";
    $sql.=" FROM ".MAIN_DB_PREFIX."product as p, ".MAIN_DB_PREFIX."product_stock as ps, ".MAIN_DB_PREFIX."product_batch as pb";
    $sql.=" WHERE p.rowid = ps.fk_product AND ps.rowid = pb.fk_product_stock";
    $sql.=" AND p.tobatch = 1";
    $sql.=" GROUP BY p.rowid, p.ref, p.tobatch, ps.rowid, ps.fk_entrepot, ps.reel";
    $sql.=" HAVING reel != SUM(pb.qty)";
    $resql = $db->query($sql);
    if ($resql)
    {
        $num = $db->num_rows($resql);

        if ($num)
        {
            $i = 0;
            while ($i < $num)
            {
                $obj=$db->fetch_object($resql);
                print '<tr><td>'.$obj->rowid.'-'.$obj->ref.'-'.$obj->fk_entrepot.' -> '.$obj->psrowid.': '.$obj->reel.' != '.$obj->reelbatch;

                // TODO
            }
        }
    }
}

// set_empty_time_spent_amount
if ($ok && GETPOST('set_empty_time_spent_amount', 'alpha'))
{
    print '<tr><td colspan="2"><br>*** Set value of time spent without amount</td></tr>';

    $sql ="SELECT COUNT(ptt.rowid) as nb, u.rowid as user_id, u.login, u.thm as user_thm";
    $sql.=" FROM ".MAIN_DB_PREFIX."projet_task_time as ptt, ".MAIN_DB_PREFIX."user as u";
    $sql.=" WHERE ptt.fk_user = u.rowid";
    $sql.=" AND ptt.thm IS NULL and u.thm > 0";
    $sql.=" GROUP BY u.rowid, u.login, u.thm";

    $resql = $db->query($sql);
    if ($resql)
    {
        $num = $db->num_rows($resql);

        if ($num)
        {
            $i = 0;
            while ($i < $num)
            {
                $obj=$db->fetch_object($resql);
                print '<tr><td>'.$obj->login.'-'.$obj->user_id.' ('.$obj->nb.' lines to fix) -> '.$obj->user_thm;

                $db->begin();

                if (GETPOST('set_empty_time_spent_amount') == 'confirmed')
                {
                    $sql2 ="UPDATE ".MAIN_DB_PREFIX."projet_task_time";
                    $sql2.=" SET thm = ".$obj->user_thm." WHERE thm IS NULL AND fk_user = ".$obj->user_id;
                    $resql2=$db->query($sql2);
                    if (! $resql2)
                    {
                        $error++;
                        dol_print_error($db);
                    }
                }

                if (!$error) $db->commit();
                else $db->rollback();

                print'</td></tr>';

                if ($error) break;

                $i++;
            }
        }
        else
        {
            print '<tr><td>No time spent with empty line on users with a hourly rate defined</td></tr>';
        }
    }
    else
    {
        dol_print_error($db);
    }
}


// force_disable_of_modules_not_found
if ($ok && GETPOST('force_disable_of_modules_not_found', 'alpha'))
{
    print '<tr><td colspan="2"><br>*** Force modules not found physicaly to be disabled (only modules adding js, css or hooks can be detected as removed physicaly)</td></tr>';

    $arraylistofkey=array('hooks','js','css');

    foreach($arraylistofkey as $key)
    {
	    $sql ="SELECT DISTINCT name, value";
	    $sql.=" FROM ".MAIN_DB_PREFIX."const as c";
	    $sql.=" WHERE name LIKE 'MAIN_MODULE_%_".strtoupper($key)."'";
	    $sql.=" ORDER BY name";

	    $resql = $db->query($sql);
	    if ($resql)
	    {
	        $num = $db->num_rows($resql);
	        if ($num)
	        {
	            $i = 0;
	            while ($i < $num)
	            {
	                $obj=$db->fetch_object($resql);
	                $constantname = $obj->name;				// Name of constant for hook or js or css declaration

	                print '<tr><td>';
	                print $constantname;

	                $db->begin();

	                $reg = array();
	                if (preg_match('/MAIN_MODULE_(.*)_'.strtoupper($key).'/i', $constantname, $reg))
	                {
	                    $name=strtolower($reg[1]);

	                    if ($name)		// An entry for key $key and module $name was found in database.
	                    {
	                    	$reloffile = '';
							$result = 'found';

	                    	if ($key == 'hooks') $reloffile=$name.'/class/actions_'.$name.'.class.php';
	                    	if ($key == 'js')
	                    	{
		                    	$value=$obj->value;
		                    	$valuearray=json_decode($value);
	                    		$reloffile=$valuearray[0];
	                    		$reloffile=preg_replace('/^\//', '', $valuearray[0]);
	                    	}
	                    	if ($key == 'css')
	                    	{
		                    	$value=$obj->value;
		                    	$valuearray=json_decode($value);
		                    	if ($value && count($valuearray)==0) $valuearray[0]=$value;	// If value was not a json array but a string
	                    		$reloffile=preg_replace('/^\//', '', $valuearray[0]);
	                    	}

	                    	if ($reloffile)
	                    	{
		                    	//var_dump($key.' - '.$value.' - '.$reloffile);
		                    	try {
		                        	$result = dol_buildpath($reloffile, 0, 2);
		                    	}
		                    	catch(Exception $e)
		                    	{
									// No catch yet
									$result = 'found';	// If error, we force lke if we found to avoid any deletion
		                    	}
	                    	}

	                        if (! $result)
	                        {
	                            print ' - File of '.$key.' ('.$reloffile.') NOT found, we disable the module.';
	                            if (GETPOST('force_disable_of_modules_not_found') == 'confirmed')
	                            {
	                                $sql2 ="DELETE FROM ".MAIN_DB_PREFIX."const WHERE name = 'MAIN_MODULE_".strtoupper($name)."_".strtoupper($key)."'";
	                                $resql2=$db->query($sql2);
	                                if (! $resql2)
	                                {
	                                    $error++;
	                                    dol_print_error($db);
	                                }
	                                $sql3 ="DELETE FROM ".MAIN_DB_PREFIX."const WHERE name = 'MAIN_MODULE_".strtoupper($name)."'";
	                                $resql3=$db->query($sql3);
	                                if (! $resql3)
	                                {
	                                    $error++;
	                                    dol_print_error($db);
	                                }
	                                else
	                                    print ' - <span class="warning">Cleaned</span>';
	                            }
	                            else
	                            {
	                                print ' - <span class="warning">Canceled (test mode)</span>';
	                            }
	                        }
	                        else
	                        {
	                            print ' - File of '.$key.' ('.$reloffile.') found, we do nothing.';
	                        }
	                    }

	                    if (!$error) $db->commit();
	                    else $db->rollback();
	                }

	                print'</td></tr>';

	                if ($error) break;

	                $i++;
	            }
	        }
	        else
	        {
	            print '<tr><td>No active module with missing files found by searching on MAIN_MODULE_(.*)_'.strtoupper($key).'</td></tr>';
	        }
	    }
	    else
	    {
	        dol_print_error($db);
	    }
    }
}


// clean_old_module_entries: Clean data into const when files of module were removed without being
if ($ok && GETPOST('clean_perm_table', 'alpha'))
{
	print '<tr><td colspan="2"><br>*** Clean table user_rights from lines of external modules no more enabled</td></tr>';

	$listofmods='';
	foreach($conf->modules as $key => $val)
	{
		$listofmods.=($listofmods?',':'')."'".$val."'";
	}
	$sql = 'SELECT id, libelle, module from '.MAIN_DB_PREFIX.'rights_def WHERE module not in ('.$listofmods.') AND id > 100000';
	$resql = $db->query($sql);
	if ($resql)
	{
		$num = $db->num_rows($resql);
		if ($num)
		{
			$i = 0;
			while ($i < $num)
			{
				$obj=$db->fetch_object($resql);
				if ($obj->id > 0)
				{
					print '<tr><td>Found line with id '.$obj->id.', label "'.$obj->libelle.'" of module "'.$obj->module.'" to delete';
					if (GETPOST('clean_perm_table', 'alpha') == 'confirmed')
					{
						$sqldelete = 'DELETE FROM '.MAIN_DB_PREFIX.'rights_def WHERE id = '.$obj->id;
						$resqldelete = $db->query($sqldelete);
						if (! $resqldelete)
						{
							dol_print_error($db);
						}
						print ' - deleted';
					}
					print '</td></tr>';
				}
				$i++;
			}
		}
		else
		{
			print '<tr><td>No lines of a disabled external module (with id > 100000) found into table rights_def</td></tr>';
		}
	}
	else
	{
		dol_print_error($db);
	}
}



// force utf8 on tables
if ($ok && GETPOST('force_utf8_on_tables', 'alpha'))
{
    print '<tr><td colspan="2"><br>*** Force page code and collation of tables into utf8/utf8_unicode_ci (for mysql/mariadb only)</td></tr>';

    if ($db->type == "mysql" || $db->type == "mysqli")
    {
    	$force_utf8_on_tables = GETPOST('force_utf8_on_tables', 'alpha');

    	$listoftables = $db->DDLListTables($db->database_name);

        // Disable foreign key checking for avoid errors
    	if ($force_utf8_on_tables == 'confirmed')
    	{
    		$sql='SET FOREIGN_KEY_CHECKS=0';
    		print '<!-- '.$sql.' -->';
    		$resql = $db->query($sql);
    	}

        foreach($listoftables as $table)
        {
        	// do not convert llx_const if mysql encrypt/decrypt is used
        	if ($conf->db->dolibarr_main_db_encryption != 0 && preg_match('/\_const$/', $table)) continue;

            print '<tr><td colspan="2">';
            print $table;
            $sql='ALTER TABLE '.$table.' CONVERT TO CHARACTER SET utf8 COLLATE utf8_unicode_ci';
            print '<!-- '.$sql.' -->';
            if ($force_utf8_on_tables == 'confirmed')
            {
            	$resql = $db->query($sql);
            	print ' - Done ('.($resql?'OK':'KO').')';
            }
            else print ' - Disabled';
            print '</td></tr>';
        }

        // Enable foreign key checking
        if ($force_utf8_on_tables == 'confirmed')
        {
        	$sql='SET FOREIGN_KEY_CHECKS=1';
        	print '<!-- '.$sql.' -->';
        	$resql = $db->query($sql);
        }
    }
    else
    {
        print '<tr><td colspan="2">Not available with database type '.$db->type.'</td></tr>';
    }
}

//
if ($ok && GETPOST('repair_link_dispatch_lines_supplier_order_lines')) {
    /*
     * This script is meant to be run when upgrading from a dolibarr version < 3.8
     * to a newer version.
     *
     * Version 3.8 introduces a new column in llx_commande_fournisseur_dispatch, which
     * matches the dispatch to a specific supplier order line (so that if there are
     * several with the same product, the user can specifically tell which products of
     * which line were dispatched where).
     *
     * However when migrating, the new column has a default value of 0, which means that
     * old supplier orders whose lines were dispatched using the old dolibarr version
     * have unspecific dispatch lines, which are not taken into account by the new version,
     * thus making the order look like it was never dispatched at all.
     *
     * This scripts sets this foreign key to the first matching supplier order line whose
     * product (and supplier order of course) are the same as the dispatch’s.
     *
     * If the dispatched quantity is more than indicated on the order line (this happens if
     * there are several order lines for the same product), it creates new dispatch lines
     * pointing to the other order lines accordingly, until all the dispatched quantity is
     * accounted for.
     */
    echo '<tr><th>Repair llx_commande_fournisseur_dispatch.fk_commandefourndet</th></tr>';
    echo '<tr><td>Repair in progress. This may take a while.</td></tr>';

    $sql_dispatch = 'SELECT * FROM ' . MAIN_DB_PREFIX . 'commande_fournisseur_dispatch WHERE COALESCE(fk_commandefourndet, 0) = 0';
    $db->begin();
    $resql_dispatch = $db->query($sql_dispatch);
    $n_processed_rows = 0;
    $errors = array();
    if ($resql_dispatch) {
        if ($db->num_rows($resql_dispatch) == 0) {
            echo '<tr><td>Nothing to do.</td></tr>';
            exit;
        }
        while ($obj_dispatch = $db->fetch_object($resql_dispatch)) {
            $sql_line = 'SELECT line.rowid, line.qty FROM ' . MAIN_DB_PREFIX . 'commande_fournisseurdet AS line'
                .       ' WHERE line.fk_commande = ' . $obj_dispatch->fk_commande
                .       ' AND   line.fk_product  = ' . $obj_dispatch->fk_product;
            $resql_line = $db->query($sql_line);

            // s’il y a plusieurs lignes avec le même produit sur cette commande fournisseur,
            // on divise la ligne de dispatch en autant de lignes qu’on en a sur la commande pour le produit
            // et on met la quantité de la ligne dans la limite du "budget" indiqué par dispatch.qty

            $remaining_qty = $obj_dispatch->qty;
            $first_iteration = true;
            if (!$resql_line) {
                echo '<tr><td>Unable to find a matching supplier order line for dispatch #' . $obj_dispatch->rowid . '</td></tr>';
                $errors[] = $sql_line;
                $n_processed_rows++;
                continue;
            }
            if ($db->num_rows($resql_line) == 0) continue;
            while ($obj_line = $db->fetch_object($resql_line)) {
                if (!$remaining_qty) break;
                if (!$obj_line->rowid) {
                    continue;
                }
                $qty_for_line = min($remaining_qty, $obj_line->qty);
                if ($first_iteration) {
                    $sql_attach = 'UPDATE ' . MAIN_DB_PREFIX . 'commande_fournisseur_dispatch'
                        .        ' SET fk_commandefourndet = ' . $obj_line->rowid . ', qty = ' . $qty_for_line
                        .        ' WHERE rowid = ' . $obj_dispatch->rowid;
                    $first_iteration = false;
                } else {
                    $sql_attach_values = array(
                        $obj_dispatch->fk_commande,
                        $obj_dispatch->fk_product,
                        $obj_line->rowid,
                        $qty_for_line,
                        $obj_dispatch->fk_entrepot,
                        $obj_dispatch->fk_user,
                        $obj_dispatch->datec ? '"' . $db->escape($obj_dispatch->datec) . '"' : 'NULL',
                        $obj_dispatch->comment ? '"' . $db->escape($obj_dispatch->comment) . '"' : 'NULL',
                        $obj_dispatch->status ?: 'NULL',
                        $obj_dispatch->tms ? '"' . $db->escape($obj_dispatch->tms) . '"': 'NULL',
                        $obj_dispatch->batch ?: 'NULL',
                        $obj_dispatch->eatby ? '"' . $db->escape($obj_dispatch->eatby) . '"': 'NULL',
                        $obj_dispatch->sellby ? '"' . $db->escape($obj_dispatch->sellby) . '"': 'NULL'
                    );
                    $sql_attach_values = join(', ', $sql_attach_values);

                    $sql_attach = 'INSERT INTO ' . MAIN_DB_PREFIX . 'commande_fournisseur_dispatch'
                        .         ' (fk_commande, fk_product, fk_commandefourndet, qty, fk_entrepot, fk_user, datec, comment, status, tms, batch, eatby, sellby)'
                        .         ' VALUES (' . $sql_attach_values . ')';
                }
                $resql_attach = $db->query($sql_attach);
                if ($resql_attach) {
                    $remaining_qty -= $qty_for_line;
                } else {
                    $errors[] = $sql_attach;
                }
                $first_iteration = false;
            }
            $n_processed_rows++;

            // report progress every 256th row
            if (!($n_processed_rows & 0xff)) {
                echo '<tr><td>Processed ' . $n_processed_rows . ' rows with ' . count($errors) . ' errors…' . "</td></tr>\n";
                flush();
                ob_flush();
            }
        }
    } else {
        echo '<tr><td>Unable to find any dispatch without an fk_commandefourndet.' . "</td></tr>\n";
        echo $sql_dispatch . "\n";
    }
    echo '<tr><td>Fixed ' . $n_processed_rows . ' rows with ' . count($errors) . ' errors…' . "</td></tr>\n";
    echo '<tr><td>DONE.' . "</td></tr>\n";

    if (count($errors)) {
        $db->rollback();
        echo '<tr><td>The transaction was rolled back due to errors: nothing was changed by the script.</td></tr>';
    } else {
        $db->commit();
    }
    $db->close();

    echo '<tr><td><h3>SQL queries with errors:</h3></tr></td>';
    echo '<tr><td>' . join('</td></tr><tr><td>', $errors) . '</td></tr>';
}

print '</table>';



if (empty($actiondone))
{
    print '<div class="error">'.$langs->trans("ErrorWrongParameters").'</div>';
}

if ($oneoptionset)
{
	print '<div class="center" style="padding-top: 10px"><a href="../index.php?mainmenu=home&leftmenu=home'.(isset($_POST["login"])?'&username='.urlencode($_POST["login"]):'').'">';
	print $langs->trans("GoToDolibarr");
	print '</a></div>';
}
else
{
	print '<div class="center warning" style="padding-top: 10px">';
	print $langs->trans("SetAtLeastOneOptionAsUrlParameter");
	print '</div>';
}

dolibarr_install_syslog("--- repair: end");
pFooter(1, $setuplang);

if ($db->connected) $db->close();

// Return code if ran from command line
if (! $ok && isset($argv[1])) exit(1);<|MERGE_RESOLUTION|>--- conflicted
+++ resolved
@@ -67,7 +67,6 @@
 
 print '<h3>'.$langs->trans("Repair").'</h3>';
 
-<<<<<<< HEAD
 print 'Option standard (\'test\' or \'confirmed\') is '.(GETPOST('standard', 'alpha')?GETPOST('standard', 'alpha'):'undefined').'<br>'."\n";
 print 'Option restore_thirdparties_logos (\'test\' or \'confirmed\') is '.(GETPOST('restore_thirdparties_logos', 'alpha')?GETPOST('restore_thirdparties_logos', 'alpha'):'undefined').'<br>'."\n";
 print 'Option clean_linked_elements (\'test\' or \'confirmed\') is '.(GETPOST('clean_linked_elements', 'alpha')?GETPOST('clean_linked_elements', 'alpha'):'undefined').'<br>'."\n";
@@ -79,20 +78,7 @@
 print 'Option force_disable_of_modules_not_found (\'test\' or \'confirmed\') is '.(GETPOST('force_disable_of_modules_not_found', 'alpha')?GETPOST('force_disable_of_modules_not_found', 'alpha'):'undefined').'<br>'."\n";
 print 'Option clean_perm_table (\'test\' or \'confirmed\') is '.(GETPOST('clean_perm_table', 'alpha')?GETPOST('clean_perm_table', 'alpha'):'undefined').'<br>'."\n";
 print 'Option force_utf8_on_tables, for mysql/mariadb only (\'test\' or \'confirmed\') is '.(GETPOST('force_utf8_on_tables', 'alpha')?GETPOST('force_utf8_on_tables', 'alpha'):'undefined').'<br>'."\n";
-=======
-print 'Option standard (0 or \'confirmed\') is '.(GETPOST('standard','alpha')?GETPOST('standard','alpha'):'0').'<br>'."\n";
-print 'Option restore_thirdparties_logos (0 or \'confirmed\') is '.(GETPOST('restore_thirdparties_logos','alpha')?GETPOST('restore_thirdparties_logos','alpha'):'0').'<br>'."\n";
-print 'Option clean_linked_elements (0 or \'confirmed\') is '.(GETPOST('clean_linked_elements','alpha')?GETPOST('clean_linked_elements','alpha'):'0').'<br>'."\n";
-print 'Option clean_menus (0 or \'test\' or \'confirmed\') is '.(GETPOST('clean_menus','alpha')?GETPOST('clean_menus','alpha'):'0').'<br>'."\n";
-print 'Option clean_orphelin_dir (0 or \'test\' or \'confirmed\') is '.(GETPOST('clean_orphelin_dir','alpha')?GETPOST('clean_orphelin_dir','alpha'):'0').'<br>'."\n";
-print 'Option clean_product_stock_batch (0 or \'test\' or \'confirmed\') is '.(GETPOST('clean_product_stock_batch','alpha')?GETPOST('clean_product_stock_batch','alpha'):'0').'<br>'."\n";
-print 'Option set_empty_time_spent_amount (0 or \'test\' or \'confirmed\') is '.(GETPOST('set_empty_time_spent_amount','alpha')?GETPOST('set_empty_time_spent_amount','alpha'):'0').'<br>'."\n";
-print 'Option rebuild_product_thumbs (0 or \'test\' or \'confirmed\') is '.(GETPOST('rebuild_product_thumbs','alpha')?GETPOST('rebuild_product_thumbs','alpha'):'0').'<br>'."\n";
-print 'Option force_disable_of_modules_not_found (0 or \'test\' or \'confirmed\') is '.(GETPOST('force_disable_of_modules_not_found','alpha')?GETPOST('force_disable_of_modules_not_found','alpha'):'0').'<br>'."\n";
-print 'Option clean_perm_table (0 or \'test\' or \'confirmed\') is '.(GETPOST('clean_perm_table','alpha')?GETPOST('clean_perm_table','alpha'):'0').'<br>'."\n";
-print 'Option force_utf8_on_tables, for mysql/mariadb only (0 or \'test\' or \'confirmed\') is '.(GETPOST('force_utf8_on_tables','alpha')?GETPOST('force_utf8_on_tables','alpha'):'0').'<br>'."\n";
-print 'Option repair_link_dispatch_lines_supplier_order_lines, (0 or \'test\' or \'confirmed\') is '.(GETPOST('repair_link_dispatch_lines_supplier_order_lines','alpha')?GETPOST('repair_link_dispatch_lines_supplier_order_lines','alpha'):'0').'<br>'."\n";
->>>>>>> ffc49705
+print 'Option repair_link_dispatch_lines_supplier_order_lines, (\'test\' or \'confirmed\') is '.(GETPOST('repair_link_dispatch_lines_supplier_order_lines','alpha')?GETPOST('repair_link_dispatch_lines_supplier_order_lines','alpha'):'undefined').'<br>'."\n";
 print '<br>';
 
 print '<table cellspacing="0" cellpadding="1" border="0" width="100%">';
@@ -1314,6 +1300,10 @@
      * pointing to the other order lines accordingly, until all the dispatched quantity is
      * accounted for.
      */
+
+	$repair_link_dispatch_lines_supplier_order_lines = GETPOST('repair_link_dispatch_lines_supplier_order_lines', 'alpha');
+
+
     echo '<tr><th>Repair llx_commande_fournisseur_dispatch.fk_commandefourndet</th></tr>';
     echo '<tr><td>Repair in progress. This may take a while.</td></tr>';
 
@@ -1379,12 +1369,22 @@
                         .         ' (fk_commande, fk_product, fk_commandefourndet, qty, fk_entrepot, fk_user, datec, comment, status, tms, batch, eatby, sellby)'
                         .         ' VALUES (' . $sql_attach_values . ')';
                 }
-                $resql_attach = $db->query($sql_attach);
+
+                if ($repair_link_dispatch_lines_supplier_order_lines == 'confirmed')
+                {
+	                $resql_attach = $db->query($sql_attach);
+                }
+                else
+                {
+                	$resql_attach = true;	// Force success in test mode
+                }
+
                 if ($resql_attach) {
                     $remaining_qty -= $qty_for_line;
                 } else {
                     $errors[] = $sql_attach;
                 }
+
                 $first_iteration = false;
             }
             $n_processed_rows++;
