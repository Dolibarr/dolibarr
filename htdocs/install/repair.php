<?php
/* Copyright (C) 2004      Rodolphe Quiedeville <rodolphe@quiedeville.org>
 * Copyright (C) 2004-2012 Laurent Destailleur  <eldy@users.sourceforge.net>
 * Copyright (C) 2005-2012 Regis Houssin        <regis.houssin@inodbox.com>
 * Copyright (C) 2015      Raphaël Doursenaud   <rdoursenaud@gpcsolutions.fr>
 * Copyright (C) 2021      Frédéric France      <frederic.france@free.fr>
 * Copyright (C) 2023      Gauthier VERDOL      <gauthier.verdol@atm-consulting.fr>
 * Copyright (C) 2024		MDW							<mdeweerd@users.noreply.github.com>
 *
 * This program is free software; you can redistribute it and/or modify
 * it under the terms of the GNU General Public License as published by
 * the Free Software Foundation; either version 3 of the License, or
 * (at your option) any later version.
 *
 * This program is distributed in the hope that it will be useful,
 * but WITHOUT ANY WARRANTY; without even the implied warranty of
 * MERCHANTABILITY or FITNESS FOR A PARTICULAR PURPOSE.  See the
 * GNU General Public License for more details.
 *
 * You should have received a copy of the GNU General Public License
 * along with this program. If not, see <https://www.gnu.org/licenses/>.
 */

/**
 *      \file       htdocs/install/repair.php
 *      \brief      Run repair script
 */

include_once 'inc.php';
if (file_exists($conffile)) {
	include_once $conffile;
}
require_once $dolibarr_main_document_root.'/core/lib/admin.lib.php';
include_once $dolibarr_main_document_root.'/core/lib/images.lib.php';
require_once $dolibarr_main_document_root.'/core/class/extrafields.class.php';
require_once 'lib/repair.lib.php';

$step = 2;
$ok = 0;


// Cette page peut etre longue. On augmente le delai autorise.
// Ne fonctionne que si on est pas en safe_mode.
$err = error_reporting();
error_reporting(0);
@set_time_limit(120);
error_reporting($err);

$setuplang = GETPOST("selectlang", 'aZ09', 3) ? GETPOST("selectlang", 'aZ09', 3) : 'auto';
$langs->setDefaultLang($setuplang);

$langs->loadLangs(array("admin", "install", "other"));

if ($dolibarr_main_db_type == "mysqli") {
	$choix = 1;
}
if ($dolibarr_main_db_type == "pgsql") {
	$choix = 2;
}
if ($dolibarr_main_db_type == "mssql") {
	$choix = 3;
}


dolibarr_install_syslog("--- repair: entering upgrade.php page");
if (!is_object($conf)) {
	dolibarr_install_syslog("repair: conf file not initialized", LOG_ERR);
}


/*
 * View
 */

pHeader('', "upgrade2", GETPOST('action', 'aZ09'));

// Action to launch the repair script
$actiondone = 1;

print '<h3>'.$langs->trans("Repair").'</h3>';

print 'Option standard (\'test\' or \'confirmed\') is '.(GETPOST('standard', 'alpha') ? GETPOST('standard', 'alpha') : 'undefined').'<br>'."\n";
// Disable modules
print 'Option force_disable_of_modules_not_found (\'test\' or \'confirmed\') is '.(GETPOST('force_disable_of_modules_not_found', 'alpha') ? GETPOST('force_disable_of_modules_not_found', 'alpha') : 'undefined').'<br>'."\n";
// Files
print 'Option restore_thirdparties_logos (\'test\' or \'confirmed\') is '.(GETPOST('restore_thirdparties_logos', 'alpha') ? GETPOST('restore_thirdparties_logos', 'alpha') : 'undefined').'<br>'."\n";
print 'Option restore_user_pictures (\'test\' or \'confirmed\') is '.(GETPOST('restore_user_pictures', 'alpha') ? GETPOST('restore_user_pictures', 'alpha') : 'undefined').'<br>'."\n";
print 'Option rebuild_product_thumbs (\'test\' or \'confirmed\') is '.(GETPOST('rebuild_product_thumbs', 'alpha') ? GETPOST('rebuild_product_thumbs', 'alpha') : 'undefined').'<br>'."\n";
// Clean tables and data
print 'Option clean_linked_elements (\'test\' or \'confirmed\') is '.(GETPOST('clean_linked_elements', 'alpha') ? GETPOST('clean_linked_elements', 'alpha') : 'undefined').'<br>'."\n";
print 'Option clean_menus (\'test\' or \'confirmed\') is '.(GETPOST('clean_menus', 'alpha') ? GETPOST('clean_menus', 'alpha') : 'undefined').'<br>'."\n";
print 'Option clean_orphelin_dir (\'test\' or \'confirmed\') is '.(GETPOST('clean_orphelin_dir', 'alpha') ? GETPOST('clean_orphelin_dir', 'alpha') : 'undefined').'<br>'."\n";
print 'Option clean_product_stock_batch (\'test\' or \'confirmed\') is '.(GETPOST('clean_product_stock_batch', 'alpha') ? GETPOST('clean_product_stock_batch', 'alpha') : 'undefined').'<br>'."\n";
print 'Option clean_perm_table (\'test\' or \'confirmed\') is '.(GETPOST('clean_perm_table', 'alpha') ? GETPOST('clean_perm_table', 'alpha') : 'undefined').'<br>'."\n";
print 'Option repair_link_dispatch_lines_supplier_order_lines, (\'test\' or \'confirmed\') is '.(GETPOST('repair_link_dispatch_lines_supplier_order_lines', 'alpha') ? GETPOST('repair_link_dispatch_lines_supplier_order_lines', 'alpha') : 'undefined').'<br>'."\n";
// Init data
print 'Option set_empty_time_spent_amount (\'test\' or \'confirmed\') is '.(GETPOST('set_empty_time_spent_amount', 'alpha') ? GETPOST('set_empty_time_spent_amount', 'alpha') : 'undefined').'<br>'."\n";
// Structure
print 'Option force_utf8_on_tables (force utf8 + row=dynamic), for mysql/mariadb only (\'test\' or \'confirmed\') is '.(GETPOST('force_utf8_on_tables', 'alpha') ? GETPOST('force_utf8_on_tables', 'alpha') : 'undefined').'<br>'."\n";
print "Option force_utf8mb4_on_tables (force utf8mb4 + row=dynamic, EXPERIMENTAL!), for mysql/mariadb only ('test' or 'confirmed') is ".(GETPOST('force_utf8mb4_on_tables', 'alpha') ? GETPOST('force_utf8mb4_on_tables', 'alpha') : 'undefined')."<br>\n";
print "Option force_collation_from_conf_on_tables (force ".$conf->db->character_set."/".$conf->db->dolibarr_main_db_collation." + row=dynamic), for mysql/mariadb only ('test' or 'confirmed') is ".(GETPOST('force_collation_from_conf_on_tables', 'alpha') ? GETPOST('force_collation_from_conf_on_tables', 'alpha') : 'undefined')."<br>\n";
// Rebuild sequence
print 'Option rebuild_sequences, for postgresql only (\'test\' or \'confirmed\') is '.(GETPOST('rebuild_sequences', 'alpha') ? GETPOST('rebuild_sequences', 'alpha') : 'undefined').'<br>'."\n";
print '<br>';

print '<table cellspacing="0" cellpadding="1" border="0" width="100%">';
$error = 0;

// If password is encoded, we decode it
if (preg_match('/crypted:/i', $dolibarr_main_db_pass) || !empty($dolibarr_main_db_encrypted_pass)) {
	require_once $dolibarr_main_document_root.'/core/lib/security.lib.php';
	if (preg_match('/crypted:/i', $dolibarr_main_db_pass)) {
		$dolibarr_main_db_pass = preg_replace('/crypted:/i', '', $dolibarr_main_db_pass);
		$dolibarr_main_db_pass = dol_decode($dolibarr_main_db_pass);
		$dolibarr_main_db_encrypted_pass = $dolibarr_main_db_pass; // We need to set this as it is used to know the password was initially encrypted
	} else {
		$dolibarr_main_db_pass = dol_decode($dolibarr_main_db_encrypted_pass);
	}
}

// $conf is already instancied inside inc.php
$conf->db->type = $dolibarr_main_db_type;
$conf->db->host = $dolibarr_main_db_host;
$conf->db->port = $dolibarr_main_db_port;
$conf->db->name = $dolibarr_main_db_name;
$conf->db->user = $dolibarr_main_db_user;
$conf->db->pass = $dolibarr_main_db_pass;

// For encryption
$conf->db->dolibarr_main_db_encryption = isset($dolibarr_main_db_encryption) ? $dolibarr_main_db_encryption : '';
$conf->db->dolibarr_main_db_cryptkey = isset($dolibarr_main_db_cryptkey) ? $dolibarr_main_db_cryptkey : '';

$db = getDoliDBInstance($conf->db->type, $conf->db->host, $conf->db->user, $conf->db->pass, $conf->db->name, (int) $conf->db->port);

if ($db->connected) {
	print '<tr><td class="nowrap">';
	print $langs->trans("ServerConnection")." : $dolibarr_main_db_host</td><td class=\"right\">".$langs->trans("OK")."</td></tr>";
	dolibarr_install_syslog("repair: ".$langs->transnoentities("ServerConnection").": ".$dolibarr_main_db_host.$langs->transnoentities("OK"));
	$ok = 1;
} else {
	print "<tr><td>".$langs->trans("ErrorFailedToConnectToDatabase", $dolibarr_main_db_name)."</td><td class=\"right\">".$langs->transnoentities("Error")."</td></tr>";
	dolibarr_install_syslog("repair: ".$langs->transnoentities("ErrorFailedToConnectToDatabase", $dolibarr_main_db_name));
	$ok = 0;
}

if ($ok) {
	if ($db->database_selected) {
		print '<tr><td class="nowrap">';
		print $langs->trans("DatabaseConnection")." : ".$dolibarr_main_db_name."</td><td class=\"right\">".$langs->trans("OK")."</td></tr>";
		dolibarr_install_syslog("repair: database connection successful: ".$dolibarr_main_db_name);
		$ok = 1;
	} else {
		print "<tr><td>".$langs->trans("ErrorFailedToConnectToDatabase", $dolibarr_main_db_name)."</td><td class=\"right\">".$langs->trans("Error")."</td></tr>";
		dolibarr_install_syslog("repair: ".$langs->transnoentities("ErrorFailedToConnectToDatabase", $dolibarr_main_db_name));
		$ok = 0;
	}
}

// Show database version
if ($ok) {
	$version = $db->getVersion();
	$versionarray = $db->getVersionArray();
	print '<tr><td>'.$langs->trans("ServerVersion").'</td>';
	print '<td class="right">'.$version.'</td></tr>';
	dolibarr_install_syslog("repair: ".$langs->transnoentities("ServerVersion").": ".$version);
	//print '<td class="right">'.join('.',$versionarray).'</td></tr>';
}

$conf->setValues($db);
// Reset forced setup after the setValues
if (defined('SYSLOG_FILE')) {
	$conf->global->SYSLOG_FILE = constant('SYSLOG_FILE');
}
$conf->global->MAIN_ENABLE_LOG_TO_HTML = 1;


/* Start action here */
$oneoptionset = 0;
$oneoptionset = (GETPOST('standard', 'alpha') || GETPOST('restore_thirdparties_logos', 'alpha') || GETPOST('clean_linked_elements', 'alpha') || GETPOST('clean_menus', 'alpha')
	|| GETPOST('clean_orphelin_dir', 'alpha') || GETPOST('clean_product_stock_batch', 'alpha') || GETPOST('set_empty_time_spent_amount', 'alpha') || GETPOST('rebuild_product_thumbs', 'alpha')
	|| GETPOST('clean_perm_table', 'alpha')
	|| GETPOST('force_disable_of_modules_not_found', 'alpha')
	|| GETPOST('force_utf8_on_tables', 'alpha') || GETPOST('force_utf8mb4_on_tables', 'alpha') || GETPOST('force_collation_from_conf_on_tables', 'alpha')
	|| GETPOST('rebuild_sequences', 'alpha'));

if ($ok && $oneoptionset) {
	// Show wait message
	print '<tr><td colspan="2">'.$langs->trans("PleaseBePatient").'<br><br></td></tr>';
	flush();
}


// run_sql: Run repair SQL file
if ($ok && GETPOST('standard', 'alpha')) {
	$dir = "mysql/migration/";

	$filelist = array();
	$i = 0;
	$ok = 0;

	// Recupere list fichier
	$filesindir = array();
	$handle = opendir($dir);
	if (is_resource($handle)) {
		while (($file = readdir($handle)) !== false) {
			if (preg_match('/\.sql$/i', $file)) {
				$filesindir[] = $file;
			}
		}
	}
	sort($filesindir);

	foreach ($filesindir as $file) {
		if (preg_match('/repair/i', $file)) {
			$filelist[] = $file;
		}
	}

	// Loop on each file
	foreach ($filelist as $file) {
		print '<tr><td class="nowrap">*** ';
		print $langs->trans("Script").'</td><td class="right">'.$file.'</td></tr>';

		$name = substr($file, 0, dol_strlen($file) - 4);

		// Run sql script
		$ok = run_sql($dir.$file, 0, '', 1);
	}
}


// sync_extrafields: Search list of fields declared and list of fields created into databases, then create fields missing

if ($ok && GETPOST('standard', 'alpha')) {
	$extrafields = new ExtraFields($db);

	// List of tables that has an extrafield table
	$listofmodulesextra = array('societe' => 'societe', 'adherent' => 'adherent', 'product' => 'product',
				'socpeople' => 'socpeople', 'propal' => 'propal', 'commande' => 'commande',
				'facture' => 'facture', 'facturedet' => 'facturedet', 'facture_rec' => 'facture_rec', 'facturedet_rec' => 'facturedet_rec',
				'supplier_proposal' => 'supplier_proposal', 'commande_fournisseur' => 'commande_fournisseur',
				'facture_fourn' => 'facture_fourn', 'facture_fourn_rec' => 'facture_fourn_rec', 'facture_fourn_det' => 'facture_fourn_det', 'facture_fourn_det_rec' => 'facture_fourn_det_rec',
				'fichinter' => 'fichinter', 'fichinterdet' => 'fichinterdet',
				'inventory' => 'inventory',
				'actioncomm' => 'actioncomm', 'bom_bom' => 'bom_bom', 'mrp_mo' => 'mrp_mo',
				'adherent_type' => 'adherent_type', 'user' => 'user', 'partnership' => 'partnership', 'projet' => 'projet', 'projet_task' => 'projet_task', 'ticket' => 'ticket');
	//$listofmodulesextra = array('fichinter'=>'fichinter');

	print '<tr><td colspan="2"><br>*** Check fields into extra table structure match table of definition. If not add column into table</td></tr>';
	foreach ($listofmodulesextra as $tablename => $elementtype) {
		// Get list of fields
		$tableextra = MAIN_DB_PREFIX.$tablename.'_extrafields';

		// Define $arrayoffieldsdesc
		$arrayoffieldsdesc = $extrafields->fetch_name_optionals_label($elementtype);

		// Define $arrayoffieldsfound
		$arrayoffieldsfound = array();
		$resql = $db->DDLDescTable($tableextra);
		if ($resql) {
			print '<tr><td>Check availability of extra field for '.$tableextra;
			$i = 0;
			while ($obj = $db->fetch_object($resql)) {
				$fieldname = $fieldtype = '';
				if (preg_match('/mysql/', $db->type)) {
					$fieldname = $obj->Field;
					$fieldtype = $obj->Type;
				} else {
					$fieldname = isset($obj->Key) ? $obj->Key : $obj->attname;
					$fieldtype = isset($obj->Type) ? $obj->Type : 'varchar';
				}

				if (empty($fieldname)) {
					continue;
				}
				if (in_array($fieldname, array('rowid', 'tms', 'fk_object', 'import_key'))) {
					continue;
				}
				$arrayoffieldsfound[$fieldname] = array('type' => $fieldtype);
			}
			print ' - Found '.count($arrayoffieldsfound).' fields into table';
			if (count($arrayoffieldsfound) > 0) {
				print ' <span class="opacitymedium">('.implode(', ', array_keys($arrayoffieldsfound)).')</span>';
			}
			print '<br>'."\n";

			// If it does not match, we create fields
			foreach ($arrayoffieldsdesc as $code => $label) {
				if (!in_array($code, array_keys($arrayoffieldsfound))) {
					print 'Found field '.$code.' declared into '.MAIN_DB_PREFIX.'extrafields table but not found into desc of table '.$tableextra." -> ";
					$type = $extrafields->attributes[$elementtype]['type'][$code];
					$length = $extrafields->attributes[$elementtype]['size'][$code];
					$attribute = '';
					$default = '';
					$extra = '';
					$null = 'null';

					if ($type == 'boolean') {
						$typedb = 'int';
						$lengthdb = '1';
					} elseif ($type == 'price') {
						$typedb = 'double';
						$lengthdb = '24,8';
					} elseif ($type == 'phone') {
						$typedb = 'varchar';
						$lengthdb = '20';
					} elseif ($type == 'mail') {
						$typedb = 'varchar';
						$lengthdb = '128';
					} elseif (($type == 'select') || ($type == 'sellist') || ($type == 'radio') || ($type == 'checkbox') || ($type == 'chkbxlst')) {
						$typedb = 'text';
						$lengthdb = '';
					} elseif ($type == 'link') {
						$typedb = 'int';
						$lengthdb = '11';
					} else {
						$typedb = $type;
						$lengthdb = $length;
					}

					$field_desc = array(
						'type' => $typedb,
						'value' => $lengthdb,
						'attribute' => $attribute,
						'default' => $default,
						'extra' => $extra,
						'null' => $null
					);
					//var_dump($field_desc);exit;

					$result = 0;
					if (GETPOST('standard', 'alpha') == 'confirmed') {
						$result = $db->DDLAddField($tableextra, $code, $field_desc, "");

						if ($result < 0) {
							print "KO ".$db->lasterror."<br>\n";
						} else {
							print "OK<br>\n";
						}
					} else {
						print ' - Mode test, no column added.';
					}
				}
			}

			print "</td><td>&nbsp;</td></tr>\n";
		} else {
			print '<tr><td>Table '.$tableextra.' is not found</td><td></td></tr>'."\n";
		}
	}
}


// clean_data_ecm_dir: Clean data into ecm_directories table
if ($ok && GETPOST('standard', 'alpha')) {
	clean_data_ecm_directories();
}


// clean declaration constants
if ($ok && GETPOST('standard', 'alpha')) {
	print '<tr><td colspan="2"><br>*** Clean constant record of modules not enabled</td></tr>';

	$sql = "SELECT name, entity, value";
	$sql .= " FROM ".MAIN_DB_PREFIX."const as c";
	$sql .= " WHERE name LIKE 'MAIN_MODULE_%_TPL' OR name LIKE 'MAIN_MODULE_%_CSS' OR name LIKE 'MAIN_MODULE_%_JS' OR name LIKE 'MAIN_MODULE_%_HOOKS'";
	$sql .= " OR name LIKE 'MAIN_MODULE_%_TRIGGERS' OR name LIKE 'MAIN_MODULE_%_THEME' OR name LIKE 'MAIN_MODULE_%_SUBSTITUTIONS' OR name LIKE 'MAIN_MODULE_%_MODELS'";
	$sql .= " OR name LIKE 'MAIN_MODULE_%_MENUS' OR name LIKE 'MAIN_MODULE_%_LOGIN' OR name LIKE 'MAIN_MODULE_%_BARCODE' OR name LIKE 'MAIN_MODULE_%_TABS_%'";
	$sql .= " OR name LIKE 'MAIN_MODULE_%_MODULEFOREXTERNAL'";
	$sql .= " ORDER BY name, entity";

	$resql = $db->query($sql);
	if ($resql) {
		$num = $db->num_rows($resql);

		if ($num) {
			$db->begin();

			$i = 0;
			while ($i < $num) {
				$obj = $db->fetch_object($resql);

				$reg = array();
				if (preg_match('/MAIN_MODULE_([^_]+)_(.+)/i', $obj->name, $reg)) {
					$name = $reg[1];
					$type = $reg[2];

					$sql2 = "SELECT COUNT(*) as nb";
					$sql2 .= " FROM ".MAIN_DB_PREFIX."const as c";
					$sql2 .= " WHERE name = 'MAIN_MODULE_".$name."'";
					$sql2 .= " AND entity = ".((int) $obj->entity);
					$resql2 = $db->query($sql2);
					if ($resql2) {
						$obj2 = $db->fetch_object($resql2);
						if ($obj2 && $obj2->nb == 0) {
							// Module not found, so we can remove entry
							$sqldelete = "DELETE FROM ".MAIN_DB_PREFIX."const WHERE name = '".$db->escape($obj->name)."' AND entity = ".((int) $obj->entity);

							if (GETPOST('standard', 'alpha') == 'confirmed') {
								$db->query($sqldelete);

								print '<tr><td>Widget '.$obj->name.' set in entity '.$obj->entity.' with value '.$obj->value.' -> Module '.$name.' not enabled in entity '.((int) $obj->entity).', we delete record</td></tr>';
							} else {
								print '<tr><td>Widget '.$obj->name.' set in entity '.$obj->entity.' with value '.$obj->value.' -> Module '.$name.' not enabled in entity '.((int) $obj->entity).', we should delete record (not done, mode test)</td></tr>';
							}
						} else {
							//print '<tr><td>Constant '.$obj->name.' set in entity '.$obj->entity.' with value '.$obj->value.' -> Module found in entity '.$obj->entity.', we keep record</td></tr>';
						}
					}
				}

				$i++;
			}

			$db->commit();
		}
	} else {
		dol_print_error($db);
	}
}


// clean box of not enabled modules
if ($ok && GETPOST('standard', 'alpha')) {
	print '<tr><td colspan="2"><br>*** Clean definition of boxes of modules not enabled</td></tr>';

	$sql = "SELECT file, entity FROM ".MAIN_DB_PREFIX."boxes_def";
	$sql .= " WHERE file like '%@%'";

	$resql = $db->query($sql);
	if ($resql) {
		$num = $db->num_rows($resql);

		if ($num) {
			$db->begin();

			$i = 0;
			while ($i < $num) {
				$obj = $db->fetch_object($resql);

				$reg = array();
				if (preg_match('/^(.+)@(.+)$/i', $obj->file, $reg)) {
					$name = $reg[1];
					$module = $reg[2];

					$sql2 = "SELECT COUNT(*) as nb";
					$sql2 .= " FROM ".MAIN_DB_PREFIX."const as c";
					$sql2 .= " WHERE name = 'MAIN_MODULE_".strtoupper($module)."'";
					$sql2 .= " AND entity = ".((int) $obj->entity);
					$sql2 .= " AND value <> 0";
					$resql2 = $db->query($sql2);
					if ($resql2) {
						$obj2 = $db->fetch_object($resql2);
						if ($obj2 && $obj2->nb == 0) {
							// Module not found, so we canremove entry
							$sqldeletea = "DELETE FROM ".MAIN_DB_PREFIX."boxes WHERE entity = ".((int) $obj->entity)." AND box_id IN (SELECT rowid FROM ".MAIN_DB_PREFIX."boxes_def WHERE file = '".$db->escape($obj->file)."' AND entity = ".((int) $obj->entity).")";
							$sqldeleteb = "DELETE FROM ".MAIN_DB_PREFIX."boxes_def WHERE file = '".$db->escape($obj->file)."' AND entity = ".((int) $obj->entity);

							if (GETPOST('standard', 'alpha') == 'confirmed') {
								$db->query($sqldeletea);
								$db->query($sqldeleteb);

								print '<tr><td>Constant '.$obj->file.' set in boxes_def for entity '.$obj->entity.' but MAIN_MODULE_'.strtoupper($module).' not defined in entity '.((int) $obj->entity).', we delete record</td></tr>';
							} else {
								print '<tr><td>Constant '.$obj->file.' set in boxes_def for entity '.$obj->entity.' but MAIN_MODULE_'.strtoupper($module).' not defined in entity '.((int) $obj->entity).', we should delete record (not done, mode test)</td></tr>';
							}
						} else {
							//print '<tr><td>Constant '.$obj->name.' set in entity '.$obj->entity.' with value '.$obj->value.' -> Module found in entity '.$obj->entity.', we keep record</td></tr>';
						}
					}
				}

				$i++;
			}

			$db->commit();
		}
	}
}


// restore_thirdparties_logos: Move logos to correct new directory.
if ($ok && GETPOST('restore_thirdparties_logos')) {
	//$exts=array('gif','png','jpg');

	$ext = '';

	print '<tr><td colspan="2"><br>*** Restore thirdparties logo<br>';

	$sql = "SELECT s.rowid, s.nom as name, s.logo FROM ".MAIN_DB_PREFIX."societe as s ORDER BY s.nom";
	$resql = $db->query($sql);
	if ($resql) {
		$num = $db->num_rows($resql);
		$i = 0;

		while ($i < $num) {
			$obj = $db->fetch_object($resql);

			/*
			$name=preg_replace('/é/','',$obj->name);
			$name=preg_replace('/ /','_',$name);
			$name=preg_replace('/\'/','',$name);
			*/

			$tmp = explode('.', $obj->logo);
			$name = $tmp[0];
			if (isset($tmp[1])) {
				$ext = '.'.$tmp[1];
			}

			if (!empty($name)) {
				$filetotest = $dolibarr_main_data_root.'/societe/logos/'.$name.$ext;
				$filetotestsmall = $dolibarr_main_data_root.'/societe/logos/thumbs/'.$name.'_small'.$ext;
				$exists = (int) dol_is_file($filetotest);
				print 'Check thirdparty '.$obj->rowid.' name='.$obj->name.' logo='.$obj->logo.' file '.$filetotest." exists=".$exists."<br>\n";
				if ($exists) {
					$filetarget = $dolibarr_main_data_root.'/societe/'.$obj->rowid.'/logos/'.$name.$ext;
					$filetargetsmall = $dolibarr_main_data_root.'/societe/'.$obj->rowid.'/logos/thumbs/'.$name.'_small'.$ext;
					$existt = dol_is_file($filetarget);
					if (!$existt) {
						if (GETPOST('restore_thirdparties_logos', 'alpha') == 'confirmed') {
							dol_mkdir($dolibarr_main_data_root.'/societe/'.$obj->rowid.'/logos');
						}

						print "  &nbsp; &nbsp; &nbsp; -> Copy file ".$filetotest." -> ".$filetarget."<br>\n";
						if (GETPOST('restore_thirdparties_logos', 'alpha') == 'confirmed') {
							dol_copy($filetotest, $filetarget, '', 0);
						}
					}

					$existtt = dol_is_file($filetargetsmall);
					if (!$existtt) {
						if (GETPOST('restore_thirdparties_logos', 'alpha') == 'confirmed') {
							dol_mkdir($dolibarr_main_data_root.'/societe/'.$obj->rowid.'/logos/thumbs');
						}
						print "  &nbsp; &nbsp; &nbsp; -> Copy file ".$filetotestsmall." -> ".$filetargetsmall."<br>\n";
						if (GETPOST('restore_thirdparties_logos', 'alpha') == 'confirmed') {
							dol_copy($filetotestsmall, $filetargetsmall, '', 0);
						}
					}
				}
			}

			$i++;
		}
	} else {
		$ok = 0;
		dol_print_error($db);
	}

	print '</td></tr>';
}



// restore_user_pictures: Move pictures to correct new directory.
if ($ok && GETPOST('restore_user_pictures', 'alpha')) {
	//$exts=array('gif','png','jpg');

	$ext = '';

	print '<tr><td colspan="2"><br>*** Restore user pictures<br>';

	$sql = "SELECT s.rowid, s.firstname, s.lastname, s.login, s.photo FROM ".MAIN_DB_PREFIX."user as s ORDER BY s.rowid";
	$resql = $db->query($sql);
	if ($resql) {
		$num = $db->num_rows($resql);
		$i = 0;

		while ($i < $num) {
			$obj = $db->fetch_object($resql);

			/*
			 $name=preg_replace('/é/','',$obj->name);
			 $name=preg_replace('/ /','_',$name);
			 $name=preg_replace('/\'/','',$name);
			 */

			$tmp = explode('.', $obj->photo);
			$name = $tmp[0];
			if (isset($tmp[1])) {
				$ext = '.'.$tmp[1];
			}

			if (!empty($name)) {
				$filetotest = $dolibarr_main_data_root.'/users/'.substr(sprintf('%08d', $obj->rowid), -1, 1).'/'.substr(sprintf('%08d', $obj->rowid), -2, 1).'/'.$name.$ext;
				$filetotestsmall = $dolibarr_main_data_root.'/users/'.substr(sprintf('%08d', $obj->rowid), -1, 1).'/'.substr(sprintf('%08d', $obj->rowid), -2, 1).'/thumbs/'.$name.'_small'.$ext;
				$filetotestmini = $dolibarr_main_data_root.'/users/'.substr(sprintf('%08d', $obj->rowid), -1, 1).'/'.substr(sprintf('%08d', $obj->rowid), -2, 1).'/thumbs/'.$name.'_mini'.$ext;
				$exists = (int) dol_is_file($filetotest);
				print 'Check user '.$obj->rowid.' lastname='.$obj->lastname.' firstname='.$obj->firstname.' photo='.$obj->photo.' file '.$filetotest." exists=".$exists."<br>\n";
				if ($exists) {
					$filetarget = $dolibarr_main_data_root.'/users/'.$obj->rowid.'/'.$name.$ext;
					$filetargetsmall = $dolibarr_main_data_root.'/users/'.$obj->rowid.'/thumbs/'.$name.'_small'.$ext;
					$filetargetmini = $dolibarr_main_data_root.'/users/'.$obj->rowid.'/thumbs/'.$name.'_mini'.$ext;

					$existt = dol_is_file($filetarget);
					if (!$existt) {
						if (GETPOST('restore_user_pictures', 'alpha') == 'confirmed') {
							dol_mkdir($dolibarr_main_data_root.'/users/'.$obj->rowid);
						}

						print "  &nbsp; &nbsp; &nbsp; -> Copy file ".$filetotest." -> ".$filetarget."<br>\n";
						if (GETPOST('restore_user_pictures', 'alpha') == 'confirmed') {
							dol_copy($filetotest, $filetarget, '', 0);
						}
					}

					$existtt = dol_is_file($filetargetsmall);
					if (!$existtt) {
						if (GETPOST('restore_user_pictures', 'alpha') == 'confirmed') {
							dol_mkdir($dolibarr_main_data_root.'/users/'.$obj->rowid.'/thumbs');
						}

						print "  &nbsp; &nbsp; &nbsp; -> Copy file ".$filetotestsmall." -> ".$filetargetsmall."<br>\n";
						if (GETPOST('restore_user_pictures', 'alpha') == 'confirmed') {
							dol_copy($filetotestsmall, $filetargetsmall, '', 0);
						}
					}

					$existtt = dol_is_file($filetargetmini);
					if (!$existtt) {
						if (GETPOST('restore_user_pictures', 'alpha') == 'confirmed') {
							dol_mkdir($dolibarr_main_data_root.'/users/'.$obj->rowid.'/thumbs');
						}

						print "  &nbsp; &nbsp; &nbsp; -> Copy file ".$filetotestmini." -> ".$filetargetmini."<br>\n";
						if (GETPOST('restore_user_pictures', 'alpha') == 'confirmed') {
							dol_copy($filetotestmini, $filetargetmini, '', 0);
						}
					}
				}
			}

			$i++;
		}
	} else {
		$ok = 0;
		dol_print_error($db);
	}

	print '</td></tr>';
}


// rebuild_product_thumbs: Rebuild thumbs for product files
if ($ok && GETPOST('rebuild_product_thumbs', 'alpha')) {
	$ext = '';
	global $maxwidthsmall, $maxheightsmall, $maxwidthmini, $maxheightmini;

	print '<tr><td colspan="2"><br>*** Rebuild product thumbs<br>';

	$sql = "SELECT s.rowid, s.ref FROM ".MAIN_DB_PREFIX."product as s ORDER BY s.ref";
	$resql = $db->query($sql);
	if ($resql) {
		$num = $db->num_rows($resql);
		$i = 0;

		while ($i < $num) {
			$obj = $db->fetch_object($resql);

			if (!empty($obj->ref)) {
				$files = dol_dir_list($dolibarr_main_data_root.'/produit/'.$obj->ref, 'files', 0);
				foreach ($files as $file) {
					// Generate thumbs.
					if (image_format_supported($file['fullname']) == 1) {
						$imgThumbSmall = 'notbuild';
						if (GETPOST('rebuild_product_thumbs', 'alpha') == 'confirmed') {
							// Used on logon for example
							$imgThumbSmall = vignette($file['fullname'], $maxwidthsmall, $maxheightsmall, '_small', 50, "thumbs");
						}
						print 'Check product '.$obj->rowid.", file ".$file['fullname']." -> ".$imgThumbSmall." maxwidthsmall=".$maxwidthsmall." maxheightsmall=".$maxheightsmall."<br>\n";
						$imgThumbMini = 'notbuild';
						if (GETPOST('rebuild_product_thumbs', 'alpha') == 'confirmed') {
							// Create mini thumbs for image (Ratio is near 16/9)
							// Used on menu or for setup page for example
							$imgThumbMini = vignette($file['fullname'], $maxwidthmini, $maxheightmini, '_mini', 50, "thumbs");
						}
						print 'Check product '.$obj->rowid.", file ".$file['fullname']." -> ".$imgThumbMini." maxwidthmini=".$maxwidthmini." maxheightmini=".$maxheightmini."<br>\n";
					}
				}
			}

			$i++;
		}
	} else {
		$ok = 0;
		dol_print_error($db);
	}

	print '</td></tr>';
}

// clean_linked_elements: Check and clean linked elements
if ($ok && GETPOST('clean_linked_elements', 'alpha')) {
	print '<tr><td colspan="2"><br>*** Check table of linked elements and delete orphelins links</td></tr>';
	// propal => order
	print '<tr><td colspan="2">'.checkLinkedElements('propal', 'commande')."</td></tr>\n";

	// propal => invoice
	print '<tr><td colspan="2">'.checkLinkedElements('propal', 'facture')."</td></tr>\n";

	// order => invoice
	print '<tr><td colspan="2">'.checkLinkedElements('commande', 'facture')."</td></tr>\n";

	// order => shipping
	print '<tr><td colspan="2">'.checkLinkedElements('commande', 'shipping')."</td></tr>\n";

	// shipping => delivery
	print '<tr><td colspan="2">'.checkLinkedElements('shipping', 'delivery')."</td></tr>\n";

	// order_supplier => invoice_supplier
	print '<tr><td colspan="2">'.checkLinkedElements('order_supplier', 'invoice_supplier')."</td></tr>\n";
}


// clean_menus: Check orphelins menus
if ($ok && GETPOST('clean_menus', 'alpha')) {
	print '<tr><td colspan="2"><br>*** Clean menu entries coming from disabled modules</td></tr>';

	$sql = "SELECT rowid, module";
	$sql .= " FROM ".MAIN_DB_PREFIX."menu as c";
	$sql .= " WHERE module IS NOT NULL AND module <> ''";
	$sql .= " ORDER BY module";

	$resql = $db->query($sql);
	if ($resql) {
		$num = $db->num_rows($resql);
		if ($num) {
			$i = 0;
			while ($i < $num) {
				$obj = $db->fetch_object($resql);

				$modulecond = $obj->module;
				$modulecondarray = explode('|', $obj->module); // Name of module

				print '<tr><td>';
				print $modulecond;

				$db->begin();

				if ($modulecond) {		// And menu entry for module $modulecond was found in database.
					$moduleok = 0;
					foreach ($modulecondarray as $tmpname) {
						if ($tmpname == 'margins') {
							$tmpname = 'margin'; // TODO Remove this when normalized
						}

						$result = 0;
						if (!empty($conf->$tmpname)) {
							$result = $conf->$tmpname->enabled;
						}
						if ($result) {
							$moduleok++;
						}
					}

					if (!$moduleok && $modulecond) {
						print ' - Module condition '.$modulecond.' seems ko, we delete menu entry.';
						if (GETPOST('clean_menus') == 'confirmed') {
							$sql2 = "DELETE FROM ".MAIN_DB_PREFIX."menu WHERE module = '".$db->escape($modulecond)."'";
							$resql2 = $db->query($sql2);
							if (!$resql2) {
								$error++;
								dol_print_error($db);
							} else {
								print ' - <span class="warning">Cleaned</span>';
							}
						} else {
							print ' - <span class="warning">Canceled (test mode)</span>';
						}
					} else {
						print ' - Module condition '.$modulecond.' is ok, we do nothing.';
					}
				}

				if (!$error) {
					$db->commit();
				} else {
					$db->rollback();
				}

				print'</td></tr>';

				if ($error) {
					break;
				}

				$i++;
			}
		} else {
			print '<tr><td>No menu entries of disabled menus found</td></tr>';
		}
	} else {
		dol_print_error($db);
	}
}



// clean_orphelin_dir: Run purge of directory
if ($ok && GETPOST('clean_orphelin_dir', 'alpha')) {
	$listmodulepart = array('company', 'invoice', 'invoice_supplier', 'propal', 'order', 'order_supplier', 'contract', 'tax');
	foreach ($listmodulepart as $modulepart) {
		$filearray = array();
		$upload_dir = isset($conf->$modulepart->dir_output) ? $conf->$modulepart->dir_output : '';
		if ($modulepart == 'company') {
			$upload_dir = $conf->societe->dir_output; // TODO change for multicompany sharing
		}
		if ($modulepart == 'invoice') {
			$upload_dir = $conf->facture->dir_output;
		}
		if ($modulepart == 'invoice_supplier') {
			$upload_dir = $conf->fournisseur->facture->dir_output;
		}
		if ($modulepart == 'order') {
			$upload_dir = $conf->commande->dir_output;
		}
		if ($modulepart == 'order_supplier') {
			$upload_dir = $conf->fournisseur->commande->dir_output;
		}
		if ($modulepart == 'contract') {
			$upload_dir = $conf->contrat->dir_output;
		}

		if (empty($upload_dir)) {
			continue;
		}

		print '<tr><td colspan="2"><br>*** Clean orphelins files into files '.$upload_dir.'</td></tr>';

		$filearray = dol_dir_list($upload_dir, "files", 1, '', array('^SPECIMEN\.pdf$', '^\.', '(\.meta|_preview.*\.png)$', '^temp$', '^payments$', '^CVS$', '^thumbs$'), '', SORT_DESC, 1, true);

		// To show ref or specific information according to view to show (defined by $module)
		if ($modulepart == 'company') {
			include_once DOL_DOCUMENT_ROOT.'/societe/class/societe.class.php';
			$object_instance = new Societe($db);
		}
		if ($modulepart == 'invoice') {
			include_once DOL_DOCUMENT_ROOT.'/compta/facture/class/facture.class.php';
			$object_instance = new Facture($db);
		} elseif ($modulepart == 'invoice_supplier') {
			include_once DOL_DOCUMENT_ROOT.'/fourn/class/fournisseur.facture.class.php';
			$object_instance = new FactureFournisseur($db);
		} elseif ($modulepart == 'propal') {
			include_once DOL_DOCUMENT_ROOT.'/comm/propal/class/propal.class.php';
			$object_instance = new Propal($db);
		} elseif ($modulepart == 'order') {
			include_once DOL_DOCUMENT_ROOT.'/commande/class/commande.class.php';
			$object_instance = new Commande($db);
		} elseif ($modulepart == 'order_supplier') {
			include_once DOL_DOCUMENT_ROOT.'/fourn/class/fournisseur.commande.class.php';
			$object_instance = new CommandeFournisseur($db);
		} elseif ($modulepart == 'contract') {
			include_once DOL_DOCUMENT_ROOT.'/contrat/class/contrat.class.php';
			$object_instance = new Contrat($db);
		} elseif ($modulepart == 'tax') {
			include_once DOL_DOCUMENT_ROOT.'/compta/sociales/class/chargesociales.class.php';
			$object_instance = new ChargeSociales($db);
		}

		foreach ($filearray as $key => $file) {
			if (!is_dir($file['name'])
			&& $file['name'] != '.'
			&& $file['name'] != '..'
			&& $file['name'] != 'CVS'
			) {
				// Define relative path used to store the file
				$relativefile = preg_replace('/'.preg_quote($upload_dir.'/', '/').'/', '', $file['fullname']);

				//var_dump($file);
				$id = 0;
				$ref = '';
				$object_instance->id = 0;
				$object_instance->ref = '';
				$label = '';

				// To show ref or specific information according to view to show (defined by $module)
				if ($modulepart == 'invoice') {
					preg_match('/(.*)\/[^\/]+$/', $relativefile, $reg);
					$ref = $reg[1];
				}
				if ($modulepart == 'invoice_supplier') {
					preg_match('/(\d+)\/[^\/]+$/', $relativefile, $reg);
					$id = empty($reg[1]) ? '' : $reg[1];
				}
				if ($modulepart == 'propal') {
					preg_match('/(.*)\/[^\/]+$/', $relativefile, $reg);
					$ref = $reg[1];
				}
				if ($modulepart == 'order') {
					preg_match('/(.*)\/[^\/]+$/', $relativefile, $reg);
					$ref = $reg[1];
				}
				if ($modulepart == 'order_supplier') {
					preg_match('/(.*)\/[^\/]+$/', $relativefile, $reg);
					$ref = $reg[1];
				}
				if ($modulepart == 'contract') {
					preg_match('/(.*)\/[^\/]+$/', $relativefile, $reg);
					$ref = $reg[1];
				}
				if ($modulepart == 'tax') {
					preg_match('/(\d+)\/[^\/]+$/', $relativefile, $reg);
					$id = $reg[1];
				}

				if ($id || $ref) {
					//print 'Fetch '.$id.' or '.$ref.'<br>';
					$result = $object_instance->fetch($id, $ref);
					//print $result.'<br>';
					if ($result == 0) {    // Not found but no error
						// Clean of orphelins directories are done into repair.php
						print '<tr><td colspan="2">';
						print 'Delete orphelins file '.$file['fullname'].'<br>';
						if (GETPOST('clean_orphelin_dir', 'alpha') == 'confirmed') {
							dol_delete_file($file['fullname'], 1, 1, 1);
							dol_delete_dir(dirname($file['fullname']), 1);
						}
						print "</td></tr>";
					} elseif ($result < 0) {
						print 'Error in '.get_class($object_instance).'.fetch of id'.$id.' ref='.$ref.', result='.$result.'<br>';
					}
				}
			}
		}
	}
}

// clean_linked_elements: Check and clean linked elements
if ($ok && GETPOST('clean_product_stock_batch', 'alpha')) {
	$methodtofix = GETPOST('methodtofix', 'alpha') ? GETPOST('methodtofix', 'alpha') : 'updatestock';

	print '<tr><td colspan="2"><br>*** Clean table product_batch, methodtofix='.$methodtofix.' (possible values: updatestock or updatebatch)</td></tr>';

	$sql = "SELECT p.rowid, p.ref, p.tobatch, ps.rowid as psrowid, ps.fk_entrepot, ps.reel, SUM(pb.qty) as reelbatch";
	$sql .= " FROM ".MAIN_DB_PREFIX."product as p, ".MAIN_DB_PREFIX."product_stock as ps LEFT JOIN ".MAIN_DB_PREFIX."product_batch as pb ON ps.rowid = pb.fk_product_stock";
	$sql .= " WHERE p.rowid = ps.fk_product";
	$sql .= " GROUP BY p.rowid, p.ref, p.tobatch, ps.rowid, ps.fk_entrepot, ps.reel";
	$sql .= " HAVING (SUM(pb.qty) IS NOT NULL AND reel != SUM(pb.qty)) OR (SUM(pb.qty) IS NULL AND p.tobatch > 0)";
	print $sql;
	$resql = $db->query($sql);
	if ($resql) {
		$num = $db->num_rows($resql);

		if ($num) {
			$i = 0;
			while ($i < $num) {
				$obj = $db->fetch_object($resql);
				print '<tr><td>Product '.$obj->rowid.'-'.$obj->ref.' in warehouse id='.$obj->fk_entrepot.' (product_stock.id='.$obj->psrowid.'): '.$obj->reel.' (Stock product_stock.reel) != '.($obj->reelbatch ? $obj->reelbatch : '0').' (Stock batch sum product_batch)';

				// Fix is required
				if ($obj->reel != $obj->reelbatch) {
					if (empty($obj->tobatch)) {
						// If product is not a product that support batches, we can clean stock by deleting the product batch lines
						print ' -> Delete qty '.$obj->reelbatch.' for any lot linked to fk_product_stock='.$obj->psrowid;
						$sql2 = "DELETE FROM ".MAIN_DB_PREFIX."product_batch";
						$sql2 .= " WHERE fk_product_stock = ".((int) $obj->psrowid);
						print '<br>'.$sql2;

						if (GETPOST('clean_product_stock_batch') == 'confirmed') {
							$resql2 = $db->query($sql2);
							if (!$resql2) {
								$error++;
								dol_print_error($db);
							}
						}
					} else {
						if ($methodtofix == 'updatebatch') {
							// Method 1
							print ' -> Insert qty '.($obj->reel - $obj->reelbatch).' with lot 000000 linked to fk_product_stock='.$obj->psrowid;
							$sql2 = "INSERT INTO ".MAIN_DB_PREFIX."product_batch(fk_product_stock, batch, qty)";
							$sql2 .= "VALUES(".((int) $obj->psrowid).", '000000', ".((float) ($obj->reel - $obj->reelbatch)).")";
							print '<br>'.$sql2;

							if (GETPOST('clean_product_stock_batch') == 'confirmed') {
								$resql2 = $db->query($sql2);
								if (!$resql2) {
									// TODO If it fails, we must make update
									//$sql2 ="UPDATE ".MAIN_DB_PREFIX."product_batch";
									//$sql2.=" SET ".$obj->psrowid.", '000000', ".($obj->reel - $obj->reelbatch).")";
									//$sql2.=" WHERE fk_product_stock = ".((int) $obj->psrowid)
								}
							}
						}
						if ($methodtofix == 'updatestock') {
							// Method 2
							print ' -> Update qty of product_stock with qty = '.($obj->reelbatch ? ((float) $obj->reelbatch) : '0').' for ps.rowid = '.((int) $obj->psrowid);
							$sql2 = "UPDATE ".MAIN_DB_PREFIX."product_stock";
							$sql2 .= " SET reel = ".($obj->reelbatch ? ((float) $obj->reelbatch) : '0')." WHERE rowid = ".((int) $obj->psrowid);
							print '<br>'.$sql2;

							if (GETPOST('clean_product_stock_batch') == 'confirmed') {
								$error = 0;

								$db->begin();

								$resql2 = $db->query($sql2);
								if ($resql2) {
									// We update product_stock, so we must fill p.stock into product too.
									$sql3 = 'UPDATE '.MAIN_DB_PREFIX.'product p SET p.stock= (SELECT SUM(ps.reel) FROM '.MAIN_DB_PREFIX.'product_stock ps WHERE ps.fk_product = p.rowid)';
									$resql3 = $db->query($sql3);
									if (!$resql3) {
										$error++;
										dol_print_error($db);
									}
								} else {
									$error++;
									dol_print_error($db);
								}

								if (!$error) {
									$db->commit();
								} else {
									$db->rollback();
								}
							}
						}
					}
				}

				print'</td></tr>';

				$i++;
			}
		} else {
			print '<tr><td colspan="2">Nothing to do</td></tr>';
		}
	} else {
		dol_print_error($db);
	}
}


// clean_product_stock_negative_if_batch
if ($ok && GETPOST('clean_product_stock_negative_if_batch', 'alpha')) {
	print '<tr><td colspan="2"><br>Clean table product_batch, methodtofix='.$methodtofix.' (possible values: updatestock or updatebatch)</td></tr>';

	$sql = "SELECT p.rowid, p.ref, p.tobatch, ps.rowid as psrowid, ps.fk_entrepot, ps.reel, SUM(pb.qty) as reelbatch";
	$sql .= " FROM ".MAIN_DB_PREFIX."product as p, ".MAIN_DB_PREFIX."product_stock as ps, ".MAIN_DB_PREFIX."product_batch as pb";
	$sql .= " WHERE p.rowid = ps.fk_product AND ps.rowid = pb.fk_product_stock";
	$sql .= " AND p.tobatch > 0";
	$sql .= " GROUP BY p.rowid, p.ref, p.tobatch, ps.rowid, ps.fk_entrepot, ps.reel";
	$sql .= " HAVING reel != SUM(pb.qty)";
	$resql = $db->query($sql);
	if ($resql) {
		$num = $db->num_rows($resql);

		if ($num) {
			$i = 0;
			while ($i < $num) {
				$obj = $db->fetch_object($resql);
				print '<tr><td>'.$obj->rowid.'-'.$obj->ref.'-'.$obj->fk_entrepot.' -> '.$obj->psrowid.': '.$obj->reel.' != '.$obj->reelbatch;

				// TODO
			}
		}
	}
}

// set_empty_time_spent_amount
if ($ok && GETPOST('set_empty_time_spent_amount', 'alpha')) {
	print '<tr><td colspan="2"><br>*** Set value of time spent without amount</td></tr>';

	$sql = "SELECT COUNT(ptt.rowid) as nb, u.rowid as user_id, u.login, u.thm as user_thm";
	$sql .= " FROM ".MAIN_DB_PREFIX."element_time as ptt, ".MAIN_DB_PREFIX."user as u";
	$sql .= " WHERE ptt.fk_user = u.rowid";
	$sql .= " AND ptt.thm IS NULL and u.thm > 0";
	$sql .= " GROUP BY u.rowid, u.login, u.thm";

	$resql = $db->query($sql);
	if ($resql) {
		$num = $db->num_rows($resql);

		if ($num) {
			$i = 0;
			while ($i < $num) {
				$obj = $db->fetch_object($resql);
				print '<tr><td>'.$obj->login.'-'.$obj->user_id.' ('.$obj->nb.' lines to fix) -> '.$obj->user_thm;

				$db->begin();

				if (GETPOST('set_empty_time_spent_amount') == 'confirmed') {
					$sql2 = "UPDATE ".MAIN_DB_PREFIX."element_time";
					$sql2 .= " SET thm = ".$obj->user_thm." WHERE thm IS NULL AND fk_user = ".((int) $obj->user_id);
					$resql2 = $db->query($sql2);
					if (!$resql2) {
						$error++;
						dol_print_error($db);
					}
				}

				if (!$error) {
					$db->commit();
				} else {
					$db->rollback();
				}

				print'</td></tr>';

				if ($error) {
					break;
				}

				$i++;
			}
		} else {
			print '<tr><td>No time spent with empty line on users with a hourly rate defined</td></tr>';
		}
	} else {
		dol_print_error($db);
	}
}


// force_disable_of_modules_not_found
if ($ok && GETPOST('force_disable_of_modules_not_found', 'alpha')) {
	print '<tr><td colspan="2"><br>*** Force modules not found physically to be disabled (only modules adding js, css or hooks can be detected as removed physically)</td></tr>';

	$arraylistofkey = array('hooks', 'js', 'css');

	foreach ($arraylistofkey as $key) {
		$sql = "SELECT DISTINCT name, value";
		$sql .= " FROM ".MAIN_DB_PREFIX."const as c";
		$sql .= " WHERE name LIKE 'MAIN_MODULE_%_".strtoupper($key)."'";
		$sql .= " ORDER BY name";

		$resql = $db->query($sql);
		if ($resql) {
			$num = $db->num_rows($resql);
			if ($num) {
				$i = 0;
				while ($i < $num) {
					$obj = $db->fetch_object($resql);
					$constantname = $obj->name; // Name of constant for hook or js or css declaration

					print '<tr><td>';
					print dol_escape_htmltag($constantname);

					$db->begin();

					$reg = array();
					if (preg_match('/MAIN_MODULE_(.*)_'.strtoupper($key).'/i', $constantname, $reg)) {
						$name = strtolower($reg[1]);

						if ($name) {		// An entry for key $key and module $name was found in database.
							$reloffile = '';
							$result = 'found';

							if ($key == 'hooks') {
								$reloffile = $name.'/class/actions_'.$name.'.class.php';
							}
							if ($key == 'js') {
								$value = $obj->value;
								$valuearray = (array) json_decode($value);	// Force cast into array because sometimes it is a stdClass
								$reloffile = $valuearray[0];
								$reloffile = preg_replace('/^\//', '', $valuearray[0]);
							}
							if ($key == 'css') {
								$value = $obj->value;
								$valuearray = (array) json_decode($value);	// Force cast into array because sometimes it is a stdClass
								if ($value && (!is_array($valuearray) || count($valuearray) == 0)) {
									$valuearray = array();
									$valuearray[0] = $value; // If value was not a json array but a string
								}
								$reloffile = preg_replace('/^\//', '', $valuearray[0]);
							}

							if ($reloffile) {
								//var_dump($key.' - '.$value.' - '.$reloffile);
								try {
									$result = dol_buildpath($reloffile, 0, 2);
								} catch (Exception $e) {
									$result = 'found'; // If error, we force like if we found to avoid any deletion
								}
							} else {
								$result = 'found';	//
							}

							if (!$result) {
								print ' - File of '.$key.' ('.$reloffile.') NOT found, we disable the module.';
								if (GETPOST('force_disable_of_modules_not_found') == 'confirmed') {
									$sql2 = "DELETE FROM ".MAIN_DB_PREFIX."const WHERE name = 'MAIN_MODULE_".strtoupper($name)."_".strtoupper($key)."'";
									$resql2 = $db->query($sql2);
									if (!$resql2) {
										$error++;
										dol_print_error($db);
									}
									$sql3 = "DELETE FROM ".MAIN_DB_PREFIX."const WHERE name = 'MAIN_MODULE_".strtoupper($name)."'";
									$resql3 = $db->query($sql3);
									if (!$resql3) {
										$error++;
										dol_print_error($db);
									} else {
										print ' - <span class="warning">Cleaned</span>';
									}
								} else {
									print ' - <span class="warning">Canceled (test mode)</span>';
								}
							} else {
								print ' - File of '.$key.' ('.$reloffile.') found, we do nothing.';
							}
						}

						if (!$error) {
							$db->commit();
						} else {
							$db->rollback();
						}
					}

					print'</td></tr>';

					if ($error) {
						break;
					}

					$i++;
				}
			} else {
				print '<tr><td>No active module with missing files found by searching on MAIN_MODULE_(.*)_'.strtoupper($key).'</td></tr>';
			}
		} else {
			dol_print_error($db);
		}
	}
}


// clean_old_module_entries: Clean data into const when files of module were removed without being
if ($ok && GETPOST('clean_perm_table', 'alpha')) {
	print '<tr><td colspan="2"><br>*** Clean table user_rights from lines of external modules no more enabled</td></tr>';

	$listofmods = '';
	foreach ($conf->modules as $key => $val) {
		$listofmods .= ($listofmods ? ',' : '')."'".$db->escape($val)."'";
	}

	$sql = "SELECT id, libelle as label, module from ".MAIN_DB_PREFIX."rights_def WHERE module NOT IN (".$db->sanitize($listofmods, 1).") AND id > 100000";

	$resql = $db->query($sql);
	if ($resql) {
		$num = $db->num_rows($resql);
		if ($num) {
			$i = 0;
			while ($i < $num) {
				$obj = $db->fetch_object($resql);
				if ($obj->id > 0) {
					print '<tr><td>Found line with id '.$obj->id.', label "'.$obj->label.'" of module "'.$obj->module.'" to delete';
					if (GETPOST('clean_perm_table', 'alpha') == 'confirmed') {
						$sqldelete = "DELETE FROM ".MAIN_DB_PREFIX."rights_def WHERE id = ".((int) $obj->id);
						$resqldelete = $db->query($sqldelete);
						if (!$resqldelete) {
							dol_print_error($db);
						}
						print ' - deleted';
					}
					print '</td></tr>';
				}
				$i++;
			}
		} else {
			print '<tr><td>No lines of a disabled external module (with id > 100000) found into table rights_def</td></tr>';
		}
	} else {
		dol_print_error($db);
	}
}



// force utf8 on tables
if ($ok && GETPOST('force_utf8_on_tables', 'alpha')) {
	print '<tr><td colspan="2"><br>*** Force page code and collation of tables into utf8/utf8_unicode_ci and row_format=dynamic (for mysql/mariadb only)</td></tr>';

	if ($db->type == "mysql" || $db->type == "mysqli") {
		$force_utf8_on_tables = GETPOST('force_utf8_on_tables', 'alpha');

		$listoftables = $db->DDLListTablesFull($db->database_name);

		// Disable foreign key checking for avoid errors
		if ($force_utf8_on_tables == 'confirmed') {
			$sql = 'SET FOREIGN_KEY_CHECKS=0';
			print '<!-- '.$sql.' -->';
			$resql = $db->query($sql);
		}

		foreach ($listoftables as $table) {
			// do not convert llx_const if mysql encrypt/decrypt is used
			if ($conf->db->dolibarr_main_db_encryption != 0 && preg_match('/\_const$/', $table[0])) {
				continue;
			}
			if ($table[1] == 'VIEW') {
				print '<tr><td colspan="2">'.$table[0].' is a '.$table[1].' (Skipped)</td></tr>';
				continue;
			}

			print '<tr><td colspan="2">';
			print $table[0];
			$sql1 = "ALTER TABLE ".$table[0]." ROW_FORMAT=dynamic";
			$sql2 = "ALTER TABLE ".$table[0]." CONVERT TO CHARACTER SET utf8 COLLATE utf8_unicode_ci";
			print '<!-- '.$sql1.' -->';
			print '<!-- '.$sql2.' -->';
			if ($force_utf8_on_tables == 'confirmed') {
				$resql1 = $db->query($sql1);
				if ($resql1) {
					$resql2 = $db->query($sql2);
				} else {
					$resql2 = false;
				}
				print ' - Done ('.(($resql1 && $resql2) ? 'OK' : 'KO').')';
			} else {
				print ' - Disabled';
			}
			print '</td></tr>';
		}

		// Enable foreign key checking
		if ($force_utf8_on_tables == 'confirmed') {
			$sql = 'SET FOREIGN_KEY_CHECKS=1';
			print '<!-- '.$sql.' -->';
			$resql = $db->query($sql);
		}
	} else {
		print '<tr><td colspan="2">Not available with database type '.$db->type.'</td></tr>';
	}
}

// force utf8mb4 on tables  EXPERIMENTAL !
if ($ok && GETPOST('force_utf8mb4_on_tables', 'alpha')) {
	print '<tr><td colspan="2"><br>*** Force page code and collation of tables into utf8mb4/utf8mb4_unicode_ci (for mysql/mariadb only)</td></tr>';

	if ($db->type == "mysql" || $db->type == "mysqli") {
		$force_utf8mb4_on_tables = GETPOST('force_utf8mb4_on_tables', 'alpha');

		$listoftables = $db->DDLListTablesFull($db->database_name);

		// Disable foreign key checking for avoid errors
		if ($force_utf8mb4_on_tables == 'confirmed') {
			$sql = 'SET FOREIGN_KEY_CHECKS=0';
			print '<!-- '.$sql.' -->';
			$resql = $db->query($sql);
		}

		foreach ($listoftables as $table) {
			// do not convert llx_const if mysql encrypt/decrypt is used
			if ($conf->db->dolibarr_main_db_encryption != 0 && preg_match('/\_const$/', $table[0])) {
				continue;
			}
			if ($table[1] == 'VIEW') {
				print '<tr><td colspan="2">'.$table[0].' is a '.$table[1].' (Skipped)</td></tr>';
				continue;
			}

			print '<tr><td colspan="2">';
			print $table[0];
			$sql1 = "ALTER TABLE ".$table[0]." ROW_FORMAT=dynamic";
			$sql2 = "ALTER TABLE ".$table[0]." CONVERT TO CHARACTER SET utf8mb4 COLLATE utf8mb4_unicode_ci";
			print '<!-- '.$sql1.' -->';
			print '<!-- '.$sql2.' -->';
			if ($force_utf8mb4_on_tables == 'confirmed') {
				$resql1 = $db->query($sql1);
				if ($resql1) {
					$resql2 = $db->query($sql2);
				} else {
					$resql2 = false;
				}
				print ' - Done ('.(($resql1 && $resql2) ? 'OK' : 'KO').')';
			} else {
				print ' - Disabled';
			}
			print '</td></tr>';
			flush();
			ob_flush();
		}

		// Enable foreign key checking
		if ($force_utf8mb4_on_tables == 'confirmed') {
			$sql = 'SET FOREIGN_KEY_CHECKS=1';
			print '<!-- '.$sql.' -->';
			$resql = $db->query($sql);
		}
	} else {
		print '<tr><td colspan="2">Not available with database type '.$db->type.'</td></tr>';
	}
}

if ($ok && GETPOST('force_collation_from_conf_on_tables', 'alpha')) {
	print '<tr><td colspan="2"><br>*** Force page code and collation of tables into '.$conf->db->character_set.'/'.$conf->db->dolibarr_main_db_collation.' and row_format=dynamic (for mysql/mariadb only)</td></tr>';

	if ($db->type == "mysql" || $db->type == "mysqli") {
		$force_collation_from_conf_on_tables = GETPOST('force_collation_from_conf_on_tables', 'alpha');

		$listoftables = $db->DDLListTablesFull($db->database_name);

		// Disable foreign key checking for avoid errors
		if ($force_collation_from_conf_on_tables == 'confirmed') {
			$sql = 'SET FOREIGN_KEY_CHECKS=0';
			print '<!-- '.$sql.' -->';
			$resql = $db->query($sql);
		}

		foreach ($listoftables as $table) {
			// do not convert llx_const if mysql encrypt/decrypt is used
			if ($conf->db->dolibarr_main_db_encryption != 0 && preg_match('/\_const$/', $table[0])) {
				continue;
			}
			if ($table[1] == 'VIEW') {
				print '<tr><td colspan="2">'.$table[0].' is a '.$table[1].' (Skipped)</td></tr>';
				continue;
			}

			print '<tr><td colspan="2">';
			print $table[0];
			$sql1 = "ALTER TABLE ".$table[0]." ROW_FORMAT=dynamic";
			$sql2 = "ALTER TABLE ".$table[0]." CONVERT TO CHARACTER SET ".$conf->db->character_set." COLLATE ".$conf->db->dolibarr_main_db_collation;
			print '<!-- '.$sql1.' -->';
			print '<!-- '.$sql2.' -->';
			if ($force_collation_from_conf_on_tables == 'confirmed') {
				$resql1 = $db->query($sql1);
				if ($resql1) {
					$resql2 = $db->query($sql2);
				} else {
					$resql2 = false;
				}
				print ' - Done ('.(($resql1 && $resql2) ? 'OK' : 'KO').')';
			} else {
				print ' - Disabled';
			}
			print '</td></tr>';
		}

		// Enable foreign key checking
		if ($force_collation_from_conf_on_tables == 'confirmed') {
			$sql = 'SET FOREIGN_KEY_CHECKS=1';
			print '<!-- '.$sql.' -->';
			$resql = $db->query($sql);
		}
	} else {
		print '<tr><td colspan="2">Not available with database type '.$db->type.'</td></tr>';
	}
}

// rebuild sequences for pgsql
if ($ok && GETPOST('rebuild_sequences', 'alpha')) {
	print '<tr><td colspan="2"><br>*** Force to rebuild sequences (for postgresql only)</td></tr>';

	if ($db->type == "pgsql") {
		$rebuild_sequence = GETPOST('rebuild_sequences', 'alpha');

		if ($rebuild_sequence == 'confirmed') {
			$sql = "SELECT dol_util_rebuild_sequences();";
			print '<!-- '.$sql.' -->';
			$resql = $db->query($sql);
		}
	} else {
		print '<tr><td colspan="2">Not available with database type '.$db->type.'</td></tr>';
	}
}

//
if ($ok && GETPOST('repair_link_dispatch_lines_supplier_order_lines')) {
	/*
	 * This script is meant to be run when upgrading from a dolibarr version < 3.8
	 * to a newer version.
	 *
	 * Version 3.8 introduces a new column in llx_commande_fournisseur_dispatch, which
	 * matches the dispatch to a specific supplier order line (so that if there are
	 * several with the same product, the user can specifically tell which products of
	 * which line were dispatched where).
	 *
	 * However when migrating, the new column has a default value of 0, which means that
	 * old supplier orders whose lines were dispatched using the old dolibarr version
	 * have unspecific dispatch lines, which are not taken into account by the new version,
	 * thus making the order look like it was never dispatched at all.
	 *
	 * This scripts sets this foreign key to the first matching supplier order line whose
	 * product (and supplier order of course) are the same as the dispatch’s.
	 *
	 * If the dispatched quantity is more than indicated on the order line (this happens if
	 * there are several order lines for the same product), it creates new dispatch lines
	 * pointing to the other order lines accordingly, until all the dispatched quantity is
	 * accounted for.
	 */

	$repair_link_dispatch_lines_supplier_order_lines = GETPOST('repair_link_dispatch_lines_supplier_order_lines', 'alpha');


	echo '<tr><th>Repair llx_receptiondet_batch.fk_commandefourndet</th></tr>';
	echo '<tr><td>Repair in progress. This may take a while.</td></tr>';

	$sql_dispatch = 'SELECT * FROM '.MAIN_DB_PREFIX.'receptiondet_batch WHERE COALESCE(fk_elementdet, 0) = 0';
	$db->begin();
	$resql_dispatch = $db->query($sql_dispatch);
	$n_processed_rows = 0;
	$errors = array();
	if ($resql_dispatch) {
		if ($db->num_rows($resql_dispatch) == 0) {
			echo '<tr><td>Nothing to do.</td></tr>';
			exit;
		}
		while ($obj_dispatch = $db->fetch_object($resql_dispatch)) {
			$sql_line = 'SELECT line.rowid, line.qty FROM '.MAIN_DB_PREFIX.'commande_fournisseurdet AS line';
			$sql_line .= ' WHERE line.fk_commande = '.((int) $obj_dispatch->fk_commande);
			$sql_line .= ' AND   line.fk_product  = '.((int) $obj_dispatch->fk_product);
			$resql_line = $db->query($sql_line);

			// s’il y a plusieurs lignes avec le même produit sur cette commande fournisseur,
			// on divise la ligne de dispatch en autant de lignes qu’on en a sur la commande pour le produit
			// et on met la quantité de la ligne dans la limit du "budget" indiqué par dispatch.qty

			$remaining_qty = $obj_dispatch->qty;
			$first_iteration = true;
			if (!$resql_line) {
				echo '<tr><td>Unable to find a matching supplier order line for dispatch #'.$obj_dispatch->rowid.'</td></tr>';
				$errors[] = $sql_line;
				$n_processed_rows++;
				continue;
			}
			if ($db->num_rows($resql_line) == 0) {
				continue;
			}
			while ($obj_line = $db->fetch_object($resql_line)) {
				if (!$remaining_qty) {
					break;
				}
				if (!$obj_line->rowid) {
					continue;
				}
				$qty_for_line = min($remaining_qty, $obj_line->qty);
				if ($first_iteration) {
					$sql_attach = 'UPDATE '.MAIN_DB_PREFIX.'receptiondet_batch';
					$sql_attach .= ' SET fk_elementdet = '.((int) $obj_line->rowid).', qty = '.((float) $qty_for_line);
					$sql_attach .= ' WHERE rowid = '.((int) $obj_dispatch->rowid);
					$first_iteration = false;
				} else {
					$sql_attach_values = array(
<<<<<<< HEAD
						((int) $obj_dispatch->fk_element),
						((int) $obj_dispatch->fk_product),
						((int) $obj_line->rowid),
						((float) $qty_for_line),
						((int) $obj_dispatch->fk_entrepot),
						((int) $obj_dispatch->fk_user),
=======
						(string) ((int) $obj_dispatch->fk_commande),
						(string) ((int) $obj_dispatch->fk_product),
						(string) ((int) $obj_line->rowid),
						(string) ((float) $qty_for_line),
						(string) ((int) $obj_dispatch->fk_entrepot),
						(string) ((int) $obj_dispatch->fk_user),
>>>>>>> 34405219
						$obj_dispatch->datec ? "'".$db->idate($db->jdate($obj_dispatch->datec))."'" : 'NULL',
						$obj_dispatch->comment ? "'".$db->escape($obj_dispatch->comment)."'" : 'NULL',
						$obj_dispatch->status ? (string) ((int) $obj_dispatch->status) : 'NULL',
						$obj_dispatch->tms ? "'".$db->idate($db->jdate($obj_dispatch->tms))."'" : 'NULL',
						$obj_dispatch->batch ? "'".$db->escape($obj_dispatch->batch)."'" : 'NULL',
						$obj_dispatch->eatby ? "'".$db->escape($obj_dispatch->eatby)."'" : 'NULL',
						$obj_dispatch->sellby ? "'".$db->escape($obj_dispatch->sellby)."'" : 'NULL'
					);
					$sql_attach_values = implode(', ', $sql_attach_values);

					$sql_attach = 'INSERT INTO '.MAIN_DB_PREFIX.'receptiondet_batch';
					$sql_attach .= ' (fk_element, fk_product, fk_elementdet, qty, fk_entrepot, fk_user, datec, comment, status, tms, batch, eatby, sellby)';
					$sql_attach .= " VALUES (".$sql_attach_values.")";
				}

				if ($repair_link_dispatch_lines_supplier_order_lines == 'confirmed') {
					$resql_attach = $db->query($sql_attach);
				} else {
					$resql_attach = true; // Force success in test mode
				}

				if ($resql_attach) {
					$remaining_qty -= $qty_for_line;
				} else {
					$errors[] = $sql_attach;
				}

				$first_iteration = false;
			}
			$n_processed_rows++;

			// report progress every 256th row
			if (!($n_processed_rows & 0xff)) {
				echo '<tr><td>Processed '.$n_processed_rows.' rows with '.count($errors).' errors…'."</td></tr>\n";
				flush();
				ob_flush();
			}
		}
	} else {
		echo '<tr><td>Unable to find any dispatch without an fk_commandefourndet.'."</td></tr>\n";
		echo $sql_dispatch."\n";
	}
	echo '<tr><td>Fixed '.$n_processed_rows.' rows with '.count($errors).' errors…'."</td></tr>\n";
	echo '<tr><td>DONE.'."</td></tr>\n";

	if (count($errors)) {
		$db->rollback();
		echo '<tr><td>The transaction was rolled back due to errors: nothing was changed by the script.</td></tr>';
	} else {
		$db->commit();
	}
	$db->close();

	echo '<tr><td><h3>SQL queries with errors:</h3></tr></td>';
	echo '<tr><td>'.implode('</td></tr><tr><td>', $errors).'</td></tr>';
}

// Repair llx_commande_fournisseur to eliminate duplicate reference
if ($ok && GETPOST('repair_supplier_order_duplicate_ref')) {
	require_once DOL_DOCUMENT_ROOT . '/fourn/class/fournisseur.commande.class.php';
	include_once DOL_DOCUMENT_ROOT . '/societe/class/societe.class.php';

	$db->begin();

	$err = 0;

	// Query to find all duplicate supplier orders
	$sql = "SELECT * FROM " . MAIN_DB_PREFIX . "commande_fournisseur";
	$sql .= " WHERE ref IN (SELECT cf.ref FROM " . MAIN_DB_PREFIX . "commande_fournisseur cf GROUP BY cf.ref, cf.entity HAVING COUNT(cf.rowid) > 1)";

	// Build a list of ref => []CommandeFournisseur
	$duplicateSupplierOrders = [];
	$resql = $db->query($sql);
	if ($resql) {
		while ($rawSupplierOrder = $db->fetch_object($resql)) {
			$supplierOrder = new CommandeFournisseur($db);
			$supplierOrder->setVarsFromFetchObj($rawSupplierOrder);

			$duplicateSupplierOrders[$rawSupplierOrder->ref] [] = $supplierOrder;
		}
	} else {
		$err++;
	}

	// Process all duplicate supplier order and regenerate the reference for all except the first one
	foreach ($duplicateSupplierOrders as $ref => $supplierOrders) {
		/** @var CommandeFournisseur $supplierOrder */
		foreach (array_slice($supplierOrders, 1) as $supplierOrder) {
			// Definition of supplier order numbering model name
			$soc = new Societe($db);
			$soc->fetch($supplierOrder->fourn_id);

			$newRef = $supplierOrder->getNextNumRef($soc);

			$sql = "UPDATE " . MAIN_DB_PREFIX . "commande_fournisseur cf SET cf.ref = '" . $db->escape($newRef) . "' WHERE cf.rowid = " . (int) $supplierOrder->id;
			if (!$db->query($sql)) {
				$err++;
			}
		}
	}

	if ($err == 0) {
		$db->commit();
	} else {
		$db->rollback();
	}
}

print '</table>';



if (empty($actiondone)) {
	print '<div class="error">'.$langs->trans("ErrorWrongParameters").'</div>';
}

if ($oneoptionset) {
	print '<div class="center" style="padding-top: 10px"><a href="../index.php?mainmenu=home&leftmenu=home'.(GETPOSTISSET("login") ? '&username='.urlencode(GETPOST("login")) : '').'">';
	print $langs->trans("GoToDolibarr");
	print '</a></div>';
} else {
	print '<div class="center warning" style="padding-top: 10px">';
	print $langs->trans("SetAtLeastOneOptionAsUrlParameter");
	print '</div>';
}

dolibarr_install_syslog("--- repair: end");
pFooter(1, $setuplang);

if ($db->connected) {
	$db->close();
}

// Return code if ran from command line
if (!$ok && isset($argv[1])) {
	exit(1);
}<|MERGE_RESOLUTION|>--- conflicted
+++ resolved
@@ -1534,21 +1534,12 @@
 					$first_iteration = false;
 				} else {
 					$sql_attach_values = array(
-<<<<<<< HEAD
 						((int) $obj_dispatch->fk_element),
 						((int) $obj_dispatch->fk_product),
 						((int) $obj_line->rowid),
 						((float) $qty_for_line),
 						((int) $obj_dispatch->fk_entrepot),
 						((int) $obj_dispatch->fk_user),
-=======
-						(string) ((int) $obj_dispatch->fk_commande),
-						(string) ((int) $obj_dispatch->fk_product),
-						(string) ((int) $obj_line->rowid),
-						(string) ((float) $qty_for_line),
-						(string) ((int) $obj_dispatch->fk_entrepot),
-						(string) ((int) $obj_dispatch->fk_user),
->>>>>>> 34405219
 						$obj_dispatch->datec ? "'".$db->idate($db->jdate($obj_dispatch->datec))."'" : 'NULL',
 						$obj_dispatch->comment ? "'".$db->escape($obj_dispatch->comment)."'" : 'NULL',
 						$obj_dispatch->status ? (string) ((int) $obj_dispatch->status) : 'NULL',
