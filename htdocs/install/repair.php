<?php
/* Copyright (C) 2004      Rodolphe Quiedeville <rodolphe@quiedeville.org>
 * Copyright (C) 2004-2012 Laurent Destailleur  <eldy@users.sourceforge.net>
 * Copyright (C) 2005-2012 Regis Houssin        <regis.houssin@inodbox.com>
 * Copyright (C) 2015      Raphaël Doursenaud   <rdoursenaud@gpcsolutions.fr>
 * Copyright (C) 2021-2024  Frédéric France      <frederic.france@free.fr>
 * Copyright (C) 2023      Gauthier VERDOL      <gauthier.verdol@atm-consulting.fr>
 * Copyright (C) 2024		MDW							<mdeweerd@users.noreply.github.com>
 * Copyright (C) 2024		Vincent de Grandpré	<vincent@de-grandpre.quebec>
 *
 * This program is free software; you can redistribute it and/or modify
 * it under the terms of the GNU General Public License as published by
 * the Free Software Foundation; either version 3 of the License, or
 * (at your option) any later version.
 *
 * This program is distributed in the hope that it will be useful,
 * but WITHOUT ANY WARRANTY; without even the implied warranty of
 * MERCHANTABILITY or FITNESS FOR A PARTICULAR PURPOSE.  See the
 * GNU General Public License for more details.
 *
 * You should have received a copy of the GNU General Public License
 * along with this program. If not, see <https://www.gnu.org/licenses/>.
 */

/**
 *      \file       htdocs/install/repair.php
 *      \brief      Run repair script
 */

include_once 'inc.php';
if (file_exists($conffile)) {
	include_once $conffile;
}
require_once $dolibarr_main_document_root.'/core/lib/admin.lib.php';
include_once $dolibarr_main_document_root.'/core/lib/images.lib.php';
require_once $dolibarr_main_document_root.'/core/class/extrafields.class.php';
require_once 'lib/repair.lib.php';

$step = 2;
$ok = 0;


// Cette page peut etre longue. On augmente le delai autorise.
// Ne fonctionne que si on est pas en safe_mode.
$err = error_reporting();
error_reporting(0);
@set_time_limit(120);
error_reporting($err);

$setuplang = GETPOST("selectlang", 'aZ09', 3) ? GETPOST("selectlang", 'aZ09', 3) : 'auto';
$langs->setDefaultLang($setuplang);

$langs->loadLangs(array("admin", "install", "other"));

if ($dolibarr_main_db_type == "mysqli") {
	$choix = 1;
}
if ($dolibarr_main_db_type == "pgsql") {
	$choix = 2;
}
if ($dolibarr_main_db_type == "mssql") {
	$choix = 3;
}


dolibarr_install_syslog("--- repair: entering upgrade.php page");
if (!is_object($conf)) {
	dolibarr_install_syslog("repair: conf file not initialized", LOG_ERR);
}


/*
 * View
 */

pHeader($langs->trans("Repair"), "upgrade2", GETPOST('action', 'aZ09'));

// Action to launch the repair script
$actiondone = 1;

print '<div class="warning" style="padding-top: 10px">';
print $langs->trans("SetAtLeastOneOptionAsUrlParameter");
print '</div>';

//print 'You must set one of the following option with a parameter value that is "test" or "confirmed" on the URL<br>';
//print $langs->trans("Example").': '.DOL_MAIN_URL_ROOT.'/install/repair.php?standard=confirmed<br>'."\n";
print '<br>';

print 'Option standard is '.(GETPOST('standard', 'alpha') ? GETPOST('standard', 'alpha') : 'undefined').'<br>'."\n";
// Disable modules
print 'Option force_disable_of_modules_not_found is '.(GETPOST('force_disable_of_modules_not_found', 'alpha') ? GETPOST('force_disable_of_modules_not_found', 'alpha') : 'undefined').'<br>'."\n";
// Files
print 'Option restore_thirdparties_logos is '.(GETPOST('restore_thirdparties_logos', 'alpha') ? GETPOST('restore_thirdparties_logos', 'alpha') : 'undefined').'<br>'."\n";
print 'Option restore_user_pictures is '.(GETPOST('restore_user_pictures', 'alpha') ? GETPOST('restore_user_pictures', 'alpha') : 'undefined').'<br>'."\n";
print 'Option rebuild_product_thumbs is '.(GETPOST('rebuild_product_thumbs', 'alpha') ? GETPOST('rebuild_product_thumbs', 'alpha') : 'undefined').'<br>'."\n";
// Clean tables and data
print 'Option clean_linked_elements is '.(GETPOST('clean_linked_elements', 'alpha') ? GETPOST('clean_linked_elements', 'alpha') : 'undefined').'<br>'."\n";
print 'Option clean_menus is '.(GETPOST('clean_menus', 'alpha') ? GETPOST('clean_menus', 'alpha') : 'undefined').'<br>'."\n";
print 'Option clean_orphelin_dir is '.(GETPOST('clean_orphelin_dir', 'alpha') ? GETPOST('clean_orphelin_dir', 'alpha') : 'undefined').'<br>'."\n";
print 'Option clean_product_stock_batch is '.(GETPOST('clean_product_stock_batch', 'alpha') ? GETPOST('clean_product_stock_batch', 'alpha') : 'undefined').'<br>'."\n";
print 'Option clean_perm_table is '.(GETPOST('clean_perm_table', 'alpha') ? GETPOST('clean_perm_table', 'alpha') : 'undefined').'<br>'."\n";
print 'Option repair_link_dispatch_lines_supplier_order_lines, is '.(GETPOST('repair_link_dispatch_lines_supplier_order_lines', 'alpha') ? GETPOST('repair_link_dispatch_lines_supplier_order_lines', 'alpha') : 'undefined').'<br>'."\n";
// Init data
print 'Option set_empty_time_spent_amount is '.(GETPOST('set_empty_time_spent_amount', 'alpha') ? GETPOST('set_empty_time_spent_amount', 'alpha') : 'undefined').'<br>'."\n";
// Structure
print 'Option force_utf8_on_tables (force utf8 + row=dynamic), for mysql/mariadb only, is '.(GETPOST('force_utf8_on_tables', 'alpha') ? GETPOST('force_utf8_on_tables', 'alpha') : 'undefined').'<br>'."\n";
print '<span class="valignmiddle">'."Option force_utf8mb4_on_tables (force utf8mb4 + row=dynamic, EXPERIMENTAL!), for mysql/mariadb only, is ".(GETPOST('force_utf8mb4_on_tables', 'alpha') ? GETPOST('force_utf8mb4_on_tables', 'alpha') : 'undefined');
print '</span>';
if ($dolibarr_main_db_character_set != 'utf8mb4') {
	print '<img src="../theme/eldy/img/warning.png" class="pictofortooltip valignmiddle" title="If you switch to utf8mb4, you must also check the value for $dolibarr_main_db_character_set and $dolibarr_main_db_collation into conf/conf.php file.">';
}
print "<br>\n";
print "Option force_collation_from_conf_on_tables (force ".$conf->db->character_set."/".$conf->db->dolibarr_main_db_collation." + row=dynamic), for mysql/mariadb only is ".(GETPOST('force_collation_from_conf_on_tables', 'alpha') ? GETPOST('force_collation_from_conf_on_tables', 'alpha') : 'undefined')."<br>\n";

// Rebuild sequence
print 'Option rebuild_sequences, for postgresql only, is '.(GETPOST('rebuild_sequences', 'alpha') ? GETPOST('rebuild_sequences', 'alpha') : 'undefined').'<br>'."\n";
print '<br>';

print '<hr>';

print '<table cellspacing="0" cellpadding="1" class="centpercent">';
$error = 0;

// If password is encoded, we decode it
if (preg_match('/crypted:/i', $dolibarr_main_db_pass) || !empty($dolibarr_main_db_encrypted_pass)) {
	require_once $dolibarr_main_document_root.'/core/lib/security.lib.php';
	if (preg_match('/crypted:/i', $dolibarr_main_db_pass)) {
		$dolibarr_main_db_pass = preg_replace('/crypted:/i', '', $dolibarr_main_db_pass);
		$dolibarr_main_db_pass = dol_decode($dolibarr_main_db_pass);
		$dolibarr_main_db_encrypted_pass = $dolibarr_main_db_pass; // We need to set this as it is used to know the password was initially encrypted
	} else {
		$dolibarr_main_db_pass = dol_decode($dolibarr_main_db_encrypted_pass);
	}
}

// $conf is already instancied inside inc.php
$conf->db->type = $dolibarr_main_db_type;
$conf->db->host = $dolibarr_main_db_host;
$conf->db->port = $dolibarr_main_db_port;
$conf->db->name = $dolibarr_main_db_name;
$conf->db->user = $dolibarr_main_db_user;
$conf->db->pass = $dolibarr_main_db_pass;

// For encryption
$conf->db->dolibarr_main_db_encryption = isset($dolibarr_main_db_encryption) ? $dolibarr_main_db_encryption : 0;
$conf->db->dolibarr_main_db_cryptkey = isset($dolibarr_main_db_cryptkey) ? $dolibarr_main_db_cryptkey : '';

$db = getDoliDBInstance($conf->db->type, $conf->db->host, $conf->db->user, $conf->db->pass, $conf->db->name, (int) $conf->db->port);

if ($db->connected) {
	print '<tr><td class="nowrap">';
	print $langs->trans("ServerConnection")." : $dolibarr_main_db_host</td><td class=\"right\">".$langs->trans("OK")."</td></tr>";
	dolibarr_install_syslog("repair: ".$langs->transnoentities("ServerConnection").": ".$dolibarr_main_db_host.$langs->transnoentities("OK"));
	$ok = 1;
} else {
	print "<tr><td>".$langs->trans("ErrorFailedToConnectToDatabase", $dolibarr_main_db_name)."</td><td class=\"right\">".$langs->transnoentities("Error")."</td></tr>";
	dolibarr_install_syslog("repair: ".$langs->transnoentities("ErrorFailedToConnectToDatabase", $dolibarr_main_db_name));
	$ok = 0;
}

if ($ok) {
	if ($db->database_selected) {
		print '<tr><td class="nowrap">';
		print $langs->trans("DatabaseConnection")." : ".$dolibarr_main_db_name."</td><td class=\"right\">".$langs->trans("OK")."</td></tr>";
		dolibarr_install_syslog("repair: database connection successful: ".$dolibarr_main_db_name);
		$ok = 1;
	} else {
		print "<tr><td>".$langs->trans("ErrorFailedToConnectToDatabase", $dolibarr_main_db_name)."</td><td class=\"right\">".$langs->trans("Error")."</td></tr>";
		dolibarr_install_syslog("repair: ".$langs->transnoentities("ErrorFailedToConnectToDatabase", $dolibarr_main_db_name));
		$ok = 0;
	}
}

// Show database version
if ($ok) {
	$version = $db->getVersion();
	$versionarray = $db->getVersionArray();
	print '<tr><td>'.$langs->trans("ServerVersion").'</td>';
	print '<td class="right">'.$version.'</td></tr>';
	dolibarr_install_syslog("repair: ".$langs->transnoentities("ServerVersion").": ".$version);
	//print '<td class="right">'.join('.',$versionarray).'</td></tr>';
}

$conf->setValues($db);
// Reset forced setup after the setValues
if (defined('SYSLOG_FILE')) {
	$conf->global->SYSLOG_FILE = constant('SYSLOG_FILE');
}
$conf->global->MAIN_ENABLE_LOG_TO_HTML = 1;


/* Start action here */
$oneoptionset = 0;
$oneoptionset = (GETPOST('standard', 'alpha') || GETPOST('restore_thirdparties_logos', 'alpha') || GETPOST('clean_linked_elements', 'alpha') || GETPOST('clean_menus', 'alpha')
	|| GETPOST('clean_orphelin_dir', 'alpha') || GETPOST('clean_product_stock_batch', 'alpha') || GETPOST('set_empty_time_spent_amount', 'alpha') || GETPOST('rebuild_product_thumbs', 'alpha')
	|| GETPOST('clean_perm_table', 'alpha')
	|| GETPOST('force_disable_of_modules_not_found', 'alpha')
	|| GETPOST('force_utf8_on_tables', 'alpha') || GETPOST('force_utf8mb4_on_tables', 'alpha') || GETPOST('force_collation_from_conf_on_tables', 'alpha')
	|| GETPOST('rebuild_sequences', 'alpha') || GETPOST('recalculateinvoicetotal', 'alpha'));

if ($ok && $oneoptionset) {
	// Show wait message
	print '<tr><td colspan="2">'.$langs->trans("PleaseBePatient").'<br><br></td></tr>';
	flush();
}


// run_sql: Run repair SQL file
if ($ok && GETPOST('standard', 'alpha')) {
	$dir = "mysql/migration/";

	$filelist = array();
	$i = 0;
	$ok = 0;

	// Recupere list fichier
	$filesindir = array();
	$handle = opendir($dir);
	if (is_resource($handle)) {
		while (($file = readdir($handle)) !== false) {
			if (preg_match('/\.sql$/i', $file)) {
				$filesindir[] = $file;
			}
		}
	}
	sort($filesindir);

	foreach ($filesindir as $file) {
		if (preg_match('/repair/i', $file)) {
			$filelist[] = $file;
		}
	}

	// Loop on each file
	foreach ($filelist as $file) {
		print '<tr><td class="nowrap">*** ';
		print $langs->trans("Script").'</td><td class="right">'.$file.'</td></tr>';

		$name = substr($file, 0, dol_strlen($file) - 4);

		// Run sql script
		$ok = run_sql($dir.$file, 0, '', 1);
	}
}


// sync_extrafields: Search list of fields declared and list of fields created into databases, then create fields missing

if ($ok && GETPOST('standard', 'alpha')) {
	$extrafields = new ExtraFields($db);

	// List of tables that has an extrafield table
	$listofmodulesextra = array('societe' => 'societe', 'adherent' => 'adherent', 'product' => 'product',
				'socpeople' => 'socpeople', 'propal' => 'propal', 'commande' => 'commande',
				'facture' => 'facture', 'facturedet' => 'facturedet', 'facture_rec' => 'facture_rec', 'facturedet_rec' => 'facturedet_rec',
				'supplier_proposal' => 'supplier_proposal', 'commande_fournisseur' => 'commande_fournisseur',
				'facture_fourn' => 'facture_fourn', 'facture_fourn_rec' => 'facture_fourn_rec', 'facture_fourn_det' => 'facture_fourn_det', 'facture_fourn_det_rec' => 'facture_fourn_det_rec',
				'fichinter' => 'fichinter', 'fichinterdet' => 'fichinterdet',
				'inventory' => 'inventory',
				'actioncomm' => 'actioncomm', 'bom_bom' => 'bom_bom', 'mrp_mo' => 'mrp_mo',
				'adherent_type' => 'adherent_type', 'user' => 'user', 'partnership' => 'partnership', 'projet' => 'projet', 'projet_task' => 'projet_task', 'ticket' => 'ticket');
	//$listofmodulesextra = array('fichinter'=>'fichinter');

	print '<tr><td colspan="2"><br>*** Check fields into extra table structure match table of definition. If not add column into table</td></tr>';
	foreach ($listofmodulesextra as $tablename => $elementtype) {
		// Get list of fields
		$tableextra = MAIN_DB_PREFIX.$tablename.'_extrafields';

		// Define $arrayoffieldsdesc
		$arrayoffieldsdesc = $extrafields->fetch_name_optionals_label($elementtype);

		// Define $arrayoffieldsfound
		$arrayoffieldsfound = array();
		$resql = $db->DDLDescTable($tableextra);
		if ($resql) {
			print '<tr><td>Check availability of extra field for '.$tableextra;
			$i = 0;
			while ($obj = $db->fetch_object($resql)) {
				$fieldname = $fieldtype = '';
				if (preg_match('/mysql/', $db->type)) {
					$fieldname = $obj->Field;
					$fieldtype = $obj->Type;
				} else {
					$fieldname = isset($obj->Key) ? $obj->Key : $obj->attname;
					$fieldtype = isset($obj->Type) ? $obj->Type : 'varchar';
				}

				if (empty($fieldname)) {
					continue;
				}
				if (in_array($fieldname, array('rowid', 'tms', 'fk_object', 'import_key'))) {
					continue;
				}
				$arrayoffieldsfound[$fieldname] = array('type' => $fieldtype);
			}
			print ' - Found '.count($arrayoffieldsfound).' fields into table';
			if (count($arrayoffieldsfound) > 0) {
				print ' <span class="opacitymedium">('.implode(', ', array_keys($arrayoffieldsfound)).')</span>';
			}
			print '<br>'."\n";

			// If it does not match, we create fields
			foreach ($arrayoffieldsdesc as $code => $label) {
				if (!in_array($code, array_keys($arrayoffieldsfound))) {
					print 'Found field '.$code.' declared into '.MAIN_DB_PREFIX.'extrafields table but not found into desc of table '.$tableextra." -> ";
					$type = $extrafields->attributes[$elementtype]['type'][$code];
					$length = $extrafields->attributes[$elementtype]['size'][$code];
					$attribute = '';
					$default = '';
					$extra = '';
					$null = 'null';

					if ($type == 'boolean') {
						$typedb = 'int';
						$lengthdb = '1';
					} elseif ($type == 'price') {
						$typedb = 'double';
						$lengthdb = '24,8';
					} elseif ($type == 'phone') {
						$typedb = 'varchar';
						$lengthdb = '20';
					} elseif ($type == 'mail') {
						$typedb = 'varchar';
						$lengthdb = '128';
					} elseif (($type == 'select') || ($type == 'sellist') || ($type == 'radio') || ($type == 'checkbox') || ($type == 'chkbxlst')) {
						$typedb = 'text';
						$lengthdb = '';
					} elseif ($type == 'link') {
						$typedb = 'int';
						$lengthdb = '11';
					} else {
						$typedb = $type;
						$lengthdb = $length;
					}

					$field_desc = array(
						'type' => $typedb,
						'value' => $lengthdb,
						'attribute' => $attribute,
						'default' => $default,
						'extra' => $extra,
						'null' => $null
					);
					//var_dump($field_desc);exit;

					$result = 0;
					if (GETPOST('standard', 'alpha') == 'confirmed') {
						$result = $db->DDLAddField($tableextra, $code, $field_desc, "");

						if ($result < 0) {
							print "KO ".$db->lasterror."<br>\n";
						} else {
							print "OK<br>\n";
						}
					} else {
						print ' - Mode test, no column added.';
					}
				}
			}

			print "</td><td>&nbsp;</td></tr>\n";
		} else {
			print '<tr><td>Table '.$tableextra.' is not found</td><td></td></tr>'."\n";
		}
	}
}


// clean_data_ecm_dir: Clean data into ecm_directories table
if ($ok && GETPOST('standard', 'alpha')) {
	clean_data_ecm_directories();
}


// clean declaration constants
if ($ok && GETPOST('standard', 'alpha')) {
	print '<tr><td colspan="2"><br>*** Clean constant record of modules not enabled</td></tr>';

	$sql = "SELECT name, entity, value";
	$sql .= " FROM ".MAIN_DB_PREFIX."const as c";
	$sql .= " WHERE name LIKE 'MAIN_MODULE_%_TPL' OR name LIKE 'MAIN_MODULE_%_CSS' OR name LIKE 'MAIN_MODULE_%_JS' OR name LIKE 'MAIN_MODULE_%_HOOKS'";
	$sql .= " OR name LIKE 'MAIN_MODULE_%_TRIGGERS' OR name LIKE 'MAIN_MODULE_%_THEME' OR name LIKE 'MAIN_MODULE_%_SUBSTITUTIONS' OR name LIKE 'MAIN_MODULE_%_MODELS'";
	$sql .= " OR name LIKE 'MAIN_MODULE_%_MENUS' OR name LIKE 'MAIN_MODULE_%_LOGIN' OR name LIKE 'MAIN_MODULE_%_BARCODE' OR name LIKE 'MAIN_MODULE_%_TABS_%'";
	$sql .= " OR name LIKE 'MAIN_MODULE_%_MODULEFOREXTERNAL'";
	$sql .= " ORDER BY name, entity";

	$resql = $db->query($sql);
	if ($resql) {
		$num = $db->num_rows($resql);

		if ($num) {
			$db->begin();

			$i = 0;
			while ($i < $num) {
				$obj = $db->fetch_object($resql);

				$reg = array();
				if (preg_match('/MAIN_MODULE_([^_]+)_(.+)/i', $obj->name, $reg)) {
					$name = $reg[1];
					$type = $reg[2];

					$sql2 = "SELECT COUNT(*) as nb";
					$sql2 .= " FROM ".MAIN_DB_PREFIX."const as c";
					$sql2 .= " WHERE name = 'MAIN_MODULE_".$name."'";
					$sql2 .= " AND entity = ".((int) $obj->entity);
					$resql2 = $db->query($sql2);
					if ($resql2) {
						$obj2 = $db->fetch_object($resql2);
						if ($obj2 && $obj2->nb == 0) {
							// Module not found, so we can remove entry
							$sqldelete = "DELETE FROM ".MAIN_DB_PREFIX."const WHERE name = '".$db->escape($obj->name)."' AND entity = ".((int) $obj->entity);

							if (GETPOST('standard', 'alpha') == 'confirmed') {
								$db->query($sqldelete);

								print '<tr><td>Widget '.$obj->name.' set in entity '.$obj->entity.' with value '.$obj->value.' -> Module '.$name.' not enabled in entity '.((int) $obj->entity).', we delete record</td></tr>';
							} else {
								print '<tr><td>Widget '.$obj->name.' set in entity '.$obj->entity.' with value '.$obj->value.' -> Module '.$name.' not enabled in entity '.((int) $obj->entity).', we should delete record (not done, mode test)</td></tr>';
							}
						} else {
							//print '<tr><td>Constant '.$obj->name.' set in entity '.$obj->entity.' with value '.$obj->value.' -> Module found in entity '.$obj->entity.', we keep record</td></tr>';
						}
					}
				}

				$i++;
			}

			$db->commit();
		}
	} else {
		dol_print_error($db);
	}
}


// clean box of not enabled modules
if ($ok && GETPOST('standard', 'alpha')) {
	print '<tr><td colspan="2"><br>*** Clean definition of boxes of modules not enabled</td></tr>';

	$sql = "SELECT file, entity FROM ".MAIN_DB_PREFIX."boxes_def";
	$sql .= " WHERE file like '%@%'";

	$resql = $db->query($sql);
	if ($resql) {
		$num = $db->num_rows($resql);

		if ($num) {
			$db->begin();

			$i = 0;
			while ($i < $num) {
				$obj = $db->fetch_object($resql);

				$reg = array();
				if (preg_match('/^(.+)@(.+)$/i', $obj->file, $reg)) {
					$name = $reg[1];
					$module = $reg[2];

					$sql2 = "SELECT COUNT(*) as nb";
					$sql2 .= " FROM ".MAIN_DB_PREFIX."const as c";
					$sql2 .= " WHERE name = 'MAIN_MODULE_".strtoupper($module)."'";
					$sql2 .= " AND entity = ".((int) $obj->entity);
					$sql2 .= " AND value <> 0";
					$resql2 = $db->query($sql2);
					if ($resql2) {
						$obj2 = $db->fetch_object($resql2);
						if ($obj2 && $obj2->nb == 0) {
							// Module not found, so we canremove entry
							$sqldeletea = "DELETE FROM ".MAIN_DB_PREFIX."boxes WHERE entity = ".((int) $obj->entity)." AND box_id IN (SELECT rowid FROM ".MAIN_DB_PREFIX."boxes_def WHERE file = '".$db->escape($obj->file)."' AND entity = ".((int) $obj->entity).")";
							$sqldeleteb = "DELETE FROM ".MAIN_DB_PREFIX."boxes_def WHERE file = '".$db->escape($obj->file)."' AND entity = ".((int) $obj->entity);

							if (GETPOST('standard', 'alpha') == 'confirmed') {
								$db->query($sqldeletea);
								$db->query($sqldeleteb);

								print '<tr><td>Constant '.$obj->file.' set in boxes_def for entity '.$obj->entity.' but MAIN_MODULE_'.strtoupper($module).' not defined in entity '.((int) $obj->entity).', we delete record</td></tr>';
							} else {
								print '<tr><td>Constant '.$obj->file.' set in boxes_def for entity '.$obj->entity.' but MAIN_MODULE_'.strtoupper($module).' not defined in entity '.((int) $obj->entity).', we should delete record (not done, mode test)</td></tr>';
							}
						} else {
							//print '<tr><td>Constant '.$obj->name.' set in entity '.$obj->entity.' with value '.$obj->value.' -> Module found in entity '.$obj->entity.', we keep record</td></tr>';
						}
					}
				}

				$i++;
			}

			$db->commit();
		}
	}
}


// restore_thirdparties_logos: Move logos to correct new directory.
if ($ok && GETPOST('restore_thirdparties_logos')) {
	//$exts=array('gif','png','jpg');

	$ext = '';

	print '<tr><td colspan="2"><br>*** Restore thirdparties logo<br>';

	$sql = "SELECT s.rowid, s.nom as name, s.logo FROM ".MAIN_DB_PREFIX."societe as s ORDER BY s.nom";
	$resql = $db->query($sql);
	if ($resql) {
		$num = $db->num_rows($resql);
		$i = 0;

		while ($i < $num) {
			$obj = $db->fetch_object($resql);

			/*
			$name=preg_replace('/é/','',$obj->name);
			$name=preg_replace('/ /','_',$name);
			$name=preg_replace('/\'/','',$name);
			*/

			$tmp = explode('.', (string) $obj->logo);
			$name = $tmp[0];
			if (isset($tmp[1])) {
				$ext = '.'.$tmp[1];
			}

			if (!empty($name)) {
				$filetotest = $dolibarr_main_data_root.'/societe/logos/'.$name.$ext;
				$filetotestsmall = $dolibarr_main_data_root.'/societe/logos/thumbs/'.$name.'_small'.$ext;
				$exists = (int) dol_is_file($filetotest);
				print 'Check thirdparty '.$obj->rowid.' name='.$obj->name.' logo='.$obj->logo.' file '.$filetotest." exists=".$exists."<br>\n";
				if ($exists) {
					$filetarget = $dolibarr_main_data_root.'/societe/'.$obj->rowid.'/logos/'.$name.$ext;
					$filetargetsmall = $dolibarr_main_data_root.'/societe/'.$obj->rowid.'/logos/thumbs/'.$name.'_small'.$ext;
					$existt = dol_is_file($filetarget);
					if (!$existt) {
						if (GETPOST('restore_thirdparties_logos', 'alpha') == 'confirmed') {
							dol_mkdir($dolibarr_main_data_root.'/societe/'.$obj->rowid.'/logos');
						}

						print "  &nbsp; &nbsp; &nbsp; -> Copy file ".$filetotest." -> ".$filetarget."<br>\n";
						if (GETPOST('restore_thirdparties_logos', 'alpha') == 'confirmed') {
							dol_copy($filetotest, $filetarget, '', 0);
						}
					}

					$existtt = dol_is_file($filetargetsmall);
					if (!$existtt) {
						if (GETPOST('restore_thirdparties_logos', 'alpha') == 'confirmed') {
							dol_mkdir($dolibarr_main_data_root.'/societe/'.$obj->rowid.'/logos/thumbs');
						}
						print "  &nbsp; &nbsp; &nbsp; -> Copy file ".$filetotestsmall." -> ".$filetargetsmall."<br>\n";
						if (GETPOST('restore_thirdparties_logos', 'alpha') == 'confirmed') {
							dol_copy($filetotestsmall, $filetargetsmall, '', 0);
						}
					}
				}
			}

			$i++;
		}
	} else {
		$ok = 0;
		dol_print_error($db);
	}

	print '</td></tr>';
}



// restore_user_pictures: Move pictures to correct new directory.
if ($ok && GETPOST('restore_user_pictures', 'alpha')) {
	//$exts=array('gif','png','jpg');

	$ext = '';

	print '<tr><td colspan="2"><br>*** Restore user pictures<br>';

	$sql = "SELECT s.rowid, s.firstname, s.lastname, s.login, s.photo FROM ".MAIN_DB_PREFIX."user as s ORDER BY s.rowid";
	$resql = $db->query($sql);
	if ($resql) {
		$num = $db->num_rows($resql);
		$i = 0;

		while ($i < $num) {
			$obj = $db->fetch_object($resql);

			/*
			 $name=preg_replace('/é/','',$obj->name);
			 $name=preg_replace('/ /','_',$name);
			 $name=preg_replace('/\'/','',$name);
			 */

			$tmp = explode('.', (string) $obj->photo);
			$name = $tmp[0];
			if (isset($tmp[1])) {
				$ext = '.'.$tmp[1];
			}

			if (!empty($name)) {
				$filetotest = $dolibarr_main_data_root.'/users/'.substr(sprintf('%08d', $obj->rowid), -1, 1).'/'.substr(sprintf('%08d', $obj->rowid), -2, 1).'/'.$name.$ext;
				$filetotestsmall = $dolibarr_main_data_root.'/users/'.substr(sprintf('%08d', $obj->rowid), -1, 1).'/'.substr(sprintf('%08d', $obj->rowid), -2, 1).'/thumbs/'.$name.'_small'.$ext;
				$filetotestmini = $dolibarr_main_data_root.'/users/'.substr(sprintf('%08d', $obj->rowid), -1, 1).'/'.substr(sprintf('%08d', $obj->rowid), -2, 1).'/thumbs/'.$name.'_mini'.$ext;
				$exists = (int) dol_is_file($filetotest);
				print 'Check user '.$obj->rowid.' lastname='.$obj->lastname.' firstname='.$obj->firstname.' photo='.$obj->photo.' file '.$filetotest." exists=".$exists."<br>\n";
				if ($exists) {
					$filetarget = $dolibarr_main_data_root.'/users/'.$obj->rowid.'/'.$name.$ext;
					$filetargetsmall = $dolibarr_main_data_root.'/users/'.$obj->rowid.'/thumbs/'.$name.'_small'.$ext;
					$filetargetmini = $dolibarr_main_data_root.'/users/'.$obj->rowid.'/thumbs/'.$name.'_mini'.$ext;

					$existt = dol_is_file($filetarget);
					if (!$existt) {
						if (GETPOST('restore_user_pictures', 'alpha') == 'confirmed') {
							dol_mkdir($dolibarr_main_data_root.'/users/'.$obj->rowid);
						}

						print "  &nbsp; &nbsp; &nbsp; -> Copy file ".$filetotest." -> ".$filetarget."<br>\n";
						if (GETPOST('restore_user_pictures', 'alpha') == 'confirmed') {
							dol_copy($filetotest, $filetarget, '', 0);
						}
					}

					$existtt = dol_is_file($filetargetsmall);
					if (!$existtt) {
						if (GETPOST('restore_user_pictures', 'alpha') == 'confirmed') {
							dol_mkdir($dolibarr_main_data_root.'/users/'.$obj->rowid.'/thumbs');
						}

						print "  &nbsp; &nbsp; &nbsp; -> Copy file ".$filetotestsmall." -> ".$filetargetsmall."<br>\n";
						if (GETPOST('restore_user_pictures', 'alpha') == 'confirmed') {
							dol_copy($filetotestsmall, $filetargetsmall, '', 0);
						}
					}

					$existtt = dol_is_file($filetargetmini);
					if (!$existtt) {
						if (GETPOST('restore_user_pictures', 'alpha') == 'confirmed') {
							dol_mkdir($dolibarr_main_data_root.'/users/'.$obj->rowid.'/thumbs');
						}

						print "  &nbsp; &nbsp; &nbsp; -> Copy file ".$filetotestmini." -> ".$filetargetmini."<br>\n";
						if (GETPOST('restore_user_pictures', 'alpha') == 'confirmed') {
							dol_copy($filetotestmini, $filetargetmini, '', 0);
						}
					}
				}
			}

			$i++;
		}
	} else {
		$ok = 0;
		dol_print_error($db);
	}

	print '</td></tr>';
}


// rebuild_product_thumbs: Rebuild thumbs for product files
if ($ok && GETPOST('rebuild_product_thumbs', 'alpha')) {
	$ext = '';
	global $maxwidthsmall, $maxheightsmall, $maxwidthmini, $maxheightmini;

	print '<tr><td colspan="2"><br>*** Rebuild product thumbs<br>';

	$sql = "SELECT s.rowid, s.ref FROM ".MAIN_DB_PREFIX."product as s ORDER BY s.ref";
	$resql = $db->query($sql);
	if ($resql) {
		$num = $db->num_rows($resql);
		$i = 0;

		while ($i < $num) {
			$obj = $db->fetch_object($resql);

			if (!empty($obj->ref)) {
				$files = dol_dir_list($dolibarr_main_data_root.'/produit/'.$obj->ref, 'files', 0);
				foreach ($files as $file) {
					// Generate thumbs.
					if (image_format_supported($file['fullname']) == 1) {
						$imgThumbSmall = 'notbuild';
						if (GETPOST('rebuild_product_thumbs', 'alpha') == 'confirmed') {
							// Used on logon for example
							$imgThumbSmall = vignette($file['fullname'], $maxwidthsmall, $maxheightsmall, '_small', 50, "thumbs");
						}
						print 'Check product '.$obj->rowid.", file ".$file['fullname']." -> ".$imgThumbSmall." maxwidthsmall=".$maxwidthsmall." maxheightsmall=".$maxheightsmall."<br>\n";
						$imgThumbMini = 'notbuild';
						if (GETPOST('rebuild_product_thumbs', 'alpha') == 'confirmed') {
							// Create mini thumbs for image (Ratio is near 16/9)
							// Used on menu or for setup page for example
							$imgThumbMini = vignette($file['fullname'], $maxwidthmini, $maxheightmini, '_mini', 50, "thumbs");
						}
						print 'Check product '.$obj->rowid.", file ".$file['fullname']." -> ".$imgThumbMini." maxwidthmini=".$maxwidthmini." maxheightmini=".$maxheightmini."<br>\n";
					}
				}
			}

			$i++;
		}
	} else {
		$ok = 0;
		dol_print_error($db);
	}

	print '</td></tr>';
}

// clean_linked_elements: Check and clean linked elements
if ($ok && GETPOST('clean_linked_elements', 'alpha')) {
	print '<tr><td colspan="2"><br>*** Check table of linked elements and delete orphelins links</td></tr>';
	// propal => order
	print '<tr><td colspan="2">'.checkLinkedElements('propal', 'commande')."</td></tr>\n";

	// propal => invoice
	print '<tr><td colspan="2">'.checkLinkedElements('propal', 'facture')."</td></tr>\n";

	// order => invoice
	print '<tr><td colspan="2">'.checkLinkedElements('commande', 'facture')."</td></tr>\n";

	// order => shipping
	print '<tr><td colspan="2">'.checkLinkedElements('commande', 'shipping')."</td></tr>\n";

	// shipping => delivery
	print '<tr><td colspan="2">'.checkLinkedElements('shipping', 'delivery')."</td></tr>\n";

	// order_supplier => invoice_supplier
	print '<tr><td colspan="2">'.checkLinkedElements('order_supplier', 'invoice_supplier')."</td></tr>\n";
}


// clean_menus: Check orphelins menus
if ($ok && GETPOST('clean_menus', 'alpha')) {
	print '<tr><td colspan="2"><br>*** Clean menu entries coming from disabled modules</td></tr>';

	$sql = "SELECT rowid, module";
	$sql .= " FROM ".MAIN_DB_PREFIX."menu as c";
	$sql .= " WHERE module IS NOT NULL AND module <> ''";
	$sql .= " ORDER BY module";

	$resql = $db->query($sql);
	if ($resql) {
		$num = $db->num_rows($resql);
		if ($num) {
			$i = 0;
			while ($i < $num) {
				$obj = $db->fetch_object($resql);

				$modulecond = $obj->module;
				$modulecondarray = explode('|', $obj->module); // Name of module

				print '<tr><td>';
				print $modulecond;

				$db->begin();

				if ($modulecond) {		// And menu entry for module $modulecond was found in database.
					$moduleok = 0;
					foreach ($modulecondarray as $tmpname) {
						if ($tmpname == 'margins') {
							$tmpname = 'margin'; // TODO Remove this when normalized
						}

						$result = 0;
						if (!empty($conf->$tmpname)) {
							$result = $conf->$tmpname->enabled;
						}
						if ($result) {
							$moduleok++;
						}
					}

					if (!$moduleok && $modulecond) {
						print ' - Module condition '.$modulecond.' seems ko, we delete menu entry.';
						if (GETPOST('clean_menus') == 'confirmed') {
							$sql2 = "DELETE FROM ".MAIN_DB_PREFIX."menu WHERE module = '".$db->escape($modulecond)."'";
							$resql2 = $db->query($sql2);
							if (!$resql2) {
								$error++;
								dol_print_error($db);
							} else {
								print ' - <span class="warning">Cleaned</span>';
							}
						} else {
							print ' - <span class="warning">Canceled (test mode)</span>';
						}
					} else {
						print ' - Module condition '.$modulecond.' is ok, we do nothing.';
					}
				}

				if (!$error) {
					$db->commit();
				} else {
					$db->rollback();
				}

				print'</td></tr>';

				if ($error) {
					break;
				}

				$i++;
			}
		} else {
			print '<tr><td>No menu entries of disabled menus found</td></tr>';
		}
	} else {
		dol_print_error($db);
	}
}



// clean_orphelin_dir: Run purge of directory
if ($ok && GETPOST('clean_orphelin_dir', 'alpha')) {
	$listmodulepart = array('company', 'invoice', 'invoice_supplier', 'propal', 'order', 'order_supplier', 'contract', 'tax');
	foreach ($listmodulepart as $modulepart) {
		$filearray = array();
		$upload_dir = isset($conf->$modulepart->dir_output) ? $conf->$modulepart->dir_output : '';
		if ($modulepart == 'company') {
			$upload_dir = $conf->societe->dir_output; // TODO change for multicompany sharing
		}
		if ($modulepart == 'invoice') {
			$upload_dir = $conf->facture->dir_output;
		}
		if ($modulepart == 'invoice_supplier') {
			$upload_dir = $conf->fournisseur->facture->dir_output;
		}
		if ($modulepart == 'order') {
			$upload_dir = $conf->commande->dir_output;
		}
		if ($modulepart == 'order_supplier') {
			$upload_dir = $conf->fournisseur->commande->dir_output;
		}
		if ($modulepart == 'contract') {
			$upload_dir = $conf->contrat->dir_output;
		}

		if (empty($upload_dir)) {
			continue;
		}

		print '<tr><td colspan="2"><br>*** Clean orphelins files into files '.$upload_dir.'</td></tr>';

		$filearray = dol_dir_list($upload_dir, "files", 1, '', array('^SPECIMEN\.pdf$', '^\.', '(\.meta|_preview.*\.png)$', '^temp$', '^payments$', '^CVS$', '^thumbs$'), '', SORT_DESC, 1, 1);

		// To show ref or specific information according to view to show (defined by $module)
		if ($modulepart == 'company') {
			include_once DOL_DOCUMENT_ROOT.'/societe/class/societe.class.php';
			$object_instance = new Societe($db);
		}
		if ($modulepart == 'invoice') {
			include_once DOL_DOCUMENT_ROOT.'/compta/facture/class/facture.class.php';
			$object_instance = new Facture($db);
		} elseif ($modulepart == 'invoice_supplier') {
			include_once DOL_DOCUMENT_ROOT.'/fourn/class/fournisseur.facture.class.php';
			$object_instance = new FactureFournisseur($db);
		} elseif ($modulepart == 'propal') {
			include_once DOL_DOCUMENT_ROOT.'/comm/propal/class/propal.class.php';
			$object_instance = new Propal($db);
		} elseif ($modulepart == 'order') {
			include_once DOL_DOCUMENT_ROOT.'/commande/class/commande.class.php';
			$object_instance = new Commande($db);
		} elseif ($modulepart == 'order_supplier') {
			include_once DOL_DOCUMENT_ROOT.'/fourn/class/fournisseur.commande.class.php';
			$object_instance = new CommandeFournisseur($db);
		} elseif ($modulepart == 'contract') {
			include_once DOL_DOCUMENT_ROOT.'/contrat/class/contrat.class.php';
			$object_instance = new Contrat($db);
		} elseif ($modulepart == 'tax') {
			include_once DOL_DOCUMENT_ROOT.'/compta/sociales/class/chargesociales.class.php';
			$object_instance = new ChargeSociales($db);
		}

		foreach ($filearray as $key => $file) {
			if (!is_dir($file['name'])
			&& $file['name'] != '.'
			&& $file['name'] != '..'
			&& $file['name'] != 'CVS'
			) {
				// Define relative path used to store the file
				$relativefile = preg_replace('/'.preg_quote($upload_dir.'/', '/').'/', '', $file['fullname']);

				//var_dump($file);
				$id = 0;
				$ref = '';
				$object_instance->id = 0;
				$object_instance->ref = '';
				$label = '';

				// To show ref or specific information according to view to show (defined by $module)
				if ($modulepart == 'invoice') {
					preg_match('/(.*)\/[^\/]+$/', $relativefile, $reg);
					$ref = $reg[1];
				}
				if ($modulepart == 'invoice_supplier') {
					preg_match('/(\d+)\/[^\/]+$/', $relativefile, $reg);
					$id = empty($reg[1]) ? '' : $reg[1];
				}
				if ($modulepart == 'propal') {
					preg_match('/(.*)\/[^\/]+$/', $relativefile, $reg);
					$ref = $reg[1];
				}
				if ($modulepart == 'order') {
					preg_match('/(.*)\/[^\/]+$/', $relativefile, $reg);
					$ref = $reg[1];
				}
				if ($modulepart == 'order_supplier') {
					preg_match('/(.*)\/[^\/]+$/', $relativefile, $reg);
					$ref = $reg[1];
				}
				if ($modulepart == 'contract') {
					preg_match('/(.*)\/[^\/]+$/', $relativefile, $reg);
					$ref = $reg[1];
				}
				if ($modulepart == 'tax') {
					preg_match('/(\d+)\/[^\/]+$/', $relativefile, $reg);
					$id = $reg[1];
				}

				if ($id || $ref) {
					//print 'Fetch '.$id.' or '.$ref.'<br>';
					$result = $object_instance->fetch($id, $ref);
					//print $result.'<br>';
					if ($result == 0) {    // Not found but no error
						// Clean of orphelins directories are done into repair.php
						print '<tr><td colspan="2">';
						print 'Delete orphelins file '.$file['fullname'].'<br>';
						if (GETPOST('clean_orphelin_dir', 'alpha') == 'confirmed') {
							dol_delete_file($file['fullname'], 1, 1, 1);
							dol_delete_dir(dirname($file['fullname']), 1);
						}
						print "</td></tr>";
					} elseif ($result < 0) {
						print 'Error in '.get_class($object_instance).'.fetch of id'.$id.' ref='.$ref.', result='.$result.'<br>';
					}
				}
			}
		}
	}
}

// clean_linked_elements: Check and clean linked elements
if ($ok && GETPOST('clean_product_stock_batch', 'alpha')) {
	$methodtofix = GETPOST('methodtofix', 'alpha') ? GETPOST('methodtofix', 'alpha') : 'updatestock';

	print '<tr><td colspan="2"><br>*** Clean table product_batch, methodtofix='.$methodtofix.' (possible values: updatestock or updatebatch)</td></tr>';

	$sql = "SELECT p.rowid, p.ref, p.tobatch, ps.rowid as psrowid, ps.fk_entrepot, ps.reel, SUM(pb.qty) as reelbatch";
	$sql .= " FROM ".MAIN_DB_PREFIX."product as p, ".MAIN_DB_PREFIX."product_stock as ps LEFT JOIN ".MAIN_DB_PREFIX."product_batch as pb ON ps.rowid = pb.fk_product_stock";
	$sql .= " WHERE p.rowid = ps.fk_product";
	$sql .= " GROUP BY p.rowid, p.ref, p.tobatch, ps.rowid, ps.fk_entrepot, ps.reel";
	$sql .= " HAVING (SUM(pb.qty) IS NOT NULL AND reel != SUM(pb.qty)) OR (SUM(pb.qty) IS NULL AND p.tobatch > 0)";
	print $sql;
	$resql = $db->query($sql);
	if ($resql) {
		$num = $db->num_rows($resql);

		if ($num) {
			$i = 0;
			while ($i < $num) {
				$obj = $db->fetch_object($resql);
				print '<tr><td>Product '.$obj->rowid.'-'.$obj->ref.' in warehouse id='.$obj->fk_entrepot.' (product_stock.id='.$obj->psrowid.'): '.$obj->reel.' (Stock product_stock.reel) != '.($obj->reelbatch ? $obj->reelbatch : '0').' (Stock batch sum product_batch)';

				// Fix is required
				if ($obj->reel != $obj->reelbatch) {
					if (empty($obj->tobatch)) {
						// If product is not a product that support batches, we can clean stock by deleting the product batch lines
						print ' -> Delete qty '.$obj->reelbatch.' for any lot linked to fk_product_stock='.$obj->psrowid;
						$sql2 = "DELETE FROM ".MAIN_DB_PREFIX."product_batch";
						$sql2 .= " WHERE fk_product_stock = ".((int) $obj->psrowid);
						print '<br>'.$sql2;

						if (GETPOST('clean_product_stock_batch') == 'confirmed') {
							$resql2 = $db->query($sql2);
							if (!$resql2) {
								$error++;
								dol_print_error($db);
							}
						}
					} else {
						if ($methodtofix == 'updatebatch') {
							// Method 1
							print ' -> Insert qty '.($obj->reel - $obj->reelbatch).' with lot 000000 linked to fk_product_stock='.$obj->psrowid;
							$sql2 = "INSERT INTO ".MAIN_DB_PREFIX."product_batch(fk_product_stock, batch, qty)";
							$sql2 .= "VALUES(".((int) $obj->psrowid).", '000000', ".((float) ($obj->reel - $obj->reelbatch)).")";
							print '<br>'.$sql2;

							if (GETPOST('clean_product_stock_batch') == 'confirmed') {
								$resql2 = $db->query($sql2);
								if (!$resql2) {
									// TODO If it fails, we must make update
									//$sql2 ="UPDATE ".MAIN_DB_PREFIX."product_batch";
									//$sql2.=" SET ".$obj->psrowid.", '000000', ".($obj->reel - $obj->reelbatch).")";
									//$sql2.=" WHERE fk_product_stock = ".((int) $obj->psrowid)
								}
							}
						}
						if ($methodtofix == 'updatestock') {
							// Method 2
							print ' -> Update qty of product_stock with qty = '.($obj->reelbatch ? ((float) $obj->reelbatch) : '0').' for ps.rowid = '.((int) $obj->psrowid);
							$sql2 = "UPDATE ".MAIN_DB_PREFIX."product_stock";
							$sql2 .= " SET reel = ".($obj->reelbatch ? ((float) $obj->reelbatch) : '0')." WHERE rowid = ".((int) $obj->psrowid);
							print '<br>'.$sql2;

							if (GETPOST('clean_product_stock_batch') == 'confirmed') {
								$error = 0;

								$db->begin();

								$resql2 = $db->query($sql2);
								if ($resql2) {
									// We update product_stock, so we must fill p.stock into product too.
									$sql3 = 'UPDATE '.MAIN_DB_PREFIX.'product p SET p.stock= (SELECT SUM(ps.reel) FROM '.MAIN_DB_PREFIX.'product_stock ps WHERE ps.fk_product = p.rowid)';
									$resql3 = $db->query($sql3);
									if (!$resql3) {
										$error++;
										dol_print_error($db);
									}
								} else {
									$error++;
									dol_print_error($db);
								}

								if (!$error) {
									$db->commit();
								} else {
									$db->rollback();
								}
							}
						}
					}
				}

				print'</td></tr>';

				$i++;
			}
		} else {
			print '<tr><td colspan="2">Nothing to do</td></tr>';
		}
	} else {
		dol_print_error($db);
	}
}


// clean_product_stock_negative_if_batch
if ($ok && GETPOST('clean_product_stock_negative_if_batch', 'alpha')) {
	print '<tr><td colspan="2"><br>Clean table product_batch, methodtofix='.$methodtofix.' (possible values: updatestock or updatebatch)</td></tr>';

	$sql = "SELECT p.rowid, p.ref, p.tobatch, ps.rowid as psrowid, ps.fk_entrepot, ps.reel, SUM(pb.qty) as reelbatch";
	$sql .= " FROM ".MAIN_DB_PREFIX."product as p, ".MAIN_DB_PREFIX."product_stock as ps, ".MAIN_DB_PREFIX."product_batch as pb";
	$sql .= " WHERE p.rowid = ps.fk_product AND ps.rowid = pb.fk_product_stock";
	$sql .= " AND p.tobatch > 0";
	$sql .= " GROUP BY p.rowid, p.ref, p.tobatch, ps.rowid, ps.fk_entrepot, ps.reel";
	$sql .= " HAVING reel != SUM(pb.qty)";
	$resql = $db->query($sql);
	if ($resql) {
		$num = $db->num_rows($resql);

		if ($num) {
			$i = 0;
			while ($i < $num) {
				$obj = $db->fetch_object($resql);
				print '<tr><td>'.$obj->rowid.'-'.$obj->ref.'-'.$obj->fk_entrepot.' -> '.$obj->psrowid.': '.$obj->reel.' != '.$obj->reelbatch;

				// TODO
			}
		}
	}
}

// set_empty_time_spent_amount
if ($ok && GETPOST('set_empty_time_spent_amount', 'alpha')) {
	print '<tr><td colspan="2"><br>*** Set value of time spent without amount</td></tr>';

	$sql = "SELECT COUNT(ptt.rowid) as nb, u.rowid as user_id, u.login, u.thm as user_thm";
	$sql .= " FROM ".MAIN_DB_PREFIX."element_time as ptt, ".MAIN_DB_PREFIX."user as u";
	$sql .= " WHERE ptt.fk_user = u.rowid";
	$sql .= " AND ptt.thm IS NULL and u.thm > 0";
	$sql .= " GROUP BY u.rowid, u.login, u.thm";

	$resql = $db->query($sql);
	if ($resql) {
		$num = $db->num_rows($resql);

		if ($num) {
			$i = 0;
			while ($i < $num) {
				$obj = $db->fetch_object($resql);
				print '<tr><td>'.$obj->login.'-'.$obj->user_id.' ('.$obj->nb.' lines to fix) -> '.$obj->user_thm;

				$db->begin();

				if (GETPOST('set_empty_time_spent_amount') == 'confirmed') {
					$sql2 = "UPDATE ".MAIN_DB_PREFIX."element_time";
					$sql2 .= " SET thm = ".$obj->user_thm." WHERE thm IS NULL AND fk_user = ".((int) $obj->user_id);
					$resql2 = $db->query($sql2);
					if (!$resql2) {
						$error++;
						dol_print_error($db);
					}
				}

				if (!$error) {
					$db->commit();
				} else {
					$db->rollback();
				}

				print'</td></tr>';

				if ($error) {
					break;
				}

				$i++;
			}
		} else {
			print '<tr><td>No time spent with empty line on users with a hourly rate defined</td></tr>';
		}
	} else {
		dol_print_error($db);
	}
}


// force_disable_of_modules_not_found
if ($ok && GETPOST('force_disable_of_modules_not_found', 'alpha')) {
	print '<tr><td colspan="2"><br>*** Force modules not found physically to be disabled (only modules adding js, css or hooks can be detected as removed physically)</td></tr>';

	$arraylistofkey = array('hooks', 'js', 'css');

	foreach ($arraylistofkey as $key) {
		$sql = "SELECT DISTINCT name, value";
		$sql .= " FROM ".MAIN_DB_PREFIX."const as c";
		$sql .= " WHERE name LIKE 'MAIN_MODULE_%_".strtoupper($key)."'";
		$sql .= " ORDER BY name";

		$resql = $db->query($sql);
		if ($resql) {
			$num = $db->num_rows($resql);
			if ($num) {
				$i = 0;
				while ($i < $num) {
					$obj = $db->fetch_object($resql);
					$constantname = $obj->name; // Name of constant for hook or js or css declaration

					print '<tr><td>';
					print dol_escape_htmltag($constantname);

					$db->begin();

					$reg = array();
					if (preg_match('/MAIN_MODULE_(.*)_'.strtoupper($key).'/i', $constantname, $reg)) {
						$name = strtolower($reg[1]);

						if ($name) {		// An entry for key $key and module $name was found in database.
							$reloffile = '';
							$result = 'found';

							if ($key == 'hooks') {
								$reloffile = $name.'/class/actions_'.$name.'.class.php';
							}
							if ($key == 'js') {
								$value = $obj->value;
								$valuearray = (array) json_decode($value);	// Force cast into array because sometimes it is a stdClass
								$reloffile = $valuearray[0];
								$reloffile = preg_replace('/^\//', '', $valuearray[0]);
							}
							if ($key == 'css') {
								$value = $obj->value;
								$valuearray = (array) json_decode($value);	// Force cast into array because sometimes it is a stdClass
								if ($value && (!is_array($valuearray) || count($valuearray) == 0)) {
									$valuearray = array();
									$valuearray[0] = $value; // If value was not a json array but a string
								}
								$reloffile = preg_replace('/^\//', '', $valuearray[0]);
							}

							if ($reloffile) {
								//var_dump($key.' - '.$value.' - '.$reloffile);
								try {
									$result = dol_buildpath($reloffile, 0, 2);
								} catch (Exception $e) {
									$result = 'found'; // If error, we force like if we found to avoid any deletion
								}
							} else {
								$result = 'found';	//
							}

							if (!$result) {
								print ' - File of '.$key.' ('.$reloffile.') NOT found, we disable the module.';
								if (GETPOST('force_disable_of_modules_not_found') == 'confirmed') {
									$sql2 = "DELETE FROM ".MAIN_DB_PREFIX."const WHERE name = 'MAIN_MODULE_".strtoupper($name)."_".strtoupper($key)."'";
									$resql2 = $db->query($sql2);
									if (!$resql2) {
										$error++;
										dol_print_error($db);
									}
									$sql3 = "DELETE FROM ".MAIN_DB_PREFIX."const WHERE name = 'MAIN_MODULE_".strtoupper($name)."'";
									$resql3 = $db->query($sql3);
									if (!$resql3) {
										$error++;
										dol_print_error($db);
									} else {
										print ' - <span class="warning">Cleaned</span>';
									}
								} else {
									print ' - <span class="warning">Canceled (test mode)</span>';
								}
							} else {
								print ' - File of '.$key.' ('.$reloffile.') found, we do nothing.';
							}
						}

						if (!$error) {
							$db->commit();
						} else {
							$db->rollback();
						}
					}

					print'</td></tr>';

					if ($error) {
						break;
					}

					$i++;
				}
			} else {
				print '<tr><td>No active module with missing files found by searching on MAIN_MODULE_(.*)_'.strtoupper($key).'</td></tr>';
			}
		} else {
			dol_print_error($db);
		}
	}
}


// clean_old_module_entries: Clean data into const when files of module were removed without being
if ($ok && GETPOST('clean_perm_table', 'alpha')) {
	print '<tr><td colspan="2"><br>*** Clean table user_rights from lines of external modules no more enabled</td></tr>';

	$listofmods = '';
	foreach ($conf->modules as $key => $val) {
		$listofmods .= ($listofmods ? ',' : '')."'".$db->escape($val)."'";
	}

	$sql = "SELECT id, libelle as label, module from ".MAIN_DB_PREFIX."rights_def WHERE module NOT IN (".$db->sanitize($listofmods, 1).") AND id > 100000";

	$resql = $db->query($sql);
	if ($resql) {
		$num = $db->num_rows($resql);
		if ($num) {
			$i = 0;
			while ($i < $num) {
				$obj = $db->fetch_object($resql);
				if ($obj->id > 0) {
					print '<tr><td>Found line with id '.$obj->id.', label "'.$obj->label.'" of module "'.$obj->module.'" to delete';
					if (GETPOST('clean_perm_table', 'alpha') == 'confirmed') {
						$sqldelete = "DELETE FROM ".MAIN_DB_PREFIX."rights_def WHERE id = ".((int) $obj->id);
						$resqldelete = $db->query($sqldelete);
						if (!$resqldelete) {
							dol_print_error($db);
						}
						print ' - deleted';
					}
					print '</td></tr>';
				}
				$i++;
			}
		} else {
			print '<tr><td>No lines of a disabled external module (with id > 100000) found into table rights_def</td></tr>';
		}
	} else {
		dol_print_error($db);
	}
}



// force utf8 on tables
if ($ok && GETPOST('force_utf8_on_tables', 'alpha')) {
	print '<tr><td colspan="2"><br>*** Force page code and collation of tables into utf8/utf8_unicode_ci and row_format=dynamic (for mysql/mariadb only)</td></tr>';

	if ($db->type == "mysql" || $db->type == "mysqli") {
		$force_utf8_on_tables = GETPOST('force_utf8_on_tables', 'alpha');

		$listoftables = $db->DDLListTablesFull($db->database_name);

		// Disable foreign key checking for avoid errors
		if ($force_utf8_on_tables == 'confirmed') {
			$sql = 'SET FOREIGN_KEY_CHECKS=0';
			print '<!-- '.$sql.' -->';
			print '<tr><td colspan="2">'.$sql.'</td></tr>';
			$resql = $db->query($sql);
		}

		$foreignkeystorestore = array();

		// First loop to delete foreign keys
		foreach ($listoftables as $table) {
			// do not convert llx_const if mysql encrypt/decrypt is used
			if ($conf->db->dolibarr_main_db_encryption != 0 && preg_match('/\_const$/', $table[0])) {
				continue;
			}
			if ($table[1] == 'VIEW') {
				print '<tr><td colspan="2">'.$table[0].' is a '.$table[1].' <span class="opacitymedium">(Skipped)</span></td></tr>';
				continue;
			}

			// Special case of tables with foreign key on varchar fields
			$arrayofforeignkey = array(
				'llx_accounting_account' => 'fk_accounting_account_fk_pcg_version',
				'llx_accounting_system' => 'fk_accounting_account_fk_pcg_version',
				'llx_c_type_contact' => 'fk_societe_commerciaux_fk_c_type_contact_code',
				'llx_societe_commerciaux' => 'fk_societe_commerciaux_fk_c_type_contact_code'
			);

			foreach ($arrayofforeignkey as $tmptable => $foreignkeyname) {
				if ($table[0] == $tmptable) {
					print '<tr><td colspan="2">';
<<<<<<< HEAD
					$sqltmp = 'ALTER TABLE '.$db->sanitize($table[0]).' DROP FOREIGN KEY '.$db->sanitize($foreignkeyname);
=======
					$sqltmp = "ALTER TABLE ".$db->sanitize($table[0])." DROP FOREIGN KEY ".$db->sanitize($foreignkeyname);
>>>>>>> ba489369
					print $sqltmp;
					if ($force_utf8_on_tables == 'confirmed') {
						$resqltmp = $db->query($sqltmp);
					} else {
						print ' - <span class="opacitymedium">Disabled</span>';
					}
					print '</td></tr>';
					$foreignkeystorestore[$tmptable] = $foreignkeyname;
				}
			}
		}

		foreach ($listoftables as $table) {
			// do not convert llx_const if mysql encrypt/decrypt is used
			if ($conf->db->dolibarr_main_db_encryption != 0 && preg_match('/\_const$/', $table[0])) {
				continue;
			}
			if ($table[1] == 'VIEW') {
				print '<tr><td colspan="2">'.$table[0].' is a '.$table[1].' <span class="opacitymedium">(Skipped)</span></td></tr>';
				continue;
			}

			print '<tr><td colspan="2">';
			print $table[0];
			$sql1 = "ALTER TABLE ".$db->sanitize($table[0])." ROW_FORMAT=dynamic";
			$sql2 = "ALTER TABLE ".$db->sanitize($table[0])." CONVERT TO CHARACTER SET utf8 COLLATE utf8_unicode_ci";
			print '<!-- '.$sql1.' -->';
			print '<!-- '.$sql2.' -->';
			if ($force_utf8_on_tables == 'confirmed') {
				$resql1 = $db->query($sql1);
				if ($resql1) {
					$resql2 = $db->query($sql2);
				} else {
					$resql2 = false;
				}
				print ' - Done '.(($resql1 && $resql2) ? '<span class="opacitymedium">(OK)</span>' : '<span class="error" title="'.dol_escape_htmltag($db->lasterror).'">(KO)</span>');
			} else {
				print ' - <span class="opacitymedium">Disabled</span>';
			}
			print '</td></tr>';
			flush();
			ob_flush();
		}

		// Restore dropped foreign keys
		foreach ($foreignkeystorestore as $tmptable => $foreignkeyname) {
<<<<<<< HEAD
			$stringtofindinline = 'ALTER TABLE .* ADD CONSTRAINT '.$db->sanitize($foreignkeyname);
=======
			$stringtofindinline = "ALTER TABLE .* ADD CONSTRAINT ".$db->sanitize($foreignkeyname);
>>>>>>> ba489369
			$fileforkeys = DOL_DOCUMENT_ROOT.'/install/mysql/tables/'.$tmptable.'.key.sql';
			//print 'Search in '.$fileforkeys.' to get '.$stringtofindinline."<br>\n";

			$handle = fopen($fileforkeys, 'r');
			if ($handle) {
				while (($line = fgets($handle)) !== false) {
					// Process the line read.
					if (preg_match('/^'.$stringtofindinline.'/i', $line)) {
						$resqltmp = $db->query($line);
						print '<tr><td colspan="2">';
						print $line;
						print ' - Done '.($resqltmp ? '<span class="opacitymedium">(OK)</span>' : '<span class="error" title="'.dol_escape_htmltag($db->lasterror).'">(KO)</span>');
						print '</td></tr>';
						break;
					}
				}
				fclose($handle);
			}
			flush();
			ob_flush();
		}

		// Enable foreign key checking
		if ($force_utf8_on_tables == 'confirmed') {
			$sql = 'SET FOREIGN_KEY_CHECKS=1';
			print '<!-- '.$sql.' -->';
			print '<tr><td colspan="2">'.$sql.'</td></tr>';
			$resql = $db->query($sql);
		}
	} else {
		print '<tr><td colspan="2">Not available with database type '.$db->type.'</td></tr>';
	}
}

// force utf8mb4 on tables  EXPERIMENTAL !
if ($ok && GETPOST('force_utf8mb4_on_tables', 'alpha')) {
	print '<tr><td colspan="2"><br>*** Force page code and collation of tables into utf8mb4/utf8mb4_unicode_ci (for mysql/mariadb only)</td></tr>';

	if ($db->type == "mysql" || $db->type == "mysqli") {
		$force_utf8mb4_on_tables = GETPOST('force_utf8mb4_on_tables', 'alpha');


		$listoftables = $db->DDLListTablesFull($db->database_name);

		// Disable foreign key checking for avoid errors
		if ($force_utf8mb4_on_tables == 'confirmed') {
			$sql = 'SET FOREIGN_KEY_CHECKS=0';
			print '<!-- '.$sql.' -->';
			print '<tr><td colspan="2">'.$sql.'</td></tr>';
			$resql = $db->query($sql);
		}

		$foreignkeystorestore = array();

		// First loop to delete foreign keys
		foreach ($listoftables as $table) {
			// do not convert llx_const if mysql encrypt/decrypt is used
			if ($conf->db->dolibarr_main_db_encryption != 0 && preg_match('/\_const$/', $table[0])) {
				continue;
			}
			if ($table[1] == 'VIEW') {
				print '<tr><td colspan="2">'.$table[0].' is a '.$table[1].' <span class="opacitymedium">(Skipped)</span></td></tr>';
				continue;
			}

			// Special case of tables with foreign key on varchar fields
			$arrayofforeignkey = array(
				'llx_accounting_account' => 'fk_accounting_account_fk_pcg_version',
				'llx_accounting_system' => 'fk_accounting_account_fk_pcg_version',
				'llx_c_type_contact' => 'fk_societe_commerciaux_fk_c_type_contact_code',
				'llx_societe_commerciaux' => 'fk_societe_commerciaux_fk_c_type_contact_code'
			);

			foreach ($arrayofforeignkey as $tmptable => $foreignkeyname) {
				if ($table[0] == $tmptable) {
					print '<tr><td colspan="2">';
<<<<<<< HEAD
					$sqltmp = 'ALTER TABLE '.$db->sanitize($table[0]).' DROP FOREIGN KEY '.$db->sanitize($foreignkeyname);
=======
					$sqltmp = "ALTER TABLE ".$db->sanitize($table[0])." DROP FOREIGN KEY ".$db->sanitize($foreignkeyname);
>>>>>>> ba489369
					print $sqltmp;
					if ($force_utf8mb4_on_tables == 'confirmed') {
						$resqltmp = $db->query($sqltmp);
					} else {
						print ' - <span class="opacitymedium">Disabled</span>';
					}
					print '</td></tr>';
					$foreignkeystorestore[$tmptable] = $foreignkeyname;
				}
			}
		}

		foreach ($listoftables as $table) {
			// do not convert llx_const if mysql encrypt/decrypt is used
			if ($conf->db->dolibarr_main_db_encryption != 0 && preg_match('/\_const$/', $table[0])) {
				continue;
			}
			if ($table[1] == 'VIEW') {
				print '<tr><td colspan="2">'.$table[0].' is a '.$table[1].' <span class="opacitymedium">(Skipped)</span></td></tr>';
				continue;
			}

			print '<tr><td colspan="2">';
			print $table[0];
			$sql1 = "ALTER TABLE ".$db->sanitize($table[0])." ROW_FORMAT=dynamic";
			$sql2 = "ALTER TABLE ".$db->sanitize($table[0])." CONVERT TO CHARACTER SET utf8mb4 COLLATE utf8mb4_unicode_ci";
			print '<!-- '.$sql1.' -->';
			print '<!-- '.$sql2.' -->';
			if ($force_utf8mb4_on_tables == 'confirmed') {
				$resql1 = $db->query($sql1);
				if ($resql1) {
					$resql2 = $db->query($sql2);
				} else {
					$resql2 = false;
				}
				print ' - Done '.(($resql1 && $resql2) ? '<span class="opacitymedium">(OK)</span>' : '<span class="error" title="'.dol_escape_htmltag($db->lasterror).'">(KO)</span>');
			} else {
				print ' - <span class="opacitymedium">Disabled</span>';
			}
			print '</td></tr>';
			flush();
			ob_flush();
		}

		// Restore dropped foreign keys
		foreach ($foreignkeystorestore as $tmptable => $foreignkeyname) {
<<<<<<< HEAD
			$stringtofindinline = 'ALTER TABLE .* ADD CONSTRAINT '.$db->sanitize($foreignkeyname);
=======
			$stringtofindinline = "ALTER TABLE .* ADD CONSTRAINT ".$db->sanitize($foreignkeyname);
>>>>>>> ba489369
			$fileforkeys = DOL_DOCUMENT_ROOT.'/install/mysql/tables/'.$tmptable.'.key.sql';
			//print 'Search in '.$fileforkeys.' to get '.$stringtofindinline."<br>\n";

			$handle = fopen($fileforkeys, 'r');
			if ($handle) {
				while (($line = fgets($handle)) !== false) {
					// Process the line read.
					if (preg_match('/^'.$stringtofindinline.'/i', $line)) {
						$resqltmp = $db->query($line);
						print '<tr><td colspan="2">';
						print $line;
						print ' - Done '.($resqltmp ? '<span class="opacitymedium">(OK)</span>' : '<span class="error" title="'.dol_escape_htmltag($db->lasterror).'">(KO)</span>');
						print '</td></tr>';
						break;
					}
				}
				fclose($handle);
			}
			flush();
			ob_flush();
		}

		// Enable foreign key checking
		if ($force_utf8mb4_on_tables == 'confirmed') {
			$sql = 'SET FOREIGN_KEY_CHECKS=1';
			print '<!-- '.$sql.' -->';
			print '<tr><td colspan="2">'.$sql.'</td></tr>';
			$resql = $db->query($sql);
		}
	} else {
		print '<tr><td colspan="2">Not available with database type '.$db->type.'</td></tr>';
	}
}

if ($ok && GETPOST('force_collation_from_conf_on_tables', 'alpha')) {
	print '<tr><td colspan="2"><br>*** Force page code and collation of tables into '.$conf->db->character_set.'/'.$conf->db->dolibarr_main_db_collation.' and row_format=dynamic (for mysql/mariadb only)</td></tr>';

	if ($db->type == "mysql" || $db->type == "mysqli") {
		$force_collation_from_conf_on_tables = GETPOST('force_collation_from_conf_on_tables', 'alpha');

		$listoftables = $db->DDLListTablesFull($db->database_name);

		// Disable foreign key checking for avoid errors
		if ($force_collation_from_conf_on_tables == 'confirmed') {
			$sql = 'SET FOREIGN_KEY_CHECKS=0';
			print '<!-- '.$sql.' -->';
			$resql = $db->query($sql);
		}

		foreach ($listoftables as $table) {
			// do not convert collation on llx_const if mysql encrypt/decrypt is used
			if ($conf->db->dolibarr_main_db_encryption != 0 && preg_match('/\_const$/', $table[0])) {
				continue;
			}
			if ($table[1] == 'VIEW') {
				print '<tr><td colspan="2">'.$table[0].' is a '.$table[1].' (Skipped)</td></tr>';
				continue;
			}

			print '<tr><td colspan="2">';
			print $table[0];
			$sql1 = "ALTER TABLE ".$table[0]." ROW_FORMAT=dynamic";
			$sql2 = "ALTER TABLE ".$table[0]." CONVERT TO CHARACTER SET ".$conf->db->character_set." COLLATE ".$conf->db->dolibarr_main_db_collation;
			print '<!-- '.$sql1.' -->';
			print '<!-- '.$sql2.' -->';
			if ($force_collation_from_conf_on_tables == 'confirmed') {
				$resql1 = $db->query($sql1);
				if ($resql1) {
					$resql2 = $db->query($sql2);
				} else {
					$resql2 = false;
				}
				print ' - Done '.(($resql1 && $resql2) ? '<span class="opacitymedium">(OK)</span>' : '<span class="error" title="'.dol_escape_htmltag($db->lasterror).'">(KO)</span>');
			} else {
				print ' - <span class="opacitymedium">Disabled</span>';
			}
			print '</td></tr>';
		}

		// Enable foreign key checking
		if ($force_collation_from_conf_on_tables == 'confirmed') {
			$sql = 'SET FOREIGN_KEY_CHECKS=1';
			print '<!-- '.$sql.' -->';
			$resql = $db->query($sql);
		}
	} else {
		print '<tr><td colspan="2">Not available with database type '.$db->type.'</td></tr>';
	}
}

// rebuild sequences for pgsql
if ($ok && GETPOST('rebuild_sequences', 'alpha')) {
	print '<tr><td colspan="2"><br>*** Force to rebuild sequences (for postgresql only)</td></tr>';

	if ($db->type == "pgsql") {
		$rebuild_sequence = GETPOST('rebuild_sequences', 'alpha');

		if ($rebuild_sequence == 'confirmed') {
			$sql = "SELECT dol_util_rebuild_sequences();";
			print '<!-- '.$sql.' -->';
			$resql = $db->query($sql);
		}
	} else {
		print '<tr><td colspan="2">Not available with database type '.$db->type.'</td></tr>';
	}
}

//
if ($ok && GETPOST('repair_link_dispatch_lines_supplier_order_lines')) {
	/*
	 * This script is meant to be run when upgrading from a dolibarr version < 3.8
	 * to a newer version.
	 *
	 * Version 3.8 introduces a new column in llx_commande_fournisseur_dispatch, which
	 * matches the dispatch to a specific supplier order line (so that if there are
	 * several with the same product, the user can specifically tell which products of
	 * which line were dispatched where).
	 *
	 * However when migrating, the new column has a default value of 0, which means that
	 * old supplier orders whose lines were dispatched using the old dolibarr version
	 * have unspecific dispatch lines, which are not taken into account by the new version,
	 * thus making the order look like it was never dispatched at all.
	 *
	 * This scripts sets this foreign key to the first matching supplier order line whose
	 * product (and supplier order of course) are the same as the dispatch’s.
	 *
	 * If the dispatched quantity is more than indicated on the order line (this happens if
	 * there are several order lines for the same product), it creates new dispatch lines
	 * pointing to the other order lines accordingly, until all the dispatched quantity is
	 * accounted for.
	 */

	$repair_link_dispatch_lines_supplier_order_lines = GETPOST('repair_link_dispatch_lines_supplier_order_lines', 'alpha');


	echo '<tr><th>Repair llx_receptiondet_batch.fk_commandefourndet</th></tr>';
	echo '<tr><td>Repair in progress. This may take a while.</td></tr>';

	$sql_dispatch = 'SELECT * FROM '.MAIN_DB_PREFIX.'receptiondet_batch WHERE COALESCE(fk_elementdet, 0) = 0';
	$db->begin();
	$resql_dispatch = $db->query($sql_dispatch);
	$n_processed_rows = 0;
	$errors = array();
	if ($resql_dispatch) {
		if ($db->num_rows($resql_dispatch) == 0) {
			echo '<tr><td>Nothing to do.</td></tr>';
			exit;
		}
		while ($obj_dispatch = $db->fetch_object($resql_dispatch)) {
			$sql_line = 'SELECT line.rowid, line.qty FROM '.MAIN_DB_PREFIX.'commande_fournisseurdet AS line';
			$sql_line .= ' WHERE line.fk_commande = '.((int) $obj_dispatch->fk_commande);
			$sql_line .= ' AND   line.fk_product  = '.((int) $obj_dispatch->fk_product);
			$resql_line = $db->query($sql_line);

			// s’il y a plusieurs lignes avec le même produit sur cette commande fournisseur,
			// on divise la ligne de dispatch en autant de lignes qu’on en a sur la commande pour le produit
			// et on met la quantité de la ligne dans la limit du "budget" indiqué par dispatch.qty

			$remaining_qty = $obj_dispatch->qty;
			$first_iteration = true;
			if (!$resql_line) {
				echo '<tr><td>Unable to find a matching supplier order line for dispatch #'.$obj_dispatch->rowid.'</td></tr>';
				$errors[] = $sql_line;
				$n_processed_rows++;
				continue;
			}
			if ($db->num_rows($resql_line) == 0) {
				continue;
			}
			while ($obj_line = $db->fetch_object($resql_line)) {
				if (!$remaining_qty) {
					break;
				}
				if (!$obj_line->rowid) {
					continue;
				}
				$qty_for_line = min($remaining_qty, $obj_line->qty);
				if ($first_iteration) {
					$sql_attach = 'UPDATE '.MAIN_DB_PREFIX.'receptiondet_batch';
					$sql_attach .= ' SET fk_elementdet = '.((int) $obj_line->rowid).', qty = '.((float) $qty_for_line);
					$sql_attach .= ' WHERE rowid = '.((int) $obj_dispatch->rowid);
					$first_iteration = false;
				} else {
					$sql_attach_values = array(
						(string) ((int) $obj_dispatch->fk_element),
						(string) ((int) $obj_dispatch->fk_product),
						(string) ((int) $obj_line->rowid),
						(string) ((float) $qty_for_line),
						(string) ((int) $obj_dispatch->fk_entrepot),
						(string) ((int) $obj_dispatch->fk_user),
						$obj_dispatch->datec ? "'".$db->idate($db->jdate($obj_dispatch->datec))."'" : 'NULL',
						$obj_dispatch->comment ? "'".$db->escape($obj_dispatch->comment)."'" : 'NULL',
						$obj_dispatch->status ? (string) ((int) $obj_dispatch->status) : 'NULL',
						$obj_dispatch->tms ? "'".$db->idate($db->jdate($obj_dispatch->tms))."'" : 'NULL',
						$obj_dispatch->batch ? "'".$db->escape($obj_dispatch->batch)."'" : 'NULL',
						$obj_dispatch->eatby ? "'".$db->escape($obj_dispatch->eatby)."'" : 'NULL',
						$obj_dispatch->sellby ? "'".$db->escape($obj_dispatch->sellby)."'" : 'NULL'
					);
					$sql_attach_values = implode(', ', $sql_attach_values);

					$sql_attach = 'INSERT INTO '.MAIN_DB_PREFIX.'receptiondet_batch';
					$sql_attach .= ' (fk_element, fk_product, fk_elementdet, qty, fk_entrepot, fk_user, datec, comment, status, tms, batch, eatby, sellby)';
					$sql_attach .= " VALUES (".$sql_attach_values.")";	// The string is already sanitized
				}

				if ($repair_link_dispatch_lines_supplier_order_lines == 'confirmed') {
					$resql_attach = $db->query($sql_attach);
				} else {
					$resql_attach = true; // Force success in test mode
				}

				if ($resql_attach) {
					$remaining_qty -= $qty_for_line;
				} else {
					$errors[] = $sql_attach;
				}

				$first_iteration = false;
			}
			$n_processed_rows++;

			// report progress every 256th row
			if (!($n_processed_rows & 0xff)) {
				echo '<tr><td>Processed '.$n_processed_rows.' rows with '.count($errors).' errors…'."</td></tr>\n";
				flush();
				ob_flush();
			}
		}
	} else {
		echo '<tr><td>Unable to find any dispatch without an fk_commandefourndet.'."</td></tr>\n";
		echo $sql_dispatch."\n";
	}
	echo '<tr><td>Fixed '.$n_processed_rows.' rows with '.count($errors).' errors…'."</td></tr>\n";
	echo '<tr><td>DONE.'."</td></tr>\n";

	if (count($errors)) {
		$db->rollback();
		echo '<tr><td>The transaction was rolled back due to errors: nothing was changed by the script.</td></tr>';
	} else {
		$db->commit();
	}
	$db->close();

	echo '<tr><td><h3>SQL queries with errors:</h3></tr></td>';
	echo '<tr><td>'.implode('</td></tr><tr><td>', $errors).'</td></tr>';
}

// Repair llx_commande_fournisseur to eliminate duplicate reference
if ($ok && GETPOST('repair_supplier_order_duplicate_ref')) {
	require_once DOL_DOCUMENT_ROOT . '/fourn/class/fournisseur.commande.class.php';
	include_once DOL_DOCUMENT_ROOT . '/societe/class/societe.class.php';

	$db->begin();

	$err = 0;

	// Query to find all duplicate supplier orders
	$sql = "SELECT * FROM " . MAIN_DB_PREFIX . "commande_fournisseur";
	$sql .= " WHERE ref IN (SELECT cf.ref FROM " . MAIN_DB_PREFIX . "commande_fournisseur cf GROUP BY cf.ref, cf.entity HAVING COUNT(cf.rowid) > 1)";

	// Build a list of ref => []CommandeFournisseur
	$duplicateSupplierOrders = [];
	$resql = $db->query($sql);
	if ($resql) {
		while ($rawSupplierOrder = $db->fetch_object($resql)) {
			$supplierOrder = new CommandeFournisseur($db);
			$supplierOrder->setVarsFromFetchObj($rawSupplierOrder);

			$duplicateSupplierOrders[$rawSupplierOrder->ref] [] = $supplierOrder;
		}
	} else {
		$err++;
	}

	// Process all duplicate supplier order and regenerate the reference for all except the first one
	foreach ($duplicateSupplierOrders as $ref => $supplierOrders) {
		/** @var CommandeFournisseur $supplierOrder */
		foreach (array_slice($supplierOrders, 1) as $supplierOrder) {
			// Definition of supplier order numbering model name
			$soc = new Societe($db);
			$soc->fetch($supplierOrder->fourn_id);

			$newRef = $supplierOrder->getNextNumRef($soc);

			$sql = "UPDATE " . MAIN_DB_PREFIX . "commande_fournisseur cf SET cf.ref = '" . $db->escape($newRef) . "' WHERE cf.rowid = " . (int) $supplierOrder->id;
			if (!$db->query($sql)) {
				$err++;
			}
		}
	}

	if ($err == 0) {
		$db->commit();
	} else {
		$db->rollback();
	}
}

// Repair llx_invoice to calculate totals from line items
// WARNING : The process can be long on production environments due to restrictions.
// consider raising php_max_execution time if failing to execute completely.
if ($ok && GETPOST('recalculateinvoicetotal') == 'confirmed') {
	$err = 0;
	$db->begin();
	$sql = "SELECT f.rowid, SUM(fd.total_ht) as total_ht";
	$sql .= " FROM ".MAIN_DB_PREFIX."facture f";
	$sql .= " LEFT JOIN ".MAIN_DB_PREFIX."facturedet fd ON fd.fk_facture = f.rowid";
	$sql .= " WHERE f.total_ht = 0";
	$sql .= " GROUP BY fd.fk_facture HAVING SUM(fd.total_ht) <> 0";

	$resql = $db->query($sql);
	if ($resql) {
		$num = $db->num_rows($resql);
		print "We found ".$num." factures qualified that will have their total recalculated because they are at zero and line items not at zero\n";
		dol_syslog("We found ".$num." factures qualified that will have their total recalculated because they are at zero and line items not at zero");

		if ($num) {
			$i = 0;
			while ($i < $num) {
				$obj = $db->fetch_object($resql);
				$sql_calculs = "
					SELECT
						SUM(fd.total_ht) as 'total_ht',
						SUM(fd.total_tva) as 'total_tva',
						SUM(fd.total_localtax1) as 'localtax1',
						SUM(fd.total_localtax2) as 'localtax2',
						SUM(fd.total_ttc) as 'total_ttc'
					FROM
						".MAIN_DB_PREFIX."facturedet fd
					WHERE
						fd.fk_facture = $obj->rowid";
				$ressql_calculs = $db->query($sql_calculs);
				while ($obj_calcul = $db->fetch_object($ressql_calculs)) {
					$sql_maj = "
						UPDATE ".MAIN_DB_PREFIX."facture
						SET
							total_ht = ".($obj_calcul->total_ht ? price2num($obj_calcul->total_ht, 'MT') : 0).",
							total_tva = ".($obj_calcul->total_tva ? price2num($obj_calcul->total_tva, 'MT') : 0).",
							localtax1 = ".($obj_calcul->localtax1 ? price2num($obj_calcul->localtax1, 'MT') : 0).",
							localtax2 = ".($obj_calcul->localtax2 ? price2num($obj_calcul->localtax2, 'MT') : 0).",
							total_ttc = ".($obj_calcul->total_ttc ? price2num($obj_calcul->total_ttc, 'MT') : 0)."
						WHERE
							rowid = $obj->rowid";
					$db->query($sql_maj);
				}
				$i++;
			}
		} else {
			print "Pas de factures à traiter\n";
		}
	} else {
		dol_print_error($db);
		dol_syslog("calculate_total_and_taxes.php: Error");
		$err++;
	}

	if ($err == 0) {
		$db->commit();
	} else {
		$db->rollback();
	}
}

print '</table>';

if (empty($actiondone)) {
	print '<div class="error">'.$langs->trans("ErrorWrongParameters").'</div>';
}

if ($oneoptionset) {
	print '<div class="center" style="padding-top: 10px"><a href="../index.php?mainmenu=home&leftmenu=home'.(GETPOSTISSET("login") ? '&username='.urlencode(GETPOST("login")) : '').'">';
	print $langs->trans("GoToDolibarr");
	print '</a></div>';
}

dolibarr_install_syslog("--- repair: end");
pFooter(1, $setuplang);

if ($db->connected) {
	$db->close();
}

// Return code if ran from command line
if (!$ok && isset($argv[1])) {
	exit(1);
}<|MERGE_RESOLUTION|>--- conflicted
+++ resolved
@@ -1324,11 +1324,7 @@
 			foreach ($arrayofforeignkey as $tmptable => $foreignkeyname) {
 				if ($table[0] == $tmptable) {
 					print '<tr><td colspan="2">';
-<<<<<<< HEAD
-					$sqltmp = 'ALTER TABLE '.$db->sanitize($table[0]).' DROP FOREIGN KEY '.$db->sanitize($foreignkeyname);
-=======
 					$sqltmp = "ALTER TABLE ".$db->sanitize($table[0])." DROP FOREIGN KEY ".$db->sanitize($foreignkeyname);
->>>>>>> ba489369
 					print $sqltmp;
 					if ($force_utf8_on_tables == 'confirmed') {
 						$resqltmp = $db->query($sqltmp);
@@ -1375,11 +1371,7 @@
 
 		// Restore dropped foreign keys
 		foreach ($foreignkeystorestore as $tmptable => $foreignkeyname) {
-<<<<<<< HEAD
-			$stringtofindinline = 'ALTER TABLE .* ADD CONSTRAINT '.$db->sanitize($foreignkeyname);
-=======
 			$stringtofindinline = "ALTER TABLE .* ADD CONSTRAINT ".$db->sanitize($foreignkeyname);
->>>>>>> ba489369
 			$fileforkeys = DOL_DOCUMENT_ROOT.'/install/mysql/tables/'.$tmptable.'.key.sql';
 			//print 'Search in '.$fileforkeys.' to get '.$stringtofindinline."<br>\n";
 
@@ -1456,11 +1448,7 @@
 			foreach ($arrayofforeignkey as $tmptable => $foreignkeyname) {
 				if ($table[0] == $tmptable) {
 					print '<tr><td colspan="2">';
-<<<<<<< HEAD
-					$sqltmp = 'ALTER TABLE '.$db->sanitize($table[0]).' DROP FOREIGN KEY '.$db->sanitize($foreignkeyname);
-=======
 					$sqltmp = "ALTER TABLE ".$db->sanitize($table[0])." DROP FOREIGN KEY ".$db->sanitize($foreignkeyname);
->>>>>>> ba489369
 					print $sqltmp;
 					if ($force_utf8mb4_on_tables == 'confirmed') {
 						$resqltmp = $db->query($sqltmp);
@@ -1507,11 +1495,7 @@
 
 		// Restore dropped foreign keys
 		foreach ($foreignkeystorestore as $tmptable => $foreignkeyname) {
-<<<<<<< HEAD
-			$stringtofindinline = 'ALTER TABLE .* ADD CONSTRAINT '.$db->sanitize($foreignkeyname);
-=======
 			$stringtofindinline = "ALTER TABLE .* ADD CONSTRAINT ".$db->sanitize($foreignkeyname);
->>>>>>> ba489369
 			$fileforkeys = DOL_DOCUMENT_ROOT.'/install/mysql/tables/'.$tmptable.'.key.sql';
 			//print 'Search in '.$fileforkeys.' to get '.$stringtofindinline."<br>\n";
 
