--- conflicted
+++ resolved
@@ -357,10 +357,7 @@
 	$sql.=" WHERE name LIKE 'MAIN_MODULE_%_TPL' OR name LIKE 'MAIN_MODULE_%_CSS' OR name LIKE 'MAIN_MODULE_%_JS' OR name LIKE 'MAIN_MODULE_%_HOOKS'";
 	$sql.=" OR name LIKE 'MAIN_MODULE_%_TRIGGERS' OR name LIKE 'MAIN_MODULE_%_THEME' OR name LIKE 'MAIN_MODULE_%_SUBSTITUTIONS' OR name LIKE 'MAIN_MODULE_%_MODELS'";
 	$sql.=" OR name LIKE 'MAIN_MODULE_%_MENUS' OR name LIKE 'MAIN_MODULE_%_LOGIN' OR name LIKE 'MAIN_MODULE_%_BARCODE' OR name LIKE 'MAIN_MODULE_%_TABS_%'";
-<<<<<<< HEAD
-=======
 	$sql.=" OR name LIKE 'MAIN_MODULE_%_MODULEFOREXTERNAL'";
->>>>>>> dcf07646
 	$sql.=" ORDER BY name, entity";
 
 	$resql = $db->query($sql);
