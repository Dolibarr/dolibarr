--- conflicted
+++ resolved
@@ -56,11 +56,7 @@
 
 // Security check
 $id = GETPOST('id', 'int');
-<<<<<<< HEAD
 if ($user->socid) $socid=$user->socid;
-=======
-if ($user->societe_id) $socid=$user->societe_id;
->>>>>>> 5e3698b0
 $result=restrictedArea($user, 'expedition', $id, 'livraison', 'livraison');
 
 $object = new Livraison($db);
@@ -83,13 +79,8 @@
  * Actions
  */
 
-<<<<<<< HEAD
 $parameters = array();
 $reshook = $hookmanager->executeHooks('doActions', $parameters, $object, $action); // Note that $action and $object may have been modified by some hooks
-=======
-$parameters=array();
-$reshook=$hookmanager->executeHooks('doActions', $parameters, $object, $action);    // Note that $action and $object may have been modified by some hooks
->>>>>>> 5e3698b0
 
 if ($action == 'add')
 {
@@ -139,13 +130,8 @@
 }
 
 elseif ($action == 'confirm_valid' && $confirm == 'yes' &&
-<<<<<<< HEAD
     ((empty($conf->global->MAIN_USE_ADVANCED_PERMS) && !empty($user->rights->expedition->livraison->creer))
     || (!empty($conf->global->MAIN_USE_ADVANCED_PERMS) && !empty($user->rights->expedition->livraison_advance->validate)))
-=======
-    ((empty($conf->global->MAIN_USE_ADVANCED_PERMS) && ! empty($user->rights->expedition->livraison->creer))
-    || (! empty($conf->global->MAIN_USE_ADVANCED_PERMS) && ! empty($user->rights->expedition->livraison_advance->validate)))
->>>>>>> 5e3698b0
 )
 {
 	$result = $object->valid($user);
@@ -164,11 +150,7 @@
 		$model = $object->modelpdf;
 		$ret = $object->fetch($id); // Reload to get new records
 
-<<<<<<< HEAD
 		$result = $object->generateDocument($model, $outputlangs, $hidedetails, $hidedesc, $hideref);
-=======
-		$result=$object->generateDocument($model, $outputlangs, $hidedetails, $hidedesc, $hideref);
->>>>>>> 5e3698b0
 		if ($result < 0) dol_print_error($db, $result);
 	}
 }
@@ -193,13 +175,8 @@
 
 if ($action == 'setdate_livraison' && $user->rights->expedition->livraison->creer)
 {
-<<<<<<< HEAD
     $datedelivery = dol_mktime(GETPOST('liv_hour', 'int'), GETPOST('liv_min', 'int'), 0, GETPOST('liv_month', 'int'), GETPOST('liv_day', 'int'), GETPOST('liv_year', 'int'));
     $result = $object->set_date_livraison($user, $datedelivery);
-=======
-    $datedelivery=dol_mktime(GETPOST('liv_hour', 'int'), GETPOST('liv_min', 'int'), 0, GETPOST('liv_month', 'int'), GETPOST('liv_day', 'int'), GETPOST('liv_year', 'int'));
-    $result=$object->set_date_livraison($user, $datedelivery);
->>>>>>> 5e3698b0
     if ($result < 0)
     {
         $mesg = '<div class="error">'.$object->error.'</div>';
@@ -255,11 +232,7 @@
 			}
 		}
 
-<<<<<<< HEAD
 		$ret = $object->update_line($object->lines[$i]->id, $array_options[$i]); // extrafields update
-=======
-		$ret = $object->update_line($object->lines[$i]->id, $array_options[$i]);	// extrafields update
->>>>>>> 5e3698b0
 		if ($ret < 0)
 		{
 			$mesg = '<div class="error">'.$object->error.'</div>';
@@ -519,11 +492,7 @@
 			print $langs->trans('DateReceived');
 			print '</td>';
 
-<<<<<<< HEAD
 			if ($action != 'editdate_livraison') print '<td class="right"><a class="editfielda" href="'.$_SERVER["PHP_SELF"].'?action=editdate_livraison&amp;id='.$object->id.'">'.img_edit($langs->trans('SetDeliveryDate'), 1).'</a></td>';
-=======
-			if ($action != 'editdate_livraison') print '<td class="right"><a href="'.$_SERVER["PHP_SELF"].'?action=editdate_livraison&amp;id='.$object->id.'">'.img_edit($langs->trans('SetDeliveryDate'), 1).'</a></td>';
->>>>>>> 5e3698b0
 			print '</tr></table>';
 			print '</td><td colspan="2">';
 			if ($action == 'editdate_livraison')
@@ -549,11 +518,7 @@
 		        print '<table width="100%" class="nobordernopadding"><tr><td>';
 		        print $langs->trans('IncotermLabel');
 		        print '<td><td class="right">';
-<<<<<<< HEAD
 		        if ($user->rights->expedition->livraison->creer) print '<a class="editfielda" href="'.DOL_URL_ROOT.'/livraison/card.php?id='.$object->id.'&action=editincoterm">'.img_edit().'</a>';
-=======
-		        if ($user->rights->expedition->livraison->creer) print '<a href="'.DOL_URL_ROOT.'/livraison/card.php?id='.$object->id.'&action=editincoterm">'.img_edit().'</a>';
->>>>>>> 5e3698b0
 		        else print '&nbsp;';
 		        print '</td></tr></table>';
 		        print '</td>';
@@ -701,13 +666,8 @@
 						print "</td>\n";
 					}
 
-<<<<<<< HEAD
 					print '<td class="center">'.$object->lines[$i]->qty_asked.'</td>';
 					print '<td class="center">'.$object->lines[$i]->qty_shipped.'</td>';
-=======
-					print '<td class="center">' . $object->lines[$i]->qty_asked . '</td>';
-					print '<td class="center">' . $object->lines[$i]->qty_shipped . '</td>';
->>>>>>> 5e3698b0
 
 					print "</tr>";
 
