--- conflicted
+++ resolved
@@ -300,217 +300,7 @@
 if ($action == 'create')    // Seems to no be used
 {
 
-<<<<<<< HEAD
-	print load_fiche_titre($langs->trans("CreateADeliveryOrder"));
-
-	if ($mesg)
-	{
-		print $mesg.'<br>';
-	}
-
-	$commande = new Commande($db);
-	$commande->livraison_array();
-
-	if ($commande->fetch(GETPOST("commande_id")))
-	{
-		$soc = new Societe($db);
-		$soc->fetch($commande->socid);
-		$author = new User($db);
-		$author->fetch($commande->user_author_id);
-
-		if (!$conf->expedition_bon->enabled && ! empty($conf->stock->enabled))
-		{
-			$entrepot = new Entrepot($db);
-		}
-
-		/*
-		 *   Commande
-		 */
-		print '<form action="'.$_SERVER['PHP_SELF'].'" method="post">';
-		print '<input type="hidden" name="token" value="'.$_SESSION['newtoken'].'">';
-		print '<input type="hidden" name="action" value="add">';
-		print '<input type="hidden" name="commande_id" value="'.$commande->id.'">';
-		if (!$conf->expedition_bon->enabled && ! empty($conf->stock->enabled))
-		{
-			print '<input type="hidden" name="entrepot_id" value="'.$_GET["entrepot_id"].'">';
-		}
-		print '<table class="border" width="100%">';
-		print '<tr><td width="20%">'.$langs->trans("Customer").'</td>';
-		print '<td width="30%"><b><a href="'.DOL_URL_ROOT.'/comm/card.php?socid='.$soc->id.'">'.$soc->name.'</a></b></td>';
-
-		print '<td width="50%" colspan="2">';
-
-		print "</td></tr>";
-
-		print "<tr><td>".$langs->trans("Date")."</td>";
-		print "<td>".dol_print_date($commande->date,'dayhourtext')."</td>\n";
-
-		print '<td>'.$langs->trans("Order").'</td><td><a href="'.DOL_URL_ROOT.'/commande/card.php?id='.$commande->id.'">'.img_object($langs->trans("ShowOrder"),'order').' '.$commande->ref.'</a>';
-		print "</td></tr>\n";
-
-		print '<tr>';
-
-		if (!$conf->expedition_bon->enabled && ! empty($conf->stock->enabled))
-		{
-			print '<td>'.$langs->trans("Warehouse").'</td>';
-			print '<td>';
-			$ents = $entrepot->list_array();
-			print '<a href="'.DOL_URL_ROOT.'/product/stock/card.php?id='.$_GET["entrepot_id"].'">'.img_object($langs->trans("ShowWarehouse"),'stock').' '.$ents[$_GET["entrepot_id"]].'</a>';
-			print '</td>';
-		}
-
-		print "<td>".$langs->trans("Author")."</td><td>".$author->getFullName($langs)."</td>\n";
-
-		if ($commande->note)
-		{
-			print '<tr><td colspan="3">Note : '.nl2br($commande->note)."</td></tr>";
-		}
-		print "</table>";
-
-		/*
-		 * Lignes de commandes
-		 */
-		print '<br><table class="noborder" width="100%">';
-
-		$commande->fetch_lines(1);
-		$lines = $commande->lines;
-
-		// Lecture des livraisons deja effectuees
-		$commande->livraison_array();
-
-		$num = count($commande->lines);
-		$i = 0;
-
-		if ($num)
-		{
-			print '<tr class="liste_titre">';
-			print '<td width="54%">'.$langs->trans("Description").'</td>';
-			print '<td align="center">'.$langs->trans("QtyOrdered").'</td>';
-			print '<td align="center">'.$langs->trans("QtyReceived").'</td>';
-			print '<td align="center">'.$langs->trans("QtyToShip").'</td>';
-			if (! empty($conf->stock->enabled))
-			{
-				print '<td width="12%" align="center">'.$langs->trans("Stock").'</td>';
-			}
-			print "</tr>\n";
-		}
-		$var=true;
-		while ($i < $num)
-		{
-			$product = new Product($db);
-
-			$line = $commande->lines[$i];
-			$var=!$var;
-			print "<tr ".$bc[$var].">\n";
-			if ($line->fk_product > 0)
-			{
-				$product->fetch($line->fk_product);
-				$product->load_stock();
-
-				// Define output language
-				if (! empty($conf->global->MAIN_MULTILANGS) && ! empty($conf->global->PRODUIT_TEXTS_IN_THIRDPARTY_LANGUAGE))
-				{
-					$commande->fetch_thirdparty();
-					$outputlangs = $langs;
-					$newlang='';
-					if (empty($newlang) && ! empty($_REQUEST['lang_id'])) $newlang=$_REQUEST['lang_id'];
-					if (empty($newlang)) $newlang=$commande->client->default_lang;
-					if (! empty($newlang))
-					{
-						$outputlangs = new Translate("",$conf);
-						$outputlangs->setDefaultLang($newlang);
-					}
-
-					$label = (! empty($product->multilangs[$outputlangs->defaultlang]["label"])) ? $product->multilangs[$outputlangs->defaultlang]["label"] : $product->label;
-				}
-				else
-					$label = (! empty($line->label)?$line->label:$product->label);
-
-				print '<td>';
-				print '<a href="'.DOL_URL_ROOT.'/product/card.php?id='.$line->fk_product.'">'.img_object($langs->trans("ShowProduct"),"product").' '.$product->ref.'</a> - '.$label;
-				if ($line->description) print nl2br($line->description);
-				print '</td>';
-			}
-			else
-			{
-				print "<td>";
-				if ($line->fk_product_type==1) $text = img_object($langs->trans('Service'),'service');
-				else $text = img_object($langs->trans('Product'),'product');
-
-				if (! empty($line->label)) {
-					$text.= ' <strong>'.$line->label.'</strong>';
-					print $form->textwithtooltip($text,$line->description,3,'','',$i);
-				} else {
-					print $text.' '.nl2br($line->description);
-				}
-
-				print_date_range($lines[$i]->date_start,$lines[$i]->date_end);
-				print "</td>\n";
-			}
-
-			print '<td align="center">'.$line->qty.'</td>';
-			/*
-			 *
-			 */
-			print '<td align="center">';
-			$quantite_livree = $commande->livraisons[$line->id];
-			print $quantite_livree;
-			print '</td>';
-
-			$quantite_commandee = $line->qty;
-			$quantite_a_livrer = $quantite_commandee - $quantite_livree;
-
-			if (! empty($conf->stock->enabled))
-			{
-				$stock = $product->stock_warehouse[$_GET["entrepot_id"]]->real;
-				$stock+=0;  // Convertit en numerique
-
-				// Quantite a livrer
-				print '<td align="center">';
-				print '<input name="idl'.$i.'" type="hidden" value="'.$line->id.'">';
-				print '<input name="qtyl'.$i.'" type="text" size="6" value="'.min($quantite_a_livrer, $stock).'">';
-				print '</td>';
-
-				// Stock
-				if ($stock < $quantite_a_livrer)
-				{
-					print '<td align="center">'.$stock.' '.img_warning().'</td>';
-				}
-				else
-				{
-					print '<td align="center">'.$stock.'</td>';
-				}
-			}
-			else
-			{
-				// Quantite a livrer
-				print '<td align="center">';
-				print '<input name="idl'.$i.'" type="hidden" value="'.$line->id.'">';
-				print '<input name="qtyl'.$i.'" type="text" size="6" value="'.$quantite_a_livrer.'">';
-				print '</td>';
-			}
-
-			print "</tr>\n";
-
-			$i++;
-			$var=!$var;
-		}
-
-		/*
-		 *
-		 */
-
-		print '<tr><td align="center" colspan="4"><br><input type="submit" class="button" value="'.$langs->trans("Create").'"></td></tr>';
-		print "</table>";
-		print '</form>';
-	}
-	else
-	{
-		dol_print_error($db);
-	}
-=======
 	
->>>>>>> 3f5d67d4
 }
 else
 /* *************************************************************************** */
