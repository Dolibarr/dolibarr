<?php
/* Copyright (C) 2003-2005	Rodolphe Quiedeville	<rodolphe@quiedeville.org>
 * Copyright (C) 2005-2010	Laurent Destailleur		<eldy@users.sourceforge.net>
 * Copyright (C) 2005		Simon TOSSER			<simon@kornog-computing.com>
 * Copyright (C) 2005-2014	Regis Houssin			<regis.houssin@inodbox.com>
 * Copyright (C) 2007		Franky Van Liedekerke	<franky.van.liedekerke@telenet.be>
 * Copyright (C) 2013       Florian Henry		  	<florian.henry@open-concept.pro>
 * Copyright (C) 2015	    Claudio Aschieri		<c.aschieri@19.coop>
 *
 * This program is free software; you can redistribute it and/or modify
 * it under the terms of the GNU General Public License as published by
 * the Free Software Foundation; either version 3 of the License, or
 * (at your option) any later version.
 *
 * This program is distributed in the hope that it will be useful,
 * but WITHOUT ANY WARRANTY; without even the implied warranty of
 * MERCHANTABILITY or FITNESS FOR A PARTICULAR PURPOSE.  See the
 * GNU General Public License for more details.
 *
 * You should have received a copy of the GNU General Public License
 * along with this program. If not, see <http://www.gnu.org/licenses/>.
 */

/**
 *	\file       htdocs/livraison/card.php
 *	\ingroup    livraison
 *	\brief      Fiche descriptive d'un bon de livraison=reception
 */

require '../main.inc.php';
require_once DOL_DOCUMENT_ROOT.'/livraison/class/livraison.class.php';
require_once DOL_DOCUMENT_ROOT.'/core/modules/livraison/modules_livraison.php';
require_once DOL_DOCUMENT_ROOT.'/core/class/html.formfile.class.php';
require_once DOL_DOCUMENT_ROOT.'/core/lib/sendings.lib.php';
require_once DOL_DOCUMENT_ROOT.'/core/class/doleditor.class.php';
require_once DOL_DOCUMENT_ROOT.'/core/class/extrafields.class.php';
if (! empty($conf->product->enabled) || ! empty($conf->service->enabled))
	require_once DOL_DOCUMENT_ROOT.'/product/class/product.class.php';
if (! empty($conf->expedition_bon->enabled))
	require_once DOL_DOCUMENT_ROOT.'/expedition/class/expedition.class.php';
if (! empty($conf->stock->enabled))
	require_once DOL_DOCUMENT_ROOT.'/product/stock/class/entrepot.class.php';
if (! empty($conf->projet->enabled)) {
    require_once DOL_DOCUMENT_ROOT.'/projet/class/project.class.php';
    require_once DOL_DOCUMENT_ROOT.'/core/class/html.formprojet.class.php';
}

// Load translation files required by the page
$langs->loadLangs(array("sendings","bills",'deliveries','orders'));

if (!empty($conf->incoterm->enabled)) $langs->load('incoterm');

$action=GETPOST('action', 'alpha');
$confirm=GETPOST('confirm', 'alpha');
$backtopage=GETPOST('backtopage', 'alpha');

// Security check
$id = GETPOST('id', 'int');
if ($user->societe_id) $socid=$user->societe_id;
$result=restrictedArea($user, 'expedition', $id, 'livraison', 'livraison');

$object = new Livraison($db);
$extrafields = new ExtraFields($db);
$extrafieldsline = new ExtraFields($db);

// fetch optionals attributes and labels
$extralabels = $extrafields->fetch_name_optionals_label($object->table_element);

// fetch optionals attributes lines and labels
$extralabelslines=$extrafieldsline->fetch_name_optionals_label($object->table_element_line);

// Load object. Make an object->fetch
include DOL_DOCUMENT_ROOT.'/core/actions_fetchobject.inc.php';  // Must be include, not include_once

// Initialize technical object to manage hooks of page. Note that conf->hooks_modules contains array of hook context
$hookmanager->initHooks(array('deliverycard','globalcard'));


/*
 * Actions
 */

$parameters=array();
$reshook=$hookmanager->executeHooks('doActions', $parameters, $object, $action);    // Note that $action and $object may have been modified by some hooks

if ($action == 'add')
{
	$db->begin();

	$object->date_livraison   = time();
	$object->note             = $_POST["note"];
	$object->commande_id      = $_POST["commande_id"];
	$object->fk_incoterms = GETPOST('incoterm_id', 'int');

	if (!$conf->expedition_bon->enabled && ! empty($conf->stock->enabled))
	{
		$expedition->entrepot_id     = $_POST["entrepot_id"];
	}

	// On boucle sur chaque ligne de commande pour completer objet livraison
	// avec qte a livrer
	$commande = new Commande($db);
	$commande->fetch($object->commande_id);
	$commande->fetch_lines();
	$num=count($commande->lines);
	for ($i = 0; $i < $num; $i++)
	{
		$qty = "qtyl".$i;
		$idl = "idl".$i;
		if ($_POST[$qty] > 0)
		{
			$object->addline($_POST[$idl], $_POST[$qty]);
		}
	}

	$ret=$object->create($user);
	if ($ret > 0)
	{
		$db->commit();
		header("Location: ".$_SERVER['PHP_SELF']."?id=".$object->id);
		exit;
	}
	else
	{
		setEventMessages($object->error, $object->errors, 'errors');
		$db->rollback();

		$_GET["commande_id"]=$_POST["commande_id"];
		$action='create';
	}
}

elseif ($action == 'confirm_valid' && $confirm == 'yes' &&
    ((empty($conf->global->MAIN_USE_ADVANCED_PERMS) && ! empty($user->rights->expedition->livraison->creer))
    || (! empty($conf->global->MAIN_USE_ADVANCED_PERMS) && ! empty($user->rights->expedition->livraison_advance->validate)))
)
{
	$result = $object->valid($user);

	// Define output language
	if (empty($conf->global->MAIN_DISABLE_PDF_AUTOUPDATE))
	{
		$outputlangs = $langs;
		$newlang = '';
		if ($conf->global->MAIN_MULTILANGS && empty($newlang) && GETPOST('lang_id', 'aZ09')) $newlang = GETPOST('lang_id', 'aZ09');
		if ($conf->global->MAIN_MULTILANGS && empty($newlang))	$newlang = $object->thirdparty->default_lang;
		if (! empty($newlang)) {
			$outputlangs = new Translate("", $conf);
			$outputlangs->setDefaultLang($newlang);
		}
		$model=$object->modelpdf;
		$ret = $object->fetch($id); // Reload to get new records

		$result=$object->generateDocument($model, $outputlangs, $hidedetails, $hidedesc, $hideref);
		if ($result < 0) dol_print_error($db, $result);
	}
}

if ($action == 'confirm_delete' && $confirm == 'yes' && $user->rights->expedition->livraison->supprimer)
{
	$db->begin();
	$result=$object->delete();

	if ($result > 0)
	{
		$db->commit();
		if (! empty($backtopage)) header("Location: ".$backtopage);
		else header("Location: ".DOL_URL_ROOT.'/expedition/list.php?restore_lastsearch_values=1');
		exit;
	}
	else
	{
		$db->rollback();
	}
}

if ($action == 'setdate_livraison' && $user->rights->expedition->livraison->creer)
{
    $datedelivery=dol_mktime(GETPOST('liv_hour', 'int'), GETPOST('liv_min', 'int'), 0, GETPOST('liv_month', 'int'), GETPOST('liv_day', 'int'), GETPOST('liv_year', 'int'));
    $result=$object->set_date_livraison($user, $datedelivery);
    if ($result < 0)
    {
        $mesg='<div class="error">'.$object->error.'</div>';
    }
}

// Set incoterm
elseif ($action == 'set_incoterms' && !empty($conf->incoterm->enabled))
{
	$result = $object->setIncoterms(GETPOST('incoterm_id', 'int'), GETPOST('location_incoterms', 'alpha'));
}

// Update extrafields
if ($action == 'update_extras')
{
	$object->oldcopy = dol_clone($object);

	// Fill array 'array_options' with data from update form
	$extralabels = $extrafields->fetch_name_optionals_label($object->table_element);
	$ret = $extrafields->setOptionalsFromPost($extralabels, $object, GETPOST('attribute', 'none'));
	if ($ret < 0) $error++;

	if (! $error)
	{
		// Actions on extra fields
		$result = $object->insertExtraFields('DELIVERY_MODIFY');
		if ($result < 0)
		{
			setEventMessages($object->error, $object->errors, 'errors');
			$error++;
		}
	}

	if ($error)
		$action = 'edit_extras';
}

// Extrafields line
if ($action == 'update_extras_line')
{
	$array_options=array();
	$num=count($object->lines);

	for ($i = 0; $i < $num; $i++)
	{
		// Extrafields
		$extralabelsline = $extrafieldsline->fetch_name_optionals_label($object->table_element_line);
		$array_options[$i] = $extrafieldsline->getOptionalsFromPost($extralabelsline, $i);
		// Unset extrafield
		if (is_array($extralabelsline)) {
			// Get extra fields
			foreach ($extralabelsline as $key => $value) {
				unset($_POST["options_" . $key]);
			}
		}

		$ret = $object->update_line($object->lines[$i]->id, $array_options[$i]);	// extrafields update
		if ($ret < 0)
		{
			$mesg='<div class="error">'.$object->error.'</div>';
			$error++;
		}
	}
}


// Actions to build doc
$upload_dir = $conf->expedition->dir_output.'/receipt';
$permissioncreate = $user->rights->expedition->creer;
include DOL_DOCUMENT_ROOT.'/core/actions_builddoc.inc.php';


/*
 * Build document
 */
/*
if ($action == 'builddoc')	// En get ou en post
{
	// Save last template used to generate document
	if (GETPOST('model')) $object->setDocModel($user, GETPOST('model','alpha'));

	// Define output language
	$outputlangs = $langs;
	$newlang='';
	if ($conf->global->MAIN_MULTILANGS && empty($newlang) && GETPOST('lang_id','aZ09')) $newlang=GETPOST('lang_id','aZ09');
	if ($conf->global->MAIN_MULTILANGS && empty($newlang)) $newlang=$object->thirdparty->default_lang;
	if (! empty($newlang))
	{
		$outputlangs = new Translate("",$conf);
		$outputlangs->setDefaultLang($newlang);
	}
    $ret=$object->fetch($id);    // Reload to get new records
	$result= $object->generateDocument($object->modelpdf, $outputlangs);
	if ($result < 0)
	{
		setEventMessages($object->error, $object->errors, 'errors');
        $action='';
	}
}

// Delete file in doc form
elseif ($action == 'remove_file')
{
	require_once DOL_DOCUMENT_ROOT.'/core/lib/files.lib.php';

	$upload_dir =	$conf->expedition->dir_output . "/receipt";
	$file =	$upload_dir	. '/' .	GETPOST('file');
	$ret=dol_delete_file($file,0,0,0,$object);
	if ($ret) setEventMessages($langs->trans("FileWasRemoved", GETPOST('urlfile')), null, 'mesgs');
	else setEventMessages($langs->trans("ErrorFailToDeleteFile", GETPOST('urlfile')), null, 'errors');
}
*/

include DOL_DOCUMENT_ROOT.'/core/actions_printing.inc.php';

/*
 *	View
 */

llxHeader('', $langs->trans('Delivery'), 'Livraison');

$form = new Form($db);
$formfile = new FormFile($db);

/*********************************************************************
 *
 * Mode creation
 *
 *********************************************************************/
if ($action == 'create')    // Seems to no be used
{


}
else
/* *************************************************************************** */
/*                                                                             */
/* Mode vue et edition                                                         */
/*                                                                             */
/* *************************************************************************** */
{
	if ($object->id > 0)
	{
		// Origin of a 'livraison' (delivery receipt) is ALWAYS 'expedition' (shipment).
		// However, origin of shipment in future may differs (commande, proposal, ...)
		$expedition=new Expedition($db);
		$result = $expedition->fetch($object->origin_id);
		$typeobject = $expedition->origin;	// example: commande
		if ($object->origin_id > 0)
		{
			$object->fetch_origin();
		}

		if ($object->id > 0)
		{
			$soc = new Societe($db);
			$soc->fetch($object->socid);

			$head=delivery_prepare_head($object);


			print '<form action="'.$_SERVER["PHP_SELF"].'" method="post">';
			print '<input type="hidden" name="token" value="'.$_SESSION['newtoken'].'">';
			print '<input type="hidden" name="action" value="update_extras_line">';
			print '<input type="hidden" name="origin" value="'.$origin.'">';
			print '<input type="hidden" name="id" value="'.$object->id.'">';
			print '<input type="hidden" name="ref" value="'.$object->ref.'">';

			dol_fiche_head($head, 'delivery', $langs->trans("Shipment"), -1, 'sending');

			/*
			 * Confirmation de la suppression
			 *
			 */
			if ($action == 'delete')
			{
				$expedition_id = GETPOST("expid");
				print $form->formconfirm($_SERVER['PHP_SELF'].'?id='.$object->id.'&expid='.$expedition_id.'&backtopage='.urlencode($backtopage), $langs->trans("DeleteDeliveryReceipt"), $langs->trans("DeleteDeliveryReceiptConfirm", $object->ref), 'confirm_delete', '', '', 1);
			}

			/*
			 * Confirmation de la validation
			 */
			if ($action == 'valid')
			{
				print $form->formconfirm($_SERVER['PHP_SELF'].'?id='.$object->id, $langs->trans("ValidateDeliveryReceipt"), $langs->trans("ValidateDeliveryReceiptConfirm", $object->ref), 'confirm_valid', '', '', 1);
			}


			/*
			 *   Livraison
			 */

			if ($typeobject == 'commande' && $expedition->origin_id > 0 && ! empty($conf->commande->enabled))
			{
			    $objectsrc=new Commande($db);
			    $objectsrc->fetch($expedition->origin_id);
			}
			if ($typeobject == 'propal' && $expedition->origin_id > 0 && ! empty($conf->propal->enabled))
			{
			    $objectsrc=new Propal($db);
			    $objectsrc->fetch($expedition->origin_id);
			}

			// Shipment card
			$linkback = '<a href="'.DOL_URL_ROOT.'/expedition/list.php?restore_lastsearch_values=1' . (! empty($socid) ? '&socid=' . $socid : '') . '">'.$langs->trans("BackToList").'</a>';

			$morehtmlref='<div class="refidno">';
			// Ref customer shipment
			$morehtmlref.=$form->editfieldkey("RefCustomer", '', $expedition->ref_customer, $expedition, $user->rights->expedition->creer, 'string', '', 0, 1);
			$morehtmlref.=$form->editfieldval("RefCustomer", '', $expedition->ref_customer, $expedition, $user->rights->expedition->creer, 'string', '', null, null, '', 1);
			$morehtmlref.='<br>'.$langs->trans("RefDeliveryReceipt").' : '.$object->ref;
			// Thirdparty
			$morehtmlref.='<br>'.$langs->trans('ThirdParty') . ' : ' . $expedition->thirdparty->getNomUrl(1);
			// Project
			if (! empty($conf->projet->enabled)) {
			    $langs->load("projects");
			    $morehtmlref .= '<br>' . $langs->trans('Project') . ' ';
			    if (0) {    // Do not change on shipment
			        if ($action != 'classify') {
			            $morehtmlref .= '<a href="' . $_SERVER['PHP_SELF'] . '?action=classify&amp;id=' . $expedition->id . '">' . img_edit($langs->transnoentitiesnoconv('SetProject')) . '</a> : ';
			        }
			        if ($action == 'classify') {
			            // $morehtmlref.=$form->form_project($_SERVER['PHP_SELF'] . '?id=' . $expedition->id, $expedition->socid, $expedition->fk_project, 'projectid', 0, 0, 1, 1);
			            $morehtmlref .= '<form method="post" action="' . $_SERVER['PHP_SELF'] . '?id=' . $expedition->id . '">';
			            $morehtmlref .= '<input type="hidden" name="action" value="classin">';
			            $morehtmlref .= '<input type="hidden" name="token" value="' . $_SESSION['newtoken'] . '">';
			            $morehtmlref .= $formproject->select_projects($expedition->socid, $expedition->fk_project, 'projectid', $maxlength, 0, 1, 0, 1, 0, 0, '', 1);
			            $morehtmlref .= '<input type="submit" class="button" value="' . $langs->trans("Modify") . '">';
			            $morehtmlref .= '</form>';
			        } else {
			            $morehtmlref .= $form->form_project($_SERVER['PHP_SELF'] . '?id=' . $expedition->id, $expedition->socid, $expedition->fk_project, 'none', 0, 0, 0, 1);
			        }
			    } else {
			        $morehtmlref .= ' : ';
			        if (! empty($objectsrc->fk_project)) {
			            $proj = new Project($db);
			            $proj->fetch($objectsrc->fk_project);
			            $morehtmlref .= '<a href="' . DOL_URL_ROOT . '/projet/card.php?id=' . $objectsrc->fk_project . '" title="' . $langs->trans('ShowProject') . '">';
			            $morehtmlref .= $proj->ref;
			            $morehtmlref .= '</a>';
			        } else {
			            $morehtmlref .= '';
			        }
			    }
			}
			$morehtmlref.='</div>';

			$morehtmlright = $langs->trans("StatusReceipt").' : '.$object->getLibStatut(6).'<br>';

			dol_banner_tab($expedition, 'ref', $linkback, 1, 'ref', 'ref', $morehtmlref, '', 0, '', $morehtmlright);


			print '<div class="fichecenter">';
			print '<div class="underbanner clearboth"></div>';

		    print '<table class="border tableforfield" width="100%">';

			// Shipment
			/*
			if (($object->origin == 'shipment' || $object->origin == 'expedition') && $object->origin_id > 0)
			{
				$linkback = '<a href="'.DOL_URL_ROOT.'/expedition/list.php">'.$langs->trans("BackToList").'</a>';

				// Ref
				print '<tr><td width="20%">'.$langs->trans("RefSending").'</td>';
				print '<td colspan="3">';
				// Nav is hidden because on a delivery receipt of a shipment, if we go on next shipment, we may find no tab (a shipment may not have delivery receipt yet)
				//print $form->showrefnav($expedition, 'refshipment', $linkback, 1, 'ref', 'ref');
				print $form->showrefnav($expedition, 'refshipment', $linkback, 0, 'ref', 'ref');
				print '</td></tr>';
			}

			// Ref
			print '<tr><td width="20%">'.$langs->trans("Ref").'</td>';
    		print '<td colspan="3">';
    		print $object->ref;
    		print '</td></tr>';

			// Client
			print '<tr><td width="20%">'.$langs->trans("Customer").'</td>';
			print '<td colspan="3">'.$soc->getNomUrl(1).'</td>';
			print "</tr>";
            */

			// Document origine
			if ($typeobject == 'commande' && $expedition->origin_id && ! empty($conf->commande->enabled))
			{
				print '<tr><td class="titlefield">'.$langs->trans("RefOrder").'</td>';
				$order=new Commande($db);
				$order->fetch($expedition->origin_id);
				print '<td colspan="3">';
				print $order->getNomUrl(1, 'commande');
				print "</td>\n";
				print '</tr>';
			}
			if ($typeobject == 'propal' && $expedition->origin_id && ! empty($conf->propal->enabled))
			{
				$propal=new Propal($db);
				$propal->fetch($expedition->origin_id);
				print '<tr><td class="titlefield">'.$langs->trans("RefProposal").'</td>';
				print '<td colspan="3">';
				print $propal->getNomUrl(1, 'expedition');
				print "</td>\n";
				print '</tr>';
			}

			// Date
			print '<tr><td class="titlefield">'.$langs->trans("DateCreation").'</td>';
			print '<td colspan="3">'.dol_print_date($object->date_creation, 'dayhour')."</td>\n";
			print '</tr>';

			// Date delivery real / Received
			print '<tr><td height="10">';
			print '<table class="nobordernopadding" width="100%"><tr><td>';
			print $langs->trans('DateReceived');
			print '</td>';

			if ($action != 'editdate_livraison') print '<td class="right"><a href="'.$_SERVER["PHP_SELF"].'?action=editdate_livraison&amp;id='.$object->id.'">'.img_edit($langs->trans('SetDeliveryDate'), 1).'</a></td>';
			print '</tr></table>';
			print '</td><td colspan="2">';
			if ($action == 'editdate_livraison')
			{
				print '<form name="setdate_livraison" action="'.$_SERVER["PHP_SELF"].'?id='.$object->id.'" method="post">';
				print '<input type="hidden" name="token" value="'.$_SESSION['newtoken'].'">';
				print '<input type="hidden" name="action" value="setdate_livraison">';
				print $form->selectDate($object->date_delivery?$object->date_delivery:-1, 'liv_', 1, 1, '', "setdate_livraison", 1, 1);
				print '<input type="submit" class="button" value="'.$langs->trans('Modify').'">';
				print '</form>';
			}
			else
			{
				print $object->date_delivery ? dol_print_date($object->date_delivery, 'dayhour') : '&nbsp;';
			}
			print '</td>';
			print '</tr>';

			// Incoterms
			if (!empty($conf->incoterm->enabled))
			{
				print '<tr><td>';
		        print '<table width="100%" class="nobordernopadding"><tr><td>';
		        print $langs->trans('IncotermLabel');
		        print '<td><td class="right">';
		        if ($user->rights->expedition->livraison->creer) print '<a href="'.DOL_URL_ROOT.'/livraison/card.php?id='.$object->id.'&action=editincoterm">'.img_edit().'</a>';
		        else print '&nbsp;';
		        print '</td></tr></table>';
		        print '</td>';
		        print '<td colspan="3">';
				if ($action != 'editincoterm')
				{
					print $form->textwithpicto($object->display_incoterms(), $object->libelle_incoterms, 1);
				}
				else
				{
					print $form->select_incoterms((!empty($object->fk_incoterms) ? $object->fk_incoterms : ''), (!empty($object->location_incoterms)?$object->location_incoterms:''), $_SERVER['PHP_SELF'].'?id='.$object->id);
				}
		        print '</td></tr>';
			}

			/* A delivery note should be just more properties of a shipment, so notes are on shipment
			// Note Public
            print '<tr><td>'.$langs->trans("NotePublic").'</td>';
            print '<td colspan="3">';
            print nl2br($object->note_public);
            print "</td></tr>";

			// Note Private
            print '<tr><td>'.$langs->trans("NotePrivate").'</td>';
            print '<td colspan="3">';
            print nl2br($object->note_private);
            print "</td></tr>";
            */

			// Statut
			/*print '<tr><td>'.$langs->trans("Status").'</td>';
			print '<td colspan="3">'.$object->getLibStatut(4)."</td>\n";
			print '</tr>';*/

			if (!$conf->expedition_bon->enabled && ! empty($conf->stock->enabled))
			{
				// Entrepot
				$entrepot = new Entrepot($db);
				$entrepot->fetch($object->entrepot_id);
				print '<tr><td width="20%">'.$langs->trans("Warehouse").'</td>';
				print '<td colspan="3"><a href="'.DOL_URL_ROOT.'/product/stock/card.php?id='.$entrepot->id.'">'.$entrepot->libelle.'</a></td>';
				print '</tr>';
			}

			// Other attributes
			if ($action = 'create_delivery') {
				// copy from expedition
				$expeditionExtrafields = new Extrafields($db);
				$expeditionExtrafieldLabels = $expeditionExtrafields->fetch_name_optionals_label($expedition->table_element);
				if ($expedition->fetch_optionals($object->origin_id) > 0) {
					$object->array_options = array_merge($object->array_options, $expedition->array_options);
				}
			}
			$cols = 2;
			include DOL_DOCUMENT_ROOT . '/core/tpl/extrafields_view.tpl.php';

			print "</table><br>\n";

			print '</div>';

			/*
			 * Products lines
			 */

			$num_prod = count($object->lines);
			$i = 0; $total = 0;

			print '<table class="noborder" width="100%">';

			if ($num_prod)
			{
				$i = 0;

				print '<tr class="liste_titre">';
				print '<td>'.$langs->trans("Products").'</td>';
				print '<td class="center">'.$langs->trans("QtyOrdered").'</td>';
				print '<td class="center">'.$langs->trans("QtyReceived").'</td>';
				print "</tr>\n";
			}
			while ($i < $num_prod)
			{
				$parameters = array('i' => $i, 'line' => $object->lines[$i], 'num' => $num_prod);
				$reshook = $hookmanager->executeHooks('printObjectLine', $parameters, $object, $action);
				if ($reshook < 0) setEventMessages($hookmanager->error, $hookmanager->errors, 'errors');

				if (empty($reshook)) 
				{
					print '<tr class="oddeven">';
					if ($object->lines[$i]->fk_product > 0)
					{
						$product = new Product($db);
						$product->fetch($object->lines[$i]->fk_product);

						// Define output language
						if (! empty($conf->global->MAIN_MULTILANGS) && !empty($conf->global->PRODUIT_TEXTS_IN_THIRDPARTY_LANGUAGE))
						{
<<<<<<< HEAD
							$outputlangs = new Translate("", $conf);
							$outputlangs->setDefaultLang($newlang);
=======
							$outputlangs = $langs;
							$newlang = '';
							if (empty($newlang) && !empty($_REQUEST['lang_id'])) $newlang = $_REQUEST['lang_id'];
							if (empty($newlang)) $newlang = $object->thirdparty->default_lang;
							if (! empty($newlang))
							{
								$outputlangs = new Translate("", $conf);
								$outputlangs->setDefaultLang($newlang);
							}

							$label = (!empty($product->multilangs[$outputlangs->defaultlang]["label"])) ? $product->multilangs[$outputlangs->defaultlang]["label"] : $object->lines[$i]->product_label;
						}
						else
						{
							$label = (!empty($object->lines[$i]->label) ? $object->lines[$i]->label : $object->lines[$i]->product_label);
						}
						
						print '<td>';

						// Affiche ligne produit
						$text = '<a href="' . DOL_URL_ROOT . '/product/card.php?id=' . $object->lines[$i]->fk_product . '">';
						if ($object->lines[$i]->fk_product_type == 1) $text .= img_object($langs->trans('ShowService'), 'service');
						else $text .= img_object($langs->trans('ShowProduct'), 'product');
						$text .= ' ' . $object->lines[$i]->product_ref . '</a>';
						$text .= ' - ' . $label;
						$description = (!empty($conf->global->PRODUIT_DESC_IN_FORM) ? '' : dol_htmlentitiesbr($object->lines[$i]->description));
						//print $description;
						print $form->textwithtooltip($text, $description, 3, '', '', $i);
						print_date_range($object->lines[$i]->date_start, $object->lines[$i]->date_end);
						if (!empty($conf->global->PRODUIT_DESC_IN_FORM))
						{
							print (!empty($object->lines[$i]->description) && $object->lines[$i]->description != $object->lines[$i]->product_label) ? '<br>' . dol_htmlentitiesbr($object->lines[$i]->description) : '';
>>>>>>> 51de2945
						}
					}
					else
<<<<<<< HEAD
						$label = ( ! empty($object->lines[$i]->label)?$object->lines[$i]->label:$object->lines[$i]->product_label);

					print '<td>';

					// Affiche ligne produit
					$text = '<a href="'.DOL_URL_ROOT.'/product/card.php?id='.$object->lines[$i]->fk_product.'">';
					if ($object->lines[$i]->fk_product_type==1) $text.= img_object($langs->trans('ShowService'), 'service');
					else $text.= img_object($langs->trans('ShowProduct'), 'product');
					$text.= ' '.$object->lines[$i]->product_ref.'</a>';
					$text.= ' - '.$label;
					$description=(! empty($conf->global->PRODUIT_DESC_IN_FORM)?'':dol_htmlentitiesbr($object->lines[$i]->description));
					//print $description;
					print $form->textwithtooltip($text, $description, 3, '', '', $i);
					print_date_range($object->lines[$i]->date_start, $object->lines[$i]->date_end);
					if (! empty($conf->global->PRODUIT_DESC_IN_FORM))
					{
						print (! empty($object->lines[$i]->description) && $object->lines[$i]->description!=$object->lines[$i]->product_label)?'<br>'.dol_htmlentitiesbr($object->lines[$i]->description):'';
					}
				}
				else
				{
					print "<td>";
					if ($object->lines[$i]->fk_product_type==1) $text = img_object($langs->trans('Service'), 'service');
					else $text = img_object($langs->trans('Product'), 'product');

					if (! empty($object->lines[$i]->label)) {
						$text.= ' <strong>'.$object->lines[$i]->label.'</strong>';
						print $form->textwithtooltip($text, $object->lines[$i]->description, 3, '', '', $i);
					} else {
						print $text.' '.nl2br($object->lines[$i]->description);
					}

					print_date_range($objp->date_start, $objp->date_end);
					print "</td>\n";
				}

				print '<td class="center">'.$object->lines[$i]->qty_asked.'</td>';
				print '<td class="center">'.$object->lines[$i]->qty_shipped.'</td>';

				print "</tr>";

				//Display lines extrafields
				if (is_array($extralabelslines) && count($extralabelslines)>0) {
					$colspan=2;
					$mode = ($object->statut == 0) ? 'edit' : 'view';
					$line = new LivraisonLigne($db);
					$line->fetch_optionals($object->lines[$i]->id);
					if ($action = 'create_delivery') {
						$srcLine = new ExpeditionLigne($db);
						$expeditionLineExtrafields = new Extrafields($db);
						$expeditionLineExtrafieldLabels = $expeditionLineExtrafields->fetch_name_optionals_label($srcLine->table_element);
						$srcLine->fetch_optionals($expedition->lines[$i]->id);
						$line->array_options = array_merge($line->array_options, $srcLine->array_options);
					}
					print '<tr class="oddeven">';
					print $line->showOptionals($extrafieldsline, $mode, array('style'=>'class="oddeven"', 'colspan'=>$colspan), $i);
					print '</tr>';
=======
					{
						print "<td>";
						if ($object->lines[$i]->fk_product_type == 1) $text = img_object($langs->trans('Service'), 'service');
						else $text = img_object($langs->trans('Product'), 'product');

						if (!empty($object->lines[$i]->label)) {
							$text .= ' <strong>' . $object->lines[$i]->label . '</strong>';
							print $form->textwithtooltip($text, $object->lines[$i]->description, 3, '', '', $i);
						} else {
							print $text . ' ' . nl2br($object->lines[$i]->description);
						}

						print_date_range($objp->date_start, $objp->date_end);
						print "</td>\n";
					}

					print '<td align="center">' . $object->lines[$i]->qty_asked . '</td>';
					print '<td align="center">' . $object->lines[$i]->qty_shipped . '</td>';

					print "</tr>";

					// Display lines extrafields
					if (is_array($extralabelslines) && count($extralabelslines) > 0) {
						$colspan = 2;
						$mode = ($object->statut == 0) ? 'edit' : 'view';
						$line = new LivraisonLigne($db);
						$line->fetch_optionals($object->lines[$i]->id);
						if ($action = 'create_delivery') {
							$srcLine = new ExpeditionLigne($db);
							$expeditionLineExtrafields = new Extrafields($db);
							$expeditionLineExtrafieldLabels = $expeditionLineExtrafields->fetch_name_optionals_label($srcLine->table_element);
							$srcLine->fetch_optionals($expedition->lines[$i]->id);
							$line->array_options = array_merge($line->array_options, $srcLine->array_options);
						}
						print '<tr class="oddeven">';
						print $line->showOptionals($extrafieldsline, $mode, array('style' => 'class="oddeven"', 'colspan' => $colspan), $i);
						print '</tr>';
					}
>>>>>>> 51de2945
				}

				$i++;
			}

			print "</table>\n";

            dol_fiche_end();

			//if ($object->statut == 0)	// only if draft
			//	print '<div class="center"><input type="submit" class="button" value="'.$langs->trans("Save").'"></div>';

			print '</form>';


			/*
			 *    Boutons actions
			 */

			if ($user->societe_id == 0)
			{
				print '<div class="tabsAction">';

				if ($object->statut == 0 && $num_prod > 0)
				{
					if ((empty($conf->global->MAIN_USE_ADVANCED_PERMS) && ! empty($user->rights->expedition->livraison->creer))
						|| (! empty($conf->global->MAIN_USE_ADVANCED_PERMS) && ! empty($user->rights->expedition->livraison_advance->validate)))
					{
						print '<a class="butAction" href="'.$_SERVER['PHP_SELF'].'?id='.$object->id.'&amp;action=valid">'.$langs->trans("Validate").'</a>';
					}
				}

				if ($user->rights->expedition->livraison->supprimer)
				{
					if ($conf->expedition_bon->enabled)
					{
						print '<a class="butActionDelete" href="'.$_SERVER['PHP_SELF'].'?id='.$object->id.'&amp;expid='.$object->origin_id.'&amp;action=delete&amp;backtopage='.urlencode(DOL_URL_ROOT.'/expedition/card.php?id='.$object->origin_id).'">'.$langs->trans("Delete").'</a>';
					}
					else
					{
						print '<a class="butActionDelete" href="'.$_SERVER['PHP_SELF'].'?id='.$object->id.'&amp;action=delete">'.$langs->trans("Delete").'</a>';
					}
				}

				print '</div>';
			}
			print "\n";

			print '<table width="100%" cellspacing="2"><tr><td width="50%" valign="top">';

			/*
		 	 * Documents generated
			 */

			$objectref = dol_sanitizeFileName($object->ref);
			$filedir = $conf->expedition->dir_output . "/receipt/" . $objectref;
			$urlsource = $_SERVER["PHP_SELF"]."?id=".$object->id;

			$genallowed=$user->rights->expedition->livraison->lire;
			$delallowed=$user->rights->expedition->livraison->creer;

			print $formfile->showdocuments('livraison', $objectref, $filedir, $urlsource, $genallowed, $delallowed, $object->modelpdf, 1, 0, 0, 28, 0, '', '', '', $soc->default_lang);

			/*
		 	 * Linked object block (of linked shipment)
		 	 */
			if ($object->origin == 'expedition')
			{
				$shipment = new Expedition($db);
				$shipment->fetch($object->origin_id);

    			// Show links to link elements
    			//$linktoelem = $form->showLinkToObjectBlock($object, null, array('order'));
    			$somethingshown = $form->showLinkedObjectBlock($object, '');
			}


			print '</td><td valign="top" width="50%">';

			// Rien a droite

			print '</td></tr></table>';
		}
		else
		{
			/* Expedition non trouvee */
			print "Expedition inexistante ou acces refuse";
		}
	}
	else
	{
		/* Expedition non trouvee */
		print "Expedition inexistante ou acces refuse";
	}
}

// End of page
llxFooter();
$db->close();<|MERGE_RESOLUTION|>--- conflicted
+++ resolved
@@ -619,10 +619,6 @@
 						// Define output language
 						if (! empty($conf->global->MAIN_MULTILANGS) && !empty($conf->global->PRODUIT_TEXTS_IN_THIRDPARTY_LANGUAGE))
 						{
-<<<<<<< HEAD
-							$outputlangs = new Translate("", $conf);
-							$outputlangs->setDefaultLang($newlang);
-=======
 							$outputlangs = $langs;
 							$newlang = '';
 							if (empty($newlang) && !empty($_REQUEST['lang_id'])) $newlang = $_REQUEST['lang_id'];
@@ -655,69 +651,9 @@
 						if (!empty($conf->global->PRODUIT_DESC_IN_FORM))
 						{
 							print (!empty($object->lines[$i]->description) && $object->lines[$i]->description != $object->lines[$i]->product_label) ? '<br>' . dol_htmlentitiesbr($object->lines[$i]->description) : '';
->>>>>>> 51de2945
 						}
 					}
 					else
-<<<<<<< HEAD
-						$label = ( ! empty($object->lines[$i]->label)?$object->lines[$i]->label:$object->lines[$i]->product_label);
-
-					print '<td>';
-
-					// Affiche ligne produit
-					$text = '<a href="'.DOL_URL_ROOT.'/product/card.php?id='.$object->lines[$i]->fk_product.'">';
-					if ($object->lines[$i]->fk_product_type==1) $text.= img_object($langs->trans('ShowService'), 'service');
-					else $text.= img_object($langs->trans('ShowProduct'), 'product');
-					$text.= ' '.$object->lines[$i]->product_ref.'</a>';
-					$text.= ' - '.$label;
-					$description=(! empty($conf->global->PRODUIT_DESC_IN_FORM)?'':dol_htmlentitiesbr($object->lines[$i]->description));
-					//print $description;
-					print $form->textwithtooltip($text, $description, 3, '', '', $i);
-					print_date_range($object->lines[$i]->date_start, $object->lines[$i]->date_end);
-					if (! empty($conf->global->PRODUIT_DESC_IN_FORM))
-					{
-						print (! empty($object->lines[$i]->description) && $object->lines[$i]->description!=$object->lines[$i]->product_label)?'<br>'.dol_htmlentitiesbr($object->lines[$i]->description):'';
-					}
-				}
-				else
-				{
-					print "<td>";
-					if ($object->lines[$i]->fk_product_type==1) $text = img_object($langs->trans('Service'), 'service');
-					else $text = img_object($langs->trans('Product'), 'product');
-
-					if (! empty($object->lines[$i]->label)) {
-						$text.= ' <strong>'.$object->lines[$i]->label.'</strong>';
-						print $form->textwithtooltip($text, $object->lines[$i]->description, 3, '', '', $i);
-					} else {
-						print $text.' '.nl2br($object->lines[$i]->description);
-					}
-
-					print_date_range($objp->date_start, $objp->date_end);
-					print "</td>\n";
-				}
-
-				print '<td class="center">'.$object->lines[$i]->qty_asked.'</td>';
-				print '<td class="center">'.$object->lines[$i]->qty_shipped.'</td>';
-
-				print "</tr>";
-
-				//Display lines extrafields
-				if (is_array($extralabelslines) && count($extralabelslines)>0) {
-					$colspan=2;
-					$mode = ($object->statut == 0) ? 'edit' : 'view';
-					$line = new LivraisonLigne($db);
-					$line->fetch_optionals($object->lines[$i]->id);
-					if ($action = 'create_delivery') {
-						$srcLine = new ExpeditionLigne($db);
-						$expeditionLineExtrafields = new Extrafields($db);
-						$expeditionLineExtrafieldLabels = $expeditionLineExtrafields->fetch_name_optionals_label($srcLine->table_element);
-						$srcLine->fetch_optionals($expedition->lines[$i]->id);
-						$line->array_options = array_merge($line->array_options, $srcLine->array_options);
-					}
-					print '<tr class="oddeven">';
-					print $line->showOptionals($extrafieldsline, $mode, array('style'=>'class="oddeven"', 'colspan'=>$colspan), $i);
-					print '</tr>';
-=======
 					{
 						print "<td>";
 						if ($object->lines[$i]->fk_product_type == 1) $text = img_object($langs->trans('Service'), 'service');
@@ -734,8 +670,8 @@
 						print "</td>\n";
 					}
 
-					print '<td align="center">' . $object->lines[$i]->qty_asked . '</td>';
-					print '<td align="center">' . $object->lines[$i]->qty_shipped . '</td>';
+					print '<td class="center">' . $object->lines[$i]->qty_asked . '</td>';
+					print '<td class="center">' . $object->lines[$i]->qty_shipped . '</td>';
 
 					print "</tr>";
 
@@ -756,7 +692,6 @@
 						print $line->showOptionals($extrafieldsline, $mode, array('style' => 'class="oddeven"', 'colspan' => $colspan), $i);
 						print '</tr>';
 					}
->>>>>>> 51de2945
 				}
 
 				$i++;
