--- conflicted
+++ resolved
@@ -318,11 +318,7 @@
 
 				if ($this->statut == 0) $this->brouillon = 1;
 
-<<<<<<< HEAD
-				// Retreive all extrafield
-=======
 				// Retreive all extrafields
->>>>>>> d9b8a8c8
 				// fetch optionals attributes and labels
 				$this->fetch_optionals();
 
@@ -738,19 +734,11 @@
         	if ($save_lastsearch_value == -1 && preg_match('/list\.php/',$_SERVER["PHP_SELF"])) $add_save_lastsearch_values=1;
         	if ($add_save_lastsearch_values) $url.='&save_lastsearch_values=1';
         //}
-<<<<<<< HEAD
 
 
         $linkstart = '<a href="'.$url.'" title="'.dol_escape_htmltag($label, 1).'" class="classfortooltip">';
 		$linkend='</a>';
 
-=======
-
-
-        $linkstart = '<a href="'.$url.'" title="'.dol_escape_htmltag($label, 1).'" class="classfortooltip">';
-		$linkend='</a>';
-
->>>>>>> d9b8a8c8
 		if ($withpicto) $result.=($linkstart.img_object($label, $picto, 'class="classfortooltip"').$linkend);
 		if ($withpicto && $withpicto != 2) $result.=' ';
 		$result.=$linkstart.$this->ref.$linkend;
@@ -1094,14 +1082,10 @@
  */
 class LivraisonLigne extends CommonObjectLine
 {
-<<<<<<< HEAD
-	var $db;
-=======
     /**
      * @var DoliDB Database handler.
      */
     public $db;
->>>>>>> d9b8a8c8
 
 	// From llx_expeditiondet
 	var $qty;
@@ -1135,12 +1119,9 @@
 	public $product_ref;
 	public $product_label;
 
-<<<<<<< HEAD
-=======
 	/**
 	 * @var string ID to identify managed object
 	 */
->>>>>>> d9b8a8c8
 	public $element='livraisondet';
 
 	/**
