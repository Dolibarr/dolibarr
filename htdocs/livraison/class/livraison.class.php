--- conflicted
+++ resolved
@@ -66,21 +66,14 @@
 	public $date_delivery;    // Date really received
 
 	/**
-<<<<<<< HEAD
-     * @var integer|string date_creation
-     */
+   * @var integer|string date_creation
+   */
 	public $date_creation;
 
-
-=======
-	 * @var integer|string date_creation
-	 */
-	public $date_creation;
-
->>>>>>> 537f6782
 	public $date_valid;
 	public $model_pdf;
 
+  
 	/**
 	 * Constructor
 	 *
