--- conflicted
+++ resolved
@@ -65,9 +65,14 @@
 	$socid = $user->socid;
 }
 
-/*if (empty($conf->global->MAIN_DIRECT_STATUS_UPDATE)) {
-	accessforbidden('Calling this file is allowed only when MAIN_DIRECT_STATUS_UPDATE is set');
-}*/
+if (in_array($field, array('status'))) {
+	restrictedArea($user, $element, $id);
+} elseif ($element == 'product' && in_array($field, array('tosell', 'tobuy', 'tobatch'))) {	// Special case for products
+	restrictedArea($user, 'produit|service', $id, 'product&product', '', '', 'rowid');
+} else {
+	accessforbidden("Bad value for combination of parameters element/field.", 0, 0, 1);
+	exit;
+}
 
 
 /*
@@ -78,15 +83,6 @@
 
 print '<!-- Ajax page called with url '.dol_escape_htmltag($_SERVER["PHP_SELF"]).'?'.dol_escape_htmltag($_SERVER["QUERY_STRING"]).' -->'."\n";
 
-if (in_array($field, array('status'))) {
-	restrictedArea($user, $element, $id);
-} elseif ($element == 'product' && in_array($field, array('tosell', 'tobuy', 'tobatch'))) {	// Special case for products
-	restrictedArea($user, 'produit|service', $id, 'product&product', '', '', 'rowid');
-} else {
-	accessforbidden("Bad value for combination of parameters element/field.", 0, 0, 1);
-	exit;
-}
-
 // Registering new values
 if (($action == 'set') && !empty($id)) {
 	$triggerkey = strtoupper($element).'_UPDATE';
@@ -95,17 +91,5 @@
 		$triggerkey = 'COMPANY_UPDATE';
 	}
 
-<<<<<<< HEAD
-=======
-	$tablename = $element;
-	if ($tablename == 'websitepage') $tablename = 'website_page';
-
-	$format = 'int';
-
-	$object->table_element = $tablename;
-	$object->id = $id;
-	$object->fields[$field] = array('type' => $format, 'enabled' => 1);
-
->>>>>>> 87a66c7b
 	$object->setValueFrom($field, $value, $tablename, $id, $format, '', $user, $triggerkey);
 }