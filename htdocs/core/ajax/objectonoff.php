--- conflicted
+++ resolved
@@ -1,9 +1,6 @@
 <?php
 /* Copyright (C) 2015-2023 Laurent Destailleur  <eldy@users.sourceforge.net>
-<<<<<<< HEAD
-=======
  * Copyright (C) 2024		MDW							<mdeweerd@users.noreply.github.com>
->>>>>>> cc80841a
  *
  * This program is free software; you can redistribute it and/or modify
  * it under the terms of the GNU General Public License as published by
@@ -82,11 +79,7 @@
 
 // We check permission.
 // Check is done on $user->rights->element->create or $user->rights->element->subelement->create (because $action = 'set')
-<<<<<<< HEAD
-if (preg_match('/statu[st]$/', $field) || ($field == 'evenunsubscribe' && $object->table_element == 'mailing')) {
-=======
 if (preg_match('/stat[u][st]$/', $field) || ($field == 'evenunsubscribe' && $object->table_element == 'mailing')) {
->>>>>>> cc80841a
 	restrictedArea($user, $object->module, $object, $object->table_element, $usesublevelpermission);
 } elseif ($element == 'product' && in_array($field, array('tosell', 'tobuy', 'tobatch'))) {	// Special case for products
 	restrictedArea($user, 'produit|service', $object, 'product&product', '', '', 'rowid');
@@ -111,21 +104,11 @@
 print '<!-- Ajax page called with url '.dol_escape_htmltag($_SERVER["PHP_SELF"]).'?'.dol_escape_htmltag($_SERVER["QUERY_STRING"]).' -->'."\n";
 
 // Registering new values
-<<<<<<< HEAD
-if (($action == 'set') && !empty($id)) {
-=======
 if (($action == 'set') && !empty($id)) {	// Test on permission already done in header according to object and field.
->>>>>>> cc80841a
 	$triggerkey = strtoupper(($module != $element ? $module.'_' : '').$element).'_UPDATE';
 	// Special case
 	if ($triggerkey == 'SOCIETE_UPDATE') {
 		$triggerkey = 'COMPANY_MODIFY';
-<<<<<<< HEAD
-=======
-	}
-	if ($triggerkey == 'PRODUCT_UPDATE') {
-		$triggerkey = 'PRODUCT_MODIFY';
->>>>>>> cc80841a
 	}
 	if ($triggerkey == 'PRODUCT_UPDATE') {
 		$triggerkey = 'PRODUCT_MODIFY';
@@ -133,11 +116,6 @@
 
 	$result = $object->setValueFrom($field, $value, $object->table_element, $id, $format, '', $user, $triggerkey);
 
-<<<<<<< HEAD
-=======
-	$result = $object->setValueFrom($field, $value, $object->table_element, $id, $format, '', $user, $triggerkey);
-
->>>>>>> cc80841a
 	if ($result < 0) {
 		print $object->error;
 		http_response_code(500);
