<?php
/* Copyright (C) 2010-2021 Regis Houssin       <regis.houssin@inodbox.com>
 * Copyright (C) 2017      Laurent Destailleur <eldy@users.sourceforge.net>
 *
 * This program is free software; you can redistribute it and/or modify
 * it under the terms of the GNU General Public License as published by
 * the Free Software Foundation; either version 3 of the License, or
 * (at your option) any later version.
 *
 * This program is distributed in the hope that it will be useful,
 * but WITHOUT ANY WARRANTY; without even the implied warranty of
 * MERCHANTABILITY or FITNESS FOR A PARTICULAR PURPOSE.  See the
 * GNU General Public License for more details.
 *
 * You should have received a copy of the GNU General Public License
 * along with this program. If not, see <https://www.gnu.org/licenses/>.
 */

/**
 *       \file       htdocs/core/ajax/row.php
 *       \brief      File to return Ajax response on Row move.
 *                   This ajax page is called when doing an up or down drag and drop.
 *                   Parameters:
 *                   roworder (Example: '1,3,2,4'),
 *                   table_element_line (Example: 'commandedet')
 *                   fk_element (Example: 'fk_order')
 *                   element_id (Example: 1)
 */

if (!defined('NOTOKENRENEWAL')) {
	define('NOTOKENRENEWAL', '1'); // Disable token renewal
}
if (!defined('NOREQUIREMENU')) {
	define('NOREQUIREMENU', '1');
}
if (!defined('NOREQUIREHTML')) {
	define('NOREQUIREHTML', '1');
}
if (!defined('NOREQUIREAJAX')) {
	define('NOREQUIREAJAX', '1');
}
if (!defined('NOREQUIRESOC')) {
	define('NOREQUIRESOC', '1');
}
if (!defined('NOREQUIRETRAN')) {
	define('NOREQUIRETRAN', '1');
}

// Load Dolibarr environment
require '../../main.inc.php';
require_once DOL_DOCUMENT_ROOT.'/core/class/genericobject.class.php';

$hookmanager->initHooks(array('rowinterface'));

// Security check
// This is done later into view.


/*
 * View
 */

top_httphead();

print '<!-- Ajax page called with url '.dol_escape_htmltag($_SERVER["PHP_SELF"]).'?'.dol_escape_htmltag($_SERVER["QUERY_STRING"]).' -->'."\n";

// Registering the location of boxes
if (GETPOST('roworder', 'alpha', 3) && GETPOST('table_element_line', 'aZ09', 3)
	&& GETPOST('fk_element', 'aZ09', 3) && GETPOST('element_id', 'int', 3)) {
	$roworder = GETPOST('roworder', 'alpha', 3);
	$table_element_line = GETPOST('table_element_line', 'aZ09', 3);
	$fk_element = GETPOST('fk_element', 'aZ09', 3);
	$element_id = GETPOST('element_id', 'int', 3);

	dol_syslog("AjaxRow roworder=".$roworder." table_element_line=".$table_element_line." fk_element=".$fk_element." element_id=".$element_id, LOG_DEBUG);

	// Make test on permission
	$perm = 0;
	if ($table_element_line == 'propaldet' && $user->hasRight('propal', 'creer')) {
		$perm = 1;
	} elseif ($table_element_line == 'commandedet' && $user->hasRight('commande', 'creer')) {
		$perm = 1;
	} elseif ($table_element_line == 'facturedet' && $user->hasRight('facture', 'creer')) {
		$perm = 1;
	} elseif ($table_element_line == 'facturedet_rec' && $user->hasRight('facture', 'creer')) {
		$perm = 1;
	} elseif ($table_element_line == 'emailcollector_emailcollectoraction' && $user->admin) {
		$perm = 1;
	} elseif ($table_element_line == 'bom_bomline' && $user->hasRight('bom', 'write')) {
		$perm = 1;
	} elseif ($table_element_line == 'mrp_production' && $user->hasRight('mrp', 'write')) {
		$perm = 1;
	} elseif ($table_element_line == 'supplier_proposaldet' && $user->hasRight('supplier_proposal', 'creer')) {
		$perm = 1;
	} elseif ($table_element_line == 'commande_fournisseurdet' && $user->hasRight('fournisseur', 'commande', 'creer')) {
		$perm = 1;
	} elseif ($table_element_line == 'facture_fourn_det' && $user->hasRight('fournisseur', 'facture', 'creer')) {
		$perm = 1;
	} elseif ($table_element_line == 'facture_fourn_det_rec' && $user->hasRight('fournisseur', 'facture', 'creer')) {
		$perm = 1;
	} elseif ($table_element_line == 'product_attribute_value' && $fk_element == 'fk_product_attribute' && ($user->hasRight('produit', 'lire') || $user->hasRight('service', 'lire'))) {
		$perm = 1;
	} elseif ($table_element_line == 'ecm_files') {		// Used when of page "documents.php"
		if ($user->hasRight('ecm', 'creer')) {
			$perm = 1;
		} elseif ($fk_element == 'fk_product' && ($user->hasRight('produit', 'creer') || $user->hasRight('service', 'creer'))) {
			$perm = 1;
		} elseif ($fk_element == 'fk_ticket' && $user->hasRight('ticket', 'write')) {
			$perm = 1;
		} elseif ($fk_element == 'fk_holiday' && $user->hasRight('holiday', 'write')) {
			$perm = 1;
		} elseif ($fk_element == 'fk_soc' && $user->hasRight('societe', 'creer')) {
			$perm = 1;
		}
	} elseif ($table_element_line == 'product_association' && $fk_element == 'fk_product' && ($user->hasRight('produit', 'creer') || $user->hasRight('service', 'creer'))) {
		$perm = 1;
	} elseif ($table_element_line == 'projet_task' && $fk_element == 'fk_projet' && $user->hasRight('projet', 'creer')) {
		$perm = 1;
	} elseif ($table_element_line == 'contratdet' && $fk_element == 'fk_contrat' && $user->hasRight('contrat', 'creer')) {
		$perm = 1;
	} else {
		$tmparray = explode('_', $table_element_line);
<<<<<<< HEAD
		$tmpmodule = $tmparray[0]; $tmpobject = preg_replace('/line$/', '', $tmparray[1]);
=======
		$tmpmodule = $tmparray[0];
		$tmpobject = preg_replace('/line$/', '', $tmparray[1]);
>>>>>>> 729451fa
		if (!empty($tmpmodule) && !empty($tmpobject) && !empty($conf->$tmpmodule->enabled) && $user->hasRight($tmpobject, 'write')) {
			$perm = 1;
		}
	}
	$parameters = array('roworder'=> &$roworder, 'table_element_line' => &$table_element_line, 'fk_element' => &$fk_element, 'element_id' => &$element_id, 'perm' => &$perm);
	$row = new GenericObject($db);
	$row->table_element_line = $table_element_line;
	$row->fk_element = $fk_element;
	$row->id = $element_id;
	$reshook = $hookmanager->executeHooks('checkRowPerms', $parameters, $row, $action);
	if ($reshook > 0) {
		$perm = $hookmanager->resArray['perm'];
	}
	if (! $perm) {
		// We should not be here. If we are not allowed to reorder rows, feature should not be visible on script.
		// If we are here, it is a hack attempt, so we report a warning.
		print 'Bad permission to modify position of lines for object in table '.$table_element_line;
		dol_syslog('Bad permission to modify position of lines for object in table='.$table_element_line.', fk_element='.$fk_element, LOG_WARNING);
		accessforbidden('Bad permission to modify position of lines for object in table '.$table_element_line);
	}

	$rowordertab = explode(',', $roworder);
	$newrowordertab = array();
	foreach ($rowordertab as $value) {
		if (!empty($value)) {
			$newrowordertab[] = $value;
		}
	}



	$row->line_ajaxorder($newrowordertab); // This update field rank or position in table row->table_element_line

	// Reorder line to have position of children lines sharing same counter than parent lines
	// This should be useless because there is no need to have children sharing same counter than parent, but well, it's cleaner into database.
	if (in_array($fk_element, array('fk_facture', 'fk_propal', 'fk_commande','fk_contrat'))) {
		$result = $row->line_order(true);
	}
} else {
	print 'Bad parameters for row.php';
}<|MERGE_RESOLUTION|>--- conflicted
+++ resolved
@@ -120,12 +120,8 @@
 		$perm = 1;
 	} else {
 		$tmparray = explode('_', $table_element_line);
-<<<<<<< HEAD
-		$tmpmodule = $tmparray[0]; $tmpobject = preg_replace('/line$/', '', $tmparray[1]);
-=======
 		$tmpmodule = $tmparray[0];
 		$tmpobject = preg_replace('/line$/', '', $tmparray[1]);
->>>>>>> 729451fa
 		if (!empty($tmpmodule) && !empty($tmpobject) && !empty($conf->$tmpmodule->enabled) && $user->hasRight($tmpobject, 'write')) {
 			$perm = 1;
 		}
