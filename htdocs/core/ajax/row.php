--- conflicted
+++ resolved
@@ -63,14 +63,9 @@
 	$row->table_element_line = $table_element_line;
 	$row->fk_element = $fk_element;
 	$row->id = $element_id;
-<<<<<<< HEAD
-	$row->line_ajaxorder($newrowordertab);		// This update field rank or position in table row->table_element_line
-
-=======
 
 	$row->line_ajaxorder($newrowordertab);		// This update field rank or position in table row->table_element_line
 
->>>>>>> d9b8a8c8
 	// Reorder line to have position of children lines sharing same counter than parent lines
 	// This should be useless because there is no need to have children sharing same counter than parent, but well, it's cleaner into database.
 	if (in_array($fk_element,array('fk_facture','fk_propal','fk_commande')))
