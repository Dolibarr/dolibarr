--- conflicted
+++ resolved
@@ -93,14 +93,8 @@
 		$perm = 1;
 	} elseif ($table_element_line == 'facture_fourn_det' && $user->rights->fournisseur->facture->creer) {
 		$perm = 1;
-<<<<<<< HEAD
 	} elseif ($table_element_line == 'facture_fourn_det_rec' && $user->rights->fournisseur->facture->creer) {
 		$perm = 1;
-	} elseif ($table_element_line == 'ecm_files' && $fk_element == 'fk_product' && (!empty($user->rights->produit->creer) || !empty($user->rights->service->creer))) {
-		$perm = 1;
-	} elseif ($table_element_line == 'ecm_files' && $fk_element == 'fk_ticket' && !empty($user->rights->ticket->write)) {
-		$perm = 1;
-=======
 	} elseif ($table_element_line == 'ecm_files') {		// Used when of page "documents.php"
 		if (!empty($user->rights->ecm->creer)) {
 			$perm = 1;
@@ -113,7 +107,6 @@
 		} elseif ($fk_element == 'fk_soc' && !empty($user->rights->societe->creer)) {
 			$perm = 1;
 		}
->>>>>>> f6fb4065
 	} elseif ($table_element_line == 'product_association' && $fk_element == 'fk_product' && (!empty($user->rights->produit->creer) || !empty($user->rights->service->creer))) {
 		$perm = 1;
 	} elseif ($table_element_line == 'projet_task' && $fk_element == 'fk_projet' && $user->rights->projet->creer) {
