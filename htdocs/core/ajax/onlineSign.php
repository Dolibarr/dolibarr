<?php
/*
 * This program is free software; you can redistribute it and/or modify
 * it under the terms of the GNU General Public License as published by
 * the Free Software Foundation; either version 3 of the License, or
 * (at your option) any later version.
 *
 * This program is distributed in the hope that it will be useful,
 * but WITHOUT ANY WARRANTY; without even the implied warranty of
 * MERCHANTABILITY or FITNESS FOR A PARTICULAR PURPOSE.  See the
 * GNU General Public License for more details.
 *
 * You should have received a copy of the GNU General Public License
 * along with this program. If not, see <https://www.gnu.org/licenses/>.
 */

/**
 *    \file       /htdocs/core/ajax/onlineSign.php
 *    \brief      File to make Ajax action on Knowledge Management
 */

if (!defined('NOTOKENRENEWAL')) {
	define('NOTOKENRENEWAL', '1'); // Disables token renewal
}
if (!defined('NOREQUIREHTML')) {
	define('NOREQUIREHTML', '1');
}
if (!defined('NOREQUIREAJAX')) {
	define('NOREQUIREAJAX', '1');
}
// Needed to create other objects with workflow
/*if (!defined('NOREQUIRESOC')) {
	define('NOREQUIRESOC', '1');
}*/
// Do not check anti CSRF attack test
if (!defined('NOREQUIREMENU')) {
	define('NOREQUIREMENU', '1');
}
// If there is no need to load and show top and left menu
if (!defined("NOLOGIN")) {
	define("NOLOGIN", '1');
}
if (!defined('NOIPCHECK')) {
	define('NOIPCHECK', '1'); // Do not check IP defined into conf $dolibarr_main_restrict_ip
}
if (!defined('NOBROWSERNOTIF')) {
	define('NOBROWSERNOTIF', '1');
}
$entity = (!empty($_GET['entity']) ? (int) $_GET['entity'] : (!empty($_POST['entity']) ? (int) $_POST['entity'] : 1));
if (is_numeric($entity)) {
	define("DOLENTITY", $entity);
}
include '../../main.inc.php';
require_once DOL_DOCUMENT_ROOT . '/core/lib/files.lib.php';

$action = GETPOST('action', 'aZ09');

$signature = GETPOST('signaturebase64');
$ref = GETPOST('ref', 'aZ09');
$mode = GETPOST('mode', 'aZ09');    // 'proposal', ...
$SECUREKEY = GETPOST("securekey"); // Secure key
$online_sign_name = GETPOST("onlinesignname") ? GETPOST("onlinesignname") : '';

$error = 0;
$response = "";

$type = $mode;

// Security check
$securekeyseed = '';
if ($type == 'proposal') {
	$securekeyseed = getDolGlobalString('PROPOSAL_ONLINE_SIGNATURE_SECURITY_TOKEN');
}

if (empty($SECUREKEY) || !dol_verifyHash($securekeyseed . $type . $ref . (!isModEnabled('multicompany') ? '' : $entity), $SECUREKEY, '0')) {
	httponly_accessforbidden('Bad value for securitykey. Value provided ' . dol_escape_htmltag($SECUREKEY) . ' does not match expected value for ref=' . dol_escape_htmltag($ref), 403);
}


/*
 * Actions
 */

// None


/*
 * View
 */

top_httphead();

if ($action == "importSignature") {
	$issignatureok = (!empty($signature) && $signature[0] == "image/png;base64");
	if ($issignatureok) {
		$signature = $signature[1];
		$data = base64_decode($signature);

		if ($mode == "propale" || $mode == 'proposal') {
			require_once DOL_DOCUMENT_ROOT . '/comm/propal/class/propal.class.php';
			require_once DOL_DOCUMENT_ROOT . '/core/lib/pdf.lib.php';
			$object = new Propal($db);
			$object->fetch(0, $ref);

			$upload_dir = !empty($conf->propal->multidir_output[$object->entity]) ? $conf->propal->multidir_output[$object->entity] : $conf->propal->dir_output;
			$upload_dir .= '/' . dol_sanitizeFileName($object->ref) . '/';

			$default_font_size = pdf_getPDFFontSize($langs);    // Must be after pdf_getInstance
			$default_font = pdf_getPDFFont($langs);    // Must be after pdf_getInstance
			$langs->loadLangs(array("main", "companies"));

			$date = dol_print_date(dol_now(), "%Y%m%d%H%M%S");
			$filename = "signatures/" . $date . "_signature.png";
			if (!is_dir($upload_dir . "signatures/")) {
				if (!dol_mkdir($upload_dir . "signatures/")) {
					$response = "Error mkdir. Failed to create dir " . $upload_dir . "signatures/";
					$error++;
				}
			}

			if (!$error) {
				$return = file_put_contents($upload_dir . $filename, $data);
				if ($return == false) {
					$error++;
					$response = 'Error file_put_content: failed to create signature file.';
				}
			}

			if (!$error) {
				// Defined modele of doc
				$last_main_doc_file = $object->last_main_doc;
				$directdownloadlink = $object->getLastMainDocLink('proposal');    // url to download the $object->last_main_doc

				if (preg_match('/\.pdf/i', $last_main_doc_file)) {
					// TODO Use the $last_main_doc_file to defined the $newpdffilename and $sourcefile
					$newpdffilename = $upload_dir . $ref . "_signed-" . $date . ".pdf";
					$sourcefile = $upload_dir . $ref . ".pdf";

					if (dol_is_file($sourcefile)) {
						// We build the new PDF
						$pdf = pdf_getInstance();
						if (class_exists('TCPDF')) {
							$pdf->setPrintHeader(false);
							$pdf->setPrintFooter(false);
						}
						$pdf->SetFont(pdf_getPDFFont($langs));

						if (getDolGlobalString('MAIN_DISABLE_PDF_COMPRESSION')) {
							$pdf->SetCompression(false);
						}

						//$pdf->Open();
						$pagecount = $pdf->setSourceFile($sourcefile);        // original PDF

						$s = array();    // Array with size of each page. Exemple array(w'=>210, 'h'=>297);
						for ($i = 1; $i < ($pagecount + 1); $i++) {
							try {
								$tppl = $pdf->importPage($i);
								$s = $pdf->getTemplatesize($tppl);
								$pdf->AddPage($s['h'] > $s['w'] ? 'P' : 'L');
								$pdf->useTemplate($tppl);
							} catch (Exception $e) {
								dol_syslog("Error when manipulating the PDF " . $sourcefile . " by onlineSign: " . $e->getMessage(), LOG_ERR);
								$response = $e->getMessage();
								$error++;
							}
						}

						// A signature image file is 720 x 180 (ratio 1/4) but we use only the size into PDF
						// TODO Get position of box from PDF template
						$xforimgstart = (empty($s['w']) ? 120 : round($s['w'] / 2) + 15);
						$yforimgstart = (empty($s['h']) ? 240 : $s['h'] - 60);
						$wforimg = $s['w'] - 20 - $xforimgstart;

						$pdf->SetXY($xforimgstart, $yforimgstart + round($wforimg / 4) - 4);
						$pdf->SetFont($default_font, '', $default_font_size - 1);
						$pdf->MultiCell($wforimg, 4, $langs->trans("DateSigning") . ': ' . dol_print_date(dol_now(), "daytext", false, $langs, true), 0, 'L');
						$pdf->SetXY($xforimgstart, $yforimgstart + round($wforimg / 4));
						$pdf->MultiCell($wforimg, 4, $langs->trans("Lastname") . ': ' . $online_sign_name, 0, 'L');

						$pdf->Image($upload_dir . $filename, $xforimgstart, $yforimgstart, $wforimg, round($wforimg / 4));

						//$pdf->Close();
						$pdf->Output($newpdffilename, "F");

						// Index the new file and update the last_main_doc property of object.
						$object->indexFile($newpdffilename, 1);
					}
				} elseif (preg_match('/\.odt/i', $last_main_doc_file)) {
					// Adding signature on .ODT not yet supported
					// TODO
				} else {
					// Document format not supported to insert online signature.
					// We should just create an image file with the signature.
				}
			}

			if (!$error) {
				$db->begin();

				$online_sign_ip = getUserRemoteIP();

				$sql = "UPDATE " . MAIN_DB_PREFIX . "propal";
				$sql .= " SET fk_statut = " . ((int) $object::STATUS_SIGNED) . ", note_private = '" . $db->escape($object->note_private) . "',";
				$sql .= " date_signature = '" . $db->idate(dol_now()) . "',";
				$sql .= " online_sign_ip = '" . $db->escape($online_sign_ip) . "'";
				if ($online_sign_name) {
					$sql .= ", online_sign_name = '" . $db->escape($online_sign_name) . "'";
				}
				$sql .= " WHERE rowid = " . ((int) $object->id);

				dol_syslog(__FILE__, LOG_DEBUG);
				$resql = $db->query($sql);
				if (!$resql) {
					$error++;
				} else {
					$num = $db->affected_rows($resql);
				}

				if (!$error) {
					if (method_exists($object, 'call_trigger')) {
						//customer is not a user !?! so could we use same user as validation ?
						$user = new User($db);
						$user->fetch($object->user_validation_id);
						$object->context = array('closedfromonlinesignature' => 'closedfromonlinesignature');
						$result = $object->call_trigger('PROPAL_CLOSE_SIGNED', $user);
						if ($result < 0) {
							$error++;
							$response = "error in trigger " . $object->error;
						} else {
							$response = "success";
						}
					} else {
						$response = "success";
					}
				} else {
					$error++;
					$response = "error sql";
				}

				if (!$error) {
					$db->commit();
					$response = "success";
					setEventMessages("PropalSigned", null, 'warnings');
				} else {
					$db->rollback();
				}
			}
		} elseif ($mode == 'contract') {
			require_once DOL_DOCUMENT_ROOT . '/contrat/class/contrat.class.php';
			require_once DOL_DOCUMENT_ROOT . '/core/lib/pdf.lib.php';
			$object = new Contrat($db);
			$object->fetch(0, $ref);

			$upload_dir = !empty($conf->contrat->multidir_output[$object->entity]) ? $conf->contrat->multidir_output[$object->entity] : $conf->contrat->dir_output;
			$upload_dir .= '/' . dol_sanitizeFileName($object->ref) . '/';

			$date = dol_print_date(dol_now(), "%Y%m%d%H%M%S");
			$filename = "signatures/" . $date . "_signature.png";
			if (!is_dir($upload_dir . "signatures/")) {
				if (!dol_mkdir($upload_dir . "signatures/")) {
					$response = "Error mkdir. Failed to create dir " . $upload_dir . "signatures/";
					$error++;
				}
			}

			if (!$error) {
				$return = file_put_contents($upload_dir . $filename, $data);
				if ($return == false) {
					$error++;
					$response = 'Error file_put_content: failed to create signature file.';
				}
			}

			if (!$error) {
				// Defined modele of doc
				$last_main_doc_file = $object->last_main_doc;
				$directdownloadlink = $object->getLastMainDocLink('contrat');    // url to download the $object->last_main_doc
				if (preg_match('/\.pdf/i', $last_main_doc_file)) {
					// TODO Use the $last_main_doc_file to defined the $newpdffilename and $sourcefile
					$newpdffilename = $upload_dir . $ref . "_signed-" . $date . ".pdf";
					$sourcefile = $upload_dir . $ref . ".pdf";

					if (dol_is_file($sourcefile)) {
						// We build the new PDF
						$pdf = pdf_getInstance();
						if (class_exists('TCPDF')) {
							$pdf->setPrintHeader(false);
							$pdf->setPrintFooter(false);
						}
						$pdf->SetFont(pdf_getPDFFont($langs));

						if (getDolGlobalString('MAIN_DISABLE_PDF_COMPRESSION')) {
							$pdf->SetCompression(false);
						}


						//$pdf->Open();
						$pagecount = $pdf->setSourceFile($sourcefile);        // original PDF
						$s = array();    // Array with size of each page. Exemple array(w'=>210, 'h'=>297);
						for ($i = 1; $i < ($pagecount + 1); $i++) {
							try {
								$tppl = $pdf->importPage($i);
								$s = $pdf->getTemplatesize($tppl);
								$pdf->AddPage($s['h'] > $s['w'] ? 'P' : 'L');
								$pdf->useTemplate($tppl);
							} catch (Exception $e) {
								dol_syslog("Error when manipulating some PDF by onlineSign: " . $e->getMessage(), LOG_ERR);
								$response = $e->getMessage();
								$error++;
							}
						}

						// A signature image file is 720 x 180 (ratio 1/4) but we use only the size into PDF
						// TODO Get position of box from PDF template
						$xforimgstart = 5;
						$yforimgstart = (empty($s['h']) ? 240 : $s['h'] - 65);
						$wforimg = $s['w'] / 2 - $xforimgstart;

						$pdf->Image($upload_dir . $filename, $xforimgstart, $yforimgstart, $wforimg, round($wforimg / 4));
						//$pdf->Close();
						$pdf->Output($newpdffilename, "F");

						// Index the new file and update the last_main_doc property of object.
						$object->indexFile($newpdffilename, 1);
					}
					if (!$error) {
						$response = "success";
					}
				} elseif (preg_match('/\.odt/i', $last_main_doc_file)) {
					// Adding signature on .ODT not yet supported
					// TODO
				} else {
					// Document format not supported to insert online signature.
					// We should just create an image file with the signature.
				}
			}
		} elseif ($mode == 'fichinter') {
			require_once DOL_DOCUMENT_ROOT . '/fichinter/class/fichinter.class.php';
			require_once DOL_DOCUMENT_ROOT . '/core/lib/pdf.lib.php';
			$object = new Fichinter($db);
			$object->fetch(0, $ref);

<<<<<<< HEAD
<<<<<<< HEAD
			$upload_dir = !empty($conf->ficheinter->multidir_output[$object->entity]) ? $conf->ficheinter->multidir_output[$object->entity] : $conf->ficheinter->dir_output;
			$upload_dir .= '/' . dol_sanitizeFileName($object->ref) . '/';
=======
=======
			$upload_dir = !empty($conf->ficheinter->multidir_output[$object->entity]) ? $conf->ficheinter->multidir_output[$object->entity] : $conf->ficheinter->dir_output;
			$upload_dir .= '/'.dol_sanitizeFileName($object->ref).'/';

>>>>>>> 729451fa
			$langs->loadLangs(array("main", "companies"));

			$default_font_size = pdf_getPDFFontSize($langs);	// Must be after pdf_getInstance
			$default_font = pdf_getPDFFont($langs);	// Must be

<<<<<<< HEAD
			$upload_dir = !empty($conf->ficheinter->multidir_output[$object->entity])?$conf->ficheinter->multidir_output[$object->entity]:$conf->ficheinter->dir_output;
			$upload_dir .= '/'.dol_sanitizeFileName($object->ref).'/';
>>>>>>> upstream/18.0
=======
>>>>>>> 729451fa
			$date = dol_print_date(dol_now(), "%Y%m%d%H%M%S");
			$filename = "signatures/" . $date . "_signature.png";
			if (!is_dir($upload_dir . "signatures/")) {
				if (!dol_mkdir($upload_dir . "signatures/")) {
					$response = "Error mkdir. Failed to create dir " . $upload_dir . "signatures/";
					$error++;
				}
			}

			if (!$error) {
				$return = file_put_contents($upload_dir . $filename, $data);
				if ($return == false) {
					$error++;
					$response = 'Error file_put_content: failed to create signature file.';
				}
			}

			if (!$error) {
				// Defined modele of doc
				$last_main_doc_file = $object->last_main_doc;
				$directdownloadlink = $object->getLastMainDocLink('fichinter');    // url to download the $object->last_main_doc
				if (preg_match('/\.pdf/i', $last_main_doc_file)) {
					// TODO Use the $last_main_doc_file to defined the $newpdffilename and $sourcefile
					$newpdffilename = $upload_dir . $ref . "_signed-" . $date . ".pdf";
					$sourcefile = $upload_dir . $ref . ".pdf";

					if (dol_is_file($sourcefile)) {
						// We build the new PDF
						$pdf = pdf_getInstance();
						if (class_exists('TCPDF')) {
							$pdf->setPrintHeader(false);
							$pdf->setPrintFooter(false);
						}
						$pdf->SetFont(pdf_getPDFFont($langs));

						if (getDolGlobalString('MAIN_DISABLE_PDF_COMPRESSION')) {
							$pdf->SetCompression(false);
						}


						//$pdf->Open();
						$pagecount = $pdf->setSourceFile($sourcefile);        // original PDF
						$s = array();    // Array with size of each page. Exemple array(w'=>210, 'h'=>297);
						for ($i = 1; $i < ($pagecount + 1); $i++) {
							try {
								$tppl = $pdf->importPage($i);
								$s = $pdf->getTemplatesize($tppl);
								$pdf->AddPage($s['h'] > $s['w'] ? 'P' : 'L');
								$pdf->useTemplate($tppl);
							} catch (Exception $e) {
								dol_syslog("Error when manipulating some PDF by onlineSign: " . $e->getMessage(), LOG_ERR);
								$response = $e->getMessage();
								$error++;
							}
						}

						// A signature image file is 720 x 180 (ratio 1/4) but we use only the size into PDF



						// TODO Get position of box from PDF template
						$xforimgstart = 105;
						$yforimgstart = (empty($s['h']) ? 250 : $s['h'] - 57);
<<<<<<< HEAD
<<<<<<< HEAD
						$wforimg = $s['w'] / 1 - ($xforimgstart + 16);
						$pdf->Image($upload_dir . $filename, $xforimgstart, $yforimgstart, $wforimg, round($wforimg / 4));
=======
						$wforimg = $s['w']/1 - ($xforimgstart + 16);
=======

						$wforimg = $s['w'] / 1 - ($xforimgstart + 16);
>>>>>>> 729451fa

						$pdf->SetXY(111, 235 +25);
						$pdf->SetFont($default_font, '', $default_font_size - 1);
						$pdf->MultiCell($wforimg, 4, $langs->trans("DateSigning").': '.dol_print_date(dol_now(), "daytext", false, $langs, true), 0, 'L');
						$pdf->SetXY(111, $pdf->GetY());
						$pdf->MultiCell($wforimg, 4, $langs->trans("Lastname").': '.$online_sign_name, 0, 'L');

						$pdf->Image($upload_dir.$filename, $xforimgstart, $yforimgstart, $wforimg, round($wforimg / 4));
>>>>>>> upstream/18.0
						//$pdf->Close();
						$pdf->Output($newpdffilename, "F");

						// Index the new file and update the last_main_doc property of object.
						$object->indexFile($newpdffilename, 1);
					}
					if (!$error) {
						$response = "success";
					}
				} elseif (preg_match('/\.odt/i', $last_main_doc_file)) {
					// Adding signature on .ODT not yet supported
					// TODO
				} else {
					// Document format not supported to insert online signature.
					// We should just create an image file with the signature.
				}
			}
		} elseif ($mode == "societe_rib") {
			$langs->load('withdrawals');
			require_once DOL_DOCUMENT_ROOT . '/societe/class/companybankaccount.class.php';
			require_once DOL_DOCUMENT_ROOT . '/core/lib/pdf.lib.php';
			$modelpath = "core/modules/bank/doc/";
			$object = new CompanyBankAccount($db);
			$object->fetch($ref);
			if (!empty($object->id)) {
				$object->fetch_thirdparty();


				$upload_dir = $conf->societe->multidir_output[$object->thirdparty->entity] . '/'
					. dol_sanitizeFileName($object->thirdparty->id) . '/';

				$default_font_size = pdf_getPDFFontSize($langs);    // Must be after pdf_getInstance
				$default_font = pdf_getPDFFont($langs);    // Must be after pdf_getInstance
				$langs->loadLangs(array("main", "companies"));

				$date = dol_print_date(dol_now(), "%Y%m%d%H%M%S");
				$filename = "signatures/" . $date . "_signature.png";
				if (!is_dir($upload_dir . "signatures/")) {
					if (!dol_mkdir($upload_dir . "signatures/")) {
						$response = "Error mkdir. Failed to create dir " . $upload_dir . "signatures/";
						$error++;
					}
				}

				if (!$error) {
					$return = file_put_contents($upload_dir . $filename, $data);
					if ($return == false) {
						$error++;
						$response = 'Error file_put_content: failed to create signature file.';
					}
				}

				if (!$error) {
					// Defined modele of doc
					$last_main_doc_file = $object->last_main_doc;
					$last_modelpdf = $object->model_pdf;
					$directdownloadlink = $object->getLastMainDocLink('company');    // url to download the $object->last_main_doc

					if (preg_match('/\.pdf/i', $last_main_doc_file)) {
						$sourcefile = '';
						$newpdffilename = '';
						if ($last_modelpdf == 'sepamandate') {
							$newpdffilename = $upload_dir . $langs->transnoentitiesnoconv("SepaMandateShort") . ' ' . dol_sanitizeFileName($object->ref) . "-" . dol_sanitizeFileName($object->rum) . "_signed-" . $date . ".pdf";
							$sourcefile = $upload_dir . $langs->transnoentitiesnoconv("SepaMandateShort") . ' ' . dol_sanitizeFileName($object->ref) . "-" . dol_sanitizeFileName($object->rum) . ".pdf";
						}
						if (dol_is_file($sourcefile)) {
							// We build the new PDF
							$pdf = pdf_getInstance();
							if (class_exists('TCPDF')) {
								$pdf->setPrintHeader(false);
								$pdf->setPrintFooter(false);
							}
							$pdf->SetFont(pdf_getPDFFont($langs));

							if (getDolGlobalString('MAIN_DISABLE_PDF_COMPRESSION')) {
								$pdf->SetCompression(false);
							}

							//$pdf->Open();
							$pagecount = $pdf->setSourceFile($sourcefile);        // original PDF

							$s = array();    // Array with size of each page. Exemple array(w'=>210, 'h'=>297);
							for ($i = 1; $i < ($pagecount + 1); $i++) {
								try {
									$tppl = $pdf->importPage($i);
									$s = $pdf->getTemplatesize($tppl);
									$pdf->AddPage($s['h'] > $s['w'] ? 'P' : 'L');
									$pdf->useTemplate($tppl);
								} catch (Exception $e) {
									dol_syslog("Error when manipulating the PDF " . $sourcefile . " by onlineSign: " . $e->getMessage(), LOG_ERR);
									$response = $e->getMessage();
									$error++;
								}
							}


							// Get position of box from PDF template
							$file = '';
							$classname = '';
							$filefound = '';
							$dirmodels = array('/');
							if (is_array($conf->modules_parts['models'])) {
								$dirmodels = array_merge($dirmodels, $conf->modules_parts['models']);
							}
							foreach ($dirmodels as $reldir) {
								$file = "pdf_" . $last_modelpdf . ".modules.php";
								// On vérifie l'emplacement du modele
								$file = dol_buildpath($reldir . $modelpath . $file, 0);
								if (file_exists($file)) {
									$filefound = $file;
									$classname = 'pdf_' . $last_modelpdf;
									break;
								}
								if ($filefound) {
									break;
								}
							}

							if (!$filefound) {
								$response = $langs->trans("Error") . ' Failed to load doc generator with modelpaths=' . $modelpath . ' - modele=' . $last_modelpdf;
								dol_syslog($response, LOG_ERR);
								$error++;
							}

							if (!$error) {
								// If PDF template class  was found
								require_once $file;

								$objPDF = new $classname($db);

								$pdf->SetFont($default_font, '', $default_font_size - 1);

								$xForDate = $objPDF->marge_gauche;
								$yForDate = $objPDF->page_hauteur - $objPDF->heightforinfotot - $objPDF->heightforfreetext - $objPDF->heightforfooter + 10;
								$pdf->SetXY($xForDate, $yForDate);
								$pdf->MultiCell(100, 4, dol_print_date(dol_now(), "daytext", false, $langs, true), 0, 'L');

								$xforimgstart = $objPDF->xPosSignArea;
								$yforimgstart = $yForDate - 5;
								$wforimg = $s['w'] - 20 - $xforimgstart;

								$pdf->SetXY($xforimgstart, $yforimgstart + round($wforimg / 4));
								$pdf->MultiCell($wforimg, 4, $langs->trans("Lastname") . ': ' . $online_sign_name, 0, 'L');

								// A signature image file is 720 x 180 (ratio 1/4) but we use only the size into PDF
								$pdf->Image($upload_dir . $filename, $xforimgstart, $yforimgstart, $wforimg, round($wforimg / 4));
							}
							//$pdf->Close();
							$pdf->Output($newpdffilename, "F");

							// Index the new file and update the last_main_doc property of object.
							$object->indexFile($newpdffilename, 1);
						}
					} elseif (preg_match('/\.odt/i', $last_main_doc_file)) {
						// Adding signature on .ODT not yet supported
						// TODO
					} else {
						// Document format not supported to insert online signature.
						// We should just create an image file with the signature.
					}
				}
			} else {
				$error++;
				$response = "cannot find Rib";
			}

			if (!$error) {
				$db->begin();

				$online_sign_ip = getUserRemoteIP();

				$sql = "UPDATE " . MAIN_DB_PREFIX . $object->table_element;
				$sql .= " SET ";
				$sql .= " date_signature = '" . $db->idate(dol_now()) . "',";
				$sql .= " online_sign_ip = '" . $db->escape($online_sign_ip) . "'";
				if ($online_sign_name) {
					$sql .= ", online_sign_name = '" . $db->escape($online_sign_name) . "'";
				}
				//$sql .= ", last_main_doc = '" . $db->escape($object->element'..') . "'";

				$sql .= " WHERE rowid = " . ((int) $object->id);

				dol_syslog(__FILE__, LOG_DEBUG);
				$resql = $db->query($sql);
				if (!$resql) {
					$error++;
				} else {
					$num = $db->affected_rows($resql);
				}

				if (!$error) {
					$response = "success";
				} else {
					$error++;
					$response = "error sql";
				}

				if (!$error) {
					$db->commit();
					$response = "success";
					setEventMessages(dol_ucfirst($mode)."Signed", null, 'warnings');
				} else {
					$db->rollback();
				}
			}
		}
	} else {
		$error++;
		$response = 'error signature_not_found';
	}
}

if ($error) {
	http_response_code(501);
}

echo $response;<|MERGE_RESOLUTION|>--- conflicted
+++ resolved
@@ -15,8 +15,8 @@
  */
 
 /**
- *    \file       /htdocs/core/ajax/onlineSign.php
- *    \brief      File to make Ajax action on Knowledge Management
+ *	\file       /htdocs/core/ajax/onlineSign.php
+ *	\brief      File to make Ajax action on Knowledge Management
  */
 
 if (!defined('NOTOKENRENEWAL')) {
@@ -51,13 +51,13 @@
 	define("DOLENTITY", $entity);
 }
 include '../../main.inc.php';
-require_once DOL_DOCUMENT_ROOT . '/core/lib/files.lib.php';
+require_once DOL_DOCUMENT_ROOT.'/core/lib/files.lib.php';
 
 $action = GETPOST('action', 'aZ09');
 
 $signature = GETPOST('signaturebase64');
 $ref = GETPOST('ref', 'aZ09');
-$mode = GETPOST('mode', 'aZ09');    // 'proposal', ...
+$mode = GETPOST('mode', 'aZ09');	// 'proposal', ...
 $SECUREKEY = GETPOST("securekey"); // Secure key
 $online_sign_name = GETPOST("onlinesignname") ? GETPOST("onlinesignname") : '';
 
@@ -72,8 +72,8 @@
 	$securekeyseed = getDolGlobalString('PROPOSAL_ONLINE_SIGNATURE_SECURITY_TOKEN');
 }
 
-if (empty($SECUREKEY) || !dol_verifyHash($securekeyseed . $type . $ref . (!isModEnabled('multicompany') ? '' : $entity), $SECUREKEY, '0')) {
-	httponly_accessforbidden('Bad value for securitykey. Value provided ' . dol_escape_htmltag($SECUREKEY) . ' does not match expected value for ref=' . dol_escape_htmltag($ref), 403);
+if (empty($SECUREKEY) || !dol_verifyHash($securekeyseed.$type.$ref.(!isModEnabled('multicompany') ? '' : $entity), $SECUREKEY, '0')) {
+	httponly_accessforbidden('Bad value for securitykey. Value provided '.dol_escape_htmltag($SECUREKEY).' does not match expected value for ref='.dol_escape_htmltag($ref), 403);
 }
 
 
@@ -97,29 +97,29 @@
 		$data = base64_decode($signature);
 
 		if ($mode == "propale" || $mode == 'proposal') {
-			require_once DOL_DOCUMENT_ROOT . '/comm/propal/class/propal.class.php';
-			require_once DOL_DOCUMENT_ROOT . '/core/lib/pdf.lib.php';
+			require_once DOL_DOCUMENT_ROOT.'/comm/propal/class/propal.class.php';
+			require_once DOL_DOCUMENT_ROOT.'/core/lib/pdf.lib.php';
 			$object = new Propal($db);
 			$object->fetch(0, $ref);
 
-			$upload_dir = !empty($conf->propal->multidir_output[$object->entity]) ? $conf->propal->multidir_output[$object->entity] : $conf->propal->dir_output;
-			$upload_dir .= '/' . dol_sanitizeFileName($object->ref) . '/';
-
-			$default_font_size = pdf_getPDFFontSize($langs);    // Must be after pdf_getInstance
-			$default_font = pdf_getPDFFont($langs);    // Must be after pdf_getInstance
+			$upload_dir = !empty($conf->propal->multidir_output[$object->entity])?$conf->propal->multidir_output[$object->entity]:$conf->propal->dir_output;
+			$upload_dir .= '/'.dol_sanitizeFileName($object->ref).'/';
+
+			$default_font_size = pdf_getPDFFontSize($langs);	// Must be after pdf_getInstance
+			$default_font = pdf_getPDFFont($langs);	// Must be after pdf_getInstance
 			$langs->loadLangs(array("main", "companies"));
 
 			$date = dol_print_date(dol_now(), "%Y%m%d%H%M%S");
-			$filename = "signatures/" . $date . "_signature.png";
-			if (!is_dir($upload_dir . "signatures/")) {
-				if (!dol_mkdir($upload_dir . "signatures/")) {
-					$response = "Error mkdir. Failed to create dir " . $upload_dir . "signatures/";
-					$error++;
-				}
-			}
-
-			if (!$error) {
-				$return = file_put_contents($upload_dir . $filename, $data);
+			$filename = "signatures/".$date."_signature.png";
+			if (!is_dir($upload_dir."signatures/")) {
+				if (!dol_mkdir($upload_dir."signatures/")) {
+					$response ="Error mkdir. Failed to create dir ".$upload_dir."signatures/";
+					$error++;
+				}
+			}
+
+			if (!$error) {
+				$return = file_put_contents($upload_dir.$filename, $data);
 				if ($return == false) {
 					$error++;
 					$response = 'Error file_put_content: failed to create signature file.';
@@ -129,12 +129,12 @@
 			if (!$error) {
 				// Defined modele of doc
 				$last_main_doc_file = $object->last_main_doc;
-				$directdownloadlink = $object->getLastMainDocLink('proposal');    // url to download the $object->last_main_doc
+				$directdownloadlink = $object->getLastMainDocLink('proposal');	// url to download the $object->last_main_doc
 
 				if (preg_match('/\.pdf/i', $last_main_doc_file)) {
 					// TODO Use the $last_main_doc_file to defined the $newpdffilename and $sourcefile
-					$newpdffilename = $upload_dir . $ref . "_signed-" . $date . ".pdf";
-					$sourcefile = $upload_dir . $ref . ".pdf";
+					$newpdffilename = $upload_dir.$ref."_signed-".$date.".pdf";
+					$sourcefile = $upload_dir.$ref.".pdf";
 
 					if (dol_is_file($sourcefile)) {
 						// We build the new PDF
@@ -150,17 +150,17 @@
 						}
 
 						//$pdf->Open();
-						$pagecount = $pdf->setSourceFile($sourcefile);        // original PDF
-
-						$s = array();    // Array with size of each page. Exemple array(w'=>210, 'h'=>297);
-						for ($i = 1; $i < ($pagecount + 1); $i++) {
+						$pagecount = $pdf->setSourceFile($sourcefile);		// original PDF
+
+						$s = array(); 	// Array with size of each page. Exemple array(w'=>210, 'h'=>297);
+						for ($i=1; $i<($pagecount+1); $i++) {
 							try {
 								$tppl = $pdf->importPage($i);
 								$s = $pdf->getTemplatesize($tppl);
 								$pdf->AddPage($s['h'] > $s['w'] ? 'P' : 'L');
 								$pdf->useTemplate($tppl);
 							} catch (Exception $e) {
-								dol_syslog("Error when manipulating the PDF " . $sourcefile . " by onlineSign: " . $e->getMessage(), LOG_ERR);
+								dol_syslog("Error when manipulating the PDF ".$sourcefile." by onlineSign: ".$e->getMessage(), LOG_ERR);
 								$response = $e->getMessage();
 								$error++;
 							}
@@ -174,11 +174,11 @@
 
 						$pdf->SetXY($xforimgstart, $yforimgstart + round($wforimg / 4) - 4);
 						$pdf->SetFont($default_font, '', $default_font_size - 1);
-						$pdf->MultiCell($wforimg, 4, $langs->trans("DateSigning") . ': ' . dol_print_date(dol_now(), "daytext", false, $langs, true), 0, 'L');
+						$pdf->MultiCell($wforimg, 4, $langs->trans("DateSigning").': '.dol_print_date(dol_now(), "daytext", false, $langs, true), 0, 'L');
 						$pdf->SetXY($xforimgstart, $yforimgstart + round($wforimg / 4));
-						$pdf->MultiCell($wforimg, 4, $langs->trans("Lastname") . ': ' . $online_sign_name, 0, 'L');
-
-						$pdf->Image($upload_dir . $filename, $xforimgstart, $yforimgstart, $wforimg, round($wforimg / 4));
+						$pdf->MultiCell($wforimg, 4, $langs->trans("Lastname").': '.$online_sign_name, 0, 'L');
+
+						$pdf->Image($upload_dir.$filename, $xforimgstart, $yforimgstart, $wforimg, round($wforimg / 4));
 
 						//$pdf->Close();
 						$pdf->Output($newpdffilename, "F");
@@ -200,16 +200,16 @@
 
 				$online_sign_ip = getUserRemoteIP();
 
-				$sql = "UPDATE " . MAIN_DB_PREFIX . "propal";
-				$sql .= " SET fk_statut = " . ((int) $object::STATUS_SIGNED) . ", note_private = '" . $db->escape($object->note_private) . "',";
-				$sql .= " date_signature = '" . $db->idate(dol_now()) . "',";
-				$sql .= " online_sign_ip = '" . $db->escape($online_sign_ip) . "'";
+				$sql  = "UPDATE ".MAIN_DB_PREFIX."propal";
+				$sql .= " SET fk_statut = ".((int) $object::STATUS_SIGNED).", note_private = '".$db->escape($object->note_private)."',";
+				$sql .= " date_signature = '".$db->idate(dol_now())."',";
+				$sql .= " online_sign_ip = '".$db->escape($online_sign_ip)."'";
 				if ($online_sign_name) {
-					$sql .= ", online_sign_name = '" . $db->escape($online_sign_name) . "'";
-				}
-				$sql .= " WHERE rowid = " . ((int) $object->id);
-
-				dol_syslog(__FILE__, LOG_DEBUG);
+					$sql .= ", online_sign_name = '".$db->escape($online_sign_name)."'";
+				}
+				$sql .= " WHERE rowid = ".((int) $object->id);
+
+				dol_syslog(__METHOD__, LOG_DEBUG);
 				$resql = $db->query($sql);
 				if (!$resql) {
 					$error++;
@@ -221,12 +221,12 @@
 					if (method_exists($object, 'call_trigger')) {
 						//customer is not a user !?! so could we use same user as validation ?
 						$user = new User($db);
-						$user->fetch($object->user_validation_id);
+						$user->fetch($object->user_valid_id);
 						$object->context = array('closedfromonlinesignature' => 'closedfromonlinesignature');
 						$result = $object->call_trigger('PROPAL_CLOSE_SIGNED', $user);
 						if ($result < 0) {
 							$error++;
-							$response = "error in trigger " . $object->error;
+							$response = "error in trigger ".$object->error;
 						} else {
 							$response = "success";
 						}
@@ -247,25 +247,25 @@
 				}
 			}
 		} elseif ($mode == 'contract') {
-			require_once DOL_DOCUMENT_ROOT . '/contrat/class/contrat.class.php';
-			require_once DOL_DOCUMENT_ROOT . '/core/lib/pdf.lib.php';
+			require_once DOL_DOCUMENT_ROOT.'/contrat/class/contrat.class.php';
+			require_once DOL_DOCUMENT_ROOT.'/core/lib/pdf.lib.php';
 			$object = new Contrat($db);
 			$object->fetch(0, $ref);
 
-			$upload_dir = !empty($conf->contrat->multidir_output[$object->entity]) ? $conf->contrat->multidir_output[$object->entity] : $conf->contrat->dir_output;
-			$upload_dir .= '/' . dol_sanitizeFileName($object->ref) . '/';
+			$upload_dir = !empty($conf->contrat->multidir_output[$object->entity])?$conf->contrat->multidir_output[$object->entity]:$conf->contrat->dir_output;
+			$upload_dir .= '/'.dol_sanitizeFileName($object->ref).'/';
 
 			$date = dol_print_date(dol_now(), "%Y%m%d%H%M%S");
-			$filename = "signatures/" . $date . "_signature.png";
-			if (!is_dir($upload_dir . "signatures/")) {
-				if (!dol_mkdir($upload_dir . "signatures/")) {
-					$response = "Error mkdir. Failed to create dir " . $upload_dir . "signatures/";
-					$error++;
-				}
-			}
-
-			if (!$error) {
-				$return = file_put_contents($upload_dir . $filename, $data);
+			$filename = "signatures/".$date."_signature.png";
+			if (!is_dir($upload_dir."signatures/")) {
+				if (!dol_mkdir($upload_dir."signatures/")) {
+					$response ="Error mkdir. Failed to create dir ".$upload_dir."signatures/";
+					$error++;
+				}
+			}
+
+			if (!$error) {
+				$return = file_put_contents($upload_dir.$filename, $data);
 				if ($return == false) {
 					$error++;
 					$response = 'Error file_put_content: failed to create signature file.';
@@ -275,11 +275,11 @@
 			if (!$error) {
 				// Defined modele of doc
 				$last_main_doc_file = $object->last_main_doc;
-				$directdownloadlink = $object->getLastMainDocLink('contrat');    // url to download the $object->last_main_doc
+				$directdownloadlink = $object->getLastMainDocLink('contrat');	// url to download the $object->last_main_doc
 				if (preg_match('/\.pdf/i', $last_main_doc_file)) {
 					// TODO Use the $last_main_doc_file to defined the $newpdffilename and $sourcefile
-					$newpdffilename = $upload_dir . $ref . "_signed-" . $date . ".pdf";
-					$sourcefile = $upload_dir . $ref . ".pdf";
+					$newpdffilename = $upload_dir.$ref."_signed-".$date.".pdf";
+					$sourcefile = $upload_dir.$ref.".pdf";
 
 					if (dol_is_file($sourcefile)) {
 						// We build the new PDF
@@ -296,16 +296,16 @@
 
 
 						//$pdf->Open();
-						$pagecount = $pdf->setSourceFile($sourcefile);        // original PDF
-						$s = array();    // Array with size of each page. Exemple array(w'=>210, 'h'=>297);
-						for ($i = 1; $i < ($pagecount + 1); $i++) {
+						$pagecount = $pdf->setSourceFile($sourcefile);		// original PDF
+						$s = array(); 	// Array with size of each page. Exemple array(w'=>210, 'h'=>297);
+						for ($i=1; $i<($pagecount+1); $i++) {
 							try {
 								$tppl = $pdf->importPage($i);
 								$s = $pdf->getTemplatesize($tppl);
 								$pdf->AddPage($s['h'] > $s['w'] ? 'P' : 'L');
 								$pdf->useTemplate($tppl);
 							} catch (Exception $e) {
-								dol_syslog("Error when manipulating some PDF by onlineSign: " . $e->getMessage(), LOG_ERR);
+								dol_syslog("Error when manipulating some PDF by onlineSign: ".$e->getMessage(), LOG_ERR);
 								$response = $e->getMessage();
 								$error++;
 							}
@@ -315,9 +315,9 @@
 						// TODO Get position of box from PDF template
 						$xforimgstart = 5;
 						$yforimgstart = (empty($s['h']) ? 240 : $s['h'] - 65);
-						$wforimg = $s['w'] / 2 - $xforimgstart;
-
-						$pdf->Image($upload_dir . $filename, $xforimgstart, $yforimgstart, $wforimg, round($wforimg / 4));
+						$wforimg = $s['w']/2 - $xforimgstart;
+
+						$pdf->Image($upload_dir.$filename, $xforimgstart, $yforimgstart, $wforimg, round($wforimg / 4));
 						//$pdf->Close();
 						$pdf->Output($newpdffilename, "F");
 
@@ -336,43 +336,29 @@
 				}
 			}
 		} elseif ($mode == 'fichinter') {
-			require_once DOL_DOCUMENT_ROOT . '/fichinter/class/fichinter.class.php';
-			require_once DOL_DOCUMENT_ROOT . '/core/lib/pdf.lib.php';
+			require_once DOL_DOCUMENT_ROOT.'/fichinter/class/fichinter.class.php';
+			require_once DOL_DOCUMENT_ROOT.'/core/lib/pdf.lib.php';
 			$object = new Fichinter($db);
 			$object->fetch(0, $ref);
 
-<<<<<<< HEAD
-<<<<<<< HEAD
-			$upload_dir = !empty($conf->ficheinter->multidir_output[$object->entity]) ? $conf->ficheinter->multidir_output[$object->entity] : $conf->ficheinter->dir_output;
-			$upload_dir .= '/' . dol_sanitizeFileName($object->ref) . '/';
-=======
-=======
-			$upload_dir = !empty($conf->ficheinter->multidir_output[$object->entity]) ? $conf->ficheinter->multidir_output[$object->entity] : $conf->ficheinter->dir_output;
-			$upload_dir .= '/'.dol_sanitizeFileName($object->ref).'/';
-
->>>>>>> 729451fa
 			$langs->loadLangs(array("main", "companies"));
 
 			$default_font_size = pdf_getPDFFontSize($langs);	// Must be after pdf_getInstance
 			$default_font = pdf_getPDFFont($langs);	// Must be
 
-<<<<<<< HEAD
 			$upload_dir = !empty($conf->ficheinter->multidir_output[$object->entity])?$conf->ficheinter->multidir_output[$object->entity]:$conf->ficheinter->dir_output;
 			$upload_dir .= '/'.dol_sanitizeFileName($object->ref).'/';
->>>>>>> upstream/18.0
-=======
->>>>>>> 729451fa
 			$date = dol_print_date(dol_now(), "%Y%m%d%H%M%S");
-			$filename = "signatures/" . $date . "_signature.png";
-			if (!is_dir($upload_dir . "signatures/")) {
-				if (!dol_mkdir($upload_dir . "signatures/")) {
-					$response = "Error mkdir. Failed to create dir " . $upload_dir . "signatures/";
-					$error++;
-				}
-			}
-
-			if (!$error) {
-				$return = file_put_contents($upload_dir . $filename, $data);
+			$filename = "signatures/".$date."_signature.png";
+			if (!is_dir($upload_dir."signatures/")) {
+				if (!dol_mkdir($upload_dir."signatures/")) {
+					$response ="Error mkdir. Failed to create dir ".$upload_dir."signatures/";
+					$error++;
+				}
+			}
+
+			if (!$error) {
+				$return = file_put_contents($upload_dir.$filename, $data);
 				if ($return == false) {
 					$error++;
 					$response = 'Error file_put_content: failed to create signature file.';
@@ -382,11 +368,11 @@
 			if (!$error) {
 				// Defined modele of doc
 				$last_main_doc_file = $object->last_main_doc;
-				$directdownloadlink = $object->getLastMainDocLink('fichinter');    // url to download the $object->last_main_doc
+				$directdownloadlink = $object->getLastMainDocLink('fichinter');	// url to download the $object->last_main_doc
 				if (preg_match('/\.pdf/i', $last_main_doc_file)) {
 					// TODO Use the $last_main_doc_file to defined the $newpdffilename and $sourcefile
-					$newpdffilename = $upload_dir . $ref . "_signed-" . $date . ".pdf";
-					$sourcefile = $upload_dir . $ref . ".pdf";
+					$newpdffilename = $upload_dir.$ref."_signed-".$date.".pdf";
+					$sourcefile = $upload_dir.$ref.".pdf";
 
 					if (dol_is_file($sourcefile)) {
 						// We build the new PDF
@@ -403,16 +389,16 @@
 
 
 						//$pdf->Open();
-						$pagecount = $pdf->setSourceFile($sourcefile);        // original PDF
-						$s = array();    // Array with size of each page. Exemple array(w'=>210, 'h'=>297);
-						for ($i = 1; $i < ($pagecount + 1); $i++) {
+						$pagecount = $pdf->setSourceFile($sourcefile);		// original PDF
+						$s = array(); 	// Array with size of each page. Exemple array(w'=>210, 'h'=>297);
+						for ($i=1; $i<($pagecount+1); $i++) {
 							try {
 								$tppl = $pdf->importPage($i);
 								$s = $pdf->getTemplatesize($tppl);
 								$pdf->AddPage($s['h'] > $s['w'] ? 'P' : 'L');
 								$pdf->useTemplate($tppl);
 							} catch (Exception $e) {
-								dol_syslog("Error when manipulating some PDF by onlineSign: " . $e->getMessage(), LOG_ERR);
+								dol_syslog("Error when manipulating some PDF by onlineSign: ".$e->getMessage(), LOG_ERR);
 								$response = $e->getMessage();
 								$error++;
 							}
@@ -425,16 +411,7 @@
 						// TODO Get position of box from PDF template
 						$xforimgstart = 105;
 						$yforimgstart = (empty($s['h']) ? 250 : $s['h'] - 57);
-<<<<<<< HEAD
-<<<<<<< HEAD
-						$wforimg = $s['w'] / 1 - ($xforimgstart + 16);
-						$pdf->Image($upload_dir . $filename, $xforimgstart, $yforimgstart, $wforimg, round($wforimg / 4));
-=======
 						$wforimg = $s['w']/1 - ($xforimgstart + 16);
-=======
-
-						$wforimg = $s['w'] / 1 - ($xforimgstart + 16);
->>>>>>> 729451fa
 
 						$pdf->SetXY(111, 235 +25);
 						$pdf->SetFont($default_font, '', $default_font_size - 1);
@@ -442,8 +419,8 @@
 						$pdf->SetXY(111, $pdf->GetY());
 						$pdf->MultiCell($wforimg, 4, $langs->trans("Lastname").': '.$online_sign_name, 0, 'L');
 
+
 						$pdf->Image($upload_dir.$filename, $xforimgstart, $yforimgstart, $wforimg, round($wforimg / 4));
->>>>>>> upstream/18.0
 						//$pdf->Close();
 						$pdf->Output($newpdffilename, "F");
 
@@ -459,194 +436,6 @@
 				} else {
 					// Document format not supported to insert online signature.
 					// We should just create an image file with the signature.
-				}
-			}
-		} elseif ($mode == "societe_rib") {
-			$langs->load('withdrawals');
-			require_once DOL_DOCUMENT_ROOT . '/societe/class/companybankaccount.class.php';
-			require_once DOL_DOCUMENT_ROOT . '/core/lib/pdf.lib.php';
-			$modelpath = "core/modules/bank/doc/";
-			$object = new CompanyBankAccount($db);
-			$object->fetch($ref);
-			if (!empty($object->id)) {
-				$object->fetch_thirdparty();
-
-
-				$upload_dir = $conf->societe->multidir_output[$object->thirdparty->entity] . '/'
-					. dol_sanitizeFileName($object->thirdparty->id) . '/';
-
-				$default_font_size = pdf_getPDFFontSize($langs);    // Must be after pdf_getInstance
-				$default_font = pdf_getPDFFont($langs);    // Must be after pdf_getInstance
-				$langs->loadLangs(array("main", "companies"));
-
-				$date = dol_print_date(dol_now(), "%Y%m%d%H%M%S");
-				$filename = "signatures/" . $date . "_signature.png";
-				if (!is_dir($upload_dir . "signatures/")) {
-					if (!dol_mkdir($upload_dir . "signatures/")) {
-						$response = "Error mkdir. Failed to create dir " . $upload_dir . "signatures/";
-						$error++;
-					}
-				}
-
-				if (!$error) {
-					$return = file_put_contents($upload_dir . $filename, $data);
-					if ($return == false) {
-						$error++;
-						$response = 'Error file_put_content: failed to create signature file.';
-					}
-				}
-
-				if (!$error) {
-					// Defined modele of doc
-					$last_main_doc_file = $object->last_main_doc;
-					$last_modelpdf = $object->model_pdf;
-					$directdownloadlink = $object->getLastMainDocLink('company');    // url to download the $object->last_main_doc
-
-					if (preg_match('/\.pdf/i', $last_main_doc_file)) {
-						$sourcefile = '';
-						$newpdffilename = '';
-						if ($last_modelpdf == 'sepamandate') {
-							$newpdffilename = $upload_dir . $langs->transnoentitiesnoconv("SepaMandateShort") . ' ' . dol_sanitizeFileName($object->ref) . "-" . dol_sanitizeFileName($object->rum) . "_signed-" . $date . ".pdf";
-							$sourcefile = $upload_dir . $langs->transnoentitiesnoconv("SepaMandateShort") . ' ' . dol_sanitizeFileName($object->ref) . "-" . dol_sanitizeFileName($object->rum) . ".pdf";
-						}
-						if (dol_is_file($sourcefile)) {
-							// We build the new PDF
-							$pdf = pdf_getInstance();
-							if (class_exists('TCPDF')) {
-								$pdf->setPrintHeader(false);
-								$pdf->setPrintFooter(false);
-							}
-							$pdf->SetFont(pdf_getPDFFont($langs));
-
-							if (getDolGlobalString('MAIN_DISABLE_PDF_COMPRESSION')) {
-								$pdf->SetCompression(false);
-							}
-
-							//$pdf->Open();
-							$pagecount = $pdf->setSourceFile($sourcefile);        // original PDF
-
-							$s = array();    // Array with size of each page. Exemple array(w'=>210, 'h'=>297);
-							for ($i = 1; $i < ($pagecount + 1); $i++) {
-								try {
-									$tppl = $pdf->importPage($i);
-									$s = $pdf->getTemplatesize($tppl);
-									$pdf->AddPage($s['h'] > $s['w'] ? 'P' : 'L');
-									$pdf->useTemplate($tppl);
-								} catch (Exception $e) {
-									dol_syslog("Error when manipulating the PDF " . $sourcefile . " by onlineSign: " . $e->getMessage(), LOG_ERR);
-									$response = $e->getMessage();
-									$error++;
-								}
-							}
-
-
-							// Get position of box from PDF template
-							$file = '';
-							$classname = '';
-							$filefound = '';
-							$dirmodels = array('/');
-							if (is_array($conf->modules_parts['models'])) {
-								$dirmodels = array_merge($dirmodels, $conf->modules_parts['models']);
-							}
-							foreach ($dirmodels as $reldir) {
-								$file = "pdf_" . $last_modelpdf . ".modules.php";
-								// On vérifie l'emplacement du modele
-								$file = dol_buildpath($reldir . $modelpath . $file, 0);
-								if (file_exists($file)) {
-									$filefound = $file;
-									$classname = 'pdf_' . $last_modelpdf;
-									break;
-								}
-								if ($filefound) {
-									break;
-								}
-							}
-
-							if (!$filefound) {
-								$response = $langs->trans("Error") . ' Failed to load doc generator with modelpaths=' . $modelpath . ' - modele=' . $last_modelpdf;
-								dol_syslog($response, LOG_ERR);
-								$error++;
-							}
-
-							if (!$error) {
-								// If PDF template class  was found
-								require_once $file;
-
-								$objPDF = new $classname($db);
-
-								$pdf->SetFont($default_font, '', $default_font_size - 1);
-
-								$xForDate = $objPDF->marge_gauche;
-								$yForDate = $objPDF->page_hauteur - $objPDF->heightforinfotot - $objPDF->heightforfreetext - $objPDF->heightforfooter + 10;
-								$pdf->SetXY($xForDate, $yForDate);
-								$pdf->MultiCell(100, 4, dol_print_date(dol_now(), "daytext", false, $langs, true), 0, 'L');
-
-								$xforimgstart = $objPDF->xPosSignArea;
-								$yforimgstart = $yForDate - 5;
-								$wforimg = $s['w'] - 20 - $xforimgstart;
-
-								$pdf->SetXY($xforimgstart, $yforimgstart + round($wforimg / 4));
-								$pdf->MultiCell($wforimg, 4, $langs->trans("Lastname") . ': ' . $online_sign_name, 0, 'L');
-
-								// A signature image file is 720 x 180 (ratio 1/4) but we use only the size into PDF
-								$pdf->Image($upload_dir . $filename, $xforimgstart, $yforimgstart, $wforimg, round($wforimg / 4));
-							}
-							//$pdf->Close();
-							$pdf->Output($newpdffilename, "F");
-
-							// Index the new file and update the last_main_doc property of object.
-							$object->indexFile($newpdffilename, 1);
-						}
-					} elseif (preg_match('/\.odt/i', $last_main_doc_file)) {
-						// Adding signature on .ODT not yet supported
-						// TODO
-					} else {
-						// Document format not supported to insert online signature.
-						// We should just create an image file with the signature.
-					}
-				}
-			} else {
-				$error++;
-				$response = "cannot find Rib";
-			}
-
-			if (!$error) {
-				$db->begin();
-
-				$online_sign_ip = getUserRemoteIP();
-
-				$sql = "UPDATE " . MAIN_DB_PREFIX . $object->table_element;
-				$sql .= " SET ";
-				$sql .= " date_signature = '" . $db->idate(dol_now()) . "',";
-				$sql .= " online_sign_ip = '" . $db->escape($online_sign_ip) . "'";
-				if ($online_sign_name) {
-					$sql .= ", online_sign_name = '" . $db->escape($online_sign_name) . "'";
-				}
-				//$sql .= ", last_main_doc = '" . $db->escape($object->element'..') . "'";
-
-				$sql .= " WHERE rowid = " . ((int) $object->id);
-
-				dol_syslog(__FILE__, LOG_DEBUG);
-				$resql = $db->query($sql);
-				if (!$resql) {
-					$error++;
-				} else {
-					$num = $db->affected_rows($resql);
-				}
-
-				if (!$error) {
-					$response = "success";
-				} else {
-					$error++;
-					$response = "error sql";
-				}
-
-				if (!$error) {
-					$db->commit();
-					$response = "success";
-					setEventMessages(dol_ucfirst($mode)."Signed", null, 'warnings');
-				} else {
-					$db->rollback();
 				}
 			}
 		}
