<?php
/*
 * This program is free software; you can redistribute it and/or modify
 * it under the terms of the GNU General Public License as published by
 * the Free Software Foundation; either version 3 of the License, or
 * (at your option) any later version.
 *
 * This program is distributed in the hope that it will be useful,
 * but WITHOUT ANY WARRANTY; without even the implied warranty of
 * MERCHANTABILITY or FITNESS FOR A PARTICULAR PURPOSE.  See the
 * GNU General Public License for more details.
 *
 * You should have received a copy of the GNU General Public License
 * along with this program. If not, see <https://www.gnu.org/licenses/>.
 */

/**
 *    \file       /htdocs/core/ajax/onlineSign.php
 *    \brief      File to make Ajax action on Knowledge Management
 */

if (!defined('NOTOKENRENEWAL')) {
	define('NOTOKENRENEWAL', '1'); // Disables token renewal
}
if (!defined('NOREQUIREHTML')) {
	define('NOREQUIREHTML', '1');
}
if (!defined('NOREQUIREAJAX')) {
	define('NOREQUIREAJAX', '1');
}
// Needed to create other objects with workflow
/*if (!defined('NOREQUIRESOC')) {
	define('NOREQUIRESOC', '1');
}*/
// Do not check anti CSRF attack test
if (!defined('NOREQUIREMENU')) {
	define('NOREQUIREMENU', '1');
}
// If there is no need to load and show top and left menu
if (!defined("NOLOGIN")) {
	define("NOLOGIN", '1');
}
if (!defined('NOIPCHECK')) {
	define('NOIPCHECK', '1'); // Do not check IP defined into conf $dolibarr_main_restrict_ip
}
if (!defined('NOBROWSERNOTIF')) {
	define('NOBROWSERNOTIF', '1');
}
$entity = (!empty($_GET['entity']) ? (int) $_GET['entity'] : (!empty($_POST['entity']) ? (int) $_POST['entity'] : 1));
if (is_numeric($entity)) {
	define("DOLENTITY", $entity);
}
include '../../main.inc.php';
require_once DOL_DOCUMENT_ROOT . '/core/lib/files.lib.php';

$action = GETPOST('action', 'aZ09');

$signature = GETPOST('signaturebase64');
$ref = GETPOST('ref', 'aZ09');
$mode = GETPOST('mode', 'aZ09');    // 'proposal', ...
$SECUREKEY = GETPOST("securekey"); // Secure key
$online_sign_name = GETPOST("onlinesignname") ? GETPOST("onlinesignname") : '';

$error = 0;
$response = "";

$type = $mode;

// Security check
$securekeyseed = '';
if ($type == 'proposal') {
	$securekeyseed = getDolGlobalString('PROPOSAL_ONLINE_SIGNATURE_SECURITY_TOKEN');
}

if (empty($SECUREKEY) || !dol_verifyHash($securekeyseed . $type . $ref . (!isModEnabled('multicompany') ? '' : $entity), $SECUREKEY, '0')) {
	httponly_accessforbidden('Bad value for securitykey. Value provided ' . dol_escape_htmltag($SECUREKEY) . ' does not match expected value for ref=' . dol_escape_htmltag($ref), 403);
}

$marginLeft=isset($conf->global->MAIN_PDF_MARGIN_LEFT)?$conf->global->MAIN_PDF_MARGIN_LEFT:5;
$marginRight=isset($conf->global->MAIN_PDF_MARGIN_RIGHT)?$conf->global->MAIN_PDF_MARGIN_RIGHT:5;
$marginTop =isset($conf->global->MAIN_PDF_MARGIN_TOP)?$conf->global->MAIN_PDF_MARGIN_TOP:5;
$marginDown =isset($conf->global->MAIN_PDF_MARGIN_BOTTOM)?$conf->global->MAIN_PDF_MARGIN_BOTTOM:5;

/*
 * Actions
 */

// None


/*
 * View
 */

top_httphead();

if ($action == "importSignature") {
	$issignatureok = (!empty($signature) && $signature[0] == "image/png;base64");
	if ($issignatureok) {
		$signature = $signature[1];
		$data = base64_decode($signature);

		if ($mode == "propale" || $mode == 'proposal') {
			require_once DOL_DOCUMENT_ROOT . '/comm/propal/class/propal.class.php';
			require_once DOL_DOCUMENT_ROOT . '/core/lib/pdf.lib.php';
			$object = new Propal($db);
			$object->fetch(0, $ref);

			$upload_dir = !empty($conf->propal->multidir_output[$object->entity]) ? $conf->propal->multidir_output[$object->entity] : $conf->propal->dir_output;
			$upload_dir .= '/' . dol_sanitizeFileName($object->ref) . '/';

			$default_font_size = pdf_getPDFFontSize($langs);    // Must be after pdf_getInstance
			$default_font = pdf_getPDFFont($langs);    // Must be after pdf_getInstance
			$langs->loadLangs(array("main", "companies"));

			$date = dol_print_date(dol_now(), "%Y%m%d%H%M%S");
			$filename = "signatures/" . $date . "_signature.png";
			if (!is_dir($upload_dir . "signatures/")) {
				if (!dol_mkdir($upload_dir . "signatures/")) {
					$response = "Error mkdir. Failed to create dir " . $upload_dir . "signatures/";
					$error++;
				}
			}

			if (!$error) {
				$return = file_put_contents($upload_dir . $filename, $data);
				if ($return == false) {
					$error++;
					$response = 'Error file_put_content: failed to create signature file.';
				}
			}

			if (!$error) {
				// Defined modele of doc
				$last_main_doc_file = $object->last_main_doc;
				$directdownloadlink = $object->getLastMainDocLink('proposal');    // url to download the $object->last_main_doc

				if (preg_match('/\.pdf/i', $last_main_doc_file)) {
					// TODO Use the $last_main_doc_file to defined the $newpdffilename and $sourcefile
					$newpdffilename = $upload_dir . $ref . "_signed-" . $date . ".pdf";
					$sourcefile = $upload_dir . $ref . ".pdf";

					if (dol_is_file($sourcefile)) {
						// We build the new PDF
						$pdf = pdf_getInstance();
						if (class_exists('TCPDF')) {
							$pdf->setPrintHeader(false);
							$pdf->setPrintFooter(false);
						}
						$pdf->SetFont(pdf_getPDFFont($langs));

						if (getDolGlobalString('MAIN_DISABLE_PDF_COMPRESSION')) {
							$pdf->SetCompression(false);
						}

						//$pdf->Open();
<<<<<<< HEAD
						$pagecount = $pdf->setSourceFile($sourcefile);		// original PDF
						$pdf->SetMargins($marginLeft, $marginTop, $marginRight);
						$pdf->SetAutoPageBreak(1, 0);

						// Retrieve information on the position of the signature
						$pos = array();
						$possign = array();
						$s = array(); 	// Array with size of each page. Exemple array(w'=>210, 'h'=>297);
						$pforimg = $pagecount; // Page number to print sign if not difini last page

						if (isset($object->model_pdf_pos_sign) && !empty($object->model_pdf_pos_sign)) {
							$pos = explode(':', $object->model_pdf_pos_sign);
							$pforimg = isset($pos[0]) ? $pos[0] : '';
							$xforimgstart = isset($pos[1]) ? $pos[1] : ''; // Pos x to print sign
							$yforimgstart = isset($pos[2]) ? $pos[2] : ''; // Pos y to print sign
							$hforimg = isset($pos[3]) ? $pos[3] : ''; // Heignt image sign
							$wforimg = isset($pos[4]) ? $pos[4] : ''; // Width image sign
						}

						for ($i=1; $i<($pagecount+1); $i++) {
=======
						$pagecount = $pdf->setSourceFile($sourcefile);        // original PDF

						$s = array();    // Array with size of each page. Exemple array(w'=>210, 'h'=>297);
						for ($i = 1; $i < ($pagecount + 1); $i++) {
>>>>>>> 09541d5d
							try {
								$tppl = $pdf->importPage($i);
								$s = $pdf->getTemplatesize($tppl);
								$pdf->AddPage($s['h'] > $s['w'] ? 'P' : 'L');
								$pdf->useTemplate($tppl);

								if ($i==$pforimg) {
									// A signature image file is 720 x 180 (ratio 1/4) but we use only the size into PDF
									if (empty($pos)) {
										$xforimgstart = (empty($s['w']) ? 120 : round($s['w'] / 2) + 15);
										$yforimgstart = (empty($s['h']) ? 240 : $s['h'] - 60);
										$wforimg = $s['w'] - 20 - $xforimgstart;
										$hforimg = round($wforimg / 4);
									}

									$pdf->SetXY($xforimgstart, $yforimgstart + round($wforimg / 4) - 4);
									$pdf->SetFont($default_font, '', $default_font_size - 1);
									$pdf->MultiCell($wforimg, 4, $langs->trans("DateSigning").': '.dol_print_date(dol_now(), "daytext", false, $langs, true), 0, 'L');
									$pdf->SetXY($xforimgstart, $yforimgstart + round($wforimg / 4));
									$pdf->MultiCell($wforimg, 4, $langs->trans("Lastname").': '.$online_sign_name, 0, 'L');

									$pdf->Image($upload_dir.$filename, $xforimgstart, $yforimgstart, $wforimg, $hforimg);
								}
							} catch (Exception $e) {
								dol_syslog("Error when manipulating the PDF " . $sourcefile . " by onlineSign: " . $e->getMessage(), LOG_ERR);
								$response = $e->getMessage();
								$error++;
							}
						}

<<<<<<< HEAD
=======
						// A signature image file is 720 x 180 (ratio 1/4) but we use only the size into PDF
						// TODO Get position of box from PDF template
						$xforimgstart = (empty($s['w']) ? 120 : round($s['w'] / 2) + 15);
						$yforimgstart = (empty($s['h']) ? 240 : $s['h'] - 60);
						$wforimg = $s['w'] - 20 - $xforimgstart;

						$pdf->SetXY($xforimgstart, $yforimgstart + round($wforimg / 4) - 4);
						$pdf->SetFont($default_font, '', $default_font_size - 1);
						$pdf->MultiCell($wforimg, 4, $langs->trans("DateSigning") . ': ' . dol_print_date(dol_now(), "daytext", false, $langs, true), 0, 'L');
						$pdf->SetXY($xforimgstart, $yforimgstart + round($wforimg / 4));
						$pdf->MultiCell($wforimg, 4, $langs->trans("Lastname") . ': ' . $online_sign_name, 0, 'L');

						$pdf->Image($upload_dir . $filename, $xforimgstart, $yforimgstart, $wforimg, round($wforimg / 4));

>>>>>>> 09541d5d
						//$pdf->Close();
						$pdf->Output($newpdffilename, "F");

						// Index the new file and update the last_main_doc property of object.
						$object->indexFile($newpdffilename, 1);
					}
				} elseif (preg_match('/\.odt/i', $last_main_doc_file)) {
					// Adding signature on .ODT not yet supported
					// TODO
				} else {
					// Document format not supported to insert online signature.
					// We should just create an image file with the signature.
				}
			}

			if (!$error) {
				$db->begin();

				$online_sign_ip = getUserRemoteIP();

				$sql = "UPDATE " . MAIN_DB_PREFIX . "propal";
				$sql .= " SET fk_statut = " . ((int) $object::STATUS_SIGNED) . ", note_private = '" . $db->escape($object->note_private) . "',";
				$sql .= " date_signature = '" . $db->idate(dol_now()) . "',";
				$sql .= " online_sign_ip = '" . $db->escape($online_sign_ip) . "'";
				if ($online_sign_name) {
					$sql .= ", online_sign_name = '" . $db->escape($online_sign_name) . "'";
				}
				$sql .= " WHERE rowid = " . ((int) $object->id);

				dol_syslog(__METHOD__, LOG_DEBUG);
				$resql = $db->query($sql);
				if (!$resql) {
					$error++;
				} else {
					$num = $db->affected_rows($resql);
				}

				if (!$error) {
					if (method_exists($object, 'call_trigger')) {
						//customer is not a user !?! so could we use same user as validation ?
						$user = new User($db);
						$user->fetch($object->user_valid_id);
						$object->context = array('closedfromonlinesignature' => 'closedfromonlinesignature');
						$result = $object->call_trigger('PROPAL_CLOSE_SIGNED', $user);
						if ($result < 0) {
							$error++;
							$response = "error in trigger " . $object->error;
						} else {
							$response = "success";
						}
					} else {
						$response = "success";
					}
				} else {
					$error++;
					$response = "error sql";
				}

				if (!$error) {
					$db->commit();
					$response = "success";
					setEventMessages("PropalSigned", null, 'warnings');
				} else {
					$db->rollback();
				}
			}
		} elseif ($mode == 'contract') {
			require_once DOL_DOCUMENT_ROOT . '/contrat/class/contrat.class.php';
			require_once DOL_DOCUMENT_ROOT . '/core/lib/pdf.lib.php';
			$object = new Contrat($db);
			$object->fetch(0, $ref);

			$upload_dir = !empty($conf->contrat->multidir_output[$object->entity]) ? $conf->contrat->multidir_output[$object->entity] : $conf->contrat->dir_output;
			$upload_dir .= '/' . dol_sanitizeFileName($object->ref) . '/';

			$date = dol_print_date(dol_now(), "%Y%m%d%H%M%S");
			$filename = "signatures/" . $date . "_signature.png";
			if (!is_dir($upload_dir . "signatures/")) {
				if (!dol_mkdir($upload_dir . "signatures/")) {
					$response = "Error mkdir. Failed to create dir " . $upload_dir . "signatures/";
					$error++;
				}
			}

			if (!$error) {
				$return = file_put_contents($upload_dir . $filename, $data);
				if ($return == false) {
					$error++;
					$response = 'Error file_put_content: failed to create signature file.';
				}
			}

			if (!$error) {
				// Defined modele of doc
				$last_main_doc_file = $object->last_main_doc;
				$directdownloadlink = $object->getLastMainDocLink('contrat');    // url to download the $object->last_main_doc
				if (preg_match('/\.pdf/i', $last_main_doc_file)) {
					// TODO Use the $last_main_doc_file to defined the $newpdffilename and $sourcefile
					$newpdffilename = $upload_dir . $ref . "_signed-" . $date . ".pdf";
					$sourcefile = $upload_dir . $ref . ".pdf";

					if (dol_is_file($sourcefile)) {
						// We build the new PDF
						$pdf = pdf_getInstance();
						if (class_exists('TCPDF')) {
							$pdf->setPrintHeader(false);
							$pdf->setPrintFooter(false);
						}
						$pdf->SetFont(pdf_getPDFFont($langs));

						if (getDolGlobalString('MAIN_DISABLE_PDF_COMPRESSION')) {
							$pdf->SetCompression(false);
						}


						//$pdf->Open();
						$pagecount = $pdf->setSourceFile($sourcefile);        // original PDF
						$s = array();    // Array with size of each page. Exemple array(w'=>210, 'h'=>297);
						for ($i = 1; $i < ($pagecount + 1); $i++) {
							try {
								$tppl = $pdf->importPage($i);
								$s = $pdf->getTemplatesize($tppl);
								$pdf->AddPage($s['h'] > $s['w'] ? 'P' : 'L');
								$pdf->useTemplate($tppl);
							} catch (Exception $e) {
								dol_syslog("Error when manipulating some PDF by onlineSign: " . $e->getMessage(), LOG_ERR);
								$response = $e->getMessage();
								$error++;
							}
						}

						// A signature image file is 720 x 180 (ratio 1/4) but we use only the size into PDF
						// TODO Get position of box from PDF template
						$xforimgstart = 5;
						$yforimgstart = (empty($s['h']) ? 240 : $s['h'] - 65);
						$wforimg = $s['w'] / 2 - $xforimgstart;

<<<<<<< HEAD
						$pdf->Image($upload_dir.$filename, $xforimgstart, $yforimgstart, $wforimg, round($wforimg / 4));
						//$pdf->Close();require_once
=======
						$pdf->Image($upload_dir . $filename, $xforimgstart, $yforimgstart, $wforimg, round($wforimg / 4));
						//$pdf->Close();
>>>>>>> 09541d5d
						$pdf->Output($newpdffilename, "F");

						// Index the new file and update the last_main_doc property of object.
						$object->indexFile($newpdffilename, 1);
					}
					if (!$error) {
						$response = "success";
					}
				} elseif (preg_match('/\.odt/i', $last_main_doc_file)) {
					// Adding signature on .ODT not yet supported
					// TODO
				} else {
					// Document format not supported to insert online signature.
					// We should just create an image file with the signature.
				}
			}
		} elseif ($mode == 'fichinter') {
			require_once DOL_DOCUMENT_ROOT . '/fichinter/class/fichinter.class.php';
			require_once DOL_DOCUMENT_ROOT . '/core/lib/pdf.lib.php';
			$object = new Fichinter($db);
			$object->fetch(0, $ref);

			$upload_dir = !empty($conf->ficheinter->multidir_output[$object->entity]) ? $conf->ficheinter->multidir_output[$object->entity] : $conf->ficheinter->dir_output;
			$upload_dir .= '/' . dol_sanitizeFileName($object->ref) . '/';
			$date = dol_print_date(dol_now(), "%Y%m%d%H%M%S");
			$filename = "signatures/" . $date . "_signature.png";
			if (!is_dir($upload_dir . "signatures/")) {
				if (!dol_mkdir($upload_dir . "signatures/")) {
					$response = "Error mkdir. Failed to create dir " . $upload_dir . "signatures/";
					$error++;
				}
			}

			if (!$error) {
				$return = file_put_contents($upload_dir . $filename, $data);
				if ($return == false) {
					$error++;
					$response = 'Error file_put_content: failed to create signature file.';
				}
			}

			if (!$error) {
				// Defined modele of doc
				$last_main_doc_file = $object->last_main_doc;
				$directdownloadlink = $object->getLastMainDocLink('fichinter');    // url to download the $object->last_main_doc
				if (preg_match('/\.pdf/i', $last_main_doc_file)) {
					// TODO Use the $last_main_doc_file to defined the $newpdffilename and $sourcefile
					$newpdffilename = $upload_dir . $ref . "_signed-" . $date . ".pdf";
					$sourcefile = $upload_dir . $ref . ".pdf";

					if (dol_is_file($sourcefile)) {
						// We build the new PDF
						$pdf = pdf_getInstance();
						if (class_exists('TCPDF')) {
							$pdf->setPrintHeader(false);
							$pdf->setPrintFooter(false);
						}
						$pdf->SetFont(pdf_getPDFFont($langs));

						if (getDolGlobalString('MAIN_DISABLE_PDF_COMPRESSION')) {
							$pdf->SetCompression(false);
						}


						//$pdf->Open();
						$pagecount = $pdf->setSourceFile($sourcefile);        // original PDF
						$s = array();    // Array with size of each page. Exemple array(w'=>210, 'h'=>297);
						for ($i = 1; $i < ($pagecount + 1); $i++) {
							try {
								$tppl = $pdf->importPage($i);
								$s = $pdf->getTemplatesize($tppl);
								$pdf->AddPage($s['h'] > $s['w'] ? 'P' : 'L');
								$pdf->useTemplate($tppl);
							} catch (Exception $e) {
								dol_syslog("Error when manipulating some PDF by onlineSign: " . $e->getMessage(), LOG_ERR);
								$response = $e->getMessage();
								$error++;
							}
						}

						// A signature image file is 720 x 180 (ratio 1/4) but we use only the size into PDF
						// TODO Get position of box from PDF template
						$xforimgstart = 105;
						$yforimgstart = (empty($s['h']) ? 250 : $s['h'] - 57);
						$wforimg = $s['w'] / 1 - ($xforimgstart + 16);
						$pdf->Image($upload_dir . $filename, $xforimgstart, $yforimgstart, $wforimg, round($wforimg / 4));
						//$pdf->Close();
						$pdf->Output($newpdffilename, "F");

						// Index the new file and update the last_main_doc property of object.
						$object->indexFile($newpdffilename, 1);
					}
					if (!$error) {
						$response = "success";
					}
				} elseif (preg_match('/\.odt/i', $last_main_doc_file)) {
					// Adding signature on .ODT not yet supported
					// TODO
				} else {
					// Document format not supported to insert online signature.
					// We should just create an image file with the signature.
				}
			}
		} elseif ($mode == "societe_rib") {
			$langs->load('withdrawals');
			require_once DOL_DOCUMENT_ROOT . '/societe/class/companybankaccount.class.php';
			require_once DOL_DOCUMENT_ROOT . '/core/lib/pdf.lib.php';
			$modelpath = "core/modules/bank/doc/";
			$object = new CompanyBankAccount($db);
			$object->fetch($ref);
			if (!empty($object->id)) {
				$object->fetch_thirdparty();


				$upload_dir = $conf->societe->multidir_output[$object->thirdparty->entity] . '/'
					. dol_sanitizeFileName($object->thirdparty->id) . '/';

				$default_font_size = pdf_getPDFFontSize($langs);    // Must be after pdf_getInstance
				$default_font = pdf_getPDFFont($langs);    // Must be after pdf_getInstance
				$langs->loadLangs(array("main", "companies"));

				$date = dol_print_date(dol_now(), "%Y%m%d%H%M%S");
				$filename = "signatures/" . $date . "_signature.png";
				if (!is_dir($upload_dir . "signatures/")) {
					if (!dol_mkdir($upload_dir . "signatures/")) {
						$response = "Error mkdir. Failed to create dir " . $upload_dir . "signatures/";
						$error++;
					}
				}

				if (!$error) {
					$return = file_put_contents($upload_dir . $filename, $data);
					if ($return == false) {
						$error++;
						$response = 'Error file_put_content: failed to create signature file.';
					}
				}

				if (!$error) {
					// Defined modele of doc
					$last_main_doc_file = $object->last_main_doc;
					$last_modelpdf = $object->model_pdf;
					$directdownloadlink = $object->getLastMainDocLink('company');    // url to download the $object->last_main_doc

					if (preg_match('/\.pdf/i', $last_main_doc_file)) {
						$sourcefile = '';
						$newpdffilename = '';
						if ($last_modelpdf == 'sepamandate') {
							$newpdffilename = $upload_dir . $langs->transnoentitiesnoconv("SepaMandateShort") . ' ' . dol_sanitizeFileName($object->ref) . "-" . dol_sanitizeFileName($object->rum) . "_signed-" . $date . ".pdf";
							$sourcefile = $upload_dir . $langs->transnoentitiesnoconv("SepaMandateShort") . ' ' . dol_sanitizeFileName($object->ref) . "-" . dol_sanitizeFileName($object->rum) . ".pdf";
						}
						if (dol_is_file($sourcefile)) {
							// We build the new PDF
							$pdf = pdf_getInstance();
							if (class_exists('TCPDF')) {
								$pdf->setPrintHeader(false);
								$pdf->setPrintFooter(false);
							}
							$pdf->SetFont(pdf_getPDFFont($langs));

							if (getDolGlobalString('MAIN_DISABLE_PDF_COMPRESSION')) {
								$pdf->SetCompression(false);
							}

							//$pdf->Open();
							$pagecount = $pdf->setSourceFile($sourcefile);        // original PDF

							$s = array();    // Array with size of each page. Exemple array(w'=>210, 'h'=>297);
							for ($i = 1; $i < ($pagecount + 1); $i++) {
								try {
									$tppl = $pdf->importPage($i);
									$s = $pdf->getTemplatesize($tppl);
									$pdf->AddPage($s['h'] > $s['w'] ? 'P' : 'L');
									$pdf->useTemplate($tppl);
								} catch (Exception $e) {
									dol_syslog("Error when manipulating the PDF " . $sourcefile . " by onlineSign: " . $e->getMessage(), LOG_ERR);
									$response = $e->getMessage();
									$error++;
								}
							}


							// Get position of box from PDF template
							$file = '';
							$classname = '';
							$filefound = '';
							$dirmodels = array('/');
							if (is_array($conf->modules_parts['models'])) {
								$dirmodels = array_merge($dirmodels, $conf->modules_parts['models']);
							}
							foreach ($dirmodels as $reldir) {
								$file = "pdf_" . $last_modelpdf . ".modules.php";
								// On vérifie l'emplacement du modele
								$file = dol_buildpath($reldir . $modelpath . $file, 0);
								if (file_exists($file)) {
									$filefound = $file;
									$classname = 'pdf_' . $last_modelpdf;
									break;
								}
								if ($filefound) {
									break;
								}
							}

							if (!$filefound) {
								$response = $langs->trans("Error") . ' Failed to load doc generator with modelpaths=' . $modelpath . ' - modele=' . $last_modelpdf;
								dol_syslog($response, LOG_ERR);
								$error++;
							}

							if (!$error) {
								// If PDF template class  was found
								require_once $file;

								$objPDF = new $classname($db);

								$pdf->SetFont($default_font, '', $default_font_size - 1);

								$xForDate = $objPDF->marge_gauche;
								$yForDate = $objPDF->page_hauteur - $objPDF->heightforinfotot - $objPDF->heightforfreetext - $objPDF->heightforfooter + 10;
								$pdf->SetXY($xForDate, $yForDate);
								$pdf->MultiCell(100, 4, dol_print_date(dol_now(), "daytext", false, $langs, true), 0, 'L');

								$xforimgstart = $objPDF->xPosSignArea;
								$yforimgstart = $yForDate - 5;
								$wforimg = $s['w'] - 20 - $xforimgstart;

								$pdf->SetXY($xforimgstart, $yforimgstart + round($wforimg / 4));
								$pdf->MultiCell($wforimg, 4, $langs->trans("Lastname") . ': ' . $online_sign_name, 0, 'L');

								// A signature image file is 720 x 180 (ratio 1/4) but we use only the size into PDF
								$pdf->Image($upload_dir . $filename, $xforimgstart, $yforimgstart, $wforimg, round($wforimg / 4));
							}
							//$pdf->Close();
							$pdf->Output($newpdffilename, "F");

							// Index the new file and update the last_main_doc property of object.
							$object->indexFile($newpdffilename, 1);
						}
					} elseif (preg_match('/\.odt/i', $last_main_doc_file)) {
						// Adding signature on .ODT not yet supported
						// TODO
					} else {
						// Document format not supported to insert online signature.
						// We should just create an image file with the signature.
					}
				}
			} else {
				$error++;
				$response = "cannot find Rib";
			}

			if (!$error) {
				$db->begin();

				$online_sign_ip = getUserRemoteIP();

				$sql = "UPDATE " . MAIN_DB_PREFIX . $object->table_element;
				$sql .= " SET ";
				$sql .= " date_signature = '" . $db->idate(dol_now()) . "',";
				$sql .= " online_sign_ip = '" . $db->escape($online_sign_ip) . "'";
				if ($online_sign_name) {
					$sql .= ", online_sign_name = '" . $db->escape($online_sign_name) . "'";
				}
				//$sql .= ", last_main_doc = '" . $db->escape($object->element'..') . "'";

				$sql .= " WHERE rowid = " . ((int) $object->id);

				dol_syslog(__METHOD__, LOG_DEBUG);
				$resql = $db->query($sql);
				if (!$resql) {
					$error++;
				} else {
					$num = $db->affected_rows($resql);
				}

				if (!$error) {
					$response = "success";
				} else {
					$error++;
					$response = "error sql";
				}

				if (!$error) {
					$db->commit();
					$response = "success";
					setEventMessages(dol_ucfirst($mode)."Signed", null, 'warnings');
				} else {
					$db->rollback();
				}
			}
		}
	} else {
		$error++;
		$response = 'error signature_not_found';
	}
}

if ($error) {
	http_response_code(501);
}

echo $response;<|MERGE_RESOLUTION|>--- conflicted
+++ resolved
@@ -154,15 +154,18 @@
 						}
 
 						//$pdf->Open();
-<<<<<<< HEAD
-						$pagecount = $pdf->setSourceFile($sourcefile);		// original PDF
+
+						$pagecount = $pdf->setSourceFile($sourcefile);        // original PDF
+
+						$s = array();    // Array with size of each page. Exemple array(w'=>210, 'h'=>297);
+
 						$pdf->SetMargins($marginLeft, $marginTop, $marginRight);
 						$pdf->SetAutoPageBreak(1, 0);
 
 						// Retrieve information on the position of the signature
 						$pos = array();
 						$possign = array();
-						$s = array(); 	// Array with size of each page. Exemple array(w'=>210, 'h'=>297);
+						
 						$pforimg = $pagecount; // Page number to print sign if not difini last page
 
 						if (isset($object->model_pdf_pos_sign) && !empty($object->model_pdf_pos_sign)) {
@@ -174,13 +177,7 @@
 							$wforimg = isset($pos[4]) ? $pos[4] : ''; // Width image sign
 						}
 
-						for ($i=1; $i<($pagecount+1); $i++) {
-=======
-						$pagecount = $pdf->setSourceFile($sourcefile);        // original PDF
-
-						$s = array();    // Array with size of each page. Exemple array(w'=>210, 'h'=>297);
 						for ($i = 1; $i < ($pagecount + 1); $i++) {
->>>>>>> 09541d5d
 							try {
 								$tppl = $pdf->importPage($i);
 								$s = $pdf->getTemplatesize($tppl);
@@ -210,24 +207,6 @@
 								$error++;
 							}
 						}
-
-<<<<<<< HEAD
-=======
-						// A signature image file is 720 x 180 (ratio 1/4) but we use only the size into PDF
-						// TODO Get position of box from PDF template
-						$xforimgstart = (empty($s['w']) ? 120 : round($s['w'] / 2) + 15);
-						$yforimgstart = (empty($s['h']) ? 240 : $s['h'] - 60);
-						$wforimg = $s['w'] - 20 - $xforimgstart;
-
-						$pdf->SetXY($xforimgstart, $yforimgstart + round($wforimg / 4) - 4);
-						$pdf->SetFont($default_font, '', $default_font_size - 1);
-						$pdf->MultiCell($wforimg, 4, $langs->trans("DateSigning") . ': ' . dol_print_date(dol_now(), "daytext", false, $langs, true), 0, 'L');
-						$pdf->SetXY($xforimgstart, $yforimgstart + round($wforimg / 4));
-						$pdf->MultiCell($wforimg, 4, $langs->trans("Lastname") . ': ' . $online_sign_name, 0, 'L');
-
-						$pdf->Image($upload_dir . $filename, $xforimgstart, $yforimgstart, $wforimg, round($wforimg / 4));
-
->>>>>>> 09541d5d
 						//$pdf->Close();
 						$pdf->Output($newpdffilename, "F");
 
@@ -365,13 +344,8 @@
 						$yforimgstart = (empty($s['h']) ? 240 : $s['h'] - 65);
 						$wforimg = $s['w'] / 2 - $xforimgstart;
 
-<<<<<<< HEAD
-						$pdf->Image($upload_dir.$filename, $xforimgstart, $yforimgstart, $wforimg, round($wforimg / 4));
-						//$pdf->Close();require_once
-=======
 						$pdf->Image($upload_dir . $filename, $xforimgstart, $yforimgstart, $wforimg, round($wforimg / 4));
 						//$pdf->Close();
->>>>>>> 09541d5d
 						$pdf->Output($newpdffilename, "F");
 
 						// Index the new file and update the last_main_doc property of object.
