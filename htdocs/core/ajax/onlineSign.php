--- conflicted
+++ resolved
@@ -70,11 +70,7 @@
 // Check securitykey
 $securekeyseed = '';
 if ($type == 'proposal') {
-<<<<<<< HEAD
-	$securekeyseed = isset($conf->global->PROPOSAL_ONLINE_SIGNATURE_SECURITY_TOKEN) ? $conf->global->PROPOSAL_ONLINE_SIGNATURE_SECURITY_TOKEN : '';
-=======
 	$securekeyseed = getDolGlobalString('PROPOSAL_ONLINE_SIGNATURE_SECURITY_TOKEN');
->>>>>>> 3d73f210
 }
 
 if (empty($SECUREKEY) || !dol_verifyHash($securekeyseed.$type.$ref, $SECUREKEY, '0')) {
@@ -173,7 +169,7 @@
 						$yforimgstart = (empty($s['h']) ? 240 : $s['h'] - 60);
 						$wforimg = $s['w'] - 20 - $xforimgstart;
 
-						$pdf->Image($upload_dir.$filename, $xforimgstart, $yforimgstart, $wforimg, round($wforimg / 4));	// FIXME Position will be wrong with non A4 format. Use a value from width and height of page minus relative offset.
+						$pdf->Image($upload_dir.$filename, $xforimgstart, $yforimgstart, $wforimg, round($wforimg / 4));
 						//$pdf->Close();
 						$pdf->Output($newpdffilename, "F");
 
