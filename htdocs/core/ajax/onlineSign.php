--- conflicted
+++ resolved
@@ -521,11 +521,7 @@
 										if (getDolGlobalString("FICHINTER_SIGNATURE_XFORIMGSTART")) {
 											$param['xforimgstart'] = getDolGlobalString("FICHINTER_SIGNATURE_XFORIMGSTART");
 										} else {
-<<<<<<< HEAD
-											$param['xforimgstart'] = (empty($s['w']) ? 110 : $s['w'] / 2 - 4);
-=======
 											$param['xforimgstart'] = (empty($s['w']) ? 110 : $s['w'] / 2 - 2);
->>>>>>> 58217355
 										}
 										if (getDolGlobalString("FICHINTER_SIGNATURE_YFORIMGSTART")) {
 											$param['yforimgstart'] = getDolGlobalString("FICHINTER_SIGNATURE_YFORIMGSTART");
@@ -551,26 +547,19 @@
 								// A signature image file is 720 x 180 (ratio 1/4) but we use only the size into PDF
 								// TODO Get position of box from PDF template
 
-<<<<<<< HEAD
 								if ($signatory_type == 'internal') {
 									$param['xforimgstart'] = 16;
 									$param['yforimgstart'] = (empty($s['h']) ? 250 : $s['h'] - 38);
 									$param['wforimg'] = $s['w'] - ($param['xforimgstart'] + 110);
 								} elseif ($signatory_type == 'thirdparty') {
-									$param['xforimgstart'] = (empty($s['w']) ? 110 : $s['w'] / 2 - 4);
+									$param['xforimgstart'] = (empty($s['w']) ? 110 : $s['w'] / 2 - 2);
 									$param['yforimgstart'] = (empty($s['h']) ? 250 : $s['h'] - 38);
 									$param['wforimg'] = $s['w'] - ($param['xforimgstart'] + 20);
 								} else {
-									$param['xforimgstart'] = (empty($s['w']) ? 110 : $s['w'] / 2 - 4);
+									$param['xforimgstart'] = (empty($s['w']) ? 110 : $s['w'] / 2 - 2);
 									$param['yforimgstart'] = (empty($s['h']) ? 250 : $s['h'] - 38);
 									$param['wforimg'] = $s['w'] - ($param['xforimgstart'] + 20);
 								}
-=======
-								$param['xforimgstart'] = (empty($s['w']) ? 110 : $s['w'] / 2 - 2);
-								$param['yforimgstart'] = (empty($s['h']) ? 250 : $s['h'] - 38);
-								$param['wforimg'] = $s['w'] - ($param['xforimgstart'] + 20);
-
->>>>>>> 58217355
 								dolPrintSignatureImage($pdf, $langs, $param);
 							}
 
