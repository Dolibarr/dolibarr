--- conflicted
+++ resolved
@@ -2,6 +2,8 @@
 /* Copyright (C) 2024		MDW							<mdeweerd@users.noreply.github.com>
  * Copyright (C) 2024       Frédéric France             <frederic.france@free.fr>
  * Copyright (C) 2024		William Mead				<william.mead@manchenumerique.fr>
+ * Copyright (C) 2024       Anthony Berton	         	<anthony.berton@bb2a.fr>
+
  *
  * This program is free software; you can redistribute it and/or modify
  * it under the terms of the GNU General Public License as published by
@@ -85,16 +87,13 @@
 	httponly_accessforbidden('Bad value for securitykey. Value provided ' . dol_escape_htmltag($SECUREKEY) . ' does not match expected value for ref=' . dol_escape_htmltag($ref), 403);
 }
 
-<<<<<<< HEAD
 $marginLeft=isset($conf->global->MAIN_PDF_MARGIN_LEFT)?$conf->global->MAIN_PDF_MARGIN_LEFT:5;
 $marginRight=isset($conf->global->MAIN_PDF_MARGIN_RIGHT)?$conf->global->MAIN_PDF_MARGIN_RIGHT:5;
 $marginTop =isset($conf->global->MAIN_PDF_MARGIN_TOP)?$conf->global->MAIN_PDF_MARGIN_TOP:5;
 $marginDown =isset($conf->global->MAIN_PDF_MARGIN_BOTTOM)?$conf->global->MAIN_PDF_MARGIN_BOTTOM:5;
-=======
 // Initialize a technical object to manage hooks of page. Note that conf->hooks_modules contains an array of hook context
 $hookmanager->initHooks(array('ajaxonlinesign'));
 
->>>>>>> a185fb42
 
 /*
  * Actions
@@ -161,7 +160,6 @@
 						if ($reshook < 0) {
 							setEventMessages($hookmanager->error, $hookmanager->errors, 'errors');
 						}
-
 						if (empty($reshook)) {
 							// We build the new PDF
 							$pdf = pdf_getInstance();
@@ -170,65 +168,8 @@
 								$pdf->setPrintFooter(false);
 							}
 							$pdf->SetFont(pdf_getPDFFont($langs));
-
-<<<<<<< HEAD
-						//$pdf->Open();
-
-						$pagecount = $pdf->setSourceFile($sourcefile);        // original PDF
-
-						$s = array();    // Array with size of each page. Exemple array(w'=>210, 'h'=>297);
-
-						$pdf->SetMargins($marginLeft, $marginTop, $marginRight);
-						$pdf->SetAutoPageBreak(1, 0);
-
-						// Retrieve information on the position of the signature
-						$pos = array();
-						$possign = array();
-						
-						$pforimg = $pagecount; // Page number to print sign if not difini last page
-
-						if (isset($object->model_pdf_pos_sign) && !empty($object->model_pdf_pos_sign)) {
-							$pos = explode(':', $object->model_pdf_pos_sign);
-							$pforimg = isset($pos[0]) ? $pos[0] : '';
-							$xforimgstart = isset($pos[1]) ? $pos[1] : ''; // Pos x to print sign
-							$yforimgstart = isset($pos[2]) ? $pos[2] : ''; // Pos y to print sign
-							$hforimg = isset($pos[3]) ? $pos[3] : ''; // Heignt image sign
-							$wforimg = isset($pos[4]) ? $pos[4] : ''; // Width image sign
-						}
-
-						for ($i = 1; $i < ($pagecount + 1); $i++) {
-							try {
-								$tppl = $pdf->importPage($i);
-								$s = $pdf->getTemplatesize($tppl);
-								$pdf->AddPage($s['h'] > $s['w'] ? 'P' : 'L');
-								$pdf->useTemplate($tppl);
-
-								if ($i==$pforimg) {
-									// A signature image file is 720 x 180 (ratio 1/4) but we use only the size into PDF
-									if (empty($pos)) {
-										$xforimgstart = (empty($s['w']) ? 120 : round($s['w'] / 2) + 15);
-										$yforimgstart = (empty($s['h']) ? 240 : $s['h'] - 60);
-										$wforimg = $s['w'] - 20 - $xforimgstart;
-										$hforimg = round($wforimg / 4);
-									}
-
-									$pdf->SetXY($xforimgstart, $yforimgstart + round($wforimg / 4) - 4);
-									$pdf->SetFont($default_font, '', $default_font_size - 1);
-									$pdf->MultiCell($wforimg, 4, $langs->trans("DateSigning").': '.dol_print_date(dol_now(), "daytext", false, $langs, true), 0, 'L');
-									$pdf->SetXY($xforimgstart, $yforimgstart + round($wforimg / 4));
-									$pdf->MultiCell($wforimg, 4, $langs->trans("Lastname").': '.$online_sign_name, 0, 'L');
-
-									$pdf->Image($upload_dir.$filename, $xforimgstart, $yforimgstart, $wforimg, $hforimg);
-								}
-							} catch (Exception $e) {
-								dol_syslog("Error when manipulating the PDF " . $sourcefile . " by onlineSign: " . $e->getMessage(), LOG_ERR);
-								$response = $e->getMessage();
-								$error++;
-							}
-						}
-						//$pdf->Close();
-						$pdf->Output($newpdffilename, "F");
-=======
+							$pdf->SetMargins($marginLeft, $marginTop, $marginRight);
+
 							if (getDolGlobalString('MAIN_DISABLE_PDF_COMPRESSION')) {
 								$pdf->SetCompression(false);
 							}
@@ -239,6 +180,34 @@
 							$param = array();
 							$param['online_sign_name'] = $online_sign_name;
 							$param['pathtoimage'] = $upload_dir . $filename;
+							$param['specificpage'] = getDolGlobalInt("PROPAL_SIGNATURE_ON_SPECIFIC_PAGE");
+
+							// A signature image file is 720 x 180 (ratio 1/4) but we use only the size into PDF
+
+							if (getDolGlobalString("PROPAL_SIGNATURE_XFORIMGSTART")) {
+								$param['xforimgstart'] = getDolGlobalString("PROPAL_SIGNATURE_XFORIMGSTART");
+							} else {
+								$param['xforimgstart'] = (empty($s['w']) ? 120 : round($s['w'] / 2) + 15);
+							}
+							if (getDolGlobalString("PROPAL_SIGNATURE_YFORIMGSTART")) {
+								$param['yforimgstart'] = getDolGlobalString("PROPAL_SIGNATURE_YFORIMGSTART");
+							} else {
+								$param['yforimgstart'] = (empty($s['h']) ? 240 : $s['h'] - 60);
+							}
+							if (getDolGlobalString("PROPAL_SIGNATURE_WFORIMG")) {
+								$param['wforimg'] = getDolGlobalString("PROPAL_SIGNATURE_WFORIMG");
+							} else {
+								$param['wforimg'] = $s['w'] - 20 - $param['xforimgstart'];
+							}
+
+							// Read pos sign in database
+							if (isset($object->model_pdf_pos_sign) && !empty($object->model_pdf_pos_sign)) {
+								$pos = explode(':', $object->model_pdf_pos_sign);
+								$param['specificpage'] = isset($pos[0]) ? $pos[0] : '';
+								$param['xforimgstart'] = isset($pos[1]) ? $pos[1] : ''; // Pos x to print sign
+								$param['yforimgstart'] = isset($pos[2]) ? $pos[2] : ''; // Pos y to print sign
+								$param['wforimg'] = isset($pos[3]) ? $pos[3] : ''; // Width image sign
+							}
 
 							$s = array();    // Array with size of each page. Example array(w'=>210, 'h'=>297);
 							for ($i = 1; $i < ($pagecount + 1); $i++) {
@@ -246,32 +215,12 @@
 									$tppl = $pdf->importPage($i);
 									$s = $pdf->getTemplatesize($tppl);
 									$pdf->AddPage($s['h'] > $s['w'] ? 'P' : 'L');
-									$pdf->useTemplate($tppl);
-									$propalsignonspecificpage = getDolGlobalInt("PROPAL_SIGNATURE_ON_SPECIFIC_PAGE");
-									if ($propalsignonspecificpage < 0) {
-										$propalsignonspecificpage = $pagecount - abs($propalsignonspecificpage);
+									$pdf->useTemplate($tppl);									
+									if ($param['specificpage'] < 0) {
+										$param['specificpage'] = $pagecount - abs($param['specificpage']);
 									}
 
-									if (getDolGlobalString("PROPAL_SIGNATURE_ON_ALL_PAGES") || $propalsignonspecificpage == $i) {
-										// A signature image file is 720 x 180 (ratio 1/4) but we use only the size into PDF
-										// TODO Get position of box from PDF template
-
-										if (getDolGlobalString("PROPAL_SIGNATURE_XFORIMGSTART")) {
-											$param['xforimgstart'] = getDolGlobalString("PROPAL_SIGNATURE_XFORIMGSTART");
-										} else {
-											$param['xforimgstart'] = (empty($s['w']) ? 120 : round($s['w'] / 2) + 15);
-										}
-										if (getDolGlobalString("PROPAL_SIGNATURE_YFORIMGSTART")) {
-											$param['yforimgstart'] = getDolGlobalString("PROPAL_SIGNATURE_YFORIMGSTART");
-										} else {
-											$param['yforimgstart'] = (empty($s['h']) ? 240 : $s['h'] - 60);
-										}
-										if (getDolGlobalString("PROPAL_SIGNATURE_WFORIMG")) {
-											$param['wforimg'] = getDolGlobalString("PROPAL_SIGNATURE_WFORIMG");
-										} else {
-											$param['wforimg'] = $s['w'] - 20 - $param['xforimgstart'];
-										}
-
+									if (getDolGlobalString("PROPAL_SIGNATURE_ON_ALL_PAGES") || $param['specificpage'] == $i) {
 										dolPrintSignatureImage($pdf, $langs, $param);
 									}
 								} catch (Exception $e) {
@@ -282,31 +231,11 @@
 							}
 
 							if (!getDolGlobalString("PROPAL_SIGNATURE_ON_ALL_PAGES") && !getDolGlobalInt("PROPAL_SIGNATURE_ON_SPECIFIC_PAGE")) {
-								// A signature image file is 720 x 180 (ratio 1/4) but we use only the size into PDF
-								// TODO Get position of box from PDF template
-
-								if (getDolGlobalString("PROPAL_SIGNATURE_XFORIMGSTART")) {
-											$param['xforimgstart'] = getDolGlobalString("PROPAL_SIGNATURE_XFORIMGSTART");
-								} else {
-									$param['xforimgstart'] = (empty($s['w']) ? 120 : round($s['w'] / 2) + 15);
-								}
-								if (getDolGlobalString("PROPAL_SIGNATURE_YFORIMGSTART")) {
-									$param['yforimgstart'] = getDolGlobalString("PROPAL_SIGNATURE_YFORIMGSTART");
-								} else {
-									$param['yforimgstart'] = (empty($s['h']) ? 240 : $s['h'] - 60);
-								}
-								if (getDolGlobalString("PROPAL_SIGNATURE_WFORIMG")) {
-									$param['wforimg'] = getDolGlobalString("PROPAL_SIGNATURE_WFORIMG");
-								} else {
-									$param['wforimg'] = $s['w'] - 20 - $param['xforimgstart'];
-								}
-
 								dolPrintSignatureImage($pdf, $langs, $param);
 							}
 
 							//$pdf->Close();
 							$pdf->Output($newpdffilename, "F");
->>>>>>> a185fb42
 
 							// Index the new file and update the last_main_doc property of object.
 							$object->indexFile($newpdffilename, 1);
