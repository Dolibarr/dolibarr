<?php
/*
 * This program is free software; you can redistribute it and/or modify
 * it under the terms of the GNU General Public License as published by
 * the Free Software Foundation; either version 3 of the License, or
 * (at your option) any later version.
 *
 * This program is distributed in the hope that it will be useful,
 * but WITHOUT ANY WARRANTY; without even the implied warranty of
 * MERCHANTABILITY or FITNESS FOR A PARTICULAR PURPOSE.  See the
 * GNU General Public License for more details.
 *
 * You should have received a copy of the GNU General Public License
 * along with this program. If not, see <https://www.gnu.org/licenses/>.
 */

/**
 *	\file       /htdocs/core/ajax/onlineSign.php
 *	\brief      File to make Ajax action on Knowledge Management
 */

if (!defined('NOTOKENRENEWAL')) {
	define('NOTOKENRENEWAL', '1'); // Disables token renewal
}
if (!defined('NOREQUIREHTML')) {
	define('NOREQUIREHTML', '1');
}
if (!defined('NOREQUIREAJAX')) {
	define('NOREQUIREAJAX', '1');
}
if (!defined('NOREQUIRESOC')) {
	define('NOREQUIRESOC', '1');
}
if (!defined('NOCSRFCHECK')) {
	define('NOCSRFCHECK', '1');
}
// Do not check anti CSRF attack test
if (!defined('NOREQUIREMENU')) {
	define('NOREQUIREMENU', '1');
}
// If there is no need to load and show top and left menu
if (!defined("NOLOGIN")) {
	define("NOLOGIN", '1');
}
if (!defined('NOIPCHECK')) {
	define('NOIPCHECK', '1'); // Do not check IP defined into conf $dolibarr_main_restrict_ip
}
if (!defined('NOBROWSERNOTIF')) {
	define('NOBROWSERNOTIF', '1');
}
$entity = (!empty($_GET['entity']) ? (int) $_GET['entity'] : (!empty($_POST['entity']) ? (int) $_POST['entity'] : 1));
if (is_numeric($entity)) {
	define("DOLENTITY", $entity);
}
include '../../main.inc.php';

$action = GETPOST('action', 'aZ09');

$signature = GETPOST('signaturebase64');
$ref = GETPOST('ref', 'aZ09');
$mode = GETPOST('mode', 'aZ09');
$SECUREKEY = GETPOST("securekey"); // Secure key

$error = 0;
$response = "";

$type = $mode;

// Check securitykey
$securekeyseed = '';
if ($type == 'proposal') {
	$securekeyseed = isset($conf->global->PROPOSAL_ONLINE_SIGNATURE_SECURITY_TOKEN) ? $conf->global->PROPOSAL_ONLINE_SIGNATURE_SECURITY_TOKEN : '';
}

if (empty($SECUREKEY) || !dol_verifyHash($securekeyseed.$type.$ref, $SECUREKEY, '0')) {
	http_response_code(403);
	print 'Bad value for securitykey. Value provided '.dol_escape_htmltag($SECUREKEY).' does not match expected value for ref='.dol_escape_htmltag($ref);
	exit(-1);
}


/*
 * Actions
 */

// None


/*
 * View
 */

if ($action == "importSignature") {
	if (!empty($signature) && $signature[0] == "image/png;base64") {
		$signature = $signature[1];
		$data = base64_decode($signature);

		if ($mode == "propale" || $mode == 'proposal') {
			require_once DOL_DOCUMENT_ROOT.'/comm/propal/class/propal.class.php';
			require_once DOL_DOCUMENT_ROOT.'/core/lib/pdf.lib.php';
			$object = new Propal($db);
			$object->fetch(0, $ref);

			$upload_dir = !empty($conf->propal->multidir_output[$object->entity])?$conf->propal->multidir_output[$object->entity]:$conf->propal->dir_output;
			$upload_dir .= '/'.dol_sanitizeFileName($object->ref).'/';

			$date = dol_print_date(dol_now(), "%Y%m%d%H%M%S");
			$filename = "signatures/".$date."_signature.png";
			if (!is_dir($upload_dir."signatures/")) {
				if (!dol_mkdir($upload_dir."signatures/")) {
					$response ="Error mkdir. Failed to create dir ".$upload_dir."signatures/";
					$error++;
				}
			}

			if (!$error) {
				$return = file_put_contents($upload_dir.$filename, $data);
				if ($return == false) {
					$error++;
					$response = 'Error file_put_content: failed to create signature file.';
				}
			}

			if (!$error) {
				// Defined modele of doc
				$directdownloadlink = $object->getLastMainDocLink('proposal');

				if (preg_match('/\.pdf/i', $directdownloadlink)) {
					$newpdffilename = $upload_dir.$ref."_signed-".$date.".pdf";
					$sourcefile = $upload_dir.$ref.".pdf";

					if (dol_is_file($sourcefile)) {
						$pdf = pdf_getInstance();
						$pdf->Open();
						$pdf->AddPage();
						$pagecount = $pdf->setSourceFile($sourcefile);		// original PDF

						for ($i=1; $i<($pagecount+1); $i++) {
							if ($i>1) $pdf->AddPage();
							$tppl=$pdf->importPage($i);
							$pdf->useTemplate($tppl);
						}

						$pdf->Image($upload_dir.$filename, 129, 239.6, 60, 15);	// FIXME Position will be wrong with non A4 format. Use a value from width and height of page minus relative offset.
						$pdf->Close();
						$pdf->Output($newpdffilename, "F");

						// Index the new file and update the last_main_doc property of object.
						$object->indexFile($newpdffilename, 1);
					}
<<<<<<< HEAD
				} else {
					// Adding signature on doc not yet supported
=======
				} elseif (preg_match('/\.odt/i', $directdownloadlink)) {
					// Adding signature on .ODT not yet supported
					// TODO
				} else {
					// Document format not supported to insert online signature.
					// We should just create an image file with the signature.
>>>>>>> 61739cc3
				}
			}

			if (!$error) {
				$db->begin();

				$online_sign_ip = getUserRemoteIP();
				$online_sign_name = '';		// TODO Ask name on form to sign

				$sql  = "UPDATE ".MAIN_DB_PREFIX."propal";
				$sql .= " SET fk_statut = ".((int) $object::STATUS_SIGNED).", note_private = '".$db->escape($object->note_private)."',";
				$sql .= " date_signature = '".$db->idate(dol_now())."',";
				$sql .= " online_sign_ip = '".$db->escape($online_sign_ip)."'";
				if ($online_sign_name) {
					$sql .= ", online_sign_name = '".$db->escape($online_sign_name)."'";
				}
				$sql .= " WHERE rowid = ".((int) $object->id);

				dol_syslog(__METHOD__, LOG_DEBUG);
				$resql = $db->query($sql);
				if (!$resql) {
					$error++;
				} else {
					$num = $db->affected_rows($resql);
				}

				if (!$error) {
					$db->commit();
					$response = "success";
					setEventMessages("PropalSigned", null, 'warnings');
				} else {
					$db->rollback();
					$error++;
					$response = "error sql";
				}
			}
		}
	} else {
		$error++;
		$response = 'error signature_not_found';
	}
}

if ($error) {
	http_response_code(501);
}

echo $response;<|MERGE_RESOLUTION|>--- conflicted
+++ resolved
@@ -53,6 +53,7 @@
 	define("DOLENTITY", $entity);
 }
 include '../../main.inc.php';
+require_once DOL_DOCUMENT_ROOT.'/core/lib/files.lib.php';
 
 $action = GETPOST('action', 'aZ09');
 
@@ -123,9 +124,11 @@
 
 			if (!$error) {
 				// Defined modele of doc
-				$directdownloadlink = $object->getLastMainDocLink('proposal');
-
-				if (preg_match('/\.pdf/i', $directdownloadlink)) {
+				$last_main_doc_file = $object->last_main_doc;
+				$directdownloadlink = $object->getLastMainDocLink('proposal');	// url to download the $object->last_main_doc
+
+				if (preg_match('/\.pdf/i', $last_main_doc_file)) {
+					// TODO Use the $last_main_doc_file to defined the $newpdffilename and $sourcefile
 					$newpdffilename = $upload_dir.$ref."_signed-".$date.".pdf";
 					$sourcefile = $upload_dir.$ref.".pdf";
 
@@ -148,17 +151,12 @@
 						// Index the new file and update the last_main_doc property of object.
 						$object->indexFile($newpdffilename, 1);
 					}
-<<<<<<< HEAD
-				} else {
-					// Adding signature on doc not yet supported
-=======
-				} elseif (preg_match('/\.odt/i', $directdownloadlink)) {
+				} elseif (preg_match('/\.odt/i', $last_main_doc_file)) {
 					// Adding signature on .ODT not yet supported
 					// TODO
 				} else {
 					// Document format not supported to insert online signature.
 					// We should just create an image file with the signature.
->>>>>>> 61739cc3
 				}
 			}
 
