--- conflicted
+++ resolved
@@ -41,11 +41,7 @@
 	define('NOREQUIRETRAN', '1');
 }*/
 
-<<<<<<< HEAD
-// Load Dolibarr environment
-=======
 // Load Dolibarr environment and check user is logged.
->>>>>>> cc80841a
 require '../../main.inc.php';
 
 $action = GETPOST('action');
@@ -54,8 +50,6 @@
 // None. This is public component with no access and effect on data.
 
 
-<<<<<<< HEAD
-=======
 /*
  * Action
  */
@@ -63,7 +57,6 @@
 // None
 
 
->>>>>>> cc80841a
 /*
  * View
  */
@@ -74,11 +67,7 @@
 
 // Return a new generated password
 if ($action) {
-<<<<<<< HEAD
-	if ($action == 'getrandompassword') {
-=======
 	if ($action == 'getrandompassword') {	// Test on permission not required here. Endpoint can be called by anu logged user.
->>>>>>> cc80841a
 		require_once DOL_DOCUMENT_ROOT.'/core/lib/security2.lib.php';
 		$generic = GETPOST('generic') ? true : false;
 		echo getRandomPassword($generic);
