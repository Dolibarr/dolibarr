--- conflicted
+++ resolved
@@ -85,18 +85,6 @@
 
         $relativepath=$ecmdir->getRelativePath();	// Example   'mydir/'
     }
-<<<<<<< HEAD
-    $relativepath=$ecmdir->getRelativePath();
-    $upload_dir = $rootdirfordoc.'/'.$relativepath;
-}
-
-if (empty($url))
-{
-	if (GETPOSTISSET('website')) $url=DOL_URL_ROOT.'/website/index.php';
-	else $url=DOL_URL_ROOT.'/ecm/index.php';
-}
-
-=======
 	elseif (GETPOST('section_dir'))
 	{
 		$relativepath=GETPOST('section_dir');
@@ -112,7 +100,6 @@
 	else $url=DOL_URL_ROOT.'/ecm/index.php';
 }
 
->>>>>>> d9b8a8c8
 // Load translation files required by the page
 $langs->loadLangs(array("ecm","companies","other"));
 
@@ -178,13 +165,8 @@
 //print '<!-- Page called with mode='.dol_escape_htmltag(isset($mode)?$mode:'').' type='.dol_escape_htmltag($type).' module='.dol_escape_htmltag($module).' url='.dol_escape_htmltag($url).' '.dol_escape_htmltag($_SERVER["PHP_SELF"]).'?'.dol_escape_htmltag($_SERVER["QUERY_STRING"]).' -->'."\n";
 
 $param=($sortfield?'&sortfield='.$sortfield:'').($sortorder?'&sortorder='.$sortorder:'');
-<<<<<<< HEAD
-if (! empty($website)) $param.='&website='.$website;
-if (! empty($pageid))  $param.='&pageid='.$pageid;
-=======
 if (! empty($websitekey)) $param.='&website='.$websitekey;
 if (! empty($pageid))     $param.='&pageid='.$pageid;
->>>>>>> d9b8a8c8
 
 
 // Dir scan
@@ -197,11 +179,7 @@
     $sorting = (strtolower($sortorder)=='desc'?SORT_DESC:SORT_ASC);
 
     // Right area. If module is defined here, we are in automatic ecm.
-<<<<<<< HEAD
-    $automodules = array('company', 'invoice', 'invoice_supplier', 'propal', 'supplier_proposal', 'order', 'order_supplier', 'contract', 'product', 'tax', 'project', 'fichinter', 'user', 'expensereport');
-=======
     $automodules = array('company', 'invoice', 'invoice_supplier', 'propal', 'supplier_proposal', 'order', 'order_supplier', 'contract', 'product', 'tax', 'project', 'fichinter', 'user', 'expensereport', 'holiday');
->>>>>>> d9b8a8c8
 
     // TODO change for multicompany sharing
     // Auto area for suppliers invoices
@@ -257,9 +235,6 @@
     {
     	if ($module == 'medias')
     	{
-<<<<<<< HEAD
-    		$relativepath=GETPOST('file','alpha');
-=======
     		/*
     		   $_POST is array like
     		  'token' => string '062380e11b7dcd009d07318b57b71750' (length=32)
@@ -272,7 +247,6 @@
 			  'sendit' => string 'Envoyer fichier' (length=15)
     		 */
     		$relativepath=GETPOST('file','alpha')?GETPOST('file','alpha'):GETPOST('section_dir','alpha');
->>>>>>> d9b8a8c8
     		if ($relativepath && $relativepath!= '/') $relativepath.='/';
     		$upload_dir = $dolibarr_main_data_root.'/'.$module.'/'.$relativepath;
     		if (GETPOSTISSET('website') || GETPOSTISSET('file_manager'))
@@ -280,11 +254,7 @@
 	    		$param.='&file_manager=1';
 	    		if (!preg_match('/website=/',$param)) $param.='&website='.urlencode(GETPOST('website','alpha'));
 	    		if (!preg_match('/pageid=/',$param)) $param.='&pageid='.urlencode(GETPOST('pageid','int'));
-<<<<<<< HEAD
-	    		//if (!preg_match('/backtopage=/',$param)) $param.='&backtopage='.urlencode($_SERVER["PHP_SELF"].'?file_manager=1&website='.$website.'&pageid='.$pageid);
-=======
 	    		//if (!preg_match('/backtopage=/',$param)) $param.='&backtopage='.urlencode($_SERVER["PHP_SELF"].'?file_manager=1&website='.$websitekey.'&pageid='.$pageid);
->>>>>>> d9b8a8c8
 	    	}
     	}
     	else
@@ -365,11 +335,7 @@
 	$formquestion['section_id']=array('type'=>'hidden','value'=>$section_id,'name'=>'section_id');		// We must always put field, even if empty because it is fille by javascript later
 	$formquestion['section_dir']=array('type'=>'hidden','value'=>$section_dir,'name'=>'section_dir');	// We must always put field, even if empty because it is fille by javascript later
 	if (! empty($action) && $action == 'file_manager')	$formquestion['file_manager']=array('type'=>'hidden','value'=>1,'name'=>'file_manager');
-<<<<<<< HEAD
-	if (! empty($website))								$formquestion['website']=array('type'=>'hidden','value'=>$website,'name'=>'website');
-=======
 	if (! empty($websitekey))							$formquestion['website']=array('type'=>'hidden','value'=>$websitekey,'name'=>'website');
->>>>>>> d9b8a8c8
 	if (! empty($pageid) && $pageid > 0)				$formquestion['pageid']=array('type'=>'hidden','value'=>$pageid,'name'=>'pageid');
 
 	print $form->formconfirm($url,$langs->trans("DeleteFile"),$langs->trans("ConfirmDeleteFile"),'confirm_deletefile',$formquestion,"no",($useajax?'deletefile':0));
