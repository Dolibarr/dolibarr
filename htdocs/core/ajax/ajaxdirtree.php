<?php
/* Copyright (C) 2007-2018  Laurent Destailleur     <eldy@users.sourceforge.net>
 * Copyright (C) 2018-2024  Frédéric France         <frederic.france@free.fr>
 * Copyright (C) 2024		MDW							<mdeweerd@users.noreply.github.com>
 *
 * This program is free software; you can redistribute it and/or modify
 * it under the terms of the GNU General Public License as published by
 * the Free Software Foundation; either version 3 of the License, or
 * (at your option) any later version.
 *
 * This program is distributed in the hope that it will be useful,
 * but WITHOUT ANY WARRANTY; without even the implied warranty of
 * MERCHANTABILITY or FITNESS FOR A PARTICULAR PURPOSE.  See the
 * GNU General Public License for more details.
 *
 * You should have received a copy of the GNU General Public License
 * along with this program. If not, see <https://www.gnu.org/licenses/>.
 */

/**
 *      \file       htdocs/core/ajax/ajaxdirtree.php
 *      \ingroup    ecm
 *      \brief      This script returns content of a directory for filetree
 */


// This script is called with a POST method.
// Directory to scan (full path) is inside POST['dir'] and encode by js escape() if ajax is used or encoded by urlencode if mode=noajax

if (!defined('NOTOKENRENEWAL')) {
	define('NOTOKENRENEWAL', 1); // Disables token renewal
}
if (!defined('NOREQUIREMENU')) {
	define('NOREQUIREMENU', '1');
}
if (!defined('NOREQUIREHTML')) {
	define('NOREQUIREHTML', '1');
}
if (!defined('NOREQUIREAJAX')) {
	define('NOREQUIREAJAX', '1');
}

if (!isset($mode) || $mode != 'noajax') {    // For ajax call
	$res = @include '../../main.inc.php';
	include_once DOL_DOCUMENT_ROOT.'/core/lib/files.lib.php';
	include_once DOL_DOCUMENT_ROOT.'/core/lib/functions2.lib.php';
	include_once DOL_DOCUMENT_ROOT.'/core/lib/treeview.lib.php';
	include_once DOL_DOCUMENT_ROOT.'/core/class/html.form.class.php';
	include_once DOL_DOCUMENT_ROOT.'/ecm/class/ecmdirectory.class.php';

	$openeddir = GETPOST('openeddir');
	$modulepart = GETPOST('modulepart');
	$selecteddir = jsUnEscape(GETPOST('dir')); // relative path. We must decode using same encoding function used by javascript: escape()

	$preopened = GETPOST('preopened');

	if ($selecteddir != '/') {
		$selecteddir = preg_replace('/\/$/', '', $selecteddir); // We removed last '/' except if it is '/'
	}
} else {
	// For no ajax call

	$openeddir = GETPOST('openeddir');
	$modulepart = GETPOST('modulepart');
	$selecteddir = GETPOST('dir');

	$preopened = GETPOST('preopened');

	if ($selecteddir != '/') {
		$selecteddir = preg_replace('/\/$/', '', $selecteddir); // We removed last '/' except if it is '/'
	}
	if (empty($url)) {
		$url = DOL_URL_ROOT.'/ecm/index.php';
	}
}

$websitekey = GETPOST('websitekey', 'alpha');
$pageid = GETPOSTINT('pageid');

// Load translation files required by the page
$langs->load("ecm");

// Define fullpathselecteddir.
$fullpathselecteddir = '<none>';
if ($modulepart == 'ecm') {
	$fullpathselecteddir = $conf->ecm->dir_output.'/'.($selecteddir != '/' ? $selecteddir : '');
	$fullpathpreopened = $conf->ecm->dir_output.'/'.($preopened != '/' ? $preopened : '');
} elseif ($modulepart == 'medias' || $modulepart == 'website') {
	$fullpathselecteddir = $dolibarr_main_data_root.'/medias/'.($selecteddir != '/' ? $selecteddir : '');
	$fullpathpreopened = $dolibarr_main_data_root.'/medias/'.($preopened != '/' ? $preopened : '');
}


// Security:
// On interdit les remontees de repertoire ainsi que les pipe dans les noms de fichiers.
if (preg_match('/\.\./', $fullpathselecteddir) || preg_match('/[<>|]/', $fullpathselecteddir)) {
	dol_syslog("Refused to deliver file ".$original_file);
	// Do no show plain path in shown error message
	dol_print_error(null, $langs->trans("ErrorFileNameInvalid", GETPOST("file")));
	exit;
}

if (empty($modulepart)) {
	$modulepart = $module;
}

// Security check
if ($modulepart == 'ecm') {
	if (!$user->hasRight('ecm', 'read')) {
		accessforbidden();
	}
} elseif ($modulepart == 'medias' || $modulepart == 'website') {
	// Always allowed
} else {
	accessforbidden();
}

/*
 * Actions
 */

// None


/*
 * Actions
 */

// None


/*
 * View
 */

if (!isset($mode) || $mode != 'noajax') {	// if ajax mode
	top_httphead();
}

//print '<!-- selecteddir (relative dir we click on) = '.$selecteddir.', openeddir = '.$openeddir.', modulepart='.$modulepart.', preopened='.$preopened.' -->'."\n";
$userstatic = new User($db);
$form = new Form($db);
$ecmdirstatic = new EcmDirectory($db);

// Load full manual tree of ECM module from database. We will use it to define nbofsubdir and nboffilesinsubdir
if (empty($sqltree)) {
	$sqltree = $ecmdirstatic->get_full_arbo(0);
}

// Try to find selected dir id into $sqltree and save it into $current_ecmdir_id
$current_ecmdir_id = -1;
foreach ($sqltree as $keycursor => $val) {
	//print $val['fullrelativename']." == ".$selecteddir;
	if ($val['fullrelativename'] == $selecteddir) {
		$current_ecmdir_id = $keycursor;
	}
}

if (!empty($conf->use_javascript_ajax) && !getDolGlobalString('MAIN_ECM_DISABLE_JS')) {
<<<<<<< HEAD
=======
	//
>>>>>>> cc80841a
	treeOutputForAbsoluteDir($sqltree, $selecteddir, $fullpathselecteddir, $modulepart, $websitekey, $pageid, $preopened, $fullpathpreopened);

	// TODO Find a solution to not output this code for each leaf we open
	// Enable jquery handlers on new generated HTML objects (same code than into lib_footer.js.php)
	// Because the content is reloaded by ajax call, we must also reenable some jquery hooks
	print "\n<!-- JS CODE TO ENABLE Tooltips on all object with class classfortooltip (reload into ajaxdirtree) -->\n";
	print '<script nonce="'.getNonce().'" type="text/javascript">
	            	jQuery(document).ready(function () {
	            		jQuery(".classfortooltip").tooltip({
							show: { collision: "flipfit", effect:\'toggle\', delay:50 },
							hide: { delay: 50 }, 	/* If I enable effect:\'toggle\' here, a bug appears: the tooltip is shown when collapsing a new dir if it was shown before */
							tooltipClass: "mytooltip",
							content: function () {
	              				return $(this).prop(\'title\');		/* To force to get title as is */
	          				}
	            		});
	            	});
	            	</script>';

	// This ajax service is called only when a directory $selecteddir is opened but not when closed.
	//print '<script nonce="'.getNonce().'" type="text/javascript">';
	//print "loadandshowpreview('".dol_escape_js($selecteddir)."');";
	//print '</script>';
}


if (empty($conf->use_javascript_ajax) || getDolGlobalString('MAIN_ECM_DISABLE_JS')) {
	print '<ul class="ecmjqft">';

	// Load full manual tree from database. We will use it to define nbofsubdir and nboffilesinsubdir
	if (empty($sqltree)) {
		$sqltree = $ecmdirstatic->get_full_arbo(0); // Slow
	}

	// ----- This section will show a tree from a fulltree array -----
	// $section must also be defined
	// ----------------------------------------------------------------

	// Define fullpathselected ( _x_y_z ) of $section parameter (!! not into ajaxdirtree)
	$fullpathselected = '';
	foreach ($sqltree as $key => $val) {
		//print $val['id']."-".$section."<br>";
		if ($val['id'] == $section) {
			$fullpathselected = $val['fullpath'];
			break;
		}
	}
	//print "fullpathselected=".$fullpathselected."<br>";

	// Update expandedsectionarray in session
	$expandedsectionarray = array();
	if (isset($_SESSION['dol_ecmexpandedsectionarray'])) {
		$expandedsectionarray = explode(',', $_SESSION['dol_ecmexpandedsectionarray']);
	}

	if ($section && GETPOST('sectionexpand') == 'true') {
		// We add all sections that are parent of opened section
		$pathtosection = explode('_', $fullpathselected);
		foreach ($pathtosection as $idcursor) {
			if ($idcursor && !in_array($idcursor, $expandedsectionarray)) {	// Not already in array
				$expandedsectionarray[] = $idcursor;
			}
		}
		$_SESSION['dol_ecmexpandedsectionarray'] = implode(',', $expandedsectionarray);
	}
	if ($section && GETPOST('sectionexpand') == 'false') {
		// We removed all expanded sections that are child of the closed section
		$oldexpandedsectionarray = $expandedsectionarray;
		$expandedsectionarray = array(); // Reset
		// @phan-suppress-next-line PhanEmptyForeachBody
		foreach ($oldexpandedsectionarray as $sectioncursor) {
			// TODO is_in_subtree(fulltree,sectionparent,sectionchild) does nox exists. Enable or remove this...
			//if ($sectioncursor && ! is_in_subtree($sqltree,$section,$sectioncursor)) $expandedsectionarray[]=$sectioncursor;
		}
		$_SESSION['dol_ecmexpandedsectionarray'] = implode(',', $expandedsectionarray);
	}
	//print $_SESSION['dol_ecmexpandedsectionarray'].'<br>';

	$nbofentries = 0;
	$oldvallevel = 0;
	foreach ($sqltree as $key => $val) {
		$ecmdirstatic->id = $val['id'];
		$ecmdirstatic->ref = $val['label'];

		// Refresh cache
		if (preg_match('/refresh/i', $action)) {
			$result = $ecmdirstatic->fetch($val['id']);
			$ecmdirstatic->ref = $ecmdirstatic->label;

			$result = $ecmdirstatic->refreshcachenboffile(0);
			$val['cachenbofdoc'] = $result;
		}

		//$fullpathparent=preg_replace('/(_[^_]+)$/i','',$val['fullpath']);

		// Define showline
		$showline = 0;

		// If directory is son of expanded directory, we show line
		if (in_array($val['id_mere'], $expandedsectionarray)) {
			$showline = 4;
		} elseif ($val['id'] != $section && $val['id_mere'] == $ecmdirstatic->motherof[$section]) {
			// If directory is brother of selected directory, we show line
			$showline = 3;
		} elseif (preg_match('/'.$val['fullpath'].'_/i', $fullpathselected.'_')) {
			// If directory is parent of selected directory or is selected directory, we show line
			$showline = 2;
		} elseif ($val['level'] < 2) {
			// If we are level one we show line
			$showline = 1;
		}

		if ($showline) {
			if (in_array($val['id'], $expandedsectionarray)) {
				$option = 'indexexpanded';
			} else {
				$option = 'indexnotexpanded';
			}
			//print $option;

			print '<li class="directory collapsed">';

			// Show tree graph pictos
			$cpt = 1;
			while ($cpt < $sqltree[$key]['level']) {
				print ' &nbsp; &nbsp;';
				$cpt++;
			}
			$resarray = tree_showpad($sqltree, $key, 1);
			$a = $resarray[0];
			$nbofsubdir = $resarray[1];
			$nboffilesinsubdir = $resarray[2];

			// Show link
			print $ecmdirstatic->getNomUrl(0, $option, 32, 'class="fmdirlia jqft ecmjqft"');

			print '<div class="ecmjqft">';

			// Nb of docs
			print '<table class="nobordernopadding"><tr>';

			print '<!-- nb of docs -->';
			print '<td>';
			print $val['cachenbofdoc'];
			print '</td>';

			print '<!-- nb in subdir -->';
			print '<td class="left">';
			if ($nbofsubdir && $nboffilesinsubdir) {
				print '<span style="color: #AAAAAA">+'.$nboffilesinsubdir.'</span> ';
			}
			print '</td>';

			// Info
			print '<!-- info -->';
			print '<td class="center">';
			$userstatic->id = $val['fk_user_c'];
			$userstatic->lastname = $val['login_c'];
			$userstatic->status = $val['statut_c'];
			$htmltooltip = '<b>'.$langs->trans("ECMSection").'</b>: '.$val['label'].'<br>';
			$htmltooltip = '<b>'.$langs->trans("Type").'</b>: '.$langs->trans("ECMSectionManual").'<br>';
			$htmltooltip .= '<b>'.$langs->trans("ECMCreationUser").'</b>: '.$userstatic->getNomUrl(1, '', false, 1).'<br>';
			$htmltooltip .= '<b>'.$langs->trans("ECMCreationDate").'</b>: '.dol_print_date($val['date_c'], "dayhour").'<br>';
			$htmltooltip .= '<b>'.$langs->trans("Description").'</b>: '.$val['description'].'<br>';
			$htmltooltip .= '<b>'.$langs->trans("ECMNbOfFilesInDir").'</b>: '.$val['cachenbofdoc'].'<br>';
			if ($nbofsubdir) {
				$htmltooltip .= '<b>'.$langs->trans("ECMNbOfFilesInSubDir").'</b>: '.$nboffilesinsubdir;
			} else {
				$htmltooltip .= '<b>'.$langs->trans("ECMNbOfSubDir").'</b>: '.$nbofsubdir.'<br>';
			}
			print $form->textwithpicto('', $htmltooltip, 1, 'info');
			print "</td>";

			print '</tr></table>';

			print '</div>';

			print "</li>\n";
		}

		$oldvallevel = $val['level'];
		$nbofentries++;
	}

	// If nothing to show
	if ($nbofentries == 0) {
		print '<li class="directory collapsed">';
		print '<div class="ecmjqft">';
		print $langs->trans("ECMNoDirectoryYet");
		print '</div>';
		print "</li>\n";
	}

	print '</ul>';
}


// Close db if mode is not noajax
if ((!isset($mode) || $mode != 'noajax') && is_object($db)) {
	$db->close();
}



/**
 * treeOutputForAbsoluteDir
 *
 * @param	array	$sqltree				Sqltree
 * @param	string	$selecteddir			Selected dir
 * @param	string	$fullpathselecteddir	Full path of selected dir
 * @param	string	$modulepart				Modulepart
 * @param	string	$websitekey				Website key
 * @param	int		$pageid					Page id
 * @param	string	$preopened				Current open dir
 * @param	string	$fullpathpreopened		Full path of current open dir
 * @param	int		$depth					Depth
 * @return	void
 */
function treeOutputForAbsoluteDir($sqltree, $selecteddir, $fullpathselecteddir, $modulepart, $websitekey, $pageid, $preopened, $fullpathpreopened, $depth = 0)
{
	global $conf, $db, $langs, $form, $user;
	global $dolibarr_main_data_root;

	$ecmdirstatic = new EcmDirectory($db);
	$userstatic = new User($db);

	if (file_exists($fullpathselecteddir)) {
		$files = @scandir($fullpathselecteddir);

		if (!empty($files)) {	// array should have at least . and ..
			natcasesort($files);
			if (count($files) > 2) {    /* The 2 accounts for . and .. */
				echo '<ul class="ecmjqft" style="display: none;">'."\n";

				// All dirs
				$nboflinesshown = 0;
				foreach ($files as $file) {
					// $file can be '.', '..', 'temp', or 'My dir' or 'My file'
					if (in_array($file, array('temp', '.', '..'))) {
						continue;
					}

					// External users are not allowed to see manual directories so we quit.
					// TODO Implement acl on directory for user groups.
					if ($user->socid > 0) {
						break;
					}

					$nbofsubdir = 0;
					$nboffilesinsubdir = 0;

					$val = array();

					// Loop on all database entries (sqltree) to find the one matching the subdir found into dir to scan
					foreach ($sqltree as $key => $tmpval) {
						//print "-- key=".$key." - ".$tmpval['fullrelativename']." vs ".(($selecteddir != '/'?$selecteddir.'/':'').$file)."<br>\n";
						if ($tmpval['fullrelativename'] == (($selecteddir != '/' ? $selecteddir.'/' : '').$file)) {		// We found equivalent record into database
							$val = $tmpval;
							$resarray = tree_showpad($sqltree, $key, 1);

							// Refresh cache for this subdir
							if (isset($val['cachenbofdoc']) && $val['cachenbofdoc'] < 0) {	// Cache is not up to date, so we update it for this directory t
								$result = $ecmdirstatic->fetch($val['id']);
								$ecmdirstatic->ref = $ecmdirstatic->label;

								$result = $ecmdirstatic->refreshcachenboffile(0);
								$val['cachenbofdoc'] = $result;
							}

							$a = $resarray[0];
							$nbofsubdir = $resarray[1];
							$nboffilesinsubdir = $resarray[2];
							break;
						}
					}

					//print 'modulepart='.$modulepart.' fullpathselecteddir='.$fullpathselecteddir.' - val[fullrelativename] (in database)='.$val['fullrelativename'].' - val[id]='.$val['id'].' - is_dir='.dol_is_dir($fullpathselecteddir . $file).' - file='.$file."\n";
					if ((!empty($val['fullrelativename']) && $val['id'] >= 0) || dol_is_dir($fullpathselecteddir.(preg_match('/\/$/', $fullpathselecteddir) ? '' : '/').$file)) {
						if (empty($val['fullrelativename'])) {	// If we did not find entry into database, but found a directory (dol_is_dir was ok at previous test)
							$val['fullrelativename'] = (($selecteddir && $selecteddir != '/') ? $selecteddir.'/' : '').$file;
							$val['id'] = 0;
							$val['label'] = $file;
							$val['description'] = '';
							$nboffilesinsubdir = $langs->trans("Unknown");
						}

						$collapsedorexpanded = 'collapsed';
						if (preg_match('/^'.preg_quote($val['fullrelativename'].'/', '/').'/', $preopened)) {
							$collapsedorexpanded = 'expanded';
						}
<<<<<<< HEAD
						print '<li class="directory '.$collapsedorexpanded.' lidirecm">'; // collapsed is opposite if expanded

=======

						$nboflinesshown++;

						print '<li class="directory '.$collapsedorexpanded.' lidirecm">'; // collapsed is opposite if expanded

>>>>>>> cc80841a
						//print '<div class="divfmdirlia inline-block">';	// Disabled, this break the javascrip component
						print '<a class="fmdirlia jqft ecmjqft" href="';
						print "#";
						print "\" rel=\"".dol_escape_htmltag($val['fullrelativename'].'/')."\" id=\"fmdirlia_id_".$val['id']."\"";
						print " onClick=\"loadandshowpreview('".dol_escape_js($val['fullrelativename'])."',".$val['id'].")";
						print "\">";
						print dol_escape_htmltag($file);
						print '</a>';
						//print '</div>';

						print '<div class="ecmjqft">';

						print '<table class="nobordernopadding"><tr>';

						/*print '<td class="left">';
						 print dol_escape_htmltag($file);
						 print '</td>';*/

						// Nb of docs
						print '<!-- nb of docs -->';
						print '<td class="right">';
						print (isset($val['cachenbofdoc']) && $val['cachenbofdoc'] >= 0) ? $val['cachenbofdoc'] : '&nbsp;';
						print '</td>';

						print '<!-- nb of subdirs -->';
						print '<td class="left">';
						if ($nbofsubdir > 0 && $nboffilesinsubdir > 0) {
							print '<span class="opacitymedium">+'.$nboffilesinsubdir.'</span> ';
						}
						print '</td>';

						// Edit link
						print '<!-- edit link -->';
						print '<td class="right" width="18"><a class="editfielda" href="';
						print DOL_URL_ROOT.'/ecm/dir_card.php?module='.urlencode($modulepart).'&section='.$val['id'].'&relativedir='.urlencode($val['fullrelativename']);
						print '&backtopage='.urlencode($_SERVER["PHP_SELF"].'?file_manager=1&website='.$websitekey.'&pageid='.$pageid);
						print '">'.img_edit($langs->trans("Edit").' - '.$langs->trans("View"), 0, 'class="valignmiddle opacitymedium"').'</a></td>';

						// Add link
						//print '<td class="right"><a href="'.DOL_URL_ROOT.'/ecm/dir_add_card.php?action=create&amp;catParent='.$val['id'].'">'.img_edit_add().'</a></td>';
						//print '<td class="right" width="14">&nbsp;</td>';

						// Info
						if ($modulepart == 'ecm') {
							print '<!-- info -->';
							print '<td class="right" width="18">';
							$userstatic->id = isset($val['fk_user_c']) ? $val['fk_user_c'] : 0;
							$userstatic->lastname = isset($val['login_c']) ? $val['login_c'] : 0;
							$userstatic->status = isset($val['statut_c']) ? $val['statut_c'] : 0;
							$htmltooltip = '<b>'.$langs->trans("ECMSection").'</b>: '.$val['label'].'<br>';
							$htmltooltip = '<b>'.$langs->trans("Type").'</b>: '.$langs->trans("ECMSectionManual").'<br>';
							$htmltooltip .= '<b>'.$langs->trans("ECMCreationUser").'</b>: '.$userstatic->getNomUrl(1, '', false, 1).'<br>';
							$htmltooltip .= '<b>'.$langs->trans("ECMCreationDate").'</b>: '.(isset($val['date_c']) ? dol_print_date($val['date_c'], "dayhour") : $langs->trans("NeedRefresh")).'<br>';
							$htmltooltip .= '<b>'.$langs->trans("Description").'</b>: '.$val['description'].'<br>';
							$htmltooltip .= '<b>'.$langs->trans("ECMNbOfFilesInDir").'</b>: '.((isset($val['cachenbofdoc']) && $val['cachenbofdoc'] >= 0) ? $val['cachenbofdoc'] : $langs->trans("NeedRefresh")).'<br>';
							if ($nboffilesinsubdir > 0) {
								$htmltooltip .= '<b>'.$langs->trans("ECMNbOfFilesInSubDir").'</b>: '.$nboffilesinsubdir;
							} else {
								$htmltooltip .= '<b>'.$langs->trans("ECMNbOfSubDir").'</b>: '.($nbofsubdir >= 0 ? $nbofsubdir : $langs->trans("NeedRefresh")).'<br>';
							}
							print $form->textwithpicto('', $htmltooltip, 1, "info");
							print "</td>";
						}

						print "</tr></table>\n";
						print '</div>';

						//print 'selecteddir='.$selecteddir.' preopened='.$preopened.' $val[\'fullrelativename\']='.$val['fullrelativename']."<br>\n";
						if (preg_match('/^'.preg_quote($val['fullrelativename'].'/', '/').'/', $preopened)) {
							//print 'modulepart='.$modulepart.' fullpathselecteddir='.$fullpathselecteddir.' - val[fullrelativename] (in database)='.$val['fullrelativename'].' - val[id]='.$val['id'].' - is_dir='.dol_is_dir($fullpathselecteddir . $file).' - file='.$file."\n";
							$newselecteddir = $val['fullrelativename'];
							$newfullpathselecteddir = '';
							if ($modulepart == 'ecm') {
								$newfullpathselecteddir = $conf->ecm->dir_output.'/'.($val['fullrelativename'] != '/' ? $val['fullrelativename'] : '');
							} elseif ($modulepart == 'medias') {
								$newfullpathselecteddir = $dolibarr_main_data_root.'/medias/'.($val['fullrelativename'] != '/' ? $val['fullrelativename'] : '');
							}

							if ($newfullpathselecteddir) {
								treeOutputForAbsoluteDir($sqltree, $newselecteddir, $newfullpathselecteddir, $modulepart, $websitekey, $pageid, $preopened, $fullpathpreopened, $depth + 1);
							}
						}

						print "</li>\n";
					}
				}

				if ($user->socid > 0 && empty($nboflinesshown)) {
					// External users are not allowed to see manual directories
					print '<li>Not directory allowed to external users.<br>ACL for external users not yet implemented.</li>';
				}

				echo "</ul>\n";
			}
		} else {
			print "PermissionDenied";
		}
	}
}<|MERGE_RESOLUTION|>--- conflicted
+++ resolved
@@ -115,12 +115,6 @@
 	accessforbidden();
 }
 
-/*
- * Actions
- */
-
-// None
-
 
 /*
  * Actions
@@ -157,10 +151,7 @@
 }
 
 if (!empty($conf->use_javascript_ajax) && !getDolGlobalString('MAIN_ECM_DISABLE_JS')) {
-<<<<<<< HEAD
-=======
 	//
->>>>>>> cc80841a
 	treeOutputForAbsoluteDir($sqltree, $selecteddir, $fullpathselecteddir, $modulepart, $websitekey, $pageid, $preopened, $fullpathpreopened);
 
 	// TODO Find a solution to not output this code for each leaf we open
@@ -451,16 +442,11 @@
 						if (preg_match('/^'.preg_quote($val['fullrelativename'].'/', '/').'/', $preopened)) {
 							$collapsedorexpanded = 'expanded';
 						}
-<<<<<<< HEAD
+
+						$nboflinesshown++;
+
 						print '<li class="directory '.$collapsedorexpanded.' lidirecm">'; // collapsed is opposite if expanded
 
-=======
-
-						$nboflinesshown++;
-
-						print '<li class="directory '.$collapsedorexpanded.' lidirecm">'; // collapsed is opposite if expanded
-
->>>>>>> cc80841a
 						//print '<div class="divfmdirlia inline-block">';	// Disabled, this break the javascrip component
 						print '<a class="fmdirlia jqft ecmjqft" href="';
 						print "#";
