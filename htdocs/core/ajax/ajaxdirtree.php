--- conflicted
+++ resolved
@@ -31,10 +31,7 @@
 if (! defined('NOREQUIREHTML')) define('NOREQUIREHTML','1');
 if (! defined('NOREQUIREAJAX')) define('NOREQUIREAJAX','1');
 
-<<<<<<< HEAD
-=======
-
->>>>>>> d9b8a8c8
+
 if (! isset($mode) || $mode != 'noajax')    // For ajax call
 {
 	$res=@include '../../main.inc.php';
@@ -44,55 +41,35 @@
 	include_once DOL_DOCUMENT_ROOT.'/core/class/html.form.class.php';
 	include_once DOL_DOCUMENT_ROOT.'/ecm/class/ecmdirectory.class.php';
 
-<<<<<<< HEAD
+	//if (GETPOST('preopened')) { $_GET['dir'] = $_POST['dir'] = '/bbb/'; }
+
 	$openeddir = GETPOST('openeddir');
 	$modulepart= GETPOST('modulepart');
 	$selecteddir = jsUnEscape(GETPOST('dir'));        // relative path. We must decode using same encoding function used by javascript: escape()
-=======
-	//if (GETPOST('preopened')) { $_GET['dir'] = $_POST['dir'] = '/bbb/'; }
-
-	$openeddir = GETPOST('openeddir');
-	$modulepart= GETPOST('modulepart');
-	$selecteddir = jsUnEscape(GETPOST('dir'));        // relative path. We must decode using same encoding function used by javascript: escape()
 
 	$preopened = GETPOST('preopened');
 
->>>>>>> d9b8a8c8
 	if ($selecteddir != '/') $selecteddir = preg_replace('/\/$/','',$selecteddir);    // We removed last '/' except if it is '/'
 }
 else    // For no ajax call
 {
-<<<<<<< HEAD
+	//if (GETPOST('preopened')) { $_GET['dir'] = $_POST['dir'] = GETPOST('preopened'); }
+
 	$openeddir = GETPOST('openeddir');
 	$modulepart= GETPOST('modulepart');
 	$selecteddir = GETPOST('dir');
+
+	$preopened = GETPOST('preopened');
+
 	if ($selecteddir != '/') $selecteddir = preg_replace('/\/$/','',$selecteddir);    // We removed last '/' except if it is '/'
 	if (empty($url)) $url=DOL_URL_ROOT.'/ecm/index.php';
 }
 
-=======
-	//if (GETPOST('preopened')) { $_GET['dir'] = $_POST['dir'] = GETPOST('preopened'); }
-
-	$openeddir = GETPOST('openeddir');
-	$modulepart= GETPOST('modulepart');
-	$selecteddir = GETPOST('dir');
-
-	$preopened = GETPOST('preopened');
-
-	if ($selecteddir != '/') $selecteddir = preg_replace('/\/$/','',$selecteddir);    // We removed last '/' except if it is '/'
-	if (empty($url)) $url=DOL_URL_ROOT.'/ecm/index.php';
-}
-
->>>>>>> d9b8a8c8
 // Load translation files required by the page
 $langs->load("ecm");
 
 // Define fullpathselecteddir.
 $fullpathselecteddir='<none>';
-<<<<<<< HEAD
-if ($modulepart == 'ecm') $fullpathselecteddir=$conf->ecm->dir_output.'/'.($selecteddir != '/' ? $selecteddir : '');
-if ($modulepart == 'medias') $fullpathselecteddir=$dolibarr_main_data_root.'/medias/'.($selecteddir != '/' ? $selecteddir : '');
-=======
 if ($modulepart == 'ecm')
 {
 	$fullpathselecteddir=$conf->ecm->dir_output.'/'.($selecteddir != '/' ? $selecteddir : '');
@@ -103,7 +80,6 @@
 	$fullpathselecteddir=$dolibarr_main_data_root.'/medias/'.($selecteddir != '/' ? $selecteddir : '');
 	$fullpathpreopened=$dolibarr_main_data_root.'/medias/'.($preopened != '/' ? $preopened : '');
 }
->>>>>>> d9b8a8c8
 
 
 // Security:
@@ -121,11 +97,7 @@
 {
 	if (! $user->rights->ecm->read) accessforbidden();
 }
-<<<<<<< HEAD
-if ($modulepart == 'medias')
-=======
 elseif ($modulepart == 'medias')
->>>>>>> d9b8a8c8
 {
 	// Always allowed
 }
@@ -135,11 +107,7 @@
  * View
  */
 
-<<<<<<< HEAD
-if (! isset($mode) || $mode != 'noajax')
-=======
 if (! isset($mode) || $mode != 'noajax')	// if ajax mode
->>>>>>> d9b8a8c8
 {
 	top_httphead();
 }
@@ -165,133 +133,6 @@
 
 if (! empty($conf->use_javascript_ajax) && empty($conf->global->MAIN_ECM_DISABLE_JS))
 {
-<<<<<<< HEAD
-	if (file_exists($fullpathselecteddir))
-	{
-		$files = @scandir($fullpathselecteddir);
-
-		if ($files)
-	    {
-	    	natcasesort($files);
-	    	if (count($files) > 2)    /* The 2 accounts for . and .. */
-	    	{
-	    		echo '<ul class="ecmjqft" style="display: none;">'."\n";
-
-	    		// All dirs
-	    		foreach ($files as $file)    // $file can be '.', '..', or 'My dir' or 'My file'
-	    		{
-	    		    if ($file == 'temp') continue;
-
-	    	        $nbofsubdir=0;
-	    	        $nboffilesinsubdir=0;
-
-	    	        $val=array();
-
-	    	        // Loop on all database entries (sqltree) to find the one matching the subdir found into dir to scan
-			        foreach($sqltree as $key => $tmpval)
-			        {
-	    	            //print "-- key=".$key." - ".$tmpval['fullrelativename']." vs ".(($selecteddir != '/'?$selecteddir.'/':'').$file)."<br>\n";
-			        	if ($tmpval['fullrelativename'] == (($selecteddir != '/'?$selecteddir.'/':'').$file))		// We found equivalent record into database
-			            {
-			                $val=$tmpval;
-			                $resarray=tree_showpad($sqltree,$key,1);
-
-			                // Refresh cache for this subdir
-			            	if (isset($val['cachenbofdoc']) && $val['cachenbofdoc'] < 0)	// Cache is not up to date, so we update it for this directory t
-			            	{
-			            		$result=$ecmdirstatic->fetch($val['id']);
-			            		$ecmdirstatic->ref=$ecmdirstatic->label;
-
-			            		$result=$ecmdirstatic->refreshcachenboffile(0);
-			            		$val['cachenbofdoc']=$result;
-			            	}
-
-	                        $a=$resarray[0];
-	                        $nbofsubdir=$resarray[1];
-	                        $nboffilesinsubdir=$resarray[2];
-	                        break;
-			            }
-			        }
-
-	    		    //print 'modulepart='.$modulepart.' fullpathselecteddir='.$fullpathselecteddir.' - val[fullrelativename] (in database)='.$val['fullrelativename'].' - val[id]='.$val['id'].' - is_dir='.dol_is_dir($fullpathselecteddir . $file).' - file='.$file."\n";
-	    		    if ($file != '.' && $file != '..' && ((! empty($val['fullrelativename']) && $val['id'] >= 0) || dol_is_dir($fullpathselecteddir . (preg_match('/\/$/',$fullpathselecteddir)?'':'/') . $file)))
-	    		    {
-						if (empty($val['fullrelativename']))	// If we did not find entry into database, but found a directory (dol_is_dir was ok at previous test)
-						{
-	    		    		$val['fullrelativename']=(($selecteddir && $selecteddir != '/')?$selecteddir.'/':'').$file;
-	    		    		$val['id']=0;
-	    		    		$val['label']=$file;
-	    		    		$val['description']='';
-	    		    		$nboffilesinsubdir=$langs->trans("Unknown");
-						}
-
-			        	print '<li class="directory collapsed">';
-
-	    				print "<a class=\"fmdirlia jqft ecmjqft\" href=\"";
-	    				print "#";
-	    				print "\" rel=\"" . dol_escape_htmltag($val['fullrelativename'].'/') . "\" id=\"fmdirlia_id_".$val['id']."\"";
-						print " onClick=\"loadandshowpreview('".dol_escape_js($val['fullrelativename'])."',".$val['id'].")";
-	    				print "\">";
-	    				print dol_escape_htmltag($file);
-	    				print "</a>";
-
-	    				print '<div class="ecmjqft">';
-
-	    				print '<table class="nobordernopadding"><tr>';
-
-	    				/*print '<td align="left">';
-	    				print dol_escape_htmltag($file);
-	    				print '</td>';*/
-
-	    				// Nb of docs
-	    				print '<td align="right">';
-	    				print (isset($val['cachenbofdoc']) && $val['cachenbofdoc']  >= 0)?$val['cachenbofdoc']:'&nbsp;';
-	    				print '</td>';
-	    				print '<td align="left">';
-	    				if ($nbofsubdir > 0  && $nboffilesinsubdir > 0) print '<font color="#AAAAAA">+'.$nboffilesinsubdir.'</font> ';
-	    				print '</td>';
-
-	    				// Edit link
-	    				print '<td align="right" width="18"><a href="';
-	    				print DOL_URL_ROOT.'/ecm/dir_card.php?module='.urlencode($modulepart).'&section='.$val['id'].'&relativedir='.urlencode($val['fullrelativename']);
-	    				print '&backtopage='.urlencode($_SERVER["PHP_SELF"].'?file_manager=1&website='.$website.'&pageid='.$pageid);
-	    				print '">'.img_edit($langs->trans("Edit").' - '.$langs->trans("View"), 0, 'class="valignmiddle opacitymedium"').'</a></td>';
-
-	    				// Add link
-	    				//print '<td align="right"><a href="'.DOL_URL_ROOT.'/ecm/dir_add_card.php?action=create&amp;catParent='.$val['id'].'">'.img_edit_add().'</a></td>';
-	    				//print '<td align="right" width="14">&nbsp;</td>';
-
-	    				// Info
-	    				if ($modulepart == 'ecm')
-	    				{
-	    					print '<td align="right" width="18">';
-		    				$userstatic->id=isset($val['fk_user_c'])?$val['fk_user_c']:0;
-		    				$userstatic->lastname=isset($val['login_c'])?$val['login_c']:0;
-		    				$htmltooltip='<b>'.$langs->trans("ECMSection").'</b>: '.$val['label'].'<br>';
-		    				$htmltooltip='<b>'.$langs->trans("Type").'</b>: '.$langs->trans("ECMSectionManual").'<br>';
-		    				$htmltooltip.='<b>'.$langs->trans("ECMCreationUser").'</b>: '.$userstatic->getNomUrl(1, '', false, 1).'<br>';
-		    				$htmltooltip.='<b>'.$langs->trans("ECMCreationDate").'</b>: '.(isset($val['date_c'])?dol_print_date($val['date_c'],"dayhour"):$langs->trans("NeedRefresh")).'<br>';
-		    				$htmltooltip.='<b>'.$langs->trans("Description").'</b>: '.$val['description'].'<br>';
-		    				$htmltooltip.='<b>'.$langs->trans("ECMNbOfFilesInDir").'</b>: '.((isset($val['cachenbofdoc']) && $val['cachenbofdoc'] >= 0)?$val['cachenbofdoc']:$langs->trans("NeedRefresh")).'<br>';
-		    				if ($nboffilesinsubdir > 0) $htmltooltip.='<b>'.$langs->trans("ECMNbOfFilesInSubDir").'</b>: '.$nboffilesinsubdir;
-		    				else $htmltooltip.='<b>'.$langs->trans("ECMNbOfSubDir").'</b>: '.($nbofsubdir >= 0 ? $nbofsubdir : $langs->trans("NeedRefresh")).'<br>';
-		    				print $form->textwithpicto('',$htmltooltip,1,"info");
-		    				print "</td>";
-	    				}
-
-	    				print "</tr></table>\n";
-	                    print '</div>';
-
-	                    //print '<div>&nbsp;</div>';
-	    				print "</li>\n";
-	    			}
-	    		}
-
-	    		// Enable jquery handlers on new generated HTML objects (same code than into lib_footer.js.php)
-	    		// Because the content is reloaded by ajax call, we must also reenable some jquery hooks
-				print "\n<!-- JS CODE TO ENABLE Tooltips on all object with class classfortooltip (reload into ajaxdirtree) -->\n";
-	    		print '<script type="text/javascript">
-=======
 	treeOutputForAbsoluteDir($sqltree, $selecteddir, $fullpathselecteddir, $modulepart, $websitekey, $pageid, $preopened, $fullpathpreopened);
 
 	// TODO Find a solution to not output this code for each leaf we open
@@ -299,7 +140,6 @@
 	// Because the content is reloaded by ajax call, we must also reenable some jquery hooks
 	print "\n<!-- JS CODE TO ENABLE Tooltips on all object with class classfortooltip (reload into ajaxdirtree) -->\n";
 	print '<script type="text/javascript">
->>>>>>> d9b8a8c8
 	            	jQuery(document).ready(function () {
 	            		jQuery(".classfortooltip").tooltip({
 							show: { collision: "flipfit", effect:\'toggle\', delay:50 },
@@ -312,28 +152,13 @@
 	            	});
 	            	</script>';
 
-<<<<<<< HEAD
-	    		echo "</ul>\n";
-
-	    	}
-	    }
-	    else print "PermissionDenied";
-	}
-
-=======
->>>>>>> d9b8a8c8
 	// This ajax service is called only when a directory $selecteddir is opened but not when closed.
 	//print '<script language="javascript">';
 	//print "loadandshowpreview('".dol_escape_js($selecteddir)."');";
 	//print '</script>';
 }
-<<<<<<< HEAD
-
-
-=======
-
-
->>>>>>> d9b8a8c8
+
+
 if (empty($conf->use_javascript_ajax) || ! empty($conf->global->MAIN_ECM_DISABLE_JS))
 {
 	print '<ul class="ecmjqft">';
@@ -493,11 +318,6 @@
 	print '</ul>';
 }
 
-<<<<<<< HEAD
-
-// Close db if mode is not noajax
-if ((! isset($mode) || $mode != 'noajax') && is_object($db)) $db->close();
-=======
 
 // Close db if mode is not noajax
 if ((! isset($mode) || $mode != 'noajax') && is_object($db)) $db->close();
@@ -672,4 +492,3 @@
 		else print "PermissionDenied";
 	}
 }
->>>>>>> d9b8a8c8
