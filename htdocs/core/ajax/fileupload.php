<?php
/* Copyright (C) 2011-2012	Regis Houssin		<regis.houssin@inodbox.com>
 * Copyright (C) 2011		Laurent Destailleur	<eldy@users.sourceforge.net>
 *
 * This program is free software; you can redistribute it and/or modify
 * it under the terms of the GNU General Public License as published by
 * the Free Software Foundation; either version 3 of the License, or
 * (at your option) any later version.
 *
 * This program is distributed in the hope that it will be useful,
 * but WITHOUT ANY WARRANTY; without even the implied warranty of
 * MERCHANTABILITY or FITNESS FOR A PARTICULAR PURPOSE.  See the
 * GNU General Public License for more details.
 *
 * You should have received a copy of the GNU General Public License
 * along with this program. If not, see <https://www.gnu.org/licenses/>.
 */

/**
 *       \file       htdocs/core/ajax/fileupload.php
 *       \brief      File to return Ajax response on file upload
 */

if (!defined('NOTOKENRENEWAL')) {
	define('NOTOKENRENEWAL', '1');
}
if (!defined('NOREQUIREMENU')) {
	define('NOREQUIREMENU', '1'); // If there is no menu to show
}
if (!defined('NOREQUIREHTML')) {
	define('NOREQUIREHTML', '1'); // If we don't need to load the html.form.class.php
}


// Load Dolibarr environment
require '../../main.inc.php';
require_once DOL_DOCUMENT_ROOT.'/core/class/fileupload.class.php';

error_reporting(E_ALL | E_STRICT);

//print_r($_POST);
//print_r($_GET);
//print 'upload_dir='.GETPOST('upload_dir');

$fk_element = GETPOST('fk_element', 'int');
$element = GETPOST('element', 'alpha');

$upload_handler = new FileUpload(null, $fk_element, $element);

<<<<<<< HEAD
=======
// Feature not enabled. Warning feature not used and not secured so disabled.
if (!getDolGlobalInt('MAIN_USE_JQUERY_FILEUPLOAD')) {
	return;
}


>>>>>>> 14a59483
/*
 * View
 */

top_httphead();

header('Pragma: no-cache');
header('Cache-Control: no-store, no-cache, must-revalidate');
header('Content-Disposition: inline; filename="files.json"');
header('X-Content-Type-Options: nosniff');
header('Access-Control-Allow-Origin: *');
header('Access-Control-Allow-Methods: OPTIONS, HEAD, GET, POST, PUT, DELETE');
header('Access-Control-Allow-Headers: X-File-Name, X-File-Type, X-File-Size');

switch ($_SERVER['REQUEST_METHOD']) {
	case 'OPTIONS':
		break;
	case 'HEAD':
	case 'GET':
		$upload_handler->get();
		break;
	case 'POST':
		if (isset($_REQUEST['_method']) && $_REQUEST['_method'] === 'DELETE') {
			$upload_handler->delete();
		} else {
			$upload_handler->post();
		}
		break;
	case 'DELETE':
		$upload_handler->delete();
		break;
	default:
		header('HTTP/1.0 405 Method Not Allowed');
		exit;
}

$db->close();<|MERGE_RESOLUTION|>--- conflicted
+++ resolved
@@ -47,15 +47,12 @@
 
 $upload_handler = new FileUpload(null, $fk_element, $element);
 
-<<<<<<< HEAD
-=======
 // Feature not enabled. Warning feature not used and not secured so disabled.
 if (!getDolGlobalInt('MAIN_USE_JQUERY_FILEUPLOAD')) {
 	return;
 }
 
 
->>>>>>> 14a59483
 /*
  * View
  */
