--- conflicted
+++ resolved
@@ -4,10 +4,7 @@
  * Copyright (C) 2005-2007 Regis Houssin        <regis.houssin@inodbox.com>
  * Copyright (C) 2014	   Juanjo Menent        <jmenent@2byte.es>
  * Copyright (C) 2024		MDW							<mdeweerd@users.noreply.github.com>
-<<<<<<< HEAD
-=======
  * Copyright (C) 2024		Frédéric France			<frederic.france@free.fr>
->>>>>>> cc80841a
  *
  * This file is a modified version of datepicker.php from phpBSM to fix some
  * bugs, to add new features and to dramatically increase speed.
