<?php
/* Copyright (C) phpBSM
 * Copyright (C) 2005-2010 Laurent Destailleur  <eldy@users.sourceforge.net>
 * Copyright (C) 2005-2007 Regis Houssin        <regis.houssin@capnetworks.com>
 * Copyright (C) 2014	   Juanjo Menent        <jmenent@2byte.es>
 *
 * This file is a modified version of datepicker.php from phpBSM to fix some
 * bugs, to add new features and to dramatically increase speed.
 *
 * This program is free software; you can redistribute it and/or modify
 * it under the terms of the GNU General Public License as published by
 * the Free Software Foundation; either version 3 of the License, or
 * (at your option) any later version.
 *
 * This program is distributed in the hope that it will be useful,
 * but WITHOUT ANY WARRANTY; without even the implied warranty of
 * MERCHANTABILITY or FITNESS FOR A PARTICULAR PURPOSE.  See the
 * GNU General Public License for more details.
 *
 * You should have received a copy of the GNU General Public License
 * along with this program. If not, see <http://www.gnu.org/licenses/>.
 */

/**
 *       \file       htdocs/core/datepicker.php
 *       \brief      File to manage popup date selector
 */

<<<<<<< HEAD
if (! defined('NOREQUIREUSER'))   define('NOREQUIREUSER','1');	// Not disabled cause need to load personalized language
//if (! defined('NOREQUIREDB'))   define('NOREQUIREDB','1');		// Not disabled cause need to load personalized language
=======
//if (! defined('NOREQUIREUSER'))   define('NOREQUIREUSER','1');	// Not disabled cause need to load personalized language
//if (! defined('NOREQUIREDB'))     define('NOREQUIREDB','1');	// Not disabled cause need to load personalized language
>>>>>>> 20121c2f
if (! defined('NOREQUIRESOC'))    define('NOREQUIRESOC','1');
//if (! defined('NOREQUIRETRAN')) define('NOREQUIRETRAN','1');		// Not disabled cause need to do translations
if (! defined('NOCSRFCHECK'))     define('NOCSRFCHECK',1);
if (! defined('NOTOKENRENEWAL'))  define('NOTOKENRENEWAL',1);
if (! defined('NOLOGIN')) define('NOLOGIN',1);					// Not disabled cause need to load personalized language
if (! defined('NOREQUIREMENU'))   define('NOREQUIREMENU',1);
if (! defined('NOREQUIREHTML'))   define('NOREQUIREHTML',1);

require_once '../main.inc.php';
require_once DOL_DOCUMENT_ROOT.'/core/lib/date.lib.php';

if (GETPOST('lang')) $langs->setDefaultLang(GETPOST('lang'));	// If language was forced on URL by the main.inc.php
$langs->load("main");
$langs->load("agenda");
$right=($langs->trans("DIRECTION")=='rtl'?'left':'right');
$left=($langs->trans("DIRECTION")=='rtl'?'right':'left');

//var_dump($langs->defaultlang);
//var_dump($conf->format_date_short_java);
//var_dump($langs->trans("FormatDateShortJava"));


// URL http://mydolibarr/core/datepicker.php?mode=test&m=10&y=2038 can be used for tests
print '<!DOCTYPE HTML PUBLIC "-//W3C//DTD HTML 4.01 Transitional//EN" "http://www.w3.org/TR/html4/loose.dtd">'."\n";
print '<html>'."\n";
print '<head>'."\n";
if (GETPOST('mode') && GETPOST('mode') == 'test')
{
	print '<script type="text/javascript" src="'.DOL_URL_ROOT.'/core/js/lib_head.js"></script>'."\n";
}
else
{
	print '<title>'.$langs->trans("Calendar").'</title>';
}

// Define tradMonths javascript array (we define this in datapicker AND in parent page to avoid errors with IE8)
$tradTemp=array($langs->trans("January"),
$langs->trans("February"),
$langs->trans("March"),
$langs->trans("April"),
$langs->trans("May"),
$langs->trans("June"),
$langs->trans("July"),
$langs->trans("August"),
$langs->trans("September"),
$langs->trans("October"),
$langs->trans("November"),
$langs->trans("December")
);
print '<script type="text/javascript">';
print 'var tradMonths = [';
foreach($tradTemp as $val)
{
	print '"'.addslashes($val).'",';
}
print '""];';
print '</script>'."\n";
print '</head>'."\n";

print '<body>'."\n";


$qualified=true;

if (! isset($_GET["sd"])) $_GET["sd"]="00000000";

if (! isset($_GET["m"])) $qualified=false;
if (! isset($_GET["y"])) $qualified=false;
if (isset($_GET["m"]) && isset($_GET["y"]))
{
	if ($_GET["m"] < 1)    $qualified=false;
	if ($_GET["m"] > 12)   $qualified=false;
	if ($_GET["y"] < 0)    $qualified=false;
	if ($_GET["y"] > 9999) $qualified=false;
}

// If parameters provided, we show calendar
if ($qualified)
{
	//print $_GET["cm"].",".$_GET["sd"].",".$_GET["m"].",".$_GET["y"];exit;
	displayBox($_GET["sd"],$_GET["m"],$_GET["y"]);
}
else
{
	dol_print_error('','ErrorBadParameters');
}


print '</body></html>'."\n";

/**
 * 	Convert date to timestamp
 *
 * 	@param	string		$mysqldate		Date YYYMMDD
 *  @return	timestamp					Timestamp
 */
function xyzToUnixTimestamp($mysqldate)
{
	$year=substr($mysqldate,0,4);
	$month=substr($mysqldate,4,2);
	$day=substr($mysqldate,6,2);
	$unixtimestamp=dol_mktime(12,0,0,$month,$day,$year);
	return $unixtimestamp;
}

/**
 * Show box
 *
 * @param	string	$selectedDate	Date YYYMMDD
 * @param	int		$month			Month
 * @param 	int		$year			Year
 * @return	void
 */
function displayBox($selectedDate,$month,$year)
{
	global $langs,$conf;

	//print "$selectedDate,$month,$year";
	$thedate=dol_mktime(12,0,0,$month,1,$year);
	//print "thedate=$thedate";
	$today=dol_now();
	$todayArray=dol_getdate($today);
	if($selectedDate != "00000000")
	{
		$selDate=xyzToUnixTimestamp($selectedDate);
		$xyz=dol_print_date($selDate,"%Y%m%d");
	}
	else
	{
		$selDate=0;
		$xyz=0;
	}
	?>
<table class="dp">
	<tr>
		<td colspan="6" class="dpHead"><?php
		$selectMonth = dol_print_date($thedate, '%m');
		$selectYear = dol_print_date($thedate, '%Y');
		echo $langs->trans("Month".$selectMonth).", ".$selectYear;
		?></td>
		<td class="dpHead">
		<button type="button" class="dpInvisibleButtons" id="DPCancel"
			onClick="closeDPBox();">X</button>
		</td>
	</tr>
	<tr>
		<td class="dpButtons"
			onClick="loadMonth('<?php echo DOL_URL_ROOT.'/core/' ?>','<?php echo $month?>','<?php echo $year-1?>','<?php echo $xyz ?>','<?php echo $langs->defaultlang ?>')">&lt;&lt;</td>
		<td class="dpButtons"
			onClick="loadMonth('<?php echo DOL_URL_ROOT.'/core/' ?>','<?php if($month==1) echo "12"; else echo $month-1?>','<?php if($month==1) echo $year-1; else echo $year?>','<?php echo $xyz ?>','<?php echo $langs->defaultlang ?>')">&lt;</td>
		<td colspan="3" class="dpButtons"
			onClick="loadMonth('<?php echo DOL_URL_ROOT.'/core/' ?>','<?php echo (int) dol_print_date($today,'%m')?>','<?php echo $todayArray["year"]?>','<?php echo $xyz ?>','<?php echo $langs->defaultlang ?>')"><?php echo '-' ?></td>
		<td class="dpButtons"
			onClick="loadMonth('<?php echo DOL_URL_ROOT.'/core/' ?>','<?php if($month==12) echo "1"; else echo $month+1?>','<?php if($month==12) echo $year+1; else echo $year;?>','<?php echo $xyz ?>','<?php echo $langs->defaultlang ?>')">&gt;</td>
		<td class="dpButtons"
			onClick="loadMonth('<?php echo DOL_URL_ROOT.'/core/' ?>','<?php echo $month?>','<?php echo $year+1?>','<?php echo $xyz ?>','<?php echo $langs->defaultlang ?>')">&gt;&gt;</td>
	</tr>
	<tr class="dpDayNames">
	<?php
<<<<<<< HEAD
	$first_day_of_week = isset($conf->global->MAIN_START_WEEK) ? (int) $conf->global->MAIN_START_WEEK : 0;
	$day_names = array('ShortSunday', 'ShortMonday', 'ShortTuesday', 'ShortWednesday', 'ShortThursday', 'ShortFriday', 'ShortSaturday');
	for( $i=0; $i < 7; $i++ )
	{
		echo '<td width="', (int) (($i+1)*100/7) - (int) ($i*100/7), '%">', $langs->trans($day_names[($i + $first_day_of_week) % 7]), '</td>', "\n";
	}
	?>
=======
	$startday=isset($conf->global->MAIN_START_WEEK)?$conf->global->MAIN_START_WEEK:1;
	if($startday==1)
	{?>
		<td width="14%"><?php echo $langs->trans("ShortMonday") ?></td>
		<td width="15%"><?php echo $langs->trans("ShortTuesday") ?></td>
		<td width="14%"><?php echo $langs->trans("ShortWednesday") ?></td>
		<td width="15%"><?php echo $langs->trans("ShortThursday") ?></td>
		<td width="14%"><?php echo $langs->trans("ShortFriday") ?></td>
		<td width="14%"><?php echo $langs->trans("ShortSaturday") ?></td>
		<td width="14%"><?php echo $langs->trans("ShortSunday") ?></td>
	<?php
	}else {?>
		<td width="14%"><?php echo $langs->trans("ShortSunday") ?></td>
		<td width="14%"><?php echo $langs->trans("ShortMonday") ?></td>
		<td width="15%"><?php echo $langs->trans("ShortTuesday") ?></td>
		<td width="14%"><?php echo $langs->trans("ShortWednesday") ?></td>
		<td width="15%"><?php echo $langs->trans("ShortThursday") ?></td>
		<td width="14%"><?php echo $langs->trans("ShortFriday") ?></td>
		<td width="14%"><?php echo $langs->trans("ShortSaturday") ?></td>
		<?php
	}?>
>>>>>>> 20121c2f
	</tr>
	<?php
	//print "x ".$thedate." y";			// $thedate = first day of month
	$firstdate=dol_getdate($thedate);
	//var_dump($firstdateofweek);
	$mydate=dol_get_first_day_week(1, $month, $year, true);	// mydate = cursor date

	// Loop on each day of month
	$stoploop=0; $day=1; $cols=0;
	while (! $stoploop)
	{
		//print_r($mydate);
		if ($mydate < $firstdate)	// At first run
		{
			echo "<TR class=\"dpWeek\">";
			//echo $conf->global->MAIN_START_WEEK.' '.$firstdate["wday"].' '.$startday;
			$cols=0;
<<<<<<< HEAD
			for($i=0;$i< ($mydate["wday"]+7-$first_day_of_week)%7;$i++)
=======
			for ($i = 0; $i < 7; $i++)
>>>>>>> 20121c2f
			{
				$w = ($i + $startday) % 7;
				if ($w == $firstdate["wday"])
				{
					$mydate = $firstdate;
					break;
				}
				echo "<TD>&nbsp;</TD>";
				$cols++;
			}
		}
		else
		{
<<<<<<< HEAD
			if ($mydate["wday"]==$first_day_of_week)
=======
			if ($mydate["wday"] == $startday)
>>>>>>> 20121c2f
			{
				echo "<TR class=\"dpWeek\">";
				$cols=0;
			}
		}

		$dayclass="dpReg";
		if($thedate==$selDate) $dayclass="dpSelected";
		elseif($thedate==$today) $dayclass="dpToday";

		if ($langs->trans("FormatDateShortJavaInput")=="FormatDateShortJavaInput")
		{
		    print "ERROR FormatDateShortJavaInput not defined for language ".$langs->defaultlang;
		    exit;
		}

		// Sur click dans calendrier, appelle fonction dpClickDay
		echo "<TD class=\"".$dayclass."\"";
		echo " onMouseOver=\"dpHighlightDay(".$mydate["year"].",parseInt('".dol_print_date($thedate,"%m")."',10),".$mydate["mday"].",tradMonths)\"";
		echo " onClick=\"dpClickDay(".$mydate["year"].",parseInt('".dol_print_date($thedate,"%m")."',10),".$mydate["mday"].",'".$langs->trans("FormatDateShortJavaInput")."')\"";
		echo ">".sprintf("%02s",$mydate["mday"])."</TD>";
		$cols++;

<<<<<<< HEAD
		if ($mydate != $firstdate && $mydate["wday"]==(($first_day_of_week + 6)%7)) echo "</TR>\n";
=======
		if (($mydate["wday"] + 1) % 7 == $startday) echo "</TR>\n";
>>>>>>> 20121c2f

		//$thedate=strtotime("tomorrow",$thedate);
		$day++;
		$thedate=dol_mktime(12,0,0,$month,$day,$year);
		if ($thedate == '')
		{
			$stoploop=1;
		}
		else
		{
			$mydate=dol_getdate($thedate);
			if ($firstdate["month"] != $mydate["month"]) $stoploop=1;
		}
	}

	if ($cols < 7)
	{
		for($i=6; $i>=$cols; $i--) echo "<TD>&nbsp;</TD>";
		echo "</TR>\n";
	}
	?>
	<tr>
		<td id="dpExp" class="dpExplanation" colspan="7"><?php
		if($selDate)
		{
			$tempDate=dol_getdate($selDate);
			print $langs->trans("Month".$selectMonth)." ";
			print sprintf("%02s",$tempDate["mday"]);
			print ", ".$selectYear;
		}
		else
		{
			print "Click a Date";
		}
		?></td>
	</tr>
</table>
		<?php
}//end function
<|MERGE_RESOLUTION|>--- conflicted
+++ resolved
@@ -26,18 +26,13 @@
  *       \brief      File to manage popup date selector
  */
 
-<<<<<<< HEAD
-if (! defined('NOREQUIREUSER'))   define('NOREQUIREUSER','1');	// Not disabled cause need to load personalized language
-//if (! defined('NOREQUIREDB'))   define('NOREQUIREDB','1');		// Not disabled cause need to load personalized language
-=======
-//if (! defined('NOREQUIREUSER'))   define('NOREQUIREUSER','1');	// Not disabled cause need to load personalized language
-//if (! defined('NOREQUIREDB'))     define('NOREQUIREDB','1');	// Not disabled cause need to load personalized language
->>>>>>> 20121c2f
+if (! defined('NOREQUIREUSER')) define('NOREQUIREUSER','1');	// disabled
+//if (! defined('NOREQUIREDB'))   define('NOREQUIREDB','1');	// Not disabled cause need to load global conf for START_WEEK
 if (! defined('NOREQUIRESOC'))    define('NOREQUIRESOC','1');
-//if (! defined('NOREQUIRETRAN')) define('NOREQUIRETRAN','1');		// Not disabled cause need to do translations
+//if (! defined('NOREQUIRETRAN')) define('NOREQUIRETRAN','1');	// Not disabled cause need to do translations
 if (! defined('NOCSRFCHECK'))     define('NOCSRFCHECK',1);
 if (! defined('NOTOKENRENEWAL'))  define('NOTOKENRENEWAL',1);
-if (! defined('NOLOGIN')) define('NOLOGIN',1);					// Not disabled cause need to load personalized language
+if (! defined('NOLOGIN')) define('NOLOGIN',1);					// disabled
 if (! defined('NOREQUIREMENU'))   define('NOREQUIREMENU',1);
 if (! defined('NOREQUIREHTML'))   define('NOREQUIREHTML',1);
 
@@ -192,37 +187,14 @@
 	</tr>
 	<tr class="dpDayNames">
 	<?php
-<<<<<<< HEAD
-	$first_day_of_week = isset($conf->global->MAIN_START_WEEK) ? (int) $conf->global->MAIN_START_WEEK : 0;
+	$startday=isset($conf->global->MAIN_START_WEEK)?$conf->global->MAIN_START_WEEK:1;
+	print 'xx'.$startday;
 	$day_names = array('ShortSunday', 'ShortMonday', 'ShortTuesday', 'ShortWednesday', 'ShortThursday', 'ShortFriday', 'ShortSaturday');
 	for( $i=0; $i < 7; $i++ )
 	{
-		echo '<td width="', (int) (($i+1)*100/7) - (int) ($i*100/7), '%">', $langs->trans($day_names[($i + $first_day_of_week) % 7]), '</td>', "\n";
+		echo '<td width="', (int) (($i+1)*100/7) - (int) ($i*100/7), '%">', $langs->trans($day_names[($i + $startday) % 7]), '</td>', "\n";
 	}
 	?>
-=======
-	$startday=isset($conf->global->MAIN_START_WEEK)?$conf->global->MAIN_START_WEEK:1;
-	if($startday==1)
-	{?>
-		<td width="14%"><?php echo $langs->trans("ShortMonday") ?></td>
-		<td width="15%"><?php echo $langs->trans("ShortTuesday") ?></td>
-		<td width="14%"><?php echo $langs->trans("ShortWednesday") ?></td>
-		<td width="15%"><?php echo $langs->trans("ShortThursday") ?></td>
-		<td width="14%"><?php echo $langs->trans("ShortFriday") ?></td>
-		<td width="14%"><?php echo $langs->trans("ShortSaturday") ?></td>
-		<td width="14%"><?php echo $langs->trans("ShortSunday") ?></td>
-	<?php
-	}else {?>
-		<td width="14%"><?php echo $langs->trans("ShortSunday") ?></td>
-		<td width="14%"><?php echo $langs->trans("ShortMonday") ?></td>
-		<td width="15%"><?php echo $langs->trans("ShortTuesday") ?></td>
-		<td width="14%"><?php echo $langs->trans("ShortWednesday") ?></td>
-		<td width="15%"><?php echo $langs->trans("ShortThursday") ?></td>
-		<td width="14%"><?php echo $langs->trans("ShortFriday") ?></td>
-		<td width="14%"><?php echo $langs->trans("ShortSaturday") ?></td>
-		<?php
-	}?>
->>>>>>> 20121c2f
 	</tr>
 	<?php
 	//print "x ".$thedate." y";			// $thedate = first day of month
@@ -240,11 +212,7 @@
 			echo "<TR class=\"dpWeek\">";
 			//echo $conf->global->MAIN_START_WEEK.' '.$firstdate["wday"].' '.$startday;
 			$cols=0;
-<<<<<<< HEAD
-			for($i=0;$i< ($mydate["wday"]+7-$first_day_of_week)%7;$i++)
-=======
 			for ($i = 0; $i < 7; $i++)
->>>>>>> 20121c2f
 			{
 				$w = ($i + $startday) % 7;
 				if ($w == $firstdate["wday"])
@@ -258,11 +226,7 @@
 		}
 		else
 		{
-<<<<<<< HEAD
-			if ($mydate["wday"]==$first_day_of_week)
-=======
 			if ($mydate["wday"] == $startday)
->>>>>>> 20121c2f
 			{
 				echo "<TR class=\"dpWeek\">";
 				$cols=0;
@@ -286,11 +250,7 @@
 		echo ">".sprintf("%02s",$mydate["mday"])."</TD>";
 		$cols++;
 
-<<<<<<< HEAD
-		if ($mydate != $firstdate && $mydate["wday"]==(($first_day_of_week + 6)%7)) echo "</TR>\n";
-=======
 		if (($mydate["wday"] + 1) % 7 == $startday) echo "</TR>\n";
->>>>>>> 20121c2f
 
 		//$thedate=strtotime("tomorrow",$thedate);
 		$day++;
