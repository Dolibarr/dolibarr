<?php
/* Copyright (C) 2017-2019 Laurent Destailleur  <eldy@users.sourceforge.net>
 *
* This program is free software; you can redistribute it and/or modify
* it under the terms of the GNU General Public License as published by
* the Free Software Foundation; either version 3 of the License, or
* (at your option) any later version.
*
* This program is distributed in the hope that it will be useful,
* but WITHOUT ANY WARRANTY; without even the implied warranty of
* MERCHANTABILITY or FITNESS FOR A PARTICULAR PURPOSE.  See the
* GNU General Public License for more details.
*
* You should have received a copy of the GNU General Public License
* along with this program. If not, see <https://www.gnu.org/licenses/>.
* or see https://www.gnu.org/
*/

/**
 *	\file			htdocs/core/website.inc.php
 *  \brief			Common file loaded by all website pages (after master.inc.php). It set the new object $weblangs, using parameter 'l'.
 *  				This file is included in top of all container pages and is run only when a web page is called.
 *  			    The global variable $websitekey must be defined.
 */

// Load website class
include_once DOL_DOCUMENT_ROOT.'/website/class/website.class.php';
include_once DOL_DOCUMENT_ROOT.'/website/class/websitepage.class.php';

$website = null;
$websitepage = null;
$weblangs = null;
$pagelangs = null;

// Detection browser (copy of code from main.inc.php)
if (isset($_SERVER["HTTP_USER_AGENT"]) && is_object($conf) && empty($conf->browser->name)) {
	$tmp = getBrowserInfo($_SERVER["HTTP_USER_AGENT"]);
	$conf->browser->name = $tmp['browsername'];
	$conf->browser->os = $tmp['browseros'];
	$conf->browser->version = $tmp['browserversion'];
	$conf->browser->layout = $tmp['layout']; // 'classic', 'phone', 'tablet'
	//var_dump($conf->browser);

	if ($conf->browser->layout == 'phone') {
		$conf->dol_no_mouse_hover = 1;
	}
}
// Define $website
if (!is_object($website)) {
	$website = new Website($db);
	$website->fetch(0, $websitekey);
}
// Define $websitepage if we have $websitepagefile defined
if (!$pageid && !empty($websitepagefile)) {
	$pageid = str_replace(array('.tpl.php', 'page'), array('', ''), basename($websitepagefile));
	if ($pageid == 'index.php') {
		$pageid = $website->fk_default_home;
	}
}
if (!is_object($websitepage)) {
	$websitepage = new WebsitePage($db);
}
// Define $weblangs
if (!is_object($weblangs)) {
	$weblangs = new Translate('', $conf);
}
if (!is_object($pagelangs)) {
	$pagelangs = new Translate('', $conf);
}
if ($pageid > 0) {
	$websitepage->fetch($pageid);

	$weblangs->setDefaultLang(GETPOSTISSET('lang') ? GETPOST('lang', 'aZ09') : (empty($_COOKIE['weblangs-shortcode']) ? 'auto' : preg_replace('/[^a-zA-Z0-9_\-]/', '', $_COOKIE['weblangs-shortcode'])));
	$pagelangs->setDefaultLang($websitepage->lang ? $websitepage->lang : $weblangs->shortlang);

	if (!defined('USEDOLIBARREDITOR') && (in_array($websitepage->type_container, array('menu', 'other')) || empty($websitepage->status) && !defined('USEDOLIBARRSERVER'))) {
		$weblangs->load("website");

		// Security options

		// X-Content-Type-Options
		header("X-Content-Type-Options: nosniff");

		// X-Frame-Options
		if (empty($websitepage->allowed_in_frames) && empty($conf->global->WEBSITE_ALLOW_FRAMES_ON_ALL_PAGES)) {
			header("X-Frame-Options: SAMEORIGIN");
		}

		//httponly_accessforbidden('<center><br><br>'.$weblangs->trans("YouTryToAccessToAFileThatIsNotAWebsitePage", $websitepage->pageurl, $websitepage->type_container, $websitepage->status).'</center>', 404, 1);
		http_response_code(404);
		print '<center><br><br>'.$weblangs->trans("YouTryToAccessToAFileThatIsNotAWebsitePage", $websitepage->pageurl, $websitepage->type_container, $websitepage->status).'</center>';
		exit;
	}
}

if (!defined('USEDOLIBARRSERVER') && !defined('USEDOLIBARREDITOR')) {
	// Security options

	// X-Content-Type-Options
	header("X-Content-Type-Options: nosniff");

	// X-Frame-Options
	if (empty($websitepage->allowed_in_frames) && empty($conf->global->WEBSITE_ALLOW_FRAMES_ON_ALL_PAGES)) {
		header("X-Frame-Options: SAMEORIGIN");
	}

	// X-XSS-Protection
	//header("X-XSS-Protection: 1");      		// XSS filtering protection of some browsers (note: use of Content-Security-Policy is more efficient). Disabled as deprecated.

	// Content-Security-Policy-Report-Only
	if (!defined('WEBSITE_MAIN_SECURITY_FORCECSPRO')) {
		// A default security policy that keep usage of js external component like ckeditor, stripe, google, working
		// For example: to restrict to only local resources, except for css (cloudflare+google), and js (transifex + google tags) and object/iframe (youtube)
		// default-src 'self'; style-src: https://cdnjs.cloudflare.com https://fonts.googleapis.com; script-src: https://cdn.transifex.com https://www.googletagmanager.com; object-src https://youtube.com; frame-src https://youtube.com; img-src: *;
		// For example, to restrict everything to itself except img that can be on other servers:
		// default-src 'self'; img-src *;
		// Pre-existing site that uses too much js code to fix but wants to ensure resources are loaded only over https and disable plugins:
		// default-src https: 'unsafe-inline' 'unsafe-eval'; object-src 'none'
		//
		// $contentsecuritypolicy = "frame-ancestors 'self'; img-src * data:; default-src 'self' 'unsafe-inline' 'unsafe-eval' *.paypal.com *.stripe.com *.google.com *.googlapis.com *.google-analytics.com *.googletagmanager.com;";
		// $contentsecuritypolicy = "frame-ancestors 'self'; img-src * data:; default-src *; script-src 'self' 'unsafe-inline' *.paypal.com *.stripe.com *.google.com *.googlapis.com *.google-analytics.com *.googletagmanager.com; style-src 'self' 'unsafe-inline'; connect-src 'self';";
		$contentsecuritypolicy = getDolGlobalString('WEBSITE_MAIN_SECURITY_FORCECSPRO');

		if (!is_object($hookmanager)) {
			$hookmanager = new HookManager($db);
		}
		$hookmanager->initHooks(array("main"));

		$parameters = array('contentsecuritypolicy'=>$contentsecuritypolicy, 'mode'=>'reportonly');
		$result = $hookmanager->executeHooks('setContentSecurityPolicy', $parameters); // Note that $action and $object may have been modified by some hooks
		if ($result > 0) {
			$contentsecuritypolicy = $hookmanager->resPrint; // Replace CSP
		} else {
			$contentsecuritypolicy .= $hookmanager->resPrint; // Concat CSP
		}

		if (!empty($contentsecuritypolicy)) {
			header("Content-Security-Policy-Report-Only: ".$contentsecuritypolicy);
		}
	}

	// Content-Security-Policy
	if (!defined('WEBSITE_MAIN_SECURITY_FORCECSP')) {
		// A default security policy that keep usage of js external component like ckeditor, stripe, google, working
<<<<<<< HEAD
		//	$contentsecuritypolicy = "font-src *; img-src *; style-src * 'unsafe-inline' 'unsafe-eval'; default-src 'self' *.stripe.com 'unsafe-inline' 'unsafe-eval'; script-src 'self' *.stripe.com 'unsafe-inline' 'unsafe-eval'; frame-ancestors 'self'; frame-src 'self' *.stripe.com; connect-src 'self';";
=======
		// For example: to restrict to only local resources, except for css (cloudflare+google), and js (transifex + google tags) and object/iframe (youtube)
		// default-src 'self'; style-src: https://cdnjs.cloudflare.com https://fonts.googleapis.com; script-src: https://cdn.transifex.com https://www.googletagmanager.com; object-src https://youtube.com; frame-src https://youtube.com; img-src: *;
		// For example, to restrict everything to itself except img that can be on other servers:
		// default-src 'self'; img-src *;
		// Pre-existing site that uses too much js code to fix but wants to ensure resources are loaded only over https and disable plugins:
		// default-src https: 'unsafe-inline' 'unsafe-eval'; object-src 'none'
		//
		// $contentsecuritypolicy = "frame-ancestors 'self'; img-src * data:; default-src 'self' 'unsafe-inline' 'unsafe-eval' *.paypal.com *.stripe.com *.google.com *.googlapis.com *.google-analytics.com *.googletagmanager.com;";
		// $contentsecuritypolicy = "frame-ancestors 'self'; img-src * data:; default-src *; script-src 'self' 'unsafe-inline' *.paypal.com *.stripe.com *.google.com *.googlapis.com *.google-analytics.com *.googletagmanager.com; style-src 'self' 'unsafe-inline'; connect-src 'self';";
>>>>>>> c235b5c5
		$contentsecuritypolicy = getDolGlobalString('WEBSITE_MAIN_SECURITY_FORCECSP');

		if (!is_object($hookmanager)) {
			$hookmanager = new HookManager($db);
		}
		$hookmanager->initHooks(array("main"));

		$parameters = array('contentsecuritypolicy'=>$contentsecuritypolicy, 'mode'=>'active');
		$result = $hookmanager->executeHooks('setContentSecurityPolicy', $parameters); // Note that $action and $object may have been modified by some hooks
		if ($result > 0) {
			$contentsecuritypolicy = $hookmanager->resPrint; // Replace CSP
		} else {
			$contentsecuritypolicy .= $hookmanager->resPrint; // Concat CSP
		}

		if (!empty($contentsecuritypolicy)) {
			header("Content-Security-Policy: ".$contentsecuritypolicy);
		}
	}

	// Referrer-Policy
	if (!defined('WEBSITE_MAIN_SECURITY_FORCERP')) {
		// The constant WEBSITE_MAIN_SECURITY_FORCERP should never be defined by page, but the variable used just after may be

		// For public web sites, we use the same default value than "strict-origin-when-cross-origin"
		$referrerpolicy = getDolGlobalString('WEBSITE_MAIN_SECURITY_FORCERP', "strict-origin-when-cross-origin");

		header("Referrer-Policy: ".$referrerpolicy);
	}

	// Strict-Transport-Security
	if (!defined('WEBSITE_MAIN_SECURITY_FORCESTS')) {
		// The constant WEBSITE_MAIN_SECURITY_FORCESTS should never be defined by page, but the variable used just after may be

		// Example: "max-age=31536000; includeSubDomains"
		$sts = getDolGlobalString('WEBSITE_MAIN_SECURITY_FORCESTS');
		if (!empty($sts)) {
			header("Strict-Transport-Security: ".$sts);
		}
	}

	// Permissions-Policy (old name was Feature-Policy)
	if (!defined('WEBSITE_MAIN_SECURITY_FORCEPP')) {
		// The constant WEBSITE_MAIN_SECURITY_FORCEPP should never be defined by page, but the variable used just after may be

		// Example: "camera: 'none'; microphone: 'none';"
		$pp = getDolGlobalString('WEBSITE_MAIN_SECURITY_FORCEPP');
		if (!empty($pp)) {
			header("Permissions-Policy: ".$pp);
		}
	}
}

// A lang was forced, so we change weblangs init
if (GETPOST('l', 'aZ09')) {
	$weblangs->setDefaultLang(GETPOST('l', 'aZ09'));
}
// A lang was forced, so we check to find if we must make a redirect on translation page
if ($_SERVER['PHP_SELF'] != DOL_URL_ROOT.'/website/index.php') {	// If we browsing page using Dolibarr server or a Native web server
	//print_r(get_defined_constants(true));exit;
	if (GETPOST('l', 'aZ09')) {
		$sql = "SELECT wp.rowid, wp.lang, wp.pageurl, wp.fk_page";
		$sql .= " FROM ".MAIN_DB_PREFIX."website_page as wp";
		$sql .= " WHERE wp.fk_website = ".((int) $website->id);
		$sql .= " AND (wp.fk_page = ".((int) $pageid)." OR wp.rowid  = ".((int) $pageid);
		if (is_object($websitepage) && $websitepage->fk_page > 0) {
			$sql .= " OR wp.fk_page = ".((int) $websitepage->fk_page)." OR wp.rowid = ".((int) $websitepage->fk_page);
		}
		$sql .= ")";
		$sql .= " AND wp.lang = '".$db->escape(GETPOST('l', 'aZ09'))."'";

		$resql = $db->query($sql);
		if ($resql) {
			$obj = $db->fetch_object($resql);
			if ($obj) {
				$newpageid = $obj->rowid;
				if ($newpageid != $pageid) { 		// To avoid to make a redirect on same page (infinite loop)
					if (defined('USEDOLIBARRSERVER')) {
						header("Location: ".DOL_URL_ROOT.'/public/website/index.php?website='.$websitekey.'&pageid='.$newpageid.'&l='.GETPOST('l', 'aZ09'));
						exit;
					} else {
						$newpageref = $obj->pageurl;
						header("Location: ".(($obj->lang && $obj->lang != $website->lang) ? '/'.$obj->lang.'/' : '/').$newpageref.'.php?l='.GETPOST('l', 'aZ09'));
						exit;
					}
				}
			}
		}
	}
}

// Show off line message when all website is off
if (!defined('USEDOLIBARREDITOR') && empty($website->status)) {
	// Security options

	// X-Content-Type-Options
	header("X-Content-Type-Options: nosniff");

	// X-Frame-Options
	if (empty($websitepage->allowed_in_frames) && empty($conf->global->WEBSITE_ALLOW_FRAMES_ON_ALL_PAGES)) {
		header("X-Frame-Options: SAMEORIGIN");
	}

	$weblangs->load("website");

	//httponly_accessforbidden('<center><br><br>'.$weblangs->trans("SorryWebsiteIsCurrentlyOffLine").'</center>', 503, 1);
	http_response_code(503);
	print '<center><br><br>'.$weblangs->trans("SorryWebsiteIsCurrentlyOffLine").'</center>';
	exit;
}<|MERGE_RESOLUTION|>--- conflicted
+++ resolved
@@ -142,9 +142,6 @@
 	// Content-Security-Policy
 	if (!defined('WEBSITE_MAIN_SECURITY_FORCECSP')) {
 		// A default security policy that keep usage of js external component like ckeditor, stripe, google, working
-<<<<<<< HEAD
-		//	$contentsecuritypolicy = "font-src *; img-src *; style-src * 'unsafe-inline' 'unsafe-eval'; default-src 'self' *.stripe.com 'unsafe-inline' 'unsafe-eval'; script-src 'self' *.stripe.com 'unsafe-inline' 'unsafe-eval'; frame-ancestors 'self'; frame-src 'self' *.stripe.com; connect-src 'self';";
-=======
 		// For example: to restrict to only local resources, except for css (cloudflare+google), and js (transifex + google tags) and object/iframe (youtube)
 		// default-src 'self'; style-src: https://cdnjs.cloudflare.com https://fonts.googleapis.com; script-src: https://cdn.transifex.com https://www.googletagmanager.com; object-src https://youtube.com; frame-src https://youtube.com; img-src: *;
 		// For example, to restrict everything to itself except img that can be on other servers:
@@ -154,7 +151,6 @@
 		//
 		// $contentsecuritypolicy = "frame-ancestors 'self'; img-src * data:; default-src 'self' 'unsafe-inline' 'unsafe-eval' *.paypal.com *.stripe.com *.google.com *.googlapis.com *.google-analytics.com *.googletagmanager.com;";
 		// $contentsecuritypolicy = "frame-ancestors 'self'; img-src * data:; default-src *; script-src 'self' 'unsafe-inline' *.paypal.com *.stripe.com *.google.com *.googlapis.com *.google-analytics.com *.googletagmanager.com; style-src 'self' 'unsafe-inline'; connect-src 'self';";
->>>>>>> c235b5c5
 		$contentsecuritypolicy = getDolGlobalString('WEBSITE_MAIN_SECURITY_FORCECSP');
 
 		if (!is_object($hookmanager)) {
