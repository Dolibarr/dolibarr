<?php
/* Copyright (C) 2010      Regis Houssin       <regis.houssin@inodbox.com>
 * Copyright (C) 2011-2017 Laurent Destailleur <eldy@users.sourceforge.net>
 * Copyright (C) 2014      Marcos García       <marcosgdf@gmail.com>
 * Copyright (C) 2022      Ferran Marcet       <fmarcet@2byte.es>
 * Copyright (C) 2023      Alexandre Janniaux  <alexandre.janniaux@gmail.com>
 *
 * This program is free software; you can redistribute it and/or modify
 * it under the terms of the GNU General Public License as published by
 * the Free Software Foundation; either version 3 of the License, or
 * (at your option) any later version.
 *
 * This program is distributed in the hope that it will be useful,
 * but WITHOUT ANY WARRANTY; without even the implied warranty of
 * MERCHANTABILITY or FITNESS FOR A PARTICULAR PURPOSE.  See the
 * GNU General Public License for more details.
 *
 * You should have received a copy of the GNU General Public License
 * along with this program. If not, see <https://www.gnu.org/licenses/>.
 */

/**
 *  \file       htdocs/core/triggers/interface_20_modWorkflow_WorkflowManager.class.php
 *  \ingroup    core
 *  \brief      Trigger file for workflows
 */

require_once DOL_DOCUMENT_ROOT.'/core/triggers/dolibarrtriggers.class.php';


/**
 *  Class of triggers for workflow module
 */

class InterfaceWorkflowManager extends DolibarrTriggers
{
	/**
	 * Constructor
	 *
	 * @param DoliDB $db Database handler
	 */
	public function __construct($db)
	{
		$this->db = $db;

		$this->name = preg_replace('/^Interface/i', '', get_class($this));
		$this->family = "core";
		$this->description = "Triggers of this module allows to manage workflows";
		// 'development', 'experimental', 'dolibarr' or version
		$this->version = self::VERSION_DOLIBARR;
		$this->picto = 'technic';
	}

	/**
	 * Function called when a Dolibarrr business event is done.
	 * All functions "runTrigger" are triggered if file is inside directory htdocs/core/triggers or htdocs/module/code/triggers (and declared)
	 *
	 * @param string		$action		Event action code
	 * @param Object		$object     Object
	 * @param User		    $user       Object user
	 * @param Translate 	$langs      Object langs
	 * @param conf		    $conf       Object conf
	 * @return int         				Return integer <0 if KO, 0 if no triggered ran, >0 if OK
	 */
	public function runTrigger($action, $object, User $user, Translate $langs, Conf $conf)
	{
		if (empty($conf->workflow) || empty($conf->workflow->enabled)) {
			return 0; // Module not active, we do nothing
		}

		$ret = 0;

		// Proposals to order
		if ($action == 'PROPAL_CLOSE_SIGNED') {
			dol_syslog("Trigger '".$this->name."' for action '$action' launched by ".__FILE__.". id=".$object->id);
			if (isModEnabled('commande') && getDolGlobalString('WORKFLOW_PROPAL_AUTOCREATE_ORDER')) {
				$object->fetchObjectLinked();
				if (!empty($object->linkedObjectsIds['commande'])) {
					if (empty($object->context['closedfromonlinesignature'])) {
						$langs->load("orders");
						setEventMessages($langs->trans("OrderExists"), null, 'warnings');
					}
					return $ret;
				}

				include_once DOL_DOCUMENT_ROOT.'/commande/class/commande.class.php';
				$newobject = new Commande($this->db);

				$newobject->context['createfrompropal'] = 'createfrompropal';
				$newobject->context['origin'] = $object->element;
				$newobject->context['origin_id'] = $object->id;

				$ret = $newobject->createFromProposal($object, $user);
				if ($ret < 0) {
					$this->setErrorsFromObject($newobject);
				}

				$object->clearObjectLinkedCache();

				return $ret;
			}
		}

		// Order to invoice
		if ($action == 'ORDER_CLOSE') {
			dol_syslog("Trigger '".$this->name."' for action '$action' launched by ".__FILE__.". id=".$object->id);
			if (isModEnabled('facture') && getDolGlobalString('WORKFLOW_ORDER_AUTOCREATE_INVOICE')) {
				include_once DOL_DOCUMENT_ROOT.'/compta/facture/class/facture.class.php';
				$newobject = new Facture($this->db);

				$newobject->context['createfromorder'] = 'createfromorder';
				$newobject->context['origin'] = $object->element;
				$newobject->context['origin_id'] = $object->id;

				$ret = $newobject->createFromOrder($object, $user);
				if ($ret < 0) {
					$this->setErrorsFromObject($newobject);
				}

				$object->clearObjectLinkedCache();

				return $ret;
			}
		}

		// Order classify billed proposal
		if ($action == 'ORDER_CLASSIFY_BILLED') {
			dol_syslog("Trigger '".$this->name."' for action '$action' launched by ".__FILE__.". id=".$object->id);
			if (isModEnabled("propal") && !empty($conf->workflow->enabled) && getDolGlobalString('WORKFLOW_ORDER_CLASSIFY_BILLED_PROPAL')) {
				$object->fetchObjectLinked('', 'propal', $object->id, $object->element);
				if (!empty($object->linkedObjects)) {
					$totalonlinkedelements = 0;
					foreach ($object->linkedObjects['propal'] as $element) {
						if ($element->statut == Propal::STATUS_SIGNED || $element->statut == Propal::STATUS_BILLED) {
							$totalonlinkedelements += $element->total_ht;
						}
					}
					dol_syslog("Amount of linked proposals = ".$totalonlinkedelements.", of order = ".$object->total_ht.", egality is ".($totalonlinkedelements == $object->total_ht));
					if ($this->shouldClassify($conf, $totalonlinkedelements, $object->total_ht)) {
						foreach ($object->linkedObjects['propal'] as $element) {
							$ret = $element->classifyBilled($user);
						}
					}
				}
				return $ret;
			}
		}

		// classify billed order & billed propososal
		if ($action == 'BILL_VALIDATE') {
			dol_syslog("Trigger '".$this->name."' for action '$action' launched by ".__FILE__.". id=".$object->id);

			// First classify billed the order to allow the proposal classify process
			if (isModEnabled('commande') && !empty($conf->workflow->enabled) && getDolGlobalString('WORKFLOW_INVOICE_AMOUNT_CLASSIFY_BILLED_ORDER')) {
				$object->fetchObjectLinked('', 'commande', $object->id, $object->element);
				if (!empty($object->linkedObjects)) {
					$totalonlinkedelements = 0;
					foreach ($object->linkedObjects['commande'] as $element) {
						if ($element->statut == Commande::STATUS_VALIDATED || $element->statut == Commande::STATUS_SHIPMENTONPROCESS || $element->statut == Commande::STATUS_CLOSED) {
							$totalonlinkedelements += $element->total_ht;
						}
					}
					dol_syslog("Amount of linked orders = ".$totalonlinkedelements.", of invoice = ".$object->total_ht.", egality is ".($totalonlinkedelements == $object->total_ht));
					if ($this->shouldClassify($conf, $totalonlinkedelements, $object->total_ht)) {
						foreach ($object->linkedObjects['commande'] as $element) {
							$ret = $element->classifyBilled($user);
						}
					}
				}
			}

			// Second classify billed the proposal.
			if (isModEnabled("propal") && !empty($conf->workflow->enabled) && getDolGlobalString('WORKFLOW_INVOICE_CLASSIFY_BILLED_PROPAL')) {
				$object->fetchObjectLinked('', 'propal', $object->id, $object->element);
				if (!empty($object->linkedObjects)) {
					$totalonlinkedelements = 0;
					foreach ($object->linkedObjects['propal'] as $element) {
						if ($element->statut == Propal::STATUS_SIGNED || $element->statut == Propal::STATUS_BILLED) {
							$totalonlinkedelements += $element->total_ht;
						}
					}
					dol_syslog("Amount of linked proposals = ".$totalonlinkedelements.", of invoice = ".$object->total_ht.", egality is ".($totalonlinkedelements == $object->total_ht));
					if ($this->shouldClassify($conf, $totalonlinkedelements, $object->total_ht)) {
						foreach ($object->linkedObjects['propal'] as $element) {
							$ret = $element->classifyBilled($user);
						}
					}
				}
			}

<<<<<<< HEAD
			// Set shipment to "Closed" if WORKFLOW_SHIPPING_CLASSIFY_CLOSED_INVOICE is set (deprecated, WORKFLOW_SHIPPING_CLASSIFY_BILLED_INVOICE instead))
=======
			// Set shipment to "Closed" if WORKFLOW_SHIPPING_CLASSIFY_CLOSED_INVOICE is set (deprecated, has been replaced with WORKFLOW_SHIPPING_CLASSIFY_BILLED_INVOICE instead))
>>>>>>> 603ec5e6
			if (isModEnabled("expedition") && !empty($conf->workflow->enabled) && getDolGlobalString('WORKFLOW_SHIPPING_CLASSIFY_CLOSED_INVOICE')) {
				$object->fetchObjectLinked('', 'shipping', $object->id, $object->element);
				if (!empty($object->linkedObjects)) {
					$totalonlinkedelements = 0;
					foreach ($object->linkedObjects['shipping'] as $element) {
						if ($element->statut == Expedition::STATUS_VALIDATED) {
							$totalonlinkedelements += $element->total_ht;
						}
					}
					dol_syslog("Amount of linked shipment = ".$totalonlinkedelements.", of invoice = ".$object->total_ht.", egality is ".($totalonlinkedelements == $object->total_ht), LOG_DEBUG);
					if ($totalonlinkedelements == $object->total_ht) {
						foreach ($object->linkedObjects['shipping'] as $element) {
							$ret = $element->setClosed();
							if ($ret < 0) {
								return $ret;
							}
						}
					}
				}
			}

			if (isModEnabled("expedition") && !empty($conf->workflow->enabled) && getDolGlobalString('WORKFLOW_SHIPPING_CLASSIFY_BILLED_INVOICE')) {
				$object->fetchObjectLinked('', 'shipping', $object->id, $object->element);
				if (!empty($object->linkedObjects)) {
					$totalonlinkedelements = 0;
					foreach ($object->linkedObjects['shipping'] as $element) {
						if ($element->statut == Expedition::STATUS_VALIDATED || $element->statut == Expedition::STATUS_CLOSED) {
							$totalonlinkedelements += $element->total_ht;
						}
					}
					dol_syslog("Amount of linked shipment = ".$totalonlinkedelements.", of invoice = ".$object->total_ht.", egality is ".($totalonlinkedelements == $object->total_ht), LOG_DEBUG);
					if ($totalonlinkedelements == $object->total_ht) {
						foreach ($object->linkedObjects['shipping'] as $element) {
							$ret = $element->setBilled();
							if ($ret < 0) {
								return $ret;
							}
						}
					}
				}
			}

			return $ret;
		}

		// classify billed order & billed proposal
		if ($action == 'BILL_SUPPLIER_VALIDATE') {
			dol_syslog("Trigger '".$this->name."' for action '$action' launched by ".__FILE__.". id=".$object->id);

			// Firstly, we set to purchase order to "Billed" if WORKFLOW_INVOICE_AMOUNT_CLASSIFY_BILLED_SUPPLIER_ORDER is set.
			// After we will set proposals
			if ((isModEnabled("supplier_order") || isModEnabled("supplier_invoice")) && getDolGlobalString('WORKFLOW_INVOICE_AMOUNT_CLASSIFY_BILLED_SUPPLIER_ORDER')) {
				$object->fetchObjectLinked('', 'order_supplier', $object->id, $object->element);
				if (!empty($object->linkedObjects)) {
					$totalonlinkedelements = 0;
					foreach ($object->linkedObjects['order_supplier'] as $element) {
						if ($element->statut == CommandeFournisseur::STATUS_ACCEPTED || $element->statut == CommandeFournisseur::STATUS_ORDERSENT || $element->statut == CommandeFournisseur::STATUS_RECEIVED_PARTIALLY || $element->statut == CommandeFournisseur::STATUS_RECEIVED_COMPLETELY) {
							$totalonlinkedelements += $element->total_ht;
						}
					}
					dol_syslog("Amount of linked orders = ".$totalonlinkedelements.", of invoice = ".$object->total_ht.", egality is ".($totalonlinkedelements == $object->total_ht));
					if ($this->shouldClassify($conf, $totalonlinkedelements, $object->total_ht)) {
						foreach ($object->linkedObjects['order_supplier'] as $element) {
							$ret = $element->classifyBilled($user);
							if ($ret < 0) {
								return $ret;
							}
						}
					}
				}
			}

			// Secondly, we set to linked Proposal to "Billed" if WORKFLOW_INVOICE_CLASSIFY_BILLED_SUPPLIER_PROPOSAL is set.
			if (isModEnabled('supplier_proposal') && getDolGlobalString('WORKFLOW_INVOICE_CLASSIFY_BILLED_SUPPLIER_PROPOSAL')) {
				$object->fetchObjectLinked('', 'supplier_proposal', $object->id, $object->element);
				if (!empty($object->linkedObjects)) {
					$totalonlinkedelements = 0;
					foreach ($object->linkedObjects['supplier_proposal'] as $element) {
						if ($element->statut == SupplierProposal::STATUS_SIGNED || $element->statut == SupplierProposal::STATUS_CLOSE) {
							$totalonlinkedelements += $element->total_ht;
						}
					}
					dol_syslog("Amount of linked supplier proposals = ".$totalonlinkedelements.", of supplier invoice = ".$object->total_ht.", egality is ".($totalonlinkedelements == $object->total_ht));
					if ($this->shouldClassify($conf, $totalonlinkedelements, $object->total_ht)) {
						foreach ($object->linkedObjects['supplier_proposal'] as $element) {
							$ret = $element->classifyBilled($user);
							if ($ret < 0) {
								return $ret;
							}
						}
					}
				}
			}

			// Set reception to "Closed" if WORKFLOW_RECEPTION_CLASSIFY_CLOSED_INVOICE is set (deprecated, WORKFLOW_RECEPTION_CLASSIFY_BILLED_INVOICE instead))
			/*
			if (isModEnabled("reception") && !empty($conf->workflow->enabled) && !empty($conf->global->WORKFLOW_RECEPTION_CLASSIFY_CLOSED_INVOICE)) {
				$object->fetchObjectLinked('', 'reception', $object->id, $object->element);
				if (!empty($object->linkedObjects)) {
					$totalonlinkedelements = 0;
					foreach ($object->linkedObjects['reception'] as $element) {
						if ($element->statut == Reception::STATUS_VALIDATED || $element->statut == Reception::STATUS_CLOSED) {
							$totalonlinkedelements += $element->total_ht;
						}
					}
					dol_syslog("Amount of linked reception = ".$totalonlinkedelements.", of invoice = ".$object->total_ht.", egality is ".($totalonlinkedelements == $object->total_ht), LOG_DEBUG);
					if ($totalonlinkedelements == $object->total_ht) {
						foreach ($object->linkedObjects['reception'] as $element) {
							$ret = $element->setClosed();
							if ($ret < 0) {
								return $ret;
							}
						}
					}
				}
			}
			*/

			// Then set reception to "Billed" if WORKFLOW_RECEPTION_CLASSIFY_BILLED_INVOICE is set
			if (isModEnabled("reception") && !empty($conf->workflow->enabled) && getDolGlobalString('WORKFLOW_RECEPTION_CLASSIFY_BILLED_INVOICE')) {
				$object->fetchObjectLinked('', 'reception', $object->id, $object->element);
				if (!empty($object->linkedObjects)) {
					$totalonlinkedelements = 0;
					foreach ($object->linkedObjects['reception'] as $element) {
						if ($element->statut == Reception::STATUS_VALIDATED || $element->statut == Reception::STATUS_CLOSED) {
							$totalonlinkedelements += $element->total_ht;
						}
					}
					dol_syslog("Amount of linked reception = ".$totalonlinkedelements.", of invoice = ".$object->total_ht.", egality is ".($totalonlinkedelements == $object->total_ht), LOG_DEBUG);
					if ($totalonlinkedelements == $object->total_ht) {
						foreach ($object->linkedObjects['reception'] as $element) {
							$ret = $element->setBilled();
							if ($ret < 0) {
								return $ret;
							}
						}
					}
				}
			}

			return $ret;
		}

		// Invoice classify billed order
		if ($action == 'BILL_PAYED') {
			dol_syslog("Trigger '".$this->name."' for action '$action' launched by ".__FILE__.". id=".$object->id);

			if (isModEnabled('commande') && getDolGlobalString('WORKFLOW_INVOICE_CLASSIFY_BILLED_ORDER')) {
				$object->fetchObjectLinked('', 'commande', $object->id, $object->element);
				if (!empty($object->linkedObjects)) {
					$totalonlinkedelements = 0;
					foreach ($object->linkedObjects['commande'] as $element) {
						if ($element->statut == Commande::STATUS_VALIDATED || $element->statut == Commande::STATUS_SHIPMENTONPROCESS || $element->statut == Commande::STATUS_CLOSED) {
							$totalonlinkedelements += $element->total_ht;
						}
					}
					dol_syslog("Amount of linked orders = ".$totalonlinkedelements.", of invoice = ".$object->total_ht.", egality is ".($totalonlinkedelements == $object->total_ht));
					if ($this->shouldClassify($conf, $totalonlinkedelements, $object->total_ht)) {
						foreach ($object->linkedObjects['commande'] as $element) {
							$ret = $element->classifyBilled($user);
						}
					}
				}
				return $ret;
			}
		}

		// If we validate or close a shipment
		if (($action == 'SHIPPING_VALIDATE') || ($action == 'SHIPPING_CLOSED')) {
			dol_syslog("Trigger '".$this->name."' for action '$action' launched by ".__FILE__.". id=".$object->id);

			if (isModEnabled('commande') && isModEnabled("expedition") && !empty($conf->workflow->enabled) &&
				(
					(getDolGlobalString('WORKFLOW_ORDER_CLASSIFY_SHIPPED_SHIPPING') && ($action == 'SHIPPING_VALIDATE')) ||
					(getDolGlobalString('WORKFLOW_ORDER_CLASSIFY_SHIPPED_SHIPPING_CLOSED') && ($action == 'SHIPPING_CLOSED'))
				)
			) {
				$qtyshipped = array();
				$qtyordred = array();
				require_once DOL_DOCUMENT_ROOT.'/commande/class/commande.class.php';

				// Find all shipments on order origin
				$order = new Commande($this->db);
				$ret = $order->fetch($object->origin_id);
				if ($ret < 0) {
					$this->setErrorsFromObject($order);
					return $ret;
				}
				$ret = $order->fetchObjectLinked($order->id, 'commande', null, 'shipping');
				if ($ret < 0) {
					$this->setErrorsFromObject($order);
					return $ret;
				}
				//Build array of quantity shipped by product for an order
				if (is_array($order->linkedObjects) && count($order->linkedObjects) > 0) {
					foreach ($order->linkedObjects as $type => $shipping_array) {
						if ($type != 'shipping' || !is_array($shipping_array) || count($shipping_array) == 0) {
							continue;
						}
						/** @var Expedition[] $shipping_array */
						foreach ($shipping_array as $shipping) {
							if ($shipping->status <= 0 || !is_array($shipping->lines) || count($shipping->lines) == 0) {
								continue;
							}

							foreach ($shipping->lines as $shippingline) {
								$qtyshipped[$shippingline->fk_product] += $shippingline->qty;
							}
						}
					}
				}

				//Build array of quantity ordered to be shipped
				if (is_array($order->lines) && count($order->lines) > 0) {
					foreach ($order->lines as $orderline) {
						// Exclude lines not qualified for shipment, similar code is found into calcAndSetStatusDispatch() for vendors
						if (!getDolGlobalString('STOCK_SUPPORTS_SERVICES') && $orderline->product_type > 0) {
							continue;
						}
						$qtyordred[$orderline->fk_product] += $orderline->qty;
					}
				}
				//dol_syslog(var_export($qtyordred,true),LOG_DEBUG);
				//dol_syslog(var_export($qtyshipped,true),LOG_DEBUG);
				//Compare array
				$diff_array = array_diff_assoc($qtyordred, $qtyshipped);
				if (count($diff_array) == 0) {
					//No diff => mean everythings is shipped
					$ret = $order->setStatut(Commande::STATUS_CLOSED, $object->origin_id, $object->origin, 'ORDER_CLOSE');
					if ($ret < 0) {
						$this->setErrorsFromObject($order);
						return $ret;
					}
				}
			}
		}

		// If we validate or close a shipment
		if (($action == 'RECEPTION_VALIDATE') || ($action == 'RECEPTION_CLOSED')) {
			dol_syslog("Trigger '".$this->name."' for action '$action' launched by ".__FILE__.". id=".$object->id);

			if ((isModEnabled("fournisseur") || isModEnabled("supplier_order")) && isModEnabled("reception") && !empty($conf->workflow->enabled) &&
				(
					(getDolGlobalString('WORKFLOW_ORDER_CLASSIFY_RECEIVED_RECEPTION') && ($action == 'RECEPTION_VALIDATE')) ||
					(getDolGlobalString('WORKFLOW_ORDER_CLASSIFY_RECEIVED_RECEPTION_CLOSED') && ($action == 'RECEPTION_CLOSED'))
				)
			) {
				$qtyshipped = array();
				$qtyordred = array();
				require_once DOL_DOCUMENT_ROOT.'/fourn/class/fournisseur.commande.class.php';

				// Find all reception on purchase order origin
				$order = new CommandeFournisseur($this->db);
				$ret = $order->fetch($object->origin_id);
				if ($ret < 0) {
					$this->setErrorsFromObject($order);
					return $ret;
				}
				$ret = $order->fetchObjectLinked($order->id, $order->element, null, 'reception');
				if ($ret < 0) {
					$this->setErrorsFromObject($order);
					return $ret;
				}
				//Build array of quantity received by product for a purchase order
				if (is_array($order->linkedObjects) && count($order->linkedObjects) > 0) {
					foreach ($order->linkedObjects as $type => $shipping_array) {
						if ($type != 'reception' || !is_array($shipping_array) || count($shipping_array) == 0) {
							continue;
						}

						foreach ($shipping_array as $shipping) {
							if (!is_array($shipping->lines) || count($shipping->lines) == 0) {
								continue;
							}

							foreach ($shipping->lines as $shippingline) {
								$qtyshipped[$shippingline->fk_product] += $shippingline->qty;
							}
						}
					}
				}

				//Build array of quantity ordered to be received
				if (is_array($order->lines) && count($order->lines) > 0) {
					foreach ($order->lines as $orderline) {
						// Exclude lines not qualified for shipment, similar code is found into calcAndSetStatusDispatch() for vendors
						if (!getDolGlobalString('STOCK_SUPPORTS_SERVICES') && $orderline->product_type > 0) {
							continue;
						}
						$qtyordred[$orderline->fk_product] += $orderline->qty;
					}
				}
				//dol_syslog(var_export($qtyordred,true),LOG_DEBUG);
				//dol_syslog(var_export($qtyshipped,true),LOG_DEBUG);
				//Compare array
				$diff_array = array_diff_assoc($qtyordred, $qtyshipped);
				if (count($diff_array) == 0) {
					//No diff => mean everythings is received
					$ret = $order->setStatut(CommandeFournisseur::STATUS_RECEIVED_COMPLETELY, null, null, 'SUPPLIER_ORDER_CLOSE');
					if ($ret < 0) {
						$this->setErrorsFromObject($order);
						return $ret;
					}
				}
			}
		}

		if ($action == 'TICKET_CREATE') {
			dol_syslog("Trigger '".$this->name."' for action '$action' launched by ".__FILE__.". id=".$object->id);
			// Auto link contract
			if (!empty($conf->contract->enabled) && isModEnabled('ticket') && isModEnabled('ficheinter') && !empty($conf->workflow->enabled) && getDolGlobalString('WORKFLOW_TICKET_LINK_CONTRACT') && getDolGlobalString('TICKET_PRODUCT_CATEGORY') && !empty($object->fk_soc)) {
				$societe = new Societe($this->db);
				$company_ids = (!getDolGlobalString('WORKFLOW_TICKET_USE_PARENT_COMPANY_CONTRACTS')) ? [$object->fk_soc] : $societe->getParentsForCompany($object->fk_soc, [$object->fk_soc]);

				$contrat = new Contrat($this->db);
				$number_contracts_found = 0;
				foreach ($company_ids as $company_id) {
					$contrat->socid = $company_id;
					$list = $contrat->getListOfContracts($option = 'all', $status = [Contrat::STATUS_DRAFT, Contrat::STATUS_VALIDATED], $product_categories = [$conf->global->TICKET_PRODUCT_CATEGORY], $line_status = [ContratLigne::STATUS_INITIAL, ContratLigne::STATUS_OPEN]);
					if (!is_array($list) || empty($list)) {
						continue;
					}
					$number_contracts_found = count($list);
					if ($number_contracts_found == 0) {
						continue;
					}

					foreach ($list as $linked_contract) {
						$object->setContract($linked_contract->id);
						// don't set '$contractid' so it is not used when creating an intervention.
					}

					if ($number_contracts_found > 1 && !defined('NOLOGIN')) {
						setEventMessage($langs->trans('TicketManyContractsLinked'), 'warnings');
					}
					break;
				}
				if ($number_contracts_found == 0) {
					if (empty(NOLOGIN)) {
						setEventMessage($langs->trans('TicketNoContractFoundToLink'), 'mesgs');
					}
				}
			}
			// Automatically create intervention
			if (isModEnabled('ficheinter') && isModEnabled('ticket') && !empty($conf->workflow->enabled) && getDolGlobalString('WORKFLOW_TICKET_CREATE_INTERVENTION')) {
				$fichinter = new Fichinter($this->db);
				$fichinter->socid = (int) $object->fk_soc;
				$fichinter->fk_project = (int) $object->fk_project;
				$fichinter->fk_contrat = (int) $object->fk_contract;
				$fichinter->author = $user->id;
				$fichinter->model_pdf = (getDolGlobalString('FICHEINTER_ADDON_PDF')) ? $conf->global->FICHEINTER_ADDON_PDF : 'soleil';
				$fichinter->origin = $object->element;
				$fichinter->origin_id = $object->id;

				// Extrafields
				$extrafields = new ExtraFields($this->db);
				$extrafields->fetch_name_optionals_label($fichinter->table_element);
				$array_options = $extrafields->getOptionalsFromPost($fichinter->table_element);
				$fichinter->array_options = $array_options;

				$id = $fichinter->create($user);
				if ($id <= 0) {
					setEventMessages($fichinter->error, null, 'errors');
				}
			}
		}
		return 0;
	}

	/**
	 * @param Object $conf                  Dolibarr settings object
	 * @param float $totalonlinkedelements  Sum of total amounts (excl VAT) of
	 *                                      invoices linked to $object
	 * @param float $object_total_ht        The total amount (excl VAT) of the object
	 *                                      (an order, a proposal, a bill, etc.)
	 * @return bool  True if the amounts are equal (rounded on total amount)
	 *               True if the module is configured to skip the amount equality check
	 *               False otherwise.
	 */
	private function shouldClassify($conf, $totalonlinkedelements, $object_total_ht)
	{
		// if the configuration allows unmatching amounts, allow classification anyway
		if (getDolGlobalString('WORKFLOW_CLASSIFY_IF_AMOUNTS_ARE_DIFFERENTS')) {
			return true;
		}
		// if the amount are same, allow classification, else deny
		return (price2num($totalonlinkedelements, 'MT') == price2num($object_total_ht, 'MT'));
	}
}<|MERGE_RESOLUTION|>--- conflicted
+++ resolved
@@ -188,11 +188,7 @@
 				}
 			}
 
-<<<<<<< HEAD
-			// Set shipment to "Closed" if WORKFLOW_SHIPPING_CLASSIFY_CLOSED_INVOICE is set (deprecated, WORKFLOW_SHIPPING_CLASSIFY_BILLED_INVOICE instead))
-=======
 			// Set shipment to "Closed" if WORKFLOW_SHIPPING_CLASSIFY_CLOSED_INVOICE is set (deprecated, has been replaced with WORKFLOW_SHIPPING_CLASSIFY_BILLED_INVOICE instead))
->>>>>>> 603ec5e6
 			if (isModEnabled("expedition") && !empty($conf->workflow->enabled) && getDolGlobalString('WORKFLOW_SHIPPING_CLASSIFY_CLOSED_INVOICE')) {
 				$object->fetchObjectLinked('', 'shipping', $object->id, $object->element);
 				if (!empty($object->linkedObjects)) {
