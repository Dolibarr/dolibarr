--- conflicted
+++ resolved
@@ -192,12 +192,8 @@
 		if ($action == 'BILL_SUPPLIER_VALIDATE') {
 			dol_syslog("Trigger '".$this->name."' for action '$action' launched by ".__FILE__.". id=".$object->id);
 
-<<<<<<< HEAD
-			// First classify billed the order to allow the proposal classify process
-=======
 			// Firstly, we set to purchase order to "Billed" if WORKFLOW_INVOICE_AMOUNT_CLASSIFY_BILLED_SUPPLIER_ORDER is set.
 			// After we will set proposals
->>>>>>> 95dc2558
 			if (((!empty($conf->fournisseur->enabled) && empty($conf->global->MAIN_USE_NEW_SUPPLIERMOD)) || !empty($conf->supplier_order->enabled) || !empty($conf->supplier_invoice->enabled)) && !empty($conf->global->WORKFLOW_INVOICE_AMOUNT_CLASSIFY_BILLED_SUPPLIER_ORDER)) {
 				$object->fetchObjectLinked('', 'order_supplier', $object->id, $object->element);
 				if (!empty($object->linkedObjects)) {
