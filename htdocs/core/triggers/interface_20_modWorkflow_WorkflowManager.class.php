--- conflicted
+++ resolved
@@ -297,16 +297,10 @@
         		}
 
         		//Build array of quantity ordered by product
-<<<<<<< HEAD
         		if (is_array($order->lines) && count($order->lines) > 0) {
         			foreach ($order->lines as $orderline) {
+        				if (empty($conf->global->STOCK_SUPPORTS_SERVICES) && $orderline->product_type > 0) continue;
         				$qtyordred[$orderline->fk_product] += $orderline->qty;
-=======
-        		if (is_array($order->lines) && count($order->lines)>0) {
-        			foreach($order->lines as $orderline) {
-					if (empty($conf->global->STOCK_SUPPORTS_SERVICES) && $orderline->product_type > 0) continue;
-        				$qtyordred[$orderline->fk_product]+=$orderline->qty;
->>>>>>> cfcac7e0
         			}
         		}
         		//dol_syslog(var_export($qtyordred,true),LOG_DEBUG);
