<?php
/* Copyright (C) 2010      Regis Houssin       <regis.houssin@inodbox.com>
 * Copyright (C) 2011-2017 Laurent Destailleur <eldy@users.sourceforge.net>
 * Copyright (C) 2014      Marcos García       <marcosgdf@gmail.com>
 * Copyright (C) 2022      Ferran Marcet       <fmarcet@2byte.es>
 * Copyright (C) 2023      Alexandre Janniaux  <alexandre.janniaux@gmail.com>
 *
 * This program is free software; you can redistribute it and/or modify
 * it under the terms of the GNU General Public License as published by
 * the Free Software Foundation; either version 3 of the License, or
 * (at your option) any later version.
 *
 * This program is distributed in the hope that it will be useful,
 * but WITHOUT ANY WARRANTY; without even the implied warranty of
 * MERCHANTABILITY or FITNESS FOR A PARTICULAR PURPOSE.  See the
 * GNU General Public License for more details.
 *
 * You should have received a copy of the GNU General Public License
 * along with this program. If not, see <https://www.gnu.org/licenses/>.
 */

/**
 *  \file       htdocs/core/triggers/interface_20_modWorkflow_WorkflowManager.class.php
 *  \ingroup    core
 *  \brief      Trigger file for workflows
 */

require_once DOL_DOCUMENT_ROOT.'/core/triggers/dolibarrtriggers.class.php';


/**
 *  Class of triggers for workflow module
 */

class InterfaceWorkflowManager extends DolibarrTriggers
{
	/**
	 * Constructor
	 *
	 * @param DoliDB $db Database handler
	 */
	public function __construct($db)
	{
		$this->db = $db;

		$this->name = preg_replace('/^Interface/i', '', get_class($this));
		$this->family = "core";
		$this->description = "Triggers of this module allows to manage workflows";
		// 'development', 'experimental', 'dolibarr' or version
		$this->version = self::VERSION_DOLIBARR;
		$this->picto = 'technic';
	}

	/**
	 * Function called when a Dolibarrr business event is done.
	 * All functions "runTrigger" are triggered if file is inside directory htdocs/core/triggers or htdocs/module/code/triggers (and declared)
	 *
	 * @param string		$action		Event action code
	 * @param Object		$object     Object
	 * @param User		    $user       Object user
	 * @param Translate 	$langs      Object langs
	 * @param conf		    $conf       Object conf
	 * @return int         				<0 if KO, 0 if no triggered ran, >0 if OK
	 */
	public function runTrigger($action, $object, User $user, Translate $langs, Conf $conf)
	{
		if (empty($conf->workflow) || empty($conf->workflow->enabled)) {
			return 0; // Module not active, we do nothing
		}

		$ret = 0;

		// Proposals to order
		if ($action == 'PROPAL_CLOSE_SIGNED') {
			dol_syslog("Trigger '".$this->name."' for action '$action' launched by ".__FILE__.". id=".$object->id);
			if (isModEnabled('commande') && getDolGlobalString('WORKFLOW_PROPAL_AUTOCREATE_ORDER')) {
				$object->fetchObjectLinked();
				if (!empty($object->linkedObjectsIds['commande'])) {
					if (empty($object->context['closedfromonlinesignature'])) {
						$langs->load("orders");
						setEventMessages($langs->trans("OrderExists"), null, 'warnings');
					}
					return $ret;
				}

				include_once DOL_DOCUMENT_ROOT.'/commande/class/commande.class.php';
				$newobject = new Commande($this->db);

				$newobject->context['createfrompropal'] = 'createfrompropal';
				$newobject->context['origin'] = $object->element;
				$newobject->context['origin_id'] = $object->id;

				$ret = $newobject->createFromProposal($object, $user);
				if ($ret < 0) {
					$this->setErrorsFromObject($newobject);
				}

				$object->clearObjectLinkedCache();

				return $ret;
			}
		}

		// Order to invoice
		if ($action == 'ORDER_CLOSE') {
			dol_syslog("Trigger '".$this->name."' for action '$action' launched by ".__FILE__.". id=".$object->id);
			if (isModEnabled('facture') && getDolGlobalString('WORKFLOW_ORDER_AUTOCREATE_INVOICE')) {
				include_once DOL_DOCUMENT_ROOT.'/compta/facture/class/facture.class.php';
				$newobject = new Facture($this->db);

				$newobject->context['createfromorder'] = 'createfromorder';
				$newobject->context['origin'] = $object->element;
				$newobject->context['origin_id'] = $object->id;

				$ret = $newobject->createFromOrder($object, $user);
				if ($ret < 0) {
					$this->setErrorsFromObject($newobject);
				}

				$object->clearObjectLinkedCache();

				return $ret;
			}
		}

		// Order classify billed proposal
		if ($action == 'ORDER_CLASSIFY_BILLED') {
			dol_syslog("Trigger '".$this->name."' for action '$action' launched by ".__FILE__.". id=".$object->id);
			if (isModEnabled("propal") && !empty($conf->workflow->enabled) && getDolGlobalString('WORKFLOW_ORDER_CLASSIFY_BILLED_PROPAL')) {
				$object->fetchObjectLinked('', 'propal', $object->id, $object->element);
				if (!empty($object->linkedObjects)) {
					$totalonlinkedelements = 0;
					foreach ($object->linkedObjects['propal'] as $element) {
						if ($element->statut == Propal::STATUS_SIGNED || $element->statut == Propal::STATUS_BILLED) {
							$totalonlinkedelements += $element->total_ht;
						}
					}
					dol_syslog("Amount of linked proposals = ".$totalonlinkedelements.", of order = ".$object->total_ht.", egality is ".($totalonlinkedelements == $object->total_ht));
					if ($this->shouldClassify($conf, $totalonlinkedelements, $object->total_ht)) {
						foreach ($object->linkedObjects['propal'] as $element) {
							$ret = $element->classifyBilled($user);
						}
					}
				}
				return $ret;
			}
		}

		// classify billed order & billed propososal
		if ($action == 'BILL_VALIDATE') {
			dol_syslog("Trigger '".$this->name."' for action '$action' launched by ".__FILE__.". id=".$object->id);

			// First classify billed the order to allow the proposal classify process
			if (isModEnabled('commande') && !empty($conf->workflow->enabled) && getDolGlobalString('WORKFLOW_INVOICE_AMOUNT_CLASSIFY_BILLED_ORDER')) {
				$object->fetchObjectLinked('', 'commande', $object->id, $object->element);
				if (!empty($object->linkedObjects)) {
					$totalonlinkedelements = 0;
					foreach ($object->linkedObjects['commande'] as $element) {
						if ($element->statut == Commande::STATUS_VALIDATED || $element->statut == Commande::STATUS_SHIPMENTONPROCESS || $element->statut == Commande::STATUS_CLOSED) {
							$totalonlinkedelements += $element->total_ht;
						}
					}
					dol_syslog("Amount of linked orders = ".$totalonlinkedelements.", of invoice = ".$object->total_ht.", egality is ".($totalonlinkedelements == $object->total_ht));
					if ($this->shouldClassify($conf, $totalonlinkedelements, $object->total_ht)) {
						foreach ($object->linkedObjects['commande'] as $element) {
							$ret = $element->classifyBilled($user);
						}
					}
				}
			}

			// Second classify billed the proposal.
			if (isModEnabled("propal") && !empty($conf->workflow->enabled) && getDolGlobalString('WORKFLOW_INVOICE_CLASSIFY_BILLED_PROPAL')) {
				$object->fetchObjectLinked('', 'propal', $object->id, $object->element);
				if (!empty($object->linkedObjects)) {
					$totalonlinkedelements = 0;
					foreach ($object->linkedObjects['propal'] as $element) {
						if ($element->statut == Propal::STATUS_SIGNED || $element->statut == Propal::STATUS_BILLED) {
							$totalonlinkedelements += $element->total_ht;
						}
					}
					dol_syslog("Amount of linked proposals = ".$totalonlinkedelements.", of invoice = ".$object->total_ht.", egality is ".($totalonlinkedelements == $object->total_ht));
					if ($this->shouldClassify($conf, $totalonlinkedelements, $object->total_ht)) {
						foreach ($object->linkedObjects['propal'] as $element) {
							$ret = $element->classifyBilled($user);
						}
					}
				}
			}

			// Set shipment to "Closed" if WORKFLOW_SHIPPING_CLASSIFY_CLOSED_INVOICE is set (deprecated, WORKFLOW_SHIPPING_CLASSIFY_BILLED_INVOICE instead))
<<<<<<< HEAD
			if (isModEnabled("expedition") && !empty($conf->workflow->enabled) && !empty($conf->global->WORKFLOW_SHIPPING_CLASSIFY_CLOSED_INVOICE)) {
=======
			if (isModEnabled("expedition") && !empty($conf->workflow->enabled) && getDolGlobalString('WORKFLOW_SHIPPING_CLASSIFY_CLOSED_INVOICE')) {
>>>>>>> 729451fa
				$object->fetchObjectLinked('', 'shipping', $object->id, $object->element);
				if (!empty($object->linkedObjects)) {
					$totalonlinkedelements = 0;
					foreach ($object->linkedObjects['shipping'] as $element) {
						if ($element->statut == Expedition::STATUS_VALIDATED) {
							$totalonlinkedelements += $element->total_ht;
						}
					}
					dol_syslog("Amount of linked shipment = ".$totalonlinkedelements.", of invoice = ".$object->total_ht.", egality is ".($totalonlinkedelements == $object->total_ht), LOG_DEBUG);
					if ($totalonlinkedelements == $object->total_ht) {
						foreach ($object->linkedObjects['shipping'] as $element) {
							$ret = $element->setClosed();
							if ($ret < 0) {
								return $ret;
							}
						}
					}
				}
			}

<<<<<<< HEAD
			if (isModEnabled("expedition") && !empty($conf->workflow->enabled) && !empty($conf->global->WORKFLOW_SHIPPING_CLASSIFY_BILLED_INVOICE)) {
=======
			if (isModEnabled("expedition") && !empty($conf->workflow->enabled) && getDolGlobalString('WORKFLOW_SHIPPING_CLASSIFY_BILLED_INVOICE')) {
>>>>>>> 729451fa
				$object->fetchObjectLinked('', 'shipping', $object->id, $object->element);
				if (!empty($object->linkedObjects)) {
					$totalonlinkedelements = 0;
					foreach ($object->linkedObjects['shipping'] as $element) {
						if ($element->statut == Expedition::STATUS_VALIDATED || $element->statut == Expedition::STATUS_CLOSED) {
							$totalonlinkedelements += $element->total_ht;
						}
					}
					dol_syslog("Amount of linked shipment = ".$totalonlinkedelements.", of invoice = ".$object->total_ht.", egality is ".($totalonlinkedelements == $object->total_ht), LOG_DEBUG);
					if ($totalonlinkedelements == $object->total_ht) {
						foreach ($object->linkedObjects['shipping'] as $element) {
							$ret = $element->setBilled();
							if ($ret < 0) {
								return $ret;
							}
						}
					}
				}
			}

			return $ret;
		}

		// classify billed order & billed proposal
		if ($action == 'BILL_SUPPLIER_VALIDATE') {
			dol_syslog("Trigger '".$this->name."' for action '$action' launched by ".__FILE__.". id=".$object->id);

			// Firstly, we set to purchase order to "Billed" if WORKFLOW_INVOICE_AMOUNT_CLASSIFY_BILLED_SUPPLIER_ORDER is set.
			// After we will set proposals
			if ((isModEnabled("supplier_order") || isModEnabled("supplier_invoice")) && getDolGlobalString('WORKFLOW_INVOICE_AMOUNT_CLASSIFY_BILLED_SUPPLIER_ORDER')) {
				$object->fetchObjectLinked('', 'order_supplier', $object->id, $object->element);
				if (!empty($object->linkedObjects)) {
					$totalonlinkedelements = 0;
					foreach ($object->linkedObjects['order_supplier'] as $element) {
						if ($element->statut == CommandeFournisseur::STATUS_ACCEPTED || $element->statut == CommandeFournisseur::STATUS_ORDERSENT || $element->statut == CommandeFournisseur::STATUS_RECEIVED_PARTIALLY || $element->statut == CommandeFournisseur::STATUS_RECEIVED_COMPLETELY) {
							$totalonlinkedelements += $element->total_ht;
						}
					}
					dol_syslog("Amount of linked orders = ".$totalonlinkedelements.", of invoice = ".$object->total_ht.", egality is ".($totalonlinkedelements == $object->total_ht));
					if ($this->shouldClassify($conf, $totalonlinkedelements, $object->total_ht)) {
						foreach ($object->linkedObjects['order_supplier'] as $element) {
							$ret = $element->classifyBilled($user);
							if ($ret < 0) {
								return $ret;
							}
						}
					}
				}
			}

			// Secondly, we set to linked Proposal to "Billed" if WORKFLOW_INVOICE_CLASSIFY_BILLED_SUPPLIER_PROPOSAL is set.
			if (isModEnabled('supplier_proposal') && getDolGlobalString('WORKFLOW_INVOICE_CLASSIFY_BILLED_SUPPLIER_PROPOSAL')) {
				$object->fetchObjectLinked('', 'supplier_proposal', $object->id, $object->element);
				if (!empty($object->linkedObjects)) {
					$totalonlinkedelements = 0;
					foreach ($object->linkedObjects['supplier_proposal'] as $element) {
						if ($element->statut == SupplierProposal::STATUS_SIGNED || $element->statut == SupplierProposal::STATUS_CLOSE) {
							$totalonlinkedelements += $element->total_ht;
						}
					}
					dol_syslog("Amount of linked supplier proposals = ".$totalonlinkedelements.", of supplier invoice = ".$object->total_ht.", egality is ".($totalonlinkedelements == $object->total_ht));
					if ($this->shouldClassify($conf, $totalonlinkedelements, $object->total_ht)) {
						foreach ($object->linkedObjects['supplier_proposal'] as $element) {
							$ret = $element->classifyBilled($user);
							if ($ret < 0) {
								return $ret;
							}
						}
					}
				}
			}

			// Set reception to "Closed" if WORKFLOW_RECEPTION_CLASSIFY_CLOSED_INVOICE is set (deprecated, WORKFLOW_RECEPTION_CLASSIFY_BILLED_INVOICE instead))
			/*
			if (isModEnabled("reception") && !empty($conf->workflow->enabled) && !empty($conf->global->WORKFLOW_RECEPTION_CLASSIFY_CLOSED_INVOICE)) {
				$object->fetchObjectLinked('', 'reception', $object->id, $object->element);
				if (!empty($object->linkedObjects)) {
					$totalonlinkedelements = 0;
					foreach ($object->linkedObjects['reception'] as $element) {
						if ($element->statut == Reception::STATUS_VALIDATED || $element->statut == Reception::STATUS_CLOSED) {
							$totalonlinkedelements += $element->total_ht;
						}
					}
					dol_syslog("Amount of linked reception = ".$totalonlinkedelements.", of invoice = ".$object->total_ht.", egality is ".($totalonlinkedelements == $object->total_ht), LOG_DEBUG);
					if ($totalonlinkedelements == $object->total_ht) {
						foreach ($object->linkedObjects['reception'] as $element) {
							$ret = $element->setClosed();
							if ($ret < 0) {
								return $ret;
							}
						}
					}
				}
			}
			*/

			// Then set reception to "Billed" if WORKFLOW_RECEPTION_CLASSIFY_BILLED_INVOICE is set
<<<<<<< HEAD
			if (isModEnabled("reception") && !empty($conf->workflow->enabled) && !empty($conf->global->WORKFLOW_RECEPTION_CLASSIFY_BILLED_INVOICE)) {
=======
			if (isModEnabled("reception") && !empty($conf->workflow->enabled) && getDolGlobalString('WORKFLOW_RECEPTION_CLASSIFY_BILLED_INVOICE')) {
>>>>>>> 729451fa
				$object->fetchObjectLinked('', 'reception', $object->id, $object->element);
				if (!empty($object->linkedObjects)) {
					$totalonlinkedelements = 0;
					foreach ($object->linkedObjects['reception'] as $element) {
						if ($element->statut == Reception::STATUS_VALIDATED || $element->statut == Reception::STATUS_CLOSED) {
							$totalonlinkedelements += $element->total_ht;
						}
					}
					dol_syslog("Amount of linked reception = ".$totalonlinkedelements.", of invoice = ".$object->total_ht.", egality is ".($totalonlinkedelements == $object->total_ht), LOG_DEBUG);
					if ($totalonlinkedelements == $object->total_ht) {
						foreach ($object->linkedObjects['reception'] as $element) {
							$ret = $element->setBilled();
							if ($ret < 0) {
								return $ret;
							}
						}
					}
				}
			}

			return $ret;
		}

		// Invoice classify billed order
		if ($action == 'BILL_PAYED') {
			dol_syslog("Trigger '".$this->name."' for action '$action' launched by ".__FILE__.". id=".$object->id);

			if (isModEnabled('commande') && getDolGlobalString('WORKFLOW_INVOICE_CLASSIFY_BILLED_ORDER')) {
				$object->fetchObjectLinked('', 'commande', $object->id, $object->element);
				if (!empty($object->linkedObjects)) {
					$totalonlinkedelements = 0;
					foreach ($object->linkedObjects['commande'] as $element) {
						if ($element->statut == Commande::STATUS_VALIDATED || $element->statut == Commande::STATUS_SHIPMENTONPROCESS || $element->statut == Commande::STATUS_CLOSED) {
							$totalonlinkedelements += $element->total_ht;
						}
					}
					dol_syslog("Amount of linked orders = ".$totalonlinkedelements.", of invoice = ".$object->total_ht.", egality is ".($totalonlinkedelements == $object->total_ht));
					if ($this->shouldClassify($conf, $totalonlinkedelements, $object->total_ht)) {
						foreach ($object->linkedObjects['commande'] as $element) {
							$ret = $element->classifyBilled($user);
						}
					}
				}
				return $ret;
			}
		}

		// If we validate or close a shipment
		if (($action == 'SHIPPING_VALIDATE') || ($action == 'SHIPPING_CLOSED')) {
			dol_syslog("Trigger '".$this->name."' for action '$action' launched by ".__FILE__.". id=".$object->id);

			if (isModEnabled('commande') && isModEnabled("expedition") && !empty($conf->workflow->enabled) &&
				(
					(getDolGlobalString('WORKFLOW_ORDER_CLASSIFY_SHIPPED_SHIPPING') && ($action == 'SHIPPING_VALIDATE')) ||
					(getDolGlobalString('WORKFLOW_ORDER_CLASSIFY_SHIPPED_SHIPPING_CLOSED') && ($action == 'SHIPPING_CLOSED'))
				)
			) {
				$qtyshipped = array();
				$qtyordred = array();
				require_once DOL_DOCUMENT_ROOT.'/commande/class/commande.class.php';

				// Find all shipments on order origin
				$order = new Commande($this->db);
				$ret = $order->fetch($object->origin_id);
				if ($ret < 0) {
					$this->setErrorsFromObject($order);
					return $ret;
				}
				$ret = $order->fetchObjectLinked($order->id, 'commande', null, 'shipping');
				if ($ret < 0) {
					$this->setErrorsFromObject($order);
					return $ret;
				}
				//Build array of quantity shipped by product for an order
				if (is_array($order->linkedObjects) && count($order->linkedObjects) > 0) {
					foreach ($order->linkedObjects as $type => $shipping_array) {
						if ($type != 'shipping' || !is_array($shipping_array) || count($shipping_array) == 0) {
							continue;
						}
						/** @var Expedition[] $shipping_array */
						foreach ($shipping_array as $shipping) {
							if ($shipping->status <= 0 || !is_array($shipping->lines) || count($shipping->lines) == 0) {
								continue;
							}

							foreach ($shipping->lines as $shippingline) {
								$qtyshipped[$shippingline->fk_product] += $shippingline->qty;
							}
						}
					}
				}

				//Build array of quantity ordered to be shipped
				if (is_array($order->lines) && count($order->lines) > 0) {
					foreach ($order->lines as $orderline) {
						// Exclude lines not qualified for shipment, similar code is found into calcAndSetStatusDispatch() for vendors
						if (!getDolGlobalString('STOCK_SUPPORTS_SERVICES') && $orderline->product_type > 0) {
							continue;
						}
						$qtyordred[$orderline->fk_product] += $orderline->qty;
					}
				}
				//dol_syslog(var_export($qtyordred,true),LOG_DEBUG);
				//dol_syslog(var_export($qtyshipped,true),LOG_DEBUG);
				//Compare array
				$diff_array = array_diff_assoc($qtyordred, $qtyshipped);
				if (count($diff_array) == 0) {
					//No diff => mean everythings is shipped
					$ret = $order->setStatut(Commande::STATUS_CLOSED, $object->origin_id, $object->origin, 'ORDER_CLOSE');
					if ($ret < 0) {
						$this->setErrorsFromObject($order);
						return $ret;
					}
				}
			}
		}

		// If we validate or close a shipment
		if (($action == 'RECEPTION_VALIDATE') || ($action == 'RECEPTION_CLOSED')) {
			dol_syslog("Trigger '".$this->name."' for action '$action' launched by ".__FILE__.". id=".$object->id);

			if ((isModEnabled("fournisseur") || isModEnabled("supplier_order")) && isModEnabled("reception") && !empty($conf->workflow->enabled) &&
				(
					(getDolGlobalString('WORKFLOW_ORDER_CLASSIFY_RECEIVED_RECEPTION') && ($action == 'RECEPTION_VALIDATE')) ||
					(getDolGlobalString('WORKFLOW_ORDER_CLASSIFY_RECEIVED_RECEPTION_CLOSED') && ($action == 'RECEPTION_CLOSED'))
				)
			) {
				$qtyshipped = array();
				$qtyordred = array();
				require_once DOL_DOCUMENT_ROOT.'/fourn/class/fournisseur.commande.class.php';

				// Find all reception on purchase order origin
				$order = new CommandeFournisseur($this->db);
				$ret = $order->fetch($object->origin_id);
				if ($ret < 0) {
					$this->setErrorsFromObject($order);
					return $ret;
				}
				$ret = $order->fetchObjectLinked($order->id, $order->element, null, 'reception');
				if ($ret < 0) {
					$this->setErrorsFromObject($order);
					return $ret;
				}
				//Build array of quantity received by product for a purchase order
				if (is_array($order->linkedObjects) && count($order->linkedObjects) > 0) {
					foreach ($order->linkedObjects as $type => $shipping_array) {
						if ($type != 'reception' || !is_array($shipping_array) || count($shipping_array) == 0) {
							continue;
						}

						foreach ($shipping_array as $shipping) {
							if (!is_array($shipping->lines) || count($shipping->lines) == 0) {
								continue;
							}

							foreach ($shipping->lines as $shippingline) {
								$qtyshipped[$shippingline->fk_product] += $shippingline->qty;
							}
						}
					}
				}

				//Build array of quantity ordered to be received
				if (is_array($order->lines) && count($order->lines) > 0) {
					foreach ($order->lines as $orderline) {
						// Exclude lines not qualified for shipment, similar code is found into calcAndSetStatusDispatch() for vendors
						if (!getDolGlobalString('STOCK_SUPPORTS_SERVICES') && $orderline->product_type > 0) {
							continue;
						}
						$qtyordred[$orderline->fk_product] += $orderline->qty;
					}
				}
				//dol_syslog(var_export($qtyordred,true),LOG_DEBUG);
				//dol_syslog(var_export($qtyshipped,true),LOG_DEBUG);
				//Compare array
				$diff_array = array_diff_assoc($qtyordred, $qtyshipped);
				if (count($diff_array) == 0) {
					//No diff => mean everythings is received
					$ret = $order->setStatut(CommandeFournisseur::STATUS_RECEIVED_COMPLETELY, null, null, 'SUPPLIER_ORDER_CLOSE');
					if ($ret < 0) {
						$this->setErrorsFromObject($order);
						return $ret;
					}
				}
			}
		}

		if ($action == 'TICKET_CREATE') {
			dol_syslog("Trigger '".$this->name."' for action '$action' launched by ".__FILE__.". id=".$object->id);
			// Auto link contract
			if (!empty($conf->contract->enabled) && isModEnabled('ticket') && isModEnabled('ficheinter') && !empty($conf->workflow->enabled) && getDolGlobalString('WORKFLOW_TICKET_LINK_CONTRACT') && getDolGlobalString('TICKET_PRODUCT_CATEGORY') && !empty($object->fk_soc)) {
				$societe = new Societe($this->db);
				$company_ids = (!getDolGlobalString('WORKFLOW_TICKET_USE_PARENT_COMPANY_CONTRACTS')) ? [$object->fk_soc] : $societe->getParentsForCompany($object->fk_soc, [$object->fk_soc]);

				$contrat = new Contrat($this->db);
				$number_contracts_found = 0;
				foreach ($company_ids as $company_id) {
					$contrat->socid = $company_id;
					$list = $contrat->getListOfContracts($option = 'all', $status = [Contrat::STATUS_DRAFT, Contrat::STATUS_VALIDATED], $product_categories = [$conf->global->TICKET_PRODUCT_CATEGORY], $line_status = [ContratLigne::STATUS_INITIAL, ContratLigne::STATUS_OPEN]);
					if (!is_array($list) || empty($list)) {
						continue;
					}
					$number_contracts_found = count($list);
					if ($number_contracts_found == 0) {
						continue;
					}

					foreach ($list as $linked_contract) {
						$object->setContract($linked_contract->id);
						// don't set '$contractid' so it is not used when creating an intervention.
					}

					if ($number_contracts_found > 1 && !defined('NOLOGIN')) {
						setEventMessage($langs->trans('TicketManyContractsLinked'), 'warnings');
					}
					break;
				}
				if ($number_contracts_found == 0) {
					if (empty(NOLOGIN)) {
						setEventMessage($langs->trans('TicketNoContractFoundToLink'), 'mesgs');
					}
				}
			}
			// Automatically create intervention
			if (isModEnabled('ficheinter') && isModEnabled('ticket') && !empty($conf->workflow->enabled) && getDolGlobalString('WORKFLOW_TICKET_CREATE_INTERVENTION')) {
				$fichinter = new Fichinter($this->db);
				$fichinter->socid = (int) $object->fk_soc;
				$fichinter->fk_project = (int) $object->fk_project;
				$fichinter->fk_contrat = (int) $object->fk_contract;
				$fichinter->author = $user->id;
				$fichinter->model_pdf = (getDolGlobalString('FICHEINTER_ADDON_PDF')) ? $conf->global->FICHEINTER_ADDON_PDF : 'soleil';
				$fichinter->origin = $object->element;
				$fichinter->origin_id = $object->id;

				// Extrafields
				$extrafields = new ExtraFields($this->db);
				$extrafields->fetch_name_optionals_label($fichinter->table_element);
				$array_options = $extrafields->getOptionalsFromPost($fichinter->table_element);
				$fichinter->array_options = $array_options;

				$id = $fichinter->create($user);
				if ($id <= 0) {
					setEventMessages($fichinter->error, null, 'errors');
				}
			}
		}
		return 0;
	}

	/**
	 * @param Object $conf                  Dolibarr settings object
	 * @param float $totalonlinkedelements  Sum of total amounts (excl VAT) of
	 *                                      invoices linked to $object
	 * @param float $object_total_ht        The total amount (excl VAT) of the object
	 *                                      (an order, a proposal, a bill, etc.)
	 * @return bool  True if the amounts are equal (rounded on total amount)
	 *               True if the module is configured to skip the amount equality check
	 *               False otherwise.
	 */
	private function shouldClassify($conf, $totalonlinkedelements, $object_total_ht)
	{
		// if the configuration allows unmatching amounts, allow classification anyway
		if (getDolGlobalString('WORKFLOW_CLASSIFY_IF_AMOUNTS_ARE_DIFFERENTS')) {
			return true;
		}
		// if the amount are same, allow classification, else deny
		return (price2num($totalonlinkedelements, 'MT') == price2num($object_total_ht, 'MT'));
	}
}<|MERGE_RESOLUTION|>--- conflicted
+++ resolved
@@ -189,11 +189,7 @@
 			}
 
 			// Set shipment to "Closed" if WORKFLOW_SHIPPING_CLASSIFY_CLOSED_INVOICE is set (deprecated, WORKFLOW_SHIPPING_CLASSIFY_BILLED_INVOICE instead))
-<<<<<<< HEAD
-			if (isModEnabled("expedition") && !empty($conf->workflow->enabled) && !empty($conf->global->WORKFLOW_SHIPPING_CLASSIFY_CLOSED_INVOICE)) {
-=======
 			if (isModEnabled("expedition") && !empty($conf->workflow->enabled) && getDolGlobalString('WORKFLOW_SHIPPING_CLASSIFY_CLOSED_INVOICE')) {
->>>>>>> 729451fa
 				$object->fetchObjectLinked('', 'shipping', $object->id, $object->element);
 				if (!empty($object->linkedObjects)) {
 					$totalonlinkedelements = 0;
@@ -214,11 +210,7 @@
 				}
 			}
 
-<<<<<<< HEAD
-			if (isModEnabled("expedition") && !empty($conf->workflow->enabled) && !empty($conf->global->WORKFLOW_SHIPPING_CLASSIFY_BILLED_INVOICE)) {
-=======
 			if (isModEnabled("expedition") && !empty($conf->workflow->enabled) && getDolGlobalString('WORKFLOW_SHIPPING_CLASSIFY_BILLED_INVOICE')) {
->>>>>>> 729451fa
 				$object->fetchObjectLinked('', 'shipping', $object->id, $object->element);
 				if (!empty($object->linkedObjects)) {
 					$totalonlinkedelements = 0;
@@ -316,11 +308,7 @@
 			*/
 
 			// Then set reception to "Billed" if WORKFLOW_RECEPTION_CLASSIFY_BILLED_INVOICE is set
-<<<<<<< HEAD
-			if (isModEnabled("reception") && !empty($conf->workflow->enabled) && !empty($conf->global->WORKFLOW_RECEPTION_CLASSIFY_BILLED_INVOICE)) {
-=======
 			if (isModEnabled("reception") && !empty($conf->workflow->enabled) && getDolGlobalString('WORKFLOW_RECEPTION_CLASSIFY_BILLED_INVOICE')) {
->>>>>>> 729451fa
 				$object->fetchObjectLinked('', 'reception', $object->id, $object->element);
 				if (!empty($object->linkedObjects)) {
 					$totalonlinkedelements = 0;
