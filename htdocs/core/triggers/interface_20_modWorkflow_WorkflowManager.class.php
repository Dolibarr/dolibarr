<?php
/* Copyright (C) 2010      Regis Houssin       <regis.houssin@inodbox.com>
 * Copyright (C) 2011-2017 Laurent Destailleur <eldy@users.sourceforge.net>
 * Copyright (C) 2014      Marcos García       <marcosgdf@gmail.com>
 *
 * This program is free software; you can redistribute it and/or modify
 * it under the terms of the GNU General Public License as published by
 * the Free Software Foundation; either version 3 of the License, or
 * (at your option) any later version.
 *
 * This program is distributed in the hope that it will be useful,
 * but WITHOUT ANY WARRANTY; without even the implied warranty of
 * MERCHANTABILITY or FITNESS FOR A PARTICULAR PURPOSE.  See the
 * GNU General Public License for more details.
 *
 * You should have received a copy of the GNU General Public License
 * along with this program. If not, see <http://www.gnu.org/licenses/>.
 */

/**
 *  \file       htdocs/core/triggers/interface_20_modWorkflow_WorkflowManager.class.php
 *  \ingroup    core
 *  \brief      Trigger file for workflows
 */

require_once DOL_DOCUMENT_ROOT.'/core/triggers/dolibarrtriggers.class.php';


/**
 *  Class of triggers for workflow module
 */

class InterfaceWorkflowManager extends DolibarrTriggers
{
	/**
	 * @var string Image of the trigger
	 */
	public $picto = 'technic';

	public $family = 'core';
	public $description = "Triggers of this module allows to manage workflows";

	/**
	 * Version of the trigger
	 * @var string
	 */
	public $version = self::VERSION_DOLIBARR;

	/**
	 * Function called when a Dolibarrr business event is done.
	 * All functions "runTrigger" are triggered if file is inside directory htdocs/core/triggers or htdocs/module/code/triggers (and declared)
	 *
	 * @param string		$action		Event action code
	 * @param Object		$object     Object
	 * @param User		    $user       Object user
	 * @param Translate 	$langs      Object langs
	 * @param conf		    $conf       Object conf
	 * @return int         				<0 if KO, 0 if no triggered ran, >0 if OK
	 */
	public function runTrigger($action, $object, User $user, Translate $langs, Conf $conf)
    {
        if (empty($conf->workflow->enabled)) return 0;     // Module not active, we do nothing

        // Proposals to order
        if ($action == 'PROPAL_CLOSE_SIGNED')
        {
        	dol_syslog("Trigger '".$this->name."' for action '$action' launched by ".__FILE__.". id=".$object->id);
            if (! empty($conf->commande->enabled) && ! empty($conf->global->WORKFLOW_PROPAL_AUTOCREATE_ORDER))
            {
                include_once DOL_DOCUMENT_ROOT.'/commande/class/commande.class.php';
                $newobject = new Commande($this->db);

                $newobject->context['createfrompropal'] = 'createfrompropal';
                $newobject->context['origin'] = $object->element;
                $newobject->context['origin_id'] = $object->id;

                $ret=$newobject->createFromProposal($object, $user);
                if ($ret < 0) { $this->error=$newobject->error; $this->errors[]=$newobject->error; }
                return $ret;
            }
        }

        // Order to invoice
        if ($action == 'ORDER_CLOSE')
        {
            dol_syslog("Trigger '".$this->name."' for action '$action' launched by ".__FILE__.". id=".$object->id);
            if (! empty($conf->facture->enabled) && ! empty($conf->global->WORKFLOW_ORDER_AUTOCREATE_INVOICE))
            {
                include_once DOL_DOCUMENT_ROOT.'/compta/facture/class/facture.class.php';
                $newobject = new Facture($this->db);

                $newobject->context['createfromorder'] = 'createfromorder';
                $newobject->context['origin'] = $object->element;
                $newobject->context['origin_id'] = $object->id;

                $ret=$newobject->createFromOrder($object, $user);
                if ($ret < 0) { $this->error=$newobject->error; $this->errors[]=$newobject->error; }
                return $ret;
            }
        }

        // Order classify billed proposal
        if ($action == 'ORDER_CLASSIFY_BILLED')
        {
        	dol_syslog("Trigger '".$this->name."' for action '$action' launched by ".__FILE__.". id=".$object->id);
        	if (! empty($conf->propal->enabled) && ! empty($conf->workflow->enabled) && ! empty($conf->global->WORKFLOW_ORDER_CLASSIFY_BILLED_PROPAL))
        	{
        		$object->fetchObjectLinked('', 'propal', $object->id, $object->element);
				if (! empty($object->linkedObjects))
				{
				    $totalonlinkedelements=0;
					foreach($object->linkedObjects['propal'] as $element)
					{
					    if ($element->statut == Propal::STATUS_SIGNED || $element->statut == Propal::STATUS_BILLED) $totalonlinkedelements += $element->total_ht;
					}
					dol_syslog("Amount of linked proposals = ".$totalonlinkedelements.", of order = ".$object->total_ht.", egality is ".($totalonlinkedelements == $object->total_ht));
                    if ($this->shouldClassify($conf, $totalonlinkedelements, $object->total_ht))
                    {
    					foreach($object->linkedObjects['propal'] as $element)
    					{
    					    $ret=$element->classifyBilled($user);
    					}
					}
				}
        		return $ret;
        	}
        }

        // classify billed order & billed propososal
        if ($action == 'BILL_VALIDATE')
        {
<<<<<<< HEAD
        	dol_syslog("Trigger '".$this->name."' for action '$action' launched by ".__FILE__.". id=".$object->id);

=======
        	dol_syslog( "Trigger '".$this->name."' for action '$action' launched by ".__FILE__.". id=".$object->id );
        	$ret = 0;
        	
>>>>>>> 31fa26c2
			// First classify billed the order to allow the proposal classify process
			if (! empty($conf->commande->enabled) && ! empty($conf->workflow->enabled) && ! empty($conf->global->WORKFLOW_INVOICE_AMOUNT_CLASSIFY_BILLED_ORDER))
        	{
        		$object->fetchObjectLinked('', 'commande', $object->id, $object->element);
        		if (! empty($object->linkedObjects))
        		{
        		    $totalonlinkedelements=0;
        		    foreach($object->linkedObjects['commande'] as $element)
        		    {
        		        if ($element->statut == Commande::STATUS_VALIDATED || $element->statut == Commande::STATUS_SHIPMENTONPROCESS || $element->statut == Commande::STATUS_CLOSED) $totalonlinkedelements += $element->total_ht;
        		    }
        		    dol_syslog("Amount of linked orders = ".$totalonlinkedelements.", of invoice = ".$object->total_ht.", egality is ".($totalonlinkedelements == $object->total_ht));
                    if ($this->shouldClassify($conf, $totalonlinkedelements, $object->total_ht))
        		    {
        		        foreach($object->linkedObjects['commande'] as $element)
        		        {
        		            $ret=$element->classifyBilled($user);
        		        }
        		    }
        		}
        	}

			// Second classify billed the proposal.
        	if (! empty($conf->propal->enabled) && ! empty($conf->workflow->enabled) && ! empty($conf->global->WORKFLOW_INVOICE_CLASSIFY_BILLED_PROPAL))
        	{
        		$object->fetchObjectLinked('', 'propal', $object->id, $object->element);
        		if (! empty($object->linkedObjects))
        		{
        		    $totalonlinkedelements=0;
        		    foreach($object->linkedObjects['propal'] as $element)
        		    {
        		        if ($element->statut == Propal::STATUS_SIGNED || $element->statut == Propal::STATUS_BILLED) $totalonlinkedelements += $element->total_ht;
        		    }
        		    dol_syslog("Amount of linked proposals = ".$totalonlinkedelements.", of invoice = ".$object->total_ht.", egality is ".($totalonlinkedelements == $object->total_ht));
                    if ($this->shouldClassify($conf, $totalonlinkedelements, $object->total_ht))
        		    {
        		        foreach($object->linkedObjects['propal'] as $element)
        		        {
        		            $ret=$element->classifyBilled($user);
        		        }
        		    }
        		}
        	}
        	
        	return $ret;
        }

        // classify billed order & billed propososal
        if ($action == 'BILL_SUPPLIER_VALIDATE')
        {
        	dol_syslog("Trigger '".$this->name."' for action '$action' launched by ".__FILE__.". id=".$object->id);

        	// First classify billed the order to allow the proposal classify process
        	if (! empty($conf->fournisseur->enabled) && ! empty($conf->global->WORKFLOW_INVOICE_AMOUNT_CLASSIFY_BILLED_SUPPLIER_ORDER))
        	{
        		$object->fetchObjectLinked('', 'order_supplier', $object->id, $object->element);
        		if (! empty($object->linkedObjects))
        		{
        			$totalonlinkedelements=0;
        			foreach($object->linkedObjects['order_supplier'] as $element)
        			{
        				if ($element->statut == CommandeFournisseur::STATUS_ACCEPTED || $element->statut == CommandeFournisseur::STATUS_ORDERSENT || $element->statut == CommandeFournisseur::STATUS_RECEIVED_PARTIALLY || $element->statut == CommandeFournisseur::STATUS_RECEIVED_COMPLETELY) $totalonlinkedelements += $element->total_ht;
        			}
        			dol_syslog("Amount of linked orders = ".$totalonlinkedelements.", of invoice = ".$object->total_ht.", egality is ".($totalonlinkedelements == $object->total_ht));
                    if ($this->shouldClassify($conf, $totalonlinkedelements, $object->total_ht))
					{
        				foreach($object->linkedObjects['order_supplier'] as $element)
        				{
        					$ret=$element->classifyBilled($user);
        				}
        			}
        		}
        		return $ret;
        	}

        	// Second classify billed the proposal.
        	if (! empty($conf->supplier_proposal->enabled) && ! empty($conf->global->WORKFLOW_INVOICE_CLASSIFY_BILLED_SUPPLIER_PROPOSAL))
        	{
        		$object->fetchObjectLinked('', 'supplier_proposal', $object->id, $object->element);
        		if (! empty($object->linkedObjects))
        		{
        			$totalonlinkedelements=0;
        			foreach($object->linkedObjects['supplier_proposal'] as $element)
        			{
        				if ($element->statut == SupplierProposal::STATUS_SIGNED || $element->statut == SupplierProposal::STATUS_BILLED) $totalonlinkedelements += $element->total_ht;
        			}
        			dol_syslog("Amount of linked supplier proposals = ".$totalonlinkedelements.", of supplier invoice = ".$object->total_ht.", egality is ".($totalonlinkedelements == $object->total_ht));
                    if ($this->shouldClassify($conf, $totalonlinkedelements, $object->total_ht))
        			{
        				foreach($object->linkedObjects['supplier_proposal'] as $element)
        				{
        					$ret=$element->classifyBilled($user);
        				}
        			}
        		}
        		return $ret;
        	}
        }

        // Invoice classify billed order
        if ($action == 'BILL_PAYED')
        {
            dol_syslog("Trigger '".$this->name."' for action '$action' launched by ".__FILE__.". id=".$object->id);

            if (! empty($conf->commande->enabled) && ! empty($conf->global->WORKFLOW_INVOICE_CLASSIFY_BILLED_ORDER))
            {
                $object->fetchObjectLinked('', 'commande', $object->id, $object->element);
                if (! empty($object->linkedObjects))
                {
                    $totalonlinkedelements=0;
                    foreach($object->linkedObjects['commande'] as $element)
                    {
                        if ($element->statut == Commande::STATUS_VALIDATED || $element->statut == Commande::STATUS_SHIPMENTONPROCESS || $element->statut == Commande::STATUS_CLOSED) $totalonlinkedelements += $element->total_ht;
                    }
                    dol_syslog("Amount of linked orders = ".$totalonlinkedelements.", of invoice = ".$object->total_ht.", egality is ".($totalonlinkedelements == $object->total_ht));
                    if ($this->shouldClassify($conf, $totalonlinkedelements, $object->total_ht))
                    {
                        foreach($object->linkedObjects['commande'] as $element)
                        {
                            $ret=$element->classifyBilled($user);
                        }
                    }
                }
                return $ret;
            }
        }

        if ($action=='SHIPPING_VALIDATE')
        {
        	dol_syslog("Trigger '".$this->name."' for action '$action' launched by ".__FILE__.". id=".$object->id);

        	if (! empty($conf->commande->enabled) && ! empty($conf->expedition->enabled) && ! empty($conf->workflow->enabled) && ! empty($conf->global->WORKFLOW_ORDER_CLASSIFY_SHIPPED_SHIPPING))
        	{
        		$qtyshipped=array();
        		$qtyordred=array();
        		require_once DOL_DOCUMENT_ROOT.'/commande/class/commande.class.php';

        		//find all shippement on order origin
        		$order = new Commande($this->db);
        		$ret=$order->fetch($object->origin_id);
        		if ($ret<0) {
        			$this->error=$order->error; $this->errors=$order->errors;
        			return $ret;
        		}
        		$ret=$order->fetchObjectLinked($order->id, 'commande', null, 'shipping');
        		if ($ret<0) {
        			$this->error=$order->error; $this->errors=$order->errors;
        			return $ret;
        		}
        		//Build array of quantity shipped by product for an order
        		if (is_array($order->linkedObjects) && count($order->linkedObjects)>0) {
        			foreach($order->linkedObjects as $type=>$shipping_array) {
        				if ($type=='shipping' && is_array($shipping_array) && count($shipping_array)>0) {
        					foreach ($shipping_array as $shipping) {
		        				if (is_array($shipping->lines) && count($shipping->lines)>0) {
		        					foreach($shipping->lines as $shippingline) {
		        						$qtyshipped[$shippingline->fk_product]+=$shippingline->qty;
		        					}
		        				}
	        				}
        				}
        			}
        		}

        		//Build array of quantity ordered by product
        		if (is_array($order->lines) && count($order->lines)>0) {
        			foreach($order->lines as $orderline) {
        				$qtyordred[$orderline->fk_product]+=$orderline->qty;
        			}
        		}
        		//dol_syslog(var_export($qtyordred,true),LOG_DEBUG);
        		//dol_syslog(var_export($qtyshipped,true),LOG_DEBUG);
        		//Compare array
        		$diff_array=array_diff_assoc($qtyordred, $qtyshipped);
        		if (count($diff_array)==0) {
        			//No diff => mean everythings is shipped
        			$ret=$object->setStatut(Commande::STATUS_CLOSED, $object->origin_id, $object->origin, 'ORDER_CLOSE');
        			if ($ret<0) {
        				$this->error=$object->error; $this->errors=$object->errors;
        				return $ret;
        			}
        		}
        	}
        }
		 // classify billed reception
        if ($action == 'BILL_SUPPLIER_VALIDATE')
        {
        	dol_syslog("Trigger '".$this->name."' for action '$action' launched by ".__FILE__.". id=".$object->id, LOG_DEBUG);

        	if (! empty($conf->reception->enabled) && ! empty($conf->global->WORKFLOW_BILL_ON_RECEPTION))
        	{
        		$object->fetchObjectLinked('', 'reception', $object->id, $object->element);
        		if (! empty($object->linkedObjects))
        		{
        		    $totalonlinkedelements=0;
        		    foreach($object->linkedObjects['reception'] as $element)
        		    {
        		        if ($element->statut == Reception::STATUS_VALIDATED) $totalonlinkedelements += $element->total_ht;
        		    }
        		    dol_syslog("Amount of linked proposals = ".$totalonlinkedelements.", of invoice = ".$object->total_ht.", egality is ".($totalonlinkedelements == $object->total_ht), LOG_DEBUG);
        		    if ($totalonlinkedelements == $object->total_ht)
        		    {
        		        foreach($object->linkedObjects['reception'] as $element)
        		        {
        		            $ret=$element->set_billed();
        		        }
        		    }
        		}
        		return $ret;
        	}
		}

        return 0;
    }

    /**
     * @param Object $conf                  Dolibarr settings object
     * @param float $totalonlinkedelements  Sum of total amounts (excl VAT) of
     *                                      invoices linked to $object
     * @param float $object_total_ht        The total amount (excl VAT) of the object
     *                                      (an order, a proposal, a bill, etc.)
     * @return bool  True if the amounts are equal (rounded on total amount)
     *               True if the module is configured to skip the amount equality check
     *               False otherwise.
     */
    private function shouldClassify($conf, $totalonlinkedelements, $object_total_ht)
    {
        // if the configuration allows unmatching amounts, allow classification anyway
        if (!empty($conf->global->WORKFLOW_CLASSIFY_IF_AMOUNTS_ARE_DIFFERENTS)) {
            return true;
        }
        // if the amount are same, allow classification, else deny
        return (price2num($totalonlinkedelements, 'MT') == price2num($object_total_ht, 'MT'));
    }
}<|MERGE_RESOLUTION|>--- conflicted
+++ resolved
@@ -129,14 +129,9 @@
         // classify billed order & billed propososal
         if ($action == 'BILL_VALIDATE')
         {
-<<<<<<< HEAD
-        	dol_syslog("Trigger '".$this->name."' for action '$action' launched by ".__FILE__.". id=".$object->id);
-
-=======
-        	dol_syslog( "Trigger '".$this->name."' for action '$action' launched by ".__FILE__.". id=".$object->id );
+        	dol_syslog("Trigger '".$this->name."' for action '$action' launched by ".__FILE__.". id=".$object->id);
         	$ret = 0;
         	
->>>>>>> 31fa26c2
 			// First classify billed the order to allow the proposal classify process
 			if (! empty($conf->commande->enabled) && ! empty($conf->workflow->enabled) && ! empty($conf->global->WORKFLOW_INVOICE_AMOUNT_CLASSIFY_BILLED_ORDER))
         	{
