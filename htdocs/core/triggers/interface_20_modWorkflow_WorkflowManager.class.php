<?php
/* Copyright (C) 2010      Regis Houssin       <regis.houssin@inodbox.com>
 * Copyright (C) 2011-2017 Laurent Destailleur <eldy@users.sourceforge.net>
 * Copyright (C) 2014      Marcos García       <marcosgdf@gmail.com>
 *
 * This program is free software; you can redistribute it and/or modify
 * it under the terms of the GNU General Public License as published by
 * the Free Software Foundation; either version 3 of the License, or
 * (at your option) any later version.
 *
 * This program is distributed in the hope that it will be useful,
 * but WITHOUT ANY WARRANTY; without even the implied warranty of
 * MERCHANTABILITY or FITNESS FOR A PARTICULAR PURPOSE.  See the
 * GNU General Public License for more details.
 *
 * You should have received a copy of the GNU General Public License
 * along with this program. If not, see <https://www.gnu.org/licenses/>.
 */

/**
 *  \file       htdocs/core/triggers/interface_20_modWorkflow_WorkflowManager.class.php
 *  \ingroup    core
 *  \brief      Trigger file for workflows
 */

require_once DOL_DOCUMENT_ROOT.'/core/triggers/dolibarrtriggers.class.php';


/**
 *  Class of triggers for workflow module
 */

class InterfaceWorkflowManager extends DolibarrTriggers
{
	/**
	 * Constructor
	 *
	 * @param DoliDB $db Database handler
	 */
	public function __construct($db)
	{
		$this->db = $db;

		$this->name = preg_replace('/^Interface/i', '', get_class($this));
		$this->family = "core";
		$this->description = "Triggers of this module allows to manage workflows";
		// 'development', 'experimental', 'dolibarr' or version
		$this->version = self::VERSION_DOLIBARR;
		$this->picto = 'technic';
	}

	/**
	 * Function called when a Dolibarrr business event is done.
	 * All functions "runTrigger" are triggered if file is inside directory htdocs/core/triggers or htdocs/module/code/triggers (and declared)
	 *
	 * @param string		$action		Event action code
	 * @param Object		$object     Object
	 * @param User		    $user       Object user
	 * @param Translate 	$langs      Object langs
	 * @param conf		    $conf       Object conf
	 * @return int         				<0 if KO, 0 if no triggered ran, >0 if OK
	 */
	public function runTrigger($action, $object, User $user, Translate $langs, Conf $conf)
	{
		if (empty($conf->workflow->enabled)) return 0; // Module not active, we do nothing

		// Proposals to order
		if ($action == 'PROPAL_CLOSE_SIGNED') {
			dol_syslog("Trigger '".$this->name."' for action '$action' launched by ".__FILE__.". id=".$object->id);
			if (!empty($conf->commande->enabled) && !empty($conf->global->WORKFLOW_PROPAL_AUTOCREATE_ORDER)) {
				include_once DOL_DOCUMENT_ROOT.'/commande/class/commande.class.php';
				$newobject = new Commande($this->db);

				$newobject->context['createfrompropal'] = 'createfrompropal';
				$newobject->context['origin'] = $object->element;
				$newobject->context['origin_id'] = $object->id;

				$ret = $newobject->createFromProposal($object, $user);
				if ($ret < 0) { $this->error = $newobject->error; $this->errors[] = $newobject->error; }
				return $ret;
			}
		}

		// Order to invoice
		if ($action == 'ORDER_CLOSE') {
			dol_syslog("Trigger '".$this->name."' for action '$action' launched by ".__FILE__.". id=".$object->id);
			if (!empty($conf->facture->enabled) && !empty($conf->global->WORKFLOW_ORDER_AUTOCREATE_INVOICE)) {
				include_once DOL_DOCUMENT_ROOT.'/compta/facture/class/facture.class.php';
				$newobject = new Facture($this->db);

				$newobject->context['createfromorder'] = 'createfromorder';
				$newobject->context['origin'] = $object->element;
				$newobject->context['origin_id'] = $object->id;

				$ret = $newobject->createFromOrder($object, $user);
				if ($ret < 0) { $this->error = $newobject->error; $this->errors[] = $newobject->error; }
				return $ret;
			}
		}

		// Order classify billed proposal
		if ($action == 'ORDER_CLASSIFY_BILLED') {
			dol_syslog("Trigger '".$this->name."' for action '$action' launched by ".__FILE__.". id=".$object->id);
			if (!empty($conf->propal->enabled) && !empty($conf->workflow->enabled) && !empty($conf->global->WORKFLOW_ORDER_CLASSIFY_BILLED_PROPAL)) {
				$object->fetchObjectLinked('', 'propal', $object->id, $object->element);
				if (!empty($object->linkedObjects)) {
					$totalonlinkedelements = 0;
					foreach ($object->linkedObjects['propal'] as $element) {
						if ($element->statut == Propal::STATUS_SIGNED || $element->statut == Propal::STATUS_BILLED) $totalonlinkedelements += $element->total_ht;
					}
					dol_syslog("Amount of linked proposals = ".$totalonlinkedelements.", of order = ".$object->total_ht.", egality is ".($totalonlinkedelements == $object->total_ht));
					if ($this->shouldClassify($conf, $totalonlinkedelements, $object->total_ht)) {
						foreach ($object->linkedObjects['propal'] as $element) {
							$ret = $element->classifyBilled($user);
						}
					}
				}
				return $ret;
			}
		}

		// classify billed order & billed propososal
		if ($action == 'BILL_VALIDATE') {
			dol_syslog("Trigger '".$this->name."' for action '$action' launched by ".__FILE__.". id=".$object->id);
			$ret = 0;

			// First classify billed the order to allow the proposal classify process
			if (!empty($conf->commande->enabled) && !empty($conf->workflow->enabled) && !empty($conf->global->WORKFLOW_INVOICE_AMOUNT_CLASSIFY_BILLED_ORDER)) {
				$object->fetchObjectLinked('', 'commande', $object->id, $object->element);
				if (!empty($object->linkedObjects)) {
					$totalonlinkedelements = 0;
					foreach ($object->linkedObjects['commande'] as $element) {
						if ($element->statut == Commande::STATUS_VALIDATED || $element->statut == Commande::STATUS_SHIPMENTONPROCESS || $element->statut == Commande::STATUS_CLOSED) $totalonlinkedelements += $element->total_ht;
					}
					dol_syslog("Amount of linked orders = ".$totalonlinkedelements.", of invoice = ".$object->total_ht.", egality is ".($totalonlinkedelements == $object->total_ht));
					if ($this->shouldClassify($conf, $totalonlinkedelements, $object->total_ht)) {
						foreach ($object->linkedObjects['commande'] as $element) {
							$ret = $element->classifyBilled($user);
						}
					}
				}
			}

			// Second classify billed the proposal.
			if (!empty($conf->propal->enabled) && !empty($conf->workflow->enabled) && !empty($conf->global->WORKFLOW_INVOICE_CLASSIFY_BILLED_PROPAL)) {
				$object->fetchObjectLinked('', 'propal', $object->id, $object->element);
				if (!empty($object->linkedObjects)) {
					$totalonlinkedelements = 0;
					foreach ($object->linkedObjects['propal'] as $element) {
						if ($element->statut == Propal::STATUS_SIGNED || $element->statut == Propal::STATUS_BILLED) $totalonlinkedelements += $element->total_ht;
					}
					dol_syslog("Amount of linked proposals = ".$totalonlinkedelements.", of invoice = ".$object->total_ht.", egality is ".($totalonlinkedelements == $object->total_ht));
					if ($this->shouldClassify($conf, $totalonlinkedelements, $object->total_ht)) {
						foreach ($object->linkedObjects['propal'] as $element) {
							$ret = $element->classifyBilled($user);
						}
					}
				}
			}

			return $ret;
		}

		// classify billed order & billed propososal
		if ($action == 'BILL_SUPPLIER_VALIDATE') {
			dol_syslog("Trigger '".$this->name."' for action '$action' launched by ".__FILE__.". id=".$object->id);

			// First classify billed the order to allow the proposal classify process
			if (!empty($conf->fournisseur->enabled) && !empty($conf->global->WORKFLOW_INVOICE_AMOUNT_CLASSIFY_BILLED_SUPPLIER_ORDER)) {
				$object->fetchObjectLinked('', 'order_supplier', $object->id, $object->element);
				if (!empty($object->linkedObjects)) {
					$totalonlinkedelements = 0;
					foreach ($object->linkedObjects['order_supplier'] as $element) {
						if ($element->statut == CommandeFournisseur::STATUS_ACCEPTED || $element->statut == CommandeFournisseur::STATUS_ORDERSENT || $element->statut == CommandeFournisseur::STATUS_RECEIVED_PARTIALLY || $element->statut == CommandeFournisseur::STATUS_RECEIVED_COMPLETELY) $totalonlinkedelements += $element->total_ht;
					}
					dol_syslog("Amount of linked orders = ".$totalonlinkedelements.", of invoice = ".$object->total_ht.", egality is ".($totalonlinkedelements == $object->total_ht));
					if ($this->shouldClassify($conf, $totalonlinkedelements, $object->total_ht)) {
						foreach ($object->linkedObjects['order_supplier'] as $element) {
							$ret = $element->classifyBilled($user);
						}
					}
				}
				return $ret;
			}

			// Second classify billed the proposal.
			if (!empty($conf->supplier_proposal->enabled) && !empty($conf->global->WORKFLOW_INVOICE_CLASSIFY_BILLED_SUPPLIER_PROPOSAL)) {
				$object->fetchObjectLinked('', 'supplier_proposal', $object->id, $object->element);
				if (!empty($object->linkedObjects)) {
					$totalonlinkedelements = 0;
					foreach ($object->linkedObjects['supplier_proposal'] as $element) {
						if ($element->statut == SupplierProposal::STATUS_SIGNED || $element->statut == SupplierProposal::STATUS_BILLED) $totalonlinkedelements += $element->total_ht;
					}
					dol_syslog("Amount of linked supplier proposals = ".$totalonlinkedelements.", of supplier invoice = ".$object->total_ht.", egality is ".($totalonlinkedelements == $object->total_ht));
					if ($this->shouldClassify($conf, $totalonlinkedelements, $object->total_ht)) {
						foreach ($object->linkedObjects['supplier_proposal'] as $element) {
							$ret = $element->classifyBilled($user);
						}
					}
				}
				return $ret;
			}
		}

		// Invoice classify billed order
		if ($action == 'BILL_PAYED') {
			dol_syslog("Trigger '".$this->name."' for action '$action' launched by ".__FILE__.". id=".$object->id);

			if (!empty($conf->commande->enabled) && !empty($conf->global->WORKFLOW_INVOICE_CLASSIFY_BILLED_ORDER)) {
				$object->fetchObjectLinked('', 'commande', $object->id, $object->element);
				if (!empty($object->linkedObjects)) {
					$totalonlinkedelements = 0;
					foreach ($object->linkedObjects['commande'] as $element) {
						if ($element->statut == Commande::STATUS_VALIDATED || $element->statut == Commande::STATUS_SHIPMENTONPROCESS || $element->statut == Commande::STATUS_CLOSED) $totalonlinkedelements += $element->total_ht;
					}
					dol_syslog("Amount of linked orders = ".$totalonlinkedelements.", of invoice = ".$object->total_ht.", egality is ".($totalonlinkedelements == $object->total_ht));
					if ($this->shouldClassify($conf, $totalonlinkedelements, $object->total_ht)) {
						foreach ($object->linkedObjects['commande'] as $element) {
							$ret = $element->classifyBilled($user);
						}
					}
				}
				return $ret;
			}
		}

		if ($action == 'SHIPPING_VALIDATE') {
			dol_syslog("Trigger '".$this->name."' for action '$action' launched by ".__FILE__.". id=".$object->id);

			if (!empty($conf->commande->enabled) && !empty($conf->expedition->enabled) && !empty($conf->workflow->enabled) && !empty($conf->global->WORKFLOW_ORDER_CLASSIFY_SHIPPED_SHIPPING)) {
				$qtyshipped = array();
				$qtyordred = array();
				require_once DOL_DOCUMENT_ROOT.'/commande/class/commande.class.php';

				//find all shippement on order origin
				$order = new Commande($this->db);
				$ret = $order->fetch($object->origin_id);
				if ($ret < 0) {
					$this->error = $order->error; $this->errors = $order->errors;
					return $ret;
				}
				$ret = $order->fetchObjectLinked($order->id, 'commande', null, 'shipping');
				if ($ret < 0) {
					$this->error = $order->error; $this->errors = $order->errors;
					return $ret;
				}
				//Build array of quantity shipped by product for an order
				if (is_array($order->linkedObjects) && count($order->linkedObjects) > 0) {
					foreach ($order->linkedObjects as $type=>$shipping_array) {
						if ($type == 'shipping' && is_array($shipping_array) && count($shipping_array) > 0) {
							foreach ($shipping_array as $shipping) {
								if (is_array($shipping->lines) && count($shipping->lines) > 0) {
									foreach ($shipping->lines as $shippingline) {
										$qtyshipped[$shippingline->fk_product] += $shippingline->qty;
									}
								}
							}
						}
					}
				}

<<<<<<< HEAD
				//Build array of quantity ordered by product
				if (is_array($order->lines) && count($order->lines) > 0) {
					foreach ($order->lines as $orderline) {
						if (empty($conf->global->STOCK_SUPPORTS_SERVICES) && $orderline->product_type > 0) continue;
						$qtyordred[$orderline->fk_product] += $orderline->qty;
					}
				}
				//dol_syslog(var_export($qtyordred,true),LOG_DEBUG);
				//dol_syslog(var_export($qtyshipped,true),LOG_DEBUG);
				//Compare array
				$diff_array = array_diff_assoc($qtyordred, $qtyshipped);
				if (count($diff_array) == 0) {
					//No diff => mean everythings is shipped
					$ret = $object->setStatut(Commande::STATUS_CLOSED, $object->origin_id, $object->origin, 'ORDER_CLOSE');
					if ($ret < 0) {
						$this->error = $object->error; $this->errors = $object->errors;
						return $ret;
					}
				}
			}
		}
=======
        		//Build array of quantity ordered by product
        		if (is_array($order->lines) && count($order->lines) > 0) {
        			foreach ($order->lines as $orderline) {
        				if (empty($conf->global->STOCK_SUPPORTS_SERVICES) && $orderline->product_type > 0) continue;
        				$qtyordred[$orderline->fk_product] += $orderline->qty;
        			}
        		}
        		//dol_syslog(var_export($qtyordred,true),LOG_DEBUG);
        		//dol_syslog(var_export($qtyshipped,true),LOG_DEBUG);
        		//Compare array
        		$diff_array = array_diff_assoc($qtyordred, $qtyshipped);
        		if (count($diff_array) == 0) {
        			//No diff => mean everythings is shipped
        			$ret = $order->setStatut(Commande::STATUS_CLOSED, $object->origin_id, $object->origin, 'ORDER_CLOSE');
        			if ($ret < 0) {
        				$this->error = $object->error; $this->errors = $object->errors;
        				return $ret;
        			}
        		}
        	}
        }
>>>>>>> dd70d68b
		 // classify billed reception
		if ($action == 'BILL_SUPPLIER_VALIDATE') {
			dol_syslog("Trigger '".$this->name."' for action '$action' launched by ".__FILE__.". id=".$object->id, LOG_DEBUG);

			if (!empty($conf->reception->enabled) && !empty($conf->global->WORKFLOW_BILL_ON_RECEPTION)) {
				$object->fetchObjectLinked('', 'reception', $object->id, $object->element);
				if (!empty($object->linkedObjects)) {
					$totalonlinkedelements = 0;
					foreach ($object->linkedObjects['reception'] as $element) {
						if ($element->statut == Reception::STATUS_VALIDATED) $totalonlinkedelements += $element->total_ht;
					}
					dol_syslog("Amount of linked proposals = ".$totalonlinkedelements.", of invoice = ".$object->total_ht.", egality is ".($totalonlinkedelements == $object->total_ht), LOG_DEBUG);
					if ($totalonlinkedelements == $object->total_ht) {
						foreach ($object->linkedObjects['reception'] as $element) {
							$ret = $element->set_billed();
						}
					}
				}
				return $ret;
			}
		}

		return 0;
	}

	/**
	 * @param Object $conf                  Dolibarr settings object
	 * @param float $totalonlinkedelements  Sum of total amounts (excl VAT) of
	 *                                      invoices linked to $object
	 * @param float $object_total_ht        The total amount (excl VAT) of the object
	 *                                      (an order, a proposal, a bill, etc.)
	 * @return bool  True if the amounts are equal (rounded on total amount)
	 *               True if the module is configured to skip the amount equality check
	 *               False otherwise.
	 */
	private function shouldClassify($conf, $totalonlinkedelements, $object_total_ht)
	{
		// if the configuration allows unmatching amounts, allow classification anyway
		if (!empty($conf->global->WORKFLOW_CLASSIFY_IF_AMOUNTS_ARE_DIFFERENTS)) {
			return true;
		}
		// if the amount are same, allow classification, else deny
		return (price2num($totalonlinkedelements, 'MT') == price2num($object_total_ht, 'MT'));
	}
}<|MERGE_RESOLUTION|>--- conflicted
+++ resolved
@@ -232,7 +232,7 @@
 				$qtyordred = array();
 				require_once DOL_DOCUMENT_ROOT.'/commande/class/commande.class.php';
 
-				//find all shippement on order origin
+				// Find all shipments on order origin
 				$order = new Commande($this->db);
 				$ret = $order->fetch($object->origin_id);
 				if ($ret < 0) {
@@ -259,7 +259,6 @@
 					}
 				}
 
-<<<<<<< HEAD
 				//Build array of quantity ordered by product
 				if (is_array($order->lines) && count($order->lines) > 0) {
 					foreach ($order->lines as $orderline) {
@@ -273,37 +272,14 @@
 				$diff_array = array_diff_assoc($qtyordred, $qtyshipped);
 				if (count($diff_array) == 0) {
 					//No diff => mean everythings is shipped
-					$ret = $object->setStatut(Commande::STATUS_CLOSED, $object->origin_id, $object->origin, 'ORDER_CLOSE');
+					$ret = $order->setStatut(Commande::STATUS_CLOSED, $object->origin_id, $object->origin, 'ORDER_CLOSE');
 					if ($ret < 0) {
-						$this->error = $object->error; $this->errors = $object->errors;
+						$this->error = $order->error; $this->errors = $order->errors;
 						return $ret;
 					}
 				}
 			}
 		}
-=======
-        		//Build array of quantity ordered by product
-        		if (is_array($order->lines) && count($order->lines) > 0) {
-        			foreach ($order->lines as $orderline) {
-        				if (empty($conf->global->STOCK_SUPPORTS_SERVICES) && $orderline->product_type > 0) continue;
-        				$qtyordred[$orderline->fk_product] += $orderline->qty;
-        			}
-        		}
-        		//dol_syslog(var_export($qtyordred,true),LOG_DEBUG);
-        		//dol_syslog(var_export($qtyshipped,true),LOG_DEBUG);
-        		//Compare array
-        		$diff_array = array_diff_assoc($qtyordred, $qtyshipped);
-        		if (count($diff_array) == 0) {
-        			//No diff => mean everythings is shipped
-        			$ret = $order->setStatut(Commande::STATUS_CLOSED, $object->origin_id, $object->origin, 'ORDER_CLOSE');
-        			if ($ret < 0) {
-        				$this->error = $object->error; $this->errors = $object->errors;
-        				return $ret;
-        			}
-        		}
-        	}
-        }
->>>>>>> dd70d68b
 		 // classify billed reception
 		if ($action == 'BILL_SUPPLIER_VALIDATE') {
 			dol_syslog("Trigger '".$this->name."' for action '$action' launched by ".__FILE__.". id=".$object->id, LOG_DEBUG);
