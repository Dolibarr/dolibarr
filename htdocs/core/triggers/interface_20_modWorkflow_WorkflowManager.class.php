<?php
/* Copyright (C) 2010      Regis Houssin       <regis.houssin@inodbox.com>
 * Copyright (C) 2011-2017 Laurent Destailleur <eldy@users.sourceforge.net>
 * Copyright (C) 2014      Marcos García       <marcosgdf@gmail.com>
 *
 * This program is free software; you can redistribute it and/or modify
 * it under the terms of the GNU General Public License as published by
 * the Free Software Foundation; either version 3 of the License, or
 * (at your option) any later version.
 *
 * This program is distributed in the hope that it will be useful,
 * but WITHOUT ANY WARRANTY; without even the implied warranty of
 * MERCHANTABILITY or FITNESS FOR A PARTICULAR PURPOSE.  See the
 * GNU General Public License for more details.
 *
 * You should have received a copy of the GNU General Public License
 * along with this program. If not, see <https://www.gnu.org/licenses/>.
 */

/**
 *  \file       htdocs/core/triggers/interface_20_modWorkflow_WorkflowManager.class.php
 *  \ingroup    core
 *  \brief      Trigger file for workflows
 */

require_once DOL_DOCUMENT_ROOT.'/core/triggers/dolibarrtriggers.class.php';


/**
 *  Class of triggers for workflow module
 */

class InterfaceWorkflowManager extends DolibarrTriggers
{
	/**
	 * Constructor
	 *
	 * @param DoliDB $db Database handler
	 */
	public function __construct($db)
	{
		$this->db = $db;

		$this->name = preg_replace('/^Interface/i', '', get_class($this));
		$this->family = "core";
		$this->description = "Triggers of this module allows to manage workflows";
		// 'development', 'experimental', 'dolibarr' or version
		$this->version = self::VERSION_DOLIBARR;
		$this->picto = 'technic';
	}

	/**
	 * Function called when a Dolibarrr business event is done.
	 * All functions "runTrigger" are triggered if file is inside directory htdocs/core/triggers or htdocs/module/code/triggers (and declared)
	 *
	 * @param string		$action		Event action code
	 * @param Object		$object     Object
	 * @param User		    $user       Object user
	 * @param Translate 	$langs      Object langs
	 * @param conf		    $conf       Object conf
	 * @return int         				<0 if KO, 0 if no triggered ran, >0 if OK
	 */
	public function runTrigger($action, $object, User $user, Translate $langs, Conf $conf)
	{
		if (empty($conf->workflow) || empty($conf->workflow->enabled)) {
			return 0; // Module not active, we do nothing
		}

		// Proposals to order
		if ($action == 'PROPAL_CLOSE_SIGNED') {
			dol_syslog("Trigger '".$this->name."' for action '$action' launched by ".__FILE__.". id=".$object->id);
			if (!empty($conf->commande->enabled) && !empty($conf->global->WORKFLOW_PROPAL_AUTOCREATE_ORDER)) {
				include_once DOL_DOCUMENT_ROOT.'/commande/class/commande.class.php';
				$newobject = new Commande($this->db);

				$newobject->context['createfrompropal'] = 'createfrompropal';
				$newobject->context['origin'] = $object->element;
				$newobject->context['origin_id'] = $object->id;

				$ret = $newobject->createFromProposal($object, $user);
				if ($ret < 0) {
					$this->error = $newobject->error;
					$this->errors[] = $newobject->error;
				}
				return $ret;
			}
		}

		// Order to invoice
		if ($action == 'ORDER_CLOSE') {
			dol_syslog("Trigger '".$this->name."' for action '$action' launched by ".__FILE__.". id=".$object->id);
			if (!empty($conf->facture->enabled) && !empty($conf->global->WORKFLOW_ORDER_AUTOCREATE_INVOICE)) {
				include_once DOL_DOCUMENT_ROOT.'/compta/facture/class/facture.class.php';
				$newobject = new Facture($this->db);

				$newobject->context['createfromorder'] = 'createfromorder';
				$newobject->context['origin'] = $object->element;
				$newobject->context['origin_id'] = $object->id;

				$ret = $newobject->createFromOrder($object, $user);
				if ($ret < 0) {
					$this->error = $newobject->error;
					$this->errors[] = $newobject->error;
				}
				return $ret;
			}
		}

		// Order classify billed proposal
		if ($action == 'ORDER_CLASSIFY_BILLED') {
			dol_syslog("Trigger '".$this->name."' for action '$action' launched by ".__FILE__.". id=".$object->id);
			if (!empty($conf->propal->enabled) && !empty($conf->workflow->enabled) && !empty($conf->global->WORKFLOW_ORDER_CLASSIFY_BILLED_PROPAL)) {
				$object->fetchObjectLinked('', 'propal', $object->id, $object->element);
				if (!empty($object->linkedObjects)) {
					$totalonlinkedelements = 0;
					foreach ($object->linkedObjects['propal'] as $element) {
						if ($element->statut == Propal::STATUS_SIGNED || $element->statut == Propal::STATUS_BILLED) {
							$totalonlinkedelements += $element->total_ht;
						}
					}
					dol_syslog("Amount of linked proposals = ".$totalonlinkedelements.", of order = ".$object->total_ht.", egality is ".($totalonlinkedelements == $object->total_ht));
					if ($this->shouldClassify($conf, $totalonlinkedelements, $object->total_ht)) {
						foreach ($object->linkedObjects['propal'] as $element) {
							$ret = $element->classifyBilled($user);
						}
					}
				}
				return $ret;
			}
		}

		// classify billed order & billed propososal
		if ($action == 'BILL_VALIDATE') {
			dol_syslog("Trigger '".$this->name."' for action '$action' launched by ".__FILE__.". id=".$object->id);
			$ret = 0;

			// First classify billed the order to allow the proposal classify process
			if (!empty($conf->commande->enabled) && !empty($conf->workflow->enabled) && !empty($conf->global->WORKFLOW_INVOICE_AMOUNT_CLASSIFY_BILLED_ORDER)) {
				$object->fetchObjectLinked('', 'commande', $object->id, $object->element);
				if (!empty($object->linkedObjects)) {
					$totalonlinkedelements = 0;
					foreach ($object->linkedObjects['commande'] as $element) {
						if ($element->statut == Commande::STATUS_VALIDATED || $element->statut == Commande::STATUS_SHIPMENTONPROCESS || $element->statut == Commande::STATUS_CLOSED) {
							$totalonlinkedelements += $element->total_ht;
						}
					}
					dol_syslog("Amount of linked orders = ".$totalonlinkedelements.", of invoice = ".$object->total_ht.", egality is ".($totalonlinkedelements == $object->total_ht));
					if ($this->shouldClassify($conf, $totalonlinkedelements, $object->total_ht)) {
						foreach ($object->linkedObjects['commande'] as $element) {
							$ret = $element->classifyBilled($user);
						}
					}
				}
			}

			// Second classify billed the proposal.
			if (!empty($conf->propal->enabled) && !empty($conf->workflow->enabled) && !empty($conf->global->WORKFLOW_INVOICE_CLASSIFY_BILLED_PROPAL)) {
				$object->fetchObjectLinked('', 'propal', $object->id, $object->element);
				if (!empty($object->linkedObjects)) {
					$totalonlinkedelements = 0;
					foreach ($object->linkedObjects['propal'] as $element) {
						if ($element->statut == Propal::STATUS_SIGNED || $element->statut == Propal::STATUS_BILLED) {
							$totalonlinkedelements += $element->total_ht;
						}
					}
					dol_syslog("Amount of linked proposals = ".$totalonlinkedelements.", of invoice = ".$object->total_ht.", egality is ".($totalonlinkedelements == $object->total_ht));
					if ($this->shouldClassify($conf, $totalonlinkedelements, $object->total_ht)) {
						foreach ($object->linkedObjects['propal'] as $element) {
							$ret = $element->classifyBilled($user);
						}
					}
				}
			}

			if (! empty($conf->expedition->enabled) && ! empty($conf->workflow->enabled) && ! empty($conf->global->WORKFLOW_SHIPPING_CLASSIFY_CLOSED_INVOICE)) {
				/** @var Facture $object */
				$object->fetchObjectLinked('', 'shipping', $object->id, $object->element);

				if (! empty($object->linkedObjects)) {
					/** @var Expedition $shipment */
					$shipment = array_shift($object->linkedObjects['shipping']);

					$ret = $shipment->setClosed();
				}
			}

			return $ret;
		}

		// classify billed order & billed propososal
		if ($action == 'BILL_SUPPLIER_VALIDATE') {
			dol_syslog("Trigger '".$this->name."' for action '$action' launched by ".__FILE__.". id=".$object->id);

			// First classify billed the order to allow the proposal classify process
			if (((!empty($conf->fournisseur->enabled) && empty($conf->global->MAIN_USE_NEW_SUPPLIERMOD)) || !empty($conf->supplier_order->enabled) || !empty($conf->supplier_invoice->enabled)) && !empty($conf->global->WORKFLOW_INVOICE_AMOUNT_CLASSIFY_BILLED_SUPPLIER_ORDER)) {
				$object->fetchObjectLinked('', 'order_supplier', $object->id, $object->element);
				if (!empty($object->linkedObjects)) {
					$totalonlinkedelements = 0;
					foreach ($object->linkedObjects['order_supplier'] as $element) {
						if ($element->statut == CommandeFournisseur::STATUS_ACCEPTED || $element->statut == CommandeFournisseur::STATUS_ORDERSENT || $element->statut == CommandeFournisseur::STATUS_RECEIVED_PARTIALLY || $element->statut == CommandeFournisseur::STATUS_RECEIVED_COMPLETELY) {
							$totalonlinkedelements += $element->total_ht;
						}
					}
					dol_syslog("Amount of linked orders = ".$totalonlinkedelements.", of invoice = ".$object->total_ht.", egality is ".($totalonlinkedelements == $object->total_ht));
					if ($this->shouldClassify($conf, $totalonlinkedelements, $object->total_ht)) {
						foreach ($object->linkedObjects['order_supplier'] as $element) {
							$ret = $element->classifyBilled($user);
						}
					}
				}
				return $ret;
			}

			// Second classify billed the proposal.
			if (!empty($conf->supplier_proposal->enabled) && !empty($conf->global->WORKFLOW_INVOICE_CLASSIFY_BILLED_SUPPLIER_PROPOSAL)) {
				$object->fetchObjectLinked('', 'supplier_proposal', $object->id, $object->element);
				if (!empty($object->linkedObjects)) {
					$totalonlinkedelements = 0;
					foreach ($object->linkedObjects['supplier_proposal'] as $element) {
						if ($element->statut == SupplierProposal::STATUS_SIGNED || $element->statut == SupplierProposal::STATUS_BILLED) {
							$totalonlinkedelements += $element->total_ht;
						}
					}
					dol_syslog("Amount of linked supplier proposals = ".$totalonlinkedelements.", of supplier invoice = ".$object->total_ht.", egality is ".($totalonlinkedelements == $object->total_ht));
					if ($this->shouldClassify($conf, $totalonlinkedelements, $object->total_ht)) {
						foreach ($object->linkedObjects['supplier_proposal'] as $element) {
							$ret = $element->classifyBilled($user);
						}
					}
				}
				return $ret;
			}
		}

		// Invoice classify billed order
		if ($action == 'BILL_PAYED') {
			dol_syslog("Trigger '".$this->name."' for action '$action' launched by ".__FILE__.". id=".$object->id);

			if (!empty($conf->commande->enabled) && !empty($conf->global->WORKFLOW_INVOICE_CLASSIFY_BILLED_ORDER)) {
				$object->fetchObjectLinked('', 'commande', $object->id, $object->element);
				if (!empty($object->linkedObjects)) {
					$totalonlinkedelements = 0;
					foreach ($object->linkedObjects['commande'] as $element) {
						if ($element->statut == Commande::STATUS_VALIDATED || $element->statut == Commande::STATUS_SHIPMENTONPROCESS || $element->statut == Commande::STATUS_CLOSED) {
							$totalonlinkedelements += $element->total_ht;
						}
					}
					dol_syslog("Amount of linked orders = ".$totalonlinkedelements.", of invoice = ".$object->total_ht.", egality is ".($totalonlinkedelements == $object->total_ht));
					if ($this->shouldClassify($conf, $totalonlinkedelements, $object->total_ht)) {
						foreach ($object->linkedObjects['commande'] as $element) {
							$ret = $element->classifyBilled($user);
						}
					}
				}
				return $ret;
			}
		}

		if ($action == 'SHIPPING_VALIDATE') {
			dol_syslog("Trigger '".$this->name."' for action '$action' launched by ".__FILE__.". id=".$object->id);

			if (!empty($conf->commande->enabled) && !empty($conf->expedition->enabled) && !empty($conf->workflow->enabled) && !empty($conf->global->WORKFLOW_ORDER_CLASSIFY_SHIPPED_SHIPPING)) {
				$qtyshipped = array();
				$qtyordred = array();
				require_once DOL_DOCUMENT_ROOT.'/commande/class/commande.class.php';

				// Find all shipments on order origin
				$order = new Commande($this->db);
				$ret = $order->fetch($object->origin_id);
				if ($ret < 0) {
					$this->error = $order->error;
					$this->errors = $order->errors;
					return $ret;
				}
				$ret = $order->fetchObjectLinked($order->id, 'commande', null, 'shipping');
				if ($ret < 0) {
					$this->error = $order->error;
					$this->errors = $order->errors;
					return $ret;
				}
				//Build array of quantity shipped by product for an order
				if (is_array($order->linkedObjects) && count($order->linkedObjects) > 0) {
					foreach ($order->linkedObjects as $type => $shipping_array) {
						if ($type == 'shipping' && is_array($shipping_array) && count($shipping_array) > 0) {
							foreach ($shipping_array as $shipping) {
								if (is_array($shipping->lines) && count($shipping->lines) > 0) {
									foreach ($shipping->lines as $shippingline) {
										$qtyshipped[$shippingline->fk_product] += $shippingline->qty;
									}
								}
							}
						}
					}
				}

				//Build array of quantity ordered to be shipped
				if (is_array($order->lines) && count($order->lines) > 0) {
					foreach ($order->lines as $orderline) {
						// Exclude lines not qualified for shipment, similar code is found into calcAndSetStatusDispatch() for vendors
						if (empty($conf->global->STOCK_SUPPORTS_SERVICES) && $orderline->product_type > 0) {
							continue;
						}
						$qtyordred[$orderline->fk_product] += $orderline->qty;
					}
				}
				//dol_syslog(var_export($qtyordred,true),LOG_DEBUG);
				//dol_syslog(var_export($qtyshipped,true),LOG_DEBUG);
				//Compare array
				$diff_array = array_diff_assoc($qtyordred, $qtyshipped);
				if (count($diff_array) == 0) {
					//No diff => mean everythings is shipped
					$ret = $order->setStatut(Commande::STATUS_CLOSED, $object->origin_id, $object->origin, 'ORDER_CLOSE');
					if ($ret < 0) {
<<<<<<< HEAD
						$this->error = $object->error;
						$this->errors = $object->errors;
=======
						$this->error = $order->error; $this->errors = $order->errors;
>>>>>>> 0cf21642
						return $ret;
					}
				}
			}
		}
		 // classify billed reception
		if ($action == 'BILL_SUPPLIER_VALIDATE') {
			dol_syslog("Trigger '".$this->name."' for action '$action' launched by ".__FILE__.". id=".$object->id, LOG_DEBUG);

			if (!empty($conf->reception->enabled) && !empty($conf->global->WORKFLOW_BILL_ON_RECEPTION)) {
				$object->fetchObjectLinked('', 'reception', $object->id, $object->element);
				if (!empty($object->linkedObjects)) {
					$totalonlinkedelements = 0;
					foreach ($object->linkedObjects['reception'] as $element) {
						if ($element->statut == Reception::STATUS_VALIDATED) {
							$totalonlinkedelements += $element->total_ht;
						}
					}
					dol_syslog("Amount of linked proposals = ".$totalonlinkedelements.", of invoice = ".$object->total_ht.", egality is ".($totalonlinkedelements == $object->total_ht), LOG_DEBUG);
					if ($totalonlinkedelements == $object->total_ht) {
						foreach ($object->linkedObjects['reception'] as $element) {
							$ret = $element->setBilled();
						}
					}
				}
				return $ret;
			}
		}

		return 0;
	}

	/**
	 * @param Object $conf                  Dolibarr settings object
	 * @param float $totalonlinkedelements  Sum of total amounts (excl VAT) of
	 *                                      invoices linked to $object
	 * @param float $object_total_ht        The total amount (excl VAT) of the object
	 *                                      (an order, a proposal, a bill, etc.)
	 * @return bool  True if the amounts are equal (rounded on total amount)
	 *               True if the module is configured to skip the amount equality check
	 *               False otherwise.
	 */
	private function shouldClassify($conf, $totalonlinkedelements, $object_total_ht)
	{
		// if the configuration allows unmatching amounts, allow classification anyway
		if (!empty($conf->global->WORKFLOW_CLASSIFY_IF_AMOUNTS_ARE_DIFFERENTS)) {
			return true;
		}
		// if the amount are same, allow classification, else deny
		return (price2num($totalonlinkedelements, 'MT') == price2num($object_total_ht, 'MT'));
	}
}<|MERGE_RESOLUTION|>--- conflicted
+++ resolved
@@ -311,12 +311,8 @@
 					//No diff => mean everythings is shipped
 					$ret = $order->setStatut(Commande::STATUS_CLOSED, $object->origin_id, $object->origin, 'ORDER_CLOSE');
 					if ($ret < 0) {
-<<<<<<< HEAD
-						$this->error = $object->error;
-						$this->errors = $object->errors;
-=======
-						$this->error = $order->error; $this->errors = $order->errors;
->>>>>>> 0cf21642
+						$this->error = $order->error;
+						$this->errors = $order->errors;
 						return $ret;
 					}
 				}
