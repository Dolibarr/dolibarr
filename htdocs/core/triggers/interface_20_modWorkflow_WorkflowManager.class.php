--- conflicted
+++ resolved
@@ -102,11 +102,7 @@
         // Order classify billed proposal
         if ($action == 'ORDER_CLASSIFY_BILLED')
         {
-<<<<<<< HEAD
-        	dol_syslog("Trigger '".$this->name."' for action '$action' launched by ".__FILE__.". id=".$object->id);
-=======
-        	dol_syslog( "Trigger '".$this->name."' for action '$action' launched by ".__FILE__.". id=".$object->id );
->>>>>>> 84ec39f0
+        	dol_syslog("Trigger '".$this->name."' for action '$action' launched by ".__FILE__.". id=".$object->id);
         	if (! empty($conf->propal->enabled) && ! empty($conf->workflow->enabled) && ! empty($conf->global->WORKFLOW_ORDER_CLASSIFY_BILLED_PROPAL))
         	{
         		$object->fetchObjectLinked('', 'propal', $object->id, $object->element);
