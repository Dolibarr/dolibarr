<?php
/* Copyright (C) 2010      Regis Houssin       <regis.houssin@inodbox.com>
 * Copyright (C) 2011-2017 Laurent Destailleur <eldy@users.sourceforge.net>
 * Copyright (C) 2014      Marcos García       <marcosgdf@gmail.com>
 *
 * This program is free software; you can redistribute it and/or modify
 * it under the terms of the GNU General Public License as published by
 * the Free Software Foundation; either version 3 of the License, or
 * (at your option) any later version.
 *
 * This program is distributed in the hope that it will be useful,
 * but WITHOUT ANY WARRANTY; without even the implied warranty of
 * MERCHANTABILITY or FITNESS FOR A PARTICULAR PURPOSE.  See the
 * GNU General Public License for more details.
 *
 * You should have received a copy of the GNU General Public License
 * along with this program. If not, see <https://www.gnu.org/licenses/>.
 */

/**
 *  \file       htdocs/core/triggers/interface_20_modWorkflow_WorkflowManager.class.php
 *  \ingroup    core
 *  \brief      Trigger file for workflows
 */

require_once DOL_DOCUMENT_ROOT.'/core/triggers/dolibarrtriggers.class.php';


/**
 *  Class of triggers for workflow module
 */

class InterfaceWorkflowManager extends DolibarrTriggers
{
	/**
	 * @var string Image of the trigger
	 */
	public $picto = 'technic';

	public $family = 'core';
	public $description = "Triggers of this module allows to manage workflows";

	/**
	 * Version of the trigger
	 * @var string
	 */
	public $version = self::VERSION_DOLIBARR;

	/**
	 * Function called when a Dolibarrr business event is done.
	 * All functions "runTrigger" are triggered if file is inside directory htdocs/core/triggers or htdocs/module/code/triggers (and declared)
	 *
	 * @param string		$action		Event action code
	 * @param Object		$object     Object
	 * @param User		    $user       Object user
	 * @param Translate 	$langs      Object langs
	 * @param conf		    $conf       Object conf
	 * @return int         				<0 if KO, 0 if no triggered ran, >0 if OK
	 */
	public function runTrigger($action, $object, User $user, Translate $langs, Conf $conf)
    {
        if (empty($conf->workflow->enabled)) return 0; // Module not active, we do nothing

        // Proposals to order
        if ($action == 'PROPAL_CLOSE_SIGNED')
        {
        	dol_syslog("Trigger '".$this->name."' for action '$action' launched by ".__FILE__.". id=".$object->id);
            if (!empty($conf->commande->enabled) && !empty($conf->global->WORKFLOW_PROPAL_AUTOCREATE_ORDER))
            {
                include_once DOL_DOCUMENT_ROOT.'/commande/class/commande.class.php';
                $newobject = new Commande($this->db);

                $newobject->context['createfrompropal'] = 'createfrompropal';
                $newobject->context['origin'] = $object->element;
                $newobject->context['origin_id'] = $object->id;

                $ret = $newobject->createFromProposal($object, $user);
                if ($ret < 0) { $this->error = $newobject->error; $this->errors[] = $newobject->error; }
                return $ret;
            }
        }

        // Order to invoice
        if ($action == 'ORDER_CLOSE')
        {
            dol_syslog("Trigger '".$this->name."' for action '$action' launched by ".__FILE__.". id=".$object->id);
            if (!empty($conf->facture->enabled) && !empty($conf->global->WORKFLOW_ORDER_AUTOCREATE_INVOICE))
            {
                include_once DOL_DOCUMENT_ROOT.'/compta/facture/class/facture.class.php';
                $newobject = new Facture($this->db);

                $newobject->context['createfromorder'] = 'createfromorder';
                $newobject->context['origin'] = $object->element;
                $newobject->context['origin_id'] = $object->id;

                $ret = $newobject->createFromOrder($object, $user);
                if ($ret < 0) { $this->error = $newobject->error; $this->errors[] = $newobject->error; }
                return $ret;
            }
        }

        // Order classify billed proposal
        if ($action == 'ORDER_CLASSIFY_BILLED')
        {
        	dol_syslog("Trigger '".$this->name."' for action '$action' launched by ".__FILE__.". id=".$object->id);
        	if (!empty($conf->propal->enabled) && !empty($conf->workflow->enabled) && !empty($conf->global->WORKFLOW_ORDER_CLASSIFY_BILLED_PROPAL))
        	{
        		$object->fetchObjectLinked('', 'propal', $object->id, $object->element);
				if (!empty($object->linkedObjects))
				{
				    $totalonlinkedelements = 0;
					foreach ($object->linkedObjects['propal'] as $element)
					{
					    if ($element->statut == Propal::STATUS_SIGNED || $element->statut == Propal::STATUS_BILLED) $totalonlinkedelements += $element->total_ht;
					}
					dol_syslog("Amount of linked proposals = ".$totalonlinkedelements.", of order = ".$object->total_ht.", egality is ".($totalonlinkedelements == $object->total_ht));
                    if ($this->shouldClassify($conf, $totalonlinkedelements, $object->total_ht))
                    {
    					foreach ($object->linkedObjects['propal'] as $element)
    					{
    					    $ret = $element->classifyBilled($user);
    					}
					}
				}
        		return $ret;
        	}
        }

        // classify billed order & billed propososal
        if ($action == 'BILL_VALIDATE')
        {
        	dol_syslog("Trigger '".$this->name."' for action '$action' launched by ".__FILE__.". id=".$object->id);
        	$ret = 0;

			// First classify billed the order to allow the proposal classify process
			if (!empty($conf->commande->enabled) && !empty($conf->workflow->enabled) && !empty($conf->global->WORKFLOW_INVOICE_AMOUNT_CLASSIFY_BILLED_ORDER))
        	{
        		$object->fetchObjectLinked('', 'commande', $object->id, $object->element);
        		if (!empty($object->linkedObjects))
        		{
        		    $totalonlinkedelements = 0;
        		    foreach ($object->linkedObjects['commande'] as $element)
        		    {
        		        if ($element->statut == Commande::STATUS_VALIDATED || $element->statut == Commande::STATUS_SHIPMENTONPROCESS || $element->statut == Commande::STATUS_CLOSED) $totalonlinkedelements += $element->total_ht;
        		    }
        		    dol_syslog("Amount of linked orders = ".$totalonlinkedelements.", of invoice = ".$object->total_ht.", egality is ".($totalonlinkedelements == $object->total_ht));
                    if ($this->shouldClassify($conf, $totalonlinkedelements, $object->total_ht))
        		    {
        		        foreach ($object->linkedObjects['commande'] as $element)
        		        {
        		            $ret = $element->classifyBilled($user);
        		        }
        		    }
        		}
        	}

			// Second classify billed the proposal.
        	if (!empty($conf->propal->enabled) && !empty($conf->workflow->enabled) && !empty($conf->global->WORKFLOW_INVOICE_CLASSIFY_BILLED_PROPAL))
        	{
        		$object->fetchObjectLinked('', 'propal', $object->id, $object->element);
        		if (!empty($object->linkedObjects))
        		{
        		    $totalonlinkedelements = 0;
        		    foreach ($object->linkedObjects['propal'] as $element)
        		    {
        		        if ($element->statut == Propal::STATUS_SIGNED || $element->statut == Propal::STATUS_BILLED) $totalonlinkedelements += $element->total_ht;
        		    }
        		    dol_syslog("Amount of linked proposals = ".$totalonlinkedelements.", of invoice = ".$object->total_ht.", egality is ".($totalonlinkedelements == $object->total_ht));
                    if ($this->shouldClassify($conf, $totalonlinkedelements, $object->total_ht))
        		    {
        		        foreach ($object->linkedObjects['propal'] as $element)
        		        {
        		            $ret = $element->classifyBilled($user);
        		        }
        		    }
        		}
        	}

        	return $ret;
        }

        // classify billed order & billed propososal
        if ($action == 'BILL_SUPPLIER_VALIDATE')
        {
        	dol_syslog("Trigger '".$this->name."' for action '$action' launched by ".__FILE__.". id=".$object->id);

        	// First classify billed the order to allow the proposal classify process
        	if (!empty($conf->fournisseur->enabled) && !empty($conf->global->WORKFLOW_INVOICE_AMOUNT_CLASSIFY_BILLED_SUPPLIER_ORDER))
        	{
        		$object->fetchObjectLinked('', 'order_supplier', $object->id, $object->element);
        		if (!empty($object->linkedObjects))
        		{
        			$totalonlinkedelements = 0;
        			foreach ($object->linkedObjects['order_supplier'] as $element)
        			{
        				if ($element->statut == CommandeFournisseur::STATUS_ACCEPTED || $element->statut == CommandeFournisseur::STATUS_ORDERSENT || $element->statut == CommandeFournisseur::STATUS_RECEIVED_PARTIALLY || $element->statut == CommandeFournisseur::STATUS_RECEIVED_COMPLETELY) $totalonlinkedelements += $element->total_ht;
        			}
        			dol_syslog("Amount of linked orders = ".$totalonlinkedelements.", of invoice = ".$object->total_ht.", egality is ".($totalonlinkedelements == $object->total_ht));
                    if ($this->shouldClassify($conf, $totalonlinkedelements, $object->total_ht))
					{
        				foreach ($object->linkedObjects['order_supplier'] as $element)
        				{
        					$ret = $element->classifyBilled($user);
        				}
        			}
        		}
        		return $ret;
        	}

        	// Second classify billed the proposal.
        	if (!empty($conf->supplier_proposal->enabled) && !empty($conf->global->WORKFLOW_INVOICE_CLASSIFY_BILLED_SUPPLIER_PROPOSAL))
        	{
        		$object->fetchObjectLinked('', 'supplier_proposal', $object->id, $object->element);
        		if (!empty($object->linkedObjects))
        		{
        			$totalonlinkedelements = 0;
        			foreach ($object->linkedObjects['supplier_proposal'] as $element)
        			{
        				if ($element->statut == SupplierProposal::STATUS_SIGNED || $element->statut == SupplierProposal::STATUS_BILLED) $totalonlinkedelements += $element->total_ht;
        			}
        			dol_syslog("Amount of linked supplier proposals = ".$totalonlinkedelements.", of supplier invoice = ".$object->total_ht.", egality is ".($totalonlinkedelements == $object->total_ht));
                    if ($this->shouldClassify($conf, $totalonlinkedelements, $object->total_ht))
        			{
        				foreach ($object->linkedObjects['supplier_proposal'] as $element)
        				{
        					$ret = $element->classifyBilled($user);
        				}
        			}
        		}
        		return $ret;
        	}
        }

        // Invoice classify billed order
        if ($action == 'BILL_PAYED')
        {
            dol_syslog("Trigger '".$this->name."' for action '$action' launched by ".__FILE__.". id=".$object->id);

            if (!empty($conf->commande->enabled) && !empty($conf->global->WORKFLOW_INVOICE_CLASSIFY_BILLED_ORDER))
            {
                $object->fetchObjectLinked('', 'commande', $object->id, $object->element);
                if (!empty($object->linkedObjects))
                {
                    $totalonlinkedelements = 0;
                    foreach ($object->linkedObjects['commande'] as $element)
                    {
                        if ($element->statut == Commande::STATUS_VALIDATED || $element->statut == Commande::STATUS_SHIPMENTONPROCESS || $element->statut == Commande::STATUS_CLOSED) $totalonlinkedelements += $element->total_ht;
                    }
                    dol_syslog("Amount of linked orders = ".$totalonlinkedelements.", of invoice = ".$object->total_ht.", egality is ".($totalonlinkedelements == $object->total_ht));
                    if ($this->shouldClassify($conf, $totalonlinkedelements, $object->total_ht))
                    {
                        foreach ($object->linkedObjects['commande'] as $element)
                        {
                            $ret = $element->classifyBilled($user);
                        }
                    }
                }
                return $ret;
            }
        }

        if ($action == 'SHIPPING_VALIDATE')
        {
        	dol_syslog("Trigger '".$this->name."' for action '$action' launched by ".__FILE__.". id=".$object->id);

        	if (!empty($conf->commande->enabled) && !empty($conf->expedition->enabled) && !empty($conf->workflow->enabled) && !empty($conf->global->WORKFLOW_ORDER_CLASSIFY_SHIPPED_SHIPPING))
        	{
        		$qtyshipped = array();
        		$qtyordred = array();
        		require_once DOL_DOCUMENT_ROOT.'/commande/class/commande.class.php';

        		//find all shippement on order origin
        		$order = new Commande($this->db);
        		$ret = $order->fetch($object->origin_id);
        		if ($ret < 0) {
        			$this->error = $order->error; $this->errors = $order->errors;
        			return $ret;
        		}
        		$ret = $order->fetchObjectLinked($order->id, 'commande', null, 'shipping');
        		if ($ret < 0) {
        			$this->error = $order->error; $this->errors = $order->errors;
        			return $ret;
        		}
        		//Build array of quantity shipped by product for an order
        		if (is_array($order->linkedObjects) && count($order->linkedObjects) > 0) {
        			foreach ($order->linkedObjects as $type=>$shipping_array) {
        				if ($type == 'shipping' && is_array($shipping_array) && count($shipping_array) > 0) {
        					foreach ($shipping_array as $shipping) {
		        				if (is_array($shipping->lines) && count($shipping->lines) > 0) {
		        					foreach ($shipping->lines as $shippingline) {
		        						$qtyshipped[$shippingline->fk_product] += $shippingline->qty;
		        					}
		        				}
	        				}
        				}
        			}
        		}

        		//Build array of quantity ordered by product
<<<<<<< HEAD
        		if (is_array($order->lines) && count($order->lines) > 0) {
        			foreach ($order->lines as $orderline) {
        				$qtyordred[$orderline->fk_product] += $orderline->qty;
=======
        		if (is_array($order->lines) && count($order->lines)>0) {
        			foreach($order->lines as $orderline) {
					if (empty($conf->global->STOCK_SUPPORTS_SERVICES) && $orderline->product_type > 0) continue;
        				$qtyordred[$orderline->fk_product]+=$orderline->qty;
>>>>>>> 6bbc25e8
        			}
        		}
        		//dol_syslog(var_export($qtyordred,true),LOG_DEBUG);
        		//dol_syslog(var_export($qtyshipped,true),LOG_DEBUG);
        		//Compare array
        		$diff_array = array_diff_assoc($qtyordred, $qtyshipped);
        		if (count($diff_array) == 0) {
        			//No diff => mean everythings is shipped
        			$ret = $object->setStatut(Commande::STATUS_CLOSED, $object->origin_id, $object->origin, 'ORDER_CLOSE');
        			if ($ret < 0) {
        				$this->error = $object->error; $this->errors = $object->errors;
        				return $ret;
        			}
        		}
        	}
        }
		 // classify billed reception
        if ($action == 'BILL_SUPPLIER_VALIDATE')
        {
        	dol_syslog("Trigger '".$this->name."' for action '$action' launched by ".__FILE__.". id=".$object->id, LOG_DEBUG);

        	if (!empty($conf->reception->enabled) && !empty($conf->global->WORKFLOW_BILL_ON_RECEPTION))
        	{
        		$object->fetchObjectLinked('', 'reception', $object->id, $object->element);
        		if (!empty($object->linkedObjects))
        		{
        		    $totalonlinkedelements = 0;
        		    foreach ($object->linkedObjects['reception'] as $element)
        		    {
        		        if ($element->statut == Reception::STATUS_VALIDATED) $totalonlinkedelements += $element->total_ht;
        		    }
        		    dol_syslog("Amount of linked proposals = ".$totalonlinkedelements.", of invoice = ".$object->total_ht.", egality is ".($totalonlinkedelements == $object->total_ht), LOG_DEBUG);
        		    if ($totalonlinkedelements == $object->total_ht)
        		    {
        		        foreach ($object->linkedObjects['reception'] as $element)
        		        {
        		            $ret = $element->set_billed();
        		        }
        		    }
        		}
        		return $ret;
        	}
		}

        return 0;
    }

    /**
     * @param Object $conf                  Dolibarr settings object
     * @param float $totalonlinkedelements  Sum of total amounts (excl VAT) of
     *                                      invoices linked to $object
     * @param float $object_total_ht        The total amount (excl VAT) of the object
     *                                      (an order, a proposal, a bill, etc.)
     * @return bool  True if the amounts are equal (rounded on total amount)
     *               True if the module is configured to skip the amount equality check
     *               False otherwise.
     */
    private function shouldClassify($conf, $totalonlinkedelements, $object_total_ht)
    {
        // if the configuration allows unmatching amounts, allow classification anyway
        if (!empty($conf->global->WORKFLOW_CLASSIFY_IF_AMOUNTS_ARE_DIFFERENTS)) {
            return true;
        }
        // if the amount are same, allow classification, else deny
        return (price2num($totalonlinkedelements, 'MT') == price2num($object_total_ht, 'MT'));
    }
}<|MERGE_RESOLUTION|>--- conflicted
+++ resolved
@@ -14,7 +14,7 @@
  * GNU General Public License for more details.
  *
  * You should have received a copy of the GNU General Public License
- * along with this program. If not, see <https://www.gnu.org/licenses/>.
+ * along with this program. If not, see <http://www.gnu.org/licenses/>.
  */
 
 /**
@@ -59,13 +59,13 @@
 	 */
 	public function runTrigger($action, $object, User $user, Translate $langs, Conf $conf)
     {
-        if (empty($conf->workflow->enabled)) return 0; // Module not active, we do nothing
+        if (empty($conf->workflow->enabled)) return 0;     // Module not active, we do nothing
 
         // Proposals to order
         if ($action == 'PROPAL_CLOSE_SIGNED')
         {
         	dol_syslog("Trigger '".$this->name."' for action '$action' launched by ".__FILE__.". id=".$object->id);
-            if (!empty($conf->commande->enabled) && !empty($conf->global->WORKFLOW_PROPAL_AUTOCREATE_ORDER))
+            if (! empty($conf->commande->enabled) && ! empty($conf->global->WORKFLOW_PROPAL_AUTOCREATE_ORDER))
             {
                 include_once DOL_DOCUMENT_ROOT.'/commande/class/commande.class.php';
                 $newobject = new Commande($this->db);
@@ -74,8 +74,8 @@
                 $newobject->context['origin'] = $object->element;
                 $newobject->context['origin_id'] = $object->id;
 
-                $ret = $newobject->createFromProposal($object, $user);
-                if ($ret < 0) { $this->error = $newobject->error; $this->errors[] = $newobject->error; }
+                $ret=$newobject->createFromProposal($object, $user);
+                if ($ret < 0) { $this->error=$newobject->error; $this->errors[]=$newobject->error; }
                 return $ret;
             }
         }
@@ -84,7 +84,7 @@
         if ($action == 'ORDER_CLOSE')
         {
             dol_syslog("Trigger '".$this->name."' for action '$action' launched by ".__FILE__.". id=".$object->id);
-            if (!empty($conf->facture->enabled) && !empty($conf->global->WORKFLOW_ORDER_AUTOCREATE_INVOICE))
+            if (! empty($conf->facture->enabled) && ! empty($conf->global->WORKFLOW_ORDER_AUTOCREATE_INVOICE))
             {
                 include_once DOL_DOCUMENT_ROOT.'/compta/facture/class/facture.class.php';
                 $newobject = new Facture($this->db);
@@ -93,8 +93,8 @@
                 $newobject->context['origin'] = $object->element;
                 $newobject->context['origin_id'] = $object->id;
 
-                $ret = $newobject->createFromOrder($object, $user);
-                if ($ret < 0) { $this->error = $newobject->error; $this->errors[] = $newobject->error; }
+                $ret=$newobject->createFromOrder($object, $user);
+                if ($ret < 0) { $this->error=$newobject->error; $this->errors[]=$newobject->error; }
                 return $ret;
             }
         }
@@ -103,22 +103,22 @@
         if ($action == 'ORDER_CLASSIFY_BILLED')
         {
         	dol_syslog("Trigger '".$this->name."' for action '$action' launched by ".__FILE__.". id=".$object->id);
-        	if (!empty($conf->propal->enabled) && !empty($conf->workflow->enabled) && !empty($conf->global->WORKFLOW_ORDER_CLASSIFY_BILLED_PROPAL))
+        	if (! empty($conf->propal->enabled) && ! empty($conf->workflow->enabled) && ! empty($conf->global->WORKFLOW_ORDER_CLASSIFY_BILLED_PROPAL))
         	{
         		$object->fetchObjectLinked('', 'propal', $object->id, $object->element);
-				if (!empty($object->linkedObjects))
+				if (! empty($object->linkedObjects))
 				{
-				    $totalonlinkedelements = 0;
-					foreach ($object->linkedObjects['propal'] as $element)
+				    $totalonlinkedelements=0;
+					foreach($object->linkedObjects['propal'] as $element)
 					{
 					    if ($element->statut == Propal::STATUS_SIGNED || $element->statut == Propal::STATUS_BILLED) $totalonlinkedelements += $element->total_ht;
 					}
 					dol_syslog("Amount of linked proposals = ".$totalonlinkedelements.", of order = ".$object->total_ht.", egality is ".($totalonlinkedelements == $object->total_ht));
                     if ($this->shouldClassify($conf, $totalonlinkedelements, $object->total_ht))
                     {
-    					foreach ($object->linkedObjects['propal'] as $element)
+    					foreach($object->linkedObjects['propal'] as $element)
     					{
-    					    $ret = $element->classifyBilled($user);
+    					    $ret=$element->classifyBilled($user);
     					}
 					}
 				}
@@ -131,51 +131,51 @@
         {
         	dol_syslog("Trigger '".$this->name."' for action '$action' launched by ".__FILE__.". id=".$object->id);
         	$ret = 0;
-
+        	
 			// First classify billed the order to allow the proposal classify process
-			if (!empty($conf->commande->enabled) && !empty($conf->workflow->enabled) && !empty($conf->global->WORKFLOW_INVOICE_AMOUNT_CLASSIFY_BILLED_ORDER))
+			if (! empty($conf->commande->enabled) && ! empty($conf->workflow->enabled) && ! empty($conf->global->WORKFLOW_INVOICE_AMOUNT_CLASSIFY_BILLED_ORDER))
         	{
         		$object->fetchObjectLinked('', 'commande', $object->id, $object->element);
-        		if (!empty($object->linkedObjects))
-        		{
-        		    $totalonlinkedelements = 0;
-        		    foreach ($object->linkedObjects['commande'] as $element)
+        		if (! empty($object->linkedObjects))
+        		{
+        		    $totalonlinkedelements=0;
+        		    foreach($object->linkedObjects['commande'] as $element)
         		    {
         		        if ($element->statut == Commande::STATUS_VALIDATED || $element->statut == Commande::STATUS_SHIPMENTONPROCESS || $element->statut == Commande::STATUS_CLOSED) $totalonlinkedelements += $element->total_ht;
         		    }
         		    dol_syslog("Amount of linked orders = ".$totalonlinkedelements.", of invoice = ".$object->total_ht.", egality is ".($totalonlinkedelements == $object->total_ht));
                     if ($this->shouldClassify($conf, $totalonlinkedelements, $object->total_ht))
         		    {
-        		        foreach ($object->linkedObjects['commande'] as $element)
+        		        foreach($object->linkedObjects['commande'] as $element)
         		        {
-        		            $ret = $element->classifyBilled($user);
+        		            $ret=$element->classifyBilled($user);
         		        }
         		    }
         		}
         	}
 
 			// Second classify billed the proposal.
-        	if (!empty($conf->propal->enabled) && !empty($conf->workflow->enabled) && !empty($conf->global->WORKFLOW_INVOICE_CLASSIFY_BILLED_PROPAL))
+        	if (! empty($conf->propal->enabled) && ! empty($conf->workflow->enabled) && ! empty($conf->global->WORKFLOW_INVOICE_CLASSIFY_BILLED_PROPAL))
         	{
         		$object->fetchObjectLinked('', 'propal', $object->id, $object->element);
-        		if (!empty($object->linkedObjects))
-        		{
-        		    $totalonlinkedelements = 0;
-        		    foreach ($object->linkedObjects['propal'] as $element)
+        		if (! empty($object->linkedObjects))
+        		{
+        		    $totalonlinkedelements=0;
+        		    foreach($object->linkedObjects['propal'] as $element)
         		    {
         		        if ($element->statut == Propal::STATUS_SIGNED || $element->statut == Propal::STATUS_BILLED) $totalonlinkedelements += $element->total_ht;
         		    }
         		    dol_syslog("Amount of linked proposals = ".$totalonlinkedelements.", of invoice = ".$object->total_ht.", egality is ".($totalonlinkedelements == $object->total_ht));
                     if ($this->shouldClassify($conf, $totalonlinkedelements, $object->total_ht))
         		    {
-        		        foreach ($object->linkedObjects['propal'] as $element)
+        		        foreach($object->linkedObjects['propal'] as $element)
         		        {
-        		            $ret = $element->classifyBilled($user);
+        		            $ret=$element->classifyBilled($user);
         		        }
         		    }
         		}
         	}
-
+        	
         	return $ret;
         }
 
@@ -185,22 +185,22 @@
         	dol_syslog("Trigger '".$this->name."' for action '$action' launched by ".__FILE__.". id=".$object->id);
 
         	// First classify billed the order to allow the proposal classify process
-        	if (!empty($conf->fournisseur->enabled) && !empty($conf->global->WORKFLOW_INVOICE_AMOUNT_CLASSIFY_BILLED_SUPPLIER_ORDER))
+        	if (! empty($conf->fournisseur->enabled) && ! empty($conf->global->WORKFLOW_INVOICE_AMOUNT_CLASSIFY_BILLED_SUPPLIER_ORDER))
         	{
         		$object->fetchObjectLinked('', 'order_supplier', $object->id, $object->element);
-        		if (!empty($object->linkedObjects))
-        		{
-        			$totalonlinkedelements = 0;
-        			foreach ($object->linkedObjects['order_supplier'] as $element)
+        		if (! empty($object->linkedObjects))
+        		{
+        			$totalonlinkedelements=0;
+        			foreach($object->linkedObjects['order_supplier'] as $element)
         			{
         				if ($element->statut == CommandeFournisseur::STATUS_ACCEPTED || $element->statut == CommandeFournisseur::STATUS_ORDERSENT || $element->statut == CommandeFournisseur::STATUS_RECEIVED_PARTIALLY || $element->statut == CommandeFournisseur::STATUS_RECEIVED_COMPLETELY) $totalonlinkedelements += $element->total_ht;
         			}
         			dol_syslog("Amount of linked orders = ".$totalonlinkedelements.", of invoice = ".$object->total_ht.", egality is ".($totalonlinkedelements == $object->total_ht));
                     if ($this->shouldClassify($conf, $totalonlinkedelements, $object->total_ht))
 					{
-        				foreach ($object->linkedObjects['order_supplier'] as $element)
+        				foreach($object->linkedObjects['order_supplier'] as $element)
         				{
-        					$ret = $element->classifyBilled($user);
+        					$ret=$element->classifyBilled($user);
         				}
         			}
         		}
@@ -208,22 +208,22 @@
         	}
 
         	// Second classify billed the proposal.
-        	if (!empty($conf->supplier_proposal->enabled) && !empty($conf->global->WORKFLOW_INVOICE_CLASSIFY_BILLED_SUPPLIER_PROPOSAL))
+        	if (! empty($conf->supplier_proposal->enabled) && ! empty($conf->global->WORKFLOW_INVOICE_CLASSIFY_BILLED_SUPPLIER_PROPOSAL))
         	{
         		$object->fetchObjectLinked('', 'supplier_proposal', $object->id, $object->element);
-        		if (!empty($object->linkedObjects))
-        		{
-        			$totalonlinkedelements = 0;
-        			foreach ($object->linkedObjects['supplier_proposal'] as $element)
+        		if (! empty($object->linkedObjects))
+        		{
+        			$totalonlinkedelements=0;
+        			foreach($object->linkedObjects['supplier_proposal'] as $element)
         			{
         				if ($element->statut == SupplierProposal::STATUS_SIGNED || $element->statut == SupplierProposal::STATUS_BILLED) $totalonlinkedelements += $element->total_ht;
         			}
         			dol_syslog("Amount of linked supplier proposals = ".$totalonlinkedelements.", of supplier invoice = ".$object->total_ht.", egality is ".($totalonlinkedelements == $object->total_ht));
                     if ($this->shouldClassify($conf, $totalonlinkedelements, $object->total_ht))
         			{
-        				foreach ($object->linkedObjects['supplier_proposal'] as $element)
+        				foreach($object->linkedObjects['supplier_proposal'] as $element)
         				{
-        					$ret = $element->classifyBilled($user);
+        					$ret=$element->classifyBilled($user);
         				}
         			}
         		}
@@ -236,22 +236,22 @@
         {
             dol_syslog("Trigger '".$this->name."' for action '$action' launched by ".__FILE__.". id=".$object->id);
 
-            if (!empty($conf->commande->enabled) && !empty($conf->global->WORKFLOW_INVOICE_CLASSIFY_BILLED_ORDER))
+            if (! empty($conf->commande->enabled) && ! empty($conf->global->WORKFLOW_INVOICE_CLASSIFY_BILLED_ORDER))
             {
                 $object->fetchObjectLinked('', 'commande', $object->id, $object->element);
-                if (!empty($object->linkedObjects))
+                if (! empty($object->linkedObjects))
                 {
-                    $totalonlinkedelements = 0;
-                    foreach ($object->linkedObjects['commande'] as $element)
+                    $totalonlinkedelements=0;
+                    foreach($object->linkedObjects['commande'] as $element)
                     {
                         if ($element->statut == Commande::STATUS_VALIDATED || $element->statut == Commande::STATUS_SHIPMENTONPROCESS || $element->statut == Commande::STATUS_CLOSED) $totalonlinkedelements += $element->total_ht;
                     }
                     dol_syslog("Amount of linked orders = ".$totalonlinkedelements.", of invoice = ".$object->total_ht.", egality is ".($totalonlinkedelements == $object->total_ht));
                     if ($this->shouldClassify($conf, $totalonlinkedelements, $object->total_ht))
                     {
-                        foreach ($object->linkedObjects['commande'] as $element)
+                        foreach($object->linkedObjects['commande'] as $element)
                         {
-                            $ret = $element->classifyBilled($user);
+                            $ret=$element->classifyBilled($user);
                         }
                     }
                 }
@@ -259,36 +259,36 @@
             }
         }
 
-        if ($action == 'SHIPPING_VALIDATE')
-        {
-        	dol_syslog("Trigger '".$this->name."' for action '$action' launched by ".__FILE__.". id=".$object->id);
-
-        	if (!empty($conf->commande->enabled) && !empty($conf->expedition->enabled) && !empty($conf->workflow->enabled) && !empty($conf->global->WORKFLOW_ORDER_CLASSIFY_SHIPPED_SHIPPING))
-        	{
-        		$qtyshipped = array();
-        		$qtyordred = array();
+        if ($action=='SHIPPING_VALIDATE')
+        {
+        	dol_syslog("Trigger '".$this->name."' for action '$action' launched by ".__FILE__.". id=".$object->id);
+
+        	if (! empty($conf->commande->enabled) && ! empty($conf->expedition->enabled) && ! empty($conf->workflow->enabled) && ! empty($conf->global->WORKFLOW_ORDER_CLASSIFY_SHIPPED_SHIPPING))
+        	{
+        		$qtyshipped=array();
+        		$qtyordred=array();
         		require_once DOL_DOCUMENT_ROOT.'/commande/class/commande.class.php';
 
         		//find all shippement on order origin
         		$order = new Commande($this->db);
-        		$ret = $order->fetch($object->origin_id);
-        		if ($ret < 0) {
-        			$this->error = $order->error; $this->errors = $order->errors;
+        		$ret=$order->fetch($object->origin_id);
+        		if ($ret<0) {
+        			$this->error=$order->error; $this->errors=$order->errors;
         			return $ret;
         		}
-        		$ret = $order->fetchObjectLinked($order->id, 'commande', null, 'shipping');
-        		if ($ret < 0) {
-        			$this->error = $order->error; $this->errors = $order->errors;
+        		$ret=$order->fetchObjectLinked($order->id, 'commande', null, 'shipping');
+        		if ($ret<0) {
+        			$this->error=$order->error; $this->errors=$order->errors;
         			return $ret;
         		}
         		//Build array of quantity shipped by product for an order
-        		if (is_array($order->linkedObjects) && count($order->linkedObjects) > 0) {
-        			foreach ($order->linkedObjects as $type=>$shipping_array) {
-        				if ($type == 'shipping' && is_array($shipping_array) && count($shipping_array) > 0) {
+        		if (is_array($order->linkedObjects) && count($order->linkedObjects)>0) {
+        			foreach($order->linkedObjects as $type=>$shipping_array) {
+        				if ($type=='shipping' && is_array($shipping_array) && count($shipping_array)>0) {
         					foreach ($shipping_array as $shipping) {
-		        				if (is_array($shipping->lines) && count($shipping->lines) > 0) {
-		        					foreach ($shipping->lines as $shippingline) {
-		        						$qtyshipped[$shippingline->fk_product] += $shippingline->qty;
+		        				if (is_array($shipping->lines) && count($shipping->lines)>0) {
+		        					foreach($shipping->lines as $shippingline) {
+		        						$qtyshipped[$shippingline->fk_product]+=$shippingline->qty;
 		        					}
 		        				}
 	        				}
@@ -297,27 +297,21 @@
         		}
 
         		//Build array of quantity ordered by product
-<<<<<<< HEAD
-        		if (is_array($order->lines) && count($order->lines) > 0) {
-        			foreach ($order->lines as $orderline) {
-        				$qtyordred[$orderline->fk_product] += $orderline->qty;
-=======
         		if (is_array($order->lines) && count($order->lines)>0) {
         			foreach($order->lines as $orderline) {
 					if (empty($conf->global->STOCK_SUPPORTS_SERVICES) && $orderline->product_type > 0) continue;
         				$qtyordred[$orderline->fk_product]+=$orderline->qty;
->>>>>>> 6bbc25e8
         			}
         		}
         		//dol_syslog(var_export($qtyordred,true),LOG_DEBUG);
         		//dol_syslog(var_export($qtyshipped,true),LOG_DEBUG);
         		//Compare array
-        		$diff_array = array_diff_assoc($qtyordred, $qtyshipped);
-        		if (count($diff_array) == 0) {
+        		$diff_array=array_diff_assoc($qtyordred, $qtyshipped);
+        		if (count($diff_array)==0) {
         			//No diff => mean everythings is shipped
-        			$ret = $object->setStatut(Commande::STATUS_CLOSED, $object->origin_id, $object->origin, 'ORDER_CLOSE');
-        			if ($ret < 0) {
-        				$this->error = $object->error; $this->errors = $object->errors;
+        			$ret=$object->setStatut(Commande::STATUS_CLOSED, $object->origin_id, $object->origin, 'ORDER_CLOSE');
+        			if ($ret<0) {
+        				$this->error=$object->error; $this->errors=$object->errors;
         				return $ret;
         			}
         		}
@@ -328,22 +322,22 @@
         {
         	dol_syslog("Trigger '".$this->name."' for action '$action' launched by ".__FILE__.". id=".$object->id, LOG_DEBUG);
 
-        	if (!empty($conf->reception->enabled) && !empty($conf->global->WORKFLOW_BILL_ON_RECEPTION))
+        	if (! empty($conf->reception->enabled) && ! empty($conf->global->WORKFLOW_BILL_ON_RECEPTION))
         	{
         		$object->fetchObjectLinked('', 'reception', $object->id, $object->element);
-        		if (!empty($object->linkedObjects))
-        		{
-        		    $totalonlinkedelements = 0;
-        		    foreach ($object->linkedObjects['reception'] as $element)
+        		if (! empty($object->linkedObjects))
+        		{
+        		    $totalonlinkedelements=0;
+        		    foreach($object->linkedObjects['reception'] as $element)
         		    {
         		        if ($element->statut == Reception::STATUS_VALIDATED) $totalonlinkedelements += $element->total_ht;
         		    }
         		    dol_syslog("Amount of linked proposals = ".$totalonlinkedelements.", of invoice = ".$object->total_ht.", egality is ".($totalonlinkedelements == $object->total_ht), LOG_DEBUG);
         		    if ($totalonlinkedelements == $object->total_ht)
         		    {
-        		        foreach ($object->linkedObjects['reception'] as $element)
+        		        foreach($object->linkedObjects['reception'] as $element)
         		        {
-        		            $ret = $element->set_billed();
+        		            $ret=$element->set_billed();
         		        }
         		    }
         		}
