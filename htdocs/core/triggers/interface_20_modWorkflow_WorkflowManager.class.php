<?php
/* Copyright (C) 2010      Regis Houssin       <regis.houssin@inodbox.com>
 * Copyright (C) 2011-2017 Laurent Destailleur <eldy@users.sourceforge.net>
 * Copyright (C) 2014      Marcos García       <marcosgdf@gmail.com>
 *
 * This program is free software; you can redistribute it and/or modify
 * it under the terms of the GNU General Public License as published by
 * the Free Software Foundation; either version 3 of the License, or
 * (at your option) any later version.
 *
 * This program is distributed in the hope that it will be useful,
 * but WITHOUT ANY WARRANTY; without even the implied warranty of
 * MERCHANTABILITY or FITNESS FOR A PARTICULAR PURPOSE.  See the
 * GNU General Public License for more details.
 *
 * You should have received a copy of the GNU General Public License
 * along with this program. If not, see <https://www.gnu.org/licenses/>.
 */

/**
 *  \file       htdocs/core/triggers/interface_20_modWorkflow_WorkflowManager.class.php
 *  \ingroup    core
 *  \brief      Trigger file for workflows
 */

require_once DOL_DOCUMENT_ROOT.'/core/triggers/dolibarrtriggers.class.php';


/**
 *  Class of triggers for workflow module
 */

class InterfaceWorkflowManager extends DolibarrTriggers
{
	/**
	 * Constructor
	 *
	 * @param DoliDB $db Database handler
	 */
	public function __construct($db)
	{
		$this->db = $db;

		$this->name = preg_replace('/^Interface/i', '', get_class($this));
		$this->family = "core";
		$this->description = "Triggers of this module allows to manage workflows";
		// 'development', 'experimental', 'dolibarr' or version
		$this->version = self::VERSION_DOLIBARR;
		$this->picto = 'technic';
	}

	/**
	 * Function called when a Dolibarrr business event is done.
	 * All functions "runTrigger" are triggered if file is inside directory htdocs/core/triggers or htdocs/module/code/triggers (and declared)
	 *
	 * @param string		$action		Event action code
	 * @param Object		$object     Object
	 * @param User		    $user       Object user
	 * @param Translate 	$langs      Object langs
	 * @param conf		    $conf       Object conf
	 * @return int         				<0 if KO, 0 if no triggered ran, >0 if OK
	 */
	public function runTrigger($action, $object, User $user, Translate $langs, Conf $conf)
	{
		if (empty($conf->workflow) || empty($conf->workflow->enabled)) {
			return 0; // Module not active, we do nothing
		}

		$ret = 0;

		// Proposals to order
		if ($action == 'PROPAL_CLOSE_SIGNED') {
			dol_syslog("Trigger '".$this->name."' for action '$action' launched by ".__FILE__.". id=".$object->id);
			if (!empty($conf->commande->enabled) && !empty($conf->global->WORKFLOW_PROPAL_AUTOCREATE_ORDER)) {
				include_once DOL_DOCUMENT_ROOT.'/commande/class/commande.class.php';
				$newobject = new Commande($this->db);

				$newobject->context['createfrompropal'] = 'createfrompropal';
				$newobject->context['origin'] = $object->element;
				$newobject->context['origin_id'] = $object->id;

				$ret = $newobject->createFromProposal($object, $user);
				if ($ret < 0) {
					$this->error = $newobject->error;
					$this->errors[] = $newobject->error;
				}
				return $ret;
			}
		}

		// Order to invoice
		if ($action == 'ORDER_CLOSE') {
			dol_syslog("Trigger '".$this->name."' for action '$action' launched by ".__FILE__.". id=".$object->id);
			if (!empty($conf->facture->enabled) && !empty($conf->global->WORKFLOW_ORDER_AUTOCREATE_INVOICE)) {
				include_once DOL_DOCUMENT_ROOT.'/compta/facture/class/facture.class.php';
				$newobject = new Facture($this->db);

				$newobject->context['createfromorder'] = 'createfromorder';
				$newobject->context['origin'] = $object->element;
				$newobject->context['origin_id'] = $object->id;

				$ret = $newobject->createFromOrder($object, $user);
				if ($ret < 0) {
					$this->error = $newobject->error;
					$this->errors[] = $newobject->error;
				}
				return $ret;
			}
		}

		// Order classify billed proposal
		if ($action == 'ORDER_CLASSIFY_BILLED') {
			dol_syslog("Trigger '".$this->name."' for action '$action' launched by ".__FILE__.". id=".$object->id);
			if (!empty($conf->propal->enabled) && !empty($conf->workflow->enabled) && !empty($conf->global->WORKFLOW_ORDER_CLASSIFY_BILLED_PROPAL)) {
				$object->fetchObjectLinked('', 'propal', $object->id, $object->element);
				if (!empty($object->linkedObjects)) {
					$totalonlinkedelements = 0;
					foreach ($object->linkedObjects['propal'] as $element) {
						if ($element->statut == Propal::STATUS_SIGNED || $element->statut == Propal::STATUS_BILLED) {
							$totalonlinkedelements += $element->total_ht;
						}
					}
					dol_syslog("Amount of linked proposals = ".$totalonlinkedelements.", of order = ".$object->total_ht.", egality is ".($totalonlinkedelements == $object->total_ht));
					if ($this->shouldClassify($conf, $totalonlinkedelements, $object->total_ht)) {
						foreach ($object->linkedObjects['propal'] as $element) {
							$ret = $element->classifyBilled($user);
						}
					}
				}
				return $ret;
			}
		}

		// classify billed order & billed propososal
		if ($action == 'BILL_VALIDATE') {
			dol_syslog("Trigger '".$this->name."' for action '$action' launched by ".__FILE__.". id=".$object->id);

			// First classify billed the order to allow the proposal classify process
			if (!empty($conf->commande->enabled) && !empty($conf->workflow->enabled) && !empty($conf->global->WORKFLOW_INVOICE_AMOUNT_CLASSIFY_BILLED_ORDER)) {
				$object->fetchObjectLinked('', 'commande', $object->id, $object->element);
				if (!empty($object->linkedObjects)) {
					$totalonlinkedelements = 0;
					foreach ($object->linkedObjects['commande'] as $element) {
						if ($element->statut == Commande::STATUS_VALIDATED || $element->statut == Commande::STATUS_SHIPMENTONPROCESS || $element->statut == Commande::STATUS_CLOSED) {
							$totalonlinkedelements += $element->total_ht;
						}
					}
					dol_syslog("Amount of linked orders = ".$totalonlinkedelements.", of invoice = ".$object->total_ht.", egality is ".($totalonlinkedelements == $object->total_ht));
					if ($this->shouldClassify($conf, $totalonlinkedelements, $object->total_ht)) {
						foreach ($object->linkedObjects['commande'] as $element) {
							$ret = $element->classifyBilled($user);
						}
					}
				}
			}

			// Second classify billed the proposal.
			if (!empty($conf->propal->enabled) && !empty($conf->workflow->enabled) && !empty($conf->global->WORKFLOW_INVOICE_CLASSIFY_BILLED_PROPAL)) {
				$object->fetchObjectLinked('', 'propal', $object->id, $object->element);
				if (!empty($object->linkedObjects)) {
					$totalonlinkedelements = 0;
					foreach ($object->linkedObjects['propal'] as $element) {
						if ($element->statut == Propal::STATUS_SIGNED || $element->statut == Propal::STATUS_BILLED) {
							$totalonlinkedelements += $element->total_ht;
						}
					}
					dol_syslog("Amount of linked proposals = ".$totalonlinkedelements.", of invoice = ".$object->total_ht.", egality is ".($totalonlinkedelements == $object->total_ht));
					if ($this->shouldClassify($conf, $totalonlinkedelements, $object->total_ht)) {
						foreach ($object->linkedObjects['propal'] as $element) {
							$ret = $element->classifyBilled($user);
						}
					}
				}
			}

			if (!empty($conf->expedition->enabled) && !empty($conf->workflow->enabled) && !empty($conf->global->WORKFLOW_SHIPPING_CLASSIFY_CLOSED_INVOICE)) {
				/** @var Facture $object */
				$object->fetchObjectLinked('', 'shipping', $object->id, $object->element);

				if (!empty($object->linkedObjects)) {
					/** @var Expedition $shipment */
					$shipment = array_shift($object->linkedObjects['shipping']);

					$ret = $shipment->setClosed();
				}
			}

			return $ret;
		}

		// classify billed order & billed proposal
		if ($action == 'BILL_SUPPLIER_VALIDATE') {
			dol_syslog("Trigger '".$this->name."' for action '$action' launched by ".__FILE__.". id=".$object->id);

			// Firstly, we set to purchase order to "Billed" if WORKFLOW_INVOICE_AMOUNT_CLASSIFY_BILLED_SUPPLIER_ORDER is set.
			// After we will set proposals
			if (((!empty($conf->fournisseur->enabled) && empty($conf->global->MAIN_USE_NEW_SUPPLIERMOD)) || !empty($conf->supplier_order->enabled) || !empty($conf->supplier_invoice->enabled)) && !empty($conf->global->WORKFLOW_INVOICE_AMOUNT_CLASSIFY_BILLED_SUPPLIER_ORDER)) {
				$object->fetchObjectLinked('', 'order_supplier', $object->id, $object->element);
				if (!empty($object->linkedObjects)) {
					$totalonlinkedelements = 0;
					foreach ($object->linkedObjects['order_supplier'] as $element) {
						if ($element->statut == CommandeFournisseur::STATUS_ACCEPTED || $element->statut == CommandeFournisseur::STATUS_ORDERSENT || $element->statut == CommandeFournisseur::STATUS_RECEIVED_PARTIALLY || $element->statut == CommandeFournisseur::STATUS_RECEIVED_COMPLETELY) {
							$totalonlinkedelements += $element->total_ht;
						}
					}
					dol_syslog("Amount of linked orders = ".$totalonlinkedelements.", of invoice = ".$object->total_ht.", egality is ".($totalonlinkedelements == $object->total_ht));
					if ($this->shouldClassify($conf, $totalonlinkedelements, $object->total_ht)) {
						foreach ($object->linkedObjects['order_supplier'] as $element) {
							$ret = $element->classifyBilled($user);
							if ($ret < 0) {
								return $ret;
							}
						}
					}
				}
			}

			// Secondly, we set to linked Proposal to "Billed" if WORKFLOW_INVOICE_CLASSIFY_BILLED_SUPPLIER_PROPOSAL is set.
			if (!empty($conf->supplier_proposal->enabled) && !empty($conf->global->WORKFLOW_INVOICE_CLASSIFY_BILLED_SUPPLIER_PROPOSAL)) {
				$object->fetchObjectLinked('', 'supplier_proposal', $object->id, $object->element);
				if (!empty($object->linkedObjects)) {
					$totalonlinkedelements = 0;
					foreach ($object->linkedObjects['supplier_proposal'] as $element) {
						if ($element->statut == SupplierProposal::STATUS_SIGNED || $element->statut == SupplierProposal::STATUS_BILLED) {
							$totalonlinkedelements += $element->total_ht;
						}
					}
					dol_syslog("Amount of linked supplier proposals = ".$totalonlinkedelements.", of supplier invoice = ".$object->total_ht.", egality is ".($totalonlinkedelements == $object->total_ht));
					if ($this->shouldClassify($conf, $totalonlinkedelements, $object->total_ht)) {
						foreach ($object->linkedObjects['supplier_proposal'] as $element) {
							$ret = $element->classifyBilled($user);
							if ($ret < 0) {
								return $ret;
							}
						}
					}
				}
			}

			// Then set reception to "Billed" if WORKFLOW_BILL_ON_RECEPTION is set
			if (!empty($conf->reception->enabled) && !empty($conf->global->WORKFLOW_BILL_ON_RECEPTION)) {
				$object->fetchObjectLinked('', 'reception', $object->id, $object->element);
				if (!empty($object->linkedObjects)) {
					$totalonlinkedelements = 0;
					foreach ($object->linkedObjects['reception'] as $element) {
						if ($element->statut == Reception::STATUS_VALIDATED) {
							$totalonlinkedelements += $element->total_ht;
						}
					}
					dol_syslog("Amount of linked reception = ".$totalonlinkedelements.", of invoice = ".$object->total_ht.", egality is ".($totalonlinkedelements == $object->total_ht), LOG_DEBUG);
					if ($totalonlinkedelements == $object->total_ht) {
						foreach ($object->linkedObjects['reception'] as $element) {
							$ret = $element->setBilled();
							if ($ret < 0) {
								return $ret;
							}
						}
					}
				}
			}

			return $ret;
		}

		// Invoice classify billed order
		if ($action == 'BILL_PAYED') {
			dol_syslog("Trigger '".$this->name."' for action '$action' launched by ".__FILE__.". id=".$object->id);

			if (!empty($conf->commande->enabled) && !empty($conf->global->WORKFLOW_INVOICE_CLASSIFY_BILLED_ORDER)) {
				$object->fetchObjectLinked('', 'commande', $object->id, $object->element);
				if (!empty($object->linkedObjects)) {
					$totalonlinkedelements = 0;
					foreach ($object->linkedObjects['commande'] as $element) {
						if ($element->statut == Commande::STATUS_VALIDATED || $element->statut == Commande::STATUS_SHIPMENTONPROCESS || $element->statut == Commande::STATUS_CLOSED) {
							$totalonlinkedelements += $element->total_ht;
						}
					}
					dol_syslog("Amount of linked orders = ".$totalonlinkedelements.", of invoice = ".$object->total_ht.", egality is ".($totalonlinkedelements == $object->total_ht));
					if ($this->shouldClassify($conf, $totalonlinkedelements, $object->total_ht)) {
						foreach ($object->linkedObjects['commande'] as $element) {
							$ret = $element->classifyBilled($user);
						}
					}
				}
				return $ret;
			}
		}

		// If we validate or close a shipment
		if (($action == 'SHIPPING_VALIDATE') || ($action == 'SHIPPING_CLOSED')) {
			dol_syslog("Trigger '".$this->name."' for action '$action' launched by ".__FILE__.". id=".$object->id);

			if (!empty($conf->commande->enabled) && !empty($conf->expedition->enabled) && !empty($conf->workflow->enabled) &&
				(
					(!empty($conf->global->WORKFLOW_ORDER_CLASSIFY_SHIPPED_SHIPPING) && ($action == 'SHIPPING_VALIDATE')) ||
					(!empty($conf->global->WORKFLOW_ORDER_CLASSIFY_SHIPPED_SHIPPING_CLOSED) && ($action == 'SHIPPING_CLOSED'))
				)
			) {
				$qtyshipped = array();
				$qtyordred = array();
				require_once DOL_DOCUMENT_ROOT.'/commande/class/commande.class.php';

				// Find all shipments on order origin
				$order = new Commande($this->db);
				$ret = $order->fetch($object->origin_id);
				if ($ret < 0) {
					$this->error = $order->error;
					$this->errors = $order->errors;
					return $ret;
				}
				$ret = $order->fetchObjectLinked($order->id, 'commande', null, 'shipping');
				if ($ret < 0) {
					$this->error = $order->error;
					$this->errors = $order->errors;
					return $ret;
				}
				//Build array of quantity shipped by product for an order
				if (is_array($order->linkedObjects) && count($order->linkedObjects) > 0) {
					foreach ($order->linkedObjects as $type => $shipping_array) {
						if ($type == 'shipping' && is_array($shipping_array) && count($shipping_array) > 0) {
							foreach ($shipping_array as $shipping) {
								if (is_array($shipping->lines) && count($shipping->lines) > 0) {
									foreach ($shipping->lines as $shippingline) {
										$qtyshipped[$shippingline->fk_product] += $shippingline->qty;
									}
								}
							}
						}
					}
				}

				//Build array of quantity ordered to be shipped
				if (is_array($order->lines) && count($order->lines) > 0) {
					foreach ($order->lines as $orderline) {
						// Exclude lines not qualified for shipment, similar code is found into calcAndSetStatusDispatch() for vendors
						if (empty($conf->global->STOCK_SUPPORTS_SERVICES) && $orderline->product_type > 0) {
							continue;
						}
						$qtyordred[$orderline->fk_product] += $orderline->qty;
					}
				}
				//dol_syslog(var_export($qtyordred,true),LOG_DEBUG);
				//dol_syslog(var_export($qtyshipped,true),LOG_DEBUG);
				//Compare array
				$diff_array = array_diff_assoc($qtyordred, $qtyshipped);
				if (count($diff_array) == 0) {
					//No diff => mean everythings is shipped
					$ret = $order->setStatut(Commande::STATUS_CLOSED, $object->origin_id, $object->origin, 'ORDER_CLOSE');
					if ($ret < 0) {
						$this->error = $order->error;
						$this->errors = $order->errors;
						return $ret;
					}
				}
			}
		}

		// If we validate or close a shipment
		if (($action == 'RECEPTION_VALIDATE') || ($action == 'RECEPTION_CLOSED')) {
			dol_syslog("Trigger '".$this->name."' for action '$action' launched by ".__FILE__.". id=".$object->id);

			if ((!empty($conf->fournisseur->enabled) || !empty($conf->supplier_order->enabled)) && !empty($conf->reception->enabled) && !empty($conf->workflow->enabled) &&
				(
					(!empty($conf->global->WORKFLOW_ORDER_CLASSIFY_RECEIVED_RECEPTION) && ($action == 'RECEPTION_VALIDATE')) ||
					(!empty($conf->global->WORKFLOW_ORDER_CLASSIFY_RECEIVED_RECEPTION_CLOSED) && ($action == 'RECEPTION_CLOSED'))
				)
			) {
				$qtyshipped = array();
				$qtyordred = array();
				require_once DOL_DOCUMENT_ROOT.'/fourn/class/fournisseur.commande.class.php';

				// Find all reception on purchase order origin
				$order = new CommandeFournisseur($this->db);
				$ret = $order->fetch($object->origin_id);
				if ($ret < 0) {
					$this->error = $order->error;
					$this->errors = $order->errors;
					return $ret;
				}
				$ret = $order->fetchObjectLinked($order->id, 'supplier_order', null, 'reception');
				if ($ret < 0) {
					$this->error = $order->error;
					$this->errors = $order->errors;
					return $ret;
				}
				//Build array of quantity received by product for a purchase order
				if (is_array($order->linkedObjects) && count($order->linkedObjects) > 0) {
					foreach ($order->linkedObjects as $type => $shipping_array) {
						if ($type == 'reception' && is_array($shipping_array) && count($shipping_array) > 0) {
							foreach ($shipping_array as $shipping) {
								if (is_array($shipping->lines) && count($shipping->lines) > 0) {
									foreach ($shipping->lines as $shippingline) {
										$qtyshipped[$shippingline->fk_product] += $shippingline->qty;
									}
								}
							}
						}
					}
				}

				//Build array of quantity ordered to be received
				if (is_array($order->lines) && count($order->lines) > 0) {
					foreach ($order->lines as $orderline) {
						// Exclude lines not qualified for shipment, similar code is found into calcAndSetStatusDispatch() for vendors
						if (empty($conf->global->STOCK_SUPPORTS_SERVICES) && $orderline->product_type > 0) {
							continue;
						}
						$qtyordred[$orderline->fk_product] += $orderline->qty;
					}
				}
				//dol_syslog(var_export($qtyordred,true),LOG_DEBUG);
				//dol_syslog(var_export($qtyshipped,true),LOG_DEBUG);
				//Compare array
				$diff_array = array_diff_assoc($qtyordred, $qtyshipped);
				if (count($diff_array) == 0) {
					//No diff => mean everythings is received
					$ret = $order->setStatut(CommandeFournisseur::STATUS_RECEIVED_COMPLETELY, $object->origin_id, $object->origin, 'SUPPLIER_ORDER_CLOSE');
					if ($ret < 0) {
						$this->error = $order->error;
						$this->errors = $order->errors;
						return $ret;
					}
				}
			}
		}

<<<<<<< HEAD
=======
		if ($action == 'TICKET_CREATE') {
			dol_syslog("Trigger '".$this->name."' for action '$action' launched by ".__FILE__.". id=".$object->id);
			// Auto link contract
			if (!empty($conf->contract->enabled) && !empty($conf->ticket->enabled) && !empty($conf->ficheinter->enabled) && !empty($conf->workflow->enabled) && !empty($conf->global->WORKFLOW_TICKET_LINK_CONTRACT) && !empty($conf->global->TICKET_PRODUCT_CATEGORY) && !empty($object->fk_soc)) {
				$societe = new Societe($this->db);
				$company_ids = (empty($conf->global->WORKFLOW_TICKET_USE_PARENT_COMPANY_CONTRACTS)) ? [$object->fk_soc] : $societe->getParentsForCompany($object->fk_soc, [$object->fk_soc]);

				$contrat = new Contrat($this->db);
				$number_contracts_found = 0;
				foreach ($company_ids as $company_id) {
					$contrat->socid = $company_id;
					$list = $contrat->getListOfContracts($option = 'all', $status = [Contrat::STATUS_DRAFT, Contrat::STATUS_VALIDATED], $product_categories = [$conf->global->TICKET_PRODUCT_CATEGORY], $line_status = [ContratLigne::STATUS_INITIAL, ContratLigne::STATUS_OPEN]);
					if (is_array($list) && !empty($list)) {
						$number_contracts_found = count($list);
						if ($number_contracts_found == 1) {
							$contractid = $list[0]->id;
							$object->setContract($contractid);
							break;
						} elseif ($number_contracts_found > 1) {
							foreach ($list as $linked_contract) {
								$object->setContract($linked_contract->id);
								// don't set '$contractid' so it is not used when creating an intervention.
							}
							if (empty(NOLOGIN)) setEventMessage($langs->trans('TicketManyContractsLinked'), 'warnings');
							break;
						}
					}
				}
				if ($number_contracts_found == 0) {
					if (empty(NOLOGIN)) setEventMessage($langs->trans('TicketNoContractFoundToLink'), 'mesgs');
				}
			}
			// Automatically create intervention
			if (!empty($conf->ficheinter->enabled) && !empty($conf->ticket->enabled) && !empty($conf->workflow->enabled) && !empty($conf->global->WORKFLOW_TICKET_CREATE_INTERVENTION)) {
				$fichinter = new Fichinter($this->db);
				$fichinter->socid = (int) $object->fk_soc;
				$fichinter->fk_project = $projectid;
				$fichinter->fk_contrat = (int) $object->fk_contract;
				$fichinter->author = $user->id;
				$fichinter->model_pdf = (!empty($conf->global->FICHEINTER_ADDON_PDF)) ? $conf->global->FICHEINTER_ADDON_PDF : 'soleil';
				$fichinter->origin = $object->element;
				$fichinter->origin_id = $object->id;

				// Extrafields
				$extrafields = new ExtraFields($this->db);
				$extrafields->fetch_name_optionals_label($fichinter->table_element);
				$array_options = $extrafields->getOptionalsFromPost($fichinter->table_element);
				$fichinter->array_options = $array_options;

				$id = $fichinter->create($user);
				if ($id <= 0) {
					setEventMessages($fichinter->error, null, 'errors');
				}
			}
		}
>>>>>>> 503d1a04
		return 0;
	}

	/**
	 * @param Object $conf                  Dolibarr settings object
	 * @param float $totalonlinkedelements  Sum of total amounts (excl VAT) of
	 *                                      invoices linked to $object
	 * @param float $object_total_ht        The total amount (excl VAT) of the object
	 *                                      (an order, a proposal, a bill, etc.)
	 * @return bool  True if the amounts are equal (rounded on total amount)
	 *               True if the module is configured to skip the amount equality check
	 *               False otherwise.
	 */
	private function shouldClassify($conf, $totalonlinkedelements, $object_total_ht)
	{
		// if the configuration allows unmatching amounts, allow classification anyway
		if (!empty($conf->global->WORKFLOW_CLASSIFY_IF_AMOUNTS_ARE_DIFFERENTS)) {
			return true;
		}
		// if the amount are same, allow classification, else deny
		return (price2num($totalonlinkedelements, 'MT') == price2num($object_total_ht, 'MT'));
	}
}<|MERGE_RESOLUTION|>--- conflicted
+++ resolved
@@ -424,8 +424,6 @@
 			}
 		}
 
-<<<<<<< HEAD
-=======
 		if ($action == 'TICKET_CREATE') {
 			dol_syslog("Trigger '".$this->name."' for action '$action' launched by ".__FILE__.". id=".$object->id);
 			// Auto link contract
@@ -481,7 +479,6 @@
 				}
 			}
 		}
->>>>>>> 503d1a04
 		return 0;
 	}
 
