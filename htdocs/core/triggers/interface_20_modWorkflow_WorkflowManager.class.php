<?php
/* Copyright (C) 2010      Regis Houssin       <regis.houssin@inodbox.com>
 * Copyright (C) 2011-2017 Laurent Destailleur <eldy@users.sourceforge.net>
 * Copyright (C) 2014      Marcos García       <marcosgdf@gmail.com>
 *
 * This program is free software; you can redistribute it and/or modify
 * it under the terms of the GNU General Public License as published by
 * the Free Software Foundation; either version 3 of the License, or
 * (at your option) any later version.
 *
 * This program is distributed in the hope that it will be useful,
 * but WITHOUT ANY WARRANTY; without even the implied warranty of
 * MERCHANTABILITY or FITNESS FOR A PARTICULAR PURPOSE.  See the
 * GNU General Public License for more details.
 *
 * You should have received a copy of the GNU General Public License
 * along with this program. If not, see <https://www.gnu.org/licenses/>.
 */

/**
 *  \file       htdocs/core/triggers/interface_20_modWorkflow_WorkflowManager.class.php
 *  \ingroup    core
 *  \brief      Trigger file for workflows
 */

require_once DOL_DOCUMENT_ROOT.'/core/triggers/dolibarrtriggers.class.php';


/**
 *  Class of triggers for workflow module
 */

class InterfaceWorkflowManager extends DolibarrTriggers
{
	/**
	 * Constructor
	 *
	 * @param DoliDB $db Database handler
	 */
	public function __construct($db)
	{
		$this->db = $db;

		$this->name = preg_replace('/^Interface/i', '', get_class($this));
		$this->family = "core";
		$this->description = "Triggers of this module allows to manage workflows";
		// 'development', 'experimental', 'dolibarr' or version
		$this->version = self::VERSION_DOLIBARR;
		$this->picto = 'technic';
	}

	/**
	 * Function called when a Dolibarrr business event is done.
	 * All functions "runTrigger" are triggered if file is inside directory htdocs/core/triggers or htdocs/module/code/triggers (and declared)
	 *
	 * @param string		$action		Event action code
	 * @param Object		$object     Object
	 * @param User		    $user       Object user
	 * @param Translate 	$langs      Object langs
	 * @param conf		    $conf       Object conf
	 * @return int         				<0 if KO, 0 if no triggered ran, >0 if OK
	 */
	public function runTrigger($action, $object, User $user, Translate $langs, Conf $conf)
	{
		if (empty($conf->workflow->enabled)) return 0; // Module not active, we do nothing

		// Proposals to order
		if ($action == 'PROPAL_CLOSE_SIGNED') {
			dol_syslog("Trigger '".$this->name."' for action '$action' launched by ".__FILE__.". id=".$object->id);
			if (!empty($conf->commande->enabled) && !empty($conf->global->WORKFLOW_PROPAL_AUTOCREATE_ORDER)) {
				include_once DOL_DOCUMENT_ROOT.'/commande/class/commande.class.php';
				$newobject = new Commande($this->db);

				$newobject->context['createfrompropal'] = 'createfrompropal';
				$newobject->context['origin'] = $object->element;
				$newobject->context['origin_id'] = $object->id;

				$ret = $newobject->createFromProposal($object, $user);
				if ($ret < 0) { $this->error = $newobject->error; $this->errors[] = $newobject->error; }
				return $ret;
			}
		}

		// Order to invoice
		if ($action == 'ORDER_CLOSE') {
			dol_syslog("Trigger '".$this->name."' for action '$action' launched by ".__FILE__.". id=".$object->id);
			if (!empty($conf->facture->enabled) && !empty($conf->global->WORKFLOW_ORDER_AUTOCREATE_INVOICE)) {
				include_once DOL_DOCUMENT_ROOT.'/compta/facture/class/facture.class.php';
				$newobject = new Facture($this->db);

				$newobject->context['createfromorder'] = 'createfromorder';
				$newobject->context['origin'] = $object->element;
				$newobject->context['origin_id'] = $object->id;

				$ret = $newobject->createFromOrder($object, $user);
				if ($ret < 0) { $this->error = $newobject->error; $this->errors[] = $newobject->error; }
				return $ret;
			}
		}

		// Order classify billed proposal
		if ($action == 'ORDER_CLASSIFY_BILLED') {
			dol_syslog("Trigger '".$this->name."' for action '$action' launched by ".__FILE__.". id=".$object->id);
			if (!empty($conf->propal->enabled) && !empty($conf->workflow->enabled) && !empty($conf->global->WORKFLOW_ORDER_CLASSIFY_BILLED_PROPAL)) {
				$object->fetchObjectLinked('', 'propal', $object->id, $object->element);
				if (!empty($object->linkedObjects)) {
					$totalonlinkedelements = 0;
					foreach ($object->linkedObjects['propal'] as $element) {
						if ($element->statut == Propal::STATUS_SIGNED || $element->statut == Propal::STATUS_BILLED) $totalonlinkedelements += $element->total_ht;
					}
					dol_syslog("Amount of linked proposals = ".$totalonlinkedelements.", of order = ".$object->total_ht.", egality is ".($totalonlinkedelements == $object->total_ht));
					if ($this->shouldClassify($conf, $totalonlinkedelements, $object->total_ht)) {
						foreach ($object->linkedObjects['propal'] as $element) {
							$ret = $element->classifyBilled($user);
						}
					}
				}
				return $ret;
			}
		}

		// classify billed order & billed propososal
		if ($action == 'BILL_VALIDATE') {
			dol_syslog("Trigger '".$this->name."' for action '$action' launched by ".__FILE__.". id=".$object->id);
			$ret = 0;

			// First classify billed the order to allow the proposal classify process
			if (!empty($conf->commande->enabled) && !empty($conf->workflow->enabled) && !empty($conf->global->WORKFLOW_INVOICE_AMOUNT_CLASSIFY_BILLED_ORDER)) {
				$object->fetchObjectLinked('', 'commande', $object->id, $object->element);
				if (!empty($object->linkedObjects)) {
					$totalonlinkedelements = 0;
					foreach ($object->linkedObjects['commande'] as $element) {
						if ($element->statut == Commande::STATUS_VALIDATED || $element->statut == Commande::STATUS_SHIPMENTONPROCESS || $element->statut == Commande::STATUS_CLOSED) $totalonlinkedelements += $element->total_ht;
					}
					dol_syslog("Amount of linked orders = ".$totalonlinkedelements.", of invoice = ".$object->total_ht.", egality is ".($totalonlinkedelements == $object->total_ht));
					if ($this->shouldClassify($conf, $totalonlinkedelements, $object->total_ht)) {
						foreach ($object->linkedObjects['commande'] as $element) {
							$ret = $element->classifyBilled($user);
						}
					}
				}
			}

			// Second classify billed the proposal.
<<<<<<< HEAD
			if (!empty($conf->propal->enabled) && !empty($conf->workflow->enabled) && !empty($conf->global->WORKFLOW_INVOICE_CLASSIFY_BILLED_PROPAL)) {
				$object->fetchObjectLinked('', 'propal', $object->id, $object->element);
				if (!empty($object->linkedObjects)) {
					$totalonlinkedelements = 0;
					foreach ($object->linkedObjects['propal'] as $element) {
						if ($element->statut == Propal::STATUS_SIGNED || $element->statut == Propal::STATUS_BILLED) $totalonlinkedelements += $element->total_ht;
					}
					dol_syslog("Amount of linked proposals = ".$totalonlinkedelements.", of invoice = ".$object->total_ht.", egality is ".($totalonlinkedelements == $object->total_ht));
					if ($this->shouldClassify($conf, $totalonlinkedelements, $object->total_ht)) {
						foreach ($object->linkedObjects['propal'] as $element) {
							$ret = $element->classifyBilled($user);
						}
					}
				}
			}

			if (! empty($conf->expedition->enabled) && ! empty($conf->workflow->enabled) && ! empty($conf->global->WORKFLOW_SHIPPING_CLASSIFY_CLOSED_INVOICE)) {
				/** @var Facture $object */
				$object->fetchObjectLinked('', 'shipping', $object->id, $object->element);

				if (! empty($object->linkedObjects)) {
					/** @var Expedition $shipment */
					$shipment = array_shift($object->linkedObjects['shipping']);

					$ret = $shipment->setClosed();
				}
			}

			return $ret;
		}

		// classify billed order & billed propososal
		if ($action == 'BILL_SUPPLIER_VALIDATE') {
			dol_syslog("Trigger '".$this->name."' for action '$action' launched by ".__FILE__.". id=".$object->id);

			// First classify billed the order to allow the proposal classify process
			if (!empty($conf->fournisseur->enabled) && !empty($conf->global->WORKFLOW_INVOICE_AMOUNT_CLASSIFY_BILLED_SUPPLIER_ORDER)) {
				$object->fetchObjectLinked('', 'order_supplier', $object->id, $object->element);
				if (!empty($object->linkedObjects)) {
					$totalonlinkedelements = 0;
					foreach ($object->linkedObjects['order_supplier'] as $element) {
						if ($element->statut == CommandeFournisseur::STATUS_ACCEPTED || $element->statut == CommandeFournisseur::STATUS_ORDERSENT || $element->statut == CommandeFournisseur::STATUS_RECEIVED_PARTIALLY || $element->statut == CommandeFournisseur::STATUS_RECEIVED_COMPLETELY) $totalonlinkedelements += $element->total_ht;
					}
					dol_syslog("Amount of linked orders = ".$totalonlinkedelements.", of invoice = ".$object->total_ht.", egality is ".($totalonlinkedelements == $object->total_ht));
					if ($this->shouldClassify($conf, $totalonlinkedelements, $object->total_ht)) {
						foreach ($object->linkedObjects['order_supplier'] as $element) {
							$ret = $element->classifyBilled($user);
						}
					}
				}
				return $ret;
			}

			// Second classify billed the proposal.
			if (!empty($conf->supplier_proposal->enabled) && !empty($conf->global->WORKFLOW_INVOICE_CLASSIFY_BILLED_SUPPLIER_PROPOSAL)) {
				$object->fetchObjectLinked('', 'supplier_proposal', $object->id, $object->element);
				if (!empty($object->linkedObjects)) {
					$totalonlinkedelements = 0;
					foreach ($object->linkedObjects['supplier_proposal'] as $element) {
						if ($element->statut == SupplierProposal::STATUS_SIGNED || $element->statut == SupplierProposal::STATUS_BILLED) $totalonlinkedelements += $element->total_ht;
					}
					dol_syslog("Amount of linked supplier proposals = ".$totalonlinkedelements.", of supplier invoice = ".$object->total_ht.", egality is ".($totalonlinkedelements == $object->total_ht));
					if ($this->shouldClassify($conf, $totalonlinkedelements, $object->total_ht)) {
						foreach ($object->linkedObjects['supplier_proposal'] as $element) {
							$ret = $element->classifyBilled($user);
						}
					}
				}
				return $ret;
			}
		}

		// Invoice classify billed order
		if ($action == 'BILL_PAYED') {
			dol_syslog("Trigger '".$this->name."' for action '$action' launched by ".__FILE__.". id=".$object->id);

			if (!empty($conf->commande->enabled) && !empty($conf->global->WORKFLOW_INVOICE_CLASSIFY_BILLED_ORDER)) {
				$object->fetchObjectLinked('', 'commande', $object->id, $object->element);
				if (!empty($object->linkedObjects)) {
					$totalonlinkedelements = 0;
					foreach ($object->linkedObjects['commande'] as $element) {
						if ($element->statut == Commande::STATUS_VALIDATED || $element->statut == Commande::STATUS_SHIPMENTONPROCESS || $element->statut == Commande::STATUS_CLOSED) $totalonlinkedelements += $element->total_ht;
					}
					dol_syslog("Amount of linked orders = ".$totalonlinkedelements.", of invoice = ".$object->total_ht.", egality is ".($totalonlinkedelements == $object->total_ht));
					if ($this->shouldClassify($conf, $totalonlinkedelements, $object->total_ht)) {
						foreach ($object->linkedObjects['commande'] as $element) {
							$ret = $element->classifyBilled($user);
						}
					}
				}
				return $ret;
			}
		}

		if ($action == 'SHIPPING_VALIDATE') {
			dol_syslog("Trigger '".$this->name."' for action '$action' launched by ".__FILE__.". id=".$object->id);

			if (!empty($conf->commande->enabled) && !empty($conf->expedition->enabled) && !empty($conf->workflow->enabled) && !empty($conf->global->WORKFLOW_ORDER_CLASSIFY_SHIPPED_SHIPPING)) {
				$qtyshipped = array();
				$qtyordred = array();
				require_once DOL_DOCUMENT_ROOT.'/commande/class/commande.class.php';

				//find all shippement on order origin
				$order = new Commande($this->db);
				$ret = $order->fetch($object->origin_id);
				if ($ret < 0) {
					$this->error = $order->error; $this->errors = $order->errors;
					return $ret;
				}
				$ret = $order->fetchObjectLinked($order->id, 'commande', null, 'shipping');
				if ($ret < 0) {
					$this->error = $order->error; $this->errors = $order->errors;
					return $ret;
				}
				//Build array of quantity shipped by product for an order
				if (is_array($order->linkedObjects) && count($order->linkedObjects) > 0) {
					foreach ($order->linkedObjects as $type=>$shipping_array) {
						if ($type == 'shipping' && is_array($shipping_array) && count($shipping_array) > 0) {
							foreach ($shipping_array as $shipping) {
								if (is_array($shipping->lines) && count($shipping->lines) > 0) {
									foreach ($shipping->lines as $shippingline) {
										$qtyshipped[$shippingline->fk_product] += $shippingline->qty;
									}
								}
							}
						}
					}
				}

				//Build array of quantity ordered to be shipped
				if (is_array($order->lines) && count($order->lines) > 0) {
					foreach ($order->lines as $orderline) {
						// Exclude lines not qualified for shipment, similar code is found into calcAndSetStatusDispatch() for vendors
						if (empty($conf->global->STOCK_SUPPORTS_SERVICES) && $orderline->product_type > 0) continue;
						$qtyordred[$orderline->fk_product] += $orderline->qty;
					}
				}
				//dol_syslog(var_export($qtyordred,true),LOG_DEBUG);
				//dol_syslog(var_export($qtyshipped,true),LOG_DEBUG);
				//Compare array
				$diff_array = array_diff_assoc($qtyordred, $qtyshipped);
				if (count($diff_array) == 0) {
					//No diff => mean everythings is shipped
					$ret = $object->setStatut(Commande::STATUS_CLOSED, $object->origin_id, $object->origin, 'ORDER_CLOSE');
					if ($ret < 0) {
						$this->error = $object->error; $this->errors = $object->errors;
						return $ret;
					}
				}
			}
		}
=======
        	if (!empty($conf->propal->enabled) && !empty($conf->workflow->enabled) && !empty($conf->global->WORKFLOW_INVOICE_CLASSIFY_BILLED_PROPAL))
        	{
        		$object->fetchObjectLinked('', 'propal', $object->id, $object->element);
        		if (!empty($object->linkedObjects))
        		{
        		    $totalonlinkedelements = 0;
        		    foreach ($object->linkedObjects['propal'] as $element)
        		    {
        		        if ($element->statut == Propal::STATUS_SIGNED || $element->statut == Propal::STATUS_BILLED) $totalonlinkedelements += $element->total_ht;
        		    }
        		    dol_syslog("Amount of linked proposals = ".$totalonlinkedelements.", of invoice = ".$object->total_ht.", egality is ".($totalonlinkedelements == $object->total_ht));
                    if ($this->shouldClassify($conf, $totalonlinkedelements, $object->total_ht))
        		    {
        		        foreach ($object->linkedObjects['propal'] as $element)
        		        {
        		            $ret = $element->classifyBilled($user);
        		        }
        		    }
        		}
        	}

        	return $ret;
        }

        // classify billed order & billed propososal
        if ($action == 'BILL_SUPPLIER_VALIDATE')
        {
        	dol_syslog("Trigger '".$this->name."' for action '$action' launched by ".__FILE__.". id=".$object->id);

        	// First classify billed the order to allow the proposal classify process
        	if (!empty($conf->fournisseur->enabled) && !empty($conf->global->WORKFLOW_INVOICE_AMOUNT_CLASSIFY_BILLED_SUPPLIER_ORDER))
        	{
        		$object->fetchObjectLinked('', 'order_supplier', $object->id, $object->element);
        		if (!empty($object->linkedObjects))
        		{
        			$totalonlinkedelements = 0;
        			foreach ($object->linkedObjects['order_supplier'] as $element)
        			{
        				if ($element->statut == CommandeFournisseur::STATUS_ACCEPTED || $element->statut == CommandeFournisseur::STATUS_ORDERSENT || $element->statut == CommandeFournisseur::STATUS_RECEIVED_PARTIALLY || $element->statut == CommandeFournisseur::STATUS_RECEIVED_COMPLETELY) $totalonlinkedelements += $element->total_ht;
        			}
        			dol_syslog("Amount of linked orders = ".$totalonlinkedelements.", of invoice = ".$object->total_ht.", egality is ".($totalonlinkedelements == $object->total_ht));
                    if ($this->shouldClassify($conf, $totalonlinkedelements, $object->total_ht))
					{
        				foreach ($object->linkedObjects['order_supplier'] as $element)
        				{
        					$ret = $element->classifyBilled($user);
        				}
        			}
        		}
        		return $ret;
        	}

        	// Second classify billed the proposal.
        	if (!empty($conf->supplier_proposal->enabled) && !empty($conf->global->WORKFLOW_INVOICE_CLASSIFY_BILLED_SUPPLIER_PROPOSAL))
        	{
        		$object->fetchObjectLinked('', 'supplier_proposal', $object->id, $object->element);
        		if (!empty($object->linkedObjects))
        		{
        			$totalonlinkedelements = 0;
        			foreach ($object->linkedObjects['supplier_proposal'] as $element)
        			{
        				if ($element->statut == SupplierProposal::STATUS_SIGNED || $element->statut == SupplierProposal::STATUS_BILLED) $totalonlinkedelements += $element->total_ht;
        			}
        			dol_syslog("Amount of linked supplier proposals = ".$totalonlinkedelements.", of supplier invoice = ".$object->total_ht.", egality is ".($totalonlinkedelements == $object->total_ht));
                    if ($this->shouldClassify($conf, $totalonlinkedelements, $object->total_ht))
        			{
        				foreach ($object->linkedObjects['supplier_proposal'] as $element)
        				{
        					$ret = $element->classifyBilled($user);
        				}
        			}
        		}
        		return $ret;
        	}
        }

        // Invoice classify billed order
        if ($action == 'BILL_PAYED')
        {
            dol_syslog("Trigger '".$this->name."' for action '$action' launched by ".__FILE__.". id=".$object->id);

            if (!empty($conf->commande->enabled) && !empty($conf->global->WORKFLOW_INVOICE_CLASSIFY_BILLED_ORDER))
            {
                $object->fetchObjectLinked('', 'commande', $object->id, $object->element);
                if (!empty($object->linkedObjects))
                {
                    $totalonlinkedelements = 0;
                    foreach ($object->linkedObjects['commande'] as $element)
                    {
                        if ($element->statut == Commande::STATUS_VALIDATED || $element->statut == Commande::STATUS_SHIPMENTONPROCESS || $element->statut == Commande::STATUS_CLOSED) $totalonlinkedelements += $element->total_ht;
                    }
                    dol_syslog("Amount of linked orders = ".$totalonlinkedelements.", of invoice = ".$object->total_ht.", egality is ".($totalonlinkedelements == $object->total_ht));
                    if ($this->shouldClassify($conf, $totalonlinkedelements, $object->total_ht))
                    {
                        foreach ($object->linkedObjects['commande'] as $element)
                        {
                            $ret = $element->classifyBilled($user);
                        }
                    }
                }
                return $ret;
            }
        }

        if ($action == 'SHIPPING_VALIDATE')
        {
        	dol_syslog("Trigger '".$this->name."' for action '$action' launched by ".__FILE__.". id=".$object->id);

        	if (!empty($conf->commande->enabled) && !empty($conf->expedition->enabled) && !empty($conf->workflow->enabled) && !empty($conf->global->WORKFLOW_ORDER_CLASSIFY_SHIPPED_SHIPPING))
        	{
        		$qtyshipped = array();
        		$qtyordred = array();
        		require_once DOL_DOCUMENT_ROOT.'/commande/class/commande.class.php';

        		//find all shippement on order origin
        		$order = new Commande($this->db);
        		$ret = $order->fetch($object->origin_id);
        		if ($ret < 0) {
        			$this->error = $order->error; $this->errors = $order->errors;
        			return $ret;
        		}
        		$ret = $order->fetchObjectLinked($order->id, 'commande', null, 'shipping');
        		if ($ret < 0) {
        			$this->error = $order->error; $this->errors = $order->errors;
        			return $ret;
        		}
        		//Build array of quantity shipped by product for an order
        		if (is_array($order->linkedObjects) && count($order->linkedObjects) > 0) {
        			foreach ($order->linkedObjects as $type=>$shipping_array) {
        				if ($type == 'shipping' && is_array($shipping_array) && count($shipping_array) > 0) {
        					foreach ($shipping_array as $shipping) {
		        				if (is_array($shipping->lines) && count($shipping->lines) > 0) {
		        					foreach ($shipping->lines as $shippingline) {
		        						$qtyshipped[$shippingline->fk_product] += $shippingline->qty;
		        					}
		        				}
	        				}
        				}
        			}
        		}

        		//Build array of quantity ordered by product
        		if (is_array($order->lines) && count($order->lines) > 0) {
        			foreach ($order->lines as $orderline) {
        				if (empty($conf->global->STOCK_SUPPORTS_SERVICES) && $orderline->product_type > 0) continue;
        				$qtyordred[$orderline->fk_product] += $orderline->qty;
        			}
        		}
        		//dol_syslog(var_export($qtyordred,true),LOG_DEBUG);
        		//dol_syslog(var_export($qtyshipped,true),LOG_DEBUG);
        		//Compare array
        		$diff_array = array_diff_assoc($qtyordred, $qtyshipped);
        		if (count($diff_array) == 0) {
        			//No diff => mean everythings is shipped
        			$ret = $object->setStatut(Commande::STATUS_CLOSED, $object->origin_id, $object->origin, 'ORDER_CLOSE');
        			if ($ret < 0) {
        				$this->error = $object->error; $this->errors = $object->errors;
        				return $ret;
        			}
        		}
        	}
        }

>>>>>>> 8bbf1f6d
		 // classify billed reception
		if ($action == 'BILL_SUPPLIER_VALIDATE') {
			dol_syslog("Trigger '".$this->name."' for action '$action' launched by ".__FILE__.". id=".$object->id, LOG_DEBUG);

			if (!empty($conf->reception->enabled) && !empty($conf->global->WORKFLOW_BILL_ON_RECEPTION)) {
				$object->fetchObjectLinked('', 'reception', $object->id, $object->element);
				if (!empty($object->linkedObjects)) {
					$totalonlinkedelements = 0;
					foreach ($object->linkedObjects['reception'] as $element) {
						if ($element->statut == Reception::STATUS_VALIDATED) $totalonlinkedelements += $element->total_ht;
					}
					dol_syslog("Amount of linked proposals = ".$totalonlinkedelements.", of invoice = ".$object->total_ht.", egality is ".($totalonlinkedelements == $object->total_ht), LOG_DEBUG);
					if ($totalonlinkedelements == $object->total_ht) {
						foreach ($object->linkedObjects['reception'] as $element) {
							$ret = $element->setBilled();
						}
					}
				}
				return $ret;
			}
		}

<<<<<<< HEAD
		// classify project as closed when progress of all tasks is 100%
=======
        // classify project as closed when progress of all tasks is 100%
>>>>>>> 8bbf1f6d
		if ($action == 'TASK_MODIFY') {
			//
			if (!empty($conf->projet->enabled) && !empty($conf->global->WORKFLOW_PROJECT_CLASSIFY_CLOSED_WHEN_ALL_TASKS_DONE))
			{
				/** @var Task $object */
				require_once DOL_DOCUMENT_ROOT . '/projet/class/project.class.php';
				$errors = 0;
				$project = new Project($this->db);
				if ($project->fetch($object->fk_project) > 0) {
					$project->getLinesArray(null); // this method does not return <= 0 if fails
					// if all tasks are 100% completed, close the project
					$projectCompleted = array_reduce(
						$project->lines,
						function ($allTasksCompleted, $task) { return $allTasksCompleted && $task->progress >= 100; },
						1
					);
					if ($projectCompleted) {
						if ($project->setClose($user) <= 0) {
							$errors++;
						}
					}
				} else {
					$errors++;
				}
				if ($errors) {
					$this->errors[] = $project->error;
				}
			}
<<<<<<< HEAD
		}

		return 0;
	}

	/**
	 * @param Object $conf                  Dolibarr settings object
	 * @param float $totalonlinkedelements  Sum of total amounts (excl VAT) of
	 *                                      invoices linked to $object
	 * @param float $object_total_ht        The total amount (excl VAT) of the object
	 *                                      (an order, a proposal, a bill, etc.)
	 * @return bool  True if the amounts are equal (rounded on total amount)
	 *               True if the module is configured to skip the amount equality check
	 *               False otherwise.
	 */
	private function shouldClassify($conf, $totalonlinkedelements, $object_total_ht)
	{
		// if the configuration allows unmatching amounts, allow classification anyway
		if (!empty($conf->global->WORKFLOW_CLASSIFY_IF_AMOUNTS_ARE_DIFFERENTS)) {
			return true;
		}
		// if the amount are same, allow classification, else deny
		return (price2num($totalonlinkedelements, 'MT') == price2num($object_total_ht, 'MT'));
	}
=======

		}

        return 0;
    }

    /**
     * @param Object $conf                  Dolibarr settings object
     * @param float $totalonlinkedelements  Sum of total amounts (excl VAT) of
     *                                      invoices linked to $object
     * @param float $object_total_ht        The total amount (excl VAT) of the object
     *                                      (an order, a proposal, a bill, etc.)
     * @return bool  True if the amounts are equal (rounded on total amount)
     *               True if the module is configured to skip the amount equality check
     *               False otherwise.
     */
    private function shouldClassify($conf, $totalonlinkedelements, $object_total_ht)
    {
        // if the configuration allows unmatching amounts, allow classification anyway
        if (!empty($conf->global->WORKFLOW_CLASSIFY_IF_AMOUNTS_ARE_DIFFERENTS)) {
            return true;
        }
        // if the amount are same, allow classification, else deny
        return (price2num($totalonlinkedelements, 'MT') == price2num($object_total_ht, 'MT'));
    }
>>>>>>> 8bbf1f6d
}<|MERGE_RESOLUTION|>--- conflicted
+++ resolved
@@ -142,7 +142,6 @@
 			}
 
 			// Second classify billed the proposal.
-<<<<<<< HEAD
 			if (!empty($conf->propal->enabled) && !empty($conf->workflow->enabled) && !empty($conf->global->WORKFLOW_INVOICE_CLASSIFY_BILLED_PROPAL)) {
 				$object->fetchObjectLinked('', 'propal', $object->id, $object->element);
 				if (!empty($object->linkedObjects)) {
@@ -294,171 +293,7 @@
 				}
 			}
 		}
-=======
-        	if (!empty($conf->propal->enabled) && !empty($conf->workflow->enabled) && !empty($conf->global->WORKFLOW_INVOICE_CLASSIFY_BILLED_PROPAL))
-        	{
-        		$object->fetchObjectLinked('', 'propal', $object->id, $object->element);
-        		if (!empty($object->linkedObjects))
-        		{
-        		    $totalonlinkedelements = 0;
-        		    foreach ($object->linkedObjects['propal'] as $element)
-        		    {
-        		        if ($element->statut == Propal::STATUS_SIGNED || $element->statut == Propal::STATUS_BILLED) $totalonlinkedelements += $element->total_ht;
-        		    }
-        		    dol_syslog("Amount of linked proposals = ".$totalonlinkedelements.", of invoice = ".$object->total_ht.", egality is ".($totalonlinkedelements == $object->total_ht));
-                    if ($this->shouldClassify($conf, $totalonlinkedelements, $object->total_ht))
-        		    {
-        		        foreach ($object->linkedObjects['propal'] as $element)
-        		        {
-        		            $ret = $element->classifyBilled($user);
-        		        }
-        		    }
-        		}
-        	}
-
-        	return $ret;
-        }
-
-        // classify billed order & billed propososal
-        if ($action == 'BILL_SUPPLIER_VALIDATE')
-        {
-        	dol_syslog("Trigger '".$this->name."' for action '$action' launched by ".__FILE__.". id=".$object->id);
-
-        	// First classify billed the order to allow the proposal classify process
-        	if (!empty($conf->fournisseur->enabled) && !empty($conf->global->WORKFLOW_INVOICE_AMOUNT_CLASSIFY_BILLED_SUPPLIER_ORDER))
-        	{
-        		$object->fetchObjectLinked('', 'order_supplier', $object->id, $object->element);
-        		if (!empty($object->linkedObjects))
-        		{
-        			$totalonlinkedelements = 0;
-        			foreach ($object->linkedObjects['order_supplier'] as $element)
-        			{
-        				if ($element->statut == CommandeFournisseur::STATUS_ACCEPTED || $element->statut == CommandeFournisseur::STATUS_ORDERSENT || $element->statut == CommandeFournisseur::STATUS_RECEIVED_PARTIALLY || $element->statut == CommandeFournisseur::STATUS_RECEIVED_COMPLETELY) $totalonlinkedelements += $element->total_ht;
-        			}
-        			dol_syslog("Amount of linked orders = ".$totalonlinkedelements.", of invoice = ".$object->total_ht.", egality is ".($totalonlinkedelements == $object->total_ht));
-                    if ($this->shouldClassify($conf, $totalonlinkedelements, $object->total_ht))
-					{
-        				foreach ($object->linkedObjects['order_supplier'] as $element)
-        				{
-        					$ret = $element->classifyBilled($user);
-        				}
-        			}
-        		}
-        		return $ret;
-        	}
-
-        	// Second classify billed the proposal.
-        	if (!empty($conf->supplier_proposal->enabled) && !empty($conf->global->WORKFLOW_INVOICE_CLASSIFY_BILLED_SUPPLIER_PROPOSAL))
-        	{
-        		$object->fetchObjectLinked('', 'supplier_proposal', $object->id, $object->element);
-        		if (!empty($object->linkedObjects))
-        		{
-        			$totalonlinkedelements = 0;
-        			foreach ($object->linkedObjects['supplier_proposal'] as $element)
-        			{
-        				if ($element->statut == SupplierProposal::STATUS_SIGNED || $element->statut == SupplierProposal::STATUS_BILLED) $totalonlinkedelements += $element->total_ht;
-        			}
-        			dol_syslog("Amount of linked supplier proposals = ".$totalonlinkedelements.", of supplier invoice = ".$object->total_ht.", egality is ".($totalonlinkedelements == $object->total_ht));
-                    if ($this->shouldClassify($conf, $totalonlinkedelements, $object->total_ht))
-        			{
-        				foreach ($object->linkedObjects['supplier_proposal'] as $element)
-        				{
-        					$ret = $element->classifyBilled($user);
-        				}
-        			}
-        		}
-        		return $ret;
-        	}
-        }
-
-        // Invoice classify billed order
-        if ($action == 'BILL_PAYED')
-        {
-            dol_syslog("Trigger '".$this->name."' for action '$action' launched by ".__FILE__.". id=".$object->id);
-
-            if (!empty($conf->commande->enabled) && !empty($conf->global->WORKFLOW_INVOICE_CLASSIFY_BILLED_ORDER))
-            {
-                $object->fetchObjectLinked('', 'commande', $object->id, $object->element);
-                if (!empty($object->linkedObjects))
-                {
-                    $totalonlinkedelements = 0;
-                    foreach ($object->linkedObjects['commande'] as $element)
-                    {
-                        if ($element->statut == Commande::STATUS_VALIDATED || $element->statut == Commande::STATUS_SHIPMENTONPROCESS || $element->statut == Commande::STATUS_CLOSED) $totalonlinkedelements += $element->total_ht;
-                    }
-                    dol_syslog("Amount of linked orders = ".$totalonlinkedelements.", of invoice = ".$object->total_ht.", egality is ".($totalonlinkedelements == $object->total_ht));
-                    if ($this->shouldClassify($conf, $totalonlinkedelements, $object->total_ht))
-                    {
-                        foreach ($object->linkedObjects['commande'] as $element)
-                        {
-                            $ret = $element->classifyBilled($user);
-                        }
-                    }
-                }
-                return $ret;
-            }
-        }
-
-        if ($action == 'SHIPPING_VALIDATE')
-        {
-        	dol_syslog("Trigger '".$this->name."' for action '$action' launched by ".__FILE__.". id=".$object->id);
-
-        	if (!empty($conf->commande->enabled) && !empty($conf->expedition->enabled) && !empty($conf->workflow->enabled) && !empty($conf->global->WORKFLOW_ORDER_CLASSIFY_SHIPPED_SHIPPING))
-        	{
-        		$qtyshipped = array();
-        		$qtyordred = array();
-        		require_once DOL_DOCUMENT_ROOT.'/commande/class/commande.class.php';
-
-        		//find all shippement on order origin
-        		$order = new Commande($this->db);
-        		$ret = $order->fetch($object->origin_id);
-        		if ($ret < 0) {
-        			$this->error = $order->error; $this->errors = $order->errors;
-        			return $ret;
-        		}
-        		$ret = $order->fetchObjectLinked($order->id, 'commande', null, 'shipping');
-        		if ($ret < 0) {
-        			$this->error = $order->error; $this->errors = $order->errors;
-        			return $ret;
-        		}
-        		//Build array of quantity shipped by product for an order
-        		if (is_array($order->linkedObjects) && count($order->linkedObjects) > 0) {
-        			foreach ($order->linkedObjects as $type=>$shipping_array) {
-        				if ($type == 'shipping' && is_array($shipping_array) && count($shipping_array) > 0) {
-        					foreach ($shipping_array as $shipping) {
-		        				if (is_array($shipping->lines) && count($shipping->lines) > 0) {
-		        					foreach ($shipping->lines as $shippingline) {
-		        						$qtyshipped[$shippingline->fk_product] += $shippingline->qty;
-		        					}
-		        				}
-	        				}
-        				}
-        			}
-        		}
-
-        		//Build array of quantity ordered by product
-        		if (is_array($order->lines) && count($order->lines) > 0) {
-        			foreach ($order->lines as $orderline) {
-        				if (empty($conf->global->STOCK_SUPPORTS_SERVICES) && $orderline->product_type > 0) continue;
-        				$qtyordred[$orderline->fk_product] += $orderline->qty;
-        			}
-        		}
-        		//dol_syslog(var_export($qtyordred,true),LOG_DEBUG);
-        		//dol_syslog(var_export($qtyshipped,true),LOG_DEBUG);
-        		//Compare array
-        		$diff_array = array_diff_assoc($qtyordred, $qtyshipped);
-        		if (count($diff_array) == 0) {
-        			//No diff => mean everythings is shipped
-        			$ret = $object->setStatut(Commande::STATUS_CLOSED, $object->origin_id, $object->origin, 'ORDER_CLOSE');
-        			if ($ret < 0) {
-        				$this->error = $object->error; $this->errors = $object->errors;
-        				return $ret;
-        			}
-        		}
-        	}
-        }
-
->>>>>>> 8bbf1f6d
+
 		 // classify billed reception
 		if ($action == 'BILL_SUPPLIER_VALIDATE') {
 			dol_syslog("Trigger '".$this->name."' for action '$action' launched by ".__FILE__.". id=".$object->id, LOG_DEBUG);
@@ -481,11 +316,7 @@
 			}
 		}
 
-<<<<<<< HEAD
 		// classify project as closed when progress of all tasks is 100%
-=======
-        // classify project as closed when progress of all tasks is 100%
->>>>>>> 8bbf1f6d
 		if ($action == 'TASK_MODIFY') {
 			//
 			if (!empty($conf->projet->enabled) && !empty($conf->global->WORKFLOW_PROJECT_CLASSIFY_CLOSED_WHEN_ALL_TASKS_DONE))
@@ -514,7 +345,6 @@
 					$this->errors[] = $project->error;
 				}
 			}
-<<<<<<< HEAD
 		}
 
 		return 0;
@@ -539,31 +369,4 @@
 		// if the amount are same, allow classification, else deny
 		return (price2num($totalonlinkedelements, 'MT') == price2num($object_total_ht, 'MT'));
 	}
-=======
-
-		}
-
-        return 0;
-    }
-
-    /**
-     * @param Object $conf                  Dolibarr settings object
-     * @param float $totalonlinkedelements  Sum of total amounts (excl VAT) of
-     *                                      invoices linked to $object
-     * @param float $object_total_ht        The total amount (excl VAT) of the object
-     *                                      (an order, a proposal, a bill, etc.)
-     * @return bool  True if the amounts are equal (rounded on total amount)
-     *               True if the module is configured to skip the amount equality check
-     *               False otherwise.
-     */
-    private function shouldClassify($conf, $totalonlinkedelements, $object_total_ht)
-    {
-        // if the configuration allows unmatching amounts, allow classification anyway
-        if (!empty($conf->global->WORKFLOW_CLASSIFY_IF_AMOUNTS_ARE_DIFFERENTS)) {
-            return true;
-        }
-        // if the amount are same, allow classification, else deny
-        return (price2num($totalonlinkedelements, 'MT') == price2num($object_total_ht, 'MT'));
-    }
->>>>>>> 8bbf1f6d
 }