--- conflicted
+++ resolved
@@ -235,11 +235,7 @@
 								$card->save();
 							} catch (Exception $e) {
 								$ok = -1;
-<<<<<<< HEAD
-								$this->errors[] = $e->getMessages();
-=======
 								$this->errors[] = $e->getMessage();
->>>>>>> cc80841a
 							}
 						}
 					}
