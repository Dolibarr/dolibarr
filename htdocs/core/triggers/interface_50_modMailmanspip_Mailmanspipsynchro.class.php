<?php
/* Copyright (C) 2005-2013 Laurent Destailleur  <eldy@users.sourceforge.net>
 *
 * This program is free software; you can redistribute it and/or modify
 * it under the terms of the GNU General Public License as published by
 * the Free Software Foundation; either version 3 of the License, or
 * (at your option) any later version.
 *
 * This program is distributed in the hope that it will be useful,
 * but WITHOUT ANY WARRANTY; without even the implied warranty of
 * MERCHANTABILITY or FITNESS FOR A PARTICULAR PURPOSE.  See the
 * GNU General Public License for more details.
 *
 * You should have received a copy of the GNU General Public License
 * along with this program. If not, see <http://www.gnu.org/licenses/>.
 */

/**
 *  \file       htdocs/core/triggers/interface_50_modMailmanspip_Mailmanspipsynchro.class.php
 *  \ingroup    core
 *  \brief      File to manage triggers Mailman and Spip
 */
require_once (DOL_DOCUMENT_ROOT."/mailmanspip/class/mailmanspip.class.php");
require_once (DOL_DOCUMENT_ROOT."/user/class/usergroup.class.php");


/**
 *  Class of triggers for MailmanSpip module
 */
class InterfaceMailmanSpipsynchro
{
    var $db;
    var $error;


    /**
     *   Constructor
     *
     *   @param		DoliDB		$db      Database handler
     */
    function __construct($db)
    {
        $this->db = $db;

        $this->name = preg_replace('/^Interface/i','',get_class($this));
        $this->family = "ldap";
        $this->description = "Triggers of this module allows to synchronize Mailman an Spip.";
        $this->version = 'dolibarr';                        // 'experimental' or 'dolibarr' or version
        $this->picto = 'technic';
    }

    /**
     *   Return name of trigger file
     *
     *   @return     string      Name of trigger file
     */
    function getName()
    {
        return $this->name;
    }

    /**
     *   Return description of trigger file
     *
     *   @return     string      Description of trigger file
     */
    function getDesc()
    {
        return $this->description;
    }

    /**
     *   Return version of trigger file
     *
     *   @return     string      Version of trigger file
     */
    function getVersion()
    {
        global $langs;
        $langs->load("admin");

        if ($this->version == 'experimental') return $langs->trans("Experimental");
        elseif ($this->version == 'dolibarr') return DOL_VERSION;
        elseif ($this->version) return $this->version;
        else return $langs->trans("Unknown");
    }

    /**
     *      Function called when a Dolibarrr business event is done.
     *      All functions "run_trigger" are triggered if file is inside directory htdocs/core/triggers
     *
     *      @param	string		$action		Event action code
     *      @param  Object		$object     Object
     *      @param  User		$user       Object user
     *      @param  Translate	$langs      Object langs
     *      @param  conf		$conf       Object conf
     *      @return int         			<0 if KO, 0 if no triggered ran, >0 if OK
     */
	function run_trigger($action,$object,$user,$langs,$conf)
    {
        if (empty($conf->mailmanspip->enabled)) return 0;     // Module not active, we do nothing

        if (! function_exists('ldap_connect'))
        {
        	dol_syslog("Warning, module LDAP is enabled but LDAP functions not available in this PHP", LOG_WARNING);
        	return 0;
        }

        // Users
        if ($action == 'USER_CREATE')
        {
            dol_syslog("Trigger '".$this->name."' for action '$action' launched by ".__FILE__.". id=".$object->id);

        }
        elseif ($action == 'USER_MODIFY')
        {
            dol_syslog("Trigger '".$this->name."' for action '$action' launched by ".__FILE__.". id=".$object->id);
        }
        elseif ($action == 'USER_NEW_PASSWORD')
        {
            dol_syslog("Trigger '".$this->name."' for action '$action' launched by ".__FILE__.". id=".$object->id);
        }
        elseif ($action == 'USER_ENABLEDISABLE')
        {
            dol_syslog("Trigger '".$this->name."' for action '$action' launched by ".__FILE__.". id=".$object->id);
        }
        elseif ($action == 'USER_DELETE')
        {
            dol_syslog("Trigger '".$this->name."' for action '$action' launched by ".__FILE__.". id=".$object->id);
        }
        elseif ($action == 'USER_SETINGROUP')
        {
            dol_syslog("Trigger '".$this->name."' for action '$action' launched by ".__FILE__.". id=".$object->id);
        }
        elseif ($action == 'USER_REMOVEFROMGROUP')
        {
            dol_syslog("Trigger '".$this->name."' for action '$action' launched by ".__FILE__.". id=".$object->id);
        }

        elseif ($action == 'CATEGORY_LINK')
        {
        	dol_syslog("Trigger '".$this->name."' for action '$action' launched by ".__FILE__.". id=".$object->id);

        	// We add subscription if we change category (new category may means more mailing-list to subscribe)
    		if ($object->linkto->add_to_abo() < 0)
    		{
    			$this->error=$object->linkto->error;
    			$this->errors=$object->linkto->errors;
    			$return=-1;
    		}
			else
			{
				$return=1;
			}
<<<<<<< HEAD

        	return $return;
        }
        elseif ($action == 'CATEGORY_UNLINK')
        {
        	dol_syslog("Trigger '".$this->name."' for action '$action' launched by ".__FILE__.". id=".$object->id);

        	// We remove subscription if we change category (lessw category may means less mailing-list to subscribe)
=======
        	
        	return $return;
        }
        elseif ($action == 'CATEGORY_UNLINK')
        {
        	dol_syslog("Trigger '".$this->name."' for action '$action' launched by ".__FILE__.". id=".$object->id);
        	
>>>>>>> 07cba2d2
        	if ($object->unlinkoff->del_to_abo() < 0)
        	{
    			$this->error=$object->unlinkoff->error;
        		$this->errors=$object->unlinkoff->errors;
        		$return=-1;
        	}
        	else
        	{
        		$return=1;
        	}
<<<<<<< HEAD

        	return $return;
        }

=======
        
        	return $return;
        }
        
>>>>>>> 07cba2d2
        // Members
        elseif ($action == 'MEMBER_VALIDATE' || $action == 'MEMBER_MODIFY')
        {
            dol_syslog("Trigger '".$this->name."' for action '$action' launched by ".__FILE__.". id=".$object->id);

			$return=0;
            // Add user into some linked tools (mailman, spip, etc...)
			if (($object->oldcopy->email != $object->email) || ($object->oldcopy->typeid != $object->typeid))	// TODO Do del/add also if type change
			{
				if ($object->oldcopy->email != $object->email)    // If email has changed we delete mailman subscription for old email
				{
					if ($object->oldcopy->del_to_abo() < 0)
					{
						if (! empty($object->oldcopy->error)) $this->error=$object->oldcopy->error;
						$this->errors=$object->oldcopy->errors;
						$return=-1;
					}
					else
					{
						$return=1;
					}
				}
    			// We add subscription if new email or new type (new type may means more mailing-list to subscribe)
    			if ($object->add_to_abo() < 0)
    			{
    				 if (! empty($object->error)) $this->error=$object->error;
    				 $this->errors=$object->errors;
    				 $return=-1;
    			}
				else
				{
					$return=1;
				}
			}

			return $return;
        }
        elseif ($action == 'MEMBER_NEW_PASSWORD')
        {
            dol_syslog("Trigger '".$this->name."' for action '$action' launched by ".__FILE__.". id=".$object->id);
		}
        elseif ($action == 'MEMBER_RESILIATE' || $action == 'MEMBER_DELETE')
        {
            dol_syslog("Trigger '".$this->name."' for action '$action' launched by ".__FILE__.". id=".$object->id);

            $return=0;
            // Remove from external tools (mailman, spip, etc...)
        	if ($object->del_to_abo() < 0)
			{
				if (! empty($object->error)) $this->error=$object->error;
				$this->errors=$object->errors;
				$return=-1;
			}
			else
			{
				$return=1;
			}
        }

		// If not found
/*
        else
        {
            dol_syslog("Trigger '".$this->name."' for action '$action' was ran by ".__FILE__." but no handler found for this action.");
			return -1;
        }
*/
		return 0;
    }

}
?><|MERGE_RESOLUTION|>--- conflicted
+++ resolved
@@ -152,24 +152,14 @@
 			{
 				$return=1;
 			}
-<<<<<<< HEAD
-
-        	return $return;
-        }
-        elseif ($action == 'CATEGORY_UNLINK')
-        {
-        	dol_syslog("Trigger '".$this->name."' for action '$action' launched by ".__FILE__.". id=".$object->id);
-
+
+        	return $return;
+        }
+        elseif ($action == 'CATEGORY_UNLINK')
+        {
+        	dol_syslog("Trigger '".$this->name."' for action '$action' launched by ".__FILE__.". id=".$object->id);
+
         	// We remove subscription if we change category (lessw category may means less mailing-list to subscribe)
-=======
-        	
-        	return $return;
-        }
-        elseif ($action == 'CATEGORY_UNLINK')
-        {
-        	dol_syslog("Trigger '".$this->name."' for action '$action' launched by ".__FILE__.". id=".$object->id);
-        	
->>>>>>> 07cba2d2
         	if ($object->unlinkoff->del_to_abo() < 0)
         	{
     			$this->error=$object->unlinkoff->error;
@@ -180,17 +170,10 @@
         	{
         		$return=1;
         	}
-<<<<<<< HEAD
 
         	return $return;
         }
 
-=======
-        
-        	return $return;
-        }
-        
->>>>>>> 07cba2d2
         // Members
         elseif ($action == 'MEMBER_VALIDATE' || $action == 'MEMBER_MODIFY')
         {
