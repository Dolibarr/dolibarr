--- conflicted
+++ resolved
@@ -1,10 +1,6 @@
 <?php
 /* Copyright (C) 2005-2012	Laurent Destailleur	<eldy@users.sourceforge.net>
-<<<<<<< HEAD
- * Copyright (C) 2005-2017	Regis Houssin		<regis.houssin@capnetworks.com>
-=======
  * Copyright (C) 2005-2017	Regis Houssin		<regis.houssin@inodbox.com>
->>>>>>> d9b8a8c8
  * Copyright (C) 2014		Marcos García		<marcosgdf@gmail.com>
  *
  * This program is free software; you can redistribute it and/or modify
@@ -185,13 +181,6 @@
 				$result=$ldap->connect_bind();
 
 				if ($result > 0)
-<<<<<<< HEAD
-				{
-					$info=$object->_load_ldap_info();
-					$dn=$object->_load_ldap_dn($info);
-
-					$result=$ldap->delete($dn);
-=======
 				{
 					$info=$object->_load_ldap_info();
 					$dn=$object->_load_ldap_dn($info);
@@ -273,19 +262,14 @@
 
 						$result=$ldap->update($dn,$info,$user,$olddn);
 					}
->>>>>>> d9b8a8c8
-				}
-
-				if ($result < 0) $this->error="ErrorLDAP ".$ldap->error;
-			}
-		}
-<<<<<<< HEAD
-		elseif ($action == 'USER_SETINGROUP')
-=======
+				}
+
+				if ($result < 0) $this->error="ErrorLDAP ".$ldap->error;
+			}
+		}
 
 		// Groupes
 		elseif ($action == 'GROUP_CREATE')
->>>>>>> d9b8a8c8
 		{
 			dol_syslog("Trigger '".$this->name."' for action '$action' launched by ".__FILE__.". id=".$object->id);
 			if (! empty($conf->global->LDAP_SYNCHRO_ACTIVE) && $conf->global->LDAP_SYNCHRO_ACTIVE === 'dolibarr2ldap')
@@ -295,31 +279,6 @@
 
 				if ($result > 0)
 				{
-<<<<<<< HEAD
-					// Must edit $object->newgroupid
-					$usergroup=new UserGroup($this->db);
-					if ($object->newgroupid > 0)
-					{
-						$usergroup->fetch($object->newgroupid);
-
-						$oldinfo=$usergroup->_load_ldap_info();
-						$olddn=$usergroup->_load_ldap_dn($oldinfo);
-
-						// Verify if entry exist
-						$container=$usergroup->_load_ldap_dn($oldinfo,1);
-						$search = "(".$usergroup->_load_ldap_dn($oldinfo,2).")";
-						$records=$ldap->search($container,$search);
-						if (count($records) && $records['count'] == 0)
-						{
-							$olddn = '';
-						}
-
-						$info=$usergroup->_load_ldap_info();    // Contains all members, included the new one (insert already done before trigger call)
-						$dn=$usergroup->_load_ldap_dn($info);
-
-						$result=$ldap->update($dn,$info,$user,$olddn);
-					}
-=======
 					$info=$object->_load_ldap_info();
 					$dn=$object->_load_ldap_dn($info);
 
@@ -329,17 +288,12 @@
 					}
 
 					$result=$ldap->add($dn,$info,$user);
->>>>>>> d9b8a8c8
-				}
-
-				if ($result < 0) $this->error="ErrorLDAP ".$ldap->error;
-			}
-		}
-<<<<<<< HEAD
-		elseif ($action == 'USER_REMOVEFROMGROUP')
-=======
+				}
+
+				if ($result < 0) $this->error="ErrorLDAP ".$ldap->error;
+			}
+		}
 		elseif ($action == 'GROUP_MODIFY')
->>>>>>> d9b8a8c8
 		{
 			dol_syslog("Trigger '".$this->name."' for action '$action' launched by ".__FILE__.". id=".$object->id);
 			if (! empty($conf->global->LDAP_SYNCHRO_ACTIVE) && $conf->global->LDAP_SYNCHRO_ACTIVE === 'dolibarr2ldap')
@@ -349,31 +303,6 @@
 
 				if ($result > 0)
 				{
-<<<<<<< HEAD
-					// Must edit $object->newgroupid
-					$usergroup=new UserGroup($this->db);
-					if ($object->oldgroupid > 0)
-					{
-						$usergroup->fetch($object->oldgroupid);
-
-						$oldinfo=$usergroup->_load_ldap_info();
-						$olddn=$usergroup->_load_ldap_dn($oldinfo);
-
-						// Verify if entry exist
-						$container=$usergroup->_load_ldap_dn($oldinfo,1);
-						$search = "(".$usergroup->_load_ldap_dn($oldinfo,2).")";
-						$records=$ldap->search($container,$search);
-						if (count($records) && $records['count'] == 0)
-						{
-							$olddn = '';
-						}
-
-						$info=$usergroup->_load_ldap_info();    // Contains all members, included the new one (insert already done before trigger call)
-						$dn=$usergroup->_load_ldap_dn($info);
-
-						$result=$ldap->update($dn,$info,$user,$olddn);
-					}
-=======
 					if (empty($object->oldcopy) || ! is_object($object->oldcopy))
 					{
 						dol_syslog("Trigger ".$action." was called by a function that did not set previously the property ->oldcopy onto object", LOG_WARNING);
@@ -396,7 +325,6 @@
 					$dn=$object->_load_ldap_dn($info);
 
 					$result=$ldap->update($dn,$info,$user,$olddn);
->>>>>>> d9b8a8c8
 				}
 
 				if ($result < 0) $this->error="ErrorLDAP ".$ldap->error;
@@ -410,37 +338,6 @@
 				$ldap=new Ldap();
 				$result=$ldap->connect_bind();
 
-<<<<<<< HEAD
-		// Groupes
-		elseif ($action == 'GROUP_CREATE')
-		{
-			dol_syslog("Trigger '".$this->name."' for action '$action' launched by ".__FILE__.". id=".$object->id);
-			if (! empty($conf->global->LDAP_SYNCHRO_ACTIVE) && $conf->global->LDAP_SYNCHRO_ACTIVE === 'dolibarr2ldap')
-			{
-				$ldap=new Ldap();
-				$result=$ldap->connect_bind();
-
-				if ($result > 0)
-				{
-					$info=$object->_load_ldap_info();
-					$dn=$object->_load_ldap_dn($info);
-
-					// Get a gid number for objectclass PosixGroup
-					if (in_array('posixGroup',$info['objectclass'])) {
-						$info['gidNumber'] = $ldap->getNextGroupGid('LDAP_KEY_GROUPS');
-					}
-
-					$result=$ldap->add($dn,$info,$user);
-				}
-
-				if ($result < 0) $this->error="ErrorLDAP ".$ldap->error;
-			}
-		}
-		elseif ($action == 'GROUP_MODIFY')
-		{
-			dol_syslog("Trigger '".$this->name."' for action '$action' launched by ".__FILE__.". id=".$object->id);
-			if (! empty($conf->global->LDAP_SYNCHRO_ACTIVE) && $conf->global->LDAP_SYNCHRO_ACTIVE === 'dolibarr2ldap')
-=======
 				if ($result > 0)
 				{
 					$info=$object->_load_ldap_info();
@@ -458,14 +355,31 @@
 		{
 			dol_syslog("Trigger '".$this->name."' for action '$action' launched by ".__FILE__.". id=".$object->id);
 			if (! empty($conf->global->LDAP_CONTACT_ACTIVE))
->>>>>>> d9b8a8c8
-			{
-				$ldap=new Ldap();
-				$result=$ldap->connect_bind();
-
-				if ($result > 0)
-				{
-<<<<<<< HEAD
+			{
+				$ldap=new Ldap();
+				$result=$ldap->connect_bind();
+
+				if ($result > 0)
+				{
+					$info=$object->_load_ldap_info();
+					$dn=$object->_load_ldap_dn($info);
+
+					$result=$ldap->add($dn,$info,$user);
+				}
+
+				if ($result < 0) $this->error="ErrorLDAP ".$ldap->error;
+			}
+		}
+		elseif ($action == 'CONTACT_MODIFY')
+		{
+			dol_syslog("Trigger '".$this->name."' for action '$action' launched by ".__FILE__.". id=".$object->id);
+			if (! empty($conf->global->LDAP_CONTACT_ACTIVE))
+			{
+				$ldap=new Ldap();
+				$result=$ldap->connect_bind();
+
+				if ($result > 0)
+				{
 					if (empty($object->oldcopy) || ! is_object($object->oldcopy))
 					{
 						dol_syslog("Trigger ".$action." was called by a function that did not set previously the property ->oldcopy onto object", LOG_WARNING);
@@ -488,159 +402,42 @@
 					$dn=$object->_load_ldap_dn($info);
 
 					$result=$ldap->update($dn,$info,$user,$olddn);
-=======
-					$info=$object->_load_ldap_info();
-					$dn=$object->_load_ldap_dn($info);
-
-					$result=$ldap->add($dn,$info,$user);
->>>>>>> d9b8a8c8
-				}
-
-				if ($result < 0) $this->error="ErrorLDAP ".$ldap->error;
-			}
-		}
-<<<<<<< HEAD
-		elseif ($action == 'GROUP_DELETE')
-		{
-			dol_syslog("Trigger '".$this->name."' for action '$action' launched by ".__FILE__.". id=".$object->id);
-			if (! empty($conf->global->LDAP_SYNCHRO_ACTIVE) && $conf->global->LDAP_SYNCHRO_ACTIVE === 'dolibarr2ldap')
-=======
-		elseif ($action == 'CONTACT_MODIFY')
+				}
+
+				if ($result < 0) $this->error="ErrorLDAP ".$ldap->error;
+			}
+		}
+		elseif ($action == 'CONTACT_DELETE')
 		{
 			dol_syslog("Trigger '".$this->name."' for action '$action' launched by ".__FILE__.". id=".$object->id);
 			if (! empty($conf->global->LDAP_CONTACT_ACTIVE))
->>>>>>> d9b8a8c8
-			{
-				$ldap=new Ldap();
-				$result=$ldap->connect_bind();
-
-				if ($result > 0)
-				{
-<<<<<<< HEAD
+			{
+				$ldap=new Ldap();
+				$result=$ldap->connect_bind();
+
+				if ($result > 0)
+				{
 					$info=$object->_load_ldap_info();
 					$dn=$object->_load_ldap_dn($info);
 
 					$result=$ldap->delete($dn);
-=======
-					if (empty($object->oldcopy) || ! is_object($object->oldcopy))
-					{
-						dol_syslog("Trigger ".$action." was called by a function that did not set previously the property ->oldcopy onto object", LOG_WARNING);
-						$object->oldcopy = clone $object;
-					}
-
-					$oldinfo=$object->oldcopy->_load_ldap_info();
-					$olddn=$object->oldcopy->_load_ldap_dn($oldinfo);
-
-					// Verify if entry exist
-					$container=$object->oldcopy->_load_ldap_dn($oldinfo,1);
-					$search = "(".$object->oldcopy->_load_ldap_dn($oldinfo,2).")";
-					$records=$ldap->search($container,$search);
-					if (count($records) && $records['count'] == 0)
-					{
-						$olddn = '';
-					}
-
-					$info=$object->_load_ldap_info();
-					$dn=$object->_load_ldap_dn($info);
-
-					$result=$ldap->update($dn,$info,$user,$olddn);
->>>>>>> d9b8a8c8
-				}
-
-				if ($result < 0) $this->error="ErrorLDAP ".$ldap->error;
-			}
-		}
-<<<<<<< HEAD
-
-		// Contacts
-		elseif ($action == 'CONTACT_CREATE')
-=======
-		elseif ($action == 'CONTACT_DELETE')
->>>>>>> d9b8a8c8
-		{
-			dol_syslog("Trigger '".$this->name."' for action '$action' launched by ".__FILE__.". id=".$object->id);
-			if (! empty($conf->global->LDAP_CONTACT_ACTIVE))
-			{
-				$ldap=new Ldap();
-				$result=$ldap->connect_bind();
-
-				if ($result > 0)
-				{
-					$info=$object->_load_ldap_info();
-					$dn=$object->_load_ldap_dn($info);
-
-<<<<<<< HEAD
-					$result=$ldap->add($dn,$info,$user);
-=======
-					$result=$ldap->delete($dn);
->>>>>>> d9b8a8c8
-				}
-
-				if ($result < 0) $this->error="ErrorLDAP ".$ldap->error;
-			}
-		}
-<<<<<<< HEAD
-		elseif ($action == 'CONTACT_MODIFY')
-		{
-			dol_syslog("Trigger '".$this->name."' for action '$action' launched by ".__FILE__.". id=".$object->id);
-			if (! empty($conf->global->LDAP_CONTACT_ACTIVE))
-=======
+				}
+
+				if ($result < 0) $this->error="ErrorLDAP ".$ldap->error;
+			}
+		}
 
 		// Members
 		elseif ($action == 'MEMBER_CREATE')
 		{
 			dol_syslog("Trigger '".$this->name."' for action '$action' launched by ".__FILE__.". id=".$object->id);
 			if (! empty($conf->global->LDAP_MEMBER_ACTIVE) && (string) $conf->global->LDAP_MEMBER_ACTIVE == '1')
->>>>>>> d9b8a8c8
-			{
-				$ldap=new Ldap();
-				$result=$ldap->connect_bind();
-
-				if ($result > 0)
-				{
-<<<<<<< HEAD
-					if (empty($object->oldcopy) || ! is_object($object->oldcopy))
-					{
-						dol_syslog("Trigger ".$action." was called by a function that did not set previously the property ->oldcopy onto object", LOG_WARNING);
-						$object->oldcopy = clone $object;
-					}
-
-					$oldinfo=$object->oldcopy->_load_ldap_info();
-					$olddn=$object->oldcopy->_load_ldap_dn($oldinfo);
-
-					// Verify if entry exist
-					$container=$object->oldcopy->_load_ldap_dn($oldinfo,1);
-					$search = "(".$object->oldcopy->_load_ldap_dn($oldinfo,2).")";
-					$records=$ldap->search($container,$search);
-					if (count($records) && $records['count'] == 0)
-					{
-						$olddn = '';
-					}
-
-					$info=$object->_load_ldap_info();
-					$dn=$object->_load_ldap_dn($info);
-
-					$result=$ldap->update($dn,$info,$user,$olddn);
-				}
-
-				if ($result < 0) $this->error="ErrorLDAP ".$ldap->error;
-			}
-		}
-		elseif ($action == 'CONTACT_DELETE')
-		{
-			dol_syslog("Trigger '".$this->name."' for action '$action' launched by ".__FILE__.". id=".$object->id);
-			if (! empty($conf->global->LDAP_CONTACT_ACTIVE))
-			{
-				$ldap=new Ldap();
-				$result=$ldap->connect_bind();
-
-				if ($result > 0)
-				{
-					$info=$object->_load_ldap_info();
-					$dn=$object->_load_ldap_dn($info);
-
-					$result=$ldap->delete($dn);
-=======
+			{
+				$ldap=new Ldap();
+				$result=$ldap->connect_bind();
+
+				if ($result > 0)
+				{
 					$info=$object->_load_ldap_info();
 					$dn=$object->_load_ldap_dn($info);
 
@@ -673,38 +470,231 @@
 							$result=$ldap->update($dn,$info,$user,$olddn);
 						}
 					}
->>>>>>> d9b8a8c8
-				}
-
-				if ($result < 0) $this->error="ErrorLDAP ".$ldap->error;
-			}
-		}
-<<<<<<< HEAD
-
-		// Members
-		elseif ($action == 'MEMBER_CREATE')
+				}
+
+				if ($result < 0) $this->error="ErrorLDAP ".$ldap->error;
+			}
+		}
+		elseif ($action == 'MEMBER_VALIDATE')
 		{
 			dol_syslog("Trigger '".$this->name."' for action '$action' launched by ".__FILE__.". id=".$object->id);
 			if (! empty($conf->global->LDAP_MEMBER_ACTIVE) && (string) $conf->global->LDAP_MEMBER_ACTIVE == '1')
 			{
-				$ldap=new Ldap();
-				$result=$ldap->connect_bind();
-
-				if ($result > 0)
-				{
-					$info=$object->_load_ldap_info();
-					$dn=$object->_load_ldap_dn($info);
-
-					$result=$ldap->add($dn,$info,$user);
+				// If status field is setup to be synchronized
+				if (! empty($conf->global->LDAP_FIELD_MEMBER_STATUS))
+				{
+					$ldap=new Ldap();
+					$result=$ldap->connect_bind();
+
+					if ($result > 0)
+					{
+						$info=$object->_load_ldap_info();
+						$dn=$object->_load_ldap_dn($info);
+						$olddn=$dn;	// We know olddn=dn as we change only status
+
+						$result=$ldap->update($dn,$info,$user,$olddn);
+					}
+
+					if ($result < 0) $this->error="ErrorLDAP ".$ldap->error;
+				}
+			}
+		}
+		elseif ($action == 'MEMBER_SUBSCRIPTION')
+		{
+			dol_syslog("Trigger '".$this->name."' for action '$action' launched by ".__FILE__.". id=".$object->id);
+			if (! empty($conf->global->LDAP_MEMBER_ACTIVE) && (string) $conf->global->LDAP_MEMBER_ACTIVE == '1')
+			{
+				// If subscriptions fields are setup to be synchronized
+				if ($conf->global->LDAP_FIELD_MEMBER_FIRSTSUBSCRIPTION_DATE
+					|| $conf->global->LDAP_FIELD_MEMBER_FIRSTSUBSCRIPTION_AMOUNT
+					|| $conf->global->LDAP_FIELD_MEMBER_LASTSUBSCRIPTION_DATE
+					|| $conf->global->LDAP_FIELD_MEMBER_LASTSUBSCRIPTION_AMOUNT
+					|| $conf->global->LDAP_FIELD_MEMBER_END_LASTSUBSCRIPTION)
+				{
+					$ldap=new Ldap();
+					$result=$ldap->connect_bind();
+
+					if ($result > 0)
+					{
+						$info=$object->_load_ldap_info();
+						$dn=$object->_load_ldap_dn($info);
+						$olddn=$dn;	// We know olddn=dn as we change only subscriptions
+
+						$result=$ldap->update($dn,$info,$user,$olddn);
+					}
+
+					if ($result < 0) $this->error="ErrorLDAP ".$ldap->error;
+				}
+			}
+		}
+		elseif ($action == 'MEMBER_MODIFY')
+		{
+			dol_syslog("Trigger '".$this->name."' for action '$action' launched by ".__FILE__.". id=".$object->id);
+			if (! empty($conf->global->LDAP_MEMBER_ACTIVE) && (string) $conf->global->LDAP_MEMBER_ACTIVE == '1')
+			{
+				$ldap=new Ldap();
+				$result=$ldap->connect_bind();
+
+				if ($result > 0)
+				{
+					if (empty($object->oldcopy) || ! is_object($object->oldcopy))
+					{
+						dol_syslog("Trigger ".$action." was called by a function that did not set previously the property ->oldcopy onto object", LOG_WARNING);
+						$object->oldcopy = clone $object;
+					}
+
+					$oldinfo=$object->oldcopy->_load_ldap_info();
+					$olddn=$object->oldcopy->_load_ldap_dn($oldinfo);
+
+					// Verify if entry exist
+					$container=$object->oldcopy->_load_ldap_dn($oldinfo,1);
+					$search = "(".$object->oldcopy->_load_ldap_dn($oldinfo,2).")";
+					$records=$ldap->search($container,$search);
+					if (count($records) && $records['count'] == 0)
+					{
+						$olddn = '';
+					}
+
+					$info=$object->_load_ldap_info();
+					$dn=$object->_load_ldap_dn($info);
+					$newrdn=$object->_load_ldap_dn($info,2);
+					$newparent=$object->_load_ldap_dn($info,1);
+
+					$result=$ldap->update($dn,$info,$user,$olddn,$newrdn,$newparent);
 
 					// For member type
 					if (! empty($conf->global->LDAP_MEMBER_TYPE_ACTIVE) && (string) $conf->global->LDAP_MEMBER_TYPE_ACTIVE == '1')
 					{
-						$membertype=new AdherentType($this->db);
+						/*
+						 * Change member info
+						 */
+						$newmembertype=new AdherentType($this->db);
+						$newmembertype->fetch($object->typeid);
+						$newmembertype->listMembersForMemberType('', 1);
+
+						$oldinfo=$newmembertype->_load_ldap_info();
+						$olddn=$newmembertype->_load_ldap_dn($oldinfo);
+
+						// Verify if entry exist
+						$container=$newmembertype->_load_ldap_dn($oldinfo,1);
+						$search = "(".$newmembertype->_load_ldap_dn($oldinfo,2).")";
+						$records=$ldap->search($container,$search);
+						if (count($records) && $records['count'] == 0)
+						{
+							$olddn = '';
+						}
+
+						$info=$newmembertype->_load_ldap_info();    // Contains all members, included the new one (insert already done before trigger call)
+						$dn=$newmembertype->_load_ldap_dn($info);
+
+						$result=$ldap->update($dn,$info,$user,$olddn);
+
+						if ($object->oldcopy->typeid != $object->typeid)
+						{
+							/*
+							 * Remove member in old member type
+							 */
+							$oldmembertype=new AdherentType($this->db);
+							$oldmembertype->fetch($object->oldcopy->typeid);
+							$oldmembertype->listMembersForMemberType('', 1);
+
+							$oldinfo=$oldmembertype->_load_ldap_info();
+							$olddn=$oldmembertype->_load_ldap_dn($oldinfo);
+
+							// Verify if entry exist
+							$container=$oldmembertype->_load_ldap_dn($oldinfo,1);
+							$search = "(".$oldmembertype->_load_ldap_dn($oldinfo,2).")";
+							$records=$ldap->search($container,$search);
+							if (count($records) && $records['count'] == 0)
+							{
+								$olddn = '';
+							}
+
+							$info=$oldmembertype->_load_ldap_info();    // Contains all members, included the new one (insert already done before trigger call)
+							$dn=$oldmembertype->_load_ldap_dn($info);
+
+							$result=$ldap->update($dn,$info,$user,$olddn);
+						}
+					}
+				}
+
+				if ($result < 0) $this->error="ErrorLDAP ".$ldap->error;
+			}
+		}
+		elseif ($action == 'MEMBER_NEW_PASSWORD')
+		{
+			dol_syslog("Trigger '".$this->name."' for action '$action' launched by ".__FILE__.". id=".$object->id);
+			if (! empty($conf->global->LDAP_MEMBER_ACTIVE) && (string) $conf->global->LDAP_MEMBER_ACTIVE == '1')
+			{
+				// If password field is setup to be synchronized
+				if ($conf->global->LDAP_FIELD_PASSWORD || $conf->global->LDAP_FIELD_PASSWORD_CRYPTED)
+				{
+					$ldap=new Ldap();
+					$result=$ldap->connect_bind();
+
+					if ($result > 0)
+					{
+						$info=$object->_load_ldap_info();
+						$dn=$object->_load_ldap_dn($info);
+						$olddn=$dn;	// We know olddn=dn as we change only password
+
+						$result=$ldap->update($dn,$info,$user,$olddn);
+					}
+
+					if ($result < 0) $this->error="ErrorLDAP ".$ldap->error;
+				}
+			}
+		}
+		elseif ($action == 'MEMBER_RESILIATE')
+		{
+			dol_syslog("Trigger '".$this->name."' for action '$action' launched by ".__FILE__.". id=".$object->id);
+			if (! empty($conf->global->LDAP_MEMBER_ACTIVE) && (string) $conf->global->LDAP_MEMBER_ACTIVE == '1')
+			{
+				// If status field is setup to be synchronized
+				if (! empty($conf->global->LDAP_FIELD_MEMBER_STATUS))
+				{
+					$ldap=new Ldap();
+					$result=$ldap->connect_bind();
+
+					if ($result > 0)
+					{
+						$info=$object->_load_ldap_info();
+						$dn=$object->_load_ldap_dn($info);
+						$olddn=$dn;	// We know olddn=dn as we change only status
+
+						$result=$ldap->update($dn,$info,$user,$olddn);
+					}
+
+					if ($result < 0) $this->error="ErrorLDAP ".$ldap->error;
+				}
+			}
+		}
+		elseif ($action == 'MEMBER_DELETE')
+		{
+			dol_syslog("Trigger '".$this->name."' for action '$action' launched by ".__FILE__.". id=".$object->id);
+			if (! empty($conf->global->LDAP_MEMBER_ACTIVE) && (string) $conf->global->LDAP_MEMBER_ACTIVE == '1')
+			{
+				$ldap=new Ldap();
+				$result=$ldap->connect_bind();
+
+				if ($result > 0)
+				{
+					$info=$object->_load_ldap_info();
+					$dn=$object->_load_ldap_dn($info);
+
+					$result=$ldap->delete($dn);
+
+					// For member type
+					if (! empty($conf->global->LDAP_MEMBER_TYPE_ACTIVE) && (string) $conf->global->LDAP_MEMBER_TYPE_ACTIVE == '1')
+					{
 						if ($object->typeid > 0)
 						{
+							/*
+							 * Remove member in member type
+							 */
+							$membertype=new AdherentType($this->db);
 							$membertype->fetch($object->typeid);
-							$membertype->listMembersForMemberType('', 1);
+							$membertype->listMembersForMemberType('a.rowid != ' . $object->id, 1); // remove deleted member from the list
 
 							$oldinfo=$membertype->_load_ldap_info();
 							$olddn=$membertype->_load_ldap_dn($oldinfo);
@@ -729,64 +719,36 @@
 				if ($result < 0) $this->error="ErrorLDAP ".$ldap->error;
 			}
 		}
-=======
->>>>>>> d9b8a8c8
-		elseif ($action == 'MEMBER_VALIDATE')
-		{
-			dol_syslog("Trigger '".$this->name."' for action '$action' launched by ".__FILE__.". id=".$object->id);
-			if (! empty($conf->global->LDAP_MEMBER_ACTIVE) && (string) $conf->global->LDAP_MEMBER_ACTIVE == '1')
-			{
-				// If status field is setup to be synchronized
-				if (! empty($conf->global->LDAP_FIELD_MEMBER_STATUS))
-				{
-					$ldap=new Ldap();
-					$result=$ldap->connect_bind();
-
-					if ($result > 0)
-					{
-						$info=$object->_load_ldap_info();
-						$dn=$object->_load_ldap_dn($info);
-						$olddn=$dn;	// We know olddn=dn as we change only status
-
-						$result=$ldap->update($dn,$info,$user,$olddn);
-					}
-
-					if ($result < 0) $this->error="ErrorLDAP ".$ldap->error;
-				}
-			}
-		}
-		elseif ($action == 'MEMBER_SUBSCRIPTION')
-		{
-			dol_syslog("Trigger '".$this->name."' for action '$action' launched by ".__FILE__.". id=".$object->id);
-			if (! empty($conf->global->LDAP_MEMBER_ACTIVE) && (string) $conf->global->LDAP_MEMBER_ACTIVE == '1')
-			{
-				// If subscriptions fields are setup to be synchronized
-				if ($conf->global->LDAP_FIELD_MEMBER_FIRSTSUBSCRIPTION_DATE
-					|| $conf->global->LDAP_FIELD_MEMBER_FIRSTSUBSCRIPTION_AMOUNT
-					|| $conf->global->LDAP_FIELD_MEMBER_LASTSUBSCRIPTION_DATE
-					|| $conf->global->LDAP_FIELD_MEMBER_LASTSUBSCRIPTION_AMOUNT
-					|| $conf->global->LDAP_FIELD_MEMBER_END_LASTSUBSCRIPTION)
-				{
-					$ldap=new Ldap();
-					$result=$ldap->connect_bind();
-
-					if ($result > 0)
-					{
-						$info=$object->_load_ldap_info();
-						$dn=$object->_load_ldap_dn($info);
-						$olddn=$dn;	// We know olddn=dn as we change only subscriptions
-
-						$result=$ldap->update($dn,$info,$user,$olddn);
-					}
-
-					if ($result < 0) $this->error="ErrorLDAP ".$ldap->error;
-				}
-			}
-		}
-		elseif ($action == 'MEMBER_MODIFY')
-		{
-			dol_syslog("Trigger '".$this->name."' for action '$action' launched by ".__FILE__.". id=".$object->id);
-			if (! empty($conf->global->LDAP_MEMBER_ACTIVE) && (string) $conf->global->LDAP_MEMBER_ACTIVE == '1')
+
+		// Members types
+		elseif ($action == 'MEMBER_TYPE_CREATE')
+		{
+			dol_syslog("Trigger '".$this->name."' for action '$action' launched by ".__FILE__.". id=".$object->id);
+			if (! empty($conf->global->LDAP_MEMBER_TYPE_ACTIVE) && (string) $conf->global->LDAP_MEMBER_TYPE_ACTIVE == '1')
+			{
+				$ldap=new Ldap();
+				$result=$ldap->connect_bind();
+
+				if ($result > 0)
+				{
+					$info=$object->_load_ldap_info();
+					$dn=$object->_load_ldap_dn($info);
+
+					// Get a gid number for objectclass PosixGroup
+					if (in_array('posixGroup',$info['objectclass'])) {
+						$info['gidNumber'] = $ldap->getNextGroupGid('LDAP_KEY_MEMBERS_TYPE');
+					}
+
+					$result=$ldap->add($dn,$info,$user);
+				}
+
+				if ($result < 0) $this->error="ErrorLDAP ".$ldap->error;
+			}
+		}
+		elseif ($action == 'MEMBER_TYPE_MODIFY')
+		{
+			dol_syslog("Trigger '".$this->name."' for action '$action' launched by ".__FILE__.". id=".$object->id);
+			if (! empty($conf->global->LDAP_MEMBER_TYPE_ACTIVE) && (string) $conf->global->LDAP_MEMBER_TYPE_ACTIVE == '1')
 			{
 				$ldap=new Ldap();
 				$result=$ldap->connect_bind();
@@ -798,6 +760,8 @@
 						dol_syslog("Trigger ".$action." was called by a function that did not set previously the property ->oldcopy onto object", LOG_WARNING);
 						$object->oldcopy = clone $object;
 					}
+
+					$object->oldcopy->listMembersForMemberType('', 1);
 
 					$oldinfo=$object->oldcopy->_load_ldap_info();
 					$olddn=$object->oldcopy->_load_ldap_dn($oldinfo);
@@ -811,124 +775,21 @@
 						$olddn = '';
 					}
 
-					$info=$object->_load_ldap_info();
-					$dn=$object->_load_ldap_dn($info);
-					$newrdn=$object->_load_ldap_dn($info,2);
-					$newparent=$object->_load_ldap_dn($info,1);
-
-					$result=$ldap->update($dn,$info,$user,$olddn,$newrdn,$newparent);
-
-					// For member type
-					if (! empty($conf->global->LDAP_MEMBER_TYPE_ACTIVE) && (string) $conf->global->LDAP_MEMBER_TYPE_ACTIVE == '1')
-					{
-						/*
-						 * Change member info
-						 */
-						$newmembertype=new AdherentType($this->db);
-						$newmembertype->fetch($object->typeid);
-						$newmembertype->listMembersForMemberType('', 1);
-
-						$oldinfo=$newmembertype->_load_ldap_info();
-						$olddn=$newmembertype->_load_ldap_dn($oldinfo);
-
-						// Verify if entry exist
-						$container=$newmembertype->_load_ldap_dn($oldinfo,1);
-						$search = "(".$newmembertype->_load_ldap_dn($oldinfo,2).")";
-						$records=$ldap->search($container,$search);
-						if (count($records) && $records['count'] == 0)
-						{
-							$olddn = '';
-						}
-
-						$info=$newmembertype->_load_ldap_info();    // Contains all members, included the new one (insert already done before trigger call)
-						$dn=$newmembertype->_load_ldap_dn($info);
-
-						$result=$ldap->update($dn,$info,$user,$olddn);
-
-						if ($object->oldcopy->typeid != $object->typeid)
-						{
-							/*
-							 * Remove member in old member type
-							 */
-							$oldmembertype=new AdherentType($this->db);
-							$oldmembertype->fetch($object->oldcopy->typeid);
-							$oldmembertype->listMembersForMemberType('', 1);
-
-							$oldinfo=$oldmembertype->_load_ldap_info();
-							$olddn=$oldmembertype->_load_ldap_dn($oldinfo);
-
-							// Verify if entry exist
-							$container=$oldmembertype->_load_ldap_dn($oldinfo,1);
-							$search = "(".$oldmembertype->_load_ldap_dn($oldinfo,2).")";
-							$records=$ldap->search($container,$search);
-							if (count($records) && $records['count'] == 0)
-							{
-								$olddn = '';
-							}
-
-							$info=$oldmembertype->_load_ldap_info();    // Contains all members, included the new one (insert already done before trigger call)
-							$dn=$oldmembertype->_load_ldap_dn($info);
-
-							$result=$ldap->update($dn,$info,$user,$olddn);
-						}
-					}
-				}
-
-				if ($result < 0) $this->error="ErrorLDAP ".$ldap->error;
-			}
-		}
-		elseif ($action == 'MEMBER_NEW_PASSWORD')
-		{
-			dol_syslog("Trigger '".$this->name."' for action '$action' launched by ".__FILE__.". id=".$object->id);
-			if (! empty($conf->global->LDAP_MEMBER_ACTIVE) && (string) $conf->global->LDAP_MEMBER_ACTIVE == '1')
-			{
-				// If password field is setup to be synchronized
-				if ($conf->global->LDAP_FIELD_PASSWORD || $conf->global->LDAP_FIELD_PASSWORD_CRYPTED)
-				{
-					$ldap=new Ldap();
-					$result=$ldap->connect_bind();
-
-					if ($result > 0)
-					{
-						$info=$object->_load_ldap_info();
-						$dn=$object->_load_ldap_dn($info);
-						$olddn=$dn;	// We know olddn=dn as we change only password
-
-						$result=$ldap->update($dn,$info,$user,$olddn);
-					}
-
-					if ($result < 0) $this->error="ErrorLDAP ".$ldap->error;
-				}
-			}
-		}
-		elseif ($action == 'MEMBER_RESILIATE')
-		{
-			dol_syslog("Trigger '".$this->name."' for action '$action' launched by ".__FILE__.". id=".$object->id);
-			if (! empty($conf->global->LDAP_MEMBER_ACTIVE) && (string) $conf->global->LDAP_MEMBER_ACTIVE == '1')
-			{
-				// If status field is setup to be synchronized
-				if (! empty($conf->global->LDAP_FIELD_MEMBER_STATUS))
-				{
-					$ldap=new Ldap();
-					$result=$ldap->connect_bind();
-
-					if ($result > 0)
-					{
-						$info=$object->_load_ldap_info();
-						$dn=$object->_load_ldap_dn($info);
-						$olddn=$dn;	// We know olddn=dn as we change only status
-
-						$result=$ldap->update($dn,$info,$user,$olddn);
-					}
-
-					if ($result < 0) $this->error="ErrorLDAP ".$ldap->error;
-				}
-			}
-		}
-		elseif ($action == 'MEMBER_DELETE')
-		{
-			dol_syslog("Trigger '".$this->name."' for action '$action' launched by ".__FILE__.". id=".$object->id);
-			if (! empty($conf->global->LDAP_MEMBER_ACTIVE) && (string) $conf->global->LDAP_MEMBER_ACTIVE == '1')
+					$object->listMembersForMemberType('', 1);
+
+					$info=$object->_load_ldap_info();
+					$dn=$object->_load_ldap_dn($info);
+
+					$result=$ldap->update($dn,$info,$user,$olddn);
+				}
+
+				if ($result < 0) $this->error="ErrorLDAP ".$ldap->error;
+			}
+		}
+		elseif ($action == 'MEMBER_TYPE_DELETE')
+		{
+			dol_syslog("Trigger '".$this->name."' for action '$action' launched by ".__FILE__.". id=".$object->id);
+			if (! empty($conf->global->LDAP_MEMBER_TYPE_ACTIVE) && (string) $conf->global->LDAP_MEMBER_TYPE_ACTIVE == '1')
 			{
 				$ldap=new Ldap();
 				$result=$ldap->connect_bind();
@@ -939,183 +800,11 @@
 					$dn=$object->_load_ldap_dn($info);
 
 					$result=$ldap->delete($dn);
-
-					// For member type
-					if (! empty($conf->global->LDAP_MEMBER_TYPE_ACTIVE) && (string) $conf->global->LDAP_MEMBER_TYPE_ACTIVE == '1')
-					{
-						if ($object->typeid > 0)
-						{
-							/*
-							 * Remove member in member type
-							 */
-							$membertype=new AdherentType($this->db);
-							$membertype->fetch($object->typeid);
-							$membertype->listMembersForMemberType('a.rowid != ' . $object->id, 1); // remove deleted member from the list
-
-							$oldinfo=$membertype->_load_ldap_info();
-							$olddn=$membertype->_load_ldap_dn($oldinfo);
-
-							// Verify if entry exist
-							$container=$membertype->_load_ldap_dn($oldinfo,1);
-							$search = "(".$membertype->_load_ldap_dn($oldinfo,2).")";
-							$records=$ldap->search($container,$search);
-							if (count($records) && $records['count'] == 0)
-							{
-								$olddn = '';
-							}
-
-							$info=$membertype->_load_ldap_info();    // Contains all members, included the new one (insert already done before trigger call)
-							$dn=$membertype->_load_ldap_dn($info);
-
-							$result=$ldap->update($dn,$info,$user,$olddn);
-						}
-					}
-				}
-
-				if ($result < 0) $this->error="ErrorLDAP ".$ldap->error;
-			}
-		}
-
-		// Members types
-		elseif ($action == 'MEMBER_TYPE_CREATE')
-		{
-			dol_syslog("Trigger '".$this->name."' for action '$action' launched by ".__FILE__.". id=".$object->id);
-			if (! empty($conf->global->LDAP_MEMBER_TYPE_ACTIVE) && (string) $conf->global->LDAP_MEMBER_TYPE_ACTIVE == '1')
-			{
-				$ldap=new Ldap();
-				$result=$ldap->connect_bind();
-
-				if ($result > 0)
-				{
-					$info=$object->_load_ldap_info();
-					$dn=$object->_load_ldap_dn($info);
-
-					// Get a gid number for objectclass PosixGroup
-					if (in_array('posixGroup',$info['objectclass'])) {
-						$info['gidNumber'] = $ldap->getNextGroupGid('LDAP_KEY_MEMBERS_TYPE');
-					}
-
-					$result=$ldap->add($dn,$info,$user);
-				}
-
-				if ($result < 0) $this->error="ErrorLDAP ".$ldap->error;
-			}
-		}
-		elseif ($action == 'MEMBER_TYPE_MODIFY')
-		{
-			dol_syslog("Trigger '".$this->name."' for action '$action' launched by ".__FILE__.". id=".$object->id);
-			if (! empty($conf->global->LDAP_MEMBER_TYPE_ACTIVE) && (string) $conf->global->LDAP_MEMBER_TYPE_ACTIVE == '1')
-			{
-				$ldap=new Ldap();
-				$result=$ldap->connect_bind();
-
-				if ($result > 0)
-<<<<<<< HEAD
-				{
-					if (empty($object->oldcopy) || ! is_object($object->oldcopy))
-					{
-						dol_syslog("Trigger ".$action." was called by a function that did not set previously the property ->oldcopy onto object", LOG_WARNING);
-						$object->oldcopy = clone $object;
-					}
-
-					$object->oldcopy->listMembersForMemberType('', 1);
-
-					$oldinfo=$object->oldcopy->_load_ldap_info();
-					$olddn=$object->oldcopy->_load_ldap_dn($oldinfo);
-
-					// Verify if entry exist
-					$container=$object->oldcopy->_load_ldap_dn($oldinfo,1);
-					$search = "(".$object->oldcopy->_load_ldap_dn($oldinfo,2).")";
-					$records=$ldap->search($container,$search);
-					if (count($records) && $records['count'] == 0)
-					{
-						$olddn = '';
-					}
-
-					$object->listMembersForMemberType('', 1);
-
-					$info=$object->_load_ldap_info();
-					$dn=$object->_load_ldap_dn($info);
-
-					$result=$ldap->update($dn,$info,$user,$olddn);
-				}
-
-				if ($result < 0) $this->error="ErrorLDAP ".$ldap->error;
-			}
-		}
-		elseif ($action == 'MEMBER_TYPE_DELETE')
-		{
-			dol_syslog("Trigger '".$this->name."' for action '$action' launched by ".__FILE__.". id=".$object->id);
-			if (! empty($conf->global->LDAP_MEMBER_TYPE_ACTIVE) && (string) $conf->global->LDAP_MEMBER_TYPE_ACTIVE == '1')
-			{
-				$ldap=new Ldap();
-				$result=$ldap->connect_bind();
-
-				if ($result > 0)
-				{
-					$info=$object->_load_ldap_info();
-					$dn=$object->_load_ldap_dn($info);
-
-					$result=$ldap->delete($dn);
-=======
-				{
-					if (empty($object->oldcopy) || ! is_object($object->oldcopy))
-					{
-						dol_syslog("Trigger ".$action." was called by a function that did not set previously the property ->oldcopy onto object", LOG_WARNING);
-						$object->oldcopy = clone $object;
-					}
-
-					$object->oldcopy->listMembersForMemberType('', 1);
-
-					$oldinfo=$object->oldcopy->_load_ldap_info();
-					$olddn=$object->oldcopy->_load_ldap_dn($oldinfo);
-
-					// Verify if entry exist
-					$container=$object->oldcopy->_load_ldap_dn($oldinfo,1);
-					$search = "(".$object->oldcopy->_load_ldap_dn($oldinfo,2).")";
-					$records=$ldap->search($container,$search);
-					if (count($records) && $records['count'] == 0)
-					{
-						$olddn = '';
-					}
-
-					$object->listMembersForMemberType('', 1);
-
-					$info=$object->_load_ldap_info();
-					$dn=$object->_load_ldap_dn($info);
-
-					$result=$ldap->update($dn,$info,$user,$olddn);
->>>>>>> d9b8a8c8
-				}
-
-				if ($result < 0) $this->error="ErrorLDAP ".$ldap->error;
-			}
-		}
-<<<<<<< HEAD
-
-		return $result;
-	}
-=======
-		elseif ($action == 'MEMBER_TYPE_DELETE')
-		{
-			dol_syslog("Trigger '".$this->name."' for action '$action' launched by ".__FILE__.". id=".$object->id);
-			if (! empty($conf->global->LDAP_MEMBER_TYPE_ACTIVE) && (string) $conf->global->LDAP_MEMBER_TYPE_ACTIVE == '1')
-			{
-				$ldap=new Ldap();
-				$result=$ldap->connect_bind();
-
-				if ($result > 0)
-				{
-					$info=$object->_load_ldap_info();
-					$dn=$object->_load_ldap_dn($info);
-
-					$result=$ldap->delete($dn);
-				}
-
-				if ($result < 0) $this->error="ErrorLDAP ".$ldap->error;
-			}
-		}
->>>>>>> d9b8a8c8
+				}
+
+				if ($result < 0) $this->error="ErrorLDAP ".$ldap->error;
+			}
+		}
 
 		return $result;
 	}
