--- conflicted
+++ resolved
@@ -88,11 +88,7 @@
 	 * @return	int					if KO: <0, if no trigger ran: 0, if OK: >0
 	 * @throws	Exception			dol_syslog can throw Exceptions
 	 */
-<<<<<<< HEAD
-	public function runTrigger(string $action, $object, User $user, Translate $langs, Conf $conf): int
-=======
-	public function runTrigger($action, $object, User $user, Translate $langs, Conf $conf)
->>>>>>> 18c023b9
+	public function runTrigger(string $action, $object, User $user, Translate $langs, Conf $conf)
 	{
 		if (getDolGlobalString('MAIN_LOGEVENTS_DISABLE_ALL')) {
 			return 0; // Log events is disabled (hidden features)
