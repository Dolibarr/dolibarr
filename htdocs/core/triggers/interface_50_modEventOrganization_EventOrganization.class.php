--- conflicted
+++ resolved
@@ -91,17 +91,10 @@
 						$task->label = $taskLabel;
 						$task->fk_project = $object->id;
 						$defaultref = '';
-<<<<<<< HEAD
-						$obj = empty($conf->global->PROJECT_TASK_ADDON) ? 'mod_task_simple' : $conf->global->PROJECT_TASK_ADDON;
-						if (!empty($conf->global->PROJECT_TASK_ADDON) && is_readable(DOL_DOCUMENT_ROOT . "/core/modules/project/task/" . getDolGlobalString('PROJECT_TASK_ADDON') . ".php")) {
-							require_once DOL_DOCUMENT_ROOT . "/core/modules/project/task/" . getDolGlobalString('PROJECT_TASK_ADDON') . '.php';
-							$modTask = new $obj;
-=======
 						$obj = !getDolGlobalString('PROJECT_TASK_ADDON') ? 'mod_task_simple' : $conf->global->PROJECT_TASK_ADDON;
 						if (getDolGlobalString('PROJECT_TASK_ADDON') && is_readable(DOL_DOCUMENT_ROOT . "/core/modules/project/task/" . getDolGlobalString('PROJECT_TASK_ADDON') . ".php")) {
 							require_once DOL_DOCUMENT_ROOT . "/core/modules/project/task/" . getDolGlobalString('PROJECT_TASK_ADDON') . '.php';
 							$modTask = new $obj();
->>>>>>> 729451fa
 							$defaultref = $modTask->getNextValue($object->thirdparty, null);
 						}
 						if (is_numeric($defaultref) && $defaultref <= 0) {
