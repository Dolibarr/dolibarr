--- conflicted
+++ resolved
@@ -77,21 +77,12 @@
 		$qualified = 0;
 		$amounts = 0;
 		if ($action==='BILL_VALIDATE' || (($action==='BILL_DELETE' || $action === 'BILL_SENTBYMAIL') && $object->statut != 0)
-<<<<<<< HEAD
-			|| $action==='BILL_SUPPLIER_VALIDATE' || (($action==='BILL_SUPPLIER_DELETE' || $action === 'BILL_SUPPLIER_SENTBYMAIL') && $object->statut != 0)
-			|| $action==='MEMBER_SUBSCRIPTION_CREATE' || $action==='MEMBER_SUBSCRIPTION_MODIFY' || $action==='MEMBER_SUBSCRIPTION_DELETE'
-			|| $action==='DON_VALIDATE' || (($action==='DON_MODIFY' || $action==='DON_DELETE') && $object->statut != 0)
-			|| $action==='CASHCONTROL_VALIDATE'
-			|| (in_array($object->element, array('facture','supplier_invoice')) && $action === 'DOC_DOWNLOAD' && $object->statut != 0)
-			|| (in_array($object->element, array('facture','supplier_invoice')) && $action === 'DOC_PREVIEW' && $object->statut != 0)
-=======
 		    || $action==='BILL_SUPPLIER_VALIDATE' || (($action==='BILL_SUPPLIER_DELETE' || $action === 'BILL_SUPPLIER_SENTBYMAIL') && $object->statut != 0)
 		    || $action==='MEMBER_SUBSCRIPTION_CREATE' || $action==='MEMBER_SUBSCRIPTION_MODIFY' || $action==='MEMBER_SUBSCRIPTION_DELETE'
 		    || $action==='DON_VALIDATE' || (($action==='DON_MODIFY' || $action==='DON_DELETE') && $object->statut != 0)
 		    || $action==='CASHCONTROL_VALIDATE'
 		    || (in_array($object->element, array('facture','supplier_invoice')) && $action === 'DOC_DOWNLOAD' && $object->statut != 0)
 		    || (in_array($object->element, array('facture','supplier_invoice')) && $action === 'DOC_PREVIEW' && $object->statut != 0)
->>>>>>> c9883eec
 		)
 		{
 			$qualified++;
