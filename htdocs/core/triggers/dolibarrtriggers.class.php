<?php
/* Copyright (C) 2014 Marcos García         <marcosgdf@gmail.com>
 * Copyright (C) 2023 William Mead			<william.mead@manchenumerique.fr>
 *
 * This program is free software; you can redistribute it and/or modify
 * it under the terms of the GNU General Public License as published by
 * the Free Software Foundation; either version 3 of the License, or
 * (at your option) any later version.
 *
 * This program is distributed in the hope that it will be useful,
 * but WITHOUT ANY WARRANTY; without even the implied warranty of
 * MERCHANTABILITY or FITNESS FOR A PARTICULAR PURPOSE.  See the
 * GNU General Public License for more details.
 *
 * You should have received a copy of the GNU General Public License
 * along with this program. If not, see <https://www.gnu.org/licenses/>.
 */

/**
 * Class that all triggers must inherit
 */
abstract class DolibarrTriggers
{
	/**
	 * Database handler
	 * @var DoliDB
	 */
	protected $db;

	/**
	 * Name of the trigger
	 * @var mixed|string
	 */
	public $name;

	/**
	 * Description of the trigger
	 * @var string
	 */
	public $description;

	/**
	 * Version of the trigger
	 * @var string
	 */
	public $version;

	/**
	 * Image of the trigger
	 * @var string
	 */
	public $picto;

	/**
	 * Category of the trigger
	 * @var string
	 */
	public $family;

	/**
	 * Error reported by the trigger
	 * @var string
	 * @deprecated Use $this->errors
	 * @see $errors
	 */
	public $error;

	/**
	 * Errors reported by the trigger
	 * @var array
	 */
	public $errors;

	/**
	 * @var string module is in development
	 * @deprecated Use self::VERSIONS
	 * @see self::VERSIONS
	 */
	const VERSION_DEVELOPMENT = 'development';

	/**
	 * @var string module is experimental
	 * @deprecated Use self::VERSIONS
	 * @see self::VERSIONS
	 */
	const VERSION_EXPERIMENTAL = 'experimental';

	/**
	 * @var string module is dolibarr ready
	 * @deprecated Use self::VERSIONS
	 * @see self::VERSIONS
	 */
	const VERSION_DOLIBARR = 'dolibarr';

	/**
	 * @var array dictionary of possible module states
	 */
	const VERSIONS = [
		'dev' => 'development',
		'exp' => 'experimental',
		'prod' => 'dolibarr'
	];

	/**
	 * Constructor
	 *
	 * @param DoliDB $db Database handler
	 */
	public function __construct(DoliDB $db)
	{
		$this->db = $db;
		$this->name = preg_replace('/^Interface/i', '', get_class($this));
		$this->description = '';
		$this->version = self::VERSIONS['dev'];
		$this->picto = 'technic';
		$this->family = '';
		$this->error = '';
		$this->errors = [];
	}

	/**
	 * Returns the name of the trigger file
	 *
	 * @return string
	 */
	public function getName(): string
	{
		return $this->name;
	}

	/**
	 * Returns the description of trigger file
	 *
	 * @return string
	 */
	public function getDesc(): string
	{
		return $this->description;
	}

	/**
	 * Returns the version of the trigger file
	 *
	 * @return string Version of trigger file
	 */
	public function getVersion(): string
	{
		global $langs;
		$langs->load("admin");
		switch ($this->version) { // TODO use a match expression @ Dolibarr minimum PHP v8.0
			case self::VERSIONS['dev']:
				return $langs->trans("VersionDevelopment");
			case self::VERSIONS['exp']:
				return $langs->trans("VersionExperimental");
			case self::VERSIONS['prod']:
				return DOL_VERSION;
			default:
				return $this->version;
		}
	}

	/**
<<<<<<< HEAD
	 * Returns the name of picto of trigger file
	 *
	 * @return string
	 */
	public function getPicto(): string
	{
		return $this->picto;
	}

	/**
	 * Returns the family of trigger file
	 *
	 * @return string
	 */
	public function getFamily(): string
	{
		return $this->family;
	}

	/**
	 * Returns the errors of trigger file
	 *
	 * @return array
	 */
	public function getErrors(): array
	{
		return $this->errors;
	}

	/**
	 *  Function called when a Dolibarr business event is done.
=======
	 * setErrorsFromObject
	 *
	 * @param CommonObject $object commonobject
	 * @return void
	 */
	public function setErrorsFromObject($object)
	{
		if (!empty($object->error)) {
			$this->errors = array_merge($this->errors, array($object->error));
		}
		if (!empty($object->errors)) {
			$this->errors = array_merge($this->errors, $object->errors);
		}
	}

	/**
	 *  Function called when a Dolibarrr business event is done.
>>>>>>> a18c8ab3
	 *  All functions "runTrigger" are triggered if file is inside directory htdocs/core/triggers or htdocs/module/code/triggers (and declared)
	 *
	 *  @param string       $action     Event action code
	 *  @param Object       $object     Object
	 *  @param User         $user       Object user
	 *  @param Translate    $langs      Object langs
	 *  @param conf         $conf       Object conf
	 *  @return int                     if KO: <0, if no trigger ran: 0, if OK: >0
	 */
	abstract public function runTrigger(string $action, $object, User $user, Translate $langs, Conf $conf);
}<|MERGE_RESOLUTION|>--- conflicted
+++ resolved
@@ -160,7 +160,6 @@
 	}
 
 	/**
-<<<<<<< HEAD
 	 * Returns the name of picto of trigger file
 	 *
 	 * @return string
@@ -191,8 +190,6 @@
 	}
 
 	/**
-	 *  Function called when a Dolibarr business event is done.
-=======
 	 * setErrorsFromObject
 	 *
 	 * @param CommonObject $object commonobject
@@ -210,7 +207,6 @@
 
 	/**
 	 *  Function called when a Dolibarrr business event is done.
->>>>>>> a18c8ab3
 	 *  All functions "runTrigger" are triggered if file is inside directory htdocs/core/triggers or htdocs/module/code/triggers (and declared)
 	 *
 	 *  @param string       $action     Event action code
