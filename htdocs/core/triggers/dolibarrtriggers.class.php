--- conflicted
+++ resolved
@@ -214,11 +214,7 @@
 	 *  @param User         $user       Object user
 	 *  @param Translate    $langs      Object langs
 	 *  @param conf         $conf       Object conf
-<<<<<<< HEAD
-	 *  @return int                     if KO: <0, if no trigger ran: 0, if OK: >0
-=======
-	 *  @return int                     Return integer <0 if KO, 0 if no triggered ran, >0 if OK
->>>>>>> 63328fc2
+	 *  @return int                     Return integer if KO: <0, if no trigger ran: 0, if OK: >0
 	 */
 	abstract public function runTrigger(string $action, $object, User $user, Translate $langs, Conf $conf);
 }