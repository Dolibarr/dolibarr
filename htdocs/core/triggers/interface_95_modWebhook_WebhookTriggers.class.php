--- conflicted
+++ resolved
@@ -96,16 +96,13 @@
 
 				$jsonstr = json_encode($resobject);
 
-<<<<<<< HEAD
-				$response = getURLContent($tmpobject->url, 'POST', $jsonstr, 1, array('content-type:application/json'), array('http', 'https'), 2, -1);
-=======
 				$headers = array(
 					'Content-Type: application/json'
 					//'Accept: application/json'
 				);
 
 				$response = getURLContent($tmpobject->url, 'POST', $jsonstr, 1, $headers, array('http', 'https'), 2, -1);
->>>>>>> 80411ff9
+
 				if (empty($response['curl_error_no']) && $response['http_code'] >= 200 && $response['http_code'] < 300) {
 					$nbPosts++;
 				} else {
