--- conflicted
+++ resolved
@@ -143,65 +143,7 @@
 				if (!empty($conf->global->TICKET_NOTIFICATION_EMAIL_TO) && empty($object->context['disableticketemail'])) {
 					$sendto = empty($conf->global->TICKET_NOTIFICATION_EMAIL_TO) ? '' : $conf->global->TICKET_NOTIFICATION_EMAIL_TO;
 					if ($sendto) {
-<<<<<<< HEAD
-						// Init to avoid errors
-						$filepath = array();
-						$filename = array();
-						$mimetype = array();
-
-						/* Send email to admin */
-						$subject = '['.$conf->global->MAIN_INFO_SOCIETE_NOM.'] '.$langs->transnoentities('TicketNewEmailSubjectAdmin');
-						$message_admin = $langs->transnoentities('TicketNewEmailBodyAdmin', $object->track_id).'<br><br>';
-						$message_admin .= '<ul><li>'.$langs->trans('Title').' : '.$object->subject.'</li>';
-						$message_admin .= '<li>'.$langs->trans('Type').' : '.$langs->getLabelFromKey($this->db, 'TicketTypeShort'.$object->type_code, 'c_ticket_type', 'code', 'label', $object->type_code).'</li>';
-						$message_admin .= '<li>'.$langs->trans('Category').' : '.$langs->getLabelFromKey($this->db, 'TicketCategoryShort'.$object->category_code, 'c_ticket_category', 'code', 'label', $object->category_code).'</li>';
-						$message_admin .= '<li>'.$langs->trans('Severity').' : '.$langs->getLabelFromKey($this->db, 'TicketSeverityShort'.$object->severity_code, 'c_ticket_severity', 'code', 'label', $object->severity_code).'</li>';
-						$message_admin .= '<li>'.$langs->trans('From').' : '.($object->email_from ? $object->email_from : ($object->fk_user_create > 0 ? $langs->trans('Internal') : '')).'</li>';
-						// Extrafields
-						$extraFields = new ExtraFields($this->db);
-						$extraFields->fetch_name_optionals_label($object->table_element);
-						if (is_array($object->array_options) && count($object->array_options) > 0) {
-							foreach ($object->array_options as $key => $value) {
-								$key = substr($key, 8); // remove "options_"
-								$message_admin .= '<li>'.$langs->trans($extraFields->attributes[$object->element]['label'][$key]).' : '.$extraFields->showOutputField($key, $value, '', $object->table_element).'</li>';
-							}
-						}
-						$message_admin .= '</ul>';
-
-						if ($object->fk_soc > 0) {
-								  $object->fetch_thirdparty();
-								  $message_admin .= '<p>'.$langs->trans('Company').' : '.$object->thirdparty->name.'</p>';
-						}
-
-						$message = $object->message;
-						if (!dol_textishtml($message)) {
-							$message = dol_nl2br($message);
-						}
-						$message_admin .= '<p>'.$langs->trans('Message').' : <br>'.$message.'</p>';
-						$message_admin .= '<p><a href="'.dol_buildpath('/ticket/card.php', 2).'?track_id='.$object->track_id.'">'.$langs->trans('SeeThisTicketIntomanagementInterface').'</a></p>';
-
-						$from = $conf->global->MAIN_INFO_SOCIETE_NOM.'<'.$conf->global->TICKET_NOTIFICATION_EMAIL_FROM.'>';
-						$replyto = $from;
-
-						$trackid = 'tic'.$object->id;
-
-						if (!empty($conf->global->TICKET_DISABLE_MAIL_AUTOCOPY_TO)) {
-							$old_MAIN_MAIL_AUTOCOPY_TO = $conf->global->MAIN_MAIL_AUTOCOPY_TO;
-							$conf->global->MAIN_MAIL_AUTOCOPY_TO = '';
-						}
-						include_once DOL_DOCUMENT_ROOT.'/core/class/CMailFile.class.php';
-						$mailfile = new CMailFile($subject, $sendto, $from, $message_admin, $filepath, $mimetype, $filename, '', '', 0, -1, '', '', $trackid, '', 'ticket');
-						if ($mailfile->error) {
-							dol_syslog($mailfile->error, LOG_DEBUG);
-						} else {
-								 $result = $mailfile->sendfile();
-						}
-						if (!empty($conf->global->TICKET_DISABLE_MAIL_AUTOCOPY_TO)) {
-							$conf->global->MAIN_MAIL_AUTOCOPY_TO = $old_MAIN_MAIL_AUTOCOPY_TO;
-						}
-=======
 						$this->composeAndSendAdminMessage($sendto, $subject_admin, $body_admin, $object, $langs);
->>>>>>> 503d1a04
 					}
 				}
 
