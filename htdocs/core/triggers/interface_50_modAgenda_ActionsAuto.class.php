--- conflicted
+++ resolved
@@ -561,7 +561,6 @@
 			}
 		}
 
-<<<<<<< HEAD
         require_once DOL_DOCUMENT_ROOT.'/contact/class/contact.class.php';
         require_once DOL_DOCUMENT_ROOT.'/societe/class/societe.class.php';
 		$contactforaction=new Contact($this->db);
@@ -584,8 +583,8 @@
 		$actioncomm->contact     = $contactforaction;
 		$actioncomm->societe     = $societeforaction;
 		$actioncomm->author      = $user;   // User saving action
-		$actioncomm->usertodo    = $user;	// User owner of action
-		//$actioncomm->userdone    = $user;	// User doing action
+		$actioncomm->usertodo    = $user;	// User action is assigned to (owner of action)
+		//$actioncomm->userdone    = $user;	// User doing action (deprecated, not used anymore)
 
 		$actioncomm->fk_element  = $object->id;
 		$actioncomm->elementtype = $object->element;
@@ -601,47 +600,6 @@
             $error ="Failed to insert event : ".$actioncomm->error." ".join(',',$actioncomm->errors);
             $this->error=$error;
             $this->errors=$actioncomm->errors;
-=======
-            require_once DOL_DOCUMENT_ROOT.'/contact/class/contact.class.php';
-            require_once DOL_DOCUMENT_ROOT.'/societe/class/societe.class.php';
-			$contactforaction=new Contact($this->db);
-            $societeforaction=new Societe($this->db);
-            if ($object->sendtoid > 0) $contactforaction->fetch($object->sendtoid);
-            if ($object->socid > 0)    $societeforaction->fetch($object->socid);
-
-			// Insertion action
-			require_once DOL_DOCUMENT_ROOT.'/comm/action/class/actioncomm.class.php';
-			$actioncomm = new ActionComm($this->db);
-			$actioncomm->type_code   = $object->actiontypecode;		// code of parent table llx_c_actioncomm (will be deprecated)
-			$actioncomm->code='AC_'.$action;
-			$actioncomm->label       = $object->actionmsg2;
-			$actioncomm->note        = $object->actionmsg;
-			$actioncomm->datep       = $now;
-			$actioncomm->datef       = $now;
-			$actioncomm->durationp   = 0;
-			$actioncomm->punctual    = 1;
-			$actioncomm->percentage  = -1;   // Not applicable
-			$actioncomm->contact     = $contactforaction;
-			$actioncomm->societe     = $societeforaction;
-			$actioncomm->author      = $user;   // User saving action
-			$actioncomm->usertodo    = $user;	// User action is assigned to (owner of action)
-			$actioncomm->userdone    = $user;	// User doing action (deprecated, not used anymore)
-
-			$actioncomm->fk_element  = $object->id;
-			$actioncomm->elementtype = $object->element;
-
-			$ret=$actioncomm->add($user);       // User qui saisit l'action
-			if ($ret > 0)
-			{
-				$_SESSION['LAST_ACTION_CREATED'] = $ret;
-				return 1;
-			}
-			else
-			{
-                $error ="Failed to insert event : ".$actioncomm->error." ".join(',',$actioncomm->errors);
-                $this->error=$error;
-                $this->errors=$actioncomm->errors;
->>>>>>> bf7a3349
 
             dol_syslog("interface_modAgenda_ActionsAuto.class.php: ".$this->error, LOG_ERR);
             return -1;
