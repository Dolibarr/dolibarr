--- conflicted
+++ resolved
@@ -757,11 +757,7 @@
 			$object->sendtoid=0;
 		}
 		// TODO Merge all previous cases into this generic one
-<<<<<<< HEAD
-		else
-=======
 		else	// $action = TICKET_CREATE, TICKET_MODIFY, TICKET_DELETE, ...
->>>>>>> 98c14efa
 		{
 		    // Note: We are here only if $conf->global->MAIN_AGENDA_ACTIONAUTO_action is on (tested at begining of this function)
 		    // Load translation files required by the page
