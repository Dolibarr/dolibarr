<?php
/* Copyright (C) 2005-2017	Laurent Destailleur 	<eldy@users.sourceforge.net>
 * Copyright (C) 2009-2017	Regis Houssin		<regis.houssin@inodbox.com>
 * Copyright (C) 2011-2014	Juanjo Menent		<jmenent@2byte.es>
 * Copyright (C) 2013		Cedric GROSS			<c.gross@kreiz-it.fr>
 * Copyright (C) 2014		Marcos García		<marcosgdf@gmail.com>
 * Copyright (C) 2015		Bahfir Abbes			<bafbes@gmail.com>
 * Copyright (C) 2022		Ferran Marcet			<fmarcet@2byte.es>
 * Copyright (C) 2023		William Mead			<william.mead@manchenumerique.fr>
 * Copyright (C) 2023       Christian Foellmann     <christian@foellmann.de>
 * Copyright (C) 2024		William Mead			<william.mead@manchenumerique.fr>
 * Copyright (C) 2024		MDW							<mdeweerd@users.noreply.github.com>
 *
 * This program is free software; you can redistribute it and/or modify
 * it under the terms of the GNU General Public License as published by
 * the Free Software Foundation; either version 3 of the License, or
 * (at your option) any later version.
 *
 * This program is distributed in the hope that it will be useful,
 * but WITHOUT ANY WARRANTY; without even the implied warranty of
 * MERCHANTABILITY or FITNESS FOR A PARTICULAR PURPOSE.  See the
 * GNU General Public License for more details.
 *
 * You should have received a copy of the GNU General Public License
 * along with this program. If not, see <https://www.gnu.org/licenses/>.
 */

/**
 *	\file       htdocs/core/triggers/interface_50_modAgenda_ActionsAuto.class.php
 *  \ingroup    agenda
 *  \brief      Trigger file for agenda module
 */

require_once DOL_DOCUMENT_ROOT.'/core/triggers/dolibarrtriggers.class.php';


/**
 *  Class of triggered functions for agenda module
 */
class InterfaceActionsAuto extends DolibarrTriggers
{
	/**
	 * Constructor
	 *
	 * @param DoliDB $db Database handler
	 */
	public function __construct($db)
	{
		$this->db = $db;

		$this->name = preg_replace('/^Interface/i', '', get_class($this));
		$this->family = "agenda";
		$this->description = "Triggers of this module add actions in agenda according to setup made in agenda setup.";
		$this->version = self::VERSIONS['prod'];
		$this->picto = 'action';
	}

	/**
	 * Function called when a Dolibarr business event is done.
	 * All functions "runTrigger" are triggered if file is inside directory htdocs/core/triggers or htdocs/module/code/triggers (and declared)
	 *
	 * Following properties may be set before calling trigger. The may be completed by this trigger to be used for writing the event into database:
	 *      $object->actiontypecode (translation action code: AC_OTH, ...)
	 *      $object->actionmsg (note, long text)
	 *      $object->actionmsg2 (label, short text)
	 *      $object->sendtoid (id of contact or array of ids of contacts)
	 *      $object->socid (id of thirdparty)
	 *      $object->fk_project
	 *      $object->fk_element	(ID of object to link action event to)
	 *      $object->elementtype (->element of object to link action to)
	 *      $object->module (if defined, elementtype in llx_actioncomm will be elementtype@module)
	 *
	 * @param string		$action		Event action code ('CONTRACT_MODIFY', 'RECRUITMENTCANDIDATURE_MODIFIY', or example by external module: 'SENTBYSMS'...)
<<<<<<< HEAD
	 * @param Object		$object     Object
	 * @param User		    $user       Object user
	 * @param Translate 	$langs      Object langs
	 * @param conf		    $conf       Object conf
=======
	 * @param CommonObject	$object     Object
	 * @param User		    $user       Object user
	 * @param Translate 	$langs      Object langs
	 * @param Conf		    $conf       Object conf
>>>>>>> cc80841a
	 * @return int         				Return integer <0 if KO, 0 if no triggered ran, >0 if OK
	 */
	public function runTrigger($action, $object, User $user, Translate $langs, Conf $conf)
	{
		if (!isModEnabled('agenda')) {
			return 0; // Module not active, we do nothing
		}

		// Do not log events when trigger is for creating event (infinite loop)
		if (preg_match('/^ACTION_/', $action)) {
			return 0;
		}

		$key = 'MAIN_AGENDA_ACTIONAUTO_'.$action;
		//var_dump($action.' - '.$key.' - '.$conf->global->$key);exit;

		// Do not log events not enabled for this action
		// GUI allow to set this option only if entry exists into table llx_c_action_trigger
		if (!getDolGlobalString($key)) {
			return 0;
		}

		$langs->load("agenda");

		if (empty($object->actiontypecode)) {
			$object->actiontypecode = 'AC_OTH_AUTO';
		}

		// Actions
		if ($action == 'COMPANY_CREATE') {
			// Load translation files required by the page
			$langs->loadLangs(array("agenda", "other", "companies"));

			if (empty($object->actionmsg2)) {
				if (empty($object->context['actionmsg2'])) {
					$object->actionmsg2 = $langs->transnoentities("NewCompanyToDolibarr", $object->name);
				} else {
					$object->actionmsg2 = $object->context['actionmsg2'];
				}
			}
			if (empty($object->actionmsg)) {
				$object->actionmsg = $langs->transnoentities("NewCompanyToDolibarr", $object->name);
			}

			$object->sendtoid = array();
			$object->socid = $object->id;
		} elseif ($action == 'COMPANY_MODIFY') {
			// Load translation files required by the page
			$langs->loadLangs(array("agenda", "other", "companies"));

			if (empty($object->actionmsg2)) {
				if (empty($object->context['actionmsg2'])) {
					$object->actionmsg2 = $langs->transnoentities("COMPANY_MODIFYInDolibarr", $object->name);
				} else {
					$object->actionmsg2 = $object->context['actionmsg2'];
				}
			}
			if (empty($object->actionmsg)) {
				$object->actionmsg = $langs->transnoentities("COMPANY_MODIFYInDolibarr", $object->name);
			}

			// For merge event, we add a mention
			if (!empty($object->context['mergefromname'])) {
				$object->actionmsg = dol_concatdesc($object->actionmsg, $langs->trans("DataFromWasMerged", $object->context['mergefromname'].' (id='.$object->context['mergefromname'].')'));
			}

			$object->sendtoid = array();
			$object->socid = $object->id;
		} elseif ($action == 'COMPANY_SENTBYMAIL') {
			// Load translation files required by the page
			$langs->loadLangs(array("agenda", "other", "orders"));

			if (empty($object->actionmsg2)) {
				if (empty($object->context['actionmsg2'])) {
					dol_syslog('Trigger called with property actionmsg2 and context[actionmsg2] on object not defined', LOG_ERR);
				} else {
					$object->actionmsg2 = $object->context['actionmsg2'];
				}
			}

			// Parameters $object->sendtoid defined by caller
			//$object->sendtoid = array();
		} elseif ($action == 'CONTACT_CREATE') {
			// Load translation files required by the page
			$langs->loadLangs(array("agenda", "other", "companies"));

			if (empty($object->actionmsg2)) {
				if (empty($object->context['actionmsg2'])) {
					$object->actionmsg2 = $langs->transnoentities("CONTACT_CREATEInDolibarr", $object->getFullName($langs));
				} else {
					$object->actionmsg2 = $object->context['actionmsg2'];
				}
			}
			if (empty($object->actionmsg)) {
				$object->actionmsg = $langs->transnoentities("CONTACT_CREATEInDolibarr", $object->getFullName($langs));
			}

			$object->sendtoid = array($object->id => $object->id);
			// $object->socid = $object->socid;
		} elseif ($action == 'CONTACT_MODIFY') {
			// Load translation files required by the page
			$langs->loadLangs(array("agenda", "other", "companies"));

			if (empty($object->actionmsg2)) {
				if (empty($object->context['actionmsg2'])) {
					$object->actionmsg2 = $langs->transnoentities("CONTACT_MODIFYInDolibarr", $object->name);
				} else {
					$object->actionmsg2 = $object->context['actionmsg2'];
				}
			}
			if (empty($object->actionmsg)) {
				$object->actionmsg = $langs->transnoentities("CONTACT_MODIFYInDolibarr", $object->name);
			}

			$object->sendtoid = array($object->id => $object->id);
			// $object->socid = $object->socid;
		} elseif ($action == 'CONTRACT_VALIDATE') {
			// Load translation files required by the page
			$langs->loadLangs(array("agenda", "other", "contracts"));

			if (empty($object->actionmsg2)) {
				if (empty($object->context['actionmsg2'])) {
					$object->actionmsg2 = $langs->transnoentities("ContractValidatedInDolibarr", ($object->newref ? $object->newref : $object->ref));
				} else {
					$object->actionmsg2 = $object->context['actionmsg2'];
				}
			}
			if (empty($object->actionmsg)) {
				$object->actionmsg = $langs->transnoentities("ContractValidatedInDolibarr", ($object->newref ? $object->newref : $object->ref));
			}

			$object->sendtoid = array();
		} elseif ($action == 'CONTRACT_SENTBYMAIL') {
			// Load translation files required by the page
			$langs->loadLangs(array("agenda", "other", "contracts"));

			if (empty($object->actionmsg2)) {
				if (empty($object->context['actionmsg2'])) {
					$object->actionmsg2 = $langs->transnoentities("ContractSentByEMail", $object->ref);
				} else {
					$object->actionmsg2 = $object->context['actionmsg2'];
				}
			}
			if (empty($object->actionmsg)) {
				$object->actionmsg = $langs->transnoentities("ContractSentByEMail", $object->ref);
			}

			// Parameters $object->sendtoid defined by caller
			//$object->sendtoid = array();
		} elseif ($action == 'PROPAL_VALIDATE') {
			// Load translation files required by the page
			$langs->loadLangs(array("agenda", "other", "propal"));

			if (empty($object->actionmsg2)) {
				if (empty($object->context['actionmsg2'])) {
					$object->actionmsg2 = $langs->transnoentities("PropalValidatedInDolibarr", ($object->newref ? $object->newref : $object->ref));
				} else {
					$object->actionmsg2 = $object->context['actionmsg2'];
				}
			}
			if (empty($object->actionmsg)) {
				$object->actionmsg = $langs->transnoentities("PropalValidatedInDolibarr", ($object->newref ? $object->newref : $object->ref));
			}

<<<<<<< HEAD
			$object->sendtoid = 0;
=======
			$object->sendtoid = array();
>>>>>>> cc80841a
		} elseif ($action == 'PROPAL_MODIFY') {
			// Load translation files required by the page
			$langs->loadLangs(array("agenda", "other", "propal"));

			if (empty($object->actionmsg2)) {
				if (empty($object->context['actionmsg2'])) {
					$object->actionmsg2 = $langs->transnoentities("PropalBackToDraftInDolibarr", ($object->newref ? $object->newref : $object->ref));
				} else {
					$object->actionmsg2 = $object->context['actionmsg2'];
				}
			}
			if (empty($object->actionmsg)) {
				$object->actionmsg = $langs->transnoentities("PropalBackToDraftInDolibarr", ($object->newref ? $object->newref : $object->ref));
			}

			$object->sendtoid = array();
		} elseif ($action == 'PROPAL_SENTBYMAIL') {
			// Load translation files required by the page
			$langs->loadLangs(array("agenda", "other", "propal"));

			if (empty($object->actionmsg2)) {
				if (empty($object->context['actionmsg2'])) {
					$object->actionmsg2 = $langs->transnoentities("ProposalSentByEMail", $object->ref);
				} else {
					$object->actionmsg2 = $object->context['actionmsg2'];
				}
			}
			if (empty($object->actionmsg)) {
				$object->actionmsg = $langs->transnoentities("ProposalSentByEMail", $object->ref);
			}

			// Parameters $object->sendtoid defined by caller
			//$object->sendtoid = array();
		} elseif ($action == 'PROPAL_CLOSE_SIGNED') {
			// Load translation files required by the page
			$langs->loadLangs(array("agenda", "other", "propal"));

			if (empty($object->actionmsg2)) {
				if (empty($object->context['actionmsg2'])) {
					$object->actionmsg2 = $langs->transnoentities("PropalClosedSignedInDolibarr", $object->ref);
				} else {
					$object->actionmsg2 = $object->context['actionmsg2'];
				}
			}
			if (empty($object->actionmsg)) {
				$object->actionmsg = $langs->transnoentities("PropalClosedSignedInDolibarr", $object->ref);
			}

			$object->sendtoid = array();
		} elseif ($action == 'PROPAL_CLASSIFY_BILLED') {
			// Load translation files required by the page
			$langs->loadLangs(array("agenda", "other", "propal"));

			if (empty($object->actionmsg2)) {
				if (empty($object->context['actionmsg2'])) {
					$object->actionmsg2 = $langs->transnoentities("PropalClassifiedBilledInDolibarr", $object->ref);
				} else {
					$object->actionmsg2 = $object->context['actionmsg2'];
				}
			}
			if (empty($object->actionmsg)) {
				$object->actionmsg = $langs->transnoentities("PropalClassifiedBilledInDolibarr", $object->ref);
			}

			$object->sendtoid = array();
		} elseif ($action == 'PROPAL_CLOSE_REFUSED') {
			// Load translation files required by the page
			$langs->loadLangs(array("agenda", "other", "propal"));

			if (empty($object->actionmsg2)) {
				if (empty($object->context['actionmsg2'])) {
					$object->actionmsg2 = $langs->transnoentities("PropalClosedRefusedInDolibarr", $object->ref);
				} else {
					$object->actionmsg2 = $object->context['actionmsg2'];
				}
			}
			if (empty($object->actionmsg)) {
				$object->actionmsg = $langs->transnoentities("PropalClosedRefusedInDolibarr", $object->ref);
			}

			$object->sendtoid = array();
		} elseif ($action == 'ORDER_VALIDATE') {
			// Load translation files required by the page
			$langs->loadLangs(array("agenda", "orders"));

			if (empty($object->actionmsg2)) {
				if (empty($object->context['actionmsg2'])) {
					$object->actionmsg2 = $langs->transnoentities("OrderValidatedInDolibarr", ($object->newref ? $object->newref : $object->ref));
				} else {
					$object->actionmsg2 = $object->context['actionmsg2'];
				}
			}
			if (empty($object->actionmsg)) {
				$object->actionmsg = $langs->transnoentities("OrderValidatedInDolibarr", ($object->newref ? $object->newref : $object->ref));
			}

			$object->sendtoid = array();
		} elseif ($action == 'ORDER_CLOSE') {
			// Load translation files required by the page
			$langs->loadLangs(array("agenda", "other", "orders"));

			if (empty($object->actionmsg2)) {
				if (empty($object->context['actionmsg2'])) {
					$object->actionmsg2 = $langs->transnoentities("OrderDeliveredInDolibarr", $object->ref);
				} else {
					$object->actionmsg2 = $object->context['actionmsg2'];
				}
			}
			if (empty($object->actionmsg)) {
				$object->actionmsg = $langs->transnoentities("OrderDeliveredInDolibarr", $object->ref);
			}

			$object->sendtoid = array();
		} elseif ($action == 'ORDER_CLASSIFY_BILLED') {
			// Load translation files required by the page
			$langs->loadLangs(array("agenda", "other", "orders"));

			if (empty($object->actionmsg2)) {
				if (empty($object->context['actionmsg2'])) {
					$object->actionmsg2 = $langs->transnoentities("OrderBilledInDolibarr", $object->ref);
				} else {
					$object->actionmsg2 = $object->context['actionmsg2'];
				}
			}
			if (empty($object->actionmsg)) {
				$object->actionmsg = $langs->transnoentities("OrderBilledInDolibarr", $object->ref);
			}

			$object->sendtoid = array();
		} elseif ($action == 'ORDER_CANCEL') {
			// Load translation files required by the page
			$langs->loadLangs(array("agenda", "other", "orders"));

			if (empty($object->actionmsg2)) {
				if (empty($object->context['actionmsg2'])) {
					$object->actionmsg2 = $langs->transnoentities("OrderCanceledInDolibarr", $object->ref);
				} else {
					$object->actionmsg2 = $object->context['actionmsg2'];
				}
			}
			if (empty($object->actionmsg)) {
				$object->actionmsg = $langs->transnoentities("OrderCanceledInDolibarr", $object->ref);
			}

			$object->sendtoid = array();
		} elseif ($action == 'ORDER_SENTBYMAIL') {
			// Load translation files required by the page
			$langs->loadLangs(array("agenda", "other", "orders"));

			if (empty($object->actionmsg2)) {
				if (empty($object->context['actionmsg2'])) {
					$object->actionmsg2 = $langs->transnoentities("OrderSentByEMail", $object->ref);
				} else {
					$object->actionmsg2 = $object->context['actionmsg2'];
				}
			}
			if (empty($object->actionmsg)) {
				$object->actionmsg = $langs->transnoentities("OrderSentByEMail", $object->ref);
			}

			// Parameters $object->sendtoid defined by caller
			//$object->sendtoid = array();
		} elseif ($action == 'BILL_VALIDATE') {
			// Load translation files required by the page
			$langs->loadLangs(array("agenda", "other", "bills"));

			if (empty($object->actionmsg2)) {
				if (empty($object->context['actionmsg2'])) {
					$object->actionmsg2 = $langs->transnoentities("InvoiceValidatedInDolibarr", ($object->newref ? $object->newref : $object->ref));
				} else {
					$object->actionmsg2 = $object->context['actionmsg2'];
				}
			}
			if (empty($object->actionmsg)) {
				$object->actionmsg = $langs->transnoentities("InvoiceValidatedInDolibarr", ($object->newref ? $object->newref : $object->ref));
			}

			$object->sendtoid = array();
		} elseif ($action == 'BILL_UNVALIDATE') {
			// Load translation files required by the page
			$langs->loadLangs(array("agenda", "other", "bills"));

			if (empty($object->actionmsg2)) {
				if (empty($object->context['actionmsg2'])) {
					$object->actionmsg2 = $langs->transnoentities("InvoiceBackToDraftInDolibarr", $object->ref);
				} else {
					$object->actionmsg2 = $object->context['actionmsg2'];
				}
			}
			if (empty($object->actionmsg)) {
				$object->actionmsg = $langs->transnoentities("InvoiceBackToDraftInDolibarr", $object->ref);
			}

			$object->sendtoid = array();
		} elseif ($action == 'BILL_SENTBYMAIL') {
			// Load translation files required by the page
			$langs->loadLangs(array("agenda", "other", "bills"));

			if (empty($object->actionmsg2)) {
				if (empty($object->context['actionmsg2'])) {
					$object->actionmsg2 = $langs->transnoentities("InvoiceSentByEMail", $object->ref);
				} else {
					$object->actionmsg2 = $object->context['actionmsg2'];
				}
			}
			if (empty($object->actionmsg)) {
				$object->actionmsg = $langs->transnoentities("InvoiceSentByEMail", $object->ref);
			}

			// Parameters $object->sendtoid defined by caller
			//$object->sendtoid = array();
		} elseif ($action == 'BILL_PAYED') {
			// Load translation files required by the page
			$langs->loadLangs(array("agenda", "other", "bills"));

			// Values for this action can't be defined by caller.
			if (empty($object->actionmsg2)) {
				if (empty($object->context['actionmsg2'])) {
					$object->actionmsg2 = $langs->transnoentities("InvoicePaidInDolibarr", $object->ref);
				} else {
					$object->actionmsg2 = $object->context['actionmsg2'];
				}
			}
			if (empty($object->actionmsg)) {
				$object->actionmsg = $langs->transnoentities("InvoicePaidInDolibarr", $object->ref);
			}

			$object->sendtoid = array();
		} elseif ($action == 'BILL_CANCEL') {
			// Load translation files required by the page
			$langs->loadLangs(array("agenda", "other", "bills"));

			if (empty($object->actionmsg2)) {
				if (empty($object->context['actionmsg2'])) {
					$object->actionmsg2 = $langs->transnoentities("InvoiceCanceledInDolibarr", $object->ref);
				} else {
					$object->actionmsg2 = $object->context['actionmsg2'];
				}
			}
			if (empty($object->actionmsg)) {
				$object->actionmsg = $langs->transnoentities("InvoiceCanceledInDolibarr", $object->ref);
			}

			$object->sendtoid = array();
		} elseif ($action == 'FICHINTER_CREATE') {
			// Load translation files required by the page
			$langs->loadLangs(array("agenda", "other", "interventions"));

			if (empty($object->actionmsg2)) {
				if (empty($object->context['actionmsg2'])) {
					$object->actionmsg2 = $langs->transnoentities("InterventionCreatedInDolibarr", $object->ref);
				} else {
					$object->actionmsg2 = $object->context['actionmsg2'];
				}
			}
			if (empty($object->actionmsg)) {
				$object->actionmsg = $langs->transnoentities("InterventionCreatedInDolibarr", $object->ref);
			}

			$object->sendtoid = array();
			$object->fk_element = 0;
			$object->elementtype = '';
		} elseif ($action == 'FICHINTER_VALIDATE') {
			// Load translation files required by the page
			$langs->loadLangs(array("agenda", "other", "interventions"));

			if (empty($object->actionmsg2)) {
				if (empty($object->context['actionmsg2'])) {
					$object->actionmsg2 = $langs->transnoentities("InterventionValidatedInDolibarr", ($object->newref ? $object->newref : $object->ref));
				} else {
					$object->actionmsg2 = $object->context['actionmsg2'];
				}
			}
			if (empty($object->actionmsg)) {
				$object->actionmsg = $langs->transnoentities("InterventionValidatedInDolibarr", ($object->newref ? $object->newref : $object->ref));
			}

			$object->sendtoid = array();
			$object->fk_element = 0;
			$object->elementtype = '';
		} elseif ($action == 'FICHINTER_MODIFY') {
			// Load translation files required by the page
			$langs->loadLangs(array("agenda", "other", "interventions"));

			if (empty($object->actionmsg2)) {
				if (empty($object->context['actionmsg2'])) {
					$object->actionmsg2 = $langs->transnoentities("InterventionModifiedInDolibarr", $object->ref);
				} else {
					$object->actionmsg2 = $object->context['actionmsg2'];
				}
			}
			if (empty($object->actionmsg)) {
				$object->actionmsg = $langs->transnoentities("InterventionModifiedInDolibarr", $object->ref);
			}

			$object->sendtoid = array();
			$object->fk_element = 0;
			$object->elementtype = '';
		} elseif ($action == 'FICHINTER_SENTBYMAIL') {
			// Load translation files required by the page
			$langs->loadLangs(array("agenda", "other", "interventions"));

			if (empty($object->actionmsg2)) {
				if (empty($object->context['actionmsg2'])) {
					$object->actionmsg2 = $langs->transnoentities("InterventionSentByEMail", $object->ref);
				} else {
					$object->actionmsg2 = $object->context['actionmsg2'];
				}
			}
			if (empty($object->actionmsg)) {
				$object->actionmsg = $langs->transnoentities("InterventionSentByEMail", $object->ref);
			}

			// Parameters $object->sendtoid defined by caller
			//$object->sendtoid = array();
		} elseif ($action == 'FICHINTER_CLASSIFY_BILLED') {
			// Load translation files required by the page
			$langs->loadLangs(array("agenda", "other", "interventions"));

			if (empty($object->actionmsg2)) {
				if (empty($object->context['actionmsg2'])) {
					$object->actionmsg2 = $langs->transnoentities("InterventionClassifiedBilledInDolibarr", $object->ref);
				} else {
					$object->actionmsg2 = $object->context['actionmsg2'];
				}
			}
			if (empty($object->actionmsg)) {
				$object->actionmsg = $langs->transnoentities("InterventionClassifiedBilledInDolibarr", $object->ref);
			}

			$object->sendtoid = array();
		} elseif ($action == 'FICHINTER_CLASSIFY_UNBILLED') {
			// Load translation files required by the page
			$langs->loadLangs(array("agenda", "other", "interventions"));

			if (empty($object->actionmsg2)) {
				if (empty($object->context['actionmsg2'])) {
					$object->actionmsg2 = $langs->transnoentities("InterventionClassifiedUnbilledInDolibarr", $object->ref);
				} else {
					$object->actionmsg2 = $object->context['actionmsg2'];
				}
			}
			if (empty($object->actionmsg)) {
				$object->actionmsg = $langs->transnoentities("InterventionClassifiedUnbilledInDolibarr", $object->ref);
			}

<<<<<<< HEAD
			$object->sendtoid = 0;
=======
			$object->sendtoid = array();
>>>>>>> cc80841a
		} elseif ($action == 'FICHINTER_CLOSE') {
			// Load translation files required by the page
			$langs->loadLangs(array("agenda", "other", "interventions"));

			if (empty($object->actionmsg2)) {
				if (empty($object->context['actionmsg2'])) {
					$object->actionmsg2 = $langs->transnoentities("InterventionClosedInDolibarr", $object->ref);
				} else {
					$object->actionmsg2 = $object->context['actionmsg2'];
				}
			}
			if (empty($object->actionmsg)) {
				$object->actionmsg = $langs->transnoentities("InterventionClosedInDolibarr", $object->ref);
			}

<<<<<<< HEAD
			$object->sendtoid = 0;
=======
			$object->sendtoid = array();
>>>>>>> cc80841a
			$object->fk_element = 0;
			$object->elementtype = '';
		} elseif ($action == 'FICHINTER_DELETE') {
			// Load translation files required by the page
			$langs->loadLangs(array("agenda", "other", "interventions"));

			if (empty($object->actionmsg2)) {
				if (empty($object->context['actionmsg2'])) {
					$object->actionmsg2 = $langs->transnoentities("InterventionDeletedInDolibarr", $object->ref);
				} else {
					$object->actionmsg2 = $object->context['actionmsg2'];
				}
			}
			if (empty($object->actionmsg)) {
				$object->actionmsg = $langs->transnoentities("InterventionDeletedInDolibarr", $object->ref);
			}

			$object->sendtoid = array();
			$object->fk_element = 0;
			$object->elementtype = '';
		} elseif ($action == 'SHIPPING_VALIDATE') {
			// Load translation files required by the page
			$langs->loadLangs(array("agenda", "other", "sendings"));

			if (empty($object->actionmsg2)) {
				if (empty($object->context['actionmsg2'])) {
					$object->actionmsg2 = $langs->transnoentities("ShippingValidated", ($object->newref ? $object->newref : $object->ref));
				} else {
					$object->actionmsg2 = $object->context['actionmsg2'];
				}
			}
			if (empty($object->actionmsg)) {
				$object->actionmsg = $langs->transnoentities("ShippingValidated", ($object->newref ? $object->newref : $object->ref));
			}

			// Parameters $object->sendtoid defined by caller
			//$object->sendtoid = array();
		} elseif ($action == 'SHIPPING_SENTBYMAIL') {
			// Load translation files required by the page
			$langs->loadLangs(array("agenda", "other", "sendings"));

			if (empty($object->actionmsg2)) {
				if (empty($object->context['actionmsg2'])) {
					$object->actionmsg2 = $langs->transnoentities("ShippingSentByEMail", $object->ref);
				} else {
					$object->actionmsg2 = $object->context['actionmsg2'];
				}
			}
			if (empty($object->actionmsg)) {
				$object->actionmsg = $langs->transnoentities("ShippingSentByEMail", $object->ref);
			}

			// Parameters $object->sendtoid defined by caller
			//$object->sendtoid = array();
		} elseif ($action == 'RECEPTION_VALIDATE') {
			$langs->load("agenda");
			$langs->load("other");
			$langs->load("receptions");

			if (empty($object->actionmsg2)) {
				if (empty($object->context['actionmsg2'])) {
					$object->actionmsg2 = $langs->transnoentities("ReceptionValidated", ($object->newref ? $object->newref : $object->ref));
				} else {
					$object->actionmsg2 = $object->context['actionmsg2'];
				}
			}
			if (empty($object->actionmsg)) {
				$object->actionmsg = $langs->transnoentities("ReceptionValidated", ($object->newref ? $object->newref : $object->ref));
			}

			// Parameters $object->sendtoid defined by caller
			//$object->sendtoid = array();
		} elseif ($action == 'RECEPTION_SENTBYMAIL') {
			$langs->load("agenda");
			$langs->load("other");
			$langs->load("receptions");

			if (empty($object->actionmsg2)) {
				if (empty($object->context['actionmsg2'])) {
					$object->actionmsg2 = $langs->transnoentities("ReceptionSentByEMail", $object->ref);
				} else {
					$object->actionmsg2 = $object->context['actionmsg2'];
				}
			}
			if (empty($object->actionmsg)) {
				$object->actionmsg = $langs->transnoentities("ReceptionSentByEMail", $object->ref);
			}

			// Parameters $object->sendtoid defined by caller
			//$object->sendtoid = array();
		} elseif ($action == 'PROPOSAL_SUPPLIER_VALIDATE') {
			// Load translation files required by the page
			$langs->loadLangs(array("agenda", "other", "propal"));

			if (empty($object->actionmsg2)) {
				if (empty($object->context['actionmsg2'])) {
					$object->actionmsg2 = $langs->transnoentities("PropalValidatedInDolibarr", ($object->newref ? $object->newref : $object->ref));
				} else {
					$object->actionmsg2 = $object->context['actionmsg2'];
				}
			}
			if (empty($object->actionmsg)) {
				$object->actionmsg = $langs->transnoentities("PropalValidatedInDolibarr", ($object->newref ? $object->newref : $object->ref));
			}

			$object->sendtoid = array();
		} elseif ($action == 'PROPOSAL_SUPPLIER_SENTBYMAIL') {
			// Load translation files required by the page
			$langs->loadLangs(array("agenda", "other", "propal"));

			if (empty($object->actionmsg2)) {
				if (empty($object->context['actionmsg2'])) {
					$object->actionmsg2 = $langs->transnoentities("ProposalSentByEMail", $object->ref);
				} else {
					$object->actionmsg2 = $object->context['actionmsg2'];
				}
			}
			if (empty($object->actionmsg)) {
				$object->actionmsg = $langs->transnoentities("ProposalSentByEMail", $object->ref);
			}

			// Parameters $object->sendtoid defined by caller
			//$object->sendtoid = array();
		} elseif ($action == 'PROPOSAL_SUPPLIER_CLOSE_SIGNED') {
			// Load translation files required by the page
			$langs->loadLangs(array("agenda", "other", "propal"));

			if (empty($object->actionmsg2)) {
				if (empty($object->context['actionmsg2'])) {
					$object->actionmsg2 = $langs->transnoentities("PropalClosedSignedInDolibarr", $object->ref);
				} else {
					$object->actionmsg2 = $object->context['actionmsg2'];
				}
			}
			if (empty($object->actionmsg)) {
				$object->actionmsg = $langs->transnoentities("PropalClosedSignedInDolibarr", $object->ref);
			}

			$object->sendtoid = array();
		} elseif ($action == 'PROPOSAL_SUPPLIER_CLOSE_REFUSED') {
			// Load translation files required by the page
			$langs->loadLangs(array("agenda", "other", "propal"));

			if (empty($object->actionmsg2)) {
				if (empty($object->context['actionmsg2'])) {
					$object->actionmsg2 = $langs->transnoentities("PropalClosedRefusedInDolibarr", $object->ref);
				} else {
					$object->actionmsg2 = $object->context['actionmsg2'];
				}
			}
			if (empty($object->actionmsg)) {
				$object->actionmsg = $langs->transnoentities("PropalClosedRefusedInDolibarr", $object->ref);
			}

			$object->sendtoid = array();
		} elseif ($action == 'ORDER_SUPPLIER_CREATE') {
			'@phan-var-force CommandeFournisseur $object';
			// Load translation files required by the page
			$langs->loadLangs(array("agenda", "other", "orders"));

			if (empty($object->actionmsg2)) {
				if (empty($object->context['actionmsg2'])) {
					$object->actionmsg2 = $langs->transnoentities("OrderCreatedInDolibarr", ($object->newref ? $object->newref : $object->ref));
				} else {
					$object->actionmsg2 = $object->context['actionmsg2'];
				}
			}
			if (empty($object->actionmsg)) {
				$object->actionmsg = $langs->transnoentities("OrderCreatedInDolibarr", ($object->newref ? $object->newref : $object->ref));
			}

			$object->sendtoid = array();
		} elseif ($action == 'ORDER_SUPPLIER_VALIDATE') {
			// Load translation files required by the page
			$langs->loadLangs(array("agenda", "other", "orders"));

			if (empty($object->actionmsg2)) {
				if (empty($object->context['actionmsg2'])) {
					$object->actionmsg2 = $langs->transnoentities("OrderValidatedInDolibarr", ($object->newref ? $object->newref : $object->ref));
				} else {
					$object->actionmsg2 = $object->context['actionmsg2'];
				}
			}
			if (empty($object->actionmsg)) {
				$object->actionmsg = $langs->transnoentities("OrderValidatedInDolibarr", ($object->newref ? $object->newref : $object->ref));
			}

			$object->sendtoid = array();
		} elseif ($action == 'ORDER_SUPPLIER_APPROVE') {
			'@phan-var-force CommandeFournisseur $object';
			// Load translation files required by the page
			$langs->loadLangs(array("agenda", "other", "orders"));

			if (empty($object->actionmsg2)) {
				if (empty($object->context['actionmsg2'])) {
					$object->actionmsg2 = $langs->transnoentities("OrderApprovedInDolibarr", $object->ref);
				} else {
					$object->actionmsg2 = $object->context['actionmsg2'];
				}
			}
			if (empty($object->actionmsg)) {
				$object->actionmsg = $langs->transnoentities("OrderApprovedInDolibarr", $object->ref);
			}

			$object->sendtoid = array();
		} elseif ($action == 'ORDER_SUPPLIER_REFUSE') {
			'@phan-var-force CommandeFournisseur $object';
			// Load translation files required by the page
			$langs->loadLangs(array("agenda", "other", "orders", "main"));

			if (empty($object->actionmsg2)) {
				if (empty($object->context['actionmsg2'])) {
					$object->actionmsg2 = $langs->transnoentities("OrderRefusedInDolibarr", $object->ref);
				} else {
					$object->actionmsg2 = $object->context['actionmsg2'];
				}
			}
			if (empty($object->actionmsg)) {
				$object->actionmsg = $langs->transnoentities("OrderRefusedInDolibarr", $object->ref);
			}

			if (!empty($object->refuse_note)) {
				$object->actionmsg .= '<br>';
				$object->actionmsg .= $langs->trans("Reason") . ': '.$object->refuse_note;
			}

<<<<<<< HEAD
			$object->sendtoid = 0;
		} elseif ($action == 'ORDER_SUPPLIER_CANCEL') {
=======
			$object->sendtoid = array();
		} elseif ($action == 'ORDER_SUPPLIER_CANCEL') {
			'@phan-var-force CommandeFournisseur $object';
>>>>>>> cc80841a
			// Load translation files required by the page
			$langs->loadLangs(array("agenda", "other", "orders", "main"));

			if (empty($object->actionmsg2)) {
				if (empty($object->context['actionmsg2'])) {
					$object->actionmsg2 = $langs->transnoentities("OrderCanceledInDolibarr", $object->ref);
				} else {
					$object->actionmsg2 = $object->context['actionmsg2'];
				}
			}
			if (empty($object->actionmsg)) {
				$object->actionmsg = $langs->transnoentities("OrderCanceledInDolibarr", $object->ref);
			}

			if (!empty($object->cancel_note)) {
				$object->actionmsg .= '<br>';
				$object->actionmsg .= $langs->trans("Reason") . ': '.$object->cancel_note;
			}

<<<<<<< HEAD
			$object->sendtoid = 0;
=======
			$object->sendtoid = array();
>>>>>>> cc80841a
		} elseif ($action == 'ORDER_SUPPLIER_SUBMIT') {
			// Load translation files required by the page
			$langs->loadLangs(array("agenda", "other", "orders"));

			if (empty($object->actionmsg2)) {
				if (empty($object->context['actionmsg2'])) {
					$object->actionmsg2 = $langs->transnoentities("SupplierOrderSubmitedInDolibarr", ($object->newref ?: $object->ref), $object->getInputMethod());
				} else {
					$object->actionmsg2 = $object->context['actionmsg2'];
				}
			}
			if (empty($object->actionmsg)) {
				$object->actionmsg = $langs->transnoentities("SupplierOrderSubmitedInDolibarr", ($object->newref ? $object->newref : $object->ref));
<<<<<<< HEAD
			}

			if (!empty($object->context['comments'])) {
				$object->actionmsg .= '<br>';
				$object->actionmsg .= $langs->trans("Comment") . ': '.$object->context['comments'];
=======
>>>>>>> cc80841a
			}

			if (!empty($object->context['comments'])) {
				$object->actionmsg .= '<br>';
				$object->actionmsg .= $langs->trans("Comment") . ': '.$object->context['comments'];
			}

			$object->sendtoid = array();
		} elseif ($action == 'ORDER_SUPPLIER_RECEIVE') {
			'@phan-var-force CommandeFournisseur $object';
			// Load translation files required by the page
			$langs->loadLangs(array("agenda", "other", "orders"));

			if (empty($object->actionmsg2)) {
				if (empty($object->context['actionmsg2'])) {
					$object->actionmsg2 = $langs->transnoentities("SupplierOrderReceivedInDolibarr", ($object->newref ? $object->newref : $object->ref));
				} else {
					$object->actionmsg2 = $object->context['actionmsg2'];
				}
			}
			if (empty($object->actionmsg)) {
				$object->actionmsg = $langs->transnoentities("SupplierOrderReceivedInDolibarr", ($object->newref ? $object->newref : $object->ref));
			}

			$object->sendtoid = array();
		} elseif ($action == 'ORDER_SUPPLIER_SENTBYMAIL') {
			'@phan-var-force CommandeFournisseur $object';
			// Load translation files required by the page
			$langs->loadLangs(array("agenda", "other", "bills", "orders"));

			if (empty($object->actionmsg2)) {
				if (empty($object->context['actionmsg2'])) {
					$object->actionmsg2 = $langs->transnoentities("SupplierOrderSentByEMail", $object->ref);
				} else {
					$object->actionmsg2 = $object->context['actionmsg2'];
				}
			}
			if (empty($object->actionmsg)) {
				$object->actionmsg = $langs->transnoentities("SupplierOrderSentByEMail", $object->ref);
			}

			// Parameters $object->sendtoid defined by caller
			//$object->sendtoid = array();
		} elseif ($action == 'ORDER_SUPPLIER_CLASSIFY_BILLED') {
			'@phan-var-force CommandeFournisseur $object';
			// Load translation files required by the page
			$langs->loadLangs(array("agenda", "other", "bills", "orders"));

			if (empty($object->actionmsg2)) {
				if (empty($object->context['actionmsg2'])) {
					$object->actionmsg2 = $langs->transnoentities("SupplierOrderClassifiedBilled", $object->ref);
				} else {
					$object->actionmsg2 = $object->context['actionmsg2'];
				}
			}
			if (empty($object->actionmsg)) {
				$object->actionmsg = $langs->transnoentities("SupplierOrderClassifiedBilled", $object->ref);
			}

			$object->sendtoid = array();
		} elseif ($action == 'BILL_SUPPLIER_VALIDATE') {
			// Load translation files required by the page
			$langs->loadLangs(array("agenda", "other", "bills"));

			if (empty($object->actionmsg2)) {
				if (empty($object->context['actionmsg2'])) {
					$object->actionmsg2 = $langs->transnoentities("InvoiceValidatedInDolibarr", ($object->newref ? $object->newref : $object->ref));
				} else {
					$object->actionmsg2 = $object->context['actionmsg2'];
				}
			}
			if (empty($object->actionmsg)) {
				$object->actionmsg = $langs->transnoentities("InvoiceValidatedInDolibarr", ($object->newref ? $object->newref : $object->ref));
			}

			$object->sendtoid = array();
		} elseif ($action == 'BILL_SUPPLIER_UNVALIDATE') {
			// Load translation files required by the page
			$langs->loadLangs(array("agenda", "other", "bills"));

			if (empty($object->actionmsg2)) {
				if (empty($object->context['actionmsg2'])) {
					$object->actionmsg2 = $langs->transnoentities("InvoiceBackToDraftInDolibarr", $object->ref);
				} else {
					$object->actionmsg2 = $object->context['actionmsg2'];
				}
			}
			if (empty($object->actionmsg)) {
				$object->actionmsg = $langs->transnoentities("InvoiceBackToDraftInDolibarr", $object->ref);
			}

			$object->sendtoid = array();
		} elseif ($action == 'BILL_SUPPLIER_SENTBYMAIL') {
			// Load translation files required by the page
			$langs->loadLangs(array("agenda", "other", "bills", "orders"));

			if (empty($object->actionmsg2)) {
				if (empty($object->context['actionmsg2'])) {
					$object->actionmsg2 = $langs->transnoentities("SupplierInvoiceSentByEMail", $object->ref);
				} else {
					$object->actionmsg2 = $object->context['actionmsg2'];
				}
			}
			if (empty($object->actionmsg)) {
				$object->actionmsg = $langs->transnoentities("SupplierInvoiceSentByEMail", $object->ref);
			}

			// Parameters $object->sendtoid defined by caller
			//$object->sendtoid = array();
		} elseif ($action == 'BILL_SUPPLIER_PAYED') {
			// Load translation files required by the page
			$langs->loadLangs(array("agenda", "other", "bills"));

			if (empty($object->actionmsg2)) {
				if (empty($object->context['actionmsg2'])) {
					$object->actionmsg2 = $langs->transnoentities("InvoicePaidInDolibarr", $object->ref);
				} else {
					$object->actionmsg2 = $object->context['actionmsg2'];
				}
			}
			if (empty($object->actionmsg)) {
				$object->actionmsg = $langs->transnoentities("InvoicePaidInDolibarr", $object->ref);
			}

			$object->sendtoid = array();
		} elseif ($action == 'BILL_SUPPLIER_CANCELED') {
			// Load translation files required by the page
			$langs->loadLangs(array("agenda", "other", "bills"));

			if (empty($object->actionmsg2)) {
				if (empty($object->context['actionmsg2'])) {
					$object->actionmsg2 = $langs->transnoentities("InvoiceCanceledInDolibarr", $object->ref);
				} else {
					$object->actionmsg2 = $object->context['actionmsg2'];
				}
			}
			if (empty($object->actionmsg)) {
				$object->actionmsg = $langs->transnoentities("InvoiceCanceledInDolibarr", $object->ref);
			}

			$object->sendtoid = array();
		} elseif ($action == 'MEMBER_VALIDATE') {
			// Members
			// Load translation files required by the page
			$langs->loadLangs(array("agenda", "other", "members"));

			if (empty($object->actionmsg2)) {
				if (empty($object->context['actionmsg2'])) {
					$object->actionmsg2 = $langs->transnoentities("MemberValidatedInDolibarr", $object->getFullName($langs));
				} else {
					$object->actionmsg2 = $object->context['actionmsg2'];
				}
			}
			if (empty($object->actionmsg)) {
				$object->actionmsg = $langs->transnoentities("MemberValidatedInDolibarr", $object->getFullName($langs));
				$object->actionmsg .= "\n".$langs->transnoentities("Member").': '.$object->getFullName($langs);
				$object->actionmsg .= "\n".$langs->transnoentities("Type").': '.$object->type;
			}

			$object->sendtoid = array();
		} elseif ($action == 'MEMBER_MODIFY') {
			// Load translation files required by the page
			$langs->loadLangs(array("agenda", "other", "members"));

			if (empty($object->actionmsg2)) {
				if (empty($object->context['actionmsg2'])) {
					$object->actionmsg2 = $langs->transnoentities("MemberModifiedInDolibarr", $object->getFullName($langs));
				} else {
					$object->actionmsg2 = $object->context['actionmsg2'];
				}
			}
			if (empty($object->actionmsg)) {
				$object->actionmsg = $langs->transnoentities("MemberModifiedInDolibarr", $object->getFullName($langs));
				$object->actionmsg .= "\n".$langs->transnoentities("Member").': '.$object->getFullName($langs);
				$object->actionmsg .= "\n".$langs->transnoentities("Type").': '.$object->type;
			}

			$object->sendtoid = array();
		} elseif ($action == 'MEMBER_SUBSCRIPTION_CREATE') {
			// Load translation files required by the page
			$langs->loadLangs(array("agenda", "other", "members"));

			$member = (isset($object->context['member']) ? $object->context['member'] : null);
			if (!is_object($member)) {	// This should not happen
				dol_syslog("Execute a trigger MEMBER_SUBSCRIPTION_CREATE with context key 'member' not an object");
				include_once DOL_DOCUMENT_ROOT.'/adherents/class/adherent.class.php';
				$member = new Adherent($this->db);
				$member->fetch($object->fk_adherent);
			}

			if (empty($object->actionmsg2)) {
				if (empty($object->context['actionmsg2'])) {
					$object->actionmsg2 = $langs->transnoentities("MemberSubscriptionAddedInDolibarr", $object->id, $member->getFullName($langs));
				} else {
					$object->actionmsg2 = $object->context['actionmsg2'];
				}
			}
			if (empty($object->actionmsg)) {
				$object->actionmsg = $langs->transnoentities("MemberSubscriptionAddedInDolibarr", $object->id, $member->getFullName($langs));
				$object->actionmsg .= "\n".$langs->transnoentities("Member").': '.$member->getFullName($langs);
				$object->actionmsg .= "\n".$langs->transnoentities("Type").': '.$object->fk_type;
				$object->actionmsg .= "\n".$langs->transnoentities("Amount").': '.$object->amount;
				$object->actionmsg .= "\n".$langs->transnoentities("Period").': '.dol_print_date($object->dateh, 'day').' - '.dol_print_date($object->datef, 'day');
			}

<<<<<<< HEAD
			$object->sendtoid = 0;
=======
			$object->sendtoid = array();
>>>>>>> cc80841a
			if (isset($object->fk_soc) && $object->fk_soc > 0) {
				$object->socid = $object->fk_soc;
			}
		} elseif ($action == 'MEMBER_SUBSCRIPTION_MODIFY') {
			// Load translation files required by the page
			$langs->loadLangs(array("agenda", "other", "members"));

			$member = $object->context['member'];
			if (!is_object($member)) {	// This should not happen
				include_once DOL_DOCUMENT_ROOT.'/adherents/class/adherent.class.php';
				$member = new Adherent($this->db);
				$member->fetch($object->fk_adherent);
			}

			if (empty($object->actionmsg2)) {
				if (empty($object->context['actionmsg2'])) {
					$object->actionmsg2 = $langs->transnoentities("MemberSubscriptionModifiedInDolibarr", $object->id, $member->getFullName($langs));
				} else {
					$object->actionmsg2 = $object->context['actionmsg2'];
				}
			}
			if (empty($object->actionmsg)) {
				$object->actionmsg = $langs->transnoentities("MemberSubscriptionModifiedInDolibarr", $object->id, $member->getFullName($langs));
				$object->actionmsg .= "\n".$langs->transnoentities("Member").': '.$member->getFullName($langs);
				$object->actionmsg .= "\n".$langs->transnoentities("Type").': '.$object->fk_type;
				$object->actionmsg .= "\n".$langs->transnoentities("Amount").': '.$object->amount;
				$object->actionmsg .= "\n".$langs->transnoentities("Period").': '.dol_print_date($object->dateh, 'day').' - '.dol_print_date($object->datef, 'day');
			}

<<<<<<< HEAD
			$object->sendtoid = 0;
=======
			$object->sendtoid = array();
>>>>>>> cc80841a
			if (isset($object->fk_soc) && $object->fk_soc > 0) {
				$object->socid = $object->fk_soc;
			}
		} elseif ($action == 'MEMBER_SUBSCRIPTION_DELETE') {
			// Load translation files required by the page
			$langs->loadLangs(array("agenda", "other", "members"));

			$member = $object->context['member'];
			if (!is_object($member)) {	// This should not happen but it happen when deleting a subscription from adherents/subscription/card.php
				dol_syslog("Execute a trigger MEMBER_SUBSCRIPTION_CREATE with context key 'member' not an object");
				include_once DOL_DOCUMENT_ROOT.'/adherents/class/adherent.class.php';
				$member = new Adherent($this->db);
				$member->fetch($object->fk_adherent);
			}

			if (empty($object->actionmsg2)) {
				if (empty($object->context['actionmsg2'])) {
					$object->actionmsg2 = $langs->transnoentities("MemberSubscriptionDeletedInDolibarr", $object->ref, $member->getFullName($langs));
				} else {
					$object->actionmsg2 = $object->context['actionmsg2'];
				}
			}
			if (empty($object->actionmsg)) {
				$object->actionmsg = $langs->transnoentities("MemberSubscriptionDeletedInDolibarr", $object->ref, $member->getFullName($langs));
				$object->actionmsg .= "\n".$langs->transnoentities("Member").': '.$member->getFullName($langs);
				$object->actionmsg .= "\n".$langs->transnoentities("Type").': '.$object->fk_type;
				$object->actionmsg .= "\n".$langs->transnoentities("Amount").': '.$object->amount;
				$object->actionmsg .= "\n".$langs->transnoentities("Period").': '.dol_print_date($object->dateh, 'day').' - '.dol_print_date($object->datef, 'day');
			}

<<<<<<< HEAD
			$object->sendtoid = 0;
=======
			$object->sendtoid = array();
>>>>>>> cc80841a
			if (isset($object->fk_soc) && $object->fk_soc > 0) {
				$object->socid = $object->fk_soc;
			}
		} elseif ($action == 'MEMBER_RESILIATE') {
			// Load translation files required by the page
			$langs->loadLangs(array("agenda", "other", "members"));

			if (empty($object->actionmsg2)) {
				if (empty($object->context['actionmsg2'])) {
					$object->actionmsg2 = $langs->transnoentities("MemberResiliatedInDolibarr", $object->getFullName($langs));
				} else {
					$object->actionmsg2 = $object->context['actionmsg2'];
				}
			}
			if (empty($object->actionmsg)) {
				$object->actionmsg = $langs->transnoentities("MemberResiliatedInDolibarr", $object->getFullName($langs));
				$object->actionmsg .= "\n".$langs->transnoentities("Member").': '.$object->getFullName($langs);
				$object->actionmsg .= "\n".$langs->transnoentities("Type").': '.$object->type;
			}

			$object->sendtoid = array();
		} elseif ($action == 'MEMBER_DELETE') {
			// Load translation files required by the page
			$langs->loadLangs(array("agenda", "other", "members"));

			if (empty($object->actionmsg2)) {
				if (empty($object->context['actionmsg2'])) {
					$object->actionmsg2 = $langs->transnoentities("MemberDeletedInDolibarr", $object->getFullName($langs));
				} else {
					$object->actionmsg2 = $object->context['actionmsg2'];
				}
			}
			if (empty($object->actionmsg)) {
				$object->actionmsg = $langs->transnoentities("MemberDeletedInDolibarr", $object->getFullName($langs));
				$object->actionmsg .= "\n".$langs->transnoentities("Member").': '.$object->getFullName($langs);
				$object->actionmsg .= "\n".$langs->transnoentities("Type").': '.$object->type;
			}

<<<<<<< HEAD
			$object->sendtoid = 0;
=======
			$object->sendtoid = array();
>>>>>>> cc80841a
		} elseif ($action == 'MEMBER_EXCLUDE') {
			// Load translation files required by the page
			$langs->loadLangs(array("agenda", "other", "members"));

			if (empty($object->actionmsg2)) {
				if (empty($object->context['actionmsg2'])) {
					$object->actionmsg2 = $langs->transnoentities("MemberExcludedInDolibarr", $object->getFullName($langs));
				} else {
					$object->actionmsg2 = $object->context['actionmsg2'];
				}
			}
			if (empty($object->actionmsg)) {
				$object->actionmsg = $langs->transnoentities("MemberExcludedInDolibarr", $object->getFullName($langs));
				$object->actionmsg .= "\n".$langs->transnoentities("Member").': '.$object->getFullName($langs);
				$object->actionmsg .= "\n".$langs->transnoentities("Type").': '.$object->type;
			}

			$object->sendtoid = array();
		} elseif ($action == 'PROJECT_CREATE') {
			// Projects
			// Load translation files required by the page
			$langs->loadLangs(array("agenda", "other", "projects"));

			if (empty($object->actionmsg2)) {
				if (empty($object->context['actionmsg2'])) {
					$object->actionmsg2 = $langs->transnoentities("ProjectCreatedInDolibarr", $object->ref);
				} else {
					$object->actionmsg2 = $object->context['actionmsg2'];
				}
			}
			if (empty($object->actionmsg)) {
				$object->actionmsg = $langs->transnoentities("ProjectCreatedInDolibarr", $object->ref);
				$object->actionmsg .= "\n".$langs->transnoentities("Project").': '.$object->ref;
			}

			$object->sendtoid = array();
		} elseif ($action == 'PROJECT_VALIDATE') {
			// Load translation files required by the page
			$langs->loadLangs(array("agenda", "other", "projects"));

			if (empty($object->actionmsg2)) {
				if (empty($object->context['actionmsg2'])) {
					$object->actionmsg2 = $langs->transnoentities("ProjectValidatedInDolibarr", $object->ref);
				} else {
					$object->actionmsg2 = $object->context['actionmsg2'];
				}
			}
			if (empty($object->actionmsg)) {
				$object->actionmsg = $langs->transnoentities("ProjectValidatedInDolibarr", $object->ref);
				$object->actionmsg .= "\n".$langs->transnoentities("Project").': '.$object->ref;
			}

			$object->sendtoid = array();
		} elseif ($action == 'PROJECT_MODIFY') {
			// Load translation files required by the page
			$langs->loadLangs(array("agenda", "other", "projects"));

			if (empty($object->actionmsg2)) {
				if (empty($object->context['actionmsg2'])) {
					$object->actionmsg2 = $langs->transnoentities("ProjectModifiedInDolibarr", $object->ref);
				} else {
					$object->actionmsg2 = $object->context['actionmsg2'];
				}
			}
			if (empty($object->actionmsg)) {
				$object->actionmsg = $langs->transnoentities("ProjectModifiedInDolibarr", $object->ref);
			}

			//$object->actionmsg .= "\n".$langs->transnoentities("Task").': ???';
			if (!empty($object->usage_opportunity) && is_object($object->oldcopy) && $object->opp_status != $object->oldcopy->opp_status) {
				$object->actionmsg .= "\n".$langs->transnoentitiesnoconv("OpportunityStatus").': '.$object->oldcopy->opp_status.' -> '.$object->opp_status;
			}

<<<<<<< HEAD
			$object->sendtoid = 0;
=======
			$object->sendtoid = array();
>>>>>>> cc80841a
		} elseif ($action == 'PROJECT_SENTBYMAIL') {
			// Load translation files required by the page
			$langs->loadLangs(array("agenda", "other", "projects"));

			if (empty($object->actionmsg2)) {
				if (empty($object->context['actionmsg2'])) {
					$object->actionmsg2 = $langs->transnoentities("ProjectSentByEMail", $object->ref);
				} else {
					$object->actionmsg2 = $object->context['actionmsg2'];
				}
			}
			if (empty($object->actionmsg)) {
				$object->actionmsg = $langs->transnoentities("ProjectSentByEMail", $object->ref);
			}

			// Parameters $object->sendtoid defined by caller
<<<<<<< HEAD
			//$object->sendtoid=0;
=======
			//$object->sendtoid = array();
>>>>>>> cc80841a
		} elseif ($action == 'PROJECT_DELETE') {
			// Load translation files required by the page
			$langs->loadLangs(array("agenda", "other", "projects"));

			if (empty($object->actionmsg2)) {
				$object->actionmsg2 = $langs->transnoentities("ProjectDeletedInDolibarr", $object->ref);
			}
			$object->actionmsg = $langs->transnoentities("ProjectDeletedInDolibarr", $object->ref);

<<<<<<< HEAD
			$object->sendtoid = 0;
=======
			$object->sendtoid = array();
>>>>>>> cc80841a
		} elseif ($action == 'PROJECT_CLOSE') {
			// Load translation files required by the page
			$langs->loadLangs(array("agenda", "other", "projects"));

			if (empty($object->actionmsg2)) {
				if (empty($object->context['actionmsg2'])) {
					$object->actionmsg2 = $langs->transnoentities("ProjectClosedInDolibarr", $object->ref);
				} else {
					$object->actionmsg2 = $object->context['actionmsg2'];
				}
			}
			if (empty($object->actionmsg)) {
				$object->actionmsg = $langs->transnoentities("ProjectClosedInDolibarr", $object->ref);
			}

<<<<<<< HEAD
			$object->sendtoid = 0;
=======
			$object->sendtoid = array();
>>>>>>> cc80841a
		} elseif ($action == 'TASK_CREATE') {
			// Project tasks
			// Load translation files required by the page
			$langs->loadLangs(array("agenda", "other", "projects"));

			if (empty($object->actionmsg2)) {
				if (empty($object->context['actionmsg2'])) {
					$object->actionmsg2 = $langs->transnoentities("TaskCreatedInDolibarr", $object->ref);
				} else {
					$object->actionmsg2 = $object->context['actionmsg2'];
				}
			}
			if (empty($object->actionmsg)) {
				$object->actionmsg = $langs->transnoentities("TaskCreatedInDolibarr", $object->ref);
				$object->actionmsg .= "\n".$langs->transnoentities("Task").': '.$object->ref;
			}

			$object->sendtoid = array();
		} elseif ($action == 'TASK_MODIFY') {
			// Load translation files required by the page
			$langs->loadLangs(array("agenda", "other", "projects"));

			if (empty($object->actionmsg2)) {
				if (empty($object->context['actionmsg2'])) {
					$object->actionmsg2 = $langs->transnoentities("TaskModifiedInDolibarr", $object->ref);
				} else {
					$object->actionmsg2 = $object->context['actionmsg2'];
				}
			}
			if (empty($object->actionmsg)) {
				$object->actionmsg = $langs->transnoentities("TaskModifieddInDolibarr", $object->ref);
				$object->actionmsg .= "\n".$langs->transnoentities("Task").': '.$object->ref;
			}

			$object->sendtoid = array();
		} elseif ($action == 'TASK_DELETE') {
			// Load translation files required by the page
			$langs->loadLangs(array("agenda", "other", "projects"));

			if (empty($object->actionmsg2)) {
				if (empty($object->context['actionmsg2'])) {
					$object->actionmsg2 = $langs->transnoentities("TaskDeletedInDolibarr", $object->ref);
				} else {
					$object->actionmsg2 = $object->context['actionmsg2'];
				}
			}
			if (empty($object->actionmsg)) {
				$object->actionmsg = $langs->transnoentities("TaskDeletedInDolibarr", $object->ref);
				$object->actionmsg .= "\n".$langs->transnoentities("Task").': '.$object->ref;
			}

			$object->sendtoid = array();
		} elseif ($action == 'TICKET_ASSIGNED') {
			// Load translation files required by the page
			$langs->loadLangs(array("agenda", "other", "projects"));

			if (empty($object->actionmsg2)) {
				if (empty($object->context['actionmsg2'])) {
					$object->actionmsg2 = $langs->transnoentities("TICKET_ASSIGNEDInDolibarr", $object->ref);
				} else {
					$object->actionmsg2 = $object->context['actionmsg2'];
				}
			}
			if (empty($object->actionmsg)) {
				$object->actionmsg = $langs->transnoentities("TICKET_ASSIGNEDInDolibarr", $object->ref);
			}

			if ($object->oldcopy->fk_user_assign > 0) {
				$tmpuser = new User($this->db);
				$tmpuser->fetch($object->oldcopy->fk_user_assign);
				$object->actionmsg .= "\n".$langs->transnoentities("OldUser").': '.$tmpuser->getFullName($langs);
			} else {
				$object->actionmsg .= "\n".$langs->transnoentities("OldUser").': '.$langs->trans("None");
			}
			if ($object->fk_user_assign > 0) {
				$tmpuser = new User($this->db);
				$tmpuser->fetch($object->fk_user_assign);
				$object->actionmsg .= "\n".$langs->transnoentities("NewUser").': '.$tmpuser->getFullName($langs);
			} else {
				$object->actionmsg .= "\n".$langs->transnoentities("NewUser").': '.$langs->trans("None");
			}

<<<<<<< HEAD
			$object->sendtoid = 0;
=======
			$object->sendtoid = array();
>>>>>>> cc80841a
		} else {
			// TODO Merge all previous cases into this generic one
			// $action = PASSWORD, BILL_DELETE, TICKET_CREATE, TICKET_MODIFY, TICKET_DELETE, CONTACT_SENTBYMAIL, RECRUITMENTCANDIDATURE_MODIFY, ...
			// Can also be a value defined by an external module like SENTBYSMS, COMPANY_SENTBYSMS, MEMBER_SENTBYSMS, ...
<<<<<<< HEAD
			// Note: We are here only if $conf->global->MAIN_AGENDA_ACTIONAUTO_action is on (tested at beginning of this function).
			// Note that these key can be set in agenda setup, only if defined into llx_c_action_trigger
=======
			// Note: We are here only if getDolGlobalString('MAIN_AGENDA_ACTIONAUTO_action') is on (tested at beginning of this function).
			// Note that these activation key can be set in agenda setup (but only if defined into llx_c_action_trigger).

			// If initial message not sent but found into context
>>>>>>> cc80841a
			if (!empty($object->context['actionmsg']) && empty($object->actionmsg)) {	// For description
				$object->actionmsg = $object->context['actionmsg'];
			}
			if (!empty($object->context['actionmsg2']) && empty($object->actionmsg2)) {	// For label
				$object->actionmsg2 = $object->context['actionmsg2'];
			}

<<<<<<< HEAD
=======
			// Set the label and message of event
>>>>>>> cc80841a
			if (empty($object->actionmsg2)) {
				// Load translation files required by the page
				$langs->loadLangs(array("agenda", "other"));
				if ($langs->transnoentities($action."InDolibarr", (empty($object->newref) ? $object->ref : $object->newref)) != $action."InDolibarr") {	// specific translation key
					$object->actionmsg2 = $langs->transnoentities($action."InDolibarr", (empty($object->newref) ? $object->ref : $object->newref));
				} else {	// generic translation key
					$tmp = explode('_', $action);
					$object->actionmsg2 = $langs->transnoentities($tmp[count($tmp) - 1]."InDolibarr", (empty($object->newref) ? $object->ref : $object->newref));
				}
			}
			if (empty($object->actionmsg)) {
				// Load translation files required by the page
				$langs->loadLangs(array("agenda", "other"));
				if ($langs->transnoentities($action."InDolibarr", (empty($object->newref) ? $object->ref : $object->newref)) != $action."InDolibarr") {	// specific translation key
					$object->actionmsg = $langs->transnoentities($action."InDolibarr", (empty($object->newref) ? $object->ref : $object->newref));
				} else {	// generic translation key
					$tmp = explode('_', $action);
					$object->actionmsg = $langs->transnoentities($tmp[count($tmp) - 1]."InDolibarr", (empty($object->newref) ? $object->ref : $object->newref));
				}
				if (isModEnabled('multicompany') && property_exists($object, 'entity') && $object->entity > 1) {
					$object->actionmsg .= ' ('.$langs->trans("Entity").' '.$object->entity.')';
				}
<<<<<<< HEAD
=======
			}

			// Concat note with data from context
			if (!empty($object->context['actionmsgmore'])) {	// For description
				$object->actionmsg = dol_concatdesc($object->actionmsg, $object->context['actionmsgmore']);
			}
			if (!empty($object->context['actionmsg2more'])) {	// For label
				$object->actionmsg2 = dol_concatdesc($object->actionmsg2, $object->context['actionmsg2more']);
>>>>>>> cc80841a
			}

			if (!isset($object->sendtoid) || !is_array($object->sendtoid)) {
				$object->sendtoid = array();
			}
		}

		// If trackid is not defined, we set it.
		// Note that it should be set by caller. This is for compatibility purpose only.
		if (empty($object->trackid)) {
			// See also similar list into emailcollector.class.php
			if (preg_match('/^COMPANY_/', $action)) {
				$object->trackid = 'thi'.$object->id;
			} elseif (preg_match('/^CONTACT_/', $action)) {
				$object->trackid = 'ctc'.$object->id;
			} elseif (preg_match('/^CONTRACT_/', $action)) {
				$object->trackid = 'con'.$object->id;
			} elseif (preg_match('/^PROPAL_/', $action)) {
				$object->trackid = 'pro'.$object->id;
			} elseif (preg_match('/^ORDER_/', $action)) {
				$object->trackid = 'ord'.$object->id;
			} elseif (preg_match('/^BILL_/', $action)) {
				$object->trackid = 'inv'.$object->id;
			} elseif (preg_match('/^FICHINTER_/', $action)) {
				$object->trackid = 'int'.$object->id;
			} elseif (preg_match('/^SHIPPING_/', $action)) {
				$object->trackid = 'shi'.$object->id;
			} elseif (preg_match('/^RECEPTION_/', $action)) {
				$object->trackid = 'rec'.$object->id;
			} elseif (preg_match('/^PROPOSAL_SUPPLIER/', $action)) {
				$object->trackid = 'spr'.$object->id;
			} elseif (preg_match('/^ORDER_SUPPLIER_/', $action)) {
				$object->trackid = 'sor'.$object->id;
			} elseif (preg_match('/^BILL_SUPPLIER_/', $action)) {
				$object->trackid = 'sin'.$object->id;
			} elseif (preg_match('/^MEMBER_SUBSCRIPTION_/', $action)) {
				$object->trackid = 'sub'.$object->id;
			} elseif (preg_match('/^MEMBER_/', $action)) {
				$object->trackid = 'mem'.$object->id;
			} elseif (preg_match('/^PARTNERSHIP_/', $action)) {
				$object->trackid = 'pship'.$object->id;
			} elseif (preg_match('/^PROJECT_/', $action)) {
				$object->trackid = 'proj'.$object->id;
			} elseif (preg_match('/^TASK_/', $action)) {
				$object->trackid = 'tas'.$object->id;
			} elseif (preg_match('/^TICKET_/', $action)) {
				$object->trackid = 'tic'.$object->id;
			} elseif (preg_match('/^USER_/', $action)) {
				$object->trackid = 'use'.$object->id;
			} else {
				$object->trackid = '';
			}
		}

		dol_syslog("Trigger '".$this->name."' for action '".$action."' launched by ".__FILE__.". id=".$object->id);

		// Add entry in event table
		$now = dol_now();

		if (isset($_SESSION['listofnames-'.$object->trackid])) {
			$attachments = $_SESSION['listofnames-'.$object->trackid];
			if ($attachments && strpos($action, 'SENTBYMAIL')) {
				$object->actionmsg = dol_concatdesc($object->actionmsg, "\n".$langs->transnoentities("AttachedFiles").': '.$attachments);
			}
		}

		$societeforactionid = 0;
		$contactforactionid = 0;

		// Set $contactforactionid
		if (is_array($object->sendtoid)) {
			if (count($object->sendtoid) == 1) {
				$contactforactionid = reset($object->sendtoid);
			}
		} else {
			if ($object->sendtoid > 0) {
				$contactforactionid = $object->sendtoid;
			}
		}
		// Set $societeforactionid
		if (isset($object->socid) && $object->socid > 0) {
			$societeforactionid = $object->socid;
		} elseif (isset($object->fk_soc) && $object->fk_soc > 0) {
			$societeforactionid = $object->fk_soc;
		} elseif (isset($object->thirdparty) && isset($object->thirdparty->id) && $object->thirdparty->id > 0) {
			$societeforactionid = $object->thirdparty->id;
		}

		$projectid = isset($object->fk_project) ? $object->fk_project : 0;
		if ($object->element == 'project') {
			$projectid = $object->id;
		}

		$elementid = $object->id; // id of object
		$elementtype = $object->element;
		$elementmodule = (empty($object->module) ? '' : $object->module);
		if ($object->element == 'subscription') {
			$elementid = $object->fk_adherent;
			$elementtype = 'member';
		}
		//var_dump($societeforaction);var_dump($contactforaction);var_dump($elementid);var_dump($elementtype);exit;

		// Insertion action
		require_once DOL_DOCUMENT_ROOT.'/comm/action/class/actioncomm.class.php';
		$actioncomm = new ActionComm($this->db);
		$actioncomm->type_code   = $object->actiontypecode; // Type of event ('AC_OTH', 'AC_OTH_AUTO', 'AC_XXX'...)
		$actioncomm->code        = 'AC_'.$action;
		$actioncomm->label       = $object->actionmsg2;		// Label of event
		$actioncomm->note_private = $object->actionmsg;		// Description
		$actioncomm->fk_project  = $projectid;
		$actioncomm->datep       = $now;
		$actioncomm->datef       = $now;
		$actioncomm->durationp   = 0;
		$actioncomm->percentage  = -1; // Not applicable
		$actioncomm->socid       = $societeforactionid;
		$actioncomm->contact_id  = $contactforactionid; // deprecated, now managed by setting $actioncomm->socpeopleassigned later
		$actioncomm->authorid    = $user->id; // User saving action
		$actioncomm->userownerid = $user->id; // Owner of action
		// Fields defined when action is an email (content should be into object->actionmsg to be added into event note, subject should be into object->actionms2 to be added into event label)
		if (!property_exists($object, 'email_fields_no_propagate_in_actioncomm') || empty($object->email_fields_no_propagate_in_actioncomm)) {
<<<<<<< HEAD
=======
			$actioncomm->datep         = empty($object->email_date) ? $now : $object->email_date;
			$actioncomm->datef         = empty($object->email_date) ? $now : $object->email_date;
>>>>>>> cc80841a
			$actioncomm->email_msgid   = empty($object->email_msgid) ? null : $object->email_msgid;
			$actioncomm->email_from    = empty($object->email_from) ? null : $object->email_from;
			$actioncomm->email_sender  = empty($object->email_sender) ? null : $object->email_sender;
			$actioncomm->email_to      = empty($object->email_to) ? null : $object->email_to;
			$actioncomm->email_tocc    = empty($object->email_tocc) ? null : $object->email_tocc;
			$actioncomm->email_tobcc   = empty($object->email_tobcc) ? null : $object->email_tobcc;
			$actioncomm->email_subject = empty($object->email_subject) ? null : $object->email_subject;
			$actioncomm->errors_to     = empty($object->errors_to) ? null : $object->errors_to;
		}

		// Object linked (if link is for thirdparty, contact or project, it is a recording error. We should not have links in link table
		// for such objects because there is already a dedicated field into table llx_actioncomm or llx_actioncomm_resources.
		if (!in_array($elementtype, array('societe', 'contact', 'project'))) {
			$actioncomm->fk_element  = $elementid;
			$actioncomm->elementtype = $elementtype.($elementmodule ? '@'.$elementmodule : '');
		}

		if (property_exists($object, 'attachedfiles') && is_array($object->attachedfiles) && count($object->attachedfiles) > 0) {
			$actioncomm->attachedfiles = $object->attachedfiles;
		}
		if (property_exists($object, 'sendtouserid') && is_array($object->sendtouserid) && count($object->sendtouserid) > 0) {
			$actioncomm->userassigned = $object->sendtouserid;
		}
		if (property_exists($object, 'sendtoid') && is_array($object->sendtoid) && count($object->sendtoid) > 0) {
			foreach ($object->sendtoid as $val) {
				$actioncomm->socpeopleassigned[$val] = $val;
			}
		}

		$ret = $actioncomm->create($user); // User creating action

		if ($ret > 0 && getDolGlobalString('MAIN_COPY_FILE_IN_EVENT_AUTO')) {
			if (property_exists($object, 'attachedfiles') && is_array($object->attachedfiles) && array_key_exists('paths', $object->attachedfiles) && count($object->attachedfiles['paths']) > 0) {
				foreach ($object->attachedfiles['paths'] as $key => $filespath) {
					$srcfile = $filespath;
					$destdir = $conf->agenda->dir_output.'/'.$ret;
					$destfile = $destdir.'/'.$object->attachedfiles['names'][$key];
					if (dol_mkdir($destdir) >= 0) {
						require_once DOL_DOCUMENT_ROOT.'/core/lib/files.lib.php';
						dol_copy($srcfile, $destfile);
					}
				}
			}
		}

		// Reset value set by caller
		unset($object->context['actionmsg']);
		unset($object->context['actionmsg2']);
		unset($object->actionmsg);
		unset($object->actionmsg2);
		unset($object->actiontypecode); // When several action are called on same object, we must be sure to not reuse value of first action.

		if ($ret > 0) {
			$_SESSION['LAST_ACTION_CREATED'] = $ret;
			return 1;
		} else {
			$this->error = "Failed to insert event : ".$actioncomm->error." ".implode(',', $actioncomm->errors);
			$this->errors = $actioncomm->errors;

			dol_syslog("interface_modAgenda_ActionsAuto.class.php: ".$this->error, LOG_ERR);
			return -1;
		}
	}
}<|MERGE_RESOLUTION|>--- conflicted
+++ resolved
@@ -71,17 +71,10 @@
 	 *      $object->module (if defined, elementtype in llx_actioncomm will be elementtype@module)
 	 *
 	 * @param string		$action		Event action code ('CONTRACT_MODIFY', 'RECRUITMENTCANDIDATURE_MODIFIY', or example by external module: 'SENTBYSMS'...)
-<<<<<<< HEAD
-	 * @param Object		$object     Object
-	 * @param User		    $user       Object user
-	 * @param Translate 	$langs      Object langs
-	 * @param conf		    $conf       Object conf
-=======
 	 * @param CommonObject	$object     Object
 	 * @param User		    $user       Object user
 	 * @param Translate 	$langs      Object langs
 	 * @param Conf		    $conf       Object conf
->>>>>>> cc80841a
 	 * @return int         				Return integer <0 if KO, 0 if no triggered ran, >0 if OK
 	 */
 	public function runTrigger($action, $object, User $user, Translate $langs, Conf $conf)
@@ -246,11 +239,7 @@
 				$object->actionmsg = $langs->transnoentities("PropalValidatedInDolibarr", ($object->newref ? $object->newref : $object->ref));
 			}
 
-<<<<<<< HEAD
-			$object->sendtoid = 0;
-=======
-			$object->sendtoid = array();
->>>>>>> cc80841a
+			$object->sendtoid = array();
 		} elseif ($action == 'PROPAL_MODIFY') {
 			// Load translation files required by the page
 			$langs->loadLangs(array("agenda", "other", "propal"));
@@ -597,11 +586,7 @@
 				$object->actionmsg = $langs->transnoentities("InterventionClassifiedUnbilledInDolibarr", $object->ref);
 			}
 
-<<<<<<< HEAD
-			$object->sendtoid = 0;
-=======
-			$object->sendtoid = array();
->>>>>>> cc80841a
+			$object->sendtoid = array();
 		} elseif ($action == 'FICHINTER_CLOSE') {
 			// Load translation files required by the page
 			$langs->loadLangs(array("agenda", "other", "interventions"));
@@ -617,11 +602,7 @@
 				$object->actionmsg = $langs->transnoentities("InterventionClosedInDolibarr", $object->ref);
 			}
 
-<<<<<<< HEAD
-			$object->sendtoid = 0;
-=======
-			$object->sendtoid = array();
->>>>>>> cc80841a
+			$object->sendtoid = array();
 			$object->fk_element = 0;
 			$object->elementtype = '';
 		} elseif ($action == 'FICHINTER_DELETE') {
@@ -848,14 +829,9 @@
 				$object->actionmsg .= $langs->trans("Reason") . ': '.$object->refuse_note;
 			}
 
-<<<<<<< HEAD
-			$object->sendtoid = 0;
-		} elseif ($action == 'ORDER_SUPPLIER_CANCEL') {
-=======
 			$object->sendtoid = array();
 		} elseif ($action == 'ORDER_SUPPLIER_CANCEL') {
 			'@phan-var-force CommandeFournisseur $object';
->>>>>>> cc80841a
 			// Load translation files required by the page
 			$langs->loadLangs(array("agenda", "other", "orders", "main"));
 
@@ -875,11 +851,7 @@
 				$object->actionmsg .= $langs->trans("Reason") . ': '.$object->cancel_note;
 			}
 
-<<<<<<< HEAD
-			$object->sendtoid = 0;
-=======
-			$object->sendtoid = array();
->>>>>>> cc80841a
+			$object->sendtoid = array();
 		} elseif ($action == 'ORDER_SUPPLIER_SUBMIT') {
 			// Load translation files required by the page
 			$langs->loadLangs(array("agenda", "other", "orders"));
@@ -893,14 +865,6 @@
 			}
 			if (empty($object->actionmsg)) {
 				$object->actionmsg = $langs->transnoentities("SupplierOrderSubmitedInDolibarr", ($object->newref ? $object->newref : $object->ref));
-<<<<<<< HEAD
-			}
-
-			if (!empty($object->context['comments'])) {
-				$object->actionmsg .= '<br>';
-				$object->actionmsg .= $langs->trans("Comment") . ': '.$object->context['comments'];
-=======
->>>>>>> cc80841a
 			}
 
 			if (!empty($object->context['comments'])) {
@@ -1106,11 +1070,7 @@
 				$object->actionmsg .= "\n".$langs->transnoentities("Period").': '.dol_print_date($object->dateh, 'day').' - '.dol_print_date($object->datef, 'day');
 			}
 
-<<<<<<< HEAD
-			$object->sendtoid = 0;
-=======
-			$object->sendtoid = array();
->>>>>>> cc80841a
+			$object->sendtoid = array();
 			if (isset($object->fk_soc) && $object->fk_soc > 0) {
 				$object->socid = $object->fk_soc;
 			}
@@ -1140,11 +1100,7 @@
 				$object->actionmsg .= "\n".$langs->transnoentities("Period").': '.dol_print_date($object->dateh, 'day').' - '.dol_print_date($object->datef, 'day');
 			}
 
-<<<<<<< HEAD
-			$object->sendtoid = 0;
-=======
-			$object->sendtoid = array();
->>>>>>> cc80841a
+			$object->sendtoid = array();
 			if (isset($object->fk_soc) && $object->fk_soc > 0) {
 				$object->socid = $object->fk_soc;
 			}
@@ -1175,11 +1131,7 @@
 				$object->actionmsg .= "\n".$langs->transnoentities("Period").': '.dol_print_date($object->dateh, 'day').' - '.dol_print_date($object->datef, 'day');
 			}
 
-<<<<<<< HEAD
-			$object->sendtoid = 0;
-=======
-			$object->sendtoid = array();
->>>>>>> cc80841a
+			$object->sendtoid = array();
 			if (isset($object->fk_soc) && $object->fk_soc > 0) {
 				$object->socid = $object->fk_soc;
 			}
@@ -1218,11 +1170,7 @@
 				$object->actionmsg .= "\n".$langs->transnoentities("Type").': '.$object->type;
 			}
 
-<<<<<<< HEAD
-			$object->sendtoid = 0;
-=======
-			$object->sendtoid = array();
->>>>>>> cc80841a
+			$object->sendtoid = array();
 		} elseif ($action == 'MEMBER_EXCLUDE') {
 			// Load translation files required by the page
 			$langs->loadLangs(array("agenda", "other", "members"));
@@ -1296,11 +1244,7 @@
 				$object->actionmsg .= "\n".$langs->transnoentitiesnoconv("OpportunityStatus").': '.$object->oldcopy->opp_status.' -> '.$object->opp_status;
 			}
 
-<<<<<<< HEAD
-			$object->sendtoid = 0;
-=======
-			$object->sendtoid = array();
->>>>>>> cc80841a
+			$object->sendtoid = array();
 		} elseif ($action == 'PROJECT_SENTBYMAIL') {
 			// Load translation files required by the page
 			$langs->loadLangs(array("agenda", "other", "projects"));
@@ -1317,11 +1261,7 @@
 			}
 
 			// Parameters $object->sendtoid defined by caller
-<<<<<<< HEAD
-			//$object->sendtoid=0;
-=======
 			//$object->sendtoid = array();
->>>>>>> cc80841a
 		} elseif ($action == 'PROJECT_DELETE') {
 			// Load translation files required by the page
 			$langs->loadLangs(array("agenda", "other", "projects"));
@@ -1331,11 +1271,7 @@
 			}
 			$object->actionmsg = $langs->transnoentities("ProjectDeletedInDolibarr", $object->ref);
 
-<<<<<<< HEAD
-			$object->sendtoid = 0;
-=======
-			$object->sendtoid = array();
->>>>>>> cc80841a
+			$object->sendtoid = array();
 		} elseif ($action == 'PROJECT_CLOSE') {
 			// Load translation files required by the page
 			$langs->loadLangs(array("agenda", "other", "projects"));
@@ -1351,11 +1287,7 @@
 				$object->actionmsg = $langs->transnoentities("ProjectClosedInDolibarr", $object->ref);
 			}
 
-<<<<<<< HEAD
-			$object->sendtoid = 0;
-=======
-			$object->sendtoid = array();
->>>>>>> cc80841a
+			$object->sendtoid = array();
 		} elseif ($action == 'TASK_CREATE') {
 			// Project tasks
 			// Load translation files required by the page
@@ -1438,24 +1370,15 @@
 				$object->actionmsg .= "\n".$langs->transnoentities("NewUser").': '.$langs->trans("None");
 			}
 
-<<<<<<< HEAD
-			$object->sendtoid = 0;
-=======
-			$object->sendtoid = array();
->>>>>>> cc80841a
+			$object->sendtoid = array();
 		} else {
 			// TODO Merge all previous cases into this generic one
 			// $action = PASSWORD, BILL_DELETE, TICKET_CREATE, TICKET_MODIFY, TICKET_DELETE, CONTACT_SENTBYMAIL, RECRUITMENTCANDIDATURE_MODIFY, ...
 			// Can also be a value defined by an external module like SENTBYSMS, COMPANY_SENTBYSMS, MEMBER_SENTBYSMS, ...
-<<<<<<< HEAD
-			// Note: We are here only if $conf->global->MAIN_AGENDA_ACTIONAUTO_action is on (tested at beginning of this function).
-			// Note that these key can be set in agenda setup, only if defined into llx_c_action_trigger
-=======
 			// Note: We are here only if getDolGlobalString('MAIN_AGENDA_ACTIONAUTO_action') is on (tested at beginning of this function).
 			// Note that these activation key can be set in agenda setup (but only if defined into llx_c_action_trigger).
 
 			// If initial message not sent but found into context
->>>>>>> cc80841a
 			if (!empty($object->context['actionmsg']) && empty($object->actionmsg)) {	// For description
 				$object->actionmsg = $object->context['actionmsg'];
 			}
@@ -1463,10 +1386,7 @@
 				$object->actionmsg2 = $object->context['actionmsg2'];
 			}
 
-<<<<<<< HEAD
-=======
 			// Set the label and message of event
->>>>>>> cc80841a
 			if (empty($object->actionmsg2)) {
 				// Load translation files required by the page
 				$langs->loadLangs(array("agenda", "other"));
@@ -1489,8 +1409,6 @@
 				if (isModEnabled('multicompany') && property_exists($object, 'entity') && $object->entity > 1) {
 					$object->actionmsg .= ' ('.$langs->trans("Entity").' '.$object->entity.')';
 				}
-<<<<<<< HEAD
-=======
 			}
 
 			// Concat note with data from context
@@ -1499,7 +1417,6 @@
 			}
 			if (!empty($object->context['actionmsg2more'])) {	// For label
 				$object->actionmsg2 = dol_concatdesc($object->actionmsg2, $object->context['actionmsg2more']);
->>>>>>> cc80841a
 			}
 
 			if (!isset($object->sendtoid) || !is_array($object->sendtoid)) {
@@ -1620,11 +1537,8 @@
 		$actioncomm->userownerid = $user->id; // Owner of action
 		// Fields defined when action is an email (content should be into object->actionmsg to be added into event note, subject should be into object->actionms2 to be added into event label)
 		if (!property_exists($object, 'email_fields_no_propagate_in_actioncomm') || empty($object->email_fields_no_propagate_in_actioncomm)) {
-<<<<<<< HEAD
-=======
 			$actioncomm->datep         = empty($object->email_date) ? $now : $object->email_date;
 			$actioncomm->datef         = empty($object->email_date) ? $now : $object->email_date;
->>>>>>> cc80841a
 			$actioncomm->email_msgid   = empty($object->email_msgid) ? null : $object->email_msgid;
 			$actioncomm->email_from    = empty($object->email_from) ? null : $object->email_from;
 			$actioncomm->email_sender  = empty($object->email_sender) ? null : $object->email_sender;
