--- conflicted
+++ resolved
@@ -42,8 +42,4 @@
 	}
 
 	return $login;
-<<<<<<< HEAD
-}
-=======
-}
->>>>>>> 5fdd798e
+}