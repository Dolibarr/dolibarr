--- conflicted
+++ resolved
@@ -109,20 +109,12 @@
 				}
 				else
 				{
-<<<<<<< HEAD
-					dol_syslog("functions_dolibarr::check_user_password_dolibarr Authentification ko bad password for '".$usertotest."'");
-					sleep(2);      // Anti brut force protection
+				    sleep(2);      // Anti brut force protection
+				    dol_syslog("functions_dolibarr::check_user_password_dolibarr Authentification ko bad password for '".$usertotest."', cryptType=".$cryptType);
 
 					// Load translation files required by the page
                     $langs->loadLangs(array('main', 'errors'));
 
-=======
-				    dol_syslog("functions_dolibarr::check_user_password_dolibarr Authentification ko bad password for '".$usertotest."', cryptType=".$cryptType);
-				    //dol_syslog("passclear=".$passclear." passtyped=".$passtyped." passcrypted=".$passcrypted);
-				    sleep(2);      // Anti brut force protection
-					$langs->load('main');
-					$langs->load('errors');
->>>>>>> 54b96812
 					$_SESSION["dol_loginmesg"]=$langs->trans("ErrorBadLoginPassword");
 				}
 
