<?php
/* Copyright (C) 2007 Laurent Destailleur  <eldy@users.sourceforge.net>
 *
 * This program is free software; you can redistribute it and/or modify
 * it under the terms of the GNU General Public License as published by
 * the Free Software Foundation; either version 3 of the License, or
 * (at your option) any later version.
 *
 * This program is distributed in the hope that it will be useful,
 * but WITHOUT ANY WARRANTY; without even the implied warranty of
 * MERCHANTABILITY or FITNESS FOR A PARTICULAR PURPOSE.  See the
 * GNU General Public License for more details.
 *
 * You should have received a copy of the GNU General Public License
 * along with this program. If not, see <http://www.gnu.org/licenses/>.
 *
 */

/**
 * \file       htdocs/core/login/functions_forceuser.php
 * \ingroup    core
 * \brief      Authentication functions for forceuser
 */


/**
 * Check validity of user/password/entity
 * If test is ko, reason must be filled into $_SESSION["dol_loginmesg"]
 *
 * @param	string	$usertotest		Login
 * @param	string	$passwordtotest	Password
 * @param   int		$entitytotest   Number of instance (always 1 if module multicompany not enabled)
 * @return	string					Login if OK, '' if KO
 */
function check_user_password_forceuser($usertotest,$passwordtotest,$entitytotest)
{
	// Variable dolibarr_auto_user must be defined in conf.php file
	global $dolibarr_auto_user;

	dol_syslog("functions_forceuser::check_user_password_forceuser");

	$login=$dolibarr_auto_user;
	if (empty($login)) $login='auto';

	if ($_SESSION["dol_loginmesg"]) $login='';

	return $login;
<<<<<<< HEAD
}
=======
}
>>>>>>> 5fdd798e
<|MERGE_RESOLUTION|>--- conflicted
+++ resolved
@@ -45,8 +45,4 @@
 	if ($_SESSION["dol_loginmesg"]) $login='';
 
 	return $login;
-<<<<<<< HEAD
-}
-=======
-}
->>>>>>> 5fdd798e
+}