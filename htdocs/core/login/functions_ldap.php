--- conflicted
+++ resolved
@@ -1,11 +1,8 @@
 <?php
 /* Copyright (C) 2007-2011 Laurent Destailleur  <eldy@users.sourceforge.net>
  * Copyright (C) 2008-2021 Regis Houssin        <regis.houssin@inodbox.com>
-<<<<<<< HEAD
- * Copyright (C) 2024		MDW							<mdeweerd@users.noreply.github.com>
-=======
- * Copyright (C) 2024		William Mead		<william.mead@manchenumerique.fr>
->>>>>>> 504b26f2
+ * Copyright (C) 2024      MDW                  <mdeweerd@users.noreply.github.com>
+ * Copyright (C) 2024      William Mead         <william.mead@manchenumerique.fr>
  *
  * This program is free software; you can redistribute it and/or modify
  * it under the terms of the GNU General Public License as published by
@@ -251,15 +248,10 @@
 			 */
 			dol_syslog("functions_ldap::check_user_password_ldap Authentication KO failed to connect to LDAP for '".$usertotest."'", LOG_NOTICE);
 			if (is_resource($ldap->connection) || is_object($ldap->connection)) {    // If connection ok but bind ko
-<<<<<<< HEAD
-				// @phan-suppress-next-line PhanTypeMismatchArgumentInternal  Expects LDAP\Connection, not 'resource'
-				$ldap->ldapErrorCode = ldap_errno($ldap->connection);
-				// @phan-suppress-next-line PhanTypeMismatchArgumentInternal  Expects LDAP\Connection, not 'resource'
-				$ldap->ldapErrorText = ldap_error($ldap->connection);
-				dol_syslog("functions_ldap::check_user_password_ldap ".$ldap->ldapErrorCode." ".$ldap->ldapErrorText);
-=======
 				try {
+					// @phan-suppress-next-line PhanTypeMismatchArgumentInternal  Expects LDAP\Connection, not 'resource'
 					$ldap->ldapErrorCode = ldap_errno($ldap->connection);
+					// @phan-suppress-next-line PhanTypeMismatchArgumentInternal  Expects LDAP\Connection, not 'resource'
 					$ldap->ldapErrorText = ldap_error($ldap->connection);
 					dol_syslog("functions_ldap::check_user_password_ldap ".$ldap->ldapErrorCode." ".$ldap->ldapErrorText);
 				} catch (Throwable $exception) {
@@ -267,7 +259,6 @@
 					$ldap->ldapErrorText = '';
 					dol_syslog('functions_ldap::check_user_password_ldap '.$exception, LOG_WARNING);
 				}
->>>>>>> 504b26f2
 			}
 			sleep(1); // Anti brut force protection. Must be same delay when user and password are not valid.
 			// Load translation files required by the page
