<?php
/* Copyright (C) 2022		Jeritiana Ravelojaona	<jeritiana.rav@smartone.ai>
 * Copyright (C) 2023-2024	Solution Libre SAS		<contact@solution-libre.fr>
 * Copyright (C) 2024		MDW						<mdeweerd@users.noreply.github.com>
 * Copyright (C) 2024		Maximilien Rozniecki	<mrozniecki@easya.solutions>
 *
 * This program is free software; you can redistribute it and/or modify
 * it under the terms of the GNU General Public License as published by
 * the Free Software Foundation; either version 3 of the License, or
 * (at your option) any later version.
 *
 * This program is distributed in the hope that it will be useful,
 * but WITHOUT ANY WARRANTY; without even the implied warranty of
 * MERCHANTABILITY or FITNESS FOR A PARTICULAR PURPOSE.  See the
 * GNU General Public License for more details.
 *
 * You should have received a copy of the GNU General Public License
 * along with this program. If not, see <https://www.gnu.org/licenses/>.
 */

/**
 *      \file       htdocs/core/login/functions_openid_connect.php
 *      \ingroup    openid_connect
 *      \brief      OpenID Connect: Authorization Code flow authentication
 *
 *      See https://github.com/Dolibarr/dolibarr/issues/22740 for more information about setup openid_connect
 */

include_once DOL_DOCUMENT_ROOT.'/core/lib/geturl.lib.php';
dol_include_once('/core/lib/openid_connect.lib.php');

/**
 * Check validity of user/password/entity
 * If test is ko, reason must be filled into $_SESSION["dol_loginmesg"]
 *
 * @param	string	$usertotest		Login
 * @param	string	$passwordtotest	Password
 * @param   int		$entitytotest	Number of instance (always 1 if module multicompany not enabled)
 * @return	string|false			Login if OK, false if KO
 */
function check_user_password_openid_connect($usertotest, $passwordtotest, $entitytotest)
{
	global $db;
<<<<<<< HEAD

	if (getDolGlobalInt('MAIN_MODULE_OPENIDCONNECT', 0) <= 0) {
		$_SESSION["dol_loginmesg"] = "OpenID Connect is disabled";
		dol_syslog("functions_openid_connect::check_user_password_openid_connect Module disabled");
		return false;
	}
=======
>>>>>>> f7c02530

	// Force master entity in transversal mode
	$entity = $entitytotest;
	if (isModEnabled('multicompany') && getDolGlobalString('MULTICOMPANY_TRANSVERSE_MODE')) {
		$entity = 1;
	}

	dol_syslog("functions_openid_connect::check_user_password_openid_connect usertotest=".$usertotest." passwordtotest=".preg_replace('/./', '*', $passwordtotest)." entitytotest=".$entitytotest);

	// Step 1 is done by user: request an authorization code

	if (GETPOSTISSET('username')) {
		// OIDC does not require credentials here: pass on to next auth handler
		$_SESSION["dol_loginmesg"] = "Not an OpenID Connect flow";
<<<<<<< HEAD
		dol_syslog("functions_openid_connect::check_user_password_openid_connect not an OIDC flow");
=======
		dol_syslog("functions_openid_connect::check_user_password_openid_connect::not an OIDC flow");
>>>>>>> f7c02530
		return false;
	} elseif (!GETPOSTISSET('state')) {
		// No state received
		$_SESSION["dol_loginmesg"] = "Error in OAuth 2.0 flow (no state received)";
<<<<<<< HEAD
		dol_syslog(''); // ToDo
=======
		dol_syslog("functions_openid_connect::check_user_password_openid_connect::no state received", LOG_ERR);
>>>>>>> f7c02530
		return false;
	} elseif (!GETPOSTISSET('code')) {
		// No code received
		$_SESSION["dol_loginmesg"] = "Error in OAuth 2.0 flow (no code received)";
<<<<<<< HEAD
		dol_syslog(''); // ToDo
=======
		dol_syslog("functions_openid_connect::check_user_password_openid_connect::no code received", LOG_ERR);
>>>>>>> f7c02530
		return false;
	}

	$auth_code = GETPOST('code', 'aZ09');
	$state = GETPOST('state', 'aZ09');
	dol_syslog('functions_openid_connect::check_user_password_openid_connect code='.$auth_code.' state='.$state);

<<<<<<< HEAD
	if ($state !== openid_connect_get_state()) {
		// State does not match
		$_SESSION["dol_loginmesg"] = "Error in OAuth 2.0 flow (state does not match)";
		dol_syslog(''); // ToDo
		return false;
	}

	// Step 2: turn the authorization code into an access token, using client_secret
	$auth_param = [
		'grant_type'    => 'authorization_code',
		'client_id'     => getDolGlobalString('MAIN_AUTHENTICATION_OIDC_CLIENT_ID'),
		'client_secret' => getDolGlobalString('MAIN_AUTHENTICATION_OIDC_CLIENT_SECRET'),
		'code'          => $auth_code,
		'redirect_uri'  => getDolGlobalString('MAIN_AUTHENTICATION_OIDC_REDIRECT_URL')
	];

	$token_response = getURLContent(getDolGlobalString('MAIN_AUTHENTICATION_OIDC_TOKEN_URL'), 'POST', http_build_query($auth_param), 1, null, array('https'), 2);
	$token_content = json_decode($token_response['content']);
	dol_syslog("functions_openid_connect::check_user_password_openid_connect /token=".print_r($token_response, true), LOG_DEBUG);

	if ($token_response['curl_error_no']) {
		// Token request error
		$_SESSION["dol_loginmesg"] = "Network error: ".$token_response['curl_error_msg']." (".$token_response['curl_error_no'].")";
		dol_syslog(''); // ToDo
		return false;
	} elseif ($token_response['http_code'] >= 400 && $token_response['http_code'] < 500) {
		// HTTP Error
		$_SESSION["dol_loginmesg"] = "Error in OAuth 2.0 flow (".$token_response['content'].")";
		dol_syslog(''); // ToDo
		return false;
	} elseif ($token_content->error) {
		// Got token response but content is an error
		$_SESSION["dol_loginmesg"] = "Error in OAuth 2.0 flow (".$token_content->error_description.")";
		dol_syslog(''); // ToDo
		return false;
	} elseif (!property_exists($token_content, 'access_token')) {
		// Other token request error
		$_SESSION["dol_loginmesg"] = "Token request error (".$token_response['http_code'].")";
		dol_syslog(''); // ToDo
		return false;
	}

	// Step 3: retrieve user info using token
	$userinfo_headers = array('Authorization: Bearer '.$token_content->access_token);
	$userinfo_response = getURLContent(getDolGlobalString('MAIN_AUTHENTICATION_OIDC_USERINFO_URL'), 'GET', '', 1, $userinfo_headers, array('https'), 2);
	$userinfo_content = json_decode($userinfo_response['content']);

	dol_syslog("functions_openid_connect::check_user_password_openid_connect /userinfo=".print_r($userinfo_response, true), LOG_DEBUG);

	// Get the user attribute (claim) matching the Dolibarr login
	$login_claim = 'email'; // default
	if (getDolGlobalString('MAIN_AUTHENTICATION_OIDC_LOGIN_CLAIM')) {
		$login_claim = getDolGlobalString('MAIN_AUTHENTICATION_OIDC_LOGIN_CLAIM');
	}

	if ($userinfo_response['curl_error_no']) {
		// User info request error
		$_SESSION["dol_loginmesg"] = "Network error: ".$userinfo_response['curl_error_msg']." (".$userinfo_response['curl_error_no'].")";
		dol_syslog(''); // ToDo
=======
	if ($state !== hash('sha256', session_id())) {
		// State does not match
		$_SESSION["dol_loginmesg"] = "Error in OAuth 2.0 flow (state does not match)";
		dol_syslog("functions_openid_connect::check_user_password_openid_connect::state does not match", LOG_ERR);
		return false;
	}

	// Step 2: turn the authorization code into an access token, using client_secret
	$auth_param = [
		'grant_type'    => 'authorization_code',
		'client_id'     => getDolGlobalString('MAIN_AUTHENTICATION_OIDC_CLIENT_ID'),
		'client_secret' => getDolGlobalString('MAIN_AUTHENTICATION_OIDC_CLIENT_SECRET'),
		'code'          => $auth_code,
		'redirect_uri'  => getDolGlobalString('MAIN_AUTHENTICATION_OIDC_REDIRECT_URL')
	];

	$token_response = getURLContent(getDolGlobalString('MAIN_AUTHENTICATION_OIDC_TOKEN_URL'), 'POST', http_build_query($auth_param), 1, array(), array('https'), 2);
	$token_content = json_decode($token_response['content']);
	dol_syslog("functions_openid_connect::check_user_password_openid_connect /token=".print_r($token_response, true), LOG_DEBUG);

	if ($token_response['curl_error_no']) {
		// Token request error
		$_SESSION["dol_loginmesg"] = "Network error: ".$token_response['curl_error_msg']." (".$token_response['curl_error_no'].")";
		dol_syslog("functions_openid_connect::check_user_password_openid_connect::".$_SESSION["dol_loginmesg"], LOG_ERR);
		return false;
	} elseif ($token_response['http_code'] >= 400 && $token_response['http_code'] < 500) {
		// HTTP Error
		$_SESSION["dol_loginmesg"] = "Error in OAuth 2.0 flow (".$token_response['content'].")";
		dol_syslog("functions_openid_connect::check_user_password_openid_connect::".$token_response['content'], LOG_ERR);
		return false;
	} elseif ($token_content->error) {
		// Got token response but content is an error
		$_SESSION["dol_loginmesg"] = "Error in OAuth 2.0 flow (".$token_content->error_description.")";
		dol_syslog("functions_openid_connect::check_user_password_openid_connect::".$token_content->error_description, LOG_ERR);
		return false;
	} elseif (!property_exists($token_content, 'access_token')) {
		// Other token request error
		$_SESSION["dol_loginmesg"] = "Token request error (".$token_response['http_code'].")";
		dol_syslog("functions_openid_connect::check_user_password_openid_connect::".$_SESSION["dol_loginmesg"], LOG_ERR);
		return false;
	}

	// Step 3: retrieve user info using token
	$userinfo_headers = array('Authorization: Bearer '.$token_content->access_token);
	$userinfo_response = getURLContent(getDolGlobalString('MAIN_AUTHENTICATION_OIDC_USERINFO_URL'), 'GET', '', 1, $userinfo_headers, array('https'), 2);
	$userinfo_content = json_decode($userinfo_response['content']);

	dol_syslog("functions_openid_connect::check_user_password_openid_connect /userinfo=".print_r($userinfo_response, true), LOG_DEBUG);

	// Get the user attribute (claim) matching the Dolibarr login
	$login_claim = 'email'; // default
	if (getDolGlobalString('MAIN_AUTHENTICATION_OIDC_LOGIN_CLAIM')) {
		$login_claim = getDolGlobalString('MAIN_AUTHENTICATION_OIDC_LOGIN_CLAIM');
	}

	if ($userinfo_response['curl_error_no']) {
		// User info request error
		$_SESSION["dol_loginmesg"] = "Network error: ".$userinfo_response['curl_error_msg']." (".$userinfo_response['curl_error_no'].")";
		dol_syslog("functions_openid_connect::check_user_password_openid_connect::".$_SESSION["dol_loginmesg"], LOG_ERR);
>>>>>>> f7c02530
		return false;
	} elseif ($userinfo_response['http_code'] >= 400 && $userinfo_response['http_code'] < 500) {
		// HTTP Error
		$_SESSION["dol_loginmesg"] = "OpenID Connect user info error: " . $userinfo_response['content'];
<<<<<<< HEAD
		dol_syslog(''); // ToDo
=======
		dol_syslog("functions_openid_connect::check_user_password_openid_connect::".$userinfo_response['content'], LOG_ERR);
>>>>>>> f7c02530
		return false;
	} elseif ($userinfo_content->error) {
		// Got user info response but content is an error
		$_SESSION["dol_loginmesg"] = "Error in OAuth 2.0 flow (".$userinfo_content->error_description.")";
<<<<<<< HEAD
		dol_syslog(''); // ToDo
=======
		dol_syslog("functions_openid_connect::check_user_password_openid_connect::".$userinfo_content->error_description, LOG_ERR);
>>>>>>> f7c02530
		return false;
	} elseif (!property_exists($userinfo_content, $login_claim)) {
		// Other user info request error
		$_SESSION["dol_loginmesg"] = "Userinfo request error (".$userinfo_response['http_code'].")";
<<<<<<< HEAD
		dol_syslog(''); // ToDo
=======
		dol_syslog("functions_openid_connect::check_user_password_openid_connect::".$_SESSION["dol_loginmesg"], LOG_ERR);
>>>>>>> f7c02530
		return false;
	}

	// Success: retrieve claim to return to Dolibarr as login
	$sql = 'SELECT login, entity, datestartvalidity, dateendvalidity';
	$sql .= ' FROM '.MAIN_DB_PREFIX.'user';
	$sql .= " WHERE login = '".$db->escape($userinfo_content->$login_claim)."'";
	$sql .= ' AND entity IN (0,'.(array_key_exists('dol_entity', $_SESSION) ? ((int) $_SESSION["dol_entity"]) : 1).')';

	dol_syslog("functions_openid::check_user_password_openid", LOG_DEBUG);

	$resql = $db->query($sql);
	if (!$resql) {
<<<<<<< HEAD
		dol_syslog(''); // ToDo
=======
		dol_syslog("functions_openid_connect::check_user_password_openid_connect::Error with sql query (".$db->error().")");
>>>>>>> f7c02530
		return false;
	}
	$obj = $db->fetch_object($resql);
	if (!$obj) {
<<<<<<< HEAD
		dol_syslog(''); // ToDo
=======
		dol_syslog("functions_openid_connect::check_user_password_openid_connect::Error no result from the query");
>>>>>>> f7c02530
		return false;
	}

	$_SESSION['OPENID_CONNECT'] = true;

	// Note: Test on date validity is done later natively with isNotIntoValidityDateRange() by core after calling checkLoginPassEntity() that call this method
	dol_syslog("functions_openid_connect::check_user_password_openid_connect END");
	return $obj->login;
}<|MERGE_RESOLUTION|>--- conflicted
+++ resolved
@@ -41,15 +41,12 @@
 function check_user_password_openid_connect($usertotest, $passwordtotest, $entitytotest)
 {
 	global $db;
-<<<<<<< HEAD
 
 	if (getDolGlobalInt('MAIN_MODULE_OPENIDCONNECT', 0) <= 0) {
 		$_SESSION["dol_loginmesg"] = "OpenID Connect is disabled";
 		dol_syslog("functions_openid_connect::check_user_password_openid_connect Module disabled");
 		return false;
 	}
-=======
->>>>>>> f7c02530
 
 	// Force master entity in transversal mode
 	$entity = $entitytotest;
@@ -64,29 +61,17 @@
 	if (GETPOSTISSET('username')) {
 		// OIDC does not require credentials here: pass on to next auth handler
 		$_SESSION["dol_loginmesg"] = "Not an OpenID Connect flow";
-<<<<<<< HEAD
-		dol_syslog("functions_openid_connect::check_user_password_openid_connect not an OIDC flow");
-=======
 		dol_syslog("functions_openid_connect::check_user_password_openid_connect::not an OIDC flow");
->>>>>>> f7c02530
 		return false;
 	} elseif (!GETPOSTISSET('state')) {
 		// No state received
 		$_SESSION["dol_loginmesg"] = "Error in OAuth 2.0 flow (no state received)";
-<<<<<<< HEAD
-		dol_syslog(''); // ToDo
-=======
 		dol_syslog("functions_openid_connect::check_user_password_openid_connect::no state received", LOG_ERR);
->>>>>>> f7c02530
 		return false;
 	} elseif (!GETPOSTISSET('code')) {
 		// No code received
 		$_SESSION["dol_loginmesg"] = "Error in OAuth 2.0 flow (no code received)";
-<<<<<<< HEAD
-		dol_syslog(''); // ToDo
-=======
 		dol_syslog("functions_openid_connect::check_user_password_openid_connect::no code received", LOG_ERR);
->>>>>>> f7c02530
 		return false;
 	}
 
@@ -94,68 +79,8 @@
 	$state = GETPOST('state', 'aZ09');
 	dol_syslog('functions_openid_connect::check_user_password_openid_connect code='.$auth_code.' state='.$state);
 
-<<<<<<< HEAD
+
 	if ($state !== openid_connect_get_state()) {
-		// State does not match
-		$_SESSION["dol_loginmesg"] = "Error in OAuth 2.0 flow (state does not match)";
-		dol_syslog(''); // ToDo
-		return false;
-	}
-
-	// Step 2: turn the authorization code into an access token, using client_secret
-	$auth_param = [
-		'grant_type'    => 'authorization_code',
-		'client_id'     => getDolGlobalString('MAIN_AUTHENTICATION_OIDC_CLIENT_ID'),
-		'client_secret' => getDolGlobalString('MAIN_AUTHENTICATION_OIDC_CLIENT_SECRET'),
-		'code'          => $auth_code,
-		'redirect_uri'  => getDolGlobalString('MAIN_AUTHENTICATION_OIDC_REDIRECT_URL')
-	];
-
-	$token_response = getURLContent(getDolGlobalString('MAIN_AUTHENTICATION_OIDC_TOKEN_URL'), 'POST', http_build_query($auth_param), 1, null, array('https'), 2);
-	$token_content = json_decode($token_response['content']);
-	dol_syslog("functions_openid_connect::check_user_password_openid_connect /token=".print_r($token_response, true), LOG_DEBUG);
-
-	if ($token_response['curl_error_no']) {
-		// Token request error
-		$_SESSION["dol_loginmesg"] = "Network error: ".$token_response['curl_error_msg']." (".$token_response['curl_error_no'].")";
-		dol_syslog(''); // ToDo
-		return false;
-	} elseif ($token_response['http_code'] >= 400 && $token_response['http_code'] < 500) {
-		// HTTP Error
-		$_SESSION["dol_loginmesg"] = "Error in OAuth 2.0 flow (".$token_response['content'].")";
-		dol_syslog(''); // ToDo
-		return false;
-	} elseif ($token_content->error) {
-		// Got token response but content is an error
-		$_SESSION["dol_loginmesg"] = "Error in OAuth 2.0 flow (".$token_content->error_description.")";
-		dol_syslog(''); // ToDo
-		return false;
-	} elseif (!property_exists($token_content, 'access_token')) {
-		// Other token request error
-		$_SESSION["dol_loginmesg"] = "Token request error (".$token_response['http_code'].")";
-		dol_syslog(''); // ToDo
-		return false;
-	}
-
-	// Step 3: retrieve user info using token
-	$userinfo_headers = array('Authorization: Bearer '.$token_content->access_token);
-	$userinfo_response = getURLContent(getDolGlobalString('MAIN_AUTHENTICATION_OIDC_USERINFO_URL'), 'GET', '', 1, $userinfo_headers, array('https'), 2);
-	$userinfo_content = json_decode($userinfo_response['content']);
-
-	dol_syslog("functions_openid_connect::check_user_password_openid_connect /userinfo=".print_r($userinfo_response, true), LOG_DEBUG);
-
-	// Get the user attribute (claim) matching the Dolibarr login
-	$login_claim = 'email'; // default
-	if (getDolGlobalString('MAIN_AUTHENTICATION_OIDC_LOGIN_CLAIM')) {
-		$login_claim = getDolGlobalString('MAIN_AUTHENTICATION_OIDC_LOGIN_CLAIM');
-	}
-
-	if ($userinfo_response['curl_error_no']) {
-		// User info request error
-		$_SESSION["dol_loginmesg"] = "Network error: ".$userinfo_response['curl_error_msg']." (".$userinfo_response['curl_error_no'].")";
-		dol_syslog(''); // ToDo
-=======
-	if ($state !== hash('sha256', session_id())) {
 		// State does not match
 		$_SESSION["dol_loginmesg"] = "Error in OAuth 2.0 flow (state does not match)";
 		dol_syslog("functions_openid_connect::check_user_password_openid_connect::state does not match", LOG_ERR);
@@ -214,34 +139,21 @@
 		// User info request error
 		$_SESSION["dol_loginmesg"] = "Network error: ".$userinfo_response['curl_error_msg']." (".$userinfo_response['curl_error_no'].")";
 		dol_syslog("functions_openid_connect::check_user_password_openid_connect::".$_SESSION["dol_loginmesg"], LOG_ERR);
->>>>>>> f7c02530
 		return false;
 	} elseif ($userinfo_response['http_code'] >= 400 && $userinfo_response['http_code'] < 500) {
 		// HTTP Error
 		$_SESSION["dol_loginmesg"] = "OpenID Connect user info error: " . $userinfo_response['content'];
-<<<<<<< HEAD
-		dol_syslog(''); // ToDo
-=======
 		dol_syslog("functions_openid_connect::check_user_password_openid_connect::".$userinfo_response['content'], LOG_ERR);
->>>>>>> f7c02530
 		return false;
 	} elseif ($userinfo_content->error) {
 		// Got user info response but content is an error
 		$_SESSION["dol_loginmesg"] = "Error in OAuth 2.0 flow (".$userinfo_content->error_description.")";
-<<<<<<< HEAD
-		dol_syslog(''); // ToDo
-=======
 		dol_syslog("functions_openid_connect::check_user_password_openid_connect::".$userinfo_content->error_description, LOG_ERR);
->>>>>>> f7c02530
 		return false;
 	} elseif (!property_exists($userinfo_content, $login_claim)) {
 		// Other user info request error
 		$_SESSION["dol_loginmesg"] = "Userinfo request error (".$userinfo_response['http_code'].")";
-<<<<<<< HEAD
-		dol_syslog(''); // ToDo
-=======
 		dol_syslog("functions_openid_connect::check_user_password_openid_connect::".$_SESSION["dol_loginmesg"], LOG_ERR);
->>>>>>> f7c02530
 		return false;
 	}
 
@@ -255,20 +167,12 @@
 
 	$resql = $db->query($sql);
 	if (!$resql) {
-<<<<<<< HEAD
-		dol_syslog(''); // ToDo
-=======
 		dol_syslog("functions_openid_connect::check_user_password_openid_connect::Error with sql query (".$db->error().")");
->>>>>>> f7c02530
 		return false;
 	}
 	$obj = $db->fetch_object($resql);
 	if (!$obj) {
-<<<<<<< HEAD
-		dol_syslog(''); // ToDo
-=======
 		dol_syslog("functions_openid_connect::check_user_password_openid_connect::Error no result from the query");
->>>>>>> f7c02530
 		return false;
 	}
 
