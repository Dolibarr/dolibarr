--- conflicted
+++ resolved
@@ -25,16 +25,15 @@
  * $elementtype
  */
 
-<<<<<<< HEAD
-$langs->load("modulebuilder");
-=======
 // Protection to avoid direct call of template
 if (empty($conf) || ! is_object($conf))
 {
 	print "Error, template page can't be called as URL";
 	exit;
 }
->>>>>>> 6a62e139
+
+
+$langs->load("modulebuilder");
 
 ?>
 
@@ -108,23 +107,14 @@
 
 			if (type == 'separate')
 			{
-<<<<<<< HEAD
 				required.removeAttr('checked').prop('disabled', true); alwayseditable.removeAttr('checked').prop('disabled', true); list.removeAttr('checked').prop('disabled', true);
 				jQuery('#size, #default_value, #langfile').val('').prop('disabled', true);
-				jQuery('#list').val(3);
-=======
-				required.removeAttr('checked').prop('disabled', true); alwayseditable.removeAttr('checked').prop('disabled', true); list.val('').prop('disabled', true);
-				jQuery('#size, #default_value').val('').prop('disabled', true);
->>>>>>> 6a62e139
+				jQuery('#list').val(3);	// visible on create/update/view form only
 			}
 			else
 			{
 				default_value.removeAttr('disabled');
-<<<<<<< HEAD
 				required.removeAttr('disabled'); alwayseditable.removeAttr('disabled'); list.removeAttr('disabled');
-=======
-				required.removeAttr('disabled'); alwayseditable.removeAttr('disabled'); list.val('').removeAttr('disabled');
->>>>>>> 6a62e139
 			}
     	}
     	init_typeoffields(jQuery("#type").val());
