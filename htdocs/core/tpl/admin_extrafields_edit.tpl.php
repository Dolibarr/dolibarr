<?php
/* Copyright (C) 2010-2012	Laurent Destailleur	<eldy@users.sourceforge.net>
 * Copyright (C) 2012		Regis Houssin		<regis.houssin@capnetworks.com>
 *
 * This program is free software; you can redistribute it and/or modify
 * it under the terms of the GNU General Public License as published by
 * the Free Software Foundation; either version 3 of the License, or
 * (at your option) any later version.
 *
 * This program is distributed in the hope that it will be useful,
 * but WITHOUT ANY WARRANTY; without even the implied warranty of
 * MERCHANTABILITY or FITNESS FOR A PARTICULAR PURPOSE.  See the
 * GNU General Public License for more details.
 *
 * You should have received a copy of the GNU General Public License
 * along with this program. If not, see <http://www.gnu.org/licenses/>.
 */
?>

<!-- BEGIN PHP TEMPLATE admin_extrafields_edit.tpl.php -->
<script type="text/javascript">
    jQuery(document).ready(function() {
    	function init_typeoffields(type)
    	{
        	console.log("select new type "+type);
    		var size = jQuery("#size");
    		var unique = jQuery("#unique");
    		var required = jQuery("#required");
    		var default_value = jQuery("#default_value");
    		var alwayseditable = jQuery("#alwayseditable");
    		var list = jQuery("#list");
    		<?php
    		if((GETPOST('type') != "select") &&  (GETPOST('type') != "sellist"))
    		{
    			print 'jQuery("#value_choice").hide();';
    		}

    		if (GETPOST('type') == "separate")
    		{
				print "jQuery('#size, #default_value').val('').prop('disabled', true);";
    			print 'jQuery("#value_choice").hide();';
    		}
    		?>

			if (type == 'date') { size.val('').prop('disabled', true); unique.removeAttr('disabled'); jQuery("#value_choice").hide();jQuery("#helpchkbxlst").hide(); }
			else if (type == 'datetime') { size.val('').prop('disabled', true); unique.removeAttr('disabled'); jQuery("#value_choice").hide(); jQuery("#helpchkbxlst").hide();}
    		else if (type == 'double')   { size.removeAttr('disabled'); unique.removeAttr('disabled'); jQuery("#value_choice").hide(); jQuery("#helpchkbxlst").hide();}
			else if (type == 'int')      { size.removeAttr('disabled'); unique.removeAttr('disabled'); jQuery("#value_choice").hide(); jQuery("#helpchkbxlst").hide();}
			else if (type == 'text')     { size.removeAttr('disabled'); unique.prop('disabled', true).removeAttr('checked'); jQuery("#value_choice").hide();jQuery("#helpchkbxlst").hide(); }
    		else if (type == 'varchar')  { size.removeAttr('disabled'); unique.removeAttr('disabled'); jQuery("#value_choice").hide();jQuery("#helpchkbxlst").hide(); }
			else if (type == 'boolean')  { size.val('').prop('disabled', true); unique.removeAttr('checked').prop('disabled', true); jQuery("#value_choice").hide();jQuery("#helpchkbxlst").hide();}
			else if (type == 'price')    { size.val('').prop('disabled', true); unique.removeAttr('checked').prop('disabled', true); jQuery("#value_choice").hide();jQuery("#helpchkbxlst").hide();}
			else if (type == 'select')   { size.val('').prop('disabled', true); unique.removeAttr('checked').prop('disabled', true); jQuery("#value_choice").show();jQuery("#helpselect").show();jQuery("#helpsellist").hide();jQuery("#helpchkbxlst").hide();jQuery("#helplink").hide();}
			else if (type == 'sellist')  { size.val('').prop('disabled', true); unique.removeAttr('checked').prop('disabled', true); jQuery("#value_choice").show();jQuery("#helpselect").hide();jQuery("#helpsellist").show();jQuery("#helpchkbxlst").hide();jQuery("#helplink").hide();}
			else if (type == 'radio')    { size.val('').prop('disabled', true); unique.removeAttr('checked').prop('disabled', true); jQuery("#value_choice").show();jQuery("#helpselect").show();jQuery("#helpsellist").hide();jQuery("#helpchkbxlst").hide();jQuery("#helplink").hide();}
			else if (type == 'checkbox') { size.val('').prop('disabled', true); unique.removeAttr('checked').prop('disabled', true); jQuery("#value_choice").show();jQuery("#helpselect").show();jQuery("#helpsellist").hide();jQuery("#helpchkbxlst").hide();jQuery("#helplink").hide();}
			else if (type == 'chkbxlst') { size.val('').prop('disabled', true); unique.removeAttr('checked').prop('disabled', true); jQuery("#value_choice").show();jQuery("#helpselect").hide();jQuery("#helpsellist").hide();jQuery("#helpchkbxlst").show();jQuery("#helplink").hide();}
			else if (type == 'link')     { size.val('').prop('disabled', true); unique.removeAttr('disabled'); jQuery("#value_choice").show();jQuery("#helpselect").hide();jQuery("#helpsellist").hide();jQuery("#helpchkbxlst").hide();jQuery("#helplink").show();}
			else if (type == 'separate') { size.val('').prop('disabled', true); unique.removeAttr('checked').prop('disabled', true); required.val('').prop('disabled', true); default_value.val('').prop('disabled', true); jQuery("#value_choice").hide();jQuery("#helpselect").hide();jQuery("#helpsellist").hide();jQuery("#helpchkbxlst").hide();jQuery("#helplink").hide();}
			else {	// type = string
				size.val('').prop('disabled', true);
				unique.removeAttr('disabled');		
			}

			if (type == 'separate')
			{
				required.removeAttr('checked').prop('disabled', true); alwayseditable.removeAttr('checked').prop('disabled', true); list.val('').prop('disabled', true); 
			}
			else
			{
				required.removeAttr('disabled'); alwayseditable.removeAttr('disabled'); list.val('').removeAttr('disabled'); 
			}			
    	}
    	init_typeoffields(jQuery("#type").val());
    	jQuery("#type").change(function() {
    		init_typeoffields($(this).val());
    	});
    });
</script>


<form action="<?php echo $_SERVER["PHP_SELF"]; ?>?attrname=<?php echo $attrname; ?>" method="post">
<input type="hidden" name="token" value="<?php echo $_SESSION['newtoken']; ?>">
<input type="hidden" name="attrname" value="<?php echo $attrname; ?>">
<input type="hidden" name="action" value="update">
<input type="hidden" name="rowid" value="<?php echo $rowid ?>">

<?php dol_fiche_head(); ?>

<table summary="listofattributes" class="border centpercent">

<?php
$type=$extrafields->attribute_type[$attrname];
$size=$extrafields->attribute_size[$attrname];
$unique=$extrafields->attribute_unique[$attrname];
$required=$extrafields->attribute_required[$attrname];
$pos=$extrafields->attribute_pos[$attrname];
$alwayseditable=$extrafields->attribute_alwayseditable[$attrname];
$param=$extrafields->attribute_param[$attrname];
$perms=$extrafields->attribute_perms[$attrname];
$list=$extrafields->attribute_list[$attrname];
if (! empty($conf->global->MAIN_CAN_HIDE_EXTRAFIELDS)) {
	$ishidden=$extrafields->attribute_hidden[$attrname];
}

if((($type == 'select') || ($type == 'checkbox') || ($type == 'radio')) && is_array($param))
{
	$param_chain = '';
	foreach ($param['options'] as $key => $value)
	{
		if(strlen($key))
		{
			$param_chain .= $key.','.$value."\n";
		}
	}
}
elseif (($type== 'sellist') || ($type == 'chkbxlst') || ($type == 'link') )
{
	$paramlist=array_keys($param['options']);
	$param_chain = $paramlist[0];
}
?>
<!-- Label -->
<tr><td class="titlefield fieldrequired"><?php echo $langs->trans("Label"); ?></td><td class="valeur"><input type="text" name="label" size="40" value="<?php echo $extrafields->attribute_label[$attrname]; ?>"></td></tr>
<!-- Code -->
<tr><td class="fieldrequired"><?php echo $langs->trans("AttributeCode"); ?></td><td class="valeur"><?php echo $attrname; ?></td></tr>
<!-- Type -->
<tr><td class="fieldrequired"><?php echo $langs->trans("Type"); ?></td><td class="valeur">
<?php
// Define list of possible type transition
$typewecanchangeinto=array(
    'varchar'=>array('varchar', 'phone', 'mail', 'select'),
    'mail'=>array('varchar', 'phone', 'mail', 'select'),
    'phone'=>array('varchar', 'phone', 'mail', 'select'),
    'select'=>array('varchar', 'phone', 'mail', 'select')
);
if (in_array($type, array_keys($typewecanchangeinto)))
{
    $newarray=array();
    print '<select id="type" class="flat type" name="type">';
    foreach($type2label as $key => $val)
    {
        $selected='';
        if ($key == (GETPOST('type')?GETPOST('type'):$type)) $selected=' selected="selected"';
        if (in_array($key, $typewecanchangeinto[$type])) print '<option value="'.$key.'"'.$selected.'>'.$val.'</option>';
        else print '<option value="'.$key.'" disabled="disabled"'.$selected.'>'.$val.'</option>';
    }
    print '</select>';
}
else
{
	print $type2label[$type];
    print '<input type="hidden" name="type" id="type" value="'.$type.'">';
}
?>
</td></tr>
<!-- Size -->
<tr><td class="fieldrequired"><?php echo $langs->trans("Size"); ?></td><td><input id="size" type="text" name="size" size="5" value="<?php echo $size; ?>"></td></tr>
<!-- Position -->
<tr><td><?php echo $langs->trans("Position"); ?></td><td class="valeur"><input type="text" name="pos" size="5" value="<?php  echo $extrafields->attribute_pos[$attrname];  ?>"></td></tr>
<!--  Value (for select list / radio) -->
<<<<<<< HEAD
<?php
if(($type == 'select') || ($type == 'sellist') || ($type == 'checkbox') || ($type == 'chkbxlst') || ($type == 'radio') || ($type == 'link'))
{
?>
=======
>>>>>>> 3f5d67d4
<tr id="value_choice">
<td>
	<?php echo $langs->trans("Value"); ?>
</td>
<td>
    <table class="nobordernopadding">
    <tr><td>
    	<textarea name="param" id="param" cols="80" rows="<?php echo ROWS_4 ?>"><?php echo dol_htmlcleanlastbr($param_chain); ?></textarea>
    </td><td>
    <span id="helpselect"><?php print $form->textwithpicto('', $langs->trans("ExtrafieldParamHelpselect"),1,0)?></span>
    <span id="helpsellist"><?php print $form->textwithpicto('', $langs->trans("ExtrafieldParamHelpsellist"),1,0)?></span>
    <span id="helpchkbxlst"><?php print $form->textwithpicto('', $langs->trans("ExtrafieldParamHelpchkbxlst"),1,0)?></span>
    <span id="helplink"><?php print $form->textwithpicto('', $langs->trans("ExtrafieldParamHelplink"),1,0)?></span>
    </td></tr>
    </table>
</td>
</tr>
<!-- Unique -->
<tr><td><?php echo $langs->trans("Unique"); ?></td><td class="valeur"><input id="unique" type="checkbox" name="unique"<?php echo ($unique?' checked':''); ?>></td></tr>
<!-- Required -->
<tr><td><?php echo $langs->trans("Required"); ?></td><td class="valeur"><input id="required" type="checkbox" name="required"<?php echo ($required?' checked':''); ?>></td></tr>
<!-- Always editable -->
<tr><td><?php echo $langs->trans("AlwaysEditable"); ?></td><td class="valeur"><input id="alwayseditable" type="checkbox" name="alwayseditable"<?php echo ($alwayseditable?' checked':''); ?>></td></tr>
<!-- Is visible or not -->
<?php if (! empty($conf->global->MAIN_CAN_HIDE_EXTRAFIELDS)) { ?>
    <tr><td><?php echo $langs->trans("Hidden"); ?></td><td class="valeur"><input id="ishidden" type="checkbox" name="ishidden"<?php echo ($ishidden ?' checked':''); ?>></td></tr>
<?php } ?>
<!-- By default visible into list -->
<?php if ($conf->global->MAIN_FEATURES_LEVEL >= 2) { ?>
<tr><td><?php echo $langs->trans("ByDefaultInList"); ?>
<?php echo img_info($langs->trans("FeatureNotYetSupported")); ?>
</td><td class="valeur"><input id="list" type="checkbox" name="list" <?php echo ($list?' checked':''); ?>></td></tr>
<?php } ?>
</table>

<?php dol_fiche_end(); ?>

<div align="center"><input type="submit" name="button" class="button" value="<?php echo $langs->trans("Save"); ?>">&nbsp;&nbsp;&nbsp;&nbsp;&nbsp;
<input type="submit" name="button" class="button" value="<?php echo $langs->trans("Cancel"); ?>"></div>

</form>

<!-- END PHP TEMPLATE admin_extrafields_edit.tpl.php --><|MERGE_RESOLUTION|>--- conflicted
+++ resolved
@@ -159,13 +159,6 @@
 <!-- Position -->
 <tr><td><?php echo $langs->trans("Position"); ?></td><td class="valeur"><input type="text" name="pos" size="5" value="<?php  echo $extrafields->attribute_pos[$attrname];  ?>"></td></tr>
 <!--  Value (for select list / radio) -->
-<<<<<<< HEAD
-<?php
-if(($type == 'select') || ($type == 'sellist') || ($type == 'checkbox') || ($type == 'chkbxlst') || ($type == 'radio') || ($type == 'link'))
-{
-?>
-=======
->>>>>>> 3f5d67d4
 <tr id="value_choice">
 <td>
 	<?php echo $langs->trans("Value"); ?>
