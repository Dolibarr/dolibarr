--- conflicted
+++ resolved
@@ -3,10 +3,7 @@
  * Copyright (C) 2022	    Charlene Benke          <charlene@patas-monkey.com>
  * Copyright (C) 2023       Maxime Nicolas          <maxime@oarces.com>
  * Copyright (C) 2023       Benjamin GREMBI         <benjamin@oarces.com>
-<<<<<<< HEAD
-=======
  * Copyright (C) 2024		Frédéric France			<frederic.france@free.fr>
->>>>>>> cc80841a
  *
  * This program is free software; you can redistribute it and/or modify
  * it under the terms of the GNU General Public License as published by
@@ -132,11 +129,7 @@
 	print '<br>';
 	print load_fiche_titre($langs->trans($titreform));
 
-<<<<<<< HEAD
-	print dol_get_fiche_head('', '', '', -1);
-=======
 	print dol_get_fiche_head([], '', '', -1);
->>>>>>> cc80841a
 
 	// Create form for email
 	include_once DOL_DOCUMENT_ROOT.'/core/class/html.formmail.class.php';
