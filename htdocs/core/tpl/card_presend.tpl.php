--- conflicted
+++ resolved
@@ -141,7 +141,6 @@
 		$formmail->frommail = $conf->global->ORDER_SUPPLIER_EMAIL_SENDER;
 		$formmail->fromname = '';
 		$formmail->fromtype = 'special';
-<<<<<<< HEAD
 	}
 
 	$formmail->trackid=$trackid;
@@ -149,8 +148,6 @@
 	{
 		include DOL_DOCUMENT_ROOT.'/core/lib/functions2.lib.php';
 		$formmail->frommail = dolAddEmailTrackId($formmail->frommail, $trackid);
-=======
->>>>>>> 930ac3e9
 	}
 
 
