<?php
/* Copyright (C) 2017-2018  Laurent Destailleur     <eldy@users.sourceforge.net>
 * Copyright (C) 2022	    Charlene Benke           <charlene@patas-monkey.com>
 * Copyright (C) 2023       Maxime Nicolas          <maxime@oarces.com>
 * Copyright (C) 2023       Benjamin GREMBI         <benjamin@oarces.com>
<<<<<<< HEAD
 * Copyright (C) 2024       Frédéric France         <frederic.france@free.fr>
=======
 * Copyright (C) 2024		Frédéric France			<frederic.france@free.fr>
 * Copyright (C) 2024		MDW						<mdeweerd@users.noreply.github.com>
>>>>>>> ef42231d
 *
 * This program is free software; you can redistribute it and/or modify
 * it under the terms of the GNU General Public License as published by
 * the Free Software Foundation; either version 3 of the License, or
 * (at your option) any later version.
 *
 * This program is distributed in the hope that it will be useful,
 * but WITHOUT ANY WARRANTY; without even the implied warranty of
 * MERCHANTABILITY or FITNESS FOR A PARTICULAR PURPOSE.  See the
 * GNU General Public License for more details.
 *
 * You should have received a copy of the GNU General Public License
 * along with this program. If not, see <https://www.gnu.org/licenses/>.
 * or see https://www.gnu.org/
 */

/*
 * Code to output content when action is presend
 *
 * $trackid must be defined
 * $modelmail
 * $defaulttopic and $defaulttopiclang
 * $diroutput
 * $arrayoffamiliestoexclude=array('system', 'mycompany', 'object', 'objectamount', 'date', 'user', ...);
 * $file
 */

// Protection to avoid direct call of template
if (empty($conf) || !is_object($conf)) {
	print "Error, template page can't be called as URL";
	exit(1);
}

$fileparams = array();

if ($action == 'presend') {
	$langs->load("mails");

	$titreform = 'SendMail';

	$object->fetchProject();
	if (!isset($file)) {
		$file = null;
	}
	$ref = dol_sanitizeFileName($object->ref);
	if (!in_array($object->element, array('user', 'member'))) {
		//$fileparams['fullname'] can be filled from the card
		//Get also the main_lastdoc field of $object. If not found, try to guess with following code
		if (!empty($object->last_main_doc) && is_readable(DOL_DATA_ROOT.'/'.$object->last_main_doc) && is_file(DOL_DATA_ROOT.'/'.$object->last_main_doc)) {
			$fileparams['fullname'] = DOL_DATA_ROOT.'/'.$object->last_main_doc;
		} else {
			include_once DOL_DOCUMENT_ROOT.'/core/lib/files.lib.php';
			// Special case
			if ($object->element == 'invoice_supplier') {
				$fileparams = dol_most_recent_file($diroutput.'/'.get_exdir($object->id, 2, 0, 0, $object, $object->element).$ref, preg_quote($ref, '/').'([^\-])+');
			} else {
				$fileparams = dol_most_recent_file($diroutput.'/'.$ref, preg_quote($ref, '/').'[^\-]+');
			}
		}

		$file = isset($fileparams['fullname']) ? $fileparams['fullname'] : null;
	}

	// Define output language
	$outputlangs = $langs;
	$newlang = '';
	if (getDolGlobalInt('MAIN_MULTILANGS') && empty($newlang)) {
		if (is_object($object->thirdparty)) {
			$newlang = $object->thirdparty->default_lang;
		}
		if (GETPOST('lang_id', 'aZ09')) {
			$newlang = GETPOST('lang_id', 'aZ09');
		}
	}

	if (!empty($newlang)) {
		$outputlangs = new Translate('', $conf);
		$outputlangs->setDefaultLang($newlang);
		// Load traductions files required by page
		$outputlangs->loadLangs(array('commercial', 'bills', 'orders', 'contracts', 'main', 'members', 'propal', 'products', 'supplier_proposal', 'interventions', 'receptions', 'sendings'));
		if (!empty($defaulttopiclang)) {
			$outputlangs->loadLangs(array($defaulttopiclang));
		}
	}

	$topicmail = '';
	if (empty($object->ref_client)) {
		$topicmail = $outputlangs->trans($defaulttopic, '__REF__');
	} elseif (!empty($object->ref_client)) {
		$topicmail = $outputlangs->trans($defaulttopic, '__REF__ (__REF_CLIENT__)');
	}

	// Build document if it not exists
	$forcebuilddoc = true;
	if (in_array($object->element, array('user', 'member'))) {
		$forcebuilddoc = false;
	}
	if ($object->element == 'invoice_supplier' && !getDolGlobalString('INVOICE_SUPPLIER_ADDON_PDF')) {
		$forcebuilddoc = false;
	}
	if ($object->element == 'societe' && !getDolGlobalString('COMPANY_ADDON_PDF')) {
		$forcebuilddoc = false;
	}
	if ($forcebuilddoc) {    // If there is no default value for supplier invoice, we do not generate file, even if modelpdf was set by a manual generation
		if ((!$file || !is_readable($file)) && method_exists($object, 'generateDocument')) {
			$result = $object->generateDocument(GETPOST('model') ? GETPOST('model') : $object->model_pdf, $outputlangs, $hidedetails, $hidedesc, $hideref);
			if ($result < 0) {
				dol_print_error($db, $object->error, $object->errors);
				exit();
			}
			if ($object->element == 'invoice_supplier') {
				$fileparams = dol_most_recent_file($diroutput.'/'.get_exdir($object->id, 2, 0, 0, $object, $object->element).$ref, preg_quote($ref, '/').'([^\-])+');
			} else {
				$fileparams = dol_most_recent_file($diroutput.'/'.$ref, preg_quote($ref, '/').'[^\-]+');
			}

			$file = isset($fileparams['fullname']) ? $fileparams['fullname'] : null;
		}
	}

	print '<div id="formmailbeforetitle" name="formmailbeforetitle"></div>';
	print '<div class="clearboth"></div>';
	print '<br>';
	print load_fiche_titre($langs->trans($titreform));

	print dol_get_fiche_head([], '', '', -1);

	// Create form for email
	include_once DOL_DOCUMENT_ROOT.'/core/class/html.formmail.class.php';
	$formmail = new FormMail($db);

	$formmail->param['langsmodels'] = (empty($newlang) ? $langs->defaultlang : $newlang);
	$formmail->fromtype = (GETPOST('fromtype') ? GETPOST('fromtype') : getDolGlobalString('MAIN_MAIL_DEFAULT_FROMTYPE', 'user'));

	if ($formmail->fromtype === 'user') {
		$formmail->fromid = $user->id;
	}
	if ($object->element == 'salary' && getDolGlobalString('INVOICE_EMAIL_SENDER')) {
		$formmail->frommail = getDolGlobalString('SINVOICE_EMAIL_SENDER');
		$formmail->fromname = getDolGlobalString('INVOICE_EMAIL_SENDER_NAME', '');
		$formmail->fromtype = 'special';
	}
	if ($object->element === 'facture' && getDolGlobalString('INVOICE_EMAIL_SENDER')) {
		$formmail->frommail = getDolGlobalString('INVOICE_EMAIL_SENDER');
		$formmail->fromname = getDolGlobalString('INVOICE_EMAIL_SENDER_NAME', '');
		$formmail->fromtype = 'special';
	}
	if ($object->element === 'shipping' && getDolGlobalString('SHIPPING_EMAIL_SENDER')) {
		$formmail->frommail = getDolGlobalString('SHIPPING_EMAIL_SENDER');
		$formmail->fromname = getDolGlobalString('SHIPPING_EMAIL_SENDER_NAME', '');
		$formmail->fromtype = 'special';
	}
	if ($object->element === 'commande' && getDolGlobalString('COMMANDE_EMAIL_SENDER')) {
		$formmail->frommail = getDolGlobalString('COMMANDE_EMAIL_SENDER');
		$formmail->fromname = getDolGlobalString('COMMANDE_EMAIL_SENDER_NAME', '');
		$formmail->fromtype = 'special';
	}
	if ($object->element === 'order_supplier' && getDolGlobalString('ORDER_SUPPLIER_EMAIL_SENDER')) {
		$formmail->frommail = getDolGlobalString('ORDER_SUPPLIER_EMAIL_SENDER');
		$formmail->fromname = getDolGlobalString('ORDER_SUPPLIER_EMAIL_SENDER_NAME', '');
		$formmail->fromtype = 'special';
	}
	if ($object->element === 'recruitmentcandidature') {
		$formmail->frommail = getDolGlobalString('RECRUITMENT_EMAIL_SENDER', (!empty($recruitermail) ? $recruitermail : ''));
		$formmail->fromname = getDolGlobalString('RECRUITMENT_EMAIL_SENDER_NAME', (!empty($recruitername) ? $recruitername : ''));
		$formmail->fromtype = 'special';
	}

	// Set the default "From"
	$defaultfrom = '';
	if (GETPOSTISSET('fromtype')) {
		$defaultfrom = GETPOST('fromtype');
	} else {
		$parameters = array();
		$reshook = $hookmanager->executeHooks('getDefaultFromEmail', $parameters, $formmail);
		if (empty($reshook)) {
			$defaultfrom = $formmail->fromtype;
		}
		if (!empty($hookmanager->resArray['defaultfrom'])) {
			$defaultfrom = $hookmanager->resArray['defaultfrom'];
		}
	}
	$formmail->fromtype = $defaultfrom;

	$formmail->trackid = empty($trackid) ? '' : $trackid;
	$formmail->inreplyto = empty($inreplyto) ? '' : $inreplyto;
	$formmail->withfrom = 1;
	$formmail->withlayout = 1;
	$formmail->withaiprompt = 'html';

	// Define $liste, a list of recipients with email inside <>.
	$liste = array();
	if ($object->element == 'expensereport') {
		$fuser = new User($db);
		$fuser->fetch($object->fk_user_author);
		$liste['thirdparty'] = $fuser->getFullName($outputlangs)." <".$fuser->email.">";
	} elseif ($object->element == 'partnership' && getDolGlobalString('PARTNERSHIP_IS_MANAGED_FOR') == 'member') {
		$fadherent = new Adherent($db);
		$fadherent->fetch($object->fk_member);
		$liste['member'] = $fadherent->getFullName($outputlangs)." <".$fadherent->email.">";
	} elseif ($object->element == 'societe') {
		foreach ($object->thirdparty_and_contact_email_array(1) as $key => $value) {
			$liste[$key] = $value;
		}
	} elseif ($object->element == 'contact') {
		$liste['contact'] = $object->getFullName($outputlangs)." <".$object->email.">";
	} elseif ($object->element == 'user' || $object->element == 'member') {
		$liste['thirdparty'] = $object->getFullName($outputlangs)." <".$object->email.">";
	} elseif ($object->element == 'salary') {
		$fuser = new User($db);
		$fuser->fetch($object->fk_user);
		$liste['thirdparty'] = $fuser->getFullName($outputlangs)." <".$fuser->email.">";
	} else {
		// For example if element is project
		if (!empty($object->socid) && $object->socid > 0 && !is_object($object->thirdparty) && method_exists($object, 'fetch_thirdparty')) {
			$object->fetch_thirdparty();
		}
		if (is_object($object->thirdparty)) {
			foreach ($object->thirdparty->thirdparty_and_contact_email_array(1) as $key => $value) {
				$liste[$key] = $value;
			}
		}
	}

	if (getDolGlobalString('MAIN_MAIL_ENABLED_USER_DEST_SELECT')) {
		$listeuser = array();
		$fuserdest = new User($db);
		$result = $fuserdest->fetchAll('ASC', 't.lastname', 0, 0, "(t.statut:=:1) AND (t.employee:=:1) AND (t.email:isnot:NULL) AND (t.email:!=:'')", 'AND', true);
		if ($result > 0 && is_array($fuserdest->users) && count($fuserdest->users) > 0) {
			foreach ($fuserdest->users as $uuserdest) {
				$listeuser[$uuserdest->id] = $uuserdest->user_get_property($uuserdest->id, 'email');
			}
		} elseif ($result < 0) {
			setEventMessages(null, $fuserdest->errors, 'errors');
		}
		if (count($listeuser) > 0) {
			$formmail->withtouser = $listeuser;
			$formmail->withtoccuser = $listeuser;
		}
	}

	//$arrayoffamiliestoexclude=array('system', 'mycompany', 'object', 'objectamount', 'date', 'user', ...);
	if (!isset($arrayoffamiliestoexclude)) {
		$arrayoffamiliestoexclude = null;
	}

	// Make substitution in email content
	if (!empty($object)) {
		// First we set ->substit (useless, it will be erased later) and ->substit_lines
		$formmail->setSubstitFromObject($object, $langs);
	}
	$substitutionarray = getCommonSubstitutionArray($outputlangs, 0, $arrayoffamiliestoexclude, $object);

	// Overwrite __SENDEREMAIL_SIGNATURE__ with value select into form
	if ($formmail->fromtype) {
		$reg = array();
		if (preg_match('/user/', $formmail->fromtype, $reg)) {
			$emailsendersignature = $user->signature;
		} elseif (preg_match('/company/', $formmail->fromtype, $reg)) {
			$emailsendersignature = '';
		} elseif (preg_match('/senderprofile_(\d+)/', $formmail->fromtype, $reg)) {
			$sql = "SELECT rowid, label, email, signature FROM ".$db->prefix()."c_email_senderprofile";
			$sql .= " WHERE rowid = ".((int) $reg[1]);
			$resql = $db->query($sql);
			if ($resql) {
				$obj = $db->fetch_object($resql);
				if ($obj) {
					$emailsendersignature = $obj->signature;
				}
			}
		}
	}
	$substitutionarray['__SENDEREMAIL_SIGNATURE__'] = $emailsendersignature;

	$substitutionarray['__CHECK_READ__'] = "";
	if (is_object($object) && is_object($object->thirdparty)) {
		$checkRead = '<img src="'.DOL_MAIN_URL_ROOT.'/public/emailing/mailing-read.php';
		$checkRead .= '?tag='.(!empty($object->thirdparty->tag) ? urlencode($object->thirdparty->tag) : "");
		$checkRead .= '&securitykey='.(getDolGlobalString('MAILING_EMAIL_UNSUBSCRIBE_KEY') ? urlencode(getDolGlobalString('MAILING_EMAIL_UNSUBSCRIBE_KEY')) : "");
		$checkRead .= '" width="1" height="1" style="width:1px;height:1px" border="0"/>';
		$substitutionarray['__CHECK_READ__'] = $checkRead;
	}
	$substitutionarray['__CONTACTCIVNAME__'] = '';
	$parameters = array(
		'mode' => 'formemail'
	);
	complete_substitutions_array($substitutionarray, $outputlangs, $object, $parameters);

	// Find all external contact addresses
	$tmpobject = $object;
	if (($object->element == 'shipping' || $object->element == 'reception')) {
		$origin = $object->origin;
		$origin_id = $object->origin_id;

		if (!empty($origin) && !empty($origin_id)) {
			$element = $subelement = $origin;
			$regs = array();
			if (preg_match('/^([^_]+)_([^_]+)/i', $origin, $regs)) {
				$element = $regs[1];
				$subelement = $regs[2];
			}
			// For compatibility
			if ($element == 'order') {
				$element = $subelement = 'commande';
			}
			if ($element == 'propal') {
				$element = 'comm/propal';
				$subelement = 'propal';
			}
			if ($element == 'contract') {
				$element = $subelement = 'contrat';
			}
			if ($element == 'inter') {
				$element = $subelement = 'fichinter';
			}
			if ($element == 'shipping') {
				$element = $subelement = 'expedition';
			}
			if ($element == 'order_supplier') {
				$element = 'fourn';
				$subelement = 'fournisseur.commande';
			}
			if ($element == 'project') {
				$element = 'projet';
			}

			dol_include_once('/'.$element.'/class/'.$subelement.'.class.php');
			$classname = ucfirst($origin);
			$objectsrc = new $classname($db);
			$objectsrc->fetch($origin_id);

			$tmpobject = $objectsrc;
		}
	}

	$contactarr = array();
	$contactarr = $tmpobject->liste_contact(-1, 'external', 0, '', 1);

	if (is_array($contactarr) && count($contactarr) > 0) {
		require_once DOL_DOCUMENT_ROOT.'/contact/class/contact.class.php';
		require_once DOL_DOCUMENT_ROOT.'/societe/class/societe.class.php';
		$contactstatic = new Contact($db);
		$tmpcompany = new Societe($db);

		foreach ($contactarr as $contact) {
			$contactstatic->fetch($contact['id']);
			// Complete substitution array
			$substitutionarray['__CONTACT_NAME_'.$contact['code'].'__'] = $contactstatic->getFullName($outputlangs, 1);
			$substitutionarray['__CONTACT_LASTNAME_'.$contact['code'].'__'] = $contactstatic->lastname;
			$substitutionarray['__CONTACT_FIRSTNAME_'.$contact['code'].'__'] = $contactstatic->firstname;
			$substitutionarray['__CONTACT_TITLE_'.$contact['code'].'__'] = $contactstatic->getCivilityLabel();

			// Complete $liste with the $contact
			if (empty($liste[$contact['id']])) {	// If this contact id not already into the $liste
				$contacttoshow = '';
				if (isset($object->thirdparty) && is_object($object->thirdparty)) {
					if ($contactstatic->fk_soc != $object->thirdparty->id) {
						$tmpcompany->fetch($contactstatic->fk_soc);
						if ($tmpcompany->id > 0) {
							$contacttoshow .= $tmpcompany->name.': ';
						}
					}
				}
				$contacttoshow .= $contactstatic->getFullName($outputlangs, 1);
				$contacttoshow .= " <".($contactstatic->email ? $contactstatic->email : $langs->transnoentitiesnoconv("NoEMail")) .">";
				$liste[$contact['id']] = $contacttoshow;
			}
		}
	}

	$formmail->withto = $liste;
	$formmail->withtofree = (GETPOST('sendto', 'alphawithlgt') ? GETPOST('sendto', 'alphawithlgt') : '1');
	$formmail->withtocc = $liste;
	$formmail->withtoccc = getDolGlobalString('MAIN_EMAIL_USECCC');
	$formmail->withtopic = $topicmail;
	$formmail->withfile = 2;
	$formmail->withbody = 1;
	$formmail->withdeliveryreceipt = 1;
	$formmail->withcancel = 1;

	// Array of substitutions
	$formmail->substit = $substitutionarray;

	// Array of other parameters
	$formmail->param['action'] = 'send';
	$formmail->param['models'] = $modelmail;
	$formmail->param['models_id'] = GETPOSTINT('modelmailselected');
	$formmail->param['id'] = $object->id;
	$formmail->param['returnurl'] = $_SERVER["PHP_SELF"].'?id='.$object->id;
	$formmail->param['fileinit'] = array($file);
	$formmail->param['object_entity'] = $object->entity;

	// Show form
	print $formmail->get_form();

	print dol_get_fiche_end();
}<|MERGE_RESOLUTION|>--- conflicted
+++ resolved
@@ -3,12 +3,8 @@
  * Copyright (C) 2022	    Charlene Benke           <charlene@patas-monkey.com>
  * Copyright (C) 2023       Maxime Nicolas          <maxime@oarces.com>
  * Copyright (C) 2023       Benjamin GREMBI         <benjamin@oarces.com>
-<<<<<<< HEAD
- * Copyright (C) 2024       Frédéric France         <frederic.france@free.fr>
-=======
  * Copyright (C) 2024		Frédéric France			<frederic.france@free.fr>
  * Copyright (C) 2024		MDW						<mdeweerd@users.noreply.github.com>
->>>>>>> ef42231d
  *
  * This program is free software; you can redistribute it and/or modify
  * it under the terms of the GNU General Public License as published by
