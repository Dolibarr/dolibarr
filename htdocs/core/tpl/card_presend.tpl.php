<?php
/* Copyright (C)    2017-2018 Laurent Destailleur <eldy@users.sourceforge.net>
 *
 * This program is free software; you can redistribute it and/or modify
 * it under the terms of the GNU General Public License as published by
 * the Free Software Foundation; either version 3 of the License, or
 * (at your option) any later version.
 *
 * This program is distributed in the hope that it will be useful,
 * but WITHOUT ANY WARRANTY; without even the implied warranty of
 * MERCHANTABILITY or FITNESS FOR A PARTICULAR PURPOSE.  See the
 * GNU General Public License for more details.
 *
 * You should have received a copy of the GNU General Public License
 * along with this program. If not, see <https://www.gnu.org/licenses/>.
 * or see https://www.gnu.org/
 */

/*
 * Code to ouput content when action is presend
 *
 * $trackid must be defined
 * $modelmail
 * $defaulttopic
 * $diroutput
 * $arrayoffamiliestoexclude=array('system', 'mycompany', 'object', 'objectamount', 'date', 'user', ...);
 */

// Protection to avoid direct call of template
if (empty($conf) || !is_object($conf)) {
	print "Error, template page can't be called as URL";
	exit;
}


if ($action == 'presend')
{
	$langs->load("mails");

	$titreform = 'SendMail';

	$object->fetch_projet();

	if (!in_array($object->element, array('societe', 'user', 'member')))
	{
		// TODO get also the main_lastdoc field of $object. If not found, try to guess with following code

		$ref = dol_sanitizeFileName($object->ref);
		include_once DOL_DOCUMENT_ROOT.'/core/lib/files.lib.php';
		// Special case
		if ($object->element == 'invoice_supplier')
		{
			$fileparams = dol_most_recent_file($diroutput.'/'.get_exdir($object->id, 2, 0, 0, $object, $object->element).$ref, preg_quote($ref, '/').'([^\-])+');
		}
		else
		{
			$fileparams = dol_most_recent_file($diroutput.'/'.$ref, preg_quote($ref, '/').'[^\-]+');
		}

		$file = $fileparams['fullname'];
	}

	// Define output language
	$outputlangs = $langs;
	$newlang = '';
	if ($conf->global->MAIN_MULTILANGS && empty($newlang) && !empty($_REQUEST['lang_id']))
	{
		$newlang = $_REQUEST['lang_id'];
	}
	if ($conf->global->MAIN_MULTILANGS && empty($newlang))
	{
		$newlang = $object->thirdparty->default_lang;
	}

	if (!empty($newlang))
	{
		$outputlangs = new Translate('', $conf);
		$outputlangs->setDefaultLang($newlang);
		// Load traductions files required by page
		$outputlangs->loadLangs(array('commercial', 'bills', 'orders', 'contracts', 'members', 'propal', 'products', 'supplier_proposal', 'interventions'));
	}

	$topicmail = '';
	if (empty($object->ref_client)) {
		$topicmail = $outputlangs->trans($defaulttopic, '__REF__');
	} elseif (!empty($object->ref_client)) {
		$topicmail = $outputlangs->trans($defaulttopic, '__REF__ (__REFCLIENT__)');
	}

	// Build document if it not exists
	$forcebuilddoc = true;
	if (in_array($object->element, array('societe', 'user', 'member'))) $forcebuilddoc = false;
	if ($object->element == 'invoice_supplier' && empty($conf->global->INVOICE_SUPPLIER_ADDON_PDF)) $forcebuilddoc = false;
	if ($forcebuilddoc)    // If there is no default value for supplier invoice, we do not generate file, even if modelpdf was set by a manual generation
	{
		if ((!$file || !is_readable($file)) && method_exists($object, 'generateDocument'))
		{
			$result = $object->generateDocument(GETPOST('model') ? GETPOST('model') : $object->modelpdf, $outputlangs, $hidedetails, $hidedesc, $hideref);
			if ($result < 0) {
				dol_print_error($db, $object->error, $object->errors);
				exit();
			}
			if ($object->element == 'invoice_supplier')
			{
				$fileparams = dol_most_recent_file($diroutput.'/'.get_exdir($object->id, 2, 0, 0, $object, $object->element).$ref, preg_quote($ref, '/').'([^\-])+');
			}
			else
			{
				$fileparams = dol_most_recent_file($diroutput.'/'.$ref, preg_quote($ref, '/').'[^\-]+');
			}

			$file = $fileparams['fullname'];
		}
	}

	print '<div id="formmailbeforetitle" name="formmailbeforetitle"></div>';
	print '<div class="clearboth"></div>';
	print '<br>';
	print load_fiche_titre($langs->trans($titreform));

	dol_fiche_head('');

	// Create form for email
	include_once DOL_DOCUMENT_ROOT.'/core/class/html.formmail.class.php';
	$formmail = new FormMail($db);

	$formmail->param['langsmodels'] = (empty($newlang) ? $langs->defaultlang : $newlang);
	$formmail->fromtype = (GETPOST('fromtype') ?GETPOST('fromtype') : (!empty($conf->global->MAIN_MAIL_DEFAULT_FROMTYPE) ? $conf->global->MAIN_MAIL_DEFAULT_FROMTYPE : 'user'));

	if ($formmail->fromtype === 'user')
	{
		$formmail->fromid = $user->id;
	}
<<<<<<< HEAD
	$formmail->trackid = $trackid;
	if (!empty($conf->global->MAIN_EMAIL_ADD_TRACK_ID) && ($conf->global->MAIN_EMAIL_ADD_TRACK_ID & 2))	// If bit 2 is set
=======
	if ($object->element === 'facture' && !empty($conf->global->INVOICE_EMAIL_SENDER)) {
		$formmail->frommail = $conf->global->INVOICE_EMAIL_SENDER;
		$formmail->fromname = '';
		$formmail->fromtype = 'special';
	}
	if ($object->element === 'shipping' && !empty($conf->global->SHIPPING_EMAIL_SENDER)) {
		$formmail->frommail = $conf->global->SHIPPING_EMAIL_SENDER;
		$formmail->fromname = '';
		$formmail->fromtype = 'special';
	}
	if ($object->element === 'commande' && !empty($conf->global->COMMANDE_EMAIL_SENDER)) {
		$formmail->frommail = $conf->global->COMMANDE_EMAIL_SENDER;
		$formmail->fromname = '';
		$formmail->fromtype = 'special';
	}
	$formmail->trackid=$trackid;
	if (! empty($conf->global->MAIN_EMAIL_ADD_TRACK_ID) && ($conf->global->MAIN_EMAIL_ADD_TRACK_ID & 2))	// If bit 2 is set
>>>>>>> 6bbc25e8
	{
		include DOL_DOCUMENT_ROOT.'/core/lib/functions2.lib.php';
		$formmail->frommail = dolAddEmailTrackId($formmail->frommail, $trackid);
	}
	$formmail->withfrom = 1;

	// Fill list of recipient with email inside <>.
	$liste = array();
	if ($object->element == 'expensereport')
	{
		$fuser = new User($db);
		$fuser->fetch($object->fk_user_author);
		$liste['thirdparty'] = $fuser->getFullName($outputlangs)." <".$fuser->email.">";
	}
	elseif ($object->element == 'societe')
	{
		foreach ($object->thirdparty_and_contact_email_array(1) as $key => $value) {
			$liste[$key] = $value;
		}
	}
	elseif ($object->element == 'contact')
	{
		$liste['contact'] = $object->getFullName($outputlangs)." <".$object->email.">";
	}
	elseif ($object->element == 'user' || $object->element == 'member')
	{
		$liste['thirdparty'] = $object->getFullName($outputlangs)." <".$object->email.">";
	}
	else
	{
		if (is_object($object->thirdparty))
		{
			foreach ($object->thirdparty->thirdparty_and_contact_email_array(1) as $key => $value) {
				$liste[$key] = $value;
			}
		}
	}
	if (!empty($conf->global->MAIN_MAIL_ENABLED_USER_DEST_SELECT)) {
		$listeuser = array();
		$fuserdest = new User($db);

		$result = $fuserdest->fetchAll('ASC', 't.lastname', 0, 0, array('customsql'=>'t.statut=1 AND t.employee=1 AND t.email IS NOT NULL AND t.email<>\'\''), 'AND', true);
		if ($result > 0 && is_array($fuserdest->users) && count($fuserdest->users) > 0) {
			foreach ($fuserdest->users as $uuserdest) {
				$listeuser[$uuserdest->id] = $uuserdest->user_get_property($uuserdest->id, 'email');
			}
		} elseif ($result < 0) {
			setEventMessages(null, $fuserdest->errors, 'errors');
		}
		if (count($listeuser) > 0) {
			$formmail->withtouser = $listeuser;
			$formmail->withtoccuser = $listeuser;
		}
	}

	$formmail->withto = $liste;
	$formmail->withtofree = (GETPOSTISSET('sendto') ? (GETPOST('sendto') ? GETPOST('sendto') : '1') : '1');
	$formmail->withtocc = $liste;
	$formmail->withtoccc = $conf->global->MAIN_EMAIL_USECCC;
	$formmail->withtopic = $topicmail;
	$formmail->withfile = 2;
	$formmail->withbody = 1;
	$formmail->withdeliveryreceipt = 1;
	$formmail->withcancel = 1;

	//$arrayoffamiliestoexclude=array('system', 'mycompany', 'object', 'objectamount', 'date', 'user', ...);
	if (!isset($arrayoffamiliestoexclude)) $arrayoffamiliestoexclude = null;

	// Make substitution in email content
	$substitutionarray = getCommonSubstitutionArray($outputlangs, 0, $arrayoffamiliestoexclude, $object);
	$substitutionarray['__CHECK_READ__'] = (is_object($object) && is_object($object->thirdparty)) ? '<img src="'.DOL_MAIN_URL_ROOT.'/public/emailing/mailing-read.php?tag='.$object->thirdparty->tag.'&securitykey='.urlencode($conf->global->MAILING_EMAIL_UNSUBSCRIBE_KEY).'" width="1" height="1" style="width:1px;height:1px" border="0"/>' : '';
	$substitutionarray['__PERSONALIZED__'] = ''; // deprecated
	$substitutionarray['__CONTACTCIVNAME__'] = '';
	$parameters = array(
		'mode' => 'formemail'
	);
	complete_substitutions_array($substitutionarray, $outputlangs, $object, $parameters);

	// Find the good contact address
	$tmpobject = $object;
	if (($object->element == 'shipping' || $object->element == 'reception')) {
		$origin = $object->origin;
		$origin_id = $object->origin_id;

		if (!empty($origin) && !empty($origin_id)) {
			$element = $subelement = $origin;
			$regs = array();
			if (preg_match('/^([^_]+)_([^_]+)/i', $origin, $regs)) {
				$element = $regs[1];
				$subelement = $regs[2];
			}
			// For compatibility
			if ($element == 'order') {
				$element = $subelement = 'commande';
			}
			if ($element == 'propal') {
				$element = 'comm/propal';
				$subelement = 'propal';
			}
			if ($element == 'contract') {
				$element = $subelement = 'contrat';
			}
			if ($element == 'inter') {
				$element = $subelement = 'ficheinter';
			}
			if ($element == 'shipping') {
				$element = $subelement = 'expedition';
			}
			if ($element == 'order_supplier') {
				$element = 'fourn';
				$subelement = 'fournisseur.commande';
			}
			if ($element == 'project') {
				$element = 'projet';
			}

			dol_include_once('/'.$element.'/class/'.$subelement.'.class.php');
			$classname = ucfirst($origin);
			$objectsrc = new $classname($db);
			$objectsrc->fetch($origin_id);

			$tmpobject = $objectsrc;
		}
	}

	$custcontact = '';
	$contactarr = array();
	$contactarr = $tmpobject->liste_contact(-1, 'external');

	if (is_array($contactarr) && count($contactarr) > 0) {
		require_once DOL_DOCUMENT_ROOT.'/contact/class/contact.class.php';
		$contactstatic = new Contact($db);

		foreach ($contactarr as $contact) {
			$contactstatic->fetch($contact['id']);
			$substitutionarray['__CONTACT_NAME_'.$contact['code'].'__'] = $contactstatic->getFullName($outputlangs, 1);
		}
	}

	// Tableau des substitutions
	$formmail->substit = $substitutionarray;

	// Tableau des parametres complementaires
	$formmail->param['action'] = 'send';
	$formmail->param['models'] = $modelmail;
	$formmail->param['models_id'] = GETPOST('modelmailselected', 'int');
	$formmail->param['id'] = $object->id;
	$formmail->param['returnurl'] = $_SERVER["PHP_SELF"].'?id='.$object->id;
	$formmail->param['fileinit'] = array($file);

	// Show form
	print $formmail->get_form();

	dol_fiche_end();
}<|MERGE_RESOLUTION|>--- conflicted
+++ resolved
@@ -12,8 +12,8 @@
  * GNU General Public License for more details.
  *
  * You should have received a copy of the GNU General Public License
- * along with this program. If not, see <https://www.gnu.org/licenses/>.
- * or see https://www.gnu.org/
+ * along with this program. If not, see <http://www.gnu.org/licenses/>.
+ * or see http://www.gnu.org/
  */
 
 /*
@@ -27,9 +27,9 @@
  */
 
 // Protection to avoid direct call of template
-if (empty($conf) || !is_object($conf)) {
-	print "Error, template page can't be called as URL";
-	exit;
+if (empty($conf) || ! is_object($conf)) {
+    print "Error, template page can't be called as URL";
+    exit;
 }
 
 
@@ -37,24 +37,24 @@
 {
 	$langs->load("mails");
 
-	$titreform = 'SendMail';
+	$titreform='SendMail';
 
 	$object->fetch_projet();
 
-	if (!in_array($object->element, array('societe', 'user', 'member')))
+	if (! in_array($object->element, array('societe', 'user', 'member')))
 	{
 		// TODO get also the main_lastdoc field of $object. If not found, try to guess with following code
 
 		$ref = dol_sanitizeFileName($object->ref);
-		include_once DOL_DOCUMENT_ROOT.'/core/lib/files.lib.php';
+		include_once DOL_DOCUMENT_ROOT . '/core/lib/files.lib.php';
 		// Special case
 		if ($object->element == 'invoice_supplier')
 		{
-			$fileparams = dol_most_recent_file($diroutput.'/'.get_exdir($object->id, 2, 0, 0, $object, $object->element).$ref, preg_quote($ref, '/').'([^\-])+');
+			$fileparams = dol_most_recent_file($diroutput . '/' . get_exdir($object->id, 2, 0, 0, $object, $object->element).$ref, preg_quote($ref, '/').'([^\-])+');
 		}
 		else
 		{
-			$fileparams = dol_most_recent_file($diroutput.'/'.$ref, preg_quote($ref, '/').'[^\-]+');
+		    $fileparams = dol_most_recent_file($diroutput . '/' . $ref, preg_quote($ref, '/').'[^\-]+');
 		}
 
 		$file = $fileparams['fullname'];
@@ -63,7 +63,7 @@
 	// Define output language
 	$outputlangs = $langs;
 	$newlang = '';
-	if ($conf->global->MAIN_MULTILANGS && empty($newlang) && !empty($_REQUEST['lang_id']))
+	if ($conf->global->MAIN_MULTILANGS && empty($newlang) && ! empty($_REQUEST['lang_id']))
 	{
 		$newlang = $_REQUEST['lang_id'];
 	}
@@ -76,24 +76,24 @@
 	{
 		$outputlangs = new Translate('', $conf);
 		$outputlangs->setDefaultLang($newlang);
-		// Load traductions files required by page
-		$outputlangs->loadLangs(array('commercial', 'bills', 'orders', 'contracts', 'members', 'propal', 'products', 'supplier_proposal', 'interventions'));
-	}
-
-	$topicmail = '';
+		// Load traductions files requiredby by page
+		$outputlangs->loadLangs(array('commercial','bills','orders','contracts','members','propal','products','supplier_proposal','interventions'));
+	}
+
+	$topicmail='';
 	if (empty($object->ref_client)) {
 		$topicmail = $outputlangs->trans($defaulttopic, '__REF__');
-	} elseif (!empty($object->ref_client)) {
+	} elseif (! empty($object->ref_client)) {
 		$topicmail = $outputlangs->trans($defaulttopic, '__REF__ (__REFCLIENT__)');
 	}
 
 	// Build document if it not exists
-	$forcebuilddoc = true;
-	if (in_array($object->element, array('societe', 'user', 'member'))) $forcebuilddoc = false;
-	if ($object->element == 'invoice_supplier' && empty($conf->global->INVOICE_SUPPLIER_ADDON_PDF)) $forcebuilddoc = false;
+	$forcebuilddoc=true;
+	if (in_array($object->element, array('societe', 'user', 'member'))) $forcebuilddoc=false;
+	if ($object->element == 'invoice_supplier' && empty($conf->global->INVOICE_SUPPLIER_ADDON_PDF)) $forcebuilddoc=false;
 	if ($forcebuilddoc)    // If there is no default value for supplier invoice, we do not generate file, even if modelpdf was set by a manual generation
 	{
-		if ((!$file || !is_readable($file)) && method_exists($object, 'generateDocument'))
+		if ((! $file || ! is_readable($file)) && method_exists($object, 'generateDocument'))
 		{
 			$result = $object->generateDocument(GETPOST('model') ? GETPOST('model') : $object->modelpdf, $outputlangs, $hidedetails, $hidedesc, $hideref);
 			if ($result < 0) {
@@ -102,11 +102,11 @@
 			}
 			if ($object->element == 'invoice_supplier')
 			{
-				$fileparams = dol_most_recent_file($diroutput.'/'.get_exdir($object->id, 2, 0, 0, $object, $object->element).$ref, preg_quote($ref, '/').'([^\-])+');
+			    $fileparams = dol_most_recent_file($diroutput . '/' . get_exdir($object->id, 2, 0, 0, $object, $object->element).$ref, preg_quote($ref, '/').'([^\-])+');
 			}
 			else
 			{
-				$fileparams = dol_most_recent_file($diroutput.'/'.$ref, preg_quote($ref, '/').'[^\-]+');
+			    $fileparams = dol_most_recent_file($diroutput . '/' . $ref, preg_quote($ref, '/').'[^\-]+');
 			}
 
 			$file = $fileparams['fullname'];
@@ -121,20 +121,16 @@
 	dol_fiche_head('');
 
 	// Create form for email
-	include_once DOL_DOCUMENT_ROOT.'/core/class/html.formmail.class.php';
+	include_once DOL_DOCUMENT_ROOT . '/core/class/html.formmail.class.php';
 	$formmail = new FormMail($db);
 
-	$formmail->param['langsmodels'] = (empty($newlang) ? $langs->defaultlang : $newlang);
-	$formmail->fromtype = (GETPOST('fromtype') ?GETPOST('fromtype') : (!empty($conf->global->MAIN_MAIL_DEFAULT_FROMTYPE) ? $conf->global->MAIN_MAIL_DEFAULT_FROMTYPE : 'user'));
+	$formmail->param['langsmodels']=(empty($newlang)?$langs->defaultlang:$newlang);
+	$formmail->fromtype = (GETPOST('fromtype')?GETPOST('fromtype'):(!empty($conf->global->MAIN_MAIL_DEFAULT_FROMTYPE)?$conf->global->MAIN_MAIL_DEFAULT_FROMTYPE:'user'));
 
 	if ($formmail->fromtype === 'user')
 	{
 		$formmail->fromid = $user->id;
 	}
-<<<<<<< HEAD
-	$formmail->trackid = $trackid;
-	if (!empty($conf->global->MAIN_EMAIL_ADD_TRACK_ID) && ($conf->global->MAIN_EMAIL_ADD_TRACK_ID & 2))	// If bit 2 is set
-=======
 	if ($object->element === 'facture' && !empty($conf->global->INVOICE_EMAIL_SENDER)) {
 		$formmail->frommail = $conf->global->INVOICE_EMAIL_SENDER;
 		$formmail->fromname = '';
@@ -152,10 +148,9 @@
 	}
 	$formmail->trackid=$trackid;
 	if (! empty($conf->global->MAIN_EMAIL_ADD_TRACK_ID) && ($conf->global->MAIN_EMAIL_ADD_TRACK_ID & 2))	// If bit 2 is set
->>>>>>> 6bbc25e8
 	{
 		include DOL_DOCUMENT_ROOT.'/core/lib/functions2.lib.php';
-		$formmail->frommail = dolAddEmailTrackId($formmail->frommail, $trackid);
+		$formmail->frommail=dolAddEmailTrackId($formmail->frommail, $trackid);
 	}
 	$formmail->withfrom = 1;
 
@@ -191,25 +186,24 @@
 		}
 	}
 	if (!empty($conf->global->MAIN_MAIL_ENABLED_USER_DEST_SELECT)) {
-		$listeuser = array();
+		$listeuser=array();
 		$fuserdest = new User($db);
 
-		$result = $fuserdest->fetchAll('ASC', 't.lastname', 0, 0, array('customsql'=>'t.statut=1 AND t.employee=1 AND t.email IS NOT NULL AND t.email<>\'\''), 'AND', true);
-		if ($result > 0 && is_array($fuserdest->users) && count($fuserdest->users) > 0) {
-			foreach ($fuserdest->users as $uuserdest) {
+		$result= $fuserdest->fetchAll('ASC', 't.lastname', 0, 0, array('customsql'=>'t.statut=1 AND t.employee=1 AND t.email IS NOT NULL AND t.email<>\'\''), 'AND', true);
+		if ($result>0 && is_array($fuserdest->users) && count($fuserdest->users)>0) {
+			foreach($fuserdest->users as $uuserdest) {
 				$listeuser[$uuserdest->id] = $uuserdest->user_get_property($uuserdest->id, 'email');
 			}
-		} elseif ($result < 0) {
+		} elseif ($result<0) {
 			setEventMessages(null, $fuserdest->errors, 'errors');
 		}
-		if (count($listeuser) > 0) {
+		if (count($listeuser)>0) {
 			$formmail->withtouser = $listeuser;
 			$formmail->withtoccuser = $listeuser;
 		}
 	}
 
-	$formmail->withto = $liste;
-	$formmail->withtofree = (GETPOSTISSET('sendto') ? (GETPOST('sendto') ? GETPOST('sendto') : '1') : '1');
+	$formmail->withto = GETPOST('sendto') ? GETPOST('sendto') : $liste;
 	$formmail->withtocc = $liste;
 	$formmail->withtoccc = $conf->global->MAIN_EMAIL_USECCC;
 	$formmail->withtopic = $topicmail;
@@ -219,12 +213,12 @@
 	$formmail->withcancel = 1;
 
 	//$arrayoffamiliestoexclude=array('system', 'mycompany', 'object', 'objectamount', 'date', 'user', ...);
-	if (!isset($arrayoffamiliestoexclude)) $arrayoffamiliestoexclude = null;
+	if (! isset($arrayoffamiliestoexclude)) $arrayoffamiliestoexclude=null;
 
 	// Make substitution in email content
 	$substitutionarray = getCommonSubstitutionArray($outputlangs, 0, $arrayoffamiliestoexclude, $object);
-	$substitutionarray['__CHECK_READ__'] = (is_object($object) && is_object($object->thirdparty)) ? '<img src="'.DOL_MAIN_URL_ROOT.'/public/emailing/mailing-read.php?tag='.$object->thirdparty->tag.'&securitykey='.urlencode($conf->global->MAILING_EMAIL_UNSUBSCRIBE_KEY).'" width="1" height="1" style="width:1px;height:1px" border="0"/>' : '';
-	$substitutionarray['__PERSONALIZED__'] = ''; // deprecated
+	$substitutionarray['__CHECK_READ__'] = (is_object($object) && is_object($object->thirdparty)) ? '<img src="' . DOL_MAIN_URL_ROOT . '/public/emailing/mailing-read.php?tag=' . $object->thirdparty->tag . '&securitykey=' . urlencode($conf->global->MAILING_EMAIL_UNSUBSCRIBE_KEY) . '" width="1" height="1" style="width:1px;height:1px" border="0"/>' : '';
+	$substitutionarray['__PERSONALIZED__'] = '';	// deprecated
 	$substitutionarray['__CONTACTCIVNAME__'] = '';
 	$parameters = array(
 		'mode' => 'formemail'
@@ -232,63 +226,62 @@
 	complete_substitutions_array($substitutionarray, $outputlangs, $object, $parameters);
 
 	// Find the good contact address
-	$tmpobject = $object;
-	if (($object->element == 'shipping' || $object->element == 'reception')) {
-		$origin = $object->origin;
-		$origin_id = $object->origin_id;
-
-		if (!empty($origin) && !empty($origin_id)) {
-			$element = $subelement = $origin;
-			$regs = array();
-			if (preg_match('/^([^_]+)_([^_]+)/i', $origin, $regs)) {
-				$element = $regs[1];
-				$subelement = $regs[2];
-			}
-			// For compatibility
-			if ($element == 'order') {
-				$element = $subelement = 'commande';
-			}
-			if ($element == 'propal') {
-				$element = 'comm/propal';
-				$subelement = 'propal';
-			}
-			if ($element == 'contract') {
-				$element = $subelement = 'contrat';
-			}
-			if ($element == 'inter') {
-				$element = $subelement = 'ficheinter';
-			}
-			if ($element == 'shipping') {
-				$element = $subelement = 'expedition';
-			}
-			if ($element == 'order_supplier') {
-				$element = 'fourn';
-				$subelement = 'fournisseur.commande';
-			}
-			if ($element == 'project') {
-				$element = 'projet';
-			}
-
-			dol_include_once('/'.$element.'/class/'.$subelement.'.class.php');
-			$classname = ucfirst($origin);
-			$objectsrc = new $classname($db);
-			$objectsrc->fetch($origin_id);
-
-			$tmpobject = $objectsrc;
-		}
-	}
+    $tmpobject = $object;
+    if (($object->element == 'shipping'|| $object->element == 'reception')) {
+        $origin = $object->origin;
+        $origin_id = $object->origin_id;
+
+        if (!empty($origin) && !empty($origin_id)) {
+            $element = $subelement = $origin;
+            if (preg_match('/^([^_]+)_([^_]+)/i', $origin, $regs)) {
+                $element = $regs[1];
+                $subelement = $regs[2];
+            }
+            // For compatibility
+            if ($element == 'order')    {
+                $element = $subelement = 'commande';
+            }
+            if ($element == 'propal')   {
+                $element = 'comm/propal';
+                $subelement = 'propal';
+            }
+            if ($element == 'contract') {
+                $element = $subelement = 'contrat';
+            }
+            if ($element == 'inter') {
+                $element = $subelement = 'ficheinter';
+            }
+            if ($element == 'shipping') {
+                $element = $subelement = 'expedition';
+            }
+            if ($element == 'order_supplier') {
+                $element = 'fourn';
+                $subelement = 'fournisseur.commande';
+            }
+            if ($element == 'project') {
+                $element = 'projet';
+            }
+
+            dol_include_once('/' . $element . '/class/' . $subelement . '.class.php');
+            $classname = ucfirst($origin);
+            $objectsrc = new $classname($db);
+            $objectsrc->fetch($origin_id);
+
+            $tmpobject = $objectsrc;
+        }
+    }
 
 	$custcontact = '';
 	$contactarr = array();
-	$contactarr = $tmpobject->liste_contact(-1, 'external');
+	$contactarr = $tmpobject->liste_contact(- 1, 'external');
 
 	if (is_array($contactarr) && count($contactarr) > 0) {
-		require_once DOL_DOCUMENT_ROOT.'/contact/class/contact.class.php';
-		$contactstatic = new Contact($db);
+		require_once DOL_DOCUMENT_ROOT . '/contact/class/contact.class.php';
+        $contactstatic = new Contact($db);
 
 		foreach ($contactarr as $contact) {
-			$contactstatic->fetch($contact['id']);
-			$substitutionarray['__CONTACT_NAME_'.$contact['code'].'__'] = $contactstatic->getFullName($outputlangs, 1);
+            $contactstatic->fetch($contact['id']);
+            $substitutionarray['__CONTACT_NAME_'.$contact['code'].'__'] = $contactstatic->getFullName($outputlangs, 1);
 		}
 	}
 
@@ -298,9 +291,9 @@
 	// Tableau des parametres complementaires
 	$formmail->param['action'] = 'send';
 	$formmail->param['models'] = $modelmail;
-	$formmail->param['models_id'] = GETPOST('modelmailselected', 'int');
+	$formmail->param['models_id']=GETPOST('modelmailselected', 'int');
 	$formmail->param['id'] = $object->id;
-	$formmail->param['returnurl'] = $_SERVER["PHP_SELF"].'?id='.$object->id;
+	$formmail->param['returnurl'] = $_SERVER["PHP_SELF"] . '?id=' . $object->id;
 	$formmail->param['fileinit'] = array($file);
 
 	// Show form
