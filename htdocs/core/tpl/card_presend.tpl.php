<?php
/* Copyright (C) 2017-2018  Laurent Destailleur     <eldy@users.sourceforge.net>
 * Copyright (C) 2022	    Charlene Benke          <charlene@patas-monkey.com>
 * Copyright (C) 2023       Maxime Nicolas          <maxime@oarces.com>
 * Copyright (C) 2023       Benjamin GREMBI         <benjamin@oarces.com>
<<<<<<< HEAD
 * Copyright (C) 2023       Lenin Rivas         	<lenin.rivas777@gmail.com>
=======
 * Copyright (C) 2024		Frédéric France			<frederic.france@free.fr>
 * Copyright (C) 2024		MDW						<mdeweerd@users.noreply.github.com>
>>>>>>> 235d23a2
 *
 * This program is free software; you can redistribute it and/or modify
 * it under the terms of the GNU General Public License as published by
 * the Free Software Foundation; either version 3 of the License, or
 * (at your option) any later version.
 *
 * This program is distributed in the hope that it will be useful,
 * but WITHOUT ANY WARRANTY; without even the implied warranty of
 * MERCHANTABILITY or FITNESS FOR A PARTICULAR PURPOSE.  See the
 * GNU General Public License for more details.
 *
 * You should have received a copy of the GNU General Public License
 * along with this program. If not, see <https://www.gnu.org/licenses/>.
 * or see https://www.gnu.org/
 */

/*
 * Code to output content when action is presend
 *
 * $trackid must be defined
 * $modelmail
 * $defaulttopic and $defaulttopiclang
 * $diroutput
 * $arrayoffamiliestoexclude=array('system', 'mycompany', 'object', 'objectamount', 'date', 'user', ...);
 * $file
 */
'
@phan-var-force int<0,1> $diroutput
@phan-var-force string $defaulttopic
@phan-var-force string $defaulttopiclang
@phan-var-force string[] $arrayoffamiliestoexclude
@phan-var-force string $file
@phan-var-force CommonObject $object
';

// Protection to avoid direct call of template
if (empty($conf) || !is_object($conf)) {
	print "Error, template page can't be called as URL";
	exit(1);
}

$fileparams = array();

if ($action == 'presend') {
	$langs->load("mails");

	$titreform = 'SendMail';

	$object->fetch_projet();
<<<<<<< HEAD
	if (!isset($file)) $file = null;
	if (!isset($files)) $files = array();
=======
>>>>>>> 235d23a2
	$ref = dol_sanitizeFileName($object->ref);
	if (!in_array($object->element, array('user', 'member'))) {
		//$fileparams['fullname'] can be filled from the card
		//Get also the main_lastdoc field of $object. If not found, try to guess with following code
		if (!empty($object->last_main_doc) && is_readable(DOL_DATA_ROOT.'/'.$object->last_main_doc) && is_file(DOL_DATA_ROOT.'/'.$object->last_main_doc)) {
			//$fileparams['fullname'] = DOL_DATA_ROOT.'/'.$object->last_main_doc;
			if (!empty($conf->global->MAIN_EMAIL_ATTACH_ALL_FILES)) {
				$fileparams = dol_most_recent_file($diroutput.'/'.$ref, preg_quote($ref, '/').'[^\-]+');
			} else {
				$fileparams['fullname'] = DOL_DATA_ROOT.'/'.$object->last_main_doc;
			}
		} else {
			include_once DOL_DOCUMENT_ROOT.'/core/lib/files.lib.php';
			// Special case
			if ($object->element == 'invoice_supplier') {
				$fileparams = dol_most_recent_file($diroutput.'/'.get_exdir($object->id, 2, 0, 0, $object, $object->element).$ref, preg_quote($ref, '/').'([^\-])+');
			} else {
				$fileparams = dol_most_recent_file($diroutput.'/'.$ref, preg_quote($ref, '/').'[^\-]+');
			}
		}

<<<<<<< HEAD
		//$file = isset($fileparams['fullname'])?$fileparams['fullname']:null;
		if (!empty($conf->global->MAIN_EMAIL_ATTACH_ALL_FILES) && count($fileparams) > 0) {
			for ($i = 0; $i < count($fileparams); $i++) {
				$files[$i] = isset($fileparams[$i]['fullname'])?$fileparams[$i]['fullname']:null;
			}
		} else {
			$file = isset($fileparams['fullname'])?$fileparams['fullname']:null;
		}
=======
		$file = isset($fileparams['fullname']) ? $fileparams['fullname'] : null;
>>>>>>> 235d23a2
	}

	// Define output language
	$outputlangs = $langs;
	$newlang = '';
	if (getDolGlobalInt('MAIN_MULTILANGS') && empty($newlang)) {
		if (is_object($object->thirdparty)) {
			$newlang = $object->thirdparty->default_lang;
		}
		if (GETPOST('lang_id', 'aZ09')) {
			$newlang = GETPOST('lang_id', 'aZ09');
		}
	}

	if (!empty($newlang)) {
		$outputlangs = new Translate('', $conf);
		$outputlangs->setDefaultLang($newlang);
		// Load traductions files required by page
		$outputlangs->loadLangs(array('commercial', 'bills', 'orders', 'contracts', 'main', 'members', 'propal', 'products', 'supplier_proposal', 'interventions', 'receptions', 'sendings'));
		if (!empty($defaulttopiclang)) {
			$outputlangs->loadLangs(array($defaulttopiclang));
		}
	}

	$topicmail = '';
	if (empty($object->ref_client)) {
		$topicmail = $outputlangs->trans($defaulttopic, '__REF__');
	} elseif (!empty($object->ref_client)) {
		$topicmail = $outputlangs->trans($defaulttopic, '__REF__ (__REF_CLIENT__)');
	}

	// Build document if it not exists
	$forcebuilddoc = true;
	if (in_array($object->element, array('user', 'member'))) {
		$forcebuilddoc = false;
	}
	if ($object->element == 'invoice_supplier' && !getDolGlobalString('INVOICE_SUPPLIER_ADDON_PDF')) {
		$forcebuilddoc = false;
	}
	if ($object->element == 'societe' && !getDolGlobalString('COMPANY_ADDON_PDF')) {
		$forcebuilddoc = false;
	}
	if ($forcebuilddoc) {    // If there is no default value for supplier invoice, we do not generate file, even if modelpdf was set by a manual generation
		if ((!$file || !is_readable($file)) && method_exists($object, 'generateDocument')) {
			$result = $object->generateDocument(GETPOST('model') ? GETPOST('model') : $object->model_pdf, $outputlangs, $hidedetails, $hidedesc, $hideref);
			if ($result < 0) {
				dol_print_error($db, $object->error, $object->errors);
				exit();
			}
			if ($object->element == 'invoice_supplier') {
				$fileparams = dol_most_recent_file($diroutput.'/'.get_exdir($object->id, 2, 0, 0, $object, $object->element).$ref, preg_quote($ref, '/').'([^\-])+');
			} else {
				$fileparams = dol_most_recent_file($diroutput.'/'.$ref, preg_quote($ref, '/').'[^\-]+');
			}

			$file = isset($fileparams['fullname']) ? $fileparams['fullname'] : null;
		}
	}

	print '<div id="formmailbeforetitle" name="formmailbeforetitle"></div>';
	print '<div class="clearboth"></div>';
	print '<br>';
	print load_fiche_titre($langs->trans($titreform));

	print dol_get_fiche_head([], '', '', -1);

	// Create form for email
	include_once DOL_DOCUMENT_ROOT.'/core/class/html.formmail.class.php';
	$formmail = new FormMail($db);

	$formmail->param['langsmodels'] = (empty($newlang) ? $langs->defaultlang : $newlang);
	$formmail->fromtype = (GETPOST('fromtype') ? GETPOST('fromtype') : getDolGlobalString('MAIN_MAIL_DEFAULT_FROMTYPE', 'user'));

	if ($formmail->fromtype === 'user') {
		$formmail->fromid = $user->id;
	}
	if ($object->element == 'salary' && getDolGlobalString('INVOICE_EMAIL_SENDER')) {
		$formmail->frommail = getDolGlobalString('SINVOICE_EMAIL_SENDER');
		$formmail->fromname = getDolGlobalString('INVOICE_EMAIL_SENDER_NAME', '');
		$formmail->fromtype = 'special';
	}
	if ($object->element === 'facture' && getDolGlobalString('INVOICE_EMAIL_SENDER')) {
		$formmail->frommail = getDolGlobalString('INVOICE_EMAIL_SENDER');
		$formmail->fromname = getDolGlobalString('INVOICE_EMAIL_SENDER_NAME', '');
		$formmail->fromtype = 'special';
	}
	if ($object->element === 'shipping' && getDolGlobalString('SHIPPING_EMAIL_SENDER')) {
		$formmail->frommail = getDolGlobalString('SHIPPING_EMAIL_SENDER');
		$formmail->fromname = getDolGlobalString('SHIPPING_EMAIL_SENDER_NAME', '');
		$formmail->fromtype = 'special';
	}
	if ($object->element === 'commande' && getDolGlobalString('COMMANDE_EMAIL_SENDER')) {
		$formmail->frommail = getDolGlobalString('COMMANDE_EMAIL_SENDER');
		$formmail->fromname = getDolGlobalString('COMMANDE_EMAIL_SENDER_NAME', '');
		$formmail->fromtype = 'special';
	}
	if ($object->element === 'order_supplier' && getDolGlobalString('ORDER_SUPPLIER_EMAIL_SENDER')) {
		$formmail->frommail = getDolGlobalString('ORDER_SUPPLIER_EMAIL_SENDER');
		$formmail->fromname = getDolGlobalString('ORDER_SUPPLIER_EMAIL_SENDER_NAME', '');
		$formmail->fromtype = 'special';
	}
	if ($object->element === 'recruitmentcandidature') {
		$formmail->frommail = getDolGlobalString('RECRUITMENT_EMAIL_SENDER', (!empty($recruitermail) ? $recruitermail : ''));
		$formmail->fromname = getDolGlobalString('RECRUITMENT_EMAIL_SENDER_NAME', (!empty($recruitername) ? $recruitername : ''));
		$formmail->fromtype = 'special';
	}

	// Set the default "From"
	$defaultfrom = '';
	if (GETPOSTISSET('fromtype')) {
		$defaultfrom = GETPOST('fromtype');
	} else {
		$parameters = array();
		$reshook = $hookmanager->executeHooks('getDefaultFromEmail', $parameters, $formmail);
		if (empty($reshook)) {
			$defaultfrom = $formmail->fromtype;
		}
		if (!empty($hookmanager->resArray['defaultfrom'])) {
			$defaultfrom = $hookmanager->resArray['defaultfrom'];
		}
	}
	$formmail->fromtype = $defaultfrom;

	$formmail->trackid = empty($trackid) ? '' : $trackid;
	$formmail->inreplyto = empty($inreplyto) ? '' : $inreplyto;
	$formmail->withfrom = 1;
	$formmail->withlayout = 1;
	$formmail->withaiprompt = 'html';

	// Define $liste, a list of recipients with email inside <>.
	$liste = array();
	if ($object->element == 'expensereport') {
		'@phan-var-force ExpenseReport $object';
		$fuser = new User($db);
		$fuser->fetch($object->fk_user_author);
		$liste['thirdparty'] = $fuser->getFullName($outputlangs)." <".$fuser->email.">";
	} elseif ($object->element == 'partnership' && getDolGlobalString('PARTNERSHIP_IS_MANAGED_FOR') == 'member') {
		'@phan-var-force Partnership $object';
		$fadherent = new Adherent($db);
		$fadherent->fetch($object->fk_member);
		$liste['member'] = $fadherent->getFullName($outputlangs)." <".$fadherent->email.">";
	} elseif ($object->element == 'societe') {
		'@phan-var-force Societe $object';
		foreach ($object->thirdparty_and_contact_email_array(1) as $key => $value) {
			$liste[$key] = $value;
		}
	} elseif ($object->element == 'contact') {
		'@phan-var-force Contact $object';
		$liste['contact'] = $object->getFullName($outputlangs)." <".$object->email.">";
	} elseif ($object->element == 'user' || $object->element == 'member') {
		'@phan-var-force User|Adherent $object';
		$liste['thirdparty'] = $object->getFullName($outputlangs)." <".$object->email.">";
	} elseif ($object->element == 'salary') {
		'@phan-var-force Salary $object';
		$fuser = new User($db);
		$fuser->fetch($object->fk_user);
		$liste['thirdparty'] = $fuser->getFullName($outputlangs)." <".$fuser->email.">";
	} else {
		// For example if element is project
		if (!empty($object->socid) && $object->socid > 0 && !is_object($object->thirdparty) && method_exists($object, 'fetch_thirdparty')) {
			$object->fetch_thirdparty();
		}
		if (is_object($object->thirdparty)) {
			foreach ($object->thirdparty->thirdparty_and_contact_email_array(1) as $key => $value) {
				$liste[$key] = $value;
			}
		}
	}

	if (getDolGlobalString('MAIN_MAIL_ENABLED_USER_DEST_SELECT')) {
		$listeuser = array();
		$fuserdest = new User($db);
		$result = $fuserdest->fetchAll('ASC', 't.lastname', 0, 0, "(t.statut:=:1) AND (t.employee:=:1) AND (t.email:isnot:NULL) AND (t.email:!=:'')", 'AND', true);
		if ($result > 0 && is_array($fuserdest->users) && count($fuserdest->users) > 0) {
			foreach ($fuserdest->users as $uuserdest) {
				$listeuser[$uuserdest->id] = $uuserdest->user_get_property($uuserdest->id, 'email');
			}
		} elseif ($result < 0) {
			setEventMessages(null, $fuserdest->errors, 'errors');
		}
		if (count($listeuser) > 0) {
			$formmail->withtouser = $listeuser;
			$formmail->withtoccuser = $listeuser;
		}
	}

	//$arrayoffamiliestoexclude=array('system', 'mycompany', 'object', 'objectamount', 'date', 'user', ...);
	if (!isset($arrayoffamiliestoexclude)) {
		$arrayoffamiliestoexclude = null;
	}

	// Make substitution in email content
	if (!empty($object)) {
		// First we set ->substit (useless, it will be erased later) and ->substit_lines
		$formmail->setSubstitFromObject($object, $langs);
	}
	$substitutionarray = getCommonSubstitutionArray($outputlangs, 0, $arrayoffamiliestoexclude, $object);

	$emailsendersignature = null;
	// Overwrite __SENDEREMAIL_SIGNATURE__ with value select into form
	if ($formmail->fromtype) {
		$reg = array();
		if (preg_match('/user/', $formmail->fromtype, $reg)) {
			$emailsendersignature = $user->signature;
		} elseif (preg_match('/company/', $formmail->fromtype, $reg)) {
			$emailsendersignature = '';
		} elseif (preg_match('/senderprofile_(\d+)/', $formmail->fromtype, $reg)) {
			$sql = "SELECT rowid, label, email, signature FROM ".$db->prefix()."c_email_senderprofile";
			$sql .= " WHERE rowid = ".((int) $reg[1]);
			$resql = $db->query($sql);
			if ($resql) {
				$obj = $db->fetch_object($resql);
				if ($obj) {
					$emailsendersignature = $obj->signature;
				}
			}
		}
	}
	$substitutionarray['__SENDEREMAIL_SIGNATURE__'] = $emailsendersignature;

	$substitutionarray['__CHECK_READ__'] = "";
	if (is_object($object) && is_object($object->thirdparty)) {
		$checkRead = '<img src="'.DOL_MAIN_URL_ROOT.'/public/emailing/mailing-read.php';
		// @phan-suppress-next-line PhanUndeclaredProperty;
		$checkRead .= '?tag='.(!empty($object->thirdparty->tag) ? urlencode($object->thirdparty->tag) : "");
		$checkRead .= '&securitykey='.(getDolGlobalString('MAILING_EMAIL_UNSUBSCRIBE_KEY') ? urlencode(getDolGlobalString('MAILING_EMAIL_UNSUBSCRIBE_KEY')) : "");
		$checkRead .= '" width="1" height="1" style="width:1px;height:1px" border="0"/>';
		$substitutionarray['__CHECK_READ__'] = $checkRead;
	}
	$substitutionarray['__CONTACTCIVNAME__'] = '';
	$parameters = array(
		'mode' => 'formemail'
	);
	complete_substitutions_array($substitutionarray, $outputlangs, $object, $parameters);

	// Find all external contact addresses
	$tmpobject = $object;
	if (($object->element == 'shipping' || $object->element == 'reception')) {
		$origin = $object->origin;
		$origin_id = $object->origin_id;

		if (!empty($origin) && !empty($origin_id)) {
			$element = $subelement = $origin;
			$regs = array();
			if (preg_match('/^([^_]+)_([^_]+)/i', $origin, $regs)) {
				$element = $regs[1];
				$subelement = $regs[2];
			}
			// For compatibility
			if ($element == 'order') {
				$element = $subelement = 'commande';
			}
			if ($element == 'propal') {
				$element = 'comm/propal';
				$subelement = 'propal';
			}
			if ($element == 'contract') {
				$element = $subelement = 'contrat';
			}
			if ($element == 'inter') {
				$element = $subelement = 'fichinter';
			}
			if ($element == 'shipping') {
				$element = $subelement = 'expedition';
			}
			if ($element == 'order_supplier') {
				$element = 'fourn';
				$subelement = 'fournisseur.commande';
			}
			if ($element == 'project') {
				$element = 'projet';
			}

			dol_include_once('/'.$element.'/class/'.$subelement.'.class.php');
			$classname = ucfirst($origin);
			$objectsrc = new $classname($db);
			'@phan-var-force Commande|Facture $objectsrc';
			$objectsrc->fetch($origin_id);

			$tmpobject = $objectsrc;
		}
	}

	$contactarr = array();
	$contactarr = $tmpobject->liste_contact(-1, 'external', 0, '', 1);

	if (is_array($contactarr) && count($contactarr) > 0) {
		require_once DOL_DOCUMENT_ROOT.'/contact/class/contact.class.php';
		require_once DOL_DOCUMENT_ROOT.'/societe/class/societe.class.php';
		$contactstatic = new Contact($db);
		$tmpcompany = new Societe($db);

		foreach ($contactarr as $contact) {
			$contactstatic->fetch($contact['id']);
			// Complete substitution array
			$substitutionarray['__CONTACT_NAME_'.$contact['code'].'__'] = $contactstatic->getFullName($outputlangs, 1);
			$substitutionarray['__CONTACT_LASTNAME_'.$contact['code'].'__'] = $contactstatic->lastname;
			$substitutionarray['__CONTACT_FIRSTNAME_'.$contact['code'].'__'] = $contactstatic->firstname;
			$substitutionarray['__CONTACT_TITLE_'.$contact['code'].'__'] = $contactstatic->getCivilityLabel();

			// Complete $liste with the $contact
			if (empty($liste[$contact['id']])) {	// If this contact id not already into the $liste
				$contacttoshow = '';
				if (isset($object->thirdparty) && is_object($object->thirdparty)) {
					if ($contactstatic->fk_soc != $object->thirdparty->id) {
						$tmpcompany->fetch($contactstatic->fk_soc);
						if ($tmpcompany->id > 0) {
							$contacttoshow .= $tmpcompany->name.': ';
						}
					}
				}
				$contacttoshow .= $contactstatic->getFullName($outputlangs, 1);
				$contacttoshow .= " <".($contactstatic->email ? $contactstatic->email : $langs->transnoentitiesnoconv("NoEMail")) .">";
				$liste[$contact['id']] = $contacttoshow;
			}
		}
	}

	$formmail->withto = $liste;
	$formmail->withtofree = (GETPOST('sendto', 'alphawithlgt') ? GETPOST('sendto', 'alphawithlgt') : '1');
	$formmail->withtocc = $liste;
	$formmail->withtoccc = getDolGlobalString('MAIN_EMAIL_USECCC');
	$formmail->withtopic = $topicmail;
	$formmail->withfile = 2;
	$formmail->withbody = 1;
	$formmail->withdeliveryreceipt = 1;
	$formmail->withcancel = 1;

	// Array of substitutions
	$formmail->substit = $substitutionarray;

	// Array of other parameters
	$formmail->param['action'] = 'send';
	$formmail->param['models'] = $modelmail;
	$formmail->param['models_id'] = GETPOSTINT('modelmailselected');
	$formmail->param['id'] = $object->id;
	$formmail->param['returnurl'] = $_SERVER["PHP_SELF"].'?id='.$object->id;
<<<<<<< HEAD
	//$formmail->param['fileinit'] = array($file);
	if (!empty($conf->global->MAIN_EMAIL_ATTACH_ALL_FILES) && count($files) > 0) {
		for ($i = 0; $i < count($files); $i++) {
			$formmail->param['fileinit'] = $files;
		}
	} else {
		$formmail->param['fileinit'] = array($file);
	}
=======
	$formmail->param['fileinit'] = array($file);
	$formmail->param['object_entity'] = $object->entity;
>>>>>>> 235d23a2

	// Show form
	print $formmail->get_form();

	print dol_get_fiche_end();
}<|MERGE_RESOLUTION|>--- conflicted
+++ resolved
@@ -3,12 +3,9 @@
  * Copyright (C) 2022	    Charlene Benke          <charlene@patas-monkey.com>
  * Copyright (C) 2023       Maxime Nicolas          <maxime@oarces.com>
  * Copyright (C) 2023       Benjamin GREMBI         <benjamin@oarces.com>
-<<<<<<< HEAD
  * Copyright (C) 2023       Lenin Rivas         	<lenin.rivas777@gmail.com>
-=======
  * Copyright (C) 2024		Frédéric France			<frederic.france@free.fr>
  * Copyright (C) 2024		MDW						<mdeweerd@users.noreply.github.com>
->>>>>>> 235d23a2
  *
  * This program is free software; you can redistribute it and/or modify
  * it under the terms of the GNU General Public License as published by
@@ -58,11 +55,10 @@
 	$titreform = 'SendMail';
 
 	$object->fetch_projet();
-<<<<<<< HEAD
+  
 	if (!isset($file)) $file = null;
 	if (!isset($files)) $files = array();
-=======
->>>>>>> 235d23a2
+  
 	$ref = dol_sanitizeFileName($object->ref);
 	if (!in_array($object->element, array('user', 'member'))) {
 		//$fileparams['fullname'] can be filled from the card
@@ -83,21 +79,18 @@
 				$fileparams = dol_most_recent_file($diroutput.'/'.$ref, preg_quote($ref, '/').'[^\-]+');
 			}
 		}
-
-<<<<<<< HEAD
-		//$file = isset($fileparams['fullname'])?$fileparams['fullname']:null;
+    
+		//$file = isset($fileparams['fullname']) ? $fileparams['fullname'] : null;
 		if (!empty($conf->global->MAIN_EMAIL_ATTACH_ALL_FILES) && count($fileparams) > 0) {
 			for ($i = 0; $i < count($fileparams); $i++) {
-				$files[$i] = isset($fileparams[$i]['fullname'])?$fileparams[$i]['fullname']:null;
+				$files[$i] = isset($fileparams[$i]['fullname']) ? $fileparams[$i]['fullname'] : null;
 			}
 		} else {
-			$file = isset($fileparams['fullname'])?$fileparams['fullname']:null;
-		}
-=======
-		$file = isset($fileparams['fullname']) ? $fileparams['fullname'] : null;
->>>>>>> 235d23a2
-	}
-
+			$file = isset($fileparams['fullname']) ? $fileparams['fullname'] : null;
+		}
+
+	}
+  
 	// Define output language
 	$outputlangs = $langs;
 	$newlang = '';
@@ -433,20 +426,18 @@
 	$formmail->param['models_id'] = GETPOSTINT('modelmailselected');
 	$formmail->param['id'] = $object->id;
 	$formmail->param['returnurl'] = $_SERVER["PHP_SELF"].'?id='.$object->id;
-<<<<<<< HEAD
+  
 	//$formmail->param['fileinit'] = array($file);
 	if (!empty($conf->global->MAIN_EMAIL_ATTACH_ALL_FILES) && count($files) > 0) {
 		for ($i = 0; $i < count($files); $i++) {
 			$formmail->param['fileinit'] = $files;
+      $formmail->param['object_entity'] = $object->entity;
 		}
 	} else {
-		$formmail->param['fileinit'] = array($file);
-	}
-=======
-	$formmail->param['fileinit'] = array($file);
-	$formmail->param['object_entity'] = $object->entity;
->>>>>>> 235d23a2
-
+    $formmail->param['fileinit'] = array($file);
+    $formmail->param['object_entity'] = $object->entity;
+	}
+  
 	// Show form
 	print $formmail->get_form();
 
