<?php

// Protection to avoid direct call of template
if (empty($conf) || ! is_object($conf))
{
	print "Error, template page can't be called as URL";
	exit;
}

if (empty($extrafieldsobjectkey) && is_object($object)) $extrafieldsobjectkey=$object->table_element;

// Loop to show all columns of extrafields from $obj, $extrafields and $db
if (! empty($extrafieldsobjectkey))	// $extrafieldsobject is the $object->table_element like 'societe', 'socpeople', ...
{
	if (is_array($extrafields->attributes[$extrafieldsobjectkey]['label']) && count($extrafields->attributes[$extrafieldsobjectkey]['label']))
	{
		foreach($extrafields->attributes[$extrafieldsobjectkey]['label'] as $key => $val)
		{
			if (! empty($arrayfields["ef.".$key]['checked']))
			{
				$align=$extrafields->getAlignFlag($key, $extrafieldsobjectkey);
				print '<td';
<<<<<<< HEAD
                if ($align) print ' class="'.$align.'"';
				print '>';
				$tmpkey='options_'.$key;
=======
                if ($align) print ' align="'.$align.'"';
                print ' data-key="'.$key.'"';
                print '>';
                $tmpkey='options_'.$key;
>>>>>>> 6f0d5fcf
				if (in_array($extrafields->attributes[$extrafieldsobjectkey]['type'][$key], array('date', 'datetime', 'timestamp')) && !is_numeric($obj->$tmpkey))
				{
					$datenotinstring = $obj->$tmpkey;
					if (! is_numeric($obj->$tmpkey))	// For backward compatibility
					{
						$datenotinstring = $db->jdate($datenotinstring);
					}
					$value = $datenotinstring;
				}
				else
				{
					$value = $obj->$tmpkey;
				}

				print $extrafields->showOutputField($key, $value, '', $extrafieldsobjectkey);
				print '</td>';
				if (! $i) $totalarray['nbfield']++;

                if ($extrafields->attributes[$extrafieldsobjectkey]['totalizable'][$key]) {
                    if (! $i) {
                        // we keep position for the first line
                        $totalarray['totalizable'][$key]['pos'] = $totalarray['nbfield'];
                    }
                    $totalarray['totalizable'][$key]['total'] += $obj->$tmpkey;
                }
				if (! empty($val['isameasure']))
				{
					if (! $i) $totalarray['pos'][$totalarray['nbfield']]='ef.'.$tmpkey;
					$totalarray['val']['ef.'.$tmpkey] += $obj->$tmpkey;
				}
			}
		}
	}
}<|MERGE_RESOLUTION|>--- conflicted
+++ resolved
@@ -20,16 +20,10 @@
 			{
 				$align=$extrafields->getAlignFlag($key, $extrafieldsobjectkey);
 				print '<td';
-<<<<<<< HEAD
                 if ($align) print ' class="'.$align.'"';
-				print '>';
-				$tmpkey='options_'.$key;
-=======
-                if ($align) print ' align="'.$align.'"';
                 print ' data-key="'.$key.'"';
                 print '>';
                 $tmpkey='options_'.$key;
->>>>>>> 6f0d5fcf
 				if (in_array($extrafields->attributes[$extrafieldsobjectkey]['type'][$key], array('date', 'datetime', 'timestamp')) && !is_numeric($obj->$tmpkey))
 				{
 					$datenotinstring = $obj->$tmpkey;
