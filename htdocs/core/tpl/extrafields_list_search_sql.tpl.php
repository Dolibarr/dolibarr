<?php

// Protection to avoid direct call of template
if (empty($conf) || !is_object($conf))
{
	print "Error, template page can't be called as URL";
	exit;
}

if (empty($extrafieldsobjectkey) && is_object($object)) $extrafieldsobjectkey = $object->table_element;

// Loop to complete the sql search criterias from extrafields
if (!empty($extrafieldsobjectkey) && !empty($search_array_options) && is_array($search_array_options))	// $extrafieldsobject is the $object->table_element like 'societe', 'socpeople', ...
{
	if (empty($extrafieldsobjectprefix)) $extrafieldsobjectprefix = 'ef.';
	if (empty($search_options_pattern)) $search_options_pattern = 'search_options_';

	foreach ($search_array_options as $key => $val)
	{
		$crit = $val;
		$tmpkey = preg_replace('/'.$search_options_pattern.'/', '', $key);
		$typ = $extrafields->attributes[$extrafieldsobjectkey]['type'][$tmpkey];

		if ($crit != '' && in_array($typ, array('date', 'datetime', 'timestamp')))
		{
<<<<<<< HEAD
			if (is_numeric($crit)) {
				$sql .= " AND ".$extrafieldsobjectprefix.$tmpkey." = '".$db->idate($crit)."'";
			} elseif (is_array($crit)) {
				$sql .= ' AND (' . $extrafieldsobjectprefix.$tmpkey
						.' BETWEEN "'
						. $db->idate($crit['start'])
						. '" AND "'
						. $db->idate($crit['end']) . '")';
			}
		}
		elseif (in_array($typ, array('boolean')))
=======
			$sql .= " AND ".$extrafieldsobjectprefix.$tmpkey." = '".$db->idate($crit)."'";
		} elseif (in_array($typ, array('boolean')))
>>>>>>> b91bca70
		{
			if ($crit !== '-1' && $crit !== '') {
				$sql .= " AND (".$extrafieldsobjectprefix.$tmpkey." = '".$db->escape($crit)."'";
				if ($crit == '0') $sql .= " OR ".$extrafieldsobjectprefix.$tmpkey." IS NULL";
				$sql .= ")";
			}
		} elseif ($crit != '' && (!in_array($typ, array('select', 'sellist')) || $crit != '0') && (!in_array($typ, array('link')) || $crit != '-1'))
		{
			$mode_search = 0;
			if (in_array($typ, array('int', 'double', 'real', 'price'))) $mode_search = 1; // Search on a numeric
			if (in_array($typ, array('sellist', 'link')) && $crit != '0' && $crit != '-1') $mode_search = 2; // Search on a foreign key int
			if (in_array($typ, array('chkbxlst', 'checkbox'))) $mode_search = 4; // Search on a multiselect field with sql type = text
			if (is_array($crit)) $crit = implode(' ', $crit); // natural_search() expects a string
			elseif ($typ === 'select' and is_string($crit) and strpos($crit, ' ') === false) {
				$sql .= ' AND ('.$extrafieldsobjectprefix.$tmpkey.' = "'.$db->escape($crit).'")';
				continue;
			}
			$sql .= natural_search($extrafieldsobjectprefix.$tmpkey, $crit, $mode_search);
		}
	}
}<|MERGE_RESOLUTION|>--- conflicted
+++ resolved
@@ -23,7 +23,6 @@
 
 		if ($crit != '' && in_array($typ, array('date', 'datetime', 'timestamp')))
 		{
-<<<<<<< HEAD
 			if (is_numeric($crit)) {
 				$sql .= " AND ".$extrafieldsobjectprefix.$tmpkey." = '".$db->idate($crit)."'";
 			} elseif (is_array($crit)) {
@@ -33,12 +32,7 @@
 						. '" AND "'
 						. $db->idate($crit['end']) . '")';
 			}
-		}
-		elseif (in_array($typ, array('boolean')))
-=======
-			$sql .= " AND ".$extrafieldsobjectprefix.$tmpkey." = '".$db->idate($crit)."'";
 		} elseif (in_array($typ, array('boolean')))
->>>>>>> b91bca70
 		{
 			if ($crit !== '-1' && $crit !== '') {
 				$sql .= " AND (".$extrafieldsobjectprefix.$tmpkey." = '".$db->escape($crit)."'";
