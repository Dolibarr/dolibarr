<?php

// Protection to avoid direct call of template
if (empty($conf) || !is_object($conf)) {
	print "Error, template page can't be called as URL";
	exit(1);
}

if (empty($extrafieldsobjectkey) && is_object($object)) {
	$extrafieldsobjectkey = $object->table_element;
}

// Loop to complete the sql search criteria from extrafields
if (!empty($extrafieldsobjectkey) && !empty($search_array_options) && is_array($search_array_options)) {	// $extrafieldsobject is the $object->table_element like 'societe', 'socpeople', ...
	if (empty($extrafieldsobjectprefix)) {
		$extrafieldsobjectprefix = 'ef.';
	}
	if (empty($search_options_pattern)) {
		$search_options_pattern = 'search_options_';
	}

	foreach ($search_array_options as $key => $val) {
		$crit = $val;
		$tmpkey = preg_replace('/'.$search_options_pattern.'/', '', $key);
		$typ = $extrafields->attributes[$extrafieldsobjectkey]['type'][$tmpkey];

		if ($crit != '' && in_array($typ, array('date', 'datetime', 'timestamp'))) {
			if (is_numeric($crit)) {
				if ($typ == 'date') {
					include_once DOL_DOCUMENT_ROOT.'/core/lib/date.lib.php';
					$crit = dol_get_first_hour($crit);
				}
				$sql .= " AND ".$extrafieldsobjectprefix.$tmpkey." = '".$db->idate($crit)."'";
			} elseif (is_array($crit)) {
<<<<<<< HEAD
				if ($crit['start'] !== '' && $crit['end'] !== '') {
					$sql .= " AND (".$extrafieldsobjectprefix.$tmpkey." BETWEEN '". $db->idate($crit['start']). "' AND '".$db->idate($crit['end']) . "')";
				} elseif ($crit['start'] !== '') {
					$sql .= " AND (".$extrafieldsobjectprefix.$tmpkey." >= '". $db->idate($crit['start'])."')";
				} elseif ($crit['end'] !== '') {
=======
				if (!is_null($crit['start']) && $crit['start'] !== '' && !is_null($crit['end']) && $crit['end'] !== '') {
					$sql .= " AND (".$extrafieldsobjectprefix.$tmpkey." BETWEEN '". $db->idate($crit['start']). "' AND '".$db->idate($crit['end']) . "')";
				} elseif (!is_null($crit['start']) && $crit['start'] !== '') {
					$sql .= " AND (".$extrafieldsobjectprefix.$tmpkey." >= '". $db->idate($crit['start'])."')";
				} elseif (!is_null($crit['end']) && $crit['end'] !== '') {
>>>>>>> cc80841a
					$sql .= " AND (".$extrafieldsobjectprefix.$tmpkey." <= '". $db->idate($crit['end'])."')";
				}
			}
		} elseif (in_array($typ, array('boolean'))) {
			if ($crit !== '-1' && $crit !== '') {
				$sql .= " AND (".$extrafieldsobjectprefix.$tmpkey." = '".$db->escape($crit)."'";
				if ($crit == '0') {
					$sql .= " OR ".$extrafieldsobjectprefix.$tmpkey." IS NULL";
				}
				$sql .= ")";
			}
		} elseif ($crit != '' && (!in_array($typ, array('select', 'sellist', 'select')) || $crit != '0') && (!in_array($typ, array('link')) || $crit != '-1')) {
			$mode_search = 0;
			if (in_array($typ, array('int', 'double', 'real', 'price'))) {
				$mode_search = 1; // Search on a numeric
			}
			if (in_array($typ, array('sellist', 'link')) && $crit != '0' && $crit != '-1') {
				$mode_search = 2; // Search on a foreign key int
			}
			if (in_array($typ, array('sellist')) && !is_numeric($crit)) {
				$mode_search = 0;// Search on a foreign key string
			}
			if (in_array($typ, array('chkbxlst', 'checkbox', 'select'))) {
				$mode_search = 4; // Search on a multiselect field with sql type = text
			}
			if (is_array($crit)) {
				$crit = implode(' ', $crit); // natural_search() expects a string
			} elseif ($typ === 'select' and is_string($crit) and strpos($crit, ',') === false) {
				$critSelect = "'".implode("','", array_map(array($db, 'escape'), explode(',', $crit)))."'";
				$sql .= " AND (".$extrafieldsobjectprefix.$tmpkey." IN (".$db->sanitize($critSelect, 1).") )";
				continue;
			}
			$sql .= natural_search($extrafieldsobjectprefix.$tmpkey, $crit, $mode_search);
		}
	}
}<|MERGE_RESOLUTION|>--- conflicted
+++ resolved
@@ -32,19 +32,11 @@
 				}
 				$sql .= " AND ".$extrafieldsobjectprefix.$tmpkey." = '".$db->idate($crit)."'";
 			} elseif (is_array($crit)) {
-<<<<<<< HEAD
-				if ($crit['start'] !== '' && $crit['end'] !== '') {
-					$sql .= " AND (".$extrafieldsobjectprefix.$tmpkey." BETWEEN '". $db->idate($crit['start']). "' AND '".$db->idate($crit['end']) . "')";
-				} elseif ($crit['start'] !== '') {
-					$sql .= " AND (".$extrafieldsobjectprefix.$tmpkey." >= '". $db->idate($crit['start'])."')";
-				} elseif ($crit['end'] !== '') {
-=======
 				if (!is_null($crit['start']) && $crit['start'] !== '' && !is_null($crit['end']) && $crit['end'] !== '') {
 					$sql .= " AND (".$extrafieldsobjectprefix.$tmpkey." BETWEEN '". $db->idate($crit['start']). "' AND '".$db->idate($crit['end']) . "')";
 				} elseif (!is_null($crit['start']) && $crit['start'] !== '') {
 					$sql .= " AND (".$extrafieldsobjectprefix.$tmpkey." >= '". $db->idate($crit['start'])."')";
 				} elseif (!is_null($crit['end']) && $crit['end'] !== '') {
->>>>>>> cc80841a
 					$sql .= " AND (".$extrafieldsobjectprefix.$tmpkey." <= '". $db->idate($crit['end'])."')";
 				}
 			}
