<?php

// Protection to avoid direct call of template
if (empty($conf) || !is_object($conf)) {
	print "Error, template page can't be called as URL";
	exit;
}

if (empty($extrafieldsobjectkey) && is_object($object)) {
	$extrafieldsobjectkey = $object->table_element;
}

// Loop to complete the sql search criterias from extrafields
if (!empty($extrafieldsobjectkey) && !empty($search_array_options) && is_array($search_array_options)) {	// $extrafieldsobject is the $object->table_element like 'societe', 'socpeople', ...
	if (empty($extrafieldsobjectprefix)) {
		$extrafieldsobjectprefix = 'ef.';
	}
	if (empty($search_options_pattern)) {
		$search_options_pattern = 'search_options_';
	}

	foreach ($search_array_options as $key => $val) {
		$crit = $val;
		$tmpkey = preg_replace('/'.$search_options_pattern.'/', '', $key);
		$typ = $extrafields->attributes[$extrafieldsobjectkey]['type'][$tmpkey];

<<<<<<< HEAD
		if ($crit != '' && in_array($typ, array('date', 'datetime', 'timestamp'))) {
			if (is_numeric($crit)) {
				$sql .= " AND ".$extrafieldsobjectprefix.$tmpkey." = '".$db->idate($crit)."'";
			} elseif (is_array($crit)) {
				if ($crit['start'] !== '' && $crit['end'] !== '') {
					$sql .= ' AND ('.$extrafieldsobjectprefix.$tmpkey." BETWEEN '". $db->idate($crit['start']). "' AND '".$db->idate($crit['end']) . "')";
				} elseif ($crit['start'] !== '') {
					$sql .= ' AND ('.$extrafieldsobjectprefix.$tmpkey." >= '". $db->idate($crit['start'])."')";
				} elseif ($crit['end'] !== '') {
					$sql .= ' AND ('.$extrafieldsobjectprefix.$tmpkey." <= '". $db->idate($crit['end'])."')";
				}
			}
		} elseif (in_array($typ, array('boolean'))) {
=======
		if ($crit != '' && in_array($typ, array('date', 'datetime', 'timestamp')))
		{
			if ($typ == 'date'){
				include_once DOL_DOCUMENT_ROOT.'/core/lib/date.lib.php';
				$crit = dol_get_first_hour($crit);
				$sql .= " AND ".$extrafieldsobjectprefix.$tmpkey." = '".$db->idate($crit)."'";
			}else {
				$sql .= " AND ".$extrafieldsobjectprefix.$tmpkey." = '".$db->idate($crit)."'";
			}
		} elseif (in_array($typ, array('boolean')))
		{
>>>>>>> ea784621
			if ($crit !== '-1' && $crit !== '') {
				$sql .= " AND (".$extrafieldsobjectprefix.$tmpkey." = '".$db->escape($crit)."'";
				if ($crit == '0') {
					$sql .= " OR ".$extrafieldsobjectprefix.$tmpkey." IS NULL";
				}
				$sql .= ")";
			}
		} elseif ($crit != '' && (!in_array($typ, array('select', 'sellist')) || $crit != '0') && (!in_array($typ, array('link')) || $crit != '-1')) {
			$mode_search = 0;
			if (in_array($typ, array('int', 'double', 'real', 'price'))) {
				$mode_search = 1; // Search on a numeric
			}
			if (in_array($typ, array('sellist', 'link')) && $crit != '0' && $crit != '-1') {
				$mode_search = 2; // Search on a foreign key int
			}
			if (in_array($typ, array('sellist')) && !is_numeric($crit)) {
				$mode_search = 0;// Search on a foreign key string
			}
			if (in_array($typ, array('chkbxlst', 'checkbox'))) {
				$mode_search = 4; // Search on a multiselect field with sql type = text
			}
			if (is_array($crit)) {
				$crit = implode(' ', $crit); // natural_search() expects a string
			} elseif ($typ === 'select' and is_string($crit) and strpos($crit, ' ') === false) {
				$sql .= ' AND ('.$extrafieldsobjectprefix.$tmpkey.' = "'.$db->escape($crit).'")';
				continue;
			}
			$sql .= natural_search($extrafieldsobjectprefix.$tmpkey, $crit, $mode_search);
		}
	}
}<|MERGE_RESOLUTION|>--- conflicted
+++ resolved
@@ -24,9 +24,12 @@
 		$tmpkey = preg_replace('/'.$search_options_pattern.'/', '', $key);
 		$typ = $extrafields->attributes[$extrafieldsobjectkey]['type'][$tmpkey];
 
-<<<<<<< HEAD
 		if ($crit != '' && in_array($typ, array('date', 'datetime', 'timestamp'))) {
 			if (is_numeric($crit)) {
+				if ($typ == 'date'){
+					include_once DOL_DOCUMENT_ROOT.'/core/lib/date.lib.php';
+					$crit = dol_get_first_hour($crit);
+				}
 				$sql .= " AND ".$extrafieldsobjectprefix.$tmpkey." = '".$db->idate($crit)."'";
 			} elseif (is_array($crit)) {
 				if ($crit['start'] !== '' && $crit['end'] !== '') {
@@ -38,19 +41,6 @@
 				}
 			}
 		} elseif (in_array($typ, array('boolean'))) {
-=======
-		if ($crit != '' && in_array($typ, array('date', 'datetime', 'timestamp')))
-		{
-			if ($typ == 'date'){
-				include_once DOL_DOCUMENT_ROOT.'/core/lib/date.lib.php';
-				$crit = dol_get_first_hour($crit);
-				$sql .= " AND ".$extrafieldsobjectprefix.$tmpkey." = '".$db->idate($crit)."'";
-			}else {
-				$sql .= " AND ".$extrafieldsobjectprefix.$tmpkey." = '".$db->idate($crit)."'";
-			}
-		} elseif (in_array($typ, array('boolean')))
-		{
->>>>>>> ea784621
 			if ($crit !== '-1' && $crit !== '') {
 				$sql .= " AND (".$extrafieldsobjectprefix.$tmpkey." = '".$db->escape($crit)."'";
 				if ($crit == '0') {
