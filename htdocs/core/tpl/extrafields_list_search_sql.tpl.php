--- conflicted
+++ resolved
@@ -50,7 +50,6 @@
 			}
 		} elseif ($crit != '' && (!in_array($typ, array('select', 'sellist')) || $crit != '0') && (!in_array($typ, array('link')) || $crit != '-1')) {
 			$mode_search = 0;
-<<<<<<< HEAD
 			if (in_array($typ, array('int', 'double', 'real', 'price'))) {
 				$mode_search = 1; // Search on a numeric
 			}
@@ -66,16 +65,7 @@
 			if (is_array($crit)) {
 				$crit = implode(' ', $crit); // natural_search() expects a string
 			} elseif ($typ === 'select' and is_string($crit) and strpos($crit, ' ') === false) {
-				$sql .= ' AND ('.$extrafieldsobjectprefix.$tmpkey.' = "'.$db->escape($crit).'")';
-=======
-			if (in_array($typ, array('int', 'double', 'real', 'price'))) $mode_search = 1; // Search on a numeric
-			if (in_array($typ, array('sellist', 'link')) && $crit != '0' && $crit != '-1') $mode_search = 2; // Search on a foreign key int
-			if (in_array($typ, array('sellist')) && !is_numeric($crit)) $mode_search = 0;// Search on a foreign key string
-			if (in_array($typ, array('chkbxlst', 'checkbox'))) $mode_search = 4; // Search on a multiselect field with sql type = text
-			if (is_array($crit)) $crit = implode(' ', $crit); // natural_search() expects a string
-			elseif ($typ === 'select' and is_string($crit) and strpos($crit, ' ') === false) {
 				$sql .= " AND (".$extrafieldsobjectprefix.$tmpkey." = '".$db->escape($crit)."')";
->>>>>>> 0cf21642
 				continue;
 			}
 			$sql .= natural_search($extrafieldsobjectprefix.$tmpkey, $crit, $mode_search);
