--- conflicted
+++ resolved
@@ -42,11 +42,7 @@
 			if (in_array($typ, array('chkbxlst', 'checkbox'))) $mode_search = 4; // Search on a multiselect field with sql type = text
 			if (is_array($crit)) $crit = implode(' ', $crit); // natural_search() expects a string
 			elseif ($typ === 'select' and is_string($crit) and strpos($crit, ' ') === false) {
-<<<<<<< HEAD
-				$sql .= ' AND ('.$extrafieldsobjectprefix.$tmpkey.' = "'.$db->escape($crit).'")';
-=======
-				$sql .= " AND (" . $extrafieldsobjectprefix.$tmpkey . " = '" . $db->escape($crit) . "')";
->>>>>>> ab8f78f2
+				$sql .= " AND (".$extrafieldsobjectprefix.$tmpkey." = '".$db->escape($crit)."')";
 				continue;
 			}
 			$sql .= natural_search($extrafieldsobjectprefix.$tmpkey, $crit, $mode_search);
