--- conflicted
+++ resolved
@@ -166,15 +166,11 @@
 
 print '<th class="linecoledit"></th>'; // No width to allow autodim
 
-<<<<<<< HEAD
 if ($object->status == $object::STATUS_DRAFT && ((isModEnabled('product') && $user->hasRight('produit', 'creer')) || (isModEnabled('service') && $user->hasRight('service', 'creer')))) {
-	print '<td class="addproduct"></td>';
+	print '<th class="addproduct"></th>';
 }
 
-print '<td class="linecoldelete" style="width: 10px"></td>';
-=======
 print '<th class="linecoldelete" style="width: 10px"></th>';
->>>>>>> e5b3580d
 
 print '<th class="linecolmove" style="width: 10px"></th>';
 
