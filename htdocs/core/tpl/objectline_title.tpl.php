<?php
/* Copyright (C) 2010-2013	Regis Houssin		<regis.houssin@inodbox.com>
 * Copyright (C) 2010-2011	Laurent Destailleur	<eldy@users.sourceforge.net>
 * Copyright (C) 2012-2013	Christophe Battarel	<christophe.battarel@altairis.fr>
 * Copyright (C) 2012       Cédric Salvador     <csalvador@gpcsolutions.fr>
 * Copyright (C) 2012-2014  Raphaël Doursenaud  <rdoursenaud@gpcsolutions.fr>
 * Copyright (C) 2013		Florian Henry		<florian.henry@open-concept.pro>
 * Copyright (C) 2017		Juanjo Menent		<jmenent@2byte.es>
 *
 * This program is free software; you can redistribute it and/or modify
 * it under the terms of the GNU General Public License as published by
 * the Free Software Foundation; either version 3 of the License, or
 * (at your option) any later version.
 *
 * This program is distributed in the hope that it will be useful,
 * but WITHOUT ANY WARRANTY; without even the implied warranty of
 * MERCHANTABILITY or FITNESS FOR A PARTICULAR PURPOSE.  See the
 * GNU General Public License for more details.
 *
 * You should have received a copy of the GNU General Public License
 * along with this program. If not, see <https://www.gnu.org/licenses/>.
 *
 * Need to have following variables defined:
 * $object (invoice, order, ...)
 * $conf
 * $langs
 * $element     (used to test $user->rights->$element->creer)
 * $permtoedit  (used to replace test $user->rights->$element->creer)
 * $inputalsopricewithtax (0 by default, 1 to also show column with unit price including tax)
 * $outputalsopricetotalwithtax
 * $usemargins (0 to disable all margins columns, 1 to show according to margin setup)
 *
 * $type, $text, $description, $line
 */

// Protection to avoid direct call of template
if (empty($object) || !is_object($object))
{
	print "Error, template page can't be called as URL";
	exit;
}

print "<!-- BEGIN PHP TEMPLATE objectline_title.tpl.php -->\n";

// Title line
print "<thead>\n";

print '<tr class="liste_titre nodrag nodrop">';

// Adds a line numbering column
if (!empty($conf->global->MAIN_VIEW_LINE_NUMBER)) print '<td class="linecolnum center">&nbsp;</td>';

// Description
print '<td class="linecoldescription">'.$langs->trans('Description').'</td>';

if ($this->element == 'supplier_proposal' || $this->element == 'order_supplier' || $this->element == 'invoice_supplier')
{
	print '<td class="linerefsupplier"><span id="title_fourn_ref">'.$langs->trans("SupplierRef").'</span></td>';
}

// VAT
print '<td class="linecolvat right" style="width: 80px">'.$langs->trans('VAT').'</td>';

// Price HT
print '<td class="linecoluht right" style="width: 80px">'.$langs->trans('PriceUHT').'</td>';

// Multicurrency
if (!empty($conf->multicurrency->enabled) && $this->multicurrency_code != $conf->currency) print '<td class="linecoluht_currency right" style="width: 80px">'.$langs->trans('PriceUHTCurrency', $this->multicurrency_code).'</td>';

if ($inputalsopricewithtax) print '<td class="right" style="width: 80px">'.$langs->trans('PriceUTTC').'</td>';

// Qty
print '<td class="linecolqty right">'.$langs->trans('Qty').'</td>';

if ($conf->global->PRODUCT_USE_UNITS)
{
	print '<td class="linecoluseunit left">'.$langs->trans('Unit').'</td>';
}

// Reduction short
print '<td class="linecoldiscount right">'.$langs->trans('ReductionShort').'</td>';

// Fields for situation invoice
if ($this->situation_cycle_ref) {
<<<<<<< HEAD
	print '<td class="linecolcycleref right">'.$langs->trans('Progress').'</td>';
	print '<td class="linecolcycleref2 right">'.$langs->trans('TotalHT100Short').'</td>';
=======
	print '<td class="linecolcycleref right">' . $langs->trans('Progress') . '</td>';
	print '<td class="linecolcycleref2 right">' . $form->textwithpicto($langs->trans('TotalHT100Short'), $langs->trans('UnitPriceXQtyLessDiscount')) . '</td>';
>>>>>>> 6bbc25e8
}

if ($usemargins && !empty($conf->margin->enabled) && empty($user->socid))
{
	if (!empty($user->rights->margins->creer))
	{
		if ($conf->global->MARGIN_TYPE == "1") {
			print '<td class="linecolmargin1 margininfos right" style="width: 80px">'.$langs->trans('BuyingPrice').'</td>';
		} else {
			print '<td class="linecolmargin1 margininfos right" style="width: 80px">'.$langs->trans('CostPrice').'</td>';
		}
	}

	if (!empty($conf->global->DISPLAY_MARGIN_RATES) && $user->rights->margins->liretous) {
		print '<td class="linecolmargin2 margininfos right" style="width: 50px">'.$langs->trans('MarginRate').'</td>';
	}
	if (!empty($conf->global->DISPLAY_MARK_RATES) && $user->rights->margins->liretous) {
		print '<td class="linecolmargin2 margininfos right" style="width: 50px">'.$langs->trans('MarkRate').'</td>';
	}
}

// Total HT
print '<td class="linecolht right">'.$langs->trans('TotalHTShort').'</td>';

// Multicurrency
if (!empty($conf->multicurrency->enabled) && $this->multicurrency_code != $conf->currency) print '<td class="linecoltotalht_currency right">'.$langs->trans('TotalHTShortCurrency', $this->multicurrency_code).'</td>';

if ($outputalsopricetotalwithtax) print '<td class="right" style="width: 80px">'.$langs->trans('TotalTTCShort').'</td>';

print '<td class="linecoledit"></td>'; // No width to allow autodim

print '<td class="linecoldelete" style="width: 10px"></td>';

print '<td class="linecolmove" style="width: 10px"></td>';

if ($action == 'selectlines')
{
	print '<td class="linecolcheckall center">';
	print '<input type="checkbox" class="linecheckboxtoggle" />';
	print '<script>$(document).ready(function() {$(".linecheckboxtoggle").click(function() {var checkBoxes = $(".linecheckbox");checkBoxes.prop("checked", this.checked);})});</script>';
	print '</td>';
}

print "</tr>\n";
print "</thead>\n";

print "<!-- END PHP TEMPLATE objectline_title.tpl.php -->\n";<|MERGE_RESOLUTION|>--- conflicted
+++ resolved
@@ -18,7 +18,7 @@
  * GNU General Public License for more details.
  *
  * You should have received a copy of the GNU General Public License
- * along with this program. If not, see <https://www.gnu.org/licenses/>.
+ * along with this program. If not, see <http://www.gnu.org/licenses/>.
  *
  * Need to have following variables defined:
  * $object (invoice, order, ...)
@@ -34,21 +34,21 @@
  */
 
 // Protection to avoid direct call of template
-if (empty($object) || !is_object($object))
+if (empty($object) || ! is_object($object))
 {
 	print "Error, template page can't be called as URL";
 	exit;
 }
-
-print "<!-- BEGIN PHP TEMPLATE objectline_title.tpl.php -->\n";
-
+?>
+<!-- BEGIN PHP TEMPLATE objectline_title.tpl.php -->
+<?php
 // Title line
 print "<thead>\n";
 
 print '<tr class="liste_titre nodrag nodrop">';
 
 // Adds a line numbering column
-if (!empty($conf->global->MAIN_VIEW_LINE_NUMBER)) print '<td class="linecolnum center">&nbsp;</td>';
+if (! empty($conf->global->MAIN_VIEW_LINE_NUMBER)) print '<td class="linecolnum center">&nbsp;</td>';
 
 // Description
 print '<td class="linecoldescription">'.$langs->trans('Description').'</td>';
@@ -72,7 +72,7 @@
 // Qty
 print '<td class="linecolqty right">'.$langs->trans('Qty').'</td>';
 
-if ($conf->global->PRODUCT_USE_UNITS)
+if($conf->global->PRODUCT_USE_UNITS)
 {
 	print '<td class="linecoluseunit left">'.$langs->trans('Unit').'</td>';
 }
@@ -82,32 +82,24 @@
 
 // Fields for situation invoice
 if ($this->situation_cycle_ref) {
-<<<<<<< HEAD
-	print '<td class="linecolcycleref right">'.$langs->trans('Progress').'</td>';
-	print '<td class="linecolcycleref2 right">'.$langs->trans('TotalHT100Short').'</td>';
-=======
 	print '<td class="linecolcycleref right">' . $langs->trans('Progress') . '</td>';
 	print '<td class="linecolcycleref2 right">' . $form->textwithpicto($langs->trans('TotalHT100Short'), $langs->trans('UnitPriceXQtyLessDiscount')) . '</td>';
->>>>>>> 6bbc25e8
 }
 
-if ($usemargins && !empty($conf->margin->enabled) && empty($user->socid))
+if ($usemargins && ! empty($conf->margin->enabled) && empty($user->societe_id))
 {
 	if (!empty($user->rights->margins->creer))
 	{
-		if ($conf->global->MARGIN_TYPE == "1") {
+		if ($conf->global->MARGIN_TYPE == "1")
 			print '<td class="linecolmargin1 margininfos right" style="width: 80px">'.$langs->trans('BuyingPrice').'</td>';
-		} else {
-			print '<td class="linecolmargin1 margininfos right" style="width: 80px">'.$langs->trans('CostPrice').'</td>';
-		}
+			else
+				print '<td class="linecolmargin1 margininfos right" style="width: 80px">'.$langs->trans('CostPrice').'</td>';
 	}
 
-	if (!empty($conf->global->DISPLAY_MARGIN_RATES) && $user->rights->margins->liretous) {
+	if (! empty($conf->global->DISPLAY_MARGIN_RATES) && $user->rights->margins->liretous)
 		print '<td class="linecolmargin2 margininfos right" style="width: 50px">'.$langs->trans('MarginRate').'</td>';
-	}
-	if (!empty($conf->global->DISPLAY_MARK_RATES) && $user->rights->margins->liretous) {
-		print '<td class="linecolmargin2 margininfos right" style="width: 50px">'.$langs->trans('MarkRate').'</td>';
-	}
+		if (! empty($conf->global->DISPLAY_MARK_RATES) && $user->rights->margins->liretous)
+			print '<td class="linecolmargin2 margininfos right" style="width: 50px">'.$langs->trans('MarkRate').'</td>';
 }
 
 // Total HT
@@ -118,13 +110,13 @@
 
 if ($outputalsopricetotalwithtax) print '<td class="right" style="width: 80px">'.$langs->trans('TotalTTCShort').'</td>';
 
-print '<td class="linecoledit"></td>'; // No width to allow autodim
+print '<td class="linecoledit"></td>';  // No width to allow autodim
 
 print '<td class="linecoldelete" style="width: 10px"></td>';
 
 print '<td class="linecolmove" style="width: 10px"></td>';
 
-if ($action == 'selectlines')
+if($action == 'selectlines')
 {
 	print '<td class="linecolcheckall center">';
 	print '<input type="checkbox" class="linecheckboxtoggle" />';
@@ -134,5 +126,6 @@
 
 print "</tr>\n";
 print "</thead>\n";
+?>
 
-print "<!-- END PHP TEMPLATE objectline_title.tpl.php -->\n";+<!-- END PHP TEMPLATE objectline_title.tpl.php -->