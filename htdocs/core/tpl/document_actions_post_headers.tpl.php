<?php
/* Copyright (C)    2013      Cédric Salvador     <csalvador@gpcsolutions.fr>
 * Copyright (C)    2013-2014 Laurent Destailleur <eldy@users.sourceforge.net>
 * Copyright (C)	2015	  Marcos García		  <marcosgdf@gmail.com>
 * Copyright (C) 	2019	  Nicolas ZABOURI     <info@inovea-conseil.com>
 *
 * This program is free software; you can redistribute it and/or modify
 * it under the terms of the GNU General Public License as published by
 * the Free Software Foundation; either version 3 of the License, or
 * (at your option) any later version.
 *
 * This program is distributed in the hope that it will be useful,
 * but WITHOUT ANY WARRANTY; without even the implied warranty of
 * MERCHANTABILITY or FITNESS FOR A PARTICULAR PURPOSE.  See the
 * GNU General Public License for more details.
 *
 * You should have received a copy of the GNU General Public License
 * along with this program. If not, see <https://www.gnu.org/licenses/>.
 * or see https://www.gnu.org/
 */

// Following var can be set
// $permissiontoadd = permission or not to add a file (can use also $permission) and permission or not to edit file name or crop file (can use also $permtoedit)
// $modulepart  = for download
// $param       = param to add to download links
// $moreparam   = param to add to download link for the form_attach_new_file function
// $upload_dir
// $object
// $filearray
// $savingdocmask = dol_sanitizeFileName($object->ref).'-__file__';

// Protection to avoid direct call of template
if (empty($langs) || !is_object($langs)) {
	print "Error, template page can't be called as URL";
	exit;
}


$langs->load("link");
if (empty($relativepathwithnofile)) {
	$relativepathwithnofile = '';
}

if (!isset($permission)) {
	$permission = $permissiontoadd;
}
if (!isset($permtoedit)) {
	$permtoedit = $permissiontoadd;
}

// Drag and drop for up and down allowed on product, thirdparty, ...
// The drag and drop call the page core/ajax/row.php
// If you enable the move up/down of files here, check that page that include template set its sortorder on 'position_name' instead of 'name'
// Also the object->fk_element must be defined.
$disablemove = 1;
if (in_array($modulepart, array('product', 'produit', 'societe', 'user', 'ticket', 'holiday', 'expensereport'))) {
	$disablemove = 0;
}



/*
 * Confirm form to delete
 */

if ($action == 'delete') {
	$langs->load("companies"); // Need for string DeleteFile+ConfirmDeleteFiles
	print $form->formconfirm(
		$_SERVER["PHP_SELF"].'?id='.$object->id.'&urlfile='.urlencode(GETPOST("urlfile")).'&linkid='.GETPOST('linkid', 'int').(empty($param) ? '' : $param),
		$langs->trans('DeleteFile'),
		$langs->trans('ConfirmDeleteFile'),
		'confirm_deletefile',
		'',
		0,
		1
	);
}

// We define var to enable the feature to add prefix of uploaded files.
// Caller of this include can make
// $savingdocmask=dol_sanitizeFileName($object->ref).'-__file__';
if (!isset($savingdocmask) || !empty($conf->global->MAIN_DISABLE_SUGGEST_REF_AS_PREFIX)) {
	$savingdocmask = '';
	if (empty($conf->global->MAIN_DISABLE_SUGGEST_REF_AS_PREFIX)) {
		//var_dump($modulepart);
		if (in_array($modulepart, array(
			'facture_fournisseur',
			'commande_fournisseur',
			'facture',
			'commande',
			'propal',
			'supplier_proposal',
			'ficheinter',
			'contract',
			'expedition',
			'project',
			'project_task',
			'expensereport',
			'tax',
			'tax-vat',
			'produit',
			'product_batch',
			'bom',
			'mrp'
		))) {
			$savingdocmask = dol_sanitizeFileName($object->ref).'-__file__';
		}
		/*if (in_array($modulepart,array('member')))
		{
			$savingdocmask=$object->login.'___file__';
		}*/
	}
}

<<<<<<< HEAD
if (!is_object(empty($formfile) ? '' : $formfile)) {
=======
if (empty($formfile) || !is_object($formfile)) {
>>>>>>> e6c9ae23
	$formfile = new FormFile($db);
}

// Show upload form (document and links)
$formfile->form_attach_new_file(
	$_SERVER["PHP_SELF"].'?id='.$object->id.(empty($withproject) ? '' : '&withproject=1').(empty($moreparam) ? '' : $moreparam),
	'',
	0,
	0,
	$permission,
	$conf->browser->layout == 'phone' ? 40 : 60,
	$object,
	'',
	1,
	$savingdocmask
);

// List of document
$formfile->list_of_documents(
	$filearray,
	$object,
	$modulepart,
	$param,
	0,
	$relativepathwithnofile, // relative path with no file. For example "0/1"
	$permission,
	0,
	'',
	0,
	'',
	'',
	0,
	$permtoedit,
	$upload_dir,
	$sortfield,
	$sortorder,
	$disablemove
);

print "<br>";

//List of links
$formfile->listOfLinks($object, $permission, $action, GETPOST('linkid', 'int'), $param);
print "<br>";<|MERGE_RESOLUTION|>--- conflicted
+++ resolved
@@ -112,11 +112,7 @@
 	}
 }
 
-<<<<<<< HEAD
-if (!is_object(empty($formfile) ? '' : $formfile)) {
-=======
 if (empty($formfile) || !is_object($formfile)) {
->>>>>>> e6c9ae23
 	$formfile = new FormFile($db);
 }
 
