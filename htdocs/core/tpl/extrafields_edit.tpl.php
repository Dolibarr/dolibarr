<?php
/* Copyright (C) 2014	Maxime Kohlhaas		<support@atm-consulting.fr>
 * Copyright (C) 2014	Juanjo Menent		<jmenent@2byte.es>
 *
 * This program is free software; you can redistribute it and/or modify
 * it under the terms of the GNU General Public License as published by
 * the Free Software Foundation; either version 3 of the License, or
 * (at your option) any later version.
 *
 * This program is distributed in the hope that it will be useful,
 * but WITHOUT ANY WARRANTY; without even the implied warranty of
 * MERCHANTABILITY or FITNESS FOR A PARTICULAR PURPOSE.  See the
 * GNU General Public License for more details.
 *
 * You should have received a copy of the GNU General Public License
 * along with this program. If not, see <https://www.gnu.org/licenses/>.
 *
 * Need to have following variables defined:
 * $object (invoice, order, ...)
 * $action
 * $conf
 * $langs
 *
 * $parameters
 * $cols
 */

// Protection to avoid direct call of template
if (empty($conf) || !is_object($conf)) {
	print "Error, template page can't be called as URL";
	exit;
}

?>
<!-- BEGIN PHP TEMPLATE extrafields_edit.tpl.php -->
<?php

// Other attributes
if (!isset($parameters)) {
	$parameters = array();
}
$reshook = $hookmanager->executeHooks('formObjectOptions', $parameters, $object, $action); // Note that $action and $object may have been modified by hook
print $hookmanager->resPrint;
if (empty($reshook)) {
	$params = array();
<<<<<<< HEAD
	$params['cols'] = empty($parameters['colspanvalue']) ? '' : $parameters['colspanvalue'];
=======
	$params['cols'] = isset($parameters['colspanvalue']) ? $parameters['colspanvalue'] : null;
>>>>>>> 4f29a01d
	print $object->showOptionals($extrafields, 'edit', $params);
}

?>
<!-- END PHP TEMPLATE extrafields_edit.tpl.php --><|MERGE_RESOLUTION|>--- conflicted
+++ resolved
@@ -43,11 +43,7 @@
 print $hookmanager->resPrint;
 if (empty($reshook)) {
 	$params = array();
-<<<<<<< HEAD
-	$params['cols'] = empty($parameters['colspanvalue']) ? '' : $parameters['colspanvalue'];
-=======
 	$params['cols'] = isset($parameters['colspanvalue']) ? $parameters['colspanvalue'] : null;
->>>>>>> 4f29a01d
 	print $object->showOptionals($extrafields, 'edit', $params);
 }
 
