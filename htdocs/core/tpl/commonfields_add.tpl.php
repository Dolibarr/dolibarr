<?php
/* Copyright (C) 2017  Laurent Destailleur  <eldy@users.sourceforge.net>
 *
 * This program is free software; you can redistribute it and/or modify
 * it under the terms of the GNU General Public License as published by
 * the Free Software Foundation; either version 3 of the License, or
 * (at your option) any later version.
 *
 * This program is distributed in the hope that it will be useful,
 * but WITHOUT ANY WARRANTY; without even the implied warranty of
 * MERCHANTABILITY or FITNESS FOR A PARTICULAR PURPOSE.  See the
 * GNU General Public License for more details.
 *
 * You should have received a copy of the GNU General Public License
 * along with this program. If not, see <https://www.gnu.org/licenses/>.
 *
 * Need to have following variables defined:
 * $object (invoice, order, ...)
 * $action
 * $conf
 * $langs
 * $form
 */

// Protection to avoid direct call of template
if (empty($conf) || !is_object($conf)) {
	print "Error, template page can't be called as URL";
	exit;
}

?>
<!-- BEGIN PHP TEMPLATE commonfields_add.tpl.php -->
<?php

$object->fields = dol_sort_array($object->fields, 'position');

foreach ($object->fields as $key => $val) {
	// Discard if extrafield is a hidden field on form
	if (abs($val['visible']) != 1 && abs($val['visible']) != 3) {
		continue;
	}

	if (array_key_exists('enabled', $val) && isset($val['enabled']) && !verifCond($val['enabled'])) {
		continue; // We don't want this field
	}

	print '<tr class="field_'.$key.'">';
	print '<td';
	print ' class="titlefieldcreate';
	if (isset($val['notnull']) && $val['notnull'] > 0) {
		print ' fieldrequired';
	}
	if ($val['type'] == 'text' || $val['type'] == 'html') {
		print ' tdtop';
	}
	print '"';
	print '>';
	if (!empty($val['help'])) {
		print $form->textwithpicto($langs->trans($val['label']), $langs->trans($val['help']));
	} else {
		print $langs->trans($val['label']);
	}
	print '</td>';
	print '<td class="valuefieldcreate">';
	if (!empty($val['picto'])) {
		print img_picto('', $val['picto'], '', false, 0, 0, '', 'pictofixedwidth');
	}
	if (in_array($val['type'], array('int', 'integer'))) {
		$value = GETPOST($key, 'int');
	} elseif ($val['type'] == 'double') {
		$value = price2num(GETPOST($key, 'alphanohtml'));
	} elseif ($val['type'] == 'text' || $val['type'] == 'html') {
		$value = GETPOST($key, 'restricthtml');
	} elseif ($val['type'] == 'date') {
		$value = dol_mktime(12, 0, 0, GETPOST($key.'month', 'int'), GETPOST($key.'day', 'int'), GETPOST($key.'year', 'int'));
	} elseif ($val['type'] == 'datetime') {
		$value = dol_mktime(GETPOST($key.'hour', 'int'), GETPOST($key.'min', 'int'), 0, GETPOST($key.'month', 'int'), GETPOST($key.'day', 'int'), GETPOST($key.'year', 'int'));
	} elseif ($val['type'] == 'boolean') {
		$value = (GETPOST($key) == 'on' ? 1 : 0);
	} elseif ($val['type'] == 'price') {
		$value = price2num(GETPOST($key));
<<<<<<< HEAD
=======
	} elseif ($key == 'lang') {
		$value = GETPOST($key, 'aZ09');
>>>>>>> 95dc2558
	} else {
		$value = GETPOST($key, 'alphanohtml');
	}
	if (!empty($val['noteditable'])) {
		print $object->showOutputField($val, $key, $value, '', '', '', 0);
	} else {
		if ($key == 'lang') {
			print img_picto('', 'language', 'class="pictofixedwidth"');
			print $formadmin->select_language($value, $key, 0, null, 1, 0, 0, 'minwidth300', 2);
		} else {
			print $object->showInputField($val, $key, $value, '', '', '', 0);
		}
	}
	print '</td>';
	print '</tr>';
}

?>
<!-- END PHP TEMPLATE commonfields_add.tpl.php --><|MERGE_RESOLUTION|>--- conflicted
+++ resolved
@@ -79,11 +79,8 @@
 		$value = (GETPOST($key) == 'on' ? 1 : 0);
 	} elseif ($val['type'] == 'price') {
 		$value = price2num(GETPOST($key));
-<<<<<<< HEAD
-=======
 	} elseif ($key == 'lang') {
 		$value = GETPOST($key, 'aZ09');
->>>>>>> 95dc2558
 	} else {
 		$value = GETPOST($key, 'alphanohtml');
 	}
