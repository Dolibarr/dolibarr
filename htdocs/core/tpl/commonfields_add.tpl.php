--- conflicted
+++ resolved
@@ -55,16 +55,11 @@
 	print '<td>';
 	if (!empty($val['picto'])) { print img_picto('', $val['picto']); }
 	if (in_array($val['type'], array('int', 'integer'))) $value = GETPOST($key, 'int');
-<<<<<<< HEAD
 	elseif ($val['type'] == 'text' || $val['type'] == 'html') $value = GETPOST($key, 'restricthtml');
-	else $value = GETPOST($key, 'alpha');
-=======
-	elseif ($val['type'] == 'text' || $val['type'] == 'html') $value = GETPOST($key, 'none');
 	elseif ($val['type'] == 'date') $value = dol_mktime(12, 0, 0, GETPOST($key.'month', 'int'), GETPOST($key.'day', 'int'), GETPOST($key.'year', 'int'));
 	elseif ($val['type'] == 'datetime') $value = dol_mktime(GETPOST($key.'hour', 'int'), GETPOST($key.'min', 'int'), 0, GETPOST($key.'month', 'int'), GETPOST($key.'day', 'int'), GETPOST($key.'year', 'int'));
 	elseif ($val['type'] == 'boolean') $value = (GETPOST($key) == 'on' ? 1 : 0);
 	else $value = GETPOST($key, 'alphanohtml');
->>>>>>> 788ef257
 	if ($val['noteditable']) print $object->showOutputField($val, $key, $value, '', '', '', 0);
 	else print $object->showInputField($val, $key, $value, '', '', '', 0);
 	print '</td>';
