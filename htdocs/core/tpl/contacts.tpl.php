<?php
/* Copyright (C) 2012      Regis Houssin        <regis.houssin@capnetworks.com>
 * Copyright (C) 2013-2015 Laurent Destailleur  <eldy@users.sourceforge.net>
 * Copyright (C) 2015-2016 Charlie BENKE 	<charlie@patas-monkey.com>
 *
 * This program is free software; you can redistribute it and/or modify
 * it under the terms of the GNU General Public License as published by
 * the Free Software Foundation; either version 3 of the License, or
 * (at your option) any later version.
 *
 * This program is distributed in the hope that it will be useful,
 * but WITHOUT ANY WARRANTY; without even the implied warranty of
 * MERCHANTABILITY or FITNESS FOR A PARTICULAR PURPOSE.  See the
 * GNU General Public License for more details.
 *
 * You should have received a copy of the GNU General Public License
 * along with this program. If not, see <http://www.gnu.org/licenses/>.
 *
 * This template needs:
 * $object
 * $withproject (if we are on task contact)
 */

// Protection to avoid direct call of template
if (empty($object) || ! is_object($object))
{
	print "Error, template page can't be called as URL";
	exit;
}


require_once DOL_DOCUMENT_ROOT.'/contact/class/contact.class.php';
require_once DOL_DOCUMENT_ROOT.'/core/class/html.formcompany.class.php';

$module = $object->element;

// Special cases
if ($module == 'propal')		{ $permission=$user->rights->propale->creer; }
elseif ($module == 'fichinter')		{ $permission=$user->rights->ficheinter->creer; }
elseif ($module == 'invoice_supplier')	{ $permission=$user->rights->fournisseur->facture->creer; }
elseif ($module == 'order_supplier')	{ $permission=$user->rights->fournisseur->commande->creer; }
elseif ($module == 'project')		{ $permission=$user->rights->projet->creer; }
elseif ($module == 'action')		{ $permission=$user->rights->agenda->myactions->create; }
elseif ($module == 'shipping')		{ $permission=$user->rights->expedition->creer; }
elseif ($module == 'project_task')	{ $permission=$user->rights->projet->creer; }
elseif (! isset($permission) && isset($user->rights->$module->creer))
{
	$permission=$user->rights->$module->creer;
}
elseif (! isset($permission)  && isset($user->rights->$module->write))
{
	$permission=$user->rights->$module->write;
}

$formcompany= new FormCompany($db);
$companystatic=new Societe($db);
$contactstatic=new Contact($db);
$userstatic=new User($db);

?>

<!-- BEGIN PHP TEMPLATE CONTACTS -->
<div class="div-table-responsive">
<div class="tagtable centpercent noborder allwidth">

<?php
if ($permission) {
?>
	<form class="tagtr liste_titre">
		<div class="tagtd liste_titre"><?php echo $langs->trans("Nature"); ?></div>
		<div class="tagtd liste_titre"><?php echo $langs->trans("ThirdParty"); ?></div>
		<div class="tagtd liste_titre"><?php echo $langs->trans("Users").'/'.$langs->trans("Contacts"); ?></div>
		<div class="tagtd liste_titre"><?php echo $langs->trans("ContactType"); ?></div>
		<div class="tagtd liste_titre">&nbsp;</div>
		<div class="tagtd liste_titre">&nbsp;</div>
	</form>

	<?php

	$var=true;
	if (empty($hideaddcontactforuser))
	{

	?>
	<form class="tagtr impair" action="<?php echo $_SERVER["PHP_SELF"].'?id='.$object->id; ?>" method="POST">
	<input type="hidden" name="token" value="<?php echo $_SESSION['newtoken']; ?>" />
	<input type="hidden" name="id" value="<?php echo $object->id; ?>" />
	<input type="hidden" name="action" value="addcontact" />
	<input type="hidden" name="source" value="internal" />
	<?php if ($withproject) print '<input type="hidden" name="withproject" value="'.$withproject.'">'; ?>
		<div class="nowrap tagtd"><?php echo img_object('','user').' '.$langs->trans("Users"); ?></div>
		<div class="tagtd"><?php echo $conf->global->MAIN_INFO_SOCIETE_NOM; ?></div>
		<div class="tagtd maxwidthonsmartphone"><?php echo $form->select_dolusers($user->id, 'userid', 0, (! empty($userAlreadySelected)?$userAlreadySelected:null), 0, null, null, 0, 56); ?></div>
		<div class="tagtd maxwidthonsmartphone">
		<?php
		$tmpobject=$object;
		if ($object->element == 'shipping' && is_object($objectsrc)) $tmpobject=$objectsrc;
		echo $formcompany->selectTypeContact($tmpobject, '', 'type','internal');
		?></div>
		<div class="tagtd">&nbsp;</div>
		<div class="tagtd center"><input type="submit" class="button" value="<?php echo $langs->trans("Add"); ?>"></div>
	</form>

	<?php
	}

	if (empty($hideaddcontactforthirdparty))
	{

	?>

	<form class="tagtr pair" action="<?php echo $_SERVER["PHP_SELF"].'?id='.$object->id; ?>" method="POST">
	<input type="hidden" name="token" value="<?php echo $_SESSION['newtoken']; ?>" />
	<input type="hidden" name="id" value="<?php echo $object->id; ?>" />
	<input type="hidden" name="action" value="addcontact" />
	<input type="hidden" name="source" value="external" />
	<?php if ($withproject) print '<input type="hidden" name="withproject" value="'.$withproject.'">'; ?>
		<div class="tagtd nowrap noborderbottom"><?php echo img_object('','contact').' '.$langs->trans("ThirdPartyContacts"); ?></div>
		<div class="tagtd nowrap maxwidthonsmartphone noborderbottom">
			<?php $selectedCompany = isset($_GET["newcompany"])?$_GET["newcompany"]:$object->socid; ?>
			<?php
			// add company icon before select list
			if ($selectedCompany)
			{
			    echo img_object('', 'company', 'class="hideonsmartphone"');
			}
			?>
			<?php $selectedCompany = $formcompany->selectCompaniesForNewContact($object, 'id', $selectedCompany, 'newcompany', '', 0); ?>
		</div>
		<div class="tagtd maxwidthonsmartphone noborderbottom">
			<?php $nbofcontacts=$form->select_contacts($selectedCompany, '', 'contactid', 0, '', '', 0, 'minwidth200'); ?>
		</div>
		<div class="tagtd maxwidthonsmartphone noborderbottom">
			<?php
			$tmpobject=$object;
			if ($object->element == 'shipping' && is_object($objectsrc)) $tmpobject=$objectsrc;
			$formcompany->selectTypeContact($tmpobject, '', 'type','external'); ?>
		</div>
		<div class="tagtd noborderbottom">&nbsp;</div>
		<div class="tagtd center noborderbottom">
			<input type="submit" id="add-customer-contact" class="button" value="<?php echo $langs->trans("Add"); ?>"<?php if (! $nbofcontacts) echo ' disabled'; ?>>
		</div>
	</form>

<?php
	}
}
?>

	<form class="tagtr liste_titre liste_titre_add formnoborder">
		<div class="tagtd liste_titre"><?php echo $langs->trans("Nature"); ?></div>
		<div class="tagtd liste_titre"><?php echo $langs->trans("ThirdParty"); ?></div>
		<div class="tagtd liste_titre"><?php echo $langs->trans("Users").'/'.$langs->trans("Contacts"); ?></div>
		<div class="tagtd liste_titre"><?php echo $langs->trans("ContactType"); ?></div>
		<div class="tagtd liste_titre center"><?php echo $langs->trans("Status"); ?></div>
		<div class="tagtd liste_titre">&nbsp;</div>
	</form>

	<?php $var=true; ?>

	<?php
	$arrayofsource=array('internal','external');	// Show both link to user and thirdparties contacts
	foreach($arrayofsource as $source) {

		$tmpobject=$object;
		if ($object->element == 'shipping' && is_object($objectsrc)) $tmpobject=$objectsrc;

		$tab = $tmpobject->liste_contact(-1,$source);
		$num=count($tab);

		$i = 0;
		while ($i < $num) {
			$var = !$var;
	?>

	<form class="tagtr <?php echo $var?"pair":"impair"; ?>">
		<div class="tagtd" align="left">
			<?php if ($tab[$i]['source']=='internal') echo $langs->trans("User"); ?>
			<?php if ($tab[$i]['source']=='external') echo $langs->trans("ThirdPartyContact"); ?>
		</div>
		<div class="tagtd" align="left">
			<?php
			if ($tab[$i]['socid'] > 0)
			{
				$companystatic->fetch($tab[$i]['socid']);
				echo $companystatic->getNomUrl(1);
			}
			if ($tab[$i]['socid'] < 0)
			{
				echo $conf->global->MAIN_INFO_SOCIETE_NOM;
			}
			if (! $tab[$i]['socid'])
			{
				echo '&nbsp;';
			}
			?>
		</div>
		<div class="tagtd">
			<?php
			$statusofcontact = $tab[$i]['status'];

			if ($tab[$i]['source']=='internal')
			{
<<<<<<< HEAD
				$userstatic->id=$tab[$i]['id'];
				$userstatic->lastname=$tab[$i]['lastname'];
				$userstatic->firstname=$tab[$i]['firstname'];
				$userstatic->photo=$tab[$i]['photo'];
				$userstatic->login=$tab[$i]['login'];
=======
				$userstatic->fetch($tab[$i]['id']);
>>>>>>> 64dd6439
				echo $userstatic->getNomUrl(-1);
			}
			if ($tab[$i]['source']=='external')
			{
				$contactstatic->fetch($tab[$i]['id']);
				echo $contactstatic->getNomUrl(1);
			}
			?>
		</div>
		<div class="tagtd"><?php echo $tab[$i]['libelle']; ?></div>
		<div class="tagtd center">
			<?php //if ($object->statut >= 0) echo '<a href="'.$_SERVER['PHP_SELF'].'?id='.$object->id.'&amp;action=swapstatut&amp;ligne='.$tab[$i]['rowid'].'">'; ?>
			<?php
			if ($tab[$i]['source']=='internal')
			{
				echo $userstatic->LibStatut($tab[$i]['statuscontact'],3);
			}
			if ($tab[$i]['source']=='external')
			{
				echo $contactstatic->LibStatut($tab[$i]['statuscontact'],3);
			}
			?>
			<?php //if ($object->statut >= 0) echo '</a>'; ?>
		</div>
		<div class="tagtd nowrap right">
			<?php if ($permission) { ?>
				&nbsp;<a href="<?php echo $_SERVER["PHP_SELF"].'?id='.$object->id.'&amp;action=deletecontact&amp;lineid='.$tab[$i]['rowid']; ?>"><?php echo img_delete(); ?></a>
			<?php } ?>
		</div>
	</form>

<?php $i++; ?>
<?php } } ?>

</div>
</div>
<!-- TEMPLATE CONTACTS HOOK BEGIN HERE -->
<?php
	if (is_object($hookmanager))
	{
		$hookmanager->initHooks(array('contacttpl'));
		$parameters=array();
		$reshook=$hookmanager->executeHooks('formContactTpl',$parameters,$object,$action);
	}
?>
<!-- END PHP TEMPLATE CONTACTS --><|MERGE_RESOLUTION|>--- conflicted
+++ resolved
@@ -201,15 +201,7 @@
 
 			if ($tab[$i]['source']=='internal')
 			{
-<<<<<<< HEAD
-				$userstatic->id=$tab[$i]['id'];
-				$userstatic->lastname=$tab[$i]['lastname'];
-				$userstatic->firstname=$tab[$i]['firstname'];
-				$userstatic->photo=$tab[$i]['photo'];
-				$userstatic->login=$tab[$i]['login'];
-=======
 				$userstatic->fetch($tab[$i]['id']);
->>>>>>> 64dd6439
 				echo $userstatic->getNomUrl(-1);
 			}
 			if ($tab[$i]['source']=='external')
