--- conflicted
+++ resolved
@@ -60,23 +60,12 @@
 	<input type="hidden" name="id" value="<?php echo $object->id; ?>" />
 	<input type="hidden" name="action" value="addcontact" />
 	<input type="hidden" name="source" value="internal" />
-<<<<<<< HEAD
 		<div class="nowrap"><?php echo img_object('','user').' '.$langs->trans("Users"); ?></div>
 		<div><?php echo $conf->global->MAIN_INFO_SOCIETE_NOM; ?></div>
 		<div><?php echo $form->select_dolusers($user->id, 'userid', 0, (! empty($userAlreadySelected)?$userAlreadySelected:null), 0, null, null, 0, 56); ?></div>
 		<div><?php echo $formcompany->selectTypeContact($object, '', 'type','internal'); ?></div>
 		<div>&nbsp;</div>
 		<div align="right"><input type="submit" class="button" value="<?php echo $langs->trans("Add"); ?>"></div>
-=======
-
-	<tr <?php echo $bc[$var]; ?>>
-		<td class="nowrap"><?php echo img_object('','user').' '.$langs->trans("Users"); ?></td>
-		<td><?php echo $conf->global->MAIN_INFO_SOCIETE_NOM; ?></td>
-		<td><?php echo $form->select_dolusers($user->id,'userid',0,(! empty($userAlreadySelected)?$userAlreadySelected:'')); ?></td>
-		<td><?php echo $formcompany->selectTypeContact($object, '', 'type','internal'); ?></td>
-		<td align="right" colspan="3" ><input type="submit" class="button" value="<?php echo $langs->trans("Add"); ?>"></td>
-	</tr>
->>>>>>> eb07c6b2
 	</form>
 
 	<?php $var=!$var; ?>
