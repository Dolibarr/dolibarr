<?php
/* Copyright (C) 2012      Regis Houssin        <regis.houssin@inodbox.com>
 * Copyright (C) 2013-2015 Laurent Destailleur  <eldy@users.sourceforge.net>
 * Copyright (C) 2015-2016 Charlie BENKE 	<charlie@patas-monkey.com>
 *
 * This program is free software; you can redistribute it and/or modify
 * it under the terms of the GNU General Public License as published by
 * the Free Software Foundation; either version 3 of the License, or
 * (at your option) any later version.
 *
 * This program is distributed in the hope that it will be useful,
 * but WITHOUT ANY WARRANTY; without even the implied warranty of
 * MERCHANTABILITY or FITNESS FOR A PARTICULAR PURPOSE.  See the
 * GNU General Public License for more details.
 *
 * You should have received a copy of the GNU General Public License
 * along with this program. If not, see <https://www.gnu.org/licenses/>.
 *
 * This template needs:
 * $object
 * $withproject (if we are on task contact)
 *
 * $preselectedtypeofcontact may be defined or not
 */

// Protection to avoid direct call of template
if (empty($object) || !is_object($object))
{
	print "Error, template page can't be called as URL";
	exit;
}

<<<<<<< HEAD
=======
if (empty($preselectedtypeofcontact)) {
	$preselectedtypeofcontact = 0;
}

>>>>>>> b41ac2a4
require_once DOL_DOCUMENT_ROOT.'/contact/class/contact.class.php';
require_once DOL_DOCUMENT_ROOT.'/core/class/html.formcompany.class.php';

$module = $object->element;

// Special cases
if ($module == 'propal') { $permission = $user->rights->propale->creer; }
elseif ($module == 'fichinter') { $permission = $user->rights->ficheinter->creer; }
elseif ($module == 'order_supplier') { $permission = $user->rights->fournisseur->commande->creer; }
elseif ($module == 'invoice_supplier') { $permission = $user->rights->fournisseur->facture->creer; }
elseif ($module == 'project') { $permission = $user->rights->projet->creer; }
elseif ($module == 'action') { $permission = $user->rights->agenda->myactions->create; }
elseif ($module == 'shipping') { $permission = $user->rights->expedition->creer; }
elseif ($module == 'reception') { $permission = $user->rights->reception->creer; }
elseif ($module == 'project_task') { $permission = $user->rights->projet->creer; }
elseif (!isset($permission) && isset($user->rights->$module->creer))
{
	$permission = $user->rights->$module->creer;
}
elseif (!isset($permission) && isset($user->rights->$module->write))
{
	$permission = $user->rights->$module->write;
}

$formcompany = new FormCompany($db);
$companystatic = new Societe($db);
$contactstatic = new Contact($db);
$userstatic = new User($db);

?>

<!-- BEGIN PHP TEMPLATE CONTACTS -->
<?php
<<<<<<< HEAD
if ($permission)
{
	?>
=======

print '<div class="underbanner clearboth"></div>'."\n";
print '<div class="div-table-responsive">'."\n";
print '<div class="tagtable tableforcontact centpercent noborder nobordertop allwidth">'."\n";

if ($permission) {
    ?>
>>>>>>> b41ac2a4
	<form class="tagtr liste_titre">
		<div class="tagtd liste_titre"><?php echo $langs->trans("NatureOfContact"); ?></div>
		<div class="tagtd liste_titre"><?php echo $langs->trans("ThirdParty"); ?></div>
		<div class="tagtd liste_titre"><?php echo $langs->trans("Users").'/'.$langs->trans("Contacts"); ?></div>
		<div class="tagtd liste_titre"><?php echo $langs->trans("ContactType"); ?></div>
		<div class="tagtd liste_titre">&nbsp;</div>
		<div class="tagtd liste_titre">&nbsp;</div>
	</form>

	<?php

	if (empty($hideaddcontactforuser))
	{
	    ?>
	<form class="tagtr impair" action="<?php echo $_SERVER["PHP_SELF"].'?id='.$object->id; ?>" method="POST">
	<input type="hidden" name="token" value="<?php echo $_SESSION['newtoken']; ?>" />
	<input type="hidden" name="id" value="<?php echo $object->id; ?>" />
	<input type="hidden" name="action" value="addcontact" />
	<input type="hidden" name="source" value="internal" />
	    <?php if ($withproject) print '<input type="hidden" name="withproject" value="'.$withproject.'">'; ?>
		<div class="nowrap tagtd"><?php echo img_object('', 'user').' '.$langs->trans("Users"); ?></div>
		<div class="tagtd"><?php echo $conf->global->MAIN_INFO_SOCIETE_NOM; ?></div>
		<div class="tagtd maxwidthonsmartphone"><?php echo $form->select_dolusers($user->id, 'userid', 0, (!empty($userAlreadySelected) ? $userAlreadySelected : null), 0, null, null, 0, 56, '', 0, '', 'minwidth200imp'); ?></div>
		<div class="tagtd maxwidthonsmartphone">
		<?php
		$tmpobject = $object;
		if (($object->element == 'shipping' || $object->element == 'reception') && is_object($objectsrc)) $tmpobject = $objectsrc;
		echo $formcompany->selectTypeContact($tmpobject, '', 'type', 'internal');
		?></div>
		<div class="tagtd">&nbsp;</div>
		<div class="tagtd center"><input type="submit" class="button" value="<?php echo $langs->trans("Add"); ?>"></div>
	</form>

	    <?php
	}

	if (empty($hideaddcontactforthirdparty))
	{
	    ?>

	<form class="tagtr pair" action="<?php echo $_SERVER["PHP_SELF"].'?id='.$object->id; ?>" method="POST">
	<input type="hidden" name="token" value="<?php echo $_SESSION['newtoken']; ?>" />
	<input type="hidden" name="id" value="<?php echo $object->id; ?>" />
	<input type="hidden" name="action" value="addcontact" />
	<input type="hidden" name="source" value="external" />
	    <?php if ($withproject) print '<input type="hidden" name="withproject" value="'.$withproject.'">'; ?>
		<div class="tagtd nowrap noborderbottom"><?php echo img_object('', 'contact').' '.$langs->trans("ThirdPartyContacts"); ?></div>
		<div class="tagtd nowrap maxwidthonsmartphone noborderbottom">
			<?php $selectedCompany = isset($_GET["newcompany"]) ? $_GET["newcompany"] : $object->socid; ?>
			<?php
			// add company icon before select list
			if ($selectedCompany)
			{
			    echo img_object('', 'company', 'class="hideonsmartphone"');
			}
			?>
			<?php $selectedCompany = $formcompany->selectCompaniesForNewContact($object, 'id', $selectedCompany, 'newcompany', '', 0, '', 'minwidth300imp'); ?>
		</div>
		<div class="tagtd maxwidthonsmartphone noborderbottom">
			<?php
			$nbofcontacts = $form->select_contacts(($selectedCompany > 0 ? $selectedCompany : -1), '', 'contactid', 3, '', '', 1, 'minwidth100imp');

			$newcardbutton = '';
			if (!empty($object->socid) && $object->socid > 1 && $user->rights->societe->creer)
			{
				$newcardbutton .= '<a href="'.DOL_URL_ROOT.'/contact/card.php?socid='.$object->socid.'&action=create&backtopage='.urlencode($_SERVER["PHP_SELF"].'?id='.$object->id).'" title="'.$langs->trans('NewContact').'"><span class="fa fa-plus-circle valignmiddle paddingleft"></span></a>';
			}
			print $newcardbutton;
			?>
		</div>
		<div class="tagtd maxwidthonsmartphone noborderbottom">
			<?php
<<<<<<< HEAD
			$tmpobject = $object;
			if (($object->element == 'shipping' || $object->element == 'reception') && is_object($objectsrc)) $tmpobject = $objectsrc;
			$formcompany->selectTypeContact($tmpobject, '', 'type', 'external', 'position', 0, 'minwidth100imp'); ?>
=======
			$tmpobject=$object;
			if (($object->element == 'shipping'|| $object->element == 'reception') && is_object($objectsrc)) $tmpobject=$objectsrc;
			$formcompany->selectTypeContact($tmpobject, $preselectedtypeofcontact, 'type', 'external', 'position', 0, 'minwidth100imp'); ?>
>>>>>>> b41ac2a4
		</div>
		<div class="tagtd noborderbottom">&nbsp;</div>
		<div class="tagtd center noborderbottom">
			<input type="submit" id="add-customer-contact" class="button" value="<?php echo $langs->trans("Add"); ?>"<?php if (!$nbofcontacts) echo ' disabled'; ?>>
		</div>
	</form>

        <?php
	}
}

print "</div>";

/**
* Prepare list
*/

// TODO: replace this with direct SQL string to use $db->sort($sortfield, $sortorder)
$list = array();
foreach (array('internal', 'external') as $source)
{
	$tmpobject = $object;

	if (($object->element == 'shipping' || $object->element == 'reception') && is_object($objectsrc))
	{
		$tmpobject = $objectsrc;
	}

	$tab = $tmpobject->liste_contact(-1, $source);
	$num = count($tab);

	$i = 0;
	while ($i < $num)
	{
		$entry = new stdClass();

		$entry->id   = $tab[$i]['rowid'];
		$entry->type = $tab[$i]['libelle'];

		if ($tab[$i]['source'] == 'internal')
		{
			$entry->nature = $langs->trans("User");
		}
		elseif ($tab[$i]['source'] == 'external')
		{
			$entry->nature = $langs->trans("ThirdPartyContact");
		}

		if ($tab[$i]['socid'] > 0)
		{
			$companystatic->fetch($tab[$i]['socid']);
			$entry->thirdparty = $companystatic->getNomUrl(1);
		}
		elseif ($tab[$i]['socid'] < 0)
		{
			$entry->thirdparty = $conf->global->MAIN_INFO_SOCIETE_NOM;
		}
		elseif (!$tab[$i]['socid'])
		{
			$entry->thirdparty = "";
		}

		if ($tab[$i]['source'] == 'internal')
		{
			$userstatic->fetch($tab[$i]['id']);
			$entry->contact = $userstatic->getNomUrl(-1, '', 0, 0, 0, 0, '', 'valignmiddle');
		}
		elseif ($tab[$i]['source'] == 'external')
		{
			$contactstatic->fetch($tab[$i]['id']);
			$entry->contact = $contactstatic->getNomUrl(1, '', 0, '', 0, 0);
		}

		if ($tab[$i]['source'] == 'internal')
		{
			$entry->status = $userstatic->LibStatut($tab[$i]['statuscontact'], 3);
		}
		elseif ($tab[$i]['source'] == 'external')
		{
			$entry->status = $contactstatic->LibStatut($tab[$i]['statuscontact'], 3);
		}

		$i++;
		$list[] = $entry;
    }
}


$sortfield = GETPOST("sortfield", "alpha");
$sortorder = GETPOST("sortorder", 'alpha');

if (!$sortfield) $sortfield = "nature";
if (!$sortorder) $sortorder = "asc";

// Re-sort list
$list = dol_sort_array($list, $sortfield, $sortorder, 1, 0, 1);

$arrayfields = array(
	'rowid' 		=> array('label'=>$langs->trans("Id"), 'checked'=>1),
	'nature' 		=> array('label'=>$langs->trans("NatureOfContact"), 'checked'=>1),
	'thirdparty' 	=> array('label'=>$langs->trans("ThirdParty"), 'checked'=>1),
	'contact' 		=> array('label'=>$langs->trans("Users").'/'.$langs->trans("Contacts"), 'checked'=>1),
	'type' 			=> array('label'=>$langs->trans("ContactType"), 'checked'=>1),
	'status' 		=> array('label'=>$langs->trans("Status"), 'checked'=>1),
	'link' 			=> array('label'=>$langs->trans("Link"), 'checked'=>1),
);

$param = 'id='.$object->id.'&mainmenu=home';

/**
 * Show list
 */

print '<br>';

print '<form method="POST" id="searchFormList" action="'.$_SERVER["PHP_SELF"].'">';
print '<input type="hidden" name="token" value="'.newToken().'">';
print '<input type="hidden" name="formfilteraction" id="formfilteraction" value="list">';
print '<input type="hidden" name="action" value="list">';
print '<input type="hidden" name="sortfield" value="'.$sortfield.'">';
print '<input type="hidden" name="sortorder" value="'.$sortorder.'">';

print '<table class="tagtable nobottomiftotal liste">';

print '<tr class="liste_titre_filter">';
print '</tr>';

print '<tr class="liste_titre">';
print_liste_field_titre($arrayfields['nature']['label'], $_SERVER["PHP_SELF"], "nature", "", $param, "", $sortfield, $sortorder);
print_liste_field_titre($arrayfields['thirdparty']['label'], $_SERVER["PHP_SELF"], "thirdparty", "", $param, "", $sortfield, $sortorder);
print_liste_field_titre($arrayfields['contact']['label'], $_SERVER["PHP_SELF"], "contact", "", $param, "", $sortfield, $sortorder);
print_liste_field_titre($arrayfields['type']['label'], $_SERVER["PHP_SELF"], "type", "", $param, "", $sortfield, $sortorder);
print_liste_field_titre($arrayfields['status']['label'], $_SERVER["PHP_SELF"], "statut", "", $param, "", $sortfield, $sortorder, 'center ');
print_liste_field_titre($arrayfields['link']['label'], $_SERVER["PHP_SELF"], "", "", "", "", $sortfield, $sortorder, 'center maxwidthsearch ');
print "</tr>";

foreach ($list as $entry)
{
	print '<tr class="oddeven">';

	print '<td class="nowrap">'.$entry->nature.'</td>';
	print '<td class="tdoverflowmax200">'.$entry->thirdparty.'</td>';
	print '<td class="tdoverflowmax200">'.$entry->contact.'</td>';
	print '<td class="tdoverflowmax200">'.$entry->type.'</td>';
	print '<td class="tdoverflowmax200 center">'.$entry->status.'</td>';

	if ($permission)
	{
		$href = $_SERVER["PHP_SELF"];
		$href .= "?id=".$object->id;
		$href .= "&action=deletecontact";
		$href .= "&lineid=".$entry->id;

		print "<td class='center'>";
		print "<a href='$href'>";
		print img_picto($langs->trans("Unlink"), "unlink");
		print "</a>";
		print "</td>";
	}

	print "</tr>";
}

print "</table>";
print "</div>";
print "</form>";
print "</div>";

print "<!-- TEMPLATE CONTACTS HOOK BEGIN HERE -->\n";
if (is_object($hookmanager)) {
    $hookmanager->initHooks(array('contacttpl'));
    $parameters = array();
    $reshook = $hookmanager->executeHooks('formContactTpl', $parameters, $object, $action);
}
print "<!-- END PHP TEMPLATE CONTACTS -->\n";
<|MERGE_RESOLUTION|>--- conflicted
+++ resolved
@@ -30,13 +30,10 @@
 	exit;
 }
 
-<<<<<<< HEAD
-=======
 if (empty($preselectedtypeofcontact)) {
 	$preselectedtypeofcontact = 0;
 }
 
->>>>>>> b41ac2a4
 require_once DOL_DOCUMENT_ROOT.'/contact/class/contact.class.php';
 require_once DOL_DOCUMENT_ROOT.'/core/class/html.formcompany.class.php';
 
@@ -70,19 +67,13 @@
 
 <!-- BEGIN PHP TEMPLATE CONTACTS -->
 <?php
-<<<<<<< HEAD
 if ($permission)
 {
-	?>
-=======
-
-print '<div class="underbanner clearboth"></div>'."\n";
-print '<div class="div-table-responsive">'."\n";
-print '<div class="tagtable tableforcontact centpercent noborder nobordertop allwidth">'."\n";
-
-if ($permission) {
+	print '<div class="underbanner clearboth"></div>'."\n";
+	print '<div class="div-table-responsive">'."\n";
+	print '<div class="tagtable tableforcontact centpercent noborder nobordertop allwidth">'."\n";
+
     ?>
->>>>>>> b41ac2a4
 	<form class="tagtr liste_titre">
 		<div class="tagtd liste_titre"><?php echo $langs->trans("NatureOfContact"); ?></div>
 		<div class="tagtd liste_titre"><?php echo $langs->trans("ThirdParty"); ?></div>
@@ -155,15 +146,10 @@
 		</div>
 		<div class="tagtd maxwidthonsmartphone noborderbottom">
 			<?php
-<<<<<<< HEAD
-			$tmpobject = $object;
+			$tmpobject=$object;
 			if (($object->element == 'shipping' || $object->element == 'reception') && is_object($objectsrc)) $tmpobject = $objectsrc;
-			$formcompany->selectTypeContact($tmpobject, '', 'type', 'external', 'position', 0, 'minwidth100imp'); ?>
-=======
-			$tmpobject=$object;
-			if (($object->element == 'shipping'|| $object->element == 'reception') && is_object($objectsrc)) $tmpobject=$objectsrc;
-			$formcompany->selectTypeContact($tmpobject, $preselectedtypeofcontact, 'type', 'external', 'position', 0, 'minwidth100imp'); ?>
->>>>>>> b41ac2a4
+			$formcompany->selectTypeContact($tmpobject, $preselectedtypeofcontact, 'type', 'external', 'position', 0, 'minwidth100imp');
+			?>
 		</div>
 		<div class="tagtd noborderbottom">&nbsp;</div>
 		<div class="tagtd center noborderbottom">
@@ -173,9 +159,11 @@
 
         <?php
 	}
-}
-
-print "</div>";
+
+	print "</div>";
+	print "</div>";
+}
+
 
 /**
 * Prepare list
