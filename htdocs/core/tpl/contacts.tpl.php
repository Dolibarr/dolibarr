--- conflicted
+++ resolved
@@ -134,13 +134,8 @@
 		<div class="tagtd maxwidthonsmartphone noborderbottom">
 			<?php
 			$tmpobject=$object;
-<<<<<<< HEAD
 			if (($object->element == 'shipping'|| $object->element == 'reception') && is_object($objectsrc)) $tmpobject=$objectsrc;
-			$formcompany->selectTypeContact($tmpobject, '', 'type','external'); ?>
-=======
-			if ($object->element == 'shipping' && is_object($objectsrc)) $tmpobject=$objectsrc;
 			$formcompany->selectTypeContact($tmpobject, '', 'type','external', 'position', 0, 'minwidth100imp'); ?>
->>>>>>> f65df9e5
 		</div>
 		<div class="tagtd noborderbottom">&nbsp;</div>
 		<div class="tagtd center noborderbottom">
