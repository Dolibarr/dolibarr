<?php
/* Copyright (C) 2010-2013	Regis Houssin		<regis.houssin@capnetworks.com>
 * Copyright (C) 2010-2011	Laurent Destailleur	<eldy@users.sourceforge.net>
 * Copyright (C) 2012-2013	Christophe Battarel	<christophe.battarel@altairis.fr>
 * Copyright (C) 2012       Cédric Salvador     <csalvador@gpcsolutions.fr>
 * Copyright (C) 2012-2014  Raphaël Doursenaud  <rdoursenaud@gpcsolutions.fr>
 * Copyright (C) 2013		Florian Henry		<florian.henry@open-concept.pro>
 *
 * This program is free software; you can redistribute it and/or modify
 * it under the terms of the GNU General Public License as published by
 * the Free Software Foundation; either version 3 of the License, or
 * (at your option) any later version.
 *
 * This program is distributed in the hope that it will be useful,
 * but WITHOUT ANY WARRANTY; without even the implied warranty of
 * MERCHANTABILITY or FITNESS FOR A PARTICULAR PURPOSE.  See the
 * GNU General Public License for more details.
 *
 * You should have received a copy of the GNU General Public License
 * along with this program. If not, see <http://www.gnu.org/licenses/>.
 *
 * Need to have following variables defined:
 * $object (invoice, order, ...)
 * $conf
 * $langs
 * $dateSelector
 * $forceall (0 by default, 1 for supplier invoices/orders)
 * $senderissupplier (0 by default, 1 for supplier invoices/orders)
 * $inputalsopricewithtax (0 by default, 1 to also show column with unit price including tax)
 *
 * $type, $text, $description, $line
 */

<<<<<<< HEAD
// Checked checkboxes
if (isset($_POST['multiple_delete_lines'])) {
	$checked_cbs = $_POST['multiple_delete_lines'];
}
elseif (isset($_GET['line_ids'])) {
	$checked_cbs = explode(',', $_GET['line_ids']);
}
else {
	$checked_cbs = array();
}

$coldisplay=0;?>
=======
$usemargins=0;
if (! empty($conf->margin->enabled) && ! empty($object->element) && in_array($object->element,array('facture','propal','commande'))) $usemargins=1;

global $forceall, $senderissupplier, $inputalsopricewithtax;
if (empty($dateSelector)) $dateSelector=0;
if (empty($forceall)) $forceall=0;
if (empty($senderissupplier)) $senderissupplier=0;
if (empty($inputalsopricewithtax)) $inputalsopricewithtax=0;

?>
<?php $coldisplay=0; ?>
>>>>>>> bc88917b
<!-- BEGIN PHP TEMPLATE objectline_view.tpl.php -->
<tr <?php echo 'id="row-'.$line->id.'" '.$bcdd[$var]; ?>>
	<?php if ($user->rights->$element->supprimer AND $this->statut == 0): ?>
	<td width="10" align="center">
		<input type="checkbox" name="multiple_delete_lines[]" value="<?php echo $line->id; ?>" <?php if (in_array($line->id, $checked_cbs)): ?>checked="checked"<?php endif; ?>/>
	</td>
	<?php endif; ?>
	<?php if (! empty($conf->global->MAIN_VIEW_LINE_NUMBER)) { ?>
	<td align="center"><?php $coldisplay++; ?><?php echo ($i+1); ?></td>
	<?php } ?>
	<td><?php $coldisplay++; ?><div id="row-<?php echo $line->id; ?>"></div>
	<?php if (($line->info_bits & 2) == 2) { ?>
		<a href="<?php echo DOL_URL_ROOT.'/comm/remx.php?id='.$this->socid; ?>">
		<?php
		$txt='';
		print img_object($langs->trans("ShowReduc"),'reduc').' ';
		if ($line->description == '(DEPOSIT)') $txt=$langs->trans("Deposit");
		//else $txt=$langs->trans("Discount");
		print $txt;
		?>
		</a>
		<?php
		if ($line->description)
		{
			if ($line->description == '(CREDIT_NOTE)' && $objp->fk_remise_except > 0)
			{
				$discount=new DiscountAbsolute($this->db);
				$discount->fetch($line->fk_remise_except);
				echo ($txt?' - ':'').$langs->transnoentities("DiscountFromCreditNote",$discount->getNomUrl(0));
			}
			elseif ($line->description == '(DEPOSIT)' && $objp->fk_remise_except > 0)
			{
				$discount=new DiscountAbsolute($this->db);
				$discount->fetch($line->fk_remise_except);
				echo ($txt?' - ':'').$langs->transnoentities("DiscountFromDeposit",$discount->getNomUrl(0));
				// Add date of deposit
				if (! empty($conf->global->INVOICE_ADD_DEPOSIT_DATE)) echo ' ('.dol_print_date($discount->datec).')';
			}
			else
			{
				echo ($txt?' - ':'').dol_htmlentitiesbr($line->description);
			}
		}
	}
	else
	{
		if ($line->fk_product > 0) {

			echo $form->textwithtooltip($text,$description,3,'','',$i,0,(!empty($line->fk_parent_line)?img_picto('', 'rightarrow'):''));

			// Show range
			echo get_date_range($line->date_start, $line->date_end);

			// Add description in form
			if (! empty($conf->global->PRODUIT_DESC_IN_FORM))
			{
				print (! empty($line->description) && $line->description!=$line->product_label)?'<br>'.dol_htmlentitiesbr($line->description):'';
			}

		} else {

			if ($type==1) $text = img_object($langs->trans('Service'),'service');
			else $text = img_object($langs->trans('Product'),'product');

			if (! empty($line->label)) {
				$text.= ' <strong>'.$line->label.'</strong>';
				echo $form->textwithtooltip($text,dol_htmlentitiesbr($line->description),3,'','',$i,0,(!empty($line->fk_parent_line)?img_picto('', 'rightarrow'):''));
			} else {
				if (! empty($line->fk_parent_line)) echo img_picto('', 'rightarrow');
				echo $text.' '.dol_htmlentitiesbr($line->description);
			}

			// Show range
			echo get_date_range($line->date_start,$line->date_end);
		}
	}
	?>
	</td>

	<td align="right" class="nowrap"><?php $coldisplay++; ?><?php echo vatrate($line->tva_tx,'%',$line->info_bits); ?></td>

	<td align="right" class="nowrap"><?php $coldisplay++; ?><?php echo price($line->subprice); ?></td>

	<?php if ($inputalsopricewithtax) { ?>
	<td align="right" class="nowrap"><?php $coldisplay++; ?>&nbsp;</td>
	<?php } ?>

	<td align="right" class="nowrap"><?php $coldisplay++; ?>
	<?php if ((($line->info_bits & 2) != 2) && $line->special_code != 3) {
			// I comment this because it shows info even when not required
			// for example always visible on invoice but must be visible only if stock module on and stock decrease option is on invoice validation and status is not validated
			// must also not be output for most entities (proposal, intervention, ...)
			//if($line->qty > $line->stock) print img_picto($langs->trans("StockTooLow"),"warning", 'style="vertical-align: bottom;"')." ";
			echo $line->qty;
		} else echo '&nbsp;';	?>
	</td>

	<?php if (!empty($line->remise_percent) && $line->special_code != 3) { ?>
	<td align="right"><?php $coldisplay++; ?><?php echo dol_print_reduction($line->remise_percent,$langs); ?></td>
	<?php } else { ?>
	<td><?php $coldisplay++; ?>&nbsp;</td>
	<?php }

	if ($this->situation_cycle_ref) {
		$coldisplay++;
		print '<td align="right" nowrap="nowrap">' . $line->situation_percent . '%</td>';
	}

  if (! empty($conf->margin->enabled) && empty($user->societe_id)) {
	$rounding = min($conf->global->MAIN_MAX_DECIMALS_UNIT,$conf->global->MAIN_MAX_DECIMALS_TOT);
  ?>
  	<td align="right" class="nowrap margininfos"><?php $coldisplay++; ?><?php echo price($line->pa_ht); ?></td>
  	<?php if (! empty($conf->global->DISPLAY_MARGIN_RATES) && $user->rights->margins->liretous) {?>
  	  <td align="right" class="nowrap margininfos"><?php $coldisplay++; ?><?php echo (($line->pa_ht == 0)?'n/a':price($line->marge_tx, null, null, null, null, $rounding).'%'); ?></td>
  	<?php
  }
  if (! empty($conf->global->DISPLAY_MARK_RATES) && $user->rights->margins->liretous) {?>
  	  <td align="right" class="nowrap margininfos"><?php $coldisplay++; ?><?php echo price($line->marque_tx, null, null, null, null, $rounding).'%'; ?></td>
  <?php } } ?>

	<?php if ($line->special_code == 3)	{ ?>
	<td align="right" class="nowrap"><?php $coldisplay++; ?><?php echo $langs->trans('Option'); ?></td>
	<?php } else { ?>
	<td align="right" class="nowrap"><?php $coldisplay++; ?><?php echo price($line->total_ht); ?></td>
	<?php } ?>

	<?php if ($this->statut == 0  && $user->rights->$element->creer) { ?>
	<td align="center"><?php $coldisplay++; ?>
		<?php if (($line->info_bits & 2) == 2) { ?>
		<?php } else { ?>
		<a href="<?php echo $_SERVER["PHP_SELF"].'?id='.$this->id.'&amp;action=editline&amp;lineid='.$line->id.'#'.$line->id; ?>">
		<?php echo img_edit(); ?>
		</a>
		<?php } ?>
	</td>

	<td align="center"><?php $coldisplay++; ?>
		<?php
		if ($this->situation_counter == 1 || !$this->situation_cycle_ref) {
			print '<a href="' . $_SERVER["PHP_SELF"] . '?id=' . $this->id . '&amp;action=ask_deleteline&amp;lineid=' . $line->id . '">';
			print img_delete();
			print '</a>';
		}
		?>
	</td>

	<?php if ($num > 1 && empty($conf->browser->phone) && ($this->situation_counter == 1 || !$this->situation_cycle_ref)) { ?>
	<td align="center" class="tdlineupdown"><?php $coldisplay++; ?>
		<?php if ($i > 0) { ?>
		<a class="lineupdown" href="<?php echo $_SERVER["PHP_SELF"].'?id='.$this->id.'&amp;action=up&amp;rowid='.$line->id; ?>">
		<?php echo img_up(); ?>
		</a>
		<?php } ?>
		<?php if ($i < $num-1) { ?>
		<a class="lineupdown" href="<?php echo $_SERVER["PHP_SELF"].'?id='.$this->id.'&amp;action=down&amp;rowid='.$line->id; ?>">
		<?php echo img_down(); ?>
		</a>
		<?php } ?>
	</td>
    <?php } else { ?>
    <td align="center"<?php echo (empty($conf->browser->phone)?' class="tdlineupdown"':''); ?>><?php $coldisplay++; ?></td>
	<?php } ?>
<?php } else { ?>
	<td colspan="3"><?php $coldisplay=$coldisplay+3; ?></td>
<?php } ?>

<?php
//Line extrafield
if (!empty($extrafieldsline))
{
	print $line->showOptionals($extrafieldsline,'view',array('style'=>$bcdd[$var],'colspan'=>$coldisplay));
}
?>

</tr>
<!-- END PHP TEMPLATE objectline_view.tpl.php --><|MERGE_RESOLUTION|>--- conflicted
+++ resolved
@@ -30,21 +30,7 @@
  *
  * $type, $text, $description, $line
  */
-
-<<<<<<< HEAD
-// Checked checkboxes
-if (isset($_POST['multiple_delete_lines'])) {
-	$checked_cbs = $_POST['multiple_delete_lines'];
-}
-elseif (isset($_GET['line_ids'])) {
-	$checked_cbs = explode(',', $_GET['line_ids']);
-}
-else {
-	$checked_cbs = array();
-}
-
-$coldisplay=0;?>
-=======
+ 
 $usemargins=0;
 if (! empty($conf->margin->enabled) && ! empty($object->element) && in_array($object->element,array('facture','propal','commande'))) $usemargins=1;
 
@@ -54,9 +40,19 @@
 if (empty($senderissupplier)) $senderissupplier=0;
 if (empty($inputalsopricewithtax)) $inputalsopricewithtax=0;
 
+// Checked checkboxes
+if (isset($_POST['multiple_delete_lines'])) {
+	$checked_cbs = $_POST['multiple_delete_lines'];
+}
+elseif (isset($_GET['line_ids'])) {
+	$checked_cbs = explode(',', $_GET['line_ids']);
+}
+else {
+	$checked_cbs = array();
+}
+
+$coldisplay=0;
 ?>
-<?php $coldisplay=0; ?>
->>>>>>> bc88917b
 <!-- BEGIN PHP TEMPLATE objectline_view.tpl.php -->
 <tr <?php echo 'id="row-'.$line->id.'" '.$bcdd[$var]; ?>>
 	<?php if ($user->rights->$element->supprimer AND $this->statut == 0): ?>
