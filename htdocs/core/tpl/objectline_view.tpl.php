<?php
/* Copyright (C) 2010-2013	Regis Houssin		<regis.houssin@capnetworks.com>
 * Copyright (C) 2010-2011	Laurent Destailleur	<eldy@users.sourceforge.net>
 * Copyright (C) 2012-2013	Christophe Battarel	<christophe.battarel@altairis.fr>
 * Copyright (C) 2012       Cédric Salvador     <csalvador@gpcsolutions.fr>
 * Copyright (C) 2012-2014  Raphaël Doursenaud  <rdoursenaud@gpcsolutions.fr>
 * Copyright (C) 2013		Florian Henry		<florian.henry@open-concept.pro>
 *
 * This program is free software; you can redistribute it and/or modify
 * it under the terms of the GNU General Public License as published by
 * the Free Software Foundation; either version 3 of the License, or
 * (at your option) any later version.
 *
 * This program is distributed in the hope that it will be useful,
 * but WITHOUT ANY WARRANTY; without even the implied warranty of
 * MERCHANTABILITY or FITNESS FOR A PARTICULAR PURPOSE.  See the
 * GNU General Public License for more details.
 *
 * You should have received a copy of the GNU General Public License
 * along with this program. If not, see <http://www.gnu.org/licenses/>.
 *
 * Need to have following variables defined:
 * $object (invoice, order, ...)
 * $conf
 * $langs
 * $dateSelector
 * $forceall (0 by default, 1 for supplier invoices/orders)
 * $element     (used to test $user->rights->$element->creer)
 * $permtoedit  (used to replace test $user->rights->$element->creer)
 * $senderissupplier (0 by default, 1 for supplier invoices/orders)
 * $inputalsopricewithtax (0 by default, 1 to also show column with unit price including tax)
 * $usemargins (0 to disable all margins columns, 1 to show according to margin setup)
 *
 * $type, $text, $description, $line
 */

global $forceall, $senderissupplier, $inputalsopricewithtax, $usemargins;

$usemargins=0;
if (! empty($conf->margin->enabled) && ! empty($object->element) && in_array($object->element,array('facture','propal', 'askpricesupplier','commande'))) $usemargins=1;

if (empty($dateSelector)) $dateSelector=0;
if (empty($forceall)) $forceall=0;
if (empty($senderissupplier)) $senderissupplier=0;
if (empty($inputalsopricewithtax)) $inputalsopricewithtax=0;
if (empty($usemargins)) $usemargins=0;

?>
<?php $coldisplay=0; ?>
<!-- BEGIN PHP TEMPLATE objectline_view.tpl.php -->
<tr <?php echo 'id="row-'.$line->id.'" '.$bcdd[$var]; ?>>
	<?php if (! empty($conf->global->MAIN_VIEW_LINE_NUMBER)) { ?>
	<td align="center"><?php $coldisplay++; ?><?php echo ($i+1); ?></td>
	<?php } ?>
<<<<<<< HEAD
	<td><?php $coldisplay++; ?><div id="row-<?php echo $line->id; ?>"></div>
=======
	<td><?php $coldisplay++; ?><div id="line_<?php echo $line->rowid; ?>"></div>
>>>>>>> c1432eb2
	<?php if (($line->info_bits & 2) == 2) { ?>
		<a href="<?php echo DOL_URL_ROOT.'/comm/remx.php?id='.$this->socid; ?>">
		<?php
		$txt='';
		print img_object($langs->trans("ShowReduc"),'reduc').' ';
		if ($line->description == '(DEPOSIT)') $txt=$langs->trans("Deposit");
		//else $txt=$langs->trans("Discount");
		print $txt;
		?>
		</a>
		<?php
		if ($line->description)
		{
			if ($line->description == '(CREDIT_NOTE)' && $objp->fk_remise_except > 0)
			{
				$discount=new DiscountAbsolute($this->db);
				$discount->fetch($line->fk_remise_except);
				echo ($txt?' - ':'').$langs->transnoentities("DiscountFromCreditNote",$discount->getNomUrl(0));
			}
			elseif ($line->description == '(DEPOSIT)' && $objp->fk_remise_except > 0)
			{
				$discount=new DiscountAbsolute($this->db);
				$discount->fetch($line->fk_remise_except);
				echo ($txt?' - ':'').$langs->transnoentities("DiscountFromDeposit",$discount->getNomUrl(0));
				// Add date of deposit
				if (! empty($conf->global->INVOICE_ADD_DEPOSIT_DATE)) echo ' ('.dol_print_date($discount->datec).')';
			}
			else
			{
				echo ($txt?' - ':'').dol_htmlentitiesbr($line->description);
			}
		}
	}
	else
	{
		if ($line->fk_product > 0)
		{

			echo $form->textwithtooltip($text,$description,3,'','',$i,0,(!empty($line->fk_parent_line)?img_picto('', 'rightarrow'):''));

			// Show range
			echo get_date_range($line->date_start, $line->date_end);

			// Add description in form
			if (! empty($conf->global->PRODUIT_DESC_IN_FORM))
			{
				print (! empty($line->description) && $line->description!=$line->product_label)?'<br>'.dol_htmlentitiesbr($line->description):'';
			}

		}
		else
		{

			if ($type==1) $text = img_object($langs->trans('Service'),'service');
			else $text = img_object($langs->trans('Product'),'product');

			if (! empty($line->label)) {
				$text.= ' <strong>'.$line->label.'</strong>';
				echo $form->textwithtooltip($text,dol_htmlentitiesbr($line->description),3,'','',$i,0,(!empty($line->fk_parent_line)?img_picto('', 'rightarrow'):''));
			} else {
				if (! empty($line->fk_parent_line)) echo img_picto('', 'rightarrow');
				echo $text.' '.dol_htmlentitiesbr($line->description);
			}

			// Show range
			echo get_date_range($line->date_start,$line->date_end);
		}
	}
	?>
	</td>
	<?php if ($object->element == 'askpricesupplier') { ?>
		<td align="right"><?php echo $line->ref_fourn; ?></td>
	<?php } ?>
	<td align="right" class="nowrap"><?php $coldisplay++; ?><?php echo vatrate($line->tva_tx,'%',$line->info_bits); ?></td>

	<td align="right" class="nowrap"><?php $coldisplay++; ?><?php echo (isset($line->pu_ht)?price($line->pu_ht):price($line->subprice)); ?></td>

	<?php if ($inputalsopricewithtax) { ?>
	<td align="right" class="nowrap"><?php $coldisplay++; ?><?php echo (isset($line->pu_ttc)?price($line->pu_ttc):price($line->subprice)); ?></td>
	<?php } ?>

	<td align="right" class="nowrap"><?php $coldisplay++; ?>
	<?php if ((($line->info_bits & 2) != 2) && $line->special_code != 3) {
			// I comment this because it shows info even when not required
			// for example always visible on invoice but must be visible only if stock module on and stock decrease option is on invoice validation and status is not validated
			// must also not be output for most entities (proposal, intervention, ...)
			//if($line->qty > $line->stock) print img_picto($langs->trans("StockTooLow"),"warning", 'style="vertical-align: bottom;"')." ";
			echo $line->qty;
		} else echo '&nbsp;';	?>
	</td>

	<?php if (!empty($line->remise_percent) && $line->special_code != 3) { ?>
	<td align="right"><?php
		$coldisplay++;
		include_once DOL_DOCUMENT_ROOT.'/core/lib/functions2.lib.php';
		echo dol_print_reduction($line->remise_percent,$langs);
	?></td>
	<?php } else { ?>
	<td><?php $coldisplay++; ?>&nbsp;</td>
	<?php }

	if ($this->situation_cycle_ref) {
		$coldisplay++;
		print '<td align="right" nowrap="nowrap">' . $line->situation_percent . '%</td>';
	}

  	if ($usemargins && ! empty($conf->margin->enabled) && empty($user->societe_id))
  	{
		$rounding = min($conf->global->MAIN_MAX_DECIMALS_UNIT,$conf->global->MAIN_MAX_DECIMALS_TOT);
  		?>
  	<td align="right" class="nowrap margininfos"><?php $coldisplay++; ?><?php echo price($line->pa_ht); ?></td>
  	<?php if (! empty($conf->global->DISPLAY_MARGIN_RATES) && $user->rights->margins->liretous) { ?>
  	  <td align="right" class="nowrap margininfos"><?php $coldisplay++; ?><?php echo (($line->pa_ht == 0)?'n/a':price($line->marge_tx, null, null, null, null, $rounding).'%'); ?></td>
  	<?php }
    if (! empty($conf->global->DISPLAY_MARK_RATES) && $user->rights->margins->liretous) {?>
  	  <td align="right" class="nowrap margininfos"><?php $coldisplay++; ?><?php echo price($line->marque_tx, null, null, null, null, $rounding).'%'; ?></td>
    <?php }
  	}
  	?>

	<?php if ($line->special_code == 3)	{ ?>
	<td align="right" class="nowrap"><?php $coldisplay++; ?><?php echo $langs->trans('Option'); ?></td>
	<?php } else { ?>
	<td align="right" class="nowrap"><?php $coldisplay++; ?><?php echo price($line->total_ht); ?></td>
	<?php } ?>

	<?php if ($this->statut == 0  && ($user->rights->$element->creer || $permtoedit)) { ?>
	<td align="center"><?php $coldisplay++; ?>
		<?php if (($line->info_bits & 2) == 2) { ?>
		<?php } else { ?>
		<a href="<?php echo $_SERVER["PHP_SELF"].'?id='.$this->id.'&amp;action=editline&amp;lineid='.$line->id.'#line_'.$line->id; ?>">
		<?php echo img_edit(); ?>
		</a>
		<?php } ?>
	</td>

	<td align="center"><?php $coldisplay++; ?>
		<?php
		if ($this->situation_counter == 1 || !$this->situation_cycle_ref) {
			print '<a href="' . $_SERVER["PHP_SELF"] . '?id=' . $this->id . '&amp;action=ask_deleteline&amp;lineid=' . $line->id . '">';
			print img_delete();
			print '</a>';
		}
		?>
	</td>

	<?php if ($num > 1 && empty($conf->browser->phone) && ($this->situation_counter == 1 || !$this->situation_cycle_ref)) { ?>
	<td align="center" class="tdlineupdown"><?php $coldisplay++; ?>
		<?php if ($i > 0) { ?>
		<a class="lineupdown" href="<?php echo $_SERVER["PHP_SELF"].'?id='.$this->id.'&amp;action=up&amp;rowid='.$line->id; ?>">
		<?php echo img_up(); ?>
		</a>
		<?php } ?>
		<?php if ($i < $num-1) { ?>
		<a class="lineupdown" href="<?php echo $_SERVER["PHP_SELF"].'?id='.$this->id.'&amp;action=down&amp;rowid='.$line->id; ?>">
		<?php echo img_down(); ?>
		</a>
		<?php } ?>
	</td>
    <?php } else { ?>
    <td align="center"<?php echo (empty($conf->browser->phone)?' class="tdlineupdown"':''); ?>><?php $coldisplay++; ?></td>
	<?php } ?>
<?php } else { ?>
	<td colspan="3"><?php $coldisplay=$coldisplay+3; ?></td>
<?php } ?>

<?php
//Line extrafield
if (!empty($extrafieldsline))
{
	print $line->showOptionals($extrafieldsline,'view',array('style'=>$bcdd[$var],'colspan'=>$coldisplay));
}
?>

</tr>
<!-- END PHP TEMPLATE objectline_view.tpl.php --><|MERGE_RESOLUTION|>--- conflicted
+++ resolved
@@ -52,11 +52,7 @@
 	<?php if (! empty($conf->global->MAIN_VIEW_LINE_NUMBER)) { ?>
 	<td align="center"><?php $coldisplay++; ?><?php echo ($i+1); ?></td>
 	<?php } ?>
-<<<<<<< HEAD
-	<td><?php $coldisplay++; ?><div id="row-<?php echo $line->id; ?>"></div>
-=======
-	<td><?php $coldisplay++; ?><div id="line_<?php echo $line->rowid; ?>"></div>
->>>>>>> c1432eb2
+	<td><?php $coldisplay++; ?><div id="line_<?php echo $line->id; ?>"></div>
 	<?php if (($line->info_bits & 2) == 2) { ?>
 		<a href="<?php echo DOL_URL_ROOT.'/comm/remx.php?id='.$this->socid; ?>">
 		<?php
