<?php
/* Copyright (C) 2010-2013	Regis Houssin		<regis.houssin@inodbox.com>
 * Copyright (C) 2010-2011	Laurent Destailleur	<eldy@users.sourceforge.net>
 * Copyright (C) 2012-2013	Christophe Battarel	<christophe.battarel@altairis.fr>
 * Copyright (C) 2012       Cédric Salvador     <csalvador@gpcsolutions.fr>
 * Copyright (C) 2012-2014  Raphaël Doursenaud  <rdoursenaud@gpcsolutions.fr>
 * Copyright (C) 2013		Florian Henry		<florian.henry@open-concept.pro>
 * Copyright (C) 2017		Juanjo Menent		<jmenent@2byte.es>
 *
 * This program is free software; you can redistribute it and/or modify
 * it under the terms of the GNU General Public License as published by
 * the Free Software Foundation; either version 3 of the License, or
 * (at your option) any later version.
 *
 * This program is distributed in the hope that it will be useful,
 * but WITHOUT ANY WARRANTY; without even the implied warranty of
 * MERCHANTABILITY or FITNESS FOR A PARTICULAR PURPOSE.  See the
 * GNU General Public License for more details.
 *
 * You should have received a copy of the GNU General Public License
 * along with this program. If not, see <https://www.gnu.org/licenses/>.
 *
 * Need to have following variables defined:
 * $object (invoice, order, ...)
 * $conf
 * $langs
 * $dateSelector
 * $forceall (0 by default, 1 for supplier invoices/orders)
 * $element     (used to test $user->rights->$element->creer)
 * $permtoedit  (used to replace test $user->rights->$element->creer)
 * $senderissupplier (0 by default, 1 for supplier invoices/orders)
 * $inputalsopricewithtax (0 by default, 1 to also show column with unit price including tax)
 * $outputalsopricetotalwithtax
 * $usemargins (0 to disable all margins columns, 1 to show according to margin setup)
 * $object_rights->creer initialized from = $object->getRights()
 * $disableedit, $disablemove, $disableremove
 *
 * $text, $description, $line
 */

// Protection to avoid direct call of template
if (empty($object) || !is_object($object)) {
	print "Error, template page can't be called as URL";
	exit;
}

global $mysoc;
global $forceall, $senderissupplier, $inputalsopricewithtax, $outputalsopricetotalwithtax;

$usemargins = 0;
if (!empty($conf->margin->enabled) && !empty($object->element) && in_array($object->element, array('facture', 'facturerec', 'propal', 'commande'))) {
	$usemargins = 1;
}

if (empty($dateSelector)) {
	$dateSelector = 0;
}
if (empty($forceall)) {
	$forceall = 0;
}
if (empty($senderissupplier)) {
	$senderissupplier = 0;
}
if (empty($inputalsopricewithtax)) {
	$inputalsopricewithtax = 0;
}
if (empty($outputalsopricetotalwithtax)) {
	$outputalsopricetotalwithtax = 0;
}

// add html5 elements
$domData  = ' data-element="'.$line->element.'"';
$domData .= ' data-id="'.$line->id.'"';
$domData .= ' data-qty="'.$line->qty.'"';
$domData .= ' data-product_type="'.$line->product_type.'"';

$sign = 1;
if (!empty($conf->global->INVOICE_POSITIVE_CREDIT_NOTE_SCREEN) && in_array($object->element, array('facture', 'invoice_supplier')) && $object->type == $object::TYPE_CREDIT_NOTE) {
	$sign = -1;
}

$coldisplay = 0;
?>
<!-- BEGIN PHP TEMPLATE objectline_view.tpl.php -->
<tr  id="row-<?php print $line->id?>" class="drag drop oddeven" <?php print $domData; ?> >
<?php if (!empty($conf->global->MAIN_VIEW_LINE_NUMBER)) { ?>
	<td class="linecolnum center"><span class="opacitymedium"><?php $coldisplay++; ?><?php print ($i + 1); ?></span></td>
<?php } ?>
	<td class="linecoldescription minwidth300imp"><?php $coldisplay++; ?><div id="line_<?php print $line->id; ?>"></div>
<?php
if (($line->info_bits & 2) == 2) {
	print '<a href="'.DOL_URL_ROOT.'/comm/remx.php?id='.$this->socid.'">';
	$txt = '';
	print img_object($langs->trans("ShowReduc"), 'reduc').' ';
	if ($line->description == '(DEPOSIT)') {
		$txt = $langs->trans("Deposit");
	} elseif ($line->description == '(EXCESS RECEIVED)') {
		$txt = $langs->trans("ExcessReceived");
	} elseif ($line->description == '(EXCESS PAID)') {
		$txt = $langs->trans("ExcessPaid");
	}
	//else $txt=$langs->trans("Discount");
	print $txt;
	print '</a>';
<<<<<<< HEAD
	if ($line->description) {
		if ($line->description == '(CREDIT_NOTE)' && $line->fk_remise_except > 0) {
			$discount = new DiscountAbsolute($this->db);
			$discount->fetch($line->fk_remise_except);
			print ($txt ? ' - ' : '').$langs->transnoentities("DiscountFromCreditNote", $discount->getNomUrl(0));
		} elseif ($line->description == '(DEPOSIT)' && $line->fk_remise_except > 0) {
=======

	if ($line->description)
	{
		if ($line->description == '(CREDIT_NOTE)' && $line->fk_remise_except > 0) {
			include_once DOL_DOCUMENT_ROOT.'/core/class/discount.class.php';
			$discount = new DiscountAbsolute($this->db);
			$discount->fetch($line->fk_remise_except);
			print ($txt ? ' - ' : '').$langs->transnoentities("DiscountFromCreditNote", $discount->getNomUrl(0));
		} elseif ($line->description == '(DEPOSIT)' && $line->fk_remise_except > 0)	{
			include_once DOL_DOCUMENT_ROOT.'/core/class/discount.class.php';
>>>>>>> f328e08b
			$discount = new DiscountAbsolute($this->db);
			$discount->fetch($line->fk_remise_except);
			print ($txt ? ' - ' : '').$langs->transnoentities("DiscountFromDeposit", $discount->getNomUrl(0));
			// Add date of deposit
			if (!empty($conf->global->INVOICE_ADD_DEPOSIT_DATE)) {
				print ' ('.dol_print_date($discount->datec).')';
<<<<<<< HEAD
			}
		} elseif ($line->description == '(EXCESS RECEIVED)' && $objp->fk_remise_except > 0) {
=======
		} elseif ($line->description == '(EXCESS RECEIVED)' && $objp->fk_remise_except > 0)	{
			include_once DOL_DOCUMENT_ROOT.'/core/class/discount.class.php';
>>>>>>> f328e08b
			$discount = new DiscountAbsolute($this->db);
			$discount->fetch($line->fk_remise_except);
			print ($txt ? ' - ' : '').$langs->transnoentities("DiscountFromExcessReceived", $discount->getNomUrl(0));
		} elseif ($line->description == '(EXCESS PAID)' && $objp->fk_remise_except > 0) {
<<<<<<< HEAD
=======
			include_once DOL_DOCUMENT_ROOT.'/core/class/discount.class.php';
>>>>>>> f328e08b
			$discount = new DiscountAbsolute($this->db);
			$discount->fetch($line->fk_remise_except);
			print ($txt ? ' - ' : '').$langs->transnoentities("DiscountFromExcessPaid", $discount->getNomUrl(0));
		} else {
			print ($txt ? ' - ' : '').dol_htmlentitiesbr($line->description);
		}
	}
} else {
	$format = $conf->global->MAIN_USE_HOURMIN_IN_DATE_RANGE ? 'dayhour' : 'day';

	if ($line->fk_product > 0) {
		print $form->textwithtooltip($text, $description, 3, '', '', $i, 0, (!empty($line->fk_parent_line) ?img_picto('', 'rightarrow') : ''));
	} else {
		$type = (!empty($line->product_type) ? $line->product_type : $line->fk_product_type);
		if ($type == 1) {
			$text = img_object($langs->trans('Service'), 'service');
		} else {
			$text = img_object($langs->trans('Product'), 'product');
		}

		if (!empty($line->label)) {
			$text .= ' <strong>'.$line->label.'</strong>';
			print $form->textwithtooltip($text, dol_htmlentitiesbr($line->description), 3, '', '', $i, 0, (!empty($line->fk_parent_line) ?img_picto('', 'rightarrow') : ''));
		} else {
			if (!empty($line->fk_parent_line)) {
				print img_picto('', 'rightarrow');
			}
			if (preg_match('/^\(DEPOSIT\)/', $line->description)) {
				$newdesc = preg_replace('/^\(DEPOSIT\)/', $langs->trans("Deposit"), $line->description);
				print $text.' '.dol_htmlentitiesbr($newdesc);
			} else {
				print $text.' '.dol_htmlentitiesbr($line->description);
			}
		}
	}

	// Show date range
	if ($line->element == 'facturedetrec') {
		if ($line->date_start_fill || $line->date_end_fill) {
			print '<br><div class="clearboth nowraponall">';
		}
		if ($line->date_start_fill) {
			print $langs->trans('AutoFillDateFromShort').': '.yn($line->date_start_fill);
		}
		if ($line->date_start_fill && $line->date_end_fill) {
			print ' - ';
		}
		if ($line->date_end_fill) {
			print $langs->trans('AutoFillDateToShort').': '.yn($line->date_end_fill);
		}
		if ($line->date_start_fill || $line->date_end_fill) {
			print '</div>';
		}
	} else {
		if ($line->date_start || $line->date_end) {
			print '<br><div class="clearboth nowraponall">'.get_date_range($line->date_start, $line->date_end, $format).'</div>';
		}
		//print get_date_range($line->date_start, $line->date_end, $format);
	}

	// Add description in form
	if ($line->fk_product > 0 && !empty($conf->global->PRODUIT_DESC_IN_FORM)) {
		print (!empty($line->description) && $line->description != $line->product_label) ? '<br>'.dol_htmlentitiesbr($line->description) : '';
	}
	//Line extrafield
	if (!empty($extrafields)) {
		$temps = $line->showOptionals($extrafields, 'view', array(), '', '', 1, 'line');
		if (!empty($temps)) {
			print '<div style="padding-top: 10px" id="extrafield_lines_area_'.$line->id.'" name="extrafield_lines_area_'.$line->id.'">';
			print $temps;
			print '</div>';
		}
	}
}

if ($user->rights->fournisseur->lire && $line->fk_fournprice > 0 && empty($conf->global->SUPPLIER_HIDE_SUPPLIER_OBJECTLINES)) {
	require_once DOL_DOCUMENT_ROOT.'/fourn/class/fournisseur.product.class.php';
	$productfourn = new ProductFournisseur($this->db);
	$productfourn->fetch_product_fournisseur_price($line->fk_fournprice);
	print '<div class="clearboth"></div>';
	print '<span class="opacitymedium">'.$langs->trans('Supplier').' : </span>'.$productfourn->getSocNomUrl(1, 'supplier').' - <span class="opacitymedium">'.$langs->trans('Ref').' : </span>';
	// Supplier ref
	if ($user->rights->produit->creer || $user->rights->service->creer) { // change required right here
		print $productfourn->getNomUrl();
	} else {
		print $productfourn->ref_supplier;
	}
}

if (!empty($conf->accounting->enabled) && $line->fk_accounting_account > 0) {
	$accountingaccount = new AccountingAccount($this->db);
	$accountingaccount->fetch($line->fk_accounting_account);
	print '<div class="clearboth"></div><br><span class="opacitymedium">'.$langs->trans('AccountingAffectation').' : </span>'.$accountingaccount->getNomUrl(0, 1, 1);
}

print '</td>';
if ($object->element == 'supplier_proposal' || $object->element == 'order_supplier' || $object->element == 'invoice_supplier') {	// We must have same test in printObjectLines
	print '<td class="linecolrefsupplier">';
	print ($line->ref_fourn ? $line->ref_fourn : $line->ref_supplier);
	print '</td>';
}
// VAT Rate
print '<td class="linecolvat nowrap right">';
$coldisplay++;
$positiverates = '';
if (price2num($line->tva_tx)) {
	$positiverates .= ($positiverates ? '/' : '').price2num($line->tva_tx);
}
if (price2num($line->total_localtax1)) {
	$positiverates .= ($positiverates ? '/' : '').price2num($line->localtax1_tx);
}
if (price2num($line->total_localtax2)) {
	$positiverates .= ($positiverates ? '/' : '').price2num($line->localtax2_tx);
}
if (empty($positiverates)) {
	$positiverates = '0';
}
print vatrate($positiverates.($line->vat_src_code ? ' ('.$line->vat_src_code.')' : ''), '%', $line->info_bits);
//print vatrate($line->tva_tx.($line->vat_src_code?(' ('.$line->vat_src_code.')'):''), '%', $line->info_bits);
?></td>

	<td class="linecoluht nowrap right"><?php $coldisplay++; ?><?php print price($sign * $line->subprice); ?></td>

<?php if (!empty($conf->multicurrency->enabled) && $this->multicurrency_code != $conf->currency) { ?>
	<td class="linecoluht_currency nowrap right"><?php $coldisplay++; ?><?php print price($sign * $line->multicurrency_subprice); ?></td>
<?php }

if ($inputalsopricewithtax) { ?>
	<td class="linecoluttc nowrap right"><?php $coldisplay++; ?><?php print (isset($line->pu_ttc) ? price($sign * $line->pu_ttc) : price($sign * $line->subprice)); ?></td>
<?php } ?>

	<td class="linecolqty nowrap right"><?php $coldisplay++; ?>
<?php
if ((($line->info_bits & 2) != 2) && $line->special_code != 3) {
	// I comment this because it shows info even when not required
	// for example always visible on invoice but must be visible only if stock module on and stock decrease option is on invoice validation and status is not validated
	// must also not be output for most entities (proposal, intervention, ...)
	//if($line->qty > $line->stock) print img_picto($langs->trans("StockTooLow"),"warning", 'style="vertical-align: bottom;"')." ";
	print price($line->qty, 0, '', 0, 0); // Yes, it is a quantity, not a price, but we just want the formating role of function price
} else {
	print '&nbsp;';
}
print '</td>';

if (!empty($conf->global->PRODUCT_USE_UNITS)) {
	print '<td class="linecoluseunit nowrap left">';
	$label = $line->getLabelOfUnit('short');
	if ($label !== '') {
		print $langs->trans($label);
	}
	print '</td>';
}
if (!empty($line->remise_percent) && $line->special_code != 3) {
	print '<td class="linecoldiscount right">';
	$coldisplay++;
	include_once DOL_DOCUMENT_ROOT.'/core/lib/functions2.lib.php';
	print dol_print_reduction($line->remise_percent, $langs);
	print '</td>';
} else {
	print '<td class="linecoldiscount">&nbsp;</td>';
	$coldisplay++;
}

// Fields for situation invoices
if ($this->situation_cycle_ref) {
	include_once DOL_DOCUMENT_ROOT.'/core/lib/price.lib.php';
	$coldisplay++;
	print '<td class="linecolcycleref nowrap right">'.$line->situation_percent.'%</td>';
	$coldisplay++;
	$locataxes_array = getLocalTaxesFromRate($line->tva.($line->vat_src_code ? ' ('.$line->vat_src_code.')' : ''), 0, ($senderissupplier ? $mysoc : $object->thirdparty), ($senderissupplier ? $object->thirdparty : $mysoc));
	$tmp = calcul_price_total($line->qty, $line->pu, $line->remise_percent, $line->txtva, -1, -1, 0, 'HT', $line->info_bits, $line->type, ($senderissupplier ? $object->thirdparty : $mysoc), $locataxes_array, 100, $object->multicurrency_tx, $line->multicurrency_subprice);
	print '<td align="right" class="linecolcycleref2 nowrap">'.price($sign * $tmp[0]).'</td>';
}

if ($usemargins && !empty($conf->margin->enabled) && empty($user->socid)) {
	if (!empty($user->rights->margins->creer)) { ?>
		<td class="linecolmargin1 nowrap margininfos right"><?php $coldisplay++; ?><?php print price($line->pa_ht); ?></td>
	<?php }
	if (!empty($conf->global->DISPLAY_MARGIN_RATES) && $user->rights->margins->liretous) { ?>
		<td class="linecolmargin2 nowrap margininfos right"><?php $coldisplay++; ?><?php print (($line->pa_ht == 0) ? 'n/a' : price(price2num($line->marge_tx, 'MT')).'%'); ?></td>
	<?php }
	if (!empty($conf->global->DISPLAY_MARK_RATES) && $user->rights->margins->liretous) {?>
		<td class="linecolmargin2 nowrap margininfos right"><?php $coldisplay++; ?><?php print price(price2num($line->marque_tx, 'MT')).'%'; ?></td>
	<?php }
}
// Price total without tax
if ($line->special_code == 3) { ?>
	<td class="linecoloption nowrap right"><?php $coldisplay++; ?><?php print $langs->trans('Option'); ?></td>
<?php } else {
	print '<td class="linecolht nowrap right">';
	$coldisplay++;
	if (empty($conf->global->MAIN_OPTIMIZEFORTEXTBROWSER)) {
		$tooltiponprice = $langs->transcountry("TotalHT", $mysoc->country_code).'='.price($line->total_ht);
		$tooltiponprice .= '<br>'.$langs->transcountry("TotalVAT", ($senderissupplier ? $object->thirdparty->country_code : $mysoc->country_code)).'='.price($line->total_tva);
		if (!$senderissupplier && is_object($object->thirdparty)) {
			if ($mysoc->useLocalTax(1)) {
				if (($mysoc->country_code == $object->thirdparty->country_code) || $object->thirdparty->useLocalTax(1)) {
					$tooltiponprice .= '<br>'.$langs->transcountry("TotalLT1", ($senderissupplier ? $object->thirdparty->country_code : $mysoc->country_code)).'='.price($line->total_localtax1);
				} else {
					$tooltiponprice .= '<br>'.$langs->transcountry("TotalLT1", ($senderissupplier ? $object->thirdparty->country_code : $mysoc->country_code)).'=<span class="opacitymedium">'.$langs->trans("NotUsedForThisCustomer").'</span>';
				}
			}
			if ($mysoc->useLocalTax(2)) {
				if (($mysoc->country_code == $object->thirdparty->country_code) || $object->thirdparty->useLocalTax(2)) {
					$tooltiponprice .= '<br>'.$langs->transcountry("TotalLT2", ($senderissupplier ? $object->thirdparty->country_code : $mysoc->country_code)).'='.price($line->total_localtax2);
				} else {
					$tooltiponprice .= '<br>'.$langs->transcountry("TotalLT2", ($senderissupplier ? $object->thirdparty->country_code : $mysoc->country_code)).'=<span class="opacitymedium">'.$langs->trans("NotUsedForThisCustomer").'</span>';
				}
			}
		}
		$tooltiponprice .= '<br>'.$langs->transcountry("TotalTTC", $mysoc->country_code).'='.price($line->total_ttc);

		print '<span class="classfortooltip" title="'.dol_escape_htmltag($tooltiponprice).'">';
	}
	print price($sign * $line->total_ht);
	if (empty($conf->global->MAIN_OPTIMIZEFORTEXTBROWSER)) {
		print '</span>';
	}
	print '</td>';
	if (!empty($conf->multicurrency->enabled) && $this->multicurrency_code != $conf->currency) {
		print '<td class="linecolutotalht_currency nowrap right">'.price($sign * $line->multicurrency_total_ht).'</td>';
		$coldisplay++;
	}
}
if ($outputalsopricetotalwithtax) {
	print '<td class="linecolht nowrap right">'.price($sign * $line->total_ttc).'</td>';
	$coldisplay++;
}

if ($this->statut == 0 && ($object_rights->creer) && $action != 'selectlines') {
	print '<td class="linecoledit center">';
	$coldisplay++;
	if (($line->info_bits & 2) == 2 || !empty($disableedit)) {
	} else { ?>
		<a class="editfielda reposition" href="<?php print $_SERVER["PHP_SELF"].'?id='.$this->id.'&amp;action=editline&amp;lineid='.$line->id.'#line_'.$line->id; ?>">
		<?php print img_edit().'</a>';
	}
	print '</td>';

	print '<td class="linecoldelete center">';
	$coldisplay++;
	if (($line->fk_prev_id == null) && empty($disableremove)) { //La suppression n'est autorisée que si il n'y a pas de ligne dans une précédente situation
		print '<a class="reposition" href="'.$_SERVER["PHP_SELF"].'?id='.$this->id.'&amp;action=ask_deleteline&amp;lineid='.$line->id.'">';
		print img_delete();
		print '</a>';
	}
	print '</td>';

	if ($num > 1 && $conf->browser->layout != 'phone' && ($this->situation_counter == 1 || !$this->situation_cycle_ref) && empty($disablemove)) {
		print '<td class="linecolmove tdlineupdown center">';
		$coldisplay++;
		if ($i > 0) { ?>
			<a class="lineupdown" href="<?php print $_SERVER["PHP_SELF"].'?id='.$this->id.'&amp;action=up&amp;rowid='.$line->id; ?>">
			<?php print img_up('default', 0, 'imgupforline'); ?>
			</a>
		<?php }
		if ($i < $num - 1) { ?>
			<a class="lineupdown" href="<?php print $_SERVER["PHP_SELF"].'?id='.$this->id.'&amp;action=down&amp;rowid='.$line->id; ?>">
			<?php print img_down('default', 0, 'imgdownforline'); ?>
			</a>
		<?php }
		print '</td>';
	} else {
		print '<td '.(($conf->browser->layout != 'phone' && empty($disablemove)) ? ' class="linecolmove tdlineupdown center"' : ' class="linecolmove center"').'></td>';
		$coldisplay++;
	}
} else {
	print '<td colspan="3"></td>';
	$coldisplay = $coldisplay + 3;
}

if ($action == 'selectlines') { ?>
	<td class="linecolcheck center"><input type="checkbox" class="linecheckbox" name="line_checkbox[<?php print $i + 1; ?>]" value="<?php print $line->id; ?>" ></td>
<?php }

print "</tr>\n";

print "<!-- END PHP TEMPLATE objectline_view.tpl.php -->\n";<|MERGE_RESOLUTION|>--- conflicted
+++ resolved
@@ -102,17 +102,7 @@
 	//else $txt=$langs->trans("Discount");
 	print $txt;
 	print '</a>';
-<<<<<<< HEAD
 	if ($line->description) {
-		if ($line->description == '(CREDIT_NOTE)' && $line->fk_remise_except > 0) {
-			$discount = new DiscountAbsolute($this->db);
-			$discount->fetch($line->fk_remise_except);
-			print ($txt ? ' - ' : '').$langs->transnoentities("DiscountFromCreditNote", $discount->getNomUrl(0));
-		} elseif ($line->description == '(DEPOSIT)' && $line->fk_remise_except > 0) {
-=======
-
-	if ($line->description)
-	{
 		if ($line->description == '(CREDIT_NOTE)' && $line->fk_remise_except > 0) {
 			include_once DOL_DOCUMENT_ROOT.'/core/class/discount.class.php';
 			$discount = new DiscountAbsolute($this->db);
@@ -120,28 +110,20 @@
 			print ($txt ? ' - ' : '').$langs->transnoentities("DiscountFromCreditNote", $discount->getNomUrl(0));
 		} elseif ($line->description == '(DEPOSIT)' && $line->fk_remise_except > 0)	{
 			include_once DOL_DOCUMENT_ROOT.'/core/class/discount.class.php';
->>>>>>> f328e08b
 			$discount = new DiscountAbsolute($this->db);
 			$discount->fetch($line->fk_remise_except);
 			print ($txt ? ' - ' : '').$langs->transnoentities("DiscountFromDeposit", $discount->getNomUrl(0));
 			// Add date of deposit
 			if (!empty($conf->global->INVOICE_ADD_DEPOSIT_DATE)) {
 				print ' ('.dol_print_date($discount->datec).')';
-<<<<<<< HEAD
 			}
-		} elseif ($line->description == '(EXCESS RECEIVED)' && $objp->fk_remise_except > 0) {
-=======
 		} elseif ($line->description == '(EXCESS RECEIVED)' && $objp->fk_remise_except > 0)	{
 			include_once DOL_DOCUMENT_ROOT.'/core/class/discount.class.php';
->>>>>>> f328e08b
 			$discount = new DiscountAbsolute($this->db);
 			$discount->fetch($line->fk_remise_except);
 			print ($txt ? ' - ' : '').$langs->transnoentities("DiscountFromExcessReceived", $discount->getNomUrl(0));
 		} elseif ($line->description == '(EXCESS PAID)' && $objp->fk_remise_except > 0) {
-<<<<<<< HEAD
-=======
 			include_once DOL_DOCUMENT_ROOT.'/core/class/discount.class.php';
->>>>>>> f328e08b
 			$discount = new DiscountAbsolute($this->db);
 			$discount->fetch($line->fk_remise_except);
 			print ($txt ? ' - ' : '').$langs->transnoentities("DiscountFromExcessPaid", $discount->getNomUrl(0));
