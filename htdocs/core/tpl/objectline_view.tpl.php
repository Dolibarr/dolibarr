--- conflicted
+++ resolved
@@ -267,25 +267,32 @@
 if (empty($conf->global->MAIN_OPTIMIZEFORTEXTBROWSER)) {
 	$tooltiponprice = $langs->transcountry("TotalHT", $mysoc->country_code).'='.price($line->total_ht);
 	$tooltiponprice .= '<br>'.$langs->transcountry("TotalVAT", ($senderissupplier ? $object->thirdparty->country_code : $mysoc->country_code)).'='.price($line->total_tva);
-	$seller = ($senderissupplier ? (is_object($object->thirdparty) ? $object->thirdparty : null) : $mysoc);
-	if ($seller) {
-		if ($seller->useLocalTax(1)) {
-			if (($mysoc->country_code == $object->thirdparty->country_code) || $seller->useLocalTax(1)) {
-				$tooltiponprice .= '<br>'.$langs->transcountry("TotalLT1", ($senderissupplier ? $object->thirdparty->country_code : $mysoc->country_code)).'='.price($line->total_localtax1);
+	if (is_object($object->thirdparty)) {
+		if ($senderissupplier) {
+			$seller = $object->thirdparty;
+			$buyer = $mysoc;
+		} else {
+			$seller = $mysoc;
+			$buyer = $object->thirdparty;
+		}
+
+		if ($mysoc->useLocalTax(1)) {
+			if (($seller->country_code == $buyer->country_code) || $line->total_localtax1 || $seller->useLocalTax(1)) {
+				$tooltiponprice .= '<br>'.$langs->transcountry("TotalLT1", $seller->country_code).'='.price($line->total_localtax1);
 			} else {
-				$tooltiponprice .= '<br>'.$langs->transcountry("TotalLT1", ($senderissupplier ? $object->thirdparty->country_code : $mysoc->country_code)).'=<span class="opacitymedium">'.$langs->trans("NotUsedForThis".($senderissupplier ? "Vendor" : "Customer")).'</span>';
-			}
-		}
-		if ($seller->useLocalTax(2)) {
-			if (($mysoc->country_code == $object->thirdparty->country_code) || $seller->useLocalTax(2)) {
-				$tooltiponprice .= '<br>'.$langs->transcountry("TotalLT2", ($senderissupplier ? $object->thirdparty->country_code : $mysoc->country_code)).'='.price($line->total_localtax2);
+				$tooltiponprice .= '<br>'.$langs->transcountry("TotalLT1", $seller->country_code).'=<span class="opacitymedium">'.$langs->trans($senderissupplier ? "NotUsedForThisVendor" : "NotUsedForThisCustomer").'</span>';
+			}
+		}
+		if ($mysoc->useLocalTax(2)) {
+			if (($seller->country_code == $buyer->thirdparty->country_code) || $line->total_localtax2 || $seller->useLocalTax(2)) {
+				$tooltiponprice .= '<br>'.$langs->transcountry("TotalLT2", $seller->country_code).'='.price($line->total_localtax2);
 			} else {
-				$tooltiponprice .= '<br>'.$langs->transcountry("TotalLT2", ($senderissupplier ? $object->thirdparty->country_code : $mysoc->country_code)).'=<span class="opacitymedium">'.$langs->trans("NotUsedForThis".($senderissupplier ? "Vendor" : "Customer")).'</span>';
+				$tooltiponprice .= '<br>'.$langs->transcountry("TotalLT2", $seller->country_code).'=<span class="opacitymedium">'.$langs->trans($senderissupplier ? "NotUsedForThisVendor" : "NotUsedForThisCustomer").'</span>';
 			}
 		}
 	}
 	$tooltiponprice .= '<br>'.$langs->transcountry("TotalTTC", $mysoc->country_code).'='.price($line->total_ttc);
-	$tooltiponprice = '<span class="classfortooltip" title="'.dol_escape_htmltag($tooltiponprice).'">';
+	$tooltiponprice .= '<span class="classfortooltip" title="'.dol_escape_htmltag($tooltiponprice).'">';
 	$tooltiponpriceend = '</span>';
 }
 
@@ -381,41 +388,7 @@
 <?php } else {
 	print '<td class="linecolht nowrap right">';
 	$coldisplay++;
-<<<<<<< HEAD
-	if (empty($conf->global->MAIN_OPTIMIZEFORTEXTBROWSER)) {
-		$tooltiponprice = $langs->transcountry("TotalHT", $mysoc->country_code).'='.price($line->total_ht);
-		$tooltiponprice .= '<br>'.$langs->transcountry("TotalVAT", ($senderissupplier ? $object->thirdparty->country_code : $mysoc->country_code)).'='.price($line->total_tva);
-		if (is_object($object->thirdparty)) {
-			if ($senderissupplier) {
-				$seller = $object->thirdparty;
-				$buyer = $mysoc;
-			} else {
-				$seller = $mysoc;
-				$buyer = $object->thirdparty;
-			}
-
-			if ($mysoc->useLocalTax(1)) {
-				if (($seller->country_code == $buyer->country_code) || $line->total_localtax1 || $seller->useLocalTax(1)) {
-					$tooltiponprice .= '<br>'.$langs->transcountry("TotalLT1", $seller->country_code).'='.price($line->total_localtax1);
-				} else {
-					$tooltiponprice .= '<br>'.$langs->transcountry("TotalLT1", $seller->country_code).'=<span class="opacitymedium">'.$langs->trans($senderissupplier ? "NotUsedForThisSupplier" : "NotUsedForThisCustomer").'</span>';
-				}
-			}
-			if ($mysoc->useLocalTax(2)) {
-				if (($seller->country_code == $buyer->thirdparty->country_code) || $line->total_localtax2 || $seller->useLocalTax(2)) {
-					$tooltiponprice .= '<br>'.$langs->transcountry("TotalLT2", $seller->country_code).'='.price($line->total_localtax2);
-				} else {
-					$tooltiponprice .= '<br>'.$langs->transcountry("TotalLT2", $seller->country_code).'=<span class="opacitymedium">'.$langs->trans($senderissupplier ? "NotUsedForThisSupplier" : "NotUsedForThisCustomer").'</span>';
-				}
-			}
-		}
-		$tooltiponprice .= '<br>'.$langs->transcountry("TotalTTC", $mysoc->country_code).'='.price($line->total_ttc);
-
-		print '<span class="classfortooltip" title="'.dol_escape_htmltag($tooltiponprice).'">';
-	}
-=======
 	print $tooltiponprice;
->>>>>>> b8c8a5d4
 	print price($sign * $line->total_ht);
 	print $tooltiponpriceend;
 	print '</td>';
@@ -440,12 +413,8 @@
 		}
 	}
 
-<<<<<<< HEAD
+	// Asset info
 	if (isModEnabled('asset') && $object->element == 'invoice_supplier') {
-=======
-	// Asset info
-	if (!empty($conf->asset->enabled) && $object->element == 'invoice_supplier') {
->>>>>>> b8c8a5d4
 		print '<td class="linecolasset center">';
 		$coldisplay++;
 		if (!empty($product_static->accountancy_code_buy) ||
