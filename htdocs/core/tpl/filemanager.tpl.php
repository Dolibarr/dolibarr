<?php
/* Copyright (C) 2017 Laurent Destailleur  <eldy@users.sourceforge.net>
 *
 * This program is free software; you can redistribute it and/or modify
 * it under the terms of the GNU General Public License as published by
 * the Free Software Foundation; either version 3 of the License, or
 * (at your option) any later version.
 *
 * This program is distributed in the hope that it will be useful,
 * but WITHOUT ANY WARRANTY; without even the implied warranty of
 * MERCHANTABILITY or FITNESS FOR A PARTICULAR PURPOSE.  See the
 * GNU General Public License for more details.
 *
 * You should have received a copy of the GNU General Public License
 * along with this program. If not, see <https://www.gnu.org/licenses/>.
 *
 * Output code for the filemanager
 * $module must be defined ('ecm', 'medias', ...)
 */

// Protection to avoid direct call of template
if (empty($conf) || !is_object($conf))
{
	print "Error, template page filemanager.tpl.php can't be called as URL";
	exit;
}

?>

<!-- BEGIN PHP TEMPLATE core/tpl/filemanager.tpl.php -->
<!-- Doc of fileTree plugin at https://www.abeautifulsite.net/jquery-file-tree -->

<?php

require_once DOL_DOCUMENT_ROOT.'/ecm/class/ecmdirectory.class.php';

if (empty($module)) $module = 'ecm';

$permtoadd = 0;
$permtoupload = 0;
$showroot = 0;
if ($module == 'ecm')
{
	$permtoadd = $user->rights->ecm->setup;
	$permtoupload = $user->rights->ecm->upload;
	$showroot = 0;
}
if ($module == 'medias')
{
	$permtoadd = ($user->rights->mailing->creer || $user->rights->website->write);
	$permtoupload = ($user->rights->mailing->creer || $user->rights->website->write);
	$showroot = 1;
}



// Confirm remove file (for non javascript users)
if (($action == 'delete' || $action == 'file_manager_delete') && empty($conf->use_javascript_ajax))
{
	// TODO Add website, pageid, filemanager if defined
	print $form->formconfirm($_SERVER["PHP_SELF"].'?section='.$section.'&urlfile='.urlencode($_GET["urlfile"]), $langs->trans('DeleteFile'), $langs->trans('ConfirmDeleteFile'), 'confirm_deletefile', '', '', 1);
}

// Start container of all panels
?>
<!-- Begin div id="containerlayout" -->
<div id="containerlayout">
<div id="ecm-layout-north" class="toolbar largebutton">
<?php

// Start top panel, toolbar
print '<div class="inline-block toolbarbutton centpercent">';

// Toolbar
if ($permtoadd)
{
	print '<a href="'.DOL_URL_ROOT.'/ecm/dir_add_card.php?action=create&module='.urlencode($module).($websitekey ? '&website='.$websitekey : '').($pageid ? '&pageid='.$pageid : '').'&backtopage='.urlencode($_SERVER["PHP_SELF"].'?file_manager=1&website='.$websitekey.'&pageid='.$pageid).'" class="inline-block valignmiddle toolbarbutton" title="'.dol_escape_htmltag($langs->trans('ECMAddSection')).'">';
    print '<img class="toolbarbutton" border="0" src="'.DOL_URL_ROOT.'/theme/common/folder-new.png">';
    print '</a>';
} else {
    print '<a href="#" class="inline-block valignmiddle toolbarbutton" title="'.$langs->trans("NotAllowed").'">';
    print '<img class="toolbarbutton disabled" border="0" src="'.DOL_URL_ROOT.'/theme/common/folder-new.png">';
    print '</a>';
}
if ($module == 'ecm')
{
	$tmpurl = ((!empty($conf->use_javascript_ajax) && empty($conf->global->MAIN_ECM_DISABLE_JS)) ? '#' : ($_SERVER["PHP_SELF"].'?action=refreshmanual'.($module ? '&amp;module='.$module : '').($section ? '&amp;section='.$section : '')));
	print '<a href="'.$tmpurl.'" class="inline-block valignmiddle toolbarbutton" title="'.dol_escape_htmltag($langs->trans('ReSyncListOfDir')).'">';
	print '<img id="refreshbutton" class="toolbarbutton" border="0" src="'.DOL_URL_ROOT.'/theme/common/view-refresh.png">';
	print '</a>';
}

// Start "Add new file" area
$nameforformuserfile = 'formuserfileecm';

print '<div class="inline-block valignmiddle floatright">';

// To attach new file
if ((!empty($conf->use_javascript_ajax) && empty($conf->global->MAIN_ECM_DISABLE_JS)) || !empty($section))
{
	if ((empty($section) || $section == -1) && ($module != 'medias'))
	{
		?>
		<script type="text/javascript">
    	jQuery(document).ready(function() {
			jQuery('#<?php echo $nameforformuserfile ?>').hide();
    	});
    	</script>
		<?php
	}

	$sectiondir = GETPOST('file', 'alpha') ?GETPOST('file', 'alpha') : GETPOST('section_dir', 'alpha');
	print '<!-- Start form to attach new file in filemanager.tpl.php sectionid='.$section.' sectiondir='.$sectiondir.' -->'."\n";
	include_once DOL_DOCUMENT_ROOT.'/core/class/html.formfile.class.php';
    $formfile = new FormFile($db);
    $formfile->form_attach_new_file($_SERVER["PHP_SELF"], 'none', 0, ($section ? $section : -1), $permtoupload, 48, null, '', 0, '', 0, $nameforformuserfile, '', $sectiondir);
} else print '&nbsp;';

print '</div>';
// End "Add new file" area


print '</div>';
// End top panel, toolbar

?>
</div>
<div id="ecm-layout-west" class="inline-block">
<?php
// Start left area


// Confirmation de la suppression d'une ligne categorie
if ($action == 'delete_section')
{
    print $form->formconfirm($_SERVER["PHP_SELF"].'?section='.$section, $langs->trans('DeleteSection'), $langs->trans('ConfirmDeleteSection', $ecmdir->label), 'confirm_deletesection', '', '', 1);
}
// End confirm


if (empty($action) || $action == 'editfile' || $action == 'file_manager' || preg_match('/refresh/i', $action) || $action == 'delete')
{
	$langs->load("ecm");

	print '<table width="100%" class="liste noborderbottom">'."\n";

	print '<!-- Title for manual directories -->'."\n";
	print '<tr class="liste_titre">'."\n";
    print '<th class="liste_titre left">';
    print '&nbsp;'.$langs->trans("ECMSections");
	print '</th></tr>';

    $showonrightsize = '';

	// Manual section
	$htmltooltip = $langs->trans("ECMAreaDesc2");

    if (!empty($conf->use_javascript_ajax) && empty($conf->global->MAIN_ECM_DISABLE_JS))
    {
    	// Show the link to "Root"
    	if ($showroot)
    	{
    		print '<tr><td><div style="padding-left: 5px; padding-right: 5px;"><a href="'.$_SERVER["PHP_SELF"].'?file_manager=1&pageid='.$pageid.'">';
    		if ($module == 'medias') print $langs->trans("RootOfMedias");
    		else print $langs->trans("Root");
    		print '</a></div></td></tr>';
    	}

    	print '<tr><td>';

    	// Show filemanager tree (will be filled by a call of ajax /ecm/tpl/enablefiletreeajax.tpl.php, later, that executes ajaxdirtree.php)
	    print '<div id="filetree" class="ecmfiletree"></div>';

	    if ($action == 'deletefile') print $form->formconfirm('eeeee', $langs->trans('DeleteFile'), $langs->trans('ConfirmDeleteFile'), 'confirm_deletefile', '', '', 'deletefile');

	    print '</td></tr>';
<<<<<<< HEAD
    } else // Show filtree when ajax is disabled (rare)
=======
    }
    else	// Show file tree when ajax is disabled (rare)
>>>>>>> 3ef1ca17
    {
        print '<tr><td style="padding-left: 20px">';

        $_POST['modulepart'] = $module;
        $_POST['openeddir'] = GETPOST('openeddir');
        $_POST['dir'] = empty($_POST['dir']) ? '/' : $_POST['dir'];

        // Show filemanager tree (will be filled by direct include of ajaxdirtree.php in mode noajax, this will return all dir - all levels - to show)
        print '<div id="filetree" class="ecmfiletree">';

        // Variables that may be defined:
        // $_GET['modulepart'], $_GET['openeddir'], $_GET['sortfield'], $_GET['sortorder']
        // $_POST['dir']
        $mode = 'noajax';
        if (empty($url)) $url = DOL_URL_ROOT.'/ecm/index.php';
        include DOL_DOCUMENT_ROOT.'/core/ajax/ajaxdirtree.php';

    	print '</div>';
    	print '</td></tr>';
    }


	print "</table>";
}


// End left panel
?>
</div>
<div id="ecm-layout-center" class="inline-block">
<div class="pane-in ecm-in-layout-center">
<div id="ecmfileview" class="ecmfileview">
<?php
// Start right panel - List of content of a directory


$mode = 'noajax';
if (empty($url)) $url = DOL_URL_ROOT.'/ecm/index.php';
include DOL_DOCUMENT_ROOT.'/core/ajax/ajaxdirpreview.php'; // Show content of a directory on right side


// End right panel
?>
</div>
</div>

</div>
</div> <!-- End div id="containerlayout" -->
<?php


if (!empty($conf->use_javascript_ajax) && empty($conf->global->MAIN_ECM_DISABLE_JS)) // Show filtree when ajax is enabled
{
	//var_dump($modulepart);
	// Variables that may be defined:
	// $_GET['modulepart'], $_GET['openeddir'], $_GET['sortfield'], $_GET['sortorder']
	// $_POST['dir']
	// $_POST['section_dir'], $_POST['section_id'], $_POST['token'], $_POST['max_file_size'], $_POST['sendit']
	if (GETPOST('section_dir', 'alpha')) { $preopened = GETPOST('section_dir', 'alpha'); }

	include DOL_DOCUMENT_ROOT.'/ecm/tpl/enablefiletreeajax.tpl.php';
}

?>
<!-- END PHP TEMPLATE core/tpl/filemanager.tpl.php --><|MERGE_RESOLUTION|>--- conflicted
+++ resolved
@@ -174,13 +174,7 @@
 	    if ($action == 'deletefile') print $form->formconfirm('eeeee', $langs->trans('DeleteFile'), $langs->trans('ConfirmDeleteFile'), 'confirm_deletefile', '', '', 'deletefile');
 
 	    print '</td></tr>';
-<<<<<<< HEAD
-    } else // Show filtree when ajax is disabled (rare)
-=======
-    }
-    else	// Show file tree when ajax is disabled (rare)
->>>>>>> 3ef1ca17
-    {
+    } else { // Show filtree when ajax is disabled (rare)
         print '<tr><td style="padding-left: 20px">';
 
         $_POST['modulepart'] = $module;
