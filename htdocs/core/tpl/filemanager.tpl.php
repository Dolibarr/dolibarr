--- conflicted
+++ resolved
@@ -74,44 +74,27 @@
 
 // Toolbar
 if ($permtoadd) {
-<<<<<<< HEAD
-	$websitekeyandpageid = (!empty($websitekey) ? '&website='.$websitekey : '').(!empty($pageid) ? '&pageid='.$pageid : '');
-	print '<a href="'.DOL_URL_ROOT.'/ecm/dir_add_card.php?action=create&module='.urlencode($module).$websitekeyandpageid.'&backtopage='.urlencode($_SERVER["PHP_SELF"].'?file_manager=1'.$websitekeyandpageid).'" class="inline-block valignmiddle toolbarbutton paddingtop" title="'.dol_escape_htmltag($langs->trans('ECMAddSection')).'">';
-	print img_picto('', 'folder-plus', '', false, 0, 0, '', 'size15x marginrightonly');
-	print '</a>';
-} else {
-	print '<a href="#" class="inline-block valignmiddle toolbarbutton paddingtop" title="'.$langs->trans("NotAllowed").'">';
-=======
 	$websitekeyandpageid = (!empty($websitekey) ? '&website='.urlencode($websitekey) : '').(!empty($pageid) ? '&pageid='.urlencode($pageid) : '');
 	print '<a id="acreatedir" href="'.DOL_URL_ROOT.'/ecm/dir_add_card.php?action=create&module='.urlencode($module).$websitekeyandpageid.'&backtopage='.urlencode($_SERVER["PHP_SELF"].'?file_manager=1'.$websitekeyandpageid).'" class="inline-block valignmiddle toolbarbutton paddingtop" title="'.dol_escape_htmltag($langs->trans('ECMAddSection')).'">';
 	print img_picto('', 'folder-plus', '', false, 0, 0, '', 'size15x marginrightonly');
 	print '</a>';
 } else {
 	print '<a id="acreatedir" href="#" class="inline-block valignmiddle toolbarbutton paddingtop" title="'.$langs->trans("NotAllowed").'">';
->>>>>>> 95dc2558
 	print img_picto('', 'folder-plus', 'disabled', false, 0, 0, '', 'size15x marginrightonly');
 	print '</a>';
 }
 if ($module == 'ecm') {
 	$tmpurl = ((!empty($conf->use_javascript_ajax) && empty($conf->global->MAIN_ECM_DISABLE_JS)) ? '#' : ($_SERVER["PHP_SELF"].'?action=refreshmanual'.($module ? '&amp;module='.$module : '').($section ? '&amp;section='.$section : '')));
-<<<<<<< HEAD
-	print '<a href="'.$tmpurl.'" class="inline-block valignmiddle toolbarbutton paddingtop" title="'.dol_escape_htmltag($langs->trans('ReSyncListOfDir')).'">';
-=======
 	print '<a id="arefreshbutton" href="'.$tmpurl.'" class="inline-block valignmiddle toolbarbutton paddingtop" title="'.dol_escape_htmltag($langs->trans('ReSyncListOfDir')).'">';
->>>>>>> 95dc2558
 	print img_picto('', 'refresh', 'id="refreshbutton"', false, 0, 0, '', 'size15x marginrightonly');
 	print '</a>';
 }
 if ($permtoadd && GETPOSTISSET('website')) {	// If on file manager to manage medias of a web site
-<<<<<<< HEAD
-	print '<a href="'.$_SERVER["PHP_SELF"].'?action=confirmconvertimgwebp&website='.$website->ref.'" class="inline-block valignmiddle toolbarbutton paddingtop" title="'.dol_escape_htmltag($langs->trans("GenerateImgWebp")).'">';
-=======
 	print '<a id="agenerateimgwebp" href="'.$_SERVER["PHP_SELF"].'?action=confirmconvertimgwebp&website='.$website->ref.'" class="inline-block valignmiddle toolbarbutton paddingtop" title="'.dol_escape_htmltag($langs->trans("GenerateImgWebp")).'">';
 	print img_picto('', 'images', '', false, 0, 0, '', 'size15x flip marginrightonly');
 	print '</a>';
 } elseif ($permtoadd && $module == 'ecm') {	// If on file manager medias in ecm
 	print '<a id="agenerateimgwebp" href="'.$_SERVER["PHP_SELF"].'?action=confirmconvertimgwebp" class="inline-block valignmiddle toolbarbutton paddingtop" title="'.dol_escape_htmltag($langs->trans("GenerateImgWebp")).'">';
->>>>>>> 95dc2558
 	print img_picto('', 'images', '', false, 0, 0, '', 'size15x flip marginrightonly');
 	print '</a>';
 }
@@ -190,18 +173,6 @@
 }
 // End confirm
 
-<<<<<<< HEAD
-if ($action == 'confirmconvertimgwebp') {
-	print $form->formconfirm($_SERVER["PHP_SELF"].'?website='.$website->ref, $langs->trans('ConfirmImgWebpCreation'), $langs->trans('ConfirmGenerateImgWebp', $object->ref), 'convertimgwebp', '', "yes", 1);
-	$action = 'file_manager';
-}
-
-if ($action == 'convertimgwebp' && $permtoadd) {
-	if ($module == 'medias') {
-		$imagefolder = $conf->website->dir_output.'/'.$websitekey.'/medias/image/'.$websitekey.'/';
-	} else {
-		$imagefolder = $conf->ecm->dir_output;
-=======
 // Ask confirmation to build webp images
 if ($action == 'confirmconvertimgwebp') {
 	$langs->load("ecm");
@@ -224,32 +195,20 @@
 		$imagefolder = $conf->website->dir_output.'/'.$websitekey.'/medias/'.dol_sanitizePathName(GETPOST('section_dir', 'alpha'));
 	} else {
 		$imagefolder = $conf->ecm->dir_output.'/'.dol_sanitizePathName(GETPOST('section_dir', 'alpha'));
->>>>>>> 95dc2558
 	}
 
 	include_once DOL_DOCUMENT_ROOT.'/core/lib/images.lib.php';
 
 	$regeximgext = getListOfPossibleImageExt();
 
-<<<<<<< HEAD
-	$filelist = dol_dir_list($imagefolder, "all", 1, $regeximgext);
-=======
 	$filelist = dol_dir_list($imagefolder, "files", 0, $regeximgext);
 
 	$nbconverted = 0;
->>>>>>> 95dc2558
 
 	foreach ($filelist as $filename) {
 		$filepath = $filename['fullname'];
 		if (!(substr_compare($filepath, 'webp', -strlen('webp')) === 0)) {
 			if (image_format_supported($filepath) == 1) {
-<<<<<<< HEAD
-				$filepathnoext = preg_replace("/\..*/", "", $filepath);
-				$result = dol_imageResizeOrCrop($filepath, 0, 0, 0, 0, 0, $filepathnoext.'.webp');
-				if (!dol_is_file($result)) {
-					$error++;
-					setEventMessages($result, null, 'errors');
-=======
 				$filepathnoext = preg_replace("/\.[a-z0-9]+$/i", "", $filepath);
 
 				if (! dol_is_file($filepathnoext.'.webp')) {	// If file does not exists yet
@@ -260,7 +219,6 @@
 					} else {
 						$nbconverted++;
 					}
->>>>>>> 95dc2558
 				}
 			}
 		}
