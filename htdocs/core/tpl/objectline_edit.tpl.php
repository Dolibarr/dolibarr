--- conflicted
+++ resolved
@@ -362,11 +362,7 @@
 				price = ((bpjs * (1 + (ratejs / 100))) / (1 - remisejs / 100));
 			else if (npRate == "np_markRate")
 			{
-<<<<<<< HEAD
-				if (ratejs != 100)
-=======
 				if (ratejs != 100)	// If markRate is 100, it means buying price is 0, so it is not possible to retreive price from it and markRate. We keep it unchange
->>>>>>> 947f7183
 				{
 					price = ((bpjs / (1 - (ratejs / 100))) / (1 - remisejs / 100));
 				}
