<?php
/* Copyright (C) 2010-2012	Regis Houssin		<regis@dolibarr.fr>
 * Copyright (C) 2010-2012	Laurent Destailleur	<eldy@users.sourceforge.net>
 * Copyright (C) 2012		Christophe Battarel	<christophe.battarel@altairis.fr>
 *
 * This program is free software; you can redistribute it and/or modify
 * it under the terms of the GNU General Public License as published by
 * the Free Software Foundation; either version 2 of the License, or
 * (at your option) any later version.
 *
 * This program is distributed in the hope that it will be useful,
 * but WITHOUT ANY WARRANTY; without even the implied warranty of
 * MERCHANTABILITY or FITNESS FOR A PARTICULAR PURPOSE.  See the
 * GNU General Public License for more details.
 *
 * You should have received a copy of the GNU General Public License
 * along with this program. If not, see <http://www.gnu.org/licenses/>.
 *
 *
 * Need to have following variables defined:
 * $conf
 * $langs
 * $dateSelector
 * $this (invoice, order, ...)
 * $line defined
 */
?>

<!-- BEGIN PHP TEMPLATE objectline_edit.tpl.php -->
<form action="<?php echo $_SERVER["PHP_SELF"].'?id='.$this->id.'#'.$line->id; ?>" method="POST">
<input type="hidden" name="token" value="<?php  echo $_SESSION['newtoken']; ?>">
<input type="hidden" name="action" value="updateligne">
<input type="hidden" name="usenewupdatelineform" value="1" />
<input type="hidden" name="id" value="<?php echo $this->id; ?>">
<input type="hidden" name="lineid" value="<?php echo $line->id; ?>">
<input type="hidden" id="product_type" name="type" value="<?php echo $line->product_type; ?>">
<input type="hidden" id="product_id" name="productid" value="<?php echo (! empty($line->fk_product)?$line->fk_product:0); ?>" />

<tr <?php echo $bc[$var]; ?>>
	<td<?php echo (! empty($conf->global->MAIN_VIEW_LINE_NUMBER) ? ' colspan="2"' : ''); ?>>
	<div id="<?php echo $line->id; ?>"></div>

	<?php
	if ($conf->global->MAIN_FEATURES_LEVEL > 1)
	{
		if ($line->fk_product > 0)
		{
			echo $text . ' - ';
		}
		else
		{
			echo $form->select_type_of_lines($line->product_type, 'type', 1, 1);
		}
		?>

		<input id="product_label" name="product_label" size="40" value="<?php echo $label; ?>"<?php echo $placeholder . ((! empty($line->fk_product) && empty($line->label)) ? ' disabled="disabled"' : ''); ?>>
		<input type="hidden" id="origin_label_cache" name="origin_label_cache" value="<?php echo $line->product_label; ?>" />
		<span id="update_label_area" class="hideobject"><input type="checkbox" id="update_label_checkbox" name="update_label" value="1" />
			<?php echo $form->textwithtooltip($langs->trans('UpdateOriginalProductLabel'), $langs->trans('HelpUpdateOriginalProductLabel'),1,0,'','',3); ?>
		</span>
		<span id="price_base_type" class="hideobject"></span>

		<br>

	<?php } else if ($line->fk_product > 0) { ?>

		<a href="<?php echo DOL_URL_ROOT.'/product/fiche.php?id='.$line->fk_product; ?>">
		<?php
		if ($line->product_type==1) echo img_object($langs->trans('ShowService'),'service');
		else print img_object($langs->trans('ShowProduct'),'product');
		echo ' '.$line->ref;
		?>
		</a>
		<?php
		echo ' - '.nl2br($line->product_label);
		?>

		<br>

	<?php }	?>

	<?php
	if (is_object($hookmanager))
	{
		$fk_parent_line = (GETPOST('fk_parent_line') ? GETPOST('fk_parent_line') : $line->fk_parent_line);
	    $parameters=array('line'=>$line,'fk_parent_line'=>$fk_parent_line,'var'=>$var,'dateSelector'=>$dateSelector,'seller'=>$seller,'buyer'=>$buyer);
	    $reshook=$hookmanager->executeHooks('formEditProductOptions',$parameters,$this,$action);
	}

<<<<<<< HEAD
	echo '<br>';
=======
	//echo '<br>';	// Fix: No reason to start a content of the cells with br
>>>>>>> 30430953

	// editeur wysiwyg
	require_once DOL_DOCUMENT_ROOT.'/core/class/doleditor.class.php';
    $nbrows=ROWS_2;
    if (! empty($conf->global->MAIN_INPUT_DESC_HEIGHT)) $nbrows=$conf->global->MAIN_INPUT_DESC_HEIGHT;
    $enable=(isset($conf->global->FCKEDITOR_ENABLE_DETAILS)?$conf->global->FCKEDITOR_ENABLE_DETAILS:0);
	$doleditor=new DolEditor('product_desc',$line->description,'',164,'dolibarr_details','',false,true,$enable,$nbrows,70);
	$doleditor->Create();
	?>
	</td>

	<td align="right"><?php echo $form->load_tva('tva_tx',$line->tva_tx,$seller,$buyer,0,$line->info_bits,$line->product_type); ?></td>

	<td align="right"><input type="text" class="flat" size="8" id="price_ht" name="price_ht" value="<?php echo price($line->subprice,0,'',0); ?>"></td>
	<?php if ($conf->global->MAIN_FEATURES_LEVEL > 1) { ?>
	<td align="right"><input type="text" class="flat" size="8" id="price_ttc" name="price_ttc" value="<?php echo price($pu_ttc,0,'',0); ?>"></td>
	<?php } ?>

	<td align="right">
	<?php if (($line->info_bits & 2) != 2) {
		// I comment this because it shows info even when not required
		// for example always visible on invoice but must be visible only if stock module on and stock decrease option is on invoice validation and status is not validated
		// must also not be output for most entities (proposal, intervention, ...)
		//if($line->qty > $line->stock) print img_picto($langs->trans("StockTooLow"),"warning", 'style="vertical-align: bottom;"')." ";
	?>
		<input size="3" type="text" class="flat" name="qty" value="<?php echo $line->qty; ?>">
	<?php } else { ?>
		&nbsp;
	<?php } ?>
	</td>

	<td align="right" nowrap>
	<?php if (($line->info_bits & 2) != 2) { ?>
		<input size="1" type="text" class="flat" name="remise_percent" value="<?php echo $line->remise_percent; ?>">%
	<?php } else { ?>
		&nbsp;
	<?php } ?>
	</td>

	<?php if (! empty($conf->margin->enabled)) { ?>
	<td align="right">
		<select id="fournprice" name="fournprice" class="hideobject"></select>
		<input type="text" size="5" id="buying_price" name="buying_price" class="hideobject" value="<?php echo price($line->pa_ht,0,'',0); ?>">
	</td>
	<?php } ?>

	<td align="center" colspan="5" valign="middle">
		<input type="submit" class="button" id="savelinebutton" name="save" value="<?php echo $langs->trans("Save"); ?>"><br>
		<input type="submit" class="button" id="cancellinebutton" name="cancel" value="<?php echo $langs->trans("Cancel"); ?>">
	</td>
</tr>

<?php if (! empty($conf->service->enabled) && $line->product_type == 1 && $dateSelector)	 { ?>
<tr id="service_duration_area" <?php echo $bc[$var]; ?>>
	<td colspan="11"><?php echo $langs->trans('ServiceLimitedDuration').' '.$langs->trans('From').' '; ?>
	<?php
	$hourmin=(isset($conf->global->MAIN_USE_HOURMIN_IN_DATE_RANGE)?$conf->global->MAIN_USE_HOURMIN_IN_DATE_RANGE:'');
	echo $form->select_date($line->date_start,'date_start',$hourmin,$hourmin,$line->date_start?0:1,"updateligne");
	echo ' '.$langs->trans('to').' ';
	echo $form->select_date($line->date_end,'date_end',$hourmin,$hourmin,$line->date_end?0:1,"updateligne");
	?>
	</td>
</tr>
<?php } ?>

</form>

<script type="text/javascript">
$(document).ready(function() {

<?php if ($conf->global->MAIN_FEATURES_LEVEL > 1) { ?>

	if ($('#product_type').val() == 0) {
		$('#service_duration_area').hide();
	} else if ($('#product_type').val() == 1) {
		$('#service_duration_area').show();
	}

	if ($('#product_label').attr('disabled')) {
		$('#update_label_area').show();
	}

	$('#update_label_checkbox').change(function() {
		if ($(this).attr('checked')) {
			$('#product_label').removeAttr('disabled').focus();
		} else {
			$('#product_label')
				.attr('disabled','disabled')
				.val($('#origin_label_cache').val());
		}
	});

	$('#select_type').change(function() {
		var type = $(this).val();
		if (type >= 0) {
			if (type == 0) {
				$('#service_duration_area').hide();
				$('#date_start').val('').trigger('change');
				$('#date_end').val('').trigger('change');
			} else if (type == 1) {
				$('#service_duration_area').show();
			}
			var addline=false;
			if ($('#price_ht').val().length > 0) {
				if ($('#product_id').val() == 0) {
					if (typeof CKEDITOR == 'object' && typeof CKEDITOR.instances != 'undefined' && CKEDITOR.instances['product_desc'] != 'undefined') {
						var content = CKEDITOR.instances['product_desc'].getData();
					} else {
						var content = $('#product_desc').val();
					}
					if (content.length > 0) {
						addline=true;
					}
				} else {
					addline=true;
				}
			}
			if (addline) {
				$('#savelinebutton').removeAttr('disabled');
			} else {
				$('#savelinebutton').attr('disabled','disabled');
			}
		} else {
			$('#savelinebutton').attr('disabled','disabled');
			$('#service_duration_area').hide();
			$('#date_start').val('').trigger('change');
			$('#date_end').val('').trigger('change');
		}
	});

	$('#price_ht').focusin(function() {
		$('#price_base_type').val('HT');
	});

	$('#price_ht').bind('change keyup input', function() {
		if ($('#price_base_type').val() == 'HT') {
			update_price('price_ht', 'price_ttc');
		}
	});

	$('#price_ttc').focusin(function() {
		$('#price_base_type').val('TTC');
	});

	$('#price_ttc').bind('change keyup input', function() {
		if ($('#price_base_type').val() == 'TTC') {
			update_price('price_ttc', 'price_ht');
		}
	});

	if ($('#tva_tx').val() == 0) {
		$('#price_ttc').attr('disabled','disabled');
	}

	$('#tva_tx').change(function() {
		if ($(this).val() == 0) {
			$('#price_ttc').attr('disabled','disabled');
			$('#price_ttc').val('');
		} else {
			$('#price_ttc').removeAttr('disabled');
			if ($('#price_base_type').val() == 'HT') {
				update_price('price_ht', 'price_ttc');
			} else if ($('#price_base_type').val() == 'TTC') {
				update_price('price_ttc', 'price_ht');
			}
		}
	});

	function update_price(input, output) {
		$.post('<?php echo DOL_URL_ROOT; ?>/core/ajax/price.php', {
			'amount': $('#' + input).val(),
			'output': output,
			'tva_tx': $('#tva_tx').val()
		},
		function(data) {
			var addline=false;
			if (typeof data[output] != 'undefined') {
				// Hide price_ttc if no vat
				if ($('#tva_tx').val() > 0 || ($('#tva_tx').val() == 0 && output == 'price_ht')) {
					$('#' + output).val(data[output]);
				}
				if ($('#product_id').val() == 0 && $('#select_type').val() >= 0) {
					if (typeof CKEDITOR == 'object' && typeof CKEDITOR.instances != 'undefined' && CKEDITOR.instances['product_desc'] != 'undefined') {
						var content = CKEDITOR.instances['product_desc'].getData();
					} else {
						var content = $('#product_desc').val();
					}
					if (content.length > 0) {
						addline=true;
					}
				} else {
					addline=true;
				}
			} else {
				$('#' + input).val('');
				$('#' + output).val('');
			}
			if (addline) {
				$('#savelinebutton').removeAttr('disabled');
			} else {
				$('#savelinebutton').attr('disabled','disabled');
			}
		}, 'json');
	}

	// Check if decription is not empty for free line
	<?php if (! empty($conf->fckeditor->enabled) && ! empty($conf->global->FCKEDITOR_ENABLE_DETAILS)) { ?>
	CKEDITOR.on('instanceReady', function() {
		CKEDITOR.instances['product_desc'].on('key', function() {
			var addline=false;
			if ($('#product_id').val() == 0 && $('#select_type').val() >= 0 && $('#price_ht').val().length > 0) {
				var content = CKEDITOR.instances['product_desc'].getData();
				if (content.length > 0) {
					addline=true;
				}
			} else if ($('#product_id').val() > 0 && $('#price_ht').val().length > 0) {
				addline=true;
			}
			if (addline) {
				$('#savelinebutton').removeAttr('disabled');
			} else {
				$('#savelinebutton').attr('disabled','disabled');
			}
		});
	});
	<?php } else { ?>
	$('#product_desc').onDelayedKeyup({
		'handler': function() {
			var addline=false;
			if ($('#product_id').val() == 0 && $('#select_type').val() >= 0 && $('#price_ht').val().length > 0) {
				var content = $('#product_desc').val();
				if (content.length > 0) {
					addline=true;
				}
			} else if ($('#product_id').val() > 0 && $('#price_ht').val().length > 0) {
				addline=true;
			}
			if (addline) {
				$('#savelinebutton').removeAttr('disabled');
			} else {
				$('#savelinebutton').attr('disabled','disabled');
			}
		}
	});
	<?php } ?>

<?php } ?>

	<?php if (! empty($conf->margin->enabled)) { ?>
	$.post('<?php echo DOL_URL_ROOT; ?>/fourn/ajax/getSupplierPrices.php', {'idprod': <?php echo $line->fk_product?$line->fk_product:0; ?>}, function(data) {
		if (data && data.length > 0) {
			var options = '';
			var trouve=false;
			$(data).each(function() {
				options += '<option value="'+this.id+'" price="'+this.price+'"';
				<?php if ($line->fk_fournprice > 0) { ?>
				if (this.id == <?php echo $line->fk_fournprice; ?>) {
					options += ' selected';
					$("#buying_price").val(this.price);
					trouve = true;
				}
				<?php } ?>
				options += '>'+this.label+'</option>';
			});
			options += '<option value=null'+(trouve?'':' selected')+'><?php echo $langs->trans("InputPrice"); ?></option>';
			$("#fournprice").html(options);
			if (trouve) {
				$("#buying_price").hide();
				$("#fournprice").show();
			} else {
				$("#buying_price").show();
			}
			$("#fournprice").change(function() {
				var selval = $(this).find('option:selected').attr("price");
				if (selval)
					$("#buying_price").val(selval).hide();
				else
					$('#buying_price').show();
			});
		} else {
			$("#fournprice").hide();
			$('#buying_price').show();
		}
	}, 'json');
	<?php } ?>
});
</script>
<!-- END PHP TEMPLATE objectline_edit.tpl.php --><|MERGE_RESOLUTION|>--- conflicted
+++ resolved
@@ -87,11 +87,7 @@
 	    $reshook=$hookmanager->executeHooks('formEditProductOptions',$parameters,$this,$action);
 	}
 
-<<<<<<< HEAD
-	echo '<br>';
-=======
 	//echo '<br>';	// Fix: No reason to start a content of the cells with br
->>>>>>> 30430953
 
 	// editeur wysiwyg
 	require_once DOL_DOCUMENT_ROOT.'/core/class/doleditor.class.php';
