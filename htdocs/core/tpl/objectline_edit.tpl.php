<?php
/* Copyright (C) 2010-2012	Regis Houssin		<regis.houssin@inodbox.com>
 * Copyright (C) 2010-2022	Laurent Destailleur	<eldy@users.sourceforge.net>
 * Copyright (C) 2012		Christophe Battarel	<christophe.battarel@altairis.fr>
 * Copyright (C) 2012       Cédric Salvador     <csalvador@gpcsolutions.fr>
 * Copyright (C) 2012-2014  Raphaël Doursenaud  <rdoursenaud@gpcsolutions.fr>
 * Copyright (C) 2013		Florian Henry		<florian.henry@open-concept.pro>
 * Copyright (C) 2018       Frédéric France         <frederic.france@netlogic.fr>
 * Copyright (C) 2022		OpenDSI				<support@open-dsi.fr>
 *
 * This program is free software; you can redistribute it and/or modify
 * it under the terms of the GNU General Public License as published by
 * the Free Software Foundation; either version 3 of the License, or
 * (at your option) any later version.
 *
 * This program is distributed in the hope that it will be useful,
 * but WITHOUT ANY WARRANTY; without even the implied warranty of
 * MERCHANTABILITY or FITNESS FOR A PARTICULAR PURPOSE.  See the
 * GNU General Public License for more details.
 *
 * You should have received a copy of the GNU General Public License
 * along with this program. If not, see <https://www.gnu.org/licenses/>.
 *
 * Need to have following variables defined:
 * $object (invoice, order, ...)
 * $conf
 * $langs
 * $seller, $buyer
 * $dateSelector
 * $forceall (0 by default, 1 for supplier invoices/orders)
 * $senderissupplier (0 by default, 1 for supplier invoices/orders)
 * $inputalsopricewithtax (0 by default, 1 to also show column with unit price including tax)
 * $canchangeproduct (0 by default, 1 to allow to change the product if it is a predefined product)
 */

// Protection to avoid direct call of template
if (empty($object) || !is_object($object)) {
	print "Error, template page can't be called as URL";
	exit;
}


$usemargins = 0;
if (isModEnabled('margin') && !empty($object->element) && in_array($object->element, array('facture', 'facturerec', 'propal', 'commande'))) {
	$usemargins = 1;
}

global $forceall, $senderissupplier, $inputalsopricewithtax, $canchangeproduct;
if (empty($dateSelector)) {
	$dateSelector = 0;
}
if (empty($forceall)) {
	$forceall = 0;
}
if (empty($senderissupplier)) {
	$senderissupplier = 0;
}
if (empty($inputalsopricewithtax)) {
	$inputalsopricewithtax = 0;
}
if (empty($canchangeproduct)) {
	$canchangeproduct = 0;
}

// Define colspan for the button 'Add'
$colspan = 3; // Col total ht + col edit + col delete
if (!empty($inputalsopricewithtax)) {
	$colspan++; // We add 1 if col total ttc
}
if (in_array($object->element, array('propal', 'supplier_proposal', 'facture', 'facturerec', 'invoice', 'commande', 'order', 'order_supplier', 'invoice_supplier', 'invoice_supplier_rec'))) {
	$colspan++; // With this, there is a column move button
}
if (isModEnabled("multicurrency") && $object->multicurrency_code != $conf->currency) {
	$colspan += 2;
}
if (isModEnabled('asset') && $object->element == 'invoice_supplier') {
	$colspan++;
}



print "<!-- BEGIN PHP TEMPLATE objectline_edit.tpl.php -->\n";

$coldisplay = 0;
?>
<tr class="oddeven tredited">
<?php if (!empty($conf->global->MAIN_VIEW_LINE_NUMBER)) { ?>
		<td class="linecolnum center"><?php $coldisplay++; ?><?php echo ($i + 1); ?></td>
<?php }

$coldisplay++;
?>
	<td class="linecoldesc minwidth250onall">
	<div id="line_<?php echo $line->id; ?>"></div>

	<input type="hidden" name="lineid" value="<?php echo $line->id; ?>">
	<input type="hidden" id="product_type" name="type" value="<?php echo $line->product_type; ?>">
	<input type="hidden" id="special_code" name="special_code" value="<?php echo $line->special_code; ?>">
	<input type="hidden" id="fk_parent_line" name="fk_parent_line" value="<?php echo $line->fk_parent_line; ?>">

	<?php if ($line->fk_product > 0) { ?>
		<?php
		if (empty($canchangeproduct)) {
			if ($line->fk_parent_line > 0) {
				echo img_picto('', 'rightarrow');
			}
			?>
			<a href="<?php echo DOL_URL_ROOT.'/product/card.php?id='.$line->fk_product; ?>">
			<?php
			if ($line->product_type == 1) {
				echo img_object($langs->trans('ShowService'), 'service');
			} else {
				print img_object($langs->trans('ShowProduct'), 'product');
			}
			echo ' '.$line->ref;
			?>
			</a>
			<?php
			echo ' - '.nl2br($line->product_label);
			print '<input type="hidden" id="product_id" name="productid" value="'.(!empty($line->fk_product) ? $line->fk_product : 0).'">';
		} else {
			if ($senderissupplier) {
				$form->select_produits_fournisseurs(!empty($line->fk_product) ? $line->fk_product : 0, 'productid');
			} else {
				print $form->select_produits(!empty($line->fk_product) ? $line->fk_product : 0, 'productid');
			}
		}
		?>
		<br><br>
	<?php }	?>

	<?php
	if (is_object($hookmanager)) {
		$fk_parent_line = (GETPOST('fk_parent_line') ? GETPOST('fk_parent_line', 'int') : $line->fk_parent_line);
		$parameters = array('line'=>$line, 'fk_parent_line'=>$fk_parent_line, 'var'=>$var, 'dateSelector'=>$dateSelector, 'seller'=>$seller, 'buyer'=>$buyer);
		$reshook = $hookmanager->executeHooks('formEditProductOptions', $parameters, $this, $action);
	}

	$situationinvoicelinewithparent = 0;
	if ($line->fk_prev_id != null && in_array($object->element, array('facture', 'facturedet'))) {
		if ($object->type == $object::TYPE_SITUATION) {	// The constant TYPE_SITUATION exists only for object invoice
			// Set constant to disallow editing during a situation cycle
			$situationinvoicelinewithparent = 1;
		}
	}

	// Do not allow editing during a situation cycle
	// but in some situations that is required (update legal informations for example)
	if (!empty($conf->global->INVOICE_SITUATION_CAN_FORCE_UPDATE_DESCRIPTION)) {
		$situationinvoicelinewithparent = 0;
	}

	if (!$situationinvoicelinewithparent) {
		// editor wysiwyg
		require_once DOL_DOCUMENT_ROOT.'/core/class/doleditor.class.php';
		$nbrows = ROWS_2;
		if (!empty($conf->global->MAIN_INPUT_DESC_HEIGHT)) {
			$nbrows = $conf->global->MAIN_INPUT_DESC_HEIGHT;
		}
		$enable = (isset($conf->global->FCKEDITOR_ENABLE_DETAILS) ? $conf->global->FCKEDITOR_ENABLE_DETAILS : 0);
		$toolbarname = 'dolibarr_details';
		if (!empty($conf->global->FCKEDITOR_ENABLE_DETAILS_FULL)) {
			$toolbarname = 'dolibarr_notes';
		}
		$doleditor = new DolEditor('product_desc', GETPOSTISSET('product_desc') ? GETPOST('product_desc', 'restricthtml') : $line->description, '', (empty($conf->global->MAIN_DOLEDITOR_HEIGHT) ? 164 : $conf->global->MAIN_DOLEDITOR_HEIGHT), $toolbarname, '', false, true, $enable, $nbrows, '98%');
		$doleditor->Create();
	} else {
		print '<textarea id="product_desc" class="flat" name="product_desc" readonly style="width: 200px; height:80px;">';
		print GETPOSTISSET('product_desc') ? GETPOST('product_desc', 'restricthtml') : $line->description;
		print '</textarea>';
	}

	//Line extrafield
	if (!empty($extrafields)) {
		$temps = $line->showOptionals($extrafields, 'edit', array('class'=>'tredited'), '', '', 1, 'line');
		if (!empty($temps)) {
			print '<div style="padding-top: 10px" id="extrafield_lines_area_edit" name="extrafield_lines_area_edit">';
			print $temps;
			print '</div>';
		}
	}

	// Show autofill date for recuring invoices
	if (isModEnabled("service") && $line->product_type == 1 && ($line->element == 'facturedetrec' || $line->element == 'invoice_supplier_det_rec')) {
		if ($line->element == 'invoice_supplier_det_rec') {
			$line->date_start_fill = $line->date_start;
			$line->date_end_fill = $line->date_end;
		}
		echo '<br>';
		echo $langs->trans('AutoFillDateFrom').' ';
		echo $form->selectyesno('date_start_fill', GETPOSTISSET('date_start_fill') ? GETPOST('date_start_fill', 'int') : $line->date_start_fill, 1);
		echo ' - ';
		echo $langs->trans('AutoFillDateTo').' ';
		echo $form->selectyesno('date_end_fill', GETPOSTISSET('date_end_fill') ? GETPOST('date_end_fill', 'int') : $line->date_end_fill, 1);
	}

	?>
	</td>

	<?php
	if ($object->element == 'supplier_proposal' || $object->element == 'order_supplier' || $object->element == 'invoice_supplier' || $object->element == 'invoice_supplier_rec') {	// We must have same test in printObjectLines
		$coldisplay++;
		?>
		<td class="right linecolrefsupplier"><input id="fourn_ref" name="fourn_ref" class="flat minwidth50 maxwidth100 maxwidth125onsmartphone" value="<?php echo GETPOSTISSET('fourn_ref') ? GETPOST('fourn_ref') : ($line->ref_supplier ? $line->ref_supplier : $line->ref_fourn); ?>"></td>
		<?php
		print '<input type="hidden" id="fournprice" name="fournprice"  class="" value="'.$line->fk_fournprice.'">';
	}

	// VAT Rate
	$coldisplay++;
	if (!$situationinvoicelinewithparent) {
		print '<td class="right">';
		print $form->load_tva('tva_tx', GETPOSTISSET('tva_tx') ? GETPOST('tva_tx', 'alpha') : ($line->tva_tx.($line->vat_src_code ? (' ('.$line->vat_src_code.')') : '')), $seller, $buyer, 0, $line->info_bits, $line->product_type, false, 1);
		print '</td>';
	} else {
		print '<td class="right"><input size="1" type="text" class="flat right" name="tva_tx" value="'.price($line->tva_tx).'" readonly />%</td>';
	}

	$coldisplay++;
	print '<td class="right"><input type="text" class="flat right" size="5" id="price_ht" name="price_ht" value="'.(GETPOSTISSET('price_ht') ? GETPOST('price_ht', 'alpha') : (isset($line->pu_ht) ? price($line->pu_ht, 0, '', 0) : price($line->subprice, 0, '', 0))).'"';
	if ($situationinvoicelinewithparent) {
		print ' readonly';
	}
	print '></td>';

	if (isModEnabled("multicurrency") && $object->multicurrency_code != $conf->currency) {
		$coldisplay++;
		print '<td class="right"><input rel="'.$object->multicurrency_tx.'" type="text" class="flat right" size="5" id="multicurrency_subprice" name="multicurrency_subprice" value="'.(GETPOSTISSET('multicurrency_subprice') ? GETPOST('multicurrency_subprice', 'alpha') : price($line->multicurrency_subprice)).'" /></td>';
	}

	if (!empty($inputalsopricewithtax) && !getDolGlobalInt('MAIN_NO_INPUT_PRICE_WITH_TAX')) {
		$coldisplay++;
<<<<<<< HEAD
		print '<td class="right"><input type="text" class="flat right" size="5" id="price_ttc" name="price_ttc" value="'.(GETPOSTISSET('price_ttc') ? GETPOST('price_ttc') : (isset($line->pu_ttc) ? price($line->pu_ttc, 0, '', 0) : '')).'"';
		if ($situationinvoicelinewithparent) {
=======
		$upinctax = isset($line->pu_ttc) ? $line->pu_ttc : null;
		if (getDolGlobalInt('MAIN_UNIT_PRICE_WITH_TAX_IS_FOR_ALL_TAXES')) {
			$upinctax = price2num($line->total_ttc / $line->qty, 'MU');
		}
		print '<td class="right"><input type="text" class="flat right" size="5" id="price_ttc" name="price_ttc" value="'.(GETPOSTISSET('price_ttc') ? GETPOST('price_ttc') : (isset($upinctax) ? price($upinctax, 0, '', 0) : '')).'"';
		if ($line->fk_prev_id != null) {
>>>>>>> 843411ef
			print ' readonly';
		}
		print '></td>';
	}
	?>
	<td class="right">
	<?php $coldisplay++;
	if (($line->info_bits & 2) != 2) {
		// I comment warning of stock because it shows the info even when it should not.
		// for example always visible on invoice but must be visible only if stock module on and stock decrease option is on invoice validation and status is not validated
		// must also not be output for most entities (proposal, intervention, ...)
		//if($line->qty > $line->stock) print img_picto($langs->trans("StockTooLow"),"warning", 'style="vertical-align: bottom;"')." ";
		print '<input size="3" type="text" class="flat right" name="qty" id="qty" value="'.(GETPOSTISSET('qty') ? GETPOST('qty') : $line->qty).'"';
		if ($situationinvoicelinewithparent) {	// Do not allow editing during a situation cycle
			print ' readonly';
		}
		print '>';
	} else { ?>
		&nbsp;
	<?php } ?>
	</td>

	<?php
	if (!empty($conf->global->PRODUCT_USE_UNITS)) {
		$unit_type = false;
		// limit unit select to unit type
		if (!empty($line->fk_unit) && empty($conf->global->MAIN_EDIT_LINE_ALLOW_ALL_UNIT_TYPE)) {
			include_once DOL_DOCUMENT_ROOT.'/core/class/cunits.class.php';
			$cUnit = new CUnits($line->db);
			if ($cUnit->fetch($line->fk_unit) > 0) {
				if (!empty($cUnit->unit_type)) {
					$unit_type = $cUnit->unit_type;
				}
			}
		}
		$coldisplay++;
		print '<td class="left">';
		print $form->selectUnits(GETPOSTISSET('units') ? GETPOST('units') : $line->fk_unit, "units", 0, $unit_type);
		print '</td>';
	}
	?>

	<td class="nowraponall right linecoldiscount">
	<?php
	// Discount
	$coldisplay++;
	if (($line->info_bits & 2) != 2) {
		print '<input type="text" class="flat right width40" name="remise_percent" id="remise_percent" value="'.(GETPOSTISSET('remise_percent') ? GETPOST('remise_percent') : ($line->remise_percent ? $line->remise_percent : '')).'"';
		if ($situationinvoicelinewithparent) {
			print ' readonly';
		}
		print '><span class="hideonsmartphone opacitymedium">%</span>';
	} else { ?>
		&nbsp;
	<?php } ?>
	</td>

	<?php
	// Progession for situation invoices
	if ($object->situation_cycle_ref) {
		$coldisplay++;
		print '<td class="nowrap right linecolcycleref"><input class="right" type="text" size="1" value="'.(GETPOSTISSET('progress') ? GETPOST('progress') : $line->situation_percent).'" name="progress">%</td>';
		$coldisplay++;
		print '<td></td>';
	}

	if (!empty($usemargins)) {
		if (!empty($user->rights->margins->creer)) {
			$coldisplay++;
			?>
		<td class="margininfos right">
			<!-- For predef product -->
			<?php if (isModEnabled("product") || isModEnabled("service")) { ?>
			<select id="fournprice_predef" name="fournprice_predef" class="flat minwidth75imp right" style="display: none;"></select>
			<?php } ?>
			<!-- For free product -->
			<input class="flat maxwidth75 right" type="text" id="buying_price" name="buying_price" class="hideobject" value="<?php echo (GETPOSTISSET('buying_price') ? GETPOST('buying_price') : price($line->pa_ht, 0, '', 0)); ?>">
		</td>
		<?php }

		if ($user->rights->margins->creer) {
			if (!empty($conf->global->DISPLAY_MARGIN_RATES)) {
				$margin_rate = (GETPOSTISSET("np_marginRate") ? GETPOST("np_marginRate", "alpha", 2) : (($line->pa_ht == 0) ? '' : price($line->marge_tx)));
				// if credit note, dont allow to modify margin
				if ($line->subprice < 0) {
					echo '<td class="right nowrap margininfos">'.$margin_rate.'<span class="opacitymedium hideonsmartphone">%</span></td>';
				} else {
					echo '<td class="right nowrap margininfos"><input class="right maxwidth40" type="text" name="np_marginRate" value="'.$margin_rate.'"><span class="opacitymedium hideonsmartphone">%</span></td>';
				}
				$coldisplay++;
			}
			if (!empty($conf->global->DISPLAY_MARK_RATES)) {
				$mark_rate = (GETPOSTISSET("np_markRate") ? GETPOST("np_markRate", 'alpha', 2) : price($line->marque_tx));
				// if credit note, dont allow to modify margin
				if ($line->subprice < 0) {
					echo '<td class="right nowrap margininfos">'.$mark_rate.'<span class="opacitymedium hideonsmartphone">%</span></td>';
				} else {
					echo '<td class="right nowrap margininfos"><input class="right maxwidth40" type="text" name="np_markRate" value="'.$mark_rate.'"><span class="opacitymedium hideonsmartphone">%</span></td>';
				}
				$coldisplay++;
			}
		}
	}
	?>

	<!-- colspan for this td because it replace total_ht+3 td for buttons+... -->
	<td class="center valignmiddle" colspan="<?php echo $colspan; ?>"><?php $coldisplay += $colspan; ?>
		<input type="submit" class="reposition button buttongen marginbottomonly button-save" id="savelinebutton marginbottomonly" name="save" value="<?php echo $langs->trans("Save"); ?>"><br>
		<input type="submit" class="reposition button buttongen marginbottomonly button-cancel" id="cancellinebutton" name="cancel" value="<?php echo $langs->trans("Cancel"); ?>">
	</td>
</tr>

<?php if (isModEnabled("service") && $line->product_type == 1 && $dateSelector) { ?>
<tr id="service_duration_area" class="treditedlinefordate">
	<?php if (!empty($conf->global->MAIN_VIEW_LINE_NUMBER)) { ?>
		<td class="linecolnum center"></td>
	<?php } ?>
	<td colspan="<?php echo $coldisplay - (empty($conf->global->MAIN_VIEW_LINE_NUMBER) ? 0 : 1) ?>"><?php echo $langs->trans('ServiceLimitedDuration').' '.$langs->trans('From').' '; ?>
	<?php
	$hourmin = (isset($conf->global->MAIN_USE_HOURMIN_IN_DATE_RANGE) ? $conf->global->MAIN_USE_HOURMIN_IN_DATE_RANGE : '');
	print $form->selectDate($line->date_start, 'date_start', $hourmin, $hourmin, $line->date_start ? 0 : 1, "updateline", 1, 0);
	print ' '.$langs->trans('to').' ';
	print $form->selectDate($line->date_end, 'date_end', $hourmin, $hourmin, $line->date_end ? 0 : 1, "updateline", 1, 0);
	print '<script>';
	if (!$line->date_start) {
		if (isset($conf->global->MAIN_DEFAULT_DATE_START_HOUR)) {
			print 'jQuery("#date_starthour").val("'.$conf->global->MAIN_DEFAULT_DATE_START_HOUR.'");';
		}


		if (isset($conf->global->MAIN_DEFAULT_DATE_START_MIN)) {
			print 'jQuery("#date_startmin").val("'.$conf->global->MAIN_DEFAULT_DATE_START_MIN.'");';
		}

		$res = $line->fetch_product();
		if ($res  > 0  ) {
			if ( $line->product->isMandatoryPeriod() && $line->product->isService()) {
				print  'jQuery("#date_start").addClass("error");';
			}
		}
	}
	if (!$line->date_end) {
		if (isset($conf->global->MAIN_DEFAULT_DATE_END_HOUR)) {
			print 'jQuery("#date_endhour").val("'.$conf->global->MAIN_DEFAULT_DATE_END_HOUR.'");';
		}
		if (isset($conf->global->MAIN_DEFAULT_DATE_END_MIN)) {
			print 'jQuery("#date_endmin").val("'.$conf->global->MAIN_DEFAULT_DATE_END_MIN.'");';
		}

		$res = $line->fetch_product();
		// on doit fetch le product là !!! pour connaître le type
		if ($res  > 0  ) {
			if ($line->product->isMandatoryperiod() && $line->product->isService()) {
				print  'jQuery("#date_end").addClass("error");';
			}
		}
	}
	print '</script>'
	?>
	</td>
</tr>
<?php }
?>


<script>

<?php
if (!empty($usemargins) && $user->rights->margins->creer) {
	?>
	/* Some js test when we click on button "Add" */
	jQuery(document).ready(function() {
	<?php
	if (!empty($conf->global->DISPLAY_MARGIN_RATES)) {
		?>
			$("input[name='np_marginRate']:first").blur(function(e) {
				return checkFreeLine(e, "np_marginRate");
			});
		<?php
	}
	if (!empty($conf->global->DISPLAY_MARK_RATES)) {
		?>
			$("input[name='np_markRate']:first").blur(function(e) {
				return checkFreeLine(e, "np_markRate");
			});
		<?php
	}
	?>
	});

	/* TODO This does not work for number with thousand separator that is , */
	function checkFreeLine(e, npRate)
	{
		var buying_price = $("input[name='buying_price']:first");
		var remise = $("input[name='remise_percent']:first");

		var rate = $("input[name='"+npRate+"']:first");
		if (rate.val() == '')
			return true;

		var ratejs = price2numjs(rate.val());
		if (! $.isNumeric(ratejs))
		{
			alert('<?php echo dol_escape_js($langs->transnoentities("rateMustBeNumeric")); ?>');
			e.stopPropagation();
			setTimeout(function () { rate.focus() }, 50);
			return false;
		}
		if (npRate == "np_markRate" && rate.val() >= 100)
		{
			alert('<?php echo dol_escape_js($langs->transnoentities("markRateShouldBeLesserThan100")); ?>');
			e.stopPropagation();
			setTimeout(function () { rate.focus() }, 50);
			return false;
		}

		var price = 0;
		remisejs=price2numjs(remise.val());

		if (remisejs != 100)	// If a discount not 100 or no discount
		{
			if (remisejs == '') remisejs=0;

			bpjs=price2numjs(buying_price.val());
			ratejs=price2numjs(rate.val());

			if (npRate == "np_marginRate")
				price = ((bpjs * (1 + ratejs / 100)) / (1 - remisejs / 100));
			else if (npRate == "np_markRate")
				price = ((bpjs / (1 - ratejs / 100)) / (1 - remisejs / 100));
		}
		$("input[name='price_ht']:first").val(price);	// TODO Must use a function like php price to have here a formated value

		return true;
	}
	<?php
}
?>

jQuery(document).ready(function()
{
	jQuery("#price_ht").keyup(function(event) {
		// console.log(event.which);		// discard event tag and arrows
		if (event.which != 9 && (event.which < 37 ||event.which > 40) && jQuery("#price_ht").val() != '') {
			jQuery("#price_ttc").val('');
			jQuery("#multicurrency_subprice").val('');
		}
	});
	jQuery("#price_ttc").keyup(function(event) {
		// console.log(event.which);		// discard event tag and arrows
		if (event.which != 9 && (event.which < 37 || event.which > 40) && jQuery("#price_ttc").val() != '') {
			jQuery("#price_ht").val('');
			jQuery("#multicurrency_subprice").val('');
		}
	});
	jQuery("#multicurrency_subprice").keyup(function(event) {
		// console.log(event.which);		// discard event tag and arrows
		if (event.which != 9 && (event.which < 37 || event.which > 40) && jQuery("#price_ttc").val() != '') {
			jQuery("#price_ht").val('');
			jQuery("#price_ttc").val('');
		}
	});

	<?php if (in_array($object->table_element_line, array('propaldet', 'commandedet', 'facturedet'))) { ?>
	$("#date_start, #date_end").focusout(function() {
		if ( $(this).val() == ''  && !$(this).hasClass('inputmandatory') ) {
			$(this).addClass('inputmandatory');
		} else {
			$(this).removeClass('inputmandatory');
		}
	});
		<?php
	}

	if (isModEnabled('margin')) {
		?>
		/* Add rule to clear margin when we change some data, so when we change sell or buy price, margin will be recalculated after submitting form */
		jQuery("#tva_tx").click(function() {						/* somtimes field is a text, sometimes a combo */
			jQuery("input[name='np_marginRate']:first").val('');
			jQuery("input[name='np_markRate']:first").val('');
		});
		jQuery("#tva_tx").keyup(function() {						/* somtimes field is a text, sometimes a combo */
			jQuery("input[name='np_marginRate']:first").val('');
			jQuery("input[name='np_markRate']:first").val('');
		});
		jQuery("#price_ht").keyup(function() {
			jQuery("input[name='np_marginRate']:first").val('');
			jQuery("input[name='np_markRate']:first").val('');
		});
		jQuery("#qty").keyup(function() {
			jQuery("input[name='np_marginRate']:first").val('');
			jQuery("input[name='np_markRate']:first").val('');
		});
		jQuery("#remise_percent").keyup(function() {
			jQuery("input[name='np_marginRate']:first").val('');
			jQuery("input[name='np_markRate']:first").val('');
		});
		jQuery("#buying_price").keyup(function() {
			jQuery("input[name='np_marginRate']:first").val('');
			jQuery("input[name='np_markRate']:first").val('');
		});

		/* Init field buying_price and fournprice */
		var token = '<?php echo currentToken(); ?>';		// For AJAX Call we use old 'token' and not 'newtoken'
		$.post('<?php echo DOL_URL_ROOT; ?>/fourn/ajax/getSupplierPrices.php', {'idprod': <?php echo $line->fk_product ? $line->fk_product : 0; ?>, 'token': token }, function(data) {
		  if (data && data.length > 0) {
			var options = '';
			var trouve=false;
			$(data).each(function() {
				options += '<option value="'+this.id+'" price="'+this.price+'"';
				<?php if ($line->fk_fournprice > 0) { ?>
				if (this.id == <?php echo $line->fk_fournprice; ?>) {
					options += ' selected';
					$("#buying_price").val(this.price);
					trouve = true;
				}
				<?php } ?>
				options += '>'+this.label+'</option>';
			});
			options += '<option value=null'+(trouve?'':' selected')+'><?php echo $langs->trans("InputPrice"); ?></option>';
			$("#fournprice").html(options);
			if (trouve) {
				$("#buying_price").hide();
				$("#fournprice").show();
			} else {
				$("#buying_price").show();
			}
			$("#fournprice").change(function() {
				var selval = $(this).find('option:selected').attr("price");
				if (selval)
					$("#buying_price").val(selval).hide();
				else
					$('#buying_price').show();
			});
		} else {
			$("#fournprice").hide();
			$('#buying_price').show();
		}
		}, 'json');
		<?php
	}
	?>
});

</script>
<!-- END PHP TEMPLATE objectline_edit.tpl.php --><|MERGE_RESOLUTION|>--- conflicted
+++ resolved
@@ -230,17 +230,12 @@
 
 	if (!empty($inputalsopricewithtax) && !getDolGlobalInt('MAIN_NO_INPUT_PRICE_WITH_TAX')) {
 		$coldisplay++;
-<<<<<<< HEAD
-		print '<td class="right"><input type="text" class="flat right" size="5" id="price_ttc" name="price_ttc" value="'.(GETPOSTISSET('price_ttc') ? GETPOST('price_ttc') : (isset($line->pu_ttc) ? price($line->pu_ttc, 0, '', 0) : '')).'"';
-		if ($situationinvoicelinewithparent) {
-=======
 		$upinctax = isset($line->pu_ttc) ? $line->pu_ttc : null;
 		if (getDolGlobalInt('MAIN_UNIT_PRICE_WITH_TAX_IS_FOR_ALL_TAXES')) {
 			$upinctax = price2num($line->total_ttc / $line->qty, 'MU');
 		}
 		print '<td class="right"><input type="text" class="flat right" size="5" id="price_ttc" name="price_ttc" value="'.(GETPOSTISSET('price_ttc') ? GETPOST('price_ttc') : (isset($upinctax) ? price($upinctax, 0, '', 0) : '')).'"';
-		if ($line->fk_prev_id != null) {
->>>>>>> 843411ef
+		if ($situationinvoicelinewithparent) {
 			print ' readonly';
 		}
 		print '></td>';
