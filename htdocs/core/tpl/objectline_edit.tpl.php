<?php
/* Copyright (C) 2010-2012	Regis Houssin		<regis.houssin@capnetworks.com>
 * Copyright (C) 2010-2012	Laurent Destailleur	<eldy@users.sourceforge.net>
 * Copyright (C) 2012		Christophe Battarel	<christophe.battarel@altairis.fr>
 * Copyright (C) 2012       Cédric Salvador     <csalvador@gpcsolutions.fr>
 * Copyright (C) 2012-2014  Raphaël Doursenaud  <rdoursenaud@gpcsolutions.fr>
 * Copyright (C) 2013		Florian Henry		<florian.henry@open-concept.pro>
 *
 * This program is free software; you can redistribute it and/or modify
 * it under the terms of the GNU General Public License as published by
 * the Free Software Foundation; either version 3 of the License, or
 * (at your option) any later version.
 *
 * This program is distributed in the hope that it will be useful,
 * but WITHOUT ANY WARRANTY; without even the implied warranty of
 * MERCHANTABILITY or FITNESS FOR A PARTICULAR PURPOSE.  See the
 * GNU General Public License for more details.
 *
 * You should have received a copy of the GNU General Public License
 * along with this program. If not, see <http://www.gnu.org/licenses/>.
 *
 * Need to have following variables defined:
 * $object (invoice, order, ...)
 * $conf
 * $langs
 * $seller, $buyer
 * $dateSelector
 * $forceall (0 by default, 1 for supplier invoices/orders)
 * $senderissupplier (0 by default, 1 for supplier invoices/orders)
 * $inputalsopricewithtax (0 by default, 1 to also show column with unit price including tax)
 */


$usemargins=0;
if (! empty($conf->margin->enabled) && ! empty($object->element) && in_array($object->element,array('facture','propal', 'askpricesupplier','commande'))) $usemargins=1;

global $forceall, $senderissupplier, $inputalsopricewithtax;
if (empty($dateSelector)) $dateSelector=0;
if (empty($forceall)) $forceall=0;
if (empty($senderissupplier)) $senderissupplier=0;
if (empty($inputalsopricewithtax)) $inputalsopricewithtax=0;


// Define colspan for button Add
$colspan = 3;	// Col total ht + col edit + col delete
if (! empty($inputalsopricewithtax)) $colspan++;	// We add 1 if col total ttc
if (in_array($object->element,array('propal','askpricesupplier','facture','invoice','commande','order','order_supplier','invoice_supplier'))) $colspan++;	// With this, there is a column move button
?>

<!-- BEGIN PHP TEMPLATE objectline_edit.tpl.php -->

<?php
$coldisplay=-1; // We remove first td
?>
<tr <?php echo $bc[$var]; ?>>
	<td<?php echo (! empty($conf->global->MAIN_VIEW_LINE_NUMBER) ? ' colspan="2"' : ''); ?>><?php $coldisplay+=(! empty($conf->global->MAIN_VIEW_LINE_NUMBER))?2:1; ?>
	<div id="line_<?php echo $line->id; ?>"></div>

	<input type="hidden" name="lineid" value="<?php echo $line->id; ?>">
	<input type="hidden" id="product_type" name="type" value="<?php echo $line->product_type; ?>">
	<input type="hidden" id="product_id" name="productid" value="<?php echo (! empty($line->fk_product)?$line->fk_product:0); ?>" />
	<input type="hidden" id="special_code" name="special_code" value="<?php echo $line->special_code; ?>">

	<?php if ($line->fk_product > 0) { ?>

		<a href="<?php echo DOL_URL_ROOT.'/product/card.php?id='.$line->fk_product; ?>">
		<?php
		if ($line->product_type==1) echo img_object($langs->trans('ShowService'),'service');
		else print img_object($langs->trans('ShowProduct'),'product');
		echo ' '.$line->ref;
		?>
		</a>
		<?php
		echo ' - '.nl2br($line->product_label);
		?>

		<br>

	<?php }	?>

	<?php
	if (is_object($hookmanager))
	{
		$fk_parent_line = (GETPOST('fk_parent_line') ? GETPOST('fk_parent_line') : $line->fk_parent_line);
	    $parameters=array('line'=>$line,'fk_parent_line'=>$fk_parent_line,'var'=>$var,'dateSelector'=>$dateSelector,'seller'=>$seller,'buyer'=>$buyer);
	    $reshook=$hookmanager->executeHooks('formEditProductOptions',$parameters,$this,$action);
	}

	// Do not allow editing during a situation cycle
	if (empty($this->situation_cycle_ref) || $this->situation_counter == 1)
	{
		// editeur wysiwyg
		require_once DOL_DOCUMENT_ROOT.'/core/class/doleditor.class.php';
		$nbrows=ROWS_2;
		if (! empty($conf->global->MAIN_INPUT_DESC_HEIGHT)) $nbrows=$conf->global->MAIN_INPUT_DESC_HEIGHT;
		$enable=(isset($conf->global->FCKEDITOR_ENABLE_DETAILS)?$conf->global->FCKEDITOR_ENABLE_DETAILS:0);
		$toolbarname='dolibarr_details';
		if (! empty($conf->global->FCKEDITOR_ENABLE_DETAILS_FULL)) $toolbarname='dolibarr_notes';
		$doleditor=new DolEditor('product_desc',$line->description,'',164,$toolbarname,'',false,true,$enable,$nbrows,'98%');
		$doleditor->Create();
	} else {
		print '<textarea id="desc" class="flat" name="desc" readonly style="width: 200px; height:80px;">' . $line->description . '</textarea>';
	}
	?>
	</td>

	<?php if ($object->element == 'askpricesupplier') { ?>
		<td align="right"><input id="fourn_ref" name="fourn_ref" class="flat" value="<?php echo $line->ref_fourn; ?>" size="12"></td>
	<?php } ?>

	<?php
	$coldisplay++;
	if ($this->situation_counter == 1 || !$this->situation_cycle_ref) {
		print '<td align="right">' . $form->load_tva('tva_tx',$line->tva_tx,$seller,$buyer,0,$line->info_bits,$line->product_type) . '</td>';
	} else {
		print '<td align="right"><input size="1" type="text" class="flat" name="tva_tx" value="' . price($line->tva_tx) . '" readonly />%</td>';
	}

	$coldisplay++;
	print '<td align="right"><input type="text" class="flat" size="8" id="price_ht" name="price_ht" value="' . (isset($line->pu_ht)?price($line->pu_ht,0,'',0):price($line->subprice,0,'',0)) . '"';
	if ($this->situation_counter > 1) print ' readonly';
	print '></td>';

	if ($inputalsopricewithtax)
	{
		$coldisplay++;
		print '<td align="right"><input type="text" class="flat" size="8" id="price_ttc" name="price_ttc" value="'.(isset($line->pu_ttc)?price($line->pu_ttc,0,'',0):'').'"';
		if ($this->situation_counter > 1) print ' readonly';
		print '></td>';
	}
	?>
	<td align="right"><?php $coldisplay++; ?>
	<?php if (($line->info_bits & 2) != 2) {
		// I comment this because it shows info even when not required
		// for example always visible on invoice but must be visible only if stock module on and stock decrease option is on invoice validation and status is not validated
		// must also not be output for most entities (proposal, intervention, ...)
		//if($line->qty > $line->stock) print img_picto($langs->trans("StockTooLow"),"warning", 'style="vertical-align: bottom;"')." ";
		print '<input size="3" type="text" class="flat" name="qty" id="qty" value="' . $line->qty . '"';
		if ($this->situation_counter > 1) print ' readonly';
		print '>';
	} else { ?>
		&nbsp;
	<?php } ?>
	</td>

	<?php
	if($conf->global->PRODUCT_USE_UNITS)
	{
		print '<td align="left">';
		print $form->selectUnits($line->fk_unit, "units");
		print '</td>';
	}
	?>

	<td align="right" class="nowrap"><?php $coldisplay++; ?>
	<?php if (($line->info_bits & 2) != 2) {
		print '<input size="1" type="text" class="flat" name="remise_percent" id="remise_percent" value="' . $line->remise_percent . '"';
		if ($this->situation_counter > 1) print ' readonly';
		print '>%';
	} else { ?>
		&nbsp;
	<?php } ?>
	</td>
	<?php
	if ($this->situation_cycle_ref) {
		$coldisplay++;
		print '<td align="right" class="nowrap"><input type="text" size="1" value="' . $line->situation_percent . '" name="progress">%</td>';
	}
	if (! empty($usemargins))
	{
	?>
		<td align="right" class="margininfos"><?php $coldisplay++; ?>
			<!-- For predef product -->
			<?php if (! empty($conf->product->enabled) || ! empty($conf->service->enabled)) { ?>
			<select id="fournprice_predef" name="fournprice_predef" class="flat" data-role="none" style="display: none;"></select>
			<?php } ?>
			<!-- For free product -->
			<input type="text" size="5" id="buying_price" name="buying_price" class="hideobject" value="<?php echo price($line->pa_ht,0,'',0); ?>">
		</td>
	    <?php if ($user->rights->margins->creer) {
				if (! empty($conf->global->DISPLAY_MARGIN_RATES))
				  {
				    $margin_rate = (isset($_POST["np_marginRate"])?$_POST["np_marginRate"]:(($line->pa_ht == 0)?'':price($line->marge_tx)));
				    // if credit note, dont allow to modify margin
					if ($line->subprice < 0)
						echo '<td align="right" class="nowrap margininfos">'.$margin_rate.'<span class="hideonsmartphone">%</span></td>';
					else
						echo '<td align="right" class="nowrap margininfos"><input type="text" size="2" name="np_marginRate" value="'.$margin_rate.'"><span class="hideonsmartphone">%</span></td>';
					$coldisplay++;
				  }
				elseif (! empty($conf->global->DISPLAY_MARK_RATES))
				  {
				    $mark_rate = (isset($_POST["np_markRate"])?$_POST["np_markRate"]:price($line->marque_tx));
				    // if credit note, dont allow to modify margin
					if ($line->subprice < 0)
						echo '<td align="right" class="nowrap margininfos">'.$mark_rate.'<span class="hideonsmartphone">%</span></td>';
					else
						echo '<td align="right" class="nowrap margininfos"><input type="text" size="2" name="np_markRate" value="'.$mark_rate.'"><span class="hideonsmartphone">%</span></td>';
					$coldisplay++;
				  }
			  }
	}
	?>

	<!-- colspan=4 for this td because it replace total_ht+3 td for buttons -->
	<td align="center" colspan="<?php echo $colspan; ?>" valign="middle"><?php $coldisplay+=4; ?>
		<input type="submit" class="button" id="savelinebutton" name="save" value="<?php echo $langs->trans("Save"); ?>"><br>
		<input type="submit" class="button" id="cancellinebutton" name="cancel" value="<?php echo $langs->trans("Cancel"); ?>">
	</td>

	<?php
	//Line extrafield
	if (!empty($extrafieldsline))
	{
		print $line->showOptionals($extrafieldsline,'edit',array('style'=>$bc[$var],'colspan'=>$coldisplay));
	}
	?>
</tr>

<?php if (! empty($conf->service->enabled) && $line->product_type == 1 && $dateSelector)	 { ?>
<tr id="service_duration_area" <?php echo $bc[$var]; ?>>
	<td colspan="11"><?php echo $langs->trans('ServiceLimitedDuration').' '.$langs->trans('From').' '; ?>
	<?php
	$hourmin=(isset($conf->global->MAIN_USE_HOURMIN_IN_DATE_RANGE)?$conf->global->MAIN_USE_HOURMIN_IN_DATE_RANGE:'');
	echo $form->select_date($line->date_start,'date_start',$hourmin,$hourmin,$line->date_start?0:1,"updateligne",1,0,1);
	echo ' '.$langs->trans('to').' ';
	echo $form->select_date($line->date_end,'date_end',$hourmin,$hourmin,$line->date_end?0:1,"updateligne",1,0,1);
	?>
	</td>
</tr>
<?php } ?>


<script type="text/javascript">

<?php
if (! empty($conf->margin->enabled))
{
?>
	jQuery(document).ready(function()
	{
		/* Add rule to clear margin when we change some data, so when we change sell or buy price, margin will be recalculated after submitting form */
		jQuery("#tva_tx").click(function() {						/* somtimes field is a text, sometimes a combo */
			jQuery("input[name='np_marginRate']:first").val('');
			jQuery("input[name='np_markRate']:first").val('');
		});
		jQuery("#tva_tx").keyup(function() {						/* somtimes field is a text, sometimes a combo */
			jQuery("input[name='np_marginRate']:first").val('');
			jQuery("input[name='np_markRate']:first").val('');
		});
		jQuery("#price_ht").keyup(function() {
			jQuery("input[name='np_marginRate']:first").val('');
			jQuery("input[name='np_markRate']:first").val('');
		});
		jQuery("#buying_price").keyup(function() {
			jQuery("input[name='np_marginRate']:first").val('');
			jQuery("input[name='np_markRate']:first").val('');
		});

		/* Init field buying_price and fournprice */
		$.post('<?php echo DOL_URL_ROOT; ?>/fourn/ajax/getSupplierPrices.php', {'idprod': <?php echo $line->fk_product?$line->fk_product:0; ?>}, function(data) {
          if (data && data.length > 0) {
			var options = '';
			var trouve=false;
			$(data).each(function() {
				options += '<option value="'+this.id+'" price="'+this.price+'"';
				<?php if ($line->fk_fournprice > 0) { ?>
				if (this.id == <?php echo $line->fk_fournprice; ?>) {
					options += ' selected';
					$("#buying_price").val(this.price);
					trouve = true;
				}
				<?php } ?>
				options += '>'+this.label+'</option>';
			});
			options += '<option value=null'+(trouve?'':' selected')+'><?php echo $langs->trans("InputPrice"); ?></option>';
			$("#fournprice").html(options);
			if (trouve) {
				$("#buying_price").hide();
				$("#fournprice").show();
			} else {
				$("#buying_price").show();
			}
			$("#fournprice").change(function() {
				var selval = $(this).find('option:selected').attr("price");
				if (selval)
					$("#buying_price").val(selval).hide();
				else
					$('#buying_price').show();
			});
		} else {
			$("#fournprice").hide();
			$('#buying_price').show();
		}
		}, 'json');

		/* Add rules to reset price_ht from margin info */
		<?php
		if (! empty($conf->global->DISPLAY_MARGIN_RATES))
		{
		?>
<<<<<<< HEAD
			$('#savelinebutton').click(function (e) {
				return checkEditLine(e, "np_marginRate");
			});
			/* Disabled. We must be able to click on button 'cancel'. Check must be done only on button 'save'.
=======
>>>>>>> d0e3d9db
			$("input[name='np_marginRate']:first").blur(function(e) {
				return checkEditLine(e, "np_marginRate");
			});*/
		<?php
		}
		if (! empty($conf->global->DISPLAY_MARK_RATES))
		{
		?>
<<<<<<< HEAD
			$('#savelinebutton').click(function (e) {
				return checkEditLine(e, "np_markRate");
			});
			/* Disabled. We must be able to click on button 'cancel'. Check must be done only on button 'save'.
=======
>>>>>>> d0e3d9db
			$("input[name='np_markRate']:first").blur(function(e) {
				return checkEditLine(e, "np_markRate");
			});*/
		<?php
		}
	?>
	});


	/* If margin rate field empty, do nothing. */
	/* Force content of price_ht to 0 or if a discount is set, recalculate it from margin rate */
	function checkEditLine(e, npRate)
	{
		var buying_price = $("input[name='buying_price']:first");
		var remise = $("input[name='remise_percent']:first");

		var rate = $("input[name='"+npRate+"']:first");
		if (rate.val() == '' || (typeof rate.val()) == 'undefined' ) return true;

		if (! $.isNumeric(rate.val().replace(' ','').replace(',','.')))
		{
			alert('<?php echo $langs->transnoentitiesnoconv("rateMustBeNumeric"); ?>');
			e.stopPropagation();
			setTimeout(function () { rate.focus() }, 50);
			return false;
		}
		if (npRate == "np_markRate" && rate.val() > 100)
		{
			alert('<?php echo $langs->transnoentitiesnoconv("markRateShouldBeLesserThan100"); ?>');
			e.stopPropagation();
			setTimeout(function () { rate.focus() }, 50);
			return false;
		}

		var price = 0;
		remisejs=price2numjs(remise.val());

		if (remisejs != 100)
		{
			bpjs=price2numjs(buying_price.val());
			ratejs=price2numjs(rate.val());
			/* console.log(npRate+" - "+bpjs+" - "+ratejs); */

			if (npRate == "np_marginRate")
				price = ((bpjs * (1 + (ratejs / 100))) / (1 - remisejs / 100));
			else if (npRate == "np_markRate")
			{
				if (ratejs != 100)	// If markRate is 100, it means buying price is 0, so it is not possible to retreive price from it and markRate. We keep it unchange
				{
					price = ((bpjs / (1 - (ratejs / 100))) / (1 - remisejs / 100));
				}
				else price=$("input[name='price_ht']:first").val();
			}
		}
		/* console.log("new price ht = "+price); */
		$("input[name='price_ht']:first").val(price);	// TODO Must use a function like php price to have here a formated value

		return true;
	}

	/* Function similar to price2num in PHP */
	function price2numjs(num)
	{
		if (num == '') return '';

		<?php
		$dec=','; $thousand=' ';
		if ($langs->transnoentitiesnoconv("SeparatorDecimal") != "SeparatorDecimal")  $dec=$langs->transnoentitiesnoconv("SeparatorDecimal");
		if ($langs->transnoentitiesnoconv("SeparatorThousand")!= "SeparatorThousand") $thousand=$langs->transnoentitiesnoconv("SeparatorThousand");
		print "var dec='".$dec."'; var thousand='".$thousand."';\n";	// Set var in javascript
		?>

		var main_max_dec_shown = <?php echo $conf->global->MAIN_MAX_DECIMALS_SHOWN; ?>;
		var main_rounding_unit = <?php echo $conf->global->MAIN_MAX_DECIMALS_UNIT; ?>;
		var main_rounding_tot = <?php echo $conf->global->MAIN_MAX_DECIMALS_TOT; ?>;

		var amount = num.toString();

		// rounding for unit price
		var rounding = main_rounding_unit;
		var pos = amount.indexOf(dec);
		var decpart = '';
		if (pos >= 0) decpart = amount.substr(pos+1).replace('/0+$/i','');	// Remove 0 for decimal part
		var nbdec = decpart.length;
		if (nbdec > rounding) rounding = nbdec;
	    // If rounding higher than max shown
	    if (rounding > main_max_dec_shown) rounding = main_max_dec_shown;

		if (thousand != ',' && thousand != '.') amount=amount.replace(',','.');
		amount=amount.replace(' ','');			// To avoid spaces
		amount=amount.replace(thousand,'');		// Replace of thousand before replace of dec to avoid pb if thousand is .
		amount=amount.replace(dec,'.');

		return parseFloat(amount).toFixed(rounding);
	}

<?php
}
?>

</script>
<!-- END PHP TEMPLATE objectline_edit.tpl.php --><|MERGE_RESOLUTION|>--- conflicted
+++ resolved
@@ -299,13 +299,7 @@
 		if (! empty($conf->global->DISPLAY_MARGIN_RATES))
 		{
 		?>
-<<<<<<< HEAD
-			$('#savelinebutton').click(function (e) {
-				return checkEditLine(e, "np_marginRate");
-			});
 			/* Disabled. We must be able to click on button 'cancel'. Check must be done only on button 'save'.
-=======
->>>>>>> d0e3d9db
 			$("input[name='np_marginRate']:first").blur(function(e) {
 				return checkEditLine(e, "np_marginRate");
 			});*/
@@ -314,13 +308,7 @@
 		if (! empty($conf->global->DISPLAY_MARK_RATES))
 		{
 		?>
-<<<<<<< HEAD
-			$('#savelinebutton').click(function (e) {
-				return checkEditLine(e, "np_markRate");
-			});
 			/* Disabled. We must be able to click on button 'cancel'. Check must be done only on button 'save'.
-=======
->>>>>>> d0e3d9db
 			$("input[name='np_markRate']:first").blur(function(e) {
 				return checkEditLine(e, "np_markRate");
 			});*/
@@ -332,6 +320,7 @@
 
 	/* If margin rate field empty, do nothing. */
 	/* Force content of price_ht to 0 or if a discount is set, recalculate it from margin rate */
+	/* TODO This function seems no more used */
 	function checkEditLine(e, npRate)
 	{
 		var buying_price = $("input[name='buying_price']:first");
