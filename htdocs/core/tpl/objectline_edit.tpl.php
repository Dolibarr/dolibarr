--- conflicted
+++ resolved
@@ -196,11 +196,7 @@
 	if ($object->element == 'supplier_proposal' || $object->element == 'order_supplier' || $object->element == 'invoice_supplier' || $object->element == 'invoice_supplier_rec') {	// We must have same test in printObjectLines
 		$coldisplay++;
 		?>
-<<<<<<< HEAD
-		<td class="right"><input id="fourn_ref" name="fourn_ref" class="flat minwidth50 maxwidth150" value="<?php echo GETPOSTISSET('fourn_ref') ? GETPOST('fourn_ref') : ($line->ref_supplier ? $line->ref_supplier : $line->ref_fourn); ?>"></td>
-=======
 		<td class="right linecolrefsupplier"><input id="fourn_ref" name="fourn_ref" class="flat minwidth50 maxwidth125 maxwidth125onsmartphone" value="<?php echo GETPOSTISSET('fourn_ref') ? GETPOST('fourn_ref') : ($line->ref_supplier ? $line->ref_supplier : $line->ref_fourn); ?>"></td>
->>>>>>> 503d1a04
 		<?php
 	}
 
