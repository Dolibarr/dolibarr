--- conflicted
+++ resolved
@@ -32,12 +32,7 @@
 
 
 $usemargins=0;
-<<<<<<< HEAD
-
-if (! empty($conf->margin->enabled) && ! empty($object->element) && in_array($object->element,array('facture','propal','askpricesupplier','commande'))) $usemargins=1;
-=======
 if (! empty($conf->margin->enabled) && ! empty($object->element) && in_array($object->element,array('facture','propal','commande'))) $usemargins=1;
->>>>>>> d86235ab
 
 global $forceall, $senderissupplier, $inputalsopricewithtax;
 if (empty($dateSelector)) $dateSelector=0;
@@ -49,12 +44,7 @@
 // Define colspan for button Add
 $colspan = 3;	// Col total ht + col edit + col delete
 if (! empty($inputalsopricewithtax)) $colspan++;	// We add 1 if col total ttc
-<<<<<<< HEAD
-
-if (in_array($object->element,array('propal','askpricesupplier','facture','invoice','commande','order','order_supplier','invoice_supplier'))) $colspan++;	// With this, there is a column move button
-=======
 if (in_array($object->element,array('propal','supplier_proposal','facture','invoice','commande','order','order_supplier','invoice_supplier'))) $colspan++;	// With this, there is a column move button
->>>>>>> d86235ab
 ?>
 
 <!-- BEGIN PHP TEMPLATE objectline_edit.tpl.php -->
@@ -116,7 +106,9 @@
 
 	<?php if ($object->element == 'supplier_proposal') { ?>
 		<td align="right"><input id="fourn_ref" name="fourn_ref" class="flat" value="<?php echo $line->ref_fourn; ?>" size="12"></td>
-	<?php }
+	<?php } ?>
+
+	<?php
 	$coldisplay++;
 	if ($this->situation_counter == 1 || !$this->situation_cycle_ref) {
 		print '<td align="right">' . $form->load_tva('tva_tx', $line->tva_tx, $seller, $buyer, 0, $line->info_bits, $line->product_type, false, 1) . '</td>';
