<?php
/* Copyright (C) 2010-2012	Regis Houssin		<regis.houssin@inodbox.com>
 * Copyright (C) 2010-2012	Laurent Destailleur	<eldy@users.sourceforge.net>
 * Copyright (C) 2012		Christophe Battarel	<christophe.battarel@altairis.fr>
 * Copyright (C) 2012       Cédric Salvador     <csalvador@gpcsolutions.fr>
 * Copyright (C) 2012-2014  Raphaël Doursenaud  <rdoursenaud@gpcsolutions.fr>
 * Copyright (C) 2013		Florian Henry		<florian.henry@open-concept.pro>
 * Copyright (C) 2018       Frédéric France         <frederic.france@netlogic.fr>
 *
 * This program is free software; you can redistribute it and/or modify
 * it under the terms of the GNU General Public License as published by
 * the Free Software Foundation; either version 3 of the License, or
 * (at your option) any later version.
 *
 * This program is distributed in the hope that it will be useful,
 * but WITHOUT ANY WARRANTY; without even the implied warranty of
 * MERCHANTABILITY or FITNESS FOR A PARTICULAR PURPOSE.  See the
 * GNU General Public License for more details.
 *
 * You should have received a copy of the GNU General Public License
 * along with this program. If not, see <http://www.gnu.org/licenses/>.
 *
 * Need to have following variables defined:
 * $object (invoice, order, ...)
 * $conf
 * $langs
 * $seller, $buyer
 * $dateSelector
 * $forceall (0 by default, 1 for supplier invoices/orders)
 * $senderissupplier (0 by default, 1 for supplier invoices/orders)
 * $inputalsopricewithtax (0 by default, 1 to also show column with unit price including tax)
 */

// Protection to avoid direct call of template
if (empty($object) || ! is_object($object))
{
	print "Error, template page can't be called as URL";
	exit;
}


$usemargins=0;
if (! empty($conf->margin->enabled) && ! empty($object->element) && in_array($object->element, array('facture','propal','commande'))) $usemargins=1;

global $forceall, $senderissupplier, $inputalsopricewithtax;
if (empty($dateSelector)) $dateSelector=0;
if (empty($forceall)) $forceall=0;
if (empty($senderissupplier)) $senderissupplier=0;
if (empty($inputalsopricewithtax)) $inputalsopricewithtax=0;


// Define colspan for button Add
$colspan = 3;	// Col total ht + col edit + col delete
if (! empty($inputalsopricewithtax)) $colspan++;	// We add 1 if col total ttc
if (in_array($object->element, array('propal','supplier_proposal','facture','invoice','commande','order','order_supplier','invoice_supplier'))) $colspan++;	// With this, there is a column move button
if (empty($user->rights->margins->creer)) $colspan++;
if (!empty($conf->multicurrency->enabled) && $this->multicurrency_code != $conf->currency) $colspan+=2;
?>

<!-- BEGIN PHP TEMPLATE objectline_edit.tpl.php -->

<?php
$coldisplay=-1; // We remove first td
?>
<tr <?php echo $bc[$var]; ?>>
	<?php if (! empty($conf->global->MAIN_VIEW_LINE_NUMBER)) { ?>
		<td class="linecolnum center"><?php $coldisplay++; ?><?php echo ($i+1); ?></td>
	<?php } ?>
	<td>
	<div id="line_<?php echo $line->id; ?>"></div>

	<input type="hidden" name="lineid" value="<?php echo $line->id; ?>">
	<input type="hidden" id="product_type" name="type" value="<?php echo $line->product_type; ?>">
	<input type="hidden" id="product_id" name="productid" value="<?php echo (! empty($line->fk_product)?$line->fk_product:0); ?>" />
	<input type="hidden" id="special_code" name="special_code" value="<?php echo $line->special_code; ?>">

	<?php if ($line->fk_product > 0) { ?>

		<a href="<?php echo DOL_URL_ROOT.'/product/card.php?id='.$line->fk_product; ?>">
		<?php
		if ($line->product_type==1) echo img_object($langs->trans('ShowService'), 'service');
		else print img_object($langs->trans('ShowProduct'), 'product');
		echo ' '.$line->ref;
		?>
		</a>
		<?php
		echo ' - '.nl2br($line->product_label);
		?>

		<br><br>

	<?php }	?>

	<?php
	if (is_object($hookmanager))
	{
		$fk_parent_line = (GETPOST('fk_parent_line') ? GETPOST('fk_parent_line') : $line->fk_parent_line);
	    $parameters=array('line'=>$line,'fk_parent_line'=>$fk_parent_line,'var'=>$var,'dateSelector'=>$dateSelector,'seller'=>$seller,'buyer'=>$buyer);
	    $reshook=$hookmanager->executeHooks('formEditProductOptions', $parameters, $this, $action);
	}

	// Do not allow editing during a situation cycle
	if ($line->fk_prev_id == null )
	{
		// editeur wysiwyg
		require_once DOL_DOCUMENT_ROOT.'/core/class/doleditor.class.php';
		$nbrows=ROWS_2;
		if (! empty($conf->global->MAIN_INPUT_DESC_HEIGHT)) $nbrows=$conf->global->MAIN_INPUT_DESC_HEIGHT;
		$enable=(isset($conf->global->FCKEDITOR_ENABLE_DETAILS)?$conf->global->FCKEDITOR_ENABLE_DETAILS:0);
		$toolbarname='dolibarr_details';
		if (! empty($conf->global->FCKEDITOR_ENABLE_DETAILS_FULL)) $toolbarname='dolibarr_notes';
		$doleditor=new DolEditor('product_desc', $line->description, '', 164, $toolbarname, '', false, true, $enable, $nbrows, '98%');
		$doleditor->Create();
	} else {
		print '<textarea id="product_desc" class="flat" name="product_desc" readonly style="width: 200px; height:80px;">' . $line->description . '</textarea>';
	}

	// Show autofill date for recuring invoices
	if (! empty($conf->service->enabled) && $line->product_type == 1 && $line->element == 'facturedetrec')
	{
		echo '<br>';
		echo $langs->trans('AutoFillDateFrom').' ';
		echo $form->selectyesno('date_start_fill', $line->date_start_fill, 1);
		echo ' - ';
		echo $langs->trans('AutoFillDateTo').' ';
		echo $form->selectyesno('date_end_fill', $line->date_end_fill, 1);
	}

	?>
	</td>

	<?php
	if ($object->element == 'supplier_proposal' || $object->element == 'order_supplier' || $object->element == 'invoice_supplier')	// We must have same test in printObjectLines
	{
	?>
		<td class="right"><input id="fourn_ref" name="fourn_ref" class="flat minwidth75" value="<?php echo ($line->ref_supplier ? $line->ref_supplier : $line->ref_fourn); ?>"></td>
	<?php
	}

	$coldisplay++;
	if ($line->fk_prev_id == null) {
		print '<td align="right">' . $form->load_tva('tva_tx', $line->tva_tx.($line->vat_src_code?(' ('.$line->vat_src_code.')'):''), $seller, $buyer, 0, $line->info_bits, $line->product_type, false, 1) . '</td>';
	} else {
		print '<td class="right"><input size="1" type="text" class="flat right" name="tva_tx" value="' . price($line->tva_tx) . '" readonly />%</td>';
	}

	$coldisplay++;
	print '<td class="right"><input type="text" class="flat right" size="5" id="price_ht" name="price_ht" value="' . (isset($line->pu_ht)?price($line->pu_ht, 0, '', 0):price($line->subprice, 0, '', 0)) . '"';
	if ($line->fk_prev_id != null) print ' readonly';
	print '></td>';

	if (!empty($conf->multicurrency->enabled) && $this->multicurrency_code != $conf->currency) {
		print '<td class="right"><input rel="'.$object->multicurrency_tx.'" type="text" class="flat right" size="5" id="multicurrency_subprice" name="multicurrency_subprice" value="'.price($line->multicurrency_subprice).'" /></td>';
	}

	if ($inputalsopricewithtax)
	{
		$coldisplay++;
		print '<td class="right"><input type="text" class="flat right" size="5" id="price_ttc" name="price_ttc" value="'.(isset($line->pu_ttc)?price($line->pu_ttc, 0, '', 0):'').'"';
		if ($line->fk_prev_id != null) print ' readonly';
		print '></td>';
	}
	?>
	<td class="right"><?php $coldisplay++; ?>
	<?php if (($line->info_bits & 2) != 2) {
		// I comment this because it shows info even when not required
		// for example always visible on invoice but must be visible only if stock module on and stock decrease option is on invoice validation and status is not validated
		// must also not be output for most entities (proposal, intervention, ...)
		//if($line->qty > $line->stock) print img_picto($langs->trans("StockTooLow"),"warning", 'style="vertical-align: bottom;"')." ";
		print '<input size="3" type="text" class="flat right" name="qty" id="qty" value="' . $line->qty . '"';
		if ($line->fk_prev_id != null ) print ' readonly';
		print '>';
	} else { ?>
		&nbsp;
	<?php } ?>
	</td>

	<?php
	if($conf->global->PRODUCT_USE_UNITS)
	{
		print '<td class="left">';
		print $form->selectUnits($line->fk_unit, "units");
		print '</td>';
	}
	?>

	<td class="nowrap right"><?php $coldisplay++; ?>
	<?php if (($line->info_bits & 2) != 2) {
		print '<input size="1" type="text" class="flat right" name="remise_percent" id="remise_percent" value="' . $line->remise_percent . '"';
		if ($line->fk_prev_id != null ) print ' readonly';
		print '>%';
	} else { ?>
		&nbsp;
	<?php } ?>
	</td>
<?php
	if ($this->situation_cycle_ref) {
		$coldisplay++;
		print '<td class="nowrap right"><input class="right" type="text" size="1" value="' . $line->situation_percent . '" name="progress">%</td>';
	}
	if (! empty($usemargins))
	{
        if (!empty($user->rights->margins->creer)) {
?>
        <td class="margininfos right">
<?php
            $coldisplay++;
?>
			<!-- For predef product -->
			<?php if (! empty($conf->product->enabled) || ! empty($conf->service->enabled)) { ?>
			<select id="fournprice_predef" name="fournprice_predef" class="flat right" style="display: none;"></select>
			<?php } ?>
			<!-- For free product -->
			<input class="flat right" type="text" size="5" id="buying_price" name="buying_price" class="hideobject" value="<?php echo price($line->pa_ht, 0, '', 0); ?>">
		</td>
		<?php } ?>
<<<<<<< HEAD
<?php
        if ($user->rights->margins->creer) {
			if (! empty($conf->global->DISPLAY_MARGIN_RATES))
			{
				$margin_rate = (isset($_POST["np_marginRate"])?GETPOST("np_marginRate","alpha",2):(($line->pa_ht == 0)?'':price($line->marge_tx)));
				// if credit note, dont allow to modify margin
				if ($line->subprice < 0)
					echo '<td class="right nowrap margininfos">'.$margin_rate.'<span class="hideonsmartphone">%</span></td>';
				else
					echo '<td class="right nowrap margininfos"><input class="right" type="text" size="2" name="np_marginRate" value="'.$margin_rate.'"><span class="hideonsmartphone">%</span></td>';
				$coldisplay++;
			}
			elseif (! empty($conf->global->DISPLAY_MARK_RATES))
			{
				$mark_rate = (isset($_POST["np_markRate"])?GETPOST("np_markRate",'alpha',2):price($line->marque_tx));
				// if credit note, dont allow to modify margin
				if ($line->subprice < 0)
					echo '<td class="right nowrap margininfos">'.$mark_rate.'<span class="hideonsmartphone">%</span></td>';
				else
					echo '<td class="right nowrap margininfos"><input class="right" type="text" size="2" name="np_markRate" value="'.$mark_rate.'"><span class="hideonsmartphone">%</span></td>';
				$coldisplay++;
			}
		}
=======
	    <?php if ($user->rights->margins->creer) {
				if (! empty($conf->global->DISPLAY_MARGIN_RATES))
				  {
				    $margin_rate = (isset($_POST["np_marginRate"])?GETPOST("np_marginRate", "alpha", 2):(($line->pa_ht == 0)?'':price($line->marge_tx)));
				    // if credit note, dont allow to modify margin
					if ($line->subprice < 0)
						echo '<td class="right nowrap margininfos">'.$margin_rate.'<span class="hideonsmartphone">%</span></td>';
					else
						echo '<td class="right nowrap margininfos"><input class="right" type="text" size="2" name="np_marginRate" value="'.$margin_rate.'"><span class="hideonsmartphone">%</span></td>';
					$coldisplay++;
				  }
				elseif (! empty($conf->global->DISPLAY_MARK_RATES))
				  {
				    $mark_rate = (isset($_POST["np_markRate"])?GETPOST("np_markRate", 'alpha', 2):price($line->marque_tx));
				    // if credit note, dont allow to modify margin
					if ($line->subprice < 0)
						echo '<td class="right nowrap margininfos">'.$mark_rate.'<span class="hideonsmartphone">%</span></td>';
					else
						echo '<td class="right nowrap margininfos"><input class="right" type="text" size="2" name="np_markRate" value="'.$mark_rate.'"><span class="hideonsmartphone">%</span></td>';
					$coldisplay++;
				  }
			  }
>>>>>>> 57f81217
	}
?>

	<!-- colspan=4 for this td because it replace total_ht+3 td for buttons -->
	<td class="center valignmiddle" colspan="<?php echo $colspan; ?>"><?php $coldisplay+=4; ?>
		<input type="submit" class="button" id="savelinebutton" name="save" value="<?php echo $langs->trans("Save"); ?>"><br>
		<input type="submit" class="button" id="cancellinebutton" name="cancel" value="<?php echo $langs->trans("Cancel"); ?>">
	</td>
</tr>

<?php
//Line extrafield
if (!empty($extrafieldsline))
{
	print $line->showOptionals($extrafieldsline, 'edit', array('style'=>$bc[$var],'colspan'=>$coldisplay), '', '', empty($conf->global->MAIN_EXTRAFIELDS_IN_ONE_TD)?0:1);
}
?>

<?php if (! empty($conf->service->enabled) && $line->product_type == 1 && $dateSelector)	 { ?>
<tr id="service_duration_area" <?php echo $bc[$var]; ?>>
	<?php if (! empty($conf->global->MAIN_VIEW_LINE_NUMBER)) { ?>
		<td class="linecolnum center"><?php $coldisplay++; ?></td>
	<?php } ?>
	<td colspan="<?php echo 7+$colspan ?>"><?php echo $langs->trans('ServiceLimitedDuration').' '.$langs->trans('From').' '; ?>
	<?php
	$hourmin=(isset($conf->global->MAIN_USE_HOURMIN_IN_DATE_RANGE)?$conf->global->MAIN_USE_HOURMIN_IN_DATE_RANGE:'');
	print $form->selectDate($line->date_start, 'date_start', $hourmin, $hourmin, $line->date_start?0:1, "updateline", 1, 0);
	print ' '.$langs->trans('to').' ';
	print $form->selectDate($line->date_end, 'date_end', $hourmin, $hourmin, $line->date_end?0:1, "updateline", 1, 0);
	print '<script type="text/javascript">';
	if (!$line->date_start) {
		if (isset($conf->global->MAIN_DEFAULT_DATE_START_HOUR)) {
			print 'jQuery("#date_starthour").val("'.$conf->global->MAIN_DEFAULT_DATE_START_HOUR.'");';
		}
		if (isset($conf->global->MAIN_DEFAULT_DATE_START_MIN)) {
			print 'jQuery("#date_startmin").val("'.$conf->global->MAIN_DEFAULT_DATE_START_MIN.'");';
		}
	}
	if (!$line->date_end) {
		if (isset($conf->global->MAIN_DEFAULT_DATE_END_HOUR)) {
			print 'jQuery("#date_endhour").val("'.$conf->global->MAIN_DEFAULT_DATE_END_HOUR.'");';
		}
		if (isset($conf->global->MAIN_DEFAULT_DATE_END_MIN)) {
			print 'jQuery("#date_endmin").val("'.$conf->global->MAIN_DEFAULT_DATE_END_MIN.'");';
		}
	}
	print '</script>'
	?>
	</td>
</tr>
<?php }
?>


<script type="text/javascript">

jQuery(document).ready(function()
{
	jQuery("#price_ht").keyup(function(event) {
		// console.log(event.which);		// discard event tag and arrows
		if (event.which != 9 && (event.which < 37 ||event.which > 40) && jQuery("#price_ht").val() != '') {
			jQuery("#price_ttc").val('');
			jQuery("#multicurrency_subprice").val('');
		}
	});
	jQuery("#price_ttc").keyup(function(event) {
		// console.log(event.which);		// discard event tag and arrows
		if (event.which != 9 && (event.which < 37 || event.which > 40) && jQuery("#price_ttc").val() != '') {
			jQuery("#price_ht").val('');
			jQuery("#multicurrency_subprice").val('');
		}
	});
	jQuery("#multicurrency_subprice").keyup(function(event) {
		// console.log(event.which);		// discard event tag and arrows
		if (event.which != 9 && (event.which < 37 || event.which > 40) && jQuery("#price_ttc").val() != '') {
			jQuery("#price_ht").val('');
			jQuery("#price_ttc").val('');
		}
	});

    <?php
    if (! empty($conf->margin->enabled))
    {
    ?>
		/* Add rule to clear margin when we change some data, so when we change sell or buy price, margin will be recalculated after submitting form */
		jQuery("#tva_tx").click(function() {						/* somtimes field is a text, sometimes a combo */
			jQuery("input[name='np_marginRate']:first").val('');
			jQuery("input[name='np_markRate']:first").val('');
		});
		jQuery("#tva_tx").keyup(function() {						/* somtimes field is a text, sometimes a combo */
			jQuery("input[name='np_marginRate']:first").val('');
			jQuery("input[name='np_markRate']:first").val('');
		});
		jQuery("#price_ht").keyup(function() {
			jQuery("input[name='np_marginRate']:first").val('');
			jQuery("input[name='np_markRate']:first").val('');
		});
		jQuery("#qty").keyup(function() {
			jQuery("input[name='np_marginRate']:first").val('');
			jQuery("input[name='np_markRate']:first").val('');
		});
		jQuery("#remise_percent").keyup(function() {
			jQuery("input[name='np_marginRate']:first").val('');
			jQuery("input[name='np_markRate']:first").val('');
		});
		jQuery("#buying_price").keyup(function() {
			jQuery("input[name='np_marginRate']:first").val('');
			jQuery("input[name='np_markRate']:first").val('');
		});

		/* Init field buying_price and fournprice */
		$.post('<?php echo DOL_URL_ROOT; ?>/fourn/ajax/getSupplierPrices.php', {'idprod': <?php echo $line->fk_product?$line->fk_product:0; ?>}, function(data) {
          if (data && data.length > 0) {
			var options = '';
			var trouve=false;
			$(data).each(function() {
				options += '<option value="'+this.id+'" price="'+this.price+'"';
				<?php if ($line->fk_fournprice > 0) { ?>
				if (this.id == <?php echo $line->fk_fournprice; ?>) {
					options += ' selected';
					$("#buying_price").val(this.price);
					trouve = true;
				}
				<?php } ?>
				options += '>'+this.label+'</option>';
			});
			options += '<option value=null'+(trouve?'':' selected')+'><?php echo $langs->trans("InputPrice"); ?></option>';
			$("#fournprice").html(options);
			if (trouve) {
				$("#buying_price").hide();
				$("#fournprice").show();
			} else {
				$("#buying_price").show();
			}
			$("#fournprice").change(function() {
				var selval = $(this).find('option:selected').attr("price");
				if (selval)
					$("#buying_price").val(selval).hide();
				else
					$('#buying_price').show();
			});
		} else {
			$("#fournprice").hide();
			$('#buying_price').show();
		}
		}, 'json');
    <?php
    }
    ?>
});

</script>
<!-- END PHP TEMPLATE objectline_edit.tpl.php --><|MERGE_RESOLUTION|>--- conflicted
+++ resolved
@@ -214,12 +214,11 @@
 			<input class="flat right" type="text" size="5" id="buying_price" name="buying_price" class="hideobject" value="<?php echo price($line->pa_ht, 0, '', 0); ?>">
 		</td>
 		<?php } ?>
-<<<<<<< HEAD
 <?php
         if ($user->rights->margins->creer) {
 			if (! empty($conf->global->DISPLAY_MARGIN_RATES))
 			{
-				$margin_rate = (isset($_POST["np_marginRate"])?GETPOST("np_marginRate","alpha",2):(($line->pa_ht == 0)?'':price($line->marge_tx)));
+				$margin_rate = (isset($_POST["np_marginRate"])?GETPOST("np_marginRate", "alpha", 2):(($line->pa_ht == 0)?'':price($line->marge_tx)));
 				// if credit note, dont allow to modify margin
 				if ($line->subprice < 0)
 					echo '<td class="right nowrap margininfos">'.$margin_rate.'<span class="hideonsmartphone">%</span></td>';
@@ -229,7 +228,7 @@
 			}
 			elseif (! empty($conf->global->DISPLAY_MARK_RATES))
 			{
-				$mark_rate = (isset($_POST["np_markRate"])?GETPOST("np_markRate",'alpha',2):price($line->marque_tx));
+				$mark_rate = (isset($_POST["np_markRate"])?GETPOST("np_markRate", 'alpha', 2):price($line->marque_tx));
 				// if credit note, dont allow to modify margin
 				if ($line->subprice < 0)
 					echo '<td class="right nowrap margininfos">'.$mark_rate.'<span class="hideonsmartphone">%</span></td>';
@@ -238,30 +237,6 @@
 				$coldisplay++;
 			}
 		}
-=======
-	    <?php if ($user->rights->margins->creer) {
-				if (! empty($conf->global->DISPLAY_MARGIN_RATES))
-				  {
-				    $margin_rate = (isset($_POST["np_marginRate"])?GETPOST("np_marginRate", "alpha", 2):(($line->pa_ht == 0)?'':price($line->marge_tx)));
-				    // if credit note, dont allow to modify margin
-					if ($line->subprice < 0)
-						echo '<td class="right nowrap margininfos">'.$margin_rate.'<span class="hideonsmartphone">%</span></td>';
-					else
-						echo '<td class="right nowrap margininfos"><input class="right" type="text" size="2" name="np_marginRate" value="'.$margin_rate.'"><span class="hideonsmartphone">%</span></td>';
-					$coldisplay++;
-				  }
-				elseif (! empty($conf->global->DISPLAY_MARK_RATES))
-				  {
-				    $mark_rate = (isset($_POST["np_markRate"])?GETPOST("np_markRate", 'alpha', 2):price($line->marque_tx));
-				    // if credit note, dont allow to modify margin
-					if ($line->subprice < 0)
-						echo '<td class="right nowrap margininfos">'.$mark_rate.'<span class="hideonsmartphone">%</span></td>';
-					else
-						echo '<td class="right nowrap margininfos"><input class="right" type="text" size="2" name="np_markRate" value="'.$mark_rate.'"><span class="hideonsmartphone">%</span></td>';
-					$coldisplay++;
-				  }
-			  }
->>>>>>> 57f81217
 	}
 ?>
 
