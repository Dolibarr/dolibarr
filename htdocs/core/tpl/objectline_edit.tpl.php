--- conflicted
+++ resolved
@@ -259,12 +259,7 @@
 
 		/* Init field buying_price and fournprice */
 		$.post('<?php echo DOL_URL_ROOT; ?>/fourn/ajax/getSupplierPrices.php', {'idprod': <?php echo $line->fk_product?$line->fk_product:0; ?>}, function(data) {
-<<<<<<< HEAD
-			console.log(data);
-		if (data && data.length > 0) {
-=======
           if (data && data.length > 0) {
->>>>>>> 822d4d1b
 			var options = '';
 			var trouve=false;
 			$(data).each(function() {
