<?php
/* Copyright (C) 2010-2012	Regis Houssin		<regis.houssin@inodbox.com>
 * Copyright (C) 2010-2012	Laurent Destailleur	<eldy@users.sourceforge.net>
 * Copyright (C) 2012		Christophe Battarel	<christophe.battarel@altairis.fr>
 * Copyright (C) 2012       Cédric Salvador     <csalvador@gpcsolutions.fr>
 * Copyright (C) 2012-2014  Raphaël Doursenaud  <rdoursenaud@gpcsolutions.fr>
 * Copyright (C) 2013		Florian Henry		<florian.henry@open-concept.pro>
 * Copyright (C) 2018       Frédéric France         <frederic.france@netlogic.fr>
 *
 * This program is free software; you can redistribute it and/or modify
 * it under the terms of the GNU General Public License as published by
 * the Free Software Foundation; either version 3 of the License, or
 * (at your option) any later version.
 *
 * This program is distributed in the hope that it will be useful,
 * but WITHOUT ANY WARRANTY; without even the implied warranty of
 * MERCHANTABILITY or FITNESS FOR A PARTICULAR PURPOSE.  See the
 * GNU General Public License for more details.
 *
 * You should have received a copy of the GNU General Public License
 * along with this program. If not, see <http://www.gnu.org/licenses/>.
 *
 * Need to have following variables defined:
 * $object (invoice, order, ...)
 * $conf
 * $langs
 * $seller, $buyer
 * $dateSelector
 * $forceall (0 by default, 1 for supplier invoices/orders)
 * $senderissupplier (0 by default, 1 for supplier invoices/orders)
 * $inputalsopricewithtax (0 by default, 1 to also show column with unit price including tax)
 */

// Protection to avoid direct call of template
if (empty($object) || ! is_object($object))
{
	print "Error, template page can't be called as URL";
	exit;
}


$usemargins=0;
if (! empty($conf->margin->enabled) && ! empty($object->element) && in_array($object->element,array('facture','propal','commande'))) $usemargins=1;

global $forceall, $senderissupplier, $inputalsopricewithtax;
if (empty($dateSelector)) $dateSelector=0;
if (empty($forceall)) $forceall=0;
if (empty($senderissupplier)) $senderissupplier=0;
if (empty($inputalsopricewithtax)) $inputalsopricewithtax=0;


// Define colspan for button Add
$colspan = 3;	// Col total ht + col edit + col delete
if (! empty($inputalsopricewithtax)) $colspan++;	// We add 1 if col total ttc
if (in_array($object->element,array('propal','supplier_proposal','facture','invoice','commande','order','order_supplier','invoice_supplier'))) $colspan++;	// With this, there is a column move button
if (empty($user->rights->margins->creer)) $colspan++;
if (!empty($conf->multicurrency->enabled) && $this->multicurrency_code != $conf->currency) $colspan+=2;
?>

<!-- BEGIN PHP TEMPLATE objectline_edit.tpl.php -->

<?php
$coldisplay=-1; // We remove first td
?>
<tr <?php echo $bc[$var]; ?>>
	<?php if (! empty($conf->global->MAIN_VIEW_LINE_NUMBER)) { ?>
		<td class="linecolnum center"><?php $coldisplay++; ?><?php echo ($i+1); ?></td>
	<?php } ?>
	<td>
	<div id="line_<?php echo $line->id; ?>"></div>

	<input type="hidden" name="lineid" value="<?php echo $line->id; ?>">
	<input type="hidden" id="product_type" name="type" value="<?php echo $line->product_type; ?>">
	<input type="hidden" id="product_id" name="productid" value="<?php echo (! empty($line->fk_product)?$line->fk_product:0); ?>" />
	<input type="hidden" id="special_code" name="special_code" value="<?php echo $line->special_code; ?>">

	<?php if ($line->fk_product > 0) { ?>

		<a href="<?php echo DOL_URL_ROOT.'/product/card.php?id='.$line->fk_product; ?>">
		<?php
		if ($line->product_type==1) echo img_object($langs->trans('ShowService'),'service');
		else print img_object($langs->trans('ShowProduct'),'product');
		echo ' '.$line->ref;
		?>
		</a>
		<?php
		echo ' - '.nl2br($line->product_label);
		?>

		<br><br>

	<?php }	?>

	<?php
	if (is_object($hookmanager))
	{
		$fk_parent_line = (GETPOST('fk_parent_line') ? GETPOST('fk_parent_line') : $line->fk_parent_line);
	    $parameters=array('line'=>$line,'fk_parent_line'=>$fk_parent_line,'var'=>$var,'dateSelector'=>$dateSelector,'seller'=>$seller,'buyer'=>$buyer);
	    $reshook=$hookmanager->executeHooks('formEditProductOptions',$parameters,$this,$action);
	}

	// Do not allow editing during a situation cycle
	if ($line->fk_prev_id == null )
	{
		// editeur wysiwyg
		require_once DOL_DOCUMENT_ROOT.'/core/class/doleditor.class.php';
		$nbrows=ROWS_2;
		if (! empty($conf->global->MAIN_INPUT_DESC_HEIGHT)) $nbrows=$conf->global->MAIN_INPUT_DESC_HEIGHT;
		$enable=(isset($conf->global->FCKEDITOR_ENABLE_DETAILS)?$conf->global->FCKEDITOR_ENABLE_DETAILS:0);
		$toolbarname='dolibarr_details';
		if (! empty($conf->global->FCKEDITOR_ENABLE_DETAILS_FULL)) $toolbarname='dolibarr_notes';
		$doleditor=new DolEditor('product_desc',$line->description,'',164,$toolbarname,'',false,true,$enable,$nbrows,'98%');
		$doleditor->Create();
	} else {
		print '<textarea id="product_desc" class="flat" name="product_desc" readonly style="width: 200px; height:80px;">' . $line->description . '</textarea>';
	}

	// Show autofill date for recuring invoices
	if (! empty($conf->service->enabled) && $line->product_type == 1 && $line->element == 'facturedetrec')
	{
		echo '<br>';
		echo $langs->trans('AutoFillDateFrom').' ';
		echo $form->selectyesno('date_start_fill', $line->date_start_fill, 1);
		echo ' - ';
		echo $langs->trans('AutoFillDateTo').' ';
		echo $form->selectyesno('date_end_fill', $line->date_end_fill, 1);
	}

	?>
	</td>

	<?php
	if ($object->element == 'supplier_proposal' || $object->element == 'order_supplier' || $object->element == 'invoice_supplier')	// We must have same test in printObjectLines
	{
	?>
		<td class="right"><input id="fourn_ref" name="fourn_ref" class="flat minwidth75" value="<?php echo ($line->ref_supplier ? $line->ref_supplier : $line->ref_fourn); ?>"></td>
	<?php
	}

	$coldisplay++;
<<<<<<< HEAD
	if ($this->situation_counter == 1 || !$this->situation_cycle_ref) {
		print '<td class="right">' . $form->load_tva('tva_tx', $line->tva_tx.($line->vat_src_code?(' ('.$line->vat_src_code.')'):''), $seller, $buyer, 0, $line->info_bits, $line->product_type, false, 1) . '</td>';
=======
	if ($line->fk_prev_id == null ) {
		print '<td align="right">' . $form->load_tva('tva_tx', $line->tva_tx.($line->vat_src_code?(' ('.$line->vat_src_code.')'):''), $seller, $buyer, 0, $line->info_bits, $line->product_type, false, 1) . '</td>';
>>>>>>> 9fdba921
	} else {
		print '<td class="right"><input size="1" type="text" class="flat right" name="tva_tx" value="' . price($line->tva_tx) . '" readonly />%</td>';
	}

	$coldisplay++;
<<<<<<< HEAD
	print '<td class="right"><input type="text" class="flat right" size="5" id="price_ht" name="price_ht" value="' . (isset($line->pu_ht)?price($line->pu_ht,0,'',0):price($line->subprice,0,'',0)) . '"';
	if ($this->situation_counter > 1) print ' readonly';
=======
	print '<td align="right"><input type="text" class="flat right" size="5" id="price_ht" name="price_ht" value="' . (isset($line->pu_ht)?price($line->pu_ht,0,'',0):price($line->subprice,0,'',0)) . '"';
	if ($line->fk_prev_id != null ) print ' readonly';
>>>>>>> 9fdba921
	print '></td>';

	if (!empty($conf->multicurrency->enabled) && $this->multicurrency_code != $conf->currency) {
		print '<td class="right"><input rel="'.$object->multicurrency_tx.'" type="text" class="flat right" size="5" id="multicurrency_subprice" name="multicurrency_subprice" value="'.price($line->multicurrency_subprice).'" /></td>';
	}

	if ($inputalsopricewithtax)
	{
		$coldisplay++;
<<<<<<< HEAD
		print '<td class="right"><input type="text" class="flat right" size="5" id="price_ttc" name="price_ttc" value="'.(isset($line->pu_ttc)?price($line->pu_ttc,0,'',0):'').'"';
		if ($this->situation_counter > 1) print ' readonly';
=======
		print '<td align="right"><input type="text" class="flat right" size="5" id="price_ttc" name="price_ttc" value="'.(isset($line->pu_ttc)?price($line->pu_ttc,0,'',0):'').'"';
		if ($line->fk_prev_id != null ) print ' readonly';
>>>>>>> 9fdba921
		print '></td>';
	}
	?>
	<td class="right"><?php $coldisplay++; ?>
	<?php if (($line->info_bits & 2) != 2) {
		// I comment this because it shows info even when not required
		// for example always visible on invoice but must be visible only if stock module on and stock decrease option is on invoice validation and status is not validated
		// must also not be output for most entities (proposal, intervention, ...)
		//if($line->qty > $line->stock) print img_picto($langs->trans("StockTooLow"),"warning", 'style="vertical-align: bottom;"')." ";
		print '<input size="3" type="text" class="flat right" name="qty" id="qty" value="' . $line->qty . '"';
		if ($line->fk_prev_id != null ) print ' readonly';
		print '>';
	} else { ?>
		&nbsp;
	<?php } ?>
	</td>

	<?php
	if($conf->global->PRODUCT_USE_UNITS)
	{
		print '<td class="left">';
		print $form->selectUnits($line->fk_unit, "units");
		print '</td>';
	}
	?>

	<td class="nowrap right"><?php $coldisplay++; ?>
	<?php if (($line->info_bits & 2) != 2) {
		print '<input size="1" type="text" class="flat right" name="remise_percent" id="remise_percent" value="' . $line->remise_percent . '"';
		if ($line->fk_prev_id != null ) print ' readonly';
		print '>%';
	} else { ?>
		&nbsp;
	<?php } ?>
	</td>
	<?php
	if ($this->situation_cycle_ref) {
		$coldisplay++;
		print '<td class="nowrap right"><input class="right" type="text" size="1" value="' . $line->situation_percent . '" name="progress">%</td>';
	}
	if (! empty($usemargins))
	{
	?>
		<?php if (!empty($user->rights->margins->creer)) { ?>
		<td class="margininfos right"><?php $coldisplay++; ?>
			<!-- For predef product -->
			<?php if (! empty($conf->product->enabled) || ! empty($conf->service->enabled)) { ?>
			<select id="fournprice_predef" name="fournprice_predef" class="flat right" style="display: none;"></select>
			<?php } ?>
			<!-- For free product -->
			<input class="flat right" type="text" size="5" id="buying_price" name="buying_price" class="hideobject" value="<?php echo price($line->pa_ht,0,'',0); ?>">
		</td>
		<?php } ?>
	    <?php if ($user->rights->margins->creer) {
				if (! empty($conf->global->DISPLAY_MARGIN_RATES))
				  {
				    $margin_rate = (isset($_POST["np_marginRate"])?GETPOST("np_marginRate","alpha",2):(($line->pa_ht == 0)?'':price($line->marge_tx)));
				    // if credit note, dont allow to modify margin
					if ($line->subprice < 0)
						echo '<td class="right nowrap margininfos">'.$margin_rate.'<span class="hideonsmartphone">%</span></td>';
					else
						echo '<td class="right nowrap margininfos"><input class="right" type="text" size="2" name="np_marginRate" value="'.$margin_rate.'"><span class="hideonsmartphone">%</span></td>';
					$coldisplay++;
				  }
				elseif (! empty($conf->global->DISPLAY_MARK_RATES))
				  {
				    $mark_rate = (isset($_POST["np_markRate"])?GETPOST("np_markRate",'alpha',2):price($line->marque_tx));
				    // if credit note, dont allow to modify margin
					if ($line->subprice < 0)
						echo '<td class="right nowrap margininfos">'.$mark_rate.'<span class="hideonsmartphone">%</span></td>';
					else
						echo '<td class="right nowrap margininfos"><input class="right" type="text" size="2" name="np_markRate" value="'.$mark_rate.'"><span class="hideonsmartphone">%</span></td>';
					$coldisplay++;
				  }
			  }
	}
	?>

	<!-- colspan=4 for this td because it replace total_ht+3 td for buttons -->
	<td class="center valignmiddle" colspan="<?php echo $colspan; ?>"><?php $coldisplay+=4; ?>
		<input type="submit" class="button" id="savelinebutton" name="save" value="<?php echo $langs->trans("Save"); ?>"><br>
		<input type="submit" class="button" id="cancellinebutton" name="cancel" value="<?php echo $langs->trans("Cancel"); ?>">
	</td>
</tr>

<?php
//Line extrafield
if (!empty($extrafieldsline))
{
	print $line->showOptionals($extrafieldsline, 'edit', array('style'=>$bc[$var],'colspan'=>$coldisplay), '', '', empty($conf->global->MAIN_EXTRAFIELDS_IN_ONE_TD)?0:1);
}
?>

<?php if (! empty($conf->service->enabled) && $line->product_type == 1 && $dateSelector)	 { ?>
<tr id="service_duration_area" <?php echo $bc[$var]; ?>>
	<?php if (! empty($conf->global->MAIN_VIEW_LINE_NUMBER)) { ?>
		<td class="linecolnum center"><?php $coldisplay++; ?></td>
	<?php } ?>
	<td colspan="<?php echo 7+$colspan ?>"><?php echo $langs->trans('ServiceLimitedDuration').' '.$langs->trans('From').' '; ?>
	<?php
	$hourmin=(isset($conf->global->MAIN_USE_HOURMIN_IN_DATE_RANGE)?$conf->global->MAIN_USE_HOURMIN_IN_DATE_RANGE:'');
	print $form->selectDate($line->date_start, 'date_start', $hourmin, $hourmin, $line->date_start?0:1, "updateline", 1, 0);
	print ' '.$langs->trans('to').' ';
	print $form->selectDate($line->date_end, 'date_end', $hourmin, $hourmin, $line->date_end?0:1, "updateline", 1, 0);
	print '<script type="text/javascript">';
	if (!$line->date_start) {
		if (isset($conf->global->MAIN_DEFAULT_DATE_START_HOUR)) {
			print 'jQuery("#date_starthour").val("'.$conf->global->MAIN_DEFAULT_DATE_START_HOUR.'");';
		}
		if (isset($conf->global->MAIN_DEFAULT_DATE_START_MIN)) {
			print 'jQuery("#date_startmin").val("'.$conf->global->MAIN_DEFAULT_DATE_START_MIN.'");';
		}
	}
	if (!$line->date_end) {
		if (isset($conf->global->MAIN_DEFAULT_DATE_END_HOUR)) {
			print 'jQuery("#date_endhour").val("'.$conf->global->MAIN_DEFAULT_DATE_END_HOUR.'");';
		}
		if (isset($conf->global->MAIN_DEFAULT_DATE_END_MIN)) {
			print 'jQuery("#date_endmin").val("'.$conf->global->MAIN_DEFAULT_DATE_END_MIN.'");';
		}
	}
	print '</script>'
	?>
	</td>
</tr>
<?php }
?>


<script type="text/javascript">

jQuery(document).ready(function()
{
	jQuery("#price_ht").keyup(function(event) {
		// console.log(event.which);		// discard event tag and arrows
		if (event.which != 9 && (event.which < 37 ||event.which > 40) && jQuery("#price_ht").val() != '') {
			jQuery("#price_ttc").val('');
			jQuery("#multicurrency_subprice").val('');
		}
	});
	jQuery("#price_ttc").keyup(function(event) {
		// console.log(event.which);		// discard event tag and arrows
		if (event.which != 9 && (event.which < 37 || event.which > 40) && jQuery("#price_ttc").val() != '') {
			jQuery("#price_ht").val('');
			jQuery("#multicurrency_subprice").val('');
		}
	});
	jQuery("#multicurrency_subprice").keyup(function(event) {
		// console.log(event.which);		// discard event tag and arrows
		if (event.which != 9 && (event.which < 37 || event.which > 40) && jQuery("#price_ttc").val() != '') {
			jQuery("#price_ht").val('');
			jQuery("#price_ttc").val('');
		}
	});

    <?php
    if (! empty($conf->margin->enabled))
    {
    ?>
		/* Add rule to clear margin when we change some data, so when we change sell or buy price, margin will be recalculated after submitting form */
		jQuery("#tva_tx").click(function() {						/* somtimes field is a text, sometimes a combo */
			jQuery("input[name='np_marginRate']:first").val('');
			jQuery("input[name='np_markRate']:first").val('');
		});
		jQuery("#tva_tx").keyup(function() {						/* somtimes field is a text, sometimes a combo */
			jQuery("input[name='np_marginRate']:first").val('');
			jQuery("input[name='np_markRate']:first").val('');
		});
		jQuery("#price_ht").keyup(function() {
			jQuery("input[name='np_marginRate']:first").val('');
			jQuery("input[name='np_markRate']:first").val('');
		});
		jQuery("#qty").keyup(function() {
			jQuery("input[name='np_marginRate']:first").val('');
			jQuery("input[name='np_markRate']:first").val('');
		});
		jQuery("#remise_percent").keyup(function() {
			jQuery("input[name='np_marginRate']:first").val('');
			jQuery("input[name='np_markRate']:first").val('');
		});
		jQuery("#buying_price").keyup(function() {
			jQuery("input[name='np_marginRate']:first").val('');
			jQuery("input[name='np_markRate']:first").val('');
		});

		/* Init field buying_price and fournprice */
		$.post('<?php echo DOL_URL_ROOT; ?>/fourn/ajax/getSupplierPrices.php', {'idprod': <?php echo $line->fk_product?$line->fk_product:0; ?>}, function(data) {
          if (data && data.length > 0) {
			var options = '';
			var trouve=false;
			$(data).each(function() {
				options += '<option value="'+this.id+'" price="'+this.price+'"';
				<?php if ($line->fk_fournprice > 0) { ?>
				if (this.id == <?php echo $line->fk_fournprice; ?>) {
					options += ' selected';
					$("#buying_price").val(this.price);
					trouve = true;
				}
				<?php } ?>
				options += '>'+this.label+'</option>';
			});
			options += '<option value=null'+(trouve?'':' selected')+'><?php echo $langs->trans("InputPrice"); ?></option>';
			$("#fournprice").html(options);
			if (trouve) {
				$("#buying_price").hide();
				$("#fournprice").show();
			} else {
				$("#buying_price").show();
			}
			$("#fournprice").change(function() {
				var selval = $(this).find('option:selected').attr("price");
				if (selval)
					$("#buying_price").val(selval).hide();
				else
					$('#buying_price').show();
			});
		} else {
			$("#fournprice").hide();
			$('#buying_price').show();
		}
		}, 'json');
    <?php
    }
    ?>
});

</script>
<!-- END PHP TEMPLATE objectline_edit.tpl.php --><|MERGE_RESOLUTION|>--- conflicted
+++ resolved
@@ -138,25 +138,15 @@
 	}
 
 	$coldisplay++;
-<<<<<<< HEAD
-	if ($this->situation_counter == 1 || !$this->situation_cycle_ref) {
-		print '<td class="right">' . $form->load_tva('tva_tx', $line->tva_tx.($line->vat_src_code?(' ('.$line->vat_src_code.')'):''), $seller, $buyer, 0, $line->info_bits, $line->product_type, false, 1) . '</td>';
-=======
-	if ($line->fk_prev_id == null ) {
+	if ($line->fk_prev_id == null) {
 		print '<td align="right">' . $form->load_tva('tva_tx', $line->tva_tx.($line->vat_src_code?(' ('.$line->vat_src_code.')'):''), $seller, $buyer, 0, $line->info_bits, $line->product_type, false, 1) . '</td>';
->>>>>>> 9fdba921
 	} else {
 		print '<td class="right"><input size="1" type="text" class="flat right" name="tva_tx" value="' . price($line->tva_tx) . '" readonly />%</td>';
 	}
 
 	$coldisplay++;
-<<<<<<< HEAD
-	print '<td class="right"><input type="text" class="flat right" size="5" id="price_ht" name="price_ht" value="' . (isset($line->pu_ht)?price($line->pu_ht,0,'',0):price($line->subprice,0,'',0)) . '"';
-	if ($this->situation_counter > 1) print ' readonly';
-=======
 	print '<td align="right"><input type="text" class="flat right" size="5" id="price_ht" name="price_ht" value="' . (isset($line->pu_ht)?price($line->pu_ht,0,'',0):price($line->subprice,0,'',0)) . '"';
-	if ($line->fk_prev_id != null ) print ' readonly';
->>>>>>> 9fdba921
+	if ($line->fk_prev_id != null) print ' readonly';
 	print '></td>';
 
 	if (!empty($conf->multicurrency->enabled) && $this->multicurrency_code != $conf->currency) {
@@ -166,13 +156,8 @@
 	if ($inputalsopricewithtax)
 	{
 		$coldisplay++;
-<<<<<<< HEAD
-		print '<td class="right"><input type="text" class="flat right" size="5" id="price_ttc" name="price_ttc" value="'.(isset($line->pu_ttc)?price($line->pu_ttc,0,'',0):'').'"';
-		if ($this->situation_counter > 1) print ' readonly';
-=======
 		print '<td align="right"><input type="text" class="flat right" size="5" id="price_ttc" name="price_ttc" value="'.(isset($line->pu_ttc)?price($line->pu_ttc,0,'',0):'').'"';
-		if ($line->fk_prev_id != null ) print ' readonly';
->>>>>>> 9fdba921
+		if ($line->fk_prev_id != null) print ' readonly';
 		print '></td>';
 	}
 	?>
