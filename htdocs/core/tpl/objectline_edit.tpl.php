<?php
/* Copyright (C) 2010-2012	Regis Houssin		<regis.houssin@inodbox.com>
 * Copyright (C) 2010-2022	Laurent Destailleur	<eldy@users.sourceforge.net>
 * Copyright (C) 2012		Christophe Battarel	<christophe.battarel@altairis.fr>
 * Copyright (C) 2012       Cédric Salvador     <csalvador@gpcsolutions.fr>
 * Copyright (C) 2012-2014  Raphaël Doursenaud  <rdoursenaud@gpcsolutions.fr>
 * Copyright (C) 2013		Florian Henry		<florian.henry@open-concept.pro>
 * Copyright (C) 2018       Frédéric France         <frederic.france@netlogic.fr>
 * Copyright (C) 2022		OpenDSI				<support@open-dsi.fr>
 *
 * This program is free software; you can redistribute it and/or modify
 * it under the terms of the GNU General Public License as published by
 * the Free Software Foundation; either version 3 of the License, or
 * (at your option) any later version.
 *
 * This program is distributed in the hope that it will be useful,
 * but WITHOUT ANY WARRANTY; without even the implied warranty of
 * MERCHANTABILITY or FITNESS FOR A PARTICULAR PURPOSE.  See the
 * GNU General Public License for more details.
 *
 * You should have received a copy of the GNU General Public License
 * along with this program. If not, see <https://www.gnu.org/licenses/>.
 *
 * Need to have following variables defined:
 * $object (invoice, order, ...)
 * $conf
 * $langs
 * $seller, $buyer
 * $dateSelector
 * $forceall (0 by default, 1 for supplier invoices/orders)
 * $senderissupplier (0 by default, 1 for supplier invoices/orders)
 * $inputalsopricewithtax (0 by default, 1 to also show column with unit price including tax)
 * $canchangeproduct (0 by default, 1 to allow to change the product if it is a predefined product)
 */

// Protection to avoid direct call of template
if (empty($object) || !is_object($object)) {
	print "Error, template page can't be called as URL";
	exit;
}


$usemargins = 0;
if (isModEnabled('margin') && !empty($object->element) && in_array($object->element, array('facture', 'facturerec', 'propal', 'commande'))) {
	$usemargins = 1;
}

global $forceall, $senderissupplier, $inputalsopricewithtax, $canchangeproduct;
if (empty($dateSelector)) {
	$dateSelector = 0;
}
if (empty($forceall)) {
	$forceall = 0;
}
if (empty($senderissupplier)) {
	$senderissupplier = 0;
}
if (empty($inputalsopricewithtax)) {
	$inputalsopricewithtax = 0;
}
if (empty($canchangeproduct)) {
	$canchangeproduct = 0;
}

// Define colspan for the button 'Add'
$colspan = 3; // Col total ht + col edit + col delete
if (!empty($inputalsopricewithtax)) {
	$colspan++; // We add 1 if col total ttc
}
if (in_array($object->element, array('propal', 'supplier_proposal', 'facture', 'facturerec', 'invoice', 'commande', 'order', 'order_supplier', 'invoice_supplier', 'invoice_supplier_rec'))) {
	$colspan++; // With this, there is a column move button
}
if (isModEnabled("multicurrency") && $object->multicurrency_code != $conf->currency) {
	$colspan += 2;
}
if (isModEnabled('asset') && $object->element == 'invoice_supplier') {
	$colspan++;
}



print "<!-- BEGIN PHP TEMPLATE objectline_edit.tpl.php -->\n";

$coldisplay = 0;
?>
<tr class="oddeven tredited">
<?php if (getDolGlobalString('MAIN_VIEW_LINE_NUMBER')) { ?>
		<td class="linecolnum center"><?php $coldisplay++; ?><?php echo($i + 1); ?></td>
<?php }

$coldisplay++;
?>
	<td class="linecoldesc minwidth250onall">
	<div id="line_<?php echo $line->id; ?>"></div>

	<input type="hidden" name="lineid" value="<?php echo $line->id; ?>">
	<input type="hidden" id="product_type" name="type" value="<?php echo $line->product_type; ?>">
	<input type="hidden" id="special_code" name="special_code" value="<?php echo $line->special_code; ?>">
	<input type="hidden" id="fk_parent_line" name="fk_parent_line" value="<?php echo $line->fk_parent_line; ?>">

	<?php if ($line->fk_product > 0) { ?>
		<?php
		if (empty($canchangeproduct)) {
			if ($line->fk_parent_line > 0) {
				echo img_picto('', 'rightarrow');
			} ?>
			<a href="<?php echo DOL_URL_ROOT.'/product/card.php?id='.$line->fk_product; ?>">
			<?php
			if ($line->product_type == 1) {
				echo img_object($langs->trans('ShowService'), 'service');
			} else {
				print img_object($langs->trans('ShowProduct'), 'product');
			}
			echo ' '.$line->ref; ?>
			</a>
			<?php
			echo ' - '.nl2br($line->product_label);
			print '<input type="hidden" id="product_id" name="productid" value="'.(!empty($line->fk_product) ? $line->fk_product : 0).'">';
		} else {
			if ($senderissupplier) {
				$form->select_produits_fournisseurs(!empty($line->fk_product) ? $line->fk_product : 0, 'productid');
			} else {
				print $form->select_produits(!empty($line->fk_product) ? $line->fk_product : 0, 'productid');
			}
		}
		?>
		<br><br>
	<?php }	?>

	<?php
	if (is_object($hookmanager)) {
		$fk_parent_line = (GETPOST('fk_parent_line') ? GETPOST('fk_parent_line', 'int') : $line->fk_parent_line);
		$parameters = array('line'=>$line, 'fk_parent_line'=>$fk_parent_line, 'var'=>$var, 'dateSelector'=>$dateSelector, 'seller'=>$seller, 'buyer'=>$buyer);
		$reshook = $hookmanager->executeHooks('formEditProductOptions', $parameters, $this, $action);
	}

	$situationinvoicelinewithparent = 0;
	if ($line->fk_prev_id != null && in_array($object->element, array('facture', 'facturedet'))) {
		if ($object->type == $object::TYPE_SITUATION) {	// The constant TYPE_SITUATION exists only for object invoice
			// Set constant to disallow editing during a situation cycle
			$situationinvoicelinewithparent = 1;
		}
	}

	// Do not allow editing during a situation cycle
	// but in some situations that is required (update legal informations for example)
	if (getDolGlobalString('INVOICE_SITUATION_CAN_FORCE_UPDATE_DESCRIPTION')) {
		$situationinvoicelinewithparent = 0;
	}

	if (!$situationinvoicelinewithparent) {
		// editor wysiwyg
		require_once DOL_DOCUMENT_ROOT.'/core/class/doleditor.class.php';
		$nbrows = ROWS_2;
		if (getDolGlobalString('MAIN_INPUT_DESC_HEIGHT')) {
			$nbrows = $conf->global->MAIN_INPUT_DESC_HEIGHT;
		}
		$enable = (isset($conf->global->FCKEDITOR_ENABLE_DETAILS) ? $conf->global->FCKEDITOR_ENABLE_DETAILS : 0);
		$toolbarname = 'dolibarr_details';
		if (getDolGlobalString('FCKEDITOR_ENABLE_DETAILS_FULL')) {
			$toolbarname = 'dolibarr_notes';
		}
		$doleditor = new DolEditor('product_desc', GETPOSTISSET('product_desc') ? GETPOST('product_desc', 'restricthtml') : $line->description, '', (!getDolGlobalString('MAIN_DOLEDITOR_HEIGHT') ? 164 : $conf->global->MAIN_DOLEDITOR_HEIGHT), $toolbarname, '', false, true, $enable, $nbrows, '98%');
		$doleditor->Create();
	} else {
		print '<textarea id="product_desc" class="flat" name="product_desc" readonly style="width: 200px; height:80px;">';
		print GETPOSTISSET('product_desc') ? GETPOST('product_desc', 'restricthtml') : $line->description;
		print '</textarea>';
	}

	//Line extrafield
	if (!empty($extrafields)) {
		$temps = $line->showOptionals($extrafields, 'edit', array('class'=>'tredited'), '', '', 1, 'line');
		if (!empty($temps)) {
			print '<div style="padding-top: 10px" id="extrafield_lines_area_edit" name="extrafield_lines_area_edit">';
			print $temps;
			print '</div>';
		}
	}

	// Show autofill date for recuring invoices
	if (isModEnabled("service") && $line->product_type == 1 && ($line->element == 'facturedetrec' || $line->element == 'invoice_supplier_det_rec')) {
		if ($line->element == 'invoice_supplier_det_rec') {
			$line->date_start_fill = $line->date_start;
			$line->date_end_fill = $line->date_end;
		}
		echo '<br>';
		echo $langs->trans('AutoFillDateFrom').' ';
		echo $form->selectyesno('date_start_fill', GETPOSTISSET('date_start_fill') ? GETPOST('date_start_fill', 'int') : $line->date_start_fill, 1);
		echo ' - ';
		echo $langs->trans('AutoFillDateTo').' ';
		echo $form->selectyesno('date_end_fill', GETPOSTISSET('date_end_fill') ? GETPOST('date_end_fill', 'int') : $line->date_end_fill, 1);
	}

	?>
	</td>

	<?php
	if ($object->element == 'supplier_proposal' || $object->element == 'order_supplier' || $object->element == 'invoice_supplier' || $object->element == 'invoice_supplier_rec') {	// We must have same test in printObjectLines
		$coldisplay++; ?>
		<td class="right linecolrefsupplier"><input id="fourn_ref" name="fourn_ref" class="flat minwidth50 maxwidth100 maxwidth125onsmartphone" value="<?php echo GETPOSTISSET('fourn_ref') ? GETPOST('fourn_ref') : ($line->ref_supplier ? $line->ref_supplier : $line->ref_fourn); ?>"></td>
		<?php
		print '<input type="hidden" id="fournprice" name="fournprice"  class="" value="'.$line->fk_fournprice.'">';
	}

	// VAT Rate
	$coldisplay++;
	if (!$situationinvoicelinewithparent) {
		print '<td class="right">';
		print $form->load_tva('tva_tx', GETPOSTISSET('tva_tx') ? GETPOST('tva_tx', 'alpha') : ($line->tva_tx.($line->vat_src_code ? (' ('.$line->vat_src_code.')') : '')), $seller, $buyer, 0, $line->info_bits, $line->product_type, false, 1);
		print '</td>';
	} else {
		print '<td class="right"><input size="1" type="text" class="flat right" name="tva_tx" value="'.price($line->tva_tx).'" readonly />%</td>';
	}

	$coldisplay++;
	print '<td class="right"><input type="text" class="flat right" size="5" id="price_ht" name="price_ht" value="'.(GETPOSTISSET('price_ht') ? GETPOST('price_ht', 'alpha') : (isset($line->pu_ht) ? price($line->pu_ht, 0, '', 0) : price($line->subprice, 0, '', 0))).'"';
	if ($situationinvoicelinewithparent) {
		print ' readonly';
	}
	print '></td>';

	if (isModEnabled("multicurrency") && $object->multicurrency_code != $conf->currency) {
		$coldisplay++;
		print '<td class="right"><input rel="'.$object->multicurrency_tx.'" type="text" class="flat right" size="5" id="multicurrency_subprice" name="multicurrency_subprice" value="'.(GETPOSTISSET('multicurrency_subprice') ? GETPOST('multicurrency_subprice', 'alpha') : price($line->multicurrency_subprice)).'" /></td>';
	}

	if (!empty($inputalsopricewithtax) && !getDolGlobalInt('MAIN_NO_INPUT_PRICE_WITH_TAX')) {
		$coldisplay++;
		$upinctax = isset($line->pu_ttc) ? $line->pu_ttc : null;
		if (getDolGlobalInt('MAIN_UNIT_PRICE_WITH_TAX_IS_FOR_ALL_TAXES')) {
			$upinctax = price2num($line->total_ttc / $line->qty, 'MU');
		}
		print '<td class="right"><input type="text" class="flat right" size="5" id="price_ttc" name="price_ttc" value="'.(GETPOSTISSET('price_ttc') ? GETPOST('price_ttc') : (isset($upinctax) ? price($upinctax, 0, '', 0) : '')).'"';
		if ($situationinvoicelinewithparent) {
			print ' readonly';
		}
		print '></td>';
	}
	?>
	<td class="right">
	<?php $coldisplay++;
	if (($line->info_bits & 2) != 2) {
		// I comment warning of stock because it shows the info even when it should not.
		// for example always visible on invoice but must be visible only if stock module on and stock decrease option is on invoice validation and status is not validated
		// must also not be output for most entities (proposal, intervention, ...)
		//if($line->qty > $line->stock) print img_picto($langs->trans("StockTooLow"),"warning", 'style="vertical-align: bottom;"')." ";
		print '<input size="3" type="text" class="flat right" name="qty" id="qty" value="'.(GETPOSTISSET('qty') ? GETPOST('qty') : $line->qty).'"';
		if ($situationinvoicelinewithparent) {	// Do not allow editing during a situation cycle
			print ' readonly';
		}
		print '>';
	} else { ?>
		&nbsp;
	<?php } ?>
	</td>

	<?php
	if (getDolGlobalString('PRODUCT_USE_UNITS')) {
		$unit_type = false;
		// limit unit select to unit type
		if (!empty($line->fk_unit) && !getDolGlobalString('MAIN_EDIT_LINE_ALLOW_ALL_UNIT_TYPE')) {
			include_once DOL_DOCUMENT_ROOT.'/core/class/cunits.class.php';
			$cUnit = new CUnits($line->db);
			if ($cUnit->fetch($line->fk_unit) > 0) {
				if (!empty($cUnit->unit_type)) {
					$unit_type = $cUnit->unit_type;
				}
			}
		}
		$coldisplay++;
		print '<td class="left">';
		print $form->selectUnits(GETPOSTISSET('units') ? GETPOST('units') : $line->fk_unit, "units", 0, $unit_type);
		print '</td>';
	}
	?>

	<td class="nowraponall right linecoldiscount">
	<?php
	// Discount
	$coldisplay++;
	if (($line->info_bits & 2) != 2) {
		print '<input type="text" class="flat right width40" name="remise_percent" id="remise_percent" value="'.(GETPOSTISSET('remise_percent') ? GETPOST('remise_percent') : ($line->remise_percent ? $line->remise_percent : '')).'"';
		if ($situationinvoicelinewithparent) {
			print ' readonly';
		}
		print '><span class="hideonsmartphone opacitymedium">%</span>';
	} else { ?>
		&nbsp;
	<?php } ?>
	</td>

	<?php
	// Progession for situation invoices
	if ($object->situation_cycle_ref) {
		$coldisplay++;
		print '<td class="nowrap right linecolcycleref"><input class="right" type="text" size="1" value="'.(GETPOSTISSET('progress') ? GETPOST('progress') : $line->situation_percent).'" name="progress">%</td>';
		$coldisplay++;
		print '<td></td>';
	}

	if (!empty($usemargins)) {
		if ($user->hasRight('margins', 'creer')) {
<<<<<<< HEAD
			$coldisplay++;
			?>
=======
			$coldisplay++; ?>
>>>>>>> 729451fa
		<td class="margininfos right">
			<!-- For predef product -->
			<?php if (isModEnabled("product") || isModEnabled("service")) { ?>
			<select id="fournprice_predef" name="fournprice_predef" class="flat minwidth75imp right" style="display: none;"></select>
			<?php } ?>
			<!-- For free product -->
			<input class="flat maxwidth75 right" type="text" id="buying_price" name="buying_price" class="hideobject" value="<?php echo(GETPOSTISSET('buying_price') ? GETPOST('buying_price') : price($line->pa_ht, 0, '', 0)); ?>">
		</td>
			<?php
		}

		if ($user->hasRight('margins', 'creer')) {
<<<<<<< HEAD
			if (!empty($conf->global->DISPLAY_MARGIN_RATES)) {
=======
			if (getDolGlobalString('DISPLAY_MARGIN_RATES')) {
>>>>>>> 729451fa
				$margin_rate = (GETPOSTISSET("np_marginRate") ? GETPOST("np_marginRate", "alpha", 2) : (($line->pa_ht == 0) ? '' : price($line->marge_tx)));
				// if credit note, dont allow to modify margin
				if ($line->subprice < 0) {
					echo '<td class="right nowrap margininfos">'.$margin_rate.'<span class="opacitymedium hideonsmartphone">%</span></td>';
				} else {
					echo '<td class="right nowrap margininfos"><input class="right maxwidth40" type="text" name="np_marginRate" value="'.$margin_rate.'"><span class="opacitymedium hideonsmartphone">%</span></td>';
				}
				$coldisplay++;
			}
			if (getDolGlobalString('DISPLAY_MARK_RATES')) {
				$mark_rate = (GETPOSTISSET("np_markRate") ? GETPOST("np_markRate", 'alpha', 2) : price($line->marque_tx));
				// if credit note, dont allow to modify margin
				if ($line->subprice < 0) {
					echo '<td class="right nowrap margininfos">'.$mark_rate.'<span class="opacitymedium hideonsmartphone">%</span></td>';
				} else {
					echo '<td class="right nowrap margininfos"><input class="right maxwidth40" type="text" name="np_markRate" value="'.$mark_rate.'"><span class="opacitymedium hideonsmartphone">%</span></td>';
				}
				$coldisplay++;
			}
		}
	}
	?>

	<!-- colspan for this td because it replace total_ht+3 td for buttons+... -->
	<td class="center valignmiddle" colspan="<?php echo $colspan; ?>"><?php $coldisplay += $colspan; ?>
		<input type="submit" class="reposition button buttongen marginbottomonly button-save" id="savelinebutton marginbottomonly" name="save" value="<?php echo $langs->trans("Save"); ?>"><br>
		<input type="submit" class="reposition button buttongen marginbottomonly button-cancel" id="cancellinebutton" name="cancel" value="<?php echo $langs->trans("Cancel"); ?>">
	</td>
</tr>

<?php if (isModEnabled("service") && $line->product_type == 1 && $dateSelector) { ?>
<tr id="service_duration_area" class="treditedlinefordate">
	<?php if (getDolGlobalString('MAIN_VIEW_LINE_NUMBER')) { ?>
		<td class="linecolnum center"></td>
	<?php } ?>
	<td colspan="<?php echo $coldisplay - (!getDolGlobalString('MAIN_VIEW_LINE_NUMBER') ? 0 : 1) ?>"><?php echo $langs->trans('ServiceLimitedDuration').' '.$langs->trans('From').' '; ?>
	<?php
	$hourmin = (isset($conf->global->MAIN_USE_HOURMIN_IN_DATE_RANGE) ? $conf->global->MAIN_USE_HOURMIN_IN_DATE_RANGE : '');
	print $form->selectDate($line->date_start, 'date_start', $hourmin, $hourmin, $line->date_start ? 0 : 1, "updateline", 1, 0);
	print ' '.$langs->trans('to').' ';
	print $form->selectDate($line->date_end, 'date_end', $hourmin, $hourmin, $line->date_end ? 0 : 1, "updateline", 1, 0);
	print '<script>';
	if (!$line->date_start) {
		if (isset($conf->global->MAIN_DEFAULT_DATE_START_HOUR)) {
			print 'jQuery("#date_starthour").val("' . getDolGlobalString('MAIN_DEFAULT_DATE_START_HOUR').'");';
		}


		if (isset($conf->global->MAIN_DEFAULT_DATE_START_MIN)) {
			print 'jQuery("#date_startmin").val("' . getDolGlobalString('MAIN_DEFAULT_DATE_START_MIN').'");';
		}

		$res = $line->fetch_product();
		if ($res  > 0) {
			if ($line->product->isMandatoryPeriod() && $line->product->isService()) {
				print  'jQuery("#date_start").addClass("error");';
			}
		}
	}
	if (!$line->date_end) {
		if (isset($conf->global->MAIN_DEFAULT_DATE_END_HOUR)) {
			print 'jQuery("#date_endhour").val("' . getDolGlobalString('MAIN_DEFAULT_DATE_END_HOUR').'");';
		}
		if (isset($conf->global->MAIN_DEFAULT_DATE_END_MIN)) {
			print 'jQuery("#date_endmin").val("' . getDolGlobalString('MAIN_DEFAULT_DATE_END_MIN').'");';
		}

		$res = $line->fetch_product();
		// on doit fetch le product là !!! pour connaître le type
		if ($res  > 0) {
			if ($line->product->isMandatoryperiod() && $line->product->isService()) {
				print  'jQuery("#date_end").addClass("error");';
			}
		}
	}
	print '</script>'
	?>
	</td>
</tr>
<?php }
?>


<script>

<?php
if (!empty($usemargins) && $user->hasRight('margins', 'creer')) {
	?>
	/* Some js test when we click on button "Add" */
	jQuery(document).ready(function() {
	<?php
	if (getDolGlobalString('DISPLAY_MARGIN_RATES')) {
		?>
			$("input[name='np_marginRate']:first").blur(function(e) {
				return checkFreeLine(e, "np_marginRate");
			});
		<?php
	}
	if (getDolGlobalString('DISPLAY_MARK_RATES')) {
		?>
			$("input[name='np_markRate']:first").blur(function(e) {
				return checkFreeLine(e, "np_markRate");
			});
		<?php
	} ?>
	});

	/* TODO This does not work for number with thousand separator that is , */
	function checkFreeLine(e, npRate)
	{
		var buying_price = $("input[name='buying_price']:first");
		var remise = $("input[name='remise_percent']:first");

		var rate = $("input[name='"+npRate+"']:first");
		if (rate.val() == '')
			return true;

		var ratejs = price2numjs(rate.val());
		if (! $.isNumeric(ratejs))
		{
			alert('<?php echo dol_escape_js($langs->transnoentities("rateMustBeNumeric")); ?>');
			e.stopPropagation();
			setTimeout(function () { rate.focus() }, 50);
			return false;
		}
		if (npRate == "np_markRate" && rate.val() >= 100)
		{
			alert('<?php echo dol_escape_js($langs->transnoentities("markRateShouldBeLesserThan100")); ?>');
			e.stopPropagation();
			setTimeout(function () { rate.focus() }, 50);
			return false;
		}

		var price = 0;
		remisejs = price2numjs(remise.val());

		if (remisejs != 100) {	// If a discount not 100 or no discount
			if (remisejs == '') {
				remisejs = 0;
			}

			bpjs=price2numjs(buying_price.val());
			ratejs=price2numjs(rate.val());

			if (npRate == "np_marginRate")
				price = ((bpjs * (1 + ratejs / 100)) / (1 - remisejs / 100));
			else if (npRate == "np_markRate")
				price = ((bpjs / (1 - ratejs / 100)) / (1 - remisejs / 100));
		}
		$("input[name='price_ht']:first").val(price);	// TODO Must use a function like php price to have here a formated value

		return true;
	}
	<?php
}
?>

jQuery(document).ready(function()
{
	jQuery("#price_ht").keyup(function(event) {
		// console.log(event.which);		// discard event tag and arrows
		if (event.which != 9 && (event.which < 37 ||event.which > 40) && jQuery("#price_ht").val() != '') {
			jQuery("#price_ttc").val('');
			jQuery("#multicurrency_subprice").val('');
		}
	});
	jQuery("#price_ttc").keyup(function(event) {
		// console.log(event.which);		// discard event tag and arrows
		if (event.which != 9 && (event.which < 37 || event.which > 40) && jQuery("#price_ttc").val() != '') {
			jQuery("#price_ht").val('');
			jQuery("#multicurrency_subprice").val('');
		}
	});
	jQuery("#multicurrency_subprice").keyup(function(event) {
		// console.log(event.which);		// discard event tag and arrows
		if (event.which != 9 && (event.which < 37 || event.which > 40) && jQuery("#price_ttc").val() != '') {
			jQuery("#price_ht").val('');
			jQuery("#price_ttc").val('');
		}
	});

	<?php if (in_array($object->table_element_line, array('propaldet', 'commandedet', 'facturedet'))) { ?>
	$("#date_start, #date_end").focusout(function() {
		if ( $(this).val() == ''  && !$(this).hasClass('inputmandatory') ) {
			$(this).addClass('inputmandatory');
		} else {
			$(this).removeClass('inputmandatory');
		}
	});
		<?php
	}

	if (isModEnabled('margin')) {
		?>
		/* Add rule to clear margin when we change some data, so when we change sell or buy price, margin will be recalculated after submitting form */
		jQuery("#tva_tx").click(function() {						/* somtimes field is a text, sometimes a combo */
			jQuery("input[name='np_marginRate']:first").val('');
			jQuery("input[name='np_markRate']:first").val('');
		});
		jQuery("#tva_tx").keyup(function() {						/* somtimes field is a text, sometimes a combo */
			jQuery("input[name='np_marginRate']:first").val('');
			jQuery("input[name='np_markRate']:first").val('');
		});
		jQuery("#price_ht").keyup(function() {
			jQuery("input[name='np_marginRate']:first").val('');
			jQuery("input[name='np_markRate']:first").val('');
		});
		jQuery("#qty").keyup(function() {
			jQuery("input[name='np_marginRate']:first").val('');
			jQuery("input[name='np_markRate']:first").val('');
		});
		jQuery("#remise_percent").keyup(function() {
			jQuery("input[name='np_marginRate']:first").val('');
			jQuery("input[name='np_markRate']:first").val('');
		});
		jQuery("#buying_price").keyup(function() {
			jQuery("input[name='np_marginRate']:first").val('');
			jQuery("input[name='np_markRate']:first").val('');
		});

		/* Init field buying_price and fournprice */
		var token = '<?php echo currentToken(); ?>';		// For AJAX Call we use old 'token' and not 'newtoken'
		$.post('<?php echo DOL_URL_ROOT; ?>/fourn/ajax/getSupplierPrices.php', {'idprod': <?php echo $line->fk_product ? $line->fk_product : 0; ?>, 'token': token }, function(data) {
		  if (data && data.length > 0) {
			var options = '';
			var trouve=false;
			$(data).each(function() {
				options += '<option value="'+this.id+'" price="'+this.price+'"';
				<?php if ($line->fk_fournprice > 0) { ?>
				if (this.id == <?php echo $line->fk_fournprice; ?>) {
					options += ' selected';
					$("#buying_price").val(this.price);
					trouve = true;
				}
				<?php } ?>
				options += '>'+this.label+'</option>';
			});
			options += '<option value=null'+(trouve?'':' selected')+'><?php echo $langs->trans("InputPrice"); ?></option>';
			$("#fournprice").html(options);
			if (trouve) {
				$("#buying_price").hide();
				$("#fournprice").show();
			} else {
				$("#buying_price").show();
			}
			$("#fournprice").change(function() {
				var selval = $(this).find('option:selected').attr("price");
				if (selval)
					$("#buying_price").val(selval).hide();
				else
					$('#buying_price').show();
			});
		} else {
			$("#fournprice").hide();
			$('#buying_price').show();
		}
		}, 'json');
		<?php
	}
	?>
});

</script>
<!-- END PHP TEMPLATE objectline_edit.tpl.php --><|MERGE_RESOLUTION|>--- conflicted
+++ resolved
@@ -301,12 +301,7 @@
 
 	if (!empty($usemargins)) {
 		if ($user->hasRight('margins', 'creer')) {
-<<<<<<< HEAD
-			$coldisplay++;
-			?>
-=======
 			$coldisplay++; ?>
->>>>>>> 729451fa
 		<td class="margininfos right">
 			<!-- For predef product -->
 			<?php if (isModEnabled("product") || isModEnabled("service")) { ?>
@@ -319,11 +314,7 @@
 		}
 
 		if ($user->hasRight('margins', 'creer')) {
-<<<<<<< HEAD
-			if (!empty($conf->global->DISPLAY_MARGIN_RATES)) {
-=======
 			if (getDolGlobalString('DISPLAY_MARGIN_RATES')) {
->>>>>>> 729451fa
 				$margin_rate = (GETPOSTISSET("np_marginRate") ? GETPOST("np_marginRate", "alpha", 2) : (($line->pa_ht == 0) ? '' : price($line->marge_tx)));
 				// if credit note, dont allow to modify margin
 				if ($line->subprice < 0) {
