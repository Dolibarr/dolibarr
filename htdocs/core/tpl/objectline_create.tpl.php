--- conflicted
+++ resolved
@@ -309,9 +309,6 @@
 			echo '<input type="hidden" name="pbq" id="pbq" value="">';
 			echo '</span>';
 		}
-<<<<<<< HEAD
-		if (is_object($hookmanager) && empty($senderissupplier)) {
-=======
 
 		if(!empty($conf->global->MAIN_VIEW_LINE_NUMBER)) {
 			$tab = array(-1 => $langs->trans('AtTheEnd'));
@@ -324,9 +321,7 @@
 			echo '<br>'.$langs->trans('Position').' : '.$form->selectarray('rank', $tab);
 		}
 
-		if (is_object($hookmanager) && empty($senderissupplier))
-		{
->>>>>>> 1e0d7d92
+		if (is_object($hookmanager) && empty($senderissupplier)) {
 			$parameters = array('fk_parent_line'=>GETPOST('fk_parent_line', 'int'));
 			$reshook = $hookmanager->executeHooks('formCreateProductOptions', $parameters, $object, $action);
 			if (!empty($hookmanager->resPrint)) {
