--- conflicted
+++ resolved
@@ -95,7 +95,7 @@
 		<?php
 		}
 		else $colspan++;
-		
+
 		if ($conf->global->MARGIN_TYPE == "1")
 			echo $langs->trans('BuyingPrice');
 		else
@@ -189,19 +189,15 @@
 
 		if (empty($senderissupplier))
 		{
-<<<<<<< HEAD
-			$form->select_produits(GETPOST('idprod'), 'idprod', $filtertype, $conf->product->limit_size, $buyer->price_level, 1, 2, '', 1, array(), $buyer->id, 1, 0, '', 0, GETPOST('combinations', 'array'));
-=======
 			if ($conf->global->ENTREPOT_EXTRA_STATUS)
 			{
 				// hide products in closed warehouse, but show products for internal transfer
-				$form->select_produits(GETPOST('idprod'), 'idprod', $filtertype, $conf->product->limit_size, $buyer->price_level, 1, 2, '', 1, array(),$buyer->id, '1', 0, '', 0, 'warehouseopen,warehouseinternal');
+				$form->select_produits(GETPOST('idprod'), 'idprod', $filtertype, $conf->product->limit_size, $buyer->price_level, 1, 2, '', 1, array(),$buyer->id, '1', 0, '', 0, 'warehouseopen,warehouseinternal', GETPOST('combinations', 'array'));
 			}
 			else
 			{
-				$form->select_produits(GETPOST('idprod'), 'idprod', $filtertype, $conf->product->limit_size, $buyer->price_level, 1, 2, '', 1, array(),$buyer->id);
+				$form->select_produits(GETPOST('idprod'), 'idprod', $filtertype, $conf->product->limit_size, $buyer->price_level, 1, 2, '', 1, array(),$buyer->id, '1', 0, '', 0, '', GETPOST('combinations', 'array'));
 			}
->>>>>>> 46a80411
 		}
 		else
 		{
@@ -318,7 +314,7 @@
 		<?php
 		$coldisplay++;
 		}
-		
+
 		if ($user->rights->margins->creer)
 		{
 			if (! empty($conf->global->DISPLAY_MARGIN_RATES))
