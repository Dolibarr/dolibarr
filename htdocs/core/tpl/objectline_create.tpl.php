--- conflicted
+++ resolved
@@ -358,13 +358,7 @@
 						}
 					}
 				}
-<<<<<<< HEAD
-			}
-
-			?>
-=======
 			} ?>
->>>>>>> 729451fa
 			<script>
 				$(document).ready(function(){
 					$("#dropdownAddProductAndService .dropdown-toggle").on("click", function(event) {
@@ -505,12 +499,7 @@
 	}
 	if (!empty($usemargins)) {
 		if ($user->hasRight('margins', 'creer')) {
-<<<<<<< HEAD
-			$coldisplay++;
-			?>
-=======
 			$coldisplay++; ?>
->>>>>>> 729451fa
 			<td class="nobottom margininfos linecolmargin right">
 				<!-- For predef product -->
 				<?php if (isModEnabled("product") || isModEnabled("service")) { ?>
@@ -875,11 +864,7 @@
 
 						<?php
 						if (getDolGlobalInt('PRODUIT_AUTOFILL_DESC') == 1) {
-<<<<<<< HEAD
-							if (getDolGlobalInt('MAIN_MULTILANGS') && !empty($conf->global->PRODUIT_TEXTS_IN_THIRDPARTY_LANGUAGE)) { ?>
-=======
 							if (getDolGlobalInt('MAIN_MULTILANGS') && getDolGlobalString('PRODUIT_TEXTS_IN_THIRDPARTY_LANGUAGE')) { ?>
->>>>>>> 729451fa
 						var proddesc = data.desc_trans;
 								<?php
 							} else { ?>
@@ -918,12 +903,7 @@
 		}
 
 		if (!empty($usemargins) && $user->hasRight('margins', 'creer')) {
-<<<<<<< HEAD
-			$langs->load('stocks');
-			?>
-=======
 			$langs->load('stocks'); ?>
->>>>>>> 729451fa
 
 			/* Code for margin */
 			$("#fournprice_predef").find("option").remove();
