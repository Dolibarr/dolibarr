<?php
/* Copyright (C) 2010-2012	Regis Houssin		<regis.houssin@inodbox.com>
 * Copyright (C) 2010-2014	Laurent Destailleur	<eldy@users.sourceforge.net>
 * Copyright (C) 2012-2013	Christophe Battarel	<christophe.battarel@altairis.fr>
 * Copyright (C) 2012       Cédric Salvador     <csalvador@gpcsolutions.fr>
 * Copyright (C) 2014		Florian Henry		<florian.henry@open-concept.pro>
 * Copyright (C) 2014       Raphaël Doursenaud  <rdoursenaud@gpcsolutions.fr>
 * Copyright (C) 2015-2016	Marcos García		<marcosgdf@gmail.com>
 * Copyright (C) 2018       Frédéric France     <frederic.france@netlogic.fr>
 * Copyright (C) 2018		Ferran Marcet		<fmarcet@2byte.es>
 * Copyright (C) 2019		Nicolas ZABOURI		<info@inovea-conseil.com>
<<<<<<< HEAD
 * Copyright (C) 2022      	Gauthier VERDOL     	<gauthier.verdol@atm-consulting.fr>
=======
 * Copyright (C) 2022		OpenDSI				<support@open-dsi.fr>
>>>>>>> 66f21fc1
 *
 * This program is free software; you can redistribute it and/or modify
 * it under the terms of the GNU General Public License as published by
 * the Free Software Foundation; either version 3 of the License, or
 * (at your option) any later version.
 *
 * This program is distributed in the hope that it will be useful,
 * but WITHOUT ANY WARRANTY; without even the implied warranty of
 * MERCHANTABILITY or FITNESS FOR A PARTICULAR PURPOSE.  See the
 * GNU General Public License for more details.
 *
 * You should have received a copy of the GNU General Public License
 * along with this program. If not, see <https://www.gnu.org/licenses/>.
 *
 * Need to have following variables defined:
 * $object (invoice, order, ...)
 * $conf
 * $langs
 * $dateSelector
 * $forceall (0 by default, 1 for supplier invoices/orders)
 * $senderissupplier (0 by default, 1 or 2 for supplier invoices/orders)
 * $inputalsopricewithtax (0 by default, 1 to also show column with unit price including tax)
 */

// Protection to avoid direct call of template
if (empty($object) || !is_object($object)) {
	print "Error: this template page cannot be called directly as an URL";
	exit;
}
$usemargins = 0;
if (!empty($conf->margin->enabled) && !empty($object->element) && in_array($object->element, array('facture', 'facturerec', 'propal', 'commande'))) {
	$usemargins = 1;
}
if (!isset($dateSelector)) {
	global $dateSelector; // Take global var only if not already defined into function calling (for example formAddObjectLine)
}
global $forceall, $forcetoshowtitlelines, $senderissupplier, $inputalsopricewithtax;
if (!isset($dateSelector)) {
	$dateSelector = 1; // For backward compatibility
} elseif (empty($dateSelector)) {
	$dateSelector = 0;
}
if (empty($forceall)) {
	$forceall = 0;
}
if (empty($senderissupplier)) {
	$senderissupplier = 0;
}
if (empty($inputalsopricewithtax)) {
	$inputalsopricewithtax = 0;
}
// Define colspan for the button 'Add'
$colspan = 3; // Columns: total ht + col edit + col delete
if (!empty($conf->multicurrency->enabled) && $this->multicurrency_code != $conf->currency) {
	$colspan++; //Add column for Total (currency) if required
}
if (in_array($object->element, array('propal', 'commande', 'order', 'facture', 'facturerec', 'invoice', 'supplier_proposal', 'order_supplier', 'invoice_supplier', 'invoice_supplier_rec'))) {
	$colspan++; // With this, there is a column move button
}
if (!empty($conf->asset->enabled) && $object->element == 'invoice_supplier') {
	$colspan++;
}

//print $object->element;
// Lines for extrafield
$objectline = null;
if (!empty($extrafields)) {
	if ($this->table_element_line == 'commandedet') {
		$objectline = new OrderLine($this->db);
	} elseif ($this->table_element_line == 'propaldet') {
		$objectline = new PropaleLigne($this->db);
	} elseif ($this->table_element_line == 'supplier_proposaldet') {
		$objectline = new SupplierProposalLine($this->db);
	} elseif ($this->table_element_line == 'facturedet') {
		$objectline = new FactureLigne($this->db);
	} elseif ($this->table_element_line == 'contratdet') {
		$objectline = new ContratLigne($this->db);
	} elseif ($this->table_element_line == 'commande_fournisseurdet') {
		$objectline = new CommandeFournisseurLigne($this->db);
	} elseif ($this->table_element_line == 'facture_fourn_det') {
		$objectline = new SupplierInvoiceLine($this->db);
	} elseif ($this->table_element_line == 'facturedet_rec') {
		$objectline = new FactureLigneRec($this->db);
	} elseif ($this->table_element_line == 'facture_fourn_det_rec') {
		$objectline = new FactureFournisseurLigneRec($this->db);
	}
}
print "<!-- BEGIN PHP TEMPLATE objectline_create.tpl.php -->\n";
$nolinesbefore = (count($this->lines) == 0 || $forcetoshowtitlelines);
if ($nolinesbefore) {
	?>
	<tr class="liste_titre<?php echo (($nolinesbefore || $object->element == 'contrat') ? '' : ' liste_titre_add_') ?> nodrag nodrop">
		<?php if (!empty($conf->global->MAIN_VIEW_LINE_NUMBER)) { ?>
			<td class="linecolnum center"></td>
		<?php } ?>
		<td class="linecoldescription minwidth500imp">
			<div id="add"></div><span class="hideonsmartphone"><?php echo $langs->trans('AddNewLine'); ?></span>
		</td>
		<?php
		if ($object->element == 'supplier_proposal' || $object->element == 'order_supplier' || $object->element == 'invoice_supplier' || $object->element == 'invoice_supplier_rec') {	// We must have same test in printObjectLines
			?>
			<td class="linecolrefsupplier"><span id="title_fourn_ref"><?php echo $langs->trans('SupplierRef'); ?></span></td>
			<?php
		}
		?>
		<td class="linecolvat right"><span id="title_vat"><?php echo $langs->trans('VAT'); ?></span></td>
		<td class="linecoluht right"><span id="title_up_ht"><?php echo $langs->trans('PriceUHT'); ?></span></td>
		<?php if (!empty($conf->multicurrency->enabled) && $this->multicurrency_code != $conf->currency) { ?>
			<td class="linecoluht_currency right"><span id="title_up_ht_currency"><?php echo $langs->trans('PriceUHTCurrency'); ?></span></td>
		<?php } ?>
		<?php if (!empty($inputalsopricewithtax)) { ?>
			<td class="linecoluttc right"><span id="title_up_ttc"><?php echo $langs->trans('PriceUTTC'); ?></span></td>
		<?php } ?>
		<td class="linecolqty right"><?php echo $langs->trans('Qty'); ?></td>
		<?php
		if (!empty($conf->global->PRODUCT_USE_UNITS)) {
			print '<td class="linecoluseunit left">';
			print '<span id="title_units">';
			print $langs->trans('Unit');
			print '</span></td>';
		}
		?>
		<td class="linecoldiscount right"><?php echo $langs->trans('ReductionShort'); ?></td>
		<?php
		// Fields for situation invoice
		if (isset($this->situation_cycle_ref) && $this->situation_cycle_ref) {
			print '<td class="linecolcycleref right">'.$langs->trans('Progress').'</td>';
			print '<td class="linecolcycleref2 right"></td>';
		}
		if (!empty($usemargins)) {
			if (empty($user->rights->margins->creer)) {
				$colspan++;
			} else {
				print '<td class="margininfos linecolmargin1 right">';
				if ($conf->global->MARGIN_TYPE == "1") {
					echo $langs->trans('BuyingPrice');
				} else {
					echo $langs->trans('CostPrice');
				}
				echo '</td>';
				if (!empty($conf->global->DISPLAY_MARGIN_RATES)) {
					echo '<td class="margininfos linecolmargin2 right"><span class="np_marginRate">'.$langs->trans('MarginRate').'</span></td>';
				}
				if (!empty($conf->global->DISPLAY_MARK_RATES)) {
					echo '<td class="margininfos linecolmargin2 right"><span class="np_markRate">'.$langs->trans('MarkRate').'</span></td>';
				}
			}
		}
		?>
		<td class="linecoledit" colspan="<?php echo $colspan; ?>">&nbsp;</td>
	</tr>
	<?php
}
?>
<tr class="pair nodrag nodrop nohoverpair<?php echo ($nolinesbefore || $object->element == 'contrat') ? '' : ' liste_titre_create'; ?>">
	<?php
	$coldisplay = 0;
	// Adds a line numbering column
	if (!empty($conf->global->MAIN_VIEW_LINE_NUMBER)) {
		$coldisplay++;
		echo '<td class="nobottom linecolnum center"></td>';
	}
	$coldisplay++;
	?>
	<td class="nobottom linecoldescription minwidth500imp">

		<?php
		$freelines = false;
		if (empty($conf->global->MAIN_DISABLE_FREE_LINES)) {
			$freelines = true;
			$forceall = 1; // We always force all type for free lines (module product or service means we use predefined product or service)
			if ($object->element == 'contrat') {
				if (empty($conf->product->enabled) && empty($conf->service->enabled) && empty($conf->global->CONTRACT_SUPPORT_PRODUCTS)) {
					$forceall = -1; // With contract, by default, no choice at all, except if CONTRACT_SUPPORT_PRODUCTS is set
				} elseif (empty($conf->global->CONTRACT_SUPPORT_PRODUCTS)) {
					$forceall = 3;
				}
			}
			// Free line
			echo '<span class="prod_entry_mode_free">';
			// Show radio free line
			if ($forceall >= 0 && (!empty($conf->product->enabled) || !empty($conf->service->enabled))) {
				echo '<label for="prod_entry_mode_free">';
				echo '<input type="radio" class="prod_entry_mode_free" name="prod_entry_mode" id="prod_entry_mode_free" value="free"';
				//echo (GETPOST('prod_entry_mode')=='free' ? ' checked' : ((empty($forceall) && (empty($conf->product->enabled) || empty($conf->service->enabled)))?' checked':'') );
				echo ((GETPOST('prod_entry_mode', 'alpha') == 'free' || !empty($conf->global->MAIN_FREE_PRODUCT_CHECKED_BY_DEFAULT)) ? ' checked' : '');
				echo '> ';
				// Show type selector
				echo '<span class="textradioforitem">'.$langs->trans("FreeLineOfType").'</span>';
				echo '</label>';
				echo ' ';
			} else {
				echo '<input type="hidden" id="prod_entry_mode_free" name="prod_entry_mode" value="free">';
				// Show type selector
				if ($forceall >= 0) {
					if (empty($conf->product->enabled) || empty($conf->service->enabled)) {
						echo $langs->trans("Type");
					} else {
						echo $langs->trans("FreeLineOfType");
					}
					echo ' ';
				}
			}
			echo $form->select_type_of_lines(GETPOSTISSET("type") ? GETPOST("type", 'alpha', 2) : -1, 'type', 1, 1, $forceall);
			echo '</span>';
		}
		// Predefined product/service
		if (!empty($conf->product->enabled) || !empty($conf->service->enabled)) {
			if ($forceall >= 0 && $freelines) {
				echo '<br><span class="prod_entry_mode_predef paddingtop">';
			} else {
				echo '<span class="prod_entry_mode_predef">';
			}
			echo '<label for="prod_entry_mode_predef">';
			echo '<input type="radio" class="prod_entry_mode_predef" name="prod_entry_mode" id="prod_entry_mode_predef" value="predef"'.(GETPOST('prod_entry_mode') == 'predef' ? ' checked' : '').'> ';
			$labelforradio = '';
			if (empty($conf->dol_optimize_smallscreen)) {
				if (empty($senderissupplier)) {
					if (!empty($conf->product->enabled) && empty($conf->service->enabled)) {
						$labelforradio = $langs->trans('PredefinedProductsToSell');
					} elseif ((empty($conf->product->enabled) && !empty($conf->service->enabled)) || ($object->element == 'contrat' && empty($conf->global->CONTRACT_SUPPORT_PRODUCTS))) {
						$labelforradio = $langs->trans('PredefinedServicesToSell');
					} else {
						$labelforradio = $langs->trans('PredefinedProductsAndServicesToSell');
					}
				} else {
					if (!empty($conf->product->enabled) && empty($conf->service->enabled)) {
						$labelforradio = $langs->trans('PredefinedProductsToPurchase');
					} elseif (empty($conf->product->enabled) && !empty($conf->service->enabled)) {
						$labelforradio = $langs->trans('PredefinedServicesToPurchase');
					} else {
						$labelforradio = $langs->trans('PredefinedProductsAndServicesToPurchase');
					}
				}
			} else {
				$labelforradio = $langs->trans('PredefinedItem');
			}
			print '<span class="textradioforitem">'.$labelforradio.'</span>';
			echo '</label>';
			echo ' ';
			$filtertype = '';
			if (!empty($object->element) && $object->element == 'contrat' && empty($conf->global->CONTRACT_SUPPORT_PRODUCTS)) {
				$filtertype = '1';
			}
			if (empty($senderissupplier)) {
				$statustoshow = 1;
				if (!empty($conf->global->ENTREPOT_EXTRA_STATUS)) {
					// hide products in closed warehouse, but show products for internal transfer
					$form->select_produits(GETPOST('idprod'), 'idprod', $filtertype, $conf->product->limit_size, $buyer->price_level, $statustoshow, 2, '', 1, array(), $buyer->id, '1', 0, 'maxwidth500', 0, 'warehouseopen,warehouseinternal', GETPOST('combinations', 'array'));
				} else {
					$form->select_produits(GETPOST('idprod'), 'idprod', $filtertype, $conf->product->limit_size, $buyer->price_level, $statustoshow, 2, '', 1, array(), $buyer->id, '1', 0, 'maxwidth500', 0, '', GETPOST('combinations', 'array'));
				}
				if (!empty($conf->global->MAIN_AUTO_OPEN_SELECT2_ON_FOCUS_FOR_CUSTOMER_PRODUCTS)) {
					?>
				<script>
					$(document).ready(function(){
						// On first focus on a select2 combo, auto open the menu (this allow to use the keyboard only)
						$(document).on('focus', '.select2-selection.select2-selection--single', function (e) {
							console.log('focus on a select2');
							if ($(this).attr('aria-labelledby') == 'select2-idprod-container')
							{
								console.log('open combo');
								$('#idprod').select2('open');
							}
						});
					});
				</script>
					<?php
				}
			} else {
				// $senderissupplier=2 is the same as 1 but disables test on minimum qty, disable autofill qty with minimum and autofill unit price
				if ($senderissupplier != 2) {
					$ajaxoptions = array(
						'update' => array('qty'=>'qty', 'remise_percent' => 'discount', 'idprod' => 'idprod'), // html id tags that will be edited with each ajax json response key
						'option_disabled' => 'idthatdoesnotexists', // html id to disable once select is done
						'warning' => $langs->trans("NoPriceDefinedForThisSupplier") // translation of an error saved into var 'warning' (for example shown we select a disabled option into combo)
					);
					$alsoproductwithnosupplierprice = 0;
				} else {
					$ajaxoptions = array(
						'update' => array('remise_percent' => 'discount', 'price_ht' => 'price_ht')			// html id tags that will be edited with each ajax json response key
					);
					$alsoproductwithnosupplierprice = 1;
				}
				$form->select_produits_fournisseurs($object->socid, GETPOST('idprodfournprice'), 'idprodfournprice', '', '', $ajaxoptions, 1, $alsoproductwithnosupplierprice, 'minwidth300imp maxwidth500');
				if (!empty($conf->global->MAIN_AUTO_OPEN_SELECT2_ON_FOCUS_FOR_SUPPLIER_PRODUCTS)) {
					?>
				<script>
					$(document).ready(function(){
						// On first focus on a select2 combo, auto open the menu (this allow to use the keyboard only)
						$(document).on('focus', '.select2-selection.select2-selection--single', function (e) {
							//console.log('focus on a select2');
							if ($(this).attr('aria-labelledby') == 'select2-idprodfournprice-container')
							{
								$('#idprodfournprice').select2('open');
							}
						});
					});
				</script>
					<?php
				}
			}
			echo '<input type="hidden" name="pbq" id="pbq" value="">';
			echo '</span>';
		}

		if (!empty($conf->global->MAIN_ADD_LINE_AT_POSITION)) {
			echo '<br>'.$langs->trans('AddLineOnPosition').' : <input type="number" name="rank" step="1" min="0" style="width: 5em;">';
		}

		if (is_object($hookmanager) && empty($senderissupplier)) {
			$parameters = array('fk_parent_line'=>GETPOST('fk_parent_line', 'int'));
			$reshook = $hookmanager->executeHooks('formCreateProductOptions', $parameters, $object, $action);
			if (!empty($hookmanager->resPrint)) {
				print $hookmanager->resPrint;
			}
		}
		if (is_object($hookmanager) && !empty($senderissupplier)) {
			$parameters = array('htmlname'=>'addproduct');
			$reshook = $hookmanager->executeHooks('formCreateProductSupplierOptions', $parameters, $object, $action);
			if (!empty($hookmanager->resPrint)) {
				print $hookmanager->resPrint;
			}
		}
		if (!empty($conf->product->enabled) || !empty($conf->service->enabled)) {
			echo '<br>';
			if (!empty($conf->variants->enabled)) {
				echo '<div id="attributes_box"></div>';
			}
		}
		// Editor wysiwyg
		require_once DOL_DOCUMENT_ROOT.'/core/class/doleditor.class.php';
		$nbrows = ROWS_2;
		$enabled = (!empty($conf->global->FCKEDITOR_ENABLE_DETAILS) ? $conf->global->FCKEDITOR_ENABLE_DETAILS : 0);
		if (!empty($conf->global->MAIN_INPUT_DESC_HEIGHT)) {
			$nbrows = $conf->global->MAIN_INPUT_DESC_HEIGHT;
		}
		$toolbarname = 'dolibarr_details';
		if (!empty($conf->global->FCKEDITOR_ENABLE_DETAILS_FULL)) {
			$toolbarname = 'dolibarr_notes';
		}
		$doleditor = new DolEditor('dp_desc', GETPOST('dp_desc', 'restricthtml'), '', (empty($conf->global->MAIN_DOLEDITOR_HEIGHT) ? 100 : $conf->global->MAIN_DOLEDITOR_HEIGHT), $toolbarname, '', false, true, $enabled, $nbrows, '98%');
		$doleditor->Create();
		// Show autofill date for recurring invoices
		if (!empty($conf->service->enabled) && ($object->element == 'facturerec' || $object->element == 'invoice_supplier_rec')) {
			echo '<div class="divlinefordates"><br>';
			echo $langs->trans('AutoFillDateFrom').' ';
			echo $form->selectyesno('date_start_fill', $line->date_start_fill, 1);
			echo ' - ';
			echo $langs->trans('AutoFillDateTo').' ';
			echo $form->selectyesno('date_end_fill', $line->date_end_fill, 1);
			echo '</div>';
		}
		if (is_object($objectline)) {
			$temps = $objectline->showOptionals($extrafields, 'create', array(), '', '', 1, 'line');

			if (!empty($temps)) {
				print '<div style="padding-top: 10px" id="extrafield_lines_area_create" name="extrafield_lines_area_create">';
				print $temps;
				print '</div>';
			}
		}
		echo '</td>';
		if ($object->element == 'supplier_proposal' || $object->element == 'order_supplier' || $object->element == 'invoice_supplier' || $object->element == 'invoice_supplier_rec') {	// We must have same test in printObjectLines
			$coldisplay++;
			?>
	<td class="nobottom linecolresupplier"><input id="fourn_ref" name="fourn_ref" class="flat minwidth50 maxwidth125" value="<?php echo (GETPOSTISSET("fourn_ref") ? GETPOST("fourn_ref", 'alpha', 2) : ''); ?>"></td>
		<?php }
		print '<td class="nobottom linecolvat right">';
		$coldisplay++;
		if ($seller->tva_assuj == "0") {
			echo '<input type="hidden" name="tva_tx" id="tva_tx" value="0">'.vatrate(0, true);
		} else {
			echo $form->load_tva('tva_tx', (GETPOSTISSET("tva_tx") ? GETPOST("tva_tx", 'alpha', 2) : -1), $seller, $buyer, 0, 0, '', false, 1);
		}
		?>
	</td>

	<td class="nobottom linecoluht right"><?php $coldisplay++; ?>
		<input type="text" size="5" name="price_ht" id="price_ht" class="flat right" value="<?php echo (GETPOSTISSET("price_ht") ? GETPOST("price_ht", 'alpha', 2) : ''); ?>">
	</td>

	<?php
	if (!empty($conf->multicurrency->enabled) && $this->multicurrency_code != $conf->currency) {
		$coldisplay++;
		?>
		<td class="nobottom linecoluht_currency right">
			<input type="text" size="5" name="multicurrency_price_ht" id="multicurrency_price_ht" class="flat right" value="<?php echo (GETPOSTISSET("multicurrency_price_ht") ? GETPOST("multicurrency_price_ht", 'alpha', 2) : ''); ?>">
		</td>
		<?php
	}
	if (!empty($inputalsopricewithtax)) {
		$coldisplay++;
		?>
		<td class="nobottom linecoluttc right">
			<input type="text" size="5" name="price_ttc" id="price_ttc" class="flat" value="<?php echo (GETPOSTISSET("price_ttc") ? GETPOST("price_ttc", 'alpha', 2) : ''); ?>">
		</td>
		<?php
	}
	$coldisplay++;
	?>
	<td class="nobottom linecolqty right"><input type="text" size="2" name="qty" id="qty" class="flat right" value="<?php echo (GETPOSTISSET("qty") ? GETPOST("qty", 'alpha', 2) : 1); ?>">
	</td>
	<?php
	if (!empty($conf->global->PRODUCT_USE_UNITS)) {
		$coldisplay++;
		print '<td class="nobottom linecoluseunit left">';
		print $form->selectUnits(empty($line->fk_unit) ? $conf->global->PRODUCT_USE_UNITS : $line->fk_unit, "units");
		print '</td>';
	}
	$remise_percent = $buyer->remise_percent;
	if ($object->element == 'supplier_proposal' || $object->element == 'order_supplier' || $object->element == 'invoice_supplier') {
		$remise_percent = $seller->remise_supplier_percent;
	}
	$coldisplay++;
	?>
	<td class="nobottom nowrap linecoldiscount right"><input type="text" size="1" name="remise_percent" id="remise_percent" class="flat right" value="<?php echo (GETPOSTISSET("remise_percent") ? GETPOST("remise_percent", 'alpha', 2) : $remise_percent); ?>"><span class="hideonsmartphone">%</span></td>
	<?php
	if (isset($this->situation_cycle_ref) && $this->situation_cycle_ref) {
		$coldisplay++;
		print '<td class="nobottom nowrap right"><input class="falt right" type="text" size="1" value="0" name="progress">%</td>';
		$coldisplay++;
		print '<td></td>';
	}
	if (!empty($usemargins)) {
		if (!empty($user->rights->margins->creer)) {
			$coldisplay++;
			?>
			<td class="nobottom margininfos linecolmargin right">
				<!-- For predef product -->
				<?php if (!empty($conf->product->enabled) || !empty($conf->service->enabled)) { ?>
					<select id="fournprice_predef" name="fournprice_predef" class="flat minwidth75imp maxwidth150" style="display: none;"></select>
				<?php } ?>
				<!-- For free product -->
				<input type="text" id="buying_price" name="buying_price" class="flat maxwidth75 right" value="<?php echo (GETPOSTISSET("buying_price") ? GETPOST("buying_price", 'alpha', 2) : ''); ?>">
			</td>
			<?php
			if (!empty($conf->global->DISPLAY_MARGIN_RATES)) {
				echo '<td class="nobottom nowraponall margininfos right"><input class="flat right" type="text" size="2" id="np_marginRate" name="np_marginRate" value="'.(GETPOSTISSET("np_marginRate") ? GETPOST("np_marginRate", 'alpha', 2) : '').'"><span class="np_marginRate hideonsmartphone">%</span></td>';
				$coldisplay++;
			}
			if (!empty($conf->global->DISPLAY_MARK_RATES)) {
				echo '<td class="nobottom nowraponall margininfos right"><input class="flat right" type="text" size="2" id="np_markRate" name="np_markRate" value="'.(GETPOSTISSET("np_markRate") ? GETPOST("np_markRate", 'alpha', 2) : '').'"><span class="np_markRate hideonsmartphone">%</span></td>';
				$coldisplay++;
			}
		}
	}
	$coldisplay += $colspan;
	?>
	<td class="nobottom linecoledit center valignmiddle" colspan="<?php echo $colspan; ?>">
		<input type="submit" class="button reposition" value="<?php echo $langs->trans('Add'); ?>" name="addline" id="addline">
	</td>
</tr>

<?php
if ((!empty($conf->service->enabled) || ($object->element == 'contrat')) && $dateSelector && GETPOST('type') != '0') {	// We show date field if required
	print '<tr id="trlinefordates" class="oddeven">'."\n";
	if (!empty($conf->global->MAIN_VIEW_LINE_NUMBER)) {
		print '<td></td>';
	}
	print '<td colspan="'.($coldisplay - (empty($conf->global->MAIN_VIEW_LINE_NUMBER) ? 0 : 1)).'">';
	$date_start = dol_mktime(GETPOST('date_starthour'), GETPOST('date_startmin'), 0, GETPOST('date_startmonth'), GETPOST('date_startday'), GETPOST('date_startyear'));
	$date_end = dol_mktime(GETPOST('date_starthour'), GETPOST('date_startmin'), 0, GETPOST('date_endmonth'), GETPOST('date_endday'), GETPOST('date_endyear'));

	$prefillDates = false;

	if (!empty($conf->global->MAIN_FILL_SERVICE_DATES_FROM_LAST_SERVICE_LINE) && !empty($object->lines)) {
		for ($i = count($object->lines) - 1; $i >= 0; $i--) {
			$lastline = $object->lines[$i];

			if ($lastline->product_type == Product::TYPE_SERVICE && (!empty($lastline->date_start) || !empty($lastline->date_end))) {
				$date_start_prefill = $lastline->date_start;
				$date_end_prefill = $lastline->date_end;

				$prefillDates = true;
				break;
			}
		}
	}


	if (!empty($object->element) && $object->element == 'contrat') {
		print $langs->trans("DateStartPlanned").' ';
		print $form->selectDate($date_start, "date_start", $usehm, $usehm, 1, "addproduct");
		print ' &nbsp; '.$langs->trans("DateEndPlanned").' ';
		print $form->selectDate($date_end, "date_end", $usehm, $usehm, 1, "addproduct");
	} else {
		print $langs->trans('ServiceLimitedDuration').' '.$langs->trans('From').' ';
		print $form->selectDate($date_start, 'date_start', empty($conf->global->MAIN_USE_HOURMIN_IN_DATE_RANGE) ? 0 : 1, empty($conf->global->MAIN_USE_HOURMIN_IN_DATE_RANGE) ? 0 : 1, 1, "addproduct", 1, 0);
		print ' '.$langs->trans('to').' ';
		print $form->selectDate($date_end, 'date_end', empty($conf->global->MAIN_USE_HOURMIN_IN_DATE_RANGE) ? 0 : 1, empty($conf->global->MAIN_USE_HOURMIN_IN_DATE_RANGE) ? 0 : 1, 1, "addproduct", 1, 0);
	};

	if ($prefillDates) {
		echo ' <span class="small"><a href="#" id="prefill_service_dates">'.$langs->trans('FillWithLastServiceDates').'</a></span>';
	}

	print '<script>';

	if ($prefillDates) {
		?>
		function prefill_service_dates()
		{
			$('#date_start').val("<?php echo dol_escape_js(dol_print_date($date_start_prefill, '%d/%m/%Y')); ?>").trigger('change');
			$('#date_end').val("<?php echo dol_escape_js(dol_print_date($date_end_prefill, '%d/%m/%Y')); ?>").trigger('change');

			return false; // Prevent default link behaviour (which is go to href URL)
		}

		$(document).ready(function()
		{
			$('#prefill_service_dates').click(prefill_service_dates);
		});

		<?php
	}

	if (!$date_start) {
		if (isset($conf->global->MAIN_DEFAULT_DATE_START_HOUR)) {
			print 'jQuery("#date_starthour").val("'.$conf->global->MAIN_DEFAULT_DATE_START_HOUR.'");';
		}
		if (isset($conf->global->MAIN_DEFAULT_DATE_START_MIN)) {
			print 'jQuery("#date_startmin").val("'.$conf->global->MAIN_DEFAULT_DATE_START_MIN.'");';
		}
	}
	if (!$date_end) {
		if (isset($conf->global->MAIN_DEFAULT_DATE_END_HOUR)) {
			print 'jQuery("#date_endhour").val("'.$conf->global->MAIN_DEFAULT_DATE_END_HOUR.'");';
		}
		if (isset($conf->global->MAIN_DEFAULT_DATE_END_MIN)) {
			print 'jQuery("#date_endmin").val("'.$conf->global->MAIN_DEFAULT_DATE_END_MIN.'");';
		}
	}
	print '</script>';
	print '</td>';
	print '</tr>'."\n";
}


print "<script>\n";
if (!empty($usemargins) && $user->rights->margins->creer) {
	?>
	/* Some js test when we click on button "Add" */
	jQuery(document).ready(function() {
	<?php
	if (!empty($conf->global->DISPLAY_MARGIN_RATES)) { ?>
		$("input[name='np_marginRate']:first").blur(function(e) {
			return checkFreeLine(e, "np_marginRate");
		});
		<?php
	}
	if (!empty($conf->global->DISPLAY_MARK_RATES)) { ?>
		$("input[name='np_markRate']:first").blur(function(e) {
			return checkFreeLine(e, "np_markRate");
		});
		<?php
	}
	?>
	});

	/* TODO This does not work for number with thousand separator that is , */
	function checkFreeLine(e, npRate)
	{
		var buying_price = $("input[name='buying_price']:first");
		var remise = $("input[name='remise_percent']:first");

		var rate = $("input[name='"+npRate+"']:first");
		if (rate.val() == '')
			return true;

		if (! $.isNumeric(rate.val().replace(',','.')))
		{
			alert('<?php echo dol_escape_js($langs->trans("rateMustBeNumeric")); ?>');
			e.stopPropagation();
			setTimeout(function () { rate.focus() }, 50);
			return false;
		}
		if (npRate == "np_markRate" && rate.val() >= 100)
		{
			alert('<?php echo dol_escape_js($langs->trans("markRateShouldBeLesserThan100")); ?>');
			e.stopPropagation();
			setTimeout(function () { rate.focus() }, 50);
			return false;
		}

		var price = 0;
		remisejs=price2numjs(remise.val());

		if (remisejs != 100)	// If a discount not 100 or no discount
		{
			if (remisejs == '') remisejs=0;

			bpjs=price2numjs(buying_price.val());
			ratejs=price2numjs(rate.val());

			if (npRate == "np_marginRate")
				price = ((bpjs * (1 + ratejs / 100)) / (1 - remisejs / 100));
			else if (npRate == "np_markRate")
				price = ((bpjs / (1 - ratejs / 100)) / (1 - remisejs / 100));
		}

		$("input[name='price_ht']:first").val(price);	// TODO Must use a function like php price to have here a formated value

		return true;
	}

	<?php
}
?>

	/* JQuery for product free or predefined select */
	jQuery(document).ready(function() {
		jQuery("#price_ht").keyup(function(event) {
			// console.log(event.which);		// discard event tag and arrows
			if (event.which != 9 && (event.which < 37 ||event.which > 40) && jQuery("#price_ht").val() != '') {
			jQuery("#price_ttc").val('');
			jQuery("#multicurrency_subprice").val('');
		}
	});
	jQuery("#price_ttc").keyup(function(event) {
		// console.log(event.which);		// discard event tag and arrows
		if (event.which != 9 && (event.which < 37 || event.which > 40) && jQuery("#price_ttc").val() != '') {
			jQuery("#price_ht").val('');
			jQuery("#multicurrency_subprice").val('');
		}
	});
	jQuery("#multicurrency_subprice").keyup(function(event) {
		// console.log(event.which);		// discard event tag and arrows
		if (event.which != 9 && (event.which < 37 || event.which > 40) && jQuery("#price_ttc").val() != '') {
			jQuery("#price_ht").val('');
			jQuery("#price_ttc").val('');
		}
	});

	$("#prod_entry_mode_free").on( "click", function() {
		setforfree();
	});
	$("#select_type").change(function()
	{
		setforfree();
		if (jQuery('#select_type').val() >= 0)
		{
			/* focus work on a standard textarea but not if field was replaced with CKEDITOR */
			jQuery('#dp_desc').focus();
			/* focus if CKEDITOR */
			if (typeof CKEDITOR == "object" && typeof CKEDITOR.instances != "undefined")
			{
				var editor = CKEDITOR.instances['dp_desc'];
				if (editor) { editor.focus(); }
			}
		}
		console.log("Hide/show date according to product type");
		if (jQuery('#select_type').val() == '0')
		{
			jQuery('#trlinefordates').hide();
			jQuery('.divlinefordates').hide();
		}
		else
		{
			jQuery('#trlinefordates').show();
			jQuery('.divlinefordates').show();
		}
	});

	$("#prod_entry_mode_predef").on( "click", function() {
		console.log("click prod_entry_mode_predef");
		setforpredef();
		jQuery('#trlinefordates').show();
	});

	<?php
	if (!$freelines) { ?>
		$("#prod_entry_mode_predef").click();
		<?php
	}

	if (in_array($this->table_element_line, array('propaldet', 'commandedet', 'facturedet'))) { ?>
	$("#date_start, #date_end").focusout(function() {
		let type = $(this).attr('type');
		let mandatoryP = $(this).attr('mandatoryperiod');
		if (type == 1 && mandatoryP == 1) {
			if ($(this).val() == ''  && !$(this).hasClass('inputmandatory')) {
				$(this).addClass('inputmandatory');
			}else{
				$(this).removeClass('inputmandatory');
			}
		}
	});
		<?php
	} ?>
	/* When changing predefined product, we reload list of supplier prices required for margin combo */
	$("#idprod, #idprodfournprice").change(function()
	{
		console.log("Call method change() after change on #idprod or #idprodfournprice (senderissupplier=<?php echo $senderissupplier; ?>). this.val = "+$(this).val());

		setforpredef();		// TODO Keep vat combo visible and set it to first entry into list that match result of get_default_tva
		jQuery('#trlinefordates').show();

		<?php
		if (empty($conf->global->MAIN_DISABLE_EDIT_PREDEF_PRICEHT) && empty($senderissupplier)) {
			?>
			var pbq = parseInt($('option:selected', this).attr('data-pbq'));	/* If product was selected with a HTML select */
			if (isNaN(pbq)) { pbq = jQuery('#idprod').attr('data-pbq'); } 		/* If product was selected with a HTML input with autocomplete */

			if ((jQuery('#idprod').val() > 0 || jQuery('#idprodfournprice').val()) && ! isNaN(pbq) && pbq > 0)
			{
				console.log("We are in a price per qty context, we do not call ajax/product, init of fields is done few lines later");
			} else {
				<?php if (!empty($conf->global->PRODUIT_CUSTOMER_PRICES_BY_QTY) || !empty($conf->global->PRODUIT_CUSTOMER_PRICES_BY_QTY_MULTIPRICES)) { ?>
					if (isNaN(pbq)) { console.log("We use experimental option PRODUIT_CUSTOMER_PRICES_BY_QTY or PRODUIT_CUSTOMER_PRICES_BY_QTY but we could not get the id of pbq from product combo list, so load of price may be 0 if product has differet prices"); }
				<?php } ?>
				// Get the HT price for the product and display it
				console.log("Load unit price without tax and set it into #price_ht for product id="+$(this).val()+" socid=<?php print $object->socid; ?>");
				$.post('<?php echo DOL_URL_ROOT; ?>/product/ajax/products.php?action=fetch',
					{ 'id': $(this).val(), 'socid': <?php print $object->socid; ?> },
					function(data) {
						console.log("Load unit price end, we got value "+data.price_ht);

						$('#date_start').removeAttr('type');
						$('#date_end').removeAttr('type');
						$('#date_start').attr('type', data.type);
						$('#date_end').attr('type', data.type);

						$('#date_start').removeAttr('mandatoryperiod');
						$('#date_end').removeAttr('mandatoryperiod');
						$('#date_start').attr('mandatoryperiod', data.mandatory_period);
						$('#date_end').attr('mandatoryperiod', data.mandatory_period);

						// service and we setted mandatory_period to true
						if (data.mandatory_period == 1 && data.type == 1) {
							jQuery('#date_start').addClass('inputmandatory');
							jQuery('#date_end').addClass('inputmandatory');
						}else{
							jQuery('#date_start').removeClass('inputmandatory');
							jQuery('#date_end').removeClass('inputmandatory');
						}

						jQuery("#price_ht").val(data.price_ht);
						<?php
						if (!empty($conf->global->PRODUIT_AUTOFILL_DESC) && $conf->global->PRODUIT_AUTOFILL_DESC == 1) {
							if (!empty($conf->global->MAIN_MULTILANGS) && !empty($conf->global->PRODUIT_TEXTS_IN_THIRDPARTY_LANGUAGE)) { ?>
						var proddesc = data.desc_trans;
								<?php
							} else { ?>
						var proddesc = data.desc;
								<?php
							} ?>
						console.log("Load desciption into text area : "+proddesc);
							<?php
							if (!empty($conf->global->FCKEDITOR_ENABLE_DETAILS)) { ?>
						if (typeof CKEDITOR == "object" && typeof CKEDITOR.instances != "undefined")
						{
							var editor = CKEDITOR.instances['dp_desc'];
							if (editor) {
								editor.setData(proddesc);
							}
						}
								<?php
							} else { ?>
						jQuery('#dp_desc').text(proddesc);
								<?php
							} ?>
							<?php
						} ?>
						<?php
						if (!empty($conf->global->PRODUCT_LOAD_EXTRAFIELD_INTO_OBJECTLINES)) { ?>
							jQuery.each(data.array_options, function( key, value ) {
								jQuery('div[class$="det'+key.replace('options_','_extras_')+'"] > #'+key).val(value);
							});
							<?php
						} ?>
					},
					'json'
				);
			}
			<?php
		}

		if (!empty($usemargins) && $user->rights->margins->creer) {
			$langs->load('stocks');
			?>

			/* Code for margin */
			$("#fournprice_predef").find("option").remove();
			$("#fournprice_predef").hide();
			$("#buying_price").val("").show();

			/* Call post to load content of combo list fournprice_predef */
			var token = '<?php echo currentToken(); ?>';		// For AJAX Call we use old 'token' and not 'newtoken'
			$.post('<?php echo DOL_URL_ROOT; ?>/fourn/ajax/getSupplierPrices.php?bestpricefirst=1', { 'idprod': $(this).val(), 'token': token }, function(data) {
				if (data && data.length > 0)
				{
					var options = ''; var defaultkey = ''; var defaultprice = ''; var bestpricefound = 0;

					var bestpriceid = 0; var bestpricevalue = 0;
					var pmppriceid = 0; var pmppricevalue = 0;
					var costpriceid = 0; var costpricevalue = 0;

					/* setup of margin calculation */
					var defaultbuyprice = '<?php
					if (isset($conf->global->MARGIN_TYPE)) {
						if ($conf->global->MARGIN_TYPE == '1') {
							print 'bestsupplierprice';
						}
						if ($conf->global->MARGIN_TYPE == 'pmp') {
							print 'pmp';
						}
						if ($conf->global->MARGIN_TYPE == 'costprice') {
							print 'costprice';
						}
					} ?>';
					console.log("we will set the field for margin. defaultbuyprice="+defaultbuyprice);

					var i = 0;
					$(data).each(function() {
						/* Warning: Lines must be processed in order: best supplier price, then pmpprice line then costprice */
						if (this.id != 'pmpprice' && this.id != 'costprice')
						{
							i++;
							this.price = parseFloat(this.price); // to fix when this.price >0
							// If margin is calculated on best supplier price, we set it by defaut (but only if value is not 0)
							//console.log("id="+this.id+"-price="+this.price+"-"+(this.price > 0));
							if (bestpricefound == 0 && this.price > 0) { defaultkey = this.id; defaultprice = this.price; bestpriceid = this.id; bestpricevalue = this.price; bestpricefound=1; }	// bestpricefound is used to take the first price > 0
						}
						if (this.id == 'pmpprice')
						{
							// If margin is calculated on PMP, we set it by defaut (but only if value is not 0)
							console.log("id="+this.id+"-price="+this.price);
							if ('pmp' == defaultbuyprice || 'costprice' == defaultbuyprice)
							{
								if (this.price > 0) {
									defaultkey = this.id; defaultprice = this.price; pmppriceid = this.id; pmppricevalue = this.price;
									//console.log("pmppricevalue="+pmppricevalue);
								}
							}
						}
						if (this.id == 'costprice')
						{
							// If margin is calculated on Cost price, we set it by defaut (but only if value is not 0)
							console.log("id="+this.id+"-price="+this.price+"-pmppricevalue="+pmppricevalue);
							if ('costprice' == defaultbuyprice)
							{
								if (this.price > 0) { defaultkey = this.id; defaultprice = this.price; costpriceid = this.id; costpricevalue = this.price; }
								else if (pmppricevalue > 0) { defaultkey = 'pmpprice'; defaultprice = pmppricevalue; }
							}
						}
						options += '<option value="'+this.id+'" price="'+this.price+'">'+this.label+'</option>';
					});
					options += '<option value="inputprice" price="'+defaultprice+'"><?php echo $langs->trans("InputPrice"); ?></option>';

					console.log("finally selected defaultkey="+defaultkey+" defaultprice for buying price="+defaultprice);

					$("#fournprice_predef").html(options).show();
					if (defaultkey != '')
					{
						$("#fournprice_predef").val(defaultkey);
					}

					/* At loading, no product are yet selected, so we hide field of buying_price */
					$("#buying_price").hide();

					/* Define default price at loading */
					var defaultprice = $("#fournprice_predef").find('option:selected').attr("price");
					$("#buying_price").val(defaultprice);

					$("#fournprice_predef").change(function() {
						console.log("change on fournprice_predef");
						/* Hide field buying_price according to choice into list (if 'inputprice' or not) */
						var linevalue=$(this).find('option:selected').val();
						var pricevalue = $(this).find('option:selected').attr("price");
						if (linevalue != 'inputprice' && linevalue != 'pmpprice') {
							$("#buying_price").val(pricevalue).hide();	/* We set value then hide field */
						}
						if (linevalue == 'inputprice') {
							$('#buying_price').show();
						}
						if (linevalue == 'pmpprice') {
							$("#buying_price").val(pricevalue);
							$('#buying_price').hide();
						}
					});
				}
			},
			'json');

			<?php
		}
		?>

		<?php
		if (!empty($conf->global->PRODUIT_CUSTOMER_PRICES_BY_QTY)) {?>
		/* To process customer price per quantity (PRODUIT_CUSTOMER_PRICES_BY_QTY works only if combo product is not an ajax after x key pressed) */
		var pbq = parseInt($('option:selected', this).attr('data-pbq'));				// When select is done from HTML select
		if (isNaN(pbq)) { pbq = jQuery('#idprod').attr('data-pbq');	}					// When select is done from HTML input with autocomplete
		var pbqup = parseFloat($('option:selected', this).attr('data-pbqup'));
		if (isNaN(pbqup)) { pbqup = jQuery('#idprod').attr('data-pbqup');	}
		var pbqbase = $('option:selected', this).attr('data-pbqbase');
		if (isNaN(pbqbase)) { pbqbase = jQuery('#idprod').attr('data-pbqbase');	}
		var pbqqty = parseFloat($('option:selected', this).attr('data-pbqqty'));
		if (isNaN(pbqqty)) { pbqqty = jQuery('#idprod').attr('data-pbqqty');	}
		var pbqpercent = parseFloat($('option:selected', this).attr('data-pbqpercent'));
		if (isNaN(pbqpercent)) { pbqpercent = jQuery('#idprod').attr('data-pbqpercent');	}

		if ((jQuery('#idprod').val() > 0) && ! isNaN(pbq) && pbq > 0)
		{
			var pbqupht = pbqup;	/* TODO support of price per qty TTC not yet available */

			console.log("We choose a price by quanty price_by_qty id = "+pbq+" price_by_qty upht = "+pbqupht+" price_by_qty qty = "+pbqqty+" price_by_qty percent = "+pbqpercent);
			jQuery("#pbq").val(pbq);
			jQuery("#price_ht").val(pbqupht);
			if (jQuery("#qty").val() < pbqqty)
			{
				jQuery("#qty").val(pbqqty);
			}
			if (jQuery("#remise_percent").val() < pbqpercent)
			{
				jQuery("#remise_percent").val(pbqpercent);
			}
		} else { jQuery("#pbq").val(''); }
			<?php
		}
		?>
		//Deal with supplier
		if (jQuery('#idprodfournprice').val() >0)
		{
			var up = parseFloat($('option:selected', this).attr('data-up')); 							// When select is done from HTML select
			if (isNaN(up)) { up = parseFloat(jQuery('#idprodfournprice').attr('data-up'));}				// When select is done from HTML input with autocomplete

			var qty = parseFloat($('option:selected', this).attr('data-qty'));
			if (isNaN(qty)) { qty = parseFloat(jQuery('#idprodfournprice').attr('data-qty'));}

			var discount = parseFloat($('option:selected', this).attr('data-discount'));
			if (isNaN(discount)) { discount = parseFloat(jQuery('#idprodfournprice').attr('data-discount'));}

			console.log("We find supplier price :"+up+" qty: "+qty+" discount: "+discount+" for product "+jQuery('#idprodfournprice').val());

			jQuery("#price_ht").val(up);
			if (jQuery("#qty").val() < qty)
			{
				jQuery("#qty").val(qty);
			}
			if (jQuery("#remise_percent").val() < discount)
			{
				jQuery("#remise_percent").val(discount);
			}

			<?php
			if (!empty($conf->global->PRODUIT_AUTOFILL_DESC) && $conf->global->PRODUIT_AUTOFILL_DESC == 1) {
				?>
			var description = $('option:selected', this).attr('data-description');
			if (typeof description == 'undefined') { description = jQuery('#idprodfournprice').attr('data-description');	}

			console.log("Load desciption into text area : "+description);
				<?php
				if (!empty($conf->global->FCKEDITOR_ENABLE_DETAILS)) { ?>
			if (typeof CKEDITOR == "object" && typeof CKEDITOR.instances != "undefined")
			{
				var editor = CKEDITOR.instances['dp_desc'];
				if (editor) {
					editor.setData(description);
				}
			}
					<?php
				} else { ?>
			jQuery('#dp_desc').text(description);
					<?php
				}
			}?>
		} else if (jQuery('#idprodfournprice').length > 0) {
			<?php
			if (!empty($conf->global->PRODUIT_AUTOFILL_DESC) && $conf->global->PRODUIT_AUTOFILL_DESC == 1) {
				if (!empty($conf->global->FCKEDITOR_ENABLE_DETAILS)) { ?>
			if (typeof CKEDITOR == "object" && typeof CKEDITOR.instances != "undefined")
			{
				var editor = CKEDITOR.instances['dp_desc'];
				if (editor) {
					editor.setData('');
				}
			}
					<?php
				} else { ?>
			jQuery('#dp_desc').text('');
					<?php
				}
			}?>
		}


		/* To set focus */
		if (jQuery('#idprod').val() > 0 || jQuery('#idprodfournprice').val() > 0)
		{
			/* focus work on a standard textarea but not if field was replaced with CKEDITOR */
			jQuery('#dp_desc').focus();
			/* focus if CKEDITOR */
			if (typeof CKEDITOR == "object" && typeof CKEDITOR.instances != "undefined")
			{
				var editor = CKEDITOR.instances['dp_desc'];
				if (editor) { editor.focus(); }
			}
		}
	});

		<?php if (GETPOST('prod_entry_mode') == 'predef') { // When we submit with a predef product and it fails we must start with predef ?>
		setforpredef();
		<?php } ?>
	});

	/* Function to set fields from choice */
	function setforfree() {
		console.log("Call setforfree. We show most fields");
		jQuery("#idprodfournprice").val('0');	// Set cursor on not selected product
		jQuery("#prod_entry_mode_free").prop('checked',true).change();
		jQuery("#prod_entry_mode_predef").prop('checked',false).change();
		jQuery("#search_idprod, #idprod, #search_idprodfournprice, #buying_price").val('');
		jQuery("#price_ht, #multicurrency_price_ht, #price_ttc, #multicurrency_price_ttc, #fourn_ref, #tva_tx, #buying_price, #title_fourn_ref, #title_vat, #title_up_ht, #title_up_ht_currency, #title_up_ttc, #title_up_ttc_currency").show();
		jQuery("#np_marginRate, #np_markRate, .np_marginRate, .np_markRate, #units, #title_units").show();
		jQuery("#fournprice_predef").hide();
	}

	function setforpredef() {
		console.log("Call setforpredef. We hide some fields and show dates");
		jQuery("#select_type").val(-1);
		jQuery("#prod_entry_mode_free").prop('checked',false).change();
		jQuery("#prod_entry_mode_predef").prop('checked',true).change();
		<?php if (empty($conf->global->MAIN_DISABLE_EDIT_PREDEF_PRICEHT)) { ?>
			jQuery("#price_ht").val('').show();
			jQuery("#multicurrency_price_ht").val('').show();
			jQuery("#title_up_ht, #title_up_ht_currency").show();
		<?php } else { ?>
			jQuery("#price_ht").val('').hide();
			jQuery("#multicurrency_price_ht").val('').hide();
			jQuery("#title_up_ht, #title_up_ht_currency").hide();
		<?php } ?>
		<?php if (empty($conf->global->MAIN_ENABLE_EDIT_PREDEF_PRICETTC)) { ?>
			jQuery("#price_ttc").val('').hide();
			jQuery("#multicurrency_price_ttc").val('').hide();
			jQuery("#title_up_ttc, #title_up_ttc_currency").hide();
		<?php } else { /* this option work great with supplier invoices */ ?>
			jQuery("#price_ttc").val('').show();
			jQuery("#multicurrency_price_ttc").val('').show();
			jQuery("#title_up_ttc, #title_up_ttc_currency").show();
		<?php } ?>
		jQuery("#fourn_ref, #tva_tx, #title_vat").hide();
		/* jQuery("#title_fourn_ref").hide(); */
		jQuery("#np_marginRate, #np_markRate, .np_marginRate, .np_markRate, #units, #title_units").hide();
		jQuery("#buying_price").show();
		jQuery('#trlinefordates, .divlinefordates').show();
	}

<?php

print '</script>';

print "<!-- END PHP TEMPLATE objectline_create.tpl.php -->\n";<|MERGE_RESOLUTION|>--- conflicted
+++ resolved
@@ -9,11 +9,8 @@
  * Copyright (C) 2018       Frédéric France     <frederic.france@netlogic.fr>
  * Copyright (C) 2018		Ferran Marcet		<fmarcet@2byte.es>
  * Copyright (C) 2019		Nicolas ZABOURI		<info@inovea-conseil.com>
-<<<<<<< HEAD
- * Copyright (C) 2022      	Gauthier VERDOL     	<gauthier.verdol@atm-consulting.fr>
-=======
  * Copyright (C) 2022		OpenDSI				<support@open-dsi.fr>
->>>>>>> 66f21fc1
+ * Copyright (C) 2022      	Gauthier VERDOL     <gauthier.verdol@atm-consulting.fr>
  *
  * This program is free software; you can redistribute it and/or modify
  * it under the terms of the GNU General Public License as published by
