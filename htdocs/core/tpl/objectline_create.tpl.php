--- conflicted
+++ resolved
@@ -210,17 +210,12 @@
 	?>
 	</td>
 
-<<<<<<< HEAD
 	<?php if ($object->element == 'askpricesupplier') { ?>
 		<td class="nobottom" align="right"><input id="fourn_ref" name="fourn_ref" class="flat" value="" size="12"></td>
 	<?php } ?>
 
 	<td class="nobottom" align="right"><?php
-	if ($seller->tva_assuj == "0") echo '<input type="hidden" name="tva_tx" id="tva_tx" value="0">0';
-=======
-	<td align="right"><?php
 	if ($seller->tva_assuj == "0") echo '<input type="hidden" name="tva_tx" id="tva_tx" value="0">'.vatrate(0, true);
->>>>>>> a7cec180
 	else echo $form->load_tva('tva_tx', (isset($_POST["tva_tx"])?$_POST["tva_tx"]:-1), $seller, $buyer);
 	?>
 	</td>
