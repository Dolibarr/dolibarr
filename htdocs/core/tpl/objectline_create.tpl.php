--- conflicted
+++ resolved
@@ -1090,11 +1090,7 @@
 			if (typeof default_vat_code === 'undefined') { default_vat_code = jQuery('#idprodfournprice').attr('data-default-vat-code');}	// When select is done from HTML input with ajax autocomplete
 
 			var stringforvatrateselection = tva_tx;
-<<<<<<< HEAD
-			if (typeof default_vat_code != 'undefined' && default_vat_code != null) {
-=======
 			if (typeof default_vat_code != 'undefined' && default_vat_code != null && default_vat_code != '') {
->>>>>>> 6295c9a9
 				stringforvatrateselection = stringforvatrateselection+' ('+default_vat_code+')';
 			}
 
@@ -1107,10 +1103,6 @@
 			$('#tva_tx option').removeAttr('selected');
 			console.log("stringforvatrateselection="+stringforvatrateselection+" -> value of option label for this key="+$('#tva_tx option[value="'+stringforvatrateselection+'"]').val());
 			$('#tva_tx option[value="'+stringforvatrateselection+'"]').prop('selected', true);
-<<<<<<< HEAD
-
-=======
->>>>>>> 6295c9a9
 			<?php
 			if (getDolGlobalInt('PRODUIT_AUTOFILL_DESC') == 1) {
 				if (!empty($conf->global->FCKEDITOR_ENABLE_DETAILS)) {
