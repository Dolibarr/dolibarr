--- conflicted
+++ resolved
@@ -389,11 +389,7 @@
 					<select id="fournprice_predef" name="fournprice_predef" class="flat minwidth75imp maxwidth150" style="display: none;"></select>
 				<?php } ?>
 				<!-- For free product -->
-<<<<<<< HEAD
-				<input type="text" id="buying_price" name="buying_price" class="flat maxwidth75 maxwidth150 right" value="<?php echo (isset($_POST["buying_price"]) ?GETPOST("buying_price", 'alpha', 2) : ''); ?>">
-=======
 				<input type="text" id="buying_price" name="buying_price" class="flat maxwidth75 maxwidth150 right" value="<?php echo (GETPOSTISSET("buying_price") ? GETPOST("buying_price", 'alpha', 2) : ''); ?>">
->>>>>>> 702d8f9f
 			</td>
 			<?php
 			if (!empty($conf->global->DISPLAY_MARGIN_RATES))
