--- conflicted
+++ resolved
@@ -251,7 +251,7 @@
 					$alsoproductwithnosupplierprice = 0;
 				} else {
 					$ajaxoptions = array(
-						'update' => array('remise_percent' => 'discount', 'price_ht' => 'up')			// html id tags that will be edited with each ajax json response key
+						'update' => array('remise_percent' => 'discount', 'price_ht' => 'price_ht')			// html id tags that will be edited with each ajax json response key
 					);
 					$alsoproductwithnosupplierprice = 1;
 				}
@@ -539,26 +539,6 @@
 		var buying_price = $("input[name='buying_price']:first");
 		var remise = $("input[name='remise_percent']:first");
 
-<<<<<<< HEAD
-	var rate = $("input[name='"+npRate+"']:first");
-	if (rate.val() == '')
-		return true;
-
-	if (! $.isNumeric(rate.val().replace(',','.')))
-	{
-		alert('<?php echo dol_escape_js($langs->trans("rateMustBeNumeric")); ?>');
-		e.stopPropagation();
-		setTimeout(function () { rate.focus() }, 50);
-		return false;
-	}
-	if (npRate == "np_markRate" && rate.val() >= 100)
-	{
-		alert('<?php echo dol_escape_js($langs->trans("markRateShouldBeLesserThan100")); ?>');
-		e.stopPropagation();
-		setTimeout(function () { rate.focus() }, 50);
-		return false;
-	}
-=======
 		var rate = $("input[name='"+npRate+"']:first");
 		if (rate.val() == '')
 			return true;
@@ -577,7 +557,6 @@
 			setTimeout(function () { rate.focus() }, 50);
 			return false;
 		}
->>>>>>> 49f8ff57
 
 		var price = 0;
 		remisejs=price2numjs(remise.val());
@@ -634,30 +613,6 @@
 	$("#select_type").change(function()
 	{
 		setforfree();
-<<<<<<< HEAD
-	if (jQuery('#select_type').val() >= 0)
-	{
-	/* focus work on a standard textarea but not if field was replaced with CKEDITOR */
-		jQuery('#dp_desc').focus();
-		/* focus if CKEDITOR */
-		if (typeof CKEDITOR == "object" && typeof CKEDITOR.instances != "undefined")
-		{
-			var editor = CKEDITOR.instances['dp_desc'];
-			if (editor) { editor.focus(); }
-		}
-	}
-	console.log("Hide/show date according to product type");
-	if (jQuery('#select_type').val() == '0')
-	{
-		jQuery('#trlinefordates').hide();
-		jQuery('.divlinefordates').hide();
-	}
-	else
-	{
-		jQuery('#trlinefordates').show();
-		jQuery('.divlinefordates').show();
-	}
-=======
 		if (jQuery('#select_type').val() >= 0)
 		{
 			/* focus work on a standard textarea but not if field was replaced with CKEDITOR */
@@ -680,7 +635,6 @@
 			jQuery('#trlinefordates').show();
 			jQuery('.divlinefordates').show();
 		}
->>>>>>> 49f8ff57
 	});
 
 	$("#prod_entry_mode_predef").on( "click", function() {
