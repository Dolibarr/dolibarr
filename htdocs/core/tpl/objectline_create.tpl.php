--- conflicted
+++ resolved
@@ -46,13 +46,7 @@
 
 // Define colspan for button Add
 $colspan = 3;	// Col total ht + col edit + col delete
-<<<<<<< HEAD
-
-if (! empty($inputalsopricewithtax)) $colspan++;	// We add 1 if col total ttc
-if (in_array($object->element,array('propal', 'askpricesupplier','facture','invoice','commande','order','order_supplier','invoice_supplier'))) $colspan++;	// With this, there is a column move button
-=======
 if (in_array($object->element,array('propal', 'supplier_proposal','facture','invoice','commande','order','order_supplier','invoice_supplier'))) $colspan++;	// With this, there is a column move button
->>>>>>> d86235ab
 //print $object->element;
 ?>
 
@@ -332,14 +326,6 @@
 <?php
 if ((! empty($conf->service->enabled) || ($object->element == 'contrat')) && $dateSelector && GETPOST('type') != '0')	// We show date field if required
 {
-<<<<<<< HEAD
-	if(! empty($conf->global->MAIN_VIEW_LINE_NUMBER)) $colspan = 10;
-	else $colspan = 9;
-	if($this->situation_cycle_ref) $colspan++;
-	if (! empty($inputalsopricewithtax)) $colspan++;	// We add 1 if col total ttc
-
-	if (in_array($object->element,array('propal','askpricesupplier','facture','invoice','commande','order','order_supplier','invoice_supplier'))) $colspan++;	// With this, there is a column move button
-=======
 	$colspan = 6;
 
 	if (!empty($conf->global->MAIN_VIEW_LINE_NUMBER)) {
@@ -352,7 +338,6 @@
 	if (!empty($inputalsopricewithtax)) {
 		$colspan++;
 	}
->>>>>>> d86235ab
 	if ($conf->global->PRODUCT_USE_UNITS) {
 		$colspan++;
 	}
