--- conflicted
+++ resolved
@@ -6,11 +6,7 @@
  * Copyright (C) 2014		Florian Henry		<florian.henry@open-concept.pro>
  * Copyright (C) 2014       Raphaël Doursenaud  <rdoursenaud@gpcsolutions.fr>
  * Copyright (C) 2015-2016	Marcos García		<marcosgdf@gmail.com>
-<<<<<<< HEAD
- * Copyright (C) 2018       Frédéric France     <frederic.france@netlogic.fr>
-=======
  * Copyright (C) 2018-2024	Frédéric France     <frederic.france@free.fr>
->>>>>>> cc80841a
  * Copyright (C) 2018       Ferran Marcet       <fmarcet@2byte.es>
  * Copyright (C) 2019       Nicolas ZABOURI     <info@inovea-conseil.com>
  * Copyright (C) 2022       OpenDSI             <support@open-dsi.fr>
@@ -263,15 +259,9 @@
 				}
 				if (getDolGlobalString('ENTREPOT_EXTRA_STATUS')) {
 					// hide products in closed warehouse, but show products for internal transfer
-<<<<<<< HEAD
-					$form->select_produits(GETPOST('idprod'), 'idprod', $filtertype, $conf->product->limit_size, $buyer->price_level, $statustoshow, 2, '', 1, array(), $buyer->id, '1', 0, 'maxwidth500 widthcentpercentminusx', 0, $statuswarehouse, GETPOST('combinations', 'array'));
-				} else {
-					$form->select_produits(GETPOST('idprod'), 'idprod', $filtertype, $conf->product->limit_size, $buyer->price_level, $statustoshow, 2, '', 1, array(), $buyer->id, '1', 0, 'maxwidth500 widthcentpercentminusx', 0, '', GETPOST('combinations', 'array'));
-=======
 					$form->select_produits(GETPOST('idprod'), 'idprod', $filtertype, getDolGlobalInt('PRODUIT_LIMIT_SIZE'), $buyer->price_level, $statustoshow, 2, '', 1, array(), $buyer->id, '1', 0, 'maxwidth500 widthcentpercentminusx', 0, $statuswarehouse, GETPOST('combinations', 'array'));
 				} else {
 					$form->select_produits(GETPOST('idprod'), 'idprod', $filtertype, getDolGlobalInt('PRODUIT_LIMIT_SIZE'), $buyer->price_level, $statustoshow, 2, '', 1, array(), $buyer->id, '1', 0, 'maxwidth500 widthcentpercentminusx', 0, '', GETPOST('combinations', 'array'));
->>>>>>> cc80841a
 				}
 				if (getDolGlobalString('MAIN_AUTO_OPEN_SELECT2_ON_FOCUS_FOR_CUSTOMER_PRODUCTS')) {
 					?>
@@ -410,11 +400,7 @@
 		// Editor wysiwyg
 		require_once DOL_DOCUMENT_ROOT.'/core/class/doleditor.class.php';
 		$nbrows = ROWS_2;
-<<<<<<< HEAD
-		$enabled = (getDolGlobalString('FCKEDITOR_ENABLE_DETAILS') ? $conf->global->FCKEDITOR_ENABLE_DETAILS : 0);
-=======
 		$enabled = getDolGlobalString('FCKEDITOR_ENABLE_DETAILS', '0');
->>>>>>> cc80841a
 		if (getDolGlobalString('MAIN_INPUT_DESC_HEIGHT')) {
 			$nbrows = getDolGlobalString('MAIN_INPUT_DESC_HEIGHT');
 		}
@@ -422,11 +408,7 @@
 		if (getDolGlobalString('FCKEDITOR_ENABLE_DETAILS_FULL')) {
 			$toolbarname = 'dolibarr_notes';
 		}
-<<<<<<< HEAD
-		$doleditor = new DolEditor('dp_desc', GETPOST('dp_desc', 'restricthtml'), '', (!getDolGlobalString('MAIN_DOLEDITOR_HEIGHT') ? 100 : $conf->global->MAIN_DOLEDITOR_HEIGHT), $toolbarname, '', false, true, $enabled, $nbrows, '98%');
-=======
 		$doleditor = new DolEditor('dp_desc', GETPOST('dp_desc', 'restricthtml'), '', getDolGlobalInt('MAIN_DOLEDITOR_HEIGHT', 100), $toolbarname, '', false, true, $enabled, $nbrows, '98%');
->>>>>>> cc80841a
 		$doleditor->Create();
 		// Show autofill date for recurring invoices
 		if (isModEnabled("service") && ($object->element == 'facturerec' || $object->element == 'invoice_supplier_rec')) {
@@ -1313,9 +1295,6 @@
 		<?php } ?>
 		/* jQuery("#tva_tx, #title_vat").hide(); */
 		/* jQuery("#title_fourn_ref").hide(); */
-<<<<<<< HEAD
-		jQuery("#np_marginRate, #np_markRate, .np_marginRate, .np_markRate, #units, #title_units").hide();
-=======
 		<?php if (!getDolGlobalString('DISPLAY_MARGIN_RATES')) { ?>
 			jQuery("#np_marginRate, .np_marginRate").hide();
 		<?php } ?>
@@ -1323,7 +1302,6 @@
 			jQuery("#np_markRate, .np_markRate").hide();
 		<?php } ?>
 		jQuery("#units, #title_units").hide();
->>>>>>> cc80841a
 		jQuery("#buying_price").show();
 		jQuery('#trlinefordates, .divlinefordates').show();
 	}
