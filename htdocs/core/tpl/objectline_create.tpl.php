--- conflicted
+++ resolved
@@ -70,12 +70,9 @@
 if (in_array($object->element, array('propal', 'commande', 'order', 'facture', 'facturerec', 'invoice', 'supplier_proposal', 'order_supplier', 'invoice_supplier', 'invoice_supplier_rec'))) {
 	$colspan++; // With this, there is a column move button
 }
-<<<<<<< HEAD
-=======
 if (!empty($conf->asset->enabled) && $object->element == 'invoice_supplier') {
 	$colspan++;
 }
->>>>>>> 503d1a04
 
 //print $object->element;
 // Lines for extrafield
@@ -1053,16 +1050,6 @@
 			jQuery("#multicurrency_price_ht").val('').hide();
 			jQuery("#title_up_ht, #title_up_ht_currency").hide();
 		<?php } ?>
-<<<<<<< HEAD
-		<?php if (empty($conf->global->MAIN_ENABLE_EDIT_PREDEF_PRICETTC)) { ?>
-			jQuery("#price_ttc").val('').hide();
-			jQuery("#multicurrency_price_ttc").val('').hide();
-			jQuery("#title_up_ttc, #title_up_ttc_currency").hide();
-		<?php } else { /* this option work great with supplier invoices */ ?>
-			jQuery("#price_ttc").val('').show();
-			jQuery("#multicurrency_price_ttc").val('').show();
-			jQuery("#title_up_ttc, #title_up_ttc_currency").show();
-=======
 		<?php if (empty($conf->global->MAIN_DISABLE_EDIT_PREDEF_PRICETTC)) { ?>
 			jQuery("#price_ttc").val('').show();
 			jQuery("#multicurrency_price_ttc").val('').show();
@@ -1071,7 +1058,6 @@
 			jQuery("#price_ttc").val('').hide();
 			jQuery("#multicurrency_price_ttc").val('').hide();
 			jQuery("#title_up_ttc, #title_up_ttc_currency").hide();
->>>>>>> 503d1a04
 		<?php } ?>
 		jQuery("#fourn_ref, #tva_tx, #title_vat").hide();
 		/* jQuery("#title_fourn_ref").hide(); */
