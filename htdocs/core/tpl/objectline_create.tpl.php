--- conflicted
+++ resolved
@@ -194,16 +194,8 @@
 	</td>
 
 	<td align="right"><?php
-<<<<<<< HEAD
-	if ($seller->tva_assuj == "0") echo '<input type="hidden" name="tva_tx" id="tva_tx" value="0">0';
+	if ($seller->tva_assuj == "0") echo '<input type="hidden" name="tva_tx" id="tva_tx" value="0">'.vatrate(0, true);
 	else echo $form->load_tva('tva_tx', (isset($_POST["tva_tx"])?$_POST["tva_tx"]:-1), $seller, $buyer);
-=======
-	if (GETPOST('prod_entry_mode') != 'predef')
-	{
-		if ($seller->tva_assuj == "0") echo '<input type="hidden" name="tva_tx" value="0"> '.vatrate(0, true);
-		else echo $form->load_tva('tva_tx', (isset($_POST["tva_tx"])?$_POST["tva_tx"]:-1), $seller, $buyer);
-	}
->>>>>>> f4da53c3
 	?>
 	</td>
 	<td align="right">
