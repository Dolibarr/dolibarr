--- conflicted
+++ resolved
@@ -737,11 +737,7 @@
 				$.post('<?php echo DOL_URL_ROOT; ?>/product/ajax/products.php?action=fetch',
 					{ 'id': $(this).val(), 'socid': <?php print $object->socid; ?> },
 					function(data) {
-<<<<<<< HEAD
-						console.log("Load unit price end, we got value ht="+data.price_ht+" ttc="+data.price_ttc+" pricebasetype="+data.pricebasetype);
-=======
-						console.log("objectline_create.tpl Load unit price end, we got value "+data.price_ht);
->>>>>>> ccaa2312
+						console.log("objectline_create.tpl Load unit price end, we got value ht="+data.price_ht+" ttc="+data.price_ttc+" pricebasetype="+data.pricebasetype);
 
 						$('#date_start').removeAttr('type');
 						$('#date_end').removeAttr('type');
@@ -762,16 +758,13 @@
 							jQuery('#date_end').removeClass('inputmandatory');
 						}
 
-<<<<<<< HEAD
 						if (<?php echo (int) $inputalsopricewithtax; ?> == 1 && data.pricebasetype == 'TTC') {
+							console.log("objectline_create.tpl set content of price_ttc");
 							jQuery("#price_ttc").val(data.price_ttc);
 						} else {
+							console.log("objectline_create.tpl set content of price_ht");
 							jQuery("#price_ht").val(data.price_ht);
 						}
-=======
-						console.log("objectline_create.tpl set content of price_ht");
-						jQuery("#price_ht").val(data.price_ht);
->>>>>>> ccaa2312
 						<?php
 						if (!empty($conf->global->PRODUIT_AUTOFILL_DESC) && $conf->global->PRODUIT_AUTOFILL_DESC == 1) {
 							if (getDolGlobalInt('MAIN_MULTILANGS') && !empty($conf->global->PRODUIT_TEXTS_IN_THIRDPARTY_LANGUAGE)) { ?>
