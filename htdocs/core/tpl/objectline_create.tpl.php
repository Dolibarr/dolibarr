--- conflicted
+++ resolved
@@ -46,39 +46,24 @@
 
 // Define colspan for button Add
 $colspan = 3;	// Col total ht + col edit + col delete
-<<<<<<< HEAD
-if (in_array($object->element,array('propal', 'supplier_proposal','facture','invoice','commande','order','order_supplier','invoice_supplier'))) $colspan++;	// With this, there is a column move button
-=======
 if (in_array($object->element,array('propal', 'supplier_proposal','facture','facturerec','invoice','commande','order','order_supplier','invoice_supplier'))) $colspan++;	// With this, there is a column move button
->>>>>>> 3f5d67d4
 //print $object->element;
 ?>
 
 <!-- BEGIN PHP TEMPLATE objectline_create.tpl.php -->
-<<<<<<< HEAD
-
-<tr class="liste_titre nodrag nodrop">
-=======
 <?php $nolinesbefore=(count($this->lines) == 0); ?>
 <tr class="liste_titre<?php echo (($nolinesbefore || $object->element=='contrat')?'':' liste_titre_add') ?> nodrag nodrop">
->>>>>>> 3f5d67d4
 	<td class="linecoldescription" <?php echo (! empty($conf->global->MAIN_VIEW_LINE_NUMBER) ? ' colspan="2"' : ''); ?>>
 	<div id="add"></div><span class="hideonsmartphone"><?php echo $langs->trans('AddNewLine'); ?></span><?php // echo $langs->trans("FreeZone"); ?>
 	</td>
 	<?php if ($object->element == 'supplier_proposal') { ?>
 		<td class="linecolrefsupplier" align="right"><span id="title_fourn_ref"><?php echo $langs->trans('SupplierProposalRefFourn'); ?></span></td>
-<<<<<<< HEAD
-	<?php } ?>
-	<td class="linecolvat" align="right"><span id="title_vat"><?php echo $langs->trans('VAT'); ?></span></td>
-	<td class="linecoluht" align="right"><span id="title_up_ht"><?php echo $langs->trans('PriceUHT'); ?></span></td>
-=======
 	<?php } ?>
 	<td class="linecolvat" align="right"><span id="title_vat"><?php echo $langs->trans('VAT'); ?></span></td>
 	<td class="linecoluht" align="right"><span id="title_up_ht"><?php echo $langs->trans('PriceUHT'); ?></span></td>
 	<?php if (!empty($conf->multicurrency->enabled)) { $colspan++;?>
 	<td class="linecoluht_currency" align="right"><span id="title_up_ht_currency"><?php echo $langs->trans('PriceUHTCurrency'); ?></span></td>
 	<?php } ?>
->>>>>>> 3f5d67d4
 	<?php if (! empty($inputalsopricewithtax)) { ?>
 	<td class="linecoluttc" align="right"><span id="title_up_ttc"><?php echo $langs->trans('PriceUTTC'); ?></span></td>
 	<?php } ?>
@@ -249,11 +234,7 @@
 	</td>
 
 	<?php if ($object->element == 'supplier_proposal') { ?>
-<<<<<<< HEAD
-		<td class="nobottom linecolresupplier" align="right"><input id="fourn_ref" name="fourn_ref" class="flat" value="" size="12"></td>
-=======
 		<td class="nobottom linecolresupplier" align="right"><input id="fourn_ref" name="fourn_ref" class="flat" size="10" value=""></td>
->>>>>>> 3f5d67d4
 	<?php } ?>
 
 	<td class="nobottom linecolvat" align="right"><?php
@@ -388,10 +369,7 @@
 			'propal',
 			'supplier_proposal',
 			'facture',
-<<<<<<< HEAD
-=======
 		    'facturerec',
->>>>>>> 3f5d67d4
 			'invoice',
 			'commande',
 			'order',
@@ -401,11 +379,8 @@
 			$colspan++;
 		}
 	}
-<<<<<<< HEAD
-=======
 
 	if (!empty($conf->multicurrency->enabled)) $colspan+=2;
->>>>>>> 3f5d67d4
 
 	if (! empty($usemargins))
 	{
@@ -565,14 +540,10 @@
 	/* When changing predefined product, we reload list of supplier prices required for margin combo */
 	$("#idprod, #idprodfournprice").change(function()
 	{
-<<<<<<< HEAD
-		setforpredef();
-=======
 		console.log("#idprod, #idprodfournprice change triggered");
 		
 		setforpredef();		// TODO Keep vat combo visible and set it to first entry into list that match result of get_default_tva
 		
->>>>>>> 3f5d67d4
 		jQuery('#trlinefordates').show();
 
 		<?php
@@ -581,79 +552,6 @@
 			$langs->load('stocks');
 			?>
 
-<<<<<<< HEAD
-		/* Code for margin */
-  		$("#fournprice_predef").find("option").remove();
-		$("#fournprice_predef").hide();
-		$("#buying_price").val("").show();
-		/* Call post to load content of combo list fournprice_predef */
-  		$.post('<?php echo DOL_URL_ROOT; ?>/fourn/ajax/getSupplierPrices.php?bestpricefirst=1', { 'idprod': $(this).val() }, function(data) {
-	    	if (data && data.length > 0)
-	    	{
-    	  		var options = '';
-    	  		var defaultkey = '';
-    	  		var defaultprice = '';
-	      		var bestpricefound = 0;
-	      		var i = 0;
-	      		$(data).each(function() {
-	      			if (this.id != 'pmpprice')
-		      		{
-		        		i++;
-                        this.price = parseFloat(this.price);//fix this.price >0
-
-			      		// If margin is calculated on best supplier price, we set it by defaut (but only if value is not 0)
-		      			var defaultbuyprice = '<?php echo ((isset($conf->global->MARGIN_TYPE) && $conf->global->MARGIN_TYPE == '1')?'bestsupplierprice':''); ?>';	// We set here default value to use
-			      		console.log(this.id+" "+this.price+" "+defaultbuyprice+" "+(this.price > 0));
-		      			if (bestpricefound == 0 && this.price > 0 && 'bestsupplierprice' == defaultbuyprice) { defaultkey = this.id; defaultprice = this.price; bestpricefound=1; }	// bestpricefound is used to take the first price > 0
-		      		}
-	      			if (this.id == 'pmpprice')
-	      			{
-	      				// If margin is calculated on PMP, we set it by defaut (but only if value is not 0)
-		      			var defaultbuyprice = '<?php echo ((isset($conf->global->MARGIN_TYPE) && $conf->global->MARGIN_TYPE == 'pmp')?'pmp':''); ?>';
-			      		console.log(this.id+" "+this.price+" "+defaultbuyprice);
-		      			if (this.price > 0 && 'pmp' == defaultbuyprice) { defaultkey = this.id; defaultprice = this.price; }
-	      			}
-	        		options += '<option value="'+this.id+'" price="'+this.price+'">'+this.label+'</option>';
-	      		});
-	      		options += '<option value="inputprice" price="'+defaultprice+'"><?php echo $langs->trans("InputPrice"); ?></option>';
-
-	      		console.log("defaultkey="+defaultkey);
-
-	      		$("#fournprice_predef").html(options).show();
-	      		if (defaultkey != '')
-				{
-		      		$("#fournprice_predef").val(defaultkey);
-		      	}
-
-	      		/* At loading, no product are yet selected, so we hide field of buying_price */
-	      		$("#buying_price").hide();
-
-	      		/* Define default price at loading */
-	      		var defaultprice = $("#fournprice_predef").find('option:selected').attr("price");
-			    $("#buying_price").val(defaultprice);
-
-	      		$("#fournprice_predef").change(function() {
-		      		console.log("change on fournprice_predef");
-	      			/* Hide field buying_price according to choice into list (if 'inputprice' or not) */
-					var linevalue=$(this).find('option:selected').val();
-	        		var pricevalue = $(this).find('option:selected').attr("price");
-	        		if (linevalue != 'inputprice' && linevalue != 'pmpprice') {
-	          			$("#buying_price").val(pricevalue).hide();	/* We set value then hide field */
-	        		}
-	        		if (linevalue == 'inputprice') {
-		          		$('#buying_price').show();
-	        		}
-	        		if (linevalue == 'pmpprice') {
-	        			$("#buying_price").val(pricevalue);
-		          		$('#buying_price').hide();
-	        		}
-				});
-	    	}
-	  	},
-	  	'json');
-
-  		<?php } ?>
-=======
     		/* Code for margin */
       		$("#fournprice_predef").find("option").remove();
     		$("#fournprice_predef").hide();
@@ -755,7 +653,6 @@
   		<?php
         }
         ?>
->>>>>>> 3f5d67d4
 
   		/* To set focus */
   		if (jQuery('#idprod').val() > 0 || jQuery('#idprodfournprice').val() > 0)
