<?php
/* Copyright (C) 2010 Regis Houssin <regis@dolibarr.fr>
 *
 * This program is free software; you can redistribute it and/or modify
 * it under the terms of the GNU General Public License as published by
 * the Free Software Foundation; either version 2 of the License, or
 * (at your option) any later version.
 *
 * This program is distributed in the hope that it will be useful,
 * but WITHOUT ANY WARRANTY; without even the implied warranty of
 * MERCHANTABILITY or FITNESS FOR A PARTICULAR PURPOSE.  See the
 * GNU General Public License for more details.
 *
 * You should have received a copy of the GNU General Public License
 * along with this program. If not, see <http://www.gnu.org/licenses/>.
 *
<<<<<<< HEAD
 * $Id: error.tpl.php,v 1.2 2011/07/31 23:45:12 eldy Exp $
=======
 * $Id: error.tpl.php,v 1.3 2011/08/10 23:30:22 eldy Exp $
>>>>>>> 19bde3ab
 */
?>

<!-- BEGIN TEMPLATE -->



<!-- END TEMPLATE --><|MERGE_RESOLUTION|>--- conflicted
+++ resolved
@@ -14,11 +14,7 @@
  * You should have received a copy of the GNU General Public License
  * along with this program. If not, see <http://www.gnu.org/licenses/>.
  *
-<<<<<<< HEAD
- * $Id: error.tpl.php,v 1.2 2011/07/31 23:45:12 eldy Exp $
-=======
  * $Id: error.tpl.php,v 1.3 2011/08/10 23:30:22 eldy Exp $
->>>>>>> 19bde3ab
  */
 ?>
 
