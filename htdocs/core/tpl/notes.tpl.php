<?php
<<<<<<< HEAD
/* Copyright (C) 2012      Regis Houssin       <regis.houssin@capnetworks.com>
=======
/* Copyright (C) 2012      Regis Houssin       <regis.houssin@inodbox.com>
>>>>>>> d9b8a8c8
 * Copyright (C) 2013      Florian Henry	   <florian.henry@open-concept.pro>
 * Copyright (C) 2014-2017 Laurent Destailleur <eldy@destailleur.fr>
 *
 * This program is free software; you can redistribute it and/or modify
 * it under the terms of the GNU General Public License as published by
 * the Free Software Foundation; either version 3 of the License, or
 * (at your option) any later version.
 *
 * This program is distributed in the hope that it will be useful,
 * but WITHOUT ANY WARRANTY; without even the implied warranty of
 * MERCHANTABILITY or FITNESS FOR A PARTICULAR PURPOSE.  See the
 * GNU General Public License for more details.
 *
 * You should have received a copy of the GNU General Public License
 * along with this program. If not, see <http://www.gnu.org/licenses/>.
 */

// Protection to avoid direct call of template
if (empty($object) || ! is_object($object))
{
	print "Error, template page can't be called as URL";
	exit;
}

// $permissionnote 	must be defined by caller. For example $permissionnote=$user->rights->module->create
// $cssclass   		must be defined by caller. For example $cssclass='fieldtitle"
$module       = $object->element;
$note_public  = 'note_public';
$note_private = 'note_private';

$colwidth=(isset($colwidth)?$colwidth:(empty($cssclass)?'25':''));
// Set $permission from the $permissionnote var defined on calling page
$permission=(isset($permissionnote)?$permissionnote:(isset($permission)?$permission:(isset($user->rights->$module->create)?$user->rights->$module->create:(isset($user->rights->$module->creer)?$user->rights->$module->creer:0))));
$moreparam=(isset($moreparam)?$moreparam:'');
$value_public=$object->note_public;
$value_private=$object->note_private;
if (! empty($conf->global->MAIN_AUTO_TIMESTAMP_IN_PUBLIC_NOTES))
{
	$stringtoadd=dol_print_date(dol_now(), 'dayhour').' '.$user->getFullName($langs).' --';
	if (GETPOST('action','aZ09') == 'edit'.$note_public)
	{
		$value_public=dol_concatdesc($value_public, ($value_public?"\n":"")."-- ".$stringtoadd);
		if (dol_textishtml($value_public)) $value_public.="<br>\n";
		else $value_public.="\n";
	}
}
if (! empty($conf->global->MAIN_AUTO_TIMESTAMP_IN_PRIVATE_NOTES))
{
	$stringtoadd=dol_print_date(dol_now(), 'dayhour').' '.$user->getFullName($langs).' --';
	if (GETPOST('action','aZ09') == 'edit'.$note_private)
	{
		$value_private=dol_concatdesc($value_private, ($value_private?"\n":"")."-- ".$stringtoadd);
		if (dol_textishtml($value_private)) $value_private.="<br>\n";
		else $value_private.="\n";
	}
}

// Special cases
if ($module == 'propal')                 { $permission=$user->rights->propale->creer;}
elseif ($module == 'supplier_proposal')  { $permission=$user->rights->supplier_proposal->creer;}
elseif ($module == 'fichinter')          { $permission=$user->rights->ficheinter->creer;}
elseif ($module == 'project')            { $permission=$user->rights->projet->creer;}
elseif ($module == 'project_task')       { $permission=$user->rights->projet->creer;}
elseif ($module == 'invoice_supplier')   { $permission=$user->rights->fournisseur->facture->creer;}
elseif ($module == 'order_supplier')     { $permission=$user->rights->fournisseur->commande->creer;}
elseif ($module == 'societe')     	 	 { $permission=$user->rights->societe->creer;}
elseif ($module == 'contact')     		 { $permission=$user->rights->societe->creer;}
elseif ($module == 'shipping')    		 { $permission=$user->rights->expedition->creer;}
elseif ($module == 'product')    		 { $permission=$user->rights->produit->creer;}
//else dol_print_error('','Bad value '.$module.' for param module');

if (! empty($conf->fckeditor->enabled) && ! empty($conf->global->FCKEDITOR_ENABLE_SOCIETE)) $typeofdata='ckeditor:dolibarr_notes:100%:200::1:12:95%';	// Rem: This var is for all notes, not only thirdparties note.
else $typeofdata='textarea:12:95%';

print '<!-- BEGIN PHP TEMPLATE NOTES -->'."\n";
print '<div class="tagtable border table-border centpercent">'."\n";
if ($module != 'product') {
	// No public note yet on products
	print '<div class="tagtr pair table-border-row">'."\n";
	print '<div class="tagtd tagtdnote tdtop table-key-border-col'.(empty($cssclass)?'':' '.$cssclass).'"'.($colwidth ? ' style="width: '.$colwidth.'%"' : '').'>'."\n";
	print $form->editfieldkey("NotePublic", $note_public, $value_public, $object, $permission, $typeofdata, $moreparam, '', 0);
	print '</div>'."\n";
	print '<div class="tagtd table-val-border-col">'."\n";
	print $form->editfieldval("NotePublic", $note_public, $value_public, $object, $permission, $typeofdata, '', null, null, $moreparam, 1)."\n";
	print '</div>'."\n";
	print '</div>'."\n";
}
if (empty($user->societe_id)) {
	print '<div class="tagtr '.($module != 'product'?'impair':'pair').' table-border-row">'."\n";
	print '<div class="tagtd tagtdnote tdtop table-key-border-col'.(empty($cssclass)?'':' '.$cssclass).'"'.($colwidth ? ' style="width: '.$colwidth.'%"' : '').'>'."\n";
	print $form->editfieldkey("NotePrivate", $note_private, $value_private, $object, $permission, $typeofdata, $moreparam, '', 0);
	print '</div>'."\n";
	print '<div class="tagtd table-val-border-col">'."\n";
	print $form->editfieldval("NotePrivate", $note_private, $value_private, $object, $permission, $typeofdata, '', null, null, $moreparam, 1);
	print '</div>'."\n";
	print '</div>'."\n";
}
print '</div>'."\n";
?>
<!-- END PHP TEMPLATE NOTES--><|MERGE_RESOLUTION|>--- conflicted
+++ resolved
@@ -1,9 +1,5 @@
 <?php
-<<<<<<< HEAD
-/* Copyright (C) 2012      Regis Houssin       <regis.houssin@capnetworks.com>
-=======
 /* Copyright (C) 2012      Regis Houssin       <regis.houssin@inodbox.com>
->>>>>>> d9b8a8c8
  * Copyright (C) 2013      Florian Henry	   <florian.henry@open-concept.pro>
  * Copyright (C) 2014-2017 Laurent Destailleur <eldy@destailleur.fr>
  *
