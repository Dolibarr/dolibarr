<<<<<<< HEAD
<?php
/* Copyright (C) 2010-2012	Regis Houssin		<regis.houssin@capnetworks.com>
 * Copyright (C) 2010-2011	Laurent Destailleur	<eldy@users.sourceforge.net>
 * Copyright (C) 2012		Christophe Battarel	<christophe.battarel@altairis.fr>
 *
 * This program is free software; you can redistribute it and/or modify
 * it under the terms of the GNU General Public License as published by
 * the Free Software Foundation; either version 2 of the License, or
 * (at your option) any later version.
 *
 * This program is distributed in the hope that it will be useful,
 * but WITHOUT ANY WARRANTY; without even the implied warranty of
 * MERCHANTABILITY or FITNESS FOR A PARTICULAR PURPOSE.  See the
 * GNU General Public License for more details.
 *
 * You should have received a copy of the GNU General Public License
 * along with this program. If not, see <http://www.gnu.org/licenses/>.
 *
 * Need to have following variables defined:
 * $conf
 * $langs
 * $dateSelector
 * $this (invoice, order, ...)
 * $line defined
 */

$usemargins=0;
if (! empty($conf->margin->enabled) && ! empty($object->element) && in_array($object->element,array('facture','propal','commande'))) $usemargins=1;
	
?>

<!-- BEGIN PHP TEMPLATE freeproductline_create.tpl.php -->
<tr class="liste_titre nodrag nodrop">
	<td
	<?php echo (! empty($conf->global->MAIN_VIEW_LINE_NUMBER) ? ' colspan="2"' : ''); ?>><div
			id="add"></div> <?php echo $langs->trans('AddNewLine').' - '.$langs->trans("FreeZone"); ?>
	</td>
	<td align="right"><?php echo $langs->trans('VAT'); ?></td>
	<td align="right"><?php echo $langs->trans('PriceUHT'); ?></td>
	<td align="right"><?php echo $langs->trans('Qty'); ?></td>
	<td align="right"><?php echo $langs->trans('ReductionShort'); ?></td>
	<?php
	$colspan = 4;
	if (! empty($usemargins))
	{
		?>
		<td align="right">
		<?php
		if ($conf->global->MARGIN_TYPE == "1")
			echo $langs->trans('BuyingPrice');
		else
			echo $langs->trans('CostPrice');
		?>
		</td>
		<?php
		if (! empty($conf->global->DISPLAY_MARGIN_RATES)) $colspan++;
		if (! empty($conf->global->DISPLAY_MARK_RATES))   $colspan++;
	}
	?>
	<td colspan="<?php echo $colspan; ?>">&nbsp;</td>
</tr>

<form name="addproduct" id="addproduct"	action="<?php echo $_SERVER["PHP_SELF"].'?id='.$this->id; ?>#add" method="POST">
<input type="hidden" name="token" value="<?php echo $_SESSION['newtoken']; ?>">
<input type="hidden" name="action" value="addline">
<input type="hidden" name="mode" value="libre">
<input type="hidden" name="id" value="<?php echo $this->id; ?>">

	<tr <?php echo $bcnd[$var]; ?>>
		<td<?php echo (! empty($conf->global->MAIN_VIEW_LINE_NUMBER) ? ' colspan="2"' : ''); ?>>
			<?php

			echo '<span>';
			echo $form->select_type_of_lines(isset($_POST["type"])?$_POST["type"]:-1,'type',1);
			echo '</span>';

			if (is_object($hookmanager))
			{
				$parameters=array();
				$reshook=$hookmanager->executeHooks('formCreateProductOptions',$parameters,$object,$action);
			}

			if ((! empty($conf->product->enabled) && ! empty($conf->service->enabled)) || (empty($conf->product->enabled) && empty($conf->service->enabled))) echo '<br>';

			// Editor wysiwyg
			require_once DOL_DOCUMENT_ROOT.'/core/class/doleditor.class.php';
			$nbrows=ROWS_2;
			$enabled=(! empty($conf->global->FCKEDITOR_ENABLE_DETAILS)?$conf->global->FCKEDITOR_ENABLE_DETAILS:0);
			if (! empty($conf->global->MAIN_INPUT_DESC_HEIGHT)) $nbrows=$conf->global->MAIN_INPUT_DESC_HEIGHT;
			$doleditor=new DolEditor('dp_desc',GETPOST('dp_desc'),'',100,'dolibarr_details','',false,true,$enabled,$nbrows,70);
			$doleditor->Create();
			?>
		</td>

		<td align="right"><?php
		if ($seller->tva_assuj == "0") echo '<input type="hidden" name="np_tva_tx" value="0">0';
		else echo $form->load_tva('tva_tx', (isset($_POST["tva_tx"])?$_POST["tva_tx"]:-1), $seller, $buyer);
		?>
		</td>
		<td align="right"><input type="text" size="5" name="price_ht" value="<?php echo (isset($_POST["price_ht"])?$_POST["price_ht"]:''); ?>">
		</td>
		<td align="right"><input type="text" size="2" name="qty" value="<?php echo (isset($_POST["qty"])?$_POST["qty"]:1); ?>"></td>
		<td align="right" nowrap><input type="text" size="1" value="<?php echo $buyer->remise_client; ?>" name="remise_percent">%</td>
		<?php
		$colspan = 4;
		if (! empty($usemargins))
		{
			?>
			<td align="right"><input type="text" size="5" name="buying_price"
				value="<?php echo (isset($_POST["buying_price"])?$_POST["buying_price"]:''); ?>">
			</td>
			<?php
			if (! empty($conf->global->DISPLAY_MARGIN_RATES)) $colspan++;
			if (! empty($conf->global->DISPLAY_MARK_RATES))   $colspan++;
		}
		?>
		<td align="center" valign="middle" colspan="<?php echo $colspan; ?>"><input type="submit" class="button" value="<?php echo $langs->trans('Add'); ?>" name="addline"></td>
	</tr>

	<?php 
	if (! empty($conf->service->enabled) && $dateSelector) 
	{
		if(! empty($conf->global->MAIN_VIEW_LINE_NUMBER)) $colspan = 10;
		else $colspan = 9;
		
		if (! empty($usemargins)) 
		{
			$colspan++; // For the buying price
			if($conf->global->DISPLAY_MARGIN_RATES)	$colspan++;
			if($conf->global->DISPLAY_MARK_RATES)	$colspan++;
		}
	?>
	<tr <?php echo $bcnd[$var]; ?>>
		<td colspan="<?php echo $colspan; ?>"><?php
		if (! empty($object->element) && $object->element == 'contrat')
		{
			print $langs->trans("DateStartPlanned").' ';
			$form->select_date('',"date_start_sl",$usehm,$usehm,1,"addline_sl");
			print ' &nbsp; '.$langs->trans("DateEndPlanned").' ';
			$form->select_date('',"date_end_sl",$usehm,$usehm,1,"addline_sl");
		}
		else
		{			
			echo $langs->trans('ServiceLimitedDuration').' '.$langs->trans('From').' ';
			echo $form->select_date('','date_start',$conf->global->MAIN_USE_HOURMIN_IN_DATE_RANGE,$conf->global->MAIN_USE_HOURMIN_IN_DATE_RANGE,1,"addproduct");
			echo ' '.$langs->trans('to').' ';
			echo $form->select_date('','date_end',$conf->global->MAIN_USE_HOURMIN_IN_DATE_RANGE,$conf->global->MAIN_USE_HOURMIN_IN_DATE_RANGE,1,"addproduct");
		}
		?>
		</td>
	</tr>
	<?php } ?>

</form>
<!-- END PHP TEMPLATE freeproductline_create.tpl.php -->
=======
<?php
/* Copyright (C) 2010-2012	Regis Houssin		<regis.houssin@capnetworks.com>
 * Copyright (C) 2010-2011	Laurent Destailleur	<eldy@users.sourceforge.net>
 * Copyright (C) 2012		Christophe Battarel	<christophe.battarel@altairis.fr>
 *
 * This program is free software; you can redistribute it and/or modify
 * it under the terms of the GNU General Public License as published by
 * the Free Software Foundation; either version 3 of the License, or
 * (at your option) any later version.
 *
 * This program is distributed in the hope that it will be useful,
 * but WITHOUT ANY WARRANTY; without even the implied warranty of
 * MERCHANTABILITY or FITNESS FOR A PARTICULAR PURPOSE.  See the
 * GNU General Public License for more details.
 *
 * You should have received a copy of the GNU General Public License
 * along with this program. If not, see <http://www.gnu.org/licenses/>.
 *
 * Need to have following variables defined:
 * $conf
 * $langs
 * $dateSelector
 * $this (invoice, order, ...)
 * $line defined
 */

$usemargins=0;
if (! empty($conf->margin->enabled) && ! empty($object->element) && in_array($object->element,array('facture','propal','commande'))) $usemargins=1;
	
?>

<!-- BEGIN PHP TEMPLATE freeproductline_create.tpl.php -->
<tr class="liste_titre nodrag nodrop">
	<td
	<?php echo (! empty($conf->global->MAIN_VIEW_LINE_NUMBER) ? ' colspan="2"' : ''); ?>><div
			id="add"></div> <?php echo $langs->trans('AddNewLine').' - '.$langs->trans("FreeZone"); ?>
	</td>
	<td align="right"><?php echo $langs->trans('VAT'); ?></td>
	<td align="right"><?php echo $langs->trans('PriceUHT'); ?></td>
	<td align="right"><?php echo $langs->trans('Qty'); ?></td>
	<td align="right"><?php echo $langs->trans('ReductionShort'); ?></td>
	<?php
	$colspan = 4;
	if (! empty($usemargins))
	{
		?>
		<td align="right">
		<?php
		if ($conf->global->MARGIN_TYPE == "1")
			echo $langs->trans('BuyingPrice');
		else
			echo $langs->trans('CostPrice');
		?>
		</td>
		<?php
		if (! empty($conf->global->DISPLAY_MARGIN_RATES)) $colspan++;
		if (! empty($conf->global->DISPLAY_MARK_RATES))   $colspan++;
	}
	?>
	<td colspan="<?php echo $colspan; ?>">&nbsp;</td>
</tr>

<form name="addproduct" id="addproduct"	action="<?php echo $_SERVER["PHP_SELF"].'?id='.$this->id; ?>#add" method="POST">
<input type="hidden" name="token" value="<?php echo $_SESSION['newtoken']; ?>">
<input type="hidden" name="action" value="addline">
<input type="hidden" name="mode" value="libre">
<input type="hidden" name="id" value="<?php echo $this->id; ?>">

	<tr <?php echo $bcnd[$var]; ?>>
		<td<?php echo (! empty($conf->global->MAIN_VIEW_LINE_NUMBER) ? ' colspan="2"' : ''); ?>>
			<?php

			echo '<span>';
			echo $form->select_type_of_lines(isset($_POST["type"])?$_POST["type"]:-1,'type',1);
			echo '</span>';

			if (is_object($hookmanager))
			{
				$parameters=array();
				$reshook=$hookmanager->executeHooks('formCreateProductOptions',$parameters,$object,$action);
			}

			if ((! empty($conf->product->enabled) && ! empty($conf->service->enabled)) || (empty($conf->product->enabled) && empty($conf->service->enabled))) echo '<br>';

			// Editor wysiwyg
			require_once DOL_DOCUMENT_ROOT.'/core/class/doleditor.class.php';
			$nbrows=ROWS_2;
			$enabled=(! empty($conf->global->FCKEDITOR_ENABLE_DETAILS)?$conf->global->FCKEDITOR_ENABLE_DETAILS:0);
			if (! empty($conf->global->MAIN_INPUT_DESC_HEIGHT)) $nbrows=$conf->global->MAIN_INPUT_DESC_HEIGHT;
			$doleditor=new DolEditor('dp_desc',GETPOST('dp_desc'),'',100,'dolibarr_details','',false,true,$enabled,$nbrows,70);
			$doleditor->Create();
			?>
		</td>

		<td align="right"><?php
		if ($seller->tva_assuj == "0") echo '<input type="hidden" name="np_tva_tx" value="0">0';
		else echo $form->load_tva('tva_tx', (isset($_POST["tva_tx"])?$_POST["tva_tx"]:-1), $seller, $buyer);
		?>
		</td>
		<td align="right"><input type="text" size="5" name="price_ht" value="<?php echo (isset($_POST["price_ht"])?$_POST["price_ht"]:''); ?>">
		</td>
		<td align="right"><input type="text" size="2" name="qty" value="<?php echo (isset($_POST["qty"])?$_POST["qty"]:1); ?>"></td>
		<td align="right" nowrap><input type="text" size="1" value="<?php echo $buyer->remise_client; ?>" name="remise_percent">%</td>
		<?php
		$colspan = 4;
		if (! empty($usemargins))
		{
			?>
			<td align="right"><input type="text" size="5" name="buying_price"
				value="<?php echo (isset($_POST["buying_price"])?$_POST["buying_price"]:''); ?>">
			</td>
			<?php
			if (! empty($conf->global->DISPLAY_MARGIN_RATES)) $colspan++;
			if (! empty($conf->global->DISPLAY_MARK_RATES))   $colspan++;
		}
		?>
		<td align="center" valign="middle" colspan="<?php echo $colspan; ?>"><input type="submit" class="button" value="<?php echo $langs->trans('Add'); ?>" name="addline"></td>
	</tr>

	<?php 
	if (! empty($conf->service->enabled) && $dateSelector) 
	{
		if(! empty($conf->global->MAIN_VIEW_LINE_NUMBER)) $colspan = 10;
		else $colspan = 9;
		
		if (! empty($usemargins)) 
		{
			$colspan++; // For the buying price
			if($conf->global->DISPLAY_MARGIN_RATES)	$colspan++;
			if($conf->global->DISPLAY_MARK_RATES)	$colspan++;
		}
	?>
	<tr <?php echo $bcnd[$var]; ?>>
		<td colspan="<?php echo $colspan; ?>"><?php
		if (! empty($object->element) && $object->element == 'contrat')
		{
			print $langs->trans("DateStartPlanned").' ';
			$form->select_date('',"date_start_sl",$usehm,$usehm,1,"addline_sl");
			print ' &nbsp; '.$langs->trans("DateEndPlanned").' ';
			$form->select_date('',"date_end_sl",$usehm,$usehm,1,"addline_sl");
		}
		else
		{			
			echo $langs->trans('ServiceLimitedDuration').' '.$langs->trans('From').' ';
			echo $form->select_date('','date_start',$conf->global->MAIN_USE_HOURMIN_IN_DATE_RANGE,$conf->global->MAIN_USE_HOURMIN_IN_DATE_RANGE,1,"addproduct");
			echo ' '.$langs->trans('to').' ';
			echo $form->select_date('','date_end',$conf->global->MAIN_USE_HOURMIN_IN_DATE_RANGE,$conf->global->MAIN_USE_HOURMIN_IN_DATE_RANGE,1,"addproduct");
		}
		?>
		</td>
	</tr>
	<?php } ?>

</form>
<!-- END PHP TEMPLATE freeproductline_create.tpl.php -->
>>>>>>> 8d206fdf
<|MERGE_RESOLUTION|>--- conflicted
+++ resolved
@@ -1,160 +1,3 @@
-<<<<<<< HEAD
-<?php
-/* Copyright (C) 2010-2012	Regis Houssin		<regis.houssin@capnetworks.com>
- * Copyright (C) 2010-2011	Laurent Destailleur	<eldy@users.sourceforge.net>
- * Copyright (C) 2012		Christophe Battarel	<christophe.battarel@altairis.fr>
- *
- * This program is free software; you can redistribute it and/or modify
- * it under the terms of the GNU General Public License as published by
- * the Free Software Foundation; either version 2 of the License, or
- * (at your option) any later version.
- *
- * This program is distributed in the hope that it will be useful,
- * but WITHOUT ANY WARRANTY; without even the implied warranty of
- * MERCHANTABILITY or FITNESS FOR A PARTICULAR PURPOSE.  See the
- * GNU General Public License for more details.
- *
- * You should have received a copy of the GNU General Public License
- * along with this program. If not, see <http://www.gnu.org/licenses/>.
- *
- * Need to have following variables defined:
- * $conf
- * $langs
- * $dateSelector
- * $this (invoice, order, ...)
- * $line defined
- */
-
-$usemargins=0;
-if (! empty($conf->margin->enabled) && ! empty($object->element) && in_array($object->element,array('facture','propal','commande'))) $usemargins=1;
-	
-?>
-
-<!-- BEGIN PHP TEMPLATE freeproductline_create.tpl.php -->
-<tr class="liste_titre nodrag nodrop">
-	<td
-	<?php echo (! empty($conf->global->MAIN_VIEW_LINE_NUMBER) ? ' colspan="2"' : ''); ?>><div
-			id="add"></div> <?php echo $langs->trans('AddNewLine').' - '.$langs->trans("FreeZone"); ?>
-	</td>
-	<td align="right"><?php echo $langs->trans('VAT'); ?></td>
-	<td align="right"><?php echo $langs->trans('PriceUHT'); ?></td>
-	<td align="right"><?php echo $langs->trans('Qty'); ?></td>
-	<td align="right"><?php echo $langs->trans('ReductionShort'); ?></td>
-	<?php
-	$colspan = 4;
-	if (! empty($usemargins))
-	{
-		?>
-		<td align="right">
-		<?php
-		if ($conf->global->MARGIN_TYPE == "1")
-			echo $langs->trans('BuyingPrice');
-		else
-			echo $langs->trans('CostPrice');
-		?>
-		</td>
-		<?php
-		if (! empty($conf->global->DISPLAY_MARGIN_RATES)) $colspan++;
-		if (! empty($conf->global->DISPLAY_MARK_RATES))   $colspan++;
-	}
-	?>
-	<td colspan="<?php echo $colspan; ?>">&nbsp;</td>
-</tr>
-
-<form name="addproduct" id="addproduct"	action="<?php echo $_SERVER["PHP_SELF"].'?id='.$this->id; ?>#add" method="POST">
-<input type="hidden" name="token" value="<?php echo $_SESSION['newtoken']; ?>">
-<input type="hidden" name="action" value="addline">
-<input type="hidden" name="mode" value="libre">
-<input type="hidden" name="id" value="<?php echo $this->id; ?>">
-
-	<tr <?php echo $bcnd[$var]; ?>>
-		<td<?php echo (! empty($conf->global->MAIN_VIEW_LINE_NUMBER) ? ' colspan="2"' : ''); ?>>
-			<?php
-
-			echo '<span>';
-			echo $form->select_type_of_lines(isset($_POST["type"])?$_POST["type"]:-1,'type',1);
-			echo '</span>';
-
-			if (is_object($hookmanager))
-			{
-				$parameters=array();
-				$reshook=$hookmanager->executeHooks('formCreateProductOptions',$parameters,$object,$action);
-			}
-
-			if ((! empty($conf->product->enabled) && ! empty($conf->service->enabled)) || (empty($conf->product->enabled) && empty($conf->service->enabled))) echo '<br>';
-
-			// Editor wysiwyg
-			require_once DOL_DOCUMENT_ROOT.'/core/class/doleditor.class.php';
-			$nbrows=ROWS_2;
-			$enabled=(! empty($conf->global->FCKEDITOR_ENABLE_DETAILS)?$conf->global->FCKEDITOR_ENABLE_DETAILS:0);
-			if (! empty($conf->global->MAIN_INPUT_DESC_HEIGHT)) $nbrows=$conf->global->MAIN_INPUT_DESC_HEIGHT;
-			$doleditor=new DolEditor('dp_desc',GETPOST('dp_desc'),'',100,'dolibarr_details','',false,true,$enabled,$nbrows,70);
-			$doleditor->Create();
-			?>
-		</td>
-
-		<td align="right"><?php
-		if ($seller->tva_assuj == "0") echo '<input type="hidden" name="np_tva_tx" value="0">0';
-		else echo $form->load_tva('tva_tx', (isset($_POST["tva_tx"])?$_POST["tva_tx"]:-1), $seller, $buyer);
-		?>
-		</td>
-		<td align="right"><input type="text" size="5" name="price_ht" value="<?php echo (isset($_POST["price_ht"])?$_POST["price_ht"]:''); ?>">
-		</td>
-		<td align="right"><input type="text" size="2" name="qty" value="<?php echo (isset($_POST["qty"])?$_POST["qty"]:1); ?>"></td>
-		<td align="right" nowrap><input type="text" size="1" value="<?php echo $buyer->remise_client; ?>" name="remise_percent">%</td>
-		<?php
-		$colspan = 4;
-		if (! empty($usemargins))
-		{
-			?>
-			<td align="right"><input type="text" size="5" name="buying_price"
-				value="<?php echo (isset($_POST["buying_price"])?$_POST["buying_price"]:''); ?>">
-			</td>
-			<?php
-			if (! empty($conf->global->DISPLAY_MARGIN_RATES)) $colspan++;
-			if (! empty($conf->global->DISPLAY_MARK_RATES))   $colspan++;
-		}
-		?>
-		<td align="center" valign="middle" colspan="<?php echo $colspan; ?>"><input type="submit" class="button" value="<?php echo $langs->trans('Add'); ?>" name="addline"></td>
-	</tr>
-
-	<?php 
-	if (! empty($conf->service->enabled) && $dateSelector) 
-	{
-		if(! empty($conf->global->MAIN_VIEW_LINE_NUMBER)) $colspan = 10;
-		else $colspan = 9;
-		
-		if (! empty($usemargins)) 
-		{
-			$colspan++; // For the buying price
-			if($conf->global->DISPLAY_MARGIN_RATES)	$colspan++;
-			if($conf->global->DISPLAY_MARK_RATES)	$colspan++;
-		}
-	?>
-	<tr <?php echo $bcnd[$var]; ?>>
-		<td colspan="<?php echo $colspan; ?>"><?php
-		if (! empty($object->element) && $object->element == 'contrat')
-		{
-			print $langs->trans("DateStartPlanned").' ';
-			$form->select_date('',"date_start_sl",$usehm,$usehm,1,"addline_sl");
-			print ' &nbsp; '.$langs->trans("DateEndPlanned").' ';
-			$form->select_date('',"date_end_sl",$usehm,$usehm,1,"addline_sl");
-		}
-		else
-		{			
-			echo $langs->trans('ServiceLimitedDuration').' '.$langs->trans('From').' ';
-			echo $form->select_date('','date_start',$conf->global->MAIN_USE_HOURMIN_IN_DATE_RANGE,$conf->global->MAIN_USE_HOURMIN_IN_DATE_RANGE,1,"addproduct");
-			echo ' '.$langs->trans('to').' ';
-			echo $form->select_date('','date_end',$conf->global->MAIN_USE_HOURMIN_IN_DATE_RANGE,$conf->global->MAIN_USE_HOURMIN_IN_DATE_RANGE,1,"addproduct");
-		}
-		?>
-		</td>
-	</tr>
-	<?php } ?>
-
-</form>
-<!-- END PHP TEMPLATE freeproductline_create.tpl.php -->
-=======
 <?php
 /* Copyright (C) 2010-2012	Regis Houssin		<regis.houssin@capnetworks.com>
  * Copyright (C) 2010-2011	Laurent Destailleur	<eldy@users.sourceforge.net>
@@ -309,5 +152,4 @@
 	<?php } ?>
 
 </form>
-<!-- END PHP TEMPLATE freeproductline_create.tpl.php -->
->>>>>>> 8d206fdf
+<!-- END PHP TEMPLATE freeproductline_create.tpl.php -->