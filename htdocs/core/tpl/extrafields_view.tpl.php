--- conflicted
+++ resolved
@@ -30,11 +30,10 @@
 	print "Error, template page can't be called as URL";
 	exit;
 }
-<<<<<<< HEAD
-=======
+
 if (! is_object($form)) $form=new Form($db);
 
->>>>>>> 3a593f88
+
 ?>
 <!-- BEGIN PHP TEMPLATE extrafields_view.tpl.php -->
 <?php
@@ -45,22 +44,16 @@
 $reshook = $hookmanager->executeHooks('formObjectOptions', $parameters, $object, $action);
 print $hookmanager->resPrint;
 if ($reshook < 0) setEventMessages($hookmanager->error, $hookmanager->errors, 'errors');
-<<<<<<< HEAD
-//var_dump($extrafields->attributes);
-if (empty($reshook) && ! empty($extrafields->attributes[$object->table_element]['label']))
-=======
+
 
 //var_dump($extrafields->attributes[$object->table_element]);
 if (empty($reshook) && is_array($extrafields->attributes[$object->table_element]['label']))
->>>>>>> 3a593f88
+
 {
 	foreach ($extrafields->attributes[$object->table_element]['label'] as $key => $label)
 	{
 		// Discard if extrafield is a hidden field on form
-<<<<<<< HEAD
-		if (empty($extrafields->attributes[$object->table_element]['list'][$key])) continue;	// 0 = Never visible field
-		if (abs($extrafields->attributes[$object->table_element]['list'][$key]) != 1 && abs($extrafields->attributes[$object->table_element]['list'][$key]) != 3) continue;  // <> -1 and <> 1 and <> 3 = not visible on forms, only on list
-=======
+
 		$enabled = 1;
 		if ($enabled && isset($extrafields->attributes[$object->table_element]['enabled'][$key]))
 		{
@@ -81,7 +74,6 @@
 		if (abs($enabled) != 1 && abs($enabled) != 3) continue;  // <> -1 and <> 1 and <> 3 = not visible on forms, only on list
 		if (empty($perms)) continue;    // 0 = Not visible
 
->>>>>>> 3a593f88
 		// Load language if required
 		if (! empty($extrafields->attributes[$object->table_element]['langfile'][$key])) $langs->load($extrafields->attributes[$object->table_element]['langfile'][$key]);
 		if ($action == 'edit_extras')
@@ -105,17 +97,13 @@
 			print '<td';
 			print ' class="';
 			//var_dump($action);exit;
-<<<<<<< HEAD
-			if ((! empty($action) && ($action == 'create' || $action == 'edit')) && ! empty($extrafields->attributes[$object->table_element]['required'][$key])) print ' class="fieldrequired"';
-			print '>' . $langs->trans($label) . '</td>';
-=======
+
 			if ((! empty($action) && ($action == 'create' || $action == 'edit')) && ! empty($extrafields->attributes[$object->table_element]['required'][$key])) print ' fieldrequired';
 			print '">';
 			if (! empty($extrafields->attributes[$object->table_element]['help'][$key])) print $form->textwithpicto($langs->trans($label), $langs->trans($extrafields->attributes[$object->table_element]['help'][$key]));
 			else print $langs->trans($label);
 			print '</td>';
 
->>>>>>> 3a593f88
 			//TODO Improve element and rights detection
 			//var_dump($user->rights);
 			$permok=false;
@@ -140,12 +128,9 @@
 			print '</td>';
 
 			$html_id = !empty($object->id) ? $object->element.'_extras_'.$key.'_'.$object->id : '';
-<<<<<<< HEAD
-			print '<td id="'.$html_id.'" class="'.$object->element.'_extras_'.$key.'" colspan="'.$cols.'">';
-=======
+
 			print '<td id="'.$html_id.'" class="'.$object->element.'_extras_'.$key.'"'.($cols?' colspan="'.$cols.'"':'').'>';
 
->>>>>>> 3a593f88
 			// Convert date into timestamp format
 			if (in_array($extrafields->attributes[$object->table_element]['type'][$key], array('date','datetime')))
 			{
@@ -169,13 +154,10 @@
 				print '<input type="hidden" name="token" value="' . $_SESSION['newtoken'] . '">';
 				print '<input type="hidden" name="'.$fieldid.'" value="' . $object->id . '">';
 				print $extrafields->showInputField($key, $value, '', '', '', 0, $object->id);
-<<<<<<< HEAD
-				print '<input type="submit" class="button" value="' . $langs->trans('Modify') . '">';
-=======
+
 
 				print '<input type="submit" class="button" value="' . dol_escape_htmltag($langs->trans('Modify')) . '">';
 
->>>>>>> 3a593f88
 				print '</form>';
 			}
 			else
@@ -183,13 +165,7 @@
 				//print $key.'-'.$value.'-'.$object->table_element;
 				print $extrafields->showOutputField($key, $value, '', $object->table_element);
 			}
-<<<<<<< HEAD
-			print '</td></tr>' . "\n";
-			print "\n";
-			// Add code to manage list depending on others
-			if (! empty($conf->use_javascript_ajax))
-			    print '
-=======
+
 			print '</td>';
 			print '</tr>' . "\n";
 		}
@@ -202,7 +178,6 @@
 	{
 		print "\n";
 		print '
->>>>>>> 3a593f88
 				<script type="text/javascript">
 				    jQuery(document).ready(function() {
 				    	function showOptions(child_list, parent_list)
