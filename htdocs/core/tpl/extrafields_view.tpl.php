--- conflicted
+++ resolved
@@ -113,12 +113,8 @@
 
 			$lastseparatorkeyfound = $tmpkeyextra;
 		} else {
-<<<<<<< HEAD
-			print '<tr class="trextrafields_collapse'.$extrafields_collapse_num.(!empty($object->id) ? '_'.$object->id : '');
-=======
 			$collapse_group = $extrafields_collapse_num.(!empty($object->id) ? '_'.$object->id : '');
 			print '<tr class="trextrafields_collapse'.$collapse_group;
->>>>>>> 503d1a04
 			/*if ($extrafields_collapse_num && $extrafields_collapse_num_old && $extrafields_collapse_num != $extrafields_collapse_num_old) {
 				print ' trextrafields_collapse_new';
 			}*/
