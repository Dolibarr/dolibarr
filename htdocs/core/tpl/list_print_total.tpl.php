<?php

// Move fields of totalizable into the common array pos and val
if (!empty($totalarray['totalizable']) && is_array($totalarray['totalizable'])) {
	foreach ($totalarray['totalizable'] as $keytotalizable => $valtotalizable) {
		$totalarray['pos'][$valtotalizable['pos']] = $keytotalizable;
		$totalarray['val'][$keytotalizable] = isset($valtotalizable['total']) ? $valtotalizable['total'] : 0;
	}
}
// Show total line
if (isset($totalarray['pos'])) {
	print '<tr class="liste_total">';
	$i = 0;
	while ($i < $totalarray['nbfield']) {
		$i++;
		if (!empty($totalarray['pos'][$i])) {
<<<<<<< HEAD
			switch ($totalarray['pos'][$i]) {
=======
			switch ($totalarray['type'][$i]) {
>>>>>>> 603ec5e6
				case 'duration':
					print '<td class="right">';
					print(!empty($totalarray['val'][$totalarray['pos'][$i]]) ? convertSecondToTime($totalarray['val'][$totalarray['pos'][$i]], 'allhourmin') : 0);
					print '</td>';
					break;
				case 'string':
					print '<td class="left">';
					print(!empty($totalarray['val'][$totalarray['pos'][$i]]) ? $totalarray['val'][$totalarray['pos'][$i]] : '');
					print '</td>';
					break;
				case 'stock':
					print '<td class="right">';
					print price2num(!empty($totalarray['val'][$totalarray['pos'][$i]]) ? $totalarray['val'][$totalarray['pos'][$i]] : 0, 'MS');
					print '</td>';
					break;
				default:
					print '<td class="right">';
					print price(!empty($totalarray['val'][$totalarray['pos'][$i]]) ? $totalarray['val'][$totalarray['pos'][$i]] : 0);
					print '</td>';
					break;
			}
		} else {
			if ($i == 1) {
				if (is_null($limit) || $num < $limit) {
					print '<td>'.$langs->trans("Total").'</td>';
				} else {
					print '<td>';
					if (is_object($form)) {
						print $form->textwithpicto($langs->trans("Total"), $langs->transnoentitiesnoconv("Totalforthispage"));
					} else {
						print $langs->trans("Totalforthispage");
					}
					print '</td>';
				}
			} else {
				print '<td></td>';
			}
		}
	}
	print '</tr>';
}<|MERGE_RESOLUTION|>--- conflicted
+++ resolved
@@ -14,11 +14,7 @@
 	while ($i < $totalarray['nbfield']) {
 		$i++;
 		if (!empty($totalarray['pos'][$i])) {
-<<<<<<< HEAD
-			switch ($totalarray['pos'][$i]) {
-=======
 			switch ($totalarray['type'][$i]) {
->>>>>>> 603ec5e6
 				case 'duration':
 					print '<td class="right">';
 					print(!empty($totalarray['val'][$totalarray['pos'][$i]]) ? convertSecondToTime($totalarray['val'][$totalarray['pos'][$i]], 'allhourmin') : 0);
