--- conflicted
+++ resolved
@@ -13,11 +13,7 @@
 	while ($i < $totalarray['nbfield']) {
 		$i++;
 		if (!empty($totalarray['pos'][$i])) {
-<<<<<<< HEAD
 			switch ($totalarray['pos'][$i]) {
-=======
-			switch (isset($totalarray['type'][$i]) ? $totalarray['type'][$i] : false) {
->>>>>>> 111b2bc7
 				case 'duration';
 					print '<td class="right">';
 					print (!empty($totalarray['val'][$totalarray['pos'][$i]]) ? convertSecondToTime($totalarray['val'][$totalarray['pos'][$i]], 'allhourmin') : 0);
@@ -35,7 +31,7 @@
 					break;
 				default;
 					print '<td class="right">';
-					print price(!empty($totalarray['val'][$totalarray['pos'][$i]]) ? $totalarray['val'][$totalarray['pos'][$i]]:0);
+					print price(!empty($totalarray['val'][$totalarray['pos'][$i]]) ? $totalarray['val'][$totalarray['pos'][$i]] : 0);
 					print '</td>';
 					break;
 			}
