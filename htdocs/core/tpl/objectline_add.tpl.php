<?php
/* Copyright (C) 2010-2012	Regis Houssin		<regis@dolibarr.fr>
 * Copyright (C) 2010-2011	Laurent Destailleur	<eldy@users.sourceforge.net>
 * Copyright (C) 2012		Christophe Battarel	<christophe.battarel@altairis.fr>
 *
 * This program is free software; you can redistribute it and/or modify
 * it under the terms of the GNU General Public License as published by
 * the Free Software Foundation; either version 2 of the License, or
 * (at your option) any later version.
 *
 * This program is distributed in the hope that it will be useful,
 * but WITHOUT ANY WARRANTY; without even the implied warranty of
 * MERCHANTABILITY or FITNESS FOR A PARTICULAR PURPOSE.  See the
 * GNU General Public License for more details.
 *
 * You should have received a copy of the GNU General Public License
 * along with this program. If not, see <http://www.gnu.org/licenses/>.
 *
 *
 * Need to have following variables defined:
 * $conf
 * $langs
 * $dateSelector
 * $this (invoice, order, ...)
 * $line defined
 */
?>

<!-- BEGIN PHP TEMPLATE freeproductline_create.tpl.php -->
<tr class="liste_titre nodrag nodrop">
	<td<?php echo (! empty($conf->global->MAIN_VIEW_LINE_NUMBER) ? ' colspan="2"' : ''); ?>><div id="add"></div><?php echo $langs->trans('AddNewLine'); ?></td>
	<td align="right"><?php echo $langs->trans('VAT'); ?></td>
	<td align="right"><?php echo $langs->trans('PriceUHT'); ?></td>
	<td align="right"><?php echo $langs->trans('PriceUTTC'); ?></td>
	<td align="right"><?php echo $langs->trans('Qty'); ?></td>
	<td align="right"><?php echo $langs->trans('ReductionShort'); ?></td>
<?php
$colspan = 4;
$colspan2 = 12;
if (! empty($conf->margin->enabled)) {
?>
	<td align="right"><?php echo $langs->trans('BuyingPrice'); ?></td>
<?php
  if (! empty($conf->global->DISPLAY_MARGIN_RATES)) {
  	$colspan++;
  	$colspan2++;
  }
  if (! empty($conf->global->DISPLAY_MARK_RATES)) {
  	$colspan++;
  	$colspan2++;
  }
  if (! empty($conf->global->MAIN_VIEW_LINE_NUMBER)) {
  	$colspan2++;
  }
}
?>
	<td colspan="<?php echo $colspan; ?>">&nbsp;</td>
</tr>

<form name="addproduct" id="addproduct" action="<?php echo $_SERVER["PHP_SELF"].'?id='.$this->id; ?>#add" method="POST">
<input type="hidden" name="token" value="<?php echo $_SESSION['newtoken']; ?>" />
<input type="hidden" name="action" value="addline" />
<input type="hidden" name="id" value="<?php echo $this->id; ?>" />

<?php if (! empty($conf->product->enabled) || ! empty($conf->service->enabled)) { ?>
<tr class="liste_titre nodrag nodrop">
	<td colspan="<?php echo $colspan2; ?>">
		<?php
		if (! empty($conf->product->enabled) || ! empty($conf->service->enabled))
		{
			// show/hide, update elements after select
			$ajaxoptions=array(
					'update' => array(
							'select_type' => 'type',
							'product_ref' => 'value',
							'product_label' => 'label2',
							'origin_label_cache' => 'label2',
							'origin_desc_cache' => 'desc',
							'price_base_type' => 'pricebasetype',
							'price_ht' => 'price_ht',
							'origin_price_ht_cache' => 'price_ht',
							//'price_ttc' => 'price_ttc',
							//'origin_price_ttc_cache' => 'price_ttc'
					),
					'show' => array(
							'update_label_area',
							'update_desc_area',
							'update_price_area'
					),
					'disabled' => array(
							'select_type'
					)
			);
			$form->select_produits('', 'idprod', '', $conf->product->limit_size, $buyer->price_level, 1, 2, '', 3, $ajaxoptions);
		}
		?>
		<span id="add_product_area" class="hideobject"> | <input type="checkbox" id="add_product_checkbox" name="add_product" value="1" />
			<span id="add_product_text" class="hideobject">
				<?php echo $form->textwithtooltip($langs->trans('AddThisProductCard'), $langs->trans('HelpAddThisProductCard'),1,0,'','',3); ?>
			</span>
			<span id="add_service_text" class="hideobject">
				<?php echo $form->textwithtooltip($langs->trans('AddThisServiceCard'), $langs->trans('HelpAddThisServiceCard'),1,0,'','',3); ?>
			</span>
		</span>
		<span id="update_label_area" class="hideobject"> | <input type="checkbox" id="update_label_checkbox" name="update_label" value="1" />
			<?php echo $form->textwithtooltip($langs->trans('UpdateOriginalProductLabel'), $langs->trans('HelpUpdateOriginalProductLabel'),1,0,'','',3); ?>
		</span>
		<span id="update_desc_area" class="hideobject"> | <input type="checkbox" id="update_desc_checkbox" name="update_desc" value="1" />
			<?php echo $form->textwithtooltip($langs->trans('UpdateOriginalProductDescription'), $langs->trans('HelpUpdateOriginalProductDescription'),1,0,'','',3); ?>
		</span>
		<span id="update_price_area" class="hideobject"> | <input type="checkbox" id="update_price_checkbox" name="update_price" value="1" />
			<?php echo $form->textwithtooltip($langs->trans('UpdateOriginalProductPrice'), $langs->trans('HelpUpdateOriginalProductPrice'),1,0,'','',3); ?>
		</span>
	</td>
</tr>
<?php } ?>

<tr <?php echo $bcnd[$var]; ?>>
	<td colspan="<?php echo $colspan2; ?>">
	<?php

	echo $form->select_type_of_lines((GETPOST('type')?GETPOST('type'):-1), 'type', 1);

	echo '<span id="product_ref_area" class="hideobject">&nbsp;<label for="product_ref">'.$langs->trans("Ref").'</label>';
	echo '<input id="product_ref" name="product_ref" size="20" value="'.GETPOST('product_ref').'"></span>';

	echo '&nbsp;<label for="product_label">'.$langs->trans("Label").'</label>';
	echo '<input id="product_label" name="product_label" size="40" value="'.GETPOST('product_label').'">';
	echo '<input type="hidden" id="origin_label_cache" name="origin_label_cache" value="" />';

	if (is_object($hookmanager))
	{
		$parameters=array('fk_parent_line'=>GETPOST('fk_parent_line'));
		$reshook=$hookmanager->executeHooks('formCreateProductOptions',$parameters,$object,$action);
	}
?>
</td>

<tr <?php echo $bcnd[$var]; ?>>
	<td<?php echo (! empty($conf->global->MAIN_VIEW_LINE_NUMBER) ? ' colspan="2"' : ''); ?>>

<?php
	// Editor wysiwyg
	require_once DOL_DOCUMENT_ROOT.'/core/class/doleditor.class.php';
    $nbrows=ROWS_2;
    if (! empty($conf->global->MAIN_INPUT_DESC_HEIGHT)) $nbrows=$conf->global->MAIN_INPUT_DESC_HEIGHT;
	$doleditor=new DolEditor('product_desc', GETPOST('product_desc'), '', 150, 'dolibarr_details', '', false, true, $conf->global->FCKEDITOR_ENABLE_DETAILS, $nbrows, 70);
	$doleditor->Create();
	?>
	<input type="hidden" id="origin_desc_cache" name="origin_desc_cache" value="" />
	<input type="hidden" id="free_desc_cache" name="free_desc_cache" value="" />
	</td>

	<td align="right">
	<?php
	if ($buyer->tva_assuj == "0") echo '<input type="hidden" name="np_tva_tx" value="0">0';
	else echo $form->load_tva('tva_tx', (GETPOST('tva_tx')?GETPOST('tva_tx'):-1), $seller, $buyer);
	?>
	<input type="hidden" id="price_base_type" name="price_base_type" value="" />
	</td>
	<td align="right">
		<input type="text" size="8" id="price_ht" name="price_ht" value="<?php echo (GETPOST('price_ht')?GETPOST('price_ht'):''); ?>">
		<input type="hidden" id="origin_price_ht_cache" name="origin_price_ht_cache" value="" />
	</td>
	<td align="right">
		<input type="text" size="8" id="price_ttc" name="price_ttc" value="<?php echo (GETPOST('price_ttc')?GETPOST('price_ttc'):''); ?>">
		<input type="hidden" id="origin_price_ttc_cache" name="origin_price_ttc_cache" value="" />
	</td>
	<td align="right"><input type="text" size="3" id="qty" name="qty" value="<?php echo (GETPOST('qty')?GETPOST('qty'):1); ?>"></td>
	<td align="right" nowrap="nowrap"><input type="text" size="1" value="<?php echo $buyer->remise_client; ?>" name="remise_percent">%</td>
<?php
$colspan = 4;
if (! empty($conf->margin->enabled)) {
?>
	<td align="right">
		<select id="fournprice" name="fournprice" style="display: none;"></select>
		<input type="text" size="5" id="buying_price" name="buying_price" value="<?php echo (GETPOST('buying_price')?GETPOST('buying_price'):''); ?>">
	</td>
<?php
  if($conf->global->DISPLAY_MARGIN_RATES)
  	$colspan++;
  if($conf->global->DISPLAY_MARK_RATES)
  	$colspan++;
}
?>
	<td align="center" valign="middle" colspan="<?php echo $colspan; ?>"><input type="submit" class="button"  id="addlinebutton" name="addline" value="<?php echo $langs->trans('Add'); ?>"></td>
</tr>


<?php if (! empty($conf->service->enabled) && ! empty($dateSelector)) {
if (! empty($conf->global->MAIN_VIEW_LINE_NUMBER))
	$colspan = 12;
else
	$colspan = 11;
if (! empty($conf->margin->enabled)) {
	if ($conf->global->DISPLAY_MARGIN_RATES)
		$colspan++;
	if($conf->global->DISPLAY_MARK_RATES)
		$colspan++;
}
?>
<tr id="service_duration_area" <?php echo $bcnd[$var]; ?>>
	<td colspan="<?php echo $colspan; ?>">
	<?php
	echo $langs->trans('ServiceLimitedDuration').' '.$langs->trans('From').' ';
	echo $form->select_date('','date_start',$conf->global->MAIN_USE_HOURMIN_IN_DATE_RANGE,$conf->global->MAIN_USE_HOURMIN_IN_DATE_RANGE,1,"addproduct");
	echo ' '.$langs->trans('to').' ';
	echo $form->select_date('','date_end',$conf->global->MAIN_USE_HOURMIN_IN_DATE_RANGE,$conf->global->MAIN_USE_HOURMIN_IN_DATE_RANGE,1,"addproduct");
	?>
	</td>
</tr>
<?php } ?>

</form>
<script type="text/javascript">
$(document).ready(function() {

	$('#service_duration_area').hide();

	$('#idprod').change(function() {
		if ($(this).val().length > 0)
	    {
<<<<<<< HEAD
			if (typeof CKEDITOR == 'object' && typeof CKEDITOR.instances != 'undefined') {
=======
			<?php if (! empty($conf->fckeditor->enabled) && ! empty($conf->global->FCKEDITOR_ENABLE_DETAILS)) { ?>
				// We use CKEditor
>>>>>>> cc22f25d
				CKEDITOR.instances['product_desc'].focus();
			<?php } else { ?>
				// We use a simple textarea
				$('#product_desc').focus();
			<?php } ?>

	    } else {
	    	$('#update_desc_checkbox').removeAttr('checked').trigger('change');
	    	$('#update_price_checkbox').removeAttr('checked').trigger('change');
	    }
	});

	$('#addlinebutton').attr('disabled','disabled');
	$('#select_type').change(function() {
		var type = $(this).val();
		if (type >= 0) {
			if (type == 0) {
				$('#add_product_text').show();
				$('#add_service_text').hide();
				$('#service_duration_area').hide();
				$('#date_start').val('').trigger('change');
				$('#date_end').val('').trigger('change');
			} else if (type == 1) {
				$('#add_product_text').hide();
				$('#add_service_text').show();
				$('#service_duration_area').show();
			}
			//$('#add_product_area').show(); // TODO for add product card
			if (($('#price_ht').val().length > 0) || ($('#price_ttc').val().length > 0)) {
				$('#addlinebutton').removeAttr('disabled');
			} else {
				$('#addlinebutton').attr('disabled','disabled');
			}
		} else {
			//$('#add_product_area').hide(); // TODO for add product card
			$('#add_product_checkbox').removeAttr('checked').trigger('change');
			$('#addlinebutton').attr('disabled','disabled');
			$('#service_duration_area').hide();
			$('#date_start').val('').trigger('change');
			$('#date_end').val('').trigger('change');
		}
	});

	$('#add_product_checkbox').change(function() {
		if ($(this).attr('checked')) {
			$('#product_ref_area').show();
			$('#product_ref').focus();
			$('#product_label').removeAttr('disabled');
			$('#search_idprod').attr('disabled','disabled');
			$('#update_label_area').hide();
			$('#update_label_checkbox').removeAttr('checked');
			$('#update_price_area').hide().trigger('hide');
			$('#update_price_checkbox').removeAttr('checked')
		} else {
			if ($("#idprod").val() > 0) {
				$('#update_label_area').show();
				$('#product_label').attr('disabled', 'disabled');
				$('#update_price_area').show().trigger('show');
			}
			$('#product_ref_area').hide();
			$('#search_idprod').removeAttr('disabled');
		}
	});

	$('#update_price_area').bind('hide', function() {
		$('#price_ht').removeAttr('disabled');
		$('#price_ttc').removeAttr('disabled');
	});

	$('#update_price_area').bind('show', function() {
		$('#price_ht').attr('disabled', 'disabled');
		$('#price_ttc').attr('disabled', 'disabled');
	});

	$('#update_price_checkbox').change(function() {
		if ($(this).attr('checked')) {
			$('#price_ht').removeAttr('disabled').focus();
			if ($('#tva_tx').val() > 0) {
				$('#price_ttc').removeAttr('disabled')
			}
		} else {
			$('#price_ht')
				.attr('disabled','disabled')
				.val($('#origin_price_ht_cache').val())
				.trigger('change');
			$('#price_ttc')
				.attr('disabled','disabled');
				//.val($('#origin_price_ttc_cache').val())
				//.trigger('change');
		}
	});

	$('#update_label_area').bind('hide', function() {
		$('#update_label_checkbox').removeAttr('checked');
		$('#product_label').removeAttr('disabled');
	});

	$('#update_label_area').bind('show', function() {
		$('#product_label').attr('disabled', 'disabled');
	});

	$('#update_label_checkbox').change(function() {
		if ($(this).attr('checked')) {
			$('#product_label').removeAttr('disabled').focus();
		} else {
			$('#product_label')
				.attr('disabled','disabled')
				.val($('#origin_label_cache').val());
			$('#search_idprod').focus();
		}
	});

	$('#update_desc_checkbox').change(function() {

		if ($(this).attr('checked')) {

			var origin_desc = $('#origin_desc_cache').val();

<<<<<<< HEAD
			if (typeof CKEDITOR == 'object' && typeof CKEDITOR.instances != 'undefined') {
=======
			<?php if (! empty($conf->fckeditor->enabled) && ! empty($conf->global->FCKEDITOR_ENABLE_DETAILS)) { ?>
				// We use CKEditor
>>>>>>> cc22f25d
				var freecontent = CKEDITOR.instances['product_desc'].getData();
				if (origin_desc.length > 0)
					var content = origin_desc + '<br />' + freecontent;
				else
					var content = freecontent;
			<?php } else { ?>
				// We use a simple textarea
				var freecontent = $('#product_desc').html();
				if (origin_desc.length > 0)
					var content = origin_desc + '\r\n' + freecontent;
				else
					var content = freecontent;
			<?php } ?>

			$('#free_desc_cache').val(freecontent);

		} else {
			var content = $('#free_desc_cache').val();
		}

<<<<<<< HEAD
		if (typeof CKEDITOR == 'object' && typeof CKEDITOR.instances != 'undefined') {
=======
		<?php if (! empty($conf->fckeditor->enabled) && ! empty($conf->global->FCKEDITOR_ENABLE_DETAILS)) { ?>
			// We use CKEditor
>>>>>>> cc22f25d
			CKEDITOR.instances['product_desc'].setData(content);
		<?php } else { ?>
			// We use a simple textarea
			$('#product_desc').html(content);
		<?php } ?>
	});

	$('#price_ht').focusin(function() {
		$('#price_base_type').val('HT');
	});

	$('#price_ht').bind('change keyup input', function() {
		if ($('#tva_tx').val() > 0 && ($('#idprod').val().length == 0 && $('#price_base_type').val() == 'HT') || $('#idprod').val().length > 0) {
			update_price('price_ht', 'price_ttc');
		}
	});

	$('#price_ttc').focusin(function() {
		$('#price_base_type').val('TTC');
	});

	$('#price_ttc').bind('change keyup input', function() {
		if ($('#price_base_type').val() == 'TTC') {
			update_price('price_ttc', 'price_ht');
		}
	});

	if ($('#tva_tx').val() == 0) {
		$('#price_ttc').attr('disabled','disabled');
	}

	$('#tva_tx').change(function() {
		if ($(this).val() == 0) {
			$('#price_ttc').attr('disabled','disabled');
			$('#price_ttc').val('');
		} else {
			if ($('#idprod').val().length == 0 || ($('#idprod').val().length > 0 && $('#update_price_checkbox').attr('checked') == 'checked')) {
				$('#price_ttc').removeAttr('disabled');
			}
			if ($('#price_base_type').val() == 'HT') {
				update_price('price_ht', 'price_ttc');
			} else if ($('#price_base_type').val() == 'TTC') {
				update_price('price_ttc', 'price_ht');
			}
		}
	});

	function update_price(input, output) {
		$.post('<?php echo DOL_URL_ROOT; ?>/core/ajax/price.php', {
			'amount': $('#' + input).val(),
			'output': output,
			'tva_tx': $('#tva_tx').val()
		},
		function(data) {
			if (typeof data[output] != 'undefined') {
				$('#' + output).val(data[output]);
				if ($('#select_type').val() >= 0) {
					$('#addlinebutton').removeAttr('disabled');
				} else {
					$('#addlinebutton').attr('disabled','disabled');
				}
			} else {
				$('#' + input).val('');
				$('#' + output).val('');
				$('#addlinebutton').attr('disabled','disabled');
			}
		}, 'json');
	}

});
</script>

<?php if (! empty($conf->margin->enabled)) { ?>
<script type="text/javascript">
$("#idprod").change(function() {
	$("#fournprice").empty();
	$("#buying_price").show();
	if ($(this).val().length > 0)
    {
		$.post('<?php echo DOL_URL_ROOT; ?>/fourn/ajax/getSupplierPrices.php', {'idprod': $(this).val()}, function(data) {
			if (data && data.length > 0) {
				var options = '';
				var i = 0;
				$(data).each(function() {
					i++;
					options += '<option value="'+this.id+'" title="'+this.title+'" price="'+this.price+'"';
					if (i == 1) {
						options += ' selected';
						$("#buying_price").val(this.price);
					}
					options += '>'+this.label+'</option>';
				});
				options += '<option value=null><?php echo $langs->trans("InputPrice"); ?></option>';
				$("#fournprice").html(options);
				$("#buying_price").hide();
				$("#fournprice").show();
				$("#fournprice").change(function() {
					var selval = $(this).find('option:selected').attr("price");
					if (selval)
						$("#buying_price").val(selval).hide();
					else
						$('#buying_price').show();
				});
			} else {
				$("#fournprice").hide();
				$('#buying_price').val('');
			}
		},
		'json');
    } else {
    	$("#fournprice").hide();
		$('#buying_price').val('');
    }
});
</script>
<?php } ?>
<!-- END PHP TEMPLATE freeproductline_create.tpl.php --><|MERGE_RESOLUTION|>--- conflicted
+++ resolved
@@ -218,20 +218,14 @@
 	$('#service_duration_area').hide();
 
 	$('#idprod').change(function() {
-		if ($(this).val().length > 0)
-	    {
-<<<<<<< HEAD
+		if ($(this).val().length > 0) {
 			if (typeof CKEDITOR == 'object' && typeof CKEDITOR.instances != 'undefined') {
-=======
-			<?php if (! empty($conf->fckeditor->enabled) && ! empty($conf->global->FCKEDITOR_ENABLE_DETAILS)) { ?>
 				// We use CKEditor
->>>>>>> cc22f25d
 				CKEDITOR.instances['product_desc'].focus();
-			<?php } else { ?>
+			} else {
 				// We use a simple textarea
 				$('#product_desc').focus();
-			<?php } ?>
-
+			}
 	    } else {
 	    	$('#update_desc_checkbox').removeAttr('checked').trigger('change');
 	    	$('#update_price_checkbox').removeAttr('checked').trigger('change');
@@ -344,25 +338,21 @@
 
 			var origin_desc = $('#origin_desc_cache').val();
 
-<<<<<<< HEAD
 			if (typeof CKEDITOR == 'object' && typeof CKEDITOR.instances != 'undefined') {
-=======
-			<?php if (! empty($conf->fckeditor->enabled) && ! empty($conf->global->FCKEDITOR_ENABLE_DETAILS)) { ?>
 				// We use CKEditor
->>>>>>> cc22f25d
 				var freecontent = CKEDITOR.instances['product_desc'].getData();
 				if (origin_desc.length > 0)
 					var content = origin_desc + '<br />' + freecontent;
 				else
 					var content = freecontent;
-			<?php } else { ?>
+			} else {
 				// We use a simple textarea
 				var freecontent = $('#product_desc').html();
 				if (origin_desc.length > 0)
 					var content = origin_desc + '\r\n' + freecontent;
 				else
 					var content = freecontent;
-			<?php } ?>
+			}
 
 			$('#free_desc_cache').val(freecontent);
 
@@ -370,17 +360,13 @@
 			var content = $('#free_desc_cache').val();
 		}
 
-<<<<<<< HEAD
 		if (typeof CKEDITOR == 'object' && typeof CKEDITOR.instances != 'undefined') {
-=======
-		<?php if (! empty($conf->fckeditor->enabled) && ! empty($conf->global->FCKEDITOR_ENABLE_DETAILS)) { ?>
 			// We use CKEditor
->>>>>>> cc22f25d
 			CKEDITOR.instances['product_desc'].setData(content);
-		<?php } else { ?>
+		} else {
 			// We use a simple textarea
 			$('#product_desc').html(content);
-		<?php } ?>
+		}
 	});
 
 	$('#price_ht').focusin(function() {
