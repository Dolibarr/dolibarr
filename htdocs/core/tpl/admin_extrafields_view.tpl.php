<?php
/* Copyright (C) 2010-2018	Laurent Destailleur	<eldy@users.sourceforge.net>
 * Copyright (C) 2012-2021	Regis Houssin		<regis.houssin@inodbox.com>
 * Copyright (C) 2018-2019  Frédéric France     <frederic.france@netlogic.fr>
 *
 * This program is free software; you can redistribute it and/or modify
 * it under the terms of the GNU General Public License as published by
 * the Free Software Foundation; either version 3 of the License, or
 * (at your option) any later version.
 *
 * This program is distributed in the hope that it will be useful,
 * but WITHOUT ANY WARRANTY; without even the implied warranty of
 * MERCHANTABILITY or FITNESS FOR A PARTICULAR PURPOSE.  See the
 * GNU General Public License for more details.
 *
 * You should have received a copy of the GNU General Public License
 * along with this program. If not, see <https://www.gnu.org/licenses/>.
 */

/* To call this template, you must define
 * $textobject
 * $langs
 * $extrafield
 * $elementtype
 */

// Protection to avoid direct call of template
if (empty($langs) || !is_object($langs)) {
	print "Error, template page can't be called as URL";
	exit;
}


$langs->load("modulebuilder");

?>

<!-- BEGIN PHP TEMPLATE admin_extrafields_view.tpl.php -->
<?php

print '<span class="opacitymedium">'.$langs->trans("DefineHereComplementaryAttributes", $textobject).'</span><br>'."\n";
print '<br>';

// Load attribute_label
$extrafields->fetch_name_optionals_label($elementtype);

print '<div class="div-table-responsive">';
print '<table summary="listofattributes" class="noborder centpercent">';

print '<tr class="liste_titre">';
print '<td class="left">'.$langs->trans("Position");
print '<span class="nowrap">';
print img_picto('A-Z', '1downarrow.png');
print '</span>';
print '</td>';
print '<td>'.$langs->trans("LabelOrTranslationKey").'</td>';
print '<td>'.$langs->trans("TranslationString").'</td>';
print '<td>'.$langs->trans("AttributeCode").'</td>';
print '<td>'.$langs->trans("Type").'</td>';
print '<td class="right">'.$langs->trans("Size").'</td>';
print '<td>'.$langs->trans("ComputedFormula").'</td>';
print '<td class="center">'.$langs->trans("Unique").'</td>';
print '<td class="center">'.$langs->trans("Required").'</td>';
print '<td class="center">'.$langs->trans("AlwaysEditable").'</td>';
print '<td class="center">'.$form->textwithpicto($langs->trans("Visible"), $langs->trans("VisibleDesc")).'</td>';
print '<td class="center">'.$form->textwithpicto($langs->trans("DisplayOnPdf"), $langs->trans("DisplayOnPdfDesc")).'</td>';
print '<td class="center">'.$form->textwithpicto($langs->trans("Totalizable"), $langs->trans("TotalizableDesc")).'</td>';
if (!empty($conf->multicompany->enabled)) {
	print '<td class="center">'.$langs->trans("Entity").'</td>';
}
print '<td width="80">&nbsp;</td>';
print "</tr>\n";

if (isset($extrafields->attributes[$elementtype]['type']) && is_array($extrafields->attributes[$elementtype]['type']) && count($extrafields->attributes[$elementtype]['type'])) {
	foreach ($extrafields->attributes[$elementtype]['type'] as $key => $value) {
		/*if (! dol_eval($extrafields->attributes[$elementtype]['enabled'][$key], 1)) {
			// TODO Uncomment this to exclude extrafields of modules not enabled. Add a link to "Show extrafields disabled"
			// continue;
		}*/

		// Load language if required
		if (!empty($extrafields->attributes[$elementtype]['langfile'][$key])) {
			$langs->load($extrafields->attributes[$elementtype]['langfile'][$key]);
		}

		print '<tr class="oddeven">';
		print "<td>".$extrafields->attributes[$elementtype]['pos'][$key]."</td>\n";
		print "<td>".$extrafields->attributes[$elementtype]['label'][$key]."</td>\n"; // We don't translate here, we want admin to know what is the key not translated value
		print "<td>".$langs->trans($extrafields->attributes[$elementtype]['label'][$key])."</td>\n";
		print "<td>".$key."</td>\n";
		print "<td>".$type2label[$extrafields->attributes[$elementtype]['type'][$key]]."</td>\n";
		print '<td class="right">'.$extrafields->attributes[$elementtype]['size'][$key]."</td>\n";
		print '<td>'.dol_trunc($extrafields->attributes[$elementtype]['computed'][$key], 20)."</td>\n";
		print '<td class="center">'.yn($extrafields->attributes[$elementtype]['unique'][$key])."</td>\n";
		print '<td class="center">'.yn($extrafields->attributes[$elementtype]['required'][$key])."</td>\n";
		print '<td class="center">'.yn($extrafields->attributes[$elementtype]['alwayseditable'][$key])."</td>\n";
		print '<td class="center">'.$extrafields->attributes[$elementtype]['list'][$key]."</td>\n";
		print '<td class="center">'.$extrafields->attributes[$elementtype]['printable'][$key]."</td>\n";
		print '<td class="center">'.yn($extrafields->attributes[$elementtype]['totalizable'][$key])."</td>\n";
		if (!empty($conf->multicompany->enabled)) {
			print '<td class="center">';
			if (empty($extrafields->attributes[$elementtype]['entityid'][$key])) {
				print $langs->trans("All");
			} else {
				global $multicompanylabel_cache;
				if (!is_array($multicompanylabel_cache)) {
					$multicompanylabel_cache = array();
				}
				if (empty($multicompanylabel_cache[$extrafields->attributes[$elementtype]['entityid'][$key]])) {
					global $mc;
					$mc->getInfo($extrafields->attributes[$elementtype]['entityid'][$key]);
					$multicompanylabel_cache[$extrafields->attributes[$elementtype]['entityid'][$key]] = $mc->label ? $mc->label : $extrafields->attributes[$elementtype]['entityid'][$key];
				}
				print $multicompanylabel_cache[$extrafields->attributes[$elementtype]['entityid'][$key]];
			}
			print '</td>';
		}
		print '<td class="right nowraponall">';
		print '<a class="editfielda" href="'.$_SERVER["PHP_SELF"].'?action=edit&token='.newToken().'&attrname='.$key.'#formeditextrafield">'.img_edit().'</a>';
		print '&nbsp; <a class="paddingleft" href="'.$_SERVER["PHP_SELF"].'?action=delete&token='.newToken().'&attrname='.$key.'">'.img_delete().'</a>';
		print '</td>'."\n";
		print "</tr>";
	}
} else {
<<<<<<< HEAD
	$colspan = 13;
=======
	$colspan = 14;
>>>>>>> ea784621
	if (!empty($conf->multicompany->enabled)) {
		$colspan++;
	}

	print '<tr class="oddeven">';
	print '<td class="opacitymedium" colspan="'.$colspan.'">';
	print $langs->trans("None");
	print '</td>';
	print '</tr>';
}

print "</table>";
print '</div>';
?>
<!-- END PHP TEMPLATE admin_extrafields_view.tpl.php --><|MERGE_RESOLUTION|>--- conflicted
+++ resolved
@@ -122,11 +122,7 @@
 		print "</tr>";
 	}
 } else {
-<<<<<<< HEAD
-	$colspan = 13;
-=======
 	$colspan = 14;
->>>>>>> ea784621
 	if (!empty($conf->multicompany->enabled)) {
 		$colspan++;
 	}
