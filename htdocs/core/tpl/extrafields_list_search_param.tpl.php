<?php

// Protection to avoid direct call of template
if (empty($conf) || !is_object($conf))
{
	print "Error, template page can't be called as URL";
	exit;
}

// Loop to complete $param for extrafields
if (!empty($search_array_options) && is_array($search_array_options))	// $extrafieldsobject is the $object->table_element like 'societe', 'socpeople', ...
{
	if (empty($search_options_pattern)) $search_options_pattern = 'search_options_';

<<<<<<< HEAD
    foreach ($search_array_options as $key => $val)
    {
        $crit = $val;
        $tmpkey = preg_replace('/'.$search_options_pattern.'/', '', $key);
		if (is_array($val) && array_key_exists('start', $val) && array_key_exists('end', $val)) {
			// date range from list filters is stored as array('start' => <timestamp>, 'end' => <timestamp>)
			// start date
			$param .= '&' . $search_options_pattern.$tmpkey.'_startyear='  . dol_print_date($val['start'], '%Y');
			$param .= '&' . $search_options_pattern.$tmpkey.'_startmonth=' . dol_print_date($val['start'], '%m');
			$param .= '&' . $search_options_pattern.$tmpkey.'_startday='   . dol_print_date($val['start'], '%d');
			$param .= '&' . $search_options_pattern.$tmpkey.'_starthour='  . dol_print_date($val['start'], '%H');
			$param .= '&' . $search_options_pattern.$tmpkey.'_startmin='   . dol_print_date($val['start'], '%M');
			// end date
			$param .= '&' . $search_options_pattern.$tmpkey.'_endyear='  . dol_print_date($val['end'], '%Y');
			$param .= '&' . $search_options_pattern.$tmpkey.'_endmonth=' . dol_print_date($val['end'], '%m');
			$param .= '&' . $search_options_pattern.$tmpkey.'_endday='   . dol_print_date($val['end'], '%d');
			$param .= '&' . $search_options_pattern.$tmpkey.'_endhour='  . dol_print_date($val['end'], '%H');
			$param .= '&' . $search_options_pattern.$tmpkey.'_endmin='   . dol_print_date($val['end'], '%M');
		}
        if ($val != '') $param .= '&'.$search_options_pattern.$tmpkey.'='.urlencode($val);
    }
=======
	foreach ($search_array_options as $key => $val)
	{
		$crit = $val;
		$tmpkey = preg_replace('/'.$search_options_pattern.'/', '', $key);
		if ($val != '') $param .= '&'.$search_options_pattern.$tmpkey.'='.urlencode($val);
	}
>>>>>>> b91bca70
}<|MERGE_RESOLUTION|>--- conflicted
+++ resolved
@@ -12,11 +12,10 @@
 {
 	if (empty($search_options_pattern)) $search_options_pattern = 'search_options_';
 
-<<<<<<< HEAD
-    foreach ($search_array_options as $key => $val)
-    {
-        $crit = $val;
-        $tmpkey = preg_replace('/'.$search_options_pattern.'/', '', $key);
+	foreach ($search_array_options as $key => $val)
+	{
+		$crit = $val;
+		$tmpkey = preg_replace('/'.$search_options_pattern.'/', '', $key);
 		if (is_array($val) && array_key_exists('start', $val) && array_key_exists('end', $val)) {
 			// date range from list filters is stored as array('start' => <timestamp>, 'end' => <timestamp>)
 			// start date
@@ -32,14 +31,6 @@
 			$param .= '&' . $search_options_pattern.$tmpkey.'_endhour='  . dol_print_date($val['end'], '%H');
 			$param .= '&' . $search_options_pattern.$tmpkey.'_endmin='   . dol_print_date($val['end'], '%M');
 		}
-        if ($val != '') $param .= '&'.$search_options_pattern.$tmpkey.'='.urlencode($val);
-    }
-=======
-	foreach ($search_array_options as $key => $val)
-	{
-		$crit = $val;
-		$tmpkey = preg_replace('/'.$search_options_pattern.'/', '', $key);
 		if ($val != '') $param .= '&'.$search_options_pattern.$tmpkey.'='.urlencode($val);
 	}
->>>>>>> b91bca70
 }