<?php
/* Copyright (C) 2009-2015 Regis Houssin <regis.houssin@capnetworks.com>
 * Copyright (C) 2011-2013 Laurent Destailleur <eldy@users.sourceforge.net>
 *
 * This program is free software; you can redistribute it and/or modify
 * it under the terms of the GNU General Public License as published by
 * the Free Software Foundation; either version 3 of the License, or
 * (at your option) any later version.
 *
 * This program is distributed in the hope that it will be useful,
 * but WITHOUT ANY WARRANTY; without even the implied warranty of
 * MERCHANTABILITY or FITNESS FOR A PARTICULAR PURPOSE.  See the
 * GNU General Public License for more details.
 *
 * You should have received a copy of the GNU General Public License
 * along with this program. If not, see <http://www.gnu.org/licenses/>.
 */

header('Cache-Control: Public, must-revalidate');
header("Content-type: text/html; charset=".$conf->file->character_set_client);

if (GETPOST('dol_hide_topmenu')) $conf->dol_hide_topmenu=1;
if (GETPOST('dol_hide_leftmenu')) $conf->dol_hide_leftmenu=1;
if (GETPOST('dol_optimize_smallscreen')) $conf->dol_optimize_smallscreen=1;
if (GETPOST('dol_no_mouse_hover')) $conf->dol_no_mouse_hover=1;
if (GETPOST('dol_use_jmobile')) $conf->dol_use_jmobile=1;

// If we force to use jmobile, then we reenable javascript
if (! empty($conf->dol_use_jmobile)) $conf->use_javascript_ajax=1;

// Javascript code on logon page only to detect user tz, dst_observed, dst_first, dst_second
$arrayofjs=array(
	'/includes/jstz/jstz.min.js'.(empty($conf->dol_use_jmobile)?'':'?version='.urlencode(DOL_VERSION)),
	'/core/js/dst.js'.(empty($conf->dol_use_jmobile)?'':'?version='.urlencode(DOL_VERSION))
);
$titleofloginpage=$langs->trans('Login').' @ '.$titletruedolibarrversion;	// $titletruedolibarrversion is defined by dol_loginfunction in security2.lib.php. We must keep the @, some tools use it to know it is login page and find true dolibarr version.

print top_htmlhead('',$titleofloginpage,0,0,$arrayofjs);
?>
<!-- BEGIN PHP TEMPLATE LOGIN.TPL.PHP -->

<body class="body bodylogin">

<?php if (empty($conf->dol_use_jmobile)) { ?>
<script type="text/javascript">
$(document).ready(function () {
	// Set focus on correct field
	<?php if ($focus_element) { ?>$('#<?php echo $focus_element; ?>').focus(); <?php } ?>		// Warning to use this only on visible element
});
</script>
<?php } ?>

<div class="center">
<div class="login_vertical_align">

<form id="login" name="login" method="post" action="<?php echo $php_self; ?>">
<input type="hidden" name="token" value="<?php echo $_SESSION['newtoken']; ?>" />
<input type="hidden" name="loginfunction" value="loginfunction" />
<!-- Add fields to send local user information -->
<input type="hidden" name="tz" id="tz" value="" />
<input type="hidden" name="tz_string" id="tz_string" value="" />
<input type="hidden" name="dst_observed" id="dst_observed" value="" />
<input type="hidden" name="dst_first" id="dst_first" value="" />
<input type="hidden" name="dst_second" id="dst_second" value="" />
<input type="hidden" name="screenwidth" id="screenwidth" value="" />
<input type="hidden" name="screenheight" id="screenheight" value="" />
<input type="hidden" name="dol_hide_topmenu" id="dol_hide_topmenu" value="<?php echo $dol_hide_topmenu; ?>" />
<input type="hidden" name="dol_hide_leftmenu" id="dol_hide_leftmenu" value="<?php echo $dol_hide_leftmenu; ?>" />
<input type="hidden" name="dol_optimize_smallscreen" id="dol_optimize_smallscreen" value="<?php echo $dol_optimize_smallscreen; ?>" />
<input type="hidden" name="dol_no_mouse_hover" id="dol_no_mouse_hover" value="<?php echo $dol_no_mouse_hover; ?>" />
<input type="hidden" name="dol_use_jmobile" id="dol_use_jmobile" value="<?php echo $dol_use_jmobile; ?>" />

<table class="login_table_title center" title="<?php echo dol_escape_htmltag($title); ?>">
<tr class="vmenu"><td class="center"><?php echo dol_escape_htmltag($title); ?></td></tr>
</table>
<br>

<div class="login_table">

<div id="login_line1">

<div id="login_left">

<img alt="" src="<?php echo $urllogo; ?>" id="img_logo" />

</div>



<div id="login_right">

<<<<<<< HEAD
<table class="left centpercent" title="Enter login details">
=======
<table class="left centpercent" title="<?php echo $langs->trans("EnterLoginDetail"); ?>">
>>>>>>> c42b4863
<!-- Login -->
<tr>
<td class="nowrap center valignmiddle">
<?php if (! empty($conf->global->MAIN_OPTIMIZEFORTEXTBROWSER)) { ?><label for="username" class="hidden"><?php echo $langs->trans("Login"); ?></label><?php } ?>
<span class="span-icon-user">
<input type="text" id="username" placeholder="<?php echo $langs->trans("Login"); ?>" name="username" class="flat input-icon-user" size="20" value="<?php echo dol_escape_htmltag($login); ?>" tabindex="1" autofocus="autofocus" />
</span>
</td>
</tr>
<!-- Password -->
<tr>
<td class="nowrap center valignmiddle">
<?php if (! empty($conf->global->MAIN_OPTIMIZEFORTEXTBROWSER)) { ?><label for="password" class="hidden"><?php echo $langs->trans("Password"); ?></label><?php } ?>
<span class="span-icon-password">
<input id="password" placeholder="<?php echo $langs->trans("Password"); ?>" name="password" class="flat input-icon-password" type="password" size="20" value="<?php echo dol_escape_htmltag($password); ?>" tabindex="2" autocomplete="<?php echo empty($conf->global->MAIN_LOGIN_ENABLE_PASSWORD_AUTOCOMPLETE)?'off':'on'; ?>" />
</span>
</td></tr>
<?php
if (! empty($hookmanager->resArray['options'])) {
	foreach ($hookmanager->resArray['options'] as $format => $option)
	{
		if ($format == 'table') {
			echo '<!-- Option by hook -->';
			echo $option;
		}
	}
}
?>
<?php
	if ($captcha) {
		// Add a variable param to force not using cache (jmobile)
		$php_self = preg_replace('/[&\?]time=(\d+)/','',$php_self);	// Remove param time
		if (preg_match('/\?/',$php_self)) $php_self.='&time='.dol_print_date(dol_now(),'dayhourlog');
		else $php_self.='?time='.dol_print_date(dol_now(),'dayhourlog');
		// TODO: provide accessible captcha variants
?>
	<!-- Captcha -->
	<tr>
	<td class="nowrap none center">

	<table class="login_table_securitycode centpercent"><tr>
	<td>
	<span class="span-icon-security">
	<input id="securitycode" placeholder="<?php echo $langs->trans("SecurityCode"); ?>" class="flat input-icon-security" type="text" size="12" maxlength="5" name="code" tabindex="3" />
	</span>
	</td>
	<td><img src="<?php echo DOL_URL_ROOT ?>/core/antispamimage.php" border="0" width="80" height="32" id="img_securitycode" /></td>
	<td><a href="<?php echo $php_self; ?>" tabindex="4" data-role="button"><?php echo $captcha_refresh; ?></a></td>
	</tr></table>

	</td></tr>
<?php } ?>
</table>

</div> <!-- end div left -->





</div>

<div id="login_line2" style="clear: both">

<!-- Button Connection -->
<br><input type="submit" class="button" value="&nbsp; <?php echo $langs->trans('Connection'); ?> &nbsp;" tabindex="5" />

<?php
if ($forgetpasslink || $helpcenterlink)
{
	$moreparam='';
	if ($dol_hide_topmenu)   $moreparam.=(strpos($moreparam,'?')===false?'?':'&').'dol_hide_topmenu='.$dol_hide_topmenu;
	if ($dol_hide_leftmenu)  $moreparam.=(strpos($moreparam,'?')===false?'?':'&').'dol_hide_leftmenu='.$dol_hide_leftmenu;
	if ($dol_no_mouse_hover) $moreparam.=(strpos($moreparam,'?')===false?'?':'&').'dol_no_mouse_hover='.$dol_no_mouse_hover;
	if ($dol_use_jmobile)    $moreparam.=(strpos($moreparam,'?')===false?'?':'&').'dol_use_jmobile='.$dol_use_jmobile;

	echo '<br>';
	echo '<div class="center" style="margin-top: 8px;">';
	if ($forgetpasslink) {
		echo '<a class="alogin" href="'.DOL_URL_ROOT.'/user/passwordforgotten.php'.$moreparam.'">(';
		echo $langs->trans('PasswordForgotten');
		if (! $helpcenterlink) echo ')';
		echo '</a>';
	}

	if ($forgetpasslink && $helpcenterlink) echo '&nbsp;-&nbsp;';

	if ($helpcenterlink) {
		$url=DOL_URL_ROOT.'/support/index.php'.$moreparam;
		if (! empty($conf->global->MAIN_HELPCENTER_LINKTOUSE)) $url=$conf->global->MAIN_HELPCENTER_LINKTOUSE;
		echo '<a class="alogin" href="'.dol_escape_htmltag($url).'" target="_blank">';
		if (! $forgetpasslink) echo '(';
		echo $langs->trans('NeedHelpCenter');
		echo ')</a>';
	}
	echo '</div>';
}

if (isset($conf->file->main_authentication) && preg_match('/openid/',$conf->file->main_authentication))
{
	$langs->load("users");

	//if (! empty($conf->global->MAIN_OPENIDURL_PERUSER)) $url=
	echo '<br>';
	echo '<div class="center" style="margin-top: 4px;">';

	$url=$conf->global->MAIN_AUTHENTICATION_OPENID_URL;
	if (! empty($url)) print '<a class="alogin" href="'.$url.'">'.$langs->trans("LoginUsingOpenID").'</a>';
	else
	{
		$langs->load("errors");
		print '<font class="warning">'.$langs->trans("ErrorOpenIDSetupNotComplete",'MAIN_AUTHENTICATION_OPENID_URL').'</font>';
	}

	echo '</div>';
}


?>

</div>

</div>

</form>




<?php if (! empty($_SESSION['dol_loginmesg']))
{
?>
	<div class="center login_main_message"><div class="error">
	<?php echo $_SESSION['dol_loginmesg']; ?>
	</div></div>
<?php
}
?>

<?php if ($main_home)
{
?>
	<div class="center login_main_home" style="max-width: 80%">
	<?php echo $main_home; ?>
	</div><br>
<?php
}
?>

<!-- authentication mode = <?php echo $main_authentication ?> -->
<!-- cookie name used for this session = <?php echo $session_name ?> -->
<!-- urlfrom in this session = <?php echo isset($_SESSION["urlfrom"])?$_SESSION["urlfrom"]:''; ?> -->

<!-- Common footer is not used for login page, this is same than footer but inside login tpl -->

<?php if (! empty($conf->global->MAIN_HTML_FOOTER)) print $conf->global->MAIN_HTML_FOOTER; ?>

<?php
if (! empty($hookmanager->resArray['options'])) {
	foreach ($hookmanager->resArray['options'] as $format => $option)
	{
		if ($format == 'js') {
			echo "\n".'<!-- Javascript by hook -->';
			echo $option."\n";
		}
	}
}
?>

<?php
// Google Analytics (need Google module)
if (! empty($conf->google->enabled) && ! empty($conf->global->MAIN_GOOGLE_AN_ID))
{
	if (empty($conf->dol_use_jmobile))
	{
		print "\n";
		print '<script type="text/javascript">'."\n";
		print '  var _gaq = _gaq || [];'."\n";
		print '  _gaq.push([\'_setAccount\', \''.$conf->global->MAIN_GOOGLE_AN_ID.'\']);'."\n";
		print '  _gaq.push([\'_trackPageview\']);'."\n";
		print ''."\n";
		print '  (function() {'."\n";
		print '    var ga = document.createElement(\'script\'); ga.type = \'text/javascript\'; ga.async = true;'."\n";
		print '    ga.src = (\'https:\' == document.location.protocol ? \'https://ssl\' : \'http://www\') + \'.google-analytics.com/ga.js\';'."\n";
		print '    var s = document.getElementsByTagName(\'script\')[0]; s.parentNode.insertBefore(ga, s);'."\n";
		print '  })();'."\n";
		print '</script>'."\n";
	}
}
?>

<?php
// Google Adsense
if (! empty($conf->google->enabled) && ! empty($conf->global->MAIN_GOOGLE_AD_CLIENT) && ! empty($conf->global->MAIN_GOOGLE_AD_SLOT))
{
	if (empty($conf->dol_use_jmobile))
	{
?>
	<div class="center"><br>
		<script type="text/javascript"><!--
			google_ad_client = "<?php echo $conf->global->MAIN_GOOGLE_AD_CLIENT ?>";
			google_ad_slot = "<?php echo $conf->global->MAIN_GOOGLE_AD_SLOT ?>";
			google_ad_width = <?php echo $conf->global->MAIN_GOOGLE_AD_WIDTH ?>;
			google_ad_height = <?php echo $conf->global->MAIN_GOOGLE_AD_HEIGHT ?>;
			//-->
		</script>
		<script type="text/javascript"
			src="http://pagead2.googlesyndication.com/pagead/show_ads.js">
		</script>
	</div>
<?php
	}
}
?>


</div>
</div>	<!-- end of center -->


</body>
</html>
<!-- END PHP TEMPLATE --><|MERGE_RESOLUTION|>--- conflicted
+++ resolved
@@ -89,11 +89,7 @@
 
 <div id="login_right">
 
-<<<<<<< HEAD
-<table class="left centpercent" title="Enter login details">
-=======
 <table class="left centpercent" title="<?php echo $langs->trans("EnterLoginDetail"); ?>">
->>>>>>> c42b4863
 <!-- Login -->
 <tr>
 <td class="nowrap center valignmiddle">
