--- conflicted
+++ resolved
@@ -14,11 +14,7 @@
  * You should have received a copy of the GNU General Public License
  * along with this program. If not, see <http://www.gnu.org/licenses/>.
  *
-<<<<<<< HEAD
- * $Id: login.tpl.php,v 1.19 2011/07/31 23:45:11 eldy Exp $
-=======
  * $Id: login.tpl.php,v 1.22 2011/08/20 15:33:16 eldy Exp $
->>>>>>> 19bde3ab
  */
 
 header('Cache-Control: Public, must-revalidate');
