--- conflicted
+++ resolved
@@ -1,10 +1,7 @@
 <?php
 /* Copyright (C) 2009-2015 Regis Houssin       <regis.houssin@inodbox.com>
  * Copyright (C) 2011-2022 Laurent Destailleur <eldy@users.sourceforge.net>
-<<<<<<< HEAD
-=======
  * Copyright (C) 2024		MDW							<mdeweerd@users.noreply.github.com>
->>>>>>> cc80841a
  *
  * This program is free software; you can redistribute it and/or modify
  * it under the terms of the GNU General Public License as published by
@@ -107,8 +104,6 @@
 	$disablenofollow = 0;
 }
 
-<<<<<<< HEAD
-=======
 // If OpenID Connect is set as an authentication
 if (getDolGlobalInt('MAIN_MODULE_OPENIDCONNECT', 0) > 0 && isset($conf->file->main_authentication) && preg_match('/openid_connect/', $conf->file->main_authentication)) {
 	// Set a cookie to transfer rollback page information
@@ -132,7 +127,6 @@
 	}
 }
 
->>>>>>> cc80841a
 top_htmlhead('', $titleofloginpage, 0, 0, $arrayofjs, array(), 1, $disablenofollow);
 
 
@@ -169,17 +163,10 @@
 
 <div class="login_center center"<?php
 if (!getDolGlobalString('ADD_UNSPLASH_LOGIN_BACKGROUND')) {
-<<<<<<< HEAD
-		$backstyle = 'background: linear-gradient('.((!empty($conf->browser->layout) && $conf->browser->layout == 'phone') ? '0deg' : '4deg').', rgb(240,240,240) 52%, rgb('.$colorbackhmenu1.') 52.1%);';
-		// old style:  $backstyle = 'background-image: linear-gradient(rgb('.$colorbackhmenu1.',0.3), rgb(240,240,240));';
-		$backstyle = getDolGlobalString('MAIN_LOGIN_BACKGROUND_STYLE', $backstyle);
-		print !getDolGlobalString('MAIN_LOGIN_BACKGROUND') ? ' style="background-size: cover; background-position: center center; background-attachment: fixed; background-repeat: no-repeat; '.$backstyle.'"' : '';
-=======
 	$backstyle = 'background: linear-gradient('.((!empty($conf->browser->layout) && $conf->browser->layout == 'phone') ? '0deg' : '4deg').', rgb(240,240,240) 52%, rgb('.$colorbackhmenu1.') 52.1%);';
 	// old style:  $backstyle = 'background-image: linear-gradient(rgb('.$colorbackhmenu1.',0.3), rgb(240,240,240));';
 	$backstyle = getDolGlobalString('MAIN_LOGIN_BACKGROUND_STYLE', $backstyle);
 	print !getDolGlobalString('MAIN_LOGIN_BACKGROUND') ? ' style="background-size: cover; background-position: center center; background-attachment: fixed; background-repeat: no-repeat; '.$backstyle.'"' : '';
->>>>>>> cc80841a
 }
 ?>>
 <div class="login_vertical_align">
@@ -264,18 +251,14 @@
 
 <?php
 if (!empty($captcha)) {
-		// Add a variable param to force not using cache (jmobile)
+	// Add a variable param to force not using cache (jmobile)
 	$php_self = preg_replace('/[&\?]time=(\d+)/', '', $php_self); // Remove param time
 	if (preg_match('/\?/', $php_self)) {
 		$php_self .= '&time='.dol_print_date(dol_now(), 'dayhourlog');
 	} else {
 		$php_self .= '?time='.dol_print_date(dol_now(), 'dayhourlog');
 	}
-<<<<<<< HEAD
-		// TODO: provide accessible captcha variants?>
-=======
 	// TODO: provide accessible captcha variants?>
->>>>>>> cc80841a
 	<!-- Captcha -->
 	<div class="trinputlogin">
 	<div class="tagtd none valignmiddle tdinputlogin nowrap">
@@ -384,16 +367,11 @@
 	print '<div class="center" style="margin-top: 20px; margin-bottom: 10px">';
 	print '<div class="loginbuttonexternal">';
 
-<<<<<<< HEAD
-	$state = hash('sha256', session_id());
-	$url = getDolGlobalString('MAIN_AUTHENTICATION_OPENID_URL').'&state='.$state;
-=======
 	if (!getDolGlobalString("MAIN_AUTHENTICATION_OPENID_URL")) {
 		$url = openid_connect_get_url();
 	} else {
 		$url = getDolGlobalString('MAIN_AUTHENTICATION_OPENID_URL').'&state=' . openid_connect_get_state();
 	}
->>>>>>> cc80841a
 	if (!empty($url)) {
 		print '<a class="alogin" href="'.$url.'">'.$langs->trans("LoginUsingOpenID").'</a>';
 	} else {
@@ -450,22 +428,6 @@
 <?php
 // Show error message if defined
 if (!empty($_SESSION['dol_loginmesg'])) {
-<<<<<<< HEAD
-	?>
-	<div class="center login_main_message">
-	<?php
-	$message = $_SESSION['dol_loginmesg'];	// By default this is an error message
-	if (preg_match('/<!-- warning -->/', $message)) {	// if it contains this comment, this is a warning message
-		$message = str_replace('<!-- warning -->', '', $message);
-		print '<div class="warning" role="alert">';
-	} else {
-		print '<div class="error" role="alert">';
-	}
-	print dol_escape_htmltag($message);
-	print '</div>'; ?>
-	</div>
-	<?php
-=======
 	$message = $_SESSION['dol_loginmesg'];	// By default this is an error message
 	if (!empty($conf->use_javascript_ajax)) {
 		if (preg_match('/<!-- warning -->/', $message)) {	// if it contains this comment, this is a warning message
@@ -494,7 +456,6 @@
 		</div>
 		<?php
 	}
->>>>>>> cc80841a
 }
 
 // Add commit strip
@@ -513,12 +474,8 @@
 			libxml_disable_entity_loader(true);
 		}
 
-<<<<<<< HEAD
-		$xml = simplexml_load_string($resgetcommitstrip['content'], 'SimpleXMLElement', LIBXML_NOCDATA|LIBXML_NONET);
-=======
 		$xml = simplexml_load_string($resgetcommitstrip['content'], 'SimpleXMLElement', LIBXML_NOCDATA | LIBXML_NONET);
 		// @phan-suppress-next-line PhanPluginUnknownObjectMethodCall
->>>>>>> cc80841a
 		$little = $xml->channel->item[0]->children('content', true);
 		print preg_replace('/width="650" height="658"/', '', $little->encoded);
 	}
