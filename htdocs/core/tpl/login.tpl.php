--- conflicted
+++ resolved
@@ -67,13 +67,9 @@
 <input type="hidden" name="dol_no_mouse_hover" id="dol_no_mouse_hover" value="<?php echo $dol_no_mouse_hover; ?>" />
 <input type="hidden" name="dol_use_jmobile" id="dol_use_jmobile" value="<?php echo $dol_use_jmobile; ?>" />
 
-<<<<<<< HEAD
 <div class="center"><img alt="Logo" title="" src="<?php echo $urllogo; ?>" id="img_logo" /></div>
 
-<table class="login_table_title center" summary="<?php echo dol_escape_htmltag($title); ?>">
-=======
 <table align="center" class="login_table_title" summary="<?php echo dol_escape_htmltag($title); ?>">
->>>>>>> a724c3aa
 <tr class="vmenu"><td align="center"><?php echo dol_escape_htmltag($title); ?></td></tr>
 </table>
 <br>
@@ -136,13 +132,6 @@
 
 </div> <!-- end div left -->
 
-<<<<<<< HEAD
-=======
-<div id="login_right">
-
-<img alt="Logo" title="" src="<?php echo $urllogo; ?>" id="img_logo" />
-
->>>>>>> a724c3aa
 </div>
 
 <div id="login_line2" style="clear: both">
