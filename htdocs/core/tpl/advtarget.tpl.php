<?php
/*
 *
 * This program is free software; you can redistribute it and/or modify
 * it under the terms of the GNU General Public License as published by
 * the Free Software Foundation; either version 3 of the License, or
 * (at your option) any later version.
 *
 * This program is distributed in the hope that it will be useful,
 * but WITHOUT ANY WARRANTY; without even the implied warranty of
 * MERCHANTABILITY or FITNESS FOR A PARTICULAR PURPOSE.  See the
 * GNU General Public License for more details.
 *
 * You should have received a copy of the GNU General Public License
 * along with this program. If not, see <https://www.gnu.org/licenses/>.
 */

if (!empty($conf->categorie->enabled) && $user->rights->categorie->lire) {
	require_once DOL_DOCUMENT_ROOT.'/categories/class/categorie.class.php';
}

print '<script type="text/javascript" language="javascript">
	$(document).ready(function() {

		// Click Function
		$(":button[name=addcontact]").click(function() {
				$(":hidden[name=action]").val("add");
				$("#find_customer").submit();
		});

		$(":button[name=loadfilter]").click(function() {
				$(":hidden[name=action]").val("loadfilter");
				$("#find_customer").submit();
		});

		$(":button[name=deletefilter]").click(function() {
				$(":hidden[name=action]").val("deletefilter");
				$("#find_customer").submit();
		});

		$(":button[name=savefilter]").click(function() {
				$(":hidden[name=action]").val("savefilter");
				$("#find_customer").submit();
		});

		$(":button[name=createfilter]").click(function() {
				$(":hidden[name=action]").val("createfilter");
				$("#find_customer").submit();
		});
	});
</script>';


print load_fiche_titre($langs->trans("AdvTgtTitle"));

print '<div class="tabBar">'."\n";
print '<form name="find_customer" id="find_customer" action="'.$_SERVER['PHP_SELF'].'?id='.$id.'"  method="POST">'."\n";
print '<input type="hidden" name="token" value="'.newToken().'">'."\n";
print '<input type="hidden" name="action" value="">'."\n";
print '<table class="border centpercent">'."\n";

print '<tr>'."\n";
print '<td colspan="3" class="right">'."\n";

print '<input type="button" name="addcontact" id="addcontact" value="'.$langs->trans('AdvTgtAddContact').'" class="button"/>'."\n";

print '</td>'."\n";
print '</tr>'."\n";

print '<tr><td>'.$langs->trans('AdvTgtNameTemplate').'</td><td class="valignmiddle">';
if (!empty($template_id)) {
	$default_template = $template_id;
} else {
	$default_template = $advTarget->id;
}
print $formadvtargetemaling->selectAdvtargetemailingTemplate('template_id', $default_template, 0, $advTarget->type_element, 'valignmiddle');
print '<input type="button" name="loadfilter" id="loadfilter" value="'.$langs->trans('AdvTgtLoadFilter').'" class="button"/>';
print '<input type="button" name="deletefilter" id="deletefilter" value="'.$langs->trans('AdvTgtDeleteFilter').'" class="button"/>';
print '<input type="button" name="savefilter" id="savefilter" value="'.$langs->trans('AdvTgtSaveFilter').'" class="button"/>';
print '</td><td>'."\n";
print '</td></tr>'."\n";

print '<tr><td>'.$langs->trans('AdvTgtOrCreateNewFilter').'</td><td>';
print '<input type="text" name="template_name" id="template_name" value=""/>';
print '<input type="button" name="createfilter" id="createfilter" value="'.$langs->trans('AdvTgtCreateFilter').'" class="button"/>';
print '</td><td>'."\n";
print '</td></tr>'."\n";

print '<tr><td>'.$langs->trans('AdvTgtTypeOfIncude').'</td><td>';
print $form->selectarray('type_of_target', $advTarget->select_target_type, $array_query['type_of_target']);
print '</td><td>'."\n";
print $form->textwithpicto('', $langs->trans("AdvTgtTypeOfIncudeHelp"), 1, 'help');
print '</td></tr>'."\n";

// Customer name
print '<tr><td>'.$langs->trans('ThirdPartyName');
if (!empty($array_query['cust_name'])) {
	print img_picto($langs->trans('AdvTgtUse'), 'ok.png@advtargetemailing');
}
print '</td><td><input type="text" name="cust_name" value="'.$array_query['cust_name'].'"/></td><td>'."\n";
print $form->textwithpicto('', $langs->trans("AdvTgtSearchTextHelp"), 1, 'help');
print '</td></tr>'."\n";

// Code Client
print '<tr><td>'.$langs->trans('CustomerCode');
if (!empty($array_query['cust_code'])) {
	print img_picto($langs->trans('AdvTgtUse'), 'ok.png@advtargetemailing');
}
print '</td><td><input type="text" name="cust_code" value="'.$array_query['cust_code'].'"/></td><td>'."\n";
print $form->textwithpicto('', $langs->trans("AdvTgtSearchTextHelp"), 1, 'help');
print '</td></tr>'."\n";

// Address Client
print '<tr><td>'.$langs->trans('Address');
if (!empty($array_query['cust_adress'])) {
	print img_picto($langs->trans('AdvTgtUse'), 'ok.png@advtargetemailing');
}
print '</td><td><input type="text" name="cust_adress" value="'.$array_query['cust_adress'].'"/></td><td>'."\n";
print $form->textwithpicto('', $langs->trans("AdvTgtSearchTextHelp"), 1, 'help');
print '</td></tr>'."\n";

// Zip Client
print '<tr><td>'.$langs->trans('Zip');
if (!empty($array_query['cust_zip'])) {
	print img_picto($langs->trans('AdvTgtUse'), 'ok.png@advtargetemailing');
}
print '</td><td><input type="text" name="cust_zip" value="'.$array_query['cust_zip'].'"/></td><td>'."\n";
print $form->textwithpicto('', $langs->trans("AdvTgtSearchTextHelp"), 1, 'help');
print '</td></tr>'."\n";

// City Client
print '<tr><td>'.$langs->trans('Town');
if (!empty($array_query['cust_city'])) {
	print img_picto($langs->trans('AdvTgtUse'), 'ok.png@advtargetemailing');
}
print '</td><td><input type="text" name="cust_city" value="'.$array_query['cust_city'].'"/></td><td>'."\n";
print $form->textwithpicto('', $langs->trans("AdvTgtSearchTextHelp"), 1, 'help');
print '</td></tr>'."\n";

// Customer Country
print '<tr><td>'.$langs->trans("Country");
if (!empty($array_query['cust_country'])) {
	print img_picto($langs->trans('AdvTgtUse'), 'ok.png@advtargetemailing');
}
print '</td><td>'."\n";
print $formadvtargetemaling->multiselectCountry('cust_country', $array_query['cust_country']);
print '</td><td>'."\n";
print '</td></tr>'."\n";

// State Customer
print '<tr><td>'.$langs->trans('Status').' '.$langs->trans('ThirdParty');
if (!empty($array_query['cust_status'])) {
	print img_picto($langs->trans('AdvTgtUse'), 'ok.png@advtargetemailing');
}
print '</td><td>';
print $formadvtargetemaling->advMultiselectarray(
    'cust_status', array(
		'0' => $langs->trans('ActivityCeased'),
		'1' => $langs->trans('InActivity')
    ),
    $array_query['cust_status']
);
print '</td><td>'."\n";
print '</td></tr>'."\n";

// Mother Company
print '<tr><td>'.$langs->trans("Maison mère");
if (!empty($array_query['cust_mothercompany'])) {
	print img_picto($langs->trans('AdvTgtUse'), 'ok.png@advtargetemailing');
}
print '</td><td>'."\n";
print '<input type="text" name="cust_mothercompany" value="'.$array_query['cust_mothercompany'].'"/>';
print '</td><td>'."\n";
print $form->textwithpicto('', $langs->trans("AdvTgtSearchTextHelp"), 1, 'help');
print '</td></tr>'."\n";

// Prospect/Customer
$selected = $array_query['cust_typecust'];
print '<tr><td>'.$langs->trans('ProspectCustomer').' '.$langs->trans('ThirdParty');
if (!empty($array_query['cust_typecust'])) {
	print img_picto($langs->trans('AdvTgtUse'), 'ok.png@advtargetemailing');
}
print '</td><td>';
$options_array = array(
	2 => $langs->trans('Prospect'),
	3 => $langs->trans('ProspectCustomer'),
	1 => $langs->trans('Customer'),
	0 => $langs->trans('NorProspectNorCustomer')
);
print $formadvtargetemaling->advMultiselectarray('cust_typecust', $options_array, $array_query['cust_typecust']);
print '</td><td>'."\n";
print '</td></tr>'."\n";

// Prospection status
print '<tr><td>'.$langs->trans('ProspectLevel');
if (!empty($array_query['cust_prospect_status'])) {
	print img_picto($langs->trans('AdvTgtUse'), 'ok.png@advtargetemailing');
}
print '</td><td>';
print $formadvtargetemaling->multiselectProspectionStatus($array_query['cust_prospect_status'], 'cust_prospect_status', 1);
print '</td><td>'."\n";
print '</td></tr>'."\n";

// Prospection comm status
print '<tr><td>'.$langs->trans('StatusProsp');
if (!empty($array_query['cust_comm_status'])) {
	print img_picto($langs->trans('AdvTgtUse'), 'ok.png@advtargetemailing');
}
print '</td><td>';
print $formadvtargetemaling->advMultiselectarray('cust_comm_status', $advTarget->type_statuscommprospect, $array_query['cust_comm_status']);
print '</td><td>'."\n";
print '</td></tr>'."\n";

// Customer Type
print '<tr><td>'.$langs->trans("ThirdPartyType");
if (!empty($array_query['cust_typeent'])) {
	print img_picto($langs->trans('AdvTgtUse'), 'ok.png@advtargetemailing');
}
print '</td><td>'."\n";
print $formadvtargetemaling->advMultiselectarray('cust_typeent', $formcompany->typent_array(0, " AND id <> 0"), $array_query['cust_typeent']);
print '</td><td>'."\n";
print '</td></tr>'."\n";

// Staff number
print '<td>'.$langs->trans("Staff");
if (!empty($array_query['cust_effectif_id'])) {
	print img_picto($langs->trans('AdvTgtUse'), 'ok.png@advtargetemailing');
}
print '</td><td>';
print $formadvtargetemaling->advMultiselectarray("cust_effectif_id", $formcompany->effectif_array(0, " AND id <> 0"), $array_query['cust_effectif_id']);
print '</td><td>'."\n";
print '</td></tr>'."\n";

// Sales manager
print '<tr><td>'.$langs->trans("SalesRepresentatives");
if (!empty($array_query['cust_saleman'])) {
	print img_picto($langs->trans('AdvTgtUse'), 'ok.png@advtargetemailing');
}
print '</td><td>'."\n";
print $formadvtargetemaling->multiselectselectSalesRepresentatives('cust_saleman', $array_query['cust_saleman'], $user);
print '</td><td>'."\n";
print '</td></tr>'."\n";

// Customer Default Langauge
if (!empty($conf->global->MAIN_MULTILANGS)) {
	print '<tr><td>'.$langs->trans("DefaultLang");
	if (!empty($array_query['cust_language'])) {
		print img_picto($langs->trans('AdvTgtUse'), 'ok.png@advtargetemailing');
	}
	print '</td><td>'."\n";
	print $formadvtargetemaling->multiselectselectLanguage('cust_language', $array_query['cust_language']);
	print '</td><td>'."\n";
	print '</td></tr>'."\n";
}

if (!empty($conf->categorie->enabled) && $user->rights->categorie->lire) {
	// Customer Categories
	print '<tr><td>'.$langs->trans("CustomersCategoryShort");
	if (!empty($array_query['cust_categ'])) {
		print img_picto($langs->trans('AdvTgtUse'), 'ok.png@advtargetemailing');
	}
	print '</td><td>'."\n";
	$cate_arbo = $form->select_all_categories(Categorie::TYPE_CUSTOMER, null, 'parent', null, null, 1);
	print $form->multiselectarray('cust_categ', $cate_arbo, GETPOST('cust_categ', 'array'), null, null, null, null, "90%");
	print '</td><td>'."\n";
	print '</td></tr>'."\n";
}

// Standard Extrafield feature
if (empty($conf->global->MAIN_EXTRAFIELDS_DISABLED)) {
	$socstatic = new Societe($db);
	$elementtype = $socstatic->table_element;
	// fetch optionals attributes and labels
	dol_include_once('/core/class/extrafields.class.php');
	$extrafields = new ExtraFields($db);
	$extrafields->fetch_name_optionals_label($elementtype);
	foreach ($extrafields->attributes[$elementtype]['label'] as $key => $val) {
		if ($key != 'ts_nameextra' && $key != 'ts_payeur') {
			print '<tr><td>'.$extrafields->attributes[$elementtype]['label'][$key];
			if (!empty($array_query['options_'.$key]) || (is_array($array_query['options_'.$key]) && count($array_query['options_'.$key]) > 0)) {
				print img_picto($langs->trans('AdvTgtUse'), 'ok.png@advtargetemailing');
			}
			print '</td><td>';
			if (($extrafields->attributes[$elementtype]['type'][$key] == 'varchar') || ($extrafields->attributes[$elementtype]['type'][$key] == 'text')) {
				print '<input type="text" name="options_'.$key.'"/></td><td>'."\n";
				print $form->textwithpicto('', $langs->trans("AdvTgtSearchTextHelp"), 1, 'help');
			} elseif (($extrafields->attributes[$elementtype]['type'][$key] == 'int') || ($extrafields->attributes[$elementtype]['type'][$key] == 'double')) {
				print $langs->trans("AdvTgtMinVal").'<input type="text" name="options'.$key.'_min"/>';
				print $langs->trans("AdvTgtMaxVal").'<input type="text" name="options'.$key.'_max"/>';
				print '</td><td>'."\n";
				print $form->textwithpicto('', $langs->trans("AdvTgtSearchIntHelp"), 1, 'help');
			} elseif (($extrafields->attributes[$elementtype]['type'][$key] == 'date') || ($extrafields->attributes[$elementtype]['type'][$key] == 'datetime')) {
				print '<table class="nobordernopadding"><tr>';
				print '<td>'.$langs->trans("AdvTgtStartDt").'</td><td>';
				print $form->selectDate('', 'options_'.$key.'_st_dt');
				print '</td><td>'.$langs->trans("AdvTgtEndDt").'</td><td>';
				print $form->selectDate('', 'options_'.$key.'_end_dt');
				print '</td></tr></table>';

				print '</td><td>'."\n";
				print $form->textwithpicto('', $langs->trans("AdvTgtSearchDtHelp"), 1, 'help');
			} elseif (($extrafields->attributes[$elementtype]['type'][$key] == 'boolean')) {
                print $form->selectarray(
                    'options_'.$key,
                    array(
						'' => '',
						'1' => $langs->trans('Yes'),
						'0' => $langs->trans('No')
                    ),
                    $array_query['options_'.$key]
                );
				print '</td><td>'."\n";
			} elseif (($extrafields->attributes[$elementtype]['type'][$key] == 'select')) {
				print $formadvtargetemaling->advMultiselectarray('options_'.$key, $extrafields->attributes[$key]['param']['options'], $array_query['options_'.$key]);
				print '</td><td>'."\n";
			} elseif (($extrafields->attributes[$elementtype]['type'][$key] == 'sellist')) {
				print $formadvtargetemaling->advMultiselectarraySelllist('options_'.$key, $extrafields->attributes[$key]['param']['options'], $array_query['options_'.$key]);
				print '</td><td>'."\n";
			} else {
				print '<table class="nobordernopadding"><tr>';
				print '<td></td><td>';
				if (is_array($array_query['options_'.$key])) {
					print $extrafields->showInputField($key, implode(',', $array_query['options_'.$key]));
				} else {
					print $extrafields->showInputField($key, $array_query['options_'.$key]);
				}
				print '</td></tr></table>';

				print '</td><td>'."\n";
			}
			print '</td></tr>'."\n";
		}
	}
} else {
	$std_soc = new Societe($db);
	$action_search = 'query';

	// Initialize technical object to manage hooks of page. Note that conf->hooks_modules contains array of hook context
	include_once DOL_DOCUMENT_ROOT.'/core/class/hookmanager.class.php';
	$hookmanager = new HookManager($db);
	$hookmanager->initHooks(array('thirdpartycard'));

	$parameters = array();
	if (!empty($advTarget->id)) {
		$parameters = array('array_query' => $advTarget->filtervalue);
	}
	// Other attributes
	$reshook = $hookmanager->executeHooks('formObjectOptions', $parameters, $std_soc, $action_search);
    print $hookmanager->resPrint;
}

// State Contact
print '<tr><td>'.$langs->trans('Status').' '.$langs->trans('Contact');
if (!empty($array_query['contact_status'])) {
	print img_picto($langs->trans('AdvTgtUse'), 'ok.png@advtargetemailing');
}
print '</td><td>';
print $formadvtargetemaling->advMultiselectarray(
    'contact_status',
    array(
		'0' => $langs->trans('ActivityCeased'),
		'1' => $langs->trans('InActivity')
    ),
    $array_query['contact_status']
);
print '</td><td>'."\n";
print $form->textwithpicto('', $langs->trans("AdvTgtContactHelp"), 1, 'help');
print '</td></tr>'."\n";

// Civility
print '<tr><td width="15%">'.$langs->trans("UserTitle");
if (!empty($array_query['contact_civility'])) {
	print img_picto($langs->trans('AdvTgtUse'), 'ok.png@advtargetemailing');
}
print '</td><td>';
print $formadvtargetemaling->multiselectCivility('contact_civility', $array_query['contact_civility']);
print '</td></tr>';

// contact name
print '<tr><td>'.$langs->trans('Contact').' '.$langs->trans('Lastname');
if (!empty($array_query['contact_lastname'])) {
	print img_picto($langs->trans('AdvTgtUse'), 'ok.png@advtargetemailing');
}
print '</td><td><input type="text" name="contact_lastname" value="'.$array_query['contact_lastname'].'"/></td><td>'."\n";
print $form->textwithpicto('', $langs->trans("AdvTgtSearchTextHelp"), 1, 'help');
print '</td></tr>'."\n";
print '<tr><td>'.$langs->trans('Contact').' '.$langs->trans('Firstname');
if (!empty($array_query['contact_firstname'])) {
	print img_picto($langs->trans('AdvTgtUse'), 'ok.png@advtargetemailing');
}
print '</td><td><input type="text" name="contact_firstname" value="'.$array_query['contact_firstname'].'"/></td><td>'."\n";
print $form->textwithpicto('', $langs->trans("AdvTgtSearchTextHelp"), 1, 'help');
print '</td></tr>'."\n";

// Contact Country
print '<tr><td>'.$langs->trans('Contact').' '.$langs->trans("Country");
if (!empty($array_query['contact_country'])) {
	print img_picto($langs->trans('AdvTgtUse'), 'ok.png@advtargetemailing');
}
print '</td><td>'."\n";
print $formadvtargetemaling->multiselectCountry('contact_country', $array_query['contact_country']);
print '</td><td>'."\n";
print '</td></tr>'."\n";

// Never send mass mailing
print '<tr><td>'.$langs->trans('Contact').' '.$langs->trans("No_Email");
if (!empty($array_query['contact_no_email'])) {
	print img_picto($langs->trans('AdvTgtUse'), 'ok.png@advtargetemailing');
}
print '</td><td>'."\n";
print $form->selectarray(
    'contact_no_email',
    array(
		'' => '',
		'1' => $langs->trans('Yes'),
		'0' => $langs->trans('No')
    ),
    $array_query['contact_no_email']
);
print '</td><td>'."\n";
print '</td></tr>'."\n";

// Contact Date Create
print '<tr><td>'.$langs->trans('Contact').' '.$langs->trans("DateCreation");
if (!empty($array_query['contact_create_st_dt'])) {
	print img_picto($langs->trans('AdvTgtUse'), 'ok.png@advtargetemailing');
}
print '</td><td>'."\n";
print '<table class="nobordernopadding"><tr>';
print '<td>'.$langs->trans("AdvTgtStartDt").'</td><td>';
print $form->selectDate($array_query['contact_create_st_dt'], 'contact_create_st_dt', 0, 0, 1, 'find_customer', 1, 1);
print '</td><td>'.$langs->trans("AdvTgtEndDt").'</td><td>';
print $form->selectDate($array_query['contact_create_end_dt'], 'contact_create_end_dt', 0, 0, 1, 'find_customer', 1, 1);
print '</td></tr></table>';
print '</td><td>'."\n";
print '</td></tr>'."\n";

// Contact update Create
print '<tr><td>'.$langs->trans('Contact').' '.$langs->trans("DateLastModification");
if (!empty($array_query['contact_update_st_dt'])) {
	print img_picto($langs->trans('AdvTgtUse'), 'ok.png@advtargetemailing');
}
print '</td><td>'."\n";
print '<table class="nobordernopadding"><tr>';
print '<td>'.$langs->trans("AdvTgtStartDt").'</td><td>';
print $form->selectDate($array_query['contact_update_st_dt'], 'contact_update_st_dt', 0, 0, 1, 'find_customer', 1, 1);
print '</td><td>'.$langs->trans("AdvTgtEndDt").'</td><td>';
print $form->selectDate($array_query['contact_update_end_dt'], 'contact_update_end_dt', 0, 0, 1, 'find_customer', 1, 1);
print '</td></tr></table>';
print '</td><td>'."\n";
print '</td></tr>'."\n";

if (!empty($conf->categorie->enabled) && $user->rights->categorie->lire) {
	// Customer Categories
	print '<tr><td>'.$langs->trans("ContactCategoriesShort");
	if (!empty($array_query['contact_categ'])) {
		print img_picto($langs->trans('AdvTgtUse'), 'ok.png@advtargetemailing');
	}
	print '</td><td>'."\n";
	$cate_arbo = $form->select_all_categories(Categorie::TYPE_CONTACT, null, 'parent', null, null, 1);
	print $form->multiselectarray('contact_categ', $cate_arbo, GETPOST('contact_categ', 'array'), null, null, null, null, "90%");
	print '</td><td>'."\n";
	print '</td></tr>'."\n";
}

// Standard Extrafield feature
if (empty($conf->global->MAIN_EXTRAFIELDS_DISABLED)) {
	$contactstatic = new Contact($db);
	$elementype = $contactstatic->table_element;
	// fetch optionals attributes and labels
	dol_include_once('/core/class/extrafields.class.php');
	$extrafields = new ExtraFields($db);
	$extrafields->fetch_name_optionals_label($elementype);
	if (!empty($extrafields->attributes[$elementtype]['type'])) {
		foreach ($extrafields->attributes[$elementtype]['type'] as $key => &$value) {
			if ($value == 'radio')
				$value = 'select';
		}
<<<<<<< HEAD
	}
	if (!empty($extrafields->attributes[$elementtype]['label'])) {
		foreach ($extrafields->attributes[$elementtype]['label'] as $key => $val) {
			print '<tr><td>' . $extrafields->attributes[$elementtype]['label'][$key];
			if ($array_query['options_' . $key . '_cnct'] != '' || (is_array($array_query['options_' . $key . '_cnct']) && count($array_query['options_' . $key . '_cnct']) > 0)) {
				print img_picto($langs->trans('AdvTgtUse'), 'ok.png@advtargetemailing');
			}
			print '</td><td>';
			if (($extrafields->attributes[$elementtype]['type'][$key] == 'varchar') || ($extrafields->attributes[$elementtype]['type'][$key] == 'text')) {
				print '<input type="text" name="options_' . $key . '_cnct"/></td><td>' . "\n";
				print $form->textwithpicto('', $langs->trans("AdvTgtSearchTextHelp"), 1, 'help');
			} elseif (($extrafields->attributes[$elementtype]['type'][$key] == 'int') || ($extrafields->attributes[$elementtype]['type'][$key] == 'double')) {
				print $langs->trans("AdvTgtMinVal") . '<input type="text" name="options_' . $key . '_min_cnct"/>';
				print $langs->trans("AdvTgtMaxVal") . '<input type="text" name="options_' . $key . '_max_cnct"/>';
				print '</td><td>' . "\n";
				print $form->textwithpicto('', $langs->trans("AdvTgtSearchIntHelp"), 1, 'help');
			} elseif (($extrafields->attributes[$elementtype]['type'][$key] == 'date') || ($extrafields->attributes[$elementtype]['type'][$key] == 'datetime')) {
				print '<table class="nobordernopadding"><tr>';
				print '<td>' . $langs->trans("AdvTgtStartDt") . '</td><td>';
				print $form->selectDate('', 'options_' . $key . '_st_dt_cnct');
				print '</td><td>' . $langs->trans("AdvTgtEndDt") . '</td><td>';
				print $form->selectDate('', 'options_' . $key . '_end_dt_cnct');
				print '</td></tr></table>';
				print '</td><td>' . "\n";
				print $form->textwithpicto('', $langs->trans("AdvTgtSearchDtHelp"), 1, 'help');
			} elseif (($extrafields->attributes[$elementtype]['type'][$key] == 'boolean')) {
				print $form->selectarray(
					'options_' . $key . '_cnct',
					array(
						''  => '',
						'1' => $langs->trans('Yes'),
						'0' => $langs->trans('No')
					),
					$array_query['options_' . $key . '_cnct']
				);
				print '</td><td>' . "\n";
			} elseif (($extrafields->attributes[$elementtype]['type'][$key] == 'select')) {
				print $formadvtargetemaling->advMultiselectarray('options_' . $key . '_cnct', $extrafields->attributes[$key]['param']['options'], $array_query['options_' . $key . '_cnct']);
				print '</td><td>' . "\n";
			} elseif (($extrafields->attributes[$elementtype]['type'][$key] == 'sellist')) {
				print $formadvtargetemaling->advMultiselectarraySelllist('options_' . $key . '_cnct', $extrafields->attributes[$key]['param']['options'], $array_query['options_' . $key . '_cnct']);
				print '</td><td>' . "\n";
=======
		print '</td><td>';
		if (($extrafields->attributes[$elementtype]['type'][$key] == 'varchar') || ($extrafields->attributes[$elementtype]['type'][$key] == 'text')) {
			print '<input type="text" name="options_'.$key.'_cnct"/></td><td>'."\n";
			print $form->textwithpicto('', $langs->trans("AdvTgtSearchTextHelp"), 1, 'help');
		} elseif (($extrafields->attributes[$elementtype]['type'][$key] == 'int') || ($extrafields->attributes[$elementtype]['type'][$key] == 'double')) {
			print $langs->trans("AdvTgtMinVal").'<input type="text" name="options_'.$key.'_min_cnct"/>';
			print $langs->trans("AdvTgtMaxVal").'<input type="text" name="options_'.$key.'_max_cnct"/>';
			print '</td><td>'."\n";
			print $form->textwithpicto('', $langs->trans("AdvTgtSearchIntHelp"), 1, 'help');
		} elseif (($extrafields->attributes[$elementtype]['type'][$key] == 'date') || ($extrafields->attributes[$elementtype]['type'][$key] == 'datetime')) {
			print '<table class="nobordernopadding"><tr>';
			print '<td>'.$langs->trans("AdvTgtStartDt").'</td><td>';
			print $form->selectDate('', 'options_'.$key.'_st_dt'.'_cnct');
			print '</td><td>'.$langs->trans("AdvTgtEndDt").'</td><td>';
			print $form->selectDate('', 'options_'.$key.'_end_dt'.'_cnct');
			print '</td></tr></table>';
			print '</td><td>'."\n";
			print $form->textwithpicto('', $langs->trans("AdvTgtSearchDtHelp"), 1, 'help');
		} elseif (($extrafields->attributes[$elementtype]['type'][$key] == 'boolean')) {
            print $form->selectarray(
                'options_'.$key.'_cnct',
                array(
					'' => '',
					'1' => $langs->trans('Yes'),
					'0' => $langs->trans('No')
                ),
                $array_query['options_'.$key.'_cnct']
            );
			print '</td><td>'."\n";
		} elseif (($extrafields->attributes[$elementtype]['type'][$key] == 'select')) {
			print $formadvtargetemaling->advMultiselectarray('options_'.$key.'_cnct', $extrafields->attributes[$key]['param']['options'], $array_query['options_'.$key.'_cnct']);
			print '</td><td>'."\n";
		} elseif (($extrafields->attributes[$elementtype]['type'][$key] == 'sellist')) {
			print $formadvtargetemaling->advMultiselectarraySelllist('options_'.$key.'_cnct', $extrafields->attributes[$key]['param']['options'], $array_query['options_'.$key.'_cnct']);
			print '</td><td>'."\n";
		} else {
			if (is_array($array_query['options_'.$key.'_cnct'])) {
				print $extrafields->showInputField($key, implode(',', $array_query['options_'.$key.'_cnct']), '', '_cnct');
>>>>>>> 263b679a
			} else {
				print '<table class="nobordernopadding"><tr>';
				print '<td></td><td>';
				if (is_array($array_query['options_' . $key . '_cnct'])) {
					print $extrafields->showInputField($key, implode(',', $array_query['options_' . $key . '_cnct']), '', '_cnct');
				} else {
					print $extrafields->showInputField($key, $array_query['options_' . $key . '_cnct'], '', '_cnct');
				}
				print '</td></tr></table>';
				print '</td><td>' . "\n";
			}
<<<<<<< HEAD
			print '</td></tr>' . "\n";
=======
			print '</td><td>'."\n";
>>>>>>> 263b679a
		}
	}
}
print '<tr>'."\n";
print '<td colspan="3" class="right">'."\n";
print '<input type="button" name="addcontact" id="addcontact" value="'.$langs->trans('AdvTgtAddContact').'" class="butAction"/>'."\n";
print '</td>'."\n";
print '</tr>'."\n";
print '</table>'."\n";
print '</form>'."\n";
print '</div>'."\n";
print '<form action="'.$_SERVER['PHP_SELF'].'?action=clear&id='.$object->id.'" method="POST">';
print '<input type="hidden" name="token" value="'.newToken().'">';
print load_fiche_titre($langs->trans("ToClearAllRecipientsClickHere"));
print '<table class="noborder centpercent">';
print '<tr class="liste_titre">';
print '<td class="liste_titre right"><input type="submit" class="button" value="'.$langs->trans("TargetsReset").'"></td>';
print '</tr>';
print '</table>';
print '</form>';
print '<br>';<|MERGE_RESOLUTION|>--- conflicted
+++ resolved
@@ -476,13 +476,13 @@
 			if ($value == 'radio')
 				$value = 'select';
 		}
-<<<<<<< HEAD
 	}
 	if (!empty($extrafields->attributes[$elementtype]['label'])) {
 		foreach ($extrafields->attributes[$elementtype]['label'] as $key => $val) {
 			print '<tr><td>' . $extrafields->attributes[$elementtype]['label'][$key];
 			if ($array_query['options_' . $key . '_cnct'] != '' || (is_array($array_query['options_' . $key . '_cnct']) && count($array_query['options_' . $key . '_cnct']) > 0)) {
 				print img_picto($langs->trans('AdvTgtUse'), 'ok.png@advtargetemailing');
+
 			}
 			print '</td><td>';
 			if (($extrafields->attributes[$elementtype]['type'][$key] == 'varchar') || ($extrafields->attributes[$elementtype]['type'][$key] == 'text')) {
@@ -519,62 +519,15 @@
 			} elseif (($extrafields->attributes[$elementtype]['type'][$key] == 'sellist')) {
 				print $formadvtargetemaling->advMultiselectarraySelllist('options_' . $key . '_cnct', $extrafields->attributes[$key]['param']['options'], $array_query['options_' . $key . '_cnct']);
 				print '</td><td>' . "\n";
-=======
-		print '</td><td>';
-		if (($extrafields->attributes[$elementtype]['type'][$key] == 'varchar') || ($extrafields->attributes[$elementtype]['type'][$key] == 'text')) {
-			print '<input type="text" name="options_'.$key.'_cnct"/></td><td>'."\n";
-			print $form->textwithpicto('', $langs->trans("AdvTgtSearchTextHelp"), 1, 'help');
-		} elseif (($extrafields->attributes[$elementtype]['type'][$key] == 'int') || ($extrafields->attributes[$elementtype]['type'][$key] == 'double')) {
-			print $langs->trans("AdvTgtMinVal").'<input type="text" name="options_'.$key.'_min_cnct"/>';
-			print $langs->trans("AdvTgtMaxVal").'<input type="text" name="options_'.$key.'_max_cnct"/>';
-			print '</td><td>'."\n";
-			print $form->textwithpicto('', $langs->trans("AdvTgtSearchIntHelp"), 1, 'help');
-		} elseif (($extrafields->attributes[$elementtype]['type'][$key] == 'date') || ($extrafields->attributes[$elementtype]['type'][$key] == 'datetime')) {
-			print '<table class="nobordernopadding"><tr>';
-			print '<td>'.$langs->trans("AdvTgtStartDt").'</td><td>';
-			print $form->selectDate('', 'options_'.$key.'_st_dt'.'_cnct');
-			print '</td><td>'.$langs->trans("AdvTgtEndDt").'</td><td>';
-			print $form->selectDate('', 'options_'.$key.'_end_dt'.'_cnct');
-			print '</td></tr></table>';
-			print '</td><td>'."\n";
-			print $form->textwithpicto('', $langs->trans("AdvTgtSearchDtHelp"), 1, 'help');
-		} elseif (($extrafields->attributes[$elementtype]['type'][$key] == 'boolean')) {
-            print $form->selectarray(
-                'options_'.$key.'_cnct',
-                array(
-					'' => '',
-					'1' => $langs->trans('Yes'),
-					'0' => $langs->trans('No')
-                ),
-                $array_query['options_'.$key.'_cnct']
-            );
-			print '</td><td>'."\n";
-		} elseif (($extrafields->attributes[$elementtype]['type'][$key] == 'select')) {
-			print $formadvtargetemaling->advMultiselectarray('options_'.$key.'_cnct', $extrafields->attributes[$key]['param']['options'], $array_query['options_'.$key.'_cnct']);
-			print '</td><td>'."\n";
-		} elseif (($extrafields->attributes[$elementtype]['type'][$key] == 'sellist')) {
-			print $formadvtargetemaling->advMultiselectarraySelllist('options_'.$key.'_cnct', $extrafields->attributes[$key]['param']['options'], $array_query['options_'.$key.'_cnct']);
-			print '</td><td>'."\n";
-		} else {
-			if (is_array($array_query['options_'.$key.'_cnct'])) {
-				print $extrafields->showInputField($key, implode(',', $array_query['options_'.$key.'_cnct']), '', '_cnct');
->>>>>>> 263b679a
 			} else {
-				print '<table class="nobordernopadding"><tr>';
-				print '<td></td><td>';
 				if (is_array($array_query['options_' . $key . '_cnct'])) {
 					print $extrafields->showInputField($key, implode(',', $array_query['options_' . $key . '_cnct']), '', '_cnct');
 				} else {
 					print $extrafields->showInputField($key, $array_query['options_' . $key . '_cnct'], '', '_cnct');
 				}
-				print '</td></tr></table>';
 				print '</td><td>' . "\n";
 			}
-<<<<<<< HEAD
 			print '</td></tr>' . "\n";
-=======
-			print '</td><td>'."\n";
->>>>>>> 263b679a
 		}
 	}
 }
