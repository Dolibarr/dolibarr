<?php
/* Copyright (C) 2010-2011 Regis Houssin       <regis@dolibarr.fr>
 * Copyright (C) 2010-2011 Laurent Destailleur <eldy@users.sourceforge.net>
 *
 * This program is free software; you can redistribute it and/or modify
 * it under the terms of the GNU General Public License as published by
 * the Free Software Foundation; either version 2 of the License, or
 * (at your option) any later version.
 *
 * This program is distributed in the hope that it will be useful,
 * but WITHOUT ANY WARRANTY; without even the implied warranty of
 * MERCHANTABILITY or FITNESS FOR A PARTICULAR PURPOSE.  See the
 * GNU General Public License for more details.
 *
 * You should have received a copy of the GNU General Public License
 * along with this program. If not, see <http://www.gnu.org/licenses/>.
 *
<<<<<<< HEAD
 * $Id: freeproductline_edit.tpl.php,v 1.16 2011/08/04 21:46:50 eldy Exp $
=======
 * $Id: freeproductline_edit.tpl.php,v 1.19 2011/08/11 09:25:07 hregis Exp $
>>>>>>> 19bde3ab
 *
 * Need to have following variables defined:
 * $conf
 * $langs
 * $dateSelector
 * $this (invoice, order, ...)
 * $line defined
 */
?>

<!-- BEGIN PHP TEMPLATE freeproductline_edit.tpl.php -->
<form action="<?php echo $_SERVER["PHP_SELF"].'?id='.$this->id.'#'.$line->id; ?>" method="POST">
<input type="hidden" name="token" value="<?php  echo $_SESSION['newtoken']; ?>">
<input type="hidden" name="action" value="updateligne">
<input type="hidden" name="id" value="<?php echo $this->id; ?>">
<input type="hidden" name="lineid" value="<?php echo $line->id; ?>">
<input type="hidden" name="type" value="<?php echo $line->product_type; ?>">

<tr <?php echo $bc[$var]; ?>>
	<td>
	<a name="<?php echo $line->id; ?>"></a>

	<?php
<<<<<<< HEAD
	if (! empty($this->hooks)) {
		foreach($this->hooks as $hook) {
			if (! empty($hook['modules'])) {
				foreach($hook['modules'] as $module) {
					if (method_exists($module,'formEditProductOptions')) {
						$module->formEditProductOptions($this,$line->fk_parent_line);
						echo '<br>';
					}
				}
			}
		}
=======
	if (is_object($hookmanager))
	{
	    $parameters=array('fk_parent_line'=>$line->fk_parent_line);
	    $hookmanager->executeHooks('formEditProductOptions',$parameters,$this,$action);
>>>>>>> 19bde3ab
	}

	// editeur wysiwyg
    $nbrows=ROWS_2;
    if (! empty($conf->global->MAIN_INPUT_DESC_HEIGHT)) $nbrows=$conf->global->MAIN_INPUT_DESC_HEIGHT;
    require_once(DOL_DOCUMENT_ROOT."/lib/doleditor.class.php");
	$doleditor=new DolEditor('desc',$line->description,'',164,'dolibarr_details','',false,true,$conf->fckeditor->enabled && $conf->global->FCKEDITOR_ENABLE_DETAILS,$nbrows,70);
	$doleditor->Create();
	?>
	</td>

	<td align="right"><?php echo $html->load_tva('tva_tx',$line->tva_tx,$seller,$buyer,0,$line->info_bits,$line->product_type); ?></td>

	<td align="right"><input size="6" type="text" class="flat" name="subprice" value="<?php echo price($line->subprice,0,'',0); ?>"></td>

	<td align="right">
	<?php if (($line->info_bits & 2) != 2) { ?>
		<input size="2" type="text" class="flat" name="qty" value="<?php echo $line->qty; ?>">
	<?php } else { ?>
		&nbsp;
	<?php } ?>
	</td>

	<td align="right" nowrap>
	<?php if (($line->info_bits & 2) != 2) { ?>
		<input size="1" type="text" class="flat" name="remise_percent" value="<?php echo $line->remise_percent; ?>">%
	<?php } else { ?>
		&nbsp;
	<?php } ?>
	</td>

	<td align="center" colspan="5" valign="middle"><input type="submit" class="button" name="save" value="<?php echo $langs->trans("Save"); ?>">
	<br><input type="submit" class="button" name="cancel" value="<?php echo $langs->trans("Cancel"); ?>"></td>
</tr>

<?php if ($conf->service->enabled && $dateSelector && $line->product_type == 1)	{ ?>
<tr <?php echo $bc[$var]; ?>>
	<td colspan="9"><?php echo $langs->trans('ServiceLimitedDuration').' '.$langs->trans('From').' '; ?>
	<?php
	echo $html->select_date($line->date_start,'date_start',$conf->global->MAIN_USE_HOURMIN_IN_DATE_RANGE,$conf->global->MAIN_USE_HOURMIN_IN_DATE_RANGE,$line->date_start?0:1,"updateligne");
	echo ' '.$langs->trans('to').' ';
	echo $html->select_date($line->date_end,'date_end',$conf->global->MAIN_USE_HOURMIN_IN_DATE_RANGE,$conf->global->MAIN_USE_HOURMIN_IN_DATE_RANGE,$line->date_end?0:1,"updateligne");
	?>
	</td>
</tr>
<?php } ?>

</form>
<!-- END PHP TEMPLATE freeproductline_edit.tpl.php --><|MERGE_RESOLUTION|>--- conflicted
+++ resolved
@@ -15,11 +15,7 @@
  * You should have received a copy of the GNU General Public License
  * along with this program. If not, see <http://www.gnu.org/licenses/>.
  *
-<<<<<<< HEAD
- * $Id: freeproductline_edit.tpl.php,v 1.16 2011/08/04 21:46:50 eldy Exp $
-=======
  * $Id: freeproductline_edit.tpl.php,v 1.19 2011/08/11 09:25:07 hregis Exp $
->>>>>>> 19bde3ab
  *
  * Need to have following variables defined:
  * $conf
@@ -43,24 +39,10 @@
 	<a name="<?php echo $line->id; ?>"></a>
 
 	<?php
-<<<<<<< HEAD
-	if (! empty($this->hooks)) {
-		foreach($this->hooks as $hook) {
-			if (! empty($hook['modules'])) {
-				foreach($hook['modules'] as $module) {
-					if (method_exists($module,'formEditProductOptions')) {
-						$module->formEditProductOptions($this,$line->fk_parent_line);
-						echo '<br>';
-					}
-				}
-			}
-		}
-=======
 	if (is_object($hookmanager))
 	{
 	    $parameters=array('fk_parent_line'=>$line->fk_parent_line);
 	    $hookmanager->executeHooks('formEditProductOptions',$parameters,$this,$action);
->>>>>>> 19bde3ab
 	}
 
 	// editeur wysiwyg
