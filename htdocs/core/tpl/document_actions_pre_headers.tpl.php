<?php
/* Copyright (C)    2013    Cédric Salvador    <csalvador@gpcsolutions.fr>
 * Copyright (C)    2015    Marcos García      <marcosgdf@gmail.com>
 *
 * This program is free software; you can redistribute it and/or modify
 * it under the terms of the GNU General Public License as published by
 * the Free Software Foundation; either version 3 of the License, or
 * (at your option) any later version.
 *
 * This program is distributed in the hope that it will be useful,
 * but WITHOUT ANY WARRANTY; without even the implied warranty of
 * MERCHANTABILITY or FITNESS FOR A PARTICULAR PURPOSE.  See the
 * GNU General Public License for more details.
 *
 * You should have received a copy of the GNU General Public License
 * along with this program. If not, see <http://www.gnu.org/licenses/>.
 * or see http://www.gnu.org/
 */

// Variable $upload_dir must be defined when entering here

// Send file/link
if (GETPOST('sendit') && ! empty($conf->global->MAIN_UPLOAD_DOC))
{
    if ($object->id)
    {
        dol_add_file_process($upload_dir, 0, 1, 'userfile', GETPOST('savingdocmask'));
    }
}
elseif (GETPOST('linkit') && ! empty($conf->global->MAIN_UPLOAD_DOC))
{
    if ($object->id)
    {
        $link = GETPOST('link', 'alpha');
        if ($link)
        {
            if (substr($link, 0, 7) != 'http://' && substr($link, 0, 8) != 'https://') {
                $link = 'http://' . $link;
            }
            dol_add_file_process($upload_dir, 0, 1, 'userfile', null, $link);
        }
    }
}


// Delete file/link
if ($action == 'confirm_deletefile' && $confirm == 'yes')
{
    if ($object->id)
    {
        $urlfile = GETPOST('urlfile', 'alpha');	// Do not use urldecode here ($_GET and $_REQUEST are already decoded by PHP).
        if (GETPOST('section')) $file = $upload_dir . "/" . $urlfile;	// For a delete of GED module urlfile contains full path from upload_dir
        else															// For documents pages, upload_dir contains already path to file from module dir, so we clean path into urlfile.
		{
       		$urlfile=basename($urlfile);
			$file = $upload_dir . "/" . $urlfile;
		}
        $linkid = GETPOST('linkid', 'int');	// Do not use urldecode here ($_GET and $_REQUEST are already decoded by PHP).

        if ($urlfile)
        {
	        $dir = dirname($file).'/'; // Chemin du dossier contenant l'image d'origine
	        $dirthumb = $dir.'/thumbs/'; // Chemin du dossier contenant la vignette

            $ret = dol_delete_file($file, 0, 0, 0, $object);
<<<<<<< HEAD
            if ($ret) setEventMessage($langs->trans("FileWasRemoved", $urlfile));
            else setEventMessage($langs->trans("ErrorFailToDeleteFile", $urlfile), 'errors');
=======

	        // Si elle existe, on efface la vignette
	        if (preg_match('/(\.jpg|\.jpeg|\.bmp|\.gif|\.png|\.tiff)$/i',$file,$regs))
	        {
		        $photo_vignette=basename(preg_replace('/'.$regs[0].'/i','',$file).'_small'.$regs[0]);
		        if (file_exists(dol_osencode($dirthumb.$photo_vignette)))
		        {
			        dol_delete_file($dirthumb.$photo_vignette);
		        }

		        $photo_vignette=basename(preg_replace('/'.$regs[0].'/i','',$file).'_mini'.$regs[0]);
		        if (file_exists(dol_osencode($dirthumb.$photo_vignette)))
		        {
			        dol_delete_file($dirthumb.$photo_vignette);
		        }
	        }

            if ($ret) {
                setEventMessage($langs->trans("FileWasRemoved", $urlfile));
            } else {
                setEventMessage($langs->trans("ErrorFailToDeleteFile", $urlfile), 'errors');
            }
>>>>>>> 2bb1945a
        }
        elseif ($linkid)
        {
            require_once DOL_DOCUMENT_ROOT . '/core/class/link.class.php';
            $link = new Link($db);
            $link->id = $linkid;
            $link->fetch();
            $res = $link->delete($user);

            $langs->load('link');
            if ($res > 0) {
                setEventMessage($langs->trans("LinkRemoved", $link->label));
            } else {
                if (count($link->errors)) {
                    setEventMessages('', $link->errors, 'errors');
                } else {
                    setEventMessage($langs->trans("ErrorFailedToDeleteLink", $link->label), 'errors');
                }
            }
        }
        header('Location: ' . $_SERVER["PHP_SELF"] . '?id=' . $object->id.(!empty($withproject)?'&withproject=1':''));
        exit;
    }
}
elseif ($action == 'confirm_updateline' && GETPOST('save') && GETPOST('link', 'alpha'))
{
    require_once DOL_DOCUMENT_ROOT . '/core/class/link.class.php';
    $langs->load('link');
    $link = new Link($db);
    $link->id = GETPOST('linkid', 'int');
    $f = $link->fetch();
    if ($f)
    {
        $link->url = GETPOST('link', 'alpha');
        if (substr($link->url, 0, 7) != 'http://' && substr($link->url, 0, 8) != 'https://')
        {
            $link->url = 'http://' . $link->url;
        }
        $link->label = GETPOST('label', 'alpha');
        $res = $link->update($user);
        if (!$res)
        {
            setEventMessage($langs->trans("ErrorFailedToUpdateLink", $link->label));
        }
    }
    else
    {
        //error fetching
    }
}
<|MERGE_RESOLUTION|>--- conflicted
+++ resolved
@@ -63,10 +63,6 @@
 	        $dirthumb = $dir.'/thumbs/'; // Chemin du dossier contenant la vignette
 
             $ret = dol_delete_file($file, 0, 0, 0, $object);
-<<<<<<< HEAD
-            if ($ret) setEventMessage($langs->trans("FileWasRemoved", $urlfile));
-            else setEventMessage($langs->trans("ErrorFailToDeleteFile", $urlfile), 'errors');
-=======
 
 	        // Si elle existe, on efface la vignette
 	        if (preg_match('/(\.jpg|\.jpeg|\.bmp|\.gif|\.png|\.tiff)$/i',$file,$regs))
@@ -84,12 +80,8 @@
 		        }
 	        }
 
-            if ($ret) {
-                setEventMessage($langs->trans("FileWasRemoved", $urlfile));
-            } else {
-                setEventMessage($langs->trans("ErrorFailToDeleteFile", $urlfile), 'errors');
-            }
->>>>>>> 2bb1945a
+            if ($ret) setEventMessage($langs->trans("FileWasRemoved", $urlfile));
+            else setEventMessage($langs->trans("ErrorFailToDeleteFile", $urlfile), 'errors');
         }
         elseif ($linkid)
         {
