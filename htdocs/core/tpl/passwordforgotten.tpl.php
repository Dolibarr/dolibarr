--- conflicted
+++ resolved
@@ -260,11 +260,7 @@
 
 <?php if (!empty($message)) { ?>
 	<div class="center login_main_message">
-<<<<<<< HEAD
-	<?php dol_htmloutput_mesg($message, '', '', 1); ?>
-=======
 	<?php dol_htmloutput_mesg($message, [], '', 1); ?>
->>>>>>> cc80841a
 	</div>
 <?php } ?>
 
