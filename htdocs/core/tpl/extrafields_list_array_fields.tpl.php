--- conflicted
+++ resolved
@@ -25,11 +25,7 @@
 					'type'     => $extrafields->attributes[$extrafieldsobjectkey]['type'][$key],
 					'checked'  => ((dol_eval($extrafields->attributes[$extrafieldsobjectkey]['list'][$key], 1, 1, '1') <= 0) ? 0 : 1),
 					'position' => $extrafields->attributes[$extrafieldsobjectkey]['pos'][$key],
-<<<<<<< HEAD
-					'enabled'  => (abs((int) $extrafields->attributes[$extrafieldsobjectkey]['list'][$key]) != 3 && dol_eval($extrafields->attributes[$extrafieldsobjectkey]['perms'][$key], 1, 1, '1')),
-=======
 					'enabled'  => (abs((int) dol_eval($extrafields->attributes[$extrafieldsobjectkey]['list'][$key], 1)) != 3 && dol_eval($extrafields->attributes[$extrafieldsobjectkey]['perms'][$key], 1, 1, '1')),
->>>>>>> 503d1a04
 					'langfile' => $extrafields->attributes[$extrafieldsobjectkey]['langfile'][$key],
 					'help'     => $extrafields->attributes[$extrafieldsobjectkey]['help'][$key],
 				);
