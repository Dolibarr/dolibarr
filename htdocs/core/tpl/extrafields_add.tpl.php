--- conflicted
+++ resolved
@@ -44,13 +44,8 @@
 if (empty($reshook)) {
 	$params = array();
 	if (isset($tpl_context)) $params['tpl_context'] = $tpl_context;
-<<<<<<< HEAD
 	$params['cols'] = $parameters['colspanvalue'];
-	print $object->showOptionals($extrafields, 'edit', $params); // BUG #11554 : Add context in params
-=======
-	$params['cols']=$parameters['colspanvalue'];
 	print $object->showOptionals($extrafields, 'create', $params);
->>>>>>> 50790a7f
 }
 
 ?>
