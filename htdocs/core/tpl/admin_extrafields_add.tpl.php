<?php
/* Copyright (C) 2010-2017	Laurent Destailleur	<eldy@users.sourceforge.net>
 * Copyright (C) 2012		Regis Houssin		<regis.houssin@capnetworks.com>
 * Copyright (C) 2016		Charlie Benke		<charlie@patas-monkey.com>
 *
 * This program is free software; you can redistribute it and/or modify
 * it under the terms of the GNU General Public License as published by
 * the Free Software Foundation; either version 3 of the License, or
 * (at your option) any later version.
 *
 * This program is distributed in the hope that it will be useful,
 * but WITHOUT ANY WARRANTY; without even the implied warranty of
 * MERCHANTABILITY or FITNESS FOR A PARTICULAR PURPOSE.  See the
 * GNU General Public License for more details.
 *
 * You should have received a copy of the GNU General Public License
 * along with this program. If not, see <http://www.gnu.org/licenses/>.
 */

/**
 * The following vars must be defined:
 * $type2label
 * $form
 * $conf, $lang,
 * The following vars may also be defined:
 * $elementtype
 */

<<<<<<< HEAD
$langs->load("modulebuilder");
=======
// Protection to avoid direct call of template
if (empty($conf) || ! is_object($conf))
{
	print "Error, template page can't be called as URL";
	exit;
}
>>>>>>> 6a62e139

?>

<!-- BEGIN PHP TEMPLATE admin_extrafields_add.tpl.php -->
<script type="text/javascript">
    jQuery(document).ready(function() {
    	function init_typeoffields(type)
    	{
        	console.log("We select a new type = "+type);
        	var size = jQuery("#size");
    		var computed_value = jQuery("#computed_value");
    		var langfile = jQuery("#langfile");
    		var default_value = jQuery("#default_value");
    		var unique = jQuery("#unique");
    		var required = jQuery("#required");
    		var alwayseditable = jQuery("#alwayseditable");
    		var list = jQuery("#list");
    		<?php
    		if ((GETPOST('type','alpha') != "select") && (GETPOST('type','alpha') != "sellist"))
    		{
    			print 'jQuery("#value_choice").hide();';
    		}

    		if (GETPOST('type','alpha') == "separate")
    		{
				print "jQuery('#size, #default_value, #langfile').val('').prop('disabled', true);";
    			print 'jQuery("#value_choice").hide();';
    		}
    		?>

    		// Case of computed field
    		console.log(type);
    		if (type == '' || type == 'varchar' || type == 'int' || type == 'double' || type == 'price') {
    			jQuery("tr.extra_computed_value").show();
    		} else {
    			computed_value.val(''); jQuery("tr.extra_computed_value").hide();
    		}
    		if (computed_value.val())
    		{
        		console.log("We enter a computed formula");
        		jQuery("#default_value").val('');
        		/* jQuery("#unique, #required, #alwayseditable, #list").removeAttr('checked'); */
        		jQuery("#default_value, #unique, #required, #alwayseditable, #list").attr('disabled', true);
        		jQuery("tr.extra_default_value, tr.extra_unique, tr.extra_required, tr.extra_alwayseditable, tr.extra_list").hide();
    		}
    		else
    		{
        		console.log("No computed formula");
        		jQuery("#default_value, #unique, #required, #alwayseditable, #list").attr('disabled', false);
        		jQuery("tr.extra_default_value, tr.extra_unique, tr.extra_required, tr.extra_alwayseditable, tr.extra_list").show();
    		}

			if (type == 'date')          { size.val('').prop('disabled', true); unique.removeAttr('disabled'); jQuery("#value_choice").hide();jQuery("#helpchkbxlst").hide(); }
			else if (type == 'datetime') { size.val('').prop('disabled', true); unique.removeAttr('disabled'); jQuery("#value_choice").hide(); jQuery("#helpchkbxlst").hide();}
    		else if (type == 'double')   { size.val('24,8').removeAttr('disabled'); unique.removeAttr('disabled'); jQuery("#value_choice").hide(); jQuery("#helpchkbxlst").hide();}
			else if (type == 'int')      { size.val('10').removeAttr('disabled'); unique.removeAttr('disabled'); jQuery("#value_choice").hide(); jQuery("#helpchkbxlst").hide();}
			else if (type == 'text')     { size.val('2000').removeAttr('disabled'); unique.prop('disabled', true).removeAttr('checked'); jQuery("#value_choice").hide();jQuery("#helpchkbxlst").hide(); }
    		else if (type == 'varchar')  { size.val('255').removeAttr('disabled'); unique.removeAttr('disabled'); jQuery("#value_choice").hide();jQuery("#helpchkbxlst").hide(); }
			else if (type == 'boolean')  { size.val('').prop('disabled', true); unique.removeAttr('checked').prop('disabled', true); jQuery("#value_choice").hide();jQuery("#helpchkbxlst").hide();}
			else if (type == 'price')    { size.val('').prop('disabled', true); unique.removeAttr('checked').prop('disabled', true); jQuery("#value_choice").hide();jQuery("#helpchkbxlst").hide();}
			else if (type == 'select')   { size.val('').prop('disabled', true); unique.removeAttr('checked').prop('disabled', true); jQuery("#value_choice").show();jQuery("#helpselect").show();jQuery("#helpsellist").hide();jQuery("#helpchkbxlst").hide();jQuery("#helplink").hide();}
			else if (type == 'sellist')  { size.val('').prop('disabled', true); unique.removeAttr('checked').prop('disabled', true); jQuery("#value_choice").show();jQuery("#helpselect").hide();jQuery("#helpsellist").show();jQuery("#helpchkbxlst").hide();jQuery("#helplink").hide();}
			else if (type == 'radio')    { size.val('').prop('disabled', true); unique.removeAttr('checked').prop('disabled', true); jQuery("#value_choice").show();jQuery("#helpselect").show();jQuery("#helpsellist").hide();jQuery("#helpchkbxlst").hide();jQuery("#helplink").hide();}
			else if (type == 'checkbox') { size.val('').prop('disabled', true); unique.removeAttr('checked').prop('disabled', true); jQuery("#value_choice").show();jQuery("#helpselect").show();jQuery("#helpsellist").hide();jQuery("#helpchkbxlst").hide();jQuery("#helplink").hide();}
			else if (type == 'chkbxlst') { size.val('').prop('disabled', true); unique.removeAttr('checked').prop('disabled', true); jQuery("#value_choice").show();jQuery("#helpselect").hide();jQuery("#helpsellist").hide();jQuery("#helpchkbxlst").show();jQuery("#helplink").hide();}
			else if (type == 'link')     { size.val('').prop('disabled', true); unique.removeAttr('disabled'); jQuery("#value_choice").show();jQuery("#helpselect").hide();jQuery("#helpsellist").hide();jQuery("#helpchkbxlst").hide();jQuery("#helplink").show();}
			else if (type == 'separate') {
<<<<<<< HEAD
				langfile.val('').prop('disabled',true);size.val('').prop('disabled', true); unique.removeAttr('checked').prop('disabled', true); required.val('').prop('disabled', true);
=======
				size.val('').prop('disabled', true); unique.removeAttr('checked').prop('disabled', true); required.val('').prop('disabled', true);
>>>>>>> 6a62e139
				jQuery("#value_choice").hide();jQuery("#helpselect").hide();jQuery("#helpsellist").hide();jQuery("#helpchkbxlst").hide();jQuery("#helplink").hide();
			}
			else {	// type = string
				size.val('').prop('disabled', true);
				unique.removeAttr('disabled');
			}

			if (type == 'separate')
			{
<<<<<<< HEAD
				required.removeAttr('checked').prop('disabled', true); alwayseditable.removeAttr('checked').prop('disabled', true); list.removeAttr('checked').prop('disabled', true);
				jQuery('#size, #default_value, #langfile').val('').prop('disabled', true);
				jQuery('#list').val(3);
=======
				required.removeAttr('checked').prop('disabled', true); alwayseditable.removeAttr('checked').prop('disabled', true); list.val('').prop('disabled', true);
				jQuery('#size, #default_value').val('').prop('disabled', true);
>>>>>>> 6a62e139
			}
			else
			{
				default_value.removeAttr('disabled');
<<<<<<< HEAD
				langfile.removeAttr('disabled');required.removeAttr('disabled'); alwayseditable.removeAttr('disabled'); list.removeAttr('disabled');
=======
				required.removeAttr('disabled'); alwayseditable.removeAttr('disabled'); list.val('').removeAttr('disabled');
>>>>>>> 6a62e139
			}
    	}
    	init_typeoffields('<?php echo GETPOST('type','alpha'); ?>');
    	jQuery("#type").change(function() {
    		init_typeoffields($(this).val());
    	});

    	// If we enter a formula, we disable other fields
    	jQuery("#computed_value").keyup(function() {
    		init_typeoffields(jQuery('#type').val());
    	});
    });
</script>

<form action="<?php echo $_SERVER["PHP_SELF"]; ?>" method="post">
<input type="hidden" name="token" value="<?php echo $_SESSION['newtoken']; ?>">
<input type="hidden" name="action" value="add">

<?php dol_fiche_head(); ?>

<table summary="listofattributes" class="border centpercent">
<!-- Label -->
<tr><td class="titlefield fieldrequired"><?php echo $langs->trans("Label"); ?></td><td class="valeur"><input type="text" name="label" size="40" value="<?php echo GETPOST('label','alpha'); ?>"></td></tr>
<!-- Code -->
<tr><td class="fieldrequired"><?php echo $langs->trans("AttributeCode"); ?></td><td class="valeur"><input type="text" name="attrname" id="attrname"  size="10" value="<?php echo GETPOST('attrname','alpha'); ?>"> (<?php echo $langs->trans("AlphaNumOnlyLowerCharsAndNoSpace"); ?>)</td></tr>
<!-- Type -->
<tr><td class="fieldrequired"><?php echo $langs->trans("Type"); ?></td><td class="valeur">
<?php print $form->selectarray('type',$type2label,GETPOST('type','alpha')); ?>
</td></tr>
<!-- Size -->
<tr class="extra_size"><td class="fieldrequired"><?php echo $langs->trans("Size"); ?></td><td class="valeur"><input id="size" type="text" name="size" size="5" value="<?php echo (GETPOST('size','alpha')?GETPOST('size','alpha'):''); ?>"></td></tr>
<!-- Default Value (for select list / radio/ checkbox) -->
<tr id="value_choice">
<td>
	<?php echo $langs->trans("Value"); ?>
</td>
<td>
    <table class="nobordernopadding">
    <tr><td>
    	<textarea name="param" id="param" cols="80" rows="<?php echo ROWS_4 ?>"><?php echo GETPOST('param','alpha'); ?></textarea>
    </td><td>
    <span id="helpselect"><?php print $form->textwithpicto('', $langs->trans("ExtrafieldParamHelpselect"),1,0,'', 0, 2, 'helpvalue1')?></span>
    <span id="helpsellist"><?php print $form->textwithpicto('', $langs->trans("ExtrafieldParamHelpsellist"),1,0,'', 0, 2, 'helpvalue2')?></span>
    <span id="helpchkbxlst"><?php print $form->textwithpicto('', $langs->trans("ExtrafieldParamHelpchkbxlst"),1,0,'', 0, 2, 'helpvalue3')?></span>
    <span id="helplink"><?php print $form->textwithpicto('', $langs->trans("ExtrafieldParamHelplink"),1,0,'', 0, 2, 'helpvalue4')?></span>
    </td></tr>
    </table>
</td>
</tr>
<!-- Position -->
<tr><td class="titlefield"><?php echo $langs->trans("Position"); ?></td><td class="valeur"><input type="text" name="pos" size="5" value="<?php echo GETPOST('pos','int'); ?>"></td></tr>
<!-- Language file -->
<tr><td class="titlefield"><?php echo $langs->trans("LanguageFile"); ?></td><td class="valeur"><input type="text" id="langfile" name="langfile" class="minwidth200" value="<?php echo dol_escape_htmltag(GETPOST('langfile','alpha')); ?>"></td></tr>
<!-- Computed Value -->
<tr class="extra_computed_value"><td><?php echo $form->textwithpicto($langs->trans("ComputedFormula"), $langs->trans("ComputedFormulaDesc"), 1, 'help', '', 0, 2, 'tooltipcompute'); ?></td><td class="valeur"><input id="computed_value" type="text" name="computed_value" class="quatrevingtpercent" value="<?php echo (GETPOST('computed_value','none')?GETPOST('computed_value','none'):''); ?>"></td></tr>
<!-- Default Value (at sql setup level) -->
<tr class="extra_default_value"><td><?php echo $langs->trans("DefaultValue").' ('.$langs->trans("Database").')'; ?></td><td class="valeur"><input id="default_value" type="text" name="default_value" size="5" value="<?php echo (GETPOST('default_value','alpha')?GETPOST('default_value','alpha'):''); ?>"></td></tr>
<!-- Unique -->
<tr class="extra_unique"><td><?php echo $langs->trans("Unique"); ?></td><td class="valeur"><input id="unique" type="checkbox" name="unique"<?php echo (GETPOST('unique','alpha')?' checked':''); ?>></td></tr>
<!-- Required -->
<tr class="extra_required"><td><?php echo $langs->trans("Required"); ?></td><td class="valeur"><input id="required" type="checkbox" name="required"<?php echo (GETPOST('required','alpha')?' checked':''); ?>></td></tr>
<!-- Always editable -->
<tr class="extra_alwayseditable"><td><?php echo $langs->trans("AlwaysEditable"); ?></td><td class="valeur"><input id="alwayseditable" type="checkbox" name="alwayseditable"<?php echo ((GETPOST('alwayseditable','alpha') || ! GETPOST('button','alpha'))?' checked':''); ?>></td></tr>
<?php if ($conf->multicompany->enabled) { ?>
    <tr><td><?php echo $langs->trans("AllEntities"); ?></td><td class="valeur"><input id="entitycurrentorall" type="checkbox" name="entitycurrentorall"<?php echo (GETPOST('entitycurrentorall','alpha') ? '':' checked'); ?>></td></tr>
<?php } ?>
<!-- Visibility -->
<tr><td class="extra_list"><?php echo $form->textwithpicto($langs->trans("Visibility"), $langs->trans("VisibleDesc")); ?>
</td><td class="valeur"><input id="list" size="1" type="text" name="list" value="<?php echo GETPOST('list','int')!='' ? GETPOST('list','int') : '1'; ?>"></td></tr>
</table>

<?php dol_fiche_end(); ?>

<div align="center"><input type="submit" name="button" class="button" value="<?php echo $langs->trans("Save"); ?>">&nbsp;&nbsp;&nbsp;&nbsp;&nbsp;
<input type="submit" name="button" class="button" value="<?php echo $langs->trans("Cancel"); ?>"></div>

</form>

<!-- END PHP TEMPLATE admin_extrafields_add.tpl.php --><|MERGE_RESOLUTION|>--- conflicted
+++ resolved
@@ -26,16 +26,15 @@
  * $elementtype
  */
 
-<<<<<<< HEAD
-$langs->load("modulebuilder");
-=======
 // Protection to avoid direct call of template
 if (empty($conf) || ! is_object($conf))
 {
 	print "Error, template page can't be called as URL";
 	exit;
 }
->>>>>>> 6a62e139
+
+
+$langs->load("modulebuilder");
 
 ?>
 
@@ -103,11 +102,7 @@
 			else if (type == 'chkbxlst') { size.val('').prop('disabled', true); unique.removeAttr('checked').prop('disabled', true); jQuery("#value_choice").show();jQuery("#helpselect").hide();jQuery("#helpsellist").hide();jQuery("#helpchkbxlst").show();jQuery("#helplink").hide();}
 			else if (type == 'link')     { size.val('').prop('disabled', true); unique.removeAttr('disabled'); jQuery("#value_choice").show();jQuery("#helpselect").hide();jQuery("#helpsellist").hide();jQuery("#helpchkbxlst").hide();jQuery("#helplink").show();}
 			else if (type == 'separate') {
-<<<<<<< HEAD
 				langfile.val('').prop('disabled',true);size.val('').prop('disabled', true); unique.removeAttr('checked').prop('disabled', true); required.val('').prop('disabled', true);
-=======
-				size.val('').prop('disabled', true); unique.removeAttr('checked').prop('disabled', true); required.val('').prop('disabled', true);
->>>>>>> 6a62e139
 				jQuery("#value_choice").hide();jQuery("#helpselect").hide();jQuery("#helpsellist").hide();jQuery("#helpchkbxlst").hide();jQuery("#helplink").hide();
 			}
 			else {	// type = string
@@ -117,23 +112,14 @@
 
 			if (type == 'separate')
 			{
-<<<<<<< HEAD
 				required.removeAttr('checked').prop('disabled', true); alwayseditable.removeAttr('checked').prop('disabled', true); list.removeAttr('checked').prop('disabled', true);
 				jQuery('#size, #default_value, #langfile').val('').prop('disabled', true);
-				jQuery('#list').val(3);
-=======
-				required.removeAttr('checked').prop('disabled', true); alwayseditable.removeAttr('checked').prop('disabled', true); list.val('').prop('disabled', true);
-				jQuery('#size, #default_value').val('').prop('disabled', true);
->>>>>>> 6a62e139
+				jQuery('#list').val(3);	// visible on create/update/view form only
 			}
 			else
 			{
 				default_value.removeAttr('disabled');
-<<<<<<< HEAD
 				langfile.removeAttr('disabled');required.removeAttr('disabled'); alwayseditable.removeAttr('disabled'); list.removeAttr('disabled');
-=======
-				required.removeAttr('disabled'); alwayseditable.removeAttr('disabled'); list.val('').removeAttr('disabled');
->>>>>>> 6a62e139
 			}
     	}
     	init_typeoffields('<?php echo GETPOST('type','alpha'); ?>');
