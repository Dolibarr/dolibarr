--- conflicted
+++ resolved
@@ -61,9 +61,10 @@
 	if ($val['type'] == 'text') print ' wordbreak';
 	if ($val['cssview']) print ' '.$val['cssview'];
 	print '">';
-
+	if (in_array($val['type'], array('text', 'html'))) print '<div class="longmessagecut">';
 	print $object->showOutputField($val, $key, $value, '', '', '', 0);
 	//print dol_escape_htmltag($object->$key, 1, 1);
+	if (in_array($val['type'], array('text', 'html'))) print '</div>';
 	print '</td>';
 	print '</tr>';
 }
@@ -105,17 +106,14 @@
 	if (!empty($val['help'])) print $form->textwithpicto($langs->trans($val['label']), $langs->trans($val['help']));
 	else print $langs->trans($val['label']);
 	print '</td>';
-<<<<<<< HEAD
-	print '<td>';
-=======
 	print '<td class="valuefield fieldname_'.$key;
 	if ($val['type'] == 'text') print ' wordbreak';
 	if ($val['cssview']) print ' '.$val['cssview'];
 	print '">';
 	if (in_array($val['type'], array('text', 'html'))) print '<div class="longmessagecut">';
->>>>>>> 0bc93764
 	print $object->showOutputField($val, $key, $value, '', '', '', 0);
 	//print dol_escape_htmltag($object->$key, 1, 1);
+	if (in_array($val['type'], array('text', 'html'))) print '</div>';
 	print '</td>';
 	print '</tr>';
 }
