--- conflicted
+++ resolved
@@ -115,12 +115,8 @@
 else
 	$colspan = 9;
 if (! empty($conf->margin->enabled)) {
-<<<<<<< HEAD
 	$colspan++; // For the buying price
-	if($conf->global->DISPLAY_MARGIN_RATES)
-=======
 	if (! empty($conf->global->DISPLAY_MARGIN_RATES))
->>>>>>> 89e70cd6
 		$colspan++;
 	if (! empty($conf->global->DISPLAY_MARK_RATES))
 		$colspan++;
