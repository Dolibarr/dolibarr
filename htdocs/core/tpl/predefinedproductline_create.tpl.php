<?php
/* Copyright (C) 2010-2012	Regis Houssin		<regis.houssin@capnetworks.com>
 * Copyright (C) 2010-2012	Laurent Destailleur	<eldy@users.sourceforge.net>
 * Copyright (C) 2012		Christophe Battarel	<christophe.battarel@altairis.fr>
 *
 * This program is free software; you can redistribute it and/or modify
 * it under the terms of the GNU General Public License as published by
 * the Free Software Foundation; either version 3 of the License, or
 * (at your option) any later version.
 *
 * This program is distributed in the hope that it will be useful,
 * but WITHOUT ANY WARRANTY; without even the implied warranty of
 * MERCHANTABILITY or FITNESS FOR A PARTICULAR PURPOSE.  See the
 * GNU General Public License for more details.
 *
 * You should have received a copy of the GNU General Public License
 * along with this program. If not, see <http://www.gnu.org/licenses/>.
 *
 *
 * Need to have following variables defined:
 * $conf
 * $langs
 * $dateSelector
 * $this (invoice, order, ...)
 * $line defined
 */

$usemargins=0;
if (! empty($conf->margin->enabled) && ! empty($object->element) && in_array($object->element,array('facture','propal','commande'))) $usemargins=1;

?>

<!-- BEGIN PHP TEMPLATE predefinedproductline_create.tpl.php -->

<<<<<<< HEAD
<form name="addpredefinedproduct" id="addpredefinedproduct" action="<?php echo $_SERVER["PHP_SELF"].'?id='.$this->id; ?>#add" method="POST">
<input type="hidden" name="token" value="<?php echo $_SESSION['newtoken']; ?>">
<input type="hidden" name="action" value="addline">
<input type="hidden" name="mode" value="predefined">
<input type="hidden" name="id" value="<?php echo $this->id; ?>">

<script type="text/javascript">
jQuery(document).ready(function() {
	jQuery('#idprod').change(function() {
		  if (jQuery('#idprod').val() > 0) jQuery('#np_desc').focus();
	});
});
</script>


<tr class="liste_titre nodrag nodrop">
	<td<?php echo (! empty($conf->global->MAIN_VIEW_LINE_NUMBER) ? ' colspan="4"' : ' colspan="3"'); ?>>
	<?php
	echo '<span class="hideonsmartphone">'.$langs->trans("AddNewLine").' - </span>';
=======
<tr class="liste_titre nodrag nodrop">
	<td<?php echo (! empty($conf->global->MAIN_VIEW_LINE_NUMBER) ? ' colspan="4"' : ' colspan="3"'); ?>>
	<?php
	echo $langs->trans("AddNewLine").' - ';
>>>>>>> 416cdd2f
	if (! empty($conf->product->enabled) && empty($conf->service->enabled)) echo $langs->trans('RecordedProducts');
	else if (empty($conf->product->enabled) && ! empty($conf->service->enabled)) echo $langs->trans('RecordedServices');
	else echo $langs->trans('RecordedProductsAndServices');
	?>
	</td>
	<td align="right"><?php echo $langs->trans('Qty'); ?></td>
	<td align="right"><?php echo $langs->trans('ReductionShort'); ?></td>
<?php
$colspan = 4;
if (! empty($usemargins)) 
{
	if (! empty($conf->global->DISPLAY_MARGIN_RATES)) $colspan++;
	if (! empty($conf->global->DISPLAY_MARK_RATES))   $colspan++;
	?>
	<td align="right">
	<?php
	if ($conf->global->MARGIN_TYPE == "1")
		echo $langs->trans('BuyingPrice');
	else
		echo $langs->trans('CostPrice');
	?>
	</td>
	<?php
} 
?>
	<td colspan="<?php echo $colspan; ?>">&nbsp;</td>
</tr>

<<<<<<< HEAD
=======
<form name="addpredefinedproduct" id="addpredefinedproduct" action="<?php echo $_SERVER["PHP_SELF"].'?id='.$this->id; ?>#add" method="POST">
<input type="hidden" name="token" value="<?php echo $_SESSION['newtoken']; ?>">
<input type="hidden" name="action" value="addline">
<input type="hidden" name="mode" value="predefined">
<input type="hidden" name="id" value="<?php echo $this->id; ?>">

<script type="text/javascript">
jQuery(document).ready(function() {
	jQuery('#idprod').change(function() {
		  if (jQuery('#idprod').val() > 0) jQuery('#np_desc').focus();
	});
});
</script>

>>>>>>> 416cdd2f
<tr <?php echo $bcnd[$var]; ?>>
	<td<?php echo (! empty($conf->global->MAIN_VIEW_LINE_NUMBER) ? ' colspan="4"' : ' colspan="3"'); ?>>
	<?php

	echo '<span>';
	$filtertype='';
	if (! empty($object->element) && $object->element == 'contrat') $filtertype='1';
	$form->select_produits('','idprod',$filtertype,$conf->product->limit_size,$buyer->price_level);
	echo '</span>';

	if (is_object($hookmanager))
	{
        $parameters=array('fk_parent_line'=>GETPOST('fk_parent_line','int'));
	    $reshook=$hookmanager->executeHooks('formCreateProductOptions',$parameters,$object,$action);
	}

	echo '<br>';

	// Editor wysiwyg
	require_once DOL_DOCUMENT_ROOT.'/core/class/doleditor.class.php';
    $nbrows=ROWS_2;
    $enabled=(! empty($conf->global->FCKEDITOR_ENABLE_DETAILS)?$conf->global->FCKEDITOR_ENABLE_DETAILS:0);
    if (! empty($conf->global->MAIN_INPUT_DESC_HEIGHT)) $nbrows=$conf->global->MAIN_INPUT_DESC_HEIGHT;
    $doleditor=new DolEditor('np_desc',GETPOST('np_desc"'),'',100,'dolibarr_details','',false,true,$enabled,$nbrows,70);
	$doleditor->Create();
	?>
	</td>
<<<<<<< HEAD
	<td align="right"><input type="text" size="2" name="qty" class="flat" value="1"></td>
	<td align="right" nowrap><input type="text" size="1" class="flat" name="remise_percent" value="<?php echo $buyer->remise_client; ?>"><span class="hideonsmartphone">%</span></td>
=======
	<td align="right"><input type="text" size="2" name="qty" value="1"></td>
	<td align="right" nowrap><input type="text" size="1" name="remise_percent" value="<?php echo $buyer->remise_client; ?>">%</td>
>>>>>>> 416cdd2f
	<?php
	$colspan = 4;
	if (! empty($usemargins)) 
	{
		if (! empty($conf->global->DISPLAY_MARGIN_RATES)) $colspan++;
		if (! empty($conf->global->DISPLAY_MARK_RATES))   $colspan++;
		?>
		<td align="right">
<<<<<<< HEAD
			<select id="fournprice" name="fournprice" class="flat" style="display: none;"></select>
			<input type="text" size="5" id="buying_price" name="buying_price" class="flat" value="<?php echo (isset($_POST["buying_price"])?$_POST["buying_price"]:''); ?>">
=======
			<select id="fournprice" name="fournprice" style="display: none;"></select>
			<input type="text" size="5" id="buying_price" name="buying_price" value="<?php echo (isset($_POST["buying_price"])?$_POST["buying_price"]:''); ?>">
>>>>>>> 416cdd2f
		</td>
		<?php
	}
	?>
	<td align="center" valign="middle" colspan="<?php echo $colspan; ?>">
		<input type="submit" class="button" value="<?php echo $langs->trans("Add"); ?>" name="addline">
	</td>
</tr>

<?php 
if (! empty($conf->service->enabled) && $dateSelector) 
{
	if (! empty($conf->global->MAIN_VIEW_LINE_NUMBER)) $colspan = 10;
	else $colspan = 9;
	if (! empty($usemargins))
	{
		$colspan++; // For the buying price
		if (! empty($conf->global->DISPLAY_MARGIN_RATES)) $colspan++;
		if (! empty($conf->global->DISPLAY_MARK_RATES))   $colspan++;
	}
?>
<<<<<<< HEAD

=======
>>>>>>> 416cdd2f
<tr <?php echo $bcnd[$var]; ?>>
	<td colspan="<?php echo $colspan; ?>">
	<?php
	if (! empty($object->element) && $object->element == 'contrat')
	{
		print $langs->trans("DateStartPlanned").' ';
		$form->select_date('',"date_start",$usehm,$usehm,1,"addline");
		print ' &nbsp; '.$langs->trans("DateEndPlanned").' ';
		$form->select_date('',"date_end",$usehm,$usehm,1,"addline");		
	}
	else
	{
		echo $langs->trans('ServiceLimitedDuration').' '.$langs->trans('From').' ';
		echo $form->select_date('','date_start_predef',$conf->global->MAIN_USE_HOURMIN_IN_DATE_RANGE,$conf->global->MAIN_USE_HOURMIN_IN_DATE_RANGE,1,"addpredefinedproduct");
		echo ' '.$langs->trans('to').' ';
		echo $form->select_date('','date_end_predef',$conf->global->MAIN_USE_HOURMIN_IN_DATE_RANGE,$conf->global->MAIN_USE_HOURMIN_IN_DATE_RANGE,1,"addpredefinedproduct");
	}
	?>
	</td>
</tr>
<?php
} 
?>

</form>

<?php
if (! empty($usemargins)) 
{
?>
	<script type="text/javascript">
	$("#idprod").change(function() {
	  $("#fournprice options").remove();
	  $("#fournprice").hide();
	  $("#buying_price").val("").show();
	  $.post('<?php echo DOL_URL_ROOT; ?>/fourn/ajax/getSupplierPrices.php', {'idprod': $(this).val()}, function(data) {
	    if (data && data.length > 0) {
	      var options = '';
	      var i = 0;
	      $(data).each(function() {
	        i++;
	        options += '<option value="'+this.id+'" price="'+this.price+'"';
	        if (i == 1) {
	          options += ' selected';
	          $("#buying_price").val(this.price);
	        }
	        options += '>'+this.label+'</option>';
	      });
<<<<<<< HEAD
	      options += '<option value=""><?php echo $langs->trans("InputPrice"); ?></option>';
=======
	      options += '<option value=null><?php echo $langs->trans("InputPrice"); ?></option>';
>>>>>>> 416cdd2f
	      $("#buying_price").hide();
	      $("#fournprice").html(options).show();
	      $("#fournprice").change(function() {
	        var selval = $(this).find('option:selected').attr("price");
	        if (selval)
	          $("#buying_price").val(selval).hide();
	        else
	          $('#buying_price').show();
	      });
	    }
	  },
	  'json');
	});
	</script>
<?php
} 
?>
<!-- END PHP TEMPLATE predefinedproductline_create.tpl.php --><|MERGE_RESOLUTION|>--- conflicted
+++ resolved
@@ -32,7 +32,6 @@
 
 <!-- BEGIN PHP TEMPLATE predefinedproductline_create.tpl.php -->
 
-<<<<<<< HEAD
 <form name="addpredefinedproduct" id="addpredefinedproduct" action="<?php echo $_SERVER["PHP_SELF"].'?id='.$this->id; ?>#add" method="POST">
 <input type="hidden" name="token" value="<?php echo $_SESSION['newtoken']; ?>">
 <input type="hidden" name="action" value="addline">
@@ -52,12 +51,6 @@
 	<td<?php echo (! empty($conf->global->MAIN_VIEW_LINE_NUMBER) ? ' colspan="4"' : ' colspan="3"'); ?>>
 	<?php
 	echo '<span class="hideonsmartphone">'.$langs->trans("AddNewLine").' - </span>';
-=======
-<tr class="liste_titre nodrag nodrop">
-	<td<?php echo (! empty($conf->global->MAIN_VIEW_LINE_NUMBER) ? ' colspan="4"' : ' colspan="3"'); ?>>
-	<?php
-	echo $langs->trans("AddNewLine").' - ';
->>>>>>> 416cdd2f
 	if (! empty($conf->product->enabled) && empty($conf->service->enabled)) echo $langs->trans('RecordedProducts');
 	else if (empty($conf->product->enabled) && ! empty($conf->service->enabled)) echo $langs->trans('RecordedServices');
 	else echo $langs->trans('RecordedProductsAndServices');
@@ -67,7 +60,7 @@
 	<td align="right"><?php echo $langs->trans('ReductionShort'); ?></td>
 <?php
 $colspan = 4;
-if (! empty($usemargins)) 
+if (! empty($usemargins))
 {
 	if (! empty($conf->global->DISPLAY_MARGIN_RATES)) $colspan++;
 	if (! empty($conf->global->DISPLAY_MARK_RATES))   $colspan++;
@@ -81,28 +74,11 @@
 	?>
 	</td>
 	<?php
-} 
+}
 ?>
 	<td colspan="<?php echo $colspan; ?>">&nbsp;</td>
 </tr>
 
-<<<<<<< HEAD
-=======
-<form name="addpredefinedproduct" id="addpredefinedproduct" action="<?php echo $_SERVER["PHP_SELF"].'?id='.$this->id; ?>#add" method="POST">
-<input type="hidden" name="token" value="<?php echo $_SESSION['newtoken']; ?>">
-<input type="hidden" name="action" value="addline">
-<input type="hidden" name="mode" value="predefined">
-<input type="hidden" name="id" value="<?php echo $this->id; ?>">
-
-<script type="text/javascript">
-jQuery(document).ready(function() {
-	jQuery('#idprod').change(function() {
-		  if (jQuery('#idprod').val() > 0) jQuery('#np_desc').focus();
-	});
-});
-</script>
-
->>>>>>> 416cdd2f
 <tr <?php echo $bcnd[$var]; ?>>
 	<td<?php echo (! empty($conf->global->MAIN_VIEW_LINE_NUMBER) ? ' colspan="4"' : ' colspan="3"'); ?>>
 	<?php
@@ -130,28 +106,18 @@
 	$doleditor->Create();
 	?>
 	</td>
-<<<<<<< HEAD
 	<td align="right"><input type="text" size="2" name="qty" class="flat" value="1"></td>
 	<td align="right" nowrap><input type="text" size="1" class="flat" name="remise_percent" value="<?php echo $buyer->remise_client; ?>"><span class="hideonsmartphone">%</span></td>
-=======
-	<td align="right"><input type="text" size="2" name="qty" value="1"></td>
-	<td align="right" nowrap><input type="text" size="1" name="remise_percent" value="<?php echo $buyer->remise_client; ?>">%</td>
->>>>>>> 416cdd2f
 	<?php
 	$colspan = 4;
-	if (! empty($usemargins)) 
+	if (! empty($usemargins))
 	{
 		if (! empty($conf->global->DISPLAY_MARGIN_RATES)) $colspan++;
 		if (! empty($conf->global->DISPLAY_MARK_RATES))   $colspan++;
 		?>
 		<td align="right">
-<<<<<<< HEAD
 			<select id="fournprice" name="fournprice" class="flat" style="display: none;"></select>
 			<input type="text" size="5" id="buying_price" name="buying_price" class="flat" value="<?php echo (isset($_POST["buying_price"])?$_POST["buying_price"]:''); ?>">
-=======
-			<select id="fournprice" name="fournprice" style="display: none;"></select>
-			<input type="text" size="5" id="buying_price" name="buying_price" value="<?php echo (isset($_POST["buying_price"])?$_POST["buying_price"]:''); ?>">
->>>>>>> 416cdd2f
 		</td>
 		<?php
 	}
@@ -161,8 +127,8 @@
 	</td>
 </tr>
 
-<?php 
-if (! empty($conf->service->enabled) && $dateSelector) 
+<?php
+if (! empty($conf->service->enabled) && $dateSelector)
 {
 	if (! empty($conf->global->MAIN_VIEW_LINE_NUMBER)) $colspan = 10;
 	else $colspan = 9;
@@ -173,10 +139,7 @@
 		if (! empty($conf->global->DISPLAY_MARK_RATES))   $colspan++;
 	}
 ?>
-<<<<<<< HEAD
-
-=======
->>>>>>> 416cdd2f
+
 <tr <?php echo $bcnd[$var]; ?>>
 	<td colspan="<?php echo $colspan; ?>">
 	<?php
@@ -185,7 +148,7 @@
 		print $langs->trans("DateStartPlanned").' ';
 		$form->select_date('',"date_start",$usehm,$usehm,1,"addline");
 		print ' &nbsp; '.$langs->trans("DateEndPlanned").' ';
-		$form->select_date('',"date_end",$usehm,$usehm,1,"addline");		
+		$form->select_date('',"date_end",$usehm,$usehm,1,"addline");
 	}
 	else
 	{
@@ -198,13 +161,13 @@
 	</td>
 </tr>
 <?php
-} 
+}
 ?>
 
 </form>
 
 <?php
-if (! empty($usemargins)) 
+if (! empty($usemargins))
 {
 ?>
 	<script type="text/javascript">
@@ -225,11 +188,7 @@
 	        }
 	        options += '>'+this.label+'</option>';
 	      });
-<<<<<<< HEAD
 	      options += '<option value=""><?php echo $langs->trans("InputPrice"); ?></option>';
-=======
-	      options += '<option value=null><?php echo $langs->trans("InputPrice"); ?></option>';
->>>>>>> 416cdd2f
 	      $("#buying_price").hide();
 	      $("#fournprice").html(options).show();
 	      $("#fournprice").change(function() {
@@ -245,6 +204,6 @@
 	});
 	</script>
 <?php
-} 
+}
 ?>
 <!-- END PHP TEMPLATE predefinedproductline_create.tpl.php -->