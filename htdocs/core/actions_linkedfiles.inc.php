<?php
/* Copyright (C)    2013    Cédric Salvador    <csalvador@gpcsolutions.fr>
 * Copyright (C)    2015    Marcos García      <marcosgdf@gmail.com>
 * Copyright (C)    2015    Ferran Marcet      <fmarcet@2byte.es>
 *
 * This program is free software; you can redistribute it and/or modify
 * it under the terms of the GNU General Public License as published by
 * the Free Software Foundation; either version 3 of the License, or
 * (at your option) any later version.
 *
 * This program is distributed in the hope that it will be useful,
 * but WITHOUT ANY WARRANTY; without even the implied warranty of
 * MERCHANTABILITY or FITNESS FOR A PARTICULAR PURPOSE.  See the
 * GNU General Public License for more details.
 *
 * You should have received a copy of the GNU General Public License
 * along with this program. If not, see <http://www.gnu.org/licenses/>.
 * or see http://www.gnu.org/
 */

// Variable $upload_dir must be defined when entering here.
// Variable $upload_dirold may also exists.
// Variable $confirm must be defined.

//var_dump($upload_dir);
//var_dump($upload_dirold);


// Submit file/link
if (GETPOST('sendit','none') && ! empty($conf->global->MAIN_UPLOAD_DOC))
{
	if (! empty($_FILES))
	{
		if (is_array($_FILES['userfile']['tmp_name'])) $userfiles=$_FILES['userfile']['tmp_name'];
		else $userfiles=array($_FILES['userfile']['tmp_name']);

		foreach($userfiles as $key => $userfile)
		{
			if (empty($_FILES['userfile']['tmp_name'][$key]))
			{
				$error++;
				if ($_FILES['userfile']['error'][$key] == 1 || $_FILES['userfile']['error'][$key] == 2){
					setEventMessages($langs->trans('ErrorFileSizeTooLarge'), null, 'errors');
				}
				else {
					setEventMessages($langs->trans("ErrorFieldRequired", $langs->transnoentitiesnoconv("File")), null, 'errors');
				}
			}
		}

		if (! $error)
		{
			if (! empty($upload_dirold) && ! empty($conf->global->PRODUCT_USE_OLD_PATH_FOR_PHOTO))
			{
				$result = dol_add_file_process($upload_dirold, 0, 1, 'userfile', GETPOST('savingdocmask', 'alpha'));
			}
			elseif (! empty($upload_dir))
			{
				$result = dol_add_file_process($upload_dir, 0, 1, 'userfile', GETPOST('savingdocmask', 'alpha'));
			}
		}
	}
}
elseif (GETPOST('linkit','none') && ! empty($conf->global->MAIN_UPLOAD_DOC))
{
    $link = GETPOST('link', 'alpha');
    if ($link)
    {
        if (substr($link, 0, 7) != 'http://' && substr($link, 0, 8) != 'https://' && substr($link, 0, 7) != 'file://') {
            $link = 'http://' . $link;
        }
        dol_add_file_process($upload_dir, 0, 1, 'userfile', null, $link);
    }
}


// Delete file/link
if ($action == 'confirm_deletefile' && $confirm == 'yes')
{
        $urlfile = GETPOST('urlfile', 'alpha', 0, null, null, 1);	// Do not use urldecode here ($_GET and $_REQUEST are already decoded by PHP).
        if (GETPOST('section', 'alpha')) $file = $upload_dir . "/" . $urlfile;	// For a delete of GED module urlfile contains full path from upload_dir
        else															// For documents pages, upload_dir contains already path to file from module dir, so we clean path into urlfile.
		{
       		$urlfile=basename($urlfile);
			$file = $upload_dir . "/" . $urlfile;
			if (! empty($upload_dirold)) $fileold = $upload_dirold . "/" . $urlfile;
		}
        $linkid = GETPOST('linkid', 'int');	// Do not use urldecode here ($_GET and $_REQUEST are already decoded by PHP).

        if ($urlfile)
        {
	        $dir = dirname($file).'/';     // Chemin du dossier contenant l'image d'origine
	        $dirthumb = $dir.'/thumbs/';   // Chemin du dossier contenant la vignette

	        $ret = dol_delete_file($file, 0, 0, 0, (is_object($object)?$object:null));
            if (! empty($fileold)) dol_delete_file($fileold, 0, 0, 0, (is_object($object)?$object:null));     // Delete file using old path

	        // Si elle existe, on efface la vignette
	        if (preg_match('/(\.jpg|\.jpeg|\.bmp|\.gif|\.png|\.tiff)$/i',$file,$regs))
	        {
		        $photo_vignette=basename(preg_replace('/'.$regs[0].'/i','',$file).'_small'.$regs[0]);
		        if (file_exists(dol_osencode($dirthumb.$photo_vignette)))
		        {
			        dol_delete_file($dirthumb.$photo_vignette);
		        }

		        $photo_vignette=basename(preg_replace('/'.$regs[0].'/i','',$file).'_mini'.$regs[0]);
		        if (file_exists(dol_osencode($dirthumb.$photo_vignette)))
		        {
			        dol_delete_file($dirthumb.$photo_vignette);
		        }
	        }

            if ($ret) setEventMessages($langs->trans("FileWasRemoved", $urlfile), null, 'mesgs');
            else setEventMessages($langs->trans("ErrorFailToDeleteFile", $urlfile), null, 'errors');
        }
        elseif ($linkid)
        {
            require_once DOL_DOCUMENT_ROOT . '/core/class/link.class.php';
            $link = new Link($db);
            $link->id = $linkid;
            $link->fetch();
            $res = $link->delete($user);

            $langs->load('link');
            if ($res > 0) {
                setEventMessages($langs->trans("LinkRemoved", $link->label), null, 'mesgs');
            } else {
                if (count($link->errors)) {
                    setEventMessages('', $link->errors, 'errors');
                } else {
                    setEventMessages($langs->trans("ErrorFailedToDeleteLink", $link->label), null, 'errors');
                }
            }
        }

        if (is_object($object) && $object->id > 0)
        {
        	if ($backtopage)
        	{
        		header('Location: ' . $backtopage);
        		exit;
        	}
        	else
        	{
        		header('Location: ' . $_SERVER["PHP_SELF"] . '?id=' . $object->id.(!empty($withproject)?'&withproject=1':''));
        		exit;
        	}
        }
}
elseif ($action == 'confirm_updateline' && GETPOST('save','alpha') && GETPOST('link', 'alpha'))
{
    require_once DOL_DOCUMENT_ROOT . '/core/class/link.class.php';
    $langs->load('link');
    $link = new Link($db);
    $link->id = GETPOST('linkid', 'int');
    $f = $link->fetch();
    if ($f)
    {
        $link->url = GETPOST('link', 'alpha');
        if (substr($link->url, 0, 7) != 'http://' && substr($link->url, 0, 8) != 'https://' && substr($link->url, 0, 7) != 'file://')
        {
            $link->url = 'http://' . $link->url;
        }
        $link->label = GETPOST('label', 'alpha');
        $res = $link->update($user);
        if (!$res)
        {
            setEventMessages($langs->trans("ErrorFailedToUpdateLink", $link->label), null, 'mesgs');
        }
    }
    else
    {
        //error fetching
    }
}
elseif ($action == 'renamefile' && GETPOST('renamefilesave','alpha'))
{
    // For documents pages, upload_dir contains already path to file from module dir, so we clean path into urlfile.
<<<<<<< HEAD
    if (! empty($upload_dir))
    {
        $filenamefrom=dol_sanitizeFileName(GETPOST('renamefilefrom','alpha'), '_', 0);	// Do not remove accents
        $filenameto=dol_sanitizeFileName(GETPOST('renamefileto','alpha'), '_', 0);		// Do not remove accents

        if ($filenamefrom != $filenameto)
        {
	        // Security:
	        // Disallow file with some extensions. We rename them.
	        // Because if we put the documents directory into a directory inside web root (very bad), this allows to execute on demand arbitrary code.
	        if (preg_match('/\.htm|\.html|\.php|\.pl|\.cgi$/i',$filenameto) && empty($conf->global->MAIN_DOCUMENT_IS_OUTSIDE_WEBROOT_SO_NOEXE_NOT_REQUIRED))
	        {
	            $filenameto.= '.noexe';
	        }

	        if ($filenamefrom && $filenameto)
	        {
	            $srcpath = $upload_dir.'/'.$filenamefrom;
	            $destpath = $upload_dir.'/'.$filenameto;

	            $result = dol_move($srcpath, $destpath);
	            if ($result)
	            {
	            	if ($object->id)
	            	{
	                	$object->addThumbs($destpath);
	            	}

	                // TODO Add revert function of addThumbs to remove for old name
	                //$object->delThumbs($srcpath);

	                setEventMessages($langs->trans("FileRenamed"), null);
	            }
	            else
	            {
	                $langs->load("errors"); // key must be loaded because we can't rely on loading during output, we need var substitution to be done now.
	                setEventMessages($langs->trans("ErrorFailToRenameFile", $filenamefrom, $filenameto), null, 'errors');
	            }
	        }
        }
=======
	if (! empty($upload_dir))
	{
		$reshook=$hookmanager->initHooks(array('actionlinkedfiles'));

		$filenamefrom=dol_sanitizeFileName(GETPOST('renamefilefrom','alpha'), '_', 0);	// Do not remove accents
		$filenameto=dol_sanitizeFileName(GETPOST('renamefileto','alpha'), '_', 0);		// Do not remove accents

		$parameters=array('filenamefrom' => $filenamefrom, 'filenameto' => $filenameto, 'upload_dir' => $upload_dir);
		$reshook=$hookmanager->executeHooks('renameUploadedFile', $parameters, $object);

		if (empty($reshook))
		{
			// Security:
			// Disallow file with some extensions. We rename them.
			// Because if we put the documents directory into a directory inside web root (very bad), this allows to execute on demand arbitrary code.
			if (preg_match('/\.htm|\.html|\.php|\.pl|\.cgi$/i',$filenameto) && empty($conf->global->MAIN_DOCUMENT_IS_OUTSIDE_WEBROOT_SO_NOEXE_NOT_REQUIRED))
			{
				$filenameto.= '.noexe';
			}

			if ($filenamefrom && $filenameto)
			{
				$srcpath = $upload_dir.'/'.$filenamefrom;
				$destpath = $upload_dir.'/'.$filenameto;

				if (!file_exists($destpath))
				{
					$result = dol_move($srcpath, $destpath);
					if ($result)
					{
						if ($object->id)
						{
							$object->addThumbs($destpath);
						}

						// TODO Add revert function of addThumbs to remove for old name
						//$object->delThumbs($srcpath);

						setEventMessages($langs->trans("FileRenamed"), null);
					}
					else
					{
						$langs->load("errors"); // key must be loaded because we can't rely on loading during output, we need var substitution to be done now.
						setEventMessages($langs->trans("ErrorFailToRenameFile", $filenamefrom, $filenameto), null, 'errors');
					}
				}
				else
				{
					$langs->load("errors"); // key must be loaded because we can't rely on loading during output, we need var substitution to be done now.
					setEventMessages($langs->trans("ErrorFailToRenameFile", $filenamefrom, $filenameto), null, 'errors');
				}
			}
		}
>>>>>>> 17e012e0
    }

    // Update properties in ECM table
    if (GETPOST('ecmfileid', 'int') > 0)
    {
    	$shareenabled = GETPOST('shareenabled', 'alpha');

    	include_once DOL_DOCUMENT_ROOT.'/ecm/class/ecmfiles.class.php';
	    $ecmfile=new EcmFiles($db);
	    $result = $ecmfile->fetch(GETPOST('ecmfileid', 'int'));
	    if ($result > 0)
	    {
	    	if ($shareenabled)
		    {
		    	if (empty($ecmfile->share))
		    	{
		    		require_once DOL_DOCUMENT_ROOT.'/core/lib/security2.lib.php';
		    		$ecmfile->share = getRandomPassword(true);
		    	}
		    }
		    else
		    {
		    	$ecmfile->share = '';
		    }
		    $result = $ecmfile->update($user);
		    if ($result < 0)
		    {
		    	setEventMessages($ecmfile->error, $ecmfile->errors, 'warnings');
		    }
	    }
    }
}<|MERGE_RESOLUTION|>--- conflicted
+++ resolved
@@ -176,12 +176,11 @@
 }
 elseif ($action == 'renamefile' && GETPOST('renamefilesave','alpha'))
 {
-    // For documents pages, upload_dir contains already path to file from module dir, so we clean path into urlfile.
-<<<<<<< HEAD
-    if (! empty($upload_dir))
-    {
-        $filenamefrom=dol_sanitizeFileName(GETPOST('renamefilefrom','alpha'), '_', 0);	// Do not remove accents
-        $filenameto=dol_sanitizeFileName(GETPOST('renamefileto','alpha'), '_', 0);		// Do not remove accents
+	// For documents pages, upload_dir contains already path to file from module dir, so we clean path into urlfile.
+	if (! empty($upload_dir))
+	{
+		$filenamefrom=dol_sanitizeFileName(GETPOST('renamefilefrom','alpha'), '_', 0);	// Do not remove accents
+		$filenameto=dol_sanitizeFileName(GETPOST('renamefileto','alpha'), '_', 0);		// Do not remove accents
 
         if ($filenamefrom != $filenameto)
         {
@@ -198,81 +197,41 @@
 	            $srcpath = $upload_dir.'/'.$filenamefrom;
 	            $destpath = $upload_dir.'/'.$filenameto;
 
-	            $result = dol_move($srcpath, $destpath);
-	            if ($result)
+	            $reshook=$hookmanager->initHooks(array('actionlinkedfiles'));
+	            $parameters=array('filenamefrom' => $filenamefrom, 'filenameto' => $filenameto, 'upload_dir' => $upload_dir);
+	            $reshook=$hookmanager->executeHooks('renameUploadedFile', $parameters, $object);
+
+	            if (empty($reshook))
 	            {
-	            	if ($object->id)
+	            	if (! file_exists($destpath))
 	            	{
-	                	$object->addThumbs($destpath);
+	            		$result = dol_move($srcpath, $destpath);
+			            if ($result)
+			            {
+			            	if ($object->id)
+			            	{
+			                	$object->addThumbs($destpath);
+			            	}
+
+			                // TODO Add revert function of addThumbs to remove for old name
+			                //$object->delThumbs($srcpath);
+
+			                setEventMessages($langs->trans("FileRenamed"), null);
+			            }
+			            else
+			            {
+			                $langs->load("errors"); // key must be loaded because we can't rely on loading during output, we need var substitution to be done now.
+			                setEventMessages($langs->trans("ErrorFailToRenameFile", $filenamefrom, $filenameto), null, 'errors');
+			            }
 	            	}
-
-	                // TODO Add revert function of addThumbs to remove for old name
-	                //$object->delThumbs($srcpath);
-
-	                setEventMessages($langs->trans("FileRenamed"), null);
-	            }
-	            else
-	            {
-	                $langs->load("errors"); // key must be loaded because we can't rely on loading during output, we need var substitution to be done now.
-	                setEventMessages($langs->trans("ErrorFailToRenameFile", $filenamefrom, $filenameto), null, 'errors');
+	            	else
+	            	{
+	            		$langs->load("errors"); // key must be loaded because we can't rely on loading during output, we need var substitution to be done now.
+	            		setEventMessages($langs->trans("ErrorDestinationAlreadyExists", $filenameto), null, 'errors');
+	            	}
 	            }
 	        }
         }
-=======
-	if (! empty($upload_dir))
-	{
-		$reshook=$hookmanager->initHooks(array('actionlinkedfiles'));
-
-		$filenamefrom=dol_sanitizeFileName(GETPOST('renamefilefrom','alpha'), '_', 0);	// Do not remove accents
-		$filenameto=dol_sanitizeFileName(GETPOST('renamefileto','alpha'), '_', 0);		// Do not remove accents
-
-		$parameters=array('filenamefrom' => $filenamefrom, 'filenameto' => $filenameto, 'upload_dir' => $upload_dir);
-		$reshook=$hookmanager->executeHooks('renameUploadedFile', $parameters, $object);
-
-		if (empty($reshook))
-		{
-			// Security:
-			// Disallow file with some extensions. We rename them.
-			// Because if we put the documents directory into a directory inside web root (very bad), this allows to execute on demand arbitrary code.
-			if (preg_match('/\.htm|\.html|\.php|\.pl|\.cgi$/i',$filenameto) && empty($conf->global->MAIN_DOCUMENT_IS_OUTSIDE_WEBROOT_SO_NOEXE_NOT_REQUIRED))
-			{
-				$filenameto.= '.noexe';
-			}
-
-			if ($filenamefrom && $filenameto)
-			{
-				$srcpath = $upload_dir.'/'.$filenamefrom;
-				$destpath = $upload_dir.'/'.$filenameto;
-
-				if (!file_exists($destpath))
-				{
-					$result = dol_move($srcpath, $destpath);
-					if ($result)
-					{
-						if ($object->id)
-						{
-							$object->addThumbs($destpath);
-						}
-
-						// TODO Add revert function of addThumbs to remove for old name
-						//$object->delThumbs($srcpath);
-
-						setEventMessages($langs->trans("FileRenamed"), null);
-					}
-					else
-					{
-						$langs->load("errors"); // key must be loaded because we can't rely on loading during output, we need var substitution to be done now.
-						setEventMessages($langs->trans("ErrorFailToRenameFile", $filenamefrom, $filenameto), null, 'errors');
-					}
-				}
-				else
-				{
-					$langs->load("errors"); // key must be loaded because we can't rely on loading during output, we need var substitution to be done now.
-					setEventMessages($langs->trans("ErrorFailToRenameFile", $filenamefrom, $filenameto), null, 'errors');
-				}
-			}
-		}
->>>>>>> 17e012e0
     }
 
     // Update properties in ECM table
