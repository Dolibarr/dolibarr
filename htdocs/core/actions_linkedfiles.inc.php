--- conflicted
+++ resolved
@@ -194,11 +194,7 @@
 	        // Security:
 	        // Disallow file with some extensions. We rename them.
 	        // Because if we put the documents directory into a directory inside web root (very bad), this allows to execute on demand arbitrary code.
-<<<<<<< HEAD
-	        if (preg_match('/(\.htm|\.html|\.php|\.pl|\.cgi)$/i', $filenameto) && empty($conf->global->MAIN_DOCUMENT_IS_OUTSIDE_WEBROOT_SO_NOEXE_NOT_REQUIRED))
-=======
-            if (isAFileWithExecutableContent($filenameto) && empty($conf->global->MAIN_DOCUMENT_IS_OUTSIDE_WEBROOT_SO_NOEXE_NOT_REQUIRED))
->>>>>>> 61ead069
+	        if (isAFileWithExecutableContent($filenameto) && empty($conf->global->MAIN_DOCUMENT_IS_OUTSIDE_WEBROOT_SO_NOEXE_NOT_REQUIRED))
 	        {
 	            $filenameto.= '.noexe';
 	        }
