<?php
/* Copyright (C)    2013    Cédric Salvador    <csalvador@gpcsolutions.fr>
 * Copyright (C)    2015    Marcos García      <marcosgdf@gmail.com>
 * Copyright (C)    2015    Ferran Marcet      <fmarcet@2byte.es>
 *
 * This program is free software; you can redistribute it and/or modify
 * it under the terms of the GNU General Public License as published by
 * the Free Software Foundation; either version 3 of the License, or
 * (at your option) any later version.
 *
 * This program is distributed in the hope that it will be useful,
 * but WITHOUT ANY WARRANTY; without even the implied warranty of
 * MERCHANTABILITY or FITNESS FOR A PARTICULAR PURPOSE.  See the
 * GNU General Public License for more details.
 *
 * You should have received a copy of the GNU General Public License
 * along with this program. If not, see <http://www.gnu.org/licenses/>.
 * or see http://www.gnu.org/
 */

// Variable $upload_dir must be defined when entering here.
// Variable $upload_dirold may also exists.
// Variable $confirm must be defined.

//var_dump($upload_dir);
//var_dump($upload_dirold);


// Submit file/link
if (GETPOST('sendit','alpha') && ! empty($conf->global->MAIN_UPLOAD_DOC))
{
	if (! empty($_FILES))
	{
		if (is_array($_FILES['userfile']['tmp_name'])) $userfiles=$_FILES['userfile']['tmp_name'];
		else $userfiles=array($_FILES['userfile']['tmp_name']);

		foreach($userfiles as $key => $userfile)
		{
			if (empty($_FILES['userfile']['tmp_name'][$key]))
			{
				$error++;
				if ($_FILES['userfile']['error'][$key] == 1 || $_FILES['userfile']['error'][$key] == 2){
					setEventMessages($langs->trans('ErrorFileSizeTooLarge'), null, 'errors');
				}
				else {
					setEventMessages($langs->trans("ErrorFieldRequired", $langs->transnoentitiesnoconv("File")), null, 'errors');
				}
			}
		}

		if (! $error)
		{
<<<<<<< HEAD
			if (! empty($upload_dirold) && ! empty($conf->global->PRODUCT_USE_OLD_PATH_FOR_PHOTO))
			{
				$result = dol_add_file_process($upload_dirold, 0, 1, 'userfile', GETPOST('savingdocmask', 'alpha'));
			}
			elseif (! empty($upload_dir))
			{
				$result = dol_add_file_process($upload_dir, 0, 1, 'userfile', GETPOST('savingdocmask', 'alpha'));
=======
			// Define if we have to generate thumbs or not
			$generatethumbs = 1;
			if (GETPOST('section_dir')) $generatethumbs=0;

			if (! empty($upload_dirold) && ! empty($conf->global->PRODUCT_USE_OLD_PATH_FOR_PHOTO))
			{
				$result = dol_add_file_process($upload_dirold, 0, 1, 'userfile', GETPOST('savingdocmask', 'alpha'), null, '', $generatethumbs);
			}
			elseif (! empty($upload_dir))
			{
				$result = dol_add_file_process($upload_dir, 0, 1, 'userfile', GETPOST('savingdocmask', 'alpha'), null, '', $generatethumbs);
>>>>>>> d9b8a8c8
			}
		}
	}
}
elseif (GETPOST('linkit','none') && ! empty($conf->global->MAIN_UPLOAD_DOC))
{
    $link = GETPOST('link', 'alpha');
    if ($link)
    {
        if (substr($link, 0, 7) != 'http://' && substr($link, 0, 8) != 'https://' && substr($link, 0, 7) != 'file://') {
            $link = 'http://' . $link;
        }
<<<<<<< HEAD
        dol_add_file_process($upload_dir, 0, 1, 'userfile', null, $link);
=======
        dol_add_file_process($upload_dir, 0, 1, 'userfile', null, $link, '', 0);
>>>>>>> d9b8a8c8
    }
}


// Delete file/link
if ($action == 'confirm_deletefile' && $confirm == 'yes')
{
<<<<<<< HEAD
        $urlfile = GETPOST('urlfile', 'alpha', 0, null, null, 1);	// Do not use urldecode here ($_GET and $_REQUEST are already decoded by PHP).
        if (GETPOST('section', 'alpha')) $file = $upload_dir . "/" . $urlfile;	// For a delete of GED module urlfile contains full path from upload_dir
        else															// For documents pages, upload_dir contains already path to file from module dir, so we clean path into urlfile.
=======
        $urlfile = GETPOST('urlfile', 'alpha', 0, null, null, 1);				// Do not use urldecode here ($_GET and $_REQUEST are already decoded by PHP).
        if (GETPOST('section', 'alpha')) 	// For a delete from the ECM module, upload_dir is ECM root dir and urlfile contains relative path from upload_dir
        {
        	$file = $upload_dir . (preg_match('/\/$/', $upload_dir) ? '' : '/') . $urlfile;
        }
        else								// For a delete from the file manager into another module, or from documents pages, upload_dir contains already path to file from module dir, so we clean path into urlfile.
>>>>>>> d9b8a8c8
		{
       		$urlfile=basename($urlfile);
       		$file = $upload_dir . (preg_match('/\/$/', $upload_dir) ? '' : '/') . $urlfile;
			if (! empty($upload_dirold)) $fileold = $upload_dirold . "/" . $urlfile;
		}
        $linkid = GETPOST('linkid', 'int');

        if ($urlfile)		// delete of a file
        {
	        $dir = dirname($file).'/';		// Chemin du dossier contenant l'image d'origine
	        $dirthumb = $dir.'/thumbs/';	// Chemin du dossier contenant la vignette (if file is an image)

	        $ret = dol_delete_file($file, 0, 0, 0, (is_object($object)?$object:null));
            if (! empty($fileold)) dol_delete_file($fileold, 0, 0, 0, (is_object($object)?$object:null));     // Delete file using old path

	        // Si elle existe, on efface la vignette
	        if (preg_match('/(\.jpg|\.jpeg|\.bmp|\.gif|\.png|\.tiff)$/i',$file,$regs))
	        {
		        $photo_vignette=basename(preg_replace('/'.$regs[0].'/i','',$file).'_small'.$regs[0]);
		        if (file_exists(dol_osencode($dirthumb.$photo_vignette)))
		        {
			        dol_delete_file($dirthumb.$photo_vignette);
		        }

		        $photo_vignette=basename(preg_replace('/'.$regs[0].'/i','',$file).'_mini'.$regs[0]);
		        if (file_exists(dol_osencode($dirthumb.$photo_vignette)))
		        {
			        dol_delete_file($dirthumb.$photo_vignette);
		        }
	        }

            if ($ret) setEventMessages($langs->trans("FileWasRemoved", $urlfile), null, 'mesgs');
            else setEventMessages($langs->trans("ErrorFailToDeleteFile", $urlfile), null, 'errors');
        }
        elseif ($linkid)	// delete of external link
        {
            require_once DOL_DOCUMENT_ROOT . '/core/class/link.class.php';
            $link = new Link($db);
            $link->id = $linkid;
            $link->fetch();
            $res = $link->delete($user);

            $langs->load('link');
            if ($res > 0) {
                setEventMessages($langs->trans("LinkRemoved", $link->label), null, 'mesgs');
            } else {
                if (count($link->errors)) {
                    setEventMessages('', $link->errors, 'errors');
                } else {
                    setEventMessages($langs->trans("ErrorFailedToDeleteLink", $link->label), null, 'errors');
                }
            }
        }

        if (is_object($object) && $object->id > 0)
        {
        	if ($backtopage)
        	{
        		header('Location: ' . $backtopage);
        		exit;
        	}
        	else
        	{
<<<<<<< HEAD
        		header('Location: ' . $_SERVER["PHP_SELF"] . '?id=' . $object->id.(!empty($withproject)?'&withproject=1':''));
=======
        		header('Location: '.$_SERVER["PHP_SELF"].'?id='.$object->id.(GETPOST('section_dir','alpha')?'&section_dir='.urlencode(GETPOST('section_dir','alpha')):'').(!empty($withproject)?'&withproject=1':''));
>>>>>>> d9b8a8c8
        		exit;
        	}
        }
}
elseif ($action == 'confirm_updateline' && GETPOST('save','alpha') && GETPOST('link', 'alpha'))
{
    require_once DOL_DOCUMENT_ROOT . '/core/class/link.class.php';
    $langs->load('link');
    $link = new Link($db);
    $link->id = GETPOST('linkid', 'int');
    $f = $link->fetch();
    if ($f)
    {
        $link->url = GETPOST('link', 'alpha');
        if (substr($link->url, 0, 7) != 'http://' && substr($link->url, 0, 8) != 'https://' && substr($link->url, 0, 7) != 'file://')
        {
            $link->url = 'http://' . $link->url;
        }
        $link->label = GETPOST('label', 'alpha');
        $res = $link->update($user);
        if (!$res)
        {
            setEventMessages($langs->trans("ErrorFailedToUpdateLink", $link->label), null, 'mesgs');
        }
    }
    else
    {
        //error fetching
    }
}
elseif ($action == 'renamefile' && GETPOST('renamefilesave','alpha'))
{
	// For documents pages, upload_dir contains already path to file from module dir, so we clean path into urlfile.
	if (! empty($upload_dir))
	{
		$filenamefrom=dol_sanitizeFileName(GETPOST('renamefilefrom','alpha'), '_', 0);	// Do not remove accents
		$filenameto=dol_sanitizeFileName(GETPOST('renamefileto','alpha'), '_', 0);		// Do not remove accents

        if ($filenamefrom != $filenameto)
        {
	        // Security:
	        // Disallow file with some extensions. We rename them.
	        // Because if we put the documents directory into a directory inside web root (very bad), this allows to execute on demand arbitrary code.
	        if (preg_match('/\.htm|\.html|\.php|\.pl|\.cgi$/i',$filenameto) && empty($conf->global->MAIN_DOCUMENT_IS_OUTSIDE_WEBROOT_SO_NOEXE_NOT_REQUIRED))
	        {
	            $filenameto.= '.noexe';
	        }

	        if ($filenamefrom && $filenameto)
	        {
	            $srcpath = $upload_dir.'/'.$filenamefrom;
	            $destpath = $upload_dir.'/'.$filenameto;

	            $reshook=$hookmanager->initHooks(array('actionlinkedfiles'));
	            $parameters=array('filenamefrom' => $filenamefrom, 'filenameto' => $filenameto, 'upload_dir' => $upload_dir);
	            $reshook=$hookmanager->executeHooks('renameUploadedFile', $parameters, $object);

	            if (empty($reshook))
	            {
	            	if (! file_exists($destpath))
	            	{
	            		$result = dol_move($srcpath, $destpath);
			            if ($result)
			            {
<<<<<<< HEAD
			            	if ($object->id)
			            	{
			                	$object->addThumbs($destpath);
			            	}

			                // TODO Add revert function of addThumbs to remove for old name
			                //$object->delThumbs($srcpath);
=======
			            	// Define if we have to generate thumbs or not
			            	$generatethumbs = 1;
			            	// When we rename a file from the file manager in ecm, we must not regenerate thumbs (not a problem, we do pass here)
			            	// When we rename a file from the website module, we must not regenerate thumbs (module = medias in such a case)
			            	// but when we rename from a tab "Documents", we must regenerate thumbs
			            	if (GETPOST('modulepart') == 'medias') $generatethumbs=0;

			            	if ($generatethumbs)
			            	{
			            		if ($object->id)
				            	{
				                	$object->addThumbs($destpath);
				            	}

				                // TODO Add revert function of addThumbs to remove thumbs with old name
				                //$object->delThumbs($srcpath);
			            	}
>>>>>>> d9b8a8c8

			                setEventMessages($langs->trans("FileRenamed"), null);
			            }
			            else
			            {
			                $langs->load("errors"); // key must be loaded because we can't rely on loading during output, we need var substitution to be done now.
			                setEventMessages($langs->trans("ErrorFailToRenameFile", $filenamefrom, $filenameto), null, 'errors');
			            }
	            	}
	            	else
	            	{
	            		$langs->load("errors"); // key must be loaded because we can't rely on loading during output, we need var substitution to be done now.
	            		setEventMessages($langs->trans("ErrorDestinationAlreadyExists", $filenameto), null, 'errors');
	            	}
	            }
	        }
        }
    }

    // Update properties in ECM table
    if (GETPOST('ecmfileid', 'int') > 0)
    {
    	$shareenabled = GETPOST('shareenabled', 'alpha');

    	include_once DOL_DOCUMENT_ROOT.'/ecm/class/ecmfiles.class.php';
	    $ecmfile=new EcmFiles($db);
	    $result = $ecmfile->fetch(GETPOST('ecmfileid', 'int'));
	    if ($result > 0)
	    {
	    	if ($shareenabled)
		    {
		    	if (empty($ecmfile->share))
		    	{
		    		require_once DOL_DOCUMENT_ROOT.'/core/lib/security2.lib.php';
		    		$ecmfile->share = getRandomPassword(true);
		    	}
		    }
		    else
		    {
		    	$ecmfile->share = '';
		    }
		    $result = $ecmfile->update($user);
		    if ($result < 0)
		    {
		    	setEventMessages($ecmfile->error, $ecmfile->errors, 'warnings');
		    }
	    }
    }
}<|MERGE_RESOLUTION|>--- conflicted
+++ resolved
@@ -50,15 +50,6 @@
 
 		if (! $error)
 		{
-<<<<<<< HEAD
-			if (! empty($upload_dirold) && ! empty($conf->global->PRODUCT_USE_OLD_PATH_FOR_PHOTO))
-			{
-				$result = dol_add_file_process($upload_dirold, 0, 1, 'userfile', GETPOST('savingdocmask', 'alpha'));
-			}
-			elseif (! empty($upload_dir))
-			{
-				$result = dol_add_file_process($upload_dir, 0, 1, 'userfile', GETPOST('savingdocmask', 'alpha'));
-=======
 			// Define if we have to generate thumbs or not
 			$generatethumbs = 1;
 			if (GETPOST('section_dir')) $generatethumbs=0;
@@ -70,7 +61,6 @@
 			elseif (! empty($upload_dir))
 			{
 				$result = dol_add_file_process($upload_dir, 0, 1, 'userfile', GETPOST('savingdocmask', 'alpha'), null, '', $generatethumbs);
->>>>>>> d9b8a8c8
 			}
 		}
 	}
@@ -83,11 +73,7 @@
         if (substr($link, 0, 7) != 'http://' && substr($link, 0, 8) != 'https://' && substr($link, 0, 7) != 'file://') {
             $link = 'http://' . $link;
         }
-<<<<<<< HEAD
-        dol_add_file_process($upload_dir, 0, 1, 'userfile', null, $link);
-=======
         dol_add_file_process($upload_dir, 0, 1, 'userfile', null, $link, '', 0);
->>>>>>> d9b8a8c8
     }
 }
 
@@ -95,18 +81,12 @@
 // Delete file/link
 if ($action == 'confirm_deletefile' && $confirm == 'yes')
 {
-<<<<<<< HEAD
-        $urlfile = GETPOST('urlfile', 'alpha', 0, null, null, 1);	// Do not use urldecode here ($_GET and $_REQUEST are already decoded by PHP).
-        if (GETPOST('section', 'alpha')) $file = $upload_dir . "/" . $urlfile;	// For a delete of GED module urlfile contains full path from upload_dir
-        else															// For documents pages, upload_dir contains already path to file from module dir, so we clean path into urlfile.
-=======
         $urlfile = GETPOST('urlfile', 'alpha', 0, null, null, 1);				// Do not use urldecode here ($_GET and $_REQUEST are already decoded by PHP).
         if (GETPOST('section', 'alpha')) 	// For a delete from the ECM module, upload_dir is ECM root dir and urlfile contains relative path from upload_dir
         {
         	$file = $upload_dir . (preg_match('/\/$/', $upload_dir) ? '' : '/') . $urlfile;
         }
         else								// For a delete from the file manager into another module, or from documents pages, upload_dir contains already path to file from module dir, so we clean path into urlfile.
->>>>>>> d9b8a8c8
 		{
        		$urlfile=basename($urlfile);
        		$file = $upload_dir . (preg_match('/\/$/', $upload_dir) ? '' : '/') . $urlfile;
@@ -170,11 +150,7 @@
         	}
         	else
         	{
-<<<<<<< HEAD
-        		header('Location: ' . $_SERVER["PHP_SELF"] . '?id=' . $object->id.(!empty($withproject)?'&withproject=1':''));
-=======
         		header('Location: '.$_SERVER["PHP_SELF"].'?id='.$object->id.(GETPOST('section_dir','alpha')?'&section_dir='.urlencode(GETPOST('section_dir','alpha')):'').(!empty($withproject)?'&withproject=1':''));
->>>>>>> d9b8a8c8
         		exit;
         	}
         }
@@ -239,15 +215,6 @@
 	            		$result = dol_move($srcpath, $destpath);
 			            if ($result)
 			            {
-<<<<<<< HEAD
-			            	if ($object->id)
-			            	{
-			                	$object->addThumbs($destpath);
-			            	}
-
-			                // TODO Add revert function of addThumbs to remove for old name
-			                //$object->delThumbs($srcpath);
-=======
 			            	// Define if we have to generate thumbs or not
 			            	$generatethumbs = 1;
 			            	// When we rename a file from the file manager in ecm, we must not regenerate thumbs (not a problem, we do pass here)
@@ -265,7 +232,6 @@
 				                // TODO Add revert function of addThumbs to remove thumbs with old name
 				                //$object->delThumbs($srcpath);
 			            	}
->>>>>>> d9b8a8c8
 
 			                setEventMessages($langs->trans("FileRenamed"), null);
 			            }
