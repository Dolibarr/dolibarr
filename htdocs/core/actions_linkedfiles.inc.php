<?php
/* Copyright (C)    2013    Cédric Salvador    <csalvador@gpcsolutions.fr>
 * Copyright (C)    2015    Marcos García      <marcosgdf@gmail.com>
 * Copyright (C)    2015    Ferran Marcet      <fmarcet@2byte.es>
 *
 * This program is free software; you can redistribute it and/or modify
 * it under the terms of the GNU General Public License as published by
 * the Free Software Foundation; either version 3 of the License, or
 * (at your option) any later version.
 *
 * This program is distributed in the hope that it will be useful,
 * but WITHOUT ANY WARRANTY; without even the implied warranty of
 * MERCHANTABILITY or FITNESS FOR A PARTICULAR PURPOSE.  See the
 * GNU General Public License for more details.
 *
 * You should have received a copy of the GNU General Public License
 * along with this program. If not, see <https://www.gnu.org/licenses/>.
 * or see https://www.gnu.org/
 */

// Variable $upload_dir must be defined when entering here.
// Variable $upload_dirold may also exists.
// Variable $confirm must be defined.
// If variable $permissiontoadd is defined, we check it is true. Note: A test on permission should already have been done into the restrictedArea() method called by parent page.

//var_dump($upload_dir);
//var_dump($upload_dirold);


// Protection to understand what happen when submitting files larger than post_max_size
if (GETPOST('uploadform', 'int') && empty($_POST) && empty($_FILES)) {
	dol_syslog("The PHP parameter 'post_max_size' is too low. All POST parameters and FILES were set to empty.");
	$langs->loadLangs(array("errors", "install"));
	print $langs->trans("ErrorFileSizeTooLarge").' ';
	print $langs->trans("ErrorGoBackAndCorrectParameters");
	die;
}

if ((GETPOST('sendit', 'alpha')
	|| GETPOST('linkit', 'restricthtml')
	|| ($action == 'confirm_deletefile' && $confirm == 'yes')
	|| ($action == 'confirm_updateline' && GETPOST('save', 'alpha') && GETPOST('link', 'alpha'))
	|| ($action == 'renamefile' && GETPOST('renamefilesave', 'alpha'))) && empty($permissiontoadd)) {
	dol_syslog('The file actions_linkedfiles.inc.php was included but paramater $permissiontoadd as not set before.');
	print 'The file actions_linkedfiles.inc.php was included but paramater $permissiontoadd as not set before.';
	die;
}


// Submit file/link
<<<<<<< HEAD
if (GETPOST('sendit', 'alpha') && !empty($conf->global->MAIN_UPLOAD_DOC) && !empty($permissiontoadd)) {
	if (!empty($_FILES)) {
=======
if (GETPOST('sendit', 'alpha') && !empty($conf->global->MAIN_UPLOAD_DOC) && (!isset($permissiontoadd) || $permissiontoadd)) {
	if (!empty($_FILES) && is_array($_FILES['userfile'])) {
>>>>>>> 0975b2bb
		if (is_array($_FILES['userfile']['tmp_name'])) {
			$userfiles = $_FILES['userfile']['tmp_name'];
		} else {
			$userfiles = array($_FILES['userfile']['tmp_name']);
		}

		foreach ($userfiles as $key => $userfile) {
			if (empty($_FILES['userfile']['tmp_name'][$key])) {
				$error++;
				if ($_FILES['userfile']['error'][$key] == 1 || $_FILES['userfile']['error'][$key] == 2) {
					setEventMessages($langs->trans('ErrorFileSizeTooLarge'), null, 'errors');
				} else {
					setEventMessages($langs->trans("ErrorFieldRequired", $langs->transnoentitiesnoconv("File")), null, 'errors');
				}
			}
			if (preg_match('/__.*__/', $_FILES['userfile']['name'][$key])) {
				$error++;
				setEventMessages($langs->trans('ErrorWrongFileName'), null, 'errors');
			}
		}

		if (!$error) {
			// Define if we have to generate thumbs or not
			$generatethumbs = 1;
			if (GETPOST('section_dir', 'alpha')) {
				$generatethumbs = 0;
			}
			$allowoverwrite = (GETPOST('overwritefile', 'int') ? 1 : 0);

			if (!empty($upload_dirold) && !empty($conf->global->PRODUCT_USE_OLD_PATH_FOR_PHOTO)) {
				$result = dol_add_file_process($upload_dirold, $allowoverwrite, 1, 'userfile', GETPOST('savingdocmask', 'alpha'), null, '', $generatethumbs, $object);
			} elseif (!empty($upload_dir)) {
				$result = dol_add_file_process($upload_dir, $allowoverwrite, 1, 'userfile', GETPOST('savingdocmask', 'alpha'), null, '', $generatethumbs, $object);
			}
		}
	}
} elseif (GETPOST('linkit', 'restricthtml') && !empty($conf->global->MAIN_UPLOAD_DOC) && !empty($permissiontoadd)) {
	$link = GETPOST('link', 'alpha');
	if ($link) {
		if (substr($link, 0, 7) != 'http://' && substr($link, 0, 8) != 'https://' && substr($link, 0, 7) != 'file://' && substr($link, 0, 7) != 'davs://') {
			$link = 'http://'.$link;
		}
		dol_add_file_process($upload_dir, 0, 1, 'userfile', null, $link, '', 0);
	}
}


// Delete file/link
if ($action == 'confirm_deletefile' && $confirm == 'yes' && !empty($permissiontoadd)) {
	$urlfile = GETPOST('urlfile', 'alpha', 0, null, null, 1); // Do not use urldecode here ($_GET and $_REQUEST are already decoded by PHP).
	if (GETPOST('section', 'alpha')) {
		// For a delete from the ECM module, upload_dir is ECM root dir and urlfile contains relative path from upload_dir
		$file = $upload_dir.(preg_match('/\/$/', $upload_dir) ? '' : '/').$urlfile;
	} else // For a delete from the file manager into another module, or from documents pages, upload_dir contains already path to file from module dir, so we clean path into urlfile.
	{
		$urlfile = basename($urlfile);
		$file = $upload_dir.(preg_match('/\/$/', $upload_dir) ? '' : '/').$urlfile;
		if (!empty($upload_dirold)) {
			$fileold = $upload_dirold."/".$urlfile;
		}
	}
	$linkid = GETPOST('linkid', 'int');

	if ($urlfile) {
		// delete of a file
		$dir = dirname($file).'/'; // Chemin du dossier contenant l'image d'origine
		$dirthumb = $dir.'/thumbs/'; // Chemin du dossier contenant la vignette (if file is an image)

		$ret = dol_delete_file($file, 0, 0, 0, (is_object($object) ? $object : null));
		if (!empty($fileold)) {
			dol_delete_file($fileold, 0, 0, 0, (is_object($object) ? $object : null)); // Delete file using old path
		}

		if ($ret) {
			// If it exists, remove thumb.
			$regs = array();
			if (preg_match('/(\.jpg|\.jpeg|\.bmp|\.gif|\.png|\.tiff)$/i', $file, $regs)) {
				$photo_vignette = basename(preg_replace('/'.$regs[0].'/i', '', $file).'_small'.$regs[0]);
				if (file_exists(dol_osencode($dirthumb.$photo_vignette))) {
					dol_delete_file($dirthumb.$photo_vignette);
				}

				$photo_vignette = basename(preg_replace('/'.$regs[0].'/i', '', $file).'_mini'.$regs[0]);
				if (file_exists(dol_osencode($dirthumb.$photo_vignette))) {
					dol_delete_file($dirthumb.$photo_vignette);
				}
			}
			setEventMessages($langs->trans("FileWasRemoved", $urlfile), null, 'mesgs');
		} else {
			setEventMessages($langs->trans("ErrorFailToDeleteFile", $urlfile), null, 'errors');
		}
	} elseif ($linkid) {	// delete of external link
		require_once DOL_DOCUMENT_ROOT.'/core/class/link.class.php';
		$link = new Link($db);
		$link->fetch($linkid);
		$res = $link->delete($user);

		$langs->load('link');
		if ($res > 0) {
			setEventMessages($langs->trans("LinkRemoved", $link->label), null, 'mesgs');
		} else {
			if (count($link->errors)) {
				setEventMessages('', $link->errors, 'errors');
			} else {
				setEventMessages($langs->trans("ErrorFailedToDeleteLink", $link->label), null, 'errors');
			}
		}
	}

	if (is_object($object) && $object->id > 0) {
		if ($backtopage) {
			header('Location: '.$backtopage);
			exit;
		} else {
			$tmpurl = $_SERVER["PHP_SELF"].'?id='.$object->id.(GETPOST('section_dir', 'alpha') ? '&section_dir='.urlencode(GETPOST('section_dir', 'alpha')) : '').(!empty($withproject) ? '&withproject=1' : '');
			header('Location: '.$tmpurl);
			exit;
		}
	}
} elseif ($action == 'confirm_updateline' && GETPOST('save', 'alpha') && GETPOST('link', 'alpha') && !empty($permissiontoadd)) {
	require_once DOL_DOCUMENT_ROOT.'/core/class/link.class.php';
	$langs->load('link');
	$link = new Link($db);
	$f = $link->fetch(GETPOST('linkid', 'int'));
	if ($f) {
		$link->url = GETPOST('link', 'alpha');
		if (substr($link->url, 0, 7) != 'http://' && substr($link->url, 0, 8) != 'https://' && substr($link->url, 0, 7) != 'file://') {
			$link->url = 'http://'.$link->url;
		}
		$link->label = GETPOST('label', 'alphanohtml');
		$res = $link->update($user);
		if (!$res) {
			setEventMessages($langs->trans("ErrorFailedToUpdateLink", $link->label), null, 'mesgs');
		}
	} else {
		//error fetching
	}
} elseif ($action == 'renamefile' && GETPOST('renamefilesave', 'alpha') && !empty($permissiontoadd)) {
	// For documents pages, upload_dir contains already path to file from module dir, so we clean path into urlfile.
	if (!empty($upload_dir)) {
		$filenamefrom = dol_sanitizeFileName(GETPOST('renamefilefrom', 'alpha'), '_', 0); // Do not remove accents
		$filenameto = dol_sanitizeFileName(GETPOST('renamefileto', 'alpha'), '_', 0); // Do not remove accents

		// We apply dol_string_nohtmltag also to clean file names (this remove duplicate spaces) because
		// this function is also applied when we upload and when we make try to download file (by the GETPOST(filename, 'alphanohtml') call).
		$filenameto = dol_string_nohtmltag($filenameto);
		if (preg_match('/__.*__/', $filenameto)) {
			$error++;
			setEventMessages($langs->trans('ErrorWrongFileName'), null, 'errors');
		}
		if (!$error && $filenamefrom != $filenameto) {
			// Security:
			// Disallow file with some extensions. We rename them.
			// Because if we put the documents directory into a directory inside web root (very bad), this allows to execute on demand arbitrary code.
			if (isAFileWithExecutableContent($filenameto) && empty($conf->global->MAIN_DOCUMENT_IS_OUTSIDE_WEBROOT_SO_NOEXE_NOT_REQUIRED)) {
				// $upload_dir ends with a slash, so be must be sure the medias dir to compare to ends with slash too.
				$publicmediasdirwithslash = $conf->medias->multidir_output[$conf->entity];
				if (!preg_match('/\/$/', $publicmediasdirwithslash)) {
					$publicmediasdirwithslash .= '/';
				}

				if (strpos($upload_dir, $publicmediasdirwithslash) !== 0) {	// We never add .noexe on files into media directory
					$filenameto .= '.noexe';
				}
			}

			if ($filenamefrom && $filenameto) {
				$srcpath = $upload_dir.'/'.$filenamefrom;
				$destpath = $upload_dir.'/'.$filenameto;

				$reshook = $hookmanager->initHooks(array('actionlinkedfiles'));
				$parameters = array('filenamefrom' => $filenamefrom, 'filenameto' => $filenameto, 'upload_dir' => $upload_dir);
				$reshook = $hookmanager->executeHooks('renameUploadedFile', $parameters, $object);

				if (empty($reshook)) {
					if (preg_match('/^\./', $filenameto)) {
						$langs->load("errors"); // lang must be loaded because we can't rely on loading during output, we need var substitution to be done now.
						setEventMessages($langs->trans("ErrorFilenameCantStartWithDot", $filenameto), null, 'errors');
					} elseif (!file_exists($destpath)) {
						$result = dol_move($srcpath, $destpath);
						if ($result) {
							// Define if we have to generate thumbs or not
							$generatethumbs = 1;
							// When we rename a file from the file manager in ecm, we must not regenerate thumbs (not a problem, we do pass here)
							// When we rename a file from the website module, we must not regenerate thumbs (module = medias in such a case)
							// but when we rename from a tab "Documents", we must regenerate thumbs
							if (GETPOST('modulepart') == 'medias') {
								$generatethumbs = 0;
							}

							if ($generatethumbs) {
								if ($object->id) {
									$object->addThumbs($destpath);
								}

								// TODO Add revert function of addThumbs to remove thumbs with old name
								//$object->delThumbs($srcpath);
							}

							setEventMessages($langs->trans("FileRenamed"), null);
						} else {
							$langs->load("errors"); // lang must be loaded because we can't rely on loading during output, we need var substitution to be done now.
							setEventMessages($langs->trans("ErrorFailToRenameFile", $filenamefrom, $filenameto), null, 'errors');
						}
					} else {
						$langs->load("errors"); // lang must be loaded because we can't rely on loading during output, we need var substitution to be done now.
						setEventMessages($langs->trans("ErrorDestinationAlreadyExists", $filenameto), null, 'errors');
					}
				}
			}
		}
	}

	// Update properties in ECM table
	if (GETPOST('ecmfileid', 'int') > 0) {
		$shareenabled = GETPOST('shareenabled', 'alpha');

		include_once DOL_DOCUMENT_ROOT.'/ecm/class/ecmfiles.class.php';
		$ecmfile = new EcmFiles($db);
		$result = $ecmfile->fetch(GETPOST('ecmfileid', 'int'));
		if ($result > 0) {
			if ($shareenabled) {
				if (empty($ecmfile->share)) {
					require_once DOL_DOCUMENT_ROOT.'/core/lib/security2.lib.php';
					$ecmfile->share = getRandomPassword(true);
				}
			} else {
				$ecmfile->share = '';
			}
			$result = $ecmfile->update($user);
			if ($result < 0) {
				setEventMessages($ecmfile->error, $ecmfile->errors, 'warnings');
			}
		}
	}
}<|MERGE_RESOLUTION|>--- conflicted
+++ resolved
@@ -48,13 +48,8 @@
 
 
 // Submit file/link
-<<<<<<< HEAD
 if (GETPOST('sendit', 'alpha') && !empty($conf->global->MAIN_UPLOAD_DOC) && !empty($permissiontoadd)) {
-	if (!empty($_FILES)) {
-=======
-if (GETPOST('sendit', 'alpha') && !empty($conf->global->MAIN_UPLOAD_DOC) && (!isset($permissiontoadd) || $permissiontoadd)) {
 	if (!empty($_FILES) && is_array($_FILES['userfile'])) {
->>>>>>> 0975b2bb
 		if (is_array($_FILES['userfile']['tmp_name'])) {
 			$userfiles = $_FILES['userfile']['tmp_name'];
 		} else {
