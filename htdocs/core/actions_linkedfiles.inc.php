--- conflicted
+++ resolved
@@ -112,11 +112,7 @@
 		}
 
 		if (!$error) {
-<<<<<<< HEAD
-			dol_add_file_process($upload_dir, 0, 1, 'userfile', null, $link, '', 0);
-=======
 			dol_add_file_process($upload_dir, 0, 1, 'userfile', '', $link, '', 0);
->>>>>>> cc80841a
 		}
 	}
 }
