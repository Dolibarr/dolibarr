--- conflicted
+++ resolved
@@ -7,10 +7,7 @@
  * Copyright (C) 2013	   Florian Henry        <florian.henry@open-concept.pro>
  * Copyright (C) 2014	   Charles-Fr BENKE		<charles.fr@benke.fr>
  * Copyright (C) 2023      Gauthier VERDOL      <gauthier.verdol@atm-consulting.fr>
-<<<<<<< HEAD
-=======
  * Copyright (C) 2024		Frédéric France			<frederic.france@free.fr>
->>>>>>> cc80841a
  *
  * This program is free software; you can redistribute it and/or modify
  * it under the terms of the GNU General Public License as published by
@@ -319,11 +316,7 @@
 		// End add extra fields
 		$this->import_fieldshidden_array[$r] = array('t.fk_user_creat'=>'user->id', 'extra.fk_object'=>'lastrowid-'.MAIN_DB_PREFIX.'projet'); // aliastable.field => ('user->id' or 'lastrowid-'.tableparent)
 		$this->import_convertvalue_array[$r] = array(
-<<<<<<< HEAD
-			't.ref'=>array('rule'=>'getrefifauto', 'class'=>(!getDolGlobalString('PROJECT_ADDON') ? 'mod_project_simple' : $conf->global->PROJECT_ADDON), 'path'=>"/core/modules/project/".(!getDolGlobalString('PROJECT_ADDON') ? 'mod_project_simple' : $conf->global->PROJECT_ADDON).'.php'),
-=======
 			't.ref' => array('rule' => 'getrefifauto', 'class' => getDolGlobalString('PROJECT_ADDON', 'mod_project_simple'), 'path' => "/core/modules/project/".getDolGlobalString('PROJECT_ADDON', 'mod_project_simple').'.php'),
->>>>>>> cc80841a
 			't.fk_soc' => array(
 				'rule'    => 'fetchidfromref',
 				'file'    => '/societe/class/societe.class.php',
