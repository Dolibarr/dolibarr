<?php
/* Copyright (C) 2003-2005 Rodolphe Quiedeville <rodolphe@quiedeville.org>
 * Copyright (C) 2004-2014 Laurent Destailleur  <eldy@users.sourceforge.net>
 * Copyright (C) 2004      Sebastien Di Cintio  <sdicintio@ressource-toi.org>
 * Copyright (C) 2004      Benoit Mortier       <benoit.mortier@opensides.be>
 * Copyright (C) 2005-2012 Regis Houssin        <regis.houssin@inodbox.com>
 * Copyright (C) 2013	   Florian Henry        <florian.henry@open-concept.pro>
 * Copyright (C) 2014	   Charles-Fr BENKE	<charles.fr@benke.fr>
 *
 * This program is free software; you can redistribute it and/or modify
 * it under the terms of the GNU General Public License as published by
 * the Free Software Foundation; either version 3 of the License, or
 * (at your option) any later version.
 *
 * This program is distributed in the hope that it will be useful,
 * but WITHOUT ANY WARRANTY; without even the implied warranty of
 * MERCHANTABILITY or FITNESS FOR A PARTICULAR PURPOSE.  See the
 * GNU General Public License for more details.
 *
 * You should have received a copy of the GNU General Public License
 * along with this program. If not, see <https://www.gnu.org/licenses/>.
 */

/**
 *  \defgroup   projet     Module project
 *	\brief      Module to create projects/tasks/gantt diagram. Projects can them be affected to tasks.
 *  \file       htdocs/core/modules/modProjet.class.php
 *	\ingroup    projet
 *	\brief      Description and activation file for the module project
 */
include_once DOL_DOCUMENT_ROOT.'/core/modules/DolibarrModules.class.php';


/**
 *	Class to describe and enable module Projet
 */
class modProjet extends DolibarrModules
{
	/**
	 *   Constructor. Define names, constants, directories, boxes, permissions
	 *
	 *   @param      DoliDB		$db      Database handler
	 */
	public function __construct($db)
	{
		global $conf;

		$this->db = $db;
		$this->numero = 400;

		$this->family = "projects";
		$this->module_position = '14';
		// Module label (no space allowed), used if translation string 'ModuleXXXName' not found (where XXX is value of numeric property 'numero' of module)
		$this->name = preg_replace('/^mod/i', '', get_class($this));
		$this->description = "Gestion des projets";
		// Possible values for version are: 'development', 'experimental', 'dolibarr' or version
		$this->version = 'dolibarr';

		$this->const_name = 'MAIN_MODULE_'.strtoupper($this->name);
		$this->config_page_url = array("project.php@projet");
		$this->picto = 'project';

		// Data directories to create when module is enabled
		$this->dirs = array("/projet/temp");

		// Dependencies
		$this->hidden = false; // A condition to hide module
		$this->depends = array(); // List of module class names as string that must be enabled if this module is enabled
		$this->requiredby = array('modEventOrganization'); // List of module ids to disable if this one is disabled
		$this->conflictwith = array(); // List of module class names as string this module is in conflict with
		$this->phpmin = array(5, 6); // Minimum version of PHP required by module
		$this->langfiles = array('projects');

		// Constants
		$this->const = array();
		$r = 0;

		$this->const[$r][0] = "PROJECT_ADDON_PDF";
		$this->const[$r][1] = "chaine";
		$this->const[$r][2] = "baleine";
		$this->const[$r][3] = 'Name of PDF/ODT project manager class';
		$this->const[$r][4] = 0;
		$r++;

		$this->const[$r][0] = "PROJECT_ADDON";
		$this->const[$r][1] = "chaine";
		$this->const[$r][2] = "mod_project_simple";
		$this->const[$r][3] = 'Name of Numbering Rule project manager class';
		$this->const[$r][4] = 0;
		$r++;

		$this->const[$r][0] = "PROJECT_ADDON_PDF_ODT_PATH";
		$this->const[$r][1] = "chaine";
		$this->const[$r][2] = "DOL_DATA_ROOT/doctemplates/projects";
		$this->const[$r][3] = "";
		$this->const[$r][4] = 0;
		$r++;

		$this->const[$r][0] = "PROJECT_TASK_ADDON_PDF";
		$this->const[$r][1] = "chaine";
		$this->const[$r][2] = "";
		$this->const[$r][3] = 'Name of PDF/ODT tasks manager class';
		$this->const[$r][4] = 0;
		$r++;

		$this->const[$r][0] = "PROJECT_TASK_ADDON";
		$this->const[$r][1] = "chaine";
		$this->const[$r][2] = "mod_task_simple";
		$this->const[$r][3] = 'Name of Numbering Rule task manager class';
		$this->const[$r][4] = 0;
		$r++;

		$this->const[$r][0] = "PROJECT_TASK_ADDON_PDF_ODT_PATH";
		$this->const[$r][1] = "chaine";
		$this->const[$r][2] = "DOL_DATA_ROOT/doctemplates/tasks";
		$this->const[$r][3] = "";
		$this->const[$r][4] = 0;
		$r++;

		$this->const[$r][0] = "PROJECT_USE_OPPORTUNITIES";
		$this->const[$r][1] = "chaine";
		$this->const[$r][2] = "1";
		$this->const[$r][3] = "";
		$this->const[$r][4] = 0;
		$r++;

		$this->const[$r][0] = "MAIN_DELAY_PROJECT_TO_CLOSE";
		$this->const[$r][1] = "chaine";
		$this->const[$r][2] = "7";
		$this->const[$r][3] = "";
		$this->const[$r][4] = 0;
		$r++;
		$this->const[$r][0] = "MAIN_DELAY_TASKS_TODO";
		$this->const[$r][1] = "chaine";
		$this->const[$r][2] = "7";
		$this->const[$r][3] = "";
		$this->const[$r][4] = 0;
		$r++;

		// Boxes
		$this->boxes = array(
			0=>array('file'=>'box_project.php', 'enabledbydefaulton'=>'Home'),
			1=>array('file'=>'box_task.php', 'enabledbydefaulton'=>'Home'),
			2=>array('file'=>'box_validated_projects.php', 'enabledbydefaulton'=>'Home'),
			3=>array('file'=>'box_funnel_of_prospection.php', 'enabledbydefaulton'=>'Home'),
		);

		// Permissions
		$this->rights = array();
		$this->rights_class = 'projet';
		$r = 0;

		$r++;
		$this->rights[$r][0] = 41; // id de la permission
		$this->rights[$r][1] = "Read projects and tasks (shared projects or projects I am contact for). Can also enter time consumed on assigned tasks (timesheet)"; // libelle de la permission
		$this->rights[$r][2] = 'r'; // type de la permission (deprecie a ce jour)
		$this->rights[$r][3] = 0; // La permission est-elle une permission par defaut
		$this->rights[$r][4] = 'lire';

		$r++;
		$this->rights[$r][0] = 42; // id de la permission
		$this->rights[$r][1] = "Create/modify projects and tasks (shared projects or projects I am contact for)"; // libelle de la permission
		$this->rights[$r][2] = 'w'; // type de la permission (deprecie a ce jour)
		$this->rights[$r][3] = 0; // La permission est-elle une permission par defaut
		$this->rights[$r][4] = 'creer';

		$r++;
		$this->rights[$r][0] = 44; // id de la permission
		$this->rights[$r][1] = "Delete project and tasks (shared projects or projects I am contact for)"; // libelle de la permission
		$this->rights[$r][2] = 'd'; // type de la permission (deprecie a ce jour)
		$this->rights[$r][3] = 0; // La permission est-elle une permission par defaut
		$this->rights[$r][4] = 'supprimer';

		$r++;
		$this->rights[$r][0] = 45; // id de la permission
		$this->rights[$r][1] = "Export projects"; // libelle de la permission
		$this->rights[$r][2] = 'd'; // type de la permission (deprecie a ce jour)
		$this->rights[$r][3] = 0; // La permission est-elle une permission par defaut
		$this->rights[$r][4] = 'export';

		$r++;
		$this->rights[$r][0] = 141; // id de la permission
		$this->rights[$r][1] = "Read all projects and tasks (also private projects I am not contact for)"; // libelle de la permission
		$this->rights[$r][2] = 'r'; // type de la permission (deprecie a ce jour)
		$this->rights[$r][3] = 0; // La permission est-elle une permission par defaut
		$this->rights[$r][4] = 'all';
		$this->rights[$r][5] = 'lire';

		$r++;
		$this->rights[$r][0] = 142; // id de la permission
		$this->rights[$r][1] = "Create/modify all projects and tasks (also private projects I am not contact for). Can also enter time consumed on assigned tasks (timesheet)"; // libelle de la permission
		$this->rights[$r][2] = 'w'; // type de la permission (deprecie a ce jour)
		$this->rights[$r][3] = 0; // La permission est-elle une permission par defaut
		$this->rights[$r][4] = 'all';
		$this->rights[$r][5] = 'creer';

		$r++;
		$this->rights[$r][0] = 144; // id de la permission
		$this->rights[$r][1] = "Delete all projects and tasks (also private projects I am not contact for)"; // libelle de la permission
		$this->rights[$r][2] = 'd'; // type de la permission (deprecie a ce jour)
		$this->rights[$r][3] = 0; // La permission est-elle une permission par defaut
		$this->rights[$r][4] = 'all';
		$this->rights[$r][5] = 'supprimer';


		// Menus
		//-------
		$this->menu = 1; // This module add menu entries. They are coded into menu manager.


		//Exports
		//--------
		$r = 1;

		$this->export_code[$r] = $this->rights_class.'_'.$r;
		$this->export_label[$r] = 'ProjectsAndTasksLines'; // Translation key (used only if key ExportDataset_xxx_z not found)
		$this->export_permission[$r] = array(array("projet", "export"));
		$this->export_dependencies_array[$r] = array('projecttask'=>'pt.rowid', 'task_time'=>'ptt.rowid');

		$this->export_TypeFields_array[$r] = array(
			's.rowid'=>"List:societe:nom::thirdparty", 's.nom'=>'Text', 's.address'=>'Text', 's.zip'=>'Text', 's.town'=>'Text', 's.fk_pays'=>'List:c_country:label',
			's.phone'=>'Text', 's.email'=>'Text', 's.siren'=>'Text', 's.siret'=>'Text', 's.ape'=>'Text', 's.idprof4'=>'Text', 's.code_compta'=>'Text', 's.code_compta_fournisseur'=>'Text',
			'p.rowid'=>"List:projet:ref::project", 'p.ref'=>"Text", 'p.title'=>"Text",
			'p.usage_opportunity'=>'Boolean', 'p.usage_task'=>'Boolean', 'p.usage_bill_time'=>'Boolean',
			'p.datec'=>"Date", 'p.dateo'=>"Date", 'p.datee'=>"Date", 'p.fk_statut'=>'Status', 'cls.code'=>"Text", 'p.opp_percent'=>'Numeric', 'p.opp_amount'=>'Numeric', 'p.description'=>"Text", 'p.entity'=>'Numeric',
			'pt.rowid'=>'Numeric', 'pt.ref'=>'Text', 'pt.label'=>'Text', 'pt.dateo'=>"Date", 'pt.datee'=>"Date", 'pt.duration_effective'=>"Duree", 'pt.planned_workload'=>"Numeric", 'pt.progress'=>"Numeric", 'pt.description'=>"Text",
			'ptt.rowid'=>'Numeric', 'ptt.task_date'=>'Date', 'ptt.task_duration'=>"Duree", 'ptt.fk_user'=>"List:user:CONCAT(lastname,' ',firstname)", 'ptt.note'=>"Text"
		);
		$this->export_entities_array[$r] = array(
			's.rowid'=>"company", 's.nom'=>'company', 's.address'=>'company', 's.zip'=>'company', 's.town'=>'company', 's.fk_pays'=>'company',
			's.phone'=>'company', 's.email'=>'company', 's.siren'=>'company', 's.siret'=>'company', 's.ape'=>'company', 's.idprof4'=>'company', 's.code_compta'=>'company', 's.code_compta_fournisseur'=>'company'
		);
		$this->export_fields_array[$r] = array(
			's.rowid'=>"IdCompany", 's.nom'=>'CompanyName', 's.address'=>'Address', 's.zip'=>'Zip', 's.town'=>'Town', 's.fk_pays'=>'Country',
			's.phone'=>'Phone', 's.email'=>'Email', 's.siren'=>'ProfId1', 's.siret'=>'ProfId2', 's.ape'=>'ProfId3', 's.idprof4'=>'ProfId4', 's.code_compta'=>'CustomerAccountancyCode', 's.code_compta_fournisseur'=>'SupplierAccountancyCode',
			'p.rowid'=>"ProjectId", 'p.ref'=>"RefProject", 'p.title'=>'ProjectLabel',
			'p.usage_opportunity'=>'ProjectFollowOpportunity', 'p.usage_task'=>'ProjectFollowTasks', 'p.usage_bill_time'=>'BillTime',
			'p.datec'=>"DateCreation", 'p.dateo'=>"DateStart", 'p.datee'=>"DateEnd", 'p.fk_statut'=>'ProjectStatus', 'cls.code'=>'OpportunityStatus', 'p.opp_percent'=>'OpportunityProbability', 'p.opp_amount'=>'OpportunityAmount', 'p.description'=>"Description"
		);
		// Add multicompany field
		if (!empty($conf->global->MULTICOMPANY_ENTITY_IN_EXPORT_IF_SHARED)) {
			$nbofallowedentities = count(explode(',', getEntity('project'))); // If project are shared, nb will be > 1
			if (!empty($conf->multicompany->enabled) && $nbofallowedentities > 1) {
				$this->export_fields_array[$r] += array('p.entity'=>'Entity');
			}
		}
		if (empty($conf->global->PROJECT_USE_OPPORTUNITIES)) {
			unset($this->export_fields_array[$r]['p.opp_percent']);
			unset($this->export_fields_array[$r]['p.opp_amount']);
			unset($this->export_fields_array[$r]['cls.code']);
		}

		// Add fields for project
		$this->export_fields_array[$r] = array_merge($this->export_fields_array[$r], array());
		// Add extra fields for project
		$keyforselect = 'projet';
		$keyforelement = 'project';
		$keyforaliasextra = 'extra';
		include DOL_DOCUMENT_ROOT.'/core/extrafieldsinexport.inc.php';
		// Add fields for tasks
		$this->export_fields_array[$r] = array_merge($this->export_fields_array[$r], array('pt.rowid'=>'TaskId', 'pt.ref'=>'RefTask', 'pt.label'=>'LabelTask', 'pt.dateo'=>"TaskDateStart", 'pt.datee'=>"TaskDateEnd", 'pt.duration_effective'=>"DurationEffective", 'pt.planned_workload'=>"PlannedWorkload", 'pt.progress'=>"Progress", 'pt.description'=>"TaskDescription"));
		$this->export_entities_array[$r] = array_merge($this->export_entities_array[$r], array('pt.rowid'=>'projecttask', 'pt.ref'=>'projecttask', 'pt.label'=>'projecttask', 'pt.dateo'=>"projecttask", 'pt.datee'=>"projecttask", 'pt.duration_effective'=>"projecttask", 'pt.planned_workload'=>"projecttask", 'pt.progress'=>"projecttask", 'pt.description'=>"projecttask"));
		// Add extra fields for task
		$keyforselect = 'projet_task';
		$keyforelement = 'projecttask';
		$keyforaliasextra = 'extra2';
		include DOL_DOCUMENT_ROOT.'/core/extrafieldsinexport.inc.php';
		// End add extra fields
		$this->export_fields_array[$r] = array_merge($this->export_fields_array[$r], array('ptt.rowid'=>'IdTaskTime', 'ptt.task_date'=>'TaskTimeDate', 'ptt.task_duration'=>"TimesSpent", 'ptt.fk_user'=>"TaskTimeUser", 'ptt.note'=>"TaskTimeNote"));
		$this->export_entities_array[$r] = array_merge($this->export_entities_array[$r], array('ptt.rowid'=>'task_time', 'ptt.task_date'=>'task_time', 'ptt.task_duration'=>"task_time", 'ptt.fk_user'=>"task_time", 'ptt.note'=>"task_time"));
		if (empty($conf->global->PROJECT_HIDE_TASKS)) {
			$this->export_fields_array[$r] = array_merge($this->export_fields_array[$r], array('f.ref'=>"Billed"));
			$this->export_entities_array[$r] = array_merge($this->export_entities_array[$r], array('f.ref'=>"task_time"));
		}
		$this->export_sql_start[$r] = 'SELECT DISTINCT ';
		$this->export_sql_end[$r] = ' FROM '.MAIN_DB_PREFIX.'projet as p';
		$this->export_sql_end[$r] .= ' LEFT JOIN '.MAIN_DB_PREFIX.'projet_extrafields as extra ON p.rowid = extra.fk_object';
		$this->export_sql_end[$r] .= ' LEFT JOIN '.MAIN_DB_PREFIX.'c_lead_status as cls ON p.fk_opp_status = cls.rowid';
		$this->export_sql_end[$r] .= ' LEFT JOIN '.MAIN_DB_PREFIX."projet_task as pt ON p.rowid = pt.fk_projet";
		$this->export_sql_end[$r] .= ' LEFT JOIN '.MAIN_DB_PREFIX.'projet_task_extrafields as extra2 ON pt.rowid = extra2.fk_object';
		$this->export_sql_end[$r] .= ' LEFT JOIN '.MAIN_DB_PREFIX."projet_task_time as ptt ON pt.rowid = ptt.fk_task";
		$this->export_sql_end[$r] .= ' LEFT JOIN '.MAIN_DB_PREFIX.'societe as s ON p.fk_soc = s.rowid';
		if (empty($conf->global->PROJECT_HIDE_TASKS)) {
			$this->export_sql_end[$r] .= ' LEFT JOIN '.MAIN_DB_PREFIX.'facture as f ON ptt.invoice_id = f.rowid';
		}
		$this->export_sql_end[$r] .= " WHERE p.entity IN (".getEntity('project').")";


		// Import list of tasks
		if (empty($conf->global->PROJECT_HIDE_TASKS)) {
			$r++;
			$this->import_code[$r] = 'tasksofprojects';
			$this->import_label[$r] = 'ImportDatasetTasks';
			$this->import_icon[$r] = 'task';
			$this->import_entities_array[$r] = array('t.fk_projet'=>'project'); // We define here only fields that use another icon that the one defined into import_icon
			$this->import_tables_array[$r] = array('t'=>MAIN_DB_PREFIX.'projet_task', 'extra'=>MAIN_DB_PREFIX.'projet_task_extrafields'); // List of tables to insert into (insert done in same order)
			$this->import_fields_array[$r] = array('t.fk_projet'=>'ProjectRef*', 't.ref'=>'RefTask*', 't.label'=>'LabelTask*', 't.dateo'=>"DateStart", 't.datee'=>"DateEnd", 't.planned_workload'=>"PlannedWorkload", 't.progress'=>"Progress", 't.note_private'=>"NotePrivate", 't.note_public'=>"NotePublic", 't.datec'=>"DateCreation");
			// Add extra fields
<<<<<<< HEAD
			$sql = "SELECT name, label, fieldrequired FROM ".MAIN_DB_PREFIX."extrafields WHERE type != 'separate' AND elementtype = 'projet_task' AND entity IN (0,".$conf->entity.")";
=======
			$sql = "SELECT name, label, fieldrequired FROM ".MAIN_DB_PREFIX."extrafields WHERE type <> 'separate' AND elementtype = 'projet_task' AND entity IN (0,".$conf->entity.")";
>>>>>>> dfba29b3
			$resql = $this->db->query($sql);
			if ($resql) {    // This can fail when class is used on old database (during migration for example)
				while ($obj = $this->db->fetch_object($resql)) {
					$fieldname = 'extra.'.$obj->name;
					$fieldlabel = ucfirst($obj->label);
					$this->import_fields_array[$r][$fieldname] = $fieldlabel.($obj->fieldrequired ? '*' : '');
				}
			}
			// End add extra fields
			$this->import_fieldshidden_array[$r] = array('t.fk_user_creat'=>'user->id', 'extra.fk_object'=>'lastrowid-'.MAIN_DB_PREFIX.'projet_task'); // aliastable.field => ('user->id' or 'lastrowid-'.tableparent)
			$this->import_convertvalue_array[$r] = array(
				't.fk_projet'=>array('rule'=>'fetchidfromref', 'classfile'=>'/projet/class/project.class.php', 'class'=>'Project', 'method'=>'fetch', 'element'=>'Project'),
				't.ref'=>array('rule'=>'getrefifauto', 'class'=>(empty($conf->global->PROJECT_TASK_ADDON) ? 'mod_task_simple' : $conf->global->PROJECT_TASK_ADDON), 'path'=>"/core/modules/project/task/".(empty($conf->global->PROJECT_TASK_ADDON) ? 'mod_task_simple' : $conf->global->PROJECT_TASK_ADDON).'.php')
			);
			//$this->import_convertvalue_array[$r]=array('s.fk_soc'=>array('rule'=>'lastrowid',table='t');
			$this->import_regex_array[$r] = array('t.dateo'=>'^[0-9][0-9][0-9][0-9]-[0-9][0-9]-[0-9][0-9]$', 't.datee'=>'^[0-9][0-9][0-9][0-9]-[0-9][0-9]-[0-9][0-9]$', 't.datec'=>'^[0-9][0-9][0-9][0-9]-[0-9][0-9]-[0-9][0-9]( [0-9][0-9]:[0-9][0-9]:[0-9][0-9])?$');
			$this->import_examplevalues_array[$r] = array('t.fk_projet'=>'MyProjectRef', 't.ref'=>"auto or TK2010-1234", 't.label'=>"My task", 't.progress'=>"0 (not started) to 100 (finished)", 't.datec'=>'1972-10-10', 't.note_private'=>"My private note", 't.note_public'=>"My public note");
		}
	}


	/**
	 *		Function called when module is enabled.
	 *		The init function add constants, boxes, permissions and menus (defined in constructor) into Dolibarr database.
	 *		It also creates data directories
	 *
	 *      @param      string	$options    Options when enabling module ('', 'noboxes')
	 *      @return     int             	1 if OK, 0 if KO
	 */
	public function init($options = '')
	{
		global $conf, $langs;

		// Permissions
		$this->remove($options);

		//ODT template for project
		$src = DOL_DOCUMENT_ROOT.'/install/doctemplates/projects/template_project.odt';
		$dirodt = DOL_DATA_ROOT.'/doctemplates/projects';
		$dest = $dirodt.'/template_project.odt';

		if (file_exists($src) && !file_exists($dest)) {
			require_once DOL_DOCUMENT_ROOT.'/core/lib/files.lib.php';
			dol_mkdir($dirodt);
			$result = dol_copy($src, $dest, 0, 0);
			if ($result < 0) {
				$langs->load("errors");
				$this->error = $langs->trans('ErrorFailToCopyFile', $src, $dest);
				return 0;
			}
		}

		//ODT template for tasks
		$src = DOL_DOCUMENT_ROOT.'/install/doctemplates/tasks/template_task_summary.odt';
		$dirodt = DOL_DATA_ROOT.'/doctemplates/tasks';
		$dest = $dirodt.'/template_task_summary.odt';

		if (file_exists($src) && !file_exists($dest)) {
			require_once DOL_DOCUMENT_ROOT.'/core/lib/files.lib.php';
			dol_mkdir($dirodt);
			$result = dol_copy($src, $dest, 0, 0);
			if ($result < 0) {
				$langs->load("errors");
				$this->error = $langs->trans('ErrorFailToCopyFile', $src, $dest);
				return 0;
			}
		}

		$sql = array();
		$sql[] = "DELETE FROM ".MAIN_DB_PREFIX."document_model WHERE nom = '".$this->db->escape($this->const[3][2])."' AND type = 'task' AND entity = ".((int) $conf->entity);
		$sql[] = "INSERT INTO ".MAIN_DB_PREFIX."document_model (nom, type, entity) VALUES('".$this->db->escape($this->const[3][2])."','task',".((int) $conf->entity).")";
		$sql[] = "DELETE FROM ".MAIN_DB_PREFIX."document_model WHERE nom = 'beluga' AND type = 'project' AND entity = ".((int) $conf->entity);
		$sql[] = "INSERT INTO ".MAIN_DB_PREFIX."document_model (nom, type, entity) VALUES('beluga','project',".((int) $conf->entity).")";
		$sql[] = "DELETE FROM ".MAIN_DB_PREFIX."document_model WHERE nom = 'baleine' AND type = 'project' AND entity = ".((int) $conf->entity);
		$sql[] = "INSERT INTO ".MAIN_DB_PREFIX."document_model (nom, type, entity) VALUES('baleine','project',".((int) $conf->entity).")";


		return $this->_init($sql, $options);
	}
}<|MERGE_RESOLUTION|>--- conflicted
+++ resolved
@@ -296,11 +296,7 @@
 			$this->import_tables_array[$r] = array('t'=>MAIN_DB_PREFIX.'projet_task', 'extra'=>MAIN_DB_PREFIX.'projet_task_extrafields'); // List of tables to insert into (insert done in same order)
 			$this->import_fields_array[$r] = array('t.fk_projet'=>'ProjectRef*', 't.ref'=>'RefTask*', 't.label'=>'LabelTask*', 't.dateo'=>"DateStart", 't.datee'=>"DateEnd", 't.planned_workload'=>"PlannedWorkload", 't.progress'=>"Progress", 't.note_private'=>"NotePrivate", 't.note_public'=>"NotePublic", 't.datec'=>"DateCreation");
 			// Add extra fields
-<<<<<<< HEAD
-			$sql = "SELECT name, label, fieldrequired FROM ".MAIN_DB_PREFIX."extrafields WHERE type != 'separate' AND elementtype = 'projet_task' AND entity IN (0,".$conf->entity.")";
-=======
 			$sql = "SELECT name, label, fieldrequired FROM ".MAIN_DB_PREFIX."extrafields WHERE type <> 'separate' AND elementtype = 'projet_task' AND entity IN (0,".$conf->entity.")";
->>>>>>> dfba29b3
 			$resql = $this->db->query($sql);
 			if ($resql) {    // This can fail when class is used on old database (during migration for example)
 				while ($obj = $this->db->fetch_object($resql)) {
