<?php
/* Copyright (C) 2003-2005 Rodolphe Quiedeville <rodolphe@quiedeville.org>
 * Copyright (C) 2004-2014 Laurent Destailleur  <eldy@users.sourceforge.net>
 * Copyright (C) 2004      Sebastien Di Cintio  <sdicintio@ressource-toi.org>
 * Copyright (C) 2004      Benoit Mortier       <benoit.mortier@opensides.be>
 * Copyright (C) 2005-2012 Regis Houssin        <regis.houssin@inodbox.com>
 * Copyright (C) 2013	   Florian Henry        <florian.henry@open-concept.pro>
 * Copyright (C) 2014	   Charles-Fr BENKE	<charles.fr@benke.fr>
 *
 * This program is free software; you can redistribute it and/or modify
 * it under the terms of the GNU General Public License as published by
 * the Free Software Foundation; either version 3 of the License, or
 * (at your option) any later version.
 *
 * This program is distributed in the hope that it will be useful,
 * but WITHOUT ANY WARRANTY; without even the implied warranty of
 * MERCHANTABILITY or FITNESS FOR A PARTICULAR PURPOSE.  See the
 * GNU General Public License for more details.
 *
 * You should have received a copy of the GNU General Public License
 * along with this program. If not, see <https://www.gnu.org/licenses/>.
 */

/**
 *  \defgroup   projet     Module project
 *	\brief      Module to create projects/tasks/gantt diagram. Projects can them be affected to tasks.
 *  \file       htdocs/core/modules/modProjet.class.php
 *	\ingroup    projet
 *	\brief      Fichier de description et activation du module Projet
 */
include_once DOL_DOCUMENT_ROOT.'/core/modules/DolibarrModules.class.php';


/**
 *	Class to describe and enable module Projet
 */
class modProjet extends DolibarrModules
{
	/**
	 *   Constructor. Define names, constants, directories, boxes, permissions
	 *
	 *   @param      DoliDB		$db      Database handler
	 */
	public function __construct($db)
	{
		global $conf;

		$this->db = $db;
		$this->numero = 400;

		$this->family = "projects";
		$this->module_position = '14';
		// Module label (no space allowed), used if translation string 'ModuleXXXName' not found (where XXX is value of numeric property 'numero' of module)
		$this->name = preg_replace('/^mod/i', '', get_class($this));
		$this->description = "Gestion des projets";
		// Possible values for version are: 'development', 'experimental', 'dolibarr' or version
		$this->version = 'dolibarr';

		$this->const_name = 'MAIN_MODULE_'.strtoupper($this->name);
		$this->config_page_url = array("project.php@projet");
		$this->picto = 'project';

		// Data directories to create when module is enabled
		$this->dirs = array("/projet/temp");

		// Dependencies
		$this->hidden = false; // A condition to hide module
		$this->depends = array(); // List of module class names as string that must be enabled if this module is enabled
		$this->requiredby = array(); // List of module ids to disable if this one is disabled
		$this->conflictwith = array(); // List of module class names as string this module is in conflict with
		$this->phpmin = array(5, 4); // Minimum version of PHP required by module
		$this->langfiles = array('projects');

		// Constants
		$this->const = array();
		$r = 0;

		$this->const[$r][0] = "PROJECT_ADDON_PDF";
		$this->const[$r][1] = "chaine";
		$this->const[$r][2] = "baleine";
		$this->const[$r][3] = 'Name of PDF/ODT project manager class';
		$this->const[$r][4] = 0;
		$r++;

		$this->const[$r][0] = "PROJECT_ADDON";
		$this->const[$r][1] = "chaine";
		$this->const[$r][2] = "mod_project_simple";
		$this->const[$r][3] = 'Name of Numbering Rule project manager class';
		$this->const[$r][4] = 0;
		$r++;

		$this->const[$r][0] = "PROJECT_ADDON_PDF_ODT_PATH";
		$this->const[$r][1] = "chaine";
		$this->const[$r][2] = "DOL_DATA_ROOT/doctemplates/projects";
		$this->const[$r][3] = "";
		$this->const[$r][4] = 0;
		$r++;

		$this->const[$r][0] = "PROJECT_TASK_ADDON_PDF";
		$this->const[$r][1] = "chaine";
		$this->const[$r][2] = "";
		$this->const[$r][3] = 'Name of PDF/ODT tasks manager class';
		$this->const[$r][4] = 0;
		$r++;

		$this->const[$r][0] = "PROJECT_TASK_ADDON";
		$this->const[$r][1] = "chaine";
		$this->const[$r][2] = "mod_task_simple";
		$this->const[$r][3] = 'Name of Numbering Rule task manager class';
		$this->const[$r][4] = 0;
		$r++;

		$this->const[$r][0] = "PROJECT_TASK_ADDON_PDF_ODT_PATH";
		$this->const[$r][1] = "chaine";
		$this->const[$r][2] = "DOL_DATA_ROOT/doctemplates/tasks";
		$this->const[$r][3] = "";
		$this->const[$r][4] = 0;
		$r++;

		$this->const[$r][0] = "PROJECT_USE_OPPORTUNITIES";
		$this->const[$r][1] = "chaine";
		$this->const[$r][2] = "1";
		$this->const[$r][3] = "";
		$this->const[$r][4] = 0;
		$r++;

		$this->const[$r][0] = "MAIN_DELAY_PROJECT_TO_CLOSE";
		$this->const[$r][1] = "chaine";
		$this->const[$r][2] = "7";
		$this->const[$r][3] = "";
		$this->const[$r][4] = 0;
		$r++;
		$this->const[$r][0] = "MAIN_DELAY_TASKS_TODO";
		$this->const[$r][1] = "chaine";
		$this->const[$r][2] = "7";
		$this->const[$r][3] = "";
		$this->const[$r][4] = 0;
		$r++;

		// Boxes
<<<<<<< HEAD
		$this->boxes = array();
		$r = 0;
		$this->boxes[$r][1] = "box_project.php";
		$r++;
		$this->boxes[$r][1] = "box_task.php";
		$r++;
		$this->boxes[$r][1] = "box_validated_projects.php";
		$r++;
		$this->boxes[$r][1] = "box_funnel_of_prospection.php";
		$r++;
=======
		$this->boxes = array(
			0=>array('file'=>'box_project.php', 'enabledbydefaulton'=>'Home'),
			1=>array('file'=>'box_task.php', 'enabledbydefaulton'=>'Home'),
			2=>array('file'=>'box_validated_projects.php', 'enabledbydefaulton'=>'Home'),
		);
>>>>>>> 6e479af5

		// Permissions
		$this->rights = array();
		$this->rights_class = 'projet';
		$r = 0;

		$r++;
		$this->rights[$r][0] = 41; // id de la permission
		$this->rights[$r][1] = "Read projects and tasks (shared projects or projects I am contact for). Can also enter time consumed on assigned tasks (timesheet)"; // libelle de la permission
		$this->rights[$r][2] = 'r'; // type de la permission (deprecie a ce jour)
		$this->rights[$r][3] = 0; // La permission est-elle une permission par defaut
		$this->rights[$r][4] = 'lire';

		$r++;
		$this->rights[$r][0] = 42; // id de la permission
		$this->rights[$r][1] = "Create/modify projects and tasks (shared projects or projects I am contact for)"; // libelle de la permission
		$this->rights[$r][2] = 'w'; // type de la permission (deprecie a ce jour)
		$this->rights[$r][3] = 0; // La permission est-elle une permission par defaut
		$this->rights[$r][4] = 'creer';

		$r++;
		$this->rights[$r][0] = 44; // id de la permission
		$this->rights[$r][1] = "Delete project and tasks (shared projects or projects I am contact for)"; // libelle de la permission
		$this->rights[$r][2] = 'd'; // type de la permission (deprecie a ce jour)
		$this->rights[$r][3] = 0; // La permission est-elle une permission par defaut
		$this->rights[$r][4] = 'supprimer';

		$r++;
		$this->rights[$r][0] = 45; // id de la permission
		$this->rights[$r][1] = "Export projects"; // libelle de la permission
		$this->rights[$r][2] = 'd'; // type de la permission (deprecie a ce jour)
		$this->rights[$r][3] = 0; // La permission est-elle une permission par defaut
		$this->rights[$r][4] = 'export';

		$r++;
		$this->rights[$r][0] = 141; // id de la permission
		$this->rights[$r][1] = "Read all projects and tasks (also private projects I am not contact for)"; // libelle de la permission
		$this->rights[$r][2] = 'r'; // type de la permission (deprecie a ce jour)
		$this->rights[$r][3] = 0; // La permission est-elle une permission par defaut
		$this->rights[$r][4] = 'all';
		$this->rights[$r][5] = 'lire';

		$r++;
		$this->rights[$r][0] = 142; // id de la permission
		$this->rights[$r][1] = "Create/modify all projects and tasks (also private projects I am not contact for). Can also enter time consumed on assigned tasks (timesheet)"; // libelle de la permission
		$this->rights[$r][2] = 'w'; // type de la permission (deprecie a ce jour)
		$this->rights[$r][3] = 0; // La permission est-elle une permission par defaut
		$this->rights[$r][4] = 'all';
		$this->rights[$r][5] = 'creer';

		$r++;
		$this->rights[$r][0] = 144; // id de la permission
		$this->rights[$r][1] = "Delete all projects and tasks (also private projects I am not contact for)"; // libelle de la permission
		$this->rights[$r][2] = 'd'; // type de la permission (deprecie a ce jour)
		$this->rights[$r][3] = 0; // La permission est-elle une permission par defaut
		$this->rights[$r][4] = 'all';
		$this->rights[$r][5] = 'supprimer';


		// Menus
		//-------
		$this->menu = 1; // This module add menu entries. They are coded into menu manager.


		//Exports
		//--------
		$r = 1;

		$this->export_code[$r] = $this->rights_class.'_'.$r;
		$this->export_label[$r] = 'ProjectsAndTasksLines'; // Translation key (used only if key ExportDataset_xxx_z not found)
		$this->export_permission[$r] = array(array("projet", "export"));
		$this->export_dependencies_array[$r] = array('projecttask'=>'pt.rowid', 'task_time'=>'ptt.rowid');

		$this->export_TypeFields_array[$r] = array(
			's.rowid'=>"List:societe:nom::thirdparty", 's.nom'=>'Text', 's.address'=>'Text', 's.zip'=>'Text', 's.town'=>'Text', 's.fk_pays'=>'List:c_country:label',
			's.phone'=>'Text', 's.email'=>'Text', 's.siren'=>'Text', 's.siret'=>'Text', 's.ape'=>'Text', 's.idprof4'=>'Text', 's.code_compta'=>'Text', 's.code_compta_fournisseur'=>'Text',
			'p.rowid'=>"List:projet:ref::project", 'p.ref'=>"Text", 'p.title'=>"Text",
			'p.usage_opportunity'=>'Boolean', 'p.usage_task'=>'Boolean', 'p.usage_bill_time'=>'Boolean',
			'p.datec'=>"Date", 'p.dateo'=>"Date", 'p.datee'=>"Date", 'p.fk_statut'=>'Status', 'cls.code'=>"Text", 'p.opp_percent'=>'Numeric', 'p.opp_amount'=>'Numeric', 'p.description'=>"Text", 'p.entity'=>'Numeric',
			'pt.rowid'=>'Numeric', 'pt.ref'=>'Text', 'pt.label'=>'Text', 'pt.dateo'=>"Date", 'pt.datee'=>"Date", 'pt.duration_effective'=>"Duree", 'pt.planned_workload'=>"Numeric", 'pt.progress'=>"Numeric", 'pt.description'=>"Text",
			'ptt.rowid'=>'Numeric', 'ptt.task_date'=>'Date', 'ptt.task_duration'=>"Duree", 'ptt.fk_user'=>"List:user:CONCAT(lastname,' ',firstname)", 'ptt.note'=>"Text"
		);
		$this->export_entities_array[$r] = array(
			's.rowid'=>"company", 's.nom'=>'company', 's.address'=>'company', 's.zip'=>'company', 's.town'=>'company', 's.fk_pays'=>'company',
			's.phone'=>'company', 's.email'=>'company', 's.siren'=>'company', 's.siret'=>'company', 's.ape'=>'company', 's.idprof4'=>'company', 's.code_compta'=>'company', 's.code_compta_fournisseur'=>'company'
		);
		$this->export_fields_array[$r] = array(
			's.rowid'=>"IdCompany", 's.nom'=>'CompanyName', 's.address'=>'Address', 's.zip'=>'Zip', 's.town'=>'Town', 's.fk_pays'=>'Country',
			's.phone'=>'Phone', 's.email'=>'Email', 's.siren'=>'ProfId1', 's.siret'=>'ProfId2', 's.ape'=>'ProfId3', 's.idprof4'=>'ProfId4', 's.code_compta'=>'CustomerAccountancyCode', 's.code_compta_fournisseur'=>'SupplierAccountancyCode',
			'p.rowid'=>"ProjectId", 'p.ref'=>"RefProject", 'p.title'=>'ProjectLabel',
			'p.usage_opportunity'=>'ProjectFollowOpportunity', 'p.usage_task'=>'ProjectFollowTasks', 'p.usage_bill_time'=>'BillTime',
			'p.datec'=>"DateCreation", 'p.dateo'=>"DateStart", 'p.datee'=>"DateEnd", 'p.fk_statut'=>'ProjectStatus', 'cls.code'=>'OpportunityStatus', 'p.opp_percent'=>'OpportunityProbability', 'p.opp_amount'=>'OpportunityAmount', 'p.description'=>"Description"
		);
		// Add multicompany field
		if (!empty($conf->global->MULTICOMPANY_ENTITY_IN_EXPORT_IF_SHARED))
		{
			$nbofallowedentities = count(explode(',', getEntity('project'))); // If project are shared, nb will be > 1
			if (!empty($conf->multicompany->enabled) && $nbofallowedentities > 1) $this->export_fields_array[$r] += array('p.entity'=>'Entity');
		}
		if (empty($conf->global->PROJECT_USE_OPPORTUNITIES))
		{
			unset($this->export_fields_array[$r]['p.opp_percent']);
			unset($this->export_fields_array[$r]['p.opp_amount']);
			unset($this->export_fields_array[$r]['cls.code']);
		}

		// Add fields for project
		$this->export_fields_array[$r] = array_merge($this->export_fields_array[$r], array());
		// Add extra fields for project
		$keyforselect = 'projet'; $keyforelement = 'project'; $keyforaliasextra = 'extra';
		include DOL_DOCUMENT_ROOT.'/core/extrafieldsinexport.inc.php';
		// Add fields for tasks
		$this->export_fields_array[$r] = array_merge($this->export_fields_array[$r], array('pt.rowid'=>'TaskId', 'pt.ref'=>'RefTask', 'pt.label'=>'LabelTask', 'pt.dateo'=>"TaskDateStart", 'pt.datee'=>"TaskDateEnd", 'pt.duration_effective'=>"DurationEffective", 'pt.planned_workload'=>"PlannedWorkload", 'pt.progress'=>"Progress", 'pt.description'=>"TaskDescription"));
		$this->export_entities_array[$r] = array_merge($this->export_entities_array[$r], array('pt.rowid'=>'projecttask', 'pt.ref'=>'projecttask', 'pt.label'=>'projecttask', 'pt.dateo'=>"projecttask", 'pt.datee'=>"projecttask", 'pt.duration_effective'=>"projecttask", 'pt.planned_workload'=>"projecttask", 'pt.progress'=>"projecttask", 'pt.description'=>"projecttask"));
		// Add extra fields for task
		$keyforselect = 'projet_task'; $keyforelement = 'projecttask'; $keyforaliasextra = 'extra2';
		include DOL_DOCUMENT_ROOT.'/core/extrafieldsinexport.inc.php';
		// End add extra fields
		$this->export_fields_array[$r] = array_merge($this->export_fields_array[$r], array('ptt.rowid'=>'IdTaskTime', 'ptt.task_date'=>'TaskTimeDate', 'ptt.task_duration'=>"TimesSpent", 'ptt.fk_user'=>"TaskTimeUser", 'ptt.note'=>"TaskTimeNote"));
		$this->export_entities_array[$r] = array_merge($this->export_entities_array[$r], array('ptt.rowid'=>'task_time', 'ptt.task_date'=>'task_time', 'ptt.task_duration'=>"task_time", 'ptt.fk_user'=>"task_time", 'ptt.note'=>"task_time"));
		if (empty($conf->global->PROJECT_HIDE_TASKS)) {
			$this->export_fields_array[$r] = array_merge($this->export_fields_array[$r], array('f.ref'=>"Billed"));
			$this->export_entities_array[$r] = array_merge($this->export_entities_array[$r], array('f.ref'=>"task_time"));
		}
		$this->export_sql_start[$r] = 'SELECT DISTINCT ';
		$this->export_sql_end[$r] = ' FROM '.MAIN_DB_PREFIX.'projet as p';
		$this->export_sql_end[$r] .= ' LEFT JOIN '.MAIN_DB_PREFIX.'projet_extrafields as extra ON p.rowid = extra.fk_object';
		$this->export_sql_end[$r] .= ' LEFT JOIN '.MAIN_DB_PREFIX.'c_lead_status as cls ON p.fk_opp_status = cls.rowid';
		$this->export_sql_end[$r] .= ' LEFT JOIN '.MAIN_DB_PREFIX."projet_task as pt ON p.rowid = pt.fk_projet";
		$this->export_sql_end[$r] .= ' LEFT JOIN '.MAIN_DB_PREFIX.'projet_task_extrafields as extra2 ON pt.rowid = extra2.fk_object';
		$this->export_sql_end[$r] .= ' LEFT JOIN '.MAIN_DB_PREFIX."projet_task_time as ptt ON pt.rowid = ptt.fk_task";
		$this->export_sql_end[$r] .= ' LEFT JOIN '.MAIN_DB_PREFIX.'societe as s ON p.fk_soc = s.rowid';
		if (empty($conf->global->PROJECT_HIDE_TASKS)) {
			$this->export_sql_end[$r] .= ' LEFT JOIN '.MAIN_DB_PREFIX.'facture as f ON ptt.invoice_id = f.rowid';
		}
		$this->export_sql_end[$r] .= " WHERE p.entity IN (".getEntity('project').")";


		// Import list of tasks
		if (empty($conf->global->PROJECT_HIDE_TASKS))
		{
			$r++;
			$this->import_code[$r] = 'tasksofprojects';
			$this->import_label[$r] = 'ImportDatasetTasks';
			$this->import_icon[$r] = 'task';
			$this->import_entities_array[$r] = array('t.fk_projet'=>'project'); // We define here only fields that use another icon that the one defined into import_icon
			$this->import_tables_array[$r] = array('t'=>MAIN_DB_PREFIX.'projet_task', 'extra'=>MAIN_DB_PREFIX.'projet_task_extrafields'); // List of tables to insert into (insert done in same order)
			$this->import_fields_array[$r] = array('t.fk_projet'=>'ProjectRef*', 't.ref'=>'RefTask*', 't.label'=>'LabelTask*', 't.dateo'=>"DateStart", 't.datee'=>"DateEnd", 't.planned_workload'=>"PlannedWorkload", 't.progress'=>"Progress", 't.note_private'=>"NotePrivate", 't.note_public'=>"NotePublic", 't.datec'=>"DateCreation");
			// Add extra fields
			$sql = "SELECT name, label, fieldrequired FROM ".MAIN_DB_PREFIX."extrafields WHERE elementtype = 'projet_task' AND entity IN (0,".$conf->entity.")";
			$resql = $this->db->query($sql);
			if ($resql)    // This can fail when class is used on old database (during migration for example)
			{
				while ($obj = $this->db->fetch_object($resql))
				{
					$fieldname = 'extra.'.$obj->name;
					$fieldlabel = ucfirst($obj->label);
					$this->import_fields_array[$r][$fieldname] = $fieldlabel.($obj->fieldrequired ? '*' : '');
				}
			}
			// End add extra fields
			$this->import_fieldshidden_array[$r] = array('t.fk_user_creat'=>'user->id', 'extra.fk_object'=>'lastrowid-'.MAIN_DB_PREFIX.'projet_task'); // aliastable.field => ('user->id' or 'lastrowid-'.tableparent)
			$this->import_convertvalue_array[$r] = array(
				't.fk_projet'=>array('rule'=>'fetchidfromref', 'classfile'=>'/projet/class/project.class.php', 'class'=>'Project', 'method'=>'fetch', 'element'=>'Project'),
				't.ref'=>array('rule'=>'getrefifauto')
			);
			//$this->import_convertvalue_array[$r]=array('s.fk_soc'=>array('rule'=>'lastrowid',table='t');
			$this->import_regex_array[$r] = array('t.dateo'=>'^[0-9][0-9][0-9][0-9]-[0-9][0-9]-[0-9][0-9]$', 't.datee'=>'^[0-9][0-9][0-9][0-9]-[0-9][0-9]-[0-9][0-9]$', 't.datec'=>'^[0-9][0-9][0-9][0-9]-[0-9][0-9]-[0-9][0-9]( [0-9][0-9]:[0-9][0-9]:[0-9][0-9])?$');
			$this->import_examplevalues_array[$r] = array('t.fk_projet'=>'MyProjectRef', 't.ref'=>"auto or TK2010-1234", 't.label'=>"My task", 't.progress'=>"0 (not started) to 100 (finished)", 't.datec'=>'1972-10-10', 't.note_private'=>"My private note", 't.note_public'=>"My public note");
		}
	}


	/**
	 *		Function called when module is enabled.
	 *		The init function add constants, boxes, permissions and menus (defined in constructor) into Dolibarr database.
	 *		It also creates data directories
	 *
	 *      @param      string	$options    Options when enabling module ('', 'noboxes')
	 *      @return     int             	1 if OK, 0 if KO
	 */
	public function init($options = '')
	{
		global $conf, $langs;

		// Permissions
		$this->remove($options);

		//ODT template for project
		$src = DOL_DOCUMENT_ROOT.'/install/doctemplates/projects/template_project.odt';
		$dirodt = DOL_DATA_ROOT.'/doctemplates/projects';
		$dest = $dirodt.'/template_project.odt';

		if (file_exists($src) && !file_exists($dest))
		{
			require_once DOL_DOCUMENT_ROOT.'/core/lib/files.lib.php';
			dol_mkdir($dirodt);
			$result = dol_copy($src, $dest, 0, 0);
			if ($result < 0)
			{
				$langs->load("errors");
				$this->error = $langs->trans('ErrorFailToCopyFile', $src, $dest);
				return 0;
			}
		}

		//ODT template for tasks
		$src = DOL_DOCUMENT_ROOT.'/install/doctemplates/tasks/template_task_summary.odt';
		$dirodt = DOL_DATA_ROOT.'/doctemplates/tasks';
		$dest = $dirodt.'/template_task_summary.odt';

		if (file_exists($src) && !file_exists($dest))
		{
			require_once DOL_DOCUMENT_ROOT.'/core/lib/files.lib.php';
			dol_mkdir($dirodt);
			$result = dol_copy($src, $dest, 0, 0);
			if ($result < 0)
			{
				$langs->load("errors");
				$this->error = $langs->trans('ErrorFailToCopyFile', $src, $dest);
				return 0;
			}
		}

		$sql = array();
		$sql[] = "DELETE FROM ".MAIN_DB_PREFIX."document_model WHERE nom = '".$this->db->escape($this->const[3][2])."' AND type = 'task' AND entity = ".$conf->entity;
		$sql[] = "INSERT INTO ".MAIN_DB_PREFIX."document_model (nom, type, entity) VALUES('".$this->db->escape($this->const[3][2])."','task',".$conf->entity.")";
		$sql[] = "DELETE FROM ".MAIN_DB_PREFIX."document_model WHERE nom = 'beluga' AND type = 'project' AND entity = ".$conf->entity;
		$sql[] = "INSERT INTO ".MAIN_DB_PREFIX."document_model (nom, type, entity) VALUES('beluga','project',".$conf->entity.")";
		$sql[] = "DELETE FROM ".MAIN_DB_PREFIX."document_model WHERE nom = 'baleine' AND type = 'project' AND entity = ".$conf->entity;
		$sql[] = "INSERT INTO ".MAIN_DB_PREFIX."document_model (nom, type, entity) VALUES('baleine','project',".$conf->entity.")";


		return $this->_init($sql, $options);
	}
}<|MERGE_RESOLUTION|>--- conflicted
+++ resolved
@@ -138,24 +138,12 @@
 		$r++;
 
 		// Boxes
-<<<<<<< HEAD
-		$this->boxes = array();
-		$r = 0;
-		$this->boxes[$r][1] = "box_project.php";
-		$r++;
-		$this->boxes[$r][1] = "box_task.php";
-		$r++;
-		$this->boxes[$r][1] = "box_validated_projects.php";
-		$r++;
-		$this->boxes[$r][1] = "box_funnel_of_prospection.php";
-		$r++;
-=======
 		$this->boxes = array(
 			0=>array('file'=>'box_project.php', 'enabledbydefaulton'=>'Home'),
 			1=>array('file'=>'box_task.php', 'enabledbydefaulton'=>'Home'),
 			2=>array('file'=>'box_validated_projects.php', 'enabledbydefaulton'=>'Home'),
+			3=>array('file'=>'box_funnel_of_prospection.php', 'enabledbydefaulton'=>'Home'),
 		);
->>>>>>> 6e479af5
 
 		// Permissions
 		$this->rights = array();
