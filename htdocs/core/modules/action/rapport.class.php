--- conflicted
+++ resolved
@@ -79,10 +79,7 @@
 	 * @var array
 	 */
 	public $result;
-<<<<<<< HEAD
-
-=======
->>>>>>> f1ad6d76
+
 
 	/**
 	 * Constructor
