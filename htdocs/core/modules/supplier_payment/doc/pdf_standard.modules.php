<?php
/* Copyright (C) 2010-2011      Juanjo Menent        <jmenent@2byte.es>
 * Copyright (C) 2010-2014 		Laurent Destailleur  <eldy@users.sourceforge.net>
 * Copyright (C) 2015           Marcos García        <marcosgdf@gmail.com>
 * Copyright (C) 2022           Ferran Marcet        <fmarcet@2byte.es>
 *
 * This program is free software; you can redistribute it and/or modify
 * it under the terms of the GNU General Public License as published by
 * the Free Software Foundation; either version 3 of the License, or
 * (at your option) any later version.
 *
 * This program is distributed in the hope that it will be useful,
 * but WITHOUT ANY WARRANTY; without even the implied warranty of
 * MERCHANTABILITY or FITNESS FOR A PARTICULAR PURPOSE.  See the
 * GNU General Public License for more details.
 *
 * You should have received a copy of the GNU General Public License
 * along with this program. If not, see <https://www.gnu.org/licenses/>.
 * or see https://www.gnu.org/
 */

/**
 *	\file       htdocs/core/modules/supplier_payment/doc/pdf_standard.modules.php
 *	\ingroup    fournisseur
 *	\brief      Class file to generate the supplier invoice payment file with the standard model
 */

require_once DOL_DOCUMENT_ROOT.'/core/modules/supplier_payment/modules_supplier_payment.php';
require_once DOL_DOCUMENT_ROOT.'/fourn/class/fournisseur.facture.class.php';
require_once DOL_DOCUMENT_ROOT.'/fourn/class/paiementfourn.class.php';
require_once DOL_DOCUMENT_ROOT.'/product/class/product.class.php';
require_once DOL_DOCUMENT_ROOT.'/core/lib/company.lib.php';
require_once DOL_DOCUMENT_ROOT.'/core/lib/pdf.lib.php';
require_once DOL_DOCUMENT_ROOT.'/core/lib/functionsnumtoword.lib.php';


/**
 *	Class to generate the supplier invoices payment file with the standard model
 */
class pdf_standard extends ModelePDFSuppliersPayments
{
	/**
	 * @var DoliDb Database handler
	 */
	public $db;

	/**
	 * @var string model name
	 */
	public $name;

	/**
	 * @var string model description (short text)
	 */
	public $description;

	/**
	 * @var int 	Save the name of generated file as the main doc when generating a doc with this template
	 */
	public $update_main_doc_field;

	/**
	 * @var string document type
	 */
	public $type;

	/**
	 * @var array Minimum version of PHP required by module.
	 * e.g.: PHP ≥ 5.6 = array(5, 6)
	 */
	public $phpmin = array(5, 6);

	/**
	 * Dolibarr version of the loaded document
	 * @var string
	 */
	public $version = 'dolibarr';

	/**
	 * @var int page_largeur
	 */
	public $page_largeur;

	/**
	 * @var int page_hauteur
	 */
	public $page_hauteur;

	/**
	 * @var array format
	 */
	public $format;

	/**
	 * @var int marge_gauche
	 */
	public $marge_gauche;

	/**
	 * @var int marge_droite
	 */
	public $marge_droite;

	/**
	 * @var int marge_haute
	 */
	public $marge_haute;

	/**
	 * @var int marge_basse
	 */
	public $marge_basse;

	/**
	 * Issuer
	 * @var Societe
	 */
	public $emetteur;


	/**
	 *	Constructor
	 *
	 *  @param	DoliDB		$db     	Database handler
	 */
	public function __construct($db)
	{
		global $conf, $langs, $mysoc;

		// Load translation files required by the page
		$langs->loadLangs(array("main", "bills"));

		$this->db = $db;
		$this->name = "standard";
		$this->description = $langs->trans('DocumentModelStandardPDF');
<<<<<<< HEAD
		$this->update_main_doc_field = 1; // Save the name of generated file as the main doc when generating a doc with this template
=======
		$this->update_main_doc_field = 0;		// Save the name of generated file as the main doc when generating a doc with this template
>>>>>>> 3346d644

		// Page size for A4 format
		$this->type = 'pdf';
		$formatarray = pdf_getFormat();
		$this->page_largeur = $formatarray['width'];
		$this->page_hauteur = $formatarray['height'];
		$this->format = array($this->page_largeur, $this->page_hauteur);
		$this->marge_gauche = isset($conf->global->MAIN_PDF_MARGIN_LEFT) ? $conf->global->MAIN_PDF_MARGIN_LEFT : 10;
		$this->marge_droite = isset($conf->global->MAIN_PDF_MARGIN_RIGHT) ? $conf->global->MAIN_PDF_MARGIN_RIGHT : 10;
		$this->marge_haute = isset($conf->global->MAIN_PDF_MARGIN_TOP) ? $conf->global->MAIN_PDF_MARGIN_TOP : 10;
		$this->marge_basse = isset($conf->global->MAIN_PDF_MARGIN_BOTTOM) ? $conf->global->MAIN_PDF_MARGIN_BOTTOM : 10;

		$this->option_logo = 1; // Display logo
		$this->option_multilang = 1; // Available in several languages

		// Define column position
		$this->posxdate = $this->marge_gauche + 1;
		$this->posxreffacturefourn = 30;
		$this->posxreffacture = 65;
		$this->posxtype = 100;
		$this->posxtotalht = 80;
		$this->posxtva = 90;
		$this->posxtotalttc = 180;

		//if (! empty($conf->global->MAIN_GENERATE_DOCUMENTS_WITHOUT_VAT)) $this->posxtva=$this->posxup;
		if ($this->page_largeur < 210) { // To work with US executive format
			$this->posxreffacturefourn -= 20;
			$this->posxreffacture -= 20;
			$this->posxtype -= 20;
			$this->posxtotalht -= 20;
			$this->posxtva -= 20;
			$this->posxtotalttc -= 20;
		}

		$this->tva = array();
		$this->tva_array = array();
		$this->localtax1 = array();
		$this->localtax2 = array();
		$this->atleastoneratenotnull = 0;
		$this->atleastonediscount = 0;

		// Get source company
		$this->emetteur = $mysoc;
		if (!$this->emetteur->country_code) {
			$this->emetteur->country_code = substr($langs->defaultlang, -2); // By default if not defined
		}
	}


	// phpcs:disable PEAR.NamingConventions.ValidFunctionName.ScopeNotCamelCaps
	/**
	 *  Function to build pdf onto disk
	 *
	 *  @param		PaiementFourn		$object				Id of object to generate
	 *  @param		Translate			$outputlangs		Lang output object
	 *  @param		string				$srctemplatepath	Full path of source filename for generator using a template file
	 *  @param		int					$hidedetails		Do not show line details
	 *  @param		int					$hidedesc			Do not show desc
	 *  @param		int					$hideref			Do not show ref
	 *  @return		int										1=OK, 0=KO
	 */
	public function write_file($object, $outputlangs = '', $srctemplatepath = '', $hidedetails = 0, $hidedesc = 0, $hideref = 0)
	{
		// phpcs:enable
		global $user, $langs, $conf, $mysoc, $hookmanager;

		if (!is_object($outputlangs)) {
			$outputlangs = $langs;
		}
		// For backward compatibility with FPDF, force output charset to ISO, because FPDF expect text to be encoded in ISO
		if (!empty($conf->global->MAIN_USE_FPDF)) {
			$outputlangs->charset_output = 'ISO-8859-1';
		}

		// Load translation files required by the page
		$outputlangs->loadLangs(array("main", "suppliers", "companies", "bills", "dict", "products"));

		$object->factures = array();

		if ($conf->fournisseur->payment->dir_output) {
			$object->fetch_thirdparty();
			/**
			 *	Supplier invoice list
			 */
			$sql = 'SELECT f.rowid, f.ref, f.datef, f.ref_supplier, f.total_ht, f.total_tva, f.total_ttc, pf.amount, f.rowid as facid, f.paye';
			$sql .= ', f.fk_statut, s.nom as name, s.rowid as socid';
			$sql .= ' FROM '.MAIN_DB_PREFIX.'paiementfourn_facturefourn as pf,'.MAIN_DB_PREFIX.'facture_fourn as f,'.MAIN_DB_PREFIX.'societe as s';
			$sql .= ' WHERE pf.fk_facturefourn = f.rowid AND f.fk_soc = s.rowid';
			$sql .= ' AND pf.fk_paiementfourn = '.((int) $object->id);
			$resql = $this->db->query($sql);
			if ($resql) {
				if ($this->db->num_rows($resql) > 0) {
					while ($objp = $this->db->fetch_object($resql)) {
						$objp->type = $outputlangs->trans('SupplierInvoice');
						$object->lines[] = $objp;
					}
				}
			}

			$total = $object->amount;

			// Definition of $dir and $file
			if ($object->specimen) {
				$dir = $conf->fournisseur->payment->dir_output;
				$file = $dir."/SPECIMEN.pdf";
			} else {
				$objectref = dol_sanitizeFileName($object->ref);
				$objectrefsupplier = dol_sanitizeFileName($object->ref_supplier);
				$dir = $conf->fournisseur->payment->dir_output.'/'.$objectref;
				$file = $dir."/".$objectref.".pdf";
				if (!empty($conf->global->SUPPLIER_REF_IN_NAME)) {
					$file = $dir."/".$objectref.($objectrefsupplier ? "_".$objectrefsupplier : "").".pdf";
				}
			}

			if (!file_exists($dir)) {
				if (dol_mkdir($dir) < 0) {
					$this->error = $langs->transnoentities("ErrorCanNotCreateDir", $dir);
					return 0;
				}
			}

			if (file_exists($dir)) {
				// Add pdfgeneration hook
				if (!is_object($hookmanager)) {
					include_once DOL_DOCUMENT_ROOT.'/core/class/hookmanager.class.php';
					$hookmanager = new HookManager($this->db);
				}
				$hookmanager->initHooks(array('pdfgeneration'));
				$parameters = array('file'=>$file, 'object'=>$object, 'outputlangs'=>$outputlangs);
				global $action;
				$reshook = $hookmanager->executeHooks('beforePDFCreation', $parameters, $object, $action); // Note that $action and $object may have been modified by some hooks

				$nblines = count($object->lines);

				$pdf = pdf_getInstance($this->format);
				$default_font_size = pdf_getPDFFontSize($outputlangs); // Must be after pdf_getInstance
				$heightforinfotot = 50; // Height reserved to output the info and total part
				$heightforfreetext = (isset($conf->global->MAIN_PDF_FREETEXT_HEIGHT) ? $conf->global->MAIN_PDF_FREETEXT_HEIGHT : 5); // Height reserved to output the free text on last page
				$heightforfooter = $this->marge_basse + 8; // Height reserved to output the footer (value include bottom margin)
				if (!empty($conf->global->MAIN_GENERATE_DOCUMENTS_SHOW_FOOT_DETAILS)) {
					$heightforfooter += 6;
				}
				$pdf->SetAutoPageBreak(1, 0);

				if (class_exists('TCPDF')) {
					$pdf->setPrintHeader(false);
					$pdf->setPrintFooter(false);
				}
				$pdf->SetFont(pdf_getPDFFont($outputlangs));
				// Set path to the background PDF File
				if (!empty($conf->global->MAIN_ADD_PDF_BACKGROUND)) {
					$pagecount = $pdf->setSourceFile($conf->mycompany->dir_output.'/'.$conf->global->MAIN_ADD_PDF_BACKGROUND);
					$tplidx = $pdf->importPage(1);
				}

				$pdf->Open();
				$pagenb = 0;
				$pdf->SetDrawColor(128, 128, 128);

				$pdf->SetTitle($outputlangs->convToOutputCharset($object->ref));
				$pdf->SetSubject($outputlangs->transnoentities("Invoice"));
				$pdf->SetCreator("Dolibarr ".DOL_VERSION);
				$pdf->SetAuthor($outputlangs->convToOutputCharset($user->getFullName($outputlangs)));
				$pdf->SetKeyWords($outputlangs->convToOutputCharset($object->ref)." ".$outputlangs->transnoentities("Order")." ".$outputlangs->convToOutputCharset($object->thirdparty->name));
				if (!empty($conf->global->MAIN_DISABLE_PDF_COMPRESSION)) {
					$pdf->SetCompression(false);
				}

				$pdf->SetMargins($this->marge_gauche, $this->marge_haute, $this->marge_droite); // Left, Top, Right


				// New page
				$pdf->AddPage();
				if (!empty($tplidx)) {
					$pdf->useTemplate($tplidx);
				}
				$pagenb++;
				$this->_pagehead($pdf, $object, 1, $outputlangs);
				$pdf->SetFont('', '', $default_font_size - 1);
				$pdf->MultiCell(0, 3, ''); // Set interline to 3
				$pdf->SetTextColor(0, 0, 0);

				$tab_top = 90;
				$tab_top_newpage = (empty($conf->global->MAIN_PDF_DONOTREPEAT_HEAD) ? 42 : 10);

				$tab_height = $this->page_hauteur - $tab_top - $heightforfooter - $heightforfreetext;

				// Incoterm
				$height_incoterms = 0;

				$height_note = 0;

				$iniY = $tab_top + 7;
				$curY = $tab_top + 7;
				$nexY = $tab_top + 7;

				// Loop on each lines
				for ($i = 0; $i < $nblines; $i++) {
					$curY = $nexY;
					$pdf->SetFont('', '', $default_font_size - 1); // Into loop to work with multipage
					$pdf->SetTextColor(0, 0, 0);

					$pdf->setTopMargin($tab_top_newpage);
					$pdf->setPageOrientation('', 1, $heightforfooter + $heightforfreetext + $heightforinfotot); // The only function to edit the bottom margin of current page to set it.
					$pageposbefore = $pdf->getPage();

					// Description of product line
					$curX = $this->posxdate - 1;
					$showpricebeforepagebreak = 1;

					$pdf->startTransaction();
					//pdf_writelinedesc($pdf,$object,$i,$outputlangs,$this->posxtva-$curX,3,$curX,$curY,$hideref,$hidedesc,1);
					$pdf->writeHTMLCell($this->posxtva - $curX, 4, $curX, $curY, $object->lines[$i]->datef, 0, 1, false, true, 'J', true);
					$pageposafter = $pdf->getPage();
					if ($pageposafter > $pageposbefore) {	// There is a pagebreak
						$pdf->rollbackTransaction(true);
						$pageposafter = $pageposbefore;
						//print $pageposafter.'-'.$pageposbefore;exit;
						$pdf->setPageOrientation('', 1, $heightforfooter); // The only function to edit the bottom margin of current page to set it.
						//pdf_writelinedesc($pdf,$object,$i,$outputlangs,$this->posxtva-$curX,4,$curX,$curY,$hideref,$hidedesc,1);
						$pdf->writeHTMLCell($this->posxtva - $curX, 4, $curX, $curY, $object->lines[$i]->datef, 0, 1, false, true, 'J', true);
						$posyafter = $pdf->GetY();
						if ($posyafter > ($this->page_hauteur - ($heightforfooter + $heightforfreetext + $heightforinfotot))) {	// There is no space left for total+free text
							if ($i == ($nblines - 1)) {	// No more lines, and no space left to show total, so we create a new page
								$pdf->AddPage('', '', true);
								if (!empty($tplidx)) {
									$pdf->useTemplate($tplidx);
								}
								if (empty($conf->global->MAIN_PDF_DONOTREPEAT_HEAD)) {
									$this->_pagehead($pdf, $object, 0, $outputlangs);
								}
								$pdf->setPage($pageposafter + 1);
							}
						} else {
							// We found a page break
							// Allows data in the first page if description is long enough to break in multiples pages
							if (!empty($conf->global->MAIN_PDF_DATA_ON_FIRST_PAGE)) {
								$showpricebeforepagebreak = 1;
							} else {
								$showpricebeforepagebreak = 0;
							}
						}
					} else // No pagebreak
					{
						$pdf->commitTransaction();
					}

					$nexY = $pdf->GetY();
					$pageposafter = $pdf->getPage();
					$pdf->setPage($pageposbefore);
					$pdf->setTopMargin($this->marge_haute);
					$pdf->setPageOrientation('', 1, 0); // The only function to edit the bottom margin of current page to set it.

					// We suppose that a too long description is moved completely on next page
					if ($pageposafter > $pageposbefore && empty($showpricebeforepagebreak)) {
						$pdf->setPage($pageposafter);
						$curY = $tab_top_newpage;
					}

					$pdf->SetFont('', '', $default_font_size - 1); // On repositionne la police par defaut

					// ref fourn
					$pdf->SetXY($this->posxreffacturefourn, $curY);
					$pdf->MultiCell($this->posxreffacturefourn - $this->posxup - 0.8, 3, $object->lines[$i]->ref_supplier, 0, 'L', 0);

					// ref facture fourn
					$pdf->SetXY($this->posxreffacture, $curY);
					$pdf->MultiCell($this->posxreffacture - $this->posxup - 0.8, 3, $object->lines[$i]->ref, 0, 'L', 0);

					// type
					$pdf->SetXY($this->posxtype, $curY);
					$pdf->MultiCell($this->posxtype - $this->posxup - 0.8, 3, $object->lines[$i]->type, 0, 'L', 0);

					// Total ht
					$pdf->SetXY($this->posxtotalht, $curY);
					$pdf->MultiCell($this->posxtotalht - $this->posxup - 0.8, 3, price($object->lines[$i]->total_ht), 0, 'R', 0);

					// Total tva
					$pdf->SetXY($this->posxtva, $curY);
					$pdf->MultiCell($this->posxtva - $this->posxup - 0.8, 3, price($object->lines[$i]->total_tva), 0, 'R', 0);

					// Total TTC line
					$pdf->SetXY($this->posxtotalttc, $curY);
					$pdf->MultiCell($this->page_largeur - $this->marge_droite - $this->posxtotalttc, 3, price($object->lines[$i]->total_ttc), 0, 'R', 0);


					// Add line
					if (!empty($conf->global->MAIN_PDF_DASH_BETWEEN_LINES) && $i < ($nblines - 1)) {
						$pdf->setPage($pageposafter);
						$pdf->SetLineStyle(array('dash'=>'1,1', 'color'=>array(80, 80, 80)));
						//$pdf->SetDrawColor(190,190,200);
						$pdf->line($this->marge_gauche, $nexY + 1, $this->page_largeur - $this->marge_droite, $nexY + 1);
						$pdf->SetLineStyle(array('dash'=>0));
					}

					$nexY += 2; // Add space between lines

					// Detect if some page were added automatically and output _tableau for past pages
					while ($pagenb < $pageposafter) {
						$pdf->setPage($pagenb);
						if ($pagenb == 1) {
							$this->_tableau($pdf, $tab_top, $this->page_hauteur - $tab_top - $heightforfooter, 0, $outputlangs, 0, 1);
						} else {
							$this->_tableau($pdf, $tab_top_newpage, $this->page_hauteur - $tab_top_newpage - $heightforfooter, 0, $outputlangs, 1, 1);
						}
						$this->_pagefoot($pdf, $object, $outputlangs, 1);
						$pagenb++;
						$pdf->setPage($pagenb);
						$pdf->setPageOrientation('', 1, 0); // The only function to edit the bottom margin of current page to set it.
						if (empty($conf->global->MAIN_PDF_DONOTREPEAT_HEAD)) {
							$this->_pagehead($pdf, $object, 0, $outputlangs);
						}
					}
					if (isset($object->lines[$i + 1]->pagebreak) && $object->lines[$i + 1]->pagebreak) {
						if ($pagenb == 1) {
							$this->_tableau($pdf, $tab_top, $this->page_hauteur - $tab_top - $heightforfooter, 0, $outputlangs, 0, 1);
						} else {
							$this->_tableau($pdf, $tab_top_newpage, $this->page_hauteur - $tab_top_newpage - $heightforfooter, 0, $outputlangs, 1, 1);
						}
						$this->_pagefoot($pdf, $object, $outputlangs, 1);
						// New page
						$pdf->AddPage();
						if (!empty($tplidx)) {
							$pdf->useTemplate($tplidx);
						}
						$pagenb++;
						if (empty($conf->global->MAIN_PDF_DONOTREPEAT_HEAD)) {
							$this->_pagehead($pdf, $object, 0, $outputlangs);
						}
					}
				}

				// Show square
				if ($pagenb == 1) {
					$this->_tableau($pdf, $tab_top, $this->page_hauteur - $tab_top - $heightforinfotot - $heightforfreetext - $heightforfooter, 0, $outputlangs, 0, 0);
					$bottomlasttab = $this->page_hauteur - $heightforinfotot - $heightforfreetext - $heightforfooter + 1;
				} else {
					$this->_tableau($pdf, $tab_top_newpage, $this->page_hauteur - $tab_top_newpage - $heightforinfotot - $heightforfreetext - $heightforfooter, 0, $outputlangs, 1, 0);
					$bottomlasttab = $this->page_hauteur - $heightforinfotot - $heightforfreetext - $heightforfooter + 1;
				}

				// Display check zone
				$posy = $this->_tableau_cheque($pdf, $object, $bottomlasttab, $outputlangs);

				// Affiche zone totaux
				//$posy=$this->_tableau_tot($pdf, $object, $deja_regle, $bottomlasttab, $outputlangs);

				// Footer page
				$this->_pagefoot($pdf, $object, $outputlangs);
				if (method_exists($pdf, 'AliasNbPages')) {
					$pdf->AliasNbPages();
				}

				$pdf->Close();

				$pdf->Output($file, 'F');

				// Add pdfgeneration hook
				$hookmanager->initHooks(array('pdfgeneration'));
				$parameters = array('file'=>$file, 'object'=>$object, 'outputlangs'=>$outputlangs);
				global $action;
				$reshook = $hookmanager->executeHooks('afterPDFCreation', $parameters, $this, $action); // Note that $action and $object may have been modified by some hooks
				if ($reshook < 0) {
					$this->error = $hookmanager->error;
					$this->errors = $hookmanager->errors;
				}

				if (!empty($conf->global->MAIN_UMASK)) {
					@chmod($file, octdec($conf->global->MAIN_UMASK));
				}

				$this->result = array('fullpath'=>$file);

				return 1; // No error
			} else {
				$this->error = $langs->trans("ErrorCanNotCreateDir", $dir);
				return 0;
			}
		} else {
			$this->error = $langs->trans("ErrorConstantNotDefined", "SUPPLIER_OUTPUTDIR");
			return 0;
		}
	}

	// phpcs:disable PEAR.NamingConventions.ValidFunctionName.ScopeNotCamelCaps
	// phpcs:disable PEAR.NamingConventions.ValidFunctionName.PublicUnderscore
	/**
	 *	Show total to pay
	 *
	 *	@param	TCPDF			$pdf			Object PDF
	 *	@param  PaiementFourn	$object         Object PaiementFourn
	 *	@param	int				$posy			Position depart
	 *	@param	Translate		$outputlangs	Objet langs
	 *	@return int								Position pour suite
	 */
	protected function _tableau_cheque(&$pdf, $object, $posy, $outputlangs)
	{
		// phpcs:enable
		global $conf, $mysoc;

		$default_font_size = pdf_getPDFFontSize($outputlangs);

		$pdf->SetFont('', '', $default_font_size - 1);
		$pdf->SetFillColor(255, 255, 255);

		// N° payment
		$pdf->SetXY($this->marge_gauche, $posy);
		$pdf->MultiCell(30, 4, 'N° '.$outputlangs->transnoentities("Payment"), 0, 'L', 1);

		// Ref payment
		$pdf->SetXY($this->marge_gauche + 30, $posy);
		$pdf->MultiCell(50, 4, $object->ref, 0, 'L', 1);

		// Total payments
		$pdf->SetXY($this->page_largeur - $this->marge_droite - 50, $posy);
		$pdf->MultiCell(50, 4, price($object->amount), 0, 'R', 1);
		$posy += 20;

		// translate amount
		$currency = $conf->currency;
		$translateinletter = strtoupper(dol_convertToWord($object->amount, $outputlangs, $currency));
		$pdf->SetXY($this->marge_gauche + 50, $posy);
		$pdf->MultiCell(90, 8, $translateinletter, 0, 'L', 1);
		$posy += 8;

		// To
		$pdf->SetXY($this->marge_gauche + 50, $posy);
		$pdf->MultiCell(150, 4, $object->thirdparty->nom, 0, 'L', 1);

		$pdf->SetXY($this->page_largeur - $this->marge_droite - 30, $posy);
		$pdf->MultiCell(35, 4, str_pad(price($object->amount).' '.$currency, 18, '*', STR_PAD_LEFT), 0, 'R', 1);
		$posy += 10;

		// City
		$pdf->SetXY($this->page_largeur - $this->marge_droite - 30, $posy);
		$pdf->MultiCell(150, 4, $mysoc->town, 0, 'L', 1);
		$posy += 4;

		// Date
		$pdf->SetXY($this->page_largeur - $this->marge_droite - 30, $posy);
		$pdf->MultiCell(150, 4, date("d").' '.$outputlangs->transnoentitiesnoconv(date("F")).' '.date("Y"), 0, 'L', 1);
	}

	// phpcs:disable PEAR.NamingConventions.ValidFunctionName.PublicUnderscore
	/**
	 *   Show table for lines
	 *
	 *   @param		TCPDF		$pdf     		Object PDF
	 *   @param		integer		$tab_top		Top position of table
	 *   @param		integer		$tab_height		Height of table (rectangle)
	 *   @param		int			$nexY			Y (not used)
	 *   @param		Translate	$outputlangs	Langs object
	 *   @param		int			$hidetop		Hide top bar of array
	 *   @param		int			$hidebottom		Hide bottom bar of array
	 *   @param		string		$currency		Currency code
	 *   @return	void
	 */
	protected function _tableau(&$pdf, $tab_top, $tab_height, $nexY, $outputlangs, $hidetop = 0, $hidebottom = 0, $currency = '')
	{
		global $conf, $mysoc;

		// Force to disable hidetop and hidebottom
		$hidebottom = 0;
		if ($hidetop) {
			$hidetop = -1;
		}

		$currency = !empty($currency) ? $currency : $conf->currency;
		$default_font_size = pdf_getPDFFontSize($outputlangs);

		// Amount in (at tab_top - 1)
		$pdf->SetTextColor(0, 0, 0);
		$pdf->SetFont('', '', $default_font_size - 2);

		/*$titre = strtoupper($mysoc->town).' - '.dol_print_date(dol_now(), 'day', 'tzserver', $outputlangs);
		$pdf->SetXY($this->page_largeur - $this->marge_droite - ($pdf->GetStringWidth($titre) + 3) - 60, $tab_top - 6);
		$pdf->MultiCell(($pdf->GetStringWidth($titre) + 3), 2, $titre);*/

		$titre = $outputlangs->transnoentities("AmountInCurrency", $outputlangs->transnoentitiesnoconv("Currency".$currency));
		$pdf->SetXY($this->page_largeur - $this->marge_droite - ($pdf->GetStringWidth($titre) + 3), $tab_top);
		$pdf->MultiCell(($pdf->GetStringWidth($titre) + 3), 2, $titre);


		$pdf->SetDrawColor(128, 128, 128);
		$pdf->SetFont('', '', $default_font_size - 1);

		// Output Rect
		//$this->printRect($pdf,$this->marge_gauche, $tab_top, $this->page_largeur-$this->marge_gauche-$this->marge_droite, $tab_height, $hidetop, $hidebottom);	// Rect takes a length in 3rd parameter and 4th parameter
	}

	// phpcs:disable PEAR.NamingConventions.ValidFunctionName.PublicUnderscore
	/**
	 *  Show top header of page.
	 *
	 *  @param	TCPDF		$pdf     		Object PDF
	 *  @param  FactureFournisseur		$object     	Object to show
	 *  @param  int	    	$showaddress    0=no, 1=yes
	 *  @param  Translate	$outputlangs	Object lang for output
	 *  @return	void
	 */
	protected function _pagehead(&$pdf, $object, $showaddress, $outputlangs)
	{
		global $langs, $conf, $mysoc;

		// Load translation files required by the page
		$outputlangs->loadLangs(array("main", "orders", "companies", "bills"));

		$default_font_size = pdf_getPDFFontSize($outputlangs);

		// Do not add the BACKGROUND as this is for suppliers
		//pdf_pagehead($pdf,$outputlangs,$this->page_hauteur);

		$pdf->SetTextColor(0, 0, 60);
		$pdf->SetFont('', 'B', $default_font_size + 3);

		$posy = $this->marge_haute;
		$posx = $this->page_largeur - $this->marge_droite - 100;

		$pdf->SetXY($this->marge_gauche, $posy);

		// Logo
		$logo = $conf->mycompany->dir_output.'/logos/'.$mysoc->logo;
		if ($mysoc->logo) {
			if (is_readable($logo)) {
				$height = pdf_getHeightForLogo($logo);
				$pdf->Image($logo, $this->marge_gauche, $posy, 0, $height); // width=0 (auto)
			} else {
				$pdf->SetTextColor(200, 0, 0);
				$pdf->SetFont('', 'B', $default_font_size - 2);
				$pdf->MultiCell(100, 3, $outputlangs->transnoentities("ErrorLogoFileNotFound", $logo), 0, 'L');
				$pdf->MultiCell(100, 3, $outputlangs->transnoentities("ErrorGoToModuleSetup"), 0, 'L');
			}
		} else {
			$text = $this->emetteur->name;
			$pdf->MultiCell(100, 4, $outputlangs->convToOutputCharset($text), 0, 'L');
		}
		/*
		$pdf->SetFont('','B', $default_font_size + 3);
		$pdf->SetXY($posx,$posy);
		$pdf->SetTextColor(0,0,60);
		$pdf->MultiCell(100, 3, $outputlangs->transnoentities("SupplierInvoice")." ".$outputlangs->convToOutputCharset($object->ref), '', 'R');
		$posy+=1;

		if ($object->ref_supplier)
		{
			$posy+=4;
			$pdf->SetFont('','B', $default_font_size);
			$pdf->SetXY($posx,$posy);
			$pdf->SetTextColor(0,0,60);
			$pdf->MultiCell(100, 4, $outputlangs->transnoentities("RefSupplier")." : " . $object->ref_supplier, '', 'R');
			$posy+=1;
		}

		$pdf->SetFont('','', $default_font_size - 1);

		if (!empty($conf->global->PDF_SHOW_PROJECT_TITLE)) {
			$object->fetch_projet();
			if (!empty($object->project->ref)) {
				$posy += 3;
				$pdf->SetXY($posx, $posy);
				$pdf->SetTextColor(0, 0, 60);
				$pdf->MultiCell($w, 3, $outputlangs->transnoentities("Project")." : ".(empty($object->project->title) ? '' : $object->project->title), '', 'R');
			}
		}

		if (! empty($conf->global->PDF_SHOW_PROJECT))
		{
			$object->fetch_projet();
			if (! empty($object->project->ref))
			{
				$outputlangs->load("projects");
				$posy+=4;
				$pdf->SetXY($posx,$posy);
				$langs->load("projects");
				$pdf->SetTextColor(0,0,60);
				$pdf->MultiCell(100, 3, $outputlangs->transnoentities("Project")." : " . (empty($object->project->ref)?'':$object->project->ref), '', 'R');
			}
		}

		if ($object->date)
		{
			$posy+=4;
			$pdf->SetXY($posx,$posy);
			$pdf->SetTextColor(0,0,60);
			$pdf->MultiCell(100, 4, $outputlangs->transnoentities("Date")." : " . dol_print_date($object->date,"day",false,$outputlangs,true), '', 'R');
		}
		else
		{
			$posy+=4;
			$pdf->SetXY($posx,$posy);
			$pdf->SetTextColor(255,0,0);
			$pdf->MultiCell(100, 4, strtolower($outputlangs->transnoentities("OrderToProcess")), '', 'R');
		}

		if ($object->thirdparty->code_fournisseur)
		{
			$posy+=4;
			$pdf->SetXY($posx,$posy);
			$pdf->SetTextColor(0,0,60);
			$pdf->MultiCell(100, 3, $outputlangs->transnoentities("SupplierCode")." : " . $outputlangs->transnoentities($object->thirdparty->code_fournisseur), '', 'R');
		}

		$posy+=1;
		$pdf->SetTextColor(0,0,60);

		// Show list of linked objects
		$posy = pdf_writeLinkedObjects($pdf, $object, $outputlangs, $posx, $posy, 100, 3, 'R', $default_font_size);
		*/
		if ($showaddress) {
			// Sender properties
			$carac_emetteur = pdf_build_address($outputlangs, $this->emetteur, $object->thirdparty);

			// Show payer
			$posy = 42;
			$posx = $this->marge_gauche;
			if (!empty($conf->global->MAIN_INVERT_SENDER_RECIPIENT)) {
				$posx = $this->page_largeur - $this->marge_droite - 80;
			}
			$hautcadre = 40;

			// Show sender frame
			$pdf->SetTextColor(0, 0, 0);
			$pdf->SetFont('', '', $default_font_size - 2);
			$pdf->SetXY($posx, $posy - 5);
			$pdf->MultiCell(80, 5, $outputlangs->transnoentities("PayedBy"), 0, 'L');
			$pdf->SetXY($posx, $posy);
			$pdf->SetFillColor(230, 230, 230);
			$pdf->MultiCell(82, $hautcadre, "", 0, 'R', 1);
			$pdf->SetTextColor(0, 0, 60);

			// Show sender name
			$pdf->SetXY($posx + 2, $posy + 3);
			$pdf->SetFont('', 'B', $default_font_size);
			$pdf->MultiCell(80, 4, $outputlangs->convToOutputCharset($this->emetteur->name), 0, 'L');
			$posy = $pdf->getY();

			// Show sender information
			$pdf->SetXY($posx + 2, $posy);
			$pdf->SetFont('', '', $default_font_size - 1);
			$pdf->MultiCell(80, 4, $carac_emetteur, 0, 'L');

			// Paid
			$thirdparty = $object->thirdparty;

			$carac_client_name = pdfBuildThirdpartyName($thirdparty, $outputlangs);

			$usecontact = 0;

			$carac_client = pdf_build_address($outputlangs, $this->emetteur, $object->thirdparty, ((!empty($object->contact)) ? $object->contact : null), $usecontact, 'target', $object);

			// Show recipient
			$widthrecbox = 90;
			if ($this->page_largeur < 210) {
				$widthrecbox = 84; // To work with US executive format
			}
			$posy = 42;
			$posx = $this->page_largeur - $this->marge_droite - $widthrecbox;
			if (!empty($conf->global->MAIN_INVERT_SENDER_RECIPIENT)) {
				$posx = $this->marge_gauche;
			}

			// Show recipient frame
			$pdf->SetTextColor(0, 0, 0);
			$pdf->SetFont('', '', $default_font_size - 2);
			$pdf->SetXY($posx + 2, $posy - 5);
			$pdf->MultiCell($widthrecbox, 5, $outputlangs->transnoentities("PayedTo"), 0, 'L');
			$pdf->Rect($posx, $posy, $widthrecbox, $hautcadre);

			// Show recipient name
			$pdf->SetXY($posx + 2, $posy + 3);
			$pdf->SetFont('', 'B', $default_font_size);
			$pdf->MultiCell($widthrecbox, 4, $carac_client_name, 0, 'L');

			$posy = $pdf->getY();

			// Show recipient information
			$pdf->SetFont('', '', $default_font_size - 1);
			$pdf->SetXY($posx + 2, $posy);
			$pdf->MultiCell($widthrecbox, 4, $carac_client, 0, 'L');

			// Show default IBAN account
			$sql = "SELECT iban_prefix as iban";
			$sql .= " FROM ".MAIN_DB_PREFIX."societe_rib as rib";
			$sql .= " WHERE fk_soc = ".($object->thirdparty->id);
			$sql .= " AND rib.default_rib = 1";
			$sql .= " AND rib.type = 'ban'";
			$sql .= " LIMIT 1";
			$resql = $this->db->query($sql);
			if ($resql) {
				$obj = $this->db->fetch_object($resql);
				$iban = $obj->iban;
			}

			if (!empty($iban)) {
				$pdf->SetFont('', '', $default_font_size - 1);
				$pdf->SetXY($posx + 2, $posy + 15);
				$pdf->MultiCell($widthrecbox, 4, $langs->trans("IBAN").': '.$iban, 0, 'L');
			}
		}
	}

	// phpcs:disable PEAR.NamingConventions.ValidFunctionName.PublicUnderscore
	/**
	 *   	Show footer of page. Need this->emetteur object
	 *
	 *   	@param	TCPDF		$pdf     			PDF
	 * 		@param	FactureFournisseur		$object				Object to show
	 *      @param	Translate	$outputlangs		Object lang for output
	 *      @param	int			$hidefreetext		1=Hide free text
	 *      @return	int								Return height of bottom margin including footer text
	 */
	protected function _pagefoot(&$pdf, $object, $outputlangs, $hidefreetext = 0)
	{
		global $conf;
		$showdetails = empty($conf->global->MAIN_GENERATE_DOCUMENTS_SHOW_FOOT_DETAILS) ? 0 : $conf->global->MAIN_GENERATE_DOCUMENTS_SHOW_FOOT_DETAILS;
		return pdf_pagefoot($pdf, $outputlangs, 'SUPPLIER_INVOICE_FREE_TEXT', $this->emetteur, $this->marge_basse, $this->marge_gauche, $this->page_hauteur, $object, $showdetails, $hidefreetext);
	}
}<|MERGE_RESOLUTION|>--- conflicted
+++ resolved
@@ -133,11 +133,7 @@
 		$this->db = $db;
 		$this->name = "standard";
 		$this->description = $langs->trans('DocumentModelStandardPDF');
-<<<<<<< HEAD
-		$this->update_main_doc_field = 1; // Save the name of generated file as the main doc when generating a doc with this template
-=======
-		$this->update_main_doc_field = 0;		// Save the name of generated file as the main doc when generating a doc with this template
->>>>>>> 3346d644
+		$this->update_main_doc_field = 0;	// Save the name of generated file as the main doc when generating a doc with this template
 
 		// Page size for A4 format
 		$this->type = 'pdf';
