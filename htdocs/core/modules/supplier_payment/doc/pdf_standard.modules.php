--- conflicted
+++ resolved
@@ -14,12 +14,12 @@
  * GNU General Public License for more details.
  *
  * You should have received a copy of the GNU General Public License
- * along with this program. If not, see <https://www.gnu.org/licenses/>.
- * or see https://www.gnu.org/
+ * along with this program. If not, see <http://www.gnu.org/licenses/>.
+ * or see http://www.gnu.org/
  */
 
 /**
- *	\file       htdocs/core/modules/supplier_payment/doc/pdf_standard.modules.php
+ *	\file       htdocs/core/modules/supplier_invoice/doc/pdf_standard.modules.php
  *	\ingroup    fournisseur
  *	\brief      Class file to generate the supplier invoice payment file with the standard model
  */
@@ -128,49 +128,51 @@
 		$this->name = "standard";
 		$this->description = $langs->trans('DocumentModelStandardPDF');
 
-		// Page size for A4 format
+		// Dimension page pour format A4
 		$this->type = 'pdf';
-		$formatarray = pdf_getFormat();
+		$formatarray=pdf_getFormat();
 		$this->page_largeur = $formatarray['width'];
 		$this->page_hauteur = $formatarray['height'];
-		$this->format = array($this->page_largeur, $this->page_hauteur);
-		$this->marge_gauche = isset($conf->global->MAIN_PDF_MARGIN_LEFT) ? $conf->global->MAIN_PDF_MARGIN_LEFT : 10;
-		$this->marge_droite = isset($conf->global->MAIN_PDF_MARGIN_RIGHT) ? $conf->global->MAIN_PDF_MARGIN_RIGHT : 10;
-		$this->marge_haute = isset($conf->global->MAIN_PDF_MARGIN_TOP) ? $conf->global->MAIN_PDF_MARGIN_TOP : 10;
-		$this->marge_basse = isset($conf->global->MAIN_PDF_MARGIN_BOTTOM) ? $conf->global->MAIN_PDF_MARGIN_BOTTOM : 10;
-
-		$this->option_logo = 1; // Affiche logo
-		$this->option_multilang = 1; // Dispo en plusieurs langues
-
-        // Define column position
-		$this->posxdate = $this->marge_gauche + 1;
-		$this->posxreffacturefourn = 30;
-		$this->posxreffacture = 65;
-		$this->posxtype = 100;
-		$this->posxtotalht = 80;
-		$this->posxtva = 90;
-		$this->posxtotalttc = 180;
+		$this->format = array($this->page_largeur,$this->page_hauteur);
+		$this->marge_gauche=isset($conf->global->MAIN_PDF_MARGIN_LEFT)?$conf->global->MAIN_PDF_MARGIN_LEFT:10;
+		$this->marge_droite=isset($conf->global->MAIN_PDF_MARGIN_RIGHT)?$conf->global->MAIN_PDF_MARGIN_RIGHT:10;
+		$this->marge_haute =isset($conf->global->MAIN_PDF_MARGIN_TOP)?$conf->global->MAIN_PDF_MARGIN_TOP:10;
+		$this->marge_basse =isset($conf->global->MAIN_PDF_MARGIN_BOTTOM)?$conf->global->MAIN_PDF_MARGIN_BOTTOM:10;
+
+		$this->option_logo = 1;                    // Affiche logo
+		$this->option_multilang = 1;               // Dispo en plusieurs langues
+
+		$this->franchise=!$mysoc->tva_assuj;
+
+        // Defini position des colonnes
+		$this->posxdate=$this->marge_gauche+1;
+		$this->posxreffacturefourn=30;
+		$this->posxreffacture=65;
+		$this->posxtype=100;
+		$this->posxtotalht=80;
+		$this->posxtva=90;
+		$this->posxtotalttc=180;
 
 		//if (! empty($conf->global->MAIN_GENERATE_DOCUMENTS_WITHOUT_VAT)) $this->posxtva=$this->posxup;
 		if ($this->page_largeur < 210) // To work with US executive format
 		{
-			$this->posxreffacturefourn -= 20;
-			$this->posxreffacture -= 20;
-			$this->posxtype -= 20;
-			$this->posxtotalht -= 20;
-			$this->posxtva -= 20;
-			$this->posxtotalttc -= 20;
-		}
-
-		$this->tva = array();
-        $this->localtax1 = array();
-        $this->localtax2 = array();
-		$this->atleastoneratenotnull = 0;
-		$this->atleastonediscount = 0;
+			$this->posxreffacturefourn-=20;
+			$this->posxreffacture-=20;
+			$this->posxtype-=20;
+			$this->posxtotalht-=20;
+			$this->posxtva-=20;
+			$this->posxtotalttc-=20;
+		}
+
+		$this->tva=array();
+        $this->localtax1=array();
+        $this->localtax2=array();
+		$this->atleastoneratenotnull=0;
+		$this->atleastonediscount=0;
 
 		// Recupere emetteur
-		$this->emetteur = $mysoc;
-		if (!$this->emetteur->country_code) $this->emetteur->country_code = substr($langs->defaultlang, -2); // By default if not defined
+		$this->emetteur=$mysoc;
+		if (! $this->emetteur->country_code) $this->emetteur->country_code=substr($langs->defaultlang, -2);    // By default if not defined
 	}
 
 
@@ -191,9 +193,9 @@
         // phpcs:enable
 		global $user, $langs, $conf, $mysoc, $hookmanager;
 
-		if (!is_object($outputlangs)) $outputlangs = $langs;
+		if (! is_object($outputlangs)) $outputlangs=$langs;
 		// For backward compatibility with FPDF, force output charset to ISO, because FPDF expect text to be encoded in ISO
-		if (!empty($conf->global->MAIN_USE_FPDF)) $outputlangs->charset_output = 'ISO-8859-1';
+		if (! empty($conf->global->MAIN_USE_FPDF)) $outputlangs->charset_output='ISO-8859-1';
 
 		// Load translation files required by the page
 		$outputlangs->loadLangs(array("main", "suppliers", "companies", "bills", "dict", "products"));
@@ -211,12 +213,12 @@
 			$sql .= ' FROM '.MAIN_DB_PREFIX.'paiementfourn_facturefourn as pf,'.MAIN_DB_PREFIX.'facture_fourn as f,'.MAIN_DB_PREFIX.'societe as s';
 			$sql .= ' WHERE pf.fk_facturefourn = f.rowid AND f.fk_soc = s.rowid';
 			$sql .= ' AND pf.fk_paiementfourn = '.$object->id;
-			$resql = $this->db->query($sql);
+			$resql=$this->db->query($sql);
 			if ($resql)
 			{
 				if ($this->db->num_rows($resql) > 0)
 				{
-					while ($objp = $this->db->fetch_object($resql)) {
+					while($objp = $this->db->fetch_object($resql)) {
 						$objp->type = $outputlangs->trans('SupplierInvoice');
 						$object->lines[] = $objp;
 					}
@@ -229,22 +231,22 @@
 			if ($object->specimen)
 			{
 				$dir = $conf->fournisseur->payment->dir_output;
-				$file = $dir."/SPECIMEN.pdf";
+				$file = $dir . "/SPECIMEN.pdf";
 			}
 			else
 			{
 				$objectref = dol_sanitizeFileName($object->ref);
 				$objectrefsupplier = dol_sanitizeFileName($object->ref_supplier);
                 $dir = $conf->fournisseur->payment->dir_output.'/'.$objectref;
-				$file = $dir."/".$objectref.".pdf";
-				if (!empty($conf->global->SUPPLIER_REF_IN_NAME)) $file = $dir."/".$objectref.($objectrefsupplier ? "_".$objectrefsupplier : "").".pdf";
+				$file = $dir . "/" . $objectref . ".pdf";
+				if (! empty($conf->global->SUPPLIER_REF_IN_NAME)) $file = $dir . "/" . $objectref . ($objectrefsupplier?"_".$objectrefsupplier:"").".pdf";
 			}
 
-			if (!file_exists($dir))
+			if (! file_exists($dir))
 			{
 				if (dol_mkdir($dir) < 0)
 				{
-					$this->error = $langs->transnoentities("ErrorCanNotCreateDir", $dir);
+					$this->error=$langs->transnoentities("ErrorCanNotCreateDir", $dir);
 					return 0;
 				}
 			}
@@ -252,24 +254,24 @@
 			if (file_exists($dir))
 			{
 				// Add pdfgeneration hook
-				if (!is_object($hookmanager))
+				if (! is_object($hookmanager))
 				{
 					include_once DOL_DOCUMENT_ROOT.'/core/class/hookmanager.class.php';
-					$hookmanager = new HookManager($this->db);
+					$hookmanager=new HookManager($this->db);
 				}
 				$hookmanager->initHooks(array('pdfgeneration'));
-				$parameters = array('file'=>$file, 'object'=>$object, 'outputlangs'=>$outputlangs);
+				$parameters=array('file'=>$file,'object'=>$object,'outputlangs'=>$outputlangs);
 				global $action;
-				$reshook = $hookmanager->executeHooks('beforePDFCreation', $parameters, $object, $action); // Note that $action and $object may have been modified by some hooks
-
-				$nblines = count($object->lines);
-
-                $pdf = pdf_getInstance($this->format);
-                $default_font_size = pdf_getPDFFontSize($outputlangs); // Must be after pdf_getInstance
-                $heightforinfotot = 50; // Height reserved to output the info and total part
-		        $heightforfreetext = (isset($conf->global->MAIN_PDF_FREETEXT_HEIGHT) ? $conf->global->MAIN_PDF_FREETEXT_HEIGHT : 5); // Height reserved to output the free text on last page
-	            $heightforfooter = $this->marge_basse + 8; // Height reserved to output the footer (value include bottom margin)
-	            if ($conf->global->MAIN_GENERATE_DOCUMENTS_SHOW_FOOT_DETAILS > 0) $heightforfooter += 6;
+				$reshook=$hookmanager->executeHooks('beforePDFCreation', $parameters, $object, $action);    // Note that $action and $object may have been modified by some hooks
+
+				$nblignes = count($object->lines);
+
+                $pdf=pdf_getInstance($this->format);
+                $default_font_size = pdf_getPDFFontSize($outputlangs);	// Must be after pdf_getInstance
+                $heightforinfotot = 50;	// Height reserved to output the info and total part
+		        $heightforfreetext= (isset($conf->global->MAIN_PDF_FREETEXT_HEIGHT)?$conf->global->MAIN_PDF_FREETEXT_HEIGHT:5);	// Height reserved to output the free text on last page
+	            $heightforfooter = $this->marge_basse + 8;	// Height reserved to output the footer (value include bottom margin)
+	            if ($conf->global->MAIN_GENERATE_DOCUMENTS_SHOW_FOOT_DETAILS >0) $heightforfooter+= 6;
                 $pdf->SetAutoPageBreak(1, 0);
 
                 if (class_exists('TCPDF'))
@@ -279,14 +281,14 @@
                 }
                 $pdf->SetFont(pdf_getPDFFont($outputlangs));
                 // Set path to the background PDF File
-                if (!empty($conf->global->MAIN_ADD_PDF_BACKGROUND))
+                if (! empty($conf->global->MAIN_ADD_PDF_BACKGROUND))
                 {
                     $pagecount = $pdf->setSourceFile($conf->mycompany->dir_output.'/'.$conf->global->MAIN_ADD_PDF_BACKGROUND);
                     $tplidx = $pdf->importPage(1);
                 }
 
 				$pdf->Open();
-				$pagenb = 0;
+				$pagenb=0;
 				$pdf->SetDrawColor(128, 128, 128);
 
 				$pdf->SetTitle($outputlangs->convToOutputCharset($object->ref));
@@ -294,80 +296,76 @@
 				$pdf->SetCreator("Dolibarr ".DOL_VERSION);
 				$pdf->SetAuthor($outputlangs->convToOutputCharset($user->getFullName($outputlangs)));
 				$pdf->SetKeyWords($outputlangs->convToOutputCharset($object->ref)." ".$outputlangs->transnoentities("Order")." ".$outputlangs->convToOutputCharset($object->thirdparty->name));
-				if (!empty($conf->global->MAIN_DISABLE_PDF_COMPRESSION)) $pdf->SetCompression(false);
-
-				$pdf->SetMargins($this->marge_gauche, $this->marge_haute, $this->marge_droite); // Left, Top, Right
+				if (! empty($conf->global->MAIN_DISABLE_PDF_COMPRESSION)) $pdf->SetCompression(false);
+
+				$pdf->SetMargins($this->marge_gauche, $this->marge_haute, $this->marge_droite);   // Left, Top, Right
 
 
                 // New page
 				$pdf->AddPage();
-				if (!empty($tplidx)) $pdf->useTemplate($tplidx);
+				if (! empty($tplidx)) $pdf->useTemplate($tplidx);
 				$pagenb++;
 				$this->_pagehead($pdf, $object, 1, $outputlangs);
 				$pdf->SetFont('', '', $default_font_size - 1);
-				$pdf->MultiCell(0, 3, ''); // Set interline to 3
+				$pdf->MultiCell(0, 3, '');		// Set interline to 3
 				$pdf->SetTextColor(0, 0, 0);
 
 				$tab_top = 90;
-				$tab_top_newpage = (empty($conf->global->MAIN_PDF_DONOTREPEAT_HEAD) ? 42 : 10);
+				$tab_top_newpage = (empty($conf->global->MAIN_PDF_DONOTREPEAT_HEAD)?42:10);
 				$tab_height = 130;
 				$tab_height_newpage = 150;
 
 				// Incoterm
 				$height_incoterms = 0;
 
-				$height_note = 0;
+				$height_note=0;
 
 				$iniY = $tab_top + 7;
 				$curY = $tab_top + 7;
 				$nexY = $tab_top + 7;
 
 				// Loop on each lines
-				for ($i = 0; $i < $nblines; $i++)
+				for ($i = 0 ; $i < $nblignes ; $i++)
 				{
 					$curY = $nexY;
-					$pdf->SetFont('', '', $default_font_size - 1); // Into loop to work with multipage
+					$pdf->SetFont('', '', $default_font_size - 1);   // Into loop to work with multipage
 					$pdf->SetTextColor(0, 0, 0);
 
 					$pdf->setTopMargin($tab_top_newpage);
-					$pdf->setPageOrientation('', 1, $heightforfooter + $heightforfreetext + $heightforinfotot); // The only function to edit the bottom margin of current page to set it.
-					$pageposbefore = $pdf->getPage();
+					$pdf->setPageOrientation('', 1, $heightforfooter+$heightforfreetext+$heightforinfotot);	// The only function to edit the bottom margin of current page to set it.
+					$pageposbefore=$pdf->getPage();
 
 					// Description of product line
-					$curX = $this->posxdate - 1;
-					$showpricebeforepagebreak = 1;
+					$curX = $this->posxdate-1;
+					$showpricebeforepagebreak=1;
 
 					$pdf->startTransaction();
 					//pdf_writelinedesc($pdf,$object,$i,$outputlangs,$this->posxtva-$curX,3,$curX,$curY,$hideref,$hidedesc,1);
-					$pdf->writeHTMLCell($this->posxtva - $curX, 4, $curX, $curY, $object->lines[$i]->datef, 0, 1, false, true, 'J', true);
-					$pageposafter = $pdf->getPage();
+					$pdf->writeHTMLCell($this->posxtva-$curX, 4, $curX, $curY, $object->lines[$i]->datef, 0, 1, false, true, 'J', true);
+					$pageposafter=$pdf->getPage();
 					if ($pageposafter > $pageposbefore)	// There is a pagebreak
 					{
 						$pdf->rollbackTransaction(true);
-						$pageposafter = $pageposbefore;
+						$pageposafter=$pageposbefore;
 						//print $pageposafter.'-'.$pageposbefore;exit;
-						$pdf->setPageOrientation('', 1, $heightforfooter); // The only function to edit the bottom margin of current page to set it.
+						$pdf->setPageOrientation('', 1, $heightforfooter);	// The only function to edit the bottom margin of current page to set it.
 						//pdf_writelinedesc($pdf,$object,$i,$outputlangs,$this->posxtva-$curX,4,$curX,$curY,$hideref,$hidedesc,1);
-						$pdf->writeHTMLCell($this->posxtva - $curX, 4, $curX, $curY, $object->lines[$i]->datef, 0, 1, false, true, 'J', true);
-						$posyafter = $pdf->GetY();
-						if ($posyafter > ($this->page_hauteur - ($heightforfooter + $heightforfreetext + $heightforinfotot)))	// There is no space left for total+free text
+						$pdf->writeHTMLCell($this->posxtva-$curX, 4, $curX, $curY, $object->lines[$i]->datef, 0, 1, false, true, 'J', true);
+						$posyafter=$pdf->GetY();
+						if ($posyafter > ($this->page_hauteur - ($heightforfooter+$heightforfreetext+$heightforinfotot)))	// There is no space left for total+free text
 						{
-							if ($i == ($nblines - 1))	// No more lines, and no space left to show total, so we create a new page
+							if ($i == ($nblignes-1))	// No more lines, and no space left to show total, so we create a new page
 							{
 								$pdf->AddPage('', '', true);
-								if (!empty($tplidx)) $pdf->useTemplate($tplidx);
+								if (! empty($tplidx)) $pdf->useTemplate($tplidx);
 								if (empty($conf->global->MAIN_PDF_DONOTREPEAT_HEAD)) $this->_pagehead($pdf, $object, 0, $outputlangs);
-								$pdf->setPage($pageposafter + 1);
+								$pdf->setPage($pageposafter+1);
 							}
 						}
 						else
 						{
 							// We found a page break
-							// Allows data in the first page if description is long enough to break in multiples pages
-							if (!empty($conf->global->MAIN_PDF_DATA_ON_FIRST_PAGE))
-								$showpricebeforepagebreak = 1;
-							else
-								$showpricebeforepagebreak = 0;
+							$showpricebeforepagebreak=0;
 						}
 					}
 					else	// No pagebreak
@@ -376,54 +374,54 @@
 					}
 
 					$nexY = $pdf->GetY();
-                    $pageposafter = $pdf->getPage();
+                    $pageposafter=$pdf->getPage();
 					$pdf->setPage($pageposbefore);
 					$pdf->setTopMargin($this->marge_haute);
-					$pdf->setPageOrientation('', 1, 0); // The only function to edit the bottom margin of current page to set it.
+					$pdf->setPageOrientation('', 1, 0);	// The only function to edit the bottom margin of current page to set it.
 
 					// We suppose that a too long description is moved completely on next page
 					if ($pageposafter > $pageposbefore && empty($showpricebeforepagebreak)) {
 						$pdf->setPage($pageposafter); $curY = $tab_top_newpage;
 					}
 
-					$pdf->SetFont('', '', $default_font_size - 1); // On repositionne la police par defaut
+					$pdf->SetFont('', '', $default_font_size - 1);   // On repositionne la police par defaut
 
 					// ref fourn
 					$pdf->SetXY($this->posxreffacturefourn, $curY);
-					$pdf->MultiCell($this->posxreffacturefourn - $this->posxup - 0.8, 3, $object->lines[$i]->ref_supplier, 0, 'L', 0);
+					$pdf->MultiCell($this->posxreffacturefourn-$this->posxup-0.8, 3, $object->lines[$i]->ref_supplier, 0, 'L', 0);
 
 					// ref facture fourn
 					$pdf->SetXY($this->posxreffacture, $curY);
-					$pdf->MultiCell($this->posxreffacture - $this->posxup - 0.8, 3, $object->lines[$i]->ref, 0, 'L', 0);
+					$pdf->MultiCell($this->posxreffacture-$this->posxup-0.8, 3, $object->lines[$i]->ref, 0, 'L', 0);
 
 					// type
 					$pdf->SetXY($this->posxtype, $curY);
-					$pdf->MultiCell($this->posxtype - $this->posxup - 0.8, 3, $object->lines[$i]->type, 0, 'L', 0);
+					$pdf->MultiCell($this->posxtype-$this->posxup-0.8, 3, $object->lines[$i]->type, 0, 'L', 0);
 
 					// Total ht
 					$pdf->SetXY($this->posxtotalht, $curY);
-					$pdf->MultiCell($this->posxtotalht - $this->posxup - 0.8, 3, price($object->lines[$i]->total_ht), 0, 'R', 0);
+					$pdf->MultiCell($this->posxtotalht-$this->posxup-0.8, 3, price($object->lines[$i]->total_ht), 0, 'R', 0);
 
 					// Total tva
 					$pdf->SetXY($this->posxtva, $curY);
-					$pdf->MultiCell($this->posxtva - $this->posxup - 0.8, 3, price($object->lines[$i]->total_tva), 0, 'R', 0);
+					$pdf->MultiCell($this->posxtva-$this->posxup-0.8, 3, price($object->lines[$i]->total_tva), 0, 'R', 0);
 
 					// Total TTC line
                     $pdf->SetXY($this->posxtotalttc, $curY);
-                    $pdf->MultiCell($this->page_largeur - $this->marge_droite - $this->posxtotalttc, 3, price($object->lines[$i]->total_ttc), 0, 'R', 0);
+                    $pdf->MultiCell($this->page_largeur-$this->marge_droite-$this->posxtotalttc, 3, price($object->lines[$i]->total_ttc), 0, 'R', 0);
 
 
 					// Add line
-					if (!empty($conf->global->MAIN_PDF_DASH_BETWEEN_LINES) && $i < ($nblines - 1))
+					if (! empty($conf->global->MAIN_PDF_DASH_BETWEEN_LINES) && $i < ($nblignes - 1))
 					{
 						$pdf->setPage($pageposafter);
-						$pdf->SetLineStyle(array('dash'=>'1,1', 'color'=>array(80, 80, 80)));
+						$pdf->SetLineStyle(array('dash'=>'1,1','color'=>array(80,80,80)));
 						//$pdf->SetDrawColor(190,190,200);
-						$pdf->line($this->marge_gauche, $nexY + 1, $this->page_largeur - $this->marge_droite, $nexY + 1);
+						$pdf->line($this->marge_gauche, $nexY+1, $this->page_largeur - $this->marge_droite, $nexY+1);
 						$pdf->SetLineStyle(array('dash'=>0));
 					}
 
-					$nexY += 2; // Add space between lines
+					$nexY+=2;    // Passe espace entre les lignes
 
 					// Detect if some page were added automatically and output _tableau for past pages
 					while ($pagenb < $pageposafter)
@@ -440,10 +438,10 @@
 						$this->_pagefoot($pdf, $object, $outputlangs, 1);
 						$pagenb++;
 						$pdf->setPage($pagenb);
-						$pdf->setPageOrientation('', 1, 0); // The only function to edit the bottom margin of current page to set it.
+						$pdf->setPageOrientation('', 1, 0);	// The only function to edit the bottom margin of current page to set it.
 						if (empty($conf->global->MAIN_PDF_DONOTREPEAT_HEAD)) $this->_pagehead($pdf, $object, 0, $outputlangs);
 					}
-					if (isset($object->lines[$i + 1]->pagebreak) && $object->lines[$i + 1]->pagebreak)
+					if (isset($object->lines[$i+1]->pagebreak) && $object->lines[$i+1]->pagebreak)
 					{
 						if ($pagenb == 1)
 						{
@@ -456,7 +454,7 @@
 						$this->_pagefoot($pdf, $object, $outputlangs, 1);
 						// New page
 						$pdf->AddPage();
-						if (!empty($tplidx)) $pdf->useTemplate($tplidx);
+						if (! empty($tplidx)) $pdf->useTemplate($tplidx);
 						$pagenb++;
 						if (empty($conf->global->MAIN_PDF_DONOTREPEAT_HEAD)) $this->_pagehead($pdf, $object, 0, $outputlangs);
 					}
@@ -466,16 +464,16 @@
 				if ($pagenb == 1)
 				{
 					$this->_tableau($pdf, $tab_top, $this->page_hauteur - $tab_top - $heightforinfotot - $heightforfreetext - $heightforfooter, 0, $outputlangs, 0, 0);
-					$bottomlasttab = $this->page_hauteur - $heightforinfotot - $heightforfreetext - $heightforfooter + 1;
+					$bottomlasttab=$this->page_hauteur - $heightforinfotot - $heightforfreetext - $heightforfooter + 1;
 				}
 				else
 				{
 					$this->_tableau($pdf, $tab_top_newpage, $this->page_hauteur - $tab_top_newpage - $heightforinfotot - $heightforfreetext - $heightforfooter, 0, $outputlangs, 1, 0);
-					$bottomlasttab = $this->page_hauteur - $heightforinfotot - $heightforfreetext - $heightforfooter + 1;
+					$bottomlasttab=$this->page_hauteur - $heightforinfotot - $heightforfreetext - $heightforfooter + 1;
 				}
 
 				// Affiche zone cheèque
-				$posy = $this->_tableau_cheque($pdf, $object, $bottomlasttab, $outputlangs);
+				$posy=$this->_tableau_cheque($pdf, $object, $bottomlasttab, $outputlangs);
 
 				// Affiche zone totaux
 				//$posy=$this->_tableau_tot($pdf, $object, $deja_regle, $bottomlasttab, $outputlangs);
@@ -490,31 +488,31 @@
 
 				// Add pdfgeneration hook
 				$hookmanager->initHooks(array('pdfgeneration'));
-				$parameters = array('file'=>$file, 'object'=>$object, 'outputlangs'=>$outputlangs);
+				$parameters=array('file'=>$file,'object'=>$object,'outputlangs'=>$outputlangs);
 				global $action;
-				$reshook = $hookmanager->executeHooks('afterPDFCreation', $parameters, $this, $action); // Note that $action and $object may have been modified by some hooks
+				$reshook=$hookmanager->executeHooks('afterPDFCreation', $parameters, $this, $action);    // Note that $action and $object may have been modified by some hooks
 				if ($reshook < 0)
 				{
 				    $this->error = $hookmanager->error;
 				    $this->errors = $hookmanager->errors;
 				}
 
-				if (!empty($conf->global->MAIN_UMASK))
+				if (! empty($conf->global->MAIN_UMASK))
 				@chmod($file, octdec($conf->global->MAIN_UMASK));
 
 				$this->result = array('fullpath'=>$file);
 
-				return 1; // No error
+				return 1;   // Pas d'erreur
 			}
 			else
 			{
-				$this->error = $langs->trans("ErrorCanNotCreateDir", $dir);
+				$this->error=$langs->trans("ErrorCanNotCreateDir", $dir);
 				return 0;
 			}
 		}
 		else
 		{
-			$this->error = $langs->trans("ErrorConstantNotDefined", "SUPPLIER_OUTPUTDIR");
+			$this->error=$langs->trans("ErrorConstantNotDefined", "SUPPLIER_OUTPUTDIR");
 			return 0;
 		}
 	}
@@ -533,7 +531,7 @@
 	protected function _tableau_cheque(&$pdf, $object, $posy, $outputlangs)
 	{
         // phpcs:enable
-		global $conf, $mysoc;
+		global $conf,$mysoc;
 
         $default_font_size = pdf_getPDFFontSize($outputlangs);
 
@@ -565,7 +563,7 @@
 		$pdf->MultiCell(150, 4, $object->thirdparty->nom, 0, 'L', 1);
 
 		$pdf->SetXY($this->page_largeur - $this->marge_droite - 30, $posy);
-		$pdf->MultiCell(35, 4, str_pad(price($object->montant).' '.$currency, 18, '*', STR_PAD_LEFT), 0, 'R', 1);
+		$pdf->MultiCell(35, 4, str_pad(price($object->montant). ' '.$currency, 18, '*', STR_PAD_LEFT), 0, 'R', 1);
 		$posy += 10;
 
 
@@ -595,11 +593,11 @@
 	 */
 	protected function _tableau(&$pdf, $tab_top, $tab_height, $nexY, $outputlangs, $hidetop = 0, $hidebottom = 0, $currency = '')
 	{
-		global $conf, $mysoc;
+		global $conf,$mysoc;
 
 		// Force to disable hidetop and hidebottom
-		$hidebottom = 0;
-		if ($hidetop) $hidetop = -1;
+		$hidebottom=0;
+		if ($hidetop) $hidetop=-1;
 
 		$currency = !empty($currency) ? $currency : $conf->currency;
 		$default_font_size = pdf_getPDFFontSize($outputlangs);
@@ -609,7 +607,7 @@
 		$pdf->SetFont('', '', $default_font_size - 2);
 
 		$titre = strtoupper($mysoc->town).', le '.date("d").' '.$outputlangs->transnoentitiesnoconv(date("F")).' '.date("Y");
-		$pdf->SetXY($this->page_largeur - $this->marge_droite - ($pdf->GetStringWidth($titre) + 3) - 60, $tab_top - 6);
+		$pdf->SetXY($this->page_largeur - $this->marge_droite - ($pdf->GetStringWidth($titre) + 3) - 60, $tab_top-6);
 		$pdf->MultiCell(($pdf->GetStringWidth($titre) + 3), 2, $titre);
 
 		$titre = $outputlangs->transnoentities("AmountInCurrency", $outputlangs->transnoentitiesnoconv("Currency".$currency));
@@ -621,7 +619,7 @@
 		$pdf->SetFont('', '', $default_font_size - 1);
 
 		// Output Rect
-		//$this->printRect($pdf,$this->marge_gauche, $tab_top, $this->page_largeur-$this->marge_gauche-$this->marge_droite, $tab_height, $hidetop, $hidebottom);	// Rect takes a length in 3rd parameter and 4th parameter
+		//$this->printRect($pdf,$this->marge_gauche, $tab_top, $this->page_largeur-$this->marge_gauche-$this->marge_droite, $tab_height, $hidetop, $hidebottom);	// Rect prend une longueur en 3eme param et 4eme param
 	}
 
 	// phpcs:disable PEAR.NamingConventions.ValidFunctionName.PublicUnderscore
@@ -649,19 +647,19 @@
 		$pdf->SetTextColor(0, 0, 60);
 		$pdf->SetFont('', 'B', $default_font_size + 3);
 
-		$posy = $this->marge_haute;
-		$posx = $this->page_largeur - $this->marge_droite - 100;
+		$posy=$this->marge_haute;
+		$posx=$this->page_largeur-$this->marge_droite-100;
 
 		$pdf->SetXY($this->marge_gauche, $posy);
 
 		// Logo
-		$logo = $conf->mycompany->dir_output.'/logos/'.$mysoc->logo;
+		$logo=$conf->mycompany->dir_output.'/logos/'.$mysoc->logo;
 		if ($mysoc->logo)
 		{
 			if (is_readable($logo))
 			{
-			    $height = pdf_getHeightForLogo($logo);
-			    $pdf->Image($logo, $this->marge_gauche, $posy, 0, $height); // width=0 (auto)
+			    $height=pdf_getHeightForLogo($logo);
+			    $pdf->Image($logo, $this->marge_gauche, $posy, 0, $height);	// width=0 (auto)
 			}
 			else
 			{
@@ -673,10 +671,10 @@
 		}
 		else
 		{
-			$text = $this->emetteur->name;
+			$text=$this->emetteur->name;
 			$pdf->MultiCell(100, 4, $outputlangs->convToOutputCharset($text), 0, 'L');
 		}
-        /*
+/*
 		$pdf->SetFont('','B', $default_font_size + 3);
 		$pdf->SetXY($posx,$posy);
 		$pdf->SetTextColor(0,0,60);
@@ -736,22 +734,22 @@
 
 		// Show list of linked objects
 		$posy = pdf_writeLinkedObjects($pdf, $object, $outputlangs, $posx, $posy, 100, 3, 'R', $default_font_size);
-        */
+*/
 		if ($showaddress)
 		{
 			// Sender properties
 			$carac_emetteur = pdf_build_address($outputlangs, $this->emetteur, $object->thirdparty);
 
 			// Show payer
-			$posy = 42;
-			$posx = $this->marge_gauche;
-			if (!empty($conf->global->MAIN_INVERT_SENDER_RECIPIENT)) $posx = $this->page_largeur - $this->marge_droite - 80;
-			$hautcadre = 40;
+			$posy=42;
+			$posx=$this->marge_gauche;
+			if (! empty($conf->global->MAIN_INVERT_SENDER_RECIPIENT)) $posx=$this->page_largeur-$this->marge_droite-80;
+			$hautcadre=40;
 
 			// Show sender frame
 			$pdf->SetTextColor(0, 0, 0);
 			$pdf->SetFont('', '', $default_font_size - 2);
-			$pdf->SetXY($posx, $posy - 5);
+			$pdf->SetXY($posx, $posy-5);
 			$pdf->MultiCell(66, 5, $outputlangs->transnoentities("PayedBy").":", 0, 'L');
 			$pdf->SetXY($posx, $posy);
 			$pdf->SetFillColor(230, 230, 230);
@@ -759,45 +757,41 @@
 			$pdf->SetTextColor(0, 0, 60);
 
 			// Show sender name
-			$pdf->SetXY($posx + 2, $posy + 3);
+			$pdf->SetXY($posx+2, $posy+3);
 			$pdf->SetFont('', 'B', $default_font_size);
 			$pdf->MultiCell(80, 4, $outputlangs->convToOutputCharset($this->emetteur->name), 0, 'L');
-			$posy = $pdf->getY();
+			$posy=$pdf->getY();
 
 			// Show sender information
-			$pdf->SetXY($posx + 2, $posy);
+			$pdf->SetXY($posx+2, $posy);
 			$pdf->SetFont('', '', $default_font_size - 1);
 			$pdf->MultiCell(80, 4, $carac_emetteur, 0, 'L');
 
 			// Payed
 			$thirdparty = $object->thirdparty;
 
-			$carac_client_name = pdfBuildThirdpartyName($thirdparty, $outputlangs);
-
-<<<<<<< HEAD
-			$carac_client = pdf_build_address($outputlangs, $this->emetteur, $mysoc, ((!empty($object->contact)) ? $object->contact : null), $usecontact, 'target', $object);
-=======
+			$carac_client_name= pdfBuildThirdpartyName($thirdparty, $outputlangs);
+
 			$usecontact = 0;
 
 			$carac_client = pdf_build_address($outputlangs, $this->emetteur, $object->thirdparty, ((!empty($object->contact))?$object->contact:null), $usecontact, 'target', $object);
->>>>>>> 6bbc25e8
 
 			// Show recipient
-			$widthrecbox = 90;
-			if ($this->page_largeur < 210) $widthrecbox = 84; // To work with US executive format
-			$posy = 42;
-			$posx = $this->page_largeur - $this->marge_droite - $widthrecbox;
-			if (!empty($conf->global->MAIN_INVERT_SENDER_RECIPIENT)) $posx = $this->marge_gauche;
+			$widthrecbox=90;
+			if ($this->page_largeur < 210) $widthrecbox=84;	// To work with US executive format
+			$posy=42;
+			$posx=$this->page_largeur-$this->marge_droite-$widthrecbox;
+			if (! empty($conf->global->MAIN_INVERT_SENDER_RECIPIENT)) $posx=$this->marge_gauche;
 
 			// Show recipient frame
 			$pdf->SetTextColor(0, 0, 0);
 			$pdf->SetFont('', '', $default_font_size - 2);
-			$pdf->SetXY($posx + 2, $posy - 5);
+			$pdf->SetXY($posx+2, $posy-5);
 			$pdf->MultiCell($widthrecbox, 5, $outputlangs->transnoentities("PayedTo").":", 0, 'L');
 			$pdf->Rect($posx, $posy, $widthrecbox, $hautcadre);
 
 			// Show recipient name
-			$pdf->SetXY($posx + 2, $posy + 3);
+			$pdf->SetXY($posx+2, $posy+3);
 			$pdf->SetFont('', 'B', $default_font_size);
 			$pdf->MultiCell($widthrecbox, 4, $carac_client_name, 0, 'L');
 
@@ -805,7 +799,7 @@
 
 			// Show recipient information
 			$pdf->SetFont('', '', $default_font_size - 1);
-			$pdf->SetXY($posx + 2, $posy);
+			$pdf->SetXY($posx+2, $posy);
 			$pdf->MultiCell($widthrecbox, 4, $carac_client, 0, 'L');
 		}
 	}
@@ -823,7 +817,7 @@
 	protected function _pagefoot(&$pdf, $object, $outputlangs, $hidefreetext = 0)
 	{
 		global $conf;
-		$showdetails = $conf->global->MAIN_GENERATE_DOCUMENTS_SHOW_FOOT_DETAILS;
+		$showdetails=$conf->global->MAIN_GENERATE_DOCUMENTS_SHOW_FOOT_DETAILS;
 		return pdf_pagefoot($pdf, $outputlangs, 'SUPPLIER_INVOICE_FREE_TEXT', $this->emetteur, $this->marge_basse, $this->marge_gauche, $this->page_hauteur, $object, $showdetails, $hidefreetext);
 	}
 }