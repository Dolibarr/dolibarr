--- conflicted
+++ resolved
@@ -119,15 +119,9 @@
 	 */
 	function __construct($db)
 	{
-<<<<<<< HEAD
-		global $conf,$langs,$mysoc;
-		
-		// Translations
-=======
 		global $conf, $langs, $mysoc;
 
 		// Load translation files required by the page
->>>>>>> d9b8a8c8
 		$langs->loadLangs(array("main", "bills"));
 
 		$this->db = $db;
@@ -196,12 +190,8 @@
      */
 	function write_file($object, $outputlangs='', $srctemplatepath='', $hidedetails=0, $hidedesc=0, $hideref=0)
 	{
-<<<<<<< HEAD
-		global $user,$langs,$conf,$mysoc,$hookmanager;
-=======
         // phpcs:enable
 		global $user, $langs, $conf, $mysoc, $hookmanager;
->>>>>>> d9b8a8c8
 
 		if (! is_object($outputlangs)) $outputlangs=$langs;
 		// For backward compatibility with FPDF, force output charset to ISO, because FPDF expect text to be encoded in ISO
@@ -579,10 +569,6 @@
 		// Date
 		$pdf->SetXY($this->page_largeur - $this->marge_droite - 30, $posy);
 		$pdf->MultiCell(150, 4, date("d").' '.$outputlangs->transnoentitiesnoconv(date("F")).' '.date("Y"), 0, 'L', 1);
-<<<<<<< HEAD
-
-=======
->>>>>>> d9b8a8c8
 	}
 
 
