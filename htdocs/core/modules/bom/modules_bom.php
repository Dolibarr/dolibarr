<?php
/* Copyright (C) 2003-2004 Rodolphe Quiedeville <rodolphe@quiedeville.org>
 * Copyright (C) 2004-2011 Laurent Destailleur  <eldy@users.sourceforge.net>
 * Copyright (C) 2004      Eric Seigne          <eric.seigne@ryxeo.com>
 * Copyright (C) 2005-2012 Regis Houssin        <regis.houssin@inodbox.com>
 * Copyright (C) 2006      Andre Cianfarani     <acianfa@free.fr>
 * Copyright (C) 2012      Juanjo Menent	    <jmenent@2byte.es>
 * Copyright (C) 2014      Marcos García        <marcosgdf@gmail.com>
 * Copyright (C) 2024		MDW							<mdeweerd@users.noreply.github.com>
 *
 * This program is free software; you can redistribute it and/or modify
 * it under the terms of the GNU General Public License as published by
 * the Free Software Foundation; either version 3 of the License, or
 * (at your option) any later version.
 *
 * This program is distributed in the hope that it will be useful,
 * but WITHOUT ANY WARRANTY; without even the implied warranty of
 * MERCHANTABILITY or FITNESS FOR A PARTICULAR PURPOSE.  See the
 * GNU General Public License for more details.
 *
 * You should have received a copy of the GNU General Public License
 * along with this program. If not, see <https://www.gnu.org/licenses/>.
 * or see https://www.gnu.org/
 */

/**
 *  \file			htdocs/core/modules/bom/modules_bom.php
 *  \ingroup		bom
 *  \brief			File that contains parent class for boms models
 *                  and parent class for boms numbering models
 */

require_once DOL_DOCUMENT_ROOT.'/core/class/commondocgenerator.class.php';
require_once DOL_DOCUMENT_ROOT.'/core/class/commonnumrefgenerator.class.php';
require_once DOL_DOCUMENT_ROOT.'/compta/bank/class/account.class.php'; // required for use by classes that inherit


/**
 *	Parent class for boms models
 */
abstract class ModelePDFBom extends CommonDocGenerator
{
	// phpcs:disable PEAR.NamingConventions.ValidFunctionName.ScopeNotCamelCaps
	/**
	 *  Return list of active generation modules
	 *
	 *  @param	DoliDB		$db     			Database handler
	 *  @param  int<0,max>	$maxfilenamelength  Max length of value to show
	 *  @return	string[]|int<-1,0>				List of templates
	 */
	public static function liste_modeles($db, $maxfilenamelength = 0)
	{
		// phpcs:enable
		$type = 'bom';
		$list = array();

		include_once DOL_DOCUMENT_ROOT.'/core/lib/functions2.lib.php';
		$list = getListOfModels($db, $type, $maxfilenamelength);

		return $list;
	}

	// phpcs:disable PEAR.NamingConventions.ValidFunctionName.ScopeNotCamelCaps
	/**
	 *  Function to build a document on disk using the generic odt module.
	 *
	 *	@param		BOM			$object				Object source to build document
	 *	@param		Translate	$outputlangs		Lang output object
	 * 	@param		string		$srctemplatepath	Full path of source filename for generator using a template file
	 *  @param		int<0,1>	$hidedetails		Do not show line details
	 *  @param		int<0,1>	$hidedesc			Do not show desc
	 *  @param		int<0,1>	$hideref			Do not show ref
	 *	@return		int<-1,1>						1 if OK, <=0 if KO
	 */
	abstract public function write_file($object, $outputlangs, $srctemplatepath = '', $hidedetails = 0, $hidedesc = 0, $hideref = 0);
	// phpcs:enable
}



/**
 *  Parent class to manage numbering of BOMs
 */
abstract class ModeleNumRefBoms extends CommonNumRefGenerator
{
	// No overload code
<<<<<<< HEAD
=======

	/**
	 * 	Return next free value
	 *
	 *  @param	Product	$objprod		Object product
	 *  @param  ?Bom	$object			Object we need next value for
	 *  @return string|int<-1,0>		Next value if OK, 0 if KO
	 */
	abstract public function getNextValue($objprod, $object);

	/**
	 *  Return an example of numbering
	 *
	 *  @return     string      Example
	 */
	abstract public function getExample();
>>>>>>> cc80841a
}<|MERGE_RESOLUTION|>--- conflicted
+++ resolved
@@ -84,8 +84,6 @@
 abstract class ModeleNumRefBoms extends CommonNumRefGenerator
 {
 	// No overload code
-<<<<<<< HEAD
-=======
 
 	/**
 	 * 	Return next free value
@@ -102,5 +100,4 @@
 	 *  @return     string      Example
 	 */
 	abstract public function getExample();
->>>>>>> cc80841a
 }