<?php
/* Copyright (C) 2004-2018  Laurent Destailleur     <eldy@users.sourceforge.net>
 * Copyright (C) 2018-2019  Nicolas ZABOURI         <info@inovea-conseil.com>
 * Copyright (C) 2019-2021  Frédéric France         <frederic.france@netlogic.fr>
 * Copyright (C) 2020 		Gauthier VERDOL <gauthier.verdol@atm-consulting.fr>
 *
 * This program is free software; you can redistribute it and/or modify
 * it under the terms of the GNU General Public License as published by
 * the Free Software Foundation; either version 3 of the License, or
 * (at your option) any later version.
 *
 * This program is distributed in the hope that it will be useful,
 * but WITHOUT ANY WARRANTY; without even the implied warranty of
 * MERCHANTABILITY or FITNESS FOR A PARTICULAR PURPOSE.  See the
 * GNU General Public License for more details.
 *
 * You should have received a copy of the GNU General Public License
 * along with this program. If not, see <https://www.gnu.org/licenses/>.
 */

/**
 * 	\defgroup   workstation     Module Workstation
 *  \brief      Workstation module descriptor.
 *
 *  \file       htdocs/core/modules/modWorkstation.class.php
 *  \ingroup    workstation
 *  \brief      Description and activation file for the module Workstation
 */
include_once DOL_DOCUMENT_ROOT.'/core/modules/DolibarrModules.class.php';

/**
 *  Description and activation class for module Workstation
 */
class modWorkstation extends DolibarrModules
{
	/**
	 * Constructor. Define names, constants, directories, boxes, permissions
	 *
	 * @param DoliDB $db Database handler
	 */
	public function __construct($db)
	{
		global $langs, $conf;
		$this->db = $db;

		// Id for module (must be unique).
		// Use here a free id (See in Home -> System information -> Dolibarr for list of used modules id).
		$this->numero = 690;
		// Key text used to identify module (for permissions, menus, etc...)
		$this->rights_class = 'workstation';
		// Family can be 'base' (core modules),'crm','financial','hr','projects','products','ecm','technic' (transverse modules),'interface' (link with external tools),'other','...'
		// It is used to group modules by family in module setup page
		$this->family = "products";
		// Module position in the family on 2 digits ('01', '10', '20', ...)
		$this->module_position = '90';
		// Gives the possibility for the module, to provide his own family info and position of this family (Overwrite $this->family and $this->module_position. Avoid this)
		//$this->familyinfo = array('myownfamily' => array('position' => '01', 'label' => $langs->trans("MyOwnFamily")));
		// Module label (no space allowed), used if translation string 'ModuleWorkstationName' not found (Workstation is name of module).
		$this->name = preg_replace('/^mod/i', '', get_class($this));
		// Module description, used if translation string 'ModuleWorkstationDesc' not found (Workstation is name of module).
		$this->description = "WorkstationsDescription";
		// Used only if file README.md and README-LL.md not found.
		$this->descriptionlong = "WorkstationsDescription";
		// Possible values for version are: 'development', 'experimental', 'dolibarr', 'dolibarr_deprecated' or a version string like 'x.y.z'
		$this->version = 'experimental';
		// Url to the file with your last numberversion of this module
		//$this->url_last_version = 'http://www.example.com/versionmodule.txt';

		// Key used in llx_const table to save module status enabled/disabled (where WORKSTATION is value of property name of module in uppercase)
		$this->const_name = 'MAIN_MODULE_'.strtoupper($this->name);
		// Name of image file used for this module.
		// If file is in theme/yourtheme/img directory under name object_pictovalue.png, use this->picto='pictovalue'
		// If file is in module/img directory under name object_pictovalue.png, use this->picto='pictovalue@module'
		$this->picto = 'workstation';
		// Define some features supported by module (triggers, login, substitutions, menus, css, etc...)
		$this->module_parts = array(
			// Set this to 1 if module has its own trigger directory (core/triggers)
			'triggers' => 0,
			// Set this to 1 if module has its own login method file (core/login)
			'login' => 0,
			// Set this to 1 if module has its own substitution function file (core/substitutions)
			'substitutions' => 0,
			// Set this to 1 if module has its own menus handler directory (core/menus)
			'menus' => 0,
			// Set this to 1 if module overwrite template dir (core/tpl)
			'tpl' => 0,
			// Set this to 1 if module has its own barcode directory (core/modules/barcode)
			'barcode' => 0,
			// Set this to 1 if module has its own models directory (core/modules/xxx)
			'models' => 1,
			// Set this to 1 if module has its own printing directory (core/modules/printing)
			'printing' => 0,
			// Set this to 1 if module has its own theme directory (theme)
			'theme' => 0,
			// Set this to relative path of css file if module has its own css file
			'css' => array(
				//    '/workstation/css/workstation.css.php',
			),
			// Set this to relative path of js file if module must load a js on all pages
			'js' => array(
				//   '/workstation/js/workstation.js.php',
			),
			// Set here all hooks context managed by module. To find available hook context, make a "grep -r '>initHooks(' *" on source code. You can also set hook context to 'all'
			'hooks' => array(
				//   'data' => array(
				//       'hookcontext1',
				//       'hookcontext2',
				//   ),
				//   'entity' => '0',
			),
			// Set this to 1 if features of module are opened to external users
			'moduleforexternal' => 0,
		);
		// Data directories to create when module is enabled.
		// Example: this->dirs = array("/workstation/temp","/workstation/subdir");
		$this->dirs = array("/workstation/temp");
		// Config pages. Put here list of php page, stored into workstation/admin directory, to use to setup module.
		$this->config_page_url = array("workstation.php");
		// Dependencies
		// A condition to hide module
		$this->hidden = false;
		// List of module class names as string that must be enabled if this module is enabled. Example: array('always1'=>'modModuleToEnable1','always2'=>'modModuleToEnable2', 'FR1'=>'modModuleToEnableFR'...)
		$this->depends = array();
		$this->requiredby = array(); // List of module class names as string to disable if this one is disabled. Example: array('modModuleToDisable1', ...)
		$this->conflictwith = array(); // List of module class names as string this module is in conflict with. Example: array('modModuleToDisable1', ...)
		$this->langfiles = array("mrp");
		$this->phpmin = array(5, 6); // Minimum version of PHP required by module
		$this->need_dolibarr_version = array(11, -3); // Minimum version of Dolibarr required by module
		$this->warnings_activation = array(); // Warning to show when we activate module. array('always'='text') or array('FR'='textfr','ES'='textes'...)
		$this->warnings_activation_ext = array(); // Warning to show when we activate an external module. array('always'='text') or array('FR'='textfr','ES'='textes'...)
		//$this->automatic_activation = array('FR'=>'WorkstationWasAutomaticallyActivatedBecauseOfYourCountryChoice');
		//$this->always_enabled = true;								// If true, can't be disabled

		// Constants
		// List of particular constants to add when module is enabled (key, 'chaine', value, desc, visible, 'current' or 'allentities', deleteonunactive)
		// Example: $this->const=array(1 => array('WORKSTATION_MYNEWCONST1', 'chaine', 'myvalue', 'This is a constant to add', 1),
		//                             2 => array('WORKSTATION_MYNEWCONST2', 'chaine', 'myvalue', 'This is another constant to add', 0, 'current', 1)
		// );
		$this->const = array();

		// Some keys to add into the overwriting translation tables
		/*$this->overwrite_translation = array(
			'en_US:ParentCompany'=>'Parent company or reseller',
			'fr_FR:ParentCompany'=>'Maison mère ou revendeur'
		)*/

		if (!isset($conf->workstation) || !isset($conf->workstation->enabled)) {
			$conf->workstation = new stdClass();
			$conf->workstation->enabled = 0;
		}

		// Array to add new pages in new tabs
		$this->tabs = array();
		// Example:
		// $this->tabs[] = array('data'=>'objecttype:+tabname1:Title1:mylangfile@workstation:$user->rights->workstation->read:/workstation/mynewtab1.php?id=__ID__');  					// To add a new tab identified by code tabname1
		// $this->tabs[] = array('data'=>'objecttype:+tabname2:SUBSTITUTION_Title2:mylangfile@workstation:$user->rights->othermodule->read:/workstation/mynewtab2.php?id=__ID__',  	// To add another new tab identified by code tabname2. Label will be result of calling all substitution functions on 'Title2' key.
		// $this->tabs[] = array('data'=>'objecttype:-tabname:NU:conditiontoremove');                                                     										// To remove an existing tab identified by code tabname
		//
		// Where objecttype can be
		// 'categories_x'	  to add a tab in category view (replace 'x' by type of category (0=product, 1=supplier, 2=customer, 3=member)
		// 'contact'          to add a tab in contact view
		// 'contract'         to add a tab in contract view
		// 'group'            to add a tab in group view
		// 'intervention'     to add a tab in intervention view
		// 'invoice'          to add a tab in customer invoice view
		// 'invoice_supplier' to add a tab in supplier invoice view
		// 'member'           to add a tab in fundation member view
		// 'opensurveypoll'	  to add a tab in opensurvey poll view
		// 'order'            to add a tab in customer order view
		// 'order_supplier'   to add a tab in supplier order view
		// 'payment'		  to add a tab in payment view
		// 'payment_supplier' to add a tab in supplier payment view
		// 'product'          to add a tab in product view
		// 'propal'           to add a tab in propal view
		// 'project'          to add a tab in project view
		// 'stock'            to add a tab in stock view
		// 'thirdparty'       to add a tab in third party view
		// 'user'             to add a tab in user view

		// Dictionaries
		$this->dictionaries = array();

		// Boxes/Widgets
		// Add here list of php file(s) stored in workstation/core/boxes that contains a class to show a widget.
		$this->boxes = array(
			//  0 => array(
			//      'file' => 'workstationwidget1.php@workstation',
			//      'note' => 'Widget provided by Workstation',
			//      'enabledbydefaulton' => 'Home',
			//  ),
			//  ...
		);

		// Cronjobs (List of cron jobs entries to add when module is enabled)
		// unit_frequency must be 60 for minute, 3600 for hour, 86400 for day, 604800 for week
		$this->cronjobs = array(
			//  0 => array(
			//      'label' => 'MyJob label',
			//      'jobtype' => 'method',
			//      'class' => '/workstation/class/workstation.class.php',
			//      'objectname' => 'Workstation',
			//      'method' => 'doScheduledJob',
			//      'parameters' => '',
			//      'comment' => 'Comment',
			//      'frequency' => 2,
			//      'unitfrequency' => 3600,
			//      'status' => 0,
			//      'test' => '$conf->workstation->enabled',
			//      'priority' => 50,
			//  ),
		);
		// Example: $this->cronjobs=array(
		//    0=>array('label'=>'My label', 'jobtype'=>'method', 'class'=>'/dir/class/file.class.php', 'objectname'=>'MyClass', 'method'=>'myMethod', 'parameters'=>'param1, param2', 'comment'=>'Comment', 'frequency'=>2, 'unitfrequency'=>3600, 'status'=>0, 'test'=>'$conf->workstation->enabled', 'priority'=>50),
		//    1=>array('label'=>'My label', 'jobtype'=>'command', 'command'=>'', 'parameters'=>'param1, param2', 'comment'=>'Comment', 'frequency'=>1, 'unitfrequency'=>3600*24, 'status'=>0, 'test'=>'$conf->workstation->enabled', 'priority'=>50)
		// );

		// Permissions provided by this module
		$this->rights = array();
		$r = 1;
		// Add here entries to declare new permissions
		/* BEGIN MODULEBUILDER PERMISSIONS */
		$this->rights[$r][0] = $this->numero + $r; // Permission id (must not be already used)
		$this->rights[$r][1] = 'Read objects of Workstation'; // Permission label
		$this->rights[$r][4] = 'workstation'; // In php code, permission will be checked by test if ($user->rights->workstation->level1->level2)
		$this->rights[$r][5] = 'read'; // In php code, permission will be checked by test if ($user->rights->workstation->level1->level2)
		$r++;
		$this->rights[$r][0] = $this->numero + $r; // Permission id (must not be already used)
		$this->rights[$r][1] = 'Create/Update objects of Workstation'; // Permission label
		$this->rights[$r][4] = 'workstation'; // In php code, permission will be checked by test if ($user->rights->workstation->level1->level2)
		$this->rights[$r][5] = 'write'; // In php code, permission will be checked by test if ($user->rights->workstation->level1->level2)
		$r++;
		$this->rights[$r][0] = $this->numero + $r; // Permission id (must not be already used)
		$this->rights[$r][1] = 'Delete objects of Workstation'; // Permission label
		$this->rights[$r][4] = 'workstation'; // In php code, permission will be checked by test if ($user->rights->workstation->level1->level2)
		$this->rights[$r][5] = 'delete'; // In php code, permission will be checked by test if ($user->rights->workstation->level1->level2)
		$r++;
		/* END MODULEBUILDER PERMISSIONS */

		// Main menu entries to add
		$this->menu = array();
		$r = 0;
		// Add here entries to declare new menus
		$this->menu[$r++]=array(
			// '' if this is a top menu. For left menu, use 'fk_mainmenu=xxx' or 'fk_mainmenu=xxx,fk_leftmenu=yyy' where xxx is mainmenucode and yyy is a leftmenucode
			'fk_menu'=>'fk_mainmenu=mrp',
			// This is a Left menu entry
			'type'=>'left',
			'titre'=>'Workstations',
			'prefix' => img_picto('', $this->picto, 'class="paddingright pictofixedwidth"'),
			'mainmenu'=>'mrp',
			'leftmenu'=>'workstation_workstation',
			'url'=>'',
			// Lang file to use (without .lang) by module. File must be in langs/code_CODE/ directory.
			'langs'=>'mrp',
			'position'=>1100+$r,
			// Define condition to show or hide menu entry. Use '$conf->workstation->enabled' if entry must be visible if module is enabled. Use '$leftmenu==\'system\'' to show if leftmenu system is selected.
			'enabled'=>'$conf->workstation->enabled',
			// Use 'perms'=>'$user->rights->workstation->level1->level2' if you want your menu with a permission rules
			'perms'=>'$user->rights->workstation->workstation->read',
			'target'=>'',
			// 0=Menu for internal users, 1=external users, 2=both
			'user'=>2,
		);
		$this->menu[$r++]=array(
			// '' if this is a top menu. For left menu, use 'fk_mainmenu=xxx' or 'fk_mainmenu=xxx,fk_leftmenu=yyy' where xxx is mainmenucode and yyy is a leftmenucode
			'fk_menu'=>'fk_mainmenu=mrp,fk_leftmenu=workstation_workstation',
			// This is a Left menu entry
			'type'=>'left',
			'titre'=>'WorkstationCreate',
			'mainmenu'=>'mrp',
			'leftmenu'=>'workstation_workstation_left_create',
			'url'=>'/workstation/workstation_card.php?action=create',
			// Lang file to use (without .lang) by module. File must be in langs/code_CODE/ directory.
			'langs'=>'mrp',
			'position'=>1100+$r,
			// Define condition to show or hide menu entry. Use '$conf->workstation->enabled' if entry must be visible if module is enabled. Use '$leftmenu==\'system\'' to show if leftmenu system is selected.
			'enabled'=>'$conf->workstation->enabled',
			// Use 'perms'=>'$user->rights->workstation->level1->level2' if you want your menu with a permission rules
			'perms'=>'$user->rights->workstation->workstation->write',
			'target'=>'',
			// 0=Menu for internal users, 1=external users, 2=both
			'user'=>2
		);
		$this->menu[$r++]=array(
			// '' if this is a top menu. For left menu, use 'fk_mainmenu=xxx' or 'fk_mainmenu=xxx,fk_leftmenu=yyy' where xxx is mainmenucode and yyy is a leftmenucode
			'fk_menu'=>'fk_mainmenu=mrp,fk_leftmenu=workstation_workstation',
			// This is a Left menu entry
			'type'=>'left',
			'titre'=>'List',
			'mainmenu'=>'mrp',
			'leftmenu'=>'workstation_workstation_left_list',
			'url'=>'/workstation/workstation_list.php',
			// Lang file to use (without .lang) by module. File must be in langs/code_CODE/ directory.
			'langs'=>'mrp',
			'position'=>1101+$r,
			// Define condition to show or hide menu entry. Use '$conf->workstation->enabled' if entry must be visible if module is enabled. Use '$leftmenu==\'system\'' to show if leftmenu system is selected.
			'enabled'=>'$conf->workstation->enabled',
			// Use 'perms'=>'$user->rights->workstation->level1->level2' if you want your menu with a permission rules
			'perms'=>'$user->rights->workstation->workstation->read',
			'target'=>'',
			// 0=Menu for internal users, 1=external users, 2=both
			'user'=>2
		);

		/* END MODULEBUILDER LEFTMENU WORKSTATION */
		// Exports profiles provided by this module
		$r = 1;
		/* BEGIN MODULEBUILDER EXPORT WORKSTATION */
		/*
		$langs->load("workstation@workstation");
		$this->export_code[$r]=$this->rights_class.'_'.$r;
		$this->export_label[$r]='WorkstationLines';	// Translation key (used only if key ExportDataset_xxx_z not found)
		$this->export_icon[$r]='workstation@workstation';
		// Define $this->export_fields_array, $this->export_TypeFields_array and $this->export_entities_array
		$keyforclass = 'Workstation'; $keyforclassfile='/workstation/class/workstation.class.php'; $keyforelement='workstation@workstation';
		include DOL_DOCUMENT_ROOT.'/core/commonfieldsinexport.inc.php';
		//$this->export_fields_array[$r]['t.fieldtoadd']='FieldToAdd'; $this->export_TypeFields_array[$r]['t.fieldtoadd']='Text';
		//unset($this->export_fields_array[$r]['t.fieldtoremove']);
		//$keyforclass = 'WorkstationLine'; $keyforclassfile='/workstation/class/workstation.class.php'; $keyforelement='workstationline@workstation'; $keyforalias='tl';
		//include DOL_DOCUMENT_ROOT.'/core/commonfieldsinexport.inc.php';
		$keyforselect='workstation'; $keyforaliasextra='extra'; $keyforelement='workstation@workstation';
		include DOL_DOCUMENT_ROOT.'/core/extrafieldsinexport.inc.php';
		//$keyforselect='workstationline'; $keyforaliasextra='extraline'; $keyforelement='workstationline@workstation';
		//include DOL_DOCUMENT_ROOT.'/core/extrafieldsinexport.inc.php';
		//$this->export_dependencies_array[$r] = array('workstationline'=>array('tl.rowid','tl.ref')); // To force to activate one or several fields if we select some fields that need same (like to select a unique key if we ask a field of a child to avoid the DISTINCT to discard them, or for computed field than need several other fields)
		//$this->export_special_array[$r] = array('t.field'=>'...');
		//$this->export_examplevalues_array[$r] = array('t.field'=>'Example');
		//$this->export_help_array[$r] = array('t.field'=>'FieldDescHelp');
		$this->export_sql_start[$r]='SELECT DISTINCT ';
		$this->export_sql_end[$r]  =' FROM '.MAIN_DB_PREFIX.'workstation as t';
		//$this->export_sql_end[$r]  =' LEFT JOIN '.MAIN_DB_PREFIX.'workstation_line as tl ON tl.fk_workstation = t.rowid';
		$this->export_sql_end[$r] .=' WHERE 1 = 1';
		$this->export_sql_end[$r] .=' AND t.entity IN ('.getEntity('workstation').')';
		$r++; */
		/* END MODULEBUILDER EXPORT WORKSTATION */

		// Imports profiles provided by this module
		$r = 1;
		/* BEGIN MODULEBUILDER IMPORT WORKSTATION */
		/*
		 $langs->load("workstation@workstation");
		 $this->export_code[$r]=$this->rights_class.'_'.$r;
		 $this->export_label[$r]='WorkstationLines';	// Translation key (used only if key ExportDataset_xxx_z not found)
		 $this->export_icon[$r]='workstation@workstation';
		 $keyforclass = 'Workstation'; $keyforclassfile='/workstation/class/workstation.class.php'; $keyforelement='workstation@workstation';
		 include DOL_DOCUMENT_ROOT.'/core/commonfieldsinexport.inc.php';
		 $keyforselect='workstation'; $keyforaliasextra='extra'; $keyforelement='workstation@workstation';
		 include DOL_DOCUMENT_ROOT.'/core/extrafieldsinexport.inc.php';
		 //$this->export_dependencies_array[$r]=array('mysubobject'=>'ts.rowid', 't.myfield'=>array('t.myfield2','t.myfield3')); // To force to activate one or several fields if we select some fields that need same (like to select a unique key if we ask a field of a child to avoid the DISTINCT to discard them, or for computed field than need several other fields)
		 $this->export_sql_start[$r]='SELECT DISTINCT ';
		 $this->export_sql_end[$r]  =' FROM '.MAIN_DB_PREFIX.'workstation as t';
		 $this->export_sql_end[$r] .=' WHERE 1 = 1';
		 $this->export_sql_end[$r] .=' AND t.entity IN ('.getEntity('workstation').')';
		 $r++; */
		/* END MODULEBUILDER IMPORT WORKSTATION */
	}

	/**
	 *  Function called when module is enabled.
	 *  The init function add constants, boxes, permissions and menus (defined in constructor) into Dolibarr database.
	 *  It also creates data directories
	 *
	 *  @param      string  $options    Options when enabling module ('', 'noboxes')
	 *  @return     int             	1 if OK, 0 if KO
	 */
	public function init($options = '')
	{
		global $conf, $langs;

<<<<<<< HEAD
=======
		$result = $this->_load_tables('/install/mysql/', 'workstation');
		if ($result < 0) {
			return -1; // Do not activate module if error 'not allowed' returned when loading module SQL queries (the _load_table run sql with run_sql with the error allowed parameter set to 'default')
		}

>>>>>>> 503d1a04
		// Create extrafields during init
		//include_once DOL_DOCUMENT_ROOT.'/core/class/extrafields.class.php';
		//$extrafields = new ExtraFields($this->db);
		//$result1=$extrafields->addExtraField('workstation_myattr1', "New Attr 1 label", 'boolean', 1,  3, 'thirdparty',   0, 0, '', '', 1, '', 0, 0, '', '', 'workstation@workstation', '$conf->workstation->enabled');
		//$result2=$extrafields->addExtraField('workstation_myattr2', "New Attr 2 label", 'varchar', 1, 10, 'project',      0, 0, '', '', 1, '', 0, 0, '', '', 'workstation@workstation', '$conf->workstation->enabled');
		//$result3=$extrafields->addExtraField('workstation_myattr3', "New Attr 3 label", 'varchar', 1, 10, 'bank_account', 0, 0, '', '', 1, '', 0, 0, '', '', 'workstation@workstation', '$conf->workstation->enabled');
		//$result4=$extrafields->addExtraField('workstation_myattr4', "New Attr 4 label", 'select',  1,  3, 'thirdparty',   0, 1, '', array('options'=>array('code1'=>'Val1','code2'=>'Val2','code3'=>'Val3')), 1,'', 0, 0, '', '', 'workstation@workstation', '$conf->workstation->enabled');
		//$result5=$extrafields->addExtraField('workstation_myattr5', "New Attr 5 label", 'text',    1, 10, 'user',         0, 0, '', '', 1, '', 0, 0, '', '', 'workstation@workstation', '$conf->workstation->enabled');

		// Permissions
		$this->remove($options);

		$sql = array();

		// Document templates
		$moduledir = 'workstation';
		$myTmpObjects = array();
		$myTmpObjects['Workstation'] = array('includerefgeneration'=>0, 'includedocgeneration'=>0);

		foreach ($myTmpObjects as $myTmpObjectKey => $myTmpObjectArray) {
			if ($myTmpObjectKey == 'Workstation') {
				continue;
			}
			if ($myTmpObjectArray['includerefgeneration']) {
				$src = DOL_DOCUMENT_ROOT.'/install/doctemplates/workstation/template_workstations.odt';
				$dirodt = DOL_DATA_ROOT.'/doctemplates/workstation';
				$dest = $dirodt.'/template_workstations.odt';

				if (file_exists($src) && !file_exists($dest)) {
					require_once DOL_DOCUMENT_ROOT.'/core/lib/files.lib.php';
					dol_mkdir($dirodt);
					$result = dol_copy($src, $dest, 0, 0);
					if ($result < 0) {
						$langs->load("errors");
						$this->error = $langs->trans('ErrorFailToCopyFile', $src, $dest);
						return 0;
					}
				}

				$sql = array_merge($sql, array(
					"DELETE FROM ".MAIN_DB_PREFIX."document_model WHERE nom = 'standard_".strtolower($myTmpObjectKey)."' AND type = '".$this->db->escape(strtolower($myTmpObjectKey))."' AND entity = ".((int) $conf->entity),
					"INSERT INTO ".MAIN_DB_PREFIX."document_model (nom, type, entity) VALUES('standard_".strtolower($myTmpObjectKey)."','".$this->db->escape(strtolower($myTmpObjectKey))."',".((int) $conf->entity).")",
					"DELETE FROM ".MAIN_DB_PREFIX."document_model WHERE nom = 'generic_".strtolower($myTmpObjectKey)."_odt' AND type = '".$this->db->escape(strtolower($myTmpObjectKey))."' AND entity = ".((int) $conf->entity),
					"INSERT INTO ".MAIN_DB_PREFIX."document_model (nom, type, entity) VALUES('generic_".strtolower($myTmpObjectKey)."_odt', '".$this->db->escape(strtolower($myTmpObjectKey))."', ".((int) $conf->entity).")"
				));
			}
		}

		return $this->_init($sql, $options);
	}

	/**
	 *  Function called when module is disabled.
	 *  Remove from database constants, boxes and permissions from Dolibarr database.
	 *  Data directories are not deleted
	 *
	 *  @param      string	$options    Options when enabling module ('', 'noboxes')
	 *  @return     int                 1 if OK, 0 if KO
	 */
	public function remove($options = '')
	{
		$sql = array();
		return $this->_remove($sql, $options);
	}
}<|MERGE_RESOLUTION|>--- conflicted
+++ resolved
@@ -367,14 +367,11 @@
 	{
 		global $conf, $langs;
 
-<<<<<<< HEAD
-=======
 		$result = $this->_load_tables('/install/mysql/', 'workstation');
 		if ($result < 0) {
 			return -1; // Do not activate module if error 'not allowed' returned when loading module SQL queries (the _load_table run sql with run_sql with the error allowed parameter set to 'default')
 		}
 
->>>>>>> 503d1a04
 		// Create extrafields during init
 		//include_once DOL_DOCUMENT_ROOT.'/core/class/extrafields.class.php';
 		//$extrafields = new ExtraFields($this->db);
