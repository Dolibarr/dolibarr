--- conflicted
+++ resolved
@@ -129,9 +129,4 @@
     {
         return $this->getNextValue($objsoc,$objforref);
     }
-<<<<<<< HEAD
-
-}
-=======
-}
->>>>>>> 59a27085
+}