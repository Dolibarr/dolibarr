--- conflicted
+++ resolved
@@ -317,11 +317,7 @@
 				$array_soc=$this->get_substitutionarray_mysoc($mysoc,$outputlangs);
 				$array_thirdparty=$this->get_substitutionarray_thirdparty($socobject,$outputlangs);
 				$array_other=$this->get_substitutionarray_other($outputlangs);
-<<<<<<< HEAD
-				// retrieve contact information for use in contract as contact_xxx tags
-=======
 				// retrieve contact information for use in order as contact_xxx tags
->>>>>>> d9b8a8c8
 				$array_thirdparty_contact = array();
 				if ($usecontact && is_object($contactobject)) $array_thirdparty_contact=$this->get_substitutionarray_contact($contactobject,$outputlangs,'contact');
 
@@ -405,7 +401,6 @@
 						$listlines = $odfHandler->setSegment('lines');
 					}
 					catch(OdfException $e)
-<<<<<<< HEAD
 					{
 						// We may arrive here if tags for lines not present into template
 						$foundtagforlines = 0;
@@ -413,15 +408,6 @@
 					}
 					if ($foundtagforlines)
 					{
-=======
-					{
-						// We may arrive here if tags for lines not present into template
-						$foundtagforlines = 0;
-						dol_syslog($e->getMessage(), LOG_INFO);
-					}
-					if ($foundtagforlines)
-					{
->>>>>>> d9b8a8c8
 						foreach ($object->lines as $line)
 						{
 							$tmparray=$this->get_substitutionarray_lines($line,$outputlangs);
@@ -437,17 +423,11 @@
 								}
 								catch(OdfException $e)
 								{
-<<<<<<< HEAD
-								}
-								catch(SegmentException $e)
-								{
-=======
 									dol_syslog($e->getMessage(), LOG_INFO);
 								}
 								catch(SegmentException $e)
 								{
 									dol_syslog($e->getMessage(), LOG_INFO);
->>>>>>> d9b8a8c8
 								}
 							}
 							$listlines->merge();
