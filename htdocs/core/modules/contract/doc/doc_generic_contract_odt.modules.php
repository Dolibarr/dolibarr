<?php
/* Copyright (C) 2010-2012 	Laurent Destailleur <eldy@users.sourceforge.net>
 * Copyright (C) 2012		Juanjo Menent		<jmenent@2byte.es>
 * Copyright (C) 2018		Ferran Marcet		<fmarcet@2byte.es>
*
* This program is free software; you can redistribute it and/or modify
* it under the terms of the GNU General Public License as published by
* the Free Software Foundation; either version 3 of the License, or
* (at your option) any later version.
*
* This program is distributed in the hope that it will be useful,
* but WITHOUT ANY WARRANTY; without even the implied warranty of
* MERCHANTABILITY or FITNESS FOR A PARTICULAR PURPOSE.  See the
* GNU General Public License for more details.
*
* You should have received a copy of the GNU General Public License
* along with this program. If not, see <http://www.gnu.org/licenses/>.
* or see http://www.gnu.org/
*/

/**
 *	\file       htdocs/core/modules/contract/doc/doc_generic_contract_odt.modules.php
 *	\ingroup    societe
 *	\brief      File of class to build ODT documents for third parties
 */

require_once DOL_DOCUMENT_ROOT.'/core/modules/contract/modules_contract.php';
require_once DOL_DOCUMENT_ROOT.'/product/class/product.class.php';
require_once DOL_DOCUMENT_ROOT.'/core/lib/company.lib.php';
require_once DOL_DOCUMENT_ROOT.'/core/lib/functions2.lib.php';
require_once DOL_DOCUMENT_ROOT.'/core/lib/files.lib.php';
require_once DOL_DOCUMENT_ROOT.'/core/lib/doc.lib.php';


/**
 *	Class to build documents using ODF templates generator
 */
class doc_generic_contract_odt extends ModelePDFContract
{
	var $emetteur;	// Objet societe qui emet

	var $phpmin = array(5,2,0);	// Minimum version of PHP required by module
	var $version = 'dolibarr';


	/**
	 *	Constructor
	 *
	 *  @param		DoliDB		$db      Database handler
	 */
	function __construct($db)
	{
		global $conf,$langs,$mysoc;

		$langs->load("main");
		$langs->load("companies");

		$this->db = $db;
		$this->name = "ODT templates";
		$this->description = $langs->trans("DocumentModelOdt");
		$this->scandir = 'CONTRACT_ADDON_PDF_ODT_PATH';	// Name of constant that is used to save list of directories to scan

		// Dimension page pour format A4
		$this->type = 'odt';
		$this->page_largeur = 0;
		$this->page_hauteur = 0;
		$this->format = array($this->page_largeur,$this->page_hauteur);
		$this->marge_gauche=0;
		$this->marge_droite=0;
		$this->marge_haute=0;
		$this->marge_basse=0;

		$this->option_logo = 1;                    // Affiche logo
		$this->option_tva = 0;                     // Gere option tva CONTRACT_TVAOPTION
		$this->option_modereg = 0;                 // Affiche mode reglement
		$this->option_condreg = 0;                 // Affiche conditions reglement
		$this->option_codeproduitservice = 0;      // Affiche code produit-service
		$this->option_multilang = 1;               // Dispo en plusieurs langues
		$this->option_escompte = 0;                // Affiche si il y a eu escompte
		$this->option_credit_note = 0;             // Support credit notes
		$this->option_freetext = 1;				   // Support add of a personalised text
		$this->option_draft_watermark = 0;		   // Support add of a watermark on drafts

		// Recupere emetteur
		$this->emetteur=$mysoc;
		if (! $this->emetteur->country_code) $this->emetteur->country_code=substr($langs->defaultlang,-2);    // By default if not defined
	}


	/**
	 *	Return description of a module
	 *
	 *	@param	Translate	$langs      Lang object to use for output
	 *	@return string       			Description
	 */
	function info($langs)
	{
		global $conf,$langs;

		$langs->load("companies");
		$langs->load("errors");

		$form = new Form($this->db);

		$texte = $this->description.".<br>\n";
		$texte.= '<form action="'.$_SERVER["PHP_SELF"].'" method="POST" enctype="multipart/form-data">';
		$texte.= '<input type="hidden" name="token" value="'.$_SESSION['newtoken'].'">';
		$texte.= '<input type="hidden" name="action" value="setModuleOptions">';
		$texte.= '<input type="hidden" name="param1" value="CONTRACT_ADDON_PDF_ODT_PATH">';
		$texte.= '<table class="nobordernopadding" width="100%">';

		// List of directories area
		$texte.= '<tr><td>';
		$texttitle=$langs->trans("ListOfDirectories");
		$listofdir=explode(',',preg_replace('/[\r\n]+/',',',trim($conf->global->CONTRACT_ADDON_PDF_ODT_PATH)));
		$listoffiles=array();
		foreach($listofdir as $key=>$tmpdir)
		{
			$tmpdir=trim($tmpdir);
			$tmpdir=preg_replace('/DOL_DATA_ROOT/',DOL_DATA_ROOT,$tmpdir);
			if (! $tmpdir) {
				unset($listofdir[$key]); continue;
			}
			if (! is_dir($tmpdir)) $texttitle.=img_warning($langs->trans("ErrorDirNotFound",$tmpdir),0);
			else
			{
				$tmpfiles=dol_dir_list($tmpdir,'files',0,'\.(ods|odt)');
				if (count($tmpfiles)) $listoffiles=array_merge($listoffiles,$tmpfiles);
			}
		}
		$texthelp=$langs->trans("ListOfDirectoriesForModelGenODT");
		// Add list of substitution keys
		$texthelp.='<br>'.$langs->trans("FollowingSubstitutionKeysCanBeUsed").'<br>';
		$texthelp.=$langs->transnoentitiesnoconv("FullListOnOnlineDocumentation");    // This contains an url, we don't modify it

		$texte.= $form->textwithpicto($texttitle,$texthelp,1,'help','',1);
		$texte.= '<div><div style="display: inline-block; min-width: 100px; vertical-align: middle;">';
		$texte.= '<textarea class="flat" cols="60" name="value1">';
		$texte.=$conf->global->CONTRACT_ADDON_PDF_ODT_PATH;
		$texte.= '</textarea>';
		$texte.= '</div><div style="display: inline-block; vertical-align: middle;">';
		$texte.= '<input type="submit" class="button" value="'.dol_escape_htmltag($langs->trans("Modify")).'" name="Button">';
		$texte.= '<br></div></div>';

		// Scan directories
		if (count($listofdir))
		{
			$texte.=$langs->trans("NumberOfModelFilesFound").': <b>'.count($listoffiles).'</b>';
		}

		// Add select to upload a new template file. TODO Copy this feature on other admin pages.
		$texte.= '<div>'.$langs->trans("UploadNewTemplate").' <input type="file" name="uploadfile">';
		$texte.= '<input type="hidden" value="CONTRACT_ADDON_PDF_ODT_PATH" name="keyforuploaddir">';
		$texte.= '<input type="submit" class="button" value="'.dol_escape_htmltag($langs->trans("Upload")).'" name="upload">';
        $texte.= '</div>';

		$texte.= '</td>';

		$texte.= '<td valign="top" rowspan="2" class="hideonsmartphone">';
		$texte.= $langs->trans("ExampleOfDirectoriesForModelGen");
		$texte.= '</td>';
		$texte.= '</tr>';

		$texte.= '</table>';
		$texte.= '</form>';

		return $texte;
	}

	/**
	 *	Function to build a document on disk using the generic odt module.
	 *
	 *	@param		Contract		$object				Object source to build document
	 *	@param		Translate	$outputlangs		Lang output object
	 * 	@param		string		$srctemplatepath	Full path of source filename for generator using a template file
	 *  @param		int			$hidedetails		Do not show line details
	 *  @param		int			$hidedesc			Do not show desc
	 *  @param		int			$hideref			Do not show ref
	 *	@return		int         					1 if OK, <=0 if KO
	 */
	function write_file($object,$outputlangs,$srctemplatepath,$hidedetails=0,$hidedesc=0,$hideref=0)
	{
		global $user,$langs,$conf,$mysoc,$hookmanager;

		if (empty($srctemplatepath))
		{
			dol_syslog("doc_generic_odt::write_file parameter srctemplatepath empty", LOG_WARNING);
			return -1;
		}

		// Add odtgeneration hook
		if (! is_object($hookmanager))
		{
			include_once DOL_DOCUMENT_ROOT.'/core/class/hookmanager.class.php';
			$hookmanager=new HookManager($this->db);
		}
		$hookmanager->initHooks(array('odtgeneration'));
		global $action;

		if (! is_object($outputlangs)) $outputlangs=$langs;
		$sav_charset_output=$outputlangs->charset_output;
		$outputlangs->charset_output='UTF-8';

		$outputlangs->load("main");
		$outputlangs->load("dict");
		$outputlangs->load("companies");
		$outputlangs->load("bills");

		if ($conf->contrat->dir_output)
		{
			// If $object is id instead of object
			if (! is_object($object))
			{
				$id = $object;
				$object = new Contrat($this->db);
				$result=$object->fetch($id);
				if ($result < 0)
				{
					dol_print_error($this->db,$object->error);
					return -1;
				}
			}

			$dir = $conf->contrat->dir_output;
			$objectref = dol_sanitizeFileName($object->ref);
			if (! preg_match('/specimen/i',$objectref)) $dir.= "/" . $objectref;
			$file = $dir . "/" . $objectref . ".odt";

			if (! file_exists($dir))
			{
				if (dol_mkdir($dir) < 0)
				{
					$this->error=$langs->transnoentities("ErrorCanNotCreateDir",$dir);
					return -1;
				}
			}

			if (file_exists($dir))
			{
				//print "srctemplatepath=".$srctemplatepath;	// Src filename
				$newfile=basename($srctemplatepath);
				$newfiletmp=preg_replace('/\.od(t|s)/i','',$newfile);
				$newfiletmp=preg_replace('/template_/i','',$newfiletmp);
				$newfiletmp=preg_replace('/modele_/i','',$newfiletmp);

				$newfiletmp=$objectref.'_'.$newfiletmp;

				// Get extension (ods or odt)
				$newfileformat=substr($newfile, strrpos($newfile, '.')+1);
				if ( ! empty($conf->global->MAIN_DOC_USE_TIMING))
				{
				    $format=$conf->global->MAIN_DOC_USE_TIMING;
				    if ($format == '1') $format='%Y%m%d%H%M%S';
					$filename=$newfiletmp.'-'.dol_print_date(dol_now(),$format).'.'.$newfileformat;
				}
				else
				{
					$filename=$newfiletmp.'.'.$newfileformat;
				}
				$file=$dir.'/'.$filename;
				//print "newdir=".$dir;
				//print "newfile=".$newfile;
				//print "file=".$file;
				//print "conf->contrat->dir_temp=".$conf->contrat->dir_temp;

				dol_mkdir($conf->contrat->dir_temp);


				// If CUSTOMER contact defined on contract, we use it
				$usecontact=false;
				$arrayidcontact=$object->getIdContact('external','CUSTOMER');
				if (count($arrayidcontact) > 0)
				{
					$usecontact=true;
					$result=$object->fetch_contact($arrayidcontact[0]);
				}

				// Recipient name
				if (! empty($usecontact))
				{
					// On peut utiliser le nom de la societe du contact
					if (! empty($conf->global->MAIN_USE_COMPANY_NAME_OF_CONTACT)) $socobject = $object->contact;
					else {
                        			$socobject = $object->thirdparty;
                        			// if we have a CUSTOMER contact and we dont use it as recipient we store the contact object for later use
                        			$contactobject = $object->contact;
                    			}
				}
				else
				{
					$socobject=$object->thirdparty;
				}

				$object->fetch_optionals();


				// Define substitution array
				$substitutionarray = getCommonSubstitutionArray($outputlangs, 0, null, $object);
<<<<<<< HEAD
				/* deprecated
=======
>>>>>>> 03d9bf13
				$substitutionarray['__FROM_NAME__'] = $this->emetteur->name;
				$substitutionarray['__FROM_EMAIL__'] = $this->emetteur->email;
				$substitutionarray['__TOTAL_TTC__'] = $object->total_ttc;
				$substitutionarray['__TOTAL_HT__'] = $object->total_ht;
				$substitutionarray['__TOTAL_VAT__'] = $object->total_vat;
<<<<<<< HEAD
				*/
=======
>>>>>>> 03d9bf13

				// Make substitutions into ODT
				$array_contract=$this->get_substitutionarray_each_var_object($object, $outputlangs);
				$array_user=$this->get_substitutionarray_user($user,$outputlangs);
				$array_soc=$this->get_substitutionarray_mysoc($mysoc,$outputlangs);
				$array_thirdparty=$this->get_substitutionarray_thirdparty($socobject,$outputlangs);
				$array_objet=$this->get_substitutionarray_object($object,$outputlangs);
				$array_other=$this->get_substitutionarray_other($outputlangs);
				// retrieve contact information for use in contract as contact_xxx tags
				$array_thirdparty_contact = array();
				if ($usecontact) $array_thirdparty_contact=$this->get_substitutionarray_contact($contactobject,$outputlangs,'contact');

				$substitutionarray = array_merge($substitutionarray,$array_contract,$array_user,$array_soc,$array_thirdparty,$array_objet,$array_other,$array_thirdparty_contact);
				complete_substitutions_array($substitutionarray, $outputlangs, $object);

				$tmparray = $substitutionarray;
<<<<<<< HEAD
				
=======

>>>>>>> 03d9bf13
				// Call the ODTSubstitution hook
				$parameters=array('file'=>$file,'object'=>$object,'outputlangs'=>$outputlangs,'substitutionarray'=>&$tmparray);
				$reshook=$hookmanager->executeHooks('ODTSubstitution',$parameters,$this,$action);    // Note that $action and $object may have been modified by some hooks

				// Line of free text
				$newfreetext='';
				$paramfreetext='contract_FREE_TEXT';
				if (! empty($conf->global->$paramfreetext))
				{
					$newfreetext=make_substitutions($conf->global->$paramfreetext,$substitutionarray);
				}


				// Open and load template
				require_once ODTPHP_PATH.'odf.php';
				try {
					$odfHandler = new odf(
						$srctemplatepath,
						array(
						'PATH_TO_TMP'	  => $conf->contrat->dir_temp,
						'ZIP_PROXY'		  => 'PclZipProxy',	// PhpZipProxy or PclZipProxy. Got "bad compression method" error when using PhpZipProxy.
						'DELIMITER_LEFT'  => '{',
						'DELIMITER_RIGHT' => '}'
						)
					);
				}
				catch(Exception $e)
				{
					$this->error=$e->getMessage();
					return -1;
				}
				// After construction $odfHandler->contentXml contains content and
				// [!-- BEGIN row.lines --]*[!-- END row.lines --] has been replaced by
				// [!-- BEGIN lines --]*[!-- END lines --]
				//print html_entity_decode($odfHandler->__toString());
				//print exit;


				// Make substitutions into odt of freetext
				try {
					$odfHandler->setVars('free_text', $newfreetext, true, 'UTF-8');
				}
				catch(OdfException $e)
				{
				}

				foreach($tmparray as $key=>$value)
				{
					try {
						if (preg_match('/logo$/',$key)) // Image
						{
							if (file_exists($value)) $odfHandler->setImage($key, $value);
							else $odfHandler->setVars($key, 'ErrorFileNotFound', true, 'UTF-8');
						}
						else    // Text
						{
							$odfHandler->setVars($key, $value, true, 'UTF-8');
						}
					}
					catch(OdfException $e)
					{
					}
				}

				// Replace tags of lines
				try
				{
					$foundtagforlines = 1;
					try {
						$listlines = $odfHandler->setSegment('lines');
					}
					catch(OdfException $e)
<<<<<<< HEAD
					{
						// We may arrive here if tags for lines not present into template
						$foundtagforlines = 0;
						dol_syslog($e->getMessage(), LOG_INFO);
					}
					if ($foundtagforlines)
					{
=======
					{
						// We may arrive here if tags for lines not present into template
						$foundtagforlines = 0;
						dol_syslog($e->getMessage(), LOG_INFO);
					}
					if ($foundtagforlines)
					{
>>>>>>> 03d9bf13
						foreach ($object->lines as $line)
						{
							$tmparray=$this->get_substitutionarray_lines($line,$outputlangs);
							complete_substitutions_array($tmparray, $outputlangs, $object, $line, "completesubstitutionarray_lines");
							// Call the ODTSubstitutionLine hook
							$parameters=array('odfHandler'=>&$odfHandler,'file'=>$file,'object'=>$object,'outputlangs'=>$outputlangs,'substitutionarray'=>&$tmparray,'line'=>$line);
							$reshook=$hookmanager->executeHooks('ODTSubstitutionLine',$parameters,$this,$action);    // Note that $action and $object may have been modified by some hooks
							foreach($tmparray as $key => $val)
							{
								try
								{
									$listlines->setVars($key, $val, true, 'UTF-8');
								}
								catch(OdfException $e)
								{
								}
								catch(SegmentException $e)
								{
								}
							}
							$listlines->merge();
						}
						$odfHandler->mergeSegment($listlines);
					}
				}
				catch(OdfException $e)
				{
					$this->error=$e->getMessage();
					dol_syslog($this->error, LOG_WARNING);
					return -1;
				}

				// Replace labels translated
				$tmparray=$outputlangs->get_translations_for_substitutions();
				foreach($tmparray as $key=>$value)
				{
					try {
						$odfHandler->setVars($key, $value, true, 'UTF-8');
					}
					catch(OdfException $e)
					{
					}
				}

				// Call the beforeODTSave hook
				$parameters=array('odfHandler'=>&$odfHandler,'file'=>$file,'object'=>$object,'outputlangs'=>$outputlangs);
				$reshook=$hookmanager->executeHooks('beforeODTSave',$parameters,$this,$action);    // Note that $action and $object may have been modified by some hooks

				// Write new file
				if (!empty($conf->global->MAIN_ODT_AS_PDF)) {
					try {
						$odfHandler->exportAsAttachedPDF($file);
					}catch (Exception $e){
						$this->error=$e->getMessage();
						return -1;
					}
				}
				else {
					try {
					$odfHandler->saveToDisk($file);
					}catch (Exception $e){
						$this->error=$e->getMessage();
						return -1;
					}
				}

				$reshook=$hookmanager->executeHooks('afterODTCreation',$parameters,$this,$action);    // Note that $action and $object may have been modified by some hooks

				if (! empty($conf->global->MAIN_UMASK))
					@chmod($file, octdec($conf->global->MAIN_UMASK));

				$odfHandler=null;	// Destroy object

				$this->result = array('fullpath'=>$file);

				return 1;   // Success
			}
			else
			{
				$this->error=$langs->transnoentities("ErrorCanNotCreateDir",$dir);
				return -1;
			}
		}

		return -1;
	}

}
<|MERGE_RESOLUTION|>--- conflicted
+++ resolved
@@ -296,19 +296,13 @@
 
 				// Define substitution array
 				$substitutionarray = getCommonSubstitutionArray($outputlangs, 0, null, $object);
-<<<<<<< HEAD
 				/* deprecated
-=======
->>>>>>> 03d9bf13
 				$substitutionarray['__FROM_NAME__'] = $this->emetteur->name;
 				$substitutionarray['__FROM_EMAIL__'] = $this->emetteur->email;
 				$substitutionarray['__TOTAL_TTC__'] = $object->total_ttc;
 				$substitutionarray['__TOTAL_HT__'] = $object->total_ht;
 				$substitutionarray['__TOTAL_VAT__'] = $object->total_vat;
-<<<<<<< HEAD
 				*/
-=======
->>>>>>> 03d9bf13
 
 				// Make substitutions into ODT
 				$array_contract=$this->get_substitutionarray_each_var_object($object, $outputlangs);
@@ -325,11 +319,7 @@
 				complete_substitutions_array($substitutionarray, $outputlangs, $object);
 
 				$tmparray = $substitutionarray;
-<<<<<<< HEAD
-				
-=======
-
->>>>>>> 03d9bf13
+
 				// Call the ODTSubstitution hook
 				$parameters=array('file'=>$file,'object'=>$object,'outputlangs'=>$outputlangs,'substitutionarray'=>&$tmparray);
 				$reshook=$hookmanager->executeHooks('ODTSubstitution',$parameters,$this,$action);    // Note that $action and $object may have been modified by some hooks
@@ -339,7 +329,7 @@
 				$paramfreetext='contract_FREE_TEXT';
 				if (! empty($conf->global->$paramfreetext))
 				{
-					$newfreetext=make_substitutions($conf->global->$paramfreetext,$substitutionarray);
+					$newfreetext=make_substitutions($conf->global->$paramfreetext,$tmparray);
 				}
 
 
@@ -402,7 +392,6 @@
 						$listlines = $odfHandler->setSegment('lines');
 					}
 					catch(OdfException $e)
-<<<<<<< HEAD
 					{
 						// We may arrive here if tags for lines not present into template
 						$foundtagforlines = 0;
@@ -410,15 +399,6 @@
 					}
 					if ($foundtagforlines)
 					{
-=======
-					{
-						// We may arrive here if tags for lines not present into template
-						$foundtagforlines = 0;
-						dol_syslog($e->getMessage(), LOG_INFO);
-					}
-					if ($foundtagforlines)
-					{
->>>>>>> 03d9bf13
 						foreach ($object->lines as $line)
 						{
 							$tmparray=$this->get_substitutionarray_lines($line,$outputlangs);
