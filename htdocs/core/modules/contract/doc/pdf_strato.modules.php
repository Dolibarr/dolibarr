--- conflicted
+++ resolved
@@ -520,11 +520,7 @@
 	 *   @param		int			$hidebottom		Hide bottom bar of array
 	 *   @return	void
 	 */
-<<<<<<< HEAD
-	private function _tableau(&$pdf, $tab_top, $tab_height, $nexY, $outputlangs, $hidetop = 0, $hidebottom = 0)
-=======
 	protected function _tableau(&$pdf, $tab_top, $tab_height, $nexY, $outputlangs, $hidetop = 0, $hidebottom = 0)
->>>>>>> 12e6dabc
 	{
 		global $conf;
 
@@ -571,11 +567,7 @@
      * @param   Translate   $outputlangs    Object language for output
      * @return void
      */
-<<<<<<< HEAD
-    private function tabSignature(&$pdf, $tab_top, $tab_height, $outputlangs)
-=======
 	protected function tabSignature(&$pdf, $tab_top, $tab_height, $outputlangs)
->>>>>>> 12e6dabc
     {
 		$pdf->SetDrawColor(128, 128, 128);
 		$posmiddle = $this->marge_gauche + round(($this->page_largeur - $this->marge_gauche - $this->marge_droite)/2);
@@ -594,10 +586,7 @@
 		$pdf->MultiCell($this->page_largeur-$this->marge_droite - $posmiddle - 5, 20, '', 1);
     }
 
-<<<<<<< HEAD
-=======
 	// phpcs:disable PEAR.NamingConventions.ValidFunctionName.PublicUnderscore
->>>>>>> 12e6dabc
     /**
      *  Show top header of page.
      *
@@ -607,11 +596,7 @@
      *  @param  Translate	$outputlangs	Object lang for output
      *  @return	void
      */
-<<<<<<< HEAD
-    private function _pagehead(&$pdf, $object, $showaddress, $outputlangs)
-=======
 	protected function _pagehead(&$pdf, $object, $showaddress, $outputlangs)
->>>>>>> 12e6dabc
     {
 		global $conf,$langs;
 
@@ -791,11 +776,7 @@
 	 *      @param	int			$hidefreetext		1=Hide free text
 	 *      @return	integer
 	 */
-<<<<<<< HEAD
-	private function _pagefoot(&$pdf, $object, $outputlangs, $hidefreetext = 0)
-=======
 	protected function _pagefoot(&$pdf, $object, $outputlangs, $hidefreetext = 0)
->>>>>>> 12e6dabc
 	{
 		global $conf;
 		$showdetails=$conf->global->MAIN_GENERATE_DOCUMENTS_SHOW_FOOT_DETAILS;
