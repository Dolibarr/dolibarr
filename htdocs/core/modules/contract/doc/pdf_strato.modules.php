--- conflicted
+++ resolved
@@ -566,27 +566,17 @@
 			$pdf->SetXY($this->marge_gauche, $posy);
 			$pdf->MultiCell($posmiddle - $this->marge_gauche - 5, 5, $outputlangs->transnoentities("ContactNameAndSignature", $this->emetteur->name), 0, 'L', 0);
 
-<<<<<<< HEAD
-		$pdf->SetXY($this->marge_gauche, $posy + 5);
-		$pdf->RoundedRect($this->marge_gauche, $posy + 5, $posmiddle - $this->marge_gauche - 5, 20, $this->corner_radius, '1234', 'D');
-=======
-			$pdf->SetXY($this->marge_gauche, $posy + 5);
-			$pdf->MultiCell($posmiddle - $this->marge_gauche - 5, 20, '', 1);
-		}
->>>>>>> b4014e83
+		  $pdf->SetXY($this->marge_gauche, $posy + 5);
+		  $pdf->RoundedRect($this->marge_gauche, $posy + 5, $posmiddle - $this->marge_gauche - 5, 20, $this->corner_radius, '1234', 'D');
+		}
 
 		if (!getDolGlobalString('CONTRACT_HIDE_THIRPARTY_SIGNATURE_SECTION_PDF')) {
 			$pdf->SetXY($posmiddle + 5, $posy);
 			$pdf->MultiCell($this->page_largeur - $this->marge_droite - $posmiddle - 5, 5, $outputlangs->transnoentities("ContactNameAndSignature", $this->recipient->name), 0, 'L', 0);
 
-<<<<<<< HEAD
-		$pdf->SetXY($posmiddle + 5, $posy + 5);
-		$pdf->RoundedRect($posmiddle + 5, $posy + 5, $this->page_largeur - $this->marge_droite - $posmiddle - 5, 20, $this->corner_radius, '1234', 'D');
-=======
-			$pdf->SetXY($posmiddle + 5, $posy + 5);
-			$pdf->MultiCell($this->page_largeur - $this->marge_droite - $posmiddle - 5, 20, '', 1);
-		}
->>>>>>> b4014e83
+		  $pdf->SetXY($posmiddle + 5, $posy + 5);
+		  $pdf->RoundedRect($posmiddle + 5, $posy + 5, $this->page_largeur - $this->marge_droite - $posmiddle - 5, 20, $this->corner_radius, '1234', 'D');
+		}
 	}
 
 	// phpcs:disable PEAR.NamingConventions.ValidFunctionName.PublicUnderscore
