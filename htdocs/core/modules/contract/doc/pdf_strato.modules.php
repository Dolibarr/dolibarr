--- conflicted
+++ resolved
@@ -6,11 +6,7 @@
  * Copyright (C) 2011		Fabrice CHERRIER
  * Copyright (C) 2013-2024  Philippe Grand	            <philippe.grand@atoo-net.com>
  * Copyright (C) 2015       Marcos García               <marcosgdf@gmail.com>
-<<<<<<< HEAD
- * Copyright (C) 2018-2020  Frédéric France             <frederic.france@netlogic.fr>
-=======
  * Copyright (C) 2018-2024  Frédéric France             <frederic.france@free.fr>
->>>>>>> cc80841a
  * Copyright (C) 2024		MDW							<mdeweerd@users.noreply.github.com>
  *
  * This program is free software; you can redistribute it and/or modify
@@ -753,11 +749,7 @@
 			$this->recipient->name = pdfBuildThirdpartyName($thirdparty, $outputlangs);
 
 			$mode = 'target';
-<<<<<<< HEAD
-			$carac_client = pdf_build_address($outputlangs, $this->emetteur, $object->thirdparty, (isset($object->contact) ? $object->contact : ''), $usecontact, $mode, $object);
-=======
 			$carac_client = pdf_build_address($outputlangs, $this->emetteur, $object->thirdparty, (isset($object->contact) ? $object->contact : ''), ($usecontact ? 1 : 0), $mode, $object);
->>>>>>> cc80841a
 
 			// Show recipient
 			$widthrecbox = getDolGlobalString('MAIN_PDF_USE_ISO_LOCATION') ? 92 : 100;
