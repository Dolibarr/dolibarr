<?php
/* Copyright (C) 2024       Frédéric France             <frederic.france@free.fr>
 * Copyright (C) 2024		MDW							<mdeweerd@users.noreply.github.com>
 */
/*
 * This program is free software; you can redistribute it and/or modify
 * it under the terms of the GNU General Public License as published by
 * the Free Software Foundation; either version 3 of the License, or
 * (at your option) any later version.
 *
 * This program is distributed in the hope that it will be useful,
 * but WITHOUT ANY WARRANTY; without even the implied warranty of
 * MERCHANTABILITY or FITNESS FOR A PARTICULAR PURPOSE.  See the
 * GNU General Public License for more details.
 *
 * You should have received a copy of the GNU General Public License
 * along with this program. If not, see <https://www.gnu.org/licenses/>.
 * or see https://www.gnu.org/
 */

/**
 * Parent class for log handlers
 */
abstract class LogHandler
{
	/**
	 * @var string Code for the handler
	 */
	public $code;

<<<<<<< HEAD
=======
	/**
	 * @var int
	 */
>>>>>>> cc80841a
	protected $ident = 0;

	/**
	 * @var string[] Array of error messages
	 */
	public $errors = [];


	/**
	 * Return name of logger
	 *
	 * @return string
	 */
	public function getName()
	{
		return ucfirst($this->code);
	}

	/**
	 * Content of the info tooltip.
	 *
	 * @return string
	 */
	public function getInfo()
	{
		return '';
	}

	/**
	 * Return warning if something is wrong with logger
	 *
	 * @return string
	 */
	public function getWarning()
	{
		return '';
	}

	/**
	 * Version of the module ('x.y.z' or 'dolibarr' or 'experimental' or 'development')
	 *
	 * @return string
	 */
	public function getVersion()
	{
		return 'development';
	}

	/**
	 * Is the logger active ?
	 *
<<<<<<< HEAD
	 * @return int		1 if logger enabled
=======
	 * @return int<0,1>		1 if logger enabled
>>>>>>> cc80841a
	 */
	public function isActive()
	{
		return 0;
	}

	/**
	 *	Configuration variables of the module
	 *
	 * 	@return	array<array{name:string,constant:string,default:string,css?:string}>	Return array of configuration data
	 */
	public function configure()
	{
		return array();
	}

	/**
	 * Function that checks if the configuration is valid.
	 * It will be called after setting the configuration.
	 * The function returns an array with error messages
	 *
	 * @return bool
	 */
	public function checkConfiguration()
	{
		return true;
	}

	/**
	 * Set current ident.
	 *
	 * @param	int<-1,1>	$ident		1=Increase ident of 1, -1=Decrease ident of 1
	 * @return 	void
	 */
	public function setIdent($ident)
	{
		$this->ident += $ident;
	}

	/**
	 * Export the message
	 *
<<<<<<< HEAD
	 * @param   array   $content            Array containing the info about the message
=======
	 * @param	array{level:int,ip:string,ospid:string,osuser:string,message:string}	$content 	Array containing the info about the message
>>>>>>> cc80841a
	 * @param   string  $suffixinfilename   When output is a file, append this suffix into default log filename.
	 * @return  void
	 */
	public function export($content, $suffixinfilename = '')
	{
		// Code to output log
		return;
	}
}<|MERGE_RESOLUTION|>--- conflicted
+++ resolved
@@ -28,12 +28,9 @@
 	 */
 	public $code;
 
-<<<<<<< HEAD
-=======
 	/**
 	 * @var int
 	 */
->>>>>>> cc80841a
 	protected $ident = 0;
 
 	/**
@@ -85,11 +82,7 @@
 	/**
 	 * Is the logger active ?
 	 *
-<<<<<<< HEAD
-	 * @return int		1 if logger enabled
-=======
 	 * @return int<0,1>		1 if logger enabled
->>>>>>> cc80841a
 	 */
 	public function isActive()
 	{
@@ -132,11 +125,7 @@
 	/**
 	 * Export the message
 	 *
-<<<<<<< HEAD
-	 * @param   array   $content            Array containing the info about the message
-=======
 	 * @param	array{level:int,ip:string,ospid:string,osuser:string,message:string}	$content 	Array containing the info about the message
->>>>>>> cc80841a
 	 * @param   string  $suffixinfilename   When output is a file, append this suffix into default log filename.
 	 * @return  void
 	 */
