<?php

require_once DOL_DOCUMENT_ROOT.'/core/modules/syslog/logHandler.php';

/**
 * Class to manage logging to a file
 */
class mod_syslog_file extends LogHandler implements LogHandlerInterface
{
	public $code = 'file';
	public $lastTime = 0;

	/**
	 * 	Return name of logger
	 *
	 * 	@return	string		Name of logger
	 */
	public function getName()
	{
		global $langs;

		return $langs->trans('File');
	}

	/**
	 * Version of the module ('x.y.z' or 'dolibarr' or 'experimental' or 'development')
	 *
	 * @return string
	 */
	public function getVersion()
	{
		return 'dolibarr';
	}

	/**
	 * Content of the info tooltip.
	 *
	 * @return false|string
	 */
	public function getInfo()
	{
		global $langs;

		return $langs->trans('YouCanUseDOL_DATA_ROOT');
	}

	/**
	 * Is the module active ?
	 *
	 * @return int
	 */
	public function isActive()
	{
		global $conf;
		return empty($conf->global->SYSLOG_DISABLE_LOGHANDLER_FILE) ? 1 : 0; // Set SYSLOG_DISABLE_LOGHANDLER_FILE to 1 to disable this loghandler
	}

	/**
	 * 	Return array of configuration data
	 *
	 * 	@return	array		Return array of configuration data
	 */
	public function configure()
	{
		global $langs;

		return array(
			array(
				'name' => $langs->trans('SyslogFilename'),
				'constant' => 'SYSLOG_FILE',
				'default' => 'DOL_DATA_ROOT/dolibarr.log',
				'attr' => 'size="60"'
			)
		);
	}

	/**
	 * 	Return if configuration is valid
	 *
	 * 	@return	array		Array of errors. Empty array if ok.
	 */
	public function checkConfiguration()
	{
		global $langs;

		$errors = array();

		$filename = $this->getFilename();

		if (file_exists($filename) && is_writable($filename)) {
			dol_syslog('admin/syslog: file '.$filename);
		} else {
			$errors[] = $langs->trans("ErrorFailedToOpenFile", $filename);
		}

		return $errors;
	}

	/**
	 * Return the parsed logfile path
	 *
	 * @param	string	$suffixinfilename	When output is a file, append this suffix into default log filename.
	 * @return	string
	 */
	private function getFilename($suffixinfilename = '')
	{
		global $conf;

		if (empty($conf->global->SYSLOG_FILE)) {
			$tmp = DOL_DATA_ROOT.'/dolibarr.log';
		} else {
			$tmp = str_replace('DOL_DATA_ROOT', DOL_DATA_ROOT, $conf->global->SYSLOG_FILE);
		}

		if (!empty($conf->global->SYSLOG_FILE_ONEPERSESSION)) {
			if ($conf->global->SYSLOG_FILE_ONEPERSESSION == 1) {	// file depend on session key name (Note that session name is same for all users and is not a per user value)
				$suffixinfilename .= '_'.session_name();
			}
			if ($conf->global->SYSLOG_FILE_ONEPERSESSION == 2) {	// file depend on session value sor per user
				$suffixinfilename .= '_'.session_name().'_'.$_SERVER["REMOTE_ADDR"];
			}
		}

		return $suffixinfilename ?preg_replace('/\.log$/i', $suffixinfilename.'.log', $tmp) : $tmp;
	}

	/**
	 * Export the message
	 *
	 * @param  	array 	$content 			Array containing the info about the message
	 * @param	string	$suffixinfilename	When output is a file, append this suffix into default log filename.
	 * @return	void
	 */
	public function export($content, $suffixinfilename = '')
	{
		global $conf, $dolibarr_main_prod;

		if (!empty($conf->global->MAIN_SYSLOG_DISABLE_FILE)) {
			return; // Global option to disable output of this handler
		}

		$logfile = $this->getFilename($suffixinfilename);

		// Test constant SYSLOG_FILE_NO_ERROR (should stay a constant defined with define('SYSLOG_FILE_NO_ERROR',1);
		if (defined('SYSLOG_FILE_NO_ERROR')) {
			$filefd = @fopen($logfile, 'a+');
		} else {
			$filefd = fopen($logfile, 'a+');
		}

		if (!$filefd) {
			if (!defined('SYSLOG_FILE_NO_ERROR') || !constant('SYSLOG_FILE_NO_ERROR')) {
				// Do not break dolibarr usage if log fails
				//throw new Exception('Failed to open log file '.basename($logfile));
				print 'Failed to open log file '.($dolibarr_main_prod ?basename($logfile) : $logfile);
			}
		} else {
			$logLevels = array(
				LOG_EMERG => 'EMERG',
				LOG_ALERT => 'ALERT',
				LOG_CRIT => 'CRIT',
				LOG_ERR => 'ERR',
				LOG_WARNING => 'WARNING',
				LOG_NOTICE => 'NOTICE',
				LOG_INFO => 'INFO',
				LOG_DEBUG => 'DEBUG'
			);

			$delay = "";
			if (!empty($conf->global->MAIN_SYSLOG_SHOW_DELAY)) {
				$now = microtime(true);
				$delay = " ".sprintf("%05.3f", $this->lastTime != 0 ? $now - $this->lastTime : 0);
				$this->lastTime = $now;
			}

<<<<<<< HEAD
			$message = dol_print_date(dol_now(), "standard").$delay." ".sprintf("%-7s", $logLevels[$content['level']])." ".sprintf("%-15s", $content['ip'])." ".($this->ident > 0 ?str_pad('', $this->ident, ' ') : '').$content['message'];
=======
			$message = dol_print_date(dol_now('gmt'), 'standard', 'gmt').$delay." ".sprintf("%-7s", $logLevels[$content['level']])." ".sprintf("%-15s", $content['ip'])." ".($this->ident > 0 ?str_pad('', $this->ident, ' ') : '').$content['message'];
>>>>>>> 41ce2899
			fwrite($filefd, $message."\n");
			fclose($filefd);
			@chmod($logfile, octdec(empty($conf->global->MAIN_UMASK) ? '0664' : $conf->global->MAIN_UMASK));
		}
	}
}<|MERGE_RESOLUTION|>--- conflicted
+++ resolved
@@ -173,11 +173,7 @@
 				$this->lastTime = $now;
 			}
 
-<<<<<<< HEAD
-			$message = dol_print_date(dol_now(), "standard").$delay." ".sprintf("%-7s", $logLevels[$content['level']])." ".sprintf("%-15s", $content['ip'])." ".($this->ident > 0 ?str_pad('', $this->ident, ' ') : '').$content['message'];
-=======
 			$message = dol_print_date(dol_now('gmt'), 'standard', 'gmt').$delay." ".sprintf("%-7s", $logLevels[$content['level']])." ".sprintf("%-15s", $content['ip'])." ".($this->ident > 0 ?str_pad('', $this->ident, ' ') : '').$content['message'];
->>>>>>> 41ce2899
 			fwrite($filefd, $message."\n");
 			fclose($filefd);
 			@chmod($logfile, octdec(empty($conf->global->MAIN_UMASK) ? '0664' : $conf->global->MAIN_UMASK));
