<?php

require_once DOL_DOCUMENT_ROOT.'/core/modules/syslog/logHandler.php';

/**
 * Class to manage logging to a file
 */
class mod_syslog_file extends LogHandler implements LogHandlerInterface
{

	/**
	 * 	Return name of logger
	 *
	 * 	@return	string		Name of logger
	 */
	public function getName()
	{
		global $langs;

		return $langs->trans('File');
	}

	/**
	 * Version of the module ('x.y.z' or 'dolibarr' or 'experimental' or 'development')
	 *
	 * @return string
	 */
	public function getVersion()
	{
		return 'dolibarr';
	}

	/**
	 * Content of the info tooltip.
	 *
	 * @return false|string
	 */
	public function getInfo()
	{
		global $langs;

		return $langs->trans('YouCanUseDOL_DATA_ROOT');
	}

	/**
	 * Is the module active ?
	 *
	 * @return boolean
	 */
	public function isActive()
	{
		return 1;
	}

	/**
	 * 	Return array of configuration data
	 *
	 * 	@return	array		Return array of configuration data
	 */
	public function configure()
	{
		global $langs;

		return array(
			array(
				'name' => $langs->trans('SyslogFilename'),
				'constant' => 'SYSLOG_FILE',
				'default' => 'DOL_DATA_ROOT/dolibarr.log',
				'attr' => 'size="60"'
			)
		);
	}

	/**
	 * 	Return if configuration is valid
	 *
	 * 	@return	boolean		True if configuration ok
	 */
	public function checkConfiguration()
	{
		global $langs;

		$errors = array();

		$filename = $this->getFilename();

		if (file_exists($filename) && is_writable($filename))
		{
			dol_syslog('admin/syslog: file '.$filename);
		}
		else $errors[] = $langs->trans("ErrorFailedToOpenFile", $filename);

		return $errors;
	}

	/**
	 * Return the parsed logfile path
	 *
<<<<<<< HEAD
	 * @param	string	$suffixinfilename	When output is a file, append this suffix into default log filename.
	 * @return	string
=======
>>>>>>> de1f53db
	 * @return string
	 */
	private function getFilename($suffixinfilename='')
	{
		$tmp=str_replace('DOL_DATA_ROOT', DOL_DATA_ROOT, SYSLOG_FILE);
		return $suffixinfilename?preg_replace('/\.log$/i', $suffixinfilename.'.log', $tmp):$tmp;
	}

	/**
	 * Export the message
	 *
	 * @param  	array 	$content 			Array containing the info about the message
	 * @param	string	$suffixinfilename	When output is a file, append this suffix into default log filename.
	 * @return	void
	 */
	public function export($content, $suffixinfilename='')
	{
		global $conf;

		$logfile = $this->getFilename($suffixinfilename);

		if (defined("SYSLOG_FILE_NO_ERROR")) $filefd = @fopen($logfile, 'a+');
		else $filefd = fopen($logfile, 'a+');

		if (! $filefd)
		{
			if (! defined("SYSLOG_FILE_NO_ERROR"))
			{
				// Do not break dolibarr usage if log fails
				//throw new Exception('Failed to open log file '.basename($logfile));
				print 'Failed to open log file '.basename($logfile);
			}
		}
		else
		{
			$logLevels = array(
				LOG_EMERG => 'EMERG',
				LOG_ALERT => 'ALERT',
				LOG_CRIT => 'CRIT',
				LOG_ERR => 'ERR',
				LOG_WARNING => 'WARNING',
				LOG_NOTICE => 'NOTICE',
				LOG_INFO => 'INFO',
				LOG_DEBUG => 'DEBUG'
			);

			$message = dol_print_date(time(),"%Y-%m-%d %H:%M:%S")." ".sprintf("%-7s", $logLevels[$content['level']])." ".sprintf("%-15s", $content['ip'])." ".($this->ident>0?str_pad('',$this->ident,' '):'').$content['message'];

			fwrite($filefd, $message."\n");
			fclose($filefd);
			@chmod($logfile, octdec($conf->global->MAIN_UMASK));
		}
	}
}<|MERGE_RESOLUTION|>--- conflicted
+++ resolved
@@ -96,12 +96,8 @@
 	/**
 	 * Return the parsed logfile path
 	 *
-<<<<<<< HEAD
 	 * @param	string	$suffixinfilename	When output is a file, append this suffix into default log filename.
 	 * @return	string
-=======
->>>>>>> de1f53db
-	 * @return string
 	 */
 	private function getFilename($suffixinfilename='')
 	{
