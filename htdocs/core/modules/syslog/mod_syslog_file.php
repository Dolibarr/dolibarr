--- conflicted
+++ resolved
@@ -56,11 +56,7 @@
 	/**
 	 * Is the logger active ?
 	 *
-<<<<<<< HEAD
-	 * @return int		1 if logger enabled
-=======
 	 * @return int<0,1>		If logger enabled
->>>>>>> cc80841a
 	 */
 	public function isActive()
 	{
@@ -122,29 +118,20 @@
 			$tmp = str_replace('DOL_DATA_ROOT', DOL_DATA_ROOT, $conf->global->SYSLOG_FILE);
 		}
 
-<<<<<<< HEAD
-=======
 		// Deprecated, use instead the constant 'SYSLOG_FILE_ADDSUFFIX' and/or 'SYSLOG_FILE_ONEPERIP'
->>>>>>> cc80841a
 		if (getDolGlobalString('SYSLOG_FILE_ONEPERSESSION')) {
 			if (is_numeric(getDolGlobalString('SYSLOG_FILE_ONEPERSESSION'))) {
 				if (getDolGlobalInt('SYSLOG_FILE_ONEPERSESSION') == 1) {	// file depend on instance session key name (Note that session name is same for the instance so for all users and is not a per user value)
 					$suffixinfilename .= '_'.session_name();
 				}
 				if (getDolGlobalInt('SYSLOG_FILE_ONEPERSESSION') == 2) {	// file depend on instance session key name + ip so nearly per user
-<<<<<<< HEAD
-					$suffixinfilename .= '_'.session_name().'_'.$_SERVER["REMOTE_ADDR"];
-=======
 					$suffixinfilename .= '_'.session_name().'_'.getUserRemoteIP();
->>>>>>> cc80841a
 				}
 			} else {
 				$suffixinfilename .= '_' . getDolGlobalString('SYSLOG_FILE_ONEPERSESSION');
 			}
 		}
 
-<<<<<<< HEAD
-=======
 		if (defined('SYSLOG_FILE_ADDSUFFIX')) {
 			$suffixinfilename .= '_' . constant('SYSLOG_FILE_ADDSUFFIX');
 		}
@@ -152,7 +139,6 @@
 			$suffixinfilename .= '_'.getUserRemoteIP();
 		}
 
->>>>>>> cc80841a
 		return $suffixinfilename ? preg_replace('/\.log$/i', $suffixinfilename.'.log', $tmp) : $tmp;
 	}
 
@@ -211,42 +197,6 @@
 			$filefd = fopen($logfile, "a");
 		}
 
-<<<<<<< HEAD
-		if (!$filefd) {
-			if (!defined('SYSLOG_FILE_NO_ERROR') || !constant('SYSLOG_FILE_NO_ERROR')) {
-				global $dolibarr_main_prod;
-				// Do not break dolibarr usage if log fails
-				//throw new Exception('Failed to open log file '.basename($logfile));
-				print 'Failed to open log file '.($dolibarr_main_prod ? basename($logfile) : $logfile);
-			}
-		} else {
-			$logLevels = array(
-				LOG_EMERG => 'EMERG',
-				LOG_ALERT => 'ALERT',
-				LOG_CRIT => 'CRIT',
-				LOG_ERR => 'ERR',
-				LOG_WARNING => 'WARNING',
-				LOG_NOTICE => 'NOTICE',
-				LOG_INFO => 'INFO',
-				LOG_DEBUG => 'DEBUG'
-			);
-
-			$delay = "";
-			if (getDolGlobalString('MAIN_SYSLOG_SHOW_DELAY')) {
-				$now = microtime(true);
-				$delay = " ".sprintf("%05.3f", $this->lastTime != 0 ? $now - $this->lastTime : 0);
-				$this->lastTime = $now;
-			}
-
-			// @phan-suppress-next-line PhanParamSuspiciousOrder
-			$message = dol_print_date(dol_now('gmt'), 'standard', 'gmt').$delay." ".sprintf("%-7s", $logLevels[$content['level']])." ".sprintf("%-15s", $content['ip']);
-			$message .= " ".sprintf("%7s", dol_trunc($content['ospid'], 7, 'right', 'UTF-8', 1));
-			$message .= " ".sprintf("%6s", dol_trunc($content['osuser'], 6, 'right', 'UTF-8', 1));
-			$message .= " ".($this->ident > 0 ? str_pad(((string) ''), ((int) $this->ident), ((string) ' ')) : '').$content['message'];
-			fwrite($filefd, $message."\n");
-			fclose($filefd);
-			dolChmod($logfile);
-=======
 		if ($filefd !== false) {
 			$result = fwrite($filefd, $message);
 			fclose($filefd);
@@ -257,7 +207,6 @@
 			// Do not break dolibarr usage if log fails
 			//throw new Exception('Failed to open log file '.basename($logfile));
 			print 'Failed to write to log file '.($dolibarr_main_prod ? basename($logfile) : $logfile);
->>>>>>> cc80841a
 		}
 	}
 }