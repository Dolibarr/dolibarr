<?php
/* Copyright (C) 2004-2018  Laurent Destailleur     <eldy@users.sourceforge.net>
 * Copyright (C) 2018-2019  Nicolas ZABOURI         <info@inovea-conseil.com>
 * Copyright (C) 2019-2021  Frédéric France         <frederic.france@netlogic.fr>
 *
 * This program is free software; you can redistribute it and/or modify
 * it under the terms of the GNU General Public License as published by
 * the Free Software Foundation; either version 3 of the License, or
 * (at your option) any later version.
 *
 * This program is distributed in the hope that it will be useful,
 * but WITHOUT ANY WARRANTY; without even the implied warranty of
 * MERCHANTABILITY or FITNESS FOR A PARTICULAR PURPOSE.  See the
 * GNU General Public License for more details.
 *
 * You should have received a copy of the GNU General Public License
 * along with this program. If not, see <https://www.gnu.org/licenses/>.
 */

/**
 * 	\defgroup   recruitment     Module Recruitment
 *  \brief      Recruitment module descriptor.
 *
 *  \file       htdocs/core/modules/modRecruitment.class.php
 *  \ingroup    recruitment
 *  \brief      Description and activation file for the module Recruitment
 */
include_once DOL_DOCUMENT_ROOT.'/core/modules/DolibarrModules.class.php';


/**
 *  Description and activation class for module Recruitment
 */
class modRecruitment extends DolibarrModules
{
	/**
	 * Constructor. Define names, constants, directories, boxes, permissions
	 *
	 * @param DoliDB $db Database handler
	 */
	public function __construct($db)
	{
		global $langs, $conf;
		$this->db = $db;

		// Id for module (must be unique).
		// Use here a free id (See in Home -> System information -> Dolibarr for list of used modules id).
		$this->numero = 750;
		// Key text used to identify module (for permissions, menus, etc...)
		$this->rights_class = 'recruitment';
		// Family can be 'base' (core modules),'crm','financial','hr','projects','products','ecm','technic' (transverse modules),'interface' (link with external tools),'other','...'
		// It is used to group modules by family in module setup page
		$this->family = "hr";
		// Module position in the family on 2 digits ('01', '10', '20', ...)
		$this->module_position = '44';
		// Gives the possibility for the module, to provide his own family info and position of this family (Overwrite $this->family and $this->module_position. Avoid this)
		//$this->familyinfo = array('myownfamily' => array('position' => '01', 'label' => $langs->trans("MyOwnFamily")));
		// Module label (no space allowed), used if translation string 'ModuleRecruitmentName' not found (Recruitment is name of module).
		$this->name = preg_replace('/^mod/i', '', get_class($this));
		// Module description, used if translation string 'ModuleRecruitmentDesc' not found (Recruitment is name of module).
		$this->description = "Manage and follow recruitment campaign for new job positions";
		// Used only if file README.md and README-LL.md not found.
		$this->descriptionlong = "Manage and follow recruitment campaign for new job positions";
		// Possible values for version are: 'development', 'experimental', 'dolibarr', 'dolibarr_deprecated' or a version string like 'x.y.z'
		$this->version = 'dolibarr';
		// Url to the file with your last numberversion of this module
		//$this->url_last_version = 'http://www.example.com/versionmodule.txt';

		// Key used in llx_const table to save module status enabled/disabled (where RECRUITMENT is value of property name of module in uppercase)
		$this->const_name = 'MAIN_MODULE_'.strtoupper($this->name);
		// Name of image file used for this module.
		// If file is in theme/yourtheme/img directory under name object_pictovalue.png, use this->picto='pictovalue'
		// If file is in module/img directory under name object_pictovalue.png, use this->picto='pictovalue@module'
		$this->picto = 'recruitmentjobposition';
		// Define some features supported by module (triggers, login, substitutions, menus, css, etc...)
		$this->module_parts = array(
			// Set this to 1 if module has its own trigger directory (core/triggers)
			'triggers' => 0,
			// Set this to 1 if module has its own login method file (core/login)
			'login' => 0,
			// Set this to 1 if module has its own substitution function file (core/substitutions)
			'substitutions' => 0,
			// Set this to 1 if module has its own menus handler directory (core/menus)
			'menus' => 0,
			// Set this to 1 if module overwrite template dir (core/tpl)
			'tpl' => 0,
			// Set this to 1 if module has its own barcode directory (core/modules/barcode)
			'barcode' => 0,
			// Set this to 1 if module has its own models directory (core/modules/xxx)
			'models' => 1,
			// Set this to 1 if module has its own theme directory (theme)
			'theme' => 0,
			// Set this to relative path of css file if module has its own css file
			'css' => array(
				//    '/recruitment/css/recruitment.css.php',
			),
			// Set this to relative path of js file if module must load a js on all pages
			'js' => array(
				//   '/recruitment/js/recruitment.js.php',
			),
			// Set here all hooks context managed by module. To find available hook context, make a "grep -r '>initHooks(' *" on source code. You can also set hook context to 'all'
			'hooks' => array(
				//   'data' => array(
				//       'hookcontext1',
				//       'hookcontext2',
				//   ),
				//   'entity' => '0',
			),
			// Set this to 1 if features of module are opened to external users
			'moduleforexternal' => 0,
		);
		// Data directories to create when module is enabled.
		// Example: this->dirs = array("/recruitment/temp","/recruitment/subdir");
		$this->dirs = array("/recruitment/temp");
		// Config pages. Put here list of php page, stored into recruitment/admin directory, to use to setup module.
		$this->config_page_url = array("setup.php@recruitment");
		// Dependencies
		// A condition to hide module
		$this->hidden = false;
		// List of module class names as string that must be enabled if this module is enabled. Example: array('always1'=>'modModuleToEnable1','always2'=>'modModuleToEnable2', 'FR1'=>'modModuleToEnableFR'...)
		$this->depends = array();
		$this->requiredby = array(); // List of module class names as string to disable if this one is disabled. Example: array('modModuleToDisable1', ...)
		$this->conflictwith = array(); // List of module class names as string this module is in conflict with. Example: array('modModuleToDisable1', ...)
		$this->langfiles = array("recruitment");
		$this->phpmin = array(5, 6); // Minimum version of PHP required by module
		$this->need_dolibarr_version = array(11, -3); // Minimum version of Dolibarr required by module
		$this->warnings_activation = array(); // Warning to show when we activate module. array('always'='text') or array('FR'='textfr','ES'='textes'...)
		$this->warnings_activation_ext = array(); // Warning to show when we activate an external module. array('always'='text') or array('FR'='textfr','ES'='textes'...)
		//$this->automatic_activation = array('FR'=>'RecruitmentWasAutomaticallyActivatedBecauseOfYourCountryChoice');
		//$this->always_enabled = true;								// If true, can't be disabled

		// Constants
		// List of particular constants to add when module is enabled (key, 'chaine', value, desc, visible, 'current' or 'allentities', deleteonunactive)
		// Example: $this->const=array(1 => array('RECRUITMENT_MYNEWCONST1', 'chaine', 'myvalue', 'This is a constant to add', 1),
		//                             2 => array('RECRUITMENT_MYNEWCONST2', 'chaine', 'myvalue', 'This is another constant to add', 0, 'current', 1)
		// );
		$r = 0;
		$this->const[$r][0] = "RECRUITMENT_RECRUITMENTJOBPOSITION_ADDON";
		$this->const[$r][1] = "chaine";
		$this->const[$r][2] = "mod_recruitmentjobposition_standard";
		$this->const[$r][3] = 'Name of manager to generate recruitment job position ref number';
		$this->const[$r][4] = 0;
		$r++;

		$this->const[$r][0] = "RECRUITMENT_RECRUITMENTCANDIDATURE_ADDON";
		$this->const[$r][1] = "chaine";
		$this->const[$r][2] = "mod_recruitmentcandidature_standard";
		$this->const[$r][3] = 'Name of manager to generate recruitment candidature ref number';
		$this->const[$r][4] = 0;
		$r++;

		// Some keys to add into the overwriting translation tables
		/*$this->overwrite_translation = array(
			'en_US:ParentCompany'=>'Parent company or reseller',
			'fr_FR:ParentCompany'=>'Maison mère ou revendeur'
		)*/

		if (!isset($conf->recruitment) || !isset($conf->recruitment->enabled)) {
			$conf->recruitment = new stdClass();
			$conf->recruitment->enabled = 0;
		}

		// Array to add new pages in new tabs
		$this->tabs = array();
		// Example:
		// $this->tabs[] = array('data'=>'objecttype:+tabname1:Title1:mylangfile@recruitment:$user->rights->recruitment->read:/recruitment/mynewtab1.php?id=__ID__');  					// To add a new tab identified by code tabname1
		// $this->tabs[] = array('data'=>'objecttype:+tabname2:SUBSTITUTION_Title2:mylangfile@recruitment:$user->rights->othermodule->read:/recruitment/mynewtab2.php?id=__ID__',  	// To add another new tab identified by code tabname2. Label will be result of calling all substitution functions on 'Title2' key.
		// $this->tabs[] = array('data'=>'objecttype:-tabname:NU:conditiontoremove');                                                     										// To remove an existing tab identified by code tabname
		//
		// Where objecttype can be
		// 'categories_x'	  to add a tab in category view (replace 'x' by type of category (0=product, 1=supplier, 2=customer, 3=member)
		// 'contact'          to add a tab in contact view
		// 'contract'         to add a tab in contract view
		// 'group'            to add a tab in group view
		// 'intervention'     to add a tab in intervention view
		// 'invoice'          to add a tab in customer invoice view
		// 'invoice_supplier' to add a tab in supplier invoice view
		// 'member'           to add a tab in fundation member view
		// 'opensurveypoll'	  to add a tab in opensurvey poll view
		// 'order'            to add a tab in customer order view
		// 'order_supplier'   to add a tab in supplier order view
		// 'payment'		  to add a tab in payment view
		// 'payment_supplier' to add a tab in supplier payment view
		// 'product'          to add a tab in product view
		// 'propal'           to add a tab in propal view
		// 'project'          to add a tab in project view
		// 'stock'            to add a tab in stock view
		// 'thirdparty'       to add a tab in third party view
		// 'user'             to add a tab in user view

		// Dictionaries
		$this->dictionaries = array();
		/* Example:
		$this->dictionaries=array(
			'langs'=>'recruitment',
			// List of tables we want to see into dictonnary editor
			'tabname'=>array(MAIN_DB_PREFIX."table1", MAIN_DB_PREFIX."table2", MAIN_DB_PREFIX."table3"),
			// Label of tables
			'tablib'=>array("Table1", "Table2", "Table3"),
			// Request to select fields
			'tabsql'=>array('SELECT f.rowid as rowid, f.code, f.label, f.active FROM '.MAIN_DB_PREFIX.'table1 as f', 'SELECT f.rowid as rowid, f.code, f.label, f.active FROM '.MAIN_DB_PREFIX.'table2 as f', 'SELECT f.rowid as rowid, f.code, f.label, f.active FROM '.MAIN_DB_PREFIX.'table3 as f'),
			// Sort order
			'tabsqlsort'=>array("label ASC", "label ASC", "label ASC"),
			// List of fields (result of select to show dictionary)
			'tabfield'=>array("code,label", "code,label", "code,label"),
			// List of fields (list of fields to edit a record)
			'tabfieldvalue'=>array("code,label", "code,label", "code,label"),
			// List of fields (list of fields for insert)
			'tabfieldinsert'=>array("code,label", "code,label", "code,label"),
			// Name of columns with primary key (try to always name it 'rowid')
			'tabrowid'=>array("rowid", "rowid", "rowid"),
			// Condition to show each dictionary
			'tabcond'=>array($conf->recruitment->enabled, $conf->recruitment->enabled, $conf->recruitment->enabled)
		);
		*/

		// Boxes/Widgets
		// Add here list of php file(s) stored in recruitment/core/boxes that contains a class to show a widget.
		$this->boxes = array(
			//  0 => array(
			//      'file' => 'recruitmentwidget1.php@recruitment',
			//      'note' => 'Widget provided by Recruitment',
			//      'enabledbydefaulton' => 'Home',
			//  ),
			//  ...
		);

		// Cronjobs (List of cron jobs entries to add when module is enabled)
		// unit_frequency must be 60 for minute, 3600 for hour, 86400 for day, 604800 for week
		$this->cronjobs = array(
			//  0 => array(
			//      'label' => 'MyJob label',
			//      'jobtype' => 'method',
			//      'class' => '/recruitment/class/recruitmentjobposition.class.php',
			//      'objectname' => 'RecruitmentJobPosition',
			//      'method' => 'doScheduledJob',
			//      'parameters' => '',
			//      'comment' => 'Comment',
			//      'frequency' => 2,
			//      'unitfrequency' => 3600,
			//      'status' => 0,
			//      'test' => '$conf->recruitment->enabled',
			//      'priority' => 50,
			//  ),
		);
		// Example: $this->cronjobs=array(
		//    0=>array('label'=>'My label', 'jobtype'=>'method', 'class'=>'/dir/class/file.class.php', 'objectname'=>'MyClass', 'method'=>'myMethod', 'parameters'=>'param1, param2', 'comment'=>'Comment', 'frequency'=>2, 'unitfrequency'=>3600, 'status'=>0, 'test'=>'$conf->recruitment->enabled', 'priority'=>50),
		//    1=>array('label'=>'My label', 'jobtype'=>'command', 'command'=>'', 'parameters'=>'param1, param2', 'comment'=>'Comment', 'frequency'=>1, 'unitfrequency'=>3600*24, 'status'=>0, 'test'=>'$conf->recruitment->enabled', 'priority'=>50)
		// );

		// Permissions provided by this module
		$this->rights = array();
		$r = 0;
		// Add here entries to declare new permissions
		/* BEGIN MODULEBUILDER PERMISSIONS */
		$this->rights[$r][0] = $this->numero + $r; // Permission id (must not be already used)
		$this->rights[$r][1] = 'Read job positions to fill and candidatures'; // Permission label
		$this->rights[$r][4] = 'recruitmentjobposition'; // In php code, permission will be checked by test if ($user->rights->recruitment->level1->level2)
		$this->rights[$r][5] = 'read'; // In php code, permission will be checked by test if ($user->rights->recruitment->level1->level2)
		$r++;
		$this->rights[$r][0] = $this->numero + $r; // Permission id (must not be already used)
		$this->rights[$r][1] = 'Create/Update job positions to fill and candidatures'; // Permission label
		$this->rights[$r][4] = 'recruitmentjobposition'; // In php code, permission will be checked by test if ($user->rights->recruitment->level1->level2)
		$this->rights[$r][5] = 'write'; // In php code, permission will be checked by test if ($user->rights->recruitment->level1->level2)
		$r++;
		$this->rights[$r][0] = $this->numero + $r; // Permission id (must not be already used)
		$this->rights[$r][1] = 'Delete Job positions to fill and candidatures'; // Permission label
		$this->rights[$r][4] = 'recruitmentjobposition'; // In php code, permission will be checked by test if ($user->rights->recruitment->level1->level2)
		$this->rights[$r][5] = 'delete'; // In php code, permission will be checked by test if ($user->rights->recruitment->level1->level2)
		$r++;
		/* END MODULEBUILDER PERMISSIONS */

		// Main menu entries to add
		$this->menu = array();
		$r = 0;
		// Add here entries to declare new menus
		/* BEGIN MODULEBUILDER TOPMENU */
		/* END MODULEBUILDER TOPMENU */
		/* BEGIN MODULEBUILDER LEFTMENU RECRUITMENTJOBPOSITION */
		$this->menu[$r++] = array(
			'fk_menu'=>'fk_mainmenu=hrm', // '' if this is a top menu. For left menu, use 'fk_mainmenu=xxx' or 'fk_mainmenu=xxx,fk_leftmenu=yyy' where xxx is mainmenucode and yyy is a leftmenucode
			'type'=>'left', // This is a Top menu entry
			'titre'=>'Recruitment',
			'prefix' => img_picto('', $this->picto, 'class="paddingright pictofixedwidth"'),
			'mainmenu'=>'hrm',
			'leftmenu'=>'recruitmentjobposition',
			'url'=>'/recruitment/recruitmentindex.php',
			'langs'=>'recruitment', // Lang file to use (without .lang) by module. File must be in langs/code_CODE/ directory.
			'position'=>1000 + $r,
			'enabled'=>'$conf->recruitment->enabled', // Define condition to show or hide menu entry. Use '$conf->recruitment->enabled' if entry must be visible if module is enabled.
			'perms'=>'$user->rights->recruitment->recruitmentjobposition->read', // Use 'perms'=>'$user->rights->recruitment->level1->level2' if you want your menu with a permission rules
			'target'=>'',
			'user'=>2, // 0=Menu for internal users, 1=external users, 2=both
		);
		$this->menu[$r++] = array(
			'fk_menu'=>'fk_mainmenu=hrm,fk_leftmenu=recruitmentjobposition', // '' if this is a top menu. For left menu, use 'fk_mainmenu=xxx' or 'fk_mainmenu=xxx,fk_leftmenu=yyy' where xxx is mainmenucode and yyy is a leftmenucode
			'type'=>'left', // This is a Left menu entry
			'titre'=>'NewPositionToBeFilled',
			'mainmenu'=>'hrm',
			'leftmenu'=>'recruitment_recruitmentjobposition_new',
			'url'=>'/recruitment/recruitmentjobposition_card.php?action=create',
			'langs'=>'recruitment', // Lang file to use (without .lang) by module. File must be in langs/code_CODE/ directory.
			'position'=>1000 + $r,
			'enabled'=>'$conf->recruitment->enabled', // Define condition to show or hide menu entry. Use '$conf->recruitment->enabled' if entry must be visible if module is enabled. Use '$leftmenu==\'system\'' to show if leftmenu system is selected.
			'perms'=>'$user->rights->recruitment->recruitmentjobposition->write', // Use 'perms'=>'$user->rights->recruitment->level1->level2' if you want your menu with a permission rules
			'target'=>'',
			'user'=>2, // 0=Menu for internal users, 1=external users, 2=both
		);
		$this->menu[$r++] = array(
			'fk_menu'=>'fk_mainmenu=hrm,fk_leftmenu=recruitmentjobposition', // '' if this is a top menu. For left menu, use 'fk_mainmenu=xxx' or 'fk_mainmenu=xxx,fk_leftmenu=yyy' where xxx is mainmenucode and yyy is a leftmenucode
			'type'=>'left', // This is a Left menu entry
			'titre'=>'ListOfPositionsToBeFilled',
			'mainmenu'=>'hrm',
			'leftmenu'=>'recruitment_recruitmentjobposition_list',
			'url'=>'/recruitment/recruitmentjobposition_list.php',
			'langs'=>'recruitment', // Lang file to use (without .lang) by module. File must be in langs/code_CODE/ directory.
			'position'=>1000 + $r,
			'enabled'=>'$conf->recruitment->enabled', // Define condition to show or hide menu entry. Use '$conf->recruitment->enabled' if entry must be visible if module is enabled. Use '$leftmenu==\'system\'' to show if leftmenu system is selected.
			'perms'=>'$user->rights->recruitment->recruitmentjobposition->read', // Use 'perms'=>'$user->rights->recruitment->level1->level2' if you want your menu with a permission rules
			'target'=>'',
			'user'=>2, // 0=Menu for internal users, 1=external users, 2=both
		);
		$this->menu[$r++] = array(
			'fk_menu'=>'fk_mainmenu=hrm,fk_leftmenu=recruitmentjobposition', // '' if this is a top menu. For left menu, use 'fk_mainmenu=xxx' or 'fk_mainmenu=xxx,fk_leftmenu=yyy' where xxx is mainmenucode and yyy is a leftmenucode
			'type'=>'left', // This is a Left menu entry
			'titre'=>'NewCandidature',
			'mainmenu'=>'hrm',
			'leftmenu'=>'recruitment_recruitmentcandidature_new',
			'url'=>'/recruitment/recruitmentcandidature_card.php?action=create',
			'langs'=>'recruitment', // Lang file to use (without .lang) by module. File must be in langs/code_CODE/ directory.
			'position'=>1000 + $r,
			'enabled'=>'$conf->recruitment->enabled', // Define condition to show or hide menu entry. Use '$conf->recruitment->enabled' if entry must be visible if module is enabled. Use '$leftmenu==\'system\'' to show if leftmenu system is selected.
			'perms'=>'$user->rights->recruitment->recruitmentjobposition->write', // Use 'perms'=>'$user->rights->recruitment->level1->level2' if you want your menu with a permission rules
			'target'=>'',
			'user'=>2, // 0=Menu for internal users, 1=external users, 2=both
		);
		$this->menu[$r++] = array(
			'fk_menu'=>'fk_mainmenu=hrm,fk_leftmenu=recruitmentjobposition', // '' if this is a top menu. For left menu, use 'fk_mainmenu=xxx' or 'fk_mainmenu=xxx,fk_leftmenu=yyy' where xxx is mainmenucode and yyy is a leftmenucode
			'type'=>'left', // This is a Left menu entry
			'titre'=>'ListOfCandidatures',
			'mainmenu'=>'hrm',
			'leftmenu'=>'recruitment_recruitmentcandidature_list',
			'url'=>'/recruitment/recruitmentcandidature_list.php',
			'langs'=>'recruitment', // Lang file to use (without .lang) by module. File must be in langs/code_CODE/ directory.
			'position'=>1000 + $r,
			'enabled'=>'$conf->recruitment->enabled', // Define condition to show or hide menu entry. Use '$conf->recruitment->enabled' if entry must be visible if module is enabled. Use '$leftmenu==\'system\'' to show if leftmenu system is selected.
			'perms'=>'$user->rights->recruitment->recruitmentjobposition->read', // Use 'perms'=>'$user->rights->recruitment->level1->level2' if you want your menu with a permission rules
			'target'=>'',
			'user'=>2, // 0=Menu for internal users, 1=external users, 2=both
		);
		/* END MODULEBUILDER LEFTMENU RECRUITMENTJOBPOSITION */

		// Exports profiles provided by this module
		$r = 1;
		/* BEGIN MODULEBUILDER EXPORT RECRUITMENTJOBPOSITION */
		/*
		$langs->load("recruitment");
		$this->export_code[$r]=$this->rights_class.'_'.$r;
		$this->export_label[$r]='RecruitmentJobPositionLines';	// Translation key (used only if key ExportDataset_xxx_z not found)
		$this->export_icon[$r]='recruitmentjobposition';
		// Define $this->export_fields_array, $this->export_TypeFields_array and $this->export_entities_array
		$keyforclass = 'RecruitmentJobPosition'; $keyforclassfile='/mymobule/class/recruitmentjobposition.class.php'; $keyforelement='recruitmentjobposition';
		include DOL_DOCUMENT_ROOT.'/core/commonfieldsinexport.inc.php';
		//$this->export_fields_array[$r]['t.fieldtoadd']='FieldToAdd'; $this->export_TypeFields_array[$r]['t.fieldtoadd']='Text';
		//unset($this->export_fields_array[$r]['t.fieldtoremove']);
		//$keyforclass = 'RecruitmentJobPositionLine'; $keyforclassfile='/recruitment/class/recruitmentjobposition.class.php'; $keyforelement='recruitmentjobpositionline'; $keyforalias='tl';
		//include DOL_DOCUMENT_ROOT.'/core/commonfieldsinexport.inc.php';
		$keyforselect='recruitmentjobposition'; $keyforaliasextra='extra'; $keyforelement='recruitmentjobposition';
		include DOL_DOCUMENT_ROOT.'/core/extrafieldsinexport.inc.php';
		//$keyforselect='recruitmentjobpositionline'; $keyforaliasextra='extraline'; $keyforelement='recruitmentjobpositionline';
		//include DOL_DOCUMENT_ROOT.'/core/extrafieldsinexport.inc.php';
		//$this->export_dependencies_array[$r] = array('recruitmentjobpositionline'=>array('tl.rowid','tl.ref')); // To force to activate one or several fields if we select some fields that need same (like to select a unique key if we ask a field of a child to avoid the DISTINCT to discard them, or for computed field than need several other fields)
		//$this->export_special_array[$r] = array('t.field'=>'...');
		//$this->export_examplevalues_array[$r] = array('t.field'=>'Example');
		//$this->export_help_array[$r] = array('t.field'=>'FieldDescHelp');
		$this->export_sql_start[$r]='SELECT DISTINCT ';
		$this->export_sql_end[$r]  =' FROM '.MAIN_DB_PREFIX.'recruitmentjobposition as t';
		//$this->export_sql_end[$r]  =' LEFT JOIN '.MAIN_DB_PREFIX.'recruitmentjobposition_line as tl ON tl.fk_recruitmentjobposition = t.rowid';
		$this->export_sql_end[$r] .=' WHERE 1 = 1';
		$this->export_sql_end[$r] .=' AND t.entity IN ('.getEntity('recruitmentjobposition').')';
		$r++; */
		/* END MODULEBUILDER EXPORT RECRUITMENTJOBPOSITION */

		// Imports profiles provided by this module
		$r = 1;
		/* BEGIN MODULEBUILDER IMPORT RECRUITMENTJOBPOSITION */
		/*
		 $langs->load("recruitment");
		 $this->export_code[$r]=$this->rights_class.'_'.$r;
		 $this->export_label[$r]='RecruitmentJobPositionLines';	// Translation key (used only if key ExportDataset_xxx_z not found)
		 $this->export_icon[$r]='recruitmentjobposition';
		 $keyforclass = 'RecruitmentJobPosition'; $keyforclassfile='/mymobule/class/recruitmentjobposition.class.php'; $keyforelement='recruitmentjobposition';
		 include DOL_DOCUMENT_ROOT.'/core/commonfieldsinexport.inc.php';
		 $keyforselect='recruitmentjobposition'; $keyforaliasextra='extra'; $keyforelement='recruitmentjobposition';
		 include DOL_DOCUMENT_ROOT.'/core/extrafieldsinexport.inc.php';
		 //$this->export_dependencies_array[$r]=array('mysubobject'=>'ts.rowid', 't.myfield'=>array('t.myfield2','t.myfield3')); // To force to activate one or several fields if we select some fields that need same (like to select a unique key if we ask a field of a child to avoid the DISTINCT to discard them, or for computed field than need several other fields)
		 $this->export_sql_start[$r]='SELECT DISTINCT ';
		 $this->export_sql_end[$r]  =' FROM '.MAIN_DB_PREFIX.'recruitmentjobposition as t';
		 $this->export_sql_end[$r] .=' WHERE 1 = 1';
		 $this->export_sql_end[$r] .=' AND t.entity IN ('.getEntity('recruitmentjobposition').')';
		 $r++; */
		/* END MODULEBUILDER IMPORT RECRUITMENTJOBPOSITION */
	}

	/**
	 *  Function called when module is enabled.
	 *  The init function add constants, boxes, permissions and menus (defined in constructor) into Dolibarr database.
	 *  It also creates data directories
	 *
	 *  @param      string  $options    Options when enabling module ('', 'noboxes')
	 *  @return     int             	1 if OK, 0 if KO
	 */
	public function init($options = '')
	{
		global $conf, $langs;

		// Create extrafields during init
		//include_once DOL_DOCUMENT_ROOT.'/core/class/extrafields.class.php';
		//$extrafields = new ExtraFields($this->db);
		//$result1=$extrafields->addExtraField('recruitment_myattr1', "New Attr 1 label", 'boolean', 1,  3, 'thirdparty',   0, 0, '', '', 1, '', 0, 0, '', '', 'recruitment', '$conf->recruitment->enabled');
		//$result2=$extrafields->addExtraField('recruitment_myattr2', "New Attr 2 label", 'varchar', 1, 10, 'project',      0, 0, '', '', 1, '', 0, 0, '', '', 'recruitment', '$conf->recruitment->enabled');
		//$result3=$extrafields->addExtraField('recruitment_myattr3', "New Attr 3 label", 'varchar', 1, 10, 'bank_account', 0, 0, '', '', 1, '', 0, 0, '', '', 'recruitment', '$conf->recruitment->enabled');
		//$result4=$extrafields->addExtraField('recruitment_myattr4', "New Attr 4 label", 'select',  1,  3, 'thirdparty',   0, 1, '', array('options'=>array('code1'=>'Val1','code2'=>'Val2','code3'=>'Val3')), 1,'', 0, 0, '', '', 'recruitment', '$conf->recruitment->enabled');
		//$result5=$extrafields->addExtraField('recruitment_myattr5', "New Attr 5 label", 'text',    1, 10, 'user',         0, 0, '', '', 1, '', 0, 0, '', '', 'recruitment', '$conf->recruitment->enabled');

		// Permissions
		$this->remove($options);

		$sql = array();

		// Document template
		$moduledir = 'recruitment';
		$myTmpObjects = array();
		$myTmpObjects['RecruitmentJobPosition'] = array('includerefgeneration'=>1, 'includedocgeneration'=>1);

		foreach ($myTmpObjects as $myTmpObjectKey => $myTmpObjectArray) {
			if ($myTmpObjectKey == 'MyObject') {
				continue;
			}
			if ($myTmpObjectArray['includedocgeneration']) {
				$src = DOL_DOCUMENT_ROOT.'/install/doctemplates/'.$moduledir.'/template_recruitmentjobposition.odt';
				$dirodt = DOL_DATA_ROOT.'/doctemplates/'.$moduledir;
				$dest = $dirodt.'/template_recruitmentjobposition.odt';

				if (file_exists($src) && !file_exists($dest)) {
					require_once DOL_DOCUMENT_ROOT.'/core/lib/files.lib.php';
					dol_mkdir($dirodt);
					$result = dol_copy($src, $dest, 0, 0);
					if ($result < 0) {
						$langs->load("errors");
						$this->error = $langs->trans('ErrorFailToCopyFile', $src, $dest);
						return 0;
					}
				}

				$sql = array_merge($sql, array(
<<<<<<< HEAD
					"DELETE FROM ".MAIN_DB_PREFIX."document_model WHERE nom = 'standard_".strtolower($myTmpObjectKey)."' AND type = '".$this->db->escape(strtolower($myTmpObjectKey))."' AND entity = ".((int) $conf->entity),
					"INSERT INTO ".MAIN_DB_PREFIX."document_model (nom, type, entity) VALUES('standard_".strtolower($myTmpObjectKey)."','".$this->db->escape(strtolower($myTmpObjectKey))."',".((int) $conf->entity).")",
					"DELETE FROM ".MAIN_DB_PREFIX."document_model WHERE nom = 'generic_".strtolower($myTmpObjectKey)."_odt' AND type = '".$this->db->escape(strtolower($myTmpObjectKey))."' AND entity = ".((int) $conf->entity),
					"INSERT INTO ".MAIN_DB_PREFIX."document_model (nom, type, entity) VALUES('generic_".strtolower($myTmpObjectKey)."_odt', '".$this->db->escape(strtolower($myTmpObjectKey))."', ".((int) $conf->entity).")"
=======
					"DELETE FROM ".MAIN_DB_PREFIX."document_model WHERE nom = 'standard_".strtolower($myTmpObjectKey)."' AND type = '".strtolower($myTmpObjectKey)."' AND entity = ".$conf->entity,
					"INSERT INTO ".MAIN_DB_PREFIX."document_model (nom, type, entity) VALUES('standard_".strtolower($myTmpObjectKey)."','".strtolower($myTmpObjectKey)."',".$conf->entity.")",
>>>>>>> ab40634d
				));
			}
		}

		return $this->_init($sql, $options);
	}

	/**
	 *  Function called when module is disabled.
	 *  Remove from database constants, boxes and permissions from Dolibarr database.
	 *  Data directories are not deleted
	 *
	 *  @param      string	$options    Options when enabling module ('', 'noboxes')
	 *  @return     int                 1 if OK, 0 if KO
	 */
	public function remove($options = '')
	{
		$sql = array();
		return $this->_remove($sql, $options);
	}
}<|MERGE_RESOLUTION|>--- conflicted
+++ resolved
@@ -454,15 +454,11 @@
 				}
 
 				$sql = array_merge($sql, array(
-<<<<<<< HEAD
 					"DELETE FROM ".MAIN_DB_PREFIX."document_model WHERE nom = 'standard_".strtolower($myTmpObjectKey)."' AND type = '".$this->db->escape(strtolower($myTmpObjectKey))."' AND entity = ".((int) $conf->entity),
 					"INSERT INTO ".MAIN_DB_PREFIX."document_model (nom, type, entity) VALUES('standard_".strtolower($myTmpObjectKey)."','".$this->db->escape(strtolower($myTmpObjectKey))."',".((int) $conf->entity).")",
+
 					"DELETE FROM ".MAIN_DB_PREFIX."document_model WHERE nom = 'generic_".strtolower($myTmpObjectKey)."_odt' AND type = '".$this->db->escape(strtolower($myTmpObjectKey))."' AND entity = ".((int) $conf->entity),
 					"INSERT INTO ".MAIN_DB_PREFIX."document_model (nom, type, entity) VALUES('generic_".strtolower($myTmpObjectKey)."_odt', '".$this->db->escape(strtolower($myTmpObjectKey))."', ".((int) $conf->entity).")"
-=======
-					"DELETE FROM ".MAIN_DB_PREFIX."document_model WHERE nom = 'standard_".strtolower($myTmpObjectKey)."' AND type = '".strtolower($myTmpObjectKey)."' AND entity = ".$conf->entity,
-					"INSERT INTO ".MAIN_DB_PREFIX."document_model (nom, type, entity) VALUES('standard_".strtolower($myTmpObjectKey)."','".strtolower($myTmpObjectKey)."',".$conf->entity.")",
->>>>>>> ab40634d
 				));
 			}
 		}
