<?php
/* Copyright (C) 2013-2014 Jean-François Ferry <jfefe@aternatik.fr>
 * Copyright (C) 2015      Laurent Destailleur <eldy@users.sourceforge.net>
 *
 * This program is free software: you can redistribute it and/or modify
 * it under the terms of the GNU General Public License as published by
 * the Free Software Foundation, either version 3 of the License, or
 * (at your option) any later version.
 *
 * This program is distributed in the hope that it will be useful,
 * but WITHOUT ANY WARRANTY; without even the implied warranty of
 * MERCHANTABILITY or FITNESS FOR A PARTICULAR PURPOSE.  See the
 * GNU General Public License for more details.
 *
 * You should have received a copy of the GNU General Public License
 * along with this program.  If not, see <https://www.gnu.org/licenses/>.
 *
 * Module to manage resources into Dolibarr ERP/CRM
 */

/**
 * 	\defgroup	resource	Module resource
 * 	\brief		Resource module descriptor.
 * 	\file		core/modules/modResource.class.php
 * 	\ingroup	resource
 * 	\brief		Description and activation file for module Resource
 */
include_once DOL_DOCUMENT_ROOT."/core/modules/DolibarrModules.class.php";

/**
 * Description and activation class for module Resource
 */
class modResource extends DolibarrModules
{

	/**
	 * 	Constructor. Define names, constants, directories, boxes, permissions
	 *
	 * 	@param	DoliDB		$db	Database handler
	 */
	public function __construct($db)
	{
		global $langs, $conf;

		$this->db = $db;

		// Id for module (must be unique).
		// Use a free id here
		// (See in Home -> System information -> Dolibarr for list of used modules id).
		$this->numero = 63000;

		// Key text used to identify module (for permissions, menus, etc...)
		$this->rights_class = 'resource';

		// Family can be 'crm','financial','hr','projects','products','ecm','technic','other'
		// It is used to group modules in module setup page
		$this->family = "projects";
		$this->module_position = '16';
		// Module label (no space allowed)
		// used if translation string 'ModuleXXXName' not found
		// (where XXX is value of numeric property 'numero' of module)
		$this->name = preg_replace('/^mod/i', '', get_class($this));
		// Module description
		// used if translation string 'ModuleXXXDesc' not found
		// (where XXX is value of numeric property 'numero' of module)
		$this->description = "Manage resources (printers, cars, room, ...) you can then share into events";
		// Possible values for version are: 'development', 'experimental' or version
		$this->version = 'dolibarr';
		// Key used in llx_const table to save module status enabled/disabled
		// (where MYMODULE is value of property name of module in uppercase)
		$this->const_name = 'MAIN_MODULE_'.strtoupper($this->name);
		// Name of image file used for this module.
		// If file is in theme/yourtheme/img directory under name object_pictovalue.png
		// use this->picto='pictovalue'
		// If file is in module/img directory under name object_pictovalue.png
		// use this->picto='pictovalue@module'
		$this->picto = 'resource'; // mypicto@resource
		// Defined all module parts (triggers, login, substitutions, menus, css, etc...)
		// for default path (eg: /resource/core/xxxxx) (0=disable, 1=enable)
		// for specific path of parts (eg: /resource/core/modules/barcode)
		// for specific css file (eg: /resource/css/resource.css.php)
		$this->module_parts = array();

		// Data directories to create when module is enabled.
		// Example: this->dirs = array("/resource/temp");
		//$this->dirs = array("/resource");

		// Config pages. Put here list of php pages
		// stored into resource/admin directory, used to setup module.
		$this->config_page_url = array("resource.php");

		// Dependencies
		// List of modules id that must be enabled if this module is enabled
		$this->depends = array();
		// List of modules id to disable if this one is disabled
		$this->requiredby = array('modPlace');
		// Minimum version of PHP required by module
		$this->phpmin = array(5, 4);

		$this->langfiles = array("resource"); // langfiles@resource
		// Constants
		// List of particular constants to add when module is enabled
		// (key, 'chaine', value, desc, visible, 'current' or 'allentities', deleteonunactive)
		// Example:
		$this->const = array();

		// Array to add new pages in new tabs
		// Example:
		$this->tabs = array(
			//	// To add a new tab identified by code tabname1
			//	'objecttype:+tabname1:Title1:langfile@resource:$user->rights->resource->read:/resource/mynewtab1.php?id=__ID__',
			//	// To add another new tab identified by code tabname2
			//	'objecttype:+tabname2:Title2:langfile@resource:$user->rights->othermodule->read:/resource/mynewtab2.php?id=__ID__',
			//	// To remove an existing tab identified by code tabname
			//	'objecttype:-tabname'
		);
		// where objecttype can be
		// 'thirdparty'			to add a tab in third party view
		// 'intervention'		to add a tab in intervention view
		// 'order_supplier'		to add a tab in supplier order view
		// 'invoice_supplier'	to add a tab in supplier invoice view
		// 'invoice'			to add a tab in customer invoice view
		// 'order'				to add a tab in customer order view
		// 'product'			to add a tab in product view
		// 'stock'				to add a tab in stock view
		// 'propal'				to add a tab in propal view
		// 'member'				to add a tab in fundation member view
		// 'contract'			to add a tab in contract view
		// 'user'				to add a tab in user view
		// 'group'				to add a tab in group view
		// 'contact'			to add a tab in contact view
		// 'categories_x'		to add a tab in category view
		// (reresource 'x' by type of category (0=product, 1=supplier, 2=customer, 3=member)

		// Boxes
		// Add here list of php file(s) stored in core/boxes that contains class to show a box.
		$this->boxes = array(); // Boxes list
		$r = 0;
		// Example:

		//$this->boxes[$r][1] = "MyBox@resource";
		//$r ++;
		/*
		  $this->boxes[$r][1] = "myboxb.php";
		  $r++;
		 */

		// Permissions
		$this->rights = array(); // Permission array used by this module
		$r = 0;

		$this->rights[$r][0] = 63001;
		$this->rights[$r][1] = 'Read resources';
		$this->rights[$r][3] = 0;
		$this->rights[$r][4] = 'read';
		$r++;

		$this->rights[$r][0] = 63002;
		$this->rights[$r][1] = 'Create/Modify resources';
		$this->rights[$r][3] = 0;
		$this->rights[$r][4] = 'write';
		$r++;

		$this->rights[$r][0] = 63003;
		$this->rights[$r][1] = 'Delete resources';
		$this->rights[$r][3] = 0;
		$this->rights[$r][4] = 'delete';
		$r++;

		$this->rights[$r][0] = 63004;
		$this->rights[$r][1] = 'Link resources to agenda events';
		$this->rights[$r][3] = 0;
		$this->rights[$r][4] = 'link';
		$r++;


		// Menus
		//-------
		$this->menu = 1; // This module add menu entries. They are coded into menu manager.


		// Main menu entries
		$this->menu = array(); // List of menus to add
		$r = 0;

		// Menus declaration
		$this->menu[$r] = array(
			'fk_menu'=>'fk_mainmenu=tools',
			'type'=>'left',
			'titre'=> 'MenuResourceIndex',
			'mainmenu'=>'tools',
			'leftmenu'=> 'resource',
			'url'=> '/resource/list.php',
			'langs'=> 'resource',
			'position'=> 100,
			'enabled'=> '1',
			'perms'=> '$user->rights->resource->read',
			'user'=> 0
		);
		$r++;

		$this->menu[$r++] = array(
			'fk_menu'=>'fk_mainmenu=tools,fk_leftmenu=resource', //On utilise les ancres définis dans le menu parent déclaré au dessus
			'type'=> 'left', // Toujours un menu gauche
			'titre'=> 'MenuResourceAdd',
			'mainmenu'=> 'tools',
			'leftmenu'=> 'resource_add',
			'url'=> '/resource/card.php?action=create',
			'langs'=> 'resource',
			'position'=> 101,
			'enabled'=> '1',
			'perms'=> '$user->rights->resource->write',
			'target'=> '',
			'user'=> 0
		);

		$this->menu[$r++] = array(
			'fk_menu'=>'fk_mainmenu=tools,fk_leftmenu=resource', //On utilise les ancres définis dans le menu parent déclaré au dessus
			'type'=> 'left', // Toujours un menu gauche
			'titre'=> 'List',
			'mainmenu'=> 'tools',
			'leftmenu'=> 'resource_list',
			'url'=> '/resource/list.php',
			'langs'=> 'resource',
			'position'=> 102,
			'enabled'=> '1',
			'perms'=> '$user->rights->resource->read',
			'target'=> '',
			'user'=> 0
		);


		// Exports
		//--------
		$r = 0;

		$r++;
		$this->export_code[$r] = $this->rights_class.'_'.$r;
		$this->export_label[$r] = "ResourceSingular"; // Translation key (used only if key ExportDataset_xxx_z not found)
		$this->export_permission[$r] = array(array("resource", "read"));
		$this->export_fields_array[$r] = array('r.rowid'=>'IdResource', 'r.ref'=>'ResourceFormLabel_ref', 'c.code'=>'ResourceTypeCode', 'c.label'=>'ResourceType', 'r.description'=>'ResourceFormLabel_description', 'r.note_private'=>"NotePrivate", 'r.note_public'=>"NotePublic", 'r.asset_number'=>'AssetNumber', 'r.datec'=>"DateCreation", 'r.tms'=>"DateLastModification");
		$this->export_TypeFields_array[$r] = array('r.rowid'=>'List:resource:ref', 'r.ref'=>'Text', 'r.asset_number'=>'Text', 'r.description'=>'Text', 'c.code'=>'Text', 'c.label'=>'List:c_type_resource:label', 'r.datec'=>'Date', 'r.tms'=>'Date', 'r.note_private'=>'Text', 'r.note_public'=>'Text');
		$this->export_entities_array[$r] = array('r.rowid'=>'resource', 'r.ref'=>'resource', 'c.code'=>'resource', 'c.label'=>'resource', 'r.description'=>'resource', 'r.note_private'=>"resource", 'r.resource'=>"resource", 'r.asset_number'=>'resource', 'r.datec'=>"resource", 'r.tms'=>"resource");
		$keyforselect = 'resource'; $keyforelement = 'resource'; $keyforaliasextra = 'extra';
		include DOL_DOCUMENT_ROOT.'/core/extrafieldsinexport.inc.php';

		$this->export_dependencies_array[$r] = array('resource'=>array('r.rowid')); // We must keep this until the aggregate_array is used. To add unique key if we ask a field of a child to avoid the DISTINCT to discard them.
		$this->export_sql_start[$r] = 'SELECT DISTINCT ';
		$this->export_sql_end[$r]  = ' FROM '.MAIN_DB_PREFIX.'resource as r';
		$this->export_sql_end[$r] .= ' LEFT JOIN '.MAIN_DB_PREFIX.'c_type_resource as c ON c.rowid=r.fk_code_type_resource';
		$this->export_sql_end[$r] .= ' LEFT JOIN '.MAIN_DB_PREFIX.'resource_extrafields as extra ON extra.fk_object = r.rowid';
		$this->export_sql_end[$r] .= ' AND r.entity IN ('.getEntity('resource').')';


		// Imports
		//--------
		$r = 0;

		// Import list of third parties and attributes
		$r++;
		$this->import_code[$r] = $this->rights_class.'_'.$r;
		$this->import_label[$r] = 'ImportDataset_resource_1';
		$this->import_icon[$r] = 'resource';
		$this->import_entities_array[$r] = array(); // We define here only fields that use another icon that the one defined into import_icon
		$this->import_tables_array[$r] = array('r'=>MAIN_DB_PREFIX.'resource', 'extra'=>MAIN_DB_PREFIX.'resource_extrafields'); // List of tables to insert into (insert done in same order)
		$this->import_fields_array[$r] = array('r.ref'=>"ResourceFormLabel_ref*", 'r.fk_code_type_resource'=>'ResourceTypeCode', 'r.description'=>'ResourceFormLabel_description', 'r.note_private'=>"NotePrivate", 'r.note_public'=>"NotePublic", 'r.asset_number'=>'AssetNumber', 'r.datec'=>'DateCreation');
		// Add extra fields
<<<<<<< HEAD
		$sql = "SELECT name, label, fieldrequired FROM ".MAIN_DB_PREFIX."extrafields WHERE type != 'separate' AND elementtype = 'resource' AND entity IN (0,".$conf->entity.")";
=======
		$sql = "SELECT name, label, fieldrequired FROM ".MAIN_DB_PREFIX."extrafields WHERE type <> 'separate' AND elementtype = 'resource' AND entity IN (0,".$conf->entity.")";
>>>>>>> e7a4f04d
		$resql = $this->db->query($sql);
		if ($resql)    // This can fail when class is used on old database (during migration for example)
		{
			while ($obj = $this->db->fetch_object($resql))
			{
				$fieldname = 'extra.'.$obj->name;
				$fieldlabel = ucfirst($obj->label);
				$this->import_fields_array[$r][$fieldname] = $fieldlabel.($obj->fieldrequired ? '*' : '');
			}
		}
		// End add extra fields
		$this->import_fieldshidden_array[$r] = array('r.fk_user_author'=>'user->id', 'extra.fk_object'=>'lastrowid-'.MAIN_DB_PREFIX.'resource'); // aliastable.field => ('user->id' or 'lastrowid-'.tableparent)
		$this->import_convertvalue_array[$r] = array(
				'r.fk_code_type_resource'=>array('rule'=>'fetchidfromcodeorlabel', 'classfile'=>'/core/class/ctyperesource.class.php', 'class'=>'Ctyperesource', 'method'=>'fetch', 'dict'=>'DictionaryResourceType'),
		);
		//$this->import_convertvalue_array[$r]=array('s.fk_soc'=>array('rule'=>'lastrowid',table='t');
		$this->import_regex_array[$r] = array('s.datec'=>'^[0-9][0-9][0-9][0-9]-[0-9][0-9]-[0-9][0-9]( [0-9][0-9]:[0-9][0-9]:[0-9][0-9])?$');
		$this->import_examplevalues_array[$r] = array('r.ref'=>"REF1", 'r.fk_code_type_resource'=>"Code from dictionary resource type", 'r.datec'=>"2017-01-01 or 2017-01-01 12:30:00");
		$this->import_updatekeys_array[$r] = array('r.rf'=>'ResourceFormLabel_ref');
	}

	/**
	 * Function called when module is enabled.
	 * The init function add constants, boxes, permissions and menus
	 * (defined in constructor) into Dolibarr database.
	 * It also creates data directories
	 *
	 * 	@param		string	$options	Options when enabling module ('', 'noboxes')
	 * 	@return		int					1 if OK, 0 if KO
	 */
	public function init($options = '')
	{
		$sql = array();

		$result = $this->loadTables();

		return $this->_init($sql, $options);
	}

	/**
	 * Create tables, keys and data required by module
	 * Files llx_table1.sql, llx_table1.key.sql llx_data.sql with create table, create keys
	 * and create data commands must be stored in directory /resource/sql/
	 * This function is called by this->init
	 *
	 * 	@return		int		<=0 if KO, >0 if OK
	 */
	protected function loadTables()
	{
		return $this->_load_tables('/resource/sql/');
	}
}<|MERGE_RESOLUTION|>--- conflicted
+++ resolved
@@ -265,11 +265,7 @@
 		$this->import_tables_array[$r] = array('r'=>MAIN_DB_PREFIX.'resource', 'extra'=>MAIN_DB_PREFIX.'resource_extrafields'); // List of tables to insert into (insert done in same order)
 		$this->import_fields_array[$r] = array('r.ref'=>"ResourceFormLabel_ref*", 'r.fk_code_type_resource'=>'ResourceTypeCode', 'r.description'=>'ResourceFormLabel_description', 'r.note_private'=>"NotePrivate", 'r.note_public'=>"NotePublic", 'r.asset_number'=>'AssetNumber', 'r.datec'=>'DateCreation');
 		// Add extra fields
-<<<<<<< HEAD
-		$sql = "SELECT name, label, fieldrequired FROM ".MAIN_DB_PREFIX."extrafields WHERE type != 'separate' AND elementtype = 'resource' AND entity IN (0,".$conf->entity.")";
-=======
 		$sql = "SELECT name, label, fieldrequired FROM ".MAIN_DB_PREFIX."extrafields WHERE type <> 'separate' AND elementtype = 'resource' AND entity IN (0,".$conf->entity.")";
->>>>>>> e7a4f04d
 		$resql = $this->db->query($sql);
 		if ($resql)    // This can fail when class is used on old database (during migration for example)
 		{
