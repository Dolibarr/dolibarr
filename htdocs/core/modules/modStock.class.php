--- conflicted
+++ resolved
@@ -161,26 +161,6 @@
 		$this->rights[$r][4] = 'inventory_advance'; // In php code, permission will be checked by test if ($user->rights->permkey->level1->level2)
 		$this->rights[$r][5] = 'read'; // In php code, permission will be checked by test if ($user->rights->permkey->level1->level2)
 
-<<<<<<< HEAD
-		if (getDolGlobalInt('MAIN_FEATURES_LEVEL') >= 2) {
-			$this->rights[8][0] = 1014;
-			$this->rights[8][1] = 'inventoryValidatePermission'; // Permission label
-			$this->rights[8][3] = 0; // Permission by default for new user (0/1)
-			$this->rights[8][4] = 'inventory_advance'; // In php code, permission will be checked by test if ($user->rights->permkey->level1->level2)
-			$this->rights[8][5] = 'validate'; // In php code, permission will be checked by test if ($user->rights->permkey->level1->level2)
-
-			$this->rights[9][0] = 1015;
-			$this->rights[9][1] = 'inventoryChangePMPPermission'; // Permission label
-			$this->rights[9][3] = 0; // Permission by default for new user (0/1)
-			$this->rights[9][4] = 'inventory_advance'; // In php code, permission will be checked by test if ($user->rights->permkey->level1->level2)
-			$this->rights[9][5] = 'changePMP'; // In php code, permission will be checked by test if ($user->rights->permkey->level1->level2)
-
-			$this->rights[10][0] = 1016;
-			$this->rights[10][1] = 'inventoryDeletePermission'; // Permission label
-			$this->rights[10][3] = 0; // Permission by default for new user (0/1)
-			$this->rights[10][4] = 'inventory_advance'; // In php code, permission will be checked by test if ($user->rights->permkey->level1->level2)
-			$this->rights[10][5] = 'delete'; // In php code, permission will be checked by test if ($user->rights->permkey->level1->level2)
-=======
 		$r++;
 		$this->rights[$r][0] = 1012;
 		$this->rights[$r][1] = 'inventoryCreatePermission'; // Permission label
@@ -195,8 +175,7 @@
 		$this->rights[$r][4] = 'inventory_advance'; // In php code, permission will be checked by test if ($user->rights->permkey->level1->level2)
 		$this->rights[$r][5] = 'delete'; // In php code, permission will be checked by test if ($user->rights->permkey->level1->level2)
 
-		// TODO and if MAIN_FEATURES_LEVEL >= 2 after module is activated ?
-		if ($conf->global->MAIN_FEATURES_LEVEL >= 2) {
+		if (getDolGlobalInt('MAIN_FEATURES_LEVEL') >= 2) {
 			$r++;
 			$this->rights[$r][0] = 1014;
 			$this->rights[$r][1] = 'inventoryValidatePermission'; // Permission label
@@ -210,7 +189,6 @@
 			$this->rights[$r][3] = 0; // Permission by default for new user (0/1)
 			$this->rights[$r][4] = 'inventory_advance'; // In php code, permission will be checked by test if ($user->rights->permkey->level1->level2)
 			$this->rights[$r][5] = 'changePMP'; // In php code, permission will be checked by test if ($user->rights->permkey->level1->level2)
->>>>>>> 5bd834b7
 		}
 
 		// Main menu entries
