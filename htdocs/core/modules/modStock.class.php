--- conflicted
+++ resolved
@@ -114,60 +114,6 @@
 		$this->rights = array();
 		$this->rights_class = 'stock';
 
-<<<<<<< HEAD
-		$this->rights[0][0] = 1001;
-		$this->rights[0][1] = 'Lire les stocks';
-		$this->rights[0][2] = 'r';
-		$this->rights[0][3] = 0;
-		$this->rights[0][4] = 'lire';
-		$this->rights[0][5] = '';
-
-		$this->rights[1][0] = 1002;
-		$this->rights[1][1] = 'Creer/Modifier les stocks';
-		$this->rights[1][2] = 'w';
-		$this->rights[1][3] = 0;
-		$this->rights[1][4] = 'creer';
-		$this->rights[1][5] = '';
-
-		$this->rights[2][0] = 1003;
-		$this->rights[2][1] = 'Supprimer les stocks';
-		$this->rights[2][2] = 'd';
-		$this->rights[2][3] = 0;
-		$this->rights[2][4] = 'supprimer';
-		$this->rights[2][5] = '';
-
-		$this->rights[3][0] = 1004;
-		$this->rights[3][1] = 'Lire movements de stocks';
-		$this->rights[3][2] = 'r';
-		$this->rights[3][3] = 0;
-		$this->rights[3][4] = 'mouvement';
-		$this->rights[3][5] = 'lire';
-
-		$this->rights[4][0] = 1005;
-		$this->rights[4][1] = 'Creer/modifier movements de stocks';
-		$this->rights[4][2] = 'w';
-		$this->rights[4][3] = 0;
-		$this->rights[4][4] = 'mouvement';
-		$this->rights[4][5] = 'creer';
-
-		$this->rights[5][0] = 1011;
-		$this->rights[5][1] = 'inventoryReadPermission'; // Permission label
-		$this->rights[5][3] = 0; // Permission by default for new user (0/1)
-		$this->rights[5][4] = 'inventory_advance'; // In php code, permission will be checked by test if ($user->rights->permkey->level1->level2)
-		$this->rights[5][5] = 'read'; // In php code, permission will be checked by test if ($user->rights->permkey->level1->level2)
-
-		$this->rights[6][0] = 1012;
-		$this->rights[6][1] = 'inventoryCreatePermission'; // Permission label
-		$this->rights[6][3] = 0; // Permission by default for new user (0/1)
-		$this->rights[6][4] = 'inventory_advance'; // In php code, permission will be checked by test if ($user->rights->permkey->level1->level2)
-		$this->rights[6][5] = 'write'; // In php code, permission will be checked by test if ($user->rights->permkey->level1->level2)
-
-		$this->rights[6][0] = 1013;
-		$this->rights[6][1] = 'inventoryDeletePermission'; // Permission label
-		$this->rights[6][3] = 0; // Permission by default for new user (0/1)
-		$this->rights[6][4] = 'inventory_advance'; // In php code, permission will be checked by test if ($user->rights->permkey->level1->level2)
-		$this->rights[6][5] = 'delete'; // In php code, permission will be checked by test if ($user->rights->permkey->level1->level2)
-=======
 		$r = 0;
 
 		$this->rights[$r][0] = 1001;
@@ -208,7 +154,6 @@
 		$this->rights[$r][3] = 0;
 		$this->rights[$r][4] = 'mouvement';
 		$this->rights[$r][5] = 'creer';
->>>>>>> dc43a7e8
 
 		$r++;
 		$this->rights[$r][0] = 1011;
