<?php
/* Copyright (C) 2003-2006 Rodolphe Quiedeville <rodolphe@quiedeville.org>
 * Copyright (C) 2004-2008 Laurent Destailleur  <eldy@users.sourceforge.net>
 * Copyright (C) 2005-2009 Regis Houssin        <regis.houssin@inodbox.com>
 * Copyright (C) 2012	   Juanjo Menent        <jmenent@2byte.es>
 * Copyright (C) 2021	   Ferran Marcet        <fmarcet@2byte.es>
 * Copyright (C) 2024		MDW							<mdeweerd@users.noreply.github.com>
<<<<<<< HEAD
=======
 * Copyright (C) 2024       Frédéric France             <frederic.france@free.fr>
>>>>>>> cc80841a
 *
 * This program is free software; you can redistribute it and/or modify
 * it under the terms of the GNU General Public License as published by
 * the Free Software Foundation; either version 3 of the License, or
 * (at your option) any later version.
 *
 * This program is distributed in the hope that it will be useful,
 * but WITHOUT ANY WARRANTY; without even the implied warranty of
 * MERCHANTABILITY or FITNESS FOR A PARTICULAR PURPOSE.  See the
 * GNU General Public License for more details.
 *
 * You should have received a copy of the GNU General Public License
 * along with this program. If not, see <https://www.gnu.org/licenses/>.
 */

/**
 *	\defgroup   	stock     Module stocks
 *	\brief      	Module pour gerer la tenue de stocks produits
 *	\file       htdocs/core/modules/modStock.class.php
 *	\ingroup    stock
 *	\brief      Description and activation file for the module Stock
 */

include_once DOL_DOCUMENT_ROOT.'/core/modules/DolibarrModules.class.php';


/**
 *	Class to describe and enable module Stock
 */
class modStock extends DolibarrModules
{
	/**
	 *   Constructor. Define names, constants, directories, boxes, permissions
	 *
	 *   @param      DoliDB		$db      Database handler
	 */
	public function __construct($db)
	{
		global $conf, $langs;

		$this->db = $db;
		$this->numero = 52;

		$this->family = "products";
		$this->module_position = '39';
		// Module label (no space allowed), used if translation string 'ModuleXXXName' not found (where XXX is value of numeric property 'numero' of module)
		$this->name = preg_replace('/^mod/i', '', get_class($this));
		$this->description = "Gestion des stocks";

		// Possible values for version are: 'development', 'experimental', 'dolibarr' or version
		$this->version = 'dolibarr';

		$this->const_name = 'MAIN_MODULE_'.strtoupper($this->name);
		$this->picto = 'stock';

		// Data directories to create when module is enabled
		$this->dirs = array("/stock/temp");

		$this->config_page_url = array("stock.php");

		// Dependencies
		$this->hidden = false; // A condition to hide module
		$this->depends = array("modProduct"); // List of module class names as string that must be enabled if this module is enabled
		$this->requiredby = array("modProductBatch"); // List of module ids to disable if this one is disabled
		$this->conflictwith = array(); // List of module class names as string this module is in conflict with
		$this->phpmin = array(7, 0); // Minimum version of PHP required by module
		$this->langfiles = array("stocks");

		// Constants
		$this->const = array();
		$r = 0;

		$this->const[$r] = array('STOCK_ALLOW_NEGATIVE_TRANSFER', 'chaine', '1', '', 1);

		$r++;
		$this->const[$r][0] = "STOCK_ADDON_PDF";
		$this->const[$r][1] = "chaine";
		$this->const[$r][2] = "standard_stock";
		$this->const[$r][3] = 'Name of PDF model of stock';
		$this->const[$r][4] = 0;

		$r++;
		$this->const[$r][0] = "MOUVEMENT_ADDON_PDF";
		$this->const[$r][1] = "chaine";
<<<<<<< HEAD
		$this->const[$r][2] = "stdmovement";
=======
		$this->const[$r][2] = "standard_movement_stock";
>>>>>>> cc80841a
		$this->const[$r][3] = 'Name of PDF model of stock movement';
		$this->const[$r][4] = 0;

		$r++;
		$this->const[$r][0] = "STOCK_ADDON_PDF_ODT_PATH";
		$this->const[$r][1] = "chaine";
		$this->const[$r][2] = "DOL_DATA_ROOT/doctemplates/stocks";
		$this->const[$r][3] = "";
		$this->const[$r][4] = 0;

		$r++;
		$this->const[$r][0] = "MOUVEMENT_ADDON_PDF_ODT_PATH";
		$this->const[$r][1] = "chaine";
		$this->const[$r][2] = "DOL_DATA_ROOT/doctemplates/stocks/movements";
		$this->const[$r][3] = "";
		$this->const[$r][4] = 0;

		// Boxes
		$this->boxes = array();

		// Permissions
		$this->rights = array();
		$this->rights_class = 'stock';

		$r = 0;

		$this->rights[$r][0] = 1001;
		$this->rights[$r][1] = 'Read stocks';
		$this->rights[$r][2] = 'r';
		$this->rights[$r][3] = 0;
		$this->rights[$r][4] = 'lire';
		$this->rights[$r][5] = '';

		$r++;
		$this->rights[$r][0] = 1002;
		$this->rights[$r][1] = 'Create/Modify stocks';
		$this->rights[$r][2] = 'w';
		$this->rights[$r][3] = 0;
		$this->rights[$r][4] = 'creer';
		$this->rights[$r][5] = '';

		$r++;
		$this->rights[$r][0] = 1003;
		$this->rights[$r][1] = 'Delete stock';
		$this->rights[$r][2] = 'd';
		$this->rights[$r][3] = 0;
		$this->rights[$r][4] = 'supprimer';
		$this->rights[$r][5] = '';

		$r++;
		$this->rights[$r][0] = 1004;
		$this->rights[$r][1] = 'Read stock movements';
		$this->rights[$r][2] = 'r';
		$this->rights[$r][3] = 0;
		$this->rights[$r][4] = 'mouvement';
		$this->rights[$r][5] = 'lire';

		$r++;
		$this->rights[$r][0] = 1005;
		$this->rights[$r][1] = 'Create/modify stock movements';
		$this->rights[$r][2] = 'w';
		$this->rights[$r][3] = 0;
		$this->rights[$r][4] = 'mouvement';
		$this->rights[$r][5] = 'creer';

		$r++;
		$this->rights[$r][0] = 1011;
		$this->rights[$r][1] = 'inventoryReadPermission'; // Permission label
		$this->rights[$r][3] = 0; // Permission by default for new user (0/1)
		$this->rights[$r][4] = 'inventory_advance'; // In php code, permission will be checked by test if ($user->rights->permkey->level1->level2)
		$this->rights[$r][5] = 'read'; // In php code, permission will be checked by test if ($user->rights->permkey->level1->level2)

		$r++;
		$this->rights[$r][0] = 1012;
		$this->rights[$r][1] = 'inventoryCreatePermission'; // Permission label
		$this->rights[$r][3] = 0; // Permission by default for new user (0/1)
		$this->rights[$r][4] = 'inventory_advance'; // In php code, permission will be checked by test if ($user->rights->permkey->level1->level2)
		$this->rights[$r][5] = 'write'; // In php code, permission will be checked by test if ($user->rights->permkey->level1->level2)

		$r++;
		$this->rights[$r][0] = 1013;
		$this->rights[$r][1] = 'inventoryDeletePermission'; // Permission label
		$this->rights[$r][3] = 0; // Permission by default for new user (0/1)
		$this->rights[$r][4] = 'inventory_advance'; // In php code, permission will be checked by test if ($user->rights->permkey->level1->level2)
		$this->rights[$r][5] = 'delete'; // In php code, permission will be checked by test if ($user->rights->permkey->level1->level2)

		if (getDolGlobalInt('MAIN_FEATURES_LEVEL') >= 2) {
			$r++;
			$this->rights[$r][0] = 1014;
			$this->rights[$r][1] = 'inventoryValidatePermission'; // Permission label
			$this->rights[$r][3] = 0; // Permission by default for new user (0/1)
			$this->rights[$r][4] = 'inventory_advance'; // In php code, permission will be checked by test if ($user->rights->permkey->level1->level2)
			$this->rights[$r][5] = 'validate'; // In php code, permission will be checked by test if ($user->rights->permkey->level1->level2)

			$r++;
			$this->rights[$r][0] = 1015;
			$this->rights[$r][1] = 'inventoryChangePMPPermission'; // Permission label
			$this->rights[$r][3] = 0; // Permission by default for new user (0/1)
			$this->rights[$r][4] = 'inventory_advance'; // In php code, permission will be checked by test if ($user->rights->permkey->level1->level2)
			$this->rights[$r][5] = 'changePMP'; // In php code, permission will be checked by test if ($user->rights->permkey->level1->level2)
		}

		// Main menu entries
		$this->menu = array(); // List of menus to add
		$r = 0;

		// Menus
		//-------
		$this->menu = 1; // This module add menu entries. They are coded into menu manager.


		// Exports
		//--------
		$r = 0;

		// Export warehouses
		$r++;
		$this->export_code[$r] = $this->rights_class.'_emplacement';
		$this->export_label[$r] = "Warehouses"; // Translation key (used only if key ExportDataset_xxx_z not found)
		$this->export_icon[$r] = "warehouse";
		$this->export_permission[$r] = array(array("stock", "lire"));
		$this->export_fields_array[$r] = array(
			'e.rowid' => 'IdWarehouse', 'e.ref' => 'LocationSummary', 'e.description' => 'DescWareHouse', 'e.lieu' => 'LieuWareHouse', 'e.address' => 'Address', 'e.zip' => 'Zip', 'e.town' => 'Town',
			'd.code_departement' => 'Departement', 'c.code' => 'CountryCode',
			'e.phone' => 'Phone', 'e.fax' => 'Fax', 'e.statut' => 'Status', 'pe.rowid' => 'ParentWarehouse', 'pe.ref' => 'LocationSummary'
		);
		$this->export_TypeFields_array[$r] = array(
			'e.ref' => 'Text', 'e.description' => 'Text', 'e.lieu' => 'Text', 'e.address' => 'Text', 'e.zip' => 'Text', 'e.town' => 'Text',
			'd.code_departement' => 'List:c_departements:code_departement:code_departement:', 'c.code' => 'List:c_country:code:code:',
			'e.phone' => 'Text', 'e.fax' => 'Text', 'e.statut' => 'Text', 'pe.rowid' => 'List:entrepot:ref:rowid:stock', 'pe.ref' => 'Text'
		);
		$this->export_entities_array[$r] = array();	// We define here only fields that use another icon that the one defined into export_icon
		$this->export_aggregate_array[$r] = array();	// TODO Not used yet
		$keyforselect = 'warehouse';
		$keyforelement = 'warehouse';
		$keyforaliasextra = 'extra';
		include DOL_DOCUMENT_ROOT.'/core/extrafieldsinexport.inc.php';

		$this->export_sql_start[$r] = 'SELECT DISTINCT ';
		$this->export_sql_end[$r]  = ' FROM '.MAIN_DB_PREFIX.'entrepot as e';
		$this->export_sql_end[$r] .= ' LEFT JOIN '.MAIN_DB_PREFIX.'c_departements as d ON d.rowid = e.fk_departement';
		$this->export_sql_end[$r] .= ' LEFT JOIN '.MAIN_DB_PREFIX.'c_country as c ON c.rowid = e.fk_pays';
		$this->export_sql_end[$r] .= ' LEFT JOIN '.MAIN_DB_PREFIX.'entrepot as pe ON pe.rowid = e.fk_parent';
		$this->export_sql_end[$r] .= ' LEFT JOIN '.MAIN_DB_PREFIX.'entrepot_extrafields as extra ON extra.fk_object = e.rowid';
		$this->export_sql_end[$r] .= ' WHERE e.entity IN ('.getEntity('stock').')';

		// Export stock (without batch number)
		$r++;
		$this->export_code[$r] = $this->rights_class.'_emplacement_product';
		$this->export_label[$r] = "Stocks"; // Translation key (used only if key ExportDataset_xxx_z not found)
		$this->export_icon[$r] = "warehouse";
		$this->export_permission[$r] = array(array("stock", "lire"));
		$this->export_fields_array[$r] = array(
			'e.rowid' => 'IdWarehouse', 'e.ref' => 'LocationSummary', 'e.description' => 'DescWareHouse', 'e.lieu' => 'LieuWareHouse', 'e.address' => 'Address', 'e.zip' => 'Zip', 'e.town' => 'Town',
			'p.rowid' => "ProductId", 'p.ref' => "Ref", 'p.fk_product_type' => "Type", 'p.label' => "Label", 'p.description' => "Description", 'p.note' => "Note",
			'p.price' => "Price", 'p.tva_tx' => 'VAT', 'p.tosell' => "OnSell", 'p.tobuy' => 'OnBuy', 'p.duration' => "Duration",
			'p.datec' => 'DateCreation', 'p.tms' => 'DateModification', 'p.pmp' => 'PMPValue', 'p.cost_price' => 'CostPrice',
			'p.seuil_stock_alerte' => 'StockLimit', 'p.barcode' => 'BarCode', 'bt.libelle' => 'BarcodeType',
		);
		if (isModEnabled('barcode')) {
			$this->export_fields_array[$r] = array_merge($this->export_fields_array[$r], array('p.barcode' => 'BarCode'));
		}
		$this->export_TypeFields_array[$r] = array(
			'e.rowid' => 'List:entrepot:ref::stock', 'e.ref' => 'Text', 'e.lieu' => 'Text', 'e.address' => 'Text', 'e.zip' => 'Text', 'e.town' => 'Text',
			'p.rowid' => "Numeric", 'p.ref' => "Text", 'p.fk_product_type' => "Text", 'p.label' => "Text", 'p.description' => "Text", 'p.note' => "Text",
			'p.price' => "Numeric", 'p.tva_tx' => 'Numeric', 'p.tosell' => "Boolean", 'p.tobuy' => "Boolean", 'p.duration' => "Duree",
			'p.datec' => 'Date', 'p.tms' => 'Date', 'p.pmp' => 'Numeric', 'p.cost_price' => 'Numeric',
			'ps.reel' => 'Numeric',
			'p.seuil_stock_alerte' => 'Numeric', 'p.barcode' => 'Text', 'bt.libelle' => 'List:c_barcode_type:libelle',
		);
		if (isModEnabled('barcode')) {
			$this->export_TypeFields_array[$r] = array_merge($this->export_TypeFields_array[$r], array('p.barcode' => 'Text'));
		}
		$this->export_entities_array[$r] = array(
			'p.rowid' => "product", 'p.ref' => "product", 'p.fk_product_type' => "product", 'p.label' => "product", 'p.description' => "product", 'p.note' => "product",
			'p.price' => "product", 'p.tva_tx' => 'product', 'p.tosell' => "product", 'p.tobuy' => "product", 'p.duration' => "product",
			'p.datec' => 'product', 'p.tms' => 'product', 'p.pmp' => 'product', 'p.cost_price' => 'product',
			'ps.reel' => 'stock',
			'p.seuil_stock_alerte' => 'product', 'p.barcode' => 'product', 'bt.libelle' => 'product',
		);	// We define here only fields that use another icon that the one defined into export_icon
		if (isModEnabled('barcode')) {
			$this->export_entities_array[$r] = array_merge($this->export_entities_array[$r], array('p.barcode' => 'product'));
		}
		$this->export_aggregate_array[$r] = array('ps.reel' => 'SUM'); // TODO Not used yet
		$this->export_dependencies_array[$r] = array('stock' => array('p.rowid', 'e.rowid')); // We must keep this until the aggregate_array is used. To have a unique key, if we ask a field of a child, to avoid the DISTINCT to discard them.
		$keyforselect = 'product';
		$keyforelement = 'product';
		$keyforaliasextra = 'extra';
		include DOL_DOCUMENT_ROOT.'/core/extrafieldsinexport.inc.php';
		$this->export_fields_array[$r] = array_merge($this->export_fields_array[$r], array('ps.reel' => 'Stock'));

		$this->export_sql_start[$r] = 'SELECT DISTINCT ';
		$this->export_sql_end[$r]  = ' FROM '.MAIN_DB_PREFIX.'product as p';
		$this->export_sql_end[$r] .= ' LEFT JOIN '.MAIN_DB_PREFIX.'product_extrafields as extra ON extra.fk_object = p.rowid';
		$this->export_sql_end[$r] .= ' LEFT JOIN '.MAIN_DB_PREFIX.'c_barcode_type as bt ON bt.rowid = p.fk_barcode_type';
		$this->export_sql_end[$r] .= ', '.MAIN_DB_PREFIX.'product_stock as ps, '.MAIN_DB_PREFIX.'entrepot as e';
		$this->export_sql_end[$r] .= ' WHERE p.rowid = ps.fk_product AND ps.fk_entrepot = e.rowid';
		$this->export_sql_end[$r] .= ' AND e.entity IN ('.getEntity('stock').')';

		// Export stock including batch number
		if (isModEnabled('productbatch')) {
			$langs->load("productbatch");

			// This request is same than previous but without field ps.stock (real stock in warehouse) and with link to subtable productbatch
			$r++;

			$this->export_code[$r] = $this->rights_class.'_emplacement_product_lot';
			$this->export_label[$r] = "StocksWithBatch"; // Translation key (used only if key ExportDataset_xxx_z not found)
			$this->export_icon[$r] = "warehouse";
			$this->export_permission[$r] = array(array("stock", "lire"));
			$this->export_fields_array[$r] = array(
				'e.rowid' => 'IdWarehouse', 'e.ref' => 'LocationSummary', 'e.description' => 'DescWareHouse', 'e.lieu' => 'LieuWareHouse', 'e.address' => 'Address', 'e.zip' => 'Zip', 'e.town' => 'Town',
				'p.rowid' => "ProductId", 'p.ref' => "Ref", 'p.fk_product_type' => "Type", 'p.label' => "Label", 'p.description' => "Description", 'p.note' => "Note",
				'p.price' => "Price", 'p.tva_tx' => 'VAT', 'p.tosell' => "OnSell", 'p.tobuy' => 'OnBuy', 'p.duration' => "Duration",
<<<<<<< HEAD
				'p.datec' => 'DateCreation', 'p.tms' => 'DateModification', 'p.pmp' => 'PMPValue', 'p.cost_price' => 'CostPrice',
				'pb.rowid' => 'Id', 'pb.batch' => 'Batch', 'pb.qty' => 'Qty',
				'pl.eatby' => 'EatByDate', 'pl.sellby' => 'SellByDate'
=======
				'p.datec' => 'DateCreation', 'p.tms' => 'DateModification', 'p.pmp' => 'PMPValue', 'p.cost_price' => 'CostPrice', 'lcpn.label'=>'Nature',
				'pb.rowid' => 'Id', 'pb.batch' => 'Batch', 'pb.qty' => 'Qty',
				'pl.eatby' => 'EatByDate', 'pl.sellby' => 'SellByDate', 'none.dateLastMovement' => 'LastMovement'
>>>>>>> cc80841a
			);
			if (isModEnabled('barcode')) {
				$this->export_fields_array[$r] = array_merge($this->export_fields_array[$r], array('p.barcode' => 'BarCode'));
			}
			$this->export_TypeFields_array[$r] = array(
				'e.rowid' => 'List:entrepot:ref::stock', 'e.ref' => 'Text', 'e.lieu' => 'Text', 'e.description' => 'Text', 'e.address' => 'Text', 'e.zip' => 'Text', 'e.town' => 'Text',
				'p.rowid' => "Numeric", 'p.ref' => "Text", 'p.fk_product_type' => "Text", 'p.label' => "Text", 'p.description' => "Text", 'p.note' => "Text",
				'p.price' => "Numeric", 'p.tva_tx' => 'Numeric', 'p.tosell' => "Boolean", 'p.tobuy' => "Boolean", 'p.duration' => "Duree",
<<<<<<< HEAD
				'p.datec' => 'DateCreation', 'p.tms' => 'DateModification', 'p.pmp' => 'PMPValue', 'p.cost_price' => 'CostPrice',
				'pb.batch' => 'Text', 'pb.qty' => 'Numeric',
				'pl.eatby' => 'Date', 'pl.sellby' => 'Date'
=======
				'p.datec' => 'DateCreation', 'p.tms' => 'DateModification', 'p.pmp' => 'PMPValue', 'p.cost_price' => 'CostPrice', 'lcpn.label'=>'Text',
				'pb.batch' => 'Text', 'pb.qty' => 'Numeric',
				'pl.eatby' => 'Date', 'pl.sellby' => 'Date', 'none.dateLastMovement' => 'Date'
>>>>>>> cc80841a
			);
			if (isModEnabled('barcode')) {
				$this->export_TypeFields_array[$r] = array_merge($this->export_TypeFields_array[$r], array('p.barcode' => 'Text'));
			}
			$this->export_entities_array[$r] = array(
				'p.rowid' => "product", 'p.ref' => "product", 'p.fk_product_type' => "product", 'p.label' => "product", 'p.description' => "product", 'p.note' => "product",
				'p.price' => "product", 'p.tva_tx' => 'product', 'p.tosell' => "product", 'p.tobuy' => "product", 'p.duration' => "product",
<<<<<<< HEAD
				'p.datec' => 'product', 'p.tms' => 'product', 'p.pmp' => 'product', 'p.cost_price' => 'product',
				'pb.rowid' => 'batch', 'pb.batch' => 'batch', 'pb.qty' => 'batch',
				'pl.eatby' => 'batch', 'pl.sellby' => 'batch'
			);	// We define here only fields that use another icon that the one defined into export_icon
=======
				'p.datec' => 'product', 'p.tms' => 'product', 'p.pmp' => 'product', 'p.cost_price' => 'product', 'lcpn.label'=>'product',
				'pb.rowid' => 'batch', 'pb.batch' => 'batch', 'pb.qty' => 'batch', 'none.dateLastMovement' => 'movement',
				'pl.eatby' => 'batch', 'pl.sellby' => 'batch'
			);	// We define here only fields that use another icon that the one defined into export_icon
			$this->export_special_array[$r] = array(
				'none.dateLastMovement'=>array('rule'=>'compute', 'classfile'=>'/product/stock/class/mouvementstock.class.php', 'class'=>'MouvementStock', 'method'=>'getDateLastMovementProductBatch', 'method_params'=>['e_rowid', 'p_rowid', 'pb_batch']),
			);
>>>>>>> cc80841a
			if (isModEnabled('barcode')) {
				$this->export_entities_array[$r] = array_merge($this->export_entities_array[$r], array('p.barcode' => 'product'));
			}
			$this->export_aggregate_array[$r] = array('ps.reel' => 'SUM'); // TODO Not used yet
			$this->export_dependencies_array[$r] = array('stockbatch' => array('pb.rowid'), 'batch' => array('pb.rowid')); // We must keep this until the aggregate_array is used. To add unique key if we ask a field of a child to avoid the DISTINCT to discard them.
			$keyforselect = 'product_lot';
			$keyforelement = 'batch';
			$keyforaliasextra = 'extra';
			include DOL_DOCUMENT_ROOT.'/core/extrafieldsinexport.inc.php';

			$this->export_sql_start[$r] = 'SELECT DISTINCT ';
			$this->export_sql_end[$r]  = ' FROM '.MAIN_DB_PREFIX.'product_batch as pb';
			$this->export_sql_end[$r] .= ' INNER JOIN '.MAIN_DB_PREFIX.'product_stock as ps ON ps.rowid = pb.fk_product_stock';
			$this->export_sql_end[$r] .= ' INNER JOIN '.MAIN_DB_PREFIX.'product as p ON p.rowid = ps.fk_product';
			$this->export_sql_end[$r] .= ' LEFT JOIN '.MAIN_DB_PREFIX.'product_lot as pl ON pl.fk_product = p.rowid AND pl.batch = pb.batch';
			$this->export_sql_end[$r] .= ' LEFT JOIN '.MAIN_DB_PREFIX.'product_lot_extrafields as extra ON extra.fk_object = pl.rowid';
			$this->export_sql_end[$r] .= ' LEFT JOIN '.MAIN_DB_PREFIX.'c_product_nature as lcpn on lcpn.code = p.finished,';
			$this->export_sql_end[$r] .= ' '.MAIN_DB_PREFIX.'entrepot as e';
			$this->export_sql_end[$r] .= ' WHERE ps.fk_entrepot = e.rowid';
			$this->export_sql_end[$r] .= ' AND e.entity IN ('.getEntity('stock').')';
		}

		// Export of stock movements
		$r++;
		$this->export_code[$r] = $this->rights_class.'_movement';
		$this->export_label[$r] = "StockMovements"; // Translation key (used only if key ExportDataset_xxx_z not found)
		$this->export_icon[$r] = "movement";
		$this->export_permission[$r] = array(array("stock", "lire"));
		$this->export_fields_array[$r] = array(
			'sm.rowid' => 'MovementId', 'sm.value' => 'Qty', 'sm.datem' => 'DateMovement', 'sm.label' => 'MovementLabel', 'sm.inventorycode' => 'InventoryCode',
			'e.rowid' => 'IdWarehouse', 'e.ref' => 'LocationSummary', 'e.description' => 'DescWareHouse', 'e.lieu' => 'LieuWareHouse', 'e.address' => 'Address', 'e.zip' => 'Zip', 'e.town' => 'Town',
			'p.rowid' => "ProductId", 'p.ref' => "Ref", 'p.fk_product_type' => "Type", 'p.label' => "Label", 'p.description' => "Description", 'p.note' => "Note",
			'p.price' => "Price", 'p.tva_tx' => 'VAT', 'p.tosell' => "OnSell", 'p.tobuy' => 'OnBuy', 'p.duration' => "Duration", 'p.datec' => 'DateCreation', 'p.tms' => 'DateModification'
		);
		if (isModEnabled('barcode')) {
			$this->export_fields_array[$r] = array_merge($this->export_fields_array[$r], array('p.barcode' => 'BarCode'));
		}
		$this->export_TypeFields_array[$r] = array(
			'sm.rowid' => 'Numeric', 'sm.value' => 'Numeric', 'sm.datem' => 'Date', 'sm.batch' => 'Text', 'sm.label' => 'Text', 'sm.inventorycode' => 'Text',
			'e.rowid' => 'List:entrepot:ref::stock', 'e.ref' => 'Text', 'e.description' => 'Text', 'e.lieu' => 'Text', 'e.address' => 'Text', 'e.zip' => 'Text', 'e.town' => 'Text',
			'p.rowid' => "Numeric", 'p.ref' => "Text", 'p.fk_product_type' => "Text", 'p.label' => "Text", 'p.description' => "Text", 'p.note' => "Text",
			'p.price' => "Numeric", 'p.tva_tx' => 'Numeric', 'p.tosell' => "Boolean", 'p.tobuy' => "Boolean", 'p.duration' => "Duree", 'p.datec' => 'Date', 'p.tms' => 'Date'
		);
		if (isModEnabled('barcode')) {
			$this->export_TypeFields_array[$r] = array_merge($this->export_TypeFields_array[$r], array('p.barcode' => 'Text'));
		}
		$this->export_entities_array[$r] = array(
			'e.rowid' => 'warehouse', 'e.ref' => 'warehouse', 'e.description' => 'warehouse', 'e.lieu' => 'warehouse', 'e.address' => 'warehouse', 'e.zip' => 'warehouse', 'e.town' => 'warehouse',
			'p.rowid' => "product", 'p.ref' => "product", 'p.fk_product_type' => "product", 'p.label' => "product", 'p.description' => "product", 'p.note' => "product",
			'p.price' => "product", 'p.tva_tx' => 'product', 'p.tosell' => "product", 'p.tobuy' => "product", 'p.duration' => "product", 'p.datec' => 'product', 'p.tms' => 'product'
		);	// We define here only fields that use another icon that the one defined into export_icon
		if (isModEnabled('productbatch')) {
			$this->export_fields_array[$r]['sm.batch'] = 'Batch';
			$this->export_TypeFields_array[$r]['sm.batch'] = 'Text';
			$this->export_entities_array[$r]['sm.batch'] = 'movement';
		}
		if (isModEnabled('barcode')) {
			$this->export_entities_array[$r] = array_merge($this->export_entities_array[$r], array('p.barcode' => 'product'));
		}
		$this->export_aggregate_array[$r] = array('sm.value' => 'SUM'); // TODO Not used yet
		$this->export_dependencies_array[$r] = array('movement' => array('sm.rowid')); // We must keep this until the aggregate_array is used. To add unique key if we ask a field of a child to avoid the DISTINCT to discard them.

		$this->export_sql_start[$r] = 'SELECT DISTINCT ';
		$this->export_sql_end[$r]  = ' FROM '.MAIN_DB_PREFIX.'product as p, '.MAIN_DB_PREFIX.'stock_mouvement as sm, '.MAIN_DB_PREFIX.'entrepot as e';
		$this->export_sql_end[$r] .= ' WHERE p.rowid = sm.fk_product AND sm.fk_entrepot = e.rowid';
		$this->export_sql_end[$r] .= ' AND e.entity IN ('.getEntity('stock').')';


		// Export inventories
		$r++;
		$this->export_code[$r] = $this->rights_class.'_inventory';
		$this->export_label[$r] = "Inventories"; // Translation key (used only if key ExportDataset_xxx_z not found)
		$this->export_icon[$r] = "inventory";
		$this->export_permission[$r] = array(array("stock", "lire"));
		$this->export_fields_array[$r] = array(
			'i.rowid' => 'InventoryId', 'i.ref' => 'InventoryRef', 'i.date_inventory' => 'DateInventory', 'i.status' => 'InventoryStatus', 'i.title' => 'InventoryTitle',
			'id.rowid' => 'InventoryLineId', 'id.qty_view' => 'QtyViewed', 'id.qty_stock' => 'QtyStock', 'id.qty_regulated' => 'QtyRegulated',
			'id.batch' => 'Lotserial',
			'e.rowid' => 'IdWarehouse', 'e.ref' => 'LocationSummary', 'e.description' => 'DescWareHouse', 'e.lieu' => 'LieuWareHouse', 'e.address' => 'Address', 'e.zip' => 'Zip', 'e.town' => 'Town',
			'p.rowid' => "ProductId", 'p.ref' => "Ref", 'p.fk_product_type' => "Type", 'p.label' => "Label", 'p.description' => "Description", 'p.note' => "Note",
			'p.barcode' => "Barcode", 'p.price' => "Price", 'p.tva_tx' => 'VAT', 'p.tosell' => "OnSell", 'p.tobuy' => 'OnBuy', 'p.duration' => "Duration", 'p.datec' => 'DateCreation', 'p.tms' => 'DateModification'
		);
		if (isModEnabled('barcode')) {
			$this->export_fields_array[$r] = array_merge($this->export_fields_array[$r], array('p.barcode' => 'BarCode'));
		}
		$this->export_TypeFields_array[$r] = array(
			'id.rowid' => 'Numeric',
			'e.rowid' => 'List:entrepot:ref::stock', 'e.ref' => 'Text', 'e.description' => 'Text', 'e.lieu' => 'Text', 'e.address' => 'Text', 'e.zip' => 'Text', 'e.town' => 'Text',
			'p.rowid' => "Numeric", 'p.ref' => "Text", 'p.fk_product_type' => "Text", 'p.label' => "Text", 'p.description' => "Text", 'p.note' => "Text",
			'p.barcode' => "Text", 'p.price' => "Numeric", 'p.tva_tx' => 'Numeric', 'p.tosell' => "Boolean", 'p.tobuy' => "Boolean", 'p.duration' => "Duree", 'p.datec' => 'Date', 'p.tms' => 'Date',
			'i.rowid' => 'Numeric', 'i.ref' => 'Text', 'i.date_inventory' => 'Date', 'i.status' => 'Numeric', 'i.title' => 'Text',
			'id.qty_view' => 'Numeric', 'id.qty_stock' => 'Numeric', 'id.batch' => 'Text',
			'id.qty_regulated' => 'Numeric', 'id.fk_warehouse' => 'Numeric',
		);
		if (isModEnabled('barcode')) {
			$this->export_TypeFields_array[$r] = array_merge($this->export_TypeFields_array[$r], array('p.barcode' => 'Text'));
		}
		$this->export_entities_array[$r] = array(
			'id.qty_view' => 'inventory_line', 'id.qty_stock' => 'inventory_line', 'id.batch' => 'inventory_line', 'id.qty_regulated' => 'inventory_line', 'id.fk_warehouse' => 'inventory_line', 'id.rowid' => 'inventory_line',	'e.rowid' => 'warehouse', 'e.ref' => 'warehouse', 'e.description' => 'warehouse', 'e.lieu' => 'warehouse', 'e.address' => 'warehouse', 'e.zip' => 'warehouse', 'e.town' => 'warehouse',
			'p.rowid' => "product", 'p.ref' => "product", 'p.fk_product_type' => "product", 'p.label' => "product", 'p.description' => "product", 'p.note' => "product",
			'p.barcode' => "product", 'p.price' => "product", 'p.tva_tx' => 'product', 'p.tosell' => "product", 'p.tobuy' => "product", 'p.duration' => "product", 'p.datec' => 'product', 'p.tms' => 'product'
		);	// We define here only fields that use another icon that the one defined into export_icon
		if (isModEnabled('productbatch')) {
			$this->export_fields_array[$r]['id.batch'] = 'Batch';
			$this->export_TypeFields_array[$r]['id.batch'] = 'Text';
			$this->export_entities_array[$r]['id.batch'] = 'inventory_line';
		}
		if (isModEnabled('barcode')) {
			$this->export_entities_array[$r] = array_merge($this->export_entities_array[$r], array('p.barcode' => 'product'));
		}
		$this->export_aggregate_array[$r] = array('sm.value' => 'SUM'); // TODO Not used yet
		$this->export_dependencies_array[$r] = array('movement' => array('sm.rowid')); // We must keep this until the aggregate_array is used. To add unique key if we ask a field of a child to avoid the DISTINCT to discard them.

		$this->export_sql_start[$r] = 'SELECT DISTINCT ';
		$this->export_sql_end[$r]  = ' FROM '.MAIN_DB_PREFIX.'product as p, '.MAIN_DB_PREFIX.'inventory as i, '.MAIN_DB_PREFIX.'inventorydet as id, '.MAIN_DB_PREFIX.'entrepot as e';
		$this->export_sql_end[$r] .= ' WHERE p.rowid = id.fk_product AND id.fk_inventory = i.rowid AND id.fk_warehouse = e.rowid';
		$this->export_sql_end[$r] .= ' AND e.entity IN ('.getEntity('stock').')';


		// Imports
		//--------

		$r = 0;

		// Import warehouses
		$r++;
		$this->import_code[$r] = $this->rights_class.'_'.$r;
		$this->import_label[$r] = "Warehouses"; // Translation key
		$this->import_icon[$r] = "warehouse";
		$this->import_entities_array[$r] = array(); // We define here only fields that use another icon that the one defined into import_icon
		$this->import_tables_array[$r] = array('e' => MAIN_DB_PREFIX.'entrepot');
		$this->import_tables_creator_array[$r] = array('e' => 'fk_user_author');
		$this->import_fields_array[$r] = array('e.ref' => "LocationSummary*",
				'e.description' => "DescWareHouse",
				'e.lieu' => "LieuWareHouse",
				'e.address' => "Address",
				'e.zip' => 'Zip',
				'e.fk_departement' => 'StateCode',
				'e.fk_pays' => 'CountryCode',
				'e.phone' => 'Phone',
				'e.fax' => 'Fax',
				'e.statut' => 'Status',
				'e.fk_parent' => 'ParentWarehouse'
		);

		$this->import_convertvalue_array[$r] = array(
				'e.fk_departement' => array('rule' => 'fetchidfromcodeid', 'classfile' => '/core/class/cstate.class.php', 'class' => 'Cstate', 'method' => 'fetch', 'dict' => 'DictionaryStateCode'),
				'e.fk_pays' => array('rule' => 'fetchidfromcodeid', 'classfile' => '/core/class/ccountry.class.php', 'class' => 'Ccountry', 'method' => 'fetch', 'dict' => 'DictionaryCountry'),
				'e.fk_parent' => array('rule' => 'fetchidfromref', 'classfile' => '/product/stock/class/entrepot.class.php', 'class' => 'Entrepot', 'method' => 'fetch', 'element' => 'ref')
		);
		$this->import_regex_array[$r] = array('e.statut' => '^[0|1]');
		$this->import_examplevalues_array[$r] = array('e.ref' => "ALM001",
				'e.description' => "Central Warehouse",
				'e.lieu' => "Central",
				'e.address' => "Route 66",
				'e.zip' => '28080',
				'e.fk_departement' => 'matches field "code_departement" in table "'.MAIN_DB_PREFIX.'c_departements"',
				'e.fk_pays' => 'US/FR/DE etc. matches field "code" in table "'.MAIN_DB_PREFIX.'c_country"',
				'e.phone' => '(+33)(0)123456789',
				'e.fax' => '(+33)(0)123456790',
				'e.statut' => '1',
				'e.fk_parent' => 'id or ref of warehouse'
		);
		$this->import_updatekeys_array[$r] = array('p.ref' => 'Ref');

		// Import stocks
		$r++;
		$this->import_code[$r] = $this->rights_class.'_'.$r;
		$this->import_label[$r] = "Stocks"; // Translation key
		$this->import_icon[$r] = "stock";
		$this->import_entities_array[$r] = array(); // We define here only fields that use another icon that the one defined into import_icon
		$this->import_tables_array[$r] = array('ps' => MAIN_DB_PREFIX.'product_stock');
		$this->import_fields_array[$r] = array('ps.fk_product' => "Product*", 'ps.fk_entrepot' => "Warehouse*", 'ps.reel' => "Stock*");

		$this->import_convertvalue_array[$r] = array(
			'ps.fk_product' => array('rule' => 'fetchidfromref', 'classfile' => '/product/class/product.class.php', 'class' => 'Product', 'method' => 'fetch', 'element' => 'product'),
			'ps.fk_entrepot' => array('rule' => 'fetchidfromref', 'classfile' => '/product/stock/class/entrepot.class.php', 'class' => 'Entrepot', 'method' => 'fetch', 'element' => 'ref')
		  );
		$this->import_examplevalues_array[$r] = array(
			'ps.fk_product' => "id or ref of product", 'ps.fk_entrepot' => "id or ref of warehouse", 'ps.reel' => "10"
		);
		$this->import_updatekeys_array[$r] = array('ps.fk_product' => 'Product', 'ps.fk_entrepot' => "Warehouse");
		$this->import_run_sql_after_array[$r] = array(    // Because we may change data that are denormalized, we must update dernormalized data after.
			'UPDATE '.MAIN_DB_PREFIX.'product as p SET p.stock = (SELECT SUM(ps.reel) FROM '.MAIN_DB_PREFIX.'product_stock ps WHERE ps.fk_product = p.rowid);'
		);
	}


	/**
	 *  Function called when module is enabled.
	 *  The init function add constants, boxes, permissions and menus (defined in constructor) into Dolibarr database.
	 *  It also creates data directories
	 *
	 *  @param      string	$options    Options when enabling module ('', 'noboxes')
	 *  @return     int             	1 if OK, 0 if KO
	 */
	public function init($options = '')
	{
		global $conf, $langs;

		$result = $this->_load_tables('/install/mysql/', 'stock');
		if ($result < 0) {
			return -1; // Do not activate module if error 'not allowed' returned when loading module SQL queries (the _load_table run sql with run_sql with the error allowed parameter set to 'default')
		}

		// Permissions
		$this->remove($options);

		//ODT template
		$src = DOL_DOCUMENT_ROOT.'/install/doctemplates/stocks/template_warehouse.odt';
		$dirodt = DOL_DATA_ROOT.'/doctemplates/stocks';
		$dest = $dirodt.'/template_warehouse.odt';

		if (file_exists($src) && !file_exists($dest)) {
			require_once DOL_DOCUMENT_ROOT.'/core/lib/files.lib.php';
			dol_mkdir($dirodt);
			$result = dol_copy($src, $dest, '0', 0);
			if ($result < 0) {
				$langs->load("errors");
				$this->error = $langs->trans('ErrorFailToCopyFile', $src, $dest);
				return 0;
			}
		}

		$sql = array();

		$sql = array(
			 "DELETE FROM ".MAIN_DB_PREFIX."document_model WHERE nom = '".$this->db->escape($this->const[1][2])."' AND type = 'stock' AND entity = ".((int) $conf->entity),
			 "INSERT INTO ".MAIN_DB_PREFIX."document_model (nom, type, entity) VALUES('".$this->db->escape($this->const[1][2])."','stock',".((int) $conf->entity).")",
			 "DELETE FROM ".MAIN_DB_PREFIX."document_model WHERE nom = '".$this->db->escape($this->const[2][2])."' AND type = 'mouvement' AND entity = ".((int) $conf->entity),
			 "INSERT INTO ".MAIN_DB_PREFIX."document_model (nom, type, entity) VALUES('".$this->db->escape($this->const[2][2])."','mouvement',".((int) $conf->entity).")",
		);

		return $this->_init($sql, $options);
	}
}<|MERGE_RESOLUTION|>--- conflicted
+++ resolved
@@ -5,10 +5,7 @@
  * Copyright (C) 2012	   Juanjo Menent        <jmenent@2byte.es>
  * Copyright (C) 2021	   Ferran Marcet        <fmarcet@2byte.es>
  * Copyright (C) 2024		MDW							<mdeweerd@users.noreply.github.com>
-<<<<<<< HEAD
-=======
  * Copyright (C) 2024       Frédéric France             <frederic.france@free.fr>
->>>>>>> cc80841a
  *
  * This program is free software; you can redistribute it and/or modify
  * it under the terms of the GNU General Public License as published by
@@ -93,11 +90,7 @@
 		$r++;
 		$this->const[$r][0] = "MOUVEMENT_ADDON_PDF";
 		$this->const[$r][1] = "chaine";
-<<<<<<< HEAD
-		$this->const[$r][2] = "stdmovement";
-=======
 		$this->const[$r][2] = "standard_movement_stock";
->>>>>>> cc80841a
 		$this->const[$r][3] = 'Name of PDF model of stock movement';
 		$this->const[$r][4] = 0;
 
@@ -312,15 +305,9 @@
 				'e.rowid' => 'IdWarehouse', 'e.ref' => 'LocationSummary', 'e.description' => 'DescWareHouse', 'e.lieu' => 'LieuWareHouse', 'e.address' => 'Address', 'e.zip' => 'Zip', 'e.town' => 'Town',
 				'p.rowid' => "ProductId", 'p.ref' => "Ref", 'p.fk_product_type' => "Type", 'p.label' => "Label", 'p.description' => "Description", 'p.note' => "Note",
 				'p.price' => "Price", 'p.tva_tx' => 'VAT', 'p.tosell' => "OnSell", 'p.tobuy' => 'OnBuy', 'p.duration' => "Duration",
-<<<<<<< HEAD
-				'p.datec' => 'DateCreation', 'p.tms' => 'DateModification', 'p.pmp' => 'PMPValue', 'p.cost_price' => 'CostPrice',
-				'pb.rowid' => 'Id', 'pb.batch' => 'Batch', 'pb.qty' => 'Qty',
-				'pl.eatby' => 'EatByDate', 'pl.sellby' => 'SellByDate'
-=======
 				'p.datec' => 'DateCreation', 'p.tms' => 'DateModification', 'p.pmp' => 'PMPValue', 'p.cost_price' => 'CostPrice', 'lcpn.label'=>'Nature',
 				'pb.rowid' => 'Id', 'pb.batch' => 'Batch', 'pb.qty' => 'Qty',
 				'pl.eatby' => 'EatByDate', 'pl.sellby' => 'SellByDate', 'none.dateLastMovement' => 'LastMovement'
->>>>>>> cc80841a
 			);
 			if (isModEnabled('barcode')) {
 				$this->export_fields_array[$r] = array_merge($this->export_fields_array[$r], array('p.barcode' => 'BarCode'));
@@ -329,15 +316,9 @@
 				'e.rowid' => 'List:entrepot:ref::stock', 'e.ref' => 'Text', 'e.lieu' => 'Text', 'e.description' => 'Text', 'e.address' => 'Text', 'e.zip' => 'Text', 'e.town' => 'Text',
 				'p.rowid' => "Numeric", 'p.ref' => "Text", 'p.fk_product_type' => "Text", 'p.label' => "Text", 'p.description' => "Text", 'p.note' => "Text",
 				'p.price' => "Numeric", 'p.tva_tx' => 'Numeric', 'p.tosell' => "Boolean", 'p.tobuy' => "Boolean", 'p.duration' => "Duree",
-<<<<<<< HEAD
-				'p.datec' => 'DateCreation', 'p.tms' => 'DateModification', 'p.pmp' => 'PMPValue', 'p.cost_price' => 'CostPrice',
-				'pb.batch' => 'Text', 'pb.qty' => 'Numeric',
-				'pl.eatby' => 'Date', 'pl.sellby' => 'Date'
-=======
 				'p.datec' => 'DateCreation', 'p.tms' => 'DateModification', 'p.pmp' => 'PMPValue', 'p.cost_price' => 'CostPrice', 'lcpn.label'=>'Text',
 				'pb.batch' => 'Text', 'pb.qty' => 'Numeric',
 				'pl.eatby' => 'Date', 'pl.sellby' => 'Date', 'none.dateLastMovement' => 'Date'
->>>>>>> cc80841a
 			);
 			if (isModEnabled('barcode')) {
 				$this->export_TypeFields_array[$r] = array_merge($this->export_TypeFields_array[$r], array('p.barcode' => 'Text'));
@@ -345,12 +326,6 @@
 			$this->export_entities_array[$r] = array(
 				'p.rowid' => "product", 'p.ref' => "product", 'p.fk_product_type' => "product", 'p.label' => "product", 'p.description' => "product", 'p.note' => "product",
 				'p.price' => "product", 'p.tva_tx' => 'product', 'p.tosell' => "product", 'p.tobuy' => "product", 'p.duration' => "product",
-<<<<<<< HEAD
-				'p.datec' => 'product', 'p.tms' => 'product', 'p.pmp' => 'product', 'p.cost_price' => 'product',
-				'pb.rowid' => 'batch', 'pb.batch' => 'batch', 'pb.qty' => 'batch',
-				'pl.eatby' => 'batch', 'pl.sellby' => 'batch'
-			);	// We define here only fields that use another icon that the one defined into export_icon
-=======
 				'p.datec' => 'product', 'p.tms' => 'product', 'p.pmp' => 'product', 'p.cost_price' => 'product', 'lcpn.label'=>'product',
 				'pb.rowid' => 'batch', 'pb.batch' => 'batch', 'pb.qty' => 'batch', 'none.dateLastMovement' => 'movement',
 				'pl.eatby' => 'batch', 'pl.sellby' => 'batch'
@@ -358,7 +333,6 @@
 			$this->export_special_array[$r] = array(
 				'none.dateLastMovement'=>array('rule'=>'compute', 'classfile'=>'/product/stock/class/mouvementstock.class.php', 'class'=>'MouvementStock', 'method'=>'getDateLastMovementProductBatch', 'method_params'=>['e_rowid', 'p_rowid', 'pb_batch']),
 			);
->>>>>>> cc80841a
 			if (isModEnabled('barcode')) {
 				$this->export_entities_array[$r] = array_merge($this->export_entities_array[$r], array('p.barcode' => 'product'));
 			}
