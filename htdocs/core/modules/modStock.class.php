--- conflicted
+++ resolved
@@ -127,19 +127,8 @@
 		$this->rights[6][0] = 1012;
 		$this->rights[6][1] = 'inventoryCreatePermission';	// Permission label
 		$this->rights[6][3] = 0; 					// Permission by default for new user (0/1)
-<<<<<<< HEAD
-		$this->rights[6][4] = 'advance_inventory';			// In php code, permission will be checked by test if ($user->rights->permkey->level1->level2)
+		$this->rights[6][4] = 'inventory_advance';			// In php code, permission will be checked by test if ($user->rights->permkey->level1->level2)
 		$this->rights[6][5] = 'write';			// In php code, permission will be checked by test if ($user->rights->permkey->level1->level2)
-=======
-		$this->rights[6][4] = 'inventory_advance';			// In php code, permission will be checked by test if ($user->rights->permkey->level1->level2)
-		$this->rights[6][5] = 'create';			// In php code, permission will be checked by test if ($user->rights->permkey->level1->level2)
-
-		$this->rights[7][0] = 1013;
-		$this->rights[7][1] = 'inventoryWritePermission';	// Permission label
-		$this->rights[7][3] = 0; 					// Permission by default for new user (0/1)
-		$this->rights[7][4] = 'inventory_advance';			// In php code, permission will be checked by test if ($user->rights->permkey->level1->level2)
-		$this->rights[7][5] = 'write';			// In php code, permission will be checked by test if ($user->rights->permkey->level1->level2)
->>>>>>> 9c68b81f
 
 		$this->rights[8][0] = 1014;
 		$this->rights[8][1] = 'inventoryValidatePermission';	// Permission label
