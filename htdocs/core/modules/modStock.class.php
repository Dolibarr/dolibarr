--- conflicted
+++ resolved
@@ -302,11 +302,7 @@
 	 *		The init function add constants, boxes, permissions and menus (defined in constructor) into Dolibarr database.
 	 *		It also creates data directories
 	 *
-<<<<<<< HEAD
-     *      @param      string	$options    Options when enabling module ('', 'noboxes')
-=======
 	 *      @param      string	$options    Options when enabling module ('', 'noboxes')
->>>>>>> 63b9384e
 	 *      @return     int             	1 if OK, 0 if KO
 	 */
 	function init($options='')
