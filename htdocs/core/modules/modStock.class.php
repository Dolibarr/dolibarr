<?php
/* Copyright (C) 2003-2006 Rodolphe Quiedeville <rodolphe@quiedeville.org>
 * Copyright (C) 2004-2008 Laurent Destailleur  <eldy@users.sourceforge.net>
 * Copyright (C) 2005-2009 Regis Houssin        <regis.houssin@inodbox.com>
 * Copyright (C) 2012	   Juanjo Menent        <jmenent@2byte.es>
 *
 * This program is free software; you can redistribute it and/or modify
 * it under the terms of the GNU General Public License as published by
 * the Free Software Foundation; either version 3 of the License, or
 * (at your option) any later version.
 *
 * This program is distributed in the hope that it will be useful,
 * but WITHOUT ANY WARRANTY; without even the implied warranty of
 * MERCHANTABILITY or FITNESS FOR A PARTICULAR PURPOSE.  See the
 * GNU General Public License for more details.
 *
 * You should have received a copy of the GNU General Public License
 * along with this program. If not, see <http://www.gnu.org/licenses/>.
 */

/**
 *	\defgroup   	stock     Module stocks
 *	\brief      	Module pour gerer la tenue de stocks produits
 *	\file       htdocs/core/modules/modStock.class.php
 *	\ingroup    stock
 *	\brief      Fichier de description et activation du module Stock
 */

include_once DOL_DOCUMENT_ROOT .'/core/modules/DolibarrModules.class.php';


/**
 *	Class to describe and enable module Stock
 */
class modStock extends DolibarrModules
{

	/**
	 *   Constructor. Define names, constants, directories, boxes, permissions
	 *
	 *   @param      DoliDB		$db      Database handler
	 */
	function __construct($db)
	{
		global $conf, $langs;

		$this->db = $db;
		$this->numero = 52;

		$this->family = "products";
		$this->module_position = '40';
		// Module label (no space allowed), used if translation string 'ModuleXXXName' not found (where XXX is value of numeric property 'numero' of module)
		$this->name = preg_replace('/^mod/i','',get_class($this));
		$this->description = "Gestion des stocks";

		// Possible values for version are: 'development', 'experimental', 'dolibarr' or version
		$this->version = 'dolibarr';

		$this->const_name = 'MAIN_MODULE_'.strtoupper($this->name);
		$this->picto='stock';

		// Data directories to create when module is enabled
		$this->dirs = array("/stock/temp");

		$this->config_page_url = array("stock.php");

		// Dependencies
		$this->hidden = false;			// A condition to hide module
		$this->depends = array("modProduct");		// List of module class names as string that must be enabled if this module is enabled
		$this->requiredby = array("modProductBatch");	// List of module ids to disable if this one is disabled
		$this->conflictwith = array();	// List of module class names as string this module is in conflict with
		$this->phpmin = array(5,4);		// Minimum version of PHP required by module
		$this->langfiles = array("stocks");

		// Constants
		$this->const = array();
		$r=0;
<<<<<<< HEAD
		
		$this->const[$r] = array('STOCK_ALLOW_NEGATIVE_TRANSFER','chaine','1','',1);
		
=======

		$this->const[$r] = array('STOCK_ALLOW_NEGATIVE_TRANSFER','chaine','1','',1);

>>>>>>> d9b8a8c8
		$r++;
		$this->const[$r][0] = "STOCK_ADDON_PDF";
		$this->const[$r][1] = "chaine";
		$this->const[$r][2] = "Standard";
		$this->const[$r][3] = 'Name of PDF model of stock';
		$this->const[$r][4] = 0;

		$r++;
		$this->const[$r][0] = "MOUVEMENT_ADDON_PDF";
		$this->const[$r][1] = "chaine";
		$this->const[$r][2] = "StdMouvement";
		$this->const[$r][3] = 'Name of PDF model of stock mouvement';
		$this->const[$r][4] = 0;

		$r++;
		$this->const[$r][0] = "STOCK_ADDON_PDF_ODT_PATH";
		$this->const[$r][1] = "chaine";
		$this->const[$r][2] = "DOL_DATA_ROOT/doctemplates/stocks";
		$this->const[$r][3] = "";
		$this->const[$r][4] = 0;

		$r++;
		$this->const[$r][0] = "MOUVEMENT_ADDON_PDF_ODT_PATH";
		$this->const[$r][1] = "chaine";
		$this->const[$r][2] = "DOL_DATA_ROOT/doctemplates/stocks/mouvements";
		$this->const[$r][3] = "";
		$this->const[$r][4] = 0;

		// Boxes
		$this->boxes = array();

		// Permissions
		$this->rights = array();
		$this->rights_class = 'stock';

		$this->rights[0][0] = 1001;
		$this->rights[0][1] = 'Lire les stocks';
		$this->rights[0][2] = 'r';
		$this->rights[0][3] = 0;
		$this->rights[0][4] = 'lire';
		$this->rights[0][5] = '';

		$this->rights[1][0] = 1002;
		$this->rights[1][1] = 'Creer/Modifier les stocks';
		$this->rights[1][2] = 'w';
		$this->rights[1][3] = 0;
		$this->rights[1][4] = 'creer';
		$this->rights[1][5] = '';

		$this->rights[2][0] = 1003;
		$this->rights[2][1] = 'Supprimer les stocks';
		$this->rights[2][2] = 'd';
		$this->rights[2][3] = 0;
		$this->rights[2][4] = 'supprimer';
		$this->rights[2][5] = '';

		$this->rights[3][0] = 1004;
		$this->rights[3][1] = 'Lire mouvements de stocks';
		$this->rights[3][2] = 'r';
		$this->rights[3][3] = 0;
		$this->rights[3][4] = 'mouvement';
		$this->rights[3][5] = 'lire';

		$this->rights[4][0] = 1005;
		$this->rights[4][1] = 'Creer/modifier mouvements de stocks';
		$this->rights[4][2] = 'w';
		$this->rights[4][3] = 0;
		$this->rights[4][4] = 'mouvement';
		$this->rights[4][5] = 'creer';

		if ($conf->global->MAIN_FEATURES_LEVEL >= 2) {

		$this->rights[5][0] = 1011;
		$this->rights[5][1] = 'inventoryReadPermission';	// Permission label
		$this->rights[5][3] = 0; 					// Permission by default for new user (0/1)
		$this->rights[5][4] = 'inventory_advance';			// In php code, permission will be checked by test if ($user->rights->permkey->level1->level2)
		$this->rights[5][5] = 'read';			// In php code, permission will be checked by test if ($user->rights->permkey->level1->level2)

		$this->rights[6][0] = 1012;
		$this->rights[6][1] = 'inventoryCreatePermission';	// Permission label
		$this->rights[6][3] = 0; 					// Permission by default for new user (0/1)
		$this->rights[6][4] = 'inventory_advance';			// In php code, permission will be checked by test if ($user->rights->permkey->level1->level2)
		$this->rights[6][5] = 'write';			// In php code, permission will be checked by test if ($user->rights->permkey->level1->level2)

		$this->rights[8][0] = 1014;
		$this->rights[8][1] = 'inventoryValidatePermission';	// Permission label
		$this->rights[8][3] = 0; 					// Permission by default for new user (0/1)
		$this->rights[8][4] = 'inventory_advance';			// In php code, permission will be checked by test if ($user->rights->permkey->level1->level2)
		$this->rights[8][5] = 'validate';			// In php code, permission will be checked by test if ($user->rights->permkey->level1->level2)

		$this->rights[9][0] = 1015;
		$this->rights[9][1] = 'inventoryChangePMPPermission';	// Permission label
		$this->rights[9][3] = 0; 					// Permission by default for new user (0/1)
		$this->rights[9][4] = 'inventory_advance';			// In php code, permission will be checked by test if ($user->rights->permkey->level1->level2)
		$this->rights[9][5] = 'changePMP';			// In php code, permission will be checked by test if ($user->rights->permkey->level1->level2)
<<<<<<< HEAD

=======
>>>>>>> d9b8a8c8
		}

		// Main menu entries
		$this->menu = array();			// List of menus to add
		$r=0;

		// Menus
		//-------
		$this->menu = 1;        // This module add menu entries. They are coded into menu manager.


		// Exports
		//--------
		$r=0;

		$r++;
		$this->export_code[$r]=$this->rights_class;
		$this->export_label[$r]="WarehousesAndProducts";	// Translation key (used only if key ExportDataset_xxx_z not found)
		$this->export_permission[$r]=array(array("stock","lire"));
		$this->export_fields_array[$r]=array(
			'e.rowid'=>'IdWarehouse','e.ref'=>'LocationSummary','e.description'=>'DescWareHouse','e.lieu'=>'LieuWareHouse','e.address'=>'Address',
			'e.zip'=>'Zip','e.town'=>'Town','p.rowid'=>"ProductId",'p.ref'=>"Ref",'p.fk_product_type'=>"Type",'p.label'=>"Label",'p.description'=>"Description",
			'p.note'=>"Note",'p.price'=>"Price",'p.tva_tx'=>'VAT','p.tosell'=>"OnSell",'p.tobuy'=>'OnBuy','p.duration'=>"Duration",'p.datec'=>'DateCreation',
			'p.tms'=>'DateModification','p.pmp'=>'PMPValue','p.cost_price'=>'CostPrice'
		);
		$this->export_TypeFields_array[$r]=array(
			'e.rowid'=>'List:entrepot:ref','e.ref'=>'Text','e.lieu'=>'Text','e.address'=>'Text','e.zip'=>'Text','e.town'=>'Text','p.rowid'=>"List:product:label",
			'p.ref'=>"Text",'p.fk_product_type'=>"Text",'p.label'=>"Text",'p.description'=>"Text",'p.note'=>"Text",'p.price'=>"Numeric",'p.tva_tx'=>'Numeric',
			'p.tosell'=>"Boolean",'p.tobuy'=>"Boolean",'p.duration'=>"Duree",'p.datec'=>'Date','p.tms'=>'Date','p.pmp'=>'Numeric','p.cost_price'=>'Numeric',
			'ps.reel'=>'Numeric'
		);
		$this->export_entities_array[$r]=array(
			'e.rowid'=>'warehouse','e.ref'=>'warehouse','e.description'=>'warehouse','e.lieu'=>'warehouse','e.address'=>'warehouse','e.zip'=>'warehouse',
			'e.town'=>'warehouse','p.rowid'=>"product",'p.ref'=>"product",'p.fk_product_type'=>"product",'p.label'=>"product",'p.description'=>"product",
			'p.note'=>"product",'p.price'=>"product",'p.tva_tx'=>'product','p.tosell'=>"product",'p.tobuy'=>"product",'p.duration'=>"product",
			'p.datec'=>'product','p.tms'=>'product','p.pmp'=>'product','p.cost_price'=>'product','ps.reel'=>'stock'
		);
		$this->export_aggregate_array[$r]=array('ps.reel'=>'SUM');    // TODO Not used yet
		$this->export_dependencies_array[$r]=array('stock'=>array('p.rowid','e.rowid')); // We must keep this until the aggregate_array is used. To add unique key if we ask a field of a child to avoid the DISTINCT to discard them.
		$keyforselect='product'; $keyforelement='product'; $keyforaliasextra='extra';
		include DOL_DOCUMENT_ROOT.'/core/extrafieldsinexport.inc.php';
		$this->export_fields_array[$r]=array_merge($this->export_fields_array[$r],array('ps.reel'=>'Stock'));

		$this->export_sql_start[$r]='SELECT DISTINCT ';
		$this->export_sql_end[$r]  =' FROM '.MAIN_DB_PREFIX.'product as p LEFT JOIN '.MAIN_DB_PREFIX.'product_extrafields as extra ON extra.fk_object = p.rowid, '.MAIN_DB_PREFIX.'product_stock as ps, '.MAIN_DB_PREFIX.'entrepot as e';
		$this->export_sql_end[$r] .=' WHERE p.rowid = ps.fk_product AND ps.fk_entrepot = e.rowid';
		$this->export_sql_end[$r] .=' AND e.entity IN ('.getEntity('stock').')';
		if ($conf->productbatch->enabled)
		{
			// Export of stock including lot number
			$langs->load("productbatch");

			// This request is same than previous but without field ps.stock (real stock in warehouse) and with link to subtable productbatch
			$r++;

			$this->export_code[$r]=$this->rights_class.'_lot';
			$this->export_label[$r]="WarehousesAndProductsBatchDetail";	// Translation key (used only if key ExportDataset_xxx_z not found)
			$this->export_permission[$r]=array(array("stock","lire"));
			$this->export_fields_array[$r]=array(
				'e.rowid'=>'IdWarehouse','e.ref'=>'LocationSummary','e.description'=>'DescWareHouse','e.lieu'=>'LieuWareHouse','e.address'=>'Address',
				'e.zip'=>'Zip','e.town'=>'Town','p.rowid'=>"ProductId",'p.ref'=>"Ref",'p.fk_product_type'=>"Type",'p.label'=>"Label",'p.description'=>"Description",
				'p.note'=>"Note",'p.price'=>"Price",'p.tva_tx'=>'VAT','p.tosell'=>"OnSell",'p.tobuy'=>'OnBuy','p.duration'=>"Duration",'p.datec'=>'DateCreation',
				'p.tms'=>'DateModification','pb.rowid'=>'Id','pb.batch'=>'Batch','pb.qty'=>'Qty','pl.eatby'=>'EatByDate','pl.sellby'=>'SellByDate'
			);
			$this->export_TypeFields_array[$r]=array(
				'e.rowid'=>'List:entrepot:ref','e.ref'=>'Text','e.lieu'=>'Text','e.description'=>'Text','e.address'=>'Text','e.zip'=>'Text','e.town'=>'Text',
				'p.rowid'=>"List:product:label",'p.ref'=>"Text",'p.fk_product_type'=>"Text",'p.label'=>"Text",'p.description'=>"Text",'p.note'=>"Text",
				'p.price'=>"Numeric",'p.tva_tx'=>'Numeric','p.tosell'=>"Boolean",'p.tobuy'=>"Boolean",'p.duration'=>"Duree",'p.datec'=>'Date','p.tms'=>'Date',
				'pb.batch'=>'Text','pb.qty'=>'Numeric','pl.eatby'=>'Date','pl.sellby'=>'Date'
			);
			$this->export_entities_array[$r]=array(
				'e.rowid'=>'warehouse','e.ref'=>'warehouse','e.description'=>'warehouse','e.lieu'=>'warehouse','e.address'=>'warehouse','e.zip'=>'warehouse',
				'e.town'=>'warehouse','p.rowid'=>"product",'p.ref'=>"product",'p.fk_product_type'=>"product",'p.label'=>"product",'p.description'=>"product",
				'p.note'=>"product",'p.price'=>"product",'p.tva_tx'=>'product','p.tosell'=>"product",'p.tobuy'=>"product",'p.duration'=>"product",
				'p.datec'=>'product','p.tms'=>'product','pb.rowid'=>'stockbatch','pb.batch'=>'stockbatch','pb.qty'=>'stockbatch','pl.eatby'=>'batch',
				'pl.sellby'=>'batch'
			);
			$this->export_aggregate_array[$r]=array('ps.reel'=>'SUM');    // TODO Not used yet
			$this->export_dependencies_array[$r]=array('stockbatch'=>array('pb.rowid'),'batch'=>array('pb.rowid')); // We must keep this until the aggregate_array is used. To add unique key if we ask a field of a child to avoid the DISTINCT to discard them.
			$keyforselect='product_lot'; $keyforelement='batch'; $keyforaliasextra='extra';
			include DOL_DOCUMENT_ROOT.'/core/extrafieldsinexport.inc.php';
			$this->export_sql_start[$r]='SELECT DISTINCT ';
			$this->export_sql_end[$r]  =' FROM ('.MAIN_DB_PREFIX.'product as p, '.MAIN_DB_PREFIX.'product_stock as ps, '.MAIN_DB_PREFIX.'product_batch as pb)';
			$this->export_sql_end[$r] .=' LEFT JOIN '.MAIN_DB_PREFIX.'product_lot as pl ON pl.fk_product = p.rowid AND pl.batch = pb.batch';
			$this->export_sql_end[$r] .=' LEFT JOIN '.MAIN_DB_PREFIX.'product_lot_extrafields as extra ON extra.fk_object = pl.rowid,';
			$this->export_sql_end[$r] .=' '.MAIN_DB_PREFIX.'entrepot as e';
			$this->export_sql_end[$r] .=' WHERE p.rowid = ps.fk_product AND ps.fk_entrepot = e.rowid AND ps.rowid = pb.fk_product_stock';
			$this->export_sql_end[$r] .=' AND e.entity IN ('.getEntity('stock').')';
		}

		// Export of stock movement
		$r++;
		$this->export_code[$r]=$this->rights_class.'_movement';
		$this->export_label[$r]="StockMovements";	// Translation key (used only if key ExportDataset_xxx_z not found)
		$this->export_permission[$r]=array(array("stock","lire"));
		$this->export_fields_array[$r]=array(
			'e.rowid'=>'IdWarehouse','e.ref'=>'LocationSummary','e.description'=>'DescWareHouse','e.lieu'=>'LieuWareHouse','e.address'=>'Address','e.zip'=>'Zip',
			'e.town'=>'Town','p.rowid'=>"ProductId",'p.ref'=>"Ref",'p.fk_product_type'=>"Type",'p.label'=>"Label",'p.description'=>"Description",'p.note'=>"Note",
			'p.price'=>"Price",'p.tva_tx'=>'VAT','p.tosell'=>"OnSell",'p.tobuy'=>'OnBuy','p.duration'=>"Duration",'p.datec'=>'DateCreation',
<<<<<<< HEAD
			'p.tms'=>'DateModification','sm.rowid'=>'MovementId','sm.value'=>'Qty','sm.datem'=>'DateMovement','sm.label'=>'LabelMovement',
=======
			'p.tms'=>'DateModification','sm.rowid'=>'MovementId','sm.value'=>'Qty','sm.datem'=>'DateMovement','sm.label'=>'MovementLabel',
>>>>>>> d9b8a8c8
			'sm.inventorycode'=>'InventoryCode'
		);
		$this->export_TypeFields_array[$r]=array(
			'e.rowid'=>'List:entrepot:ref','e.ref'=>'Text','e.description'=>'Text','e.lieu'=>'Text','e.address'=>'Text','e.zip'=>'Text','e.town'=>'Text',
			'p.rowid'=>"List:product:label",'p.ref'=>"Text",'p.fk_product_type'=>"Text",'p.label'=>"Text",'p.description'=>"Text",'p.note'=>"Text",
			'p.price'=>"Numeric",'p.tva_tx'=>'Numeric','p.tosell'=>"Boolean",'p.tobuy'=>"Boolean",'p.duration'=>"Duree",'p.datec'=>'Date','p.tms'=>'Date',
			'sm.rowid'=>'Numeric','sm.value'=>'Numeric','sm.datem'=>'Date','sm.batch'=>'Text','sm.label'=>'Text','sm.inventorycode'=>'Text'
		);
		$this->export_entities_array[$r]=array(
			'e.rowid'=>'warehouse','e.ref'=>'warehouse','e.description'=>'warehouse','e.lieu'=>'warehouse','e.address'=>'warehouse','e.zip'=>'warehouse',
			'e.town'=>'warehouse','p.rowid'=>"product",'p.ref'=>"product",'p.fk_product_type'=>"product",'p.label'=>"product",'p.description'=>"product",
			'p.note'=>"product",'p.price'=>"product",'p.tva_tx'=>'product','p.tosell'=>"product",'p.tobuy'=>"product",'p.duration'=>"product",'p.datec'=>'product',
			'p.tms'=>'product','sm.rowid'=>'movement','sm.value'=>'movement','sm.datem'=>'movement','sm.label'=>'movement','sm.inventorycode'=>'movement'
		);
		if ($conf->productbatch->enabled)
		{
			$this->export_fields_array[$r]['sm.batch']='Batch';
			$this->export_TypeFields_array[$r]['sm.batch']='Text';
			$this->export_entities_array[$r]['sm.batch']='movement';
		}
		$this->export_aggregate_array[$r]=array('sm.value'=>'SUM');    // TODO Not used yet
		$this->export_dependencies_array[$r]=array('movement'=>array('sm.rowid')); // We must keep this until the aggregate_array is used. To add unique key if we ask a field of a child to avoid the DISTINCT to discard them.
		$this->export_sql_start[$r]='SELECT DISTINCT ';
		$this->export_sql_end[$r]  =' FROM '.MAIN_DB_PREFIX.'product as p, '.MAIN_DB_PREFIX.'stock_mouvement as sm, '.MAIN_DB_PREFIX.'entrepot as e';
		$this->export_sql_end[$r] .=' WHERE p.rowid = sm.fk_product AND sm.fk_entrepot = e.rowid';
		$this->export_sql_end[$r] .=' AND e.entity IN ('.getEntity('stock').')';

		// Imports
		//--------

		$r=0;

		// Import warehouses
		$r++;
		$this->import_code[$r]=$this->rights_class.'_'.$r;
		$this->import_label[$r]="Warehouses";	// Translation key
		$this->import_icon[$r]=$this->picto;
		$this->import_entities_array[$r]=array();		// We define here only fields that use another icon that the one defined into import_icon
		$this->import_tables_array[$r]=array('e'=>MAIN_DB_PREFIX.'entrepot');
		$this->import_tables_creator_array[$r]=array('e'=>'fk_user_author');
		$this->import_fields_array[$r]=array('e.ref'=>"LocationSummary*",
				'e.description'=>"DescWareHouse",'e.lieu'=>"LieuWareHouse",
				'e.address'=>"Address",'e.zip'=>'Zip','e.fk_pays'=>'CountryCode',
				'e.statut'=>'Status'
		);

		$this->import_convertvalue_array[$r]=array(
				'e.fk_pays'=>array('rule'=>'fetchidfromcodeid','classfile'=>'/core/class/ccountry.class.php','class'=>'Ccountry','method'=>'fetch','dict'=>'DictionaryCountry')
		);
		$this->import_regex_array[$r]=array('e.statut'=>'^[0|1]');
		$this->import_examplevalues_array[$r]=array('e.ref'=>"ALM001",
				'e.description'=>"Central Warehouse",'e.lieu'=>"Central",
				'e.address'=>"Route 66",'e.zip'=>'28080','e.fk_pays'=>'US',
				'e.statut'=>'1');

		// Import stocks
		$r++;
		$this->import_code[$r]=$this->rights_class.'_'.$r;
		$this->import_label[$r]="Stocks";	// Translation key
		$this->import_icon[$r]=$this->picto;
		$this->import_entities_array[$r]=array();		// We define here only fields that use another icon that the one defined into import_icon
		$this->import_tables_array[$r]=array('ps'=>MAIN_DB_PREFIX.'product_stock');
		$this->import_fields_array[$r]=array('ps.fk_product'=>"Product*",'ps.fk_entrepot'=>"Warehouse*",'ps.reel'=>"Stock*");

		$this->import_convertvalue_array[$r]=array(
			'ps.fk_product'=>array('rule'=>'fetchidfromref','classfile'=>'/product/class/product.class.php','class'=>'Product','method'=>'fetch','element'=>'product'),
			'ps.fk_entrepot'=>array('rule'=>'fetchidfromref','classfile'=>'/product/stock/class/entrepot.class.php','class'=>'Entrepot','method'=>'fetch','element'=>'ref')
		  );
		$this->import_examplevalues_array[$r]=array(
		    'ps.fk_product'=>"PREF123456",'ps.fk_entrepot'=>"ALM001",'ps.reel'=>"10"
		);
		$this->import_run_sql_after_array[$r]=array(    // Because we may change data that are denormalized, we must update dernormalized data after.
		    'UPDATE llx_product p SET p.stock= (SELECT SUM(ps.reel) FROM llx_product_stock ps WHERE ps.fk_product = p.rowid);'
		);
	}


	/**
	 *		Function called when module is enabled.
	 *		The init function add constants, boxes, permissions and menus (defined in constructor) into Dolibarr database.
	 *		It also creates data directories
	 *
	 *      @param      string	$options    Options when enabling module ('', 'noboxes')
	 *      @return     int             	1 if OK, 0 if KO
	 */
	function init($options='')
	{
		global $conf,$langs;

		// Permissions
		$this->remove($options);

		//ODT template
		$src=DOL_DOCUMENT_ROOT.'/install/doctemplates/stock/template_stock.odt';
		$dirodt=DOL_DATA_ROOT.'/doctemplates/stock';
		$dest=$dirodt.'/template_stock.odt';

		if (file_exists($src) && ! file_exists($dest))
		{
			require_once DOL_DOCUMENT_ROOT.'/core/lib/files.lib.php';
			dol_mkdir($dirodt);
			$result=dol_copy($src,$dest,0,0);
			if ($result < 0)
			{
				$langs->load("errors");
				$this->error=$langs->trans('ErrorFailToCopyFile',$src,$dest);
				return 0;
			}
		}

		$sql = array();

		$sql = array(
			 "DELETE FROM ".MAIN_DB_PREFIX."document_model WHERE nom = '".$this->db->escape($this->const[1][2])."' AND type = 'stock' AND entity = ".$conf->entity,
			 "INSERT INTO ".MAIN_DB_PREFIX."document_model (nom, type, entity) VALUES('".$this->db->escape($this->const[1][2])."','stock',".$conf->entity.")",
			 "DELETE FROM ".MAIN_DB_PREFIX."document_model WHERE nom = '".$this->db->escape($this->const[2][2])."' AND type = 'mouvement' AND entity = ".$conf->entity,
			 "INSERT INTO ".MAIN_DB_PREFIX."document_model (nom, type, entity) VALUES('".$this->db->escape($this->const[2][2])."','mouvement',".$conf->entity.")",
		);

		return $this->_init($sql,$options);
	}
	
	
	/**
	 *		Function called when module is enabled.
	 *		The init function add constants, boxes, permissions and menus (defined in constructor) into Dolibarr database.
	 *		It also creates data directories
	 *
	 *      @param      string	$options    Options when enabling module ('', 'noboxes')
	 *      @return     int             	1 if OK, 0 if KO
	 */
	function init($options='')
	{
		global $conf,$langs;

		// Permissions
		$this->remove($options);

		//ODT template
		$src=DOL_DOCUMENT_ROOT.'/install/doctemplates/stock/template_stock.odt';
		$dirodt=DOL_DATA_ROOT.'/doctemplates/stock';
		$dest=$dirodt.'/template_stock.odt';

		if (file_exists($src) && ! file_exists($dest))
		{
			require_once DOL_DOCUMENT_ROOT.'/core/lib/files.lib.php';
			dol_mkdir($dirodt);
			$result=dol_copy($src,$dest,0,0);
			if ($result < 0)
			{
				$langs->load("errors");
				$this->error=$langs->trans('ErrorFailToCopyFile',$src,$dest);
				return 0;
			}
		}

		$sql = array();

		$sql = array(
			 "DELETE FROM ".MAIN_DB_PREFIX."document_model WHERE nom = '".$this->db->escape($this->const[1][2])."' AND type = 'stock' AND entity = ".$conf->entity,
			 "INSERT INTO ".MAIN_DB_PREFIX."document_model (nom, type, entity) VALUES('".$this->db->escape($this->const[1][2])."','stock',".$conf->entity.")",
			 "DELETE FROM ".MAIN_DB_PREFIX."document_model WHERE nom = '".$this->db->escape($this->const[2][2])."' AND type = 'mouvement' AND entity = ".$conf->entity,
			 "INSERT INTO ".MAIN_DB_PREFIX."document_model (nom, type, entity) VALUES('".$this->db->escape($this->const[2][2])."','mouvement',".$conf->entity.")",
		);

		return $this->_init($sql,$options);
	}
}<|MERGE_RESOLUTION|>--- conflicted
+++ resolved
@@ -75,15 +75,9 @@
 		// Constants
 		$this->const = array();
 		$r=0;
-<<<<<<< HEAD
-		
+
 		$this->const[$r] = array('STOCK_ALLOW_NEGATIVE_TRANSFER','chaine','1','',1);
-		
-=======
-
-		$this->const[$r] = array('STOCK_ALLOW_NEGATIVE_TRANSFER','chaine','1','',1);
-
->>>>>>> d9b8a8c8
+
 		$r++;
 		$this->const[$r][0] = "STOCK_ADDON_PDF";
 		$this->const[$r][1] = "chaine";
@@ -179,10 +173,6 @@
 		$this->rights[9][3] = 0; 					// Permission by default for new user (0/1)
 		$this->rights[9][4] = 'inventory_advance';			// In php code, permission will be checked by test if ($user->rights->permkey->level1->level2)
 		$this->rights[9][5] = 'changePMP';			// In php code, permission will be checked by test if ($user->rights->permkey->level1->level2)
-<<<<<<< HEAD
-
-=======
->>>>>>> d9b8a8c8
 		}
 
 		// Main menu entries
@@ -282,11 +272,7 @@
 			'e.rowid'=>'IdWarehouse','e.ref'=>'LocationSummary','e.description'=>'DescWareHouse','e.lieu'=>'LieuWareHouse','e.address'=>'Address','e.zip'=>'Zip',
 			'e.town'=>'Town','p.rowid'=>"ProductId",'p.ref'=>"Ref",'p.fk_product_type'=>"Type",'p.label'=>"Label",'p.description'=>"Description",'p.note'=>"Note",
 			'p.price'=>"Price",'p.tva_tx'=>'VAT','p.tosell'=>"OnSell",'p.tobuy'=>'OnBuy','p.duration'=>"Duration",'p.datec'=>'DateCreation',
-<<<<<<< HEAD
-			'p.tms'=>'DateModification','sm.rowid'=>'MovementId','sm.value'=>'Qty','sm.datem'=>'DateMovement','sm.label'=>'LabelMovement',
-=======
 			'p.tms'=>'DateModification','sm.rowid'=>'MovementId','sm.value'=>'Qty','sm.datem'=>'DateMovement','sm.label'=>'MovementLabel',
->>>>>>> d9b8a8c8
 			'sm.inventorycode'=>'InventoryCode'
 		);
 		$this->export_TypeFields_array[$r]=array(
@@ -408,50 +394,4 @@
 
 		return $this->_init($sql,$options);
 	}
-	
-	
-	/**
-	 *		Function called when module is enabled.
-	 *		The init function add constants, boxes, permissions and menus (defined in constructor) into Dolibarr database.
-	 *		It also creates data directories
-	 *
-	 *      @param      string	$options    Options when enabling module ('', 'noboxes')
-	 *      @return     int             	1 if OK, 0 if KO
-	 */
-	function init($options='')
-	{
-		global $conf,$langs;
-
-		// Permissions
-		$this->remove($options);
-
-		//ODT template
-		$src=DOL_DOCUMENT_ROOT.'/install/doctemplates/stock/template_stock.odt';
-		$dirodt=DOL_DATA_ROOT.'/doctemplates/stock';
-		$dest=$dirodt.'/template_stock.odt';
-
-		if (file_exists($src) && ! file_exists($dest))
-		{
-			require_once DOL_DOCUMENT_ROOT.'/core/lib/files.lib.php';
-			dol_mkdir($dirodt);
-			$result=dol_copy($src,$dest,0,0);
-			if ($result < 0)
-			{
-				$langs->load("errors");
-				$this->error=$langs->trans('ErrorFailToCopyFile',$src,$dest);
-				return 0;
-			}
-		}
-
-		$sql = array();
-
-		$sql = array(
-			 "DELETE FROM ".MAIN_DB_PREFIX."document_model WHERE nom = '".$this->db->escape($this->const[1][2])."' AND type = 'stock' AND entity = ".$conf->entity,
-			 "INSERT INTO ".MAIN_DB_PREFIX."document_model (nom, type, entity) VALUES('".$this->db->escape($this->const[1][2])."','stock',".$conf->entity.")",
-			 "DELETE FROM ".MAIN_DB_PREFIX."document_model WHERE nom = '".$this->db->escape($this->const[2][2])."' AND type = 'mouvement' AND entity = ".$conf->entity,
-			 "INSERT INTO ".MAIN_DB_PREFIX."document_model (nom, type, entity) VALUES('".$this->db->escape($this->const[2][2])."','mouvement',".$conf->entity.")",
-		);
-
-		return $this->_init($sql,$options);
-	}
 }