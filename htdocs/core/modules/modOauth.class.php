<?php
/* Copyright (C) 2014-2015 Laurent Destailleur  <eldy@users.sourceforge.net>
 * Copyright (C) 2015      Frederic France      <frederic.france@free.fr>
 *
 * This program is free software; you can redistribute it and/or modify
 * it under the terms of the GNU General Public License as published by
 * the Free Software Foundation; either version 3 of the License, or
 * (at your option) any later version.
 *
 * This program is distributed in the hope that it will be useful,
 * but WITHOUT ANY WARRANTY; without even the implied warranty of
 * MERCHANTABILITY or FITNESS FOR A PARTICULAR PURPOSE.  See the
 * GNU General Public License for more details.
 *
 * You should have received a copy of the GNU General Public License
 * along with this program. If not, see <http://www.gnu.org/licenses/>.
 */

/** \defgroup   oauth     Module oauth
 *  \brief      Module for activation of Oauth for several Api Access
 */

/**
 *  \file       htdocs/core/modules/modOauth.class.php
 *  \ingroup    oauth
 *  \brief      File of class to describe and activate module Oauth
 */
include_once DOL_DOCUMENT_ROOT .'/core/modules/DolibarrModules.class.php';



/**
 *  Class to describe and activate module OAuth
 */
class modOauth extends DolibarrModules
{

    /**
     *  Constructor
     *
     *  @param      DoliDB      $db      Database handler
     */
    function __construct($db)
    {
        $this->db = $db ;
        $this->numero = 66000;
        // Family can be 'crm','financial','hr','projects','products','ecm','technic','other'
        // It is used to group modules in module setup page
        $this->family = "interface";
<<<<<<< HEAD
        $this->module_position = 510;
=======
        $this->module_position = '31';
>>>>>>> d9b8a8c8
        // Module label (no space allowed), used if translation string 'ModuleXXXName' not found (where XXX is value of numeric property 'numero' of module)
        $this->name = preg_replace('/^mod/i','',get_class($this));
        // Module description, used if translation string 'ModuleXXXDesc' not found (where XXX is value of numeric property 'numero' of module)
        $this->description = "Enable OAuth authentication";
<<<<<<< HEAD
		// Possible values for version are: 'development', 'experimental', 'dolibarr' or 'dolibarr_deprecated' or version
=======
        // Possible values for version are: 'development', 'experimental', 'dolibarr' or 'dolibarr_deprecated' or version
>>>>>>> d9b8a8c8
        $this->version = 'dolibarr';
        $this->const_name = 'MAIN_MODULE_'.strtoupper($this->name);
        // Name of image file used for this module.
        // If file is in theme/yourtheme/img directory under name object_pictovalue.png, use this->picto='pictovalue'
        // If file is in module/img directory under name object_pictovalue.png, use this->picto='pictovalue@module'
        $this->picto = 'technic';

        // Data directories to create when module is enabled.
        $this->dirs = array();

        // Config pages
        $this->config_page_url = array("oauth.php");

        // Dependencies
        $this->hidden = false;			// A condition to hide module
		$this->depends = array();		// List of module class names as string that must be enabled if this module is enabled
		$this->requiredby = array();	// List of module ids to disable if this one is disabled
		$this->conflictwith = array();	// List of module class names as string this module is in conflict with
		$this->phpmin = array(5,4);		// Minimum version of PHP required by module                    // Minimum version of PHP required by module
        $this->need_dolibarr_version = array(3,7,-2);   // Minimum version of Dolibarr required by module
        $this->conflictwith = array();
        $this->langfiles = array("oauth");

        // Constants
        $this->const = array();

        // Boxes
        $this->boxes = array();

        // Permissions
        $this->rights = array();
        $this->rights_class = 'oauth';

        $r=0;
        // $this->rights[$r][0]     Id permission (unique tous modules confondus)
        // $this->rights[$r][1]     Libelle par defaut si traduction de cle "PermissionXXX" non trouvee (XXX = Id permission)
        // $this->rights[$r][2]     Non utilise
        // $this->rights[$r][3]     1=Permis par defaut, 0=Non permis par defaut
        // $this->rights[$r][4]     Niveau 1 pour nommer permission dans code
        // $this->rights[$r][5]     Niveau 2 pour nommer permission dans code

        /*$r++;
        $this->rights[$r][0] = 66000;
        $this->rights[$r][1] = 'OauthAccess';
        $this->rights[$r][2] = 'r';
        $this->rights[$r][3] = 0;
        $this->rights[$r][4] = 'read';*/

        // Main menu entries
        $this->menus = array();         // List of menus to add
        $r=0;

        // This is to declare the Top Menu entry:
        //$this->menu[$r]=array(  'fk_menu'=>'fk_mainmenu=home,fk_leftmenu=admintools',               // Put 0 if this is a top menu
        //                        'type'=>'left',                 // This is a Top menu entry
        //                        'titre'=>'MenuOauth',
        //                        'mainmenu'=>'oauth',
        //                        'url'=>'/oauth/index.php',
        //                        'langs'=>'oauth',            // Lang file to use (without .lang) by module. File must be in langs/code_CODE/ directory.
        //                        'position'=>300,
        //                        'enabled'=>'$conf->oauth->enabled && preg_match(\'/^(admintools|all)/\',$leftmenu)',
        //                        'perms'=>'$user->rights->oauth->read',    // Use 'perms'=>'1' if you want your menu with no permission rules
        //                        'target'=>'',
        //                        'user'=>0);                     // 0=Menu for internal users, 1=external users, 2=both

        //$r++;
    }


    /**
     *      Function called when module is enabled.
     *      The init function add constants, boxes, permissions and menus (defined in constructor) into Dolibarr database.
     *      It also creates data directories
     *
     *      @param      string  $options    Options when enabling module ('', 'noboxes')
     *      @return     int                 1 if OK, 0 if KO
     */
    function init($options='')
    {
        global $conf;

        // Clean before activation
        $this->remove($options);

        $sql = array();

        return $this->_init($sql, $options);
    }
}<|MERGE_RESOLUTION|>--- conflicted
+++ resolved
@@ -47,20 +47,12 @@
         // Family can be 'crm','financial','hr','projects','products','ecm','technic','other'
         // It is used to group modules in module setup page
         $this->family = "interface";
-<<<<<<< HEAD
-        $this->module_position = 510;
-=======
         $this->module_position = '31';
->>>>>>> d9b8a8c8
         // Module label (no space allowed), used if translation string 'ModuleXXXName' not found (where XXX is value of numeric property 'numero' of module)
         $this->name = preg_replace('/^mod/i','',get_class($this));
         // Module description, used if translation string 'ModuleXXXDesc' not found (where XXX is value of numeric property 'numero' of module)
         $this->description = "Enable OAuth authentication";
-<<<<<<< HEAD
-		// Possible values for version are: 'development', 'experimental', 'dolibarr' or 'dolibarr_deprecated' or version
-=======
         // Possible values for version are: 'development', 'experimental', 'dolibarr' or 'dolibarr_deprecated' or version
->>>>>>> d9b8a8c8
         $this->version = 'dolibarr';
         $this->const_name = 'MAIN_MODULE_'.strtoupper($this->name);
         // Name of image file used for this module.
