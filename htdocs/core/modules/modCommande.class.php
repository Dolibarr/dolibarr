<?php
/* Copyright (C) 2003-2005	Rodolphe Quiedeville	<rodolphe@quiedeville.org>
 * Copyright (C) 2004-2013	Laurent Destailleur		<eldy@users.sourceforge.net>
 * Copyright (C) 2004		Sebastien Di Cintio		<sdicintio@ressource-toi.org>
 * Copyright (C) 2004		Benoit Mortier			<benoit.mortier@opensides.be>
 * Copyright (C) 2004		Eric Seigne				<eric.seigne@ryxeo.com>
 * Copyright (C) 2005-2012	Regis Houssin			<regis.houssin@inodbox.com>
 * Copyright (C) 2012		Juanjo Menent			<jmenent@2byte.es>
 * Copyright (C) 2020		Ahmad Jamaly Rabub		<rabib@metroworks.co.jp>
 *
 * This program is free software; you can redistribute it and/or modify
 * it under the terms of the GNU General Public License as published by
 * the Free Software Foundation; either version 3 of the License, or
 * (at your option) any later version.
 *
 * This program is distributed in the hope that it will be useful,
 * but WITHOUT ANY WARRANTY; without even the implied warranty of
 * MERCHANTABILITY or FITNESS FOR A PARTICULAR PURPOSE.  See the
 * GNU General Public License for more details.
 *
 * You should have received a copy of the GNU General Public License
 * along with this program. If not, see <https://www.gnu.org/licenses/>.
 */

/**
 *		\defgroup   commande     Module orders
 *		\brief      Module pour gerer le suivi des commandes
 *		\file       htdocs/core/modules/modCommande.class.php
 *		\ingroup    commande
 *		\brief      Description and activation file for the module command
 */

include_once DOL_DOCUMENT_ROOT.'/core/modules/DolibarrModules.class.php';


/**
 *	Class to describe module customer orders
 */
class modCommande extends DolibarrModules
{

	/**
	 *   Constructor. Define names, constants, directories, boxes, permissions
	 *
	 *   @param      DoliDB		$db      Database handler
	 */
	public function __construct($db)
	{
		global $conf, $user;

		$this->db = $db;
		$this->numero = 25;

		$this->family = "crm";
		$this->module_position = '11';
		// Module label (no space allowed), used if translation string 'ModuleXXXName' not found (where XXX is value of numeric property 'numero' of module)
		$this->name = preg_replace('/^mod/i', '', get_class($this));
		$this->description = "Gestion des commandes clients";
		// Possible values for version are: 'development', 'experimental', 'dolibarr' or version
		$this->version = 'dolibarr';

		$this->const_name = 'MAIN_MODULE_'.strtoupper($this->name);
		$this->picto = 'order';

		// Data directories to create when module is enabled
		$this->dirs = array("/commande/temp");

		// Config pages
		$this->config_page_url = array("commande.php");

		// Dependancies
		$this->depends = array("modSociete");
		$this->requiredby = array("modExpedition");
		$this->conflictwith = array();
		$this->langfiles = array('orders', 'bills', 'companies', 'products', 'deliveries', 'sendings');

		// Constants
		$this->const = array();
		$r = 0;

		$this->const[$r][0] = "COMMANDE_ADDON_PDF";
		$this->const[$r][1] = "chaine";
		$this->const[$r][2] = "einstein";
		$this->const[$r][3] = 'Name of PDF model of order';
		$this->const[$r][4] = 0;

		$r++;
		$this->const[$r][0] = "COMMANDE_ADDON";
		$this->const[$r][1] = "chaine";
		$this->const[$r][2] = "mod_commande_marbre";
		$this->const[$r][3] = 'Name of numbering numerotation rules of order';
		$this->const[$r][4] = 0;

		$r++;
		$this->const[$r][0] = "COMMANDE_ADDON_PDF_ODT_PATH";
		$this->const[$r][1] = "chaine";
		$this->const[$r][2] = "DOL_DATA_ROOT/doctemplates/orders";
		$this->const[$r][3] = "";
		$this->const[$r][4] = 0;

		/*$r++;
		$this->const[$r][0] = "COMMANDE_DRAFT_WATERMARK";
		$this->const[$r][1] = "chaine";
		$this->const[$r][2] = "__(Draft)__";
		$this->const[$r][3] = 'Watermark to show on draft orders';
		$this->const[$r][4] = 0;*/

		// Boxes
		$this->boxes = array(
			0=>array('file'=>'box_commandes.php', 'enabledbydefaulton'=>'Home'),
			2=>array('file'=>'box_graph_orders_permonth.php', 'enabledbydefaulton'=>'Home')
		);

		// Permissions
		$this->rights = array();
		$this->rights_class = 'commande';

		$r = 0;

		$r++;
		$this->rights[$r][0] = 81;
		$this->rights[$r][1] = 'Read sales orders';
		$this->rights[$r][2] = 'r';
		$this->rights[$r][3] = 0;
		$this->rights[$r][4] = 'lire';

		$r++;
		$this->rights[$r][0] = 82;
		$this->rights[$r][1] = 'Creeat/modify sales orders';
		$this->rights[$r][2] = 'w';
		$this->rights[$r][3] = 0;
		$this->rights[$r][4] = 'creer';

		$r++;
		$this->rights[$r][0] = 84;
		$this->rights[$r][1] = 'Validate sales orders';
		$this->rights[$r][2] = 'd';
		$this->rights[$r][3] = 0;
		$this->rights[$r][4] = 'order_advance';
		$this->rights[$r][5] = 'validate';

		$r++;
		$this->rights[$r][0] = 86;
		$this->rights[$r][1] = 'Send sale orders by email';
		$this->rights[$r][2] = 'd';
		$this->rights[$r][3] = 0;
		$this->rights[$r][4] = 'order_advance';
		$this->rights[$r][5] = 'send';

		$r++;
		$this->rights[$r][0] = 87;
		$this->rights[$r][1] = 'Close sale orders';
		$this->rights[$r][2] = 'd';
		$this->rights[$r][3] = 0;
		$this->rights[$r][4] = 'order_advance';
		$this->rights[$r][5] = 'close';

		$r++;
		$this->rights[$r][0] = 88;
		$this->rights[$r][1] = 'Cancel sale orders';
		$this->rights[$r][2] = 'd';
		$this->rights[$r][3] = 0;
		$this->rights[$r][4] = 'order_advance';
		$this->rights[$r][5] = 'annuler';

		$r++;
		$this->rights[$r][0] = 89;
		$this->rights[$r][1] = 'Delete sales orders';
		$this->rights[$r][2] = 'd';
		$this->rights[$r][3] = 0;
		$this->rights[$r][4] = 'supprimer';

		$r++;
		$this->rights[$r][0] = 1421;
		$this->rights[$r][1] = 'Export sales orders and attributes';
		$this->rights[$r][2] = 'r';
		$this->rights[$r][3] = 0;
		$this->rights[$r][4] = 'commande';
		$this->rights[$r][5] = 'export';


		// Menus
		//-------
		$this->menu = 1; // This module add menu entries. They are coded into menu manager.


		// Exports
		//--------
		$r = 0;

		$r++;
		$this->export_code[$r] = $this->rights_class.'_'.$r;
		$this->export_label[$r] = 'CustomersOrdersAndOrdersLines'; // Translation key (used only if key ExportDataset_xxx_z not found)
		$this->export_permission[$r] = array(array("commande", "commande", "export"));
		$this->export_fields_array[$r] = array(
			's.rowid'=>"IdCompany", 's.nom'=>'CompanyName', 'ps.nom'=>'ParentCompany', 's.address'=>'Address', 's.zip'=>'Zip', 's.town'=>'Town', 'd.nom'=>'State', 'co.label'=>'Country',
			'co.code'=>"CountryCode", 's.phone'=>'Phone', 's.siren'=>'ProfId1', 's.siret'=>'ProfId2', 's.ape'=>'ProfId3', 's.idprof4'=>'ProfId4', 'c.rowid'=>"Id",
			'c.ref'=>"Ref", 'c.ref_client'=>"RefCustomer", 'c.fk_soc'=>"IdCompany", 'c.date_creation'=>"DateCreation", 'c.date_commande'=>"OrderDate",
			'c.date_livraison'=>"DateDeliveryPlanned", 'c.amount_ht'=>"Amount", 'c.remise_percent'=>"GlobalDiscount", 'c.total_ht'=>"TotalHT",
			'c.total_ttc'=>"TotalTTC", 'c.facture'=>"Billed", 'c.fk_statut'=>'Status', 'c.note_public'=>"Note", 'c.date_livraison'=>'DeliveryDate',
			'c.fk_user_author'=>'CreatedById', 'uc.login'=>'CreatedByLogin', 'c.fk_user_valid'=>'ValidatedById', 'uv.login'=>'ValidatedByLogin',
			'pj.ref'=>'ProjectRef', 'cd.rowid'=>'LineId', 'cd.label'=>"Label", 'cd.description'=>"LineDescription", 'cd.product_type'=>'TypeOfLineServiceOrProduct',
			'cd.tva_tx'=>"LineVATRate", 'cd.qty'=>"LineQty", 'cd.total_ht'=>"LineTotalHT", 'cd.total_tva'=>"LineTotalVAT", 'cd.total_ttc'=>"LineTotalTTC",
			'p.rowid'=>'ProductId', 'p.ref'=>'ProductRef', 'p.label'=>'ProductLabel'
		);
		if (!empty($conf->multicurrency->enabled)) {
			$this->export_fields_array[$r]['c.multicurrency_code'] = 'Currency';
			$this->export_fields_array[$r]['c.multicurrency_tx'] = 'CurrencyRate';
			$this->export_fields_array[$r]['c.multicurrency_total_ht'] = 'MulticurrencyAmountHT';
			$this->export_fields_array[$r]['c.multicurrency_total_tva'] = 'MulticurrencyAmountVAT';
			$this->export_fields_array[$r]['c.multicurrency_total_ttc'] = 'MulticurrencyAmountTTC';
		}
		//$this->export_TypeFields_array[$r]=array(
		//	's.rowid'=>"List:societe:nom",'s.nom'=>'Text','s.address'=>'Text','s.zip'=>'Text','s.town'=>'Text','co.label'=>'List:c_country:label:label',
		//	'co.code'=>'Text','s.phone'=>'Text','s.siren'=>'Text','s.siret'=>'Text','s.ape'=>'Text','s.idprof4'=>'Text','c.ref'=>"Text",'c.ref_client'=>"Text",
		//	'c.date_creation'=>"Date",'c.date_commande'=>"Date",'c.amount_ht'=>"Numeric",'c.remise_percent'=>"Numeric",'c.total_ht'=>"Numeric",
		//	'c.total_ttc'=>"Numeric",'c.facture'=>"Boolean",'c.fk_statut'=>'Status','c.note_public'=>"Text",'c.date_livraison'=>'Date','cd.description'=>"Text",
		//	'cd.product_type'=>'Boolean','cd.tva_tx'=>"Numeric",'cd.qty'=>"Numeric",'cd.total_ht'=>"Numeric",'cd.total_tva'=>"Numeric",'cd.total_ttc'=>"Numeric",
		//	'p.rowid'=>'List:product:ref','p.ref'=>'Text','p.label'=>'Text'
		//);
		$this->export_TypeFields_array[$r] = array(
			's.nom'=>'Text', 'ps.nom'=>'Text', 's.address'=>'Text', 's.zip'=>'Text', 's.town'=>'Text', 'co.label'=>'List:c_country:label:label', 'co.code'=>'Text', 's.phone'=>'Text',
			's.siren'=>'Text', 's.siret'=>'Text', 's.ape'=>'Text', 's.idprof4'=>'Text', 'c.ref'=>"Text", 'c.ref_client'=>"Text", 'c.date_creation'=>"Date",
			'c.date_commande'=>"Date", 'c.date_livraison'=>"Date", 'c.amount_ht'=>"Numeric", 'c.remise_percent'=>"Numeric", 'c.total_ht'=>"Numeric",
			'c.total_ttc'=>"Numeric", 'c.facture'=>"Boolean", 'c.fk_statut'=>'Status', 'c.note_public'=>"Text", 'c.date_livraison'=>'Date', 'pj.ref'=>'Text',
			'cd.description'=>"Text", 'cd.product_type'=>'Boolean', 'cd.tva_tx'=>"Numeric", 'cd.qty'=>"Numeric", 'cd.total_ht'=>"Numeric", 'cd.total_tva'=>"Numeric",
			'cd.total_ttc'=>"Numeric", 'p.rowid'=>'List:product:ref::product', 'p.ref'=>'Text', 'p.label'=>'Text', 'd.nom'=>'Text'
		);
		$this->export_entities_array[$r] = array(
			's.rowid'=>"company", 's.nom'=>'company', 'ps.nom'=>'company', 's.address'=>'company', 's.zip'=>'company', 's.town'=>'company', 'd.nom'=>'company', 'co.label'=>'company',
			'co.code'=>'company', 's.phone'=>'company', 's.siren'=>'company', 's.ape'=>'company', 's.idprof4'=>'company', 's.siret'=>'company', 'c.rowid'=>"order",
			'c.ref'=>"order", 'c.ref_client'=>"order", 'c.fk_soc'=>"order", 'c.date_creation'=>"order", 'c.date_commande'=>"order", 'c.amount_ht'=>"order",
			'c.remise_percent'=>"order", 'c.total_ht'=>"order", 'c.total_ttc'=>"order", 'c.facture'=>"order", 'c.fk_statut'=>"order", 'c.note'=>"order",
			'c.date_livraison'=>"order", 'pj.ref'=>'project', 'cd.rowid'=>'order_line', 'cd.label'=>"order_line", 'cd.description'=>"order_line",
			'cd.product_type'=>'order_line', 'cd.tva_tx'=>"order_line", 'cd.qty'=>"order_line", 'cd.total_ht'=>"order_line", 'cd.total_tva'=>"order_line",
			'cd.total_ttc'=>"order_line", 'p.rowid'=>'product', 'p.ref'=>'product', 'p.label'=>'product'
		);
		$this->export_dependencies_array[$r] = array('order_line'=>'cd.rowid', 'product'=>'cd.rowid'); // To add unique key if we ask a field of a child to avoid the DISTINCT to discard them
		$keyforselect = 'commande';
		$keyforelement = 'order';
		$keyforaliasextra = 'extra';
		include DOL_DOCUMENT_ROOT.'/core/extrafieldsinexport.inc.php';
		$keyforselect = 'commandedet';
		$keyforelement = 'order_line';
		$keyforaliasextra = 'extra2';
		include DOL_DOCUMENT_ROOT.'/core/extrafieldsinexport.inc.php';
		$keyforselect = 'product';
		$keyforelement = 'product';
		$keyforaliasextra = 'extra3';
		include DOL_DOCUMENT_ROOT.'/core/extrafieldsinexport.inc.php';
		$keyforselect = 'societe';
		$keyforelement = 'company';
		$keyforaliasextra = 'extra4';
		include DOL_DOCUMENT_ROOT.'/core/extrafieldsinexport.inc.php';
		$this->export_sql_start[$r] = 'SELECT DISTINCT ';
		$this->export_sql_end[$r]  = ' FROM '.MAIN_DB_PREFIX.'societe as s';
		$this->export_sql_end[$r] .= ' LEFT JOIN '.MAIN_DB_PREFIX.'societe_extrafields as extra4 ON s.rowid = extra4.fk_object';
		$this->export_sql_end[$r] .= ' LEFT JOIN '.MAIN_DB_PREFIX.'societe as ps ON ps.rowid = s.parent';
		if (empty($user->rights->societe->client->voir)) {
			$this->export_sql_end[$r] .= ' LEFT JOIN '.MAIN_DB_PREFIX.'societe_commerciaux as sc ON sc.fk_soc = s.rowid';
		}
		$this->export_sql_end[$r] .= ' LEFT JOIN '.MAIN_DB_PREFIX.'c_departements as d ON s.fk_departement = d.rowid';
		$this->export_sql_end[$r] .= ' LEFT JOIN '.MAIN_DB_PREFIX.'c_country as co ON s.fk_pays = co.rowid,';
		$this->export_sql_end[$r] .= ' '.MAIN_DB_PREFIX.'commande as c';
		$this->export_sql_end[$r] .= ' LEFT JOIN '.MAIN_DB_PREFIX.'projet as pj ON c.fk_projet = pj.rowid';
		$this->export_sql_end[$r] .= ' LEFT JOIN '.MAIN_DB_PREFIX.'user as uc ON c.fk_user_author = uc.rowid';
		$this->export_sql_end[$r] .= ' LEFT JOIN '.MAIN_DB_PREFIX.'user as uv ON c.fk_user_valid = uv.rowid';
		$this->export_sql_end[$r] .= ' LEFT JOIN '.MAIN_DB_PREFIX.'commande_extrafields as extra ON c.rowid = extra.fk_object';
		$this->export_sql_end[$r] .= ' , '.MAIN_DB_PREFIX.'commandedet as cd';
		$this->export_sql_end[$r] .= ' LEFT JOIN '.MAIN_DB_PREFIX.'commandedet_extrafields as extra2 on cd.rowid = extra2.fk_object';
		$this->export_sql_end[$r] .= ' LEFT JOIN '.MAIN_DB_PREFIX.'product as p on cd.fk_product = p.rowid';
		$this->export_sql_end[$r] .= ' LEFT JOIN '.MAIN_DB_PREFIX.'product_extrafields as extra3 on p.rowid = extra3.fk_object';
		$this->export_sql_end[$r] .= ' WHERE c.fk_soc = s.rowid AND c.rowid = cd.fk_commande';
		$this->export_sql_end[$r] .= ' AND c.entity IN ('.getEntity('commande').')';
		if (empty($user->rights->societe->client->voir)) {
			$this->export_sql_end[$r] .= ' AND sc.fk_user = '.(empty($user) ? 0 : $user->id);
		}

		// Imports
		//--------
		$r = 0;
		//Import Order Header

		$r++;
		$this->import_code[$r] = 'commande_'.$r;
		$this->import_label[$r] = 'CustomersOrders';
		$this->import_icon[$r] = $this->picto;
		$this->import_entities_array[$r] = array();
<<<<<<< HEAD
		$this->import_tables_array[$r] = array('c' => MAIN_DB_PREFIX.'commande', 'extra' => MAIN_DB_PREFIX.'commande_extrafields');
		$this->import_tables_creator_array[$r] = array('c' => 'fk_user_author'); // Fields to store import user id
		$this->import_fields_array[$r] = array(
			'c.ref'               => 'Ref*',
=======
		$this->import_tables_array[$r] = ['c' => MAIN_DB_PREFIX.'commande', 'extra' => MAIN_DB_PREFIX.'commande_extrafields'];
		$this->import_tables_creator_array[$r] = ['c' => 'fk_user_author']; // Fields to store import user id
		$this->import_fields_array[$r] = [
			'c.ref'               => 'Document Ref*',
>>>>>>> 108df372
			'c.ref_client'        => 'RefCustomer',
			'c.fk_soc'            => 'ThirdPartyName*',
			'c.fk_projet'         => 'ProjectId',
			'c.date_creation'     => 'DateCreation',
			'c.date_valid'        => 'DateValid',
			'c.date_commande'     => 'DateOrder',
			'c.fk_user_modif'     => 'ModifiedById',
			'c.fk_user_valid'     => 'ValidatedById',
			'c.fk_statut'         => 'Status*',
			'c.remise_percent'    => 'GlobalDiscount',
			'c.total_tva'         => 'TotalTVA',
			'c.total_ht'          => 'TotalHT',
			'c.total_ttc'         => 'TotalTTC',
			'c.note_private'      => 'NotePrivate',
			'c.note_public'       => 'Note',
			'c.facture'           => 'Invoice(1/0)',
			'c.date_livraison'    => 'DeliveryDate',
			'c.fk_cond_reglement' => 'Payment Condition',
			'c.fk_mode_reglement' => 'Payment Mode',
			'c.model_pdf'         => 'Model'
		);

		if (!empty($conf->multicurrency->enabled)) {
			$this->import_fields_array[$r]['c.multicurrency_code']      = 'Currency';
			$this->import_fields_array[$r]['c.multicurrency_tx']        = 'CurrencyRate';
			$this->import_fields_array[$r]['c.multicurrency_total_ht']  = 'MulticurrencyAmountHT';
			$this->import_fields_array[$r]['c.multicurrency_total_tva'] = 'MulticurrencyAmountVAT';
			$this->import_fields_array[$r]['c.multicurrency_total_ttc'] = 'MulticurrencyAmountTTC';
		}

		// Add extra fields
		$import_extrafield_sample = array();
<<<<<<< HEAD
		$sql = "SELECT name, label, fieldrequired FROM ".MAIN_DB_PREFIX."extrafields WHERE elementtype = 'commande' AND entity IN (0, ".$conf->entity.")";
=======
		$sql = "SELECT name, label, fieldrequired FROM ".MAIN_DB_PREFIX."extrafields WHERE type <> 'separate' AND elementtype = 'commande' AND entity IN (0, ".$conf->entity.")";
>>>>>>> 108df372
		$resql = $this->db->query($sql);

		if ($resql) {
			while ($obj = $this->db->fetch_object($resql)) {
				$fieldname = 'extra.'.$obj->name;
				$fieldlabel = ucfirst($obj->label);
				$this->import_fields_array[$r][$fieldname] = $fieldlabel.($obj->fieldrequired ? '*' : '');
				$import_extrafield_sample[$fieldname] = $fieldlabel;
			}
		}
		// End add extra fields

		$this->import_fieldshidden_array[$r] = ['extra.fk_object' => 'lastrowid-'.MAIN_DB_PREFIX.'commande'];
		$this->import_regex_array[$r] = [
			'c.multicurrency_code' => 'code@'.MAIN_DB_PREFIX.'multicurrency'
		];

		$this->import_updatekeys_array[$r] = ['c.ref' => 'Ref'];
		$this->import_convertvalue_array[$r] = [
			'c.fk_soc' => [
				'rule'    => 'fetchidfromref',
				'file'    => '/societe/class/societe.class.php',
				'class'   => 'Societe',
				'method'  => 'fetch',
				'element' => 'ThirdParty'
			],
			'c.fk_user_valid' => [
				'rule'    => 'fetchidfromref',
				'file'    => '/user/class/user.class.php',
				'class'   => 'User',
				'method'  => 'fetch',
				'element' => 'user'
			],
			'c.fk_mode_reglement' => [
				'rule' => 'fetchidfromcodeorlabel',
				'file' => '/compta/paiement/class/cpaiement.class.php',
				'class' => 'Cpaiement',
				'method' => 'fetch',
				'element' => 'cpayment'
			],
		];

		//Import CPV Lines
		$r++;
		$this->import_code[$r] = 'commande_lines_'.$r;
		$this->import_label[$r] = 'SaleOrderLines';
		$this->import_icon[$r] = $this->picto;
		$this->import_entities_array[$r] = array();
<<<<<<< HEAD
		$this->import_tables_array[$r] = array('cd' => MAIN_DB_PREFIX.'commandedet', 'extra' => MAIN_DB_PREFIX.'commandedet_extrafields');
		$this->import_fields_array[$r] = array(
			'cd.fk_commande'    => 'SalesOrder*',
=======
		$this->import_tables_array[$r] = ['cd' => MAIN_DB_PREFIX.'commandedet', 'extra' => MAIN_DB_PREFIX.'commandedet_extrafields'];
		$this->import_fields_array[$r] = [
			'cd.fk_commande'    => 'Document Ref*',
>>>>>>> 108df372
			'cd.fk_parent_line' => 'PrParentLine',
			'cd.fk_product'     => 'IdProduct',
			'cd.label'          => 'Label',
			'cd.description'    => 'LineDescription',
			'cd.tva_tx'         => 'LineVATRate',
			'cd.qty'            => 'LineQty',
			'cd.remise_percent' => 'Reduc. Percent',
			'cd.remise'         => 'Reduc.',
			'cd.price'          => 'Price',
			'cd.subprice'       => 'Sub Price',
			'cd.total_ht'       => 'LineTotalHT',
			'cd.total_tva'      => 'LineTotalVAT',
			'cd.total_ttc'      => 'LineTotalTTC',
			'cd.product_type'   => 'TypeOfLineServiceOrProduct',
			'cd.date_start'     => 'Start Date',
			'cd.date_end'       => 'End Date',
			'cd.buy_price_ht'   => 'LineBuyPriceHT',
			'cd.rang'           => 'LinePosition'
		);

		if (!empty($conf->multicurrency->enabled)) {
			$this->import_fields_array[$r]['cd.multicurrency_code'] = 'Currency';
			$this->import_fields_array[$r]['cd.multicurrency_subprice'] = 'CurrencyRate';
			$this->import_fields_array[$r]['cd.multicurrency_total_ht'] = 'MulticurrencyAmountHT';
			$this->import_fields_array[$r]['cd.multicurrency_total_tva'] = 'MulticurrencyAmountVAT';
			$this->import_fields_array[$r]['cd.multicurrency_total_ttc'] = 'MulticurrencyAmountTTC';
		}

		// Add extra fields
		$sql = "SELECT name, label, fieldrequired FROM ".MAIN_DB_PREFIX."extrafields WHERE type <> 'separate' AND elementtype = 'commandedet' AND entity IN (0, ".$conf->entity.")";
		$resql = $this->db->query($sql);
		if ($resql) {
			while ($obj = $this->db->fetch_object($resql)) {
				$fieldname = 'extra.'.$obj->name;
				$fieldlabel = ucfirst($obj->label);
				$this->import_fields_array[$r][$fieldname] = $fieldlabel.($obj->fieldrequired ? '*' : '');
			}
		}
		// End add extra fields

		$this->import_fieldshidden_array[$r] = ['extra.fk_object' => 'lastrowid-'.MAIN_DB_PREFIX.'commandedet'];
		$this->import_regex_array[$r] = [
			'cd.product_type'       => '[0|1]$',
			'cd.fk_product'         => 'rowid@'.MAIN_DB_PREFIX.'product',
			'cd.multicurrency_code' => 'code@'.MAIN_DB_PREFIX.'multicurrency'
		];
		$this->import_updatekeys_array[$r] = ['cd.fk_commande' => 'Sales Order Id', 'cd.fk_product' => 'Product Id'];
		$this->import_convertvalue_array[$r] = [
			'cd.fk_commande' => [
				'rule'    => 'fetchidfromref',
				'file'    => '/commande/class/commande.class.php',
				'class'   => 'Commande',
				'method'  => 'fetch',
				'element' => 'commande'
			],
		];
	}


	/**
	 *		Function called when module is enabled.
	 *		The init function add constants, boxes, permissions and menus (defined in constructor) into Dolibarr database.
	 *		It also creates data directories
	 *
	 *      @param      string	$options    Options when enabling module ('', 'newboxdefonly', 'noboxes')
	 *      @return     int             	1 if OK, 0 if KO
	 */
	public function init($options = '')
	{
		global $conf, $langs;

		// Permissions
		$this->remove($options);

		//ODT template
		$src = DOL_DOCUMENT_ROOT.'/install/doctemplates/orders/template_order.odt';
		$dirodt = DOL_DATA_ROOT.'/doctemplates/orders';
		$dest = $dirodt.'/template_order.odt';

		if (file_exists($src) && !file_exists($dest)) {
			require_once DOL_DOCUMENT_ROOT.'/core/lib/files.lib.php';
			dol_mkdir($dirodt);
			$result = dol_copy($src, $dest, 0, 0);
			if ($result < 0) {
				$langs->load("errors");
				$this->error = $langs->trans('ErrorFailToCopyFile', $src, $dest);
				return 0;
			}
		}

		$sql = array(
				"DELETE FROM ".MAIN_DB_PREFIX."document_model WHERE nom = '".$this->db->escape($this->const[0][2])."' AND type = 'order' AND entity = ".((int) $conf->entity),
				"INSERT INTO ".MAIN_DB_PREFIX."document_model (nom, type, entity) VALUES('".$this->db->escape($this->const[0][2])."', 'order', ".((int) $conf->entity).")"
		);

		return $this->_init($sql, $options);
	}
}<|MERGE_RESOLUTION|>--- conflicted
+++ resolved
@@ -286,17 +286,10 @@
 		$this->import_label[$r] = 'CustomersOrders';
 		$this->import_icon[$r] = $this->picto;
 		$this->import_entities_array[$r] = array();
-<<<<<<< HEAD
 		$this->import_tables_array[$r] = array('c' => MAIN_DB_PREFIX.'commande', 'extra' => MAIN_DB_PREFIX.'commande_extrafields');
 		$this->import_tables_creator_array[$r] = array('c' => 'fk_user_author'); // Fields to store import user id
 		$this->import_fields_array[$r] = array(
 			'c.ref'               => 'Ref*',
-=======
-		$this->import_tables_array[$r] = ['c' => MAIN_DB_PREFIX.'commande', 'extra' => MAIN_DB_PREFIX.'commande_extrafields'];
-		$this->import_tables_creator_array[$r] = ['c' => 'fk_user_author']; // Fields to store import user id
-		$this->import_fields_array[$r] = [
-			'c.ref'               => 'Document Ref*',
->>>>>>> 108df372
 			'c.ref_client'        => 'RefCustomer',
 			'c.fk_soc'            => 'ThirdPartyName*',
 			'c.fk_projet'         => 'ProjectId',
@@ -329,11 +322,7 @@
 
 		// Add extra fields
 		$import_extrafield_sample = array();
-<<<<<<< HEAD
-		$sql = "SELECT name, label, fieldrequired FROM ".MAIN_DB_PREFIX."extrafields WHERE elementtype = 'commande' AND entity IN (0, ".$conf->entity.")";
-=======
 		$sql = "SELECT name, label, fieldrequired FROM ".MAIN_DB_PREFIX."extrafields WHERE type <> 'separate' AND elementtype = 'commande' AND entity IN (0, ".$conf->entity.")";
->>>>>>> 108df372
 		$resql = $this->db->query($sql);
 
 		if ($resql) {
@@ -382,15 +371,9 @@
 		$this->import_label[$r] = 'SaleOrderLines';
 		$this->import_icon[$r] = $this->picto;
 		$this->import_entities_array[$r] = array();
-<<<<<<< HEAD
 		$this->import_tables_array[$r] = array('cd' => MAIN_DB_PREFIX.'commandedet', 'extra' => MAIN_DB_PREFIX.'commandedet_extrafields');
 		$this->import_fields_array[$r] = array(
 			'cd.fk_commande'    => 'SalesOrder*',
-=======
-		$this->import_tables_array[$r] = ['cd' => MAIN_DB_PREFIX.'commandedet', 'extra' => MAIN_DB_PREFIX.'commandedet_extrafields'];
-		$this->import_fields_array[$r] = [
-			'cd.fk_commande'    => 'Document Ref*',
->>>>>>> 108df372
 			'cd.fk_parent_line' => 'PrParentLine',
 			'cd.fk_product'     => 'IdProduct',
 			'cd.label'          => 'Label',
