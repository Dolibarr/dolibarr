--- conflicted
+++ resolved
@@ -296,10 +296,7 @@
 		$this->import_entities_array[$r] = array();
 		$this->import_tables_array[$r] = array('c' => MAIN_DB_PREFIX.'commande', 'extra' => MAIN_DB_PREFIX.'commande_extrafields');
 		$this->import_tables_creator_array[$r] = array('c' => 'fk_user_author'); // Fields to store import user id
-<<<<<<< HEAD
-=======
 		$import_sample = array();
->>>>>>> 503d1a04
 		$this->import_fields_array[$r] = array(
 			'c.ref'               => 'Ref*',
 			'c.ref_client'        => 'RefCustomer',
@@ -319,12 +316,8 @@
 			'c.date_livraison'    => 'DeliveryDate',
 			'c.fk_cond_reglement' => 'Payment Condition',
 			'c.fk_mode_reglement' => 'Payment Mode',
-<<<<<<< HEAD
-			'c.model_pdf'         => 'Model'
-=======
 			'c.model_pdf'         => 'Model',
 			'c.fk_statut'         => 'Status*'
->>>>>>> 503d1a04
 		);
 
 		if (!empty($conf->multicurrency->enabled)) {
@@ -344,11 +337,6 @@
 		$this->import_regex_array[$r] = array(
 			'c.multicurrency_code' => 'code@'.MAIN_DB_PREFIX.'multicurrency'
 		);
-<<<<<<< HEAD
-
-		$this->import_updatekeys_array[$r] = array('c.ref' => 'Ref');
-		$this->import_convertvalue_array[$r] = array(
-=======
 		$this->import_examplevalues_array[$r] = array_merge($import_sample, $import_extrafield_sample);
 		$this->import_updatekeys_array[$r] = array('c.ref' => 'Ref');
 		$this->import_convertvalue_array[$r] = array(
@@ -359,7 +347,6 @@
 				'classobject'=>'Commande',
 				'pathobject'=>'/commande/class/commande.class.php',
 			),
->>>>>>> 503d1a04
 			'c.fk_soc' => array(
 				'rule'    => 'fetchidfromref',
 				'file'    => '/societe/class/societe.class.php',
@@ -391,13 +378,8 @@
 		$this->import_entities_array[$r] = array();
 		$this->import_tables_array[$r] = array('cd' => MAIN_DB_PREFIX.'commandedet', 'extra' => MAIN_DB_PREFIX.'commandedet_extrafields');
 		$this->import_fields_array[$r] = array(
-<<<<<<< HEAD
-			'cd.fk_commande'    => 'SalesOrder*',
-			'cd.fk_parent_line' => 'PrParentLine',
-=======
 			'cd.fk_commande'    => 'CustomerOrder*',
 			'cd.fk_parent_line' => 'ParentLine',
->>>>>>> 503d1a04
 			'cd.fk_product'     => 'IdProduct',
 			'cd.description'    => 'LineDescription',
 			'cd.tva_tx'         => 'LineVATRate',
