--- conflicted
+++ resolved
@@ -321,13 +321,8 @@
 		}
 
 		// Add extra fields
-<<<<<<< HEAD
-		$import_extrafield_sample = [];
-		$sql = "SELECT name, label, fieldrequired FROM ".MAIN_DB_PREFIX."extrafields WHERE type != 'separate' AND elementtype = 'commande' AND entity IN (0, ".$conf->entity.")";
-=======
 		$import_extrafield_sample = array();
 		$sql = "SELECT name, label, fieldrequired FROM ".MAIN_DB_PREFIX."extrafields WHERE type <> 'separate' AND elementtype = 'commande' AND entity IN (0, ".$conf->entity.")";
->>>>>>> dfba29b3
 		$resql = $this->db->query($sql);
 
 		if ($resql) {
@@ -408,11 +403,7 @@
 		}
 
 		// Add extra fields
-<<<<<<< HEAD
-		$sql = "SELECT name, label, fieldrequired FROM ".MAIN_DB_PREFIX."extrafields WHERE type != 'separate' AND elementtype = 'commandedet' AND entity IN (0, ".$conf->entity.")";
-=======
 		$sql = "SELECT name, label, fieldrequired FROM ".MAIN_DB_PREFIX."extrafields WHERE type <> 'separate' AND elementtype = 'commandedet' AND entity IN (0, ".$conf->entity.")";
->>>>>>> dfba29b3
 		$resql = $this->db->query($sql);
 		if ($resql) {
 			while ($obj = $this->db->fetch_object($resql)) {
