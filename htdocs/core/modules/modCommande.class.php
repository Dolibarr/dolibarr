<?php
/* Copyright (C) 2003-2005	Rodolphe Quiedeville	<rodolphe@quiedeville.org>
 * Copyright (C) 2004-2013	Laurent Destailleur		<eldy@users.sourceforge.net>
 * Copyright (C) 2004		Sebastien Di Cintio		<sdicintio@ressource-toi.org>
 * Copyright (C) 2004		Benoit Mortier			<benoit.mortier@opensides.be>
 * Copyright (C) 2004		Eric Seigne				<eric.seigne@ryxeo.com>
 * Copyright (C) 2005-2012	Regis Houssin			<regis.houssin@inodbox.com>
 * Copyright (C) 2012		Juanjo Menent			<jmenent@2byte.es>
 * Copyright (C) 2020		Ahmad Jamaly Rabub		<rabib@metroworks.co.jp>
 *
 * This program is free software; you can redistribute it and/or modify
 * it under the terms of the GNU General Public License as published by
 * the Free Software Foundation; either version 3 of the License, or
 * (at your option) any later version.
 *
 * This program is distributed in the hope that it will be useful,
 * but WITHOUT ANY WARRANTY; without even the implied warranty of
 * MERCHANTABILITY or FITNESS FOR A PARTICULAR PURPOSE.  See the
 * GNU General Public License for more details.
 *
 * You should have received a copy of the GNU General Public License
 * along with this program. If not, see <https://www.gnu.org/licenses/>.
 */

/**
 *		\defgroup   commande     Module orders
 *		\brief      Module pour gerer le suivi des commandes
 *		\file       htdocs/core/modules/modCommande.class.php
 *		\ingroup    commande
 *		\brief      Fichier de description et activation du module Commande
 */

include_once DOL_DOCUMENT_ROOT.'/core/modules/DolibarrModules.class.php';


/**
 *	Class to describe module customer orders
 */
class modCommande extends DolibarrModules
{

	/**
	 *   Constructor. Define names, constants, directories, boxes, permissions
	 *
	 *   @param      DoliDB		$db      Database handler
	 */
	public function __construct($db)
	{
		global $conf, $user;

		$this->db = $db;
		$this->numero = 25;

		$this->family = "crm";
		$this->module_position = '11';
		// Module label (no space allowed), used if translation string 'ModuleXXXName' not found (where XXX is value of numeric property 'numero' of module)
		$this->name = preg_replace('/^mod/i', '', get_class($this));
		$this->description = "Gestion des commandes clients";
		// Possible values for version are: 'development', 'experimental', 'dolibarr' or version
		$this->version = 'dolibarr';

		$this->const_name = 'MAIN_MODULE_'.strtoupper($this->name);
		$this->picto = 'order';

		// Data directories to create when module is enabled
		$this->dirs = array("/commande/temp");

		// Config pages
		$this->config_page_url = array("commande.php");

		// Dependancies
		$this->depends = array("modSociete");
		$this->requiredby = array("modExpedition");
		$this->conflictwith = array();
		$this->langfiles = array('orders', 'bills', 'companies', 'products', 'deliveries', 'sendings');

		// Constants
		$this->const = array();
		$r = 0;

		$this->const[$r][0] = "COMMANDE_ADDON_PDF";
		$this->const[$r][1] = "chaine";
		$this->const[$r][2] = "einstein";
		$this->const[$r][3] = 'Name of PDF model of order';
		$this->const[$r][4] = 0;

		$r++;
		$this->const[$r][0] = "COMMANDE_ADDON";
		$this->const[$r][1] = "chaine";
		$this->const[$r][2] = "mod_commande_marbre";
		$this->const[$r][3] = 'Name of numbering numerotation rules of order';
		$this->const[$r][4] = 0;

		$r++;
		$this->const[$r][0] = "COMMANDE_ADDON_PDF_ODT_PATH";
		$this->const[$r][1] = "chaine";
		$this->const[$r][2] = "DOL_DATA_ROOT/doctemplates/orders";
		$this->const[$r][3] = "";
		$this->const[$r][4] = 0;

		/*$r++;
		$this->const[$r][0] = "COMMANDE_DRAFT_WATERMARK";
		$this->const[$r][1] = "chaine";
		$this->const[$r][2] = "__(Draft)__";
		$this->const[$r][3] = 'Watermark to show on draft orders';
		$this->const[$r][4] = 0;*/

		// Boxes
		$this->boxes = array(
			0=>array('file'=>'box_commandes.php', 'enabledbydefaulton'=>'Home'),
			2=>array('file'=>'box_graph_orders_permonth.php', 'enabledbydefaulton'=>'Home')
		);

		// Permissions
		$this->rights = array();
		$this->rights_class = 'commande';

		$r = 0;

		$r++;
		$this->rights[$r][0] = 81;
		$this->rights[$r][1] = 'Read sales orders';
		$this->rights[$r][2] = 'r';
		$this->rights[$r][3] = 0;
		$this->rights[$r][4] = 'lire';

		$r++;
		$this->rights[$r][0] = 82;
		$this->rights[$r][1] = 'Creeat/modify sales orders';
		$this->rights[$r][2] = 'w';
		$this->rights[$r][3] = 0;
		$this->rights[$r][4] = 'creer';

		$r++;
		$this->rights[$r][0] = 84;
		$this->rights[$r][1] = 'Validate sales orders';
		$this->rights[$r][2] = 'd';
		$this->rights[$r][3] = 0;
		$this->rights[$r][4] = 'order_advance';
		$this->rights[$r][5] = 'validate';

		$r++;
		$this->rights[$r][0] = 86;
		$this->rights[$r][1] = 'Send sale orders by email';
		$this->rights[$r][2] = 'd';
		$this->rights[$r][3] = 0;
		$this->rights[$r][4] = 'order_advance';
		$this->rights[$r][5] = 'send';

		$r++;
		$this->rights[$r][0] = 87;
		$this->rights[$r][1] = 'Close sale orders';
		$this->rights[$r][2] = 'd';
		$this->rights[$r][3] = 0;
		$this->rights[$r][4] = 'order_advance';
		$this->rights[$r][5] = 'close';

		$r++;
		$this->rights[$r][0] = 88;
		$this->rights[$r][1] = 'Cancel sale orders';
		$this->rights[$r][2] = 'd';
		$this->rights[$r][3] = 0;
		$this->rights[$r][4] = 'order_advance';
		$this->rights[$r][5] = 'annuler';

		$r++;
		$this->rights[$r][0] = 89;
		$this->rights[$r][1] = 'Delete sales orders';
		$this->rights[$r][2] = 'd';
		$this->rights[$r][3] = 0;
		$this->rights[$r][4] = 'supprimer';

		$r++;
		$this->rights[$r][0] = 1421;
		$this->rights[$r][1] = 'Export sales orders and attributes';
		$this->rights[$r][2] = 'r';
		$this->rights[$r][3] = 0;
		$this->rights[$r][4] = 'commande';
		$this->rights[$r][5] = 'export';


		// Menus
		//-------
		$this->menu = 1; // This module add menu entries. They are coded into menu manager.


		// Exports
		//--------
		$r = 0;

		$r++;
		$this->export_code[$r] = $this->rights_class.'_'.$r;
		$this->export_label[$r] = 'CustomersOrdersAndOrdersLines'; // Translation key (used only if key ExportDataset_xxx_z not found)
		$this->export_permission[$r] = array(array("commande", "commande", "export"));
		$this->export_fields_array[$r] = array(
			's.rowid'=>"IdCompany", 's.nom'=>'CompanyName', 's.address'=>'Address', 's.zip'=>'Zip', 's.town'=>'Town', 'd.nom'=>'State', 'co.label'=>'Country',
			'co.code'=>"CountryCode", 's.phone'=>'Phone', 's.siren'=>'ProfId1', 's.siret'=>'ProfId2', 's.ape'=>'ProfId3', 's.idprof4'=>'ProfId4', 'c.rowid'=>"Id",
			'c.ref'=>"Ref", 'c.ref_client'=>"RefCustomer", 'c.fk_soc'=>"IdCompany", 'c.date_creation'=>"DateCreation", 'c.date_commande'=>"OrderDate",
			'c.date_livraison'=>"DateDeliveryPlanned", 'c.amount_ht'=>"Amount", 'c.remise_percent'=>"GlobalDiscount", 'c.total_ht'=>"TotalHT",
			'c.total_ttc'=>"TotalTTC", 'c.facture'=>"Billed", 'c.fk_statut'=>'Status', 'c.note_public'=>"Note", 'c.date_livraison'=>'DeliveryDate',
			'c.fk_user_author'=>'CreatedById', 'uc.login'=>'CreatedByLogin', 'c.fk_user_valid'=>'ValidatedById', 'uv.login'=>'ValidatedByLogin',
			'pj.ref'=>'ProjectRef', 'cd.rowid'=>'LineId', 'cd.label'=>"Label", 'cd.description'=>"LineDescription", 'cd.product_type'=>'TypeOfLineServiceOrProduct',
			'cd.tva_tx'=>"LineVATRate", 'cd.qty'=>"LineQty", 'cd.total_ht'=>"LineTotalHT", 'cd.total_tva'=>"LineTotalVAT", 'cd.total_ttc'=>"LineTotalTTC",
			'p.rowid'=>'ProductId', 'p.ref'=>'ProductRef', 'p.label'=>'ProductLabel'
		);
		if (!empty($conf->multicurrency->enabled))
		{
			$this->export_fields_array[$r]['c.multicurrency_code'] = 'Currency';
			$this->export_fields_array[$r]['c.multicurrency_tx'] = 'CurrencyRate';
			$this->export_fields_array[$r]['c.multicurrency_total_ht'] = 'MulticurrencyAmountHT';
			$this->export_fields_array[$r]['c.multicurrency_total_tva'] = 'MulticurrencyAmountVAT';
			$this->export_fields_array[$r]['c.multicurrency_total_ttc'] = 'MulticurrencyAmountTTC';
		}
		//$this->export_TypeFields_array[$r]=array(
		//	's.rowid'=>"List:societe:nom",'s.nom'=>'Text','s.address'=>'Text','s.zip'=>'Text','s.town'=>'Text','co.label'=>'List:c_country:label:label',
		//	'co.code'=>'Text','s.phone'=>'Text','s.siren'=>'Text','s.siret'=>'Text','s.ape'=>'Text','s.idprof4'=>'Text','c.ref'=>"Text",'c.ref_client'=>"Text",
		//	'c.date_creation'=>"Date",'c.date_commande'=>"Date",'c.amount_ht'=>"Numeric",'c.remise_percent'=>"Numeric",'c.total_ht'=>"Numeric",
		//	'c.total_ttc'=>"Numeric",'c.facture'=>"Boolean",'c.fk_statut'=>'Status','c.note_public'=>"Text",'c.date_livraison'=>'Date','cd.description'=>"Text",
		//	'cd.product_type'=>'Boolean','cd.tva_tx'=>"Numeric",'cd.qty'=>"Numeric",'cd.total_ht'=>"Numeric",'cd.total_tva'=>"Numeric",'cd.total_ttc'=>"Numeric",
		//	'p.rowid'=>'List:product:ref','p.ref'=>'Text','p.label'=>'Text'
		//);
		$this->export_TypeFields_array[$r] = array(
			's.nom'=>'Text', 's.address'=>'Text', 's.zip'=>'Text', 's.town'=>'Text', 'co.label'=>'List:c_country:label:label', 'co.code'=>'Text', 's.phone'=>'Text',
			's.siren'=>'Text', 's.siret'=>'Text', 's.ape'=>'Text', 's.idprof4'=>'Text', 'c.ref'=>"Text", 'c.ref_client'=>"Text", 'c.date_creation'=>"Date",
			'c.date_commande'=>"Date", 'c.date_livraison'=>"Date", 'c.amount_ht'=>"Numeric", 'c.remise_percent'=>"Numeric", 'c.total_ht'=>"Numeric",
			'c.total_ttc'=>"Numeric", 'c.facture'=>"Boolean", 'c.fk_statut'=>'Status', 'c.note_public'=>"Text", 'c.date_livraison'=>'Date', 'pj.ref'=>'Text',
			'cd.description'=>"Text", 'cd.product_type'=>'Boolean', 'cd.tva_tx'=>"Numeric", 'cd.qty'=>"Numeric", 'cd.total_ht'=>"Numeric", 'cd.total_tva'=>"Numeric",
			'cd.total_ttc'=>"Numeric", 'p.rowid'=>'List:product:ref::product', 'p.ref'=>'Text', 'p.label'=>'Text', 'd.nom'=>'Text'
		);
		$this->export_entities_array[$r] = array(
			's.rowid'=>"company", 's.nom'=>'company', 's.address'=>'company', 's.zip'=>'company', 's.town'=>'company', 'd.nom'=>'company', 'co.label'=>'company',
			'co.code'=>'company', 's.phone'=>'company', 's.siren'=>'company', 's.ape'=>'company', 's.idprof4'=>'company', 's.siret'=>'company', 'c.rowid'=>"order",
			'c.ref'=>"order", 'c.ref_client'=>"order", 'c.fk_soc'=>"order", 'c.date_creation'=>"order", 'c.date_commande'=>"order", 'c.amount_ht'=>"order",
			'c.remise_percent'=>"order", 'c.total_ht'=>"order", 'c.total_ttc'=>"order", 'c.facture'=>"order", 'c.fk_statut'=>"order", 'c.note'=>"order",
			'c.date_livraison'=>"order", 'pj.ref'=>'project', 'cd.rowid'=>'order_line', 'cd.label'=>"order_line", 'cd.description'=>"order_line",
			'cd.product_type'=>'order_line', 'cd.tva_tx'=>"order_line", 'cd.qty'=>"order_line", 'cd.total_ht'=>"order_line", 'cd.total_tva'=>"order_line",
			'cd.total_ttc'=>"order_line", 'p.rowid'=>'product', 'p.ref'=>'product', 'p.label'=>'product'
		);
		$this->export_dependencies_array[$r] = array('order_line'=>'cd.rowid', 'product'=>'cd.rowid'); // To add unique key if we ask a field of a child to avoid the DISTINCT to discard them
		$keyforselect = 'commande'; $keyforelement = 'order'; $keyforaliasextra = 'extra';
		include DOL_DOCUMENT_ROOT.'/core/extrafieldsinexport.inc.php';
		$keyforselect = 'commandedet'; $keyforelement = 'order_line'; $keyforaliasextra = 'extra2';
		include DOL_DOCUMENT_ROOT.'/core/extrafieldsinexport.inc.php';
		$keyforselect = 'product'; $keyforelement = 'product'; $keyforaliasextra = 'extra3';
		include DOL_DOCUMENT_ROOT.'/core/extrafieldsinexport.inc.php';
		$keyforselect = 'societe'; $keyforelement = 'company'; $keyforaliasextra = 'extra4';
		include DOL_DOCUMENT_ROOT.'/core/extrafieldsinexport.inc.php';
		$this->export_sql_start[$r] = 'SELECT DISTINCT ';
		$this->export_sql_end[$r]  = ' FROM '.MAIN_DB_PREFIX.'societe as s';
		if (empty($user->rights->societe->client->voir)) $this->export_sql_end[$r] .= ' LEFT JOIN '.MAIN_DB_PREFIX.'societe_commerciaux as sc ON sc.fk_soc = s.rowid';
		$this->export_sql_end[$r] .= ' LEFT JOIN '.MAIN_DB_PREFIX.'societe_extrafields as extra4 ON s.rowid = extra4.fk_object';
		$this->export_sql_end[$r] .= ' LEFT JOIN '.MAIN_DB_PREFIX.'c_departements as d ON s.fk_departement = d.rowid';
		$this->export_sql_end[$r] .= ' LEFT JOIN '.MAIN_DB_PREFIX.'c_country as co ON s.fk_pays = co.rowid,';
		$this->export_sql_end[$r] .= ' '.MAIN_DB_PREFIX.'commande as c';
		$this->export_sql_end[$r] .= ' LEFT JOIN '.MAIN_DB_PREFIX.'projet as pj ON c.fk_projet = pj.rowid';
		$this->export_sql_end[$r] .= ' LEFT JOIN '.MAIN_DB_PREFIX.'user as uc ON c.fk_user_author = uc.rowid';
		$this->export_sql_end[$r] .= ' LEFT JOIN '.MAIN_DB_PREFIX.'user as uv ON c.fk_user_valid = uv.rowid';
		$this->export_sql_end[$r] .= ' LEFT JOIN '.MAIN_DB_PREFIX.'commande_extrafields as extra ON c.rowid = extra.fk_object';
		$this->export_sql_end[$r] .= ' , '.MAIN_DB_PREFIX.'commandedet as cd';
		$this->export_sql_end[$r] .= ' LEFT JOIN '.MAIN_DB_PREFIX.'commandedet_extrafields as extra2 on cd.rowid = extra2.fk_object';
		$this->export_sql_end[$r] .= ' LEFT JOIN '.MAIN_DB_PREFIX.'product as p on cd.fk_product = p.rowid';
		$this->export_sql_end[$r] .= ' LEFT JOIN '.MAIN_DB_PREFIX.'product_extrafields as extra3 on p.rowid = extra3.fk_object';
		$this->export_sql_end[$r] .= ' WHERE c.fk_soc = s.rowid AND c.rowid = cd.fk_commande';
		$this->export_sql_end[$r] .= ' AND c.entity IN ('.getEntity('commande').')';
		if (empty($user->rights->societe->client->voir)) $this->export_sql_end[$r] .= ' AND sc.fk_user = '.(empty($user) ? 0 : $user->id);

		// Imports
		//--------
		$r = 0;
		//Import Order Header

		$r++;
		$this->import_code[$r] = 'commande_'.$r;
		$this->import_label[$r] = 'CustomersOrders';
		$this->import_icon[$r] = $this->picto;
		$this->import_entities_array[$r] = [];
		$this->import_tables_array[$r] = ['c' => MAIN_DB_PREFIX.'commande', 'extra' => MAIN_DB_PREFIX.'commande_extrafields'];
		$this->import_tables_creator_array[$r] = ['c' => 'fk_user_author']; // Fields to store import user id
		$this->import_fields_array[$r] = [
			'c.ref'               => 'Document Ref*',
			'c.ref_client'        => 'RefCustomer',
			'c.fk_soc'            => 'ThirdPartyName*',
			'c.fk_projet'         => 'ProjectId',
			'c.date_creation'     => 'DateCreation',
			'c.date_valid'        => 'DateValid',
			'c.date_commande'     => 'DateOrder',
			'c.fk_user_modif'     => 'ModifiedById',
			'c.fk_user_valid'     => 'ValidatedById',
			'c.fk_statut'         => 'Status*',
			'c.remise_percent'    => 'GlobalDiscount',
			'c.tva'               => 'TotalTVA',
			'c.total_ht'          => 'TotalHT',
			'c.total_ttc'         => 'TotalTTC',
			'c.note_private'      => 'NotePrivate',
			'c.note_public'       => 'Note',
			'c.facture'           => 'Invoice(1/0)',
			'c.date_livraison'    => 'DeliveryDate',
			'c.fk_cond_reglement' => 'Payment Condition',
			'c.fk_mode_reglement' => 'Payment Mode',
			'c.model_pdf'         => 'Model'
		];

		if (!empty($conf->multicurrency->enabled)) {
			$this->import_fields_array[$r]['c.multicurrency_code']      = 'Currency';
			$this->import_fields_array[$r]['c.multicurrency_tx']        = 'CurrencyRate';
			$this->import_fields_array[$r]['c.multicurrency_total_ht']  = 'MulticurrencyAmountHT';
			$this->import_fields_array[$r]['c.multicurrency_total_tva'] = 'MulticurrencyAmountVAT';
			$this->import_fields_array[$r]['c.multicurrency_total_ttc'] = 'MulticurrencyAmountTTC';
		}

		// Add extra fields
		$import_extrafield_sample = [];
<<<<<<< HEAD
		$sql = "SELECT name, label, fieldrequired FROM ".MAIN_DB_PREFIX."extrafields WHERE elementtype = 'commande' AND entity IN (0, ".$conf->entity.")";
=======
		$sql = "SELECT name, label, fieldrequired FROM ".MAIN_DB_PREFIX."extrafields WHERE type <> 'separate' AND elementtype = 'commande' AND entity IN (0, ".$conf->entity.")";
>>>>>>> 9f82aa15
		$resql = $this->db->query($sql);

		if ($resql) {
			while ($obj = $this->db->fetch_object($resql)) {
				$fieldname = 'extra.'.$obj->name;
				$fieldlabel = ucfirst($obj->label);
				$this->import_fields_array[$r][$fieldname] = $fieldlabel.($obj->fieldrequired ? '*' : '');
				$import_extrafield_sample[$fieldname] = $fieldlabel;
			}
		}
		// End add extra fields

		$this->import_fieldshidden_array[$r] = ['extra.fk_object' => 'lastrowid-'.MAIN_DB_PREFIX.'commande'];
		$this->import_regex_array[$r] = [
			'c.ref' => '(CPV\d{4}-\d{4}|CO\d{4}-\d{4}|PROV.{1,32}$)',
			'c.multicurrency_code' => 'code@'.MAIN_DB_PREFIX.'multicurrency'
		];

		$this->import_updatekeys_array[$r] = ['c.ref' => 'Ref'];
		$this->import_convertvalue_array[$r] = [
			'c.fk_soc' => [
				'rule'    => 'fetchidfromref',
				'file'    => '/societe/class/societe.class.php',
				'class'   => 'Societe',
				'method'  => 'fetch',
				'element' => 'ThirdParty'
			],
			'c.fk_user_valid' => [
				'rule'    => 'fetchidfromref',
				'file'    => '/user/class/user.class.php',
				'class'   => 'User',
				'method'  => 'fetch',
				'element' => 'user'
			],
			'c.fk_mode_reglement' => [
				'rule' => 'fetchidfromcodeorlabel',
				'file' => '/compta/paiement/class/cpaiement.class.php',
				'class' => 'Cpaiement',
				'method' => 'fetch',
				'element' => 'cpayment'
			],
		];

		//Import CPV Lines
		$r++;
		$this->import_code[$r] = 'commande_lines_'.$r;
		$this->import_label[$r] = 'OrderLine';
		$this->import_icon[$r] = $this->picto;
		$this->import_entities_array[$r] = [];
		$this->import_tables_array[$r] = ['cd' => MAIN_DB_PREFIX.'commandedet', 'extra' => MAIN_DB_PREFIX.'commandedet_extrafields'];
		$this->import_fields_array[$r] = [
			'cd.fk_commande'    => 'Document Ref*',
			'cd.fk_parent_line' => 'PrParentLine',
			'cd.fk_product'     => 'IdProduct',
			'cd.label'          => 'Label',
			'cd.description'    => 'LineDescription',
			'cd.tva_tx'         => 'LineVATRate',
			'cd.qty'            => 'LineQty',
			'cd.remise_percent' => 'Reduc. Percent',
			'cd.remise'         => 'Reduc.',
			'cd.price'          => 'Price',
			'cd.subprice'       => 'Sub Price',
			'cd.total_ht'       => 'LineTotalHT',
			'cd.total_tva'      => 'LineTotalVAT',
			'cd.total_ttc'      => 'LineTotalTTC',
			'cd.product_type'   => 'TypeOfLineServiceOrProduct',
			'cd.date_start'     => 'Start Date',
			'cd.date_end'       => 'End Date',
			'cd.buy_price_ht'   => 'LineBuyPriceHT',
			'cd.rang'           => 'LinePosition'
		];

		if (!empty($conf->multicurrency->enabled)) {
			$this->import_fields_array[$r]['cd.multicurrency_code'] = 'Currency';
			$this->import_fields_array[$r]['cd.multicurrency_subprice'] = 'CurrencyRate';
			$this->import_fields_array[$r]['cd.multicurrency_total_ht'] = 'MulticurrencyAmountHT';
			$this->import_fields_array[$r]['cd.multicurrency_total_tva'] = 'MulticurrencyAmountVAT';
			$this->import_fields_array[$r]['cd.multicurrency_total_ttc'] = 'MulticurrencyAmountTTC';
		}

		// Add extra fields
<<<<<<< HEAD
		$sql = "SELECT name, label, fieldrequired FROM ".MAIN_DB_PREFIX."extrafields WHERE elementtype = 'commandedet' AND entity IN (0, ".$conf->entity.")";
=======
		$sql = "SELECT name, label, fieldrequired FROM ".MAIN_DB_PREFIX."extrafields WHERE type <> 'separate' AND elementtype = 'commandedet' AND entity IN (0, ".$conf->entity.")";
>>>>>>> 9f82aa15
		$resql = $this->db->query($sql);
		if ($resql) {
			while ($obj = $this->db->fetch_object($resql)) {
				$fieldname = 'extra.'.$obj->name;
				$fieldlabel = ucfirst($obj->label);
				$this->import_fields_array[$r][$fieldname] = $fieldlabel.($obj->fieldrequired ? '*' : '');
			}
		}
		// End add extra fields

		$this->import_fieldshidden_array[$r] = ['extra.fk_object' => 'lastrowid-'.MAIN_DB_PREFIX.'commandedet'];
		$this->import_regex_array[$r] = [
			'cd.product_type'       => '[0|1]$',
			'cd.fk_product'         => 'rowid@'.MAIN_DB_PREFIX.'product',
			'cd.multicurrency_code' => 'code@'.MAIN_DB_PREFIX.'multicurrency'
		];
		$this->import_updatekeys_array[$r] = ['cd.fk_commande' => 'Sales Order Id', 'cd.fk_product' => 'Product Id'];
		$this->import_convertvalue_array[$r] = [
			'cd.fk_commande' => [
				'rule'    => 'fetchidfromref',
				'file'    => '/commande/class/commande.class.php',
				'class'   => 'Commande',
				'method'  => 'fetch',
				'element' => 'commande'
			],
		];
	}


	/**
	 *		Function called when module is enabled.
	 *		The init function add constants, boxes, permissions and menus (defined in constructor) into Dolibarr database.
	 *		It also creates data directories
	 *
	 *      @param      string	$options    Options when enabling module ('', 'newboxdefonly', 'noboxes')
	 *      @return     int             	1 if OK, 0 if KO
	 */
	public function init($options = '')
	{
		global $conf, $langs;

		// Permissions
		$this->remove($options);

		//ODT template
		$src = DOL_DOCUMENT_ROOT.'/install/doctemplates/orders/template_order.odt';
		$dirodt = DOL_DATA_ROOT.'/doctemplates/orders';
		$dest = $dirodt.'/template_order.odt';

		if (file_exists($src) && !file_exists($dest))
		{
			require_once DOL_DOCUMENT_ROOT.'/core/lib/files.lib.php';
			dol_mkdir($dirodt);
			$result = dol_copy($src, $dest, 0, 0);
			if ($result < 0)
			{
				$langs->load("errors");
				$this->error = $langs->trans('ErrorFailToCopyFile', $src, $dest);
				return 0;
			}
		}

		$sql = array(
				"DELETE FROM ".MAIN_DB_PREFIX."document_model WHERE nom = '".$this->db->escape($this->const[0][2])."' AND type = 'order' AND entity = ".$conf->entity,
				"INSERT INTO ".MAIN_DB_PREFIX."document_model (nom, type, entity) VALUES('".$this->db->escape($this->const[0][2])."','order',".$conf->entity.")"
		);

		return $this->_init($sql, $options);
	}
}<|MERGE_RESOLUTION|>--- conflicted
+++ resolved
@@ -310,11 +310,7 @@
 
 		// Add extra fields
 		$import_extrafield_sample = [];
-<<<<<<< HEAD
-		$sql = "SELECT name, label, fieldrequired FROM ".MAIN_DB_PREFIX."extrafields WHERE elementtype = 'commande' AND entity IN (0, ".$conf->entity.")";
-=======
 		$sql = "SELECT name, label, fieldrequired FROM ".MAIN_DB_PREFIX."extrafields WHERE type <> 'separate' AND elementtype = 'commande' AND entity IN (0, ".$conf->entity.")";
->>>>>>> 9f82aa15
 		$resql = $this->db->query($sql);
 
 		if ($resql) {
@@ -396,11 +392,7 @@
 		}
 
 		// Add extra fields
-<<<<<<< HEAD
-		$sql = "SELECT name, label, fieldrequired FROM ".MAIN_DB_PREFIX."extrafields WHERE elementtype = 'commandedet' AND entity IN (0, ".$conf->entity.")";
-=======
 		$sql = "SELECT name, label, fieldrequired FROM ".MAIN_DB_PREFIX."extrafields WHERE type <> 'separate' AND elementtype = 'commandedet' AND entity IN (0, ".$conf->entity.")";
->>>>>>> 9f82aa15
 		$resql = $this->db->query($sql);
 		if ($resql) {
 			while ($obj = $this->db->fetch_object($resql)) {
