<?php
/* Copyright (C) 2004-2005 Rodolphe Quiedeville <rodolphe@quiedeville.org>
 * Copyright (C) 2005-2010 Laurent Destailleur  <eldy@users.sourceforge.net>
 * Copyright (C) 2005-2009 Regis Houssin        <regis.houssin@inodbox.com>
 * Copyright (C) 2010-2011 Juanjo Menent 		<jmenent@2byte.es>
 *
 * This program is free software; you can redistribute it and/or modify
 * it under the terms of the GNU General Public License as published by
 * the Free Software Foundation; either version 3 of the License, or
 * (at your option) any later version.
 *
 * This program is distributed in the hope that it will be useful,
 * but WITHOUT ANY WARRANTY; without even the implied warranty of
 * MERCHANTABILITY or FITNESS FOR A PARTICULAR PURPOSE.  See the
 * GNU General Public License for more details.
 *
 * You should have received a copy of the GNU General Public License
 * along with this program. If not, see <https://www.gnu.org/licenses/>.
 */

/**
 *	\defgroup   	prelevement     Module prelevement
 *	\brief      	Module to manage Direct debit orders
 *	\file       	htdocs/core/modules/modPrelevement.class.php
 *	\ingroup    	prelevement
 *	\brief      	Description and activation file for the module Prelevement
 */

include_once DOL_DOCUMENT_ROOT.'/core/modules/DolibarrModules.class.php';


/**
 *	Class to describe and enable module of payment by Direct Debit
 */
class modPrelevement extends DolibarrModules
{
	/**
	 *   Constructor. Define names, constants, directories, boxes, permissions
	 *
	 *   @param      DoliDB		$db      Database handler
	 */
	public function __construct($db)
	{
		global $conf;

		$this->db = $db;
		$this->numero = 57;

		$this->family = "financial";
		$this->module_position = '52';
		// Module label (no space allowed), used if translation string 'ModuleXXXName' not found (where XXX is value of numeric property 'numero' of module)
		$this->name = preg_replace('/^mod/i', '', get_class($this));
		$this->description = "Management of Direct Debit orders";

		// Possible values for version are: 'development', 'experimental', 'dolibarr' or version
		$this->version = 'dolibarr';

		$this->const_name = 'MAIN_MODULE_'.strtoupper($this->name);
		// Name of png file (without png) used for this module
		$this->picto = 'payment';

		// Data directories to create when module is enabled
		$this->dirs = array("/prelevement/temp", "/prelevement/receipts");

		// Dependencies
		$this->hidden = false; // A condition to hide module
		$this->depends = array("modFacture", "modBanque"); // List of module class names as string that must be enabled if this module is enabled
		$this->requiredby = array(); // List of module ids to disable if this one is disabled
		$this->conflictwith = array(); // List of module class names as string this module is in conflict with
		$this->phpmin = array(5, 6); // Minimum version of PHP required by module

		// Config pages
		$this->config_page_url = array("prelevement.php");

		// Constants
		$this->const = array();
		$r = 0;

		$this->const[$r][0] = "BANK_ADDON_PDF";
		$this->const[$r][1] = "chaine";
		$this->const[$r][2] = "sepamandate";
		$this->const[$r][3] = 'Name of manager to generate SEPA mandate';
		$this->const[$r][4] = 0;
		$r++;


		// Boxes
		$this->boxes = array();

		// Permissions
		$this->rights = array();
		$this->rights_class = 'prelevement';
		$r = 0;
		$r++;
		$this->rights[$r][0] = 151;
		$this->rights[$r][1] = 'Read direct debit payment orders';
		$this->rights[$r][2] = 'r';
		$this->rights[$r][3] = 0;
		$this->rights[$r][4] = 'bons';
		$this->rights[$r][5] = 'lire';

		$r++;
		$this->rights[$r][0] = 152;
		$this->rights[$r][1] = 'Create/modify a direct debit payment order';
		$this->rights[$r][2] = 'w';
		$this->rights[$r][3] = 0;
		$this->rights[$r][4] = 'bons';
		$this->rights[$r][5] = 'creer';

		$r++;
		$this->rights[$r][0] = 153;
		$this->rights[$r][1] = 'Send/Transmit direct debit payment orders';
		$this->rights[$r][2] = 'a';
		$this->rights[$r][3] = 0;
		$this->rights[$r][4] = 'bons';
		$this->rights[$r][5] = 'send';

		$r++;
		$this->rights[$r][0] = 154;
		$this->rights[$r][1] = 'Record Credits/Rejects of direct debit payment orders';
		$this->rights[$r][2] = 'a';
		$this->rights[$r][3] = 0;
		$this->rights[$r][4] = 'bons';
		$this->rights[$r][5] = 'credit';

		// Menus
		//-------
		$this->menu = 1; // This module add menu entries. They are coded into menu manager.
	}


<<<<<<< HEAD
    /**
     *  Function called when module is enabled.
     *  The init function add constants, boxes, permissions and menus (defined in constructor) into Dolibarr database.
     *  It also creates data directories
     *
     *  @param      string	$options        Options when enabling module ('', 'noboxes')
     *  @param      int     $force_entity	Force current entity
     *  @return     int             	    1 if OK, 0 if KO
     */
    public function init($options = '', $force_entity = null)
    {
        global $conf;
=======
	/**
	 *  Function called when module is enabled.
	 *  The init function add constants, boxes, permissions and menus (defined in constructor) into Dolibarr database.
	 *  It also creates data directories
	 *
	 *  @param      string	$options    Options when enabling module ('', 'noboxes')
	 *  @return     int             	1 if OK, 0 if KO
	 */
	public function init($options = '')
	{
		global $conf;
>>>>>>> branch 'develop' of git@github.com:Dolibarr/dolibarr.git

		// Permissions
		$this->remove($options);

		$sql = array(
			"DELETE FROM ".MAIN_DB_PREFIX."document_model WHERE nom = '".$this->db->escape($this->const[0][2])."' AND type = 'bankaccount' AND entity = ".((int) $conf->entity),
			"INSERT INTO ".MAIN_DB_PREFIX."document_model (nom, type, entity) VALUES('".$this->db->escape($this->const[0][2])."','bankaccount',".((int) $conf->entity).")",
		);

		return $this->_init($sql, $options);
	}
}<|MERGE_RESOLUTION|>--- conflicted
+++ resolved
@@ -129,7 +129,6 @@
 	}
 
 
-<<<<<<< HEAD
     /**
      *  Function called when module is enabled.
      *  The init function add constants, boxes, permissions and menus (defined in constructor) into Dolibarr database.
@@ -142,19 +141,6 @@
     public function init($options = '', $force_entity = null)
     {
         global $conf;
-=======
-	/**
-	 *  Function called when module is enabled.
-	 *  The init function add constants, boxes, permissions and menus (defined in constructor) into Dolibarr database.
-	 *  It also creates data directories
-	 *
-	 *  @param      string	$options    Options when enabling module ('', 'noboxes')
-	 *  @return     int             	1 if OK, 0 if KO
-	 */
-	public function init($options = '')
-	{
-		global $conf;
->>>>>>> branch 'develop' of git@github.com:Dolibarr/dolibarr.git
 
 		// Permissions
 		$this->remove($options);
