--- conflicted
+++ resolved
@@ -145,8 +145,4 @@
         if ($this->version) return $this->version;
         return $langs->trans("NotAvailable");
     }
-<<<<<<< HEAD
-}
-=======
-}
->>>>>>> d9b8a8c8
+}