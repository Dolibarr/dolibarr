--- conflicted
+++ resolved
@@ -35,11 +35,6 @@
  */
 class doc_generic_user_odt extends ModelePDFUser
 {
-<<<<<<< HEAD
-	public $emetteur;	// Objet societe qui emet
-
-	public $phpmin = array(5,4,0);	// Minimum version of PHP required by module
-=======
 	/**
 	 * Issuer
 	 * @var Societe
@@ -53,10 +48,9 @@
 	public $phpmin = array(5, 4);
 
 	/**
-     * Dolibarr version of the loaded document
-     * @public string
-     */
->>>>>>> 9630c7b5
+   * Dolibarr version of the loaded document
+   * @public string
+   */
 	public $version = 'dolibarr';
 
 
@@ -70,11 +64,7 @@
 		global $conf, $langs, $mysoc;
 
 		// Load translation files required by the page
-<<<<<<< HEAD
-        $langs->loadLangs(array("main","companies"));
-=======
-        $langs->loadLangs(array("main", "companies"));
->>>>>>> 9630c7b5
+    $langs->loadLangs(array("main","companies"));
 
 		$this->db = $db;
 		$this->name = "ODT templates";
