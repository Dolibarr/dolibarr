--- conflicted
+++ resolved
@@ -313,11 +313,7 @@
 
 		$langs->loadLangs(array("suppliers", "multicurrency"));
 
-<<<<<<< HEAD
-		$alias_product_perentity = empty($conf->global->MAIN_PRODUCT_PERENTITY_SHARED) ? "p" : "ppe";
-=======
 		$alias_product_perentity = !getDolGlobalString('MAIN_PRODUCT_PERENTITY_SHARED') ? "p" : "ppe";
->>>>>>> 729451fa
 
 		$r++;
 		$this->export_code[$r] = $this->rights_class.'_'.$r;
