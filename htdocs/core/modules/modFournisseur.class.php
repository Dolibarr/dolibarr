--- conflicted
+++ resolved
@@ -612,9 +612,6 @@
 		$this->import_examplevalues_array[$r] = array_merge($import_sample, $import_extrafield_sample);
 		$this->import_updatekeys_array[$r] = array('f.ref' => 'Ref');
 		$this->import_convertvalue_array[$r] = array(
-<<<<<<< HEAD
-			//'c.ref'=>array('rule'=>'getrefifauto'),
-=======
 			'f.ref' => array(
 				'rule'=>'getrefifauto',
 				'class'=>(empty($conf->global->INVOICE_SUPPLIER_ADDON_NUMBER) ? 'mod_facture_fournisseur_cactus' : $conf->global->INVOICE_SUPPLIER_ADDON_NUMBER),
@@ -622,7 +619,6 @@
 				'classobject'=>'FactureFournisseur',
 				'pathobject'=>'/fourn/class/fournisseur.facture.class.php',
 			),
->>>>>>> 503d1a04
 			'f.fk_soc' => array('rule' => 'fetchidfromref', 'file' => '/societe/class/societe.class.php', 'class' => 'Societe', 'method' => 'fetch', 'element' => 'ThirdParty'),
 			'f.fk_account' => array('rule' => 'fetchidfromref', 'file' => '/compta/bank/class/account.class.php', 'class' => 'Account', 'method' => 'fetch', 'element' => 'bank_account'),
 		);
@@ -769,8 +765,6 @@
 
 		$this->import_updatekeys_array[$r] = array('c.ref' => 'Ref');
 		$this->import_convertvalue_array[$r] = array(
-<<<<<<< HEAD
-=======
 			'c.ref' => array(
 				'rule'=>'getrefifauto',
 				'class'=>(empty($conf->global->COMMANDE_SUPPLIER_ADDON_NUMBER) ? 'mod_commande_fournisseur_muguet' : $conf->global->COMMANDE_SUPPLIER_ADDON_NUMBER),
@@ -778,7 +772,6 @@
 				'classobject'=>'CommandeFournisseur',
 				'pathobject'=>'/fourn/class/fournisseur.commande.class.php',
 			),
->>>>>>> 503d1a04
 			'c.fk_soc' => array(
 				'rule'    => 'fetchidfromref',
 				'file'    => '/societe/class/societe.class.php',
@@ -805,11 +798,7 @@
 		$this->import_tables_array[$r] = array('cd' => MAIN_DB_PREFIX.'commande_fournisseurdet', 'extra' => MAIN_DB_PREFIX.'commande_fournisseurdet_extrafields');
 		$this->import_fields_array[$r] = array(
 			'cd.fk_commande'    => 'PurchaseOrder*',
-<<<<<<< HEAD
-			'cd.fk_parent_line' => 'PrParentLine',
-=======
 			'cd.fk_parent_line' => 'ParentLine',
->>>>>>> 503d1a04
 			'cd.fk_product'     => 'IdProduct',
 			'cd.description'    => 'LineDescription',
 			'cd.tva_tx'         => 'LineVATRate',
