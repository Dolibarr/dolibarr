<?php
/* Copyright (C) 2003      Rodolphe Quiedeville <rodolphe@quiedeville.org>
 * Copyright (C) 2004-2015 Laurent Destailleur  <eldy@users.sourceforge.net>
 * Copyright (C) 2005-2012 Regis Houssin        <regis.houssin@capnetworks.com>
 * Copyright (C) 2012      Juanjo Menent		<jmenent@2byte.es>
 * Copyright (C) 2013	   Philippe Grand	    <philippe.grand@atoo-net.com>
 *
 * This program is free software; you can redistribute it and/or modify
 * it under the terms of the GNU General Public License as published by
 * the Free Software Foundation; either version 3 of the License, or
 * (at your option) any later version.
 *
 * This program is distributed in the hope that it will be useful,
 * but WITHOUT ANY WARRANTY; without even the implied warranty of
 * MERCHANTABILITY or FITNESS FOR A PARTICULAR PURPOSE.  See the
 * GNU General Public License for more details.
 *
 * You should have received a copy of the GNU General Public License
 * along with this program. If not, see <http://www.gnu.org/licenses/>.
 */

/**
 * 		\defgroup   fournisseur     Module suppliers
 *		\brief      Module pour gerer des societes et contacts de type fournisseurs
 *		\file       htdocs/core/modules/modFournisseur.class.php
 *		\ingroup    fournisseur
 *		\brief      Fichier de description et activation du module Fournisseur
 */
include_once DOL_DOCUMENT_ROOT .'/core/modules/DolibarrModules.class.php';


/**
 *	Classe de description et activation du module Fournisseur
 */
class modFournisseur extends DolibarrModules
{

	/**
	 *   Constructor. Define names, constants, directories, boxes, permissions
	 *
	 *   @param      DoliDB		$db      Database handler
	 */
	function __construct($db)
	{
		global $conf;

		$this->db = $db;
		$this->numero = 40;

		$this->family = "products";
		// Module label (no space allowed), used if translation string 'ModuleXXXName' not found (where XXX is value of numeric property 'numero' of module)
		$this->name = preg_replace('/^mod/i','',get_class($this));
		$this->description = "Gestion des fournisseurs";

		// Possible values for version are: 'development', 'experimental', 'dolibarr' or version
		$this->version = 'dolibarr';

		$this->const_name = 'MAIN_MODULE_'.strtoupper($this->name);
		$this->special = 0;
		$this->picto='company';

		// Data directories to create when module is enabled
		$this->dirs = array("/fournisseur/temp",
							"/fournisseur/commande",
		                    "/fournisseur/commande/temp",
		                    "/fournisseur/facture",
		                    "/fournisseur/facture/temp"
		                    );

<<<<<<< HEAD
		// Dependances
		$this->depends = array("modSociete");
		$this->requiredby = array();
		$this->langfiles = array('bills', 'companies', 'suppliers', 'orders');

		// Config pages
		$this->config_page_url = array("supplier_order.php");

		// Constantes
		$this->const = array();
		$r=0;

		$this->const[$r][0] = "COMMANDE_SUPPLIER_ADDON_PDF";
		$this->const[$r][1] = "chaine";
		$this->const[$r][2] = "muscadet";
		$this->const[$r][3] = 'Nom du gestionnaire de generation des bons de commande en PDF';
		$this->const[$r][4] = 0;
		$r++;

		$this->const[$r][0] = "COMMANDE_SUPPLIER_ADDON_NUMBER";
		$this->const[$r][1] = "chaine";
		$this->const[$r][2] = "mod_commande_fournisseur_muguet";
		$this->const[$r][3] = 'Nom du gestionnaire de numerotation des commandes fournisseur';
		$this->const[$r][4] = 0;
		$r++;

		$this->const[$r][0] = "INVOICE_SUPPLIER_ADDON_PDF";
		$this->const[$r][1] = "chaine";
		$this->const[$r][2] = "canelle";
		$this->const[$r][3] = 'Nom du gestionnaire de generation des factures fournisseur en PDF';
		$this->const[$r][4] = 0;
		$r++;

		$this->const[$r][0] = "INVOICE_SUPPLIER_ADDON_NUMBER";
		$this->const[$r][1] = "chaine";
		$this->const[$r][2] = "mod_facture_fournisseur_cactus";
		$this->const[$r][3] = 'Nom du gestionnaire de numerotation des factures fournisseur';
		$this->const[$r][4] = 0;
		$r++;

		// Boxes
		$this->boxes = array(
		0=>array('file'=>'box_graph_invoices_supplier_permonth.php','enabledbydefaulton'=>'Home'),
		1=>array('file'=>'box_graph_orders_supplier_permonth.php','enabledbydefaulton'=>'Home'),
		2=>array('file'=>'box_fournisseurs.php','enabledbydefaulton'=>'Home'),
		3=>array('file'=>'box_factures_fourn_imp.php','enabledbydefaulton'=>'Home'),
		4=>array('file'=>'box_factures_fourn.php','enabledbydefaulton'=>'Home'),
		5=>array('file'=>'box_supplier_orders.php','enabledbydefaulton'=>'Home'),
		);

		// Permissions
		$this->rights = array();
		$this->rights_class = 'fournisseur';
		$r=0;

		$r++;
		$this->rights[$r][0] = 1181;
		$this->rights[$r][1] = 'Consulter les fournisseurs';
		$this->rights[$r][2] = 'r';
		$this->rights[$r][3] = 1;
		$this->rights[$r][4] = 'lire';

		$r++;
		$this->rights[$r][0] = 1182;
		$this->rights[$r][1] = 'Consulter les commandes fournisseur';
		$this->rights[$r][2] = 'r';
		$this->rights[$r][3] = 1;
		$this->rights[$r][4] = 'commande';
		$this->rights[$r][5] = 'lire';

		$r++;
		$this->rights[$r][0] = 1183;
		$this->rights[$r][1] = 'Creer une commande fournisseur';
		$this->rights[$r][2] = 'w';
		$this->rights[$r][3] = 0;
		$this->rights[$r][4] = 'commande';
		$this->rights[$r][5] = 'creer';

		$r++;
		$this->rights[$r][0] = 1184;
		$this->rights[$r][1] = 'Valider une commande fournisseur';
		$this->rights[$r][2] = 'w';
		$this->rights[$r][3] = 0;
		$this->rights[$r][4] = 'commande';
		$this->rights[$r][5] = 'valider';

		$r++;
		$this->rights[$r][0] = 1185;
		$this->rights[$r][1] = 'Approuver une commande fournisseur';
		$this->rights[$r][2] = 'w';
		$this->rights[$r][3] = 0;
		$this->rights[$r][4] = 'commande';
		$this->rights[$r][5] = 'approuver';

		$r++;
		$this->rights[$r][0] = 1186;
		$this->rights[$r][1] = 'Commander une commande fournisseur';
		$this->rights[$r][2] = 'w';
		$this->rights[$r][3] = 0;
		$this->rights[$r][4] = 'commande';
		$this->rights[$r][5] = 'commander';

		$r++;
		$this->rights[$r][0] = 1187;
		$this->rights[$r][1] = 'Receptionner une commande fournisseur';
		$this->rights[$r][2] = 'd';
		$this->rights[$r][3] = 0;
		$this->rights[$r][4] = 'commande';
		$this->rights[$r][5] = 'receptionner';

		$r++;
		$this->rights[$r][0] = 1188;
		$this->rights[$r][1] = 'Supprimer une commande fournisseur';
		$this->rights[$r][2] = 'd';
		$this->rights[$r][3] = 0;
		$this->rights[$r][4] = 'commande';
		$this->rights[$r][5] = 'supprimer';

		$r++;
		$this->rights[$r][0] = 1231;
		$this->rights[$r][1] = 'Consulter les factures fournisseur';
		$this->rights[$r][2] = 'r';
		$this->rights[$r][3] = 1;
		$this->rights[$r][4] = 'facture';
		$this->rights[$r][5] = 'lire';

		$r++;
		$this->rights[$r][0] = 1232;
		$this->rights[$r][1] = 'Creer une facture fournisseur';
		$this->rights[$r][2] = 'w';
		$this->rights[$r][3] = 0;
		$this->rights[$r][4] = 'facture';
		$this->rights[$r][5] = 'creer';

		$r++;
		$this->rights[$r][0] = 1233;
		$this->rights[$r][1] = 'Valider une facture fournisseur';
		$this->rights[$r][2] = 'w';
		$this->rights[$r][3] = 0;
		$this->rights[$r][4] = 'facture';
		$this->rights[$r][5] = 'valider';

		$r++;
		$this->rights[$r][0] = 1234;
		$this->rights[$r][1] = 'Supprimer une facture fournisseur';
		$this->rights[$r][2] = 'd';
		$this->rights[$r][3] = 0;
		$this->rights[$r][4] = 'facture';
		$this->rights[$r][5] = 'supprimer';

		$r++;
		$this->rights[$r][0] = 1235;
		$this->rights[$r][1] = 'Envoyer les factures par mail';
		$this->rights[$r][2] = 'a';
		$this->rights[$r][3] = 0;
		$this->rights[$r][4] = 'supplier_invoice_advance';
		$this->rights[$r][5] = 'send';

		$r++;
		$this->rights[$r][0] = 1236;
		$this->rights[$r][1] = 'Exporter les factures fournisseurs, attributs et reglements';
		$this->rights[$r][2] = 'r';
		$this->rights[$r][3] = 0;
		$this->rights[$r][4] = 'facture';
		$this->rights[$r][5] = 'export';

		$r++;
		$this->rights[$r][0] = 1237;
		$this->rights[$r][1] = 'Exporter les commande fournisseurs, attributs';
		$this->rights[$r][2] = 'r';
		$this->rights[$r][3] = 0;
		$this->rights[$r][4] = 'commande';
		$this->rights[$r][5] = 'export';

		// Exports
		//--------
		$r=0;

		$r++;
		$this->export_code[$r]=$this->rights_class.'_'.$r;
		$this->export_label[$r]='Factures fournisseurs et lignes de facture';
		$this->export_icon[$r]='bill';
		$this->export_permission[$r]=array(array("fournisseur","facture","export"));
		$this->export_fields_array[$r]=array('s.rowid'=>"IdCompany",'s.nom'=>'CompanyName','s.address'=>'Address','s.zip'=>'Zip','s.town'=>'Town','c.code'=>'CountryCode','s.phone'=>'Phone','s.siren'=>'ProfId1','s.siret'=>'ProfId2','s.ape'=>'ProfId3','s.idprof4'=>'ProfId4','s.idprof5'=>'ProfId5','s.idprof6'=>'ProfId6','s.tva_intra'=>'VATIntra','f.rowid'=>"InvoiceId",'f.ref'=>"InvoiceRef",'f.ref_supplier'=>"RefSupplier",'f.datec'=>"InvoiceDateCreation",'f.datef'=>"DateInvoice",'f.total_ht'=>"TotalHT",'f.total_ttc'=>"TotalTTC",'f.total_tva'=>"TotalVAT",'f.paye'=>"InvoicePaid",'f.fk_statut'=>'InvoiceStatus','f.note_public'=>"InvoiceNote",'fd.rowid'=>'LineId','fd.description'=>"LineDescription",'fd.tva_tx'=>"LineVATRate",'fd.qty'=>"LineQty",'fd.remise_percent'=>"Discount",'fd.total_ht'=>"LineTotalHT",'fd.total_ttc'=>"LineTotalTTC",'fd.tva'=>"LineTotalVAT",'fd.product_type'=>'TypeOfLineServiceOrProduct','fd.fk_product'=>'ProductId','p.ref'=>'ProductRef','p.label'=>'ProductLabel','p.accountancy_code_buy'=>'ProductAccountancyBuyCode');
		//$this->export_TypeFields_array[$r]=array('s.rowid'=>"List:societe:CompanyName",'s.nom'=>'Text','s.address'=>'Text','s.zip'=>'Text','s.town'=>'Text','c.code'=>'Text','s.phone'=>'Text','s.siren'=>'Text','s.siret'=>'Text','s.ape'=>'Text','s.idprof4'=>'Text','s.tva_intra'=>'Text','f.ref'=>"Text",'f.datec'=>"Date",'f.datef'=>"Date",'f.total_ht'=>"Number",'f.total_ttc'=>"Number",'f.total_tva'=>"Number",'f.paye'=>"Boolean",'f.fk_statut'=>'Status','f.note_public'=>"Text",'fd.description'=>"Text",'fd.tva_tx'=>"Text",'fd.qty'=>"Number",'fd.total_ht'=>"Number",'fd.total_ttc'=>"Number",'fd.tva'=>"Number",'fd.product_type'=>'Boolean','fd.fk_product'=>'List:Product:label','p.ref'=>'Text','p.label'=>'Text');
		$this->export_TypeFields_array[$r]=array('s.nom'=>'Text','s.address'=>'Text','s.zip'=>'Text','s.town'=>'Text','c.code'=>'Text','s.phone'=>'Text','s.siren'=>'Text','s.siret'=>'Text','s.ape'=>'Text','s.idprof4'=>'Text','s.tva_intra'=>'Text','f.ref'=>"Text",'f.ref_supplier'=>"Text",'f.datec'=>"Date",'f.datef'=>"Date",'f.total_ht'=>"Number",'f.total_ttc'=>"Number",'f.total_tva'=>"Number",'f.paye'=>"Boolean",'f.fk_statut'=>'Status','f.note_public'=>"Text",'fd.description'=>"Text",'fd.tva_tx'=>"Text",'fd.qty'=>"Number",'fd.total_ht'=>"Number",'fd.total_ttc'=>"Number",'fd.tva'=>"Number",'fd.product_type'=>'Boolean','fd.fk_product'=>'List:Product:label','p.ref'=>'Text','p.label'=>'Text');
		$this->export_entities_array[$r]=array('s.rowid'=>"company",'s.nom'=>'company','s.address'=>'company','s.zip'=>'company','s.town'=>'company','c.code'=>'company','s.phone'=>'company','s.siren'=>'company','s.siret'=>'company','s.ape'=>'company','s.idprof4'=>'company','s.idprof5'=>'company','s.idprof6'=>'company','s.tva_intra'=>'company','f.rowid'=>"invoice",'f.ref'=>"invoice",'f.ref_supplier'=>"invoice",'f.datec'=>"invoice",'f.datef'=>"invoice",'f.total_ht'=>"invoice",'f.total_ttc'=>"invoice",'f.total_tva'=>"invoice",'f.paye'=>"invoice",'f.fk_statut'=>'invoice','f.note_public'=>"invoice",'fd.rowid'=>'invoice_line','fd.description'=>"invoice_line",'fd.tva_tx'=>"invoice_line",'fd.qty'=>"invoice_line",'fd.remise_percent'=>"invoice_line",'fd.total_ht'=>"invoice_line",'fd.total_ttc'=>"invoice_line",'fd.tva'=>"invoice_line",'fd.product_type'=>'invoice_line','fd.fk_product'=>'product','p.ref'=>'product','p.label'=>'product','p.accountancy_code_buy'=>'product');
		$this->export_dependencies_array[$r]=array('invoice_line'=>'fd.rowid','product'=>'fd.rowid'); // To add unique key if we ask a field of a child to avoid the DISTINCT to discard them
		// Add extra fields
		$sql="SELECT name, label, type, param FROM ".MAIN_DB_PREFIX."extrafields WHERE elementtype = 'facture_fourn'";
		$resql=$this->db->query($sql);
		if ($resql)    // This can fail when class is used on old database (during migration for example)
		{
			while ($obj=$this->db->fetch_object($resql))
=======
            // Dependances
            $this->depends = array("modSociete");
            $this->requiredby = array();
            $this->langfiles = array('bills', 'companies', 'suppliers', 'orders');

            // Config pages
            $this->config_page_url = array("supplier_order.php");

            // Constantes
            $this->const = array();
			$r=0;

            $this->const[$r][0] = "COMMANDE_SUPPLIER_ADDON_PDF";
            $this->const[$r][1] = "chaine";
            $this->const[$r][2] = "muscadet";
			$this->const[$r][3] = 'Nom du gestionnaire de generation des bons de commande en PDF';
			$this->const[$r][4] = 0;
			$r++;

            $this->const[$r][0] = "COMMANDE_SUPPLIER_ADDON_NUMBER";
            $this->const[$r][1] = "chaine";
            $this->const[$r][2] = "mod_commande_fournisseur_muguet";
			$this->const[$r][3] = 'Nom du gestionnaire de numerotation des commandes fournisseur';
			$this->const[$r][4] = 0;
			$r++;

			$this->const[$r][0] = "INVOICE_SUPPLIER_ADDON_PDF";
            $this->const[$r][1] = "chaine";
            $this->const[$r][2] = "canelle";
			$this->const[$r][3] = 'Nom du gestionnaire de generation des factures fournisseur en PDF';
			$this->const[$r][4] = 0;
			$r++;

			$this->const[$r][0] = "INVOICE_SUPPLIER_ADDON_NUMBER";
            $this->const[$r][1] = "chaine";
            $this->const[$r][2] = "mod_facture_fournisseur_cactus";
			$this->const[$r][3] = 'Nom du gestionnaire de numerotation des factures fournisseur';
			$this->const[$r][4] = 0;
			$r++;

            // Boxes
            $this->boxes = array(
            	0=>array('file'=>'box_graph_invoices_supplier_permonth.php','enabledbydefaulton'=>'Home'),
            	1=>array('file'=>'box_graph_orders_supplier_permonth.php','enabledbydefaulton'=>'Home'),
            	2=>array('file'=>'box_fournisseurs.php','enabledbydefaulton'=>'Home'),
            	3=>array('file'=>'box_factures_fourn_imp.php','enabledbydefaulton'=>'Home'),
            	4=>array('file'=>'box_factures_fourn.php','enabledbydefaulton'=>'Home'),
            	5=>array('file'=>'box_supplier_orders.php','enabledbydefaulton'=>'Home'),
            );

            // Permissions
            $this->rights = array();
            $this->rights_class = 'fournisseur';
            $r=0;

            $r++;
            $this->rights[$r][0] = 1181;
            $this->rights[$r][1] = 'Consulter les fournisseurs';
            $this->rights[$r][2] = 'r';
            $this->rights[$r][3] = 1;
            $this->rights[$r][4] = 'lire';

            $r++;
            $this->rights[$r][0] = 1182;
            $this->rights[$r][1] = 'Consulter les commandes fournisseur';
            $this->rights[$r][2] = 'r';
            $this->rights[$r][3] = 1;
            $this->rights[$r][4] = 'commande';
            $this->rights[$r][5] = 'lire';

            $r++;
            $this->rights[$r][0] = 1183;
            $this->rights[$r][1] = 'Creer une commande fournisseur';
            $this->rights[$r][2] = 'w';
            $this->rights[$r][3] = 0;
            $this->rights[$r][4] = 'commande';
            $this->rights[$r][5] = 'creer';

            $r++;
            $this->rights[$r][0] = 1184;
            $this->rights[$r][1] = 'Valider une commande fournisseur';
            $this->rights[$r][2] = 'w';
            $this->rights[$r][3] = 0;
            $this->rights[$r][4] = 'supplier_order_advance';
            $this->rights[$r][5] = 'validate';

            $r++;
            $this->rights[$r][0] = 1185;
            $this->rights[$r][1] = 'Approuver une commande fournisseur';
            $this->rights[$r][2] = 'w';
            $this->rights[$r][3] = 0;
            $this->rights[$r][4] = 'commande';
            $this->rights[$r][5] = 'approuver';

            $r++;
            $this->rights[$r][0] = 1186;
            $this->rights[$r][1] = 'Commander une commande fournisseur';
            $this->rights[$r][2] = 'w';
            $this->rights[$r][3] = 0;
            $this->rights[$r][4] = 'commande';
            $this->rights[$r][5] = 'commander';

            $r++;
            $this->rights[$r][0] = 1187;
            $this->rights[$r][1] = 'Receptionner une commande fournisseur';
            $this->rights[$r][2] = 'd';
            $this->rights[$r][3] = 0;
            $this->rights[$r][4] = 'commande';
            $this->rights[$r][5] = 'receptionner';

            $r++;
            $this->rights[$r][0] = 1189;
            $this->rights[$r][1] = 'Check/Uncheck a supplier order reception';
            $this->rights[$r][2] = 'w';
            $this->rights[$r][3] = 0;
            $this->rights[$r][4] = 'commande_advance';
            $this->rights[$r][5] = 'check';

            $r++;
            $this->rights[$r][0] = 1188;
            $this->rights[$r][1] = 'Supprimer une commande fournisseur';
            $this->rights[$r][2] = 'd';
            $this->rights[$r][3] = 0;
            $this->rights[$r][4] = 'commande';
            $this->rights[$r][5] = 'supprimer';

            $r++;
            $this->rights[$r][0] = 1231;
            $this->rights[$r][1] = 'Consulter les factures fournisseur';
            $this->rights[$r][2] = 'r';
            $this->rights[$r][3] = 1;
            $this->rights[$r][4] = 'facture';
            $this->rights[$r][5] = 'lire';

            $r++;
            $this->rights[$r][0] = 1232;
            $this->rights[$r][1] = 'Creer une facture fournisseur';
            $this->rights[$r][2] = 'w';
            $this->rights[$r][3] = 0;
            $this->rights[$r][4] = 'facture';
            $this->rights[$r][5] = 'creer';

            $r++;
            $this->rights[$r][0] = 1233;
            $this->rights[$r][1] = 'Valider une facture fournisseur';
            $this->rights[$r][2] = 'w';
            $this->rights[$r][3] = 0;
            $this->rights[$r][4] = 'supplier_invoice_advance';
            $this->rights[$r][5] = 'validate';

            $r++;
            $this->rights[$r][0] = 1234;
            $this->rights[$r][1] = 'Supprimer une facture fournisseur';
            $this->rights[$r][2] = 'd';
            $this->rights[$r][3] = 0;
            $this->rights[$r][4] = 'facture';
            $this->rights[$r][5] = 'supprimer';

            $r++;
            $this->rights[$r][0] = 1235;
			$this->rights[$r][1] = 'Envoyer les factures par mail';
			$this->rights[$r][2] = 'a';
			$this->rights[$r][3] = 0;
			$this->rights[$r][4] = 'supplier_invoice_advance';
			$this->rights[$r][5] = 'send';

            $r++;
            $this->rights[$r][0] = 1236;
            $this->rights[$r][1] = 'Exporter les factures fournisseurs, attributs et reglements';
            $this->rights[$r][2] = 'r';
            $this->rights[$r][3] = 0;
            $this->rights[$r][4] = 'facture';
            $this->rights[$r][5] = 'export';

            $r++;
            $this->rights[$r][0] = 1237;
            $this->rights[$r][1] = 'Exporter les commande fournisseurs, attributs';
            $this->rights[$r][2] = 'r';
            $this->rights[$r][3] = 0;
            $this->rights[$r][4] = 'commande';
            $this->rights[$r][5] = 'export';

            // Exports
            //--------
            $r=0;

            $r++;
            $this->export_code[$r]=$this->rights_class.'_'.$r;
            $this->export_label[$r]='Factures fournisseurs et lignes de facture';
            $this->export_icon[$r]='bill';
            $this->export_permission[$r]=array(array("fournisseur","facture","export"));
            $this->export_fields_array[$r]=array('s.rowid'=>"IdCompany",'s.nom'=>'CompanyName','s.address'=>'Address','s.zip'=>'Zip','s.town'=>'Town','c.code'=>'CountryCode','s.phone'=>'Phone','s.siren'=>'ProfId1','s.siret'=>'ProfId2','s.ape'=>'ProfId3','s.idprof4'=>'ProfId4','s.idprof5'=>'ProfId5','s.idprof6'=>'ProfId6','s.tva_intra'=>'VATIntra','f.rowid'=>"InvoiceId",'f.ref'=>"InvoiceRef",'f.ref_supplier'=>"RefSupplier",'f.datec'=>"InvoiceDateCreation",'f.datef'=>"DateInvoice",'f.total_ht'=>"TotalHT",'f.total_ttc'=>"TotalTTC",'f.total_tva'=>"TotalVAT",'f.paye'=>"InvoicePaid",'f.fk_statut'=>'InvoiceStatus','f.note_public'=>"InvoiceNote",'fd.rowid'=>'LineId','fd.description'=>"LineDescription",'fd.tva_tx'=>"LineVATRate",'fd.qty'=>"LineQty",'fd.remise_percent'=>"Discount",'fd.total_ht'=>"LineTotalHT",'fd.total_ttc'=>"LineTotalTTC",'fd.tva'=>"LineTotalVAT",'fd.product_type'=>'TypeOfLineServiceOrProduct','fd.fk_product'=>'ProductId','p.ref'=>'ProductRef','p.label'=>'ProductLabel','p.accountancy_code_buy'=>'ProductAccountancyBuyCode');
            //$this->export_TypeFields_array[$r]=array('s.rowid'=>"List:societe:CompanyName",'s.nom'=>'Text','s.address'=>'Text','s.zip'=>'Text','s.town'=>'Text','c.code'=>'Text','s.phone'=>'Text','s.siren'=>'Text','s.siret'=>'Text','s.ape'=>'Text','s.idprof4'=>'Text','s.tva_intra'=>'Text','f.ref'=>"Text",'f.datec'=>"Date",'f.datef'=>"Date",'f.total_ht'=>"Number",'f.total_ttc'=>"Number",'f.total_tva'=>"Number",'f.paye'=>"Boolean",'f.fk_statut'=>'Status','f.note_public'=>"Text",'fd.description'=>"Text",'fd.tva_tx'=>"Text",'fd.qty'=>"Number",'fd.total_ht'=>"Number",'fd.total_ttc'=>"Number",'fd.tva'=>"Number",'fd.product_type'=>'Number','fd.fk_product'=>'List:Product:label','p.ref'=>'Text','p.label'=>'Text');
            $this->export_TypeFields_array[$r]=array('s.nom'=>'Text','s.address'=>'Text','s.zip'=>'Text','s.town'=>'Text','c.code'=>'Text','s.phone'=>'Text','s.siren'=>'Text','s.siret'=>'Text','s.ape'=>'Text','s.idprof4'=>'Text','s.tva_intra'=>'Text','f.ref'=>"Text",'f.ref_supplier'=>"Text",'f.datec'=>"Date",'f.datef'=>"Date",'f.total_ht'=>"Number",'f.total_ttc'=>"Number",'f.total_tva'=>"Number",'f.paye'=>"Boolean",'f.fk_statut'=>'Status','f.note_public'=>"Text",'fd.description'=>"Text",'fd.tva_tx'=>"Text",'fd.qty'=>"Number",'fd.total_ht'=>"Number",'fd.total_ttc'=>"Number",'fd.tva'=>"Number",'fd.product_type'=>'Number','fd.fk_product'=>'List:Product:label','p.ref'=>'Text','p.label'=>'Text');
            $this->export_entities_array[$r]=array('s.rowid'=>"company",'s.nom'=>'company','s.address'=>'company','s.zip'=>'company','s.town'=>'company','c.code'=>'company','s.phone'=>'company','s.siren'=>'company','s.siret'=>'company','s.ape'=>'company','s.idprof4'=>'company','s.idprof5'=>'company','s.idprof6'=>'company','s.tva_intra'=>'company','f.rowid'=>"invoice",'f.ref'=>"invoice",'f.ref_supplier'=>"invoice",'f.datec'=>"invoice",'f.datef'=>"invoice",'f.total_ht'=>"invoice",'f.total_ttc'=>"invoice",'f.total_tva'=>"invoice",'f.paye'=>"invoice",'f.fk_statut'=>'invoice','f.note_public'=>"invoice",'fd.rowid'=>'invoice_line','fd.description'=>"invoice_line",'fd.tva_tx'=>"invoice_line",'fd.qty'=>"invoice_line",'fd.remise_percent'=>"invoice_line",'fd.total_ht'=>"invoice_line",'fd.total_ttc'=>"invoice_line",'fd.tva'=>"invoice_line",'fd.product_type'=>'invoice_line','fd.fk_product'=>'product','p.ref'=>'product','p.label'=>'product','p.accountancy_code_buy'=>'product');
            $this->export_dependencies_array[$r]=array('invoice_line'=>'fd.rowid','product'=>'fd.rowid'); // To add unique key if we ask a field of a child to avoid the DISTINCT to discard them
			// Add extra fields object
			$sql="SELECT name, label, type, param FROM ".MAIN_DB_PREFIX."extrafields WHERE elementtype = 'facture_fourn'";
			$resql=$this->db->query($sql);
			if ($resql)    // This can fail when class is used on old database (during migration for example)
>>>>>>> 805c73b8
			{
				while ($obj=$this->db->fetch_object($resql))
				{
					$fieldname='extra.'.$obj->name;
					$fieldlabel=ucfirst($obj->label);
					$typeFilter="Text";
					switch($obj->type)
					{
						case 'int':
						case 'double':
						case 'price':
							$typeFilter="Numeric";
							break;
						case 'date':
						case 'datetime':
							$typeFilter="Date";
							break;
						case 'boolean':
							$typeFilter="Boolean";
							break;
						case 'sellist':
							$typeFilter="List:".$obj->param;
							break;
					}
					$this->export_fields_array[$r][$fieldname]=$fieldlabel;
					$this->export_TypeFields_array[$r][$fieldname]=$typeFilter;
					$this->export_entities_array[$r][$fieldname]='invoice';
				}
			}
<<<<<<< HEAD
		}
		// End add axtra fields
		$this->export_sql_start[$r]='SELECT DISTINCT ';
		$this->export_sql_end[$r]  =' FROM '.MAIN_DB_PREFIX.'societe as s';
		$this->export_sql_end[$r] .=' LEFT JOIN '.MAIN_DB_PREFIX.'c_country as c ON s.fk_pays = c.rowid,';
		$this->export_sql_end[$r] .=' '.MAIN_DB_PREFIX.'facture_fourn as f';
		$this->export_sql_end[$r] .=' LEFT JOIN '.MAIN_DB_PREFIX.'facture_fourn_extrafields as extra ON f.rowid = extra.fk_object';
		$this->export_sql_end[$r] .=' , '.MAIN_DB_PREFIX.'facture_fourn_det as fd';
		$this->export_sql_end[$r] .=' LEFT JOIN '.MAIN_DB_PREFIX.'product as p on (fd.fk_product = p.rowid)';
		$this->export_sql_end[$r] .=' WHERE f.fk_soc = s.rowid AND f.rowid = fd.fk_facture_fourn';
		$this->export_sql_end[$r] .=' AND f.entity = '.$conf->entity;

		$r++;
		$this->export_code[$r]=$this->rights_class.'_'.$r;
		$this->export_label[$r]='Factures fournisseurs et reglements';
		$this->export_icon[$r]='bill';
		$this->export_permission[$r]=array(array("fournisseur","facture","export"));
		$this->export_fields_array[$r]=array('s.rowid'=>"IdCompany",'s.nom'=>'CompanyName','s.address'=>'Address','s.zip'=>'Zip','s.town'=>'Town','c.code'=>'CountryCode','s.phone'=>'Phone','s.siren'=>'ProfId1','s.siret'=>'ProfId2','s.ape'=>'ProfId3','s.idprof4'=>'ProfId4','s.idprof5'=>'ProfId5','s.idprof6'=>'ProfId6','s.tva_intra'=>'VATIntra','f.rowid'=>"InvoiceId",'f.ref'=>"InvoiceRef",'f.ref_supplier'=>"RefSupplier",'f.datec'=>"InvoiceDateCreation",'f.datef'=>"DateInvoice",'f.total_ht'=>"TotalHT",'f.total_ttc'=>"TotalTTC",'f.total_tva'=>"TotalVAT",'f.paye'=>"InvoicePaid",'f.fk_statut'=>'InvoiceStatus','f.note_public'=>"InvoiceNote",'p.rowid'=>'PaymentId','pf.amount'=>'AmountPayment','p.datep'=>'DatePayment','p.num_paiement'=>'PaymentNumber');
		//$this->export_TypeFields_array[$r]=array('s.rowid'=>"List:societe:CompanyName",'s.nom'=>'Text','s.address'=>'Text','s.zip'=>'Text','s.town'=>'Text','c.code'=>'Text','s.phone'=>'Text','s.siren'=>'Text','s.siret'=>'Text','s.ape'=>'Text','s.idprof4'=>'Text','s.tva_intra'=>'Text','f.ref'=>"Text",'f.datec'=>"Date",'f.datef'=>"Date",'f.total_ht'=>"Number",'f.total_ttc'=>"Number",'f.total_tva'=>"Number",'f.paye'=>"Boolean",'f.fk_statut'=>'Status','f.note_public'=>"Text",'pf.amount'=>'Number','p.datep'=>'Date','p.num_paiement'=>'Number');
		$this->export_TypeFields_array[$r]=array('s.nom'=>'Text','s.address'=>'Text','s.zip'=>'Text','s.town'=>'Text','c.code'=>'Text','s.phone'=>'Text','s.siren'=>'Text','s.siret'=>'Text','s.ape'=>'Text','s.idprof4'=>'Text','s.tva_intra'=>'Text','f.ref'=>"Text",'f.ref_supplier'=>"Text",'f.datec'=>"Date",'f.datef'=>"Date",'f.total_ht'=>"Number",'f.total_ttc'=>"Number",'f.total_tva'=>"Number",'f.paye'=>"Boolean",'f.fk_statut'=>'Status','f.note_public'=>"Text",'pf.amount'=>'Number','p.datep'=>'Date','p.num_paiement'=>'Number');
		$this->export_entities_array[$r]=array('s.rowid'=>"company",'s.nom'=>'company','s.address'=>'company','s.zip'=>'company','s.town'=>'company','c.code'=>'company','s.phone'=>'company','s.siren'=>'company','s.siret'=>'company','s.ape'=>'company','s.idprof4'=>'company','s.idprof5'=>'company','s.idprof6'=>'company','s.tva_intra'=>'company','f.rowid'=>"invoice",'f.ref'=>"invoice",'f.ref_supplier'=>"invoice",'f.datec'=>"invoice",'f.datef'=>"invoice",'f.total_ht'=>"invoice",'f.total_ttc'=>"invoice",'f.total_tva'=>"invoice",'f.paye'=>"invoice",'f.fk_statut'=>'invoice','f.note_public'=>"invoice",'p.rowid'=>'payment','pf.amount'=>'payment','p.datep'=>'payment','p.num_paiement'=>'payment');
		$this->export_dependencies_array[$r]=array('payment'=>'p.rowid'); // To add unique key if we ask a field of a child to avoid the DISTINCT to discard them
		// Add extra fields
		$sql="SELECT name, label, type, param FROM ".MAIN_DB_PREFIX."extrafields WHERE elementtype = 'facture_fourn'";
		$resql=$this->db->query($sql);
		if ($resql)    // This can fail when class is used on old database (during migration for example)
		{
			while ($obj=$this->db->fetch_object($resql))
=======
			// End add extra fields
			// Add extra fields line
			$sql="SELECT name, label, type, param FROM ".MAIN_DB_PREFIX."extrafields WHERE elementtype = 'facture_fourn_det'";
			$resql=$this->db->query($sql);
			if ($resql)    // This can fail when class is used on old database (during migration for example)
			{
				while ($obj=$this->db->fetch_object($resql))
				{
					$fieldname='extraline.'.$obj->name;
					$fieldlabel=ucfirst($obj->label);
					$typeFilter="Text";
					switch($obj->type)
					{
						case 'int':
						case 'double':
						case 'price':
							$typeFilter="Numeric";
							break;
						case 'date':
						case 'datetime':
							$typeFilter="Date";
							break;
						case 'boolean':
							$typeFilter="Boolean";
							break;
						case 'sellist':
							$typeFilter="List:".$obj->param;
							break;
					}
					$this->export_fields_array[$r][$fieldname]=$fieldlabel;
					$this->export_TypeFields_array[$r][$fieldname]=$typeFilter;
					$this->export_entities_array[$r][$fieldname]='invoice_line';
				}
			}
			// End add extra fields line
			$this->export_sql_start[$r]='SELECT DISTINCT ';
            $this->export_sql_end[$r]  =' FROM '.MAIN_DB_PREFIX.'societe as s';
            $this->export_sql_end[$r] .=' LEFT JOIN '.MAIN_DB_PREFIX.'c_country as c ON s.fk_pays = c.rowid,';
            $this->export_sql_end[$r] .=' '.MAIN_DB_PREFIX.'facture_fourn as f';
            $this->export_sql_end[$r] .=' LEFT JOIN '.MAIN_DB_PREFIX.'facture_fourn_extrafields as extra ON f.rowid = extra.fk_object';
            $this->export_sql_end[$r] .=' , '.MAIN_DB_PREFIX.'facture_fourn_det as fd';
            $this->export_sql_end[$r] .=' LEFT JOIN '.MAIN_DB_PREFIX.'facture_fourn_det_extrafields as extraline ON fd.rowid = extraline.fk_object';
            $this->export_sql_end[$r] .=' LEFT JOIN '.MAIN_DB_PREFIX.'product as p on (fd.fk_product = p.rowid)';
            $this->export_sql_end[$r] .=' WHERE f.fk_soc = s.rowid AND f.rowid = fd.fk_facture_fourn';
            $this->export_sql_end[$r] .=' AND f.entity IN ('.getEntity('supplier_invoice',1).')';

            $r++;
            $this->export_code[$r]=$this->rights_class.'_'.$r;
            $this->export_label[$r]='Factures fournisseurs et reglements';
            $this->export_icon[$r]='bill';
            $this->export_permission[$r]=array(array("fournisseur","facture","export"));
            $this->export_fields_array[$r]=array('s.rowid'=>"IdCompany",'s.nom'=>'CompanyName','s.address'=>'Address','s.zip'=>'Zip','s.town'=>'Town','c.code'=>'CountryCode','s.phone'=>'Phone','s.siren'=>'ProfId1','s.siret'=>'ProfId2','s.ape'=>'ProfId3','s.idprof4'=>'ProfId4','s.idprof5'=>'ProfId5','s.idprof6'=>'ProfId6','s.tva_intra'=>'VATIntra','f.rowid'=>"InvoiceId",'f.ref'=>"InvoiceRef",'f.ref_supplier'=>"RefSupplier",'f.datec'=>"InvoiceDateCreation",'f.datef'=>"DateInvoice",'f.total_ht'=>"TotalHT",'f.total_ttc'=>"TotalTTC",'f.total_tva'=>"TotalVAT",'f.paye'=>"InvoicePaid",'f.fk_statut'=>'InvoiceStatus','f.note_public'=>"InvoiceNote",'p.rowid'=>'PaymentId','pf.amount'=>'AmountPayment','p.datep'=>'DatePayment','p.num_paiement'=>'PaymentNumber');
            //$this->export_TypeFields_array[$r]=array('s.rowid'=>"List:societe:CompanyName",'s.nom'=>'Text','s.address'=>'Text','s.zip'=>'Text','s.town'=>'Text','c.code'=>'Text','s.phone'=>'Text','s.siren'=>'Text','s.siret'=>'Text','s.ape'=>'Text','s.idprof4'=>'Text','s.tva_intra'=>'Text','f.ref'=>"Text",'f.datec'=>"Date",'f.datef'=>"Date",'f.total_ht'=>"Number",'f.total_ttc'=>"Number",'f.total_tva'=>"Number",'f.paye'=>"Boolean",'f.fk_statut'=>'Status','f.note_public'=>"Text",'pf.amount'=>'Number','p.datep'=>'Date','p.num_paiement'=>'Number');
            $this->export_TypeFields_array[$r]=array('s.nom'=>'Text','s.address'=>'Text','s.zip'=>'Text','s.town'=>'Text','c.code'=>'Text','s.phone'=>'Text','s.siren'=>'Text','s.siret'=>'Text','s.ape'=>'Text','s.idprof4'=>'Text','s.tva_intra'=>'Text','f.ref'=>"Text",'f.ref_supplier'=>"Text",'f.datec'=>"Date",'f.datef'=>"Date",'f.total_ht'=>"Number",'f.total_ttc'=>"Number",'f.total_tva'=>"Number",'f.paye'=>"Boolean",'f.fk_statut'=>'Status','f.note_public'=>"Text",'pf.amount'=>'Number','p.datep'=>'Date','p.num_paiement'=>'Number');
            $this->export_entities_array[$r]=array('s.rowid'=>"company",'s.nom'=>'company','s.address'=>'company','s.zip'=>'company','s.town'=>'company','c.code'=>'company','s.phone'=>'company','s.siren'=>'company','s.siret'=>'company','s.ape'=>'company','s.idprof4'=>'company','s.idprof5'=>'company','s.idprof6'=>'company','s.tva_intra'=>'company','f.rowid'=>"invoice",'f.ref'=>"invoice",'f.ref_supplier'=>"invoice",'f.datec'=>"invoice",'f.datef'=>"invoice",'f.total_ht'=>"invoice",'f.total_ttc'=>"invoice",'f.total_tva'=>"invoice",'f.paye'=>"invoice",'f.fk_statut'=>'invoice','f.note_public'=>"invoice",'p.rowid'=>'payment','pf.amount'=>'payment','p.datep'=>'payment','p.num_paiement'=>'payment');
            $this->export_dependencies_array[$r]=array('payment'=>'p.rowid'); // To add unique key if we ask a field of a child to avoid the DISTINCT to discard them
			// Add extra fields object
			$sql="SELECT name, label, type, param FROM ".MAIN_DB_PREFIX."extrafields WHERE elementtype = 'facture_fourn'";
			$resql=$this->db->query($sql);
			if ($resql)    // This can fail when class is used on old database (during migration for example)
>>>>>>> 805c73b8
			{
				while ($obj=$this->db->fetch_object($resql))
				{
					$fieldname='extra.'.$obj->name;
					$fieldlabel=ucfirst($obj->label);
					$typeFilter="Text";
					switch($obj->type)
					{
						case 'int':
						case 'double':
						case 'price':
							$typeFilter="Numeric";
							break;
						case 'date':
						case 'datetime':
							$typeFilter="Date";
							break;
						case 'boolean':
							$typeFilter="Boolean";
							break;
						case 'sellist':
							$typeFilter="List:".$obj->param;
							break;
					}
					$this->export_fields_array[$r][$fieldname]=$fieldlabel;
					$this->export_TypeFields_array[$r][$fieldname]=$typeFilter;
					$this->export_entities_array[$r][$fieldname]='invoice';
				}
			}
<<<<<<< HEAD
		}
		// End add axtra fields
		$this->export_sql_start[$r]='SELECT DISTINCT ';
		$this->export_sql_end[$r]  =' FROM '.MAIN_DB_PREFIX.'societe as s';
		$this->export_sql_end[$r] .=' LEFT JOIN '.MAIN_DB_PREFIX.'c_country as c ON s.fk_pays = c.rowid,';
		$this->export_sql_end[$r] .=' '.MAIN_DB_PREFIX.'facture_fourn as f';
		$this->export_sql_end[$r] .=' LEFT JOIN '.MAIN_DB_PREFIX.'facture_fourn_extrafields as extra ON f.rowid = extra.fk_object';
		$this->export_sql_end[$r] .=' LEFT JOIN '.MAIN_DB_PREFIX.'paiementfourn_facturefourn as pf ON pf.fk_facturefourn = f.rowid';
		$this->export_sql_end[$r] .=' LEFT JOIN '.MAIN_DB_PREFIX.'paiementfourn as p ON pf.fk_paiementfourn = p.rowid';
		$this->export_sql_end[$r] .=' WHERE f.fk_soc = s.rowid';
		$this->export_sql_end[$r] .=' AND f.entity = '.$conf->entity;

		$r++;
		$this->export_code[$r]=$this->rights_class.'_'.$r;
		$this->export_label[$r]='Commandes fournisseurs et lignes de commandes';
		$this->export_icon[$r]='order';
		$this->export_permission[$r]=array(array("fournisseur","commande","export"));
		$this->export_fields_array[$r]=array('s.rowid'=>"IdCompany",'s.nom'=>'CompanyName','s.address'=>'Address','s.zip'=>'Zip','s.town'=>'Town','c.code'=>'CountryCode','s.phone'=>'Phone','s.siren'=>'ProfId1','s.siret'=>'ProfId2','s.ape'=>'ProfId3','s.idprof4'=>'ProfId4','s.idprof5'=>'ProfId5','s.idprof6'=>'ProfId6','s.tva_intra'=>'VATIntra','f.rowid'=>"OrderId",'f.ref'=>"Ref",'f.ref_supplier'=>"RefSupplier",'f.date_creation'=>"DateCreation",'f.date_commande'=>"OrderDate",'f.total_ht'=>"TotalHT",'f.total_ttc'=>"TotalTTC",'f.tva'=>"TotalVAT",'f.fk_statut'=>'Status','f.note_private'=>"NotePrivate",'fd.rowid'=>'LineId','fd.description'=>"LineDescription",'fd.tva_tx'=>"LineVATRate",'fd.qty'=>"LineQty",'fd.remise_percent'=>"Discount",'fd.total_ht'=>"LineTotalHT",'fd.total_ttc'=>"LineTotalTTC",'fd.total_tva'=>"LineTotalVAT",'fd.product_type'=>'TypeOfLineServiceOrProduct','fd.fk_product'=>'ProductId','p.ref'=>'ProductRef','p.label'=>'ProductLabel');
		$this->export_TypeFields_array[$r]=array('s.rowid'=>"company",'s.nom'=>'Text','s.address'=>'Text','s.cp'=>'Text','s.ville'=>'Text','c.code'=>'Text','s.tel'=>'Text','s.siren'=>'Text','s.siret'=>'Text','s.ape'=>'Text','s.idprof4'=>'Text','s.idprof5'=>'Text','s.idprof6'=>'Text','s.tva_intra'=>'Text','f.ref'=>"Text",'f.ref_supplier'=>"Text",'f.date_creation'=>"Date",'f.date_commande'=>"Date",'f.total_ht'=>"Number",'f.total_ttc'=>"Number",'f.tva'=>"Number",'f.fk_statut'=>'Status','f.note_private'=>"Text",'fd.description'=>"Text",'fd.tva_tx'=>"Number",'fd.qty'=>"Number",'fd.remise_percent'=>"Number",'fd.total_ht'=>"Number",'fd.total_ttc'=>"Number",'fd.total_tva'=>"Number",'fd.product_type'=>'Number','fd.fk_product'=>'List:product:label','p.ref'=>'Text','p.label'=>'Text');
		$this->export_entities_array[$r]=array('s.rowid'=>"company",'s.nom'=>'company','s.address'=>'company','s.zip'=>'company','s.town'=>'company','c.code'=>'company','s.phone'=>'company','s.siren'=>'company','s.siret'=>'company','s.ape'=>'company','s.idprof4'=>'company','s.idprof5'=>'company','s.idprof6'=>'company','s.tva_intra'=>'company','f.rowid'=>"order",'f.ref'=>"order",'f.ref_supplier'=>"order",'f.date_creation'=>"order",'f.date_commande'=>"order",'f.total_ht'=>"order",'f.total_ttc'=>"order",'f.tva'=>"order",'f.fk_statut'=>'order','f.note_private'=>"order",'fd.rowid'=>'order_line','fd.description'=>"order_line",'fd.tva_tx'=>"order_line",'fd.qty'=>"order_line",'fd.remise_percent'=>"order_line",'fd.total_ht'=>"order_line",'fd.total_ttc'=>"order_line",'fd.total_tva'=>"order_line",'fd.product_type'=>'order_line','fd.fk_product'=>'product','p.ref'=>'product','p.label'=>'product');
		$this->export_dependencies_array[$r]=array('order_line'=>'fd.rowid','product'=>'fd.rowid'); // To add unique key if we ask a field of a child to avoid the DISTINCT to discard them

		$this->export_sql_start[$r]='SELECT DISTINCT ';
		$this->export_sql_end[$r]  =' FROM '.MAIN_DB_PREFIX.'societe as s';
		$this->export_sql_end[$r] .=' LEFT JOIN '.MAIN_DB_PREFIX.'c_country as c ON s.fk_pays = c.rowid,';
		$this->export_sql_end[$r] .=' '.MAIN_DB_PREFIX.'commande_fournisseur as f, '.MAIN_DB_PREFIX.'commande_fournisseurdet as fd';
		$this->export_sql_end[$r] .=' LEFT JOIN '.MAIN_DB_PREFIX.'product as p on (fd.fk_product = p.rowid)';
		$this->export_sql_end[$r] .=' WHERE f.fk_soc = s.rowid AND f.rowid = fd.fk_commande';
		$this->export_sql_end[$r] .=' AND f.entity = '.$conf->entity;
=======
			// End add extra fields object
            $this->export_sql_start[$r]='SELECT DISTINCT ';
            $this->export_sql_end[$r]  =' FROM '.MAIN_DB_PREFIX.'societe as s';
            $this->export_sql_end[$r] .=' LEFT JOIN '.MAIN_DB_PREFIX.'c_country as c ON s.fk_pays = c.rowid,';
            $this->export_sql_end[$r] .=' '.MAIN_DB_PREFIX.'facture_fourn as f';
            $this->export_sql_end[$r] .=' LEFT JOIN '.MAIN_DB_PREFIX.'facture_fourn_extrafields as extra ON f.rowid = extra.fk_object';
            $this->export_sql_end[$r] .=' LEFT JOIN '.MAIN_DB_PREFIX.'paiementfourn_facturefourn as pf ON pf.fk_facturefourn = f.rowid';
            $this->export_sql_end[$r] .=' LEFT JOIN '.MAIN_DB_PREFIX.'paiementfourn as p ON pf.fk_paiementfourn = p.rowid';
            $this->export_sql_end[$r] .=' WHERE f.fk_soc = s.rowid';
            $this->export_sql_end[$r] .=' AND f.entity IN ('.getEntity('supplier_invoice',1).')';



            $r++;
            $this->export_code[$r]=$this->rights_class.'_'.$r;
            $this->export_label[$r]='Commandes fournisseurs et lignes de commandes';
            $this->export_icon[$r]='order';
            $this->export_permission[$r]=array(array("fournisseur","commande","export"));
            $this->export_fields_array[$r]=array('s.rowid'=>"IdCompany",'s.nom'=>'CompanyName','s.address'=>'Address','s.zip'=>'Zip','s.town'=>'Town','c.code'=>'CountryCode','s.phone'=>'Phone','s.siren'=>'ProfId1','s.siret'=>'ProfId2','s.ape'=>'ProfId3','s.idprof4'=>'ProfId4','s.idprof5'=>'ProfId5','s.idprof6'=>'ProfId6','s.tva_intra'=>'VATIntra','f.rowid'=>"OrderId",'f.ref'=>"Ref",'f.ref_supplier'=>"RefSupplier",'f.date_creation'=>"DateCreation",'f.date_commande'=>"OrderDate",'f.total_ht'=>"TotalHT",'f.total_ttc'=>"TotalTTC",'f.tva'=>"TotalVAT",'f.fk_statut'=>'Status','f.note_public'=>"NotePublic",'f.note_private'=>"NotePrivate",'fd.rowid'=>'LineId','fd.description'=>"LineDescription",'fd.tva_tx'=>"LineVATRate",'fd.qty'=>"LineQty",'fd.remise_percent'=>"Discount",'fd.total_ht'=>"LineTotalHT",'fd.total_ttc'=>"LineTotalTTC",'fd.total_tva'=>"LineTotalVAT",'fd.product_type'=>'TypeOfLineServiceOrProduct','fd.fk_product'=>'ProductId','p.ref'=>'ProductRef','p.label'=>'ProductLabel');
            $this->export_TypeFields_array[$r]=array('s.rowid'=>"company",'s.nom'=>'Text','s.address'=>'Text','s.cp'=>'Text','s.ville'=>'Text','c.code'=>'Text','s.tel'=>'Text','s.siren'=>'Text','s.siret'=>'Text','s.ape'=>'Text','s.idprof4'=>'Text','s.idprof5'=>'Text','s.idprof6'=>'Text','s.tva_intra'=>'Text','f.ref'=>"Text",'f.ref_supplier'=>"Text",'f.date_creation'=>"Date",'f.date_commande'=>"Date",'f.total_ht'=>"Number",'f.total_ttc'=>"Number",'f.tva'=>"Number",'f.fk_statut'=>'Status','f.note_public'=>"Text",'f.note_private'=>"Text",'fd.description'=>"Text",'fd.tva_tx'=>"Number",'fd.qty'=>"Number",'fd.remise_percent'=>"Number",'fd.total_ht'=>"Number",'fd.total_ttc'=>"Number",'fd.total_tva'=>"Number",'fd.product_type'=>'Number','fd.fk_product'=>'List:Product:label','p.ref'=>'Text','p.label'=>'Text');
            $this->export_entities_array[$r]=array('s.rowid'=>"company",'s.nom'=>'company','s.address'=>'company','s.zip'=>'company','s.town'=>'company','c.code'=>'company','s.phone'=>'company','s.siren'=>'company','s.siret'=>'company','s.ape'=>'company','s.idprof4'=>'company','s.idprof5'=>'company','s.idprof6'=>'company','s.tva_intra'=>'company','f.rowid'=>"order",'f.ref'=>"order",'f.ref_supplier'=>"order",'f.date_creation'=>"order",'f.date_commande'=>"order",'f.total_ht'=>"order",'f.total_ttc'=>"order",'f.tva'=>"order",'f.fk_statut'=>'order','f.note_public'=>"order",'f.note_private'=>"order",'fd.rowid'=>'order_line','fd.description'=>"order_line",'fd.tva_tx'=>"order_line",'fd.qty'=>"order_line",'fd.remise_percent'=>"order_line",'fd.total_ht'=>"order_line",'fd.total_ttc'=>"order_line",'fd.total_tva'=>"order_line",'fd.product_type'=>'order_line','fd.fk_product'=>'product','p.ref'=>'product','p.label'=>'product');
            $this->export_dependencies_array[$r]=array('order_line'=>'fd.rowid','product'=>'fd.rowid'); // To add unique key if we ask a field of a child to avoid the DISTINCT to discard them
			// Add extra fields object
			$sql="SELECT name, label, type, param FROM ".MAIN_DB_PREFIX."extrafields WHERE elementtype = 'commande_fournisseur'";
			$resql=$this->db->query($sql);
			if ($resql)    // This can fail when class is used on old database (during migration for example)
			{
				while ($obj=$this->db->fetch_object($resql))
				{
					$fieldname='extra.'.$obj->name;
					$fieldlabel=ucfirst($obj->label);
					$typeFilter="Text";
					switch($obj->type)
					{
						case 'int':
						case 'double':
						case 'price':
							$typeFilter="Numeric";
							break;
						case 'date':
						case 'datetime':
							$typeFilter="Date";
							break;
						case 'boolean':
							$typeFilter="Boolean";
							break;
						case 'sellist':
							$typeFilter="List:".$obj->param;
							break;
					}
					$this->export_fields_array[$r][$fieldname]=$fieldlabel;
					$this->export_TypeFields_array[$r][$fieldname]=$typeFilter;
					$this->export_entities_array[$r][$fieldname]='order';
				}
			}
			// End add extra fields object
			// Add extra fields line
			$sql="SELECT name, label, type, param FROM ".MAIN_DB_PREFIX."extrafields WHERE elementtype = 'commande_fournisseurdet'";
			$resql=$this->db->query($sql);
			if ($resql)    // This can fail when class is used on old database (during migration for example)
			{
				while ($obj=$this->db->fetch_object($resql))
				{
					$fieldname='extraline.'.$obj->name;
					$fieldlabel=ucfirst($obj->label);
					$typeFilter="Text";
					switch($obj->type)
					{
						case 'int':
						case 'double':
						case 'price':
							$typeFilter="Numeric";
							break;
						case 'date':
						case 'datetime':
							$typeFilter="Date";
							break;
						case 'boolean':
							$typeFilter="Boolean";
							break;
						case 'sellist':
							$typeFilter="List:".$obj->param;
							break;
					}
					$this->export_fields_array[$r][$fieldname]=$fieldlabel;
					$this->export_TypeFields_array[$r][$fieldname]=$typeFilter;
					$this->export_entities_array[$r][$fieldname]='order_line';
				}
			}
			// End add extra fields line
            $this->export_sql_start[$r]='SELECT DISTINCT ';
            $this->export_sql_end[$r]  =' FROM '.MAIN_DB_PREFIX.'societe as s';
            $this->export_sql_end[$r] .=' LEFT JOIN '.MAIN_DB_PREFIX.'c_country as c ON s.fk_pays = c.rowid,';
            $this->export_sql_end[$r] .=' '.MAIN_DB_PREFIX.'commande_fournisseur as f';
            $this->export_sql_end[$r] .=' LEFT JOIN '.MAIN_DB_PREFIX.'commande_fournisseur_extrafields as extra ON f.rowid = extra.fk_object,';
            $this->export_sql_end[$r] .=' '.MAIN_DB_PREFIX.'commande_fournisseurdet as fd';
            $this->export_sql_end[$r] .=' LEFT JOIN '.MAIN_DB_PREFIX.'commande_fournisseurdet_extrafields as extraline ON fd.rowid = extraline.fk_object';
            $this->export_sql_end[$r] .=' LEFT JOIN '.MAIN_DB_PREFIX.'product as p on (fd.fk_product = p.rowid)';
            $this->export_sql_end[$r] .=' WHERE f.fk_soc = s.rowid AND f.rowid = fd.fk_commande';
            $this->export_sql_end[$r] .=' AND f.entity IN ('.getEntity('supplier_order',1).')';
>>>>>>> 805c73b8

	}


	/**
	 *		Function called when module is enabled.
	 *		The init function add constants, boxes, permissions and menus (defined in constructor) into Dolibarr database.
	 *		It also creates data directories
	 *
     *      @param      string	$options    Options when enabling module ('', 'noboxes')
	 *      @return     int             	1 if OK, 0 if KO
	 */
	function init($options='')
	{
		global $conf;

		$this->remove($options);

		$sql = array(
			 "DELETE FROM ".MAIN_DB_PREFIX."document_model WHERE nom = '".$this->const[0][2]."' AND entity = ".$conf->entity,
			 "INSERT INTO ".MAIN_DB_PREFIX."document_model (nom, type, entity) VALUES('".$this->const[0][2]."','order_supplier',".$conf->entity.")",
		);

		return $this->_init($sql,$options);
	}

    /**
	 *		Function called when module is disabled.
	 *      Remove from database constants, boxes and permissions from Dolibarr database.
	 *		Data directories are not deleted
	 *
     *      @param      string	$options    Options when enabling module ('', 'noboxes')
	 *      @return     int             	1 if OK, 0 if KO
     */
    function remove($options='')
    {
		$sql = array();

		return $this->_remove($sql,$options);
    }

}<|MERGE_RESOLUTION|>--- conflicted
+++ resolved
@@ -67,7 +67,6 @@
 		                    "/fournisseur/facture/temp"
 		                    );
 
-<<<<<<< HEAD
 		// Dependances
 		$this->depends = array("modSociete");
 		$this->requiredby = array();
@@ -151,8 +150,8 @@
 		$this->rights[$r][1] = 'Valider une commande fournisseur';
 		$this->rights[$r][2] = 'w';
 		$this->rights[$r][3] = 0;
-		$this->rights[$r][4] = 'commande';
-		$this->rights[$r][5] = 'valider';
+		$this->rights[$r][4] = 'supplier_order_advance';
+		$this->rights[$r][5] = 'validate';
 
 		$r++;
 		$this->rights[$r][0] = 1185;
@@ -179,12 +178,21 @@
 		$this->rights[$r][5] = 'receptionner';
 
 		$r++;
+        $this->rights[$r][0] = 1189;
+        $this->rights[$r][1] = 'Check/Uncheck a supplier order reception';
+        $this->rights[$r][2] = 'w';
+        $this->rights[$r][3] = 0;
+        $this->rights[$r][4] = 'commande_advance';
+        $this->rights[$r][5] = 'check';
+
+		$r++;
 		$this->rights[$r][0] = 1188;
 		$this->rights[$r][1] = 'Supprimer une commande fournisseur';
 		$this->rights[$r][2] = 'd';
 		$this->rights[$r][3] = 0;
 		$this->rights[$r][4] = 'commande';
 		$this->rights[$r][5] = 'supprimer';
+
 
 		$r++;
 		$this->rights[$r][0] = 1231;
@@ -207,8 +215,8 @@
 		$this->rights[$r][1] = 'Valider une facture fournisseur';
 		$this->rights[$r][2] = 'w';
 		$this->rights[$r][3] = 0;
-		$this->rights[$r][4] = 'facture';
-		$this->rights[$r][5] = 'valider';
+		$this->rights[$r][4] = 'supplier_invoice_advance';
+		$this->rights[$r][5] = 'validate';
 
 		$r++;
 		$this->rights[$r][0] = 1234;
@@ -252,259 +260,94 @@
 		$this->export_icon[$r]='bill';
 		$this->export_permission[$r]=array(array("fournisseur","facture","export"));
 		$this->export_fields_array[$r]=array('s.rowid'=>"IdCompany",'s.nom'=>'CompanyName','s.address'=>'Address','s.zip'=>'Zip','s.town'=>'Town','c.code'=>'CountryCode','s.phone'=>'Phone','s.siren'=>'ProfId1','s.siret'=>'ProfId2','s.ape'=>'ProfId3','s.idprof4'=>'ProfId4','s.idprof5'=>'ProfId5','s.idprof6'=>'ProfId6','s.tva_intra'=>'VATIntra','f.rowid'=>"InvoiceId",'f.ref'=>"InvoiceRef",'f.ref_supplier'=>"RefSupplier",'f.datec'=>"InvoiceDateCreation",'f.datef'=>"DateInvoice",'f.total_ht'=>"TotalHT",'f.total_ttc'=>"TotalTTC",'f.total_tva'=>"TotalVAT",'f.paye'=>"InvoicePaid",'f.fk_statut'=>'InvoiceStatus','f.note_public'=>"InvoiceNote",'fd.rowid'=>'LineId','fd.description'=>"LineDescription",'fd.tva_tx'=>"LineVATRate",'fd.qty'=>"LineQty",'fd.remise_percent'=>"Discount",'fd.total_ht'=>"LineTotalHT",'fd.total_ttc'=>"LineTotalTTC",'fd.tva'=>"LineTotalVAT",'fd.product_type'=>'TypeOfLineServiceOrProduct','fd.fk_product'=>'ProductId','p.ref'=>'ProductRef','p.label'=>'ProductLabel','p.accountancy_code_buy'=>'ProductAccountancyBuyCode');
-		//$this->export_TypeFields_array[$r]=array('s.rowid'=>"List:societe:CompanyName",'s.nom'=>'Text','s.address'=>'Text','s.zip'=>'Text','s.town'=>'Text','c.code'=>'Text','s.phone'=>'Text','s.siren'=>'Text','s.siret'=>'Text','s.ape'=>'Text','s.idprof4'=>'Text','s.tva_intra'=>'Text','f.ref'=>"Text",'f.datec'=>"Date",'f.datef'=>"Date",'f.total_ht'=>"Number",'f.total_ttc'=>"Number",'f.total_tva'=>"Number",'f.paye'=>"Boolean",'f.fk_statut'=>'Status','f.note_public'=>"Text",'fd.description'=>"Text",'fd.tva_tx'=>"Text",'fd.qty'=>"Number",'fd.total_ht'=>"Number",'fd.total_ttc'=>"Number",'fd.tva'=>"Number",'fd.product_type'=>'Boolean','fd.fk_product'=>'List:Product:label','p.ref'=>'Text','p.label'=>'Text');
-		$this->export_TypeFields_array[$r]=array('s.nom'=>'Text','s.address'=>'Text','s.zip'=>'Text','s.town'=>'Text','c.code'=>'Text','s.phone'=>'Text','s.siren'=>'Text','s.siret'=>'Text','s.ape'=>'Text','s.idprof4'=>'Text','s.tva_intra'=>'Text','f.ref'=>"Text",'f.ref_supplier'=>"Text",'f.datec'=>"Date",'f.datef'=>"Date",'f.total_ht'=>"Number",'f.total_ttc'=>"Number",'f.total_tva'=>"Number",'f.paye'=>"Boolean",'f.fk_statut'=>'Status','f.note_public'=>"Text",'fd.description'=>"Text",'fd.tva_tx'=>"Text",'fd.qty'=>"Number",'fd.total_ht'=>"Number",'fd.total_ttc'=>"Number",'fd.tva'=>"Number",'fd.product_type'=>'Boolean','fd.fk_product'=>'List:Product:label','p.ref'=>'Text','p.label'=>'Text');
+		//$this->export_TypeFields_array[$r]=array('s.rowid'=>"List:societe:CompanyName",'s.nom'=>'Text','s.address'=>'Text','s.zip'=>'Text','s.town'=>'Text','c.code'=>'Text','s.phone'=>'Text','s.siren'=>'Text','s.siret'=>'Text','s.ape'=>'Text','s.idprof4'=>'Text','s.tva_intra'=>'Text','f.ref'=>"Text",'f.datec'=>"Date",'f.datef'=>"Date",'f.total_ht'=>"Number",'f.total_ttc'=>"Number",'f.total_tva'=>"Number",'f.paye'=>"Boolean",'f.fk_statut'=>'Status','f.note_public'=>"Text",'fd.description'=>"Text",'fd.tva_tx'=>"Text",'fd.qty'=>"Number",'fd.total_ht'=>"Number",'fd.total_ttc'=>"Number",'fd.tva'=>"Number",'fd.product_type'=>'Number','fd.fk_product'=>'List:Product:label','p.ref'=>'Text','p.label'=>'Text');
+		$this->export_TypeFields_array[$r]=array('s.nom'=>'Text','s.address'=>'Text','s.zip'=>'Text','s.town'=>'Text','c.code'=>'Text','s.phone'=>'Text','s.siren'=>'Text','s.siret'=>'Text','s.ape'=>'Text','s.idprof4'=>'Text','s.tva_intra'=>'Text','f.ref'=>"Text",'f.ref_supplier'=>"Text",'f.datec'=>"Date",'f.datef'=>"Date",'f.total_ht'=>"Number",'f.total_ttc'=>"Number",'f.total_tva'=>"Number",'f.paye'=>"Boolean",'f.fk_statut'=>'Status','f.note_public'=>"Text",'fd.description'=>"Text",'fd.tva_tx'=>"Text",'fd.qty'=>"Number",'fd.total_ht'=>"Number",'fd.total_ttc'=>"Number",'fd.tva'=>"Number",'fd.product_type'=>'Number','fd.fk_product'=>'List:Product:label','p.ref'=>'Text','p.label'=>'Text');
 		$this->export_entities_array[$r]=array('s.rowid'=>"company",'s.nom'=>'company','s.address'=>'company','s.zip'=>'company','s.town'=>'company','c.code'=>'company','s.phone'=>'company','s.siren'=>'company','s.siret'=>'company','s.ape'=>'company','s.idprof4'=>'company','s.idprof5'=>'company','s.idprof6'=>'company','s.tva_intra'=>'company','f.rowid'=>"invoice",'f.ref'=>"invoice",'f.ref_supplier'=>"invoice",'f.datec'=>"invoice",'f.datef'=>"invoice",'f.total_ht'=>"invoice",'f.total_ttc'=>"invoice",'f.total_tva'=>"invoice",'f.paye'=>"invoice",'f.fk_statut'=>'invoice','f.note_public'=>"invoice",'fd.rowid'=>'invoice_line','fd.description'=>"invoice_line",'fd.tva_tx'=>"invoice_line",'fd.qty'=>"invoice_line",'fd.remise_percent'=>"invoice_line",'fd.total_ht'=>"invoice_line",'fd.total_ttc'=>"invoice_line",'fd.tva'=>"invoice_line",'fd.product_type'=>'invoice_line','fd.fk_product'=>'product','p.ref'=>'product','p.label'=>'product','p.accountancy_code_buy'=>'product');
 		$this->export_dependencies_array[$r]=array('invoice_line'=>'fd.rowid','product'=>'fd.rowid'); // To add unique key if we ask a field of a child to avoid the DISTINCT to discard them
-		// Add extra fields
+		// Add extra fields object
 		$sql="SELECT name, label, type, param FROM ".MAIN_DB_PREFIX."extrafields WHERE elementtype = 'facture_fourn'";
 		$resql=$this->db->query($sql);
 		if ($resql)    // This can fail when class is used on old database (during migration for example)
 		{
 			while ($obj=$this->db->fetch_object($resql))
-=======
-            // Dependances
-            $this->depends = array("modSociete");
-            $this->requiredby = array();
-            $this->langfiles = array('bills', 'companies', 'suppliers', 'orders');
-
-            // Config pages
-            $this->config_page_url = array("supplier_order.php");
-
-            // Constantes
-            $this->const = array();
-			$r=0;
-
-            $this->const[$r][0] = "COMMANDE_SUPPLIER_ADDON_PDF";
-            $this->const[$r][1] = "chaine";
-            $this->const[$r][2] = "muscadet";
-			$this->const[$r][3] = 'Nom du gestionnaire de generation des bons de commande en PDF';
-			$this->const[$r][4] = 0;
-			$r++;
-
-            $this->const[$r][0] = "COMMANDE_SUPPLIER_ADDON_NUMBER";
-            $this->const[$r][1] = "chaine";
-            $this->const[$r][2] = "mod_commande_fournisseur_muguet";
-			$this->const[$r][3] = 'Nom du gestionnaire de numerotation des commandes fournisseur';
-			$this->const[$r][4] = 0;
-			$r++;
-
-			$this->const[$r][0] = "INVOICE_SUPPLIER_ADDON_PDF";
-            $this->const[$r][1] = "chaine";
-            $this->const[$r][2] = "canelle";
-			$this->const[$r][3] = 'Nom du gestionnaire de generation des factures fournisseur en PDF';
-			$this->const[$r][4] = 0;
-			$r++;
-
-			$this->const[$r][0] = "INVOICE_SUPPLIER_ADDON_NUMBER";
-            $this->const[$r][1] = "chaine";
-            $this->const[$r][2] = "mod_facture_fournisseur_cactus";
-			$this->const[$r][3] = 'Nom du gestionnaire de numerotation des factures fournisseur';
-			$this->const[$r][4] = 0;
-			$r++;
-
-            // Boxes
-            $this->boxes = array(
-            	0=>array('file'=>'box_graph_invoices_supplier_permonth.php','enabledbydefaulton'=>'Home'),
-            	1=>array('file'=>'box_graph_orders_supplier_permonth.php','enabledbydefaulton'=>'Home'),
-            	2=>array('file'=>'box_fournisseurs.php','enabledbydefaulton'=>'Home'),
-            	3=>array('file'=>'box_factures_fourn_imp.php','enabledbydefaulton'=>'Home'),
-            	4=>array('file'=>'box_factures_fourn.php','enabledbydefaulton'=>'Home'),
-            	5=>array('file'=>'box_supplier_orders.php','enabledbydefaulton'=>'Home'),
-            );
-
-            // Permissions
-            $this->rights = array();
-            $this->rights_class = 'fournisseur';
-            $r=0;
-
-            $r++;
-            $this->rights[$r][0] = 1181;
-            $this->rights[$r][1] = 'Consulter les fournisseurs';
-            $this->rights[$r][2] = 'r';
-            $this->rights[$r][3] = 1;
-            $this->rights[$r][4] = 'lire';
-
-            $r++;
-            $this->rights[$r][0] = 1182;
-            $this->rights[$r][1] = 'Consulter les commandes fournisseur';
-            $this->rights[$r][2] = 'r';
-            $this->rights[$r][3] = 1;
-            $this->rights[$r][4] = 'commande';
-            $this->rights[$r][5] = 'lire';
-
-            $r++;
-            $this->rights[$r][0] = 1183;
-            $this->rights[$r][1] = 'Creer une commande fournisseur';
-            $this->rights[$r][2] = 'w';
-            $this->rights[$r][3] = 0;
-            $this->rights[$r][4] = 'commande';
-            $this->rights[$r][5] = 'creer';
-
-            $r++;
-            $this->rights[$r][0] = 1184;
-            $this->rights[$r][1] = 'Valider une commande fournisseur';
-            $this->rights[$r][2] = 'w';
-            $this->rights[$r][3] = 0;
-            $this->rights[$r][4] = 'supplier_order_advance';
-            $this->rights[$r][5] = 'validate';
-
-            $r++;
-            $this->rights[$r][0] = 1185;
-            $this->rights[$r][1] = 'Approuver une commande fournisseur';
-            $this->rights[$r][2] = 'w';
-            $this->rights[$r][3] = 0;
-            $this->rights[$r][4] = 'commande';
-            $this->rights[$r][5] = 'approuver';
-
-            $r++;
-            $this->rights[$r][0] = 1186;
-            $this->rights[$r][1] = 'Commander une commande fournisseur';
-            $this->rights[$r][2] = 'w';
-            $this->rights[$r][3] = 0;
-            $this->rights[$r][4] = 'commande';
-            $this->rights[$r][5] = 'commander';
-
-            $r++;
-            $this->rights[$r][0] = 1187;
-            $this->rights[$r][1] = 'Receptionner une commande fournisseur';
-            $this->rights[$r][2] = 'd';
-            $this->rights[$r][3] = 0;
-            $this->rights[$r][4] = 'commande';
-            $this->rights[$r][5] = 'receptionner';
-
-            $r++;
-            $this->rights[$r][0] = 1189;
-            $this->rights[$r][1] = 'Check/Uncheck a supplier order reception';
-            $this->rights[$r][2] = 'w';
-            $this->rights[$r][3] = 0;
-            $this->rights[$r][4] = 'commande_advance';
-            $this->rights[$r][5] = 'check';
-
-            $r++;
-            $this->rights[$r][0] = 1188;
-            $this->rights[$r][1] = 'Supprimer une commande fournisseur';
-            $this->rights[$r][2] = 'd';
-            $this->rights[$r][3] = 0;
-            $this->rights[$r][4] = 'commande';
-            $this->rights[$r][5] = 'supprimer';
-
-            $r++;
-            $this->rights[$r][0] = 1231;
-            $this->rights[$r][1] = 'Consulter les factures fournisseur';
-            $this->rights[$r][2] = 'r';
-            $this->rights[$r][3] = 1;
-            $this->rights[$r][4] = 'facture';
-            $this->rights[$r][5] = 'lire';
-
-            $r++;
-            $this->rights[$r][0] = 1232;
-            $this->rights[$r][1] = 'Creer une facture fournisseur';
-            $this->rights[$r][2] = 'w';
-            $this->rights[$r][3] = 0;
-            $this->rights[$r][4] = 'facture';
-            $this->rights[$r][5] = 'creer';
-
-            $r++;
-            $this->rights[$r][0] = 1233;
-            $this->rights[$r][1] = 'Valider une facture fournisseur';
-            $this->rights[$r][2] = 'w';
-            $this->rights[$r][3] = 0;
-            $this->rights[$r][4] = 'supplier_invoice_advance';
-            $this->rights[$r][5] = 'validate';
-
-            $r++;
-            $this->rights[$r][0] = 1234;
-            $this->rights[$r][1] = 'Supprimer une facture fournisseur';
-            $this->rights[$r][2] = 'd';
-            $this->rights[$r][3] = 0;
-            $this->rights[$r][4] = 'facture';
-            $this->rights[$r][5] = 'supprimer';
-
-            $r++;
-            $this->rights[$r][0] = 1235;
-			$this->rights[$r][1] = 'Envoyer les factures par mail';
-			$this->rights[$r][2] = 'a';
-			$this->rights[$r][3] = 0;
-			$this->rights[$r][4] = 'supplier_invoice_advance';
-			$this->rights[$r][5] = 'send';
-
-            $r++;
-            $this->rights[$r][0] = 1236;
-            $this->rights[$r][1] = 'Exporter les factures fournisseurs, attributs et reglements';
-            $this->rights[$r][2] = 'r';
-            $this->rights[$r][3] = 0;
-            $this->rights[$r][4] = 'facture';
-            $this->rights[$r][5] = 'export';
-
-            $r++;
-            $this->rights[$r][0] = 1237;
-            $this->rights[$r][1] = 'Exporter les commande fournisseurs, attributs';
-            $this->rights[$r][2] = 'r';
-            $this->rights[$r][3] = 0;
-            $this->rights[$r][4] = 'commande';
-            $this->rights[$r][5] = 'export';
-
-            // Exports
-            //--------
-            $r=0;
-
-            $r++;
-            $this->export_code[$r]=$this->rights_class.'_'.$r;
-            $this->export_label[$r]='Factures fournisseurs et lignes de facture';
-            $this->export_icon[$r]='bill';
-            $this->export_permission[$r]=array(array("fournisseur","facture","export"));
-            $this->export_fields_array[$r]=array('s.rowid'=>"IdCompany",'s.nom'=>'CompanyName','s.address'=>'Address','s.zip'=>'Zip','s.town'=>'Town','c.code'=>'CountryCode','s.phone'=>'Phone','s.siren'=>'ProfId1','s.siret'=>'ProfId2','s.ape'=>'ProfId3','s.idprof4'=>'ProfId4','s.idprof5'=>'ProfId5','s.idprof6'=>'ProfId6','s.tva_intra'=>'VATIntra','f.rowid'=>"InvoiceId",'f.ref'=>"InvoiceRef",'f.ref_supplier'=>"RefSupplier",'f.datec'=>"InvoiceDateCreation",'f.datef'=>"DateInvoice",'f.total_ht'=>"TotalHT",'f.total_ttc'=>"TotalTTC",'f.total_tva'=>"TotalVAT",'f.paye'=>"InvoicePaid",'f.fk_statut'=>'InvoiceStatus','f.note_public'=>"InvoiceNote",'fd.rowid'=>'LineId','fd.description'=>"LineDescription",'fd.tva_tx'=>"LineVATRate",'fd.qty'=>"LineQty",'fd.remise_percent'=>"Discount",'fd.total_ht'=>"LineTotalHT",'fd.total_ttc'=>"LineTotalTTC",'fd.tva'=>"LineTotalVAT",'fd.product_type'=>'TypeOfLineServiceOrProduct','fd.fk_product'=>'ProductId','p.ref'=>'ProductRef','p.label'=>'ProductLabel','p.accountancy_code_buy'=>'ProductAccountancyBuyCode');
-            //$this->export_TypeFields_array[$r]=array('s.rowid'=>"List:societe:CompanyName",'s.nom'=>'Text','s.address'=>'Text','s.zip'=>'Text','s.town'=>'Text','c.code'=>'Text','s.phone'=>'Text','s.siren'=>'Text','s.siret'=>'Text','s.ape'=>'Text','s.idprof4'=>'Text','s.tva_intra'=>'Text','f.ref'=>"Text",'f.datec'=>"Date",'f.datef'=>"Date",'f.total_ht'=>"Number",'f.total_ttc'=>"Number",'f.total_tva'=>"Number",'f.paye'=>"Boolean",'f.fk_statut'=>'Status','f.note_public'=>"Text",'fd.description'=>"Text",'fd.tva_tx'=>"Text",'fd.qty'=>"Number",'fd.total_ht'=>"Number",'fd.total_ttc'=>"Number",'fd.tva'=>"Number",'fd.product_type'=>'Number','fd.fk_product'=>'List:Product:label','p.ref'=>'Text','p.label'=>'Text');
-            $this->export_TypeFields_array[$r]=array('s.nom'=>'Text','s.address'=>'Text','s.zip'=>'Text','s.town'=>'Text','c.code'=>'Text','s.phone'=>'Text','s.siren'=>'Text','s.siret'=>'Text','s.ape'=>'Text','s.idprof4'=>'Text','s.tva_intra'=>'Text','f.ref'=>"Text",'f.ref_supplier'=>"Text",'f.datec'=>"Date",'f.datef'=>"Date",'f.total_ht'=>"Number",'f.total_ttc'=>"Number",'f.total_tva'=>"Number",'f.paye'=>"Boolean",'f.fk_statut'=>'Status','f.note_public'=>"Text",'fd.description'=>"Text",'fd.tva_tx'=>"Text",'fd.qty'=>"Number",'fd.total_ht'=>"Number",'fd.total_ttc'=>"Number",'fd.tva'=>"Number",'fd.product_type'=>'Number','fd.fk_product'=>'List:Product:label','p.ref'=>'Text','p.label'=>'Text');
-            $this->export_entities_array[$r]=array('s.rowid'=>"company",'s.nom'=>'company','s.address'=>'company','s.zip'=>'company','s.town'=>'company','c.code'=>'company','s.phone'=>'company','s.siren'=>'company','s.siret'=>'company','s.ape'=>'company','s.idprof4'=>'company','s.idprof5'=>'company','s.idprof6'=>'company','s.tva_intra'=>'company','f.rowid'=>"invoice",'f.ref'=>"invoice",'f.ref_supplier'=>"invoice",'f.datec'=>"invoice",'f.datef'=>"invoice",'f.total_ht'=>"invoice",'f.total_ttc'=>"invoice",'f.total_tva'=>"invoice",'f.paye'=>"invoice",'f.fk_statut'=>'invoice','f.note_public'=>"invoice",'fd.rowid'=>'invoice_line','fd.description'=>"invoice_line",'fd.tva_tx'=>"invoice_line",'fd.qty'=>"invoice_line",'fd.remise_percent'=>"invoice_line",'fd.total_ht'=>"invoice_line",'fd.total_ttc'=>"invoice_line",'fd.tva'=>"invoice_line",'fd.product_type'=>'invoice_line','fd.fk_product'=>'product','p.ref'=>'product','p.label'=>'product','p.accountancy_code_buy'=>'product');
-            $this->export_dependencies_array[$r]=array('invoice_line'=>'fd.rowid','product'=>'fd.rowid'); // To add unique key if we ask a field of a child to avoid the DISTINCT to discard them
-			// Add extra fields object
-			$sql="SELECT name, label, type, param FROM ".MAIN_DB_PREFIX."extrafields WHERE elementtype = 'facture_fourn'";
-			$resql=$this->db->query($sql);
-			if ($resql)    // This can fail when class is used on old database (during migration for example)
->>>>>>> 805c73b8
 			{
-				while ($obj=$this->db->fetch_object($resql))
+				$fieldname='extra.'.$obj->name;
+				$fieldlabel=ucfirst($obj->label);
+				$typeFilter="Text";
+				switch($obj->type)
 				{
-					$fieldname='extra.'.$obj->name;
-					$fieldlabel=ucfirst($obj->label);
-					$typeFilter="Text";
-					switch($obj->type)
-					{
-						case 'int':
-						case 'double':
-						case 'price':
-							$typeFilter="Numeric";
-							break;
-						case 'date':
-						case 'datetime':
-							$typeFilter="Date";
-							break;
-						case 'boolean':
-							$typeFilter="Boolean";
-							break;
-						case 'sellist':
-							$typeFilter="List:".$obj->param;
-							break;
-					}
-					$this->export_fields_array[$r][$fieldname]=$fieldlabel;
-					$this->export_TypeFields_array[$r][$fieldname]=$typeFilter;
-					$this->export_entities_array[$r][$fieldname]='invoice';
+					case 'int':
+					case 'double':
+					case 'price':
+						$typeFilter="Numeric";
+						break;
+					case 'date':
+					case 'datetime':
+						$typeFilter="Date";
+						break;
+					case 'boolean':
+						$typeFilter="Boolean";
+						break;
+					case 'sellist':
+						$tmp='';
+						$tmpparam=unserialize($obj->param);	// $tmp ay be array 'options' => array 'c_currencies:code_iso:code_iso' => null
+						if ($tmpparam['options'] && is_array($tmpparam['options'])) $tmp=array_shift(array_keys($tmpparam['options']));
+						if (preg_match('/[a-z0-9_]+:[a-z0-9_]+:[a-z0-9_]+/', $tmp)) $typeFilter="List:".$tmp;
+						break;
 				}
+				$this->export_fields_array[$r][$fieldname]=$fieldlabel;
+				$this->export_TypeFields_array[$r][$fieldname]=$typeFilter;
+				$this->export_entities_array[$r][$fieldname]='invoice';
 			}
-<<<<<<< HEAD
 		}
-		// End add axtra fields
+		// End add extra fields
+		// Add extra fields line
+		$sql="SELECT name, label, type, param FROM ".MAIN_DB_PREFIX."extrafields WHERE elementtype = 'facture_fourn_det'";
+		$resql=$this->db->query($sql);
+		if ($resql)    // This can fail when class is used on old database (during migration for example)
+		{
+			while ($obj=$this->db->fetch_object($resql))
+			{
+				$fieldname='extraline.'.$obj->name;
+				$fieldlabel=ucfirst($obj->label);
+				$typeFilter="Text";
+				switch($obj->type)
+				{
+					case 'int':
+					case 'double':
+					case 'price':
+						$typeFilter="Numeric";
+						break;
+					case 'date':
+					case 'datetime':
+						$typeFilter="Date";
+						break;
+					case 'boolean':
+						$typeFilter="Boolean";
+						break;
+					case 'sellist':
+						$tmp='';
+						$tmpparam=unserialize($obj->param);	// $tmp ay be array 'options' => array 'c_currencies:code_iso:code_iso' => null
+						if ($tmpparam['options'] && is_array($tmpparam['options'])) $tmp=array_shift(array_keys($tmpparam['options']));
+						if (preg_match('/[a-z0-9_]+:[a-z0-9_]+:[a-z0-9_]+/', $tmp)) $typeFilter="List:".$tmp;
+						break;
+				}
+				$this->export_fields_array[$r][$fieldname]=$fieldlabel;
+				$this->export_TypeFields_array[$r][$fieldname]=$typeFilter;
+				$this->export_entities_array[$r][$fieldname]='invoice_line';
+			}
+		}
+		// End add extra fields line
 		$this->export_sql_start[$r]='SELECT DISTINCT ';
 		$this->export_sql_end[$r]  =' FROM '.MAIN_DB_PREFIX.'societe as s';
 		$this->export_sql_end[$r] .=' LEFT JOIN '.MAIN_DB_PREFIX.'c_country as c ON s.fk_pays = c.rowid,';
 		$this->export_sql_end[$r] .=' '.MAIN_DB_PREFIX.'facture_fourn as f';
 		$this->export_sql_end[$r] .=' LEFT JOIN '.MAIN_DB_PREFIX.'facture_fourn_extrafields as extra ON f.rowid = extra.fk_object';
 		$this->export_sql_end[$r] .=' , '.MAIN_DB_PREFIX.'facture_fourn_det as fd';
+		$this->export_sql_end[$r] .=' LEFT JOIN '.MAIN_DB_PREFIX.'facture_fourn_det_extrafields as extraline ON fd.rowid = extraline.fk_object';
 		$this->export_sql_end[$r] .=' LEFT JOIN '.MAIN_DB_PREFIX.'product as p on (fd.fk_product = p.rowid)';
 		$this->export_sql_end[$r] .=' WHERE f.fk_soc = s.rowid AND f.rowid = fd.fk_facture_fourn';
-		$this->export_sql_end[$r] .=' AND f.entity = '.$conf->entity;
+		$this->export_sql_end[$r] .=' AND f.entity IN ('.getEntity('supplier_invoice',1).')';
 
 		$r++;
 		$this->export_code[$r]=$this->rights_class.'_'.$r;
@@ -516,106 +359,43 @@
 		$this->export_TypeFields_array[$r]=array('s.nom'=>'Text','s.address'=>'Text','s.zip'=>'Text','s.town'=>'Text','c.code'=>'Text','s.phone'=>'Text','s.siren'=>'Text','s.siret'=>'Text','s.ape'=>'Text','s.idprof4'=>'Text','s.tva_intra'=>'Text','f.ref'=>"Text",'f.ref_supplier'=>"Text",'f.datec'=>"Date",'f.datef'=>"Date",'f.total_ht'=>"Number",'f.total_ttc'=>"Number",'f.total_tva'=>"Number",'f.paye'=>"Boolean",'f.fk_statut'=>'Status','f.note_public'=>"Text",'pf.amount'=>'Number','p.datep'=>'Date','p.num_paiement'=>'Number');
 		$this->export_entities_array[$r]=array('s.rowid'=>"company",'s.nom'=>'company','s.address'=>'company','s.zip'=>'company','s.town'=>'company','c.code'=>'company','s.phone'=>'company','s.siren'=>'company','s.siret'=>'company','s.ape'=>'company','s.idprof4'=>'company','s.idprof5'=>'company','s.idprof6'=>'company','s.tva_intra'=>'company','f.rowid'=>"invoice",'f.ref'=>"invoice",'f.ref_supplier'=>"invoice",'f.datec'=>"invoice",'f.datef'=>"invoice",'f.total_ht'=>"invoice",'f.total_ttc'=>"invoice",'f.total_tva'=>"invoice",'f.paye'=>"invoice",'f.fk_statut'=>'invoice','f.note_public'=>"invoice",'p.rowid'=>'payment','pf.amount'=>'payment','p.datep'=>'payment','p.num_paiement'=>'payment');
 		$this->export_dependencies_array[$r]=array('payment'=>'p.rowid'); // To add unique key if we ask a field of a child to avoid the DISTINCT to discard them
-		// Add extra fields
+		// Add extra fields object
 		$sql="SELECT name, label, type, param FROM ".MAIN_DB_PREFIX."extrafields WHERE elementtype = 'facture_fourn'";
 		$resql=$this->db->query($sql);
 		if ($resql)    // This can fail when class is used on old database (during migration for example)
 		{
 			while ($obj=$this->db->fetch_object($resql))
-=======
-			// End add extra fields
-			// Add extra fields line
-			$sql="SELECT name, label, type, param FROM ".MAIN_DB_PREFIX."extrafields WHERE elementtype = 'facture_fourn_det'";
-			$resql=$this->db->query($sql);
-			if ($resql)    // This can fail when class is used on old database (during migration for example)
 			{
-				while ($obj=$this->db->fetch_object($resql))
+				$fieldname='extra.'.$obj->name;
+				$fieldlabel=ucfirst($obj->label);
+				$typeFilter="Text";
+				switch($obj->type)
 				{
-					$fieldname='extraline.'.$obj->name;
-					$fieldlabel=ucfirst($obj->label);
-					$typeFilter="Text";
-					switch($obj->type)
-					{
-						case 'int':
-						case 'double':
-						case 'price':
-							$typeFilter="Numeric";
-							break;
-						case 'date':
-						case 'datetime':
-							$typeFilter="Date";
-							break;
-						case 'boolean':
-							$typeFilter="Boolean";
-							break;
-						case 'sellist':
-							$typeFilter="List:".$obj->param;
-							break;
-					}
-					$this->export_fields_array[$r][$fieldname]=$fieldlabel;
-					$this->export_TypeFields_array[$r][$fieldname]=$typeFilter;
-					$this->export_entities_array[$r][$fieldname]='invoice_line';
+					case 'int':
+					case 'double':
+					case 'price':
+						$typeFilter="Numeric";
+						break;
+					case 'date':
+					case 'datetime':
+						$typeFilter="Date";
+						break;
+					case 'boolean':
+						$typeFilter="Boolean";
+						break;
+					case 'sellist':
+						$tmp='';
+						$tmpparam=unserialize($obj->param);	// $tmp ay be array 'options' => array 'c_currencies:code_iso:code_iso' => null
+						if ($tmpparam['options'] && is_array($tmpparam['options'])) $tmp=array_shift(array_keys($tmpparam['options']));
+						if (preg_match('/[a-z0-9_]+:[a-z0-9_]+:[a-z0-9_]+/', $tmp)) $typeFilter="List:".$tmp;
+						break;
 				}
+				$this->export_fields_array[$r][$fieldname]=$fieldlabel;
+				$this->export_TypeFields_array[$r][$fieldname]=$typeFilter;
+				$this->export_entities_array[$r][$fieldname]='invoice';
 			}
-			// End add extra fields line
-			$this->export_sql_start[$r]='SELECT DISTINCT ';
-            $this->export_sql_end[$r]  =' FROM '.MAIN_DB_PREFIX.'societe as s';
-            $this->export_sql_end[$r] .=' LEFT JOIN '.MAIN_DB_PREFIX.'c_country as c ON s.fk_pays = c.rowid,';
-            $this->export_sql_end[$r] .=' '.MAIN_DB_PREFIX.'facture_fourn as f';
-            $this->export_sql_end[$r] .=' LEFT JOIN '.MAIN_DB_PREFIX.'facture_fourn_extrafields as extra ON f.rowid = extra.fk_object';
-            $this->export_sql_end[$r] .=' , '.MAIN_DB_PREFIX.'facture_fourn_det as fd';
-            $this->export_sql_end[$r] .=' LEFT JOIN '.MAIN_DB_PREFIX.'facture_fourn_det_extrafields as extraline ON fd.rowid = extraline.fk_object';
-            $this->export_sql_end[$r] .=' LEFT JOIN '.MAIN_DB_PREFIX.'product as p on (fd.fk_product = p.rowid)';
-            $this->export_sql_end[$r] .=' WHERE f.fk_soc = s.rowid AND f.rowid = fd.fk_facture_fourn';
-            $this->export_sql_end[$r] .=' AND f.entity IN ('.getEntity('supplier_invoice',1).')';
-
-            $r++;
-            $this->export_code[$r]=$this->rights_class.'_'.$r;
-            $this->export_label[$r]='Factures fournisseurs et reglements';
-            $this->export_icon[$r]='bill';
-            $this->export_permission[$r]=array(array("fournisseur","facture","export"));
-            $this->export_fields_array[$r]=array('s.rowid'=>"IdCompany",'s.nom'=>'CompanyName','s.address'=>'Address','s.zip'=>'Zip','s.town'=>'Town','c.code'=>'CountryCode','s.phone'=>'Phone','s.siren'=>'ProfId1','s.siret'=>'ProfId2','s.ape'=>'ProfId3','s.idprof4'=>'ProfId4','s.idprof5'=>'ProfId5','s.idprof6'=>'ProfId6','s.tva_intra'=>'VATIntra','f.rowid'=>"InvoiceId",'f.ref'=>"InvoiceRef",'f.ref_supplier'=>"RefSupplier",'f.datec'=>"InvoiceDateCreation",'f.datef'=>"DateInvoice",'f.total_ht'=>"TotalHT",'f.total_ttc'=>"TotalTTC",'f.total_tva'=>"TotalVAT",'f.paye'=>"InvoicePaid",'f.fk_statut'=>'InvoiceStatus','f.note_public'=>"InvoiceNote",'p.rowid'=>'PaymentId','pf.amount'=>'AmountPayment','p.datep'=>'DatePayment','p.num_paiement'=>'PaymentNumber');
-            //$this->export_TypeFields_array[$r]=array('s.rowid'=>"List:societe:CompanyName",'s.nom'=>'Text','s.address'=>'Text','s.zip'=>'Text','s.town'=>'Text','c.code'=>'Text','s.phone'=>'Text','s.siren'=>'Text','s.siret'=>'Text','s.ape'=>'Text','s.idprof4'=>'Text','s.tva_intra'=>'Text','f.ref'=>"Text",'f.datec'=>"Date",'f.datef'=>"Date",'f.total_ht'=>"Number",'f.total_ttc'=>"Number",'f.total_tva'=>"Number",'f.paye'=>"Boolean",'f.fk_statut'=>'Status','f.note_public'=>"Text",'pf.amount'=>'Number','p.datep'=>'Date','p.num_paiement'=>'Number');
-            $this->export_TypeFields_array[$r]=array('s.nom'=>'Text','s.address'=>'Text','s.zip'=>'Text','s.town'=>'Text','c.code'=>'Text','s.phone'=>'Text','s.siren'=>'Text','s.siret'=>'Text','s.ape'=>'Text','s.idprof4'=>'Text','s.tva_intra'=>'Text','f.ref'=>"Text",'f.ref_supplier'=>"Text",'f.datec'=>"Date",'f.datef'=>"Date",'f.total_ht'=>"Number",'f.total_ttc'=>"Number",'f.total_tva'=>"Number",'f.paye'=>"Boolean",'f.fk_statut'=>'Status','f.note_public'=>"Text",'pf.amount'=>'Number','p.datep'=>'Date','p.num_paiement'=>'Number');
-            $this->export_entities_array[$r]=array('s.rowid'=>"company",'s.nom'=>'company','s.address'=>'company','s.zip'=>'company','s.town'=>'company','c.code'=>'company','s.phone'=>'company','s.siren'=>'company','s.siret'=>'company','s.ape'=>'company','s.idprof4'=>'company','s.idprof5'=>'company','s.idprof6'=>'company','s.tva_intra'=>'company','f.rowid'=>"invoice",'f.ref'=>"invoice",'f.ref_supplier'=>"invoice",'f.datec'=>"invoice",'f.datef'=>"invoice",'f.total_ht'=>"invoice",'f.total_ttc'=>"invoice",'f.total_tva'=>"invoice",'f.paye'=>"invoice",'f.fk_statut'=>'invoice','f.note_public'=>"invoice",'p.rowid'=>'payment','pf.amount'=>'payment','p.datep'=>'payment','p.num_paiement'=>'payment');
-            $this->export_dependencies_array[$r]=array('payment'=>'p.rowid'); // To add unique key if we ask a field of a child to avoid the DISTINCT to discard them
-			// Add extra fields object
-			$sql="SELECT name, label, type, param FROM ".MAIN_DB_PREFIX."extrafields WHERE elementtype = 'facture_fourn'";
-			$resql=$this->db->query($sql);
-			if ($resql)    // This can fail when class is used on old database (during migration for example)
->>>>>>> 805c73b8
-			{
-				while ($obj=$this->db->fetch_object($resql))
-				{
-					$fieldname='extra.'.$obj->name;
-					$fieldlabel=ucfirst($obj->label);
-					$typeFilter="Text";
-					switch($obj->type)
-					{
-						case 'int':
-						case 'double':
-						case 'price':
-							$typeFilter="Numeric";
-							break;
-						case 'date':
-						case 'datetime':
-							$typeFilter="Date";
-							break;
-						case 'boolean':
-							$typeFilter="Boolean";
-							break;
-						case 'sellist':
-							$typeFilter="List:".$obj->param;
-							break;
-					}
-					$this->export_fields_array[$r][$fieldname]=$fieldlabel;
-					$this->export_TypeFields_array[$r][$fieldname]=$typeFilter;
-					$this->export_entities_array[$r][$fieldname]='invoice';
-				}
-			}
-<<<<<<< HEAD
 		}
-		// End add axtra fields
+		// End add extra fields object
 		$this->export_sql_start[$r]='SELECT DISTINCT ';
 		$this->export_sql_end[$r]  =' FROM '.MAIN_DB_PREFIX.'societe as s';
 		$this->export_sql_end[$r] .=' LEFT JOIN '.MAIN_DB_PREFIX.'c_country as c ON s.fk_pays = c.rowid,';
@@ -624,128 +404,102 @@
 		$this->export_sql_end[$r] .=' LEFT JOIN '.MAIN_DB_PREFIX.'paiementfourn_facturefourn as pf ON pf.fk_facturefourn = f.rowid';
 		$this->export_sql_end[$r] .=' LEFT JOIN '.MAIN_DB_PREFIX.'paiementfourn as p ON pf.fk_paiementfourn = p.rowid';
 		$this->export_sql_end[$r] .=' WHERE f.fk_soc = s.rowid';
-		$this->export_sql_end[$r] .=' AND f.entity = '.$conf->entity;
+        $this->export_sql_end[$r] .=' AND f.entity IN ('.getEntity('supplier_invoice',1).')';
+
 
 		$r++;
 		$this->export_code[$r]=$this->rights_class.'_'.$r;
 		$this->export_label[$r]='Commandes fournisseurs et lignes de commandes';
 		$this->export_icon[$r]='order';
 		$this->export_permission[$r]=array(array("fournisseur","commande","export"));
-		$this->export_fields_array[$r]=array('s.rowid'=>"IdCompany",'s.nom'=>'CompanyName','s.address'=>'Address','s.zip'=>'Zip','s.town'=>'Town','c.code'=>'CountryCode','s.phone'=>'Phone','s.siren'=>'ProfId1','s.siret'=>'ProfId2','s.ape'=>'ProfId3','s.idprof4'=>'ProfId4','s.idprof5'=>'ProfId5','s.idprof6'=>'ProfId6','s.tva_intra'=>'VATIntra','f.rowid'=>"OrderId",'f.ref'=>"Ref",'f.ref_supplier'=>"RefSupplier",'f.date_creation'=>"DateCreation",'f.date_commande'=>"OrderDate",'f.total_ht'=>"TotalHT",'f.total_ttc'=>"TotalTTC",'f.tva'=>"TotalVAT",'f.fk_statut'=>'Status','f.note_private'=>"NotePrivate",'fd.rowid'=>'LineId','fd.description'=>"LineDescription",'fd.tva_tx'=>"LineVATRate",'fd.qty'=>"LineQty",'fd.remise_percent'=>"Discount",'fd.total_ht'=>"LineTotalHT",'fd.total_ttc'=>"LineTotalTTC",'fd.total_tva'=>"LineTotalVAT",'fd.product_type'=>'TypeOfLineServiceOrProduct','fd.fk_product'=>'ProductId','p.ref'=>'ProductRef','p.label'=>'ProductLabel');
-		$this->export_TypeFields_array[$r]=array('s.rowid'=>"company",'s.nom'=>'Text','s.address'=>'Text','s.cp'=>'Text','s.ville'=>'Text','c.code'=>'Text','s.tel'=>'Text','s.siren'=>'Text','s.siret'=>'Text','s.ape'=>'Text','s.idprof4'=>'Text','s.idprof5'=>'Text','s.idprof6'=>'Text','s.tva_intra'=>'Text','f.ref'=>"Text",'f.ref_supplier'=>"Text",'f.date_creation'=>"Date",'f.date_commande'=>"Date",'f.total_ht'=>"Number",'f.total_ttc'=>"Number",'f.tva'=>"Number",'f.fk_statut'=>'Status','f.note_private'=>"Text",'fd.description'=>"Text",'fd.tva_tx'=>"Number",'fd.qty'=>"Number",'fd.remise_percent'=>"Number",'fd.total_ht'=>"Number",'fd.total_ttc'=>"Number",'fd.total_tva'=>"Number",'fd.product_type'=>'Number','fd.fk_product'=>'List:product:label','p.ref'=>'Text','p.label'=>'Text');
-		$this->export_entities_array[$r]=array('s.rowid'=>"company",'s.nom'=>'company','s.address'=>'company','s.zip'=>'company','s.town'=>'company','c.code'=>'company','s.phone'=>'company','s.siren'=>'company','s.siret'=>'company','s.ape'=>'company','s.idprof4'=>'company','s.idprof5'=>'company','s.idprof6'=>'company','s.tva_intra'=>'company','f.rowid'=>"order",'f.ref'=>"order",'f.ref_supplier'=>"order",'f.date_creation'=>"order",'f.date_commande'=>"order",'f.total_ht'=>"order",'f.total_ttc'=>"order",'f.tva'=>"order",'f.fk_statut'=>'order','f.note_private'=>"order",'fd.rowid'=>'order_line','fd.description'=>"order_line",'fd.tva_tx'=>"order_line",'fd.qty'=>"order_line",'fd.remise_percent'=>"order_line",'fd.total_ht'=>"order_line",'fd.total_ttc'=>"order_line",'fd.total_tva'=>"order_line",'fd.product_type'=>'order_line','fd.fk_product'=>'product','p.ref'=>'product','p.label'=>'product');
+		$this->export_fields_array[$r]=array('s.rowid'=>"IdCompany",'s.nom'=>'CompanyName','s.address'=>'Address','s.zip'=>'Zip','s.town'=>'Town','c.code'=>'CountryCode','s.phone'=>'Phone','s.siren'=>'ProfId1','s.siret'=>'ProfId2','s.ape'=>'ProfId3','s.idprof4'=>'ProfId4','s.idprof5'=>'ProfId5','s.idprof6'=>'ProfId6','s.tva_intra'=>'VATIntra','f.rowid'=>"OrderId",'f.ref'=>"Ref",'f.ref_supplier'=>"RefSupplier",'f.date_creation'=>"DateCreation",'f.date_commande'=>"OrderDate",'f.total_ht'=>"TotalHT",'f.total_ttc'=>"TotalTTC",'f.tva'=>"TotalVAT",'f.fk_statut'=>'Status','f.note_public'=>"NotePublic",'f.note_private'=>"NotePrivate",'fd.rowid'=>'LineId','fd.description'=>"LineDescription",'fd.tva_tx'=>"LineVATRate",'fd.qty'=>"LineQty",'fd.remise_percent'=>"Discount",'fd.total_ht'=>"LineTotalHT",'fd.total_ttc'=>"LineTotalTTC",'fd.total_tva'=>"LineTotalVAT",'fd.product_type'=>'TypeOfLineServiceOrProduct','fd.fk_product'=>'ProductId','p.ref'=>'ProductRef','p.label'=>'ProductLabel');
+		$this->export_TypeFields_array[$r]=array('s.rowid'=>"company",'s.nom'=>'Text','s.address'=>'Text','s.cp'=>'Text','s.ville'=>'Text','c.code'=>'Text','s.tel'=>'Text','s.siren'=>'Text','s.siret'=>'Text','s.ape'=>'Text','s.idprof4'=>'Text','s.idprof5'=>'Text','s.idprof6'=>'Text','s.tva_intra'=>'Text','f.ref'=>"Text",'f.ref_supplier'=>"Text",'f.date_creation'=>"Date",'f.date_commande'=>"Date",'f.total_ht'=>"Number",'f.total_ttc'=>"Number",'f.tva'=>"Number",'f.fk_statut'=>'Status','f.note_public'=>"Text",'f.note_private'=>"Text",'fd.description'=>"Text",'fd.tva_tx'=>"Number",'fd.qty'=>"Number",'fd.remise_percent'=>"Number",'fd.total_ht'=>"Number",'fd.total_ttc'=>"Number",'fd.total_tva'=>"Number",'fd.product_type'=>'Number','fd.fk_product'=>'List:product:label','p.ref'=>'Text','p.label'=>'Text');
+		$this->export_entities_array[$r]=array('s.rowid'=>"company",'s.nom'=>'company','s.address'=>'company','s.zip'=>'company','s.town'=>'company','c.code'=>'company','s.phone'=>'company','s.siren'=>'company','s.siret'=>'company','s.ape'=>'company','s.idprof4'=>'company','s.idprof5'=>'company','s.idprof6'=>'company','s.tva_intra'=>'company','f.rowid'=>"order",'f.ref'=>"order",'f.ref_supplier'=>"order",'f.date_creation'=>"order",'f.date_commande'=>"order",'f.total_ht'=>"order",'f.total_ttc'=>"order",'f.tva'=>"order",'f.fk_statut'=>'order','f.note_public'=>"order",'f.note_private'=>"order",'fd.rowid'=>'order_line','fd.description'=>"order_line",'fd.tva_tx'=>"order_line",'fd.qty'=>"order_line",'fd.remise_percent'=>"order_line",'fd.total_ht'=>"order_line",'fd.total_ttc'=>"order_line",'fd.total_tva'=>"order_line",'fd.product_type'=>'order_line','fd.fk_product'=>'product','p.ref'=>'product','p.label'=>'product');
 		$this->export_dependencies_array[$r]=array('order_line'=>'fd.rowid','product'=>'fd.rowid'); // To add unique key if we ask a field of a child to avoid the DISTINCT to discard them
-
+		// Add extra fields object
+		$sql="SELECT name, label, type, param FROM ".MAIN_DB_PREFIX."extrafields WHERE elementtype = 'commande_fournisseur'";
+		$resql=$this->db->query($sql);
+		if ($resql)    // This can fail when class is used on old database (during migration for example)
+		{
+			while ($obj=$this->db->fetch_object($resql))
+			{
+				$fieldname='extra.'.$obj->name;
+				$fieldlabel=ucfirst($obj->label);
+				$typeFilter="Text";
+				switch($obj->type)
+				{
+					case 'int':
+					case 'double':
+					case 'price':
+						$typeFilter="Numeric";
+						break;
+					case 'date':
+					case 'datetime':
+						$typeFilter="Date";
+						break;
+					case 'boolean':
+						$typeFilter="Boolean";
+						break;
+					case 'sellist':
+						$tmp='';
+						$tmpparam=unserialize($obj->param);	// $tmp ay be array 'options' => array 'c_currencies:code_iso:code_iso' => null
+						if ($tmpparam['options'] && is_array($tmpparam['options'])) $tmp=array_shift(array_keys($tmpparam['options']));
+						if (preg_match('/[a-z0-9_]+:[a-z0-9_]+:[a-z0-9_]+/', $tmp)) $typeFilter="List:".$tmp;
+						break;
+				}
+				$this->export_fields_array[$r][$fieldname]=$fieldlabel;
+				$this->export_TypeFields_array[$r][$fieldname]=$typeFilter;
+				$this->export_entities_array[$r][$fieldname]='order';
+			}
+		}
+		// End add extra fields object
+		// Add extra fields line
+		$sql="SELECT name, label, type, param FROM ".MAIN_DB_PREFIX."extrafields WHERE elementtype = 'commande_fournisseurdet'";
+		$resql=$this->db->query($sql);
+		if ($resql)    // This can fail when class is used on old database (during migration for example)
+		{
+			while ($obj=$this->db->fetch_object($resql))
+			{
+				$fieldname='extraline.'.$obj->name;
+				$fieldlabel=ucfirst($obj->label);
+				$typeFilter="Text";
+				switch($obj->type)
+				{
+					case 'int':
+					case 'double':
+					case 'price':
+						$typeFilter="Numeric";
+						break;
+					case 'date':
+					case 'datetime':
+						$typeFilter="Date";
+						break;
+					case 'boolean':
+						$typeFilter="Boolean";
+						break;
+					case 'sellist':
+						$tmp='';
+						$tmpparam=unserialize($obj->param);	// $tmp ay be array 'options' => array 'c_currencies:code_iso:code_iso' => null
+						if ($tmpparam['options'] && is_array($tmpparam['options'])) $tmp=array_shift(array_keys($tmpparam['options']));
+						if (preg_match('/[a-z0-9_]+:[a-z0-9_]+:[a-z0-9_]+/', $tmp)) $typeFilter="List:".$tmp;
+						break;
+				}
+				$this->export_fields_array[$r][$fieldname]=$fieldlabel;
+				$this->export_TypeFields_array[$r][$fieldname]=$typeFilter;
+				$this->export_entities_array[$r][$fieldname]='order_line';
+			}
+		}
+		// End add extra fields line
 		$this->export_sql_start[$r]='SELECT DISTINCT ';
 		$this->export_sql_end[$r]  =' FROM '.MAIN_DB_PREFIX.'societe as s';
 		$this->export_sql_end[$r] .=' LEFT JOIN '.MAIN_DB_PREFIX.'c_country as c ON s.fk_pays = c.rowid,';
-		$this->export_sql_end[$r] .=' '.MAIN_DB_PREFIX.'commande_fournisseur as f, '.MAIN_DB_PREFIX.'commande_fournisseurdet as fd';
+		$this->export_sql_end[$r] .=' '.MAIN_DB_PREFIX.'commande_fournisseur as f';
+		$this->export_sql_end[$r] .=' LEFT JOIN '.MAIN_DB_PREFIX.'commande_fournisseur_extrafields as extra ON f.rowid = extra.fk_object,';
+		$this->export_sql_end[$r] .=' '.MAIN_DB_PREFIX.'commande_fournisseurdet as fd';
+		$this->export_sql_end[$r] .=' LEFT JOIN '.MAIN_DB_PREFIX.'commande_fournisseurdet_extrafields as extraline ON fd.rowid = extraline.fk_object';
 		$this->export_sql_end[$r] .=' LEFT JOIN '.MAIN_DB_PREFIX.'product as p on (fd.fk_product = p.rowid)';
 		$this->export_sql_end[$r] .=' WHERE f.fk_soc = s.rowid AND f.rowid = fd.fk_commande';
-		$this->export_sql_end[$r] .=' AND f.entity = '.$conf->entity;
-=======
-			// End add extra fields object
-            $this->export_sql_start[$r]='SELECT DISTINCT ';
-            $this->export_sql_end[$r]  =' FROM '.MAIN_DB_PREFIX.'societe as s';
-            $this->export_sql_end[$r] .=' LEFT JOIN '.MAIN_DB_PREFIX.'c_country as c ON s.fk_pays = c.rowid,';
-            $this->export_sql_end[$r] .=' '.MAIN_DB_PREFIX.'facture_fourn as f';
-            $this->export_sql_end[$r] .=' LEFT JOIN '.MAIN_DB_PREFIX.'facture_fourn_extrafields as extra ON f.rowid = extra.fk_object';
-            $this->export_sql_end[$r] .=' LEFT JOIN '.MAIN_DB_PREFIX.'paiementfourn_facturefourn as pf ON pf.fk_facturefourn = f.rowid';
-            $this->export_sql_end[$r] .=' LEFT JOIN '.MAIN_DB_PREFIX.'paiementfourn as p ON pf.fk_paiementfourn = p.rowid';
-            $this->export_sql_end[$r] .=' WHERE f.fk_soc = s.rowid';
-            $this->export_sql_end[$r] .=' AND f.entity IN ('.getEntity('supplier_invoice',1).')';
-
-
-
-            $r++;
-            $this->export_code[$r]=$this->rights_class.'_'.$r;
-            $this->export_label[$r]='Commandes fournisseurs et lignes de commandes';
-            $this->export_icon[$r]='order';
-            $this->export_permission[$r]=array(array("fournisseur","commande","export"));
-            $this->export_fields_array[$r]=array('s.rowid'=>"IdCompany",'s.nom'=>'CompanyName','s.address'=>'Address','s.zip'=>'Zip','s.town'=>'Town','c.code'=>'CountryCode','s.phone'=>'Phone','s.siren'=>'ProfId1','s.siret'=>'ProfId2','s.ape'=>'ProfId3','s.idprof4'=>'ProfId4','s.idprof5'=>'ProfId5','s.idprof6'=>'ProfId6','s.tva_intra'=>'VATIntra','f.rowid'=>"OrderId",'f.ref'=>"Ref",'f.ref_supplier'=>"RefSupplier",'f.date_creation'=>"DateCreation",'f.date_commande'=>"OrderDate",'f.total_ht'=>"TotalHT",'f.total_ttc'=>"TotalTTC",'f.tva'=>"TotalVAT",'f.fk_statut'=>'Status','f.note_public'=>"NotePublic",'f.note_private'=>"NotePrivate",'fd.rowid'=>'LineId','fd.description'=>"LineDescription",'fd.tva_tx'=>"LineVATRate",'fd.qty'=>"LineQty",'fd.remise_percent'=>"Discount",'fd.total_ht'=>"LineTotalHT",'fd.total_ttc'=>"LineTotalTTC",'fd.total_tva'=>"LineTotalVAT",'fd.product_type'=>'TypeOfLineServiceOrProduct','fd.fk_product'=>'ProductId','p.ref'=>'ProductRef','p.label'=>'ProductLabel');
-            $this->export_TypeFields_array[$r]=array('s.rowid'=>"company",'s.nom'=>'Text','s.address'=>'Text','s.cp'=>'Text','s.ville'=>'Text','c.code'=>'Text','s.tel'=>'Text','s.siren'=>'Text','s.siret'=>'Text','s.ape'=>'Text','s.idprof4'=>'Text','s.idprof5'=>'Text','s.idprof6'=>'Text','s.tva_intra'=>'Text','f.ref'=>"Text",'f.ref_supplier'=>"Text",'f.date_creation'=>"Date",'f.date_commande'=>"Date",'f.total_ht'=>"Number",'f.total_ttc'=>"Number",'f.tva'=>"Number",'f.fk_statut'=>'Status','f.note_public'=>"Text",'f.note_private'=>"Text",'fd.description'=>"Text",'fd.tva_tx'=>"Number",'fd.qty'=>"Number",'fd.remise_percent'=>"Number",'fd.total_ht'=>"Number",'fd.total_ttc'=>"Number",'fd.total_tva'=>"Number",'fd.product_type'=>'Number','fd.fk_product'=>'List:Product:label','p.ref'=>'Text','p.label'=>'Text');
-            $this->export_entities_array[$r]=array('s.rowid'=>"company",'s.nom'=>'company','s.address'=>'company','s.zip'=>'company','s.town'=>'company','c.code'=>'company','s.phone'=>'company','s.siren'=>'company','s.siret'=>'company','s.ape'=>'company','s.idprof4'=>'company','s.idprof5'=>'company','s.idprof6'=>'company','s.tva_intra'=>'company','f.rowid'=>"order",'f.ref'=>"order",'f.ref_supplier'=>"order",'f.date_creation'=>"order",'f.date_commande'=>"order",'f.total_ht'=>"order",'f.total_ttc'=>"order",'f.tva'=>"order",'f.fk_statut'=>'order','f.note_public'=>"order",'f.note_private'=>"order",'fd.rowid'=>'order_line','fd.description'=>"order_line",'fd.tva_tx'=>"order_line",'fd.qty'=>"order_line",'fd.remise_percent'=>"order_line",'fd.total_ht'=>"order_line",'fd.total_ttc'=>"order_line",'fd.total_tva'=>"order_line",'fd.product_type'=>'order_line','fd.fk_product'=>'product','p.ref'=>'product','p.label'=>'product');
-            $this->export_dependencies_array[$r]=array('order_line'=>'fd.rowid','product'=>'fd.rowid'); // To add unique key if we ask a field of a child to avoid the DISTINCT to discard them
-			// Add extra fields object
-			$sql="SELECT name, label, type, param FROM ".MAIN_DB_PREFIX."extrafields WHERE elementtype = 'commande_fournisseur'";
-			$resql=$this->db->query($sql);
-			if ($resql)    // This can fail when class is used on old database (during migration for example)
-			{
-				while ($obj=$this->db->fetch_object($resql))
-				{
-					$fieldname='extra.'.$obj->name;
-					$fieldlabel=ucfirst($obj->label);
-					$typeFilter="Text";
-					switch($obj->type)
-					{
-						case 'int':
-						case 'double':
-						case 'price':
-							$typeFilter="Numeric";
-							break;
-						case 'date':
-						case 'datetime':
-							$typeFilter="Date";
-							break;
-						case 'boolean':
-							$typeFilter="Boolean";
-							break;
-						case 'sellist':
-							$typeFilter="List:".$obj->param;
-							break;
-					}
-					$this->export_fields_array[$r][$fieldname]=$fieldlabel;
-					$this->export_TypeFields_array[$r][$fieldname]=$typeFilter;
-					$this->export_entities_array[$r][$fieldname]='order';
-				}
-			}
-			// End add extra fields object
-			// Add extra fields line
-			$sql="SELECT name, label, type, param FROM ".MAIN_DB_PREFIX."extrafields WHERE elementtype = 'commande_fournisseurdet'";
-			$resql=$this->db->query($sql);
-			if ($resql)    // This can fail when class is used on old database (during migration for example)
-			{
-				while ($obj=$this->db->fetch_object($resql))
-				{
-					$fieldname='extraline.'.$obj->name;
-					$fieldlabel=ucfirst($obj->label);
-					$typeFilter="Text";
-					switch($obj->type)
-					{
-						case 'int':
-						case 'double':
-						case 'price':
-							$typeFilter="Numeric";
-							break;
-						case 'date':
-						case 'datetime':
-							$typeFilter="Date";
-							break;
-						case 'boolean':
-							$typeFilter="Boolean";
-							break;
-						case 'sellist':
-							$typeFilter="List:".$obj->param;
-							break;
-					}
-					$this->export_fields_array[$r][$fieldname]=$fieldlabel;
-					$this->export_TypeFields_array[$r][$fieldname]=$typeFilter;
-					$this->export_entities_array[$r][$fieldname]='order_line';
-				}
-			}
-			// End add extra fields line
-            $this->export_sql_start[$r]='SELECT DISTINCT ';
-            $this->export_sql_end[$r]  =' FROM '.MAIN_DB_PREFIX.'societe as s';
-            $this->export_sql_end[$r] .=' LEFT JOIN '.MAIN_DB_PREFIX.'c_country as c ON s.fk_pays = c.rowid,';
-            $this->export_sql_end[$r] .=' '.MAIN_DB_PREFIX.'commande_fournisseur as f';
-            $this->export_sql_end[$r] .=' LEFT JOIN '.MAIN_DB_PREFIX.'commande_fournisseur_extrafields as extra ON f.rowid = extra.fk_object,';
-            $this->export_sql_end[$r] .=' '.MAIN_DB_PREFIX.'commande_fournisseurdet as fd';
-            $this->export_sql_end[$r] .=' LEFT JOIN '.MAIN_DB_PREFIX.'commande_fournisseurdet_extrafields as extraline ON fd.rowid = extraline.fk_object';
-            $this->export_sql_end[$r] .=' LEFT JOIN '.MAIN_DB_PREFIX.'product as p on (fd.fk_product = p.rowid)';
-            $this->export_sql_end[$r] .=' WHERE f.fk_soc = s.rowid AND f.rowid = fd.fk_commande';
-            $this->export_sql_end[$r] .=' AND f.entity IN ('.getEntity('supplier_order',1).')';
->>>>>>> 805c73b8
-
+		$this->export_sql_end[$r] .=' AND f.entity IN ('.getEntity('supplier_order',1).')';
 	}
 
 
