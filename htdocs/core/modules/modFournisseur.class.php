--- conflicted
+++ resolved
@@ -5,12 +5,8 @@
  * Copyright (C) 2012      Juanjo Menent		<jmenent@2byte.es>
  * Copyright (C) 2013-2015 Philippe Grand	    <philippe.grand@atoo-net.com>
  * Copyright (C) 2020      Ahmad Jamaly Rabib   <rabib@metroworks.co.jp>
-<<<<<<< HEAD
- * Copyright (C) 2024		MDW							<mdeweerd@users.noreply.github.com>
-=======
  * Copyright (C) 2024		MDW						<mdeweerd@users.noreply.github.com>
  * Copyright (C) 2024		Frédéric France			<frederic.france@free.fr>
->>>>>>> cc80841a
  *
  * This program is free software; you can redistribute it and/or modify
  * it under the terms of the GNU General Public License as published by
@@ -1004,11 +1000,7 @@
 		if (file_exists($src) && !file_exists($dest)) {
 			require_once DOL_DOCUMENT_ROOT.'/core/lib/files.lib.php';
 			dol_mkdir($dirodt);
-<<<<<<< HEAD
-			$result = dol_copy($src, $dest, 0, 0);
-=======
 			$result = dol_copy($src, $dest, '0', 0);
->>>>>>> cc80841a
 			if ($result < 0) {
 				$langs->load("errors");
 				$this->error = $langs->trans('ErrorFailToCopyFile', $src, $dest);
