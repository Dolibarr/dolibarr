<?php
/* Copyright (C) 2003      Rodolphe Quiedeville <rodolphe@quiedeville.org>
 * Copyright (C) 2004-2015 Laurent Destailleur  <eldy@users.sourceforge.net>
 * Copyright (C) 2005-2012 Regis Houssin        <regis.houssin@inodbox.com>
 * Copyright (C) 2012      Juanjo Menent		<jmenent@2byte.es>
 * Copyright (C) 2013-2015 Philippe Grand	    <philippe.grand@atoo-net.com>
 * Copyright (C) 2020      Ahmad Jamaly Rabib   <rabib@metroworks.co.jp>
 *
 * This program is free software; you can redistribute it and/or modify
 * it under the terms of the GNU General Public License as published by
 * the Free Software Foundation; either version 3 of the License, or
 * (at your option) any later version.
 *
 * This program is distributed in the hope that it will be useful,
 * but WITHOUT ANY WARRANTY; without even the implied warranty of
 * MERCHANTABILITY or FITNESS FOR A PARTICULAR PURPOSE.  See the
 * GNU General Public License for more details.
 *
 * You should have received a copy of the GNU General Public License
 * along with this program. If not, see <https://www.gnu.org/licenses/>.
 */

/**
 * 		\defgroup   fournisseur     Module suppliers
 *		\file       htdocs/core/modules/modFournisseur.class.php
 *		\ingroup    fournisseur
 *		\brief      Description and activation file for the module Supplier
 */
include_once DOL_DOCUMENT_ROOT.'/core/modules/DolibarrModules.class.php';


/**
 *	Description and activation class for module Fournisseur
 */
class modFournisseur extends DolibarrModules
{
	/**
	 *   Constructor. Define names, constants, directories, boxes, permissions
	 *
	 *   @param      DoliDB		$db      Database handler
	 */
	public function __construct($db)
	{
		global $conf, $user;

		$this->db = $db;
		$this->numero = 40;

		// Family can be 'crm','financial','hr','projects','product','ecm','technic','other'
		// It is used to group modules in module setup page
		$this->family = "srm";
		$this->module_position = '12';
		// Module label (no space allowed), used if translation string 'ModuleXXXName' not found (where XXX is value of numeric property 'numero' of module)
		$this->name = preg_replace('/^mod/i', '', get_class($this));
		$this->description = "Gestion des fournisseurs";

		// Possible values for version are: 'development', 'experimental', 'dolibarr' or version
		$this->version = 'dolibarr';

		$this->const_name = 'MAIN_MODULE_'.strtoupper($this->name);
		$this->picto = 'company';

		// Data directories to create when module is enabled
		$this->dirs = array(
			"/fournisseur/temp",
			"/fournisseur/commande",
			"/fournisseur/commande/temp",
			"/fournisseur/facture",
			"/fournisseur/facture/temp"
		);

		// Dependencies
		$this->depends = array("modSociete");
		$this->requiredby = array("modSupplierProposal");
		$this->langfiles = array('bills', 'companies', 'suppliers', 'orders', 'sendings');

		// Config pages
		$this->config_page_url = array("supplier_order.php");

		// Constants
		$this->const = array();
		$r = 0;

		$this->const[$r][0] = "COMMANDE_SUPPLIER_ADDON_PDF";
		$this->const[$r][1] = "chaine";
		$this->const[$r][2] = "muscadet";
		$this->const[$r][3] = 'Nom du gestionnaire de generation des bons de commande en PDF';
		$this->const[$r][4] = 0;
		$r++;

		$this->const[$r][0] = "COMMANDE_SUPPLIER_ADDON_NUMBER";
		$this->const[$r][1] = "chaine";
		$this->const[$r][2] = "mod_commande_fournisseur_muguet";
		$this->const[$r][3] = 'Nom du gestionnaire de numerotation des commandes fournisseur';
		$this->const[$r][4] = 0;
		$r++;

		/* For supplier invoice, we must not have default pdf template on. In most cases, we need to join PDF from supplier, not have a document generated.
		$this->const[$r][0] = "INVOICE_SUPPLIER_ADDON_PDF";
		$this->const[$r][1] = "chaine";
		$this->const[$r][2] = "canelle";
		$this->const[$r][3] = 'Nom du gestionnaire de generation des factures fournisseur en PDF';
		$this->const[$r][4] = 0;
		$r++;
		*/

		$this->const[$r][0] = "INVOICE_SUPPLIER_ADDON_NUMBER";
		$this->const[$r][1] = "chaine";
		$this->const[$r][2] = "mod_facture_fournisseur_cactus";
		$this->const[$r][3] = 'Nom du gestionnaire de numerotation des factures fournisseur';
		$this->const[$r][4] = 0;
		$r++;

		$this->const[$r][0] = "SUPPLIER_ORDER_ADDON_PDF_ODT_PATH";
		$this->const[$r][1] = "chaine";
		$this->const[$r][2] = "DOL_DATA_ROOT/doctemplates/supplier_orders";
		$this->const[$r][3] = '';
		$this->const[$r][4] = 0;
		$r++;

		// Boxes
		$this->boxes = array(
			0=>array('file'=>'box_graph_invoices_supplier_permonth.php', 'enabledbydefaulton'=>'Home'),
			1=>array('file'=>'box_graph_orders_supplier_permonth.php', 'enabledbydefaulton'=>'Home'),
			2=>array('file'=>'box_fournisseurs.php', 'enabledbydefaulton'=>'Home'),
			3=>array('file'=>'box_factures_fourn_imp.php', 'enabledbydefaulton'=>'Home'),
			4=>array('file'=>'box_factures_fourn.php', 'enabledbydefaulton'=>'Home'),
			5=>array('file'=>'box_supplier_orders.php', 'enabledbydefaulton'=>'Home'),
			6=>array('file'=>'box_supplier_orders_awaiting_reception.php', 'enabledbydefaulton'=>'Home'),
		);

		// Permissions
		$this->rights = array();
		$this->rights_class = 'fournisseur';
		$r = 0;

		$r++;
		$this->rights[$r][0] = 1181;
		$this->rights[$r][1] = 'Consulter les fournisseurs';
		$this->rights[$r][2] = 'r';
		$this->rights[$r][3] = 0;
		$this->rights[$r][4] = 'lire';

		$r++;
		$this->rights[$r][0] = 1182;
		$this->rights[$r][1] = 'Consulter les commandes fournisseur';
		$this->rights[$r][2] = 'r';
		$this->rights[$r][3] = 0;
		$this->rights[$r][4] = 'commande';
		$this->rights[$r][5] = 'lire';

		$r++;
		$this->rights[$r][0] = 1183;
		$this->rights[$r][1] = 'Creer une commande fournisseur';
		$this->rights[$r][2] = 'w';
		$this->rights[$r][3] = 0;
		$this->rights[$r][4] = 'commande';
		$this->rights[$r][5] = 'creer';

		$r++;
		$this->rights[$r][0] = 1184;
		$this->rights[$r][1] = 'Valider une commande fournisseur';
		$this->rights[$r][2] = 'w';
		$this->rights[$r][3] = 0;
		$this->rights[$r][4] = 'supplier_order_advance';
		$this->rights[$r][5] = 'validate';

		$r++;
		$this->rights[$r][0] = 1185;
		$this->rights[$r][1] = 'Approuver une commande fournisseur';
		$this->rights[$r][2] = 'w';
		$this->rights[$r][3] = 0;
		$this->rights[$r][4] = 'commande';
		$this->rights[$r][5] = 'approuver';

		$r++;
		$this->rights[$r][0] = 1186;
		$this->rights[$r][1] = 'Commander une commande fournisseur';
		$this->rights[$r][2] = 'w';
		$this->rights[$r][3] = 0;
		$this->rights[$r][4] = 'commande';
		$this->rights[$r][5] = 'commander';

		$r++;
		$this->rights[$r][0] = 1187;
		$this->rights[$r][1] = 'Receptionner une commande fournisseur';
		$this->rights[$r][2] = 'd';
		$this->rights[$r][3] = 0;
		$this->rights[$r][4] = 'commande';
		$this->rights[$r][5] = 'receptionner';

		$r++;
		$this->rights[$r][0] = 1189;
		$this->rights[$r][1] = 'Check/Uncheck a supplier order reception';
		$this->rights[$r][2] = 'w';
		$this->rights[$r][3] = 0;
		$this->rights[$r][4] = 'commande_advance';
		$this->rights[$r][5] = 'check';

		$r++;
		$this->rights[$r][0] = 1188;
		$this->rights[$r][1] = 'Supprimer une commande fournisseur';
		$this->rights[$r][2] = 'd';
		$this->rights[$r][3] = 0;
		$this->rights[$r][4] = 'commande';
		$this->rights[$r][5] = 'supprimer';

		if (!empty($conf->global->SUPPLIER_ORDER_3_STEPS_TO_BE_APPROVED)) {
			$r++;
			$this->rights[$r][0] = 1190;
			$this->rights[$r][1] = 'Approve supplier order (second level)'; // $langs->trans("Permission1190");
			$this->rights[$r][2] = 'w';
			$this->rights[$r][3] = 0;
			$this->rights[$r][4] = 'commande';
			$this->rights[$r][5] = 'approve2';
		}

		$r++;
		$this->rights[$r][0] = 1191;
		$this->rights[$r][1] = 'Exporter les commande fournisseurs, attributs';
		$this->rights[$r][2] = 'r';
		$this->rights[$r][3] = 0;
		$this->rights[$r][4] = 'commande';
		$this->rights[$r][5] = 'export';

		$r++;
		$this->rights[$r][0] = 1231;
		$this->rights[$r][1] = 'Consulter les factures fournisseur';
		$this->rights[$r][2] = 'r';
		$this->rights[$r][3] = 0;
		$this->rights[$r][4] = 'facture';
		$this->rights[$r][5] = 'lire';

		$r++;
		$this->rights[$r][0] = 1232;
		$this->rights[$r][1] = 'Creer une facture fournisseur';
		$this->rights[$r][2] = 'w';
		$this->rights[$r][3] = 0;
		$this->rights[$r][4] = 'facture';
		$this->rights[$r][5] = 'creer';

		$r++;
		$this->rights[$r][0] = 1233;
		$this->rights[$r][1] = 'Valider une facture fournisseur';
		$this->rights[$r][2] = 'w';
		$this->rights[$r][3] = 0;
		$this->rights[$r][4] = 'supplier_invoice_advance';
		$this->rights[$r][5] = 'validate';

		$r++;
		$this->rights[$r][0] = 1234;
		$this->rights[$r][1] = 'Supprimer une facture fournisseur';
		$this->rights[$r][2] = 'd';
		$this->rights[$r][3] = 0;
		$this->rights[$r][4] = 'facture';
		$this->rights[$r][5] = 'supprimer';

		$r++;
		$this->rights[$r][0] = 1235;
		$this->rights[$r][1] = 'Envoyer les factures par mail';
		$this->rights[$r][2] = 'a';
		$this->rights[$r][3] = 0;
		$this->rights[$r][4] = 'supplier_invoice_advance';
		$this->rights[$r][5] = 'send';

		$r++;
		$this->rights[$r][0] = 1236;
		$this->rights[$r][1] = 'Exporter les factures fournisseurs, attributs et reglements';
		$this->rights[$r][2] = 'r';
		$this->rights[$r][3] = 0;
		$this->rights[$r][4] = 'facture';
		$this->rights[$r][5] = 'export';


		// Menus
		//-------
		$this->menu = 1; // This module add menu entries. They are coded into menu manager.


		// Exports
		//--------
		$r = 0;

		$r++;
		$this->export_code[$r] = $this->rights_class.'_'.$r;
		$this->export_label[$r] = 'Vendor invoices and lines of invoices';
		$this->export_icon[$r] = 'invoice';
		$this->export_permission[$r] = array(array("fournisseur", "facture", "export"));
		$this->export_fields_array[$r] = array(
			's.rowid'=>"IdCompany", 's.nom'=>'CompanyName', 'ps.nom'=>'ParentCompany', 's.address'=>'Address', 's.zip'=>'Zip', 's.town'=>'Town', 'c.code'=>'CountryCode', 's.phone'=>'Phone',
			's.siren'=>'ProfId1', 's.siret'=>'ProfId2', 's.ape'=>'ProfId3', 's.idprof4'=>'ProfId4', 's.idprof5'=>'ProfId5', 's.idprof6'=>'ProfId6',
			's.code_compta'=>'CustomerAccountancyCode', 's.code_compta_fournisseur'=>'SupplierAccountancyCode', 's.tva_intra'=>'VATIntra',
			'f.rowid'=>"InvoiceId", 'f.ref'=>"InvoiceRef", 'f.ref_supplier'=>"RefSupplier", 'f.datec'=>"InvoiceDateCreation", 'f.datef'=>"DateInvoice", 'f.date_lim_reglement'=>'DateMaxPayment',
			'f.total_ht'=>"TotalHT", 'f.total_ttc'=>"TotalTTC", 'f.total_tva'=>"TotalVAT", 'f.paye'=>"InvoicePaid", 'f.fk_statut'=>'InvoiceStatus', 'f.note_public'=>"InvoiceNote",
			'fd.rowid'=>'LineId', 'fd.description'=>"LineDescription", 'fd.tva_tx'=>"LineVATRate", 'fd.qty'=>"LineQty", 'fd.remise_percent'=>"Discount", 'fd.total_ht'=>"LineTotalHT",
			'fd.total_ttc'=>"LineTotalTTC", 'fd.tva'=>"LineTotalVAT", 'fd.product_type'=>'TypeOfLineServiceOrProduct', 'fd.fk_product'=>'ProductId',
			'p.ref'=>'ProductRef', 'p.label'=>'ProductLabel', 'p.accountancy_code_buy'=>'ProductAccountancyBuyCode', 'project.rowid'=>'ProjectId',
			'project.ref'=>'ProjectRef', 'project.title'=>'ProjectLabel'
		);
		if (!empty($conf->multicurrency->enabled)) {
			$this->export_fields_array[$r]['f.multicurrency_code'] = 'Currency';
			$this->export_fields_array[$r]['f.multicurrency_tx'] = 'CurrencyRate';
			$this->export_fields_array[$r]['f.multicurrency_total_ht'] = 'MulticurrencyAmountHT';
			$this->export_fields_array[$r]['f.multicurrency_total_tva'] = 'MulticurrencyAmountVAT';
			$this->export_fields_array[$r]['f.multicurrency_total_ttc'] = 'MulticurrencyAmountTTC';
		}
		//$this->export_TypeFields_array[$r]=array(
		//    's.rowid'=>"List:societe:CompanyName",'s.nom'=>'Text','s.address'=>'Text','s.zip'=>'Text','s.town'=>'Text','c.code'=>'Text','s.phone'=>'Text','s.siren'=>'Text','s.siret'=>'Text',
		//    's.ape'=>'Text','s.idprof4'=>'Text','s.tva_intra'=>'Text','f.ref'=>"Text",'f.datec'=>"Date",'f.datef'=>"Date",'f.total_ht'=>"Numeric",'f.total_ttc'=>"Numeric",'f.total_tva'=>"Numeric",
		//    'f.paye'=>"Boolean",'f.fk_statut'=>'Status','f.note_public'=>"Text",'fd.description'=>"Text",'fd.tva_tx'=>"Text",'fd.qty'=>"Numeric",'fd.total_ht'=>"Numeric",'fd.total_ttc'=>"Numeric",
		//     'fd.tva'=>"Numeric",'fd.product_type'=>'Numeric','fd.fk_product'=>'List:product:label','p.ref'=>'Text','p.label'=>'Text'
		//);
		$this->export_TypeFields_array[$r] = array(
			's.nom'=>'Text', 'ps.nom'=>'Text', 's.address'=>'Text', 's.zip'=>'Text', 's.town'=>'Text', 'c.code'=>'Text', 's.phone'=>'Text', 's.siren'=>'Text', 's.siret'=>'Text', 's.ape'=>'Text', 's.idprof4'=>'Text', 's.idprof5'=>'Text', 's.idprof6'=>'Text',
			's.code_compta'=>'Text', 's.code_compta_fournisseur'=>'Text', 's.tva_intra'=>'Text', 'f.ref'=>"Text", 'f.ref_supplier'=>"Text", 'f.datec'=>"Date", 'f.datef'=>"Date", 'f.date_lim_reglement'=>'Date',
			'f.total_ht'=>"Numeric", 'f.total_ttc'=>"Numeric", 'f.total_tva'=>"Numeric", 'f.paye'=>"Boolean", 'f.fk_statut'=>'Status', 'f.note_public'=>"Text", 'fd.description'=>"Text", 'fd.tva_tx'=>"Text",
			'fd.qty'=>"Numeric", 'fd.total_ht'=>"Numeric", 'fd.total_ttc'=>"Numeric", 'fd.tva'=>"Numeric", 'fd.product_type'=>'Numeric', 'fd.fk_product'=>'List:product:label',
			'p.ref'=>'Text', 'p.label'=>'Text', 'project.ref'=>'Text', 'project.title'=>'Text'
		);
		$this->export_entities_array[$r] = array(
			's.rowid'=>"company", 's.nom'=>'company', 'ps.nom'=>'company', 's.address'=>'company', 's.zip'=>'company', 's.town'=>'company', 'c.code'=>'company', 's.phone'=>'company', 's.siren'=>'company', 's.siret'=>'company',
			's.ape'=>'company', 's.idprof4'=>'company', 's.idprof5'=>'company', 's.idprof6'=>'company', 's.code_compta'=>'company', 's.code_compta_fournisseur'=>'company', 's.tva_intra'=>'company', 'f.rowid'=>"invoice",
			'f.ref'=>"invoice", 'f.ref_supplier'=>"invoice", 'f.datec'=>"invoice", 'f.datef'=>"invoice", 'f.date_lim_reglement'=>'invoice', 'f.total_ht'=>"invoice", 'f.total_ttc'=>"invoice", 'f.total_tva'=>"invoice",
			'f.paye'=>"invoice", 'f.fk_statut'=>'invoice', 'f.note_public'=>"invoice", 'fd.rowid'=>'invoice_line', 'fd.description'=>"invoice_line", 'fd.tva_tx'=>"invoice_line", 'fd.qty'=>"invoice_line",
			'fd.remise_percent'=>"invoice_line", 'fd.total_ht'=>"invoice_line", 'fd.total_ttc'=>"invoice_line", 'fd.tva'=>"invoice_line", 'fd.product_type'=>'invoice_line', 'fd.fk_product'=>'product',
			'p.ref'=>'product', 'p.label'=>'product', 'p.accountancy_code_buy'=>'product', 'project.rowid'=>'project', 'project.ref'=>'project', 'project.title'=>'project'
		);
		$this->export_dependencies_array[$r] = array('invoice_line'=>'fd.rowid', 'product'=>'fd.rowid'); // To add unique key if we ask a field of a child to avoid the DISTINCT to discard them
		// Add extra fields object
		$keyforselect = 'facture_fourn';
		$keyforelement = 'invoice';
		$keyforaliasextra = 'extra';
		include DOL_DOCUMENT_ROOT.'/core/extrafieldsinexport.inc.php';
		$keyforselect = 'facture_fourn_det';
		$keyforelement = 'invoice_line';
		$keyforaliasextra = 'extraline';
		include DOL_DOCUMENT_ROOT.'/core/extrafieldsinexport.inc.php';
		// End add extra fields line
		$this->export_sql_start[$r] = 'SELECT DISTINCT ';
		$this->export_sql_end[$r]  = ' FROM '.MAIN_DB_PREFIX.'societe as s';
		$this->export_sql_end[$r] .= ' LEFT JOIN '.MAIN_DB_PREFIX.'societe as ps ON ps.rowid = s.parent';
		if (is_object($user) && empty($user->rights->societe->client->voir)) {
			$this->export_sql_end[$r] .= ' LEFT JOIN '.MAIN_DB_PREFIX.'societe_commerciaux as sc ON sc.fk_soc = s.rowid';
		}
		$this->export_sql_end[$r] .= ' LEFT JOIN '.MAIN_DB_PREFIX.'c_country as c ON s.fk_pays = c.rowid,';
		$this->export_sql_end[$r] .= ' '.MAIN_DB_PREFIX.'facture_fourn as f';
		$this->export_sql_end[$r] .= ' LEFT JOIN '.MAIN_DB_PREFIX.'projet as project on (f.fk_projet = project.rowid)';
		$this->export_sql_end[$r] .= ' LEFT JOIN '.MAIN_DB_PREFIX.'facture_fourn_extrafields as extra ON f.rowid = extra.fk_object';
		$this->export_sql_end[$r] .= ' , '.MAIN_DB_PREFIX.'facture_fourn_det as fd';
		$this->export_sql_end[$r] .= ' LEFT JOIN '.MAIN_DB_PREFIX.'facture_fourn_det_extrafields as extraline ON fd.rowid = extraline.fk_object';
		$this->export_sql_end[$r] .= ' LEFT JOIN '.MAIN_DB_PREFIX.'product as p on (fd.fk_product = p.rowid)';
		$this->export_sql_end[$r] .= ' WHERE f.fk_soc = s.rowid AND f.rowid = fd.fk_facture_fourn';
		$this->export_sql_end[$r] .= ' AND f.entity IN ('.getEntity('supplier_invoice').')';
		if (is_object($user) && empty($user->rights->societe->client->voir)) {
			$this->export_sql_end[$r] .= ' AND sc.fk_user = '.((int) $user->id);
		}

		$r++;
		$this->export_code[$r] = $this->rights_class.'_'.$r;
		$this->export_label[$r] = 'Factures fournisseurs et reglements';
		$this->export_icon[$r] = 'invoice';
		$this->export_permission[$r] = array(array("fournisseur", "facture", "export"));
		$this->export_fields_array[$r] = array(
			's.rowid'=>"IdCompany", 's.nom'=>'CompanyName', 's.address'=>'Address', 's.zip'=>'Zip', 's.town'=>'Town', 'c.code'=>'CountryCode', 's.phone'=>'Phone',
			's.siren'=>'ProfId1', 's.siret'=>'ProfId2', 's.ape'=>'ProfId3', 's.idprof4'=>'ProfId4', 's.idprof5'=>'ProfId5', 's.idprof6'=>'ProfId6',
			's.code_compta'=>'CustomerAccountancyCode', 's.code_compta_fournisseur'=>'SupplierAccountancyCode', 's.tva_intra'=>'VATIntra',
			'f.rowid'=>"InvoiceId", 'f.ref'=>"InvoiceRef", 'f.ref_supplier'=>"RefSupplier", 'f.datec'=>"InvoiceDateCreation",
			'f.datef'=>"DateInvoice", 'f.total_ht'=>"TotalHT", 'f.total_ttc'=>"TotalTTC", 'f.total_tva'=>"TotalVAT", 'f.paye'=>"InvoicePaid",
			'f.fk_statut'=>'InvoiceStatus', 'f.note_public'=>"InvoiceNote", 'p.rowid'=>'PaymentId', 'pf.amount'=>'AmountPayment',
			'p.datep'=>'DatePayment', 'p.num_paiement'=>'PaymentNumber', 'p.fk_bank'=>'IdTransaction', 'project.rowid'=>'ProjectId', 'project.ref'=>'ProjectRef', 'project.title'=>'ProjectLabel'
		);
		if (!empty($conf->multicurrency->enabled)) {
			$this->export_fields_array[$r]['f.multicurrency_code'] = 'Currency';
			$this->export_fields_array[$r]['f.multicurrency_tx'] = 'CurrencyRate';
			$this->export_fields_array[$r]['f.multicurrency_total_ht'] = 'MulticurrencyAmountHT';
			$this->export_fields_array[$r]['f.multicurrency_total_tva'] = 'MulticurrencyAmountVAT';
			$this->export_fields_array[$r]['f.multicurrency_total_ttc'] = 'MulticurrencyAmountTTC';
		}
		//$this->export_TypeFields_array[$r]=array(
		//	's.rowid'=>"List:societe:CompanyName",'s.nom'=>'Text','s.address'=>'Text','s.zip'=>'Text','s.town'=>'Text','c.code'=>'Text','s.phone'=>'Text',
		//	's.siren'=>'Text','s.siret'=>'Text','s.ape'=>'Text','s.idprof4'=>'Text','s.tva_intra'=>'Text','f.ref'=>"Text",'f.datec'=>"Date",'f.datef'=>"Date",
		//	'f.total_ht'=>"Numeric",'f.total_ttc'=>"Numeric",'f.total_tva'=>"Numeric",'f.paye'=>"Boolean",'f.fk_statut'=>'Status','f.note_public'=>"Text",
		//	'pf.amount'=>'Numeric','p.datep'=>'Date','p.num_paiement'=>'Numeric'
		//);
		$this->export_TypeFields_array[$r] = array(
			's.nom'=>'Text', 's.address'=>'Text', 's.zip'=>'Text', 's.town'=>'Text', 'c.code'=>'Text', 's.phone'=>'Text', 's.siren'=>'Text', 's.siret'=>'Text', 's.ape'=>'Text',
			's.idprof4'=>'Text', 's.code_compta'=>'Text', 's.code_compta_fournisseur'=>'Text', 's.tva_intra'=>'Text', 'f.ref'=>"Text", 'f.ref_supplier'=>"Text", 'f.datec'=>"Date", 'f.datef'=>"Date", 'f.total_ht'=>"Numeric",
			'f.total_ttc'=>"Numeric", 'f.total_tva'=>"Numeric", 'f.paye'=>"Boolean", 'f.fk_statut'=>'Status', 'f.note_public'=>"Text", 'pf.amount'=>'Numeric',
			'p.datep'=>'Date', 'p.num_paiement'=>'Numeric', 'p.fk_bank'=>'Numeric', 'project.ref'=>'Text', 'project.title'=>'Text'
		);
		$this->export_entities_array[$r] = array(
			's.rowid'=>"company", 's.nom'=>'company', 's.address'=>'company', 's.zip'=>'company', 's.town'=>'company', 'c.code'=>'company', 's.phone'=>'company',
			's.siren'=>'company', 's.siret'=>'company', 's.ape'=>'company', 's.idprof4'=>'company', 's.idprof5'=>'company', 's.idprof6'=>'company',
			's.code_compta'=>'company', 's.code_compta_fournisseur'=>'company', 's.tva_intra'=>'company',
			'f.rowid'=>"invoice", 'f.ref'=>"invoice", 'f.ref_supplier'=>"invoice", 'f.datec'=>"invoice", 'f.datef'=>"invoice", 'f.total_ht'=>"invoice",
			'f.total_ttc'=>"invoice", 'f.total_tva'=>"invoice", 'f.paye'=>"invoice", 'f.fk_statut'=>'invoice', 'f.note_public'=>"invoice", 'p.rowid'=>'payment', 'pf.amount'=>'payment',
			'p.datep'=>'payment', 'p.num_paiement'=>'payment', 'p.fk_bank'=>'account', 'project.rowid'=>'project', 'project.ref'=>'project', 'project.title'=>'project');
		$this->export_dependencies_array[$r] = array('payment'=>'p.rowid'); // To add unique key if we ask a field of a child to avoid the DISTINCT to discard them
		// Add extra fields object
		$keyforselect = 'facture_fourn';
		$keyforelement = 'invoice';
		$keyforaliasextra = 'extra';
		include DOL_DOCUMENT_ROOT.'/core/extrafieldsinexport.inc.php';
		// End add extra fields object
		$this->export_sql_start[$r] = 'SELECT DISTINCT ';
		$this->export_sql_end[$r]  = ' FROM '.MAIN_DB_PREFIX.'societe as s';
		if (is_object($user) && empty($user->rights->societe->client->voir)) {
			$this->export_sql_end[$r] .= ' LEFT JOIN '.MAIN_DB_PREFIX.'societe_commerciaux as sc ON sc.fk_soc = s.rowid';
		}
		$this->export_sql_end[$r] .= ' LEFT JOIN '.MAIN_DB_PREFIX.'c_country as c ON s.fk_pays = c.rowid,';
		$this->export_sql_end[$r] .= ' '.MAIN_DB_PREFIX.'facture_fourn as f';
		$this->export_sql_end[$r] .= ' LEFT JOIN '.MAIN_DB_PREFIX.'projet as project on (f.fk_projet = project.rowid)';
		$this->export_sql_end[$r] .= ' LEFT JOIN '.MAIN_DB_PREFIX.'facture_fourn_extrafields as extra ON f.rowid = extra.fk_object';
		$this->export_sql_end[$r] .= ' LEFT JOIN '.MAIN_DB_PREFIX.'paiementfourn_facturefourn as pf ON pf.fk_facturefourn = f.rowid';
		$this->export_sql_end[$r] .= ' LEFT JOIN '.MAIN_DB_PREFIX.'paiementfourn as p ON pf.fk_paiementfourn = p.rowid';
		$this->export_sql_end[$r] .= ' WHERE f.fk_soc = s.rowid';
		$this->export_sql_end[$r] .= ' AND f.entity IN ('.getEntity('supplier_invoice').')';
		if (is_object($user) && empty($user->rights->societe->client->voir)) {
			$this->export_sql_end[$r] .= ' AND sc.fk_user = '.((int) $user->id);
		}

		// Order
		$r++;
		$this->export_code[$r] = $this->rights_class.'_'.$r;
		$this->export_label[$r] = 'Purchase Orders and lines of purchase orders';
		$this->export_icon[$r] = 'order';
		$this->export_permission[$r] = array(array("fournisseur", "commande", "export"));
		$this->export_fields_array[$r] = array(
			's.rowid'=>"IdCompany", 's.nom'=>'CompanyName', 'ps.nom'=>'ParentCompany', 's.address'=>'Address', 's.zip'=>'Zip', 's.town'=>'Town', 'c.code'=>'CountryCode', 's.phone'=>'Phone',
			's.siren'=>'ProfId1', 's.siret'=>'ProfId2', 's.ape'=>'ProfId3', 's.idprof4'=>'ProfId4', 's.idprof5'=>'ProfId5', 's.idprof6'=>'ProfId6', 's.tva_intra'=>'VATIntra',
			'f.rowid'=>"OrderId", 'f.ref'=>"Ref", 'f.ref_supplier'=>"RefSupplier", 'f.date_creation'=>"DateCreation", 'f.date_commande'=>"OrderDate", 'f.date_livraison'=>"DateDeliveryPlanned",
			'f.total_ht'=>"TotalHT", 'f.total_ttc'=>"TotalTTC", 'f.total_tva'=>"TotalVAT", 'f.fk_statut'=>'Status', 'f.date_valid'=>'DateValidation', 'f.date_approve'=>'DateApprove', 'f.date_approve2'=>'DateApprove2',
			'f.note_public'=>"NotePublic", 'f.note_private'=>"NotePrivate", 'uv.login'=>'UserValidation', 'ua1.login'=>'ApprovedBy', 'ua2.login'=>'ApprovedBy2', 'fd.rowid'=>'LineId', 'fd.description'=>"LineDescription",
			'fd.tva_tx'=>"LineVATRate", 'fd.qty'=>"LineQty", 'fd.remise_percent'=>"Discount", 'fd.total_ht'=>"LineTotalHT", 'fd.total_ttc'=>"LineTotalTTC",
			'fd.total_tva'=>"LineTotalVAT", 'fd.product_type'=>'TypeOfLineServiceOrProduct', 'fd.ref'=>'RefSupplier', 'fd.fk_product'=>'ProductId',
			'p.ref'=>'ProductRef', 'p.label'=>'ProductLabel', 'project.rowid'=>'ProjectId', 'project.ref'=>'ProjectRef', 'project.title'=>'ProjectLabel'
		);
		if (!empty($conf->multicurrency->enabled)) {
			$this->export_fields_array[$r]['f.multicurrency_code'] = 'Currency';
			$this->export_fields_array[$r]['f.multicurrency_tx'] = 'CurrencyRate';
			$this->export_fields_array[$r]['f.multicurrency_total_ht'] = 'MulticurrencyAmountHT';
			$this->export_fields_array[$r]['f.multicurrency_total_tva'] = 'MulticurrencyAmountVAT';
			$this->export_fields_array[$r]['f.multicurrency_total_ttc'] = 'MulticurrencyAmountTTC';
		}
		if (empty($conf->global->SUPPLIER_ORDER_3_STEPS_TO_BE_APPROVED)) {
			unset($this->export_fields_array['f.date_approve2']);
			unset($this->export_fields_array['ua2.login']);
		}
		$this->export_TypeFields_array[$r] = array(
			's.rowid'=>"company", 's.nom'=>'Text', 'ps.nom'=>'Text', 's.address'=>'Text', 's.cp'=>'Text', 's.ville'=>'Text', 'c.code'=>'Text', 's.tel'=>'Text', 's.siren'=>'Text',
			's.siret'=>'Text', 's.ape'=>'Text', 's.idprof4'=>'Text', 's.idprof5'=>'Text', 's.idprof6'=>'Text', 's.tva_intra'=>'Text', 'f.ref'=>"Text", 'f.ref_supplier'=>"Text",
			'f.date_creation'=>"Date", 'f.date_commande'=>"Date", 'f.date_livraison'=>"Date", 'f.total_ht'=>"Numeric", 'f.total_ttc'=>"Numeric", 'f.total_tva'=>"Numeric",
			'f.fk_statut'=>'Status', 'f.date_valid'=>'Date', 'f.date_approve'=>'Date', 'f.date_approve2'=>'Date', 'f.note_public'=>"Text", 'f.note_private'=>"Text", 'fd.description'=>"Text",
			'fd.tva_tx'=>"Numeric", 'fd.qty'=>"Numeric", 'fd.remise_percent'=>"Numeric", 'fd.total_ht'=>"Numeric", 'fd.total_ttc'=>"Numeric", 'fd.total_tva'=>"Numeric",
			'fd.product_type'=>'Numeric', 'fd.ref'=>'Text', 'fd.fk_product'=>'List:product:label', 'p.ref'=>'Text', 'p.label'=>'Text', 'project.ref'=>'Text', 'project.title'=>'Text'
		);
		$this->export_entities_array[$r] = array(
			's.rowid'=>"company", 's.nom'=>'company', 'ps.nom'=>'company', 's.address'=>'company', 's.zip'=>'company', 's.town'=>'company', 'c.code'=>'company', 's.phone'=>'company', 's.siren'=>'company',
			's.siret'=>'company', 's.ape'=>'company', 's.idprof4'=>'company', 's.idprof5'=>'company', 's.idprof6'=>'company', 's.tva_intra'=>'company', 'uv.login'=>'user', 'ua1.login'=>'user',
			'ua2.login'=>'user', 'fd.rowid'=>'order_line', 'fd.description'=>"order_line", 'fd.tva_tx'=>"order_line", 'fd.qty'=>"order_line", 'fd.remise_percent'=>"order_line",
			'fd.total_ht'=>"order_line", 'fd.total_ttc'=>"order_line", 'fd.total_tva'=>"order_line", 'fd.product_type'=>'order_line', 'fd.ref'=>'order_line', 'fd.fk_product'=>'product',
			'p.ref'=>'product', 'p.label'=>'product', 'project.rowid'=>'project', 'project.ref'=>'project', 'project.title'=>'project'
		);
		$this->export_dependencies_array[$r] = array('order_line'=>'fd.rowid', 'product'=>'fd.rowid'); // To add unique key if we ask a field of a child to avoid the DISTINCT to discard them
		// Add extra fields object
		$keyforselect = 'commande_fournisseur';
		$keyforelement = 'order';
		$keyforaliasextra = 'extra';
		include DOL_DOCUMENT_ROOT.'/core/extrafieldsinexport.inc.php';
		// End add extra fields object
		// Add extra fields line
		$keyforselect = 'commande_fournisseurdet';
		$keyforelement = 'order_line';
		$keyforaliasextra = 'extraline';
		include DOL_DOCUMENT_ROOT.'/core/extrafieldsinexport.inc.php';
		// End add extra fields line
		$this->export_sql_start[$r] = 'SELECT DISTINCT ';
		$this->export_sql_end[$r]  = ' FROM '.MAIN_DB_PREFIX.'societe as s';
		$this->export_sql_end[$r] .= ' LEFT JOIN '.MAIN_DB_PREFIX.'societe as ps ON ps.rowid = s.parent';
		if (is_object($user) && empty($user->rights->societe->client->voir)) {
			$this->export_sql_end[$r] .= ' LEFT JOIN '.MAIN_DB_PREFIX.'societe_commerciaux as sc ON sc.fk_soc = s.rowid';
		}
		$this->export_sql_end[$r] .= ' LEFT JOIN '.MAIN_DB_PREFIX.'c_country as c ON s.fk_pays = c.rowid,';
		$this->export_sql_end[$r] .= ' '.MAIN_DB_PREFIX.'commande_fournisseur as f';
		$this->export_sql_end[$r] .= ' LEFT JOIN '.MAIN_DB_PREFIX.'projet as project on (f.fk_projet = project.rowid)';
		$this->export_sql_end[$r] .= ' LEFT JOIN '.MAIN_DB_PREFIX.'user as uv ON uv.rowid = f.fk_user_valid';
		$this->export_sql_end[$r] .= ' LEFT JOIN '.MAIN_DB_PREFIX.'user as ua1 ON ua1.rowid = f.fk_user_approve';
		$this->export_sql_end[$r] .= ' LEFT JOIN '.MAIN_DB_PREFIX.'user as ua2 ON ua2.rowid = f.fk_user_approve2';
		$this->export_sql_end[$r] .= ' LEFT JOIN '.MAIN_DB_PREFIX.'commande_fournisseur_extrafields as extra ON f.rowid = extra.fk_object,';
		$this->export_sql_end[$r] .= ' '.MAIN_DB_PREFIX.'commande_fournisseurdet as fd';
		$this->export_sql_end[$r] .= ' LEFT JOIN '.MAIN_DB_PREFIX.'commande_fournisseurdet_extrafields as extraline ON fd.rowid = extraline.fk_object';
		$this->export_sql_end[$r] .= ' LEFT JOIN '.MAIN_DB_PREFIX.'product as p on (fd.fk_product = p.rowid)';
		$this->export_sql_end[$r] .= ' WHERE f.fk_soc = s.rowid AND f.rowid = fd.fk_commande';
		$this->export_sql_end[$r] .= ' AND f.entity IN ('.getEntity('supplier_order').')';
		if (is_object($user) && empty($user->rights->societe->client->voir)) {
			$this->export_sql_end[$r] .= ' AND sc.fk_user = '.((int) $user->id);
		}

		//Import Supplier Invoice
		//--------
		$r = 0;

		$r++;
		$this->import_code[$r] = $this->rights_class.'_'.$r;
		$this->import_label[$r] = "SupplierInvoices"; // Translation key
		$this->import_icon[$r] = $this->picto;
		$this->import_entities_array[$r] = array(); // We define here only fields that use another icon that the one defined into import_icon
		$this->import_tables_array[$r] = array('f' => MAIN_DB_PREFIX.'facture_fourn', 'extra' => MAIN_DB_PREFIX.'facture_fourn_extrafields');
		$this->import_tables_creator_array[$r] = array('f' => 'fk_user_author'); // Fields to store import user id
		$this->import_fields_array[$r] = array(
			'f.ref' => 'InvoiceRef*',
			'f.ref_supplier' => 'RefSupplier',
			'f.type' => 'Type*',
			'f.fk_soc' => 'Supplier/Vendor*',
			'f.datec' => 'InvoiceDateCreation',
			'f.datef' => 'DateInvoice',
			'f.date_lim_reglement' => 'DateMaxPayment',
			'f.total_ht' => 'TotalHT',
			'f.total_ttc' => 'TotalTTC',
			'f.total_tva' => 'TotalVAT',
			'f.paye' => 'InvoicePaid',
			'f.fk_statut' => 'InvoiceStatus',
			'f.fk_user_modif' => 'Modifier Id',
			'f.fk_user_valid' => 'Validator Id',
			'f.fk_facture_source' => 'Invoice Source Id',
			'f.fk_projet' => 'Project Id',
			'f.fk_account' => 'Bank Account*',
			'f.note_public' => 'InvoiceNote',
			'f.note_private' => 'NotePrivate',
			'f.fk_cond_reglement' => 'Payment Condition',
			'f.fk_mode_reglement' => 'Payment Mode',
			'f.model_pdf' => 'Model',
			'f.date_valid' => 'Validation Date'
		);
		if (!empty($conf->multicurrency->enabled)) {
			$this->import_fields_array[$r]['f.multicurrency_code'] = 'Currency';
			$this->import_fields_array[$r]['f.multicurrency_tx'] = 'CurrencyRate';
			$this->import_fields_array[$r]['f.multicurrency_total_ht'] = 'MulticurrencyAmountHT';
			$this->import_fields_array[$r]['f.multicurrency_total_tva'] = 'MulticurrencyAmountVAT';
			$this->import_fields_array[$r]['f.multicurrency_total_ttc'] = 'MulticurrencyAmountTTC';
		}
		// Add extra fields
<<<<<<< HEAD
		$import_extrafield_sample = [];
		$sql = "SELECT name, label, fieldrequired FROM ".MAIN_DB_PREFIX."extrafields WHERE type != 'separate' AND elementtype = 'facture_fourn' AND entity IN (0, ".$conf->entity.")";
=======
		$import_extrafield_sample = array();
		$sql = "SELECT name, label, fieldrequired FROM ".MAIN_DB_PREFIX."extrafields WHERE type <> 'separate' AND elementtype = 'facture_fourn' AND entity IN (0, ".$conf->entity.")";
>>>>>>> dfba29b3
		$resql = $this->db->query($sql);
		if ($resql) {
			while ($obj = $this->db->fetch_object($resql)) {
				$fieldname = 'extra.'.$obj->name;
				$fieldlabel = ucfirst($obj->label);
				$this->import_fields_array[$r][$fieldname] = $fieldlabel.($obj->fieldrequired ? '*' : '');
				$import_extrafield_sample[$fieldname] = $fieldlabel;
			}
		}
		// End add extra fields
		$this->import_fieldshidden_array[$r] = array('extra.fk_object' => 'lastrowid-'.MAIN_DB_PREFIX.'facture_fourn');
		$this->import_regex_array[$r] = array('f.ref' => '(SI\d{4}-\d{4}|PROV.{1,32}$)', 'f.multicurrency_code' => 'code@'.MAIN_DB_PREFIX.'multicurrency');
		$import_sample = array(
			'f.ref' => '(PROV001)',
			'f.ref_supplier' => 'Supplier1',
			'f.type' => '0',
			'f.fk_soc' => 'Vendor1',
			'f.datec' => '2021-01-01',
			'f.datef' => '',
			'f.date_lim_reglement' => '2021-01-30',
			'f.total_ht' => '1000',
			'f.total_ttc' => '1000',
			'f.total_tva' => '0',
			'f.paye' => '0',
			'f.fk_statut' => '0',
			'f.fk_user_modif' => '',
			'f.fk_user_valid' => '',
			'f.fk_facture_source' => '',
			'f.fk_projet' => '',
			'f.fk_account' => 'BANK1',
			'f.note_public' => 'Note: ',
			'f.note_private' => '',
			'f.fk_cond_reglement' => '1',
			'f.fk_mode_reglement' => '2',
			'f.model_pdf' => 'crab',
			'f.date_valid' => '',
			'f.multicurrency_code' => 'USD',
			'f.multicurrency_tx' => '1',
			'f.multicurrency_total_ht' => '1000',
			'f.multicurrency_total_tva' => '0',
			'f.multicurrency_total_ttc' => '1000'
		);
		$this->import_examplevalues_array[$r] = array_merge($import_sample, $import_extrafield_sample);
		$this->import_updatekeys_array[$r] = array('f.ref' => 'Ref');
		$this->import_convertvalue_array[$r] = array(
			//'c.ref'=>array('rule'=>'getrefifauto'),
			'f.fk_soc' => array('rule' => 'fetchidfromref', 'file' => '/societe/class/societe.class.php', 'class' => 'Societe', 'method' => 'fetch', 'element' => 'ThirdParty'),
			'f.fk_account' => array('rule' => 'fetchidfromref', 'file' => '/compta/bank/class/account.class.php', 'class' => 'Account', 'method' => 'fetch', 'element' => 'bank_account'),
		);

		//Import Supplier Invoice Lines
		$r++;
		$this->import_code[$r] = $this->rights_class.'_'.$r;
		$this->import_label[$r] = "SupplierInvoiceLines"; // Translation key
		$this->import_icon[$r] = $this->picto;
		$this->import_entities_array[$r] = array(); // We define here only fields that use another icon that the one defined into import_icon
		$this->import_tables_array[$r] = array('fd' => MAIN_DB_PREFIX.'facture_fourn_det', 'extra' => MAIN_DB_PREFIX.'facture_fourn_det_extrafields');
		$this->import_fields_array[$r] = array(
			'fd.fk_facture_fourn' => 'InvoiceRef*',
			'fd.fk_parent_line' => 'FacParentLine',
			'fd.fk_product' => 'IdProduct',
			'fd.label' => 'Label',
			'fd.description' => 'LineDescription',
			'fd.pu_ht' => 'PriceUHT',
			'fd.pu_ttc' => 'PriceUTTC',
			'fd.qty' => 'LineQty',
			'fd.remise_percent' => 'Reduc.',
			'fd.vat_src_code' => 'Vat Source Code',
			'fd.product_type' => 'TypeOfLineServiceOrProduct',
			'fd.tva_tx' => 'LineVATRate',
			'fd.total_ht' => 'LineTotalHT',
			'fd.tva' => 'LineTotalVAT',
			'fd.total_ttc' => 'LineTotalTTC',
			'fd.date_start' => 'Start Date',
			'fd.date_end' => 'End Date',
			'fd.fk_unit' => 'Unit'
		);
		if (!empty($conf->multicurrency->enabled)) {
			$this->import_fields_array[$r]['fd.multicurrency_code'] = 'Currency';
			$this->import_fields_array[$r]['fd.multicurrency_subprice'] = 'CurrencyRate';
			$this->import_fields_array[$r]['fd.multicurrency_total_ht'] = 'MulticurrencyAmountHT';
			$this->import_fields_array[$r]['fd.multicurrency_total_tva'] = 'MulticurrencyAmountVAT';
			$this->import_fields_array[$r]['fd.multicurrency_total_ttc'] = 'MulticurrencyAmountTTC';
		}
		// Add extra fields
<<<<<<< HEAD
		$import_extrafield_sample = [];
		$sql = "SELECT name, label, fieldrequired FROM ".MAIN_DB_PREFIX."extrafields WHERE type != 'separate' AND elementtype = 'facture_fourn_det' AND entity IN (0, ".$conf->entity.")";
=======
		$import_extrafield_sample = array();
		$sql = "SELECT name, label, fieldrequired FROM ".MAIN_DB_PREFIX."extrafields WHERE type <> 'separate' AND elementtype = 'facture_fourn_det' AND entity IN (0, ".$conf->entity.")";
>>>>>>> dfba29b3
		$resql = $this->db->query($sql);
		if ($resql) {
			while ($obj = $this->db->fetch_object($resql)) {
				$fieldname = 'extra.'.$obj->name;
				$fieldlabel = ucfirst($obj->label);
				$this->import_fields_array[$r][$fieldname] = $fieldlabel.($obj->fieldrequired ? '*' : '');
				$import_extrafield_sample[$fieldname] = $fieldlabel;
			}
		}
		// End add extra fields
		$this->import_fieldshidden_array[$r] = array('extra.fk_object' => 'lastrowid-'.MAIN_DB_PREFIX.'facture_fourn_det');
		$this->import_regex_array[$r] = array('fd.product_type' => '[0|1]$', 'fd.fk_product' => 'rowid@'.MAIN_DB_PREFIX.'product', 'fd.multicurrency_code' => 'code@'.MAIN_DB_PREFIX.'multicurrency');
		$import_sample = array(
			'fd.fk_facture_fourn' => '(PROV001)',
			'fd.fk_parent_line' => '',
			'fd.fk_product' => '',
			'fd.label' => '',
			'fd.description' => 'Test Product',
			'fd.pu_ht' => '50000',
			'fd.pu_ttc' => '50000',
			'fd.qty' => '1',
			'fd.remise_percent' => '0',
			'fd.vat_src_code' => '',
			'fd.product_type' => '0',
			'fd.tva_tx' => '0',
			'fd.total_ht' => '50000',
			'fd.tva' => '0',
			'fd.total_ttc' => '50000',
			'fd.date_start' => '',
			'fd.date_end' => '',
			'fd.fk_unit' => '',
			'fd.multicurrency_code' => 'USD',
			'fd.multicurrency_tx' => '0',
			'fd.multicurrency_total_ht' => '50000',
			'fd.multicurrency_total_tva' => '0',
			'fd.multicurrency_total_ttc' => '50000'
		);
		$this->import_examplevalues_array[$r] = array_merge($import_sample, $import_extrafield_sample);
		$this->import_updatekeys_array[$r] = array('fd.rowid' => 'Row Id', 'fd.fk_facture_fourn' => 'Invoice Id', 'fd.fk_product' => 'Product Id');
		$this->import_convertvalue_array[$r] = array(
			'fd.fk_facture_fourn' => array('rule' => 'fetchidfromref', 'file' => '/fourn/class/fournisseur.facture.class.php', 'class' => 'FactureFournisseur', 'method' => 'fetch'),
		);

		//Import Purchase Orders
		$r++;
		$this->import_code[$r] = 'commande_fournisseur_'.$r;
		$this->import_label[$r] = 'SuppliersOrders';
		$this->import_icon[$r] = $this->picto;
		$this->import_entities_array[$r] = array();
		$this->import_tables_array[$r] = array('c' => MAIN_DB_PREFIX.'commande_fournisseur', 'extra' => MAIN_DB_PREFIX.'commande_fournisseur_extrafields');
		$this->import_tables_creator_array[$r] = array('c' => 'fk_user_author'); // Fields to store import user id
		$this->import_fields_array[$r] = array(
			'c.ref'               => 'Ref*',
			'c.ref_supplier'      => 'RefSupplier',
			'c.fk_soc'            => 'ThirdPartyName*',
			'c.fk_projet'         => 'ProjectId',
			'c.date_creation'     => 'DateCreation',
			'c.date_valid'        => 'DateValid',
			'c.date_approve'      => 'DateApprove',
			'c.date_commande'     => 'DateOrder',
			'c.fk_user_modif'     => 'ModifiedById',
			'c.fk_user_valid'     => 'ValidatedById',
			'c.fk_user_approve'   => 'ApprovedById',
			'c.source'            => 'Source',
			'c.fk_statut'         => 'Status*',
			'c.billed'            => 'Billed(0/1)',
			'c.remise_percent'    => 'GlobalDiscount',
			'c.total_tva'         => 'TotalTVA',
			'c.total_ht'          => 'TotalHT',
			'c.total_ttc'         => 'TotalTTC',
			'c.note_private'      => 'NotePrivate',
			'c.note_public'       => 'Note',
			'c.date_livraison'    => 'DeliveryDate',
			'c.fk_cond_reglement' => 'Payment Condition',
			'c.fk_mode_reglement' => 'Payment Mode',
			'c.model_pdf'         => 'Model'
		);

		if (!empty($conf->multicurrency->enabled)) {
			$this->import_fields_array[$r]['c.multicurrency_code']      = 'Currency';
			$this->import_fields_array[$r]['c.multicurrency_tx']        = 'CurrencyRate';
			$this->import_fields_array[$r]['c.multicurrency_total_ht']  = 'MulticurrencyAmountHT';
			$this->import_fields_array[$r]['c.multicurrency_total_tva'] = 'MulticurrencyAmountVAT';
			$this->import_fields_array[$r]['c.multicurrency_total_ttc'] = 'MulticurrencyAmountTTC';
		}

		// Add extra fields
<<<<<<< HEAD
		$import_extrafield_sample = [];
		$sql = "SELECT name, label, fieldrequired FROM ".MAIN_DB_PREFIX."extrafields WHERE type != 'separate' AND elementtype = 'commande_fournisseur' AND entity IN (0, ".$conf->entity.")";
=======
		$import_extrafield_sample = array();
		$sql = "SELECT name, label, fieldrequired FROM ".MAIN_DB_PREFIX."extrafields WHERE type <> 'separate' AND elementtype = 'commande_fournisseur' AND entity IN (0, ".$conf->entity.")";
>>>>>>> dfba29b3
		$resql = $this->db->query($sql);

		if ($resql) {
			while ($obj = $this->db->fetch_object($resql)) {
				$fieldname = 'extra.'.$obj->name;
				$fieldlabel = ucfirst($obj->label);
				$this->import_fields_array[$r][$fieldname] = $fieldlabel.($obj->fieldrequired ? '*' : '');
				$import_extrafield_sample[$fieldname] = $fieldlabel;
			}
		}
		// End add extra fields

		$this->import_fieldshidden_array[$r] = array('extra.fk_object' => 'lastrowid-'.MAIN_DB_PREFIX.'commande_fournisseur');
		$this->import_regex_array[$r] = array(
			'c.multicurrency_code' => 'code@'.MAIN_DB_PREFIX.'multicurrency'
		);

		$this->import_updatekeys_array[$r] = array('c.ref' => 'Ref');
		$this->import_convertvalue_array[$r] = array(
			'c.fk_soc' => array(
				'rule'    => 'fetchidfromref',
				'file'    => '/societe/class/societe.class.php',
				'class'   => 'Societe',
				'method'  => 'fetch',
				'element' => 'ThirdParty'
			),
			'c.fk_mode_reglement' => array(
				'rule' => 'fetchidfromcodeorlabel',
				'file' => '/compta/paiement/class/cpaiement.class.php',
				'class' => 'Cpaiement',
				'method' => 'fetch',
				'element' => 'cpayment'
			),
			'c.source' => array('rule' => 'zeroifnull'),
		);

		// Import PO Lines
		$r++;
		$this->import_code[$r] = 'commande_fournisseurdet_'.$r;
		$this->import_label[$r] = 'PurchaseOrderLines';
		$this->import_icon[$r] = $this->picto;
		$this->import_entities_array[$r] = array();
		$this->import_tables_array[$r] = array('cd' => MAIN_DB_PREFIX.'commande_fournisseurdet', 'extra' => MAIN_DB_PREFIX.'commande_fournisseurdet_extrafields');
		$this->import_fields_array[$r] = array(
			'cd.fk_commande'    => 'PurchaseOrder*',
			'cd.fk_parent_line' => 'PrParentLine',
			'cd.fk_product'     => 'IdProduct',
			'cd.label'          => 'Label',
			'cd.description'    => 'LineDescription',
			'cd.tva_tx'         => 'LineVATRate',
			'cd.qty'            => 'LineQty',
			'cd.remise_percent' => 'Reduc. Percent',
			'cd.remise'         => 'Reduc.',
			'cd.subprice'       => 'Sub Price',
			'cd.total_ht'       => 'LineTotalHT',
			'cd.total_tva'      => 'LineTotalVAT',
			'cd.total_ttc'      => 'LineTotalTTC',
			'cd.product_type'   => 'TypeOfLineServiceOrProduct',
			'cd.date_start'     => 'Start Date',
			'cd.date_end'       => 'End Date',
			'cd.info_bits'      => 'InfoBits',
			'cd.special_code'   => 'Special Code',
			'cd.rang'           => 'LinePosition',
			'cd.fk_unit'        => 'Unit'
		);

		if (!empty($conf->multicurrency->enabled)) {
			$this->import_fields_array[$r]['cd.multicurrency_code'] = 'Currency';
			$this->import_fields_array[$r]['cd.multicurrency_subprice'] = 'CurrencyRate';
			$this->import_fields_array[$r]['cd.multicurrency_total_ht'] = 'MulticurrencyAmountHT';
			$this->import_fields_array[$r]['cd.multicurrency_total_tva'] = 'MulticurrencyAmountVAT';
			$this->import_fields_array[$r]['cd.multicurrency_total_ttc'] = 'MulticurrencyAmountTTC';
		}

		// Add extra fields
<<<<<<< HEAD
		$sql = "SELECT name, label, fieldrequired FROM ".MAIN_DB_PREFIX."extrafields WHERE type != 'separate' AND elementtype = 'commande_fournisseurdet' AND entity IN (0, ".$conf->entity.")";
=======
		$sql = "SELECT name, label, fieldrequired FROM ".MAIN_DB_PREFIX."extrafields WHERE type <> 'separate' AND elementtype = 'commande_fournisseurdet' AND entity IN (0, ".$conf->entity.")";
>>>>>>> dfba29b3
		$resql = $this->db->query($sql);
		if ($resql) {
			while ($obj = $this->db->fetch_object($resql)) {
				$fieldname = 'extra.'.$obj->name;
				$fieldlabel = ucfirst($obj->label);
				$this->import_fields_array[$r][$fieldname] = $fieldlabel.($obj->fieldrequired ? '*' : '');
			}
		}
		// End add extra fields

		$this->import_fieldshidden_array[$r] = array('extra.fk_object' => 'lastrowid-'.MAIN_DB_PREFIX.'commande_fournisseurdet');
		$this->import_regex_array[$r] = array(
			'cd.product_type'       => '[0|1]$',
			'cd.fk_product'         => 'rowid@'.MAIN_DB_PREFIX.'product',
			'cd.multicurrency_code' => 'code@'.MAIN_DB_PREFIX.'multicurrency'
		);
		$this->import_updatekeys_array[$r] = array('cd.fk_commande' => 'Purchase Order Id');
		$this->import_convertvalue_array[$r] = array(
			'cd.fk_commande' => array(
				'rule'    => 'fetchidfromref',
				'file'    => '/fourn/class/fournisseur.commande.class.php',
				'class'   => 'CommandeFournisseur',
				'method'  => 'fetch',
				'element' => 'order_supplier'
			),
			'cd.info_bits' => array('rule' => 'zeroifnull'),
			'cd.special_code' => array('rule' => 'zeroifnull'),
		);
	}


	/**
	 *		Function called when module is enabled.
	 *		The init function add constants, boxes, permissions and menus (defined in constructor) into Dolibarr database.
	 *		It also creates data directories
	 *
	 *      @param      string	$options    Options when enabling module ('', 'noboxes')
	 *      @return     int             	1 if OK, 0 if KO
	 */
	public function init($options = '')
	{
		global $conf, $langs;

		$this->remove($options);

		//ODT template
		$src = DOL_DOCUMENT_ROOT.'/install/doctemplates/supplier_orders/template_supplier_order.odt';
		$dirodt = DOL_DATA_ROOT.'/doctemplates/supplier_orders';
		$dest = $dirodt.'/template_supplier_order.odt';

		if (file_exists($src) && !file_exists($dest)) {
			require_once DOL_DOCUMENT_ROOT.'/core/lib/files.lib.php';
			dol_mkdir($dirodt);
			$result = dol_copy($src, $dest, 0, 0);
			if ($result < 0) {
				$langs->load("errors");
				$this->error = $langs->trans('ErrorFailToCopyFile', $src, $dest);
				return 0;
			}
		}

		$sql = array(
			"DELETE FROM ".MAIN_DB_PREFIX."document_model WHERE nom = '".$this->db->escape($this->const[0][2])."' AND type = 'order_supplier' AND entity = ".((int) $conf->entity),
			"INSERT INTO ".MAIN_DB_PREFIX."document_model (nom, type, entity) VALUES('".$this->db->escape($this->const[0][2])."', 'order_supplier', ".((int) $conf->entity).")",
		);

		return $this->_init($sql, $options);
	}
}<|MERGE_RESOLUTION|>--- conflicted
+++ resolved
@@ -540,13 +540,8 @@
 			$this->import_fields_array[$r]['f.multicurrency_total_ttc'] = 'MulticurrencyAmountTTC';
 		}
 		// Add extra fields
-<<<<<<< HEAD
-		$import_extrafield_sample = [];
-		$sql = "SELECT name, label, fieldrequired FROM ".MAIN_DB_PREFIX."extrafields WHERE type != 'separate' AND elementtype = 'facture_fourn' AND entity IN (0, ".$conf->entity.")";
-=======
 		$import_extrafield_sample = array();
 		$sql = "SELECT name, label, fieldrequired FROM ".MAIN_DB_PREFIX."extrafields WHERE type <> 'separate' AND elementtype = 'facture_fourn' AND entity IN (0, ".$conf->entity.")";
->>>>>>> dfba29b3
 		$resql = $this->db->query($sql);
 		if ($resql) {
 			while ($obj = $this->db->fetch_object($resql)) {
@@ -632,13 +627,8 @@
 			$this->import_fields_array[$r]['fd.multicurrency_total_ttc'] = 'MulticurrencyAmountTTC';
 		}
 		// Add extra fields
-<<<<<<< HEAD
-		$import_extrafield_sample = [];
-		$sql = "SELECT name, label, fieldrequired FROM ".MAIN_DB_PREFIX."extrafields WHERE type != 'separate' AND elementtype = 'facture_fourn_det' AND entity IN (0, ".$conf->entity.")";
-=======
 		$import_extrafield_sample = array();
 		$sql = "SELECT name, label, fieldrequired FROM ".MAIN_DB_PREFIX."extrafields WHERE type <> 'separate' AND elementtype = 'facture_fourn_det' AND entity IN (0, ".$conf->entity.")";
->>>>>>> dfba29b3
 		$resql = $this->db->query($sql);
 		if ($resql) {
 			while ($obj = $this->db->fetch_object($resql)) {
@@ -726,13 +716,8 @@
 		}
 
 		// Add extra fields
-<<<<<<< HEAD
-		$import_extrafield_sample = [];
-		$sql = "SELECT name, label, fieldrequired FROM ".MAIN_DB_PREFIX."extrafields WHERE type != 'separate' AND elementtype = 'commande_fournisseur' AND entity IN (0, ".$conf->entity.")";
-=======
 		$import_extrafield_sample = array();
 		$sql = "SELECT name, label, fieldrequired FROM ".MAIN_DB_PREFIX."extrafields WHERE type <> 'separate' AND elementtype = 'commande_fournisseur' AND entity IN (0, ".$conf->entity.")";
->>>>>>> dfba29b3
 		$resql = $this->db->query($sql);
 
 		if ($resql) {
@@ -808,11 +793,7 @@
 		}
 
 		// Add extra fields
-<<<<<<< HEAD
-		$sql = "SELECT name, label, fieldrequired FROM ".MAIN_DB_PREFIX."extrafields WHERE type != 'separate' AND elementtype = 'commande_fournisseurdet' AND entity IN (0, ".$conf->entity.")";
-=======
 		$sql = "SELECT name, label, fieldrequired FROM ".MAIN_DB_PREFIX."extrafields WHERE type <> 'separate' AND elementtype = 'commande_fournisseurdet' AND entity IN (0, ".$conf->entity.")";
->>>>>>> dfba29b3
 		$resql = $this->db->query($sql);
 		if ($resql) {
 			while ($obj = $this->db->fetch_object($resql)) {
