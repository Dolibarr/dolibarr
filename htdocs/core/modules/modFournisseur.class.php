--- conflicted
+++ resolved
@@ -345,20 +345,13 @@
 						$typeFilter = "Boolean";
 						break;
 					case 'sellist':
-<<<<<<< HEAD
 						$tmp = '';
 						$tmpparam = unserialize($obj->param); // $tmp ay be array 'options' => array 'c_currencies:code_iso:code_iso' => null
-						if ($tmpparam['options'] && is_array($tmpparam['options'])) $tmp = array_shift(array_keys($tmpparam['options']));
-						if (preg_match('/[a-z0-9_]+:[a-z0-9_]+:[a-z0-9_]+/', $tmp)) $typeFilter = "List:".$tmp;
-=======
-						$tmp='';
-						$tmpparam=unserialize($obj->param);	// $tmp ay be array 'options' => array 'c_currencies:code_iso:code_iso' => null
 						if ($tmpparam['options'] && is_array($tmpparam['options'])) {
 							$var=array_keys($tmpparam['options']);
 							$tmp=array_shift($var);
 						}
-						if (preg_match('/[a-z0-9_]+:[a-z0-9_]+:[a-z0-9_]+/', $tmp)) $typeFilter="List:".$tmp;
->>>>>>> 293c5a56
+						if (preg_match('/[a-z0-9_]+:[a-z0-9_]+:[a-z0-9_]+/', $tmp)) $typeFilter = "List:".$tmp;
 						break;
 				}
 				$this->export_fields_array[$r][$fieldname] = $fieldlabel;
