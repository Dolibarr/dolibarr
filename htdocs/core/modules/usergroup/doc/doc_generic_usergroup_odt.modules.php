--- conflicted
+++ resolved
@@ -37,11 +37,6 @@
  */
 class doc_generic_usergroup_odt extends ModelePDFUserGroup
 {
-<<<<<<< HEAD
-	public $emetteur;	// Objet societe qui emet
-
-	public $phpmin = array(5,4,0);	// Minimum version of PHP required by module
-=======
 	/**
 	 * Issuer
 	 * @var Societe
@@ -55,10 +50,9 @@
 	public $phpmin = array(5, 4);
 
 	/**
-     * Dolibarr version of the loaded document
-     * @public string
-     */
->>>>>>> 9630c7b5
+   * Dolibarr version of the loaded document
+   * @public string
+   */
 	public $version = 'dolibarr';
 
 
@@ -72,11 +66,7 @@
 		global $conf, $langs, $mysoc;
 
 		// Load translation files required by the page
-<<<<<<< HEAD
-        $langs->loadLangs(array("main","companies"));
-=======
-        $langs->loadLangs(array('companies', 'main'));
->>>>>>> 9630c7b5
+    $langs->loadLangs(array("main","companies"));
 
 		$this->db = $db;
 		$this->name = "ODT templates";
