<?php
/* Copyright (C) 2003-2005 Rodolphe Quiedeville <rodolphe@quiedeville.org>
 * Copyright (C) 2004-2010 Laurent Destailleur  <eldy@users.sourceforge.net>
 * Copyright (C) 2004      Eric Seigne          <eric.seigne@ryxeo.com>
 * Copyright (C) 2005-2012 Regis Houssin        <regis.houssin@inodbox.com>
 * Copyright (C) 2024		Frédéric France			<frederic.france@free.fr>
<<<<<<< HEAD
=======
 * Copyright (C) 2024		MDW							<mdeweerd@users.noreply.github.com>
>>>>>>> cc80841a
 *
 * This program is free software; you can redistribute it and/or modify
 * it under the terms of the GNU General Public License as published by
 * the Free Software Foundation; either version 3 of the License, or
 * (at your option) any later version.
 *
 * This program is distributed in the hope that it will be useful,
 * but WITHOUT ANY WARRANTY; without even the implied warranty of
 * MERCHANTABILITY or FITNESS FOR A PARTICULAR PURPOSE.  See the
 * GNU General Public License for more details.
 *
 * You should have received a copy of the GNU General Public License
 * along with this program. If not, see <https://www.gnu.org/licenses/>.
 * or see https://www.gnu.org/
 */



/**
 *  \file       htdocs/core/modules/member/modules_member.class.php
 *  \ingroup    members
 *  \brief      File with parent class for generating members to PDF
 */

require_once DOL_DOCUMENT_ROOT.'/core/class/commondocgenerator.class.php';
require_once DOL_DOCUMENT_ROOT.'/core/class/commonnumrefgenerator.class.php';


/**
 *	Parent class to manage intervention document templates
 */
abstract class ModelePDFMember extends CommonDocGenerator
{
	// phpcs:disable PEAR.NamingConventions.ValidFunctionName.ScopeNotCamelCaps
	/**
	 *  Return list of active generation modules
	 *
	 *  @param  DoliDB  	$db                 Database handler
	 *  @param  int<0,max>	$maxfilenamelength  Max length of value to show
	 *  @return string[]|int<-1,0>				List of templates
	 */
	public static function liste_modeles($db, $maxfilenamelength = 0)
	{
		// phpcs:enable
		$type = 'member';
		$list = array();

		include_once DOL_DOCUMENT_ROOT.'/core/lib/functions2.lib.php';
		$list = getListOfModels($db, $type, $maxfilenamelength);
		return $list;
	}


	// phpcs:disable PEAR.NamingConventions.ValidFunctionName.ScopeNotCamelCaps
	/**
	 *  Function to build a document
	 *
	 *	@param	Adherent	$object				Object source to build document
	 *	@param	Translate	$outputlangs		Lang output object
	 * 	@param	string		$srctemplatepath	Full path of source filename for generator using a template file
	 *	@param	string		$mode				Tell if doc module is called for 'member', ...
	 *  @param  int<0,1>	$nooutput           1=Generate only file on disk and do not return it on response
	 *  @param	string		$filename			Name of output file (without extension)
	 *	@return	int<-1,1>        				1 if OK, <=0 if KO
	 */
	abstract public function write_file($object, $outputlangs, $srctemplatepath = '', $mode = 'member', $nooutput = 0, $filename = 'tmp_cards');
	// phpcs:enable
}



/**
 *  Class mere des modeles de numerotation des references de members
 */
abstract class ModeleNumRefMembers extends CommonNumRefGenerator
{
	/**
	 *  Return description of module parameters
	 *
	 *  @param	Translate	$langs      Output language
<<<<<<< HEAD
	 *  @param	Societe		$soc		Third party object
=======
	 *  @param	?Societe	$soc		Third party object
>>>>>>> cc80841a
	 *  @return	string					HTML translated description
	 */
	public function getToolTip($langs, $soc)
	{
<<<<<<< HEAD
		global $conf;

		$langs->loadLangs(array("admin", "companies"));

		$strikestart = '';
		$strikeend = '';
		if (getDolGlobalString('MAIN_MEMBER_CODE_ALWAYS_REQUIRED') && !empty($this->code_null)) {
			$strikestart = '<strike>';
			$strikeend = '</strike> '.yn(1, 1, 2).' ('.$langs->trans("ForcedToByAModule", $langs->transnoentities("yes")).')';
		}

		$s = '';
		$s .= $langs->trans("Name").': <b>'.$this->getName($langs).'</b><br>';
		$s .= $langs->trans("Version").': <b>'.$this->getVersion().'</b><br>';
		$s .= $langs->trans("MemberCodeDesc").'<br>';
		$s .= $langs->trans("ValidityControledByModule").': <b>'.$this->getName($langs).'</b><br>';
		$s .= '<br>';
		$s .= '<u>'.$langs->trans("ThisIsModuleRules").':</u><br>';

		$s .= $langs->trans("Required").': '.$strikestart;
		$s .= yn(!$this->code_null, 1, 2).$strikeend;
		$s .= '<br>';
		$s .= $langs->trans("CanBeModifiedIfOk").': ';
		$s .= yn($this->code_modifiable, 1, 2);
		$s .= '<br>';
		$s .= $langs->trans("CanBeModifiedIfKo").': '.yn($this->code_modifiable_invalide, 1, 2).'<br>';
		$s .= $langs->trans("AutomaticCode").': '.yn($this->code_auto, 1, 2).'<br>';
		$s .= '<br>';
		$nextval = $this->getNextValue($soc, 0);
		if (empty($nextval)) {
			$nextval = $langs->trans("Undefined");
		}
		$s .= $langs->trans("NextValue").' ('.$langs->trans("Member").'): <b>'.$nextval.'</b><br>';

		return $s;
	}

	/**
	 *  Return next value
	 *
	 *  @param  Societe		$objsoc		Object third party
	 *  @param  Adherent	$object		Object we need next value for
	 *  @return	string					next value
	 */
	public function getNextValue($objsoc, $object)
	{
		return '';
	}
=======
		$langs->loadLangs(array("admin", "companies"));

		$strikestart = '';
		$strikeend = '';
		if (getDolGlobalString('MAIN_MEMBER_CODE_ALWAYS_REQUIRED') && !empty($this->code_null)) {
			$strikestart = '<strike>';
			$strikeend = '</strike> '.yn(1, 1, 2).' ('.$langs->trans("ForcedToByAModule", $langs->transnoentities("yes")).')';
		}

		$s = '';
		$s .= $langs->trans("Name").': <b>'.$this->getName($langs).'</b><br>';
		$s .= $langs->trans("Version").': <b>'.$this->getVersion().'</b><br>';
		$s .= $langs->trans("MemberCodeDesc").'<br>';
		$s .= $langs->trans("ValidityControledByModule").': <b>'.$this->getName($langs).'</b><br>';
		$s .= '<br>';
		$s .= '<u>'.$langs->trans("ThisIsModuleRules").':</u><br>';

		$s .= $langs->trans("Required").': '.$strikestart;
		$s .= yn(!$this->code_null, 1, 2).$strikeend;
		$s .= '<br>';
		$s .= $langs->trans("CanBeModifiedIfOk").': ';
		$s .= yn($this->code_modifiable, 1, 2);
		$s .= '<br>';
		$s .= $langs->trans("CanBeModifiedIfKo").': '.yn($this->code_modifiable_invalide, 1, 2).'<br>';
		$s .= $langs->trans("AutomaticCode").': '.yn($this->code_auto, 1, 2).'<br>';
		$s .= '<br>';
		$nextval = $this->getNextValue($soc, null);
		if (empty($nextval)) {
			$nextval = $langs->trans("Undefined");
		}
		$s .= $langs->trans("NextValue").' ('.$langs->trans("Member").'): <b>'.$nextval.'</b><br>';

		return $s;
	}

	/**
	 *  Return next value
	 *
	 *  @param  ?Societe	$objsoc		Object third party
	 *  @param  ?Adherent	$object		Object we need next value for
	 *  @return	string|int<-1,0>		next value
	 */
	public function getNextValue($objsoc, $object)
	{
		return '';
	}

	/**
	 *  Return an example of numbering
	 *
	 *  @return     string      Example
	 */
	abstract public function getExample();
>>>>>>> cc80841a
}<|MERGE_RESOLUTION|>--- conflicted
+++ resolved
@@ -4,10 +4,7 @@
  * Copyright (C) 2004      Eric Seigne          <eric.seigne@ryxeo.com>
  * Copyright (C) 2005-2012 Regis Houssin        <regis.houssin@inodbox.com>
  * Copyright (C) 2024		Frédéric France			<frederic.france@free.fr>
-<<<<<<< HEAD
-=======
  * Copyright (C) 2024		MDW							<mdeweerd@users.noreply.github.com>
->>>>>>> cc80841a
  *
  * This program is free software; you can redistribute it and/or modify
  * it under the terms of the GNU General Public License as published by
@@ -88,65 +85,11 @@
 	 *  Return description of module parameters
 	 *
 	 *  @param	Translate	$langs      Output language
-<<<<<<< HEAD
-	 *  @param	Societe		$soc		Third party object
-=======
 	 *  @param	?Societe	$soc		Third party object
->>>>>>> cc80841a
 	 *  @return	string					HTML translated description
 	 */
 	public function getToolTip($langs, $soc)
 	{
-<<<<<<< HEAD
-		global $conf;
-
-		$langs->loadLangs(array("admin", "companies"));
-
-		$strikestart = '';
-		$strikeend = '';
-		if (getDolGlobalString('MAIN_MEMBER_CODE_ALWAYS_REQUIRED') && !empty($this->code_null)) {
-			$strikestart = '<strike>';
-			$strikeend = '</strike> '.yn(1, 1, 2).' ('.$langs->trans("ForcedToByAModule", $langs->transnoentities("yes")).')';
-		}
-
-		$s = '';
-		$s .= $langs->trans("Name").': <b>'.$this->getName($langs).'</b><br>';
-		$s .= $langs->trans("Version").': <b>'.$this->getVersion().'</b><br>';
-		$s .= $langs->trans("MemberCodeDesc").'<br>';
-		$s .= $langs->trans("ValidityControledByModule").': <b>'.$this->getName($langs).'</b><br>';
-		$s .= '<br>';
-		$s .= '<u>'.$langs->trans("ThisIsModuleRules").':</u><br>';
-
-		$s .= $langs->trans("Required").': '.$strikestart;
-		$s .= yn(!$this->code_null, 1, 2).$strikeend;
-		$s .= '<br>';
-		$s .= $langs->trans("CanBeModifiedIfOk").': ';
-		$s .= yn($this->code_modifiable, 1, 2);
-		$s .= '<br>';
-		$s .= $langs->trans("CanBeModifiedIfKo").': '.yn($this->code_modifiable_invalide, 1, 2).'<br>';
-		$s .= $langs->trans("AutomaticCode").': '.yn($this->code_auto, 1, 2).'<br>';
-		$s .= '<br>';
-		$nextval = $this->getNextValue($soc, 0);
-		if (empty($nextval)) {
-			$nextval = $langs->trans("Undefined");
-		}
-		$s .= $langs->trans("NextValue").' ('.$langs->trans("Member").'): <b>'.$nextval.'</b><br>';
-
-		return $s;
-	}
-
-	/**
-	 *  Return next value
-	 *
-	 *  @param  Societe		$objsoc		Object third party
-	 *  @param  Adherent	$object		Object we need next value for
-	 *  @return	string					next value
-	 */
-	public function getNextValue($objsoc, $object)
-	{
-		return '';
-	}
-=======
 		$langs->loadLangs(array("admin", "companies"));
 
 		$strikestart = '';
@@ -200,5 +143,4 @@
 	 *  @return     string      Example
 	 */
 	abstract public function getExample();
->>>>>>> cc80841a
 }