--- conflicted
+++ resolved
@@ -1,10 +1,7 @@
 <?php
 /* Copyright (C) 2021		Laurent Destailleur	<eldy@users.sourceforge.net>
  * Copyright (C) 2022-2024	Frédéric France         <frederic.france@free.fr>
-<<<<<<< HEAD
-=======
  * Copyright (C) 2024		MDW							<mdeweerd@users.noreply.github.com>
->>>>>>> cc80841a
  *
  * This program is free software; you can redistribute it and/or modify
  * it under the terms of the GNU General Public License as published by
@@ -35,10 +32,6 @@
  */
 class mod_member_simple extends ModeleNumRefMembers
 {
-<<<<<<< HEAD
-
-=======
->>>>>>> cc80841a
 	// variables inherited from ModeleNumRefMembers class
 	public $name = 'Simple';
 	public $version = 'dolibarr';
@@ -120,15 +113,9 @@
 	/**
 	 *  Return next value
 	 *
-<<<<<<< HEAD
-	 *  @param  Societe		$objsoc		Object third party
-	 *  @param  Adherent	$object		Object we need next value for
-	 *  @return	string|-1				Value if OK, -1 if KO
-=======
 	 *  @param  ?Societe	$objsoc		Object third party
 	 *  @param  ?Adherent	$object		Object we need next value for
 	 *  @return	string|int<-1,0>		Value if OK, -1 if KO
->>>>>>> cc80841a
 	 */
 	public function getNextValue($objsoc, $object)
 	{
