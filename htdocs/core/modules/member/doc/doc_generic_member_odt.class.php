<?php
/* Copyright (C) 2010-2012 	Laurent Destailleur <eldy@users.sourceforge.net>
 * Copyright (C) 2012		Juanjo Menent		<jmenent@2byte.es>
<<<<<<< HEAD
 * Copyright (C) 2018-2021  Frédéric France         <frederic.france@netlogic.fr>
=======
 * Copyright (C) 2018-2024  Frédéric France         <frederic.france@free.fr>
>>>>>>> cc80841a
 * Copyright (C) 2024		MDW							<mdeweerd@users.noreply.github.com>
*
* This program is free software; you can redistribute it and/or modify
* it under the terms of the GNU General Public License as published by
* the Free Software Foundation; either version 3 of the License, or
* (at your option) any later version.
*
* This program is distributed in the hope that it will be useful,
* but WITHOUT ANY WARRANTY; without even the implied warranty of
* MERCHANTABILITY or FITNESS FOR A PARTICULAR PURPOSE.  See the
* GNU General Public License for more details.
*
* You should have received a copy of the GNU General Public License
* along with this program. If not, see <https://www.gnu.org/licenses/>.
* or see https://www.gnu.org/
*/

/**
 *	\file       htdocs/core/modules/member/doc/doc_generic_member_odt.class.php
 *	\ingroup    societe
 *	\brief      File of class to build ODT documents for members
 */

require_once DOL_DOCUMENT_ROOT.'/core/modules/member/modules_member.class.php';
require_once DOL_DOCUMENT_ROOT.'/core/lib/company.lib.php';
require_once DOL_DOCUMENT_ROOT.'/core/lib/functions2.lib.php';
require_once DOL_DOCUMENT_ROOT.'/core/lib/files.lib.php';
require_once DOL_DOCUMENT_ROOT.'/core/lib/doc.lib.php';


/**
 *	Class to build documents using ODF templates generator
 */
class doc_generic_member_odt extends ModelePDFMember
{
	/**
	 * Dolibarr version of the loaded document
	 * @var string Version, possible values are: 'development', 'experimental', 'dolibarr', 'dolibarr_deprecated' or a version string like 'x.y.z'''|'development'|'dolibarr'|'experimental'
	 */
	public $version = 'dolibarr';


	/**
	 *	Constructor
	 *
	 *  @param		DoliDB		$db      Database handler
	 */
	public function __construct($db)
	{
		global $langs, $mysoc;

		// Load translation files required by the page
		$langs->loadLangs(array("main", "companies"));

		$this->db = $db;
		$this->name = "ODT templates";
		$this->description = $langs->trans("DocumentModelOdt");
		$this->scandir = 'MEMBER_ADDON_PDF_ODT_PATH'; // Name of constant that is used to save list of directories to scan

		// Page size for A4 format
		$this->type = 'odt';
		$this->page_largeur = 0;
		$this->page_hauteur = 0;
		$this->format = array($this->page_largeur, $this->page_hauteur);
		$this->marge_gauche = 0;
		$this->marge_droite = 0;
		$this->marge_haute = 0;
		$this->marge_basse = 0;

		$this->option_logo = 1; // Display logo
		$this->option_tva = 0; // Manage the vat option FACTURE_TVAOPTION
		$this->option_modereg = 0; // Display payment mode
		$this->option_condreg = 0; // Display payment terms
		$this->option_multilang = 1; // Available in several languages
		$this->option_escompte = 0; // Displays if there has been a discount
		$this->option_credit_note = 0; // Support credit notes
		$this->option_freetext = 1; // Support add of a personalised text
		$this->option_draft_watermark = 0; // Support add of a watermark on drafts

		// Recupere emetteur
		$this->emetteur = $mysoc;
		if (!$this->emetteur->country_code) {
			$this->emetteur->country_code = substr($langs->defaultlang, -2); // By default if not defined
		}
	}


	/**
	 *	Return description of a module
	 *
	 *	@param	Translate	$langs      Lang object to use for output
	 *	@return string       			Description
	 */
	public function info($langs)
	{
		global $langs;

		// Load translation files required by the page
		$langs->loadLangs(array('companies', 'errors'));

		$form = new Form($this->db);

		$texte = $this->description.".<br>\n";
		$texte .= '<form action="'.$_SERVER["PHP_SELF"].'" method="POST" enctype="multipart/form-data">';
		$texte .= '<input type="hidden" name="token" value="'.newToken().'">';
		$texte .= '<input type="hidden" name="page_y" value="">';
		$texte .= '<input type="hidden" name="action" value="setModuleOptions">';
		$texte .= '<input type="hidden" name="param1" value="MEMBER_ADDON_PDF_ODT_PATH">';
		$texte .= '<table class="nobordernopadding" width="100%">';

		// List of directories area
		$texte .= '<tr><td>';
		$texttitle = $langs->trans("ListOfDirectories");
		$listofdir = explode(',', preg_replace('/[\r\n]+/', ',', trim(getDolGlobalString('MEMBER_ADDON_PDF_ODT_PATH'))));
		$listoffiles = array();
		foreach ($listofdir as $key => $tmpdir) {
			$tmpdir = trim($tmpdir);
			$tmpdir = preg_replace('/DOL_DATA_ROOT/', DOL_DATA_ROOT, $tmpdir);
			if (!$tmpdir) {
				unset($listofdir[$key]);
				continue;
			}
			if (!is_dir($tmpdir)) {
				$texttitle .= img_warning($langs->trans("ErrorDirNotFound", $tmpdir), '');
			} else {
				$tmpfiles = dol_dir_list($tmpdir, 'files', 0, '\.(ods|odt)');
				if (count($tmpfiles)) {
					$listoffiles = array_merge($listoffiles, $tmpfiles);
				}
			}
		}
		$texthelp = $langs->trans("ListOfDirectoriesForModelGenODT");
		$texthelp .= '<br><br><span class="opacitymedium">'.$langs->trans("ExampleOfDirectoriesForModelGen").'</span>';
		// Add list of substitution keys
		$texthelp .= '<br>'.$langs->trans("FollowingSubstitutionKeysCanBeUsed").'<br>';
		$texthelp .= $langs->transnoentitiesnoconv("FullListOnOnlineDocumentation"); // This contains an url, we don't modify it

		$texte .= $form->textwithpicto($texttitle, $texthelp, 1, 'help', '', 1, 3, $this->name);
		$texte .= '<div><div style="display: inline-block; min-width: 100px; vertical-align: middle;">';
		$texte .= '<textarea class="flat" cols="60" name="value1">';
		$texte .= getDolGlobalString('MEMBER_ADDON_PDF_ODT_PATH');
		$texte .= '</textarea>';
		$texte .= '</div><div style="display: inline-block; vertical-align: middle;">';
		$texte .= '<input type="submit" class="button button-edit reposition smallpaddingimp" name="modify" value="'.dol_escape_htmltag($langs->trans("Modify")).'">';
		$texte .= '<br></div></div>';

		// Scan directories
		if (count($listofdir)) {
			$texte .= $langs->trans("NumberOfModelFilesFound").': <b>'.count($listoffiles).'</b>';

			$texte .= '<div id="div_'.get_class($this).'" class="hiddenx">';
			// Show list of found files
			foreach ($listoffiles as $file) {
				$texte .= '- '.$file['name'].' <a href="'.DOL_URL_ROOT.'/document.php?modulepart=doctemplates&file=members/'.urlencode(basename($file['name'])).'">'.img_picto('', 'listlight').'</a>';
				$texte .= ' &nbsp; <a class="reposition" href="'.$_SERVER["PHP_SELF"].'?modulepart=doctemplates&keyforuploaddir=MEMBER_ADDON_PDF_ODT_PATH&action=deletefile&token='.newToken().'&file='.urlencode(basename($file['name'])).'">'.img_picto('', 'delete').'</a>';
				$texte .= '<br>';
			}
			$texte .= '</div>';
		}
		// Add input to upload a new template file.
		$texte .= '<div>'.$langs->trans("UploadNewTemplate");
		$maxfilesizearray = getMaxFileSizeArray();
		$maxmin = $maxfilesizearray['maxmin'];
		if ($maxmin > 0) {
			$texte .= '<input type="hidden" name="MAX_FILE_SIZE" value="'.($maxmin * 1024).'">';	// MAX_FILE_SIZE must precede the field type=file
		}
		$texte .= ' <input type="file" name="uploadfile">';
		$texte .= '<input type="hidden" value="MEMBER_ADDON_PDF_ODT_PATH" name="keyforuploaddir">';
		$texte .= '<input type="submit" class="button smallpaddingimp reposition" value="'.dol_escape_htmltag($langs->trans("Upload")).'" name="upload">';
		$texte .= '</div>';
		$texte .= '</td>';

		$texte .= '</tr>';

		$texte .= '</table>';
		$texte .= '</form>';

		return $texte;
	}

	// phpcs:disable PEAR.NamingConventions.ValidFunctionName.ScopeNotCamelCaps
	/**
	 *  Function to build a document on disk using the generic odt module.
	 *
	 *	@param	Adherent	$object				Object source to build document
	 *	@param	Translate	$outputlangs		Lang output object
	 * 	@param	string		$srctemplatepath	Full path of source filename for generator using a template file
	 *	@param	string		$mode				Tell if doc module is called for 'member', ...
<<<<<<< HEAD
	 *  @param  int         $nooutput           1=Generate only file on disk and do not return it on response
	 *  @param	string		$filename			Name of output file (without extension)
	 *	@return	int         					1 if OK, <=0 if KO
	 */
	public function write_file($object, $outputlangs, $srctemplatepath, $mode = 'member', $nooutput = 0, $filename = 'tmp_cards')
=======
	 *  @param  int<0,1>	$nooutput           1=Generate only file on disk and do not return it on response
	 *  @param	string		$filename			Name of output file (without extension)
	 *	@return	int<-1,1>       				1 if OK, <=0 if KO
	 */
	public function write_file($object, $outputlangs, $srctemplatepath = '', $mode = 'member', $nooutput = 0, $filename = 'tmp_cards')
>>>>>>> cc80841a
	{
		// phpcs:enable
		global $user, $langs, $conf, $mysoc, $hookmanager;

		if (empty($srctemplatepath)) {
			dol_syslog("doc_generic_odt::write_file parameter srctemplatepath empty", LOG_WARNING);
			return -1;
		}

		// Add odtgeneration hook
		if (!is_object($hookmanager)) {
			include_once DOL_DOCUMENT_ROOT.'/core/class/hookmanager.class.php';
			$hookmanager = new HookManager($this->db);
		}
		$hookmanager->initHooks(array('odtgeneration'));
		global $action;

		if (!is_object($outputlangs)) {
			$outputlangs = $langs;
		}
		$sav_charset_output = $outputlangs->charset_output;
		$outputlangs->charset_output = 'UTF-8';

		// Load translation files required by the page
		$outputlangs->loadLangs(array("main", "companies", "bills", "dict"));

		if ($conf->adherent->dir_output) {
			// If $object is id instead of object
			if (!is_object($object)) {
				$id = $object;
				$object = new User($this->db);
				$result = $object->fetch($id);
				if ($result < 0) {
					dol_print_error($this->db, $object->error);
					return -1;
				}
			}

			$object->fetch_thirdparty();

			$dir = $conf->adherent->dir_output;
			$objectref = dol_sanitizeFileName($object->ref);
			if (!preg_match('/specimen/i', $objectref)) {
				$dir .= "/".$objectref;
			}
			$file = $dir."/".$objectref.".odt";

			if (!file_exists($dir)) {
				if (dol_mkdir($dir) < 0) {
					$this->error = $langs->transnoentities("ErrorCanNotCreateDir", $dir);
					return -1;
				}
			}

			if (file_exists($dir)) {
				//print "srctemplatepath=".$srctemplatepath;	// Src filename
				$newfile = basename($srctemplatepath);
				$newfiletmp = preg_replace('/\.od[ts]/i', '', $newfile);
				$newfiletmp = preg_replace('/template_/i', '', $newfiletmp);
				$newfiletmp = preg_replace('/modele_/i', '', $newfiletmp);

				$newfiletmp = $objectref . '_' . $newfiletmp;

				// Get extension (ods or odt)
				$newfileformat = substr($newfile, strrpos($newfile, '.') + 1);
				if (getDolGlobalString('MAIN_DOC_USE_TIMING')) {
					$format = getDolGlobalString('MAIN_DOC_USE_TIMING');
					if ($format == '1') {
						$format = '%Y%m%d%H%M%S';
					}
					$filename = $newfiletmp . '-' . dol_print_date(dol_now(), $format) . '.' . $newfileformat;
				} else {
					$filename = $newfiletmp . '.' . $newfileformat;
				}
				$file = $dir . '/' . $filename;
				//print "newdir=".$dir;
				//print "newfile=".$newfile;
				//print "file=".$file;
				//print "conf->adherent->dir_temp=".$conf->adherent->dir_temp;

				dol_mkdir($conf->adherent->dir_temp);
				if (!is_writable($conf->adherent->dir_temp)) {
					$this->error = $langs->transnoentities("ErrorFailedToWriteInTempDirectory", $conf->adherent->dir_temp);
					dol_syslog('Error in write_file: ' . $this->error, LOG_ERR);
					return -1;
				}

				// If CUSTOMER contact defined on member, we use it
				$usecontact = false;
				$arrayidcontact = $object->getIdContact('external', 'CUSTOMER');
				if (count($arrayidcontact) > 0) {
					$usecontact = true;
					$result = $object->fetch_contact($arrayidcontact[0]);
				}

				// Recipient name
				if (!empty($usecontact)) {
					// We can use the company of contact instead of thirdparty company
					if ($object->contact->socid != $object->thirdparty->id && (!isset($conf->global->MAIN_USE_COMPANY_NAME_OF_CONTACT) || getDolGlobalString('MAIN_USE_COMPANY_NAME_OF_CONTACT'))) {
						$object->contact->fetch_thirdparty();
						$socobject = $object->contact->thirdparty;
						$contactobject = $object->contact;
					} else {
						$socobject = $object->thirdparty;
						// if we have a CUSTOMER contact and we don't use it as thirdparty recipient we store the contact object for later use
						$contactobject = $object->contact;
					}
				} else {
					$socobject = $object->thirdparty;
				}

				// Open and load template
				require_once ODTPHP_PATH.'odf.php';
				try {
					$odfHandler = new Odf(
						$srctemplatepath,
						array(
							'PATH_TO_TMP'	  => $conf->adherent->dir_temp,
							'ZIP_PROXY'		  => 'PclZipProxy', // PhpZipProxy or PclZipProxy. Got "bad compression method" error when using PhpZipProxy.
							'DELIMITER_LEFT'  => '{',
							'DELIMITER_RIGHT' => '}'
						)
					);
				} catch (Exception $e) {
					$this->error = $e->getMessage();
					dol_syslog($e->getMessage(), LOG_WARNING);
					return -1;
				}

				// Make substitutions into odt
				$array_member = $this->getSubstitutionarrayMember($object, $outputlangs);
				$array_soc = $this->get_substitutionarray_mysoc($mysoc, $outputlangs);
				$array_thirdparty = $this->get_substitutionarray_thirdparty($socobject, $outputlangs);
				$array_other = $this->get_substitutionarray_other($outputlangs);
				// retrieve contact information for use in object as contact_xxx tags
				$array_thirdparty_contact = array();
				if ($usecontact && is_object($contactobject)) {
					$array_thirdparty_contact = $this->get_substitutionarray_contact($contactobject, $outputlangs, 'contact');
				}

				$tmparray = array_merge($array_member, $array_soc, $array_thirdparty, $array_other, $array_thirdparty_contact);
				complete_substitutions_array($tmparray, $outputlangs, $object);
				// Call the ODTSubstitution hook
				$parameters = array(
					'file' => $file,
					'object' => $object,
					'outputlangs' => $outputlangs,
					'substitutionarray' => &$tmparray
				);
				$reshook = $hookmanager->executeHooks('ODTSubstitution', $parameters, $this, $action); // Note that $action and $object may have been modified by some hooks
				foreach ($tmparray as $key => $value) {
					try {
						if (preg_match('/logo$/', $key)) {
							// Image
							if (file_exists($value)) {
								$odfHandler->setImage($key, $value);
							} else {
								$odfHandler->setVars($key, 'ErrorFileNotFound', true, 'UTF-8');
							}
						} else {
							// Text
							$odfHandler->setVars($key, $value, true, 'UTF-8');
						}
					} catch (OdfException $e) {
						dol_syslog($e->getMessage(), LOG_WARNING);
					}
				}

				// Replace labels translated
				$tmparray = $outputlangs->get_translations_for_substitutions();
				foreach ($tmparray as $key => $value) {
					try {
						$odfHandler->setVars($key, $value, true, 'UTF-8');
					} catch (OdfException $e) {
						dol_syslog($e->getMessage(), LOG_WARNING);
					}
				}

				// Call the beforeODTSave hook
				$parameters = array('odfHandler' => &$odfHandler, 'file' => $file, 'object' => $object, 'outputlangs' => $outputlangs);
				$reshook = $hookmanager->executeHooks('beforeODTSave', $parameters, $this, $action); // Note that $action and $object may have been modified by some hooks

				// Write new file
				if (getDolGlobalString('MAIN_ODT_AS_PDF')) {
					try {
						$odfHandler->exportAsAttachedPDF($file);
					} catch (Exception $e) {
						$this->error = $e->getMessage();
						dol_syslog($e->getMessage(), LOG_WARNING);
						return -1;
					}
				} else {
					try {
						$odfHandler->saveToDisk($file);
					} catch (Exception $e) {
						$this->error = $e->getMessage();
						dol_syslog($e->getMessage(), LOG_WARNING);
						return -1;
					}
				}

				$reshook = $hookmanager->executeHooks('afterODTCreation', $parameters, $this, $action); // Note that $action and $object may have been modified by some hooks

				dolChmod($file);

				$odfHandler = null; // Destroy object

				$this->result = array('fullpath' => $file);

				return 1; // Success
			} else {
				$this->error = $langs->transnoentities("ErrorCanNotCreateDir", $dir);
				return -1;
			}
		}

		return -1;
	}

	// phpcs:disable PEAR.NamingConventions.ValidFunctionName.ScopeNotCamelCaps
	/**
	 * get substitution array for object
	 *
	 * @param CommonObject  $object         member
	 * @param Translate     $outputlangs    translation object
	 * @param string        $array_key      key for array
	 * @return array                        array of substitutions
	 */
	public function get_substitutionarray_object($object, $outputlangs, $array_key = 'object')
	{
		// phpcs:enable
		if (!$object instanceof Adherent) {
			dol_syslog("Expected Adherent object, got ".gettype($object), LOG_ERR);
			return array();
		}

		$array_other = array();
		foreach ($object as $key => $value) {
			if (!is_array($value) && !is_object($value)) {
				$array_other[$array_key.'_'.$key] = $value;
			}
		}
		return $array_other;
	}
}<|MERGE_RESOLUTION|>--- conflicted
+++ resolved
@@ -1,11 +1,7 @@
 <?php
 /* Copyright (C) 2010-2012 	Laurent Destailleur <eldy@users.sourceforge.net>
  * Copyright (C) 2012		Juanjo Menent		<jmenent@2byte.es>
-<<<<<<< HEAD
- * Copyright (C) 2018-2021  Frédéric France         <frederic.france@netlogic.fr>
-=======
  * Copyright (C) 2018-2024  Frédéric France         <frederic.france@free.fr>
->>>>>>> cc80841a
  * Copyright (C) 2024		MDW							<mdeweerd@users.noreply.github.com>
 *
 * This program is free software; you can redistribute it and/or modify
@@ -194,19 +190,11 @@
 	 *	@param	Translate	$outputlangs		Lang output object
 	 * 	@param	string		$srctemplatepath	Full path of source filename for generator using a template file
 	 *	@param	string		$mode				Tell if doc module is called for 'member', ...
-<<<<<<< HEAD
-	 *  @param  int         $nooutput           1=Generate only file on disk and do not return it on response
-	 *  @param	string		$filename			Name of output file (without extension)
-	 *	@return	int         					1 if OK, <=0 if KO
-	 */
-	public function write_file($object, $outputlangs, $srctemplatepath, $mode = 'member', $nooutput = 0, $filename = 'tmp_cards')
-=======
 	 *  @param  int<0,1>	$nooutput           1=Generate only file on disk and do not return it on response
 	 *  @param	string		$filename			Name of output file (without extension)
 	 *	@return	int<-1,1>       				1 if OK, <=0 if KO
 	 */
 	public function write_file($object, $outputlangs, $srctemplatepath = '', $mode = 'member', $nooutput = 0, $filename = 'tmp_cards')
->>>>>>> cc80841a
 	{
 		// phpcs:enable
 		global $user, $langs, $conf, $mysoc, $hookmanager;
