<?php
/* Copyright (C) 2003 Steve Dillon
 * Copyright (C) 2003 Laurent Passebecq
 * Copyright (C) 2001-2003 Rodolphe Quiedeville <rodolphe@quiedeville.org>
 * Copyright (C) 2002-2003 Jean-Louis Bergamo	<jlb@j1b.org>
 * Copyright (C) 2006-2013 Laurent Destailleur	<eldy@users.sourceforge.net>
 * Copyright (C) 2015 Francis Appels  <francis.appels@yahoo.com>
 *
 * This program is free software; you can redistribute it and/or modify
 * it under the terms of the GNU General Public License as published by
 * the Free Software Foundation; either version 3 of the License, or
 * (at your option) any later version.
 *
 * This program is distributed in the hope that it will be useful,
 * but WITHOUT ANY WARRANTY; without even the implied warranty of
 * MERCHANTABILITY or FITNESS FOR A PARTICULAR PURPOSE.	 See the
 * GNU General Public License for more details.
 *
 * You should have received a copy of the GNU General Public License
 * along with this program. If not, see <http://www.gnu.org/licenses/>.
 */

/**
 *	\file		htdocs/core/modules/member/doc/pdf_standard.class.php
 *	\ingroup	member
 *	\brief		File of class to generate PDF document of labels
 */

require_once DOL_DOCUMENT_ROOT.'/core/class/commonstickergenerator.class.php';

/**
 *	Class to generate stick sheet with format Avery or other personalised
 */
class pdf_standard extends CommonStickerGenerator
{

	/**
	 * Output a sticker on page at position _COUNTX, _COUNTY (_COUNTX and _COUNTY start from 0)
	 *
	 * @param	PDF			$pdf			PDF reference
	 * @param	Translate	$outputlangs	Output langs
	 * @param	array		$param			Associative array containing label content and optional parameters
	 * @return	void
	 */
    function addSticker(&$pdf, $outputlangs, $param)
    {
		// use this method in future refactoring
	}

    // phpcs:disable PEAR.NamingConventions.ValidFunctionName.NotCamelCaps
	/**
	 * Output a sticker on page at position _COUNTX, _COUNTY (_COUNTX and _COUNTY start from 0)
	 * - __LOGO__ is replace with company logo
	 * - __PHOTO__ is replace with photo provided as parameter
	 *
	 * @param	 PDF		$pdf			PDF
	 * @param	 string		$textleft		Text left
	 * @param	 string		$header			Header
	 * @param	 string		$footer			Footer
	 * @param	 Translate	$outputlangs	Output langs
	 * @param	 string		$textright		Text right
	 * @param	 int		$idmember		Id member
	 * @param	 string		$photo			Photo (full path to image file used as replacement for key __PHOTOS__ into left, right, header or footer text)
	 * @return	 void
	 */
	function Add_PDF_card(&$pdf, $textleft, $header, $footer, $outputlangs, $textright = '', $idmember = 0, $photo = '')
	{
        // phpcs:enable
		global $db,$mysoc,$conf,$langs;
		global $forceimgscalewidth,$forceimgscaleheight;

		$imgscalewidth=(empty($forceimgscalewidth)?0.3:$forceimgscalewidth);	// Scale of image for width (1=Full width of sticker)
		$imgscaleheight=(empty($forceimgscalewidth)?0.5:$forceimgscalewidth);	// Scale of image for height (1=Full height of sticker)

		// We are in a new page, then we must add a page
		if (($this->_COUNTX ==0) && ($this->_COUNTY==0) and (!$this->_First==1)) {
			$pdf->AddPage();
		}
		$this->_First=0;
		$_PosX = $this->_Margin_Left+($this->_COUNTX*($this->_Width+$this->_X_Space));
		$_PosY = $this->_Margin_Top+($this->_COUNTY*($this->_Height+$this->_Y_Space));

		// Define logo
		$logo=$conf->mycompany->dir_output.'/logos/'.$mysoc->logo;
		if (! is_readable($logo))
		{
			$logo='';
			if (! empty($mysoc->logo_small) && is_readable($conf->mycompany->dir_output.'/logos/thumbs/'.$mysoc->logo_small))
			{
				$logo=$conf->mycompany->dir_output.'/logos/thumbs/'.$mysoc->logo_small;
			}
			elseif (! empty($mysoc->logo) && is_readable($conf->mycompany->dir_output.'/logos/'.$mysoc->logo))
			{
				$logo=$conf->mycompany->dir_output.'/logos/'.$mysoc->logo;
			}
		}

		$member=new Adherent($db);
		$member->id = $idmember;
		$member->ref = $idmember;

		// Define photo
		$dir=$conf->adherent->dir_output;
		if (! empty($photo))
		{
			$file=get_exdir(0, 0, 0, 0, $member, 'member').'photos/'.$photo;
			$photo=$dir.'/'.$file;
			if (! is_readable($photo)) $photo='';
		}

		// Define background image
		$backgroundimage='';
		if(! empty($conf->global->ADHERENT_CARD_BACKGROUND) && file_exists($conf->adherent->dir_output.'/'.$conf->global->ADHERENT_CARD_BACKGROUND))
		{
			$backgroundimage=$conf->adherent->dir_output.'/'.$conf->global->ADHERENT_CARD_BACKGROUND;
		}

		// Print lines
		if ($this->code == "CARD")
		{
			$this->Tformat=$this->_Avery_Labels["CARD"];
			//$this->_Pointille($pdf,$_PosX,$_PosY,$_PosX+$this->_Width,$_PosY+$this->_Height,0.3,25);
			$this->_Croix($pdf, $_PosX, $_PosY, $_PosX+$this->_Width, $_PosY+$this->_Height, 0.1, 10);
		}

		// Background
		if ($backgroundimage)
		{
			$pdf->image($backgroundimage, $_PosX, $_PosY, $this->_Width, $this->_Height);
		}

		$xleft=2; $ytop=2;

		// Top
		if ($header!='')
		{
			if ($this->code == "CARD")
			{
				$pdf->SetDrawColor(128, 128, 128);
				$pdf->Line($_PosX, $_PosY+$this->_Line_Height+1, $_PosX+$this->_Width, $_PosY+$this->_Line_Height+1); // Only 1 mm and not ytop for top text
				$pdf->SetDrawColor(0, 0, 0);
			}
			$pdf->SetXY($_PosX+$xleft, $_PosY+1); // Only 1 mm and not ytop for top text
			$pdf->Cell($this->_Width-2*$xleft, $this->_Line_Height, $outputlangs->convToOutputCharset($header), 0, 1, 'C');
		}


		$ytop+=(empty($header)?0:(1+$this->_Line_Height));

		// Define widthtouse and heighttouse
		$maxwidthtouse=round(($this->_Width - 2*$xleft)*$imgscalewidth); $maxheighttouse=round(($this->_Height - 2*$ytop)*$imgscaleheight);
		$defaultratio=($maxwidthtouse/$maxheighttouse);
		$widthtouse=$maxwidthtouse; $heighttouse=0;		// old value for image
		$tmp=dol_getImageSize($photo, false);
		if ($tmp['height'])
		{
			$imgratio=$tmp['width']/$tmp['height'];
			if ($imgratio >= $defaultratio) { $widthtouse = $maxwidthtouse; $heighttouse = round($widthtouse / $imgratio); }
			else { $heightouse = $maxheighttouse; $widthtouse = round($heightouse * $imgratio); }
		}
		//var_dump($this->_Width.'x'.$this->_Height.' with border and scale '.$imgscale.' => max '.$maxwidthtouse.'x'.$maxheighttouse.' => We use '.$widthtouse.'x'.$heighttouse);exit;

		// Center
		if ($textright=='')	// Only a left part
		{
			// Output left area
<<<<<<< HEAD
			if ($textleft == '__LOGO__' && $logo) $pdf->Image($logo, $_PosX+$xleft, $_PosY+$ytop, $widthtouse, $heighttouse);
			else if ($textleft == '__PHOTO__' && $photo) $pdf->Image($photo, $_PosX+$xleft, $_PosY+$ytop, $widthtouse, $heighttouse);
=======
			if ($textleft == '__LOGO__' && $logo) $pdf->Image($logo,$_PosX+$xleft,$_PosY+$ytop,$widthtouse,$heighttouse);
			elseif ($textleft == '__PHOTO__' && $photo) $pdf->Image($photo,$_PosX+$xleft,$_PosY+$ytop,$widthtouse,$heighttouse);
>>>>>>> ecc30b8f
			else
			{
				$pdf->SetXY($_PosX+$xleft, $_PosY+$ytop);
				$pdf->MultiCell($this->_Width, $this->_Line_Height, $outputlangs->convToOutputCharset($textleft), 0, 'L');
			}
		}
		elseif ($textleft!='' && $textright!='')	//
		{
			if ($textleft == '__LOGO__' || $textleft == '__PHOTO__')
			{
<<<<<<< HEAD
				if ($textleft == '__LOGO__' && $logo) $pdf->Image($logo, $_PosX+$xleft, $_PosY+$ytop, $widthtouse, $heighttouse);
				else if ($textleft == '__PHOTO__' && $photo) $pdf->Image($photo, $_PosX+$xleft, $_PosY+$ytop, $widthtouse, $heighttouse);
=======
				if ($textleft == '__LOGO__' && $logo) $pdf->Image($logo,$_PosX+$xleft,$_PosY+$ytop,$widthtouse,$heighttouse);
				elseif ($textleft == '__PHOTO__' && $photo) $pdf->Image($photo,$_PosX+$xleft,$_PosY+$ytop,$widthtouse,$heighttouse);
>>>>>>> ecc30b8f
				$pdf->SetXY($_PosX+$xleft+$widthtouse+1, $_PosY+$ytop);
				$pdf->MultiCell($this->_Width-$xleft-$xleft-$widthtouse-1, $this->_Line_Height, $outputlangs->convToOutputCharset($textright), 0, 'R');
			}
			elseif ($textright == '__LOGO__' || $textright == '__PHOTO__')
			{
<<<<<<< HEAD
				if ($textright == '__LOGO__' && $logo) $pdf->Image($logo, $_PosX+$this->_Width-$widthtouse-$xleft, $_PosY+$ytop, $widthtouse, $heighttouse);
				else if ($textright == '__PHOTO__' && $photo) $pdf->Image($photo, $_PosX+$this->_Width-$widthtouse-$xleft, $_PosY+$ytop, $widthtouse, $heighttouse);
=======
				if ($textright == '__LOGO__' && $logo) $pdf->Image($logo,$_PosX+$this->_Width-$widthtouse-$xleft,$_PosY+$ytop,$widthtouse,$heighttouse);
				elseif ($textright == '__PHOTO__' && $photo) $pdf->Image($photo,$_PosX+$this->_Width-$widthtouse-$xleft,$_PosY+$ytop,$widthtouse,$heighttouse);
>>>>>>> ecc30b8f
				$pdf->SetXY($_PosX+$xleft, $_PosY+$ytop);
				$pdf->MultiCell($this->_Width-$widthtouse-$xleft-$xleft-1, $this->_Line_Height, $outputlangs->convToOutputCharset($textleft), 0, 'L');
			}
			else	// text on halft left and text on half right
			{
				$pdf->SetXY($_PosX+$xleft, $_PosY+$ytop);
				$pdf->MultiCell(round($this->_Width/2), $this->_Line_Height, $outputlangs->convToOutputCharset($textleft), 0, 'L');
				$pdf->SetXY($_PosX+round($this->_Width/2), $_PosY+$ytop);
				$pdf->MultiCell(round($this->_Width/2)-2, $this->_Line_Height, $outputlangs->convToOutputCharset($textright), 0, 'R');
			}
		}
		else	// Only a right part
		{
			// Output right area
<<<<<<< HEAD
			if ($textright == '__LOGO__' && $logo) $pdf->Image($logo, $_PosX+$this->_Width-$widthtouse-$xleft, $_PosY+$ytop, $widthtouse, $heighttouse);
			else if ($textright == '__PHOTO__' && $photo) $pdf->Image($photo, $_PosX+$this->_Width-$widthtouse-$xleft, $_PosY+$ytop, $widthtouse, $heighttouse);
=======
			if ($textright == '__LOGO__' && $logo) $pdf->Image($logo,$_PosX+$this->_Width-$widthtouse-$xleft,$_PosY+$ytop,$widthtouse,$heighttouse);
			elseif ($textright == '__PHOTO__' && $photo) $pdf->Image($photo,$_PosX+$this->_Width-$widthtouse-$xleft,$_PosY+$ytop,$widthtouse,$heighttouse);
>>>>>>> ecc30b8f
			else
			{
				$pdf->SetXY($_PosX+$xleft, $_PosY+$ytop);
				$pdf->MultiCell($this->_Width-$xleft, $this->_Line_Height, $outputlangs->convToOutputCharset($textright), 0, 'R');
			}
		}

		// Bottom
		if ($footer!='')
		{
			if ($this->code == "CARD")
			{
				$pdf->SetDrawColor(128, 128, 128);
				$pdf->Line($_PosX, $_PosY+$this->_Height-$this->_Line_Height-2, $_PosX+$this->_Width, $_PosY+$this->_Height-$this->_Line_Height-2);
				$pdf->SetDrawColor(0, 0, 0);
			}
			$pdf->SetXY($_PosX, $_PosY+$this->_Height-$this->_Line_Height-1);
			$pdf->Cell($this->_Width, $this->_Line_Height, $outputlangs->convToOutputCharset($footer), 0, 1, 'C');
		}
		//print "$_PosY+$this->_Height-$this->_Line_Height-1<br>\n";

		$this->_COUNTY++;

		if ($this->_COUNTY == $this->_Y_Number) {
			// Si on est en bas de page, on remonte le 'curseur' de position
			$this->_COUNTX++;
			$this->_COUNTY=0;
		}

		if ($this->_COUNTX == $this->_X_Number) {
			// Si on est en bout de page, alors on repart sur une nouvelle page
			$this->_COUNTX=0;
			$this->_COUNTY=0;
		}
	}

    // phpcs:disable PEAR.NamingConventions.ValidFunctionName.NotCamelCaps
	/**
	 *	Function to build PDF on disk, then output on HTTP stream.
	 *
	 *	@param	Adherent	$object		        Member object. Old usage: Array of record informations (array('textleft'=>,'textheader'=>, ...'id'=>,'photo'=>)
	 *	@param	Translate	$outputlangs		Lang object for output language
	 *	@param	string		$srctemplatepath	Full path of source filename for generator using a template file. Example: '5161', 'AVERYC32010', 'CARD', ...
	 *	@param	string		$mode				Tell if doc module is called for 'member', ...
	 *  @param  int         $nooutput           1=Generate only file on disk and do not return it on response
	 *	@return	int								1=OK, 0=KO
	 */
	function write_file($object, $outputlangs, $srctemplatepath, $mode = 'member', $nooutput = 0)
	{
        // phpcs:enable
		global $user,$conf,$langs,$mysoc,$_Avery_Labels;

		$this->code=$srctemplatepath;

		if (is_object($object))
		{
		    if ($object->country == '-') $object->country='';

    		// List of values to scan for a replacement
    		$substitutionarray = array (
    		    '__ID__'=>$object->rowid,
    		    '__LOGIN__'=>$object->login,
    		    '__FIRSTNAME__'=>$object->firstname,
    		    '__LASTNAME__'=>$object->lastname,
    		    '__FULLNAME__'=>$object->getFullName($langs),
    		    '__COMPANY__'=>$object->company,
    		    '__ADDRESS__'=>$object->address,
    		    '__ZIP__'=>$object->zip,
    		    '__TOWN__'=>$object->town,
    		    '__COUNTRY__'=>$object->country,
    		    '__COUNTRY_CODE__'=>$object->country_code,
    		    '__EMAIL__'=>$object->email,
    		    '__BIRTH__'=>dol_print_date($object->birth, 'day'),
    		    '__TYPE__'=>$object->type,
    		    '__YEAR__'=>$year,
    		    '__MONTH__'=>$month,
    		    '__DAY__'=>$day,
    		    '__DOL_MAIN_URL_ROOT__'=>DOL_MAIN_URL_ROOT,
    		    '__SERVER__'=>"http://".$_SERVER["SERVER_NAME"]."/"
    		);
    		complete_substitutions_array($substitutionarray, $langs);

    		// For business cards
		    $textleft=make_substitutions($conf->global->ADHERENT_CARD_TEXT, $substitutionarray);
		    $textheader=make_substitutions($conf->global->ADHERENT_CARD_HEADER_TEXT, $substitutionarray);
		    $textfooter=make_substitutions($conf->global->ADHERENT_CARD_FOOTER_TEXT, $substitutionarray);
		    $textright=make_substitutions($conf->global->ADHERENT_CARD_TEXT_RIGHT, $substitutionarray);

		    $nb = $_Avery_Labels[$this->code]['NX'] * $_Avery_Labels[$this->code]['NY'];
		    if ($nb <= 0) $nb=1;  // Protection to avoid empty page

		    for($j=0;$j<$nb;$j++)
	        {
	            $arrayofmembers[]=array(
	                'textleft'=>$textleft,
	                'textheader'=>$textheader,
	                'textfooter'=>$textfooter,
	                'textright'=>$textright,
	                'id'=>$object->rowid,
	                'photo'=>$object->photo
	            );
	        }

    		$arrayofrecords = $arrayofmembers;
		}
		else
		{
		    $arrayofrecords = $object;
		}

		//var_dump($arrayofrecords);exit;

		$this->Tformat = $_Avery_Labels[$this->code];
		if (empty($this->Tformat)) { dol_print_error('', 'ErrorBadTypeForCard'.$this->code); exit; }
		$this->type = 'pdf';
        // standard format or custom
        if ($this->Tformat['paper-size']!='custom') {
            $this->format = $this->Tformat['paper-size'];
        } else {
            //custom
            $resolution= array($this->Tformat['custom_x'], $this->Tformat['custom_y']);
            $this->format = $resolution;
        }

		if (! is_object($outputlangs)) $outputlangs=$langs;
		// For backward compatibility with FPDF, force output charset to ISO, because FPDF expect text to be encoded in ISO
		if (! empty($conf->global->MAIN_USE_FPDF)) $outputlangs->charset_output='ISO-8859-1';

		// Load traductions files requiredby by page
		$outputlangs->loadLangs(array("main", "dict", "companies", "admin", "members"));

		if (empty($mode) || $mode == 'member')
		{
			$title=$outputlangs->transnoentities('MembersCards');
			$keywords=$outputlangs->transnoentities('MembersCards')." ".$outputlangs->transnoentities("Foundation")." ".$outputlangs->convToOutputCharset($mysoc->name);
		}
		else
		{
			dol_print_error('', 'Bad value for $mode');
			return -1;
		}

		$filename = 'tmp_cards.pdf';
		if (is_object($object))
		{
		    $outputdir = $conf->adherent->dir_output;
		    $dir = $outputdir."/".get_exdir(0, 0, 0, 0, $object, 'member');
		    $file = $dir.'/'.$filename;
		}
		else
		{
		    $outputdir = $conf->adherent->dir_temp;
		    $dir = $outputdir;
		    $file = $dir.'/'.$filename;
		}

		//var_dump($file);exit;

		if (! file_exists($dir))
		{
			if (dol_mkdir($dir) < 0)
			{
				$this->error=$langs->trans("ErrorCanNotCreateDir", $dir);
				return 0;
			}
		}

		$pdf=pdf_getInstance($this->format, $this->Tformat['metric'], $this->Tformat['orientation']);

		if (class_exists('TCPDF'))
		{
			$pdf->setPrintHeader(false);
			$pdf->setPrintFooter(false);
		}
		$pdf->SetFont(pdf_getPDFFont($outputlangs));

		$pdf->SetTitle($title);
		$pdf->SetSubject($title);
		$pdf->SetCreator("Dolibarr ".DOL_VERSION);
		$pdf->SetAuthor($outputlangs->convToOutputCharset($user->getFullName($outputlangs)));
		$pdf->SetKeyWords($keywords);
		if (! empty($conf->global->MAIN_DISABLE_PDF_COMPRESSION)) $pdf->SetCompression(false);

		$pdf->SetMargins(0, 0);
		$pdf->SetAutoPageBreak(false);

		$this->_Metric_Doc = $this->Tformat['metric'];
		// Permet de commencer l'impression de l'etiquette desiree dans le cas ou la page a deja servie
		$posX=1;
		$posY=1;
		if ($posX > 0) $posX--; else $posX=0;
		if ($posY > 0) $posY--; else $posY=0;
		$this->_COUNTX = $posX;
		$this->_COUNTY = $posY;
		$this->_Set_Format($pdf, $this->Tformat);


		$pdf->Open();
		$pdf->AddPage();


		// Add each record
		foreach($arrayofrecords as $val)
		{
			// imprime le texte specifique sur la carte
			$this->Add_PDF_card($pdf, $val['textleft'], $val['textheader'], $val['textfooter'], $langs, $val['textright'], $val['id'], $val['photo']);
		}

		//$pdf->SetXY(10, 295);
		//$pdf->Cell($this->_Width, $this->_Line_Height, 'XXX',0,1,'C');


		// Output to file
		$pdf->Output($file, 'F');

		if (! empty($conf->global->MAIN_UMASK))
			@chmod($file, octdec($conf->global->MAIN_UMASK));


		$this->result = array('fullpath'=>$file);

		// Output to http stream
		if (empty($nooutput))
		{
    		clearstatcache();

    		$attachment=true;
    		if (! empty($conf->global->MAIN_DISABLE_FORCE_SAVEAS)) $attachment=false;
    		$type=dol_mimetype($filename);

    		//if ($encoding)   header('Content-Encoding: '.$encoding);
    		if ($type)		 header('Content-Type: '.$type);
    		if ($attachment) header('Content-Disposition: attachment; filename="'.$filename.'"');
    		else header('Content-Disposition: inline; filename="'.$filename.'"');

    		// Ajout directives pour resoudre bug IE
    		header('Cache-Control: Public, must-revalidate');
    		header('Pragma: public');

    		readfile($file);
		}

		return 1;
	}
}<|MERGE_RESOLUTION|>--- conflicted
+++ resolved
@@ -164,13 +164,8 @@
 		if ($textright=='')	// Only a left part
 		{
 			// Output left area
-<<<<<<< HEAD
 			if ($textleft == '__LOGO__' && $logo) $pdf->Image($logo, $_PosX+$xleft, $_PosY+$ytop, $widthtouse, $heighttouse);
-			else if ($textleft == '__PHOTO__' && $photo) $pdf->Image($photo, $_PosX+$xleft, $_PosY+$ytop, $widthtouse, $heighttouse);
-=======
-			if ($textleft == '__LOGO__' && $logo) $pdf->Image($logo,$_PosX+$xleft,$_PosY+$ytop,$widthtouse,$heighttouse);
-			elseif ($textleft == '__PHOTO__' && $photo) $pdf->Image($photo,$_PosX+$xleft,$_PosY+$ytop,$widthtouse,$heighttouse);
->>>>>>> ecc30b8f
+			elseif ($textleft == '__PHOTO__' && $photo) $pdf->Image($photo, $_PosX+$xleft, $_PosY+$ytop, $widthtouse, $heighttouse);
 			else
 			{
 				$pdf->SetXY($_PosX+$xleft, $_PosY+$ytop);
@@ -181,25 +176,15 @@
 		{
 			if ($textleft == '__LOGO__' || $textleft == '__PHOTO__')
 			{
-<<<<<<< HEAD
 				if ($textleft == '__LOGO__' && $logo) $pdf->Image($logo, $_PosX+$xleft, $_PosY+$ytop, $widthtouse, $heighttouse);
-				else if ($textleft == '__PHOTO__' && $photo) $pdf->Image($photo, $_PosX+$xleft, $_PosY+$ytop, $widthtouse, $heighttouse);
-=======
-				if ($textleft == '__LOGO__' && $logo) $pdf->Image($logo,$_PosX+$xleft,$_PosY+$ytop,$widthtouse,$heighttouse);
-				elseif ($textleft == '__PHOTO__' && $photo) $pdf->Image($photo,$_PosX+$xleft,$_PosY+$ytop,$widthtouse,$heighttouse);
->>>>>>> ecc30b8f
+				elseif ($textleft == '__PHOTO__' && $photo) $pdf->Image($photo, $_PosX+$xleft, $_PosY+$ytop, $widthtouse, $heighttouse);
 				$pdf->SetXY($_PosX+$xleft+$widthtouse+1, $_PosY+$ytop);
 				$pdf->MultiCell($this->_Width-$xleft-$xleft-$widthtouse-1, $this->_Line_Height, $outputlangs->convToOutputCharset($textright), 0, 'R');
 			}
 			elseif ($textright == '__LOGO__' || $textright == '__PHOTO__')
 			{
-<<<<<<< HEAD
 				if ($textright == '__LOGO__' && $logo) $pdf->Image($logo, $_PosX+$this->_Width-$widthtouse-$xleft, $_PosY+$ytop, $widthtouse, $heighttouse);
-				else if ($textright == '__PHOTO__' && $photo) $pdf->Image($photo, $_PosX+$this->_Width-$widthtouse-$xleft, $_PosY+$ytop, $widthtouse, $heighttouse);
-=======
-				if ($textright == '__LOGO__' && $logo) $pdf->Image($logo,$_PosX+$this->_Width-$widthtouse-$xleft,$_PosY+$ytop,$widthtouse,$heighttouse);
-				elseif ($textright == '__PHOTO__' && $photo) $pdf->Image($photo,$_PosX+$this->_Width-$widthtouse-$xleft,$_PosY+$ytop,$widthtouse,$heighttouse);
->>>>>>> ecc30b8f
+				elseif ($textright == '__PHOTO__' && $photo) $pdf->Image($photo, $_PosX+$this->_Width-$widthtouse-$xleft, $_PosY+$ytop, $widthtouse, $heighttouse);
 				$pdf->SetXY($_PosX+$xleft, $_PosY+$ytop);
 				$pdf->MultiCell($this->_Width-$widthtouse-$xleft-$xleft-1, $this->_Line_Height, $outputlangs->convToOutputCharset($textleft), 0, 'L');
 			}
@@ -214,13 +199,8 @@
 		else	// Only a right part
 		{
 			// Output right area
-<<<<<<< HEAD
 			if ($textright == '__LOGO__' && $logo) $pdf->Image($logo, $_PosX+$this->_Width-$widthtouse-$xleft, $_PosY+$ytop, $widthtouse, $heighttouse);
-			else if ($textright == '__PHOTO__' && $photo) $pdf->Image($photo, $_PosX+$this->_Width-$widthtouse-$xleft, $_PosY+$ytop, $widthtouse, $heighttouse);
-=======
-			if ($textright == '__LOGO__' && $logo) $pdf->Image($logo,$_PosX+$this->_Width-$widthtouse-$xleft,$_PosY+$ytop,$widthtouse,$heighttouse);
-			elseif ($textright == '__PHOTO__' && $photo) $pdf->Image($photo,$_PosX+$this->_Width-$widthtouse-$xleft,$_PosY+$ytop,$widthtouse,$heighttouse);
->>>>>>> ecc30b8f
+			elseif ($textright == '__PHOTO__' && $photo) $pdf->Image($photo, $_PosX+$this->_Width-$widthtouse-$xleft, $_PosY+$ytop, $widthtouse, $heighttouse);
 			else
 			{
 				$pdf->SetXY($_PosX+$xleft, $_PosY+$ytop);
