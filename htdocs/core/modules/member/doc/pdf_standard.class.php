--- conflicted
+++ resolved
@@ -37,11 +37,7 @@
 	/**
 	 * Output a sticker on page at position _COUNTX, _COUNTY (_COUNTX and _COUNTY start from 0)
 	 *
-<<<<<<< HEAD
-	 * @param	TCPDF		&$pdf			PDF reference
-=======
 	 * @param	TCPDF		$pdf			PDF reference
->>>>>>> aa422ce4
 	 * @param	Translate	$outputlangs	Output langs
 	 * @param	array		$param			Associative array containing label content and optional parameters
 	 * @return	void
@@ -57,11 +53,7 @@
 	 * - __LOGO__ is replace with company logo
 	 * - __PHOTO__ is replace with photo provided as parameter
 	 *
-<<<<<<< HEAD
-	 * @param	 TCPDF		&$pdf			PDF
-=======
 	 * @param	 TCPDF		$pdf			PDF
->>>>>>> aa422ce4
 	 * @param	 string		$textleft		Text left
 	 * @param	 string		$header			Header
 	 * @param	 string		$footer			Footer
