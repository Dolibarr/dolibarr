--- conflicted
+++ resolved
@@ -271,41 +271,21 @@
 		$r = 0;
 	}
 
-<<<<<<< HEAD
-    /**
-     *  Function called when module is enabled.
-     *  The init function add constants, boxes, permissions and menus (defined in constructor) into Dolibarr database.
-     *  It also creates data directories
-     *
-     *  @param      string  $options        Options when enabling module ('', 'noboxes')
-     *  @param      int     $force_entity	Force current entity
-     *  @return     int                     1 if OK, 0 if KO
-     */
-    public function init($options = '', $force_entity = null)
-    {
-        $result = $this->_load_tables('/zapier/sql/');
-        if ($result < 0) return -1; // Do not activate module if not allowed errors found on module SQL queries (the _load_table run sql with run_sql with error allowed parameter to 'default')
-=======
 	/**
 	 *  Function called when module is enabled.
 	 *  The init function add constants, boxes, permissions and menus (defined in constructor) into Dolibarr database.
 	 *  It also creates data directories
 	 *
-	 *  @param      string  $options    Options when enabling module ('', 'noboxes')
-	 *  @return     int                 1 if OK, 0 if KO
+	 *  @param      string  $options		Options when enabling module ('', 'noboxes')
+	 *	@param      int     $force_entity	Force current entity
+	 *  @return     int						1 if OK, 0 if KO
 	 */
-	public function init($options = '')
+	public function init($options = '', $force_entity = null)
 	{
-<<<<<<< HEAD
-		$result = $this->_load_tables('/zapier/sql/');
-		if ($result < 0) return -1; // Do not activate module if not allowed errors found on module SQL queries (the _load_table run sql with run_sql with error allowed parameter to 'default')
->>>>>>> branch 'develop' of git@github.com:Dolibarr/dolibarr.git
-=======
 		$result = $this->_load_tables('/install/mysql/tables/', 'zapier');
 		if ($result < 0) {
 			return -1; // Do not activate module if error 'not allowed' returned when loading module SQL queries (the _load_table run sql with run_sql with the error allowed parameter set to 'default')
 		}
->>>>>>> 2f0040e9
 
 		// Create extrafields
 		//include_once DOL_DOCUMENT_ROOT.'/core/class/extrafields.class.php';
