<?php
/* Copyright (C) 2005      Rodolphe Quiedeville <rodolphe@quiedeville.org>
 * Copyright (C) 2005-2009 Laurent Destailleur  <eldy@users.sourceforge.net>
 * Copyright (C) 2005-2012 Regis Houssin        <regis.houssin@inodbox.com>
 *
 * This program is free software; you can redistribute it and/or modify
 * it under the terms of the GNU General Public License as published by
 * the Free Software Foundation; either version 3 of the License, or
 * (at your option) any later version.
 *
 * This program is distributed in the hope that it will be useful,
 * but WITHOUT ANY WARRANTY; without even the implied warranty of
 * MERCHANTABILITY or FITNESS FOR A PARTICULAR PURPOSE.  See the
 * GNU General Public License for more details.
 *
 * You should have received a copy of the GNU General Public License
 * along with this program. If not, see <https://www.gnu.org/licenses/>.
 */

/**
 *	\defgroup   user  Module user management
 *	\brief      Module pour gerer les utilisateurs
 *	\file       htdocs/core/modules/modUser.class.php
 *	\ingroup    user
 *	\brief      Fichier de description et activation du module Utilisateur
 */

include_once DOL_DOCUMENT_ROOT.'/core/modules/DolibarrModules.class.php';

/**
 *	Class to describe and enable module User
 */
class modUser extends DolibarrModules
{

	/**
	 *   Constructor. Define names, constants, directories, boxes, permissions
	 *
	 *   @param      DoliDB		$db      Database handler
	 */
	public function __construct($db)
	{
		global $conf;

		$this->db = $db;
		$this->numero = 0;

		$this->family = "hr"; // Family for module (or "base" if core module)
		$this->module_position = '05';
		// Module label (no space allowed), used if translation string 'ModuleXXXName' not found (where XXX is value of numeric property 'numero' of module)
		$this->name = preg_replace('/^mod/i', '', get_class($this));
		$this->description = "Gestion des utilisateurs (requis)";

		// Possible values for version are: 'development', 'experimental', 'dolibarr' or version
		$this->version = 'dolibarr';

		$this->const_name = 'MAIN_MODULE_'.strtoupper($this->name);
		$this->picto = 'group';

		// Data directories to create when module is enabled
		$this->dirs = array("/users/temp");

		// Config pages
		$this->config_page_url = array("user.php");

		// Dependencies
		$this->hidden = false; // A condition to hide module
		$this->depends = array(); // List of module class names as string that must be enabled if this module is enabled
		$this->requiredby = array(); // List of module ids to disable if this one is disabled
		$this->conflictwith = array(); // List of module class names as string this module is in conflict with
		$this->phpmin = array(5, 4); // Minimum version of PHP required by module
		$this->langfiles = array("main", "users", "companies", "members", "salaries", "hrm");
		$this->always_enabled = true; // Can't be disabled

		// Constants
		$this->const = array();

		// Boxes
		$this->boxes = array(
			0=>array('file'=>'box_lastlogin.php', 'enabledbydefaulton'=>'Home'),
			1=>array('file'=>'box_birthdays.php', 'enabledbydefaulton'=>'Home')
		);

		// Permissions
		$this->rights = array();
		$this->rights_class = 'user';
		$this->rights_admin_allowed = 1; // Admin is always granted of permission (even when module is disabled)
		$r = 0;

		$r++;
		$this->rights[$r][0] = 251;
		$this->rights[$r][1] = 'Consulter les autres utilisateurs';
		$this->rights[$r][2] = 'r';
		$this->rights[$r][3] = 0;
		$this->rights[$r][4] = 'user';
		$this->rights[$r][5] = 'lire';

		$r++;
		$this->rights[$r][0] = 252;
		$this->rights[$r][1] = 'Consulter les permissions des autres utilisateurs';
		$this->rights[$r][2] = 'r';
		$this->rights[$r][3] = 0;
		$this->rights[$r][4] = 'user_advance';
		$this->rights[$r][5] = 'readperms';

		$r++;
		$this->rights[$r][0] = 253;
		$this->rights[$r][1] = 'Creer/modifier utilisateurs internes et externes';
		$this->rights[$r][2] = 'w';
		$this->rights[$r][3] = 0;
		$this->rights[$r][4] = 'user';
		$this->rights[$r][5] = 'creer';

		$r++;
		$this->rights[$r][0] = 254;
		$this->rights[$r][1] = 'Creer/modifier utilisateurs externes seulement';
		$this->rights[$r][2] = 'w';
		$this->rights[$r][3] = 0;
		$this->rights[$r][4] = 'user_advance';
		$this->rights[$r][5] = 'write';

		$r++;
		$this->rights[$r][0] = 255;
		$this->rights[$r][1] = 'Modifier le mot de passe des autres utilisateurs';
		$this->rights[$r][2] = 'w';
		$this->rights[$r][3] = 0;
		$this->rights[$r][4] = 'user';
		$this->rights[$r][5] = 'password';

		$r++;
		$this->rights[$r][0] = 256;
		$this->rights[$r][1] = 'Supprimer ou desactiver les autres utilisateurs';
		$this->rights[$r][2] = 'd';
		$this->rights[$r][3] = 0;
		$this->rights[$r][4] = 'user';
		$this->rights[$r][5] = 'supprimer';

		$r++;
		$this->rights[$r][0] = 341;
		$this->rights[$r][1] = 'Consulter ses propres permissions';
		$this->rights[$r][2] = 'r';
		$this->rights[$r][3] = 0;
		$this->rights[$r][4] = 'self_advance'; // Visible if option MAIN_USE_ADVANCED_PERMS is on
		$this->rights[$r][5] = 'readperms';

		$r++;
		$this->rights[$r][0] = 342;
		$this->rights[$r][1] = 'Creer/modifier ses propres infos utilisateur';
		$this->rights[$r][2] = 'w';
		$this->rights[$r][3] = 0;
		$this->rights[$r][4] = 'self';
		$this->rights[$r][5] = 'creer';

		$r++;
		$this->rights[$r][0] = 343;
		$this->rights[$r][1] = 'Modifier son propre mot de passe';
		$this->rights[$r][2] = 'w';
		$this->rights[$r][3] = 0;
		$this->rights[$r][4] = 'self';
		$this->rights[$r][5] = 'password';

		$r++;
		$this->rights[$r][0] = 344;
		$this->rights[$r][1] = 'Modifier ses propres permissions';
		$this->rights[$r][2] = 'w';
		$this->rights[$r][3] = 0;
		$this->rights[$r][4] = 'self_advance'; // Visible if option MAIN_USE_ADVANCED_PERMS is on
		$this->rights[$r][5] = 'writeperms';

		$r++;
		$this->rights[$r][0] = 351;
		$this->rights[$r][1] = 'Consulter les groupes';
		$this->rights[$r][2] = 'r';
		$this->rights[$r][3] = 0;
		$this->rights[$r][4] = 'group_advance'; // Visible if option MAIN_USE_ADVANCED_PERMS is on
		$this->rights[$r][5] = 'read';

		$r++;
		$this->rights[$r][0] = 352;
		$this->rights[$r][1] = 'Consulter les permissions des groupes';
		$this->rights[$r][2] = 'r';
		$this->rights[$r][3] = 0;
		$this->rights[$r][4] = 'group_advance'; // Visible if option MAIN_USE_ADVANCED_PERMS is on
		$this->rights[$r][5] = 'readperms';

		$r++;
		$this->rights[$r][0] = 353;
		$this->rights[$r][1] = 'Creer/modifier les groupes et leurs permissions';
		$this->rights[$r][2] = 'w';
		$this->rights[$r][3] = 0;
		$this->rights[$r][4] = 'group_advance'; // Visible if option MAIN_USE_ADVANCED_PERMS is on
		$this->rights[$r][5] = 'write';

		$r++;
		$this->rights[$r][0] = 354;
		$this->rights[$r][1] = 'Supprimer ou desactiver les groupes';
		$this->rights[$r][2] = 'd';
		$this->rights[$r][3] = 0;
		$this->rights[$r][4] = 'group_advance'; // Visible if option MAIN_USE_ADVANCED_PERMS is on
		$this->rights[$r][5] = 'delete';

		$r++;
		$this->rights[$r][0] = 358;
		$this->rights[$r][1] = 'Exporter les utilisateurs';
		$this->rights[$r][2] = 'r';
		$this->rights[$r][3] = 0;
		$this->rights[$r][4] = 'user';
		$this->rights[$r][5] = 'export';


		// Menus
		$this->menu = 1; // This module add menu entries. They are coded into menu manager.


		// Exports
		$r = 0;

		$r++;
		$this->export_code[$r] = $this->rights_class.'_'.$r;
		$this->export_label[$r] = 'List of users and attributes';
		$this->export_permission[$r] = array(array("user", "user", "export"));
		$this->export_fields_array[$r] = array(
			'u.rowid'=>"Id", 'u.login'=>"Login", 'u.lastname'=>"Lastname", 'u.firstname'=>"Firstname", 'u.employee'=>"Employee", 'u.job'=>"PostOrFunction", 'u.gender'=>"Gender",
			'u.accountancy_code'=>"UserAccountancyCode",
			'u.address'=>"Address", 'u.zip'=>"Zip", 'u.town'=>"Town",
			'u.office_phone'=>'Phone', 'u.user_mobile'=>"Mobile", 'u.office_fax'=>'Fax',
			'u.email'=>"Email", 'u.note'=>"Note", 'u.signature'=>'Signature',
			'u.fk_user'=>'HierarchicalResponsible', 'u.thm'=>'THM', 'u.tjm'=>'TJM', 'u.weeklyhours'=>'WeeklyHours',
			'u.dateemployment'=>'DateEmployment', 'u.salary'=>'Salary', 'u.color'=>'Color', 'u.api_key'=>'ApiKey',
			'u.birth'=>'DateOfBirth',
			'u.datec'=>"DateCreation", 'u.tms'=>"DateLastModification",
			'u.admin'=>"Administrator", 'u.statut'=>'Status', 'u.datelastlogin'=>'LastConnexion', 'u.datepreviouslogin'=>'PreviousConnexion',
			'u.fk_socpeople'=>"IdContact", 'u.fk_soc'=>"IdCompany", 'u.fk_member'=>"MemberId"
		);
		$this->export_TypeFields_array[$r] = array(
			'u.rowid'=>'Numeric', 'u.login'=>"Text", 'u.lastname'=>"Text", 'u.firstname'=>"Text", 'u.employee'=>'Boolean', 'u.job'=>'Text',
			'u.accountancy_code'=>'Text',
			'u.address'=>"Text", 'u.zip'=>"Text", 'u.town'=>"Text",
			'u.office_phone'=>'Text', 'u.user_mobile'=>'Text', 'u.office_fax'=>'Text',
			'u.email'=>'Text', 'u.datec'=>"Date", 'u.tms'=>"Date", 'u.admin'=>"Boolean", 'u.statut'=>'Status', 'u.note'=>"Text", 'u.datelastlogin'=>'Date',
			'u.fk_user'=>"List:user:login",
			'u.birth'=>'Date',
			'u.datepreviouslogin'=>'Date', 'u.fk_soc'=>"List:societe:nom:rowid", 'u.fk_member'=>"List:adherent:firstname"
		);
		$this->export_entities_array[$r] = array(
			'u.rowid'=>"user", 'u.login'=>"user", 'u.lastname'=>"user", 'u.firstname'=>"user", 'u.employee'=>'user', 'u.job'=>'user', 'u.gender'=>'user',
			'u.accountancy_code'=>'user',
			'u.address'=>"user", 'u.zip'=>"user", 'u.town'=>"user",
			'u.office_phone'=>'user', 'u.user_mobile'=>'user', 'u.office_fax'=>'user',
			'u.email'=>'user', 'u.note'=>"user", 'u.signature'=>'user',
			'u.fk_user'=>'user', 'u.thm'=>'user', 'u.tjm'=>'user', 'u.weeklyhours'=>'user',
			'u.dateemployment'=>'user', 'u.salary'=>'user', 'u.color'=>'user', 'u.api_key'=>'user',
			'u.birth'=>'user',
			'u.datec'=>"user", 'u.tms'=>"user",
			'u.admin'=>"user", 'u.statut'=>'user', 'u.datelastlogin'=>'user', 'u.datepreviouslogin'=>'user',
			'u.fk_socpeople'=>"contact", 'u.fk_soc'=>"company", 'u.fk_member'=>"member"
		);
<<<<<<< HEAD
		if (empty($conf->adherent->enabled))
		{
			unset($this->export_fields_array[$r]['u.fk_member']);
			unset($this->export_entities_array[$r]['u.fk_member']);
		}
=======
		$keyforselect = 'user'; $keyforelement = 'user'; $keyforaliasextra = 'extra';
		include DOL_DOCUMENT_ROOT.'/core/extrafieldsinexport.inc.php';
		if (empty($conf->adherent->enabled))
        {
            unset($this->export_fields_array[$r]['u.fk_member']);
            unset($this->export_entities_array[$r]['u.fk_member']);
        }
>>>>>>> 0764cb2a
		$this->export_sql_start[$r] = 'SELECT DISTINCT ';
		$this->export_sql_end[$r]  = ' FROM '.MAIN_DB_PREFIX.'user as u';
		$this->export_sql_end[$r] .= ' LEFT JOIN '.MAIN_DB_PREFIX.'user_extrafields as extra ON u.rowid = extra.fk_object';
		$this->export_sql_end[$r] .= ' WHERE u.entity IN ('.getEntity('user').')';

		// Imports
		$r = 0;

		// Import list of users attributes
		$r++;
		$this->import_code[$r] = $this->rights_class.'_'.$r;
		$this->import_label[$r] = 'ImportDataset_user_1';
		$this->import_icon[$r] = 'user';
		$this->import_entities_array[$r] = array(); // We define here only fields that use another icon that the one defined into import_icon
		$this->import_tables_array[$r] = array('u'=>MAIN_DB_PREFIX.'user', 'extra'=>MAIN_DB_PREFIX.'user_extrafields'); // List of tables to insert into (insert done in same order)
		$this->import_fields_array[$r] = array(
			'u.login'=>"Login*", 'u.lastname'=>"Name*", 'u.firstname'=>"Firstname", 'u.employee'=>"Employee*", 'u.job'=>"PostOrFunction", 'u.gender'=>"Gender",
			'u.accountancy_code'=>"UserAccountancyCode",
			'u.pass_crypted'=>"Password", 'u.admin'=>"Administrator", 'u.fk_soc'=>"Company*", 'u.address'=>"Address", 'u.zip'=>"Zip", 'u.town'=>"Town",
			'u.fk_state'=>"StateId", 'u.fk_country'=>"CountryCode",
			'u.office_phone'=>"Phone", 'u.user_mobile'=>"Mobile", 'u.office_fax'=>"Fax",
			'u.email'=>"Email", 'u.note'=>"Note", 'u.signature'=>'Signature',
			'u.fk_user'=>'HierarchicalResponsible', 'u.thm'=>'THM', 'u.tjm'=>'TJM', 'u.weeklyhours'=>'WeeklyHours',
			'u.dateemployment'=>'DateEmployment', 'u.salary'=>'Salary', 'u.color'=>'Color', 'u.api_key'=>'ApiKey',
			'u.birth'=>'DateOfBirth',
			'u.datec'=>"DateCreation",
			'u.statut'=>'Status'
		);
		// Add extra fields
		$sql = "SELECT name, label, fieldrequired FROM ".MAIN_DB_PREFIX."extrafields WHERE elementtype = 'user' AND entity IN (0,".$conf->entity.")";
		$resql = $this->db->query($sql);
		if ($resql)    // This can fail when class is used on old database (during migration for example)
		{
			while ($obj = $this->db->fetch_object($resql))
			{
				$fieldname = 'extra.'.$obj->name;
				$fieldlabel = ucfirst($obj->label);
				$this->import_fields_array[$r][$fieldname] = $fieldlabel.($obj->fieldrequired ? '*' : '');
			}
		}
		// End add extra fields
		$this->import_fieldshidden_array[$r] = array('u.fk_user_creat'=>'user->id', 'extra.fk_object'=>'lastrowid-'.MAIN_DB_PREFIX.'user'); // aliastable.field => ('user->id' or 'lastrowid-'.tableparent)
		$this->import_convertvalue_array[$r] = array(
			'u.fk_state'=>array('rule'=>'fetchidfromcodeid', 'classfile'=>'/core/class/cstate.class.php', 'class'=>'Cstate', 'method'=>'fetch', 'dict'=>'DictionaryState'),
			'u.fk_country'=>array('rule'=>'fetchidfromcodeid', 'classfile'=>'/core/class/ccountry.class.php', 'class'=>'Ccountry', 'method'=>'fetch', 'dict'=>'DictionaryCountry'),
			'u.salary'=>array('rule'=>'numeric')
		);
		//$this->import_convertvalue_array[$r]=array('s.fk_soc'=>array('rule'=>'lastrowid',table='t');
		$this->import_regex_array[$r] = array(
			'u.employee'=>'^[0|1]',
			'u.datec'=>'^[0-9][0-9][0-9][0-9]-[0-9][0-9]-[0-9][0-9]( [0-9][0-9]:[0-9][0-9]:[0-9][0-9])?$',
			'u.dateemployment'=>'^[0-9][0-9][0-9][0-9]-[0-9][0-9]-[0-9][0-9]$',
			'u.birth'=>'^[0-9][0-9][0-9][0-9]-[0-9][0-9]-[0-9][0-9]$'
		);
		$this->import_examplevalues_array[$r] = array(
			'u.lastname'=>"Doe", 'u.firstname'=>'John', 'u.login'=>'jdoe', 'u.employee'=>'0 or 1', 'u.job'=>'CTO', 'u.gender'=>'0 or 1',
			'u.pass_crypted'=>'Encrypted password',
			'u.fk_soc'=>'0 (internal user) or company name (external user)', 'u.datec'=>dol_print_date(dol_now(), '%Y-%m-%d'), 'u.address'=>"61 jump street",
			'u.zip'=>"123456", 'u.town'=>"Big town", 'u.fk_country'=>'US, FR, DE...', 'u.office_phone'=>"0101010101", 'u.office_fax'=>"0101010102",
			'u.email'=>"test@mycompany.com", 'u.salary'=>"10000", 'u.note'=>"This is an example of note for record", 'u.datec'=>"2015-01-01 or 2015-01-01 12:30:00",
			'u.statut'=>"0 (closed) or 1 (active)",
		);
		$this->import_updatekeys_array[$r] = array('u.lastname'=>'Lastname', 'u.firstname'=>'Firstname', 'u.login'=>'Login');
	}


	/**
	 *		Function called when module is enabled.
	 *		The init function add constants, boxes, permissions and menus (defined in constructor) into Dolibarr database.
	 *		It also creates data directories
	 *
	 *      @param      string	$options    Options when enabling module ('', 'noboxes')
	 *      @return     int             	1 if OK, 0 if KO
	 */
	public function init($options = '')
	{
		global $conf;

		// Permissions
		$this->remove($options);

		$sql = array();

		return $this->_init($sql, $options);
	}
}<|MERGE_RESOLUTION|>--- conflicted
+++ resolved
@@ -255,13 +255,6 @@
 			'u.admin'=>"user", 'u.statut'=>'user', 'u.datelastlogin'=>'user', 'u.datepreviouslogin'=>'user',
 			'u.fk_socpeople'=>"contact", 'u.fk_soc'=>"company", 'u.fk_member'=>"member"
 		);
-<<<<<<< HEAD
-		if (empty($conf->adherent->enabled))
-		{
-			unset($this->export_fields_array[$r]['u.fk_member']);
-			unset($this->export_entities_array[$r]['u.fk_member']);
-		}
-=======
 		$keyforselect = 'user'; $keyforelement = 'user'; $keyforaliasextra = 'extra';
 		include DOL_DOCUMENT_ROOT.'/core/extrafieldsinexport.inc.php';
 		if (empty($conf->adherent->enabled))
@@ -269,7 +262,6 @@
             unset($this->export_fields_array[$r]['u.fk_member']);
             unset($this->export_entities_array[$r]['u.fk_member']);
         }
->>>>>>> 0764cb2a
 		$this->export_sql_start[$r] = 'SELECT DISTINCT ';
 		$this->export_sql_end[$r]  = ' FROM '.MAIN_DB_PREFIX.'user as u';
 		$this->export_sql_end[$r] .= ' LEFT JOIN '.MAIN_DB_PREFIX.'user_extrafields as extra ON u.rowid = extra.fk_object';
