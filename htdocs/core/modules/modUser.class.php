<?php
/* Copyright (C) 2005      Rodolphe Quiedeville <rodolphe@quiedeville.org>
 * Copyright (C) 2005-2009 Laurent Destailleur  <eldy@users.sourceforge.net>
 * Copyright (C) 2005-2012 Regis Houssin        <regis.houssin@inodbox.com>
 *
 * This program is free software; you can redistribute it and/or modify
 * it under the terms of the GNU General Public License as published by
 * the Free Software Foundation; either version 3 of the License, or
 * (at your option) any later version.
 *
 * This program is distributed in the hope that it will be useful,
 * but WITHOUT ANY WARRANTY; without even the implied warranty of
 * MERCHANTABILITY or FITNESS FOR A PARTICULAR PURPOSE.  See the
 * GNU General Public License for more details.
 *
 * You should have received a copy of the GNU General Public License
 * along with this program. If not, see <https://www.gnu.org/licenses/>.
 */

/**
 *	\defgroup   user  Module user management
 *	\brief      Module pour gerer les utilisateurs
 *	\file       htdocs/core/modules/modUser.class.php
 *	\ingroup    user
 *	\brief      Description and activation file for the module users
 */

include_once DOL_DOCUMENT_ROOT.'/core/modules/DolibarrModules.class.php';

/**
 *	Class to describe and enable module User
 */
class modUser extends DolibarrModules
{

	/**
	 *   Constructor. Define names, constants, directories, boxes, permissions
	 *
	 *   @param      DoliDB		$db      Database handler
	 */
	public function __construct($db)
	{
		global $conf;

		$this->db = $db;
		$this->numero = 0;

		$this->family = "hr"; // Family for module (or "base" if core module)
		$this->module_position = '05';
		// Module label (no space allowed), used if translation string 'ModuleXXXName' not found (where XXX is value of numeric property 'numero' of module)
		$this->name = preg_replace('/^mod/i', '', get_class($this));
		$this->description = "Management of users and groups of users (mandatory)";

		// Possible values for version are: 'development', 'experimental', 'dolibarr' or version
		$this->version = 'dolibarr';

		$this->const_name = 'MAIN_MODULE_'.strtoupper($this->name);
		$this->picto = 'group';

		// Data directories to create when module is enabled
		$this->dirs = array("/users/temp");

		// Config pages
		$this->config_page_url = array("user.php");

		// Dependencies
		$this->hidden = false; // A condition to hide module
		$this->depends = array(); // List of module class names as string that must be enabled if this module is enabled
		$this->requiredby = array(); // List of module ids to disable if this one is disabled
		$this->conflictwith = array(); // List of module class names as string this module is in conflict with
		$this->phpmin = array(5, 6); // Minimum version of PHP required by module
		$this->langfiles = array("main", "users", "companies", "members", "salaries", "hrm");
		$this->always_enabled = true; // Can't be disabled

		// Constants
		$this->const = array();

		// Boxes
		$this->boxes = array(
			0=>array('file'=>'box_lastlogin.php', 'enabledbydefaulton'=>'Home'),
			1=>array('file'=>'box_birthdays.php', 'enabledbydefaulton'=>'Home'),
			2=>array('file'=>'box_dolibarr_state_board.php', 'enabledbydefaulton'=>'Home')
		);

		// Permissions
		$this->rights = array();
		$this->rights_class = 'user';
		$this->rights_admin_allowed = 1; // Admin is always granted of permission (even when module is disabled)
		$r = 0;

		$r++;
		$this->rights[$r][0] = 251;
		$this->rights[$r][1] = 'Read information of other users, groups and permissions';
		$this->rights[$r][2] = 'r';
		$this->rights[$r][3] = 0;
		$this->rights[$r][4] = 'user';
		$this->rights[$r][5] = 'lire';

		$r++;
		$this->rights[$r][0] = 252;
		$this->rights[$r][1] = 'Read permissions of other users';
		$this->rights[$r][2] = 'r';
		$this->rights[$r][3] = 0;
		$this->rights[$r][4] = 'user_advance'; // Visible if option MAIN_USE_ADVANCED_PERMS is on
		$this->rights[$r][5] = 'readperms';

		$r++;
		$this->rights[$r][0] = 253;
		$this->rights[$r][1] = 'Create/modify internal and external users, groups and permissions';
		$this->rights[$r][2] = 'w';
		$this->rights[$r][3] = 0;
		$this->rights[$r][4] = 'user';
		$this->rights[$r][5] = 'creer';

		$r++;
		$this->rights[$r][0] = 254;
		$this->rights[$r][1] = 'Create/modify external users only';
		$this->rights[$r][2] = 'w';
		$this->rights[$r][3] = 0;
		$this->rights[$r][4] = 'user_advance'; // Visible if option MAIN_USE_ADVANCED_PERMS is on
		$this->rights[$r][5] = 'write';

		$r++;
		$this->rights[$r][0] = 255;
		$this->rights[$r][1] = 'Modify the password of other users';
		$this->rights[$r][2] = 'w';
		$this->rights[$r][3] = 0;
		$this->rights[$r][4] = 'user';
		$this->rights[$r][5] = 'password';

		$r++;
		$this->rights[$r][0] = 256;
		$this->rights[$r][1] = 'Delete or disable other users';
		$this->rights[$r][2] = 'd';
		$this->rights[$r][3] = 0;
		$this->rights[$r][4] = 'user';
		$this->rights[$r][5] = 'supprimer';

		$r++;
		$this->rights[$r][0] = 341;
		$this->rights[$r][1] = 'Read its own permissions';
		$this->rights[$r][2] = 'r';
		$this->rights[$r][3] = 0;
		$this->rights[$r][4] = 'self_advance'; // Visible if option MAIN_USE_ADVANCED_PERMS is on
		$this->rights[$r][5] = 'readperms';

		$r++;
		$this->rights[$r][0] = 342;
		$this->rights[$r][1] = 'Create/modify of its own user';
		$this->rights[$r][2] = 'w';
		$this->rights[$r][3] = 0;
		$this->rights[$r][4] = 'self';
		$this->rights[$r][5] = 'creer';

		$r++;
		$this->rights[$r][0] = 343;
		$this->rights[$r][1] = 'Modify its own password';
		$this->rights[$r][2] = 'w';
		$this->rights[$r][3] = 0;
		$this->rights[$r][4] = 'self';
		$this->rights[$r][5] = 'password';

		$r++;
		$this->rights[$r][0] = 344;
		$this->rights[$r][1] = 'Modify its own permissions';
		$this->rights[$r][2] = 'w';
		$this->rights[$r][3] = 0;
		$this->rights[$r][4] = 'self_advance'; // Visible if option MAIN_USE_ADVANCED_PERMS is on
		$this->rights[$r][5] = 'writeperms';

		$r++;
		$this->rights[$r][0] = 351;
		$this->rights[$r][1] = 'Read groups';
		$this->rights[$r][2] = 'r';
		$this->rights[$r][3] = 0;
		$this->rights[$r][4] = 'group_advance'; // Visible if option MAIN_USE_ADVANCED_PERMS is on
		$this->rights[$r][5] = 'read';

		$r++;
		$this->rights[$r][0] = 352;
		$this->rights[$r][1] = 'Read permissions of groups';
		$this->rights[$r][2] = 'r';
		$this->rights[$r][3] = 0;
		$this->rights[$r][4] = 'group_advance'; // Visible if option MAIN_USE_ADVANCED_PERMS is on
		$this->rights[$r][5] = 'readperms';

		$r++;
		$this->rights[$r][0] = 353;
		$this->rights[$r][1] = 'Create/modify groups and permissions';
		$this->rights[$r][2] = 'w';
		$this->rights[$r][3] = 0;
		$this->rights[$r][4] = 'group_advance'; // Visible if option MAIN_USE_ADVANCED_PERMS is on
		$this->rights[$r][5] = 'write';

		$r++;
		$this->rights[$r][0] = 354;
		$this->rights[$r][1] = 'Delete groups';
		$this->rights[$r][2] = 'd';
		$this->rights[$r][3] = 0;
		$this->rights[$r][4] = 'group_advance'; // Visible if option MAIN_USE_ADVANCED_PERMS is on
		$this->rights[$r][5] = 'delete';

		$r++;
		$this->rights[$r][0] = 358;
		$this->rights[$r][1] = 'Export all users';
		$this->rights[$r][2] = 'r';
		$this->rights[$r][3] = 0;
		$this->rights[$r][4] = 'user';
		$this->rights[$r][5] = 'export';


		// Menus
		$this->menu = 1; // This module add menu entries. They are coded into menu manager.


		// Exports
		$r = 0;

		$r++;
		$this->export_code[$r] = $this->rights_class.'_'.$r;
		$this->export_label[$r] = 'List of users and attributes';
		$this->export_permission[$r] = array(array("user", "user", "export"));
		$this->export_fields_array[$r] = array(
			'u.rowid'=>"Id", 'u.login'=>"Login", 'u.lastname'=>"Lastname", 'u.firstname'=>"Firstname", 'u.employee'=>"Employee", 'u.job'=>"PostOrFunction", 'u.gender'=>"Gender",
			'u.accountancy_code'=>"UserAccountancyCode",
			'u.address'=>"Address", 'u.zip'=>"Zip", 'u.town'=>"Town",
			'u.office_phone'=>'Phone', 'u.user_mobile'=>"Mobile", 'u.office_fax'=>'Fax',
			'u.email'=>"Email", 'u.note'=>"Note", 'u.signature'=>'Signature',
			'u.fk_user'=>'HierarchicalResponsible', 'u.thm'=>'THM', 'u.tjm'=>'TJM', 'u.weeklyhours'=>'WeeklyHours',
			'u.dateemployment'=>'DateEmployment', 'u.salary'=>'Salary', 'u.color'=>'Color', 'u.api_key'=>'ApiKey',
			'u.birth'=>'DateOfBirth',
			'u.datec'=>"DateCreation", 'u.tms'=>"DateLastModification",
			'u.admin'=>"Administrator", 'u.statut'=>'Status', 'u.datelastlogin'=>'LastConnexion', 'u.datepreviouslogin'=>'PreviousConnexion',
			'u.fk_socpeople'=>"IdContact", 'u.fk_soc'=>"IdCompany", 'u.fk_member'=>"MemberId",
			'g.nom'=>"Group"
		);
		$this->export_TypeFields_array[$r] = array(
			'u.rowid'=>'Numeric', 'u.login'=>"Text", 'u.lastname'=>"Text", 'u.firstname'=>"Text", 'u.employee'=>'Boolean', 'u.job'=>'Text',
			'u.accountancy_code'=>'Text',
			'u.address'=>"Text", 'u.zip'=>"Text", 'u.town'=>"Text",
			'u.office_phone'=>'Text', 'u.user_mobile'=>'Text', 'u.office_fax'=>'Text',
			'u.email'=>'Text', 'u.datec'=>"Date", 'u.tms'=>"Date", 'u.admin'=>"Boolean", 'u.statut'=>'Status', 'u.note'=>"Text", 'u.signature'=>"Text", 'u.datelastlogin'=>'Date',
			'u.fk_user'=>"List:user:login",
			'u.birth'=>'Date',
			'u.datepreviouslogin'=>'Date', 'u.fk_soc'=>"List:societe:nom:rowid", 'u.fk_member'=>"List:adherent:firstname",
			'g.nom'=>"Text"
		);
		$this->export_entities_array[$r] = array(
			'u.rowid'=>"user", 'u.login'=>"user", 'u.lastname'=>"user", 'u.firstname'=>"user", 'u.employee'=>'user', 'u.job'=>'user', 'u.gender'=>'user',
			'u.accountancy_code'=>'user',
			'u.address'=>"user", 'u.zip'=>"user", 'u.town'=>"user",
			'u.office_phone'=>'user', 'u.user_mobile'=>'user', 'u.office_fax'=>'user',
			'u.email'=>'user', 'u.note'=>"user", 'u.signature'=>'user',
			'u.fk_user'=>'user', 'u.thm'=>'user', 'u.tjm'=>'user', 'u.weeklyhours'=>'user',
			'u.dateemployment'=>'user', 'u.salary'=>'user', 'u.color'=>'user', 'u.api_key'=>'user',
			'u.birth'=>'user',
			'u.datec'=>"user", 'u.tms'=>"user",
			'u.admin'=>"user", 'u.statut'=>'user', 'u.datelastlogin'=>'user', 'u.datepreviouslogin'=>'user',
			'u.fk_socpeople'=>"contact", 'u.fk_soc'=>"company", 'u.fk_member'=>"member",
			'g.nom'=>"Group"
		);
		$keyforselect = 'user';
		$keyforelement = 'user';
		$keyforaliasextra = 'extra';
		include DOL_DOCUMENT_ROOT.'/core/extrafieldsinexport.inc.php';
		if (empty($conf->adherent->enabled)) {
			unset($this->export_fields_array[$r]['u.fk_member']);
			unset($this->export_entities_array[$r]['u.fk_member']);
		}
		$this->export_sql_start[$r] = 'SELECT DISTINCT ';
		$this->export_sql_end[$r]  = ' FROM '.MAIN_DB_PREFIX.'user as u';
		$this->export_sql_end[$r] .= ' LEFT JOIN '.MAIN_DB_PREFIX.'user_extrafields as extra ON u.rowid = extra.fk_object';
		$this->export_sql_end[$r] .= ' LEFT JOIN '.MAIN_DB_PREFIX.'usergroup_user as ug ON u.rowid = ug.fk_user';
		$this->export_sql_end[$r] .= ' LEFT JOIN '.MAIN_DB_PREFIX.'usergroup as g ON ug.fk_usergroup = g.rowid';
		$this->export_sql_end[$r] .= ' WHERE u.entity IN ('.getEntity('user').')';

		// Imports
		$r = 0;

		// Import list of users attributes
		$r++;
		$this->import_code[$r] = $this->rights_class.'_'.$r;
		$this->import_label[$r] = 'ImportDataset_user_1';
		$this->import_icon[$r] = 'user';
		$this->import_entities_array[$r] = array(); // We define here only fields that use another icon that the one defined into import_icon
		$this->import_tables_array[$r] = array('u'=>MAIN_DB_PREFIX.'user', 'extra'=>MAIN_DB_PREFIX.'user_extrafields'); // List of tables to insert into (insert done in same order)
		$this->import_fields_array[$r] = array(
			'u.login'=>"Login*", 'u.lastname'=>"Name*", 'u.firstname'=>"Firstname", 'u.employee'=>"Employee*", 'u.job'=>"PostOrFunction", 'u.gender'=>"Gender",
			'u.accountancy_code'=>"UserAccountancyCode",
			'u.pass_crypted'=>"Password", 'u.admin'=>"Administrator", 'u.fk_soc'=>"Company*", 'u.address'=>"Address", 'u.zip'=>"Zip", 'u.town'=>"Town",
			'u.fk_state'=>"StateId", 'u.fk_country'=>"CountryCode",
			'u.office_phone'=>"Phone", 'u.user_mobile'=>"Mobile", 'u.office_fax'=>"Fax",
			'u.email'=>"Email", 'u.note'=>"Note", 'u.signature'=>'Signature',
			'u.fk_user'=>'HierarchicalResponsible', 'u.thm'=>'THM', 'u.tjm'=>'TJM', 'u.weeklyhours'=>'WeeklyHours',
			'u.dateemployment'=>'DateEmployment', 'u.salary'=>'Salary', 'u.color'=>'Color', 'u.api_key'=>'ApiKey',
			'u.birth'=>'DateOfBirth',
			'u.datec'=>"DateCreation",
			'u.statut'=>'Status'
		);
		// Add extra fields
		$sql = "SELECT name, label, fieldrequired FROM ".MAIN_DB_PREFIX."extrafields WHERE type <> 'separate' AND elementtype = 'user' AND entity IN (0,".$conf->entity.")";
		$resql = $this->db->query($sql);
		if ($resql) {    // This can fail when class is used on old database (during migration for example)
			while ($obj = $this->db->fetch_object($resql)) {
				$fieldname = 'extra.'.$obj->name;
				$fieldlabel = ucfirst($obj->label);
				$this->import_fields_array[$r][$fieldname] = $fieldlabel.($obj->fieldrequired ? '*' : '');
			}
		}
		// End add extra fields
		$this->import_fieldshidden_array[$r] = array('u.fk_user_creat'=>'user->id', 'extra.fk_object'=>'lastrowid-'.MAIN_DB_PREFIX.'user'); // aliastable.field => ('user->id' or 'lastrowid-'.tableparent)
		$this->import_convertvalue_array[$r] = array(
			'u.fk_state'=>array('rule'=>'fetchidfromcodeid', 'classfile'=>'/core/class/cstate.class.php', 'class'=>'Cstate', 'method'=>'fetch', 'dict'=>'DictionaryState'),
			'u.fk_country'=>array('rule'=>'fetchidfromcodeid', 'classfile'=>'/core/class/ccountry.class.php', 'class'=>'Ccountry', 'method'=>'fetch', 'dict'=>'DictionaryCountry'),
			'u.salary'=>array('rule'=>'numeric')
		);
		//$this->import_convertvalue_array[$r]=array('s.fk_soc'=>array('rule'=>'lastrowid',table='t');
		$this->import_regex_array[$r] = array(
			'u.employee'=>'^[0|1]',
			'u.datec'=>'^[0-9][0-9][0-9][0-9]-[0-9][0-9]-[0-9][0-9]( [0-9][0-9]:[0-9][0-9]:[0-9][0-9])?$',
			'u.dateemployment'=>'^[0-9][0-9][0-9][0-9]-[0-9][0-9]-[0-9][0-9]$',
			'u.birth'=>'^[0-9][0-9][0-9][0-9]-[0-9][0-9]-[0-9][0-9]$'
		);
		$this->import_examplevalues_array[$r] = array(
			'u.lastname'=>"Doe", 'u.firstname'=>'John', 'u.login'=>'jdoe', 'u.employee'=>'0 or 1', 'u.job'=>'CTO', 'u.gender'=>'man or woman',
			'u.pass_crypted'=>'Encrypted password',
			'u.fk_soc'=>'0 (internal user) or company name (external user)', 'u.datec'=>dol_print_date(dol_now(), '%Y-%m-%d'), 'u.address'=>"61 jump street",
			'u.zip'=>"123456", 'u.town'=>"Big town", 'u.fk_country'=>'US, FR, DE...', 'u.office_phone'=>"0101010101", 'u.office_fax'=>"0101010102",
			'u.email'=>"test@mycompany.com", 'u.salary'=>"10000", 'u.note'=>"This is an example of note for record", 'u.datec'=>"2015-01-01 or 2015-01-01 12:30:00",
			'u.statut'=>"0 (closed) or 1 (active)",
		);
		$this->import_updatekeys_array[$r] = array('u.lastname'=>'Lastname', 'u.firstname'=>'Firstname', 'u.login'=>'Login');
	}


	/**
	 *		Function called when module is enabled.
	 *		The init function add constants, boxes, permissions and menus (defined in constructor) into Dolibarr database.
	 *		It also creates data directories
	 *
<<<<<<< HEAD
     *      @param      string	$options        Options when enabling module ('', 'noboxes')
     *      @param      int     $force_entity	Force current entity
	 *      @return     int             	    1 if OK, 0 if KO
     */
    public function init($options = '', $force_entity = null)
    {
=======
	 *      @param      string	$options    Options when enabling module ('', 'noboxes')
	 *      @return     int             	1 if OK, 0 if KO
	 */
	public function init($options = '')
	{
		global $conf;

>>>>>>> branch 'develop' of git@github.com:Dolibarr/dolibarr.git
		// Permissions
		$this->remove($options);

		$sql = array();

		return $this->_init($sql, $options);
	}
}<|MERGE_RESOLUTION|>--- conflicted
+++ resolved
@@ -338,27 +338,17 @@
 	 *		The init function add constants, boxes, permissions and menus (defined in constructor) into Dolibarr database.
 	 *		It also creates data directories
 	 *
-<<<<<<< HEAD
      *      @param      string	$options        Options when enabling module ('', 'noboxes')
      *      @param      int     $force_entity	Force current entity
 	 *      @return     int             	    1 if OK, 0 if KO
      */
     public function init($options = '', $force_entity = null)
     {
-=======
-	 *      @param      string	$options    Options when enabling module ('', 'noboxes')
-	 *      @return     int             	1 if OK, 0 if KO
-	 */
-	public function init($options = '')
-	{
-		global $conf;
-
->>>>>>> branch 'develop' of git@github.com:Dolibarr/dolibarr.git
 		// Permissions
 		$this->remove($options);
 
 		$sql = array();
 
-		return $this->_init($sql, $options);
+		return $this->_init($sql, $options, $force_entity);
 	}
 }