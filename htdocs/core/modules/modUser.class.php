<?php
/* Copyright (C) 2005      Rodolphe Quiedeville <rodolphe@quiedeville.org>
 * Copyright (C) 2005-2009 Laurent Destailleur  <eldy@users.sourceforge.net>
 * Copyright (C) 2005-2012 Regis Houssin        <regis.houssin@inodbox.com>
 *
 * This program is free software; you can redistribute it and/or modify
 * it under the terms of the GNU General Public License as published by
 * the Free Software Foundation; either version 3 of the License, or
 * (at your option) any later version.
 *
 * This program is distributed in the hope that it will be useful,
 * but WITHOUT ANY WARRANTY; without even the implied warranty of
 * MERCHANTABILITY or FITNESS FOR A PARTICULAR PURPOSE.  See the
 * GNU General Public License for more details.
 *
 * You should have received a copy of the GNU General Public License
 * along with this program. If not, see <https://www.gnu.org/licenses/>.
 */

/**
 *	\defgroup   user  Module user management
 *	\brief      Module pour gerer les utilisateurs
 *	\file       htdocs/core/modules/modUser.class.php
 *	\ingroup    user
 *	\brief      Description and activation file for the module users
 */

include_once DOL_DOCUMENT_ROOT.'/core/modules/DolibarrModules.class.php';

/**
 *	Class to describe and enable module User
 */
class modUser extends DolibarrModules
{

	/**
	 *   Constructor. Define names, constants, directories, boxes, permissions
	 *
	 *   @param      DoliDB		$db      Database handler
	 */
	public function __construct($db)
	{
		global $conf;

		$this->db = $db;
		$this->numero = 0;

		$this->family = "hr"; // Family for module (or "base" if core module)
		$this->module_position = '05';
		// Module label (no space allowed), used if translation string 'ModuleXXXName' not found (where XXX is value of numeric property 'numero' of module)
		$this->name = preg_replace('/^mod/i', '', get_class($this));
		$this->description = "Gestion des utilisateurs (requis)";

		// Possible values for version are: 'development', 'experimental', 'dolibarr' or version
		$this->version = 'dolibarr';

		$this->const_name = 'MAIN_MODULE_'.strtoupper($this->name);
		$this->picto = 'group';

		// Data directories to create when module is enabled
		$this->dirs = array("/users/temp");

		// Config pages
		$this->config_page_url = array("user.php");

		// Dependencies
		$this->hidden = false; // A condition to hide module
		$this->depends = array(); // List of module class names as string that must be enabled if this module is enabled
		$this->requiredby = array(); // List of module ids to disable if this one is disabled
		$this->conflictwith = array(); // List of module class names as string this module is in conflict with
		$this->phpmin = array(5, 6); // Minimum version of PHP required by module
		$this->langfiles = array("main", "users", "companies", "members", "salaries", "hrm");
		$this->always_enabled = true; // Can't be disabled

		// Constants
		$this->const = array();

		// Boxes
		$this->boxes = array(
			0=>array('file'=>'box_lastlogin.php', 'enabledbydefaulton'=>'Home'),
			1=>array('file'=>'box_birthdays.php', 'enabledbydefaulton'=>'Home'),
			2=>array('file'=>'box_dolibarr_state_board.php', 'enabledbydefaulton'=>'Home')
		);

		// Permissions
		$this->rights = array();
		$this->rights_class = 'user';
		$this->rights_admin_allowed = 1; // Admin is always granted of permission (even when module is disabled)
		$r = 0;

		$r++;
		$this->rights[$r][0] = 251;
		$this->rights[$r][1] = 'Consulter les autres utilisateurs';
		$this->rights[$r][2] = 'r';
		$this->rights[$r][3] = 0;
		$this->rights[$r][4] = 'user';
		$this->rights[$r][5] = 'lire';

		$r++;
		$this->rights[$r][0] = 252;
		$this->rights[$r][1] = 'Consulter les permissions des autres utilisateurs';
		$this->rights[$r][2] = 'r';
		$this->rights[$r][3] = 0;
		$this->rights[$r][4] = 'user_advance';
		$this->rights[$r][5] = 'readperms';

		$r++;
		$this->rights[$r][0] = 253;
		$this->rights[$r][1] = 'Creer/modifier utilisateurs internes et externes';
		$this->rights[$r][2] = 'w';
		$this->rights[$r][3] = 0;
		$this->rights[$r][4] = 'user';
		$this->rights[$r][5] = 'creer';

		$r++;
		$this->rights[$r][0] = 254;
		$this->rights[$r][1] = 'Creer/modifier utilisateurs externes seulement';
		$this->rights[$r][2] = 'w';
		$this->rights[$r][3] = 0;
		$this->rights[$r][4] = 'user_advance';
		$this->rights[$r][5] = 'write';

		$r++;
		$this->rights[$r][0] = 255;
		$this->rights[$r][1] = 'Modifier le mot de passe des autres utilisateurs';
		$this->rights[$r][2] = 'w';
		$this->rights[$r][3] = 0;
		$this->rights[$r][4] = 'user';
		$this->rights[$r][5] = 'password';

		$r++;
		$this->rights[$r][0] = 256;
		$this->rights[$r][1] = 'Supprimer ou desactiver les autres utilisateurs';
		$this->rights[$r][2] = 'd';
		$this->rights[$r][3] = 0;
		$this->rights[$r][4] = 'user';
		$this->rights[$r][5] = 'supprimer';

		$r++;
		$this->rights[$r][0] = 341;
		$this->rights[$r][1] = 'Consulter ses propres permissions';
		$this->rights[$r][2] = 'r';
		$this->rights[$r][3] = 0;
		$this->rights[$r][4] = 'self_advance'; // Visible if option MAIN_USE_ADVANCED_PERMS is on
		$this->rights[$r][5] = 'readperms';

		$r++;
		$this->rights[$r][0] = 342;
		$this->rights[$r][1] = 'Creer/modifier ses propres infos utilisateur';
		$this->rights[$r][2] = 'w';
		$this->rights[$r][3] = 0;
		$this->rights[$r][4] = 'self';
		$this->rights[$r][5] = 'creer';

		$r++;
		$this->rights[$r][0] = 343;
		$this->rights[$r][1] = 'Modifier son propre mot de passe';
		$this->rights[$r][2] = 'w';
		$this->rights[$r][3] = 0;
		$this->rights[$r][4] = 'self';
		$this->rights[$r][5] = 'password';

		$r++;
		$this->rights[$r][0] = 344;
		$this->rights[$r][1] = 'Modifier ses propres permissions';
		$this->rights[$r][2] = 'w';
		$this->rights[$r][3] = 0;
		$this->rights[$r][4] = 'self_advance'; // Visible if option MAIN_USE_ADVANCED_PERMS is on
		$this->rights[$r][5] = 'writeperms';

		$r++;
		$this->rights[$r][0] = 351;
		$this->rights[$r][1] = 'Consulter les groupes';
		$this->rights[$r][2] = 'r';
		$this->rights[$r][3] = 0;
		$this->rights[$r][4] = 'group_advance'; // Visible if option MAIN_USE_ADVANCED_PERMS is on
		$this->rights[$r][5] = 'read';

		$r++;
		$this->rights[$r][0] = 352;
		$this->rights[$r][1] = 'Consulter les permissions des groupes';
		$this->rights[$r][2] = 'r';
		$this->rights[$r][3] = 0;
		$this->rights[$r][4] = 'group_advance'; // Visible if option MAIN_USE_ADVANCED_PERMS is on
		$this->rights[$r][5] = 'readperms';

		$r++;
		$this->rights[$r][0] = 353;
		$this->rights[$r][1] = 'Creer/modifier les groupes et leurs permissions';
		$this->rights[$r][2] = 'w';
		$this->rights[$r][3] = 0;
		$this->rights[$r][4] = 'group_advance'; // Visible if option MAIN_USE_ADVANCED_PERMS is on
		$this->rights[$r][5] = 'write';

		$r++;
		$this->rights[$r][0] = 354;
		$this->rights[$r][1] = 'Supprimer ou desactiver les groupes';
		$this->rights[$r][2] = 'd';
		$this->rights[$r][3] = 0;
		$this->rights[$r][4] = 'group_advance'; // Visible if option MAIN_USE_ADVANCED_PERMS is on
		$this->rights[$r][5] = 'delete';

		$r++;
		$this->rights[$r][0] = 358;
		$this->rights[$r][1] = 'Exporter les utilisateurs';
		$this->rights[$r][2] = 'r';
		$this->rights[$r][3] = 0;
		$this->rights[$r][4] = 'user';
		$this->rights[$r][5] = 'export';


		// Menus
		$this->menu = 1; // This module add menu entries. They are coded into menu manager.


		// Exports
		$r = 0;

		$r++;
		$this->export_code[$r] = $this->rights_class.'_'.$r;
		$this->export_label[$r] = 'List of users and attributes';
		$this->export_permission[$r] = array(array("user", "user", "export"));
		$this->export_fields_array[$r] = array(
			'u.rowid'=>"Id", 'u.login'=>"Login", 'u.lastname'=>"Lastname", 'u.firstname'=>"Firstname", 'u.employee'=>"Employee", 'u.job'=>"PostOrFunction", 'u.gender'=>"Gender",
			'u.accountancy_code'=>"UserAccountancyCode",
			'u.address'=>"Address", 'u.zip'=>"Zip", 'u.town'=>"Town",
			'u.office_phone'=>'Phone', 'u.user_mobile'=>"Mobile", 'u.office_fax'=>'Fax',
			'u.email'=>"Email", 'u.note'=>"Note", 'u.signature'=>'Signature',
			'u.fk_user'=>'HierarchicalResponsible', 'u.thm'=>'THM', 'u.tjm'=>'TJM', 'u.weeklyhours'=>'WeeklyHours',
			'u.dateemployment'=>'DateEmployment', 'u.salary'=>'Salary', 'u.color'=>'Color', 'u.api_key'=>'ApiKey',
			'u.birth'=>'DateOfBirth',
			'u.datec'=>"DateCreation", 'u.tms'=>"DateLastModification",
			'u.admin'=>"Administrator", 'u.statut'=>'Status', 'u.datelastlogin'=>'LastConnexion', 'u.datepreviouslogin'=>'PreviousConnexion',
			'u.fk_socpeople'=>"IdContact", 'u.fk_soc'=>"IdCompany", 'u.fk_member'=>"MemberId",
			'g.nom'=>"Group"
		);
		$this->export_TypeFields_array[$r] = array(
			'u.rowid'=>'Numeric', 'u.login'=>"Text", 'u.lastname'=>"Text", 'u.firstname'=>"Text", 'u.employee'=>'Boolean', 'u.job'=>'Text',
			'u.accountancy_code'=>'Text',
			'u.address'=>"Text", 'u.zip'=>"Text", 'u.town'=>"Text",
			'u.office_phone'=>'Text', 'u.user_mobile'=>'Text', 'u.office_fax'=>'Text',
			'u.email'=>'Text', 'u.datec'=>"Date", 'u.tms'=>"Date", 'u.admin'=>"Boolean", 'u.statut'=>'Status', 'u.note'=>"Text", 'u.signature'=>"Text", 'u.datelastlogin'=>'Date',
			'u.fk_user'=>"List:user:login",
			'u.birth'=>'Date',
			'u.datepreviouslogin'=>'Date', 'u.fk_soc'=>"List:societe:nom:rowid", 'u.fk_member'=>"List:adherent:firstname",
			'g.nom'=>"Text"
		);
		$this->export_entities_array[$r] = array(
			'u.rowid'=>"user", 'u.login'=>"user", 'u.lastname'=>"user", 'u.firstname'=>"user", 'u.employee'=>'user', 'u.job'=>'user', 'u.gender'=>'user',
			'u.accountancy_code'=>'user',
			'u.address'=>"user", 'u.zip'=>"user", 'u.town'=>"user",
			'u.office_phone'=>'user', 'u.user_mobile'=>'user', 'u.office_fax'=>'user',
			'u.email'=>'user', 'u.note'=>"user", 'u.signature'=>'user',
			'u.fk_user'=>'user', 'u.thm'=>'user', 'u.tjm'=>'user', 'u.weeklyhours'=>'user',
			'u.dateemployment'=>'user', 'u.salary'=>'user', 'u.color'=>'user', 'u.api_key'=>'user',
			'u.birth'=>'user',
			'u.datec'=>"user", 'u.tms'=>"user",
			'u.admin'=>"user", 'u.statut'=>'user', 'u.datelastlogin'=>'user', 'u.datepreviouslogin'=>'user',
			'u.fk_socpeople'=>"contact", 'u.fk_soc'=>"company", 'u.fk_member'=>"member",
			'g.nom'=>"Group"
		);
		$keyforselect = 'user';
		$keyforelement = 'user';
		$keyforaliasextra = 'extra';
		include DOL_DOCUMENT_ROOT.'/core/extrafieldsinexport.inc.php';
		if (empty($conf->adherent->enabled)) {
			unset($this->export_fields_array[$r]['u.fk_member']);
			unset($this->export_entities_array[$r]['u.fk_member']);
		}
		$this->export_sql_start[$r] = 'SELECT DISTINCT ';
		$this->export_sql_end[$r]  = ' FROM '.MAIN_DB_PREFIX.'user as u';
		$this->export_sql_end[$r] .= ' LEFT JOIN '.MAIN_DB_PREFIX.'user_extrafields as extra ON u.rowid = extra.fk_object';
		$this->export_sql_end[$r] .= ' LEFT JOIN '.MAIN_DB_PREFIX.'usergroup_user as ug ON u.rowid = ug.fk_user';
		$this->export_sql_end[$r] .= ' LEFT JOIN '.MAIN_DB_PREFIX.'usergroup as g ON ug.fk_usergroup = g.rowid';
		$this->export_sql_end[$r] .= ' WHERE u.entity IN ('.getEntity('user').')';

		// Imports
		$r = 0;

		// Import list of users attributes
		$r++;
		$this->import_code[$r] = $this->rights_class.'_'.$r;
		$this->import_label[$r] = 'ImportDataset_user_1';
		$this->import_icon[$r] = 'user';
		$this->import_entities_array[$r] = array(); // We define here only fields that use another icon that the one defined into import_icon
		$this->import_tables_array[$r] = array('u'=>MAIN_DB_PREFIX.'user', 'extra'=>MAIN_DB_PREFIX.'user_extrafields'); // List of tables to insert into (insert done in same order)
		$this->import_fields_array[$r] = array(
			'u.login'=>"Login*", 'u.lastname'=>"Name*", 'u.firstname'=>"Firstname", 'u.employee'=>"Employee*", 'u.job'=>"PostOrFunction", 'u.gender'=>"Gender",
			'u.accountancy_code'=>"UserAccountancyCode",
			'u.pass_crypted'=>"Password", 'u.admin'=>"Administrator", 'u.fk_soc'=>"Company*", 'u.address'=>"Address", 'u.zip'=>"Zip", 'u.town'=>"Town",
			'u.fk_state'=>"StateId", 'u.fk_country'=>"CountryCode",
			'u.office_phone'=>"Phone", 'u.user_mobile'=>"Mobile", 'u.office_fax'=>"Fax",
			'u.email'=>"Email", 'u.note'=>"Note", 'u.signature'=>'Signature',
			'u.fk_user'=>'HierarchicalResponsible', 'u.thm'=>'THM', 'u.tjm'=>'TJM', 'u.weeklyhours'=>'WeeklyHours',
			'u.dateemployment'=>'DateEmployment', 'u.salary'=>'Salary', 'u.color'=>'Color', 'u.api_key'=>'ApiKey',
			'u.birth'=>'DateOfBirth',
			'u.datec'=>"DateCreation",
			'u.statut'=>'Status'
		);
		// Add extra fields
<<<<<<< HEAD
		$sql = "SELECT name, label, fieldrequired FROM ".MAIN_DB_PREFIX."extrafields WHERE type != 'separate' AND elementtype = 'user' AND entity IN (0,".$conf->entity.")";
=======
		$sql = "SELECT name, label, fieldrequired FROM ".MAIN_DB_PREFIX."extrafields WHERE type <> 'separate' AND elementtype = 'user' AND entity IN (0,".$conf->entity.")";
>>>>>>> c0088191
		$resql = $this->db->query($sql);
		if ($resql) {    // This can fail when class is used on old database (during migration for example)
			while ($obj = $this->db->fetch_object($resql)) {
				$fieldname = 'extra.'.$obj->name;
				$fieldlabel = ucfirst($obj->label);
				$this->import_fields_array[$r][$fieldname] = $fieldlabel.($obj->fieldrequired ? '*' : '');
			}
		}
		// End add extra fields
		$this->import_fieldshidden_array[$r] = array('u.fk_user_creat'=>'user->id', 'extra.fk_object'=>'lastrowid-'.MAIN_DB_PREFIX.'user'); // aliastable.field => ('user->id' or 'lastrowid-'.tableparent)
		$this->import_convertvalue_array[$r] = array(
			'u.fk_state'=>array('rule'=>'fetchidfromcodeid', 'classfile'=>'/core/class/cstate.class.php', 'class'=>'Cstate', 'method'=>'fetch', 'dict'=>'DictionaryState'),
			'u.fk_country'=>array('rule'=>'fetchidfromcodeid', 'classfile'=>'/core/class/ccountry.class.php', 'class'=>'Ccountry', 'method'=>'fetch', 'dict'=>'DictionaryCountry'),
			'u.salary'=>array('rule'=>'numeric')
		);
		//$this->import_convertvalue_array[$r]=array('s.fk_soc'=>array('rule'=>'lastrowid',table='t');
		$this->import_regex_array[$r] = array(
			'u.employee'=>'^[0|1]',
			'u.datec'=>'^[0-9][0-9][0-9][0-9]-[0-9][0-9]-[0-9][0-9]( [0-9][0-9]:[0-9][0-9]:[0-9][0-9])?$',
			'u.dateemployment'=>'^[0-9][0-9][0-9][0-9]-[0-9][0-9]-[0-9][0-9]$',
			'u.birth'=>'^[0-9][0-9][0-9][0-9]-[0-9][0-9]-[0-9][0-9]$'
		);
		$this->import_examplevalues_array[$r] = array(
			'u.lastname'=>"Doe", 'u.firstname'=>'John', 'u.login'=>'jdoe', 'u.employee'=>'0 or 1', 'u.job'=>'CTO', 'u.gender'=>'man or woman',
			'u.pass_crypted'=>'Encrypted password',
			'u.fk_soc'=>'0 (internal user) or company name (external user)', 'u.datec'=>dol_print_date(dol_now(), '%Y-%m-%d'), 'u.address'=>"61 jump street",
			'u.zip'=>"123456", 'u.town'=>"Big town", 'u.fk_country'=>'US, FR, DE...', 'u.office_phone'=>"0101010101", 'u.office_fax'=>"0101010102",
			'u.email'=>"test@mycompany.com", 'u.salary'=>"10000", 'u.note'=>"This is an example of note for record", 'u.datec'=>"2015-01-01 or 2015-01-01 12:30:00",
			'u.statut'=>"0 (closed) or 1 (active)",
		);
		$this->import_updatekeys_array[$r] = array('u.lastname'=>'Lastname', 'u.firstname'=>'Firstname', 'u.login'=>'Login');
	}


	/**
	 *		Function called when module is enabled.
	 *		The init function add constants, boxes, permissions and menus (defined in constructor) into Dolibarr database.
	 *		It also creates data directories
	 *
	 *      @param      string	$options    Options when enabling module ('', 'noboxes')
	 *      @return     int             	1 if OK, 0 if KO
	 */
	public function init($options = '')
	{
		global $conf;

		// Permissions
		$this->remove($options);

		$sql = array();

		return $this->_init($sql, $options);
	}
}<|MERGE_RESOLUTION|>--- conflicted
+++ resolved
@@ -298,11 +298,7 @@
 			'u.statut'=>'Status'
 		);
 		// Add extra fields
-<<<<<<< HEAD
-		$sql = "SELECT name, label, fieldrequired FROM ".MAIN_DB_PREFIX."extrafields WHERE type != 'separate' AND elementtype = 'user' AND entity IN (0,".$conf->entity.")";
-=======
 		$sql = "SELECT name, label, fieldrequired FROM ".MAIN_DB_PREFIX."extrafields WHERE type <> 'separate' AND elementtype = 'user' AND entity IN (0,".$conf->entity.")";
->>>>>>> c0088191
 		$resql = $this->db->query($sql);
 		if ($resql) {    // This can fail when class is used on old database (during migration for example)
 			while ($obj = $this->db->fetch_object($resql)) {
