<?php
/* Copyright (C) 2003-2005 Rodolphe Quiedeville <rodolphe@quiedeville.org>
 * Copyright (C) 2004-2013 Laurent Destailleur  <eldy@users.sourceforge.net>
 * Copyright (C) 2004      Sebastien Di Cintio  <sdicintio@ressource-toi.org>
 * Copyright (C) 2004      Benoit Mortier       <benoit.mortier@opensides.be>
 * Copyright (C) 2005-2013 Regis Houssin        <regis.houssin@inodbox.com>
 * Copyright (C) 2012-2014 Juanjo Menent        <jmenent@2byte.es>
 *
 * This program is free software; you can redistribute it and/or modify
 * it under the terms of the GNU General Public License as published by
 * the Free Software Foundation; either version 3 of the License, or
 * (at your option) any later version.
 *
 * This program is distributed in the hope that it will be useful,
 * but WITHOUT ANY WARRANTY; without even the implied warranty of
 * MERCHANTABILITY or FITNESS FOR A PARTICULAR PURPOSE.  See the
 * GNU General Public License for more details.
 *
 * You should have received a copy of the GNU General Public License
 * along with this program. If not, see <https://www.gnu.org/licenses/>.
 */

/**
 *	\defgroup   societe     Module societe
 *	\brief      Module to manage third parties (customers, prospects)
 *	\file       htdocs/core/modules/modSociete.class.php
 *	\ingroup    societe
 *	\brief      Fichier de description et activation du module Societe
 */
include_once DOL_DOCUMENT_ROOT.'/core/modules/DolibarrModules.class.php';


/**
 *	Class to describe and enable module Societe
 */
class modSociete extends DolibarrModules
{

	/**
	 *   Constructor. Define names, constants, directories, boxes, permissions
	 *
	 *   @param      DoliDB		$db      Database handler
	 */
	public function __construct($db)
	{
		global $conf, $user;

		$this->db = $db;
		$this->numero = 1;

		$this->family = "crm";
		$this->module_position = '09';
		// Module label (no space allowed), used if translation string 'ModuleXXXName' not found (where XXX is value of numeric property 'numero' of module)
		$this->name = preg_replace('/^mod/i', '', get_class($this));
		$this->description = "Gestion des sociétés et contacts";

		// Possible values for version are: 'development', 'experimental', 'dolibarr' or version
		$this->version = 'dolibarr';

		$this->const_name = 'MAIN_MODULE_'.strtoupper($this->name);
		$this->config_page_url = array("societe.php@societe");
		// Name of image file used for this module.
		$this->picto = 'company';

		// Data directories to create when module is enabled
		$this->dirs = array("/societe/temp");

		// Dependencies
<<<<<<< HEAD
		$this->hidden = false; // A condition to hide module
		$this->depends = array(); // List of module class names as string that must be enabled if this module is enabled
		$this->requiredby = array("modExpedition", "modFacture", "modFournisseur", "modFicheinter", "modPropale", "modContrat", "modCommande"); // List of module ids to disable if this one is disabled
		$this->conflictwith = array(); // List of module class names as string this module is in conflict with
		$this->phpmin = array(5, 4); // Minimum version of PHP required by module
		$this->langfiles = array("companies", 'bills');
=======
		$this->hidden = false;			// A condition to hide module
		$this->depends = array();		// List of module class names as string that must be enabled if this module is enabled
		$this->requiredby = array("modExpedition","modFacture","modFournisseur","modFicheinter","modPropale","modContrat","modCommande");	// List of module ids to disable if this one is disabled
		$this->conflictwith = array();	// List of module class names as string this module is in conflict with
		$this->phpmin = array(5,4);		// Minimum version of PHP required by module
		$this->langfiles = array("companies","bills","compta","admin","banks");
>>>>>>> 7b08ce9f

		// Constants
		$this->const = array();
		$r = 0;

		$this->const[$r][0] = "SOCIETE_CODECLIENT_ADDON";
		$this->const[$r][1] = "chaine";
		$this->const[$r][2] = "mod_codeclient_monkey";
		$this->const[$r][3] = 'Module to control third parties codes';
		$this->const[$r][4] = 0;
		$r++;

		$this->const[$r][0] = "SOCIETE_CODECOMPTA_ADDON";
		$this->const[$r][1] = "chaine";
		$this->const[$r][2] = "mod_codecompta_panicum";
		$this->const[$r][3] = 'Module to control third parties codes';
		$this->const[$r][4] = 0;
		$r++;

		$this->const[$r][0] = "SOCIETE_FISCAL_MONTH_START";
		$this->const[$r][1] = "chaine";
		$this->const[$r][2] = "0";
		$this->const[$r][3] = "Enter the month number of the first month of the fiscal year, e. g. 9 for September";
		$this->const[$r][4] = 0;
		$r++;

		$this->const[$r][0] = "COMPANY_ADDON_PDF_ODT_PATH";
		$this->const[$r][1] = "chaine";
		$this->const[$r][2] = "DOL_DATA_ROOT/doctemplates/thirdparties";
		$this->const[$r][3] = "";
		$this->const[$r][4] = 0;
		$r++;

		/*
		$this->const[$r][0] = "COMPANY_HIDE_INACTIVE_IN_COMBOBOX";
		$this->const[$r][1] = "chaine";
		$this->const[$r][2] = "0";
		$this->const[$r][3] = "hide thirdparty customer inative in combobox";
		$this->const[$r][4] = 1;
		$r++;
		*/

		$this->const[$r][0] = "SOCIETE_ADD_REF_IN_LIST";
		$this->const[$r][1] = "yesno";
		$this->const[$r][2] = "0";
		$this->const[$r][3] = "Display customer ref into select list";
		$this->const[$r][4] = 0;
		$r++;

		// Boxes
		$this->boxes = array();
		$r = 0;
		$this->boxes[$r][1] = "box_clients.php";
		$r++;
		$this->boxes[$r][1] = "box_prospect.php";
		$r++;
        $this->boxes[$r][1] = "box_contacts.php";
        $r++;
        $this->boxes[$r][1] = "box_activity.php";
        $this->boxes[$r][2] = '(WarningUsingThisBoxSlowDown)';
        $r++;
        $this->boxes[$r][1] = "box_goodcustomers.php";
        $this->boxes[$r][2] = '(WarningUsingThisBoxSlowDown)';
        $r++;
		// Permissions
		$this->rights = array();
		$this->rights_class = 'societe';
		$r = 0;

		$r++;
		$this->rights[$r][0] = 121; // id de la permission
		$this->rights[$r][1] = 'Read third parties'; // libelle de la permission
		$this->rights[$r][2] = 'r'; // type de la permission (deprecie a ce jour)
		$this->rights[$r][3] = 0; // La permission est-elle une permission par defaut
		$this->rights[$r][4] = 'lire';

        /*$r++;
		$this->rights[$r][0] = 241;
		$this->rights[$r][1] = 'Read thirdparties customers';
		$this->rights[$r][2] = 'r';
		$this->rights[$r][3] = 0;
		$this->rights[$r][4] = 'thirparty_customer_advance';      // Visible if option MAIN_USE_ADVANCED_PERMS is on
		$this->rights[$r][5] = 'read';

		$r++;
		$this->rights[$r][0] = 242;
		$this->rights[$r][1] = 'Read thirdparties suppliers';
		$this->rights[$r][2] = 'r';
		$this->rights[$r][3] = 0;
		$this->rights[$r][4] = 'thirdparty_supplier_advance';      // Visible if option MAIN_USE_ADVANCED_PERMS is on
		$this->rights[$r][5] = 'read';
        */

		$r++;
		$this->rights[$r][0] = 122; // id de la permission
		$this->rights[$r][1] = 'Create and update third parties'; // libelle de la permission
		$this->rights[$r][2] = 'w'; // type de la permission (deprecie a ce jour)
		$this->rights[$r][3] = 0; // La permission est-elle une permission par defaut
		$this->rights[$r][4] = 'creer';

        /* $r++;
		$this->rights[$r][0] = 251;
		$this->rights[$r][1] = 'Create thirdparties customers';
		$this->rights[$r][2] = 'r';
		$this->rights[$r][3] = 0;
		$this->rights[$r][4] = 'thirparty_customer_advance';      // Visible if option MAIN_USE_ADVANCED_PERMS is on
		$this->rights[$r][5] = 'read';

		$r++;
		$this->rights[$r][0] = 252;
		$this->rights[$r][1] = 'Create thirdparties suppliers';
		$this->rights[$r][2] = 'r';
		$this->rights[$r][3] = 0;
		$this->rights[$r][4] = 'thirdparty_supplier_advance';      // Visible if option MAIN_USE_ADVANCED_PERMS is on
		$this->rights[$r][5] = 'read';
        */

		$r++;
		$this->rights[$r][0] = 125; // id de la permission
		$this->rights[$r][1] = 'Delete third parties'; // libelle de la permission
		$this->rights[$r][2] = 'd'; // type de la permission (deprecie a ce jour)
		$this->rights[$r][3] = 0; // La permission est-elle une permission par defaut
		$this->rights[$r][4] = 'supprimer';

		$r++;
		$this->rights[$r][0] = 126; // id de la permission
		$this->rights[$r][1] = 'Export third parties'; // libelle de la permission
		$this->rights[$r][2] = 'r'; // type de la permission (deprecie a ce jour)
		$this->rights[$r][3] = 0; // La permission est-elle une permission par defaut
		$this->rights[$r][4] = 'export';

		// 262 : Resteindre l'acces des commerciaux
		$r++;
		$this->rights[$r][0] = 262;
		$this->rights[$r][1] = 'Read all third parties by internal users (otherwise only if commercial contact). Not effective for external users (limited to themselves).';
		$this->rights[$r][2] = 'r';
		$this->rights[$r][3] = 0;
		$this->rights[$r][4] = 'client';
		$this->rights[$r][5] = 'voir';

		$r++;
		$this->rights[$r][0] = 281; // id de la permission
		$this->rights[$r][1] = 'Read contacts'; // libelle de la permission
		$this->rights[$r][2] = 'r'; // type de la permission (deprecie a ce jour)
		$this->rights[$r][3] = 0; // La permission est-elle une permission par defaut
		$this->rights[$r][4] = 'contact';
		$this->rights[$r][5] = 'lire';

		$r++;
		$this->rights[$r][0] = 282; // id de la permission
		$this->rights[$r][1] = 'Create and update contact'; // libelle de la permission
		$this->rights[$r][2] = 'w'; // type de la permission (deprecie a ce jour)
		$this->rights[$r][3] = 0; // La permission est-elle une permission par defaut
		$this->rights[$r][4] = 'contact';
		$this->rights[$r][5] = 'creer';

		$r++;
		$this->rights[$r][0] = 283; // id de la permission
		$this->rights[$r][1] = 'Delete contacts'; // libelle de la permission
		$this->rights[$r][2] = 'd'; // type de la permission (deprecie a ce jour)
		$this->rights[$r][3] = 0; // La permission est-elle une permission par defaut
		$this->rights[$r][4] = 'contact';
		$this->rights[$r][5] = 'supprimer';

		$r++;
		$this->rights[$r][0] = 286; // id de la permission
		$this->rights[$r][1] = 'Export contacts'; // libelle de la permission
		$this->rights[$r][2] = 'd'; // type de la permission (deprecie a ce jour)
		$this->rights[$r][3] = 0; // La permission est-elle une permission par defaut
		$this->rights[$r][4] = 'contact';
		$this->rights[$r][5] = 'export';


		// Menus
		//-------
		$this->menu = 1;        // This module add menu entries. They are coded into menu manager.


		// Exports
		//--------
		$r=0;

		// Export list of third parties and attributes
		$r++;
		$this->export_code[$r]=$this->rights_class.'_'.$r;
		$this->export_label[$r]='ExportDataset_company_1';
		$this->export_icon[$r]='company';
		$this->export_permission[$r]=array(array("societe","export"));
		$this->export_fields_array[$r]=array(
			's.rowid'=>"Id",'s.nom'=>"Name",'s.name_alias'=>"AliasNameShort",'s.status'=>"Status",'s.client'=>"Customer",'s.fournisseur'=>"Supplier",'s.datec'=>"DateCreation",'s.tms'=>"DateLastModification",
			's.code_client'=>"CustomerCode",'s.code_fournisseur'=>"SupplierCode",'s.code_compta'=>"AccountancyCode",'s.code_compta_fournisseur'=>"SupplierAccountancyCode",
			's.address'=>"Address",'s.zip'=>"Zip",'s.town'=>"Town",'d.nom'=>'State','c.label'=>"Country",'c.code'=>"CountryCode",'s.phone'=>"Phone",'s.fax'=>"Fax",
			's.url'=>"Url",'s.email'=>"Email",'s.default_lang'=>"DefaultLang",'s.siren'=>"ProfId1",'s.siret'=>"ProfId2",'s.ape'=>"ProfId3",'s.idprof4'=>"ProfId4",
			's.idprof5'=>"ProfId5",'s.idprof6'=>"ProfId6",'s.tva_intra'=>"VATIntraShort",'s.capital'=>"Capital",'s.note_private'=>"NotePrivate",'s.note_public'=>"NotePublic",
			't.libelle'=>"ThirdPartyType",'ce.code'=>"Staff","cfj.libelle"=>"JuridicalStatus",'s.fk_prospectlevel'=>'ProspectLevel',
			'st.code'=>'ProspectStatus','payterm.libelle'=>'PaymentConditions','paymode.libelle'=>'PaymentMode'
		);
		if (! empty($conf->global->SOCIETE_USEPREFIX)) $this->export_fields_array[$r]['s.prefix']='Prefix';
		if (! empty($conf->global->PRODUIT_MULTIPRICES)) $this->export_fields_array[$r]['s.price_level']='PriceLevel';
		// Add multicompany field
		if (! empty($conf->global->MULTICOMPANY_ENTITY_IN_EXPORT_IF_SHARED))
		{
		    $nbofallowedentities=count(explode(',', getEntity('societe')));    // If project are shared, nb will be > 1
		    if (! empty($conf->multicompany->enabled) && $nbofallowedentities > 1) $this->export_fields_array[$r]+=array('s.entity'=>'Entity');
		}
		$keyforselect='societe'; $keyforelement='company'; $keyforaliasextra='extra';
		include DOL_DOCUMENT_ROOT.'/core/extrafieldsinexport.inc.php';
		$this->export_fields_array[$r]+=array('u.login'=>'SaleRepresentativeLogin','u.firstname'=>'SaleRepresentativeFirstname', 'u.lastname'=>'SaleRepresentativeLastname');
		//$this->export_TypeFields_array[$r]=array(
		//	's.rowid'=>"List:societe:nom",'s.nom'=>"Text",'s.status'=>"Text",'s.client'=>"Boolean",'s.fournisseur'=>"Boolean",'s.datec'=>"Date",'s.tms'=>"Date",
		//	's.code_client'=>"Text",'s.code_fournisseur'=>"Text",'s.address'=>"Text",'s.zip'=>"Text",'s.town'=>"Text",'c.label'=>"List:c_country:label:label",
		//	'c.code'=>"Text",'s.phone'=>"Text",'s.fax'=>"Text",'s.url'=>"Text",'s.email'=>"Text",'s.default_lang'=>"Text",'s.siret'=>"Text",'s.siren'=>"Text",
		//	's.ape'=>"Text",'s.idprof4'=>"Text",'s.idprof5'=>"Text",'s.idprof6'=>"Text",'s.tva_intra'=>"Text",'s.capital'=>"Numeric",'s.note'=>"Text",
		//	't.libelle'=>"Text",'ce.code'=>"List:c_effectif:libelle:code","cfj.libelle"=>"Text",'s.fk_prospectlevel'=>'List:c_prospectlevel:label:code',
		//	's.fk_stcomm'=>'List:c_stcomm:libelle:code','d.nom'=>'List:c_departements:nom:rowid'
		//);
		$this->export_TypeFields_array[$r]=array(
			's.rowid'=>"Numeric", 's.nom'=>"Text",'s.name_alias'=>"Text",'s.status'=>"Numeric",'s.client'=>"Numeric",'s.fournisseur'=>"Boolean",'s.datec'=>"Date",'s.tms'=>"Date",
			's.code_client'=>"Text",'s.code_fournisseur'=>"Text",'s.code_compta'=>"Text",'s.code_compta_fournisseur'=>"Text",'s.address'=>"Text",'s.zip'=>"Text",
			's.town'=>"Text",'c.label'=>"List:c_country:label:label",'c.code'=>"Text",'s.phone'=>"Text",'s.fax'=>"Text",'s.url'=>"Text",'s.email'=>"Text",
			's.default_lang'=>"Text",'s.siret'=>"Text",'s.siren'=>"Text",'s.ape'=>"Text",'s.idprof4'=>"Text",'s.idprof5'=>"Text",'s.idprof6'=>"Text",
			's.tva_intra'=>"Text",'s.capital'=>"Numeric",'s.note_private'=>"Text",'s.note_public'=>"Text",'t.libelle'=>"Text",
			'ce.code'=>"List:c_effectif:libelle:code","cfj.libelle"=>"Text",'s.fk_prospectlevel'=>'List:c_prospectlevel:label:code',
			'st.code'=>'List:c_stcomm:libelle:code','d.nom'=>'Text','u.login'=>'Text','u.firstname'=>'Text','u.lastname'=>'Text','payterm.libelle'=>'Text',
			'paymode.libelle'=>'Text','s.entity'=>'Numeric',
			's.price_level'=>'Numeric'
		);

		$this->export_entities_array[$r]=array('u.login'=>'user','u.firstname'=>'user','u.lastname'=>'user');	// We define here only fields that use another picto
		$this->export_examplevalues_array[$r]=array('s.client'=>'0 (no customer no prospect)/1 (customer)/2 (prospect)/3 (customer and prospect)','s.fournisseur'=>'0 (not a supplier) or 1 (supplier)');
		$this->export_sql_start[$r]='SELECT DISTINCT ';
		$this->export_sql_end[$r]  =' FROM '.MAIN_DB_PREFIX.'societe as s';
        $this->export_sql_end[$r] .=' LEFT JOIN '.MAIN_DB_PREFIX.'societe_extrafields as extra ON s.rowid = extra.fk_object';
		$this->export_sql_end[$r] .=' LEFT JOIN '.MAIN_DB_PREFIX.'c_typent as t ON s.fk_typent = t.id';
		$this->export_sql_end[$r] .=' LEFT JOIN '.MAIN_DB_PREFIX.'c_country as c ON s.fk_pays = c.rowid';
		$this->export_sql_end[$r] .=' LEFT JOIN '.MAIN_DB_PREFIX.'c_effectif as ce ON s.fk_effectif = ce.id';
		$this->export_sql_end[$r] .=' LEFT JOIN '.MAIN_DB_PREFIX.'c_forme_juridique as cfj ON s.fk_forme_juridique = cfj.code';
		$this->export_sql_end[$r] .=' LEFT JOIN '.MAIN_DB_PREFIX.'c_departements as d ON s.fk_departement = d.rowid';
		$this->export_sql_end[$r] .=' LEFT JOIN '.MAIN_DB_PREFIX.'c_stcomm as st ON s.fk_stcomm = st.id';
		$this->export_sql_end[$r] .=' LEFT JOIN '.MAIN_DB_PREFIX.'societe_commerciaux as sc ON sc.fk_soc = s.rowid LEFT JOIN '.MAIN_DB_PREFIX.'user as u ON sc.fk_user = u.rowid';
		$this->export_sql_end[$r] .=' LEFT JOIN '.MAIN_DB_PREFIX.'c_payment_term as payterm ON s.cond_reglement = payterm.rowid';
		$this->export_sql_end[$r] .=' LEFT JOIN '.MAIN_DB_PREFIX.'c_paiement as paymode ON s.mode_reglement = paymode.id';
		$this->export_sql_end[$r] .=' WHERE s.entity IN ('.getEntity('societe').')';
		if (is_object($user) && empty($user->rights->societe->client->voir)) {
			$this->export_sql_end[$r] .=' AND (sc.fk_user = '.$user->id.' ';
			if (! empty($conf->global->SOCIETE_EXPORT_SUBORDINATES_CHILDS)) {
				$subordinatesids = $user->getAllChildIds();
				$this->export_sql_end[$r] .=count($subordinatesids)>0 ? ' OR (sc.fk_user IN ('.implode(',', $subordinatesids).')' : '';
			}
			$this->export_sql_end[$r] .=')';
		}

		// Export list of contacts and attributes
		$r++;
		$this->export_code[$r]=$this->rights_class.'_'.$r;
		$this->export_label[$r]='ExportDataset_company_2';
		$this->export_icon[$r]='contact';
		$this->export_permission[$r]=array(array("societe","contact","export"));
		$this->export_fields_array[$r]=array(
			'c.rowid'=>"IdContact",'c.civility'=>"CivilityCode",'c.lastname'=>'Lastname','c.firstname'=>'Firstname','c.poste'=>'PostOrFunction',
			'c.datec'=>"DateCreation",'c.tms'=>"DateLastModification",'c.priv'=>"ContactPrivate",'c.address'=>"Address",'c.zip'=>"Zip",'c.town'=>"Town",
			'd.nom'=>'State','co.label'=>"Country",'co.code'=>"CountryCode",'c.phone'=>"Phone",'c.fax'=>"Fax",'c.phone_mobile'=>"Mobile",'c.email'=>"EMail",
			'c.statut'=>"Status",
			's.rowid'=>"IdCompany",'s.nom'=>"CompanyName",'s.status'=>"Status",'s.code_client'=>"CustomerCode",'s.code_fournisseur'=>"SupplierCode",
			's.client'=>'Customer','s.fournisseur'=>'Supplier',
            's.address'=>'Address','s.zip'=>"Zip",'s.town'=>"Town",'s.phone'=>'Phone','s.email'=>"Email",
            't.libelle'=>"ThirdPartyType"
		);
		$this->export_examplevalues_array[$r]=array('s.client'=>'0 (no customer no prospect)/1 (customer)/2 (prospect)/3 (customer and prospect)','s.fournisseur'=>'0 (not a supplier) or 1 (supplier)');
		$this->export_TypeFields_array[$r]=array(
			'c.civility'=>"List:c_civility:label:code",'c.lastname'=>'Text','c.firstname'=>'Text','c.poste'=>'Text','c.datec'=>"Date",'c.priv'=>"Boolean",
			'c.address'=>"Text",'c.zip'=>"Text",'c.town'=>"Text",'d.nom'=>'Text','co.label'=>"List:c_country:label:rowid",'co.code'=>"Text",'c.phone'=>"Text",
			'c.fax'=>"Text",'c.email'=>"Text",
            'c.statut'=>"Status",
            's.rowid'=>"List:societe:nom::thirdparty",'s.nom'=>"Text",'s.status'=>"Status",'s.code_client'=>"Text",'s.code_fournisseur'=>"Text",
			's.client'=>"Text",'s.fournisseur'=>"Text",
            's.address'=>"Text",'s.zip'=>"Text",'s.town'=>"Text",'s.phone'=>"Text",'s.email'=>"Text",
            't.libelle'=>"Text"
		);
		$this->export_entities_array[$r]=array(
			's.rowid'=>"company",'s.nom'=>"company", 's.status'=>'company', 's.code_client'=>"company",'s.code_fournisseur'=>"company", 's.client'=>"company",
			's.fournisseur'=>"company",
            's.address'=>"company", 's.zip'=>"company", 's.town'=>"company", 's.phone'=>"company", 's.email'=>"company",
            't.libelle'=>"company"
		);	// We define here only fields that use another picto
        if (empty($conf->fournisseur->enabled))
        {
            unset($this->export_fields_array[$r]['s.code_fournisseur']);
            unset($this->export_entities_array[$r]['s.code_fournisseur']);
        }
        $keyforselect='socpeople'; $keyforelement='contact'; $keyforaliasextra='extra';
        include DOL_DOCUMENT_ROOT.'/core/extrafieldsinexport.inc.php';
        $keyforselect='societe'; $keyforelement='company'; $keyforaliasextra='extrasoc';
        include DOL_DOCUMENT_ROOT.'/core/extrafieldsinexport.inc.php';
        $this->export_sql_start[$r]='SELECT DISTINCT ';
		$this->export_sql_end[$r]  =' FROM '.MAIN_DB_PREFIX.'socpeople as c';
		$this->export_sql_end[$r] .=' LEFT JOIN '.MAIN_DB_PREFIX.'societe as s ON c.fk_soc = s.rowid';
		$this->export_sql_end[$r] .=' LEFT JOIN '.MAIN_DB_PREFIX.'societe_extrafields as extrasoc ON s.rowid = extrasoc.fk_object';
		if (is_object($user) && empty($user->rights->societe->client->voir)) $this->export_sql_end[$r] .=' LEFT JOIN '.MAIN_DB_PREFIX.'societe_commerciaux as sc ON sc.fk_soc = s.rowid';
		$this->export_sql_end[$r] .=' LEFT JOIN '.MAIN_DB_PREFIX.'c_departements as d ON c.fk_departement = d.rowid';
		$this->export_sql_end[$r] .=' LEFT JOIN '.MAIN_DB_PREFIX.'c_country as co ON c.fk_pays = co.rowid';
		$this->export_sql_end[$r] .=' LEFT JOIN '.MAIN_DB_PREFIX.'socpeople_extrafields as extra ON extra.fk_object = c.rowid';
        $this->export_sql_end[$r] .=' LEFT JOIN '.MAIN_DB_PREFIX.'c_typent as t ON s.fk_typent = t.id';
		$this->export_sql_end[$r] .=' WHERE c.entity IN ('.getEntity('socpeople').')';
		if (is_object($user) && empty($user->rights->societe->client->voir)) {
			$this->export_sql_end[$r] .=' AND (sc.fk_user = '.$user->id.' ';
			if (! empty($conf->global->SOCIETE_EXPORT_SUBORDINATES_CHILDS)) {
				$subordinatesids = $user->getAllChildIds();
				$this->export_sql_end[$r] .=count($subordinatesids)>0 ? ' OR (sc.fk_user IN ('.implode(',', $subordinatesids).')' : '';
			}
			$this->export_sql_end[$r] .=')';
		}


        // Imports
        //--------
        $r = 0;

        // Import list of third parties and attributes

        $r++;
        $this->import_code[$r] = $this->rights_class.'_'.$r;
        $this->import_label[$r] = 'ImportDataset_company_1';
        $this->import_icon[$r] = 'company';
        $this->import_entities_array[$r] = array(); // We define here only fields that use a different icon from the one defined in import_icon
        $this->import_tables_array[$r] = array(
            's' => MAIN_DB_PREFIX.'societe',
            'extra' => MAIN_DB_PREFIX.'societe_extrafields'
        ); // List of tables to insert into (insert done in same order)
        $this->import_fields_array[$r] = array(//field order as per structure of table llx_societe
            's.nom' => "Name*",
            's.name_alias' => "AliasNameShort",
            's.status' => "Status",
            's.code_client' => "CustomerCode",
            's.code_fournisseur' => "SupplierCode",
            's.code_compta' => "CustomerAccountancyCode",
            's.code_compta_fournisseur' => "SupplierAccountancyCode",
            's.address' => "Address",
            's.zip' => "Zip",
            's.town' => "Town",
            's.fk_departement' => "StateCode",
            's.fk_pays' => "CountryCode",
            's.phone' => "Phone",
            's.fax' => "Fax",
            's.url' => "Url",
            's.email' => "Email",
            's.skype' => "Skype",
            's.fk_effectif' => "Staff",
            's.fk_typent' => "ThirdPartyType",
            "s.fk_forme_juridique" => "JuridicalStatus",
            's.siren' => "ProfId1",
            's.siret' => "ProfId2",
            's.ape' => "ProfId3",
            's.idprof4' => "ProfId4",
            's.idprof5' => "ProfId5",
            's.idprof6' => "ProfId6",
            's.tva_intra' => "VATIntraShort",
            's.capital' => "Capital",
            's.fk_stcomm' => 'ProspectStatus',
            's.note_private' => "NotePrivate",
            's.note_public' => "NotePublic",
            's.client' => "Customer*",
            's.fournisseur' => "Supplier*",
            's.fk_prospectlevel' => 'ProspectLevel',
            's.mode_reglement' => 'PaymentTypeCustomer',
            's.cond_reglement' => "PaymentTermsCustomer",
            's.mode_reglement_supplier' => 'PaymentTypeSupplier',
            's.cond_reglement_supplier' => "PaymentTermsSupplier",
            's.tva_assuj' => 'VATIsUsed',
            's.barcode' => 'BarCode',
            's.default_lang' => 'DefaultLanguage',
            's.canvas' => "Canvas",
            's.datec' => "DateCreation",
            's.fk_multicurrency' => 'MulticurrencyUsed',
            's.multicurrency_code' => 'MulticurrencyCurrency'
        );
        // Add extra fields
        $sql = "SELECT name, label, fieldrequired FROM ".MAIN_DB_PREFIX."extrafields WHERE elementtype = 'societe' AND entity = ".$conf->entity;
        $resql = $this->db->query($sql);
        if ($resql)    // This can fail when class is used on old database (during migration for example)
        {
            while ($obj = $this->db->fetch_object($resql)) {
                $fieldname = 'extra.'.$obj->name;
                $fieldlabel = ucfirst($obj->label);
                $this->import_fields_array[$r][$fieldname] = $fieldlabel.($obj->fieldrequired ? '*' : '');
            }
        }
        // End add extra fields
        $this->import_fieldshidden_array[$r] = array(
            's.fk_user_creat' => 'user->id',
            'extra.fk_object' => 'lastrowid-'.MAIN_DB_PREFIX.'societe'
        ); // aliastable.field => ('user->id' or 'lastrowid-'.tableparent)
        $this->import_convertvalue_array[$r] = array(//field order as per structure of table llx_societe
            's.code_client' => array('rule' => 'getcustomercodeifauto'),
            's.code_fournisseur' => array('rule' => 'getsuppliercodeifauto'),
            's.code_compta' => array('rule' => 'getcustomeraccountancycodeifauto'),
            's.code_compta_fournisseur' => array('rule' => 'getsupplieraccountancycodeifauto'),
            's.fk_departement' => array(
                'rule' => 'fetchidfromcodeid',
                'classfile' => '/core/class/cstate.class.php',
                'class' => 'Cstate',
                'method' => 'fetch',
                'dict' => 'DictionaryState'
            ),
            's.fk_pays' => array(
                'rule' => 'fetchidfromcodeid',
                'classfile' => '/core/class/ccountry.class.php',
                'class' => 'Ccountry',
                'method' => 'fetch',
                'dict' => 'DictionaryCountry'
            ),
            's.fk_typent' => array(
                'rule' => 'fetchidfromcodeorlabel',
                'classfile' => '/core/class/ctypent.class.php',
                'class' => 'Ctypent',
                'method' => 'fetch',
                'dict' => 'DictionaryCompanyType'
            ),
            's.capital' => array('rule' => 'numeric'),
            's.fk_stcomm' => array('rule' => 'zeroifnull'),
        );
        //$this->import_convertvalue_array[$r]=array('s.fk_soc'=>array('rule'=>'lastrowid',table='t');
        $this->import_regex_array[$r] = array(//field order as per structure of table llx_societe
            's.status' => '^[0|1]',
            's.fk_typent' => 'id@'.MAIN_DB_PREFIX.'c_typent',
            's.client' => '^[0|1|2|3]',
            's.fournisseur' => '^[0|1]',
            's.mode_reglement' => 'id@'.MAIN_DB_PREFIX.'c_paiement',
            's.cond_reglement' => 'rowid@'.MAIN_DB_PREFIX.'c_payment_term',
            's.mode_reglement_supplier' => 'id@'.MAIN_DB_PREFIX.'c_paiement',
            's.cond_reglement_supplier' => 'rowid@'.MAIN_DB_PREFIX.'c_payment_term',
            's.tva_assuj' => '^[0|1]',
            's.fk_multicurrency' => '^[0|1]',
            's.datec' => '^[0-9][0-9][0-9][0-9]-[0-9][0-9]-[0-9][0-9]( [0-9][0-9]:[0-9][0-9]:[0-9][0-9])?$',
            's.multicurrency_code' => 'code_iso@'.MAIN_DB_PREFIX.'c_currencies'
        );

        $this->import_examplevalues_array[$r] = array(//field order as per structure of table llx_societe
            's.nom' => "TPBigCompany",
            's.name_alias' => "Alias for TPBigCompany",
            's.status' => "0 (closed) / 1 (active)",
            's.code_client' => 'eg. CU01-0001 / empty / "auto"',
            's.code_fournisseur' => 'eg. SU01-0001 / empty / "auto"',
            's.code_compta' => "Code or empty to be auto-created",
            's.code_compta_fournisseur' => "Code or empty to be auto-created",
            's.address' => "61 Jump Street",
            's.zip' => "123456",
            's.town' => "Bigtown",
            's.fk_departement' => 'matches field "code_departement" in table "'.MAIN_DB_PREFIX.'c_departements"',
            's.fk_pays' => 'US/FR/DE etc. matches field "code" in table "'.MAIN_DB_PREFIX.'c_country"',
            's.phone' => "eg: +34123456789",
            's.fax' => "eg. +34987654321",
            's.url' => "e.g. https://www.mybigcompany.com",
            's.email' => "e.g. test@mybigcompany.com",
            's.skype' => "Skype name",
            's.fk_effectif' => "1/2/3/5: represents one of the five ranges of employees",
            's.fk_typent' => 'matches field "id" (1-9 etc.) OR "code" (TE_SMALL etc.) in table "'.MAIN_DB_PREFIX.'c_typent"',
            's.fk_forme_juridique' => '1/2/3 etc...matches field "code" in table "'.MAIN_DB_PREFIX.'c_forme_juridique"',
            's.siret' => "",
            's.siren' => "",
            's.ape' => "",
            's.idprof4' => "",
            's.idprof5' => "",
            's.idprof6' => "",
            's.tva_intra' => 'VAT number e.g."FR0123456789"',
            's.capital' => "10000",
            's.fk_stcomm' => '-1/0/1/2 etc... matches field "id" in table "'.MAIN_DB_PREFIX.'c_stcomm"',
            's.note_private' => "Example of a PRIVATE note.",
            's.note_public' => "Example of a PUBLIC note.",
            's.client' => '0 (no customer no prospect) / 1 (customer) / 2 (prospect)/ 3 (customer and prospect)',
            's.fournisseur' => '0 (not supplier) / 1 (supplier)',
            's.fk_prospectlevel' => 'eg. "PL_MEDIUM" matches field "code" in table "'.MAIN_DB_PREFIX.'c_prospectlevel"',
            's.mode_reglement' => '1/2/3...matches field "id" in table "'.MAIN_DB_PREFIX.'c_paiement"',
            's.cond_reglement' => '1/2/3...matches field "rowid" in table "'.MAIN_DB_PREFIX.'c_payment_term"',
            's.mode_reglement_supplier' => '1/2/3...matches field "id" in table "'.MAIN_DB_PREFIX.'c_paiement"',
            's.cond_reglement_supplier' => '1/2/3...matches field "rowid" in table "'.MAIN_DB_PREFIX.'c_payment_term"',
            's.tva_assuj' => '0 (VAT not used) / 1 (VAT used)',
            's.barcode' => '123456789',
            's.default_lang' => 'en_US / es_ES etc...matches a language directory in htdocs/langs/',
            's.canvas' => "empty / a custom canvas form layout url e.g. mycanvas@mymodule",
            's.datec' => 'formatted as '.dol_print_date(dol_now(), '%Y-%m-%d'),
            's.fk_multicurrency' => '0 (use system default currency) / 1 (use local currency)',
            's.multicurrency_code' => 'GBP/USD etc... matches field "code_iso" in table "'.MAIN_DB_PREFIX.'c_currencies"'
        );
        $this->import_updatekeys_array[$r] = array(
            's.nom' => 'Name',
            's.code_client' => 'CustomerCode',
            's.code_fournisseur' => 'SupplierCode',
            's.code_compta' => 'CustomerAccountancyCode',
            's.code_compta_fournisseur' => 'SupplierAccountancyCode'
        );

        // Import list of contacts/additional addresses and attributes
        $r++;
        $this->import_code[$r] = $this->rights_class.'_'.$r;
        $this->import_label[$r] = 'ImportDataset_company_2';
        $this->import_icon[$r] = 'contact';
        $this->import_entities_array[$r] = array('s.fk_soc' => 'company'); // We define here only fields that use a different icon than the one defined in import_icon
        $this->import_tables_array[$r] = array(
            's' => MAIN_DB_PREFIX.'socpeople',
            'extra' => MAIN_DB_PREFIX.'socpeople_extrafields'
        ); // List of tables to insert into (insert done in same order)
        $this->import_fields_array[$r] = array(//field order as per structure of table llx_socpeople
            's.datec' => "DateCreation",
            's.fk_soc' => 'ThirdPartyName',
            's.civility' => 'UserTitle',
            's.lastname' => "Lastname*",
            's.firstname' => "Firstname",
            's.address' => "Address",
            's.zip' => "Zip",
            's.town' => "Town",
            's.fk_departement' => "StateCode",
            's.fk_pays' => "CountryCode",
            's.birthday' => "BirthdayDate",
            's.poste' => "Role",
            's.phone' => "Phone",
            's.phone_perso' => "PhonePerso",
            's.phone_mobile' => "PhoneMobile",
            's.fax' => "Fax",
            's.email' => "Email",
            's.skype' => "Skype",
            's.note_private' => "NotePrivate",
            's.note_public' => "NotePublic"
        );
        // Add extra fields
        $sql = "SELECT name, label, fieldrequired FROM ".MAIN_DB_PREFIX."extrafields WHERE elementtype = 'socpeople' AND entity = ".$conf->entity;
        $resql = $this->db->query($sql);
        if ($resql)    // This can fail when class is used on an old database (during a migration for example)
        {
            while ($obj = $this->db->fetch_object($resql)) {
                $fieldname = 'extra.'.$obj->name;
                $fieldlabel = ucfirst($obj->label);
                $this->import_fields_array[$r][$fieldname] = $fieldlabel.($obj->fieldrequired ? '*' : '');
            }
        }
        // End add extra fields
        $this->import_fieldshidden_array[$r] = array(
            's.fk_user_creat' => 'user->id',
            'extra.fk_object' => 'lastrowid-'.MAIN_DB_PREFIX.'socpeople'
        ); // aliastable.field => ('user->id' or 'lastrowid-'.tableparent)
        $this->import_convertvalue_array[$r] = array(
            's.fk_soc' => array(
                'rule' => 'fetchidfromref',
                'file' => '/societe/class/societe.class.php',
                'class' => 'Societe',
                'method' => 'fetch',
                'element' => 'ThirdParty'
            ),
            's.fk_departement' => array(
                'rule' => 'fetchidfromcodeid',
                'classfile' => '/core/class/cstate.class.php',
                'class' => 'Cstate',
                'method' => 'fetch',
                'dict' => 'DictionaryState'
            ),
            's.fk_pays' => array(
                'rule' => 'fetchidfromcodeid',
                'classfile' => '/core/class/ccountry.class.php',
                'class' => 'Ccountry',
                'method' => 'fetch',
                'dict' => 'DictionaryCountry'
            ),
        );
        //$this->import_convertvalue_array[$r]=array('s.fk_soc'=>array('rule'=>'lastrowid',table='t');
        $this->import_regex_array[$r] = array(
            's.birthday' => '^[0-9][0-9][0-9][0-9]-[0-9][0-9]-[0-9][0-9]$',
            's.datec' => '^[0-9][0-9][0-9][0-9]-[0-9][0-9]-[0-9][0-9]( [0-9][0-9]:[0-9][0-9]:[0-9][0-9])?$'
        );
        $this->import_examplevalues_array[$r] = array(//field order as per structure of table llx_socpeople
            's.datec' => 'formatted as '.dol_print_date(dol_now(), '%Y-%m-%d'),
            's.fk_soc' => 'Third Party name eg. TPBigCompany',
            's.civility' => 'Title of civility eg: MR...matches field "code" in table "'.MAIN_DB_PREFIX.'c_civility"',
            's.lastname' => "lastname or label",
            's.firstname' => 'John',
            's.address' => '61 Jump street',
            's.zip' => '75000',
            's.town' => 'Bigtown',
            's.fk_departement' => 'matches field "code_departement" in table "'.MAIN_DB_PREFIX.'c_departements"',
            's.fk_pays' => 'US/FR/DE etc. matches field "code" in table "'.MAIN_DB_PREFIX.'c_country"',
            's.birthday' => 'formatted as '.dol_print_date(dol_now(), '%Y-%m-%d'),
            's.poste' => "Director",
            's.phone' => "5551122",
            's.phone_perso' => "5551133",
            's.phone_mobile' => "5551144",
            's.fax' => "5551155",
            's.email' => "johnsmith@email.com",
            's.skype' => "skype username",
            's.note_private' => "My private note",
            's.note_public' => "My public note"
        );

        // Import Bank Accounts
        $r++;
        $this->import_code[$r] = $this->rights_class.'_'.$r;
        $this->import_label[$r] = "ImportDataset_company_3"; // Translation key
        $this->import_icon[$r] = 'company';
        $this->import_entities_array[$r] = array(); // We define here only fields that use a different icon to the one defined in import_icon
        $this->import_tables_array[$r] = array('sr' => MAIN_DB_PREFIX.'societe_rib');
        $this->import_fields_array[$r] = array(//field order as per structure of table llx_societe_rib
            'sr.label' => "Label*",
            'sr.fk_soc' => "ThirdPartyName*",
            'sr.datec' => "DateCreation*",
            'sr.bank' => "Bank",
            'sr.code_banque' => "BankCode",
            'sr.code_guichet' => "DeskCode",
            'sr.number' => "BankAccountNumber*",
            'sr.cle_rib' => "BankAccountNumberKey",
            'sr.bic' => "BIC",
            'sr.iban_prefix' => "IBAN",
            'sr.domiciliation' => "BankAccountDomiciliation",
            'sr.proprio' => "BankAccountOwner",
            'sr.owner_address' => "BankAccountOwnerAddress",
            'sr.default_rib' => 'Default'
        );

        $this->import_convertvalue_array[$r] = array(
            'sr.fk_soc' => array(
                'rule' => 'fetchidfromref',
                'classfile' => '/societe/class/societe.class.php',
                'class' => 'Societe',
                'method' => 'fetch',
                'element' => 'ThirdParty'
            )
        );
        $this->import_examplevalues_array[$r] = array(//field order as per structure of table llx_societe_rib
            'sr.label' => 'eg. "account1"',
            'sr.fk_soc' => 'eg. "TPBigCompany"',
            'sr.datec' => 'date used for creating direct debit UMR formatted as '.dol_print_date(dol_now(),
                    '%Y-%m-%d'),
            'sr.bank' => 'bank name eg: "ING-Direct"',
            'sr.code_banque' => 'account sort code (GB)/Routing number (US) eg. "8456"',
            'sr.code_guichet' => "bank code for office/branch",
            'sr.number' => 'account number eg. "3333333333"',
            'sr.cle_rib' => 'account checksum/control digits (if used) eg. "22"',
            'sr.bic' => 'bank identifier eg. "USHINGMMXXX"',
            'sr.iban_prefix' => 'complete account IBAN eg. "GB78CPBK08925068637123"',
            'sr.domiciliation' => 'bank branch address eg. "PARIS"',
            'sr.proprio' => 'name on the bank account',
            'sr.owner_address' => 'address of account holder',
            'sr.default_rib' => '1 (default account) / 0 (not default)'
        );

		// Import Company Sales representatives
		$r++;
		$this->import_code[$r] = $this->rights_class.'_'.$r;
		$this->import_label[$r] = "ImportDataset_company_4"; // Translation key
		$this->import_icon[$r] = 'company';
		$this->import_entities_array[$r] = array('sr.fk_user'=>'user'); // We define here only fields that use another icon that the one defined into import_icon
		$this->import_tables_array[$r] = array('sr'=>MAIN_DB_PREFIX.'societe_commerciaux');
		$this->import_fields_array[$r] = array('sr.fk_soc'=>"ThirdPartyName*", 'sr.fk_user'=>"User*");

		$this->import_convertvalue_array[$r] = array(
				'sr.fk_soc'=>array('rule'=>'fetchidfromref', 'classfile'=>'/societe/class/societe.class.php', 'class'=>'Societe', 'method'=>'fetch', 'element'=>'ThirdParty'),
				'sr.fk_user'=>array('rule'=>'fetchidfromref', 'classfile'=>'/user/class/user.class.php', 'class'=>'User', 'method'=>'fetch', 'element'=>'User')
		);
		$this->import_examplevalues_array[$r] = array('sr.fk_soc'=>"MyBigCompany", 'sr.fk_user'=>"login");
	}


    /**
	 *  Function called when module is enabled.
	 *  The init function add constants, boxes, permissions and menus (defined in constructor) into Dolibarr database.
	 *  It also creates data directories
	 *
     *  @param      string	$options    Options when enabling module ('', 'noboxes')
	 *  @return     int             	1 if OK, 0 if KO
     */
    public function init($options = '')
    {
		global $conf, $langs;

		// We disable this to prevent pb of modules not correctly disabled
		//$this->remove($options);

		//ODT template
		$src = DOL_DOCUMENT_ROOT.'/install/doctemplates/thirdparties/template_thirdparty.odt';
		$dirodt = DOL_DATA_ROOT.'/doctemplates/thirdparties';
		$dest = $dirodt.'/template_thirdparty.odt';

		if (file_exists($src) && !file_exists($dest))
		{
			require_once DOL_DOCUMENT_ROOT.'/core/lib/files.lib.php';
			dol_mkdir($dirodt);
			$result = dol_copy($src, $dest, 0, 0);
			if ($result < 0)
			{
				$langs->load("errors");
				$this->error = $langs->trans('ErrorFailToCopyFile', $src, $dest);
				return 0;
			}
		}

		$sql = array();

		return $this->_init($sql, $options);
	}
}<|MERGE_RESOLUTION|>--- conflicted
+++ resolved
@@ -66,21 +66,12 @@
 		$this->dirs = array("/societe/temp");
 
 		// Dependencies
-<<<<<<< HEAD
 		$this->hidden = false; // A condition to hide module
 		$this->depends = array(); // List of module class names as string that must be enabled if this module is enabled
 		$this->requiredby = array("modExpedition", "modFacture", "modFournisseur", "modFicheinter", "modPropale", "modContrat", "modCommande"); // List of module ids to disable if this one is disabled
 		$this->conflictwith = array(); // List of module class names as string this module is in conflict with
 		$this->phpmin = array(5, 4); // Minimum version of PHP required by module
-		$this->langfiles = array("companies", 'bills');
-=======
-		$this->hidden = false;			// A condition to hide module
-		$this->depends = array();		// List of module class names as string that must be enabled if this module is enabled
-		$this->requiredby = array("modExpedition","modFacture","modFournisseur","modFicheinter","modPropale","modContrat","modCommande");	// List of module ids to disable if this one is disabled
-		$this->conflictwith = array();	// List of module class names as string this module is in conflict with
-		$this->phpmin = array(5,4);		// Minimum version of PHP required by module
-		$this->langfiles = array("companies","bills","compta","admin","banks");
->>>>>>> 7b08ce9f
+		$this->langfiles = array("companies", 'bills', "compta", "admin", "banks");
 
 		// Constants
 		$this->const = array();
