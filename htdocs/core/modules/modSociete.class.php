--- conflicted
+++ resolved
@@ -449,11 +449,7 @@
             's.multicurrency_code' => 'MulticurrencyCurrency'
         );
         // Add extra fields
-<<<<<<< HEAD
-        $sql = "SELECT name, label, fieldrequired FROM ".MAIN_DB_PREFIX."extrafields WHERE elementtype = 'societe' AND entity = ".$conf->entity;
-=======
-        $sql = "SELECT name, label, fieldrequired FROM " . MAIN_DB_PREFIX . "extrafields WHERE elementtype = 'societe' AND entity IN (0," . $conf->entity .")";
->>>>>>> 0a1a07aa
+        $sql = "SELECT name, label, fieldrequired FROM ".MAIN_DB_PREFIX."extrafields WHERE elementtype = 'societe' AND entity IN (0, ".$conf->entity.")";
         $resql = $this->db->query($sql);
         if ($resql)    // This can fail when class is used on old database (during migration for example)
         {
@@ -601,7 +597,7 @@
             's.note_public' => "NotePublic"
         );
         // Add extra fields
-        $sql = "SELECT name, label, fieldrequired FROM ".MAIN_DB_PREFIX."extrafields WHERE elementtype = 'socpeople' AND entity = ".$conf->entity;
+        $sql = "SELECT name, label, fieldrequired FROM ".MAIN_DB_PREFIX."extrafields WHERE elementtype = 'socpeople' AND entity IN (0, ".$conf->entity.")";
         $resql = $this->db->query($sql);
         if ($resql)    // This can fail when class is used on an old database (during a migration for example)
         {
