<?php
/* Copyright (C) 2017 	Laurent Destailleur <eldy@stocks.sourceforge.net>
 *
 * This program is free software; you can redistribute it and/or modify
 * it under the terms of the GNU General Public License as published by
 * the Free Software Foundation; either version 3 of the License, or
 * (at your option) any later version.
 *
 * This program is distributed in the hope that it will be useful,
 * but WITHOUT ANY WARRANTY; without even the implied warranty of
 * MERCHANTABILITY or FITNESS FOR A PARTICULAR PURPOSE.  See the
 * GNU General Public License for more details.
 *
 * You should have received a copy of the GNU General Public License
 * along with this program. If not, see <http://www.gnu.org/licenses/>.
 * or see http://www.gnu.org/
 */

/**
 *	\file       htdocs/core/modules/stock/doc/pdf_standard.modules.php
 *	\ingroup    societe
 *	\brief      File of class to build PDF documents for stocks/services
 */

require_once DOL_DOCUMENT_ROOT.'/core/modules/stock/modules_stock.php';
require_once DOL_DOCUMENT_ROOT.'/product/stock/class/entrepot.class.php';
require_once DOL_DOCUMENT_ROOT.'/fourn/class/fournisseur.product.class.php';
require_once DOL_DOCUMENT_ROOT.'/core/lib/company.lib.php';
require_once DOL_DOCUMENT_ROOT.'/core/lib/functions2.lib.php';
require_once DOL_DOCUMENT_ROOT.'/core/lib/files.lib.php';
require_once DOL_DOCUMENT_ROOT.'/core/lib/pdf.lib.php';


/**
 *	Class to build documents using ODF templates generator
 */
class pdf_standard extends ModelePDFStock
{
    /**
     * @var DoliDb Database handler
     */
    public $db;

	/**
     * @var string model name
     */
    public $name;

	/**
     * @var string model description (short text)
     */
    public $description;

    /**
     * @var string document type
     */
    public $type;

	/**
     * @var array Minimum version of PHP required by module.
     * e.g.: PHP ≥ 5.5 = array(5, 5)
     */
	public $phpmin = array(5, 5);

	/**
     * Dolibarr version of the loaded document
     * @var string
     */
	public $version = 'dolibarr';

    /**
     * @var int page_largeur
     */
    public $page_largeur;

    /**
     * @var int page_hauteur
     */
    public $page_hauteur;

    /**
     * @var array format
     */
    public $format;

	/**
     * @var int marge_gauche
     */
	public $marge_gauche;

	/**
     * @var int marge_droite
     */
	public $marge_droite;

	/**
     * @var int marge_haute
     */
	public $marge_haute;

	/**
     * @var int marge_basse
     */
	public $marge_basse;

    /**
	 * Issuer
	 * @var Societe
	 */
	public $emetteur;


	/**
	 *	Constructor
	 *
	 *  @param		DoliDB		$db      Database handler
	 */
	public function __construct($db)
	{
		global $conf,$langs,$mysoc;

		// Load traductions files requiredby by page
		$langs->loadLangs(array("main", "companies"));

		$this->db = $db;
		$this->name = "standard";
		$this->description = $langs->trans("DocumentModelStandardPDF");

		// Dimension page pour format A4
		$this->type = 'pdf';
		$formatarray=pdf_getFormat();
		$this->page_largeur = $formatarray['width'];
		$this->page_hauteur = $formatarray['height'];
		$this->format = array($this->page_largeur,$this->page_hauteur);
		$this->marge_gauche=isset($conf->global->MAIN_PDF_MARGIN_LEFT)?$conf->global->MAIN_PDF_MARGIN_LEFT:10;
		$this->marge_droite=isset($conf->global->MAIN_PDF_MARGIN_RIGHT)?$conf->global->MAIN_PDF_MARGIN_RIGHT:10;
		$this->marge_haute =isset($conf->global->MAIN_PDF_MARGIN_TOP)?$conf->global->MAIN_PDF_MARGIN_TOP:10;
		$this->marge_basse =isset($conf->global->MAIN_PDF_MARGIN_BOTTOM)?$conf->global->MAIN_PDF_MARGIN_BOTTOM:10;

		$this->option_logo = 1;                    // Affiche logo
		$this->option_codestockservice = 0;      // Affiche code stock-service
		$this->option_multilang = 1;               // Dispo en plusieurs langues
		$this->option_freetext = 0;				   // Support add of a personalised text

		// Recupere emetteur
		$this->emetteur=$mysoc;
		if (! $this->emetteur->country_code) $this->emetteur->country_code=substr($langs->defaultlang, -2);    // By default if not defined

		// Define position of columns
		$this->wref = 15;
		$this->posxdesc=$this->marge_gauche+1;
		$this->posxlabel=$this->posxdesc+$this->wref;
		$this->posxtva=80;
		$this->posxqty=95;
		$this->posxup=115;
		$this->posxunit=135;
		$this->posxdiscount=155;
		$this->postotalht=175;

		if (! empty($conf->global->MAIN_GENERATE_DOCUMENTS_WITHOUT_VAT) || ! empty($conf->global->MAIN_GENERATE_DOCUMENTS_WITHOUT_VAT_COLUMN)) $this->posxtva=$this->posxup;
		$this->posxpicture=$this->posxtva - (empty($conf->global->MAIN_DOCUMENTS_WITH_PICTURE_WIDTH)?20:$conf->global->MAIN_DOCUMENTS_WITH_PICTURE_WIDTH);	// width of images
		if ($this->page_largeur < 210) // To work with US executive format
		{
			$this->posxpicture-=20;
			$this->posxtva-=20;
			$this->posxup-=20;
			$this->posxqty-=20;
			$this->posxunit-=20;
			$this->posxdiscount-=20;
			$this->postotalht-=20;
		}
		$this->tva=array();
		$this->localtax1=array();
		$this->localtax2=array();
		$this->atleastoneratenotnull=0;
		$this->atleastonediscount=0;
	}


    // phpcs:disable PEAR.NamingConventions.ValidFunctionName.ScopeNotCamelCaps
	/**
	 *	Function to build a document on disk using the generic odt module.
	 *
	 *	@param		Stock		$object				Object source to build document
	 *	@param		Translate	$outputlangs		Lang output object
	 * 	@param		string		$srctemplatepath	Full path of source filename for generator using a template file
	 *  @param		int			$hidedetails		Do not show line details
	 *  @param		int			$hidedesc			Do not show desc
	 *  @param		int			$hideref			Do not show ref
	 *	@return		int         					1 if OK, <=0 if KO
	 */
	public function write_file($object, $outputlangs, $srctemplatepath, $hidedetails = 0, $hidedesc = 0, $hideref = 0)
	{
        // phpcs:enable
		global $user,$langs,$conf,$mysoc,$db,$hookmanager;

		if (! is_object($outputlangs)) $outputlangs=$langs;
		// For backward compatibility with FPDF, force output charset to ISO, because FPDF expect text to be encoded in ISO
		if (! empty($conf->global->MAIN_USE_FPDF)) $outputlangs->charset_output='ISO-8859-1';

		// Load traductions files requiredby by page
		$outputlangs->loadLangs(array("main", "dict", "companies", "bills", "stocks", "orders", "deliveries"));

		$nblines = count($object->lines);

		if ($conf->stock->dir_output)
		{
		    // Definition of $dir and $file
			if ($object->specimen)
			{
				$dir = $conf->stock->dir_output;
				$file = $dir . "/SPECIMEN.pdf";
			}
			else
			{
				$objectref = dol_sanitizeFileName($object->ref);
				$dir = $conf->stock->dir_output . "/" . $objectref;
				$file = $dir . "/" . $objectref . ".pdf";
			}

			$stockFournisseur = new ProductFournisseur($this->db);
			$supplierprices = $stockFournisseur->list_product_fournisseur_price($object->id);
			$object->supplierprices = $supplierprices;

			$productstatic=new Product($db);

			if (! file_exists($dir))
			{
				if (dol_mkdir($dir) < 0)
				{
					$this->error=$langs->transnoentities("ErrorCanNotCreateDir", $dir);
					return -1;
				}
			}

			if (file_exists($dir))
			{
				// Add pdfgeneration hook
				if (! is_object($hookmanager))
				{
					include_once DOL_DOCUMENT_ROOT.'/core/class/hookmanager.class.php';
					$hookmanager=new HookManager($this->db);
				}
				$hookmanager->initHooks(array('pdfgeneration'));
				$parameters=array('file'=>$file,'object'=>$object,'outputlangs'=>$outputlangs);
				global $action;
				$reshook=$hookmanager->executeHooks('beforePDFCreation', $parameters, $object, $action);    // Note that $action and $object may have been modified by some hooks

				// Create pdf instance
				$pdf=pdf_getInstance($this->format);
				$default_font_size = pdf_getPDFFontSize($outputlangs);	// Must be after pdf_getInstance
				$pdf->SetAutoPageBreak(1, 0);

				$heightforinfotot = 40;	// Height reserved to output the info and total part
		        $heightforfreetext= (isset($conf->global->MAIN_PDF_FREETEXT_HEIGHT)?$conf->global->MAIN_PDF_FREETEXT_HEIGHT:5);	// Height reserved to output the free text on last page
	            $heightforfooter = $this->marge_basse + 8;	// Height reserved to output the footer (value include bottom margin)

                if (class_exists('TCPDF'))
                {
                    $pdf->setPrintHeader(false);
                    $pdf->setPrintFooter(false);
                }
                $pdf->SetFont(pdf_getPDFFont($outputlangs));
                // Set path to the background PDF File
                if (empty($conf->global->MAIN_DISABLE_FPDI) && ! empty($conf->global->MAIN_ADD_PDF_BACKGROUND))
                {
                    $pagecount = $pdf->setSourceFile($conf->mycompany->dir_output.'/'.$conf->global->MAIN_ADD_PDF_BACKGROUND);
                    $tplidx = $pdf->importPage(1);
                }

				$pdf->Open();
				$pagenb=0;
				$pdf->SetDrawColor(128, 128, 128);

				$pdf->SetTitle($outputlangs->convToOutputCharset($object->ref));
				$pdf->SetSubject($outputlangs->transnoentities("Stock"));
				$pdf->SetCreator("Dolibarr ".DOL_VERSION);
				$pdf->SetAuthor($outputlangs->convToOutputCharset($user->getFullName($outputlangs)));
				$pdf->SetKeyWords($outputlangs->convToOutputCharset($object->ref)." ".$outputlangs->transnoentities("Stock")." ".$outputlangs->convToOutputCharset($object->libelle));
				if (! empty($conf->global->MAIN_DISABLE_PDF_COMPRESSION)) $pdf->SetCompression(false);

				$pdf->SetMargins($this->marge_gauche, $this->marge_haute, $this->marge_droite);   // Left, Top, Right


				// New page
				$pdf->AddPage();
				if (! empty($tplidx)) $pdf->useTemplate($tplidx);
				$pagenb++;
				$this->_pagehead($pdf, $object, 1, $outputlangs);
				$pdf->SetFont('', '', $default_font_size - 1);
				$pdf->MultiCell(0, 3, '');		// Set interline to 3
				$pdf->SetTextColor(0, 0, 0);

				$tab_top = 42;
				$tab_top_newpage = (empty($conf->global->MAIN_PDF_DONOTREPEAT_HEAD)?42:10);
				$tab_height = 130;
				$tab_height_newpage = 150;

				/* ************************************************************************** */
				/*                                                                            */
				/* Affichage de la liste des produits de l'entrepot                           */
				/*                                                                            */
				/* ************************************************************************** */

				$nexY+=5;
				$nexY = $pdf->GetY();
				$nexY+=10;

				$totalunit=0;
				$totalvalue=$totalvaluesell=0;

				$sql = "SELECT p.rowid as rowid, p.ref, p.label as produit, p.tobatch, p.fk_product_type as type, p.pmp as ppmp, p.price, p.price_ttc, p.entity,";
				$sql.= " ps.reel as value";
				$sql.= " FROM ".MAIN_DB_PREFIX."product_stock as ps, ".MAIN_DB_PREFIX."product as p";
				$sql.= " WHERE ps.fk_product = p.rowid";
				$sql.= " AND ps.reel <> 0";	// We do not show if stock is 0 (no product in this warehouse)
				$sql.= " AND ps.fk_entrepot = ".$object->id;
				$sql.= $db->order($sortfield, $sortorder);

				//dol_syslog('List products', LOG_DEBUG);
				$resql = $db->query($sql);
				if ($resql)
				{
					$num = $db->num_rows($resql);
					$i = 0;
					$nblines = $num;
					for ($i = 0 ; $i < $nblines ; $i++)
					{
						$objp = $db->fetch_object($resql);

						// Multilangs
						if (! empty($conf->global->MAIN_MULTILANGS)) // si l'option est active
						{
							$sql = "SELECT label";
							$sql.= " FROM ".MAIN_DB_PREFIX."product_lang";
							$sql.= " WHERE fk_product=".$objp->rowid;
							$sql.= " AND lang='". $langs->getDefaultLang() ."'";
							$sql.= " LIMIT 1";

							$result = $db->query($sql);
							if ($result)
							{
								$objtp = $db->fetch_object($result);
								if ($objtp->label != '') $objp->produit = $objtp->label;
							}
						}

						$curY = $nexY;
						$pdf->SetFont('', '', $default_font_size - 1);   // Into loop to work with multipage
						$pdf->SetTextColor(0, 0, 0);

						$pdf->setTopMargin($tab_top_newpage);
						$pdf->setPageOrientation('', 1, $heightforfooter+$heightforfreetext+$heightforinfotot);	// The only function to edit the bottom margin of current page to set it.
						$pageposbefore=$pdf->getPage();

						// Description of product line
						$curX = $this->posxdesc-1;

						$showpricebeforepagebreak=1;

						$pdf->startTransaction();
						pdf_writelinedesc($pdf, $object, $i, $outputlangs, $this->posxtva-$curX, 3, $curX, $curY, $hideref, $hidedesc);
						$pageposafter=$pdf->getPage();
						if ($pageposafter > $pageposbefore)	// There is a pagebreak
						{
							$pdf->rollbackTransaction(true);
							$pageposafter=$pageposbefore;
							//print $pageposafter.'-'.$pageposbefore;exit;
							$pdf->setPageOrientation('', 1, $heightforfooter);	// The only function to edit the bottom margin of current page to set it.
							pdf_writelinedesc($pdf, $object, $i, $outputlangs, $this->posxtva-$curX, 4, $curX, $curY, $hideref, $hidedesc);
							$pageposafter=$pdf->getPage();
							$posyafter=$pdf->GetY();
							if ($posyafter > ($this->page_hauteur - ($heightforfooter+$heightforfreetext+$heightforinfotot)))	// There is no space left for total+free text
							{
								if ($i == ($nblines-1))	// No more lines, and no space left to show total, so we create a new page
								{
									$pdf->AddPage('', '', true);
									if (! empty($tplidx)) $pdf->useTemplate($tplidx);
									if (empty($conf->global->MAIN_PDF_DONOTREPEAT_HEAD)) $this->_pagehead($pdf, $object, 0, $outputlangs);
									$pdf->setPage($pageposafter+1);
								}
							}
							else
							{
								// We found a page break
								$showpricebeforepagebreak=0;
							}
						}
						else	// No pagebreak
						{
							$pdf->commitTransaction();
						}
						$posYAfterDescription=$pdf->GetY();

						$nexY = $pdf->GetY();
						$pageposafter=$pdf->getPage();

						$pdf->setPage($pageposbefore);
						$pdf->setTopMargin($this->marge_haute);
						$pdf->setPageOrientation('', 1, 0);	// The only function to edit the bottom margin of current page to set it.

						// We suppose that a too long description is moved completely on next page
						if ($pageposafter > $pageposbefore && empty($showpricebeforepagebreak)) {
							$pdf->setPage($pageposafter); $curY = $tab_top_newpage;
						}

						$pdf->SetFont('', '', $default_font_size - 1);   // On repositionne la police par defaut

						$productstatic->id=$objp->rowid;
						$productstatic->ref = $objp->ref;
						$productstatic->label = $objp->produit;
						$productstatic->type=$objp->type;
						$productstatic->entity=$objp->entity;
						$productstatic->status_batch=$objp->tobatch;

						// Ref.
						$pdf->SetXY($this->posxdesc, $curY);
						$pdf->MultiCell($this->wref, 3, $productstatic->ref, 0, 'L');

						// Label
						$pdf->SetXY($this->posxlabel+0.8, $curY);
						$pdf->MultiCell($this->posxqty-$this->posxlabel-0.8, 3, $objp->produit, 0, 'L');

						// Quantity
						$valtoshow=price2num($objp->value, 'MS');
						$towrite = (empty($valtoshow)?'0':$valtoshow);

						$pdf->SetXY($this->posxqty, $curY);
						$pdf->MultiCell($this->posxup-$this->posxqty-0.8, 3, $towrite, 0, 'R');

						$totalunit+=$objp->value;

						$pdf->SetXY($this->posxup, $curY);
						$pdf->MultiCell($this->posxunit-$this->posxup-0.8, 3, price(price2num($objp->ppmp, 'MU'), 0, $outputlangs), 0, 'R');

						// Total PMP
						$pdf->SetXY($this->posxunit, $curY);
						$pdf->MultiCell($this->posxdiscount-$this->posxunit-0.8, 3, price(price2num($objp->ppmp*$objp->value, 'MT'), 0, $outputlangs), 0, 'R');
						$totalvalue+=price2num($objp->ppmp*$objp->value, 'MT');

						// Price sell min
						if (empty($conf->global->PRODUIT_MULTIPRICES))
						{
							$pricemin=$objp->price;
							$pdf->SetXY($this->posxdiscount, $curY);
							$pdf->MultiCell($this->postotalht-$this->posxdiscount, 3, price(price2num($pricemin, 'MU'), 0, $outputlangs), 0, 'R', 0);

							// Total sell min
							$pdf->SetXY($this->postotalht, $curY);
							$pdf->MultiCell($this->page_largeur-$this->marge_droite-$this->postotalht, 3, price(price2num($pricemin*$objp->value, 'MT'), 0, $outputlangs), 0, 'R', 0);
						}
						$totalvaluesell+=price2num($pricemin*$objp->value, 'MT');

						// Add line
						if (! empty($conf->global->MAIN_PDF_DASH_BETWEEN_LINES) && $i < ($nblines - 1))
						{
							$pdf->setPage($pageposafter);
							$pdf->SetLineStyle(array('dash'=>'1,1','color'=>array(80,80,80)));
							//$pdf->SetDrawColor(190,190,200);
							$pdf->line($this->marge_gauche, $nexY+1, $this->page_largeur - $this->marge_droite, $nexY+1);
							$pdf->SetLineStyle(array('dash'=>0));
						}

						$nexY+=2;    // Add space between lines

						// Detect if some page were added automatically and output _tableau for past pages
						while ($pagenb < $pageposafter)
						{
							$pdf->setPage($pagenb);
							if ($pagenb == 1)
							{
								$this->_tableau($pdf, $tab_top, $this->page_hauteur - $tab_top - $heightforfooter, 0, $outputlangs, 0, 1, $object->multicurrency_code);
							}
							else
							{
								$this->_tableau($pdf, $tab_top_newpage, $this->page_hauteur - $tab_top_newpage - $heightforfooter, 0, $outputlangs, 1, 1, $object->multicurrency_code);
							}
							$this->_pagefoot($pdf, $object, $outputlangs, 1);
							$pagenb++;
							$pdf->setPage($pagenb);
							$pdf->setPageOrientation('', 1, 0);	// The only function to edit the bottom margin of current page to set it.
							if (empty($conf->global->MAIN_PDF_DONOTREPEAT_HEAD)) $this->_pagehead($pdf, $object, 0, $outputlangs);
						}
						if (isset($object->lines[$i+1]->pagebreak) && $object->lines[$i+1]->pagebreak)
						{
							if ($pagenb == 1)
							{
								$this->_tableau($pdf, $tab_top, $this->page_hauteur - $tab_top - $heightforfooter, 0, $outputlangs, 0, 1, $object->multicurrency_code);
							}
							else
							{
								$this->_tableau($pdf, $tab_top_newpage, $this->page_hauteur - $tab_top_newpage - $heightforfooter, 0, $outputlangs, 1, 1, $object->multicurrency_code);
							}
							$this->_pagefoot($pdf, $object, $outputlangs, 1);
							// New page
							$pdf->AddPage();
							if (! empty($tplidx)) $pdf->useTemplate($tplidx);
							$pagenb++;
							if (empty($conf->global->MAIN_PDF_DONOTREPEAT_HEAD)) $this->_pagehead($pdf, $object, 0, $outputlangs);
						}
					}

					$db->free($resql);

					/**
					 * footer table
					 */
					$nexY = $pdf->GetY();
					$nexY+=2;
					$curY = $nexY;

					$pdf->SetLineStyle(array('dash'=>'0','color'=>array(220,26,26)));
					$pdf->line($this->marge_gauche, $curY-1, $this->page_largeur-$this->marge_droite, $curY-1);
					$pdf->SetLineStyle(array('dash'=>0));

					$pdf->SetFont('', 'B', $default_font_size-1);
					$pdf->SetTextColor(0, 0, 120);

					// Ref.
					$pdf->SetXY($this->posxdesc, $curY);
					$pdf->MultiCell($this->wref, 3, $langs->trans("Total"), 0, 'L');

					// Quantity
					$valtoshow=price2num($totalunit, 'MS');
					$towrite = empty($valtoshow)?'0':$valtoshow;

					$pdf->SetXY($this->posxqty, $curY);
					$pdf->MultiCell($this->posxup-$this->posxqty-0.8, 3, $towrite, 0, 'R');

					// Total PMP
					$pdf->SetXY($this->posxunit, $curY);
					$pdf->MultiCell($this->posxdiscount-$this->posxunit-0.8, 3, price(price2num($totalvalue, 'MT'), 0, $outputlangs), 0, 'R');

					// Price sell min
					if (empty($conf->global->PRODUIT_MULTIPRICES))
					{
						// Total sell min
						$pdf->SetXY($this->postotalht, $curY);
						$pdf->MultiCell($this->page_largeur-$this->marge_droite-$this->postotalht, 3, price(price2num($totalvaluesell, 'MT'), 0, $outputlangs), 0, 'R', 0);
					}
				}
				else
				{
					dol_print_error($db);
				}

				if ($notetoshow)
				{
					$substitutionarray=pdf_getSubstitutionArray($outputlangs, null, $object);
					complete_substitutions_array($substitutionarray, $outputlangs, $object);
					$notetoshow = make_substitutions($notetoshow, $substitutionarray, $outputlangs);
					$notetoshow = convertBackOfficeMediasLinksToPublicLinks($notetoshow);

					$tab_top = 88;

					$pdf->SetFont('', '', $default_font_size - 1);
					$pdf->writeHTMLCell(190, 3, $this->posxdesc-1, $tab_top, dol_htmlentitiesbr($notetoshow), 0, 1);
					$nexY = $pdf->GetY();
					$height_note=$nexY-$tab_top;

					// Rect prend une longueur en 3eme param
					$pdf->SetDrawColor(192, 192, 192);
					$pdf->Rect($this->marge_gauche, $tab_top-1, $this->page_largeur-$this->marge_gauche-$this->marge_droite, $height_note+1);

					$tab_height = $tab_height - $height_note;
					$tab_top = $nexY+6;
				}
				else
				{
					$height_note=0;
				}

				$iniY = $tab_top + 7;
				$curY = $tab_top + 7;
				$nexY = $tab_top + 7;

				// Loop on each lines
				/*
				for ($i = 0 ; $i < $nblines ; $i++)
				{
					$curY = $nexY;
					$pdf->SetFont('','', $default_font_size - 1);   // Into loop to work with multipage
					$pdf->SetTextColor(0,0,0);

					$pdf->setTopMargin($tab_top_newpage);
					$pdf->setPageOrientation('', 1, $heightforfooter+$heightforfreetext+$heightforinfotot);	// The only function to edit the bottom margin of current page to set it.
					$pageposbefore=$pdf->getPage();

					// Description of stock line
					$curX = $this->posxdesc-1;

					$showpricebeforepagebreak=1;

					$pdf->startTransaction();
					pdf_writelinedesc($pdf,$object,$i,$outputlangs,$this->posxtva-$curX,3,$curX,$curY,$hideref,$hidedesc);
					$pageposafter=$pdf->getPage();
					if ($pageposafter > $pageposbefore)	// There is a pagebreak
					{
						$pdf->rollbackTransaction(true);
						$pageposafter=$pageposbefore;
						//print $pageposafter.'-'.$pageposbefore;exit;
						$pdf->setPageOrientation('', 1, $heightforfooter);	// The only function to edit the bottom margin of current page to set it.
						pdf_writelinedesc($pdf,$object,$i,$outputlangs,$this->posxtva-$curX,4,$curX,$curY,$hideref,$hidedesc);
						$pageposafter=$pdf->getPage();
						$posyafter=$pdf->GetY();
						if ($posyafter > ($this->page_hauteur - ($heightforfooter+$heightforfreetext+$heightforinfotot)))	// There is no space left for total+free text
						{
							if ($i == ($nblines-1))	// No more lines, and no space left to show total, so we create a new page
							{
								$pdf->AddPage('','',true);
								if (! empty($tplidx)) $pdf->useTemplate($tplidx);
								if (empty($conf->global->MAIN_PDF_DONOTREPEAT_HEAD)) $this->_pagehead($pdf, $object, 0, $outputlangs);
								$pdf->setPage($pageposafter+1);
							}
						}
						else
						{
							// We found a page break
							$showpricebeforepagebreak=0;
						}
					}
					else	// No pagebreak
					{
						$pdf->commitTransaction();
					}

					$nexY = $pdf->GetY();
					$pageposafter=$pdf->getPage();
					$pdf->setPage($pageposbefore);
					$pdf->setTopMargin($this->marge_haute);
					$pdf->setPageOrientation('', 1, 0);	// The only function to edit the bottom margin of current page to set it.

					// We suppose that a too long description is moved completely on next page
					if ($pageposafter > $pageposbefore && empty($showpricebeforepagebreak)) {
						$pdf->setPage($pageposafter); $curY = $tab_top_newpage;
					}

					$pdf->SetFont('','',  $default_font_size - 1);   // On repositionne la police par defaut

					// Quantity
					$qty = pdf_getlineqty($object, $i, $outputlangs, $hidedetails);
					$pdf->SetXY($this->posxqty, $curY);
					// Enough for 6 chars
					$pdf->MultiCell($this->posxdiscount-$this->posxqty-0.8, 4, $qty, 0, 'R');

					// Add line
					if (! empty($conf->global->MAIN_PDF_DASH_BETWEEN_LINES) && $i < ($nblines - 1))
					{
						$pdf->setPage($pageposafter);
						$pdf->SetLineStyle(array('dash'=>'1,1','color'=>array(80,80,80)));
						//$pdf->SetDrawColor(190,190,200);
						$pdf->line($this->marge_gauche, $nexY+1, $this->page_largeur - $this->marge_droite, $nexY+1);
						$pdf->SetLineStyle(array('dash'=>0));
					}

					$nexY+=2;    // Add space between lines

					// Detect if some page were added automatically and output _tableau for past pages
					while ($pagenb < $pageposafter)
					{
						$pdf->setPage($pagenb);
						if ($pagenb == 1)
						{
							$this->_tableau($pdf, $tab_top, $this->page_hauteur - $tab_top - $heightforfooter, 0, $outputlangs, 0, 1, $object->multicurrency_code);
						}
						else
						{
							$this->_tableau($pdf, $tab_top_newpage, $this->page_hauteur - $tab_top_newpage - $heightforfooter, 0, $outputlangs, 1, 1, $object->multicurrency_code);
						}
						$this->_pagefoot($pdf,$object,$outputlangs,1);
						$pagenb++;
						$pdf->setPage($pagenb);
						$pdf->setPageOrientation('', 1, 0);	// The only function to edit the bottom margin of current page to set it.
						if (empty($conf->global->MAIN_PDF_DONOTREPEAT_HEAD)) $this->_pagehead($pdf, $object, 0, $outputlangs);
					}
					if (isset($object->lines[$i+1]->pagebreak) && $object->lines[$i+1]->pagebreak)
					{
						if ($pagenb == 1)
						{
							$this->_tableau($pdf, $tab_top, $this->page_hauteur - $tab_top - $heightforfooter, 0, $outputlangs, 0, 1, $object->multicurrency_code);
						}
						else
						{
							$this->_tableau($pdf, $tab_top_newpage, $this->page_hauteur - $tab_top_newpage - $heightforfooter, 0, $outputlangs, 1, 1, $object->multicurrency_code);
						}
						$this->_pagefoot($pdf,$object,$outputlangs,1);
						// New page
						$pdf->AddPage();
						if (! empty($tplidx)) $pdf->useTemplate($tplidx);
						$pagenb++;
						if (empty($conf->global->MAIN_PDF_DONOTREPEAT_HEAD)) $this->_pagehead($pdf, $object, 0, $outputlangs);
					}
				}
				*/
				$tab_top = $tab_top_newpage+21;

				// Show square
				if ($pagenb == 1)
				{
					$this->_tableau($pdf, $tab_top, $this->page_hauteur - $tab_top - $heightforinfotot - $heightforfreetext - $heightforfooter, 0, $outputlangs, 0, 0, $object->multicurrency_code);
					$bottomlasttab=$this->page_hauteur - $heightforinfotot - $heightforfreetext - $heightforfooter + 1;
				}
				else
				{
					$this->_tableau($pdf, $tab_top_newpage, $this->page_hauteur - $tab_top_newpage - $heightforinfotot - $heightforfreetext - $heightforfooter, 0, $outputlangs, 1, 0, $object->multicurrency_code);
					$bottomlasttab=$this->page_hauteur - $heightforinfotot - $heightforfreetext - $heightforfooter + 1;
				}

				$bottomlasttab=$this->page_hauteur - $heightforinfotot - $heightforfreetext - $heightforfooter + 1;

				// Affiche zone infos
				//$posy=$this->_tableau_info($pdf, $object, $bottomlasttab, $outputlangs);

				// Affiche zone totaux
				//$posy=$this->_tableau_tot($pdf, $object, $deja_regle, $bottomlasttab, $outputlangs);

				// Pied de page
				$this->_pagefoot($pdf, $object, $outputlangs);
				if (method_exists($pdf, 'AliasNbPages')) $pdf->AliasNbPages();

				$pdf->Close();

				$pdf->Output($file, 'F');

				// Add pdfgeneration hook
				$hookmanager->initHooks(array('pdfgeneration'));
				$parameters=array('file'=>$file,'object'=>$object,'outputlangs'=>$outputlangs);
				global $action;
				$reshook=$hookmanager->executeHooks('afterPDFCreation', $parameters, $this, $action);    // Note that $action and $object may have been modified by some hooks
				if ($reshook < 0)
				{
				    $this->error = $hookmanager->error;
				    $this->errors = $hookmanager->errors;
				}

				if (! empty($conf->global->MAIN_UMASK))
					@chmod($file, octdec($conf->global->MAIN_UMASK));

				$this->result = array('fullpath'=>$file);

				return 1;   // Pas d'erreur
			}
			else
			{
				$this->error=$langs->trans("ErrorCanNotCreateDir", $dir);
				return 0;
			}
		}
		else
		{
			$this->error=$langs->trans("ErrorConstantNotDefined", "PRODUCT_OUTPUTDIR");
			return 0;
		}
	}

	// phpcs:disable PEAR.NamingConventions.ValidFunctionName.PublicUnderscore
	/**
	 *   Show table for lines
	 *
	 *   @param     TCPDF		$pdf     		Object PDF
	 *   @param     string		$tab_top		Top position of table
	 *   @param     string		$tab_height		Height of table (rectangle)
	 *   @param     int			$nexY			Y (not used)
	 *   @param     Translate	$outputlangs	Langs object
	 *   @param     int			$hidetop		1=Hide top bar of array and title, 0=Hide nothing, -1=Hide only title
	 *   @param     int			$hidebottom		Hide bottom bar of array
	 *   @param     string		$currency		Currency code
	 *   @return    void
	 */
<<<<<<< HEAD
	private function _tableau(&$pdf, $tab_top, $tab_height, $nexY, $outputlangs, $hidetop = 0, $hidebottom = 0, $currency = '')
=======
	protected function _tableau(&$pdf, $tab_top, $tab_height, $nexY, $outputlangs, $hidetop = 0, $hidebottom = 0, $currency = '')
>>>>>>> 12e6dabc
	{
	    global $conf;

	    // Force to disable hidetop and hidebottom
	    $hidebottom=0;
	    if ($hidetop) $hidetop=-1;

	    $currency = !empty($currency) ? $currency : $conf->currency;
	    $default_font_size = pdf_getPDFFontSize($outputlangs);

	    // Amount in (at tab_top - 1)
	    $pdf->SetTextColor(0, 0, 0);
	    $pdf->SetFont('', '', $default_font_size - 2);

	    if (empty($hidetop))
	    {
	        $titre = $outputlangs->transnoentities("AmountInCurrency", $outputlangs->transnoentitiesnoconv("Currency".$currency));
	        $pdf->SetXY($this->page_largeur - $this->marge_droite - ($pdf->GetStringWidth($titre) + 3), $tab_top-4);
	        $pdf->MultiCell(($pdf->GetStringWidth($titre) + 3), 2, $titre);

	        //$conf->global->MAIN_PDF_TITLE_BACKGROUND_COLOR='230,230,230';
	        if (! empty($conf->global->MAIN_PDF_TITLE_BACKGROUND_COLOR)) $pdf->Rect($this->marge_gauche, $tab_top, $this->page_largeur-$this->marge_droite-$this->marge_gauche, 5, 'F', null, explode(',', $conf->global->MAIN_PDF_TITLE_BACKGROUND_COLOR));
	    }

	    $pdf->SetDrawColor(128, 128, 128);
	    $pdf->SetFont('', 'B', $default_font_size - 3);

	    // Output Rect
	    //$this->printRect($pdf,$this->marge_gauche, $tab_top, $this->page_largeur-$this->marge_gauche-$this->marge_droite, $tab_height, $hidetop, $hidebottom);	// Rect prend une longueur en 3eme param et 4eme param

		$pdf->SetLineStyle(array('dash'=>'0','color'=>array(220,26,26)));
		$pdf->SetDrawColor(220, 26, 26);
		$pdf->line($this->marge_gauche, $tab_top, $this->page_largeur-$this->marge_droite, $tab_top);
		$pdf->SetLineStyle(array('dash'=>0));
		$pdf->SetDrawColor(128, 128, 128);
		$pdf->SetTextColor(0, 0, 120);

	    if (empty($hidetop))
	    {
	        //$pdf->line($this->marge_gauche, $tab_top+5, $this->page_largeur-$this->marge_droite, $tab_top+5);	// line prend une position y en 2eme param et 4eme param
	        $pdf->SetXY($this->posxdesc-1, $tab_top+1);
	        $pdf->MultiCell($this->wref, 3, $outputlangs->transnoentities("Ref"), '', 'L');
	    }

		//$pdf->line($this->posxlabel-1, $tab_top, $this->posxlabel-1, $tab_top + $tab_height);
		if (empty($hidetop))
		{
			$pdf->SetXY($this->posxlabel-3, $tab_top+1);
			$pdf->MultiCell($this->posxqty-$this->posxlabel+3, 2, $outputlangs->transnoentities("Label"), '', 'C');
		}

	    //$pdf->line($this->posxqty-1, $tab_top, $this->posxqty-1, $tab_top + $tab_height);
	    if (empty($hidetop))
	    {
	        $pdf->SetXY($this->posxqty-1, $tab_top+1);
	        $pdf->MultiCell($this->posxup-$this->posxqty-1, 2, $outputlangs->transnoentities("Units"), '', 'C');
	    }

	    //$pdf->line($this->posxup-1, $tab_top, $this->posxup-1, $tab_top + $tab_height);
	    if (empty($hidetop))
	    {
	        $pdf->SetXY($this->posxup-1, $tab_top+1);
			$pdf->MultiCell($this->posxunit-$this->posxup-1, 2, $outputlangs->transnoentities("AverageUnitPricePMPShort"), '', 'C');
	    }

		//$pdf->line($this->posxunit - 1, $tab_top, $this->posxunit - 1, $tab_top + $tab_height);
		if (empty($hidetop))
		{
			$pdf->SetXY($this->posxunit - 1, $tab_top + 1);
            $pdf->MultiCell($this->posxdiscount - $this->posxunit - 1, 2, $outputlangs->transnoentities("EstimatedStockValueShort"), '', 'C');
		}

	    //$pdf->line($this->posxdiscount-1, $tab_top, $this->posxdiscount-1, $tab_top + $tab_height);
	    if (empty($hidetop))
	    {
			$pdf->SetXY($this->posxdiscount-1, $tab_top+1);
			$pdf->MultiCell($this->postotalht-$this->posxdiscount+1, 2, $outputlangs->transnoentities("SellPriceMin"), '', 'C');
	    }

	    //$pdf->line($this->postotalht, $tab_top, $this->postotalht, $tab_top + $tab_height);
	    if (empty($hidetop))
	    {
	        $pdf->SetXY($this->postotalht-1, $tab_top+1);
	        $pdf->MultiCell($this->page_largeur-$this->marge_droite-$this->postotalht, 2, $outputlangs->transnoentities("EstimatedStockValueSellShort"), '', 'C');
	    }

		$pdf->SetDrawColor(220, 26, 26);
		$pdf->SetLineStyle(array('dash'=>'0','color'=>array(220,26,26)));
		$pdf->line($this->marge_gauche, $tab_top+11, $this->page_largeur-$this->marge_droite, $tab_top+11);
		$pdf->SetLineStyle(array('dash'=>0));
	}

	// phpcs:disable PEAR.NamingConventions.ValidFunctionName.PublicUnderscore
	/**
	 *  Show top header of page.
	 *
	 *  @param	TCPDF		$pdf     		Object PDF
	 *  @param  Object		$object     	Object to show
	 *  @param  int	    	$showaddress    0=no, 1=yes
	 *  @param  Translate	$outputlangs	Object lang for output
	 *  @param	string		$titlekey		Translation key to show as title of document
	 *  @return	void
	 */
<<<<<<< HEAD
	private function _pagehead(&$pdf, $object, $showaddress, $outputlangs, $titlekey = "")
=======
	protected function _pagehead(&$pdf, $object, $showaddress, $outputlangs, $titlekey = "")
>>>>>>> 12e6dabc
	{
	    global $conf,$langs,$db,$hookmanager;

	    // Load traductions files requiredby by page
		$outputlangs->loadLangs(array("main", "propal", "companies", "bills", "orders", "stocks"));

	    $default_font_size = pdf_getPDFFontSize($outputlangs);

	    if ($object->type == 1) $titlekey='ServiceSheet';
	    else $titlekey='StockSheet';

	    pdf_pagehead($pdf, $outputlangs, $this->page_hauteur);

	    // Show Draft Watermark
	    if($object->statut==0 && (! empty($conf->global->COMMANDE_DRAFT_WATERMARK)) )
	    {
	        pdf_watermark($pdf, $outputlangs, $this->page_hauteur, $this->page_largeur, 'mm', $conf->global->COMMANDE_DRAFT_WATERMARK);
	    }

	    $pdf->SetTextColor(0, 0, 60);
	    $pdf->SetFont('', 'B', $default_font_size + 3);

	    $posy=$this->marge_haute;
	    $posx=$this->page_largeur-$this->marge_droite-100;

	    $pdf->SetXY($this->marge_gauche, $posy);

	    // Logo
	    $logo=$conf->mycompany->dir_output.'/logos/'.$this->emetteur->logo;
	    if ($this->emetteur->logo)
	    {
	        if (is_readable($logo))
	        {
	            $height=pdf_getHeightForLogo($logo);
	            $pdf->Image($logo, $this->marge_gauche, $posy, 0, $height);	// width=0 (auto)
	        }
	        else
	        {
	            $pdf->SetTextColor(200, 0, 0);
	            $pdf->SetFont('', 'B', $default_font_size -2);
	            $pdf->MultiCell(100, 3, $outputlangs->transnoentities("ErrorLogoFileNotFound", $logo), 0, 'L');
	            $pdf->MultiCell(100, 3, $outputlangs->transnoentities("ErrorGoToGlobalSetup"), 0, 'L');
	        }
	    }
	    else
	    {
	        $text=$this->emetteur->name;
	        $pdf->MultiCell(100, 4, $outputlangs->convToOutputCharset($text), 0, 'L');
	    }

	    $pdf->SetFont('', 'B', $default_font_size + 3);
	    $pdf->SetXY($posx, $posy);
	    $pdf->SetTextColor(0, 0, 60);
	    $title=$outputlangs->transnoentities("Warehouse");
	    $pdf->MultiCell(100, 3, $title, '', 'R');

	    $pdf->SetFont('', 'B', $default_font_size);

	    $posy+=5;
	    $pdf->SetXY($posx, $posy);
	    $pdf->SetTextColor(0, 0, 60);

	    $pdf->MultiCell(100, 4, $outputlangs->transnoentities("Ref")." : " . $outputlangs->convToOutputCharset($object->libelle), '', 'R');

	    $posy+=5;
	    $pdf->SetFont('', '', $default_font_size - 1);
		$pdf->SetXY($posx, $posy);
	    $pdf->SetTextColor(0, 0, 60);
	    $pdf->MultiCell(100, 3, $outputlangs->transnoentities("LocationSummary").' :', '', 'R');

		$posy+=4;
		$pdf->SetXY($posx-50, $posy);
		$pdf->MultiCell(150, 3, $object->lieu, '', 'R');


		// Parent entrepot
		$posy+=4;
		$pdf->SetXY($posx, $posy);
		$pdf->SetTextColor(0, 0, 60);
		$pdf->MultiCell(100, 3, $outputlangs->transnoentities("ParentWarehouse").' :', '', 'R');

		$posy+=4;
		$pdf->SetXY($posx-50, $posy);
		$e = new Entrepot($db);
		if(!empty($object->fk_parent) && $e->fetch($object->fk_parent) > 0)
		{
			$pdf->MultiCell(150, 3, $e->libelle, '', 'R');
		}
		else
		{
			$pdf->MultiCell(150, 3, $outputlangs->transnoentities("None"), '', 'R');
		}

		// Description
		$nexY = $pdf->GetY();
		$nexY+=5;
		$pdf->SetXY($posx, $posy);
		$pdf->writeHTMLCell(190, 2, $this->marge_gauche, $nexY, '<b>'.$outputlangs->transnoentities("Description").' : </b>'.nl2br($object->description), 0, 1);
		$nexY = $pdf->GetY();

		$calcproductsunique=$object->nb_different_products();
		$calcproducts=$object->nb_products();

		// Total nb of different products
		$pdf->writeHTMLCell(190, 2, $this->marge_gauche, $nexY, '<b>'.$outputlangs->transnoentities("NumberOfDifferentProducts").' : </b>'.(empty($calcproductsunique['nb'])?'0':$calcproductsunique['nb']), 0, 1);
		$nexY = $pdf->GetY();

		// Nb of products
		$valtoshow=price2num($calcproducts['nb'], 'MS');
		$pdf->writeHTMLCell(190, 2, $this->marge_gauche, $nexY, '<b>'.$outputlangs->transnoentities("NumberOfProducts").' : </b>'.(empty($valtoshow)?'0':$valtoshow), 0, 1);
		$nexY = $pdf->GetY();

		// Value
		$pdf->writeHTMLCell(190, 2, $this->marge_gauche, $nexY, '<b>'.$outputlangs->transnoentities("EstimatedStockValueShort").' : </b>'. price((empty($calcproducts['value'])?'0':price2num($calcproducts['value'], 'MT')), 0, $langs, 0, -1, -1, $conf->currency), 0, 1);
		$nexY = $pdf->GetY();


		// Last movement
		$sql = "SELECT max(m.datem) as datem";
		$sql .= " FROM ".MAIN_DB_PREFIX."stock_mouvement as m";
		$sql .= " WHERE m.fk_entrepot = '".$object->id."'";
		$resqlbis = $db->query($sql);
		if ($resqlbis)
		{
			$obj = $db->fetch_object($resqlbis);
			$lastmovementdate=$db->jdate($obj->datem);
		}
		else
		{
			dol_print_error($db);
		}

		if ($lastmovementdate)
		{
			$toWrite = dol_print_date($lastmovementdate, 'dayhour').' ';
		}
		else
		{
			$toWrite = $outputlangs->transnoentities("None");
		}

		$pdf->writeHTMLCell(190, 2, $this->marge_gauche, $nexY, '<b>'.$outputlangs->transnoentities("LastMovement").' : </b>'.$toWrite, 0, 1);
		$nexY = $pdf->GetY();


	    /*if ($object->ref_client)
	    {
	        $posy+=5;
	        $pdf->SetXY($posx,$posy);
	        $pdf->SetTextColor(0,0,60);
	        $pdf->MultiCell(100, 3, $outputlangs->transnoentities("RefCustomer")." : " . $outputlangs->convToOutputCharset($object->ref_client), '', 'R');
	    }*/

	    /*$posy+=4;
	    $pdf->SetXY($posx,$posy);
	    $pdf->SetTextColor(0,0,60);
	    $pdf->MultiCell(100, 3, $outputlangs->transnoentities("OrderDate")." : " . dol_print_date($object->date,"%d %b %Y",false,$outputlangs,true), '', 'R');
	    */

	    // Get contact
	    /*
	    if (!empty($conf->global->DOC_SHOW_FIRST_SALES_REP))
	    {
	        $arrayidcontact=$object->getIdContact('internal','SALESREPFOLL');
	        if (count($arrayidcontact) > 0)
	        {
	            $usertmp=new User($this->db);
	            $usertmp->fetch($arrayidcontact[0]);
	            $posy+=4;
	            $pdf->SetXY($posx,$posy);
	            $pdf->SetTextColor(0,0,60);
	            $pdf->MultiCell(100, 3, $langs->trans("SalesRepresentative")." : ".$usertmp->getFullName($langs), '', 'R');
	        }
	    }*/

	    $posy+=2;

	    // Show list of linked objects
	    $posy = pdf_writeLinkedObjects($pdf, $object, $outputlangs, $posx, $posy, 100, 3, 'R', $default_font_size);

	    if ($showaddress)
	    {
	        /*
	        // Sender properties
	        $carac_emetteur = pdf_build_address($outputlangs, $this->emetteur, $object->thirdparty);

	        // Show sender
	        $posy=42;
	        $posx=$this->marge_gauche;
	        if (! empty($conf->global->MAIN_INVERT_SENDER_RECIPIENT)) $posx=$this->page_largeur-$this->marge_droite-80;
	        $hautcadre=40;

	        // Show sender frame
	        $pdf->SetTextColor(0,0,0);
	        $pdf->SetFont('','', $default_font_size - 2);
	        $pdf->SetXY($posx,$posy-5);
	        $pdf->MultiCell(66,5, $outputlangs->transnoentities("BillFrom").":", 0, 'L');
	        $pdf->SetXY($posx,$posy);
	        $pdf->SetFillColor(230,230,230);
	        $pdf->MultiCell(82, $hautcadre, "", 0, 'R', 1);
	        $pdf->SetTextColor(0,0,60);

	        // Show sender name
	        $pdf->SetXY($posx+2,$posy+3);
	        $pdf->SetFont('','B', $default_font_size);
	        $pdf->MultiCell(80, 4, $outputlangs->convToOutputCharset($this->emetteur->name), 0, 'L');
	        $posy=$pdf->getY();

	        // Show sender information
	        $pdf->SetXY($posx+2,$posy);
	        $pdf->SetFont('','', $default_font_size - 1);
	        $pdf->MultiCell(80, 4, $carac_emetteur, 0, 'L');
	        */
	    }

	    $pdf->SetTextColor(0, 0, 0);
	}

	// phpcs:disable PEAR.NamingConventions.ValidFunctionName.PublicUnderscore
	/**
	 *   	Show footer of page. Need this->emetteur object
	 *
	 *   	@param	TCPDF		$pdf     			PDF
	 * 		@param	Object		$object				Object to show
	 *      @param	Translate	$outputlangs		Object lang for output
	 *      @param	int			$hidefreetext		1=Hide free text
	 *      @return	int								Return height of bottom margin including footer text
	 */
<<<<<<< HEAD
	private function _pagefoot(&$pdf, $object, $outputlangs, $hidefreetext = 0)
=======
	protected function _pagefoot(&$pdf, $object, $outputlangs, $hidefreetext = 0)
>>>>>>> 12e6dabc
	{
	    global $conf;
	    $showdetails=$conf->global->MAIN_GENERATE_DOCUMENTS_SHOW_FOOT_DETAILS;
	    return pdf_pagefoot($pdf, $outputlangs, 'PRODUCT_FREE_TEXT', $this->emetteur, $this->marge_basse, $this->marge_gauche, $this->page_hauteur, $object, $showdetails, $hidefreetext);
	}
}<|MERGE_RESOLUTION|>--- conflicted
+++ resolved
@@ -767,11 +767,7 @@
 	 *   @param     string		$currency		Currency code
 	 *   @return    void
 	 */
-<<<<<<< HEAD
-	private function _tableau(&$pdf, $tab_top, $tab_height, $nexY, $outputlangs, $hidetop = 0, $hidebottom = 0, $currency = '')
-=======
 	protected function _tableau(&$pdf, $tab_top, $tab_height, $nexY, $outputlangs, $hidetop = 0, $hidebottom = 0, $currency = '')
->>>>>>> 12e6dabc
 	{
 	    global $conf;
 
@@ -875,11 +871,7 @@
 	 *  @param	string		$titlekey		Translation key to show as title of document
 	 *  @return	void
 	 */
-<<<<<<< HEAD
-	private function _pagehead(&$pdf, $object, $showaddress, $outputlangs, $titlekey = "")
-=======
 	protected function _pagehead(&$pdf, $object, $showaddress, $outputlangs, $titlekey = "")
->>>>>>> 12e6dabc
 	{
 	    global $conf,$langs,$db,$hookmanager;
 
@@ -1108,11 +1100,7 @@
 	 *      @param	int			$hidefreetext		1=Hide free text
 	 *      @return	int								Return height of bottom margin including footer text
 	 */
-<<<<<<< HEAD
-	private function _pagefoot(&$pdf, $object, $outputlangs, $hidefreetext = 0)
-=======
 	protected function _pagefoot(&$pdf, $object, $outputlangs, $hidefreetext = 0)
->>>>>>> 12e6dabc
 	{
 	    global $conf;
 	    $showdetails=$conf->global->MAIN_GENERATE_DOCUMENTS_SHOW_FOOT_DETAILS;
