--- conflicted
+++ resolved
@@ -418,10 +418,6 @@
 		$this->export_sql_end[$r] .=' WHERE ac.entity IN ('.getEntity('agenda').')';
 		if (empty($user->rights->societe->client->voir)) $this->export_sql_end[$r] .=' AND (sc.fk_user = '.(empty($user)?0:$user->id).' OR ac.fk_soc IS NULL)';
 		if (empty($user->rights->agenda->allactions->read)) $this->export_sql_end[$r] .=' AND acr.fk_element = '.(empty($user)?0:$user->id);
-<<<<<<< HEAD
-		$this->export_sql_order[$r] .=' ORDER BY ac.datep';
-=======
 		$this->export_sql_order[$r] =' ORDER BY ac.datep';
->>>>>>> b0baba32
 	}
 }