--- conflicted
+++ resolved
@@ -409,13 +409,8 @@
 		}
 
 		// Filter on language
-<<<<<<< HEAD
-		if ($filter_lang != '') {
+		if (!empty($filter_lang)) {
 			$sql .= " AND sp.default_lang LIKE '".$this->db->escape($filter_lang)."%'";
-=======
-		if (!empty($filter_lang)) {
-			$sql .= " AND sp.default_lang = '".$this->db->escape($filter_lang)."'";
->>>>>>> 6551b8af
 		}
 
 		// Filter on nature
@@ -423,7 +418,7 @@
 
 		//print "xx".$key;
 		if ($key == 'prospects') {
-			$sql .= " AND s.client=2";
+			$sql .= " AND s.client = 2";
 		}
 		foreach ($prospectlevel as $codelevel => $valuelevel) {
 			if ($key == 'prospectslevel'.$codelevel) {
@@ -431,10 +426,10 @@
 			}
 		}
 		if ($key == 'customers') {
-			$sql .= " AND s.client=1";
+			$sql .= " AND s.client = 1";
 		}
 		if ($key == 'suppliers') {
-			$sql .= " AND s.fournisseur=1";
+			$sql .= " AND s.fournisseur = 1";
 		}
 
 		// Filter on job position
