--- conflicted
+++ resolved
@@ -311,12 +311,7 @@
 			require_once DOL_DOCUMENT_ROOT.'/core/class/html.formadmin.class.php';
 			$formadmin = new FormAdmin($this->db);
 			$s .= img_picto($langs->trans("DefaultLang"), 'language', 'class="pictofixedwidth"');
-			//$s .= '<span class="opacitymedium">'.$langs->trans("DefaultLang").':</span> ';
-<<<<<<< HEAD
 			$s .= $formadmin->select_language($langs->getDefaultLang(1), 'filter_lang', 0, null, $langs->trans("DefaultLang"), 0, 0, '', 0, 0, 0, null, 1);
-=======
-			$s .= $formadmin->select_language($langs->getDefaultLang(1), 'filter_lang', 0, null, 1, 0, 0, '', 0, 0, 0, null, 1);
->>>>>>> ee2a9d48
 		}
 
 		return $s;
