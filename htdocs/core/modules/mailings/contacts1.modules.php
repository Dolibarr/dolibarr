<?php
/* Copyright (C) 2005      Rodolphe Quiedeville <rodolphe@quiedeville.org>
 * Copyright (C) 2005-2009 Laurent Destailleur  <eldy@users.sourceforge.net>
 * Copyright (C) 2005-2009 Regis Houssin        <regis.houssin@inodbox.com>
 *
 * This program is free software; you can redistribute it and/or modify
 * it under the terms of the GNU General Public License as published by
 * the Free Software Foundation; either version 3 of the License, or
 * (at your option) any later version.
 *
 * This program is distributed in the hope that it will be useful,
 * but WITHOUT ANY WARRANTY; without even the implied warranty of
 * MERCHANTABILITY or FITNESS FOR A PARTICULAR PURPOSE.  See the
 * GNU General Public License for more details.
 *
 * You should have received a copy of the GNU General Public License
 * along with this program. If not, see <https://www.gnu.org/licenses/>.
 * or see https://www.gnu.org/
 */

/**
 *	\file       htdocs/core/modules/mailings/contacts1.modules.php
 *	\ingroup    mailing
 *	\brief      File of class to offer a selector of emailing targets with Rule 'Poire'.
 */

include_once DOL_DOCUMENT_ROOT.'/core/modules/mailings/modules_mailings.php';


/**
 *	Class to offer a selector of emailing targets from contacts
 */
class mailing_contacts1 extends MailingTargets
{
	public $name = 'ContactCompanies'; // Identifiant du module mailing
	// This label is used if no translation is found for key XXX neither MailingModuleDescXXX where XXX=name is found
	public $desc = 'Contacts of thirdparties (prospects, customers, suppliers...)';
	public $require_module = array("societe"); // Module mailing actif si modules require_module actifs
	public $require_admin = 0; // Module mailing actif pour user admin ou non

	public $enabled = 'isModEnabled("societe")';

	/**
	 * @var string String with name of icon for myobject. Must be the part after the 'object_' into object_myobject.png
	 */
	public $picto = 'contact';

	/**
	 * @var DoliDB Database handler.
	 */
	public $db;


	/**
	 *  Constructor
	 *
	 *  @param      DoliDB      $db      Database handler
	 */
	public function __construct($db)
	{
		$this->db = $db;
	}


	/**
	 *	On the main mailing area, there is a box with statistics.
	 *	If you want to add a line in this report you must provide an
	 *	array of SQL request that returns two field:
	 *	One called "label", One called "nb".
	 *
	 *	@return		string[]		Array with SQL requests
	 */
	public function getSqlArrayForStats()
	{
		global $conf, $langs;

		$langs->load("commercial");

		$statssql = array();
		$statssql[0] = "SELECT '".$this->db->escape($langs->trans("NbOfCompaniesContacts"))."' as label,";
		$statssql[0] .= " count(distinct(c.email)) as nb";
		$statssql[0] .= " FROM ".MAIN_DB_PREFIX."socpeople as c";
		$statssql[0] .= " WHERE c.entity IN (".getEntity('contact').")";
		$statssql[0] .= " AND c.email <> ''"; // Note that null != '' is false
		$statssql[0] .= " AND (SELECT count(*) FROM ".MAIN_DB_PREFIX."mailing_unsubscribe WHERE email = c.email) = 0";
		$statssql[0] .= " AND c.statut = 1";

		return $statssql;
	}


	/**
	 *	Return here number of distinct emails returned by your selector.
	 *	For example if this selector is used to extract 500 different
	 *	emails from a text file, this function must return 500.
	 *
	 *  @param		string		$sql		Requete sql de comptage
	 *  @return     int|string      		Nb of recipient, or <0 if error, or '' if NA
	 */
	public function getNbOfRecipients($sql = '')
	{
		$sql = "SELECT count(distinct(c.email)) as nb";
		$sql .= " FROM ".MAIN_DB_PREFIX."socpeople as c";
		$sql .= " LEFT JOIN ".MAIN_DB_PREFIX."societe as s ON s.rowid = c.fk_soc";
		$sql .= " WHERE c.entity IN (".getEntity('contact').")";
		$sql .= " AND c.email <> ''"; // Note that null != '' is false
		$sql .= " AND (SELECT count(*) FROM ".MAIN_DB_PREFIX."mailing_unsubscribe WHERE email = c.email) = 0";
		// exclude unsubscribed users
		$sql .= " AND c.statut = 1";

		// The request must return a field called "nb" to be understandable by parent::getNbOfRecipients
		return parent::getNbOfRecipients($sql);
	}


	/**
	 *   Affiche formulaire de filtre qui apparait dans page de selection des destinataires de mailings
	 *
	 *   @return     string      Retourne zone select
	 */
	public function formFilter()
	{
<<<<<<< HEAD
		global $conf,$langs;
=======
		global $langs,$conf;
>>>>>>> cd5009d8

		// Load translation files required by the page
		$langs->loadLangs(array("commercial", "companies", "suppliers", "categories"));

		$s = '';

		// Add filter on job position
		$sql = "SELECT sp.poste, count(distinct(sp.email)) AS nb";
		$sql .= " FROM ".MAIN_DB_PREFIX."socpeople as sp";
		$sql .= " WHERE sp.entity IN (".getEntity('contact').")";
		$sql .= " AND sp.email <> ''";    // Note that null != '' is false
		$sql .= " AND sp.statut = 1";
		$sql .= " AND (sp.poste IS NOT NULL AND sp.poste <> '')";
		$sql .= " GROUP BY sp.poste";
		$sql .= " ORDER BY sp.poste";
		$resql = $this->db->query($sql);

		$s .= '<select id="filter_jobposition_contact" name="filter_jobposition" class="flat" placeholder="'.dol_escape_htmltag($langs->trans("PostOrFunction")).'">';
		$s .= '<option value="-1">'.$langs->trans("PostOrFunction").'</option>';
		if ($resql) {
			$num = $this->db->num_rows($resql);
			$i = 0;
			if ($num > 0) {
				while ($i < $num) {
					$obj = $this->db->fetch_object($resql);
					$s .= '<option value="'.dol_escape_htmltag($obj->poste).'">'.dol_escape_htmltag($obj->poste).' ('.$obj->nb.')</option>';
					$i++;
				}
			} else {
				$s .= '<option disabled="disabled" value="">'.$langs->trans("None").'</option>';
			}
		} else {
			dol_print_error($this->db);
		}
		$s .= '</select>';
		$s .= ajax_combobox("filter_jobposition_contact");
		$s .= ' ';

		// Filter on contact category
		$sql = "SELECT c.label, count(distinct(sp.email)) AS nb";
		$sql .= " FROM ";
		$sql .= " ".MAIN_DB_PREFIX."socpeople as sp,";
		$sql .= " ".MAIN_DB_PREFIX."categorie as c,";
		$sql .= " ".MAIN_DB_PREFIX."categorie_contact as cs";
		$sql .= " WHERE sp.entity IN (".getEntity('contact').")";
		$sql .= " AND sp.email <> ''";    // Note that null != '' is false
		$sql .= " AND sp.statut = 1";
		$sql .= " AND cs.fk_categorie = c.rowid";
		$sql .= " AND cs.fk_socpeople = sp.rowid";
		$sql .= " GROUP BY c.label";
		$sql .= " ORDER BY c.label";
		$resql = $this->db->query($sql);

		$s .= '<select id="filter_category_contact" name="filter_category" class="flat">';
		$s .= '<option value="-1">'.$langs->trans("ContactCategoriesShort").'</option>';
		if ($resql) {
			$num = $this->db->num_rows($resql);
			if ($num) {
				$i = 0;
				while ($i < $num) {
					$obj = $this->db->fetch_object($resql);
					$s .= '<option value="'.$obj->label.'">'.$obj->label.' ('.$obj->nb.')</option>';
					$i++;
				}
			} else {
				$s .= '<option value="-1" disabled="disabled">'.$langs->trans("NoContactWithCategoryFound").'</option>';
			}
		} else {
			dol_print_error($this->db);
		}
		$s .= '</select>';
		$s .= ajax_combobox("filter_category_contact");
		$s .= '<br>';

		// Add prospect of a particular level
		$s .= '<select id="filter_contact" name="filter" class="flat">';
		$sql = "SELECT code, label";
		$sql .= " FROM ".MAIN_DB_PREFIX."c_prospectlevel";
		$sql .= " WHERE active > 0";
		$sql .= " ORDER BY label";
		$resql = $this->db->query($sql);
		if ($resql) {
			$num = $this->db->num_rows($resql);
			if ($num) {
				$s .= '<option value="-1">'.$langs->trans("NatureOfThirdParty").'</option>';
			} else {
				$s .= '<option value="-1">'.$langs->trans("ContactsAllShort").'</option>';
			}
			$s .= '<option value="prospects">'.$langs->trans("ThirdPartyProspects").'</option>';

			$i = 0;
			while ($i < $num) {
				$obj = $this->db->fetch_object($resql);
				$level = $langs->trans($obj->code);
				if ($level == $obj->code) {
					$level = $langs->trans($obj->label);
				}
				$s .= '<option value="prospectslevel'.$obj->code.'">'.$langs->trans("ThirdPartyProspects").' ('.$langs->trans("ProspectLevelShort").'='.$level.')</option>';
				$i++;
			}
		} else {
			dol_print_error($this->db);
		}
		$s .= '<option value="customers">'.$langs->trans("ThirdPartyCustomers").'</option>';
		//$s.='<option value="customersidprof">'.$langs->trans("ThirdPartyCustomersWithIdProf12",$langs->trans("ProfId1"),$langs->trans("ProfId2")).'</option>';
		$s .= '<option value="suppliers">'.$langs->trans("ThirdPartySuppliers").'</option>';
		$s .= '</select>';
		$s .= ajax_combobox("filter_contact");

		$s .= ' ';

		// Filter on thirdparty category
		$sql = "SELECT c.label, count(distinct(sp.email)) AS nb";
		$sql .= " FROM ";
		$sql .= " ".MAIN_DB_PREFIX."socpeople as sp,";
		$sql .= " ".MAIN_DB_PREFIX."categorie as c,";
		$sql .= " ".MAIN_DB_PREFIX."categorie_societe as cs";
		$sql .= " WHERE sp.entity IN (".getEntity('contact').")";
		$sql .= " AND sp.email <> ''";    // Note that null != '' is false
		$sql .= " AND sp.statut = 1";
		$sql .= " AND cs.fk_categorie = c.rowid";
		$sql .= " AND cs.fk_soc = sp.fk_soc";
		$sql .= " GROUP BY c.label";
		$sql .= " ORDER BY c.label";
		$resql = $this->db->query($sql);

		$s .= '<select id="filter_category_customer_contact" name="filter_category_customer" class="flat maxwidth200">';
		$s .= '<option value="-1">'.$langs->trans("CustomersProspectsCategoriesShort").'</option>';
		if ($resql) {
			$num = $this->db->num_rows($resql);
			if ($num) {
				$i = 0;
				while ($i < $num) {
					$obj = $this->db->fetch_object($resql);
					$s .= '<option value="'.$obj->label.'">'.$obj->label.' ('.$obj->nb.')</option>';
					$i++;
				}
			} else {
				$s .= '<option value="-1" disabled="disabled">'.$langs->trans("NoContactLinkedToThirdpartieWithCategoryFound").'</option>';
			}
		} else {
			dol_print_error($this->db);
		}
		$s .= '</select>';
		$s .= ajax_combobox("filter_category_customer_contact");

		$s .= ' ';

		// Filter on thirdparty category
		$sql = "SELECT c.label, count(distinct(sp.email)) AS nb";
		$sql .= " FROM ";
		$sql .= " ".MAIN_DB_PREFIX."socpeople as sp,";
		$sql .= " ".MAIN_DB_PREFIX."categorie as c,";
		$sql .= " ".MAIN_DB_PREFIX."categorie_fournisseur as cs";
		$sql .= " WHERE sp.entity IN (".getEntity('contact').")";
		$sql .= " AND sp.email <> ''";    // Note that null != '' is false
		$sql .= " AND sp.statut = 1";
		$sql .= " AND cs.fk_categorie = c.rowid";
		$sql .= " AND cs.fk_soc = sp.fk_soc";
		$sql .= " GROUP BY c.label";
		$sql .= " ORDER BY c.label";
		$resql = $this->db->query($sql);

		$s .= '<select id="filter_category_supplier_contact" name="filter_category_supplier" class="flat maxwidth200">';
		$s .= '<option value="-1">'.$langs->trans("SuppliersCategoriesShort").'</option>';
		if ($resql) {
			$num = $this->db->num_rows($resql);
			if ($num) {
				$i = 0;
				while ($i < $num) {
					$obj = $this->db->fetch_object($resql);
					$s .= '<option value="'.$obj->label.'">'.$obj->label.' ('.$obj->nb.')</option>';
					$i++;
				}
			} else {
				$s .= '<option value="-1" disabled="disabled">'.$langs->trans("NoContactLinkedToThirdpartieWithCategoryFound").'</option>';
			}
		} else {
			dol_print_error($this->db);
		}
		$s .= '</select>';

		$s .= ajax_combobox("filter_category_supplier_contact");

<<<<<<< HEAD
		if (getDolGlobalInt('MAIN_MULTILANGS')) {
			// Choose language
			require_once DOL_DOCUMENT_ROOT.'/core/class/html.formadmin.class.php';
			$formadmin = new FormAdmin($this->db);
			$s .= '<span class="opacitymedium">'.$langs->trans("DefaultLang").':</span> ';
			$s .= $formadmin->select_language($langs->getDefaultLang(1), 'filter_lang', 0, null, 1, 0, 0, '', 0, 0, 0, null, 1);
		}

=======
		// Choose language
		if (getDolGlobalInt('MAIN_MULTILANGS')) {
			require_once DOL_DOCUMENT_ROOT.'/core/class/html.formadmin.class.php';
			$formadmin = new FormAdmin($this->db);
			$s .= '<span class="opacitymedium">'.$langs->trans("DefaultLang").':</span> ';
			$s .= $formadmin->select_language($langs->getDefaultLang(1), 'filter_lang', 0, 0, 1, 0, 0, '', 0, 0, 0, null, 1);
		}
>>>>>>> cd5009d8
		return $s;
	}


	/**
	 *  Renvoie url lien vers fiche de la source du destinataire du mailing
	 *
	 *  @param	int		$id		ID
	 *  @return string      	Url lien
	 */
	public function url($id)
	{
		return '<a href="'.DOL_URL_ROOT.'/contact/card.php?id='.$id.'">'.img_object('', "contact").'</a>';
	}


	// phpcs:disable PEAR.NamingConventions.ValidFunctionName.ScopeNotCamelCaps
	/**
	 *  Ajoute destinataires dans table des cibles
	 *
	 *  @param  int		$mailing_id    	Id of emailing
	 *  @return int           			<0 si erreur, nb ajout si ok
	 */
	public function add_to_target($mailing_id)
	{
		// phpcs:enable
		global $conf, $langs;

		$filter = GETPOST('filter', 'alpha');
		$filter_jobposition = GETPOST('filter_jobposition', 'alpha');
		$filter_category = GETPOST('filter_category', 'alpha');
		$filter_category_customer = GETPOST('filter_category_customer', 'alpha');
		$filter_category_supplier = GETPOST('filter_category_supplier', 'alpha');
		$filter_lang = GETPOST('filter_lang', 'alpha');

		$cibles = array();

		// List prospects levels
		$prospectlevel = array();
		$sql = "SELECT code, label";
		$sql .= " FROM ".MAIN_DB_PREFIX."c_prospectlevel";
		$sql .= " WHERE active > 0";
		$sql .= " ORDER BY label";
		$resql = $this->db->query($sql);
		if ($resql) {
			$num = $this->db->num_rows($resql);
			$i = 0;
			while ($i < $num) {
				$obj = $this->db->fetch_object($resql);
				$prospectlevel[$obj->code] = $obj->label;
				$i++;
			}
		} else {
			dol_print_error($this->db);
		}

		// Request must return: id, email, fk_contact, lastname, firstname, other
		$sql = "SELECT sp.rowid as id, sp.email as email, sp.rowid as fk_contact, sp.lastname, sp.firstname, sp.civility as civility_id, sp.poste as jobposition,";
		$sql .= " s.nom as companyname";
		$sql .= " FROM ".MAIN_DB_PREFIX."socpeople as sp";
		$sql .= " LEFT JOIN ".MAIN_DB_PREFIX."societe as s ON s.rowid = sp.fk_soc";
		if ($filter_category != 'all' && $filter_category != '-1') {
			$sql .= ", ".MAIN_DB_PREFIX."categorie as c";
			$sql .= ", ".MAIN_DB_PREFIX."categorie_contact as cs";
		}
		if ($filter_category_customer != 'all' && $filter_category_customer != '-1') {
			$sql .= ", ".MAIN_DB_PREFIX."categorie as c2";
			$sql .= ", ".MAIN_DB_PREFIX."categorie_societe as c2s";
		}
		if ($filter_category_supplier != 'all' && $filter_category_supplier != '-1') {
			$sql .= ", ".MAIN_DB_PREFIX."categorie as c3";
			$sql .= ", ".MAIN_DB_PREFIX."categorie_fournisseur as c3s";
		}
		$sql .= " WHERE sp.entity IN (".getEntity('contact').")";
		$sql .= " AND sp.email <> ''";

		$sql .= " AND (SELECT count(*) FROM ".MAIN_DB_PREFIX."mailing_unsubscribe WHERE email = sp.email) = 0";
		// Exclude unsubscribed email adresses
		$sql .= " AND sp.statut = 1";
		$sql .= " AND sp.email NOT IN (SELECT email FROM ".MAIN_DB_PREFIX."mailing_cibles WHERE fk_mailing=".((int) $mailing_id).")";

		// Filter on category
		if ($filter_category != 'all' && $filter_category != '-1') {
			$sql .= " AND cs.fk_categorie = c.rowid AND cs.fk_socpeople = sp.rowid";
			$sql .= " AND c.label = '".$this->db->escape($filter_category)."'";
		}
		if ($filter_category_customer != 'all' && $filter_category_customer != '-1') {
			$sql .= " AND c2s.fk_categorie = c2.rowid AND c2s.fk_soc = sp.fk_soc";
			$sql .= " AND c2.label = '".$this->db->escape($filter_category_customer)."'";
		}
		if ($filter_category_supplier != 'all' && $filter_category_supplier != '-1') {
			$sql .= " AND c3s.fk_categorie = c3.rowid AND c3s.fk_soc = sp.fk_soc";
			$sql .= " AND c3.label = '".$this->db->escape($filter_category_supplier)."'";
		}

		// Filter on language
		if (!empty($filter_lang)) {
			$sql .= " AND sp.default_lang LIKE '".$this->db->escape($filter_lang)."%'";
		}

		// Filter on nature
		$key = $filter;

		//print "xx".$key;
		if ($key == 'prospects') {
			$sql .= " AND s.client = 2";
		}
		foreach ($prospectlevel as $codelevel => $valuelevel) {
			if ($key == 'prospectslevel'.$codelevel) {
				$sql .= " AND s.fk_prospectlevel = '".$this->db->escape($codelevel)."'";
			}
		}
		if ($key == 'customers') {
			$sql .= " AND s.client = 1";
		}
		if ($key == 'suppliers') {
			$sql .= " AND s.fournisseur = 1";
		}

		// Filter on job position
		$key = $filter_jobposition;
		if (!empty($key) && $key != 'all'  && $key != '-1') {
			$sql .= " AND sp.poste = '".$this->db->escape($key)."'";
		}

		$sql .= " ORDER BY sp.email";
		// print "wwwwwwx".$sql;
		// Stocke destinataires dans cibles
		$result = $this->db->query($sql);
		if ($result) {
			$num = $this->db->num_rows($result);
			$i = 0;
			$j = 0;

			dol_syslog(get_class($this)."::add_to_target mailing ".$num." targets found");

			$old = '';
			while ($i < $num) {
				$obj = $this->db->fetch_object($result);
				if ($old <> $obj->email) {
					$cibles[$j] = array(
						'email' => $obj->email,
						'fk_contact' => $obj->fk_contact,
						'lastname' => $obj->lastname,
						'firstname' => $obj->firstname,
						'other' =>
							($langs->transnoentities("ThirdParty").'='.$obj->companyname).';'.
							($langs->transnoentities("UserTitle").'='.($obj->civility_id ? $langs->transnoentities("Civility".$obj->civility_id) : '')).';'.
							($langs->transnoentities("JobPosition").'='.$obj->jobposition),
						'source_url' => $this->url($obj->id),
						'source_id' => $obj->id,
						'source_type' => 'contact'
					);
					$old = $obj->email;
					$j++;
				}

				$i++;
			}
		} else {
			dol_syslog($this->db->error());
			$this->error = $this->db->error();
			return -1;
		}

			return parent::addTargetsToDatabase($mailing_id, $cibles);
	}
}<|MERGE_RESOLUTION|>--- conflicted
+++ resolved
@@ -120,11 +120,7 @@
 	 */
 	public function formFilter()
 	{
-<<<<<<< HEAD
 		global $conf,$langs;
-=======
-		global $langs,$conf;
->>>>>>> cd5009d8
 
 		// Load translation files required by the page
 		$langs->loadLangs(array("commercial", "companies", "suppliers", "categories"));
@@ -309,24 +305,13 @@
 
 		$s .= ajax_combobox("filter_category_supplier_contact");
 
-<<<<<<< HEAD
-		if (getDolGlobalInt('MAIN_MULTILANGS')) {
-			// Choose language
-			require_once DOL_DOCUMENT_ROOT.'/core/class/html.formadmin.class.php';
-			$formadmin = new FormAdmin($this->db);
-			$s .= '<span class="opacitymedium">'.$langs->trans("DefaultLang").':</span> ';
-			$s .= $formadmin->select_language($langs->getDefaultLang(1), 'filter_lang', 0, null, 1, 0, 0, '', 0, 0, 0, null, 1);
-		}
-
-=======
 		// Choose language
 		if (getDolGlobalInt('MAIN_MULTILANGS')) {
 			require_once DOL_DOCUMENT_ROOT.'/core/class/html.formadmin.class.php';
 			$formadmin = new FormAdmin($this->db);
 			$s .= '<span class="opacitymedium">'.$langs->trans("DefaultLang").':</span> ';
-			$s .= $formadmin->select_language($langs->getDefaultLang(1), 'filter_lang', 0, 0, 1, 0, 0, '', 0, 0, 0, null, 1);
-		}
->>>>>>> cd5009d8
+			$s .= $formadmin->select_language($langs->getDefaultLang(1), 'filter_lang', 0, null, 1, 0, 0, '', 0, 0, 0, null, 1);
+		}
 		return $s;
 	}
 
