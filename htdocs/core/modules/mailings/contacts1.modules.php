<?php
/* Copyright (C) 2005      Rodolphe Quiedeville <rodolphe@quiedeville.org>
 * Copyright (C) 2005-2009 Laurent Destailleur  <eldy@users.sourceforge.net>
 * Copyright (C) 2005-2009 Regis Houssin        <regis.houssin@inodbox.com>
 *
 * This program is free software; you can redistribute it and/or modify
 * it under the terms of the GNU General Public License as published by
 * the Free Software Foundation; either version 3 of the License, or
 * (at your option) any later version.
 *
 * This program is distributed in the hope that it will be useful,
 * but WITHOUT ANY WARRANTY; without even the implied warranty of
 * MERCHANTABILITY or FITNESS FOR A PARTICULAR PURPOSE.  See the
 * GNU General Public License for more details.
 *
 * You should have received a copy of the GNU General Public License
 * along with this program. If not, see <https://www.gnu.org/licenses/>.
 * or see https://www.gnu.org/
 */

/**
 *	\file       htdocs/core/modules/mailings/contacts1.modules.php
 *	\ingroup    mailing
 *	\brief      File of class to offer a selector of emailing targets with Rule 'Poire'.
 */

include_once DOL_DOCUMENT_ROOT.'/core/modules/mailings/modules_mailings.php';


/**
 *	Class to offer a selector of emailing targets from contacts
 */
class mailing_contacts1 extends MailingTargets
{
	public $name = 'ContactCompanies'; // Identifiant du module mailing
	// This label is used if no translation is found for key XXX neither MailingModuleDescXXX where XXX=name is found
	public $desc = 'Contacts of thirdparties (prospects, customers, suppliers...)';
	public $require_module = array("societe"); // Module mailing actif si modules require_module actifs
	public $require_admin = 0; // Module mailing actif pour user admin ou non

	public $enabled = '$conf->societe->enabled';

	/**
	 * @var string String with name of icon for myobject. Must be the part after the 'object_' into object_myobject.png
	 */
	public $picto = 'contact';

	/**
	 * @var DoliDB Database handler.
	 */
	public $db;


	/**
	 *  Constructor
	 *
	 *  @param      DoliDB      $db      Database handler
	 */
	public function __construct($db)
	{
		$this->db = $db;
	}


	/**
	 *	On the main mailing area, there is a box with statistics.
	 *	If you want to add a line in this report you must provide an
	 *	array of SQL request that returns two field:
	 *	One called "label", One called "nb".
	 *
	 *	@return		string[]		Array with SQL requests
	 */
	public function getSqlArrayForStats()
	{
		global $conf, $langs;

		$langs->load("commercial");

		$statssql = array();
		$statssql[0] = "SELECT '".$this->db->escape($langs->trans("NbOfCompaniesContacts"))."' as label,";
		$statssql[0] .= " count(distinct(c.email)) as nb";
		$statssql[0] .= " FROM ".MAIN_DB_PREFIX."socpeople as c";
		$statssql[0] .= " WHERE c.entity IN (".getEntity('contact').")";
		$statssql[0] .= " AND c.email <> ''"; // Note that null != '' is false
		$statssql[0] .= " AND (SELECT count(*) FROM ".MAIN_DB_PREFIX."mailing_unsubscribe WHERE email = c.email) = 0";
		$statssql[0] .= " AND c.statut = 1";

		return $statssql;
	}


	/**
	 *	Return here number of distinct emails returned by your selector.
	 *	For example if this selector is used to extract 500 different
	 *	emails from a text file, this function must return 500.
	 *
	 *  @param		string		$sql		Requete sql de comptage
	 *  @return     int|string      		Nb of recipient, or <0 if error, or '' if NA
	 */
	public function getNbOfRecipients($sql = '')
	{
		global $conf;

		$sql = "SELECT count(distinct(c.email)) as nb";
		$sql .= " FROM ".MAIN_DB_PREFIX."socpeople as c";
		$sql .= " LEFT JOIN ".MAIN_DB_PREFIX."societe as s ON s.rowid = c.fk_soc";
		$sql .= " WHERE c.entity IN (".getEntity('contact').")";
		$sql .= " AND c.email <> ''"; // Note that null != '' is false
		$sql .= " AND (SELECT count(*) FROM ".MAIN_DB_PREFIX."mailing_unsubscribe WHERE email = c.email) = 0";
		// exclude unsubscribed users
		$sql .= " AND c.statut = 1";

		// The request must return a field called "nb" to be understandable by parent::getNbOfRecipients
		return parent::getNbOfRecipients($sql);
	}


	/**
	 *   Affiche formulaire de filtre qui apparait dans page de selection des destinataires de mailings
	 *
	 *   @return     string      Retourne zone select
	 */
	public function formFilter()
	{
		global $langs;

		// Load translation files required by the page
		$langs->loadLangs(array("commercial", "companies", "suppliers", "categories"));

		$s = '';

		// Add filter on job position
		$sql = "SELECT sp.poste, count(distinct(sp.email)) AS nb";
		$sql .= " FROM ".MAIN_DB_PREFIX."socpeople as sp";
		$sql .= " WHERE sp.entity IN (".getEntity('contact').")";
		$sql .= " AND sp.email <> ''";    // Note that null != '' is false
		$sql .= " AND sp.statut = 1";
		$sql .= " AND (sp.poste IS NOT NULL AND sp.poste <> '')";
		$sql .= " GROUP BY sp.poste";
		$sql .= " ORDER BY sp.poste";
		$resql = $this->db->query($sql);

		$s .= '<select id="filter_jobposition_contact" name="filter_jobposition" class="flat" placeholder="'.dol_escape_htmltag($langs->trans("PostOrFunction")).'">';
		$s .= '<option value="-1">'.$langs->trans("PostOrFunction").'</option>';
		if ($resql) {
			$num = $this->db->num_rows($resql);
			$i = 0;
			if ($num > 0) {
				while ($i < $num) {
					$obj = $this->db->fetch_object($resql);
					$s .= '<option value="'.dol_escape_htmltag($obj->poste).'">'.dol_escape_htmltag($obj->poste).' ('.$obj->nb.')</option>';
					$i++;
				}
			} else {
				$s .= '<option disabled="disabled" value="">'.$langs->trans("None").'</option>';
			}
		} else {
			dol_print_error($this->db);
		}
		$s .= '</select>';
		$s .= ajax_combobox("filter_jobposition_contact");
		$s .= ' ';

		// Filter on contact category
		$sql = "SELECT c.label, count(distinct(sp.email)) AS nb";
		$sql .= " FROM ";
		$sql .= " ".MAIN_DB_PREFIX."socpeople as sp,";
		$sql .= " ".MAIN_DB_PREFIX."categorie as c,";
		$sql .= " ".MAIN_DB_PREFIX."categorie_contact as cs";
		$sql .= " WHERE sp.entity IN (".getEntity('contact').")";
		$sql .= " AND sp.email <> ''";    // Note that null != '' is false
		$sql .= " AND sp.statut = 1";
		$sql .= " AND cs.fk_categorie = c.rowid";
		$sql .= " AND cs.fk_socpeople = sp.rowid";
		$sql .= " GROUP BY c.label";
		$sql .= " ORDER BY c.label";
		$resql = $this->db->query($sql);

		$s .= '<select id="filter_category_contact" name="filter_category" class="flat">';
		$s .= '<option value="-1">'.$langs->trans("ContactCategoriesShort").'</option>';
		if ($resql) {
			$num = $this->db->num_rows($resql);
			if ($num) {
				$i = 0;
				while ($i < $num) {
					$obj = $this->db->fetch_object($resql);
					$s .= '<option value="'.$obj->label.'">'.$obj->label.' ('.$obj->nb.')</option>';
					$i++;
				}
			} else {
				$s .= '<option value="-1" disabled="disabled">'.$langs->trans("NoContactWithCategoryFound").'</option>';
			}
		} else {
			dol_print_error($this->db);
		}
		$s .= '</select>';
		$s .= ajax_combobox("filter_category_contact");
		$s .= '<br>';

		// Add prospect of a particular level
		$s .= '<select id="filter_contact" name="filter" class="flat">';
		$sql = "SELECT code, label";
		$sql .= " FROM ".MAIN_DB_PREFIX."c_prospectlevel";
		$sql .= " WHERE active > 0";
		$sql .= " ORDER BY label";
		$resql = $this->db->query($sql);
		if ($resql) {
			$num = $this->db->num_rows($resql);
			if ($num) {
				$s .= '<option value="-1">'.$langs->trans("NatureOfThirdParty").'</option>';
			} else {
				$s .= '<option value="-1">'.$langs->trans("ContactsAllShort").'</option>';
			}
			$s .= '<option value="prospects">'.$langs->trans("ThirdPartyProspects").'</option>';

			$i = 0;
			while ($i < $num) {
				$obj = $this->db->fetch_object($resql);
				$level = $langs->trans($obj->code);
				if ($level == $obj->code) {
					$level = $langs->trans($obj->label);
				}
				$s .= '<option value="prospectslevel'.$obj->code.'">'.$langs->trans("ThirdPartyProspects").' ('.$langs->trans("ProspectLevelShort").'='.$level.')</option>';
				$i++;
			}
		} else {
			dol_print_error($this->db);
		}
		$s .= '<option value="customers">'.$langs->trans("ThirdPartyCustomers").'</option>';
		//$s.='<option value="customersidprof">'.$langs->trans("ThirdPartyCustomersWithIdProf12",$langs->trans("ProfId1"),$langs->trans("ProfId2")).'</option>';
		$s .= '<option value="suppliers">'.$langs->trans("ThirdPartySuppliers").'</option>';
		$s .= '</select>';
		$s .= ajax_combobox("filter_contact");

		$s .= ' ';

		// Filter on thirdparty category
		$sql = "SELECT c.label, count(distinct(sp.email)) AS nb";
		$sql .= " FROM ";
		$sql .= " ".MAIN_DB_PREFIX."socpeople as sp,";
		$sql .= " ".MAIN_DB_PREFIX."categorie as c,";
		$sql .= " ".MAIN_DB_PREFIX."categorie_societe as cs";
		$sql .= " WHERE sp.entity IN (".getEntity('contact').")";
		$sql .= " AND sp.email <> ''";    // Note that null != '' is false
		$sql .= " AND sp.statut = 1";
		$sql .= " AND cs.fk_categorie = c.rowid";
		$sql .= " AND cs.fk_soc = sp.fk_soc";
		$sql .= " GROUP BY c.label";
		$sql .= " ORDER BY c.label";
		$resql = $this->db->query($sql);

		$s .= '<select id="filter_category_customer_contact" name="filter_category_customer" class="flat maxwidth200">';
		$s .= '<option value="-1">'.$langs->trans("CustomersProspectsCategoriesShort").'</option>';
		if ($resql) {
			$num = $this->db->num_rows($resql);
			if ($num) {
				$i = 0;
				while ($i < $num) {
					$obj = $this->db->fetch_object($resql);
					$s .= '<option value="'.$obj->label.'">'.$obj->label.' ('.$obj->nb.')</option>';
					$i++;
				}
			} else {
				$s .= '<option value="-1" disabled="disabled">'.$langs->trans("NoContactLinkedToThirdpartieWithCategoryFound").'</option>';
			}
		} else {
			dol_print_error($this->db);
		}
		$s .= '</select>';
		$s .= ajax_combobox("filter_category_customer_contact");

		$s .= ' ';

		// Filter on thirdparty category
		$sql = "SELECT c.label, count(distinct(sp.email)) AS nb";
		$sql .= " FROM ";
		$sql .= " ".MAIN_DB_PREFIX."socpeople as sp,";
		$sql .= " ".MAIN_DB_PREFIX."categorie as c,";
		$sql .= " ".MAIN_DB_PREFIX."categorie_fournisseur as cs";
		$sql .= " WHERE sp.entity IN (".getEntity('contact').")";
		$sql .= " AND sp.email <> ''";    // Note that null != '' is false
		$sql .= " AND sp.statut = 1";
		$sql .= " AND cs.fk_categorie = c.rowid";
		$sql .= " AND cs.fk_soc = sp.fk_soc";
		$sql .= " GROUP BY c.label";
		$sql .= " ORDER BY c.label";
		$resql = $this->db->query($sql);

		$s .= '<select id="filter_category_supplier_contact" name="filter_category_supplier" class="flat maxwidth200">';
		$s .= '<option value="-1">'.$langs->trans("SuppliersCategoriesShort").'</option>';
		if ($resql) {
			$num = $this->db->num_rows($resql);
			if ($num) {
				$i = 0;
				while ($i < $num) {
					$obj = $this->db->fetch_object($resql);
					$s .= '<option value="'.$obj->label.'">'.$obj->label.' ('.$obj->nb.')</option>';
					$i++;
				}
			} else {
				$s .= '<option value="-1" disabled="disabled">'.$langs->trans("NoContactLinkedToThirdpartieWithCategoryFound").'</option>';
			}
		} else {
			dol_print_error($this->db);
		}
		$s .= '</select>';
<<<<<<< HEAD
		$s .= ajax_combobox("filter_category_supplier_contact");
=======

		$s .= ajax_combobox("filter_category_supplier_contact");

		// Choose language
		require_once DOL_DOCUMENT_ROOT.'/core/class/html.formadmin.class.php';
		$formadmin = new FormAdmin($this->db);
		$s .= $langs->trans("DefaultLang").': ';
		$s .= $formadmin->select_language($langs->getDefaultLang(1), 'filter_lang', 0, 0, 1, 0, 0, '', 0, 0, 0, null, 1);

>>>>>>> 503d1a04
		return $s;
	}


	/**
	 *  Renvoie url lien vers fiche de la source du destinataire du mailing
	 *
	 *  @param	int		$id		ID
	 *  @return string      	Url lien
	 */
	public function url($id)
	{
		return '<a href="'.DOL_URL_ROOT.'/contact/card.php?id='.$id.'">'.img_object('', "contact").'</a>';
	}


	// phpcs:disable PEAR.NamingConventions.ValidFunctionName.ScopeNotCamelCaps
	/**
	 *  Ajoute destinataires dans table des cibles
	 *
	 *  @param  int		$mailing_id    	Id of emailing
	 *  @return int           			<0 si erreur, nb ajout si ok
	 */
	public function add_to_target($mailing_id)
	{
		// phpcs:enable
		global $conf, $langs;

		$filter = GETPOST('filter', 'alpha');
		$filter_jobposition = GETPOST('filter_jobposition', 'alpha');
		$filter_category = GETPOST('filter_category', 'alpha');
		$filter_category_customer = GETPOST('filter_category_customer', 'alpha');
		$filter_category_supplier = GETPOST('filter_category_supplier', 'alpha');
		$filter_lang = GETPOST('filter_lang', 'alpha');

		$cibles = array();

		// List prospects levels
		$prospectlevel = array();
		$sql = "SELECT code, label";
		$sql .= " FROM ".MAIN_DB_PREFIX."c_prospectlevel";
		$sql .= " WHERE active > 0";
		$sql .= " ORDER BY label";
		$resql = $this->db->query($sql);
		if ($resql) {
			$num = $this->db->num_rows($resql);
			$i = 0;
			while ($i < $num) {
				$obj = $this->db->fetch_object($resql);
				$prospectlevel[$obj->code] = $obj->label;
				$i++;
			}
		} else {
			dol_print_error($this->db);
		}

		// Request must return: id, email, fk_contact, lastname, firstname, other
		$sql = "SELECT sp.rowid as id, sp.email as email, sp.rowid as fk_contact, sp.lastname, sp.firstname, sp.civility as civility_id, sp.poste as jobposition,";
		$sql .= " s.nom as companyname";
		$sql .= " FROM ".MAIN_DB_PREFIX."socpeople as sp";
		$sql .= " LEFT JOIN ".MAIN_DB_PREFIX."societe as s ON s.rowid = sp.fk_soc";
		if ($filter_category != 'all' && $filter_category != '-1') {
			$sql .= ", ".MAIN_DB_PREFIX."categorie as c";
			$sql .= ", ".MAIN_DB_PREFIX."categorie_contact as cs";
		}
		if ($filter_category_customer != 'all' && $filter_category_customer != '-1') {
			$sql .= ", ".MAIN_DB_PREFIX."categorie as c2";
			$sql .= ", ".MAIN_DB_PREFIX."categorie_societe as c2s";
		}
		if ($filter_category_supplier != 'all' && $filter_category_supplier != '-1') {
			$sql .= ", ".MAIN_DB_PREFIX."categorie as c3";
			$sql .= ", ".MAIN_DB_PREFIX."categorie_fournisseur as c3s";
		}
		$sql .= " WHERE sp.entity IN (".getEntity('contact').")";
		$sql .= " AND sp.email <> ''";
		$sql .= " AND (SELECT count(*) FROM ".MAIN_DB_PREFIX."mailing_unsubscribe WHERE email = sp.email) = 0";
		// Exclude unsubscribed email adresses
		$sql .= " AND sp.statut = 1";
		$sql .= " AND sp.email NOT IN (SELECT email FROM ".MAIN_DB_PREFIX."mailing_cibles WHERE fk_mailing=".((int) $mailing_id).")";

		// Filter on category
		if ($filter_category != 'all' && $filter_category != '-1') {
			$sql .= " AND cs.fk_categorie = c.rowid AND cs.fk_socpeople = sp.rowid";
			$sql .= " AND c.label = '".$this->db->escape($filter_category)."'";
		}
		if ($filter_category_customer != 'all' && $filter_category_customer != '-1') {
			$sql .= " AND c2s.fk_categorie = c2.rowid AND c2s.fk_soc = sp.fk_soc";
			$sql .= " AND c2.label = '".$this->db->escape($filter_category_customer)."'";
		}
		if ($filter_category_supplier != 'all' && $filter_category_supplier != '-1') {
			$sql .= " AND c3s.fk_categorie = c3.rowid AND c3s.fk_soc = sp.fk_soc";
			$sql .= " AND c3.label = '".$this->db->escape($filter_category_supplier)."'";
		}

		// Filter on language
		if ($filter_lang != '') {
			$sql .= " AND sp.default_lang = '".$this->db->escape($filter_lang)."'";
		}

		// Filter on nature
		$key = $filter;

		//print "xx".$key;
		if ($key == 'prospects') {
			$sql .= " AND s.client=2";
		}
		foreach ($prospectlevel as $codelevel => $valuelevel) {
			if ($key == 'prospectslevel'.$codelevel) {
				$sql .= " AND s.fk_prospectlevel = '".$this->db->escape($codelevel)."'";
			}
		}
		if ($key == 'customers') {
			$sql .= " AND s.client=1";
		}
		if ($key == 'suppliers') {
			$sql .= " AND s.fournisseur=1";
		}

		// Filter on job position
		$key = $filter_jobposition;
		if (!empty($key) && $key != 'all'  && $key != '-1') {
			$sql .= " AND sp.poste = '".$this->db->escape($key)."'";
		}

		$sql .= " ORDER BY sp.email";
<<<<<<< HEAD
		//print "wwwwwwx".$sql;
=======
		// print "wwwwwwx".$sql;
>>>>>>> 503d1a04

		// Stocke destinataires dans cibles
		$result = $this->db->query($sql);
		if ($result) {
			$num = $this->db->num_rows($result);
			$i = 0;
			$j = 0;

			dol_syslog(get_class($this)."::add_to_target mailing ".$num." targets found");

			$old = '';
			while ($i < $num) {
				$obj = $this->db->fetch_object($result);
				if ($old <> $obj->email) {
					$cibles[$j] = array(
						'email' => $obj->email,
						'fk_contact' => $obj->fk_contact,
						'lastname' => $obj->lastname,
						'firstname' => $obj->firstname,
						'other' =>
							($langs->transnoentities("ThirdParty").'='.$obj->companyname).';'.
							($langs->transnoentities("UserTitle").'='.($obj->civility_id ? $langs->transnoentities("Civility".$obj->civility_id) : '')).';'.
							($langs->transnoentities("JobPosition").'='.$obj->jobposition),
						'source_url' => $this->url($obj->id),
						'source_id' => $obj->id,
						'source_type' => 'contact'
					);
					$old = $obj->email;
					$j++;
				}

				$i++;
			}
		} else {
			dol_syslog($this->db->error());
			$this->error = $this->db->error();
			return -1;
		}

			return parent::addTargetsToDatabase($mailing_id, $cibles);
	}
}<|MERGE_RESOLUTION|>--- conflicted
+++ resolved
@@ -304,9 +304,6 @@
 			dol_print_error($this->db);
 		}
 		$s .= '</select>';
-<<<<<<< HEAD
-		$s .= ajax_combobox("filter_category_supplier_contact");
-=======
 
 		$s .= ajax_combobox("filter_category_supplier_contact");
 
@@ -316,7 +313,6 @@
 		$s .= $langs->trans("DefaultLang").': ';
 		$s .= $formadmin->select_language($langs->getDefaultLang(1), 'filter_lang', 0, 0, 1, 0, 0, '', 0, 0, 0, null, 1);
 
->>>>>>> 503d1a04
 		return $s;
 	}
 
@@ -442,11 +438,7 @@
 		}
 
 		$sql .= " ORDER BY sp.email";
-<<<<<<< HEAD
-		//print "wwwwwwx".$sql;
-=======
 		// print "wwwwwwx".$sql;
->>>>>>> 503d1a04
 
 		// Stocke destinataires dans cibles
 		$result = $this->db->query($sql);
