--- conflicted
+++ resolved
@@ -175,17 +175,10 @@
      *	For example if this selector is used to extract 500 different
      *	emails from a text file, this function must return 500.
      *
-<<<<<<< HEAD
-     *	@param	string	$sql		Request 
-     *	@return	int					Number of recipients
-     */
-    function getNbOfRecipients($sql='')
-=======
      *	@param	string	$sql		SQL request to use to count
      *	@return	int					Number of recipients
      */
-    function getNbOfRecipients($sql)
->>>>>>> 5c4c7519
+    function getNbOfRecipients($sql='')
     {
         $now=dol_now();
 
