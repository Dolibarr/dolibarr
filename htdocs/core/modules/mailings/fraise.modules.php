<?php
/* Copyright (C) 2005      Laurent Destailleur <eldy@users.sourceforge.net>
 * Copyright (C) 2005-2009 Regis Houssin       <regis.houssin@capnetworks.com>
 *
 * This program is free software; you can redistribute it and/or modify
 * it under the terms of the GNU General Public License as published by
 * the Free Software Foundation; either version 3 of the License, or
 * (at your option) any later version.
 *
 * This program is distributed in the hope that it will be useful,
 * but WITHOUT ANY WARRANTY; without even the implied warranty of
 * MERCHANTABILITY or FITNESS FOR A PARTICULAR PURPOSE.  See the
 * GNU General Public License for more details.
 *
 * You should have received a copy of the GNU General Public License
 * along with this program. If not, see <http://www.gnu.org/licenses/>.
 * or see http://www.gnu.org/
 */

/**
 * \file       htdocs/core/modules/mailings/fraise.modules.php
 * \ingroup    mailing
 * \brief      File of class to generate target according to rule Fraise
 */

include_once DOL_DOCUMENT_ROOT.'/core/modules/mailings/modules_mailings.php';
include_once DOL_DOCUMENT_ROOT.'/core/class/html.form.class.php';


/**
 *    Class to generate target according to rule Fraise
 */
class mailing_fraise extends MailingTargets
{
    var $name='FundationMembers';                    // Identifiant du module mailing
	// This label is used if no translation is found for key XXX neither MailingModuleDescXXX where XXX=name is found
    var $desc='Foundation members with emails';
    // Set to 1 if selector is available for admin users only
    var $require_admin=0;

    var $require_module=array('adherent');
    var $picto='user';

    var $db;

    /**
     *    Constructor
     *
     *  @param        DoliDB        $db      Database handler
     */
    function __construct($db)
    {
        $this->db=$db;
    }


    /**
     *    On the main mailing area, there is a box with statistics.
     *    If you want to add a line in this report you must provide an
     *    array of SQL request that returns two field:
     *    One called "label", One called "nb".
     *
     *    @return        string[]        Array with SQL requests
     */
    function getSqlArrayForStats()
    {
<<<<<<< HEAD
        global $conf,$langs;
=======
        global $conf, $langs;
>>>>>>> 3071796b

        $langs->load("members");

        // Array for requests for statistics board
        $statssql=array();

        $statssql[0] ="SELECT '".$this->db->escape($langs->trans("FundationMembers"))."' as label, count(*) as nb";
        $statssql[0].=" FROM ".MAIN_DB_PREFIX."adherent where statut = 1 and entity IN (".getEntity('member').")";

        return $statssql;
    }


    /**
     *    Return here number of distinct emails returned by your selector.
     *    For example if this selector is used to extract 500 different
     *    emails from a text file, this function must return 500.
     *
     *  @param    string    $sql        Requete sql de comptage
     *    @return        int            Nb of recipients
     */
    function getNbOfRecipients($sql='')
    {
<<<<<<< HEAD
	global $conf;    
=======
        global $conf;
    
>>>>>>> 3071796b
        $sql  = "SELECT count(distinct(a.email)) as nb";
        $sql .= " FROM ".MAIN_DB_PREFIX."adherent as a";
        $sql .= " WHERE (a.email IS NOT NULL AND a.email != '') AND a.entity IN (".getEntity('member').")";

        // La requete doit retourner un champ "nb" pour etre comprise
        // par parent::getNbOfRecipients
        return parent::getNbOfRecipients($sql);
    }


    /**
     *   Affiche formulaire de filtre qui apparait dans page de selection des destinataires de mailings
     *
     *   @return     string      Retourne zone select
     */
    function formFilter()
    {
        global $conf, $langs;
        $langs->load("members");
		$langs->load("categories");
		$langs->load("companies");

        $form=new Form($this->db);

        $s='';

        // Status
        $s.=$langs->trans("Status").': ';
        $s.='<select name="filter" class="flat">';
        $s.='<option value="none">&nbsp;</option>';
        $s.='<option value="-1">'.$langs->trans("MemberStatusDraft").'</option>';
        $s.='<option value="1a">'.$langs->trans("MemberStatusActiveShort").' ('.$langs->trans("MemberStatusPaidShort").')</option>';
        $s.='<option value="1b">'.$langs->trans("MemberStatusActiveShort").' ('.$langs->trans("MemberStatusActiveLateShort").')</option>';
        $s.='<option value="0">'.$langs->trans("MemberStatusResiliatedShort").'</option>';
        $s.='</select> ';
        $s.=$langs->trans("Type").': ';
        $s.='<select name="filter_type" class="flat">';
        $sql = "SELECT rowid, libelle, statut";
        $sql.= " FROM ".MAIN_DB_PREFIX."adherent_type";
        $sql.= " WHERE entity = ".$conf->entity;
        $sql.= " ORDER BY rowid";
        $resql = $this->db->query($sql);
        if ($resql)
        {
            $num = $this->db->num_rows($resql);

            $s.='<option value="0">&nbsp;</option>';
            if (! $num) $s.='<option value="0" disabled="disabled">'.$langs->trans("NoCategoriesDefined").'</option>';

            $i = 0;
            while ($i < $num)
            {
                $obj = $this->db->fetch_object($resql);

                $s.='<option value="'.$obj->rowid.'">'.dol_trunc($obj->libelle,38,'middle');
                $s.='</option>';
                $i++;
            }
        }
        else
        {
            dol_print_error($this->db);
        }

        $s.='</select>';

        $s.=' ';

        $s.=$langs->trans("Category").': ';
        $s.='<select name="filter_category" class="flat">';

        // Show categories
        $sql = "SELECT rowid, label, type, visible";
        $sql.= " FROM ".MAIN_DB_PREFIX."categorie";
        $sql.= " WHERE type = 3";	// We keep only categories for members
        // $sql.= " AND visible > 0";	// We ignore the property visible because member's categories does not use this property (only products categories use it).
        $sql.= " AND entity = ".$conf->entity;
        $sql.= " ORDER BY label";

        //print $sql;
        $resql = $this->db->query($sql);
        if ($resql)
        {
        	$num = $this->db->num_rows($resql);

        	$s.='<option value="0">&nbsp;</option>';
        	if (! $num) $s.='<option value="0" disabled>'.$langs->trans("NoCategoriesDefined").'</option>';

        	$i = 0;
        	while ($i < $num)
        	{
        		$obj = $this->db->fetch_object($resql);

        		$s.='<option value="'.$obj->rowid.'">'.dol_trunc($obj->label,38,'middle');
        		$s.='</option>';
        		$i++;
        	}
        }
        else
        {
        	dol_print_error($this->db);
        }

        $s.='</select>';


        $s.='<br>';
        $s.=$langs->trans("DateEndSubscription").': &nbsp;';
        $s.=$langs->trans("After").' > '.$form->select_date(-1,'subscriptionafter',0,0,1,'fraise',1,0,1,0);
        $s.=' &nbsp; ';
        $s.=$langs->trans("Before").' < '.$form->select_date(-1,'subscriptionbefore',0,0,1,'fraise',1,0,1,0);

        return $s;
    }


    /**
     *  Renvoie url lien vers fiche de la source du destinataire du mailing
     *
     *  @param    int        $id        ID
     *  @return     string      Url lien
     */
    function url($id)
    {
        return '<a href="'.DOL_URL_ROOT.'/adherents/card.php?rowid='.$id.'">'.img_object('',"user").'</a>';
    }


    /**
     *  Ajoute destinataires dans table des cibles
     *
     *  @param    int        $mailing_id        Id of emailing
     *  @param  array    $filtersarray   Param to filter sql request. Deprecated. Should use $_POST instead.
     *  @return int                       < 0 si erreur, nb ajout si ok
     */
    function add_to_target($mailing_id,$filtersarray=array())
    {
	    // Deprecation warning
	    if ($filtersarray) {
		    dol_syslog(__METHOD__ . ": filtersarray parameter is deprecated", LOG_WARNING);
	    }

    	global $langs,$_POST;
		$langs->load("members");
        $langs->load("companies");

        $cibles = array();
        $now=dol_now();

        $dateendsubscriptionafter=dol_mktime($_POST['subscriptionafterhour'],$_POST['subscriptionaftermin'],$_POST['subscriptionaftersec'],$_POST['subscriptionaftermonth'],$_POST['subscriptionafterday'],$_POST['subscriptionafteryear']);
        $dateendsubscriptionbefore=dol_mktime($_POST['subscriptionbeforehour'],$_POST['subscriptionbeforemin'],$_POST['subscriptionbeforesec'],$_POST['subscriptionbeforemonth'],$_POST['subscriptionbeforeday'],$_POST['subscriptionbeforeyear']);

        // La requete doit retourner: id, email, fk_contact, name, firstname
        $sql = "SELECT a.rowid as id, a.email as email, null as fk_contact, ";
        $sql.= " a.lastname, a.firstname,";
        $sql.= " a.datefin, a.civility as civility_id, a.login, a.societe";    // Other fields
        $sql.= " FROM ".MAIN_DB_PREFIX."adherent as a";
        if ($_POST['filter_category'])
        {
        	$sql.= " LEFT JOIN ".MAIN_DB_PREFIX."categorie_member as cm ON cm.fk_member = a.rowid";
        	$sql.= " LEFT JOIN ".MAIN_DB_PREFIX."categorie as c ON c.rowid = cm.fk_categorie";
        }
        $sql.= " , ".MAIN_DB_PREFIX."adherent_type as ta";
        $sql.= " WHERE a.email <> ''";     // Note that null != '' is false
        $sql.= " AND a.email NOT IN (SELECT email FROM ".MAIN_DB_PREFIX."mailing_cibles WHERE fk_mailing=".$mailing_id.")";
        // Filter on status
        if (isset($_POST["filter"]) && $_POST["filter"] == '-1') $sql.= " AND a.statut=-1";
        if (isset($_POST["filter"]) && $_POST["filter"] == '1a') $sql.= " AND a.statut=1 AND a.datefin >= '".$this->db->idate($now)."'";
        if (isset($_POST["filter"]) && $_POST["filter"] == '1b') $sql.= " AND a.statut=1 AND (a.datefin IS NULL or a.datefin < '".$this->db->idate($now)."')";
        if (isset($_POST["filter"]) && $_POST["filter"] == '0')  $sql.= " AND a.statut=0";
        // Filter on date
        if ($dateendsubscriptionafter > 0)  $sql.=" AND datefin > '".$this->db->idate($dateendsubscriptionafter)."'";
        if ($dateendsubscriptionbefore > 0) $sql.=" AND datefin < '".$this->db->idate($dateendsubscriptionbefore)."'";
        $sql.= " AND a.fk_adherent_type = ta.rowid";
        // Filter on type
        if ($_POST['filter_type']) $sql.= " AND ta.rowid='".$_POST['filter_type']."'";
        // Filter on category
		if ($_POST['filter_category']) $sql.= " AND c.rowid='".$_POST['filter_category']."'";
		$sql.= " ORDER BY a.email";
        //print $sql;

        // Add targets into table
        dol_syslog(get_class($this)."::add_to_target", LOG_DEBUG);
        $result=$this->db->query($sql);
        if ($result)
        {
            $num = $this->db->num_rows($result);
            $i = 0;
            $j = 0;

            dol_syslog(get_class($this)."::add_to_target mailing ".$num." targets found");

            $old = '';
            while ($i < $num)
            {
                $obj = $this->db->fetch_object($result);
                if ($old <> $obj->email)
                {
                    $cibles[$j] = array(
                                'email' => $obj->email,
                                'fk_contact' => $obj->fk_contact,
                                'lastname' => $obj->lastname,
                                'firstname' => $obj->firstname,
                                'other' =>
                                ($langs->transnoentities("Login").'='.$obj->login).';'.
                                ($langs->transnoentities("UserTitle").'='.($obj->civility_id?$langs->transnoentities("Civility".$obj->civility_id):'')).';'.
                                ($langs->transnoentities("DateEnd").'='.dol_print_date($this->db->jdate($obj->datefin),'day')).';'.
                                ($langs->transnoentities("Company").'='.$obj->societe),
                                'source_url' => $this->url($obj->id),
                                'source_id' => $obj->id,
                                'source_type' => 'member'
                                );
                    $old = $obj->email;
                    $j++;
                }

                $i++;
            }
        }
        else
        {
            dol_syslog($this->db->error());
            $this->error=$this->db->error();
            return -1;
        }

        return parent::add_to_target($mailing_id, $cibles);
    }

}<|MERGE_RESOLUTION|>--- conflicted
+++ resolved
@@ -64,11 +64,7 @@
      */
     function getSqlArrayForStats()
     {
-<<<<<<< HEAD
-        global $conf,$langs;
-=======
-        global $conf, $langs;
->>>>>>> 3071796b
+        global $langs;
 
         $langs->load("members");
 
@@ -92,12 +88,6 @@
      */
     function getNbOfRecipients($sql='')
     {
-<<<<<<< HEAD
-	global $conf;    
-=======
-        global $conf;
-    
->>>>>>> 3071796b
         $sql  = "SELECT count(distinct(a.email)) as nb";
         $sql .= " FROM ".MAIN_DB_PREFIX."adherent as a";
         $sql .= " WHERE (a.email IS NOT NULL AND a.email != '') AND a.entity IN (".getEntity('member').")";
