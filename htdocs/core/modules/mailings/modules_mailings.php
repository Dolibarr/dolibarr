--- conflicted
+++ resolved
@@ -205,11 +205,10 @@
 		dol_syslog(__METHOD__.": mailing ".$j." targets added");
 
 		/*
-<<<<<<< HEAD
 		//Update the status to show thirdparty mail that don't want to be contacted anymore'
 		$sql = "UPDATE ".MAIN_DB_PREFIX."mailing_cibles";
 		$sql .= " SET statut=3";
-		$sql .= " WHERE fk_mailing=".$mailing_id." AND email in (SELECT email FROM ".MAIN_DB_PREFIX."societe where fk_stcomm=-1)";
+		$sql .= " WHERE fk_mailing=".((int) $mailing_id)." AND email in (SELECT email FROM ".MAIN_DB_PREFIX."societe where fk_stcomm=-1)";
 		$sql .= " AND source_type='thirdparty'";
 		dol_syslog(__METHOD__.": mailing update status to display thirdparty mail that do not want to be contacted");
 		$result=$this->db->query($sql);
@@ -217,31 +216,12 @@
 		//Update the status to show contact mail that don't want to be contacted anymore'
 		$sql = "UPDATE ".MAIN_DB_PREFIX."mailing_cibles";
 		$sql .= " SET statut=3";
-		$sql .= " WHERE fk_mailing=".$mailing_id." AND source_type='contact' AND (email in (SELECT sc.email FROM ".MAIN_DB_PREFIX."socpeople AS sc ";
+		$sql .= " WHERE fk_mailing=".((int) $mailing_id)." AND source_type='contact' AND (email in (SELECT sc.email FROM ".MAIN_DB_PREFIX."socpeople AS sc ";
 		$sql .= " INNER JOIN ".MAIN_DB_PREFIX."societe s ON s.rowid=sc.fk_soc WHERE s.fk_stcomm=-1 OR no_email=1))";
 		dol_syslog(__METHOD__.": mailing update status to display contact mail that do not want to be contacted",LOG_DEBUG);
 		$result=$this->db->query($sql);
 		*/
 
-=======
-		 //Update the status to show thirdparty mail that don't want to be contacted anymore'
-		 $sql = "UPDATE ".MAIN_DB_PREFIX."mailing_cibles";
-		 $sql .= " SET statut=3";
-		 $sql .= " WHERE fk_mailing=".$mailing_id." AND email in (SELECT email FROM ".MAIN_DB_PREFIX."societe where fk_stcomm=-1)";
-		 $sql .= " AND source_type='thirdparty'";
-		 dol_syslog(__METHOD__.": mailing update status to display thirdparty mail that do not want to be contacted");
-		 $result=$this->db->query($sql);
-		 
-		 //Update the status to show contact mail that don't want to be contacted anymore'
-		 $sql = "UPDATE ".MAIN_DB_PREFIX."mailing_cibles";
-		 $sql .= " SET statut=3";
-		 $sql .= " WHERE fk_mailing=".$mailing_id." AND source_type='contact' AND (email in (SELECT sc.email FROM ".MAIN_DB_PREFIX."socpeople AS sc ";
-		 $sql .= " INNER JOIN ".MAIN_DB_PREFIX."societe s ON s.rowid=sc.fk_soc WHERE s.fk_stcomm=-1 OR no_email=1))";
-		 dol_syslog(__METHOD__.": mailing update status to display contact mail that do not want to be contacted",LOG_DEBUG);
-		 $result=$this->db->query($sql);
-		 */
-		
->>>>>>> fde44f27
 		$sql = "UPDATE ".MAIN_DB_PREFIX."mailing_cibles";
 		$sql .= " SET statut=3";
 		$sql .= " WHERE fk_mailing=".((int) $mailing_id)." AND email IN (SELECT mu.email FROM ".MAIN_DB_PREFIX."mailing_unsubscribe AS mu WHERE mu.entity IN ('".getEntity('mailing')."'))";
