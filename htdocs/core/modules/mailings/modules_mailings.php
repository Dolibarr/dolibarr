--- conflicted
+++ resolved
@@ -253,9 +253,4 @@
 
         $this->update_nb($mailing_id);
     }
-<<<<<<< HEAD
-
-}
-=======
-}
->>>>>>> 59a27085
+}