--- conflicted
+++ resolved
@@ -163,7 +163,6 @@
         		}
         		$sql.= " source_type)";
         		$sql .= " VALUES (".$mailing_id.",";
-<<<<<<< HEAD
         		$sql .= (empty($targetarray['fk_contact']) ? '0' : "'".$targetarray['fk_contact']."'") .",";
         		$sql .= "'".$this->db->escape($targetarray['lastname'])."',";
         		$sql .= "'".$this->db->escape($targetarray['firstname'])."',";
@@ -171,15 +170,7 @@
         		$sql .= "'".$this->db->escape($targetarray['other'])."',";
         		$sql .= "'".$this->db->escape($targetarray['source_url'])."',";
         		$sql .= "'".$this->db->escape($targetarray['source_id'])."',";
-=======
-        		$sql .= (empty($cibles[$i]['fk_contact']) ? '0' : "'".$cibles[$i]['fk_contact']."'") .",";
-        		$sql .= "'".$this->db->escape($cibles[$i]['name'])."',";
-        		$sql .= "'".$this->db->escape($cibles[$i]['firstname'])."',";
-        		$sql .= "'".$this->db->escape($cibles[$i]['email'])."',";
-        		$sql .= "'".$this->db->escape($cibles[$i]['other'])."',";
-        		$sql .= "'".$this->db->escape($cibles[$i]['source_url'])."',";
-        		$sql .= "".(empty($cibles[$i]['source_id']) ? 'null' : "'".$this->db->escape($cibles[$i]['source_id'])."'").",";
->>>>>>> 15610622
+        		$sql .= (empty($targetarray['source_id']) ? 'null' : "'".$this->db->escape($targetarray['source_id'])."'").",";
         		if (! empty($conf->global->MAILING_EMAIL_UNSUBSCRIBE)) {
         			$sql .= "'".$this->db->escape(md5($targetarray['email'].';'.$targetarray['name'].';'.$mailing_id.';'.$conf->global->MAILING_EMAIL_UNSUBSCRIBE_KEY))."',";
         		}
