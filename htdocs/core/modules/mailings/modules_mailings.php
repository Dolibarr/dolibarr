--- conflicted
+++ resolved
@@ -391,10 +391,7 @@
 
 			$objMod = new $modName($db);
 			if (is_object($objMod)) {
-<<<<<<< HEAD
-=======
 				'@phan-var-force ModeleBoxes $objMod';
->>>>>>> cc80841a
 				// Define disabledbyname and disabledbymodule
 				$disabledbyname = 0;
 				$disabledbymodule = 0; // TODO Set to 2 if module is not enabled
@@ -405,11 +402,7 @@
 					$disabledbyname = 1;
 				}
 
-<<<<<<< HEAD
-				// We set info of modules
-=======
 				// We set info of modules @phan-suppress-next-line PhanUndeclaredProperty
->>>>>>> cc80841a
 				$widget[$j]['picto'] = (empty($objMod->picto) ? (empty($objMod->boximg) ? img_object('', 'generic') : $objMod->boximg) : img_object('', $objMod->picto));
 				$widget[$j]['file'] = $files[$key];
 				$widget[$j]['fullpath'] = $fullpath[$key];
@@ -435,8 +428,6 @@
 
 		return $widget;
 	}
-<<<<<<< HEAD
-=======
 
 
 	/**
@@ -454,5 +445,4 @@
 		dol_syslog($msg, LOG_ERR);
 		return array();
 	}
->>>>>>> cc80841a
 }