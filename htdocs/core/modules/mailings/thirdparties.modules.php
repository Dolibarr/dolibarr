--- conflicted
+++ resolved
@@ -240,13 +240,6 @@
 	 */
 	function url($id)
 	{
-<<<<<<< HEAD
-		//$companystatic=new Societe($this->db);
-		//$companystatic->id=$id;
-		//$companystatic->nom='';
-		//return $companystatic->getNameUrl(1);	// Url too long
-=======
->>>>>>> 968b0219
 		return '<a href="'.DOL_URL_ROOT.'/societe/soc.php?socid='.$id.'">'.img_object('',"company").'</a>';
 	}
 
