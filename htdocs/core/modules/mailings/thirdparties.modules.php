<?php
/* Copyright (C) 2018-2018 Andre Schild        <a.schild@aarboard.ch>
 * Copyright (C) 2005-2010 Laurent Destailleur <eldy@users.sourceforge.net>
<<<<<<< HEAD
 * Copyright (C) 2005-2009 Regis Houssin       <regis.houssin@capnetworks.com>
=======
 * Copyright (C) 2005-2009 Regis Houssin       <regis.houssin@inodbox.com>
>>>>>>> d9b8a8c8
 *
 * This file is an example to follow to add your own email selector inside
 * the Dolibarr email tool.
 * Follow instructions given in README file to know what to change to build
 * your own emailing list selector.
 * Code that need to be changed in this file are marked by "CHANGE THIS" tag.
 */

/**
 *	\file       htdocs/core/modules/mailings/thirdparties.modules.php
 *	\ingroup    mailing
 *	\brief      Example file to provide a list of recipients for mailing module
 */

include_once DOL_DOCUMENT_ROOT.'/core/modules/mailings/modules_mailings.php';


/**
 *	Class to manage a list of personalised recipients for mailing feature
 */
class mailing_thirdparties extends MailingTargets
{
	var $name='ThirdPartiesByCategories';
	// This label is used if no translation is found for key XXX neither MailingModuleDescXXX where XXX=name is found
	var $desc="Third parties (by categories)";
	var $require_admin=0;

	var $require_module=array("societe");	// This module allows to select by categories must be also enabled if category module is not activated
	var $picto='company';

	/**
     * @var DoliDB Database handler.
     */
    public $db;


	/**
	 *	Constructor
	 *
	 *  @param		DoliDB		$db      Database handler
	 */
	function __construct($db)
	{
		global $conf, $langs;
        $langs->load("companies");

		$this->db=$db;
	}


    // phpcs:disable PEAR.NamingConventions.ValidFunctionName.NotCamelCaps
	/**
	 *    This is the main function that returns the array of emails
	 *
	 *    @param	int		$mailing_id    	Id of mailing. No need to use it.
	 *    @param	array	$filtersarray   If you used the formFilter function. Empty otherwise.
	 *    @return   int 					<0 if error, number of emails added if ok
	 */
	function add_to_target($mailing_id, $filtersarray=array())
	{
        // phpcs:enable
		global $conf, $langs;

		$cibles = array();

		// Select the third parties from category
		if (empty($_POST['filter']))
		{
		    $sql = "SELECT s.rowid as id, s.email as email, s.nom as name, null as fk_contact, null as firstname, null as label";
		    $sql.= " FROM ".MAIN_DB_PREFIX."societe as s";
		    $sql.= " WHERE s.email <> ''";
		    $sql.= " AND s.entity IN (".getEntity('societe').")";
		    $sql.= " AND s.email NOT IN (SELECT email FROM ".MAIN_DB_PREFIX."mailing_cibles WHERE fk_mailing=".$mailing_id.")";
		}
		else
		{
		    $sql = "SELECT s.rowid as id, s.email as email, s.nom as name, null as fk_contact, null as firstname, c.label as label";
		    $sql.= " FROM ".MAIN_DB_PREFIX."societe as s, ".MAIN_DB_PREFIX."categorie_societe as cs, ".MAIN_DB_PREFIX."categorie as c";
		    $sql.= " WHERE s.email <> ''";
		    $sql.= " AND s.entity IN (".getEntity('societe').")";
		    $sql.= " AND s.email NOT IN (SELECT email FROM ".MAIN_DB_PREFIX."mailing_cibles WHERE fk_mailing=".$mailing_id.")";
		    $sql.= " AND cs.fk_soc = s.rowid";
		    $sql.= " AND c.rowid = cs.fk_categorie";
		    $sql.= " AND c.rowid='".$this->db->escape($_POST['filter'])."'";
		    $sql.= " UNION ";
		    $sql.= "SELECT s.rowid as id, s.email as email, s.nom as name, null as fk_contact, null as firstname, c.label as label";
		    $sql.= " FROM ".MAIN_DB_PREFIX."societe as s, ".MAIN_DB_PREFIX."categorie_fournisseur as cs, ".MAIN_DB_PREFIX."categorie as c";
		    $sql.= " WHERE s.email <> ''";
		    $sql.= " AND s.entity IN (".getEntity('societe').")";
		    $sql.= " AND s.email NOT IN (SELECT email FROM ".MAIN_DB_PREFIX."mailing_cibles WHERE fk_mailing=".$mailing_id.")";
		    $sql.= " AND cs.fk_soc = s.rowid";
		    $sql.= " AND c.rowid = cs.fk_categorie";
		    $sql.= " AND c.rowid='".$this->db->escape($_POST['filter'])."'";
		}
<<<<<<< HEAD

                $addDescription= "";
                if (isset($_POST["filter_client"]) && $_POST["filter_client"] <> '-1')
                {
                    $sql.= " AND s.client=" . $_POST["filter_client"];
                    $addDescription= $langs->trans('ProspectCustomer')."=";
                    if ($_POST["filter_client"] == 0)
                    {
                        $addDescription.= $langs->trans('NorProspectNorCustomer');
                    }
                    else if ($_POST["filter_client"] == 1)
                    {
                        $addDescription.= $langs->trans('Customer');
                    }
                    else if ($_POST["filter_client"] == 2)
                    {
                        $addDescription.= $langs->trans('Prospect');
                    }
                    else if ($_POST["filter_client"] == 3)
                    {
                        $addDescription.= $langs->trans('ProspectCustomer');
                    }
                    else
                    {
                        $addDescription.= "Unknown status ".$_POST["filter_client"];
                    }
                }
                if (isset($_POST["filter_status"]))
                {
                    if (strlen($addDescription) > 0)
                    {
                        $addDescription.= ";";
                    }
                    $addDescription.= $langs->trans("Status")."=";
                    if ($_POST["filter_status"] == '1')
                    {
                        $sql.= " AND s.status=1";
                        $addDescription.= $langs->trans("Enabled");
                    }
                    else
                    {
                        $sql.= " AND s.status=0";
                        $addDescription.= $langs->trans("Disabled");
                    }
                }
		$sql.= " ORDER BY email";
=======
>>>>>>> d9b8a8c8

        $addDescription= "";
        if (isset($_POST["filter_client"]) && $_POST["filter_client"] <> '-1')
        {
            $sql.= " AND s.client=" . $_POST["filter_client"];
            $addDescription= $langs->trans('ProspectCustomer')."=";
            if ($_POST["filter_client"] == 0)
            {
                $addDescription.= $langs->trans('NorProspectNorCustomer');
            }
            elseif ($_POST["filter_client"] == 1)
            {
                $addDescription.= $langs->trans('Customer');
            }
            elseif ($_POST["filter_client"] == 2)
            {
                $addDescription.= $langs->trans('Prospect');
            }
            elseif ($_POST["filter_client"] == 3)
            {
                $addDescription.= $langs->trans('ProspectCustomer');
            }
            else
            {
                $addDescription.= "Unknown status ".$_POST["filter_client"];
            }
        }
        if (isset($_POST["filter_status"]))
        {
            if (strlen($addDescription) > 0)
            {
                $addDescription.= ";";
            }
            $addDescription.= $langs->trans("Status")."=";
            if ($_POST["filter_status"] == '1')
            {
                $sql.= " AND s.status=1";
                $addDescription.= $langs->trans("Enabled");
            }
            else
            {
                $sql.= " AND s.status=0";
                $addDescription.= $langs->trans("Disabled");
            }
        }
        $sql.= " ORDER BY email";

        // Stock recipients emails into targets table
		$result=$this->db->query($sql);
		if ($result)
		{
			$num = $this->db->num_rows($result);
			$i = 0;
			$j = 0;

			dol_syslog(get_class($this)."::add_to_target mailing ".$num." targets found");

			$old = '';
			while ($i < $num)
			{
				$obj = $this->db->fetch_object($result);
				if ($old <> $obj->email)
				{
					$otherTxt= ($obj->label?$langs->transnoentities("Category").'='.$obj->label:'');
					if (strlen($addDescription) > 0 && strlen($otherTxt) > 0)
					{
						$otherTxt.= ";";
					}
					$otherTxt.= $addDescription;
					$cibles[$j] = array(
                    			'email' => $obj->email,
                    			'fk_contact' => $obj->fk_contact,
                    			'lastname' => $obj->name,	// For a thirdparty, we must use name
                    			'firstname' => '',			// For a thirdparty, lastname is ''
                    			'other' => $otherTxt,
                                'source_url' => $this->url($obj->id),
                                'source_id' => $obj->id,
                                'source_type' => 'thirdparty'
					);
					$old = $obj->email;
					$j++;
				}

				$i++;
			}
		}
		else
		{
			dol_syslog($this->db->error());
			$this->error=$this->db->error();
			return -1;
		}

		return parent::add_to_target($mailing_id, $cibles);
	}


    /**
	 *	On the main mailing area, there is a box with statistics.
	 *	If you want to add a line in this report you must provide an
	 *	array of SQL request that returns two field:
	 *	One called "label", One called "nb".
	 *
	 *	@return		array		Array with SQL requests
	 */
	function getSqlArrayForStats()
	{
		// CHANGE THIS: Optionnal

		//var $statssql=array();
		//$this->statssql[0]="SELECT field1 as label, count(distinct(email)) as nb FROM mytable WHERE email IS NOT NULL";
		return array();
	}


	/**
	 *	Return here number of distinct emails returned by your selector.
	 *	For example if this selector is used to extract 500 different
	 *	emails from a text file, this function must return 500.
	 *
	 *  @param      string	$sql        Requete sql de comptage
	 *	@return		int					Nb of recipients
	 */
	function getNbOfRecipients($sql='')
	{
		global $conf;

		$sql = "SELECT count(distinct(s.email)) as nb";
		$sql.= " FROM ".MAIN_DB_PREFIX."societe as s";
		$sql.= " WHERE s.email != ''";
		$sql.= " AND s.entity IN (".getEntity('societe').")";

		// La requete doit retourner un champ "nb" pour etre comprise
		// par parent::getNbOfRecipients
		return parent::getNbOfRecipients($sql);
	}

	/**
	 *  This is to add a form filter to provide variant of selector
	 *	If used, the HTML select must be called "filter"
	 *
	 *  @return     string      A html select zone
	 */
	function formFilter()
	{
		global $conf, $langs;

		$langs->load("companies");

		$s=$langs->trans("Categories").': ';
		$s.='<select name="filter" class="flat">';

		// Show categories
		$sql = "SELECT rowid, label, type, visible";
		$sql.= " FROM ".MAIN_DB_PREFIX."categorie";
		$sql.= " WHERE type in (1,2)";	// We keep only categories for suppliers and customers/prospects
		// $sql.= " AND visible > 0";	// We ignore the property visible because third party's categories does not use this property (only products categories use it).
		$sql.= " AND entity = ".$conf->entity;
		$sql.= " ORDER BY label";

		//print $sql;
		$resql = $this->db->query($sql);
		if ($resql)
		{
			$num = $this->db->num_rows($resql);

			if (empty($conf->categorie->enabled)) $num=0;	// Force empty list if category module is not enabled

			if ($num) $s.='<option value="0">&nbsp;</option>';
			else $s.='<option value="0">'.$langs->trans("ContactsAllShort").'</option>';

			$i = 0;
			while ($i < $num)
			{
				$obj = $this->db->fetch_object($resql);

				$type='';
				if ($obj->type == 1) $type=$langs->trans("Supplier");
				if ($obj->type == 2) $type=$langs->trans("Customer");
				$s.='<option value="'.$obj->rowid.'">'.dol_trunc($obj->label,38,'middle');
				if ($type) $s.=' ('.$type.')';
				$s.='</option>';
				$i++;
			}
		}
		else
		{
			dol_print_error($this->db);
		}

		$s.='</select> ';
                $s.= $langs->trans('ProspectCustomer');
                $s.=': <select name="filter_client" class="flat">';
                $s.= '<option value="-1">&nbsp;</option>';
                if (empty($conf->global->SOCIETE_DISABLE_PROSPECTS))
                {
                    $s.= '<option value="2">'.$langs->trans('Prospect').'</option>';
                }
                if (empty($conf->global->SOCIETE_DISABLE_PROSPECTS) && empty($conf->global->SOCIETE_DISABLE_CUSTOMERS) && empty($conf->global->SOCIETE_DISABLE_PROSPECTSCUSTOMERS)) {
                    $s.= '<option value="3">'.$langs->trans('ProspectCustomer').'</option>';
                }
                if (empty($conf->global->SOCIETE_DISABLE_CUSTOMERS)) {
                    $s.= '<option value="1">'.$langs->trans('Customer').'</option>';
                }
                $s.= '<option value="0">'.$langs->trans('NorProspectNorCustomer').'</option>';

                $s.='</select> ';

                $s.=$langs->trans("Status");
                $s.=': <select name="filter_status" class="flat">';
                $s.='<option value="-1">&nbsp;</option>';
                $s.='<option value="1" selected>'.$langs->trans("Enabled").'</option>';
                $s.='<option value="0">'.$langs->trans("Disabled").'</option>';
		$s.='</select>';
		return $s;
	}


    /**
	 *  Can include an URL link on each record provided by selector shown on target page.
	 *
     *  @param	int		$id		ID
	 *  @return string      	Url link
	 */
	function url($id)
	{
		return '<a href="'.DOL_URL_ROOT.'/societe/card.php?socid='.$id.'">'.img_object('',"company").'</a>';
	}
}<|MERGE_RESOLUTION|>--- conflicted
+++ resolved
@@ -1,11 +1,7 @@
 <?php
 /* Copyright (C) 2018-2018 Andre Schild        <a.schild@aarboard.ch>
  * Copyright (C) 2005-2010 Laurent Destailleur <eldy@users.sourceforge.net>
-<<<<<<< HEAD
- * Copyright (C) 2005-2009 Regis Houssin       <regis.houssin@capnetworks.com>
-=======
  * Copyright (C) 2005-2009 Regis Houssin       <regis.houssin@inodbox.com>
->>>>>>> d9b8a8c8
  *
  * This file is an example to follow to add your own email selector inside
  * the Dolibarr email tool.
@@ -100,55 +96,6 @@
 		    $sql.= " AND c.rowid = cs.fk_categorie";
 		    $sql.= " AND c.rowid='".$this->db->escape($_POST['filter'])."'";
 		}
-<<<<<<< HEAD
-
-                $addDescription= "";
-                if (isset($_POST["filter_client"]) && $_POST["filter_client"] <> '-1')
-                {
-                    $sql.= " AND s.client=" . $_POST["filter_client"];
-                    $addDescription= $langs->trans('ProspectCustomer')."=";
-                    if ($_POST["filter_client"] == 0)
-                    {
-                        $addDescription.= $langs->trans('NorProspectNorCustomer');
-                    }
-                    else if ($_POST["filter_client"] == 1)
-                    {
-                        $addDescription.= $langs->trans('Customer');
-                    }
-                    else if ($_POST["filter_client"] == 2)
-                    {
-                        $addDescription.= $langs->trans('Prospect');
-                    }
-                    else if ($_POST["filter_client"] == 3)
-                    {
-                        $addDescription.= $langs->trans('ProspectCustomer');
-                    }
-                    else
-                    {
-                        $addDescription.= "Unknown status ".$_POST["filter_client"];
-                    }
-                }
-                if (isset($_POST["filter_status"]))
-                {
-                    if (strlen($addDescription) > 0)
-                    {
-                        $addDescription.= ";";
-                    }
-                    $addDescription.= $langs->trans("Status")."=";
-                    if ($_POST["filter_status"] == '1')
-                    {
-                        $sql.= " AND s.status=1";
-                        $addDescription.= $langs->trans("Enabled");
-                    }
-                    else
-                    {
-                        $sql.= " AND s.status=0";
-                        $addDescription.= $langs->trans("Disabled");
-                    }
-                }
-		$sql.= " ORDER BY email";
-=======
->>>>>>> d9b8a8c8
 
         $addDescription= "";
         if (isset($_POST["filter_client"]) && $_POST["filter_client"] <> '-1')
