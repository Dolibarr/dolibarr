<?php
/* Copyright (C) 2005-2011 Laurent Destailleur <eldy@users.sourceforge.net>
 * Copyright (C) 2005-2009 Regis Houssin       <regis.houssin@capnetworks.com>
 *
 * This program is free software; you can redistribute it and/or modify
 * it under the terms of the GNU General Public License as published by
 * the Free Software Foundation; either version 3 of the License, or
 * (at your option) any later version.
 *
 * This program is distributed in the hope that it will be useful,
 * but WITHOUT ANY WARRANTY; without even the implied warranty of
 * MERCHANTABILITY or FITNESS FOR A PARTICULAR PURPOSE.  See the
 * GNU General Public License for more details.
 *
 * You should have received a copy of the GNU General Public License
 * along with this program. If not, see <http://www.gnu.org/licenses/>.
 * or see http://www.gnu.org/
 */

/**
 *	\file       htdocs/core/modules/mailings/pomme.modules.php
 *	\ingroup    mailing
 *	\brief      File of class to offer a selector of emailing targets with Rule 'Pomme'.
 */
include_once DOL_DOCUMENT_ROOT.'/core/modules/mailings/modules_mailings.php';


/**
 *	\class      mailing_pomme
 *	\brief      Class to offer a selector of emailing targets with Rule 'Peche'.
 */
class mailing_pomme extends MailingTargets
{
	var $name='DolibarrUsers';                      // Identifiant du module mailing
	var $desc='Dolibarr users with emails';  		// Libelle utilise si aucune traduction pour MailingModuleDescXXX ou XXX=name trouv�e
	var $require_module=array();                    // Module mailing actif si modules require_module actifs
	var $require_admin=1;                           // Module mailing actif pour user admin ou non
	var $picto='user';

	var $db;


	/**
	 *	Constructor
	 *
	 *  @param		DoliDB		$db      Database handler
	 */
	function __construct($db)
	{
		$this->db=$db;
	}


    /**
	 *	On the main mailing area, there is a box with statistics.
	 *	If you want to add a line in this report you must provide an
	 *	array of SQL request that returns two field:
	 *	One called "label", One called "nb".
	 *
	 *	@return		array		Array with SQL requests
	 */
	function getSqlArrayForStats()
	{
		global $conf, $langs;

		$langs->load("users");

		$statssql=array();
		$sql = "SELECT '".$langs->trans("DolibarrUsers")."' as label,";
		$sql.= " count(distinct(u.email)) as nb";
		$sql.= " FROM ".MAIN_DB_PREFIX."user as u";
		$sql.= " WHERE u.email != ''"; // u.email IS NOT NULL est implicite dans ce test
		$sql.= " AND u.entity IN (0,".$conf->entity.")";
		$statssql[0]=$sql;

		return $statssql;
	}


    /**
     *	Return here number of distinct emails returned by your selector.
     *	For example if this selector is used to extract 500 different
     *	emails from a text file, this function must return 500.
     *
     *	@param	string	$sql		SQL request to use to count
     *	@return	int					Number of recipients
     */
	function getNbOfRecipients($sql='')
	{
		global $conf;

		$sql = "SELECT count(distinct(u.email)) as nb";
		$sql.= " FROM ".MAIN_DB_PREFIX."user as u";
		$sql.= " WHERE u.email != ''"; // u.email IS NOT NULL est implicite dans ce test
		$sql.= " AND u.entity IN (0,".$conf->entity.")";

		// La requete doit retourner un champ "nb" pour etre comprise
		// par parent::getNbOfRecipients
		return parent::getNbOfRecipients($sql);
	}


	/**
	 *  Affiche formulaire de filtre qui apparait dans page de selection des destinataires de mailings
	 *
	 *  @return     string      Retourne zone select
	 */
	function formFilter()
	{
		global $langs;

		$langs->load("users");

		$s='';
		$s.='<select name="filter" class="flat">';
		$s.='<option value="-1"></option>';
		$s.='<option value="1">'.$langs->trans("Enabled").'</option>';
		$s.='<option value="0">'.$langs->trans("Disabled").'</option>';
		$s.='</select>';
		return $s;
	}


	/**
	 *  Renvoie url lien vers fiche de la source du destinataire du mailing
	 *
     *  @param	int		$id		ID
	 *  @return     string      Url lien
	 */
	function url($id)
	{
		return '<a href="'.DOL_URL_ROOT.'/user/fiche.php?id='.$id.'">'.img_object('',"user").'</a>';
	}


	/**
	 *  Ajoute destinataires dans table des cibles
	 *
	 *  @param	int		$mailing_id    	Id of emailing
	 *  @param  array	$filtersarray   Requete sql de selection des destinataires
	 *  @return int           			< 0 si erreur, nb ajout si ok
	 */
	function add_to_target($mailing_id,$filtersarray=array())
	{
		global $conf, $langs;
		$langs->load("companies");
		
		$cibles = array();

		// La requete doit retourner: id, email, fk_contact, lastname, firstname
		$sql = "SELECT u.rowid as id, u.email as email, null as fk_contact,";
<<<<<<< HEAD
		$sql.= " u.lastname, u.firstname as firstname, u.civilite as civility_id, u.login, u.office_phone";
=======
		$sql.= " u.lastname as lastname, u.firstname as firstname, u.civilite as civility_id, u.login, u.office_phone";
>>>>>>> baa57343
		$sql.= " FROM ".MAIN_DB_PREFIX."user as u";
		$sql.= " WHERE u.email <> ''"; // u.email IS NOT NULL est implicite dans ce test
		$sql.= " AND u.entity IN (0,".$conf->entity.")";
		$sql.= " AND u.email NOT IN (SELECT email FROM ".MAIN_DB_PREFIX."mailing_cibles WHERE fk_mailing=".$mailing_id.")";
		foreach($filtersarray as $key)
		{
			if ($key == '1') $sql.= " AND u.statut=1";
			if ($key == '0') $sql.= " AND u.statut=0";
		}
		$sql.= " ORDER BY u.email";

		// Stocke destinataires dans cibles
		$result=$this->db->query($sql);
		if ($result)
		{
			$num = $this->db->num_rows($result);
			$i = 0;
			$j = 0;

			dol_syslog(get_class($this)."::add_to_target mailing ".$num." targets found");

			$old = '';
			while ($i < $num)
			{
				$obj = $this->db->fetch_object($result);
				if ($old <> $obj->email)
				{
					$cibles[$j] = array(
                    			'email' => $obj->email,
                    			'fk_contact' => $obj->fk_contact,
                    			'lastname' => $obj->lastname,
                    			'firstname' => $obj->firstname,
                    			'other' =>
					            ($langs->transnoentities("Login").'='.$obj->login).';'.
                                ($langs->transnoentities("UserTitle").'='.$obj->civility_id).';'.
					            ($langs->transnoentities("PhonePro").'='.$obj->office_phone),
                                'source_url' => $this->url($obj->id),
                                'source_id' => $obj->id,
                                'source_type' => 'user'
					);
					$old = $obj->email;
					$j++;
				}

				$i++;
			}
		}
		else
		{
			dol_syslog($this->db->error());
			$this->error=$this->db->error();
			return -1;
		}

		return parent::add_to_target($mailing_id, $cibles);
	}

}
<|MERGE_RESOLUTION|>--- conflicted
+++ resolved
@@ -144,16 +144,12 @@
 	{
 		global $conf, $langs;
 		$langs->load("companies");
-		
+
 		$cibles = array();
 
 		// La requete doit retourner: id, email, fk_contact, lastname, firstname
 		$sql = "SELECT u.rowid as id, u.email as email, null as fk_contact,";
-<<<<<<< HEAD
 		$sql.= " u.lastname, u.firstname as firstname, u.civilite as civility_id, u.login, u.office_phone";
-=======
-		$sql.= " u.lastname as lastname, u.firstname as firstname, u.civilite as civility_id, u.login, u.office_phone";
->>>>>>> baa57343
 		$sql.= " FROM ".MAIN_DB_PREFIX."user as u";
 		$sql.= " WHERE u.email <> ''"; // u.email IS NOT NULL est implicite dans ce test
 		$sql.= " AND u.entity IN (0,".$conf->entity.")";
