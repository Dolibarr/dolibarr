--- conflicted
+++ resolved
@@ -306,11 +306,7 @@
 		}
 		$this->export_sql_end[$r] .= ' WHERE c.fk_soc = s.rowid AND c.rowid = ed.fk_expedition AND ed.fk_origin_line = cd.rowid';
 		$this->export_sql_end[$r] .= ' AND c.entity IN ('.getEntity('expedition').')';
-<<<<<<< HEAD
-		if (empty($user->rights->societe->client->voir)) $this->export_sql_end[$r] .= ' AND sc.fk_user = '.$user->id;
-=======
 		if (empty($user->rights->societe->client->voir)) $this->export_sql_end[$r] .= ' AND sc.fk_user = '.(empty($user) ? 0 : $user->id);
->>>>>>> b7cd27e7
 	}
 
 
