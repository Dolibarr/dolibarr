<?php

/* Copyright (C) 2004-2018 Laurent Destailleur  <eldy@users.sourceforge.net>
 * Copyright (C) 2018      Nicolas ZABOURI      <info@inovea-conseil.com>
 *
 * This program is free software; you can redistribute it and/or modify
 * it under the terms of the GNU General Public License as published by
 * the Free Software Foundation; either version 3 of the License, or
 * (at your option) any later version.
 *
 * This program is distributed in the hope that it will be useful,
 * but WITHOUT ANY WARRANTY; without even the implied warranty of
 * MERCHANTABILITY or FITNESS FOR A PARTICULAR PURPOSE.  See the
 * GNU General Public License for more details.
 *
 * You should have received a copy of the GNU General Public License
 * along with this program. If not, see <https://www.gnu.org/licenses/>.
 */

/**
 * 	\defgroup   datapolicy     Module datapolicy
 *  \brief      datapolicy module descriptor.
 *
 *  \file       htdocs/core/modules/modDataPolicy.class.php
 *  \ingroup    datapolicy
 *  \brief      Description and activation file for the module datapolicy
 */
include_once DOL_DOCUMENT_ROOT.'/core/modules/DolibarrModules.class.php';



// The class name should start with a lower case mod for Dolibarr to pick it up
// so we ignore the Squiz.Classes.ValidClassName.NotCamelCaps rule.
// @codingStandardsIgnoreStart
/**
 *  Description and activation class for module datapolicy
 */
class modDataPolicy extends DolibarrModules {

	// @codingStandardsIgnoreEnd
	/**
	 * Constructor. Define names, constants, directories, boxes, permissions
	 *
	 * @param DoliDB $db Database handler
	 */
	public function __construct($db)
	{
		global $langs, $conf;

		$this->db = $db;

		// Id for module (must be unique).
		// Use here a free id (See in Home -> System information -> Dolibarr for list of used modules id).
		$this->numero = 4100;
		// Key text used to identify module (for permissions, menus, etc...)
		$this->rights_class = 'datapolicy';

		// Family can be 'base' (core modules),'crm','financial','hr','projects','products','ecm','technic' (transverse modules),'interface' (link with external tools),'other','...'
		// It is used to group modules by family in module setup page
		$this->family = "technic";
		// Module position in the family on 2 digits ('01', '10', '20', ...)
		$this->module_position = '78';
		// Gives the possibility to the module, to provide his own family info and position of this family (Overwrite $this->family and $this->module_position. Avoid this)
		//$this->familyinfo = array('myownfamily' => array('position' => '01', 'label' => $langs->trans("MyOwnFamily")));
		// Module label (no space allowed), used if translation string 'ModuledatapolicyName' not found (MyModue is name of module).
		$this->name = preg_replace('/^mod/i', '', get_class($this));
		// Module description, used if translation string 'ModuledatapolicyDesc' not found (MyModue is name of module).
		$this->description = "Module to manage Data policy (for compliance with GDPR in Europe or other Data policy rules)";
		// Used only if file README.md and README-LL.md not found.
		$this->descriptionlong = "";

		// Possible values for version are: 'development', 'experimental', 'dolibarr', 'dolibarr_deprecated' or a version string like 'x.y.z'
		$this->version = 'experimental';
		// Key used in llx_const table to save module status enabled/disabled (where datapolicy is value of property name of module in uppercase)
		$this->const_name = 'MAIN_MODULE_'.strtoupper($this->name);
		// Name of image file used for this module.
		// If file is in theme/yourtheme/img directory under name object_pictovalue.png, use this->picto='pictovalue'
		// If file is in module/img directory under name object_pictovalue.png, use this->picto='pictovalue@module'
		$this->picto = 'generic';

		// Defined all module parts (triggers, login, substitutions, menus, css, etc...)
		// for default path (eg: /datapolicy/core/xxxxx) (0=disable, 1=enable)
		// for specific path of parts (eg: /datapolicy/core/modules/barcode)
		// for specific css file (eg: /datapolicy/css/datapolicy.css.php)
		$this->module_parts = array(
			'triggers' => 0, // Set this to 1 if module has its own trigger directory (core/triggers)
			'login' => 0, // Set this to 1 if module has its own login method file (core/login)
			'substitutions' => 0, // Set this to 1 if module has its own substitution function file (core/substitutions)
			'menus' => 0, // Set this to 1 if module has its own menus handler directory (core/menus)
			'theme' => 0, // Set this to 1 if module has its own theme directory (theme)
			'tpl' => 0, // Set this to 1 if module overwrite template dir (core/tpl)
			'barcode' => 0, // Set this to 1 if module has its own barcode directory (core/modules/barcode)
			'models' => 0, // Set this to 1 if module has its own models directory (core/modules/xxx)
			'hooks' => array('data' => array('membercard', 'contactcard', 'thirdpartycard'), 'entity' => $conf->entity)  // Set here all hooks context managed by module. To find available hook context, make a "grep -r '>initHooks(' *" on source code. You can also set hook context 'all'
		);

		// Data directories to create when module is enabled.
		// Example: this->dirs = array("/datapolicy/temp","/datapolicy/subdir");
		$this->dirs = array("/datapolicy/temp");

		// Config pages. Put here list of php page, stored into datapolicy/admin directory, to use to setup module.
		$this->config_page_url = array("setup.php@datapolicy");

		// Dependencies
		$this->hidden = false; // A condition to hide module
		$this->depends = array('always'=>'modCron'); // List of module class names as string that must be enabled if this module is enabled
		$this->requiredby = array(); // List of module ids to disable if this one is disabled
		$this->conflictwith = array(); // List of module class names as string this module is in conflict with
		$this->langfiles = array("datapolicy@datapolicy");
		$this->phpmin = array(5, 3); // Minimum version of PHP required by module
		$this->need_dolibarr_version = array(4, 0); // Minimum version of Dolibarr required by module
		$this->warnings_activation = array(); // Warning to show when we activate module. array('always'='text') or array('FR'='textfr','ES'='textes'...)
		$this->warnings_activation_ext = array(); // Warning to show when we activate an external module. array('always'='text') or array('FR'='textfr','ES'='textes'...)
		//$this->automatic_activation = array('FR'=>'datapolicyWasAutomaticallyActivatedBecauseOfYourCountryChoice');
		//$this->always_enabled = true;								// If true, can't be disabled
		// Constants
		// List of particular constants to add when module is enabled (key, 'chaine', value, desc, visible, 'current' or 'allentities', deleteonunactive)
		// Example: $this->const=array(0=>array('datapolicy_MYNEWCONST1','chaine','myvalue','This is a constant to add',1),
		//                             1=>array('datapolicy_MYNEWCONST2','chaine','myvalue','This is another constant to add',0, 'current', 1)
		// );
		$this->const = array(
			array('DATAPOLICY_TIERS_CLIENT', 'chaine', '', $langs->trans('NUMBER_MONTH_BEFORE_DELETION'), 0),
			array('DATAPOLICY_TIERS_PROSPECT', 'chaine', '', $langs->trans('NUMBER_MONTH_BEFORE_DELETION'), 0),
			array('DATAPOLICY_TIERS_PROSPECT_CLIENT', 'chaine', '', $langs->trans('NUMBER_MONTH_BEFORE_DELETION'), 0),
			array('DATAPOLICY_TIERS_NIPROSPECT_NICLIENT', 'chaine', '', $langs->trans('NUMBER_MONTH_BEFORE_DELETION'), 0),
			array('DATAPOLICY_TIERS_FOURNISSEUR', 'chaine', '', $langs->trans('NUMBER_MONTH_BEFORE_DELETION'), 0),
			array('DATAPOLICY_CONTACT_CLIENT', 'chaine', '', $langs->trans('NUMBER_MONTH_BEFORE_DELETION'), 0),
			array('DATAPOLICY_CONTACT_PROSPECT', 'chaine', '', $langs->trans('NUMBER_MONTH_BEFORE_DELETION'), 0),
			array('DATAPOLICY_CONTACT_PROSPECT_CLIENT', 'chaine', '', $langs->trans('NUMBER_MONTH_BEFORE_DELETION'), 0),
			array('DATAPOLICY_CONTACT_NIPROSPECT_NICLIENT', 'chaine', '', $langs->trans('NUMBER_MONTH_BEFORE_DELETION'), 0),
			array('DATAPOLICY_CONTACT_FOURNISSEUR', 'chaine', '', $langs->trans('NUMBER_MONTH_BEFORE_DELETION'), 0),
			array('DATAPOLICY_ADHERENT', 'chaine', '', $langs->trans('NUMBER_MONTH_BEFORE_DELETION'), 0),
		);

		$country = explode(":", empty($conf->global->MAIN_INFO_SOCIETE_COUNTRY) ? '' : $conf->global->MAIN_INFO_SOCIETE_COUNTRY);

		// Some keys to add into the overwriting translation tables
		/* $this->overwrite_translation = array(
		  'en_US:ParentCompany'=>'Parent company or reseller',
		  'fr_FR:ParentCompany'=>'Maison mère ou revendeur'
		  ) */

		if (!isset($conf->datapolicy) || !isset($conf->datapolicy->enabled)) {
			$conf->datapolicy = new stdClass();
			$conf->datapolicy->enabled = 0;
		}


		// Array to add new pages in new tabs
		$this->tabs = array();
		// Example:
		// $this->tabs[] = array('data'=>'objecttype:+tabname1:Title1:mylangfile@datapolicy:$user->rights->datapolicy->read:/datapolicy/mynewtab1.php?id=__ID__');  					// To add a new tab identified by code tabname1
		// $this->tabs[] = array('data'=>'objecttype:+tabname2:SUBSTITUTION_Title2:mylangfile@datapolicy:$user->rights->othermodule->read:/datapolicy/mynewtab2.php?id=__ID__',  	// To add another new tab identified by code tabname2. Label will be result of calling all substitution functions on 'Title2' key.
		// $this->tabs[] = array('data'=>'objecttype:-tabname:NU:conditiontoremove');                                                     										// To remove an existing tab identified by code tabname
		//
		// Where objecttype can be
		// 'categories_x'	  to add a tab in category view (replace 'x' by type of category (0=product, 1=supplier, 2=customer, 3=member)
		// 'contact'          to add a tab in contact view
		// 'contract'         to add a tab in contract view
		// 'group'            to add a tab in group view
		// 'intervention'     to add a tab in intervention view
		// 'invoice'          to add a tab in customer invoice view
		// 'invoice_supplier' to add a tab in supplier invoice view
		// 'member'           to add a tab in fundation member view
		// 'opensurveypoll'	  to add a tab in opensurvey poll view
		// 'order'            to add a tab in customer order view
		// 'order_supplier'   to add a tab in supplier order view
		// 'payment'		  to add a tab in payment view
		// 'payment_supplier' to add a tab in supplier payment view
		// 'product'          to add a tab in product view
		// 'propal'           to add a tab in propal view
		// 'project'          to add a tab in project view
		// 'stock'            to add a tab in stock view
		// 'thirdparty'       to add a tab in third party view
		// 'user'             to add a tab in user view


		// Dictionaries
		$this->dictionaries = array();


		// Boxes/Widgets
		// Add here list of php file(s) stored in datapolicy/core/boxes that contains class to show a widget.
		$this->boxes = array();


		// Cronjobs (List of cron jobs entries to add when module is enabled)
		// unit_frequency must be 60 for minute, 3600 for hour, 86400 for day, 604800 for week
		$this->cronjobs = array(
			0 => array('label' => 'DATAPOLICYJob', 'jobtype' => 'method', 'class' => 'datapolicy/class/datapolicycron.class.php', 'objectname' => 'DataPolicyCron', 'method' => 'cleanDataForDataPolicy', 'parameters' => '', 'comment' => 'Clean data', 'frequency' => 1, 'unitfrequency' => 86400, 'status' => 1, 'test' => '$conf->datapolicy->enabled'),
		);
		// Example: $this->cronjobs=array(0=>array('label'=>'My label', 'jobtype'=>'method', 'class'=>'/dir/class/file.class.php', 'objectname'=>'MyClass', 'method'=>'myMethod', 'parameters'=>'param1, param2', 'comment'=>'Comment', 'frequency'=>2, 'unitfrequency'=>3600, 'status'=>0, 'test'=>true),
		//                                1=>array('label'=>'My label', 'jobtype'=>'command', 'command'=>'', 'parameters'=>'param1, param2', 'comment'=>'Comment', 'frequency'=>1, 'unitfrequency'=>3600*24, 'status'=>0, 'test'=>true)
		// );
		// Permissions
		$this->rights = array(); // Permission array used by this module
		// Main menu entries
		$this->menu = array(); // List of menus to add
		$r = 0;
	}

<<<<<<< HEAD
    /**
     * 	Function called when module is enabled.
     * 	The init function add constants, boxes, permissions and menus (defined in constructor) into Dolibarr database.
     * 	It also creates data directories
     *
     * 	@param      string	$options        Options when enabling module ('', 'noboxes')
     *  @param      int     $force_entity   Force current entity
     * 	@return     int                     1 if OK, 0 if KO
     */
    public function init($options = '', $force_entity = null)
    {
        global $langs;
=======
	/**
	 * 	Function called when module is enabled.
	 * 	The init function add constants, boxes, permissions and menus (defined in constructor) into Dolibarr database.
	 * 	It also creates data directories
	 *
	 * 	@param      string	$options    Options when enabling module ('', 'noboxes')
	 * 	@return     int             	1 if OK, 0 if KO
	 */
	public function init($options = '')
	{
		global $langs;
>>>>>>> branch 'develop' of git@github.com:Dolibarr/dolibarr.git

		// Create extrafields
		include_once DOL_DOCUMENT_ROOT.'/core/class/extrafields.class.php';
		$extrafields = new ExtraFields($this->db);

		/*
		// Extrafield contact
		$result1 = $extrafields->addExtraField('datapolicy_consentement', $langs->trans("DATAPOLICY_consentement"), 'boolean', 101, 3, 'thirdparty', 0, 0, '', '', 1, '', '3', 0, '', '', 'datapolicy@datapolicy', '$conf->datapolicy->enabled');
		$result1 = $extrafields->addExtraField('datapolicy_opposition_traitement', $langs->trans("DATAPOLICY_opposition_traitement"), 'boolean', 102, 3, 'thirdparty', 0, 0, '', '', 1, '', '3', 0, '', '', 'datapolicy@datapolicy', '$conf->datapolicy->enabled');
		$result1 = $extrafields->addExtraField('datapolicy_opposition_prospection', $langs->trans("DATAPOLICY_opposition_prospection"), 'boolean', 103, 3, 'thirdparty', 0, 0, '', '', 1, '', '3', 0, '', '', 'datapolicy@datapolicy', '$conf->datapolicy->enabled');
		$result1 = $extrafields->addExtraField('datapolicy_date', $langs->trans("DATAPOLICY_date"), 'date', 104, 3, 'thirdparty', 0, 0, '', '', 1, '', '3', 0);
		$result1 = $extrafields->addExtraField('datapolicy_send', $langs->trans("DATAPOLICY_send"), 'date', 105, 3, 'thirdparty', 0, 0, '', '', 0, '', '0', 0);

		// Extrafield Tiers
		$result1 = $extrafields->addExtraField('datapolicy_consentement', $langs->trans("DATAPOLICY_consentement"), 'boolean', 101, 3, 'contact', 0, 0, '', '', 1, '', '3', 0, '', '', 'datapolicy@datapolicy', '$conf->datapolicy->enabled');
		$result1 = $extrafields->addExtraField('datapolicy_opposition_traitement', $langs->trans("DATAPOLICY_opposition_traitement"), 'boolean', 102, 3, 'contact', 0, 0, '', '', 1, '', '3', 0, '', '', 'datapolicy@datapolicy', '$conf->datapolicy->enabled');
		$result1 = $extrafields->addExtraField('datapolicy_opposition_prospection', $langs->trans("DATAPOLICY_opposition_prospection"), 'boolean', 103, 3, 'contact', 0, 0, '', '', 1, '', '3', 0, '', '', 'datapolicy@datapolicy', '$conf->datapolicy->enabled');
		$result1 = $extrafields->addExtraField('datapolicy_date', $langs->trans("DATAPOLICY_date"), 'date', 104, 3, 'contact', 0, 0, '', '', 1, '', '3', 0);
		$result1 = $extrafields->addExtraField('datapolicy_send', $langs->trans("DATAPOLICY_send"), 'date', 105, 3, 'contact', 0, 0, '', '', 0, '', '0', 0);

		// Extrafield Adherent
		$result1 = $extrafields->addExtraField('datapolicy_consentement', $langs->trans("DATAPOLICY_consentement"), 'boolean', 101, 3, 'adherent', 0, 0, '', '', 1, '', '3', 0, '', '', 'datapolicy@datapolicy', '$conf->datapolicy->enabled');
		$result1 = $extrafields->addExtraField('datapolicy_opposition_traitement', $langs->trans("DATAPOLICY_opposition_traitement"), 'boolean', 102, 3, 'adherent', 0, 0, '', '', 1, '', '3', 0, '', '', 'datapolicy@datapolicy', '$conf->datapolicy->enabled');
		$result1 = $extrafields->addExtraField('datapolicy_opposition_prospection', $langs->trans("DATAPOLICY_opposition_prospection"), 'boolean', 103, 3, 'adherent', 0, 0, '', '', 1, '', '3', 0, '', '', 'datapolicy@datapolicy', '$conf->datapolicy->enabled');
		$result1 = $extrafields->addExtraField('datapolicy_date', $langs->trans("DATAPOLICY_date"), 'date', 104, 3, 'adherent', 0, 0, '', '', 1, '', '3', 0);
		$result1 = $extrafields->addExtraField('datapolicy_send', $langs->trans("DATAPOLICY_send"), 'date', 105, 3, 'adherent', 0, 0, '', '', 0, '', '0', 0);
		*/

		$sql = array();

		return $this->_init($sql, $options);
	}

	/**
	 * 	Function called when module is disabled.
	 * 	Remove from database constants, boxes and permissions from Dolibarr database.
	 * 	Data directories are not deleted
	 *
	 * 	@param      string	$options    Options when enabling module ('', 'noboxes')
	 * 	@return     int             	1 if OK, 0 if KO
	 */
	public function remove($options = '')
	{
		$sql = array();

		return $this->_remove($sql, $options);
	}
}<|MERGE_RESOLUTION|>--- conflicted
+++ resolved
@@ -199,7 +199,6 @@
 		$r = 0;
 	}
 
-<<<<<<< HEAD
     /**
      * 	Function called when module is enabled.
      * 	The init function add constants, boxes, permissions and menus (defined in constructor) into Dolibarr database.
@@ -212,19 +211,6 @@
     public function init($options = '', $force_entity = null)
     {
         global $langs;
-=======
-	/**
-	 * 	Function called when module is enabled.
-	 * 	The init function add constants, boxes, permissions and menus (defined in constructor) into Dolibarr database.
-	 * 	It also creates data directories
-	 *
-	 * 	@param      string	$options    Options when enabling module ('', 'noboxes')
-	 * 	@return     int             	1 if OK, 0 if KO
-	 */
-	public function init($options = '')
-	{
-		global $langs;
->>>>>>> branch 'develop' of git@github.com:Dolibarr/dolibarr.git
 
 		// Create extrafields
 		include_once DOL_DOCUMENT_ROOT.'/core/class/extrafields.class.php';
