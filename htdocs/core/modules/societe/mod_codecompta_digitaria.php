--- conflicted
+++ resolved
@@ -126,11 +126,7 @@
 			$texte .= $langs->trans('RemoveSpecialChars').' = '.yn(1)."<br>\n";
 		}
 		// Apply a regex replacement pattern on code if COMPANY_DIGITARIA_CLEAN_REGEX is set. Value must be a regex with parenthesis. The part into parenthesis is kept, the rest removed.
-<<<<<<< HEAD
-		if (!empty($conf->global->COMPANY_DIGITARIA_CLEAN_REGEX)) {
-=======
 		if (getDolGlobalString('COMPANY_DIGITARIA_CLEAN_REGEX')) {
->>>>>>> 729451fa
 			$texte .= $langs->trans('COMPANY_DIGITARIA_CLEAN_REGEX').' = ' . getDolGlobalString('COMPANY_DIGITARIA_CLEAN_REGEX')."<br>\n";
 		}
 		// Unique index on code if COMPANY_DIGITARIA_UNIQUE_CODE is set to 1 or not set (default)
@@ -230,11 +226,7 @@
 				$codetouse = preg_replace('/([^a-z0-9])/i', '', $codetouse);
 			}
 			// Apply a regex replacement pattern on code if COMPANY_DIGITARIA_CLEAN_REGEX is set. Value must be a regex with parenthesis. The part into parenthesis is kept, the rest removed.
-<<<<<<< HEAD
-			if (!empty($conf->global->COMPANY_DIGITARIA_CLEAN_REGEX)) {	// Example: $conf->global->COMPANY_DIGITARIA_CLEAN_REGEX='^..(..)..';
-=======
 			if (getDolGlobalString('COMPANY_DIGITARIA_CLEAN_REGEX')) {	// Example: $conf->global->COMPANY_DIGITARIA_CLEAN_REGEX='^..(..)..';
->>>>>>> 729451fa
 				$codetouse = preg_replace('/' . getDolGlobalString('COMPANY_DIGITARIA_CLEAN_REGEX').'/', '\1\2\3', $codetouse);
 			}
 
