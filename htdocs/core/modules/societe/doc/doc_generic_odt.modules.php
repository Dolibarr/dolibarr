--- conflicted
+++ resolved
@@ -243,15 +243,9 @@
 				$newfiletmp = preg_replace('/modele_/i', '', $newfiletmp);
 				// Get extension (ods or odt)
 				$newfileformat = substr($newfile, strrpos($newfile, '.') + 1);
-<<<<<<< HEAD
 				if (!empty($conf->global->MAIN_DOC_USE_OBJECT_THIRDPARTY_NAME)) {
 					$newfiletmp = dol_sanitizeFileName(dol_string_nospecial($object->name)).'-'.$newfiletmp;
-=======
-				if (!empty($conf->global->MAIN_DOC_USE_OBJECT_THIRDPARTY_NAME))
-				{
-				    $newfiletmp = dol_sanitizeFileName(dol_string_nospecial($object->name)).'-'.$newfiletmp;
-				    $newfiletmp = preg_replace('/__+/', '_', $newfiletmp);	// Replace repeated _ into one _ (to avoid string with substitution syntax)
->>>>>>> 2689bc93
+					$newfiletmp = preg_replace('/__+/', '_', $newfiletmp);	// Replace repeated _ into one _ (to avoid string with substitution syntax)
 				}
 				if (!empty($conf->global->MAIN_DOC_USE_TIMING)) {
 					$format = $conf->global->MAIN_DOC_USE_TIMING;
