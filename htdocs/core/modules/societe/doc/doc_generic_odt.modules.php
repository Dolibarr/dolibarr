<?php
/* Copyright (C) 2010-2011 Laurent Destailleur <ely@users.sourceforge.net>
 * Copyright (C) 2016		Charlie Benke		<charlie@patas-monkey.com>
 * This program is free software; you can redistribute it and/or modify
 * it under the terms of the GNU General Public License as published by
 * the Free Software Foundation; either version 3 of the License, or
 * (at your option) any later version.
 *
 * This program is distributed in the hope that it will be useful,
 * but WITHOUT ANY WARRANTY; without even the implied warranty of
 * MERCHANTABILITY or FITNESS FOR A PARTICULAR PURPOSE.  See the
 * GNU General Public License for more details.
 *
 * You should have received a copy of the GNU General Public License
 * along with this program. If not, see <http://www.gnu.org/licenses/>.
 * or see http://www.gnu.org/
 */

/**
 *	\file       htdocs/core/modules/societe/doc/doc_generic_odt.modules.php
 *	\ingroup    societe
 *	\brief      File of class to build ODT documents for third parties
 */

require_once DOL_DOCUMENT_ROOT.'/core/modules/societe/modules_societe.class.php';
require_once DOL_DOCUMENT_ROOT.'/societe/class/societe.class.php';
require_once DOL_DOCUMENT_ROOT.'/core/lib/company.lib.php';
require_once DOL_DOCUMENT_ROOT.'/core/lib/files.lib.php';
require_once DOL_DOCUMENT_ROOT.'/core/lib/doc.lib.php';


/**
 *	Class to build documents using ODF templates generator
 */
class doc_generic_odt extends ModeleThirdPartyDoc
{
	var $emetteur;	// Objet societe qui emet

	var $phpmin = array(5,2,0);	// Minimum version of PHP required by module


	/**
	 *	Constructor
	 *
	 *  @param		DoliDB		$db      Database handler
	 */
	function __construct($db)
	{
		global $conf,$langs,$mysoc;

		$langs->load("main");
		$langs->load("companies");

		$this->db = $db;
		$this->name = "ODT templates";
		$this->description = $langs->trans("DocumentModelOdt");
		$this->scandir = 'COMPANY_ADDON_PDF_ODT_PATH';	// Name of constant that is used to save list of directories to scan

		// Dimension page pour format A4
		$this->type = 'odt';
		$this->page_largeur = 0;
		$this->page_hauteur = 0;
		$this->format = array($this->page_largeur,$this->page_hauteur);
		$this->marge_gauche=0;
		$this->marge_droite=0;
		$this->marge_haute=0;
		$this->marge_basse=0;

		$this->option_logo = 1;                    // Affiche logo

		// Recupere emmetteur
		$this->emetteur=$mysoc;
		if (! $this->emetteur->country_code) $this->emetteur->country_code=substr($langs->defaultlang,-2);    // Par defaut, si n'etait pas defini
	}


	/**
	 * Return description of a module
	 *
	 * @param	Translate	$langs		Object language
	 * @return	string      			Description
	 */
	function info($langs)
	{
		global $conf,$langs;

		// Load traductions files requiredby by page
		$langs->loadLangs(array("companies", "errors"));

		$form = new Form($this->db);

		$texte = $this->description.".<br>\n";
		$texte.= '<form action="'.$_SERVER["PHP_SELF"].'" method="POST">';
		$texte.= '<input type="hidden" name="token" value="'.$_SESSION['newtoken'].'">';
		$texte.= '<input type="hidden" name="action" value="setModuleOptions">';
		$texte.= '<input type="hidden" name="param1" value="COMPANY_ADDON_PDF_ODT_PATH">';
		$texte.= '<table class="nobordernopadding" width="100%">';

		// List of directories area
		$texte.= '<tr><td>';
		$texttitle=$langs->trans("ListOfDirectories");
		$listofdir=explode(',',preg_replace('/[\r\n]+/',',',trim($conf->global->COMPANY_ADDON_PDF_ODT_PATH)));
		$listoffiles=array();
		foreach($listofdir as $key=>$tmpdir)
		{
			$tmpdir=trim($tmpdir);
			$tmpdir=preg_replace('/DOL_DATA_ROOT/',DOL_DATA_ROOT,$tmpdir);
			if (! $tmpdir) { unset($listofdir[$key]); continue; }
			if (! is_dir($tmpdir)) $texttitle.=img_warning($langs->trans("ErrorDirNotFound",$tmpdir),0);
			else
			{
				$tmpfiles=dol_dir_list($tmpdir,'files',0,'\.od(s|t)$','','name',SORT_ASC,0,true); // Disable hook for the moment
				if (count($tmpfiles)) $listoffiles=array_merge($listoffiles,$tmpfiles);
			}
		}
		$texthelp=$langs->trans("ListOfDirectoriesForModelGenODT");
		// Add list of substitution keys
		$texthelp.='<br>'.$langs->trans("FollowingSubstitutionKeysCanBeUsed").'<br>';
		$texthelp.=$langs->transnoentitiesnoconv("FullListOnOnlineDocumentation");    // This contains an url, we don't modify it

		$texte.= $form->textwithpicto($texttitle,$texthelp,1,'help','',1);
        $texte.= '<table><tr><td>';
		$texte.= '<textarea class="flat" cols="60" name="value1">';
		$texte.=$conf->global->COMPANY_ADDON_PDF_ODT_PATH;
		$texte.= '</textarea>';
        $texte.= '</td>';
        $texte.= '<td align="center">&nbsp; ';
        $texte.= '<input type="submit" class="button" value="'.$langs->trans("Modify").'" name="Button">';
        $texte.= '</td>';
        $texte.= '</tr>';
        $texte.= '</table>';

		// Scan directories
		$nbofiles=count($listoffiles);
		if (! empty($conf->global->COMPANY_ADDON_PDF_ODT_PATH))
		{
			$texte.=$langs->trans("NumberOfModelFilesFound").': <b>';
			//$texte.=$nbofiles?'<a id="a_'.get_class($this).'" href="#">':'';
			$texte.=$nbofiles;
			//$texte.=$nbofiles?'</a>':'';
			$texte.='</b>';
		}

		if ($nbofiles)
		{
   			$texte.='<div id="div_'.get_class($this).'" class="hidden">';
   			foreach($listoffiles as $file)
   			{
                $texte.=$file['name'].'<br>';
   			}
   			$texte.='<div id="div_'.get_class($this).'">';
		}

		$texte.= '</td>';

		$texte.= '<td valign="top" rowspan="2" class="hideonsmartphone">';
		$texte.= $langs->trans("ExampleOfDirectoriesForModelGen");
		$texte.= '</td>';
		$texte.= '</tr>';

		$texte.= '</table>';
		$texte.= '</form>';

		return $texte;
	}

	/**
	 *	Function to build a document on disk using the generic odt module.
	 *
	 *	@param		Societe		$object				Object source to build document
	 *	@param		Translate	$outputlangs		Lang output object
	 * 	@param		string		$srctemplatepath	Full path of source filename for generator using a template file
     *  @param		int			$hidedetails		Do not show line details
     *  @param		int			$hidedesc			Do not show desc
     *  @param		int			$hideref			Do not show ref
	 *	@return		int         					1 if OK, <=0 if KO
	 */
    // phpcs:ignore PEAR.NamingConventions.ValidFunctionName.NotCamelCaps
	function write_file($object,$outputlangs,$srctemplatepath,$hidedetails=0,$hidedesc=0,$hideref=0)
	{
		global $user,$langs,$conf,$mysoc,$hookmanager;

		if (empty($srctemplatepath))
		{
			dol_syslog("doc_generic_odt::write_file parameter srctemplatepath empty", LOG_WARNING);
			return -1;
		}

                // Add odtgeneration hook
                if (! is_object($hookmanager))
                {
                        include_once DOL_DOCUMENT_ROOT.'/core/class/hookmanager.class.php';
                        $hookmanager=new HookManager($this->db);
                }
                $hookmanager->initHooks(array('odtgeneration'));
                global $action;

		if (! is_object($outputlangs)) $outputlangs=$langs;
		$sav_charset_output=$outputlangs->charset_output;
		$outputlangs->charset_output='UTF-8';

		// Load translation files required by the page
		$outputlangs->loadLangs(array("main", "dict", "companies", "projects"));

		if ($conf->societe->multidir_output[$object->entity])
		{
			$dir = $conf->societe->multidir_output[$object->entity];
			$objectref = dol_sanitizeFileName($object->id);
			if (! preg_match('/specimen/i',$objectref)) $dir.= "/" . $objectref;

			if (! file_exists($dir))
			{
				if (dol_mkdir($dir) < 0)
				{
					$this->error=$langs->transnoentities("ErrorCanNotCreateDir",$dir);
					return -1;
				}
			}

			if (file_exists($dir))
			{
				//print "srctemplatepath=".$srctemplatepath;	// Src filename
				$newfile=basename($srctemplatepath);
				$newfiletmp=preg_replace('/\.od(s|t)/i','',$newfile);
				$newfiletmp=preg_replace('/template_/i','',$newfiletmp);
				$newfiletmp=preg_replace('/modele_/i','',$newfiletmp);
				// Get extension (ods or odt)
				$newfileformat=substr($newfile, strrpos($newfile, '.')+1);
				if ( ! empty($conf->global->MAIN_DOC_USE_OBJECT_THIRDPARTY_NAME))
				{
				    $newfiletmp = dol_sanitizeFileName(dol_string_nospecial($object->name)).'-'.$newfiletmp;
				}
				if ( ! empty($conf->global->MAIN_DOC_USE_TIMING))
				{
				    $format=$conf->global->MAIN_DOC_USE_TIMING;
				    if ($format == '1') $format='%Y%m%d%H%M%S';
					$filename=$newfiletmp.'-'.dol_print_date(dol_now(),$format).'.'.$newfileformat;
				}
				else
				{
					$filename=$newfiletmp.'.'.$newfileformat;
				}
				$file=$dir.'/'.$filename;
				$object->builddoc_filename=$filename; // For triggers
				//print "newfileformat=".$newfileformat;
				//print "newdir=".$dir;
				//print "newfile=".$newfile;
				//print "file=".$file;
				//print "conf->societe->dir_temp=".$conf->societe->dir_temp;
				//exit;

				dol_mkdir($conf->societe->multidir_temp[$object->entity]);

				// Open and load template
				require_once ODTPHP_PATH.'odf.php';
				try {
					$odfHandler = new odf(
					    $srctemplatepath,
					    array(
	    					'PATH_TO_TMP'	  => $conf->societe->multidir_temp[$object->entity],
	    					'ZIP_PROXY'		  => 'PclZipProxy',	// PhpZipProxy or PclZipProxy. Got "bad compression method" error when using PhpZipProxy.
	    					'DELIMITER_LEFT'  => '{',
	    					'DELIMITER_RIGHT' => '}'
						)
					);
				}
				catch(Exception $e)
				{
					$this->error=$e->getMessage();
					return -1;
				}
				//print $odfHandler->__toString()."\n";

                // Replace tags of lines for contacts
                $contact_arrray=array();

                $sql = "SELECT p.rowid";
                $sql .= " FROM ".MAIN_DB_PREFIX."socpeople as p";
                $sql .= " WHERE p.fk_soc = ".$object->id;

                $result = $this->db->query($sql);
                $num = $this->db->num_rows($result);

                if ($num)
                {
                    require_once DOL_DOCUMENT_ROOT.'/contact/class/contact.class.php';

                	$i=0;
                	$contactstatic = new Contact($this->db);

                	while($i < $num)
                	{
                		$obj = $this->db->fetch_object($result);

                		$contact_arrray[$i] = $obj->rowid;
                		$i++;
                	}
                }
                if((is_array($contact_arrray) && count($contact_arrray) > 0))
                {
                	try
                	{
                		$listlines = $odfHandler->setSegment('companycontacts');

                		foreach($contact_arrray as $array_key => $contact_id)
                		{
                			$res_contact = $contactstatic->fetch($contact_id);
                			$tmparray=$this->get_substitutionarray_contact($contactstatic,$outputlangs,'contact');
                			foreach($tmparray as $key => $val)
                			{
                				try
                				{
                					$listlines->setVars($key, $val, true, 'UTF-8');
                				}
                				catch(OdfException $e)
                				{
                				}
                				catch(SegmentException $e)
                				{
                				}
                			}
                			$listlines->merge();
                		}
                		$odfHandler->mergeSegment($listlines);
                	}
                	catch(OdfException $e)
                	{
                		$this->error=$e->getMessage();
                		dol_syslog($this->error, LOG_WARNING);
                		//return -1;
                	}
                }

                // Make substitutions into odt
                $array_user=$this->get_substitutionarray_user($user,$outputlangs);
                $array_soc=$this->get_substitutionarray_mysoc($mysoc,$outputlangs);
                $array_thirdparty=$this->get_substitutionarray_thirdparty($object,$outputlangs);
                $array_other=$this->get_substitutionarray_other($outputlangs);

                $tmparray = array_merge($array_user,$array_soc,$array_thirdparty,$array_other);
                complete_substitutions_array($tmparray, $outputlangs, $object);

                // Call the ODTSubstitution hook
                $parameters=array('odfHandler'=>&$odfHandler,'file'=>$file,'object'=>$object,'outputlangs'=>$outputlangs,'substitutionarray'=>&$tmparray);
				$reshook=$hookmanager->executeHooks('ODTSubstitution',$parameters,$this,$action);    // Note that $action and $object may have been modified by some hooks

                // Replace variables into document
				foreach($tmparray as $key=>$value)
				{
					try {
						if (preg_match('/logo$/',$key))	// Image
						{
							if (file_exists($value)) $odfHandler->setImage($key, $value);
							else $odfHandler->setVars($key, 'ErrorFileNotFound', true, 'UTF-8');
						}
						else	// Text
						{
							$odfHandler->setVars($key, $value, true, 'UTF-8');
						}
					}
					catch(OdfException $e)
					{
						// setVars failed, probably because key not found
					}
				}

				// Replace labels translated
				$tmparray=$outputlangs->get_translations_for_substitutions();
				foreach($tmparray as $key=>$value)
				{
					try {
						$odfHandler->setVars($key, $value, true, 'UTF-8');
					}
					catch(OdfException $e)
					{
					}
				}

				// Call the beforeODTSave hook
				$parameters=array('odfHandler'=>&$odfHandler,'file'=>$file,'object'=>$object,'outputlangs'=>$outputlangs,'substitutionarray'=>&$tmparray);
				$reshook=$hookmanager->executeHooks('beforeODTSave',$parameters,$this,$action);    // Note that $action and $object may have been modified by some hooks

				// Write new file
				if (!empty($conf->global->MAIN_ODT_AS_PDF)) {
					try {
						$odfHandler->exportAsAttachedPDF($file);
					}catch (Exception $e){
						$this->error=$e->getMessage();
						return -1;
					}
				}
				else {
				    try {
					   $odfHandler->creator = $user->getFullName($outputlangs);
					   $odfHandler->title = $object->builddoc_filename;
					   $odfHandler->subject = $object->builddoc_filename;

					   if (! empty($conf->global->ODT_ADD_DOLIBARR_ID))
					   {
    					  $odfHandler->userdefined['dol_id'] = $object->id;
	   		  		      $odfHandler->userdefined['dol_element'] = $object->element;
					   }

					   $odfHandler->saveToDisk($file);
					}catch (Exception $e){
						$this->error=$e->getMessage();
						return -1;
					}
				}
				$parameters=array('odfHandler'=>&$odfHandler,'file'=>$file,'object'=>$object,'outputlangs'=>$outputlangs,'substitutionarray'=>&$tmparray);
				$reshook=$hookmanager->executeHooks('afterODTCreation',$parameters,$this,$action);    // Note that $action and $object may have been modified by some hooks

				if (! empty($conf->global->MAIN_UMASK))
				@chmod($file, octdec($conf->global->MAIN_UMASK));

				$odfHandler=null;	// Destroy object

				$this->result = array('fullpath'=>$file);

				return 1;   // Success
			}
			else
			{
				$this->error=$langs->transnoentities("ErrorCanNotCreateDir",$dir);
				return -1;
			}
		}

		$this->error='UnknownError';
		return -1;
	}
<<<<<<< HEAD

}
=======
}
>>>>>>> 59a27085
<|MERGE_RESOLUTION|>--- conflicted
+++ resolved
@@ -429,9 +429,4 @@
 		$this->error='UnknownError';
 		return -1;
 	}
-<<<<<<< HEAD
-
-}
-=======
-}
->>>>>>> 59a27085
+}