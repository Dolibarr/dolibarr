--- conflicted
+++ resolved
@@ -2,10 +2,7 @@
 /* Copyright (C) 2010-2011  Laurent Destailleur     <ely@users.sourceforge.net>
  * Copyright (C) 2016	    Charlie Benke           <charlie@patas-monkey.com>
  * Copyright (C) 2018-2024  Frédéric France         <frederic.france@free.fr>
-<<<<<<< HEAD
-=======
  * Copyright (C) 2024		MDW							<mdeweerd@users.noreply.github.com>
->>>>>>> cc80841a
  *
  * This program is free software; you can redistribute it and/or modify
  * it under the terms of the GNU General Public License as published by
@@ -41,11 +38,7 @@
 class doc_generic_odt extends ModeleThirdPartyDoc
 {
 	/**
-<<<<<<< HEAD
-	 * @var string Dolibarr version of the loaded document
-=======
 	 * @var string Version, possible values are: 'development', 'experimental', 'dolibarr', 'dolibarr_deprecated' or a version string like 'x.y.z'''|'development'|'dolibarr'|'experimental' Dolibarr version of the loaded document
->>>>>>> cc80841a
 	 */
 	public $version = 'dolibarr';
 
