--- conflicted
+++ resolved
@@ -110,19 +110,11 @@
 			$texte .= $langs->trans('RemoveSpecialChars').' = '.yn(1)."<br>\n";
 		}
 		//if (!empty($conf->global->COMPANY_AQUARIUM_REMOVE_ALPHA)) $texte.=$langs->trans('COMPANY_AQUARIUM_REMOVE_ALPHA').' = '.yn($conf->global->COMPANY_AQUARIUM_REMOVE_ALPHA)."<br>\n";
-<<<<<<< HEAD
-		if (!empty($conf->global->COMPANY_AQUARIUM_CLEAN_REGEX)) {
-			$texte .= $langs->trans('COMPANY_AQUARIUM_CLEAN_REGEX').' = ' . getDolGlobalString('COMPANY_AQUARIUM_CLEAN_REGEX')."<br>\n";
-		}
-
-		if (!empty($conf->global->COMPANY_AQUARIUM_NO_PREFIX)) {
-=======
 		if (getDolGlobalString('COMPANY_AQUARIUM_CLEAN_REGEX')) {
 			$texte .= $langs->trans('COMPANY_AQUARIUM_CLEAN_REGEX').' = ' . getDolGlobalString('COMPANY_AQUARIUM_CLEAN_REGEX')."<br>\n";
 		}
 
 		if (getDolGlobalString('COMPANY_AQUARIUM_NO_PREFIX')) {
->>>>>>> 729451fa
 			$texte .= $langs->trans('COMPANY_AQUARIUM_NO_PREFIX').' = ' . getDolGlobalString('COMPANY_AQUARIUM_NO_PREFIX')."<br>\n";
 		}
 		$texte .= '</td>';
@@ -193,11 +185,7 @@
 			$codetouse = preg_replace('/([a-z])/i', '', $codetouse);
 		}
 		// Apply a regex replacement pattern on code if COMPANY_AQUARIUM_CLEAN_REGEX is set. Value must be a regex with parenthesis. The part into parenthesis is kept, the rest removed.
-<<<<<<< HEAD
-		if (!empty($conf->global->COMPANY_AQUARIUM_CLEAN_REGEX)) {	// Example: $conf->global->COMPANY_AQUARIUM_CLEAN_REGEX='^..(..)..';
-=======
 		if (getDolGlobalString('COMPANY_AQUARIUM_CLEAN_REGEX')) {	// Example: $conf->global->COMPANY_AQUARIUM_CLEAN_REGEX='^..(..)..';
->>>>>>> 729451fa
 			$codetouse = preg_replace('/' . getDolGlobalString('COMPANY_AQUARIUM_CLEAN_REGEX').'/', '\1\2\3', $codetouse);
 		}
 
