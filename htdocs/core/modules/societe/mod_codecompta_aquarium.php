--- conflicted
+++ resolved
@@ -39,15 +39,6 @@
 	public $name = 'Aquarium';
 
 	/**
-<<<<<<< HEAD
-	 * @var string
-	 */
-	public $code;
-
-	/**
-	 * Dolibarr version of the loaded document
-=======
->>>>>>> cc80841a
 	 * @var string
 	 */
 	public $code;
@@ -139,21 +130,12 @@
 	/**
 	 * Return an example of result returned by getNextValue
 	 *
-<<<<<<< HEAD
-	 * @param	Translate		$langs		Object langs
-	 * @param	Societe|string	$objsoc		Object thirdparty
-	 * @param	int				$type		Type of third party (1:customer, 2:supplier, -1:autodetect)
-	 * @return	string						Return string example
-	 */
-	public function getExample($langs, $objsoc = '', $type = -1)
-=======
 	 * @param	?Translate		$langs		Object langs
 	 * @param	Societe|string	$objsoc		Object thirdparty
 	 * @param	int<-1,2>		$type		Type of third party (1:customer, 2:supplier, -1:autodetect)
 	 * @return	string						Return string example
 	 */
 	public function getExample($langs = null, $objsoc = '', $type = -1)
->>>>>>> cc80841a
 	{
 		$s = '';
 		$s .= $this->prefixcustomeraccountancycode.'CUSTCODE';
