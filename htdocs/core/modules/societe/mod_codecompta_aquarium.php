--- conflicted
+++ resolved
@@ -103,11 +103,7 @@
 			$texte .= $langs->trans('COMPANY_AQUARIUM_CLEAN_REGEX').' = '.$conf->global->COMPANY_AQUARIUM_CLEAN_REGEX."<br>\n";
 		}
 		$texte .= '</td>';
-<<<<<<< HEAD
-		$texte .= '<td class="right"><input type="submit" class="button button-edit reposition" name="Button" value="'.$langs->trans("Modify").'"></td>';
-=======
 		$texte .= '<td class="right"><input type="submit" class="button button-edit reposition" name="modify" value="'.$langs->trans("Modify").'"></td>';
->>>>>>> 503d1a04
 		$texte .= '</tr></table>';
 		$texte .= '</form>';
 
