<?php
/* Copyright (C) 2003-2005 Rodolphe Quiedeville <rodolphe@quiedeville.org>
 * Copyright (C) 2004-2010 Laurent Destailleur  <eldy@users.sourceforge.net>
 * Copyright (C) 2004      Eric Seigne          <eric.seigne@ryxeo.com>
 * Copyright (C) 2005-2012 Regis Houssin        <regis.houssin@inodbox.com>
 * Copyright (C) 2024		Frédéric France			<frederic.france@free.fr>
 * Copyright (C) 2024		MDW							<mdeweerd@users.noreply.github.com>
 *
 * This program is free software; you can redistribute it and/or modify
 * it under the terms of the GNU General Public License as published by
 * the Free Software Foundation; either version 3 of the License, or
 * (at your option) any later version.
 *
 * This program is distributed in the hope that it will be useful,
 * but WITHOUT ANY WARRANTY; without even the implied warranty of
 * MERCHANTABILITY or FITNESS FOR A PARTICULAR PURPOSE.  See the
 * GNU General Public License for more details.
 *
 * You should have received a copy of the GNU General Public License
 * along with this program. If not, see <https://www.gnu.org/licenses/>.
 * or see https://www.gnu.org/
 */

/**
 *	    \file       htdocs/core/modules/societe/modules_societe.class.php
 *		\ingroup    societe
 *		\brief      File with parent class of submodules to manage numbering and document generation
 */
require_once DOL_DOCUMENT_ROOT.'/core/class/commondocgenerator.class.php';
require_once DOL_DOCUMENT_ROOT.'/core/class/commonnumrefgenerator.class.php';


/**
 *	Parent class for third parties models of doc generators
 */
abstract class ModeleThirdPartyDoc extends CommonDocGenerator
{
	// phpcs:disable PEAR.NamingConventions.ValidFunctionName.ScopeNotCamelCaps
	/**
	 *  Return list of active generation modules
	 *
<<<<<<< HEAD
	 * 	@param	DoliDB		$dbs				Database handler
	 *  @param	integer		$maxfilenamelength  Max length of value to show
	 * 	@return	array							List of templates
=======
	 *  @param  DoliDB  	$db                 Database handler
	 *  @param  int<0,max>	$maxfilenamelength  Max length of value to show
	 *  @return string[]|int<-1,0>				List of templates
>>>>>>> cc80841a
	 */
	public static function liste_modeles($dbs, $maxfilenamelength = 0)
	{
		// phpcs:enable
		$type = 'company';
		$list = array();

		include_once DOL_DOCUMENT_ROOT.'/core/lib/functions2.lib.php';
		$list = getListOfModels($dbs, $type, $maxfilenamelength);

		return $list;
	}


	// phpcs:disable PEAR.NamingConventions.ValidFunctionName.ScopeNotCamelCaps
	/**
	 *  Function to build a document on disk using the generic odt module.
	 *
	 *	@param	Societe		$object				Object source to build document
	 *	@param	Translate	$outputlangs		Lang output object
	 *	@param	string		$srctemplatepath	Full path of source filename for generator using a template file
	 *	@param	int<0,1>	$hidedetails		Do not show line details
	 *	@param	int<0,1>	$hidedesc			Do not show desc
	 *	@param	int<0,1>	$hideref			Do not show ref
	 *	@return	int<-1,1>						1 if OK, <=0 if KO
	 */
	abstract public function write_file($object, $outputlangs, $srctemplatepath = '', $hidedetails = 0, $hidedesc = 0, $hideref = 0);
	// phpcs:enable
}

/**
 *		Parent class for third parties code generators
 */
abstract class ModeleThirdPartyCode extends CommonNumRefGenerator
{
	/**
	 * Constructor
	 *
	 *  @param DoliDB       $db     Database object
	 */
	abstract public function __construct($db);


<<<<<<< HEAD
=======
	/**
	 * Return an example of result returned by getNextValue
	 *
	 * @param	?Translate		$langs		Object langs
	 * @param	Societe|string	$objsoc		Object thirdparty
	 * @param	int<-1,2>		$type		Type of third party (1:customer, 2:supplier, -1:autodetect)
	 * @return	string						Return string example
	 */
	//abstract public function getExample($langs = null, $objsoc = '', $type = -1);


>>>>>>> cc80841a
	/**
	 *  Return next value available
	 *
	 *	@param	Societe|string	$objsoc		Object thirdparty
	 *	@param	int				$type		Type
	 *  @return string      				Value
	 */
	public function getNextValue($objsoc = '', $type = -1)
	{
		global $langs;
		return $langs->trans("Function_getNextValue_InModuleNotWorking");
	}


	// phpcs:disable PEAR.NamingConventions.ValidFunctionName.ScopeNotCamelCaps
	/**
	 *  Return list of active generation modules
	 *
<<<<<<< HEAD
	 *  @param	DoliDB	$dbs     			Database handler
	 *  @param  integer	$maxfilenamelength  Max length of value to show
	 *  @return	array|int					List of numbers
=======
	 *  @param  DoliDB  	$dbs				Database handler
	 *  @param  int<0,max>	$maxfilenamelength	Max length of value to show
	 *  @return string[]|int<-1,0>				List of templates
>>>>>>> cc80841a
	 */
	public static function liste_modeles($dbs, $maxfilenamelength = 0)
	{
		// phpcs:enable
		$list = array();
		$sql = "";

		$resql = $dbs->query($sql);
		if ($resql) {
			$num = $dbs->num_rows($resql);
			$i = 0;
			while ($i < $num) {
				$row = $dbs->fetch_row($resql);
				$list[$row[0]] = $row[1];
				$i++;
			}
		} else {
			return -1;
		}
		return $list;
	}


	/**
	 *  Return description of module parameters
	 *
	 *  @param	Translate	$langs      Output language
	 *  @param	Societe		$soc		Third party object
	 *  @param	int			$type		-1=Nothing, 0=Customer, 1=Supplier
	 *  @return	string					HTML translated description
	 */
	public function getToolTip($langs, $soc, $type)
	{
		$langs->loadLangs(array("admin", "companies"));

		$strikestart = '';
		$strikeend = '';
		if (getDolGlobalString('MAIN_COMPANY_CODE_ALWAYS_REQUIRED') && !empty($this->code_null)) {
			$strikestart = '<strike>';
			$strikeend = '</strike> '.yn(1, 1, 2).' ('.$langs->trans("ForcedToByAModule", $langs->transnoentities("yes")).')';
		}

		$s = '';
		if ($type == -1) {
			$s .= $langs->trans("Name").': <b>'.$this->getName($langs).'</b><br>';
		} elseif ($type == 0) {
			$s .= $langs->trans("CustomerCodeDesc").'<br>';
		} elseif ($type == 1) {
			$s .= $langs->trans("SupplierCodeDesc").'<br>';
		}
		if ($type != -1) {
			$s .= $langs->trans("ValidityControledByModule").': <b>'.$this->getName($langs).'</b><br>';
		}
		$s .= '<br>';
		$s .= '<u>'.$langs->trans("ThisIsModuleRules").':</u><br>';
		if ($type == 0) {
			$s .= $langs->trans("RequiredIfCustomer").': '.$strikestart;
			$s .= yn(!$this->code_null, 1, 2).$strikeend;
			$s .= '<br>';
		} elseif ($type == 1) {
			$s .= $langs->trans("RequiredIfSupplier").': '.$strikestart;
			$s .= yn(!$this->code_null, 1, 2).$strikeend;
			$s .= '<br>';
		} elseif ($type == -1) {
			$s .= $langs->trans("Required").': '.$strikestart;
			$s .= yn(!$this->code_null, 1, 2).$strikeend;
			$s .= '<br>';
		}
		$s .= $langs->trans("CanBeModifiedIfOk").': ';
		$s .= yn($this->code_modifiable, 1, 2);
		$s .= '<br>';
		$s .= $langs->trans("CanBeModifiedIfKo").': '.yn($this->code_modifiable_invalide, 1, 2).'<br>';
		$s .= $langs->trans("AutomaticCode").': '.yn($this->code_auto, 1, 2).'<br>';
		$s .= '<br>';
		if ($type == 0 || $type == -1) {
			$nextval = $this->getNextValue($soc, 0);
			if (empty($nextval)) {
				$nextval = $langs->trans("Undefined");
			}
			$s .= $langs->trans("NextValue").($type == -1 ? ' ('.$langs->trans("Customer").')' : '').': <b>'.$nextval.'</b><br>';
		}
		if ($type == 1 || $type == -1) {
			$nextval = $this->getNextValue($soc, 1);
			if (empty($nextval)) {
				$nextval = $langs->trans("Undefined");
			}
			$s .= $langs->trans("NextValue").($type == -1 ? ' ('.$langs->trans("Supplier").')' : '').': <b>'.$nextval.'</b>';
		}
		return $s;
	}

	// phpcs:disable PEAR.NamingConventions.ValidFunctionName.ScopeNotCamelCaps
	/**
	 *   Check if mask/numbering use prefix
	 *
	 *   @return    int	    0=no, 1=yes
	 */
	public function verif_prefixIsUsed()
	{
		// phpcs:enable
		return 0;
	}

	/**
	 * 	Check validity of code according to its rules
	 *
	 *	@param	DoliDB		$db		Database handler
	 *	@param	string		$code	Code to check/correct
	 *	@param	Societe		$soc	Object third party
	 *  @param  int<0,1>  	$type   0 = customer/prospect , 1 = supplier
	 *  @return int<-6,0>			0 if OK
	 * 								-1 ErrorBadCustomerCodeSyntax
	 * 								-2 ErrorCustomerCodeRequired
	 * 								-3 ErrorCustomerCodeAlreadyUsed
	 * 								-4 ErrorPrefixRequired
	 * 								-5 NotConfigured - Setup empty so any value may be ok or not
	 * 								-6 Other (see this->error)
	 */
	abstract public function verif($db, &$code, $soc, $type);
}


/**
 *		Parent class for third parties accountancy code generators
 */
abstract class ModeleAccountancyCode extends CommonNumRefGenerator
{
	/**
	 * @var string
	 */
	public $code;

	/**
	 *  Return description of module parameters
	 *
	 *  @param	Translate	$langs      Output language
	 *  @param	Societe		$soc		Third party object
	 *  @param	int			$type		-1=Nothing, 0=Customer, 1=Supplier
	 *  @return	string					HTML translated description
	 */
	public function getToolTip($langs, $soc, $type)
	{
		global $db;

		$langs->load("admin");

		$s = '';
		if ($type == -1) {
			$s .= $langs->trans("Name").': <b>'.$this->name.'</b><br>';
			$s .= $langs->trans("Version").': <b>'.$this->getVersion().'</b><br>';
		}
		//$s.='<br>';
		//$s.='<u>'.$langs->trans("ThisIsModuleRules").':</u><br>';
		$s .= '<br>';
		if ($type == 0 || $type == -1) {
			$result = $this->get_code($db, $soc, 'customer');
			$nextval = $this->code;
			if (empty($nextval)) {
				$nextval = $langs->trans("Undefined");
			}
			$s .= $langs->trans("NextValue").($type == -1 ? ' ('.$langs->trans("Customer").')' : '').': <b>'.$nextval.'</b><br>';
		}
		if ($type == 1 || $type == -1) {
			$result = $this->get_code($db, $soc, 'supplier');
			$nextval = $this->code;
			if (empty($nextval)) {
				$nextval = $langs->trans("Undefined");
			}
			$s .= $langs->trans("NextValue").($type == -1 ? ' ('.$langs->trans("Supplier").')' : '').': <b>'.$nextval.'</b>';
		}
		return $s;
	}

	// phpcs:disable PEAR.NamingConventions.ValidFunctionName.ScopeNotCamelCaps
	/**
	 *  Set accountancy account code for a third party into this->code
	 *
	 *  @param	DoliDB	$db             Database handler
	 *  @param  Societe	$societe        Third party object
	 *  @param  string	$type			'customer' or 'supplier'
	 *  @return	int<-1,1>				>=0 if success, -1 if failure
	 */
	public function get_code($db, $societe, $type = '')
	{
		// phpcs:enable
		global $langs;

		dol_syslog(get_class($this)."::get_code".$langs->trans("NotAvailable"), LOG_ERR);
		return -1;
	}
}<|MERGE_RESOLUTION|>--- conflicted
+++ resolved
@@ -39,24 +39,18 @@
 	/**
 	 *  Return list of active generation modules
 	 *
-<<<<<<< HEAD
-	 * 	@param	DoliDB		$dbs				Database handler
-	 *  @param	integer		$maxfilenamelength  Max length of value to show
-	 * 	@return	array							List of templates
-=======
 	 *  @param  DoliDB  	$db                 Database handler
 	 *  @param  int<0,max>	$maxfilenamelength  Max length of value to show
 	 *  @return string[]|int<-1,0>				List of templates
->>>>>>> cc80841a
-	 */
-	public static function liste_modeles($dbs, $maxfilenamelength = 0)
+	 */
+	public static function liste_modeles($db, $maxfilenamelength = 0)
 	{
 		// phpcs:enable
 		$type = 'company';
 		$list = array();
 
 		include_once DOL_DOCUMENT_ROOT.'/core/lib/functions2.lib.php';
-		$list = getListOfModels($dbs, $type, $maxfilenamelength);
+		$list = getListOfModels($db, $type, $maxfilenamelength);
 
 		return $list;
 	}
@@ -91,8 +85,6 @@
 	abstract public function __construct($db);
 
 
-<<<<<<< HEAD
-=======
 	/**
 	 * Return an example of result returned by getNextValue
 	 *
@@ -104,7 +96,6 @@
 	//abstract public function getExample($langs = null, $objsoc = '', $type = -1);
 
 
->>>>>>> cc80841a
 	/**
 	 *  Return next value available
 	 *
@@ -123,15 +114,9 @@
 	/**
 	 *  Return list of active generation modules
 	 *
-<<<<<<< HEAD
-	 *  @param	DoliDB	$dbs     			Database handler
-	 *  @param  integer	$maxfilenamelength  Max length of value to show
-	 *  @return	array|int					List of numbers
-=======
 	 *  @param  DoliDB  	$dbs				Database handler
 	 *  @param  int<0,max>	$maxfilenamelength	Max length of value to show
 	 *  @return string[]|int<-1,0>				List of templates
->>>>>>> cc80841a
 	 */
 	public static function liste_modeles($dbs, $maxfilenamelength = 0)
 	{
