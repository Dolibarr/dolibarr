<?php
/* Copyright (C) 2003-2005 Rodolphe Quiedeville <rodolphe@quiedeville.org>
 * Copyright (C) 2004-2010 Laurent Destailleur  <eldy@users.sourceforge.net>
 * Copyright (C) 2004      Eric Seigne          <eric.seigne@ryxeo.com>
 * Copyright (C) 2005-2012 Regis Houssin        <regis.houssin@inodbox.com>
 *
 * This program is free software; you can redistribute it and/or modify
 * it under the terms of the GNU General Public License as published by
 * the Free Software Foundation; either version 3 of the License, or
 * (at your option) any later version.
 *
 * This program is distributed in the hope that it will be useful,
 * but WITHOUT ANY WARRANTY; without even the implied warranty of
 * MERCHANTABILITY or FITNESS FOR A PARTICULAR PURPOSE.  See the
 * GNU General Public License for more details.
 *
 * You should have received a copy of the GNU General Public License
 * along with this program. If not, see <https://www.gnu.org/licenses/>.
 * or see https://www.gnu.org/
 */

/**
 *	    \file       htdocs/core/modules/societe/modules_societe.class.php
 *		\ingroup    societe
 *		\brief      File with parent class of submodules to manage numbering and document generation
 */
require_once DOL_DOCUMENT_ROOT.'/core/class/commondocgenerator.class.php';
require_once DOL_DOCUMENT_ROOT.'/core/class/commonnumrefgenerator.class.php';


/**
 *	Parent class for third parties models of doc generators
 */
abstract class ModeleThirdPartyDoc extends CommonDocGenerator
{
	// phpcs:disable PEAR.NamingConventions.ValidFunctionName.ScopeNotCamelCaps
	/**
	 *  Return list of active generation modules
	 *
	 * 	@param	DoliDB		$dbs				Database handler
	 *  @param	integer		$maxfilenamelength  Max length of value to show
	 * 	@return	array							List of templates
	 */
	public static function liste_modeles($dbs, $maxfilenamelength = 0)
	{
		// phpcs:enable
		$type = 'company';
		$list = array();

		include_once DOL_DOCUMENT_ROOT.'/core/lib/functions2.lib.php';
		$list = getListOfModels($dbs, $type, $maxfilenamelength);

		return $list;
	}
}

/**
 *		Parent class for third parties code generators
 */
abstract class ModeleThirdPartyCode extends CommonNumRefGenerator
{
<<<<<<< HEAD

	/**
	 * @var int Automatic numbering
	 */
	public $code_auto;

	/**
	 * @var string Editable code
	 */
	public $code_modifiable;

=======
	/**
	 * @var int Automatic numbering
	 */
	public $code_auto;

	/**
	 * @var string Editable code
	 */
	public $code_modifiable;

>>>>>>> 729451fa
	public $code_modifiable_invalide; // Modified code if it is invalid

	/**
	 * @var int Code facultatif
	 */
	public $code_null;


	/**
	 *  Return next value available
	 *
	 *	@param	Societe		$objsoc		Object thirdparty
	 *	@param	int			$type		Type
	 *  @return string      			Value
	 */
	public function getNextValue($objsoc = 0, $type = -1)
	{
		global $langs;
		return $langs->trans("Function_getNextValue_InModuleNotWorking");
	}

	// phpcs:disable PEAR.NamingConventions.ValidFunctionName.ScopeNotCamelCaps
	/**
	 *  Renvoie la liste des modeles de numérotation
	 *
	 *  @param	DoliDB	$dbs     			Database handler
	 *  @param  integer	$maxfilenamelength  Max length of value to show
	 *  @return	array|int					List of numbers
	 */
	public static function liste_modeles($dbs, $maxfilenamelength = 0)
	{
		// phpcs:enable
		$list = array();
		$sql = "";

		$resql = $dbs->query($sql);
		if ($resql) {
			$num = $dbs->num_rows($resql);
			$i = 0;
			while ($i < $num) {
				$row = $dbs->fetch_row($resql);
				$list[$row[0]] = $row[1];
				$i++;
			}
		} else {
			return -1;
		}
		return $list;
	}

	/**
	 *  Return description of module parameters
	 *
	 *  @param	Translate	$langs      Output language
	 *  @param	Societe		$soc		Third party object
	 *  @param	int			$type		-1=Nothing, 0=Customer, 1=Supplier
	 *  @return	string					HTML translated description
	 */
	public function getToolTip($langs, $soc, $type)
	{
		global $conf;

		$langs->loadLangs(array("admin", "companies"));

		$strikestart = '';
		$strikeend = '';
		if (getDolGlobalString('MAIN_COMPANY_CODE_ALWAYS_REQUIRED') && !empty($this->code_null)) {
			$strikestart = '<strike>';
			$strikeend = '</strike> '.yn(1, 1, 2).' ('.$langs->trans("ForcedToByAModule", $langs->transnoentities("yes")).')';
		}

		$s = '';
		if ($type == -1) {
			$s .= $langs->trans("Name").': <b>'.$this->getNom($langs).'</b><br>';
		} elseif ($type == -1) {
			$s .= $langs->trans("Version").': <b>'.$this->getVersion().'</b><br>';
		} elseif ($type == 0) {
			$s .= $langs->trans("CustomerCodeDesc").'<br>';
		} elseif ($type == 1) {
			$s .= $langs->trans("SupplierCodeDesc").'<br>';
		}
		if ($type != -1) {
			$s .= $langs->trans("ValidityControledByModule").': <b>'.$this->getNom($langs).'</b><br>';
		}
		$s .= '<br>';
		$s .= '<u>'.$langs->trans("ThisIsModuleRules").':</u><br>';
		if ($type == 0) {
			$s .= $langs->trans("RequiredIfCustomer").': '.$strikestart;
			$s .= yn(!$this->code_null, 1, 2).$strikeend;
			$s .= '<br>';
		} elseif ($type == 1) {
			$s .= $langs->trans("RequiredIfSupplier").': '.$strikestart;
			$s .= yn(!$this->code_null, 1, 2).$strikeend;
			$s .= '<br>';
		} elseif ($type == -1) {
			$s .= $langs->trans("Required").': '.$strikestart;
			$s .= yn(!$this->code_null, 1, 2).$strikeend;
			$s .= '<br>';
		}
		$s .= $langs->trans("CanBeModifiedIfOk").': ';
		$s .= yn($this->code_modifiable, 1, 2);
		$s .= '<br>';
		$s .= $langs->trans("CanBeModifiedIfKo").': '.yn($this->code_modifiable_invalide, 1, 2).'<br>';
		$s .= $langs->trans("AutomaticCode").': '.yn($this->code_auto, 1, 2).'<br>';
		$s .= '<br>';
		if ($type == 0 || $type == -1) {
			$nextval = $this->getNextValue($soc, 0);
			if (empty($nextval)) {
				$nextval = $langs->trans("Undefined");
			}
			$s .= $langs->trans("NextValue").($type == -1 ? ' ('.$langs->trans("Customer").')' : '').': <b>'.$nextval.'</b><br>';
		}
		if ($type == 1 || $type == -1) {
			$nextval = $this->getNextValue($soc, 1);
			if (empty($nextval)) {
				$nextval = $langs->trans("Undefined");
			}
			$s .= $langs->trans("NextValue").($type == -1 ? ' ('.$langs->trans("Supplier").')' : '').': <b>'.$nextval.'</b>';
		}
		return $s;
	}

	// phpcs:disable PEAR.NamingConventions.ValidFunctionName.ScopeNotCamelCaps
	/**
	 *   Check if mask/numbering use prefix
	 *
	 *   @return    int	    0=no, 1=yes
	 */
	public function verif_prefixIsUsed()
	{
		// phpcs:enable
		return 0;
	}
}


/**
 *		Parent class for third parties accountancy code generators
 */
abstract class ModeleAccountancyCode extends CommonNumRefGenerator
{
<<<<<<< HEAD

=======
>>>>>>> 729451fa
	/**
	 * @var string
	 */
	public $code;

	/**
	 *  Return description of module parameters
	 *
	 *  @param	Translate	$langs      Output language
	 *  @param	Societe		$soc		Third party object
	 *  @param	int			$type		-1=Nothing, 0=Customer, 1=Supplier
	 *  @return	string					HTML translated description
	 */
	public function getToolTip($langs, $soc, $type)
	{
		global $db;

		$langs->load("admin");

		$s = '';
		if ($type == -1) {
			$s .= $langs->trans("Name").': <b>'.$this->name.'</b><br>';
			$s .= $langs->trans("Version").': <b>'.$this->getVersion().'</b><br>';
		}
		//$s.='<br>';
		//$s.='<u>'.$langs->trans("ThisIsModuleRules").':</u><br>';
		$s .= '<br>';
		if ($type == 0 || $type == -1) {
			$result = $this->get_code($db, $soc, 'customer');
			$nextval = $this->code;
			if (empty($nextval)) {
				$nextval = $langs->trans("Undefined");
			}
			$s .= $langs->trans("NextValue").($type == -1 ? ' ('.$langs->trans("Customer").')' : '').': <b>'.$nextval.'</b><br>';
		}
		if ($type == 1 || $type == -1) {
			$result = $this->get_code($db, $soc, 'supplier');
			$nextval = $this->code;
			if (empty($nextval)) {
				$nextval = $langs->trans("Undefined");
			}
			$s .= $langs->trans("NextValue").($type == -1 ? ' ('.$langs->trans("Supplier").')' : '').': <b>'.$nextval.'</b>';
		}
		return $s;
	}

	// phpcs:disable PEAR.NamingConventions.ValidFunctionName.ScopeNotCamelCaps
	/**
	 *  Set accountancy account code for a third party into this->code
	 *
	 *  @param	DoliDB	$db             Database handler
	 *  @param  Societe	$societe        Third party object
	 *  @param  int		$type			'customer' or 'supplier'
	 *  @return	int						>=0 if OK, <0 if KO
	 */
	public function get_code($db, $societe, $type = '')
	{
		// phpcs:enable
		global $langs;

		return $langs->trans("NotAvailable");
	}
}<|MERGE_RESOLUTION|>--- conflicted
+++ resolved
@@ -59,8 +59,6 @@
  */
 abstract class ModeleThirdPartyCode extends CommonNumRefGenerator
 {
-<<<<<<< HEAD
-
 	/**
 	 * @var int Automatic numbering
 	 */
@@ -71,18 +69,6 @@
 	 */
 	public $code_modifiable;
 
-=======
-	/**
-	 * @var int Automatic numbering
-	 */
-	public $code_auto;
-
-	/**
-	 * @var string Editable code
-	 */
-	public $code_modifiable;
-
->>>>>>> 729451fa
 	public $code_modifiable_invalide; // Modified code if it is invalid
 
 	/**
@@ -224,10 +210,6 @@
  */
 abstract class ModeleAccountancyCode extends CommonNumRefGenerator
 {
-<<<<<<< HEAD
-
-=======
->>>>>>> 729451fa
 	/**
 	 * @var string
 	 */
