<?php
/* Copyright (C) 2004      Rodolphe Quiedeville <rodolphe@quiedeville.org>
 * Copyright (C) 2006-2009 Laurent Destailleur  <eldy@users.sourceforge.net>
 * Copyright (C) 2007-2012 Regis Houssin        <regis.houssin@inodbox.com>
 * Copyright (C) 2011      Juanjo Menent	    <jmenent@2byte.es>
 * Copyright (C) 2013-2018 Philippe Grand      	<philippe.grand@atoo-net.com>
 * Copyright (C) 2020-2024	Frédéric France		<frederic.france@free.fr>
<<<<<<< HEAD
 * Copyright (C) 2024		MDW							<mdeweerd@users.noreply.github.com>
=======
 * Copyright (C) 2024		MDW					<mdeweerd@users.noreply.github.com>
 * Copyright (C) 2024		Eric Seigne 		<eric.seigne@cap-rel.fr>
>>>>>>> cc80841a
 *
 * This program is free software; you can redistribute it and/or modify
 * it under the terms of the GNU General Public License as published by
 * the Free Software Foundation; either version 3 of the License, or
 * (at your option) any later version.
 *
 * This program is distributed in the hope that it will be useful,
 * but WITHOUT ANY WARRANTY; without even the implied warranty of
 * MERCHANTABILITY or FITNESS FOR A PARTICULAR PURPOSE.  See the
 * GNU General Public License for more details.
 *
 * You should have received a copy of the GNU General Public License
 * along with this program. If not, see <https://www.gnu.org/licenses/>.
 * or see https://www.gnu.org/
 */

/**
 *       \file       htdocs/core/modules/societe/mod_codeclient_elephant.php
 *       \ingroup    societe
 *       \brief      File of class to manage third party code with elephant rule
 */

require_once DOL_DOCUMENT_ROOT.'/core/modules/societe/modules_societe.class.php';


/**
 *	Class to manage third party code with elephant rule
 */
class mod_codeclient_elephant extends ModeleThirdPartyCode
{
	// variables inherited from ModeleThirdPartyCode class
	public $name = 'Elephant';
	public $version = 'dolibarr';

	// variables not inherited

	/**
	 * @var string search string
	 */
	public $searchcode;

	/**
	 * @var int Nombre de chiffres du compteur
	 */
	public $numbitcounter;


	/**
	 *	Constructor
	 *
	 *	@param DoliDB		$db		Database object
	 */
	public function __construct($db)
	{
		$this->db = $db;

		$this->code_null = 0;
		$this->code_modifiable = 1;
		$this->code_modifiable_invalide = 1;
		$this->code_modifiable_null = 1;
		$this->code_auto = 1;
		$this->prefixIsRequired = 0;
	}


	/**
	 *  Return description of module
	 *
	 *  @param	Translate	$langs		Object langs
	 *  @return string      			Description of module
	 */
	public function info($langs)
	{
		global $conf, $mc;
		global $form;

		$langs->load("companies");

		$disabled = ((!empty($mc->sharings['referent']) && $mc->sharings['referent'] != $conf->entity) ? ' disabled' : '');

		$texte = $langs->trans('GenericNumRefModelDesc')."<br>\n";
		$texte .= '<form action="'.$_SERVER["PHP_SELF"].'" method="POST">';
		$texte .= '<input type="hidden" name="token" value="'.newToken().'">';
		$texte .= '<input type="hidden" name="page_y" value="">';
		$texte .= '<input type="hidden" name="action" value="setModuleOptions">';
		$texte .= '<input type="hidden" name="param1" value="COMPANY_ELEPHANT_MASK_CUSTOMER">';
		$texte .= '<input type="hidden" name="param2" value="COMPANY_ELEPHANT_MASK_SUPPLIER">';
		$texte .= '<input type="hidden" name="param3" value="COMPANY_ELEPHANT_DATE_START">';
		$texte .= '<input type="hidden" name="param4" value="COMPANY_ELEPHANT_DATE_START_ENABLE">';
		$texte .= '<table class="nobordernopadding" width="100%">';

		$tooltip = $langs->trans("GenericMaskCodes", $langs->transnoentities("ThirdParty"), $langs->transnoentities("ThirdParty"));
		//$tooltip.=$langs->trans("GenericMaskCodes2");	Not required for third party numbering
		$tooltip .= $langs->trans("GenericMaskCodes2b").'<br>';
		$tooltip .= '<br>';
		$tooltip .= $langs->trans("GenericMaskCodes3");
		$tooltip .= '<br>';
		$tooltip .= $langs->trans("GenericMaskCodes4b");
		$tooltip .= $langs->trans("GenericMaskCodes5");
		//$tooltip .= '<br>'.$langs->trans("GenericMaskCodes5b");

		// Parametrage du prefix customers
		$texte .= '<tr><td>'.$langs->trans("Mask").' ('.$langs->trans("CustomerCodeModel").'):</td>';
<<<<<<< HEAD
		$texte .= '<td class="right">'.$form->textwithpicto('<input type="text" class="flat minwidth175" name="value1" value="'.getDolGlobalString('COMPANY_ELEPHANT_MASK_CUSTOMER').'"'.$disabled.'>', $tooltip, 1, 1, '', 0, 3, 'tooltipelephantcutomer').'</td>';
=======
		$texte .= '<td class="right nowraponall">'.$form->textwithpicto('<input type="text" class="flat minwidth175" name="value1" value="'.getDolGlobalString('COMPANY_ELEPHANT_MASK_CUSTOMER').'"'.$disabled.'>', $tooltip, 1, 1, '', 0, 3, 'tooltipelephantcutomer').'</td>';
>>>>>>> cc80841a

		$texte .= '<td class="left" rowspan="2">&nbsp; <input type="submit" class="button button-edit reposition smallpaddingimp" name="modify" value="'.$langs->trans("Modify").'"'.$disabled.'></td>';

		$texte .= '</tr>';

		// Parametrage du prefix suppliers
		$texte .= '<tr><td>'.$langs->trans("Mask").' ('.$langs->trans("SupplierCodeModel").'):</td>';
<<<<<<< HEAD
		$texte .= '<td class="right">'.$form->textwithpicto('<input type="text" class="flat minwidth175" name="value2" value="'.getDolGlobalString('COMPANY_ELEPHANT_MASK_SUPPLIER').'"'.$disabled.'>', $tooltip, 1, 1, '', 0, 3, 'tooltipelephantsupplier').'</td>';
=======
		$texte .= '<td class="right nowraponall">'.$form->textwithpicto('<input type="text" class="flat minwidth175" name="value2" value="'.getDolGlobalString('COMPANY_ELEPHANT_MASK_SUPPLIER').'"'.$disabled.'>', $tooltip, 1, 1, '', 0, 3, 'tooltipelephantsupplier').'</td>';
		$texte .= '</tr>';

		// Date of switch to that numbering model
		$datedb = getDolGlobalString('COMPANY_ELEPHANT_DATE_START');
		// After save, default dolibarr store data like displayed : 20/05/2024 and we need a timestamp -> override data
		if (!empty($datedb)) {
			if (!is_numeric($datedb) && GETPOSTISSET('value3')) {
				if (GETPOST('value4') == 1) {
					$dateinput = GETPOSTDATE('value3');
					$res = dolibarr_set_const($this->db, 'COMPANY_ELEPHANT_DATE_START', $dateinput, 'chaine', 0, '', $conf->entity);
				} else {
					$res = dolibarr_set_const($this->db, 'COMPANY_ELEPHANT_DATE_START', '', 'chaine', 0, '', $conf->entity);
				}
			} else {
				$dateinput = $datedb;
			}
		}
		if (empty($dateinput)) {
			$dateinput = dol_now();
		}
		$texte .= '<tr><td>';
		$texte .= $form->textwithpicto($langs->trans("DateStartThatModel"), $langs->trans("DateStartThatModelHelp")).'</td>';
		$texte .= '<td class="nowraponall right">';
		$texte .= '<input type="checkbox" onclick="let d=document.getElementById(\'elephantchoosedate\'); if(this.checked){d.style.cssText = \'display: block;\'}else{{d.style.cssText = \'display: none;\'}}" name="value4" value="1" style="float: left;"/>';
		$texte .= '<div style="display: none;" id="elephantchoosedate">';
		$texte .= $form->selectDate($dateinput, 'value3', 0, 0, 1, '', 1, 0, $disabled ? 1 : 0);
		$texte .= '</div>';
		$texte .= '</td>';

>>>>>>> cc80841a
		$texte .= '</tr>';

		$texte .= '</table>';
		$texte .= '</form>';

		return $texte;
	}


	/**
	 * Return an example of result returned by getNextValue
	 *
<<<<<<< HEAD
	 * @param	Translate		$langs		Object langs
	 * @param	Societe|string	$objsoc		Object thirdparty
	 * @param	int				$type		Type of third party (1:customer, 2:supplier, -1:autodetect)
	 * @return	string						Return string example
	 */
	public function getExample($langs, $objsoc = '', $type = -1)
=======
	 * @param	?Translate		$langs		Object langs
	 * @param	Societe|string	$objsoc		Object thirdparty
	 * @param	int<-1,2>		$type		Type of third party (1:customer, 2:supplier, -1:autodetect)
	 * @return	string						Return string example
	 */
	public function getExample($langs = null, $objsoc = '', $type = -1)
>>>>>>> cc80841a
	{
		if (!$langs instanceof Translate) {
			$langs = $GLOBALS['langs'];
			'@phan-var-force Translate $langs';
		}
		$examplecust = '';
		$examplesup = '';
		$errmsg = array(
			"ErrorBadMask",
			"ErrorCantUseRazIfNoYearInMask",
			"ErrorCantUseRazInStartedYearIfNoYearMonthInMask",
			"ErrorCounterMustHaveMoreThan3Digits",
			"ErrorBadMaskBadRazMonth",
			"ErrorCantUseRazWithYearOnOneDigit",
		);

		$cssforerror = (getDolGlobalString('SOCIETE_CODECLIENT_ADDON') == 'mod_codeclient_elephant' ? 'error' : 'opacitymedium');

		if ($type != 1) {
			$examplecust = $this->getNextValue($objsoc, 0);
			if (!$examplecust && ($cssforerror == 'error' || $this->error != 'NotConfigured')) {
				$langs->load("errors");
				$examplecust = '<span class="'.$cssforerror.'">'.$langs->trans('ErrorBadMask').'</span>';
			}
			if (in_array($examplecust, $errmsg)) {
				$langs->load("errors");
				$examplecust = '<span class="'.$cssforerror.'">'.$langs->trans($examplecust).'</span>';
			}
		}
		if ($type != 0) {
			$examplesup = $this->getNextValue($objsoc, 1);
			if (!$examplesup && ($cssforerror == 'error' || $this->error != 'NotConfigured')) {
				$langs->load("errors");
				$examplesup = '<span class="'.$cssforerror.'">'.$langs->trans('ErrorBadMask').'</span>';
			}
			if (in_array($examplesup, $errmsg)) {
				$langs->load("errors");
				$examplesup = '<span class="'.$cssforerror.'">'.$langs->trans($examplesup).'</span>';
			}
		}

		if ($type == 0) {
			return $examplecust;
		} elseif ($type == 1) {
			return $examplesup;
		} else {
			return $examplecust.'<br>'.$examplesup;
		}
	}

	/**
	 * Return next value
	 *
	 * @param	Societe|string	$objsoc     Object third party
	 * @param  	int		    	$type       Client ou fournisseur (0:customer, 1:supplier)
	 * @return 	string|-1      				Value if OK, '' if module not configured, -1 if KO
	 */
	public function getNextValue($objsoc = '', $type = -1)
	{
		global $db;

		require_once DOL_DOCUMENT_ROOT.'/core/lib/functions2.lib.php';

		// Get Mask value
		$mask = '';
		if ($type == 0) {
			$mask = getDolGlobalString('COMPANY_ELEPHANT_MASK_CUSTOMER');
		}
		if ($type == 1) {
			$mask = getDolGlobalString('COMPANY_ELEPHANT_MASK_SUPPLIER');
		}
		if (!$mask) {
			$this->error = 'NotConfigured';
			return '';
		}

		$field = '';
		$where = '';
		if ($type == 0) {
			$field = 'code_client';
			//$where = ' AND client in (1,2)';
		} elseif ($type == 1) {
			$field = 'code_fournisseur';
			//$where = ' AND fournisseur = 1';
		} else {
			return -1;
		}

		$now = dol_now();

		$numFinal = get_next_value($db, $mask, 'societe', $field, $where, '', $now);

		return  $numFinal;
	}


	// phpcs:disable PEAR.NamingConventions.ValidFunctionName.ScopeNotCamelCaps
	/**
	 *   Check if mask/numbering use prefix
	 *
	 *   @return	int			0 or 1
	 */
	public function verif_prefixIsUsed()
	{
		// phpcs:enable
		global $conf;

		$mask = getDolGlobalString('COMPANY_ELEPHANT_MASK_CUSTOMER');
		if (preg_match('/\{pre\}/i', $mask)) {
			return 1;
		}

		$mask = getDolGlobalString('COMPANY_ELEPHANT_MASK_SUPPLIER');
		if (preg_match('/\{pre\}/i', $mask)) {
			return 1;
		}

		return 0;
	}


	/**
	 * 	Check validity of code according to its rules
	 *
	 *	@param	DoliDB		$db		Database handler
	 *	@param	string		$code	Code to check/correct
	 *	@param	Societe		$soc	Object third party
	 *  @param  int<0,1>  	$type   0 = customer/prospect , 1 = supplier
	 *  @return int<-6,0>			0 if OK
	 * 								-1 ErrorBadCustomerCodeSyntax
	 * 								-2 ErrorCustomerCodeRequired
	 * 								-3 ErrorCustomerCodeAlreadyUsed
	 * 								-4 ErrorPrefixRequired
	 * 								-5 NotConfigured - Setup empty so any value may be ok or not
	 * 								-6 Other (see this->error)
	 */
	public function verif($db, &$code, $soc, $type)
	{
		global $conf;

		require_once DOL_DOCUMENT_ROOT.'/core/lib/functions2.lib.php';

		$result = 0;
		$code = strtoupper(trim($code));

<<<<<<< HEAD
=======
		if (getDolGlobalString('COMPANY_ELEPHANT_DATE_START_ENABLE') && $soc->date_creation < getDolGlobalString('COMPANY_ELEPHANT_DATE_START')) {
			return -5;
		}
>>>>>>> cc80841a
		if (empty($code) && $this->code_null && !getDolGlobalString('MAIN_COMPANY_CODE_ALWAYS_REQUIRED')) {
			$result = 0;
		} elseif (empty($code) && (!$this->code_null || getDolGlobalString('MAIN_COMPANY_CODE_ALWAYS_REQUIRED'))) {
			$result = -2;
		} else {
			// Get Mask value
			$mask = '';
			if ($type == 0) {
				$mask = !getDolGlobalString('COMPANY_ELEPHANT_MASK_CUSTOMER') ? '' : $conf->global->COMPANY_ELEPHANT_MASK_CUSTOMER;
			}
			if ($type == 1) {
				$mask = !getDolGlobalString('COMPANY_ELEPHANT_MASK_SUPPLIER') ? '' : $conf->global->COMPANY_ELEPHANT_MASK_SUPPLIER;
			}
			if (!$mask) {
				$this->error = 'NotConfigured';
				return -5;
			}
			$result = check_value($mask, $code);
			if (is_string($result)) {
				$this->error = $result;
				return -6;
			} else {
				$is_dispo = $this->verif_dispo($db, $code, $soc, $type);
				if ($is_dispo != 0) {
					$result = -3;	// Code $code duplicate
				}
			}
		}

		dol_syslog("mod_codeclient_elephant::verif type=".$type." result=".$result);
		return $result;
	}


	// phpcs:disable PEAR.NamingConventions.ValidFunctionName.ScopeNotCamelCaps
	/**
	 *		Indicate if the code is available or not (by another third party)
	 *
	 *		@param	DoliDB		$db			Handler access base
	 *		@param	string		$code		Code a verifier
	 *		@param	Societe		$soc		Object societe
	 *		@param  int		  	$type   	0 = customer/prospect , 1 = supplier
	 *		@return	int						0 if available, <0 if KO
	 */
	public function verif_dispo($db, $code, $soc, $type = 0)
	{
		// phpcs:enable
		$sql = "SELECT rowid FROM ".MAIN_DB_PREFIX."societe";
		if ($type == 1) {
			$sql .= " WHERE code_fournisseur = '".$db->escape($code)."'";
		} else {
			$sql .= " WHERE code_client = '".$db->escape($code)."'";
		}
		if ($soc->id > 0) {
			$sql .= " AND rowid <> ".((int) $soc->id);
		}
		$sql .= " AND entity IN (".getEntity('societe').")";

		$resql = $db->query($sql);
		if ($resql) {
			if ($db->num_rows($resql) == 0) {
				return 0;
			} else {
				// Code $code duplicate
				return -1;
			}
		} else {
			return -2;
		}
	}
}<|MERGE_RESOLUTION|>--- conflicted
+++ resolved
@@ -5,12 +5,8 @@
  * Copyright (C) 2011      Juanjo Menent	    <jmenent@2byte.es>
  * Copyright (C) 2013-2018 Philippe Grand      	<philippe.grand@atoo-net.com>
  * Copyright (C) 2020-2024	Frédéric France		<frederic.france@free.fr>
-<<<<<<< HEAD
- * Copyright (C) 2024		MDW							<mdeweerd@users.noreply.github.com>
-=======
  * Copyright (C) 2024		MDW					<mdeweerd@users.noreply.github.com>
  * Copyright (C) 2024		Eric Seigne 		<eric.seigne@cap-rel.fr>
->>>>>>> cc80841a
  *
  * This program is free software; you can redistribute it and/or modify
  * it under the terms of the GNU General Public License as published by
@@ -114,11 +110,7 @@
 
 		// Parametrage du prefix customers
 		$texte .= '<tr><td>'.$langs->trans("Mask").' ('.$langs->trans("CustomerCodeModel").'):</td>';
-<<<<<<< HEAD
-		$texte .= '<td class="right">'.$form->textwithpicto('<input type="text" class="flat minwidth175" name="value1" value="'.getDolGlobalString('COMPANY_ELEPHANT_MASK_CUSTOMER').'"'.$disabled.'>', $tooltip, 1, 1, '', 0, 3, 'tooltipelephantcutomer').'</td>';
-=======
 		$texte .= '<td class="right nowraponall">'.$form->textwithpicto('<input type="text" class="flat minwidth175" name="value1" value="'.getDolGlobalString('COMPANY_ELEPHANT_MASK_CUSTOMER').'"'.$disabled.'>', $tooltip, 1, 1, '', 0, 3, 'tooltipelephantcutomer').'</td>';
->>>>>>> cc80841a
 
 		$texte .= '<td class="left" rowspan="2">&nbsp; <input type="submit" class="button button-edit reposition smallpaddingimp" name="modify" value="'.$langs->trans("Modify").'"'.$disabled.'></td>';
 
@@ -126,9 +118,6 @@
 
 		// Parametrage du prefix suppliers
 		$texte .= '<tr><td>'.$langs->trans("Mask").' ('.$langs->trans("SupplierCodeModel").'):</td>';
-<<<<<<< HEAD
-		$texte .= '<td class="right">'.$form->textwithpicto('<input type="text" class="flat minwidth175" name="value2" value="'.getDolGlobalString('COMPANY_ELEPHANT_MASK_SUPPLIER').'"'.$disabled.'>', $tooltip, 1, 1, '', 0, 3, 'tooltipelephantsupplier').'</td>';
-=======
 		$texte .= '<td class="right nowraponall">'.$form->textwithpicto('<input type="text" class="flat minwidth175" name="value2" value="'.getDolGlobalString('COMPANY_ELEPHANT_MASK_SUPPLIER').'"'.$disabled.'>', $tooltip, 1, 1, '', 0, 3, 'tooltipelephantsupplier').'</td>';
 		$texte .= '</tr>';
 
@@ -159,7 +148,6 @@
 		$texte .= '</div>';
 		$texte .= '</td>';
 
->>>>>>> cc80841a
 		$texte .= '</tr>';
 
 		$texte .= '</table>';
@@ -172,21 +160,12 @@
 	/**
 	 * Return an example of result returned by getNextValue
 	 *
-<<<<<<< HEAD
-	 * @param	Translate		$langs		Object langs
-	 * @param	Societe|string	$objsoc		Object thirdparty
-	 * @param	int				$type		Type of third party (1:customer, 2:supplier, -1:autodetect)
-	 * @return	string						Return string example
-	 */
-	public function getExample($langs, $objsoc = '', $type = -1)
-=======
 	 * @param	?Translate		$langs		Object langs
 	 * @param	Societe|string	$objsoc		Object thirdparty
 	 * @param	int<-1,2>		$type		Type of third party (1:customer, 2:supplier, -1:autodetect)
 	 * @return	string						Return string example
 	 */
 	public function getExample($langs = null, $objsoc = '', $type = -1)
->>>>>>> cc80841a
 	{
 		if (!$langs instanceof Translate) {
 			$langs = $GLOBALS['langs'];
@@ -332,12 +311,9 @@
 		$result = 0;
 		$code = strtoupper(trim($code));
 
-<<<<<<< HEAD
-=======
 		if (getDolGlobalString('COMPANY_ELEPHANT_DATE_START_ENABLE') && $soc->date_creation < getDolGlobalString('COMPANY_ELEPHANT_DATE_START')) {
 			return -5;
 		}
->>>>>>> cc80841a
 		if (empty($code) && $this->code_null && !getDolGlobalString('MAIN_COMPANY_CODE_ALWAYS_REQUIRED')) {
 			$result = 0;
 		} elseif (empty($code) && (!$this->code_null || getDolGlobalString('MAIN_COMPANY_CODE_ALWAYS_REQUIRED'))) {
