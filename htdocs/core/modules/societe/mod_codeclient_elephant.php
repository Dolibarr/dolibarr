--- conflicted
+++ resolved
@@ -326,10 +326,7 @@
 	 */
 	function verif_dispo($db, $code, $soc, $type=0)
 	{
-<<<<<<< HEAD
-=======
         // phpcs:enable
->>>>>>> d9b8a8c8
 		$sql = "SELECT rowid FROM ".MAIN_DB_PREFIX."societe";
 		if ($type == 1) $sql.= " WHERE code_fournisseur = '".$code."'";
 		else $sql.= " WHERE code_client = '".$code."'";
