--- conflicted
+++ resolved
@@ -340,7 +340,6 @@
 	{
 		// phpcs:enable
 		$sql = "SELECT rowid FROM ".MAIN_DB_PREFIX."societe";
-<<<<<<< HEAD
 		if ($type == 1) {
 			$sql .= " WHERE code_fournisseur = '".$db->escape($code)."'";
 		} else {
@@ -349,12 +348,7 @@
 		if ($soc->id > 0) {
 			$sql .= " AND rowid <> ".$soc->id;
 		}
-=======
-		if ($type == 1) $sql .= " WHERE code_fournisseur = '".$db->escape($code)."'";
-		else $sql .= " WHERE code_client = '".$db->escape($code)."'";
-		if ($soc->id > 0) $sql .= " AND rowid <> ".$soc->id;
 		$sql .= " AND entity IN (".getEntity('societe').")";
->>>>>>> c0689b38
 
 		$resql = $db->query($sql);
 		if ($resql) {
