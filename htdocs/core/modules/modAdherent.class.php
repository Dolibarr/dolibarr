<?php
/* Copyright (C) 2003,2005  Rodolphe Quiedeville    <rodolphe@quiedeville.org>
 * Copyright (C) 2003       Jean-Louis Bergamo      <jlb@j1b.org>
 * Copyright (C) 2004-2012  Laurent Destailleur     <eldy@users.sourceforge.net>
 * Copyright (C) 2004       Sebastien Di Cintio     <sdicintio@ressource-toi.org>
 * Copyright (C) 2004       Benoit Mortier          <benoit.mortier@opensides.be>
 * Copyright (C) 2013       Juanjo Menent           <jmenent@2byte.es>
 * Copyright (C) 2014-2015  Raphaël Doursenaud      <rdoursenaud@gpcsolutions.fr>
 * Copyright (C) 2018       Alexandre Spangaro      <aspangaro@open-dsi.fr>
 *
 * This program is free software; you can redistribute it and/or modify
 * it under the terms of the GNU General Public License as published by
 * the Free Software Foundation; either version 3 of the License, or
 * (at your option) any later version.
 *
 * This program is distributed in the hope that it will be useful,
 * but WITHOUT ANY WARRANTY; without even the implied warranty of
 * MERCHANTABILITY or FITNESS FOR A PARTICULAR PURPOSE.  See the
 * GNU General Public License for more details.
 *
 * You should have received a copy of the GNU General Public License
 * along with this program. If not, see <https://www.gnu.org/licenses/>.
 */

/**
 *      \defgroup   member     Module foundation
 *      \brief      Module to manage members of a foundation
 *		\file       htdocs/core/modules/modAdherent.class.php
 *      \ingroup    member
 *      \brief      Description and activation file for the module member
 */
include_once DOL_DOCUMENT_ROOT.'/core/modules/DolibarrModules.class.php';

/**
 *  Class to describe and enable module Adherent
 */
class modAdherent extends DolibarrModules
{

	/**
	 *   Constructor. Define names, constants, directories, boxes, permissions
	 *
	 *   @param      DoliDB		$db      Database handler
	 */
	public function __construct($db)
	{
		global $conf;

		$this->db = $db;
		$this->numero = 310;

		$this->family = "hr";
		$this->module_position = '06';
		// Module label (no space allowed), used if translation string 'ModuleXXXName' not found (where XXX is value of numeric property 'numero' of module)
		$this->name = preg_replace('/^mod/i', '', get_class($this));
		$this->description = "Management of members of a foundation or association";
		// Possible values for version are: 'development', 'experimental', 'dolibarr' or version
		$this->version = 'dolibarr';
		$this->const_name = 'MAIN_MODULE_'.strtoupper($this->name);
		$this->picto = 'member';

		// Data directories to create when module is enabled
		$this->dirs = array(
			"/adherent/temp",
			"/doctemplates/members",
		);

		// Config pages
		$this->config_page_url = array("member.php@adherents");

		// Dependencies
		$this->hidden = false; // A condition to hide module
		$this->depends = array(); // List of module class names as string that must be enabled if this module is enabled
		$this->requiredby = array(); // List of module ids to disable if this one is disabled
		$this->conflictwith = array('modMailmanSpip'); // List of module class names as string this module is in conflict with
		$this->langfiles = array("members", "companies");
		$this->phpmin = array(5, 6); // Minimum version of PHP required by module

		// Constants
		$this->const = array();
		$r = 0;

		$this->const[$r][0] = "ADHERENT_ADDON_PDF";
		$this->const[$r][1] = "chaine";
		$this->const[$r][2] = "standard";
		$this->const[$r][3] = 'Name of PDF model of member';
		$this->const[$r][4] = 0;
		$r++;

		// For emails
		$this->const[$r][0] = "ADHERENT_MAIL_FROM";
		$this->const[$r][1] = "chaine";
		$this->const[$r][2] = "";
		$this->const[$r][3] = "From des mails";
		$this->const[$r][4] = 0;
		$r++;

		$this->const[$r][0] = "ADHERENT_EMAIL_TEMPLATE_AUTOREGISTER";
		$this->const[$r][1] = "emailtemplate:member";
		$this->const[$r][2] = "(SendingEmailOnAutoSubscription)";
		$this->const[$r][3] = "";
		$this->const[$r][4] = 0;
		$r++;

		$this->const[$r][0] = "ADHERENT_EMAIL_TEMPLATE_SUBSCRIPTION";
		$this->const[$r][1] = "emailtemplate:member";
		$this->const[$r][2] = "(SendingEmailOnNewSubscription)";
		$this->const[$r][3] = "";
		$this->const[$r][4] = 0;
		$r++;

		$this->const[$r][0] = "ADHERENT_EMAIL_TEMPLATE_REMIND_EXPIRATION";
		$this->const[$r][1] = "emailtemplate:member";
		$this->const[$r][2] = "(SendingReminderForExpiredSubscription)";
		$this->const[$r][3] = "";
		$this->const[$r][4] = 0;
		$r++;

		$this->const[$r][0] = "ADHERENT_EMAIL_TEMPLATE_CANCELATION";
		$this->const[$r][1] = "emailtemplate:member";
		$this->const[$r][2] = "(SendingEmailOnCancelation)";
		$this->const[$r][3] = "";
		$this->const[$r][4] = 0;
		$r++;

		// For cards
		$this->const[$r][0] = "ADHERENT_CARD_HEADER_TEXT";
		$this->const[$r][1] = "chaine";
		$this->const[$r][2] = "__YEAR__";
		$this->const[$r][3] = "Texte imprimé sur le haut de la carte adhérent";
		$this->const[$r][4] = 0;
		$r++;

		$this->const[$r][0] = "ADHERENT_CARD_FOOTER_TEXT";
		$this->const[$r][1] = "chaine";
		$this->const[$r][2] = "__COMPANY__";
		$this->const[$r][3] = "Texte imprimé sur le bas de la carte adhérent";
		$this->const[$r][4] = 0;
		$r++;

		$this->const[$r][0] = "ADHERENT_CARD_TEXT";
		$this->const[$r][1] = "texte";
		$this->const[$r][2] = "__FULLNAME__\r\nID: __ID__\r\n__EMAIL__\r\n__ADDRESS__\r\n__ZIP__ __TOWN__\r\n__COUNTRY__";
		$this->const[$r][3] = "Text to print on member cards";
		$this->const[$r][4] = 0;
		$r++;

		$this->const[$r][0] = "ADHERENT_MAILMAN_ADMINPW";
		$this->const[$r][1] = "chaine";
		$this->const[$r][2] = "";
		$this->const[$r][3] = "Mot de passe Admin des liste mailman";
		$this->const[$r][4] = 0;
		$r++;

		$this->const[$r][0] = "ADHERENT_ETIQUETTE_TYPE";
		$this->const[$r][1] = "chaine";
		$this->const[$r][2] = "L7163";
		$this->const[$r][3] = "Type of address sheets";
		$this->const[$r][4] = 0;
		$r++;

		$this->const[$r][0] = "ADHERENT_ETIQUETTE_TEXT";
		$this->const[$r][1] = "texte";
		$this->const[$r][2] = "__FULLNAME__\n__ADDRESS__\n__ZIP__ __TOWN__\n__COUNTRY%";
		$this->const[$r][3] = "Text to print on member address sheets";
		$this->const[$r][4] = 0;
		$r++;

		// For subscriptions
		$this->const[$r][0] = "ADHERENT_BANK_ACCOUNT";
		$this->const[$r][1] = "chaine";
		$this->const[$r][2] = "";
		$this->const[$r][3] = "ID of bank account to use";
		$this->const[$r][4] = 0;
		$r++;

		$this->const[$r][0] = "ADHERENT_BANK_CATEGORIE";
		$this->const[$r][1] = "chaine";
		$this->const[$r][2] = "";
		$this->const[$r][3] = "ID of bank transaction category to use";
		$this->const[$r][4] = 0;
		$r++;

		$this->const[$r][0] = "MEMBER_ADDON_PDF_ODT_PATH";
		$this->const[$r][1] = "chaine";
		$this->const[$r][2] = "DOL_DATA_ROOT/doctemplates/members";
		$this->const[$r][3] = "";
		$this->const[$r][4] = 0;
		$r++;


		// Boxes
		//-------
		$this->boxes = array(
			0 => array('file'=>'box_members.php', 'enabledbydefaulton'=>'Home'),
			2 => array('file'=>'box_birthdays_members.php', 'enabledbydefaulton'=>'Home'),
			3 => array('file'=>'box_members_last_modified.php', 'enabledbydefaulton'=>'membersindex'),
			4 => array('file'=>'box_members_last_subscriptions.php', 'enabledbydefaulton'=>'membersindex'),
			5 => array('file'=>'box_members_subscriptions_by_year.php', 'enabledbydefaulton'=>'membersindex'),
			6 => array('file'=>'box_members_by_type.php', 'enabledbydefaulton'=>'membersindex'),
		);

		// Permissions
		//------------
		$this->rights = array();
		$this->rights_class = 'adherent';
		$r = 0;

		// $this->rights[$r][0]     Id permission (unique tous modules confondus)
		// $this->rights[$r][1]     Libelle par defaut si traduction de cle "PermissionXXX" non trouvee (XXX = Id permission)
		// $this->rights[$r][2]     Non utilise
		// $this->rights[$r][3]     1=Permis par defaut, 0=Non permis par defaut
		// $this->rights[$r][4]     Niveau 1 pour nommer permission dans code
		// $this->rights[$r][5]     Niveau 2 pour nommer permission dans code

		$r++;
		$this->rights[$r][0] = 71;
		$this->rights[$r][1] = 'Read members\' card';
		$this->rights[$r][2] = 'r';
		$this->rights[$r][3] = 0;
		$this->rights[$r][4] = 'lire';

		$r++;
		$this->rights[$r][0] = 72;
		$this->rights[$r][1] = 'Create/modify members (need also user module permissions if member linked to a user)';
		$this->rights[$r][2] = 'w';
		$this->rights[$r][3] = 0;
		$this->rights[$r][4] = 'creer';

		$r++;
		$this->rights[$r][0] = 74;
		$this->rights[$r][1] = 'Remove members';
		$this->rights[$r][2] = 'd';
		$this->rights[$r][3] = 0;
		$this->rights[$r][4] = 'supprimer';

		$r++;
		$this->rights[$r][0] = 76;
		$this->rights[$r][1] = 'Export members';
		$this->rights[$r][2] = 'r';
		$this->rights[$r][3] = 0;
		$this->rights[$r][4] = 'export';

		$r++;
		$this->rights[$r][0] = 75;
		$this->rights[$r][1] = 'Setup types of membership';
		$this->rights[$r][2] = 'w';
		$this->rights[$r][3] = 0;
		$this->rights[$r][4] = 'configurer';

		$r++;
		$this->rights[$r][0] = 78;
		$this->rights[$r][1] = 'Read subscriptions';
		$this->rights[$r][2] = 'r';
		$this->rights[$r][3] = 0;
		$this->rights[$r][4] = 'cotisation';
		$this->rights[$r][5] = 'lire';

		$r++;
		$this->rights[$r][0] = 79;
		$this->rights[$r][1] = 'Create/modify/remove subscriptions';
		$this->rights[$r][2] = 'w';
		$this->rights[$r][3] = 0;
		$this->rights[$r][4] = 'cotisation';
		$this->rights[$r][5] = 'creer';


		// Menus
		//-------
		$this->menu = 1; // This module add menu entries. They are coded into menu manager.


		// Exports
		//--------
		$r = 0;

		// $this->export_code[$r]          Unique code identifying the export (all modules combined)
		// $this->export_label[$r]         Libelle by default if translation of key "ExportXXX" not found (XXX = Code)
		// $this->export_permission[$r]    List of permission codes required to export
		// $this->export_fields_sql[$r]    List of exportable fields in SQL codiffication
		// $this->export_fields_name[$r]   List of exportable fields in translation codiffication
		// $this->export_sql[$r]           SQL query that offers data for export

		$r++;
		$this->export_code[$r] = $this->rights_class.'_'.$r;
		$this->export_label[$r] = 'MembersAndSubscriptions';
		$this->export_permission[$r] = array(array("adherent", "export"));
		$this->export_fields_array[$r] = array(
			'a.rowid'=>'Id', 'a.civility'=>"UserTitle", 'a.lastname'=>"Lastname", 'a.firstname'=>"Firstname", 'a.login'=>"Login", 'a.gender'=>"Gender", 'a.morphy'=>'MemberNature',
			'a.societe'=>'Company', 'a.address'=>"Address", 'a.zip'=>"Zip", 'a.town'=>"Town", 'd.nom'=>"State", 'co.code'=>"CountryCode", 'co.label'=>"Country",
			'a.phone'=>"PhonePro", 'a.phone_perso'=>"PhonePerso", 'a.phone_mobile'=>"PhoneMobile", 'a.email'=>"Email", 'a.birth'=>"Birthday", 'a.statut'=>"Status",
			'a.photo'=>"Photo", 'a.note_public'=>"NotePublic", 'a.note_private'=>"NotePrivate", 'a.datec'=>'DateCreation', 'a.datevalid'=>'DateValidation',
			'a.tms'=>'DateLastModification', 'a.datefin'=>'DateEndSubscription', 'ta.rowid'=>'MemberTypeId', 'ta.libelle'=>'MemberTypeLabel',
			'c.rowid'=>'SubscriptionId', 'c.dateadh'=>'DateSubscription', 'c.datef'=>'DateEndSubscription', 'c.subscription'=>'Amount'
		);
		$this->export_TypeFields_array[$r] = array(
			'a.civility'=>"Text", 'a.lastname'=>"Text", 'a.firstname'=>"Text", 'a.login'=>"Text", 'a.gender'=>'Text', 'a.morphy'=>'Text', 'a.societe'=>'Text', 'a.address'=>"Text",
			'a.zip'=>"Text", 'a.town'=>"Text", 'd.nom'=>"Text", 'co.code'=>'Text', 'co.label'=>"Text", 'a.phone'=>"Text", 'a.phone_perso'=>"Text", 'a.phone_mobile'=>"Text",
			'a.email'=>"Text", 'a.birth'=>"Date", 'a.statut'=>"Status", 'a.note_public'=>"Text", 'a.note_private'=>"Text", 'a.datec'=>'Date', 'a.datevalid'=>'Date',
			'a.tms'=>'Date', 'a.datefin'=>'Date', 'ta.rowid'=>'List:adherent_type:libelle::member_type', 'ta.libelle'=>'Text',
			'c.rowid'=>'Numeric', 'c.dateadh'=>'Date', 'c.datef'=>'Date', 'c.subscription'=>'Numeric'
		);
		$this->export_entities_array[$r] = array(
			'a.rowid'=>'member', 'a.civility'=>"member", 'a.lastname'=>"member", 'a.firstname'=>"member", 'a.login'=>"member", 'a.gender'=>'member', 'a.morphy'=>'member',
			'a.societe'=>'member', 'a.address'=>"member", 'a.zip'=>"member", 'a.town'=>"member", 'd.nom'=>"member", 'co.code'=>"member", 'co.label'=>"member",
			'a.phone'=>"member", 'a.phone_perso'=>"member", 'a.phone_mobile'=>"member", 'a.email'=>"member", 'a.birth'=>"member", 'a.statut'=>"member",
			'a.photo'=>"member", 'a.note_public'=>"member", 'a.note_private'=>"member", 'a.datec'=>'member', 'a.datevalid'=>'member', 'a.tms'=>'member',
			'a.datefin'=>'member', 'ta.rowid'=>'member_type', 'ta.libelle'=>'member_type',
			'c.rowid'=>'subscription', 'c.dateadh'=>'subscription', 'c.datef'=>'subscription', 'c.subscription'=>'subscription'
		);
		// Add extra fields
		$keyforselect = 'adherent';
		$keyforelement = 'member';
		$keyforaliasextra = 'extra';
		include DOL_DOCUMENT_ROOT.'/core/extrafieldsinexport.inc.php';
		// End add axtra fields
		$this->export_sql_start[$r] = 'SELECT DISTINCT ';
		$this->export_sql_end[$r]  = ' FROM ('.MAIN_DB_PREFIX.'adherent_type as ta, '.MAIN_DB_PREFIX.'adherent as a)';
		$this->export_sql_end[$r] .= ' LEFT JOIN '.MAIN_DB_PREFIX.'adherent_extrafields as extra ON a.rowid = extra.fk_object';
		$this->export_sql_end[$r] .= ' LEFT JOIN '.MAIN_DB_PREFIX.'subscription as c ON c.fk_adherent = a.rowid';
		$this->export_sql_end[$r] .= ' LEFT JOIN '.MAIN_DB_PREFIX.'c_departements as d ON a.state_id = d.rowid';
		$this->export_sql_end[$r] .= ' LEFT JOIN '.MAIN_DB_PREFIX.'c_country as co ON a.country = co.rowid';
		$this->export_sql_end[$r] .= ' WHERE a.fk_adherent_type = ta.rowid AND ta.entity IN ('.getEntity('member_type').') ';
		$this->export_dependencies_array[$r] = array('subscription'=>'c.rowid'); // To add unique key if we ask a field of a child to avoid the DISTINCT to discard them

		// Imports
		//--------
		$r = 0;

		$now = dol_now();
		require_once DOL_DOCUMENT_ROOT.'/core/lib/date.lib.php';

		$r++;
		$this->import_code[$r] = $this->rights_class.'_'.$r;
		$this->import_label[$r] = "Members"; // Translation key
		$this->import_icon[$r] = $this->picto;
		$this->import_entities_array[$r] = array(); // We define here only fields that use another icon that the one defined into import_icon
		$this->import_tables_array[$r] = array('a'=>MAIN_DB_PREFIX.'adherent', 'extra'=>MAIN_DB_PREFIX.'adherent_extrafields');
		$this->import_tables_creator_array[$r] = array('a'=>'fk_user_author'); // Fields to store import user id
		$this->import_fields_array[$r] = array(
			'a.ref' => 'Member Ref*',
			'a.civility'=>"UserTitle", 'a.lastname'=>"Lastname*", 'a.firstname'=>"Firstname", 'a.gender'=>"Gender", 'a.login'=>"Login*", "a.pass"=>"Password",
			"a.fk_adherent_type"=>"MemberType*", 'a.morphy'=>'MemberNature*', 'a.societe'=>'Company', 'a.address'=>"Address", 'a.zip'=>"Zip", 'a.town'=>"Town",
			'a.state_id'=>'StateId', 'a.country'=>"CountryId", 'a.phone'=>"PhonePro", 'a.phone_perso'=>"PhonePerso", 'a.phone_mobile'=>"PhoneMobile",
			'a.email'=>"Email", 'a.birth'=>"Birthday", 'a.statut'=>"Status*", 'a.photo'=>"Photo", 'a.note_public'=>"NotePublic", 'a.note_private'=>"NotePrivate",
			'a.datec'=>'DateCreation', 'a.datefin'=>'DateEndSubscription'
		);
		if (!empty($conf->societe->enabled)) {
			$this->import_fields_array[$r]['a.fk_soc'] = "ThirdParty";
		}
		// Add extra fields
		$sql = "SELECT name, label, fieldrequired FROM ".MAIN_DB_PREFIX."extrafields WHERE elementtype = 'adherent' AND entity IN (0,".$conf->entity.")";
		$resql = $this->db->query($sql);
		if ($resql) {    // This can fail when class is used on old database (during migration for example)
			while ($obj = $this->db->fetch_object($resql)) {
				$fieldname = 'extra.'.$obj->name;
				$fieldlabel = ucfirst($obj->label);
				$this->import_fields_array[$r][$fieldname] = $fieldlabel.($obj->fieldrequired ? '*' : '');
			}
		}
		// End add extra fields
		$this->import_convertvalue_array[$r] = array(
			'a.ref'=>array(
				'rule'=>'getrefifauto',
				'class'=>(empty($conf->global->MEMBER_ADDON) ? 'mod_member_simple' : $conf->global->MEMBER_ADDON),
				'path'=>"/core/modules/member/".(empty($conf->global->MEMBER_ADDON) ? 'mod_member_simple' : $conf->global->MEMBER_ADDON).'.php'
			),
			'a.state_id' => array(
				'rule' => 'fetchidfromcodeid',
				'classfile' => '/core/class/cstate.class.php',
				'class' => 'Cstate',
				'method' => 'fetch',
				'dict' => 'DictionaryStateCode'
			),
			'a.country' => array(
				'rule' => 'fetchidfromcodeid',
				'classfile' => '/core/class/ccountry.class.php',
				'class' => 'Ccountry',
				'method' => 'fetch',
				'dict' => 'DictionaryCountry'
			)
		);
		if (!empty($conf->societe->enabled)) {
			$this->import_convertvalue_array[$r]['a.fk_soc'] = array('rule'=>'fetchidfromref', 'classfile'=>'/societe/class/societe.class.php', 'class'=>'Societe', 'method'=>'fetch', 'element'=>'ThirdParty');
		}
		$this->import_fieldshidden_array[$r] = array('extra.fk_object'=>'lastrowid-'.MAIN_DB_PREFIX.'adherent'); // aliastable.field => ('user->id' or 'lastrowid-'.tableparent)
		$this->import_regex_array[$r] = array(
			'a.civility'=>'code@'.MAIN_DB_PREFIX.'c_civility', 'a.fk_adherent_type'=>'rowid@'.MAIN_DB_PREFIX.'adherent_type', 'a.morphy'=>'(phy|mor)',
			'a.statut'=>'^[0|1]', 'a.datec'=>'^[0-9][0-9][0-9][0-9]-[0-9][0-9]-[0-9][0-9]$', 'a.datefin'=>'^[0-9][0-9][0-9][0-9]-[0-9][0-9]-[0-9][0-9]$');
		$this->import_examplevalues_array[$r] = array(
			'a.ref'=>"auto or MEM2010-1234",
			'a.civility'=>"MR", 'a.lastname'=>'Smith', 'a.firstname'=>'John', 'a.gender'=>'man or woman', 'a.login'=>'jsmith', 'a.pass'=>'passofjsmith', 'a.fk_adherent_type'=>'1',
			'a.morphy'=>'"mor" or "phy"', 'a.societe'=>'JS company', 'a.address'=>'21 jump street', 'a.zip'=>'55000', 'a.town'=>'New York', 'a.country'=>'1',
			'a.email'=>'jsmith@example.com', 'a.birth'=>'1972-10-10', 'a.statut'=>"0 or 1", 'a.note_public'=>"This is a public comment on member",
			'a.note_private'=>"This is private comment on member", 'a.datec'=>dol_print_date($now, '%Y-%m__%d'), 'a.datefin'=>dol_print_date(dol_time_plus_duree($now, 1, 'y'), '%Y-%m-%d')
		);
		if (!empty($conf->societe->enabled)) {
			$this->import_examplevalues_array[$r]['a.fk_soc'] = "rowid or name";
		}
<<<<<<< HEAD
		$this->import_updatekeys_array[$r] = array('a.login'=>'Login');
=======
		//$this->import_run_sql_after_array[$r] = array(
		//	'UPDATE '.MAIN_DB_PREFIX."adherent as a SET a.ref = a.rowid WHERE a.ref LIKE '(PROV%)'"
		//);
>>>>>>> f033e91c

		// Cronjobs
		$arraydate = dol_getdate(dol_now());
		$datestart = dol_mktime(22, 0, 0, $arraydate['mon'], $arraydate['mday'], $arraydate['year']);
		$this->cronjobs = array(
			0=>array(
				'label'=>'SendReminderForExpiredSubscriptionTitle',
				'jobtype'=>'method', 'class'=>'adherents/class/adherent.class.php',
				'objectname'=>'Adherent',
				'method'=>'sendReminderForExpiredSubscription',
				'parameters'=>'10;0',
				'comment'=>'SendReminderForExpiredSubscription',
				'frequency'=>1,
				'unitfrequency'=> 3600 * 24,
				'priority'=>50,
				'status'=>1,
				'test'=>'$conf->adherent->enabled',
				'datestart'=>$datestart
			),
		);
	}


	/**
	 *		Function called when module is enabled.
	 *		The init function add constants, boxes, permissions and menus (defined in constructor) into Dolibarr database.
	 *		It also creates data directories
	 *
	 *      @param      string	$options    Options when enabling module ('', 'newboxdefonly', 'noboxes')
	 *      @return     int             	1 if OK, 0 if KO
	 */
	public function init($options = '')
	{
		global $conf, $langs;

		// Permissions
		$this->remove($options);

		// ODT template
		/*
		$src=DOL_DOCUMENT_ROOT.'/install/doctemplates/orders/template_order.odt';
		$dirodt=DOL_DATA_ROOT.'/doctemplates/orders';
		$dest=$dirodt.'/template_order.odt';

		if (file_exists($src) && ! file_exists($dest)) {
			require_once DOL_DOCUMENT_ROOT.'/core/lib/files.lib.php';
			dol_mkdir($dirodt);
			$result=dol_copy($src,$dest,0,0);
			if ($result < 0) {
				$langs->load("errors");
				$this->error=$langs->trans('ErrorFailToCopyFile',$src,$dest);
				return 0;
			}
		}*/

		$sql = array(
			"DELETE FROM ".MAIN_DB_PREFIX."document_model WHERE nom = '".$this->db->escape($this->const[0][2])."' AND type='member' AND entity = ".((int) $conf->entity),
			"INSERT INTO ".MAIN_DB_PREFIX."document_model (nom, type, entity) VALUES('".$this->db->escape($this->const[0][2])."','member',".((int) $conf->entity).")"
		);

		return $this->_init($sql, $options);
	}
}<|MERGE_RESOLUTION|>--- conflicted
+++ resolved
@@ -397,13 +397,7 @@
 		if (!empty($conf->societe->enabled)) {
 			$this->import_examplevalues_array[$r]['a.fk_soc'] = "rowid or name";
 		}
-<<<<<<< HEAD
-		$this->import_updatekeys_array[$r] = array('a.login'=>'Login');
-=======
-		//$this->import_run_sql_after_array[$r] = array(
-		//	'UPDATE '.MAIN_DB_PREFIX."adherent as a SET a.ref = a.rowid WHERE a.ref LIKE '(PROV%)'"
-		//);
->>>>>>> f033e91c
+		$this->import_updatekeys_array[$r] = array('a.ref'=>'Member Ref', 'a.login'=>'Login');
 
 		// Cronjobs
 		$arraydate = dol_getdate(dol_now());
