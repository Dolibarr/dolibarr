<?php
/* Copyright (C) 2004-2018 Laurent Destailleur  <eldy@users.sourceforge.net>
 * Copyright (C) 2018	   Nicolas ZABOURI 	<info@inovea-conseil.com>
 * Copyright (C) 2019 Maxime Kohlhaas <maxime@atm-consulting.fr>
 * Copyright (C) 2021 Ferran Marcet <fmarcet@2byte.es>
 *
 * This program is free software; you can redistribute it and/or modify
 * it under the terms of the GNU General Public License as published by
 * the Free Software Foundation; either version 3 of the License, or
 * (at your option) any later version.
 *
 * This program is distributed in the hope that it will be useful,
 * but WITHOUT ANY WARRANTY; without even the implied warranty of
 * MERCHANTABILITY or FITNESS FOR A PARTICULAR PURPOSE.  See the
 * GNU General Public License for more details.
 *
 * You should have received a copy of the GNU General Public License
 * along with this program. If not, see <https://www.gnu.org/licenses/>.
 */

/**
 * 	\defgroup   bom     Module Bom
 *  \brief      Bom module descriptor.
 *
 *  \file       htdocs/core/modules/modBom.class.php
 *  \ingroup    bom
 *  \brief      Description and activation file for the module Bom
 */
include_once DOL_DOCUMENT_ROOT.'/core/modules/DolibarrModules.class.php';


/**
 *  Description and activation class for module Bom
 */
class modBom extends DolibarrModules
{
	/**
	 * Constructor. Define names, constants, directories, boxes, permissions
	 *
	 * @param DoliDB $db Database handler
	 */
	public function __construct($db)
	{
		global $langs, $conf;

		$this->db = $db;

		// Id for module (must be unique).
		// Use here a free id (See in Home -> System information -> Dolibarr for list of used modules id).
		$this->numero = 650;
		// Key text used to identify module (for permissions, menus, etc...)
		$this->rights_class = 'bom';

		// Family can be 'base' (core modules),'crm','financial','hr','projects','products','ecm','technic' (transverse modules),'interface' (link with external tools),'other','...'
		// It is used to group modules by family in module setup page
		$this->family = "products";
		// Module position in the family on 2 digits ('01', '10', '20', ...)
		$this->module_position = '65';
		// Gives the possibility for the module, to provide his own family info and position of this family (Overwrite $this->family and $this->module_position. Avoid this)
		//$this->familyinfo = array('myownfamily' => array('position' => '01', 'label' => $langs->trans("MyOwnFamily")));

		// Module label (no space allowed), used if translation string 'ModuleBomName' not found (Bom is name of module).
		$this->name = preg_replace('/^mod/i', '', get_class($this));
		// Module description, used if translation string 'ModuleBomDesc' not found (Bom is name of module).
		$this->description = "Module to define your Bills Of Materials (BOM). Can be used for Manufacturing Resource Planning by the module Manufacturing Orders (MO)";
		// Used only if file README.md and README-LL.md not found.
		$this->descriptionlong = "Bill of Materials definitions. They can be used to make Manufacturing Resource Planning";

		// Possible values for version are: 'development', 'experimental', 'dolibarr', 'dolibarr_deprecated' or a version string like 'x.y.z'
		$this->version = 'dolibarr';

		//Url to the file with your last numberversion of this module
		//$this->url_last_version = 'http://www.example.com/versionmodule.txt';
		// Key used in llx_const table to save module status enabled/disabled (where BILLOFMATERIALS is value of property name of module in uppercase)
		$this->const_name = 'MAIN_MODULE_'.strtoupper($this->name);
		// Name of image file used for this module.
		// If file is in theme/yourtheme/img directory under name object_pictovalue.png, use this->picto='pictovalue'
		// If file is in module/img directory under name object_pictovalue.png, use this->picto='pictovalue@module'
		$this->picto = 'bom';

		// Define some features supported by module (triggers, login, substitutions, menus, css, etc...)
		$this->module_parts = array(
			/*
			'triggers' => 1,                                 	// Set this to 1 if module has its own trigger directory (core/triggers)
			'login' => 0,                                    	// Set this to 1 if module has its own login method file (core/login)
			'substitutions' => 1,                            	// Set this to 1 if module has its own substitution function file (core/substitutions)
			'menus' => 0,                                    	// Set this to 1 if module has its own menus handler directory (core/menus)
			'theme' => 0,                                    	// Set this to 1 if module has its own theme directory (theme)
			'tpl' => 0,                                      	// Set this to 1 if module overwrite template dir (core/tpl)
			'barcode' => 0,                                  	// Set this to 1 if module has its own barcode directory (core/modules/barcode)
			'models' => 0,                                   	// Set this to 1 if module has its own models directory (core/modules/xxx)
			'css' => array('/bom/css/bom.css.php'),	// Set this to relative path of css file if module has its own css file
			 'js' => array('/bom/js/bom.js.php'),          // Set this to relative path of js file if module must load a js on all pages
			'hooks' => array('data'=>array('hookcontext1','hookcontext2'), 'entity'=>'0'), 	// Set here all hooks context managed by module. To find available hook context, make a "grep -r '>initHooks(' *" on source code. You can also set hook context 'all'
			'moduleforexternal' => 0							// Set this to 1 if feature of module are opened to external users
			*/
		);

		// Data directories to create when module is enabled.
		// Example: this->dirs = array("/bom/temp","/bom/subdir");
		$this->dirs = array("/bom/temp");

		// Config pages. Put here list of php page, stored into bom/admin directory, to use to setup module.
		$this->config_page_url = array("bom.php");

		// Dependencies
		$this->hidden = false; // A condition to hide module
		$this->depends = array('modProduct'); // List of module class names as string that must be enabled if this module is enabled. Example: array('always1'=>'modModuleToEnable1','always2'=>'modModuleToEnable2', 'FR1'=>'modModuleToEnableFR'...)
		$this->requiredby = array('modMrp'); // List of module class names as string to disable if this one is disabled. Example: array('modModuleToDisable1', ...)
		$this->conflictwith = array(); // List of module class names as string this module is in conflict with. Example: array('modModuleToDisable1', ...)
		$this->langfiles = array("mrp");
		//$this->phpmin = array(5, 6));					// Minimum version of PHP required by module
		$this->need_dolibarr_version = array(9, 0); // Minimum version of Dolibarr required by module
		$this->warnings_activation = array(); // Warning to show when we activate module. array('always'='text') or array('FR'='textfr','ES'='textes'...)
		$this->warnings_activation_ext = array(); // Warning to show when we activate an external module. array('always'='text') or array('FR'='textfr','ES'='textes'...)
		//$this->automatic_activation = array('FR'=>'BomWasAutomaticallyActivatedBecauseOfYourCountryChoice');
		//$this->always_enabled = true;								// If true, can't be disabled

		// Constants
		// List of particular constants to add when module is enabled (key, 'chaine', value, desc, visible, 'current' or 'allentities', deleteonunactive)
		// Example: $this->const=array(0=>array('BILLOFMATERIALS_MYNEWCONST1','chaine','myvalue','This is a constant to add',1),
		//                             1=>array('BILLOFMATERIALS_MYNEWCONST2','chaine','myvalue','This is another constant to add',0, 'current', 1)
		// );
		$this->const = array(
			1=>array('BOM_ADDON_PDF', 'chaine', 'generic_bom_odt', 'Name of PDF model of BOM', 0),
			2=>array('BOM_ADDON', 'chaine', 'mod_bom_standard', 'Name of numbering rules of BOM', 0),
			3=>array('BOM_ADDON_PDF_ODT_PATH', 'chaine', 'DOL_DATA_ROOT/doctemplates/boms', '', 0)
		);

		// Some keys to add into the overwriting translation tables
		/*$this->overwrite_translation = array(
			'en_US:ParentCompany'=>'Parent company or reseller',
			'fr_FR:ParentCompany'=>'Maison mère ou revendeur'
		)*/

		if (!isset($conf->bom) || !isset($conf->bom->enabled)) {
			$conf->bom = new stdClass();
			$conf->bom->enabled = 0;
		}


		// Array to add new pages in new tabs
		$this->tabs = array();
		// Example:
		// $this->tabs[] = array('data'=>'objecttype:+tabname1:Title1:mylangfile@bom:$user->rights->bom->read:/bom/mynewtab1.php?id=__ID__');  					// To add a new tab identified by code tabname1
		// $this->tabs[] = array('data'=>'objecttype:+tabname2:SUBSTITUTION_Title2:mylangfile@bom:$user->rights->othermodule->read:/bom/mynewtab2.php?id=__ID__',  	// To add another new tab identified by code tabname2. Label will be result of calling all substitution functions on 'Title2' key.
		// $this->tabs[] = array('data'=>'objecttype:-tabname:NU:conditiontoremove');                                                     										// To remove an existing tab identified by code tabname
		//
		// Where objecttype can be
		// 'categories_x'	  to add a tab in category view (replace 'x' by type of category (0=product, 1=supplier, 2=customer, 3=member)
		// 'contact'          to add a tab in contact view
		// 'contract'         to add a tab in contract view
		// 'group'            to add a tab in group view
		// 'intervention'     to add a tab in intervention view
		// 'invoice'          to add a tab in customer invoice view
		// 'invoice_supplier' to add a tab in supplier invoice view
		// 'member'           to add a tab in fundation member view
		// 'opensurveypoll'	  to add a tab in opensurvey poll view
		// 'order'            to add a tab in customer order view
		// 'order_supplier'   to add a tab in supplier order view
		// 'payment'		  to add a tab in payment view
		// 'payment_supplier' to add a tab in supplier payment view
		// 'product'          to add a tab in product view
		// 'propal'           to add a tab in propal view
		// 'project'          to add a tab in project view
		// 'stock'            to add a tab in stock view
		// 'thirdparty'       to add a tab in third party view
		// 'user'             to add a tab in user view


		// Dictionaries
		$this->dictionaries = array();
		/* Example:
		$this->dictionaries=array(
			'langs'=>'mylangfile@bom',
			'tabname'=>array(MAIN_DB_PREFIX."table1",MAIN_DB_PREFIX."table2",MAIN_DB_PREFIX."table3"),		// List of tables we want to see into dictonnary editor
			'tablib'=>array("Table1","Table2","Table3"),													// Label of tables
			'tabsql'=>array('SELECT f.rowid as rowid, f.code, f.label, f.active FROM '.MAIN_DB_PREFIX.'table1 as f','SELECT f.rowid as rowid, f.code, f.label, f.active FROM '.MAIN_DB_PREFIX.'table2 as f','SELECT f.rowid as rowid, f.code, f.label, f.active FROM '.MAIN_DB_PREFIX.'table3 as f'),	// Request to select fields
			'tabsqlsort'=>array("label ASC","label ASC","label ASC"),																					// Sort order
			'tabfield'=>array("code,label","code,label","code,label"),																					// List of fields (result of select to show dictionary)
			'tabfieldvalue'=>array("code,label","code,label","code,label"),																				// List of fields (list of fields to edit a record)
			'tabfieldinsert'=>array("code,label","code,label","code,label"),																			// List of fields (list of fields for insert)
			'tabrowid'=>array("rowid","rowid","rowid"),																									// Name of columns with primary key (try to always name it 'rowid')
			'tabcond'=>array($conf->bom->enabled,$conf->bom->enabled,$conf->bom->enabled)												// Condition to show each dictionary
		);
		*/


		// Boxes/Widgets
		// Add here list of php file(s) stored in bom/core/boxes that contains class to show a widget.
		$this->boxes = array(
			0=>array('file' => 'box_boms.php', 'note' => '', 'enabledbydefaulton' => 'Home')
		);


		// Cronjobs (List of cron jobs entries to add when module is enabled)
		// unit_frequency must be 60 for minute, 3600 for hour, 86400 for day, 604800 for week
		$this->cronjobs = array(
			//0=>array('label'=>'MyJob label', 'jobtype'=>'method', 'class'=>'/bom/class/bom.class.php', 'objectname'=>'Bom', 'method'=>'doScheduledJob', 'parameters'=>'', 'comment'=>'Comment', 'frequency'=>2, 'unitfrequency'=>3600, 'status'=>0, 'test'=>'$conf->bom->enabled', 'priority'=>50)
		);
		// Example: $this->cronjobs=array(0=>array('label'=>'My label', 'jobtype'=>'method', 'class'=>'/dir/class/file.class.php', 'objectname'=>'MyClass', 'method'=>'myMethod', 'parameters'=>'param1, param2', 'comment'=>'Comment', 'frequency'=>2, 'unitfrequency'=>3600, 'status'=>0, 'test'=>'$conf->bom->enabled', 'priority'=>50),
		//                                1=>array('label'=>'My label', 'jobtype'=>'command', 'command'=>'', 'parameters'=>'param1, param2', 'comment'=>'Comment', 'frequency'=>1, 'unitfrequency'=>3600*24, 'status'=>0, 'test'=>'$conf->bom->enabled', 'priority'=>50)
		// );


		// Permissions provided by this module
		$this->rights = array(); // Permission array used by this module

		$r = 1;
		$this->rights[$r][0] = $this->numero + $r; // Permission id (must not be already used)
		$this->rights[$r][1] = 'Read bom of Bom'; // Permission label
		$this->rights[$r][3] = 0; // Permission by default for new user (0/1)
		$this->rights[$r][4] = 'read'; // In php code, permission will be checked by test if ($user->rights->bom->level1->level2)
		$this->rights[$r][5] = ''; // In php code, permission will be checked by test if ($user->rights->bom->level1->level2)

		$r++;
		$this->rights[$r][0] = $this->numero + $r; // Permission id (must not be already used)
		$this->rights[$r][1] = 'Create/Update bom of Bom'; // Permission label
		$this->rights[$r][3] = 0; // Permission by default for new user (0/1)
		$this->rights[$r][4] = 'write'; // In php code, permission will be checked by test if ($user->rights->bom->level1->level2)
		$this->rights[$r][5] = ''; // In php code, permission will be checked by test if ($user->rights->bom->level1->level2)

		$r++;
		$this->rights[$r][0] = $this->numero + $r; // Permission id (must not be already used)
		$this->rights[$r][1] = 'Delete bom of Bom'; // Permission label
		$this->rights[$r][3] = 0; // Permission by default for new user (0/1)
		$this->rights[$r][4] = 'delete'; // In php code, permission will be checked by test if ($user->rights->bom->level1->level2)
		$this->rights[$r][5] = ''; // In php code, permission will be checked by test if ($user->rights->bom->level1->level2)


		// Main menu entries to add
		$this->menu = array(); // List of menus to add
		$r = 0;

		// Add here entries to declare new menus

		/* BEGIN MODULEBUILDER TOPMENU */
		/*$this->menu[$r++]=array('fk_menu'=>'',			                // '' if this is a top menu. For left menu, use 'fk_mainmenu=xxx' or 'fk_mainmenu=xxx,fk_leftmenu=yyy' where xxx is mainmenucode and yyy is a leftmenucode
								'type'=>'top',			                // This is a Top menu entry
								'titre'=>'Bom',
								'mainmenu'=>'bom',
								'leftmenu'=>'',
								'url'=>'/bom/bom_list.php',
								'langs'=>'mrp',	        // Lang file to use (without .lang) by module. File must be in langs/code_CODE/ directory.
								'position'=>1000+$r,
								'enabled'=>'$conf->bom->enabled',	// Define condition to show or hide menu entry. Use '$conf->bom->enabled' if entry must be visible if module is enabled.
								'perms'=>'1',			                // Use 'perms'=>'$user->rights->bom->level1->level2' if you want your menu with a permission rules
								'target'=>'',
								'user'=>2);				                // 0=Menu for internal users, 1=external users, 2=both
		*/
		/* END MODULEBUILDER TOPMENU */

		/* BEGIN MODULEBUILDER LEFTMENU BILLOFMATERIALS
		$this->menu[$r++]=array(	'fk_menu'=>'fk_mainmenu=bom',	    // '' if this is a top menu. For left menu, use 'fk_mainmenu=xxx' or 'fk_mainmenu=xxx,fk_leftmenu=yyy' where xxx is mainmenucode and yyy is a leftmenucode
								'type'=>'left',			                // This is a Left menu entry
								'titre'=>'List Bom',
								'mainmenu'=>'bom',
								'leftmenu'=>'bom_bom_list',
								'url'=>'/bom/bom_list.php',
								'langs'=>'mrp',	        // Lang file to use (without .lang) by module. File must be in langs/code_CODE/ directory.
								'position'=>1000+$r,
								'enabled'=>'$conf->bom->enabled',  // Define condition to show or hide menu entry. Use '$conf->bom->enabled' if entry must be visible if module is enabled. Use '$leftmenu==\'system\'' to show if leftmenu system is selected.
								'perms'=>'1',			                // Use 'perms'=>'$user->rights->bom->level1->level2' if you want your menu with a permission rules
								'target'=>'',
								'user'=>2);				                // 0=Menu for internal users, 1=external users, 2=both
		$this->menu[$r++]=array(	'fk_menu'=>'fk_mainmenu=bom,fk_leftmenu=bom',	    // '' if this is a top menu. For left menu, use 'fk_mainmenu=xxx' or 'fk_mainmenu=xxx,fk_leftmenu=yyy' where xxx is mainmenucode and yyy is a leftmenucode
								'type'=>'left',			                // This is a Left menu entry
								'titre'=>'New Bom',
								'mainmenu'=>'bom',
								'leftmenu'=>'bom_bom_new',
								'url'=>'/bom/bom_page.php?action=create',
								'langs'=>'mrp',	        // Lang file to use (without .lang) by module. File must be in langs/code_CODE/ directory.
								'position'=>1000+$r,
								'enabled'=>'$conf->bom->enabled',  // Define condition to show or hide menu entry. Use '$conf->bom->enabled' if entry must be visible if module is enabled. Use '$leftmenu==\'system\'' to show if leftmenu system is selected.
								'perms'=>'1',			                // Use 'perms'=>'$user->rights->bom->level1->level2' if you want your menu with a permission rules
								'target'=>'',
								'user'=>2);				                // 0=Menu for internal users, 1=external users, 2=both
		*/

		/* END MODULEBUILDER LEFTMENU BILLOFMATERIALS */


		// Exports
		$r = 1;

		/* BEGIN MODULEBUILDER EXPORT BILLOFMATERIALS */
		$langs->load("mrp");
		$this->export_code[$r] = $this->rights_class.'_'.$r;
		$this->export_label[$r] = 'BomAndBomLines'; // Translation key (used only if key ExportDataset_xxx_z not found)
		$this->export_permission[$r] = array(array("bom", "read"));
		$this->export_icon[$r] = 'bom';
		$keyforclass = 'BOM';
		$keyforclassfile = '/bom/class/bom.class.php';
		$keyforelement = 'bom';
		include DOL_DOCUMENT_ROOT.'/core/commonfieldsinexport.inc.php';
		$keyforclass = 'BOMLine';
		$keyforclassfile = '/bom/class/bom.class.php';
		$keyforelement = 'bomline';
		$keyforalias = 'tl';
		include DOL_DOCUMENT_ROOT.'/core/commonfieldsinexport.inc.php';
		unset($this->export_fields_array[$r]['tl.fk_bom']);
		$keyforselect = 'bom_bom';
		$keyforaliasextra = 'extra';
		$keyforelement = 'bom';
		include DOL_DOCUMENT_ROOT.'/core/extrafieldsinexport.inc.php';
		$keyforselect = 'bom_bomline';
		$keyforaliasextra = 'extraline';
		$keyforelement = 'bomline';
		include DOL_DOCUMENT_ROOT.'/core/extrafieldsinexport.inc.php';
		$this->export_dependencies_array[$r] = array('bomline'=>'tl.rowid'); // To force to activate one or several fields if we select some fields that need same (like to select a unique key if we ask a field of a child to avoid the DISTINCT to discard them, or for computed field than need several other fields)
		$this->export_sql_start[$r] = 'SELECT DISTINCT ';
		$this->export_sql_end[$r]  = ' FROM '.MAIN_DB_PREFIX.'bom_bom as t';
		$this->export_sql_end[$r] .= ' LEFT JOIN '.MAIN_DB_PREFIX.'bom_bom_extrafields as extra on (t.rowid = extra.fk_object)';
		$this->export_sql_end[$r] .= ' LEFT JOIN '.MAIN_DB_PREFIX.'bom_bomline as tl ON tl.fk_bom = t.rowid';
		$this->export_sql_end[$r] .= ' WHERE 1 = 1';
		$this->export_sql_end[$r] .= ' AND t.entity IN ('.getEntity('bom').')';
		$r++;
		/* END MODULEBUILDER EXPORT BILLOFMATERIALS */

		// Imports
		//--------
		$r = 0;
		//Import BOM Header

		$r++;
		$this->import_code[$r] = 'bom_'.$r;
		$this->import_label[$r] = 'BillOfMaterials';
		$this->import_icon[$r] = $this->picto;
		$this->import_entities_array[$r] = array();
		$this->import_tables_array[$r] = ['b' => MAIN_DB_PREFIX.'bom_bom', 'extra' => MAIN_DB_PREFIX.'bom_bom_extrafields'];
		$this->import_tables_creator_array[$r] = ['b' => 'fk_user_creat']; // Fields to store import user id
		$this->import_fields_array[$r] = [
			'b.ref'               => 'Document Ref*',
			'b.label'             => 'BomLabel*',
			'b.fk_product'        => 'ProductRef*',
			'b.description'       => 'Description',
			'b.note_public'       => 'Note',
			'b.note_private'      => 'NotePrivate',
			'b.fk_warehouse'      => 'WarehouseRef',
			'b.qty'               => 'Qty',
			'b.efficiency'        => 'Efficiency',
			'b.duration'          => 'Duration',
			'b.date_creation'     => 'DateCreation',
			'b.date_valid'        => 'DateValid',
			'b.fk_user_modif'     => 'ModifiedById',
			'b.fk_user_valid'     => 'ValidatedById',
			'b.model_pdf'         => 'Model',
			'b.status'         	  => 'Status*',
			'b.bomtype'       	  => 'BomType*'

		];

		// Add extra fields
<<<<<<< HEAD
		$import_extrafield_sample = [];
		$sql = "SELECT name, label, fieldrequired FROM ".MAIN_DB_PREFIX."extrafields WHERE type != 'separate' AND elementtype = 'bom_bom' AND entity IN (0, ".$conf->entity.")";
=======
		$import_extrafield_sample = array();
		$sql = "SELECT name, label, fieldrequired FROM ".MAIN_DB_PREFIX."extrafields WHERE elementtype = 'bom_bom' AND entity IN (0, ".$conf->entity.")";
>>>>>>> c0088191
		$resql = $this->db->query($sql);

		if ($resql) {
			while ($obj = $this->db->fetch_object($resql)) {
				$fieldname = 'extra.'.$obj->name;
				$fieldlabel = ucfirst($obj->label);
				$this->import_fields_array[$r][$fieldname] = $fieldlabel.($obj->fieldrequired ? '*' : '');
				$import_extrafield_sample[$fieldname] = $fieldlabel;
			}
		}
		// End add extra fields

		$this->import_fieldshidden_array[$r] = ['extra.fk_object' => 'lastrowid-'.MAIN_DB_PREFIX.'bom_bom'];
		$this->import_regex_array[$r] = [
			'b.ref' => '(CPV\d{4}-\d{4}|BOM\d{4}-\d{4}|PROV.{1,32}$)'
		];

		$this->import_updatekeys_array[$r] = ['b.ref' => 'Ref'];
		$this->import_convertvalue_array[$r] = [
			'b.fk_product' => [
				'rule'    => 'fetchidfromref',
				'file'    => '/product/class/product.class.php',
				'class'   => 'Product',
				'method'  => 'fetch',
				'element' => 'Product'
			],
			'b.fk_warehouse' => [
				'rule'    => 'fetchidfromref',
				'file'    => '/product/stock/class/entrepot.class.php',
				'class'   => 'Entrepot',
				'method'  => 'fetch',
				'element' => 'Warehouse'
			],
			'b.fk_user_valid' => [
				'rule'    => 'fetchidfromref',
				'file'    => '/user/class/user.class.php',
				'class'   => 'User',
				'method'  => 'fetch',
				'element' => 'user'
			],
			'b.fk_user_modif' => [
				'rule'    => 'fetchidfromref',
				'file'    => '/user/class/user.class.php',
				'class'   => 'User',
				'method'  => 'fetch',
				'element' => 'user'
			],
		];

		//Import BOM Lines
		$r++;
		$this->import_code[$r] = 'bom_lines_'.$r;
		$this->import_label[$r] = 'BillOfMaterialsLine';
		$this->import_icon[$r] = $this->picto;
		$this->import_entities_array[$r] = array();
		$this->import_tables_array[$r] = ['bd' => MAIN_DB_PREFIX.'bom_bomline', 'extra' => MAIN_DB_PREFIX.'bom_bomline_extrafields'];
		$this->import_fields_array[$r] = [
			'bd.fk_bom'         => 'Document Ref*',
			'bd.fk_product'     => 'ProductRef',
			'bd.fk_bom_child'   => 'BOMChild',
			'bd.description'    => 'Description',
			'bd.qty'            => 'LineQty',
			'bd.qty_frozen'      => 'LineIsFrozen',
			'bd.disable_stock_change' => 'Disable Stock Change',
			'bd.efficiency'     => 'Efficiency',
			'bd.position'       => 'LinePosition'
		];

		// Add extra fields
		$sql = "SELECT name, label, fieldrequired FROM ".MAIN_DB_PREFIX."extrafields WHERE type != 'separate' AND elementtype = 'bom_bomline' AND entity IN (0, ".$conf->entity.")";
		$resql = $this->db->query($sql);
		if ($resql) {
			while ($obj = $this->db->fetch_object($resql)) {
				$fieldname = 'extra.'.$obj->name;
				$fieldlabel = ucfirst($obj->label);
				$this->import_fields_array[$r][$fieldname] = $fieldlabel.($obj->fieldrequired ? '*' : '');
			}
		}
		// End add extra fields

		$this->import_fieldshidden_array[$r] = ['extra.fk_object' => 'lastrowid-'.MAIN_DB_PREFIX.'bom_bomline'];
		$this->import_regex_array[$r] = array();
		$this->import_updatekeys_array[$r] = ['bd.fk_bom' => 'BOM Id'];
		$this->import_convertvalue_array[$r] = [
			'bd.fk_bom' => [
				'rule'    => 'fetchidfromref',
				'file'    => '/bom/class/bom.class.php',
				'class'   => 'BOM',
				'method'  => 'fetch',
				'element' => 'bom'
			],
			'bd.fk_product' => [
				'rule'    => 'fetchidfromref',
				'file'    => '/product/class/product.class.php',
				'class'   => 'Product',
				'method'  => 'fetch',
				'element' => 'Product'
			],
		];
	}

	/**
	 *	Function called when module is enabled.
	 *	The init function add constants, boxes, permissions and menus (defined in constructor) into Dolibarr database.
	 *	It also creates data directories
	 *
	 *	@param      string	$options    Options when enabling module ('', 'noboxes')
	 *	@return     int             	1 if OK, 0 if KO
	 */
	public function init($options = '')
	{
		global $conf, $langs;

		$result = $this->_load_tables('/bom/sql/');
		if ($result < 0) {
			return -1; // Do not activate module if not allowed errors found on module SQL queries (the _load_table run sql with run_sql with error allowed parameter to 'default')
		}

		// Create extrafields
		//include_once DOL_DOCUMENT_ROOT.'/core/class/extrafields.class.php';
		//$extrafields = new ExtraFields($this->db);
		//$result1=$extrafields->addExtraField('myattr1', "New Attr 1 label", 'boolean', 1,  3, 'thirdparty',   0, 0, '', '', 1, '', 0, 0, '', '', 'mrp', '$conf->bom->enabled');
		//$result2=$extrafields->addExtraField('myattr2', "New Attr 2 label", 'varchar', 1, 10, 'project',      0, 0, '', '', 1, '', 0, 0, '', '', 'mrp', '$conf->bom->enabled');
		//$result3=$extrafields->addExtraField('myattr3', "New Attr 3 label", 'varchar', 1, 10, 'bank_account', 0, 0, '', '', 1, '', 0, 0, '', '', 'mrp', '$conf->bom->enabled');
		//$result4=$extrafields->addExtraField('myattr4', "New Attr 4 label", 'select',  1,  3, 'thirdparty',   0, 1, '', array('options'=>array('code1'=>'Val1','code2'=>'Val2','code3'=>'Val3')), 1,'', 0, 0, '', '', 'mrp', '$conf->bom->enabled');
		//$result5=$extrafields->addExtraField('myattr5', "New Attr 5 label", 'text',    1, 10, 'user',         0, 0, '', '', 1, '', 0, 0, '', '', 'mrp', '$conf->bom->enabled');


		// Permissions
		$this->remove($options);

		$sql = array();

		// ODT template
		$src = DOL_DOCUMENT_ROOT.'/install/doctemplates/boms/template_bom.odt';
		$dirodt = DOL_DATA_ROOT.'/doctemplates/boms';
		$dest = $dirodt.'/template_bom.odt';

		if (file_exists($src) && !file_exists($dest)) {
			require_once DOL_DOCUMENT_ROOT.'/core/lib/files.lib.php';
			dol_mkdir($dirodt);
			$result = dol_copy($src, $dest, 0, 0);
			if ($result < 0) {
				$langs->load("errors");
				$this->error = $langs->trans('ErrorFailToCopyFile', $src, $dest);
				return 0;
			}
		}

		$sql = array(
			//"DELETE FROM ".MAIN_DB_PREFIX."document_model WHERE nom = '".$this->db->escape('standard')."' AND type = 'bom' AND entity = ".$conf->entity,
			//"INSERT INTO ".MAIN_DB_PREFIX."document_model (nom, type, entity) VALUES('".$this->db->escape('standard')."', 'bom', ".$conf->entity.")"
		);

		return $this->_init($sql, $options);
	}

	/**
	 *	Function called when module is disabled.
	 *	Remove from database constants, boxes and permissions from Dolibarr database.
	 *	Data directories are not deleted
	 *
	 *	@param      string	$options    Options when enabling module ('', 'noboxes')
	 *	@return     int             	1 if OK, 0 if KO
	 */
	public function remove($options = '')
	{
		$sql = array();

		return $this->_remove($sql, $options);
	}
}<|MERGE_RESOLUTION|>--- conflicted
+++ resolved
@@ -351,13 +351,8 @@
 		];
 
 		// Add extra fields
-<<<<<<< HEAD
-		$import_extrafield_sample = [];
-		$sql = "SELECT name, label, fieldrequired FROM ".MAIN_DB_PREFIX."extrafields WHERE type != 'separate' AND elementtype = 'bom_bom' AND entity IN (0, ".$conf->entity.")";
-=======
 		$import_extrafield_sample = array();
 		$sql = "SELECT name, label, fieldrequired FROM ".MAIN_DB_PREFIX."extrafields WHERE elementtype = 'bom_bom' AND entity IN (0, ".$conf->entity.")";
->>>>>>> c0088191
 		$resql = $this->db->query($sql);
 
 		if ($resql) {
@@ -427,7 +422,7 @@
 		];
 
 		// Add extra fields
-		$sql = "SELECT name, label, fieldrequired FROM ".MAIN_DB_PREFIX."extrafields WHERE type != 'separate' AND elementtype = 'bom_bomline' AND entity IN (0, ".$conf->entity.")";
+		$sql = "SELECT name, label, fieldrequired FROM ".MAIN_DB_PREFIX."extrafields WHERE elementtype = 'bom_bomline' AND entity IN (0, ".$conf->entity.")";
 		$resql = $this->db->query($sql);
 		if ($resql) {
 			while ($obj = $this->db->fetch_object($resql)) {
