--- conflicted
+++ resolved
@@ -209,28 +209,17 @@
 	/**
 	 *  Output title line into file
 	 *
-<<<<<<< HEAD
-	 *  @param      array		$array_export_fields_label   	Array with list of label of fields
-	 *  @param      array		$array_selected_sorted       	Array with list of field to export
-	 *  @param      Translate	$outputlangs    				Object lang to translate values
-	 *  @param		array		$array_types					Array with types of fields
-	 * 	@return		int											Return integer <0 if KO, >0 if OK
-=======
 	 *  @param	array<string,string>	$array_export_fields_label	Array with list of label of fields
 	 *  @param	array<string,string>	$array_selected_sorted		Array with list of field to export
 	 *  @param	Translate				$outputlangs    			Object lang to translate values
 	 *  @param	array<string,string>	$array_types				Array with types of fields
 	 * 	@return	int													Return integer <0 if KO, >0 if OK
->>>>>>> cc80841a
 	 */
 	public function write_title($array_export_fields_label, $array_selected_sorted, $outputlangs, $array_types)
 	{
 		// phpcs:enable
-<<<<<<< HEAD
-=======
 		$outputlangs->charset_output = getDolGlobalString('EXPORT_TSV_FORCE_CHARSET');
 
->>>>>>> cc80841a
 		$selectlabel = array();
 		foreach ($array_selected_sorted as $code => $value) {
 			if (strpos($code, ' as ') == 0) {
@@ -265,19 +254,11 @@
 	/**
 	 *  Output record line into file
 	 *
-<<<<<<< HEAD
-	 *  @param      array		$array_selected_sorted      Array with list of field to export
-	 *  @param      Resource	$objp                       A record from a fetch with all fields from select
-	 *  @param      Translate	$outputlangs                Object lang to translate values
-	 *  @param		array		$array_types				Array with types of fields
-	 * 	@return		int										Return integer <0 if KO, >0 if OK
-=======
 	 *  @param	array<string,string>	$array_selected_sorted	Array with list of field to export
 	 *  @param	Resource				$objp					A record from a fetch with all fields from select
 	 *  @param	Translate				$outputlangs			Object lang to translate values
 	 *  @param	array<string,string>	$array_types			Array with types of fields
 	 * 	@return	int												Return integer <0 if KO, >0 if OK
->>>>>>> cc80841a
 	 */
 	public function write_record($array_selected_sorted, $objp, $outputlangs, $array_types)
 	{
@@ -286,11 +267,8 @@
 		$outputlangs->charset_output = getDolGlobalString('EXPORT_TSV_FORCE_CHARSET');
 
 		$this->col = 0;
-<<<<<<< HEAD
-=======
 
 		$reg = array();
->>>>>>> cc80841a
 		$selectlabelvalues = array();
 		foreach ($array_selected_sorted as $code => $value) {
 			if (strpos($code, ' as ') == 0) {
@@ -299,12 +277,8 @@
 				$alias = substr($code, strpos($code, ' as ') + 4);
 			}
 			if (empty($alias)) {
-<<<<<<< HEAD
-				dol_print_error(null, 'Bad value for field with code='.$code.'. Try to redefine export.');
-=======
 				dol_syslog('Bad value for field with code='.$code.'. Try to redefine export.', LOG_WARNING);
 				continue;
->>>>>>> cc80841a
 			}
 
 			$newvalue = $outputlangs->convToOutputCharset($objp->$alias); // objp->$alias must be utf8 encoded as any var in memory // newvalue is now $outputlangs->charset_output encoded
@@ -334,10 +308,7 @@
 			fwrite($this->handle, $value.$this->separator);
 			$this->col++;
 		}
-<<<<<<< HEAD
-=======
-
->>>>>>> cc80841a
+
 		fwrite($this->handle, "\n");
 		return 0;
 	}
