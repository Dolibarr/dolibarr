<?php
/* Copyright (C) 2005      Laurent Destailleur  <eldy@users.sourceforge.net>
 * Copyright (C) 2005-2007 Regis Houssin        <regis.houssin@capnetworks.com>
 *
 * This program is free software; you can redistribute it and/or modify
 * it under the terms of the GNU General Public License as published by
 * the Free Software Foundation; either version 3 of the License, or
 * (at your option) any later version.
 *
 * This program is distributed in the hope that it will be useful,
 * but WITHOUT ANY WARRANTY; without even the implied warranty of
 * MERCHANTABILITY or FITNESS FOR A PARTICULAR PURPOSE.  See the
 * GNU General Public License for more details.
 *
 * You should have received a copy of the GNU General Public License
 * along with this program. If not, see <http://www.gnu.org/licenses/>.
 */

/**
 *	\file       htdocs/core/modules/export/modules_export.php
 *	\ingroup    export
 *	\brief      File of parent class for export modules
 */

require_once DOL_DOCUMENT_ROOT.'/core/class/commondocgenerator.class.php';


/**
 *	Parent class for export modules
 */
class ModeleExports extends CommonDocGenerator    // This class can't be abstract as there is instance propreties loaded by liste_modeles
{
	/**
	 * @var string Error code (or message)
	 */
	public $error='';

	var $driverlabel=array();
	var $driverversion=array();

	var $liblabel=array();
	var $libversion=array();


	/**
	 *  Load into memory list of available export format
	 *
     *  @param	DoliDB	$db     			Database handler
     *  @param  integer	$maxfilenamelength  Max length of value to show
     *  @return	array						List of templates (same content than array this->driverlabel)
	 */
    // phpcs:ignore PEAR.NamingConventions.ValidFunctionName.NotCamelCaps
	function liste_modeles($db,$maxfilenamelength=0)
	{
		dol_syslog(get_class($this)."::liste_modeles");

		$dir=DOL_DOCUMENT_ROOT."/core/modules/export/";
		$handle=opendir($dir);

		// Recherche des fichiers drivers exports disponibles
		$i=0;
        if (is_resource($handle))
        {
    		while (($file = readdir($handle))!==false)
    		{
    			if (preg_match("/^export_(.*)\.modules\.php$/i",$file,$reg))
    			{
    				$moduleid=$reg[1];

    				// Loading Class
    				$file = $dir."export_".$moduleid.".modules.php";
    				$classname = "Export".ucfirst($moduleid);

    				require_once $file;
    				if (class_exists($classname))
    				{
        				$module = new $classname($db);

        				// Picto
        				$this->picto[$module->id]=$module->picto;
        				// Driver properties
        				$this->driverlabel[$module->id]=$module->getDriverLabel().(empty($module->disabled)?'':' __(Disabled)__');	// '__(Disabled)__' is a key
        				$this->driverdesc[$module->id]=$module->getDriverDesc();
        				$this->driverversion[$module->id]=$module->getDriverVersion();
        				// If use an external lib
        				$this->liblabel[$module->id]=$module->getLibLabel();
        				$this->libversion[$module->id]=$module->getLibVersion();
    				}
    				$i++;
    			}
    		}
    		closedir($handle);
        }

        asort($this->driverlabel);

		return $this->driverlabel;
	}


	/**
	 *  Return picto of export driver
	 *
	 *  @param	string	$key	Key of driver
	 *  @return	string			Picto string
	 */
	function getPictoForKey($key)
	{
		return $this->picto[$key];
	}

	/**
	 *  Renvoi libelle d'un driver export
	 *
	 *  @param	string	$key	Key of driver
	 *  @return	string			Label
	 */
	function getDriverLabelForKey($key)
	{
		return $this->driverlabel[$key];
	}

	/**
	 *  Renvoi le descriptif d'un driver export
	 *
	 *  @param	string	$key	Key of driver
	 *  @return	string			Description
	 */
	function getDriverDescForKey($key)
	{
		return $this->driverdesc[$key];
	}

	/**
	 *  Renvoi version d'un driver export
	 *
	 *  @param	string	$key	Key of driver
	 *  @return	string			Driver version
	 */
	function getDriverVersionForKey($key)
	{
		return $this->driverversion[$key];
	}

	/**
	 *  Renvoi libelle de librairie externe du driver
	 *
	 *  @param	string	$key	Key of driver
	 *  @return	string			Label of library
	 */
	function getLibLabelForKey($key)
	{
		return $this->liblabel[$key];
	}

	/**
	 *  Renvoi version de librairie externe du driver
	 *
	 *  @param	string	$key	Key of driver
	 *  @return	string			Version of library
	 */
	function getLibVersionForKey($key)
	{
		return $this->libversion[$key];
	}
<<<<<<< HEAD

}
=======
}

>>>>>>> 59a27085
<|MERGE_RESOLUTION|>--- conflicted
+++ resolved
@@ -163,10 +163,4 @@
 	{
 		return $this->libversion[$key];
 	}
-<<<<<<< HEAD
-
-}
-=======
-}
-
->>>>>>> 59a27085
+}