<?php
/* Copyright (C) 2005      Laurent Destailleur  <eldy@users.sourceforge.net>
 * Copyright (C) 2005-2007 Regis Houssin        <regis.houssin@capnetworks.com>
 *
 * This program is free software; you can redistribute it and/or modify
 * it under the terms of the GNU General Public License as published by
 * the Free Software Foundation; either version 3 of the License, or
 * (at your option) any later version.
 *
 * This program is distributed in the hope that it will be useful,
 * but WITHOUT ANY WARRANTY; without even the implied warranty of
 * MERCHANTABILITY or FITNESS FOR A PARTICULAR PURPOSE.  See the
 * GNU General Public License for more details.
 *
 * You should have received a copy of the GNU General Public License
 * along with this program. If not, see <http://www.gnu.org/licenses/>.
 */

/**
 *	\file       htdocs/core/modules/export/modules_export.php
 *	\ingroup    export
 *	\brief      File of parent class for export modules
 */

require_once DOL_DOCUMENT_ROOT.'/core/class/commondocgenerator.class.php';


/**
 *	Parent class for export modules
 */
class ModeleExports extends CommonDocGenerator    // This class can't be abstract as there is instance propreties loaded by liste_modeles
{
	var $error='';

	var $driverlabel=array();
	var $driverversion=array();

	var $liblabel=array();
	var $libversion=array();


	/**
	 *  Load into memory list of available export format
	 *
     *  @param	DoliDB	$db     			Database handler
     *  @param  integer	$maxfilenamelength  Max length of value to show
     *  @return	array						List of templates (same content than array this->driverlabel)
	 */
	function liste_modeles($db,$maxfilenamelength=0)
	{
		dol_syslog(get_class($this)."::liste_modeles");

		$dir=DOL_DOCUMENT_ROOT."/core/modules/export/";
		$handle=opendir($dir);

		// Recherche des fichiers drivers exports disponibles
		$var=True;
		$i=0;
        if (is_resource($handle))
        {
    		while (($file = readdir($handle))!==false)
    		{
    			if (preg_match("/^export_(.*)\.modules\.php$/i",$file,$reg))
    			{
    				$moduleid=$reg[1];

    				// Loading Class
<<<<<<< HEAD
    				$file = $dir."/export_".$moduleid.".modules.php";
=======
    				$file = $dir."export_".$moduleid.".modules.php";
>>>>>>> 3f5d67d4
    				$classname = "Export".ucfirst($moduleid);

    				require_once $file;
    				if (class_exists($classname))
    				{
        				$module = new $classname($db);
    
        				// Picto
        				$this->picto[$module->id]=$module->picto;
        				// Driver properties
        				$this->driverlabel[$module->id]=$module->getDriverLabel().(empty($module->disabled)?'':' __(Disabled)__');	// '__(Disabled)__' is a key
        				$this->driverdesc[$module->id]=$module->getDriverDesc();
        				$this->driverversion[$module->id]=$module->getDriverVersion();
        				// If use an external lib
        				$this->liblabel[$module->id]=$module->getLibLabel();
        				$this->libversion[$module->id]=$module->getLibVersion();
    				}
    				$i++;
    			}
    		}
    		closedir($handle);
        }

        asort($this->driverlabel);

		return $this->driverlabel;
	}


	/**
	 *  Return picto of export driver
	 *
	 *  @param	string	$key	Key of driver
	 *  @return	string			Picto string
	 */
	function getPictoForKey($key)
	{
		return $this->picto[$key];
	}

	/**
	 *  Renvoi libelle d'un driver export
	 *
	 *  @param	string	$key	Key of driver
	 *  @return	string			Label
	 */
	function getDriverLabelForKey($key)
	{
		return $this->driverlabel[$key];
	}

	/**
	 *  Renvoi le descriptif d'un driver export
	 *
	 *  @param	string	$key	Key of driver
	 *  @return	string			Description
	 */
	function getDriverDescForKey($key)
	{
		return $this->driverdesc[$key];
	}

	/**
	 *  Renvoi version d'un driver export
	 *
	 *  @param	string	$key	Key of driver
	 *  @return	string			Driver version
	 */
	function getDriverVersionForKey($key)
	{
		return $this->driverversion[$key];
	}

	/**
	 *  Renvoi libelle de librairie externe du driver
	 *
	 *  @param	string	$key	Key of driver
	 *  @return	string			Label of library
	 */
	function getLibLabelForKey($key)
	{
		return $this->liblabel[$key];
	}

	/**
	 *  Renvoi version de librairie externe du driver
	 *
	 *  @param	string	$key	Key of driver
	 *  @return	string			Version of library
	 */
	function getLibVersionForKey($key)
	{
		return $this->libversion[$key];
	}

}

<|MERGE_RESOLUTION|>--- conflicted
+++ resolved
@@ -65,11 +65,7 @@
     				$moduleid=$reg[1];
 
     				// Loading Class
-<<<<<<< HEAD
-    				$file = $dir."/export_".$moduleid.".modules.php";
-=======
     				$file = $dir."export_".$moduleid.".modules.php";
->>>>>>> 3f5d67d4
     				$classname = "Export".ucfirst($moduleid);
 
     				require_once $file;
