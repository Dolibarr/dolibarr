--- conflicted
+++ resolved
@@ -46,29 +46,24 @@
 	 */
 	public $driverlabel = array();
 
-<<<<<<< HEAD
+	/**
+	 * @var array<string,string>
+	 */
 	public $driverdesc = array();
 
-=======
 	/**
 	 * @var array<string,string>
 	 */
-	public $driverdesc = array();
+	public $driverversion = array();
 
 	/**
 	 * @var array<string,string>
 	 */
->>>>>>> cc80841a
-	public $driverversion = array();
+	public $liblabel = array();
 
 	/**
 	 * @var array<string,string>
 	 */
-	public $liblabel = array();
-
-	/**
-	 * @var array<string,string>
-	 */
 	public $libversion = array();
 
 	/**
@@ -77,14 +72,11 @@
 	public $picto;
 
 	/**
-<<<<<<< HEAD
-=======
 	 * @var array<string,string> Module key/picto pairs
 	 */
 	public $pictos;
 
 	/**
->>>>>>> cc80841a
 	 * @var string description
 	 */
 	public $desc;
@@ -105,11 +97,7 @@
 	public $col;
 
 	/**
-<<<<<<< HEAD
-	 * @var int disabled
-=======
 	 * @var int<0,1> disabled
->>>>>>> cc80841a
 	 */
 	public $disabled;
 
@@ -147,10 +135,7 @@
 					require_once $file;
 					if (class_exists($classname)) {
 						$module = new $classname($db);
-<<<<<<< HEAD
-=======
 						'@phan-var-force ModeleExports $module';
->>>>>>> cc80841a
 						// var_dump($classname);
 
 						// Picto
@@ -158,15 +143,10 @@
 						// Driver properties
 						$this->driverlabel[$module->id] = $module->getDriverLabel().(empty($module->disabled) ? '' : ' __(Disabled)__'); // '__(Disabled)__' is a key
 						if (method_exists($module, 'getDriverLabelBis')) {
-<<<<<<< HEAD
-							if ($module->getDriverLabelBis()) {
-								$this->driverlabel[$module->id] .= ' <span class="opacitymedium">('.$module->getDriverLabelBis().')</span>';
-=======
 							// @phan-suppress-next-line PhanUndeclaredMethod
 							$labelBis = $module->getDriverLabelBis();
 							if ($labelBis) {
 								$this->driverlabel[$module->id] .= ' <span class="opacitymedium">('.$labelBis.')</span>';
->>>>>>> cc80841a
 							}
 						}
 						$this->driverdesc[$module->id] = $module->getDriverDesc();
