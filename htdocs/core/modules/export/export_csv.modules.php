<?php
/* Copyright (C) 2006-2013 Laurent Destailleur  <eldy@users.sourceforge.net>
 *
 * This program is free software; you can redistribute it and/or modify
 * it under the terms of the GNU General Public License as published by
 * the Free Software Foundation; either version 3 of the License, or
 * (at your option) any later version.
 *
 * This program is distributed in the hope that it will be useful,
 * but WITHOUT ANY WARRANTY; without even the implied warranty of
 * MERCHANTABILITY or FITNESS FOR A PARTICULAR PURPOSE.  See the
 * GNU General Public License for more details.
 *
 * You should have received a copy of the GNU General Public License
 * along with this program. If not, see <http://www.gnu.org/licenses/>.
 */

/**
 *		\file       htdocs/core/modules/export/export_csv.modules.php
 *		\ingroup    export
 *		\brief      File of class to build exports with CSV format
 *		\author	    Laurent Destailleur
 */

require_once DOL_DOCUMENT_ROOT .'/core/modules/export/modules_export.php';


/**
 *	Class to build export files with format CSV
 */
class ExportCsv extends ModeleExports
{
	/**
	 * @var int ID
	 */
	public $id;
	
	/**
     * @var string proper name for given parameter
     */
    public $label;
    
	var $extension;
	var $version;

	var $label_lib;
	var $version_lib;

	var $separator;

	var $handle;    // Handle fichier


	/**
	 *	Constructor
	 *
	 *	@param	    DoliDB	$db      Database handler
	 */
	function __construct($db)
	{
		global $conf,$langs;
		$this->db = $db;

		$this->separator=',';
		if (! empty($conf->global->EXPORT_CSV_SEPARATOR_TO_USE)) $this->separator=$conf->global->EXPORT_CSV_SEPARATOR_TO_USE;
		$this->escape='"';
		$this->enclosure='"';

		$this->id='csv';                // Same value then xxx in file name export_xxx.modules.php
		$this->label = 'CSV';             // Label of driver
		$this->desc=$langs->trans("CSVFormatDesc",$this->separator,$this->enclosure,$this->escape);
		$this->extension='csv';         // Extension for generated file by this driver
		$this->picto='mime/other';		// Picto
		$this->version='1.32';         // Driver version

		// If driver use an external library, put its name here
		$this->label_lib='Dolibarr';
		$this->version_lib=DOL_VERSION;
	}

	/**
	 * getDriverId
	 *
	 * @return string
	 */
	function getDriverId()
	{
		return $this->id;
	}

	/**
	 * getDriverLabel
	 *
	 * @return 	string			Return driver label
	 */
	function getDriverLabel()
	{
		return $this->label;
	}

	/**
	 * getDriverDesc
	 *
	 * @return string
	 */
	function getDriverDesc()
	{
		return $this->desc;
	}

	/**
	 * getDriverExtension
	 *
	 * @return string
	 */
	function getDriverExtension()
	{
		return $this->extension;
	}

	/**
	 * getDriverVersion
	 *
	 * @return string
	 */
	function getDriverVersion()
	{
		return $this->version;
	}

	/**
	 * getLabelLabel
	 *
	 * @return string
	 */
	function getLibLabel()
	{
		return $this->label_lib;
	}

	/**
	 * getLibVersion
	 *
	 * @return string
	 */
	function getLibVersion()
	{
		return $this->version_lib;
	}


	/**
	 *	Open output file
	 *
	 *	@param		string		$file			Path of filename to generate
	 * 	@param		Translate	$outputlangs	Output language object
	 *	@return		int							<0 if KO, >=0 if OK
	 */
    // phpcs:ignore PEAR.NamingConventions.ValidFunctionName.NotCamelCaps
	function open_file($file,$outputlangs)
	{
		global $langs;

		dol_syslog("ExportCsv::open_file file=".$file);

		$ret=1;

		$outputlangs->load("exports");
		$this->handle = fopen($file, "wt");
		if (! $this->handle)
		{
			$langs->load("errors");
			$this->error=$langs->trans("ErrorFailToCreateFile",$file);
			$ret=-1;
		}

		return $ret;
	}

	/**
	 * 	Output header into file
	 *
	 * 	@param		Translate	$outputlangs	Output language object
	 * 	@return		int							<0 if KO, >0 if OK
	 */
    // phpcs:ignore PEAR.NamingConventions.ValidFunctionName.NotCamelCaps
	function write_header($outputlangs)
	{
		return 0;
	}


	/**
	 * 	Output title line into file
	 *
     *  @param      array		$array_export_fields_label   	Array with list of label of fields
     *  @param      array		$array_selected_sorted       	Array with list of field to export
     *  @param      Translate	$outputlangs    				Object lang to translate values
     *  @param		array		$array_types					Array with types of fields
	 * 	@return		int											<0 if KO, >0 if OK
	 */
    // phpcs:ignore PEAR.NamingConventions.ValidFunctionName.NotCamelCaps
	function write_title($array_export_fields_label,$array_selected_sorted,$outputlangs,$array_types)
	{
		global $conf;

		if (! empty($conf->global->EXPORT_CSV_FORCE_CHARSET))
		{
			$outputlangs->charset_output = $conf->global->EXPORT_CSV_FORCE_CHARSET;
		}
		else
		{
			$outputlangs->charset_output = 'ISO-8859-1';
		}

		foreach($array_selected_sorted as $code => $value)
		{
			$newvalue=$outputlangs->transnoentities($array_export_fields_label[$code]);		// newvalue is now $outputlangs->charset_output encoded
			$newvalue=$this->csvClean($newvalue,$outputlangs->charset_output);

			fwrite($this->handle,$newvalue.$this->separator);
		}
		fwrite($this->handle,"\n");
		return 0;
	}


	/**
     *	Output record line into file
     *
     *  @param     	array		$array_selected_sorted      Array with list of field to export
     *  @param     	resource	$objp                       A record from a fetch with all fields from select
     *  @param     	Translate	$outputlangs    			Object lang to translate values
     *  @param		array		$array_types				Array with types of fields
	 * 	@return		int										<0 if KO, >0 if OK
	 */
    // phpcs:ignore PEAR.NamingConventions.ValidFunctionName.NotCamelCaps
	function write_record($array_selected_sorted,$objp,$outputlangs,$array_types)
	{
		global $conf;

		if (! empty($conf->global->EXPORT_CSV_FORCE_CHARSET))
		{
			$outputlangs->charset_output = $conf->global->EXPORT_CSV_FORCE_CHARSET;
		}
		else
		{
			$outputlangs->charset_output = 'ISO-8859-1';
		}

		$this->col=0;
		foreach($array_selected_sorted as $code => $value)
		{
			if (strpos($code,' as ') == 0) $alias=str_replace(array('.','-','(',')'),'_',$code);
			else $alias=substr($code, strpos($code, ' as ') + 4);
			if (empty($alias)) dol_print_error('','Bad value for field with key='.$code.'. Try to redefine export.');

			$newvalue=$outputlangs->convToOutputCharset($objp->$alias);		// objp->$alias must be utf8 encoded as any var in memory	// newvalue is now $outputlangs->charset_output encoded
			$typefield=isset($array_types[$code])?$array_types[$code]:'';

			// Translation newvalue
			if (preg_match('/^\((.*)\)$/i',$newvalue,$reg)) $newvalue=$outputlangs->transnoentities($reg[1]);

			$newvalue=$this->csvClean($newvalue,$outputlangs->charset_output);

			if (preg_match('/^Select:/i', $typefield, $reg) && $typefield = substr($typefield, 7))
			{
				$array = unserialize($typefield);
				$array = $array['options'];
				$newvalue = $array[$newvalue];
			}

			fwrite($this->handle,$newvalue.$this->separator);
			$this->col++;
		}

		fwrite($this->handle,"\n");
		return 0;
	}

	/**
	 * 	Output footer into file
	 *
	 * 	@param		Translate	$outputlangs	Output language object
	 * 	@return		int							<0 if KO, >0 if OK
	 */
    // phpcs:ignore PEAR.NamingConventions.ValidFunctionName.NotCamelCaps
	function write_footer($outputlangs)
	{
		return 0;
	}

	/**
	 * 	Close file handle
	 *
	 * 	@return		int							<0 if KO, >0 if OK
	 */
    // phpcs:ignore PEAR.NamingConventions.ValidFunctionName.NotCamelCaps
	function close_file()
	{
		fclose($this->handle);
		return 0;
	}


	/**
	 * Clean a cell to respect rules of CSV file cells
	 * Note: It uses $this->separator
	 * Note: We keep this function public to be able to test
	 *
	 * @param 	string	$newvalue	String to clean
	 * @param	string	$charset	Input AND Output character set
	 * @return 	string				Value cleaned
	 */
	public function csvClean($newvalue, $charset)
	{
		global $conf;
		$addquote=0;


		// Rule Dolibarr: No HTML
   		//print $charset.' '.$newvalue."\n";
   		//$newvalue=dol_string_nohtmltag($newvalue,0,$charset);
   		$newvalue=dol_htmlcleanlastbr($newvalue);
   		//print $charset.' '.$newvalue."\n";

		// Rule 1 CSV: No CR, LF in cells (except if USE_STRICT_CSV_RULES is on, we can keep record as it is but we must add quotes)
		$oldvalue=$newvalue;
		$newvalue=str_replace("\r",'',$newvalue);
		$newvalue=str_replace("\n",'\n',$newvalue);
		if (! empty($conf->global->USE_STRICT_CSV_RULES) && $oldvalue != $newvalue)
		{
			// If strict use of CSV rules, we just add quote
			$newvalue=$oldvalue;
			$addquote=1;
		}

		// Rule 2 CSV: If value contains ", we must escape with ", and add "
		if (preg_match('/"/',$newvalue))
		{
			$addquote=1;
			$newvalue=str_replace('"','""',$newvalue);
		}

		// Rule 3 CSV: If value contains separator, we must add "
		if (preg_match('/'.$this->separator.'/',$newvalue))
		{
			$addquote=1;
		}

		return ($addquote?'"':'').$newvalue.($addquote?'"':'');
	}
<<<<<<< HEAD

}
=======
}
>>>>>>> 59a27085
<|MERGE_RESOLUTION|>--- conflicted
+++ resolved
@@ -350,9 +350,4 @@
 
 		return ($addquote?'"':'').$newvalue.($addquote?'"':'');
 	}
-<<<<<<< HEAD
-
-}
-=======
-}
->>>>>>> 59a27085
+}