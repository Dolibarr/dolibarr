<?php
/* Copyright (C) 2003-2007 Rodolphe Quiedeville <rodolphe@quiedeville.org>
 * Copyright (C) 2004-2008 Laurent Destailleur  <eldy@users.sourceforge.net>
 * Copyright (C) 2005-2007 Regis Houssin        <regis.houssin@inodbox.com>
 * Copyright (C) 2024       Frédéric France             <frederic.france@free.fr>
<<<<<<< HEAD
=======
 * Copyright (C) 2024		MDW							<mdeweerd@users.noreply.github.com>
>>>>>>> cc80841a
 *
 * This program is free software; you can redistribute it and/or modify
 * it under the terms of the GNU General Public License as published by
 * the Free Software Foundation; either version 3 of the License, or
 * (at your option) any later version.
 *
 * This program is distributed in the hope that it will be useful,
 * but WITHOUT ANY WARRANTY; without even the implied warranty of
 * MERCHANTABILITY or FITNESS FOR A PARTICULAR PURPOSE.  See the
 * GNU General Public License for more details.
 *
 * You should have received a copy of the GNU General Public License
 * along with this program. If not, see <https://www.gnu.org/licenses/>.
 * or see https://www.gnu.org/
 */

/**
 *	\file       htdocs/core/modules/delivery/mod_delivery_saphir.php
 *	\ingroup    expedition
 *	\brief      Fichier contenant la class du modele de numerotation de reference de livraison Saphir
 */
require_once DOL_DOCUMENT_ROOT.'/core/modules/delivery/modules_delivery.php';

/**
 *	\class      mod_delivery_saphir
 *	\brief      Class du modele de numerotation de reference de livraison Saphir
 */
class mod_delivery_saphir extends ModeleNumRefDeliveryOrder
{
	/**
	 * Dolibarr version of the loaded document
	 * @var string Version, possible values are: 'development', 'experimental', 'dolibarr', 'dolibarr_deprecated' or a version string like 'x.y.z'''|'development'|'dolibarr'|'experimental'
	 */
	public $version = 'dolibarr'; // 'development', 'experimental', 'dolibarr'

	/**
	 * @var string Error message
	 */
	public $error = '';

	/**
	 * @var string Nom du modele
	 * @deprecated
	 * @see $name
	 */
	public $nom = 'Saphir';

	/**
	 * @var string model name
	 */
	public $name = 'Saphir';


	/**
	 *  Returns the description of the numbering model
	 *
	 *	@param	Translate	$langs      Lang object to use for output
	 *  @return string      			Descriptive text
	 */
	public function info($langs)
	{
		global $langs, $db;

		$langs->load("bills");

		$form = new Form($db);

		$texte = $langs->trans('GenericNumRefModelDesc')."<br>\n";
		$texte .= '<form action="'.$_SERVER["PHP_SELF"].'" method="POST">';
		$texte .= '<input type="hidden" name="token" value="'.newToken().'">';
		$texte .= '<input type="hidden" name="action" value="updateMask">';
		$texte .= '<input type="hidden" name="maskconstdelivery" value="DELIVERY_SAPHIR_MASK">';
		$texte .= '<table class="nobordernopadding" width="100%">';

		$tooltip = $langs->trans("GenericMaskCodes", $langs->transnoentities("Delivery"), $langs->transnoentities("Delivery"));
		$tooltip .= $langs->trans("GenericMaskCodes2");
		$tooltip .= $langs->trans("GenericMaskCodes3");
		$tooltip .= $langs->trans("GenericMaskCodes4a", $langs->transnoentities("Delivery"), $langs->transnoentities("Delivery"));
		$tooltip .= $langs->trans("GenericMaskCodes5");
		$tooltip .= '<br>'.$langs->trans("GenericMaskCodes5b");

		// Parametrage du prefix
		$texte .= '<tr><td>'.$langs->trans("Mask").':</td>';
		$texte .= '<td class="right">'.$form->textwithpicto('<input type="text" class="flat minwidth175" name="maskdelivery" value="'.getDolGlobalString('DELIVERY_SAPHIR_MASK').'">', $tooltip, 1, 1).'</td>';

		$texte .= '<td class="left" rowspan="2">&nbsp; <input type="submit" class="button button-edit reposition smallpaddingimp" name="Button"value="'.$langs->trans("Modify").'"></td>';

		$texte .= '</tr>';

		$texte .= '</table>';
		$texte .= '</form>';

		return $texte;
	}

	/**
	 *  Return an example of number
	 *
	 *  @return     string      Example
	 */
	public function getExample()
	{
<<<<<<< HEAD
		global $langs, $mysoc;
=======
		global $db, $langs;
>>>>>>> cc80841a

		require_once DOL_DOCUMENT_ROOT . '/delivery/class/delivery.class.php';
		require_once DOL_DOCUMENT_ROOT . '/societe/class/societe.class.php';

		$delivery = new Delivery($db);
		$delivery->initAsSpecimen();
		$thirdparty = new Societe($db);
		$thirdparty->initAsSpecimen();

		$numExample = $this->getNextValue($thirdparty, $delivery);

		if (!$numExample) {
			$numExample = $langs->trans('NotConfigured');
		}

		return $numExample;
	}


	/**
	 * 	Return next free value
	 *
<<<<<<< HEAD
	 *  @param	Societe			$objsoc     	Object third party
	 *  @param  Delivery		$object			Object delivery
	 *  @return string|int      				Value if OK, 0 if KO
=======
	 *  @param	Societe		$objsoc     Object thirdparty
	 *  @param  Delivery	$object		Object we need next value for
	 *  @return string|int<-1,0>  		Value if OK, 0 or -1 if KO
>>>>>>> cc80841a
	 */
	public function getNextValue($objsoc, $object)
	{
		global $db;

		require_once DOL_DOCUMENT_ROOT.'/core/lib/functions2.lib.php';

		// On defini critere recherche compteur
		$mask = getDolGlobalString('DELIVERY_SAPHIR_MASK');

		if (!$mask) {
			$this->error = 'NotConfigured';
			return 0;
		}

		$numFinal = get_next_value($db, $mask, 'delivery', 'ref', '', $objsoc, $object->delivery_date);

		return  $numFinal;
	}


	/**
	 *  Return next free value
	 *
	 *  @param	Societe			$objsoc     Object third party
	 * 	@param	Delivery		$objforref	Object for number to search
<<<<<<< HEAD
	 *  @return string|int      			Next free value, 0 if KO
=======
	 *  @return string|int<-1,0>   			Next free value, 0 if KO
>>>>>>> cc80841a
	 *  @deprecated see getNextValue
	 */
	public function getNumRef($objsoc, $objforref)
	{
		return $this->getNextValue($objsoc, $objforref);
	}
}<|MERGE_RESOLUTION|>--- conflicted
+++ resolved
@@ -3,10 +3,7 @@
  * Copyright (C) 2004-2008 Laurent Destailleur  <eldy@users.sourceforge.net>
  * Copyright (C) 2005-2007 Regis Houssin        <regis.houssin@inodbox.com>
  * Copyright (C) 2024       Frédéric France             <frederic.france@free.fr>
-<<<<<<< HEAD
-=======
  * Copyright (C) 2024		MDW							<mdeweerd@users.noreply.github.com>
->>>>>>> cc80841a
  *
  * This program is free software; you can redistribute it and/or modify
  * it under the terms of the GNU General Public License as published by
@@ -109,11 +106,7 @@
 	 */
 	public function getExample()
 	{
-<<<<<<< HEAD
-		global $langs, $mysoc;
-=======
 		global $db, $langs;
->>>>>>> cc80841a
 
 		require_once DOL_DOCUMENT_ROOT . '/delivery/class/delivery.class.php';
 		require_once DOL_DOCUMENT_ROOT . '/societe/class/societe.class.php';
@@ -136,15 +129,9 @@
 	/**
 	 * 	Return next free value
 	 *
-<<<<<<< HEAD
-	 *  @param	Societe			$objsoc     	Object third party
-	 *  @param  Delivery		$object			Object delivery
-	 *  @return string|int      				Value if OK, 0 if KO
-=======
 	 *  @param	Societe		$objsoc     Object thirdparty
 	 *  @param  Delivery	$object		Object we need next value for
 	 *  @return string|int<-1,0>  		Value if OK, 0 or -1 if KO
->>>>>>> cc80841a
 	 */
 	public function getNextValue($objsoc, $object)
 	{
@@ -171,11 +158,7 @@
 	 *
 	 *  @param	Societe			$objsoc     Object third party
 	 * 	@param	Delivery		$objforref	Object for number to search
-<<<<<<< HEAD
-	 *  @return string|int      			Next free value, 0 if KO
-=======
 	 *  @return string|int<-1,0>   			Next free value, 0 if KO
->>>>>>> cc80841a
 	 *  @deprecated see getNextValue
 	 */
 	public function getNumRef($objsoc, $objforref)
