--- conflicted
+++ resolved
@@ -105,11 +105,7 @@
 	 */
 	public function getExample()
 	{
-<<<<<<< HEAD
 		global $db, $langs;
-=======
-		global $langs, $mysoc;
->>>>>>> 2f7a2522
 
 		require_once DOL_DOCUMENT_ROOT . '/delivery/class/delivery.class.php';
 		require_once DOL_DOCUMENT_ROOT . '/societe/class/societe.class.php';
