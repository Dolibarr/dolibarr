--- conflicted
+++ resolved
@@ -129,11 +129,7 @@
 	 *
 	 *  @param	Societe		$objsoc     Object thirdparty
 	 *  @param  Delivery	$object		Object we need next value for
-<<<<<<< HEAD
-	 *  @return string|-1      			Value if OK, -1 if KO
-=======
 	 *  @return string|int<-1,0>  		Value if OK, 0 or -1 if KO
->>>>>>> cc80841a
 	 */
 	public function getNextValue($objsoc, $object)
 	{
