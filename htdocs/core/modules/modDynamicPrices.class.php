--- conflicted
+++ resolved
@@ -82,9 +82,5 @@
         $this->rights = array();
         $this->rights_class = 'dynamicprices';
         $r=0;
-<<<<<<< HEAD
-
-=======
->>>>>>> d9b8a8c8
     }
 }