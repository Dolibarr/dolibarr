<?php
/* Copyright (C) - 2013-2018    Jean-François FERRY    <hello@librethic.io>
 *
 * This program is free software: you can redistribute it and/or modify
 * it under the terms of the GNU General Public License as published by
 * the Free Software Foundation, either version 3 of the License, or
 * (at your option) any later version.
 *
 * This program is distributed in the hope that it will be useful,
 * but WITHOUT ANY WARRANTY; without even the implied warranty of
 * MERCHANTABILITY or FITNESS FOR A PARTICULAR PURPOSE.  See the
 * GNU General Public License for more details.
 *
 * You should have received a copy of the GNU General Public License
 * along with this program.  If not, see <https://www.gnu.org/licenses/>.
 *
 * Module descriptor for ticket system
 */

/**
 *     \defgroup    ticket    Module Ticket
 *     \brief       Module for ticket and request management.
 *     \file        core/modules/modTicket.class.php
 *     \ingroup     ticket
 *     \brief       Description and activation file for the module Ticket
 */
require_once DOL_DOCUMENT_ROOT."/core/modules/DolibarrModules.class.php";


/**
 * Description and activation class for module Ticket
 */
class modTicket extends DolibarrModules
{
	/**
	 *     Constructor. Define names, constants, directories, boxes, permissions
	 *
	 *     @param DoliDB $db Database handler
	 */
	public function __construct($db)
	{
		global $langs, $conf;

		$this->db = $db;

		// Id for module (must be unique).
		// Use a free id here
		// (See in Home -> System information -> Dolibarr for list of used modules id).
		$this->numero = 56000;
		// Key text used to identify module (for permissions, menus, etc...)
		$this->rights_class = 'ticket';

		// Family can be 'crm','financial','hr','projects','products','ecm','technic','other'
		// It is used to group modules in module setup page
		$this->family = "crm";
		// Module position in the family
		$this->module_position = '60';
		// Module label (no space allowed)
		// used if translation string 'ModuleXXXName' not found
		// (where XXX is value of numeric property 'numero' of module)
		$this->name = preg_replace('/^mod/i', '', get_class($this));
		// Module description
		// used if translation string 'ModuleXXXDesc' not found
		// (where XXX is value of numeric property 'numero' of module)
		$this->description = "Incident/support ticket management";
		// Possible values for version are: 'development', 'experimental' or version
		$this->version = 'dolibarr';
		// Key used in llx_const table to save module status enabled/disabled
		// (where MYMODULE is value of property name of module in uppercase)
		$this->const_name = 'MAIN_MODULE_'.strtoupper($this->name);
		// Name of image file used for this module.
		// If file is in theme/yourtheme/img directory under name object_pictovalue.png
		// use this->picto='pictovalue'
		// If file is in module/img directory under name object_pictovalue.png
		// use this->picto='pictovalue@module'
		$this->picto = 'ticket'; // mypicto@ticket
		// Defined all module parts (triggers, login, substitutions, menus, css, etc...)
		// for default path (eg: /ticket/core/xxxxx) (0=disable, 1=enable)
		// for specific path of parts (eg: /ticket/core/modules/barcode)
		// for specific css file (eg: /ticket/css/ticket.css.php)
		$this->module_parts = array(
			// Set this to 1 if module has its own trigger directory
			'triggers' => 1,
		);

		// Data directories to create when module is enabled.
		// Example: this->dirs = array("/ticket/temp");
		$this->dirs = array();

		// Config pages. Put here list of php pages
		// stored into ticket/admin directory, used to setup module.
		$this->config_page_url = array("ticket.php");

		// Dependencies
		$this->hidden = false; // A condition to hide module
		$this->depends = array('modAgenda'); // List of module class names as string that must be enabled if this module is enabled
		$this->requiredby = array(); // List of module ids to disable if this one is disabled
		$this->conflictwith = array(); // List of module class names as string this module is in conflict with
		$this->phpmin = array(5, 6); // Minimum version of PHP required by module
		$this->langfiles = array("ticket");

		// Constants
		// List of particular constants to add when module is enabled
		// (key, 'chaine', value, desc, visible, 'current' or 'allentities', deleteonunactive)
		// Example:
		$this->const = array(
			1 => array('TICKET_ENABLE_PUBLIC_INTERFACE', 'chaine', '0', 'Enable ticket public interface', 0),
			2 => array('TICKET_ADDON', 'chaine', 'mod_ticket_simple', 'Ticket ref module', 0),
			3 => array('TICKET_ADDON_PDF_ODT_PATH', 'chaine', 'DOL_DATA_ROOT/doctemplates/tickets', 'Ticket templates ODT/ODS directory for templates', 0),
			4 => array('TICKET_AUTO_READ_WHEN_CREATED_FROM_BACKEND', 'chaine', 0, 'Automatically mark ticket as read when created from backend', 0),
			5 => array('TICKET_DELAY_BEFORE_FIRST_RESPONSE', 'chaine', '0', 'Maximum wanted elapsed time before a first answer to a ticket (in hours). Display a warning in tickets list if not respected.', 0),
			6 => array('TICKET_DELAY_SINCE_LAST_RESPONSE', 'chaine', '0', 'Maximum wanted elapsed time between two answers on the same ticket (in hours). Display a warning in tickets list if not respected.', 0)
		);


		$this->tabs = array(
			'thirdparty:+ticket:Tickets:@ticket:$user->rights->ticket->read:/ticket/list.php?socid=__ID__',
			'project:+ticket:Tickets:@ticket:$user->rights->ticket->read:/ticket/list.php?projectid=__ID__',
		);

		// Dictionaries
		if (!isset($conf->ticket->enabled)) {
			$conf->ticket = new stdClass();
			$conf->ticket->enabled = 0;
		}
		$this->dictionaries = array(
			'langs' => 'ticket',
			'tabname' => array(
				MAIN_DB_PREFIX."c_ticket_type",
				MAIN_DB_PREFIX."c_ticket_severity",
				MAIN_DB_PREFIX."c_ticket_category",
				MAIN_DB_PREFIX."c_ticket_resolution"
			),
			'tablib' => array(
				"TicketDictType",
				"TicketDictSeverity",
				"TicketDictCategory",
				"TicketDictResolution"
			),
			'tabsql' => array(
				'SELECT f.rowid as rowid, f.code, f.pos, f.label, f.active, f.use_default FROM '.MAIN_DB_PREFIX.'c_ticket_type as f',
				'SELECT f.rowid as rowid, f.code, f.pos, f.label, f.active, f.use_default FROM '.MAIN_DB_PREFIX.'c_ticket_severity as f',
				'SELECT f.rowid as rowid, f.code, f.pos, f.label, f.active, f.use_default, f.public, f.fk_parent FROM '.MAIN_DB_PREFIX.'c_ticket_category as f',
				'SELECT f.rowid as rowid, f.code, f.pos, f.label, f.active, f.use_default FROM '.MAIN_DB_PREFIX.'c_ticket_resolution as f'
			),
			'tabsqlsort' => array("pos ASC", "pos ASC", "pos ASC", "pos ASC"),
			'tabfield' => array("code,label,pos,use_default", "code,label,pos,use_default", "code,label,pos,use_default,public,fk_parent", "code,label,pos,use_default"),
			'tabfieldvalue' => array("code,label,pos,use_default", "code,label,pos,use_default", "code,label,pos,use_default,public,fk_parent", "code,label,pos,use_default"),
			'tabfieldinsert' => array("code,label,pos,use_default", "code,label,pos,use_default", "code,label,pos,use_default,public,fk_parent", "code,label,pos,use_default"),
			'tabrowid' => array("rowid", "rowid", "rowid", "rowid"),
			'tabcond' => array($conf->ticket->enabled, $conf->ticket->enabled, $conf->ticket->enabled, $conf->ticket->enabled && !empty($conf->global->TICKET_ENABLE_RESOLUTION)),
			'tabhelp' => array(
				array('code'=>$langs->trans("EnterAnyCode"), 'use_default'=>$langs->trans("Enter0or1")),
				array('code'=>$langs->trans("EnterAnyCode"), 'use_default'=>$langs->trans("Enter0or1")),
				array('code'=>$langs->trans("EnterAnyCode"), 'use_default'=>$langs->trans("Enter0or1"), 'public'=>$langs->trans("Enter0or1").'<br>'.$langs->trans("TicketGroupIsPublicDesc"), 'fk_parent'=>$langs->trans("IfThisCategoryIsChildOfAnother")),
				array('code'=>$langs->trans("EnterAnyCode"), 'use_default'=>$langs->trans("Enter0or1"))
			),
		);

		// Boxes
		// Add here list of php file(s) stored in core/boxes that contains class to show a box.
		$this->boxes = array(
			0=>array('file'=>'box_last_ticket.php', 'enabledbydefaulton'=>'Home'),
			1=>array('file'=>'box_last_modified_ticket.php', 'enabledbydefaulton'=>'Home'),
			2=>array('file'=>'box_ticket_by_severity.php', 'enabledbydefaulton'=>'ticketindex'),
			3=>array('file'=>'box_nb_ticket_last_x_days.php', 'enabledbydefaulton'=>'ticketindex'),
			4=>array('file'=>'box_nb_tickets_type.php', 'enabledbydefaulton'=>'ticketindex'),
			5=>array('file'=>'box_new_vs_close_ticket.php', 'enabledbydefaulton'=>'ticketindex')
		); // Boxes list

		// Permissions
		$this->rights = array(); // Permission array used by this module

		$r = 0;
		$this->rights[$r][0] = 56001; // id de la permission
		$this->rights[$r][1] = "Read ticket"; // libelle de la permission
		$this->rights[$r][2] = 'r'; // type de la permission (deprecie a ce jour)
		$this->rights[$r][3] = 0; // La permission est-elle une permission par defaut
		$this->rights[$r][4] = 'read';

		$r++;
		$this->rights[$r][0] = 56002; // id de la permission
		$this->rights[$r][1] = "Create les tickets"; // libelle de la permission
		$this->rights[$r][2] = 'w'; // type de la permission (deprecie a ce jour)
		$this->rights[$r][3] = 0; // La permission est-elle une permission par defaut
		$this->rights[$r][4] = 'write';

		$r++;
		$this->rights[$r][0] = 56003; // id de la permission
		$this->rights[$r][1] = "Delete les tickets"; // libelle de la permission
		$this->rights[$r][2] = 'd'; // type de la permission (deprecie a ce jour)
		$this->rights[$r][3] = 0; // La permission est-elle une permission par defaut
		$this->rights[$r][4] = 'delete';

		$r++;
		$this->rights[$r][0] = 56004; // id de la permission
		$this->rights[$r][1] = "Manage tickets"; // libelle de la permission
		//$this->rights[$r][2] = 'd'; // type de la permission (deprecie a ce jour)
		$this->rights[$r][3] = 0; // La permission est-elle une permission par defaut
		$this->rights[$r][4] = 'manage';

		/* Seems not used and in conflict with societe->client->voir (see all thirdparties)
		$r++;
		$this->rights[$r][0] = 56005; // id de la permission
		$this->rights[$r][1] = 'See all tickets, even if not assigned to (not effective for external users, always restricted to the thirdpardy they depends on)'; // libelle de la permission
		$this->rights[$r][2] = 'r'; // type de la permission (deprecie a ce jour)
		$this->rights[$r][3] = 0; // La permission est-elle une permission par defaut
		$this->rights[$r][4] = 'view';
		$this->rights[$r][5] = 'all';
		*/

		// Main menu entries
		$this->menus = array(); // List of menus to add
		$r = 0;

		/*$this->menu[$r] = array('fk_menu' => 0, // Put 0 if this is a top menu
			'type' => 'top', // This is a Top menu entry
			'titre' => 'Ticket',
			'prefix' => img_picto('', $this->picto, 'class="paddingright pictofixedwidth em092"'),
			'mainmenu' => 'ticket',
			'leftmenu' => '1', // Use 1 if you also want to add left menu entries using this descriptor.
			'url' => '/ticket/index.php',
			'langs' => 'ticket', // Lang file to use (without .lang) by module. File must be in langs/code_CODE/ directory.
			'position' => 88,
			'enabled' => '$conf->ticket->enabled',
			'perms' => '$user->rights->ticket->read', // Use 'perms'=>'$user->rights->ticket->level1->level2' if you want your menu with a permission rules
			'target' => '',
			'user' => 2); // 0=Menu for internal users, 1=external users, 2=both
		$r++;*/

		$this->menu[$r] = array('fk_menu' => 'fk_mainmenu=ticket',
			'type' => 'left',
			'titre' => 'Ticket',
			'prefix' => img_picto('', $this->picto, 'class="paddingright pictofixedwidth em092"'),
			'mainmenu' => 'ticket',
			'leftmenu' => 'ticket',
			'url' => '/ticket/index.php',
			'langs' => 'ticket',
			'position' => 101,
			'enabled' => '$conf->ticket->enabled',
			'perms' => '$user->rights->ticket->read',
			'target' => '',
			'user' => 2);
		$r++;

		$this->menu[$r] = array('fk_menu' => 'fk_mainmenu=ticket,fk_leftmenu=ticket',
			'type' => 'left',
			'titre' => 'NewTicket',
			'mainmenu' => 'ticket',
			'url' => '/ticket/card.php?action=create',
			'langs' => 'ticket',
			'position' => 102,
			'enabled' => '$conf->ticket->enabled',
			'perms' => '$user->rights->ticket->write',
			'target' => '',
			'user' => 2);
		$r++;

		$this->menu[$r] = array('fk_menu' => 'fk_mainmenu=ticket,fk_leftmenu=ticket',
			'type' => 'left',
			'titre' => 'List',
			'mainmenu' => 'ticket',
			'leftmenu' => 'ticketlist',
			'url' => '/ticket/list.php?search_fk_status=non_closed',
			'langs' => 'ticket',
			'position' => 103,
			'enabled' => '$conf->ticket->enabled',
			'perms' => '$user->rights->ticket->read',
			'target' => '',
			'user' => 2);
		$r++;

		$this->menu[$r] = array('fk_menu' => 'fk_mainmenu=ticket,fk_leftmenu=ticket',
			'type' => 'left',
			'titre' => 'MenuTicketMyAssign',
			'mainmenu' => 'ticket',
			'leftmenu' => 'ticketmy',
			'url' => '/ticket/list.php?mode=mine&search_fk_status=non_closed',
			'langs' => 'ticket',
			'position' => 105,
			'enabled' => '$conf->ticket->enabled',
			'perms' => '$user->rights->ticket->read',
			'target' => '',
			'user' => 0);
		$r++;

		$this->menu[$r] = array('fk_menu' => 'fk_mainmenu=ticket,fk_leftmenu=ticket',
			'type' => 'left',
			'titre' => 'Statistics',
			'mainmenu' => 'ticket',
			'url' => '/ticket/stats/index.php',
			'langs' => 'ticket',
			'position' => 107,
			'enabled' => '$conf->ticket->enabled',
			'perms' => '$user->rights->ticket->read',
			'target' => '',
			'user' => 0);
		$r++;

		$this->menu[$r] = array('fk_menu' => 'fk_mainmenu=ticket,fk_leftmenu=ticket',
			'type' => 'left',
			'titre' => 'Categories',
			'mainmenu' => 'ticket',
			'url' => '/categories/index.php?type=12',
			'langs' => 'ticket',
			'position' => 107,
			'enabled' => '$conf->categorie->enabled',
			'perms' => '$user->rights->ticket->read',
			'target' => '',
			'user' => 0);
		$r++;
	}

	/**
	 *	Function called when module is enabled.
	 *	The init function add constants, boxes, permissions and menus (defined in constructor) into Dolibarr database.
	 *	It also creates data directories
	 *
	 *	@param      string	$options    Options when enabling module ('', 'noboxes')
	 *	@return     int             	1 if OK, 0 if KO
	 */
	public function init($options = '')
	{
		global $conf, $langs;

		$result = $this->_load_tables('/install/mysql/tables/', 'ticket');
		if ($result < 0) {
			return -1; // Do not activate module if error 'not allowed' returned when loading module SQL queries (the _load_table run sql with run_sql with the error allowed parameter set to 'default')
		}

		// Permissions
		$this->remove($options);

		//ODT template
		$src = DOL_DOCUMENT_ROOT.'/install/doctemplates/tickets/template_ticket.odt';
		$dirodt = DOL_DATA_ROOT.'/doctemplates/tickets';
		$dest = $dirodt.'/template_order.odt';

		if (file_exists($src) && !file_exists($dest)) {
			require_once DOL_DOCUMENT_ROOT.'/core/lib/files.lib.php';
			dol_mkdir($dirodt);
			$result = dol_copy($src, $dest, 0, 0);
			if ($result < 0) {
				$langs->load("errors");
				$this->error = $langs->trans('ErrorFailToCopyFile', $src, $dest);
				return 0;
			}
		}

		$sql = array(
			array("sql" => "insert into llx_c_type_contact(rowid, element, source, code, libelle, active ) values (110120, 'ticket',  'internal', 'SUPPORTTEC', 'Utilisateur assigné au ticket', 1);", "ignoreerror" => 1),
			array("sql" => "insert into llx_c_type_contact(rowid, element, source, code, libelle, active ) values (110121, 'ticket',  'internal', 'CONTRIBUTOR', 'Intervenant', 1);", "ignoreerror" => 1),
			array("sql" => "insert into llx_c_type_contact(rowid, element, source, code, libelle, active ) values (110122, 'ticket',  'external', 'SUPPORTCLI', 'Contact client suivi incident', 1);", "ignoreerror" => 1),
			array("sql" => "insert into llx_c_type_contact(rowid, element, source, code, libelle, active ) values (110123, 'ticket',  'external', 'CONTRIBUTOR', 'Intervenant', 1);", "ignoreerror" => 1),
			"DELETE FROM ".MAIN_DB_PREFIX."document_model WHERE nom = 'TICKET_ADDON_PDF_ODT_PATH' AND type = 'ticket' AND entity = ".((int) $conf->entity),
			"INSERT INTO ".MAIN_DB_PREFIX."document_model (nom, type, entity) VALUES('TICKET_ADDON_PDF_ODT_PATH','ticket',".((int) $conf->entity).")"
		);

<<<<<<< HEAD
    /**
     *	Function called when module is enabled.
     *	The init function add constants, boxes, permissions and menus (defined in constructor) into Dolibarr database.
     *	It also creates data directories
     *
     *	@param      string	$options          Options when enabling module ('', 'noboxes')
     *  @param      int     $force_entity     Force current entity
     *	@return     int             	      1 if OK, 0 if KO
     */
    public function init($options = '', $force_entity = null)
    {

        $sql = array(
            array("sql" => "insert into llx_c_type_contact(rowid, element, source, code, libelle, active ) values (110120, 'ticket',  'internal', 'SUPPORTTEC', 'Utilisateur assigné au ticket', 1);", "ignoreerror" => 1),
            array("sql" => "insert into llx_c_type_contact(rowid, element, source, code, libelle, active ) values (110121, 'ticket',  'internal', 'CONTRIBUTOR', 'Intervenant', 1);", "ignoreerror" => 1),
            array("sql" => "insert into llx_c_type_contact(rowid, element, source, code, libelle, active ) values (110122, 'ticket',  'external', 'SUPPORTCLI', 'Contact client suivi incident', 1);", "ignoreerror" => 1),
            array("sql" => "insert into llx_c_type_contact(rowid, element, source, code, libelle, active ) values (110123, 'ticket',  'external', 'CONTRIBUTOR', 'Intervenant', 1);", "ignoreerror" => 1),
        );

        return $this->_init($sql, $options);
    }
=======
		return $this->_init($sql, $options);
	}
>>>>>>> branch 'develop' of git@github.com:Dolibarr/dolibarr.git
}<|MERGE_RESOLUTION|>--- conflicted
+++ resolved
@@ -316,10 +316,11 @@
 	 *	The init function add constants, boxes, permissions and menus (defined in constructor) into Dolibarr database.
 	 *	It also creates data directories
 	 *
-	 *	@param      string	$options    Options when enabling module ('', 'noboxes')
-	 *	@return     int             	1 if OK, 0 if KO
+	 *	@param		string	$options		Options when enabling module ('', 'noboxes')
+	 *	@param		int		$force_entity	Force current entity
+	 *	@return		int						1 if OK, 0 if KO
 	 */
-	public function init($options = '')
+	public function init($options = '', $force_entity = null)
 	{
 		global $conf, $langs;
 
@@ -356,30 +357,6 @@
 			"INSERT INTO ".MAIN_DB_PREFIX."document_model (nom, type, entity) VALUES('TICKET_ADDON_PDF_ODT_PATH','ticket',".((int) $conf->entity).")"
 		);
 
-<<<<<<< HEAD
-    /**
-     *	Function called when module is enabled.
-     *	The init function add constants, boxes, permissions and menus (defined in constructor) into Dolibarr database.
-     *	It also creates data directories
-     *
-     *	@param      string	$options          Options when enabling module ('', 'noboxes')
-     *  @param      int     $force_entity     Force current entity
-     *	@return     int             	      1 if OK, 0 if KO
-     */
-    public function init($options = '', $force_entity = null)
-    {
-
-        $sql = array(
-            array("sql" => "insert into llx_c_type_contact(rowid, element, source, code, libelle, active ) values (110120, 'ticket',  'internal', 'SUPPORTTEC', 'Utilisateur assigné au ticket', 1);", "ignoreerror" => 1),
-            array("sql" => "insert into llx_c_type_contact(rowid, element, source, code, libelle, active ) values (110121, 'ticket',  'internal', 'CONTRIBUTOR', 'Intervenant', 1);", "ignoreerror" => 1),
-            array("sql" => "insert into llx_c_type_contact(rowid, element, source, code, libelle, active ) values (110122, 'ticket',  'external', 'SUPPORTCLI', 'Contact client suivi incident', 1);", "ignoreerror" => 1),
-            array("sql" => "insert into llx_c_type_contact(rowid, element, source, code, libelle, active ) values (110123, 'ticket',  'external', 'CONTRIBUTOR', 'Intervenant', 1);", "ignoreerror" => 1),
-        );
-
-        return $this->_init($sql, $options);
-    }
-=======
-		return $this->_init($sql, $options);
+		return $this->_init($sql, $options, $force_entity);
 	}
->>>>>>> branch 'develop' of git@github.com:Dolibarr/dolibarr.git
 }