--- conflicted
+++ resolved
@@ -1,11 +1,7 @@
 <?php
 /* Copyright (C) 2022       Laurent Destailleur  <eldy@users.sourceforge.net>
-<<<<<<< HEAD
- * Copyright (C) 2015       Frederic France      <frederic.france@free.fr>
-=======
  * Copyright (C) 2015-2024	Frédéric France      <frederic.france@free.fr>
  * Copyright (C) 2024		MDW							<mdeweerd@users.noreply.github.com>
->>>>>>> cc80841a
  *
  * This program is free software; you can redistribute it and/or modify
  * it under the terms of the GNU General Public License as published by
@@ -148,12 +144,8 @@
  * Actions
  */
 
-<<<<<<< HEAD
-if ($action == 'delete') {
-=======
 if ($action == 'delete' && (!empty($user->admin) || $user->id == GETPOSTINT('userid'))) {
 	$storage->userid = GETPOSTINT('userid');
->>>>>>> cc80841a
 	$storage->clearToken('Google');
 
 	setEventMessages($langs->trans('TokenDeleted'), null, 'mesgs');
@@ -194,11 +186,7 @@
 	// The redirect_uri is included into this $url
 
 	// Add more param
-<<<<<<< HEAD
-	$url .= '&nonce='.bin2hex(random_bytes(64/8));
-=======
 	$url .= '&nonce='.bin2hex(random_bytes(64 / 8));
->>>>>>> cc80841a
 
 	if ($forlogin) {
 		// TODO Add param hd. What is it for ?
@@ -294,11 +282,7 @@
 
 				// Verify that email is a verified email
 				/*if (empty($userinfo['email_verified'])) {
-<<<<<<< HEAD
-					setEventMessages($langs->trans('Bad value for email, email lwas not verified by Google'), null, 'errors');
-=======
 					setEventMessages($langs->trans('Bad value for email, email was not verified by Google'), null, 'errors');
->>>>>>> cc80841a
 					$errorincheck++;
 				}*/
 
