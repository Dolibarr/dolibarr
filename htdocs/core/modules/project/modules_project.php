--- conflicted
+++ resolved
@@ -225,16 +225,6 @@
 			// Success in building document. We build meta file.
 			dol_meta_create($object);
 
-<<<<<<< HEAD
-			// Appel des triggers
-			include_once DOL_DOCUMENT_ROOT . '/core/class/interfaces.class.php';
-			$interface=new Interfaces($db);
-			$result=$interface->run_triggers('PROJECT_BUILDDOC',$object,$user,$langs,$conf);
-			if ($result < 0) { $error++; $this->errors=$interface->errors; }
-			// Fin appel triggers
-
-=======
->>>>>>> fc02f0f0
 			return 1;
 		}
 		else
