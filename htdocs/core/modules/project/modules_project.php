--- conflicted
+++ resolved
@@ -84,9 +84,6 @@
  */
 abstract class ModeleNumRefProjects extends CommonNumRefGenerator
 {
-<<<<<<< HEAD
-	// No overload code
-=======
 	/**
 	 *  Return next value
 	 *
@@ -102,5 +99,4 @@
 	 *  @return     string      Example
 	 */
 	abstract public function getExample();
->>>>>>> cc80841a
 }