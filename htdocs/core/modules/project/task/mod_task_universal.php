<?php
/* Copyright (C) 2010 Regis Houssin  <regis.houssin@inodbox.com>
 * Copyright (C) 2024       Frédéric France             <frederic.france@free.fr>
<<<<<<< HEAD
=======
 * Copyright (C) 2024		MDW							<mdeweerd@users.noreply.github.com>
>>>>>>> cc80841a
 *
 * This program is free software; you can redistribute it and/or modify
 * it under the terms of the GNU General Public License as published by
 * the Free Software Foundation; either version 3 of the License, or
 * (at your option) any later version.
 *
 * This program is distributed in the hope that it will be useful,
 * but WITHOUT ANY WARRANTY; without even the implied warranty of
 * MERCHANTABILITY or FITNESS FOR A PARTICULAR PURPOSE.  See the
 * GNU General Public License for more details.
 *
 * You should have received a copy of the GNU General Public License
 * along with this program. If not, see <https://www.gnu.org/licenses/>.
 * or see https://www.gnu.org/
 */

/**
 *	\file       htdocs/core/modules/project/mod_project_universal.php
 *	\ingroup    project
 *	\brief      Fichier contenant la class du modele de numerotation de reference de projet Universal
 */

require_once DOL_DOCUMENT_ROOT.'/core/modules/project/task/modules_task.php';


/**
 * 	Class du modele de numerotation de reference de projet Universal
 */
class mod_task_universal extends ModeleNumRefTask
{
	/**
	 * Dolibarr version of the loaded document
	 * @var string Version, possible values are: 'development', 'experimental', 'dolibarr', 'dolibarr_deprecated' or a version string like 'x.y.z'''|'development'|'dolibarr'|'experimental'
	 */
	public $version = 'dolibarr'; // 'development', 'experimental', 'dolibarr'

	/**
	 * @var string Error code (or message)
	 */
	public $error = '';

	/**
	 * @var string
	 * @deprecated
	 * @see $name
	 */
	public $nom = 'Universal';

	/**
	 * @var string name
	 */
	public $name = 'Universal';


	/**
	 *  Returns the description of the numbering model
	 *
	 *	@param	Translate	$langs      Lang object to use for output
	 *  @return string      			Descriptive text
	 */
	public function info($langs)
	{
		global $langs, $db;

		// Load translation files required by the page
		$langs->loadLangs(array("projects", "admin"));

		$form = new Form($db);

		$texte = $langs->trans('GenericNumRefModelDesc')."<br>\n";
		$texte .= '<form action="'.$_SERVER["PHP_SELF"].'" method="POST">';
		$texte .= '<input type="hidden" name="token" value="'.newToken().'">';
		$texte .= '<input type="hidden" name="action" value="updateMaskTask">';
		$texte .= '<input type="hidden" name="maskconsttask" value="PROJECT_TASK_UNIVERSAL_MASK">';
		$texte .= '<table class="nobordernopadding" width="100%">';

		$tooltip = $langs->trans("GenericMaskCodes", $langs->transnoentities("Task"), $langs->transnoentities("Task"));
		$tooltip .= $langs->trans("GenericMaskCodes2");
		$tooltip .= $langs->trans("GenericMaskCodes3");
		$tooltip .= $langs->trans("GenericMaskCodes4a", $langs->transnoentities("Task"), $langs->transnoentities("Task"));
		$tooltip .= $langs->trans("GenericMaskCodes5");
		$tooltip .= '<br>'.$langs->trans("GenericMaskCodes5b");

		// Parametrage du prefix
		$texte .= '<tr><td>'.$langs->trans("Mask").':</td>';
		$texte .= '<td class="right">'.$form->textwithpicto('<input type="text" class="flat minwidth175" name="masktask" value="'.getDolGlobalString('PROJECT_TASK_UNIVERSAL_MASK').'">', $tooltip, 1, 1).'</td>';

		$texte .= '<td class="left" rowspan="2">&nbsp; <input type="submit" class="button button-edit reposition smallpaddingimp" name="Button"value="'.$langs->trans("Modify").'"></td>';

		$texte .= '</tr>';

		$texte .= '</table>';
		$texte .= '</form>';

		return $texte;
	}

	/**
	 *  Return an example of numbering
	 *
	 *  @return     string      Example
	 */
	public function getExample()
	{
		global $langs, $mysoc;

		$old_code_client = $mysoc->code_client;
		$mysoc->code_client = 'CCCCCCCCCC';
		$numExample = $this->getNextValue($mysoc, null);
		$mysoc->code_client = $old_code_client;

		if (!$numExample) {
			$numExample = $langs->trans('NotConfigured');
		}
		return $numExample;
	}

	/**
	 *  Return next value
	 *
	 *  @param	null|Societe|string	$objsoc	Object third party
	 *  @param	null|Task|string	$object	Object Task
	 *  @return	string|int<-1,0>			Value if OK, <=0 if KO
	 */
	public function getNextValue($objsoc = '', $object = '')
	{
		global $db;

		require_once DOL_DOCUMENT_ROOT.'/core/lib/functions2.lib.php';

		$mask = getDolGlobalString('PROJECT_TASK_UNIVERSAL_MASK');

		if (!$mask) {
			$this->error = 'NotConfigured';
			return 0;
		}

		$date = empty($object->date_c) ? dol_now() : $object->date_c;
		$numFinal = get_next_value($db, $mask, 'projet_task', 'ref', '', (is_object($objsoc) ? $objsoc->code_client : ''), $date);

		return  $numFinal;
	}
}<|MERGE_RESOLUTION|>--- conflicted
+++ resolved
@@ -1,10 +1,7 @@
 <?php
 /* Copyright (C) 2010 Regis Houssin  <regis.houssin@inodbox.com>
  * Copyright (C) 2024       Frédéric France             <frederic.france@free.fr>
-<<<<<<< HEAD
-=======
  * Copyright (C) 2024		MDW							<mdeweerd@users.noreply.github.com>
->>>>>>> cc80841a
  *
  * This program is free software; you can redistribute it and/or modify
  * it under the terms of the GNU General Public License as published by
@@ -129,7 +126,7 @@
 	 *  @param	null|Task|string	$object	Object Task
 	 *  @return	string|int<-1,0>			Value if OK, <=0 if KO
 	 */
-	public function getNextValue($objsoc = '', $object = '')
+	public function getNextValue($objsoc, $object)
 	{
 		global $db;
 
