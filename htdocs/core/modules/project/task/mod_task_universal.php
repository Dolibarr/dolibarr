--- conflicted
+++ resolved
@@ -123,11 +123,7 @@
 	 *  Return next value
 	 *
 	 *  @param	null|Societe|string	$objsoc	Object third party
-<<<<<<< HEAD
-	 *  @param	null|Project|string	$object	Object Project
-=======
 	 *  @param	null|Task|string	$object	Object Task
->>>>>>> def1cfe2
 	 *  @return	string|int<-1,0>			Value if OK, <=0 if KO
 	 */
 	public function getNextValue($objsoc, $object)
