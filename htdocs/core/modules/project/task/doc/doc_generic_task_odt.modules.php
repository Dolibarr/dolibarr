<?php
/* Copyright (C) 2010-2012 	Laurent Destailleur <eldy@users.sourceforge.net>
 * Copyright (C) 2012		Juanjo Menent		<jmenent@2byte.es>
 * Copyright (C) 2013		Florian Henry		<florian.henry@ope-concept.pro>
 * Copyright (C) 2016		Charlie Benke		<charlie@patas-monkey.com>
 *
 * This program is free software; you can redistribute it and/or modify
 * it under the terms of the GNU General Public License as published by
 * the Free Software Foundation; either version 3 of the License, or
 * (at your option) any later version.
 *
 * This program is distributed in the hope that it will be useful,
 * but WITHOUT ANY WARRANTY; without even the implied warranty of
 * MERCHANTABILITY or FITNESS FOR A PARTICULAR PURPOSE.  See the
 * GNU General Public License for more details.
 *
 * You should have received a copy of the GNU General Public License
 * along with this program. If not, see <http://www.gnu.org/licenses/>.
 * or see http://www.gnu.org/
 */

/**
 *	\file       htdocs/core/modules/project/task/doc/doc_generic_task_odt.modules.php
 *	\ingroup    project
 *	\brief      File of class to build ODT documents for third parties
 */

require_once DOL_DOCUMENT_ROOT.'/core/modules/project/modules_project.php';
require_once DOL_DOCUMENT_ROOT.'/core/modules/project/task/modules_task.php';
require_once DOL_DOCUMENT_ROOT.'/projet/class/project.class.php';
require_once DOL_DOCUMENT_ROOT.'/projet/class/task.class.php';
require_once DOL_DOCUMENT_ROOT.'/contact/class/contact.class.php';
require_once DOL_DOCUMENT_ROOT.'/user/class/user.class.php';
require_once DOL_DOCUMENT_ROOT.'/societe/class/societe.class.php';
require_once DOL_DOCUMENT_ROOT.'/core/lib/company.lib.php';
require_once DOL_DOCUMENT_ROOT.'/core/lib/functions2.lib.php';
require_once DOL_DOCUMENT_ROOT.'/core/lib/files.lib.php';
require_once DOL_DOCUMENT_ROOT.'/core/lib/doc.lib.php';
require_once DOL_DOCUMENT_ROOT.'/core/lib/date.lib.php';
if (! empty($conf->propal->enabled))      require_once DOL_DOCUMENT_ROOT.'/comm/propal/class/propal.class.php';
if (! empty($conf->facture->enabled))     require_once DOL_DOCUMENT_ROOT.'/compta/facture/class/facture.class.php';
if (! empty($conf->facture->enabled))     require_once DOL_DOCUMENT_ROOT.'/compta/facture/class/facture-rec.class.php';
if (! empty($conf->commande->enabled))    require_once DOL_DOCUMENT_ROOT.'/commande/class/commande.class.php';
if (! empty($conf->fournisseur->enabled)) require_once DOL_DOCUMENT_ROOT.'/fourn/class/fournisseur.facture.class.php';
if (! empty($conf->fournisseur->enabled)) require_once DOL_DOCUMENT_ROOT.'/fourn/class/fournisseur.commande.class.php';
if (! empty($conf->contrat->enabled))     require_once DOL_DOCUMENT_ROOT.'/contrat/class/contrat.class.php';
if (! empty($conf->ficheinter->enabled))  require_once DOL_DOCUMENT_ROOT.'/fichinter/class/fichinter.class.php';
if (! empty($conf->deplacement->enabled)) require_once DOL_DOCUMENT_ROOT.'/compta/deplacement/class/deplacement.class.php';
if (! empty($conf->agenda->enabled))      require_once DOL_DOCUMENT_ROOT.'/comm/action/class/actioncomm.class.php';


/**
 *	Class to build documents using ODF templates generator
 */
class doc_generic_task_odt extends ModelePDFTask
{
	/**
	 * Issuer
	 * @var Societe
	 */
	public $emetteur;	// Objet societe qui emet

	/**
<<<<<<< HEAD
     * @var array() Minimum version of PHP required by module.
	 * e.g.: PHP ≥ 5.4 = array(5, 4)
     */
=======
   * @var array() Minimum version of PHP required by module.
	 * e.g.: PHP ≥ 5.4 = array(5, 4)
   */
>>>>>>> d5003c9d
	public $phpmin = array(5, 4);

	/**
     * Dolibarr version of the loaded document
     * @public string
     */
	public $version = 'dolibarr';


	/**
	 *	Constructor
	 *
	 *  @param		DoliDB		$db      Database handler
	 */
	function __construct($db)
	{
		global $conf, $langs, $mysoc;

		// Load translation files required by the page
        $langs->loadLangs(array("main","companies"));

		$this->db = $db;
		$this->name = "ODT templates";
		$this->description = $langs->trans("DocumentModelOdt");
		$this->scandir = 'PROJECT_TASK_ADDON_PDF_ODT_PATH';	// Name of constant that is used to save list of directories to scan

		// Dimension page pour format A4
		$this->type = 'odt';
		$this->page_largeur = 0;
		$this->page_hauteur = 0;
		$this->format = array($this->page_largeur,$this->page_hauteur);
		$this->marge_gauche=0;
		$this->marge_droite=0;
		$this->marge_haute=0;
		$this->marge_basse=0;

		$this->option_logo = 1;                    // Affiche logo
		$this->option_tva = 0;                     // Gere option tva COMMANDE_TVAOPTION
		$this->option_modereg = 0;                 // Affiche mode reglement
		$this->option_condreg = 0;                 // Affiche conditions reglement
		$this->option_codeproduitservice = 0;      // Affiche code produit-service
		$this->option_multilang = 0;               // Dispo en plusieurs langues
		$this->option_escompte = 0;                // Affiche si il y a eu escompte
		$this->option_credit_note = 0;             // Support credit notes
		$this->option_freetext = 1;				   // Support add of a personalised text
		$this->option_draft_watermark = 0;		   // Support add of a watermark on drafts

		// Recupere emetteur
		$this->emetteur=$mysoc;
		if (! $this->emetteur->pays_code) $this->emetteur->pays_code=substr($langs->defaultlang,-2);    // Par defaut, si n'etait pas defini
	}


    // phpcs:disable PEAR.NamingConventions.ValidFunctionName.NotCamelCaps
	/**
	 * Define array with couple substitution key => substitution value
	 *
	 * @param   Project			$object             Main object to use as data source
	 * @param   Translate		$outputlangs        Lang object to use for output
     * @param   string		    $array_key	        Name of the key for return array
	 * @return	array								Array of substitution
	 */
	function get_substitutionarray_object($object,$outputlangs,$array_key='object')
	{
        // phpcs:enable
		global $conf;

		$resarray=array(
            $array_key.'_id'=>$object->id,
            $array_key.'_ref'=>$object->ref,
            $array_key.'_title'=>$object->title,
            $array_key.'_description'=>$object->description,
            $array_key.'_date_creation'=>dol_print_date($object->date_c,'day'),
            $array_key.'_date_modification'=>dol_print_date($object->date_m,'day'),
            $array_key.'_date_start'=>dol_print_date($object->date_start,'day'),
            $array_key.'_date_end'=>dol_print_date($object->date_end,'day'),
            $array_key.'_note_private'=>$object->note_private,
            $array_key.'_note_public'=>$object->note_public,
            $array_key.'_public'=>$object->public,
            $array_key.'_statut'=>$object->getLibStatut()
		);

		// Retrieve extrafields
		if (is_array($object->array_options) && count($object->array_options))
		{
			$extrafieldkey=$object->element;

			require_once DOL_DOCUMENT_ROOT.'/core/class/extrafields.class.php';
			$extrafields = new ExtraFields($this->db);
			$extralabels = $extrafields->fetch_name_optionals_label($extrafieldkey,true);
			$object->fetch_optionals();

			$resarray = $this->fill_substitutionarray_with_extrafields($object,$resarray,$extrafields,$array_key,$outputlangs);
		}

		return $resarray;
	}

    // phpcs:disable PEAR.NamingConventions.ValidFunctionName.NotCamelCaps
	/**
	 *	Define array with couple substitution key => substitution value
	 *
	 *	@param  array			$task				Task Object
	 *	@param  Translate		$outputlangs        Lang object to use for output
	 *  @return	array								Return a substitution array
	 */
	function get_substitutionarray_tasks($task,$outputlangs)
	{
        // phpcs:enable
		global $conf;

		return array(
		'task_ref'=>$task->ref,
		'task_fk_project'=>$task->fk_project,
		'task_projectref'=>$task->projectref,
		'task_projectlabel'=>$task->projectlabel,
		'task_label'=>$task->label,
		'task_description'=>$task->description,
		'task_fk_parent'=>$task->fk_parent,
		'task_duration'=>$task->duration,
		'task_progress'=>$task->progress,
		'task_public'=>$task->public,
		'task_date_start'=>dol_print_date($task->date_start,'day'),
		'task_date_end'=>dol_print_date($task->date_end,'day'),
		'task_note_private'=>$task->note_private,
		'task_note_public'=>$task->note_public
		);
	}

    // phpcs:disable PEAR.NamingConventions.ValidFunctionName.NotCamelCaps
	/**
	 *	Define array with couple substitution key => substitution value
	 *
	 *	@param  array			$contact			Contact array
	 *	@param  Translate		$outputlangs        Lang object to use for output
	 *  @return	array								Return a substitution array
	 */
	function get_substitutionarray_project_contacts($contact,$outputlangs)
	{
        // phpcs:enable
		global $conf;

		return array(
		'projcontacts_id'=>$contact['id'],
		'projcontacts_rowid'=>$contact['rowid'],
		'projcontacts_role'=>$contact['libelle'],
		'projcontacts_lastname'=>$contact['lastname'],
		'projcontacts_firstname'=>$contact['firstname'],
		'projcontacts_fullcivname'=>$contact['fullname'],
		'projcontacts_socname'=>$contact['socname'],
		'projcontacts_email'=>$contact['email']
		);
	}

    // phpcs:disable PEAR.NamingConventions.ValidFunctionName.NotCamelCaps
	/**
	 *	Define array with couple substitution key => substitution value
	 *
	 *	@param  array			$file				file array
	 *	@param  Translate		$outputlangs        Lang object to use for output
	 *  @return	array								Return a substitution array
	 */
	function get_substitutionarray_project_file($file,$outputlangs)
	{
        // phpcs:enable
		global $conf;

		return array(
		'projfile_name'=>$file['name'],
		'projfile_date'=>dol_print_date($file['date'],'day'),
		'projfile_size'=>$file['size']
		);
	}

    // phpcs:disable PEAR.NamingConventions.ValidFunctionName.NotCamelCaps
	/**
	 *	Define array with couple substitution key => substitution value
	 *
	 *	@param  array			$refdetail			Reference array
	 *	@param  Translate		$outputlangs        Lang object to use for output
	 *  @return	array								Return a substitution array
	 */
	function get_substitutionarray_project_reference($refdetail,$outputlangs)
	{
        // phpcs:enable
		global $conf;

		return array(
		'projref_type'=>$refdetail['type'],
		'projref_ref'=>$refdetail['ref'],
		'projref_date'=>dol_print_date($refdetail['date'],'day'),
		'projref_socname'=>$refdetail['socname'],
		'projref_amountht'=>price($refdetail['amountht'],0,$outputlangs),
		'projref_amountttc'=>price($refdetail['amountttc'],0,$outputlangs),
		'projref_status'=>$refdetail['status']
		);
	}

    // phpcs:disable PEAR.NamingConventions.ValidFunctionName.NotCamelCaps
	/**
	 *	Define array with couple substitution key => substitution value
	 *
	 *	@param  array			$taskressource			Reference array
	 *	@param  Translate		$outputlangs        Lang object to use for output
	 *  @return	array								Return a substitution array
	 */
	function get_substitutionarray_tasksressource($taskressource,$outputlangs)
	{
        // phpcs:enable
		global $conf;
		//dol_syslog(get_class($this).'::get_substitutionarray_tasksressource taskressource='.var_export($taskressource,true),LOG_DEBUG);
		return array(
		'taskressource_rowid'=>$taskressource['rowid'],
		'taskressource_role'=>$taskressource['libelle'],
		'taskressource_lastname'=>$taskressource['lastname'],
		'taskressource_firstname'=>$taskressource['firstname'],
		'taskressource_fullcivname'=>$taskressource['fullname'],
		'taskressource_socname'=>$taskressource['socname'],
		'taskressource_email'=>$taskressource['email']
		);
	}

    // phpcs:disable PEAR.NamingConventions.ValidFunctionName.NotCamelCaps
	/**
	 *	Define array with couple substitution key => substitution value
	 *
	 *	@param  object			$tasktime			times object
	 *	@param  Translate		$outputlangs        Lang object to use for output
	 *  @return	array								Return a substitution array
	 */
	function get_substitutionarray_taskstime($tasktime,$outputlangs)
	{
        // phpcs:enable
		global $conf;

		return array(
		'tasktime_rowid'=>$tasktime['rowid'],
		'tasktime_task_date'=>dol_print_date($tasktime['task_date'],'day'),
		'tasktime_task_duration'=>convertSecondToTime($tasktime['task_duration'],'all'),
		'tasktime_note'=>$tasktime['note'],
		'tasktime_fk_user'=>$tasktime['fk_user'],
		'tasktime_user_name'=>$tasktime['name'],
		'tasktime_user_first'=>$tasktime['firstname'],
		'tasktime_fullcivname'=>$tasktime['fullcivname']
		);
	}

    // phpcs:disable PEAR.NamingConventions.ValidFunctionName.NotCamelCaps
	/**
	 *	Define array with couple substitution key => substitution value
	 *
	 *	@param  array			$file				file array
	 *	@param  Translate		$outputlangs        Lang object to use for output
	 *  @return	array								Return a substitution array
	 */
	function get_substitutionarray_task_file($file,$outputlangs)
	{
        // phpcs:enable
		global $conf;

		return array(
		'tasksfile_name'=>$file['name'],
		'tasksfile_date'=>dol_print_date($file['date'],'day'),
		'tasksfile_size'=>$file['size']
		);
	}


	/**
	 *	Return description of a module
	 *
	 *	@param	Translate	$langs      Lang object to use for output
	 *	@return string       			Description
	 */
	function info($langs)
	{
		global $conf,$langs;

		// Load translation files required by the page
        $langs->loadLangs(array("errors","companies"));

		$form = new Form($this->db);

		$texte = $this->description.".<br>\n";
		$texte.= '<form action="'.$_SERVER["PHP_SELF"].'" method="POST">';
		$texte.= '<input type="hidden" name="token" value="'.$_SESSION['newtoken'].'">';
		$texte.= '<input type="hidden" name="action" value="setModuleOptions">';
		$texte.= '<input type="hidden" name="param1" value="PROJECT_TASK_ADDON_PDF_ODT_PATH">';
		$texte.= '<table class="nobordernopadding" width="100%">';

		// List of directories area
		$texte.= '<tr><td>';
		$texttitle=$langs->trans("ListOfDirectories");
		$listofdir=explode(',',preg_replace('/[\r\n]+/',',',trim($conf->global->PROJECT_TASK_ADDON_PDF_ODT_PATH)));
		$listoffiles=array();
		foreach($listofdir as $key=>$tmpdir)
		{
			$tmpdir=trim($tmpdir);
			$tmpdir=preg_replace('/DOL_DATA_ROOT/',DOL_DATA_ROOT,$tmpdir);
			if (! $tmpdir) {
				unset($listofdir[$key]); continue;
			}
			if (! is_dir($tmpdir)) $texttitle.=img_warning($langs->trans("ErrorDirNotFound",$tmpdir),0);
			else
			{
				$tmpfiles=dol_dir_list($tmpdir,'files',0,'\.(ods|odt)');
				if (count($tmpfiles)) $listoffiles=array_merge($listoffiles,$tmpfiles);
			}
		}
		$texthelp=$langs->trans("ListOfDirectoriesForModelGenODT");
		// Add list of substitution keys
		$texthelp.='<br>'.$langs->trans("FollowingSubstitutionKeysCanBeUsed").'<br>';
		$texthelp.=$langs->transnoentitiesnoconv("FullListOnOnlineDocumentation");    // This contains an url, we don't modify it

		$texte.= $form->textwithpicto($texttitle,$texthelp,1,'help','',1);
		$texte.= '<div><div style="display: inline-block; min-width: 100px; vertical-align: middle;">';
		$texte.= '<textarea class="flat" cols="60" name="value1">';
		$texte.=$conf->global->PROJECT_TASK_ADDON_PDF_ODT_PATH;
		$texte.= '</textarea>';
		$texte.= '</div><div style="display: inline-block; vertical-align: middle;">';
		$texte.= '<input type="submit" class="button" value="'.$langs->trans("Modify").'" name="Button">';
		$texte.= '<br></div></div>';

		// Scan directories
		$nbofiles=count($listoffiles);
		if (! empty($conf->global->PROJECT_TASK_ADDON_PDF_ODT_PATH))
		{
			$texte.=$langs->trans("NumberOfModelFilesFound").': <b>';
			//$texte.=$nbofiles?'<a id="a_'.get_class($this).'" href="#">':'';
			$texte.=$nbofiles;
			//$texte.=$nbofiles?'</a>':'';
			$texte.='</b>';
		}

		if ($nbofiles)
		{
   			$texte.='<div id="div_'.get_class($this).'" class="hidden">';
   			foreach($listoffiles as $file)
   			{
                $texte.=$file['name'].'<br>';
   			}
   			$texte.='<div id="div_'.get_class($this).'">';
		}

		$texte.= '</td>';

		$texte.= '<td valign="top" rowspan="2" class="hideonsmartphone">';
		$texte.= $langs->trans("ExampleOfDirectoriesForModelGen");
		$texte.= '</td>';
		$texte.= '</tr>';

		$texte.= '</table>';
		$texte.= '</form>';

		return $texte;
	}

    // phpcs:disable PEAR.NamingConventions.ValidFunctionName.NotCamelCaps
	/**
	 *	Function to build a document on disk using the generic odt module.
	 *
	 *	@param	Commande	$object					Object source to build document
	 *	@param	Translate	$outputlangs			Lang output object
	 * 	@param	string		$srctemplatepath	    Full path of source filename for generator using a template file
	 *	@return	int         						1 if OK, <=0 if KO
	 */
	function write_file($object,$outputlangs,$srctemplatepath)
	{
        // phpcs:enable
		global $user,$langs,$conf,$mysoc,$hookmanager;

		if (empty($srctemplatepath))
		{
			dol_syslog("doc_generic_odt::write_file parameter srctemplatepath empty", LOG_WARNING);
			return -1;
		}

		if (! is_object($outputlangs)) $outputlangs=$langs;
		$sav_charset_output=$outputlangs->charset_output;
		$outputlangs->charset_output='UTF-8';

		$outputlangs->loadLangs(array("main", "dict", "companies", "projects"));

		if ($conf->projet->dir_output)
		{
			// If $object is id instead of object
			if (! is_object($object))
			{
				$id = $object;
				$object = new Task($this->db);
				$result=$object->fetch($id);
				if ($result < 0)
				{
					dol_print_error($this->db,$object->error);
					return -1;
				}
			}
			$project= new Project($this->db);
			$project->fetch($object->fk_project);
			$project->fetch_thirdparty();

			$dir = $conf->projet->dir_output. "/" . $project->ref. "/";
			$objectref = dol_sanitizeFileName($object->ref);
			if (! preg_match('/specimen/i',$objectref)) $dir.= "/" . $objectref;
			$file = $dir . "/" . $objectref . ".odt";

			if (! file_exists($dir))
			{
				print '$dir'.$dir;
				if (dol_mkdir($dir) < 0)
				{
					$this->error=$langs->transnoentities("ErrorCanNotCreateDir",$dir);
					return -1;
				}
			}


			if (file_exists($dir))
			{
				//print "srctemplatepath=".$srctemplatepath;	// Src filename
				$newfile=basename($srctemplatepath);
				$newfiletmp=preg_replace('/\.(ods|odt)/i','',$newfile);
				$newfiletmp=preg_replace('/template_/i','',$newfiletmp);
				$newfiletmp=preg_replace('/modele_/i','',$newfiletmp);
				$newfiletmp=$objectref.'_'.$newfiletmp;
				//$file=$dir.'/'.$newfiletmp.'.'.dol_print_date(dol_now(),'%Y%m%d%H%M%S').'.odt';
				$file=$dir.'/'.$newfiletmp.'.odt';
				//print "newdir=".$dir;
				//print "newfile=".$newfile;
				//print "file=".$file;
				//print "conf->societe->dir_temp=".$conf->societe->dir_temp;

				dol_mkdir($conf->projet->dir_temp);

				$socobject=$project->thirdparty;

				// Make substitution
				$substitutionarray=array(
				'__FROM_NAME__' => $this->emetteur->name,
				'__FROM_EMAIL__' => $this->emetteur->email,
				);
				complete_substitutions_array($substitutionarray, $langs, $object);
				// Call the ODTSubstitution hook
				$parameters=array('file'=>$file,'object'=>$object,'outputlangs'=>$outputlangs,'substitutionarray'=>&$tmparray);
				$reshook=$hookmanager->executeHooks('ODTSubstitution',$parameters,$this,$action);    // Note that $action and $object may have been modified by some hooks

				// Open and load template
				require_once ODTPHP_PATH.'odf.php';
				try {
					$odfHandler = new odf(
						$srctemplatepath,
						array(
						'PATH_TO_TMP'	  => $conf->projet->dir_temp,
						'ZIP_PROXY'		  => 'PclZipProxy',	// PhpZipProxy or PclZipProxy. Got "bad compression method" error when using PhpZipProxy.
						'DELIMITER_LEFT'  => '{',
						'DELIMITER_RIGHT' => '}'
						)
					);
				}
				catch(Exception $e)
				{
					$this->error=$e->getMessage();
					return -1;
				}
				// After construction $odfHandler->contentXml contains content and
				// [!-- BEGIN row.lines --]*[!-- END row.lines --] has been replaced by
				// [!-- BEGIN lines --]*[!-- END lines --]
				//print html_entity_decode($odfHandler->__toString());
				//print exit;


				// Define substitution array
				$substitutionarray = getCommonSubstitutionArray($outputlangs, 0, null, $object);
				$array_object_from_properties = $this->get_substitutionarray_each_var_object($object, $outputlangs);
				$array_objet=$this->get_substitutionarray_object($project,$outputlangs);
				$array_user=$this->get_substitutionarray_user($user,$outputlangs);
				$array_soc=$this->get_substitutionarray_mysoc($mysoc,$outputlangs);
				$array_thirdparty=$this->get_substitutionarray_thirdparty($socobject,$outputlangs);
				$array_other=$this->get_substitutionarray_other($outputlangs);

				$tmparray = array_merge($substitutionarray,$array_object_from_properties,$array_user,$array_soc,$array_thirdparty,$array_objet,$array_other);
				complete_substitutions_array($tmparray, $outputlangs, $object);

				foreach($tmparray as $key=>$value)
				{
					try {
						if (preg_match('/logo$/',$key)) // Image
						{
							if (file_exists($value)) $odfHandler->setImage($key, $value);
							else $odfHandler->setVars($key, 'ErrorFileNotFound', true, 'UTF-8');
						}
						else    // Text
						{
							$odfHandler->setVars($key, $value, true, 'UTF-8');
						}
					}
					catch(OdfException $e)
					{
					}
				}

				// Replace tags of lines for tasks
				try
				{
					// Security check
					$socid=0;
					if (!empty($project->fk_soc)) $socid = $project->fk_soc;

					$tmparray=$this->get_substitutionarray_tasks($object,$outputlangs);
					complete_substitutions_array($tmparray, $outputlangs, $object);
					foreach($tmparray as $key => $val)
					{
						try
						{
							$odfHandler->setVars($key, $val, true, 'UTF-8');
						}
						catch(OdfException $e)
						{
						}
						catch(SegmentException $e)
						{
						}
					}

					// Replace tags of lines for contacts task
					$sourcearray=array('internal','external');
					$contact_arrray=array();
					foreach ($sourcearray as $source) {
						$contact_temp=$object->liste_contact(-1,$source);
						if ((is_array($contact_temp) && count($contact_temp) > 0))
						{
							$contact_arrray=array_merge($contact_arrray,$contact_temp);
						}
					}
					if ((is_array($contact_arrray) && count($contact_arrray) > 0))
					{
						$listlinestaskres = $odfHandler->setSegment('tasksressources');

						foreach ($contact_arrray as $contact)
						{
							if ($contact['source']=='internal') {
								$objectdetail=new User($this->db);
								$objectdetail->fetch($contact['id']);
								$contact['socname']=$mysoc->name;
							} elseif ($contact['source']=='external') {
								$objectdetail=new Contact($this->db);
								$objectdetail->fetch($contact['id']);

								$soc=new Societe($this->db);
								$soc->fetch($contact['socid']);
								$contact['socname']=$soc->name;
							}
							$contact['fullname']=$objectdetail->getFullName($outputlangs,1);

							$tmparray=$this->get_substitutionarray_tasksressource($contact,$outputlangs);

							foreach($tmparray as $key => $val)
							{
								try
								{
									$listlinestaskres->setVars($key, $val, true, 'UTF-8');
								}
								catch(OdfException $e)
								{
								}
								catch(SegmentException $e)
								{
								}
							}
							$listlinestaskres->merge();
						}
						$odfHandler->mergeSegment($listlinestaskres);
					}

					// Time ressources
					$sql = "SELECT t.rowid, t.task_date, t.task_duration, t.fk_user, t.note";
					$sql.= ", u.lastname, u.firstname";
					$sql .= " FROM ".MAIN_DB_PREFIX."projet_task_time as t";
					$sql .= " , ".MAIN_DB_PREFIX."user as u";
					$sql .= " WHERE t.fk_task =".$object->id;
					$sql .= " AND t.fk_user = u.rowid";
					$sql .= " ORDER BY t.task_date DESC";

					$resql = $this->db->query($sql);
					if ($resql)
					{
						$num = $this->db->num_rows($resql);
						$i = 0;
						$tasks = array();
						$listlinestasktime = $odfHandler->setSegment('taskstimes');
						while ($i < $num)
						{
							$row = $this->db->fetch_array($resql);
							if (!empty($row['fk_user'])) {
								$objectdetail=new User($this->db);
								$objectdetail->fetch($row['fk_user']);
								// TODO Use a cache to aoid fetch for same user
								$row['fullcivname']=$objectdetail->getFullName($outputlangs,1);
							} else {
								$row['fullcivname']='';
							}

							$tmparray=$this->get_substitutionarray_taskstime($row,$outputlangs);

							foreach($tmparray as $key => $val)
							{
								try
								{
									$listlinestasktime->setVars($key, $val, true, 'UTF-8');
								}
								catch(OdfException $e)
								{
								}
								catch(SegmentException $e)
								{
								}
							}
							$listlinestasktime->merge();
							$i++;
						}
						$this->db->free($resql);

						$odfHandler->mergeSegment($listlinestasktime);
					}


					// Replace tags of project files
					$listtasksfiles = $odfHandler->setSegment('tasksfiles');

					$upload_dir = $conf->projet->dir_output.'/'.dol_sanitizeFileName($project->ref).'/'.dol_sanitizeFileName($object->ref);
					$filearray=dol_dir_list($upload_dir,"files",0,'','(\.meta|_preview.*\.png)$','name',SORT_ASC,1);


					foreach ($filearray as $filedetail)
					{
						$tmparray=$this->get_substitutionarray_task_file($filedetail,$outputlangs);
						//dol_syslog(get_class($this).'::main $tmparray'.var_export($tmparray,true));
						foreach($tmparray as $key => $val)
						{
							try
							{
								$listtasksfiles->setVars($key, $val, true, 'UTF-8');
							}
							catch(OdfException $e)
							{
							}
							catch(SegmentException $e)
							{
							}
						}
						$listtasksfiles->merge();
					}
					//$listlines->merge();

					$odfHandler->mergeSegment($listtasksfiles);

				}
				catch(OdfException $e)
				{
					$this->error=$e->getMessage();
					dol_syslog($this->error, LOG_WARNING);
					return -1;
				}



				// Replace tags of project files
				try
				{
					$listlines = $odfHandler->setSegment('projectfiles');

					$upload_dir = $conf->projet->dir_output.'/'.dol_sanitizeFileName($object->ref);
					$filearray=dol_dir_list($upload_dir,"files",0,'','(\.meta|_preview.*\.png)$','name',SORT_ASC,1);


					foreach ($filearray as $filedetail)
					{
						//dol_syslog(get_class($this).'::main $filedetail'.var_export($filedetail,true));
						$tmparray=$this->get_substitutionarray_project_file($filedetail,$outputlangs);

						foreach($tmparray as $key => $val)
						{
							try
							{
								$listlines->setVars($key, $val, true, 'UTF-8');
							}
							catch(OdfException $e)
							{
							}
							catch(SegmentException $e)
							{
							}
						}
						$listlines->merge();
					}
					$odfHandler->mergeSegment($listlines);
				}
				catch(OdfException $e)
				{
					$this->error=$e->getMessage();
					dol_syslog($this->error, LOG_WARNING);
					return -1;
				}

				// Replace tags of lines for contacts
				$sourcearray=array('internal','external');
				$contact_arrray=array();
				foreach ($sourcearray as $source) {
					$contact_temp=$project->liste_contact(-1,$source);
					if ((is_array($contact_temp) && count($contact_temp) > 0))
					{
						$contact_arrray=array_merge($contact_arrray,$contact_temp);
					}
				}
				if ((is_array($contact_arrray) && count($contact_arrray) > 0))
				{
					try
					{
						$listlines = $odfHandler->setSegment('projectcontacts');

						foreach ($contact_arrray as $contact)
						{
							if ($contact['source']=='internal') {
								$objectdetail=new User($this->db);
								$objectdetail->fetch($contact['id']);
								$contact['socname']=$mysoc->name;
							} elseif ($contact['source']=='external') {
								$objectdetail=new Contact($this->db);
								$objectdetail->fetch($contact['id']);

								$soc=new Societe($this->db);
								$soc->fetch($contact['socid']);
								$contact['socname']=$soc->name;
							}
							$contact['fullname']=$objectdetail->getFullName($outputlangs,1);

							$tmparray=$this->get_substitutionarray_project_contacts($contact,$outputlangs);

							foreach($tmparray as $key => $val)
							{
								try
								{
									$listlines->setVars($key, $val, true, 'UTF-8');
								}
								catch(OdfException $e)
								{
								}
								catch(SegmentException $e)
								{
								}
							}
							$listlines->merge();
						}
						$odfHandler->mergeSegment($listlines);
					}
					catch(OdfException $e)
					{
						$this->error=$e->getMessage();
						dol_syslog($this->error, LOG_WARNING);
						return -1;
					}
				}


				// Call the beforeODTSave hook
				$parameters=array('odfHandler'=>&$odfHandler,'file'=>$file,'object'=>$object,'outputlangs'=>$outputlangs,'substitutionarray'=>&$tmparray);
				$reshook=$hookmanager->executeHooks('beforeODTSave',$parameters,$this,$action);    // Note that $action and $object may have been modified by some hooks


				// Write new file
				if (!empty($conf->global->MAIN_ODT_AS_PDF)) {
					try {
						$odfHandler->exportAsAttachedPDF($file);
					}catch (Exception $e){
						$this->error=$e->getMessage();
						return -1;
					}
				}
				else {
					try {
						$odfHandler->saveToDisk($file);
					}catch (Exception $e){
						$this->error=$e->getMessage();
						return -1;
					}
				}
				$parameters=array('odfHandler'=>&$odfHandler,'file'=>$file,'object'=>$object,'outputlangs'=>$outputlangs,'substitutionarray'=>&$tmparray);
				$reshook=$hookmanager->executeHooks('afterODTCreation',$parameters,$this,$action);    // Note that $action and $object may have been modified by some hooks

				if (! empty($conf->global->MAIN_UMASK))
					@chmod($file, octdec($conf->global->MAIN_UMASK));

				$odfHandler=null;	// Destroy object

				$this->result = array('fullpath'=>$file);

				return 1;   // Success
			}
			else
			{
				$this->error=$langs->transnoentities("ErrorCanNotCreateDir",$dir);
				return -1;
			}
		}

		return -1;
	}
}<|MERGE_RESOLUTION|>--- conflicted
+++ resolved
@@ -61,15 +61,9 @@
 	public $emetteur;	// Objet societe qui emet
 
 	/**
-<<<<<<< HEAD
-     * @var array() Minimum version of PHP required by module.
-	 * e.g.: PHP ≥ 5.4 = array(5, 4)
-     */
-=======
    * @var array() Minimum version of PHP required by module.
 	 * e.g.: PHP ≥ 5.4 = array(5, 4)
    */
->>>>>>> d5003c9d
 	public $phpmin = array(5, 4);
 
 	/**
