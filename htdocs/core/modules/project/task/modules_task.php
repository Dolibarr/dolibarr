--- conflicted
+++ resolved
@@ -40,13 +40,8 @@
 	 *  Return list of active generation modules
 	 *
 	 *  @param  DoliDB  	$db                 Database handler
-<<<<<<< HEAD
 	 *  @param  int<0,max>	$maxfilenamelength  Max length of value to show
 	 *  @return string[]|int<-1,0>				List of templates
-=======
-	 *  @param  integer	$maxfilenamelength  Max length of value to show
-	 *  @return	array						List of templates
->>>>>>> def1cfe2
 	 */
 	public static function liste_modeles($db, $maxfilenamelength = 0)
 	{
@@ -85,11 +80,7 @@
 	 *  Return next value
 	 *
 	 *  @param	null|Societe|string	$objsoc	Object third party
-<<<<<<< HEAD
-	 *  @param	null|Project|string	$object	Object Project
-=======
 	 *  @param	null|Task|string	$object	Object Task
->>>>>>> def1cfe2
 	 *  @return	string|int<-1,0>			Value if OK, <=0 if KO
 	 */
 	abstract public function getNextValue($objsoc, $object);
