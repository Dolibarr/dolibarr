<?php
/* Copyright (C) 2010 Regis Houssin  <regis.houssin@inodbox.com>
 * Copyright (C) 2010 Florian Henry  <florian.henry<àopen-concept.pro>
 * Copyright (C) 2014 Marcos García  <marcosgdf@gmail.com>
 * Copyright (C) 2024		MDW							<mdeweerd@users.noreply.github.com>
 *
 * This program is free software; you can redistribute it and/or modify
 * it under the terms of the GNU General Public License as published by
 * the Free Software Foundation; either version 3 of the License, or
 * (at your option) any later version.
 *
 * This program is distributed in the hope that it will be useful,
 * but WITHOUT ANY WARRANTY; without even the implied warranty of
 * MERCHANTABILITY or FITNESS FOR A PARTICULAR PURPOSE.  See the
 * GNU General Public License for more details.
 *
 * You should have received a copy of the GNU General Public License
 * along with this program. If not, see <https://www.gnu.org/licenses/>.
 * or see https://www.gnu.org/
 */

/**
 *		\file       htdocs/core/modules/project/task/modules_task.php
 *      \ingroup    project
 *      \brief      File that contain parent class for task models
 *                  and parent class for task numbering models
 */

require_once DOL_DOCUMENT_ROOT.'/core/class/commondocgenerator.class.php';
require_once DOL_DOCUMENT_ROOT.'/core/class/commonnumrefgenerator.class.php';


/**
 *	Parent class for task models
 */
abstract class ModelePDFTask extends CommonDocGenerator
{
	// phpcs:disable PEAR.NamingConventions.ValidFunctionName.ScopeNotCamelCaps
	/**
	 *  Return list of active generation modules
	 *
	 *  @param  DoliDB  	$db                 Database handler
<<<<<<< HEAD
	 *  @param  integer	$maxfilenamelength  Max length of value to show
	 *  @return	array						List of templates
=======
	 *  @param  int<0,max>	$maxfilenamelength  Max length of value to show
	 *  @return string[]|int<-1,0>				List of templates
>>>>>>> cc80841a
	 */
	public static function liste_modeles($db, $maxfilenamelength = 0)
	{
		// phpcs:enable
		$type = 'project_task';
		$list = array();

		include_once DOL_DOCUMENT_ROOT.'/core/lib/functions2.lib.php';
		$list = getListOfModels($db, $type, $maxfilenamelength);

		return $list;
	}


	// phpcs:disable PEAR.NamingConventions.ValidFunctionName.ScopeNotCamelCaps
	/**
	 *	Function to build a document on disk using the generic odt module.
	 *
	 *	@param	Project		$object					Object source to build document
	 *	@param	Translate	$outputlangs			Lang output object
	 * 	@param	string		$srctemplatepath		Full path of source filename for generator using a template file
	 *	@return	int<-1,1>							1 if OK, <=0 if KO
	 */
	abstract public function write_file($object, $outputlangs, $srctemplatepath = '');
	// phpcs:enable
}



/**
 * Parent class of task reference numbering models
 */
abstract class ModeleNumRefTask extends CommonNumRefGenerator
{
	/**
	 *  Return next value
	 *
	 *  @param	null|Societe|string	$objsoc	Object third party
	 *  @param	null|Task|string	$object	Object Task
	 *  @return	string|int<-1,0>			Value if OK, <=0 if KO
	 */
	abstract public function getNextValue($objsoc, $object);

	/**
	 *  Return an example of numbering
	 *
	 *  @return     string      Example
	 */
	abstract public function getExample();
}<|MERGE_RESOLUTION|>--- conflicted
+++ resolved
@@ -40,13 +40,8 @@
 	 *  Return list of active generation modules
 	 *
 	 *  @param  DoliDB  	$db                 Database handler
-<<<<<<< HEAD
-	 *  @param  integer	$maxfilenamelength  Max length of value to show
-	 *  @return	array						List of templates
-=======
 	 *  @param  int<0,max>	$maxfilenamelength  Max length of value to show
 	 *  @return string[]|int<-1,0>				List of templates
->>>>>>> cc80841a
 	 */
 	public static function liste_modeles($db, $maxfilenamelength = 0)
 	{
