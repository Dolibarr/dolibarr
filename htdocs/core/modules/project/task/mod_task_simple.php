<?php
/* Copyright (C) 2010-2012	Regis Houssin		<regis.houssin@inodbox.com>
 * Copyright (C) 2010		Laurent Destailleur	<eldy@users.sourceforge.net>
 * Copyright (C) 2024       Frédéric France             <frederic.france@free.fr>
 * Copyright (C) 2024		MDW							<mdeweerd@users.noreply.github.com>
 *
 * This program is free software; you can redistribute it and/or modify
 * it under the terms of the GNU General Public License as published by
 * the Free Software Foundation; either version 3 of the License, or
 * (at your option) any later version.
 *
 * This program is distributed in the hope that it will be useful,
 * but WITHOUT ANY WARRANTY; without even the implied warranty of
 * MERCHANTABILITY or FITNESS FOR A PARTICULAR PURPOSE.  See the
 * GNU General Public License for more details.
 *
 * You should have received a copy of the GNU General Public License
 * along with this program. If not, see <https://www.gnu.org/licenses/>.
 * or see https://www.gnu.org/
 */

/**
 *	\file       htdocs/core/modules/project/mod_project_simple.php
 *	\ingroup    project
 *	\brief      File with class to manage the numbering module Simple for project references
 */

require_once DOL_DOCUMENT_ROOT.'/core/modules/project/task/modules_task.php';


/**
 * 	Class to manage the numbering module Simple for project references
 */
class mod_task_simple extends ModeleNumRefTask
{
	/**
	 * Dolibarr version of the loaded document
	 * @var string Version, possible values are: 'development', 'experimental', 'dolibarr', 'dolibarr_deprecated' or a version string like 'x.y.z'''|'development'|'dolibarr'|'experimental'
	 */
	public $version = 'dolibarr'; // 'development', 'experimental', 'dolibarr'

	public $prefix = 'TK';

	/**
	 * @var string Error code (or message)
	 */
	public $error = '';

	/**
	 * @var string
	 * @deprecated
	 * @see $name
	 */
	public $nom = 'Simple';

	/**
	 * @var string name
	 */
	public $name = 'Simple';


	/**
	 *  Return description of numbering module
	 *
	 *	@param	Translate	$langs      Lang object to use for output
	 *  @return string      			Descriptive text
	 */
	public function info($langs)
	{
		global $langs;
		return $langs->trans("SimpleNumRefModelDesc", $this->prefix);
	}


	/**
	 *  Return an example of numbering module values
	 *
	 * 	@return     string      Example
	 */
	public function getExample()
	{
		return $this->prefix."0501-0001";
	}


	/**
	 *  Checks if the numbers already in the database do not
	 *  cause conflicts that would prevent this numbering working.
	 *
	 *	@param	Object		$object		Object we need next value for
	 *  @return boolean     			false if KO (there is a conflict), true if OK
	 */
	public function canBeActivated($object)
	{
		global $conf, $langs, $db;

		$coyymm = '';
		$max = '';

		$posindice = strlen($this->prefix) + 6;
		$sql = "SELECT MAX(CAST(SUBSTRING(task.ref FROM ".$posindice.") AS SIGNED)) as max";
		$sql .= " FROM ".MAIN_DB_PREFIX."projet_task AS task, ";
		$sql .= MAIN_DB_PREFIX."projet AS project WHERE task.fk_projet = project.rowid";
		$sql .= " AND task.ref LIKE '".$db->escape($this->prefix)."____-%'";
		$sql .= " AND project.entity = ".((int) $conf->entity);
		$resql = $db->query($sql);
		if ($resql) {
			$row = $db->fetch_row($resql);
			if ($row) {
				$coyymm = substr($row[0], 0, 6);
				$max = $row[0];
			}
		}
		if (!$coyymm || preg_match('/'.$this->prefix.'[0-9][0-9][0-9][0-9]/i', $coyymm)) {
			return true;
		} else {
			$langs->load("errors");
			$this->error = $langs->trans('ErrorNumRefModel', $max);
			return false;
		}
	}


	/**
	 *  Return next value
	 *
	 *  @param	null|Societe|string	$objsoc	Object third party
<<<<<<< HEAD
	 *  @param	null|Project|string	$object	Object Project
	 *  @return	string|int<-1,0>		Value if OK, <=0 if KO
=======
	 *  @param	null|Task|string	$object	Object Task
	 *  @return	string|int<-1,0>			Value if OK, <=0 if KO
>>>>>>> def1cfe2
	 */
	public function getNextValue($objsoc, $object)
	{
		global $db;

		// First, we get the max value
		$posindice = strlen($this->prefix) + 6;
		$sql = "SELECT MAX(CAST(SUBSTRING(ref FROM ".$posindice.") AS SIGNED)) as max";
		$sql .= " FROM ".MAIN_DB_PREFIX."projet_task";
		$sql .= " WHERE ref LIKE '".$db->escape($this->prefix)."____-%'";

		$resql = $db->query($sql);
		if ($resql) {
			$obj = $db->fetch_object($resql);
			if ($obj) {
				$max = intval($obj->max);
			} else {
				$max = 0;
			}
		} else {
			dol_syslog("mod_task_simple::getNextValue", LOG_DEBUG);
			return -1;
		}

		$date = empty($object->date_c) ? dol_now() : $object->date_c;
		$yymm = dol_print_date($date, "%y%m");

		if ($max >= (pow(10, 4) - 1)) {
			$num = $max + 1; // If counter > 9999, we do not format on 4 chars, we take number as it is
		} else {
			$num = sprintf("%04d", $max + 1);
		}

		dol_syslog("mod_task_simple::getNextValue return ".$this->prefix.$yymm."-".$num);
		return $this->prefix.$yymm."-".$num;
	}
}<|MERGE_RESOLUTION|>--- conflicted
+++ resolved
@@ -125,13 +125,8 @@
 	 *  Return next value
 	 *
 	 *  @param	null|Societe|string	$objsoc	Object third party
-<<<<<<< HEAD
-	 *  @param	null|Project|string	$object	Object Project
-	 *  @return	string|int<-1,0>		Value if OK, <=0 if KO
-=======
 	 *  @param	null|Task|string	$object	Object Task
 	 *  @return	string|int<-1,0>			Value if OK, <=0 if KO
->>>>>>> def1cfe2
 	 */
 	public function getNextValue($objsoc, $object)
 	{
