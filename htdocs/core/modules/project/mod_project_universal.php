--- conflicted
+++ resolved
@@ -1,12 +1,7 @@
 <?php
-<<<<<<< HEAD
-/* Copyright (C) 2010 Regis Houssin  <regis.houssin@inodbox.com>
- * Copyright (C) 2024       Frédéric France             <frederic.france@free.fr>
-=======
 /* Copyright (C) 2010       Regis Houssin               <regis.houssin@inodbox.com>
  * Copyright (C) 2024       Frédéric France             <frederic.france@free.fr>
  * Copyright (C) 2024		MDW							<mdeweerd@users.noreply.github.com>
->>>>>>> cc80841a
  *
  * This program is free software; you can redistribute it and/or modify
  * it under the terms of the GNU General Public License as published by
@@ -138,15 +133,9 @@
 	/**
 	 *  Return next value
 	 *
-<<<<<<< HEAD
-	 *  @param   Societe			$objsoc		Object third party
-	 *  @param   Project			$project	Object project
-	 *  @return  string|int					Value if OK, 0 if KO
-=======
 	 *  @param   Societe		$objsoc		Object third party
 	 *  @param   Project		$project	Object project
 	 *  @return  string|int<-1,0>			Value if OK, 0 if KO
->>>>>>> cc80841a
 	 */
 	public function getNextValue($objsoc, $project)
 	{
