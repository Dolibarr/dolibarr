--- conflicted
+++ resolved
@@ -304,11 +304,7 @@
                         'lang'=>'trip'),
                     'expensereport'=>array(
                     	'name'=>"ExpensesReports",
-<<<<<<< HEAD
-                    	'title'=>"ListTripAssociatedProject",
-=======
                     	'title'=>"ListExpenseReportsAssociatedProject",
->>>>>>> 3f5d67d4
                     	'class'=>'ExpenseReport',
                     	'table'=>'expensereport',
                     	'datefieldname'=>'dated',
