--- conflicted
+++ resolved
@@ -236,11 +236,7 @@
 				}
 				$pdf->SetFont(pdf_getPDFFont($outputlangs));
 				// Set path to the background PDF File
-<<<<<<< HEAD
-				if (!empty($conf->global->MAIN_ADD_PDF_BACKGROUND)) {
-=======
 				if (getDolGlobalString('MAIN_ADD_PDF_BACKGROUND')) {
->>>>>>> 729451fa
 					$pagecount = $pdf->setSourceFile($conf->mycompany->dir_output.'/' . getDolGlobalString('MAIN_ADD_PDF_BACKGROUND'));
 					$tplidx = $pdf->importPage(1);
 				}
